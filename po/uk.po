# SOME DESCRIPTIVE TITLE.
# Copyright (C) YEAR THE PACKAGE'S COPYRIGHT HOLDER
# This file is distributed under the same license as the PACKAGE package.
#
# Translators:
# jonny_nut, 2014
# Konstantin Tiler <inactive+tilersever@transifex.com>, 2016
# LinuxChata, 2014
# O Herenko <herenko@ex.ua>, 2018
# Oleksii Golub <sclub2018@yandex.ua>, 2015
# Pinro Lomil <lomil97@gmail.com>, 2013
# Serge Thirdlingson <serge3ling@gmail.com>, 2017
# Vira Motorko <ato4ka@i.ua>, 2015-2016
# Yasha, 2015
# Андрій Бандура <andriykopanytsia@gmail.com>, 2014
# Владислав <inactive+PersonalJesus@transifex.com>, 2014
msgid ""
msgstr ""
"Project-Id-Version: The Tor Project\n"
"Report-Msgid-Bugs-To: \n"
<<<<<<< HEAD
"POT-Creation-Date: 2018-12-01 11:05+0100\n"
=======
"POT-Creation-Date: 2018-12-07 10:24+0100\n"
>>>>>>> f321b291
"PO-Revision-Date: 2018-04-23 12:35+0000\n"
"Last-Translator: O Herenko <herenko@ex.ua>\n"
"Language-Team: Ukrainian (http://www.transifex.com/otf/torproject/language/"
"uk/)\n"
"Language: uk\n"
"MIME-Version: 1.0\n"
"Content-Type: text/plain; charset=UTF-8\n"
"Content-Transfer-Encoding: 8bit\n"
"Plural-Forms: nplurals=3; plural=(n%10==1 && n%100!=11 ? 0 : n%10>=2 && n"
"%10<=4 && (n%100<10 || n%100>=20) ? 1 : 2);\n"

#: config/chroot_local-includes/etc/NetworkManager/dispatcher.d/60-tor-ready.sh:39
msgid "Tor is ready"
msgstr "Tor готовий"

#: config/chroot_local-includes/etc/NetworkManager/dispatcher.d/60-tor-ready.sh:40
msgid "You can now access the Internet."
msgstr "Тепер Ви можете отримати доступ до Інтернет."

#: config/chroot_local-includes/etc/whisperback/config.py:69
#, python-format
msgid ""
"<h1>Help us fix your bug!</h1>\n"
"<p>Read <a href=\"%s\">our bug reporting instructions</a>.</p>\n"
"<p><strong>Do not include more personal information than\n"
"needed!</strong></p>\n"
"<h2>About giving us an email address</h2>\n"
"<p>\n"
"Giving us an email address allows us to contact you to clarify the problem. "
"This\n"
"is needed for the vast majority of the reports we receive as most reports\n"
"without any contact information are useless. On the other hand it also "
"provides\n"
"an opportunity for eavesdroppers, like your email or Internet provider, to\n"
"confirm that you are using Tails.\n"
"</p>\n"
msgstr ""
"<h1> Допоможіть нам виправити нашу помилку! </h1>\n"
"<p> Прочитайте <a href=\"%s\"> наші інструкції, як повідомляти про помилки </"
"a>.</p>\n"
"<p><strong> Не повідомляйте більше особистої інформації, ніж необхідно! </"
"strong></p>\n"
"<h2> Про надання нам адреси електронної пошти </h2>\n"
"<p>\n"
"Надання нам адреси електронної пошти дозволяє нам зв'язатися з Вами для "
"уточнення проблеми. Це\n"
"необхідно в переважній більшості випадків, коли ми отримуємо повідомлення "
"про помилки,\n"
" оскільки більшість повідомлень без контактної інформації марні. З іншого "
"боку, це також дає можливість засобам перехоплення\n"
" та збору інформації, наприклад, провайдеру Вашої електронної пошти або "
"Інтернет-провайдеру, встановити,\n"
" що Ви використовуєте Tails.\n"
"</p>\n"

#: config/chroot_local-includes/usr/share/tails/additional-software/configuration-window.ui:51
msgid ""
"You can install additional software automatically from your persistent "
"storage when starting Tails."
msgstr ""

#: config/chroot_local-includes/usr/share/tails/additional-software/configuration-window.ui:77
msgid ""
"The following software is installed automatically from your persistent "
"storage when starting Tails."
msgstr ""

#: config/chroot_local-includes/usr/share/tails/additional-software/configuration-window.ui:132
#: config/chroot_local-includes/usr/local/bin/tails-additional-software-config:172
msgid ""
"To add more, install some software using <a href=\"synaptic.desktop"
"\">Synaptic Package Manager</a> or <a href=\"org.gnome.Terminal.desktop"
"\">APT on the command line</a>."
msgstr ""

#: config/chroot_local-includes/usr/share/tails/additional-software/configuration-window.ui:151
msgid "_Create persistent storage"
msgstr ""

#: config/chroot_local-includes/usr/local/bin/electrum:57
msgid "Persistence is disabled for Electrum"
msgstr "Режим постійного сховища відключений для Electrum"

#: config/chroot_local-includes/usr/local/bin/electrum:59
msgid ""
"When you reboot Tails, all of Electrum's data will be lost, including your "
"Bitcoin wallet. It is strongly recommended to only run Electrum when its "
"persistence feature is activated."
msgstr ""
"Коли Ви перезавантажете Tails, всі дані Electrum будуть загублені, включаючи "
"Ваш гаманець Bitcoin. Настійно рекомендується запускати Electrum, тільки "
"коли активована функція постійного сховища."

#: config/chroot_local-includes/usr/local/bin/electrum:60
msgid "Do you want to start Electrum anyway?"
msgstr "У будь-якому випадку запустити Electrum ?"

#: config/chroot_local-includes/usr/local/bin/electrum:63
#: config/chroot_local-includes/usr/local/sbin/unsafe-browser:41
msgid "_Launch"
msgstr "_Запуск"

#: config/chroot_local-includes/usr/local/bin/electrum:64
#: config/chroot_local-includes/usr/local/sbin/unsafe-browser:42
msgid "_Exit"
msgstr "_Вихід"

#: config/chroot_local-includes/usr/share/gnome-shell/extensions/status-menu-helper@tails.boum.org/extension.js:75
msgid "Restart"
msgstr "Перезавантажити"

#: config/chroot_local-includes/usr/share/gnome-shell/extensions/status-menu-helper@tails.boum.org/extension.js:78
msgid "Lock screen"
msgstr "Заблокувати екран"

#: config/chroot_local-includes/usr/share/gnome-shell/extensions/status-menu-helper@tails.boum.org/extension.js:81
msgid "Power Off"
msgstr "Вимкнення живлення"

#: config/chroot_local-includes/usr/local/bin/tails-about:22
#: ../config/chroot_local-includes/usr/share/desktop-directories/Tails.directory.in.h:1
msgid "Tails"
msgstr "Tails"

#: config/chroot_local-includes/usr/local/bin/tails-about:25
#: ../config/chroot_local-includes/usr/share/applications/tails-about.desktop.in.h:1
msgid "About Tails"
msgstr "Про Tails"

#: config/chroot_local-includes/usr/local/bin/tails-about:35
msgid "The Amnesic Incognito Live System"
msgstr "Amnesic Incognito Live System"

#: config/chroot_local-includes/usr/local/bin/tails-about:36
#, python-format
msgid ""
"Build information:\n"
"%s"
msgstr ""
"Інформація про зборку:\n"
"%s"

#: config/chroot_local-includes/usr/local/bin/tails-about:54
msgid "not available"
msgstr "недоступно"

#. Translators: Don't translate {details}, it's a placeholder and will
#. be replaced.
#: config/chroot_local-includes/usr/local/sbin/tails-additional-software:147
#, fuzzy, python-brace-format
msgid ""
"{details} Please check your list of additional software or read the system "
"log to understand the problem."
msgstr ""
"Встановлення не вдалося. Перевірте додаткову конфігурацію програмного "
"забезпечення або прочитайте системний журнал, щоб краще зрозуміти проблему."

#: config/chroot_local-includes/usr/local/sbin/tails-additional-software:152
#, fuzzy
msgid ""
"Please check your list of additional software or read the system log to "
"understand the problem."
msgstr ""
"Встановлення не вдалося. Перевірте додаткову конфігурацію програмного "
"забезпечення або прочитайте системний журнал, щоб краще зрозуміти проблему."

#: config/chroot_local-includes/usr/local/sbin/tails-additional-software:156
msgid "Show Log"
msgstr ""

#: config/chroot_local-includes/usr/local/sbin/tails-additional-software:156
#, fuzzy
msgid "Configure"
msgstr "Підтвердити"

#. Translators: Don't translate {beginning} or {last}, they are
#. placeholders and will be replaced.
#: config/chroot_local-includes/usr/local/sbin/tails-additional-software:222
#, python-brace-format
msgid "{beginning} and {last}"
msgstr ""

#: config/chroot_local-includes/usr/local/sbin/tails-additional-software:223
msgid ", "
msgstr ""

#. Translators: Don't translate {packages}, it's a placeholder and will
#. be replaced.
#: config/chroot_local-includes/usr/local/sbin/tails-additional-software:289
#: config/chroot_local-includes/usr/local/sbin/tails-additional-software:319
#, python-brace-format
msgid "Add {packages} to your additional software?"
msgstr ""

#: config/chroot_local-includes/usr/local/sbin/tails-additional-software:291
msgid ""
"To install it automatically from your persistent storage when starting Tails."
msgstr ""

#: config/chroot_local-includes/usr/local/sbin/tails-additional-software:293
msgid "Install Every Time"
msgstr ""

#: config/chroot_local-includes/usr/local/sbin/tails-additional-software:294
#: config/chroot_local-includes/usr/local/sbin/tails-additional-software:325
msgid "Install Only Once"
msgstr ""

#: config/chroot_local-includes/usr/local/sbin/tails-additional-software:300
#: config/chroot_local-includes/usr/local/sbin/tails-additional-software:330
#: config/chroot_local-includes/usr/local/sbin/tails-additional-software:371
#, fuzzy
msgid "The configuration of your additional software failed."
msgstr "Ваше оновлення додаткового програмного забезпечення не вдалося"

#: config/chroot_local-includes/usr/local/sbin/tails-additional-software:321
msgid ""
"To install it automatically when starting Tails, you can create a persistent "
"storage and activate the <b>Additional Software</b> feature."
msgstr ""

#: config/chroot_local-includes/usr/local/sbin/tails-additional-software:324
msgid "Create Persistent Storage"
msgstr ""

#: config/chroot_local-includes/usr/local/sbin/tails-additional-software:332
msgid "Creating your persistent storage failed."
msgstr ""

#. Translators: Don't translate {packages}, it's a placeholder and
#. will be replaced.
#: config/chroot_local-includes/usr/local/sbin/tails-additional-software:341
#, python-brace-format
msgid "You could install {packages} automatically when starting Tails"
msgstr ""

#: config/chroot_local-includes/usr/local/sbin/tails-additional-software:344
msgid ""
"To do so, you need to run Tails from a USB stick installed using <i>Tails "
"Installer</i>."
msgstr ""

#. Translators: Don't translate {packages}, it's a placeholder and will be
#. replaced.
#: config/chroot_local-includes/usr/local/sbin/tails-additional-software:359
#, python-brace-format
msgid "Remove {packages} from your additional software?"
msgstr ""

#. Translators: Don't translate {packages}, it's a placeholder
#. and will be replaced.
#: config/chroot_local-includes/usr/local/sbin/tails-additional-software:363
#, python-brace-format
msgid "This will stop installing {packages} automatically."
msgstr ""

#: config/chroot_local-includes/usr/local/sbin/tails-additional-software:365
msgid "Remove"
msgstr ""

#: config/chroot_local-includes/usr/local/sbin/tails-additional-software:366
#: config/chroot_local-includes/usr/local/bin/tails-screen-locker:118
#: config/chroot_local-includes/usr/local/bin/tor-browser:46
msgid "Cancel"
msgstr "Відмова"

#: config/chroot_local-includes/usr/local/sbin/tails-additional-software:544
#, fuzzy
msgid "Installing your additional software from persistent storage..."
msgstr "Ваше додаткове програмне забезпечення встановлено"

#: config/chroot_local-includes/usr/local/sbin/tails-additional-software:546
msgid "This can take several minutes."
msgstr ""

#: config/chroot_local-includes/usr/local/sbin/tails-additional-software:559
#, fuzzy
msgid "The installation of your additional software failed"
msgstr "Ваше оновлення додаткового програмного забезпечення не вдалося"

#: config/chroot_local-includes/usr/local/sbin/tails-additional-software:574
#, fuzzy
msgid "Additional software installed successfully"
msgstr "Ваше додаткове програмне забезпечення встановлено"

#: config/chroot_local-includes/usr/local/sbin/tails-additional-software:594
#, fuzzy
msgid "The check for upgrades of your additional software failed"
msgstr "Ваше оновлення додаткового програмного забезпечення не вдалося"

#: config/chroot_local-includes/usr/local/sbin/tails-additional-software:596
#: config/chroot_local-includes/usr/local/sbin/tails-additional-software:604
#, fuzzy
msgid ""
"Please check your network connection, restart Tails, or read the system log "
"to understand the problem."
msgstr ""
"Оновлення не вдалося. Це може бути через проблеми з мережею. Будь ласка, "
"перевірте підключення до мережі, спробуйте перезавантажити Tails, або "
"прочитайте логи, щоб краще зрозуміти проблему."

#: config/chroot_local-includes/usr/local/sbin/tails-additional-software:603
#, fuzzy
msgid "The upgrade of your additional software failed"
msgstr "Ваше оновлення додаткового програмного забезпечення не вдалося"

#: config/chroot_local-includes/usr/local/lib/tails-additional-software-notify:37
#, fuzzy
msgid "Documentation"
msgstr "Документація по Tails"

#. Translators: Don't translate {package}, it's a placeholder and will be replaced.
#: config/chroot_local-includes/usr/local/bin/tails-additional-software-config:96
#, python-brace-format
msgid ""
"Remove {package} from your additional software? This will stop installing "
"the package automatically."
msgstr ""

#. Translators: Don't translate {pkg}, it's a placeholder and will be replaced.
#: config/chroot_local-includes/usr/local/bin/tails-additional-software-config:107
#, python-brace-format
msgid "Failed to remove {pkg}"
msgstr ""

#: config/chroot_local-includes/usr/local/bin/tails-additional-software-config:124
#, fuzzy
msgid "Failed to read additional software configuration"
msgstr "Ваше додаткове встановлення не вдалося"

#. Translators: Don't translate {package}, it's a placeholder and will be replaced.
#: config/chroot_local-includes/usr/local/bin/tails-additional-software-config:154
#, python-brace-format
msgid "Stop installing {package} automatically"
msgstr ""

#: config/chroot_local-includes/usr/local/bin/tails-additional-software-config:179
msgid ""
"To do so, install some software using <a href=\"synaptic.desktop\">Synaptic "
"Package Manager</a> or <a href=\"org.gnome.Terminal.desktop\">APT on the "
"command line</a>."
msgstr ""

#: config/chroot_local-includes/usr/local/bin/tails-additional-software-config:188
msgid ""
"To do so, unlock your persistent storage when starting Tails and install "
"some software using <a href=\"synaptic.desktop\">Synaptic Package Manager</"
"a> or <a href=\"org.gnome.Terminal.desktop\">APT on the command line</a>."
msgstr ""

#: config/chroot_local-includes/usr/local/bin/tails-additional-software-config:198
msgid ""
"To do so, create a persistent storage and install some software using <a "
"href=\"synaptic.desktop\">Synaptic Package Manager</a> or <a href=\"org."
"gnome.Terminal.desktop\">APT on the command line</a>."
msgstr ""

#: config/chroot_local-includes/usr/local/bin/tails-additional-software-config:206
msgid ""
"To do so, install Tails on a USB stick using <a href=\"tails-installer."
"desktop\">Tails Installer</a> and create a persistent storage."
msgstr ""

#: config/chroot_local-includes/usr/local/bin/tails-additional-software-config:253
#, fuzzy
msgid "[package not available]"
msgstr "недоступно"

#: config/chroot_local-includes/usr/local/lib/tails-htp-notify-user:52
msgid "Synchronizing the system's clock"
msgstr "Синхронізація системного годинника"

#: config/chroot_local-includes/usr/local/lib/tails-htp-notify-user:53
msgid ""
"Tor needs an accurate clock to work properly, especially for Hidden "
"Services. Please wait..."
msgstr ""
"Tor потребує точного часу, щоб працювати належним чином, особливо для "
"прихованих сервісів. Будь ласка, зачекайте ..."

#: config/chroot_local-includes/usr/local/lib/tails-htp-notify-user:87
msgid "Failed to synchronize the clock!"
msgstr "Не вдалося синхронізувати годинник!"

#: config/chroot_local-includes/usr/local/bin/tails-security-check:124
msgid "This version of Tails has known security issues:"
msgstr "Ця версія Tails має відомі проблеми безпеки:"

#: config/chroot_local-includes/usr/local/bin/tails-security-check:134
msgid "Known security issues"
msgstr "Відомі проблеми безпеки"

#: config/chroot_local-includes/usr/local/lib/tails-spoof-mac:52
#, sh-format
msgid "Network card ${nic} disabled"
msgstr "Мережева карта ${nic} відключена"

#: config/chroot_local-includes/usr/local/lib/tails-spoof-mac:53
#, sh-format
msgid ""
"MAC spoofing failed for network card ${nic_name} (${nic}) so it is "
"temporarily disabled.\n"
"You might prefer to restart Tails and disable MAC spoofing."
msgstr ""
"Підміна MAC-адреси не вдалася для мережевої карти ${nic_name} (${nic}), тому "
"вона тимчасово вимкнена. \n"
"Можливо, ви віддасте перевагу перевантаженню Tails і вимкненню підміни MAC."

#: config/chroot_local-includes/usr/local/lib/tails-spoof-mac:62
msgid "All networking disabled"
msgstr "Всі налаштування мережі вимкнені"

#: config/chroot_local-includes/usr/local/lib/tails-spoof-mac:63
#, sh-format
msgid ""
"MAC spoofing failed for network card ${nic_name} (${nic}). The error "
"recovery also failed so all networking is disabled.\n"
"You might prefer to restart Tails and disable MAC spoofing."
msgstr ""
"Підміна MAC не вдалася для мережевої карти ${nic_name} (${nic}). Помилку не "
"вдалося виправити, тому мережа повністю вимкнена.\n"
"Можливо, ви віддасте перевагу перевантаженню Tails і вимкненню підміни MAC. "

#: config/chroot_local-includes/usr/local/bin/tails-screen-locker:109
msgid "Lock Screen"
msgstr "Заблокувати екран"

#: config/chroot_local-includes/usr/local/bin/tails-screen-locker:124
msgid "Screen Locker"
msgstr "Блокувальник екрану"

#: config/chroot_local-includes/usr/local/bin/tails-screen-locker:130
msgid "Set up a password to unlock the screen."
msgstr "Встановіть пароль, щоб розблокувати екран."

#: config/chroot_local-includes/usr/local/bin/tails-screen-locker:135
msgid "Password"
msgstr "Пароль "

#: config/chroot_local-includes/usr/local/bin/tails-screen-locker:141
msgid "Confirm"
msgstr "Підтвердити"

#: config/chroot_local-includes/usr/local/bin/tails-upgrade-frontend-wrapper:35
msgid ""
"\"<b>Not enough memory available to check for upgrades.</b>\n"
"\n"
"Make sure this system satisfies the requirements for running Tails.\n"
"See file:///usr/share/doc/tails/website/doc/about/requirements.en.html\n"
"\n"
"Try to restart Tails to check for upgrades again.\n"
"\n"
"Or do a manual upgrade.\n"
"See https://tails.boum.org/doc/first_steps/upgrade#manual\""
msgstr ""
"\"<b>Недостатньо пам'яті для перевірки наявності оновлень.</b>\n"
"\n"
"Переконайтеся, що ця система відповідає вимогам щодо запуску Tails.\n"
"Дивіться file:///usr/share/doc/tails/website/doc/about/requirements.en.html\n"
"\n"
"Спробуйте перезапустити Tails, щоб знову перевірити наявність оновлень.\n"
"\n"
"Або виконайте ручне оновлення.\n"
"Дивіться https://tails.boum.org/doc/first_steps/upgrade#manual\" "

#: config/chroot_local-includes/usr/local/bin/tails-upgrade-frontend-wrapper:72
#: config/chroot_local-includes/usr/local/sbin/unsafe-browser:27
msgid "error:"
msgstr "помилка:"

#: config/chroot_local-includes/usr/local/bin/tails-upgrade-frontend-wrapper:73
#: config/chroot_local-includes/usr/local/sbin/unsafe-browser:28
msgid "Error"
msgstr "Помилка"

#: config/chroot_local-includes/usr/local/lib/tails-virt-notify-user:71
msgid "Warning: virtual machine detected!"
msgstr "Увага: знайдено віртуальну машину!"

#: config/chroot_local-includes/usr/local/lib/tails-virt-notify-user:74
msgid "Warning: non-free virtual machine detected!"
msgstr "Увага: знайдено невільну віртуальну машину!"

#: config/chroot_local-includes/usr/local/lib/tails-virt-notify-user:77
msgid ""
"Both the host operating system and the virtualization software are able to "
"monitor what you are doing in Tails. Only free software can be considered "
"trustworthy, for both the host operating system and the virtualization "
"software."
msgstr ""
"Операційна система та програмне забезпечення віртуалізації у змозі "
"контролювати те, що Ви робите в Tails. Лише вільне програмне забезпечення "
"розглядається як варте довіри, як для операційної системи, так і для "
"програмне забезпечення віртуалізації."

#: config/chroot_local-includes/usr/local/lib/tails-virt-notify-user:81
msgid "Learn more"
msgstr "Детальніше"

#: config/chroot_local-includes/usr/local/bin/tor-browser:43
msgid "Tor is not ready"
msgstr "Tor не готовий"

#: config/chroot_local-includes/usr/local/bin/tor-browser:44
msgid "Tor is not ready. Start Tor Browser anyway?"
msgstr "Tor не готовий. Запустити Tor у будь-якому разі?"

#: config/chroot_local-includes/usr/local/bin/tor-browser:45
msgid "Start Tor Browser"
msgstr "Запустити Tor Browser"

#: config/chroot_local-includes/usr/share/gnome-shell/extensions/torstatus@tails.boum.org/extension.js:40
msgid "Tor"
msgstr ""

#: config/chroot_local-includes/usr/share/gnome-shell/extensions/torstatus@tails.boum.org/extension.js:55
msgid "Open Onion Circuits"
msgstr ""

#: config/chroot_local-includes/usr/local/sbin/unsafe-browser:38
msgid "Do you really want to launch the Unsafe Browser?"
msgstr "Ви дійсно хочете запустити небезпечний браузер?"

#: config/chroot_local-includes/usr/local/sbin/unsafe-browser:40
msgid ""
"Network activity within the Unsafe Browser is <b>not anonymous</b>.\\nOnly "
"use the Unsafe Browser if necessary, for example\\nif you have to login or "
"register to activate your Internet connection."
msgstr ""
"Мережева активність Небезпечного Браузера <b>не анонімна</b>. "
"\\nВикористовуйте Небезпечний браузер тільки у разі необхідності, наприклад, "
"якщо Вам потрібно увійти і зареєструватися для активації Вашого мережного "
"з'єднання."

#: config/chroot_local-includes/usr/local/sbin/unsafe-browser:51
msgid "Starting the Unsafe Browser..."
msgstr "Запуск ненадійного браузера..."

#: config/chroot_local-includes/usr/local/sbin/unsafe-browser:52
msgid "This may take a while, so please be patient."
msgstr "Це може зайняти деякий час, будь-ласка зачекайте."

#: config/chroot_local-includes/usr/local/sbin/unsafe-browser:57
msgid "Shutting down the Unsafe Browser..."
msgstr "Вимкнення небезпечного браузера..."

#: config/chroot_local-includes/usr/local/sbin/unsafe-browser:58
msgid ""
"This may take a while, and you may not restart the Unsafe Browser until it "
"is properly shut down."
msgstr ""
"Це може зайняти деякий час, і Ви не можете перезавантажувати Небезпечний "
"Браузер, поки він правильно не вимкнеться."

#: config/chroot_local-includes/usr/local/sbin/unsafe-browser:70
msgid "Failed to restart Tor."
msgstr "Не вдалося перезапустити Tor."

#: config/chroot_local-includes/usr/local/sbin/unsafe-browser:84
#: ../config/chroot_local-includes/usr/share/applications/unsafe-browser.desktop.in.h:1
msgid "Unsafe Browser"
msgstr "Ненадійний браузер"

#: config/chroot_local-includes/usr/local/sbin/unsafe-browser:91
msgid ""
"Another Unsafe Browser is currently running, or being cleaned up. Please "
"retry in a while."
msgstr ""
"Інший Небезпечна Браузер у даний час працює або очищається. Повторіть спробу "
"через деякий час."

#: config/chroot_local-includes/usr/local/sbin/unsafe-browser:99
msgid "Failed to setup chroot."
msgstr "Не вдалося встановити chroot."

#: config/chroot_local-includes/usr/local/sbin/unsafe-browser:104
msgid "Failed to configure browser."
msgstr "Не вдалося налаштувати браузер."

#: config/chroot_local-includes/usr/local/sbin/unsafe-browser:110
msgid ""
"No DNS server was obtained through DHCP or manually configured in "
"NetworkManager."
msgstr ""
"Жоден DNS-сервер не був отриманий через DHCP або не був налаштований вручну "
"у NetworkManager."

#: config/chroot_local-includes/usr/local/sbin/unsafe-browser:121
msgid "Failed to run browser."
msgstr "Не вдалося запустити браузер."

#. Translators: Don't translate {volume_label} or {volume_size},
#. they are placeholders and will be replaced.
#: config/chroot_local-includes/usr/local/lib/python3/dist-packages/unlock_veracrypt_volumes/volume.py:58
#, python-brace-format
msgid "{volume_label} ({volume_size})"
msgstr ""

#. Translators: Don't translate {partition_name} or {partition_size},
#. they are placeholders and will be replaced.
#: config/chroot_local-includes/usr/local/lib/python3/dist-packages/unlock_veracrypt_volumes/volume.py:63
#, python-brace-format
msgid "{partition_name} ({partition_size})"
msgstr ""

#. Translators: Don't translate {volume_size}, it's a placeholder
#. and will be replaced.
#: config/chroot_local-includes/usr/local/lib/python3/dist-packages/unlock_veracrypt_volumes/volume.py:68
#, python-brace-format
msgid "{volume_size} Volume"
msgstr ""

#. Translators: Don't translate {volume_name}, it's a placeholder and
#. will be replaced.
#: config/chroot_local-includes/usr/local/lib/python3/dist-packages/unlock_veracrypt_volumes/volume.py:107
#, python-brace-format
msgid "{volume_name} (Read-Only)"
msgstr ""

#. Translators: Don't translate {partition_name} and {container_path}, they
#. are placeholders and will be replaced.
#: config/chroot_local-includes/usr/local/lib/python3/dist-packages/unlock_veracrypt_volumes/volume.py:115
#, python-brace-format
msgid "{partition_name} in {container_path}"
msgstr ""

#. Translators: Don't translate {volume_name} and {path_to_file_container},
#. they are placeholders and will be replaced. You should only have to translate
#. this string if it makes sense to reverse the order of the placeholders.
#: config/chroot_local-includes/usr/local/lib/python3/dist-packages/unlock_veracrypt_volumes/volume.py:122
#, python-brace-format
msgid "{volume_name} – {path_to_file_container}"
msgstr ""

#. Translators: Don't translate {partition_name} and {drive_name}, they
#. are placeholders and will be replaced.
#: config/chroot_local-includes/usr/local/lib/python3/dist-packages/unlock_veracrypt_volumes/volume.py:128
#, python-brace-format
msgid "{partition_name} on {drive_name}"
msgstr ""

#. Translators: Don't translate {volume_name} and {drive_name},
#. they are placeholders and will be replaced. You should only have to translate
#. this string if it makes sense to reverse the order of the placeholders.
#: config/chroot_local-includes/usr/local/lib/python3/dist-packages/unlock_veracrypt_volumes/volume.py:135
#, python-brace-format
msgid "{volume_name} – {drive_name}"
msgstr ""

#: config/chroot_local-includes/usr/local/lib/python3/dist-packages/unlock_veracrypt_volumes/volume.py:222
msgid "Wrong passphrase or parameters"
msgstr ""

#: config/chroot_local-includes/usr/local/lib/python3/dist-packages/unlock_veracrypt_volumes/volume.py:224
msgid "Error unlocking volume"
msgstr ""

#. Translators: Don't translate {volume_name} or {error_message},
#. they are placeholder and will be replaced.
#: config/chroot_local-includes/usr/local/lib/python3/dist-packages/unlock_veracrypt_volumes/volume.py:228
#, python-brace-format
msgid ""
"Couldn't unlock volume {volume_name}:\n"
"{error_message}"
msgstr ""

#: config/chroot_local-includes/usr/local/lib/python3/dist-packages/unlock_veracrypt_volumes/volume_list.py:83
msgid "No file containers added"
msgstr ""

#: config/chroot_local-includes/usr/local/lib/python3/dist-packages/unlock_veracrypt_volumes/volume_list.py:98
msgid "No VeraCrypt devices detected"
msgstr ""

#: config/chroot_local-includes/usr/local/lib/python3/dist-packages/unlock_veracrypt_volumes/volume_manager.py:114
msgid "Container already added"
msgstr ""

#: config/chroot_local-includes/usr/local/lib/python3/dist-packages/unlock_veracrypt_volumes/volume_manager.py:115
#, python-format
msgid "The file container %s should already be listed."
msgstr ""

#: config/chroot_local-includes/usr/local/lib/python3/dist-packages/unlock_veracrypt_volumes/volume_manager.py:131
msgid "Container opened read-only"
msgstr ""

#. Translators: Don't translate {path}, it's a placeholder  and will be replaced.
#: config/chroot_local-includes/usr/local/lib/python3/dist-packages/unlock_veracrypt_volumes/volume_manager.py:133
#, python-brace-format
msgid ""
"The file container {path} could not be opened with write access. It was "
"opened read-only instead. You will not be able to modify the content of the "
"container.\n"
"{error_message}"
msgstr ""

#: config/chroot_local-includes/usr/local/lib/python3/dist-packages/unlock_veracrypt_volumes/volume_manager.py:138
msgid "Error opening file"
msgstr ""

#: config/chroot_local-includes/usr/local/lib/python3/dist-packages/unlock_veracrypt_volumes/volume_manager.py:160
msgid "Not a VeraCrypt container"
msgstr ""

#: config/chroot_local-includes/usr/local/lib/python3/dist-packages/unlock_veracrypt_volumes/volume_manager.py:161
#, python-format
msgid "The file %s does not seem to be a VeraCrypt container."
msgstr ""

#: config/chroot_local-includes/usr/local/lib/python3/dist-packages/unlock_veracrypt_volumes/volume_manager.py:163
#, fuzzy
msgid "Failed to add container"
msgstr "Не вдалося налаштувати браузер."

#: config/chroot_local-includes/usr/local/lib/python3/dist-packages/unlock_veracrypt_volumes/volume_manager.py:164
#, python-format
msgid ""
"Could not add file container %s: Timeout while waiting for loop setup.Please "
"try using the <i>Disks</i> application instead."
msgstr ""

#: config/chroot_local-includes/usr/local/lib/python3/dist-packages/unlock_veracrypt_volumes/volume_manager.py:209
msgid "Choose File Container"
msgstr ""

#: ../config/chroot_local-includes/etc/skel/Desktop/Report_an_error.desktop.in.h:1
msgid "Report an error"
msgstr "Повідомити про помилку"

#: ../config/chroot_local-includes/etc/skel/Desktop/tails-documentation.desktop.in.h:1
#: ../config/chroot_local-includes/usr/share/applications/tails-documentation.desktop.in.h:1
msgid "Tails documentation"
msgstr "Документація по Tails"

#: ../config/chroot_local-includes/usr/share/applications/tails-documentation.desktop.in.h:2
msgid "Learn how to use Tails"
msgstr "Навчіться користуватися Tails"

#: ../config/chroot_local-includes/usr/share/applications/tails-about.desktop.in.h:2
msgid "Learn more about Tails"
msgstr "Дізнайтеся більше про Tails"

#: ../config/chroot_local-includes/usr/share/applications/tor-browser.desktop.in.h:1
msgid "Tor Browser"
msgstr "Tor Browser"

#: ../config/chroot_local-includes/usr/share/applications/tor-browser.desktop.in.h:2
msgid "Anonymous Web Browser"
msgstr "Анонімний веб-браузер"

#: ../config/chroot_local-includes/usr/share/applications/unsafe-browser.desktop.in.h:2
msgid "Browse the World Wide Web without anonymity"
msgstr "Перегляд всесвітньої павутини без анонімності"

#: ../config/chroot_local-includes/usr/share/applications/unsafe-browser.desktop.in.h:3
msgid "Unsafe Web Browser"
msgstr "Ненадійний веб-браузер"

#: ../config/chroot_local-includes/usr/share/applications/unlock-veracrypt-volumes.desktop.in.h:1
msgid "Unlock VeraCrypt Volumes"
msgstr ""

#: ../config/chroot_local-includes/usr/share/applications/unlock-veracrypt-volumes.desktop.in.h:2
msgid "Mount VeraCrypt encrypted file containers and devices"
msgstr ""

#: ../config/chroot_local-includes/usr/share/applications/org.boum.tails.additional-software-config.desktop.in.h:1
msgid "Additional Software"
msgstr ""

#: ../config/chroot_local-includes/usr/share/applications/org.boum.tails.additional-software-config.desktop.in.h:2
msgid ""
"Configure the additional software installed from your persistent storage "
"when starting Tails"
msgstr ""

#: ../config/chroot_local-includes/usr/share/desktop-directories/Tails.directory.in.h:2
msgid "Tails specific tools"
msgstr "Спеціальні інструменти Tails"

#: ../config/chroot_local-includes/usr/share/polkit-1/actions/org.boum.tails.root-terminal.policy.in.h:1
msgid "To start a Root Terminal, you need to authenticate."
msgstr "Щоб запустити Кореневий термінал, потрібно автентифікуватися."

#: ../config/chroot_local-includes/usr/share/polkit-1/actions/org.boum.tails.additional-software.policy.in.h:1
#, fuzzy
msgid "Remove an additional software package"
msgstr "Ваше оновлення додаткового програмного забезпечення не вдалося"

#: ../config/chroot_local-includes/usr/share/polkit-1/actions/org.boum.tails.additional-software.policy.in.h:2
msgid ""
"Authentication is required to remove a package from your additional software "
"($(command_line))"
msgstr ""

#: ../config/chroot_local-includes/usr/share/unlock-veracrypt-volumes/ui/main.ui.in:61
msgid "File Containers"
msgstr ""

#: ../config/chroot_local-includes/usr/share/unlock-veracrypt-volumes/ui/main.ui.in:80
msgid "_Add"
msgstr ""

#: ../config/chroot_local-includes/usr/share/unlock-veracrypt-volumes/ui/main.ui.in:86
msgid "Add a file container"
msgstr ""

#: ../config/chroot_local-includes/usr/share/unlock-veracrypt-volumes/ui/main.ui.in:103
msgid "Partitions and Drives"
msgstr ""

#: ../config/chroot_local-includes/usr/share/unlock-veracrypt-volumes/ui/main.ui.in:121
msgid ""
"This application is not affiliated with or endorsed by the VeraCrypt project "
"or IDRIX."
msgstr ""

#: ../config/chroot_local-includes/usr/share/unlock-veracrypt-volumes/ui/volume.ui.in:38
msgid "Lock this volume"
msgstr ""

#: ../config/chroot_local-includes/usr/share/unlock-veracrypt-volumes/ui/volume.ui.in:61
msgid "Detach this volume"
msgstr ""

#: ../config/chroot_local-includes/usr/local/share/mime/packages/unlock-veracrypt-volumes.xml.in.h:1
msgid "TrueCrypt/VeraCrypt container"
msgstr ""

<<<<<<< HEAD
#, fuzzy
#~ msgid "Do you wish to start Liferea anyway?"
#~ msgstr "У будь-якому випадку запустити Electrum ?"
=======
#~ msgid ""
#~ "Both the host operating system and the virtualization software are able "
#~ "to monitor what you are doing in Tails."
#~ msgstr ""
#~ "Операційна система та програмне забезпечення віртуалізації у змозі "
#~ "контролювати те, що Ви робите в Tails."
>>>>>>> f321b291

#~ msgid "Your additional software are ready to use."
#~ msgstr "Ваше додаткове програмне забезпечення готове до використання."

#~ msgid ""
#~ "The check for upgrades failed. This might be due to a network problem. "
#~ "Please check your network connection, try to restart Tails, or read the "
#~ "system log to understand better the problem."
#~ msgstr ""
#~ "Не вдалося перевірити наявність оновлень. Це може бути пов'язано з "
#~ "мережевою проблемою. Будь ласка, перевірте підключення до мережі, "
#~ "спробуйте перезапустити Tails або прочитайте системний журнал, щоб краще "
#~ "зрозуміти проблему."

#~ msgid "Your additional software are up to date"
#~ msgstr "Ваше додаткове програмне забезпечення оновлено"

#~ msgid "The upgrade was successful."
#~ msgstr "Оновлення пройшло успішно."<|MERGE_RESOLUTION|>--- conflicted
+++ resolved
@@ -18,11 +18,7 @@
 msgstr ""
 "Project-Id-Version: The Tor Project\n"
 "Report-Msgid-Bugs-To: \n"
-<<<<<<< HEAD
-"POT-Creation-Date: 2018-12-01 11:05+0100\n"
-=======
 "POT-Creation-Date: 2018-12-07 10:24+0100\n"
->>>>>>> f321b291
 "PO-Revision-Date: 2018-04-23 12:35+0000\n"
 "Last-Translator: O Herenko <herenko@ex.ua>\n"
 "Language-Team: Ukrainian (http://www.transifex.com/otf/torproject/language/"
@@ -853,18 +849,16 @@
 msgid "TrueCrypt/VeraCrypt container"
 msgstr ""
 
-<<<<<<< HEAD
 #, fuzzy
 #~ msgid "Do you wish to start Liferea anyway?"
 #~ msgstr "У будь-якому випадку запустити Electrum ?"
-=======
+
 #~ msgid ""
 #~ "Both the host operating system and the virtualization software are able "
 #~ "to monitor what you are doing in Tails."
 #~ msgstr ""
 #~ "Операційна система та програмне забезпечення віртуалізації у змозі "
 #~ "контролювати те, що Ви робите в Tails."
->>>>>>> f321b291
 
 #~ msgid "Your additional software are ready to use."
 #~ msgstr "Ваше додаткове програмне забезпечення готове до використання."
