# SOME DESCRIPTIVE TITLE.
# Copyright (C) YEAR THE PACKAGE'S COPYRIGHT HOLDER
# This file is distributed under the same license as the PACKAGE package.
#
# Translators:
# jonny_nut, 2014
# Konstantin Tiler <tilersever@gmail.com>, 2016
# LinuxChata, 2014
# Oleksii Golub <sclub2018@yandex.ua>, 2015
# Pinro Lomil <lomil97@gmail.com>, 2013
# Vira Motorko <ato4ka@i.ua>, 2015-2016
# Yasha <yasha88888@hotmail.com>, 2015
# Андрій Бандура <andriykopanytsia@gmail.com>, 2014
# Владислав <inactive+PersonalJesus@transifex.com>, 2014
msgid ""
msgstr ""
"Project-Id-Version: The Tor Project\n"
"Report-Msgid-Bugs-To: \n"
<<<<<<< HEAD
"POT-Creation-Date: 2017-02-25 15:06+0100\n"
=======
"POT-Creation-Date: 2017-03-06 12:07+0100\n"
>>>>>>> f4948e1a
"PO-Revision-Date: 2016-09-03 08:57+0000\n"
"Last-Translator: carolyn <carolyn@anhalt.org>\n"
"Language-Team: Ukrainian (http://www.transifex.com/otf/torproject/language/"
"uk/)\n"
"Language: uk\n"
"MIME-Version: 1.0\n"
"Content-Type: text/plain; charset=UTF-8\n"
"Content-Transfer-Encoding: 8bit\n"
"Plural-Forms: nplurals=3; plural=(n%10==1 && n%100!=11 ? 0 : n%10>=2 && n"
"%10<=4 && (n%100<10 || n%100>=20) ? 1 : 2);\n"

#: config/chroot_local-includes/etc/NetworkManager/dispatcher.d/60-tor-ready.sh:39
msgid "Tor is ready"
msgstr "Tor готовий"

#: config/chroot_local-includes/etc/NetworkManager/dispatcher.d/60-tor-ready.sh:40
msgid "You can now access the Internet."
msgstr "Тепер Ви можете отримати доступ до Інтернет."

#: config/chroot_local-includes/etc/whisperback/config.py:65
#, python-format
msgid ""
"<h1>Help us fix your bug!</h1>\n"
"<p>Read <a href=\"%s\">our bug reporting instructions</a>.</p>\n"
"<p><strong>Do not include more personal information than\n"
"needed!</strong></p>\n"
"<h2>About giving us an email address</h2>\n"
"<p>\n"
"Giving us an email address allows us to contact you to clarify the problem. "
"This\n"
"is needed for the vast majority of the reports we receive as most reports\n"
"without any contact information are useless. On the other hand it also "
"provides\n"
"an opportunity for eavesdroppers, like your email or Internet provider, to\n"
"confirm that you are using Tails.\n"
"</p>\n"
msgstr ""
"<h1> Допоможіть нам виправити нашу помилку! </h1>\n"
"<p> Прочитайте <a href=\"%s\"> наші інструкції, як повідомляти про помилки </"
"a>.</p>\n"
"<p><strong> Не повідомляйте більше особистої інформації, ніж необхідно! </"
"strong></p>\n"
"<h2> Про надання нам адреси електронної пошти </h2>\n"
"<p>\n"
"Надання нам адреси електронної пошти дозволяє нам зв'язатися з Вами для "
"уточнення проблеми. Це\n"
"необхідно в переважній більшості випадків, коли ми отримуємо повідомлення "
"про помилки,\n"
" оскільки більшість повідомлень без контактної інформації марні. З іншого "
"боку, це також дає можливість засобам перехоплення\n"
" та збору інформації інформації, наприклад, провайдеру Вашої електронної "
"пошти або Інтернет-провайдеру, встановити,\n"
" що Ви використовуєте Tails.\n"
"</p>\n"

#: config/chroot_local-includes/usr/local/bin/electrum:17
msgid "Persistence is disabled for Electrum"
msgstr "Режим постійного сховища відключений для Electrum"

#: config/chroot_local-includes/usr/local/bin/electrum:19
msgid ""
"When you reboot Tails, all of Electrum's data will be lost, including your "
"Bitcoin wallet. It is strongly recommended to only run Electrum when its "
"persistence feature is activated."
msgstr ""
"Коли Ви перезавантажете Tails, всі дані Electrum будуть загублені, включаючи "
"Ваш гаманець Bitcoin. Настійно рекомендується запускати Electrum, тільки "
"коли активована функція постійного сховища."

#: config/chroot_local-includes/usr/local/bin/electrum:21
msgid "Do you want to start Electrum anyway?"
msgstr "У будь-якому випадку запустити Electrum ?"

#: config/chroot_local-includes/usr/local/bin/electrum:23
#: config/chroot_local-includes/usr/local/bin/icedove:37
#: config/chroot_local-includes/usr/local/sbin/unsafe-browser:41
msgid "_Launch"
msgstr "_Запуск"

#: config/chroot_local-includes/usr/local/bin/electrum:24
#: config/chroot_local-includes/usr/local/bin/icedove:38
#: config/chroot_local-includes/usr/local/sbin/unsafe-browser:42
msgid "_Exit"
msgstr "_Вихід"

#: config/chroot_local-includes/usr/local/bin/icedove:27
msgid "The <b>Claws Mail</b> persistence feature is activated."
msgstr "Увімкнено функцію стійкості <b>Claws Mail</b>."

#: config/chroot_local-includes/usr/local/bin/icedove:29
msgid ""
"If you have emails saved in <b>Claws Mail</b>, you should <a href='https://"
"tails.boum.org/doc/anonymous_internet/claws_mail_to_icedove'>migrate your "
"data</a> before starting <b>Icedove</b>."
msgstr ""
"Якщо Ваші електронні листи зберігаються у <b>Claws Mail</b>, Вам варто <a "
"href='https://tails.boum.org/doc/anonymous_internet/"
"claws_mail_to_icedove'>мігрувати свої дані</a> перед початком використання "
"<b>Icedove</b>."

#: config/chroot_local-includes/usr/local/bin/icedove:34
msgid ""
"If you already migrated your emails to <b>Icedove</b>, you should <a "
"href='https://tails.boum.org/doc/anonymous_internet/"
"claws_mail_to_icedove#delete'>delete all your <b>Claws Mail</b> data</a> to "
"remove this warning."
msgstr ""
"Якщо Ви вже перемістили Ваші електронні листи до <b>Icedove</b>, Вам слід <a "
"href='https://tails.boum.org/doc/anonymous_internet/"
"claws_mail_to_icedove#delete'> видалити всі Ваші <b>Claws Mail</b> data</a>, "
"щоб прибрати це попередження"

#: config/chroot_local-includes/usr/share/gnome-shell/extensions/shutdown-helper@tails.boum.org/extension.js:71
msgid "Restart"
msgstr "Перезавантажити"

#: config/chroot_local-includes/usr/share/gnome-shell/extensions/shutdown-helper@tails.boum.org/extension.js:74
msgid "Power Off"
msgstr "Вимкнення живлення"

#: config/chroot_local-includes/usr/local/lib/tails-32-bit-notify-user:59
msgid "Warning: Tails 3.0 won't work on this computer!"
msgstr ""

#: config/chroot_local-includes/usr/local/lib/tails-32-bit-notify-user:60
msgid "Tails 3.0 will require a 64-bit processor."
msgstr ""

#: config/chroot_local-includes/usr/local/lib/tails-32-bit-notify-user:63
#: config/chroot_local-includes/usr/local/lib/tails-i2p-removal-notify-user:59
#: config/chroot_local-includes/usr/local/lib/tails-virt-notify-user:83
msgid "Learn more"
msgstr "Детальніше"

#: config/chroot_local-includes/usr/local/bin/tails-about:22
#: ../config/chroot_local-includes/usr/share/desktop-directories/Tails.directory.in.h:1
msgid "Tails"
msgstr "Tails"

#: config/chroot_local-includes/usr/local/bin/tails-about:25
#: ../config/chroot_local-includes/usr/share/applications/tails-about.desktop.in.h:1
msgid "About Tails"
msgstr "Про Tails"

#: config/chroot_local-includes/usr/local/bin/tails-about:35
msgid "The Amnesic Incognito Live System"
msgstr "Amnesic Incognito Live System"

#: config/chroot_local-includes/usr/local/bin/tails-about:36
#, python-format
msgid ""
"Build information:\n"
"%s"
msgstr ""
"Інформація про зборку:\n"
"%s"

#: config/chroot_local-includes/usr/local/bin/tails-about:54
msgid "not available"
msgstr "недоступно"

#: config/chroot_local-includes/usr/local/sbin/tails-additional-software:118
#: config/chroot_local-includes/usr/local/sbin/tails-additional-software:124
#: config/chroot_local-includes/usr/local/sbin/tails-additional-software:128
msgid "Your additional software"
msgstr "Ваше додаткове програмне забезпечення"

#: config/chroot_local-includes/usr/local/sbin/tails-additional-software:119
#: config/chroot_local-includes/usr/local/sbin/tails-additional-software:129
msgid ""
"The upgrade failed. This might be due to a network problem. Please check "
"your network connection, try to restart Tails, or read the system log to "
"understand better the problem."
msgstr ""
"Оновлення не вдалося. Це може бути через проблеми з мережею. Будь ласка, "
"перевірте підключення до мережі, спробуйте перезавантажити Tails, або "
"прочитайте логи, щоб краще зрозуміти проблему."

#: config/chroot_local-includes/usr/local/sbin/tails-additional-software:125
msgid "The upgrade was successful."
msgstr "Оновлення пройшло успішно."

#: config/chroot_local-includes/usr/local/lib/tails-htp-notify-user:52
msgid "Synchronizing the system's clock"
msgstr "Синхронізація системного годинника"

#: config/chroot_local-includes/usr/local/lib/tails-htp-notify-user:53
msgid ""
"Tor needs an accurate clock to work properly, especially for Hidden "
"Services. Please wait..."
msgstr ""
"Tor потребує точного часу, щоб працювати належним чином, особливо для "
"прихованих сервісів. Будь ласка, зачекайте ..."

#: config/chroot_local-includes/usr/local/lib/tails-htp-notify-user:87
msgid "Failed to synchronize the clock!"
msgstr "Не вдалося синхронізувати годинник!"

#: config/chroot_local-includes/usr/local/lib/tails-i2p-removal-notify-user:57
msgid "Warning: I2P will be removed in Tails 2.12"
msgstr ""

#: config/chroot_local-includes/usr/local/bin/tails-security-check:124
msgid "This version of Tails has known security issues:"
msgstr "Ця версія Tails має відомі проблеми безпеки:"

#: config/chroot_local-includes/usr/local/bin/tails-security-check:134
msgid "Known security issues"
msgstr "Відомі проблеми безпеки"

#: config/chroot_local-includes/usr/local/lib/tails-spoof-mac:52
#, sh-format
msgid "Network card ${nic} disabled"
msgstr "Мережева карта ${nic} відключена"

#: config/chroot_local-includes/usr/local/lib/tails-spoof-mac:53
#, sh-format
msgid ""
"MAC spoofing failed for network card ${nic_name} (${nic}) so it is "
"temporarily disabled.\n"
"You might prefer to restart Tails and disable MAC spoofing."
msgstr ""
"Підміна MAC-адреси не вдалася для мережевої карти ${nic_name} (${nic}), тому "
"вона тимчасово вимкнена. \n"
"Можливо, ви віддасте перевагу перевантаженню Tails і вимкненню підміни MAC."

#: config/chroot_local-includes/usr/local/lib/tails-spoof-mac:62
msgid "All networking disabled"
msgstr "Всі налаштування мережі вимкнені"

#: config/chroot_local-includes/usr/local/lib/tails-spoof-mac:63
#, sh-format
msgid ""
"MAC spoofing failed for network card ${nic_name} (${nic}). The error "
"recovery also failed so all networking is disabled.\n"
"You might prefer to restart Tails and disable MAC spoofing."
msgstr ""
"Підміна MAC не вдалася для мережевої карти ${nic_name} (${nic}). Помилку не "
"вдалося виправити, тому мережа повністю вимкнена.\n"
"Можливо, ви віддасте перевагу перевантаженню Tails і вимкненню підміни MAC. "

#: config/chroot_local-includes/usr/local/bin/tails-upgrade-frontend-wrapper:24
#: config/chroot_local-includes/usr/local/sbin/unsafe-browser:27
msgid "error:"
msgstr "помилка:"

#: config/chroot_local-includes/usr/local/bin/tails-upgrade-frontend-wrapper:25
#: config/chroot_local-includes/usr/local/sbin/unsafe-browser:28
msgid "Error"
msgstr "Помилка"

#: config/chroot_local-includes/usr/local/bin/tails-upgrade-frontend-wrapper:45
msgid ""
"<b>Not enough memory available to check for upgrades.</b>\n"
"\n"
"Make sure this system satisfies the requirements for running Tails.\n"
"See file:///usr/share/doc/tails/website/doc/about/requirements.en.html\n"
"\n"
"Try to restart Tails to check for upgrades again.\n"
"\n"
"Or do a manual upgrade.\n"
"See https://tails.boum.org/doc/first_steps/upgrade#manual"
msgstr ""
"<b>Недостатньо доступної пам'яті для перевірки оновлень.</b>\n"
"\n"
"Переконайтеся, що система задовільняє вимогам для запущеного Tails.\n"
"Прочитайте файл:///usr/share/doc/tails/website/doc/about/requirements.en."
"html\n"
"\n"
"Спробуйте перезапустити Tails для повторної перевірки оновлень.\n"
"\n"
"Або здійсніть ручне оновлення.\n"
"Див. https://tails.boum.org/doc/first_steps/upgrade#manual"

#: config/chroot_local-includes/usr/local/lib/tails-virt-notify-user:71
msgid "Warning: virtual machine detected!"
msgstr "Увага: знайдено віртуальну машину!"

#: config/chroot_local-includes/usr/local/lib/tails-virt-notify-user:73
msgid ""
"Both the host operating system and the virtualization software are able to "
"monitor what you are doing in Tails."
msgstr ""
"Операційна система та програмне забезпечення віртуалізації у змозі "
"контролювати те, що Ви робите в Tails."

#: config/chroot_local-includes/usr/local/lib/tails-virt-notify-user:76
msgid "Warning: non-free virtual machine detected!"
msgstr "Увага: знайдено невільну віртуальну машину!"

#: config/chroot_local-includes/usr/local/lib/tails-virt-notify-user:78
msgid ""
"Both the host operating system and the virtualization software are able to "
"monitor what you are doing in Tails. Only free software can be considered "
"trustworthy, for both the host operating system and the virtualization "
"software."
msgstr ""
"Операційна система та програмне забезпечення віртуалізації у змозі "
"контролювати те, що Ви робите в Tails. Лише вільне програмне забезпечення "
"розглядається як варте довіри, як для операційної системи, так і для "
"програмне забезпечення віртуалізації."

#: config/chroot_local-includes/usr/local/bin/tor-browser:43
msgid "Tor is not ready"
msgstr "Tor не готовий"

#: config/chroot_local-includes/usr/local/bin/tor-browser:44
msgid "Tor is not ready. Start Tor Browser anyway?"
msgstr "Tor не готовий. Запустити Tor у будь-якому разі?"

#: config/chroot_local-includes/usr/local/bin/tor-browser:45
msgid "Start Tor Browser"
msgstr "Запустити Tor Browser"

#: config/chroot_local-includes/usr/local/bin/tor-browser:46
msgid "Cancel"
msgstr "Відмова"

#: config/chroot_local-includes/usr/local/sbin/unsafe-browser:38
msgid "Do you really want to launch the Unsafe Browser?"
msgstr "Ви дійсно хочете запустити небезпечний браузер?"

#: config/chroot_local-includes/usr/local/sbin/unsafe-browser:40
msgid ""
"Network activity within the Unsafe Browser is <b>not anonymous</b>.\\nOnly "
"use the Unsafe Browser if necessary, for example\\nif you have to login or "
"register to activate your Internet connection."
msgstr ""
"Мережева активність Небезпечного Браузера <b>не анонімна</b>. "
"\\nВикористовуйте Небезпечний браузер тільки у разі необхідності, наприклад, "
"якщо Вам потрібно увійти і зареєструватися для активації Вашого мережного "
"з'єднання."

#: config/chroot_local-includes/usr/local/sbin/unsafe-browser:51
msgid "Starting the Unsafe Browser..."
msgstr "Запуск ненадійного браузера..."

#: config/chroot_local-includes/usr/local/sbin/unsafe-browser:52
msgid "This may take a while, so please be patient."
msgstr "Це може зайняти деякий час, будь-ласка зачекайте."

#: config/chroot_local-includes/usr/local/sbin/unsafe-browser:57
msgid "Shutting down the Unsafe Browser..."
msgstr "Вимкнення небезпечного браузера..."

#: config/chroot_local-includes/usr/local/sbin/unsafe-browser:58
msgid ""
"This may take a while, and you may not restart the Unsafe Browser until it "
"is properly shut down."
msgstr ""
"Це може зайняти деякий час, і Ви не можете перезавантажувати Небезпечний "
"Браузер, поки він правильно не вимкнеться."

#: config/chroot_local-includes/usr/local/sbin/unsafe-browser:70
msgid "Failed to restart Tor."
msgstr "Не вдалося перезапустити Tor."

#: config/chroot_local-includes/usr/local/sbin/unsafe-browser:84
#: ../config/chroot_local-includes/usr/share/applications/unsafe-browser.desktop.in.h:1
msgid "Unsafe Browser"
msgstr "Ненадійний браузер"

#: config/chroot_local-includes/usr/local/sbin/unsafe-browser:92
msgid ""
"Another Unsafe Browser is currently running, or being cleaned up. Please "
"retry in a while."
msgstr ""
"Інший Небезпечна Браузер у даний час працює або очищається. Повторіть спробу "
"через деякий час."

#: config/chroot_local-includes/usr/local/sbin/unsafe-browser:104
msgid ""
"NetworkManager passed us garbage data when trying to deduce the clearnet DNS "
"server."
msgstr ""
"NetworkManager повернув сміттєві дані при спробі дізнатися clearnet DNS "
"сервер"

#: config/chroot_local-includes/usr/local/sbin/unsafe-browser:114
msgid ""
"No DNS server was obtained through DHCP or manually configured in "
"NetworkManager."
msgstr ""
"Жоден DNS-сервер не був отриманий через DHCP або не був налаштований вручну "
"у NetworkManager."

#: config/chroot_local-includes/usr/local/sbin/unsafe-browser:122
msgid "Failed to setup chroot."
msgstr "Не вдалося встановити chroot."

#: config/chroot_local-includes/usr/local/sbin/unsafe-browser:128
msgid "Failed to configure browser."
msgstr "Не вдалося налаштувати браузер."

#: config/chroot_local-includes/usr/local/sbin/unsafe-browser:133
msgid "Failed to run browser."
msgstr "Не вдалося запустити браузер."

#: ../config/chroot_local-includes/etc/skel/Desktop/Report_an_error.desktop.in.h:1
msgid "Report an error"
msgstr "Повідомити про помилку"

#: ../config/chroot_local-includes/etc/skel/Desktop/tails-documentation.desktop.in.h:1
#: ../config/chroot_local-includes/usr/share/applications/tails-documentation.desktop.in.h:1
msgid "Tails documentation"
msgstr "Документація по Tails"

#: ../config/chroot_local-includes/usr/share/applications/tails-documentation.desktop.in.h:2
msgid "Learn how to use Tails"
msgstr "Навчіться користуватися Tails"

#: ../config/chroot_local-includes/usr/share/applications/tails-about.desktop.in.h:2
msgid "Learn more about Tails"
msgstr "Дізнайтеся більше про Tails"

#: ../config/chroot_local-includes/usr/share/applications/tor-browser.desktop.in.h:1
msgid "Tor Browser"
msgstr "Tor Browser"

#: ../config/chroot_local-includes/usr/share/applications/tor-browser.desktop.in.h:2
msgid "Anonymous Web Browser"
msgstr "Анонімний веб-браузер"

#: ../config/chroot_local-includes/usr/share/applications/unsafe-browser.desktop.in.h:2
msgid "Browse the World Wide Web without anonymity"
msgstr "Перегляд всесвітньої павутини без анонімності"

#: ../config/chroot_local-includes/usr/share/applications/unsafe-browser.desktop.in.h:3
msgid "Unsafe Web Browser"
msgstr "Ненадійний веб-браузер"

#: ../config/chroot_local-includes/usr/share/desktop-directories/Tails.directory.in.h:2
msgid "Tails specific tools"
msgstr "Спеціальні інструменти Tails"<|MERGE_RESOLUTION|>--- conflicted
+++ resolved
@@ -16,11 +16,7 @@
 msgstr ""
 "Project-Id-Version: The Tor Project\n"
 "Report-Msgid-Bugs-To: \n"
-<<<<<<< HEAD
-"POT-Creation-Date: 2017-02-25 15:06+0100\n"
-=======
 "POT-Creation-Date: 2017-03-06 12:07+0100\n"
->>>>>>> f4948e1a
 "PO-Revision-Date: 2016-09-03 08:57+0000\n"
 "Last-Translator: carolyn <carolyn@anhalt.org>\n"
 "Language-Team: Ukrainian (http://www.transifex.com/otf/torproject/language/"
@@ -419,6 +415,50 @@
 msgid "Failed to run browser."
 msgstr "Не вдалося запустити браузер."
 
+#: config/chroot_local-includes/usr/local/sbin/tails-i2p:34
+msgid "I2P failed to start"
+msgstr "Помилка підключення до I2P"
+
+#: config/chroot_local-includes/usr/local/sbin/tails-i2p:35
+msgid ""
+"Something went wrong when I2P was starting. Check the logs in /var/log/i2p "
+"for more information."
+msgstr ""
+"Щось пішло не так під час запуску I2P. Перевірте журнали у /var/log/i2p для "
+"отримання додаткової інформації."
+
+#: config/chroot_local-includes/usr/local/sbin/tails-i2p:52
+msgid "I2P's router console is ready"
+msgstr "I2P консоль маршрутизатора готова"
+
+#: config/chroot_local-includes/usr/local/sbin/tails-i2p:53
+msgid "You can now access I2P's router console in the I2P Browser."
+msgstr ""
+"Тепер ви можете отримати доступ до консолі маршрутизатора I2P у браузері I2P."
+
+#: config/chroot_local-includes/usr/local/sbin/tails-i2p:58
+msgid "I2P is not ready"
+msgstr "I2P не готовий"
+
+#: config/chroot_local-includes/usr/local/sbin/tails-i2p:59
+msgid ""
+"Eepsite tunnel not built within six minutes. Check the router console in the "
+"I2P Browser or the logs in /var/log/i2p for more information. Reconnect to "
+"the network to try again."
+msgstr ""
+"Eepsite тунель не був створений протягом шести хвилин. Перевірте консоль "
+"маршрутизатора у браузері I2P або журнали в /var/log/i2p для отримання "
+"додаткової інформації. Відключіться і підключіться до мережі, щоб спробувати "
+"знову."
+
+#: config/chroot_local-includes/usr/local/sbin/tails-i2p:71
+msgid "I2P is ready"
+msgstr "I2P готовий"
+
+#: config/chroot_local-includes/usr/local/sbin/tails-i2p:72
+msgid "You can now access services on I2P."
+msgstr "Тепер ви можете отримати доступ до сервісів I2P."
+
 #: ../config/chroot_local-includes/etc/skel/Desktop/Report_an_error.desktop.in.h:1
 msgid "Report an error"
 msgstr "Повідомити про помилку"
@@ -432,6 +472,14 @@
 msgid "Learn how to use Tails"
 msgstr "Навчіться користуватися Tails"
 
+#: ../config/chroot_local-includes/usr/share/applications/i2p-browser.desktop.in.h:1
+msgid "Anonymous overlay network browser"
+msgstr "Мережевий браузер з анонімним оверлеєм"
+
+#: ../config/chroot_local-includes/usr/share/applications/i2p-browser.desktop.in.h:2
+msgid "I2P Browser"
+msgstr "I2P браузер"
+
 #: ../config/chroot_local-includes/usr/share/applications/tails-about.desktop.in.h:2
 msgid "Learn more about Tails"
 msgstr "Дізнайтеся більше про Tails"
