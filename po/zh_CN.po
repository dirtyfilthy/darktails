--- conflicted
+++ resolved
@@ -20,11 +20,7 @@
 msgstr ""
 "Project-Id-Version: The Tor Project\n"
 "Report-Msgid-Bugs-To: \n"
-<<<<<<< HEAD
-"POT-Creation-Date: 2018-12-01 11:05+0100\n"
-=======
 "POT-Creation-Date: 2018-12-07 10:24+0100\n"
->>>>>>> f321b291
 "PO-Revision-Date: 2018-07-30 12:36+0000\n"
 "Last-Translator: Lafrenze Laurant\n"
 "Language-Team: Chinese (China) (http://www.transifex.com/otf/torproject/"
@@ -829,7 +825,6 @@
 msgid "TrueCrypt/VeraCrypt container"
 msgstr ""
 
-<<<<<<< HEAD
 #~ msgid "Liferea is deprecated"
 #~ msgstr "Liferea已被弃用"
 
@@ -842,12 +837,11 @@
 #~ msgstr ""
 #~ "出于安全角度考虑，Liferea feed reader将会在2018年末从Tails中被移除。请将您"
 #~ "的网络订阅移至Thunderbird。"
-=======
+
 #~ msgid ""
 #~ "Both the host operating system and the virtualization software are able "
 #~ "to monitor what you are doing in Tails."
 #~ msgstr "主机操作系统和虚拟化软件都可能监视您在使用 Tails 时的行为。"
->>>>>>> f321b291
 
 #~ msgid "Your additional software are ready to use."
 #~ msgstr "您的附加软件已经准备就绪，可以开始使用了。"
