--- conflicted
+++ resolved
@@ -27,11 +27,7 @@
 msgstr ""
 "Project-Id-Version: Tor Project\n"
 "Report-Msgid-Bugs-To: \n"
-<<<<<<< HEAD
-"POT-Creation-Date: 2019-08-11 19:46+0200\n"
-=======
-"POT-Creation-Date: 2019-08-12 11:55+0200\n"
->>>>>>> efc93192
+"POT-Creation-Date: 2019-08-12 11:57+0200\n"
 "PO-Revision-Date: 2019-07-03 04:03+0000\n"
 "Last-Translator: 耀石 徐 <xuyaoshix@gmail.com>\n"
 "Language-Team: Chinese (China) (http://www.transifex.com/otf/torproject/"
@@ -914,10 +910,8 @@
 msgid "TrueCrypt/VeraCrypt container"
 msgstr "TrueCrypt/VeraCrypt 容器"
 
-<<<<<<< HEAD
-#~ msgid "Tor"
-#~ msgstr "Tor"
-=======
 #~ msgid "Error locking volume"
 #~ msgstr "锁定卷时出错"
->>>>>>> efc93192
+
+#~ msgid "Tor"
+#~ msgstr "Tor"