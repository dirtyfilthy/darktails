# SOME DESCRIPTIVE TITLE.
# Copyright (C) YEAR THE PACKAGE'S COPYRIGHT HOLDER
# This file is distributed under the same license as the PACKAGE package.
#
# Translators:
# Adam Stachowicz <saibamenppl@gmail.com>, 2015
# Aron <aron.plotnikowski@cryptolab.net>, 2014
# Hoek <dawid.job@gmail.com>, 2016-2017
# Hoek <dawid.job@gmail.com>, 2014
# Hoek <dawid.job@gmail.com>, 2014
# Jakub Goldberg <zenji.yamada.nihon@gmail.com>, 2015-2016
# oirpos <kuba2707@gmail.com>, 2015
# phla47 <phla47@gmail.com>, 2013
# sebx, 2013-2015
# sebx, 2015
msgid ""
msgstr ""
"Project-Id-Version: The Tor Project\n"
"Report-Msgid-Bugs-To: \n"
<<<<<<< HEAD
"POT-Creation-Date: 2018-12-01 11:05+0100\n"
=======
"POT-Creation-Date: 2018-12-07 10:24+0100\n"
>>>>>>> f321b291
"PO-Revision-Date: 2018-01-12 11:12+0000\n"
"Last-Translator: Hoek <dawid.job@gmail.com>\n"
"Language-Team: Polish (http://www.transifex.com/otf/torproject/language/"
"pl/)\n"
"Language: pl\n"
"MIME-Version: 1.0\n"
"Content-Type: text/plain; charset=UTF-8\n"
"Content-Transfer-Encoding: 8bit\n"
"Plural-Forms: nplurals=4; plural=(n==1 ? 0 : (n%10>=2 && n%10<=4) && (n"
"%100<12 || n%100>14) ? 1 : n!=1 && (n%10>=0 && n%10<=1) || (n%10>=5 && n"
"%10<=9) || (n%100>=12 && n%100<=14) ? 2 : 3);\n"

#: config/chroot_local-includes/etc/NetworkManager/dispatcher.d/60-tor-ready.sh:39
msgid "Tor is ready"
msgstr "Tor jest gotowy"

#: config/chroot_local-includes/etc/NetworkManager/dispatcher.d/60-tor-ready.sh:40
msgid "You can now access the Internet."
msgstr "Teraz możesz uzyskać dostęp do Internetu."

#: config/chroot_local-includes/etc/whisperback/config.py:69
#, python-format
msgid ""
"<h1>Help us fix your bug!</h1>\n"
"<p>Read <a href=\"%s\">our bug reporting instructions</a>.</p>\n"
"<p><strong>Do not include more personal information than\n"
"needed!</strong></p>\n"
"<h2>About giving us an email address</h2>\n"
"<p>\n"
"Giving us an email address allows us to contact you to clarify the problem. "
"This\n"
"is needed for the vast majority of the reports we receive as most reports\n"
"without any contact information are useless. On the other hand it also "
"provides\n"
"an opportunity for eavesdroppers, like your email or Internet provider, to\n"
"confirm that you are using Tails.\n"
"</p>\n"
msgstr ""
"<h1>Pomóż nam naprawić błąd!</h1>\n"
"<p>Przeczytaj <a href=\"%s\">instrukcje zgłaszania błędów</a>.</p>\n"
"<p><strong>Nie podawaj więcej prywatnych informacji o sobie niż to konieczne!"
"</strong></p>\n"
"<h2>Podanie swojego adresu email</h2>\n"
"<p>\n"
"Poprzez podanie swojego adresu email dajesz nam szanse na skontaktowania się "
"z Tobą i klaryfikację problemu który napotkałeś. \n"
"To jest potrzebne w większości przypadków zgłaszania błędów które "
"otrzymujemy. \n"
"Bez jakichkolwiek danych kontaktowych zgłaszane błędy są bezużyteczne. \n"
"Aczkolwiek, podanie swojego adresu email daje możliwość na podsłuch, np. "
"Twój dostawca email, lub dostawca internetu będzie wiedział, że używasz "
"Tails.\n"
"</p>\n"
"\n"

#: config/chroot_local-includes/usr/share/tails/additional-software/configuration-window.ui:51
msgid ""
"You can install additional software automatically from your persistent "
"storage when starting Tails."
msgstr ""

#: config/chroot_local-includes/usr/share/tails/additional-software/configuration-window.ui:77
msgid ""
"The following software is installed automatically from your persistent "
"storage when starting Tails."
msgstr ""

#: config/chroot_local-includes/usr/share/tails/additional-software/configuration-window.ui:132
#: config/chroot_local-includes/usr/local/bin/tails-additional-software-config:172
msgid ""
"To add more, install some software using <a href=\"synaptic.desktop"
"\">Synaptic Package Manager</a> or <a href=\"org.gnome.Terminal.desktop"
"\">APT on the command line</a>."
msgstr ""

#: config/chroot_local-includes/usr/share/tails/additional-software/configuration-window.ui:151
msgid "_Create persistent storage"
msgstr ""

#: config/chroot_local-includes/usr/local/bin/electrum:57
msgid "Persistence is disabled for Electrum"
msgstr "Zapis plików jest wyłączony dla Electrum"

#: config/chroot_local-includes/usr/local/bin/electrum:59
msgid ""
"When you reboot Tails, all of Electrum's data will be lost, including your "
"Bitcoin wallet. It is strongly recommended to only run Electrum when its "
"persistence feature is activated."
msgstr ""
"Kiedy zrestartujesz Tails, to wszystkie dane Electrum zostaną utracone, "
"łącznie z Twoim portfelem Bitcoin. Zaleca się, aby uruchomić Electrum tylko "
"wtedy gdy funkcja persistence/zapisu plików jest aktywna."

#: config/chroot_local-includes/usr/local/bin/electrum:60
msgid "Do you want to start Electrum anyway?"
msgstr "Mimo tego, czy chcesz uruchomić Electrum?"

#: config/chroot_local-includes/usr/local/bin/electrum:63
#: config/chroot_local-includes/usr/local/sbin/unsafe-browser:41
msgid "_Launch"
msgstr "_Uruchom"

#: config/chroot_local-includes/usr/local/bin/electrum:64
#: config/chroot_local-includes/usr/local/sbin/unsafe-browser:42
msgid "_Exit"
msgstr "_Wyjście"

#: config/chroot_local-includes/usr/share/gnome-shell/extensions/status-menu-helper@tails.boum.org/extension.js:75
msgid "Restart"
msgstr "Restart"

#: config/chroot_local-includes/usr/share/gnome-shell/extensions/status-menu-helper@tails.boum.org/extension.js:78
msgid "Lock screen"
msgstr ""

#: config/chroot_local-includes/usr/share/gnome-shell/extensions/status-menu-helper@tails.boum.org/extension.js:81
msgid "Power Off"
msgstr "Wyłącz"

#: config/chroot_local-includes/usr/local/bin/tails-about:22
#: ../config/chroot_local-includes/usr/share/desktop-directories/Tails.directory.in.h:1
msgid "Tails"
msgstr "Tails"

#: config/chroot_local-includes/usr/local/bin/tails-about:25
#: ../config/chroot_local-includes/usr/share/applications/tails-about.desktop.in.h:1
msgid "About Tails"
msgstr "O systemie Tails"

#: config/chroot_local-includes/usr/local/bin/tails-about:35
msgid "The Amnesic Incognito Live System"
msgstr "The Amnesic Incognito Live System"

#: config/chroot_local-includes/usr/local/bin/tails-about:36
#, python-format
msgid ""
"Build information:\n"
"%s"
msgstr ""
"Informacja o wersji:\n"
"%s"

#: config/chroot_local-includes/usr/local/bin/tails-about:54
msgid "not available"
msgstr "niedostępne"

#. Translators: Don't translate {details}, it's a placeholder and will
#. be replaced.
#: config/chroot_local-includes/usr/local/sbin/tails-additional-software:147
#, fuzzy, python-brace-format
msgid ""
"{details} Please check your list of additional software or read the system "
"log to understand the problem."
msgstr ""
"Aktualizacja nie powiodła się. Może być to spowodowane problemem z Twoją "
"siecią. Sprawdź swoje połączenie internetowe, spróbuj zrestartować Tails lub "
"sprawdź logi systemowe, aby zdiagnozować problem."

#: config/chroot_local-includes/usr/local/sbin/tails-additional-software:152
msgid ""
"Please check your list of additional software or read the system log to "
"understand the problem."
msgstr ""

#: config/chroot_local-includes/usr/local/sbin/tails-additional-software:156
msgid "Show Log"
msgstr ""

#: config/chroot_local-includes/usr/local/sbin/tails-additional-software:156
msgid "Configure"
msgstr ""

#. Translators: Don't translate {beginning} or {last}, they are
#. placeholders and will be replaced.
#: config/chroot_local-includes/usr/local/sbin/tails-additional-software:222
#, python-brace-format
msgid "{beginning} and {last}"
msgstr ""

#: config/chroot_local-includes/usr/local/sbin/tails-additional-software:223
msgid ", "
msgstr ""

#. Translators: Don't translate {packages}, it's a placeholder and will
#. be replaced.
#: config/chroot_local-includes/usr/local/sbin/tails-additional-software:289
#: config/chroot_local-includes/usr/local/sbin/tails-additional-software:319
#, fuzzy, python-brace-format
msgid "Add {packages} to your additional software?"
msgstr "Twoje dodatkowe oprogramowanie"

#: config/chroot_local-includes/usr/local/sbin/tails-additional-software:291
msgid ""
"To install it automatically from your persistent storage when starting Tails."
msgstr ""

#: config/chroot_local-includes/usr/local/sbin/tails-additional-software:293
msgid "Install Every Time"
msgstr ""

#: config/chroot_local-includes/usr/local/sbin/tails-additional-software:294
#: config/chroot_local-includes/usr/local/sbin/tails-additional-software:325
msgid "Install Only Once"
msgstr ""

#: config/chroot_local-includes/usr/local/sbin/tails-additional-software:300
#: config/chroot_local-includes/usr/local/sbin/tails-additional-software:330
#: config/chroot_local-includes/usr/local/sbin/tails-additional-software:371
msgid "The configuration of your additional software failed."
msgstr ""

#: config/chroot_local-includes/usr/local/sbin/tails-additional-software:321
msgid ""
"To install it automatically when starting Tails, you can create a persistent "
"storage and activate the <b>Additional Software</b> feature."
msgstr ""

#: config/chroot_local-includes/usr/local/sbin/tails-additional-software:324
msgid "Create Persistent Storage"
msgstr ""

#: config/chroot_local-includes/usr/local/sbin/tails-additional-software:332
msgid "Creating your persistent storage failed."
msgstr ""

#. Translators: Don't translate {packages}, it's a placeholder and
#. will be replaced.
#: config/chroot_local-includes/usr/local/sbin/tails-additional-software:341
#, python-brace-format
msgid "You could install {packages} automatically when starting Tails"
msgstr ""

#: config/chroot_local-includes/usr/local/sbin/tails-additional-software:344
msgid ""
"To do so, you need to run Tails from a USB stick installed using <i>Tails "
"Installer</i>."
msgstr ""

#. Translators: Don't translate {packages}, it's a placeholder and will be
#. replaced.
#: config/chroot_local-includes/usr/local/sbin/tails-additional-software:359
#, fuzzy, python-brace-format
msgid "Remove {packages} from your additional software?"
msgstr "Twoje dodatkowe oprogramowanie"

#. Translators: Don't translate {packages}, it's a placeholder
#. and will be replaced.
#: config/chroot_local-includes/usr/local/sbin/tails-additional-software:363
#, python-brace-format
msgid "This will stop installing {packages} automatically."
msgstr ""

#: config/chroot_local-includes/usr/local/sbin/tails-additional-software:365
msgid "Remove"
msgstr ""

#: config/chroot_local-includes/usr/local/sbin/tails-additional-software:366
#: config/chroot_local-includes/usr/local/bin/tails-screen-locker:118
#: config/chroot_local-includes/usr/local/bin/tor-browser:46
msgid "Cancel"
msgstr "Anuluj"

#: config/chroot_local-includes/usr/local/sbin/tails-additional-software:544
msgid "Installing your additional software from persistent storage..."
msgstr ""

#: config/chroot_local-includes/usr/local/sbin/tails-additional-software:546
msgid "This can take several minutes."
msgstr ""

#: config/chroot_local-includes/usr/local/sbin/tails-additional-software:559
#, fuzzy
msgid "The installation of your additional software failed"
msgstr "Twoje dodatkowe oprogramowanie"

#: config/chroot_local-includes/usr/local/sbin/tails-additional-software:574
msgid "Additional software installed successfully"
msgstr ""

#: config/chroot_local-includes/usr/local/sbin/tails-additional-software:594
msgid "The check for upgrades of your additional software failed"
msgstr ""

#: config/chroot_local-includes/usr/local/sbin/tails-additional-software:596
#: config/chroot_local-includes/usr/local/sbin/tails-additional-software:604
#, fuzzy
msgid ""
"Please check your network connection, restart Tails, or read the system log "
"to understand the problem."
msgstr ""
"Aktualizacja nie powiodła się. Może być to spowodowane problemem z Twoją "
"siecią. Sprawdź swoje połączenie internetowe, spróbuj zrestartować Tails lub "
"sprawdź logi systemowe, aby zdiagnozować problem."

#: config/chroot_local-includes/usr/local/sbin/tails-additional-software:603
#, fuzzy
msgid "The upgrade of your additional software failed"
msgstr "Twoje dodatkowe oprogramowanie"

#: config/chroot_local-includes/usr/local/lib/tails-additional-software-notify:37
#, fuzzy
msgid "Documentation"
msgstr "Dokumentacja Tails"

#. Translators: Don't translate {package}, it's a placeholder and will be replaced.
#: config/chroot_local-includes/usr/local/bin/tails-additional-software-config:96
#, python-brace-format
msgid ""
"Remove {package} from your additional software? This will stop installing "
"the package automatically."
msgstr ""

#. Translators: Don't translate {pkg}, it's a placeholder and will be replaced.
#: config/chroot_local-includes/usr/local/bin/tails-additional-software-config:107
#, python-brace-format
msgid "Failed to remove {pkg}"
msgstr ""

#: config/chroot_local-includes/usr/local/bin/tails-additional-software-config:124
#, fuzzy
msgid "Failed to read additional software configuration"
msgstr "Twoje dodatkowe oprogramowanie"

#. Translators: Don't translate {package}, it's a placeholder and will be replaced.
#: config/chroot_local-includes/usr/local/bin/tails-additional-software-config:154
#, python-brace-format
msgid "Stop installing {package} automatically"
msgstr ""

#: config/chroot_local-includes/usr/local/bin/tails-additional-software-config:179
msgid ""
"To do so, install some software using <a href=\"synaptic.desktop\">Synaptic "
"Package Manager</a> or <a href=\"org.gnome.Terminal.desktop\">APT on the "
"command line</a>."
msgstr ""

#: config/chroot_local-includes/usr/local/bin/tails-additional-software-config:188
msgid ""
"To do so, unlock your persistent storage when starting Tails and install "
"some software using <a href=\"synaptic.desktop\">Synaptic Package Manager</"
"a> or <a href=\"org.gnome.Terminal.desktop\">APT on the command line</a>."
msgstr ""

#: config/chroot_local-includes/usr/local/bin/tails-additional-software-config:198
msgid ""
"To do so, create a persistent storage and install some software using <a "
"href=\"synaptic.desktop\">Synaptic Package Manager</a> or <a href=\"org."
"gnome.Terminal.desktop\">APT on the command line</a>."
msgstr ""

#: config/chroot_local-includes/usr/local/bin/tails-additional-software-config:206
msgid ""
"To do so, install Tails on a USB stick using <a href=\"tails-installer."
"desktop\">Tails Installer</a> and create a persistent storage."
msgstr ""

#: config/chroot_local-includes/usr/local/bin/tails-additional-software-config:253
#, fuzzy
msgid "[package not available]"
msgstr "niedostępne"

#: config/chroot_local-includes/usr/local/lib/tails-htp-notify-user:52
msgid "Synchronizing the system's clock"
msgstr "Synchronizacja zegara systemowego"

#: config/chroot_local-includes/usr/local/lib/tails-htp-notify-user:53
msgid ""
"Tor needs an accurate clock to work properly, especially for Hidden "
"Services. Please wait..."
msgstr ""
"Tor wymaga dokładnego czasu do poprawnego działania, szczególnie w przypadku "
"Ukrytych Serwisów. Proszę czekać..."

#: config/chroot_local-includes/usr/local/lib/tails-htp-notify-user:87
msgid "Failed to synchronize the clock!"
msgstr "Nie udało się zsynchronizować zegara!"

#: config/chroot_local-includes/usr/local/bin/tails-security-check:124
msgid "This version of Tails has known security issues:"
msgstr "Ta wersja Tails ma błędy bezpieczeństwa:"

#: config/chroot_local-includes/usr/local/bin/tails-security-check:134
msgid "Known security issues"
msgstr "Znane problemy bezpieczeństwa"

#: config/chroot_local-includes/usr/local/lib/tails-spoof-mac:52
#, sh-format
msgid "Network card ${nic} disabled"
msgstr "Karta sieciowa ${nic} wyłączona"

#: config/chroot_local-includes/usr/local/lib/tails-spoof-mac:53
#, sh-format
msgid ""
"MAC spoofing failed for network card ${nic_name} (${nic}) so it is "
"temporarily disabled.\n"
"You might prefer to restart Tails and disable MAC spoofing."
msgstr ""
"Spoofing MAC dla karty sieciowej ${nic_name} (${nic}) nie udał się, a zatem "
"jest ona tymczasowo nieaktywna. Spróbuj uruchomić system Tails ponownie i "
"wyłączyć spoofing MAC."

#: config/chroot_local-includes/usr/local/lib/tails-spoof-mac:62
msgid "All networking disabled"
msgstr "Wszystkie połączenia wyłączone"

#: config/chroot_local-includes/usr/local/lib/tails-spoof-mac:63
#, sh-format
msgid ""
"MAC spoofing failed for network card ${nic_name} (${nic}). The error "
"recovery also failed so all networking is disabled.\n"
"You might prefer to restart Tails and disable MAC spoofing."
msgstr ""
"Spoofing MAC dla karty sieciowej ${nic_name} (${nic}) nie udał się. Próba "
"usunięcia błędu także się nie powiodła, a zatem wszystkie połączenia "
"sieciowe pozostają nieaktywne. Spróbuj uruchomić system Tails ponownie i "
"wyłączyć spoofing MAC."

#: config/chroot_local-includes/usr/local/bin/tails-screen-locker:109
msgid "Lock Screen"
msgstr ""

#: config/chroot_local-includes/usr/local/bin/tails-screen-locker:124
msgid "Screen Locker"
msgstr ""

#: config/chroot_local-includes/usr/local/bin/tails-screen-locker:130
msgid "Set up a password to unlock the screen."
msgstr ""

#: config/chroot_local-includes/usr/local/bin/tails-screen-locker:135
msgid "Password"
msgstr ""

#: config/chroot_local-includes/usr/local/bin/tails-screen-locker:141
msgid "Confirm"
msgstr ""

#: config/chroot_local-includes/usr/local/bin/tails-upgrade-frontend-wrapper:35
#, fuzzy
msgid ""
"\"<b>Not enough memory available to check for upgrades.</b>\n"
"\n"
"Make sure this system satisfies the requirements for running Tails.\n"
"See file:///usr/share/doc/tails/website/doc/about/requirements.en.html\n"
"\n"
"Try to restart Tails to check for upgrades again.\n"
"\n"
"Or do a manual upgrade.\n"
"See https://tails.boum.org/doc/first_steps/upgrade#manual\""
msgstr ""
"<b>Nie ma wystarczającej ilości pamięci aby sprawdzić dostępność "
"aktualizacji.</b>\n"
"\n"
"Upewnij się, że system spełnia minimalne wymagania do uruchomienia Tails.\n"
"Zobacz file:///usr/share/doc/tails/website/doc/about/requirements.en.html\n"
"\n"
"Spróbuj zrestartować Tails aby ponownie sprawdzić dostępność aktualizacji.\n"
"\n"
"Możesz także spróbować ręcznej aktualizacji.\n"
"Zobacz https://tails.boum.org/doc/first_steps/upgrade#manual"

#: config/chroot_local-includes/usr/local/bin/tails-upgrade-frontend-wrapper:72
#: config/chroot_local-includes/usr/local/sbin/unsafe-browser:27
msgid "error:"
msgstr "błąd:"

#: config/chroot_local-includes/usr/local/bin/tails-upgrade-frontend-wrapper:73
#: config/chroot_local-includes/usr/local/sbin/unsafe-browser:28
msgid "Error"
msgstr "Błąd"

#: config/chroot_local-includes/usr/local/lib/tails-virt-notify-user:71
msgid "Warning: virtual machine detected!"
msgstr "Ostrzeżenie: wykryto maszynę wirtualną!"

#: config/chroot_local-includes/usr/local/lib/tails-virt-notify-user:74
msgid "Warning: non-free virtual machine detected!"
msgstr "Ostrzeżenie: wykryto niewolne oprogramowanie maszyny wirtualnej!"

#: config/chroot_local-includes/usr/local/lib/tails-virt-notify-user:77
msgid ""
"Both the host operating system and the virtualization software are able to "
"monitor what you are doing in Tails. Only free software can be considered "
"trustworthy, for both the host operating system and the virtualization "
"software."
msgstr ""
"Zarówno system operacyjny hosta, jak i oprogramowanie wirtualizacji "
"software'u są w stanie monitorować Twoją aktywność w systemie Tails. W "
"odniesieniu do nich, wiarygodne jest wyłącznie oprogramowanie wolne."

#: config/chroot_local-includes/usr/local/lib/tails-virt-notify-user:81
msgid "Learn more"
msgstr "Dowiedz się więcej"

#: config/chroot_local-includes/usr/local/bin/tor-browser:43
msgid "Tor is not ready"
msgstr "Tor nie jest gotowy"

#: config/chroot_local-includes/usr/local/bin/tor-browser:44
msgid "Tor is not ready. Start Tor Browser anyway?"
msgstr "Tor nie jest gotowy. Uruchomić Tor Browser mimo tego?"

#: config/chroot_local-includes/usr/local/bin/tor-browser:45
msgid "Start Tor Browser"
msgstr "Start Tor Browser"

#: config/chroot_local-includes/usr/share/gnome-shell/extensions/torstatus@tails.boum.org/extension.js:40
msgid "Tor"
msgstr ""

#: config/chroot_local-includes/usr/share/gnome-shell/extensions/torstatus@tails.boum.org/extension.js:55
msgid "Open Onion Circuits"
msgstr ""

#: config/chroot_local-includes/usr/local/sbin/unsafe-browser:38
msgid "Do you really want to launch the Unsafe Browser?"
msgstr "Czy jesteś pewien, że chcesz uruchomić Niebezpieczną Przeglądarkę?"

#: config/chroot_local-includes/usr/local/sbin/unsafe-browser:40
msgid ""
"Network activity within the Unsafe Browser is <b>not anonymous</b>.\\nOnly "
"use the Unsafe Browser if necessary, for example\\nif you have to login or "
"register to activate your Internet connection."
msgstr ""
"Aktywność sieciowa poprzez Niebezpieczną Przeglądarkę <b>nie jest anonimowa</"
"b>\\nWykorzystuj Niebezpieczną Przeglądarkę tylko wtedy, gdy jest to "
"potrzebne, na przykład podczas logowania się lub rejestrowania celem "
"aktywacji połączenia z internetem."

#: config/chroot_local-includes/usr/local/sbin/unsafe-browser:51
msgid "Starting the Unsafe Browser..."
msgstr "Uruchamianie Niebezpiecznej Przeglądarki..."

#: config/chroot_local-includes/usr/local/sbin/unsafe-browser:52
msgid "This may take a while, so please be patient."
msgstr "To może chwilę potrwać, prosimy o cierpliwość."

#: config/chroot_local-includes/usr/local/sbin/unsafe-browser:57
msgid "Shutting down the Unsafe Browser..."
msgstr "Wyłączanie Niebezpiecznej Przeglądarki..."

#: config/chroot_local-includes/usr/local/sbin/unsafe-browser:58
msgid ""
"This may take a while, and you may not restart the Unsafe Browser until it "
"is properly shut down."
msgstr ""
"To może chwilę potrwać. Nie restartuj Niebezpiecznej Przeglądarki dopóki nie "
"zostanie ona poprawnie wyłączona."

#: config/chroot_local-includes/usr/local/sbin/unsafe-browser:70
msgid "Failed to restart Tor."
msgstr "Nie udało się zrestartować Tor'a."

#: config/chroot_local-includes/usr/local/sbin/unsafe-browser:84
#: ../config/chroot_local-includes/usr/share/applications/unsafe-browser.desktop.in.h:1
msgid "Unsafe Browser"
msgstr "Niebezpieczna Przeglądarka"

#: config/chroot_local-includes/usr/local/sbin/unsafe-browser:91
msgid ""
"Another Unsafe Browser is currently running, or being cleaned up. Please "
"retry in a while."
msgstr ""
"Niebezpieczna Przeglądarka jest już uruchomiona albo aktualnie czyszczona. "
"Proszę spróbuj ponownie za chwilę."

#: config/chroot_local-includes/usr/local/sbin/unsafe-browser:99
msgid "Failed to setup chroot."
msgstr "Nie udało się skonfigurować chroot."

#: config/chroot_local-includes/usr/local/sbin/unsafe-browser:104
msgid "Failed to configure browser."
msgstr "Nie udało skonfigurować się przeglądarki."

#: config/chroot_local-includes/usr/local/sbin/unsafe-browser:110
msgid ""
"No DNS server was obtained through DHCP or manually configured in "
"NetworkManager."
msgstr ""
"Nie otrzymano żadnego serwera DNS poprzez DHCP ani z ręcznej konfiguracji w "
"NetworkManager."

#: config/chroot_local-includes/usr/local/sbin/unsafe-browser:121
msgid "Failed to run browser."
msgstr "Nie udało uruchomić się przeglądarki."

#. Translators: Don't translate {volume_label} or {volume_size},
#. they are placeholders and will be replaced.
#: config/chroot_local-includes/usr/local/lib/python3/dist-packages/unlock_veracrypt_volumes/volume.py:58
#, python-brace-format
msgid "{volume_label} ({volume_size})"
msgstr ""

#. Translators: Don't translate {partition_name} or {partition_size},
#. they are placeholders and will be replaced.
#: config/chroot_local-includes/usr/local/lib/python3/dist-packages/unlock_veracrypt_volumes/volume.py:63
#, python-brace-format
msgid "{partition_name} ({partition_size})"
msgstr ""

#. Translators: Don't translate {volume_size}, it's a placeholder
#. and will be replaced.
#: config/chroot_local-includes/usr/local/lib/python3/dist-packages/unlock_veracrypt_volumes/volume.py:68
#, python-brace-format
msgid "{volume_size} Volume"
msgstr ""

#. Translators: Don't translate {volume_name}, it's a placeholder and
#. will be replaced.
#: config/chroot_local-includes/usr/local/lib/python3/dist-packages/unlock_veracrypt_volumes/volume.py:107
#, python-brace-format
msgid "{volume_name} (Read-Only)"
msgstr ""

#. Translators: Don't translate {partition_name} and {container_path}, they
#. are placeholders and will be replaced.
#: config/chroot_local-includes/usr/local/lib/python3/dist-packages/unlock_veracrypt_volumes/volume.py:115
#, python-brace-format
msgid "{partition_name} in {container_path}"
msgstr ""

#. Translators: Don't translate {volume_name} and {path_to_file_container},
#. they are placeholders and will be replaced. You should only have to translate
#. this string if it makes sense to reverse the order of the placeholders.
#: config/chroot_local-includes/usr/local/lib/python3/dist-packages/unlock_veracrypt_volumes/volume.py:122
#, python-brace-format
msgid "{volume_name} – {path_to_file_container}"
msgstr ""

#. Translators: Don't translate {partition_name} and {drive_name}, they
#. are placeholders and will be replaced.
#: config/chroot_local-includes/usr/local/lib/python3/dist-packages/unlock_veracrypt_volumes/volume.py:128
#, python-brace-format
msgid "{partition_name} on {drive_name}"
msgstr ""

#. Translators: Don't translate {volume_name} and {drive_name},
#. they are placeholders and will be replaced. You should only have to translate
#. this string if it makes sense to reverse the order of the placeholders.
#: config/chroot_local-includes/usr/local/lib/python3/dist-packages/unlock_veracrypt_volumes/volume.py:135
#, python-brace-format
msgid "{volume_name} – {drive_name}"
msgstr ""

#: config/chroot_local-includes/usr/local/lib/python3/dist-packages/unlock_veracrypt_volumes/volume.py:222
msgid "Wrong passphrase or parameters"
msgstr ""

#: config/chroot_local-includes/usr/local/lib/python3/dist-packages/unlock_veracrypt_volumes/volume.py:224
msgid "Error unlocking volume"
msgstr ""

#. Translators: Don't translate {volume_name} or {error_message},
#. they are placeholder and will be replaced.
#: config/chroot_local-includes/usr/local/lib/python3/dist-packages/unlock_veracrypt_volumes/volume.py:228
#, python-brace-format
msgid ""
"Couldn't unlock volume {volume_name}:\n"
"{error_message}"
msgstr ""

#: config/chroot_local-includes/usr/local/lib/python3/dist-packages/unlock_veracrypt_volumes/volume_list.py:83
msgid "No file containers added"
msgstr ""

#: config/chroot_local-includes/usr/local/lib/python3/dist-packages/unlock_veracrypt_volumes/volume_list.py:98
msgid "No VeraCrypt devices detected"
msgstr ""

#: config/chroot_local-includes/usr/local/lib/python3/dist-packages/unlock_veracrypt_volumes/volume_manager.py:114
msgid "Container already added"
msgstr ""

#: config/chroot_local-includes/usr/local/lib/python3/dist-packages/unlock_veracrypt_volumes/volume_manager.py:115
#, python-format
msgid "The file container %s should already be listed."
msgstr ""

#: config/chroot_local-includes/usr/local/lib/python3/dist-packages/unlock_veracrypt_volumes/volume_manager.py:131
msgid "Container opened read-only"
msgstr ""

#. Translators: Don't translate {path}, it's a placeholder  and will be replaced.
#: config/chroot_local-includes/usr/local/lib/python3/dist-packages/unlock_veracrypt_volumes/volume_manager.py:133
#, python-brace-format
msgid ""
"The file container {path} could not be opened with write access. It was "
"opened read-only instead. You will not be able to modify the content of the "
"container.\n"
"{error_message}"
msgstr ""

#: config/chroot_local-includes/usr/local/lib/python3/dist-packages/unlock_veracrypt_volumes/volume_manager.py:138
msgid "Error opening file"
msgstr ""

#: config/chroot_local-includes/usr/local/lib/python3/dist-packages/unlock_veracrypt_volumes/volume_manager.py:160
msgid "Not a VeraCrypt container"
msgstr ""

#: config/chroot_local-includes/usr/local/lib/python3/dist-packages/unlock_veracrypt_volumes/volume_manager.py:161
#, python-format
msgid "The file %s does not seem to be a VeraCrypt container."
msgstr ""

#: config/chroot_local-includes/usr/local/lib/python3/dist-packages/unlock_veracrypt_volumes/volume_manager.py:163
#, fuzzy
msgid "Failed to add container"
msgstr "Nie udało skonfigurować się przeglądarki."

#: config/chroot_local-includes/usr/local/lib/python3/dist-packages/unlock_veracrypt_volumes/volume_manager.py:164
#, python-format
msgid ""
"Could not add file container %s: Timeout while waiting for loop setup.Please "
"try using the <i>Disks</i> application instead."
msgstr ""

#: config/chroot_local-includes/usr/local/lib/python3/dist-packages/unlock_veracrypt_volumes/volume_manager.py:209
msgid "Choose File Container"
msgstr ""

#: ../config/chroot_local-includes/etc/skel/Desktop/Report_an_error.desktop.in.h:1
msgid "Report an error"
msgstr "Zgłoś błąd"

#: ../config/chroot_local-includes/etc/skel/Desktop/tails-documentation.desktop.in.h:1
#: ../config/chroot_local-includes/usr/share/applications/tails-documentation.desktop.in.h:1
msgid "Tails documentation"
msgstr "Dokumentacja Tails"

#: ../config/chroot_local-includes/usr/share/applications/tails-documentation.desktop.in.h:2
msgid "Learn how to use Tails"
msgstr "Dowiedz się jak używać Tails"

#: ../config/chroot_local-includes/usr/share/applications/tails-about.desktop.in.h:2
msgid "Learn more about Tails"
msgstr "Dowiedz się więcej o Tails"

#: ../config/chroot_local-includes/usr/share/applications/tor-browser.desktop.in.h:1
msgid "Tor Browser"
msgstr "Przeglądarka Tor"

#: ../config/chroot_local-includes/usr/share/applications/tor-browser.desktop.in.h:2
msgid "Anonymous Web Browser"
msgstr "Anonimowa Przeglądarka"

#: ../config/chroot_local-includes/usr/share/applications/unsafe-browser.desktop.in.h:2
msgid "Browse the World Wide Web without anonymity"
msgstr "Przeglądaj Internet bez anonimowości"

#: ../config/chroot_local-includes/usr/share/applications/unsafe-browser.desktop.in.h:3
msgid "Unsafe Web Browser"
msgstr "Niebezpieczna Przeglądarka"

#: ../config/chroot_local-includes/usr/share/applications/unlock-veracrypt-volumes.desktop.in.h:1
msgid "Unlock VeraCrypt Volumes"
msgstr ""

#: ../config/chroot_local-includes/usr/share/applications/unlock-veracrypt-volumes.desktop.in.h:2
msgid "Mount VeraCrypt encrypted file containers and devices"
msgstr ""

#: ../config/chroot_local-includes/usr/share/applications/org.boum.tails.additional-software-config.desktop.in.h:1
#, fuzzy
msgid "Additional Software"
msgstr "Twoje dodatkowe oprogramowanie"

#: ../config/chroot_local-includes/usr/share/applications/org.boum.tails.additional-software-config.desktop.in.h:2
msgid ""
"Configure the additional software installed from your persistent storage "
"when starting Tails"
msgstr ""

#: ../config/chroot_local-includes/usr/share/desktop-directories/Tails.directory.in.h:2
msgid "Tails specific tools"
msgstr "Narzędzia Tails"

#: ../config/chroot_local-includes/usr/share/polkit-1/actions/org.boum.tails.root-terminal.policy.in.h:1
msgid "To start a Root Terminal, you need to authenticate."
msgstr "Aby uruchomić terminal root, musisz się uwierzytelnić."

#: ../config/chroot_local-includes/usr/share/polkit-1/actions/org.boum.tails.additional-software.policy.in.h:1
#, fuzzy
msgid "Remove an additional software package"
msgstr "Twoje dodatkowe oprogramowanie"

#: ../config/chroot_local-includes/usr/share/polkit-1/actions/org.boum.tails.additional-software.policy.in.h:2
msgid ""
"Authentication is required to remove a package from your additional software "
"($(command_line))"
msgstr ""

#: ../config/chroot_local-includes/usr/share/unlock-veracrypt-volumes/ui/main.ui.in:61
msgid "File Containers"
msgstr ""

#: ../config/chroot_local-includes/usr/share/unlock-veracrypt-volumes/ui/main.ui.in:80
msgid "_Add"
msgstr ""

#: ../config/chroot_local-includes/usr/share/unlock-veracrypt-volumes/ui/main.ui.in:86
msgid "Add a file container"
msgstr ""

#: ../config/chroot_local-includes/usr/share/unlock-veracrypt-volumes/ui/main.ui.in:103
msgid "Partitions and Drives"
msgstr ""

#: ../config/chroot_local-includes/usr/share/unlock-veracrypt-volumes/ui/main.ui.in:121
msgid ""
"This application is not affiliated with or endorsed by the VeraCrypt project "
"or IDRIX."
msgstr ""

#: ../config/chroot_local-includes/usr/share/unlock-veracrypt-volumes/ui/volume.ui.in:38
msgid "Lock this volume"
msgstr ""

#: ../config/chroot_local-includes/usr/share/unlock-veracrypt-volumes/ui/volume.ui.in:61
msgid "Detach this volume"
msgstr ""

#: ../config/chroot_local-includes/usr/local/share/mime/packages/unlock-veracrypt-volumes.xml.in.h:1
msgid "TrueCrypt/VeraCrypt container"
msgstr ""

<<<<<<< HEAD
#, fuzzy
#~ msgid "Do you wish to start Liferea anyway?"
#~ msgstr "Mimo tego, czy chcesz uruchomić Electrum?"
=======
#~ msgid ""
#~ "Both the host operating system and the virtualization software are able "
#~ "to monitor what you are doing in Tails."
#~ msgstr ""
#~ "Zarówno system operacyjny gospodarza oraz oprogramowanie do wirtualizacji "
#~ "są w stanie monitorować co robisz w systemie Tails."
>>>>>>> f321b291

#~ msgid "The upgrade was successful."
#~ msgstr "Aktualizacja zakończona sukcesem."

#~ msgid ""
#~ "NetworkManager passed us garbage data when trying to deduce the clearnet "
#~ "DNS server."
#~ msgstr ""
#~ "NetworkManager przekazał nam nieużyteczne dane, podczas próby dedukowania "
#~ "serweru DNS."<|MERGE_RESOLUTION|>--- conflicted
+++ resolved
@@ -17,11 +17,7 @@
 msgstr ""
 "Project-Id-Version: The Tor Project\n"
 "Report-Msgid-Bugs-To: \n"
-<<<<<<< HEAD
-"POT-Creation-Date: 2018-12-01 11:05+0100\n"
-=======
 "POT-Creation-Date: 2018-12-07 10:24+0100\n"
->>>>>>> f321b291
 "PO-Revision-Date: 2018-01-12 11:12+0000\n"
 "Last-Translator: Hoek <dawid.job@gmail.com>\n"
 "Language-Team: Polish (http://www.transifex.com/otf/torproject/language/"
@@ -848,18 +844,16 @@
 msgid "TrueCrypt/VeraCrypt container"
 msgstr ""
 
-<<<<<<< HEAD
 #, fuzzy
 #~ msgid "Do you wish to start Liferea anyway?"
 #~ msgstr "Mimo tego, czy chcesz uruchomić Electrum?"
-=======
+
 #~ msgid ""
 #~ "Both the host operating system and the virtualization software are able "
 #~ "to monitor what you are doing in Tails."
 #~ msgstr ""
 #~ "Zarówno system operacyjny gospodarza oraz oprogramowanie do wirtualizacji "
 #~ "są w stanie monitorować co robisz w systemie Tails."
->>>>>>> f321b291
 
 #~ msgid "The upgrade was successful."
 #~ msgstr "Aktualizacja zakończona sukcesem."
