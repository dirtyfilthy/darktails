# SOME DESCRIPTIVE TITLE.
# Copyright (C) YEAR THE PACKAGE'S COPYRIGHT HOLDER
# This file is distributed under the same license as the PACKAGE package.
#
# Translators:
# Andi Chandler <andi@gowling.com>, 2014-2017,2019
# Billy Humphreys <sysop@enderbbs.enderservices.tk>, 2014
# newharha ehrara <dbybgohg@yomail.info>, 2015
# Richard Shaylor <rshaylor@me.com>, 2014
msgid ""
msgstr ""
"Project-Id-Version: Tor Project\n"
"Report-Msgid-Bugs-To: \n"
<<<<<<< HEAD
"POT-Creation-Date: 2019-01-05 17:38+0100\n"
"PO-Revision-Date: 2017-12-22 12:06+0000\n"
=======
"POT-Creation-Date: 2019-01-14 21:20+0100\n"
"PO-Revision-Date: 2019-01-16 23:26+0000\n"
>>>>>>> 3f2328b8
"Last-Translator: Andi Chandler <andi@gowling.com>\n"
"Language-Team: English (United Kingdom) (http://www.transifex.com/otf/"
"torproject/language/en_GB/)\n"
"Language: en_GB\n"
"MIME-Version: 1.0\n"
"Content-Type: text/plain; charset=UTF-8\n"
"Content-Transfer-Encoding: 8bit\n"
"Plural-Forms: nplurals=2; plural=(n != 1);\n"

#: config/chroot_local-includes/etc/NetworkManager/dispatcher.d/60-tor-ready.sh:39
msgid "Tor is ready"
msgstr "Tor is ready."

#: config/chroot_local-includes/etc/NetworkManager/dispatcher.d/60-tor-ready.sh:40
msgid "You can now access the Internet."
msgstr "You can now access the Internet"

#: config/chroot_local-includes/etc/whisperback/config.py:69
#, python-format
msgid ""
"<h1>Help us fix your bug!</h1>\n"
"<p>Read <a href=\"%s\">our bug reporting instructions</a>.</p>\n"
"<p><strong>Do not include more personal information than\n"
"needed!</strong></p>\n"
"<h2>About giving us an email address</h2>\n"
"<p>\n"
"Giving us an email address allows us to contact you to clarify the problem. "
"This\n"
"is needed for the vast majority of the reports we receive as most reports\n"
"without any contact information are useless. On the other hand it also "
"provides\n"
"an opportunity for eavesdroppers, like your email or Internet provider, to\n"
"confirm that you are using Tails.\n"
"</p>\n"
msgstr ""
"<h1>Help us fix your bug!</h1>\n"
"<p>Read <a href=\"%s\">our bug reporting instructions</a>.</p>\n"
"<p><strong>Do not include more personal information than\n"
"needed!</strong></p>\n"
"<h2>About giving us an email address</h2>\n"
"<p>\n"
"Giving us an email address allows us to contact you to clarify the problem. "
"This\n"
"is needed for the vast majority of the reports we receive as most reports\n"
"without any contact information are useless. On the other hand it also "
"provides\n"
"an opportunity for eavesdroppers, like your email or Internet provider, to\n"
"confirm that you are using Tails.\n"
"</p>\n"

#: config/chroot_local-includes/usr/share/tails/additional-software/configuration-window.ui:51
msgid ""
"You can install additional software automatically from your persistent "
"storage when starting Tails."
msgstr ""
"You can install additional software automatically from your persistent "
"storage when starting Tails."

#: config/chroot_local-includes/usr/share/tails/additional-software/configuration-window.ui:77
msgid ""
"The following software is installed automatically from your persistent "
"storage when starting Tails."
msgstr ""
"The following software is installed automatically from your persistent "
"storage when starting Tails."

#: config/chroot_local-includes/usr/share/tails/additional-software/configuration-window.ui:132
#: config/chroot_local-includes/usr/local/bin/tails-additional-software-config:172
msgid ""
"To add more, install some software using <a href=\"synaptic.desktop"
"\">Synaptic Package Manager</a> or <a href=\"org.gnome.Terminal.desktop"
"\">APT on the command line</a>."
msgstr ""
"To add more, install some software using <a href=\"synaptic.desktop"
"\">Synaptic Package Manager</a> or <a href=\"org.gnome.Terminal.desktop"
"\">APT on the command line</a>."

#: config/chroot_local-includes/usr/share/tails/additional-software/configuration-window.ui:151
msgid "_Create persistent storage"
msgstr "_Create persistent storage"

#: config/chroot_local-includes/usr/local/bin/electrum:57
msgid "Persistence is disabled for Electrum"
msgstr "Persistence is disabled for Electrum"

#: config/chroot_local-includes/usr/local/bin/electrum:59
msgid ""
"When you reboot Tails, all of Electrum's data will be lost, including your "
"Bitcoin wallet. It is strongly recommended to only run Electrum when its "
"persistence feature is activated."
msgstr ""
"When you reboot Tails, all of Electrum's data will be lost, including your "
"Bitcoin wallet. It is strongly recommended to only run Electrum when its "
"persistence feature is activated."

#: config/chroot_local-includes/usr/local/bin/electrum:60
msgid "Do you want to start Electrum anyway?"
msgstr "Do you want to start Electrum anyway?"

#: config/chroot_local-includes/usr/local/bin/electrum:63
#: config/chroot_local-includes/usr/local/sbin/unsafe-browser:41
msgid "_Launch"
msgstr "_Launch"

#: config/chroot_local-includes/usr/local/bin/electrum:64
#: config/chroot_local-includes/usr/local/sbin/unsafe-browser:42
msgid "_Exit"
msgstr "_Exit"

<<<<<<< HEAD
=======
#: config/chroot_local-includes/usr/local/bin/keepassx:17
#, sh-format
msgid ""
"<b><big>Do you want to rename your <i>KeePassX</i> database?</big></b>\n"
"\n"
"You have a <i>KeePassX</i> database in your <i>Persistent</i> folder:\n"
"\n"
"<i>${filename}</i>\n"
"\n"
"Renaming it to <i>keepassx.kdbx</i> would allow <i>KeePassX</i> to open it "
"automatically in the future."
msgstr ""
"<b><big>Do you want to rename your <i>KeePassX</i> database?</big></b>\n"
"\n"
"You have a <i>KeePassX</i> database in your <i>Persistent</i> folder:\n"
"\n"
"<i>${filename}</i>\n"
"\n"
"Renaming it to <i>keepassx.kdbx</i> would allow <i>KeePassX</i> to open it "
"automatically in the future."

#: config/chroot_local-includes/usr/local/bin/keepassx:25
msgid "Rename"
msgstr "Rename"

#: config/chroot_local-includes/usr/local/bin/keepassx:26
msgid "Keep current name"
msgstr "Keep current name"

#: config/chroot_local-includes/usr/local/bin/replace-su-with-sudo:21
msgid "su is disabled. Please use sudo instead."
msgstr ""

>>>>>>> 3f2328b8
#: config/chroot_local-includes/usr/share/gnome-shell/extensions/status-menu-helper@tails.boum.org/extension.js:75
msgid "Restart"
msgstr "Restart"

#: config/chroot_local-includes/usr/share/gnome-shell/extensions/status-menu-helper@tails.boum.org/extension.js:78
msgid "Lock screen"
msgstr "Lock screen"

#: config/chroot_local-includes/usr/share/gnome-shell/extensions/status-menu-helper@tails.boum.org/extension.js:81
msgid "Power Off"
msgstr "Power Off"

#: config/chroot_local-includes/usr/local/bin/tails-about:22
#: ../config/chroot_local-includes/usr/share/desktop-directories/Tails.directory.in.h:1
msgid "Tails"
msgstr "Tails"

#: config/chroot_local-includes/usr/local/bin/tails-about:25
#: ../config/chroot_local-includes/usr/share/applications/tails-about.desktop.in.h:1
msgid "About Tails"
msgstr "About Tails"

#: config/chroot_local-includes/usr/local/bin/tails-about:35
msgid "The Amnesic Incognito Live System"
msgstr "The Amnesic Incognito Live System"

#: config/chroot_local-includes/usr/local/bin/tails-about:36
#, python-format
msgid ""
"Build information:\n"
"%s"
msgstr ""
"Build information:\n"
"%s"

#: config/chroot_local-includes/usr/local/bin/tails-about:54
msgid "not available"
msgstr "not available"

#. Translators: Don't translate {details}, it's a placeholder and will
#. be replaced.
#: config/chroot_local-includes/usr/local/sbin/tails-additional-software:147
#, python-brace-format
msgid ""
"{details} Please check your list of additional software or read the system "
"log to understand the problem."
msgstr ""
"{details} Please check your list of additional software or read the system "
"log to understand the problem."

#: config/chroot_local-includes/usr/local/sbin/tails-additional-software:152
msgid ""
"Please check your list of additional software or read the system log to "
"understand the problem."
msgstr ""
"Please check your list of additional software or read the system log to "
"understand the problem."

#: config/chroot_local-includes/usr/local/sbin/tails-additional-software:156
msgid "Show Log"
msgstr "Show Log"

#: config/chroot_local-includes/usr/local/sbin/tails-additional-software:156
msgid "Configure"
msgstr "Configure"

#. Translators: Don't translate {beginning} or {last}, they are
#. placeholders and will be replaced.
#: config/chroot_local-includes/usr/local/sbin/tails-additional-software:222
#, python-brace-format
msgid "{beginning} and {last}"
msgstr "{beginning} and {last}"

#: config/chroot_local-includes/usr/local/sbin/tails-additional-software:223
msgid ", "
msgstr ", "

#. Translators: Don't translate {packages}, it's a placeholder and will
#. be replaced.
#: config/chroot_local-includes/usr/local/sbin/tails-additional-software:289
#: config/chroot_local-includes/usr/local/sbin/tails-additional-software:319
#, python-brace-format
msgid "Add {packages} to your additional software?"
msgstr "Add {packages} to your additional software?"

#: config/chroot_local-includes/usr/local/sbin/tails-additional-software:291
msgid ""
"To install it automatically from your persistent storage when starting Tails."
msgstr ""
"To install it automatically from your persistent storage when starting Tails."

#: config/chroot_local-includes/usr/local/sbin/tails-additional-software:293
msgid "Install Every Time"
msgstr "Install Every Time"

#: config/chroot_local-includes/usr/local/sbin/tails-additional-software:294
#: config/chroot_local-includes/usr/local/sbin/tails-additional-software:325
msgid "Install Only Once"
msgstr "Install Only Once"

#: config/chroot_local-includes/usr/local/sbin/tails-additional-software:300
#: config/chroot_local-includes/usr/local/sbin/tails-additional-software:330
#: config/chroot_local-includes/usr/local/sbin/tails-additional-software:371
msgid "The configuration of your additional software failed."
msgstr "The configuration of your additional software failed."

#: config/chroot_local-includes/usr/local/sbin/tails-additional-software:321
msgid ""
"To install it automatically when starting Tails, you can create a persistent "
"storage and activate the <b>Additional Software</b> feature."
msgstr ""
"To install it automatically when starting Tails, you can create a persistent "
"storage and activate the <b>Additional Software</b> feature."

#: config/chroot_local-includes/usr/local/sbin/tails-additional-software:324
msgid "Create Persistent Storage"
msgstr "Create Persistent Storage"

#: config/chroot_local-includes/usr/local/sbin/tails-additional-software:332
msgid "Creating your persistent storage failed."
msgstr "Creating your persistent storage failed."

#. Translators: Don't translate {packages}, it's a placeholder and
#. will be replaced.
#: config/chroot_local-includes/usr/local/sbin/tails-additional-software:341
#, python-brace-format
msgid "You could install {packages} automatically when starting Tails"
msgstr "You could install {packages} automatically when starting Tails"

#: config/chroot_local-includes/usr/local/sbin/tails-additional-software:344
msgid ""
"To do so, you need to run Tails from a USB stick installed using <i>Tails "
"Installer</i>."
msgstr ""
"To do so, you need to run Tails from a USB stick installed using <i>Tails "
"Installer</i>."

#. Translators: Don't translate {packages}, it's a placeholder and will be
#. replaced.
#: config/chroot_local-includes/usr/local/sbin/tails-additional-software:359
#, python-brace-format
msgid "Remove {packages} from your additional software?"
msgstr "Remove {packages} from your additional software?"

#. Translators: Don't translate {packages}, it's a placeholder
#. and will be replaced.
#: config/chroot_local-includes/usr/local/sbin/tails-additional-software:363
#, python-brace-format
msgid "This will stop installing {packages} automatically."
msgstr "This will stop installing {packages} automatically."

#: config/chroot_local-includes/usr/local/sbin/tails-additional-software:365
msgid "Remove"
msgstr "Remove"

#: config/chroot_local-includes/usr/local/sbin/tails-additional-software:366
#: config/chroot_local-includes/usr/local/bin/tails-screen-locker:119
#: config/chroot_local-includes/usr/local/bin/tor-browser:46
msgid "Cancel"
msgstr "Cancel"

#: config/chroot_local-includes/usr/local/sbin/tails-additional-software:544
msgid "Installing your additional software from persistent storage..."
msgstr "Installing your additional software from persistent storage..."

#: config/chroot_local-includes/usr/local/sbin/tails-additional-software:546
msgid "This can take several minutes."
msgstr "This can take several minutes."

#: config/chroot_local-includes/usr/local/sbin/tails-additional-software:559
msgid "The installation of your additional software failed"
msgstr "The installation of your additional software failed"

#: config/chroot_local-includes/usr/local/sbin/tails-additional-software:574
msgid "Additional software installed successfully"
msgstr "Additional software installed successfully"

#: config/chroot_local-includes/usr/local/sbin/tails-additional-software:594
msgid "The check for upgrades of your additional software failed"
msgstr "The check for upgrades of your additional software failed"

#: config/chroot_local-includes/usr/local/sbin/tails-additional-software:596
#: config/chroot_local-includes/usr/local/sbin/tails-additional-software:604
msgid ""
"Please check your network connection, restart Tails, or read the system log "
"to understand the problem."
msgstr ""
"Please check your network connection, restart Tails, or read the system log "
"to understand the problem."

#: config/chroot_local-includes/usr/local/sbin/tails-additional-software:603
msgid "The upgrade of your additional software failed"
msgstr "The upgrade of your additional software failed"

#: config/chroot_local-includes/usr/local/lib/tails-additional-software-notify:37
msgid "Documentation"
msgstr "Documentation"

#. Translators: Don't translate {package}, it's a placeholder and will be replaced.
#: config/chroot_local-includes/usr/local/bin/tails-additional-software-config:96
#, python-brace-format
msgid ""
"Remove {package} from your additional software? This will stop installing "
"the package automatically."
msgstr ""
"Remove {package} from your additional software? This will stop installing "
"the package automatically."

#. Translators: Don't translate {pkg}, it's a placeholder and will be replaced.
#: config/chroot_local-includes/usr/local/bin/tails-additional-software-config:107
#, python-brace-format
msgid "Failed to remove {pkg}"
msgstr "Failed to remove {pkg}"

#: config/chroot_local-includes/usr/local/bin/tails-additional-software-config:124
msgid "Failed to read additional software configuration"
msgstr "Failed to read additional software configuration"

#. Translators: Don't translate {package}, it's a placeholder and will be replaced.
#: config/chroot_local-includes/usr/local/bin/tails-additional-software-config:154
#, python-brace-format
msgid "Stop installing {package} automatically"
msgstr "Stop installing {package} automatically"

#: config/chroot_local-includes/usr/local/bin/tails-additional-software-config:179
msgid ""
"To do so, install some software using <a href=\"synaptic.desktop\">Synaptic "
"Package Manager</a> or <a href=\"org.gnome.Terminal.desktop\">APT on the "
"command line</a>."
msgstr ""
"To do so, install some software using <a href=\"synaptic.desktop\">Synaptic "
"Package Manager</a> or <a href=\"org.gnome.Terminal.desktop\">APT on the "
"command line</a>."

#: config/chroot_local-includes/usr/local/bin/tails-additional-software-config:188
msgid ""
"To do so, unlock your persistent storage when starting Tails and install "
"some software using <a href=\"synaptic.desktop\">Synaptic Package Manager</"
"a> or <a href=\"org.gnome.Terminal.desktop\">APT on the command line</a>."
msgstr ""
"To do so, unlock your persistent storage when starting Tails and install "
"some software using <a href=\"synaptic.desktop\">Synaptic Package Manager</"
"a> or <a href=\"org.gnome.Terminal.desktop\">APT on the command line</a>."

#: config/chroot_local-includes/usr/local/bin/tails-additional-software-config:198
msgid ""
"To do so, create a persistent storage and install some software using <a "
"href=\"synaptic.desktop\">Synaptic Package Manager</a> or <a href=\"org."
"gnome.Terminal.desktop\">APT on the command line</a>."
msgstr ""
"To do so, create a persistent storage and install some software using <a "
"href=\"synaptic.desktop\">Synaptic Package Manager</a> or <a href=\"org."
"gnome.Terminal.desktop\">APT on the command line</a>."

#: config/chroot_local-includes/usr/local/bin/tails-additional-software-config:206
msgid ""
"To do so, install Tails on a USB stick using <a href=\"tails-installer."
"desktop\">Tails Installer</a> and create a persistent storage."
msgstr ""
"To do so, install Tails on a USB stick using <a href=\"tails-installer."
"desktop\">Tails Installer</a> and create a persistent storage."

#: config/chroot_local-includes/usr/local/bin/tails-additional-software-config:253
msgid "[package not available]"
msgstr "[package not available]"

#: config/chroot_local-includes/usr/local/lib/tails-htp-notify-user:52
msgid "Synchronizing the system's clock"
msgstr "Synchronizing the system's clock"

#: config/chroot_local-includes/usr/local/lib/tails-htp-notify-user:53
msgid ""
"Tor needs an accurate clock to work properly, especially for Hidden "
"Services. Please wait..."
msgstr ""
"Tor needs an accurate clock to work properly, especially for Hidden "
"Services. Please wait..."

#: config/chroot_local-includes/usr/local/lib/tails-htp-notify-user:87
msgid "Failed to synchronize the clock!"
msgstr "Failed to synchronize the clock!"

#: config/chroot_local-includes/usr/local/bin/tails-security-check:124
msgid "This version of Tails has known security issues:"
msgstr "This version of Tails has known security issues:"

#: config/chroot_local-includes/usr/local/bin/tails-security-check:135
msgid "Known security issues"
msgstr "Known security issues"

#: config/chroot_local-includes/usr/local/lib/tails-spoof-mac:52
#, sh-format
msgid "Network card ${nic} disabled"
msgstr "Network card ${nic} disabled"

#: config/chroot_local-includes/usr/local/lib/tails-spoof-mac:53
#, sh-format
msgid ""
"MAC spoofing failed for network card ${nic_name} (${nic}) so it is "
"temporarily disabled.\n"
"You might prefer to restart Tails and disable MAC spoofing."
msgstr ""
"MAC spoofing failed for network card ${nic_name} (${nic}) so it is "
"temporarily disabled.\n"
"You might prefer to restart Tails and disable MAC spoofing."

#: config/chroot_local-includes/usr/local/lib/tails-spoof-mac:62
msgid "All networking disabled"
msgstr "All networking disabled"

#: config/chroot_local-includes/usr/local/lib/tails-spoof-mac:63
#, sh-format
msgid ""
"MAC spoofing failed for network card ${nic_name} (${nic}). The error "
"recovery also failed so all networking is disabled.\n"
"You might prefer to restart Tails and disable MAC spoofing."
msgstr ""
"MAC spoofing failed for network card ${nic_name} (${nic}). The error "
"recovery also failed so all networking is disabled.\n"
"You might prefer to restart Tails and disable MAC spoofing."

#: config/chroot_local-includes/usr/local/bin/tails-screen-locker:110
msgid "Lock Screen"
msgstr "Lock Screen"

#: config/chroot_local-includes/usr/local/bin/tails-screen-locker:125
msgid "Screen Locker"
msgstr "Screen Locker"

#: config/chroot_local-includes/usr/local/bin/tails-screen-locker:131
msgid "Set up a password to unlock the screen."
msgstr "Set up a password to unlock the screen."

#: config/chroot_local-includes/usr/local/bin/tails-screen-locker:136
msgid "Password"
msgstr "Password"

#: config/chroot_local-includes/usr/local/bin/tails-screen-locker:142
msgid "Confirm"
msgstr "Confirm"

#: config/chroot_local-includes/usr/local/bin/tails-upgrade-frontend-wrapper:35
msgid ""
"\"<b>Not enough memory available to check for upgrades.</b>\n"
"\n"
"Make sure this system satisfies the requirements for running Tails.\n"
"See file:///usr/share/doc/tails/website/doc/about/requirements.en.html\n"
"\n"
"Try to restart Tails to check for upgrades again.\n"
"\n"
"Or do a manual upgrade.\n"
"See https://tails.boum.org/doc/first_steps/upgrade#manual\""
msgstr ""
"\"<b>Not enough memory available to check for upgrades.</b>\n"
"\n"
"Make sure this system satisfies the requirements for running Tails.\n"
"See file:///usr/share/doc/tails/website/doc/about/requirements.en.html\n"
"\n"
"Try to restart Tails to check for upgrades again.\n"
"\n"
"Or do a manual upgrade.\n"
"See https://tails.boum.org/doc/first_steps/upgrade#manual\""

#: config/chroot_local-includes/usr/local/bin/tails-upgrade-frontend-wrapper:72
#: config/chroot_local-includes/usr/local/sbin/unsafe-browser:27
msgid "error:"
msgstr "error:"

#: config/chroot_local-includes/usr/local/bin/tails-upgrade-frontend-wrapper:73
#: config/chroot_local-includes/usr/local/sbin/unsafe-browser:28
msgid "Error"
msgstr "Error"

#: config/chroot_local-includes/usr/local/lib/tails-virt-notify-user:71
msgid "Warning: virtual machine detected!"
msgstr "Warning: virtual machine detected!"

#: config/chroot_local-includes/usr/local/lib/tails-virt-notify-user:74
msgid "Warning: non-free virtual machine detected!"
msgstr "Warning: non-free virtual machine detected!"

#: config/chroot_local-includes/usr/local/lib/tails-virt-notify-user:77
msgid ""
"Both the host operating system and the virtualization software are able to "
"monitor what you are doing in Tails. Only free software can be considered "
"trustworthy, for both the host operating system and the virtualization "
"software."
msgstr ""
"Both the host operating system and the virtualisation software are able to "
"monitor what you are doing in Tails. Only free software can be considered "
"trustworthy, for both the host operating system and the virtualisation "
"software."

#: config/chroot_local-includes/usr/local/lib/tails-virt-notify-user:81
msgid "Learn more"
msgstr "Learn more"

#: config/chroot_local-includes/usr/local/bin/tor-browser:43
msgid "Tor is not ready"
msgstr "Tor is not ready"

#: config/chroot_local-includes/usr/local/bin/tor-browser:44
msgid "Tor is not ready. Start Tor Browser anyway?"
msgstr "Tor is not ready. Start Tor Browser anyway?"

#: config/chroot_local-includes/usr/local/bin/tor-browser:45
msgid "Start Tor Browser"
msgstr "Start Tor Browser"

#: config/chroot_local-includes/usr/share/gnome-shell/extensions/torstatus@tails.boum.org/extension.js:40
msgid "Tor"
msgstr "Tor"

#: config/chroot_local-includes/usr/share/gnome-shell/extensions/torstatus@tails.boum.org/extension.js:55
msgid "Open Onion Circuits"
msgstr "Open Onion Circuits"

#: config/chroot_local-includes/usr/local/sbin/unsafe-browser:38
msgid "Do you really want to launch the Unsafe Browser?"
msgstr "Do you really want to launch the Unsafe Browser?"

#: config/chroot_local-includes/usr/local/sbin/unsafe-browser:40
msgid ""
"Network activity within the Unsafe Browser is <b>not anonymous</b>.\\nOnly "
"use the Unsafe Browser if necessary, for example\\nif you have to login or "
"register to activate your Internet connection."
msgstr ""
"Network activity within the Unsafe Browser is <b>not anonymous</b>.\\nOnly "
"use the Unsafe Browser if necessary, for example\\nif you have to login or "
"register to activate your Internet connection."

#: config/chroot_local-includes/usr/local/sbin/unsafe-browser:51
msgid "Starting the Unsafe Browser..."
msgstr "Starting the Unsafe Browser..."

#: config/chroot_local-includes/usr/local/sbin/unsafe-browser:52
msgid "This may take a while, so please be patient."
msgstr "This may take a while, so please be patient."

#: config/chroot_local-includes/usr/local/sbin/unsafe-browser:57
msgid "Shutting down the Unsafe Browser..."
msgstr "Shutting down the Unsafe Browser..."

#: config/chroot_local-includes/usr/local/sbin/unsafe-browser:58
msgid ""
"This may take a while, and you may not restart the Unsafe Browser until it "
"is properly shut down."
msgstr ""
"This may take a while, and you may not restart the Unsafe Browser until it "
"is properly shut down."

#: config/chroot_local-includes/usr/local/sbin/unsafe-browser:70
msgid "Failed to restart Tor."
msgstr "Failed to restart Tor."

#: config/chroot_local-includes/usr/local/sbin/unsafe-browser:84
#: ../config/chroot_local-includes/usr/share/applications/unsafe-browser.desktop.in.h:1
msgid "Unsafe Browser"
msgstr "Unsafe Browser"

#: config/chroot_local-includes/usr/local/sbin/unsafe-browser:91
msgid ""
"Another Unsafe Browser is currently running, or being cleaned up. Please "
"retry in a while."
msgstr ""
"Another Unsafe Browser is currently running, or being cleaned up. Please "
"retry in a while."

#: config/chroot_local-includes/usr/local/sbin/unsafe-browser:99
msgid "Failed to setup chroot."
msgstr "Failed to setup chroot."

#: config/chroot_local-includes/usr/local/sbin/unsafe-browser:104
msgid "Failed to configure browser."
msgstr "Failed to configure browser."

#: config/chroot_local-includes/usr/local/sbin/unsafe-browser:110
msgid ""
"No DNS server was obtained through DHCP or manually configured in "
"NetworkManager."
msgstr ""
"No DNS server was obtained through DHCP or manually configured in "
"NetworkManager."

#: config/chroot_local-includes/usr/local/sbin/unsafe-browser:121
msgid "Failed to run browser."
msgstr "Failed to run browser."

#. Translators: Don't translate {volume_label} or {volume_size},
#. they are placeholders and will be replaced.
#: config/chroot_local-includes/usr/local/lib/python3/dist-packages/unlock_veracrypt_volumes/volume.py:58
#, python-brace-format
msgid "{volume_label} ({volume_size})"
msgstr "{volume_label} ({volume_size})"

#. Translators: Don't translate {partition_name} or {partition_size},
#. they are placeholders and will be replaced.
#: config/chroot_local-includes/usr/local/lib/python3/dist-packages/unlock_veracrypt_volumes/volume.py:63
#, python-brace-format
msgid "{partition_name} ({partition_size})"
msgstr "{partition_name} ({partition_size})"

#. Translators: Don't translate {volume_size}, it's a placeholder
#. and will be replaced.
#: config/chroot_local-includes/usr/local/lib/python3/dist-packages/unlock_veracrypt_volumes/volume.py:68
#, python-brace-format
msgid "{volume_size} Volume"
msgstr "{volume_size} Volume"

#. Translators: Don't translate {volume_name}, it's a placeholder and
#. will be replaced.
#: config/chroot_local-includes/usr/local/lib/python3/dist-packages/unlock_veracrypt_volumes/volume.py:107
#, python-brace-format
msgid "{volume_name} (Read-Only)"
msgstr "{volume_name} (Read-Only)"

#. Translators: Don't translate {partition_name} and {container_path}, they
#. are placeholders and will be replaced.
#: config/chroot_local-includes/usr/local/lib/python3/dist-packages/unlock_veracrypt_volumes/volume.py:115
#, python-brace-format
msgid "{partition_name} in {container_path}"
msgstr "{partition_name} in {container_path}"

#. Translators: Don't translate {volume_name} and {path_to_file_container},
#. they are placeholders and will be replaced. You should only have to translate
#. this string if it makes sense to reverse the order of the placeholders.
#: config/chroot_local-includes/usr/local/lib/python3/dist-packages/unlock_veracrypt_volumes/volume.py:122
#, python-brace-format
msgid "{volume_name} – {path_to_file_container}"
msgstr "{volume_name} – {path_to_file_container}"

#. Translators: Don't translate {partition_name} and {drive_name}, they
#. are placeholders and will be replaced.
#: config/chroot_local-includes/usr/local/lib/python3/dist-packages/unlock_veracrypt_volumes/volume.py:128
#, python-brace-format
msgid "{partition_name} on {drive_name}"
msgstr "{partition_name} on {drive_name}"

#. Translators: Don't translate {volume_name} and {drive_name},
#. they are placeholders and will be replaced. You should only have to translate
#. this string if it makes sense to reverse the order of the placeholders.
#: config/chroot_local-includes/usr/local/lib/python3/dist-packages/unlock_veracrypt_volumes/volume.py:135
#, python-brace-format
msgid "{volume_name} – {drive_name}"
msgstr "{volume_name} – {drive_name}"

#: config/chroot_local-includes/usr/local/lib/python3/dist-packages/unlock_veracrypt_volumes/volume.py:222
msgid "Wrong passphrase or parameters"
msgstr "Wrong passphrase or parameters"

#: config/chroot_local-includes/usr/local/lib/python3/dist-packages/unlock_veracrypt_volumes/volume.py:224
msgid "Error unlocking volume"
msgstr "Error unlocking volume"

#. Translators: Don't translate {volume_name} or {error_message},
#. they are placeholder and will be replaced.
#: config/chroot_local-includes/usr/local/lib/python3/dist-packages/unlock_veracrypt_volumes/volume.py:228
#, python-brace-format
msgid ""
"Couldn't unlock volume {volume_name}:\n"
"{error_message}"
msgstr ""
"Couldn't unlock volume {volume_name}:\n"
"{error_message}"

#: config/chroot_local-includes/usr/local/lib/python3/dist-packages/unlock_veracrypt_volumes/volume_list.py:83
msgid "No file containers added"
msgstr "No file containers added"

#: config/chroot_local-includes/usr/local/lib/python3/dist-packages/unlock_veracrypt_volumes/volume_list.py:98
msgid "No VeraCrypt devices detected"
msgstr "No VeraCrypt devices detected"

#: config/chroot_local-includes/usr/local/lib/python3/dist-packages/unlock_veracrypt_volumes/volume_manager.py:114
msgid "Container already added"
msgstr "Container already added"

#: config/chroot_local-includes/usr/local/lib/python3/dist-packages/unlock_veracrypt_volumes/volume_manager.py:115
#, python-format
msgid "The file container %s should already be listed."
msgstr "The file container %s should already be listed."

#: config/chroot_local-includes/usr/local/lib/python3/dist-packages/unlock_veracrypt_volumes/volume_manager.py:131
msgid "Container opened read-only"
msgstr "Container opened read-only"

#. Translators: Don't translate {path}, it's a placeholder  and will be replaced.
#: config/chroot_local-includes/usr/local/lib/python3/dist-packages/unlock_veracrypt_volumes/volume_manager.py:133
#, python-brace-format
msgid ""
"The file container {path} could not be opened with write access. It was "
"opened read-only instead. You will not be able to modify the content of the "
"container.\n"
"{error_message}"
msgstr ""
"The file container {path} could not be opened with write access. It was "
"opened read-only instead. You will not be able to modify the content of the "
"container.\n"
"{error_message}"

#: config/chroot_local-includes/usr/local/lib/python3/dist-packages/unlock_veracrypt_volumes/volume_manager.py:138
msgid "Error opening file"
msgstr "Error opening file"

#: config/chroot_local-includes/usr/local/lib/python3/dist-packages/unlock_veracrypt_volumes/volume_manager.py:160
msgid "Not a VeraCrypt container"
msgstr "Not a VeraCrypt container"

#: config/chroot_local-includes/usr/local/lib/python3/dist-packages/unlock_veracrypt_volumes/volume_manager.py:161
#, python-format
msgid "The file %s does not seem to be a VeraCrypt container."
msgstr "The file %s does not seem to be a VeraCrypt container."

#: config/chroot_local-includes/usr/local/lib/python3/dist-packages/unlock_veracrypt_volumes/volume_manager.py:163
msgid "Failed to add container"
msgstr "Failed to add container"

#: config/chroot_local-includes/usr/local/lib/python3/dist-packages/unlock_veracrypt_volumes/volume_manager.py:164
#, python-format
msgid ""
"Could not add file container %s: Timeout while waiting for loop setup.Please "
"try using the <i>Disks</i> application instead."
msgstr ""
"Could not add file container %s: Timeout while waiting for loop setup.Please "
"try using the <i>Disks</i> application instead."

#: config/chroot_local-includes/usr/local/lib/python3/dist-packages/unlock_veracrypt_volumes/volume_manager.py:209
msgid "Choose File Container"
msgstr "Choose File Container"

#: ../config/chroot_local-includes/etc/skel/Desktop/Report_an_error.desktop.in.h:1
msgid "Report an error"
msgstr "Report an error"

#: ../config/chroot_local-includes/etc/skel/Desktop/tails-documentation.desktop.in.h:1
#: ../config/chroot_local-includes/usr/share/applications/tails-documentation.desktop.in.h:1
msgid "Tails documentation"
msgstr "Tails documentation"

#: ../config/chroot_local-includes/usr/share/applications/root-terminal.desktop.in.h:1
msgid "Root Terminal"
msgstr ""

#: ../config/chroot_local-includes/usr/share/applications/root-terminal.desktop.in.h:2
msgid "Opens a terminal as the root user, using gksu to ask for the password"
msgstr ""

#: ../config/chroot_local-includes/usr/share/applications/tails-documentation.desktop.in.h:2
msgid "Learn how to use Tails"
msgstr "Learn how to use Tails"

#: ../config/chroot_local-includes/usr/share/applications/tails-about.desktop.in.h:2
msgid "Learn more about Tails"
msgstr "Learn more about Tails"

#: ../config/chroot_local-includes/usr/share/applications/tor-browser.desktop.in.h:1
msgid "Tor Browser"
msgstr "Tor Browser"

#: ../config/chroot_local-includes/usr/share/applications/tor-browser.desktop.in.h:2
msgid "Anonymous Web Browser"
msgstr "Anonymous Browser"

#: ../config/chroot_local-includes/usr/share/applications/unsafe-browser.desktop.in.h:2
msgid "Browse the World Wide Web without anonymity"
msgstr "Browse the World Wide Web without anonymity"

#: ../config/chroot_local-includes/usr/share/applications/unsafe-browser.desktop.in.h:3
msgid "Unsafe Web Browser"
msgstr "Unsafe Web Browser"

#: ../config/chroot_local-includes/usr/share/applications/unlock-veracrypt-volumes.desktop.in.h:1
msgid "Unlock VeraCrypt Volumes"
msgstr "Unlock VeraCrypt Volumes"

#: ../config/chroot_local-includes/usr/share/applications/unlock-veracrypt-volumes.desktop.in.h:2
msgid "Mount VeraCrypt encrypted file containers and devices"
msgstr "Mount VeraCrypt encrypted file containers and devices"

#: ../config/chroot_local-includes/usr/share/applications/org.boum.tails.additional-software-config.desktop.in.h:1
msgid "Additional Software"
msgstr "Additional Software"

#: ../config/chroot_local-includes/usr/share/applications/org.boum.tails.additional-software-config.desktop.in.h:2
msgid ""
"Configure the additional software installed from your persistent storage "
"when starting Tails"
msgstr ""
"Configure the additional software installed from your persistent storage "
"when starting Tails"

#: ../config/chroot_local-includes/usr/share/desktop-directories/Tails.directory.in.h:2
msgid "Tails specific tools"
msgstr "Tails specific tools"

#: ../config/chroot_local-includes/usr/share/polkit-1/actions/org.boum.tails.root-terminal.policy.in.h:1
msgid "To start a Root Terminal, you need to authenticate."
msgstr "To start a Root Terminal, you need to authenticate."

#: ../config/chroot_local-includes/usr/share/polkit-1/actions/org.boum.tails.additional-software.policy.in.h:1
msgid "Remove an additional software package"
msgstr "Remove an additional software package"

#: ../config/chroot_local-includes/usr/share/polkit-1/actions/org.boum.tails.additional-software.policy.in.h:2
msgid ""
"Authentication is required to remove a package from your additional software "
"($(command_line))"
msgstr ""
"Authentication is required to remove a package from your additional software "
"($(command_line))"

#: ../config/chroot_local-includes/usr/share/unlock-veracrypt-volumes/ui/main.ui.in:61
msgid "File Containers"
msgstr "File Containers"

#: ../config/chroot_local-includes/usr/share/unlock-veracrypt-volumes/ui/main.ui.in:80
msgid "_Add"
msgstr "_Add"

#: ../config/chroot_local-includes/usr/share/unlock-veracrypt-volumes/ui/main.ui.in:86
msgid "Add a file container"
msgstr "Add a file container"

#: ../config/chroot_local-includes/usr/share/unlock-veracrypt-volumes/ui/main.ui.in:103
msgid "Partitions and Drives"
msgstr "Partitions and Drives"

#: ../config/chroot_local-includes/usr/share/unlock-veracrypt-volumes/ui/main.ui.in:121
msgid ""
"This application is not affiliated with or endorsed by the VeraCrypt project "
"or IDRIX."
msgstr ""
"This application is not affiliated with or endorsed by the VeraCrypt project "
"or IDRIX."

#: ../config/chroot_local-includes/usr/share/unlock-veracrypt-volumes/ui/volume.ui.in:38
msgid "Lock this volume"
msgstr "Lock this volume"

#: ../config/chroot_local-includes/usr/share/unlock-veracrypt-volumes/ui/volume.ui.in:61
msgid "Detach this volume"
msgstr "Detach this volume"

#: ../config/chroot_local-includes/usr/local/share/mime/packages/unlock-veracrypt-volumes.xml.in.h:1
msgid "TrueCrypt/VeraCrypt container"
<<<<<<< HEAD
msgstr ""

#, fuzzy
#~ msgid "Do you wish to start Liferea anyway?"
#~ msgstr "Do you want to start Electrum anyway?"

#~ msgid "The upgrade was successful."
#~ msgstr "The upgrade was successful."

#~ msgid ""
#~ "Both the host operating system and the virtualization software are able "
#~ "to monitor what you are doing in Tails."
#~ msgstr ""
#~ "Both the host operating system and the virtualization software are able "
#~ "to monitor what you are doing in Tails."

#~ msgid ""
#~ "NetworkManager passed us garbage data when trying to deduce the clearnet "
#~ "DNS server."
#~ msgstr ""
#~ "NetworkManager passed us garbage data when trying to deduce the clearnet "
#~ "DNS server."
=======
msgstr "TrueCrypt/VeraCrypt container"
>>>>>>> 3f2328b8
<|MERGE_RESOLUTION|>--- conflicted
+++ resolved
@@ -11,13 +11,8 @@
 msgstr ""
 "Project-Id-Version: Tor Project\n"
 "Report-Msgid-Bugs-To: \n"
-<<<<<<< HEAD
-"POT-Creation-Date: 2019-01-05 17:38+0100\n"
-"PO-Revision-Date: 2017-12-22 12:06+0000\n"
-=======
-"POT-Creation-Date: 2019-01-14 21:20+0100\n"
+"POT-Creation-Date: 2019-01-28 14:06+0100\n"
 "PO-Revision-Date: 2019-01-16 23:26+0000\n"
->>>>>>> 3f2328b8
 "Last-Translator: Andi Chandler <andi@gowling.com>\n"
 "Language-Team: English (United Kingdom) (http://www.transifex.com/otf/"
 "torproject/language/en_GB/)\n"
@@ -127,11 +122,18 @@
 msgid "_Exit"
 msgstr "_Exit"
 
-<<<<<<< HEAD
-=======
-#: config/chroot_local-includes/usr/local/bin/keepassx:17
-#, sh-format
-msgid ""
+#: config/chroot_local-includes/usr/local/bin/keepassxc:15
+#, fuzzy, sh-format
+msgid ""
+"<b><big>Do you want to rename your <i>KeePassXC</i> database?</big></b>\n"
+"\n"
+"You have a <i>KeePassXC</i> database in your <i>Persistent</i> folder:\n"
+"\n"
+"<i>${filename}</i>\n"
+"\n"
+"Renaming it to <i>keepassx.kdbx</i> would allow <i>KeePassXC</i> to open it "
+"automatically in the future."
+msgstr ""
 "<b><big>Do you want to rename your <i>KeePassX</i> database?</big></b>\n"
 "\n"
 "You have a <i>KeePassX</i> database in your <i>Persistent</i> folder:\n"
@@ -140,21 +142,12 @@
 "\n"
 "Renaming it to <i>keepassx.kdbx</i> would allow <i>KeePassX</i> to open it "
 "automatically in the future."
-msgstr ""
-"<b><big>Do you want to rename your <i>KeePassX</i> database?</big></b>\n"
-"\n"
-"You have a <i>KeePassX</i> database in your <i>Persistent</i> folder:\n"
-"\n"
-"<i>${filename}</i>\n"
-"\n"
-"Renaming it to <i>keepassx.kdbx</i> would allow <i>KeePassX</i> to open it "
-"automatically in the future."
-
-#: config/chroot_local-includes/usr/local/bin/keepassx:25
+
+#: config/chroot_local-includes/usr/local/bin/keepassxc:23
 msgid "Rename"
 msgstr "Rename"
 
-#: config/chroot_local-includes/usr/local/bin/keepassx:26
+#: config/chroot_local-includes/usr/local/bin/keepassxc:24
 msgid "Keep current name"
 msgstr "Keep current name"
 
@@ -162,7 +155,6 @@
 msgid "su is disabled. Please use sudo instead."
 msgstr ""
 
->>>>>>> 3f2328b8
 #: config/chroot_local-includes/usr/share/gnome-shell/extensions/status-menu-helper@tails.boum.org/extension.js:75
 msgid "Restart"
 msgstr "Restart"
@@ -908,29 +900,4 @@
 
 #: ../config/chroot_local-includes/usr/local/share/mime/packages/unlock-veracrypt-volumes.xml.in.h:1
 msgid "TrueCrypt/VeraCrypt container"
-<<<<<<< HEAD
-msgstr ""
-
-#, fuzzy
-#~ msgid "Do you wish to start Liferea anyway?"
-#~ msgstr "Do you want to start Electrum anyway?"
-
-#~ msgid "The upgrade was successful."
-#~ msgstr "The upgrade was successful."
-
-#~ msgid ""
-#~ "Both the host operating system and the virtualization software are able "
-#~ "to monitor what you are doing in Tails."
-#~ msgstr ""
-#~ "Both the host operating system and the virtualization software are able "
-#~ "to monitor what you are doing in Tails."
-
-#~ msgid ""
-#~ "NetworkManager passed us garbage data when trying to deduce the clearnet "
-#~ "DNS server."
-#~ msgstr ""
-#~ "NetworkManager passed us garbage data when trying to deduce the clearnet "
-#~ "DNS server."
-=======
-msgstr "TrueCrypt/VeraCrypt container"
->>>>>>> 3f2328b8
+msgstr "TrueCrypt/VeraCrypt container"