# SOME DESCRIPTIVE TITLE.
# Copyright (C) YEAR THE PACKAGE'S COPYRIGHT HOLDER
# This file is distributed under the same license as the PACKAGE package.
#
# Translators:
# Astryd Viandila Dahlan, 2015
# cholif yulian <cholifyulian123@gmail.com>, 2015
# Dwi Cahyono <dwexz_cie@yahoo.com>, 2015
# Frengky Sinaga <frengkys5@gmail.com>, 2016
# Ibnu Daru Aji, 2014
# se7entime <se7entime@openmailbox.org>, 2015
# L1Nus <multazam_ali@me.com>, 2014
# Robert Dafis <robertdafis@gmail.com>, 2018
# zk, 2015-2016
# zk, 2015
msgid ""
msgstr ""
"Project-Id-Version: The Tor Project\n"
"Report-Msgid-Bugs-To: \n"
<<<<<<< HEAD
"POT-Creation-Date: 2018-12-01 11:05+0100\n"
=======
"POT-Creation-Date: 2018-12-07 10:24+0100\n"
>>>>>>> f321b291
"PO-Revision-Date: 2018-07-31 05:48+0000\n"
"Last-Translator: ical\n"
"Language-Team: Indonesian (http://www.transifex.com/otf/torproject/language/"
"id/)\n"
"Language: id\n"
"MIME-Version: 1.0\n"
"Content-Type: text/plain; charset=UTF-8\n"
"Content-Transfer-Encoding: 8bit\n"
"Plural-Forms: nplurals=1; plural=0;\n"

#: config/chroot_local-includes/etc/NetworkManager/dispatcher.d/60-tor-ready.sh:39
msgid "Tor is ready"
msgstr "Tor telah siap"

#: config/chroot_local-includes/etc/NetworkManager/dispatcher.d/60-tor-ready.sh:40
msgid "You can now access the Internet."
msgstr "Sekarang Anda dapat mengakses Internet."

#: config/chroot_local-includes/etc/whisperback/config.py:69
#, python-format
msgid ""
"<h1>Help us fix your bug!</h1>\n"
"<p>Read <a href=\"%s\">our bug reporting instructions</a>.</p>\n"
"<p><strong>Do not include more personal information than\n"
"needed!</strong></p>\n"
"<h2>About giving us an email address</h2>\n"
"<p>\n"
"Giving us an email address allows us to contact you to clarify the problem. "
"This\n"
"is needed for the vast majority of the reports we receive as most reports\n"
"without any contact information are useless. On the other hand it also "
"provides\n"
"an opportunity for eavesdroppers, like your email or Internet provider, to\n"
"confirm that you are using Tails.\n"
"</p>\n"
msgstr ""
"<h1>Bantu kami memperbaiki kutu!</h1>\n"
"<p>Baca <a href=\"%s\">panduan pelaporan kutu kami</a>.</p>\n"
"<p><strong>Jangan sertakan informasi personal lebih dari\n"
"yang diperlukan!</strong></p>\n"
"<h2>Tentang alamat surel yang Anda berikan kepada kami</h2>\n"
"<p>\n"
"Memberikan alamat surel Anda kepada kami memungkinkan kami menghubungi\n"
"Anda untuk mengklarifikasi masalah tersebut. Hal ini diperlukan untuk "
"sebagian\n"
"besar laporan yang kami terima karena kebanyakan laporan tanpa informasi "
"kontak\n"
"tidak berguna. Dengan kata lain, hal tersebut juga menyediakan informasi\n"
"kemungkinan adanya orang di tengah, seperti surel atau penyedia Internet "
"Anda,\n"
"untuk mengonfirmasi bahwa Anda menggunakan Tails.\n"
"</p>\n"

#: config/chroot_local-includes/usr/share/tails/additional-software/configuration-window.ui:51
msgid ""
"You can install additional software automatically from your persistent "
"storage when starting Tails."
msgstr ""

#: config/chroot_local-includes/usr/share/tails/additional-software/configuration-window.ui:77
msgid ""
"The following software is installed automatically from your persistent "
"storage when starting Tails."
msgstr ""

#: config/chroot_local-includes/usr/share/tails/additional-software/configuration-window.ui:132
#: config/chroot_local-includes/usr/local/bin/tails-additional-software-config:172
msgid ""
"To add more, install some software using <a href=\"synaptic.desktop"
"\">Synaptic Package Manager</a> or <a href=\"org.gnome.Terminal.desktop"
"\">APT on the command line</a>."
msgstr ""

#: config/chroot_local-includes/usr/share/tails/additional-software/configuration-window.ui:151
msgid "_Create persistent storage"
msgstr ""

#: config/chroot_local-includes/usr/local/bin/electrum:57
msgid "Persistence is disabled for Electrum"
msgstr "Persistensi dinonfungsikan untuk Electrum"

#: config/chroot_local-includes/usr/local/bin/electrum:59
msgid ""
"When you reboot Tails, all of Electrum's data will be lost, including your "
"Bitcoin wallet. It is strongly recommended to only run Electrum when its "
"persistence feature is activated."
msgstr ""
"Ketika Anda memulai ulang Tails, semua data Electrum akan hilang, termasuk "
"dompet Bitcoin Anda. Sangat direkomendasikan untuk menjalankan Electrum "
"hanya ketika fitur persistensi diaktifkan."

#: config/chroot_local-includes/usr/local/bin/electrum:60
msgid "Do you want to start Electrum anyway?"
msgstr "Apakah Anda tetap ingin memulai Electrum?"

#: config/chroot_local-includes/usr/local/bin/electrum:63
#: config/chroot_local-includes/usr/local/sbin/unsafe-browser:41
msgid "_Launch"
msgstr "_Luncurkan"

#: config/chroot_local-includes/usr/local/bin/electrum:64
#: config/chroot_local-includes/usr/local/sbin/unsafe-browser:42
msgid "_Exit"
msgstr "_Keluar"

#: config/chroot_local-includes/usr/share/gnome-shell/extensions/status-menu-helper@tails.boum.org/extension.js:75
msgid "Restart"
msgstr "Mulai ulang"

#: config/chroot_local-includes/usr/share/gnome-shell/extensions/status-menu-helper@tails.boum.org/extension.js:78
msgid "Lock screen"
msgstr "Kunci layar"

#: config/chroot_local-includes/usr/share/gnome-shell/extensions/status-menu-helper@tails.boum.org/extension.js:81
msgid "Power Off"
msgstr "Matikan"

#: config/chroot_local-includes/usr/local/bin/tails-about:22
#: ../config/chroot_local-includes/usr/share/desktop-directories/Tails.directory.in.h:1
msgid "Tails"
msgstr "Tails"

#: config/chroot_local-includes/usr/local/bin/tails-about:25
#: ../config/chroot_local-includes/usr/share/applications/tails-about.desktop.in.h:1
msgid "About Tails"
msgstr "Tentang Tails"

#: config/chroot_local-includes/usr/local/bin/tails-about:35
msgid "The Amnesic Incognito Live System"
msgstr "The Amnesic Incognito Live System"

#: config/chroot_local-includes/usr/local/bin/tails-about:36
#, python-format
msgid ""
"Build information:\n"
"%s"
msgstr ""
"Build information:\n"
"%s"

#: config/chroot_local-includes/usr/local/bin/tails-about:54
msgid "not available"
msgstr "tak tersedia"

#. Translators: Don't translate {details}, it's a placeholder and will
#. be replaced.
#: config/chroot_local-includes/usr/local/sbin/tails-additional-software:147
#, fuzzy, python-brace-format
msgid ""
"{details} Please check your list of additional software or read the system "
"log to understand the problem."
msgstr ""
"Pemasangan gagal. Mohon periksa pengaturan perangkat lunak tambahan, atau "
"baca log sistem untuk lebih memahami masalah ini."

#: config/chroot_local-includes/usr/local/sbin/tails-additional-software:152
#, fuzzy
msgid ""
"Please check your list of additional software or read the system log to "
"understand the problem."
msgstr ""
"Pemasangan gagal. Mohon periksa pengaturan perangkat lunak tambahan, atau "
"baca log sistem untuk lebih memahami masalah ini."

#: config/chroot_local-includes/usr/local/sbin/tails-additional-software:156
msgid "Show Log"
msgstr ""

#: config/chroot_local-includes/usr/local/sbin/tails-additional-software:156
#, fuzzy
msgid "Configure"
msgstr "Konfirmasi"

#. Translators: Don't translate {beginning} or {last}, they are
#. placeholders and will be replaced.
#: config/chroot_local-includes/usr/local/sbin/tails-additional-software:222
#, python-brace-format
msgid "{beginning} and {last}"
msgstr ""

#: config/chroot_local-includes/usr/local/sbin/tails-additional-software:223
msgid ", "
msgstr ""

#. Translators: Don't translate {packages}, it's a placeholder and will
#. be replaced.
#: config/chroot_local-includes/usr/local/sbin/tails-additional-software:289
#: config/chroot_local-includes/usr/local/sbin/tails-additional-software:319
#, python-brace-format
msgid "Add {packages} to your additional software?"
msgstr ""

#: config/chroot_local-includes/usr/local/sbin/tails-additional-software:291
msgid ""
"To install it automatically from your persistent storage when starting Tails."
msgstr ""

#: config/chroot_local-includes/usr/local/sbin/tails-additional-software:293
msgid "Install Every Time"
msgstr ""

#: config/chroot_local-includes/usr/local/sbin/tails-additional-software:294
#: config/chroot_local-includes/usr/local/sbin/tails-additional-software:325
msgid "Install Only Once"
msgstr ""

#: config/chroot_local-includes/usr/local/sbin/tails-additional-software:300
#: config/chroot_local-includes/usr/local/sbin/tails-additional-software:330
#: config/chroot_local-includes/usr/local/sbin/tails-additional-software:371
#, fuzzy
msgid "The configuration of your additional software failed."
msgstr "Pemutakhiran perangkat lunak tambahan Anda gagal"

#: config/chroot_local-includes/usr/local/sbin/tails-additional-software:321
msgid ""
"To install it automatically when starting Tails, you can create a persistent "
"storage and activate the <b>Additional Software</b> feature."
msgstr ""

#: config/chroot_local-includes/usr/local/sbin/tails-additional-software:324
msgid "Create Persistent Storage"
msgstr ""

#: config/chroot_local-includes/usr/local/sbin/tails-additional-software:332
msgid "Creating your persistent storage failed."
msgstr ""

#. Translators: Don't translate {packages}, it's a placeholder and
#. will be replaced.
#: config/chroot_local-includes/usr/local/sbin/tails-additional-software:341
#, python-brace-format
msgid "You could install {packages} automatically when starting Tails"
msgstr ""

#: config/chroot_local-includes/usr/local/sbin/tails-additional-software:344
msgid ""
"To do so, you need to run Tails from a USB stick installed using <i>Tails "
"Installer</i>."
msgstr ""

#. Translators: Don't translate {packages}, it's a placeholder and will be
#. replaced.
#: config/chroot_local-includes/usr/local/sbin/tails-additional-software:359
#, python-brace-format
msgid "Remove {packages} from your additional software?"
msgstr ""

#. Translators: Don't translate {packages}, it's a placeholder
#. and will be replaced.
#: config/chroot_local-includes/usr/local/sbin/tails-additional-software:363
#, python-brace-format
msgid "This will stop installing {packages} automatically."
msgstr ""

#: config/chroot_local-includes/usr/local/sbin/tails-additional-software:365
msgid "Remove"
msgstr ""

#: config/chroot_local-includes/usr/local/sbin/tails-additional-software:366
#: config/chroot_local-includes/usr/local/bin/tails-screen-locker:118
#: config/chroot_local-includes/usr/local/bin/tor-browser:46
msgid "Cancel"
msgstr "Batal"

#: config/chroot_local-includes/usr/local/sbin/tails-additional-software:544
#, fuzzy
msgid "Installing your additional software from persistent storage..."
msgstr "Perangkat lunak tambahan Anda telah dipasang"

#: config/chroot_local-includes/usr/local/sbin/tails-additional-software:546
msgid "This can take several minutes."
msgstr ""

#: config/chroot_local-includes/usr/local/sbin/tails-additional-software:559
#, fuzzy
msgid "The installation of your additional software failed"
msgstr "Pemutakhiran perangkat lunak tambahan Anda gagal"

#: config/chroot_local-includes/usr/local/sbin/tails-additional-software:574
#, fuzzy
msgid "Additional software installed successfully"
msgstr "Perangkat lunak tambahan Anda telah dipasang"

#: config/chroot_local-includes/usr/local/sbin/tails-additional-software:594
#, fuzzy
msgid "The check for upgrades of your additional software failed"
msgstr "Pemutakhiran perangkat lunak tambahan Anda gagal"

#: config/chroot_local-includes/usr/local/sbin/tails-additional-software:596
#: config/chroot_local-includes/usr/local/sbin/tails-additional-software:604
#, fuzzy
msgid ""
"Please check your network connection, restart Tails, or read the system log "
"to understand the problem."
msgstr ""
"Pemutakhiran gagal. Ini bisa disebabkan oleh masalah jaringan. Harap periksa "
"koneksi jaringan Anda, coba mulai ulang Tails, atau baca log sistem untuk "
"lebih memahami permasalahannya."

#: config/chroot_local-includes/usr/local/sbin/tails-additional-software:603
#, fuzzy
msgid "The upgrade of your additional software failed"
msgstr "Pemutakhiran perangkat lunak tambahan Anda gagal"

#: config/chroot_local-includes/usr/local/lib/tails-additional-software-notify:37
#, fuzzy
msgid "Documentation"
msgstr "Dokumentasi Tails"

#. Translators: Don't translate {package}, it's a placeholder and will be replaced.
#: config/chroot_local-includes/usr/local/bin/tails-additional-software-config:96
#, python-brace-format
msgid ""
"Remove {package} from your additional software? This will stop installing "
"the package automatically."
msgstr ""

#. Translators: Don't translate {pkg}, it's a placeholder and will be replaced.
#: config/chroot_local-includes/usr/local/bin/tails-additional-software-config:107
#, python-brace-format
msgid "Failed to remove {pkg}"
msgstr ""

#: config/chroot_local-includes/usr/local/bin/tails-additional-software-config:124
#, fuzzy
msgid "Failed to read additional software configuration"
msgstr "Pemasangan perangkat lunak tambahan Anda gagal!"

#. Translators: Don't translate {package}, it's a placeholder and will be replaced.
#: config/chroot_local-includes/usr/local/bin/tails-additional-software-config:154
#, python-brace-format
msgid "Stop installing {package} automatically"
msgstr ""

#: config/chroot_local-includes/usr/local/bin/tails-additional-software-config:179
msgid ""
"To do so, install some software using <a href=\"synaptic.desktop\">Synaptic "
"Package Manager</a> or <a href=\"org.gnome.Terminal.desktop\">APT on the "
"command line</a>."
msgstr ""

#: config/chroot_local-includes/usr/local/bin/tails-additional-software-config:188
msgid ""
"To do so, unlock your persistent storage when starting Tails and install "
"some software using <a href=\"synaptic.desktop\">Synaptic Package Manager</"
"a> or <a href=\"org.gnome.Terminal.desktop\">APT on the command line</a>."
msgstr ""

#: config/chroot_local-includes/usr/local/bin/tails-additional-software-config:198
msgid ""
"To do so, create a persistent storage and install some software using <a "
"href=\"synaptic.desktop\">Synaptic Package Manager</a> or <a href=\"org."
"gnome.Terminal.desktop\">APT on the command line</a>."
msgstr ""

#: config/chroot_local-includes/usr/local/bin/tails-additional-software-config:206
msgid ""
"To do so, install Tails on a USB stick using <a href=\"tails-installer."
"desktop\">Tails Installer</a> and create a persistent storage."
msgstr ""

#: config/chroot_local-includes/usr/local/bin/tails-additional-software-config:253
#, fuzzy
msgid "[package not available]"
msgstr "tak tersedia"

#: config/chroot_local-includes/usr/local/lib/tails-htp-notify-user:52
msgid "Synchronizing the system's clock"
msgstr "Menyinkronisasi jam sistem"

#: config/chroot_local-includes/usr/local/lib/tails-htp-notify-user:53
msgid ""
"Tor needs an accurate clock to work properly, especially for Hidden "
"Services. Please wait..."
msgstr ""
"Tor memerlukan jam yang akurat agar bekerja dengan baik, khususnya untuk "
"Hidden Services. Silakan tunggu..."

#: config/chroot_local-includes/usr/local/lib/tails-htp-notify-user:87
msgid "Failed to synchronize the clock!"
msgstr "Gagal menyinkronisasi jam!"

#: config/chroot_local-includes/usr/local/bin/tails-security-check:124
msgid "This version of Tails has known security issues:"
msgstr "Versi Tails ini telah mengetahui isu-isu keamanan:"

#: config/chroot_local-includes/usr/local/bin/tails-security-check:134
msgid "Known security issues"
msgstr "Isu keamanan yang diketahui"

#: config/chroot_local-includes/usr/local/lib/tails-spoof-mac:52
#, sh-format
msgid "Network card ${nic} disabled"
msgstr "Kartu jaringan ${nic} dimatikan"

#: config/chroot_local-includes/usr/local/lib/tails-spoof-mac:53
#, sh-format
msgid ""
"MAC spoofing failed for network card ${nic_name} (${nic}) so it is "
"temporarily disabled.\n"
"You might prefer to restart Tails and disable MAC spoofing."
msgstr ""
"Pemalsuan MAC gagal untuk kartu jaringan ${nic_name} (${nic}) jadi untuk "
"sementara dinonaktifkan.\n"
"Kamu mungkin ingin lebih memilih untuk memulai ulang Tails dan menonaktifkan "
"pemalsuan MAC."

#: config/chroot_local-includes/usr/local/lib/tails-spoof-mac:62
msgid "All networking disabled"
msgstr "Semua jaringan dimatikan"

#: config/chroot_local-includes/usr/local/lib/tails-spoof-mac:63
#, sh-format
msgid ""
"MAC spoofing failed for network card ${nic_name} (${nic}). The error "
"recovery also failed so all networking is disabled.\n"
"You might prefer to restart Tails and disable MAC spoofing."
msgstr ""
"Pemalsuan MAC gagal untuk kartu jaringan ${nic_name} (${nic}). Pemulihan "
"galat juga gagal jadi semua jaringan dinonaktifkan.\n"
"Kamu mungkin ingin lebih memilih untuk memulai ulang Tails dan menonaktifkan "
"pemalsuan MAC."

#: config/chroot_local-includes/usr/local/bin/tails-screen-locker:109
msgid "Lock Screen"
msgstr "Kunci Layar"

#: config/chroot_local-includes/usr/local/bin/tails-screen-locker:124
msgid "Screen Locker"
msgstr "Pengunci Layar"

#: config/chroot_local-includes/usr/local/bin/tails-screen-locker:130
msgid "Set up a password to unlock the screen."
msgstr "Buat kata sandi untuk membuka kunci layar."

#: config/chroot_local-includes/usr/local/bin/tails-screen-locker:135
msgid "Password"
msgstr "Password "

#: config/chroot_local-includes/usr/local/bin/tails-screen-locker:141
msgid "Confirm"
msgstr "Konfirmasi"

#: config/chroot_local-includes/usr/local/bin/tails-upgrade-frontend-wrapper:35
msgid ""
"\"<b>Not enough memory available to check for upgrades.</b>\n"
"\n"
"Make sure this system satisfies the requirements for running Tails.\n"
"See file:///usr/share/doc/tails/website/doc/about/requirements.en.html\n"
"\n"
"Try to restart Tails to check for upgrades again.\n"
"\n"
"Or do a manual upgrade.\n"
"See https://tails.boum.org/doc/first_steps/upgrade#manual\""
msgstr ""
"\"<b>Tidak cukup memory tersedia untuk memeriksa pembaruan.</b>\n"
"\n"
"Pastikan sistem ini memenuhi syarat-syarat untuk menjalankan Tails.\n"
"lihat file:///usr/share/doc/tails/website/doc/about/requirements.en.html\n"
"\n"
"Coba ulang kembali Tails untuk kembali memeriksa pembaruan.\n"
"\n"
"Atau lakukan pembaruan secara manual.\n"
"Lihat https://tails.boum.org/doc/first_steps/upgrade#manual\""

#: config/chroot_local-includes/usr/local/bin/tails-upgrade-frontend-wrapper:72
#: config/chroot_local-includes/usr/local/sbin/unsafe-browser:27
msgid "error:"
msgstr "kesalahan:"

#: config/chroot_local-includes/usr/local/bin/tails-upgrade-frontend-wrapper:73
#: config/chroot_local-includes/usr/local/sbin/unsafe-browser:28
msgid "Error"
msgstr "Kesalahan"

#: config/chroot_local-includes/usr/local/lib/tails-virt-notify-user:71
msgid "Warning: virtual machine detected!"
msgstr "Peringatan: mesin virtual terdeteksi!"

#: config/chroot_local-includes/usr/local/lib/tails-virt-notify-user:74
msgid "Warning: non-free virtual machine detected!"
msgstr "Peringatan: mesin virtual non-free terdeteksi!"

#: config/chroot_local-includes/usr/local/lib/tails-virt-notify-user:77
msgid ""
"Both the host operating system and the virtualization software are able to "
"monitor what you are doing in Tails. Only free software can be considered "
"trustworthy, for both the host operating system and the virtualization "
"software."
msgstr ""
"Baik sistem operasi asal dan perangkat lunak virtualisasi dapat memonitor "
"apa yang sedang kamu lakukan di Tails. Hanya free software yang dapat "
"dipandang terpercaya, untuk kedua sistem operasi host dan perangkat lunak "
"virtualisasi."

#: config/chroot_local-includes/usr/local/lib/tails-virt-notify-user:81
msgid "Learn more"
msgstr "Pelajari lebih lanjut"

#: config/chroot_local-includes/usr/local/bin/tor-browser:43
msgid "Tor is not ready"
msgstr "Tor belum siap"

#: config/chroot_local-includes/usr/local/bin/tor-browser:44
msgid "Tor is not ready. Start Tor Browser anyway?"
msgstr "Tor belum siap. Tetap jalankan peramban Tor?"

#: config/chroot_local-includes/usr/local/bin/tor-browser:45
msgid "Start Tor Browser"
msgstr "Mulai peramban Tor"

#: config/chroot_local-includes/usr/share/gnome-shell/extensions/torstatus@tails.boum.org/extension.js:40
msgid "Tor"
msgstr ""

#: config/chroot_local-includes/usr/share/gnome-shell/extensions/torstatus@tails.boum.org/extension.js:55
msgid "Open Onion Circuits"
msgstr ""

#: config/chroot_local-includes/usr/local/sbin/unsafe-browser:38
msgid "Do you really want to launch the Unsafe Browser?"
msgstr "Apakah Anda benar-benar ingin menjalankan Unsafe Browser?"

#: config/chroot_local-includes/usr/local/sbin/unsafe-browser:40
msgid ""
"Network activity within the Unsafe Browser is <b>not anonymous</b>.\\nOnly "
"use the Unsafe Browser if necessary, for example\\nif you have to login or "
"register to activate your Internet connection."
msgstr ""
"Aktifitas jaringan dengan Peramban Tidak Aman adalah  <b>tidak anonim</b>."

#: config/chroot_local-includes/usr/local/sbin/unsafe-browser:51
msgid "Starting the Unsafe Browser..."
msgstr "Memulai Unsafe Browser"

#: config/chroot_local-includes/usr/local/sbin/unsafe-browser:52
msgid "This may take a while, so please be patient."
msgstr "Mungkin ini memakan waktu lama, mohon bersabar."

#: config/chroot_local-includes/usr/local/sbin/unsafe-browser:57
msgid "Shutting down the Unsafe Browser..."
msgstr "Mematikan Unsafe Browser..."

#: config/chroot_local-includes/usr/local/sbin/unsafe-browser:58
msgid ""
"This may take a while, and you may not restart the Unsafe Browser until it "
"is properly shut down."
msgstr ""
"Mungkin ini akan memakan waktu, dan Anda tidak boleh memulai ulang Unsafe "
"Browser sampai ia dimatikan secara layak."

#: config/chroot_local-includes/usr/local/sbin/unsafe-browser:70
msgid "Failed to restart Tor."
msgstr "Gagal memulai ulang Tor."

#: config/chroot_local-includes/usr/local/sbin/unsafe-browser:84
#: ../config/chroot_local-includes/usr/share/applications/unsafe-browser.desktop.in.h:1
msgid "Unsafe Browser"
msgstr "Unsafe Browser"

#: config/chroot_local-includes/usr/local/sbin/unsafe-browser:91
msgid ""
"Another Unsafe Browser is currently running, or being cleaned up. Please "
"retry in a while."
msgstr ""
"Peramban tak aman lain sedang berjalan, atau sedang dibersihkan. Silakan "
"coba lagi nanti."

#: config/chroot_local-includes/usr/local/sbin/unsafe-browser:99
msgid "Failed to setup chroot."
msgstr "Gagal mengkonfigurasi chroot."

#: config/chroot_local-includes/usr/local/sbin/unsafe-browser:104
msgid "Failed to configure browser."
msgstr "Konfigurasi peramban gagal."

#: config/chroot_local-includes/usr/local/sbin/unsafe-browser:110
msgid ""
"No DNS server was obtained through DHCP or manually configured in "
"NetworkManager."
msgstr ""
"Server non-DNS didapati melalui DHCP atau dikonfigurasi manual di "
"NetworkManager."

#: config/chroot_local-includes/usr/local/sbin/unsafe-browser:121
msgid "Failed to run browser."
msgstr "Gagal menjalankan peramban."

#. Translators: Don't translate {volume_label} or {volume_size},
#. they are placeholders and will be replaced.
#: config/chroot_local-includes/usr/local/lib/python3/dist-packages/unlock_veracrypt_volumes/volume.py:58
#, python-brace-format
msgid "{volume_label} ({volume_size})"
msgstr ""

#. Translators: Don't translate {partition_name} or {partition_size},
#. they are placeholders and will be replaced.
#: config/chroot_local-includes/usr/local/lib/python3/dist-packages/unlock_veracrypt_volumes/volume.py:63
#, python-brace-format
msgid "{partition_name} ({partition_size})"
msgstr ""

#. Translators: Don't translate {volume_size}, it's a placeholder
#. and will be replaced.
#: config/chroot_local-includes/usr/local/lib/python3/dist-packages/unlock_veracrypt_volumes/volume.py:68
#, python-brace-format
msgid "{volume_size} Volume"
msgstr ""

#. Translators: Don't translate {volume_name}, it's a placeholder and
#. will be replaced.
#: config/chroot_local-includes/usr/local/lib/python3/dist-packages/unlock_veracrypt_volumes/volume.py:107
#, python-brace-format
msgid "{volume_name} (Read-Only)"
msgstr ""

#. Translators: Don't translate {partition_name} and {container_path}, they
#. are placeholders and will be replaced.
#: config/chroot_local-includes/usr/local/lib/python3/dist-packages/unlock_veracrypt_volumes/volume.py:115
#, python-brace-format
msgid "{partition_name} in {container_path}"
msgstr ""

#. Translators: Don't translate {volume_name} and {path_to_file_container},
#. they are placeholders and will be replaced. You should only have to translate
#. this string if it makes sense to reverse the order of the placeholders.
#: config/chroot_local-includes/usr/local/lib/python3/dist-packages/unlock_veracrypt_volumes/volume.py:122
#, python-brace-format
msgid "{volume_name} – {path_to_file_container}"
msgstr ""

#. Translators: Don't translate {partition_name} and {drive_name}, they
#. are placeholders and will be replaced.
#: config/chroot_local-includes/usr/local/lib/python3/dist-packages/unlock_veracrypt_volumes/volume.py:128
#, python-brace-format
msgid "{partition_name} on {drive_name}"
msgstr ""

#. Translators: Don't translate {volume_name} and {drive_name},
#. they are placeholders and will be replaced. You should only have to translate
#. this string if it makes sense to reverse the order of the placeholders.
#: config/chroot_local-includes/usr/local/lib/python3/dist-packages/unlock_veracrypt_volumes/volume.py:135
#, python-brace-format
msgid "{volume_name} – {drive_name}"
msgstr ""

#: config/chroot_local-includes/usr/local/lib/python3/dist-packages/unlock_veracrypt_volumes/volume.py:222
msgid "Wrong passphrase or parameters"
msgstr ""

#: config/chroot_local-includes/usr/local/lib/python3/dist-packages/unlock_veracrypt_volumes/volume.py:224
msgid "Error unlocking volume"
msgstr ""

#. Translators: Don't translate {volume_name} or {error_message},
#. they are placeholder and will be replaced.
#: config/chroot_local-includes/usr/local/lib/python3/dist-packages/unlock_veracrypt_volumes/volume.py:228
#, python-brace-format
msgid ""
"Couldn't unlock volume {volume_name}:\n"
"{error_message}"
msgstr ""

#: config/chroot_local-includes/usr/local/lib/python3/dist-packages/unlock_veracrypt_volumes/volume_list.py:83
msgid "No file containers added"
msgstr ""

#: config/chroot_local-includes/usr/local/lib/python3/dist-packages/unlock_veracrypt_volumes/volume_list.py:98
msgid "No VeraCrypt devices detected"
msgstr ""

#: config/chroot_local-includes/usr/local/lib/python3/dist-packages/unlock_veracrypt_volumes/volume_manager.py:114
msgid "Container already added"
msgstr ""

#: config/chroot_local-includes/usr/local/lib/python3/dist-packages/unlock_veracrypt_volumes/volume_manager.py:115
#, python-format
msgid "The file container %s should already be listed."
msgstr ""

#: config/chroot_local-includes/usr/local/lib/python3/dist-packages/unlock_veracrypt_volumes/volume_manager.py:131
msgid "Container opened read-only"
msgstr ""

#. Translators: Don't translate {path}, it's a placeholder  and will be replaced.
#: config/chroot_local-includes/usr/local/lib/python3/dist-packages/unlock_veracrypt_volumes/volume_manager.py:133
#, python-brace-format
msgid ""
"The file container {path} could not be opened with write access. It was "
"opened read-only instead. You will not be able to modify the content of the "
"container.\n"
"{error_message}"
msgstr ""

#: config/chroot_local-includes/usr/local/lib/python3/dist-packages/unlock_veracrypt_volumes/volume_manager.py:138
msgid "Error opening file"
msgstr ""

#: config/chroot_local-includes/usr/local/lib/python3/dist-packages/unlock_veracrypt_volumes/volume_manager.py:160
msgid "Not a VeraCrypt container"
msgstr ""

#: config/chroot_local-includes/usr/local/lib/python3/dist-packages/unlock_veracrypt_volumes/volume_manager.py:161
#, python-format
msgid "The file %s does not seem to be a VeraCrypt container."
msgstr ""

#: config/chroot_local-includes/usr/local/lib/python3/dist-packages/unlock_veracrypt_volumes/volume_manager.py:163
#, fuzzy
msgid "Failed to add container"
msgstr "Konfigurasi peramban gagal."

#: config/chroot_local-includes/usr/local/lib/python3/dist-packages/unlock_veracrypt_volumes/volume_manager.py:164
#, python-format
msgid ""
"Could not add file container %s: Timeout while waiting for loop setup.Please "
"try using the <i>Disks</i> application instead."
msgstr ""

#: config/chroot_local-includes/usr/local/lib/python3/dist-packages/unlock_veracrypt_volumes/volume_manager.py:209
msgid "Choose File Container"
msgstr ""

#: ../config/chroot_local-includes/etc/skel/Desktop/Report_an_error.desktop.in.h:1
msgid "Report an error"
msgstr "Laporkan kesalahan"

#: ../config/chroot_local-includes/etc/skel/Desktop/tails-documentation.desktop.in.h:1
#: ../config/chroot_local-includes/usr/share/applications/tails-documentation.desktop.in.h:1
msgid "Tails documentation"
msgstr "Dokumentasi Tails"

#: ../config/chroot_local-includes/usr/share/applications/tails-documentation.desktop.in.h:2
msgid "Learn how to use Tails"
msgstr "Pelajari bagaimana menggunakan Tails"

#: ../config/chroot_local-includes/usr/share/applications/tails-about.desktop.in.h:2
msgid "Learn more about Tails"
msgstr "Pelajari lebih lanjut mengenail Tails"

#: ../config/chroot_local-includes/usr/share/applications/tor-browser.desktop.in.h:1
msgid "Tor Browser"
msgstr "Peramban Tor"

#: ../config/chroot_local-includes/usr/share/applications/tor-browser.desktop.in.h:2
msgid "Anonymous Web Browser"
msgstr "Tanpanama Web Peramban"

#: ../config/chroot_local-includes/usr/share/applications/unsafe-browser.desktop.in.h:2
msgid "Browse the World Wide Web without anonymity"
msgstr "Jelajahi web tanpa anonimitas"

#: ../config/chroot_local-includes/usr/share/applications/unsafe-browser.desktop.in.h:3
msgid "Unsafe Web Browser"
msgstr "Unsafe Web Browser"

#: ../config/chroot_local-includes/usr/share/applications/unlock-veracrypt-volumes.desktop.in.h:1
msgid "Unlock VeraCrypt Volumes"
msgstr ""

#: ../config/chroot_local-includes/usr/share/applications/unlock-veracrypt-volumes.desktop.in.h:2
msgid "Mount VeraCrypt encrypted file containers and devices"
msgstr ""

#: ../config/chroot_local-includes/usr/share/applications/org.boum.tails.additional-software-config.desktop.in.h:1
msgid "Additional Software"
msgstr ""

#: ../config/chroot_local-includes/usr/share/applications/org.boum.tails.additional-software-config.desktop.in.h:2
msgid ""
"Configure the additional software installed from your persistent storage "
"when starting Tails"
msgstr ""

#: ../config/chroot_local-includes/usr/share/desktop-directories/Tails.directory.in.h:2
msgid "Tails specific tools"
msgstr "Peralatan spesifik Tails"

#: ../config/chroot_local-includes/usr/share/polkit-1/actions/org.boum.tails.root-terminal.policy.in.h:1
msgid "To start a Root Terminal, you need to authenticate."
msgstr ""
"Untuk menggunakan Terminal dengan akses Root, Anda perlu memasukkan password."

#: ../config/chroot_local-includes/usr/share/polkit-1/actions/org.boum.tails.additional-software.policy.in.h:1
#, fuzzy
msgid "Remove an additional software package"
msgstr "Pemutakhiran perangkat lunak tambahan Anda gagal"

#: ../config/chroot_local-includes/usr/share/polkit-1/actions/org.boum.tails.additional-software.policy.in.h:2
msgid ""
"Authentication is required to remove a package from your additional software "
"($(command_line))"
msgstr ""

#: ../config/chroot_local-includes/usr/share/unlock-veracrypt-volumes/ui/main.ui.in:61
msgid "File Containers"
msgstr ""

#: ../config/chroot_local-includes/usr/share/unlock-veracrypt-volumes/ui/main.ui.in:80
msgid "_Add"
msgstr ""

#: ../config/chroot_local-includes/usr/share/unlock-veracrypt-volumes/ui/main.ui.in:86
msgid "Add a file container"
msgstr ""

#: ../config/chroot_local-includes/usr/share/unlock-veracrypt-volumes/ui/main.ui.in:103
msgid "Partitions and Drives"
msgstr ""

#: ../config/chroot_local-includes/usr/share/unlock-veracrypt-volumes/ui/main.ui.in:121
msgid ""
"This application is not affiliated with or endorsed by the VeraCrypt project "
"or IDRIX."
msgstr ""

#: ../config/chroot_local-includes/usr/share/unlock-veracrypt-volumes/ui/volume.ui.in:38
msgid "Lock this volume"
msgstr ""

#: ../config/chroot_local-includes/usr/share/unlock-veracrypt-volumes/ui/volume.ui.in:61
msgid "Detach this volume"
msgstr ""

#: ../config/chroot_local-includes/usr/local/share/mime/packages/unlock-veracrypt-volumes.xml.in.h:1
msgid "TrueCrypt/VeraCrypt container"
msgstr ""

<<<<<<< HEAD
#~ msgid "Liferea is deprecated"
#~ msgstr "Liferea dihentikan dukungannya"

#~ msgid "Do you wish to start Liferea anyway?"
#~ msgstr "Apakah Anda ingin memulai Liferea?"

#~ msgid ""
#~ "Due to security concerns the Liferea feed reader will be removed from "
#~ "Tails by the end of 2018. Please migrate your feeds to Thunderbird."
#~ msgstr ""
#~ "Karena ada masalah keamanan di pembaca berita di Liferea tidak dapat "
#~ "dihapus dari Tails pada akhir tahun 2018, silakan pindahkan pembaca "
#~ "berita Anda ke Thunderbird."
=======
#~ msgid ""
#~ "Both the host operating system and the virtualization software are able "
#~ "to monitor what you are doing in Tails."
#~ msgstr ""
#~ "Baik sistem operasi asal dan perangkat lunak virtualisasi dapat memantau "
#~ "yang Anda lakukan di Tails."
>>>>>>> f321b291

#~ msgid "Your additional software are ready to use."
#~ msgstr "Perangkat lunak tambahan Anda siap digunakan"

#~ msgid ""
#~ "The check for upgrades failed. This might be due to a network problem. "
#~ "Please check your network connection, try to restart Tails, or read the "
#~ "system log to understand better the problem."
#~ msgstr ""
#~ "Pemeriksaan untuk pemutakhiran telah gagal. Ini mungkin akibat dari "
#~ "masalah jaringan. Silakan periksa koneksi jaringan Anda, coba mengulang "
#~ "kembali Tails, atau baca log sistem untuk lebih memahami masalah ini."

#~ msgid "Your additional software are up to date"
#~ msgstr "Perangkat lunak tambahan Anda sekarang up to date."

#~ msgid "The upgrade was successful."
#~ msgstr "Pemutakhiran telah berhasil."<|MERGE_RESOLUTION|>--- conflicted
+++ resolved
@@ -17,11 +17,7 @@
 msgstr ""
 "Project-Id-Version: The Tor Project\n"
 "Report-Msgid-Bugs-To: \n"
-<<<<<<< HEAD
-"POT-Creation-Date: 2018-12-01 11:05+0100\n"
-=======
 "POT-Creation-Date: 2018-12-07 10:24+0100\n"
->>>>>>> f321b291
 "PO-Revision-Date: 2018-07-31 05:48+0000\n"
 "Last-Translator: ical\n"
 "Language-Team: Indonesian (http://www.transifex.com/otf/torproject/language/"
@@ -850,7 +846,6 @@
 msgid "TrueCrypt/VeraCrypt container"
 msgstr ""
 
-<<<<<<< HEAD
 #~ msgid "Liferea is deprecated"
 #~ msgstr "Liferea dihentikan dukungannya"
 
@@ -864,14 +859,13 @@
 #~ "Karena ada masalah keamanan di pembaca berita di Liferea tidak dapat "
 #~ "dihapus dari Tails pada akhir tahun 2018, silakan pindahkan pembaca "
 #~ "berita Anda ke Thunderbird."
-=======
+
 #~ msgid ""
 #~ "Both the host operating system and the virtualization software are able "
 #~ "to monitor what you are doing in Tails."
 #~ msgstr ""
 #~ "Baik sistem operasi asal dan perangkat lunak virtualisasi dapat memantau "
 #~ "yang Anda lakukan di Tails."
->>>>>>> f321b291
 
 #~ msgid "Your additional software are ready to use."
 #~ msgstr "Perangkat lunak tambahan Anda siap digunakan"
