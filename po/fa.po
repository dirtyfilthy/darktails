# SOME DESCRIPTIVE TITLE.
# Copyright (C) YEAR THE PACKAGE'S COPYRIGHT HOLDER
# This file is distributed under the same license as the PACKAGE package.
#
# Translators:
# adriano <eb.ae@aol.com>, 2013
# signal89, 2014
# Ali, 2015
# Amir Moezzi <amirreza.mz@yahoo.com>, 2017
# Danial Keshani <dani@daanial.com>, 2013
# Mohammad Hossein <desmati@gmail.com>, 2014
# Ehsan Ab <a.ehsan70@gmail.com>, 2015
# Farshad Gh <farshad73@gmail.com>, 2015
# NoProfile, 2014-2016
# Goudarz Jafari <goudarz.jafari@gmail.com>, 2017
# johnholzer <johnholtzer123@gmail.com>, 2014
# jonothan hipkey <j.hipkey4502@gmail.com>, 2014
# Mehrzad, 2017
# M. Heydar Elahi <m.heydar.elahi@gmail.com>, 2014
# Mohammad Hossein <desmati@gmail.com>, 2014
# Sina Eghbal <s.eghbal@gmail.com>, 2016
msgid ""
msgstr ""
"Project-Id-Version: The Tor Project\n"
"Report-Msgid-Bugs-To: \n"
"POT-Creation-Date: 2018-12-07 10:24+0100\n"
"PO-Revision-Date: 2018-01-06 19:13+0000\n"
"Last-Translator: Mehrzad\n"
"Language-Team: Persian (http://www.transifex.com/otf/torproject/language/"
"fa/)\n"
"Language: fa\n"
"MIME-Version: 1.0\n"
"Content-Type: text/plain; charset=UTF-8\n"
"Content-Transfer-Encoding: 8bit\n"
"Plural-Forms: nplurals=1; plural=0;\n"

#: config/chroot_local-includes/etc/NetworkManager/dispatcher.d/60-tor-ready.sh:39
msgid "Tor is ready"
msgstr "تور آماده است"

#: config/chroot_local-includes/etc/NetworkManager/dispatcher.d/60-tor-ready.sh:40
msgid "You can now access the Internet."
msgstr "هم اکنون می توانید به اینترنت دسترسی داشته باشید."

#: config/chroot_local-includes/etc/whisperback/config.py:69
#, python-format
msgid ""
"<h1>Help us fix your bug!</h1>\n"
"<p>Read <a href=\"%s\">our bug reporting instructions</a>.</p>\n"
"<p><strong>Do not include more personal information than\n"
"needed!</strong></p>\n"
"<h2>About giving us an email address</h2>\n"
"<p>\n"
"Giving us an email address allows us to contact you to clarify the problem. "
"This\n"
"is needed for the vast majority of the reports we receive as most reports\n"
"without any contact information are useless. On the other hand it also "
"provides\n"
"an opportunity for eavesdroppers, like your email or Internet provider, to\n"
"confirm that you are using Tails.\n"
"</p>\n"
msgstr ""
"<h1>برای رفع ایراد نرم‌افزاری به ما کمک کنید!</h1>\n"
"\n"
"<p><a href=\"%s\">راهنمای گزارش ایرادهای نرم‌افزاری ما</a> را بخوانید</p>\n"
"\n"
"<p><strong>Do not include more personal information than\n"
"\n"
"needed!</strong></p>\n"
"\n"
"<h2>درباره‌ی ارائه‌ی یک آدرس رایانامه (ایمیل) به ما</h2>\n"
"\n"
"<p>\n"
"\n"
"Giving us an email address allows us to contact you to clarify the problem. "
"This\n"
"\n"
"is needed for the vast majority of the reports we receive as most reports\n"
"\n"
"without any contact information are useless. On the other hand it also "
"provides\n"
"\n"
"an opportunity for eavesdroppers, like your email or Internet provider, to\n"
"\n"
"confirm that you are using Tails.\n"
"\n"
"</p>\n"

#: config/chroot_local-includes/usr/share/tails/additional-software/configuration-window.ui:51
msgid ""
"You can install additional software automatically from your persistent "
"storage when starting Tails."
msgstr ""

#: config/chroot_local-includes/usr/share/tails/additional-software/configuration-window.ui:77
msgid ""
"The following software is installed automatically from your persistent "
"storage when starting Tails."
msgstr ""

#: config/chroot_local-includes/usr/share/tails/additional-software/configuration-window.ui:132
#: config/chroot_local-includes/usr/local/bin/tails-additional-software-config:172
msgid ""
"To add more, install some software using <a href=\"synaptic.desktop"
"\">Synaptic Package Manager</a> or <a href=\"org.gnome.Terminal.desktop"
"\">APT on the command line</a>."
msgstr ""

#: config/chroot_local-includes/usr/share/tails/additional-software/configuration-window.ui:151
msgid "_Create persistent storage"
msgstr ""

#: config/chroot_local-includes/usr/local/bin/electrum:57
msgid "Persistence is disabled for Electrum"
msgstr "اصرار است برای غیرفعال بودن Electrum"

#: config/chroot_local-includes/usr/local/bin/electrum:59
msgid ""
"When you reboot Tails, all of Electrum's data will be lost, including your "
"Bitcoin wallet. It is strongly recommended to only run Electrum when its "
"persistence feature is activated."
msgstr ""
"هنگامی که شما راه اندازی مجدد Tails، همه داده های Electrum از دست خواهد رفت، "
"از جمله کیف پول بیتکوین خود را. این است که به شدت توصیه می شود به تنهایی "
"اجرا شود Electrum هنگامی که ویژگی تداوم آن فعال می شود."

#: config/chroot_local-includes/usr/local/bin/electrum:60
msgid "Do you want to start Electrum anyway?"
msgstr "آیا شما می خواهید برای شروع های Electrum به هر حال؟"

#: config/chroot_local-includes/usr/local/bin/electrum:63
#: config/chroot_local-includes/usr/local/sbin/unsafe-browser:41
msgid "_Launch"
msgstr "اجرا"

#: config/chroot_local-includes/usr/local/bin/electrum:64
#: config/chroot_local-includes/usr/local/sbin/unsafe-browser:42
msgid "_Exit"
msgstr "خروج"

#: config/chroot_local-includes/usr/share/gnome-shell/extensions/status-menu-helper@tails.boum.org/extension.js:75
msgid "Restart"
msgstr "شروع دوباره"

#: config/chroot_local-includes/usr/share/gnome-shell/extensions/status-menu-helper@tails.boum.org/extension.js:78
msgid "Lock screen"
msgstr ""

#: config/chroot_local-includes/usr/share/gnome-shell/extensions/status-menu-helper@tails.boum.org/extension.js:81
msgid "Power Off"
msgstr "خاموش کردن رایانه"

#: config/chroot_local-includes/usr/local/bin/tails-about:22
#: ../config/chroot_local-includes/usr/share/desktop-directories/Tails.directory.in.h:1
msgid "Tails"
msgstr "Tails"

#: config/chroot_local-includes/usr/local/bin/tails-about:25
#: ../config/chroot_local-includes/usr/share/applications/tails-about.desktop.in.h:1
msgid "About Tails"
msgstr "درباره Tail ها"

#: config/chroot_local-includes/usr/local/bin/tails-about:35
msgid "The Amnesic Incognito Live System"
msgstr "سیستم‌عامل ناشناخته مبتلا به فراموشی"

#: config/chroot_local-includes/usr/local/bin/tails-about:36
#, python-format
msgid ""
"Build information:\n"
"%s"
msgstr ""
"اطلاعات ساخت:\n"
" %s"

#: config/chroot_local-includes/usr/local/bin/tails-about:54
msgid "not available"
msgstr "امکان‌پذیر نیست"

#. Translators: Don't translate {details}, it's a placeholder and will
#. be replaced.
#: config/chroot_local-includes/usr/local/sbin/tails-additional-software:147
#, fuzzy, python-brace-format
msgid ""
"{details} Please check your list of additional software or read the system "
"log to understand the problem."
msgstr ""
"ارتقاع منتفی شد. این ممکن است بخاطر مشکلی در شبکه باشد. لطفا اتصال شبکه خود "
"را چک کنید. دوباره اجرا کردن Tail ها را امتحان کنید, یا log سیستم را بخوانید "
"تا مشکل را بهتر درک کنید."

#: config/chroot_local-includes/usr/local/sbin/tails-additional-software:152
msgid ""
"Please check your list of additional software or read the system log to "
"understand the problem."
msgstr ""

#: config/chroot_local-includes/usr/local/sbin/tails-additional-software:156
msgid "Show Log"
msgstr ""

#: config/chroot_local-includes/usr/local/sbin/tails-additional-software:156
msgid "Configure"
msgstr ""

#. Translators: Don't translate {beginning} or {last}, they are
#. placeholders and will be replaced.
#: config/chroot_local-includes/usr/local/sbin/tails-additional-software:222
#, python-brace-format
msgid "{beginning} and {last}"
msgstr ""

#: config/chroot_local-includes/usr/local/sbin/tails-additional-software:223
msgid ", "
msgstr ""

#. Translators: Don't translate {packages}, it's a placeholder and will
#. be replaced.
#: config/chroot_local-includes/usr/local/sbin/tails-additional-software:289
#: config/chroot_local-includes/usr/local/sbin/tails-additional-software:319
#, fuzzy, python-brace-format
msgid "Add {packages} to your additional software?"
msgstr "نرم‌افزارهای افزوده شده‌ی شما"

#: config/chroot_local-includes/usr/local/sbin/tails-additional-software:291
msgid ""
"To install it automatically from your persistent storage when starting Tails."
msgstr ""

#: config/chroot_local-includes/usr/local/sbin/tails-additional-software:293
msgid "Install Every Time"
msgstr ""

#: config/chroot_local-includes/usr/local/sbin/tails-additional-software:294
#: config/chroot_local-includes/usr/local/sbin/tails-additional-software:325
msgid "Install Only Once"
msgstr ""

#: config/chroot_local-includes/usr/local/sbin/tails-additional-software:300
#: config/chroot_local-includes/usr/local/sbin/tails-additional-software:330
#: config/chroot_local-includes/usr/local/sbin/tails-additional-software:371
msgid "The configuration of your additional software failed."
msgstr ""

#: config/chroot_local-includes/usr/local/sbin/tails-additional-software:321
msgid ""
"To install it automatically when starting Tails, you can create a persistent "
"storage and activate the <b>Additional Software</b> feature."
msgstr ""

#: config/chroot_local-includes/usr/local/sbin/tails-additional-software:324
msgid "Create Persistent Storage"
msgstr ""

#: config/chroot_local-includes/usr/local/sbin/tails-additional-software:332
msgid "Creating your persistent storage failed."
msgstr ""

#. Translators: Don't translate {packages}, it's a placeholder and
#. will be replaced.
#: config/chroot_local-includes/usr/local/sbin/tails-additional-software:341
#, python-brace-format
msgid "You could install {packages} automatically when starting Tails"
msgstr ""

#: config/chroot_local-includes/usr/local/sbin/tails-additional-software:344
msgid ""
"To do so, you need to run Tails from a USB stick installed using <i>Tails "
"Installer</i>."
msgstr ""

#. Translators: Don't translate {packages}, it's a placeholder and will be
#. replaced.
#: config/chroot_local-includes/usr/local/sbin/tails-additional-software:359
#, fuzzy, python-brace-format
msgid "Remove {packages} from your additional software?"
msgstr "نرم‌افزارهای افزوده شده‌ی شما"

#. Translators: Don't translate {packages}, it's a placeholder
#. and will be replaced.
#: config/chroot_local-includes/usr/local/sbin/tails-additional-software:363
#, python-brace-format
msgid "This will stop installing {packages} automatically."
msgstr ""

#: config/chroot_local-includes/usr/local/sbin/tails-additional-software:365
msgid "Remove"
msgstr ""

#: config/chroot_local-includes/usr/local/sbin/tails-additional-software:366
#: config/chroot_local-includes/usr/local/bin/tails-screen-locker:118
#: config/chroot_local-includes/usr/local/bin/tor-browser:46
msgid "Cancel"
msgstr "لغو"

#: config/chroot_local-includes/usr/local/sbin/tails-additional-software:544
msgid "Installing your additional software from persistent storage..."
msgstr ""

#: config/chroot_local-includes/usr/local/sbin/tails-additional-software:546
msgid "This can take several minutes."
msgstr ""

#: config/chroot_local-includes/usr/local/sbin/tails-additional-software:559
#, fuzzy
msgid "The installation of your additional software failed"
msgstr "نرم‌افزارهای افزوده شده‌ی شما"

#: config/chroot_local-includes/usr/local/sbin/tails-additional-software:574
msgid "Additional software installed successfully"
msgstr ""

#: config/chroot_local-includes/usr/local/sbin/tails-additional-software:594
msgid "The check for upgrades of your additional software failed"
msgstr ""

#: config/chroot_local-includes/usr/local/sbin/tails-additional-software:596
#: config/chroot_local-includes/usr/local/sbin/tails-additional-software:604
#, fuzzy
msgid ""
"Please check your network connection, restart Tails, or read the system log "
"to understand the problem."
msgstr ""
"ارتقاع منتفی شد. این ممکن است بخاطر مشکلی در شبکه باشد. لطفا اتصال شبکه خود "
"را چک کنید. دوباره اجرا کردن Tail ها را امتحان کنید, یا log سیستم را بخوانید "
"تا مشکل را بهتر درک کنید."

#: config/chroot_local-includes/usr/local/sbin/tails-additional-software:603
#, fuzzy
msgid "The upgrade of your additional software failed"
msgstr "نرم‌افزارهای افزوده شده‌ی شما"

#: config/chroot_local-includes/usr/local/lib/tails-additional-software-notify:37
#, fuzzy
msgid "Documentation"
msgstr "مستندات Tails"

#. Translators: Don't translate {package}, it's a placeholder and will be replaced.
#: config/chroot_local-includes/usr/local/bin/tails-additional-software-config:96
#, python-brace-format
msgid ""
"Remove {package} from your additional software? This will stop installing "
"the package automatically."
msgstr ""

#. Translators: Don't translate {pkg}, it's a placeholder and will be replaced.
#: config/chroot_local-includes/usr/local/bin/tails-additional-software-config:107
#, python-brace-format
msgid "Failed to remove {pkg}"
msgstr ""

#: config/chroot_local-includes/usr/local/bin/tails-additional-software-config:124
#, fuzzy
msgid "Failed to read additional software configuration"
msgstr "نرم‌افزارهای افزوده شده‌ی شما"

#. Translators: Don't translate {package}, it's a placeholder and will be replaced.
#: config/chroot_local-includes/usr/local/bin/tails-additional-software-config:154
#, python-brace-format
msgid "Stop installing {package} automatically"
msgstr ""

#: config/chroot_local-includes/usr/local/bin/tails-additional-software-config:179
msgid ""
"To do so, install some software using <a href=\"synaptic.desktop\">Synaptic "
"Package Manager</a> or <a href=\"org.gnome.Terminal.desktop\">APT on the "
"command line</a>."
msgstr ""

#: config/chroot_local-includes/usr/local/bin/tails-additional-software-config:188
msgid ""
"To do so, unlock your persistent storage when starting Tails and install "
"some software using <a href=\"synaptic.desktop\">Synaptic Package Manager</"
"a> or <a href=\"org.gnome.Terminal.desktop\">APT on the command line</a>."
msgstr ""

#: config/chroot_local-includes/usr/local/bin/tails-additional-software-config:198
msgid ""
"To do so, create a persistent storage and install some software using <a "
"href=\"synaptic.desktop\">Synaptic Package Manager</a> or <a href=\"org."
"gnome.Terminal.desktop\">APT on the command line</a>."
msgstr ""

#: config/chroot_local-includes/usr/local/bin/tails-additional-software-config:206
msgid ""
"To do so, install Tails on a USB stick using <a href=\"tails-installer."
"desktop\">Tails Installer</a> and create a persistent storage."
msgstr ""

#: config/chroot_local-includes/usr/local/bin/tails-additional-software-config:253
#, fuzzy
msgid "[package not available]"
msgstr "امکان‌پذیر نیست"

#: config/chroot_local-includes/usr/local/lib/tails-htp-notify-user:52
msgid "Synchronizing the system's clock"
msgstr "در حال هم‌زمان کردن ساعت سیستم"

#: config/chroot_local-includes/usr/local/lib/tails-htp-notify-user:53
msgid ""
"Tor needs an accurate clock to work properly, especially for Hidden "
"Services. Please wait..."
msgstr ""
"تور برای درست کار کاردن، مخصوصا برای خدمات مخفی به یک ساعت دقیق احتیاج دارد، "
"لطفا صبر کنید..."

#: config/chroot_local-includes/usr/local/lib/tails-htp-notify-user:87
msgid "Failed to synchronize the clock!"
msgstr "هم‌زمان‌سازی ساعت موفقیت‌آمیز نبود!"

#: config/chroot_local-includes/usr/local/bin/tails-security-check:124
msgid "This version of Tails has known security issues:"
msgstr "این نسخه از Tails این مشکلات امنیت شناخته شده را دارد:"

#: config/chroot_local-includes/usr/local/bin/tails-security-check:134
msgid "Known security issues"
msgstr "مسائل امنیتی شناخته شده"

#: config/chroot_local-includes/usr/local/lib/tails-spoof-mac:52
#, sh-format
msgid "Network card ${nic} disabled"
msgstr "کارت شبکهٔ ${nic} غیرفعال است"

#: config/chroot_local-includes/usr/local/lib/tails-spoof-mac:53
#, sh-format
msgid ""
"MAC spoofing failed for network card ${nic_name} (${nic}) so it is "
"temporarily disabled.\n"
"You might prefer to restart Tails and disable MAC spoofing."
msgstr ""
"تغییر آدرس MAC برای کارت شبکه ${nic_name}(${nic}) ناموفق بود و  به همین خاطر "
"موقتا این سرویس غیرفعال شده است. شما می توانید Tails را بسته و مجددا اجرا "
"کنید و یا MAC Spoofing یا همان حقه زدن MAC را غیرفعال کنید."

#: config/chroot_local-includes/usr/local/lib/tails-spoof-mac:62
msgid "All networking disabled"
msgstr "شبکه غیرفعال شده است"

#: config/chroot_local-includes/usr/local/lib/tails-spoof-mac:63
#, sh-format
msgid ""
"MAC spoofing failed for network card ${nic_name} (${nic}). The error "
"recovery also failed so all networking is disabled.\n"
"You might prefer to restart Tails and disable MAC spoofing."
msgstr ""
"تغییر آدرس MAC برای کارت شبکه ${nic_name} (${nic}) ناموفق بود. همچنین ترمیم "
"این خطا نیز موفقیت آمیز نبود و همه شبکه به همین خاطر غیرفعال شد.\n"
"شما می توانید Tails را دوباره راه اندازی کنید و یا MAC Spoofing یا همان حقه "
"زدن MAC را غیر فعال کنید."

#: config/chroot_local-includes/usr/local/bin/tails-screen-locker:109
msgid "Lock Screen"
msgstr ""

#: config/chroot_local-includes/usr/local/bin/tails-screen-locker:124
msgid "Screen Locker"
msgstr ""

#: config/chroot_local-includes/usr/local/bin/tails-screen-locker:130
msgid "Set up a password to unlock the screen."
msgstr ""

#: config/chroot_local-includes/usr/local/bin/tails-screen-locker:135
msgid "Password"
msgstr ""

#: config/chroot_local-includes/usr/local/bin/tails-screen-locker:141
msgid "Confirm"
msgstr ""

#: config/chroot_local-includes/usr/local/bin/tails-upgrade-frontend-wrapper:35
#, fuzzy
msgid ""
"\"<b>Not enough memory available to check for upgrades.</b>\n"
"\n"
"Make sure this system satisfies the requirements for running Tails.\n"
"See file:///usr/share/doc/tails/website/doc/about/requirements.en.html\n"
"\n"
"Try to restart Tails to check for upgrades again.\n"
"\n"
"Or do a manual upgrade.\n"
"See https://tails.boum.org/doc/first_steps/upgrade#manual\""
msgstr ""
"<b>حافظه رم خالی جهت بررسی برای به روز رسانی موجود نیست.</b>\n"
"\n"
"مطمئن شوید این سیستم حداقل پیش نیازهای لازم برای تیلز را پشتیبانی می کند.\n"
"این فایل را ببینید:  file:///usr/share/doc/tails/website/doc/about/"
"requirements.en.html\n"
"\n"
"تیلز را راه اندازی مجدد کنید و دوباره برای به روز رسانی اقدام کنید.\n"
"\n"
"و یا به صورت دستی به روز رسانی کنید.\n"
"این فایل را ببینید: https://tails.boum.org/doc/first_steps/upgrade#manual"

#: config/chroot_local-includes/usr/local/bin/tails-upgrade-frontend-wrapper:72
#: config/chroot_local-includes/usr/local/sbin/unsafe-browser:27
msgid "error:"
msgstr "خطا :"

#: config/chroot_local-includes/usr/local/bin/tails-upgrade-frontend-wrapper:73
#: config/chroot_local-includes/usr/local/sbin/unsafe-browser:28
msgid "Error"
msgstr "خطا"

#: config/chroot_local-includes/usr/local/lib/tails-virt-notify-user:71
msgid "Warning: virtual machine detected!"
msgstr "هشدار: ماشین مجازی کشف شد!"

#: config/chroot_local-includes/usr/local/lib/tails-virt-notify-user:74
msgid "Warning: non-free virtual machine detected!"
msgstr "هشدار: ماشین مجازی غیر آزاد شناسایی شد!"

#: config/chroot_local-includes/usr/local/lib/tails-virt-notify-user:77
msgid ""
"Both the host operating system and the virtualization software are able to "
"monitor what you are doing in Tails. Only free software can be considered "
"trustworthy, for both the host operating system and the virtualization "
"software."
msgstr ""
"سیستم عامل میزبان و نرم افزار مجازی ساز می توانند آنچه شما در Tails انجام می "
"دهید را مشاهده کنند. تنها نرم افزارهای آزاد می توانند برای سیستم عامل میزبان "
"و نرم افزار مجازی ساز قابل اعتماد باشند."

#: config/chroot_local-includes/usr/local/lib/tails-virt-notify-user:81
msgid "Learn more"
msgstr "بیشتر بدانید"

#: config/chroot_local-includes/usr/local/bin/tor-browser:43
msgid "Tor is not ready"
msgstr "تور آماده نیست"

#: config/chroot_local-includes/usr/local/bin/tor-browser:44
msgid "Tor is not ready. Start Tor Browser anyway?"
msgstr "تور آماده نیست. مرورگر تور به هر حال اجرا شود؟"

#: config/chroot_local-includes/usr/local/bin/tor-browser:45
msgid "Start Tor Browser"
msgstr "اجرای مرورگر تور"

#: config/chroot_local-includes/usr/share/gnome-shell/extensions/torstatus@tails.boum.org/extension.js:40
msgid "Tor"
msgstr ""

#: config/chroot_local-includes/usr/share/gnome-shell/extensions/torstatus@tails.boum.org/extension.js:55
msgid "Open Onion Circuits"
msgstr ""

#: config/chroot_local-includes/usr/local/sbin/unsafe-browser:38
msgid "Do you really want to launch the Unsafe Browser?"
msgstr "آیا واقعا قصد دارید که مرورگر نا امن را اجرا کنید؟"

#: config/chroot_local-includes/usr/local/sbin/unsafe-browser:40
msgid ""
"Network activity within the Unsafe Browser is <b>not anonymous</b>.\\nOnly "
"use the Unsafe Browser if necessary, for example\\nif you have to login or "
"register to activate your Internet connection."
msgstr ""
"فعالیت های شبکه داخل مرورگر ناامن <b>قابل رهگیری</b> هستند.\\n تنها در صورت "
"نیاز از مرورگر ناامن استفاده کنید، برای مثال\\nاگر باید برای اتصال به "
"اینترنت وارد شوید یا ثبت نام کنید."

#: config/chroot_local-includes/usr/local/sbin/unsafe-browser:51
msgid "Starting the Unsafe Browser..."
msgstr "در حال اجرای مرورگر نا امن"

#: config/chroot_local-includes/usr/local/sbin/unsafe-browser:52
msgid "This may take a while, so please be patient."
msgstr "این ممکن است مدتی طول بکشد, بنابراین لطفا شکیبا باشید."

#: config/chroot_local-includes/usr/local/sbin/unsafe-browser:57
msgid "Shutting down the Unsafe Browser..."
msgstr "در حال بستن مرورگر نا امن"

#: config/chroot_local-includes/usr/local/sbin/unsafe-browser:58
msgid ""
"This may take a while, and you may not restart the Unsafe Browser until it "
"is properly shut down."
msgstr ""
"ممکن است مدتی طول بکشد. تا زمانی که به درستی خاموش شود لطفا مرورگر ناامن را "
"ری استارت نکنید"

#: config/chroot_local-includes/usr/local/sbin/unsafe-browser:70
msgid "Failed to restart Tor."
msgstr "عدم موفقیت در ری استارت کردن تور"

#: config/chroot_local-includes/usr/local/sbin/unsafe-browser:84
#: ../config/chroot_local-includes/usr/share/applications/unsafe-browser.desktop.in.h:1
msgid "Unsafe Browser"
msgstr "مرورگر ناامن"

#: config/chroot_local-includes/usr/local/sbin/unsafe-browser:91
msgid ""
"Another Unsafe Browser is currently running, or being cleaned up. Please "
"retry in a while."
msgstr ""
"یک مرورگر نا امن دیگر درحال اجرا, یا در حال پاکسازی است. لطفا کمی دیرتر "
"دوباره امتحان کنید."

#: config/chroot_local-includes/usr/local/sbin/unsafe-browser:99
msgid "Failed to setup chroot."
msgstr "عدم موفقیت در راه اندازی Chroot"

#: config/chroot_local-includes/usr/local/sbin/unsafe-browser:104
msgid "Failed to configure browser."
msgstr "پیکربندی مرورگر ناموفق بود."

#: config/chroot_local-includes/usr/local/sbin/unsafe-browser:110
msgid ""
"No DNS server was obtained through DHCP or manually configured in "
"NetworkManager."
msgstr "هیچ سرور DNS از طریق DHCP یا تنظیم دستی در NetworkManager بدست نیامد."

#: config/chroot_local-includes/usr/local/sbin/unsafe-browser:121
msgid "Failed to run browser."
msgstr "اجرای مرورگر ناموفق بود."

#. Translators: Don't translate {volume_label} or {volume_size},
#. they are placeholders and will be replaced.
#: config/chroot_local-includes/usr/local/lib/python3/dist-packages/unlock_veracrypt_volumes/volume.py:58
#, python-brace-format
msgid "{volume_label} ({volume_size})"
msgstr ""

#. Translators: Don't translate {partition_name} or {partition_size},
#. they are placeholders and will be replaced.
#: config/chroot_local-includes/usr/local/lib/python3/dist-packages/unlock_veracrypt_volumes/volume.py:63
#, python-brace-format
msgid "{partition_name} ({partition_size})"
msgstr ""

#. Translators: Don't translate {volume_size}, it's a placeholder
#. and will be replaced.
#: config/chroot_local-includes/usr/local/lib/python3/dist-packages/unlock_veracrypt_volumes/volume.py:68
#, python-brace-format
msgid "{volume_size} Volume"
msgstr ""

#. Translators: Don't translate {volume_name}, it's a placeholder and
#. will be replaced.
#: config/chroot_local-includes/usr/local/lib/python3/dist-packages/unlock_veracrypt_volumes/volume.py:107
#, python-brace-format
msgid "{volume_name} (Read-Only)"
msgstr ""

#. Translators: Don't translate {partition_name} and {container_path}, they
#. are placeholders and will be replaced.
#: config/chroot_local-includes/usr/local/lib/python3/dist-packages/unlock_veracrypt_volumes/volume.py:115
#, python-brace-format
msgid "{partition_name} in {container_path}"
msgstr ""

#. Translators: Don't translate {volume_name} and {path_to_file_container},
#. they are placeholders and will be replaced. You should only have to translate
#. this string if it makes sense to reverse the order of the placeholders.
#: config/chroot_local-includes/usr/local/lib/python3/dist-packages/unlock_veracrypt_volumes/volume.py:122
#, python-brace-format
msgid "{volume_name} – {path_to_file_container}"
msgstr ""

#. Translators: Don't translate {partition_name} and {drive_name}, they
#. are placeholders and will be replaced.
#: config/chroot_local-includes/usr/local/lib/python3/dist-packages/unlock_veracrypt_volumes/volume.py:128
#, python-brace-format
msgid "{partition_name} on {drive_name}"
msgstr ""

#. Translators: Don't translate {volume_name} and {drive_name},
#. they are placeholders and will be replaced. You should only have to translate
#. this string if it makes sense to reverse the order of the placeholders.
#: config/chroot_local-includes/usr/local/lib/python3/dist-packages/unlock_veracrypt_volumes/volume.py:135
#, python-brace-format
msgid "{volume_name} – {drive_name}"
msgstr ""

#: config/chroot_local-includes/usr/local/lib/python3/dist-packages/unlock_veracrypt_volumes/volume.py:222
msgid "Wrong passphrase or parameters"
msgstr ""

#: config/chroot_local-includes/usr/local/lib/python3/dist-packages/unlock_veracrypt_volumes/volume.py:224
msgid "Error unlocking volume"
msgstr ""

#. Translators: Don't translate {volume_name} or {error_message},
#. they are placeholder and will be replaced.
#: config/chroot_local-includes/usr/local/lib/python3/dist-packages/unlock_veracrypt_volumes/volume.py:228
#, python-brace-format
msgid ""
"Couldn't unlock volume {volume_name}:\n"
"{error_message}"
msgstr ""

#: config/chroot_local-includes/usr/local/lib/python3/dist-packages/unlock_veracrypt_volumes/volume_list.py:83
msgid "No file containers added"
msgstr ""

#: config/chroot_local-includes/usr/local/lib/python3/dist-packages/unlock_veracrypt_volumes/volume_list.py:98
msgid "No VeraCrypt devices detected"
msgstr ""

#: config/chroot_local-includes/usr/local/lib/python3/dist-packages/unlock_veracrypt_volumes/volume_manager.py:114
msgid "Container already added"
msgstr ""

#: config/chroot_local-includes/usr/local/lib/python3/dist-packages/unlock_veracrypt_volumes/volume_manager.py:115
#, python-format
msgid "The file container %s should already be listed."
msgstr ""

#: config/chroot_local-includes/usr/local/lib/python3/dist-packages/unlock_veracrypt_volumes/volume_manager.py:131
msgid "Container opened read-only"
msgstr ""

#. Translators: Don't translate {path}, it's a placeholder  and will be replaced.
#: config/chroot_local-includes/usr/local/lib/python3/dist-packages/unlock_veracrypt_volumes/volume_manager.py:133
#, python-brace-format
msgid ""
"The file container {path} could not be opened with write access. It was "
"opened read-only instead. You will not be able to modify the content of the "
"container.\n"
"{error_message}"
msgstr ""

#: config/chroot_local-includes/usr/local/lib/python3/dist-packages/unlock_veracrypt_volumes/volume_manager.py:138
msgid "Error opening file"
msgstr ""

#: config/chroot_local-includes/usr/local/lib/python3/dist-packages/unlock_veracrypt_volumes/volume_manager.py:160
msgid "Not a VeraCrypt container"
msgstr ""

#: config/chroot_local-includes/usr/local/lib/python3/dist-packages/unlock_veracrypt_volumes/volume_manager.py:161
#, python-format
msgid "The file %s does not seem to be a VeraCrypt container."
msgstr ""

#: config/chroot_local-includes/usr/local/lib/python3/dist-packages/unlock_veracrypt_volumes/volume_manager.py:163
#, fuzzy
msgid "Failed to add container"
msgstr "پیکربندی مرورگر ناموفق بود."

#: config/chroot_local-includes/usr/local/lib/python3/dist-packages/unlock_veracrypt_volumes/volume_manager.py:164
#, python-format
msgid ""
"Could not add file container %s: Timeout while waiting for loop setup.Please "
"try using the <i>Disks</i> application instead."
msgstr ""

#: config/chroot_local-includes/usr/local/lib/python3/dist-packages/unlock_veracrypt_volumes/volume_manager.py:209
msgid "Choose File Container"
msgstr ""

#: ../config/chroot_local-includes/etc/skel/Desktop/Report_an_error.desktop.in.h:1
msgid "Report an error"
msgstr "گزارش یک خطا"

#: ../config/chroot_local-includes/etc/skel/Desktop/tails-documentation.desktop.in.h:1
#: ../config/chroot_local-includes/usr/share/applications/tails-documentation.desktop.in.h:1
msgid "Tails documentation"
msgstr "مستندات Tails"

#: ../config/chroot_local-includes/usr/share/applications/tails-documentation.desktop.in.h:2
msgid "Learn how to use Tails"
msgstr "آموزش نحوهٔ استفاده از Tails"

#: ../config/chroot_local-includes/usr/share/applications/tails-about.desktop.in.h:2
msgid "Learn more about Tails"
msgstr "اطلاعات بیشتر در مورد Tails را یاد بگیرید"

#: ../config/chroot_local-includes/usr/share/applications/tor-browser.desktop.in.h:1
msgid "Tor Browser"
msgstr "مرورگر تور"

#: ../config/chroot_local-includes/usr/share/applications/tor-browser.desktop.in.h:2
msgid "Anonymous Web Browser"
msgstr "مرورگر ناشناس"

#: ../config/chroot_local-includes/usr/share/applications/unsafe-browser.desktop.in.h:2
msgid "Browse the World Wide Web without anonymity"
msgstr "شبکه جهانی وب (اینترنت) را بدون ناشناس بودن مرور کنید"

#: ../config/chroot_local-includes/usr/share/applications/unsafe-browser.desktop.in.h:3
msgid "Unsafe Web Browser"
msgstr "مرورگر وب ناامن"

#: ../config/chroot_local-includes/usr/share/applications/unlock-veracrypt-volumes.desktop.in.h:1
msgid "Unlock VeraCrypt Volumes"
msgstr ""

#: ../config/chroot_local-includes/usr/share/applications/unlock-veracrypt-volumes.desktop.in.h:2
msgid "Mount VeraCrypt encrypted file containers and devices"
msgstr ""

#: ../config/chroot_local-includes/usr/share/applications/org.boum.tails.additional-software-config.desktop.in.h:1
#, fuzzy
msgid "Additional Software"
msgstr "نرم‌افزارهای افزوده شده‌ی شما"

#: ../config/chroot_local-includes/usr/share/applications/org.boum.tails.additional-software-config.desktop.in.h:2
msgid ""
"Configure the additional software installed from your persistent storage "
"when starting Tails"
msgstr ""

#: ../config/chroot_local-includes/usr/share/desktop-directories/Tails.directory.in.h:2
msgid "Tails specific tools"
msgstr "ابزارهای بارز Tails"

#: ../config/chroot_local-includes/usr/share/polkit-1/actions/org.boum.tails.root-terminal.policy.in.h:1
msgid "To start a Root Terminal, you need to authenticate."
msgstr "برای اجرای ترمینال روت, باید وارد سیستم شوید."

#: ../config/chroot_local-includes/usr/share/polkit-1/actions/org.boum.tails.additional-software.policy.in.h:1
#, fuzzy
msgid "Remove an additional software package"
msgstr "نرم‌افزارهای افزوده شده‌ی شما"

#: ../config/chroot_local-includes/usr/share/polkit-1/actions/org.boum.tails.additional-software.policy.in.h:2
msgid ""
"Authentication is required to remove a package from your additional software "
"($(command_line))"
msgstr ""

#: ../config/chroot_local-includes/usr/share/unlock-veracrypt-volumes/ui/main.ui.in:61
msgid "File Containers"
msgstr ""

#: ../config/chroot_local-includes/usr/share/unlock-veracrypt-volumes/ui/main.ui.in:80
msgid "_Add"
msgstr ""

#: ../config/chroot_local-includes/usr/share/unlock-veracrypt-volumes/ui/main.ui.in:86
msgid "Add a file container"
msgstr ""

#: ../config/chroot_local-includes/usr/share/unlock-veracrypt-volumes/ui/main.ui.in:103
msgid "Partitions and Drives"
msgstr ""

#: ../config/chroot_local-includes/usr/share/unlock-veracrypt-volumes/ui/main.ui.in:121
msgid ""
"This application is not affiliated with or endorsed by the VeraCrypt project "
"or IDRIX."
msgstr ""

#: ../config/chroot_local-includes/usr/share/unlock-veracrypt-volumes/ui/volume.ui.in:38
msgid "Lock this volume"
msgstr ""

#: ../config/chroot_local-includes/usr/share/unlock-veracrypt-volumes/ui/volume.ui.in:61
msgid "Detach this volume"
msgstr ""

#: ../config/chroot_local-includes/usr/local/share/mime/packages/unlock-veracrypt-volumes.xml.in.h:1
msgid "TrueCrypt/VeraCrypt container"
msgstr ""

<<<<<<< HEAD
#, fuzzy
#~ msgid "Do you wish to start Liferea anyway?"
#~ msgstr "آیا شما می خواهید برای شروع های Electrum به هر حال؟"
=======
#~ msgid "The upgrade was successful."
#~ msgstr "به‌روزرسانی موفقیت آمیز بود."
>>>>>>> d875b369

#~ msgid ""
#~ "Both the host operating system and the virtualization software are able "
#~ "to monitor what you are doing in Tails."
#~ msgstr ""
#~ "هم سیستم میزبان و هم نرم افزار مجازی سازی می توانند هر کاری که در Tails "
#~ "انجام می دهید، مشاهده کنند."

#~ msgid ""
#~ "NetworkManager passed us garbage data when trying to deduce the clearnet "
#~ "DNS server."
#~ msgstr "شبکه ما گذشت داده زباله هنگام تلاش برای استنباط سرور DNS بخش عمومی."<|MERGE_RESOLUTION|>--- conflicted
+++ resolved
@@ -129,14 +129,31 @@
 msgstr "آیا شما می خواهید برای شروع های Electrum به هر حال؟"
 
 #: config/chroot_local-includes/usr/local/bin/electrum:63
+#: config/chroot_local-includes/usr/local/bin/liferea:33
 #: config/chroot_local-includes/usr/local/sbin/unsafe-browser:41
 msgid "_Launch"
 msgstr "اجرا"
 
 #: config/chroot_local-includes/usr/local/bin/electrum:64
+#: config/chroot_local-includes/usr/local/bin/liferea:32
 #: config/chroot_local-includes/usr/local/sbin/unsafe-browser:42
 msgid "_Exit"
 msgstr "خروج"
+
+#: config/chroot_local-includes/usr/local/bin/liferea:18
+msgid "Liferea is deprecated"
+msgstr ""
+
+#: config/chroot_local-includes/usr/local/bin/liferea:19
+#, fuzzy
+msgid "Do you wish to start Liferea anyway?"
+msgstr "آیا شما می خواهید برای شروع های Electrum به هر حال؟"
+
+#: config/chroot_local-includes/usr/local/bin/liferea:21
+msgid ""
+"Due to security concerns the Liferea feed reader will be removed from Tails "
+"by the end of 2018. Please migrate your feeds to Thunderbird."
+msgstr ""
 
 #: config/chroot_local-includes/usr/share/gnome-shell/extensions/status-menu-helper@tails.boum.org/extension.js:75
 msgid "Restart"
@@ -854,14 +871,8 @@
 msgid "TrueCrypt/VeraCrypt container"
 msgstr ""
 
-<<<<<<< HEAD
-#, fuzzy
-#~ msgid "Do you wish to start Liferea anyway?"
-#~ msgstr "آیا شما می خواهید برای شروع های Electrum به هر حال؟"
-=======
 #~ msgid "The upgrade was successful."
 #~ msgstr "به‌روزرسانی موفقیت آمیز بود."
->>>>>>> d875b369
 
 #~ msgid ""
 #~ "Both the host operating system and the virtualization software are able "
