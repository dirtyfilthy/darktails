--- conflicted
+++ resolved
@@ -17,11 +17,7 @@
 msgstr ""
 "Project-Id-Version: The Tor Project\n"
 "Report-Msgid-Bugs-To: \n"
-<<<<<<< HEAD
-"POT-Creation-Date: 2018-12-01 11:05+0100\n"
-=======
 "POT-Creation-Date: 2018-12-07 10:24+0100\n"
->>>>>>> f321b291
 "PO-Revision-Date: 2018-01-17 19:09+0000\n"
 "Last-Translator: Allan Nordhøy <epost@anotheragency.no>\n"
 "Language-Team: Norwegian Bokmål (http://www.transifex.com/otf/torproject/"
@@ -842,18 +838,16 @@
 msgid "TrueCrypt/VeraCrypt container"
 msgstr ""
 
-<<<<<<< HEAD
 #, fuzzy
 #~ msgid "Do you wish to start Liferea anyway?"
 #~ msgstr "Vil du starte Electrum uansett?"
-=======
+
 #~ msgid ""
 #~ "Both the host operating system and the virtualization software are able "
 #~ "to monitor what you are doing in Tails."
 #~ msgstr ""
 #~ "Både vertssystemet og virtualiseringsprogramvaren kan overvåke alt du "
 #~ "gjør i Tails."
->>>>>>> f321b291
 
 #~ msgid "The upgrade was successful."
 #~ msgstr "Oppgraderingen var vellykket."
