--- conflicted
+++ resolved
@@ -17,11 +17,7 @@
 msgstr ""
 "Project-Id-Version: The Tor Project\n"
 "Report-Msgid-Bugs-To: \n"
-<<<<<<< HEAD
-"POT-Creation-Date: 2017-02-25 15:06+0100\n"
-=======
 "POT-Creation-Date: 2017-03-06 12:07+0100\n"
->>>>>>> f4948e1a
 "PO-Revision-Date: 2017-01-20 13:56+0000\n"
 "Last-Translator: Allan Nordhøy <epost@anotheragency.no>\n"
 "Language-Team: Norwegian Bokmål (http://www.transifex.com/otf/torproject/"
@@ -413,6 +409,48 @@
 msgid "Failed to run browser."
 msgstr "Kunne ikke starte nettleser."
 
+#: config/chroot_local-includes/usr/local/sbin/tails-i2p:34
+msgid "I2P failed to start"
+msgstr "Start av I2P feilet"
+
+#: config/chroot_local-includes/usr/local/sbin/tails-i2p:35
+msgid ""
+"Something went wrong when I2P was starting. Check the logs in /var/log/i2p "
+"for more information."
+msgstr ""
+"Noe gikk galt når IP2 var i ferd med å starte. Sjekk loggene i /var/log/i2p "
+"for mer informasjon."
+
+#: config/chroot_local-includes/usr/local/sbin/tails-i2p:52
+msgid "I2P's router console is ready"
+msgstr "I2P's ruter console er klar"
+
+#: config/chroot_local-includes/usr/local/sbin/tails-i2p:53
+msgid "You can now access I2P's router console in the I2P Browser."
+msgstr "Du har nå tilgang til I2p-routerkonsollen i I2P-nettleseren."
+
+#: config/chroot_local-includes/usr/local/sbin/tails-i2p:58
+msgid "I2P is not ready"
+msgstr "I2P er ikke klar"
+
+#: config/chroot_local-includes/usr/local/sbin/tails-i2p:59
+msgid ""
+"Eepsite tunnel not built within six minutes. Check the router console in the "
+"I2P Browser or the logs in /var/log/i2p for more information. Reconnect to "
+"the network to try again."
+msgstr ""
+"Eepsite-tunnelen ble ikke til i løpet av seks minutter. Sjekk i "
+"routerkonsollen i I2P-nettleseren eller loggføring i /var/log/i2p for "
+"ytterligere informasjon. Koble til nettverket på ny for å prøve igjen."
+
+#: config/chroot_local-includes/usr/local/sbin/tails-i2p:71
+msgid "I2P is ready"
+msgstr "I2P er klar"
+
+#: config/chroot_local-includes/usr/local/sbin/tails-i2p:72
+msgid "You can now access services on I2P."
+msgstr "Du kan nå få tilgang til tjenester på I2P."
+
 #: ../config/chroot_local-includes/etc/skel/Desktop/Report_an_error.desktop.in.h:1
 msgid "Report an error"
 msgstr "Rapporter en feil"
@@ -426,6 +464,14 @@
 msgid "Learn how to use Tails"
 msgstr "Lær hvordan du bruker Tails"
 
+#: ../config/chroot_local-includes/usr/share/applications/i2p-browser.desktop.in.h:1
+msgid "Anonymous overlay network browser"
+msgstr "Anonym overlay nettverksleser"
+
+#: ../config/chroot_local-includes/usr/share/applications/i2p-browser.desktop.in.h:2
+msgid "I2P Browser"
+msgstr "I2P Nettleser"
+
 #: ../config/chroot_local-includes/usr/share/applications/tails-about.desktop.in.h:2
 msgid "Learn more about Tails"
 msgstr "Lær mer om Tails"
