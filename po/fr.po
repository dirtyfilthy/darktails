# SOME DESCRIPTIVE TITLE.
# Copyright (C) YEAR THE PACKAGE'S COPYRIGHT HOLDER
# This file is distributed under the same license as the PACKAGE package.
#
# Translators:
# bassmax, 2014-2015
# Alex <chioubaca@gmail.com>, 2014
# tneskovic <antoine_ecuador@yahoo.fr>, 2014
# apaddlingduck, 2014
# Athorcis, 2015
# Emmanuel Simond <emmanuel.simond@gmail.com>, 2014
# French language coordinator <french.translation@rbox.me>, 2016
# Gwennole Hangard <gwennole.hangard@gmail.com>, 2015
# Jean-Yves Toumit <saiolar-c@yahoo.fr>, 2013
# Lidija <llazic.bgd@gmail.com>, 2015
# Onizuka, 2013
# mosira <romain.moisan@gmail.com>, 2014
# Sabrina Cater <sabcat@gmx.fr>, 2015
# Thomas Chauchefoin <thomas@chauchefoin.fr>, 2016
# Towinet, 2013-2016
# French language coordinator <french.translation@rbox.me>, 2015
msgid ""
msgstr ""
"Project-Id-Version: The Tor Project\n"
"Report-Msgid-Bugs-To: \n"
<<<<<<< HEAD
"POT-Creation-Date: 2018-12-01 11:05+0100\n"
=======
"POT-Creation-Date: 2018-12-07 10:24+0100\n"
>>>>>>> f321b291
"PO-Revision-Date: 2018-10-19 08:57+0000\n"
"Last-Translator: French language coordinator <french.translation@rbox.me>\n"
"Language-Team: French (http://www.transifex.com/otf/torproject/language/"
"fr/)\n"
"Language: fr\n"
"MIME-Version: 1.0\n"
"Content-Type: text/plain; charset=UTF-8\n"
"Content-Transfer-Encoding: 8bit\n"
"Plural-Forms: nplurals=2; plural=(n > 1);\n"
"X-Generator: Poedit 1.8.11\n"

#: config/chroot_local-includes/etc/NetworkManager/dispatcher.d/60-tor-ready.sh:39
msgid "Tor is ready"
msgstr "Tor est prêt"

#: config/chroot_local-includes/etc/NetworkManager/dispatcher.d/60-tor-ready.sh:40
msgid "You can now access the Internet."
msgstr "Vous pouvez maintenant accéder à Internet."

#: config/chroot_local-includes/etc/whisperback/config.py:69
#, python-format
msgid ""
"<h1>Help us fix your bug!</h1>\n"
"<p>Read <a href=\"%s\">our bug reporting instructions</a>.</p>\n"
"<p><strong>Do not include more personal information than\n"
"needed!</strong></p>\n"
"<h2>About giving us an email address</h2>\n"
"<p>\n"
"Giving us an email address allows us to contact you to clarify the problem. "
"This\n"
"is needed for the vast majority of the reports we receive as most reports\n"
"without any contact information are useless. On the other hand it also "
"provides\n"
"an opportunity for eavesdroppers, like your email or Internet provider, to\n"
"confirm that you are using Tails.\n"
"</p>\n"
msgstr ""
"<h1>Aidez-nous à résoudre votre problème !</h1>\n"
"<p>Lisez <a href=\"%s\">nos instructions sur le signalement de problèmes</a>."
"</p>\n"
"<p><strong>N'incluez pas plus d'informations personnelles que nécessaire !</"
"strong></p>\n"
"<h2>Nous donner une adresse de courrier électronique</h2>\n"
"<p>\n"
"En nous donnant une adresse de courrier électronique, vous nous permettez de "
"vous contacter pour clarifier le problème. Cela\n"
"est nécessaire pour la grande majorité des rapports que nous recevons, car "
"la plupart des rapports\n"
"sont inutiles sans informations de contact. D'un autre côté, cela donne\n"
"une occasion aux oreilles indiscrètes, comme votre fournisseur d'accès à "
"Internet ou de courrier électronique, de\n"
"confirmer que vous utilisez Tails.\n"
"</p>\n"

#: config/chroot_local-includes/usr/share/tails/additional-software/configuration-window.ui:51
msgid ""
"You can install additional software automatically from your persistent "
"storage when starting Tails."
msgstr ""
"Vous pouvez installer des logiciels additionnels automatiquement depuis "
"votre stockage persistant lors du démarrage de Tails."

#: config/chroot_local-includes/usr/share/tails/additional-software/configuration-window.ui:77
msgid ""
"The following software is installed automatically from your persistent "
"storage when starting Tails."
msgstr ""
"Le logiciel suivant est installé automatiquement depuis votre stockage "
"persistant lors du démarrage de Tails."

#: config/chroot_local-includes/usr/share/tails/additional-software/configuration-window.ui:132
#: config/chroot_local-includes/usr/local/bin/tails-additional-software-config:172
msgid ""
"To add more, install some software using <a href=\"synaptic.desktop"
"\">Synaptic Package Manager</a> or <a href=\"org.gnome.Terminal.desktop"
"\">APT on the command line</a>."
msgstr ""
"Pour en ajouter d'autres, installez des logiciels en utilisant le <a href="
"\"synaptic.desktop\">gestionnaire de paquets Synaptic</a> ou <a href=\"org."
"gnome.Terminal.desktop\">APT en ligne de commande</a>."

#: config/chroot_local-includes/usr/share/tails/additional-software/configuration-window.ui:151
msgid "_Create persistent storage"
msgstr "_Créer stockage persistant"

#: config/chroot_local-includes/usr/local/bin/electrum:57
msgid "Persistence is disabled for Electrum"
msgstr "La persistance est désactivée pour Electrum"

#: config/chroot_local-includes/usr/local/bin/electrum:59
msgid ""
"When you reboot Tails, all of Electrum's data will be lost, including your "
"Bitcoin wallet. It is strongly recommended to only run Electrum when its "
"persistence feature is activated."
msgstr ""
"Lorsque vous redémarrerez Tails, toutes les données d'Electrum seront "
"perdues, incluant votre portefeuille Bitcoin. Il est fortement recommandé de "
"n'utiliser Electrum qu'avec l'option de persistance activée."

#: config/chroot_local-includes/usr/local/bin/electrum:60
msgid "Do you want to start Electrum anyway?"
msgstr "Voulez-vous quand même démarrer Electrum ?"

#: config/chroot_local-includes/usr/local/bin/electrum:63
#: config/chroot_local-includes/usr/local/sbin/unsafe-browser:41
msgid "_Launch"
msgstr "_Lancer"

#: config/chroot_local-includes/usr/local/bin/electrum:64
#: config/chroot_local-includes/usr/local/sbin/unsafe-browser:42
msgid "_Exit"
msgstr "_Quitter"

#: config/chroot_local-includes/usr/share/gnome-shell/extensions/status-menu-helper@tails.boum.org/extension.js:75
msgid "Restart"
msgstr "Redémarrer"

#: config/chroot_local-includes/usr/share/gnome-shell/extensions/status-menu-helper@tails.boum.org/extension.js:78
msgid "Lock screen"
msgstr "Verrouillage de l'écran"

#: config/chroot_local-includes/usr/share/gnome-shell/extensions/status-menu-helper@tails.boum.org/extension.js:81
msgid "Power Off"
msgstr "Éteindre"

#: config/chroot_local-includes/usr/local/bin/tails-about:22
#: ../config/chroot_local-includes/usr/share/desktop-directories/Tails.directory.in.h:1
msgid "Tails"
msgstr "Tails"

#: config/chroot_local-includes/usr/local/bin/tails-about:25
#: ../config/chroot_local-includes/usr/share/applications/tails-about.desktop.in.h:1
msgid "About Tails"
msgstr "À propos de Tails"

#: config/chroot_local-includes/usr/local/bin/tails-about:35
msgid "The Amnesic Incognito Live System"
msgstr "The Amnesic Incognito Live System"

#: config/chroot_local-includes/usr/local/bin/tails-about:36
#, python-format
msgid ""
"Build information:\n"
"%s"
msgstr ""
"Informations de compilation :\n"
"%s"

#: config/chroot_local-includes/usr/local/bin/tails-about:54
msgid "not available"
msgstr "non disponible"

#. Translators: Don't translate {details}, it's a placeholder and will
#. be replaced.
#: config/chroot_local-includes/usr/local/sbin/tails-additional-software:147
#, python-brace-format
msgid ""
"{details} Please check your list of additional software or read the system "
"log to understand the problem."
msgstr ""
"{details} Veuillez vérifier votre liste de logiciels additionnels ou lire le "
"journal système afin de mieux comprendre le problème."

#: config/chroot_local-includes/usr/local/sbin/tails-additional-software:152
msgid ""
"Please check your list of additional software or read the system log to "
"understand the problem."
msgstr ""
"Veuillez vérifier votre liste de logiciels additionnels ou lire le journal "
"système afin de mieux comprendre le problème."

#: config/chroot_local-includes/usr/local/sbin/tails-additional-software:156
msgid "Show Log"
msgstr "Afficher journal"

#: config/chroot_local-includes/usr/local/sbin/tails-additional-software:156
msgid "Configure"
msgstr "Configurer"

#. Translators: Don't translate {beginning} or {last}, they are
#. placeholders and will be replaced.
#: config/chroot_local-includes/usr/local/sbin/tails-additional-software:222
#, python-brace-format
msgid "{beginning} and {last}"
msgstr "{beginning} et {last}"

#: config/chroot_local-includes/usr/local/sbin/tails-additional-software:223
msgid ", "
msgstr ", "

#. Translators: Don't translate {packages}, it's a placeholder and will
#. be replaced.
#: config/chroot_local-includes/usr/local/sbin/tails-additional-software:289
#: config/chroot_local-includes/usr/local/sbin/tails-additional-software:319
#, python-brace-format
msgid "Add {packages} to your additional software?"
msgstr "Ajouter {packages} à vos logiciels additionnels ?"

#: config/chroot_local-includes/usr/local/sbin/tails-additional-software:291
msgid ""
"To install it automatically from your persistent storage when starting Tails."
msgstr ""
"Pour l'installer automatiquement depuis votre stockage persistant lors du "
"démarrage de Tails."

#: config/chroot_local-includes/usr/local/sbin/tails-additional-software:293
msgid "Install Every Time"
msgstr "Installer à chaque fois"

#: config/chroot_local-includes/usr/local/sbin/tails-additional-software:294
#: config/chroot_local-includes/usr/local/sbin/tails-additional-software:325
msgid "Install Only Once"
msgstr "Installer une seule fois"

#: config/chroot_local-includes/usr/local/sbin/tails-additional-software:300
#: config/chroot_local-includes/usr/local/sbin/tails-additional-software:330
#: config/chroot_local-includes/usr/local/sbin/tails-additional-software:371
msgid "The configuration of your additional software failed."
msgstr "La configuration de votre logiciel additionnel a échoué."

#: config/chroot_local-includes/usr/local/sbin/tails-additional-software:321
msgid ""
"To install it automatically when starting Tails, you can create a persistent "
"storage and activate the <b>Additional Software</b> feature."
msgstr ""
"Pour l'installer automatiquement lors du démarrage de Tails, vous pouvez "
"créer un stockage persistant et activer l'option <b>Logiciels additionnels</"
"b>"

#: config/chroot_local-includes/usr/local/sbin/tails-additional-software:324
msgid "Create Persistent Storage"
msgstr "Créer un stockage persistant"

#: config/chroot_local-includes/usr/local/sbin/tails-additional-software:332
msgid "Creating your persistent storage failed."
msgstr "La création de votre stockage persistant a échoué."

#. Translators: Don't translate {packages}, it's a placeholder and
#. will be replaced.
#: config/chroot_local-includes/usr/local/sbin/tails-additional-software:341
#, python-brace-format
msgid "You could install {packages} automatically when starting Tails"
msgstr ""
"Vous pourriez installer {packages} automatiquement lors du démarrage de Tails"

#: config/chroot_local-includes/usr/local/sbin/tails-additional-software:344
msgid ""
"To do so, you need to run Tails from a USB stick installed using <i>Tails "
"Installer</i>."
msgstr ""
"Pour ce faire, vous avez besoin de démarrer Tails depuis une clé USB "
"installée en utilisant l'<i>Installeur de Tails</i>."

#. Translators: Don't translate {packages}, it's a placeholder and will be
#. replaced.
#: config/chroot_local-includes/usr/local/sbin/tails-additional-software:359
#, python-brace-format
msgid "Remove {packages} from your additional software?"
msgstr "Enlever {packages} de vos logiciels additionnels ?"

#. Translators: Don't translate {packages}, it's a placeholder
#. and will be replaced.
#: config/chroot_local-includes/usr/local/sbin/tails-additional-software:363
#, python-brace-format
msgid "This will stop installing {packages} automatically."
msgstr "Cela devrait stopper l'installation automatique de {packages}."

#: config/chroot_local-includes/usr/local/sbin/tails-additional-software:365
msgid "Remove"
msgstr "Enlever"

#: config/chroot_local-includes/usr/local/sbin/tails-additional-software:366
#: config/chroot_local-includes/usr/local/bin/tails-screen-locker:118
#: config/chroot_local-includes/usr/local/bin/tor-browser:46
msgid "Cancel"
msgstr "Annuler"

#: config/chroot_local-includes/usr/local/sbin/tails-additional-software:544
msgid "Installing your additional software from persistent storage..."
msgstr ""
"Installation de vos logiciels additionnels depuis le stockage persistant..."

#: config/chroot_local-includes/usr/local/sbin/tails-additional-software:546
msgid "This can take several minutes."
msgstr "Cela peut prendre plusieurs minutes."

#: config/chroot_local-includes/usr/local/sbin/tails-additional-software:559
msgid "The installation of your additional software failed"
msgstr "L'installation de vos logiciels additionnels a échoué"

#: config/chroot_local-includes/usr/local/sbin/tails-additional-software:574
msgid "Additional software installed successfully"
msgstr "Logiciels additionnels installés avec succès"

#: config/chroot_local-includes/usr/local/sbin/tails-additional-software:594
msgid "The check for upgrades of your additional software failed"
msgstr "La vérification de mise à jour de vos logiciels additionnels a échoué"

#: config/chroot_local-includes/usr/local/sbin/tails-additional-software:596
#: config/chroot_local-includes/usr/local/sbin/tails-additional-software:604
msgid ""
"Please check your network connection, restart Tails, or read the system log "
"to understand the problem."
msgstr ""
"Veuillez vérifier votre connexion réseau, essayer de redémarrer Tails, ou "
"lire le journal système afin de mieux comprendre le problème."

#: config/chroot_local-includes/usr/local/sbin/tails-additional-software:603
msgid "The upgrade of your additional software failed"
msgstr "La mise à jour de vos logiciels additionnels a échoué"

#: config/chroot_local-includes/usr/local/lib/tails-additional-software-notify:37
msgid "Documentation"
msgstr "Documentation"

#. Translators: Don't translate {package}, it's a placeholder and will be replaced.
#: config/chroot_local-includes/usr/local/bin/tails-additional-software-config:96
#, python-brace-format
msgid ""
"Remove {package} from your additional software? This will stop installing "
"the package automatically."
msgstr ""
"Enlever {package} de vos logiciels additionnels ? Cela devrait stopper son "
"installation automatique."

#. Translators: Don't translate {pkg}, it's a placeholder and will be replaced.
#: config/chroot_local-includes/usr/local/bin/tails-additional-software-config:107
#, python-brace-format
msgid "Failed to remove {pkg}"
msgstr "Échec de la suppression de {pkg}"

#: config/chroot_local-includes/usr/local/bin/tails-additional-software-config:124
msgid "Failed to read additional software configuration"
msgstr "Échec de la lecture de la configuration des logiciels additionnels"

#. Translators: Don't translate {package}, it's a placeholder and will be replaced.
#: config/chroot_local-includes/usr/local/bin/tails-additional-software-config:154
#, python-brace-format
msgid "Stop installing {package} automatically"
msgstr "Arrêter d'installer {package} automatiquement"

#: config/chroot_local-includes/usr/local/bin/tails-additional-software-config:179
msgid ""
"To do so, install some software using <a href=\"synaptic.desktop\">Synaptic "
"Package Manager</a> or <a href=\"org.gnome.Terminal.desktop\">APT on the "
"command line</a>."
msgstr ""
"Pour ce faire, installez des logiciels en utilisant le <a href=\"synaptic."
"desktop\">gestionnaire de paquets Synaptic</a> ou <a href=\"org.gnome."
"Terminal.desktop\">APT en ligne de commande</a>."

#: config/chroot_local-includes/usr/local/bin/tails-additional-software-config:188
msgid ""
"To do so, unlock your persistent storage when starting Tails and install "
"some software using <a href=\"synaptic.desktop\">Synaptic Package Manager</"
"a> or <a href=\"org.gnome.Terminal.desktop\">APT on the command line</a>."
msgstr ""
"Pour ce faire, déverrouillez votre stockage persistant lors du démarrage de "
"Tails et installez des logiciels en utilisant le <a href=\"synaptic.desktop"
"\">gestionnaire de paquets Synaptic</a> ou <a href=\"org.gnome.Terminal."
"desktop\">APT en ligne de commande</a>."

#: config/chroot_local-includes/usr/local/bin/tails-additional-software-config:198
msgid ""
"To do so, create a persistent storage and install some software using <a "
"href=\"synaptic.desktop\">Synaptic Package Manager</a> or <a href=\"org."
"gnome.Terminal.desktop\">APT on the command line</a>."
msgstr ""
"Pour ce faire, créez un stockage persistant et installez des logiciels en "
"utilisant le <a href=\"synaptic.desktop\">gestionnaire de paquets Synaptic</"
"a> ou <a href=\"org.gnome.Terminal.desktop\">APT en ligne de commande</a>."

#: config/chroot_local-includes/usr/local/bin/tails-additional-software-config:206
msgid ""
"To do so, install Tails on a USB stick using <a href=\"tails-installer."
"desktop\">Tails Installer</a> and create a persistent storage."
msgstr ""
"Pour ce faire, installez Tails sur une clé USB en utilisant l'<a href="
"\"tails-installer.desktop\">Installeur de Tails</a> et en créant un stockage "
"persistant."

#: config/chroot_local-includes/usr/local/bin/tails-additional-software-config:253
msgid "[package not available]"
msgstr "[paquet non disponible]"

#: config/chroot_local-includes/usr/local/lib/tails-htp-notify-user:52
msgid "Synchronizing the system's clock"
msgstr "Synchronisation de l'horloge système"

#: config/chroot_local-includes/usr/local/lib/tails-htp-notify-user:53
msgid ""
"Tor needs an accurate clock to work properly, especially for Hidden "
"Services. Please wait..."
msgstr ""
"Tor a besoin d'une horloge bien réglée pour fonctionner correctement, en "
"particulier pour les services cachés. Veuillez patienter..."

#: config/chroot_local-includes/usr/local/lib/tails-htp-notify-user:87
msgid "Failed to synchronize the clock!"
msgstr "Échec de synchronisation de l'horloge !"

#: config/chroot_local-includes/usr/local/bin/tails-security-check:124
msgid "This version of Tails has known security issues:"
msgstr "Cette version de Tails a des problèmes de sécurité connus :"

#: config/chroot_local-includes/usr/local/bin/tails-security-check:134
msgid "Known security issues"
msgstr "Problèmes de sécurité connus"

#: config/chroot_local-includes/usr/local/lib/tails-spoof-mac:52
#, sh-format
msgid "Network card ${nic} disabled"
msgstr "La carte réseau ${nic} est désactivée"

#: config/chroot_local-includes/usr/local/lib/tails-spoof-mac:53
#, sh-format
msgid ""
"MAC spoofing failed for network card ${nic_name} (${nic}) so it is "
"temporarily disabled.\n"
"You might prefer to restart Tails and disable MAC spoofing."
msgstr ""
"L'usurpation d'adresse MAC a échoué pour la carte réseau ${nic_name} "
"(${nic}), elle est donc temporairement désactivée.\n"
"Vous pourriez préférer redémarrer Tails et désactiver l'usurpation d'adresse "
"MAC."

#: config/chroot_local-includes/usr/local/lib/tails-spoof-mac:62
msgid "All networking disabled"
msgstr "Tout le réseau est désactivé"

#: config/chroot_local-includes/usr/local/lib/tails-spoof-mac:63
#, sh-format
msgid ""
"MAC spoofing failed for network card ${nic_name} (${nic}). The error "
"recovery also failed so all networking is disabled.\n"
"You might prefer to restart Tails and disable MAC spoofing."
msgstr ""
"L'usurpation d'adresse MAC a échoué pour la carte réseau ${nic_name} "
"(${nic}). Le dépannage de cette erreur a également échoué, toutes les "
"fonctions de réseau sont désactivées.\n"
"Vous pourriez préférer redémarrer Tails et désactiver l'usurpation d'adresse "
"MAC."

#: config/chroot_local-includes/usr/local/bin/tails-screen-locker:109
msgid "Lock Screen"
msgstr "Verrouiller l'écran"

#: config/chroot_local-includes/usr/local/bin/tails-screen-locker:124
msgid "Screen Locker"
msgstr "Verrouillage de l'écran"

#: config/chroot_local-includes/usr/local/bin/tails-screen-locker:130
msgid "Set up a password to unlock the screen."
msgstr "Configurer un mot de passe pour le déverrouillage de l'écran."

#: config/chroot_local-includes/usr/local/bin/tails-screen-locker:135
msgid "Password"
msgstr "Mot de passe"

#: config/chroot_local-includes/usr/local/bin/tails-screen-locker:141
msgid "Confirm"
msgstr "Confirmer"

#: config/chroot_local-includes/usr/local/bin/tails-upgrade-frontend-wrapper:35
msgid ""
"\"<b>Not enough memory available to check for upgrades.</b>\n"
"\n"
"Make sure this system satisfies the requirements for running Tails.\n"
"See file:///usr/share/doc/tails/website/doc/about/requirements.en.html\n"
"\n"
"Try to restart Tails to check for upgrades again.\n"
"\n"
"Or do a manual upgrade.\n"
"See https://tails.boum.org/doc/first_steps/upgrade#manual\""
msgstr ""
"\"<b>Il n'y a pas assez de mémoire disponible pour vérifier les mises à jour."
"</b>\n"
"\n"
"Assurez-vous que cet ordinateur satisfait les conditions requises pour "
"utiliser Tails.\n"
"Voir file:///usr/share/doc/tails/website/doc/about/requirements.fr.html\n"
"\n"
"Essayez de redémarrer Tails pour vérifier à nouveau les mises à jour.\n"
"\n"
"Ou effectuez une mise à jour manuelle.\n"
"Voir https://tails.boum.org/doc/first_steps/upgrade/index.fr.html#manual\""

#: config/chroot_local-includes/usr/local/bin/tails-upgrade-frontend-wrapper:72
#: config/chroot_local-includes/usr/local/sbin/unsafe-browser:27
msgid "error:"
msgstr "erreur :"

#: config/chroot_local-includes/usr/local/bin/tails-upgrade-frontend-wrapper:73
#: config/chroot_local-includes/usr/local/sbin/unsafe-browser:28
msgid "Error"
msgstr "Erreur"

#: config/chroot_local-includes/usr/local/lib/tails-virt-notify-user:71
msgid "Warning: virtual machine detected!"
msgstr "Avertissement : une machine virtuelle a été détectée !"

#: config/chroot_local-includes/usr/local/lib/tails-virt-notify-user:74
msgid "Warning: non-free virtual machine detected!"
msgstr "Avertissement : une machine virtuelle non libre a été détectée !"

#: config/chroot_local-includes/usr/local/lib/tails-virt-notify-user:77
msgid ""
"Both the host operating system and the virtualization software are able to "
"monitor what you are doing in Tails. Only free software can be considered "
"trustworthy, for both the host operating system and the virtualization "
"software."
msgstr ""
"Le système d'exploitation hôte et le logiciel de virtualisation peuvent tous "
"deux surveiller ce que vous faites dans Tails. Seuls les logiciels libres "
"peuvent être considérés de confiance, à la fois pour le système "
"d'exploitation hôte et le logiciel de virtualisation."

#: config/chroot_local-includes/usr/local/lib/tails-virt-notify-user:81
msgid "Learn more"
msgstr "En apprendre davantage"

#: config/chroot_local-includes/usr/local/bin/tor-browser:43
msgid "Tor is not ready"
msgstr "Tor n'est pas prêt"

#: config/chroot_local-includes/usr/local/bin/tor-browser:44
msgid "Tor is not ready. Start Tor Browser anyway?"
msgstr "Tor n'est pas prêt. Démarrer le navigateur Tor quand même ?"

#: config/chroot_local-includes/usr/local/bin/tor-browser:45
msgid "Start Tor Browser"
msgstr "Démarrer le navigateur Tor"

#: config/chroot_local-includes/usr/share/gnome-shell/extensions/torstatus@tails.boum.org/extension.js:40
msgid "Tor"
msgstr "Tor"

#: config/chroot_local-includes/usr/share/gnome-shell/extensions/torstatus@tails.boum.org/extension.js:55
msgid "Open Onion Circuits"
msgstr "Ouvrir Onion Circuits"

#: config/chroot_local-includes/usr/local/sbin/unsafe-browser:38
msgid "Do you really want to launch the Unsafe Browser?"
msgstr "Voulez-vous vraiment lancer le navigateur non-sécurisé ?"

#: config/chroot_local-includes/usr/local/sbin/unsafe-browser:40
msgid ""
"Network activity within the Unsafe Browser is <b>not anonymous</b>.\\nOnly "
"use the Unsafe Browser if necessary, for example\\nif you have to login or "
"register to activate your Internet connection."
msgstr ""
"L'activité réseau dans le navigateur non-sécurisé n'est <b>pas anonyme</b>."
"\\nN'utilisez le navigateur non-sécurisé que si nécessaire, par exemple\\nsi "
"vous devez vous identifier ou vous inscrire pour activer votre connexion "
"Internet."

#: config/chroot_local-includes/usr/local/sbin/unsafe-browser:51
msgid "Starting the Unsafe Browser..."
msgstr "Démarrage du navigateur non-sécurisé..."

#: config/chroot_local-includes/usr/local/sbin/unsafe-browser:52
msgid "This may take a while, so please be patient."
msgstr "Cela peut prendre du temps, merci de patienter."

#: config/chroot_local-includes/usr/local/sbin/unsafe-browser:57
msgid "Shutting down the Unsafe Browser..."
msgstr "Fermeture du navigateur non-sécurisé..."

#: config/chroot_local-includes/usr/local/sbin/unsafe-browser:58
msgid ""
"This may take a while, and you may not restart the Unsafe Browser until it "
"is properly shut down."
msgstr ""
"Cela peut prendre du temps et vous ne devez pas redémarrer le navigateur non-"
"sécurisé avant sa fermeture complète."

#: config/chroot_local-includes/usr/local/sbin/unsafe-browser:70
msgid "Failed to restart Tor."
msgstr "Échec du redémarrage de Tor."

#: config/chroot_local-includes/usr/local/sbin/unsafe-browser:84
#: ../config/chroot_local-includes/usr/share/applications/unsafe-browser.desktop.in.h:1
msgid "Unsafe Browser"
msgstr "Navigateur non-sécurisé"

#: config/chroot_local-includes/usr/local/sbin/unsafe-browser:91
msgid ""
"Another Unsafe Browser is currently running, or being cleaned up. Please "
"retry in a while."
msgstr ""
"Un autre navigateur non-sécurisé est en cours d'utilisation, ou est en train "
"d'être nettoyé. Veuillez réessayer dans un moment."

#: config/chroot_local-includes/usr/local/sbin/unsafe-browser:99
msgid "Failed to setup chroot."
msgstr "Échec d'exécution de chroot."

#: config/chroot_local-includes/usr/local/sbin/unsafe-browser:104
msgid "Failed to configure browser."
msgstr "Échec de configuration du navigateur."

#: config/chroot_local-includes/usr/local/sbin/unsafe-browser:110
msgid ""
"No DNS server was obtained through DHCP or manually configured in "
"NetworkManager."
msgstr ""
"Aucun serveur DNS n'a été obtenu par le DHCP ou n'est configuré manuellement "
"dans le gestionnaire de réseau."

#: config/chroot_local-includes/usr/local/sbin/unsafe-browser:121
msgid "Failed to run browser."
msgstr "Échec de démarrage du navigateur."

#. Translators: Don't translate {volume_label} or {volume_size},
#. they are placeholders and will be replaced.
#: config/chroot_local-includes/usr/local/lib/python3/dist-packages/unlock_veracrypt_volumes/volume.py:58
#, python-brace-format
msgid "{volume_label} ({volume_size})"
msgstr "{volume_label} ({volume_size})"

#. Translators: Don't translate {partition_name} or {partition_size},
#. they are placeholders and will be replaced.
#: config/chroot_local-includes/usr/local/lib/python3/dist-packages/unlock_veracrypt_volumes/volume.py:63
#, python-brace-format
msgid "{partition_name} ({partition_size})"
msgstr "{partition_name} ({partition_size})"

#. Translators: Don't translate {volume_size}, it's a placeholder
#. and will be replaced.
#: config/chroot_local-includes/usr/local/lib/python3/dist-packages/unlock_veracrypt_volumes/volume.py:68
#, python-brace-format
msgid "{volume_size} Volume"
msgstr "Volume {volume_size}"

#. Translators: Don't translate {volume_name}, it's a placeholder and
#. will be replaced.
#: config/chroot_local-includes/usr/local/lib/python3/dist-packages/unlock_veracrypt_volumes/volume.py:107
#, python-brace-format
msgid "{volume_name} (Read-Only)"
msgstr "{volume_name} (lecture seule)"

#. Translators: Don't translate {partition_name} and {container_path}, they
#. are placeholders and will be replaced.
#: config/chroot_local-includes/usr/local/lib/python3/dist-packages/unlock_veracrypt_volumes/volume.py:115
#, python-brace-format
msgid "{partition_name} in {container_path}"
msgstr "{partition_name} dans {container_path}"

#. Translators: Don't translate {volume_name} and {path_to_file_container},
#. they are placeholders and will be replaced. You should only have to translate
#. this string if it makes sense to reverse the order of the placeholders.
#: config/chroot_local-includes/usr/local/lib/python3/dist-packages/unlock_veracrypt_volumes/volume.py:122
#, python-brace-format
msgid "{volume_name} – {path_to_file_container}"
msgstr "{volume_name} – {path_to_file_container}"

#. Translators: Don't translate {partition_name} and {drive_name}, they
#. are placeholders and will be replaced.
#: config/chroot_local-includes/usr/local/lib/python3/dist-packages/unlock_veracrypt_volumes/volume.py:128
#, python-brace-format
msgid "{partition_name} on {drive_name}"
msgstr "{partition_name} sur {drive_name}"

#. Translators: Don't translate {volume_name} and {drive_name},
#. they are placeholders and will be replaced. You should only have to translate
#. this string if it makes sense to reverse the order of the placeholders.
#: config/chroot_local-includes/usr/local/lib/python3/dist-packages/unlock_veracrypt_volumes/volume.py:135
#, python-brace-format
msgid "{volume_name} – {drive_name}"
msgstr "{volume_name} – {drive_name}"

#: config/chroot_local-includes/usr/local/lib/python3/dist-packages/unlock_veracrypt_volumes/volume.py:222
msgid "Wrong passphrase or parameters"
msgstr "Mauvaise phrase de passe ou mauvais paramètres"

#: config/chroot_local-includes/usr/local/lib/python3/dist-packages/unlock_veracrypt_volumes/volume.py:224
msgid "Error unlocking volume"
msgstr "Erreur de déverrouillage du volume"

#. Translators: Don't translate {volume_name} or {error_message},
#. they are placeholder and will be replaced.
#: config/chroot_local-includes/usr/local/lib/python3/dist-packages/unlock_veracrypt_volumes/volume.py:228
#, python-brace-format
msgid ""
"Couldn't unlock volume {volume_name}:\n"
"{error_message}"
msgstr ""
"Impossible de déverrouiller le volume {volume_name} :\n"
"{error_message}"

#: config/chroot_local-includes/usr/local/lib/python3/dist-packages/unlock_veracrypt_volumes/volume_list.py:83
msgid "No file containers added"
msgstr "Aucun fichier conteneur ajouté"

#: config/chroot_local-includes/usr/local/lib/python3/dist-packages/unlock_veracrypt_volumes/volume_list.py:98
msgid "No VeraCrypt devices detected"
msgstr "Aucun périphérique VeraCrypt détecté"

#: config/chroot_local-includes/usr/local/lib/python3/dist-packages/unlock_veracrypt_volumes/volume_manager.py:114
msgid "Container already added"
msgstr "Conteneur déjà ajouté"

#: config/chroot_local-includes/usr/local/lib/python3/dist-packages/unlock_veracrypt_volumes/volume_manager.py:115
#, python-format
msgid "The file container %s should already be listed."
msgstr "Le fichier conteneur %s devrait déjà être listé."

#: config/chroot_local-includes/usr/local/lib/python3/dist-packages/unlock_veracrypt_volumes/volume_manager.py:131
msgid "Container opened read-only"
msgstr "Conteneur ouvert en lecture seule"

#. Translators: Don't translate {path}, it's a placeholder  and will be replaced.
#: config/chroot_local-includes/usr/local/lib/python3/dist-packages/unlock_veracrypt_volumes/volume_manager.py:133
#, python-brace-format
msgid ""
"The file container {path} could not be opened with write access. It was "
"opened read-only instead. You will not be able to modify the content of the "
"container.\n"
"{error_message}"
msgstr ""
"Le fichier conteneur {path} ne pouvait pas être ouvert avec des droits en "
"écriture. À la place il a été ouvert en lecture seule. Vous ne pourrez pas "
"modifier le contenu de ce conteneur.\n"
"{error_message}"

#: config/chroot_local-includes/usr/local/lib/python3/dist-packages/unlock_veracrypt_volumes/volume_manager.py:138
msgid "Error opening file"
msgstr "Erreur d'ouverture du fichier"

#: config/chroot_local-includes/usr/local/lib/python3/dist-packages/unlock_veracrypt_volumes/volume_manager.py:160
msgid "Not a VeraCrypt container"
msgstr "Ce n'est pas un conteneur VeraCrypt"

#: config/chroot_local-includes/usr/local/lib/python3/dist-packages/unlock_veracrypt_volumes/volume_manager.py:161
#, python-format
msgid "The file %s does not seem to be a VeraCrypt container."
msgstr "Le fichier %s ne semble pas être un conteneur VeraCrypt."

#: config/chroot_local-includes/usr/local/lib/python3/dist-packages/unlock_veracrypt_volumes/volume_manager.py:163
msgid "Failed to add container"
msgstr "Échec de l'ajout du conteneur"

#: config/chroot_local-includes/usr/local/lib/python3/dist-packages/unlock_veracrypt_volumes/volume_manager.py:164
#, python-format
msgid ""
"Could not add file container %s: Timeout while waiting for loop setup.Please "
"try using the <i>Disks</i> application instead."
msgstr ""
"Pas possible d'ajouter le fichier conteneur %s : délai expiré lors de "
"l'attente de la configuration.Veuillez essayer d'utiliser l'application "
"<i>Disques</i> à la place."

#: config/chroot_local-includes/usr/local/lib/python3/dist-packages/unlock_veracrypt_volumes/volume_manager.py:209
msgid "Choose File Container"
msgstr "Choisir un fichier conteneur"

#: ../config/chroot_local-includes/etc/skel/Desktop/Report_an_error.desktop.in.h:1
msgid "Report an error"
msgstr "Signaler une erreur"

#: ../config/chroot_local-includes/etc/skel/Desktop/tails-documentation.desktop.in.h:1
#: ../config/chroot_local-includes/usr/share/applications/tails-documentation.desktop.in.h:1
msgid "Tails documentation"
msgstr "Documentation de Tails"

#: ../config/chroot_local-includes/usr/share/applications/tails-documentation.desktop.in.h:2
msgid "Learn how to use Tails"
msgstr "Apprendre à utiliser Tails"

#: ../config/chroot_local-includes/usr/share/applications/tails-about.desktop.in.h:2
msgid "Learn more about Tails"
msgstr "En apprendre davantage sur Tails"

#: ../config/chroot_local-includes/usr/share/applications/tor-browser.desktop.in.h:1
msgid "Tor Browser"
msgstr "Navigateur Tor"

#: ../config/chroot_local-includes/usr/share/applications/tor-browser.desktop.in.h:2
msgid "Anonymous Web Browser"
msgstr "Navigateur Web anonyme"

#: ../config/chroot_local-includes/usr/share/applications/unsafe-browser.desktop.in.h:2
msgid "Browse the World Wide Web without anonymity"
msgstr "Naviguer sur le Web sans anonymat"

#: ../config/chroot_local-includes/usr/share/applications/unsafe-browser.desktop.in.h:3
msgid "Unsafe Web Browser"
msgstr "Navigateur Web non-sécurisé"

#: ../config/chroot_local-includes/usr/share/applications/unlock-veracrypt-volumes.desktop.in.h:1
msgid "Unlock VeraCrypt Volumes"
msgstr "Déverrouiller des volumes VeraCrypt"

#: ../config/chroot_local-includes/usr/share/applications/unlock-veracrypt-volumes.desktop.in.h:2
msgid "Mount VeraCrypt encrypted file containers and devices"
msgstr "Monter des fichiers conteneurs et des périphériques VeraCrypt"

#: ../config/chroot_local-includes/usr/share/applications/org.boum.tails.additional-software-config.desktop.in.h:1
msgid "Additional Software"
msgstr "Logiciels additionnels"

#: ../config/chroot_local-includes/usr/share/applications/org.boum.tails.additional-software-config.desktop.in.h:2
msgid ""
"Configure the additional software installed from your persistent storage "
"when starting Tails"
msgstr ""
"Configurer les logiciels additionnels installés depuis votre stockage "
"persistant lors du démarrage de Tails"

#: ../config/chroot_local-includes/usr/share/desktop-directories/Tails.directory.in.h:2
msgid "Tails specific tools"
msgstr "Outils spécifiques à Tails"

#: ../config/chroot_local-includes/usr/share/polkit-1/actions/org.boum.tails.root-terminal.policy.in.h:1
msgid "To start a Root Terminal, you need to authenticate."
msgstr "Vous devez vous authentifier pour lancer un Terminal administrateur."

#: ../config/chroot_local-includes/usr/share/polkit-1/actions/org.boum.tails.additional-software.policy.in.h:1
msgid "Remove an additional software package"
msgstr "Enlever un paquet de logiciel additionnel"

#: ../config/chroot_local-includes/usr/share/polkit-1/actions/org.boum.tails.additional-software.policy.in.h:2
msgid ""
"Authentication is required to remove a package from your additional software "
"($(command_line))"
msgstr ""
"Une authentification est nécessaire pour enlever un paquet depuis vos "
"logiciels additionnels ($(command_line))"

#: ../config/chroot_local-includes/usr/share/unlock-veracrypt-volumes/ui/main.ui.in:61
msgid "File Containers"
msgstr "Fichiers conteneurs"

#: ../config/chroot_local-includes/usr/share/unlock-veracrypt-volumes/ui/main.ui.in:80
msgid "_Add"
msgstr "_Ajouter"

#: ../config/chroot_local-includes/usr/share/unlock-veracrypt-volumes/ui/main.ui.in:86
msgid "Add a file container"
msgstr "Ajouter un fichier conteneur"

#: ../config/chroot_local-includes/usr/share/unlock-veracrypt-volumes/ui/main.ui.in:103
msgid "Partitions and Drives"
msgstr "Partitions et lecteurs"

#: ../config/chroot_local-includes/usr/share/unlock-veracrypt-volumes/ui/main.ui.in:121
msgid ""
"This application is not affiliated with or endorsed by the VeraCrypt project "
"or IDRIX."
msgstr ""
"Cette application n'est pas liée ou approuvée par le projet VeraCrypt ou "
"IDRIX."

#: ../config/chroot_local-includes/usr/share/unlock-veracrypt-volumes/ui/volume.ui.in:38
msgid "Lock this volume"
msgstr "Verrouiller ce volume"

#: ../config/chroot_local-includes/usr/share/unlock-veracrypt-volumes/ui/volume.ui.in:61
msgid "Detach this volume"
msgstr "Détacher ce volume"

#: ../config/chroot_local-includes/usr/local/share/mime/packages/unlock-veracrypt-volumes.xml.in.h:1
msgid "TrueCrypt/VeraCrypt container"
msgstr "Conteneur TrueCrypt/VeraCrypt"

<<<<<<< HEAD
#~ msgid "Liferea is deprecated"
#~ msgstr "Liferea est déconseillé"

#~ msgid "Do you wish to start Liferea anyway?"
#~ msgstr "Voulez-vous quand même démarrer Liferea ?"

#~ msgid ""
#~ "Due to security concerns the Liferea feed reader will be removed from "
#~ "Tails by the end of 2018. Please migrate your feeds to Thunderbird."
#~ msgstr ""
#~ "En raison de problèmes de sécurité le lecteur de flux Liferea va être "
#~ "enlevé de Tails à la fin de 2018. Veuillez migrer vos flux vers "
#~ "Thunderbird."
=======
#~ msgid ""
#~ "Both the host operating system and the virtualization software are able "
#~ "to monitor what you are doing in Tails."
#~ msgstr ""
#~ "Le système d'exploitation hôte et le logiciel de virtualisation peuvent "
#~ "tous les deux surveiller ce que vous faites dans Tails."
>>>>>>> f321b291

#~ msgid "Your additional software are ready to use."
#~ msgstr "Vos logiciels additionnels sont prêts à être utilisés."

#~ msgid ""
#~ "The check for upgrades failed. This might be due to a network problem. "
#~ "Please check your network connection, try to restart Tails, or read the "
#~ "system log to understand better the problem."
#~ msgstr ""
#~ "La vérification des mises à jour a échoué. Cela peut être dû à un "
#~ "problème réseau. Veuillez vérifier votre connexion réseau, essayer de "
#~ "redémarrer Tails, ou lire le journal système afin de mieux comprendre le "
#~ "problème."

#~ msgid "The upgrade was successful."
#~ msgstr "La mise à jour a été réalisée avec succès."

#~ msgid ""
#~ "NetworkManager passed us garbage data when trying to deduce the clearnet "
#~ "DNS server."
#~ msgstr ""
#~ "Le gestionnaire de réseau nous a renvoyé des données erronées en essayant "
#~ "de déduire le serveur DNS clearnet."

#~ msgid "The <b>Claws Mail</b> persistence feature is activated."
#~ msgstr "La fonction de persistance du client <b>Claws Mail</b> est activée."

#~ msgid ""
#~ "If you have emails saved in <b>Claws Mail</b>, you should <a "
#~ "href='https://tails.boum.org/doc/anonymous_internet/"
#~ "claws_mail_to_icedove'>migrate your data</a> before starting "
#~ "<b>Thunderbird</b>."
#~ msgstr ""
#~ "Si vous avez des courriels enregistrés dans le client <b>Claws Mail</b>, "
#~ "vous devriez <a href='https://tails.boum.org/doc/anonymous_internet/"
#~ "claws_mail_to_icedove'>migrer vos données</a> avant de démarrer "
#~ "<b>Thunderbird</b>."

#~ msgid ""
#~ "If you already migrated your emails to <b>Thunderbird</b>, you should <a "
#~ "href='https://tails.boum.org/doc/anonymous_internet/"
#~ "claws_mail_to_icedove#delete'>delete all your <b>Claws Mail</b> data</a> "
#~ "to remove this warning."
#~ msgstr ""
#~ "Si vous avez déjà migré vos courriels vers <b>Thunderbird</b>, vous "
#~ "devriez <a href='https://tails.boum.org/doc/anonymous_internet/"
#~ "claws_mail_to_icedove#delete'>supprimer toutes vos données <b>Claws Mail</"
#~ "b></a> pour que cet avertissement n'apparaisse plus."

#~ msgid "I2P failed to start"
#~ msgstr "Échec de démarrage d'I2P"

#~ msgid ""
#~ "Something went wrong when I2P was starting. Check the logs in /var/log/"
#~ "i2p for more information."
#~ msgstr ""
#~ "Quelque chose a mal tourné lors du lancement d'I2P. Vérifiez les journaux "
#~ "dans /var/log/i2p pour plus d'informations."

#~ msgid "I2P's router console is ready"
#~ msgstr "La console du routeur I2P est prête"

#~ msgid "You can now access I2P's router console in the I2P Browser."
#~ msgstr ""
#~ "Vous pouvez maintenant accéder à la console du routeur dans le navigateur "
#~ "I2P."

#~ msgid "I2P is not ready"
#~ msgstr "I2P n'est pas prêt"

#~ msgid ""
#~ "Eepsite tunnel not built within six minutes. Check the router console in "
#~ "the I2P Browser or the logs in /var/log/i2p for more information. "
#~ "Reconnect to the network to try again."
#~ msgstr ""
#~ "Le tunnel Eepsite n'a pas été construit en moins de six minutes. Vérifiez "
#~ "la console du routeur dans le navigateur I2P ou les journaux dans /var/"
#~ "log/i2p pour plus d'informations. Reconnectez-vous au réseau pour "
#~ "ressayer."

#~ msgid "I2P is ready"
#~ msgstr "I2P est prêt"

#~ msgid "You can now access services on I2P."
#~ msgstr "Vous pouvez maintenant accéder aux services sur I2P."

#~ msgid "Anonymous overlay network browser"
#~ msgstr "Navigateur de réseau anonyme en surcouche"

#~ msgid "I2P Browser"
#~ msgstr "Navigateur I2P"<|MERGE_RESOLUTION|>--- conflicted
+++ resolved
@@ -23,11 +23,7 @@
 msgstr ""
 "Project-Id-Version: The Tor Project\n"
 "Report-Msgid-Bugs-To: \n"
-<<<<<<< HEAD
-"POT-Creation-Date: 2018-12-01 11:05+0100\n"
-=======
 "POT-Creation-Date: 2018-12-07 10:24+0100\n"
->>>>>>> f321b291
 "PO-Revision-Date: 2018-10-19 08:57+0000\n"
 "Last-Translator: French language coordinator <french.translation@rbox.me>\n"
 "Language-Team: French (http://www.transifex.com/otf/torproject/language/"
@@ -893,7 +889,6 @@
 msgid "TrueCrypt/VeraCrypt container"
 msgstr "Conteneur TrueCrypt/VeraCrypt"
 
-<<<<<<< HEAD
 #~ msgid "Liferea is deprecated"
 #~ msgstr "Liferea est déconseillé"
 
@@ -907,14 +902,13 @@
 #~ "En raison de problèmes de sécurité le lecteur de flux Liferea va être "
 #~ "enlevé de Tails à la fin de 2018. Veuillez migrer vos flux vers "
 #~ "Thunderbird."
-=======
+
 #~ msgid ""
 #~ "Both the host operating system and the virtualization software are able "
 #~ "to monitor what you are doing in Tails."
 #~ msgstr ""
 #~ "Le système d'exploitation hôte et le logiciel de virtualisation peuvent "
 #~ "tous les deux surveiller ce que vous faites dans Tails."
->>>>>>> f321b291
 
 #~ msgid "Your additional software are ready to use."
 #~ msgstr "Vos logiciels additionnels sont prêts à être utilisés."
