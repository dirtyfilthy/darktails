--- conflicted
+++ resolved
@@ -23,13 +23,8 @@
 msgstr ""
 "Project-Id-Version: The Tor Project\n"
 "Report-Msgid-Bugs-To: \n"
-<<<<<<< HEAD
-"POT-Creation-Date: 2018-03-31 12:38+0200\n"
-"PO-Revision-Date: 2017-11-20 12:46+0000\n"
-=======
 "POT-Creation-Date: 2018-03-12 19:03+0100\n"
 "PO-Revision-Date: 2018-04-09 00:00+0000\n"
->>>>>>> 7501f0ce
 "Last-Translator: French language coordinator <french.translation@rbox.me>\n"
 "Language-Team: French (http://www.transifex.com/otf/torproject/language/"
 "fr/)\n"
@@ -169,7 +164,6 @@
 msgid "not available"
 msgstr "non disponible"
 
-<<<<<<< HEAD
 #: config/chroot_local-includes/usr/local/sbin/tails-additional-software:168
 #, fuzzy, python-brace-format
 msgid ""
@@ -182,23 +176,15 @@
 
 #: config/chroot_local-includes/usr/local/sbin/tails-additional-software:173
 #, fuzzy
-=======
-#: config/chroot_local-includes/usr/local/sbin/tails-additional-software:170
-msgid "Your additional software installation failed"
-msgstr "L'installation de vos logiciels additionnels a échoué"
-
-#: config/chroot_local-includes/usr/local/sbin/tails-additional-software:171
->>>>>>> 7501f0ce
 msgid ""
 "Please check your list of additional software packages or read the system "
 "log to understand the problem."
 msgstr ""
-"L'installation a échoué. Veuillez vérifier la configuration de votre "
-"logiciel additionnel ou lire le journal système afin de mieux comprendre le "
-"problème."
+"La mise à jour a échouée. Cela peut être dû à un problème réseau. Veuillez "
+"vérifier votre connexion réseau, essayez de redémarrer Tails, ou lisez le "
+"journal système afin de mieux comprendre le problème."
 
 #: config/chroot_local-includes/usr/local/sbin/tails-additional-software:177
-<<<<<<< HEAD
 msgid "Show log"
 msgstr ""
 
@@ -298,33 +284,6 @@
 #, fuzzy
 msgid "The upgrade of your additional software failed"
 msgstr "Vos logiciels additionnels"
-=======
-msgid "Your additional software are installed"
-msgstr "Vos logiciels additionnels sont installés"
-
-#: config/chroot_local-includes/usr/local/sbin/tails-additional-software:178
-msgid "Your additional software are ready to use."
-msgstr "Vos logiciels additionnels sont prêts à être utilisés."
-
-#: config/chroot_local-includes/usr/local/sbin/tails-additional-software:194
-#: config/chroot_local-includes/usr/local/sbin/tails-additional-software:204
-msgid "Your additional software upgrade failed"
-msgstr "La mise à jour de vos logiciels additionnels a échoué"
-
-#: config/chroot_local-includes/usr/local/sbin/tails-additional-software:195
-msgid ""
-"The check for upgrades failed. This might be due to a network problem. "
-"Please check your network connection, try to restart Tails, or read the "
-"system log to understand better the problem."
-msgstr ""
-"La vérification des mises à jour a échoué. Cela peut être dû à un problème "
-"réseau. Veuillez vérifier votre connexion réseau, essayer de redémarrer "
-"Tails, ou lire le journal système afin de mieux comprendre le problème."
-
-#: config/chroot_local-includes/usr/local/sbin/tails-additional-software:201
-msgid "Your additional software are up to date"
-msgstr "Vos logiciels additionnels sont à jour"
->>>>>>> 7501f0ce
 
 #: config/chroot_local-includes/usr/local/sbin/tails-additional-software:597
 msgid "The check for upgrades failed."
@@ -344,17 +303,11 @@
 #, python-brace-format
 msgid "Remove {package} from your additional software"
 msgstr ""
-<<<<<<< HEAD
 
 #: config/chroot_local-includes/usr/local/bin/tails-additional-software-config:168
 #, fuzzy
 msgid "[package not available]"
 msgstr "non disponible"
-=======
-"La mise à jour a échoué. Cela peut être dû à un problème réseau. Veuillez "
-"vérifier votre connexion réseau, essayer de redémarrer Tails, ou lire le "
-"journal système afin de mieux comprendre le problème."
->>>>>>> 7501f0ce
 
 #: config/chroot_local-includes/usr/local/lib/tails-htp-notify-user:52
 msgid "Synchronizing the system's clock"
@@ -417,6 +370,11 @@
 #: config/chroot_local-includes/usr/local/bin/tails-screen-locker:109
 msgid "Lock Screen"
 msgstr "Verrouiller l'écran"
+
+#: config/chroot_local-includes/usr/local/bin/tails-screen-locker:118
+#: config/chroot_local-includes/usr/local/bin/tor-browser:46
+msgid "Cancel"
+msgstr "Annuler"
 
 #: config/chroot_local-includes/usr/local/bin/tails-screen-locker:124
 msgid "Screen Locker"
