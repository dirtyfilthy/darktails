--- conflicted
+++ resolved
@@ -23,13 +23,8 @@
 msgstr ""
 "Project-Id-Version: The Tor Project\n"
 "Report-Msgid-Bugs-To: \n"
-<<<<<<< HEAD
-"POT-Creation-Date: 2018-03-12 19:03+0100\n"
-"PO-Revision-Date: 2018-04-09 00:00+0000\n"
-=======
 "POT-Creation-Date: 2018-05-04 17:36+0200\n"
 "PO-Revision-Date: 2017-11-20 12:46+0000\n"
->>>>>>> 84c7ae59
 "Last-Translator: French language coordinator <french.translation@rbox.me>\n"
 "Language-Team: French (http://www.transifex.com/otf/torproject/language/"
 "fr/)\n"
@@ -117,7 +112,7 @@
 
 #: config/chroot_local-includes/usr/share/gnome-shell/extensions/status-menu-helper@tails.boum.org/extension.js:78
 msgid "Lock screen"
-msgstr "Verrouillage de l'écran"
+msgstr ""
 
 #: config/chroot_local-includes/usr/share/gnome-shell/extensions/status-menu-helper@tails.boum.org/extension.js:81
 msgid "Power Off"
@@ -151,44 +146,51 @@
 msgstr "non disponible"
 
 #: config/chroot_local-includes/usr/local/sbin/tails-additional-software:170
+#, fuzzy
 msgid "Your additional software installation failed"
-msgstr "L'installation de vos logiciels additionnels a échoué"
+msgstr "Vos logiciels additionnels"
 
 #: config/chroot_local-includes/usr/local/sbin/tails-additional-software:171
+#, fuzzy
 msgid ""
 "The installation failed. Please check your additional software "
 "configuration, or read the system log to understand better the problem."
 msgstr ""
-"L'installation a échoué. Veuillez vérifier la configuration de votre "
-"logiciel additionnel ou lire le journal système afin de mieux comprendre le "
-"problème."
+"La mise à jour a échouée. Cela peut être dû à un problème réseau. Veuillez "
+"vérifier votre connexion réseau, essayez de redémarrer Tails, ou lisez le "
+"journal système afin de mieux comprendre le problème."
 
 #: config/chroot_local-includes/usr/local/sbin/tails-additional-software:177
+#, fuzzy
 msgid "Your additional software are installed"
-msgstr "Vos logiciels additionnels sont installés"
+msgstr "Vos logiciels additionnels"
 
 #: config/chroot_local-includes/usr/local/sbin/tails-additional-software:178
+#, fuzzy
 msgid "Your additional software are ready to use."
-msgstr "Vos logiciels additionnels sont prêts à être utilisés."
+msgstr "Vos logiciels additionnels"
 
 #: config/chroot_local-includes/usr/local/sbin/tails-additional-software:194
 #: config/chroot_local-includes/usr/local/sbin/tails-additional-software:204
+#, fuzzy
 msgid "Your additional software upgrade failed"
-msgstr "La mise à jour de vos logiciels additionnels a échoué"
+msgstr "Vos logiciels additionnels"
 
 #: config/chroot_local-includes/usr/local/sbin/tails-additional-software:195
+#, fuzzy
 msgid ""
 "The check for upgrades failed. This might be due to a network problem. "
 "Please check your network connection, try to restart Tails, or read the "
 "system log to understand better the problem."
 msgstr ""
-"La vérification des mises à jour a échoué. Cela peut être dû à un problème "
-"réseau. Veuillez vérifier votre connexion réseau, essayer de redémarrer "
-"Tails, ou lire le journal système afin de mieux comprendre le problème."
+"La mise à jour a échouée. Cela peut être dû à un problème réseau. Veuillez "
+"vérifier votre connexion réseau, essayez de redémarrer Tails, ou lisez le "
+"journal système afin de mieux comprendre le problème."
 
 #: config/chroot_local-includes/usr/local/sbin/tails-additional-software:201
+#, fuzzy
 msgid "Your additional software are up to date"
-msgstr "Vos logiciels additionnels sont à jour"
+msgstr "Vos logiciels additionnels"
 
 #: config/chroot_local-includes/usr/local/sbin/tails-additional-software:202
 msgid "The upgrade was successful."
@@ -200,8 +202,8 @@
 "your network connection, try to restart Tails, or read the system log to "
 "understand better the problem."
 msgstr ""
-"La mise à jour a échoué. Cela peut être dû à un problème réseau. Veuillez "
-"vérifier votre connexion réseau, essayer de redémarrer Tails, ou lire le "
+"La mise à jour a échouée. Cela peut être dû à un problème réseau. Veuillez "
+"vérifier votre connexion réseau, essayez de redémarrer Tails, ou lisez le "
 "journal système afin de mieux comprendre le problème."
 
 #: config/chroot_local-includes/usr/local/lib/tails-htp-notify-user:52
@@ -264,7 +266,7 @@
 
 #: config/chroot_local-includes/usr/local/bin/tails-screen-locker:109
 msgid "Lock Screen"
-msgstr "Verrouiller l'écran"
+msgstr ""
 
 #: config/chroot_local-includes/usr/local/bin/tails-screen-locker:118
 #: config/chroot_local-includes/usr/local/bin/tor-browser:46
@@ -273,21 +275,22 @@
 
 #: config/chroot_local-includes/usr/local/bin/tails-screen-locker:124
 msgid "Screen Locker"
-msgstr "Verrouillage de l'écran"
+msgstr ""
 
 #: config/chroot_local-includes/usr/local/bin/tails-screen-locker:130
 msgid "Set up a password to unlock the screen."
-msgstr "Configurer un mot de passe pour le déverrouillage de l'écran."
+msgstr ""
 
 #: config/chroot_local-includes/usr/local/bin/tails-screen-locker:135
 msgid "Password"
-msgstr "Mot de passe"
+msgstr ""
 
 #: config/chroot_local-includes/usr/local/bin/tails-screen-locker:141
 msgid "Confirm"
-msgstr "Confirmer"
+msgstr ""
 
 #: config/chroot_local-includes/usr/local/bin/tails-upgrade-frontend-wrapper:35
+#, fuzzy
 msgid ""
 "\"<b>Not enough memory available to check for upgrades.</b>\n"
 "\n"
@@ -299,8 +302,8 @@
 "Or do a manual upgrade.\n"
 "See https://tails.boum.org/doc/first_steps/upgrade#manual\""
 msgstr ""
-"\"<b>Il n'y a pas assez de mémoire disponible pour vérifier les mises à jour."
-"</b>\n"
+"<b>Il n'y a pas assez de mémoire disponible pour vérifier les mises à jour.</"
+"b>\n"
 "\n"
 "Assurez-vous que cet ordinateur satisfait les conditions requises pour "
 "utiliser Tails.\n"
@@ -309,7 +312,7 @@
 "Essayez de redémarrer Tails pour vérifier à nouveau les mises à jour.\n"
 "\n"
 "Ou effectuez une mise à jour manuelle.\n"
-"Voir https://tails.boum.org/doc/first_steps/upgrade/index.fr.html#manual\""
+"Voir https://tails.boum.org/doc/first_steps/upgrade/index.fr.html#manual"
 
 #: config/chroot_local-includes/usr/local/bin/tails-upgrade-frontend-wrapper:72
 #: config/chroot_local-includes/usr/local/sbin/unsafe-browser:27
