<<<<<<< HEAD
# #-#-#-#-#  amnesia.po (The Tor Project)  #-#-#-#-#
# Tails
# Copyright (C) 2012 Tails devlopers
# This file is distributed under the same license as the Tails package.
# Tails developers <tails@boum.org>
=======
# SOME DESCRIPTIVE TITLE.
# Copyright (C) YEAR THE PACKAGE'S COPYRIGHT HOLDER
# This file is distributed under the same license as the PACKAGE package.
#
# Translators:
# André Monteiro <andre.monteir@gmail.com>, 2014
# sierleunam <cfb53275@opayq.com>, 2014
# kohpyreit <kohpyreit@gmail.com>, 2013
# Drew Melim <nokostya.translation@gmail.com>, 2014
# TiagoJMMC <tiagojmmc@gmail.com>, 2014
>>>>>>> 4d85dd29
msgid ""
msgstr ""
"Project-Id-Version: The Tor Project\n"
"Report-Msgid-Bugs-To: \n"
<<<<<<< HEAD
"POT-Creation-Date: 2014-01-10 12:23+0100\n"
"PO-Revision-Date: 2012-06-30 17:23-0300\n"
"Last-Translator: drebs <drebs@riseup.net>\n"
"Language-Team: LANGUAGE <LL@li.org>\n"
"Language: \n"
=======
"POT-Creation-Date: 2014-06-08 19:08+0200\n"
"PO-Revision-Date: 2014-05-09 15:10+0000\n"
"Last-Translator: Drew Melim <nokostya.translation@gmail.com>\n"
"Language-Team: Portuguese (http://www.transifex.com/projects/p/torproject/"
"language/pt/)\n"
"Language: pt\n"
>>>>>>> 4d85dd29
"MIME-Version: 1.0\n"
"Content-Type: text/plain; charset=UTF-8\n"
"Content-Transfer-Encoding: 8bit\n"
"Plural-Forms: nplurals=2; plural=(n != 1);\n"

<<<<<<< HEAD
#: config/chroot_local-includes/etc/NetworkManager/dispatcher.d/60-tor-ready-notification.sh:31
msgid "Tor is ready"
msgstr ""

#: config/chroot_local-includes/etc/NetworkManager/dispatcher.d/60-tor-ready-notification.sh:32
msgid "You can now access the Internet."
msgstr ""
=======
#: config/chroot_local-includes/etc/NetworkManager/dispatcher.d/60-tor-ready-notification.sh:43
msgid "Tor is ready"
msgstr "O Tor está pronto"

#: config/chroot_local-includes/etc/NetworkManager/dispatcher.d/60-tor-ready-notification.sh:44
msgid "You can now access the Internet."
msgstr "Poderá agora aceder à Internet."
>>>>>>> 4d85dd29

#: config/chroot_local-includes/etc/whisperback/config.py:64
#, python-format
msgid ""
"<h1>Help us fix your bug!</h1>\n"
"<p>Read <a href=\"%s\">our bug reporting instructions</a>.</p>\n"
"<p><strong>Do not include more personal information than\n"
"needed!</strong></p>\n"
"<h2>About giving us an email address</h2>\n"
"<p>If you don't mind disclosing some bits of your identity\n"
"to Tails developers, you can provide an email address to\n"
"let us ask more details about the bug. Additionally entering\n"
"a public PGP key enables us to encrypt such future\n"
"communication.</p>\n"
"<p>Anyone who can see this reply will probably infer you are\n"
"a Tails user. Time to wonder how much you trust your\n"
"Internet and mailbox providers?</p>\n"
msgstr ""
"<h1>Ajude-nos a reparar o seu erro!</h1>\n"
"<p>Leia as <a href=\"%s\">nossas instruções para reportar erros</a>.</p>\n"
"<p><strong>Não inclua mais informações pessoais do que o necessário!</"
"strong></p>\n"
"<h2>Sobre dar-nos um endereço de e-mail</h2>\n"
"<p>Se você não se importa em abrir um pouco da sua identidade\n"
"aos desenvolvedores Tails, você pode fornecer um email para contar-nos\n"
"mais detalhes sobre o erro. Adicionalmente, introduzindo uma chave PGP\n"
"pública, permitir-nos-á encriptar futuras comunicações via e-mail.</p>\n"
"<p>Qualquer um que puder ver esta resposta provavelmente deduzirá\n"
"que você é um utilizador Tails. Tempo para pensar o quanto você confia\n"
"na sua internet e no seu fornecedor de e-mail?</p>\n"

#: config/chroot_local-includes/usr/local/bin/gpgApplet:136
msgid "OpenPGP encryption applet"
msgstr "Miniaplicativo de criptografia OpenPGP"

#: config/chroot_local-includes/usr/local/bin/gpgApplet:139
msgid "Exit"
msgstr "Sair"

#: config/chroot_local-includes/usr/local/bin/gpgApplet:141
msgid "About"
msgstr "Sobre"

#: config/chroot_local-includes/usr/local/bin/gpgApplet:192
msgid "Encrypt Clipboard with _Passphrase"
msgstr "Encriptar o Clipboard com _Passphrase"

#: config/chroot_local-includes/usr/local/bin/gpgApplet:195
msgid "Sign/Encrypt Clipboard with Public _Keys"
msgstr "Assinar/Encriptar área de transferência com Public _Keys"

#: config/chroot_local-includes/usr/local/bin/gpgApplet:200
msgid "_Decrypt/Verify Clipboard"
msgstr "_Desencriptar/Verificar área de transferência"

#: config/chroot_local-includes/usr/local/bin/gpgApplet:204
msgid "_Manage Keys"
msgstr "_Gerir Chaves"

#: config/chroot_local-includes/usr/local/bin/gpgApplet:244
msgid "The clipboard does not contain valid input data."
msgstr "A área de transferência não contém dados de entrada válidos."

#: config/chroot_local-includes/usr/local/bin/gpgApplet:294
#: config/chroot_local-includes/usr/local/bin/gpgApplet:296
#: config/chroot_local-includes/usr/local/bin/gpgApplet:298
msgid "Unknown Trust"
msgstr "Fidedignidade Desconhecida"

#: config/chroot_local-includes/usr/local/bin/gpgApplet:300
msgid "Marginal Trust"
msgstr "Fidedignidade Marginal"

#: config/chroot_local-includes/usr/local/bin/gpgApplet:302
msgid "Full Trust"
msgstr "Fidedignidade Total"

#: config/chroot_local-includes/usr/local/bin/gpgApplet:304
msgid "Ultimate Trust"
msgstr "Fidedignidade Máxima"

#: config/chroot_local-includes/usr/local/bin/gpgApplet:357
msgid "Name"
msgstr "Nome"

#: config/chroot_local-includes/usr/local/bin/gpgApplet:358
msgid "Key ID"
msgstr "ID da Chave"

#: config/chroot_local-includes/usr/local/bin/gpgApplet:359
msgid "Status"
msgstr "Estado"

#: config/chroot_local-includes/usr/local/bin/gpgApplet:391
msgid "Fingerprint:"
msgstr "Impressão digital:"

#: config/chroot_local-includes/usr/local/bin/gpgApplet:394
msgid "User ID:"
msgid_plural "User IDs:"
msgstr[0] "ID do Utilizador:"
msgstr[1] "IDs do Utilizador:"

#: config/chroot_local-includes/usr/local/bin/gpgApplet:424
msgid "None (Don't sign)"
msgstr "Nenhum (não assinar)"

#: config/chroot_local-includes/usr/local/bin/gpgApplet:487
msgid "Select recipients:"
msgstr "Seleccionar destinatários:"

#: config/chroot_local-includes/usr/local/bin/gpgApplet:495
msgid "Hide recipients"
msgstr "Ocultar destinatários"

#: config/chroot_local-includes/usr/local/bin/gpgApplet:498
msgid ""
"Hide the user IDs of all recipients of an encrypted message. Otherwise "
"anyone that sees the encrypted message can see who the recipients are."
msgstr ""
"Esconda os IDs de utilizador de todos os destinatários de uma mensagem "
"encriptada. De outra forma qualquer pessoa que veja a mensagem encriptada "
"pode ver quem são os destinatários."

#: config/chroot_local-includes/usr/local/bin/gpgApplet:504
msgid "Sign message as:"
msgstr "Assinar a mensagem como:"

#: config/chroot_local-includes/usr/local/bin/gpgApplet:508
msgid "Choose keys"
msgstr "Escolher as chaves"

#: config/chroot_local-includes/usr/local/bin/gpgApplet:548
msgid "Do you trust these keys?"
msgstr "Confia nestas chaves?"

#: config/chroot_local-includes/usr/local/bin/gpgApplet:551
msgid "The following selected key is not fully trusted:"
msgid_plural "The following selected keys are not fully trusted:"
msgstr[0] "A seguinte chave seleccionada não é totalmente fidedigna:"
msgstr[1] "As seguintes chaves seleccionadas não são totalmente fidedignas:"

#: config/chroot_local-includes/usr/local/bin/gpgApplet:569
msgid "Do you trust this key enough to use it anyway?"
msgid_plural "Do you trust these keys enough to use them anyway?"
msgstr[0] "Confia suficientemente nesta chave para a utilizar na mesma?"
msgstr[1] "Confia suficientemente nestas chaves para as utilizar na mesma?"

#: config/chroot_local-includes/usr/local/bin/gpgApplet:582
msgid "No keys selected"
msgstr "Nenhuma chave selecionada"

#: config/chroot_local-includes/usr/local/bin/gpgApplet:584
msgid ""
"You must select a private key to sign the message, or some public keys to "
"encrypt the message, or both."
msgstr ""
"Tem de seleccionar ou uma chave privada para assinar a mensagem, ou chaves "
"privadas para encriptar a mensagem, ou ambas."

#: config/chroot_local-includes/usr/local/bin/gpgApplet:612
msgid "No keys available"
msgstr "Não existem chaves disponíveis"

#: config/chroot_local-includes/usr/local/bin/gpgApplet:614
msgid ""
"You need a private key to sign messages or a public key to encrypt messages."
msgstr ""
"É necessário uma chave privada para assinar mensagens, ou uma chave pública "
"para encriptar mensagens."

#: config/chroot_local-includes/usr/local/bin/gpgApplet:742
msgid "GnuPG error"
msgstr "Erro GnuPG"

#: config/chroot_local-includes/usr/local/bin/gpgApplet:763
msgid "Therefore the operation cannot be performed."
msgstr "Desta maneira a operação não pôde ser realizada:"

#: config/chroot_local-includes/usr/local/bin/gpgApplet:813
msgid "GnuPG results"
msgstr "Resultados do GnuPG"

#: config/chroot_local-includes/usr/local/bin/gpgApplet:819
msgid "Output of GnuPG:"
msgstr "Resultado do GnuPG"

#: config/chroot_local-includes/usr/local/bin/gpgApplet:844
msgid "Other messages provided by GnuPG:"
msgstr "Outras mensagens do GnuPG:"

#: config/chroot_local-includes/usr/local/bin/iceweasel:12
msgid "Tor is not ready"
msgstr "O Tor não está pronto"

#: config/chroot_local-includes/usr/local/bin/iceweasel:13
msgid "Tor is not ready. Start Tor Browser anyway?"
msgstr "O Tor não está pronto. Deseja iniciar o Navegador Tor na mesma?"

#: config/chroot_local-includes/usr/local/bin/iceweasel:14
msgid "Start Tor Browser"
msgstr "Iniciar o Navegador Tor"

#: config/chroot_local-includes/usr/local/bin/iceweasel:15
msgid "Cancel"
msgstr "Cancelar"

#: config/chroot_local-includes/usr/local/bin/iceweasel:12
msgid "Tor is not ready"
msgstr ""

#: config/chroot_local-includes/usr/local/bin/iceweasel:13
msgid "Tor is not ready. Start Tor Browser anyway?"
msgstr ""

#: config/chroot_local-includes/usr/local/bin/iceweasel:14
msgid "Start Tor Browser"
msgstr ""

#: config/chroot_local-includes/usr/local/bin/iceweasel:15
msgid "Cancel"
msgstr ""

#: config/chroot_local-includes/usr/local/bin/shutdown_helper_applet:34
msgid "Shutdown Immediately"
msgstr "Encerrar imediatamente"

#: config/chroot_local-includes/usr/local/bin/shutdown_helper_applet:35
msgid "Reboot Immediately"
msgstr "Reiniciar imediatamente"

#: config/chroot_local-includes/usr/local/bin/shutdown_helper_applet:72
msgid "Shutdown Helper"
msgstr "Programa auxiliar para Encerrar"

#: config/chroot_local-includes/usr/local/bin/tails-about:16
msgid "not available"
msgstr "não disponível"

#: config/chroot_local-includes/usr/local/bin/tails-about:19
#: ../config/chroot_local-includes/usr/share/desktop-directories/Tails.directory.in.h:1
msgid "Tails"
msgstr "Tails"

#: config/chroot_local-includes/usr/local/bin/tails-about:24
msgid "The Amnesic Incognito Live System"
msgstr "O sistema Amnesic Incognito Live"

#: config/chroot_local-includes/usr/local/bin/tails-about:25
#, python-format
msgid ""
"Build information:\n"
"%s"
msgstr ""
"Informações da compilação:\n"
"%s"

#: config/chroot_local-includes/usr/local/bin/tails-about:27
msgid "About Tails"
msgstr "Acerca de Tails"

#: config/chroot_local-includes/usr/local/sbin/tails-additional-software:118
#: config/chroot_local-includes/usr/local/sbin/tails-additional-software:124
#: config/chroot_local-includes/usr/local/sbin/tails-additional-software:128
msgid "Your additional software"
msgstr "O seu software adicional"

#: config/chroot_local-includes/usr/local/sbin/tails-additional-software:119
#: config/chroot_local-includes/usr/local/sbin/tails-additional-software:129
msgid ""
"The upgrade failed. This might be due to a network problem. Please check "
"your network connection, try to restart Tails, or read the system log to "
"understand better the problem."
msgstr ""
"Falha na atualização. Tal pode dever-se a um problema de rede. Verifique a "
"ligação à rede, tente reiniciar o Tails, ou leia o registo do sistema para "
"uma melhor compreensão do problema."

#: config/chroot_local-includes/usr/local/sbin/tails-additional-software:125
msgid "The upgrade was successful."
msgstr "A atualização foi bem sucedida."

#: config/chroot_local-includes/usr/local/bin/tails-htp-notify-user:52
msgid "Synchronizing the system's clock"
msgstr "Sincronizando o relógio do sistema"

#: config/chroot_local-includes/usr/local/bin/tails-htp-notify-user:53
msgid ""
"Tor needs an accurate clock to work properly, especially for Hidden "
"Services. Please wait..."
msgstr ""
"Tor necessita de um relógio preciso para funcionar corretamente, "
"especialmente para Serviços Escondidos. Por favor, aguarde..."

#: config/chroot_local-includes/usr/local/bin/tails-htp-notify-user:87
msgid "Failed to synchronize the clock!"
<<<<<<< HEAD
msgstr "Ocorreu uma flaha ao sincronizar o relógio!"
=======
msgstr "Ocorreu uma falha ao sincronizar o relógio!"

#: config/chroot_local-includes/usr/local/sbin/tails-restricted-network-detector:38
msgid "Network connection blocked?"
msgstr "Ligação à rede bloqueada?"

#: config/chroot_local-includes/usr/local/sbin/tails-restricted-network-detector:40
msgid ""
"It looks like you are blocked from the network. This may be related to the "
"MAC spoofing feature. For more information, see the <a href=\\\"file:///usr/"
"share/doc/tails/website/doc/first_steps/startup_options/mac_spoofing.en."
"html#blocked\\\">MAC spoofing documentation</a>."
msgstr ""
"Parece que está bloqueado pela rede. Isto pode estar relacionado com um "
"problema de roubo de identidade MAC. Para mais informação, ver a "
"documentação sobre <a href=\\\"file:///usr/share/doc/tails/website/doc/"
"first_steps/startup_options/mac_spoofing.en.html#blocked\\\">roubo de "
"identidade MAC</a>."
>>>>>>> 4d85dd29

#: config/chroot_local-includes/usr/local/bin/tails-security-check:145
msgid "This version of Tails has known security issues:"
msgstr "Esta versão do Tails possui algumas questões de sgurança conhecidas:"

#: config/chroot_local-includes/usr/local/sbin/tails-spoof-mac:29
#, sh-format
msgid "Network card ${nic} disabled"
msgstr "Placa de rede ${nic} desativada"

#: config/chroot_local-includes/usr/local/sbin/tails-spoof-mac:30
#, sh-format
msgid ""
"MAC spoofing failed for network card ${nic_name} (${nic}) so it is "
"temporarily disabled.\n"
"You might prefer to restart Tails and disable MAC spoofing. See the <a "
"href='file:///usr/share/doc/tails/website/doc/first_steps/startup_options/"
"mac_spoofing.en.html'>documentation</a>."
msgstr ""
"O roubo de identidade para a rede ${nic_name} (${nic}) falhou, por isso foi "
"temporariamente desativado.\n"
"e preferir pode reiniciar o Tails e desativar o roubo de identidade. Veja a "
"<a href='file:///usr/share/doc/tails/website/doc/first_steps/startup_options/"
"mac_spoofing.en.html'>documentação</a>."

#: config/chroot_local-includes/usr/local/sbin/tails-spoof-mac:39
msgid "All networking disabled"
msgstr "Toda a rede desativada"

#: config/chroot_local-includes/usr/local/sbin/tails-spoof-mac:40
#, sh-format
msgid ""
"MAC spoofing failed for network card ${nic_name} (${nic}). The error "
"recovery also failed so all networking is disabled.\n"
"You might prefer to restart Tails and disable MAC spoofing. See the <a "
"href='file:///usr/share/doc/first_steps/startup_options/mac_spoofing.en."
"html'>documentation</a>."
msgstr ""
"O roubo de identidade para a rede ${nic_name} (${nic}) falhou. A recuperação "
"de erro também falhou, por isso toda a rede foi desativada.\n"
"Se preferir pode reiniciar o Tails e desativar o roubo de identidade. Veja a "
"<a href='file:///usr/share/doc/first_steps/startup_options/mac_spoofing.en."
"html'>documentação</a>."

#: config/chroot_local-includes/usr/local/bin/tails-start-i2p:62
msgid "Starting I2P..."
msgstr "A iniciar o I2P..."

#: config/chroot_local-includes/usr/local/bin/tails-start-i2p:63
msgid "The I2P router console will be opened on start."
msgstr "A consola do router I2P vai ser aberta no arranque."

#: config/chroot_local-includes/usr/local/bin/tails-start-i2p:82
#: config/chroot_local-includes/usr/local/bin/tails-start-i2p:124
msgid "I2P failed to start"
msgstr "I2P não conseguiu iniciar."

#: config/chroot_local-includes/usr/local/bin/tails-start-i2p:83
msgid ""
"Make sure that you have a working Internet connection, then try to start I2P "
"again."
msgstr ""
"Tenha a certeza de que tem uma ligação à internet a funcionar, e tente "
"iniciar o I2P de novo."

#: config/chroot_local-includes/usr/local/bin/tails-start-i2p:125
msgid ""
"Something went wrong when I2P was starting. Look in the logs in the "
"following directory for more information:"
msgstr ""
"Algo correu mal quando o I2P estava a iniciar. Procure nos logs no seguinte "
"diretório para mais informação:"

#: config/chroot_local-includes/usr/local/bin/tails-upgrade-frontend-wrapper:19
#: config/chroot_local-includes/usr/local/sbin/unsafe-browser:57
msgid "error:"
msgstr "erro:"

#: config/chroot_local-includes/usr/local/bin/tails-upgrade-frontend-wrapper:20
#: config/chroot_local-includes/usr/local/sbin/unsafe-browser:58
msgid "Error"
msgstr "Erro"

#: config/chroot_local-includes/usr/local/bin/tails-upgrade-frontend-wrapper:40
msgid ""
"<b>Not enough memory available to check for upgrades.</b>\n"
"\n"
"Make sure this system satisfies the requirements for running Tails.\n"
"See file:///usr/share/doc/tails/website/doc/about/requirements.en.html\n"
"\n"
"Try to restart Tails to check for upgrades again.\n"
"\n"
"Or do a manual upgrade.\n"
"See https://tails.boum.org/doc/first_steps/upgrade#manual"
msgstr ""
"<b>Não existe memoria suficiente para verificar actualizações.</b>\n"
"\n"
"Make sure this system satisfies the requirements for running Tails.\n"
"See file:///usr/share/doc/tails/website/doc/about/requirements.en.html\n"
"\n"
"Try to restart Tails to check for upgrades again.\n"
"\n"
"Or do a manual upgrade.\n"
"See https://tails.boum.org/doc/first_steps/upgrade#manual"

#: config/chroot_local-includes/usr/local/bin/tails-virt-notify-user:53
msgid "Warning: virtual machine detected!"
msgstr "Atenção: máquina virtual detectada!"

#: config/chroot_local-includes/usr/local/bin/tails-virt-notify-user:55
msgid ""
"Both the host operating system and the virtualization software are able to "
"monitor what you are doing in Tails."
msgstr ""
"Tanto o sistema operativo hospedeiro como o virtualizador podem monitorar o "
"que você está a fazer no Tails."

#: config/chroot_local-includes/usr/local/bin/tails-virt-notify-user:57
msgid ""
"<a href='file:///usr/share/doc/tails/website/doc/advanced_topics/"
"virtualization.en.html'>Learn more...</a>"
msgstr ""
"<a href='file:///usr/share/doc/tails/website/doc/advanced_topics/"
"virtualization.en.html'>Saiba mais (em inglês)...</a>"

<<<<<<< HEAD
#: config/chroot_local-includes/usr/local/sbin/unsafe-browser:57
msgid "error:"
msgstr "erro:"

#: config/chroot_local-includes/usr/local/sbin/unsafe-browser:58
msgid "Error"
msgstr "Erro"

=======
>>>>>>> 4d85dd29
#: config/chroot_local-includes/usr/local/sbin/unsafe-browser:68
msgid "Do you really want to launch the Unsafe Browser?"
msgstr "Você realmente quer iniciar o Navegador Inseguro?"

#: config/chroot_local-includes/usr/local/sbin/unsafe-browser:70
msgid ""
"Network activity within the Unsafe Browser is <b>not anonymous</b>. Only use "
"the Unsafe Browser if necessary, for example if you have to login or "
"register to activate your Internet connection."
msgstr ""
"A atividade de rede do Navegador Inseguro <b>não é anónima</b>. Somente use "
"o Navegador Inseguro se necessário, por exemplo se você tiver que se "
"autenticar para ativar sua ligação à internet."

#: config/chroot_local-includes/usr/local/sbin/unsafe-browser:71
msgid "_Launch"
msgstr "_Lançar"

#: config/chroot_local-includes/usr/local/sbin/unsafe-browser:72
msgid "_Exit"
msgstr "Sair (_e)"

#: config/chroot_local-includes/usr/local/sbin/unsafe-browser:82
msgid "Starting the Unsafe Browser..."
msgstr "A iniciar o Navegador Inseguro..."

#: config/chroot_local-includes/usr/local/sbin/unsafe-browser:83
msgid "This may take a while, so please be patient."
msgstr "Isto pode demorar um pouco, por favor seja paciente."

#: config/chroot_local-includes/usr/local/sbin/unsafe-browser:101
msgid "Failed to setup chroot."
msgstr "Falha ao configurar o chroot."

#: config/chroot_local-includes/usr/local/sbin/unsafe-browser:175
#: ../config/chroot_local-includes/usr/share/applications/unsafe-browser.desktop.in.h:1
msgid "Unsafe Browser"
msgstr "Navegador Não Seguro"

#: config/chroot_local-includes/usr/local/sbin/unsafe-browser:215
msgid "Shutting down the Unsafe Browser..."
msgstr "A encerrar o Navegador Inseguro."

#: config/chroot_local-includes/usr/local/sbin/unsafe-browser:216
msgid ""
"This may take a while, and you may not restart the Unsafe Browser until it "
"is properly shut down."
msgstr ""
"Isto pode demorar um pouco, e você não deve reiniciar o Navegador Inseguro "
"até que ele tenha sido propriamente desligado."

#: config/chroot_local-includes/usr/local/sbin/unsafe-browser:228
msgid "Failed to restart Tor."
msgstr "Falha ao reiniciar o Tor."

#: config/chroot_local-includes/usr/local/sbin/unsafe-browser:236
msgid ""
"Another Unsafe Browser is currently running, or being cleaned up. Please "
"retry in a while."
msgstr ""
"Outro Navegador Inseguro já está em execução, ou está em processo de "
"encerramento. Por favor, tente novamente em instantes."

#: config/chroot_local-includes/usr/local/sbin/unsafe-browser:249
msgid ""
"No DNS server was obtained through DHCP or manually configured in "
"NetworkManager."
msgstr ""
"Nenhum servidor DNS foi obtido através do DHCP ou configurado manualmente "
"com o NetworkManager."

#: config/chroot_local-includes/usr/share/tails/truecrypt-wrapper.disabled:11
msgid "TrueCrypt will soon be removed from Tails"
msgstr "O TrueCrypt será removido do Tails em breve"

#: config/chroot_local-includes/usr/share/tails/truecrypt-wrapper.disabled:12
msgid ""
"TrueCrypt will soon be removed from Tails due to license and development "
"concerns."
msgstr ""
"O TrueCrypt será removido do Tails, em breve, por motivos de licença e "
"desenvolvimento."

#: ../config/chroot_local-includes/etc/skel/Desktop/Report_an_error.desktop.in.h:1
msgid "Report an error"
msgstr "Reportar um erro"

#: ../config/chroot_local-includes/etc/skel/Desktop/tails-documentation.desktop.in.h:1
#: ../config/chroot_local-includes/usr/share/applications/tails-documentation.desktop.in.h:1
msgid "Tails documentation"
msgstr "Documentação Tails"

#: ../config/chroot_local-includes/usr/share/applications/tails-documentation.desktop.in.h:2
msgid "Learn how to use Tails"
msgstr "Aprender a usar o Tails"

#: ../config/chroot_local-includes/usr/share/applications/i2p.desktop.in.h:1
msgid "Anonymous overlay network "
msgstr "Rede anónima sobreposta"

#: ../config/chroot_local-includes/usr/share/applications/i2p.desktop.in.h:2
msgid "i2p"
msgstr "i2p"

#: ../config/chroot_local-includes/usr/share/applications/i2p.desktop.in.h:3
msgid "Anonymous overlay network"
msgstr "Rede anónima sobreposta"

#: ../config/chroot_local-includes/usr/share/applications/tails-reboot.desktop.in.h:1
msgid "Reboot"
msgstr "Reiniciar"

#: ../config/chroot_local-includes/usr/share/applications/tails-reboot.desktop.in.h:2
msgid "Immediately reboot computer"
msgstr "Reinicie o computador de imediato"

#: ../config/chroot_local-includes/usr/share/applications/tails-shutdown.desktop.in.h:1
msgid "Power Off"
msgstr "Encerrar"

#: ../config/chroot_local-includes/usr/share/applications/tails-shutdown.desktop.in.h:2
msgid "Immediately shut down computer"
msgstr "Desligue o computador de imediato"

#: ../config/chroot_local-includes/usr/share/applications/unsafe-browser.desktop.in.h:2
msgid "Browse the World Wide Web without anonymity"
msgstr "Navegue a World Wide Web sem anonimato"

#: ../config/chroot_local-includes/usr/share/applications/unsafe-browser.desktop.in.h:3
msgid "Unsafe Web Browser"
msgstr "Navegador Web não seguro"

#: ../config/chroot_local-includes/usr/share/desktop-directories/Tails.directory.in.h:2
msgid "Tails specific tools"
<<<<<<< HEAD
msgstr ""

#~ msgid "Unparseable line in %s"
#~ msgstr "Linha impossível de analisar em %s "

#~ msgid "atom_str was passed an undefined argument"
#~ msgstr "Foi passado um argumento indefinido para atom_str"

#~ msgid "Empty fetched feed."
#~ msgstr "Feed vazio baixado."

#~ msgid "warning:"
#~ msgstr "atenção:"

#~ msgid "Warning"
#~ msgstr "Atenção"

#, fuzzy
#~ msgid "check Tails known security issues"
#~ msgstr ""
#~ "Esta versão do Tails possui algumas questões de sgurança conhecidas:"

#~ msgid "GnuPG decryption/verification error"
#~ msgstr "Erro de descriptografia/verificação do GnuPG"

#~ msgid "Therefore, it cannot be decrypted."
#~ msgstr "Por isso, não pode ser descriptografado."

#~ msgid "Here is the GnuPG output:"
#~ msgstr "Aqui está a saída do GnuPG:"

#~ msgid "While it were at it, GnuPG also mentionned in passing:"
#~ msgstr "Enquanto estava trabalhando, o GnuPG também mencionou o seguinte:"

#~ msgid ""
#~ "See the <a href='https://amnesia.boum.org/security/'>security page</a> "
#~ "for more information."
#~ msgstr ""
#~ "Pour plus d'informations, référez-vous à la<a href='https://amnesia.boum."
#~ "org/security/'>page dédiée à la sécurité d'amnesia</a>."
=======
msgstr "Ferramentas específicas do Tails"
>>>>>>> 4d85dd29
<|MERGE_RESOLUTION|>--- conflicted
+++ resolved
@@ -1,10 +1,3 @@
-<<<<<<< HEAD
-# #-#-#-#-#  amnesia.po (The Tor Project)  #-#-#-#-#
-# Tails
-# Copyright (C) 2012 Tails devlopers
-# This file is distributed under the same license as the Tails package.
-# Tails developers <tails@boum.org>
-=======
 # SOME DESCRIPTIVE TITLE.
 # Copyright (C) YEAR THE PACKAGE'S COPYRIGHT HOLDER
 # This file is distributed under the same license as the PACKAGE package.
@@ -15,39 +8,21 @@
 # kohpyreit <kohpyreit@gmail.com>, 2013
 # Drew Melim <nokostya.translation@gmail.com>, 2014
 # TiagoJMMC <tiagojmmc@gmail.com>, 2014
->>>>>>> 4d85dd29
 msgid ""
 msgstr ""
 "Project-Id-Version: The Tor Project\n"
 "Report-Msgid-Bugs-To: \n"
-<<<<<<< HEAD
-"POT-Creation-Date: 2014-01-10 12:23+0100\n"
-"PO-Revision-Date: 2012-06-30 17:23-0300\n"
-"Last-Translator: drebs <drebs@riseup.net>\n"
-"Language-Team: LANGUAGE <LL@li.org>\n"
-"Language: \n"
-=======
 "POT-Creation-Date: 2014-06-08 19:08+0200\n"
 "PO-Revision-Date: 2014-05-09 15:10+0000\n"
 "Last-Translator: Drew Melim <nokostya.translation@gmail.com>\n"
 "Language-Team: Portuguese (http://www.transifex.com/projects/p/torproject/"
 "language/pt/)\n"
 "Language: pt\n"
->>>>>>> 4d85dd29
 "MIME-Version: 1.0\n"
 "Content-Type: text/plain; charset=UTF-8\n"
 "Content-Transfer-Encoding: 8bit\n"
 "Plural-Forms: nplurals=2; plural=(n != 1);\n"
 
-<<<<<<< HEAD
-#: config/chroot_local-includes/etc/NetworkManager/dispatcher.d/60-tor-ready-notification.sh:31
-msgid "Tor is ready"
-msgstr ""
-
-#: config/chroot_local-includes/etc/NetworkManager/dispatcher.d/60-tor-ready-notification.sh:32
-msgid "You can now access the Internet."
-msgstr ""
-=======
 #: config/chroot_local-includes/etc/NetworkManager/dispatcher.d/60-tor-ready-notification.sh:43
 msgid "Tor is ready"
 msgstr "O Tor está pronto"
@@ -55,7 +30,6 @@
 #: config/chroot_local-includes/etc/NetworkManager/dispatcher.d/60-tor-ready-notification.sh:44
 msgid "You can now access the Internet."
 msgstr "Poderá agora aceder à Internet."
->>>>>>> 4d85dd29
 
 #: config/chroot_local-includes/etc/whisperback/config.py:64
 #, python-format
@@ -263,22 +237,6 @@
 msgid "Cancel"
 msgstr "Cancelar"
 
-#: config/chroot_local-includes/usr/local/bin/iceweasel:12
-msgid "Tor is not ready"
-msgstr ""
-
-#: config/chroot_local-includes/usr/local/bin/iceweasel:13
-msgid "Tor is not ready. Start Tor Browser anyway?"
-msgstr ""
-
-#: config/chroot_local-includes/usr/local/bin/iceweasel:14
-msgid "Start Tor Browser"
-msgstr ""
-
-#: config/chroot_local-includes/usr/local/bin/iceweasel:15
-msgid "Cancel"
-msgstr ""
-
 #: config/chroot_local-includes/usr/local/bin/shutdown_helper_applet:34
 msgid "Shutdown Immediately"
 msgstr "Encerrar imediatamente"
@@ -352,9 +310,6 @@
 
 #: config/chroot_local-includes/usr/local/bin/tails-htp-notify-user:87
 msgid "Failed to synchronize the clock!"
-<<<<<<< HEAD
-msgstr "Ocorreu uma flaha ao sincronizar o relógio!"
-=======
 msgstr "Ocorreu uma falha ao sincronizar o relógio!"
 
 #: config/chroot_local-includes/usr/local/sbin/tails-restricted-network-detector:38
@@ -373,7 +328,6 @@
 "documentação sobre <a href=\\\"file:///usr/share/doc/tails/website/doc/"
 "first_steps/startup_options/mac_spoofing.en.html#blocked\\\">roubo de "
 "identidade MAC</a>."
->>>>>>> 4d85dd29
 
 #: config/chroot_local-includes/usr/local/bin/tails-security-check:145
 msgid "This version of Tails has known security issues:"
@@ -499,17 +453,6 @@
 "<a href='file:///usr/share/doc/tails/website/doc/advanced_topics/"
 "virtualization.en.html'>Saiba mais (em inglês)...</a>"
 
-<<<<<<< HEAD
-#: config/chroot_local-includes/usr/local/sbin/unsafe-browser:57
-msgid "error:"
-msgstr "erro:"
-
-#: config/chroot_local-includes/usr/local/sbin/unsafe-browser:58
-msgid "Error"
-msgstr "Erro"
-
-=======
->>>>>>> 4d85dd29
 #: config/chroot_local-includes/usr/local/sbin/unsafe-browser:68
 msgid "Do you really want to launch the Unsafe Browser?"
 msgstr "Você realmente quer iniciar o Navegador Inseguro?"
@@ -644,47 +587,4 @@
 
 #: ../config/chroot_local-includes/usr/share/desktop-directories/Tails.directory.in.h:2
 msgid "Tails specific tools"
-<<<<<<< HEAD
-msgstr ""
-
-#~ msgid "Unparseable line in %s"
-#~ msgstr "Linha impossível de analisar em %s "
-
-#~ msgid "atom_str was passed an undefined argument"
-#~ msgstr "Foi passado um argumento indefinido para atom_str"
-
-#~ msgid "Empty fetched feed."
-#~ msgstr "Feed vazio baixado."
-
-#~ msgid "warning:"
-#~ msgstr "atenção:"
-
-#~ msgid "Warning"
-#~ msgstr "Atenção"
-
-#, fuzzy
-#~ msgid "check Tails known security issues"
-#~ msgstr ""
-#~ "Esta versão do Tails possui algumas questões de sgurança conhecidas:"
-
-#~ msgid "GnuPG decryption/verification error"
-#~ msgstr "Erro de descriptografia/verificação do GnuPG"
-
-#~ msgid "Therefore, it cannot be decrypted."
-#~ msgstr "Por isso, não pode ser descriptografado."
-
-#~ msgid "Here is the GnuPG output:"
-#~ msgstr "Aqui está a saída do GnuPG:"
-
-#~ msgid "While it were at it, GnuPG also mentionned in passing:"
-#~ msgstr "Enquanto estava trabalhando, o GnuPG também mencionou o seguinte:"
-
-#~ msgid ""
-#~ "See the <a href='https://amnesia.boum.org/security/'>security page</a> "
-#~ "for more information."
-#~ msgstr ""
-#~ "Pour plus d'informations, référez-vous à la<a href='https://amnesia.boum."
-#~ "org/security/'>page dédiée à la sécurité d'amnesia</a>."
-=======
-msgstr "Ferramentas específicas do Tails"
->>>>>>> 4d85dd29
+msgstr "Ferramentas específicas do Tails"