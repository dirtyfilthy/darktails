# SOME DESCRIPTIVE TITLE.
# Copyright (C) YEAR THE PACKAGE'S COPYRIGHT HOLDER
# This file is distributed under the same license as the PACKAGE package.
#
# Translators:
# alfalb.as, 2015
# André Monteiro <andre.monteir@gmail.com>, 2014
# Cesar Silva <cesarsilvabx@gmail.com>, 2017
# sierleunam <cfb53275@opayq.com>, 2014
# testsubject67 <deborinha97@hotmail.com>, 2014
# Henrique Rodrigues, 2015
# Koh Pyreit <inactive+kohpyreit@transifex.com>, 2013
# Lídia Martins <lolplayer713@gmail.com>, 2015
# Manuela Silva <manuela.silva@sky.com>, 2017
# Marco de Carvalho <enf.minos@gmail.com>, 2015
# Manuela Silva <inactive+h_manuela_rodsilva@transifex.com>, 2015
# Manuela Silva <inactive+h_manuela_rodsilva@transifex.com>, 2015
# Drew Melim <nokostya.translation@gmail.com>, 2014
# Pedro Albuquerque <palbuquerque73@gmail.com>, 2014-2015
# Sérgio Marques <smarquespt@gmail.com>, 2016
# TiagoJMMC <tiagojmmc@gmail.com>, 2014
msgid ""
msgstr ""
"Project-Id-Version: The Tor Project\n"
"Report-Msgid-Bugs-To: \n"
<<<<<<< HEAD
"POT-Creation-Date: 2018-12-01 11:05+0100\n"
=======
"POT-Creation-Date: 2018-12-07 10:24+0100\n"
>>>>>>> f321b291
"PO-Revision-Date: 2018-01-18 15:59+0000\n"
"Last-Translator: Manuela Silva <manuela.silva@sky.com>\n"
"Language-Team: Portuguese (http://www.transifex.com/otf/torproject/language/"
"pt/)\n"
"Language: pt\n"
"MIME-Version: 1.0\n"
"Content-Type: text/plain; charset=UTF-8\n"
"Content-Transfer-Encoding: 8bit\n"
"Plural-Forms: nplurals=2; plural=(n != 1);\n"

#: config/chroot_local-includes/etc/NetworkManager/dispatcher.d/60-tor-ready.sh:39
msgid "Tor is ready"
msgstr "O Tor está pronto"

#: config/chroot_local-includes/etc/NetworkManager/dispatcher.d/60-tor-ready.sh:40
msgid "You can now access the Internet."
msgstr "Agora pode aceder à Internet."

#: config/chroot_local-includes/etc/whisperback/config.py:69
#, python-format
msgid ""
"<h1>Help us fix your bug!</h1>\n"
"<p>Read <a href=\"%s\">our bug reporting instructions</a>.</p>\n"
"<p><strong>Do not include more personal information than\n"
"needed!</strong></p>\n"
"<h2>About giving us an email address</h2>\n"
"<p>\n"
"Giving us an email address allows us to contact you to clarify the problem. "
"This\n"
"is needed for the vast majority of the reports we receive as most reports\n"
"without any contact information are useless. On the other hand it also "
"provides\n"
"an opportunity for eavesdroppers, like your email or Internet provider, to\n"
"confirm that you are using Tails.\n"
"</p>\n"
msgstr ""
"<h1>Ajude-nos a corrigir o seu erro!</h1>\n"
"<p>Leia <a href=\"%s\">as nossas instruções para reportar erros</a>.</p>\n"
"<p><strong>Não inclua mais informação pessoal do que a\n"
"necessária!</strong></p>\n"
"<h2>Sobre dar-nos um endereço de correio eletrónico</h2>\n"
"<p>\n"
"Ao dar-nos um endereço de correio eletrónico permite-nos contactá-lo para "
"clarificar o problema. Isto é necessário para a grande maioria dos "
"relatórios que nós recebemos, uma vez que sem informação de contacto eles "
"são inúteis. Por outro lado, este também proporciona uma oportunidade para "
"escutas, tal como o seu provedor de correio eletrónico ou de Internet, para "
"confirmarem que está a utilizar o Tails.\n"
"</p>\n"

#: config/chroot_local-includes/usr/share/tails/additional-software/configuration-window.ui:51
msgid ""
"You can install additional software automatically from your persistent "
"storage when starting Tails."
msgstr ""

#: config/chroot_local-includes/usr/share/tails/additional-software/configuration-window.ui:77
msgid ""
"The following software is installed automatically from your persistent "
"storage when starting Tails."
msgstr ""

#: config/chroot_local-includes/usr/share/tails/additional-software/configuration-window.ui:132
#: config/chroot_local-includes/usr/local/bin/tails-additional-software-config:172
msgid ""
"To add more, install some software using <a href=\"synaptic.desktop"
"\">Synaptic Package Manager</a> or <a href=\"org.gnome.Terminal.desktop"
"\">APT on the command line</a>."
msgstr ""

#: config/chroot_local-includes/usr/share/tails/additional-software/configuration-window.ui:151
msgid "_Create persistent storage"
msgstr ""

#: config/chroot_local-includes/usr/local/bin/electrum:57
msgid "Persistence is disabled for Electrum"
msgstr "A persistência está desativada para o Electrum"

#: config/chroot_local-includes/usr/local/bin/electrum:59
msgid ""
"When you reboot Tails, all of Electrum's data will be lost, including your "
"Bitcoin wallet. It is strongly recommended to only run Electrum when its "
"persistence feature is activated."
msgstr ""
"Quando reinicia o Tails, todos os dados do Electrum estarão perdidos, "
"incluindo a sua carteira Bitcoin. Recomenda-se que execute apenas o Electrum "
"se a funcionalidade de persistência estiver ativada."

#: config/chroot_local-includes/usr/local/bin/electrum:60
msgid "Do you want to start Electrum anyway?"
msgstr "Mesmo assim, deseja iniciar o Electrum?"

#: config/chroot_local-includes/usr/local/bin/electrum:63
#: config/chroot_local-includes/usr/local/sbin/unsafe-browser:41
msgid "_Launch"
msgstr "_Iniciar"

#: config/chroot_local-includes/usr/local/bin/electrum:64
#: config/chroot_local-includes/usr/local/sbin/unsafe-browser:42
msgid "_Exit"
msgstr "_Sair"

#: config/chroot_local-includes/usr/share/gnome-shell/extensions/status-menu-helper@tails.boum.org/extension.js:75
msgid "Restart"
msgstr "Reiniciar"

#: config/chroot_local-includes/usr/share/gnome-shell/extensions/status-menu-helper@tails.boum.org/extension.js:78
msgid "Lock screen"
msgstr ""

#: config/chroot_local-includes/usr/share/gnome-shell/extensions/status-menu-helper@tails.boum.org/extension.js:81
msgid "Power Off"
msgstr "Encerrar"

#: config/chroot_local-includes/usr/local/bin/tails-about:22
#: ../config/chroot_local-includes/usr/share/desktop-directories/Tails.directory.in.h:1
msgid "Tails"
msgstr "Tails"

#: config/chroot_local-includes/usr/local/bin/tails-about:25
#: ../config/chroot_local-includes/usr/share/applications/tails-about.desktop.in.h:1
msgid "About Tails"
msgstr "Acerca de Tails"

#: config/chroot_local-includes/usr/local/bin/tails-about:35
msgid "The Amnesic Incognito Live System"
msgstr "O Sistema Live Incógnito Amnésico"

#: config/chroot_local-includes/usr/local/bin/tails-about:36
#, python-format
msgid ""
"Build information:\n"
"%s"
msgstr ""
"Informações da compilação:\n"
"%s"

#: config/chroot_local-includes/usr/local/bin/tails-about:54
msgid "not available"
msgstr "não disponível"

#. Translators: Don't translate {details}, it's a placeholder and will
#. be replaced.
#: config/chroot_local-includes/usr/local/sbin/tails-additional-software:147
#, fuzzy, python-brace-format
msgid ""
"{details} Please check your list of additional software or read the system "
"log to understand the problem."
msgstr ""
"Falha na atualização. Tal pode dever-se a um problema de rede. Verifique a "
"ligação à rede, tente reiniciar o Tails, ou leia o registo do sistema para "
"uma melhor compreensão do problema."

#: config/chroot_local-includes/usr/local/sbin/tails-additional-software:152
msgid ""
"Please check your list of additional software or read the system log to "
"understand the problem."
msgstr ""

#: config/chroot_local-includes/usr/local/sbin/tails-additional-software:156
msgid "Show Log"
msgstr ""

#: config/chroot_local-includes/usr/local/sbin/tails-additional-software:156
msgid "Configure"
msgstr ""

#. Translators: Don't translate {beginning} or {last}, they are
#. placeholders and will be replaced.
#: config/chroot_local-includes/usr/local/sbin/tails-additional-software:222
#, python-brace-format
msgid "{beginning} and {last}"
msgstr ""

#: config/chroot_local-includes/usr/local/sbin/tails-additional-software:223
msgid ", "
msgstr ""

#. Translators: Don't translate {packages}, it's a placeholder and will
#. be replaced.
#: config/chroot_local-includes/usr/local/sbin/tails-additional-software:289
#: config/chroot_local-includes/usr/local/sbin/tails-additional-software:319
#, fuzzy, python-brace-format
msgid "Add {packages} to your additional software?"
msgstr "O seu software adicional"

#: config/chroot_local-includes/usr/local/sbin/tails-additional-software:291
msgid ""
"To install it automatically from your persistent storage when starting Tails."
msgstr ""

#: config/chroot_local-includes/usr/local/sbin/tails-additional-software:293
msgid "Install Every Time"
msgstr ""

#: config/chroot_local-includes/usr/local/sbin/tails-additional-software:294
#: config/chroot_local-includes/usr/local/sbin/tails-additional-software:325
msgid "Install Only Once"
msgstr ""

#: config/chroot_local-includes/usr/local/sbin/tails-additional-software:300
#: config/chroot_local-includes/usr/local/sbin/tails-additional-software:330
#: config/chroot_local-includes/usr/local/sbin/tails-additional-software:371
msgid "The configuration of your additional software failed."
msgstr ""

#: config/chroot_local-includes/usr/local/sbin/tails-additional-software:321
msgid ""
"To install it automatically when starting Tails, you can create a persistent "
"storage and activate the <b>Additional Software</b> feature."
msgstr ""

#: config/chroot_local-includes/usr/local/sbin/tails-additional-software:324
msgid "Create Persistent Storage"
msgstr ""

#: config/chroot_local-includes/usr/local/sbin/tails-additional-software:332
msgid "Creating your persistent storage failed."
msgstr ""

#. Translators: Don't translate {packages}, it's a placeholder and
#. will be replaced.
#: config/chroot_local-includes/usr/local/sbin/tails-additional-software:341
#, python-brace-format
msgid "You could install {packages} automatically when starting Tails"
msgstr ""

#: config/chroot_local-includes/usr/local/sbin/tails-additional-software:344
msgid ""
"To do so, you need to run Tails from a USB stick installed using <i>Tails "
"Installer</i>."
msgstr ""

#. Translators: Don't translate {packages}, it's a placeholder and will be
#. replaced.
#: config/chroot_local-includes/usr/local/sbin/tails-additional-software:359
#, fuzzy, python-brace-format
msgid "Remove {packages} from your additional software?"
msgstr "O seu software adicional"

#. Translators: Don't translate {packages}, it's a placeholder
#. and will be replaced.
#: config/chroot_local-includes/usr/local/sbin/tails-additional-software:363
#, python-brace-format
msgid "This will stop installing {packages} automatically."
msgstr ""

#: config/chroot_local-includes/usr/local/sbin/tails-additional-software:365
msgid "Remove"
msgstr ""

#: config/chroot_local-includes/usr/local/sbin/tails-additional-software:366
#: config/chroot_local-includes/usr/local/bin/tails-screen-locker:118
#: config/chroot_local-includes/usr/local/bin/tor-browser:46
msgid "Cancel"
msgstr "Cancelar"

#: config/chroot_local-includes/usr/local/sbin/tails-additional-software:544
msgid "Installing your additional software from persistent storage..."
msgstr ""

#: config/chroot_local-includes/usr/local/sbin/tails-additional-software:546
msgid "This can take several minutes."
msgstr ""

#: config/chroot_local-includes/usr/local/sbin/tails-additional-software:559
#, fuzzy
msgid "The installation of your additional software failed"
msgstr "O seu software adicional"

#: config/chroot_local-includes/usr/local/sbin/tails-additional-software:574
msgid "Additional software installed successfully"
msgstr ""

#: config/chroot_local-includes/usr/local/sbin/tails-additional-software:594
msgid "The check for upgrades of your additional software failed"
msgstr ""

#: config/chroot_local-includes/usr/local/sbin/tails-additional-software:596
#: config/chroot_local-includes/usr/local/sbin/tails-additional-software:604
#, fuzzy
msgid ""
"Please check your network connection, restart Tails, or read the system log "
"to understand the problem."
msgstr ""
"Falha na atualização. Tal pode dever-se a um problema de rede. Verifique a "
"ligação à rede, tente reiniciar o Tails, ou leia o registo do sistema para "
"uma melhor compreensão do problema."

#: config/chroot_local-includes/usr/local/sbin/tails-additional-software:603
#, fuzzy
msgid "The upgrade of your additional software failed"
msgstr "O seu software adicional"

#: config/chroot_local-includes/usr/local/lib/tails-additional-software-notify:37
#, fuzzy
msgid "Documentation"
msgstr "Documentação Tails"

#. Translators: Don't translate {package}, it's a placeholder and will be replaced.
#: config/chroot_local-includes/usr/local/bin/tails-additional-software-config:96
#, python-brace-format
msgid ""
"Remove {package} from your additional software? This will stop installing "
"the package automatically."
msgstr ""

#. Translators: Don't translate {pkg}, it's a placeholder and will be replaced.
#: config/chroot_local-includes/usr/local/bin/tails-additional-software-config:107
#, python-brace-format
msgid "Failed to remove {pkg}"
msgstr ""

#: config/chroot_local-includes/usr/local/bin/tails-additional-software-config:124
#, fuzzy
msgid "Failed to read additional software configuration"
msgstr "O seu software adicional"

#. Translators: Don't translate {package}, it's a placeholder and will be replaced.
#: config/chroot_local-includes/usr/local/bin/tails-additional-software-config:154
#, python-brace-format
msgid "Stop installing {package} automatically"
msgstr ""

#: config/chroot_local-includes/usr/local/bin/tails-additional-software-config:179
msgid ""
"To do so, install some software using <a href=\"synaptic.desktop\">Synaptic "
"Package Manager</a> or <a href=\"org.gnome.Terminal.desktop\">APT on the "
"command line</a>."
msgstr ""

#: config/chroot_local-includes/usr/local/bin/tails-additional-software-config:188
msgid ""
"To do so, unlock your persistent storage when starting Tails and install "
"some software using <a href=\"synaptic.desktop\">Synaptic Package Manager</"
"a> or <a href=\"org.gnome.Terminal.desktop\">APT on the command line</a>."
msgstr ""

#: config/chroot_local-includes/usr/local/bin/tails-additional-software-config:198
msgid ""
"To do so, create a persistent storage and install some software using <a "
"href=\"synaptic.desktop\">Synaptic Package Manager</a> or <a href=\"org."
"gnome.Terminal.desktop\">APT on the command line</a>."
msgstr ""

#: config/chroot_local-includes/usr/local/bin/tails-additional-software-config:206
msgid ""
"To do so, install Tails on a USB stick using <a href=\"tails-installer."
"desktop\">Tails Installer</a> and create a persistent storage."
msgstr ""

#: config/chroot_local-includes/usr/local/bin/tails-additional-software-config:253
#, fuzzy
msgid "[package not available]"
msgstr "não disponível"

#: config/chroot_local-includes/usr/local/lib/tails-htp-notify-user:52
msgid "Synchronizing the system's clock"
msgstr "Sincronizando o relógio do sistema"

#: config/chroot_local-includes/usr/local/lib/tails-htp-notify-user:53
msgid ""
"Tor needs an accurate clock to work properly, especially for Hidden "
"Services. Please wait..."
msgstr ""
"Tor necessita de um relógio preciso para funcionar corretamente, "
"especialmente para Serviços Escondidos. Por favor, aguarde..."

#: config/chroot_local-includes/usr/local/lib/tails-htp-notify-user:87
msgid "Failed to synchronize the clock!"
msgstr "Ocorreu uma falha ao sincronizar o relógio!"

#: config/chroot_local-includes/usr/local/bin/tails-security-check:124
msgid "This version of Tails has known security issues:"
msgstr "Esta versão do Tails possui algumas questões de sgurança conhecidas:"

#: config/chroot_local-includes/usr/local/bin/tails-security-check:134
msgid "Known security issues"
msgstr "Problemas conhecidos"

#: config/chroot_local-includes/usr/local/lib/tails-spoof-mac:52
#, sh-format
msgid "Network card ${nic} disabled"
msgstr "Placa de rede ${nic} desativada"

#: config/chroot_local-includes/usr/local/lib/tails-spoof-mac:53
#, sh-format
msgid ""
"MAC spoofing failed for network card ${nic_name} (${nic}) so it is "
"temporarily disabled.\n"
"You might prefer to restart Tails and disable MAC spoofing."
msgstr ""
"Mascarar endereço MAC para o cartão da rede ${nic_name} (${nic}) falhou, por "
"isso está temporariamente desativada.\n"
"Pode preferir reiniciar o Tails e desativar a máscara do endereço MAC."

#: config/chroot_local-includes/usr/local/lib/tails-spoof-mac:62
msgid "All networking disabled"
msgstr "Toda a rede desativada"

#: config/chroot_local-includes/usr/local/lib/tails-spoof-mac:63
#, sh-format
msgid ""
"MAC spoofing failed for network card ${nic_name} (${nic}). The error "
"recovery also failed so all networking is disabled.\n"
"You might prefer to restart Tails and disable MAC spoofing."
msgstr ""
"Mascarar endereço MAC para o cartão da rede ${nic_name} (${nic}) falhou. A "
"recuperação de erro também falhou, por isso toda a rede está desativada.\n"
"Pode preferir reiniciar o Tails e desativar a máscar do endereço MAC."

#: config/chroot_local-includes/usr/local/bin/tails-screen-locker:109
msgid "Lock Screen"
msgstr ""

#: config/chroot_local-includes/usr/local/bin/tails-screen-locker:124
msgid "Screen Locker"
msgstr ""

#: config/chroot_local-includes/usr/local/bin/tails-screen-locker:130
msgid "Set up a password to unlock the screen."
msgstr ""

#: config/chroot_local-includes/usr/local/bin/tails-screen-locker:135
msgid "Password"
msgstr ""

#: config/chroot_local-includes/usr/local/bin/tails-screen-locker:141
msgid "Confirm"
msgstr ""

#: config/chroot_local-includes/usr/local/bin/tails-upgrade-frontend-wrapper:35
#, fuzzy
msgid ""
"\"<b>Not enough memory available to check for upgrades.</b>\n"
"\n"
"Make sure this system satisfies the requirements for running Tails.\n"
"See file:///usr/share/doc/tails/website/doc/about/requirements.en.html\n"
"\n"
"Try to restart Tails to check for upgrades again.\n"
"\n"
"Or do a manual upgrade.\n"
"See https://tails.boum.org/doc/first_steps/upgrade#manual\""
msgstr ""
"<b>Não existe memoria suficiente para verificar actualizações.</b>\n"
"\n"
"Make sure this system satisfies the requirements for running Tails.\n"
"See file:///usr/share/doc/tails/website/doc/about/requirements.en.html\n"
"\n"
"Try to restart Tails to check for upgrades again.\n"
"\n"
"Or do a manual upgrade.\n"
"See https://tails.boum.org/doc/first_steps/upgrade#manual"

#: config/chroot_local-includes/usr/local/bin/tails-upgrade-frontend-wrapper:72
#: config/chroot_local-includes/usr/local/sbin/unsafe-browser:27
msgid "error:"
msgstr "erro:"

#: config/chroot_local-includes/usr/local/bin/tails-upgrade-frontend-wrapper:73
#: config/chroot_local-includes/usr/local/sbin/unsafe-browser:28
msgid "Error"
msgstr "Erro"

#: config/chroot_local-includes/usr/local/lib/tails-virt-notify-user:71
msgid "Warning: virtual machine detected!"
msgstr "Atenção: máquina virtual detectada!"

#: config/chroot_local-includes/usr/local/lib/tails-virt-notify-user:74
msgid "Warning: non-free virtual machine detected!"
msgstr "Aviso: detetada máquina virual não livre"

#: config/chroot_local-includes/usr/local/lib/tails-virt-notify-user:77
msgid ""
"Both the host operating system and the virtualization software are able to "
"monitor what you are doing in Tails. Only free software can be considered "
"trustworthy, for both the host operating system and the virtualization "
"software."
msgstr ""
"Tanto o sistema operativo do hospedeiro como o software de virtualização "
"podem monitorizar o que está a fazer no Tails. Apenas o software livre pode "
"ser considerado como de confiança, para ambos."

#: config/chroot_local-includes/usr/local/lib/tails-virt-notify-user:81
msgid "Learn more"
msgstr "Saber mais"

#: config/chroot_local-includes/usr/local/bin/tor-browser:43
msgid "Tor is not ready"
msgstr "O Tor não está pronto"

#: config/chroot_local-includes/usr/local/bin/tor-browser:44
msgid "Tor is not ready. Start Tor Browser anyway?"
msgstr "O Tor não está pronto. Mesmo assim, deseja iniciar o Tor Browser?"

#: config/chroot_local-includes/usr/local/bin/tor-browser:45
msgid "Start Tor Browser"
msgstr "Iniciar o Tor Browser"

#: config/chroot_local-includes/usr/share/gnome-shell/extensions/torstatus@tails.boum.org/extension.js:40
msgid "Tor"
msgstr ""

#: config/chroot_local-includes/usr/share/gnome-shell/extensions/torstatus@tails.boum.org/extension.js:55
msgid "Open Onion Circuits"
msgstr ""

#: config/chroot_local-includes/usr/local/sbin/unsafe-browser:38
msgid "Do you really want to launch the Unsafe Browser?"
msgstr "Você realmente quer iniciar o Navegador Inseguro?"

#: config/chroot_local-includes/usr/local/sbin/unsafe-browser:40
msgid ""
"Network activity within the Unsafe Browser is <b>not anonymous</b>.\\nOnly "
"use the Unsafe Browser if necessary, for example\\nif you have to login or "
"register to activate your Internet connection."
msgstr ""
"A atividade de rede no Navegador Inseguro <b>não é anónima</b>.\\nUtilize "
"apenas o Navegador Inseguro se necessário, por exemplo, se tiver que se "
"iniciar a sessão ou registar-se para ativar a sua ligação à Internet."

#: config/chroot_local-includes/usr/local/sbin/unsafe-browser:51
msgid "Starting the Unsafe Browser..."
msgstr "A iniciar o Navegador Inseguro..."

#: config/chroot_local-includes/usr/local/sbin/unsafe-browser:52
msgid "This may take a while, so please be patient."
msgstr "Isto pode demorar um pouco, por favor seja paciente."

#: config/chroot_local-includes/usr/local/sbin/unsafe-browser:57
msgid "Shutting down the Unsafe Browser..."
msgstr "A encerrar o navegador inseguro..."

#: config/chroot_local-includes/usr/local/sbin/unsafe-browser:58
msgid ""
"This may take a while, and you may not restart the Unsafe Browser until it "
"is properly shut down."
msgstr ""
"Isto pode demorar um pouco e você não deve reiniciar o navegador inseguro "
"até que este tenha sido propriamente desligado."

#: config/chroot_local-includes/usr/local/sbin/unsafe-browser:70
msgid "Failed to restart Tor."
msgstr "Falha ao reiniciar o Tor."

#: config/chroot_local-includes/usr/local/sbin/unsafe-browser:84
#: ../config/chroot_local-includes/usr/share/applications/unsafe-browser.desktop.in.h:1
msgid "Unsafe Browser"
msgstr "Navegador Não Seguro"

#: config/chroot_local-includes/usr/local/sbin/unsafe-browser:91
msgid ""
"Another Unsafe Browser is currently running, or being cleaned up. Please "
"retry in a while."
msgstr ""
"Outro Navegador Inseguro já está em execução, ou está em processo de "
"encerramento. Por favor, tente novamente em instantes."

#: config/chroot_local-includes/usr/local/sbin/unsafe-browser:99
msgid "Failed to setup chroot."
msgstr "Falha ao configurar o chroot."

#: config/chroot_local-includes/usr/local/sbin/unsafe-browser:104
msgid "Failed to configure browser."
msgstr "Falha ao configurar o navegador."

#: config/chroot_local-includes/usr/local/sbin/unsafe-browser:110
msgid ""
"No DNS server was obtained through DHCP or manually configured in "
"NetworkManager."
msgstr ""
"Nenhum servidor DNS foi obtido através do DHCP ou configurado manualmente "
"com o NetworkManager."

#: config/chroot_local-includes/usr/local/sbin/unsafe-browser:121
msgid "Failed to run browser."
msgstr "Falha ao executar o navegador."

#. Translators: Don't translate {volume_label} or {volume_size},
#. they are placeholders and will be replaced.
#: config/chroot_local-includes/usr/local/lib/python3/dist-packages/unlock_veracrypt_volumes/volume.py:58
#, python-brace-format
msgid "{volume_label} ({volume_size})"
msgstr ""

#. Translators: Don't translate {partition_name} or {partition_size},
#. they are placeholders and will be replaced.
#: config/chroot_local-includes/usr/local/lib/python3/dist-packages/unlock_veracrypt_volumes/volume.py:63
#, python-brace-format
msgid "{partition_name} ({partition_size})"
msgstr ""

#. Translators: Don't translate {volume_size}, it's a placeholder
#. and will be replaced.
#: config/chroot_local-includes/usr/local/lib/python3/dist-packages/unlock_veracrypt_volumes/volume.py:68
#, python-brace-format
msgid "{volume_size} Volume"
msgstr ""

#. Translators: Don't translate {volume_name}, it's a placeholder and
#. will be replaced.
#: config/chroot_local-includes/usr/local/lib/python3/dist-packages/unlock_veracrypt_volumes/volume.py:107
#, python-brace-format
msgid "{volume_name} (Read-Only)"
msgstr ""

#. Translators: Don't translate {partition_name} and {container_path}, they
#. are placeholders and will be replaced.
#: config/chroot_local-includes/usr/local/lib/python3/dist-packages/unlock_veracrypt_volumes/volume.py:115
#, python-brace-format
msgid "{partition_name} in {container_path}"
msgstr ""

#. Translators: Don't translate {volume_name} and {path_to_file_container},
#. they are placeholders and will be replaced. You should only have to translate
#. this string if it makes sense to reverse the order of the placeholders.
#: config/chroot_local-includes/usr/local/lib/python3/dist-packages/unlock_veracrypt_volumes/volume.py:122
#, python-brace-format
msgid "{volume_name} – {path_to_file_container}"
msgstr ""

#. Translators: Don't translate {partition_name} and {drive_name}, they
#. are placeholders and will be replaced.
#: config/chroot_local-includes/usr/local/lib/python3/dist-packages/unlock_veracrypt_volumes/volume.py:128
#, python-brace-format
msgid "{partition_name} on {drive_name}"
msgstr ""

#. Translators: Don't translate {volume_name} and {drive_name},
#. they are placeholders and will be replaced. You should only have to translate
#. this string if it makes sense to reverse the order of the placeholders.
#: config/chroot_local-includes/usr/local/lib/python3/dist-packages/unlock_veracrypt_volumes/volume.py:135
#, python-brace-format
msgid "{volume_name} – {drive_name}"
msgstr ""

#: config/chroot_local-includes/usr/local/lib/python3/dist-packages/unlock_veracrypt_volumes/volume.py:222
msgid "Wrong passphrase or parameters"
msgstr ""

#: config/chroot_local-includes/usr/local/lib/python3/dist-packages/unlock_veracrypt_volumes/volume.py:224
msgid "Error unlocking volume"
msgstr ""

#. Translators: Don't translate {volume_name} or {error_message},
#. they are placeholder and will be replaced.
#: config/chroot_local-includes/usr/local/lib/python3/dist-packages/unlock_veracrypt_volumes/volume.py:228
#, python-brace-format
msgid ""
"Couldn't unlock volume {volume_name}:\n"
"{error_message}"
msgstr ""

#: config/chroot_local-includes/usr/local/lib/python3/dist-packages/unlock_veracrypt_volumes/volume_list.py:83
msgid "No file containers added"
msgstr ""

#: config/chroot_local-includes/usr/local/lib/python3/dist-packages/unlock_veracrypt_volumes/volume_list.py:98
msgid "No VeraCrypt devices detected"
msgstr ""

#: config/chroot_local-includes/usr/local/lib/python3/dist-packages/unlock_veracrypt_volumes/volume_manager.py:114
msgid "Container already added"
msgstr ""

#: config/chroot_local-includes/usr/local/lib/python3/dist-packages/unlock_veracrypt_volumes/volume_manager.py:115
#, python-format
msgid "The file container %s should already be listed."
msgstr ""

#: config/chroot_local-includes/usr/local/lib/python3/dist-packages/unlock_veracrypt_volumes/volume_manager.py:131
msgid "Container opened read-only"
msgstr ""

#. Translators: Don't translate {path}, it's a placeholder  and will be replaced.
#: config/chroot_local-includes/usr/local/lib/python3/dist-packages/unlock_veracrypt_volumes/volume_manager.py:133
#, python-brace-format
msgid ""
"The file container {path} could not be opened with write access. It was "
"opened read-only instead. You will not be able to modify the content of the "
"container.\n"
"{error_message}"
msgstr ""

#: config/chroot_local-includes/usr/local/lib/python3/dist-packages/unlock_veracrypt_volumes/volume_manager.py:138
msgid "Error opening file"
msgstr ""

#: config/chroot_local-includes/usr/local/lib/python3/dist-packages/unlock_veracrypt_volumes/volume_manager.py:160
msgid "Not a VeraCrypt container"
msgstr ""

#: config/chroot_local-includes/usr/local/lib/python3/dist-packages/unlock_veracrypt_volumes/volume_manager.py:161
#, python-format
msgid "The file %s does not seem to be a VeraCrypt container."
msgstr ""

#: config/chroot_local-includes/usr/local/lib/python3/dist-packages/unlock_veracrypt_volumes/volume_manager.py:163
#, fuzzy
msgid "Failed to add container"
msgstr "Falha ao configurar o navegador."

#: config/chroot_local-includes/usr/local/lib/python3/dist-packages/unlock_veracrypt_volumes/volume_manager.py:164
#, python-format
msgid ""
"Could not add file container %s: Timeout while waiting for loop setup.Please "
"try using the <i>Disks</i> application instead."
msgstr ""

#: config/chroot_local-includes/usr/local/lib/python3/dist-packages/unlock_veracrypt_volumes/volume_manager.py:209
msgid "Choose File Container"
msgstr ""

#: ../config/chroot_local-includes/etc/skel/Desktop/Report_an_error.desktop.in.h:1
msgid "Report an error"
msgstr "Reportar um erro"

#: ../config/chroot_local-includes/etc/skel/Desktop/tails-documentation.desktop.in.h:1
#: ../config/chroot_local-includes/usr/share/applications/tails-documentation.desktop.in.h:1
msgid "Tails documentation"
msgstr "Documentação Tails"

#: ../config/chroot_local-includes/usr/share/applications/tails-documentation.desktop.in.h:2
msgid "Learn how to use Tails"
msgstr "Aprender a usar o Tails"

#: ../config/chroot_local-includes/usr/share/applications/tails-about.desktop.in.h:2
msgid "Learn more about Tails"
msgstr "Saber mais sobre Tails"

#: ../config/chroot_local-includes/usr/share/applications/tor-browser.desktop.in.h:1
msgid "Tor Browser"
msgstr "Tor Browser"

#: ../config/chroot_local-includes/usr/share/applications/tor-browser.desktop.in.h:2
msgid "Anonymous Web Browser"
msgstr "Navegador Web anónimo"

#: ../config/chroot_local-includes/usr/share/applications/unsafe-browser.desktop.in.h:2
msgid "Browse the World Wide Web without anonymity"
msgstr "Navegue a World Wide Web sem anonimato"

#: ../config/chroot_local-includes/usr/share/applications/unsafe-browser.desktop.in.h:3
msgid "Unsafe Web Browser"
msgstr "Navegador Web não seguro"

#: ../config/chroot_local-includes/usr/share/applications/unlock-veracrypt-volumes.desktop.in.h:1
msgid "Unlock VeraCrypt Volumes"
msgstr ""

#: ../config/chroot_local-includes/usr/share/applications/unlock-veracrypt-volumes.desktop.in.h:2
msgid "Mount VeraCrypt encrypted file containers and devices"
msgstr ""

#: ../config/chroot_local-includes/usr/share/applications/org.boum.tails.additional-software-config.desktop.in.h:1
#, fuzzy
msgid "Additional Software"
msgstr "O seu software adicional"

#: ../config/chroot_local-includes/usr/share/applications/org.boum.tails.additional-software-config.desktop.in.h:2
msgid ""
"Configure the additional software installed from your persistent storage "
"when starting Tails"
msgstr ""

#: ../config/chroot_local-includes/usr/share/desktop-directories/Tails.directory.in.h:2
msgid "Tails specific tools"
msgstr "Ferramentas específicas do Tails"

#: ../config/chroot_local-includes/usr/share/polkit-1/actions/org.boum.tails.root-terminal.policy.in.h:1
msgid "To start a Root Terminal, you need to authenticate."
msgstr "Para iniciar um 'Terminal Raiz' precisa de autenticar-se."

#: ../config/chroot_local-includes/usr/share/polkit-1/actions/org.boum.tails.additional-software.policy.in.h:1
#, fuzzy
msgid "Remove an additional software package"
msgstr "O seu software adicional"

#: ../config/chroot_local-includes/usr/share/polkit-1/actions/org.boum.tails.additional-software.policy.in.h:2
msgid ""
"Authentication is required to remove a package from your additional software "
"($(command_line))"
msgstr ""

#: ../config/chroot_local-includes/usr/share/unlock-veracrypt-volumes/ui/main.ui.in:61
msgid "File Containers"
msgstr ""

#: ../config/chroot_local-includes/usr/share/unlock-veracrypt-volumes/ui/main.ui.in:80
msgid "_Add"
msgstr ""

#: ../config/chroot_local-includes/usr/share/unlock-veracrypt-volumes/ui/main.ui.in:86
msgid "Add a file container"
msgstr ""

#: ../config/chroot_local-includes/usr/share/unlock-veracrypt-volumes/ui/main.ui.in:103
msgid "Partitions and Drives"
msgstr ""

#: ../config/chroot_local-includes/usr/share/unlock-veracrypt-volumes/ui/main.ui.in:121
msgid ""
"This application is not affiliated with or endorsed by the VeraCrypt project "
"or IDRIX."
msgstr ""

#: ../config/chroot_local-includes/usr/share/unlock-veracrypt-volumes/ui/volume.ui.in:38
msgid "Lock this volume"
msgstr ""

#: ../config/chroot_local-includes/usr/share/unlock-veracrypt-volumes/ui/volume.ui.in:61
msgid "Detach this volume"
msgstr ""

#: ../config/chroot_local-includes/usr/local/share/mime/packages/unlock-veracrypt-volumes.xml.in.h:1
msgid "TrueCrypt/VeraCrypt container"
msgstr ""

<<<<<<< HEAD
#, fuzzy
#~ msgid "Do you wish to start Liferea anyway?"
#~ msgstr "Mesmo assim, deseja iniciar o Electrum?"
=======
#~ msgid ""
#~ "Both the host operating system and the virtualization software are able "
#~ "to monitor what you are doing in Tails."
#~ msgstr ""
#~ "Tanto o sistema operativo hospedeiro como o virtualizador podem monitorar "
#~ "o que você está a fazer no Tails."
>>>>>>> f321b291

#~ msgid "The upgrade was successful."
#~ msgstr "A atualização foi bem sucedida."

#~ msgid ""
#~ "NetworkManager passed us garbage data when trying to deduce the clearnet "
#~ "DNS server."
#~ msgstr ""
#~ "NetworkManager passou-nos dados de lixo ao tentar deduzir o servidor "
#~ "clearnet DNS."<|MERGE_RESOLUTION|>--- conflicted
+++ resolved
@@ -23,11 +23,7 @@
 msgstr ""
 "Project-Id-Version: The Tor Project\n"
 "Report-Msgid-Bugs-To: \n"
-<<<<<<< HEAD
-"POT-Creation-Date: 2018-12-01 11:05+0100\n"
-=======
 "POT-Creation-Date: 2018-12-07 10:24+0100\n"
->>>>>>> f321b291
 "PO-Revision-Date: 2018-01-18 15:59+0000\n"
 "Last-Translator: Manuela Silva <manuela.silva@sky.com>\n"
 "Language-Team: Portuguese (http://www.transifex.com/otf/torproject/language/"
@@ -846,18 +842,16 @@
 msgid "TrueCrypt/VeraCrypt container"
 msgstr ""
 
-<<<<<<< HEAD
 #, fuzzy
 #~ msgid "Do you wish to start Liferea anyway?"
 #~ msgstr "Mesmo assim, deseja iniciar o Electrum?"
-=======
+
 #~ msgid ""
 #~ "Both the host operating system and the virtualization software are able "
 #~ "to monitor what you are doing in Tails."
 #~ msgstr ""
 #~ "Tanto o sistema operativo hospedeiro como o virtualizador podem monitorar "
 #~ "o que você está a fazer no Tails."
->>>>>>> f321b291
 
 #~ msgid "The upgrade was successful."
 #~ msgstr "A atualização foi bem sucedida."
