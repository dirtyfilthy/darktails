--- conflicted
+++ resolved
@@ -24,11 +24,7 @@
 msgstr ""
 "Project-Id-Version: The Tor Project\n"
 "Report-Msgid-Bugs-To: \n"
-<<<<<<< HEAD
-"POT-Creation-Date: 2018-12-01 11:05+0100\n"
-=======
 "POT-Creation-Date: 2018-12-07 10:24+0100\n"
->>>>>>> f321b291
 "PO-Revision-Date: 2018-06-10 09:00+0000\n"
 "Last-Translator: Jonatan Nyberg\n"
 "Language-Team: Swedish (http://www.transifex.com/otf/torproject/language/"
@@ -854,17 +850,15 @@
 msgid "TrueCrypt/VeraCrypt container"
 msgstr ""
 
-<<<<<<< HEAD
 #, fuzzy
 #~ msgid "Do you wish to start Liferea anyway?"
 #~ msgstr "Vill du starta Electrum ändå?"
-=======
+
 #~ msgid ""
 #~ "Both the host operating system and the virtualization software are able "
 #~ "to monitor what you are doing in Tails."
 #~ msgstr ""
 #~ "Både värdsystemet och virtualiseringsmjukvaran kan se allt du gör i Tails."
->>>>>>> f321b291
 
 #~ msgid "Your additional software are ready to use."
 #~ msgstr "Din tillvalda mjukvara är redo att användas."
