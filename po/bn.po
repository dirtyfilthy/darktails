# SOME DESCRIPTIVE TITLE.
# Copyright (C) YEAR THE PACKAGE'S COPYRIGHT HOLDER
# This file is distributed under the same license as the PACKAGE package.
#
# Translators:
# Emma Peel, 2018
# Mahmud Numan <mahmudnuman@gmail.com>, 2017
msgid ""
msgstr ""
"Project-Id-Version: Tor Project\n"
"Report-Msgid-Bugs-To: \n"
<<<<<<< HEAD
"POT-Creation-Date: 2018-12-01 11:05+0100\n"
=======
"POT-Creation-Date: 2018-12-07 10:24+0100\n"
>>>>>>> f321b291
"PO-Revision-Date: 2018-10-07 00:42+0000\n"
"Last-Translator: Emma Peel\n"
"Language-Team: Bengali (http://www.transifex.com/otf/torproject/language/"
"bn/)\n"
"Language: bn\n"
"MIME-Version: 1.0\n"
"Content-Type: text/plain; charset=UTF-8\n"
"Content-Transfer-Encoding: 8bit\n"
"Plural-Forms: nplurals=2; plural=(n != 1);\n"

#: config/chroot_local-includes/etc/NetworkManager/dispatcher.d/60-tor-ready.sh:39
msgid "Tor is ready"
msgstr "টর প্রস্তুত"

#: config/chroot_local-includes/etc/NetworkManager/dispatcher.d/60-tor-ready.sh:40
msgid "You can now access the Internet."
msgstr "আপনি এখন ইন্টারনেট অ্যাক্সেস করতে পারেন।"

#: config/chroot_local-includes/etc/whisperback/config.py:69
#, python-format
msgid ""
"<h1>Help us fix your bug!</h1>\n"
"<p>Read <a href=\"%s\">our bug reporting instructions</a>.</p>\n"
"<p><strong>Do not include more personal information than\n"
"needed!</strong></p>\n"
"<h2>About giving us an email address</h2>\n"
"<p>\n"
"Giving us an email address allows us to contact you to clarify the problem. "
"This\n"
"is needed for the vast majority of the reports we receive as most reports\n"
"without any contact information are useless. On the other hand it also "
"provides\n"
"an opportunity for eavesdroppers, like your email or Internet provider, to\n"
"confirm that you are using Tails.\n"
"</p>\n"
msgstr ""
"<h1> আপনার বাগ ঠিক করার জন্য আমাদের সাহায্য করুন! </ h1>\n"
"<p> <a href=\"%s\"> আমাদের বাগ রিপোর্টিং নির্দেশাবলী </a> পড়ুন। </ p>\n"
"<p> <strong> প্রয়োজনের বেশি ব্যক্তিগত তথ্য অন্তর্ভুক্ত করবেন না\n"
" </ strong> </ p &>\n"
"<h2> আমাদের একটি ইমেল ঠিকানা দেওয়ার বিষয়ে </ h2>\n"
"<P> যে\n"
"আমাদের একটি ইমেল ঠিকানা প্রদান আমরা আপনাকে সমস্যা ব্যাখ্যা করতে  যোগাযোগ করতে "
"করব। এই\n"
"আমরা যে রিপোর্টগুলি পেয়েছি তার বেশিরভাগ রিপোর্টগুলির জন্য প্রয়োজন হয়\n"
"কোন যোগাযোগের তথ্য ব্যতীত অর্থহীন হয়। অন্যদিকে এটি এটি প্রদান করে\n"
"আপনার ইমেইল বা ইন্টারনেট প্রদানকারী, যেমন eavesdroppers জন্য একটি সুযোগ\n"
"আপনি পেরেক ব্যবহার করছেন তা নিশ্চিত করুন\n"
"? </ P>\n"

#: config/chroot_local-includes/usr/share/tails/additional-software/configuration-window.ui:51
msgid ""
"You can install additional software automatically from your persistent "
"storage when starting Tails."
msgstr ""
"Tails শুরু করার সময় আপনি আপনার একরোখা স্টোরেজ থেকে স্বয়ংক্রিয়ভাবে অতিরিক্ত "
"সফটওয়্যার ইনস্টল করতে পারেন ।"

#: config/chroot_local-includes/usr/share/tails/additional-software/configuration-window.ui:77
msgid ""
"The following software is installed automatically from your persistent "
"storage when starting Tails."
msgstr ""
"Tails শুরু করার সময় নিম্নোক্ত সফটওয়্যারটি আপনার একরোখা ভাণ্ডার থেকে স্বয়ংক্রিয়ভাবে "
"সংস্থাপিত হয় ।"

#: config/chroot_local-includes/usr/share/tails/additional-software/configuration-window.ui:132
#: config/chroot_local-includes/usr/local/bin/tails-additional-software-config:172
msgid ""
"To add more, install some software using <a href=\"synaptic.desktop"
"\">Synaptic Package Manager</a> or <a href=\"org.gnome.Terminal.desktop"
"\">APT on the command line</a>."
msgstr ""
"আরও জুড়তে, <a href=\"synaptic.desktop\">Synaptic প্যাকেজ ব্যবস্থাপক</a> বা <a "
"href=\"org.gnome.Terminal.desktop\">APT</a> ব্যবহার করে কিছু সফ্টওয়্যার ইনস্টল "
"করুন কমান্ড লাইনে ।"

#: config/chroot_local-includes/usr/share/tails/additional-software/configuration-window.ui:151
msgid "_Create persistent storage"
msgstr "_Create অবিরাম স্টোরেজ"

#: config/chroot_local-includes/usr/local/bin/electrum:57
msgid "Persistence is disabled for Electrum"
msgstr "অধ্যবসায় জন্য ইস্ট্রাম নিষ্ক্রিয় করা হয়েছে"

#: config/chroot_local-includes/usr/local/bin/electrum:59
msgid ""
"When you reboot Tails, all of Electrum's data will be lost, including your "
"Bitcoin wallet. It is strongly recommended to only run Electrum when its "
"persistence feature is activated."
msgstr ""
"যখন আপনি টাইলস পুনরায় চালু করবেন, তখন আপনার বিটকয়েন ওয়ালেট সহ সব ইলেক্ট্রামের "
"ডাটা হারিয়ে যাবে। এটি দৃঢ়ভাবে শুধুমাত্র ইন্টিগ্রেটে চালানোর জন্য সুপারিশ করা হয় যখন "
"তার দৃঢ়তা বৈশিষ্ট্য সক্রিয় করা হয়।"

#: config/chroot_local-includes/usr/local/bin/electrum:60
msgid "Do you want to start Electrum anyway?"
msgstr "আপনি কি শুরু করতে চান Electrum যাহাই হউক না কেন?"

#: config/chroot_local-includes/usr/local/bin/electrum:63
#: config/chroot_local-includes/usr/local/sbin/unsafe-browser:41
msgid "_Launch"
msgstr "_Launch"

#: config/chroot_local-includes/usr/local/bin/electrum:64
#: config/chroot_local-includes/usr/local/sbin/unsafe-browser:42
msgid "_Exit"
msgstr "_Exit"

#: config/chroot_local-includes/usr/share/gnome-shell/extensions/status-menu-helper@tails.boum.org/extension.js:75
msgid "Restart"
msgstr "পুনরায় চালু করুন"

#: config/chroot_local-includes/usr/share/gnome-shell/extensions/status-menu-helper@tails.boum.org/extension.js:78
msgid "Lock screen"
msgstr "লক স্ক্রিন"

#: config/chroot_local-includes/usr/share/gnome-shell/extensions/status-menu-helper@tails.boum.org/extension.js:81
msgid "Power Off"
msgstr "যন্ত্র বন্ধ"

#: config/chroot_local-includes/usr/local/bin/tails-about:22
#: ../config/chroot_local-includes/usr/share/desktop-directories/Tails.directory.in.h:1
msgid "Tails"
msgstr "Tails"

#: config/chroot_local-includes/usr/local/bin/tails-about:25
#: ../config/chroot_local-includes/usr/share/applications/tails-about.desktop.in.h:1
msgid "About Tails"
msgstr "Tails সম্পর্কে"

#: config/chroot_local-includes/usr/local/bin/tails-about:35
msgid "The Amnesic Incognito Live System"
msgstr "অ্যামেসিক ছদ্মবেশী লাইভ সিস্টেম"

#: config/chroot_local-includes/usr/local/bin/tails-about:36
#, python-format
msgid ""
"Build information:\n"
"%s"
msgstr ""
"তথ্য তৈরি করুন::\n"
"%s"

#: config/chroot_local-includes/usr/local/bin/tails-about:54
msgid "not available"
msgstr "পাওয়া যায় না"

#. Translators: Don't translate {details}, it's a placeholder and will
#. be replaced.
#: config/chroot_local-includes/usr/local/sbin/tails-additional-software:147
#, python-brace-format
msgid ""
"{details} Please check your list of additional software or read the system "
"log to understand the problem."
msgstr ""
"{details} অনুগ্রহ করে আপনার অতিরিক্ত সফটওয়্যারের তালিকা পরীক্ষা করুন অথবা সমস্যা "
"বুঝে সিস্টেম কার্যবিবরণী পড়ুন ।"

#: config/chroot_local-includes/usr/local/sbin/tails-additional-software:152
msgid ""
"Please check your list of additional software or read the system log to "
"understand the problem."
msgstr ""
"অনুগ্রহ করে আপনার অতিরিক্ত সফটওয়্যারের তালিকা পরীক্ষা করুন অথবা সমস্যা বুঝে সিস্টেম "
"কার্যবিবরণী পড়ুন ।"

#: config/chroot_local-includes/usr/local/sbin/tails-additional-software:156
msgid "Show Log"
msgstr "লগ প্রদর্শন করুন"

#: config/chroot_local-includes/usr/local/sbin/tails-additional-software:156
msgid "Configure"
msgstr "কনফিগার করুন"

#. Translators: Don't translate {beginning} or {last}, they are
#. placeholders and will be replaced.
#: config/chroot_local-includes/usr/local/sbin/tails-additional-software:222
#, python-brace-format
msgid "{beginning} and {last}"
msgstr "{beginning} এবং {last}"

#: config/chroot_local-includes/usr/local/sbin/tails-additional-software:223
msgid ", "
msgstr ", "

#. Translators: Don't translate {packages}, it's a placeholder and will
#. be replaced.
#: config/chroot_local-includes/usr/local/sbin/tails-additional-software:289
#: config/chroot_local-includes/usr/local/sbin/tails-additional-software:319
#, python-brace-format
msgid "Add {packages} to your additional software?"
msgstr "আপনার অতিরিক্ত সফটওয়্যারের জন্য {packages} যোগ করুন?"

#: config/chroot_local-includes/usr/local/sbin/tails-additional-software:291
msgid ""
"To install it automatically from your persistent storage when starting Tails."
msgstr ""
"Tails শুরু করার সময় আপনার অবিরাম সঞ্চয় থেকে স্বয়ংক্রিয়ভাবে এটি ইনস্টল করতে হবে ।"

#: config/chroot_local-includes/usr/local/sbin/tails-additional-software:293
msgid "Install Every Time"
msgstr "প্রতিবার ইনস্টল করুন"

#: config/chroot_local-includes/usr/local/sbin/tails-additional-software:294
#: config/chroot_local-includes/usr/local/sbin/tails-additional-software:325
msgid "Install Only Once"
msgstr "শুধুমাত্র একবার সংস্থাপন করুন"

#: config/chroot_local-includes/usr/local/sbin/tails-additional-software:300
#: config/chroot_local-includes/usr/local/sbin/tails-additional-software:330
#: config/chroot_local-includes/usr/local/sbin/tails-additional-software:371
msgid "The configuration of your additional software failed."
msgstr "আপনার অতিরিক্ত সফটওয়্যারের কনফিগারেশন ব্যর্থ হয়েছে ।"

#: config/chroot_local-includes/usr/local/sbin/tails-additional-software:321
msgid ""
"To install it automatically when starting Tails, you can create a persistent "
"storage and activate the <b>Additional Software</b> feature."
msgstr ""
"Tails শুরু করার সময় স্বয়ংক্রিয়ভাবে এটি সংস্থাপন করতে, আপনি একটি একরোখা স্টোরেজ "
"তৈরি করতে পারেন এবং <b>অতিরিক্ত সফটওয়্যার</b> বৈশিষ্ট্য সক্রিয় করতে পারবেন ।"

#: config/chroot_local-includes/usr/local/sbin/tails-additional-software:324
msgid "Create Persistent Storage"
msgstr "অবিরাম স্টোরেজ তৈরি করুন"

#: config/chroot_local-includes/usr/local/sbin/tails-additional-software:332
msgid "Creating your persistent storage failed."
msgstr "আপনার একরোখা ভাণ্ডার তৈরি করা ব্যর্থ হয়েছে ।"

#. Translators: Don't translate {packages}, it's a placeholder and
#. will be replaced.
#: config/chroot_local-includes/usr/local/sbin/tails-additional-software:341
#, python-brace-format
msgid "You could install {packages} automatically when starting Tails"
msgstr "Tails শুরু করার সময় আপনি {packages}-এ ইনস্টল করতে পারেন"

#: config/chroot_local-includes/usr/local/sbin/tails-additional-software:344
msgid ""
"To do so, you need to run Tails from a USB stick installed using <i>Tails "
"Installer</i>."
msgstr ""
"এটা করতে, Tails ইনস্টলার ব্যবহার করে ইনস্টল করা একটি USB স্টিক থেকে Tails চালানো "
"প্রয়োজন."

#. Translators: Don't translate {packages}, it's a placeholder and will be
#. replaced.
#: config/chroot_local-includes/usr/local/sbin/tails-additional-software:359
#, python-brace-format
msgid "Remove {packages} from your additional software?"
msgstr "আপনার অতিরিক্ত সফ্টওয়্যার থেকে {packages} অপসারণ করুন?"

#. Translators: Don't translate {packages}, it's a placeholder
#. and will be replaced.
#: config/chroot_local-includes/usr/local/sbin/tails-additional-software:363
#, python-brace-format
msgid "This will stop installing {packages} automatically."
msgstr "এটি স্বয়ংক্রিয়ভাবে {packages} ইনস্টল করা বন্ধ করবে ।"

#: config/chroot_local-includes/usr/local/sbin/tails-additional-software:365
msgid "Remove"
msgstr "অপসারণ"

#: config/chroot_local-includes/usr/local/sbin/tails-additional-software:366
#: config/chroot_local-includes/usr/local/bin/tails-screen-locker:118
#: config/chroot_local-includes/usr/local/bin/tor-browser:46
msgid "Cancel"
msgstr "বাতিল"

#: config/chroot_local-includes/usr/local/sbin/tails-additional-software:544
msgid "Installing your additional software from persistent storage..."
msgstr "আপনার অতিরিক্ত সফটওয়্যারকে একরোখা স্টোরেজ থেকে সংস্থাপন করা হচ্ছে..."

#: config/chroot_local-includes/usr/local/sbin/tails-additional-software:546
msgid "This can take several minutes."
msgstr "এটি কয়েক মিনিট সময় নিতে পারে ।"

#: config/chroot_local-includes/usr/local/sbin/tails-additional-software:559
msgid "The installation of your additional software failed"
msgstr "আপনার অতিরিক্ত সফটওয়্যারের ইনস্টলেশন ব্যর্থ হয়েছে"

#: config/chroot_local-includes/usr/local/sbin/tails-additional-software:574
msgid "Additional software installed successfully"
msgstr "অতিরিক্ত সফ্টওয়্যার সফলভাবে সংস্থাপিত হয়েছে"

#: config/chroot_local-includes/usr/local/sbin/tails-additional-software:594
msgid "The check for upgrades of your additional software failed"
msgstr "আপনার অতিরিক্ত সফটওয়্যারের আপগ্রেড করার জন্য পরীক্ষণ ব্যর্থ হয়েছে"

#: config/chroot_local-includes/usr/local/sbin/tails-additional-software:596
#: config/chroot_local-includes/usr/local/sbin/tails-additional-software:604
msgid ""
"Please check your network connection, restart Tails, or read the system log "
"to understand the problem."
msgstr ""
"অনুগ্রহ করে আপনার নেটওয়ার্ক কানেকশান চেক করুন, Tails পুনর্সূচনা করুন বা সিস্টেম লগ-ইন "
"সমস্যা বোঝার জন্য পড়ুন."

#: config/chroot_local-includes/usr/local/sbin/tails-additional-software:603
msgid "The upgrade of your additional software failed"
msgstr "আপনার অতিরিক্ত সফটওয়্যারের উচ্চায়ন ব্যর্থ হয়েছে"

#: config/chroot_local-includes/usr/local/lib/tails-additional-software-notify:37
msgid "Documentation"
msgstr "ডকুমেন্টেশন"

#. Translators: Don't translate {package}, it's a placeholder and will be replaced.
#: config/chroot_local-includes/usr/local/bin/tails-additional-software-config:96
#, python-brace-format
msgid ""
"Remove {package} from your additional software? This will stop installing "
"the package automatically."
msgstr ""
"আপনার অতিরিক্ত সফ্টওয়্যার থেকে {package} অপসারণ করুন? এটি স্বয়ংক্রিয়ভাবে প্যাকেজ "
"ইনস্টল করা বন্ধ করবে ।"

#. Translators: Don't translate {pkg}, it's a placeholder and will be replaced.
#: config/chroot_local-includes/usr/local/bin/tails-additional-software-config:107
#, python-brace-format
msgid "Failed to remove {pkg}"
msgstr "{pkg} অপসারণ করতে ব্যর্থ হয়েছে।"

#: config/chroot_local-includes/usr/local/bin/tails-additional-software-config:124
msgid "Failed to read additional software configuration"
msgstr "অতিরিক্ত সফটওয়্যার কনফিগারেশন পড়তে ব্যর্থ"

#. Translators: Don't translate {package}, it's a placeholder and will be replaced.
#: config/chroot_local-includes/usr/local/bin/tails-additional-software-config:154
#, python-brace-format
msgid "Stop installing {package} automatically"
msgstr "{package} স্বয়ংক্রিয়ভাবে ইনস্টল করা থামান"

#: config/chroot_local-includes/usr/local/bin/tails-additional-software-config:179
msgid ""
"To do so, install some software using <a href=\"synaptic.desktop\">Synaptic "
"Package Manager</a> or <a href=\"org.gnome.Terminal.desktop\">APT on the "
"command line</a>."
msgstr ""
"তা করতে,  <a href=\"synaptic.desktop\">Synaptic প্যাকেজ ম্যানেজার</a> বা <a "
"href=\"org.gnome.Terminal.desktop\">APT কমান্ড লাইন</a> ব্যবহার করে কিছু "
"সফটওয়্যার ইন্সটল করুন ।"

#: config/chroot_local-includes/usr/local/bin/tails-additional-software-config:188
msgid ""
"To do so, unlock your persistent storage when starting Tails and install "
"some software using <a href=\"synaptic.desktop\">Synaptic Package Manager</"
"a> or <a href=\"org.gnome.Terminal.desktop\">APT on the command line</a>."
msgstr ""
"তা করতে, Tails শুরু করার সময় আপনার একরোখা স্টোরেজ আনলক করুন এবং <a href="
"\"synaptic.desktop\">Synaptic প্যাকেজ ম্যানেজার</a> বা <a href=\"org.gnome."
"Terminal.desktop\">APT কমান্ড লাইন</a> ব্যবহার করে কিছু সফটওয়্যার ইনস্টল করে নিন ।"

#: config/chroot_local-includes/usr/local/bin/tails-additional-software-config:198
msgid ""
"To do so, create a persistent storage and install some software using <a "
"href=\"synaptic.desktop\">Synaptic Package Manager</a> or <a href=\"org."
"gnome.Terminal.desktop\">APT on the command line</a>."
msgstr ""
"তাই করতে, একটি একরোখা স্টোরেজ তৈরি করুন এবং  <a href=\"synaptic.desktop"
"\">Synaptic প্যাকেজ ম্যানেজার</a> বা <a href=\"org.gnome.Terminal.desktop"
"\">APT কমান্ড লাইন</a> ব্যবহার করে কিছু সফটওয়্যার ইন্সটল করতে হবে ।"

#: config/chroot_local-includes/usr/local/bin/tails-additional-software-config:206
msgid ""
"To do so, install Tails on a USB stick using <a href=\"tails-installer."
"desktop\">Tails Installer</a> and create a persistent storage."
msgstr ""
"তা করতে, <a href=\"tails-installer.desktop\">Tails ইনস্টলার</a> ব্যবহার করে "
"একটি USB স্টিক থেকে Tails ইনস্টল করুন এবং একটি অবিরাম স্টোরেজ তৈরি করুন ।"

#: config/chroot_local-includes/usr/local/bin/tails-additional-software-config:253
msgid "[package not available]"
msgstr "[প্যাকেজ সুপ্রাপ্য নয়]"

#: config/chroot_local-includes/usr/local/lib/tails-htp-notify-user:52
msgid "Synchronizing the system's clock"
msgstr "সিস্টেমের ঘড়িকে সিঙ্ক্রোনাইজ করা হচ্ছে"

#: config/chroot_local-includes/usr/local/lib/tails-htp-notify-user:53
msgid ""
"Tor needs an accurate clock to work properly, especially for Hidden "
"Services. Please wait..."
msgstr ""
"টর সঠিকভাবে কাজ করার জন্য একটি সঠিক ঘড়ি প্রয়োজন, বিশেষ করে লুকানো পরিষেবাগুলির "
"জন্য অনুগ্রহপূর্বক অপেক্ষা করুন..."

#: config/chroot_local-includes/usr/local/lib/tails-htp-notify-user:87
msgid "Failed to synchronize the clock!"
msgstr "ঘড়ি সিঙ্ক্রোনাইজ করতে ব্যর্থ!"

#: config/chroot_local-includes/usr/local/bin/tails-security-check:124
msgid "This version of Tails has known security issues:"
msgstr "Tails এর এই সংস্করণ নিরাপত্তা বিষয় পরিচিত হয়েছে:"

#: config/chroot_local-includes/usr/local/bin/tails-security-check:134
msgid "Known security issues"
msgstr "পরিচিত নিরাপত্তা বিষয়"

#: config/chroot_local-includes/usr/local/lib/tails-spoof-mac:52
#, sh-format
msgid "Network card ${nic} disabled"
msgstr "নেটওয়ার্ক কার্ড ${nic} অক্ষম"

#: config/chroot_local-includes/usr/local/lib/tails-spoof-mac:53
#, sh-format
msgid ""
"MAC spoofing failed for network card ${nic_name} (${nic}) so it is "
"temporarily disabled.\n"
"You might prefer to restart Tails and disable MAC spoofing."
msgstr ""
"নেটওয়ার্ক কার্ড ${nic_name} (${nic}) জন্য MAC স্পুফিং ব্যর্থ হয়েছে তাই এটি "
"অস্থায়ীভাবে অক্ষম করা হয়েছে।\n"
"আপনি Tailsপুনর্সূচনা এবং ম্যাক spoofing অক্ষম করতে পারে।"

#: config/chroot_local-includes/usr/local/lib/tails-spoof-mac:62
msgid "All networking disabled"
msgstr "সমস্ত নেটওয়ার্কিং নিষ্ক্রিয়"

#: config/chroot_local-includes/usr/local/lib/tails-spoof-mac:63
#, sh-format
msgid ""
"MAC spoofing failed for network card ${nic_name} (${nic}). The error "
"recovery also failed so all networking is disabled.\n"
"You might prefer to restart Tails and disable MAC spoofing."
msgstr ""
"নেটওয়ার্ক কার্ড ${nic_name} (${nic}) জন্য MAC স্পুফিং ব্যর্থ হয়েছে। ত্রুটি পুনরুদ্ধারের "
"ব্যর্থ তাই সমস্ত নেটওয়ার্কিং নিষ্ক্রিয় করা হয়।\n"
"আপনি পুচ্ছ পুনর্সূচনা এবং ম্যাক spoofing অক্ষম করতে পারে।"

#: config/chroot_local-includes/usr/local/bin/tails-screen-locker:109
msgid "Lock Screen"
msgstr "লক স্ক্রিন"

#: config/chroot_local-includes/usr/local/bin/tails-screen-locker:124
msgid "Screen Locker"
msgstr "স্ক্রিন লকার"

#: config/chroot_local-includes/usr/local/bin/tails-screen-locker:130
msgid "Set up a password to unlock the screen."
msgstr "স্ক্রিন আনলক করতে একটি পাসওয়ার্ড সেট আপ করুন।"

#: config/chroot_local-includes/usr/local/bin/tails-screen-locker:135
msgid "Password"
msgstr "পাসওয়ার্ড"

#: config/chroot_local-includes/usr/local/bin/tails-screen-locker:141
msgid "Confirm"
msgstr "নিশ্চিত করা"

#: config/chroot_local-includes/usr/local/bin/tails-upgrade-frontend-wrapper:35
msgid ""
"\"<b>Not enough memory available to check for upgrades.</b>\n"
"\n"
"Make sure this system satisfies the requirements for running Tails.\n"
"See file:///usr/share/doc/tails/website/doc/about/requirements.en.html\n"
"\n"
"Try to restart Tails to check for upgrades again.\n"
"\n"
"Or do a manual upgrade.\n"
"See https://tails.boum.org/doc/first_steps/upgrade#manual\""
msgstr ""
"\"<b>আপগ্রেড দেখার জন্য উপলব্ধ যথেষ্ট মেমরি নেই।</b>\n"
"\n"
"নিশ্চিত করুন যে এই সিস্টেম টাইল চালানোর জন্য প্রয়োজনীয়তা সন্তুষ্ট করুন\n"
"দেখুন:  file:///usr/share/doc/tails/website/doc/about/requirements.en.html\n"
"\n"
"আবার আপগ্রেডের জন্য পরীক্ষা করতে টাইল পুনরায় আরম্ভ করার চেষ্টা করুন।\n"
"\n"
"বা ম্যানুয়াল আপগ্রেড কি।\n"
"দেখুন https://tails.boum.org/doc/first_steps/upgrade#manual \""

#: config/chroot_local-includes/usr/local/bin/tails-upgrade-frontend-wrapper:72
#: config/chroot_local-includes/usr/local/sbin/unsafe-browser:27
msgid "error:"
msgstr "ত্রুটি:"

#: config/chroot_local-includes/usr/local/bin/tails-upgrade-frontend-wrapper:73
#: config/chroot_local-includes/usr/local/sbin/unsafe-browser:28
msgid "Error"
msgstr "ভুল"

#: config/chroot_local-includes/usr/local/lib/tails-virt-notify-user:71
msgid "Warning: virtual machine detected!"
msgstr "সতর্কতা: ভার্চুয়াল মেশিন সনাক্ত!"

#: config/chroot_local-includes/usr/local/lib/tails-virt-notify-user:74
msgid "Warning: non-free virtual machine detected!"
msgstr "সতর্কতা: অ-মুক্ত ভার্চুয়াল মেশিন সনাক্ত!"

#: config/chroot_local-includes/usr/local/lib/tails-virt-notify-user:77
msgid ""
"Both the host operating system and the virtualization software are able to "
"monitor what you are doing in Tails. Only free software can be considered "
"trustworthy, for both the host operating system and the virtualization "
"software."
msgstr ""
"উভয় হোস্ট অপারেটিং সিস্টেম এবং ভার্চুয়ালাইজেশন সফটওয়্যারটি আপনি কি টাইলগুলিতে "
"করছেন তা নিরীক্ষণ করতে সক্ষম। হোস্ট অপারেটিং সিস্টেম এবং ভার্চুয়ালাইজেশন সফ্টওয়্যার "
"উভয়ের জন্য শুধুমাত্র ফ্রি সফ্টওয়্যার নির্ভরযোগ্য বলে মনে করা যেতে পারে।"

#: config/chroot_local-includes/usr/local/lib/tails-virt-notify-user:81
msgid "Learn more"
msgstr "আরও জানুন"

#: config/chroot_local-includes/usr/local/bin/tor-browser:43
msgid "Tor is not ready"
msgstr "টর প্রস্তুত না"

#: config/chroot_local-includes/usr/local/bin/tor-browser:44
msgid "Tor is not ready. Start Tor Browser anyway?"
msgstr "টর প্রস্তুত না টর ব্রাউজার যাইহোক শুরু?"

#: config/chroot_local-includes/usr/local/bin/tor-browser:45
msgid "Start Tor Browser"
msgstr "টর ব্রাউজার শুরু করুন"

#: config/chroot_local-includes/usr/share/gnome-shell/extensions/torstatus@tails.boum.org/extension.js:40
msgid "Tor"
msgstr "Tor"

#: config/chroot_local-includes/usr/share/gnome-shell/extensions/torstatus@tails.boum.org/extension.js:55
msgid "Open Onion Circuits"
msgstr "Onion বর্তনী খোলুন"

#: config/chroot_local-includes/usr/local/sbin/unsafe-browser:38
msgid "Do you really want to launch the Unsafe Browser?"
msgstr "আপনি কি সত্যিই অসুরক্ষিত ব্রাউজার চালু করতে চান?"

#: config/chroot_local-includes/usr/local/sbin/unsafe-browser:40
msgid ""
"Network activity within the Unsafe Browser is <b>not anonymous</b>.\\nOnly "
"use the Unsafe Browser if necessary, for example\\nif you have to login or "
"register to activate your Internet connection."
msgstr ""
"অনিরাপদ ব্রাউজারের মধ্যে নেটওয়ার্ক ক্রিয়াকলাপটি <b> বেনামী নয় </ b>। \\ N প্রয়োজন "
"হলে অনিরাপদ ব্রাউজার ব্যবহার করুন, উদাহরণস্বরূপ \\ n যদি আপনার ইন্টারনেট সংযোগ "
"সক্রিয় করার জন্য আপনাকে লগইন বা নিবন্ধন করতে হয়।"

#: config/chroot_local-includes/usr/local/sbin/unsafe-browser:51
msgid "Starting the Unsafe Browser..."
msgstr "অসুরক্ষিত ব্রাউজার শুরু হচ্ছে ..."

#: config/chroot_local-includes/usr/local/sbin/unsafe-browser:52
msgid "This may take a while, so please be patient."
msgstr "এটি একটি সময় নিতে পারে, তাই ধৈর্য থাকুন।"

#: config/chroot_local-includes/usr/local/sbin/unsafe-browser:57
msgid "Shutting down the Unsafe Browser..."
msgstr "অসুরক্ষিত ব্রাউজার বন্ধ করা হচ্ছে ..."

#: config/chroot_local-includes/usr/local/sbin/unsafe-browser:58
msgid ""
"This may take a while, and you may not restart the Unsafe Browser until it "
"is properly shut down."
msgstr ""
"এটি একটি সময় নিতে পারে, এবং আপনি সঠিকভাবে বন্ধ না হওয়া পর্যন্ত অনিরাপদ "
"ব্রাউজারটি পুনরায় চালু করতে পারবেন না।"

#: config/chroot_local-includes/usr/local/sbin/unsafe-browser:70
msgid "Failed to restart Tor."
msgstr "টর পুনরায় আরম্ভ করতে ব্যর্থ হয়েছে"

#: config/chroot_local-includes/usr/local/sbin/unsafe-browser:84
#: ../config/chroot_local-includes/usr/share/applications/unsafe-browser.desktop.in.h:1
msgid "Unsafe Browser"
msgstr "অসুরক্ষিত ব্রাউজার"

#: config/chroot_local-includes/usr/local/sbin/unsafe-browser:91
msgid ""
"Another Unsafe Browser is currently running, or being cleaned up. Please "
"retry in a while."
msgstr ""
"অন্য একটি অনিরাপদ ব্রাউজার বর্তমানে চলছে বা পরিষ্কার হচ্ছে। কিছুক্ষণের মধ্যে পুনরায় "
"চেষ্টা করুন।"

#: config/chroot_local-includes/usr/local/sbin/unsafe-browser:99
msgid "Failed to setup chroot."
msgstr "সেটআপ ক্রুটোতে ব্যর্থ হয়েছে"

#: config/chroot_local-includes/usr/local/sbin/unsafe-browser:104
msgid "Failed to configure browser."
msgstr "ব্রাউজার কনফিগার করতে ব্যর্থ"

#: config/chroot_local-includes/usr/local/sbin/unsafe-browser:110
msgid ""
"No DNS server was obtained through DHCP or manually configured in "
"NetworkManager."
msgstr ""
"কোনও DNS সার্ভার DHCP এর মাধ্যমে পাওয়া যায় না বা ম্যানুয়ালি কনফিগার করা হয়েছে "
"NetworkManager।"

#: config/chroot_local-includes/usr/local/sbin/unsafe-browser:121
msgid "Failed to run browser."
msgstr "ব্রাউজার চালাতে ব্যর্থ হয়েছে"

#. Translators: Don't translate {volume_label} or {volume_size},
#. they are placeholders and will be replaced.
#: config/chroot_local-includes/usr/local/lib/python3/dist-packages/unlock_veracrypt_volumes/volume.py:58
#, python-brace-format
msgid "{volume_label} ({volume_size})"
msgstr "{volume_label} ({volume_size})"

#. Translators: Don't translate {partition_name} or {partition_size},
#. they are placeholders and will be replaced.
#: config/chroot_local-includes/usr/local/lib/python3/dist-packages/unlock_veracrypt_volumes/volume.py:63
#, python-brace-format
msgid "{partition_name} ({partition_size})"
msgstr "{partition_name} ({partition_size})"

#. Translators: Don't translate {volume_size}, it's a placeholder
#. and will be replaced.
#: config/chroot_local-includes/usr/local/lib/python3/dist-packages/unlock_veracrypt_volumes/volume.py:68
#, python-brace-format
msgid "{volume_size} Volume"
msgstr "{volume_size} ভলিউম"

#. Translators: Don't translate {volume_name}, it's a placeholder and
#. will be replaced.
#: config/chroot_local-includes/usr/local/lib/python3/dist-packages/unlock_veracrypt_volumes/volume.py:107
#, python-brace-format
msgid "{volume_name} (Read-Only)"
msgstr "{volume_name} (Read-Only)"

#. Translators: Don't translate {partition_name} and {container_path}, they
#. are placeholders and will be replaced.
#: config/chroot_local-includes/usr/local/lib/python3/dist-packages/unlock_veracrypt_volumes/volume.py:115
#, python-brace-format
msgid "{partition_name} in {container_path}"
msgstr "{partition_name} হয় {container_path}"

#. Translators: Don't translate {volume_name} and {path_to_file_container},
#. they are placeholders and will be replaced. You should only have to translate
#. this string if it makes sense to reverse the order of the placeholders.
#: config/chroot_local-includes/usr/local/lib/python3/dist-packages/unlock_veracrypt_volumes/volume.py:122
#, python-brace-format
msgid "{volume_name} – {path_to_file_container}"
msgstr "{volume_name} – {path_to_file_container}"

#. Translators: Don't translate {partition_name} and {drive_name}, they
#. are placeholders and will be replaced.
#: config/chroot_local-includes/usr/local/lib/python3/dist-packages/unlock_veracrypt_volumes/volume.py:128
#, python-brace-format
msgid "{partition_name} on {drive_name}"
msgstr "{partition_name} on {drive_name}"

#. Translators: Don't translate {volume_name} and {drive_name},
#. they are placeholders and will be replaced. You should only have to translate
#. this string if it makes sense to reverse the order of the placeholders.
#: config/chroot_local-includes/usr/local/lib/python3/dist-packages/unlock_veracrypt_volumes/volume.py:135
#, python-brace-format
msgid "{volume_name} – {drive_name}"
msgstr "{volume_name} – {drive_name}"

#: config/chroot_local-includes/usr/local/lib/python3/dist-packages/unlock_veracrypt_volumes/volume.py:222
msgid "Wrong passphrase or parameters"
msgstr ""

#: config/chroot_local-includes/usr/local/lib/python3/dist-packages/unlock_veracrypt_volumes/volume.py:224
#, fuzzy
msgid "Error unlocking volume"
msgstr "ফাইল খুলতে ত্রুটি`"

#. Translators: Don't translate {volume_name} or {error_message},
#. they are placeholder and will be replaced.
#: config/chroot_local-includes/usr/local/lib/python3/dist-packages/unlock_veracrypt_volumes/volume.py:228
#, python-brace-format
msgid ""
"Couldn't unlock volume {volume_name}:\n"
"{error_message}"
msgstr ""

#: config/chroot_local-includes/usr/local/lib/python3/dist-packages/unlock_veracrypt_volumes/volume_list.py:83
msgid "No file containers added"
msgstr "কোনো ফাইল ধারক যোগ হয়নি।"

#: config/chroot_local-includes/usr/local/lib/python3/dist-packages/unlock_veracrypt_volumes/volume_list.py:98
msgid "No VeraCrypt devices detected"
msgstr "কোন VeraCrypt ডিভাইস সনাক্ত করা যাইনি।"

#: config/chroot_local-includes/usr/local/lib/python3/dist-packages/unlock_veracrypt_volumes/volume_manager.py:114
msgid "Container already added"
msgstr "ধারক ইতিমধ্যে যুক্ত হয়েছে"

#: config/chroot_local-includes/usr/local/lib/python3/dist-packages/unlock_veracrypt_volumes/volume_manager.py:115
#, python-format
msgid "The file container %s should already be listed."
msgstr "ফাইল ধারক %s ইতোমধ্যে তালিকাভুক্ত করা উচিত।"

#: config/chroot_local-includes/usr/local/lib/python3/dist-packages/unlock_veracrypt_volumes/volume_manager.py:131
msgid "Container opened read-only"
msgstr "ধারক খোলা রিড-ওনলি"

#. Translators: Don't translate {path}, it's a placeholder  and will be replaced.
#: config/chroot_local-includes/usr/local/lib/python3/dist-packages/unlock_veracrypt_volumes/volume_manager.py:133
#, python-brace-format
msgid ""
"The file container {path} could not be opened with write access. It was "
"opened read-only instead. You will not be able to modify the content of the "
"container.\n"
"{error_message}"
msgstr ""
"ফাইল ধারক {path} লিখন এক্সেস সহ খোলা যায়নি. এটি খোলা হয়েছে শুধুমাত্র তার বদলে । "
"আপনি কন্টেইনার সামগ্রীর বিষয়বস্তু সংশোধন করতে পারবেন না ।\n"
"{error_message}"

#: config/chroot_local-includes/usr/local/lib/python3/dist-packages/unlock_veracrypt_volumes/volume_manager.py:138
msgid "Error opening file"
msgstr "ফাইল খুলতে ত্রুটি`"

#: config/chroot_local-includes/usr/local/lib/python3/dist-packages/unlock_veracrypt_volumes/volume_manager.py:160
msgid "Not a VeraCrypt container"
msgstr "VeraCrypt ধারক নয়"

#: config/chroot_local-includes/usr/local/lib/python3/dist-packages/unlock_veracrypt_volumes/volume_manager.py:161
#, python-format
msgid "The file %s does not seem to be a VeraCrypt container."
msgstr "%s ফাইলটি একটি VeraCrypt ধারক বলে মনে হয় না ।"

#: config/chroot_local-includes/usr/local/lib/python3/dist-packages/unlock_veracrypt_volumes/volume_manager.py:163
msgid "Failed to add container"
msgstr "ধারক যোগ করতে ব্যর্থ হয়েছে"

#: config/chroot_local-includes/usr/local/lib/python3/dist-packages/unlock_veracrypt_volumes/volume_manager.py:164
#, python-format
msgid ""
"Could not add file container %s: Timeout while waiting for loop setup.Please "
"try using the <i>Disks</i> application instead."
msgstr ""
"ফাইল ধারক %s যোগ করা যায়নি: লুপ বিন্যাস করার জন্য অপেক্ষা করার সময় অতিক্রান্ত "
"হয়েছে । অনুগ্রহ করে <i>ডিস্ক</i> প্রয়োগণ পরিবর্তে ব্যবহার করার চেষ্টা করুন ।"

#: config/chroot_local-includes/usr/local/lib/python3/dist-packages/unlock_veracrypt_volumes/volume_manager.py:209
msgid "Choose File Container"
msgstr "ফাইল ধারক চয়ন করুন"

#: ../config/chroot_local-includes/etc/skel/Desktop/Report_an_error.desktop.in.h:1
msgid "Report an error"
msgstr "একটি ত্রুটি রিপোর্ট করুন"

#: ../config/chroot_local-includes/etc/skel/Desktop/tails-documentation.desktop.in.h:1
#: ../config/chroot_local-includes/usr/share/applications/tails-documentation.desktop.in.h:1
msgid "Tails documentation"
msgstr "টাইল ডকুমেন্টেশন"

#: ../config/chroot_local-includes/usr/share/applications/tails-documentation.desktop.in.h:2
msgid "Learn how to use Tails"
msgstr "Tails ব্যবহার কিভাবে শিখুন?"

#: ../config/chroot_local-includes/usr/share/applications/tails-about.desktop.in.h:2
msgid "Learn more about Tails"
msgstr "Tails সম্পর্কে আরও জানুন"

#: ../config/chroot_local-includes/usr/share/applications/tor-browser.desktop.in.h:1
msgid "Tor Browser"
msgstr "টর ব্রাউজার"

#: ../config/chroot_local-includes/usr/share/applications/tor-browser.desktop.in.h:2
msgid "Anonymous Web Browser"
msgstr "নামবিহীন ওয়েব ব্রাউজার"

#: ../config/chroot_local-includes/usr/share/applications/unsafe-browser.desktop.in.h:2
msgid "Browse the World Wide Web without anonymity"
msgstr "গোপনীয়তা ছাড়াই ওয়ার্ল্ড ওয়াইড ওয়েব ব্রাউজ করুন"

#: ../config/chroot_local-includes/usr/share/applications/unsafe-browser.desktop.in.h:3
msgid "Unsafe Web Browser"
msgstr "অসুরক্ষিত ওয়েব ব্রাউজার"

#: ../config/chroot_local-includes/usr/share/applications/unlock-veracrypt-volumes.desktop.in.h:1
msgid "Unlock VeraCrypt Volumes"
msgstr "VeraCrypt ভলিউম আনলক করুন"

#: ../config/chroot_local-includes/usr/share/applications/unlock-veracrypt-volumes.desktop.in.h:2
msgid "Mount VeraCrypt encrypted file containers and devices"
msgstr "মাউন্ট VeraCrypt এনক্রিপ্ট করা ফাইল ধারক এবং ডিভাইসগুলি"

#: ../config/chroot_local-includes/usr/share/applications/org.boum.tails.additional-software-config.desktop.in.h:1
msgid "Additional Software"
msgstr "অতিরিক্ত সফটওয়্যার"

#: ../config/chroot_local-includes/usr/share/applications/org.boum.tails.additional-software-config.desktop.in.h:2
msgid ""
"Configure the additional software installed from your persistent storage "
"when starting Tails"
msgstr "Tails শুরু করার সময় আপনার একরোখা স্টোরেজ থেকে অতিরিক্ত সফ্টওয়্যার ইনস্টল করুন"

#: ../config/chroot_local-includes/usr/share/desktop-directories/Tails.directory.in.h:2
msgid "Tails specific tools"
msgstr "টাইলস নির্দিষ্ট সরঞ্জাম"

#: ../config/chroot_local-includes/usr/share/polkit-1/actions/org.boum.tails.root-terminal.policy.in.h:1
msgid "To start a Root Terminal, you need to authenticate."
msgstr "একটি রুট টার্মিনাল শুরু করার জন্য, আপনি প্রমাণীকরণ প্রয়োজন।"

#: ../config/chroot_local-includes/usr/share/polkit-1/actions/org.boum.tails.additional-software.policy.in.h:1
msgid "Remove an additional software package"
msgstr "একটি অতিরিক্ত সফটওয়্যার প্যাকেজ অপসারণ করুন"

#: ../config/chroot_local-includes/usr/share/polkit-1/actions/org.boum.tails.additional-software.policy.in.h:2
msgid ""
"Authentication is required to remove a package from your additional software "
"($(command_line))"
msgstr ""
"আপনার অতিরিক্ত সফ্টওয়্যার থেকে একটি প্যাকেজ অপসারণ করতে প্রত্যয়ন আবশ্যক "
"($(command_line))"

#: ../config/chroot_local-includes/usr/share/unlock-veracrypt-volumes/ui/main.ui.in:61
msgid "File Containers"
msgstr "ফাইল ধারক"

#: ../config/chroot_local-includes/usr/share/unlock-veracrypt-volumes/ui/main.ui.in:80
msgid "_Add"
msgstr "_Add"

#: ../config/chroot_local-includes/usr/share/unlock-veracrypt-volumes/ui/main.ui.in:86
msgid "Add a file container"
msgstr "একটি ফাইল ধারক জুড়ুন"

#: ../config/chroot_local-includes/usr/share/unlock-veracrypt-volumes/ui/main.ui.in:103
msgid "Partitions and Drives"
msgstr "পার্টিশন এবং ড্রাইভসমূহ"

#: ../config/chroot_local-includes/usr/share/unlock-veracrypt-volumes/ui/main.ui.in:121
msgid ""
"This application is not affiliated with or endorsed by the VeraCrypt project "
"or IDRIX."
msgstr "এই অ্যাপ্লিকেশনটি VeraCrypt প্রকল্প বা IDRIX দ্বারা অনুমোদিত নয় ।"

#: ../config/chroot_local-includes/usr/share/unlock-veracrypt-volumes/ui/volume.ui.in:38
msgid "Lock this volume"
msgstr "এই ভলিউম লক করুন"

#: ../config/chroot_local-includes/usr/share/unlock-veracrypt-volumes/ui/volume.ui.in:61
msgid "Detach this volume"
msgstr "এই ভলিউমটি বিচ্ছিন্ন করুন"

#: ../config/chroot_local-includes/usr/local/share/mime/packages/unlock-veracrypt-volumes.xml.in.h:1
msgid "TrueCrypt/VeraCrypt container"
msgstr "TrueCrypt/VeraCrypt ধারক"

<<<<<<< HEAD
#~ msgid "Liferea is deprecated"
#~ msgstr "Liferea অপ্রচলিত"

#~ msgid "Do you wish to start Liferea anyway?"
#~ msgstr "আপনি কি লাইফরিয়া শুরু করতে চান?"

#~ msgid ""
#~ "Due to security concerns the Liferea feed reader will be removed from "
#~ "Tails by the end of 2018. Please migrate your feeds to Thunderbird."
#~ msgstr ""
#~ "নিরাপত্তাজনিত কারণে 2018 সালের শেষ নাগাদ লাইফলরি ফিড রিডারকে টাল থেকে "
#~ "সরিয়ে দেওয়া হবে। দয়া করে আপনার ফিড থান্ডারবার্ড এ স্থানান্তর করুন।"
=======
#~ msgid ""
#~ "Both the host operating system and the virtualization software are able "
#~ "to monitor what you are doing in Tails."
#~ msgstr ""
#~ "উভয় হোস্ট অপারেটিং সিস্টেম এবং ভার্চুয়ালাইজেশন সফটওয়্যারটি আপনি কি টাইলগুলিতে "
#~ "করছেন তা নিরীক্ষণ করতে সক্ষম।"
>>>>>>> f321b291
<|MERGE_RESOLUTION|>--- conflicted
+++ resolved
@@ -9,11 +9,7 @@
 msgstr ""
 "Project-Id-Version: Tor Project\n"
 "Report-Msgid-Bugs-To: \n"
-<<<<<<< HEAD
-"POT-Creation-Date: 2018-12-01 11:05+0100\n"
-=======
 "POT-Creation-Date: 2018-12-07 10:24+0100\n"
->>>>>>> f321b291
 "PO-Revision-Date: 2018-10-07 00:42+0000\n"
 "Last-Translator: Emma Peel\n"
 "Language-Team: Bengali (http://www.transifex.com/otf/torproject/language/"
@@ -855,7 +851,6 @@
 msgid "TrueCrypt/VeraCrypt container"
 msgstr "TrueCrypt/VeraCrypt ধারক"
 
-<<<<<<< HEAD
 #~ msgid "Liferea is deprecated"
 #~ msgstr "Liferea অপ্রচলিত"
 
@@ -868,11 +863,10 @@
 #~ msgstr ""
 #~ "নিরাপত্তাজনিত কারণে 2018 সালের শেষ নাগাদ লাইফলরি ফিড রিডারকে টাল থেকে "
 #~ "সরিয়ে দেওয়া হবে। দয়া করে আপনার ফিড থান্ডারবার্ড এ স্থানান্তর করুন।"
-=======
+
 #~ msgid ""
 #~ "Both the host operating system and the virtualization software are able "
 #~ "to monitor what you are doing in Tails."
 #~ msgstr ""
 #~ "উভয় হোস্ট অপারেটিং সিস্টেম এবং ভার্চুয়ালাইজেশন সফটওয়্যারটি আপনি কি টাইলগুলিতে "
-#~ "করছেন তা নিরীক্ষণ করতে সক্ষম।"
->>>>>>> f321b291
+#~ "করছেন তা নিরীক্ষণ করতে সক্ষম।"