--- conflicted
+++ resolved
@@ -137,17 +137,17 @@
 msgstr "Вы хотите запустить Electrum  в любом случае?"
 
 #: config/chroot_local-includes/usr/local/bin/electrum:63
+#: config/chroot_local-includes/usr/local/bin/liferea:33
 #: config/chroot_local-includes/usr/local/sbin/unsafe-browser:41
 msgid "_Launch"
 msgstr "_Launch"
 
 #: config/chroot_local-includes/usr/local/bin/electrum:64
+#: config/chroot_local-includes/usr/local/bin/liferea:32
 #: config/chroot_local-includes/usr/local/sbin/unsafe-browser:42
 msgid "_Exit"
 msgstr "_Exit"
 
-<<<<<<< HEAD
-=======
 #: config/chroot_local-includes/usr/local/bin/liferea:18
 msgid "Liferea is deprecated"
 msgstr ""
@@ -163,7 +163,6 @@
 "by the end of 2018. Please migrate your feeds to Thunderbird."
 msgstr ""
 
->>>>>>> d875b369
 #: config/chroot_local-includes/usr/share/gnome-shell/extensions/status-menu-helper@tails.boum.org/extension.js:75
 msgid "Restart"
 msgstr "Перезапуск"
@@ -911,28 +910,4 @@
 
 #: ../config/chroot_local-includes/usr/local/share/mime/packages/unlock-veracrypt-volumes.xml.in.h:1
 msgid "TrueCrypt/VeraCrypt container"
-<<<<<<< HEAD
-msgstr "Контейнер TrueCrypt/VeraCrypt"
-
-#~ msgid "Liferea is deprecated"
-#~ msgstr "Liferea устарела"
-
-#~ msgid "Do you wish to start Liferea anyway?"
-#~ msgstr "Вы все равно хотите запустить Liferea?"
-
-#~ msgid ""
-#~ "Due to security concerns the Liferea feed reader will be removed from "
-#~ "Tails by the end of 2018. Please migrate your feeds to Thunderbird."
-#~ msgstr ""
-#~ "Из-за проблем безопасности устройство чтения Liferea будет удалено из "
-#~ "Tails к концу 2018 года. Проведите миграцию ваших каналов в Thunderbird."
-
-#~ msgid ""
-#~ "Both the host operating system and the virtualization software are able "
-#~ "to monitor what you are doing in Tails."
-#~ msgstr ""
-#~ "Как операционная система хост-машины, так и ПО, создающее виртуальную "
-#~ "машину, могут отслеживать вашу работу в Tails."
-=======
-msgstr "Контейнер TrueCrypt/VeraCrypt"
->>>>>>> d875b369
+msgstr "Контейнер TrueCrypt/VeraCrypt"