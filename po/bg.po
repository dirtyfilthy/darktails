# SOME DESCRIPTIVE TITLE.
# Copyright (C) YEAR THE PACKAGE'S COPYRIGHT HOLDER
# This file is distributed under the same license as the PACKAGE package.
#
# Translators:
# Alex Alex <a.v.v73@abv.bg>, 2017
# Etem Bavarian <mr.cyberpower@gmail.com>, 2014
# Gabriel Radev <gabosss@gmail.com>, 2015
# iliev.mb <iliev.mb@gmail.com>, 2015
# Ivaylo Markov <ivaylo.markov@openmailbox.org>, 2015
# Ivo, 2017-2018
# Kaloyan Nikolov <kotipuka01@gmail.com>, 2016
# 4Joy <kiril.banialiev@gmail.com>, 2015
# alexdimitrov <kvikmen@gmail.com>, 2013
# Mal Malakov <dev@epsilon-labs.com>, 2015
# Maxi <kutia0001@gmail.com>, 2015
# Tsvetan Nikolov <slakware@gmail.com>, 2015-2016
msgid ""
msgstr ""
"Project-Id-Version: The Tor Project\n"
"Report-Msgid-Bugs-To: \n"
<<<<<<< HEAD
"POT-Creation-Date: 2018-07-27 10:42+0000\n"
=======
"POT-Creation-Date: 2018-08-14 18:19+0200\n"
>>>>>>> 18b65bf2
"PO-Revision-Date: 2018-03-08 03:22+0000\n"
"Last-Translator: Ivo\n"
"Language-Team: Bulgarian (http://www.transifex.com/otf/torproject/language/"
"bg/)\n"
"Language: bg\n"
"MIME-Version: 1.0\n"
"Content-Type: text/plain; charset=UTF-8\n"
"Content-Transfer-Encoding: 8bit\n"
"Plural-Forms: nplurals=2; plural=(n != 1);\n"

#: config/chroot_local-includes/etc/NetworkManager/dispatcher.d/60-tor-ready.sh:39
msgid "Tor is ready"
msgstr "Tor е готов"

#: config/chroot_local-includes/etc/NetworkManager/dispatcher.d/60-tor-ready.sh:40
msgid "You can now access the Internet."
msgstr "Вече може да получите достъп до Интернет."

#: config/chroot_local-includes/etc/whisperback/config.py:66
#, python-format
msgid ""
"<h1>Help us fix your bug!</h1>\n"
"<p>Read <a href=\"%s\">our bug reporting instructions</a>.</p>\n"
"<p><strong>Do not include more personal information than\n"
"needed!</strong></p>\n"
"<h2>About giving us an email address</h2>\n"
"<p>\n"
"Giving us an email address allows us to contact you to clarify the problem. "
"This\n"
"is needed for the vast majority of the reports we receive as most reports\n"
"without any contact information are useless. On the other hand it also "
"provides\n"
"an opportunity for eavesdroppers, like your email or Internet provider, to\n"
"confirm that you are using Tails.\n"
"</p>\n"
msgstr ""
"<h1>Помогнете ни да поправим вашия бъг!</h1>\n"
"<p>Прочетете <a href=\"%s\">нашите инструкции за докладване на бъгове</a>.</"
"p>\n"
"<p><strong>Не включвайте повече лична информация от колкото е нужно!</"
"strong></p>\n"
"<h2>Относно предоставянето ни на е-поща</h2>\n"
"<p>\n"
"Давайки ни имейл адрес ни позволявате да се свържем с вас, за да  изясним "
"проблема. Това е необходимо за по-голямата част от докладите, които "
"получаваме, тъй като повечето доклади без никаква информация за контакт са "
"безполезни. От друга страна също така предоставя\n"
"възможност за подслушване, на електронната си поща или интернет доставчик, "
"за да потвърди, че използвате Tails.\n"
"</p>\n"

#: config/chroot_local-includes/usr/share/tails/additional-software/configuration-window.ui:51
msgid ""
"You can install additional software automatically from your persistent "
"storage when starting Tails."
msgstr ""

#: config/chroot_local-includes/usr/share/tails/additional-software/configuration-window.ui:77
msgid ""
"The following software is installed automatically from your persistent "
"storage when starting Tails."
msgstr ""

#: config/chroot_local-includes/usr/share/tails/additional-software/configuration-window.ui:132
msgid ""
"To add more, install some software using <a href=\"synaptic.desktop"
"\">Synaptic Package Manager</a> or <a href=\"org.gnome.Terminal.desktop"
"\">APT on the command line</a>."
msgstr ""

#: config/chroot_local-includes/usr/share/tails/additional-software/configuration-window.ui:151
msgid "_Create persistent storage"
msgstr ""

#: config/chroot_local-includes/usr/local/bin/electrum:57
msgid "Persistence is disabled for Electrum"
msgstr "Устойчивостта е забранена за Electrum"

#: config/chroot_local-includes/usr/local/bin/electrum:59
msgid ""
"When you reboot Tails, all of Electrum's data will be lost, including your "
"Bitcoin wallet. It is strongly recommended to only run Electrum when its "
"persistence feature is activated."
msgstr ""
"Когато рестартирате Tails, всички данни на Electrum ще бъдат загубени, "
"включително Bitcoin портфейла ви.Силно се препоръчва единствено да "
"стартирате Електрум само, когато активира своята функция за устойчивост."

#: config/chroot_local-includes/usr/local/bin/electrum:60
msgid "Do you want to start Electrum anyway?"
msgstr "Искате ли да стартирате Electrum така или иначе?"

#: config/chroot_local-includes/usr/local/bin/electrum:63
#: config/chroot_local-includes/usr/local/bin/liferea:33
#: config/chroot_local-includes/usr/local/sbin/unsafe-browser:41
msgid "_Launch"
msgstr "_Стартиране"

#: config/chroot_local-includes/usr/local/bin/electrum:64
#: config/chroot_local-includes/usr/local/bin/liferea:32
#: config/chroot_local-includes/usr/local/sbin/unsafe-browser:42
msgid "_Exit"
msgstr "_Изход"

#: config/chroot_local-includes/usr/local/bin/liferea:18
msgid "Liferea is deprecated"
msgstr ""

#: config/chroot_local-includes/usr/local/bin/liferea:19
#, fuzzy
msgid "Do you wish to start Liferea anyway?"
msgstr "Искате ли да стартирате Electrum така или иначе?"

#: config/chroot_local-includes/usr/local/bin/liferea:21
msgid ""
"Due to security concerns the Liferea feed reader will be removed from Tails "
"by the end of 2018. Please migrate your feeds to Thunderbird."
msgstr ""

#: config/chroot_local-includes/usr/share/gnome-shell/extensions/status-menu-helper@tails.boum.org/extension.js:75
msgid "Restart"
msgstr "Рестарт"

#: config/chroot_local-includes/usr/share/gnome-shell/extensions/status-menu-helper@tails.boum.org/extension.js:78
msgid "Lock screen"
msgstr "Заключване на екрана"

#: config/chroot_local-includes/usr/share/gnome-shell/extensions/status-menu-helper@tails.boum.org/extension.js:81
msgid "Power Off"
msgstr "Изключване"

#: config/chroot_local-includes/usr/local/bin/tails-about:22
#: ../config/chroot_local-includes/usr/share/desktop-directories/Tails.directory.in.h:1
msgid "Tails"
msgstr "Tails"

#: config/chroot_local-includes/usr/local/bin/tails-about:25
#: ../config/chroot_local-includes/usr/share/applications/tails-about.desktop.in.h:1
msgid "About Tails"
msgstr "Относно Tails"

#: config/chroot_local-includes/usr/local/bin/tails-about:35
msgid "The Amnesic Incognito Live System"
msgstr "The Amnesic Incognito Live System"

#: config/chroot_local-includes/usr/local/bin/tails-about:36
#, python-format
msgid ""
"Build information:\n"
"%s"
msgstr ""
"Билд на информация:\n"
"%s"

#: config/chroot_local-includes/usr/local/bin/tails-about:54
msgid "not available"
msgstr "не е в наличност"

#: config/chroot_local-includes/usr/local/sbin/tails-additional-software:136
#, fuzzy, python-brace-format
msgid ""
"{details} Please check your list of additional software or read the system "
"log to understand the problem."
msgstr ""
"Инсталацията е неуспешна. Моля, проверете настройките на допълнителния "
"софтуер, или прегледайте системните логове, за да добиете по-добра идея какъ "
"е проблемът."

#: config/chroot_local-includes/usr/local/sbin/tails-additional-software:141
#, fuzzy
msgid ""
"Please check your list of additional software or read the system log to "
"understand the problem."
msgstr ""
"Инсталацията е неуспешна. Моля, проверете настройките на допълнителния "
"софтуер, или прегледайте системните логове, за да добиете по-добра идея какъ "
"е проблемът."

#: config/chroot_local-includes/usr/local/sbin/tails-additional-software:145
msgid "Show Log"
msgstr ""

#: config/chroot_local-includes/usr/local/sbin/tails-additional-software:145
#, fuzzy
msgid "Configure"
msgstr "Потвърждение"

#: config/chroot_local-includes/usr/local/sbin/tails-additional-software:209
#, python-brace-format
msgid "{beginning} and {last}"
msgstr ""

#: config/chroot_local-includes/usr/local/sbin/tails-additional-software:210
msgid ", "
msgstr ""

#: config/chroot_local-includes/usr/local/sbin/tails-additional-software:274
#: config/chroot_local-includes/usr/local/sbin/tails-additional-software:302
#, python-brace-format
msgid "Add {packages} to your additional software?"
msgstr ""

#: config/chroot_local-includes/usr/local/sbin/tails-additional-software:276
msgid ""
"To install it automatically from your persistent storage when starting Tails."
msgstr ""

#: config/chroot_local-includes/usr/local/sbin/tails-additional-software:278
msgid "Install Every Time"
msgstr ""

#: config/chroot_local-includes/usr/local/sbin/tails-additional-software:279
#: config/chroot_local-includes/usr/local/sbin/tails-additional-software:308
msgid "Install Only Once"
msgstr ""

#: config/chroot_local-includes/usr/local/sbin/tails-additional-software:285
#: config/chroot_local-includes/usr/local/sbin/tails-additional-software:313
#: config/chroot_local-includes/usr/local/sbin/tails-additional-software:347
#, fuzzy
msgid "The configuration of your additional software failed."
msgstr "Надграждането на допълнителния софтуер е неуспешно."

#: config/chroot_local-includes/usr/local/sbin/tails-additional-software:304
msgid ""
"To install it automatically when starting Tails, you can create a persistent "
"storage and activate the <b>Additional Software</b> feature."
msgstr ""

#: config/chroot_local-includes/usr/local/sbin/tails-additional-software:307
msgid "Create Persistent Storage"
msgstr ""

#: config/chroot_local-includes/usr/local/sbin/tails-additional-software:315
msgid "Creating your persistent storage failed."
msgstr ""

#: config/chroot_local-includes/usr/local/sbin/tails-additional-software:322
#, python-brace-format
msgid "You could install {packages} automatically when starting Tails"
msgstr ""

#: config/chroot_local-includes/usr/local/sbin/tails-additional-software:325
msgid ""
"To do so, you need to run Tails from a USB stick installed using <i>Tails "
"Installer</i>."
msgstr ""

#: config/chroot_local-includes/usr/local/sbin/tails-additional-software:338
#, python-brace-format
msgid "Remove {packages} from your additional software?"
msgstr ""

#: config/chroot_local-includes/usr/local/sbin/tails-additional-software:341
msgid "Remove"
msgstr ""

#: config/chroot_local-includes/usr/local/sbin/tails-additional-software:342
#: config/chroot_local-includes/usr/local/bin/tails-screen-locker:118
#: config/chroot_local-includes/usr/local/bin/tor-browser:46
msgid "Cancel"
msgstr "Отказ"

#: config/chroot_local-includes/usr/local/sbin/tails-additional-software:508
#, fuzzy
msgid "Installing your additional software from persistent storage..."
msgstr "Допълнителният софтуер е инсталиран"

#: config/chroot_local-includes/usr/local/sbin/tails-additional-software:510
msgid "This can take several minutes."
msgstr ""

#: config/chroot_local-includes/usr/local/sbin/tails-additional-software:521
#, fuzzy
msgid "The installation of your additional software failed"
msgstr "Надграждането на допълнителния софтуер е неуспешно."

#: config/chroot_local-includes/usr/local/sbin/tails-additional-software:534
#, fuzzy
msgid "Additional software installed successfully"
msgstr "Допълнителният софтуер е инсталиран"

#: config/chroot_local-includes/usr/local/sbin/tails-additional-software:554
#, fuzzy
msgid "The check for upgrades of your additional software failed"
msgstr "Надграждането на допълнителния софтуер е неуспешно."

#: config/chroot_local-includes/usr/local/sbin/tails-additional-software:556
#: config/chroot_local-includes/usr/local/sbin/tails-additional-software:564
#, fuzzy
msgid ""
"Please check your network connection, restart Tails, or read the system log "
"to understand the problem."
msgstr ""
"Надстройката се провали. Това може да се дължи на проблем с мрежата.\n"
"Моля, проверете мрежовата си връзка, опитайте да рестартирате Tails, или "
"прочетете системния дневник за разберем по-добре проблема."

#: config/chroot_local-includes/usr/local/sbin/tails-additional-software:563
#, fuzzy
msgid "The upgrade of your additional software failed"
msgstr "Надграждането на допълнителния софтуер е неуспешно."

#: config/chroot_local-includes/usr/local/lib/tails-additional-software-notify:37
#, fuzzy
msgid "Documentation"
msgstr "Tails документация"

#: config/chroot_local-includes/usr/local/bin/tails-additional-software-config:94
#, python-brace-format
msgid "Remove {package} from your additional software?"
msgstr ""

#: config/chroot_local-includes/usr/local/bin/tails-additional-software-config:103
#, python-brace-format
msgid "Failed to remove {pkg}"
msgstr ""

#: config/chroot_local-includes/usr/local/bin/tails-additional-software-config:120
#, fuzzy
msgid "Failed to read additional software configuration"
msgstr "Допълнителната софтуер инсталция е неуспешна."

#: config/chroot_local-includes/usr/local/bin/tails-additional-software-config:149
#, python-brace-format
msgid "Stop installing {package} automatically"
msgstr ""

#: config/chroot_local-includes/usr/local/bin/tails-additional-software-config:245
#, fuzzy
msgid "[package not available]"
msgstr "не е в наличност"

#: config/chroot_local-includes/usr/local/lib/tails-htp-notify-user:52
msgid "Synchronizing the system's clock"
msgstr "Синхронизиране на системния часовник"

#: config/chroot_local-includes/usr/local/lib/tails-htp-notify-user:53
msgid ""
"Tor needs an accurate clock to work properly, especially for Hidden "
"Services. Please wait..."
msgstr ""
"Tor се нуждае от точен часовник за да работи правилно,специално за Тайните "
"Услуги.Моля изчакайте..."

#: config/chroot_local-includes/usr/local/lib/tails-htp-notify-user:87
msgid "Failed to synchronize the clock!"
msgstr "Неуспешно синхронизиране на часовника!"

#: config/chroot_local-includes/usr/local/bin/tails-security-check:124
msgid "This version of Tails has known security issues:"
msgstr "Тази версия на Tails е известна с проблемите със сигурността:"

#: config/chroot_local-includes/usr/local/bin/tails-security-check:134
msgid "Known security issues"
msgstr "Проблеми със сигурноста за които се знае"

#: config/chroot_local-includes/usr/local/lib/tails-spoof-mac:52
#, sh-format
msgid "Network card ${nic} disabled"
msgstr "Мрежовата карта ${nic} е забранена"

#: config/chroot_local-includes/usr/local/lib/tails-spoof-mac:53
#, sh-format
msgid ""
"MAC spoofing failed for network card ${nic_name} (${nic}) so it is "
"temporarily disabled.\n"
"You might prefer to restart Tails and disable MAC spoofing."
msgstr ""
"MAC спуфинга се провали за мрежова карта ${nic_name} (${nic}) така, че е "
"временно изключен.\n"
"Може би предпочитате рестартиране на Tails и забраняване на MAC спуфинга."

#: config/chroot_local-includes/usr/local/lib/tails-spoof-mac:62
msgid "All networking disabled"
msgstr "Всички мрежи изключени"

#: config/chroot_local-includes/usr/local/lib/tails-spoof-mac:63
#, sh-format
msgid ""
"MAC spoofing failed for network card ${nic_name} (${nic}). The error "
"recovery also failed so all networking is disabled.\n"
"You might prefer to restart Tails and disable MAC spoofing."
msgstr ""
"MAC спуфинга се провали за мрежова карта ${nic_name} (${nic}). "
"Възстановяването на грешката също не успя, така че всички мрежи е "
"забранени.\n"
"Може би предпочитате рестартиране на Tails и забраняване на MAC спуфинга."

#: config/chroot_local-includes/usr/local/bin/tails-screen-locker:109
#, fuzzy
msgid "Lock Screen"
msgstr "Заключване на екрана"

#: config/chroot_local-includes/usr/local/bin/tails-screen-locker:124
msgid "Screen Locker"
msgstr ""

#: config/chroot_local-includes/usr/local/bin/tails-screen-locker:130
#, fuzzy
msgid "Set up a password to unlock the screen."
msgstr "Задаване на парола за заключване на екрана"

#: config/chroot_local-includes/usr/local/bin/tails-screen-locker:135
msgid "Password"
msgstr "Парола"

#: config/chroot_local-includes/usr/local/bin/tails-screen-locker:141
msgid "Confirm"
msgstr "Потвърждение"

#: config/chroot_local-includes/usr/local/bin/tails-upgrade-frontend-wrapper:35
msgid ""
"\"<b>Not enough memory available to check for upgrades.</b>\n"
"\n"
"Make sure this system satisfies the requirements for running Tails.\n"
"See file:///usr/share/doc/tails/website/doc/about/requirements.en.html\n"
"\n"
"Try to restart Tails to check for upgrades again.\n"
"\n"
"Or do a manual upgrade.\n"
"See https://tails.boum.org/doc/first_steps/upgrade#manual\""
msgstr ""
"\"<b>Няма достатъчно памет в наличност за проверка за надграждания.</b>\n"
"\n"
"Уверете се, че системата изпълнява изискванията за Tails.\n"
"Прегледайте file:///usr/share/doc/tails/website/doc/about/requirements.en."
"html\n"
"\n"
"Опитайте да рестартирате Tails, за да проверите за надграждания пак.\n"
"\n"
"Или изпълнете ръчно надграждане.\n"
"Прегледайте https://tails.boum.org/doc/first_steps/upgrade#manual\""

#: config/chroot_local-includes/usr/local/bin/tails-upgrade-frontend-wrapper:72
#: config/chroot_local-includes/usr/local/sbin/unsafe-browser:27
msgid "error:"
msgstr "грешка:"

#: config/chroot_local-includes/usr/local/bin/tails-upgrade-frontend-wrapper:73
#: config/chroot_local-includes/usr/local/sbin/unsafe-browser:28
msgid "Error"
msgstr "ГРЕШКА"

#: config/chroot_local-includes/usr/local/lib/tails-virt-notify-user:71
msgid "Warning: virtual machine detected!"
msgstr "Внимание: открита е виртуална машина!"

#: config/chroot_local-includes/usr/local/lib/tails-virt-notify-user:73
msgid ""
"Both the host operating system and the virtualization software are able to "
"monitor what you are doing in Tails."
msgstr ""
"Операционната система - домакин и софтуерът за виртуализация могат да "
"наблюдават какво правите в Tails."

#: config/chroot_local-includes/usr/local/lib/tails-virt-notify-user:76
msgid "Warning: non-free virtual machine detected!"
msgstr "Внимание: открита е виртуална машина със защитени права!"

#: config/chroot_local-includes/usr/local/lib/tails-virt-notify-user:78
msgid ""
"Both the host operating system and the virtualization software are able to "
"monitor what you are doing in Tails. Only free software can be considered "
"trustworthy, for both the host operating system and the virtualization "
"software."
msgstr ""
"Операционната система - домакин и софтуерът за виртуализация могат да "
"наблюдават какво правите в Tails.Само свободния софтуер може да се счита за "
"надежден, както за операционната система домакин така и за софтуера за "
"виртуализация."

#: config/chroot_local-includes/usr/local/lib/tails-virt-notify-user:83
msgid "Learn more"
msgstr "Научете повече"

#: config/chroot_local-includes/usr/local/bin/tor-browser:43
msgid "Tor is not ready"
msgstr "Tor не е готов"

#: config/chroot_local-includes/usr/local/bin/tor-browser:44
msgid "Tor is not ready. Start Tor Browser anyway?"
msgstr "Tor не е готов.Да стартирам ли Tor Браузър въпреки всичко?"

#: config/chroot_local-includes/usr/local/bin/tor-browser:45
msgid "Start Tor Browser"
msgstr "Стартирай Tor Браузър"

#: config/chroot_local-includes/usr/share/gnome-shell/extensions/torstatus@tails.boum.org/extension.js:40
msgid "Tor"
msgstr ""

#: config/chroot_local-includes/usr/share/gnome-shell/extensions/torstatus@tails.boum.org/extension.js:55
msgid "Open Onion Circuits"
msgstr ""

#: config/chroot_local-includes/usr/local/sbin/unsafe-browser:38
msgid "Do you really want to launch the Unsafe Browser?"
msgstr "Наистина ли искате да стартирате Несигурен Браузър?"

#: config/chroot_local-includes/usr/local/sbin/unsafe-browser:40
msgid ""
"Network activity within the Unsafe Browser is <b>not anonymous</b>.\\nOnly "
"use the Unsafe Browser if necessary, for example\\nif you have to login or "
"register to activate your Internet connection."
msgstr ""
"Мрежовата активност в Несигурен Браузър <b>не е анонимна<b>.\\nИзползвайте "
"Несигурен Браузър само\\nif при необходимост, например ако ви се налага "
"вписване или регистриране, за да активирате вашата Интернет връзка."

#: config/chroot_local-includes/usr/local/sbin/unsafe-browser:51
msgid "Starting the Unsafe Browser..."
msgstr "Стартриране на Несигурният Браузър..."

#: config/chroot_local-includes/usr/local/sbin/unsafe-browser:52
msgid "This may take a while, so please be patient."
msgstr "Това може да отнеме време,моля имайте търпение."

#: config/chroot_local-includes/usr/local/sbin/unsafe-browser:57
msgid "Shutting down the Unsafe Browser..."
msgstr "Изключване на Несигурният Браузър..."

#: config/chroot_local-includes/usr/local/sbin/unsafe-browser:58
msgid ""
"This may take a while, and you may not restart the Unsafe Browser until it "
"is properly shut down."
msgstr ""
"Това може да отнеме време,моля не рестартирайте Несигурният Браузър преди "
"той да е правилно изключен."

#: config/chroot_local-includes/usr/local/sbin/unsafe-browser:70
msgid "Failed to restart Tor."
msgstr "Не можа да се рестартира  Tor."

#: config/chroot_local-includes/usr/local/sbin/unsafe-browser:84
#: ../config/chroot_local-includes/usr/share/applications/unsafe-browser.desktop.in.h:1
msgid "Unsafe Browser"
msgstr "Несигурен Браузър"

#: config/chroot_local-includes/usr/local/sbin/unsafe-browser:91
msgid ""
"Another Unsafe Browser is currently running, or being cleaned up. Please "
"retry in a while."
msgstr ""
"Друг Несигурен Браузър работи или се почиства в момента.Моля опитайте по-"
"късно."

#: config/chroot_local-includes/usr/local/sbin/unsafe-browser:99
msgid "Failed to setup chroot."
msgstr "Не можа да се установи chroot."

#: config/chroot_local-includes/usr/local/sbin/unsafe-browser:104
msgid "Failed to configure browser."
msgstr "Неуспех при настройката на браузъра."

#: config/chroot_local-includes/usr/local/sbin/unsafe-browser:110
msgid ""
"No DNS server was obtained through DHCP or manually configured in "
"NetworkManager."
msgstr ""
"DNS сървър не беше получен чрез DHCP или ръчно зададен в NetworkManager."

#: config/chroot_local-includes/usr/local/sbin/unsafe-browser:121
msgid "Failed to run browser."
msgstr "Неуспех при пускането на браузъра."

#: ../config/chroot_local-includes/etc/skel/Desktop/Report_an_error.desktop.in.h:1
msgid "Report an error"
msgstr "Докладвай за грешка"

#: ../config/chroot_local-includes/etc/skel/Desktop/tails-documentation.desktop.in.h:1
#: ../config/chroot_local-includes/usr/share/applications/tails-documentation.desktop.in.h:1
msgid "Tails documentation"
msgstr "Tails документация"

#: ../config/chroot_local-includes/usr/share/applications/tails-documentation.desktop.in.h:2
msgid "Learn how to use Tails"
msgstr "Научете се как да използвате Tails"

#: ../config/chroot_local-includes/usr/share/applications/tails-about.desktop.in.h:2
msgid "Learn more about Tails"
msgstr "Научете повече за Tails"

#: ../config/chroot_local-includes/usr/share/applications/tor-browser.desktop.in.h:1
msgid "Tor Browser"
msgstr "Tor браузър"

#: ../config/chroot_local-includes/usr/share/applications/tor-browser.desktop.in.h:2
msgid "Anonymous Web Browser"
msgstr "Анонимен уеб браузър"

#: ../config/chroot_local-includes/usr/share/applications/unsafe-browser.desktop.in.h:2
msgid "Browse the World Wide Web without anonymity"
msgstr "Достъпвайте световната мрежа без анонимност."

#: ../config/chroot_local-includes/usr/share/applications/unsafe-browser.desktop.in.h:3
msgid "Unsafe Web Browser"
msgstr "Несигурен Уеб Браузър"

#: ../config/chroot_local-includes/usr/share/applications/org.boum.tails.additional-software-config.desktop.in.h:1
msgid "Additional Software"
msgstr ""

#: ../config/chroot_local-includes/usr/share/applications/org.boum.tails.additional-software-config.desktop.in.h:2
msgid ""
"Configure the additional software installed from your persistent storage "
"when starting Tails"
msgstr ""

#: ../config/chroot_local-includes/usr/share/desktop-directories/Tails.directory.in.h:2
msgid "Tails specific tools"
msgstr "Специфични за Tails инструменти"

#: ../config/chroot_local-includes/usr/share/polkit-1/actions/org.boum.tails.root-terminal.policy.in.h:1
msgid "To start a Root Terminal, you need to authenticate."
msgstr ""
"За да получите root привилегии в терминала, трябва първо да се удостоверите."

#~ msgid "Your additional software are ready to use."
#~ msgstr "Допълнителният софтуер е готов, да бъде използван."

#~ msgid ""
#~ "The check for upgrades failed. This might be due to a network problem. "
#~ "Please check your network connection, try to restart Tails, or read the "
#~ "system log to understand better the problem."
#~ msgstr ""
#~ "Надстройката е неуспешна. Това може да се дължи на проблем с мрежата.\n"
#~ "Моля, проверете мрежовата си връзка, опитайте да рестартирате Tails, или "
#~ "прочетете системния дневник за разберем по-добре проблема."

#~ msgid "Your additional software are up to date"
#~ msgstr "Допълнителният софтуер вече е най-новата версия"

#~ msgid "The upgrade was successful."
#~ msgstr "Обновяването бе успешно."<|MERGE_RESOLUTION|>--- conflicted
+++ resolved
@@ -19,11 +19,7 @@
 msgstr ""
 "Project-Id-Version: The Tor Project\n"
 "Report-Msgid-Bugs-To: \n"
-<<<<<<< HEAD
-"POT-Creation-Date: 2018-07-27 10:42+0000\n"
-=======
 "POT-Creation-Date: 2018-08-14 18:19+0200\n"
->>>>>>> 18b65bf2
 "PO-Revision-Date: 2018-03-08 03:22+0000\n"
 "Last-Translator: Ivo\n"
 "Language-Team: Bulgarian (http://www.transifex.com/otf/torproject/language/"
@@ -75,29 +71,6 @@
 "за да потвърди, че използвате Tails.\n"
 "</p>\n"
 
-#: config/chroot_local-includes/usr/share/tails/additional-software/configuration-window.ui:51
-msgid ""
-"You can install additional software automatically from your persistent "
-"storage when starting Tails."
-msgstr ""
-
-#: config/chroot_local-includes/usr/share/tails/additional-software/configuration-window.ui:77
-msgid ""
-"The following software is installed automatically from your persistent "
-"storage when starting Tails."
-msgstr ""
-
-#: config/chroot_local-includes/usr/share/tails/additional-software/configuration-window.ui:132
-msgid ""
-"To add more, install some software using <a href=\"synaptic.desktop"
-"\">Synaptic Package Manager</a> or <a href=\"org.gnome.Terminal.desktop"
-"\">APT on the command line</a>."
-msgstr ""
-
-#: config/chroot_local-includes/usr/share/tails/additional-software/configuration-window.ui:151
-msgid "_Create persistent storage"
-msgstr ""
-
 #: config/chroot_local-includes/usr/local/bin/electrum:57
 msgid "Persistence is disabled for Electrum"
 msgstr "Устойчивостта е забранена за Electrum"
@@ -182,242 +155,126 @@
 msgid "not available"
 msgstr "не е в наличност"
 
-#: config/chroot_local-includes/usr/local/sbin/tails-additional-software:136
-#, fuzzy, python-brace-format
-msgid ""
-"{details} Please check your list of additional software or read the system "
-"log to understand the problem."
+#: config/chroot_local-includes/usr/local/sbin/tails-additional-software:170
+msgid "Your additional software installation failed"
+msgstr "Допълнителната софтуер инсталция е неуспешна."
+
+#: config/chroot_local-includes/usr/local/sbin/tails-additional-software:171
+msgid ""
+"The installation failed. Please check your additional software "
+"configuration, or read the system log to understand better the problem."
 msgstr ""
 "Инсталацията е неуспешна. Моля, проверете настройките на допълнителния "
 "софтуер, или прегледайте системните логове, за да добиете по-добра идея какъ "
 "е проблемът."
 
-#: config/chroot_local-includes/usr/local/sbin/tails-additional-software:141
+#: config/chroot_local-includes/usr/local/sbin/tails-additional-software:177
+msgid "Your additional software are installed"
+msgstr "Допълнителният софтуер е инсталиран"
+
+#: config/chroot_local-includes/usr/local/sbin/tails-additional-software:178
+msgid "Your additional software are ready to use."
+msgstr "Допълнителният софтуер е готов, да бъде използван."
+
+#: config/chroot_local-includes/usr/local/sbin/tails-additional-software:194
+#: config/chroot_local-includes/usr/local/sbin/tails-additional-software:204
+msgid "Your additional software upgrade failed"
+msgstr "Надграждането на допълнителния софтуер е неуспешно."
+
+#: config/chroot_local-includes/usr/local/sbin/tails-additional-software:195
+msgid ""
+"The check for upgrades failed. This might be due to a network problem. "
+"Please check your network connection, try to restart Tails, or read the "
+"system log to understand better the problem."
+msgstr ""
+"Надстройката е неуспешна. Това може да се дължи на проблем с мрежата.\n"
+"Моля, проверете мрежовата си връзка, опитайте да рестартирате Tails, или "
+"прочетете системния дневник за разберем по-добре проблема."
+
+#: config/chroot_local-includes/usr/local/sbin/tails-additional-software:201
+msgid "Your additional software are up to date"
+msgstr "Допълнителният софтуер вече е най-новата версия"
+
+#: config/chroot_local-includes/usr/local/sbin/tails-additional-software:202
+msgid "The upgrade was successful."
+msgstr "Обновяването бе успешно."
+
+#: config/chroot_local-includes/usr/local/sbin/tails-additional-software:205
+msgid ""
+"The upgrade failed. This might be due to a network problem. Please check "
+"your network connection, try to restart Tails, or read the system log to "
+"understand better the problem."
+msgstr ""
+"Надстройката се провали. Това може да се дължи на проблем с мрежата.\n"
+"Моля, проверете мрежовата си връзка, опитайте да рестартирате Tails, или "
+"прочетете системния дневник за разберем по-добре проблема."
+
+#: config/chroot_local-includes/usr/local/lib/tails-htp-notify-user:52
+msgid "Synchronizing the system's clock"
+msgstr "Синхронизиране на системния часовник"
+
+#: config/chroot_local-includes/usr/local/lib/tails-htp-notify-user:53
+msgid ""
+"Tor needs an accurate clock to work properly, especially for Hidden "
+"Services. Please wait..."
+msgstr ""
+"Tor се нуждае от точен часовник за да работи правилно,специално за Тайните "
+"Услуги.Моля изчакайте..."
+
+#: config/chroot_local-includes/usr/local/lib/tails-htp-notify-user:87
+msgid "Failed to synchronize the clock!"
+msgstr "Неуспешно синхронизиране на часовника!"
+
+#: config/chroot_local-includes/usr/local/bin/tails-security-check:124
+msgid "This version of Tails has known security issues:"
+msgstr "Тази версия на Tails е известна с проблемите със сигурността:"
+
+#: config/chroot_local-includes/usr/local/bin/tails-security-check:134
+msgid "Known security issues"
+msgstr "Проблеми със сигурноста за които се знае"
+
+#: config/chroot_local-includes/usr/local/lib/tails-spoof-mac:52
+#, sh-format
+msgid "Network card ${nic} disabled"
+msgstr "Мрежовата карта ${nic} е забранена"
+
+#: config/chroot_local-includes/usr/local/lib/tails-spoof-mac:53
+#, sh-format
+msgid ""
+"MAC spoofing failed for network card ${nic_name} (${nic}) so it is "
+"temporarily disabled.\n"
+"You might prefer to restart Tails and disable MAC spoofing."
+msgstr ""
+"MAC спуфинга се провали за мрежова карта ${nic_name} (${nic}) така, че е "
+"временно изключен.\n"
+"Може би предпочитате рестартиране на Tails и забраняване на MAC спуфинга."
+
+#: config/chroot_local-includes/usr/local/lib/tails-spoof-mac:62
+msgid "All networking disabled"
+msgstr "Всички мрежи изключени"
+
+#: config/chroot_local-includes/usr/local/lib/tails-spoof-mac:63
+#, sh-format
+msgid ""
+"MAC spoofing failed for network card ${nic_name} (${nic}). The error "
+"recovery also failed so all networking is disabled.\n"
+"You might prefer to restart Tails and disable MAC spoofing."
+msgstr ""
+"MAC спуфинга се провали за мрежова карта ${nic_name} (${nic}). "
+"Възстановяването на грешката също не успя, така че всички мрежи е "
+"забранени.\n"
+"Може би предпочитате рестартиране на Tails и забраняване на MAC спуфинга."
+
+#: config/chroot_local-includes/usr/local/bin/tails-screen-locker:109
 #, fuzzy
-msgid ""
-"Please check your list of additional software or read the system log to "
-"understand the problem."
-msgstr ""
-"Инсталацията е неуспешна. Моля, проверете настройките на допълнителния "
-"софтуер, или прегледайте системните логове, за да добиете по-добра идея какъ "
-"е проблемът."
-
-#: config/chroot_local-includes/usr/local/sbin/tails-additional-software:145
-msgid "Show Log"
-msgstr ""
-
-#: config/chroot_local-includes/usr/local/sbin/tails-additional-software:145
-#, fuzzy
-msgid "Configure"
-msgstr "Потвърждение"
-
-#: config/chroot_local-includes/usr/local/sbin/tails-additional-software:209
-#, python-brace-format
-msgid "{beginning} and {last}"
-msgstr ""
-
-#: config/chroot_local-includes/usr/local/sbin/tails-additional-software:210
-msgid ", "
-msgstr ""
-
-#: config/chroot_local-includes/usr/local/sbin/tails-additional-software:274
-#: config/chroot_local-includes/usr/local/sbin/tails-additional-software:302
-#, python-brace-format
-msgid "Add {packages} to your additional software?"
-msgstr ""
-
-#: config/chroot_local-includes/usr/local/sbin/tails-additional-software:276
-msgid ""
-"To install it automatically from your persistent storage when starting Tails."
-msgstr ""
-
-#: config/chroot_local-includes/usr/local/sbin/tails-additional-software:278
-msgid "Install Every Time"
-msgstr ""
-
-#: config/chroot_local-includes/usr/local/sbin/tails-additional-software:279
-#: config/chroot_local-includes/usr/local/sbin/tails-additional-software:308
-msgid "Install Only Once"
-msgstr ""
-
-#: config/chroot_local-includes/usr/local/sbin/tails-additional-software:285
-#: config/chroot_local-includes/usr/local/sbin/tails-additional-software:313
-#: config/chroot_local-includes/usr/local/sbin/tails-additional-software:347
-#, fuzzy
-msgid "The configuration of your additional software failed."
-msgstr "Надграждането на допълнителния софтуер е неуспешно."
-
-#: config/chroot_local-includes/usr/local/sbin/tails-additional-software:304
-msgid ""
-"To install it automatically when starting Tails, you can create a persistent "
-"storage and activate the <b>Additional Software</b> feature."
-msgstr ""
-
-#: config/chroot_local-includes/usr/local/sbin/tails-additional-software:307
-msgid "Create Persistent Storage"
-msgstr ""
-
-#: config/chroot_local-includes/usr/local/sbin/tails-additional-software:315
-msgid "Creating your persistent storage failed."
-msgstr ""
-
-#: config/chroot_local-includes/usr/local/sbin/tails-additional-software:322
-#, python-brace-format
-msgid "You could install {packages} automatically when starting Tails"
-msgstr ""
-
-#: config/chroot_local-includes/usr/local/sbin/tails-additional-software:325
-msgid ""
-"To do so, you need to run Tails from a USB stick installed using <i>Tails "
-"Installer</i>."
-msgstr ""
-
-#: config/chroot_local-includes/usr/local/sbin/tails-additional-software:338
-#, python-brace-format
-msgid "Remove {packages} from your additional software?"
-msgstr ""
-
-#: config/chroot_local-includes/usr/local/sbin/tails-additional-software:341
-msgid "Remove"
-msgstr ""
-
-#: config/chroot_local-includes/usr/local/sbin/tails-additional-software:342
+msgid "Lock Screen"
+msgstr "Заключване на екрана"
+
 #: config/chroot_local-includes/usr/local/bin/tails-screen-locker:118
 #: config/chroot_local-includes/usr/local/bin/tor-browser:46
 msgid "Cancel"
 msgstr "Отказ"
 
-#: config/chroot_local-includes/usr/local/sbin/tails-additional-software:508
-#, fuzzy
-msgid "Installing your additional software from persistent storage..."
-msgstr "Допълнителният софтуер е инсталиран"
-
-#: config/chroot_local-includes/usr/local/sbin/tails-additional-software:510
-msgid "This can take several minutes."
-msgstr ""
-
-#: config/chroot_local-includes/usr/local/sbin/tails-additional-software:521
-#, fuzzy
-msgid "The installation of your additional software failed"
-msgstr "Надграждането на допълнителния софтуер е неуспешно."
-
-#: config/chroot_local-includes/usr/local/sbin/tails-additional-software:534
-#, fuzzy
-msgid "Additional software installed successfully"
-msgstr "Допълнителният софтуер е инсталиран"
-
-#: config/chroot_local-includes/usr/local/sbin/tails-additional-software:554
-#, fuzzy
-msgid "The check for upgrades of your additional software failed"
-msgstr "Надграждането на допълнителния софтуер е неуспешно."
-
-#: config/chroot_local-includes/usr/local/sbin/tails-additional-software:556
-#: config/chroot_local-includes/usr/local/sbin/tails-additional-software:564
-#, fuzzy
-msgid ""
-"Please check your network connection, restart Tails, or read the system log "
-"to understand the problem."
-msgstr ""
-"Надстройката се провали. Това може да се дължи на проблем с мрежата.\n"
-"Моля, проверете мрежовата си връзка, опитайте да рестартирате Tails, или "
-"прочетете системния дневник за разберем по-добре проблема."
-
-#: config/chroot_local-includes/usr/local/sbin/tails-additional-software:563
-#, fuzzy
-msgid "The upgrade of your additional software failed"
-msgstr "Надграждането на допълнителния софтуер е неуспешно."
-
-#: config/chroot_local-includes/usr/local/lib/tails-additional-software-notify:37
-#, fuzzy
-msgid "Documentation"
-msgstr "Tails документация"
-
-#: config/chroot_local-includes/usr/local/bin/tails-additional-software-config:94
-#, python-brace-format
-msgid "Remove {package} from your additional software?"
-msgstr ""
-
-#: config/chroot_local-includes/usr/local/bin/tails-additional-software-config:103
-#, python-brace-format
-msgid "Failed to remove {pkg}"
-msgstr ""
-
-#: config/chroot_local-includes/usr/local/bin/tails-additional-software-config:120
-#, fuzzy
-msgid "Failed to read additional software configuration"
-msgstr "Допълнителната софтуер инсталция е неуспешна."
-
-#: config/chroot_local-includes/usr/local/bin/tails-additional-software-config:149
-#, python-brace-format
-msgid "Stop installing {package} automatically"
-msgstr ""
-
-#: config/chroot_local-includes/usr/local/bin/tails-additional-software-config:245
-#, fuzzy
-msgid "[package not available]"
-msgstr "не е в наличност"
-
-#: config/chroot_local-includes/usr/local/lib/tails-htp-notify-user:52
-msgid "Synchronizing the system's clock"
-msgstr "Синхронизиране на системния часовник"
-
-#: config/chroot_local-includes/usr/local/lib/tails-htp-notify-user:53
-msgid ""
-"Tor needs an accurate clock to work properly, especially for Hidden "
-"Services. Please wait..."
-msgstr ""
-"Tor се нуждае от точен часовник за да работи правилно,специално за Тайните "
-"Услуги.Моля изчакайте..."
-
-#: config/chroot_local-includes/usr/local/lib/tails-htp-notify-user:87
-msgid "Failed to synchronize the clock!"
-msgstr "Неуспешно синхронизиране на часовника!"
-
-#: config/chroot_local-includes/usr/local/bin/tails-security-check:124
-msgid "This version of Tails has known security issues:"
-msgstr "Тази версия на Tails е известна с проблемите със сигурността:"
-
-#: config/chroot_local-includes/usr/local/bin/tails-security-check:134
-msgid "Known security issues"
-msgstr "Проблеми със сигурноста за които се знае"
-
-#: config/chroot_local-includes/usr/local/lib/tails-spoof-mac:52
-#, sh-format
-msgid "Network card ${nic} disabled"
-msgstr "Мрежовата карта ${nic} е забранена"
-
-#: config/chroot_local-includes/usr/local/lib/tails-spoof-mac:53
-#, sh-format
-msgid ""
-"MAC spoofing failed for network card ${nic_name} (${nic}) so it is "
-"temporarily disabled.\n"
-"You might prefer to restart Tails and disable MAC spoofing."
-msgstr ""
-"MAC спуфинга се провали за мрежова карта ${nic_name} (${nic}) така, че е "
-"временно изключен.\n"
-"Може би предпочитате рестартиране на Tails и забраняване на MAC спуфинга."
-
-#: config/chroot_local-includes/usr/local/lib/tails-spoof-mac:62
-msgid "All networking disabled"
-msgstr "Всички мрежи изключени"
-
-#: config/chroot_local-includes/usr/local/lib/tails-spoof-mac:63
-#, sh-format
-msgid ""
-"MAC spoofing failed for network card ${nic_name} (${nic}). The error "
-"recovery also failed so all networking is disabled.\n"
-"You might prefer to restart Tails and disable MAC spoofing."
-msgstr ""
-"MAC спуфинга се провали за мрежова карта ${nic_name} (${nic}). "
-"Възстановяването на грешката също не успя, така че всички мрежи е "
-"забранени.\n"
-"Може би предпочитате рестартиране на Tails и забраняване на MAC спуфинга."
-
-#: config/chroot_local-includes/usr/local/bin/tails-screen-locker:109
-#, fuzzy
-msgid "Lock Screen"
-msgstr "Заключване на екрана"
-
 #: config/chroot_local-includes/usr/local/bin/tails-screen-locker:124
 msgid "Screen Locker"
 msgstr ""
@@ -623,16 +480,6 @@
 msgid "Unsafe Web Browser"
 msgstr "Несигурен Уеб Браузър"
 
-#: ../config/chroot_local-includes/usr/share/applications/org.boum.tails.additional-software-config.desktop.in.h:1
-msgid "Additional Software"
-msgstr ""
-
-#: ../config/chroot_local-includes/usr/share/applications/org.boum.tails.additional-software-config.desktop.in.h:2
-msgid ""
-"Configure the additional software installed from your persistent storage "
-"when starting Tails"
-msgstr ""
-
 #: ../config/chroot_local-includes/usr/share/desktop-directories/Tails.directory.in.h:2
 msgid "Tails specific tools"
 msgstr "Специфични за Tails инструменти"
@@ -640,22 +487,4 @@
 #: ../config/chroot_local-includes/usr/share/polkit-1/actions/org.boum.tails.root-terminal.policy.in.h:1
 msgid "To start a Root Terminal, you need to authenticate."
 msgstr ""
-"За да получите root привилегии в терминала, трябва първо да се удостоверите."
-
-#~ msgid "Your additional software are ready to use."
-#~ msgstr "Допълнителният софтуер е готов, да бъде използван."
-
-#~ msgid ""
-#~ "The check for upgrades failed. This might be due to a network problem. "
-#~ "Please check your network connection, try to restart Tails, or read the "
-#~ "system log to understand better the problem."
-#~ msgstr ""
-#~ "Надстройката е неуспешна. Това може да се дължи на проблем с мрежата.\n"
-#~ "Моля, проверете мрежовата си връзка, опитайте да рестартирате Tails, или "
-#~ "прочетете системния дневник за разберем по-добре проблема."
-
-#~ msgid "Your additional software are up to date"
-#~ msgstr "Допълнителният софтуер вече е най-новата версия"
-
-#~ msgid "The upgrade was successful."
-#~ msgstr "Обновяването бе успешно."+"За да получите root привилегии в терминала, трябва първо да се удостоверите."