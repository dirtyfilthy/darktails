--- conflicted
+++ resolved
@@ -12,11 +12,7 @@
 msgstr ""
 "Project-Id-Version: The Tor Project\n"
 "Report-Msgid-Bugs-To: \n"
-<<<<<<< HEAD
-"POT-Creation-Date: 2018-12-01 11:05+0100\n"
-=======
 "POT-Creation-Date: 2018-12-07 10:24+0100\n"
->>>>>>> f321b291
 "PO-Revision-Date: 2017-05-26 14:47+0000\n"
 "Last-Translator: carolyn <carolyn@anhalt.org>\n"
 "Language-Team: Croatian (Croatia) (http://www.transifex.com/otf/torproject/"
@@ -840,18 +836,16 @@
 msgid "TrueCrypt/VeraCrypt container"
 msgstr ""
 
-<<<<<<< HEAD
 #, fuzzy
 #~ msgid "Do you wish to start Liferea anyway?"
 #~ msgstr "Želite li svejedno pokrenuti Electrum?"
-=======
+
 #~ msgid ""
 #~ "Both the host operating system and the virtualization software are able "
 #~ "to monitor what you are doing in Tails."
 #~ msgstr ""
 #~ "Operativni sustav domaćina i softver za virtualizaciju mogu pratiti što "
 #~ "radite u Tailsu."
->>>>>>> f321b291
 
 #~ msgid "The upgrade was successful."
 #~ msgstr "Nadogradnja je uspjela."
