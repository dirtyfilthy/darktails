--- conflicted
+++ resolved
@@ -8,12 +8,8 @@
 # il_doc <filippo.giomi@gmail.com>, 2014
 # jan <jan.reister@unimi.it>, 2013
 # jan <jan.reister@unimi.it>, 2013
-<<<<<<< HEAD
-# Random_R, 2013
-=======
 # momocat <momocat19@gmail.com>, 2014
 # momocat <momocat19@gmail.com>, 2014
->>>>>>> 4d85dd29
 # Random_R, 2013
 # Random_R, 2013-2014
 # Rossano Praderi <dshortway@gmail.com>, 2013
@@ -21,15 +17,9 @@
 msgstr ""
 "Project-Id-Version: The Tor Project\n"
 "Report-Msgid-Bugs-To: \n"
-<<<<<<< HEAD
-"POT-Creation-Date: 2014-01-10 12:23+0100\n"
-"PO-Revision-Date: 2013-12-12 16:50+0000\n"
-"Last-Translator: Gaetano Gallozzi <ggallozz@gmail.com>\n"
-=======
 "POT-Creation-Date: 2014-06-08 19:08+0200\n"
 "PO-Revision-Date: 2014-06-03 14:52+0000\n"
 "Last-Translator: Random_R\n"
->>>>>>> 4d85dd29
 "Language-Team: Italian (http://www.transifex.com/projects/p/torproject/"
 "language/it/)\n"
 "Language: it\n"
@@ -38,15 +28,6 @@
 "Content-Transfer-Encoding: 8bit\n"
 "Plural-Forms: nplurals=2; plural=(n != 1);\n"
 
-<<<<<<< HEAD
-#: config/chroot_local-includes/etc/NetworkManager/dispatcher.d/60-tor-ready-notification.sh:31
-msgid "Tor is ready"
-msgstr ""
-
-#: config/chroot_local-includes/etc/NetworkManager/dispatcher.d/60-tor-ready-notification.sh:32
-msgid "You can now access the Internet."
-msgstr ""
-=======
 #: config/chroot_local-includes/etc/NetworkManager/dispatcher.d/60-tor-ready-notification.sh:43
 msgid "Tor is ready"
 msgstr "Tor è pronto"
@@ -54,7 +35,6 @@
 #: config/chroot_local-includes/etc/NetworkManager/dispatcher.d/60-tor-ready-notification.sh:44
 msgid "You can now access the Internet."
 msgstr "È ora possibile navigare Internet."
->>>>>>> 4d85dd29
 
 #: config/chroot_local-includes/etc/whisperback/config.py:64
 #, python-format
@@ -73,21 +53,6 @@
 "a Tails user. Time to wonder how much you trust your\n"
 "Internet and mailbox providers?</p>\n"
 msgstr ""
-<<<<<<< HEAD
-"<h1>Aiutaci a risolvere il tuo baco!</h1>\n"
-"<p>Leggi <a href=\"%s\">le istruzioni per segnalare bachi</a>.</p>\n"
-"<p><strong>Non inserire più informazioni personali di quelle strettamente "
-"necessarie!</strong></p>\n"
-"<h2>Fornirci un indirizzo email</h2>\n"
-"<p>Se non ti preoccupa rivelare qualcosa della tua identità \n"
-"agli sviluppatori di Tails, puoi darci un indirizzo email che ci \n"
-"permette di chiederti maggiori informazioni sul baco.\n"
-" Se aggiungi una chiave pubblica PGP potremo cifrare le\n"
-"comunicazioni future con te.</p>\n"
-"<p>Chiunque veda queste risposte potrebbe dedurre che\n"
-"usi Tails. Forse è il momento di chiedersi quanto ti fidi del\n"
-"tuo fonitore di accesso a Internet e di posta elettronica.</p>\n"
-=======
 "<h1>Aiutaci a risolvere il tuo bug!</h1> <p>Leggi <a href=\"%s\">le "
 "istruzioni per segnalare bug</a>.</p> <p><strong>Non inserire più "
 "informazioni personali di quelle strettamente necessarie!</strong></p> "
@@ -98,7 +63,6 @@
 "con te.</p> <p>Chiunque veda questa risposta sarà in grado di dedurre che "
 "usi Tails. Forse è il momento di chiedersi quanto ti fidi del tuo fonitore "
 "di accesso a Internet e di posta elettronica.</p>\n"
->>>>>>> 4d85dd29
 
 #: config/chroot_local-includes/usr/local/bin/gpgApplet:136
 msgid "OpenPGP encryption applet"
@@ -262,21 +226,6 @@
 
 #: config/chroot_local-includes/usr/local/bin/iceweasel:12
 msgid "Tor is not ready"
-<<<<<<< HEAD
-msgstr ""
-
-#: config/chroot_local-includes/usr/local/bin/iceweasel:13
-msgid "Tor is not ready. Start Tor Browser anyway?"
-msgstr ""
-
-#: config/chroot_local-includes/usr/local/bin/iceweasel:14
-msgid "Start Tor Browser"
-msgstr ""
-
-#: config/chroot_local-includes/usr/local/bin/iceweasel:15
-msgid "Cancel"
-msgstr ""
-=======
 msgstr "Tor non è pronto"
 
 #: config/chroot_local-includes/usr/local/bin/iceweasel:13
@@ -290,7 +239,6 @@
 #: config/chroot_local-includes/usr/local/bin/iceweasel:15
 msgid "Cancel"
 msgstr "Annulla"
->>>>>>> 4d85dd29
 
 #: config/chroot_local-includes/usr/local/bin/shutdown_helper_applet:34
 msgid "Shutdown Immediately"
@@ -316,13 +264,7 @@
 
 #: config/chroot_local-includes/usr/local/bin/tails-about:24
 msgid "The Amnesic Incognito Live System"
-<<<<<<< HEAD
-msgstr ""
-"The Amnesic Incognito Live System\"\n"
-"(Sistema Amnesico Incognito Live)"
-=======
 msgstr "The Amnesic Incognito Live System (Sistema Amnesico Incognito Live)"
->>>>>>> 4d85dd29
 
 #: config/chroot_local-includes/usr/local/bin/tails-about:25
 #, python-format
@@ -374,8 +316,6 @@
 msgid "Failed to synchronize the clock!"
 msgstr "Sincronizzazione orologio fallita!"
 
-<<<<<<< HEAD
-=======
 #: config/chroot_local-includes/usr/local/sbin/tails-restricted-network-detector:38
 msgid "Network connection blocked?"
 msgstr "Connessione di rete bloccata?"
@@ -393,7 +333,6 @@
 "mac_spoofing.en.html#blocked\\\">documentazione relativa all'oscuramento "
 "dell'indirizzo MAC</a>."
 
->>>>>>> 4d85dd29
 #: config/chroot_local-includes/usr/local/bin/tails-security-check:145
 msgid "This version of Tails has known security issues:"
 msgstr "Questa versione di Tails ha problemi di sicurezza noti:"
@@ -516,19 +455,7 @@
 "virtualization.en.html'>Learn more...</a>"
 msgstr ""
 "<a href='file:///usr/share/doc/tails/website/doc/advanced_topics/"
-<<<<<<< HEAD
-"virtualization.en.html'>Leggi altro...</a>"
-
-#: config/chroot_local-includes/usr/local/sbin/unsafe-browser:57
-msgid "error:"
-msgstr "errore:"
-
-#: config/chroot_local-includes/usr/local/sbin/unsafe-browser:58
-msgid "Error"
-msgstr "Errore"
-=======
 "virtualization.en.html'>Maggiori informazioni</a>"
->>>>>>> 4d85dd29
 
 #: config/chroot_local-includes/usr/local/sbin/unsafe-browser:68
 msgid "Do you really want to launch the Unsafe Browser?"
@@ -667,22 +594,5 @@
 msgid "Tails specific tools"
 msgstr "Strumenti specifici di Tails"
 
-<<<<<<< HEAD
-#~ msgid "Unparseable line in %s"
-#~ msgstr "Riga non valida in %s"
-
-#~ msgid "atom_str was passed an undefined argument"
-#~ msgstr "passato un argomento indefinito a atom_str"
-
-#~ msgid "Empty fetched feed."
-#~ msgstr "Svuota i feed recuperati."
-
-#~ msgid "warning:"
-#~ msgstr "attenzione:"
-
-#~ msgid "Warning"
-#~ msgstr "Avvertimento"
-=======
 #~ msgid "Learn more about Tails"
-#~ msgstr "Maggiori informazioni su Tails"
->>>>>>> 4d85dd29
+#~ msgstr "Maggiori informazioni su Tails"