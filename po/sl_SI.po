--- conflicted
+++ resolved
@@ -8,11 +8,7 @@
 msgstr ""
 "Project-Id-Version: The Tor Project\n"
 "Report-Msgid-Bugs-To: \n"
-<<<<<<< HEAD
-"POT-Creation-Date: 2018-12-01 11:05+0100\n"
-=======
 "POT-Creation-Date: 2018-12-07 10:24+0100\n"
->>>>>>> f321b291
 "PO-Revision-Date: 2015-02-12 14:52+0000\n"
 "Last-Translator: runasand <runa.sandvik@gmail.com>\n"
 "Language-Team: Slovenian (Slovenia) (http://www.transifex.com/projects/p/"
@@ -839,18 +835,16 @@
 msgid "TrueCrypt/VeraCrypt container"
 msgstr ""
 
-<<<<<<< HEAD
 #, fuzzy
 #~ msgid "Do you wish to start Liferea anyway?"
 #~ msgstr "Ali dovolj zaupate temu ključu, da ga vseeno uporabite?"
-=======
+
 #~ msgid ""
 #~ "Both the host operating system and the virtualization software are able "
 #~ "to monitor what you are doing in Tails."
 #~ msgstr ""
 #~ "Operacijski sistem gostitelja in programska oprema za virtualizacijo "
 #~ "lahko spremljata, kaj počnete v Sledi."
->>>>>>> f321b291
 
 #~ msgid "OpenPGP encryption applet"
 #~ msgstr "Odpri PGP šifrirni programček"
