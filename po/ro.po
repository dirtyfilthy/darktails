# SOME DESCRIPTIVE TITLE.
# Copyright (C) YEAR THE PACKAGE'S COPYRIGHT HOLDER
# This file is distributed under the same license as the PACKAGE package.
#
# Translators:
# A C <ana@shiftout.net>, 2019
# Adrian Staicu <astaicu@gmail.com>, 2018
# Alex Alex <alexandruvuia@gmail.com>, 2016
# Andrei Draga, 2013
# axel_89, 2015
# dev0d <ipawnyou@icloud.com>, 2015
# Di N., 2015
# Draga Bianca - Madalina <dragabianca@yahoo.com>, 2014
# Emma Peel, 2018
# kyx <mihaidiaconu@gmail.com>, 2016
# Nicola Radu <estonyte@yahoo.com>, 2014
# Paul Ionut Anton, 2014
# Roxana Ardelean (Ene) <roxana.ene@gmail.com>, 2014
# titus <titus0818@gmail.com>, 2014-2015
# tudor isopescu <tudorisop@gmail.com>, 2015
# Vlad Stoica <vlad@vlads.me>, 2018
# clopotel <yo_sergiu05@yahoo.com>, 2014
msgid ""
msgstr ""
"Project-Id-Version: Tor Project\n"
"Report-Msgid-Bugs-To: \n"
<<<<<<< HEAD
"POT-Creation-Date: 2019-01-05 17:38+0100\n"
"PO-Revision-Date: 2018-01-02 08:46+0000\n"
"Last-Translator: Adrian Staicu <astaicu@gmail.com>\n"
=======
"POT-Creation-Date: 2019-01-14 21:20+0100\n"
"PO-Revision-Date: 2019-01-16 14:14+0000\n"
"Last-Translator: A C <ana@shiftout.net>\n"
>>>>>>> 3f2328b8
"Language-Team: Romanian (http://www.transifex.com/otf/torproject/language/"
"ro/)\n"
"Language: ro\n"
"MIME-Version: 1.0\n"
"Content-Type: text/plain; charset=UTF-8\n"
"Content-Transfer-Encoding: 8bit\n"
"Plural-Forms: nplurals=3; plural=(n==1?0:(((n%100>19)||((n%100==0)&&(n!=0)))?"
"2:1));\n"

#: config/chroot_local-includes/etc/NetworkManager/dispatcher.d/60-tor-ready.sh:39
msgid "Tor is ready"
msgstr "Tor este pregătit"

#: config/chroot_local-includes/etc/NetworkManager/dispatcher.d/60-tor-ready.sh:40
msgid "You can now access the Internet."
msgstr "Acum puteți accesa Internetul."

#: config/chroot_local-includes/etc/whisperback/config.py:69
#, python-format
msgid ""
"<h1>Help us fix your bug!</h1>\n"
"<p>Read <a href=\"%s\">our bug reporting instructions</a>.</p>\n"
"<p><strong>Do not include more personal information than\n"
"needed!</strong></p>\n"
"<h2>About giving us an email address</h2>\n"
"<p>\n"
"Giving us an email address allows us to contact you to clarify the problem. "
"This\n"
"is needed for the vast majority of the reports we receive as most reports\n"
"without any contact information are useless. On the other hand it also "
"provides\n"
"an opportunity for eavesdroppers, like your email or Internet provider, to\n"
"confirm that you are using Tails.\n"
"</p>\n"
msgstr ""
"<h1>Ajutați-ne sa reparăm erorilel!</h1>\n"
"\n"
"<p>Citește<a href=\"%s\">instrucțiunile de raportare a erorilor</a>.</p>\n"
"\n"
"<p><strong>Nu includeți mai multe informații personale\n"
"\n"
"decât sunt necesare!</strong></p>\n"
"\n"
"<h2>Despre oferirea unei adrese de email personal</h2>\n"
"\n"
"<p>\n"
"\n"
"Trimiterea adresei de email ne permite sa vă contactăm pentru a clarifica "
"problema. Fără\n"
"date de contact informația pe care o primim e nefolositoare, deci acest "
"lucru este necesar pentru \n"
"majoritatea rapoartelor pe care le primim. Pe de altă parte această "
"informație poate confirma \n"
"cuiva care vă urmărește, cum ar fi furnizorii dumneavoastră de Internet și "
"email, \n"
"că folosiți Tails.\n"
"</p>\n"

#: config/chroot_local-includes/usr/share/tails/additional-software/configuration-window.ui:51
msgid ""
"You can install additional software automatically from your persistent "
"storage when starting Tails."
msgstr ""
"Puteți instala aplicații adiționale în mod automat din stocarea persistentă "
"la pornirea sistemului Tails."

#: config/chroot_local-includes/usr/share/tails/additional-software/configuration-window.ui:77
msgid ""
"The following software is installed automatically from your persistent "
"storage when starting Tails."
msgstr ""
"Următoarele aplicații adiționale vor fi instalate automat din stocarea "
"persistentă la pornirea sistemului Tails."

#: config/chroot_local-includes/usr/share/tails/additional-software/configuration-window.ui:132
#: config/chroot_local-includes/usr/local/bin/tails-additional-software-config:172
msgid ""
"To add more, install some software using <a href=\"synaptic.desktop"
"\">Synaptic Package Manager</a> or <a href=\"org.gnome.Terminal.desktop"
"\">APT on the command line</a>."
msgstr ""
"Pentru a adăuga mai multe, instalați aplicații folosind <a href=\"synaptic."
"desktop\">Synaptic Package Manager</a> sau <a href=\"org.gnome.Terminal."
"desktop\">APT în linia de comandă</a>."

#: config/chroot_local-includes/usr/share/tails/additional-software/configuration-window.ui:151
msgid "_Create persistent storage"
msgstr "_Creaţi stocare persistentă"

#: config/chroot_local-includes/usr/local/bin/electrum:57
msgid "Persistence is disabled for Electrum"
msgstr "Persistența este dezactivată pentru Electrum"

#: config/chroot_local-includes/usr/local/bin/electrum:59
msgid ""
"When you reboot Tails, all of Electrum's data will be lost, including your "
"Bitcoin wallet. It is strongly recommended to only run Electrum when its "
"persistence feature is activated."
msgstr ""
"Când reporniți Tails, toate datele Electrum vor fi pierdute, inclusiv "
"portofelul Bitcoin. Este foarte recomandat să rulați Electrum numai când "
"funcția sa de persistență este activată."

#: config/chroot_local-includes/usr/local/bin/electrum:60
msgid "Do you want to start Electrum anyway?"
msgstr "Vrei să inițializezi Electrum oricum?"

#: config/chroot_local-includes/usr/local/bin/electrum:63
#: config/chroot_local-includes/usr/local/sbin/unsafe-browser:41
msgid "_Launch"
msgstr "_Lansare"

#: config/chroot_local-includes/usr/local/bin/electrum:64
#: config/chroot_local-includes/usr/local/sbin/unsafe-browser:42
msgid "_Exit"
msgstr "_Iesire"

<<<<<<< HEAD
=======
#: config/chroot_local-includes/usr/local/bin/keepassx:17
#, sh-format
msgid ""
"<b><big>Do you want to rename your <i>KeePassX</i> database?</big></b>\n"
"\n"
"You have a <i>KeePassX</i> database in your <i>Persistent</i> folder:\n"
"\n"
"<i>${filename}</i>\n"
"\n"
"Renaming it to <i>keepassx.kdbx</i> would allow <i>KeePassX</i> to open it "
"automatically in the future."
msgstr ""
"<b><big>Doriți redenumirea bazei de date <i>KeePassX</i>?</big></b>\n"
"\n"
"Aveți o bază de date <i>KeePassX</i>în directorul dvs. <i>Persistent</i>:\n"
"\n"
"<i>${filename}</i>\n"
"\n"
"Redenumirea la <i>keepassx.kdbx</i> va permite ca<i>KeePassX</i> să o "
"deschidă automat pe viitor."

#: config/chroot_local-includes/usr/local/bin/keepassx:25
msgid "Rename"
msgstr "Redenumire"

#: config/chroot_local-includes/usr/local/bin/keepassx:26
msgid "Keep current name"
msgstr "Menține numele curent"

#: config/chroot_local-includes/usr/local/bin/replace-su-with-sudo:21
msgid "su is disabled. Please use sudo instead."
msgstr ""

>>>>>>> 3f2328b8
#: config/chroot_local-includes/usr/share/gnome-shell/extensions/status-menu-helper@tails.boum.org/extension.js:75
msgid "Restart"
msgstr "Repornire"

#: config/chroot_local-includes/usr/share/gnome-shell/extensions/status-menu-helper@tails.boum.org/extension.js:78
msgid "Lock screen"
msgstr "Ecran de blocare"

#: config/chroot_local-includes/usr/share/gnome-shell/extensions/status-menu-helper@tails.boum.org/extension.js:81
msgid "Power Off"
msgstr "Oprire"

#: config/chroot_local-includes/usr/local/bin/tails-about:22
#: ../config/chroot_local-includes/usr/share/desktop-directories/Tails.directory.in.h:1
msgid "Tails"
msgstr "Tails"

#: config/chroot_local-includes/usr/local/bin/tails-about:25
#: ../config/chroot_local-includes/usr/share/applications/tails-about.desktop.in.h:1
msgid "About Tails"
msgstr "Despre Tails"

#: config/chroot_local-includes/usr/local/bin/tails-about:35
msgid "The Amnesic Incognito Live System"
msgstr "Sistemul Live Amnesic Incognito"

#: config/chroot_local-includes/usr/local/bin/tails-about:36
#, python-format
msgid ""
"Build information:\n"
"%s"
msgstr ""
"Se acumulează informația:\n"
"%s"

#: config/chroot_local-includes/usr/local/bin/tails-about:54
msgid "not available"
msgstr "indisponibil"

#. Translators: Don't translate {details}, it's a placeholder and will
#. be replaced.
#: config/chroot_local-includes/usr/local/sbin/tails-additional-software:147
#, python-brace-format
msgid ""
"{details} Please check your list of additional software or read the system "
"log to understand the problem."
msgstr ""
"{details} Vă rugăm verificați lista de aplicații adiționale sau citiți "
"jurnalul sistemului pentru a întelege problema."

#: config/chroot_local-includes/usr/local/sbin/tails-additional-software:152
msgid ""
"Please check your list of additional software or read the system log to "
"understand the problem."
msgstr ""
"Vă rugăm verificați lista de aplicații adiționale sau citiți jurnalul "
"sistemului pentru a întelege problema."

#: config/chroot_local-includes/usr/local/sbin/tails-additional-software:156
msgid "Show Log"
msgstr "Arată jurnalul"

#: config/chroot_local-includes/usr/local/sbin/tails-additional-software:156
msgid "Configure"
msgstr "Configurare"

#. Translators: Don't translate {beginning} or {last}, they are
#. placeholders and will be replaced.
#: config/chroot_local-includes/usr/local/sbin/tails-additional-software:222
#, python-brace-format
msgid "{beginning} and {last}"
msgstr "{beginning} și {last}"

#: config/chroot_local-includes/usr/local/sbin/tails-additional-software:223
msgid ", "
msgstr ","

#. Translators: Don't translate {packages}, it's a placeholder and will
#. be replaced.
#: config/chroot_local-includes/usr/local/sbin/tails-additional-software:289
#: config/chroot_local-includes/usr/local/sbin/tails-additional-software:319
#, python-brace-format
msgid "Add {packages} to your additional software?"
msgstr "Adăugați {packages} la aplicațiile dumneavoastră adiționale?"

#: config/chroot_local-includes/usr/local/sbin/tails-additional-software:291
msgid ""
"To install it automatically from your persistent storage when starting Tails."
msgstr "Pentru instalarea automată din stocarea permanentă la pornirea Tails."

#: config/chroot_local-includes/usr/local/sbin/tails-additional-software:293
msgid "Install Every Time"
msgstr "Instalează de fiecare dată"

#: config/chroot_local-includes/usr/local/sbin/tails-additional-software:294
#: config/chroot_local-includes/usr/local/sbin/tails-additional-software:325
msgid "Install Only Once"
msgstr "Instalează doar o dată"

#: config/chroot_local-includes/usr/local/sbin/tails-additional-software:300
#: config/chroot_local-includes/usr/local/sbin/tails-additional-software:330
#: config/chroot_local-includes/usr/local/sbin/tails-additional-software:371
msgid "The configuration of your additional software failed."
msgstr "Configurarea aplicațiilor dumneavoastră adiționale a eșuat."

#: config/chroot_local-includes/usr/local/sbin/tails-additional-software:321
msgid ""
"To install it automatically when starting Tails, you can create a persistent "
"storage and activate the <b>Additional Software</b> feature."
msgstr ""
"Pentru instalare in mod automat la pornirea Tails, puteți să creați niște "
"stocare persistentă și să activați opțiunea <b>Aplicații Adiționale</b>."

#: config/chroot_local-includes/usr/local/sbin/tails-additional-software:324
msgid "Create Persistent Storage"
msgstr "Creaţi Stocare Persistentă"

#: config/chroot_local-includes/usr/local/sbin/tails-additional-software:332
msgid "Creating your persistent storage failed."
msgstr "Crearea stocării persistente a eșuat."

#. Translators: Don't translate {packages}, it's a placeholder and
#. will be replaced.
#: config/chroot_local-includes/usr/local/sbin/tails-additional-software:341
#, python-brace-format
msgid "You could install {packages} automatically when starting Tails"
msgstr "Puteți instala {packages} automat la pornirea Tails"

#: config/chroot_local-includes/usr/local/sbin/tails-additional-software:344
msgid ""
"To do so, you need to run Tails from a USB stick installed using <i>Tails "
"Installer</i>."
msgstr ""
"Pentru a face acest lucru, trebuie să rulezi Tails de pe un stick USB "
"instalat cu <i>Programul de instalare Tails</i>."

#. Translators: Don't translate {packages}, it's a placeholder and will be
#. replaced.
#: config/chroot_local-includes/usr/local/sbin/tails-additional-software:359
#, python-brace-format
msgid "Remove {packages} from your additional software?"
msgstr "Ștergeți {packages} din aplicațiile dumneavoastră adiționale?"

#. Translators: Don't translate {packages}, it's a placeholder
#. and will be replaced.
#: config/chroot_local-includes/usr/local/sbin/tails-additional-software:363
#, python-brace-format
msgid "This will stop installing {packages} automatically."
msgstr "Acest lucru va opri instalarea {packages} în mod automat."

#: config/chroot_local-includes/usr/local/sbin/tails-additional-software:365
msgid "Remove"
msgstr "Eliminare"

#: config/chroot_local-includes/usr/local/sbin/tails-additional-software:366
#: config/chroot_local-includes/usr/local/bin/tails-screen-locker:119
#: config/chroot_local-includes/usr/local/bin/tor-browser:46
msgid "Cancel"
msgstr "Anulare"

#: config/chroot_local-includes/usr/local/sbin/tails-additional-software:544
msgid "Installing your additional software from persistent storage..."
msgstr ""
"Se instalează aplicațiile dumneavoastră adiționale din stocarea "
"persistentă..."

#: config/chroot_local-includes/usr/local/sbin/tails-additional-software:546
msgid "This can take several minutes."
msgstr "Acest lucru ar putea dura câteva minute."

#: config/chroot_local-includes/usr/local/sbin/tails-additional-software:559
msgid "The installation of your additional software failed"
msgstr "Instalarea aplicațiilor dumneavoastră adiționale a eșuat"

#: config/chroot_local-includes/usr/local/sbin/tails-additional-software:574
msgid "Additional software installed successfully"
msgstr "Aplicațiile adiționale au fost instalate cu succes"

#: config/chroot_local-includes/usr/local/sbin/tails-additional-software:594
msgid "The check for upgrades of your additional software failed"
msgstr ""
"Verificarea pentru actualizări a aplicațiilor dumneavoastră adiționale a "
"eșuat"

#: config/chroot_local-includes/usr/local/sbin/tails-additional-software:596
#: config/chroot_local-includes/usr/local/sbin/tails-additional-software:604
msgid ""
"Please check your network connection, restart Tails, or read the system log "
"to understand the problem."
msgstr ""
"Vă rugăm verificați conexiunea la rețea, reporniți Tails sau citiți jurnalul "
"sistemului pentru a întelege problema."

#: config/chroot_local-includes/usr/local/sbin/tails-additional-software:603
msgid "The upgrade of your additional software failed"
msgstr "Actualizarea aplicațiilor dumneavoastră adiționale a eșuat"

#: config/chroot_local-includes/usr/local/lib/tails-additional-software-notify:37
msgid "Documentation"
msgstr "Documentație"

#. Translators: Don't translate {package}, it's a placeholder and will be replaced.
#: config/chroot_local-includes/usr/local/bin/tails-additional-software-config:96
#, python-brace-format
msgid ""
"Remove {package} from your additional software? This will stop installing "
"the package automatically."
msgstr ""
"Ștergeți {package} din aplicațiile dumneavoastră adiționale? Acest lucru va "
"opri instalarea automată a pachetului."

#. Translators: Don't translate {pkg}, it's a placeholder and will be replaced.
#: config/chroot_local-includes/usr/local/bin/tails-additional-software-config:107
#, python-brace-format
msgid "Failed to remove {pkg}"
msgstr "Nu s-a reușit eliminarea {pkg}"

#: config/chroot_local-includes/usr/local/bin/tails-additional-software-config:124
msgid "Failed to read additional software configuration"
msgstr "Nu s-a putut citi configurația aplicațiilor adiționale"

#. Translators: Don't translate {package}, it's a placeholder and will be replaced.
#: config/chroot_local-includes/usr/local/bin/tails-additional-software-config:154
#, python-brace-format
msgid "Stop installing {package} automatically"
msgstr "Oprește instalarea automată a {package}"

#: config/chroot_local-includes/usr/local/bin/tails-additional-software-config:179
msgid ""
"To do so, install some software using <a href=\"synaptic.desktop\">Synaptic "
"Package Manager</a> or <a href=\"org.gnome.Terminal.desktop\">APT on the "
"command line</a>."
msgstr ""
"Pentru a face acest lucru, instalează câteva aplicații folosind <a href="
"\"synaptic.desktop\">Synaptic Package Manager</a> sau <a href=\"org.gnome."
"Terminal.desktop\">APT în linia de comandă</a>."

#: config/chroot_local-includes/usr/local/bin/tails-additional-software-config:188
msgid ""
"To do so, unlock your persistent storage when starting Tails and install "
"some software using <a href=\"synaptic.desktop\">Synaptic Package Manager</"
"a> or <a href=\"org.gnome.Terminal.desktop\">APT on the command line</a>."
msgstr ""
"Pentru a face acest lucru, deblocați stocarea persistentă la pornirea "
"sistemului Tails și instalați niște aplicații folosind <a href=\"synaptic."
"desktop\">Synaptic Package Manager</a> sau <a href=\"org.gnome.Terminal."
"desktop\">APT în linia de comandă</a>."

#: config/chroot_local-includes/usr/local/bin/tails-additional-software-config:198
msgid ""
"To do so, create a persistent storage and install some software using <a "
"href=\"synaptic.desktop\">Synaptic Package Manager</a> or <a href=\"org."
"gnome.Terminal.desktop\">APT on the command line</a>."
msgstr ""
"Pentru a face acest lucru, creați niște stocare persistentă și instalați "
"niște aplicații folosind <a href=\"synaptic.desktop\">Synaptic Package "
"Manager</a> sau <a href=\"org.gnome.Terminal.desktop\">APT în linia de "
"comandă</a>."

#: config/chroot_local-includes/usr/local/bin/tails-additional-software-config:206
msgid ""
"To do so, install Tails on a USB stick using <a href=\"tails-installer."
"desktop\">Tails Installer</a> and create a persistent storage."
msgstr ""
"Pentru a face acest lucru, instalați Tails pe un stick USB folosind <a href="
"\"tails-installer.desktop\">Programul de Instalare Tails</a> si creați niște "
"stocare persistentă."

#: config/chroot_local-includes/usr/local/bin/tails-additional-software-config:253
msgid "[package not available]"
msgstr "[pachet indisponibil]"

#: config/chroot_local-includes/usr/local/lib/tails-htp-notify-user:52
msgid "Synchronizing the system's clock"
msgstr "Se realizează sincronizarea cu ceasul sistemului"

#: config/chroot_local-includes/usr/local/lib/tails-htp-notify-user:53
msgid ""
"Tor needs an accurate clock to work properly, especially for Hidden "
"Services. Please wait..."
msgstr ""
"Tor necesită ora exactă pentru a funcționa corespunzător, în special pentru "
"Servicii Ascunse. Vă rugăm așteptați..."

#: config/chroot_local-includes/usr/local/lib/tails-htp-notify-user:87
msgid "Failed to synchronize the clock!"
msgstr "Sincronizarea ceasului a eșuat!"

#: config/chroot_local-includes/usr/local/bin/tails-security-check:124
msgid "This version of Tails has known security issues:"
msgstr "Această versiune Tails are probleme de securitate cunoscute:"

#: config/chroot_local-includes/usr/local/bin/tails-security-check:135
msgid "Known security issues"
msgstr "Probleme de securitate cunoscute"

#: config/chroot_local-includes/usr/local/lib/tails-spoof-mac:52
#, sh-format
msgid "Network card ${nic} disabled"
msgstr "Placa de rețea ${nic} dezactivată"

#: config/chroot_local-includes/usr/local/lib/tails-spoof-mac:53
#, sh-format
msgid ""
"MAC spoofing failed for network card ${nic_name} (${nic}) so it is "
"temporarily disabled.\n"
"You might prefer to restart Tails and disable MAC spoofing."
msgstr ""
"Falsificarea adresei MAC nu a reușit pentru placa de rețea ${nic_name} "
"(${nic}) astfel aceasta este temporar dezactivată.\n"
"Poate preferați să restartați Tails și să dezactivați falsificarea adresei "
"MAC."

#: config/chroot_local-includes/usr/local/lib/tails-spoof-mac:62
msgid "All networking disabled"
msgstr "Toate rețelele sunt dezactivate"

#: config/chroot_local-includes/usr/local/lib/tails-spoof-mac:63
#, sh-format
msgid ""
"MAC spoofing failed for network card ${nic_name} (${nic}). The error "
"recovery also failed so all networking is disabled.\n"
"You might prefer to restart Tails and disable MAC spoofing."
msgstr ""
"Falsificarea adresei MAC a eșuat pentru placa de rețea ${nic_name} (${nic}). "
"Și recuperarea erorii a eșuat de asemenea astfel încât toate rețelele sunt "
"dezactivate.\n"
"\n"
"Ați putea alege să restartați Tails și să dezactivați falsificarea adresei "
"MAC."

#: config/chroot_local-includes/usr/local/bin/tails-screen-locker:110
msgid "Lock Screen"
msgstr "Ecran de blocare"

#: config/chroot_local-includes/usr/local/bin/tails-screen-locker:125
msgid "Screen Locker"
msgstr "Program de Blocare a Ecranului"

#: config/chroot_local-includes/usr/local/bin/tails-screen-locker:131
msgid "Set up a password to unlock the screen."
msgstr "Setați o parolă pentru a debloca ecranul."

#: config/chroot_local-includes/usr/local/bin/tails-screen-locker:136
msgid "Password"
msgstr "Parola"

#: config/chroot_local-includes/usr/local/bin/tails-screen-locker:142
msgid "Confirm"
msgstr "Confirmă"

#: config/chroot_local-includes/usr/local/bin/tails-upgrade-frontend-wrapper:35
msgid ""
"\"<b>Not enough memory available to check for upgrades.</b>\n"
"\n"
"Make sure this system satisfies the requirements for running Tails.\n"
"See file:///usr/share/doc/tails/website/doc/about/requirements.en.html\n"
"\n"
"Try to restart Tails to check for upgrades again.\n"
"\n"
"Or do a manual upgrade.\n"
"See https://tails.boum.org/doc/first_steps/upgrade#manual\""
msgstr ""
"\"<b>Memorie insuficientă pentru verificarea actualizărilor.</b>\n"
"\n"
"Asigurați-vă că sistemul satisface cerințele minime pentru a rula Tails.\n"
"Aflați mai multe la file:///usr/share/doc/tails/website/doc/about/"
"requirements.en.html\n"
"\n"
"Puteți încerca să reporniți Tails pentru a verifica din nou actualizările.\n"
"\n"
"Puteți de asemenea să actualizați sistemul manual.\n"
"Aflați cum la https://tails.boum.org/doc/first_steps/upgrade#manual\""

#: config/chroot_local-includes/usr/local/bin/tails-upgrade-frontend-wrapper:72
#: config/chroot_local-includes/usr/local/sbin/unsafe-browser:27
msgid "error:"
msgstr "eroare:"

#: config/chroot_local-includes/usr/local/bin/tails-upgrade-frontend-wrapper:73
#: config/chroot_local-includes/usr/local/sbin/unsafe-browser:28
msgid "Error"
msgstr "Eroare"

#: config/chroot_local-includes/usr/local/lib/tails-virt-notify-user:71
msgid "Warning: virtual machine detected!"
msgstr "Atenție: s-a detectat o mașină virtuală!"

#: config/chroot_local-includes/usr/local/lib/tails-virt-notify-user:74
msgid "Warning: non-free virtual machine detected!"
msgstr "Atenție: o mașina virtuală care non-liberă a fost detectată!"

#: config/chroot_local-includes/usr/local/lib/tails-virt-notify-user:77
msgid ""
"Both the host operating system and the virtualization software are able to "
"monitor what you are doing in Tails. Only free software can be considered "
"trustworthy, for both the host operating system and the virtualization "
"software."
msgstr ""
"Atât sistemul de operare gazdă cât și software-ul de virtualizare sunt "
"capabile să monitorizeze ce faceți în Tails. Numai software-ul liber poate "
"fi considerat demn de încredere, atât pentru sistemul de operare gazdă cât "
"și pentru software-ul de virtualizare."

#: config/chroot_local-includes/usr/local/lib/tails-virt-notify-user:81
msgid "Learn more"
msgstr "Află mai multe"

#: config/chroot_local-includes/usr/local/bin/tor-browser:43
msgid "Tor is not ready"
msgstr "Tor nu este pregatit"

#: config/chroot_local-includes/usr/local/bin/tor-browser:44
msgid "Tor is not ready. Start Tor Browser anyway?"
msgstr "Tor nu este pregătit. Se pornește navigatorul Tor Browser oricum?"

#: config/chroot_local-includes/usr/local/bin/tor-browser:45
msgid "Start Tor Browser"
msgstr "Porniți Tor Browser"

#: config/chroot_local-includes/usr/share/gnome-shell/extensions/torstatus@tails.boum.org/extension.js:40
msgid "Tor"
msgstr "Tor"

#: config/chroot_local-includes/usr/share/gnome-shell/extensions/torstatus@tails.boum.org/extension.js:55
msgid "Open Onion Circuits"
msgstr "Circuite Onion Deschise"

#: config/chroot_local-includes/usr/local/sbin/unsafe-browser:38
msgid "Do you really want to launch the Unsafe Browser?"
msgstr "Doriți să lansați Unsafe Browser ? "

#: config/chroot_local-includes/usr/local/sbin/unsafe-browser:40
msgid ""
"Network activity within the Unsafe Browser is <b>not anonymous</b>.\\nOnly "
"use the Unsafe Browser if necessary, for example\\nif you have to login or "
"register to activate your Internet connection."
msgstr ""
"Activitatea de rețea în Unsafe Browser <b>nu este anonimă</b>.\\n Folosiți "
"Unsafe Browser numai dacă este necesar, de exemplu\\nif trebuie să vă "
"autentificați sau înregistrați pentru activarea conexiunii dvs. la Internet."

#: config/chroot_local-includes/usr/local/sbin/unsafe-browser:51
msgid "Starting the Unsafe Browser..."
msgstr "Se pornește navigatorul neprotejat Unsafe Browser"

#: config/chroot_local-includes/usr/local/sbin/unsafe-browser:52
msgid "This may take a while, so please be patient."
msgstr "Ar putea dura ceva timp, vă rugăm să aveți putină rabdare. "

#: config/chroot_local-includes/usr/local/sbin/unsafe-browser:57
msgid "Shutting down the Unsafe Browser..."
msgstr "Navigatorul neprotejat Unsafe Browser se închide..."

#: config/chroot_local-includes/usr/local/sbin/unsafe-browser:58
msgid ""
"This may take a while, and you may not restart the Unsafe Browser until it "
"is properly shut down."
msgstr ""
"Acest lucru poate dura ceva timp, nu reporniți navigatorul neprotejat Unsafe "
"Browser până ce nu este închis corespunzător."

#: config/chroot_local-includes/usr/local/sbin/unsafe-browser:70
msgid "Failed to restart Tor."
msgstr "Tor nu s-a putut reporni. "

#: config/chroot_local-includes/usr/local/sbin/unsafe-browser:84
#: ../config/chroot_local-includes/usr/share/applications/unsafe-browser.desktop.in.h:1
msgid "Unsafe Browser"
msgstr "Navigatorul neprotejat Unsafe Browser"

#: config/chroot_local-includes/usr/local/sbin/unsafe-browser:91
msgid ""
"Another Unsafe Browser is currently running, or being cleaned up. Please "
"retry in a while."
msgstr ""
"Un alt navigator Unsafe Browser este pornit sau în curs de închidere. "
"Reîncercați în câteva minute."

#: config/chroot_local-includes/usr/local/sbin/unsafe-browser:99
msgid "Failed to setup chroot."
msgstr "A eșuat configurarea chroot."

#: config/chroot_local-includes/usr/local/sbin/unsafe-browser:104
msgid "Failed to configure browser."
msgstr "A eșuat configurarea navigatorului."

#: config/chroot_local-includes/usr/local/sbin/unsafe-browser:110
msgid ""
"No DNS server was obtained through DHCP or manually configured in "
"NetworkManager."
msgstr ""
"Nu s-a obținut nici un server DNS prin DHCP sau prin configurarea manuală cu "
"administratorul de rețea NetworkManager."

#: config/chroot_local-includes/usr/local/sbin/unsafe-browser:121
msgid "Failed to run browser."
msgstr "A eșuat rularea navigatorului."

#. Translators: Don't translate {volume_label} or {volume_size},
#. they are placeholders and will be replaced.
#: config/chroot_local-includes/usr/local/lib/python3/dist-packages/unlock_veracrypt_volumes/volume.py:58
#, python-brace-format
msgid "{volume_label} ({volume_size})"
msgstr "{volume_label} ({volume_size})"

#. Translators: Don't translate {partition_name} or {partition_size},
#. they are placeholders and will be replaced.
#: config/chroot_local-includes/usr/local/lib/python3/dist-packages/unlock_veracrypt_volumes/volume.py:63
#, python-brace-format
msgid "{partition_name} ({partition_size})"
msgstr "{partition_name} ({partition_size})"

#. Translators: Don't translate {volume_size}, it's a placeholder
#. and will be replaced.
#: config/chroot_local-includes/usr/local/lib/python3/dist-packages/unlock_veracrypt_volumes/volume.py:68
#, python-brace-format
msgid "{volume_size} Volume"
msgstr "{volume_size} Volum"

#. Translators: Don't translate {volume_name}, it's a placeholder and
#. will be replaced.
#: config/chroot_local-includes/usr/local/lib/python3/dist-packages/unlock_veracrypt_volumes/volume.py:107
#, python-brace-format
msgid "{volume_name} (Read-Only)"
msgstr "{volume_name} (Read-Only)"

#. Translators: Don't translate {partition_name} and {container_path}, they
#. are placeholders and will be replaced.
#: config/chroot_local-includes/usr/local/lib/python3/dist-packages/unlock_veracrypt_volumes/volume.py:115
#, python-brace-format
msgid "{partition_name} in {container_path}"
msgstr "{partition_name} în {container_path}"

#. Translators: Don't translate {volume_name} and {path_to_file_container},
#. they are placeholders and will be replaced. You should only have to translate
#. this string if it makes sense to reverse the order of the placeholders.
#: config/chroot_local-includes/usr/local/lib/python3/dist-packages/unlock_veracrypt_volumes/volume.py:122
#, python-brace-format
msgid "{volume_name} – {path_to_file_container}"
msgstr "{volume_name} – {path_to_file_container}"

#. Translators: Don't translate {partition_name} and {drive_name}, they
#. are placeholders and will be replaced.
#: config/chroot_local-includes/usr/local/lib/python3/dist-packages/unlock_veracrypt_volumes/volume.py:128
#, python-brace-format
msgid "{partition_name} on {drive_name}"
msgstr "{partition_name} pe {drive_name}"

#. Translators: Don't translate {volume_name} and {drive_name},
#. they are placeholders and will be replaced. You should only have to translate
#. this string if it makes sense to reverse the order of the placeholders.
#: config/chroot_local-includes/usr/local/lib/python3/dist-packages/unlock_veracrypt_volumes/volume.py:135
#, python-brace-format
msgid "{volume_name} – {drive_name}"
msgstr "{volume_name} – {drive_name}"

#: config/chroot_local-includes/usr/local/lib/python3/dist-packages/unlock_veracrypt_volumes/volume.py:222
msgid "Wrong passphrase or parameters"
msgstr "Frază de access sau parametri greșiti"

#: config/chroot_local-includes/usr/local/lib/python3/dist-packages/unlock_veracrypt_volumes/volume.py:224
msgid "Error unlocking volume"
msgstr "Eroare la deblocarea volumului"

#. Translators: Don't translate {volume_name} or {error_message},
#. they are placeholder and will be replaced.
#: config/chroot_local-includes/usr/local/lib/python3/dist-packages/unlock_veracrypt_volumes/volume.py:228
#, python-brace-format
msgid ""
"Couldn't unlock volume {volume_name}:\n"
"{error_message}"
msgstr ""
"Nu s-a putut debloca volumul {volume_name}:\n"
"{error_message}"

#: config/chroot_local-includes/usr/local/lib/python3/dist-packages/unlock_veracrypt_volumes/volume_list.py:83
msgid "No file containers added"
msgstr "Niciun container de fișiere adăugat"

#: config/chroot_local-includes/usr/local/lib/python3/dist-packages/unlock_veracrypt_volumes/volume_list.py:98
msgid "No VeraCrypt devices detected"
msgstr "Niciun dispozitiv VeraCrypt detectat"

#: config/chroot_local-includes/usr/local/lib/python3/dist-packages/unlock_veracrypt_volumes/volume_manager.py:114
msgid "Container already added"
msgstr "Container deja adăugat"

#: config/chroot_local-includes/usr/local/lib/python3/dist-packages/unlock_veracrypt_volumes/volume_manager.py:115
#, python-format
msgid "The file container %s should already be listed."
msgstr "Containerul de fișiere %s ar trebui să fie deja afișat."

#: config/chroot_local-includes/usr/local/lib/python3/dist-packages/unlock_veracrypt_volumes/volume_manager.py:131
msgid "Container opened read-only"
msgstr "Containerul este deschis în mod read-only"

#. Translators: Don't translate {path}, it's a placeholder  and will be replaced.
#: config/chroot_local-includes/usr/local/lib/python3/dist-packages/unlock_veracrypt_volumes/volume_manager.py:133
#, python-brace-format
msgid ""
"The file container {path} could not be opened with write access. It was "
"opened read-only instead. You will not be able to modify the content of the "
"container.\n"
"{error_message}"
msgstr ""
"Containerul de fișiere {path} nu a putut fi deschis cu permisiune de "
"scriere. În schimb a fost deschis în mod read-only. Nu veți putea modifica "
"conținutul containerului.\n"
"{error_message}"

#: config/chroot_local-includes/usr/local/lib/python3/dist-packages/unlock_veracrypt_volumes/volume_manager.py:138
msgid "Error opening file"
msgstr "Eroare la deschiderea fișierului"

#: config/chroot_local-includes/usr/local/lib/python3/dist-packages/unlock_veracrypt_volumes/volume_manager.py:160
msgid "Not a VeraCrypt container"
msgstr "Nu este un container VeraCrypt"

#: config/chroot_local-includes/usr/local/lib/python3/dist-packages/unlock_veracrypt_volumes/volume_manager.py:161
#, python-format
msgid "The file %s does not seem to be a VeraCrypt container."
msgstr "Fișierul %s nu pare să fie un container VeraCrypt."

#: config/chroot_local-includes/usr/local/lib/python3/dist-packages/unlock_veracrypt_volumes/volume_manager.py:163
msgid "Failed to add container"
msgstr "Adăugarea containerului a eșuat"

#: config/chroot_local-includes/usr/local/lib/python3/dist-packages/unlock_veracrypt_volumes/volume_manager.py:164
#, python-format
msgid ""
"Could not add file container %s: Timeout while waiting for loop setup.Please "
"try using the <i>Disks</i> application instead."
msgstr ""
"Adăugarea containerului a eșuat%s: setarea inițială a componentei loop "
"durează prea mult timp. Vă rugăm să reîncercați folosind aplicația <i>Disks</"
"i>."

#: config/chroot_local-includes/usr/local/lib/python3/dist-packages/unlock_veracrypt_volumes/volume_manager.py:209
msgid "Choose File Container"
msgstr "Alegere Container de Fișiere"

#: ../config/chroot_local-includes/etc/skel/Desktop/Report_an_error.desktop.in.h:1
msgid "Report an error"
msgstr "Raportați o eroare"

#: ../config/chroot_local-includes/etc/skel/Desktop/tails-documentation.desktop.in.h:1
#: ../config/chroot_local-includes/usr/share/applications/tails-documentation.desktop.in.h:1
msgid "Tails documentation"
msgstr "Documentația Tails"

#: ../config/chroot_local-includes/usr/share/applications/root-terminal.desktop.in.h:1
msgid "Root Terminal"
msgstr ""

#: ../config/chroot_local-includes/usr/share/applications/root-terminal.desktop.in.h:2
msgid "Opens a terminal as the root user, using gksu to ask for the password"
msgstr ""

#: ../config/chroot_local-includes/usr/share/applications/tails-documentation.desktop.in.h:2
msgid "Learn how to use Tails"
msgstr "Învățați cum să utilizați Tails"

#: ../config/chroot_local-includes/usr/share/applications/tails-about.desktop.in.h:2
msgid "Learn more about Tails"
msgstr "Învățați mai multe despre Tails"

#: ../config/chroot_local-includes/usr/share/applications/tor-browser.desktop.in.h:1
msgid "Tor Browser"
msgstr "Tor Browser"

#: ../config/chroot_local-includes/usr/share/applications/tor-browser.desktop.in.h:2
msgid "Anonymous Web Browser"
msgstr "Navigator Web Anonim"

#: ../config/chroot_local-includes/usr/share/applications/unsafe-browser.desktop.in.h:2
msgid "Browse the World Wide Web without anonymity"
msgstr "Navigați pe Web fără anonimitate"

#: ../config/chroot_local-includes/usr/share/applications/unsafe-browser.desktop.in.h:3
msgid "Unsafe Web Browser"
msgstr "Navigator Web Neprotejat"

#: ../config/chroot_local-includes/usr/share/applications/unlock-veracrypt-volumes.desktop.in.h:1
msgid "Unlock VeraCrypt Volumes"
msgstr "Deblocare Volum VeraCrypt"

#: ../config/chroot_local-includes/usr/share/applications/unlock-veracrypt-volumes.desktop.in.h:2
msgid "Mount VeraCrypt encrypted file containers and devices"
msgstr "Montare dispozitive și containere de fișiere criptate VeraCrypt"

#: ../config/chroot_local-includes/usr/share/applications/org.boum.tails.additional-software-config.desktop.in.h:1
msgid "Additional Software"
msgstr "Aplicații adiționale"

#: ../config/chroot_local-includes/usr/share/applications/org.boum.tails.additional-software-config.desktop.in.h:2
msgid ""
"Configure the additional software installed from your persistent storage "
"when starting Tails"
msgstr ""
"Configurați aplicațiile adiționale instalate din stocarea persistentă la "
"pornirea Tails"

#: ../config/chroot_local-includes/usr/share/desktop-directories/Tails.directory.in.h:2
msgid "Tails specific tools"
msgstr "Unelte specifice Tails"

#: ../config/chroot_local-includes/usr/share/polkit-1/actions/org.boum.tails.root-terminal.policy.in.h:1
msgid "To start a Root Terminal, you need to authenticate."
msgstr "Pentru a porni un terminal ca Root trebuie să vă autentificați."

#: ../config/chroot_local-includes/usr/share/polkit-1/actions/org.boum.tails.additional-software.policy.in.h:1
msgid "Remove an additional software package"
msgstr "Eliminare aplicație adițională"

#: ../config/chroot_local-includes/usr/share/polkit-1/actions/org.boum.tails.additional-software.policy.in.h:2
msgid ""
"Authentication is required to remove a package from your additional software "
"($(command_line))"
msgstr ""
"Aveți nevoie de autentificare pentru a elimina un pachet din aplicațiile "
"adiționale ($(command_line))"

#: ../config/chroot_local-includes/usr/share/unlock-veracrypt-volumes/ui/main.ui.in:61
msgid "File Containers"
msgstr "Containere de Fișiere"

#: ../config/chroot_local-includes/usr/share/unlock-veracrypt-volumes/ui/main.ui.in:80
msgid "_Add"
msgstr "_Adaugă"

#: ../config/chroot_local-includes/usr/share/unlock-veracrypt-volumes/ui/main.ui.in:86
msgid "Add a file container"
msgstr "Adăugați un container de fișiere"

#: ../config/chroot_local-includes/usr/share/unlock-veracrypt-volumes/ui/main.ui.in:103
msgid "Partitions and Drives"
msgstr "Partiții si Unități de disc"

#: ../config/chroot_local-includes/usr/share/unlock-veracrypt-volumes/ui/main.ui.in:121
msgid ""
"This application is not affiliated with or endorsed by the VeraCrypt project "
"or IDRIX."
msgstr ""
"Această aplicație nu este afiliată cu sau susținută de proiectul VeraCrypt "
"sau IDRIX."

#: ../config/chroot_local-includes/usr/share/unlock-veracrypt-volumes/ui/volume.ui.in:38
msgid "Lock this volume"
msgstr "Blochează acest volum"

#: ../config/chroot_local-includes/usr/share/unlock-veracrypt-volumes/ui/volume.ui.in:61
msgid "Detach this volume"
msgstr "Detașează acest volum"

#: ../config/chroot_local-includes/usr/local/share/mime/packages/unlock-veracrypt-volumes.xml.in.h:1
msgid "TrueCrypt/VeraCrypt container"
<<<<<<< HEAD
msgstr ""

#, fuzzy
#~ msgid "Do you wish to start Liferea anyway?"
#~ msgstr "Vrei să inițializezi Electrum oricum?"

#~ msgid "The upgrade was successful."
#~ msgstr "Actualizarea s-a realizat cu succes"

#~ msgid ""
#~ "Both the host operating system and the virtualization software are able "
#~ "to monitor what you are doing in Tails."
#~ msgstr ""
#~ "Atât sistemul de operare gazdă cât și aplicația virtuală pot monitoriza "
#~ "ce faceți în Tails."

#~ msgid ""
#~ "NetworkManager passed us garbage data when trying to deduce the clearnet "
#~ "DNS server."
#~ msgstr ""
#~ "NetworkManager ne-a transmis date nefolositoare în încercarea de a deduce "
#~ "serverul DNS clearnet."
=======
msgstr "Container TrueCrypt/VeraCrypt"
>>>>>>> 3f2328b8
<|MERGE_RESOLUTION|>--- conflicted
+++ resolved
@@ -24,15 +24,9 @@
 msgstr ""
 "Project-Id-Version: Tor Project\n"
 "Report-Msgid-Bugs-To: \n"
-<<<<<<< HEAD
-"POT-Creation-Date: 2019-01-05 17:38+0100\n"
-"PO-Revision-Date: 2018-01-02 08:46+0000\n"
-"Last-Translator: Adrian Staicu <astaicu@gmail.com>\n"
-=======
-"POT-Creation-Date: 2019-01-14 21:20+0100\n"
+"POT-Creation-Date: 2019-01-28 14:06+0100\n"
 "PO-Revision-Date: 2019-01-16 14:14+0000\n"
 "Last-Translator: A C <ana@shiftout.net>\n"
->>>>>>> 3f2328b8
 "Language-Team: Romanian (http://www.transifex.com/otf/torproject/language/"
 "ro/)\n"
 "Language: ro\n"
@@ -150,18 +144,16 @@
 msgid "_Exit"
 msgstr "_Iesire"
 
-<<<<<<< HEAD
-=======
-#: config/chroot_local-includes/usr/local/bin/keepassx:17
-#, sh-format
-msgid ""
-"<b><big>Do you want to rename your <i>KeePassX</i> database?</big></b>\n"
-"\n"
-"You have a <i>KeePassX</i> database in your <i>Persistent</i> folder:\n"
+#: config/chroot_local-includes/usr/local/bin/keepassxc:15
+#, fuzzy, sh-format
+msgid ""
+"<b><big>Do you want to rename your <i>KeePassXC</i> database?</big></b>\n"
+"\n"
+"You have a <i>KeePassXC</i> database in your <i>Persistent</i> folder:\n"
 "\n"
 "<i>${filename}</i>\n"
 "\n"
-"Renaming it to <i>keepassx.kdbx</i> would allow <i>KeePassX</i> to open it "
+"Renaming it to <i>keepassx.kdbx</i> would allow <i>KeePassXC</i> to open it "
 "automatically in the future."
 msgstr ""
 "<b><big>Doriți redenumirea bazei de date <i>KeePassX</i>?</big></b>\n"
@@ -173,11 +165,11 @@
 "Redenumirea la <i>keepassx.kdbx</i> va permite ca<i>KeePassX</i> să o "
 "deschidă automat pe viitor."
 
-#: config/chroot_local-includes/usr/local/bin/keepassx:25
+#: config/chroot_local-includes/usr/local/bin/keepassxc:23
 msgid "Rename"
 msgstr "Redenumire"
 
-#: config/chroot_local-includes/usr/local/bin/keepassx:26
+#: config/chroot_local-includes/usr/local/bin/keepassxc:24
 msgid "Keep current name"
 msgstr "Menține numele curent"
 
@@ -185,7 +177,6 @@
 msgid "su is disabled. Please use sudo instead."
 msgstr ""
 
->>>>>>> 3f2328b8
 #: config/chroot_local-includes/usr/share/gnome-shell/extensions/status-menu-helper@tails.boum.org/extension.js:75
 msgid "Restart"
 msgstr "Repornire"
@@ -943,29 +934,4 @@
 
 #: ../config/chroot_local-includes/usr/local/share/mime/packages/unlock-veracrypt-volumes.xml.in.h:1
 msgid "TrueCrypt/VeraCrypt container"
-<<<<<<< HEAD
-msgstr ""
-
-#, fuzzy
-#~ msgid "Do you wish to start Liferea anyway?"
-#~ msgstr "Vrei să inițializezi Electrum oricum?"
-
-#~ msgid "The upgrade was successful."
-#~ msgstr "Actualizarea s-a realizat cu succes"
-
-#~ msgid ""
-#~ "Both the host operating system and the virtualization software are able "
-#~ "to monitor what you are doing in Tails."
-#~ msgstr ""
-#~ "Atât sistemul de operare gazdă cât și aplicația virtuală pot monitoriza "
-#~ "ce faceți în Tails."
-
-#~ msgid ""
-#~ "NetworkManager passed us garbage data when trying to deduce the clearnet "
-#~ "DNS server."
-#~ msgstr ""
-#~ "NetworkManager ne-a transmis date nefolositoare în încercarea de a deduce "
-#~ "serverul DNS clearnet."
-=======
-msgstr "Container TrueCrypt/VeraCrypt"
->>>>>>> 3f2328b8
+msgstr "Container TrueCrypt/VeraCrypt"