# SOME DESCRIPTIVE TITLE.
# Copyright (C) YEAR THE PACKAGE'S COPYRIGHT HOLDER
# This file is distributed under the same license as the PACKAGE package.
#
# Translators:
# Alex Alex <alexandruvuia@gmail.com>, 2016
# Andrei Draga, 2013
# axel_89, 2015
# David <ipawnyou@icloud.com>, 2015
# Di N., 2015
# Draga Bianca - Madalina <dragabianca@yahoo.com>, 2014
# kyx <mihaidiaconu@gmail.com>, 2016
# Nicola Radu <estonyte@yahoo.com>, 2014
# Paul Ionut Anton, 2014
# Roxana Ardelean <roxana.ene@gmail.com>, 2014
# titus <titus0818@gmail.com>, 2014-2015
# tudor isopescu <tudorisop@gmail.com>, 2015
# clopotel <yo_sergiu05@yahoo.com>, 2014
msgid ""
msgstr ""
"Project-Id-Version: The Tor Project\n"
"Report-Msgid-Bugs-To: \n"
<<<<<<< HEAD
"POT-Creation-Date: 2017-02-25 15:06+0100\n"
=======
"POT-Creation-Date: 2017-03-06 12:07+0100\n"
>>>>>>> f4948e1a
"PO-Revision-Date: 2016-09-03 08:57+0000\n"
"Last-Translator: carolyn <carolyn@anhalt.org>\n"
"Language-Team: Romanian (http://www.transifex.com/otf/torproject/language/"
"ro/)\n"
"Language: ro\n"
"MIME-Version: 1.0\n"
"Content-Type: text/plain; charset=UTF-8\n"
"Content-Transfer-Encoding: 8bit\n"
"Plural-Forms: nplurals=3; plural=(n==1?0:(((n%100>19)||((n%100==0)&&(n!=0)))?"
"2:1));\n"

#: config/chroot_local-includes/etc/NetworkManager/dispatcher.d/60-tor-ready.sh:39
msgid "Tor is ready"
msgstr "Tor este pregătit"

#: config/chroot_local-includes/etc/NetworkManager/dispatcher.d/60-tor-ready.sh:40
msgid "You can now access the Internet."
msgstr "Acum puteți accesa Internetul."

#: config/chroot_local-includes/etc/whisperback/config.py:65
#, python-format
msgid ""
"<h1>Help us fix your bug!</h1>\n"
"<p>Read <a href=\"%s\">our bug reporting instructions</a>.</p>\n"
"<p><strong>Do not include more personal information than\n"
"needed!</strong></p>\n"
"<h2>About giving us an email address</h2>\n"
"<p>\n"
"Giving us an email address allows us to contact you to clarify the problem. "
"This\n"
"is needed for the vast majority of the reports we receive as most reports\n"
"without any contact information are useless. On the other hand it also "
"provides\n"
"an opportunity for eavesdroppers, like your email or Internet provider, to\n"
"confirm that you are using Tails.\n"
"</p>\n"
msgstr ""
"<h1>Ajutați-ne sa reparăm greșelilel!</h1>\n"
"\n"
"<p>Citește<a href=\"%s\">instrutia de raportare a greșelilor</a>.</p>\n"
"\n"
"<p><strong>Nu includeți mai multa informație personală\n"
"\n"
"decît este necesar!</strong></p>\n"
"\n"
"<h2>Despre trimiterea nouă a email-ului personal</h2>\n"
"\n"
"<p>\n"
"\n"
"Trimiterea proprului email ne permite sa vă contactăm pentru a clarifica "
"problema.Asta\n"
"\n"
"e necesar pentru majoritatea raporturilor pe care le primim,altfel fară date "
"de contact\n"
"\n"
"informația raportata e nefolositoare.Pe de alta parte ea tot permite de a "
"recepționa\n"
"\n"
"ca folosiți Tails.\n"

#: config/chroot_local-includes/usr/local/bin/electrum:17
msgid "Persistence is disabled for Electrum"
msgstr "Persistența este dezactivată pentru Electrum"

#: config/chroot_local-includes/usr/local/bin/electrum:19
msgid ""
"When you reboot Tails, all of Electrum's data will be lost, including your "
"Bitcoin wallet. It is strongly recommended to only run Electrum when its "
"persistence feature is activated."
msgstr ""
"Când reporniți Tails, toate datele Electrum vor fi pierdute, inclusiv "
"portofelul Bitcoin. Este temeinic recomandat să rulați Electrum numai când "
"funcția sa de persistență este activată."

#: config/chroot_local-includes/usr/local/bin/electrum:21
msgid "Do you want to start Electrum anyway?"
msgstr "Vrei să inițializezi Electrum oricum?"

#: config/chroot_local-includes/usr/local/bin/electrum:23
#: config/chroot_local-includes/usr/local/bin/icedove:37
#: config/chroot_local-includes/usr/local/sbin/unsafe-browser:41
msgid "_Launch"
msgstr "_Lansare"

#: config/chroot_local-includes/usr/local/bin/electrum:24
#: config/chroot_local-includes/usr/local/bin/icedove:38
#: config/chroot_local-includes/usr/local/sbin/unsafe-browser:42
msgid "_Exit"
msgstr "_Iesire"

#: config/chroot_local-includes/usr/local/bin/icedove:27
msgid "The <b>Claws Mail</b> persistence feature is activated."
msgstr "Caracteristica persistență a <b>Claws Mail</b> este activată."

#: config/chroot_local-includes/usr/local/bin/icedove:29
msgid ""
"If you have emails saved in <b>Claws Mail</b>, you should <a href='https://"
"tails.boum.org/doc/anonymous_internet/claws_mail_to_icedove'>migrate your "
"data</a> before starting <b>Icedove</b>."
msgstr ""
"Dacă aveți email-uri salvate în <b>Claws Mail</b>, trebuie să <a "
"href='https://tails.boum.org/doc/anonymous_internet/"
"claws_mail_to_icedove'>mutați datele</a> înainte să porniți <b>Icedove</b>."

#: config/chroot_local-includes/usr/local/bin/icedove:34
msgid ""
"If you already migrated your emails to <b>Icedove</b>, you should <a "
"href='https://tails.boum.org/doc/anonymous_internet/"
"claws_mail_to_icedove#delete'>delete all your <b>Claws Mail</b> data</a> to "
"remove this warning."
msgstr ""
"Dacă ţi-ai migrat deja mailurile către <b>Icedove</b>, ar trebui să-ţi  <a "
"href='https://tails.boum.org/doc/anonymous_internet/"
"claws_mail_to_icedove#delete'>ştergi tot conţinutul<b>Claws Mail</b> pentru</"
"a> îndepărta acest avertisment."

#: config/chroot_local-includes/usr/share/gnome-shell/extensions/shutdown-helper@tails.boum.org/extension.js:71
msgid "Restart"
msgstr "Restart"

#: config/chroot_local-includes/usr/share/gnome-shell/extensions/shutdown-helper@tails.boum.org/extension.js:74
msgid "Power Off"
msgstr "Oprire"

#: config/chroot_local-includes/usr/local/lib/tails-32-bit-notify-user:59
msgid "Warning: Tails 3.0 won't work on this computer!"
msgstr ""

#: config/chroot_local-includes/usr/local/lib/tails-32-bit-notify-user:60
msgid "Tails 3.0 will require a 64-bit processor."
msgstr ""

#: config/chroot_local-includes/usr/local/lib/tails-32-bit-notify-user:63
#: config/chroot_local-includes/usr/local/lib/tails-i2p-removal-notify-user:59
#: config/chroot_local-includes/usr/local/lib/tails-virt-notify-user:83
msgid "Learn more"
msgstr "Află mai multe"

#: config/chroot_local-includes/usr/local/bin/tails-about:22
#: ../config/chroot_local-includes/usr/share/desktop-directories/Tails.directory.in.h:1
msgid "Tails"
msgstr "Tails"

#: config/chroot_local-includes/usr/local/bin/tails-about:25
#: ../config/chroot_local-includes/usr/share/applications/tails-about.desktop.in.h:1
msgid "About Tails"
msgstr "Despre Tails"

#: config/chroot_local-includes/usr/local/bin/tails-about:35
msgid "The Amnesic Incognito Live System"
msgstr "Sistemul live Amnesic Incognito"

#: config/chroot_local-includes/usr/local/bin/tails-about:36
#, python-format
msgid ""
"Build information:\n"
"%s"
msgstr ""
"Adun informatia:\n"
"%s"

#: config/chroot_local-includes/usr/local/bin/tails-about:54
msgid "not available"
msgstr "indisponibil"

#: config/chroot_local-includes/usr/local/sbin/tails-additional-software:118
#: config/chroot_local-includes/usr/local/sbin/tails-additional-software:124
#: config/chroot_local-includes/usr/local/sbin/tails-additional-software:128
msgid "Your additional software"
msgstr "Aplicațiile dumneavoastră adiționale"

#: config/chroot_local-includes/usr/local/sbin/tails-additional-software:119
#: config/chroot_local-includes/usr/local/sbin/tails-additional-software:129
msgid ""
"The upgrade failed. This might be due to a network problem. Please check "
"your network connection, try to restart Tails, or read the system log to "
"understand better the problem."
msgstr ""
"Actulaizarea nu s-a realizat. Ar putea fi o problema la conexiune de "
"internet. Va rugam verificati"

#: config/chroot_local-includes/usr/local/sbin/tails-additional-software:125
msgid "The upgrade was successful."
msgstr "Actualizarea s-a realizat cu succes"

#: config/chroot_local-includes/usr/local/lib/tails-htp-notify-user:52
msgid "Synchronizing the system's clock"
msgstr "Se realizeaza sincronizarea cu ceasul sistemului"

#: config/chroot_local-includes/usr/local/lib/tails-htp-notify-user:53
msgid ""
"Tor needs an accurate clock to work properly, especially for Hidden "
"Services. Please wait..."
msgstr ""
"Tor necesita ora exacta pentru a functiona corespunzator, in special pentru "
"servicii ascunse."

#: config/chroot_local-includes/usr/local/lib/tails-htp-notify-user:87
msgid "Failed to synchronize the clock!"
msgstr "Sincronizarea ceasului a eșuat!"

#: config/chroot_local-includes/usr/local/lib/tails-i2p-removal-notify-user:57
msgid "Warning: I2P will be removed in Tails 2.12"
msgstr ""

#: config/chroot_local-includes/usr/local/bin/tails-security-check:124
msgid "This version of Tails has known security issues:"
msgstr "Această versiune de Tail are probleme de securitate cunoscute:"

#: config/chroot_local-includes/usr/local/bin/tails-security-check:134
msgid "Known security issues"
msgstr "Probleme de securitate cunoscute"

#: config/chroot_local-includes/usr/local/lib/tails-spoof-mac:52
#, sh-format
msgid "Network card ${nic} disabled"
msgstr "Placa de rețea ${nic} dezactivată"

#: config/chroot_local-includes/usr/local/lib/tails-spoof-mac:53
#, sh-format
msgid ""
"MAC spoofing failed for network card ${nic_name} (${nic}) so it is "
"temporarily disabled.\n"
"You might prefer to restart Tails and disable MAC spoofing."
msgstr ""
"Spoofing-ul MAC nu a reușit pentru placa de rețea ${nic_name} (${nic}) "
"aștfel aceasta este temporar dezactivată.\n"
"Poate preferați să restartați Tails și să dezactivați spoofing-ul MAC."

#: config/chroot_local-includes/usr/local/lib/tails-spoof-mac:62
msgid "All networking disabled"
msgstr "Toate rețelele sunt dezactivate"

#: config/chroot_local-includes/usr/local/lib/tails-spoof-mac:63
#, sh-format
msgid ""
"MAC spoofing failed for network card ${nic_name} (${nic}). The error "
"recovery also failed so all networking is disabled.\n"
"You might prefer to restart Tails and disable MAC spoofing."
msgstr ""
"Spoofing-ul MAC a eșuat pentru placa de rețea ${nic_name} (${nic}). Și "
"recuperarea erorii a eșuat de asemenea astfel încât toate rețelele sunt "
"dezactivate.\n"
"\n"
"Ați putea alege să restartați Tails și să dezactivați spoofing-ul MAC."

#: config/chroot_local-includes/usr/local/bin/tails-upgrade-frontend-wrapper:24
#: config/chroot_local-includes/usr/local/sbin/unsafe-browser:27
msgid "error:"
msgstr "eroare:"

#: config/chroot_local-includes/usr/local/bin/tails-upgrade-frontend-wrapper:25
#: config/chroot_local-includes/usr/local/sbin/unsafe-browser:28
msgid "Error"
msgstr "Eroare"

#: config/chroot_local-includes/usr/local/bin/tails-upgrade-frontend-wrapper:45
msgid ""
"<b>Not enough memory available to check for upgrades.</b>\n"
"\n"
"Make sure this system satisfies the requirements for running Tails.\n"
"See file:///usr/share/doc/tails/website/doc/about/requirements.en.html\n"
"\n"
"Try to restart Tails to check for upgrades again.\n"
"\n"
"Or do a manual upgrade.\n"
"See https://tails.boum.org/doc/first_steps/upgrade#manual"
msgstr ""
"<b> Nu este suficientă memorie disponibilă pentru a căuta actualizări.</b>\n"
"\n"
"Asigură-te că acest sistem îndeplinește condițiile de rulare Tails.\n"
"Vezi file:///usr/share/doc/tails/website/doc/about/requirements.en.html\n"
"Încearcă să reinițializezi Tails pentru a căuta din nou actualizări.\n"
"\n"
"Sau încearcă o actualizare manuală.\n"
"Vezi https://tails.boum.org/doc/first_steps/upgrade#manual"

#: config/chroot_local-includes/usr/local/lib/tails-virt-notify-user:71
msgid "Warning: virtual machine detected!"
msgstr "Atenție: s-a detectat o mașină virtuală!"

#: config/chroot_local-includes/usr/local/lib/tails-virt-notify-user:73
msgid ""
"Both the host operating system and the virtualization software are able to "
"monitor what you are doing in Tails."
msgstr ""
"Atât sistemul de operare gazdă cât și aplicația virtuală pot monitoriza ce "
"faceți în Tails."

#: config/chroot_local-includes/usr/local/lib/tails-virt-notify-user:76
msgid "Warning: non-free virtual machine detected!"
msgstr "Avertisment: o mașina virtuală care nu este gratuită a fost detectată!"

#: config/chroot_local-includes/usr/local/lib/tails-virt-notify-user:78
msgid ""
"Both the host operating system and the virtualization software are able to "
"monitor what you are doing in Tails. Only free software can be considered "
"trustworthy, for both the host operating system and the virtualization "
"software."
msgstr ""
"Atât sistemul de operar gazdă cât și software-ul de virtualizare sunt "
"capabile să monitorizeze ce faceți în Tails. Numai software-ul gratuit poate "
"fi considerat demn de încredere, atât pentru sistemul de operare gazdă cât "
"și pentru software-ul de virtualizare."

#: config/chroot_local-includes/usr/local/bin/tor-browser:43
msgid "Tor is not ready"
msgstr "Tor nu este pregatit"

#: config/chroot_local-includes/usr/local/bin/tor-browser:44
msgid "Tor is not ready. Start Tor Browser anyway?"
msgstr "Tor nu este pregătit. Se pornește navigatorul Tor oricum?"

#: config/chroot_local-includes/usr/local/bin/tor-browser:45
msgid "Start Tor Browser"
msgstr "Porniti Browserul Tor"

#: config/chroot_local-includes/usr/local/bin/tor-browser:46
msgid "Cancel"
msgstr "Anulare"

#: config/chroot_local-includes/usr/local/sbin/unsafe-browser:38
msgid "Do you really want to launch the Unsafe Browser?"
msgstr "Sigur vreti sa lansati browser-ul neprotejat? "

#: config/chroot_local-includes/usr/local/sbin/unsafe-browser:40
msgid ""
"Network activity within the Unsafe Browser is <b>not anonymous</b>.\\nOnly "
"use the Unsafe Browser if necessary, for example\\nif you have to login or "
"register to activate your Internet connection."
msgstr ""
"Activitatea de rețea în Unsafe Browser <b>nu este anonimă</b>.\\n Folosiți "
"Unsafe Browser numai dacă este necesar, de exemplu\\nif trebuie să vă "
"autentificați sau ănregistrați pentru activarea conexiunii dvs. la internet."

#: config/chroot_local-includes/usr/local/sbin/unsafe-browser:51
msgid "Starting the Unsafe Browser..."
msgstr "Porniti browser-ul neprotejat"

#: config/chroot_local-includes/usr/local/sbin/unsafe-browser:52
msgid "This may take a while, so please be patient."
msgstr "Ar putea dura. Va rugam sa aveti putina rabdare. "

#: config/chroot_local-includes/usr/local/sbin/unsafe-browser:57
msgid "Shutting down the Unsafe Browser..."
msgstr "Browser-ul neprotejat se inchide"

#: config/chroot_local-includes/usr/local/sbin/unsafe-browser:58
msgid ""
"This may take a while, and you may not restart the Unsafe Browser until it "
"is properly shut down."
msgstr ""
"Aceasta poate dura, iar dumneavoastră nu trebuie să reporniți Navigatorul "
"Nesigur până ce nu este închis corespunzător."

#: config/chroot_local-includes/usr/local/sbin/unsafe-browser:70
msgid "Failed to restart Tor."
msgstr "Tor nu s-a putut reporni. "

#: config/chroot_local-includes/usr/local/sbin/unsafe-browser:84
#: ../config/chroot_local-includes/usr/share/applications/unsafe-browser.desktop.in.h:1
msgid "Unsafe Browser"
msgstr "Browser neprotejat"

#: config/chroot_local-includes/usr/local/sbin/unsafe-browser:92
msgid ""
"Another Unsafe Browser is currently running, or being cleaned up. Please "
"retry in a while."
msgstr ""
"Un alt navigator nesigur rulează curent, sau în curs de curățat. Reâncercați "
"peste puțin."

#: config/chroot_local-includes/usr/local/sbin/unsafe-browser:104
msgid ""
"NetworkManager passed us garbage data when trying to deduce the clearnet DNS "
"server."
msgstr ""
"NetworkManager ne-a transmis date nefolositoare în încercarea de a deduce "
"serverul DNS clearnet."

#: config/chroot_local-includes/usr/local/sbin/unsafe-browser:114
msgid ""
"No DNS server was obtained through DHCP or manually configured in "
"NetworkManager."
msgstr ""
"Nu a fost obținut nici un server DNS prin DHCP sau configurat manual în "
"administratorul de rețea."

#: config/chroot_local-includes/usr/local/sbin/unsafe-browser:122
msgid "Failed to setup chroot."
msgstr "A eșuat configurarea chroot."

#: config/chroot_local-includes/usr/local/sbin/unsafe-browser:128
msgid "Failed to configure browser."
msgstr "A eșuat configurarea navigatorului."

#: config/chroot_local-includes/usr/local/sbin/unsafe-browser:133
msgid "Failed to run browser."
msgstr "A eșuat rularea navigatorului."

#: ../config/chroot_local-includes/etc/skel/Desktop/Report_an_error.desktop.in.h:1
msgid "Report an error"
msgstr "Raportati o eroare"

#: ../config/chroot_local-includes/etc/skel/Desktop/tails-documentation.desktop.in.h:1
#: ../config/chroot_local-includes/usr/share/applications/tails-documentation.desktop.in.h:1
msgid "Tails documentation"
msgstr "Documentația Tails"

#: ../config/chroot_local-includes/usr/share/applications/tails-documentation.desktop.in.h:2
msgid "Learn how to use Tails"
msgstr "Învățați cum să utilizați tails"

#: ../config/chroot_local-includes/usr/share/applications/tails-about.desktop.in.h:2
msgid "Learn more about Tails"
msgstr "Învățați mai multe despre Tails"

#: ../config/chroot_local-includes/usr/share/applications/tor-browser.desktop.in.h:1
msgid "Tor Browser"
msgstr "Tor Browser"

#: ../config/chroot_local-includes/usr/share/applications/tor-browser.desktop.in.h:2
msgid "Anonymous Web Browser"
msgstr "Navigator web anonim"

#: ../config/chroot_local-includes/usr/share/applications/unsafe-browser.desktop.in.h:2
msgid "Browse the World Wide Web without anonymity"
msgstr "Navigați pe web fără anonimat"

#: ../config/chroot_local-includes/usr/share/applications/unsafe-browser.desktop.in.h:3
msgid "Unsafe Web Browser"
msgstr "Browser Web neprotejat"

#: ../config/chroot_local-includes/usr/share/desktop-directories/Tails.directory.in.h:2
msgid "Tails specific tools"
msgstr "Unelte specifice Tails"<|MERGE_RESOLUTION|>--- conflicted
+++ resolved
@@ -20,11 +20,7 @@
 msgstr ""
 "Project-Id-Version: The Tor Project\n"
 "Report-Msgid-Bugs-To: \n"
-<<<<<<< HEAD
-"POT-Creation-Date: 2017-02-25 15:06+0100\n"
-=======
 "POT-Creation-Date: 2017-03-06 12:07+0100\n"
->>>>>>> f4948e1a
 "PO-Revision-Date: 2016-09-03 08:57+0000\n"
 "Last-Translator: carolyn <carolyn@anhalt.org>\n"
 "Language-Team: Romanian (http://www.transifex.com/otf/torproject/language/"
@@ -425,6 +421,51 @@
 msgid "Failed to run browser."
 msgstr "A eșuat rularea navigatorului."
 
+#: config/chroot_local-includes/usr/local/sbin/tails-i2p:34
+msgid "I2P failed to start"
+msgstr "12P nu a reusit sa porneasca"
+
+#: config/chroot_local-includes/usr/local/sbin/tails-i2p:35
+msgid ""
+"Something went wrong when I2P was starting. Check the logs in /var/log/i2p "
+"for more information."
+msgstr ""
+"Ceva a mers prost când a pornit I2P. Verificați jurnalul în /var/log/i2p "
+"pentru mai multe informații."
+
+#: config/chroot_local-includes/usr/local/sbin/tails-i2p:52
+msgid "I2P's router console is ready"
+msgstr "Consola ruterului I2P este gata"
+
+#: config/chroot_local-includes/usr/local/sbin/tails-i2p:53
+msgid "You can now access I2P's router console in the I2P Browser."
+msgstr ""
+"Puteți accesa acum serviciile de pe consola routerului I2P, in navigatorul "
+"I2P"
+
+#: config/chroot_local-includes/usr/local/sbin/tails-i2p:58
+msgid "I2P is not ready"
+msgstr "I2P nu este gata"
+
+#: config/chroot_local-includes/usr/local/sbin/tails-i2p:59
+msgid ""
+"Eepsite tunnel not built within six minutes. Check the router console in the "
+"I2P Browser or the logs in /var/log/i2p for more information. Reconnect to "
+"the network to try again."
+msgstr ""
+"Tunelul Eepsite nu a fost creat în intervalul de şase minute. Verifică "
+"consola de rute în browser-ul I2P sau verifică log-urile în /var/log/i2p "
+"pentru mai multe informaţii. Reconectează-te la reţea pentru a încerca din "
+"nou."
+
+#: config/chroot_local-includes/usr/local/sbin/tails-i2p:71
+msgid "I2P is ready"
+msgstr "I2P este gata"
+
+#: config/chroot_local-includes/usr/local/sbin/tails-i2p:72
+msgid "You can now access services on I2P."
+msgstr "Puteți accesa acum serviciile pe I2P."
+
 #: ../config/chroot_local-includes/etc/skel/Desktop/Report_an_error.desktop.in.h:1
 msgid "Report an error"
 msgstr "Raportati o eroare"
@@ -438,6 +479,14 @@
 msgid "Learn how to use Tails"
 msgstr "Învățați cum să utilizați tails"
 
+#: ../config/chroot_local-includes/usr/share/applications/i2p-browser.desktop.in.h:1
+msgid "Anonymous overlay network browser"
+msgstr "Navigator web anonim suprapus"
+
+#: ../config/chroot_local-includes/usr/share/applications/i2p-browser.desktop.in.h:2
+msgid "I2P Browser"
+msgstr "Navigator I2P"
+
 #: ../config/chroot_local-includes/usr/share/applications/tails-about.desktop.in.h:2
 msgid "Learn more about Tails"
 msgstr "Învățați mai multe despre Tails"
