# SOME DESCRIPTIVE TITLE.
# Copyright (C) YEAR THE PACKAGE'S COPYRIGHT HOLDER
# This file is distributed under the same license as the PACKAGE package.
# FIRST AUTHOR <EMAIL@ADDRESS>, YEAR.
#
#, fuzzy
msgid ""
msgstr ""
"Project-Id-Version: PACKAGE VERSION\n"
"Report-Msgid-Bugs-To: \n"
<<<<<<< HEAD
"POT-Creation-Date: 2017-02-25 15:06+0100\n"
=======
"POT-Creation-Date: 2017-03-06 12:07+0100\n"
>>>>>>> f4948e1a
"PO-Revision-Date: YEAR-MO-DA HO:MI+ZONE\n"
"Last-Translator: FULL NAME <EMAIL@ADDRESS>\n"
"Language-Team: LANGUAGE <LL@li.org>\n"
"Language: \n"
"MIME-Version: 1.0\n"
"Content-Type: text/plain; charset=UTF-8\n"
"Content-Transfer-Encoding: 8bit\n"

#: config/chroot_local-includes/etc/NetworkManager/dispatcher.d/60-tor-ready.sh:39
msgid "Tor is ready"
msgstr ""

#: config/chroot_local-includes/etc/NetworkManager/dispatcher.d/60-tor-ready.sh:40
msgid "You can now access the Internet."
msgstr ""

#: config/chroot_local-includes/etc/whisperback/config.py:65
#, python-format
msgid ""
"<h1>Help us fix your bug!</h1>\n"
"<p>Read <a href=\"%s\">our bug reporting instructions</a>.</p>\n"
"<p><strong>Do not include more personal information than\n"
"needed!</strong></p>\n"
"<h2>About giving us an email address</h2>\n"
"<p>\n"
"Giving us an email address allows us to contact you to clarify the problem. "
"This\n"
"is needed for the vast majority of the reports we receive as most reports\n"
"without any contact information are useless. On the other hand it also "
"provides\n"
"an opportunity for eavesdroppers, like your email or Internet provider, to\n"
"confirm that you are using Tails.\n"
"</p>\n"
msgstr ""

#: config/chroot_local-includes/usr/local/bin/electrum:17
msgid "Persistence is disabled for Electrum"
msgstr ""

#: config/chroot_local-includes/usr/local/bin/electrum:19
msgid ""
"When you reboot Tails, all of Electrum's data will be lost, including your "
"Bitcoin wallet. It is strongly recommended to only run Electrum when its "
"persistence feature is activated."
msgstr ""

#: config/chroot_local-includes/usr/local/bin/electrum:21
msgid "Do you want to start Electrum anyway?"
msgstr ""

#: config/chroot_local-includes/usr/local/bin/electrum:23
#: config/chroot_local-includes/usr/local/bin/icedove:37
#: config/chroot_local-includes/usr/local/sbin/unsafe-browser:41
msgid "_Launch"
msgstr ""

#: config/chroot_local-includes/usr/local/bin/electrum:24
#: config/chroot_local-includes/usr/local/bin/icedove:38
#: config/chroot_local-includes/usr/local/sbin/unsafe-browser:42
msgid "_Exit"
msgstr ""

#: config/chroot_local-includes/usr/local/bin/icedove:27
msgid "The <b>Claws Mail</b> persistence feature is activated."
msgstr ""

#: config/chroot_local-includes/usr/local/bin/icedove:29
msgid ""
"If you have emails saved in <b>Claws Mail</b>, you should <a href='https://"
"tails.boum.org/doc/anonymous_internet/claws_mail_to_icedove'>migrate your "
"data</a> before starting <b>Icedove</b>."
msgstr ""

#: config/chroot_local-includes/usr/local/bin/icedove:34
msgid ""
"If you already migrated your emails to <b>Icedove</b>, you should <a "
"href='https://tails.boum.org/doc/anonymous_internet/"
"claws_mail_to_icedove#delete'>delete all your <b>Claws Mail</b> data</a> to "
"remove this warning."
msgstr ""

#: config/chroot_local-includes/usr/share/gnome-shell/extensions/shutdown-helper@tails.boum.org/extension.js:71
msgid "Restart"
msgstr ""

#: config/chroot_local-includes/usr/share/gnome-shell/extensions/shutdown-helper@tails.boum.org/extension.js:74
msgid "Power Off"
msgstr ""

#: config/chroot_local-includes/usr/local/lib/tails-32-bit-notify-user:59
msgid "Warning: Tails 3.0 won't work on this computer!"
msgstr ""

#: config/chroot_local-includes/usr/local/lib/tails-32-bit-notify-user:60
msgid "Tails 3.0 will require a 64-bit processor."
msgstr ""

#: config/chroot_local-includes/usr/local/lib/tails-32-bit-notify-user:63
#: config/chroot_local-includes/usr/local/lib/tails-i2p-removal-notify-user:59
#: config/chroot_local-includes/usr/local/lib/tails-virt-notify-user:83
msgid "Learn more"
msgstr ""

#: config/chroot_local-includes/usr/local/bin/tails-about:22
#: ../config/chroot_local-includes/usr/share/desktop-directories/Tails.directory.in.h:1
msgid "Tails"
msgstr ""

#: config/chroot_local-includes/usr/local/bin/tails-about:25
#: ../config/chroot_local-includes/usr/share/applications/tails-about.desktop.in.h:1
msgid "About Tails"
msgstr ""

#: config/chroot_local-includes/usr/local/bin/tails-about:35
msgid "The Amnesic Incognito Live System"
msgstr ""

#: config/chroot_local-includes/usr/local/bin/tails-about:36
#, python-format
msgid ""
"Build information:\n"
"%s"
msgstr ""

#: config/chroot_local-includes/usr/local/bin/tails-about:54
msgid "not available"
msgstr ""

#: config/chroot_local-includes/usr/local/sbin/tails-additional-software:118
#: config/chroot_local-includes/usr/local/sbin/tails-additional-software:124
#: config/chroot_local-includes/usr/local/sbin/tails-additional-software:128
msgid "Your additional software"
msgstr ""

#: config/chroot_local-includes/usr/local/sbin/tails-additional-software:119
#: config/chroot_local-includes/usr/local/sbin/tails-additional-software:129
msgid ""
"The upgrade failed. This might be due to a network problem. Please check "
"your network connection, try to restart Tails, or read the system log to "
"understand better the problem."
msgstr ""

#: config/chroot_local-includes/usr/local/sbin/tails-additional-software:125
msgid "The upgrade was successful."
msgstr ""

#: config/chroot_local-includes/usr/local/lib/tails-htp-notify-user:52
msgid "Synchronizing the system's clock"
msgstr ""

#: config/chroot_local-includes/usr/local/lib/tails-htp-notify-user:53
msgid ""
"Tor needs an accurate clock to work properly, especially for Hidden "
"Services. Please wait..."
msgstr ""

#: config/chroot_local-includes/usr/local/lib/tails-htp-notify-user:87
msgid "Failed to synchronize the clock!"
msgstr ""

#: config/chroot_local-includes/usr/local/lib/tails-i2p-removal-notify-user:57
msgid "Warning: I2P will be removed in Tails 2.12"
msgstr ""

#: config/chroot_local-includes/usr/local/bin/tails-security-check:124
msgid "This version of Tails has known security issues:"
msgstr ""

#: config/chroot_local-includes/usr/local/bin/tails-security-check:134
msgid "Known security issues"
msgstr ""

#: config/chroot_local-includes/usr/local/lib/tails-spoof-mac:52
#, sh-format
msgid "Network card ${nic} disabled"
msgstr ""

#: config/chroot_local-includes/usr/local/lib/tails-spoof-mac:53
#, sh-format
msgid ""
"MAC spoofing failed for network card ${nic_name} (${nic}) so it is "
"temporarily disabled.\n"
"You might prefer to restart Tails and disable MAC spoofing."
msgstr ""

#: config/chroot_local-includes/usr/local/lib/tails-spoof-mac:62
msgid "All networking disabled"
msgstr ""

#: config/chroot_local-includes/usr/local/lib/tails-spoof-mac:63
#, sh-format
msgid ""
"MAC spoofing failed for network card ${nic_name} (${nic}). The error "
"recovery also failed so all networking is disabled.\n"
"You might prefer to restart Tails and disable MAC spoofing."
msgstr ""

#: config/chroot_local-includes/usr/local/bin/tails-upgrade-frontend-wrapper:24
#: config/chroot_local-includes/usr/local/sbin/unsafe-browser:27
msgid "error:"
msgstr ""

#: config/chroot_local-includes/usr/local/bin/tails-upgrade-frontend-wrapper:25
#: config/chroot_local-includes/usr/local/sbin/unsafe-browser:28
msgid "Error"
msgstr ""

#: config/chroot_local-includes/usr/local/bin/tails-upgrade-frontend-wrapper:45
msgid ""
"<b>Not enough memory available to check for upgrades.</b>\n"
"\n"
"Make sure this system satisfies the requirements for running Tails.\n"
"See file:///usr/share/doc/tails/website/doc/about/requirements.en.html\n"
"\n"
"Try to restart Tails to check for upgrades again.\n"
"\n"
"Or do a manual upgrade.\n"
"See https://tails.boum.org/doc/first_steps/upgrade#manual"
msgstr ""

#: config/chroot_local-includes/usr/local/lib/tails-virt-notify-user:71
msgid "Warning: virtual machine detected!"
msgstr ""

#: config/chroot_local-includes/usr/local/lib/tails-virt-notify-user:73
msgid ""
"Both the host operating system and the virtualization software are able to "
"monitor what you are doing in Tails."
msgstr ""

#: config/chroot_local-includes/usr/local/lib/tails-virt-notify-user:76
msgid "Warning: non-free virtual machine detected!"
msgstr ""

#: config/chroot_local-includes/usr/local/lib/tails-virt-notify-user:78
msgid ""
"Both the host operating system and the virtualization software are able to "
"monitor what you are doing in Tails. Only free software can be considered "
"trustworthy, for both the host operating system and the virtualization "
"software."
msgstr ""

#: config/chroot_local-includes/usr/local/bin/tor-browser:43
msgid "Tor is not ready"
msgstr ""

#: config/chroot_local-includes/usr/local/bin/tor-browser:44
msgid "Tor is not ready. Start Tor Browser anyway?"
msgstr ""

#: config/chroot_local-includes/usr/local/bin/tor-browser:45
msgid "Start Tor Browser"
msgstr ""

#: config/chroot_local-includes/usr/local/bin/tor-browser:46
msgid "Cancel"
msgstr ""

#: config/chroot_local-includes/usr/local/sbin/unsafe-browser:38
msgid "Do you really want to launch the Unsafe Browser?"
msgstr ""

#: config/chroot_local-includes/usr/local/sbin/unsafe-browser:40
msgid ""
"Network activity within the Unsafe Browser is <b>not anonymous</b>.\\nOnly "
"use the Unsafe Browser if necessary, for example\\nif you have to login or "
"register to activate your Internet connection."
msgstr ""

#: config/chroot_local-includes/usr/local/sbin/unsafe-browser:51
msgid "Starting the Unsafe Browser..."
msgstr ""

#: config/chroot_local-includes/usr/local/sbin/unsafe-browser:52
msgid "This may take a while, so please be patient."
msgstr ""

#: config/chroot_local-includes/usr/local/sbin/unsafe-browser:57
msgid "Shutting down the Unsafe Browser..."
msgstr ""

#: config/chroot_local-includes/usr/local/sbin/unsafe-browser:58
msgid ""
"This may take a while, and you may not restart the Unsafe Browser until it "
"is properly shut down."
msgstr ""

#: config/chroot_local-includes/usr/local/sbin/unsafe-browser:70
msgid "Failed to restart Tor."
msgstr ""

#: config/chroot_local-includes/usr/local/sbin/unsafe-browser:84
#: ../config/chroot_local-includes/usr/share/applications/unsafe-browser.desktop.in.h:1
msgid "Unsafe Browser"
msgstr ""

#: config/chroot_local-includes/usr/local/sbin/unsafe-browser:92
msgid ""
"Another Unsafe Browser is currently running, or being cleaned up. Please "
"retry in a while."
msgstr ""

#: config/chroot_local-includes/usr/local/sbin/unsafe-browser:104
msgid ""
"NetworkManager passed us garbage data when trying to deduce the clearnet DNS "
"server."
msgstr ""

#: config/chroot_local-includes/usr/local/sbin/unsafe-browser:114
msgid ""
"No DNS server was obtained through DHCP or manually configured in "
"NetworkManager."
msgstr ""

#: config/chroot_local-includes/usr/local/sbin/unsafe-browser:122
msgid "Failed to setup chroot."
msgstr ""

#: config/chroot_local-includes/usr/local/sbin/unsafe-browser:128
msgid "Failed to configure browser."
msgstr ""

#: config/chroot_local-includes/usr/local/sbin/unsafe-browser:133
msgid "Failed to run browser."
msgstr ""

#: ../config/chroot_local-includes/etc/skel/Desktop/Report_an_error.desktop.in.h:1
msgid "Report an error"
msgstr ""

#: ../config/chroot_local-includes/etc/skel/Desktop/tails-documentation.desktop.in.h:1
#: ../config/chroot_local-includes/usr/share/applications/tails-documentation.desktop.in.h:1
msgid "Tails documentation"
msgstr ""

#: ../config/chroot_local-includes/usr/share/applications/tails-documentation.desktop.in.h:2
msgid "Learn how to use Tails"
msgstr ""

#: ../config/chroot_local-includes/usr/share/applications/tails-about.desktop.in.h:2
msgid "Learn more about Tails"
msgstr ""

#: ../config/chroot_local-includes/usr/share/applications/tor-browser.desktop.in.h:1
msgid "Tor Browser"
msgstr ""

#: ../config/chroot_local-includes/usr/share/applications/tor-browser.desktop.in.h:2
msgid "Anonymous Web Browser"
msgstr ""

#: ../config/chroot_local-includes/usr/share/applications/unsafe-browser.desktop.in.h:2
msgid "Browse the World Wide Web without anonymity"
msgstr ""

#: ../config/chroot_local-includes/usr/share/applications/unsafe-browser.desktop.in.h:3
msgid "Unsafe Web Browser"
msgstr ""

#: ../config/chroot_local-includes/usr/share/desktop-directories/Tails.directory.in.h:2
msgid "Tails specific tools"
msgstr ""<|MERGE_RESOLUTION|>--- conflicted
+++ resolved
@@ -8,11 +8,7 @@
 msgstr ""
 "Project-Id-Version: PACKAGE VERSION\n"
 "Report-Msgid-Bugs-To: \n"
-<<<<<<< HEAD
-"POT-Creation-Date: 2017-02-25 15:06+0100\n"
-=======
 "POT-Creation-Date: 2017-03-06 12:07+0100\n"
->>>>>>> f4948e1a
 "PO-Revision-Date: YEAR-MO-DA HO:MI+ZONE\n"
 "Last-Translator: FULL NAME <EMAIL@ADDRESS>\n"
 "Language-Team: LANGUAGE <LL@li.org>\n"
@@ -339,6 +335,43 @@
 msgid "Failed to run browser."
 msgstr ""
 
+#: config/chroot_local-includes/usr/local/sbin/tails-i2p:34
+msgid "I2P failed to start"
+msgstr ""
+
+#: config/chroot_local-includes/usr/local/sbin/tails-i2p:35
+msgid ""
+"Something went wrong when I2P was starting. Check the logs in /var/log/i2p "
+"for more information."
+msgstr ""
+
+#: config/chroot_local-includes/usr/local/sbin/tails-i2p:52
+msgid "I2P's router console is ready"
+msgstr ""
+
+#: config/chroot_local-includes/usr/local/sbin/tails-i2p:53
+msgid "You can now access I2P's router console in the I2P Browser."
+msgstr ""
+
+#: config/chroot_local-includes/usr/local/sbin/tails-i2p:58
+msgid "I2P is not ready"
+msgstr ""
+
+#: config/chroot_local-includes/usr/local/sbin/tails-i2p:59
+msgid ""
+"Eepsite tunnel not built within six minutes. Check the router console in the "
+"I2P Browser or the logs in /var/log/i2p for more information. Reconnect to "
+"the network to try again."
+msgstr ""
+
+#: config/chroot_local-includes/usr/local/sbin/tails-i2p:71
+msgid "I2P is ready"
+msgstr ""
+
+#: config/chroot_local-includes/usr/local/sbin/tails-i2p:72
+msgid "You can now access services on I2P."
+msgstr ""
+
 #: ../config/chroot_local-includes/etc/skel/Desktop/Report_an_error.desktop.in.h:1
 msgid "Report an error"
 msgstr ""
@@ -352,6 +385,14 @@
 msgid "Learn how to use Tails"
 msgstr ""
 
+#: ../config/chroot_local-includes/usr/share/applications/i2p-browser.desktop.in.h:1
+msgid "Anonymous overlay network browser"
+msgstr ""
+
+#: ../config/chroot_local-includes/usr/share/applications/i2p-browser.desktop.in.h:2
+msgid "I2P Browser"
+msgstr ""
+
 #: ../config/chroot_local-includes/usr/share/applications/tails-about.desktop.in.h:2
 msgid "Learn more about Tails"
 msgstr ""
