# SOME DESCRIPTIVE TITLE.
# Copyright (C) YEAR THE PACKAGE'S COPYRIGHT HOLDER
# This file is distributed under the same license as the PACKAGE package.
# FIRST AUTHOR <EMAIL@ADDRESS>, YEAR.
#
#, fuzzy
msgid ""
msgstr ""
"Project-Id-Version: PACKAGE VERSION\n"
"Report-Msgid-Bugs-To: \n"
<<<<<<< HEAD
"POT-Creation-Date: 2020-10-13 17:59+0200\n"
=======
"POT-Creation-Date: 2020-10-15 08:31+0200\n"
>>>>>>> fd2e114a
"PO-Revision-Date: YEAR-MO-DA HO:MI+ZONE\n"
"Last-Translator: FULL NAME <EMAIL@ADDRESS>\n"
"Language-Team: LANGUAGE <LL@li.org>\n"
"Language: \n"
"MIME-Version: 1.0\n"
"Content-Type: text/plain; charset=UTF-8\n"
"Content-Transfer-Encoding: 8bit\n"
"Plural-Forms: nplurals=INTEGER; plural=EXPRESSION;\n"

#: config/chroot_local-includes/etc/NetworkManager/dispatcher.d/60-tor-ready.sh:42
msgid "Tor is ready"
msgstr ""

#: config/chroot_local-includes/etc/NetworkManager/dispatcher.d/60-tor-ready.sh:43
msgid "You can now access the Internet."
msgstr ""

#: config/chroot_local-includes/etc/whisperback/config.py:69
#, python-format
msgid ""
"<h1>Help us fix your bug!</h1>\n"
"<p>Read <a href=\"%s\">our bug reporting instructions</a>.</p>\n"
"<p><strong>Do not include more personal information than\n"
"needed!</strong></p>\n"
"<h2>About giving us an email address</h2>\n"
"<p>\n"
"Giving us an email address allows us to contact you to clarify the problem. "
"This\n"
"is needed for the vast majority of the reports we receive as most reports\n"
"without any contact information are useless. On the other hand it also "
"provides\n"
"an opportunity for eavesdroppers, like your email or Internet provider, to\n"
"confirm that you are using Tails.\n"
"</p>\n"
msgstr ""

#: config/chroot_local-includes/usr/share/tails/additional-software/configuration-window.ui:8
#: config/chroot_local-includes/usr/src/persistence-setup/lib/Tails/Persistence/Configuration/Presets.pm:113
#: ../config/chroot_local-includes/usr/share/applications/org.boum.tails.additional-software-config.desktop.in.h:1
msgid "Additional Software"
msgstr ""

#: config/chroot_local-includes/usr/share/tails/additional-software/configuration-window.ui:51
msgid ""
"You can install additional software automatically from your persistent "
"storage when starting Tails."
msgstr ""

#: config/chroot_local-includes/usr/share/tails/additional-software/configuration-window.ui:77
msgid ""
"The following software is installed automatically from your persistent "
"storage when starting Tails."
msgstr ""

#: config/chroot_local-includes/usr/share/tails/additional-software/configuration-window.ui:135
#: config/chroot_local-includes/usr/local/bin/tails-additional-software-config:171
msgid ""
"To add more, install some software using <a href=\"synaptic.desktop"
"\">Synaptic Package Manager</a> or <a href=\"org.gnome.Terminal.desktop"
"\">APT on the command line</a>."
msgstr ""

#: config/chroot_local-includes/usr/share/tails/additional-software/configuration-window.ui:154
msgid "_Create persistent storage"
msgstr ""

#: config/chroot_local-includes/usr/local/bin/electrum:64
msgid "Persistence is disabled for Electrum"
msgstr ""

#: config/chroot_local-includes/usr/local/bin/electrum:66
msgid ""
"When you reboot Tails, all of Electrum's data will be lost, including your "
"Bitcoin wallet.\n"
"It is strongly recommended to only run Electrum when its persistence feature "
"is activated."
msgstr ""

#: config/chroot_local-includes/usr/local/bin/electrum:67
msgid "Do you want to start Electrum anyway?"
msgstr ""

#: config/chroot_local-includes/usr/local/bin/electrum:70
#: config/chroot_local-includes/usr/local/sbin/unsafe-browser:41
msgid "_Launch"
msgstr ""

#: config/chroot_local-includes/usr/local/bin/electrum:71
#: config/chroot_local-includes/usr/local/sbin/unsafe-browser:42
msgid "_Exit"
msgstr ""

#: config/chroot_local-includes/usr/src/iuk/lib/Tails/IUK/Frontend.pm:197
#: config/chroot_local-includes/usr/src/iuk/lib/Tails/IUK/Frontend.pm:598
#: config/chroot_local-includes/usr/src/iuk/lib/Tails/IUK/Frontend.pm:764
msgid ""
"For debugging information, execute the following command: sudo tails-"
"debugging-info"
msgstr ""

#: config/chroot_local-includes/usr/src/iuk/lib/Tails/IUK/Frontend.pm:263
msgid ""
"<b>An error occured while updating the signing key.</b>\\n\\n<b>This "
"prevents determining whether an upgrade is available from our website.</b>\\n"
"\\nCheck your network connection, and restart Tails to try upgrading again."
"\\n\\nIf the problem persists, go to file:///usr/share/doc/tails/website/doc/"
"upgrade/error/check.en.html"
msgstr ""

#: config/chroot_local-includes/usr/src/iuk/lib/Tails/IUK/Frontend.pm:268
msgid "Error while updating the signing key"
msgstr ""

#: config/chroot_local-includes/usr/src/iuk/lib/Tails/IUK/Frontend.pm:295
msgid "Error while checking for upgrades"
msgstr ""

#: config/chroot_local-includes/usr/src/iuk/lib/Tails/IUK/Frontend.pm:297
msgid ""
"<b>Could not determine whether an upgrade is available from our website.</"
"b>\n"
"\n"
"Check your network connection, and restart Tails to try upgrading again.\n"
"\n"
"If the problem persists, go to file:///usr/share/doc/tails/website/doc/"
"upgrade/error/check.en.html"
msgstr ""

#: config/chroot_local-includes/usr/src/iuk/lib/Tails/IUK/Frontend.pm:312
msgid "no automatic upgrade is available from our website for this version"
msgstr ""

#: config/chroot_local-includes/usr/src/iuk/lib/Tails/IUK/Frontend.pm:318
msgid "your device was not created using a USB image or Tails Installer"
msgstr ""

#: config/chroot_local-includes/usr/src/iuk/lib/Tails/IUK/Frontend.pm:323
msgid "Tails was started from a DVD or a read-only device"
msgstr ""

#: config/chroot_local-includes/usr/src/iuk/lib/Tails/IUK/Frontend.pm:328
msgid "there is not enough free space on the Tails system partition"
msgstr ""

#: config/chroot_local-includes/usr/src/iuk/lib/Tails/IUK/Frontend.pm:333
msgid "not enough memory is available on this system"
msgstr ""

#: config/chroot_local-includes/usr/src/iuk/lib/Tails/IUK/Frontend.pm:338
#, perl-brace-format
msgid "No explanation available for reason '{reason}'."
msgstr ""

#: config/chroot_local-includes/usr/src/iuk/lib/Tails/IUK/Frontend.pm:359
msgid "The system is up-to-date"
msgstr ""

#: config/chroot_local-includes/usr/src/iuk/lib/Tails/IUK/Frontend.pm:364
msgid "This version of Tails is outdated, and may have security issues."
msgstr ""

#: config/chroot_local-includes/usr/src/iuk/lib/Tails/IUK/Frontend.pm:395
#, perl-brace-format
msgid ""
"The available incremental upgrade requires {space_needed} of free space on "
"Tails system partition,  but only {free_space} is available."
msgstr ""

#: config/chroot_local-includes/usr/src/iuk/lib/Tails/IUK/Frontend.pm:407
#, perl-brace-format
msgid ""
"The available incremental upgrade requires {memory_needed} of free memory, "
"but only {free_memory} is available."
msgstr ""

#: config/chroot_local-includes/usr/src/iuk/lib/Tails/IUK/Frontend.pm:426
msgid ""
"An incremental upgrade is available, but no full upgrade is.\n"
"This should not happen. Please report a bug."
msgstr ""

#: config/chroot_local-includes/usr/src/iuk/lib/Tails/IUK/Frontend.pm:430
msgid "Error while detecting available upgrades"
msgstr ""

#: config/chroot_local-includes/usr/src/iuk/lib/Tails/IUK/Frontend.pm:439
#, perl-brace-format
msgid ""
"<b>You should upgrade to {name} {version}.</b>\n"
"\n"
"For more information about this new version, go to {details_url}\n"
"\n"
"We recommend you close all other applications during the upgrade.\n"
"Downloading the upgrade might take a long time, from several minutes to a "
"few hours.\n"
"\n"
"Download size: {size}\n"
"\n"
"Do you want to upgrade now?"
msgstr ""

#: config/chroot_local-includes/usr/src/iuk/lib/Tails/IUK/Frontend.pm:451
msgid "Upgrade available"
msgstr ""

#: config/chroot_local-includes/usr/src/iuk/lib/Tails/IUK/Frontend.pm:452
msgid "Upgrade now"
msgstr ""

#: config/chroot_local-includes/usr/src/iuk/lib/Tails/IUK/Frontend.pm:453
msgid "Upgrade later"
msgstr ""

#: config/chroot_local-includes/usr/src/iuk/lib/Tails/IUK/Frontend.pm:460
#, perl-brace-format
msgid ""
"<b>You should do a manual upgrade to {name} {version}.</b>\n"
"\n"
"For more information about this new version, go to {details_url}\n"
"\n"
"It is not possible to automatically upgrade your device to this new version: "
"{explanation}.\n"
"\n"
"To learn how to do a manual upgrade, go to https://tails.boum.org/doc/"
"upgrade/#manual"
msgstr ""

#: config/chroot_local-includes/usr/src/iuk/lib/Tails/IUK/Frontend.pm:471
msgid "New version available"
msgstr ""

#: config/chroot_local-includes/usr/src/iuk/lib/Tails/IUK/Frontend.pm:552
msgid "Downloading upgrade"
msgstr ""

#: config/chroot_local-includes/usr/src/iuk/lib/Tails/IUK/Frontend.pm:554
#, perl-brace-format
msgid "Downloading the upgrade to {name} {version}..."
msgstr ""

#: config/chroot_local-includes/usr/src/iuk/lib/Tails/IUK/Frontend.pm:591
msgid ""
"<b>The upgrade could not be downloaded.</b>\\n\\nCheck your network "
"connection, and restart Tails to try upgrading again.\\n\\nIf the problem "
"persists, go to file:///usr/share/doc/tails/website/doc/upgrade/error/"
"download.en.html"
msgstr ""

#: config/chroot_local-includes/usr/src/iuk/lib/Tails/IUK/Frontend.pm:602
#: config/chroot_local-includes/usr/src/iuk/lib/Tails/IUK/Frontend.pm:617
msgid "Error while downloading the upgrade"
msgstr ""

#: config/chroot_local-includes/usr/src/iuk/lib/Tails/IUK/Frontend.pm:612
#, perl-brace-format
msgid ""
"Output file '{output_file}' does not exist, but tails-iuk-get-target-file "
"did not complain. Please report a bug."
msgstr ""

#: config/chroot_local-includes/usr/src/iuk/lib/Tails/IUK/Frontend.pm:628
msgid "Error while creating temporary downloading directory"
msgstr ""

#: config/chroot_local-includes/usr/src/iuk/lib/Tails/IUK/Frontend.pm:631
msgid "Failed to create temporary download directory"
msgstr ""

#: config/chroot_local-includes/usr/src/iuk/lib/Tails/IUK/Frontend.pm:655
msgid ""
"<b>Could not choose a download server.</b>\n"
"\n"
"This should not happen. Please report a bug."
msgstr ""

#: config/chroot_local-includes/usr/src/iuk/lib/Tails/IUK/Frontend.pm:658
msgid "Error while choosing a download server"
msgstr ""

#: config/chroot_local-includes/usr/src/iuk/lib/Tails/IUK/Frontend.pm:672
msgid ""
"The upgrade was successfully downloaded.\n"
"\n"
"The network connection will now be disabled.\n"
"\n"
"Please save your work and close all other applications."
msgstr ""

#: config/chroot_local-includes/usr/src/iuk/lib/Tails/IUK/Frontend.pm:677
msgid "Upgrade successfully downloaded"
msgstr ""

#: config/chroot_local-includes/usr/src/iuk/lib/Tails/IUK/Frontend.pm:678
msgid "Apply upgrade"
msgstr ""

#: config/chroot_local-includes/usr/src/iuk/lib/Tails/IUK/Frontend.pm:685
msgid ""
"<b>Your Tails device was successfully upgraded.</b>\n"
"\n"
"Some security features were temporarily disabled.\n"
"You should restart Tails on the new version as soon as possible.\n"
"\n"
"Do you want to restart now?"
msgstr ""

#: config/chroot_local-includes/usr/src/iuk/lib/Tails/IUK/Frontend.pm:690
msgid "Restart Tails"
msgstr ""

#: config/chroot_local-includes/usr/src/iuk/lib/Tails/IUK/Frontend.pm:691
msgid "Restart now"
msgstr ""

#: config/chroot_local-includes/usr/src/iuk/lib/Tails/IUK/Frontend.pm:692
msgid "Restart later"
msgstr ""

#: config/chroot_local-includes/usr/src/iuk/lib/Tails/IUK/Frontend.pm:702
msgid "Error while restarting the system"
msgstr ""

#: config/chroot_local-includes/usr/src/iuk/lib/Tails/IUK/Frontend.pm:703
msgid "Failed to restart the system"
msgstr ""

#: config/chroot_local-includes/usr/src/iuk/lib/Tails/IUK/Frontend.pm:716
msgid "Error while shutting down the network"
msgstr ""

#: config/chroot_local-includes/usr/src/iuk/lib/Tails/IUK/Frontend.pm:717
msgid "Failed to shutdown network"
msgstr ""

#: config/chroot_local-includes/usr/src/iuk/lib/Tails/IUK/Frontend.pm:723
msgid "Upgrading the system"
msgstr ""

#: config/chroot_local-includes/usr/src/iuk/lib/Tails/IUK/Frontend.pm:725
msgid ""
"<b>Your Tails device is being upgraded...</b>\n"
"\n"
"For security reasons, the networking is now disabled."
msgstr ""

#: config/chroot_local-includes/usr/src/iuk/lib/Tails/IUK/Frontend.pm:758
msgid ""
"<b>An error occured while installing the upgrade.</b>\\n\\nYour Tails device "
"needs to be repaired and might be unable to restart.\\n\\nPlease follow the "
"instructions at file:///usr/share/doc/tails/website/doc/upgrade/error/"
"install.en.html"
msgstr ""

#: config/chroot_local-includes/usr/src/iuk/lib/Tails/IUK/Frontend.pm:768
msgid "Error while installing the upgrade"
msgstr ""

#: config/chroot_local-includes/usr/lib/python3/dist-packages/tailsgreeter/ui/add_settings_dialog.py:32
msgid "Additional Settings"
msgstr ""

#: config/chroot_local-includes/usr/lib/python3/dist-packages/tailsgreeter/ui/add_settings_dialog.py:40
#: config/chroot_local-includes/usr/lib/python2.7/dist-packages/tails_installer/gui.py:594
#: config/chroot_local-includes/usr/local/sbin/tails-additional-software:366
#: config/chroot_local-includes/usr/local/bin/tails-screen-locker:119
#: config/chroot_local-includes/usr/local/bin/tor-browser:49
msgid "Cancel"
msgstr ""

#: config/chroot_local-includes/usr/lib/python3/dist-packages/tailsgreeter/ui/add_settings_dialog.py:46
msgid "Add"
msgstr ""

#: config/chroot_local-includes/usr/lib/python3/dist-packages/tailsgreeter/ui/add_settings_dialog.py:54
msgid "Back"
msgstr ""

#: config/chroot_local-includes/usr/lib/python3/dist-packages/tailsgreeter/ui/additional_settings.py:64
msgid "_Administration Password"
msgstr ""

#: config/chroot_local-includes/usr/lib/python3/dist-packages/tailsgreeter/ui/additional_settings.py:187
msgid "_MAC Address Spoofing"
msgstr ""

#: config/chroot_local-includes/usr/lib/python3/dist-packages/tailsgreeter/ui/additional_settings.py:250
msgid "_Network Connection"
msgstr ""

#: config/chroot_local-includes/usr/lib/python3/dist-packages/tailsgreeter/ui/additional_settings.py:259
msgid "Direct (default)"
msgstr ""

#: config/chroot_local-includes/usr/lib/python3/dist-packages/tailsgreeter/ui/additional_settings.py:261
msgid "Bridge & Proxy"
msgstr ""

#: config/chroot_local-includes/usr/lib/python3/dist-packages/tailsgreeter/ui/additional_settings.py:263
msgid "Offline"
msgstr ""

#: config/chroot_local-includes/usr/lib/python3/dist-packages/tailsgreeter/ui/additional_settings.py:333
msgid "_Unsafe Browser"
msgstr ""

#: config/chroot_local-includes/usr/lib/python3/dist-packages/tailsgreeter/ui/additional_settings.py:342
msgid "Enabled"
msgstr ""

#: config/chroot_local-includes/usr/lib/python3/dist-packages/tailsgreeter/ui/additional_settings.py:344
msgid "Disabled (default)"
msgstr ""

#: config/chroot_local-includes/usr/lib/python3/dist-packages/tailsgreeter/ui/additional_settings.py:395
msgid "On (default)"
msgstr ""

#: config/chroot_local-includes/usr/lib/python3/dist-packages/tailsgreeter/ui/additional_settings.py:397
msgid "On"
msgstr ""

#: config/chroot_local-includes/usr/lib/python3/dist-packages/tailsgreeter/ui/additional_settings.py:399
msgid "Off"
msgstr ""

#: config/chroot_local-includes/usr/lib/python3/dist-packages/tailsgreeter/ui/additional_settings.py:401
msgid "Off (default)"
msgstr ""

#: config/chroot_local-includes/usr/lib/python3/dist-packages/tailsgreeter/settings/persistence.py:92
#, python-brace-format
msgid ""
"live-persist failed with return code {returncode}:\n"
"{stderr}"
msgstr ""

#: config/chroot_local-includes/usr/lib/python3/dist-packages/tailsgreeter/settings/persistence.py:125
#: config/chroot_local-includes/usr/lib/python3/dist-packages/tailsgreeter/settings/persistence.py:142
#, python-brace-format
msgid ""
"cryptsetup failed with return code {returncode}:\n"
"{stdout}\n"
"{stderr}"
msgstr ""

#: config/chroot_local-includes/usr/lib/python3/dist-packages/tailsgreeter/settings/persistence.py:160
#, python-brace-format
msgid ""
"live-persist failed with return code {returncode}:\n"
"{stdout}\n"
"{stderr}"
msgstr ""

#: config/chroot_local-includes/usr/lib/python3/dist-packages/tailsgreeter/settings/persistence.py:174
#, python-brace-format
msgid ""
"umount failed with return code {returncode}:\n"
"{stdout}\n"
"{stderr}"
msgstr ""

#: config/chroot_local-includes/usr/lib/python3/dist-packages/tailsgreeter/ui/persistent_storage.py:67
msgid "Unlocking…"
msgstr ""

#: config/chroot_local-includes/usr/lib/python3/dist-packages/tailsgreeter/ui/persistent_storage.py:95
#: ../config/chroot_local-includes/usr/share/tails/greeter/main.ui.in:462
msgid "Unlock"
msgstr ""

#: config/chroot_local-includes/usr/lib/python3/dist-packages/tailsgreeter/ui/persistent_storage.py:100
#: ../config/chroot_local-includes/usr/share/tails/greeter/main.ui.in:40
msgid "Cannot unlock encrypted storage with this passphrase."
msgstr ""

#: config/chroot_local-includes/usr/lib/python3/dist-packages/tailsgreeter/ui/region_settings.py:164
msgid "_Language"
msgstr ""

#: config/chroot_local-includes/usr/lib/python3/dist-packages/tailsgreeter/ui/region_settings.py:207
msgid "_Formats"
msgstr ""

#: config/chroot_local-includes/usr/lib/python3/dist-packages/tailsgreeter/ui/region_settings.py:244
msgid "_Keyboard Layout"
msgstr ""

#: config/chroot_local-includes/usr/lib/python2.7/dist-packages/tails_installer/creator.py:138
msgid "Extracting live image to the target device..."
msgstr ""

#: config/chroot_local-includes/usr/lib/python2.7/dist-packages/tails_installer/creator.py:145
#, python-format
msgid "Wrote to device at %(speed)d MB/sec"
msgstr ""

#: config/chroot_local-includes/usr/lib/python2.7/dist-packages/tails_installer/creator.py:276
#, python-format
msgid ""
"There was a problem executing the following command: `%(command)s`.\n"
"A more detailed error log has been written to '%(filename)s'."
msgstr ""

#: config/chroot_local-includes/usr/lib/python2.7/dist-packages/tails_installer/creator.py:292
#, python-format
msgid ""
"Not enough free space on device.\n"
"%(iso_size)dMB ISO + %(overlay_size)dMB overlay > %(free_space)dMB free space"
msgstr ""

#: config/chroot_local-includes/usr/lib/python2.7/dist-packages/tails_installer/creator.py:301
#, python-format
msgid "Creating %sMB persistent overlay"
msgstr ""

#: config/chroot_local-includes/usr/lib/python2.7/dist-packages/tails_installer/creator.py:351
#, python-format
msgid "Unable to copy %(infile)s to %(outfile)s: %(message)s"
msgstr ""

#: config/chroot_local-includes/usr/lib/python2.7/dist-packages/tails_installer/creator.py:365
msgid "Removing existing Live OS"
msgstr ""

#: config/chroot_local-includes/usr/lib/python2.7/dist-packages/tails_installer/creator.py:374
#: config/chroot_local-includes/usr/lib/python2.7/dist-packages/tails_installer/creator.py:387
#, python-format
msgid "Unable to chmod %(file)s: %(message)s"
msgstr ""

#: config/chroot_local-includes/usr/lib/python2.7/dist-packages/tails_installer/creator.py:380
#, python-format
msgid "Unable to remove file from previous LiveOS: %(message)s"
msgstr ""

#: config/chroot_local-includes/usr/lib/python2.7/dist-packages/tails_installer/creator.py:394
#, python-format
msgid "Unable to remove directory from previous LiveOS: %(message)s"
msgstr ""

#: config/chroot_local-includes/usr/lib/python2.7/dist-packages/tails_installer/creator.py:442
#, python-format
msgid "Cannot find device %s"
msgstr ""

#: config/chroot_local-includes/usr/lib/python2.7/dist-packages/tails_installer/creator.py:634
#, python-format
msgid "Unable to write on %(device)s, skipping."
msgstr ""

#: config/chroot_local-includes/usr/lib/python2.7/dist-packages/tails_installer/creator.py:664
#, python-format
msgid ""
"Some partitions of the target device %(device)s are mounted. They will be "
"unmounted before starting the installation process."
msgstr ""

#: config/chroot_local-includes/usr/lib/python2.7/dist-packages/tails_installer/creator.py:707
#: config/chroot_local-includes/usr/lib/python2.7/dist-packages/tails_installer/creator.py:931
msgid "Unknown filesystem.  Your device may need to be reformatted."
msgstr ""

#: config/chroot_local-includes/usr/lib/python2.7/dist-packages/tails_installer/creator.py:710
#: config/chroot_local-includes/usr/lib/python2.7/dist-packages/tails_installer/creator.py:934
#, python-format
msgid "Unsupported filesystem: %s"
msgstr ""

#: config/chroot_local-includes/usr/lib/python2.7/dist-packages/tails_installer/creator.py:728
#, python-format
msgid "Unknown GLib exception while trying to mount device: %(message)s"
msgstr ""

#: config/chroot_local-includes/usr/lib/python2.7/dist-packages/tails_installer/creator.py:733
#, python-format
msgid "Unable to mount device: %(message)s"
msgstr ""

#: config/chroot_local-includes/usr/lib/python2.7/dist-packages/tails_installer/creator.py:738
msgid "No mount points found"
msgstr ""

#: config/chroot_local-includes/usr/lib/python2.7/dist-packages/tails_installer/creator.py:749
#, python-format
msgid "Entering unmount_device for '%(device)s'"
msgstr ""

#: config/chroot_local-includes/usr/lib/python2.7/dist-packages/tails_installer/creator.py:759
#, python-format
msgid "Unmounting mounted filesystems on '%(device)s'"
msgstr ""

#: config/chroot_local-includes/usr/lib/python2.7/dist-packages/tails_installer/creator.py:763
#, python-format
msgid "Unmounting '%(udi)s' on '%(device)s'"
msgstr ""

#: config/chroot_local-includes/usr/lib/python2.7/dist-packages/tails_installer/creator.py:774
#, python-format
msgid "Mount %s exists after unmounting"
msgstr ""

#: config/chroot_local-includes/usr/lib/python2.7/dist-packages/tails_installer/creator.py:787
#, python-format
msgid "Partitioning device %(device)s"
msgstr ""

#: config/chroot_local-includes/usr/lib/python2.7/dist-packages/tails_installer/creator.py:916
#, python-format
msgid "Unsupported device '%(device)s', please report a bug."
msgstr ""

#: config/chroot_local-includes/usr/lib/python2.7/dist-packages/tails_installer/creator.py:919
msgid "Trying to continue anyway."
msgstr ""

#: config/chroot_local-includes/usr/lib/python2.7/dist-packages/tails_installer/creator.py:928
msgid "Verifying filesystem..."
msgstr ""

#: config/chroot_local-includes/usr/lib/python2.7/dist-packages/tails_installer/creator.py:952
#, python-format
msgid "Unable to change volume label: %(message)s"
msgstr ""

#: config/chroot_local-includes/usr/lib/python2.7/dist-packages/tails_installer/creator.py:958
msgid "Installing bootloader..."
msgstr ""

#: config/chroot_local-includes/usr/lib/python2.7/dist-packages/tails_installer/creator.py:965
#, python-format
msgid "Removing %(file)s"
msgstr ""

#: config/chroot_local-includes/usr/lib/python2.7/dist-packages/tails_installer/creator.py:1043
#, python-format
msgid "%s already bootable"
msgstr ""

#: config/chroot_local-includes/usr/lib/python2.7/dist-packages/tails_installer/creator.py:1063
msgid "Unable to find partition"
msgstr ""

#: config/chroot_local-includes/usr/lib/python2.7/dist-packages/tails_installer/creator.py:1086
#, python-format
msgid "Formatting %(device)s as FAT32"
msgstr ""

#: config/chroot_local-includes/usr/lib/python2.7/dist-packages/tails_installer/creator.py:1149
#, python-format
msgid "Reading extracted MBR from %s"
msgstr ""

#: config/chroot_local-includes/usr/lib/python2.7/dist-packages/tails_installer/creator.py:1153
#, python-format
msgid "Could not read the extracted MBR from %(path)s"
msgstr ""

#: config/chroot_local-includes/usr/lib/python2.7/dist-packages/tails_installer/creator.py:1166
#: config/chroot_local-includes/usr/lib/python2.7/dist-packages/tails_installer/creator.py:1167
#, python-format
msgid "Resetting Master Boot Record of %s"
msgstr ""

#: config/chroot_local-includes/usr/lib/python2.7/dist-packages/tails_installer/creator.py:1172
msgid "Drive is a loopback, skipping MBR reset"
msgstr ""

#: config/chroot_local-includes/usr/lib/python2.7/dist-packages/tails_installer/creator.py:1176
msgid "Synchronizing data on disk..."
msgstr ""

#: config/chroot_local-includes/usr/lib/python2.7/dist-packages/tails_installer/gui.py:150
msgid ""
"Error: Cannot set the label or obtain the UUID of your device.  Unable to "
"continue."
msgstr ""

#: config/chroot_local-includes/usr/lib/python2.7/dist-packages/tails_installer/gui.py:184
#, python-format
msgid "Installation complete! (%s)"
msgstr ""

#: config/chroot_local-includes/usr/lib/python2.7/dist-packages/tails_installer/gui.py:189
msgid "Tails installation failed!"
msgstr ""

#: config/chroot_local-includes/usr/lib/python2.7/dist-packages/tails_installer/gui.py:281
#: ../config/chroot_local-includes/usr/share/applications/tails-installer.desktop.in.h:1
msgid "Tails Installer"
msgstr ""

#: config/chroot_local-includes/usr/lib/python2.7/dist-packages/tails_installer/gui.py:324
#: ../config/chroot_local-includes/usr/share/tails-installer/tails-installer.ui.in:163
msgid "Clone the current Tails"
msgstr ""

#: config/chroot_local-includes/usr/lib/python2.7/dist-packages/tails_installer/gui.py:331
#: ../config/chroot_local-includes/usr/share/tails-installer/tails-installer.ui.in:184
msgid "Use a downloaded Tails ISO image"
msgstr ""

#: config/chroot_local-includes/usr/lib/python2.7/dist-packages/tails_installer/gui.py:368
#: config/chroot_local-includes/usr/lib/python2.7/dist-packages/tails_installer/gui.py:671
msgid "Upgrade"
msgstr ""

#: config/chroot_local-includes/usr/lib/python2.7/dist-packages/tails_installer/gui.py:370
msgid "Manual Upgrade Instructions"
msgstr ""

#: config/chroot_local-includes/usr/lib/python2.7/dist-packages/tails_installer/gui.py:372
msgid "https://tails.boum.org/upgrade/"
msgstr ""

#: config/chroot_local-includes/usr/lib/python2.7/dist-packages/tails_installer/gui.py:380
#: config/chroot_local-includes/usr/lib/python2.7/dist-packages/tails_installer/gui.py:583
#: config/chroot_local-includes/usr/lib/python2.7/dist-packages/tails_installer/gui.py:648
#: ../config/chroot_local-includes/usr/share/tails-installer/tails-installer.ui.in:358
msgid "Install"
msgstr ""

#: config/chroot_local-includes/usr/lib/python2.7/dist-packages/tails_installer/gui.py:383
#: ../config/chroot_local-includes/usr/share/tails-installer/tails-installer.ui.in:131
msgid "Installation Instructions"
msgstr ""

#: config/chroot_local-includes/usr/lib/python2.7/dist-packages/tails_installer/gui.py:385
msgid "https://tails.boum.org/install/"
msgstr ""

#: config/chroot_local-includes/usr/lib/python2.7/dist-packages/tails_installer/gui.py:391
#, python-format
msgid "%(size)s %(vendor)s %(model)s device (%(device)s)"
msgstr ""

#: config/chroot_local-includes/usr/lib/python2.7/dist-packages/tails_installer/gui.py:403
msgid "No ISO image selected"
msgstr ""

#: config/chroot_local-includes/usr/lib/python2.7/dist-packages/tails_installer/gui.py:404
msgid "Please select a Tails ISO image."
msgstr ""

#: config/chroot_local-includes/usr/lib/python2.7/dist-packages/tails_installer/gui.py:446
msgid "No device suitable to install Tails could be found"
msgstr ""

#: config/chroot_local-includes/usr/lib/python2.7/dist-packages/tails_installer/gui.py:448
#, python-format
msgid "Please plug a USB flash drive or SD card of at least %0.1f GB."
msgstr ""

#: config/chroot_local-includes/usr/lib/python2.7/dist-packages/tails_installer/gui.py:482
#, python-format
msgid ""
"The USB stick \"%(pretty_name)s\" is configured as non-removable by its "
"manufacturer and Tails will fail to start from it. Please try installing on "
"a different model."
msgstr ""

#: config/chroot_local-includes/usr/lib/python2.7/dist-packages/tails_installer/gui.py:492
#, python-format
msgid ""
"The device \"%(pretty_name)s\" is too small to install Tails (at least "
"%(size)s GB is required)."
msgstr ""

#: config/chroot_local-includes/usr/lib/python2.7/dist-packages/tails_installer/gui.py:505
#, python-format
msgid ""
"To upgrade device \"%(pretty_name)s\" from this Tails, you need to use a "
"downloaded Tails ISO image:\n"
"https://tails.boum.org/install/download"
msgstr ""

#: config/chroot_local-includes/usr/lib/python2.7/dist-packages/tails_installer/gui.py:526
msgid "An error happened while installing Tails"
msgstr ""

#: config/chroot_local-includes/usr/lib/python2.7/dist-packages/tails_installer/gui.py:578
msgid "Installation complete!"
msgstr ""

#: config/chroot_local-includes/usr/lib/python2.7/dist-packages/tails_installer/gui.py:630
msgid "Unable to mount device"
msgstr ""

#: config/chroot_local-includes/usr/lib/python2.7/dist-packages/tails_installer/gui.py:637
#: config/chroot_local-includes/usr/lib/python2.7/dist-packages/tails_installer/gui.py:670
msgid "Confirm the target USB stick"
msgstr ""

#: config/chroot_local-includes/usr/lib/python2.7/dist-packages/tails_installer/gui.py:638
#, python-format
msgid ""
"%(size)s %(vendor)s %(model)s device (%(device)s)\n"
"\n"
"All data on this USB stick will be lost."
msgstr ""

#: config/chroot_local-includes/usr/lib/python2.7/dist-packages/tails_installer/gui.py:657
#, python-format
msgid "%(parent_size)s %(vendor)s %(model)s device (%(device)s)"
msgstr ""

#: config/chroot_local-includes/usr/lib/python2.7/dist-packages/tails_installer/gui.py:665
msgid ""
"\n"
"\n"
"The persistent storage on this USB stick will be preserved."
msgstr ""

#: config/chroot_local-includes/usr/lib/python2.7/dist-packages/tails_installer/gui.py:666
#, python-format
msgid "%(description)s%(persistence_message)s"
msgstr ""

#: config/chroot_local-includes/usr/lib/python2.7/dist-packages/tails_installer/gui.py:705
msgid ""
"The selected file is unreadable. Please fix its permissions or select "
"another file."
msgstr ""

#: config/chroot_local-includes/usr/lib/python2.7/dist-packages/tails_installer/gui.py:711
msgid ""
"Unable to use the selected file.  You may have better luck if you move your "
"ISO to the root of your drive (ie: C:\\)"
msgstr ""

#: config/chroot_local-includes/usr/lib/python2.7/dist-packages/tails_installer/gui.py:717
#, python-format
msgid "%(filename)s selected"
msgstr ""

#: config/chroot_local-includes/usr/lib/python2.7/dist-packages/tails_installer/source.py:28
msgid "Unable to find LiveOS on ISO"
msgstr ""

#: config/chroot_local-includes/usr/lib/python2.7/dist-packages/tails_installer/source.py:34
#, python-format
msgid "Could not guess underlying block device: %s"
msgstr ""

#: config/chroot_local-includes/usr/lib/python2.7/dist-packages/tails_installer/source.py:48
#, python-format
msgid ""
"There was a problem executing `%(cmd)s`.\n"
"%(out)s\n"
"%(err)s"
msgstr ""

#: config/chroot_local-includes/usr/lib/python2.7/dist-packages/tails_installer/source.py:60
#, python-format
msgid "'%s' does not exist"
msgstr ""

#: config/chroot_local-includes/usr/lib/python2.7/dist-packages/tails_installer/source.py:62
#, python-format
msgid "'%s' is not a directory"
msgstr ""

#: config/chroot_local-includes/usr/lib/python2.7/dist-packages/tails_installer/source.py:72
#, python-format
msgid "Skipping '%(filename)s'"
msgstr ""

#: config/chroot_local-includes/usr/lib/python2.7/dist-packages/tails_installer/utils.py:54
#, python-format
msgid ""
"There was a problem executing `%(cmd)s`.%(out)s\n"
"%(err)s"
msgstr ""

#: config/chroot_local-includes/usr/lib/python2.7/dist-packages/tails_installer/utils.py:134
msgid "Could not open device for writing."
msgstr ""

#: config/chroot_local-includes/usr/local/bin/keepassxc:15
#, sh-format
msgid ""
"<b><big>Do you want to rename your <i>KeePassXC</i> database?</big></b>\n"
"\n"
"You have a <i>KeePassXC</i> database in your <i>Persistent</i> folder:\n"
"\n"
"<i>${filename}</i>\n"
"\n"
"<i>KeePassXC</i> changed the default name of the database to <i>Passwords."
"kdbx</i>.\n"
"\n"
"Renaming your database to <i>Passwords.kdbx</i> would allow <i>KeePassXC</i> "
"to open it automatically in the future."
msgstr ""

#: config/chroot_local-includes/usr/local/bin/keepassxc:25
msgid "Rename"
msgstr ""

#: config/chroot_local-includes/usr/local/bin/keepassxc:26
msgid "Keep current name"
msgstr ""

#: config/chroot_local-includes/usr/src/persistence-setup/lib/Tails/Persistence/Step/Bootstrap.pm:94
msgid "Persistence wizard - Persistent volume creation"
msgstr ""

#: config/chroot_local-includes/usr/src/persistence-setup/lib/Tails/Persistence/Step/Bootstrap.pm:97
msgid "Choose a passphrase to protect the persistent volume"
msgstr ""

#: config/chroot_local-includes/usr/src/persistence-setup/lib/Tails/Persistence/Step/Bootstrap.pm:100
#, perl-brace-format
msgid ""
"A {size} persistent volume will be created on the <b>{vendor} {model}</b> "
"device. Data on this volume will be stored in an encrypted form protected by "
"a passphrase."
msgstr ""

#: config/chroot_local-includes/usr/src/persistence-setup/lib/Tails/Persistence/Step/Bootstrap.pm:105
msgid "Create"
msgstr ""

#: config/chroot_local-includes/usr/src/persistence-setup/lib/Tails/Persistence/Step/Bootstrap.pm:148
msgid ""
"<b>Beware!</b> Using persistence has consequences that must be well "
"understood. Tails can't help you if you use it wrong! See the <i>Encrypted "
"persistence</i> page of the Tails documentation to learn more."
msgstr ""

#: config/chroot_local-includes/usr/src/persistence-setup/lib/Tails/Persistence/Step/Bootstrap.pm:175
msgid "Passphrase:"
msgstr ""

#: config/chroot_local-includes/usr/src/persistence-setup/lib/Tails/Persistence/Step/Bootstrap.pm:181
msgid "Verify Passphrase:"
msgstr ""

#: config/chroot_local-includes/usr/src/persistence-setup/lib/Tails/Persistence/Step/Bootstrap.pm:191
#: config/chroot_local-includes/usr/src/persistence-setup/lib/Tails/Persistence/Step/Bootstrap.pm:259
msgid "Passphrase can't be empty"
msgstr ""

#: config/chroot_local-includes/usr/src/persistence-setup/lib/Tails/Persistence/Step/Bootstrap.pm:226
#: ../config/chroot_local-includes/usr/share/tails/greeter/main.ui.in:394
msgid "Show Passphrase"
msgstr ""

#: config/chroot_local-includes/usr/src/persistence-setup/lib/Tails/Persistence/Step/Bootstrap.pm:250
msgid "Passphrases do not match"
msgstr ""

#: config/chroot_local-includes/usr/src/persistence-setup/lib/Tails/Persistence/Step/Bootstrap.pm:305
#: config/chroot_local-includes/usr/src/persistence-setup/lib/Tails/Persistence/Step/Configure.pm:178
#: config/chroot_local-includes/usr/src/persistence-setup/lib/Tails/Persistence/Step/Delete.pm:101
msgid "Failed"
msgstr ""

#: config/chroot_local-includes/usr/src/persistence-setup/lib/Tails/Persistence/Step/Bootstrap.pm:313
msgid "Mounting Tails persistence partition."
msgstr ""

#: config/chroot_local-includes/usr/src/persistence-setup/lib/Tails/Persistence/Step/Bootstrap.pm:316
msgid "The Tails persistence partition will be mounted."
msgstr ""

#: config/chroot_local-includes/usr/src/persistence-setup/lib/Tails/Persistence/Step/Bootstrap.pm:325
msgid "Correcting permissions of the persistent volume."
msgstr ""

#: config/chroot_local-includes/usr/src/persistence-setup/lib/Tails/Persistence/Step/Bootstrap.pm:328
msgid "The permissions of the persistent volume will be corrected."
msgstr ""

#: config/chroot_local-includes/usr/src/persistence-setup/lib/Tails/Persistence/Step/Bootstrap.pm:336
msgid "Creating default persistence configuration."
msgstr ""

#: config/chroot_local-includes/usr/src/persistence-setup/lib/Tails/Persistence/Step/Bootstrap.pm:339
msgid "The default persistence configuration will be created."
msgstr ""

#: config/chroot_local-includes/usr/src/persistence-setup/lib/Tails/Persistence/Step/Bootstrap.pm:353
msgid "Creating..."
msgstr ""

#: config/chroot_local-includes/usr/src/persistence-setup/lib/Tails/Persistence/Step/Bootstrap.pm:355
msgid "Creating the persistent volume..."
msgstr ""

#: config/chroot_local-includes/usr/src/persistence-setup/lib/Tails/Persistence/Step/Configure.pm:86
msgid "Persistence wizard - Persistent volume configuration"
msgstr ""

#: config/chroot_local-includes/usr/src/persistence-setup/lib/Tails/Persistence/Step/Configure.pm:89
msgid "Specify the files that will be saved in the persistent volume"
msgstr ""

#: config/chroot_local-includes/usr/src/persistence-setup/lib/Tails/Persistence/Step/Configure.pm:92
#, perl-brace-format
msgid ""
"The selected files will be stored in the encrypted partition {partition} "
"({size}), on the <b>{vendor} {model}</b> device."
msgstr ""

#: config/chroot_local-includes/usr/src/persistence-setup/lib/Tails/Persistence/Step/Configure.pm:98
msgid "Save"
msgstr ""

#: config/chroot_local-includes/usr/src/persistence-setup/lib/Tails/Persistence/Step/Configure.pm:191
msgid "Saving..."
msgstr ""

#: config/chroot_local-includes/usr/src/persistence-setup/lib/Tails/Persistence/Step/Configure.pm:193
msgid "Saving persistence configuration..."
msgstr ""

#: config/chroot_local-includes/usr/src/persistence-setup/lib/Tails/Persistence/Step/Delete.pm:51
msgid "Persistence wizard - Persistent volume deletion"
msgstr ""

#: config/chroot_local-includes/usr/src/persistence-setup/lib/Tails/Persistence/Step/Delete.pm:54
msgid "Your persistent data will be deleted."
msgstr ""

#: config/chroot_local-includes/usr/src/persistence-setup/lib/Tails/Persistence/Step/Delete.pm:58
#, perl-brace-format
msgid ""
"The persistent volume {partition} ({size}), on the <b>{vendor} {model}</b> "
"device, will be deleted."
msgstr ""

#: config/chroot_local-includes/usr/src/persistence-setup/lib/Tails/Persistence/Step/Delete.pm:64
msgid "Delete"
msgstr ""

#: config/chroot_local-includes/usr/src/persistence-setup/lib/Tails/Persistence/Step/Delete.pm:114
msgid "Deleting..."
msgstr ""

#: config/chroot_local-includes/usr/src/persistence-setup/lib/Tails/Persistence/Step/Delete.pm:116
msgid "Deleting the persistent volume..."
msgstr ""

#: config/chroot_local-includes/usr/src/persistence-setup/lib/Tails/Persistence/Configuration/Presets.pm:53
msgid "Personal Data"
msgstr ""

#: config/chroot_local-includes/usr/src/persistence-setup/lib/Tails/Persistence/Configuration/Presets.pm:55
msgid "Keep files stored in the `Persistent' directory"
msgstr ""

#: config/chroot_local-includes/usr/src/persistence-setup/lib/Tails/Persistence/Configuration/Presets.pm:68
msgid "Welcome Screen"
msgstr ""

#: config/chroot_local-includes/usr/src/persistence-setup/lib/Tails/Persistence/Configuration/Presets.pm:70
msgid "Language, administration password, and additional settings"
msgstr ""

#: config/chroot_local-includes/usr/src/persistence-setup/lib/Tails/Persistence/Configuration/Presets.pm:83
msgid "Browser Bookmarks"
msgstr ""

#: config/chroot_local-includes/usr/src/persistence-setup/lib/Tails/Persistence/Configuration/Presets.pm:85
msgid "Bookmarks saved in the Tor Browser"
msgstr ""

#: config/chroot_local-includes/usr/src/persistence-setup/lib/Tails/Persistence/Configuration/Presets.pm:98
msgid "Network Connections"
msgstr ""

#: config/chroot_local-includes/usr/src/persistence-setup/lib/Tails/Persistence/Configuration/Presets.pm:100
msgid "Configuration of network devices and connections"
msgstr ""

#: config/chroot_local-includes/usr/src/persistence-setup/lib/Tails/Persistence/Configuration/Presets.pm:115
msgid "Software installed when starting Tails"
msgstr ""

#: config/chroot_local-includes/usr/src/persistence-setup/lib/Tails/Persistence/Configuration/Presets.pm:133
msgid "Printers"
msgstr ""

#: config/chroot_local-includes/usr/src/persistence-setup/lib/Tails/Persistence/Configuration/Presets.pm:135
msgid "Printers configuration"
msgstr ""

#: config/chroot_local-includes/usr/src/persistence-setup/lib/Tails/Persistence/Configuration/Presets.pm:148
msgid "Thunderbird"
msgstr ""

#: config/chroot_local-includes/usr/src/persistence-setup/lib/Tails/Persistence/Configuration/Presets.pm:150
msgid "Thunderbird emails, feeds, and settings"
msgstr ""

#: config/chroot_local-includes/usr/src/persistence-setup/lib/Tails/Persistence/Configuration/Presets.pm:163
msgid "GnuPG"
msgstr ""

#: config/chroot_local-includes/usr/src/persistence-setup/lib/Tails/Persistence/Configuration/Presets.pm:165
msgid "GnuPG keyrings and configuration"
msgstr ""

#: config/chroot_local-includes/usr/src/persistence-setup/lib/Tails/Persistence/Configuration/Presets.pm:178
msgid "Bitcoin Client"
msgstr ""

#: config/chroot_local-includes/usr/src/persistence-setup/lib/Tails/Persistence/Configuration/Presets.pm:180
msgid "Electrum's bitcoin wallet and configuration"
msgstr ""

#: config/chroot_local-includes/usr/src/persistence-setup/lib/Tails/Persistence/Configuration/Presets.pm:193
msgid "Pidgin"
msgstr ""

#: config/chroot_local-includes/usr/src/persistence-setup/lib/Tails/Persistence/Configuration/Presets.pm:195
msgid "Pidgin profiles and OTR keyring"
msgstr ""

#: config/chroot_local-includes/usr/src/persistence-setup/lib/Tails/Persistence/Configuration/Presets.pm:208
msgid "SSH Client"
msgstr ""

#: config/chroot_local-includes/usr/src/persistence-setup/lib/Tails/Persistence/Configuration/Presets.pm:210
msgid "SSH keys, configuration and known hosts"
msgstr ""

#: config/chroot_local-includes/usr/src/persistence-setup/lib/Tails/Persistence/Configuration/Presets.pm:223
msgid "Dotfiles"
msgstr ""

#: config/chroot_local-includes/usr/src/persistence-setup/lib/Tails/Persistence/Configuration/Presets.pm:225
msgid ""
"Symlink into $HOME every file or directory found in the `dotfiles' directory"
msgstr ""

#: config/chroot_local-includes/usr/src/persistence-setup/lib/Tails/Persistence/Configuration/Setting.pm:111
msgid "Custom"
msgstr ""

#: config/chroot_local-includes/usr/src/persistence-setup/lib/Tails/Persistence/Setup.pm:284
msgid "Setup Tails persistent volume"
msgstr ""

#: config/chroot_local-includes/usr/src/persistence-setup/lib/Tails/Persistence/Setup.pm:362
#: config/chroot_local-includes/usr/src/persistence-setup/lib/Tails/Persistence/Setup.pm:489
#: config/chroot_local-includes/usr/src/perl5lib/lib/Tails/RunningSystem.pm:221
#: config/chroot_local-includes/usr/local/bin/tails-upgrade-frontend-wrapper:75
#: config/chroot_local-includes/usr/local/sbin/unsafe-browser:28
msgid "Error"
msgstr ""

#: config/chroot_local-includes/usr/src/persistence-setup/lib/Tails/Persistence/Setup.pm:388
msgid "Device already has a persistent volume."
msgstr ""

#: config/chroot_local-includes/usr/src/persistence-setup/lib/Tails/Persistence/Setup.pm:395
msgid "Device has not enough unallocated space."
msgstr ""

#: config/chroot_local-includes/usr/src/persistence-setup/lib/Tails/Persistence/Setup.pm:401
#: config/chroot_local-includes/usr/src/persistence-setup/lib/Tails/Persistence/Setup.pm:414
msgid "Device has no persistent volume."
msgstr ""

#: config/chroot_local-includes/usr/src/persistence-setup/lib/Tails/Persistence/Setup.pm:407
msgid ""
"Cannot delete the persistent volume while in use. You should restart Tails "
"without persistence."
msgstr ""

#: config/chroot_local-includes/usr/src/persistence-setup/lib/Tails/Persistence/Setup.pm:419
msgid "Persistence volume is not unlocked."
msgstr ""

#: config/chroot_local-includes/usr/src/persistence-setup/lib/Tails/Persistence/Setup.pm:423
msgid "Persistence volume is not mounted."
msgstr ""

#: config/chroot_local-includes/usr/src/persistence-setup/lib/Tails/Persistence/Setup.pm:428
msgid "Persistence volume is not readable. Permissions or ownership problems?"
msgstr ""

#: config/chroot_local-includes/usr/src/persistence-setup/lib/Tails/Persistence/Setup.pm:433
msgid "Persistence volume is not writable."
msgstr ""

#: config/chroot_local-includes/usr/src/persistence-setup/lib/Tails/Persistence/Setup.pm:442
msgid "Tails is running from non-USB / non-SDIO device."
msgstr ""

#: config/chroot_local-includes/usr/src/persistence-setup/lib/Tails/Persistence/Setup.pm:447
msgid "Device is optical."
msgstr ""

#: config/chroot_local-includes/usr/src/persistence-setup/lib/Tails/Persistence/Setup.pm:454
msgid "Device was not created using a USB image or Tails Installer."
msgstr ""

#: config/chroot_local-includes/usr/src/persistence-setup/lib/Tails/Persistence/Setup.pm:696
msgid "Persistence wizard - Finished"
msgstr ""

#: config/chroot_local-includes/usr/src/persistence-setup/lib/Tails/Persistence/Setup.pm:699
msgid ""
"Any changes you have made will only take effect after restarting Tails.\n"
"\n"
"You may now close this application."
msgstr ""

#: config/chroot_local-includes/usr/local/bin/replace-su-with-sudo:19
msgid "su is disabled. Please use sudo instead."
msgstr ""

#: config/chroot_local-includes/usr/src/perl5lib/lib/Tails/RunningSystem.pm:223
msgid ""
"The device Tails is running from cannot be found. Maybe you used the 'toram' "
"option?"
msgstr ""

#: config/chroot_local-includes/usr/src/perl5lib/lib/Tails/RunningSystem.pm:251
msgid ""
"The drive Tails is running from cannot be found. Maybe you used the 'toram' "
"option?"
msgstr ""

#: config/chroot_local-includes/usr/local/lib/seahorse-tool-wrapper:42
msgid "Import Failed"
msgstr ""

#. Translators: Don't translate {path} or {error},
#. they are placeholders and will be replaced.
#: config/chroot_local-includes/usr/local/lib/seahorse-tool-wrapper:45
#, python-brace-format
msgid ""
"Failed to import keys from {path}:\n"
"{error}"
msgstr ""

#: config/chroot_local-includes/usr/local/lib/seahorse-tool-wrapper:53
msgid "Key Imported"
msgid_plural "Keys Imported"
msgstr[0] ""
msgstr[1] ""

#. Translators: Don't translate {uids}, it's a placeholder and
#. will be replaced.
#: config/chroot_local-includes/usr/local/lib/seahorse-tool-wrapper:56
#, python-brace-format
msgid "Imported a key for {uids}"
msgid_plural "Imported keys for {uids}"
msgstr[0] ""
msgstr[1] ""

#: config/chroot_local-includes/usr/share/gnome-shell/extensions/status-menu-helper@tails.boum.org/extension.js:75
msgid "Lock screen"
msgstr ""

#: config/chroot_local-includes/usr/share/gnome-shell/extensions/status-menu-helper@tails.boum.org/extension.js:79
msgid "Suspend"
msgstr ""

#: config/chroot_local-includes/usr/share/gnome-shell/extensions/status-menu-helper@tails.boum.org/extension.js:83
msgid "Restart"
msgstr ""

#: config/chroot_local-includes/usr/share/gnome-shell/extensions/status-menu-helper@tails.boum.org/extension.js:87
msgid "Power Off"
msgstr ""

#: config/chroot_local-includes/usr/local/bin/tails-about:22
#: ../config/chroot_local-includes/usr/share/desktop-directories/Tails.directory.in.h:1
msgid "Tails"
msgstr ""

#: config/chroot_local-includes/usr/local/bin/tails-about:25
#: ../config/chroot_local-includes/usr/share/applications/tails-about.desktop.in.h:1
msgid "About Tails"
msgstr ""

#: config/chroot_local-includes/usr/local/bin/tails-about:35
msgid "The Amnesic Incognito Live System"
msgstr ""

#: config/chroot_local-includes/usr/local/bin/tails-about:36
#, python-format
msgid ""
"Build information:\n"
"%s"
msgstr ""

#: config/chroot_local-includes/usr/local/bin/tails-about:54
msgid "not available"
msgstr ""

#. Translators: Don't translate {details}, it's a placeholder and will
#. be replaced.
#: config/chroot_local-includes/usr/local/sbin/tails-additional-software:148
#, python-brace-format
msgid ""
"{details} Please check your list of additional software or read the system "
"log to understand the problem."
msgstr ""

#: config/chroot_local-includes/usr/local/sbin/tails-additional-software:153
msgid ""
"Please check your list of additional software or read the system log to "
"understand the problem."
msgstr ""

#: config/chroot_local-includes/usr/local/sbin/tails-additional-software:157
msgid "Show Log"
msgstr ""

#: config/chroot_local-includes/usr/local/sbin/tails-additional-software:157
msgid "Configure"
msgstr ""

#. Translators: Don't translate {beginning} or {last}, they are
#. placeholders and will be replaced.
#: config/chroot_local-includes/usr/local/sbin/tails-additional-software:223
#, python-brace-format
msgid "{beginning} and {last}"
msgstr ""

#: config/chroot_local-includes/usr/local/sbin/tails-additional-software:224
msgid ", "
msgstr ""

#. Translators: Don't translate {packages}, it's a placeholder and will
#. be replaced.
#: config/chroot_local-includes/usr/local/sbin/tails-additional-software:290
#: config/chroot_local-includes/usr/local/sbin/tails-additional-software:320
#, python-brace-format
msgid "Add {packages} to your additional software?"
msgstr ""

#: config/chroot_local-includes/usr/local/sbin/tails-additional-software:292
msgid ""
"To install it automatically from your persistent storage when starting Tails."
msgstr ""

#: config/chroot_local-includes/usr/local/sbin/tails-additional-software:294
msgid "Install Every Time"
msgstr ""

#: config/chroot_local-includes/usr/local/sbin/tails-additional-software:295
#: config/chroot_local-includes/usr/local/sbin/tails-additional-software:326
msgid "Install Only Once"
msgstr ""

#: config/chroot_local-includes/usr/local/sbin/tails-additional-software:301
#: config/chroot_local-includes/usr/local/sbin/tails-additional-software:331
#: config/chroot_local-includes/usr/local/sbin/tails-additional-software:371
msgid "The configuration of your additional software failed."
msgstr ""

#: config/chroot_local-includes/usr/local/sbin/tails-additional-software:322
msgid ""
"To install it automatically when starting Tails, you can create a persistent "
"storage and activate the <b>Additional Software</b> feature."
msgstr ""

#: config/chroot_local-includes/usr/local/sbin/tails-additional-software:325
msgid "Create Persistent Storage"
msgstr ""

#: config/chroot_local-includes/usr/local/sbin/tails-additional-software:333
msgid "Creating your persistent storage failed."
msgstr ""

#. Translators: Don't translate {packages}, it's a placeholder and
#. will be replaced.
#: config/chroot_local-includes/usr/local/sbin/tails-additional-software:342
#, python-brace-format
msgid "You could install {packages} automatically when starting Tails"
msgstr ""

#: config/chroot_local-includes/usr/local/sbin/tails-additional-software:345
msgid "To do so, you need to run Tails from a USB stick."
msgstr ""

#. Translators: Don't translate {packages}, it's a placeholder and will be
#. replaced.
#: config/chroot_local-includes/usr/local/sbin/tails-additional-software:359
#, python-brace-format
msgid "Remove {packages} from your additional software?"
msgstr ""

#. Translators: Don't translate {packages}, it's a placeholder
#. and will be replaced.
#: config/chroot_local-includes/usr/local/sbin/tails-additional-software:363
#, python-brace-format
msgid "This will stop installing {packages} automatically."
msgstr ""

#: config/chroot_local-includes/usr/local/sbin/tails-additional-software:365
#: config/chroot_local-includes/usr/local/bin/tails-additional-software-config:154
msgid "Remove"
msgstr ""

#: config/chroot_local-includes/usr/local/sbin/tails-additional-software:544
msgid "Installing your additional software from persistent storage..."
msgstr ""

#: config/chroot_local-includes/usr/local/sbin/tails-additional-software:546
msgid "This can take several minutes."
msgstr ""

#: config/chroot_local-includes/usr/local/sbin/tails-additional-software:559
msgid "The installation of your additional software failed"
msgstr ""

#: config/chroot_local-includes/usr/local/sbin/tails-additional-software:574
msgid "Additional software installed successfully"
msgstr ""

#: config/chroot_local-includes/usr/local/sbin/tails-additional-software:594
msgid "The check for upgrades of your additional software failed"
msgstr ""

#: config/chroot_local-includes/usr/local/sbin/tails-additional-software:596
#: config/chroot_local-includes/usr/local/sbin/tails-additional-software:604
msgid ""
"Please check your network connection, restart Tails, or read the system log "
"to understand the problem."
msgstr ""

#: config/chroot_local-includes/usr/local/sbin/tails-additional-software:603
msgid "The upgrade of your additional software failed"
msgstr ""

#: config/chroot_local-includes/usr/local/lib/tails-additional-software-notify:37
msgid "Documentation"
msgstr ""

#. Translators: Don't translate {package}, it's a placeholder and will be replaced.
#: config/chroot_local-includes/usr/local/bin/tails-additional-software-config:94
#, python-brace-format
msgid ""
"Remove {package} from your additional software? This will stop installing "
"the package automatically."
msgstr ""

#. Translators: Don't translate {pkg}, it's a placeholder and will be replaced.
#: config/chroot_local-includes/usr/local/bin/tails-additional-software-config:105
#, python-brace-format
msgid "Failed to remove {pkg}"
msgstr ""

#: config/chroot_local-includes/usr/local/bin/tails-additional-software-config:122
msgid "Failed to read additional software configuration"
msgstr ""

#. Translators: Don't translate {package}, it's a placeholder and will be replaced.
#: config/chroot_local-includes/usr/local/bin/tails-additional-software-config:152
#, python-brace-format
msgid "Stop installing {package} automatically"
msgstr ""

#: config/chroot_local-includes/usr/local/bin/tails-additional-software-config:178
msgid ""
"To do so, install some software using <a href=\"synaptic.desktop\">Synaptic "
"Package Manager</a> or <a href=\"org.gnome.Terminal.desktop\">APT on the "
"command line</a>."
msgstr ""

#: config/chroot_local-includes/usr/local/bin/tails-additional-software-config:187
msgid ""
"To do so, unlock your persistent storage when starting Tails and install "
"some software using <a href=\"synaptic.desktop\">Synaptic Package Manager</"
"a> or <a href=\"org.gnome.Terminal.desktop\">APT on the command line</a>."
msgstr ""

#: config/chroot_local-includes/usr/local/bin/tails-additional-software-config:197
msgid ""
"To do so, create a persistent storage and install some software using <a "
"href=\"synaptic.desktop\">Synaptic Package Manager</a> or <a href=\"org."
"gnome.Terminal.desktop\">APT on the command line</a>."
msgstr ""

#: config/chroot_local-includes/usr/local/bin/tails-additional-software-config:205
msgid "To do so, install Tails on a USB stick and create a persistent storage."
msgstr ""

#: config/chroot_local-includes/usr/local/bin/tails-additional-software-config:251
msgid "[package not available]"
msgstr ""

#: config/chroot_local-includes/usr/local/lib/tails-htp-notify-user:51
msgid "Synchronizing the system's clock"
msgstr ""

#: config/chroot_local-includes/usr/local/lib/tails-htp-notify-user:52
msgid ""
"Tor needs an accurate clock to work properly, especially for Onion Services. "
"Please wait..."
msgstr ""

#: config/chroot_local-includes/usr/local/lib/tails-htp-notify-user:86
msgid "Failed to synchronize the clock!"
msgstr ""

#: config/chroot_local-includes/usr/local/bin/tails-screen-locker:110
msgid "Lock Screen"
msgstr ""

#: config/chroot_local-includes/usr/local/bin/tails-screen-locker:125
msgid "Screen Locker"
msgstr ""

#: config/chroot_local-includes/usr/local/bin/tails-screen-locker:131
msgid "Set up a password to unlock the screen."
msgstr ""

#: config/chroot_local-includes/usr/local/bin/tails-screen-locker:149
msgid "Password"
msgstr ""

#: config/chroot_local-includes/usr/local/bin/tails-screen-locker:150
#: ../config/chroot_local-includes/usr/share/tails/greeter/additional_settings.ui.in:93
msgid "Confirm"
msgstr ""

#: config/chroot_local-includes/usr/local/bin/tails-security-check:121
msgid "This version of Tails has known security issues:"
msgstr ""

#: config/chroot_local-includes/usr/local/bin/tails-security-check:132
msgid "Known security issues"
msgstr ""

#: config/chroot_local-includes/usr/local/lib/tails-spoof-mac:56
#, sh-format
msgid "Network card ${nic} disabled"
msgstr ""

#: config/chroot_local-includes/usr/local/lib/tails-spoof-mac:57
#, sh-format
msgid ""
"MAC spoofing failed for network card ${nic_name} (${nic}) so it is "
"temporarily disabled.\n"
"You might prefer to restart Tails and disable MAC spoofing."
msgstr ""

#: config/chroot_local-includes/usr/local/lib/tails-spoof-mac:66
msgid "All networking disabled"
msgstr ""

#: config/chroot_local-includes/usr/local/lib/tails-spoof-mac:67
#, sh-format
msgid ""
"MAC spoofing failed for network card ${nic_name} (${nic}). The error "
"recovery also failed so all networking is disabled.\n"
"You might prefer to restart Tails and disable MAC spoofing."
msgstr ""

#: config/chroot_local-includes/usr/local/bin/tails-upgrade-frontend-wrapper:36
msgid ""
"<b>Not enough memory available to check for upgrades.</b>\n"
"\n"
"Make sure this system satisfies the requirements for running Tails.\n"
"See file:///usr/share/doc/tails/website/doc/about/requirements.en.html\n"
"\n"
"Try to restart Tails to check for upgrades again.\n"
"\n"
"Or do a manual upgrade.\n"
"See https://tails.boum.org/doc/upgrade#manual"
msgstr ""

#: config/chroot_local-includes/usr/local/bin/tails-upgrade-frontend-wrapper:74
#: config/chroot_local-includes/usr/local/sbin/unsafe-browser:27
msgid "error:"
msgstr ""

#: config/chroot_local-includes/usr/local/lib/tails-virt-notify-user:67
msgid "Warning: virtual machine detected!"
msgstr ""

#: config/chroot_local-includes/usr/local/lib/tails-virt-notify-user:70
msgid "Warning: non-free virtual machine detected!"
msgstr ""

#: config/chroot_local-includes/usr/local/lib/tails-virt-notify-user:73
msgid ""
"Both the host operating system and the virtualization software are able to "
"monitor what you are doing in Tails. Only free software can be considered "
"trustworthy, for both the host operating system and the virtualization "
"software."
msgstr ""

#: config/chroot_local-includes/usr/local/lib/tails-virt-notify-user:77
msgid "Learn more"
msgstr ""

#: config/chroot_local-includes/usr/local/bin/thunderbird:40
msgid "Your OpenPGP configuration needs to be migrated"
msgstr ""

#: config/chroot_local-includes/usr/local/bin/thunderbird:42
msgid ""
"Thunderbird now supports OpenPGP by itself, and Enigmail is obsolete. In "
"order to use your old OpenPGP configuration it must be migrated, which we "
"provide step-by-step instructions for."
msgstr ""

#: config/chroot_local-includes/usr/local/bin/thunderbird:44
msgid "_Open instructions"
msgstr ""

#: config/chroot_local-includes/usr/local/bin/thunderbird:45
msgid "_Ignore"
msgstr ""

#: config/chroot_local-includes/usr/local/bin/tor-browser:46
msgid "Tor is not ready"
msgstr ""

#: config/chroot_local-includes/usr/local/bin/tor-browser:47
msgid "Tor is not ready. Start Tor Browser anyway?"
msgstr ""

#: config/chroot_local-includes/usr/local/bin/tor-browser:48
msgid "Start Tor Browser"
msgstr ""

#: config/chroot_local-includes/usr/share/gnome-shell/extensions/torstatus@tails.boum.org/extension.js:35
msgid "Tor Status"
msgstr ""

#: config/chroot_local-includes/usr/share/gnome-shell/extensions/torstatus@tails.boum.org/extension.js:50
msgid "Open Onion Circuits"
msgstr ""

#. Translators: Don't translate {volume_label} or {volume_size},
#. they are placeholders and will be replaced.
#: config/chroot_local-includes/usr/lib/python3/dist-packages/unlock_veracrypt_volumes/volume.py:64
#, python-brace-format
msgid "{volume_label} ({volume_size})"
msgstr ""

#. Translators: Don't translate {partition_name} or {partition_size},
#. they are placeholders and will be replaced.
#: config/chroot_local-includes/usr/lib/python3/dist-packages/unlock_veracrypt_volumes/volume.py:69
#, python-brace-format
msgid "{partition_name} ({partition_size})"
msgstr ""

#. Translators: Don't translate {volume_size}, it's a placeholder
#. and will be replaced.
#: config/chroot_local-includes/usr/lib/python3/dist-packages/unlock_veracrypt_volumes/volume.py:74
#, python-brace-format
msgid "{volume_size} Volume"
msgstr ""

#. Translators: Don't translate {volume_name}, it's a placeholder and
#. will be replaced.
#: config/chroot_local-includes/usr/lib/python3/dist-packages/unlock_veracrypt_volumes/volume.py:113
#, python-brace-format
msgid "{volume_name} (Read-Only)"
msgstr ""

#. Translators: Don't translate {partition_name} and {container_path}, they
#. are placeholders and will be replaced.
#: config/chroot_local-includes/usr/lib/python3/dist-packages/unlock_veracrypt_volumes/volume.py:121
#, python-brace-format
msgid "{partition_name} in {container_path}"
msgstr ""

#. Translators: Don't translate {volume_name} and {path_to_file_container},
#. they are placeholders and will be replaced. You should only have to translate
#. this string if it makes sense to reverse the order of the placeholders.
#: config/chroot_local-includes/usr/lib/python3/dist-packages/unlock_veracrypt_volumes/volume.py:128
#, python-brace-format
msgid "{volume_name} – {path_to_file_container}"
msgstr ""

#. Translators: Don't translate {partition_name} and {drive_name}, they
#. are placeholders and will be replaced.
#: config/chroot_local-includes/usr/lib/python3/dist-packages/unlock_veracrypt_volumes/volume.py:134
#, python-brace-format
msgid "{partition_name} on {drive_name}"
msgstr ""

#. Translators: Don't translate {volume_name} and {drive_name},
#. they are placeholders and will be replaced. You should only have to translate
#. this string if it makes sense to reverse the order of the placeholders.
#: config/chroot_local-includes/usr/lib/python3/dist-packages/unlock_veracrypt_volumes/volume.py:141
#, python-brace-format
msgid "{volume_name} – {drive_name}"
msgstr ""

#: config/chroot_local-includes/usr/lib/python3/dist-packages/unlock_veracrypt_volumes/volume.py:229
msgid "Wrong passphrase or parameters"
msgstr ""

#: config/chroot_local-includes/usr/lib/python3/dist-packages/unlock_veracrypt_volumes/volume.py:231
msgid "Error unlocking volume"
msgstr ""

#. Translators: Don't translate {volume_name} or {error_message},
#. they are placeholder and will be replaced.
#: config/chroot_local-includes/usr/lib/python3/dist-packages/unlock_veracrypt_volumes/volume.py:235
#, python-brace-format
msgid ""
"Couldn't unlock volume {volume_name}:\n"
"{error_message}"
msgstr ""

#: config/chroot_local-includes/usr/lib/python3/dist-packages/unlock_veracrypt_volumes/volume.py:337
msgid "One or more applications are keeping the volume busy."
msgstr ""

#. Translators: Don't translate {volume_name} or {error_message},
#. they are placeholder and will be replaced.
#: config/chroot_local-includes/usr/lib/python3/dist-packages/unlock_veracrypt_volumes/volume.py:343
#, python-brace-format
msgid ""
"Couldn't lock volume {volume_name}:\n"
"{error_message}"
msgstr ""

#: config/chroot_local-includes/usr/lib/python3/dist-packages/unlock_veracrypt_volumes/volume.py:345
msgid "Locking the volume failed"
msgstr ""

#: config/chroot_local-includes/usr/lib/python3/dist-packages/unlock_veracrypt_volumes/volume_list.py:83
msgid "No file containers added"
msgstr ""

#: config/chroot_local-includes/usr/lib/python3/dist-packages/unlock_veracrypt_volumes/volume_list.py:98
msgid "No VeraCrypt devices detected"
msgstr ""

#: config/chroot_local-includes/usr/lib/python3/dist-packages/unlock_veracrypt_volumes/volume_manager.py:40
#: ../config/chroot_local-includes/usr/share/applications/unlock-veracrypt-volumes.desktop.in.h:1
msgid "Unlock VeraCrypt Volumes"
msgstr ""

#: config/chroot_local-includes/usr/lib/python3/dist-packages/unlock_veracrypt_volumes/volume_manager.py:114
msgid "Container already added"
msgstr ""

#: config/chroot_local-includes/usr/lib/python3/dist-packages/unlock_veracrypt_volumes/volume_manager.py:115
#, python-format
msgid "The file container %s should already be listed."
msgstr ""

#: config/chroot_local-includes/usr/lib/python3/dist-packages/unlock_veracrypt_volumes/volume_manager.py:131
msgid "Container opened read-only"
msgstr ""

#. Translators: Don't translate {path}, it's a placeholder  and will be replaced.
#: config/chroot_local-includes/usr/lib/python3/dist-packages/unlock_veracrypt_volumes/volume_manager.py:133
#, python-brace-format
msgid ""
"The file container {path} could not be opened with write access. It was "
"opened read-only instead. You will not be able to modify the content of the "
"container.\n"
"{error_message}"
msgstr ""

#: config/chroot_local-includes/usr/lib/python3/dist-packages/unlock_veracrypt_volumes/volume_manager.py:138
msgid "Error opening file"
msgstr ""

#: config/chroot_local-includes/usr/lib/python3/dist-packages/unlock_veracrypt_volumes/volume_manager.py:160
msgid "Not a VeraCrypt container"
msgstr ""

#: config/chroot_local-includes/usr/lib/python3/dist-packages/unlock_veracrypt_volumes/volume_manager.py:161
#, python-format
msgid "The file %s does not seem to be a VeraCrypt container."
msgstr ""

#: config/chroot_local-includes/usr/lib/python3/dist-packages/unlock_veracrypt_volumes/volume_manager.py:163
msgid "Failed to add container"
msgstr ""

#: config/chroot_local-includes/usr/lib/python3/dist-packages/unlock_veracrypt_volumes/volume_manager.py:164
#, python-format
msgid ""
"Could not add file container %s: Timeout while waiting for loop setup.\n"
"Please try using the <i>Disks</i> application instead."
msgstr ""

#: config/chroot_local-includes/usr/lib/python3/dist-packages/unlock_veracrypt_volumes/volume_manager.py:209
msgid "Choose File Container"
msgstr ""

#: config/chroot_local-includes/usr/local/sbin/unsafe-browser:38
msgid "Launch the Unsafe Browser?"
msgstr ""

#: config/chroot_local-includes/usr/local/sbin/unsafe-browser:40
msgid ""
"The Unsafe Browser is not anonymous and the websites that you visit can see "
"your real IP address.\\n\\nOnly use the Unsafe Browser to log in to a "
"captive portal or browse trusted web pages on the local network."
msgstr ""

#: config/chroot_local-includes/usr/local/sbin/unsafe-browser:51
msgid "Starting the Unsafe Browser..."
msgstr ""

#: config/chroot_local-includes/usr/local/sbin/unsafe-browser:52
msgid "This may take a while, so please be patient."
msgstr ""

#: config/chroot_local-includes/usr/local/sbin/unsafe-browser:57
msgid "Shutting down the Unsafe Browser..."
msgstr ""

#: config/chroot_local-includes/usr/local/sbin/unsafe-browser:58
msgid ""
"This may take a while, and you may not restart the Unsafe Browser until it "
"is properly shut down."
msgstr ""

#: config/chroot_local-includes/usr/local/sbin/unsafe-browser:70
msgid "Failed to restart Tor."
msgstr ""

#: config/chroot_local-includes/usr/local/sbin/unsafe-browser:84
#: ../config/chroot_local-includes/usr/share/applications/unsafe-browser.desktop.in.h:1
#: ../config/chroot_local-includes/usr/share/tails/greeter/additional_settings.ui.in:510
msgid "Unsafe Browser"
msgstr ""

#: config/chroot_local-includes/usr/local/sbin/unsafe-browser:90
msgid ""
"The Unsafe Browser was not enabled in the Welcome Screen.\\n\\nTo use the "
"Unsafe Browser, restart Tails and enable the Unsafe Browser in the "
"additional settings of the Welcome Screen.\\n\n"
"To always enable the Unsafe Browser, turn on the Welcome Screen feature of "
"the Persistent Storage."
msgstr ""

#: config/chroot_local-includes/usr/local/sbin/unsafe-browser:99
msgid ""
"Another Unsafe Browser is currently running, or being cleaned up. Please "
"retry in a while."
msgstr ""

#: config/chroot_local-includes/usr/local/sbin/unsafe-browser:107
msgid "Failed to setup chroot."
msgstr ""

#: config/chroot_local-includes/usr/local/sbin/unsafe-browser:114
msgid "Failed to configure browser."
msgstr ""

#: config/chroot_local-includes/usr/local/sbin/unsafe-browser:120
msgid ""
"No DNS server was obtained through DHCP or manually configured in "
"NetworkManager."
msgstr ""

#: config/chroot_local-includes/usr/local/sbin/unsafe-browser:131
msgid "Failed to run browser."
msgstr ""

#: config/chroot_local-includes/usr/lib/python3/dist-packages/whisperBack/exceptions.py:41
#, python-format
msgid ""
"The %s variable was not found in any of the configuration files /etc/"
"whisperback/config.py, ~/.whisperback/config.py, or ./config.py"
msgstr ""

#: config/chroot_local-includes/usr/lib/python3/dist-packages/whisperBack/gui.py:114
msgid "Name of the affected software"
msgstr ""

#: config/chroot_local-includes/usr/lib/python3/dist-packages/whisperBack/gui.py:116
msgid "Exact steps to reproduce the error"
msgstr ""

#: config/chroot_local-includes/usr/lib/python3/dist-packages/whisperBack/gui.py:118
msgid "Actual result and description of the error"
msgstr ""

#: config/chroot_local-includes/usr/lib/python3/dist-packages/whisperBack/gui.py:120
msgid "Desired result"
msgstr ""

#: config/chroot_local-includes/usr/lib/python3/dist-packages/whisperBack/gui.py:133
msgid "Unable to load a valid configuration."
msgstr ""

#: config/chroot_local-includes/usr/lib/python3/dist-packages/whisperBack/gui.py:170
msgid "Sending mail..."
msgstr ""

#: config/chroot_local-includes/usr/lib/python3/dist-packages/whisperBack/gui.py:171
msgid "Sending mail"
msgstr ""

#: config/chroot_local-includes/usr/lib/python3/dist-packages/whisperBack/gui.py:173
msgid "This could take a while..."
msgstr ""

#: config/chroot_local-includes/usr/lib/python3/dist-packages/whisperBack/gui.py:189
msgid "The contact email address doesn't seem valid."
msgstr ""

#: config/chroot_local-includes/usr/lib/python3/dist-packages/whisperBack/gui.py:206
msgid "Unable to send the mail: SMTP error."
msgstr ""

#: config/chroot_local-includes/usr/lib/python3/dist-packages/whisperBack/gui.py:208
msgid "Unable to connect to the server."
msgstr ""

#: config/chroot_local-includes/usr/lib/python3/dist-packages/whisperBack/gui.py:210
msgid "Unable to create or to send the mail."
msgstr ""

#: config/chroot_local-includes/usr/lib/python3/dist-packages/whisperBack/gui.py:213
msgid ""
"\n"
"\n"
"The bug report could not be sent, likely due to network problems. Please try "
"to reconnect to the network and click send again.\n"
"\n"
"If it does not work, you will be offered to save the bug report."
msgstr ""

#: config/chroot_local-includes/usr/lib/python3/dist-packages/whisperBack/gui.py:226
msgid "Your message has been sent."
msgstr ""

#: config/chroot_local-includes/usr/lib/python3/dist-packages/whisperBack/gui.py:233
msgid "An error occured during encryption."
msgstr ""

#: config/chroot_local-includes/usr/lib/python3/dist-packages/whisperBack/gui.py:253
#, python-format
msgid "Unable to save %s."
msgstr ""

#: config/chroot_local-includes/usr/lib/python3/dist-packages/whisperBack/gui.py:276
#, python-format
msgid ""
"The bug report could not be sent, likely due to network problems.\n"
"\n"
"As a work-around you can save the bug report as a file on a USB drive and "
"try to send it to us at %s from your email account using another system. "
"Note that your bug report will not be anonymous when doing so unless you "
"take further steps yourself (e.g. using Tor with a throw-away email "
"account).\n"
"\n"
"Do you want to save the bug report to a file?"
msgstr ""

#: config/chroot_local-includes/usr/lib/python3/dist-packages/whisperBack/gui.py:338
#: ../config/chroot_local-includes/usr/share/whisperback/whisperback.ui.in:280
msgid "WhisperBack"
msgstr ""

#: config/chroot_local-includes/usr/lib/python3/dist-packages/whisperBack/gui.py:339
#: ../config/chroot_local-includes/usr/share/whisperback/whisperback.ui.in:12
msgid "Send feedback in an encrypted mail."
msgstr ""

#: config/chroot_local-includes/usr/lib/python3/dist-packages/whisperBack/gui.py:342
msgid "Copyright © 2009-2018 Tails developers (tails@boum.org)"
msgstr ""

#: config/chroot_local-includes/usr/lib/python3/dist-packages/whisperBack/gui.py:343
msgid "Tails developers <tails@boum.org>"
msgstr ""

#: config/chroot_local-includes/usr/lib/python3/dist-packages/whisperBack/gui.py:344
msgid "translator-credits"
msgstr ""

#: config/chroot_local-includes/usr/lib/python3/dist-packages/whisperBack/gui.py:377
msgid "This doesn't seem to be a valid URL or OpenPGP key."
msgstr ""

#: config/chroot_local-includes/usr/lib/python3/dist-packages/whisperBack/whisperback.py:63
#, python-format
msgid "Invalid contact email: %s"
msgstr ""

#: config/chroot_local-includes/usr/lib/python3/dist-packages/whisperBack/whisperback.py:83
#, python-format
msgid "Invalid contact OpenPGP key: %s"
msgstr ""

#: config/chroot_local-includes/usr/lib/python3/dist-packages/whisperBack/whisperback.py:85
msgid "Invalid contact OpenPGP public key block"
msgstr ""

#: ../config/chroot_local-includes/etc/skel/Desktop/Report_an_error.desktop.in.h:1
msgid "Report an error"
msgstr ""

#: ../config/chroot_local-includes/etc/skel/Desktop/tails-documentation.desktop.in.h:1
#: ../config/chroot_local-includes/usr/share/applications/tails-documentation.desktop.in.h:1
msgid "Tails documentation"
msgstr ""

#: ../config/chroot_local-includes/usr/share/applications/root-terminal.desktop.in.h:1
msgid "Root Terminal"
msgstr ""

#: ../config/chroot_local-includes/usr/share/applications/root-terminal.desktop.in.h:2
msgid "Opens a terminal as the root user, using gksu to ask for the password"
msgstr ""

#: ../config/chroot_local-includes/usr/share/applications/tails-documentation.desktop.in.h:2
msgid "Learn how to use Tails"
msgstr ""

#: ../config/chroot_local-includes/usr/share/applications/tails-about.desktop.in.h:2
msgid "Learn more about Tails"
msgstr ""

#: ../config/chroot_local-includes/usr/share/applications/tails-installer.desktop.in.h:2
msgid "Install, clone, upgrade Tails"
msgstr ""

#: ../config/chroot_local-includes/usr/share/applications/tails-persistence-delete.desktop.in.h:1
msgid "Delete persistent volume"
msgstr ""

#: ../config/chroot_local-includes/usr/share/applications/tails-persistence-delete.desktop.in.h:2
msgid "Delete the persistent volume and its content"
msgstr ""

#: ../config/chroot_local-includes/usr/share/applications/tails-persistence-setup.desktop.in.h:1
msgid "Configure persistent volume"
msgstr ""

#: ../config/chroot_local-includes/usr/share/applications/tails-persistence-setup.desktop.in.h:2
msgid ""
"Configure which files and application configuration are saved between "
"working sessions"
msgstr ""

#: ../config/chroot_local-includes/usr/share/applications/tor-browser.desktop.in.h:1
msgid "Tor Browser"
msgstr ""

#: ../config/chroot_local-includes/usr/share/applications/tor-browser.desktop.in.h:2
msgid "Anonymous Web Browser"
msgstr ""

#: ../config/chroot_local-includes/usr/share/applications/unsafe-browser.desktop.in.h:2
msgid "Browse the World Wide Web without anonymity"
msgstr ""

#: ../config/chroot_local-includes/usr/share/applications/unsafe-browser.desktop.in.h:3
msgid "Unsafe Web Browser"
msgstr ""

#: ../config/chroot_local-includes/usr/share/applications/unlock-veracrypt-volumes.desktop.in.h:2
msgid "Mount VeraCrypt encrypted file containers and devices"
msgstr ""

#: ../config/chroot_local-includes/usr/share/applications/org.boum.tails.additional-software-config.desktop.in.h:2
msgid ""
"Configure the additional software installed from your persistent storage "
"when starting Tails"
msgstr ""

#: ../config/chroot_local-includes/usr/share/applications/whisperback.desktop.in.h:1
msgid "WhisperBack Error Reporting"
msgstr ""

#: ../config/chroot_local-includes/usr/share/applications/whisperback.desktop.in.h:2
msgid "Send feedback via encrypted e-mail"
msgstr ""

#: ../config/chroot_local-includes/usr/share/applications/whisperback.desktop.in.h:3
msgid "feedback;bug;report;tails;error;"
msgstr ""

#: ../config/chroot_local-includes/usr/share/desktop-directories/Tails.directory.in.h:2
msgid "Tails specific tools"
msgstr ""

#: ../config/chroot_local-includes/usr/share/polkit-1/actions/org.boum.tails.root-terminal.policy.in.h:1
msgid "To start a Root Terminal, you need to authenticate."
msgstr ""

#: ../config/chroot_local-includes/usr/share/polkit-1/actions/org.boum.tails.additional-software.policy.in.h:1
msgid "Remove an additional software package"
msgstr ""

#: ../config/chroot_local-includes/usr/share/polkit-1/actions/org.boum.tails.additional-software.policy.in.h:2
msgid ""
"Authentication is required to remove a package from your additional software "
"($(command_line))"
msgstr ""

#: ../config/chroot_local-includes/usr/share/tails/greeter/additional_settings.ui.in:18
#: ../config/chroot_local-includes/usr/share/tails/greeter/additional_settings.ui.in:56
#: ../config/chroot_local-includes/usr/share/tails/greeter/main.ui.in:693
msgid "Administration Password"
msgstr ""

#: ../config/chroot_local-includes/usr/share/tails/greeter/additional_settings.ui.in:34
msgid ""
"Set up an administration password if you need to perform administrative "
"tasks. Otherwise, the administration password is disabled for better "
"security."
msgstr ""

#: ../config/chroot_local-includes/usr/share/tails/greeter/additional_settings.ui.in:69
msgid "Enter an administration password"
msgstr ""

#: ../config/chroot_local-includes/usr/share/tails/greeter/additional_settings.ui.in:107
msgid "Confirm your administration password"
msgstr ""

#: ../config/chroot_local-includes/usr/share/tails/greeter/additional_settings.ui.in:124
msgid "Disable"
msgstr ""

#: ../config/chroot_local-includes/usr/share/tails/greeter/additional_settings.ui.in:154
#: ../config/chroot_local-includes/usr/share/tails/greeter/main.ui.in:697
msgid "MAC Address Spoofing"
msgstr ""

#: ../config/chroot_local-includes/usr/share/tails/greeter/additional_settings.ui.in:170
msgid ""
"MAC address spoofing hides the serial number of your network interface (Wi-"
"Fi or wired) to the local network. Spoofing MAC addresses is generally safer "
"as it helps you hide your geographical location. But it might also create "
"connectivity problems or look suspicious."
msgstr ""

#: ../config/chroot_local-includes/usr/share/tails/greeter/additional_settings.ui.in:212
msgid "Spoof all MAC addresses (default)"
msgstr ""

#: ../config/chroot_local-includes/usr/share/tails/greeter/additional_settings.ui.in:258
msgid "Don't spoof MAC addresses"
msgstr ""

#: ../config/chroot_local-includes/usr/share/tails/greeter/additional_settings.ui.in:311
#: ../config/chroot_local-includes/usr/share/tails/greeter/main.ui.in:701
msgid "Network Configuration"
msgstr ""

#: ../config/chroot_local-includes/usr/share/tails/greeter/additional_settings.ui.in:327
msgid ""
"If your Internet connection is censored, filtered, or proxied you can "
"configure a Tor bridge or a local proxy. To work completely offline, you can "
"disable all networking."
msgstr ""

#: ../config/chroot_local-includes/usr/share/tails/greeter/additional_settings.ui.in:367
msgid "Connect directly to the Tor network (default)"
msgstr ""

#: ../config/chroot_local-includes/usr/share/tails/greeter/additional_settings.ui.in:413
msgid "Configure a Tor bridge or local proxy"
msgstr ""

#: ../config/chroot_local-includes/usr/share/tails/greeter/additional_settings.ui.in:457
msgid "Disable all networking"
msgstr ""

#: ../config/chroot_local-includes/usr/share/tails/greeter/additional_settings.ui.in:526
msgid ""
"The Unsafe Browser allows you to log in to a captive portal.\n"
"\n"
"A captive portal is a web page that is displayed before you can access the "
"Internet. Captive portals usually require to log in to the network or enter "
"information such as an email address.\n"
"\n"
"The Unsafe Browser is not anonymous and can deanonymize you. Use it only to "
"log in to captive portals."
msgstr ""

#: ../config/chroot_local-includes/usr/share/tails/greeter/additional_settings.ui.in:572
msgid "Disable the Unsafe Browser (default)"
msgstr ""

#: ../config/chroot_local-includes/usr/share/tails/greeter/additional_settings.ui.in:617
msgid "Enable the Unsafe Browser"
msgstr ""

#: ../config/chroot_local-includes/usr/share/tails/greeter/main.ui.in:100
msgid "Settings were loaded from the persistent storage."
msgstr ""

#: ../config/chroot_local-includes/usr/share/tails/greeter/main.ui.in:168
msgid ""
"You will configure the Tor bridge and local proxy later on after connecting "
"to a network."
msgstr ""

#: ../config/chroot_local-includes/usr/share/tails/greeter/main.ui.in:220
msgid "Welcome to Tails!"
msgstr ""

#: ../config/chroot_local-includes/usr/share/tails/greeter/main.ui.in:254
msgid "Language & Region"
msgstr ""

#: ../config/chroot_local-includes/usr/share/tails/greeter/main.ui.in:290
msgid "Default Settings"
msgstr ""

#: ../config/chroot_local-includes/usr/share/tails/greeter/main.ui.in:353
msgid "Encrypted _Persistent Storage"
msgstr ""

#. The label for this placeholder text is not very big, so keep this string short.
#: ../config/chroot_local-includes/usr/share/tails/greeter/main.ui.in:447
msgid "Enter your passphrase to unlock the persistent storage"
msgstr ""

#: ../config/chroot_local-includes/usr/share/tails/greeter/main.ui.in:495
msgid "Your persistent storage is unlocked. Restart Tails to lock it again."
msgstr ""

#: ../config/chroot_local-includes/usr/share/tails/greeter/main.ui.in:533
msgid "_Additional Settings"
msgstr ""

#: ../config/chroot_local-includes/usr/share/tails/greeter/main.ui.in:616
msgid "Add an additional setting"
msgstr ""

#: ../config/chroot_local-includes/usr/share/tails/greeter/main.ui.in:665
msgid ""
"The default settings are safe in most situations. To add a custom setting, "
"press the \"+\" button below."
msgstr ""

#: ../config/chroot_local-includes/usr/share/tails/greeter/main.ui.in:709
msgid "Shutdown"
msgstr ""

#: ../config/chroot_local-includes/usr/share/tails/greeter/main.ui.in:720
msgid "_Start Tails"
msgstr ""

#: ../config/chroot_local-includes/usr/share/tails/unlock-veracrypt-volumes/main.ui.in:61
msgid "File Containers"
msgstr ""

#: ../config/chroot_local-includes/usr/share/tails/unlock-veracrypt-volumes/main.ui.in:80
msgid "_Add"
msgstr ""

#: ../config/chroot_local-includes/usr/share/tails/unlock-veracrypt-volumes/main.ui.in:86
msgid "Add a file container"
msgstr ""

#: ../config/chroot_local-includes/usr/share/tails/unlock-veracrypt-volumes/main.ui.in:103
msgid "Partitions and Drives"
msgstr ""

#: ../config/chroot_local-includes/usr/share/tails/unlock-veracrypt-volumes/main.ui.in:121
msgid ""
"This application is not affiliated with or endorsed by the VeraCrypt project "
"or IDRIX."
msgstr ""

#: ../config/chroot_local-includes/usr/share/tails/unlock-veracrypt-volumes/volume.ui.in:29
msgid "_Open"
msgstr ""

#: ../config/chroot_local-includes/usr/share/tails/unlock-veracrypt-volumes/volume.ui.in:38
msgid "Lock this volume"
msgstr ""

#: ../config/chroot_local-includes/usr/share/tails/unlock-veracrypt-volumes/volume.ui.in:52
msgid "_Unlock"
msgstr ""

#: ../config/chroot_local-includes/usr/share/tails/unlock-veracrypt-volumes/volume.ui.in:61
msgid "Detach this volume"
msgstr ""

#: ../config/chroot_local-includes/usr/share/tails-installer/tails-installer.ui.in:265
msgid "Target USB stick:"
msgstr ""

#: ../config/chroot_local-includes/usr/share/tails-installer/tails-installer.ui.in:341
msgid "Reinstall (delete all data)"
msgstr ""

#: ../config/chroot_local-includes/usr/share/whisperback/whisperback.ui.in:11
msgid "Copyright © 2009-2018 tails@boum.org"
msgstr ""

#: ../config/chroot_local-includes/usr/share/whisperback/whisperback.ui.in:14
msgid "https://tails.boum.org/"
msgstr ""

#: ../config/chroot_local-includes/usr/share/whisperback/whisperback.ui.in:15
msgid ""
"WhisperBack - Send feedback in an encrypted mail\n"
"Copyright (C) 2009-2018 Tails developers <tails@boum.org>\n"
"\n"
"This program is  free software; you can redistribute  it and/or modify\n"
"it under the  terms of the GNU General Public  License as published by\n"
"the Free Software Foundation; either  version 3 of the License, or (at\n"
"your option) any later version.\n"
"\n"
"This program  is distributed in the  hope that it will  be useful, but\n"
"WITHOUT   ANY  WARRANTY;   without  even   the  implied   warranty  of\n"
"MERCHANTABILITY  or FITNESS  FOR A  PARTICULAR PURPOSE.   See  the GNU\n"
"General Public License for more details.\n"
"\n"
"You should have received a copy of the GNU General Public License\n"
"along with this program.  If not, see <http://www.gnu.org/licenses/>.\n"
msgstr ""

#: ../config/chroot_local-includes/usr/share/whisperback/whisperback.ui.in:122
msgid ""
"If you want us to encrypt messages when we respond to you, add your key ID, "
"a link to your key, or the key as a public key block:"
msgstr ""

#: ../config/chroot_local-includes/usr/share/whisperback/whisperback.ui.in:308
msgid "Summary"
msgstr ""

#: ../config/chroot_local-includes/usr/share/whisperback/whisperback.ui.in:337
#: ../config/chroot_local-includes/usr/share/whisperback/whisperback.ui.in:472
msgid "Bug description"
msgstr ""

#: ../config/chroot_local-includes/usr/share/whisperback/whisperback.ui.in:378
msgid "Help:"
msgstr ""

#: ../config/chroot_local-includes/usr/share/whisperback/whisperback.ui.in:388
msgid "Read our bug reporting guidelines."
msgstr ""

#: ../config/chroot_local-includes/usr/share/whisperback/whisperback.ui.in:416
msgid "Email address (if you want an answer from us)"
msgstr ""

#: ../config/chroot_local-includes/usr/share/whisperback/whisperback.ui.in:445
msgid "optional PGP key"
msgstr ""

#: ../config/chroot_local-includes/usr/share/whisperback/whisperback.ui.in:489
#: ../config/chroot_local-includes/usr/share/whisperback/whisperback.ui.in:600
msgid "Technical details to include"
msgstr ""

#: ../config/chroot_local-includes/usr/share/whisperback/whisperback.ui.in:527
msgid "headers"
msgstr ""

#: ../config/chroot_local-includes/usr/share/whisperback/whisperback.ui.in:575
msgid "debugging info"
msgstr ""

#: ../config/chroot_local-includes/usr/share/whisperback/whisperback.ui.in:667
msgid "Send"
msgstr ""

#: ../config/chroot_local-includes/usr/local/share/mime/packages/unlock-veracrypt-volumes.xml.in.h:1
msgid "TrueCrypt/VeraCrypt container"
msgstr ""<|MERGE_RESOLUTION|>--- conflicted
+++ resolved
@@ -8,11 +8,7 @@
 msgstr ""
 "Project-Id-Version: PACKAGE VERSION\n"
 "Report-Msgid-Bugs-To: \n"
-<<<<<<< HEAD
-"POT-Creation-Date: 2020-10-13 17:59+0200\n"
-=======
 "POT-Creation-Date: 2020-10-15 08:31+0200\n"
->>>>>>> fd2e114a
 "PO-Revision-Date: YEAR-MO-DA HO:MI+ZONE\n"
 "Last-Translator: FULL NAME <EMAIL@ADDRESS>\n"
 "Language-Team: LANGUAGE <LL@li.org>\n"
@@ -1608,25 +1604,6 @@
 msgid "Learn more"
 msgstr ""
 
-#: config/chroot_local-includes/usr/local/bin/thunderbird:40
-msgid "Your OpenPGP configuration needs to be migrated"
-msgstr ""
-
-#: config/chroot_local-includes/usr/local/bin/thunderbird:42
-msgid ""
-"Thunderbird now supports OpenPGP by itself, and Enigmail is obsolete. In "
-"order to use your old OpenPGP configuration it must be migrated, which we "
-"provide step-by-step instructions for."
-msgstr ""
-
-#: config/chroot_local-includes/usr/local/bin/thunderbird:44
-msgid "_Open instructions"
-msgstr ""
-
-#: config/chroot_local-includes/usr/local/bin/thunderbird:45
-msgid "_Ignore"
-msgstr ""
-
 #: config/chroot_local-includes/usr/local/bin/tor-browser:46
 msgid "Tor is not ready"
 msgstr ""
