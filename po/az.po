# SOME DESCRIPTIVE TITLE.
# Copyright (C) YEAR THE PACKAGE'S COPYRIGHT HOLDER
# This file is distributed under the same license as the PACKAGE package.
#
# Translators:
# E <ehuseynzade@gmail.com>, 2014
msgid ""
msgstr ""
"Project-Id-Version: The Tor Project\n"
"Report-Msgid-Bugs-To: \n"
<<<<<<< HEAD
"POT-Creation-Date: 2018-07-24 08:44+0800\n"
=======
"POT-Creation-Date: 2018-08-07 17:18+0200\n"
>>>>>>> 152a21ae
"PO-Revision-Date: 2014-12-30 17:30+0000\n"
"Last-Translator: E <ehuseynzade@gmail.com>\n"
"Language-Team: Azerbaijani (http://www.transifex.com/projects/p/torproject/"
"language/az/)\n"
"Language: az\n"
"MIME-Version: 1.0\n"
"Content-Type: text/plain; charset=UTF-8\n"
"Content-Transfer-Encoding: 8bit\n"
"Plural-Forms: nplurals=2; plural=(n != 1);\n"

#: config/chroot_local-includes/etc/NetworkManager/dispatcher.d/60-tor-ready.sh:39
msgid "Tor is ready"
msgstr "Tor hazırdır"

#: config/chroot_local-includes/etc/NetworkManager/dispatcher.d/60-tor-ready.sh:40
msgid "You can now access the Internet."
msgstr "İndi internetə qoşula bilərsən."

#: config/chroot_local-includes/etc/whisperback/config.py:66
#, fuzzy, python-format
msgid ""
"<h1>Help us fix your bug!</h1>\n"
"<p>Read <a href=\"%s\">our bug reporting instructions</a>.</p>\n"
"<p><strong>Do not include more personal information than\n"
"needed!</strong></p>\n"
"<h2>About giving us an email address</h2>\n"
"<p>\n"
"Giving us an email address allows us to contact you to clarify the problem. "
"This\n"
"is needed for the vast majority of the reports we receive as most reports\n"
"without any contact information are useless. On the other hand it also "
"provides\n"
"an opportunity for eavesdroppers, like your email or Internet provider, to\n"
"confirm that you are using Tails.\n"
"</p>\n"
msgstr ""
"<h1>Problemini həll etmək üçün bizə kömək et!</h1>\n"
"<p><a href=\"%s\">Bizim problem haqqında xəbər qaydalarımızı</a> oxu.</p>\n"
"<p><strong>Lazım olandan artıq məlumat daxil\n"
"etmə!</strong></p>\n"
"<h2>Bizə təqdim edilən email ünvan</h2>\n"
"<p>Şəxsi məlumatlarının çox kiçik hissəsini Tails-ə\n"
"demək sənin üçün problem deyilsə, problemini daha\n"
"yaxşı həll etməyimiz üçün email ünvanını bizə yaza bilərsən.\n"
"İctimai PGP-in daxil edilməsi əlavə olaraq gələcək \n"
"kommunikasiyamızı şifrələməyə imkan verir.</p>\n"
"<p>Bu cavabı görə bilən hər kəs sənin Tails istifadəçisi\n"
"olduğun nəticəsinə gələcək. \n"
"İnternet və ya email təminatçılarına nə qədər inandığınla\n"
"maraqlanmaq vaxtıdır?</p>\n"

#: config/chroot_local-includes/usr/local/bin/electrum:57
msgid "Persistence is disabled for Electrum"
msgstr ""

#: config/chroot_local-includes/usr/local/bin/electrum:59
msgid ""
"When you reboot Tails, all of Electrum's data will be lost, including your "
"Bitcoin wallet. It is strongly recommended to only run Electrum when its "
"persistence feature is activated."
msgstr ""

#: config/chroot_local-includes/usr/local/bin/electrum:60
msgid "Do you want to start Electrum anyway?"
msgstr ""

#: config/chroot_local-includes/usr/local/bin/electrum:63
#: config/chroot_local-includes/usr/local/bin/liferea:33
#: config/chroot_local-includes/usr/local/sbin/unsafe-browser:41
msgid "_Launch"
msgstr "_Başlat"

#: config/chroot_local-includes/usr/local/bin/electrum:64
#: config/chroot_local-includes/usr/local/bin/liferea:32
#: config/chroot_local-includes/usr/local/sbin/unsafe-browser:42
msgid "_Exit"
msgstr "_Çıxış"

#: config/chroot_local-includes/usr/local/bin/liferea:18
msgid "Liferea is deprecated"
msgstr ""

#: config/chroot_local-includes/usr/local/bin/liferea:19
#, fuzzy
msgid "Do you wish to start Liferea anyway?"
msgstr "Heç nəyə baxmayaraq bu açarı istifadə edəcək qədər ona inanırsan?"

#: config/chroot_local-includes/usr/local/bin/liferea:21
msgid ""
"Due to security concerns the Liferea feed reader will be removed from Tails "
"by the end of 2018. Please migrate your feeds to Thunderbird."
msgstr ""

#: config/chroot_local-includes/usr/share/gnome-shell/extensions/status-menu-helper@tails.boum.org/extension.js:75
msgid "Restart"
msgstr ""

#: config/chroot_local-includes/usr/share/gnome-shell/extensions/status-menu-helper@tails.boum.org/extension.js:78
msgid "Lock screen"
msgstr ""

#: config/chroot_local-includes/usr/share/gnome-shell/extensions/status-menu-helper@tails.boum.org/extension.js:81
msgid "Power Off"
msgstr "Söndür"

#: config/chroot_local-includes/usr/local/bin/tails-about:22
#: ../config/chroot_local-includes/usr/share/desktop-directories/Tails.directory.in.h:1
msgid "Tails"
msgstr "Tails"

#: config/chroot_local-includes/usr/local/bin/tails-about:25
#: ../config/chroot_local-includes/usr/share/applications/tails-about.desktop.in.h:1
msgid "About Tails"
msgstr "Tails Haqqında"

#: config/chroot_local-includes/usr/local/bin/tails-about:35
msgid "The Amnesic Incognito Live System"
msgstr "Amnestik İnkoqnito Canlı Sistemi"

#: config/chroot_local-includes/usr/local/bin/tails-about:36
#, python-format
msgid ""
"Build information:\n"
"%s"
msgstr ""
"Quruluş məlumatı:\n"
"%s"

#: config/chroot_local-includes/usr/local/bin/tails-about:54
msgid "not available"
msgstr "qeyri mümkün"

#: config/chroot_local-includes/usr/local/sbin/tails-additional-software:170
#, fuzzy
msgid "Your additional software installation failed"
msgstr "Sənin əlaqə proqramın"

#: config/chroot_local-includes/usr/local/sbin/tails-additional-software:171
#, fuzzy
msgid ""
"The installation failed. Please check your additional software "
"configuration, or read the system log to understand better the problem."
msgstr ""
"Təkmilləşmə alınmadı. Bunun səbəbi şəbəkə problemi ola bilər. Lütfən, şəbəkə "
"əlaqəni yoxla, Tails-i yenidən başlatmağa cəhd et, və ya problemi daha yaxşı "
"anlamaq üçün sistem girişini oxu."

#: config/chroot_local-includes/usr/local/sbin/tails-additional-software:177
#, fuzzy
msgid "Your additional software are installed"
msgstr "Sənin əlaqə proqramın"

#: config/chroot_local-includes/usr/local/sbin/tails-additional-software:178
#, fuzzy
msgid "Your additional software are ready to use."
msgstr "Sənin əlaqə proqramın"

#: config/chroot_local-includes/usr/local/sbin/tails-additional-software:194
#: config/chroot_local-includes/usr/local/sbin/tails-additional-software:204
#, fuzzy
msgid "Your additional software upgrade failed"
msgstr "Sənin əlaqə proqramın"

#: config/chroot_local-includes/usr/local/sbin/tails-additional-software:195
#, fuzzy
msgid ""
"The check for upgrades failed. This might be due to a network problem. "
"Please check your network connection, try to restart Tails, or read the "
"system log to understand better the problem."
msgstr ""
"Təkmilləşmə alınmadı. Bunun səbəbi şəbəkə problemi ola bilər. Lütfən, şəbəkə "
"əlaqəni yoxla, Tails-i yenidən başlatmağa cəhd et, və ya problemi daha yaxşı "
"anlamaq üçün sistem girişini oxu."

#: config/chroot_local-includes/usr/local/sbin/tails-additional-software:201
#, fuzzy
msgid "Your additional software are up to date"
msgstr "Sənin əlaqə proqramın"

#: config/chroot_local-includes/usr/local/sbin/tails-additional-software:202
msgid "The upgrade was successful."
msgstr "Təkmilləşmə uğurla bitdi."

#: config/chroot_local-includes/usr/local/sbin/tails-additional-software:205
msgid ""
"The upgrade failed. This might be due to a network problem. Please check "
"your network connection, try to restart Tails, or read the system log to "
"understand better the problem."
msgstr ""
"Təkmilləşmə alınmadı. Bunun səbəbi şəbəkə problemi ola bilər. Lütfən, şəbəkə "
"əlaqəni yoxla, Tails-i yenidən başlatmağa cəhd et, və ya problemi daha yaxşı "
"anlamaq üçün sistem girişini oxu."

#: config/chroot_local-includes/usr/local/lib/tails-htp-notify-user:52
msgid "Synchronizing the system's clock"
msgstr "Sistem saatının sinxronlaşdırılması"

#: config/chroot_local-includes/usr/local/lib/tails-htp-notify-user:53
msgid ""
"Tor needs an accurate clock to work properly, especially for Hidden "
"Services. Please wait..."
msgstr ""
"Tor-un yaxşı işləməsi, xüsusilə də Gizli Xidmətlər üçün dəqiq saata ehtiyacı "
"var. Lütfən, gözlə..."

#: config/chroot_local-includes/usr/local/lib/tails-htp-notify-user:87
msgid "Failed to synchronize the clock!"
msgstr "Saatın sinxronlaşdırılması alınmadı!"

#: config/chroot_local-includes/usr/local/bin/tails-security-check:124
msgid "This version of Tails has known security issues:"
msgstr "Tails-in bu versiyasının bilinən təhlükəsizlik problemləri var:"

#: config/chroot_local-includes/usr/local/bin/tails-security-check:134
msgid "Known security issues"
msgstr ""

#: config/chroot_local-includes/usr/local/lib/tails-spoof-mac:52
#, sh-format
msgid "Network card ${nic} disabled"
msgstr "${nic} şəbəkə kartı deaktivə edilib"

#: config/chroot_local-includes/usr/local/lib/tails-spoof-mac:53
#, fuzzy, sh-format
msgid ""
"MAC spoofing failed for network card ${nic_name} (${nic}) so it is "
"temporarily disabled.\n"
"You might prefer to restart Tails and disable MAC spoofing."
msgstr ""
"MAC aldadıcısı ${nic_name} (${nic}) şəbəkə kartı üçün alınmadı və müvəqqəti "
"dayandırılmışdır.\n"
"Tails-i yenidən başlatmağı və MAC aldadıcını deaktivə etməyi seçə bilərsən. "
"<a href='file:///usr/share/doc/tails/website/doc/first_steps/startup_options/"
"mac_spoofing.en.html'>Sənədləşmə</a>yə bax."

#: config/chroot_local-includes/usr/local/lib/tails-spoof-mac:62
msgid "All networking disabled"
msgstr "Bütün şəbəkələşmə deaktivə edilib"

#: config/chroot_local-includes/usr/local/lib/tails-spoof-mac:63
#, fuzzy, sh-format
msgid ""
"MAC spoofing failed for network card ${nic_name} (${nic}). The error "
"recovery also failed so all networking is disabled.\n"
"You might prefer to restart Tails and disable MAC spoofing."
msgstr ""
"MAC aldadıcısı ${nic_name} (${nic}) şəbəkə kartı üçün alınmadı. Xətanın "
"düzəldilməsi də alınmadığı üçün bütün şəbəkələşmə deaktivə edildi.\n"
"Tails-i yenidən başlatmağı və MAC aldadıcını deaktivə etməyi seçə bilərsən. "
"<a href='file:///usr/share/doc/first_steps/startup_options/mac_spoofing.en."
"html'>Sənədləşmə</a>yə bax."

#: config/chroot_local-includes/usr/local/bin/tails-screen-locker:109
msgid "Lock Screen"
msgstr ""

#: config/chroot_local-includes/usr/local/bin/tails-screen-locker:118
#: config/chroot_local-includes/usr/local/bin/tor-browser:46
msgid "Cancel"
msgstr "Ləğv et"

#: config/chroot_local-includes/usr/local/bin/tails-screen-locker:124
msgid "Screen Locker"
msgstr ""

#: config/chroot_local-includes/usr/local/bin/tails-screen-locker:130
msgid "Set up a password to unlock the screen."
msgstr ""

#: config/chroot_local-includes/usr/local/bin/tails-screen-locker:135
msgid "Password"
msgstr ""

#: config/chroot_local-includes/usr/local/bin/tails-screen-locker:141
msgid "Confirm"
msgstr ""

#: config/chroot_local-includes/usr/local/bin/tails-upgrade-frontend-wrapper:35
#, fuzzy
msgid ""
"\"<b>Not enough memory available to check for upgrades.</b>\n"
"\n"
"Make sure this system satisfies the requirements for running Tails.\n"
"See file:///usr/share/doc/tails/website/doc/about/requirements.en.html\n"
"\n"
"Try to restart Tails to check for upgrades again.\n"
"\n"
"Or do a manual upgrade.\n"
"See https://tails.boum.org/doc/first_steps/upgrade#manual\""
msgstr ""
"<b>Təkmilləşmələri yoxlamaq üçün kifayət qədər yaddaş yoxdur.</b>\n"
"\n"
"Tails-in işləməsi üçün sisyemin bütün tələbləri qarşıladığından əmin ol.\n"
"Fayla bax:///usr/share/doc/tails/website/doc/about/requirements.en.html\n"
"\n"
"Təkmilləşmələrə baxmaq üçün Tails-i yenidən başlatmağa cəhd et.\n"
"\n"
"Ya da manual təkmilləşmə et.\n"
"Bura bax: https://tails.boum.org/doc/first_steps/upgrade#manual"

#: config/chroot_local-includes/usr/local/bin/tails-upgrade-frontend-wrapper:72
#: config/chroot_local-includes/usr/local/sbin/unsafe-browser:27
msgid "error:"
msgstr "xəta:"

#: config/chroot_local-includes/usr/local/bin/tails-upgrade-frontend-wrapper:73
#: config/chroot_local-includes/usr/local/sbin/unsafe-browser:28
msgid "Error"
msgstr "Xəta"

#: config/chroot_local-includes/usr/local/lib/tails-virt-notify-user:71
msgid "Warning: virtual machine detected!"
msgstr "Təhlükə: virtual dəzgah müəyyənləşdirilib!"

#: config/chroot_local-includes/usr/local/lib/tails-virt-notify-user:73
msgid ""
"Both the host operating system and the virtualization software are able to "
"monitor what you are doing in Tails."
msgstr ""
"Tails-də nə etdiyini host əməliyyatlar sistemi və virtualizasiya proqramı "
"görə bilir."

#: config/chroot_local-includes/usr/local/lib/tails-virt-notify-user:76
#, fuzzy
msgid "Warning: non-free virtual machine detected!"
msgstr "Təhlükə: virtual dəzgah müəyyənləşdirilib!"

#: config/chroot_local-includes/usr/local/lib/tails-virt-notify-user:78
#, fuzzy
msgid ""
"Both the host operating system and the virtualization software are able to "
"monitor what you are doing in Tails. Only free software can be considered "
"trustworthy, for both the host operating system and the virtualization "
"software."
msgstr ""
"Tails-də nə etdiyini host əməliyyatlar sistemi və virtualizasiya proqramı "
"görə bilir."

#: config/chroot_local-includes/usr/local/lib/tails-virt-notify-user:83
#, fuzzy
msgid "Learn more"
msgstr "Tails haqqında daha ətraflı öyrən"

#: config/chroot_local-includes/usr/local/bin/tor-browser:43
msgid "Tor is not ready"
msgstr "Tor hazır deyil"

#: config/chroot_local-includes/usr/local/bin/tor-browser:44
msgid "Tor is not ready. Start Tor Browser anyway?"
msgstr "Tor hazır deyil. Buna baxmayaraq Tor Brauzeri açılsın?"

#: config/chroot_local-includes/usr/local/bin/tor-browser:45
msgid "Start Tor Browser"
msgstr "Tor Brauzerini Başlat"

#: config/chroot_local-includes/usr/share/gnome-shell/extensions/torstatus@tails.boum.org/extension.js:40
msgid "Tor"
msgstr ""

#: config/chroot_local-includes/usr/share/gnome-shell/extensions/torstatus@tails.boum.org/extension.js:55
msgid "Open Onion Circuits"
msgstr ""

#: config/chroot_local-includes/usr/local/sbin/unsafe-browser:38
msgid "Do you really want to launch the Unsafe Browser?"
msgstr "Buna baxmayaraq Təhlükəli Brauzeri açmaq istəyirsən?"

#: config/chroot_local-includes/usr/local/sbin/unsafe-browser:40
#, fuzzy
msgid ""
"Network activity within the Unsafe Browser is <b>not anonymous</b>.\\nOnly "
"use the Unsafe Browser if necessary, for example\\nif you have to login or "
"register to activate your Internet connection."
msgstr ""
"Təhlükəli Brauzer ilə şəbəkə aktivliyi <b>anonim deyil</b>. Təhlükəli "
"Brauzeri yalnız çox vacib hallarda istifadə et, məsələn, əgər internet "
"əlaqəsi üçün sən qeydiyyatdan keçməli, ya da giriş etməlisənsə."

#: config/chroot_local-includes/usr/local/sbin/unsafe-browser:51
msgid "Starting the Unsafe Browser..."
msgstr "Təhlükəli Brauzerin açılması..."

#: config/chroot_local-includes/usr/local/sbin/unsafe-browser:52
msgid "This may take a while, so please be patient."
msgstr "Bu bir qədər vaxt ala bilər, lütfən, səbrli ol."

#: config/chroot_local-includes/usr/local/sbin/unsafe-browser:57
msgid "Shutting down the Unsafe Browser..."
msgstr "Təhlükəli Brauzerin bağlanması..."

#: config/chroot_local-includes/usr/local/sbin/unsafe-browser:58
msgid ""
"This may take a while, and you may not restart the Unsafe Browser until it "
"is properly shut down."
msgstr ""
"Bu bir qədər vaxt ala bilər və ola bilsin o tam bağlanana qədər sən "
"Təhlükəli Brauzeri bağlaya bilməzsən."

#: config/chroot_local-includes/usr/local/sbin/unsafe-browser:70
msgid "Failed to restart Tor."
msgstr "Tor-un yenidən başladılması alınmadı."

#: config/chroot_local-includes/usr/local/sbin/unsafe-browser:84
#: ../config/chroot_local-includes/usr/share/applications/unsafe-browser.desktop.in.h:1
msgid "Unsafe Browser"
msgstr "Təhlükəli Brauzer"

#: config/chroot_local-includes/usr/local/sbin/unsafe-browser:92
msgid ""
"Another Unsafe Browser is currently running, or being cleaned up. Please "
"retry in a while."
msgstr ""
"Digər Təhlükəli Brauzer hazırda işləyir, ya da təmizlənir. Lütfən, birazdan "
"yenidən sına."

#: config/chroot_local-includes/usr/local/sbin/unsafe-browser:100
msgid "Failed to setup chroot."
msgstr "Chroot-un quraşdırılması alınmadı."

#: config/chroot_local-includes/usr/local/sbin/unsafe-browser:105
#, fuzzy
msgid "Failed to configure browser."
msgstr "Tor-un yenidən başladılması alınmadı."

#: config/chroot_local-includes/usr/local/sbin/unsafe-browser:111
msgid ""
"No DNS server was obtained through DHCP or manually configured in "
"NetworkManager."
msgstr ""
"Nə DHCP vasitəsilə heç bir DNS əldə edilmədi, nə də ŞəbəkəMenecerində manual "
"olaraq konfiqurasiya edilmədi."

#: config/chroot_local-includes/usr/local/sbin/unsafe-browser:117
#, fuzzy
msgid "Failed to run browser."
msgstr "Tor-un yenidən başladılması alınmadı."

#: ../config/chroot_local-includes/etc/skel/Desktop/Report_an_error.desktop.in.h:1
msgid "Report an error"
msgstr "Xəta məlumatını paylaş"

#: ../config/chroot_local-includes/etc/skel/Desktop/tails-documentation.desktop.in.h:1
#: ../config/chroot_local-includes/usr/share/applications/tails-documentation.desktop.in.h:1
msgid "Tails documentation"
msgstr "Tails sənədləşməsi"

#: ../config/chroot_local-includes/usr/share/applications/tails-documentation.desktop.in.h:2
msgid "Learn how to use Tails"
msgstr "Tails-i necə istifadə edəcəyini öyrən"

#: ../config/chroot_local-includes/usr/share/applications/tails-about.desktop.in.h:2
msgid "Learn more about Tails"
msgstr "Tails haqqında daha ətraflı öyrən"

#: ../config/chroot_local-includes/usr/share/applications/tor-browser.desktop.in.h:1
msgid "Tor Browser"
msgstr "Tor Brauzer"

#: ../config/chroot_local-includes/usr/share/applications/tor-browser.desktop.in.h:2
msgid "Anonymous Web Browser"
msgstr "Anonim Veb Brauzer"

#: ../config/chroot_local-includes/usr/share/applications/unsafe-browser.desktop.in.h:2
msgid "Browse the World Wide Web without anonymity"
msgstr "World Wide Web-də qeyri-anonim axtarış"

#: ../config/chroot_local-includes/usr/share/applications/unsafe-browser.desktop.in.h:3
msgid "Unsafe Web Browser"
msgstr "Təhlükəli Veb Brauzer"

#: ../config/chroot_local-includes/usr/share/desktop-directories/Tails.directory.in.h:2
msgid "Tails specific tools"
msgstr "Tails-in xüsusi quraşdırmaları"

#: ../config/chroot_local-includes/usr/share/polkit-1/actions/org.boum.tails.root-terminal.policy.in.h:1
msgid "To start a Root Terminal, you need to authenticate."
msgstr ""

#~ msgid "OpenPGP encryption applet"
#~ msgstr "OpenPGP şifrələnmə apleti"

#~ msgid "Exit"
#~ msgstr "Çıx"

#~ msgid "About"
#~ msgstr "Haqqında"

#~ msgid "Encrypt Clipboard with _Passphrase"
#~ msgstr "Mübadilə Buferini _Şifrə İfadəsi ilə şifrələ"

#~ msgid "Sign/Encrypt Clipboard with Public _Keys"
#~ msgstr "İctimai _Açarlarla Mübadilə Buferinə/i Daxil Ol/Şifrələ"

#~ msgid "_Decrypt/Verify Clipboard"
#~ msgstr "Mübadilə Buferin/i _Şifrəsini Aç/Təsdiqlə"

#~ msgid "_Manage Keys"
#~ msgstr "Açarları _İdarə et"

#~ msgid "The clipboard does not contain valid input data."
#~ msgstr "Mübadilə buferində düzgün giriş məlumatı yoxdur."

#~ msgid "Unknown Trust"
#~ msgstr "Bilinməyən İnam"

#~ msgid "Marginal Trust"
#~ msgstr "Son İnam"

#~ msgid "Full Trust"
#~ msgstr "Tam İnam"

#~ msgid "Ultimate Trust"
#~ msgstr "Başlıca İnam"

#~ msgid "Name"
#~ msgstr "Name"

#~ msgid "Key ID"
#~ msgstr "Açar ID-si"

#~ msgid "Status"
#~ msgstr "Status"

#~ msgid "Fingerprint:"
#~ msgstr "Barmaq izi:"

#~ msgid "User ID:"
#~ msgid_plural "User IDs:"
#~ msgstr[0] "İstifadəçi ID-si:"
#~ msgstr[1] "İstifadəçi ID-ləri:"

#~ msgid "None (Don't sign)"
#~ msgstr "Heç biri (Giriş etmə)"

#~ msgid "Select recipients:"
#~ msgstr "Qəbul ediciləri seç:"

#~ msgid "Hide recipients"
#~ msgstr "Qəbul ediciləri gizlə"

#~ msgid ""
#~ "Hide the user IDs of all recipients of an encrypted message. Otherwise "
#~ "anyone that sees the encrypted message can see who the recipients are."
#~ msgstr ""
#~ "Şifrələnmiş mesajı qəbul edənlərin hamısının istifadəçi ID-ni gizlə. Əks "
#~ "halda, şifrələnmiş mesajı görən hər hansı şəxs onu qəbul edəni də görə "
#~ "bilər."

#~ msgid "Sign message as:"
#~ msgstr "Mesajı belə imzala:"

#~ msgid "Choose keys"
#~ msgstr "Açarları seç"

#~ msgid "Do you trust these keys?"
#~ msgstr "Bu açarlara inanırsan?"

#~ msgid "The following selected key is not fully trusted:"
#~ msgid_plural "The following selected keys are not fully trusted:"
#~ msgstr[0] "Bu seçilmiş açar tam inamlı deyil:"
#~ msgstr[1] "Bu seçilmiş açarlar tam inamlı deyil:"

#~ msgid "No keys selected"
#~ msgstr "Açar seçilməyib"

#~ msgid ""
#~ "You must select a private key to sign the message, or some public keys to "
#~ "encrypt the message, or both."
#~ msgstr ""
#~ "Mesajı imzalamaq üçün şəxsi açar, şifrələmək üçün hər hansı ictimai açar, "
#~ "ya da hər ikisini seçməlisən."

#~ msgid "No keys available"
#~ msgstr "Açar yoxdur"

#~ msgid ""
#~ "You need a private key to sign messages or a public key to encrypt "
#~ "messages."
#~ msgstr ""
#~ "Mesajı imzalamaq üçün şəxsi, şifrələmək üçün isə ictimai açara ehtiyacın "
#~ "var."

#~ msgid "GnuPG error"
#~ msgstr "GnuPG xətası"

#~ msgid "Therefore the operation cannot be performed."
#~ msgstr "Buna görə də əməliyyat yerinə yetirilə bilmir."

#~ msgid "GnuPG results"
#~ msgstr "GnuPG nəticələr"

#~ msgid "Output of GnuPG:"
#~ msgstr "GnuPG nəticəsi:"

#~ msgid "Other messages provided by GnuPG:"
#~ msgstr "GnuPG tərəfindən təqdim edilmiş başqa mesajlar:"

#~ msgid "Shutdown Immediately"
#~ msgstr "Dərhal Bağlamaq"

#~ msgid "Reboot Immediately"
#~ msgstr "Dərhal Yenidən Yüklənsin"

#~ msgid "Network connection blocked?"
#~ msgstr "Şəbəkə əlaqəsi kilidlidir?"

#~ msgid ""
#~ "It looks like you are blocked from the network. This may be related to "
#~ "the MAC spoofing feature. For more information, see the <a href=\\"
#~ "\"file:///usr/share/doc/tails/website/doc/first_steps/startup_options/"
#~ "mac_spoofing.en.html#blocked\\\">MAC spoofing documentation</a>."
#~ msgstr ""
#~ "Görünür, sən şəbəkə tərəfindən kilidlənmisən. Bu MAC-ın aldatma "
#~ "funksiyasından da ola bilər. Daha ətraflı məlumat üçün <a href=\\"
#~ "\"file:///usr/share/doc/tails/website/doc/first_steps/startup_options/"
#~ "mac_spoofing.en.html#blocked\\\">MAC aldatma sənədləşməsi</a>nə bax."

#~ msgid ""
#~ "<a href='file:///usr/share/doc/tails/website/doc/advanced_topics/"
#~ "virtualization.en.html'>Learn more...</a>"
#~ msgstr ""
#~ "<a href='file:///usr/share/doc/tails/website/doc/advanced_topics/"
#~ "virtualization.en.html'>Daha ətraflı...</a>"

#~ msgid "I2P failed to start"
#~ msgstr "I2P başlaya bilmədi"

#~ msgid ""
#~ "Something went wrong when I2P was starting. Check the logs in /var/log/"
#~ "i2p for more information."
#~ msgstr ""
#~ "I2P başlayan zaman nə isə səhv oldu. Daha çox məlumat üçün /var/log/i2p "
#~ "yazılarını oxu."

#~ msgid "I2P's router console is ready"
#~ msgstr "I2P istiqamətləndirici konsol hazırdır"

#~ msgid "You can now access I2P's router console on http://127.0.0.1:7657."
#~ msgstr ""
#~ "İndi I2O istiqamətləndirici konsoluna burada baxa bilərsən: "
#~ "http://127.0.0.1:7657"

#~ msgid "I2P is not ready"
#~ msgstr "I2P hazır deyil"

#~ msgid ""
#~ "Eepsite tunnel not built within six minutes. Check the router console at "
#~ "http://127.0.0.1:7657/logs or the logs in /var/log/i2p for more "
#~ "information. Reconnect to the network to try again."
#~ msgstr ""
#~ "Eepsite tuneli altı dəqiqədə qurulmur. İstiqamətləndirici konsola "
#~ "http://127.0.0.1:7657/logs linkində, daha ətraflı məlumata isə /var/log/"
#~ "i2p girişində baxa bilərsən. Şəbəkəyə yenidən qoşul və yenidən sına."

#~ msgid "I2P is ready"
#~ msgstr "I2P hazırdır"

#~ msgid "You can now access services on I2P."
#~ msgstr "İndi I2P xidmətlərinə daxil ola bilərsən."

#~ msgid "Anonymous overlay network browser"
#~ msgstr "Anonim şəbəkə brauzer örtüyü"

#~ msgid "I2P Browser"
#~ msgstr "I2P Brauzeri"

#~ msgid "Reboot"
#~ msgstr "Yenidən başlat"

#~ msgid "Immediately reboot computer"
#~ msgstr "Kompüteri dərhal yenidən başlat"

#~ msgid "Immediately shut down computer"
#~ msgstr "Kömpüteri dərhal bağla"<|MERGE_RESOLUTION|>--- conflicted
+++ resolved
@@ -8,11 +8,7 @@
 msgstr ""
 "Project-Id-Version: The Tor Project\n"
 "Report-Msgid-Bugs-To: \n"
-<<<<<<< HEAD
-"POT-Creation-Date: 2018-07-24 08:44+0800\n"
-=======
 "POT-Creation-Date: 2018-08-07 17:18+0200\n"
->>>>>>> 152a21ae
 "PO-Revision-Date: 2014-12-30 17:30+0000\n"
 "Last-Translator: E <ehuseynzade@gmail.com>\n"
 "Language-Team: Azerbaijani (http://www.transifex.com/projects/p/torproject/"
@@ -80,31 +76,14 @@
 msgstr ""
 
 #: config/chroot_local-includes/usr/local/bin/electrum:63
-#: config/chroot_local-includes/usr/local/bin/liferea:33
 #: config/chroot_local-includes/usr/local/sbin/unsafe-browser:41
 msgid "_Launch"
 msgstr "_Başlat"
 
 #: config/chroot_local-includes/usr/local/bin/electrum:64
-#: config/chroot_local-includes/usr/local/bin/liferea:32
 #: config/chroot_local-includes/usr/local/sbin/unsafe-browser:42
 msgid "_Exit"
 msgstr "_Çıxış"
-
-#: config/chroot_local-includes/usr/local/bin/liferea:18
-msgid "Liferea is deprecated"
-msgstr ""
-
-#: config/chroot_local-includes/usr/local/bin/liferea:19
-#, fuzzy
-msgid "Do you wish to start Liferea anyway?"
-msgstr "Heç nəyə baxmayaraq bu açarı istifadə edəcək qədər ona inanırsan?"
-
-#: config/chroot_local-includes/usr/local/bin/liferea:21
-msgid ""
-"Due to security concerns the Liferea feed reader will be removed from Tails "
-"by the end of 2018. Please migrate your feeds to Thunderbird."
-msgstr ""
 
 #: config/chroot_local-includes/usr/share/gnome-shell/extensions/status-menu-helper@tails.boum.org/extension.js:75
 msgid "Restart"
@@ -575,6 +554,13 @@
 #~ msgstr[0] "Bu seçilmiş açar tam inamlı deyil:"
 #~ msgstr[1] "Bu seçilmiş açarlar tam inamlı deyil:"
 
+#~ msgid "Do you trust this key enough to use it anyway?"
+#~ msgid_plural "Do you trust these keys enough to use them anyway?"
+#~ msgstr[0] ""
+#~ "Heç nəyə baxmayaraq bu açarı istifadə edəcək qədər ona inanırsan?"
+#~ msgstr[1] ""
+#~ "Heç nəyə baxmayaraq bu açarları istifadə edəcək qədər onlara inanırsan?"
+
 #~ msgid "No keys selected"
 #~ msgstr "Açar seçilməyib"
 
