--- conflicted
+++ resolved
@@ -8,11 +8,7 @@
 msgstr ""
 "Project-Id-Version: The Tor Project\n"
 "Report-Msgid-Bugs-To: \n"
-<<<<<<< HEAD
-"POT-Creation-Date: 2018-12-01 11:05+0100\n"
-=======
 "POT-Creation-Date: 2018-12-07 10:24+0100\n"
->>>>>>> f321b291
 "PO-Revision-Date: 2014-12-30 17:30+0000\n"
 "Last-Translator: E <ehuseynzade@gmail.com>\n"
 "Language-Team: Azerbaijani (http://www.transifex.com/projects/p/torproject/"
@@ -838,18 +834,16 @@
 msgid "TrueCrypt/VeraCrypt container"
 msgstr ""
 
-<<<<<<< HEAD
 #, fuzzy
 #~ msgid "Do you wish to start Liferea anyway?"
 #~ msgstr "Heç nəyə baxmayaraq bu açarı istifadə edəcək qədər ona inanırsan?"
-=======
+
 #~ msgid ""
 #~ "Both the host operating system and the virtualization software are able "
 #~ "to monitor what you are doing in Tails."
 #~ msgstr ""
 #~ "Tails-də nə etdiyini host əməliyyatlar sistemi və virtualizasiya proqramı "
 #~ "görə bilir."
->>>>>>> f321b291
 
 #~ msgid "OpenPGP encryption applet"
 #~ msgstr "OpenPGP şifrələnmə apleti"
