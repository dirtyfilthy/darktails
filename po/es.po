--- conflicted
+++ resolved
@@ -17,13 +17,8 @@
 msgstr ""
 "Project-Id-Version: Tor Project\n"
 "Report-Msgid-Bugs-To: \n"
-<<<<<<< HEAD
-"POT-Creation-Date: 2019-04-06 14:08+0200\n"
-"PO-Revision-Date: 2019-01-24 09:22+0000\n"
-=======
 "POT-Creation-Date: 2019-04-06 14:00+0200\n"
 "PO-Revision-Date: 2019-04-06 13:40+0000\n"
->>>>>>> 6fa672a8
 "Last-Translator: Emma Peel\n"
 "Language-Team: Spanish (http://www.transifex.com/otf/torproject/language/"
 "es/)\n"
@@ -135,8 +130,6 @@
 msgid "_Exit"
 msgstr "_Salir"
 
-<<<<<<< HEAD
-=======
 #: config/chroot_local-includes/usr/local/bin/keepassx:17
 #, sh-format
 msgid ""
@@ -166,7 +159,6 @@
 msgid "Keep current name"
 msgstr "Mantener el nombre actual"
 
->>>>>>> 6fa672a8
 #: config/chroot_local-includes/usr/local/bin/replace-su-with-sudo:21
 msgid "su is disabled. Please use sudo instead."
 msgstr "su está desactivado. En su lugar usa sudo."
@@ -467,7 +459,7 @@
 msgid "This version of Tails has known security issues:"
 msgstr "Esta versión de Tails tiene problemas de seguridad conocidos:"
 
-#: config/chroot_local-includes/usr/local/bin/tails-security-check:135
+#: config/chroot_local-includes/usr/local/bin/tails-security-check:134
 msgid "Known security issues"
 msgstr "Problemas de seguridad conocidos"
 
@@ -822,14 +814,6 @@
 msgid "Tails documentation"
 msgstr "Documentación de Tails"
 
-#: ../config/chroot_local-includes/usr/share/applications/root-terminal.desktop.in.h:1
-msgid "Root Terminal"
-msgstr ""
-
-#: ../config/chroot_local-includes/usr/share/applications/root-terminal.desktop.in.h:2
-msgid "Opens a terminal as the root user, using gksu to ask for the password"
-msgstr ""
-
 #: ../config/chroot_local-includes/usr/share/applications/tails-documentation.desktop.in.h:2
 msgid "Learn how to use Tails"
 msgstr "Aprende a usar Tails"
@@ -929,30 +913,4 @@
 
 #: ../config/chroot_local-includes/usr/local/share/mime/packages/unlock-veracrypt-volumes.xml.in.h:1
 msgid "TrueCrypt/VeraCrypt container"
-msgstr "Contenedor TrueCrypt/VeraCrypt"
-
-#~ msgid ""
-#~ "<b><big>Do you want to rename your <i>KeePassX</i> database?</big></b>\n"
-#~ "\n"
-#~ "You have a <i>KeePassX</i> database in your <i>Persistent</i> folder:\n"
-#~ "\n"
-#~ "<i>${filename}</i>\n"
-#~ "\n"
-#~ "Renaming it to <i>keepassx.kdbx</i> would allow <i>KeePassX</i> to open "
-#~ "it automatically in the future."
-#~ msgstr ""
-#~ "<b><big>¿Quieres renombrar tu base de datos <i>KeePassX</i>?</big></b>\n"
-#~ "\n"
-#~ "Tienes una base de datos <i>KeePassX</i> en tu carpeta <i>Permanente</"
-#~ "i>:\n"
-#~ "\n"
-#~ "<i>${filename}</i>\n"
-#~ "\n"
-#~ "Renombrarla como <i>keepassx.kdbx</i> te permitirá <i>KeePassX</i> para, "
-#~ "en el futuro, abrirla automáticmente."
-
-#~ msgid "Rename"
-#~ msgstr "Renombrar"
-
-#~ msgid "Keep current name"
-#~ msgstr "Mantener el nombre actual"+msgstr "Contenedor TrueCrypt/VeraCrypt"