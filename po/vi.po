# SOME DESCRIPTIVE TITLE.
# Copyright (C) YEAR THE PACKAGE'S COPYRIGHT HOLDER
# This file is distributed under the same license as the PACKAGE package.
#
# Translators:
# Acooldude, 2017
# Khanh Nguyen <nguyenduykhanh85@gmail.com>, 2015-2017
msgid ""
msgstr ""
"Project-Id-Version: The Tor Project\n"
"Report-Msgid-Bugs-To: \n"
<<<<<<< HEAD
"POT-Creation-Date: 2019-01-05 17:38+0100\n"
=======
"POT-Creation-Date: 2019-01-14 21:20+0100\n"
>>>>>>> 3f2328b8
"PO-Revision-Date: 2017-11-03 13:02+0000\n"
"Last-Translator: Khanh Nguyen <nguyenduykhanh85@gmail.com>\n"
"Language-Team: Vietnamese (http://www.transifex.com/otf/torproject/language/"
"vi/)\n"
"Language: vi\n"
"MIME-Version: 1.0\n"
"Content-Type: text/plain; charset=UTF-8\n"
"Content-Transfer-Encoding: 8bit\n"
"Plural-Forms: nplurals=1; plural=0;\n"

#: config/chroot_local-includes/etc/NetworkManager/dispatcher.d/60-tor-ready.sh:39
msgid "Tor is ready"
msgstr "Tor đã sẵn sàng"

#: config/chroot_local-includes/etc/NetworkManager/dispatcher.d/60-tor-ready.sh:40
msgid "You can now access the Internet."
msgstr "Bạn có thể truy cập Internet bây giờ."

#: config/chroot_local-includes/etc/whisperback/config.py:69
#, python-format
msgid ""
"<h1>Help us fix your bug!</h1>\n"
"<p>Read <a href=\"%s\">our bug reporting instructions</a>.</p>\n"
"<p><strong>Do not include more personal information than\n"
"needed!</strong></p>\n"
"<h2>About giving us an email address</h2>\n"
"<p>\n"
"Giving us an email address allows us to contact you to clarify the problem. "
"This\n"
"is needed for the vast majority of the reports we receive as most reports\n"
"without any contact information are useless. On the other hand it also "
"provides\n"
"an opportunity for eavesdroppers, like your email or Internet provider, to\n"
"confirm that you are using Tails.\n"
"</p>\n"
msgstr ""
"<h1>Hãy giúp chúng tôi sửa lỗi của bạn!</h1>\n"
"<p>Đọc <a href=\"%s\"> những hướng dẫn báo cáo lỗi của chúng tôi</a>.</p>\n"
"<p><strong>Đừng kèm theo những thông tin cá nhân ngoài những thứ\n"
"cần thiết!</strong></p>\n"
"<h2>Về việc đưa địa chỉ email cho chúng tôi</h2>\n"
"<p>\n"
"Việc đưa địa chỉ email cho phép chúng tôi liên hệ với bạn để làm rõ vấn đề. "
"Việc này\n"
"cần thiết đối với phần lớn những báo cáo chúng tôi nhận được vì đa số những "
"báo cáo\n"
"không có bất kỳ thông tin liên lạc nào đều là vô dụng. Mặt khác nó cũng cung "
"cấp\n"
"cơ hội cho những kẻ nghe trộm, như nhà cung cấp email hoặc Internet của bạn, "
"để\n"
"xác nhận rằng bạn đang sử dụng Tails\n"
"</p>\n"

#: config/chroot_local-includes/usr/share/tails/additional-software/configuration-window.ui:51
msgid ""
"You can install additional software automatically from your persistent "
"storage when starting Tails."
msgstr ""

#: config/chroot_local-includes/usr/share/tails/additional-software/configuration-window.ui:77
msgid ""
"The following software is installed automatically from your persistent "
"storage when starting Tails."
msgstr ""

#: config/chroot_local-includes/usr/share/tails/additional-software/configuration-window.ui:132
#: config/chroot_local-includes/usr/local/bin/tails-additional-software-config:172
msgid ""
"To add more, install some software using <a href=\"synaptic.desktop"
"\">Synaptic Package Manager</a> or <a href=\"org.gnome.Terminal.desktop"
"\">APT on the command line</a>."
msgstr ""

#: config/chroot_local-includes/usr/share/tails/additional-software/configuration-window.ui:151
msgid "_Create persistent storage"
msgstr ""

#: config/chroot_local-includes/usr/local/bin/electrum:57
msgid "Persistence is disabled for Electrum"
msgstr "Vùng bền chắc bị vô hiệu đối với Electrum"

#: config/chroot_local-includes/usr/local/bin/electrum:59
msgid ""
"When you reboot Tails, all of Electrum's data will be lost, including your "
"Bitcoin wallet. It is strongly recommended to only run Electrum when its "
"persistence feature is activated."
msgstr ""
"Khi bạn khởi động lại Tails, tất cả những dữ liệu của Electrum sẽ mất, bao "
"gồm ví Bitcoin của bạn. Khuyến cáo bạn chỉ chạy Electrum khi chức năng bền "
"vững được kích hoạt."

#: config/chroot_local-includes/usr/local/bin/electrum:60
msgid "Do you want to start Electrum anyway?"
msgstr "Bạn có muốn khởi động Electrum dù thế nào đi nữa?"

#: config/chroot_local-includes/usr/local/bin/electrum:63
#: config/chroot_local-includes/usr/local/sbin/unsafe-browser:41
msgid "_Launch"
msgstr "_Launch"

#: config/chroot_local-includes/usr/local/bin/electrum:64
#: config/chroot_local-includes/usr/local/sbin/unsafe-browser:42
msgid "_Exit"
msgstr "__Exit"

<<<<<<< HEAD
=======
#: config/chroot_local-includes/usr/local/bin/keepassx:17
#, sh-format
msgid ""
"<b><big>Do you want to rename your <i>KeePassX</i> database?</big></b>\n"
"\n"
"You have a <i>KeePassX</i> database in your <i>Persistent</i> folder:\n"
"\n"
"<i>${filename}</i>\n"
"\n"
"Renaming it to <i>keepassx.kdbx</i> would allow <i>KeePassX</i> to open it "
"automatically in the future."
msgstr ""

#: config/chroot_local-includes/usr/local/bin/keepassx:25
msgid "Rename"
msgstr ""

#: config/chroot_local-includes/usr/local/bin/keepassx:26
msgid "Keep current name"
msgstr ""

#: config/chroot_local-includes/usr/local/bin/replace-su-with-sudo:21
msgid "su is disabled. Please use sudo instead."
msgstr ""

>>>>>>> 3f2328b8
#: config/chroot_local-includes/usr/share/gnome-shell/extensions/status-menu-helper@tails.boum.org/extension.js:75
msgid "Restart"
msgstr "Khởi động lại"

#: config/chroot_local-includes/usr/share/gnome-shell/extensions/status-menu-helper@tails.boum.org/extension.js:78
msgid "Lock screen"
msgstr ""

#: config/chroot_local-includes/usr/share/gnome-shell/extensions/status-menu-helper@tails.boum.org/extension.js:81
msgid "Power Off"
msgstr "Tắt nguồn"

#: config/chroot_local-includes/usr/local/bin/tails-about:22
#: ../config/chroot_local-includes/usr/share/desktop-directories/Tails.directory.in.h:1
msgid "Tails"
msgstr "Tails"

#: config/chroot_local-includes/usr/local/bin/tails-about:25
#: ../config/chroot_local-includes/usr/share/applications/tails-about.desktop.in.h:1
msgid "About Tails"
msgstr "Về Tails"

#: config/chroot_local-includes/usr/local/bin/tails-about:35
msgid "The Amnesic Incognito Live System"
msgstr "Hệ thống cải trang tự xóa sống"

#: config/chroot_local-includes/usr/local/bin/tails-about:36
#, python-format
msgid ""
"Build information:\n"
"%s"
msgstr ""
"Xây dựng thông tin\n"
"%s"

#: config/chroot_local-includes/usr/local/bin/tails-about:54
msgid "not available"
msgstr "không có sẵn"

#. Translators: Don't translate {details}, it's a placeholder and will
#. be replaced.
#: config/chroot_local-includes/usr/local/sbin/tails-additional-software:147
#, fuzzy, python-brace-format
msgid ""
"{details} Please check your list of additional software or read the system "
"log to understand the problem."
msgstr ""
"Việc nâng cấp thất bại. Việc này có thể do vấn đề về mạng. Vui lòng kiểm tra "
"kết nối của bạn, cố gắng khởi động lại Tails, hoặc xem nhật ký hệ thống để "
"hiểu rõ hơn vấn đề."

#: config/chroot_local-includes/usr/local/sbin/tails-additional-software:152
msgid ""
"Please check your list of additional software or read the system log to "
"understand the problem."
msgstr ""

#: config/chroot_local-includes/usr/local/sbin/tails-additional-software:156
msgid "Show Log"
msgstr ""

#: config/chroot_local-includes/usr/local/sbin/tails-additional-software:156
msgid "Configure"
msgstr ""

#. Translators: Don't translate {beginning} or {last}, they are
#. placeholders and will be replaced.
#: config/chroot_local-includes/usr/local/sbin/tails-additional-software:222
#, python-brace-format
msgid "{beginning} and {last}"
msgstr ""

#: config/chroot_local-includes/usr/local/sbin/tails-additional-software:223
msgid ", "
msgstr ""

#. Translators: Don't translate {packages}, it's a placeholder and will
#. be replaced.
#: config/chroot_local-includes/usr/local/sbin/tails-additional-software:289
#: config/chroot_local-includes/usr/local/sbin/tails-additional-software:319
#, fuzzy, python-brace-format
msgid "Add {packages} to your additional software?"
msgstr "Phần mềm thêm của bạn"

#: config/chroot_local-includes/usr/local/sbin/tails-additional-software:291
msgid ""
"To install it automatically from your persistent storage when starting Tails."
msgstr ""

#: config/chroot_local-includes/usr/local/sbin/tails-additional-software:293
msgid "Install Every Time"
msgstr ""

#: config/chroot_local-includes/usr/local/sbin/tails-additional-software:294
#: config/chroot_local-includes/usr/local/sbin/tails-additional-software:325
msgid "Install Only Once"
msgstr ""

#: config/chroot_local-includes/usr/local/sbin/tails-additional-software:300
#: config/chroot_local-includes/usr/local/sbin/tails-additional-software:330
#: config/chroot_local-includes/usr/local/sbin/tails-additional-software:371
msgid "The configuration of your additional software failed."
msgstr ""

#: config/chroot_local-includes/usr/local/sbin/tails-additional-software:321
msgid ""
"To install it automatically when starting Tails, you can create a persistent "
"storage and activate the <b>Additional Software</b> feature."
msgstr ""

#: config/chroot_local-includes/usr/local/sbin/tails-additional-software:324
msgid "Create Persistent Storage"
msgstr ""

#: config/chroot_local-includes/usr/local/sbin/tails-additional-software:332
msgid "Creating your persistent storage failed."
msgstr ""

#. Translators: Don't translate {packages}, it's a placeholder and
#. will be replaced.
#: config/chroot_local-includes/usr/local/sbin/tails-additional-software:341
#, python-brace-format
msgid "You could install {packages} automatically when starting Tails"
msgstr ""

#: config/chroot_local-includes/usr/local/sbin/tails-additional-software:344
msgid ""
"To do so, you need to run Tails from a USB stick installed using <i>Tails "
"Installer</i>."
msgstr ""

#. Translators: Don't translate {packages}, it's a placeholder and will be
#. replaced.
#: config/chroot_local-includes/usr/local/sbin/tails-additional-software:359
#, fuzzy, python-brace-format
msgid "Remove {packages} from your additional software?"
msgstr "Phần mềm thêm của bạn"

#. Translators: Don't translate {packages}, it's a placeholder
#. and will be replaced.
#: config/chroot_local-includes/usr/local/sbin/tails-additional-software:363
#, python-brace-format
msgid "This will stop installing {packages} automatically."
msgstr ""

#: config/chroot_local-includes/usr/local/sbin/tails-additional-software:365
msgid "Remove"
msgstr ""

#: config/chroot_local-includes/usr/local/sbin/tails-additional-software:366
#: config/chroot_local-includes/usr/local/bin/tails-screen-locker:119
#: config/chroot_local-includes/usr/local/bin/tor-browser:46
msgid "Cancel"
msgstr "Hủy bỏ"

#: config/chroot_local-includes/usr/local/sbin/tails-additional-software:544
msgid "Installing your additional software from persistent storage..."
msgstr ""

#: config/chroot_local-includes/usr/local/sbin/tails-additional-software:546
msgid "This can take several minutes."
msgstr ""

#: config/chroot_local-includes/usr/local/sbin/tails-additional-software:559
#, fuzzy
msgid "The installation of your additional software failed"
msgstr "Phần mềm thêm của bạn"

#: config/chroot_local-includes/usr/local/sbin/tails-additional-software:574
msgid "Additional software installed successfully"
msgstr ""

#: config/chroot_local-includes/usr/local/sbin/tails-additional-software:594
msgid "The check for upgrades of your additional software failed"
msgstr ""

#: config/chroot_local-includes/usr/local/sbin/tails-additional-software:596
#: config/chroot_local-includes/usr/local/sbin/tails-additional-software:604
#, fuzzy
msgid ""
"Please check your network connection, restart Tails, or read the system log "
"to understand the problem."
msgstr ""
"Việc nâng cấp thất bại. Việc này có thể do vấn đề về mạng. Vui lòng kiểm tra "
"kết nối của bạn, cố gắng khởi động lại Tails, hoặc xem nhật ký hệ thống để "
"hiểu rõ hơn vấn đề."

#: config/chroot_local-includes/usr/local/sbin/tails-additional-software:603
#, fuzzy
msgid "The upgrade of your additional software failed"
msgstr "Phần mềm thêm của bạn"

#: config/chroot_local-includes/usr/local/lib/tails-additional-software-notify:37
#, fuzzy
msgid "Documentation"
msgstr "Tài liệu về Tails"

#. Translators: Don't translate {package}, it's a placeholder and will be replaced.
#: config/chroot_local-includes/usr/local/bin/tails-additional-software-config:96
#, python-brace-format
msgid ""
"Remove {package} from your additional software? This will stop installing "
"the package automatically."
msgstr ""

#. Translators: Don't translate {pkg}, it's a placeholder and will be replaced.
#: config/chroot_local-includes/usr/local/bin/tails-additional-software-config:107
#, python-brace-format
msgid "Failed to remove {pkg}"
msgstr ""

#: config/chroot_local-includes/usr/local/bin/tails-additional-software-config:124
#, fuzzy
msgid "Failed to read additional software configuration"
msgstr "Phần mềm thêm của bạn"

#. Translators: Don't translate {package}, it's a placeholder and will be replaced.
#: config/chroot_local-includes/usr/local/bin/tails-additional-software-config:154
#, python-brace-format
msgid "Stop installing {package} automatically"
msgstr ""

#: config/chroot_local-includes/usr/local/bin/tails-additional-software-config:179
msgid ""
"To do so, install some software using <a href=\"synaptic.desktop\">Synaptic "
"Package Manager</a> or <a href=\"org.gnome.Terminal.desktop\">APT on the "
"command line</a>."
msgstr ""

#: config/chroot_local-includes/usr/local/bin/tails-additional-software-config:188
msgid ""
"To do so, unlock your persistent storage when starting Tails and install "
"some software using <a href=\"synaptic.desktop\">Synaptic Package Manager</"
"a> or <a href=\"org.gnome.Terminal.desktop\">APT on the command line</a>."
msgstr ""

#: config/chroot_local-includes/usr/local/bin/tails-additional-software-config:198
msgid ""
"To do so, create a persistent storage and install some software using <a "
"href=\"synaptic.desktop\">Synaptic Package Manager</a> or <a href=\"org."
"gnome.Terminal.desktop\">APT on the command line</a>."
msgstr ""

#: config/chroot_local-includes/usr/local/bin/tails-additional-software-config:206
msgid ""
"To do so, install Tails on a USB stick using <a href=\"tails-installer."
"desktop\">Tails Installer</a> and create a persistent storage."
msgstr ""

#: config/chroot_local-includes/usr/local/bin/tails-additional-software-config:253
#, fuzzy
msgid "[package not available]"
msgstr "không có sẵn"

#: config/chroot_local-includes/usr/local/lib/tails-htp-notify-user:52
msgid "Synchronizing the system's clock"
msgstr "Đang đồng bộ đồng hồ của hệ thống"

#: config/chroot_local-includes/usr/local/lib/tails-htp-notify-user:53
msgid ""
"Tor needs an accurate clock to work properly, especially for Hidden "
"Services. Please wait..."
msgstr ""
"Tor cần một đồng hồ chính xác để hoạt động đúng, đặc biệt là cho Dịch vụ Ẩn "
"giấu. Vui lòng đợi..."

#: config/chroot_local-includes/usr/local/lib/tails-htp-notify-user:87
msgid "Failed to synchronize the clock!"
msgstr "Thất bại trong việc đồng bộ đồng hồ!"

#: config/chroot_local-includes/usr/local/bin/tails-security-check:124
msgid "This version of Tails has known security issues:"
msgstr "Phiên bản này của Tails có một vài vấn đề an ninh đã được biết đến:"

#: config/chroot_local-includes/usr/local/bin/tails-security-check:135
msgid "Known security issues"
msgstr "Những vấn đề an ninh đã được biết đến"

#: config/chroot_local-includes/usr/local/lib/tails-spoof-mac:52
#, sh-format
msgid "Network card ${nic} disabled"
msgstr "Card mạng ${nic} đã bị vô hiệu"

#: config/chroot_local-includes/usr/local/lib/tails-spoof-mac:53
#, sh-format
msgid ""
"MAC spoofing failed for network card ${nic_name} (${nic}) so it is "
"temporarily disabled.\n"
"You might prefer to restart Tails and disable MAC spoofing."
msgstr ""
"Việc giả MAC đã thất bại ở card mạng ${nic_name} (${nic}) nên nó đã bị vô "
"hiệu tạm thời.\n"
"Bạn có thể tham khảo để khởi động lại Tails và vô hiệu hóa việc giả MAC"

#: config/chroot_local-includes/usr/local/lib/tails-spoof-mac:62
msgid "All networking disabled"
msgstr "Tất cả mạng lưới đã bị vô hiệu"

#: config/chroot_local-includes/usr/local/lib/tails-spoof-mac:63
#, sh-format
msgid ""
"MAC spoofing failed for network card ${nic_name} (${nic}). The error "
"recovery also failed so all networking is disabled.\n"
"You might prefer to restart Tails and disable MAC spoofing."
msgstr ""
"Việc giả MAC thất bại ở card mạng ${nic_name} (${nic}). Việc phục hồi lỗi "
"này cũng thất bại nên tất cả mạng lưới bị vô hiệu.\n"
"Bạn nên tham khảo để khởi động lại Tails và vô hiệu hóa việc giả MAC."

#: config/chroot_local-includes/usr/local/bin/tails-screen-locker:110
msgid "Lock Screen"
msgstr ""

#: config/chroot_local-includes/usr/local/bin/tails-screen-locker:125
msgid "Screen Locker"
msgstr ""

#: config/chroot_local-includes/usr/local/bin/tails-screen-locker:131
msgid "Set up a password to unlock the screen."
msgstr ""

#: config/chroot_local-includes/usr/local/bin/tails-screen-locker:136
msgid "Password"
msgstr ""

#: config/chroot_local-includes/usr/local/bin/tails-screen-locker:142
msgid "Confirm"
msgstr ""

#: config/chroot_local-includes/usr/local/bin/tails-upgrade-frontend-wrapper:35
#, fuzzy
msgid ""
"\"<b>Not enough memory available to check for upgrades.</b>\n"
"\n"
"Make sure this system satisfies the requirements for running Tails.\n"
"See file:///usr/share/doc/tails/website/doc/about/requirements.en.html\n"
"\n"
"Try to restart Tails to check for upgrades again.\n"
"\n"
"Or do a manual upgrade.\n"
"See https://tails.boum.org/doc/first_steps/upgrade#manual\""
msgstr ""
"<b>Không đủ bộ nhớ trống để kiểm tra việc nâng cấp.</b>\n"
"\n"
"\n"
"Hãy bảm đảm rằng hệ thống này thỏa các yêu cầu để vận hành Tails.\n"
"\n"
"Xem file:///usr/share/doc/tails/website/doc/about/requirements.en.html\n"
"\n"
"\n"
"Cố gắng khởi động lại Tails để kiểm tra lại việc nâng cấp.\n"
"\n"
"\n"
"Hoặc thực hiện nâng cấp thủ công.\n"
"\n"
"Xem https://tails.boum.org/doc/first_steps/upgrade#manual"

#: config/chroot_local-includes/usr/local/bin/tails-upgrade-frontend-wrapper:72
#: config/chroot_local-includes/usr/local/sbin/unsafe-browser:27
msgid "error:"
msgstr "lỗi:"

#: config/chroot_local-includes/usr/local/bin/tails-upgrade-frontend-wrapper:73
#: config/chroot_local-includes/usr/local/sbin/unsafe-browser:28
msgid "Error"
msgstr "Lỗi"

#: config/chroot_local-includes/usr/local/lib/tails-virt-notify-user:71
msgid "Warning: virtual machine detected!"
msgstr "Cảnh báo: máy ảo được phát hiện!"

#: config/chroot_local-includes/usr/local/lib/tails-virt-notify-user:74
msgid "Warning: non-free virtual machine detected!"
msgstr "Cảnh báo: máy ảo không miễn phí được phát hiện!"

#: config/chroot_local-includes/usr/local/lib/tails-virt-notify-user:77
msgid ""
"Both the host operating system and the virtualization software are able to "
"monitor what you are doing in Tails. Only free software can be considered "
"trustworthy, for both the host operating system and the virtualization "
"software."
msgstr ""
"Cả hệ thống vận hành máy chủ và phần mềm ảo hóa đều có thể theo dõi những gì "
"bạn đang làm trên Tails. Chỉ có phần mềm miễn phí có thể được xem xét đáng "
"tin cậy, dành cho cả hệ thống vận hành máy chủ và phần mềm ảo hóa."

#: config/chroot_local-includes/usr/local/lib/tails-virt-notify-user:81
msgid "Learn more"
msgstr "Biết thêm"

#: config/chroot_local-includes/usr/local/bin/tor-browser:43
msgid "Tor is not ready"
msgstr "Tor chưa sẵn sàng"

#: config/chroot_local-includes/usr/local/bin/tor-browser:44
msgid "Tor is not ready. Start Tor Browser anyway?"
msgstr "Tor chưa sẵn sàng. Bắt đầu Tor Browser dù thế nào đi nữa?"

#: config/chroot_local-includes/usr/local/bin/tor-browser:45
msgid "Start Tor Browser"
msgstr "Bắt đầu trình duyệt Tor"

#: config/chroot_local-includes/usr/share/gnome-shell/extensions/torstatus@tails.boum.org/extension.js:40
msgid "Tor"
msgstr ""

#: config/chroot_local-includes/usr/share/gnome-shell/extensions/torstatus@tails.boum.org/extension.js:55
msgid "Open Onion Circuits"
msgstr ""

#: config/chroot_local-includes/usr/local/sbin/unsafe-browser:38
msgid "Do you really want to launch the Unsafe Browser?"
msgstr "Bạn có thực sự muốn khởi chạy Trình duyệt không an toàn?"

#: config/chroot_local-includes/usr/local/sbin/unsafe-browser:40
msgid ""
"Network activity within the Unsafe Browser is <b>not anonymous</b>.\\nOnly "
"use the Unsafe Browser if necessary, for example\\nif you have to login or "
"register to activate your Internet connection."
msgstr ""
"Hoạt động mạng bên trong Trình duyệt không an toàn <b> không ẩn danh </b>."
"\\n Chỉ sử dụng trình duyệt không an toàn nếu cần thiết, ví dụ\\n nếu bạn "
"phải đăng nhập hoặc đăng ký để kích hoạt kết nối Internet"

#: config/chroot_local-includes/usr/local/sbin/unsafe-browser:51
msgid "Starting the Unsafe Browser..."
msgstr "Đang bắt đầu trình duyệt không an toàn..."

#: config/chroot_local-includes/usr/local/sbin/unsafe-browser:52
msgid "This may take a while, so please be patient."
msgstr "Việc này có thể mất chút thời gian, nên hay kiên nhẫn."

#: config/chroot_local-includes/usr/local/sbin/unsafe-browser:57
msgid "Shutting down the Unsafe Browser..."
msgstr "Đang tắt Trình duyệt không an toàn..."

#: config/chroot_local-includes/usr/local/sbin/unsafe-browser:58
msgid ""
"This may take a while, and you may not restart the Unsafe Browser until it "
"is properly shut down."
msgstr ""
"Việc này có thể mất chút thời gian, và bạn có thể không khởi động lại Trình "
"duyệt không an toàn cho tới khi nó được tắt chính xác."

#: config/chroot_local-includes/usr/local/sbin/unsafe-browser:70
msgid "Failed to restart Tor."
msgstr "Thất bại khi khởi động lại Tor."

#: config/chroot_local-includes/usr/local/sbin/unsafe-browser:84
#: ../config/chroot_local-includes/usr/share/applications/unsafe-browser.desktop.in.h:1
msgid "Unsafe Browser"
msgstr "Trình duyệt không an toàn"

#: config/chroot_local-includes/usr/local/sbin/unsafe-browser:91
msgid ""
"Another Unsafe Browser is currently running, or being cleaned up. Please "
"retry in a while."
msgstr ""
"Một Trình duyệt không an toàn khác đang chạy, hoặc đang được dọn dẹp. Vui "
"lòng thử lại trong chốc lát."

#: config/chroot_local-includes/usr/local/sbin/unsafe-browser:99
msgid "Failed to setup chroot."
msgstr "Thất bại khi cài đặt chroot."

#: config/chroot_local-includes/usr/local/sbin/unsafe-browser:104
msgid "Failed to configure browser."
msgstr "Thất bại khi cấu hình trình duyệt."

#: config/chroot_local-includes/usr/local/sbin/unsafe-browser:110
msgid ""
"No DNS server was obtained through DHCP or manually configured in "
"NetworkManager."
msgstr ""
"Không có DNS server nào lấy được thông qua DHCP hoặc cấu hình thủ công trong "
"NetworkManager."

#: config/chroot_local-includes/usr/local/sbin/unsafe-browser:121
msgid "Failed to run browser."
msgstr "Thất bại khi chạy trình duyệt."

#. Translators: Don't translate {volume_label} or {volume_size},
#. they are placeholders and will be replaced.
#: config/chroot_local-includes/usr/local/lib/python3/dist-packages/unlock_veracrypt_volumes/volume.py:58
#, python-brace-format
msgid "{volume_label} ({volume_size})"
msgstr ""

#. Translators: Don't translate {partition_name} or {partition_size},
#. they are placeholders and will be replaced.
#: config/chroot_local-includes/usr/local/lib/python3/dist-packages/unlock_veracrypt_volumes/volume.py:63
#, python-brace-format
msgid "{partition_name} ({partition_size})"
msgstr ""

#. Translators: Don't translate {volume_size}, it's a placeholder
#. and will be replaced.
#: config/chroot_local-includes/usr/local/lib/python3/dist-packages/unlock_veracrypt_volumes/volume.py:68
#, python-brace-format
msgid "{volume_size} Volume"
msgstr ""

#. Translators: Don't translate {volume_name}, it's a placeholder and
#. will be replaced.
#: config/chroot_local-includes/usr/local/lib/python3/dist-packages/unlock_veracrypt_volumes/volume.py:107
#, python-brace-format
msgid "{volume_name} (Read-Only)"
msgstr ""

#. Translators: Don't translate {partition_name} and {container_path}, they
#. are placeholders and will be replaced.
#: config/chroot_local-includes/usr/local/lib/python3/dist-packages/unlock_veracrypt_volumes/volume.py:115
#, python-brace-format
msgid "{partition_name} in {container_path}"
msgstr ""

#. Translators: Don't translate {volume_name} and {path_to_file_container},
#. they are placeholders and will be replaced. You should only have to translate
#. this string if it makes sense to reverse the order of the placeholders.
#: config/chroot_local-includes/usr/local/lib/python3/dist-packages/unlock_veracrypt_volumes/volume.py:122
#, python-brace-format
msgid "{volume_name} – {path_to_file_container}"
msgstr ""

#. Translators: Don't translate {partition_name} and {drive_name}, they
#. are placeholders and will be replaced.
#: config/chroot_local-includes/usr/local/lib/python3/dist-packages/unlock_veracrypt_volumes/volume.py:128
#, python-brace-format
msgid "{partition_name} on {drive_name}"
msgstr ""

#. Translators: Don't translate {volume_name} and {drive_name},
#. they are placeholders and will be replaced. You should only have to translate
#. this string if it makes sense to reverse the order of the placeholders.
#: config/chroot_local-includes/usr/local/lib/python3/dist-packages/unlock_veracrypt_volumes/volume.py:135
#, python-brace-format
msgid "{volume_name} – {drive_name}"
msgstr ""

#: config/chroot_local-includes/usr/local/lib/python3/dist-packages/unlock_veracrypt_volumes/volume.py:222
msgid "Wrong passphrase or parameters"
msgstr ""

#: config/chroot_local-includes/usr/local/lib/python3/dist-packages/unlock_veracrypt_volumes/volume.py:224
msgid "Error unlocking volume"
msgstr ""

#. Translators: Don't translate {volume_name} or {error_message},
#. they are placeholder and will be replaced.
#: config/chroot_local-includes/usr/local/lib/python3/dist-packages/unlock_veracrypt_volumes/volume.py:228
#, python-brace-format
msgid ""
"Couldn't unlock volume {volume_name}:\n"
"{error_message}"
msgstr ""

#: config/chroot_local-includes/usr/local/lib/python3/dist-packages/unlock_veracrypt_volumes/volume_list.py:83
msgid "No file containers added"
msgstr ""

#: config/chroot_local-includes/usr/local/lib/python3/dist-packages/unlock_veracrypt_volumes/volume_list.py:98
msgid "No VeraCrypt devices detected"
msgstr ""

#: config/chroot_local-includes/usr/local/lib/python3/dist-packages/unlock_veracrypt_volumes/volume_manager.py:114
msgid "Container already added"
msgstr ""

#: config/chroot_local-includes/usr/local/lib/python3/dist-packages/unlock_veracrypt_volumes/volume_manager.py:115
#, python-format
msgid "The file container %s should already be listed."
msgstr ""

#: config/chroot_local-includes/usr/local/lib/python3/dist-packages/unlock_veracrypt_volumes/volume_manager.py:131
msgid "Container opened read-only"
msgstr ""

#. Translators: Don't translate {path}, it's a placeholder  and will be replaced.
#: config/chroot_local-includes/usr/local/lib/python3/dist-packages/unlock_veracrypt_volumes/volume_manager.py:133
#, python-brace-format
msgid ""
"The file container {path} could not be opened with write access. It was "
"opened read-only instead. You will not be able to modify the content of the "
"container.\n"
"{error_message}"
msgstr ""

#: config/chroot_local-includes/usr/local/lib/python3/dist-packages/unlock_veracrypt_volumes/volume_manager.py:138
msgid "Error opening file"
msgstr ""

#: config/chroot_local-includes/usr/local/lib/python3/dist-packages/unlock_veracrypt_volumes/volume_manager.py:160
msgid "Not a VeraCrypt container"
msgstr ""

#: config/chroot_local-includes/usr/local/lib/python3/dist-packages/unlock_veracrypt_volumes/volume_manager.py:161
#, python-format
msgid "The file %s does not seem to be a VeraCrypt container."
msgstr ""

#: config/chroot_local-includes/usr/local/lib/python3/dist-packages/unlock_veracrypt_volumes/volume_manager.py:163
#, fuzzy
msgid "Failed to add container"
msgstr "Thất bại khi cấu hình trình duyệt."

#: config/chroot_local-includes/usr/local/lib/python3/dist-packages/unlock_veracrypt_volumes/volume_manager.py:164
#, python-format
msgid ""
"Could not add file container %s: Timeout while waiting for loop setup.Please "
"try using the <i>Disks</i> application instead."
msgstr ""

#: config/chroot_local-includes/usr/local/lib/python3/dist-packages/unlock_veracrypt_volumes/volume_manager.py:209
msgid "Choose File Container"
msgstr ""

#: ../config/chroot_local-includes/etc/skel/Desktop/Report_an_error.desktop.in.h:1
msgid "Report an error"
msgstr "Báo lỗi."

#: ../config/chroot_local-includes/etc/skel/Desktop/tails-documentation.desktop.in.h:1
#: ../config/chroot_local-includes/usr/share/applications/tails-documentation.desktop.in.h:1
msgid "Tails documentation"
msgstr "Tài liệu về Tails"

#: ../config/chroot_local-includes/usr/share/applications/root-terminal.desktop.in.h:1
msgid "Root Terminal"
msgstr ""

#: ../config/chroot_local-includes/usr/share/applications/root-terminal.desktop.in.h:2
msgid "Opens a terminal as the root user, using gksu to ask for the password"
msgstr ""

#: ../config/chroot_local-includes/usr/share/applications/tails-documentation.desktop.in.h:2
msgid "Learn how to use Tails"
msgstr "Tìm hiểu cách sử dụng Tails"

#: ../config/chroot_local-includes/usr/share/applications/tails-about.desktop.in.h:2
msgid "Learn more about Tails"
msgstr "Tìm hiểu thêm về Tails"

#: ../config/chroot_local-includes/usr/share/applications/tor-browser.desktop.in.h:1
msgid "Tor Browser"
msgstr "Trình duyệt Tor"

#: ../config/chroot_local-includes/usr/share/applications/tor-browser.desktop.in.h:2
msgid "Anonymous Web Browser"
msgstr "Trình duyệt trang ẩn danh"

#: ../config/chroot_local-includes/usr/share/applications/unsafe-browser.desktop.in.h:2
msgid "Browse the World Wide Web without anonymity"
msgstr "Duyệt Word Wide Web mà không có sự ẩn danh"

#: ../config/chroot_local-includes/usr/share/applications/unsafe-browser.desktop.in.h:3
msgid "Unsafe Web Browser"
msgstr "Trình duyệt trang không an toàn"

#: ../config/chroot_local-includes/usr/share/applications/unlock-veracrypt-volumes.desktop.in.h:1
msgid "Unlock VeraCrypt Volumes"
msgstr ""

#: ../config/chroot_local-includes/usr/share/applications/unlock-veracrypt-volumes.desktop.in.h:2
msgid "Mount VeraCrypt encrypted file containers and devices"
msgstr ""

#: ../config/chroot_local-includes/usr/share/applications/org.boum.tails.additional-software-config.desktop.in.h:1
#, fuzzy
msgid "Additional Software"
msgstr "Phần mềm thêm của bạn"

#: ../config/chroot_local-includes/usr/share/applications/org.boum.tails.additional-software-config.desktop.in.h:2
msgid ""
"Configure the additional software installed from your persistent storage "
"when starting Tails"
msgstr ""

#: ../config/chroot_local-includes/usr/share/desktop-directories/Tails.directory.in.h:2
msgid "Tails specific tools"
msgstr "Những công cụ đặc biệt của Tails"

#: ../config/chroot_local-includes/usr/share/polkit-1/actions/org.boum.tails.root-terminal.policy.in.h:1
msgid "To start a Root Terminal, you need to authenticate."
msgstr "Để khởi động một Thiết bị gốc, bạn cần phải xác thực"

#: ../config/chroot_local-includes/usr/share/polkit-1/actions/org.boum.tails.additional-software.policy.in.h:1
#, fuzzy
msgid "Remove an additional software package"
msgstr "Phần mềm thêm của bạn"

#: ../config/chroot_local-includes/usr/share/polkit-1/actions/org.boum.tails.additional-software.policy.in.h:2
msgid ""
"Authentication is required to remove a package from your additional software "
"($(command_line))"
msgstr ""

#: ../config/chroot_local-includes/usr/share/unlock-veracrypt-volumes/ui/main.ui.in:61
msgid "File Containers"
msgstr ""

#: ../config/chroot_local-includes/usr/share/unlock-veracrypt-volumes/ui/main.ui.in:80
msgid "_Add"
msgstr ""

#: ../config/chroot_local-includes/usr/share/unlock-veracrypt-volumes/ui/main.ui.in:86
msgid "Add a file container"
msgstr ""

#: ../config/chroot_local-includes/usr/share/unlock-veracrypt-volumes/ui/main.ui.in:103
msgid "Partitions and Drives"
msgstr ""

#: ../config/chroot_local-includes/usr/share/unlock-veracrypt-volumes/ui/main.ui.in:121
msgid ""
"This application is not affiliated with or endorsed by the VeraCrypt project "
"or IDRIX."
msgstr ""

#: ../config/chroot_local-includes/usr/share/unlock-veracrypt-volumes/ui/volume.ui.in:38
msgid "Lock this volume"
msgstr ""

#: ../config/chroot_local-includes/usr/share/unlock-veracrypt-volumes/ui/volume.ui.in:61
msgid "Detach this volume"
msgstr ""

#: ../config/chroot_local-includes/usr/local/share/mime/packages/unlock-veracrypt-volumes.xml.in.h:1
msgid "TrueCrypt/VeraCrypt container"
msgstr ""

#, fuzzy
#~ msgid "Do you wish to start Liferea anyway?"
#~ msgstr "Bạn có muốn khởi động Electrum dù thế nào đi nữa?"

#~ msgid "The upgrade was successful."
#~ msgstr "Việc nâng cấp thành công."

#~ msgid ""
#~ "Both the host operating system and the virtualization software are able "
#~ "to monitor what you are doing in Tails."
#~ msgstr ""
#~ "Cả hệ thống vận hành máy chủ và phần mềm ảo hóa đều có thể theo dõi những "
#~ "gì bạn đang làm trên Tails."

#~ msgid ""
#~ "NetworkManager passed us garbage data when trying to deduce the clearnet "
#~ "DNS server."
#~ msgstr ""
#~ "NetworkManager đã gửi cho chúng tôi dữ liệu rác khi đang cố gắng giảm "
#~ "clearnet DNS server."<|MERGE_RESOLUTION|>--- conflicted
+++ resolved
@@ -9,11 +9,7 @@
 msgstr ""
 "Project-Id-Version: The Tor Project\n"
 "Report-Msgid-Bugs-To: \n"
-<<<<<<< HEAD
-"POT-Creation-Date: 2019-01-05 17:38+0100\n"
-=======
-"POT-Creation-Date: 2019-01-14 21:20+0100\n"
->>>>>>> 3f2328b8
+"POT-Creation-Date: 2019-01-28 14:06+0100\n"
 "PO-Revision-Date: 2017-11-03 13:02+0000\n"
 "Last-Translator: Khanh Nguyen <nguyenduykhanh85@gmail.com>\n"
 "Language-Team: Vietnamese (http://www.transifex.com/otf/torproject/language/"
@@ -119,26 +115,24 @@
 msgid "_Exit"
 msgstr "__Exit"
 
-<<<<<<< HEAD
-=======
-#: config/chroot_local-includes/usr/local/bin/keepassx:17
+#: config/chroot_local-includes/usr/local/bin/keepassxc:15
 #, sh-format
 msgid ""
-"<b><big>Do you want to rename your <i>KeePassX</i> database?</big></b>\n"
-"\n"
-"You have a <i>KeePassX</i> database in your <i>Persistent</i> folder:\n"
+"<b><big>Do you want to rename your <i>KeePassXC</i> database?</big></b>\n"
+"\n"
+"You have a <i>KeePassXC</i> database in your <i>Persistent</i> folder:\n"
 "\n"
 "<i>${filename}</i>\n"
 "\n"
-"Renaming it to <i>keepassx.kdbx</i> would allow <i>KeePassX</i> to open it "
+"Renaming it to <i>keepassx.kdbx</i> would allow <i>KeePassXC</i> to open it "
 "automatically in the future."
 msgstr ""
 
-#: config/chroot_local-includes/usr/local/bin/keepassx:25
+#: config/chroot_local-includes/usr/local/bin/keepassxc:23
 msgid "Rename"
 msgstr ""
 
-#: config/chroot_local-includes/usr/local/bin/keepassx:26
+#: config/chroot_local-includes/usr/local/bin/keepassxc:24
 msgid "Keep current name"
 msgstr ""
 
@@ -146,7 +140,6 @@
 msgid "su is disabled. Please use sudo instead."
 msgstr ""
 
->>>>>>> 3f2328b8
 #: config/chroot_local-includes/usr/share/gnome-shell/extensions/status-menu-helper@tails.boum.org/extension.js:75
 msgid "Restart"
 msgstr "Khởi động lại"
@@ -876,10 +869,6 @@
 msgid "TrueCrypt/VeraCrypt container"
 msgstr ""
 
-#, fuzzy
-#~ msgid "Do you wish to start Liferea anyway?"
-#~ msgstr "Bạn có muốn khởi động Electrum dù thế nào đi nữa?"
-
 #~ msgid "The upgrade was successful."
 #~ msgstr "Việc nâng cấp thành công."
 
