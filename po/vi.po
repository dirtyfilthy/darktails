--- conflicted
+++ resolved
@@ -9,11 +9,7 @@
 msgstr ""
 "Project-Id-Version: The Tor Project\n"
 "Report-Msgid-Bugs-To: \n"
-<<<<<<< HEAD
-"POT-Creation-Date: 2018-03-06 07:14+0100\n"
-=======
-"POT-Creation-Date: 2018-03-12 19:03+0100\n"
->>>>>>> f0c48189
+"POT-Creation-Date: 2018-03-16 08:35+0100\n"
 "PO-Revision-Date: 2017-11-03 13:02+0000\n"
 "Last-Translator: Khanh Nguyen <nguyenduykhanh85@gmail.com>\n"
 "Language-Team: Vietnamese (http://www.transifex.com/otf/torproject/language/"
@@ -153,132 +149,147 @@
 msgid "not available"
 msgstr "không có sẵn"
 
-#: config/chroot_local-includes/usr/local/sbin/tails-additional-software:163
+#: config/chroot_local-includes/usr/local/sbin/tails-additional-software:164
+#, fuzzy, python-brace-format
+msgid ""
+"{details} Please check your list of additional software packages or read the "
+"system log to understand the problem."
+msgstr ""
+"Việc nâng cấp thất bại. Việc này có thể do vấn đề về mạng. Vui lòng kiểm tra "
+"kết nối của bạn, cố gắng khởi động lại Tails, hoặc xem nhật ký hệ thống để "
+"hiểu rõ hơn vấn đề."
+
+#: config/chroot_local-includes/usr/local/sbin/tails-additional-software:169
+#, fuzzy
+msgid ""
+"Please check your list of additional software packages or read the system "
+"log to understand the problem."
+msgstr ""
+"Việc nâng cấp thất bại. Việc này có thể do vấn đề về mạng. Vui lòng kiểm tra "
+"kết nối của bạn, cố gắng khởi động lại Tails, hoặc xem nhật ký hệ thống để "
+"hiểu rõ hơn vấn đề."
+
+#: config/chroot_local-includes/usr/local/sbin/tails-additional-software:173
 msgid "Show log"
 msgstr ""
 
-#: config/chroot_local-includes/usr/local/sbin/tails-additional-software:163
+#: config/chroot_local-includes/usr/local/sbin/tails-additional-software:173
 msgid "Configure"
 msgstr ""
 
-#: config/chroot_local-includes/usr/local/sbin/tails-additional-software:272
-#: config/chroot_local-includes/usr/local/sbin/tails-additional-software:296
+#: config/chroot_local-includes/usr/local/sbin/tails-additional-software:282
+#: config/chroot_local-includes/usr/local/sbin/tails-additional-software:311
 #, python-brace-format
 msgid "Add {packages} to your additional software?"
 msgstr ""
 
-#: config/chroot_local-includes/usr/local/sbin/tails-additional-software:274
+#: config/chroot_local-includes/usr/local/sbin/tails-additional-software:284
 msgid ""
 "To install it automatically from your persistent storage every time you "
 "start Tails"
 msgstr ""
 
-#: config/chroot_local-includes/usr/local/sbin/tails-additional-software:276
+#: config/chroot_local-includes/usr/local/sbin/tails-additional-software:286
 msgid "Add to Persistent Storage"
 msgstr ""
 
-#: config/chroot_local-includes/usr/local/sbin/tails-additional-software:277
-#: config/chroot_local-includes/usr/local/sbin/tails-additional-software:302
+#: config/chroot_local-includes/usr/local/sbin/tails-additional-software:287
+#: config/chroot_local-includes/usr/local/sbin/tails-additional-software:317
 msgid "Install only once"
 msgstr ""
 
-#: config/chroot_local-includes/usr/local/sbin/tails-additional-software:298
+#: config/chroot_local-includes/usr/local/sbin/tails-additional-software:293
+#: config/chroot_local-includes/usr/local/sbin/tails-additional-software:322
+#: config/chroot_local-includes/usr/local/sbin/tails-additional-software:355
+#, fuzzy
+msgid "The configuration of your additional software failed."
+msgstr "Phần mềm thêm của bạn"
+
+#: config/chroot_local-includes/usr/local/sbin/tails-additional-software:313
 msgid ""
 "To install it automatically when starting Tails, you can create a persistent "
 "storage and activate the <b>Additional Software</b> feature"
 msgstr ""
 
-#: config/chroot_local-includes/usr/local/sbin/tails-additional-software:301
+#: config/chroot_local-includes/usr/local/sbin/tails-additional-software:316
 msgid "Create Persistent Storage"
 msgstr ""
 
-#: config/chroot_local-includes/usr/local/sbin/tails-additional-software:309
+#: config/chroot_local-includes/usr/local/sbin/tails-additional-software:324
+msgid "Creating your persistent storage failed."
+msgstr ""
+
+#: config/chroot_local-includes/usr/local/sbin/tails-additional-software:331
 #, python-brace-format
 msgid "You could install {packages} automatically when starting Tails"
 msgstr ""
 
-#: config/chroot_local-includes/usr/local/sbin/tails-additional-software:311
+#: config/chroot_local-includes/usr/local/sbin/tails-additional-software:333
 msgid ""
 "To do so, you need to run Tails from a USB stick installed using <i>Tails "
 "Installer</i>"
 msgstr ""
 
-#: config/chroot_local-includes/usr/local/sbin/tails-additional-software:324
+#: config/chroot_local-includes/usr/local/sbin/tails-additional-software:346
 #, python-brace-format
 msgid "Remove {packages} from your additional software?"
 msgstr ""
 
-#: config/chroot_local-includes/usr/local/sbin/tails-additional-software:327
+#: config/chroot_local-includes/usr/local/sbin/tails-additional-software:349
 msgid "Remove"
 msgstr ""
 
-#: config/chroot_local-includes/usr/local/sbin/tails-additional-software:328
-#: config/chroot_local-includes/usr/local/bin/tails-screen-locker:155
+#: config/chroot_local-includes/usr/local/sbin/tails-additional-software:350
+#: config/chroot_local-includes/usr/local/bin/tails-screen-locker:118
 #: config/chroot_local-includes/usr/local/bin/tor-browser:46
 msgid "Cancel"
 msgstr "Hủy bỏ"
 
-#: config/chroot_local-includes/usr/local/sbin/tails-additional-software:489
+#: config/chroot_local-includes/usr/local/sbin/tails-additional-software:520
 #, fuzzy
 msgid "Installing your additional software from persistent storage…"
 msgstr "Phần mềm thêm của bạn"
 
-#: config/chroot_local-includes/usr/local/sbin/tails-additional-software:490
+#: config/chroot_local-includes/usr/local/sbin/tails-additional-software:521
 msgid "This can take several minutes…"
 msgstr ""
 
-#: config/chroot_local-includes/usr/local/sbin/tails-additional-software:502
+#: config/chroot_local-includes/usr/local/sbin/tails-additional-software:534
 #, fuzzy
 msgid "The installation of your additional software failed"
 msgstr "Phần mềm thêm của bạn"
 
-#: config/chroot_local-includes/usr/local/sbin/tails-additional-software:504
-#, fuzzy
-msgid ""
-"Please check your list of additional software packages or read the system "
-"log to understand the problem."
-msgstr ""
-"Việc nâng cấp thất bại. Việc này có thể do vấn đề về mạng. Vui lòng kiểm tra "
-"kết nối của bạn, cố gắng khởi động lại Tails, hoặc xem nhật ký hệ thống để "
-"hiểu rõ hơn vấn đề."
-
-#: config/chroot_local-includes/usr/local/sbin/tails-additional-software:518
+#: config/chroot_local-includes/usr/local/sbin/tails-additional-software:547
 #, fuzzy
 msgid "Additional software installed successfully"
 msgstr "Phần mềm thêm của bạn"
 
-#: config/chroot_local-includes/usr/local/sbin/tails-additional-software:538
-#: config/chroot_local-includes/usr/local/sbin/tails-additional-software:546
+#: config/chroot_local-includes/usr/local/sbin/tails-additional-software:567
+#: config/chroot_local-includes/usr/local/sbin/tails-additional-software:573
 #, fuzzy
 msgid "The upgrade of your additional software failed"
 msgstr "Phần mềm thêm của bạn"
 
-#: config/chroot_local-includes/usr/local/sbin/tails-additional-software:539
-#, fuzzy
-msgid ""
-"The check for upgrades failed. Please check your network connection, restart "
-"Tails, or read the system log to understand the problem."
-msgstr ""
-"Việc nâng cấp thất bại. Việc này có thể do vấn đề về mạng. Vui lòng kiểm tra "
-"kết nối của bạn, cố gắng khởi động lại Tails, hoặc xem nhật ký hệ thống để "
-"hiểu rõ hơn vấn đề."
-
-#: config/chroot_local-includes/usr/local/sbin/tails-additional-software:547
-#, fuzzy
-msgid ""
-"The upgrade failed. Please check your network connection, restart Tails, or "
-"read the system log to understand the problem."
-msgstr ""
-"Việc nâng cấp thất bại. Việc này có thể do vấn đề về mạng. Vui lòng kiểm tra "
-"kết nối của bạn, cố gắng khởi động lại Tails, hoặc xem nhật ký hệ thống để "
-"hiểu rõ hơn vấn đề."
+#: config/chroot_local-includes/usr/local/sbin/tails-additional-software:568
+msgid "The check for upgrades failed."
+msgstr ""
+
+#: config/chroot_local-includes/usr/local/sbin/tails-additional-software:574
+#, fuzzy
+msgid "The upgrade failed."
+msgstr "Việc nâng cấp thành công."
 
 #: config/chroot_local-includes/usr/local/lib/tails-additional-software-notify:37
 #, fuzzy
 msgid "Documentation"
 msgstr "Tài liệu về Tails"
 
-#: config/chroot_local-includes/usr/local/bin/tails-additional-software-config:144
+#: config/chroot_local-includes/usr/local/bin/tails-additional-software-config:72
+#, python-brace-format
+msgid "Remove {package} from your additional software"
+msgstr ""
+
+#: config/chroot_local-includes/usr/local/bin/tails-additional-software-config:153
 #, fuzzy
 msgid "[package not available]"
 msgstr "không có sẵn"
@@ -342,11 +353,6 @@
 msgid "Lock Screen"
 msgstr ""
 
-#: config/chroot_local-includes/usr/local/bin/tails-screen-locker:118
-#: config/chroot_local-includes/usr/local/bin/tor-browser:46
-msgid "Cancel"
-msgstr "Hủy bỏ"
-
 #: config/chroot_local-includes/usr/local/bin/tails-screen-locker:124
 msgid "Screen Locker"
 msgstr ""
@@ -575,11 +581,27 @@
 #~ msgstr "Phần mềm thêm của bạn"
 
 #, fuzzy
+#~ msgid ""
+#~ "The check for upgrades failed. This might be due to a network problem. "
+#~ "Please check your network connection, try to restart Tails, or read the "
+#~ "system log to understand better the problem."
+#~ msgstr ""
+#~ "Việc nâng cấp thất bại. Việc này có thể do vấn đề về mạng. Vui lòng kiểm "
+#~ "tra kết nối của bạn, cố gắng khởi động lại Tails, hoặc xem nhật ký hệ "
+#~ "thống để hiểu rõ hơn vấn đề."
+
+#, fuzzy
 #~ msgid "Your additional software are up to date"
 #~ msgstr "Phần mềm thêm của bạn"
 
-#~ msgid "The upgrade was successful."
-#~ msgstr "Việc nâng cấp thành công."
+#~ msgid ""
+#~ "The upgrade failed. This might be due to a network problem. Please check "
+#~ "your network connection, try to restart Tails, or read the system log to "
+#~ "understand better the problem."
+#~ msgstr ""
+#~ "Việc nâng cấp thất bại. Việc này có thể do vấn đề về mạng. Vui lòng kiểm "
+#~ "tra kết nối của bạn, cố gắng khởi động lại Tails, hoặc xem nhật ký hệ "
+#~ "thống để hiểu rõ hơn vấn đề."
 
 #~ msgid ""
 #~ "NetworkManager passed us garbage data when trying to deduce the clearnet "
