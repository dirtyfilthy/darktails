--- conflicted
+++ resolved
@@ -3,18 +3,13 @@
 # This file is distributed under the same license as the PACKAGE package.
 #
 # Translators:
-# Kevin Scannell <kscanne@gmail.com>, 2017-2018
+# Kevin Scannell <kscanne@gmail.com>, 2017
 msgid ""
 msgstr ""
 "Project-Id-Version: The Tor Project\n"
 "Report-Msgid-Bugs-To: \n"
-<<<<<<< HEAD
-"POT-Creation-Date: 2018-03-12 19:03+0100\n"
-"PO-Revision-Date: 2018-04-03 14:59+0000\n"
-=======
 "POT-Creation-Date: 2018-05-04 17:36+0200\n"
 "PO-Revision-Date: 2018-01-12 14:26+0000\n"
->>>>>>> 84c7ae59
 "Last-Translator: Kevin Scannell <kscanne@gmail.com>\n"
 "Language-Team: Irish (http://www.transifex.com/otf/torproject/language/ga/)\n"
 "Language: ga\n"
@@ -98,7 +93,7 @@
 
 #: config/chroot_local-includes/usr/share/gnome-shell/extensions/status-menu-helper@tails.boum.org/extension.js:78
 msgid "Lock screen"
-msgstr "Cuir an scáileán faoi ghlas"
+msgstr ""
 
 #: config/chroot_local-includes/usr/share/gnome-shell/extensions/status-menu-helper@tails.boum.org/extension.js:81
 msgid "Power Off"
@@ -132,45 +127,51 @@
 msgstr "níl ar fáil"
 
 #: config/chroot_local-includes/usr/local/sbin/tails-additional-software:170
+#, fuzzy
 msgid "Your additional software installation failed"
-msgstr "Theip orainn an bogearra breise a shuiteáil"
+msgstr "Bogearraí breise atá agat"
 
 #: config/chroot_local-includes/usr/local/sbin/tails-additional-software:171
+#, fuzzy
 msgid ""
 "The installation failed. Please check your additional software "
 "configuration, or read the system log to understand better the problem."
 msgstr ""
-"Theip ar an tsuiteáil. Féach ar chumraíocht do chórais ó thaobh bogearraí "
-"breise, nó caith súil ar loganna an chóras chun tuiscint níos fearr a fháil "
-"ar an bhfadhb."
+"Theip ar an nuashonrú. Seans gur tharla sé seo mar gheall ar fhadhb leis an "
+"líonra. Deimhnigh do cheangal Idirlín, déan iarracht Tails a atosú, nó caith "
+"súil ar logchomhad an chórais chun tuiscint níos fearr a fháil ar an bhfadhb."
 
 #: config/chroot_local-includes/usr/local/sbin/tails-additional-software:177
+#, fuzzy
 msgid "Your additional software are installed"
-msgstr "Suiteáladh na bogearraí breise"
+msgstr "Bogearraí breise atá agat"
 
 #: config/chroot_local-includes/usr/local/sbin/tails-additional-software:178
+#, fuzzy
 msgid "Your additional software are ready to use."
-msgstr "Tá na bogearraí breise réidh le húsáid."
+msgstr "Bogearraí breise atá agat"
 
 #: config/chroot_local-includes/usr/local/sbin/tails-additional-software:194
 #: config/chroot_local-includes/usr/local/sbin/tails-additional-software:204
+#, fuzzy
 msgid "Your additional software upgrade failed"
-msgstr "Theip orainn na bogearraí breise a nuashonrú"
+msgstr "Bogearraí breise atá agat"
 
 #: config/chroot_local-includes/usr/local/sbin/tails-additional-software:195
+#, fuzzy
 msgid ""
 "The check for upgrades failed. This might be due to a network problem. "
 "Please check your network connection, try to restart Tails, or read the "
 "system log to understand better the problem."
 msgstr ""
-"Níorbh fhéidir linn nuashonruithe a lorg. Seans gur tharla sé seo mar gheall "
-"ar fhadhb leis an líonra. Féach ar do cheangal líonra, atosaigh Tails, nó "
-"caith súil ar loganna an chórais chun tuiscint níos fearr a fháil ar an "
-"bhfadhb."
+"Theip ar an nuashonrú. Seans gur tharla sé seo mar gheall ar fhadhb leis an "
+"líonra. Deimhnigh do cheangal Idirlín, déan iarracht Tails a atosú, nó caith "
+"súil ar logchomhad an chórais chun tuiscint níos fearr a fháil ar an bhfadhb."
 
 #: config/chroot_local-includes/usr/local/sbin/tails-additional-software:201
+#, fuzzy
 msgid "Your additional software are up to date"
-msgstr "Tá do bhogearraí breise cothrom le dáta"
+msgstr "Bogearraí breise atá agat"
 
 #: config/chroot_local-includes/usr/local/sbin/tails-additional-software:202
 msgid "The upgrade was successful."
@@ -244,7 +245,7 @@
 
 #: config/chroot_local-includes/usr/local/bin/tails-screen-locker:109
 msgid "Lock Screen"
-msgstr "Cuir an scáileán faoi ghlas"
+msgstr ""
 
 #: config/chroot_local-includes/usr/local/bin/tails-screen-locker:118
 #: config/chroot_local-includes/usr/local/bin/tor-browser:46
@@ -253,21 +254,22 @@
 
 #: config/chroot_local-includes/usr/local/bin/tails-screen-locker:124
 msgid "Screen Locker"
-msgstr "Glasálaí an Scáileáin"
+msgstr ""
 
 #: config/chroot_local-includes/usr/local/bin/tails-screen-locker:130
 msgid "Set up a password to unlock the screen."
-msgstr "Socraigh focal faire chun an scáileán a dhíghlasáil."
+msgstr ""
 
 #: config/chroot_local-includes/usr/local/bin/tails-screen-locker:135
 msgid "Password"
-msgstr "Focal faire"
+msgstr ""
 
 #: config/chroot_local-includes/usr/local/bin/tails-screen-locker:141
 msgid "Confirm"
-msgstr "Deimhnigh"
+msgstr ""
 
 #: config/chroot_local-includes/usr/local/bin/tails-upgrade-frontend-wrapper:35
+#, fuzzy
 msgid ""
 "\"<b>Not enough memory available to check for upgrades.</b>\n"
 "\n"
@@ -279,16 +281,15 @@
 "Or do a manual upgrade.\n"
 "See https://tails.boum.org/doc/first_steps/upgrade#manual\""
 msgstr ""
-"\"<b>Níl go leor cuimhne agat le nuashonruithe a lorg.</b>\n"
-"\n"
-"Ba chóir duit deimhniú go gcomhlíonann an córas seo na riachtanais chun "
-"Tails a úsáid.\n"
+"<b>Níl dóthain cuimhne ann le nuashonruithe a lorg.</b>\n"
+"\n"
+"Deimhnigh go gcomhlíonann an córas seo na bunriachtanais le Tails a úsáid.\n"
 "Féach file:///usr/share/doc/tails/website/doc/about/requirements.en.html\n"
 "\n"
-"Atosaigh Tails agus bain triail eile as.\n"
-"\n"
-"Nó déan nuashonrú de láimh.\n"
-"Féach https://tails.boum.org/doc/first_steps/upgrade#manual\""
+"Déan iarracht Tails a atosú le nuashonruithe a lorg arís.\n"
+"\n"
+"Nó is féidir nuashonrú a dhéanamh de láimh.\n"
+"Féach https://tails.boum.org/doc/first_steps/upgrade#manual"
 
 #: config/chroot_local-includes/usr/local/bin/tails-upgrade-frontend-wrapper:72
 #: config/chroot_local-includes/usr/local/sbin/unsafe-browser:27
@@ -463,4 +464,11 @@
 
 #: ../config/chroot_local-includes/usr/share/polkit-1/actions/org.boum.tails.root-terminal.policy.in.h:1
 msgid "To start a Root Terminal, you need to authenticate."
-msgstr "Caithfidh tú logáil isteach chun teirminéal a thosú mar fhorúsáideoir."+msgstr "Caithfidh tú logáil isteach chun teirminéal a thosú mar fhorúsáideoir."
+
+#~ msgid ""
+#~ "NetworkManager passed us garbage data when trying to deduce the clearnet "
+#~ "DNS server."
+#~ msgstr ""
+#~ "Sheol Bainisteoir an Líonra drochshonraí chugainn nuair a bhíomar ag "
+#~ "iarraidh an freastalaí clearnet DNS a fháil amach."