--- conflicted
+++ resolved
@@ -9,11 +9,7 @@
 msgstr ""
 "Project-Id-Version: The Tor Project\n"
 "Report-Msgid-Bugs-To: \n"
-<<<<<<< HEAD
-"POT-Creation-Date: 2018-12-01 11:05+0100\n"
-=======
 "POT-Creation-Date: 2018-12-07 10:24+0100\n"
->>>>>>> f321b291
 "PO-Revision-Date: 2018-01-28 10:40+0000\n"
 "Last-Translator: Ojars Balcers <ojars.balcers@gmail.com>\n"
 "Language-Team: Latvian (http://www.transifex.com/otf/torproject/language/"
@@ -834,18 +830,16 @@
 msgid "TrueCrypt/VeraCrypt container"
 msgstr ""
 
-<<<<<<< HEAD
 #, fuzzy
 #~ msgid "Do you wish to start Liferea anyway?"
 #~ msgstr "Vai vienalga vēlaties startēt Electrum? "
-=======
+
 #~ msgid ""
 #~ "Both the host operating system and the virtualization software are able "
 #~ "to monitor what you are doing in Tails."
 #~ msgstr ""
 #~ "Gan viesotāja operētājsistēma, gan virtualizācijas programmatūra spēj "
 #~ "monitorēt to, ko Jūs darāt Tails."
->>>>>>> f321b291
 
 #~ msgid "The upgrade was successful."
 #~ msgstr "Jaunināšana bija sekmīga."
