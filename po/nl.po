--- conflicted
+++ resolved
@@ -27,11 +27,7 @@
 msgstr ""
 "Project-Id-Version: The Tor Project\n"
 "Report-Msgid-Bugs-To: \n"
-<<<<<<< HEAD
-"POT-Creation-Date: 2018-12-01 11:05+0100\n"
-=======
 "POT-Creation-Date: 2018-12-07 10:24+0100\n"
->>>>>>> f321b291
 "PO-Revision-Date: 2018-04-12 19:07+0000\n"
 "Last-Translator: Nathan Follens\n"
 "Language-Team: Dutch (http://www.transifex.com/otf/torproject/language/nl/)\n"
@@ -861,18 +857,16 @@
 msgid "TrueCrypt/VeraCrypt container"
 msgstr ""
 
-<<<<<<< HEAD
 #, fuzzy
 #~ msgid "Do you wish to start Liferea anyway?"
 #~ msgstr "Weet je zeker dat je Electrum wilt starten?"
-=======
+
 #~ msgid ""
 #~ "Both the host operating system and the virtualization software are able "
 #~ "to monitor what you are doing in Tails."
 #~ msgstr ""
 #~ "Zowel het gastbesturingssysteem en de virtualisatiesoftware kunnen nagaan "
 #~ "wat jij doet in Tails."
->>>>>>> f321b291
 
 #~ msgid "Your additional software are ready to use."
 #~ msgstr "Uw aanvullende software is klaar voor gebruik."
