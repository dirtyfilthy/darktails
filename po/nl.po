--- conflicted
+++ resolved
@@ -23,13 +23,8 @@
 msgstr ""
 "Project-Id-Version: The Tor Project\n"
 "Report-Msgid-Bugs-To: \n"
-<<<<<<< HEAD
-"POT-Creation-Date: 2015-12-16 19:49+0100\n"
-"PO-Revision-Date: 2015-09-22 19:14+0000\n"
-=======
-"POT-Creation-Date: 2015-12-18 15:56+0100\n"
+"POT-Creation-Date: 2015-12-20 12:01+0100\n"
 "PO-Revision-Date: 2015-12-17 18:22+0000\n"
->>>>>>> d4a1ce7f
 "Last-Translator: Volluta <volluta@tutanota.com>\n"
 "Language-Team: Dutch (http://www.transifex.com/otf/torproject/language/nl/)\n"
 "Language: nl\n"
@@ -273,24 +268,14 @@
 msgid "Other messages provided by GnuPG:"
 msgstr "Andere berichten die door GnuPG gegeven worden:"
 
-<<<<<<< HEAD
 #: config/chroot_local-includes/usr/share/gnome-shell/extensions/shutdown-helper@tails.boum.org/extension.js:71
 msgid "Restart"
-msgstr ""
+msgstr "Herstarten"
 
 #: config/chroot_local-includes/usr/share/gnome-shell/extensions/shutdown-helper@tails.boum.org/extension.js:74
 #: ../config/chroot_local-includes/usr/share/applications/tails-shutdown.desktop.in.h:1
 msgid "Power Off"
 msgstr "Afsluiten"
-=======
-#: config/chroot_local-includes/usr/local/lib/shutdown-helper-applet:39
-msgid "Shutdown Immediately"
-msgstr ""
-
-#: config/chroot_local-includes/usr/local/lib/shutdown-helper-applet:40
-msgid "Reboot Immediately"
-msgstr ""
->>>>>>> d4a1ce7f
 
 #: config/chroot_local-includes/usr/local/bin/tails-about:16
 msgid "not available"
@@ -357,40 +342,20 @@
 msgid "Failed to synchronize the clock!"
 msgstr "Het synchroniseren van de klok is mislukt!"
 
-<<<<<<< HEAD
 #: config/chroot_local-includes/usr/local/bin/tails-security-check:146
-=======
-#: config/chroot_local-includes/usr/local/sbin/tails-restricted-network-detector:38
-msgid "Network connection blocked?"
-msgstr ""
-
-#: config/chroot_local-includes/usr/local/sbin/tails-restricted-network-detector:40
-msgid ""
-"It looks like you are blocked from the network. This may be related to the "
-"MAC spoofing feature. For more information, see the <a href=\\\"file:///usr/"
-"share/doc/tails/website/doc/first_steps/startup_options/mac_spoofing.en."
-"html#blocked\\\">MAC spoofing documentation</a>."
-msgstr ""
-
-#: config/chroot_local-includes/usr/local/bin/tails-security-check:151
->>>>>>> d4a1ce7f
 msgid "This version of Tails has known security issues:"
 msgstr "Deze versie van Tails heeft bekende beveiligings-problemen:"
 
 #: config/chroot_local-includes/usr/local/bin/tails-security-check:156
 msgid "Known security issues"
-msgstr ""
+msgstr "Bekende beveiligingsfouten"
 
 #: config/chroot_local-includes/usr/local/sbin/tails-spoof-mac:51
 #, sh-format
 msgid "Network card ${nic} disabled"
 msgstr "Netwerkkaart ${nic} uitgeschakeld"
 
-<<<<<<< HEAD
 #: config/chroot_local-includes/usr/local/sbin/tails-spoof-mac:52
-=======
-#: config/chroot_local-includes/usr/local/sbin/tails-spoof-mac:51
->>>>>>> d4a1ce7f
 #, fuzzy, sh-format
 msgid ""
 "MAC spoofing failed for network card ${nic_name} (${nic}) so it is "
@@ -406,11 +371,7 @@
 msgid "All networking disabled"
 msgstr "Alle netwerken uitgeschakeld"
 
-<<<<<<< HEAD
 #: config/chroot_local-includes/usr/local/sbin/tails-spoof-mac:62
-=======
-#: config/chroot_local-includes/usr/local/sbin/tails-spoof-mac:61
->>>>>>> d4a1ce7f
 #, fuzzy, sh-format
 msgid ""
 "MAC spoofing failed for network card ${nic_name} (${nic}). The error "
@@ -467,28 +428,23 @@
 "wat jij doet in Tails."
 
 #: config/chroot_local-includes/usr/local/bin/tails-virt-notify-user:72
-#, fuzzy
 msgid "Warning: non-free virtual machine detected!"
-msgstr "Waarschuwing: virtuele machine gedetecteerd!"
+msgstr "Waarschuwing: niet-gratis virtuele machine gedetecteerd!"
 
 #: config/chroot_local-includes/usr/local/bin/tails-virt-notify-user:74
-#, fuzzy
 msgid ""
 "Both the host operating system and the virtualization software are able to "
 "monitor what you are doing in Tails. Only free software can be considered "
 "trustworthy, for both the host operating system and the virtualization "
 "software."
 msgstr ""
-<<<<<<< HEAD
-"Zowel het gastbesturingssysteem en de virtualisatiesoftware kunnen nagaan "
-"wat jij doet in Tails."
+"Zowel het host-besturingssysteem en de virtualisatiesoftware monitoren wat "
+"jij doet in Tails. Alleen gratis software kan als betrouwbaar worden gezien "
+"door de host-besturingssysteem en de virtualisatiesoftware."
 
 #: config/chroot_local-includes/usr/local/bin/tails-virt-notify-user:79
-#, fuzzy
 msgid "Learn more"
-msgstr "Leer meer over Tails"
-=======
->>>>>>> d4a1ce7f
+msgstr "Meer info"
 
 #: config/chroot_local-includes/usr/local/bin/tor-browser:29
 msgid "Tor is not ready"
@@ -683,56 +639,4 @@
 
 #: ../config/chroot_local-includes/usr/share/desktop-directories/Tails.directory.in.h:2
 msgid "Tails specific tools"
-msgstr "Tails specifieke tools"
-
-<<<<<<< HEAD
-#~ msgid "Shutdown Immediately"
-#~ msgstr "Onmiddellijk afsluiten"
-
-#~ msgid "Reboot Immediately"
-#~ msgstr "Onmiddellijk heropstarten "
-
-#~ msgid "Network connection blocked?"
-#~ msgstr "Netwerkverbinding geblokkeerd?"
-
-#~ msgid ""
-#~ "It looks like you are blocked from the network. This may be related to "
-#~ "the MAC spoofing feature. For more information, see the <a href=\\"
-#~ "\"file:///usr/share/doc/tails/website/doc/first_steps/startup_options/"
-#~ "mac_spoofing.en.html#blocked\\\">MAC spoofing documentation</a>."
-#~ msgstr ""
-#~ "Het ziet er naar uit dat u geblokt bent op het netwerk. Dit kan te maken "
-#~ "hebben het MAC spoofing onderdeel. Voor meer informatie, bekijk de <a "
-#~ "href=\\\"file:///usr/share/doc/tails/website/doc/first_steps/"
-#~ "startup_options/mac_spoofing.nl.html#blocked\\\">MAC spoofing "
-#~ "documentatie</a>."
-
-#~ msgid ""
-#~ "<a href='file:///usr/share/doc/tails/website/doc/advanced_topics/"
-#~ "virtualization.en.html#security'>Learn more...</a>"
-#~ msgstr ""
-#~ "<a href='file:///usr/share/doc/tails/website/doc/advanced_topics/"
-#~ "virtualization.nl.html#security'>Lees meer..</a>"
-=======
-#~ msgid "Restart"
-#~ msgstr "Herstarten"
-
-#~ msgid "Known security issues"
-#~ msgstr "Bekende beveiligingsfouten"
-
-#~ msgid "Warning: non-free virtual machine detected!"
-#~ msgstr "Waarschuwing: niet-gratis virtuele machine gedetecteerd!"
-
-#~ msgid ""
-#~ "Both the host operating system and the virtualization software are able "
-#~ "to monitor what you are doing in Tails. Only free software can be "
-#~ "considered trustworthy, for both the host operating system and the "
-#~ "virtualization software."
-#~ msgstr ""
-#~ "Zowel het host-besturingssysteem en de virtualisatiesoftware monitoren "
-#~ "wat jij doet in Tails. Alleen gratis software kan als betrouwbaar worden "
-#~ "gezien door de host-besturingssysteem en de virtualisatiesoftware."
-
-#~ msgid "Learn more"
-#~ msgstr "Meer info"
->>>>>>> d4a1ce7f
+msgstr "Tails specifieke tools"