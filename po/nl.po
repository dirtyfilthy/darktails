# SOME DESCRIPTIVE TITLE.
# Copyright (C) YEAR THE PACKAGE'S COPYRIGHT HOLDER
# This file is distributed under the same license as the PACKAGE package.
#
# Translators:
# jjjdddsssxxx <a227675@drdrb.net>, 2014
# Adriaan Callaerts <adriaan.callaerts@gmail.com>, 2013
# André Koot <meneer@tken.net>, 2016
# cialenhh <c1914502@drdrb.com>, 2013
# Christian Rademaker <c.rademaker87@gmail.com>, 2014
# Cleveridge <erwin.de.laat@cleveridge.org>, 2014
# gjlajfklajdkladj kasldfjaslkf <1bsuaz+3xy1gedeysrhc@sharklasers.com>, 2015
# Joost Rijneveld <joost@joostrijneveld.nl>, 2014
# LittleNacho <louisboy@msn.com>, 2013
# Mart3000, 2015
# Nathan Follens, 2015
# Midgard, 2014
# T. Des Maison <ton.siedsma@bof.nl>, 2014
# Tjeerd <transifex@syrion.net>, 2014
# Tonko Mulder <tonko@tonkomulder.nl>, 2015
# Lazlo, 2013
# Volluta <volluta@tutanota.com>, 2015-2016
msgid ""
msgstr ""
"Project-Id-Version: The Tor Project\n"
"Report-Msgid-Bugs-To: \n"
<<<<<<< HEAD
"POT-Creation-Date: 2017-02-25 15:06+0100\n"
=======
"POT-Creation-Date: 2017-03-06 12:07+0100\n"
>>>>>>> f4948e1a
"PO-Revision-Date: 2016-10-17 13:37+0000\n"
"Last-Translator: carolyn <carolyn@anhalt.org>\n"
"Language-Team: Dutch (http://www.transifex.com/otf/torproject/language/nl/)\n"
"Language: nl\n"
"MIME-Version: 1.0\n"
"Content-Type: text/plain; charset=UTF-8\n"
"Content-Transfer-Encoding: 8bit\n"
"Plural-Forms: nplurals=2; plural=(n != 1);\n"

#: config/chroot_local-includes/etc/NetworkManager/dispatcher.d/60-tor-ready.sh:39
msgid "Tor is ready"
msgstr "Tor is klaar"

#: config/chroot_local-includes/etc/NetworkManager/dispatcher.d/60-tor-ready.sh:40
msgid "You can now access the Internet."
msgstr "Je hebt nu toegang tot het Internet"

#: config/chroot_local-includes/etc/whisperback/config.py:65
#, python-format
msgid ""
"<h1>Help us fix your bug!</h1>\n"
"<p>Read <a href=\"%s\">our bug reporting instructions</a>.</p>\n"
"<p><strong>Do not include more personal information than\n"
"needed!</strong></p>\n"
"<h2>About giving us an email address</h2>\n"
"<p>\n"
"Giving us an email address allows us to contact you to clarify the problem. "
"This\n"
"is needed for the vast majority of the reports we receive as most reports\n"
"without any contact information are useless. On the other hand it also "
"provides\n"
"an opportunity for eavesdroppers, like your email or Internet provider, to\n"
"confirm that you are using Tails.\n"
"</p>\n"
msgstr ""
"<h1>Help ons je bug op te lossen!</h1>\n"
"<p>Lees <a href=\"%s\">onze instructies voor het melden van bugs</a>.</p>\n"
"<p><strong>Geef niet meer persoonlijke informatie op dan nodig!</strong></"
"p>\n"
"<h2>Over het ons geven van een e-mailadres</h2>\n"
"<p>\n"
"Als je ons een e-mailadres geeft laat dat ons toe je te contacteren om het "
"probleem\n"
"te verhelderen. Dit is nodig voor de overgrote meerderheid van de meldingen "
"die we\n"
"ontvangen, aangezien de meeste meldingen nutteloos zijn zonder enige "
"contactinformatie.\n"
"Anderzijds biedt het een mogelijkheid voor afluisteraars, zoals de provider "
"van je e-mail\n"
"of je internetverbinding, te bevestigen dat je Tails gebruikt.\n"
"</p>\n"

#: config/chroot_local-includes/usr/local/bin/electrum:17
msgid "Persistence is disabled for Electrum"
msgstr "De persistence feature is uitgeschakeld voor Electrum."

#: config/chroot_local-includes/usr/local/bin/electrum:19
msgid ""
"When you reboot Tails, all of Electrum's data will be lost, including your "
"Bitcoin wallet. It is strongly recommended to only run Electrum when its "
"persistence feature is activated."
msgstr ""
"Als je Tails reboot, zal alle data van Electrum verloren gaan, inclusief je "
"Bitcoin portomonnee. Het wordt sterk aangeraden om Electrum alleen te "
"draaien als de persistence feature is geactiveerd."

#: config/chroot_local-includes/usr/local/bin/electrum:21
msgid "Do you want to start Electrum anyway?"
msgstr "Weet je zeker dat je Electrum wilt starten?"

#: config/chroot_local-includes/usr/local/bin/electrum:23
#: config/chroot_local-includes/usr/local/bin/icedove:37
#: config/chroot_local-includes/usr/local/sbin/unsafe-browser:41
msgid "_Launch"
msgstr "Start"

#: config/chroot_local-includes/usr/local/bin/electrum:24
#: config/chroot_local-includes/usr/local/bin/icedove:38
#: config/chroot_local-includes/usr/local/sbin/unsafe-browser:42
msgid "_Exit"
msgstr "Sluiten"

#: config/chroot_local-includes/usr/local/bin/icedove:27
msgid "The <b>Claws Mail</b> persistence feature is activated."
msgstr "De <b>Claws Mail</b> persistence feature is ingeschakeld."

#: config/chroot_local-includes/usr/local/bin/icedove:29
msgid ""
"If you have emails saved in <b>Claws Mail</b>, you should <a href='https://"
"tails.boum.org/doc/anonymous_internet/claws_mail_to_icedove'>migrate your "
"data</a> before starting <b>Icedove</b>."
msgstr ""
"Wanneer u e-mails opgeslagen heeft in <b>Claws Mail</b> wordt aanbevolen om "
"uw data <a href='https://tails.boum.org/doc/anonymous_internet/"
"claws_mail_to_icedove'>te migreren</a> voordat u <b>Icedove</b>opstart."

#: config/chroot_local-includes/usr/local/bin/icedove:34
msgid ""
"If you already migrated your emails to <b>Icedove</b>, you should <a "
"href='https://tails.boum.org/doc/anonymous_internet/"
"claws_mail_to_icedove#delete'>delete all your <b>Claws Mail</b> data</a> to "
"remove this warning."
msgstr ""
"Als je al je e-mails al hebt gemigreerd naar <b>Icedove</b>, dan moet je <a "
"href='https://tails.boum.org/doc/anonymous_internet/"
"claws_mail_to_icedove#delete'>al je <b>Claws Mail</b> gegevens verwijderen</"
"a> om deze waarschuwing te verwijderen."

#: config/chroot_local-includes/usr/share/gnome-shell/extensions/shutdown-helper@tails.boum.org/extension.js:71
msgid "Restart"
msgstr "Herstarten"

#: config/chroot_local-includes/usr/share/gnome-shell/extensions/shutdown-helper@tails.boum.org/extension.js:74
msgid "Power Off"
msgstr "Afsluiten"

#: config/chroot_local-includes/usr/local/lib/tails-32-bit-notify-user:59
msgid "Warning: Tails 3.0 won't work on this computer!"
msgstr ""

#: config/chroot_local-includes/usr/local/lib/tails-32-bit-notify-user:60
msgid "Tails 3.0 will require a 64-bit processor."
msgstr ""

#: config/chroot_local-includes/usr/local/lib/tails-32-bit-notify-user:63
#: config/chroot_local-includes/usr/local/lib/tails-i2p-removal-notify-user:59
#: config/chroot_local-includes/usr/local/lib/tails-virt-notify-user:83
msgid "Learn more"
msgstr "Meer info"

#: config/chroot_local-includes/usr/local/bin/tails-about:22
#: ../config/chroot_local-includes/usr/share/desktop-directories/Tails.directory.in.h:1
msgid "Tails"
msgstr "Tails"

#: config/chroot_local-includes/usr/local/bin/tails-about:25
#: ../config/chroot_local-includes/usr/share/applications/tails-about.desktop.in.h:1
msgid "About Tails"
msgstr "Over Tails"

#: config/chroot_local-includes/usr/local/bin/tails-about:35
msgid "The Amnesic Incognito Live System"
msgstr "De Amnesic Incognito Live System"

#: config/chroot_local-includes/usr/local/bin/tails-about:36
#, python-format
msgid ""
"Build information:\n"
"%s"
msgstr ""
"Gedetailleerde informatie over de versie:\n"
"%s"

#: config/chroot_local-includes/usr/local/bin/tails-about:54
msgid "not available"
msgstr "niet beschikbaar"

#: config/chroot_local-includes/usr/local/sbin/tails-additional-software:118
#: config/chroot_local-includes/usr/local/sbin/tails-additional-software:124
#: config/chroot_local-includes/usr/local/sbin/tails-additional-software:128
msgid "Your additional software"
msgstr "Uw aanvullende software"

#: config/chroot_local-includes/usr/local/sbin/tails-additional-software:119
#: config/chroot_local-includes/usr/local/sbin/tails-additional-software:129
msgid ""
"The upgrade failed. This might be due to a network problem. Please check "
"your network connection, try to restart Tails, or read the system log to "
"understand better the problem."
msgstr ""
"De upgrade is mislukt. Dit kan komen door een netwerk probleem. Controleer "
"je netwerkverbinding, herstart Tails of lees het systeemlog om het probleem "
"beter te begrijpen."

#: config/chroot_local-includes/usr/local/sbin/tails-additional-software:125
msgid "The upgrade was successful."
msgstr "De upgrade is succesvol. "

#: config/chroot_local-includes/usr/local/lib/tails-htp-notify-user:52
msgid "Synchronizing the system's clock"
msgstr "Synchroniseren van de systeemklok "

#: config/chroot_local-includes/usr/local/lib/tails-htp-notify-user:53
msgid ""
"Tor needs an accurate clock to work properly, especially for Hidden "
"Services. Please wait..."
msgstr ""
"Tor vereist een correcte klok om goed te kunnen functioneren, zeker in "
"verband met de werking van de verborgen diensten.\n"
"Een ogenblik..."

#: config/chroot_local-includes/usr/local/lib/tails-htp-notify-user:87
msgid "Failed to synchronize the clock!"
msgstr "Het synchroniseren van de klok is mislukt!"

#: config/chroot_local-includes/usr/local/lib/tails-i2p-removal-notify-user:57
msgid "Warning: I2P will be removed in Tails 2.12"
msgstr ""

#: config/chroot_local-includes/usr/local/bin/tails-security-check:124
msgid "This version of Tails has known security issues:"
msgstr "Deze versie van Tails heeft bekende beveiligings-problemen:"

#: config/chroot_local-includes/usr/local/bin/tails-security-check:134
msgid "Known security issues"
msgstr "Bekende beveiligingsfouten"

#: config/chroot_local-includes/usr/local/lib/tails-spoof-mac:52
#, sh-format
msgid "Network card ${nic} disabled"
msgstr "Netwerkkaart ${nic} uitgeschakeld"

#: config/chroot_local-includes/usr/local/lib/tails-spoof-mac:53
#, sh-format
msgid ""
"MAC spoofing failed for network card ${nic_name} (${nic}) so it is "
"temporarily disabled.\n"
"You might prefer to restart Tails and disable MAC spoofing."
msgstr ""
"MAC-spoofing voor het netwerkkaart ${nic_name} (${nic}) is mislukt en daarom "
"tijdelijk uitgeschakeld.\n"
"U kunt ervoor kiezen Tails opnieuw op te starten en MAC-spoofing uit te "
"zetten."

#: config/chroot_local-includes/usr/local/lib/tails-spoof-mac:62
msgid "All networking disabled"
msgstr "Alle netwerken uitgeschakeld"

#: config/chroot_local-includes/usr/local/lib/tails-spoof-mac:63
#, sh-format
msgid ""
"MAC spoofing failed for network card ${nic_name} (${nic}). The error "
"recovery also failed so all networking is disabled.\n"
"You might prefer to restart Tails and disable MAC spoofing."
msgstr ""
"Het MAC-spoofen voor de netwerkkaart ${nic_name} (${nic}) is mislukt. Omdat "
"foutherstel ook is gefaald zijn alle netwerken uitgeschakeld.\n"
"Je kunt er voor kiezen Tails opnieuw op te starten en MAC-spoofing uit te "
"zetten."

#: config/chroot_local-includes/usr/local/bin/tails-upgrade-frontend-wrapper:24
#: config/chroot_local-includes/usr/local/sbin/unsafe-browser:27
msgid "error:"
msgstr "fout:"

#: config/chroot_local-includes/usr/local/bin/tails-upgrade-frontend-wrapper:25
#: config/chroot_local-includes/usr/local/sbin/unsafe-browser:28
msgid "Error"
msgstr "Fout"

#: config/chroot_local-includes/usr/local/bin/tails-upgrade-frontend-wrapper:45
msgid ""
"<b>Not enough memory available to check for upgrades.</b>\n"
"\n"
"Make sure this system satisfies the requirements for running Tails.\n"
"See file:///usr/share/doc/tails/website/doc/about/requirements.en.html\n"
"\n"
"Try to restart Tails to check for upgrades again.\n"
"\n"
"Or do a manual upgrade.\n"
"See https://tails.boum.org/doc/first_steps/upgrade#manual"
msgstr ""
"<b>Niet genoeg geheugen beschikbaar om voor upgrades te checken.</b>\n"
"\n"
"Check of dit systeem aan de vereisten voor het uitvoeren van Tails voldoet.\n"
"Zie file:///usr/share/doc/tails/website/doc/about/requirements.en.html\n"
"\n"
"Probeer Tails te restarten om weer voor upgrades te checken.\n"
"\n"
"Of doe een handmatige upgrade.\n"
"Zie https://tails.boum.org/doc/first_steps/upgrade#manual"

#: config/chroot_local-includes/usr/local/lib/tails-virt-notify-user:71
msgid "Warning: virtual machine detected!"
msgstr "Waarschuwing: virtuele machine gedetecteerd!"

#: config/chroot_local-includes/usr/local/lib/tails-virt-notify-user:73
msgid ""
"Both the host operating system and the virtualization software are able to "
"monitor what you are doing in Tails."
msgstr ""
"Zowel het gastbesturingssysteem en de virtualisatiesoftware kunnen nagaan "
"wat jij doet in Tails."

#: config/chroot_local-includes/usr/local/lib/tails-virt-notify-user:76
msgid "Warning: non-free virtual machine detected!"
msgstr "Waarschuwing: niet-gratis virtuele machine gedetecteerd!"

#: config/chroot_local-includes/usr/local/lib/tails-virt-notify-user:78
msgid ""
"Both the host operating system and the virtualization software are able to "
"monitor what you are doing in Tails. Only free software can be considered "
"trustworthy, for both the host operating system and the virtualization "
"software."
msgstr ""
"Zowel het host-besturingssysteem en de virtualisatiesoftware monitoren wat "
"jij doet in Tails. Alleen gratis software kan als betrouwbaar worden gezien "
"door de host-besturingssysteem en de virtualisatiesoftware."

#: config/chroot_local-includes/usr/local/bin/tor-browser:43
msgid "Tor is not ready"
msgstr "Tor is niet klaar"

#: config/chroot_local-includes/usr/local/bin/tor-browser:44
msgid "Tor is not ready. Start Tor Browser anyway?"
msgstr "Tor is niet klaar. De Tor Browser toch starten?"

#: config/chroot_local-includes/usr/local/bin/tor-browser:45
msgid "Start Tor Browser"
msgstr "Start de Tor Browser"

#: config/chroot_local-includes/usr/local/bin/tor-browser:46
msgid "Cancel"
msgstr "Annuleren"

#: config/chroot_local-includes/usr/local/sbin/unsafe-browser:38
msgid "Do you really want to launch the Unsafe Browser?"
msgstr "Ben je zeker dat je de Onveilige Browser wil starten?"

#: config/chroot_local-includes/usr/local/sbin/unsafe-browser:40
msgid ""
"Network activity within the Unsafe Browser is <b>not anonymous</b>.\\nOnly "
"use the Unsafe Browser if necessary, for example\\nif you have to login or "
"register to activate your Internet connection."
msgstr ""
"Netwerkactiviteit in de Onveilige Browser is <b>niet anoniem</b>. Gebruik de "
"Onveilige Browser alleen als het noodzakelijk is, bijvoorbeeld als je moet "
"aanmelden of registreren om je internetverbinding te activeren."

#: config/chroot_local-includes/usr/local/sbin/unsafe-browser:51
msgid "Starting the Unsafe Browser..."
msgstr "Bezig met opstarten van de Onveilige Browser..."

#: config/chroot_local-includes/usr/local/sbin/unsafe-browser:52
msgid "This may take a while, so please be patient."
msgstr "Dit kan even duren, heb geduld a.u.b."

#: config/chroot_local-includes/usr/local/sbin/unsafe-browser:57
msgid "Shutting down the Unsafe Browser..."
msgstr "Afsluiten van de onveilige browser..."

#: config/chroot_local-includes/usr/local/sbin/unsafe-browser:58
msgid ""
"This may take a while, and you may not restart the Unsafe Browser until it "
"is properly shut down."
msgstr ""
"Dit kan een tijdje duren, je mag de onveilige browser niet herstarten tot "
"deze degelijk is afgesloten."

#: config/chroot_local-includes/usr/local/sbin/unsafe-browser:70
msgid "Failed to restart Tor."
msgstr "Het herstarten van Tor is mislukt."

#: config/chroot_local-includes/usr/local/sbin/unsafe-browser:84
#: ../config/chroot_local-includes/usr/share/applications/unsafe-browser.desktop.in.h:1
msgid "Unsafe Browser"
msgstr "Onveilige Browser"

#: config/chroot_local-includes/usr/local/sbin/unsafe-browser:92
msgid ""
"Another Unsafe Browser is currently running, or being cleaned up. Please "
"retry in a while."
msgstr ""
"Een andere onveilige browser is momenteel in werking of Tor is bezig met het "
"opruimen ervan. Probeer het een andere keer opnieuw."

#: config/chroot_local-includes/usr/local/sbin/unsafe-browser:104
msgid ""
"NetworkManager passed us garbage data when trying to deduce the clearnet DNS "
"server."
msgstr ""
"NetworkManager gaf onzin data terug, terwijl hij de clearnet DNS server "
"probeerde vast te stellen."

#: config/chroot_local-includes/usr/local/sbin/unsafe-browser:114
msgid ""
"No DNS server was obtained through DHCP or manually configured in "
"NetworkManager."
msgstr ""
"Er is geen DNS server verkregen via DHCP of manueel ingesteld in "
"NetwerkBeheerder."

#: config/chroot_local-includes/usr/local/sbin/unsafe-browser:122
msgid "Failed to setup chroot."
msgstr "Kon geen chroot maken."

#: config/chroot_local-includes/usr/local/sbin/unsafe-browser:128
msgid "Failed to configure browser."
msgstr "Kon de browser niet configureren."

#: config/chroot_local-includes/usr/local/sbin/unsafe-browser:133
msgid "Failed to run browser."
msgstr "Kon de browser niet starten."

#: ../config/chroot_local-includes/etc/skel/Desktop/Report_an_error.desktop.in.h:1
msgid "Report an error"
msgstr "Meld een fout"

#: ../config/chroot_local-includes/etc/skel/Desktop/tails-documentation.desktop.in.h:1
#: ../config/chroot_local-includes/usr/share/applications/tails-documentation.desktop.in.h:1
msgid "Tails documentation"
msgstr "Tail documentatie"

#: ../config/chroot_local-includes/usr/share/applications/tails-documentation.desktop.in.h:2
msgid "Learn how to use Tails"
msgstr "Leer Tails te gebruiken"

#: ../config/chroot_local-includes/usr/share/applications/tails-about.desktop.in.h:2
msgid "Learn more about Tails"
msgstr "Leer meer over Tails"

#: ../config/chroot_local-includes/usr/share/applications/tor-browser.desktop.in.h:1
msgid "Tor Browser"
msgstr "Tor Browser"

#: ../config/chroot_local-includes/usr/share/applications/tor-browser.desktop.in.h:2
msgid "Anonymous Web Browser"
msgstr "Anonieme Webrowser"

#: ../config/chroot_local-includes/usr/share/applications/unsafe-browser.desktop.in.h:2
msgid "Browse the World Wide Web without anonymity"
msgstr "Surf op het wereldwijde web zonder bescherming"

#: ../config/chroot_local-includes/usr/share/applications/unsafe-browser.desktop.in.h:3
msgid "Unsafe Web Browser"
msgstr "Onveilige Web Browser"

#: ../config/chroot_local-includes/usr/share/desktop-directories/Tails.directory.in.h:2
msgid "Tails specific tools"
msgstr "Tails specifieke tools"<|MERGE_RESOLUTION|>--- conflicted
+++ resolved
@@ -24,11 +24,7 @@
 msgstr ""
 "Project-Id-Version: The Tor Project\n"
 "Report-Msgid-Bugs-To: \n"
-<<<<<<< HEAD
-"POT-Creation-Date: 2017-02-25 15:06+0100\n"
-=======
 "POT-Creation-Date: 2017-03-06 12:07+0100\n"
->>>>>>> f4948e1a
 "PO-Revision-Date: 2016-10-17 13:37+0000\n"
 "Last-Translator: carolyn <carolyn@anhalt.org>\n"
 "Language-Team: Dutch (http://www.transifex.com/otf/torproject/language/nl/)\n"
@@ -423,6 +419,48 @@
 msgid "Failed to run browser."
 msgstr "Kon de browser niet starten."
 
+#: config/chroot_local-includes/usr/local/sbin/tails-i2p:34
+msgid "I2P failed to start"
+msgstr "I2P kon niet starten"
+
+#: config/chroot_local-includes/usr/local/sbin/tails-i2p:35
+msgid ""
+"Something went wrong when I2P was starting. Check the logs in /var/log/i2p "
+"for more information."
+msgstr ""
+"Bij het opstarten van I2P ging iets mis. Controleer de logs in /var/log/i2p "
+"voor meer informatie."
+
+#: config/chroot_local-includes/usr/local/sbin/tails-i2p:52
+msgid "I2P's router console is ready"
+msgstr "I2P's router console is klaar."
+
+#: config/chroot_local-includes/usr/local/sbin/tails-i2p:53
+msgid "You can now access I2P's router console in the I2P Browser."
+msgstr "Je hebt nu toegang tot de I2P's router console in de I2P Browser."
+
+#: config/chroot_local-includes/usr/local/sbin/tails-i2p:58
+msgid "I2P is not ready"
+msgstr "I2P is niet klaar."
+
+#: config/chroot_local-includes/usr/local/sbin/tails-i2p:59
+msgid ""
+"Eepsite tunnel not built within six minutes. Check the router console in the "
+"I2P Browser or the logs in /var/log/i2p for more information. Reconnect to "
+"the network to try again."
+msgstr ""
+"Eepsite tunnel niet gemaakt binnen 6 minuten. Controleer de router console "
+"in de I2P Browser of de logs in /var/log/i2p voor meer informatie. Maak "
+"opnieuw verbinding met het netwerk om opnieuw te proberen."
+
+#: config/chroot_local-includes/usr/local/sbin/tails-i2p:71
+msgid "I2P is ready"
+msgstr "I2P is klaar."
+
+#: config/chroot_local-includes/usr/local/sbin/tails-i2p:72
+msgid "You can now access services on I2P."
+msgstr "Je kunt de diensten op I2P nu bereiken."
+
 #: ../config/chroot_local-includes/etc/skel/Desktop/Report_an_error.desktop.in.h:1
 msgid "Report an error"
 msgstr "Meld een fout"
@@ -436,6 +474,14 @@
 msgid "Learn how to use Tails"
 msgstr "Leer Tails te gebruiken"
 
+#: ../config/chroot_local-includes/usr/share/applications/i2p-browser.desktop.in.h:1
+msgid "Anonymous overlay network browser"
+msgstr "Anoniem overlapping netwerkbrowser"
+
+#: ../config/chroot_local-includes/usr/share/applications/i2p-browser.desktop.in.h:2
+msgid "I2P Browser"
+msgstr "I2P Browser"
+
 #: ../config/chroot_local-includes/usr/share/applications/tails-about.desktop.in.h:2
 msgid "Learn more about Tails"
 msgstr "Leer meer over Tails"
