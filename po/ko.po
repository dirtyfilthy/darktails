--- conflicted
+++ resolved
@@ -13,11 +13,7 @@
 msgstr ""
 "Project-Id-Version: The Tor Project\n"
 "Report-Msgid-Bugs-To: \n"
-<<<<<<< HEAD
-"POT-Creation-Date: 2018-12-01 11:05+0100\n"
-=======
 "POT-Creation-Date: 2018-12-07 10:24+0100\n"
->>>>>>> f321b291
 "PO-Revision-Date: 2017-07-15 05:33+0000\n"
 "Last-Translator: carolyn <carolyn@anhalt.org>\n"
 "Language-Team: Korean (http://www.transifex.com/otf/torproject/language/"
@@ -834,18 +830,16 @@
 msgid "TrueCrypt/VeraCrypt container"
 msgstr ""
 
-<<<<<<< HEAD
 #, fuzzy
 #~ msgid "Do you wish to start Liferea anyway?"
 #~ msgstr "그래도 Electrum을 실행하시겠습니까?"
-=======
+
 #~ msgid ""
 #~ "Both the host operating system and the virtualization software are able "
 #~ "to monitor what you are doing in Tails."
 #~ msgstr ""
 #~ "호스트 운영 체제 및 가상화 소프트웨어 모두 Tails에서 실시하고있는 것을 확"
 #~ "인할 수 있습니다."
->>>>>>> f321b291
 
 #~ msgid "The upgrade was successful."
 #~ msgstr "업그레이드 성공"
