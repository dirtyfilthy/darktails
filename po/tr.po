# SOME DESCRIPTIVE TITLE.
# Copyright (C) YEAR THE PACKAGE'S COPYRIGHT HOLDER
# This file is distributed under the same license as the PACKAGE package.
#
# Translators:
# Ayca Omrak <aycaom@hotmail.com>, 2013
# Bullgeschichte <bullgeschichte@riseup.net>, 2015
# cmldrs, 2014
# cmldrs, 2014
# imratirtil <d.imra.gundogdu@gmail.com>, 2014
# ecocan <eecocan@yahoo.com>, 2014
# ecocan <eecocan@yahoo.com>, 2014
# imratirtil <d.imra.gundogdu@gmail.com>, 2014
# Kaya Zeren <kayazeren@gmail.com>, 2015-2016
# metint, 2014
# metint, 2014
# Ozancan Karataş <ozanc27@icloud.com>, 2015-2016
# Tails_developers <tails@boum.org>, 2014
# Tails_developers <tails@boum.org>, 2014
# Ümit Türk <zucchinitr@gmail.com>, 2013
# Volkan Gezer <volkangezer@gmail.com>, 2013-2016
# Yasin Özel <iletisim@yasinozel.com.tr>, 2013
msgid ""
msgstr ""
"Project-Id-Version: The Tor Project\n"
"Report-Msgid-Bugs-To: \n"
<<<<<<< HEAD
"POT-Creation-Date: 2017-02-25 15:06+0100\n"
=======
"POT-Creation-Date: 2017-03-06 12:07+0100\n"
>>>>>>> f4948e1a
"PO-Revision-Date: 2016-09-13 15:31+0000\n"
"Last-Translator: Volkan Gezer <volkangezer@gmail.com>\n"
"Language-Team: Turkish (http://www.transifex.com/otf/torproject/language/"
"tr/)\n"
"Language: tr\n"
"MIME-Version: 1.0\n"
"Content-Type: text/plain; charset=UTF-8\n"
"Content-Transfer-Encoding: 8bit\n"
"Plural-Forms: nplurals=2; plural=(n > 1);\n"

#: config/chroot_local-includes/etc/NetworkManager/dispatcher.d/60-tor-ready.sh:39
msgid "Tor is ready"
msgstr "Tor hazır"

#: config/chroot_local-includes/etc/NetworkManager/dispatcher.d/60-tor-ready.sh:40
msgid "You can now access the Internet."
msgstr "Artık İnternet'e erişebilirsiniz."

#: config/chroot_local-includes/etc/whisperback/config.py:65
#, python-format
msgid ""
"<h1>Help us fix your bug!</h1>\n"
"<p>Read <a href=\"%s\">our bug reporting instructions</a>.</p>\n"
"<p><strong>Do not include more personal information than\n"
"needed!</strong></p>\n"
"<h2>About giving us an email address</h2>\n"
"<p>\n"
"Giving us an email address allows us to contact you to clarify the problem. "
"This\n"
"is needed for the vast majority of the reports we receive as most reports\n"
"without any contact information are useless. On the other hand it also "
"provides\n"
"an opportunity for eavesdroppers, like your email or Internet provider, to\n"
"confirm that you are using Tails.\n"
"</p>\n"
msgstr ""
"<h1>Karşılaştığınız sorunu çözmemize yardım edin!</h1>\n"
"<p><a href=\"%s\">Hata bildirme yönergelerini</a> okuyun.</p>\n"
"<p><strong>Gerektiğinden fazla kişisel bilgi vermeyin!</strong></p>\n"
"<h2>E-posta adresinizi bildirmeniz hakkında</h2>\n"
"<p>\n"
"Bir e-posta adresi bildirmeniz, sorununuzu daha iyi anlamak için sizinle "
"iletişim\n"
"kurmamızı sağlar. Bize iletilen pek çok hata bildirimi, iletişim bilgileri "
"bulunmadığı\n"
"için işe yaramıyor. Ancak gerçek bilgilerinizi verdiğinizde sizi izliyor "
"olabilecek \n"
"kurumlara (e-posta ya da İnternet hizmet sağlayıcınıza) Tails yazılımını "
"kullandığınızı\n"
"belirleme fırsatı vermiş olursunuz. Bu nedenle farklı bir e-posta adresi "
"kullanmanız önerilir.\n"
"</p>\n"

#: config/chroot_local-includes/usr/local/bin/electrum:17
msgid "Persistence is disabled for Electrum"
msgstr "Electrum için kalıcılık devre dışı bırakıldı"

#: config/chroot_local-includes/usr/local/bin/electrum:19
msgid ""
"When you reboot Tails, all of Electrum's data will be lost, including your "
"Bitcoin wallet. It is strongly recommended to only run Electrum when its "
"persistence feature is activated."
msgstr ""
"Tails yazılımını yeniden başlattığınızda, Bitcoin cüzdanınız da dahil tüm "
"Electrum verileri kaybolur. Electrum yazılımının yalnız kalıcılık özelliği "
"etkin iken çalıştırılması önerilir."

#: config/chroot_local-includes/usr/local/bin/electrum:21
msgid "Do you want to start Electrum anyway?"
msgstr "Electrum yine de başlatılsın mı?"

#: config/chroot_local-includes/usr/local/bin/electrum:23
#: config/chroot_local-includes/usr/local/bin/icedove:37
#: config/chroot_local-includes/usr/local/sbin/unsafe-browser:41
msgid "_Launch"
msgstr "_Başlat"

#: config/chroot_local-includes/usr/local/bin/electrum:24
#: config/chroot_local-includes/usr/local/bin/icedove:38
#: config/chroot_local-includes/usr/local/sbin/unsafe-browser:42
msgid "_Exit"
msgstr "Çı_kış"

#: config/chroot_local-includes/usr/local/bin/icedove:27
msgid "The <b>Claws Mail</b> persistence feature is activated."
msgstr "<b>Claws Mail</b> kalıcılık özelliği etkinleştirildi."

#: config/chroot_local-includes/usr/local/bin/icedove:29
msgid ""
"If you have emails saved in <b>Claws Mail</b>, you should <a href='https://"
"tails.boum.org/doc/anonymous_internet/claws_mail_to_icedove'>migrate your "
"data</a> before starting <b>Icedove</b>."
msgstr ""
"<b>Claws Mail</b> üzerinde kaydedilmiş e-postalarınız varsa, <b>Icedove</b> "
"başlatılmadan önce <a href='https://tails.boum.org/doc/anonymous_internet/"
"claws_mail_to_icedove'>verilerinizi aktarmalısınız</a>."

#: config/chroot_local-includes/usr/local/bin/icedove:34
msgid ""
"If you already migrated your emails to <b>Icedove</b>, you should <a "
"href='https://tails.boum.org/doc/anonymous_internet/"
"claws_mail_to_icedove#delete'>delete all your <b>Claws Mail</b> data</a> to "
"remove this warning."
msgstr ""
"E-postalarınızı zaten <b>Icedove</b> üzerine aktardıysanız bu uyarıyı "
"kaldırmak için <a href='https://tails.boum.org/doc/anonymous_internet/"
"claws_mail_to_icedove#delete'>tüm <b>Claws Mail</b> verilerinizi silin</a>."

#: config/chroot_local-includes/usr/share/gnome-shell/extensions/shutdown-helper@tails.boum.org/extension.js:71
msgid "Restart"
msgstr "Yeniden başlat"

#: config/chroot_local-includes/usr/share/gnome-shell/extensions/shutdown-helper@tails.boum.org/extension.js:74
msgid "Power Off"
msgstr "Gücü Kapat"

#: config/chroot_local-includes/usr/local/lib/tails-32-bit-notify-user:59
msgid "Warning: Tails 3.0 won't work on this computer!"
msgstr ""

#: config/chroot_local-includes/usr/local/lib/tails-32-bit-notify-user:60
msgid "Tails 3.0 will require a 64-bit processor."
msgstr ""

#: config/chroot_local-includes/usr/local/lib/tails-32-bit-notify-user:63
#: config/chroot_local-includes/usr/local/lib/tails-i2p-removal-notify-user:59
#: config/chroot_local-includes/usr/local/lib/tails-virt-notify-user:83
msgid "Learn more"
msgstr "Daha fazla bilgi"

#: config/chroot_local-includes/usr/local/bin/tails-about:22
#: ../config/chroot_local-includes/usr/share/desktop-directories/Tails.directory.in.h:1
msgid "Tails"
msgstr "Tails"

#: config/chroot_local-includes/usr/local/bin/tails-about:25
#: ../config/chroot_local-includes/usr/share/applications/tails-about.desktop.in.h:1
msgid "About Tails"
msgstr "Tails Hakkında"

#: config/chroot_local-includes/usr/local/bin/tails-about:35
msgid "The Amnesic Incognito Live System"
msgstr "The Amnesic Incognito Live System"

#: config/chroot_local-includes/usr/local/bin/tails-about:36
#, python-format
msgid ""
"Build information:\n"
"%s"
msgstr ""
"Yapım bilgisi:\n"
"%s"

#: config/chroot_local-includes/usr/local/bin/tails-about:54
msgid "not available"
msgstr "kullanılamıyor"

#: config/chroot_local-includes/usr/local/sbin/tails-additional-software:118
#: config/chroot_local-includes/usr/local/sbin/tails-additional-software:124
#: config/chroot_local-includes/usr/local/sbin/tails-additional-software:128
msgid "Your additional software"
msgstr "Ek yazılımlarınız"

#: config/chroot_local-includes/usr/local/sbin/tails-additional-software:119
#: config/chroot_local-includes/usr/local/sbin/tails-additional-software:129
msgid ""
"The upgrade failed. This might be due to a network problem. Please check "
"your network connection, try to restart Tails, or read the system log to "
"understand better the problem."
msgstr ""
"Güncellenemedi. Bu durum bir ağ sorunundan kaynaklanıyor olabilir. Lütfen ağ "
"bağlantınızı denetleyip Tails yazılımını yeniden başlatmayı deneyin. Sorunu "
"daha iyi anlayabilmek için sistem günlüğünü okuyabilirsiniz."

#: config/chroot_local-includes/usr/local/sbin/tails-additional-software:125
msgid "The upgrade was successful."
msgstr "Güncellendi."

#: config/chroot_local-includes/usr/local/lib/tails-htp-notify-user:52
msgid "Synchronizing the system's clock"
msgstr "Sistem saati eşitleniyor "

#: config/chroot_local-includes/usr/local/lib/tails-htp-notify-user:53
msgid ""
"Tor needs an accurate clock to work properly, especially for Hidden "
"Services. Please wait..."
msgstr ""
"Tor yazılımının düzgün çalışabilmesi için saatin doğru olması önemlidir, "
"özellikle Gizli Servisler için. Lütfen bekleyin..."

#: config/chroot_local-includes/usr/local/lib/tails-htp-notify-user:87
msgid "Failed to synchronize the clock!"
msgstr "Saat eşitlenemedi!"

#: config/chroot_local-includes/usr/local/lib/tails-i2p-removal-notify-user:57
msgid "Warning: I2P will be removed in Tails 2.12"
msgstr ""

#: config/chroot_local-includes/usr/local/bin/tails-security-check:124
msgid "This version of Tails has known security issues:"
msgstr "Bu Tails sürümünde bilinen bazı güvenlik sorunları var: "

#: config/chroot_local-includes/usr/local/bin/tails-security-check:134
msgid "Known security issues"
msgstr "Bilinen güvenlik sorunları"

#: config/chroot_local-includes/usr/local/lib/tails-spoof-mac:52
#, sh-format
msgid "Network card ${nic} disabled"
msgstr "${nic} ağ kartı devre dışı"

#: config/chroot_local-includes/usr/local/lib/tails-spoof-mac:53
#, sh-format
msgid ""
"MAC spoofing failed for network card ${nic_name} (${nic}) so it is "
"temporarily disabled.\n"
"You might prefer to restart Tails and disable MAC spoofing."
msgstr ""
"${nic_name} (${nic}) ağ kartı için MAC maskelemesi başarısız bu yüzden "
"geçici olarak devre dışı bırakıldı.\n"
"Tails'i yeniden başlatmanız ve MAC maskelemesini kapatmanız gerekebilir."

#: config/chroot_local-includes/usr/local/lib/tails-spoof-mac:62
msgid "All networking disabled"
msgstr "Tüm ağ devre dışı"

#: config/chroot_local-includes/usr/local/lib/tails-spoof-mac:63
#, sh-format
msgid ""
"MAC spoofing failed for network card ${nic_name} (${nic}). The error "
"recovery also failed so all networking is disabled.\n"
"You might prefer to restart Tails and disable MAC spoofing."
msgstr ""
"${nic_name} (${nic}) ağ kartı için MAC maskelemesi başarısız. Ayrıca bu "
"hatanın kurtarılma girişimi de başarısız dolayısıyla tüm ağ devre dışı.\n"
"Tails uygulamasını yeniden başlatmanız ve MAC maskelemesini kapatmanız "
"gerekebilir."

#: config/chroot_local-includes/usr/local/bin/tails-upgrade-frontend-wrapper:24
#: config/chroot_local-includes/usr/local/sbin/unsafe-browser:27
msgid "error:"
msgstr "hata:"

#: config/chroot_local-includes/usr/local/bin/tails-upgrade-frontend-wrapper:25
#: config/chroot_local-includes/usr/local/sbin/unsafe-browser:28
msgid "Error"
msgstr "Hata"

#: config/chroot_local-includes/usr/local/bin/tails-upgrade-frontend-wrapper:45
msgid ""
"<b>Not enough memory available to check for upgrades.</b>\n"
"\n"
"Make sure this system satisfies the requirements for running Tails.\n"
"See file:///usr/share/doc/tails/website/doc/about/requirements.en.html\n"
"\n"
"Try to restart Tails to check for upgrades again.\n"
"\n"
"Or do a manual upgrade.\n"
"See https://tails.boum.org/doc/first_steps/upgrade#manual"
msgstr ""
"<b>Güncellemeleri denetlemek için yeterli bellek yok.</b>\n"
"\n"
"Bu sistemin Tails yazılımının gereksinimlerini karşıladığına emin olun.\n"
"Bilgiler: file:///usr/share/doc/tails/website/doc/about/requirements.tr."
"html\n"
"\n"
"Güncellemeleri denetlemek için Tails yazılımını yeniden başlatmayı deneyin.\n"
"\n"
"Ya da el ile güncelleyin.\n"
"Bilgiler: https://tails.boum.org/doc/first_steps/upgrade#manual"

#: config/chroot_local-includes/usr/local/lib/tails-virt-notify-user:71
msgid "Warning: virtual machine detected!"
msgstr "Uyarı: Sanal makine algılandı!"

#: config/chroot_local-includes/usr/local/lib/tails-virt-notify-user:73
msgid ""
"Both the host operating system and the virtualization software are able to "
"monitor what you are doing in Tails."
msgstr ""
"Hem ana işletim sistemi hem de sanallaştırma yazılımı Tails üzerinde neler "
"yaptığınızı görebilir."

#: config/chroot_local-includes/usr/local/lib/tails-virt-notify-user:76
msgid "Warning: non-free virtual machine detected!"
msgstr "Uyarı: Özgür olmayan sanal makine algılandı!"

#: config/chroot_local-includes/usr/local/lib/tails-virt-notify-user:78
msgid ""
"Both the host operating system and the virtualization software are able to "
"monitor what you are doing in Tails. Only free software can be considered "
"trustworthy, for both the host operating system and the virtualization "
"software."
msgstr ""
"Sunucu işletim sistemi ve sanallaştırma yazılımı Tails üzerinde ne "
"yaptığınızı izler. Sunucu işletim sistemi ve sanallaştırma yazılımı için "
"yalnızca özgür yazılımlar güvenilir olarak düşünülebilir."

#: config/chroot_local-includes/usr/local/bin/tor-browser:43
msgid "Tor is not ready"
msgstr "Tor hazır değil"

#: config/chroot_local-includes/usr/local/bin/tor-browser:44
msgid "Tor is not ready. Start Tor Browser anyway?"
msgstr "Tor hazır değil. Gene de Tor Browser başlatılsın mı?"

#: config/chroot_local-includes/usr/local/bin/tor-browser:45
msgid "Start Tor Browser"
msgstr "Tor Browser'ı Başlat"

#: config/chroot_local-includes/usr/local/bin/tor-browser:46
msgid "Cancel"
msgstr "İptal"

#: config/chroot_local-includes/usr/local/sbin/unsafe-browser:38
msgid "Do you really want to launch the Unsafe Browser?"
msgstr "Güvenli Olmayan Tarayıcıyı başlatmak istediğinize emin misiniz?"

#: config/chroot_local-includes/usr/local/sbin/unsafe-browser:40
msgid ""
"Network activity within the Unsafe Browser is <b>not anonymous</b>.\\nOnly "
"use the Unsafe Browser if necessary, for example\\nif you have to login or "
"register to activate your Internet connection."
msgstr ""
"Güvensiz Tarayıcı ile ağ etkinlikleriniz <b>anonim değildir</b>.\\nGüvensiz "
"Tarayıcıyı yalnızca kullanmanız gerekiyorsa, örneğin\\nİnternet bağlantınızı "
"etkinleştirmek için kaydolmanız ya da oturum açmanız gerekiyorsa kullanın."

#: config/chroot_local-includes/usr/local/sbin/unsafe-browser:51
msgid "Starting the Unsafe Browser..."
msgstr "Güvenli Olmayan Tarayıcı başlatılıyor..."

#: config/chroot_local-includes/usr/local/sbin/unsafe-browser:52
msgid "This may take a while, so please be patient."
msgstr "Bu işlem biraz zaman alabilir, lütfen sabırlı olun."

#: config/chroot_local-includes/usr/local/sbin/unsafe-browser:57
msgid "Shutting down the Unsafe Browser..."
msgstr "Güvenli Olmayan Tarayıcı kapatılıyor..."

#: config/chroot_local-includes/usr/local/sbin/unsafe-browser:58
msgid ""
"This may take a while, and you may not restart the Unsafe Browser until it "
"is properly shut down."
msgstr ""
"Bu işlem biraz zaman alabilir. Güvenli Olmayan Tarayıcı düzgün kapatılmadan "
"yeniden başlatamayabilirsiniz."

#: config/chroot_local-includes/usr/local/sbin/unsafe-browser:70
msgid "Failed to restart Tor."
msgstr "Tor yeniden başlatılamadı."

#: config/chroot_local-includes/usr/local/sbin/unsafe-browser:84
#: ../config/chroot_local-includes/usr/share/applications/unsafe-browser.desktop.in.h:1
msgid "Unsafe Browser"
msgstr "Güvenli Olmayan Tarayıcı"

#: config/chroot_local-includes/usr/local/sbin/unsafe-browser:92
msgid ""
"Another Unsafe Browser is currently running, or being cleaned up. Please "
"retry in a while."
msgstr ""
"Şu anda başka bir Güvenli Olmayan Tarayıcı çalışıyor ya da temizleniyor. "
"Lütfen bir süre sonra yeniden deneyin."

#: config/chroot_local-includes/usr/local/sbin/unsafe-browser:104
msgid ""
"NetworkManager passed us garbage data when trying to deduce the clearnet DNS "
"server."
msgstr ""
"AğYöneticisi, Clearnet DNS sunucusunu anlamaya çalışırken anlamsız bir veri "
"aktardı."

#: config/chroot_local-includes/usr/local/sbin/unsafe-browser:114
msgid ""
"No DNS server was obtained through DHCP or manually configured in "
"NetworkManager."
msgstr ""
"DHCP aracılığıyla bir DNS sunucusu bulunamadı ya da AğYöneticisi içinde el "
"ile ayarlanmış."

#: config/chroot_local-includes/usr/local/sbin/unsafe-browser:122
msgid "Failed to setup chroot."
msgstr "chroot kurulamadı."

#: config/chroot_local-includes/usr/local/sbin/unsafe-browser:128
msgid "Failed to configure browser."
msgstr "Tarayıcıyı ayarlanamadı."

#: config/chroot_local-includes/usr/local/sbin/unsafe-browser:133
msgid "Failed to run browser."
msgstr "Tarayıcıyı çalıştırılamadı."

#: ../config/chroot_local-includes/etc/skel/Desktop/Report_an_error.desktop.in.h:1
msgid "Report an error"
msgstr "Hata bildirin"

#: ../config/chroot_local-includes/etc/skel/Desktop/tails-documentation.desktop.in.h:1
#: ../config/chroot_local-includes/usr/share/applications/tails-documentation.desktop.in.h:1
msgid "Tails documentation"
msgstr "Tails belgeleri"

#: ../config/chroot_local-includes/usr/share/applications/tails-documentation.desktop.in.h:2
msgid "Learn how to use Tails"
msgstr "Tails yazılımını nasıl kullanacağınızı öğrenin"

#: ../config/chroot_local-includes/usr/share/applications/tails-about.desktop.in.h:2
msgid "Learn more about Tails"
msgstr "Tails hakkında ayrıntılı bilgi alın"

#: ../config/chroot_local-includes/usr/share/applications/tor-browser.desktop.in.h:1
msgid "Tor Browser"
msgstr "Tor Browser"

#: ../config/chroot_local-includes/usr/share/applications/tor-browser.desktop.in.h:2
msgid "Anonymous Web Browser"
msgstr "Anonim Web Tarayıcısı"

#: ../config/chroot_local-includes/usr/share/applications/unsafe-browser.desktop.in.h:2
msgid "Browse the World Wide Web without anonymity"
msgstr "Web üzerinde anonim olmadan gez"

#: ../config/chroot_local-includes/usr/share/applications/unsafe-browser.desktop.in.h:3
msgid "Unsafe Web Browser"
msgstr "Güvenli Olmayan Tarayıcı"

#: ../config/chroot_local-includes/usr/share/desktop-directories/Tails.directory.in.h:2
msgid "Tails specific tools"
msgstr "Özel Tails araçları"<|MERGE_RESOLUTION|>--- conflicted
+++ resolved
@@ -24,11 +24,7 @@
 msgstr ""
 "Project-Id-Version: The Tor Project\n"
 "Report-Msgid-Bugs-To: \n"
-<<<<<<< HEAD
-"POT-Creation-Date: 2017-02-25 15:06+0100\n"
-=======
 "POT-Creation-Date: 2017-03-06 12:07+0100\n"
->>>>>>> f4948e1a
 "PO-Revision-Date: 2016-09-13 15:31+0000\n"
 "Last-Translator: Volkan Gezer <volkangezer@gmail.com>\n"
 "Language-Team: Turkish (http://www.transifex.com/otf/torproject/language/"
@@ -422,6 +418,49 @@
 msgid "Failed to run browser."
 msgstr "Tarayıcıyı çalıştırılamadı."
 
+#: config/chroot_local-includes/usr/local/sbin/tails-i2p:34
+msgid "I2P failed to start"
+msgstr "I2P başlatılamadı."
+
+#: config/chroot_local-includes/usr/local/sbin/tails-i2p:35
+msgid ""
+"Something went wrong when I2P was starting. Check the logs in /var/log/i2p "
+"for more information."
+msgstr ""
+"I2P başlatılırken bir şeyler ters gitti. Ayrıntılı bilgi almak için /var/log/"
+"i2p klasöründeki günlüklere bakın."
+
+#: config/chroot_local-includes/usr/local/sbin/tails-i2p:52
+msgid "I2P's router console is ready"
+msgstr "I2P yöneltici konsolu hazır"
+
+#: config/chroot_local-includes/usr/local/sbin/tails-i2p:53
+msgid "You can now access I2P's router console in the I2P Browser."
+msgstr ""
+"Artık I2P yönlendirici konsoluna I2P Browser içerisinden erişebilirsiniz."
+
+#: config/chroot_local-includes/usr/local/sbin/tails-i2p:58
+msgid "I2P is not ready"
+msgstr "I2P hazır değil"
+
+#: config/chroot_local-includes/usr/local/sbin/tails-i2p:59
+msgid ""
+"Eepsite tunnel not built within six minutes. Check the router console in the "
+"I2P Browser or the logs in /var/log/i2p for more information. Reconnect to "
+"the network to try again."
+msgstr ""
+"Eepsite tüneli altı dakika içinde oluşturulmamış. Daha fazla bilgi için I2P "
+"Browser içerisinden yönlendirici konsolunu ya da /var/log/i2p dizininden "
+"günlükleri denetleyin. Ağa bağlanmayı yeniden deneyin."
+
+#: config/chroot_local-includes/usr/local/sbin/tails-i2p:71
+msgid "I2P is ready"
+msgstr "I2P hazır"
+
+#: config/chroot_local-includes/usr/local/sbin/tails-i2p:72
+msgid "You can now access services on I2P."
+msgstr "Artık I2P üzerindeki hizmetlere erişebilirsiniz."
+
 #: ../config/chroot_local-includes/etc/skel/Desktop/Report_an_error.desktop.in.h:1
 msgid "Report an error"
 msgstr "Hata bildirin"
@@ -435,6 +474,14 @@
 msgid "Learn how to use Tails"
 msgstr "Tails yazılımını nasıl kullanacağınızı öğrenin"
 
+#: ../config/chroot_local-includes/usr/share/applications/i2p-browser.desktop.in.h:1
+msgid "Anonymous overlay network browser"
+msgstr "Anonim kaplama ağ tarayıcısı"
+
+#: ../config/chroot_local-includes/usr/share/applications/i2p-browser.desktop.in.h:2
+msgid "I2P Browser"
+msgstr "I2P Tarayıcı"
+
 #: ../config/chroot_local-includes/usr/share/applications/tails-about.desktop.in.h:2
 msgid "Learn more about Tails"
 msgstr "Tails hakkında ayrıntılı bilgi alın"
