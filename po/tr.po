# SOME DESCRIPTIVE TITLE.
# Copyright (C) YEAR THE PACKAGE'S COPYRIGHT HOLDER
# This file is distributed under the same license as the PACKAGE package.
#
# Translators:
# Ayca Omrak <aycaom@hotmail.com>, 2013
# Bullgeschichte <bullgeschichte@riseup.net>, 2015
# cmldrs <cmldrs@yandex.com>, 2014
# cmldrs <cmldrs@yandex.com>, 2014
# imratirtil <d.imra.gundogdu@gmail.com>, 2014
# ecocan <eecocan@yahoo.com>, 2014
# ecocan <eecocan@yahoo.com>, 2014
# imratirtil <d.imra.gundogdu@gmail.com>, 2014
# Kaya Zeren <kayazeren@gmail.com>, 2015
# metint, 2014
# metint, 2014
# Ozancan Karataş <ozancankaratas96@outlook.com>, 2015
# Tails_developers <tails@boum.org>, 2014
# Tails_developers <tails@boum.org>, 2014
# Ümit Türk <zucchinitr@gmail.com>, 2013
# Volkan Gezer <volkangezer@gmail.com>, 2013-2015
# Yasin Özel <iletisim@yasinozel.com.tr>, 2013
msgid ""
msgstr ""
"Project-Id-Version: The Tor Project\n"
"Report-Msgid-Bugs-To: \n"
<<<<<<< HEAD
"POT-Creation-Date: 2015-12-16 19:49+0100\n"
"PO-Revision-Date: 2015-12-07 07:47+0000\n"
"Last-Translator: Kaya Zeren <kayazeren@gmail.com>\n"
=======
"POT-Creation-Date: 2015-12-18 15:56+0100\n"
"PO-Revision-Date: 2015-12-17 14:14+0000\n"
"Last-Translator: Ozancan Karataş <ozancankaratas96@outlook.com>\n"
>>>>>>> d4a1ce7f
"Language-Team: Turkish (http://www.transifex.com/otf/torproject/language/"
"tr/)\n"
"Language: tr\n"
"MIME-Version: 1.0\n"
"Content-Type: text/plain; charset=UTF-8\n"
"Content-Transfer-Encoding: 8bit\n"
"Plural-Forms: nplurals=2; plural=(n > 1);\n"

#: config/chroot_local-includes/etc/NetworkManager/dispatcher.d/60-tor-ready.sh:39
msgid "Tor is ready"
msgstr "Tor hazır"

#: config/chroot_local-includes/etc/NetworkManager/dispatcher.d/60-tor-ready.sh:40
msgid "You can now access the Internet."
msgstr "Artık Internet'e erişebilirsiniz."

#: config/chroot_local-includes/etc/whisperback/config.py:65
#, python-format
msgid ""
"<h1>Help us fix your bug!</h1>\n"
"<p>Read <a href=\"%s\">our bug reporting instructions</a>.</p>\n"
"<p><strong>Do not include more personal information than\n"
"needed!</strong></p>\n"
"<h2>About giving us an email address</h2>\n"
"<p>\n"
"Giving us an email address allows us to contact you to clarify the problem. "
"This\n"
"is needed for the vast majority of the reports we receive as most reports\n"
"without any contact information are useless. On the other hand it also "
"provides\n"
"an opportunity for eavesdroppers, like your email or Internet provider, to\n"
"confirm that you are using Tails.\n"
"</p>\n"
msgstr ""
"<h1>Karşılaştığınız hatayı düzeltmemize yardım edin!</h1>\n"
"<p><a href=\"%s\">Hata bildirme yönergelerini</a> okuyun.</p>\n"
"<p><strong>Gerektiğinden fazla kişisel bilgi vermeyin!</strong></p>\n"
"<h2>E-posta adresinizi bildirmeniz hakkında</h2>\n"
"<p>\n"
"Bir e-posta adresi bildirmeniz, sorununuzu daha iyi anlamak için sizinle "
"iletişim\n"
"kurmamızı sağlar. Bize iletillen pek çok hata bildirimi, iletişim bilgileri "
"bulunmadığı\n"
"için işe yaramıyor. Ancak gerçek bilgilerinizi verdiğinizde sizi izliyor "
"olabilecek \n"
"kurumlara (e-posta ya da Internet hizmet sağlayıcınıza) Tails yazılımını "
"kullandığınızı\n"
"belirleme fırsatı vermiş olursunuz. Bu nedenle farklı bir e-posta adresi "
"kullanmanız önerilir.\n"
"</p>\n"

#: config/chroot_local-includes/usr/local/bin/electrum:14
msgid "Persistence is disabled for Electrum"
msgstr "Electrum için kalıcılık devre dışı bırakıldı"

#: config/chroot_local-includes/usr/local/bin/electrum:16
msgid ""
"When you reboot Tails, all of Electrum's data will be lost, including your "
"Bitcoin wallet. It is strongly recommended to only run Electrum when its "
"persistence feature is activated."
msgstr ""
"Tails yazılımını yeniden başlattığınızda, Bitcoin cüzdanınız da dahil tüm "
"Electrum verileri kaybolur. Electrum yazılımının yalnız kalıcılık özelliği "
"etkin iken çalıştırılması önerilir."

#: config/chroot_local-includes/usr/local/bin/electrum:18
msgid "Do you want to start Electrum anyway?"
msgstr "Electrum yine de başlatılsın mı?"

#: config/chroot_local-includes/usr/local/bin/electrum:20
#: config/chroot_local-includes/usr/local/sbin/unsafe-browser:36
msgid "_Launch"
msgstr "_Başlat"

#: config/chroot_local-includes/usr/local/bin/electrum:21
#: config/chroot_local-includes/usr/local/sbin/unsafe-browser:37
msgid "_Exit"
msgstr "Çı_kış"

#: config/chroot_local-includes/usr/local/bin/gpgApplet:136
msgid "OpenPGP encryption applet"
msgstr "OpenPGP şifreleme uygulaması"

#: config/chroot_local-includes/usr/local/bin/gpgApplet:139
msgid "Exit"
msgstr "Çıkış"

#: config/chroot_local-includes/usr/local/bin/gpgApplet:141
msgid "About"
msgstr "Hakkında"

#: config/chroot_local-includes/usr/local/bin/gpgApplet:192
msgid "Encrypt Clipboard with _Passphrase"
msgstr "Panoyu _Parola ile Şifrele"

#: config/chroot_local-includes/usr/local/bin/gpgApplet:195
msgid "Sign/Encrypt Clipboard with Public _Keys"
msgstr "Panoyu Genel _Anahtarlarla İmzala/Şifrele"

#: config/chroot_local-includes/usr/local/bin/gpgApplet:200
msgid "_Decrypt/Verify Clipboard"
msgstr "Panonun Şifresini Aç/_Doğrula"

#: config/chroot_local-includes/usr/local/bin/gpgApplet:204
msgid "_Manage Keys"
msgstr "Anahtarları _Yönet"

#: config/chroot_local-includes/usr/local/bin/gpgApplet:208
msgid "_Open Text Editor"
msgstr "_Metin Düzenleyicisini Aç"

#: config/chroot_local-includes/usr/local/bin/gpgApplet:252
msgid "The clipboard does not contain valid input data."
msgstr "Panoda geçerli bir giriş verisi yok."

#: config/chroot_local-includes/usr/local/bin/gpgApplet:303
#: config/chroot_local-includes/usr/local/bin/gpgApplet:305
#: config/chroot_local-includes/usr/local/bin/gpgApplet:307
msgid "Unknown Trust"
msgstr "Bilinmeyen Güvenirlik"

#: config/chroot_local-includes/usr/local/bin/gpgApplet:309
msgid "Marginal Trust"
msgstr "Az Bilinen Güvenirlik"

#: config/chroot_local-includes/usr/local/bin/gpgApplet:311
msgid "Full Trust"
msgstr "Tam Güvenirlik"

#: config/chroot_local-includes/usr/local/bin/gpgApplet:313
msgid "Ultimate Trust"
msgstr "Üstün Güvenirlik"

#: config/chroot_local-includes/usr/local/bin/gpgApplet:366
msgid "Name"
msgstr "Ad"

#: config/chroot_local-includes/usr/local/bin/gpgApplet:367
msgid "Key ID"
msgstr "Anahtar Kodu"

#: config/chroot_local-includes/usr/local/bin/gpgApplet:368
msgid "Status"
msgstr "Durum"

#: config/chroot_local-includes/usr/local/bin/gpgApplet:400
msgid "Fingerprint:"
msgstr "Parmak İzi:"

#: config/chroot_local-includes/usr/local/bin/gpgApplet:403
msgid "User ID:"
msgid_plural "User IDs:"
msgstr[0] "Kullanıcı Kimliği:"
msgstr[1] "Kullanıcı Kimlikleri:"

#: config/chroot_local-includes/usr/local/bin/gpgApplet:433
msgid "None (Don't sign)"
msgstr "Hiçbiri (İmzalama)"

#: config/chroot_local-includes/usr/local/bin/gpgApplet:496
msgid "Select recipients:"
msgstr "Alıcıları seçin:"

#: config/chroot_local-includes/usr/local/bin/gpgApplet:504
msgid "Hide recipients"
msgstr "Alıcılar gizlensin"

#: config/chroot_local-includes/usr/local/bin/gpgApplet:507
msgid ""
"Hide the user IDs of all recipients of an encrypted message. Otherwise "
"anyone that sees the encrypted message can see who the recipients are."
msgstr ""
"Bu seçenek etkinleştirildiğinde, şifreli iletideki alıcılarının kullanıcı "
"kimlikleri gizlenir. Aksi halde şifreli iletiyi görebilen herkes alıcıların "
"da kimler olduğunu görebilir."

#: config/chroot_local-includes/usr/local/bin/gpgApplet:513
msgid "Sign message as:"
msgstr "İletiyi şu olarak imzala:"

#: config/chroot_local-includes/usr/local/bin/gpgApplet:517
msgid "Choose keys"
msgstr "Anahtarları seçin"

#: config/chroot_local-includes/usr/local/bin/gpgApplet:557
msgid "Do you trust these keys?"
msgstr "Bu anahtarlara güveniyor musunuz?"

#: config/chroot_local-includes/usr/local/bin/gpgApplet:560
msgid "The following selected key is not fully trusted:"
msgid_plural "The following selected keys are not fully trusted:"
msgstr[0] "Şu anahtar tamamen güvenilir değil:"
msgstr[1] "Şu anahtarlar tamamen güvenilir değil:"

#: config/chroot_local-includes/usr/local/bin/gpgApplet:578
msgid "Do you trust this key enough to use it anyway?"
msgid_plural "Do you trust these keys enough to use them anyway?"
msgstr[0] "Bu anahtara kullanabilecek kadar güveniyor musunuz?"
msgstr[1] "Bu anahtarlara kullanabilecek kadar güveniyor musunuz?"

#: config/chroot_local-includes/usr/local/bin/gpgApplet:591
msgid "No keys selected"
msgstr "Henüz bir anahtar seçilmemiş"

#: config/chroot_local-includes/usr/local/bin/gpgApplet:593
msgid ""
"You must select a private key to sign the message, or some public keys to "
"encrypt the message, or both."
msgstr ""
"İletiyi imzalamak için bir özel anahtar ya da iletiyi şifrelemek için bir "
"genel anahtar seçmelisiniz. Ayrıca her ikisini de seçebilirsiniz."

#: config/chroot_local-includes/usr/local/bin/gpgApplet:621
msgid "No keys available"
msgstr "Kullanılabilecek bir anahtar bulunamadı"

#: config/chroot_local-includes/usr/local/bin/gpgApplet:623
msgid ""
"You need a private key to sign messages or a public key to encrypt messages."
msgstr ""
"İletiyi imzalamak için bir özel anahtar ya da iletileri şifrelemek için bir "
"genel anahtarınız olmalı. "

#: config/chroot_local-includes/usr/local/bin/gpgApplet:751
msgid "GnuPG error"
msgstr "GnuPG hatası"

#: config/chroot_local-includes/usr/local/bin/gpgApplet:772
msgid "Therefore the operation cannot be performed."
msgstr "Bu yüzden işlem yürütülemedi."

#: config/chroot_local-includes/usr/local/bin/gpgApplet:822
msgid "GnuPG results"
msgstr "GnuPG sonuçları"

#: config/chroot_local-includes/usr/local/bin/gpgApplet:828
msgid "Output of GnuPG:"
msgstr "GnuPG çıktısı: "

#: config/chroot_local-includes/usr/local/bin/gpgApplet:853
msgid "Other messages provided by GnuPG:"
msgstr "Diğer GnuPG iletileri: "

<<<<<<< HEAD
#: config/chroot_local-includes/usr/share/gnome-shell/extensions/shutdown-helper@tails.boum.org/extension.js:71
msgid "Restart"
msgstr ""

#: config/chroot_local-includes/usr/share/gnome-shell/extensions/shutdown-helper@tails.boum.org/extension.js:74
#: ../config/chroot_local-includes/usr/share/applications/tails-shutdown.desktop.in.h:1
msgid "Power Off"
msgstr "Gücü Kapat"
=======
#: config/chroot_local-includes/usr/local/lib/shutdown-helper-applet:39
msgid "Shutdown Immediately"
msgstr ""

#: config/chroot_local-includes/usr/local/lib/shutdown-helper-applet:40
msgid "Reboot Immediately"
msgstr ""
>>>>>>> d4a1ce7f

#: config/chroot_local-includes/usr/local/bin/tails-about:16
msgid "not available"
msgstr "kullanılamıyor"

#: config/chroot_local-includes/usr/local/bin/tails-about:19
#: ../config/chroot_local-includes/usr/share/desktop-directories/Tails.directory.in.h:1
msgid "Tails"
msgstr "Tails"

#: config/chroot_local-includes/usr/local/bin/tails-about:24
msgid "The Amnesic Incognito Live System"
msgstr "The Amnesic Incognito Live System"

#: config/chroot_local-includes/usr/local/bin/tails-about:25
#, python-format
msgid ""
"Build information:\n"
"%s"
msgstr ""
"Yapım bilgisi:\n"
"%s"

#: config/chroot_local-includes/usr/local/bin/tails-about:27
#: ../config/chroot_local-includes/usr/share/applications/tails-about.desktop.in.h:1
msgid "About Tails"
msgstr "Tails Hakkında"

#: config/chroot_local-includes/usr/local/sbin/tails-additional-software:118
#: config/chroot_local-includes/usr/local/sbin/tails-additional-software:124
#: config/chroot_local-includes/usr/local/sbin/tails-additional-software:128
msgid "Your additional software"
msgstr "Ek yazılımlarınız"

#: config/chroot_local-includes/usr/local/sbin/tails-additional-software:119
#: config/chroot_local-includes/usr/local/sbin/tails-additional-software:129
msgid ""
"The upgrade failed. This might be due to a network problem. Please check "
"your network connection, try to restart Tails, or read the system log to "
"understand better the problem."
msgstr ""
"Güncellenemedi. Bu durum bir ağ sorunundan kaynaklanıyor olabilir. Lütfen ağ "
"bağlantınızı denetleyip Tails yazılımını yeniden başlatmayı deneyin. Sorunu "
"daha iyi anlayabilmek için sistem günlüğünü okuyabilirsiniz."

#: config/chroot_local-includes/usr/local/sbin/tails-additional-software:125
msgid "The upgrade was successful."
msgstr "Güncellendi."

#: config/chroot_local-includes/usr/local/bin/tails-htp-notify-user:52
msgid "Synchronizing the system's clock"
msgstr "Sistem saati eşitleniyor "

#: config/chroot_local-includes/usr/local/bin/tails-htp-notify-user:53
msgid ""
"Tor needs an accurate clock to work properly, especially for Hidden "
"Services. Please wait..."
msgstr ""
"Tor yazılımının düzgün çalışabilmesi için saatin doğru olması önemlidir, "
"özellikle Gizli Servisler için. Lütfen bekleyin..."

#: config/chroot_local-includes/usr/local/bin/tails-htp-notify-user:87
msgid "Failed to synchronize the clock!"
msgstr "Saat eşitlenemedi!"

<<<<<<< HEAD
#: config/chroot_local-includes/usr/local/bin/tails-security-check:146
=======
#: config/chroot_local-includes/usr/local/sbin/tails-restricted-network-detector:38
msgid "Network connection blocked?"
msgstr ""

#: config/chroot_local-includes/usr/local/sbin/tails-restricted-network-detector:40
msgid ""
"It looks like you are blocked from the network. This may be related to the "
"MAC spoofing feature. For more information, see the <a href=\\\"file:///usr/"
"share/doc/tails/website/doc/first_steps/startup_options/mac_spoofing.en."
"html#blocked\\\">MAC spoofing documentation</a>."
msgstr ""

#: config/chroot_local-includes/usr/local/bin/tails-security-check:151
>>>>>>> d4a1ce7f
msgid "This version of Tails has known security issues:"
msgstr "Bu Tails sürümünde bilinen bazı güvenlik sorunları var: "

#: config/chroot_local-includes/usr/local/bin/tails-security-check:156
msgid "Known security issues"
msgstr ""

#: config/chroot_local-includes/usr/local/sbin/tails-spoof-mac:51
#, sh-format
msgid "Network card ${nic} disabled"
msgstr "${nic} ağ kartı devre dışı"

<<<<<<< HEAD
#: config/chroot_local-includes/usr/local/sbin/tails-spoof-mac:52
=======
#: config/chroot_local-includes/usr/local/sbin/tails-spoof-mac:51
>>>>>>> d4a1ce7f
#, fuzzy, sh-format
msgid ""
"MAC spoofing failed for network card ${nic_name} (${nic}) so it is "
"temporarily disabled.\n"
"You might prefer to restart Tails and disable MAC spoofing."
msgstr ""
"${nic_name} (${nic}) ağ kartı için MAC maskelemesi başarısız bu yüzden "
"geçici olarak devre dışı bırakıldı.\n"
"Tails'i yeniden başlatmanız ve MAC maskelemesini kapatmanız gerekebilir."

#: config/chroot_local-includes/usr/local/sbin/tails-spoof-mac:61
msgid "All networking disabled"
msgstr "Tüm ağ devre dışı"

<<<<<<< HEAD
#: config/chroot_local-includes/usr/local/sbin/tails-spoof-mac:62
=======
#: config/chroot_local-includes/usr/local/sbin/tails-spoof-mac:61
>>>>>>> d4a1ce7f
#, fuzzy, sh-format
msgid ""
"MAC spoofing failed for network card ${nic_name} (${nic}). The error "
"recovery also failed so all networking is disabled.\n"
"You might prefer to restart Tails and disable MAC spoofing."
msgstr ""
"${nic_name} (${nic}) ağ kartı için MAC maskelemesi başarısız. Ayrıca bu "
"hatanın kurtarılma girişimi de başarısız dolayısıyla tüm ağ devre dışı.\n"
"Tails'i yeniden başlatmanız ve MAC maskelemesini kapatmanız gerekebilir."

#: config/chroot_local-includes/usr/local/bin/tails-upgrade-frontend-wrapper:18
#: config/chroot_local-includes/usr/local/sbin/unsafe-browser:22
msgid "error:"
msgstr "hata:"

#: config/chroot_local-includes/usr/local/bin/tails-upgrade-frontend-wrapper:19
#: config/chroot_local-includes/usr/local/sbin/unsafe-browser:23
msgid "Error"
msgstr "Hata"

#: config/chroot_local-includes/usr/local/bin/tails-upgrade-frontend-wrapper:39
msgid ""
"<b>Not enough memory available to check for upgrades.</b>\n"
"\n"
"Make sure this system satisfies the requirements for running Tails.\n"
"See file:///usr/share/doc/tails/website/doc/about/requirements.en.html\n"
"\n"
"Try to restart Tails to check for upgrades again.\n"
"\n"
"Or do a manual upgrade.\n"
"See https://tails.boum.org/doc/first_steps/upgrade#manual"
msgstr ""
"<b>Güncellemeleri denetlemek için yeterli bellek yok.</b>\n"
"\n"
"Bu sistemin Tails yazılımının gereksinimlerini karşıladığına emin olun.\n"
"Bilgiler: file:///usr/share/doc/tails/website/doc/about/requirements.tr."
"html\n"
"\n"
"Güncellemeleri denetlemek için Tails yazılımını yeniden başlatmayı deneyin.\n"
"\n"
"Ya da el ile güncelleyin.\n"
"Bilgiler: https://tails.boum.org/doc/first_steps/upgrade#manual"

#: config/chroot_local-includes/usr/local/bin/tails-virt-notify-user:67
msgid "Warning: virtual machine detected!"
msgstr "Uyarı: Sanal makine algılandı!"

#: config/chroot_local-includes/usr/local/bin/tails-virt-notify-user:69
msgid ""
"Both the host operating system and the virtualization software are able to "
"monitor what you are doing in Tails."
msgstr ""
"Hem ana işletim sistemi hem de sanallaştırma yazılımı Tails üzerinde neler "
"yaptığınızı görebilir."

#: config/chroot_local-includes/usr/local/bin/tails-virt-notify-user:72
#, fuzzy
msgid "Warning: non-free virtual machine detected!"
msgstr "Uyarı: Sanal makine algılandı!"

#: config/chroot_local-includes/usr/local/bin/tails-virt-notify-user:74
#, fuzzy
msgid ""
"Both the host operating system and the virtualization software are able to "
"monitor what you are doing in Tails. Only free software can be considered "
"trustworthy, for both the host operating system and the virtualization "
"software."
msgstr ""
<<<<<<< HEAD
"Hem ana işletim sistemi hem de sanallaştırma yazılımı Tails üzerinde neler "
"yaptığınızı görebilir."

#: config/chroot_local-includes/usr/local/bin/tails-virt-notify-user:79
#, fuzzy
msgid "Learn more"
msgstr "Tails hakkında ayrıntılı bilgi alın"
=======
>>>>>>> d4a1ce7f

#: config/chroot_local-includes/usr/local/bin/tor-browser:29
msgid "Tor is not ready"
msgstr "Tor hazır değil"

#: config/chroot_local-includes/usr/local/bin/tor-browser:30
msgid "Tor is not ready. Start Tor Browser anyway?"
msgstr "Tor hazır değil. Gene de Tor Browser başlatılsın mı?"

#: config/chroot_local-includes/usr/local/bin/tor-browser:31
msgid "Start Tor Browser"
msgstr "Tor Browser Başlatılsın"

#: config/chroot_local-includes/usr/local/bin/tor-browser:32
msgid "Cancel"
msgstr "İptal"

#: config/chroot_local-includes/usr/local/sbin/unsafe-browser:33
msgid "Do you really want to launch the Unsafe Browser?"
msgstr "Güvenli Olmayan Tarayıcıyı başlatmak istediğinize emin misiniz?"

#: config/chroot_local-includes/usr/local/sbin/unsafe-browser:35
#, fuzzy
msgid ""
"Network activity within the Unsafe Browser is <b>not anonymous</b>.\\nOnly "
"use the Unsafe Browser if necessary, for example\\nif you have to login or "
"register to activate your Internet connection."
msgstr ""
"Güvensiz Tarayıcı ile ağ etkinlikleriniz <b>anonim değildir</b>.\\nGüvensiz "
"Tarayıcıyı yalnızca kullanmanız gerekiyorsa, örneğin\\nInternet bağlantınızı "
"etkinleştirmek için kaydolmanız ya da oturum açmanız gerekiyorsa kullanın."

#: config/chroot_local-includes/usr/local/sbin/unsafe-browser:47
msgid "Starting the Unsafe Browser..."
msgstr "Güvenli Olmayan Tarayıcı başlatılıyor..."

#: config/chroot_local-includes/usr/local/sbin/unsafe-browser:48
msgid "This may take a while, so please be patient."
msgstr "Bu işlem biraz zaman alabilir, lütfen sabırlı olun."

#: config/chroot_local-includes/usr/local/sbin/unsafe-browser:53
msgid "Shutting down the Unsafe Browser..."
msgstr "Güvenli Olmayan Tarayıcı kapatılıyor..."

#: config/chroot_local-includes/usr/local/sbin/unsafe-browser:54
msgid ""
"This may take a while, and you may not restart the Unsafe Browser until it "
"is properly shut down."
msgstr ""
"Bu işlem biraz zaman alabilir. Güvenli Olmayan Tarayıcı düzgün kapatılmadan "
"yeniden başlatamayabilirsiniz."

#: config/chroot_local-includes/usr/local/sbin/unsafe-browser:66
msgid "Failed to restart Tor."
msgstr "Tor yeniden başlatılamadı."

#: config/chroot_local-includes/usr/local/sbin/unsafe-browser:85
#: ../config/chroot_local-includes/usr/share/applications/unsafe-browser.desktop.in.h:1
msgid "Unsafe Browser"
msgstr "Güvenli Olmayan Tarayıcı"

#: config/chroot_local-includes/usr/local/sbin/unsafe-browser:93
msgid ""
"Another Unsafe Browser is currently running, or being cleaned up. Please "
"retry in a while."
msgstr ""
"Şu anda başka bir Güvenli Olmayan Tarayıcı çalışıyor ya da temizleniyor. "
"Lütfen bir süre sonra yeniden deneyin."

#: config/chroot_local-includes/usr/local/sbin/unsafe-browser:105
msgid ""
"NetworkManager passed us garbage data when trying to deduce the clearnet DNS "
"server."
msgstr ""
"AğYöneticisi, Clearnet DNS sunucusunu anlamaya çalışırken anlamsız bir veri "
"aktardı."

#: config/chroot_local-includes/usr/local/sbin/unsafe-browser:115
msgid ""
"No DNS server was obtained through DHCP or manually configured in "
"NetworkManager."
msgstr ""
"DHCP aracılığıyla bir DNS sunucusu bulunamadı ya da AğYöneticisi içinde el "
"ile ayarlanmış."

#: config/chroot_local-includes/usr/local/sbin/unsafe-browser:123
msgid "Failed to setup chroot."
msgstr "chroot kurulamadı."

#: config/chroot_local-includes/usr/local/sbin/unsafe-browser:129
msgid "Failed to configure browser."
msgstr "Tarayıcıyı ayarlanamadı."

#: config/chroot_local-includes/usr/local/sbin/unsafe-browser:134
msgid "Failed to run browser."
msgstr "Tarayıcıyı çalıştırılamadı."

#: config/chroot_local-includes/usr/local/sbin/tails-i2p:35
msgid "I2P failed to start"
msgstr "I2P başlatılamadı."

#: config/chroot_local-includes/usr/local/sbin/tails-i2p:36
msgid ""
"Something went wrong when I2P was starting. Check the logs in /var/log/i2p "
"for more information."
msgstr ""
"I2P başlatılırken bir şeyler ters gitti. Ayrıntılı bilgi almak için /var/log/"
"i2p klasöründeki günlüklere bakın."

#: config/chroot_local-includes/usr/local/sbin/tails-i2p:53
msgid "I2P's router console is ready"
msgstr "I2P yöneltici konsolu hazır"

#: config/chroot_local-includes/usr/local/sbin/tails-i2p:54
msgid "You can now access I2P's router console in the I2P Browser."
msgstr ""
"Artık I2P yönlendirici konsoluna I2P Browser içerisinden erişebilirsiniz."

#: config/chroot_local-includes/usr/local/sbin/tails-i2p:59
msgid "I2P is not ready"
msgstr "I2P hazır değil"

#: config/chroot_local-includes/usr/local/sbin/tails-i2p:60
msgid ""
"Eepsite tunnel not built within six minutes. Check the router console in the "
"I2P Browser or the logs in /var/log/i2p for more information. Reconnect to "
"the network to try again."
msgstr ""
"Eepsite tüneli altı dakika içinde oluşturulmamış. Daha fazla bilgi için I2P "
"Browser içerisinden yönlendirici konsolunu ya da /var/log/i2p dizininden "
"günlükleri denetleyin. Ağa bağlanmayı yeniden deneyin."

#: config/chroot_local-includes/usr/local/sbin/tails-i2p:72
msgid "I2P is ready"
msgstr "I2P hazır"

#: config/chroot_local-includes/usr/local/sbin/tails-i2p:73
msgid "You can now access services on I2P."
msgstr "Artık I2P üzerindeki hizmetlere erişebilirsiniz."

#: ../config/chroot_local-includes/etc/skel/Desktop/Report_an_error.desktop.in.h:1
msgid "Report an error"
msgstr "Hata bildirin"

#: ../config/chroot_local-includes/etc/skel/Desktop/tails-documentation.desktop.in.h:1
#: ../config/chroot_local-includes/usr/share/applications/tails-documentation.desktop.in.h:1
msgid "Tails documentation"
msgstr "Tails belgeleri"

#: ../config/chroot_local-includes/usr/share/applications/tails-documentation.desktop.in.h:2
msgid "Learn how to use Tails"
msgstr "Tails yazılımını nasıl kullanacağınızı öğrenin"

#: ../config/chroot_local-includes/usr/share/applications/i2p-browser.desktop.in.h:1
msgid "Anonymous overlay network browser"
msgstr "Anonim kaplama ağ tarayıcısı"

#: ../config/chroot_local-includes/usr/share/applications/i2p-browser.desktop.in.h:2
msgid "I2P Browser"
msgstr "I2P Tarayıcı"

#: ../config/chroot_local-includes/usr/share/applications/tails-about.desktop.in.h:2
msgid "Learn more about Tails"
msgstr "Tails hakkında ayrıntılı bilgi alın"

#: ../config/chroot_local-includes/usr/share/applications/tails-reboot.desktop.in.h:1
msgid "Reboot"
msgstr "Yeniden başlat"

#: ../config/chroot_local-includes/usr/share/applications/tails-reboot.desktop.in.h:2
msgid "Immediately reboot computer"
msgstr "Bilgisayarı hemen yeniden başlat"

#: ../config/chroot_local-includes/usr/share/applications/tails-shutdown.desktop.in.h:2
msgid "Immediately shut down computer"
msgstr "Bilgisayarı hemen kapat"

#: ../config/chroot_local-includes/usr/share/applications/tor-browser.desktop.in.h:1
msgid "Tor Browser"
msgstr "Tor Browser"

#: ../config/chroot_local-includes/usr/share/applications/tor-browser.desktop.in.h:2
msgid "Anonymous Web Browser"
msgstr "Anonim Web Tarayıcısı"

#: ../config/chroot_local-includes/usr/share/applications/unsafe-browser.desktop.in.h:2
msgid "Browse the World Wide Web without anonymity"
msgstr "Web üzernde anonim olmadan gez"

#: ../config/chroot_local-includes/usr/share/applications/unsafe-browser.desktop.in.h:3
msgid "Unsafe Web Browser"
msgstr "Güvenli Olmayan Tarayıcı"

#: ../config/chroot_local-includes/usr/share/desktop-directories/Tails.directory.in.h:2
msgid "Tails specific tools"
msgstr "Özel Tails araçları"

<<<<<<< HEAD
#~ msgid "Shutdown Immediately"
#~ msgstr "Oturumu Hemen Kapat"

#~ msgid "Reboot Immediately"
#~ msgstr "Hemen Yeniden Başlat"

#~ msgid "Network connection blocked?"
#~ msgstr "Ağ bağlantısı engellenmiş mi?"

#~ msgid ""
#~ "It looks like you are blocked from the network. This may be related to "
#~ "the MAC spoofing feature. For more information, see the <a href=\\"
#~ "\"file:///usr/share/doc/tails/website/doc/first_steps/startup_options/"
#~ "mac_spoofing.en.html#blocked\\\">MAC spoofing documentation</a>."
#~ msgstr ""
#~ "Ağı bağlantınız engellemiş gibi görünüyor. Bu durum MAC aldatma özelliği "
#~ "ile ilişkili olabilir. Ayrıntılı bilgi almak için, <a href=\\\"file:///"
#~ "usr/share/doc/tails/website/doc/first_steps/startup_options/mac_spoofing."
#~ "en.html#blocked\\\">MAC aldatma belgelerine</a> bakın."

#~ msgid ""
#~ "<a href='file:///usr/share/doc/tails/website/doc/advanced_topics/"
#~ "virtualization.en.html#security'>Learn more...</a>"
#~ msgstr ""
#~ "<a href='file:///usr/share/doc/tails/website/doc/advanced_topics/"
#~ "virtualization.en.html#security'>Ayrıntılı bilgi edinin...</a>"
=======
#~ msgid "Restart"
#~ msgstr "Yeniden başlat"

#~ msgid "Known security issues"
#~ msgstr "Bilinen güvenlik sorunları"

#~ msgid "Warning: non-free virtual machine detected!"
#~ msgstr "Uyarı: Özgür olmayan sanal makine algılandı!"

#~ msgid ""
#~ "Both the host operating system and the virtualization software are able "
#~ "to monitor what you are doing in Tails. Only free software can be "
#~ "considered trustworthy, for both the host operating system and the "
#~ "virtualization software."
#~ msgstr ""
#~ "Sunucu işletim sistemi ve sanallaştırma yazılımı Tails üzerinde ne "
#~ "yaptığınızı izler. Sunucu işletim sistemi ve sanallaştırma yazılımı için "
#~ "yalnızca özgür yazılımlar güvenilir olarak düşünülebilir."

#~ msgid "Learn more"
#~ msgstr "Daha fazla bilgi"
>>>>>>> d4a1ce7f
<|MERGE_RESOLUTION|>--- conflicted
+++ resolved
@@ -24,15 +24,9 @@
 msgstr ""
 "Project-Id-Version: The Tor Project\n"
 "Report-Msgid-Bugs-To: \n"
-<<<<<<< HEAD
-"POT-Creation-Date: 2015-12-16 19:49+0100\n"
-"PO-Revision-Date: 2015-12-07 07:47+0000\n"
-"Last-Translator: Kaya Zeren <kayazeren@gmail.com>\n"
-=======
-"POT-Creation-Date: 2015-12-18 15:56+0100\n"
+"POT-Creation-Date: 2015-12-20 12:01+0100\n"
 "PO-Revision-Date: 2015-12-17 14:14+0000\n"
 "Last-Translator: Ozancan Karataş <ozancankaratas96@outlook.com>\n"
->>>>>>> d4a1ce7f
 "Language-Team: Turkish (http://www.transifex.com/otf/torproject/language/"
 "tr/)\n"
 "Language: tr\n"
@@ -276,24 +270,14 @@
 msgid "Other messages provided by GnuPG:"
 msgstr "Diğer GnuPG iletileri: "
 
-<<<<<<< HEAD
 #: config/chroot_local-includes/usr/share/gnome-shell/extensions/shutdown-helper@tails.boum.org/extension.js:71
 msgid "Restart"
-msgstr ""
+msgstr "Yeniden başlat"
 
 #: config/chroot_local-includes/usr/share/gnome-shell/extensions/shutdown-helper@tails.boum.org/extension.js:74
 #: ../config/chroot_local-includes/usr/share/applications/tails-shutdown.desktop.in.h:1
 msgid "Power Off"
 msgstr "Gücü Kapat"
-=======
-#: config/chroot_local-includes/usr/local/lib/shutdown-helper-applet:39
-msgid "Shutdown Immediately"
-msgstr ""
-
-#: config/chroot_local-includes/usr/local/lib/shutdown-helper-applet:40
-msgid "Reboot Immediately"
-msgstr ""
->>>>>>> d4a1ce7f
 
 #: config/chroot_local-includes/usr/local/bin/tails-about:16
 msgid "not available"
@@ -359,40 +343,20 @@
 msgid "Failed to synchronize the clock!"
 msgstr "Saat eşitlenemedi!"
 
-<<<<<<< HEAD
 #: config/chroot_local-includes/usr/local/bin/tails-security-check:146
-=======
-#: config/chroot_local-includes/usr/local/sbin/tails-restricted-network-detector:38
-msgid "Network connection blocked?"
-msgstr ""
-
-#: config/chroot_local-includes/usr/local/sbin/tails-restricted-network-detector:40
-msgid ""
-"It looks like you are blocked from the network. This may be related to the "
-"MAC spoofing feature. For more information, see the <a href=\\\"file:///usr/"
-"share/doc/tails/website/doc/first_steps/startup_options/mac_spoofing.en."
-"html#blocked\\\">MAC spoofing documentation</a>."
-msgstr ""
-
-#: config/chroot_local-includes/usr/local/bin/tails-security-check:151
->>>>>>> d4a1ce7f
 msgid "This version of Tails has known security issues:"
 msgstr "Bu Tails sürümünde bilinen bazı güvenlik sorunları var: "
 
 #: config/chroot_local-includes/usr/local/bin/tails-security-check:156
 msgid "Known security issues"
-msgstr ""
+msgstr "Bilinen güvenlik sorunları"
 
 #: config/chroot_local-includes/usr/local/sbin/tails-spoof-mac:51
 #, sh-format
 msgid "Network card ${nic} disabled"
 msgstr "${nic} ağ kartı devre dışı"
 
-<<<<<<< HEAD
 #: config/chroot_local-includes/usr/local/sbin/tails-spoof-mac:52
-=======
-#: config/chroot_local-includes/usr/local/sbin/tails-spoof-mac:51
->>>>>>> d4a1ce7f
 #, fuzzy, sh-format
 msgid ""
 "MAC spoofing failed for network card ${nic_name} (${nic}) so it is "
@@ -407,11 +371,7 @@
 msgid "All networking disabled"
 msgstr "Tüm ağ devre dışı"
 
-<<<<<<< HEAD
 #: config/chroot_local-includes/usr/local/sbin/tails-spoof-mac:62
-=======
-#: config/chroot_local-includes/usr/local/sbin/tails-spoof-mac:61
->>>>>>> d4a1ce7f
 #, fuzzy, sh-format
 msgid ""
 "MAC spoofing failed for network card ${nic_name} (${nic}). The error "
@@ -468,28 +428,23 @@
 "yaptığınızı görebilir."
 
 #: config/chroot_local-includes/usr/local/bin/tails-virt-notify-user:72
-#, fuzzy
 msgid "Warning: non-free virtual machine detected!"
-msgstr "Uyarı: Sanal makine algılandı!"
+msgstr "Uyarı: Özgür olmayan sanal makine algılandı!"
 
 #: config/chroot_local-includes/usr/local/bin/tails-virt-notify-user:74
-#, fuzzy
 msgid ""
 "Both the host operating system and the virtualization software are able to "
 "monitor what you are doing in Tails. Only free software can be considered "
 "trustworthy, for both the host operating system and the virtualization "
 "software."
 msgstr ""
-<<<<<<< HEAD
-"Hem ana işletim sistemi hem de sanallaştırma yazılımı Tails üzerinde neler "
-"yaptığınızı görebilir."
+"Sunucu işletim sistemi ve sanallaştırma yazılımı Tails üzerinde ne "
+"yaptığınızı izler. Sunucu işletim sistemi ve sanallaştırma yazılımı için "
+"yalnızca özgür yazılımlar güvenilir olarak düşünülebilir."
 
 #: config/chroot_local-includes/usr/local/bin/tails-virt-notify-user:79
-#, fuzzy
 msgid "Learn more"
-msgstr "Tails hakkında ayrıntılı bilgi alın"
-=======
->>>>>>> d4a1ce7f
+msgstr "Daha fazla bilgi"
 
 #: config/chroot_local-includes/usr/local/bin/tor-browser:29
 msgid "Tor is not ready"
@@ -685,55 +640,4 @@
 
 #: ../config/chroot_local-includes/usr/share/desktop-directories/Tails.directory.in.h:2
 msgid "Tails specific tools"
-msgstr "Özel Tails araçları"
-
-<<<<<<< HEAD
-#~ msgid "Shutdown Immediately"
-#~ msgstr "Oturumu Hemen Kapat"
-
-#~ msgid "Reboot Immediately"
-#~ msgstr "Hemen Yeniden Başlat"
-
-#~ msgid "Network connection blocked?"
-#~ msgstr "Ağ bağlantısı engellenmiş mi?"
-
-#~ msgid ""
-#~ "It looks like you are blocked from the network. This may be related to "
-#~ "the MAC spoofing feature. For more information, see the <a href=\\"
-#~ "\"file:///usr/share/doc/tails/website/doc/first_steps/startup_options/"
-#~ "mac_spoofing.en.html#blocked\\\">MAC spoofing documentation</a>."
-#~ msgstr ""
-#~ "Ağı bağlantınız engellemiş gibi görünüyor. Bu durum MAC aldatma özelliği "
-#~ "ile ilişkili olabilir. Ayrıntılı bilgi almak için, <a href=\\\"file:///"
-#~ "usr/share/doc/tails/website/doc/first_steps/startup_options/mac_spoofing."
-#~ "en.html#blocked\\\">MAC aldatma belgelerine</a> bakın."
-
-#~ msgid ""
-#~ "<a href='file:///usr/share/doc/tails/website/doc/advanced_topics/"
-#~ "virtualization.en.html#security'>Learn more...</a>"
-#~ msgstr ""
-#~ "<a href='file:///usr/share/doc/tails/website/doc/advanced_topics/"
-#~ "virtualization.en.html#security'>Ayrıntılı bilgi edinin...</a>"
-=======
-#~ msgid "Restart"
-#~ msgstr "Yeniden başlat"
-
-#~ msgid "Known security issues"
-#~ msgstr "Bilinen güvenlik sorunları"
-
-#~ msgid "Warning: non-free virtual machine detected!"
-#~ msgstr "Uyarı: Özgür olmayan sanal makine algılandı!"
-
-#~ msgid ""
-#~ "Both the host operating system and the virtualization software are able "
-#~ "to monitor what you are doing in Tails. Only free software can be "
-#~ "considered trustworthy, for both the host operating system and the "
-#~ "virtualization software."
-#~ msgstr ""
-#~ "Sunucu işletim sistemi ve sanallaştırma yazılımı Tails üzerinde ne "
-#~ "yaptığınızı izler. Sunucu işletim sistemi ve sanallaştırma yazılımı için "
-#~ "yalnızca özgür yazılımlar güvenilir olarak düşünülebilir."
-
-#~ msgid "Learn more"
-#~ msgstr "Daha fazla bilgi"
->>>>>>> d4a1ce7f
+msgstr "Özel Tails araçları"