--- conflicted
+++ resolved
@@ -10,11 +10,7 @@
 msgstr ""
 "Project-Id-Version: Tor Project\n"
 "Report-Msgid-Bugs-To: \n"
-<<<<<<< HEAD
-"POT-Creation-Date: 2019-08-11 19:46+0200\n"
-=======
-"POT-Creation-Date: 2019-08-12 11:55+0200\n"
->>>>>>> efc93192
+"POT-Creation-Date: 2019-08-12 11:57+0200\n"
 "PO-Revision-Date: 2018-10-06 22:54+0000\n"
 "Last-Translator: Emma Peel\n"
 "Language-Team: Bengali (Bangladesh) (http://www.transifex.com/otf/torproject/"
@@ -922,14 +918,12 @@
 msgid "TrueCrypt/VeraCrypt container"
 msgstr "TrueCrypt/VeraCrypt ধারক"
 
-<<<<<<< HEAD
-#~ msgid "Tor"
-#~ msgstr "Tor"
-=======
 #, fuzzy
 #~ msgid "Error locking volume"
 #~ msgstr "ফাইল খুলতে ত্রুটি`"
->>>>>>> efc93192
+
+#~ msgid "Tor"
+#~ msgstr "Tor"
 
 #~ msgid "Liferea is deprecated"
 #~ msgstr "Liferea অপ্রচলিত"
