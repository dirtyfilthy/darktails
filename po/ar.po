# SOME DESCRIPTIVE TITLE.
# Copyright (C) YEAR THE PACKAGE'S COPYRIGHT HOLDER
# This file is distributed under the same license as the PACKAGE package.
#
# Translators:
# skygazer <abudayeh.saleh@gmail.com>, 2014
# anchor <al3arbe1@gmail.com>, 2013
# Arwa, 2014
# Ash <ali.shatrieh@gmail.com>, 2014
# 0xidz <ghoucine@gmail.com>, 2014
# Matt Santy <matt_santy@hotmail.com>, 2013
# Mohammed ALDOUB <voulnet@gmail.com>, 2013
# Osama H. Qasho' <osamah_owis@windowslive.com>, 2014
# Osama M. Mneina <o.mneina@gmail.com>, 2014
# Sherief Alaa <sheriefalaa.w@gmail.com>, 2013
# محيي الدين <tx99h4@hotmail.com>, 2014
# محيي الدين <tx99h4@hotmail.com>, 2014
msgid ""
msgstr ""
"Project-Id-Version: The Tor Project\n"
"Report-Msgid-Bugs-To: \n"
"POT-Creation-Date: 2018-12-07 10:24+0100\n"
"PO-Revision-Date: 2014-12-05 17:21+0000\n"
"Last-Translator: Osama M. Mneina <o.mneina@gmail.com>\n"
"Language-Team: Arabic (http://www.transifex.com/projects/p/torproject/"
"language/ar/)\n"
"Language: ar\n"
"MIME-Version: 1.0\n"
"Content-Type: text/plain; charset=UTF-8\n"
"Content-Transfer-Encoding: 8bit\n"
"Plural-Forms: nplurals=6; plural=n==0 ? 0 : n==1 ? 1 : n==2 ? 2 : n%100>=3 "
"&& n%100<=10 ? 3 : n%100>=11 && n%100<=99 ? 4 : 5;\n"

#: config/chroot_local-includes/etc/NetworkManager/dispatcher.d/60-tor-ready.sh:39
msgid "Tor is ready"
msgstr "تور جاهز"

#: config/chroot_local-includes/etc/NetworkManager/dispatcher.d/60-tor-ready.sh:40
msgid "You can now access the Internet."
msgstr "يمكنك الأن تصفح الأنترنت."

#: config/chroot_local-includes/etc/whisperback/config.py:69
#, fuzzy, python-format
msgid ""
"<h1>Help us fix your bug!</h1>\n"
"<p>Read <a href=\"%s\">our bug reporting instructions</a>.</p>\n"
"<p><strong>Do not include more personal information than\n"
"needed!</strong></p>\n"
"<h2>About giving us an email address</h2>\n"
"<p>\n"
"Giving us an email address allows us to contact you to clarify the problem. "
"This\n"
"is needed for the vast majority of the reports we receive as most reports\n"
"without any contact information are useless. On the other hand it also "
"provides\n"
"an opportunity for eavesdroppers, like your email or Internet provider, to\n"
"confirm that you are using Tails.\n"
"</p>\n"
msgstr ""
"<h1>ساعدنا في حل المشكلة!</h1>\n"
"<p> اقرأ <a href=\"%s\">تعليمات الابلاغ عن مشكلة </a>.</p>\n"
"<p><strong>لا تقم بتوفير معلومات شخصية اكثر من اللازم!</strong></p>\n"
"<h2>بما يتعلق بتزويدنا ببريدك الالكتروني</h2>\n"
"<p>اذا لم تمانع من كشف بعض بياناتك الخصوصية لفريق مبرمجي تايلز، يمكنك "
"تزويدنا ببريدك الالكتروني حتى نسآلك عن تفاصيل المشكلة. ادخال مفتاح تشفير بي "
"جي بي يساعدنا على تشفير الاتصال</p>\n"
"<p>أي شخص يقرأ هذا الرد سيعلم انك تستخدم تايلز. يا ترى هل تثق بمزود الانترنت "
"لديك أو مزود خدمة البريد الالكتروني؟</p>\n"

#: config/chroot_local-includes/usr/share/tails/additional-software/configuration-window.ui:51
msgid ""
"You can install additional software automatically from your persistent "
"storage when starting Tails."
msgstr ""

#: config/chroot_local-includes/usr/share/tails/additional-software/configuration-window.ui:77
msgid ""
"The following software is installed automatically from your persistent "
"storage when starting Tails."
msgstr ""

#: config/chroot_local-includes/usr/share/tails/additional-software/configuration-window.ui:132
#: config/chroot_local-includes/usr/local/bin/tails-additional-software-config:172
msgid ""
"To add more, install some software using <a href=\"synaptic.desktop"
"\">Synaptic Package Manager</a> or <a href=\"org.gnome.Terminal.desktop"
"\">APT on the command line</a>."
msgstr ""

#: config/chroot_local-includes/usr/share/tails/additional-software/configuration-window.ui:151
msgid "_Create persistent storage"
msgstr ""

#: config/chroot_local-includes/usr/local/bin/electrum:57
msgid "Persistence is disabled for Electrum"
msgstr ""

#: config/chroot_local-includes/usr/local/bin/electrum:59
msgid ""
"When you reboot Tails, all of Electrum's data will be lost, including your "
"Bitcoin wallet. It is strongly recommended to only run Electrum when its "
"persistence feature is activated."
msgstr ""

#: config/chroot_local-includes/usr/local/bin/electrum:60
msgid "Do you want to start Electrum anyway?"
msgstr ""

#: config/chroot_local-includes/usr/local/bin/electrum:63
#: config/chroot_local-includes/usr/local/sbin/unsafe-browser:41
msgid "_Launch"
msgstr "_Launch"

#: config/chroot_local-includes/usr/local/bin/electrum:64
#: config/chroot_local-includes/usr/local/sbin/unsafe-browser:42
msgid "_Exit"
msgstr "_Exit"

#: config/chroot_local-includes/usr/share/gnome-shell/extensions/status-menu-helper@tails.boum.org/extension.js:75
msgid "Restart"
msgstr ""

#: config/chroot_local-includes/usr/share/gnome-shell/extensions/status-menu-helper@tails.boum.org/extension.js:78
msgid "Lock screen"
msgstr ""

#: config/chroot_local-includes/usr/share/gnome-shell/extensions/status-menu-helper@tails.boum.org/extension.js:81
msgid "Power Off"
msgstr "إيقاف التشغيل"

#: config/chroot_local-includes/usr/local/bin/tails-about:22
#: ../config/chroot_local-includes/usr/share/desktop-directories/Tails.directory.in.h:1
msgid "Tails"
msgstr "تيلز"

#: config/chroot_local-includes/usr/local/bin/tails-about:25
#: ../config/chroot_local-includes/usr/share/applications/tails-about.desktop.in.h:1
msgid "About Tails"
msgstr "عن تيلز"

#: config/chroot_local-includes/usr/local/bin/tails-about:35
msgid "The Amnesic Incognito Live System"
msgstr "نظام التشغيل ذو الذاكرة المعدومة والهوية المجهولة (تايلز)"

#: config/chroot_local-includes/usr/local/bin/tails-about:36
#, python-format
msgid ""
"Build information:\n"
"%s"
msgstr ""
"معلومات النسخة:\n"
"%s"

#: config/chroot_local-includes/usr/local/bin/tails-about:54
msgid "not available"
msgstr "غير متاح"

#. Translators: Don't translate {details}, it's a placeholder and will
#. be replaced.
#: config/chroot_local-includes/usr/local/sbin/tails-additional-software:147
#, fuzzy, python-brace-format
msgid ""
"{details} Please check your list of additional software or read the system "
"log to understand the problem."
msgstr ""
"فشل التحديث. ربما يكون السبب مشكلة في الشبكة. تأكد من اتصالك بالشبكة، حاول "
"إعادة تشغيل تايلز أو اقرأ سجل رسائل النظام لفهم المشكلة بشكل أفضل."

#: config/chroot_local-includes/usr/local/sbin/tails-additional-software:152
msgid ""
"Please check your list of additional software or read the system log to "
"understand the problem."
msgstr ""

#: config/chroot_local-includes/usr/local/sbin/tails-additional-software:156
msgid "Show Log"
msgstr ""

#: config/chroot_local-includes/usr/local/sbin/tails-additional-software:156
msgid "Configure"
msgstr ""

#. Translators: Don't translate {beginning} or {last}, they are
#. placeholders and will be replaced.
#: config/chroot_local-includes/usr/local/sbin/tails-additional-software:222
#, python-brace-format
msgid "{beginning} and {last}"
msgstr ""

#: config/chroot_local-includes/usr/local/sbin/tails-additional-software:223
msgid ", "
msgstr ""

#. Translators: Don't translate {packages}, it's a placeholder and will
#. be replaced.
#: config/chroot_local-includes/usr/local/sbin/tails-additional-software:289
#: config/chroot_local-includes/usr/local/sbin/tails-additional-software:319
#, fuzzy, python-brace-format
msgid "Add {packages} to your additional software?"
msgstr "برامجك الاضافية"

#: config/chroot_local-includes/usr/local/sbin/tails-additional-software:291
msgid ""
"To install it automatically from your persistent storage when starting Tails."
msgstr ""

#: config/chroot_local-includes/usr/local/sbin/tails-additional-software:293
msgid "Install Every Time"
msgstr ""

#: config/chroot_local-includes/usr/local/sbin/tails-additional-software:294
#: config/chroot_local-includes/usr/local/sbin/tails-additional-software:325
msgid "Install Only Once"
msgstr ""

#: config/chroot_local-includes/usr/local/sbin/tails-additional-software:300
#: config/chroot_local-includes/usr/local/sbin/tails-additional-software:330
#: config/chroot_local-includes/usr/local/sbin/tails-additional-software:371
msgid "The configuration of your additional software failed."
msgstr ""

#: config/chroot_local-includes/usr/local/sbin/tails-additional-software:321
msgid ""
"To install it automatically when starting Tails, you can create a persistent "
"storage and activate the <b>Additional Software</b> feature."
msgstr ""

#: config/chroot_local-includes/usr/local/sbin/tails-additional-software:324
msgid "Create Persistent Storage"
msgstr ""

#: config/chroot_local-includes/usr/local/sbin/tails-additional-software:332
msgid "Creating your persistent storage failed."
msgstr ""

#. Translators: Don't translate {packages}, it's a placeholder and
#. will be replaced.
#: config/chroot_local-includes/usr/local/sbin/tails-additional-software:341
#, python-brace-format
msgid "You could install {packages} automatically when starting Tails"
msgstr ""

#: config/chroot_local-includes/usr/local/sbin/tails-additional-software:344
msgid ""
"To do so, you need to run Tails from a USB stick installed using <i>Tails "
"Installer</i>."
msgstr ""

#. Translators: Don't translate {packages}, it's a placeholder and will be
#. replaced.
#: config/chroot_local-includes/usr/local/sbin/tails-additional-software:359
#, fuzzy, python-brace-format
msgid "Remove {packages} from your additional software?"
msgstr "برامجك الاضافية"

#. Translators: Don't translate {packages}, it's a placeholder
#. and will be replaced.
#: config/chroot_local-includes/usr/local/sbin/tails-additional-software:363
#, python-brace-format
msgid "This will stop installing {packages} automatically."
msgstr ""

#: config/chroot_local-includes/usr/local/sbin/tails-additional-software:365
msgid "Remove"
msgstr ""

#: config/chroot_local-includes/usr/local/sbin/tails-additional-software:366
#: config/chroot_local-includes/usr/local/bin/tails-screen-locker:118
#: config/chroot_local-includes/usr/local/bin/tor-browser:46
msgid "Cancel"
msgstr "إلغاء"

#: config/chroot_local-includes/usr/local/sbin/tails-additional-software:544
msgid "Installing your additional software from persistent storage..."
msgstr ""

#: config/chroot_local-includes/usr/local/sbin/tails-additional-software:546
msgid "This can take several minutes."
msgstr ""

#: config/chroot_local-includes/usr/local/sbin/tails-additional-software:559
#, fuzzy
msgid "The installation of your additional software failed"
msgstr "برامجك الاضافية"

#: config/chroot_local-includes/usr/local/sbin/tails-additional-software:574
msgid "Additional software installed successfully"
msgstr ""

#: config/chroot_local-includes/usr/local/sbin/tails-additional-software:594
msgid "The check for upgrades of your additional software failed"
msgstr ""

#: config/chroot_local-includes/usr/local/sbin/tails-additional-software:596
#: config/chroot_local-includes/usr/local/sbin/tails-additional-software:604
#, fuzzy
msgid ""
"Please check your network connection, restart Tails, or read the system log "
"to understand the problem."
msgstr ""
"فشل التحديث. ربما يكون السبب مشكلة في الشبكة. تأكد من اتصالك بالشبكة، حاول "
"إعادة تشغيل تايلز أو اقرأ سجل رسائل النظام لفهم المشكلة بشكل أفضل."

#: config/chroot_local-includes/usr/local/sbin/tails-additional-software:603
#, fuzzy
msgid "The upgrade of your additional software failed"
msgstr "برامجك الاضافية"

#: config/chroot_local-includes/usr/local/lib/tails-additional-software-notify:37
#, fuzzy
msgid "Documentation"
msgstr "وثائق تيلز"

#. Translators: Don't translate {package}, it's a placeholder and will be replaced.
#: config/chroot_local-includes/usr/local/bin/tails-additional-software-config:96
#, python-brace-format
msgid ""
"Remove {package} from your additional software? This will stop installing "
"the package automatically."
msgstr ""

#. Translators: Don't translate {pkg}, it's a placeholder and will be replaced.
#: config/chroot_local-includes/usr/local/bin/tails-additional-software-config:107
#, python-brace-format
msgid "Failed to remove {pkg}"
msgstr ""

#: config/chroot_local-includes/usr/local/bin/tails-additional-software-config:124
#, fuzzy
msgid "Failed to read additional software configuration"
msgstr "برامجك الاضافية"

#. Translators: Don't translate {package}, it's a placeholder and will be replaced.
#: config/chroot_local-includes/usr/local/bin/tails-additional-software-config:154
#, python-brace-format
msgid "Stop installing {package} automatically"
msgstr ""

#: config/chroot_local-includes/usr/local/bin/tails-additional-software-config:179
msgid ""
"To do so, install some software using <a href=\"synaptic.desktop\">Synaptic "
"Package Manager</a> or <a href=\"org.gnome.Terminal.desktop\">APT on the "
"command line</a>."
msgstr ""

#: config/chroot_local-includes/usr/local/bin/tails-additional-software-config:188
msgid ""
"To do so, unlock your persistent storage when starting Tails and install "
"some software using <a href=\"synaptic.desktop\">Synaptic Package Manager</"
"a> or <a href=\"org.gnome.Terminal.desktop\">APT on the command line</a>."
msgstr ""

#: config/chroot_local-includes/usr/local/bin/tails-additional-software-config:198
msgid ""
"To do so, create a persistent storage and install some software using <a "
"href=\"synaptic.desktop\">Synaptic Package Manager</a> or <a href=\"org."
"gnome.Terminal.desktop\">APT on the command line</a>."
msgstr ""

#: config/chroot_local-includes/usr/local/bin/tails-additional-software-config:206
msgid ""
"To do so, install Tails on a USB stick using <a href=\"tails-installer."
"desktop\">Tails Installer</a> and create a persistent storage."
msgstr ""

#: config/chroot_local-includes/usr/local/bin/tails-additional-software-config:253
#, fuzzy
msgid "[package not available]"
msgstr "غير متاح"

#: config/chroot_local-includes/usr/local/lib/tails-htp-notify-user:52
msgid "Synchronizing the system's clock"
msgstr "جاري تزامن ساعة النظام."

#: config/chroot_local-includes/usr/local/lib/tails-htp-notify-user:53
msgid ""
"Tor needs an accurate clock to work properly, especially for Hidden "
"Services. Please wait..."
msgstr "تور يحتاج ساعة دقيقة للعمل، خصوصاً للخدمات المخفية. يرجى الانتظار..."

#: config/chroot_local-includes/usr/local/lib/tails-htp-notify-user:87
msgid "Failed to synchronize the clock!"
msgstr "فشل في تزامن ساعة النظام!"

#: config/chroot_local-includes/usr/local/bin/tails-security-check:124
msgid "This version of Tails has known security issues:"
msgstr "هذه النسخة من تيلز تحتوي مشاكل أمنية:"

#: config/chroot_local-includes/usr/local/bin/tails-security-check:134
msgid "Known security issues"
msgstr ""

#: config/chroot_local-includes/usr/local/lib/tails-spoof-mac:52
#, sh-format
msgid "Network card ${nic} disabled"
msgstr "كرت الشبكة ${nic} معطّل"

#: config/chroot_local-includes/usr/local/lib/tails-spoof-mac:53
#, fuzzy, sh-format
msgid ""
"MAC spoofing failed for network card ${nic_name} (${nic}) so it is "
"temporarily disabled.\n"
"You might prefer to restart Tails and disable MAC spoofing."
msgstr ""
"فشلت عملية انتحال وحدة تحكم وصول الوسائط لبطاقة الشبكة ${nic_name} (${nic}) "
"لذا فقد تم تعطيلها مؤقتا.\n"
"ربما تفضل إعادة تشغيل Tails وتعطيل انتحال وحدة تحكم وصول الوسائط. راجع <a "
"href='file:///usr/share/doc/tails/website/doc/first_steps/startup_options/"
"mac_spoofing.en.html'>الوثائق</a>."

#: config/chroot_local-includes/usr/local/lib/tails-spoof-mac:62
msgid "All networking disabled"
msgstr "جميع الشبكات معطّلة"

#: config/chroot_local-includes/usr/local/lib/tails-spoof-mac:63
#, fuzzy, sh-format
msgid ""
"MAC spoofing failed for network card ${nic_name} (${nic}). The error "
"recovery also failed so all networking is disabled.\n"
"You might prefer to restart Tails and disable MAC spoofing."
msgstr ""
"فشلت عملية انتحال وحدة تحكم وصول الوسائط لبطاقة الشبكة ${nic_name} (${nic}). "
"كما فشلت عملية إصلاح الأخطاء لذا فقد تم تعطيل كل عمليات الشبكة.\n"
"ربما تفضل إعادة تشغيل Tails وتعطيل انتحال وحدة تحكم وصول الوسائط. راجع<a "
"href='file:///usr/share/doc/first_steps/startup_options/mac_spoofing.en."
"html'>الوثائق</a>."

#: config/chroot_local-includes/usr/local/bin/tails-screen-locker:109
msgid "Lock Screen"
msgstr ""

#: config/chroot_local-includes/usr/local/bin/tails-screen-locker:124
msgid "Screen Locker"
msgstr ""

#: config/chroot_local-includes/usr/local/bin/tails-screen-locker:130
msgid "Set up a password to unlock the screen."
msgstr ""

#: config/chroot_local-includes/usr/local/bin/tails-screen-locker:135
msgid "Password"
msgstr ""

#: config/chroot_local-includes/usr/local/bin/tails-screen-locker:141
msgid "Confirm"
msgstr ""

#: config/chroot_local-includes/usr/local/bin/tails-upgrade-frontend-wrapper:35
#, fuzzy
msgid ""
"\"<b>Not enough memory available to check for upgrades.</b>\n"
"\n"
"Make sure this system satisfies the requirements for running Tails.\n"
"See file:///usr/share/doc/tails/website/doc/about/requirements.en.html\n"
"\n"
"Try to restart Tails to check for upgrades again.\n"
"\n"
"Or do a manual upgrade.\n"
"See https://tails.boum.org/doc/first_steps/upgrade#manual\""
msgstr ""
"<b>لا يوجد ذاكرة كافية متاحة لفحص وجود ترقيات.</b>\n"
"\n"
"تأكّد من أنّ نظامك يلبّي حاجات تشغيل Tails.\n"
"أنظر للملف file:///usr/share/doc/tails/website/doc/about/requirements.en."
"html\n"
"\n"
"قم بإعادة تشغيل Tails لإعادة التحقق من وجود ترقيات\n"
"\n"
"أو قم بالترقية يدويًّا.\n"
"أنظر https://tails.boum.org/doc/first_steps/upgrade#manual"

#: config/chroot_local-includes/usr/local/bin/tails-upgrade-frontend-wrapper:72
#: config/chroot_local-includes/usr/local/sbin/unsafe-browser:27
msgid "error:"
msgstr "خطأ:"

#: config/chroot_local-includes/usr/local/bin/tails-upgrade-frontend-wrapper:73
#: config/chroot_local-includes/usr/local/sbin/unsafe-browser:28
msgid "Error"
msgstr "خطأ"

#: config/chroot_local-includes/usr/local/lib/tails-virt-notify-user:71
msgid "Warning: virtual machine detected!"
msgstr "تحذير: تم اكتشاف بيئة عمل افتراضية!"

#: config/chroot_local-includes/usr/local/lib/tails-virt-notify-user:74
#, fuzzy
msgid "Warning: non-free virtual machine detected!"
msgstr "تحذير: تم اكتشاف بيئة عمل افتراضية!"

#: config/chroot_local-includes/usr/local/lib/tails-virt-notify-user:77
#, fuzzy
msgid ""
"Both the host operating system and the virtualization software are able to "
"monitor what you are doing in Tails. Only free software can be considered "
"trustworthy, for both the host operating system and the virtualization "
"software."
msgstr ""
"كلا من نظام التشغيل المستضيف وبرنامج تشغيل البيئة الافتراضية قادرين على "
"معرفة ما تفعله في تايلز."

#: config/chroot_local-includes/usr/local/lib/tails-virt-notify-user:81
#, fuzzy
msgid "Learn more"
msgstr "إطلع أكثر حول Tails"

#: config/chroot_local-includes/usr/local/bin/tor-browser:43
msgid "Tor is not ready"
msgstr "تور غير جاهز"

#: config/chroot_local-includes/usr/local/bin/tor-browser:44
msgid "Tor is not ready. Start Tor Browser anyway?"
msgstr "تور غير جاهز. بدء متصفح تور على أي حال؟"

#: config/chroot_local-includes/usr/local/bin/tor-browser:45
msgid "Start Tor Browser"
msgstr "أبدأ متصفح تور"

#: config/chroot_local-includes/usr/share/gnome-shell/extensions/torstatus@tails.boum.org/extension.js:40
msgid "Tor"
msgstr ""

#: config/chroot_local-includes/usr/share/gnome-shell/extensions/torstatus@tails.boum.org/extension.js:55
msgid "Open Onion Circuits"
msgstr ""

#: config/chroot_local-includes/usr/local/sbin/unsafe-browser:38
msgid "Do you really want to launch the Unsafe Browser?"
msgstr "هل حقاً تريد تشغيل المتصفح غير الآمن؟"

#: config/chroot_local-includes/usr/local/sbin/unsafe-browser:40
#, fuzzy
msgid ""
"Network activity within the Unsafe Browser is <b>not anonymous</b>.\\nOnly "
"use the Unsafe Browser if necessary, for example\\nif you have to login or "
"register to activate your Internet connection."
msgstr ""
"نشاطاتك بالشبكة أثناء استخدام المتصفح غير الآمن تكون <b>غير مجهولة الهوية</"
"b>. فقط استخدم المتصفح غير الآمن عند الضرورة، مثلاً اذا احتجت لتسجيل الدخول "
"أو الاشتراك لتفعيل خدمة الانترنت."

#: config/chroot_local-includes/usr/local/sbin/unsafe-browser:51
msgid "Starting the Unsafe Browser..."
msgstr "جاري تشغيل المتصفح الغير آمن..."

#: config/chroot_local-includes/usr/local/sbin/unsafe-browser:52
msgid "This may take a while, so please be patient."
msgstr "قد يستغرق هذا بعض الوقت، يرجى التحلي بالصبر."

#: config/chroot_local-includes/usr/local/sbin/unsafe-browser:57
msgid "Shutting down the Unsafe Browser..."
msgstr "جاري إيقاف تشغيل المتصفح الغير الآمن..."

#: config/chroot_local-includes/usr/local/sbin/unsafe-browser:58
msgid ""
"This may take a while, and you may not restart the Unsafe Browser until it "
"is properly shut down."
msgstr ""
"هذه العملية قد تأخذ وقتاً طويلاً، وقد لا تتمكن من إعادة تشغيل المتصفح غير "
"الآمن حتى يتم اغلاقه بشكل كامل."

#: config/chroot_local-includes/usr/local/sbin/unsafe-browser:70
msgid "Failed to restart Tor."
msgstr "فشلت محاولة إعادة تشغيل تور."

#: config/chroot_local-includes/usr/local/sbin/unsafe-browser:84
#: ../config/chroot_local-includes/usr/share/applications/unsafe-browser.desktop.in.h:1
msgid "Unsafe Browser"
msgstr "المتصفح الغير الآمن"

#: config/chroot_local-includes/usr/local/sbin/unsafe-browser:91
msgid ""
"Another Unsafe Browser is currently running, or being cleaned up. Please "
"retry in a while."
msgstr ""
"توجد نسخة أخرى تعمل أو يتم تنظيفها من المتصفح غير الآمن. رجاءً حاول بعد قليل."

#: config/chroot_local-includes/usr/local/sbin/unsafe-browser:99
msgid "Failed to setup chroot."
msgstr "فشلت محاولة تشغيل chroot."

#: config/chroot_local-includes/usr/local/sbin/unsafe-browser:104
#, fuzzy
msgid "Failed to configure browser."
msgstr "فشلت محاولة إعادة تشغيل تور."

#: config/chroot_local-includes/usr/local/sbin/unsafe-browser:110
msgid ""
"No DNS server was obtained through DHCP or manually configured in "
"NetworkManager."
msgstr ""
"لم يتم الحصول على سيرفر DNS من خلال بروتوكول DHCP أو عن طريق الادخال اليدوي "
"في NetworkManager."

#: config/chroot_local-includes/usr/local/sbin/unsafe-browser:121
#, fuzzy
msgid "Failed to run browser."
msgstr "فشلت محاولة إعادة تشغيل تور."

#. Translators: Don't translate {volume_label} or {volume_size},
#. they are placeholders and will be replaced.
#: config/chroot_local-includes/usr/local/lib/python3/dist-packages/unlock_veracrypt_volumes/volume.py:58
#, python-brace-format
msgid "{volume_label} ({volume_size})"
msgstr ""

#. Translators: Don't translate {partition_name} or {partition_size},
#. they are placeholders and will be replaced.
#: config/chroot_local-includes/usr/local/lib/python3/dist-packages/unlock_veracrypt_volumes/volume.py:63
#, python-brace-format
msgid "{partition_name} ({partition_size})"
msgstr ""

#. Translators: Don't translate {volume_size}, it's a placeholder
#. and will be replaced.
#: config/chroot_local-includes/usr/local/lib/python3/dist-packages/unlock_veracrypt_volumes/volume.py:68
#, python-brace-format
msgid "{volume_size} Volume"
msgstr ""

#. Translators: Don't translate {volume_name}, it's a placeholder and
#. will be replaced.
#: config/chroot_local-includes/usr/local/lib/python3/dist-packages/unlock_veracrypt_volumes/volume.py:107
#, python-brace-format
msgid "{volume_name} (Read-Only)"
msgstr ""

#. Translators: Don't translate {partition_name} and {container_path}, they
#. are placeholders and will be replaced.
#: config/chroot_local-includes/usr/local/lib/python3/dist-packages/unlock_veracrypt_volumes/volume.py:115
#, python-brace-format
msgid "{partition_name} in {container_path}"
msgstr ""

#. Translators: Don't translate {volume_name} and {path_to_file_container},
#. they are placeholders and will be replaced. You should only have to translate
#. this string if it makes sense to reverse the order of the placeholders.
#: config/chroot_local-includes/usr/local/lib/python3/dist-packages/unlock_veracrypt_volumes/volume.py:122
#, python-brace-format
msgid "{volume_name} – {path_to_file_container}"
msgstr ""

#. Translators: Don't translate {partition_name} and {drive_name}, they
#. are placeholders and will be replaced.
#: config/chroot_local-includes/usr/local/lib/python3/dist-packages/unlock_veracrypt_volumes/volume.py:128
#, python-brace-format
msgid "{partition_name} on {drive_name}"
msgstr ""

#. Translators: Don't translate {volume_name} and {drive_name},
#. they are placeholders and will be replaced. You should only have to translate
#. this string if it makes sense to reverse the order of the placeholders.
#: config/chroot_local-includes/usr/local/lib/python3/dist-packages/unlock_veracrypt_volumes/volume.py:135
#, python-brace-format
msgid "{volume_name} – {drive_name}"
msgstr ""

#: config/chroot_local-includes/usr/local/lib/python3/dist-packages/unlock_veracrypt_volumes/volume.py:222
msgid "Wrong passphrase or parameters"
msgstr ""

#: config/chroot_local-includes/usr/local/lib/python3/dist-packages/unlock_veracrypt_volumes/volume.py:224
msgid "Error unlocking volume"
msgstr ""

#. Translators: Don't translate {volume_name} or {error_message},
#. they are placeholder and will be replaced.
#: config/chroot_local-includes/usr/local/lib/python3/dist-packages/unlock_veracrypt_volumes/volume.py:228
#, python-brace-format
msgid ""
"Couldn't unlock volume {volume_name}:\n"
"{error_message}"
msgstr ""

#: config/chroot_local-includes/usr/local/lib/python3/dist-packages/unlock_veracrypt_volumes/volume_list.py:83
msgid "No file containers added"
msgstr ""

#: config/chroot_local-includes/usr/local/lib/python3/dist-packages/unlock_veracrypt_volumes/volume_list.py:98
msgid "No VeraCrypt devices detected"
msgstr ""

#: config/chroot_local-includes/usr/local/lib/python3/dist-packages/unlock_veracrypt_volumes/volume_manager.py:114
msgid "Container already added"
msgstr ""

#: config/chroot_local-includes/usr/local/lib/python3/dist-packages/unlock_veracrypt_volumes/volume_manager.py:115
#, python-format
msgid "The file container %s should already be listed."
msgstr ""

#: config/chroot_local-includes/usr/local/lib/python3/dist-packages/unlock_veracrypt_volumes/volume_manager.py:131
msgid "Container opened read-only"
msgstr ""

#. Translators: Don't translate {path}, it's a placeholder  and will be replaced.
#: config/chroot_local-includes/usr/local/lib/python3/dist-packages/unlock_veracrypt_volumes/volume_manager.py:133
#, python-brace-format
msgid ""
"The file container {path} could not be opened with write access. It was "
"opened read-only instead. You will not be able to modify the content of the "
"container.\n"
"{error_message}"
msgstr ""

#: config/chroot_local-includes/usr/local/lib/python3/dist-packages/unlock_veracrypt_volumes/volume_manager.py:138
msgid "Error opening file"
msgstr ""

#: config/chroot_local-includes/usr/local/lib/python3/dist-packages/unlock_veracrypt_volumes/volume_manager.py:160
msgid "Not a VeraCrypt container"
msgstr ""

#: config/chroot_local-includes/usr/local/lib/python3/dist-packages/unlock_veracrypt_volumes/volume_manager.py:161
#, python-format
msgid "The file %s does not seem to be a VeraCrypt container."
msgstr ""

#: config/chroot_local-includes/usr/local/lib/python3/dist-packages/unlock_veracrypt_volumes/volume_manager.py:163
#, fuzzy
msgid "Failed to add container"
msgstr "فشلت محاولة إعادة تشغيل تور."

#: config/chroot_local-includes/usr/local/lib/python3/dist-packages/unlock_veracrypt_volumes/volume_manager.py:164
#, python-format
msgid ""
"Could not add file container %s: Timeout while waiting for loop setup.Please "
"try using the <i>Disks</i> application instead."
msgstr ""

#: config/chroot_local-includes/usr/local/lib/python3/dist-packages/unlock_veracrypt_volumes/volume_manager.py:209
msgid "Choose File Container"
msgstr ""

#: ../config/chroot_local-includes/etc/skel/Desktop/Report_an_error.desktop.in.h:1
msgid "Report an error"
msgstr "ابلغ عن خطأ"

#: ../config/chroot_local-includes/etc/skel/Desktop/tails-documentation.desktop.in.h:1
#: ../config/chroot_local-includes/usr/share/applications/tails-documentation.desktop.in.h:1
msgid "Tails documentation"
msgstr "وثائق تيلز"

#: ../config/chroot_local-includes/usr/share/applications/tails-documentation.desktop.in.h:2
msgid "Learn how to use Tails"
msgstr "تعلم كيف تستخدم Tails"

#: ../config/chroot_local-includes/usr/share/applications/tails-about.desktop.in.h:2
msgid "Learn more about Tails"
msgstr "إطلع أكثر حول Tails"

#: ../config/chroot_local-includes/usr/share/applications/tor-browser.desktop.in.h:1
msgid "Tor Browser"
msgstr "متصفح تور"

#: ../config/chroot_local-includes/usr/share/applications/tor-browser.desktop.in.h:2
msgid "Anonymous Web Browser"
msgstr "متصفح إنترنت مخفي"

#: ../config/chroot_local-includes/usr/share/applications/unsafe-browser.desktop.in.h:2
msgid "Browse the World Wide Web without anonymity"
msgstr "تصفح الانترنت دون اخفاء هويتك"

#: ../config/chroot_local-includes/usr/share/applications/unsafe-browser.desktop.in.h:3
msgid "Unsafe Web Browser"
msgstr "متصفح غير آمن"

#: ../config/chroot_local-includes/usr/share/applications/unlock-veracrypt-volumes.desktop.in.h:1
msgid "Unlock VeraCrypt Volumes"
msgstr ""

#: ../config/chroot_local-includes/usr/share/applications/unlock-veracrypt-volumes.desktop.in.h:2
msgid "Mount VeraCrypt encrypted file containers and devices"
msgstr ""

#: ../config/chroot_local-includes/usr/share/applications/org.boum.tails.additional-software-config.desktop.in.h:1
#, fuzzy
msgid "Additional Software"
msgstr "برامجك الاضافية"

#: ../config/chroot_local-includes/usr/share/applications/org.boum.tails.additional-software-config.desktop.in.h:2
msgid ""
"Configure the additional software installed from your persistent storage "
"when starting Tails"
msgstr ""

#: ../config/chroot_local-includes/usr/share/desktop-directories/Tails.directory.in.h:2
msgid "Tails specific tools"
msgstr "ادوات خاصة بتيلز"

#: ../config/chroot_local-includes/usr/share/polkit-1/actions/org.boum.tails.root-terminal.policy.in.h:1
msgid "To start a Root Terminal, you need to authenticate."
msgstr ""

#: ../config/chroot_local-includes/usr/share/polkit-1/actions/org.boum.tails.additional-software.policy.in.h:1
#, fuzzy
msgid "Remove an additional software package"
msgstr "برامجك الاضافية"

#: ../config/chroot_local-includes/usr/share/polkit-1/actions/org.boum.tails.additional-software.policy.in.h:2
msgid ""
"Authentication is required to remove a package from your additional software "
"($(command_line))"
msgstr ""

#: ../config/chroot_local-includes/usr/share/unlock-veracrypt-volumes/ui/main.ui.in:61
msgid "File Containers"
msgstr ""

#: ../config/chroot_local-includes/usr/share/unlock-veracrypt-volumes/ui/main.ui.in:80
msgid "_Add"
msgstr ""

#: ../config/chroot_local-includes/usr/share/unlock-veracrypt-volumes/ui/main.ui.in:86
msgid "Add a file container"
msgstr ""

#: ../config/chroot_local-includes/usr/share/unlock-veracrypt-volumes/ui/main.ui.in:103
msgid "Partitions and Drives"
msgstr ""

#: ../config/chroot_local-includes/usr/share/unlock-veracrypt-volumes/ui/main.ui.in:121
msgid ""
"This application is not affiliated with or endorsed by the VeraCrypt project "
"or IDRIX."
msgstr ""

#: ../config/chroot_local-includes/usr/share/unlock-veracrypt-volumes/ui/volume.ui.in:38
msgid "Lock this volume"
msgstr ""

#: ../config/chroot_local-includes/usr/share/unlock-veracrypt-volumes/ui/volume.ui.in:61
msgid "Detach this volume"
msgstr ""

#: ../config/chroot_local-includes/usr/local/share/mime/packages/unlock-veracrypt-volumes.xml.in.h:1
msgid "TrueCrypt/VeraCrypt container"
msgstr ""

<<<<<<< HEAD
#, fuzzy
#~ msgid "Do you wish to start Liferea anyway?"
#~ msgstr " "

#~ msgid ""
#~ "Both the host operating system and the virtualization software are able "
#~ "to monitor what you are doing in Tails."
#~ msgstr ""
#~ "كلا من نظام التشغيل المستضيف وبرنامج تشغيل البيئة الافتراضية قادرين على "
#~ "معرفة ما تفعله في تايلز."

=======
>>>>>>> d875b369
#~ msgid "OpenPGP encryption applet"
#~ msgstr "إضافة OpenPGP للتشفير"

#~ msgid "Exit"
#~ msgstr "خروج"

#~ msgid "About"
#~ msgstr "عن"

#~ msgid "Encrypt Clipboard with _Passphrase"
#~ msgstr "شفر ذاكرة النسخ المؤقتة بالعبارة السرية"

#~ msgid "Sign/Encrypt Clipboard with Public _Keys"
#~ msgstr "شفر/وقع الكترونيا على ذاكرة النسخ المؤقتة بالمفتاح العام"

#~ msgid "_Decrypt/Verify Clipboard"
#~ msgstr "افتح تشفير/تحقق من التوقيع الالكتروني على ذاكرة النسخ المؤقتة"

#~ msgid "_Manage Keys"
#~ msgstr "إدارة المفاتيح"

#~ msgid "The clipboard does not contain valid input data."
#~ msgstr "ذاكرة النسخ المؤقتة لا تحتوي مدخلات سليمة."

#~ msgid "Unknown Trust"
#~ msgstr "غير موثوق به"

#~ msgid "Marginal Trust"
#~ msgstr "ثقة جزئية"

#~ msgid "Full Trust"
#~ msgstr "ثقة كاملة"

#~ msgid "Ultimate Trust"
#~ msgstr "ثقة نهائية"

#~ msgid "Name"
#~ msgstr "الاسم"

#~ msgid "Key ID"
#~ msgstr "هوية المفتاح"

#~ msgid "Status"
#~ msgstr "الحالة"

#~ msgid "Fingerprint:"
#~ msgstr "بصمة المفتاح:"

#~ msgid "User ID:"
#~ msgid_plural "User IDs:"
#~ msgstr[0] " "
#~ msgstr[1] "هوية المستخدم:"
#~ msgstr[2] "هويات المستخدمين:"
#~ msgstr[3] "هويات المستخدمين:"
#~ msgstr[4] "هويات المستخدمين:"
#~ msgstr[5] "هويات المستخدمين:"

#~ msgid "None (Don't sign)"
#~ msgstr "دون اختيار (لا توقع الكترونيا)"

#~ msgid "Select recipients:"
#~ msgstr "اختر المستلمين:"

#~ msgid "Hide recipients"
#~ msgstr "إخفاء المستلمين"

#~ msgid ""
#~ "Hide the user IDs of all recipients of an encrypted message. Otherwise "
#~ "anyone that sees the encrypted message can see who the recipients are."
#~ msgstr ""
#~ "اخفي هويات المستلمين لكل الرسائل المشفرة. اذا لم تقم بهذا فسيستطيع كل من "
#~ "يشاهد الرسائل المشفرة أن يعرف من أرسلت له."

#~ msgid "Sign message as:"
#~ msgstr "وقع الرسالة الكترونيا بصفة:"

#~ msgid "Choose keys"
#~ msgstr "اختار المفاتيح"

#~ msgid "Do you trust these keys?"
#~ msgstr "هل تثق بهذه المفاتيح؟"

#~ msgid "The following selected key is not fully trusted:"
#~ msgid_plural "The following selected keys are not fully trusted:"
#~ msgstr[0] " "
#~ msgstr[1] "المفتاح التالي غير موثوق بالكامل:"
#~ msgstr[2] "المفاتيح التالية غير موثوقة بالكامل:"
#~ msgstr[3] "المفاتيح التالية غير موثوقة بالكامل:"
#~ msgstr[4] "المفاتيح التالية غير موثوقة بالكامل:"
#~ msgstr[5] "المفاتيح التالية غير موثوقة بالكامل:"

#~ msgid "No keys selected"
#~ msgstr "لا يوجد مفاتيح محددة"

#~ msgid ""
#~ "You must select a private key to sign the message, or some public keys to "
#~ "encrypt the message, or both."
#~ msgstr ""
#~ "يجب عليك اختيار مفتاح تشفير خاص لتوقيع الرسالة الكترونيا، أو بعض المفاتيح "
#~ "العامة لتشفير الرسالة، أو كلاهما معاً:"

#~ msgid "No keys available"
#~ msgstr "لا يوجد مفاتيح متاحة"

#~ msgid ""
#~ "You need a private key to sign messages or a public key to encrypt "
#~ "messages."
#~ msgstr ""
#~ "تحتاج لمفتاح تشفير خاص لتوقيع الرسائل الكترونياً، أو مفتاح تشفير عام "
#~ "لتشفير الرسائل."

#~ msgid "GnuPG error"
#~ msgstr "خطأ في GnuPG"

#~ msgid "Therefore the operation cannot be performed."
#~ msgstr "ولهذا لا يمكن اتمام العملية."

#~ msgid "GnuPG results"
#~ msgstr "نتائج GnuPG"

#~ msgid "Output of GnuPG:"
#~ msgstr "مخرجات GnuPG:"

#~ msgid "Other messages provided by GnuPG:"
#~ msgstr "رسائل أخرى من GnuPG:"

#~ msgid "Shutdown Immediately"
#~ msgstr "إيقاف التشغيل في الحال"

#~ msgid "Reboot Immediately"
#~ msgstr "إعادة التشغيل في الحال"

#~ msgid "The upgrade was successful."
#~ msgstr "تم التحديث بنجاح."

#~ msgid "Network connection blocked?"
#~ msgstr "حُظر الاتصال بالشبكة ؟"

#~ msgid ""
#~ "It looks like you are blocked from the network. This may be related to "
#~ "the MAC spoofing feature. For more information, see the <a href=\\"
#~ "\"file:///usr/share/doc/tails/website/doc/first_steps/startup_options/"
#~ "mac_spoofing.en.html#blocked\\\">MAC spoofing documentation</a>."
#~ msgstr ""
#~ "يبدوا أنّك محجوب من الشّبكة. هذا قد يكون له علاقة بخاصيّة تغيير الـMAC. "
#~ "لمزيد من المعلومات، زر <a href=\\\"file:///usr/share/doc/tails/website/"
#~ "doc/first_steps/startup_options/mac_spoofing.en.html#blocked\\\">وثائق "
#~ "تغيير الـMAC</a>."

#~ msgid ""
#~ "<a href='file:///usr/share/doc/tails/website/doc/advanced_topics/"
#~ "virtualization.en.html'>Learn more...</a>"
#~ msgstr ""
#~ "<a href='file:///usr/share/doc/tails/website/doc/advanced_topics/"
#~ "virtualization.en.html'> لمعرفة المزيد...</a>"

#~ msgid "I2P failed to start"
#~ msgstr "I2P فشل في بدء التشغيل"

#~ msgid ""
#~ "Something went wrong when I2P was starting. Check the logs in /var/log/"
#~ "i2p for more information."
#~ msgstr ""
#~ "حدث خطأ ما خلال تشغيل I2P. افحص السجلات الموجودة في /var/log/i2p للمزيد "
#~ "من المعلومات."

#~ msgid "I2P's router console is ready"
#~ msgstr "إن طرفية موجِّه I2P جاهزة"

#~ msgid "You can now access I2P's router console on http://127.0.0.1:7657."
#~ msgstr "يمكنك الوصول إلى طرفية موِّجه I2P عبر http://127.0.0.1:7657"

#~ msgid "I2P is not ready"
#~ msgstr "I2P غير جاهز"

#~ msgid ""
#~ "Eepsite tunnel not built within six minutes. Check the router console at "
#~ "http://127.0.0.1:7657/logs or the logs in /var/log/i2p for more "
#~ "information. Reconnect to the network to try again."
#~ msgstr ""
#~ "ايبسايت Eepsite لم يُبنى خلال ستّة دقائق. للمزيد من المعلومات, الرجاء "
#~ "التحقق من نافذة الموجّه على http://127.0.0.1:7657/logs أو من خلال اللوائح "
#~ "في /var/log/i2p. الرجاء معاودة الاتصال بالشبكة للمحاولة مرة أخرى."

#~ msgid "I2P is ready"
#~ msgstr "I2P جاهز"

#~ msgid "You can now access services on I2P."
#~ msgstr "يمكن الوصول إلى الخدمات عبر I2P."

#~ msgid "Anonymous overlay network browser"
#~ msgstr "متصفح مخفي لشبكة طبقية "

#~ msgid "I2P Browser"
#~ msgstr "متصفح I2P"

#~ msgid "Reboot"
#~ msgstr "إعادة التشغيل"

#~ msgid "Immediately reboot computer"
#~ msgstr "إعد تشغيل الكمبيوتر حالاً"

#~ msgid "Immediately shut down computer"
#~ msgstr "اوقف تشغيل الكمبيوتر حالاً"<|MERGE_RESOLUTION|>--- conflicted
+++ resolved
@@ -107,14 +107,31 @@
 msgstr ""
 
 #: config/chroot_local-includes/usr/local/bin/electrum:63
+#: config/chroot_local-includes/usr/local/bin/liferea:33
 #: config/chroot_local-includes/usr/local/sbin/unsafe-browser:41
 msgid "_Launch"
 msgstr "_Launch"
 
 #: config/chroot_local-includes/usr/local/bin/electrum:64
+#: config/chroot_local-includes/usr/local/bin/liferea:32
 #: config/chroot_local-includes/usr/local/sbin/unsafe-browser:42
 msgid "_Exit"
 msgstr "_Exit"
+
+#: config/chroot_local-includes/usr/local/bin/liferea:18
+msgid "Liferea is deprecated"
+msgstr ""
+
+#: config/chroot_local-includes/usr/local/bin/liferea:19
+#, fuzzy
+msgid "Do you wish to start Liferea anyway?"
+msgstr " "
+
+#: config/chroot_local-includes/usr/local/bin/liferea:21
+msgid ""
+"Due to security concerns the Liferea feed reader will be removed from Tails "
+"by the end of 2018. Please migrate your feeds to Thunderbird."
+msgstr ""
 
 #: config/chroot_local-includes/usr/share/gnome-shell/extensions/status-menu-helper@tails.boum.org/extension.js:75
 msgid "Restart"
@@ -837,20 +854,6 @@
 msgid "TrueCrypt/VeraCrypt container"
 msgstr ""
 
-<<<<<<< HEAD
-#, fuzzy
-#~ msgid "Do you wish to start Liferea anyway?"
-#~ msgstr " "
-
-#~ msgid ""
-#~ "Both the host operating system and the virtualization software are able "
-#~ "to monitor what you are doing in Tails."
-#~ msgstr ""
-#~ "كلا من نظام التشغيل المستضيف وبرنامج تشغيل البيئة الافتراضية قادرين على "
-#~ "معرفة ما تفعله في تايلز."
-
-=======
->>>>>>> d875b369
 #~ msgid "OpenPGP encryption applet"
 #~ msgstr "إضافة OpenPGP للتشفير"
 
