--- conflicted
+++ resolved
@@ -19,11 +19,7 @@
 msgstr ""
 "Project-Id-Version: The Tor Project\n"
 "Report-Msgid-Bugs-To: \n"
-<<<<<<< HEAD
-"POT-Creation-Date: 2018-07-24 08:44+0800\n"
-=======
 "POT-Creation-Date: 2018-08-07 17:18+0200\n"
->>>>>>> 152a21ae
 "PO-Revision-Date: 2014-12-05 17:21+0000\n"
 "Last-Translator: Osama M. Mneina <o.mneina@gmail.com>\n"
 "Language-Team: Arabic (http://www.transifex.com/projects/p/torproject/"
@@ -87,31 +83,14 @@
 msgstr ""
 
 #: config/chroot_local-includes/usr/local/bin/electrum:63
-#: config/chroot_local-includes/usr/local/bin/liferea:33
 #: config/chroot_local-includes/usr/local/sbin/unsafe-browser:41
 msgid "_Launch"
 msgstr "_Launch"
 
 #: config/chroot_local-includes/usr/local/bin/electrum:64
-#: config/chroot_local-includes/usr/local/bin/liferea:32
 #: config/chroot_local-includes/usr/local/sbin/unsafe-browser:42
 msgid "_Exit"
 msgstr "_Exit"
-
-#: config/chroot_local-includes/usr/local/bin/liferea:18
-msgid "Liferea is deprecated"
-msgstr ""
-
-#: config/chroot_local-includes/usr/local/bin/liferea:19
-#, fuzzy
-msgid "Do you wish to start Liferea anyway?"
-msgstr " "
-
-#: config/chroot_local-includes/usr/local/bin/liferea:21
-msgid ""
-"Due to security concerns the Liferea feed reader will be removed from Tails "
-"by the end of 2018. Please migrate your feeds to Thunderbird."
-msgstr ""
 
 #: config/chroot_local-includes/usr/share/gnome-shell/extensions/status-menu-helper@tails.boum.org/extension.js:75
 msgid "Restart"
@@ -584,6 +563,15 @@
 #~ msgstr[4] "المفاتيح التالية غير موثوقة بالكامل:"
 #~ msgstr[5] "المفاتيح التالية غير موثوقة بالكامل:"
 
+#~ msgid "Do you trust this key enough to use it anyway?"
+#~ msgid_plural "Do you trust these keys enough to use them anyway?"
+#~ msgstr[0] " "
+#~ msgstr[1] "هل تثق بهذا المفتاح بالقدر الكافي لاستخدامه على أية حال؟"
+#~ msgstr[2] "هل تثق بهذه المفاتيح بالقدر الكافي لاستخدامها على أية حال؟"
+#~ msgstr[3] "هل تثق بهذه المفاتيح بالقدر الكافي لاستخدامها على أية حال؟"
+#~ msgstr[4] "هل تثق بهذه المفاتيح بالقدر الكافي لاستخدامها على أية حال؟"
+#~ msgstr[5] "هل تثق بهذه المفاتيح بالقدر الكافي لاستخدامها على أية حال؟"
+
 #~ msgid "No keys selected"
 #~ msgstr "لا يوجد مفاتيح محددة"
 
