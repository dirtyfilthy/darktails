--- conflicted
+++ resolved
@@ -19,11 +19,7 @@
 msgstr ""
 "Project-Id-Version: The Tor Project\n"
 "Report-Msgid-Bugs-To: \n"
-<<<<<<< HEAD
-"POT-Creation-Date: 2018-12-01 11:05+0100\n"
-=======
 "POT-Creation-Date: 2018-12-07 10:24+0100\n"
->>>>>>> f321b291
 "PO-Revision-Date: 2014-12-05 17:21+0000\n"
 "Last-Translator: Osama M. Mneina <o.mneina@gmail.com>\n"
 "Language-Team: Arabic (http://www.transifex.com/projects/p/torproject/"
@@ -841,18 +837,16 @@
 msgid "TrueCrypt/VeraCrypt container"
 msgstr ""
 
-<<<<<<< HEAD
 #, fuzzy
 #~ msgid "Do you wish to start Liferea anyway?"
 #~ msgstr " "
-=======
+
 #~ msgid ""
 #~ "Both the host operating system and the virtualization software are able "
 #~ "to monitor what you are doing in Tails."
 #~ msgstr ""
 #~ "كلا من نظام التشغيل المستضيف وبرنامج تشغيل البيئة الافتراضية قادرين على "
 #~ "معرفة ما تفعله في تايلز."
->>>>>>> f321b291
 
 #~ msgid "OpenPGP encryption applet"
 #~ msgstr "إضافة OpenPGP للتشفير"
