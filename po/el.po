--- conflicted
+++ resolved
@@ -24,11 +24,7 @@
 msgstr ""
 "Project-Id-Version: The Tor Project\n"
 "Report-Msgid-Bugs-To: \n"
-<<<<<<< HEAD
-"POT-Creation-Date: 2017-02-25 15:06+0100\n"
-=======
 "POT-Creation-Date: 2017-03-06 12:07+0100\n"
->>>>>>> f4948e1a
 "PO-Revision-Date: 2016-09-03 08:57+0000\n"
 "Last-Translator: carolyn <carolyn@anhalt.org>\n"
 "Language-Team: Greek (http://www.transifex.com/otf/torproject/language/el/)\n"
@@ -431,6 +427,51 @@
 msgid "Failed to run browser."
 msgstr "Αποτυχία εκτέλεησης του browser."
 
+#: config/chroot_local-includes/usr/local/sbin/tails-i2p:34
+msgid "I2P failed to start"
+msgstr "Το I2P απέτυχε να ξεκινήσει"
+
+#: config/chroot_local-includes/usr/local/sbin/tails-i2p:35
+msgid ""
+"Something went wrong when I2P was starting. Check the logs in /var/log/i2p "
+"for more information."
+msgstr ""
+"Κάτι δεν πήγε καλά όταν ξεκινούσε το I2P. Για περισσότερες πληροφορίες "
+"ελέγξτε τα αρχεία καταγραφής στο /var/log/i2p."
+
+#: config/chroot_local-includes/usr/local/sbin/tails-i2p:52
+msgid "I2P's router console is ready"
+msgstr "Η κονσόλα του δρομολογητή I2P είναι έτοιμη"
+
+#: config/chroot_local-includes/usr/local/sbin/tails-i2p:53
+msgid "You can now access I2P's router console in the I2P Browser."
+msgstr ""
+"Μπορείτε τώρα να έχετε πρόσβαση στην κονσόλα του ρούτερ I2P μέσω του I2P "
+"Browser."
+
+#: config/chroot_local-includes/usr/local/sbin/tails-i2p:58
+msgid "I2P is not ready"
+msgstr "Ο I2P δεν είναι έτοιμος"
+
+#: config/chroot_local-includes/usr/local/sbin/tails-i2p:59
+msgid ""
+"Eepsite tunnel not built within six minutes. Check the router console in the "
+"I2P Browser or the logs in /var/log/i2p for more information. Reconnect to "
+"the network to try again."
+msgstr ""
+"Eepsite σήραγγα δεν χτίστηκε μέσα σε έξι λεπτά. Ελέγξτε την κονσόλα router "
+"στο http://127.0.0.1:7657/logs ή τα αρχεία καταγραφής στο φάκελο / var / "
+"log / i2p για περισσότερες πληροφορίες. Επανασύνδεση με το δίκτυο για να "
+"προσπαθήσετε ξανά."
+
+#: config/chroot_local-includes/usr/local/sbin/tails-i2p:71
+msgid "I2P is ready"
+msgstr "Ο I2P είναι έτοιμος"
+
+#: config/chroot_local-includes/usr/local/sbin/tails-i2p:72
+msgid "You can now access services on I2P."
+msgstr "Μπορείτε τώρα να έχετε πρόσβαση στις υπηρεσίες I2P"
+
 #: ../config/chroot_local-includes/etc/skel/Desktop/Report_an_error.desktop.in.h:1
 msgid "Report an error"
 msgstr "Αναφορά λάθους"
@@ -444,6 +485,14 @@
 msgid "Learn how to use Tails"
 msgstr "Μάθετε πώς να χρησιμοποιείτε το Tails"
 
+#: ../config/chroot_local-includes/usr/share/applications/i2p-browser.desktop.in.h:1
+msgid "Anonymous overlay network browser"
+msgstr "Δίκτυο ανώνυμης περιήγησης"
+
+#: ../config/chroot_local-includes/usr/share/applications/i2p-browser.desktop.in.h:2
+msgid "I2P Browser"
+msgstr "I2P πρόγραμμα περιήγησης"
+
 #: ../config/chroot_local-includes/usr/share/applications/tails-about.desktop.in.h:2
 msgid "Learn more about Tails"
 msgstr "Μάθετε περισσότερα σχετικά με Tails"
