# SOME DESCRIPTIVE TITLE.
# Copyright (C) YEAR THE PACKAGE'S COPYRIGHT HOLDER
# This file is distributed under the same license as the PACKAGE package.
#
# Translators:
# Agustín Wu <losangwuyts@gmail.com>, 2016
# Hsiu-Ming Chang <cges30901@gmail.com>, 2014
# Hsiu-Ming Chang <cges30901@gmail.com>, 2014
# Chi-Hsun Tsai, 2017-2018
# danfong <danfong.hsieh@gmail.com>, 2014
# danfong <danfong.hsieh@gmail.com>, 2014
# 大圈洋蔥, 2016
# LNDDYL, 2014
# Po-Chun Huang <aphroteus@gmail.com>, 2014
# Wen-Gan Li <wgli@wgli.net>, 2015
# x4r <xatierlike@gmail.com>, 2015
# LNDDYL, 2014
msgid ""
msgstr ""
"Project-Id-Version: The Tor Project\n"
"Report-Msgid-Bugs-To: \n"
<<<<<<< HEAD
"POT-Creation-Date: 2019-01-05 17:38+0100\n"
=======
"POT-Creation-Date: 2019-01-14 21:20+0100\n"
>>>>>>> 3f2328b8
"PO-Revision-Date: 2018-01-09 08:08+0000\n"
"Last-Translator: Chi-Hsun Tsai\n"
"Language-Team: Chinese (Taiwan) (http://www.transifex.com/otf/torproject/"
"language/zh_TW/)\n"
"Language: zh_TW\n"
"MIME-Version: 1.0\n"
"Content-Type: text/plain; charset=UTF-8\n"
"Content-Transfer-Encoding: 8bit\n"
"Plural-Forms: nplurals=1; plural=0;\n"

#: config/chroot_local-includes/etc/NetworkManager/dispatcher.d/60-tor-ready.sh:39
msgid "Tor is ready"
msgstr "洋蔥路由已就緒"

#: config/chroot_local-includes/etc/NetworkManager/dispatcher.d/60-tor-ready.sh:40
msgid "You can now access the Internet."
msgstr "您現在可以存取網路。"

#: config/chroot_local-includes/etc/whisperback/config.py:69
#, python-format
msgid ""
"<h1>Help us fix your bug!</h1>\n"
"<p>Read <a href=\"%s\">our bug reporting instructions</a>.</p>\n"
"<p><strong>Do not include more personal information than\n"
"needed!</strong></p>\n"
"<h2>About giving us an email address</h2>\n"
"<p>\n"
"Giving us an email address allows us to contact you to clarify the problem. "
"This\n"
"is needed for the vast majority of the reports we receive as most reports\n"
"without any contact information are useless. On the other hand it also "
"provides\n"
"an opportunity for eavesdroppers, like your email or Internet provider, to\n"
"confirm that you are using Tails.\n"
"</p>\n"
msgstr ""
"<h1>幫助我們修復您的程式錯誤！</h1>\n"
"<p>閱讀<a href=\"%s\">我們的錯誤回報資訊</a>.</p>\n"
"<p><strong>請不要含有任何不必要的個人資訊！</strong></p>\n"
"<h2>關於給我們您的電子郵件位址</h2>\n"
"<p>\n"
"給我們一個電子郵件位址能讓我們聯絡您來釐清問題。這是必須的也是我們收到大多數"
"錯誤報告的方式。然而，這也是讓監聽者像是您的電子郵件或網路供應商機會以確認您"
"正在使用 Tails。\n"
"</p>\n"

#: config/chroot_local-includes/usr/share/tails/additional-software/configuration-window.ui:51
msgid ""
"You can install additional software automatically from your persistent "
"storage when starting Tails."
msgstr ""

#: config/chroot_local-includes/usr/share/tails/additional-software/configuration-window.ui:77
msgid ""
"The following software is installed automatically from your persistent "
"storage when starting Tails."
msgstr ""

#: config/chroot_local-includes/usr/share/tails/additional-software/configuration-window.ui:132
#: config/chroot_local-includes/usr/local/bin/tails-additional-software-config:172
msgid ""
"To add more, install some software using <a href=\"synaptic.desktop"
"\">Synaptic Package Manager</a> or <a href=\"org.gnome.Terminal.desktop"
"\">APT on the command line</a>."
msgstr ""

#: config/chroot_local-includes/usr/share/tails/additional-software/configuration-window.ui:151
msgid "_Create persistent storage"
msgstr ""

#: config/chroot_local-includes/usr/local/bin/electrum:57
msgid "Persistence is disabled for Electrum"
msgstr "永久停用 Electrum"

#: config/chroot_local-includes/usr/local/bin/electrum:59
msgid ""
"When you reboot Tails, all of Electrum's data will be lost, including your "
"Bitcoin wallet. It is strongly recommended to only run Electrum when its "
"persistence feature is activated."
msgstr ""
"當您重開 Tails 時，所有 Electrum 資料會消失，包括您的比特幣錢包。強烈建議只在"
"當永久功能啟用時才使用 Electrum。"

#: config/chroot_local-includes/usr/local/bin/electrum:60
msgid "Do you want to start Electrum anyway?"
msgstr "您想要啟用 Electrum 嗎？"

#: config/chroot_local-includes/usr/local/bin/electrum:63
#: config/chroot_local-includes/usr/local/sbin/unsafe-browser:41
msgid "_Launch"
msgstr "_啟動器"

#: config/chroot_local-includes/usr/local/bin/electrum:64
#: config/chroot_local-includes/usr/local/sbin/unsafe-browser:42
msgid "_Exit"
msgstr "_離開"

<<<<<<< HEAD
=======
#: config/chroot_local-includes/usr/local/bin/keepassx:17
#, sh-format
msgid ""
"<b><big>Do you want to rename your <i>KeePassX</i> database?</big></b>\n"
"\n"
"You have a <i>KeePassX</i> database in your <i>Persistent</i> folder:\n"
"\n"
"<i>${filename}</i>\n"
"\n"
"Renaming it to <i>keepassx.kdbx</i> would allow <i>KeePassX</i> to open it "
"automatically in the future."
msgstr ""

#: config/chroot_local-includes/usr/local/bin/keepassx:25
msgid "Rename"
msgstr ""

#: config/chroot_local-includes/usr/local/bin/keepassx:26
msgid "Keep current name"
msgstr ""

#: config/chroot_local-includes/usr/local/bin/replace-su-with-sudo:21
msgid "su is disabled. Please use sudo instead."
msgstr ""

>>>>>>> 3f2328b8
#: config/chroot_local-includes/usr/share/gnome-shell/extensions/status-menu-helper@tails.boum.org/extension.js:75
msgid "Restart"
msgstr "重新啟動"

#: config/chroot_local-includes/usr/share/gnome-shell/extensions/status-menu-helper@tails.boum.org/extension.js:78
msgid "Lock screen"
msgstr ""

#: config/chroot_local-includes/usr/share/gnome-shell/extensions/status-menu-helper@tails.boum.org/extension.js:81
msgid "Power Off"
msgstr "關閉電源"

#: config/chroot_local-includes/usr/local/bin/tails-about:22
#: ../config/chroot_local-includes/usr/share/desktop-directories/Tails.directory.in.h:1
msgid "Tails"
msgstr "Tails"

#: config/chroot_local-includes/usr/local/bin/tails-about:25
#: ../config/chroot_local-includes/usr/share/applications/tails-about.desktop.in.h:1
msgid "About Tails"
msgstr "關於 Tails"

#: config/chroot_local-includes/usr/local/bin/tails-about:35
msgid "The Amnesic Incognito Live System"
msgstr "The Amnesic Incognito Live System"

#: config/chroot_local-includes/usr/local/bin/tails-about:36
#, python-format
msgid ""
"Build information:\n"
"%s"
msgstr ""
"組建資訊:\n"
"%s"

#: config/chroot_local-includes/usr/local/bin/tails-about:54
msgid "not available"
msgstr "不可用"

#. Translators: Don't translate {details}, it's a placeholder and will
#. be replaced.
#: config/chroot_local-includes/usr/local/sbin/tails-additional-software:147
#, fuzzy, python-brace-format
msgid ""
"{details} Please check your list of additional software or read the system "
"log to understand the problem."
msgstr ""
"升級失敗。這可能是由於網路問題。請檢查您的網路連線，請嘗試將 Tails 重新啟動，"
"或者讀取系統記錄，以便進一步釐清這個問題。"

#: config/chroot_local-includes/usr/local/sbin/tails-additional-software:152
msgid ""
"Please check your list of additional software or read the system log to "
"understand the problem."
msgstr ""

#: config/chroot_local-includes/usr/local/sbin/tails-additional-software:156
msgid "Show Log"
msgstr ""

#: config/chroot_local-includes/usr/local/sbin/tails-additional-software:156
msgid "Configure"
msgstr ""

#. Translators: Don't translate {beginning} or {last}, they are
#. placeholders and will be replaced.
#: config/chroot_local-includes/usr/local/sbin/tails-additional-software:222
#, python-brace-format
msgid "{beginning} and {last}"
msgstr ""

#: config/chroot_local-includes/usr/local/sbin/tails-additional-software:223
msgid ", "
msgstr ""

#. Translators: Don't translate {packages}, it's a placeholder and will
#. be replaced.
#: config/chroot_local-includes/usr/local/sbin/tails-additional-software:289
#: config/chroot_local-includes/usr/local/sbin/tails-additional-software:319
#, fuzzy, python-brace-format
msgid "Add {packages} to your additional software?"
msgstr "您的其他軟體"

#: config/chroot_local-includes/usr/local/sbin/tails-additional-software:291
msgid ""
"To install it automatically from your persistent storage when starting Tails."
msgstr ""

#: config/chroot_local-includes/usr/local/sbin/tails-additional-software:293
msgid "Install Every Time"
msgstr ""

#: config/chroot_local-includes/usr/local/sbin/tails-additional-software:294
#: config/chroot_local-includes/usr/local/sbin/tails-additional-software:325
msgid "Install Only Once"
msgstr ""

#: config/chroot_local-includes/usr/local/sbin/tails-additional-software:300
#: config/chroot_local-includes/usr/local/sbin/tails-additional-software:330
#: config/chroot_local-includes/usr/local/sbin/tails-additional-software:371
msgid "The configuration of your additional software failed."
msgstr ""

#: config/chroot_local-includes/usr/local/sbin/tails-additional-software:321
msgid ""
"To install it automatically when starting Tails, you can create a persistent "
"storage and activate the <b>Additional Software</b> feature."
msgstr ""

#: config/chroot_local-includes/usr/local/sbin/tails-additional-software:324
msgid "Create Persistent Storage"
msgstr ""

#: config/chroot_local-includes/usr/local/sbin/tails-additional-software:332
msgid "Creating your persistent storage failed."
msgstr ""

#. Translators: Don't translate {packages}, it's a placeholder and
#. will be replaced.
#: config/chroot_local-includes/usr/local/sbin/tails-additional-software:341
#, python-brace-format
msgid "You could install {packages} automatically when starting Tails"
msgstr ""

#: config/chroot_local-includes/usr/local/sbin/tails-additional-software:344
msgid ""
"To do so, you need to run Tails from a USB stick installed using <i>Tails "
"Installer</i>."
msgstr ""

#. Translators: Don't translate {packages}, it's a placeholder and will be
#. replaced.
#: config/chroot_local-includes/usr/local/sbin/tails-additional-software:359
#, fuzzy, python-brace-format
msgid "Remove {packages} from your additional software?"
msgstr "您的其他軟體"

#. Translators: Don't translate {packages}, it's a placeholder
#. and will be replaced.
#: config/chroot_local-includes/usr/local/sbin/tails-additional-software:363
#, python-brace-format
msgid "This will stop installing {packages} automatically."
msgstr ""

#: config/chroot_local-includes/usr/local/sbin/tails-additional-software:365
msgid "Remove"
msgstr ""

#: config/chroot_local-includes/usr/local/sbin/tails-additional-software:366
#: config/chroot_local-includes/usr/local/bin/tails-screen-locker:119
#: config/chroot_local-includes/usr/local/bin/tor-browser:46
msgid "Cancel"
msgstr "取消"

#: config/chroot_local-includes/usr/local/sbin/tails-additional-software:544
msgid "Installing your additional software from persistent storage..."
msgstr ""

#: config/chroot_local-includes/usr/local/sbin/tails-additional-software:546
msgid "This can take several minutes."
msgstr ""

#: config/chroot_local-includes/usr/local/sbin/tails-additional-software:559
#, fuzzy
msgid "The installation of your additional software failed"
msgstr "您的其他軟體"

#: config/chroot_local-includes/usr/local/sbin/tails-additional-software:574
msgid "Additional software installed successfully"
msgstr ""

#: config/chroot_local-includes/usr/local/sbin/tails-additional-software:594
msgid "The check for upgrades of your additional software failed"
msgstr ""

#: config/chroot_local-includes/usr/local/sbin/tails-additional-software:596
#: config/chroot_local-includes/usr/local/sbin/tails-additional-software:604
#, fuzzy
msgid ""
"Please check your network connection, restart Tails, or read the system log "
"to understand the problem."
msgstr ""
"升級失敗。這可能是由於網路問題。請檢查您的網路連線，請嘗試將 Tails 重新啟動，"
"或者讀取系統記錄，以便進一步釐清這個問題。"

#: config/chroot_local-includes/usr/local/sbin/tails-additional-software:603
#, fuzzy
msgid "The upgrade of your additional software failed"
msgstr "您的其他軟體"

#: config/chroot_local-includes/usr/local/lib/tails-additional-software-notify:37
#, fuzzy
msgid "Documentation"
msgstr "Tails 文件"

#. Translators: Don't translate {package}, it's a placeholder and will be replaced.
#: config/chroot_local-includes/usr/local/bin/tails-additional-software-config:96
#, python-brace-format
msgid ""
"Remove {package} from your additional software? This will stop installing "
"the package automatically."
msgstr ""

#. Translators: Don't translate {pkg}, it's a placeholder and will be replaced.
#: config/chroot_local-includes/usr/local/bin/tails-additional-software-config:107
#, python-brace-format
msgid "Failed to remove {pkg}"
msgstr ""

#: config/chroot_local-includes/usr/local/bin/tails-additional-software-config:124
#, fuzzy
msgid "Failed to read additional software configuration"
msgstr "您的其他軟體"

#. Translators: Don't translate {package}, it's a placeholder and will be replaced.
#: config/chroot_local-includes/usr/local/bin/tails-additional-software-config:154
#, python-brace-format
msgid "Stop installing {package} automatically"
msgstr ""

#: config/chroot_local-includes/usr/local/bin/tails-additional-software-config:179
msgid ""
"To do so, install some software using <a href=\"synaptic.desktop\">Synaptic "
"Package Manager</a> or <a href=\"org.gnome.Terminal.desktop\">APT on the "
"command line</a>."
msgstr ""

#: config/chroot_local-includes/usr/local/bin/tails-additional-software-config:188
msgid ""
"To do so, unlock your persistent storage when starting Tails and install "
"some software using <a href=\"synaptic.desktop\">Synaptic Package Manager</"
"a> or <a href=\"org.gnome.Terminal.desktop\">APT on the command line</a>."
msgstr ""

#: config/chroot_local-includes/usr/local/bin/tails-additional-software-config:198
msgid ""
"To do so, create a persistent storage and install some software using <a "
"href=\"synaptic.desktop\">Synaptic Package Manager</a> or <a href=\"org."
"gnome.Terminal.desktop\">APT on the command line</a>."
msgstr ""

#: config/chroot_local-includes/usr/local/bin/tails-additional-software-config:206
msgid ""
"To do so, install Tails on a USB stick using <a href=\"tails-installer."
"desktop\">Tails Installer</a> and create a persistent storage."
msgstr ""

#: config/chroot_local-includes/usr/local/bin/tails-additional-software-config:253
#, fuzzy
msgid "[package not available]"
msgstr "不可用"

#: config/chroot_local-includes/usr/local/lib/tails-htp-notify-user:52
msgid "Synchronizing the system's clock"
msgstr "與系統的時鐘同步"

#: config/chroot_local-includes/usr/local/lib/tails-htp-notify-user:53
msgid ""
"Tor needs an accurate clock to work properly, especially for Hidden "
"Services. Please wait..."
msgstr "洋蔥路由需要精確的時鐘才能正常運作，特別是針對隱藏式服務。請稍候..."

#: config/chroot_local-includes/usr/local/lib/tails-htp-notify-user:87
msgid "Failed to synchronize the clock!"
msgstr "無法與時鐘同步！"

#: config/chroot_local-includes/usr/local/bin/tails-security-check:124
msgid "This version of Tails has known security issues:"
msgstr "此 Tails 版本有已知的安全性問題:"

#: config/chroot_local-includes/usr/local/bin/tails-security-check:135
msgid "Known security issues"
msgstr "已知的安全性問題"

#: config/chroot_local-includes/usr/local/lib/tails-spoof-mac:52
#, sh-format
msgid "Network card ${nic} disabled"
msgstr "網路卡 ${nic} 已被停用"

#: config/chroot_local-includes/usr/local/lib/tails-spoof-mac:53
#, sh-format
msgid ""
"MAC spoofing failed for network card ${nic_name} (${nic}) so it is "
"temporarily disabled.\n"
"You might prefer to restart Tails and disable MAC spoofing."
msgstr ""
"網路卡 ${nic_name} (${nic}) 之實體位址偽裝失敗，故已被暫時停用。\n"
"您可能要將 Tails 重新啟動並且停用網路卡實體位址偽裝功能。"

#: config/chroot_local-includes/usr/local/lib/tails-spoof-mac:62
msgid "All networking disabled"
msgstr "所有網路已被停用"

#: config/chroot_local-includes/usr/local/lib/tails-spoof-mac:63
#, sh-format
msgid ""
"MAC spoofing failed for network card ${nic_name} (${nic}). The error "
"recovery also failed so all networking is disabled.\n"
"You might prefer to restart Tails and disable MAC spoofing."
msgstr ""
"網路卡 ${nic_name} (${nic}) 之實體位址偽裝失敗，且錯誤還原過程亦失敗了，所以"
"所有網路連線功能皆被關閉了。\n"
"您可能要將 Tails 重新啟動，並且停用網路卡實體位址偽裝功能。"

#: config/chroot_local-includes/usr/local/bin/tails-screen-locker:110
msgid "Lock Screen"
msgstr ""

#: config/chroot_local-includes/usr/local/bin/tails-screen-locker:125
msgid "Screen Locker"
msgstr ""

#: config/chroot_local-includes/usr/local/bin/tails-screen-locker:131
msgid "Set up a password to unlock the screen."
msgstr ""

#: config/chroot_local-includes/usr/local/bin/tails-screen-locker:136
msgid "Password"
msgstr ""

#: config/chroot_local-includes/usr/local/bin/tails-screen-locker:142
msgid "Confirm"
msgstr ""

#: config/chroot_local-includes/usr/local/bin/tails-upgrade-frontend-wrapper:35
#, fuzzy
msgid ""
"\"<b>Not enough memory available to check for upgrades.</b>\n"
"\n"
"Make sure this system satisfies the requirements for running Tails.\n"
"See file:///usr/share/doc/tails/website/doc/about/requirements.en.html\n"
"\n"
"Try to restart Tails to check for upgrades again.\n"
"\n"
"Or do a manual upgrade.\n"
"See https://tails.boum.org/doc/first_steps/upgrade#manual\""
msgstr ""
"<b>檢查升級時沒有足夠的記憶體可用。</b>\n"
"\n"
"請確保該系統能滿足執行 Tails 的要求。\n"
"請參閱 file:///usr/share/doc/tails/website/doc/about/requirements.en.html\n"
"\n"
"請試著將 Tails 重新啟動後再次檢查升級。\n"
"\n"
"或手動執行升級。\n"
"請參閱 https://tails.boum.org/doc/first_steps/upgrade#manual"

#: config/chroot_local-includes/usr/local/bin/tails-upgrade-frontend-wrapper:72
#: config/chroot_local-includes/usr/local/sbin/unsafe-browser:27
msgid "error:"
msgstr "錯誤:"

#: config/chroot_local-includes/usr/local/bin/tails-upgrade-frontend-wrapper:73
#: config/chroot_local-includes/usr/local/sbin/unsafe-browser:28
msgid "Error"
msgstr "錯誤"

#: config/chroot_local-includes/usr/local/lib/tails-virt-notify-user:71
msgid "Warning: virtual machine detected!"
msgstr "警告: 偵測到虛擬機器！"

#: config/chroot_local-includes/usr/local/lib/tails-virt-notify-user:74
msgid "Warning: non-free virtual machine detected!"
msgstr "警告：偵測到此虛擬機器是由非自由軟體 !"

#: config/chroot_local-includes/usr/local/lib/tails-virt-notify-user:77
msgid ""
"Both the host operating system and the virtualization software are able to "
"monitor what you are doing in Tails. Only free software can be considered "
"trustworthy, for both the host operating system and the virtualization "
"software."
msgstr ""
"主機作業系統和虛擬化軟體都能夠監控您在 Tails 中做什麼。只有真正免費的主機作業"
"系統和虛擬化軟體才能值得信賴。"

#: config/chroot_local-includes/usr/local/lib/tails-virt-notify-user:81
msgid "Learn more"
msgstr "繼續閱讀"

#: config/chroot_local-includes/usr/local/bin/tor-browser:43
msgid "Tor is not ready"
msgstr "洋蔥路由尚未就緒"

#: config/chroot_local-includes/usr/local/bin/tor-browser:44
msgid "Tor is not ready. Start Tor Browser anyway?"
msgstr "洋蔥路由尚未就緒，您確定仍要啟動洋蔥路由瀏覽器嗎？"

#: config/chroot_local-includes/usr/local/bin/tor-browser:45
msgid "Start Tor Browser"
msgstr "啟動洋蔥路由瀏覽器"

#: config/chroot_local-includes/usr/share/gnome-shell/extensions/torstatus@tails.boum.org/extension.js:40
msgid "Tor"
msgstr ""

#: config/chroot_local-includes/usr/share/gnome-shell/extensions/torstatus@tails.boum.org/extension.js:55
msgid "Open Onion Circuits"
msgstr ""

#: config/chroot_local-includes/usr/local/sbin/unsafe-browser:38
msgid "Do you really want to launch the Unsafe Browser?"
msgstr "您真的要啟動不安全的瀏覽器嗎？"

#: config/chroot_local-includes/usr/local/sbin/unsafe-browser:40
msgid ""
"Network activity within the Unsafe Browser is <b>not anonymous</b>.\\nOnly "
"use the Unsafe Browser if necessary, for example\\nif you have to login or "
"register to activate your Internet connection."
msgstr ""
"在不安全的瀏覽器中的網路活動是<b>無法匿名</b>。\\n如有必要，請僅使用不安全的"
"瀏覽器在一些您必須登入或註冊來啟動您的網際網路連線。"

#: config/chroot_local-includes/usr/local/sbin/unsafe-browser:51
msgid "Starting the Unsafe Browser..."
msgstr "正在啟動不安全的瀏覽器..."

#: config/chroot_local-includes/usr/local/sbin/unsafe-browser:52
msgid "This may take a while, so please be patient."
msgstr "這可能需要一段時間，所以請耐心等候。"

#: config/chroot_local-includes/usr/local/sbin/unsafe-browser:57
msgid "Shutting down the Unsafe Browser..."
msgstr "正在關閉不安全的瀏覽器..."

#: config/chroot_local-includes/usr/local/sbin/unsafe-browser:58
msgid ""
"This may take a while, and you may not restart the Unsafe Browser until it "
"is properly shut down."
msgstr ""
"這可能需要一段時間，您可能無法將不安全的瀏覽器重新啟動，直到它正確地關閉。"

#: config/chroot_local-includes/usr/local/sbin/unsafe-browser:70
msgid "Failed to restart Tor."
msgstr "無法重新啟動洋蔥路由。"

#: config/chroot_local-includes/usr/local/sbin/unsafe-browser:84
#: ../config/chroot_local-includes/usr/share/applications/unsafe-browser.desktop.in.h:1
msgid "Unsafe Browser"
msgstr "不安全的瀏覽器"

#: config/chroot_local-includes/usr/local/sbin/unsafe-browser:91
msgid ""
"Another Unsafe Browser is currently running, or being cleaned up. Please "
"retry in a while."
msgstr "目前正在執行另一個不安全的瀏覽器，或被清理。請在一段時間後重試。"

#: config/chroot_local-includes/usr/local/sbin/unsafe-browser:99
msgid "Failed to setup chroot."
msgstr "無法設定 chroot。"

#: config/chroot_local-includes/usr/local/sbin/unsafe-browser:104
msgid "Failed to configure browser."
msgstr "無法設定瀏覽器"

#: config/chroot_local-includes/usr/local/sbin/unsafe-browser:110
msgid ""
"No DNS server was obtained through DHCP or manually configured in "
"NetworkManager."
msgstr "沒有 DNS 伺服器是透過 DHCP 獲得，或在 NetworkManager 中手動設定。"

#: config/chroot_local-includes/usr/local/sbin/unsafe-browser:121
msgid "Failed to run browser."
msgstr "無法開啟瀏覽器"

#. Translators: Don't translate {volume_label} or {volume_size},
#. they are placeholders and will be replaced.
#: config/chroot_local-includes/usr/local/lib/python3/dist-packages/unlock_veracrypt_volumes/volume.py:58
#, python-brace-format
msgid "{volume_label} ({volume_size})"
msgstr ""

#. Translators: Don't translate {partition_name} or {partition_size},
#. they are placeholders and will be replaced.
#: config/chroot_local-includes/usr/local/lib/python3/dist-packages/unlock_veracrypt_volumes/volume.py:63
#, python-brace-format
msgid "{partition_name} ({partition_size})"
msgstr ""

#. Translators: Don't translate {volume_size}, it's a placeholder
#. and will be replaced.
#: config/chroot_local-includes/usr/local/lib/python3/dist-packages/unlock_veracrypt_volumes/volume.py:68
#, python-brace-format
msgid "{volume_size} Volume"
msgstr ""

#. Translators: Don't translate {volume_name}, it's a placeholder and
#. will be replaced.
#: config/chroot_local-includes/usr/local/lib/python3/dist-packages/unlock_veracrypt_volumes/volume.py:107
#, python-brace-format
msgid "{volume_name} (Read-Only)"
msgstr ""

#. Translators: Don't translate {partition_name} and {container_path}, they
#. are placeholders and will be replaced.
#: config/chroot_local-includes/usr/local/lib/python3/dist-packages/unlock_veracrypt_volumes/volume.py:115
#, python-brace-format
msgid "{partition_name} in {container_path}"
msgstr ""

#. Translators: Don't translate {volume_name} and {path_to_file_container},
#. they are placeholders and will be replaced. You should only have to translate
#. this string if it makes sense to reverse the order of the placeholders.
#: config/chroot_local-includes/usr/local/lib/python3/dist-packages/unlock_veracrypt_volumes/volume.py:122
#, python-brace-format
msgid "{volume_name} – {path_to_file_container}"
msgstr ""

#. Translators: Don't translate {partition_name} and {drive_name}, they
#. are placeholders and will be replaced.
#: config/chroot_local-includes/usr/local/lib/python3/dist-packages/unlock_veracrypt_volumes/volume.py:128
#, python-brace-format
msgid "{partition_name} on {drive_name}"
msgstr ""

#. Translators: Don't translate {volume_name} and {drive_name},
#. they are placeholders and will be replaced. You should only have to translate
#. this string if it makes sense to reverse the order of the placeholders.
#: config/chroot_local-includes/usr/local/lib/python3/dist-packages/unlock_veracrypt_volumes/volume.py:135
#, python-brace-format
msgid "{volume_name} – {drive_name}"
msgstr ""

#: config/chroot_local-includes/usr/local/lib/python3/dist-packages/unlock_veracrypt_volumes/volume.py:222
msgid "Wrong passphrase or parameters"
msgstr ""

#: config/chroot_local-includes/usr/local/lib/python3/dist-packages/unlock_veracrypt_volumes/volume.py:224
msgid "Error unlocking volume"
msgstr ""

#. Translators: Don't translate {volume_name} or {error_message},
#. they are placeholder and will be replaced.
#: config/chroot_local-includes/usr/local/lib/python3/dist-packages/unlock_veracrypt_volumes/volume.py:228
#, python-brace-format
msgid ""
"Couldn't unlock volume {volume_name}:\n"
"{error_message}"
msgstr ""

#: config/chroot_local-includes/usr/local/lib/python3/dist-packages/unlock_veracrypt_volumes/volume_list.py:83
msgid "No file containers added"
msgstr ""

#: config/chroot_local-includes/usr/local/lib/python3/dist-packages/unlock_veracrypt_volumes/volume_list.py:98
msgid "No VeraCrypt devices detected"
msgstr ""

#: config/chroot_local-includes/usr/local/lib/python3/dist-packages/unlock_veracrypt_volumes/volume_manager.py:114
msgid "Container already added"
msgstr ""

#: config/chroot_local-includes/usr/local/lib/python3/dist-packages/unlock_veracrypt_volumes/volume_manager.py:115
#, python-format
msgid "The file container %s should already be listed."
msgstr ""

#: config/chroot_local-includes/usr/local/lib/python3/dist-packages/unlock_veracrypt_volumes/volume_manager.py:131
msgid "Container opened read-only"
msgstr ""

#. Translators: Don't translate {path}, it's a placeholder  and will be replaced.
#: config/chroot_local-includes/usr/local/lib/python3/dist-packages/unlock_veracrypt_volumes/volume_manager.py:133
#, python-brace-format
msgid ""
"The file container {path} could not be opened with write access. It was "
"opened read-only instead. You will not be able to modify the content of the "
"container.\n"
"{error_message}"
msgstr ""

#: config/chroot_local-includes/usr/local/lib/python3/dist-packages/unlock_veracrypt_volumes/volume_manager.py:138
msgid "Error opening file"
msgstr ""

#: config/chroot_local-includes/usr/local/lib/python3/dist-packages/unlock_veracrypt_volumes/volume_manager.py:160
msgid "Not a VeraCrypt container"
msgstr ""

#: config/chroot_local-includes/usr/local/lib/python3/dist-packages/unlock_veracrypt_volumes/volume_manager.py:161
#, python-format
msgid "The file %s does not seem to be a VeraCrypt container."
msgstr ""

#: config/chroot_local-includes/usr/local/lib/python3/dist-packages/unlock_veracrypt_volumes/volume_manager.py:163
#, fuzzy
msgid "Failed to add container"
msgstr "無法設定瀏覽器"

#: config/chroot_local-includes/usr/local/lib/python3/dist-packages/unlock_veracrypt_volumes/volume_manager.py:164
#, python-format
msgid ""
"Could not add file container %s: Timeout while waiting for loop setup.Please "
"try using the <i>Disks</i> application instead."
msgstr ""

#: config/chroot_local-includes/usr/local/lib/python3/dist-packages/unlock_veracrypt_volumes/volume_manager.py:209
msgid "Choose File Container"
msgstr ""

#: ../config/chroot_local-includes/etc/skel/Desktop/Report_an_error.desktop.in.h:1
msgid "Report an error"
msgstr "回報錯誤"

#: ../config/chroot_local-includes/etc/skel/Desktop/tails-documentation.desktop.in.h:1
#: ../config/chroot_local-includes/usr/share/applications/tails-documentation.desktop.in.h:1
msgid "Tails documentation"
msgstr "Tails 文件"

#: ../config/chroot_local-includes/usr/share/applications/root-terminal.desktop.in.h:1
msgid "Root Terminal"
msgstr ""

#: ../config/chroot_local-includes/usr/share/applications/root-terminal.desktop.in.h:2
msgid "Opens a terminal as the root user, using gksu to ask for the password"
msgstr ""

#: ../config/chroot_local-includes/usr/share/applications/tails-documentation.desktop.in.h:2
msgid "Learn how to use Tails"
msgstr "了解如何使用 Tails"

#: ../config/chroot_local-includes/usr/share/applications/tails-about.desktop.in.h:2
msgid "Learn more about Tails"
msgstr "了解更多關於 Tails"

#: ../config/chroot_local-includes/usr/share/applications/tor-browser.desktop.in.h:1
msgid "Tor Browser"
msgstr "洋蔥路由瀏覽器"

#: ../config/chroot_local-includes/usr/share/applications/tor-browser.desktop.in.h:2
msgid "Anonymous Web Browser"
msgstr "匿名網路瀏覽器"

#: ../config/chroot_local-includes/usr/share/applications/unsafe-browser.desktop.in.h:2
msgid "Browse the World Wide Web without anonymity"
msgstr "瀏覽全球資訊網沒有匿名"

#: ../config/chroot_local-includes/usr/share/applications/unsafe-browser.desktop.in.h:3
msgid "Unsafe Web Browser"
msgstr "不安全的網頁瀏覽器"

#: ../config/chroot_local-includes/usr/share/applications/unlock-veracrypt-volumes.desktop.in.h:1
msgid "Unlock VeraCrypt Volumes"
msgstr ""

#: ../config/chroot_local-includes/usr/share/applications/unlock-veracrypt-volumes.desktop.in.h:2
msgid "Mount VeraCrypt encrypted file containers and devices"
msgstr ""

#: ../config/chroot_local-includes/usr/share/applications/org.boum.tails.additional-software-config.desktop.in.h:1
#, fuzzy
msgid "Additional Software"
msgstr "您的其他軟體"

#: ../config/chroot_local-includes/usr/share/applications/org.boum.tails.additional-software-config.desktop.in.h:2
msgid ""
"Configure the additional software installed from your persistent storage "
"when starting Tails"
msgstr ""

#: ../config/chroot_local-includes/usr/share/desktop-directories/Tails.directory.in.h:2
msgid "Tails specific tools"
msgstr "Tails 特有工具"

#: ../config/chroot_local-includes/usr/share/polkit-1/actions/org.boum.tails.root-terminal.policy.in.h:1
msgid "To start a Root Terminal, you need to authenticate."
msgstr "需要授權來啟動根終端器"

#: ../config/chroot_local-includes/usr/share/polkit-1/actions/org.boum.tails.additional-software.policy.in.h:1
#, fuzzy
msgid "Remove an additional software package"
msgstr "您的其他軟體"

#: ../config/chroot_local-includes/usr/share/polkit-1/actions/org.boum.tails.additional-software.policy.in.h:2
msgid ""
"Authentication is required to remove a package from your additional software "
"($(command_line))"
msgstr ""

#: ../config/chroot_local-includes/usr/share/unlock-veracrypt-volumes/ui/main.ui.in:61
msgid "File Containers"
msgstr ""

#: ../config/chroot_local-includes/usr/share/unlock-veracrypt-volumes/ui/main.ui.in:80
msgid "_Add"
msgstr ""

#: ../config/chroot_local-includes/usr/share/unlock-veracrypt-volumes/ui/main.ui.in:86
msgid "Add a file container"
msgstr ""

#: ../config/chroot_local-includes/usr/share/unlock-veracrypt-volumes/ui/main.ui.in:103
msgid "Partitions and Drives"
msgstr ""

#: ../config/chroot_local-includes/usr/share/unlock-veracrypt-volumes/ui/main.ui.in:121
msgid ""
"This application is not affiliated with or endorsed by the VeraCrypt project "
"or IDRIX."
msgstr ""

#: ../config/chroot_local-includes/usr/share/unlock-veracrypt-volumes/ui/volume.ui.in:38
msgid "Lock this volume"
msgstr ""

#: ../config/chroot_local-includes/usr/share/unlock-veracrypt-volumes/ui/volume.ui.in:61
msgid "Detach this volume"
msgstr ""

#: ../config/chroot_local-includes/usr/local/share/mime/packages/unlock-veracrypt-volumes.xml.in.h:1
msgid "TrueCrypt/VeraCrypt container"
msgstr ""

#, fuzzy
#~ msgid "Do you wish to start Liferea anyway?"
#~ msgstr "您想要啟用 Electrum 嗎？"

#~ msgid "The upgrade was successful."
#~ msgstr "升級成功。"

#~ msgid ""
#~ "Both the host operating system and the virtualization software are able "
#~ "to monitor what you are doing in Tails."
#~ msgstr "主系統和虛擬化軟體都能夠監控您在 Tails 中做什麼。"

#~ msgid ""
#~ "NetworkManager passed us garbage data when trying to deduce the clearnet "
#~ "DNS server."
#~ msgstr "NetworkManager 通過我們的垃圾資料當試著減少 cleranet DNS server 時"<|MERGE_RESOLUTION|>--- conflicted
+++ resolved
@@ -19,11 +19,7 @@
 msgstr ""
 "Project-Id-Version: The Tor Project\n"
 "Report-Msgid-Bugs-To: \n"
-<<<<<<< HEAD
-"POT-Creation-Date: 2019-01-05 17:38+0100\n"
-=======
-"POT-Creation-Date: 2019-01-14 21:20+0100\n"
->>>>>>> 3f2328b8
+"POT-Creation-Date: 2019-01-28 14:06+0100\n"
 "PO-Revision-Date: 2018-01-09 08:08+0000\n"
 "Last-Translator: Chi-Hsun Tsai\n"
 "Language-Team: Chinese (Taiwan) (http://www.transifex.com/otf/torproject/"
@@ -121,26 +117,24 @@
 msgid "_Exit"
 msgstr "_離開"
 
-<<<<<<< HEAD
-=======
-#: config/chroot_local-includes/usr/local/bin/keepassx:17
+#: config/chroot_local-includes/usr/local/bin/keepassxc:15
 #, sh-format
 msgid ""
-"<b><big>Do you want to rename your <i>KeePassX</i> database?</big></b>\n"
+"<b><big>Do you want to rename your <i>KeePassXC</i> database?</big></b>\n"
 "\n"
-"You have a <i>KeePassX</i> database in your <i>Persistent</i> folder:\n"
+"You have a <i>KeePassXC</i> database in your <i>Persistent</i> folder:\n"
 "\n"
 "<i>${filename}</i>\n"
 "\n"
-"Renaming it to <i>keepassx.kdbx</i> would allow <i>KeePassX</i> to open it "
+"Renaming it to <i>keepassx.kdbx</i> would allow <i>KeePassXC</i> to open it "
 "automatically in the future."
 msgstr ""
 
-#: config/chroot_local-includes/usr/local/bin/keepassx:25
+#: config/chroot_local-includes/usr/local/bin/keepassxc:23
 msgid "Rename"
 msgstr ""
 
-#: config/chroot_local-includes/usr/local/bin/keepassx:26
+#: config/chroot_local-includes/usr/local/bin/keepassxc:24
 msgid "Keep current name"
 msgstr ""
 
@@ -148,7 +142,6 @@
 msgid "su is disabled. Please use sudo instead."
 msgstr ""
 
->>>>>>> 3f2328b8
 #: config/chroot_local-includes/usr/share/gnome-shell/extensions/status-menu-helper@tails.boum.org/extension.js:75
 msgid "Restart"
 msgstr "重新啟動"
@@ -861,10 +854,6 @@
 msgid "TrueCrypt/VeraCrypt container"
 msgstr ""
 
-#, fuzzy
-#~ msgid "Do you wish to start Liferea anyway?"
-#~ msgstr "您想要啟用 Electrum 嗎？"
-
 #~ msgid "The upgrade was successful."
 #~ msgstr "升級成功。"
 
