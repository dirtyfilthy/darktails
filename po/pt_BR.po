# SOME DESCRIPTIVE TITLE.
# Copyright (C) YEAR THE PACKAGE'S COPYRIGHT HOLDER
# This file is distributed under the same license as the PACKAGE package.
#
# Translators:
# Alexei Gonçalves de Oliveira <alexis@gessicahellmann.com>, 2018
# Communia <ameaneantie@riseup.net>, 2013-2018
# carlo giusepe tadei valente sasaki <carlo.gt.valente@gmail.com>, 2014
# Chacal E., 2019
# Chacal E., 2019
# Danton Medrado, 2015
# d fau <diegofauser@gmail.com>, 2019
# Eduardo Addad de Oliveira <eduardoaddad@hotmail.com>, 2018-2019
# Eduardo Bonsi, 2013-2014
# Eduardo Luis Voltolini Tafner, 2013
# Emma Peel, 2018
# Gilberto José Souza Coutinho <gilberto.jsc@gmail.com>, 2015
# Isabel Ferreira, 2014
# john smith, 2015
# Leonardo Vieira de Souza <leonardo.v.souza@gmail.com>, 2016
# Lucas Possatti, 2014
# Luciana Dark Blue <lucianadarkblue@gmail.com>, 2015
# Malkon F <malkon.inf@gmail.com>, 2018
# Matheus Boni Vicari <matheus_boni_vicari@hotmail.com>, 2014
# Matheus Gaboardi Tralli <matheusgtralli@live.com>, 2016
# Matheus  Martins, 2013
# Renato dos Santos <shazaum@me.com>, 2018
# Reurison Silva Rodrigues, 2018
# T Zabotto <tzabotto@outlook.com>, 2019
# Wagner Marques <wagnermarques00@hotmail.com>, 2016
msgid ""
msgstr ""
"Project-Id-Version: Tor Project\n"
"Report-Msgid-Bugs-To: \n"
<<<<<<< HEAD
"POT-Creation-Date: 2019-08-11 19:46+0200\n"
=======
"POT-Creation-Date: 2019-08-12 11:55+0200\n"
>>>>>>> efc93192
"PO-Revision-Date: 2019-07-02 15:46+0000\n"
"Last-Translator: T Zabotto <tzabotto@outlook.com>\n"
"Language-Team: Portuguese (Brazil) (http://www.transifex.com/otf/torproject/"
"language/pt_BR/)\n"
"Language: pt_BR\n"
"MIME-Version: 1.0\n"
"Content-Type: text/plain; charset=UTF-8\n"
"Content-Transfer-Encoding: 8bit\n"
"Plural-Forms: nplurals=2; plural=(n > 1);\n"

#: config/chroot_local-includes/etc/NetworkManager/dispatcher.d/60-tor-ready.sh:39
msgid "Tor is ready"
msgstr "O Tor está pronto"

#: config/chroot_local-includes/etc/NetworkManager/dispatcher.d/60-tor-ready.sh:40
msgid "You can now access the Internet."
msgstr "A partir de agora você pode acessar a Internet."

#: config/chroot_local-includes/etc/whisperback/config.py:69
#, python-format
msgid ""
"<h1>Help us fix your bug!</h1>\n"
"<p>Read <a href=\"%s\">our bug reporting instructions</a>.</p>\n"
"<p><strong>Do not include more personal information than\n"
"needed!</strong></p>\n"
"<h2>About giving us an email address</h2>\n"
"<p>\n"
"Giving us an email address allows us to contact you to clarify the problem. "
"This\n"
"is needed for the vast majority of the reports we receive as most reports\n"
"without any contact information are useless. On the other hand it also "
"provides\n"
"an opportunity for eavesdroppers, like your email or Internet provider, to\n"
"confirm that you are using Tails.\n"
"</p>\n"
msgstr ""
"<h1>Ajude a consertar o erro que você encontrou!</h1>\n"
"<p>Leia <a href=\"%s\">as instruções de relatórios de erros</a>.</p>\n"
"<p><strong>Não inclua informações pessoais além do necessário!</strong></p>\n"
"<h2>Sobre como nos informar um endereço de e-mail</h2>\n"
"<p>\n"
"Se você informar seu e-mail, podemos fentrar em contato para esclarecer o "
"problema. Isso é necessário na grande maioria dos relatórios que recebemos "
"(muitos deles nos chegam sem informações de contato e são inúteis). No "
"entanto, com um endereço de e-mail, alguém que tenha acesso às suas "
"nformações, como o seu  provedor de e-mail ou de Internet, poderá confirmar "
"que você está usando Tails. </p>\n"

#: config/chroot_local-includes/usr/share/tails/additional-software/configuration-window.ui:8
#: ../config/chroot_local-includes/usr/share/applications/org.boum.tails.additional-software-config.desktop.in.h:1
msgid "Additional Software"
msgstr "Software Adicional"

#: config/chroot_local-includes/usr/share/tails/additional-software/configuration-window.ui:51
msgid ""
"You can install additional software automatically from your persistent "
"storage when starting Tails."
msgstr ""
"Você pode adicionar programas automaticamente de seu armazenamento "
"permanente quando iniciar o Tails."

#: config/chroot_local-includes/usr/share/tails/additional-software/configuration-window.ui:77
msgid ""
"The following software is installed automatically from your persistent "
"storage when starting Tails."
msgstr ""
"O seguinte programa é instalado automaticamente do seu armazenamento "
"permanente quando o Tails está iniciando."

#: config/chroot_local-includes/usr/share/tails/additional-software/configuration-window.ui:135
#: config/chroot_local-includes/usr/local/bin/tails-additional-software-config:171
msgid ""
"To add more, install some software using <a href=\"synaptic.desktop"
"\">Synaptic Package Manager</a> or <a href=\"org.gnome.Terminal.desktop"
"\">APT on the command line</a>."
msgstr ""
"Para adicionar outros, instale software usando <a href=\"synaptic.desktop"
"\">Gerenciador de Pacotes Synaptic</a> ou o <a href=\"org.gnome.Terminal."
"desktop\">APT na linha de comandos</a>."

#: config/chroot_local-includes/usr/share/tails/additional-software/configuration-window.ui:154
msgid "_Create persistent storage"
msgstr "_Crie armazenamento persistente"

#: config/chroot_local-includes/usr/local/bin/electrum:57
msgid "Persistence is disabled for Electrum"
msgstr "O volume persistente está desabilitado para usar Electrum"

#: config/chroot_local-includes/usr/local/bin/electrum:59
msgid ""
"When you reboot Tails, all of Electrum's data will be lost, including your "
"Bitcoin wallet. It is strongly recommended to only run Electrum when its "
"persistence feature is activated."
msgstr ""
"Ao reiniciar Tails, todos os dados do Electrum serão perdidos, inclusive as "
"carteiras de Bitcoin. Assim, o mais recomendado é executar Electrum quando a "
"funcionalidade 'Persistente' estiver ativada."

#: config/chroot_local-includes/usr/local/bin/electrum:60
msgid "Do you want to start Electrum anyway?"
msgstr "Você deseja iniciar o Electrum assim mesmo?"

#: config/chroot_local-includes/usr/local/bin/electrum:63
#: config/chroot_local-includes/usr/local/sbin/unsafe-browser:41
msgid "_Launch"
msgstr "_Lançar"

#: config/chroot_local-includes/usr/local/bin/electrum:64
#: config/chroot_local-includes/usr/local/sbin/unsafe-browser:42
msgid "_Exit"
msgstr "_Saída"

#: config/chroot_local-includes/usr/local/bin/keepassxc:15
#, fuzzy, sh-format
msgid ""
"<b><big>Do you want to rename your <i>KeePassXC</i> database?</big></b>\n"
"\n"
"You have a <i>KeePassXC</i> database in your <i>Persistent</i> folder:\n"
"\n"
"<i>${filename}</i>\n"
"\n"
"Renaming it to <i>keepassx.kdbx</i> would allow <i>KeePassXC</i> to open it "
"automatically in the future."
msgstr ""
"<b><big>Você quer renomear seu banco de dados <i>KeePassX</i></big></b>?\n"
"\n"
"Você tem um banco de dados <i>KeePassX</i> na sua pasta <i>Persistente</i>:\n"
"\n"
"<i>${filename}</i>\n"
"\n"
"Renomeá-lo para <i>keepassx.kdbx</i> permitiria que o <i>KeePassX</i> o "
"abrisse automaticamente no futuro."

#: config/chroot_local-includes/usr/local/bin/keepassxc:23
msgid "Rename"
msgstr "Renomear"

#: config/chroot_local-includes/usr/local/bin/keepassxc:24
msgid "Keep current name"
msgstr "Mantenha o nome atual"

#: config/chroot_local-includes/usr/local/bin/replace-su-with-sudo:21
msgid "su is disabled. Please use sudo instead."
msgstr "su está desativado. Por favor use sudo em vez disso."

#: config/chroot_local-includes/usr/share/gnome-shell/extensions/status-menu-helper@tails.boum.org/extension.js:75
msgid "Lock screen"
msgstr "Bloquear a tela"

#: config/chroot_local-includes/usr/share/gnome-shell/extensions/status-menu-helper@tails.boum.org/extension.js:79
msgid "Suspend"
msgstr "Suspender"

#: config/chroot_local-includes/usr/share/gnome-shell/extensions/status-menu-helper@tails.boum.org/extension.js:83
msgid "Restart"
msgstr "Reiniciar"

#: config/chroot_local-includes/usr/share/gnome-shell/extensions/status-menu-helper@tails.boum.org/extension.js:87
msgid "Power Off"
msgstr "Desligar"

#: config/chroot_local-includes/usr/local/bin/tails-about:22
#: ../config/chroot_local-includes/usr/share/desktop-directories/Tails.directory.in.h:1
msgid "Tails"
msgstr "Tails"

#: config/chroot_local-includes/usr/local/bin/tails-about:25
#: ../config/chroot_local-includes/usr/share/applications/tails-about.desktop.in.h:1
msgid "About Tails"
msgstr "Sobre o Tails"

#: config/chroot_local-includes/usr/local/bin/tails-about:35
msgid "The Amnesic Incognito Live System"
msgstr "O Sistema Ativo Amnésico Incógnito (TAILS)"

#: config/chroot_local-includes/usr/local/bin/tails-about:36
#, python-format
msgid ""
"Build information:\n"
"%s"
msgstr ""
"Compilar informação:\n"
"%s"

#: config/chroot_local-includes/usr/local/bin/tails-about:54
msgid "not available"
msgstr "não disponível"

#. Translators: Don't translate {details}, it's a placeholder and will
#. be replaced.
#: config/chroot_local-includes/usr/local/sbin/tails-additional-software:148
#, python-brace-format
msgid ""
"{details} Please check your list of additional software or read the system "
"log to understand the problem."
msgstr ""
"{details} Por favor verifique sua lista de programas adicionais ou leia o "
"registro do sistema para entender o problema."

#: config/chroot_local-includes/usr/local/sbin/tails-additional-software:153
msgid ""
"Please check your list of additional software or read the system log to "
"understand the problem."
msgstr ""
"Por favor verifique sua lista de programas adicionais ou leia o registro do "
"sistema para entender o problema."

#: config/chroot_local-includes/usr/local/sbin/tails-additional-software:157
msgid "Show Log"
msgstr "Exibir registro"

#: config/chroot_local-includes/usr/local/sbin/tails-additional-software:157
msgid "Configure"
msgstr "Configurar"

#. Translators: Don't translate {beginning} or {last}, they are
#. placeholders and will be replaced.
#: config/chroot_local-includes/usr/local/sbin/tails-additional-software:223
#, python-brace-format
msgid "{beginning} and {last}"
msgstr "{beginning} e {last}"

#: config/chroot_local-includes/usr/local/sbin/tails-additional-software:224
msgid ", "
msgstr ", "

#. Translators: Don't translate {packages}, it's a placeholder and will
#. be replaced.
#: config/chroot_local-includes/usr/local/sbin/tails-additional-software:290
#: config/chroot_local-includes/usr/local/sbin/tails-additional-software:320
#, python-brace-format
msgid "Add {packages} to your additional software?"
msgstr "Adcionar {packages} ao seus softwares adicionais?"

#: config/chroot_local-includes/usr/local/sbin/tails-additional-software:292
msgid ""
"To install it automatically from your persistent storage when starting Tails."
msgstr ""
"Para instalá-lo automaticamente a partir de seu armazenamento permanente ao "
"iniciar o Tails."

#: config/chroot_local-includes/usr/local/sbin/tails-additional-software:294
msgid "Install Every Time"
msgstr "Instalar todas as vezes"

#: config/chroot_local-includes/usr/local/sbin/tails-additional-software:295
#: config/chroot_local-includes/usr/local/sbin/tails-additional-software:326
msgid "Install Only Once"
msgstr "Instalar Somente Uma Vez"

#: config/chroot_local-includes/usr/local/sbin/tails-additional-software:301
#: config/chroot_local-includes/usr/local/sbin/tails-additional-software:331
#: config/chroot_local-includes/usr/local/sbin/tails-additional-software:372
msgid "The configuration of your additional software failed."
msgstr "A configuração do seu software adicional falhou."

#: config/chroot_local-includes/usr/local/sbin/tails-additional-software:322
msgid ""
"To install it automatically when starting Tails, you can create a persistent "
"storage and activate the <b>Additional Software</b> feature."
msgstr ""
"Para instalá-lo automaticamente ao iniciar o Tails, você pode criar um "
"armazenamento persistente e ativar o recurso <b>Software Adicional</b>."

#: config/chroot_local-includes/usr/local/sbin/tails-additional-software:325
msgid "Create Persistent Storage"
msgstr "Crie armazenamento persistente"

#: config/chroot_local-includes/usr/local/sbin/tails-additional-software:333
msgid "Creating your persistent storage failed."
msgstr "Criando seu armazenamento persistente falhou."

#. Translators: Don't translate {packages}, it's a placeholder and
#. will be replaced.
#: config/chroot_local-includes/usr/local/sbin/tails-additional-software:342
#, python-brace-format
msgid "You could install {packages} automatically when starting Tails"
msgstr "Você pode instalar {packages} automaticamente ao iniciar o Tails."

#: config/chroot_local-includes/usr/local/sbin/tails-additional-software:345
msgid ""
"To do so, you need to run Tails from a USB stick installed using <i>Tails "
"Installer</i>."
msgstr ""
"Para fazê-lo, você precisa executar o Tails a partir de um drive USB "
"instalado com o uso do <i>Instalador do Tails</i>."

#. Translators: Don't translate {packages}, it's a placeholder and will be
#. replaced.
#: config/chroot_local-includes/usr/local/sbin/tails-additional-software:360
#, python-brace-format
msgid "Remove {packages} from your additional software?"
msgstr "Remover {packages} de seus softwares adicionais?"

#. Translators: Don't translate {packages}, it's a placeholder
#. and will be replaced.
#: config/chroot_local-includes/usr/local/sbin/tails-additional-software:364
#, python-brace-format
msgid "This will stop installing {packages} automatically."
msgstr "Isto interromperá a instalação automática de {packages}."

#: config/chroot_local-includes/usr/local/sbin/tails-additional-software:366
#: config/chroot_local-includes/usr/local/bin/tails-additional-software-config:154
msgid "Remove"
msgstr "Remover"

#: config/chroot_local-includes/usr/local/sbin/tails-additional-software:367
#: config/chroot_local-includes/usr/local/bin/tails-screen-locker:119
#: config/chroot_local-includes/usr/local/bin/tor-browser:46
msgid "Cancel"
msgstr "Cancelar"

#: config/chroot_local-includes/usr/local/sbin/tails-additional-software:545
msgid "Installing your additional software from persistent storage..."
msgstr ""
"Instalando seu software adicional a partir do armazenamento persistente..."

#: config/chroot_local-includes/usr/local/sbin/tails-additional-software:547
msgid "This can take several minutes."
msgstr "Isto pode levar vários minutos"

#: config/chroot_local-includes/usr/local/sbin/tails-additional-software:560
msgid "The installation of your additional software failed"
msgstr "A instalação do seu software adicional falhou"

#: config/chroot_local-includes/usr/local/sbin/tails-additional-software:575
msgid "Additional software installed successfully"
msgstr "Software adicional instalado com sucesso"

#: config/chroot_local-includes/usr/local/sbin/tails-additional-software:595
msgid "The check for upgrades of your additional software failed"
msgstr "A verificação de atualizações do seu software adicional falhou"

#: config/chroot_local-includes/usr/local/sbin/tails-additional-software:597
#: config/chroot_local-includes/usr/local/sbin/tails-additional-software:605
msgid ""
"Please check your network connection, restart Tails, or read the system log "
"to understand the problem."
msgstr ""
"Por favor verifique sua conexão de rede, reinicie o Tails ou leia os logs do "
"sistema para entender o problema."

#: config/chroot_local-includes/usr/local/sbin/tails-additional-software:604
msgid "The upgrade of your additional software failed"
msgstr "Falha no upgrade de seu software adicional."

#: config/chroot_local-includes/usr/local/lib/tails-additional-software-notify:37
msgid "Documentation"
msgstr "Documentação"

#. Translators: Don't translate {package}, it's a placeholder and will be replaced.
#: config/chroot_local-includes/usr/local/bin/tails-additional-software-config:94
#, python-brace-format
msgid ""
"Remove {package} from your additional software? This will stop installing "
"the package automatically."
msgstr ""
"Remover {package} de seus softwares adicionais? Isto interromperá "
"automaticamente a instalação do pacote."

#. Translators: Don't translate {pkg}, it's a placeholder and will be replaced.
#: config/chroot_local-includes/usr/local/bin/tails-additional-software-config:105
#, python-brace-format
msgid "Failed to remove {pkg}"
msgstr "Não foi possível remover {pkg}"

#: config/chroot_local-includes/usr/local/bin/tails-additional-software-config:122
msgid "Failed to read additional software configuration"
msgstr "Falha na leitura da configuração do software adicional."

#. Translators: Don't translate {package}, it's a placeholder and will be replaced.
#: config/chroot_local-includes/usr/local/bin/tails-additional-software-config:152
#, python-brace-format
msgid "Stop installing {package} automatically"
msgstr "Pare de instalar {package} automaticamente"

#: config/chroot_local-includes/usr/local/bin/tails-additional-software-config:178
msgid ""
"To do so, install some software using <a href=\"synaptic.desktop\">Synaptic "
"Package Manager</a> or <a href=\"org.gnome.Terminal.desktop\">APT on the "
"command line</a>."
msgstr ""
"Para fazê-lo, instale software usando o <a href=\"synaptic.desktop"
"\">Gerenciador de Pacotes Synaptic</a> ou o <a href=\"org.gnome.Terminal."
"desktop\">APT na linha de comandos</a>."

#: config/chroot_local-includes/usr/local/bin/tails-additional-software-config:187
msgid ""
"To do so, unlock your persistent storage when starting Tails and install "
"some software using <a href=\"synaptic.desktop\">Synaptic Package Manager</"
"a> or <a href=\"org.gnome.Terminal.desktop\">APT on the command line</a>."
msgstr ""
"Para fazê-lo, destrave o armazenamento persistente ao iniciar o Tails e "
"instale software usando o <a href=\"synaptic.desktop\">Gerenciador de "
"Pacotes Synaptic</a> ou o <a href=\"org.gnome.Terminal.desktop\">APT na "
"linha de comandos</a>."

#: config/chroot_local-includes/usr/local/bin/tails-additional-software-config:197
msgid ""
"To do so, create a persistent storage and install some software using <a "
"href=\"synaptic.desktop\">Synaptic Package Manager</a> or <a href=\"org."
"gnome.Terminal.desktop\">APT on the command line</a>."
msgstr ""
"Para fazê-lo, crie um armazenamento persistente e instale software usando o "
"<a href=\"synaptic.desktop\">Gerenciador de Pacotes Synaptic</a> ou o <a "
"href=\"org.gnome.Terminal.desktop\">APT na linha de comandos</a>."

#: config/chroot_local-includes/usr/local/bin/tails-additional-software-config:205
msgid ""
"To do so, install Tails on a USB stick using <a href=\"tails-installer."
"desktop\">Tails Installer</a> and create a persistent storage."
msgstr ""
"Para fazê-lo, instale o Tails em um drive USB usando o <a href=\"tails-"
"installer.desktop\">Instalador do Tails</a> e crie um armazenamento "
"persistente."

#: config/chroot_local-includes/usr/local/bin/tails-additional-software-config:252
msgid "[package not available]"
msgstr "[pacote não disponível]"

#: config/chroot_local-includes/usr/local/lib/tails-htp-notify-user:52
msgid "Synchronizing the system's clock"
msgstr "Sincronizando o relógio do sistema"

#: config/chroot_local-includes/usr/local/lib/tails-htp-notify-user:53
msgid ""
"Tor needs an accurate clock to work properly, especially for Hidden "
"Services. Please wait..."
msgstr ""
"O Tor precisa de um relógio preciso para funcionar corretamente, "
"especialmente para Serviços Ocultos. Por favor, aguarde..."

#: config/chroot_local-includes/usr/local/lib/tails-htp-notify-user:87
msgid "Failed to synchronize the clock!"
msgstr "Falha ao sincronizar o relógio!"

#: config/chroot_local-includes/usr/local/bin/tails-screen-locker:110
msgid "Lock Screen"
msgstr "Bloquear a tela"

#: config/chroot_local-includes/usr/local/bin/tails-screen-locker:125
msgid "Screen Locker"
msgstr "Bloqueador de Tela"

#: config/chroot_local-includes/usr/local/bin/tails-screen-locker:131
msgid "Set up a password to unlock the screen."
msgstr "Configure uma senha para desbloquear a tela"

#: config/chroot_local-includes/usr/local/bin/tails-screen-locker:149
msgid "Password"
msgstr "Senha"

#: config/chroot_local-includes/usr/local/bin/tails-screen-locker:150
msgid "Confirm"
msgstr "Confirmar"

#: config/chroot_local-includes/usr/local/bin/tails-security-check:124
msgid "This version of Tails has known security issues:"
msgstr "Esta versão do Tails tem problemas de segurança conhecidos:"

#: config/chroot_local-includes/usr/local/bin/tails-security-check:135
msgid "Known security issues"
msgstr "Problemas de segurança conhecidos"

#: config/chroot_local-includes/usr/local/lib/tails-spoof-mac:52
#, sh-format
msgid "Network card ${nic} disabled"
msgstr "Placa de rede ${nic} desabilitada"

#: config/chroot_local-includes/usr/local/lib/tails-spoof-mac:53
#, sh-format
msgid ""
"MAC spoofing failed for network card ${nic_name} (${nic}) so it is "
"temporarily disabled.\n"
"You might prefer to restart Tails and disable MAC spoofing."
msgstr ""
"A máscara de identidade MAC falhou para a placa de rede ${nic_name} "
"(${nic}), portanto, ela está temporariamente desabilitada.\n"
"Talvez seja melhor reiniciar o Tails e desabilitar a máscara de identidade "
"MAC."

#: config/chroot_local-includes/usr/local/lib/tails-spoof-mac:62
msgid "All networking disabled"
msgstr "Todas as redes foram desabilitadas"

#: config/chroot_local-includes/usr/local/lib/tails-spoof-mac:63
#, sh-format
msgid ""
"MAC spoofing failed for network card ${nic_name} (${nic}). The error "
"recovery also failed so all networking is disabled.\n"
"You might prefer to restart Tails and disable MAC spoofing."
msgstr ""
"A máscara de identidade MAC falhou para a placa de rede ${nic_name} "
"(${nic}). A recuperação do erro também falhou, portanto, toda a navegação "
"está desabilitada.\n"
"Talvez seja melhor reiniciar o Tails e desabilitar a máscara de identidade "
"MAC."

#: config/chroot_local-includes/usr/local/bin/tails-upgrade-frontend-wrapper:35
msgid ""
"\"<b>Not enough memory available to check for upgrades.</b>\n"
"\n"
"Make sure this system satisfies the requirements for running Tails.\n"
"See file:///usr/share/doc/tails/website/doc/about/requirements.en.html\n"
"\n"
"Try to restart Tails to check for upgrades again.\n"
"\n"
"Or do a manual upgrade.\n"
"See https://tails.boum.org/doc/first_steps/upgrade#manual\""
msgstr ""
"\"<b>Não há memória suficiente para procurar por atualizações.</b>\n"
"\n"
"Verifique se o sistema cumpre os requerimentos para executar Tails\n"
"Consulte o documento:///usr/share/doc/tails/website/doc/about/requirements."
"en.html\n"
"\n"
"Tente reiniciar Tails para procurar por atualizações novamente\n"
"\n"
"Ou faça a atualização manualmente\n"
"Consulte https://tails.boum.org/doc/first_steps/upgrade#manual\""

#: config/chroot_local-includes/usr/local/bin/tails-upgrade-frontend-wrapper:72
#: config/chroot_local-includes/usr/local/sbin/unsafe-browser:27
msgid "error:"
msgstr "erro:"

#: config/chroot_local-includes/usr/local/bin/tails-upgrade-frontend-wrapper:73
#: config/chroot_local-includes/usr/local/sbin/unsafe-browser:28
msgid "Error"
msgstr "Erro"

#: config/chroot_local-includes/usr/local/lib/tails-virt-notify-user:71
msgid "Warning: virtual machine detected!"
msgstr "Aviso: máquina virtual detectada!"

#: config/chroot_local-includes/usr/local/lib/tails-virt-notify-user:74
msgid "Warning: non-free virtual machine detected!"
msgstr "Aviso: máquina virtual de software não-livre (proprietário) detectada!"

#: config/chroot_local-includes/usr/local/lib/tails-virt-notify-user:77
msgid ""
"Both the host operating system and the virtualization software are able to "
"monitor what you are doing in Tails. Only free software can be considered "
"trustworthy, for both the host operating system and the virtualization "
"software."
msgstr ""
"Tanto o sistema operacional hospedeiro quanto o programa de virtualização "
"podem monitorar a sua atividade no Tails. Somente os programas livres podem "
"ser considerados confiáveis, em relação ao sistema operacional hospedeiro e "
"ao programa de virtualização. "

#: config/chroot_local-includes/usr/local/lib/tails-virt-notify-user:81
msgid "Learn more"
msgstr "Saiba mais"

#: config/chroot_local-includes/usr/local/bin/tor-browser:43
msgid "Tor is not ready"
msgstr "O Tor não está pronto"

#: config/chroot_local-includes/usr/local/bin/tor-browser:44
msgid "Tor is not ready. Start Tor Browser anyway?"
msgstr "O Tor não está pronto. Iniciar o Navegador Tor assim mesmo?"

#: config/chroot_local-includes/usr/local/bin/tor-browser:45
msgid "Start Tor Browser"
msgstr "Iniciar o Navegador Tor"

#: config/chroot_local-includes/usr/share/gnome-shell/extensions/torstatus@tails.boum.org/extension.js:35
msgid "Tor Status"
msgstr ""

#: config/chroot_local-includes/usr/share/gnome-shell/extensions/torstatus@tails.boum.org/extension.js:50
msgid "Open Onion Circuits"
msgstr "Abrir Circuitos Onion"

#. Translators: Don't translate {volume_label} or {volume_size},
#. they are placeholders and will be replaced.
#: config/chroot_local-includes/usr/local/lib/python3/dist-packages/unlock_veracrypt_volumes/volume.py:58
#, python-brace-format
msgid "{volume_label} ({volume_size})"
msgstr "{volume_label} ({volume_size})"

#. Translators: Don't translate {partition_name} or {partition_size},
#. they are placeholders and will be replaced.
#: config/chroot_local-includes/usr/local/lib/python3/dist-packages/unlock_veracrypt_volumes/volume.py:63
#, python-brace-format
msgid "{partition_name} ({partition_size})"
msgstr "{partition_name} ({partition_size})"

#. Translators: Don't translate {volume_size}, it's a placeholder
#. and will be replaced.
#: config/chroot_local-includes/usr/local/lib/python3/dist-packages/unlock_veracrypt_volumes/volume.py:68
#, python-brace-format
msgid "{volume_size} Volume"
msgstr "{volume_size} Volume"

#. Translators: Don't translate {volume_name}, it's a placeholder and
#. will be replaced.
#: config/chroot_local-includes/usr/local/lib/python3/dist-packages/unlock_veracrypt_volumes/volume.py:107
#, python-brace-format
msgid "{volume_name} (Read-Only)"
msgstr "{volume_name} (Read-Only)"

#. Translators: Don't translate {partition_name} and {container_path}, they
#. are placeholders and will be replaced.
#: config/chroot_local-includes/usr/local/lib/python3/dist-packages/unlock_veracrypt_volumes/volume.py:115
#, python-brace-format
msgid "{partition_name} in {container_path}"
msgstr "{partition_name} em {container_path}"

#. Translators: Don't translate {volume_name} and {path_to_file_container},
#. they are placeholders and will be replaced. You should only have to translate
#. this string if it makes sense to reverse the order of the placeholders.
#: config/chroot_local-includes/usr/local/lib/python3/dist-packages/unlock_veracrypt_volumes/volume.py:122
#, python-brace-format
msgid "{volume_name} – {path_to_file_container}"
msgstr "{volume_name} – {path_to_file_container}"

#. Translators: Don't translate {partition_name} and {drive_name}, they
#. are placeholders and will be replaced.
#: config/chroot_local-includes/usr/local/lib/python3/dist-packages/unlock_veracrypt_volumes/volume.py:128
#, python-brace-format
msgid "{partition_name} on {drive_name}"
msgstr "{partition_name} em {drive_name}"

#. Translators: Don't translate {volume_name} and {drive_name},
#. they are placeholders and will be replaced. You should only have to translate
#. this string if it makes sense to reverse the order of the placeholders.
#: config/chroot_local-includes/usr/local/lib/python3/dist-packages/unlock_veracrypt_volumes/volume.py:135
#, python-brace-format
msgid "{volume_name} – {drive_name}"
msgstr "{volume_name} – {drive_name}"

#: config/chroot_local-includes/usr/local/lib/python3/dist-packages/unlock_veracrypt_volumes/volume.py:222
msgid "Wrong passphrase or parameters"
msgstr "Senha ou parâmetros incorretos"

#: config/chroot_local-includes/usr/local/lib/python3/dist-packages/unlock_veracrypt_volumes/volume.py:224
msgid "Error unlocking volume"
msgstr "Erro ao desbloquear o volume"

#. Translators: Don't translate {volume_name} or {error_message},
#. they are placeholder and will be replaced.
#: config/chroot_local-includes/usr/local/lib/python3/dist-packages/unlock_veracrypt_volumes/volume.py:228
#, python-brace-format
msgid ""
"Couldn't unlock volume {volume_name}:\n"
"{error_message}"
msgstr ""
"Não foi possível desbloquear o volume {volume_name}:\n"
"{error_message}"

#: config/chroot_local-includes/usr/local/lib/python3/dist-packages/unlock_veracrypt_volumes/volume.py:330
msgid "One or more applications are keeping the volume busy."
msgstr ""

#. Translators: Don't translate {volume_name} or {error_message},
#. they are placeholder and will be replaced.
#: config/chroot_local-includes/usr/local/lib/python3/dist-packages/unlock_veracrypt_volumes/volume.py:336
#, python-brace-format
msgid ""
"Couldn't lock volume {volume_name}:\n"
"{error_message}"
msgstr "Não foi possível bloquear  {volume_name}:{error_message}"

#: config/chroot_local-includes/usr/local/lib/python3/dist-packages/unlock_veracrypt_volumes/volume.py:338
#, fuzzy
msgid "Locking the volume failed"
msgstr "Bloquear este volume"

#: config/chroot_local-includes/usr/local/lib/python3/dist-packages/unlock_veracrypt_volumes/volume_list.py:83
msgid "No file containers added"
msgstr "Nenhum volume de armazenagem de arquivos detectado."

#: config/chroot_local-includes/usr/local/lib/python3/dist-packages/unlock_veracrypt_volumes/volume_list.py:98
msgid "No VeraCrypt devices detected"
msgstr "Dispositivos VeraCrpyt não detectados"

#: config/chroot_local-includes/usr/local/lib/python3/dist-packages/unlock_veracrypt_volumes/volume_manager.py:40
#: ../config/chroot_local-includes/usr/share/applications/unlock-veracrypt-volumes.desktop.in.h:1
msgid "Unlock VeraCrypt Volumes"
msgstr "Desbloquear Volumes VeraCrypt"

#: config/chroot_local-includes/usr/local/lib/python3/dist-packages/unlock_veracrypt_volumes/volume_manager.py:114
msgid "Container already added"
msgstr "Volume já adicionado."

#: config/chroot_local-includes/usr/local/lib/python3/dist-packages/unlock_veracrypt_volumes/volume_manager.py:115
#, python-format
msgid "The file container %s should already be listed."
msgstr "O volume de armazenagem de arquivos %s já está na lista."

#: config/chroot_local-includes/usr/local/lib/python3/dist-packages/unlock_veracrypt_volumes/volume_manager.py:131
msgid "Container opened read-only"
msgstr "Volume aberto em modo somente leitura."

#. Translators: Don't translate {path}, it's a placeholder  and will be replaced.
#: config/chroot_local-includes/usr/local/lib/python3/dist-packages/unlock_veracrypt_volumes/volume_manager.py:133
#, python-brace-format
msgid ""
"The file container {path} could not be opened with write access. It was "
"opened read-only instead. You will not be able to modify the content of the "
"container.\n"
"{error_message}"
msgstr ""
"Não foi possível abrir o volume de armazenagem de arquivos {path} com "
"permissão de escrita. Em vez disso, foi aberto em modo somente leitura. Você "
"não poderá modificar o conteúdo do volume \n"
"{error_message}"

#: config/chroot_local-includes/usr/local/lib/python3/dist-packages/unlock_veracrypt_volumes/volume_manager.py:138
msgid "Error opening file"
msgstr "Error na abertura de arquivo"

#: config/chroot_local-includes/usr/local/lib/python3/dist-packages/unlock_veracrypt_volumes/volume_manager.py:160
msgid "Not a VeraCrypt container"
msgstr "Não é um volume VeraCrypt."

#: config/chroot_local-includes/usr/local/lib/python3/dist-packages/unlock_veracrypt_volumes/volume_manager.py:161
#, python-format
msgid "The file %s does not seem to be a VeraCrypt container."
msgstr "O arquivo %s não parece ser um volume VeraCrypt."

#: config/chroot_local-includes/usr/local/lib/python3/dist-packages/unlock_veracrypt_volumes/volume_manager.py:163
msgid "Failed to add container"
msgstr "Falhou ao adcionar container"

#: config/chroot_local-includes/usr/local/lib/python3/dist-packages/unlock_veracrypt_volumes/volume_manager.py:164
#, python-format
msgid ""
"Could not add file container %s: Timeout while waiting for loop setup.\n"
"Please try using the <i>Disks</i> application instead."
msgstr ""
"Não foi possível adicionar o contêiner de arquivos %s: Tempo limite enquanto "
"aguarda o loop de configuração.\n"
"Por favor, tente usar o aplicativo <i>Disks</i>."

#: config/chroot_local-includes/usr/local/lib/python3/dist-packages/unlock_veracrypt_volumes/volume_manager.py:209
msgid "Choose File Container"
msgstr "Escolha um Volume de Armazenagem de Arquivos"

#: config/chroot_local-includes/usr/local/sbin/unsafe-browser:38
msgid "Do you really want to launch the Unsafe Browser?"
msgstr "Você realmente deseja iniciar o Navegador não-confiável?"

#: config/chroot_local-includes/usr/local/sbin/unsafe-browser:40
msgid ""
"Network activity within the Unsafe Browser is <b>not anonymous</b>.\\nOnly "
"use the Unsafe Browser if necessary, for example\\nif you have to login or "
"register to activate your Internet connection."
msgstr ""
"A atividade de rede no Navegador <b>não é anônima</b>.\\nUse o Navegador Sem "
"Segurança somente se for necessário, por exemplo\\nse você tiver de fazer "
"login ou registrar-se para ativar a sua conexão de Internet."

#: config/chroot_local-includes/usr/local/sbin/unsafe-browser:51
msgid "Starting the Unsafe Browser..."
msgstr "Iniciando o Navegador não-confiável..."

#: config/chroot_local-includes/usr/local/sbin/unsafe-browser:52
msgid "This may take a while, so please be patient."
msgstr "Isto pode demorar um pouco; por favor, seja paciente."

#: config/chroot_local-includes/usr/local/sbin/unsafe-browser:57
msgid "Shutting down the Unsafe Browser..."
msgstr "Encerrando o Navegador não-confiável..."

#: config/chroot_local-includes/usr/local/sbin/unsafe-browser:58
msgid ""
"This may take a while, and you may not restart the Unsafe Browser until it "
"is properly shut down."
msgstr ""
"Isto pode demorar um pouco e você não poderá reiniciar o Navegador não-"
"confiável até que ele seja encerrado adequadamente."

#: config/chroot_local-includes/usr/local/sbin/unsafe-browser:70
msgid "Failed to restart Tor."
msgstr "Falha ao reiniciar o Tor."

#: config/chroot_local-includes/usr/local/sbin/unsafe-browser:84
#: ../config/chroot_local-includes/usr/share/applications/unsafe-browser.desktop.in.h:1
msgid "Unsafe Browser"
msgstr "Navegador não-confiável"

#: config/chroot_local-includes/usr/local/sbin/unsafe-browser:91
msgid ""
"Another Unsafe Browser is currently running, or being cleaned up. Please "
"retry in a while."
msgstr ""
"Um outro Navegador não-confiável está atualmente em execução ou sendo limpo. "
"Por favor, tente novamente mais tarde."

#: config/chroot_local-includes/usr/local/sbin/unsafe-browser:99
msgid "Failed to setup chroot."
msgstr "Falha ao configurar chroot."

#: config/chroot_local-includes/usr/local/sbin/unsafe-browser:104
msgid "Failed to configure browser."
msgstr "Falha ao configurar o navegador."

#: config/chroot_local-includes/usr/local/sbin/unsafe-browser:110
msgid ""
"No DNS server was obtained through DHCP or manually configured in "
"NetworkManager."
msgstr ""
"Nenhum provedor de DNS foi obtido através de DHCP ou configurado manualmente "
"no Gerenciamento de Rede."

#: config/chroot_local-includes/usr/local/sbin/unsafe-browser:121
msgid "Failed to run browser."
msgstr "Falha ao executar o navegador."

#: ../config/chroot_local-includes/etc/skel/Desktop/Report_an_error.desktop.in.h:1
msgid "Report an error"
msgstr "Relatar um erro"

#: ../config/chroot_local-includes/etc/skel/Desktop/tails-documentation.desktop.in.h:1
#: ../config/chroot_local-includes/usr/share/applications/tails-documentation.desktop.in.h:1
msgid "Tails documentation"
msgstr "Documentação do Tails"

#: ../config/chroot_local-includes/usr/share/applications/root-terminal.desktop.in.h:1
msgid "Root Terminal"
msgstr ""

#: ../config/chroot_local-includes/usr/share/applications/root-terminal.desktop.in.h:2
msgid "Opens a terminal as the root user, using gksu to ask for the password"
msgstr ""

#: ../config/chroot_local-includes/usr/share/applications/tails-documentation.desktop.in.h:2
msgid "Learn how to use Tails"
msgstr "Saiba como usar o Tails"

#: ../config/chroot_local-includes/usr/share/applications/tails-about.desktop.in.h:2
msgid "Learn more about Tails"
msgstr "Saiba mais sobre o Tails"

#: ../config/chroot_local-includes/usr/share/applications/tor-browser.desktop.in.h:1
msgid "Tor Browser"
msgstr "Navegador Tor"

#: ../config/chroot_local-includes/usr/share/applications/tor-browser.desktop.in.h:2
msgid "Anonymous Web Browser"
msgstr "Navegador Web Anônimo"

#: ../config/chroot_local-includes/usr/share/applications/unsafe-browser.desktop.in.h:2
msgid "Browse the World Wide Web without anonymity"
msgstr "Navegar pela World Wide Web sem anonimato"

#: ../config/chroot_local-includes/usr/share/applications/unsafe-browser.desktop.in.h:3
msgid "Unsafe Web Browser"
msgstr "Navegador não-confiável"

#: ../config/chroot_local-includes/usr/share/applications/unlock-veracrypt-volumes.desktop.in.h:2
msgid "Mount VeraCrypt encrypted file containers and devices"
msgstr "Montar volumes e dispositivos VeraCrypt de armazenagem de arquivos."

#: ../config/chroot_local-includes/usr/share/applications/org.boum.tails.additional-software-config.desktop.in.h:2
msgid ""
"Configure the additional software installed from your persistent storage "
"when starting Tails"
msgstr ""
"Configure o software adicional instalado a partir de seu armazenamento "
"permanente ao iniciar o Tails."

#: ../config/chroot_local-includes/usr/share/desktop-directories/Tails.directory.in.h:2
msgid "Tails specific tools"
msgstr "Ferramentas específicas do Tails"

#: ../config/chroot_local-includes/usr/share/polkit-1/actions/org.boum.tails.root-terminal.policy.in.h:1
msgid "To start a Root Terminal, you need to authenticate."
msgstr "Para iniciar o terminal root, é preciso autenticar-se."

#: ../config/chroot_local-includes/usr/share/polkit-1/actions/org.boum.tails.additional-software.policy.in.h:1
msgid "Remove an additional software package"
msgstr "Remover um pacote de software adicional"

#: ../config/chroot_local-includes/usr/share/polkit-1/actions/org.boum.tails.additional-software.policy.in.h:2
msgid ""
"Authentication is required to remove a package from your additional software "
"($(command_line))"
msgstr ""
"Autenticação é necessária para remover um pacote de seus softwares "
"adicionais ($(command_line))"

#: ../config/chroot_local-includes/usr/share/tails/unlock-veracrypt-volumes/main.ui.in:61
msgid "File Containers"
msgstr "Volumes para Armazenagem de Arquivos"

#: ../config/chroot_local-includes/usr/share/tails/unlock-veracrypt-volumes/main.ui.in:80
msgid "_Add"
msgstr "_Adicionar"

#: ../config/chroot_local-includes/usr/share/tails/unlock-veracrypt-volumes/main.ui.in:86
msgid "Add a file container"
msgstr "Adicione um volume para armazenar arquivos."

#: ../config/chroot_local-includes/usr/share/tails/unlock-veracrypt-volumes/main.ui.in:103
msgid "Partitions and Drives"
msgstr "Partições e Unidades"

#: ../config/chroot_local-includes/usr/share/tails/unlock-veracrypt-volumes/main.ui.in:121
msgid ""
"This application is not affiliated with or endorsed by the VeraCrypt project "
"or IDRIX."
msgstr ""
"Este aplicativo não é afiliado nem endossado pelo Projeto VeraCrypt ou pela "
"IDRIX."

#: ../config/chroot_local-includes/usr/share/tails/unlock-veracrypt-volumes/volume.ui.in:29
msgid "_Open"
msgstr "_Abrir"

#: ../config/chroot_local-includes/usr/share/tails/unlock-veracrypt-volumes/volume.ui.in:38
msgid "Lock this volume"
msgstr "Bloquear este volume"

#: ../config/chroot_local-includes/usr/share/tails/unlock-veracrypt-volumes/volume.ui.in:52
msgid "_Unlock"
msgstr "_Desbloquear"

#: ../config/chroot_local-includes/usr/share/tails/unlock-veracrypt-volumes/volume.ui.in:61
msgid "Detach this volume"
msgstr "Desmonte este volume"

#: ../config/chroot_local-includes/usr/local/share/mime/packages/unlock-veracrypt-volumes.xml.in.h:1
msgid "TrueCrypt/VeraCrypt container"
msgstr "Volume TrueCrypt/VeraCrypt"

<<<<<<< HEAD
#~ msgid "Tor"
#~ msgstr "Tor"
=======
#~ msgid "Error locking volume"
#~ msgstr "Erro ao bloquear o volume"
>>>>>>> efc93192
<|MERGE_RESOLUTION|>--- conflicted
+++ resolved
@@ -32,11 +32,7 @@
 msgstr ""
 "Project-Id-Version: Tor Project\n"
 "Report-Msgid-Bugs-To: \n"
-<<<<<<< HEAD
-"POT-Creation-Date: 2019-08-11 19:46+0200\n"
-=======
-"POT-Creation-Date: 2019-08-12 11:55+0200\n"
->>>>>>> efc93192
+"POT-Creation-Date: 2019-08-12 11:57+0200\n"
 "PO-Revision-Date: 2019-07-02 15:46+0000\n"
 "Last-Translator: T Zabotto <tzabotto@outlook.com>\n"
 "Language-Team: Portuguese (Brazil) (http://www.transifex.com/otf/torproject/"
@@ -966,10 +962,8 @@
 msgid "TrueCrypt/VeraCrypt container"
 msgstr "Volume TrueCrypt/VeraCrypt"
 
-<<<<<<< HEAD
-#~ msgid "Tor"
-#~ msgstr "Tor"
-=======
 #~ msgid "Error locking volume"
 #~ msgstr "Erro ao bloquear o volume"
->>>>>>> efc93192
+
+#~ msgid "Tor"
+#~ msgstr "Tor"