--- conflicted
+++ resolved
@@ -22,13 +22,8 @@
 msgstr ""
 "Project-Id-Version: The Tor Project\n"
 "Report-Msgid-Bugs-To: \n"
-<<<<<<< HEAD
 "POT-Creation-Date: 2018-03-31 12:38+0200\n"
-"PO-Revision-Date: 2018-01-04 10:03+0000\n"
-=======
-"POT-Creation-Date: 2018-03-12 19:03+0100\n"
-"PO-Revision-Date: 2018-03-28 21:48+0000\n"
->>>>>>> 66eaa691
+"PO-Revision-Date: 2018-03-31 13:00+0200\n"
 "Last-Translator: Communia <ameaneantie@riseup.net>\n"
 "Language-Team: Portuguese (Brazil) (http://www.transifex.com/otf/torproject/"
 "language/pt_BR/)\n"
@@ -162,7 +157,6 @@
 msgid "not available"
 msgstr "não disponível"
 
-<<<<<<< HEAD
 #: config/chroot_local-includes/usr/local/sbin/tails-additional-software:168
 #, fuzzy, python-brace-format
 msgid ""
@@ -175,13 +169,6 @@
 
 #: config/chroot_local-includes/usr/local/sbin/tails-additional-software:173
 #, fuzzy
-=======
-#: config/chroot_local-includes/usr/local/sbin/tails-additional-software:170
-msgid "Your additional software installation failed"
-msgstr "A instalação dos programas adicionais falhou"
-
-#: config/chroot_local-includes/usr/local/sbin/tails-additional-software:171
->>>>>>> 66eaa691
 msgid ""
 "Please check your list of additional software packages or read the system "
 "log to understand the problem."
@@ -191,7 +178,6 @@
 "problema."
 
 #: config/chroot_local-includes/usr/local/sbin/tails-additional-software:177
-<<<<<<< HEAD
 msgid "Show log"
 msgstr ""
 
@@ -291,33 +277,6 @@
 #, fuzzy
 msgid "The upgrade of your additional software failed"
 msgstr "O seu programa adicional"
-=======
-msgid "Your additional software are installed"
-msgstr "Os seus programas adicionais foram instalados"
-
-#: config/chroot_local-includes/usr/local/sbin/tails-additional-software:178
-msgid "Your additional software are ready to use."
-msgstr "Os seus programas adicionais estão prontos para serem usados. "
-
-#: config/chroot_local-includes/usr/local/sbin/tails-additional-software:194
-#: config/chroot_local-includes/usr/local/sbin/tails-additional-software:204
-msgid "Your additional software upgrade failed"
-msgstr "A atualização dos seus programas adicionais falhou"
-
-#: config/chroot_local-includes/usr/local/sbin/tails-additional-software:195
-msgid ""
-"The check for upgrades failed. This might be due to a network problem. "
-"Please check your network connection, try to restart Tails, or read the "
-"system log to understand better the problem."
-msgstr ""
-"A procura por atualizações falhou, talvez devido a um problema de rede. Por "
-"favor, verifique a sua conexão de internet, tente reiniciar Tails ou leia o "
-"log de sistema para entender melhor o problema."
-
-#: config/chroot_local-includes/usr/local/sbin/tails-additional-software:201
-msgid "Your additional software are up to date"
-msgstr "Os seus programas adicionais foram atualizados"
->>>>>>> 66eaa691
 
 #: config/chroot_local-includes/usr/local/sbin/tails-additional-software:597
 msgid "The check for upgrades failed."
@@ -337,17 +296,11 @@
 #, python-brace-format
 msgid "Remove {package} from your additional software"
 msgstr ""
-<<<<<<< HEAD
 
 #: config/chroot_local-includes/usr/local/bin/tails-additional-software-config:168
 #, fuzzy
 msgid "[package not available]"
 msgstr "não disponível"
-=======
-"A atualização falhou. Isso pode ser devido a um problema de rede. Por favor, "
-"verifique a sua conexão de rede, tente reiniciar Tails ou leia o registro do "
-"sistema para compreender melhor o problema."
->>>>>>> 66eaa691
 
 #: config/chroot_local-includes/usr/local/lib/tails-htp-notify-user:52
 msgid "Synchronizing the system's clock"
@@ -624,7 +577,6 @@
 
 #: ../config/chroot_local-includes/usr/share/polkit-1/actions/org.boum.tails.root-terminal.policy.in.h:1
 msgid "To start a Root Terminal, you need to authenticate."
-<<<<<<< HEAD
 msgstr "Para iniciar o Terminal Root, é preciso inserir sua senha."
 
 #, fuzzy
@@ -663,7 +615,4 @@
 #~ "DNS server."
 #~ msgstr ""
 #~ "NetworkManager nos mandou dados errados quando tentava descobrir o "
-#~ "servidor clearnet DNS."
-=======
-msgstr "Para iniciar o terminal root, é preciso autenticar-se."
->>>>>>> 66eaa691
+#~ "servidor clearnet DNS."