--- conflicted
+++ resolved
@@ -3,33 +3,20 @@
 # This file is distributed under the same license as the PACKAGE package.
 #
 # Translators:
-<<<<<<< HEAD
-# Communia <ameaneantie@riseup.net>, 2013
-# carlo_valente <carlo.gt.valente@gmail.com>, 2014
-# ebonsi, 2013-2014
-# eduardolvt, 2013
-=======
 # Communia <ameaneantie@riseup.net>, 2013-2014
 # carlo_valente <carlo.gt.valente@gmail.com>, 2014
 # Eduardo Bonsi, 2013-2014
 # eduardolvt, 2013
 # Anastasia01, 2014
->>>>>>> 74799a4c
 # mattBV <matheus_boni_vicari@hotmail.com>, 2014
 # Matheus_Martins <m.vmartins@hotmail.com>, 2013
 msgid ""
 msgstr ""
 "Project-Id-Version: The Tor Project\n"
 "Report-Msgid-Bugs-To: \n"
-<<<<<<< HEAD
-"POT-Creation-Date: 2014-04-27 19:29+0200\n"
-"PO-Revision-Date: 2014-04-04 08:51+0000\n"
-"Last-Translator: runasand <runa.sandvik@gmail.com>\n"
-=======
 "POT-Creation-Date: 2014-06-08 19:08+0200\n"
 "PO-Revision-Date: 2014-05-29 15:18+0000\n"
 "Last-Translator: Anastasia01\n"
->>>>>>> 74799a4c
 "Language-Team: Portuguese (Brazil) (http://www.transifex.com/projects/p/"
 "torproject/language/pt_BR/)\n"
 "Language: pt_BR\n"
@@ -65,21 +52,6 @@
 msgstr ""
 "<h1>Ajude-nos a corrigir o seu bug!</h1>\n"
 "<p>Leia <a href=\"%s\">as nossas instruções do relatório de bug</a>.</p>\n"
-<<<<<<< HEAD
-"<p><strong>Não inclua informações pessoais mais do que seja necessário!</"
-"strong></p>\n"
-"<h2>Quando você nos der um endereço de e-mail</h2>\n"
-"<p>Se você não se importar em revelar um pouco da sua identidade\n"
-"aos desenvolvedores do Tails, envie-nos um e-mail para que possamos "
-"perguntar\n"
-"mais detalhes sobre o bug ocorrido no programa. Além disso, use uma chave "
-"PGP\n"
-"pública, para encriptar as futuras comunicações relativas à este bug.</p>\n"
-"<p>Qualquer um que puder ver esta resposta provavelmente deduzirá\n"
-"que você é um usuário do Tails. Esta aí uma boa oportunidade para você "
-"pensar o quanto \n"
-"você confia na sua internet e no seu provedor de e-mails?</p>\n"
-=======
 "<p><strong>Não inclua mais informações pessoais do que o necessário!</"
 "strong></p>\n"
 "<h2>Sobre você nos fornecer um endereço de e-mail</h2>\n"
@@ -95,7 +67,6 @@
 "um usuário do Tails. É hora de você se perguntar sobre o quanto confia nos "
 "seus \n"
 "provedores de Internet e de e-mail.</p>\n"
->>>>>>> 74799a4c
 
 #: config/chroot_local-includes/usr/local/bin/gpgApplet:136
 msgid "OpenPGP encryption applet"
@@ -281,14 +252,6 @@
 msgid "Reboot Immediately"
 msgstr "Reiniciar imediatamente"
 
-<<<<<<< HEAD
-#: config/chroot_local-includes/usr/local/bin/shutdown_helper_applet:72
-#, fuzzy
-msgid "Shutdown Helper"
-msgstr "Desligar imediatamente"
-
-=======
->>>>>>> 74799a4c
 #: config/chroot_local-includes/usr/local/bin/tails-about:16
 msgid "not available"
 msgstr "não disponível"
@@ -300,11 +263,7 @@
 
 #: config/chroot_local-includes/usr/local/bin/tails-about:24
 msgid "The Amnesic Incognito Live System"
-<<<<<<< HEAD
-msgstr "O Sistema Ativo Amnésico Incognito"
-=======
 msgstr "O Sistema Ativo Amnésico Incógnito (TAILS)"
->>>>>>> 74799a4c
 
 #: config/chroot_local-includes/usr/local/bin/tails-about:25
 #, python-format
@@ -316,10 +275,7 @@
 "%s"
 
 #: config/chroot_local-includes/usr/local/bin/tails-about:27
-<<<<<<< HEAD
-=======
 #: ../config/chroot_local-includes/usr/share/applications/tails-about.desktop.in.h:1
->>>>>>> 74799a4c
 msgid "About Tails"
 msgstr "Sobre o Tails"
 
@@ -378,13 +334,7 @@
 
 #: config/chroot_local-includes/usr/local/bin/tails-security-check:145
 msgid "This version of Tails has known security issues:"
-<<<<<<< HEAD
-msgstr ""
-"Temos o conhecimento que esta versão do Tails apresenta problemas de "
-"segurança:"
-=======
 msgstr "Esta versão do Tails tem problemas de segurança conhecidos:"
->>>>>>> 74799a4c
 
 #: config/chroot_local-includes/usr/local/sbin/tails-spoof-mac:29
 #, sh-format
@@ -593,11 +543,7 @@
 
 #: ../config/chroot_local-includes/etc/skel/Desktop/Report_an_error.desktop.in.h:1
 msgid "Report an error"
-<<<<<<< HEAD
-msgstr "Reporte o erro"
-=======
 msgstr "Reportar um erro"
->>>>>>> 74799a4c
 
 #: ../config/chroot_local-includes/etc/skel/Desktop/tails-documentation.desktop.in.h:1
 #: ../config/chroot_local-includes/usr/share/applications/tails-documentation.desktop.in.h:1
@@ -619,14 +565,11 @@
 #: ../config/chroot_local-includes/usr/share/applications/i2p.desktop.in.h:3
 msgid "Anonymous overlay network"
 msgstr "Rede anônima de superfície"
-<<<<<<< HEAD
-=======
 
 #: ../config/chroot_local-includes/usr/share/applications/tails-about.desktop.in.h:2
 #, fuzzy
 msgid "Learn more about Tails"
 msgstr "Saiba como usar o Tails"
->>>>>>> 74799a4c
 
 #: ../config/chroot_local-includes/usr/share/applications/tails-reboot.desktop.in.h:1
 msgid "Reboot"
