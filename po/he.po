# SOME DESCRIPTIVE TITLE.
# Copyright (C) YEAR THE PACKAGE'S COPYRIGHT HOLDER
# This file is distributed under the same license as the PACKAGE package.
#
# Translators:
# Dvir Rosen <ndvnis@gmail.com>, 2014
# Emma Peel, 2018
# GenghisKhan <genghiskhan@gmx.ca>, 2013
# ION, 2017-2019
# Johnny Diralenzo, 2015
# Kunda, 2014
# Ruben <drarbib@gmail.com>, 2014
msgid ""
msgstr ""
"Project-Id-Version: Tor Project\n"
"Report-Msgid-Bugs-To: \n"
<<<<<<< HEAD
"POT-Creation-Date: 2019-05-19 10:01+0200\n"
"PO-Revision-Date: 2019-04-12 19:17+0000\n"
=======
"POT-Creation-Date: 2019-05-18 19:31+0200\n"
"PO-Revision-Date: 2019-05-20 19:11+0000\n"
>>>>>>> 0ea59649
"Last-Translator: ION\n"
"Language-Team: Hebrew (http://www.transifex.com/otf/torproject/language/"
"he/)\n"
"Language: he\n"
"MIME-Version: 1.0\n"
"Content-Type: text/plain; charset=UTF-8\n"
"Content-Transfer-Encoding: 8bit\n"
"Plural-Forms: nplurals=4; plural=(n == 1 && n % 1 == 0) ? 0 : (n == 2 && n % "
"1 == 0) ? 1: (n % 10 == 0 && n % 1 == 0 && n > 10) ? 2 : 3;\n"

#: config/chroot_local-includes/etc/NetworkManager/dispatcher.d/60-tor-ready.sh:39
msgid "Tor is ready"
msgstr "Tor מוכן"

#: config/chroot_local-includes/etc/NetworkManager/dispatcher.d/60-tor-ready.sh:40
msgid "You can now access the Internet."
msgstr "אתה יכול להשיג גישה כעת לאינטרנט."

#: config/chroot_local-includes/etc/whisperback/config.py:69
#, python-format
msgid ""
"<h1>Help us fix your bug!</h1>\n"
"<p>Read <a href=\"%s\">our bug reporting instructions</a>.</p>\n"
"<p><strong>Do not include more personal information than\n"
"needed!</strong></p>\n"
"<h2>About giving us an email address</h2>\n"
"<p>\n"
"Giving us an email address allows us to contact you to clarify the problem. "
"This\n"
"is needed for the vast majority of the reports we receive as most reports\n"
"without any contact information are useless. On the other hand it also "
"provides\n"
"an opportunity for eavesdroppers, like your email or Internet provider, to\n"
"confirm that you are using Tails.\n"
"</p>\n"
msgstr ""
"<h1>עזור לנו לתקן את התקל שלך!</h1>\n"
"<p>קרא את<a href=\"%s\">הוראות דיווח התקלים שלנו</a>.</p>\n"
"<p><strong>אל תכלול מידע אישי יותר מהצורך!</strong></p>\n"
"<h2>לגבי נתינת כתובת דוא\"ל לנו</h2>\n"
"<p>\n"
"נתינת כתובת דוא\"ל לנו מתירה לנו ליצור איתך קשר כדי להבהיר את הבעיה.\n"
"זה נחוץ לרוב המכריע של הדיווחים שאנחנו מקבלים בעוד מרבית הדיווחים ללא כל "
"מידע יצירת קשר הם חסרי תועלת. מצד שני, זה גם מספק הזדמנות למצותתים, כמו ספק "
"האינטרנט או ספק הדוא\"ל שלך לאשר שאתה משתמש ב-Tails.\n"
"</p>\n"

#: config/chroot_local-includes/usr/share/tails/additional-software/configuration-window.ui:51
msgid ""
"You can install additional software automatically from your persistent "
"storage when starting Tails."
msgstr ""
"אתה יכול להתקין תוכנה נוספת באופן אוטומטי מהאחסון המתמיד שלך בעת התחלת Tails."

#: config/chroot_local-includes/usr/share/tails/additional-software/configuration-window.ui:77
msgid ""
"The following software is installed automatically from your persistent "
"storage when starting Tails."
msgstr "התוכנה הבאה מותקנת באופן אוטומטי מהאחסון המתמיד שלך בעת התחלת Tails."

#: config/chroot_local-includes/usr/share/tails/additional-software/configuration-window.ui:135
#: config/chroot_local-includes/usr/local/bin/tails-additional-software-config:173
msgid ""
"To add more, install some software using <a href=\"synaptic.desktop"
"\">Synaptic Package Manager</a> or <a href=\"org.gnome.Terminal.desktop"
"\">APT on the command line</a>."
msgstr ""
"כדי להוסיף עוד, התקן תוכנות כלשהן ע\"י שימוש ב<a href=\"synaptic.desktop"
"\">מנהל חבילות סינפטיות</a> או ב-<a href=\"org.gnome.Terminal.desktop\">APT "
"על שורת הפקודה</a>."

#: config/chroot_local-includes/usr/share/tails/additional-software/configuration-window.ui:154
msgid "_Create persistent storage"
msgstr "_צור אחסון מתמיד"

#: config/chroot_local-includes/usr/local/bin/electrum:57
msgid "Persistence is disabled for Electrum"
msgstr "התמדה מושבתת עבור Electrum"

#: config/chroot_local-includes/usr/local/bin/electrum:59
msgid ""
"When you reboot Tails, all of Electrum's data will be lost, including your "
"Bitcoin wallet. It is strongly recommended to only run Electrum when its "
"persistence feature is activated."
msgstr ""
"כאשר אתה מאתחל את Tails, כל המידע של Electrum יאבד, כולל ארנק הביטקוין שלך. "
"מומלץ בחום להריץ את Electrum רק כאשר תכונת ההתמדה שלו מופעלת."

#: config/chroot_local-includes/usr/local/bin/electrum:60
msgid "Do you want to start Electrum anyway?"
msgstr "האם אתה רוצה להפעיל את Electrum בכל זאת?"

#: config/chroot_local-includes/usr/local/bin/electrum:63
#: config/chroot_local-includes/usr/local/sbin/unsafe-browser:41
msgid "_Launch"
msgstr "_הפעל"

#: config/chroot_local-includes/usr/local/bin/electrum:64
#: config/chroot_local-includes/usr/local/sbin/unsafe-browser:42
msgid "_Exit"
msgstr "_צא"

<<<<<<< HEAD
=======
#: config/chroot_local-includes/usr/local/bin/keepassx:17
#, sh-format
msgid ""
"<b><big>Do you want to rename your <i>KeePassX</i> database?</big></b>\n"
"\n"
"You have a <i>KeePassX</i> database in your <i>Persistent</i> folder:\n"
"\n"
"<i>${filename}</i>\n"
"\n"
"Renaming it to <i>keepassx.kdbx</i> would allow <i>KeePassX</i> to open it "
"automatically in the future."
msgstr ""
"<b><big>האם אתה רוצה לשנות את שם מסד הנתונים <i>KeePassX</i> שלך?</big></b>\n"
"\n"
"יש לך מסד נתונים <i>KeePassX</i> בתיקייה <i>המתמידה</i> שלך:\n"
"\n"
"<i>${filename}</i>\n"
"\n"
"שינוי שמו אל <i>keepassx.kdbx</i> יתיר אל <i>KeePassX</i> לפתוח אותו באופן "
"אוטומטי בעתיד."

#: config/chroot_local-includes/usr/local/bin/keepassx:25
msgid "Rename"
msgstr "שנה שם"

#: config/chroot_local-includes/usr/local/bin/keepassx:26
msgid "Keep current name"
msgstr "שמור שם נוכחי"

>>>>>>> 0ea59649
#: config/chroot_local-includes/usr/local/bin/replace-su-with-sudo:21
msgid "su is disabled. Please use sudo instead."
msgstr "su מושבת. אנא השתמש ב־sudo במקום."

#: config/chroot_local-includes/usr/share/gnome-shell/extensions/status-menu-helper@tails.boum.org/extension.js:75
msgid "Lock screen"
msgstr "נעל מסך"

#: config/chroot_local-includes/usr/share/gnome-shell/extensions/status-menu-helper@tails.boum.org/extension.js:79
msgid "Suspend"
msgstr "השעה"

#: config/chroot_local-includes/usr/share/gnome-shell/extensions/status-menu-helper@tails.boum.org/extension.js:83
msgid "Restart"
msgstr "הפעל מחדש"

#: config/chroot_local-includes/usr/share/gnome-shell/extensions/status-menu-helper@tails.boum.org/extension.js:87
msgid "Power Off"
msgstr "כיבוי"

#: config/chroot_local-includes/usr/local/bin/tails-about:22
#: ../config/chroot_local-includes/usr/share/desktop-directories/Tails.directory.in.h:1
msgid "Tails"
msgstr "Tails"

#: config/chroot_local-includes/usr/local/bin/tails-about:25
#: ../config/chroot_local-includes/usr/share/applications/tails-about.desktop.in.h:1
msgid "About Tails"
msgstr "אודות Tails"

#: config/chroot_local-includes/usr/local/bin/tails-about:35
msgid "The Amnesic Incognito Live System"
msgstr "המערכת החיה Amnesic Incognito"

#: config/chroot_local-includes/usr/local/bin/tails-about:36
#, python-format
msgid ""
"Build information:\n"
"%s"
msgstr ""
"מידע בניה:\n"
"%s"

#: config/chroot_local-includes/usr/local/bin/tails-about:54
msgid "not available"
msgstr "בלתי זמין"

#. Translators: Don't translate {details}, it's a placeholder and will
#. be replaced.
#: config/chroot_local-includes/usr/local/sbin/tails-additional-software:150
#, python-brace-format
msgid ""
"{details} Please check your list of additional software or read the system "
"log to understand the problem."
msgstr ""
"{details} אנא בדוק את הרשימה של התוכנה הנוספת שלך או קרא את יומן האירועים של "
"המערכת כדי להבין את הבעיה."

#: config/chroot_local-includes/usr/local/sbin/tails-additional-software:155
msgid ""
"Please check your list of additional software or read the system log to "
"understand the problem."
msgstr ""
"אנא בדוק את הרשימה של תוכנה נוספת שלך או קרא את יומן האירועים של המערכת כדי "
"להבין את הבעיה."

#: config/chroot_local-includes/usr/local/sbin/tails-additional-software:159
msgid "Show Log"
msgstr "הראה יומן"

#: config/chroot_local-includes/usr/local/sbin/tails-additional-software:159
msgid "Configure"
msgstr "תצר"

#. Translators: Don't translate {beginning} or {last}, they are
#. placeholders and will be replaced.
#: config/chroot_local-includes/usr/local/sbin/tails-additional-software:225
#, python-brace-format
msgid "{beginning} and {last}"
msgstr "{beginning} ו {last}"

#: config/chroot_local-includes/usr/local/sbin/tails-additional-software:226
msgid ", "
msgstr ", "

#. Translators: Don't translate {packages}, it's a placeholder and will
#. be replaced.
#: config/chroot_local-includes/usr/local/sbin/tails-additional-software:292
#: config/chroot_local-includes/usr/local/sbin/tails-additional-software:322
#, python-brace-format
msgid "Add {packages} to your additional software?"
msgstr "להוסיף את {packages} לתוכנה הנוספת שלך?"

#: config/chroot_local-includes/usr/local/sbin/tails-additional-software:294
msgid ""
"To install it automatically from your persistent storage when starting Tails."
msgstr "כדי להתקין זאת באופן אוטומטי מהאחסון המתמיד שלך בעת התחלת Tails."

#: config/chroot_local-includes/usr/local/sbin/tails-additional-software:296
msgid "Install Every Time"
msgstr "התקן בכל פעם"

#: config/chroot_local-includes/usr/local/sbin/tails-additional-software:297
#: config/chroot_local-includes/usr/local/sbin/tails-additional-software:328
msgid "Install Only Once"
msgstr "התקן פעם אחת בלבד"

#: config/chroot_local-includes/usr/local/sbin/tails-additional-software:303
#: config/chroot_local-includes/usr/local/sbin/tails-additional-software:333
#: config/chroot_local-includes/usr/local/sbin/tails-additional-software:374
msgid "The configuration of your additional software failed."
msgstr "התצורה של התוכנה הנוספת שלך נכשלה."

#: config/chroot_local-includes/usr/local/sbin/tails-additional-software:324
msgid ""
"To install it automatically when starting Tails, you can create a persistent "
"storage and activate the <b>Additional Software</b> feature."
msgstr ""
"כדי להתקין זאת באופן אוטומטי בעת התחלת Tails, אתה יכול ליצור אחסון מתמיד "
"ולשפעל את המאפיין <b>תוכנה נוספת</b>."

#: config/chroot_local-includes/usr/local/sbin/tails-additional-software:327
msgid "Create Persistent Storage"
msgstr "צור אחסון מתמיד"

#: config/chroot_local-includes/usr/local/sbin/tails-additional-software:335
msgid "Creating your persistent storage failed."
msgstr "יצירת האחסון המתמיד שלך נכשלה."

#. Translators: Don't translate {packages}, it's a placeholder and
#. will be replaced.
#: config/chroot_local-includes/usr/local/sbin/tails-additional-software:344
#, python-brace-format
msgid "You could install {packages} automatically when starting Tails"
msgstr "אתה יכול להתקין {packages} באופן אוטומטי בעת התחלת Tails"

#: config/chroot_local-includes/usr/local/sbin/tails-additional-software:347
msgid ""
"To do so, you need to run Tails from a USB stick installed using <i>Tails "
"Installer</i>."
msgstr ""
"כדי לעשות זאת, אתה צריך להריץ את Tails מתוך החסן USB ע\"י שימוש ב<i>מתקין "
"Tails</i>."

#. Translators: Don't translate {packages}, it's a placeholder and will be
#. replaced.
#: config/chroot_local-includes/usr/local/sbin/tails-additional-software:362
#, python-brace-format
msgid "Remove {packages} from your additional software?"
msgstr "האם להסיר את {packages} מהתוכנה הנוספת שלך?"

#. Translators: Don't translate {packages}, it's a placeholder
#. and will be replaced.
#: config/chroot_local-includes/usr/local/sbin/tails-additional-software:366
#, python-brace-format
msgid "This will stop installing {packages} automatically."
msgstr "זה יפסיק להתקין את {packages} באופן אוטומטי."

#: config/chroot_local-includes/usr/local/sbin/tails-additional-software:368
#: config/chroot_local-includes/usr/local/bin/tails-additional-software-config:156
msgid "Remove"
msgstr "הסר"

#: config/chroot_local-includes/usr/local/sbin/tails-additional-software:369
#: config/chroot_local-includes/usr/local/bin/tails-screen-locker:119
#: config/chroot_local-includes/usr/local/bin/tor-browser:46
msgid "Cancel"
msgstr "בטל"

#: config/chroot_local-includes/usr/local/sbin/tails-additional-software:547
msgid "Installing your additional software from persistent storage..."
msgstr "מתקין את התוכנה הנוספת שלך מאחסון מתמיד..."

#: config/chroot_local-includes/usr/local/sbin/tails-additional-software:549
msgid "This can take several minutes."
msgstr "זה עשוי לקחת מספר דקות."

#: config/chroot_local-includes/usr/local/sbin/tails-additional-software:562
msgid "The installation of your additional software failed"
msgstr "ההתקנה של התוכנה הנוספת שלך נכשלה"

#: config/chroot_local-includes/usr/local/sbin/tails-additional-software:577
msgid "Additional software installed successfully"
msgstr "תוכנה נוספת הותקנה בהצלחה"

#: config/chroot_local-includes/usr/local/sbin/tails-additional-software:597
msgid "The check for upgrades of your additional software failed"
msgstr "הבדיקה אחר שדרוגים של התוכנה הנוספת שלך נכשלה"

#: config/chroot_local-includes/usr/local/sbin/tails-additional-software:599
#: config/chroot_local-includes/usr/local/sbin/tails-additional-software:607
msgid ""
"Please check your network connection, restart Tails, or read the system log "
"to understand the problem."
msgstr ""
"אנא בדוק את חיבור הרשת שלך, הפעל מחדש את Tails או קרא את יומן האירועים של "
"המערכת כדי להבין את הבעיה."

#: config/chroot_local-includes/usr/local/sbin/tails-additional-software:606
msgid "The upgrade of your additional software failed"
msgstr "השדרוג של התוכנה הנוספת שלך נכשל"

#: config/chroot_local-includes/usr/local/lib/tails-additional-software-notify:39
msgid "Documentation"
msgstr "תיעוד"

#. Translators: Don't translate {package}, it's a placeholder and will be replaced.
#: config/chroot_local-includes/usr/local/bin/tails-additional-software-config:96
#, python-brace-format
msgid ""
"Remove {package} from your additional software? This will stop installing "
"the package automatically."
msgstr ""
"האם להסיר את {package} מהתוכנה הנוספת שלך? זה יפסיק להתקין את החבילה באופן "
"אוטומטי."

#. Translators: Don't translate {pkg}, it's a placeholder and will be replaced.
#: config/chroot_local-includes/usr/local/bin/tails-additional-software-config:107
#, python-brace-format
msgid "Failed to remove {pkg}"
msgstr "נכשל בהסרה {pkg}"

#: config/chroot_local-includes/usr/local/bin/tails-additional-software-config:124
msgid "Failed to read additional software configuration"
msgstr "נכשל בקריאת תצורה של תוכנה נוספת"

#. Translators: Don't translate {package}, it's a placeholder and will be replaced.
#: config/chroot_local-includes/usr/local/bin/tails-additional-software-config:154
#, python-brace-format
msgid "Stop installing {package} automatically"
msgstr "הפסק להתקין את {package} באופן אוטומטי"

#: config/chroot_local-includes/usr/local/bin/tails-additional-software-config:180
msgid ""
"To do so, install some software using <a href=\"synaptic.desktop\">Synaptic "
"Package Manager</a> or <a href=\"org.gnome.Terminal.desktop\">APT on the "
"command line</a>."
msgstr ""
"כדי לעשות זאת, התקן תוכנה כלשהי ע\"י שימוש ב<a href=\"synaptic.desktop"
"\">מנהל חבילות סינפטיות</a> או ב-<a href=\"org.gnome.Terminal.desktop\">APT "
"על שורת הפקודה</a>."

#: config/chroot_local-includes/usr/local/bin/tails-additional-software-config:189
msgid ""
"To do so, unlock your persistent storage when starting Tails and install "
"some software using <a href=\"synaptic.desktop\">Synaptic Package Manager</"
"a> or <a href=\"org.gnome.Terminal.desktop\">APT on the command line</a>."
msgstr ""
"כדי לעשות זאת, בטל נעילת אחסון מתמיד שלך בעת התחלת Tails והתקן תוכנה כלשהי ע"
"\"י שימוש ב<a href=\"synaptic.desktop\">מנהל חבילות סינפטיות</a> או ב-<a "
"href=\"org.gnome.Terminal.desktop\">APT על שורת הפקודה</a>."

#: config/chroot_local-includes/usr/local/bin/tails-additional-software-config:199
msgid ""
"To do so, create a persistent storage and install some software using <a "
"href=\"synaptic.desktop\">Synaptic Package Manager</a> or <a href=\"org."
"gnome.Terminal.desktop\">APT on the command line</a>."
msgstr ""
"כדי לעשות זאת, צור אחסון מתמיד והתקן תוכנה כלשהי ע\"י שימוש ב<a href="
"\"synaptic.desktop\">מנהל חבילות סינפטיות</a> או ב-<a href=\"org.gnome."
"Terminal.desktop\">APT על שורת הפקודה</a>."

#: config/chroot_local-includes/usr/local/bin/tails-additional-software-config:207
msgid ""
"To do so, install Tails on a USB stick using <a href=\"tails-installer."
"desktop\">Tails Installer</a> and create a persistent storage."
msgstr ""
"כדי לעשות זאת, התקן את Tails על החסן USB ע\"י שימוש ב<a href=\"tails-"
"installer.desktop\">מתקין Tails</a> וצור אחסון מתמיד."

#: config/chroot_local-includes/usr/local/bin/tails-additional-software-config:254
msgid "[package not available]"
msgstr "[package not available]"

#: config/chroot_local-includes/usr/local/lib/tails-htp-notify-user:52
msgid "Synchronizing the system's clock"
msgstr "מסנכרן את שעון המערכת"

#: config/chroot_local-includes/usr/local/lib/tails-htp-notify-user:53
msgid ""
"Tor needs an accurate clock to work properly, especially for Hidden "
"Services. Please wait..."
msgstr ""
"Tor צריך שעון מדויק כדי לעבוד כראוי, במיוחד עבור שירותים מוסתרים. אנא המתן..."

#: config/chroot_local-includes/usr/local/lib/tails-htp-notify-user:87
msgid "Failed to synchronize the clock!"
msgstr "נכשל בסינכרון השעון!"

#: config/chroot_local-includes/usr/local/bin/tails-security-check:124
msgid "This version of Tails has known security issues:"
msgstr "לגרסה זו של Tails יש סוגיות אבטחה ידועות:"

#: config/chroot_local-includes/usr/local/bin/tails-security-check:135
msgid "Known security issues"
msgstr "סוגיות אבטחה ידועות"

#: config/chroot_local-includes/usr/local/lib/tails-spoof-mac:52
#, sh-format
msgid "Network card ${nic} disabled"
msgstr "כרטיס הרשת ${nic} מושבת"

#: config/chroot_local-includes/usr/local/lib/tails-spoof-mac:53
#, sh-format
msgid ""
"MAC spoofing failed for network card ${nic_name} (${nic}) so it is "
"temporarily disabled.\n"
"You might prefer to restart Tails and disable MAC spoofing."
msgstr ""
"זיוף MAC נכשל עבור כרטיס הרשת ${nic_name} (${nic}) אז הוא מושבת באופן זמני.\n"
"אולי תעדיף להפעיל מחדש את Tails ולהשבית זיוף MAC."

#: config/chroot_local-includes/usr/local/lib/tails-spoof-mac:62
msgid "All networking disabled"
msgstr "כל הרישות מושבת"

#: config/chroot_local-includes/usr/local/lib/tails-spoof-mac:63
#, sh-format
msgid ""
"MAC spoofing failed for network card ${nic_name} (${nic}). The error "
"recovery also failed so all networking is disabled.\n"
"You might prefer to restart Tails and disable MAC spoofing."
msgstr ""
"זיוף MAC נכשל עבור כרטיס הרשת ${nic_name} (${nic}). השבת השגיאה נכשלה אף היא "
"כך שכל הרישות מושבת.\n"
"אולי תעדיף להפעיל מחדש את Tails ולהשבית זיוף MAC."

#: config/chroot_local-includes/usr/local/bin/tails-screen-locker:110
msgid "Lock Screen"
msgstr "נעל מסך"

#: config/chroot_local-includes/usr/local/bin/tails-screen-locker:125
msgid "Screen Locker"
msgstr "נועל המסך"

#: config/chroot_local-includes/usr/local/bin/tails-screen-locker:131
msgid "Set up a password to unlock the screen."
msgstr "קבע סיסמה לביטול נעילת המסך."

#: config/chroot_local-includes/usr/local/bin/tails-screen-locker:136
msgid "Password"
msgstr "סיסמה"

#: config/chroot_local-includes/usr/local/bin/tails-screen-locker:142
msgid "Confirm"
msgstr "אשר"

#: config/chroot_local-includes/usr/local/bin/tails-upgrade-frontend-wrapper:35
msgid ""
"\"<b>Not enough memory available to check for upgrades.</b>\n"
"\n"
"Make sure this system satisfies the requirements for running Tails.\n"
"See file:///usr/share/doc/tails/website/doc/about/requirements.en.html\n"
"\n"
"Try to restart Tails to check for upgrades again.\n"
"\n"
"Or do a manual upgrade.\n"
"See https://tails.boum.org/doc/first_steps/upgrade#manual\""
msgstr ""
"\"<b>אין מספיק זיכרון זמין כדי לבדוק אחר שדרוגים.</b>\n"
"\n"
"וודא שמערכת זו עומדת בדרישות להרצת Tails.\n"
"ראה file:///usr/share/doc/tails/website/doc/about/requirements.en.html\n"
"\n"
"נסה להפעיל מחדש את Tails כדי לבדוק שוב אחר שדרוגים.\n"
"\n"
"או בצע שדרוג ידני.\n"
"ראה https://tails.boum.org/doc/first_steps/upgrade#manual\""

#: config/chroot_local-includes/usr/local/bin/tails-upgrade-frontend-wrapper:72
#: config/chroot_local-includes/usr/local/sbin/unsafe-browser:27
msgid "error:"
msgstr "שגיאה:"

#: config/chroot_local-includes/usr/local/bin/tails-upgrade-frontend-wrapper:73
#: config/chroot_local-includes/usr/local/sbin/unsafe-browser:28
msgid "Error"
msgstr "שגיאה"

#: config/chroot_local-includes/usr/local/lib/tails-virt-notify-user:71
msgid "Warning: virtual machine detected!"
msgstr "אזהרה: מכשיר מדומה התגלה!"

#: config/chroot_local-includes/usr/local/lib/tails-virt-notify-user:74
msgid "Warning: non-free virtual machine detected!"
msgstr "אזהרה: מכשיר מדומה בלתי־חינמי התגלה!"

#: config/chroot_local-includes/usr/local/lib/tails-virt-notify-user:77
msgid ""
"Both the host operating system and the virtualization software are able to "
"monitor what you are doing in Tails. Only free software can be considered "
"trustworthy, for both the host operating system and the virtualization "
"software."
msgstr ""
"גם מערכת ההפעלה של המארח וגם תוכנת ההדמיה מסוגלות לנטר מה אתה עושה ב-Tails. "
"רק תוכנה חופשית יכולה להיות מצונזרת בצורה אמינה, עבור מערכת ההפעלה של המארח "
"ועבור תוכנת ההדמיה."

#: config/chroot_local-includes/usr/local/lib/tails-virt-notify-user:81
msgid "Learn more"
msgstr "למד עוד"

#: config/chroot_local-includes/usr/local/bin/tor-browser:43
msgid "Tor is not ready"
msgstr "Tor אינו מוכן"

#: config/chroot_local-includes/usr/local/bin/tor-browser:44
msgid "Tor is not ready. Start Tor Browser anyway?"
msgstr "Tor אינו מוכן. להתחיל את דפדפן Tor בכל זאת?"

#: config/chroot_local-includes/usr/local/bin/tor-browser:45
msgid "Start Tor Browser"
msgstr "התחל את דפדפן Tor"

#: config/chroot_local-includes/usr/share/gnome-shell/extensions/torstatus@tails.boum.org/extension.js:40
msgid "Tor"
msgstr "Tor"

#: config/chroot_local-includes/usr/share/gnome-shell/extensions/torstatus@tails.boum.org/extension.js:55
msgid "Open Onion Circuits"
msgstr "פתח מעגל בצל"

#: config/chroot_local-includes/usr/local/sbin/unsafe-browser:38
msgid "Do you really want to launch the Unsafe Browser?"
msgstr "האם אתה באמת רוצה להפעיל את הדפדפן הבלתי־בטוח?"

#: config/chroot_local-includes/usr/local/sbin/unsafe-browser:40
msgid ""
"Network activity within the Unsafe Browser is <b>not anonymous</b>.\\nOnly "
"use the Unsafe Browser if necessary, for example\\nif you have to login or "
"register to activate your Internet connection."
msgstr ""
"פעילות רשת בתוך הדפדפן הבלתי בטוח <b>אינה אלמונית</b>. השתמש בדפדפן הבלתי "
"בטוח רק אם הכרחי, לדוגמה, אם אתה חייב להיכנס או להירשם כדי לשפעל את חיבור "
"האינטרנט שלך."

#: config/chroot_local-includes/usr/local/sbin/unsafe-browser:51
msgid "Starting the Unsafe Browser..."
msgstr "מתחיל את הדפדפן הלא בטוח..."

#: config/chroot_local-includes/usr/local/sbin/unsafe-browser:52
msgid "This may take a while, so please be patient."
msgstr "זה עשוי לקחת זמן מה, אז הייה סבלני."

#: config/chroot_local-includes/usr/local/sbin/unsafe-browser:57
msgid "Shutting down the Unsafe Browser..."
msgstr "מכבה את הדפדפן הבלתי־בטוח..."

#: config/chroot_local-includes/usr/local/sbin/unsafe-browser:58
msgid ""
"This may take a while, and you may not restart the Unsafe Browser until it "
"is properly shut down."
msgstr ""
"זה עשוי לקחת זמן מה ועליך לא להפעיל מחדש את הדפדפן הבלתי־בטוח עד שהוא לא "
"יכובה כראוי."

#: config/chroot_local-includes/usr/local/sbin/unsafe-browser:70
msgid "Failed to restart Tor."
msgstr "נכשל בהפעלת Tor מחדש."

#: config/chroot_local-includes/usr/local/sbin/unsafe-browser:84
#: ../config/chroot_local-includes/usr/share/applications/unsafe-browser.desktop.in.h:1
msgid "Unsafe Browser"
msgstr "דפדפן בלתי־בטוח"

#: config/chroot_local-includes/usr/local/sbin/unsafe-browser:91
msgid ""
"Another Unsafe Browser is currently running, or being cleaned up. Please "
"retry in a while."
msgstr "דפדפן בלתי־בטוח אחר רץ כרגע או שהוא מתנקה. אנא נסה שוב עוד מעט."

#: config/chroot_local-includes/usr/local/sbin/unsafe-browser:99
msgid "Failed to setup chroot."
msgstr "נכשל בהתקנת chroot."

#: config/chroot_local-includes/usr/local/sbin/unsafe-browser:104
msgid "Failed to configure browser."
msgstr "נכשל בתיצור הדפדפן."

#: config/chroot_local-includes/usr/local/sbin/unsafe-browser:110
msgid ""
"No DNS server was obtained through DHCP or manually configured in "
"NetworkManager."
msgstr "לא הושג שרת DNS דרך DHCP או שהוא לא תוצר באופן ידני במנהל הרשתות."

#: config/chroot_local-includes/usr/local/sbin/unsafe-browser:121
msgid "Failed to run browser."
msgstr "נכשל בהרצת הדפדפן."

#. Translators: Don't translate {volume_label} or {volume_size},
#. they are placeholders and will be replaced.
#: config/chroot_local-includes/usr/local/lib/python3/dist-packages/unlock_veracrypt_volumes/volume.py:58
#, python-brace-format
msgid "{volume_label} ({volume_size})"
msgstr "{volume_label} ({volume_size})"

#. Translators: Don't translate {partition_name} or {partition_size},
#. they are placeholders and will be replaced.
#: config/chroot_local-includes/usr/local/lib/python3/dist-packages/unlock_veracrypt_volumes/volume.py:63
#, python-brace-format
msgid "{partition_name} ({partition_size})"
msgstr "{partition_name} ({partition_size})"

#. Translators: Don't translate {volume_size}, it's a placeholder
#. and will be replaced.
#: config/chroot_local-includes/usr/local/lib/python3/dist-packages/unlock_veracrypt_volumes/volume.py:68
#, python-brace-format
msgid "{volume_size} Volume"
msgstr "{volume_size} כרך"

#. Translators: Don't translate {volume_name}, it's a placeholder and
#. will be replaced.
#: config/chroot_local-includes/usr/local/lib/python3/dist-packages/unlock_veracrypt_volumes/volume.py:107
#, python-brace-format
msgid "{volume_name} (Read-Only)"
msgstr "{volume_name} (קריאה בלבד)"

#. Translators: Don't translate {partition_name} and {container_path}, they
#. are placeholders and will be replaced.
#: config/chroot_local-includes/usr/local/lib/python3/dist-packages/unlock_veracrypt_volumes/volume.py:115
#, python-brace-format
msgid "{partition_name} in {container_path}"
msgstr "{partition_name} ב {container_path}"

#. Translators: Don't translate {volume_name} and {path_to_file_container},
#. they are placeholders and will be replaced. You should only have to translate
#. this string if it makes sense to reverse the order of the placeholders.
#: config/chroot_local-includes/usr/local/lib/python3/dist-packages/unlock_veracrypt_volumes/volume.py:122
#, python-brace-format
msgid "{volume_name} – {path_to_file_container}"
msgstr "{volume_name} – {path_to_file_container}"

#. Translators: Don't translate {partition_name} and {drive_name}, they
#. are placeholders and will be replaced.
#: config/chroot_local-includes/usr/local/lib/python3/dist-packages/unlock_veracrypt_volumes/volume.py:128
#, python-brace-format
msgid "{partition_name} on {drive_name}"
msgstr "{partition_name} על {drive_name}"

#. Translators: Don't translate {volume_name} and {drive_name},
#. they are placeholders and will be replaced. You should only have to translate
#. this string if it makes sense to reverse the order of the placeholders.
#: config/chroot_local-includes/usr/local/lib/python3/dist-packages/unlock_veracrypt_volumes/volume.py:135
#, python-brace-format
msgid "{volume_name} – {drive_name}"
msgstr "{volume_name} – {drive_name}"

#: config/chroot_local-includes/usr/local/lib/python3/dist-packages/unlock_veracrypt_volumes/volume.py:222
msgid "Wrong passphrase or parameters"
msgstr "ביטוי סיסמה שגוי או פרמטרים שגויים"

#: config/chroot_local-includes/usr/local/lib/python3/dist-packages/unlock_veracrypt_volumes/volume.py:224
msgid "Error unlocking volume"
msgstr "שגיאה בביטול נעילת כרך"

#. Translators: Don't translate {volume_name} or {error_message},
#. they are placeholder and will be replaced.
#: config/chroot_local-includes/usr/local/lib/python3/dist-packages/unlock_veracrypt_volumes/volume.py:228
#, python-brace-format
msgid ""
"Couldn't unlock volume {volume_name}:\n"
"{error_message}"
msgstr ""
"לא היה ניתן לבטל נעילת כרך {volume_name}:\n"
"{error_message}"

#: config/chroot_local-includes/usr/local/lib/python3/dist-packages/unlock_veracrypt_volumes/volume_list.py:83
msgid "No file containers added"
msgstr "לא התווספו מֵכַלי קבצים"

#: config/chroot_local-includes/usr/local/lib/python3/dist-packages/unlock_veracrypt_volumes/volume_list.py:98
msgid "No VeraCrypt devices detected"
msgstr "לא התגלו התקני VeraCrypt"

#: config/chroot_local-includes/usr/local/lib/python3/dist-packages/unlock_veracrypt_volumes/volume_manager.py:40
#: ../config/chroot_local-includes/usr/share/applications/unlock-veracrypt-volumes.desktop.in.h:1
msgid "Unlock VeraCrypt Volumes"
msgstr "בטל נעילת כרכי VeraCrypt"

#: config/chroot_local-includes/usr/local/lib/python3/dist-packages/unlock_veracrypt_volumes/volume_manager.py:114
msgid "Container already added"
msgstr "מֵכַל התווסף כבר"

#: config/chroot_local-includes/usr/local/lib/python3/dist-packages/unlock_veracrypt_volumes/volume_manager.py:115
#, python-format
msgid "The file container %s should already be listed."
msgstr "מֵכַל הקבצים %s אמור להיות כבר כתוב ברשימה."

#: config/chroot_local-includes/usr/local/lib/python3/dist-packages/unlock_veracrypt_volumes/volume_manager.py:131
msgid "Container opened read-only"
msgstr "מֵכַל נפתח עם קריאה בלבד"

#. Translators: Don't translate {path}, it's a placeholder  and will be replaced.
#: config/chroot_local-includes/usr/local/lib/python3/dist-packages/unlock_veracrypt_volumes/volume_manager.py:133
#, python-brace-format
msgid ""
"The file container {path} could not be opened with write access. It was "
"opened read-only instead. You will not be able to modify the content of the "
"container.\n"
"{error_message}"
msgstr ""
"מֵכַל הקבצים {path} לא היה יכול להיפתח עם גישת כתיבה. הוא נפתח עם קריאה־בלבד "
"במקום. לא תוכל לשנות את תוכן המֵכַל.\n"
"{error_message}"

#: config/chroot_local-includes/usr/local/lib/python3/dist-packages/unlock_veracrypt_volumes/volume_manager.py:138
msgid "Error opening file"
msgstr "שגיאה בפתיחת קובץ"

#: config/chroot_local-includes/usr/local/lib/python3/dist-packages/unlock_veracrypt_volumes/volume_manager.py:160
msgid "Not a VeraCrypt container"
msgstr "לא מֵכַל VeraCrypt"

#: config/chroot_local-includes/usr/local/lib/python3/dist-packages/unlock_veracrypt_volumes/volume_manager.py:161
#, python-format
msgid "The file %s does not seem to be a VeraCrypt container."
msgstr "נראה שהקובץ %s אינו מֵכַל VeraCrypt."

#: config/chroot_local-includes/usr/local/lib/python3/dist-packages/unlock_veracrypt_volumes/volume_manager.py:163
msgid "Failed to add container"
msgstr "נכשל בהוספת מֵכַל"

#: config/chroot_local-includes/usr/local/lib/python3/dist-packages/unlock_veracrypt_volumes/volume_manager.py:164
#, python-format
msgid ""
"Could not add file container %s: Timeout while waiting for loop setup.\n"
"Please try using the <i>Disks</i> application instead."
msgstr ""
"לא היה ניתן להוסיף מכל קבצים %s: פסק זמן בעת המתנה אל הגדרת לולאה. אנא נסה "
"להשתמש ביישום <i>דיסקים</i> במקום."

#: config/chroot_local-includes/usr/local/lib/python3/dist-packages/unlock_veracrypt_volumes/volume_manager.py:209
msgid "Choose File Container"
msgstr "בחר מֵכַל קבצים"

#: ../config/chroot_local-includes/etc/skel/Desktop/Report_an_error.desktop.in.h:1
msgid "Report an error"
msgstr "דווח על שגיאה"

#: ../config/chroot_local-includes/etc/skel/Desktop/tails-documentation.desktop.in.h:1
#: ../config/chroot_local-includes/usr/share/applications/tails-documentation.desktop.in.h:1
msgid "Tails documentation"
msgstr "תיעוד Tails"

#: ../config/chroot_local-includes/usr/share/applications/root-terminal.desktop.in.h:1
msgid "Root Terminal"
msgstr ""

#: ../config/chroot_local-includes/usr/share/applications/root-terminal.desktop.in.h:2
msgid "Opens a terminal as the root user, using gksu to ask for the password"
msgstr ""

#: ../config/chroot_local-includes/usr/share/applications/tails-documentation.desktop.in.h:2
msgid "Learn how to use Tails"
msgstr "למד איך להשתמש ב־Tails"

#: ../config/chroot_local-includes/usr/share/applications/tails-about.desktop.in.h:2
msgid "Learn more about Tails"
msgstr "למד עוד אודות Tails"

#: ../config/chroot_local-includes/usr/share/applications/tor-browser.desktop.in.h:1
msgid "Tor Browser"
msgstr "דפדפן Tor"

#: ../config/chroot_local-includes/usr/share/applications/tor-browser.desktop.in.h:2
msgid "Anonymous Web Browser"
msgstr "דפדפן רשת אלמוני"

#: ../config/chroot_local-includes/usr/share/applications/unsafe-browser.desktop.in.h:2
msgid "Browse the World Wide Web without anonymity"
msgstr "דפדף ברשת הכלל עולמית בלי אלמוניות"

#: ../config/chroot_local-includes/usr/share/applications/unsafe-browser.desktop.in.h:3
msgid "Unsafe Web Browser"
msgstr "דפדפן רשת לא בטוח"

#: ../config/chroot_local-includes/usr/share/applications/unlock-veracrypt-volumes.desktop.in.h:2
msgid "Mount VeraCrypt encrypted file containers and devices"
msgstr "הצב מֵכַלים מוצפנים של קבצים והתקנים מוצפנים מסוג VeraCrypt"

#: ../config/chroot_local-includes/usr/share/applications/org.boum.tails.additional-software-config.desktop.in.h:1
msgid "Additional Software"
msgstr "תוכנה נוספת"

#: ../config/chroot_local-includes/usr/share/applications/org.boum.tails.additional-software-config.desktop.in.h:2
msgid ""
"Configure the additional software installed from your persistent storage "
"when starting Tails"
msgstr "תצר את התוכנה הנוספת המותקנת מתוך האחסון המתמיד שלך בעת התחלת Tails"

#: ../config/chroot_local-includes/usr/share/desktop-directories/Tails.directory.in.h:2
msgid "Tails specific tools"
msgstr "כלים מסוימים של Tails"

#: ../config/chroot_local-includes/usr/share/polkit-1/actions/org.boum.tails.root-terminal.policy.in.h:1
msgid "To start a Root Terminal, you need to authenticate."
msgstr "כדי להתחיל מסוף שורש, אתה צריך לאמת."

#: ../config/chroot_local-includes/usr/share/polkit-1/actions/org.boum.tails.additional-software.policy.in.h:1
msgid "Remove an additional software package"
msgstr "הסר חבילה של תוכנה נוספת"

#: ../config/chroot_local-includes/usr/share/polkit-1/actions/org.boum.tails.additional-software.policy.in.h:2
msgid ""
"Authentication is required to remove a package from your additional software "
"($(command_line))"
msgstr "אימות נדרש כדי להסיר חבילה מתוך תוכנה נוספת שלך ($(command_line))"

#: ../config/chroot_local-includes/usr/share/tails/unlock-veracrypt-volumes/main.ui.in:61
msgid "File Containers"
msgstr "מֵכַלי קבצים"

#: ../config/chroot_local-includes/usr/share/tails/unlock-veracrypt-volumes/main.ui.in:80
msgid "_Add"
msgstr "_הוסף"

#: ../config/chroot_local-includes/usr/share/tails/unlock-veracrypt-volumes/main.ui.in:86
msgid "Add a file container"
msgstr "הוסף מֵכַל קבצים"

#: ../config/chroot_local-includes/usr/share/tails/unlock-veracrypt-volumes/main.ui.in:103
msgid "Partitions and Drives"
msgstr "מחיצות וכוננים"

#: ../config/chroot_local-includes/usr/share/tails/unlock-veracrypt-volumes/main.ui.in:121
msgid ""
"This application is not affiliated with or endorsed by the VeraCrypt project "
"or IDRIX."
msgstr "יישום זה אינו מסונף עם או מאושר ע\"י מיזם VeraCrypt או IDRIX."

#: ../config/chroot_local-includes/usr/share/tails/unlock-veracrypt-volumes/volume.ui.in:29
msgid "_Open"
msgstr "_פתח"

#: ../config/chroot_local-includes/usr/share/tails/unlock-veracrypt-volumes/volume.ui.in:38
msgid "Lock this volume"
msgstr "נעל כרך זה"

#: ../config/chroot_local-includes/usr/share/tails/unlock-veracrypt-volumes/volume.ui.in:52
msgid "_Unlock"
msgstr "_בטל נעילה"

#: ../config/chroot_local-includes/usr/share/tails/unlock-veracrypt-volumes/volume.ui.in:61
msgid "Detach this volume"
msgstr "נתק כרך זה"

#: ../config/chroot_local-includes/usr/local/share/mime/packages/unlock-veracrypt-volumes.xml.in.h:1
msgid "TrueCrypt/VeraCrypt container"
msgstr "מֵכַל TrueCrypt/VeraCrypt"

#~ msgid ""
#~ "<b><big>Do you want to rename your <i>KeePassX</i> database?</big></b>\n"
#~ "\n"
#~ "You have a <i>KeePassX</i> database in your <i>Persistent</i> folder:\n"
#~ "\n"
#~ "<i>${filename}</i>\n"
#~ "\n"
#~ "Renaming it to <i>keepassx.kdbx</i> would allow <i>KeePassX</i> to open "
#~ "it automatically in the future."
#~ msgstr ""
#~ "<b><big>האם אתה רוצה לשנות את שם מסד הנתונים <i>KeePassX</i> שלך?</big></"
#~ "b>\n"
#~ "\n"
#~ "יש לך מסד נתונים <i>KeePassX</i> בתיקייה <i>המתמידה</i> שלך:\n"
#~ "\n"
#~ "<i>${filename}</i>\n"
#~ "\n"
#~ "שינוי שמו אל <i>keepassx.kdbx</i> יתיר אל <i>KeePassX</i> לפתוח אותו "
#~ "באופן אוטומטי בעתיד."

#~ msgid "Rename"
#~ msgstr "שינוי שם"

#~ msgid "Keep current name"
#~ msgstr "שמור שם נוכחי"<|MERGE_RESOLUTION|>--- conflicted
+++ resolved
@@ -14,13 +14,8 @@
 msgstr ""
 "Project-Id-Version: Tor Project\n"
 "Report-Msgid-Bugs-To: \n"
-<<<<<<< HEAD
-"POT-Creation-Date: 2019-05-19 10:01+0200\n"
-"PO-Revision-Date: 2019-04-12 19:17+0000\n"
-=======
 "POT-Creation-Date: 2019-05-18 19:31+0200\n"
 "PO-Revision-Date: 2019-05-20 19:11+0000\n"
->>>>>>> 0ea59649
 "Last-Translator: ION\n"
 "Language-Team: Hebrew (http://www.transifex.com/otf/torproject/language/"
 "he/)\n"
@@ -123,8 +118,6 @@
 msgid "_Exit"
 msgstr "_צא"
 
-<<<<<<< HEAD
-=======
 #: config/chroot_local-includes/usr/local/bin/keepassx:17
 #, sh-format
 msgid ""
@@ -154,7 +147,6 @@
 msgid "Keep current name"
 msgstr "שמור שם נוכחי"
 
->>>>>>> 0ea59649
 #: config/chroot_local-includes/usr/local/bin/replace-su-with-sudo:21
 msgid "su is disabled. Please use sudo instead."
 msgstr "su מושבת. אנא השתמש ב־sudo במקום."
@@ -448,7 +440,7 @@
 msgid "This version of Tails has known security issues:"
 msgstr "לגרסה זו של Tails יש סוגיות אבטחה ידועות:"
 
-#: config/chroot_local-includes/usr/local/bin/tails-security-check:135
+#: config/chroot_local-includes/usr/local/bin/tails-security-check:134
 msgid "Known security issues"
 msgstr "סוגיות אבטחה ידועות"
 
@@ -799,14 +791,6 @@
 msgid "Tails documentation"
 msgstr "תיעוד Tails"
 
-#: ../config/chroot_local-includes/usr/share/applications/root-terminal.desktop.in.h:1
-msgid "Root Terminal"
-msgstr ""
-
-#: ../config/chroot_local-includes/usr/share/applications/root-terminal.desktop.in.h:2
-msgid "Opens a terminal as the root user, using gksu to ask for the password"
-msgstr ""
-
 #: ../config/chroot_local-includes/usr/share/applications/tails-documentation.desktop.in.h:2
 msgid "Learn how to use Tails"
 msgstr "למד איך להשתמש ב־Tails"
@@ -903,30 +887,4 @@
 
 #: ../config/chroot_local-includes/usr/local/share/mime/packages/unlock-veracrypt-volumes.xml.in.h:1
 msgid "TrueCrypt/VeraCrypt container"
-msgstr "מֵכַל TrueCrypt/VeraCrypt"
-
-#~ msgid ""
-#~ "<b><big>Do you want to rename your <i>KeePassX</i> database?</big></b>\n"
-#~ "\n"
-#~ "You have a <i>KeePassX</i> database in your <i>Persistent</i> folder:\n"
-#~ "\n"
-#~ "<i>${filename}</i>\n"
-#~ "\n"
-#~ "Renaming it to <i>keepassx.kdbx</i> would allow <i>KeePassX</i> to open "
-#~ "it automatically in the future."
-#~ msgstr ""
-#~ "<b><big>האם אתה רוצה לשנות את שם מסד הנתונים <i>KeePassX</i> שלך?</big></"
-#~ "b>\n"
-#~ "\n"
-#~ "יש לך מסד נתונים <i>KeePassX</i> בתיקייה <i>המתמידה</i> שלך:\n"
-#~ "\n"
-#~ "<i>${filename}</i>\n"
-#~ "\n"
-#~ "שינוי שמו אל <i>keepassx.kdbx</i> יתיר אל <i>KeePassX</i> לפתוח אותו "
-#~ "באופן אוטומטי בעתיד."
-
-#~ msgid "Rename"
-#~ msgstr "שינוי שם"
-
-#~ msgid "Keep current name"
-#~ msgstr "שמור שם נוכחי"+msgstr "מֵכַל TrueCrypt/VeraCrypt"