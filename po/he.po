--- conflicted
+++ resolved
@@ -6,7 +6,7 @@
 # Dvir Rosen <ndvnis@gmail.com>, 2014
 # Emma Peel, 2018
 # GenghisKhan <genghiskhan@gmx.ca>, 2013
-# ION, 2017-2019
+# ION, 2017-2018
 # Johnny Diralenzo, 2015
 # Kunda, 2014
 # Ruben <drarbib@gmail.com>, 2014
@@ -14,14 +14,9 @@
 msgstr ""
 "Project-Id-Version: Tor Project\n"
 "Report-Msgid-Bugs-To: \n"
-<<<<<<< HEAD
-"POT-Creation-Date: 2019-01-05 17:38+0100\n"
-"PO-Revision-Date: 2018-10-17 12:24+0000\n"
-=======
-"POT-Creation-Date: 2019-01-14 21:20+0100\n"
-"PO-Revision-Date: 2019-01-25 07:58+0000\n"
->>>>>>> 3f2328b8
-"Last-Translator: ION\n"
+"POT-Creation-Date: 2019-01-28 14:06+0100\n"
+"PO-Revision-Date: 2019-01-11 14:12+0000\n"
+"Last-Translator: erinm\n"
 "Language-Team: Hebrew (http://www.transifex.com/otf/torproject/language/"
 "he/)\n"
 "Language: he\n"
@@ -123,38 +118,30 @@
 msgid "_Exit"
 msgstr "_יציאה"
 
-#: config/chroot_local-includes/usr/local/bin/keepassx:17
+#: config/chroot_local-includes/usr/local/bin/keepassxc:15
 #, sh-format
 msgid ""
-"<b><big>Do you want to rename your <i>KeePassX</i> database?</big></b>\n"
+"<b><big>Do you want to rename your <i>KeePassXC</i> database?</big></b>\n"
 "\n"
-"You have a <i>KeePassX</i> database in your <i>Persistent</i> folder:\n"
+"You have a <i>KeePassXC</i> database in your <i>Persistent</i> folder:\n"
 "\n"
 "<i>${filename}</i>\n"
 "\n"
-"Renaming it to <i>keepassx.kdbx</i> would allow <i>KeePassX</i> to open it "
+"Renaming it to <i>keepassx.kdbx</i> would allow <i>KeePassXC</i> to open it "
 "automatically in the future."
 msgstr ""
-"<b><big>האם אתה רוצה לשנות את שם מסד הנתונים <i>KeePassX</i> שלך?</big></b>\n"
-"\n"
-"יש לך מסד נתונים <i>KeePassX</i> בתיקייה <i>המתמידה</i> שלך:\n"
-"\n"
-"<i>${filename}</i>\n"
-"\n"
-"שינוי שמו אל <i>keepassx.kdbx</i> יתיר אל <i>KeePassX</i> לפתוח אותו באופן "
-"אוטומטי בעתיד."
-
-#: config/chroot_local-includes/usr/local/bin/keepassx:25
+
+#: config/chroot_local-includes/usr/local/bin/keepassxc:23
 msgid "Rename"
-msgstr "שינוי שם"
-
-#: config/chroot_local-includes/usr/local/bin/keepassx:26
+msgstr ""
+
+#: config/chroot_local-includes/usr/local/bin/keepassxc:24
 msgid "Keep current name"
-msgstr "שמור שם נוכחי"
+msgstr ""
 
 #: config/chroot_local-includes/usr/local/bin/replace-su-with-sudo:21
 msgid "su is disabled. Please use sudo instead."
-msgstr "su מושבת. אנא השתמש ב־sudo במקום."
+msgstr ""
 
 #: config/chroot_local-includes/usr/share/gnome-shell/extensions/status-menu-helper@tails.boum.org/extension.js:75
 msgid "Restart"
