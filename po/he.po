# SOME DESCRIPTIVE TITLE.
# Copyright (C) YEAR THE PACKAGE'S COPYRIGHT HOLDER
# This file is distributed under the same license as the PACKAGE package.
#
# Translators:
# dave nicetry <ndvnis@gmail.com>, 2014
# GenghisKhan <genghiskhan@gmx.ca>, 2013
# Johnny Diralenzo, 2015
# Kunda, 2014
# Ruben <drarbib@gmail.com>, 2014
msgid ""
msgstr ""
"Project-Id-Version: The Tor Project\n"
"Report-Msgid-Bugs-To: \n"
<<<<<<< HEAD
"POT-Creation-Date: 2017-02-25 15:06+0100\n"
=======
"POT-Creation-Date: 2017-03-06 12:07+0100\n"
>>>>>>> f4948e1a
"PO-Revision-Date: 2015-10-09 11:44+0000\n"
"Last-Translator: Johnny Diralenzo\n"
"Language-Team: Hebrew (http://www.transifex.com/otf/torproject/language/"
"he/)\n"
"Language: he\n"
"MIME-Version: 1.0\n"
"Content-Type: text/plain; charset=UTF-8\n"
"Content-Transfer-Encoding: 8bit\n"
"Plural-Forms: nplurals=2; plural=(n != 1);\n"

#: config/chroot_local-includes/etc/NetworkManager/dispatcher.d/60-tor-ready.sh:39
msgid "Tor is ready"
msgstr "Tor מוכן"

#: config/chroot_local-includes/etc/NetworkManager/dispatcher.d/60-tor-ready.sh:40
msgid "You can now access the Internet."
msgstr "כעת באפשרותכם לגשת לאינטרנט."

#: config/chroot_local-includes/etc/whisperback/config.py:65
#, python-format
msgid ""
"<h1>Help us fix your bug!</h1>\n"
"<p>Read <a href=\"%s\">our bug reporting instructions</a>.</p>\n"
"<p><strong>Do not include more personal information than\n"
"needed!</strong></p>\n"
"<h2>About giving us an email address</h2>\n"
"<p>\n"
"Giving us an email address allows us to contact you to clarify the problem. "
"This\n"
"is needed for the vast majority of the reports we receive as most reports\n"
"without any contact information are useless. On the other hand it also "
"provides\n"
"an opportunity for eavesdroppers, like your email or Internet provider, to\n"
"confirm that you are using Tails.\n"
"</p>\n"
msgstr ""
"<h1>עזור לנו לתקן את הבאג שגילית!</h1><p>קרא <a href=\"%s\">את הנחיות דיווח "
"הבאגים שלנו</a>.</p><p><strong>אל תכלול פרטים אישיים שאינם הכרחיים</strong></"
"p><h2>בנוגע למסירת כתובת דואל מצדך</h2><p>מתן כתובת דואל יאפשר לנו ליצור עמך "
"קשר על מנת לקבל הבהרות בנוגע לתלונתך. דבר זה דרוש משום שרובם המכריע של "
"הדיווחים המתקבלים אצלנו אינם שווים דבר ללא אמצעי התקשרות. מאידך גיסא, זה גם "
"מספק אפשרות לצדדים שלישיים כמו ספקי האינטרנט והדואל שלך, לוודא שאתה אכן "
"משתמש ב-Tails.</p> \n"

#: config/chroot_local-includes/usr/local/bin/electrum:17
msgid "Persistence is disabled for Electrum"
msgstr "נוכחותו של אלקטרום במחיצה הקבועה מבוטלת."

#: config/chroot_local-includes/usr/local/bin/electrum:19
msgid ""
"When you reboot Tails, all of Electrum's data will be lost, including your "
"Bitcoin wallet. It is strongly recommended to only run Electrum when its "
"persistence feature is activated."
msgstr ""
"כאשר אתה מאתחל את Tails, כל המידע של אלקטרום יאבד, לרבות ארנק הביטקוין שלך. "
"מומלץ בחום להפעיל את אלקטרום אך ורק כאשר הוא מוטמע במחיצה הקבועה."

#: config/chroot_local-includes/usr/local/bin/electrum:21
msgid "Do you want to start Electrum anyway?"
msgstr "האם ברצונך להפעיל את אלקטרום בכל זאת?"

#: config/chroot_local-includes/usr/local/bin/electrum:23
#: config/chroot_local-includes/usr/local/bin/icedove:37
#: config/chroot_local-includes/usr/local/sbin/unsafe-browser:41
msgid "_Launch"
msgstr "_שגר"

#: config/chroot_local-includes/usr/local/bin/electrum:24
#: config/chroot_local-includes/usr/local/bin/icedove:38
#: config/chroot_local-includes/usr/local/sbin/unsafe-browser:42
msgid "_Exit"
msgstr "י_ציאה"

#: config/chroot_local-includes/usr/local/bin/icedove:27
msgid "The <b>Claws Mail</b> persistence feature is activated."
msgstr ""

#: config/chroot_local-includes/usr/local/bin/icedove:29
msgid ""
"If you have emails saved in <b>Claws Mail</b>, you should <a href='https://"
"tails.boum.org/doc/anonymous_internet/claws_mail_to_icedove'>migrate your "
"data</a> before starting <b>Icedove</b>."
msgstr ""

#: config/chroot_local-includes/usr/local/bin/icedove:34
msgid ""
"If you already migrated your emails to <b>Icedove</b>, you should <a "
"href='https://tails.boum.org/doc/anonymous_internet/"
"claws_mail_to_icedove#delete'>delete all your <b>Claws Mail</b> data</a> to "
"remove this warning."
msgstr ""

#: config/chroot_local-includes/usr/share/gnome-shell/extensions/shutdown-helper@tails.boum.org/extension.js:71
msgid "Restart"
msgstr ""

#: config/chroot_local-includes/usr/share/gnome-shell/extensions/shutdown-helper@tails.boum.org/extension.js:74
msgid "Power Off"
msgstr "כיבוי"

#: config/chroot_local-includes/usr/local/lib/tails-32-bit-notify-user:59
msgid "Warning: Tails 3.0 won't work on this computer!"
msgstr ""

#: config/chroot_local-includes/usr/local/lib/tails-32-bit-notify-user:60
msgid "Tails 3.0 will require a 64-bit processor."
msgstr ""

#: config/chroot_local-includes/usr/local/lib/tails-32-bit-notify-user:63
#: config/chroot_local-includes/usr/local/lib/tails-i2p-removal-notify-user:59
#: config/chroot_local-includes/usr/local/lib/tails-virt-notify-user:83
#, fuzzy
msgid "Learn more"
msgstr "למד עוד על Tails"

#: config/chroot_local-includes/usr/local/bin/tails-about:22
#: ../config/chroot_local-includes/usr/share/desktop-directories/Tails.directory.in.h:1
msgid "Tails"
msgstr "Tails"

#: config/chroot_local-includes/usr/local/bin/tails-about:25
#: ../config/chroot_local-includes/usr/share/applications/tails-about.desktop.in.h:1
msgid "About Tails"
msgstr "אודות Tails"

#: config/chroot_local-includes/usr/local/bin/tails-about:35
msgid "The Amnesic Incognito Live System"
msgstr "ה- Amnesic Incognito Live System"

#: config/chroot_local-includes/usr/local/bin/tails-about:36
#, python-format
msgid ""
"Build information:\n"
"%s"
msgstr ""
"מידע בניה:\n"
"%s"

#: config/chroot_local-includes/usr/local/bin/tails-about:54
msgid "not available"
msgstr "לא זמין"

#: config/chroot_local-includes/usr/local/sbin/tails-additional-software:118
#: config/chroot_local-includes/usr/local/sbin/tails-additional-software:124
#: config/chroot_local-includes/usr/local/sbin/tails-additional-software:128
msgid "Your additional software"
msgstr "התוכנות הנוספות שלך"

#: config/chroot_local-includes/usr/local/sbin/tails-additional-software:119
#: config/chroot_local-includes/usr/local/sbin/tails-additional-software:129
msgid ""
"The upgrade failed. This might be due to a network problem. Please check "
"your network connection, try to restart Tails, or read the system log to "
"understand better the problem."
msgstr ""
"השדרוג נכשל. זה עלול לנבוע מבעיית רשת. אנא בדוק את חיבור הרשת שלך, נסה "
"להפעיל מחדש את Tails, או לקרוא את לוג המערכת כדי להבין טוב יותר את הבעיה."

#: config/chroot_local-includes/usr/local/sbin/tails-additional-software:125
msgid "The upgrade was successful."
msgstr "השדרוג נערך בהצלחה."

#: config/chroot_local-includes/usr/local/lib/tails-htp-notify-user:52
msgid "Synchronizing the system's clock"
msgstr "מסנכרן את שעון המערכת"

#: config/chroot_local-includes/usr/local/lib/tails-htp-notify-user:53
msgid ""
"Tor needs an accurate clock to work properly, especially for Hidden "
"Services. Please wait..."
msgstr ""
"Tor זקוק לשעון מדויק כדי לעבוד כמו שצריך, במיוחד עבור שירותים נסתרים. אנא "
"המתן..."

#: config/chroot_local-includes/usr/local/lib/tails-htp-notify-user:87
msgid "Failed to synchronize the clock!"
msgstr "נכשל הניסיון לסנכרן את השעון!"

#: config/chroot_local-includes/usr/local/lib/tails-i2p-removal-notify-user:57
msgid "Warning: I2P will be removed in Tails 2.12"
msgstr ""

#: config/chroot_local-includes/usr/local/bin/tails-security-check:124
msgid "This version of Tails has known security issues:"
msgstr "לגרסא זו של Tails יש בעיות אבטחה ידועות:"

#: config/chroot_local-includes/usr/local/bin/tails-security-check:134
msgid "Known security issues"
msgstr ""

#: config/chroot_local-includes/usr/local/lib/tails-spoof-mac:52
#, sh-format
msgid "Network card ${nic} disabled"
msgstr "כרטיס הרשת ${nic} אינו זמין כעת"

#: config/chroot_local-includes/usr/local/lib/tails-spoof-mac:53
#, fuzzy, sh-format
msgid ""
"MAC spoofing failed for network card ${nic_name} (${nic}) so it is "
"temporarily disabled.\n"
"You might prefer to restart Tails and disable MAC spoofing."
msgstr ""
"טשטוש MAC כשל ביחס לכרטיס הרשת ${nic_name} (${nic}) ועל כן הוא אינו זמין "
"זמנית. אולי תעדיף לאתחל את Tails ולבטל את טשטוש ה-MAC. לפרטים נוספים, קרא את "
"<a href='file:///usr/share/doc/tails/website/doc/first_steps/startup_options/"
"mac_spoofing.en.html'>התיעוד</a>."

#: config/chroot_local-includes/usr/local/lib/tails-spoof-mac:62
msgid "All networking disabled"
msgstr "כל חיבורי הרשת מבוטלים"

#: config/chroot_local-includes/usr/local/lib/tails-spoof-mac:63
#, fuzzy, sh-format
msgid ""
"MAC spoofing failed for network card ${nic_name} (${nic}). The error "
"recovery also failed so all networking is disabled.\n"
"You might prefer to restart Tails and disable MAC spoofing."
msgstr ""
"טשטוש MAC כשל עבור כרטיס הרשת ${nic_name} (${nic}). תוכנית הגיבוי כשלה ולכן "
"כל חיבורי הרשת בוטלו. אולי תעדיף לאתחל את Tails ולהימנע מטשטוש MAC. לפרטים "
"נוספים, קרא את <a href='file:///usr/share/doc/first_steps/startup_options/"
"mac_spoofing.en.html'>התיעוד</a>."

#: config/chroot_local-includes/usr/local/bin/tails-upgrade-frontend-wrapper:24
#: config/chroot_local-includes/usr/local/sbin/unsafe-browser:27
msgid "error:"
msgstr "שגיאה:"

#: config/chroot_local-includes/usr/local/bin/tails-upgrade-frontend-wrapper:25
#: config/chroot_local-includes/usr/local/sbin/unsafe-browser:28
msgid "Error"
msgstr "שגיאה"

#: config/chroot_local-includes/usr/local/bin/tails-upgrade-frontend-wrapper:45
msgid ""
"<b>Not enough memory available to check for upgrades.</b>\n"
"\n"
"Make sure this system satisfies the requirements for running Tails.\n"
"See file:///usr/share/doc/tails/website/doc/about/requirements.en.html\n"
"\n"
"Try to restart Tails to check for upgrades again.\n"
"\n"
"Or do a manual upgrade.\n"
"See https://tails.boum.org/doc/first_steps/upgrade#manual"
msgstr ""
"b>אין מספיק זכרון לחיפוש עדכונים.</b>\n"
"\n"
"בדוק שמערכת זו עונה על דרישות ההתקנה של Tails. קרא את file:///usr/share/doc/"
"tails/website/doc/about/requirements.en.html\n"
"\n"
"נסה לאתחל את Tails כדי לחפש עדכונים בשנית. או בצע עדכון ידני. קרא את https://"
"tails.boum.org/doc/first_steps/upgrade#manual"

#: config/chroot_local-includes/usr/local/lib/tails-virt-notify-user:71
msgid "Warning: virtual machine detected!"
msgstr "אזהרה: מכונה וירטואלית אותרה!"

#: config/chroot_local-includes/usr/local/lib/tails-virt-notify-user:73
msgid ""
"Both the host operating system and the virtualization software are able to "
"monitor what you are doing in Tails."
msgstr ""
"גם מערכת ההפעלה המארחת וגם תוכנת הווירטואליזציה יכולות לבלוש אחר מעשיך ב-"
"Tails."

#: config/chroot_local-includes/usr/local/lib/tails-virt-notify-user:76
#, fuzzy
msgid "Warning: non-free virtual machine detected!"
msgstr "אזהרה: מכונה וירטואלית אותרה!"

#: config/chroot_local-includes/usr/local/lib/tails-virt-notify-user:78
#, fuzzy
msgid ""
"Both the host operating system and the virtualization software are able to "
"monitor what you are doing in Tails. Only free software can be considered "
"trustworthy, for both the host operating system and the virtualization "
"software."
msgstr ""
"גם מערכת ההפעלה המארחת וגם תוכנת הווירטואליזציה יכולות לבלוש אחר מעשיך ב-"
"Tails."

#: config/chroot_local-includes/usr/local/bin/tor-browser:43
msgid "Tor is not ready"
msgstr "Tor עוד לא מוכן"

#: config/chroot_local-includes/usr/local/bin/tor-browser:44
msgid "Tor is not ready. Start Tor Browser anyway?"
msgstr "Tor עוד לא מוכן. הפעל את דפדפן Tor בכל זאת?"

#: config/chroot_local-includes/usr/local/bin/tor-browser:45
msgid "Start Tor Browser"
msgstr "הפעל את דפדפן Tor"

#: config/chroot_local-includes/usr/local/bin/tor-browser:46
msgid "Cancel"
msgstr "ביטול"

#: config/chroot_local-includes/usr/local/sbin/unsafe-browser:38
msgid "Do you really want to launch the Unsafe Browser?"
msgstr "האם אכן ברצונך לשגר את הדפדפן הלא בטוח?"

#: config/chroot_local-includes/usr/local/sbin/unsafe-browser:40
#, fuzzy
msgid ""
"Network activity within the Unsafe Browser is <b>not anonymous</b>.\\nOnly "
"use the Unsafe Browser if necessary, for example\\nif you have to login or "
"register to activate your Internet connection."
msgstr ""
"כל גלישה ברשת במסגרת הדפדפן המסוכן <b>אינה אנונימית</b>. השתמש בדפדפן המסוכן "
"אך ורק אם הדבר הכרחי, לדוגמה אם אתה חייב להירשם או להתחבר על מנת להפעיל את "
"חיבור האינטרנט שלך. "

#: config/chroot_local-includes/usr/local/sbin/unsafe-browser:51
msgid "Starting the Unsafe Browser..."
msgstr "מתחיל כעת את הדפדפן הלא בטוח..."

#: config/chroot_local-includes/usr/local/sbin/unsafe-browser:52
msgid "This may take a while, so please be patient."
msgstr "זה עשוי לקחת זמן מה, אז אנא היעזר בסבלנות."

#: config/chroot_local-includes/usr/local/sbin/unsafe-browser:57
msgid "Shutting down the Unsafe Browser..."
msgstr "מכבה כעת את הדפדפן הלא בטוח..."

#: config/chroot_local-includes/usr/local/sbin/unsafe-browser:58
msgid ""
"This may take a while, and you may not restart the Unsafe Browser until it "
"is properly shut down."
msgstr ""
"הדבר עשוי לקחת זמן מה, ולא תוכל להפעיל מחדש את הדפדפן המסוכן כל עוד הוא לא "
"כובה כהלכה."

#: config/chroot_local-includes/usr/local/sbin/unsafe-browser:70
msgid "Failed to restart Tor."
msgstr "כשל באתחול Tor."

#: config/chroot_local-includes/usr/local/sbin/unsafe-browser:84
#: ../config/chroot_local-includes/usr/share/applications/unsafe-browser.desktop.in.h:1
msgid "Unsafe Browser"
msgstr "דפדפן לא בטוח"

#: config/chroot_local-includes/usr/local/sbin/unsafe-browser:92
msgid ""
"Another Unsafe Browser is currently running, or being cleaned up. Please "
"retry in a while."
msgstr ""
"דפדפן מסוכן אחר כבר מופעל, או מצוי בשלב ניקיון, אנא נסה שוב מאוחר יותר."

#: config/chroot_local-includes/usr/local/sbin/unsafe-browser:104
msgid ""
"NetworkManager passed us garbage data when trying to deduce the clearnet DNS "
"server."
msgstr ""
"תוכנת מנהל הרשת העבירה לנו נתונים שגויים כשניסינו לגלות את כתובת שרת ה-DNS "
"של הרשת הגלויה."

#: config/chroot_local-includes/usr/local/sbin/unsafe-browser:114
msgid ""
"No DNS server was obtained through DHCP or manually configured in "
"NetworkManager."
msgstr "אף שרת DNS לא הוזן ידנית לתוכנת מנהל הרשת או זמין דרך DHCP."

#: config/chroot_local-includes/usr/local/sbin/unsafe-browser:122
msgid "Failed to setup chroot."
msgstr "כשל בהבניית chroot."

#: config/chroot_local-includes/usr/local/sbin/unsafe-browser:128
msgid "Failed to configure browser."
msgstr "הגדרת הדפדפן נכשלה."

#: config/chroot_local-includes/usr/local/sbin/unsafe-browser:133
msgid "Failed to run browser."
msgstr "הפעלת הדפדפן נכשלה."

#: ../config/chroot_local-includes/etc/skel/Desktop/Report_an_error.desktop.in.h:1
msgid "Report an error"
msgstr "דווח על שגיאה"

#: ../config/chroot_local-includes/etc/skel/Desktop/tails-documentation.desktop.in.h:1
#: ../config/chroot_local-includes/usr/share/applications/tails-documentation.desktop.in.h:1
msgid "Tails documentation"
msgstr "תיעוד Tails"

#: ../config/chroot_local-includes/usr/share/applications/tails-documentation.desktop.in.h:2
msgid "Learn how to use Tails"
msgstr "למד איך להשתמש ב-Tails"

#: ../config/chroot_local-includes/usr/share/applications/tails-about.desktop.in.h:2
msgid "Learn more about Tails"
msgstr "למד עוד על Tails"

#: ../config/chroot_local-includes/usr/share/applications/tor-browser.desktop.in.h:1
msgid "Tor Browser"
msgstr "דפדפן Tor"

#: ../config/chroot_local-includes/usr/share/applications/tor-browser.desktop.in.h:2
msgid "Anonymous Web Browser"
msgstr "דפדפן אנונימי"

#: ../config/chroot_local-includes/usr/share/applications/unsafe-browser.desktop.in.h:2
msgid "Browse the World Wide Web without anonymity"
msgstr "דפדף ברשת הכלל עולמית בלי אנונימיות"

#: ../config/chroot_local-includes/usr/share/applications/unsafe-browser.desktop.in.h:3
msgid "Unsafe Web Browser"
msgstr "דפדפן רשת לא בטוח"

#: ../config/chroot_local-includes/usr/share/desktop-directories/Tails.directory.in.h:2
msgid "Tails specific tools"
msgstr "כלים ספציפיים של Tails"

#~ msgid "OpenPGP encryption applet"
#~ msgstr "יישומון הצפנת OpenPGP"

#~ msgid "Exit"
#~ msgstr "צא"

#~ msgid "About"
#~ msgstr "אודות"

#~ msgid "Encrypt Clipboard with _Passphrase"
#~ msgstr "הצפן לוח גזירה בעזרת _מימרת סיסמה"

#~ msgid "Sign/Encrypt Clipboard with Public _Keys"
#~ msgstr "חתום/הצפן לוח בעזרת מפתחות ציבוריים"

#~ msgid "_Decrypt/Verify Clipboard"
#~ msgstr "_פענח/אמת לוח גזירה"

#~ msgid "_Manage Keys"
#~ msgstr "_נהל מפתחות"

#~ msgid "_Open Text Editor"
#~ msgstr "_פתח עורך טקסט"

#~ msgid "The clipboard does not contain valid input data."
#~ msgstr "הלוח אינו מכיל נתוני קלט חוקיים"

#~ msgid "Unknown Trust"
#~ msgstr "אמון לא ידוע"

#~ msgid "Marginal Trust"
#~ msgstr "אמון זעום"

#~ msgid "Full Trust"
#~ msgstr "אמון מלא"

#~ msgid "Ultimate Trust"
#~ msgstr "אמון מוגבל"

#~ msgid "Name"
#~ msgstr "שם"

#~ msgid "Key ID"
#~ msgstr "מזהה מפתח"

#~ msgid "Status"
#~ msgstr "סטטוס"

#~ msgid "Fingerprint:"
#~ msgstr "טביעת אצבע:"

#~ msgid "User ID:"
#~ msgid_plural "User IDs:"
#~ msgstr[0] "מזהה משתמש:"
#~ msgstr[1] "מזהי משתמש:"

#~ msgid "None (Don't sign)"
#~ msgstr "אף אחד (אל תחתום)"

#~ msgid "Select recipients:"
#~ msgstr "בחר נמענים:"

#~ msgid "Hide recipients"
#~ msgstr "הסתר נמענים"

#~ msgid ""
#~ "Hide the user IDs of all recipients of an encrypted message. Otherwise "
#~ "anyone that sees the encrypted message can see who the recipients are."
#~ msgstr ""
#~ "הסתר את זהויות המשתמשים מכל נמעני המסרים המוצפנים. אחרת, כל מי שיצפה במסר "
#~ "מוצפן יוכל גם לראות את זהות יתר נמעניו."

#~ msgid "Sign message as:"
#~ msgstr "חתום הודעה בתור:"

#~ msgid "Choose keys"
#~ msgstr "בחר מפתחות"

#~ msgid "Do you trust these keys?"
#~ msgstr "האם אתה בוטח במפתחות אלה?"

#~ msgid "The following selected key is not fully trusted:"
#~ msgid_plural "The following selected keys are not fully trusted:"
#~ msgstr[0] "המפתח הנבחר הבא לא מהימן במלואו:"
#~ msgstr[1] "המפתחות הבאים שנבחרו אינם מהימנים במלואם:"

#~ msgid "Do you trust this key enough to use it anyway?"
#~ msgid_plural "Do you trust these keys enough to use them anyway?"
#~ msgstr[0] "אתה מספיק בוטח במפתח הזה בשביל להשתמש בו בכל מקרה?"
#~ msgstr[1] "אתה מספיק בוטח במפתחות האלו בשביל להשתמש בהם בכל מקרה?"

#~ msgid "No keys selected"
#~ msgstr "לא נבחרו מפתחות"

#~ msgid ""
#~ "You must select a private key to sign the message, or some public keys to "
#~ "encrypt the message, or both."
#~ msgstr ""
#~ "עליך לבחור במפתח פרטי לחתימת המסר, או במפתחות ציבוריים כלשהם להצפנת המסר, "
#~ "או בשניהם."

#~ msgid "No keys available"
#~ msgstr "אין מפתחות זמינים"

#~ msgid ""
#~ "You need a private key to sign messages or a public key to encrypt "
#~ "messages."
#~ msgstr ""
#~ "הינך נזקק למפתח פרטי על מנת לחתום על מסרים או למפתח ציבורי להצפנת מסרים."

#~ msgid "GnuPG error"
#~ msgstr "שגיאת GnuPG"

#~ msgid "Therefore the operation cannot be performed."
#~ msgstr "לכן הפעולה לא ניתנת לביצוע."

#~ msgid "GnuPG results"
#~ msgstr "תוצאות GnuPG"

#~ msgid "Output of GnuPG:"
#~ msgstr "פלט של GnuPG:"

#~ msgid "Other messages provided by GnuPG:"
#~ msgstr "הודעות אחרות אשר מסופקות על ידי GnuPG:"

#~ msgid "Shutdown Immediately"
#~ msgstr "כבה לאלתר"

#~ msgid "Reboot Immediately"
#~ msgstr "אתחל לאלתר"

#~ msgid "Network connection blocked?"
#~ msgstr "חיבורי רשת חסומים?"

#~ msgid ""
#~ "It looks like you are blocked from the network. This may be related to "
#~ "the MAC spoofing feature. For more information, see the <a href=\\"
#~ "\"file:///usr/share/doc/tails/website/doc/first_steps/startup_options/"
#~ "mac_spoofing.en.html#blocked\\\">MAC spoofing documentation</a>."
#~ msgstr ""
#~ "נראה שחיבור הרשת שלך חסום. הדבר עשוי להיגרם בשל תכונת טשטוש כתובות ה-MAC. "
#~ "למידע נוסף, קרא את <a href=\\\"file:///usr/share/doc/tails/website/doc/"
#~ "first_steps/startup_options/mac_spoofing.en.html#blocked\\\">התיעוד בנוגע "
#~ "לטשטוש MAC</a>."

#~ msgid ""
#~ "<a href='file:///usr/share/doc/tails/website/doc/advanced_topics/"
#~ "virtualization.en.html#security'>Learn more...</a>"
#~ msgstr ""
#~ "<a href='file:///usr/share/doc/tails/website/doc/advanced_topics/"
#~ "virtualization.en.html#security'>למד עוד...</a>"

#~ msgid "Reboot"
#~ msgstr "לאתחל"

#~ msgid "Immediately reboot computer"
#~ msgstr "מייד לאתחל מחדש את המחשב"

#~ msgid "Immediately shut down computer"
#~ msgstr "מייד לכבות את המחשב"<|MERGE_RESOLUTION|>--- conflicted
+++ resolved
@@ -12,11 +12,7 @@
 msgstr ""
 "Project-Id-Version: The Tor Project\n"
 "Report-Msgid-Bugs-To: \n"
-<<<<<<< HEAD
-"POT-Creation-Date: 2017-02-25 15:06+0100\n"
-=======
 "POT-Creation-Date: 2017-03-06 12:07+0100\n"
->>>>>>> f4948e1a
 "PO-Revision-Date: 2015-10-09 11:44+0000\n"
 "Last-Translator: Johnny Diralenzo\n"
 "Language-Team: Hebrew (http://www.transifex.com/otf/torproject/language/"
@@ -391,6 +387,47 @@
 msgid "Failed to run browser."
 msgstr "הפעלת הדפדפן נכשלה."
 
+#: config/chroot_local-includes/usr/local/sbin/tails-i2p:34
+msgid "I2P failed to start"
+msgstr "‏I2P נכשל להתחיל"
+
+#: config/chroot_local-includes/usr/local/sbin/tails-i2p:35
+msgid ""
+"Something went wrong when I2P was starting. Check the logs in /var/log/i2p "
+"for more information."
+msgstr ""
+"משהו השתבש בהפעלת I2P. בדוק את יומני הרישום בתוך /var/log/i2p לפרטים נוספים."
+
+#: config/chroot_local-includes/usr/local/sbin/tails-i2p:52
+msgid "I2P's router console is ready"
+msgstr "קונסולת נתב ה-I2P מוכנה לשימוש"
+
+#: config/chroot_local-includes/usr/local/sbin/tails-i2p:53
+msgid "You can now access I2P's router console in the I2P Browser."
+msgstr "באפשרותך לגשת כעת לקונסולת נתב ה-I2P דרך דפדפן I2P."
+
+#: config/chroot_local-includes/usr/local/sbin/tails-i2p:58
+msgid "I2P is not ready"
+msgstr "I2P אינו מוכן"
+
+#: config/chroot_local-includes/usr/local/sbin/tails-i2p:59
+msgid ""
+"Eepsite tunnel not built within six minutes. Check the router console in the "
+"I2P Browser or the logs in /var/log/i2p for more information. Reconnect to "
+"the network to try again."
+msgstr ""
+"עברו שש דקות אך מנהרת ה-Eepsite לא הוקמה. בדוק את קונסולת נתב בדפדפן I2P או "
+"את יומני הרישום בתוך /var/log/i2p לפרטים נוספים. התחבר שוב לרשת כדי לנסות "
+"שוב."
+
+#: config/chroot_local-includes/usr/local/sbin/tails-i2p:71
+msgid "I2P is ready"
+msgstr "I2P מוכן"
+
+#: config/chroot_local-includes/usr/local/sbin/tails-i2p:72
+msgid "You can now access services on I2P."
+msgstr "אתה יכול עכשיו לקבל שירותים ב-I2P"
+
 #: ../config/chroot_local-includes/etc/skel/Desktop/Report_an_error.desktop.in.h:1
 msgid "Report an error"
 msgstr "דווח על שגיאה"
@@ -403,6 +440,14 @@
 #: ../config/chroot_local-includes/usr/share/applications/tails-documentation.desktop.in.h:2
 msgid "Learn how to use Tails"
 msgstr "למד איך להשתמש ב-Tails"
+
+#: ../config/chroot_local-includes/usr/share/applications/i2p-browser.desktop.in.h:1
+msgid "Anonymous overlay network browser"
+msgstr "דפדפן רשת אנונימי"
+
+#: ../config/chroot_local-includes/usr/share/applications/i2p-browser.desktop.in.h:2
+msgid "I2P Browser"
+msgstr "דפדפן I2P"
 
 #: ../config/chroot_local-includes/usr/share/applications/tails-about.desktop.in.h:2
 msgid "Learn more about Tails"
