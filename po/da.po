--- conflicted
+++ resolved
@@ -20,11 +20,7 @@
 msgstr ""
 "Project-Id-Version: The Tor Project\n"
 "Report-Msgid-Bugs-To: \n"
-<<<<<<< HEAD
-"POT-Creation-Date: 2017-02-25 15:06+0100\n"
-=======
 "POT-Creation-Date: 2017-03-06 12:07+0100\n"
->>>>>>> f4948e1a
 "PO-Revision-Date: 2017-01-19 09:25+0000\n"
 "Last-Translator: scootergrisen\n"
 "Language-Team: Danish (http://www.transifex.com/otf/torproject/language/"
@@ -418,6 +414,49 @@
 msgid "Failed to run browser."
 msgstr "Kørslen af browseren fejlede."
 
+#: config/chroot_local-includes/usr/local/sbin/tails-i2p:34
+msgid "I2P failed to start"
+msgstr "I2P kunne ikke starte"
+
+#: config/chroot_local-includes/usr/local/sbin/tails-i2p:35
+msgid ""
+"Something went wrong when I2P was starting. Check the logs in /var/log/i2p "
+"for more information."
+msgstr ""
+"Noget gik galt mens I2P startede. Se logfilerne i /var/log/i2p for flere "
+"detaljer."
+
+#: config/chroot_local-includes/usr/local/sbin/tails-i2p:52
+msgid "I2P's router console is ready"
+msgstr "I2Ps routerkonsol er klar"
+
+#: config/chroot_local-includes/usr/local/sbin/tails-i2p:53
+msgid "You can now access I2P's router console in the I2P Browser."
+msgstr "Du kan nu tilgå I2P's router konsol i I2P browseren."
+
+#: config/chroot_local-includes/usr/local/sbin/tails-i2p:58
+msgid "I2P is not ready"
+msgstr "I2P er ikke klar"
+
+#: config/chroot_local-includes/usr/local/sbin/tails-i2p:59
+msgid ""
+"Eepsite tunnel not built within six minutes. Check the router console in the "
+"I2P Browser or the logs in /var/log/i2p for more information. Reconnect to "
+"the network to try again."
+msgstr ""
+"Eepsite tunnellen kunne ikke etableres inden for seks minutter. Kontroller "
+"router konsollen i I2P browsereneller logfilerne i /var/log/i2p for "
+"yderligere information. Genetabler forbindelse til netværket for at prøve "
+"igen."
+
+#: config/chroot_local-includes/usr/local/sbin/tails-i2p:71
+msgid "I2P is ready"
+msgstr "I2P er klar"
+
+#: config/chroot_local-includes/usr/local/sbin/tails-i2p:72
+msgid "You can now access services on I2P."
+msgstr "Du kan nu tilgå tjenester på I2P."
+
 #: ../config/chroot_local-includes/etc/skel/Desktop/Report_an_error.desktop.in.h:1
 msgid "Report an error"
 msgstr "Rapportér en fejl"
@@ -431,6 +470,14 @@
 msgid "Learn how to use Tails"
 msgstr "Lær hvordan man bruger Tails"
 
+#: ../config/chroot_local-includes/usr/share/applications/i2p-browser.desktop.in.h:1
+msgid "Anonymous overlay network browser"
+msgstr "Anonym webbrowser"
+
+#: ../config/chroot_local-includes/usr/share/applications/i2p-browser.desktop.in.h:2
+msgid "I2P Browser"
+msgstr "I2P-browser"
+
 #: ../config/chroot_local-includes/usr/share/applications/tails-about.desktop.in.h:2
 msgid "Learn more about Tails"
 msgstr "Lær mere om Tails"
