# SOME DESCRIPTIVE TITLE.
# Copyright (C) YEAR THE PACKAGE'S COPYRIGHT HOLDER
# This file is distributed under the same license as the PACKAGE package.
#
# Translators:
# Aesthese, 2016
# Anders Damsgaard <andersd@riseup.net>, 2013
# bna1605 <bna1605@gmail.com>, 2014
# Caspar Christensen, 2015
# christianflintrup <chr@agge.net>, 2014
# Christian Villum <villum@autofunk.dk>, 2014-2015
# David Nielsen <gnomeuser@gmail.com>, 2014-2015
# mort3n <nalholm@yahoo.dk>, 2016
# Aesthese, 2013
# Aesthese, 2016
# scootergrisen, 2017-2018
# Tommy Gade, 2015
# Whiz Zurrd <Whizzurrd@hmamail.com>, 2014
msgid ""
msgstr ""
"Project-Id-Version: The Tor Project\n"
"Report-Msgid-Bugs-To: \n"
<<<<<<< HEAD
"POT-Creation-Date: 2018-03-31 12:38+0200\n"
"PO-Revision-Date: 2018-02-04 21:54+0000\n"
=======
"POT-Creation-Date: 2018-03-12 19:03+0100\n"
"PO-Revision-Date: 2018-03-22 00:15+0000\n"
>>>>>>> 66eaa691
"Last-Translator: scootergrisen\n"
"Language-Team: Danish (http://www.transifex.com/otf/torproject/language/"
"da/)\n"
"Language: da\n"
"MIME-Version: 1.0\n"
"Content-Type: text/plain; charset=UTF-8\n"
"Content-Transfer-Encoding: 8bit\n"
"Plural-Forms: nplurals=2; plural=(n != 1);\n"

#: config/chroot_local-includes/etc/NetworkManager/dispatcher.d/60-tor-ready.sh:39
msgid "Tor is ready"
msgstr "Tor er klar"

#: config/chroot_local-includes/etc/NetworkManager/dispatcher.d/60-tor-ready.sh:40
msgid "You can now access the Internet."
msgstr "Du har nu adgang til internettet."

#: config/chroot_local-includes/etc/whisperback/config.py:65
#, python-format
msgid ""
"<h1>Help us fix your bug!</h1>\n"
"<p>Read <a href=\"%s\">our bug reporting instructions</a>.</p>\n"
"<p><strong>Do not include more personal information than\n"
"needed!</strong></p>\n"
"<h2>About giving us an email address</h2>\n"
"<p>\n"
"Giving us an email address allows us to contact you to clarify the problem. "
"This\n"
"is needed for the vast majority of the reports we receive as most reports\n"
"without any contact information are useless. On the other hand it also "
"provides\n"
"an opportunity for eavesdroppers, like your email or Internet provider, to\n"
"confirm that you are using Tails.\n"
"</p>\n"
msgstr ""
"<h1>Hjælp os med at fikse din bug!</h1>\n"
"<p>Læs <a href=\"%s\">vores bug rapporteringsinstrukser</a>.</p>\n"
"<p><strong>Inkludér ikke mere personlig information end\n"
"behøvet!</strong></p>\n"
"<h2>Vedrørende at give os en mailadresse</h2>\n"
"<p>\n"
"Ved at give os en mailadresse tillader du os at kontakte dig for at "
"undersøge problemet. Dette\n"
"er nødvendigt for størstedelen af indsendte rapporter vi modtager, idet de "
"fleste rapporter\n"
"uden nogen kontaktinformation er ubrugelige. På den anden side åbner det dog "
"også\n"
"en mulighed for mellemmænd, såsom din e-mail- eller internetudbyder, for at\n"
"bekræfte at du bruger Tails.\n"
"</p>\n"

#: config/chroot_local-includes/usr/share/tails/additional-software/configuration-window.ui:51
msgid ""
"You can install additional software automatically from your persistent "
"storage whan starting Tails."
msgstr ""

#: config/chroot_local-includes/usr/share/tails/additional-software/configuration-window.ui:77
msgid ""
"The following software is installed automatically from your persistent "
"storage when starting Tails:"
msgstr ""

#: config/chroot_local-includes/usr/share/tails/additional-software/configuration-window.ui:132
msgid ""
"To install new additional software, you can use <a href=\"synaptic.desktop"
"\">Synaptic Package Manager</a> or <a href=\"doc/advanced_topics/"
"additional_software\">APT on the command line</a>"
msgstr ""

#: config/chroot_local-includes/usr/local/bin/electrum:57
msgid "Persistence is disabled for Electrum"
msgstr "Vedholdenhed er deaktiveret for Electrum"

#: config/chroot_local-includes/usr/local/bin/electrum:59
msgid ""
"When you reboot Tails, all of Electrum's data will be lost, including your "
"Bitcoin wallet. It is strongly recommended to only run Electrum when its "
"persistence feature is activated."
msgstr ""
"Når du genstarter Tails vil alle Electrums data blive tabt, inklusiv din "
"Bitcoin pung. Det anbefales stærkt at du kun kører Electrum når vedholdende-"
"funktionaliteten er aktiveret."

#: config/chroot_local-includes/usr/local/bin/electrum:60
msgid "Do you want to start Electrum anyway?"
msgstr "Vil du starte Electrum alligevel?"

#: config/chroot_local-includes/usr/local/bin/electrum:63
#: config/chroot_local-includes/usr/local/sbin/unsafe-browser:41
msgid "_Launch"
msgstr "_Start"

#: config/chroot_local-includes/usr/local/bin/electrum:64
#: config/chroot_local-includes/usr/local/sbin/unsafe-browser:42
msgid "_Exit"
msgstr "_Afslut"

#: config/chroot_local-includes/usr/share/gnome-shell/extensions/status-menu-helper@tails.boum.org/extension.js:75
msgid "Restart"
msgstr "Genstart"

#: config/chroot_local-includes/usr/share/gnome-shell/extensions/status-menu-helper@tails.boum.org/extension.js:78
msgid "Lock screen"
msgstr "Lås skærm"

#: config/chroot_local-includes/usr/share/gnome-shell/extensions/status-menu-helper@tails.boum.org/extension.js:81
msgid "Power Off"
msgstr "Luk ned"

#: config/chroot_local-includes/usr/local/bin/tails-about:22
#: ../config/chroot_local-includes/usr/share/desktop-directories/Tails.directory.in.h:1
msgid "Tails"
msgstr "Tails"

#: config/chroot_local-includes/usr/local/bin/tails-about:25
#: ../config/chroot_local-includes/usr/share/applications/tails-about.desktop.in.h:1
msgid "About Tails"
msgstr "Om Tails"

#: config/chroot_local-includes/usr/local/bin/tails-about:35
msgid "The Amnesic Incognito Live System"
msgstr "The Amnesic Incognito Live System"

#: config/chroot_local-includes/usr/local/bin/tails-about:36
#, python-format
msgid ""
"Build information:\n"
"%s"
msgstr ""
"Byggeinformation:\n"
"%s"

#: config/chroot_local-includes/usr/local/bin/tails-about:54
msgid "not available"
msgstr "ikke tilgængelig"

<<<<<<< HEAD
#: config/chroot_local-includes/usr/local/sbin/tails-additional-software:168
#, fuzzy, python-brace-format
msgid ""
"{details} Please check your list of additional software packages or read the "
"system log to understand the problem."
msgstr ""
"Opgraderingen fejlede. Dette kan skyldes et netværksproblem. Kontroller "
"venligst din netværksforbindelse, prøv at genstarte Tails, eller læs "
"systemets log for bedre at forstå problemet."

#: config/chroot_local-includes/usr/local/sbin/tails-additional-software:173
#, fuzzy
=======
#: config/chroot_local-includes/usr/local/sbin/tails-additional-software:170
msgid "Your additional software installation failed"
msgstr "Din yderligere software installation mislykkedes"

#: config/chroot_local-includes/usr/local/sbin/tails-additional-software:171
>>>>>>> 66eaa691
msgid ""
"Please check your list of additional software packages or read the system "
"log to understand the problem."
msgstr ""
"Din installation mislykkedes. Tjek venligst din yderligere software-"
"konfiguration, eller læs systemloggen for bedre at forstå problemet."

#: config/chroot_local-includes/usr/local/sbin/tails-additional-software:177
<<<<<<< HEAD
msgid "Show log"
msgstr ""

#: config/chroot_local-includes/usr/local/sbin/tails-additional-software:177
msgid "Configure"
msgstr ""

#: config/chroot_local-includes/usr/local/sbin/tails-additional-software:317
#: config/chroot_local-includes/usr/local/sbin/tails-additional-software:345
#, python-brace-format
msgid "Add {packages} to your additional software?"
msgstr ""

#: config/chroot_local-includes/usr/local/sbin/tails-additional-software:319
msgid ""
"To install it automatically from your persistent storage every time you "
"start Tails"
msgstr ""

#: config/chroot_local-includes/usr/local/sbin/tails-additional-software:321
msgid "Add to Persistent Storage"
msgstr ""

#: config/chroot_local-includes/usr/local/sbin/tails-additional-software:322
#: config/chroot_local-includes/usr/local/sbin/tails-additional-software:351
msgid "Install only once"
msgstr ""

#: config/chroot_local-includes/usr/local/sbin/tails-additional-software:328
#: config/chroot_local-includes/usr/local/sbin/tails-additional-software:356
#: config/chroot_local-includes/usr/local/sbin/tails-additional-software:389
#, fuzzy
msgid "The configuration of your additional software failed."
msgstr "Dine yderligere programmer"

#: config/chroot_local-includes/usr/local/sbin/tails-additional-software:347
msgid ""
"To install it automatically when starting Tails, you can create a persistent "
"storage and activate the <b>Additional Software</b> feature"
msgstr ""

#: config/chroot_local-includes/usr/local/sbin/tails-additional-software:350
msgid "Create Persistent Storage"
msgstr ""

#: config/chroot_local-includes/usr/local/sbin/tails-additional-software:358
msgid "Creating your persistent storage failed."
msgstr ""

#: config/chroot_local-includes/usr/local/sbin/tails-additional-software:365
#, python-brace-format
msgid "You could install {packages} automatically when starting Tails"
msgstr ""

#: config/chroot_local-includes/usr/local/sbin/tails-additional-software:367
msgid ""
"To do so, you need to run Tails from a USB stick installed using <i>Tails "
"Installer</i>"
msgstr ""

#: config/chroot_local-includes/usr/local/sbin/tails-additional-software:380
#, python-brace-format
msgid "Remove {packages} from your additional software?"
msgstr ""

#: config/chroot_local-includes/usr/local/sbin/tails-additional-software:383
msgid "Remove"
msgstr ""

#: config/chroot_local-includes/usr/local/sbin/tails-additional-software:384
#: config/chroot_local-includes/usr/local/bin/tails-screen-locker:118
#: config/chroot_local-includes/usr/local/bin/tor-browser:46
msgid "Cancel"
msgstr "Annuller"

#: config/chroot_local-includes/usr/local/sbin/tails-additional-software:550
#, fuzzy
msgid "Installing your additional software from persistent storage..."
msgstr "Dine yderligere programmer"

#: config/chroot_local-includes/usr/local/sbin/tails-additional-software:552
msgid "This can take several minutes..."
msgstr ""

#: config/chroot_local-includes/usr/local/sbin/tails-additional-software:563
#, fuzzy
msgid "The installation of your additional software failed"
msgstr "Dine yderligere programmer"

#: config/chroot_local-includes/usr/local/sbin/tails-additional-software:576
#, fuzzy
msgid "Additional software installed successfully"
msgstr "Dine yderligere programmer"

#: config/chroot_local-includes/usr/local/sbin/tails-additional-software:596
#: config/chroot_local-includes/usr/local/sbin/tails-additional-software:602
#, fuzzy
msgid "The upgrade of your additional software failed"
msgstr "Dine yderligere programmer"
=======
msgid "Your additional software are installed"
msgstr "Din yderligere software er installeret"

#: config/chroot_local-includes/usr/local/sbin/tails-additional-software:178
msgid "Your additional software are ready to use."
msgstr "Din yderligere software er klar til brug."

#: config/chroot_local-includes/usr/local/sbin/tails-additional-software:194
#: config/chroot_local-includes/usr/local/sbin/tails-additional-software:204
msgid "Your additional software upgrade failed"
msgstr "Din yderligere software opgradering mislykkedes"

#: config/chroot_local-includes/usr/local/sbin/tails-additional-software:195
msgid ""
"The check for upgrades failed. This might be due to a network problem. "
"Please check your network connection, try to restart Tails, or read the "
"system log to understand better the problem."
msgstr ""
"Søgningen efter opgraderinger mislykkedes. Det kan være pga. et "
"netværksproblem. Tjek venligst din netværksforbindelse, prøv at genstarte "
"Tails, eller læs systemloggen for bedre at forstå problemet."

#: config/chroot_local-includes/usr/local/sbin/tails-additional-software:201
msgid "Your additional software are up to date"
msgstr "Din yderligere software er opdateret"
>>>>>>> 66eaa691

#: config/chroot_local-includes/usr/local/sbin/tails-additional-software:597
msgid "The check for upgrades failed."
msgstr ""

#: config/chroot_local-includes/usr/local/sbin/tails-additional-software:603
#, fuzzy
msgid "The upgrade failed."
msgstr "Opgraderingen lykkedes."

#: config/chroot_local-includes/usr/local/lib/tails-additional-software-notify:37
#, fuzzy
msgid "Documentation"
msgstr "Tails dokumentation"

#: config/chroot_local-includes/usr/local/bin/tails-additional-software-config:75
#, python-brace-format
msgid "Remove {package} from your additional software"
msgstr ""

#: config/chroot_local-includes/usr/local/bin/tails-additional-software-config:168
#, fuzzy
msgid "[package not available]"
msgstr "ikke tilgængelig"

#: config/chroot_local-includes/usr/local/lib/tails-htp-notify-user:52
msgid "Synchronizing the system's clock"
msgstr "Synkroniserer systemets ur"

#: config/chroot_local-includes/usr/local/lib/tails-htp-notify-user:53
msgid ""
"Tor needs an accurate clock to work properly, especially for Hidden "
"Services. Please wait..."
msgstr ""
"Tor har brug for et præcist ur for at fungere ordentligt, specielt for "
"skjulte tjenester. Vent venligst..."

#: config/chroot_local-includes/usr/local/lib/tails-htp-notify-user:87
msgid "Failed to synchronize the clock!"
msgstr "Kunne ikke synkronisere uret!"

#: config/chroot_local-includes/usr/local/bin/tails-security-check:124
msgid "This version of Tails has known security issues:"
msgstr "Denne version af Tails har følgende kendte sikkerhedsproblemer:"

#: config/chroot_local-includes/usr/local/bin/tails-security-check:134
msgid "Known security issues"
msgstr "Kendte sikkerhedsproblemer"

#: config/chroot_local-includes/usr/local/lib/tails-spoof-mac:52
#, sh-format
msgid "Network card ${nic} disabled"
msgstr "Netværkskort ${nic} deaktiveret"

#: config/chroot_local-includes/usr/local/lib/tails-spoof-mac:53
#, sh-format
msgid ""
"MAC spoofing failed for network card ${nic_name} (${nic}) so it is "
"temporarily disabled.\n"
"You might prefer to restart Tails and disable MAC spoofing."
msgstr ""
"MAC spoofing fejlede for netværkskortet ${nic_name} (${nic}), så det er "
"midlertidigt slået fra.\n"
"Du vil måske foretrække at genstarte Tails og slå MAC spoofing fra."

#: config/chroot_local-includes/usr/local/lib/tails-spoof-mac:62
msgid "All networking disabled"
msgstr "Al brug af netværk er slået fra"

#: config/chroot_local-includes/usr/local/lib/tails-spoof-mac:63
#, sh-format
msgid ""
"MAC spoofing failed for network card ${nic_name} (${nic}). The error "
"recovery also failed so all networking is disabled.\n"
"You might prefer to restart Tails and disable MAC spoofing."
msgstr ""
"MAC spoofing fejlede for netværkskortet ${nic_name} (${nic}). Fejlretning "
"fejlede også, så al netværk er slået fra. \n"
"Du vil måske foretrække at genstarte Tails og slå MAC spoofing fra."

#: config/chroot_local-includes/usr/local/bin/tails-screen-locker:109
msgid "Lock Screen"
msgstr "Lås skærm"

#: config/chroot_local-includes/usr/local/bin/tails-screen-locker:124
msgid "Screen Locker"
msgstr "Skærmlåser"

#: config/chroot_local-includes/usr/local/bin/tails-screen-locker:130
msgid "Set up a password to unlock the screen."
msgstr "Opsæt en adgangskode til at låse skærmen op."

#: config/chroot_local-includes/usr/local/bin/tails-screen-locker:135
msgid "Password"
msgstr "Adgangskode"

#: config/chroot_local-includes/usr/local/bin/tails-screen-locker:141
msgid "Confirm"
msgstr "Bekræft"

#: config/chroot_local-includes/usr/local/bin/tails-upgrade-frontend-wrapper:35
msgid ""
"\"<b>Not enough memory available to check for upgrades.</b>\n"
"\n"
"Make sure this system satisfies the requirements for running Tails.\n"
"See file:///usr/share/doc/tails/website/doc/about/requirements.en.html\n"
"\n"
"Try to restart Tails to check for upgrades again.\n"
"\n"
"Or do a manual upgrade.\n"
"See https://tails.boum.org/doc/first_steps/upgrade#manual\""
msgstr ""
"\"<b>Der er ikke nok ledig hukommelse til at søge efter opgraderinger.</b>\n"
"\n"
"Sørg for at systemet lever op til kravene for at køre Tails.\n"
"Se file:///usr/share/doc/tails/website/doc/about/requirements.en.html\n"
"\n"
"Prøv at genstarte Tails for at søge efter opgraderinger igen.\n"
"\n"
"Eller foretag en manuel opgradering.\n"
"Se https://tails.boum.org/doc/first_steps/upgrade#manual\""

#: config/chroot_local-includes/usr/local/bin/tails-upgrade-frontend-wrapper:72
#: config/chroot_local-includes/usr/local/sbin/unsafe-browser:27
msgid "error:"
msgstr "fejl:"

#: config/chroot_local-includes/usr/local/bin/tails-upgrade-frontend-wrapper:73
#: config/chroot_local-includes/usr/local/sbin/unsafe-browser:28
msgid "Error"
msgstr "Fejl"

#: config/chroot_local-includes/usr/local/lib/tails-virt-notify-user:71
msgid "Warning: virtual machine detected!"
msgstr "Advarsel: virtuel maskine registreret!"

#: config/chroot_local-includes/usr/local/lib/tails-virt-notify-user:73
msgid ""
"Both the host operating system and the virtualization software are able to "
"monitor what you are doing in Tails."
msgstr ""
"Både værtsstyresystemet og virtualiseringssoftwaren har mulighed for at "
"overvåge hvad du foretager dig i Tails."

#: config/chroot_local-includes/usr/local/lib/tails-virt-notify-user:76
msgid "Warning: non-free virtual machine detected!"
msgstr "Advarsel: ikke-fri virtuel maskine registreret!"

#: config/chroot_local-includes/usr/local/lib/tails-virt-notify-user:78
msgid ""
"Both the host operating system and the virtualization software are able to "
"monitor what you are doing in Tails. Only free software can be considered "
"trustworthy, for both the host operating system and the virtualization "
"software."
msgstr ""
"Både værtsstyresystemet og virtualiseringssoftwaren har mulighed for at "
"overvåge hvad du foretager dig i Tails. Kun fri software kan betragtes som "
"værende troværdigt, både for værtsstyresystemet og virtualiseringssoftwaren."

#: config/chroot_local-includes/usr/local/lib/tails-virt-notify-user:83
msgid "Learn more"
msgstr "Lær mere"

#: config/chroot_local-includes/usr/local/bin/tor-browser:43
msgid "Tor is not ready"
msgstr "Tor er ikke klar"

#: config/chroot_local-includes/usr/local/bin/tor-browser:44
msgid "Tor is not ready. Start Tor Browser anyway?"
msgstr "Tor er ikke klar. Start Tor Browser alligevel?"

#: config/chroot_local-includes/usr/local/bin/tor-browser:45
msgid "Start Tor Browser"
msgstr "Start Tor Browser"

#: config/chroot_local-includes/usr/local/sbin/unsafe-browser:38
msgid "Do you really want to launch the Unsafe Browser?"
msgstr "Er du sikker på at du vil starte den usikre browser?"

#: config/chroot_local-includes/usr/local/sbin/unsafe-browser:40
msgid ""
"Network activity within the Unsafe Browser is <b>not anonymous</b>.\\nOnly "
"use the Unsafe Browser if necessary, for example\\nif you have to login or "
"register to activate your Internet connection."
msgstr ""
"Netværksaktivitet fra den usikre browser er <b>ikke anonym</b>.\\nAnvend kun "
"den usikre browser hvis nødvendigt, f.eks.\\nhvis du skal logge ind eller "
"registrere dig for at aktivere din internetforbindelse."

#: config/chroot_local-includes/usr/local/sbin/unsafe-browser:51
msgid "Starting the Unsafe Browser..."
msgstr "Starter den usikre browser..."

#: config/chroot_local-includes/usr/local/sbin/unsafe-browser:52
msgid "This may take a while, so please be patient."
msgstr "Dette kan tage et stykke tid, vær venligst tålmodig."

#: config/chroot_local-includes/usr/local/sbin/unsafe-browser:57
msgid "Shutting down the Unsafe Browser..."
msgstr "Afslutter den usikre browser..."

#: config/chroot_local-includes/usr/local/sbin/unsafe-browser:58
msgid ""
"This may take a while, and you may not restart the Unsafe Browser until it "
"is properly shut down."
msgstr ""
"Dette kan tage et stykke tid, og du må ikke genstarte den usikre browser "
"indtil den er helt lukket ned."

#: config/chroot_local-includes/usr/local/sbin/unsafe-browser:70
msgid "Failed to restart Tor."
msgstr "Kunne ikke genstarte Tor."

#: config/chroot_local-includes/usr/local/sbin/unsafe-browser:84
#: ../config/chroot_local-includes/usr/share/applications/unsafe-browser.desktop.in.h:1
msgid "Unsafe Browser"
msgstr "Usikker Browser"

#: config/chroot_local-includes/usr/local/sbin/unsafe-browser:92
msgid ""
"Another Unsafe Browser is currently running, or being cleaned up. Please "
"retry in a while."
msgstr ""
"En anden Usikker Browser kører eller ryddes op. Prøv igen om et kort stykke "
"tid."

#: config/chroot_local-includes/usr/local/sbin/unsafe-browser:100
msgid "Failed to setup chroot."
msgstr "Kunne ikke indstille chroot."

#: config/chroot_local-includes/usr/local/sbin/unsafe-browser:105
msgid "Failed to configure browser."
msgstr "Fejlede i konfigurationen af browseren."

#: config/chroot_local-includes/usr/local/sbin/unsafe-browser:111
msgid ""
"No DNS server was obtained through DHCP or manually configured in "
"NetworkManager."
msgstr ""
"Ingen DNS-server blev fundet gennem DHCP eller den manuelle konfiguration i "
"netværkshåndtering."

#: config/chroot_local-includes/usr/local/sbin/unsafe-browser:117
msgid "Failed to run browser."
msgstr "Kørslen af browseren fejlede."

#: ../config/chroot_local-includes/etc/skel/Desktop/Report_an_error.desktop.in.h:1
msgid "Report an error"
msgstr "Rapportér en fejl"

#: ../config/chroot_local-includes/etc/skel/Desktop/tails-documentation.desktop.in.h:1
#: ../config/chroot_local-includes/usr/share/applications/tails-documentation.desktop.in.h:1
msgid "Tails documentation"
msgstr "Tails dokumentation"

#: ../config/chroot_local-includes/usr/share/applications/tails-documentation.desktop.in.h:2
msgid "Learn how to use Tails"
msgstr "Lær hvordan man bruger Tails"

#: ../config/chroot_local-includes/usr/share/applications/tails-about.desktop.in.h:2
msgid "Learn more about Tails"
msgstr "Lær mere om Tails"

#: ../config/chroot_local-includes/usr/share/applications/tor-browser.desktop.in.h:1
msgid "Tor Browser"
msgstr "Tor Browser"

#: ../config/chroot_local-includes/usr/share/applications/tor-browser.desktop.in.h:2
msgid "Anonymous Web Browser"
msgstr "Anonym webbrowser"

#: ../config/chroot_local-includes/usr/share/applications/unsafe-browser.desktop.in.h:2
msgid "Browse the World Wide Web without anonymity"
msgstr "Surf på World Wide Web uden anonymitet"

#: ../config/chroot_local-includes/usr/share/applications/unsafe-browser.desktop.in.h:3
msgid "Unsafe Web Browser"
msgstr "Usikker webbrowser"

#: ../config/chroot_local-includes/usr/share/applications/org.boum.tails.additional-software-config.desktop.in.h:1
msgid "Additional Software"
msgstr ""

#: ../config/chroot_local-includes/usr/share/applications/org.boum.tails.additional-software-config.desktop.in.h:2
msgid ""
"Configure additional software installed from your persistent storage when "
"starting Tails."
msgstr ""

#: ../config/chroot_local-includes/usr/share/desktop-directories/Tails.directory.in.h:2
msgid "Tails specific tools"
msgstr "Tailsspecifikke værktøjer"

#: ../config/chroot_local-includes/usr/share/polkit-1/actions/org.boum.tails.root-terminal.policy.in.h:1
msgid "To start a Root Terminal, you need to authenticate."
<<<<<<< HEAD
msgstr "Du skal autorisere, for at starte en root-terminal."

#, fuzzy
#~ msgid "Your additional software installation failed"
#~ msgstr "Dine yderligere programmer"

#, fuzzy
#~ msgid "Your additional software are ready to use."
#~ msgstr "Dine yderligere programmer"

#, fuzzy
#~ msgid ""
#~ "The check for upgrades failed. This might be due to a network problem. "
#~ "Please check your network connection, try to restart Tails, or read the "
#~ "system log to understand better the problem."
#~ msgstr ""
#~ "Opgraderingen fejlede. Dette kan skyldes et netværksproblem. Kontroller "
#~ "venligst din netværksforbindelse, prøv at genstarte Tails, eller læs "
#~ "systemets log for bedre at forstå problemet."

#, fuzzy
#~ msgid "Your additional software are up to date"
#~ msgstr "Dine yderligere programmer"

#~ msgid ""
#~ "The upgrade failed. This might be due to a network problem. Please check "
#~ "your network connection, try to restart Tails, or read the system log to "
#~ "understand better the problem."
#~ msgstr ""
#~ "Opgraderingen fejlede. Dette kan skyldes et netværksproblem. Kontroller "
#~ "venligst din netværksforbindelse, prøv at genstarte Tails, eller læs "
#~ "systemets log for bedre at forstå problemet."

#~ msgid ""
#~ "NetworkManager passed us garbage data when trying to deduce the clearnet "
#~ "DNS server."
#~ msgstr ""
#~ "NetworkManager sendte os dårlige data i forsøget på at fjerne clearnet "
#~ "DNS-serveren."
=======
msgstr "Du skal autorisere, for at starte en root-terminal."
>>>>>>> 66eaa691
<|MERGE_RESOLUTION|>--- conflicted
+++ resolved
@@ -20,13 +20,8 @@
 msgstr ""
 "Project-Id-Version: The Tor Project\n"
 "Report-Msgid-Bugs-To: \n"
-<<<<<<< HEAD
 "POT-Creation-Date: 2018-03-31 12:38+0200\n"
-"PO-Revision-Date: 2018-02-04 21:54+0000\n"
-=======
-"POT-Creation-Date: 2018-03-12 19:03+0100\n"
-"PO-Revision-Date: 2018-03-22 00:15+0000\n"
->>>>>>> 66eaa691
+"PO-Revision-Date: 2018-03-31 12:59+0200\n"
 "Last-Translator: scootergrisen\n"
 "Language-Team: Danish (http://www.transifex.com/otf/torproject/language/"
 "da/)\n"
@@ -164,7 +159,6 @@
 msgid "not available"
 msgstr "ikke tilgængelig"
 
-<<<<<<< HEAD
 #: config/chroot_local-includes/usr/local/sbin/tails-additional-software:168
 #, fuzzy, python-brace-format
 msgid ""
@@ -177,13 +171,6 @@
 
 #: config/chroot_local-includes/usr/local/sbin/tails-additional-software:173
 #, fuzzy
-=======
-#: config/chroot_local-includes/usr/local/sbin/tails-additional-software:170
-msgid "Your additional software installation failed"
-msgstr "Din yderligere software installation mislykkedes"
-
-#: config/chroot_local-includes/usr/local/sbin/tails-additional-software:171
->>>>>>> 66eaa691
 msgid ""
 "Please check your list of additional software packages or read the system "
 "log to understand the problem."
@@ -192,7 +179,6 @@
 "konfiguration, eller læs systemloggen for bedre at forstå problemet."
 
 #: config/chroot_local-includes/usr/local/sbin/tails-additional-software:177
-<<<<<<< HEAD
 msgid "Show log"
 msgstr ""
 
@@ -292,33 +278,6 @@
 #, fuzzy
 msgid "The upgrade of your additional software failed"
 msgstr "Dine yderligere programmer"
-=======
-msgid "Your additional software are installed"
-msgstr "Din yderligere software er installeret"
-
-#: config/chroot_local-includes/usr/local/sbin/tails-additional-software:178
-msgid "Your additional software are ready to use."
-msgstr "Din yderligere software er klar til brug."
-
-#: config/chroot_local-includes/usr/local/sbin/tails-additional-software:194
-#: config/chroot_local-includes/usr/local/sbin/tails-additional-software:204
-msgid "Your additional software upgrade failed"
-msgstr "Din yderligere software opgradering mislykkedes"
-
-#: config/chroot_local-includes/usr/local/sbin/tails-additional-software:195
-msgid ""
-"The check for upgrades failed. This might be due to a network problem. "
-"Please check your network connection, try to restart Tails, or read the "
-"system log to understand better the problem."
-msgstr ""
-"Søgningen efter opgraderinger mislykkedes. Det kan være pga. et "
-"netværksproblem. Tjek venligst din netværksforbindelse, prøv at genstarte "
-"Tails, eller læs systemloggen for bedre at forstå problemet."
-
-#: config/chroot_local-includes/usr/local/sbin/tails-additional-software:201
-msgid "Your additional software are up to date"
-msgstr "Din yderligere software er opdateret"
->>>>>>> 66eaa691
 
 #: config/chroot_local-includes/usr/local/sbin/tails-additional-software:597
 msgid "The check for upgrades failed."
@@ -614,7 +573,6 @@
 
 #: ../config/chroot_local-includes/usr/share/polkit-1/actions/org.boum.tails.root-terminal.policy.in.h:1
 msgid "To start a Root Terminal, you need to authenticate."
-<<<<<<< HEAD
 msgstr "Du skal autorisere, for at starte en root-terminal."
 
 #, fuzzy
@@ -653,7 +611,4 @@
 #~ "DNS server."
 #~ msgstr ""
 #~ "NetworkManager sendte os dårlige data i forsøget på at fjerne clearnet "
-#~ "DNS-serveren."
-=======
-msgstr "Du skal autorisere, for at starte en root-terminal."
->>>>>>> 66eaa691
+#~ "DNS-serveren."