--- conflicted
+++ resolved
@@ -123,17 +123,17 @@
 msgstr "Vil du starte Electrum alligevel?"
 
 #: config/chroot_local-includes/usr/local/bin/electrum:63
+#: config/chroot_local-includes/usr/local/bin/liferea:33
 #: config/chroot_local-includes/usr/local/sbin/unsafe-browser:41
 msgid "_Launch"
 msgstr "_Start"
 
 #: config/chroot_local-includes/usr/local/bin/electrum:64
+#: config/chroot_local-includes/usr/local/bin/liferea:32
 #: config/chroot_local-includes/usr/local/sbin/unsafe-browser:42
 msgid "_Exit"
 msgstr "_Afslut"
 
-<<<<<<< HEAD
-=======
 #: config/chroot_local-includes/usr/local/bin/liferea:18
 msgid "Liferea is deprecated"
 msgstr ""
@@ -149,7 +149,6 @@
 "by the end of 2018. Please migrate your feeds to Thunderbird."
 msgstr ""
 
->>>>>>> d875b369
 #: config/chroot_local-includes/usr/share/gnome-shell/extensions/status-menu-helper@tails.boum.org/extension.js:75
 msgid "Restart"
 msgstr "Genstart"
@@ -889,28 +888,4 @@
 
 #: ../config/chroot_local-includes/usr/local/share/mime/packages/unlock-veracrypt-volumes.xml.in.h:1
 msgid "TrueCrypt/VeraCrypt container"
-<<<<<<< HEAD
-msgstr "TrueCrypt-/VeraCrypt-beholder"
-
-#~ msgid "Liferea is deprecated"
-#~ msgstr "Liferea er udgået"
-
-#~ msgid "Do you wish to start Liferea anyway?"
-#~ msgstr "Vil du starte Liferea alligevel?"
-
-#~ msgid ""
-#~ "Due to security concerns the Liferea feed reader will be removed from "
-#~ "Tails by the end of 2018. Please migrate your feeds to Thunderbird."
-#~ msgstr ""
-#~ "Pga. bekymringer om sikkerhed fjernes Liferea-feedlæser fra Tails ved "
-#~ "slutningen af 2018. Flyt venligst dine feeds til Thunderbird."
-
-#~ msgid ""
-#~ "Both the host operating system and the virtualization software are able "
-#~ "to monitor what you are doing in Tails."
-#~ msgstr ""
-#~ "Både værtsstyresystemet og virtualiseringssoftwaren har mulighed for at "
-#~ "overvåge hvad du foretager dig i Tails."
-=======
-msgstr "TrueCrypt-/VeraCrypt-beholder"
->>>>>>> d875b369
+msgstr "TrueCrypt-/VeraCrypt-beholder"