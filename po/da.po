--- conflicted
+++ resolved
@@ -20,11 +20,7 @@
 msgstr ""
 "Project-Id-Version: Tor Project\n"
 "Report-Msgid-Bugs-To: \n"
-<<<<<<< HEAD
-"POT-Creation-Date: 2018-12-01 11:05+0100\n"
-=======
 "POT-Creation-Date: 2018-12-07 10:24+0100\n"
->>>>>>> f321b291
 "PO-Revision-Date: 2018-10-17 16:29+0000\n"
 "Last-Translator: scootergrisen\n"
 "Language-Team: Danish (http://www.transifex.com/otf/torproject/language/"
@@ -877,7 +873,6 @@
 msgid "TrueCrypt/VeraCrypt container"
 msgstr "TrueCrypt-/VeraCrypt-beholder"
 
-<<<<<<< HEAD
 #~ msgid "Liferea is deprecated"
 #~ msgstr "Liferea er udgået"
 
@@ -890,11 +885,10 @@
 #~ msgstr ""
 #~ "Pga. bekymringer om sikkerhed fjernes Liferea-feedlæser fra Tails ved "
 #~ "slutningen af 2018. Flyt venligst dine feeds til Thunderbird."
-=======
+
 #~ msgid ""
 #~ "Both the host operating system and the virtualization software are able "
 #~ "to monitor what you are doing in Tails."
 #~ msgstr ""
 #~ "Både værtsstyresystemet og virtualiseringssoftwaren har mulighed for at "
-#~ "overvåge hvad du foretager dig i Tails."
->>>>>>> f321b291
+#~ "overvåge hvad du foretager dig i Tails."