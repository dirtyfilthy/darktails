--- conflicted
+++ resolved
@@ -20,11 +20,7 @@
 msgstr ""
 "Project-Id-Version: The Tor Project\n"
 "Report-Msgid-Bugs-To: \n"
-<<<<<<< HEAD
-"POT-Creation-Date: 2018-07-27 10:42+0000\n"
-=======
 "POT-Creation-Date: 2018-08-14 18:19+0200\n"
->>>>>>> 18b65bf2
 "PO-Revision-Date: 2018-06-08 09:07+0000\n"
 "Last-Translator: Bo Elkjaer <eboe@dr.dk>\n"
 "Language-Team: Danish (http://www.transifex.com/otf/torproject/language/"
@@ -77,29 +73,6 @@
 "bekræfte at du bruger Tails.\n"
 "</p>\n"
 
-#: config/chroot_local-includes/usr/share/tails/additional-software/configuration-window.ui:51
-msgid ""
-"You can install additional software automatically from your persistent "
-"storage when starting Tails."
-msgstr ""
-
-#: config/chroot_local-includes/usr/share/tails/additional-software/configuration-window.ui:77
-msgid ""
-"The following software is installed automatically from your persistent "
-"storage when starting Tails."
-msgstr ""
-
-#: config/chroot_local-includes/usr/share/tails/additional-software/configuration-window.ui:132
-msgid ""
-"To add more, install some software using <a href=\"synaptic.desktop"
-"\">Synaptic Package Manager</a> or <a href=\"org.gnome.Terminal.desktop"
-"\">APT on the command line</a>."
-msgstr ""
-
-#: config/chroot_local-includes/usr/share/tails/additional-software/configuration-window.ui:151
-msgid "_Create persistent storage"
-msgstr ""
-
 #: config/chroot_local-includes/usr/local/bin/electrum:57
 msgid "Persistence is disabled for Electrum"
 msgstr "Vedholdenhed er deaktiveret for Electrum"
@@ -184,238 +157,123 @@
 msgid "not available"
 msgstr "ikke tilgængelig"
 
-#: config/chroot_local-includes/usr/local/sbin/tails-additional-software:136
-#, fuzzy, python-brace-format
-msgid ""
-"{details} Please check your list of additional software or read the system "
-"log to understand the problem."
+#: config/chroot_local-includes/usr/local/sbin/tails-additional-software:170
+msgid "Your additional software installation failed"
+msgstr "Din yderligere software installation mislykkedes"
+
+#: config/chroot_local-includes/usr/local/sbin/tails-additional-software:171
+msgid ""
+"The installation failed. Please check your additional software "
+"configuration, or read the system log to understand better the problem."
 msgstr ""
 "Din installation mislykkedes. Tjek venligst din yderligere software-"
 "konfiguration, eller læs systemloggen for bedre at forstå problemet."
 
-#: config/chroot_local-includes/usr/local/sbin/tails-additional-software:141
-#, fuzzy
-msgid ""
-"Please check your list of additional software or read the system log to "
-"understand the problem."
-msgstr ""
-"Din installation mislykkedes. Tjek venligst din yderligere software-"
-"konfiguration, eller læs systemloggen for bedre at forstå problemet."
-
-#: config/chroot_local-includes/usr/local/sbin/tails-additional-software:145
-msgid "Show Log"
-msgstr ""
-
-#: config/chroot_local-includes/usr/local/sbin/tails-additional-software:145
-#, fuzzy
-msgid "Configure"
-msgstr "Bekræft"
-
-#: config/chroot_local-includes/usr/local/sbin/tails-additional-software:209
-#, python-brace-format
-msgid "{beginning} and {last}"
-msgstr ""
-
-#: config/chroot_local-includes/usr/local/sbin/tails-additional-software:210
-msgid ", "
-msgstr ""
-
-#: config/chroot_local-includes/usr/local/sbin/tails-additional-software:274
-#: config/chroot_local-includes/usr/local/sbin/tails-additional-software:302
-#, python-brace-format
-msgid "Add {packages} to your additional software?"
-msgstr ""
-
-#: config/chroot_local-includes/usr/local/sbin/tails-additional-software:276
-msgid ""
-"To install it automatically from your persistent storage when starting Tails."
-msgstr ""
-
-#: config/chroot_local-includes/usr/local/sbin/tails-additional-software:278
-msgid "Install Every Time"
-msgstr ""
-
-#: config/chroot_local-includes/usr/local/sbin/tails-additional-software:279
-#: config/chroot_local-includes/usr/local/sbin/tails-additional-software:308
-msgid "Install Only Once"
-msgstr ""
-
-#: config/chroot_local-includes/usr/local/sbin/tails-additional-software:285
-#: config/chroot_local-includes/usr/local/sbin/tails-additional-software:313
-#: config/chroot_local-includes/usr/local/sbin/tails-additional-software:347
-#, fuzzy
-msgid "The configuration of your additional software failed."
+#: config/chroot_local-includes/usr/local/sbin/tails-additional-software:177
+msgid "Your additional software are installed"
+msgstr "Din yderligere software er installeret"
+
+#: config/chroot_local-includes/usr/local/sbin/tails-additional-software:178
+msgid "Your additional software are ready to use."
+msgstr "Din yderligere software er klar til brug."
+
+#: config/chroot_local-includes/usr/local/sbin/tails-additional-software:194
+#: config/chroot_local-includes/usr/local/sbin/tails-additional-software:204
+msgid "Your additional software upgrade failed"
 msgstr "Din yderligere software opgradering mislykkedes"
 
-#: config/chroot_local-includes/usr/local/sbin/tails-additional-software:304
-msgid ""
-"To install it automatically when starting Tails, you can create a persistent "
-"storage and activate the <b>Additional Software</b> feature."
-msgstr ""
-
-#: config/chroot_local-includes/usr/local/sbin/tails-additional-software:307
-msgid "Create Persistent Storage"
-msgstr ""
-
-#: config/chroot_local-includes/usr/local/sbin/tails-additional-software:315
-msgid "Creating your persistent storage failed."
-msgstr ""
-
-#: config/chroot_local-includes/usr/local/sbin/tails-additional-software:322
-#, python-brace-format
-msgid "You could install {packages} automatically when starting Tails"
-msgstr ""
-
-#: config/chroot_local-includes/usr/local/sbin/tails-additional-software:325
-msgid ""
-"To do so, you need to run Tails from a USB stick installed using <i>Tails "
-"Installer</i>."
-msgstr ""
-
-#: config/chroot_local-includes/usr/local/sbin/tails-additional-software:338
-#, python-brace-format
-msgid "Remove {packages} from your additional software?"
-msgstr ""
-
-#: config/chroot_local-includes/usr/local/sbin/tails-additional-software:341
-msgid "Remove"
-msgstr ""
-
-#: config/chroot_local-includes/usr/local/sbin/tails-additional-software:342
+#: config/chroot_local-includes/usr/local/sbin/tails-additional-software:195
+msgid ""
+"The check for upgrades failed. This might be due to a network problem. "
+"Please check your network connection, try to restart Tails, or read the "
+"system log to understand better the problem."
+msgstr ""
+"Søgningen efter opgraderinger mislykkedes. Det kan være pga. et "
+"netværksproblem. Tjek venligst din netværksforbindelse, prøv at genstarte "
+"Tails, eller læs systemloggen for bedre at forstå problemet."
+
+#: config/chroot_local-includes/usr/local/sbin/tails-additional-software:201
+msgid "Your additional software are up to date"
+msgstr "Din yderligere software er opdateret"
+
+#: config/chroot_local-includes/usr/local/sbin/tails-additional-software:202
+msgid "The upgrade was successful."
+msgstr "Opgraderingen lykkedes."
+
+#: config/chroot_local-includes/usr/local/sbin/tails-additional-software:205
+msgid ""
+"The upgrade failed. This might be due to a network problem. Please check "
+"your network connection, try to restart Tails, or read the system log to "
+"understand better the problem."
+msgstr ""
+"Opgraderingen fejlede. Dette kan skyldes et netværksproblem. Kontroller "
+"venligst din netværksforbindelse, prøv at genstarte Tails, eller læs "
+"systemets log for bedre at forstå problemet."
+
+#: config/chroot_local-includes/usr/local/lib/tails-htp-notify-user:52
+msgid "Synchronizing the system's clock"
+msgstr "Synkroniserer systemets ur"
+
+#: config/chroot_local-includes/usr/local/lib/tails-htp-notify-user:53
+msgid ""
+"Tor needs an accurate clock to work properly, especially for Hidden "
+"Services. Please wait..."
+msgstr ""
+"Tor har brug for et præcist ur for at fungere ordentligt, specielt for "
+"skjulte tjenester. Vent venligst..."
+
+#: config/chroot_local-includes/usr/local/lib/tails-htp-notify-user:87
+msgid "Failed to synchronize the clock!"
+msgstr "Kunne ikke synkronisere uret!"
+
+#: config/chroot_local-includes/usr/local/bin/tails-security-check:124
+msgid "This version of Tails has known security issues:"
+msgstr "Denne version af Tails har følgende kendte sikkerhedsproblemer:"
+
+#: config/chroot_local-includes/usr/local/bin/tails-security-check:134
+msgid "Known security issues"
+msgstr "Kendte sikkerhedsproblemer"
+
+#: config/chroot_local-includes/usr/local/lib/tails-spoof-mac:52
+#, sh-format
+msgid "Network card ${nic} disabled"
+msgstr "Netværkskort ${nic} deaktiveret"
+
+#: config/chroot_local-includes/usr/local/lib/tails-spoof-mac:53
+#, sh-format
+msgid ""
+"MAC spoofing failed for network card ${nic_name} (${nic}) so it is "
+"temporarily disabled.\n"
+"You might prefer to restart Tails and disable MAC spoofing."
+msgstr ""
+"MAC spoofing fejlede for netværkskortet ${nic_name} (${nic}), så det er "
+"midlertidigt slået fra.\n"
+"Du vil måske foretrække at genstarte Tails og slå MAC spoofing fra."
+
+#: config/chroot_local-includes/usr/local/lib/tails-spoof-mac:62
+msgid "All networking disabled"
+msgstr "Al brug af netværk er slået fra"
+
+#: config/chroot_local-includes/usr/local/lib/tails-spoof-mac:63
+#, sh-format
+msgid ""
+"MAC spoofing failed for network card ${nic_name} (${nic}). The error "
+"recovery also failed so all networking is disabled.\n"
+"You might prefer to restart Tails and disable MAC spoofing."
+msgstr ""
+"MAC spoofing fejlede for netværkskortet ${nic_name} (${nic}). Fejlretning "
+"fejlede også, så al netværk er slået fra. \n"
+"Du vil måske foretrække at genstarte Tails og slå MAC spoofing fra."
+
+#: config/chroot_local-includes/usr/local/bin/tails-screen-locker:109
+msgid "Lock Screen"
+msgstr "Lås skærm"
+
 #: config/chroot_local-includes/usr/local/bin/tails-screen-locker:118
 #: config/chroot_local-includes/usr/local/bin/tor-browser:46
 msgid "Cancel"
 msgstr "Annuller"
 
-#: config/chroot_local-includes/usr/local/sbin/tails-additional-software:508
-#, fuzzy
-msgid "Installing your additional software from persistent storage..."
-msgstr "Din yderligere software er installeret"
-
-#: config/chroot_local-includes/usr/local/sbin/tails-additional-software:510
-msgid "This can take several minutes."
-msgstr ""
-
-#: config/chroot_local-includes/usr/local/sbin/tails-additional-software:521
-#, fuzzy
-msgid "The installation of your additional software failed"
-msgstr "Din yderligere software opgradering mislykkedes"
-
-#: config/chroot_local-includes/usr/local/sbin/tails-additional-software:534
-#, fuzzy
-msgid "Additional software installed successfully"
-msgstr "Din yderligere software er installeret"
-
-#: config/chroot_local-includes/usr/local/sbin/tails-additional-software:554
-#, fuzzy
-msgid "The check for upgrades of your additional software failed"
-msgstr "Din yderligere software opgradering mislykkedes"
-
-#: config/chroot_local-includes/usr/local/sbin/tails-additional-software:556
-#: config/chroot_local-includes/usr/local/sbin/tails-additional-software:564
-#, fuzzy
-msgid ""
-"Please check your network connection, restart Tails, or read the system log "
-"to understand the problem."
-msgstr ""
-"Opgraderingen fejlede. Dette kan skyldes et netværksproblem. Kontroller "
-"venligst din netværksforbindelse, prøv at genstarte Tails, eller læs "
-"systemets log for bedre at forstå problemet."
-
-#: config/chroot_local-includes/usr/local/sbin/tails-additional-software:563
-#, fuzzy
-msgid "The upgrade of your additional software failed"
-msgstr "Din yderligere software opgradering mislykkedes"
-
-#: config/chroot_local-includes/usr/local/lib/tails-additional-software-notify:37
-#, fuzzy
-msgid "Documentation"
-msgstr "Tails dokumentation"
-
-#: config/chroot_local-includes/usr/local/bin/tails-additional-software-config:94
-#, python-brace-format
-msgid "Remove {package} from your additional software?"
-msgstr ""
-
-#: config/chroot_local-includes/usr/local/bin/tails-additional-software-config:103
-#, python-brace-format
-msgid "Failed to remove {pkg}"
-msgstr ""
-
-#: config/chroot_local-includes/usr/local/bin/tails-additional-software-config:120
-#, fuzzy
-msgid "Failed to read additional software configuration"
-msgstr "Din yderligere software installation mislykkedes"
-
-#: config/chroot_local-includes/usr/local/bin/tails-additional-software-config:149
-#, python-brace-format
-msgid "Stop installing {package} automatically"
-msgstr ""
-
-#: config/chroot_local-includes/usr/local/bin/tails-additional-software-config:245
-#, fuzzy
-msgid "[package not available]"
-msgstr "ikke tilgængelig"
-
-#: config/chroot_local-includes/usr/local/lib/tails-htp-notify-user:52
-msgid "Synchronizing the system's clock"
-msgstr "Synkroniserer systemets ur"
-
-#: config/chroot_local-includes/usr/local/lib/tails-htp-notify-user:53
-msgid ""
-"Tor needs an accurate clock to work properly, especially for Hidden "
-"Services. Please wait..."
-msgstr ""
-"Tor har brug for et præcist ur for at fungere ordentligt, specielt for "
-"skjulte tjenester. Vent venligst..."
-
-#: config/chroot_local-includes/usr/local/lib/tails-htp-notify-user:87
-msgid "Failed to synchronize the clock!"
-msgstr "Kunne ikke synkronisere uret!"
-
-#: config/chroot_local-includes/usr/local/bin/tails-security-check:124
-msgid "This version of Tails has known security issues:"
-msgstr "Denne version af Tails har følgende kendte sikkerhedsproblemer:"
-
-#: config/chroot_local-includes/usr/local/bin/tails-security-check:134
-msgid "Known security issues"
-msgstr "Kendte sikkerhedsproblemer"
-
-#: config/chroot_local-includes/usr/local/lib/tails-spoof-mac:52
-#, sh-format
-msgid "Network card ${nic} disabled"
-msgstr "Netværkskort ${nic} deaktiveret"
-
-#: config/chroot_local-includes/usr/local/lib/tails-spoof-mac:53
-#, sh-format
-msgid ""
-"MAC spoofing failed for network card ${nic_name} (${nic}) so it is "
-"temporarily disabled.\n"
-"You might prefer to restart Tails and disable MAC spoofing."
-msgstr ""
-"MAC spoofing fejlede for netværkskortet ${nic_name} (${nic}), så det er "
-"midlertidigt slået fra.\n"
-"Du vil måske foretrække at genstarte Tails og slå MAC spoofing fra."
-
-#: config/chroot_local-includes/usr/local/lib/tails-spoof-mac:62
-msgid "All networking disabled"
-msgstr "Al brug af netværk er slået fra"
-
-#: config/chroot_local-includes/usr/local/lib/tails-spoof-mac:63
-#, sh-format
-msgid ""
-"MAC spoofing failed for network card ${nic_name} (${nic}). The error "
-"recovery also failed so all networking is disabled.\n"
-"You might prefer to restart Tails and disable MAC spoofing."
-msgstr ""
-"MAC spoofing fejlede for netværkskortet ${nic_name} (${nic}). Fejlretning "
-"fejlede også, så al netværk er slået fra. \n"
-"Du vil måske foretrække at genstarte Tails og slå MAC spoofing fra."
-
-#: config/chroot_local-includes/usr/local/bin/tails-screen-locker:109
-msgid "Lock Screen"
-msgstr "Lås skærm"
-
 #: config/chroot_local-includes/usr/local/bin/tails-screen-locker:124
 msgid "Screen Locker"
 msgstr "Skærmlåser"
@@ -619,38 +477,10 @@
 msgid "Unsafe Web Browser"
 msgstr "Usikker webbrowser"
 
-#: ../config/chroot_local-includes/usr/share/applications/org.boum.tails.additional-software-config.desktop.in.h:1
-msgid "Additional Software"
-msgstr ""
-
-#: ../config/chroot_local-includes/usr/share/applications/org.boum.tails.additional-software-config.desktop.in.h:2
-msgid ""
-"Configure the additional software installed from your persistent storage "
-"when starting Tails"
-msgstr ""
-
 #: ../config/chroot_local-includes/usr/share/desktop-directories/Tails.directory.in.h:2
 msgid "Tails specific tools"
 msgstr "Tailsspecifikke værktøjer"
 
 #: ../config/chroot_local-includes/usr/share/polkit-1/actions/org.boum.tails.root-terminal.policy.in.h:1
 msgid "To start a Root Terminal, you need to authenticate."
-msgstr "Du skal autorisere, for at starte en root-terminal."
-
-#~ msgid "Your additional software are ready to use."
-#~ msgstr "Din yderligere software er klar til brug."
-
-#~ msgid ""
-#~ "The check for upgrades failed. This might be due to a network problem. "
-#~ "Please check your network connection, try to restart Tails, or read the "
-#~ "system log to understand better the problem."
-#~ msgstr ""
-#~ "Søgningen efter opgraderinger mislykkedes. Det kan være pga. et "
-#~ "netværksproblem. Tjek venligst din netværksforbindelse, prøv at genstarte "
-#~ "Tails, eller læs systemloggen for bedre at forstå problemet."
-
-#~ msgid "Your additional software are up to date"
-#~ msgstr "Din yderligere software er opdateret"
-
-#~ msgid "The upgrade was successful."
-#~ msgstr "Opgraderingen lykkedes."+msgstr "Du skal autorisere, for at starte en root-terminal."