--- conflicted
+++ resolved
@@ -10,17 +10,17 @@
 cucumber
 devscripts
 dnsmasq-base
-ffmpeg
 gawk
 git
 i18nspector
-libavcodec-extra-53
+libav-tools
 libcap2-bin
 libsikuli-script-java
-libvirt-bin
+libvirt-clients
+libvirt-daemon-system
 libvirt-dev
-libvirt-ruby
 libvirt0
+libvpx1
 libxslt1-dev
 ntp
 openjdk-7-jre
@@ -32,6 +32,7 @@
 radvd
 ruby-guestfs
 ruby-json
+ruby-libvirt
 ruby-net-irc
 ruby-packetfu
 ruby-rjb
@@ -88,27 +89,19 @@
     exit 1
 }
 
-<<<<<<< HEAD
+package_installed() {
+   set +o pipefail
+   dpkg -s "${1}" 2>/dev/null | grep -q "^Status:.*installed"
+   set -o pipefail
+}
+
 check_dependencies() {
     while [ -n "${1:-}" ]; do
-        if ! which "${1}" >/dev/null && \
-           ! dpkg -s "${1}" 2>/dev/null | grep -q "^Status:.*installed"; then
+        if ! which "${1}" >/dev/null && ! package_installed "${1}" ; then
             error "'${1}' is missing, please install it and run again."
         fi
         shift
     done
-=======
-package_installed() {
-   set +o pipefail
-   dpkg -s "${1}" 2>/dev/null | grep -q "^Status:.*installed"
-   set -o pipefail
-}
-
-check_dependency() {
-    if ! which "${1}" >/dev/null && ! package_installed "${1}" ; then
-        error "'${1}' is missing, please install it and run again. Aborting..."
-    fi
->>>>>>> 35b0136b
 }
 
 display_in_use() {
@@ -150,7 +143,7 @@
 }
 
 capture_session() {
-    check_dependencies ffmpeg libvpx1
+    check_dependencies libav-tools libvpx1
     echo "Capturing guest display into ${CAPTURE_FILE}"
     avconv -f x11grab -s 1024x768 -r 15 -i ${TARGET_DISPLAY}.0 -an \
         -vcodec libvpx -y "${CAPTURE_FILE}" >/dev/null 2>&1 &
@@ -247,14 +240,7 @@
     shift
 done
 
-<<<<<<< HEAD
 check_dependencies ${GENERAL_DEPENDENCIES}
-=======
-for dep in git libvirt-daemon-system libvirt-clients libvirt-dev libav-tools libvpx1 \
-           virt-viewer libsikuli-script-java ovmf tcpdump xvfb; do
-    check_dependency "${dep}"
-done
->>>>>>> 35b0136b
 
 package_installed libavcodec-extra-53 \
     || package_installed libav-tools \
