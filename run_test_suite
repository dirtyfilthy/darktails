#!/bin/bash

set -e
set -u
set -o pipefail

NAME=$(basename ${0})

usage() {
    echo "Usage: $NAME [OPTION]... [FEATURE]...
Sets up an appropriate environment and tests FEATUREs (all by default). Note
that this script must be run from the Tails source directory root.

Options for '@product' features:
  --capture FILE     Captures the test session into FILE using VP8 encoding.
                     Requires libav-tools and libvpx1.
  --debug            Display various debugging information while running the
                     test suite.
  --pause-on-fail    On failure, pause test suite until pressing Enter. This is
                     useful for investigating the state of the VM guest to see
                     exactly why a test failed.
  --keep-snapshots   Don't ever delete the background snapshots. This can a big
                     time saver when debugging new features.
  --retry-find       Print a warning whenever Sikuli fails to find an image
                     and allow *one* retry after pressing ENTER. This is useful
                     for updating outdated images.
  --tmpdir           Directory where various temporary files are written
                     during a test, e.g. VM snapshots and memory dumps,
                     failure screenshots, pcap files and disk images
                     (default is TMPDIR in the environment, and if unset,
                     /tmp/TailsToaster).
  --view             Shows the test session in a windows. Requires x11vnc
                     and xtightvncviewer.
  --vnc-server-only  Starts a VNC server for the test session. Requires x11vnc.
  --iso IMAGE        Test '@product' features using IMAGE.
  --old-iso IMAGE    For some '@product' features (e.g. usb_install) we need
                     an older version of Tails, which this options sets to
                     IMAGE.
  --log-to-file FILE Save the output to the specified file, in addition to
                     sending it to stdout and stderr.

Note that '@source' features has no relevant options.
"
}

error() {
    echo "${NAME}: error: ${*}" >&2
    usage
    exit 1
}

package_installed() {
<<<<<<< HEAD
   dpkg -s "${1}" 2>/dev/null | grep -q "^Status:.*installed"
=======
   set +o pipefail
   dpkg -s "${1}" 2>/dev/null | grep -q "^Status:.*installed"
   set -o pipefail
>>>>>>> 2db28a59
}

check_dependency() {
    if ! which "${1}" >/dev/null && ! package_installed "${1}" ; then
        error "'${1}' is missing, please install it and run again. Aborting..."
    fi
}

display_in_use() {
    [ -e "/tmp/.X${1#:}-lock" ] || [ -e "/tmp/.X11-unix/X${1#:}" ]
}

next_free_display() {
    display_nr=0
    while display_in_use ":${display_nr}"; do
	display_nr=$((display_nr+1))
    done
    echo ":${display_nr}"
}

start_xvfb() {
    Xvfb $TARGET_DISPLAY -screen 0 1024x768x24+32 >/dev/null 2>&1 &
    XVFB_PID=$!
    trap "kill -0 ${XVFB_PID} 2>/dev/null && kill -9 ${XVFB_PID}; \
          rm -f /tmp/.X${TARGET_DISPLAY#:}-lock" EXIT
    # Wait for Xvfb to run on TARGET_DISPLAY
    until display_in_use $TARGET_DISPLAY; do
	sleep 1
    done
    echo "Virtual X framebuffer started on display ${TARGET_DISPLAY}"
    # Hide the mouse cursor so it won't mess up Sikuli's screen scanning
    unclutter -display $TARGET_DISPLAY -root -idle 0 >/dev/null 2>&1 &
}

start_vnc_server() {
    check_dependency x11vnc
    VNC_SERVER_PORT="$(x11vnc -listen localhost -display ${TARGET_DISPLAY} \
                              -bg -nopw 2>&1 | \
                                  grep -m 1 "^PORT=[0-9]\+" | sed 's/^PORT=//')"
    echo "VNC server running on: localhost:${VNC_SERVER_PORT}"
}

start_vnc_viewer() {
    check_dependency xtightvncviewer
    xtightvncviewer -viewonly localhost:${VNC_SERVER_PORT} 1>/dev/null 2>&1 &
}

capture_session() {
    echo "Capturing guest display into ${CAPTURE_FILE}"
    avconv -f x11grab -s 1024x768 -r 15 -i ${TARGET_DISPLAY}.0 -an \
        -vcodec libvpx -y "${CAPTURE_FILE}" >/dev/null 2>&1 &
}

remove_control_chars_from() {
    local file="$1"
    local tmpfile

    # Sanity checks
    [ -n "$file" ] || return 11
    [ -r "$file" ] || return 13
    [ -w "$(dirname "$file")" ] || return 17

    # Remove control chars with `perl` and backspaces with `col`
    tmpfile=$(mktemp)
    cat "$file" \
	| perl -pe 's/\e([^\[\]]|\[.*?[a-zA-Z]|\].*?\a)//g' \
	| col -b \
	> "$tmpfile"
    mv "$tmpfile" "$file"
}

# main script

# Unset all environment variables used by this script to pass options
# to cucumber, except TMPDIR since we explicitly want to support
# setting it that way.
CAPTURE_FILE=
LOG_FILE=
VNC_VIEWER=
VNC_SERVER=
DEBUG=
PAUSE_ON_FAIL=
KEEP_SNAPSHOTS=
SIKULI_RETRY_FINDFAILED=
TAILS_ISO=
OLD_TAILS_ISO=

LONGOPTS="view,vnc-server-only,capture:,help,tmpdir:,keep-snapshots,retry-find,iso:,old-iso:,debug,pause-on-fail,log-to-file:"
OPTS=$(getopt -o "" --longoptions $LONGOPTS -n "${NAME}" -- "$@")
eval set -- "$OPTS"
while [ $# -gt 0 ]; do
    case $1 in
        --view)
            VNC_VIEWER=yes
            VNC_SERVER=yes
            ;;
        --vnc-server-only)
            VNC_VIEWER=
            VNC_SERVER=yes
            ;;
        --capture)
            shift
            CAPTURE_FILE="$1"
            ;;
        --log-to-file)
            shift
            LOG_FILE="$1"
            ;;
        --debug)
            export DEBUG="yes"
            ;;
        --pause-on-fail)
            export PAUSE_ON_FAIL="yes"
            ;;
        --keep-snapshots)
            export KEEP_SNAPSHOTS="yes"
            ;;
        --retry-find)
            export SIKULI_RETRY_FINDFAILED="yes"
            ;;
        --tmpdir)
            shift
            export TMPDIR="$(readlink -f $1)"
            ;;
        --iso)
            shift
            export TAILS_ISO="$(readlink -f $1)"
            ;;
        --old-iso)
            shift
            export OLD_TAILS_ISO="$(readlink -f $1)"
            ;;
        --help)
	    usage
            exit 0
            ;;
        --)
            shift
            break
            ;;
    esac
    shift
done

for dep in git libvirt-daemon-system libvirt-clients libvirt-dev libav-tools libvpx1 \
           virt-viewer libsikuli-script-java ovmf tcpdump xvfb; do
    check_dependency "${dep}"
done

package_installed libavcodec-extra-53 \
    || package_installed libav-tools \
    || error "Both libavcodec-extra-53 and libav-tools, are missing, " \
	     "please install one of those and run again. Aborting..."

TARGET_DISPLAY=$(next_free_display)

start_xvfb

if [ -n "${CAPTURE_FILE}" ]; then
    capture_session
fi
if [ -n "${VNC_SERVER}" ]; then
    start_vnc_server
fi
if [ -n "${VNC_VIEWER}" ]; then
    start_vnc_viewer
fi

export JAVA_HOME="/usr/lib/jvm/java-7-openjdk-amd64"
export SIKULI_HOME="/usr/share/java"
export DISPLAY=${TARGET_DISPLAY}
check_dependency cucumber

if [ -z "$*" ]; then
    FEATURES="features"
else
    FEATURES="$@"
fi

CUCUMBER_COMMAND="cucumber --format ExtraHooks::Pretty \
features/step_definitions features/support ${FEATURES}"

if [ -z "$LOG_FILE" ]; then
    $CUCUMBER_COMMAND
else
    script --quiet --flush --return --command "$CUCUMBER_COMMAND" "$LOG_FILE" | cat
    RET="$?"
    remove_control_chars_from "$LOG_FILE"
    exit "$RET"
fi<|MERGE_RESOLUTION|>--- conflicted
+++ resolved
@@ -50,13 +50,9 @@
 }
 
 package_installed() {
-<<<<<<< HEAD
-   dpkg -s "${1}" 2>/dev/null | grep -q "^Status:.*installed"
-=======
    set +o pipefail
    dpkg -s "${1}" 2>/dev/null | grep -q "^Status:.*installed"
    set -o pipefail
->>>>>>> 2db28a59
 }
 
 check_dependency() {
