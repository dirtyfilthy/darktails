--- conflicted
+++ resolved
@@ -163,17 +163,8 @@
 }
 
 start_vnc_viewer() {
-<<<<<<< HEAD
     check_dependencies tigervnc-viewer
-    xtigervncviewer -viewonly localhost:${VNC_SERVER_PORT} 1>/dev/null 2>&1 &
-=======
-    check_dependencies xtightvncviewer
-    VNC_VIEWER="/usr/bin/xtigervncviewer"
-    if [ ! -x "${VNC_VIEWER}" ]; then
-        VNC_VIEWER="/usr/bin/xtightvncviewer"
-    fi
-    "${VNC_VIEWER}" -nojpeg -viewonly localhost:${VNC_SERVER_PORT} 1>/dev/null 2>&1 &
->>>>>>> 6b26abef
+    xtigervncviewer -nojpeg -viewonly localhost:${VNC_SERVER_PORT} 1>/dev/null 2>&1 &
 }
 
 capture_session() {
