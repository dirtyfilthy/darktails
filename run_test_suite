--- conflicted
+++ resolved
@@ -51,7 +51,6 @@
 must be run from the Tails source directory root.
 
 Options for '@product' features:
-<<<<<<< HEAD
   --capture          Captures failed scenarios into videos stored in the
                      temporary directory (see --tmpdir below) using VP8
                      encoding. Requires libx264-142.
@@ -59,10 +58,6 @@
                      succeed (implied --capture).
   --debug            Display various debugging information while running the
                      test suite.
-=======
-  --capture FILE     Captures the test session into FILE using VP8 encoding.
-                     Requires libvpx1.
->>>>>>> beedeb04
   --pause-on-fail    On failure, pause test suite until pressing Enter. This is
                      useful for investigating the state of the VM guest to see
                      exactly why a test failed.
@@ -166,30 +161,11 @@
     xtightvncviewer -viewonly localhost:${VNC_SERVER_PORT} 1>/dev/null 2>&1 &
 }
 
-<<<<<<< HEAD
-remove_control_chars_from() {
-    local file="$1"
-    local tmpfile
-
-    # Sanity checks
-    [ -n "$file" ] || return 11
-    [ -r "$file" ] || return 13
-    [ -w "$(dirname "$file")" ] || return 17
-
-    # Remove control chars with `perl` and backspaces with `col`
-    tmpfile=$(mktemp)
-    cat "$file" \
-	| perl -pe 's/\e([^\[\]]|\[.*?[a-zA-Z]|\].*?\a)//g' \
-	| col -b \
-	> "$tmpfile"
-    mv "$tmpfile" "$file"
-=======
 capture_session() {
     check_dependencies libvpx1
     echo "Capturing guest display into ${CAPTURE_FILE}"
     avconv -f x11grab -s 1024x768 -r 15 -i ${TARGET_DISPLAY}.0 -an \
         -vcodec libvpx -y "${CAPTURE_FILE}" >/dev/null 2>&1 &
->>>>>>> beedeb04
 }
 
 # main script
@@ -209,11 +185,7 @@
 TAILS_ISO=
 OLD_TAILS_ISO=
 
-<<<<<<< HEAD
-LONGOPTS="view,vnc-server-only,capture,capture-all,help,tmpdir:,keep-snapshots,retry-find,iso:,old-iso:,debug,pause-on-fail,log-to-file:"
-=======
-LONGOPTS="view,vnc-server-only,capture:,help,tmpdir:,keep-snapshots,retry-find,iso:,old-iso:,pause-on-fail"
->>>>>>> beedeb04
+LONGOPTS="view,vnc-server-only,capture,capture-all,help,tmpdir:,keep-snapshots,retry-find,iso:,old-iso:,pause-on-fail"
 OPTS=$(getopt -o "" --longoptions $LONGOPTS -n "${NAME}" -- "$@")
 eval set -- "$OPTS"
 while [ $# -gt 0 ]; do
