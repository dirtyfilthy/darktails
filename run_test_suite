--- conflicted
+++ resolved
@@ -51,16 +51,11 @@
 must be run from the Tails source directory root.
 
 Options for '@product' features:
-<<<<<<< HEAD
-  --capture FILE     Captures the test session into FILE using VP8 encoding.
-                     Requires libvpx1.
-=======
   --capture          Captures failed scenarios into videos stored in the
                      temporary directory (see --tmpdir below) using x264
                      encoding. Requires x264.
   --capture-all      Keep videos for all scenarios, including those that
                      succeed (implies --capture).
->>>>>>> 07b9a11a
   --pause-on-fail    On failure, pause test suite until pressing Enter. This is
                      useful for investigating the state of the VM guest to see
                      exactly why a test failed.
@@ -87,21 +82,12 @@
 Note that '@source' features has no relevant options.
 
 CUCUMBER_ARGS can be used to specify which features to be run, but also any
-<<<<<<< HEAD
-cucumber option, although then you must pass `--` first to let this wrapper
-script know that we're done with *its* options. For debugging purposes, a
-'debug' formatter has been added so pretty debugging can be enabled with
-`--format debug`. You could even combine the default (pretty) formatter with
-pretty debugging printed to a file with `--format pretty --format debug
---out debug.log`.
-=======
 cucumber option, although then you must pass \`--\` first to let this wrapper
 script know that we're done with *its* options. For debugging purposes, a
 'debug' formatter has been added so pretty debugging can be enabled with
 \`--format debug\`. You could even combine the default (pretty) formatter with
 pretty debugging printed to a file with \`--format pretty --format debug
 --out debug.log\`.
->>>>>>> 07b9a11a
 "
 }
 
@@ -196,11 +182,7 @@
 TAILS_ISO=
 OLD_TAILS_ISO=
 
-<<<<<<< HEAD
-LONGOPTS="view,vnc-server-only,capture:,help,tmpdir:,keep-snapshots,retry-find,iso:,old-iso:,pause-on-fail"
-=======
 LONGOPTS="view,vnc-server-only,capture,capture-all,help,tmpdir:,keep-snapshots,retry-find,iso:,old-iso:,pause-on-fail"
->>>>>>> 07b9a11a
 OPTS=$(getopt -o "" --longoptions $LONGOPTS -n "${NAME}" -- "$@")
 eval set -- "$OPTS"
 while [ $# -gt 0 ]; do
@@ -214,10 +196,6 @@
             VNC_SERVER=yes
             ;;
         --capture)
-<<<<<<< HEAD
-            shift
-            CAPTURE_FILE="$1"
-=======
             check_dependencies x264
             export CAPTURE="yes"
             ;;
@@ -225,7 +203,6 @@
             check_dependencies x264
             export CAPTURE="yes"
             export CAPTURE_ALL="yes"
->>>>>>> 07b9a11a
             ;;
         --pause-on-fail)
             export PAUSE_ON_FAIL="yes"
