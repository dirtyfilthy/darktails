#!/bin/bash

set -e
set -u
set -o pipefail

NAME=$(basename ${0})

usage() {
    echo "Usage: $NAME [OPTION]... [FEATURE]...
Sets up an appropriate environment and tests FEATUREs (all by default). Note
that this script must be run from the Tails source directory root.

Options for '@product' features:
  --capture FILE     Captures the test session into FILE using VP8 encoding.
                     Requires libav-tools and libvpx1.
  --debug            Display various debugging information while running the
                     test suite.
  --pause-on-fail    On failure, pause test suite until pressing Enter. This is
                     useful for investigating the state of the VM guest to see
                     exactly why a test failed.
  --keep-snapshots   Don't ever delete the background snapshots. This can a big
                     time saver when debugging new features.
  --retry-find       Print a warning whenever Sikuli fails to find an image
                     and allow *one* retry after pressing ENTER. This is useful
                     for updating outdated images.
  --tmpdir           Directory where various temporary files are written
                     during a test, e.g. VM snapshots and memory dumps,
                     failure screenshots, pcap files and disk images
                     (default is TMPDIR in the environment, and if unset,
                     /tmp/TailsToaster).
  --view             Shows the test session in a windows. Requires x11vnc
                     and xtightvncviewer.
  --vnc-server-only  Starts a VNC server for the test session. Requires x11vnc.
  --iso IMAGE        Test '@product' features using IMAGE.
  --old-iso IMAGE    For some '@product' features (e.g. usb_install) we need
                     an older version of Tails, which this options sets to
                     IMAGE.
  --log-to-file FILE Save the output to the specified file, in addition to
                     sending it to stdout and stderr.

Note that '@source' features has no relevant options.
"
}

error() {
    echo "${NAME}: error: ${*}" >&2
    usage
    exit 1
}

package_installed() {
   dpkg -s "${1}" 2>/dev/null | grep -q "^Status:.*installed"
}

check_dependency() {
    if ! which "${1}" >/dev/null && ! package_installed "${1}" ; then
        error "'${1}' is missing, please install it and run again. Aborting..."
    fi
}

display_in_use() {
    [ -e "/tmp/.X${1#:}-lock" ] || [ -e "/tmp/.X11-unix/X${1#:}" ]
}

next_free_display() {
    display_nr=0
    while display_in_use ":${display_nr}"; do
	display_nr=$((display_nr+1))
    done
    echo ":${display_nr}"
}

start_xvfb() {
    Xvfb $TARGET_DISPLAY -screen 0 1024x768x24+32 >/dev/null 2>&1 &
    XVFB_PID=$!
    trap "kill -0 ${XVFB_PID} 2>/dev/null && kill -9 ${XVFB_PID}; \
          rm -f /tmp/.X${TARGET_DISPLAY#:}-lock" EXIT
    # Wait for Xvfb to run on TARGET_DISPLAY
    until display_in_use $TARGET_DISPLAY; do
	sleep 1
    done
    echo "Virtual X framebuffer started on display ${TARGET_DISPLAY}"
    # Hide the mouse cursor so it won't mess up Sikuli's screen scanning
    unclutter -display $TARGET_DISPLAY -root -idle 0 >/dev/null 2>&1 &
}

start_vnc_server() {
    check_dependency x11vnc
    VNC_SERVER_PORT="$(x11vnc -listen localhost -display ${TARGET_DISPLAY} \
                              -bg -nopw 2>&1 | \
                                  grep -m 1 "^PORT=[0-9]\+" | sed 's/^PORT=//')"
    echo "VNC server running on: localhost:${VNC_SERVER_PORT}"
}

start_vnc_viewer() {
    check_dependency xtightvncviewer
    xtightvncviewer -viewonly localhost:${VNC_SERVER_PORT} 1>/dev/null 2>&1 &
}

capture_session() {
    echo "Capturing guest display into ${CAPTURE_FILE}"
    avconv -f x11grab -s 1024x768 -r 15 -i ${TARGET_DISPLAY}.0 -an \
        -vcodec libvpx -y "${CAPTURE_FILE}" >/dev/null 2>&1 &
}

remove_control_chars_from() {
    local file="$1"
    local tmpfile

    # Sanity checks
    [ -n "$file" ] || return 11
    [ -r "$file" ] || return 13
    [ -w "$(dirname "$file")" ] || return 17

    # Remove control chars with `perl` and backspaces with `col`
    tmpfile=$(mktemp)
    cat "$file" \
	| perl -pe 's/\e([^\[\]]|\[.*?[a-zA-Z]|\].*?\a)//g' \
	| col -b \
	> "$tmpfile"
    mv "$tmpfile" "$file"
}

# main script

# Unset all environment variables used by this script to pass options
# to cucumber, except TMPDIR since we explicitly want to support
# setting it that way.
CAPTURE_FILE=
LOG_FILE=
VNC_VIEWER=
VNC_SERVER=
DEBUG=
PAUSE_ON_FAIL=
KEEP_SNAPSHOTS=
SIKULI_RETRY_FINDFAILED=
TAILS_ISO=
OLD_TAILS_ISO=

LONGOPTS="view,vnc-server-only,capture:,help,tmpdir:,keep-snapshots,retry-find,iso:,old-iso:,debug,pause-on-fail,log-to-file:"
OPTS=$(getopt -o "" --longoptions $LONGOPTS -n "${NAME}" -- "$@")
eval set -- "$OPTS"
while [ $# -gt 0 ]; do
    case $1 in
        --view)
            VNC_VIEWER=yes
            VNC_SERVER=yes
            ;;
        --vnc-server-only)
            VNC_VIEWER=
            VNC_SERVER=yes
            ;;
        --capture)
            shift
            CAPTURE_FILE="$1"
            ;;
        --log-to-file)
            shift
            LOG_FILE="$1"
            ;;
        --debug)
            export DEBUG="yes"
            ;;
        --pause-on-fail)
            export PAUSE_ON_FAIL="yes"
            ;;
        --keep-snapshots)
            export KEEP_SNAPSHOTS="yes"
            ;;
        --retry-find)
            export SIKULI_RETRY_FINDFAILED="yes"
            ;;
        --tmpdir)
            shift
            export TMPDIR="$(readlink -f $1)"
            ;;
        --iso)
            shift
            export TAILS_ISO="$(readlink -f $1)"
            ;;
        --old-iso)
            shift
            export OLD_TAILS_ISO="$(readlink -f $1)"
            ;;
        --help)
	    usage
            exit 0
            ;;
        --)
            shift
            break
            ;;
    esac
    shift
done

<<<<<<< HEAD
for dep in ffmpeg git libvirt-bin libvirt-dev libvpx1 \
=======
for dep in git libvirt-daemon-system libvirt-clients libvirt-dev libav-tools libvpx1 \
>>>>>>> c035baf3
           virt-viewer libsikuli-script-java ovmf tcpdump xvfb; do
    check_dependency "${dep}"
done

package_installed libavcodec-extra-53 \
    || package_installed libav-tools \
    || error "Both libavcodec-extra-53 and libav-tools, are missing, " \
	     "please install one of those and run again. Aborting..."

TARGET_DISPLAY=$(next_free_display)

start_xvfb

if [ -n "${CAPTURE_FILE}" ]; then
    capture_session
fi
if [ -n "${VNC_SERVER}" ]; then
    start_vnc_server
fi
if [ -n "${VNC_VIEWER}" ]; then
    start_vnc_viewer
fi

export JAVA_HOME="/usr/lib/jvm/java-7-openjdk-amd64"
export SIKULI_HOME="/usr/share/java"
export DISPLAY=${TARGET_DISPLAY}
check_dependency cucumber

if [ -z "$*" ]; then
    FEATURES="features"
else
    FEATURES="$@"
fi

CUCUMBER_COMMAND="cucumber --format ExtraHooks::Pretty \
features/step_definitions features/support ${FEATURES}"

if [ -z "$LOG_FILE" ]; then
    $CUCUMBER_COMMAND
else
    script --quiet --flush --return --command "$CUCUMBER_COMMAND" "$LOG_FILE" | cat
    RET="$?"
    remove_control_chars_from "$LOG_FILE"
    exit "$RET"
fi<|MERGE_RESOLUTION|>--- conflicted
+++ resolved
@@ -195,11 +195,7 @@
     shift
 done
 
-<<<<<<< HEAD
-for dep in ffmpeg git libvirt-bin libvirt-dev libvpx1 \
-=======
 for dep in git libvirt-daemon-system libvirt-clients libvirt-dev libav-tools libvpx1 \
->>>>>>> c035baf3
            virt-viewer libsikuli-script-java ovmf tcpdump xvfb; do
     check_dependency "${dep}"
 done
