#!/bin/bash

set -e
set -u
set -o pipefail

NAME=$(basename ${0})

GENERAL_DEPENDENCIES="
cucumber
devscripts
dnsmasq-base
gawk
git
i18nspector
libav-tools
libcap2-bin
libsikuli-script-java
libvirt-clients
libvirt-daemon-system
libvirt-dev
libvirt0
openjdk-7-jre
ovmf
python-jabberbot
python-potr
qemu-kvm
qemu-system-x86
ruby-guestfs
ruby-json
ruby-libvirt
ruby-net-irc
ruby-packetfu
ruby-rb-inotify
ruby-rjb
ruby-rspec
ruby-test-unit
seabios
tcpdump
unclutter
virt-viewer
xvfb
"

usage() {
    echo "Usage: $NAME [OPTION]... [--] [CUCUMBER_ARGS]...
Sets up an appropriate environment and invokes cucumber. Note that this script
must be run from the Tails source directory root.

Options for '@product' features:
<<<<<<< HEAD
  --artifacts-base-url URL
                     Pretend that the artifact is located at URL when printing
                     its location during a scenario failure. This is useful if
                     you intend to serve the artifacs via the web, for instance.
=======
  --artifacts-base-uri URI
                     Pretend that the artifact is located at URI when printing
                     its location during a scenario failure. This is useful if
                     you intend to serve the artifacts via the web, for
                     instance.
>>>>>>> 8abd0d38
  --capture          Captures failed scenarios into videos stored in the
                     temporary directory (see --tmpdir below) using x264
                     encoding. Requires x264.
  --capture-all      Keep videos for all scenarios, including those that
                     succeed (implies --capture).
  --pause-on-fail    On failure, pause test suite until pressing Enter. This is
                     useful for investigating the state of the VM guest to see
                     exactly why a test failed.
  --keep-snapshots   Don't ever delete any snapshots (including ones marked as
                     temporary). This can be a big time saver when debugging new
                     features.
  --retry-find       Print a warning whenever Sikuli fails to find an image
                     and allow *one* retry after pressing ENTER. This is useful
                     for updating outdated images.
  --tmpdir           Directory where various temporary files are written
                     during a test, e.g. VM snapshots and memory dumps,
                     failure screenshots, pcap files and disk images
                     (default is TMPDIR in the environment, and if unset,
                     /tmp/TailsToaster).
  --view             Shows the test session in a windows. Requires x11vnc
                     and xtightvncviewer.
  --vnc-server-only  Starts a VNC server for the test session. Requires x11vnc.
  --iso IMAGE        Test '@product' features using IMAGE.
  --old-iso IMAGE    For some '@product' features (e.g. usb_install) we need
                     an older version of Tails, which this options sets to
                     IMAGE. If none is given, it defaults to the same IMAGE
                     given by --iso, which will be good enough for most testing
                     purposes.

Note that '@source' features has no relevant options.

CUCUMBER_ARGS can be used to specify which features to be run, but also any
cucumber option, although then you must pass \`--\` first to let this wrapper
script know that we're done with *its* options. For debugging purposes, a
'debug' formatter has been added so pretty debugging can be enabled with
\`--format debug\`. You could even combine the default (pretty) formatter with
pretty debugging printed to a file with \`--format pretty --format debug
--out debug.log\`.
"
}

error() {
    echo "${NAME}: error: ${*}" >&2
    usage
    exit 1
}

package_installed() {
    local ret
    set +o pipefail
    if dpkg -s "${1}" 2>/dev/null | grep -q "^Status:.*installed"; then
        ret=0
    else
        ret=1
    fi
    set -o pipefail
    return ${ret}
}

check_dependencies() {
    while [ -n "${1:-}" ]; do
        if ! which "${1}" >/dev/null && ! package_installed "${1}" ; then
            error "'${1}' is missing, please install it and run again."
        fi
        shift
    done
}

display_in_use() {
    [ -e "/tmp/.X${1#:}-lock" ] || [ -e "/tmp/.X11-unix/X${1#:}" ]
}

next_free_display() {
    display_nr=0
    while display_in_use ":${display_nr}"; do
	display_nr=$((display_nr+1))
    done
    echo ":${display_nr}"
}

test_suite_cleanup() {
    (kill -0 ${XVFB_PID} 2>/dev/null && kill ${XVFB_PID}) || /bin/true
}

start_xvfb() {
    Xvfb $TARGET_DISPLAY -screen 0 1024x768x24+32 >/dev/null 2>&1 &
    XVFB_PID=$!
    # Wait for Xvfb to run on TARGET_DISPLAY
    until display_in_use $TARGET_DISPLAY; do
	sleep 1
    done
    echo "Virtual X framebuffer started on display ${TARGET_DISPLAY}"
    # Hide the mouse cursor so it won't mess up Sikuli's screen scanning
    unclutter -display $TARGET_DISPLAY -root -idle 0 >/dev/null 2>&1 &
}

start_vnc_server() {
    check_dependencies x11vnc
    VNC_SERVER_PORT="$(x11vnc -listen localhost -display ${TARGET_DISPLAY} \
                              -bg -nopw -forever 2>&1 | \
                                  grep -m 1 "^PORT=[0-9]\+" | sed 's/^PORT=//')"
    echo "VNC server running on: localhost:${VNC_SERVER_PORT}"
}

start_vnc_viewer() {
    check_dependencies xtightvncviewer
    xtightvncviewer -viewonly localhost:${VNC_SERVER_PORT} 1>/dev/null 2>&1 &
}

capture_session() {
    check_dependencies libvpx1
    echo "Capturing guest display into ${CAPTURE_FILE}"
    avconv -f x11grab -s 1024x768 -r 15 -i ${TARGET_DISPLAY}.0 -an \
        -vcodec libvpx -y "${CAPTURE_FILE}" >/dev/null 2>&1 &
}

# main script

# Unset all environment variables used by this script to pass options
# to cucumber, except TMPDIR since we explicitly want to support
# setting it that way.
<<<<<<< HEAD
ARTIFACTS_BASE_URL=
=======
ARTIFACTS_BASE_URI=
>>>>>>> 8abd0d38
CAPTURE=
CAPTURE_ALL=
LOG_FILE=
VNC_VIEWER=
VNC_SERVER=
PAUSE_ON_FAIL=
KEEP_SNAPSHOTS=
SIKULI_RETRY_FINDFAILED=
TAILS_ISO=
OLD_TAILS_ISO=

<<<<<<< HEAD
LONGOPTS="artifacts-base-url:,view,vnc-server-only,capture,capture-all,help,tmpdir:,keep-snapshots,retry-find,iso:,old-iso:,pause-on-fail"
=======
LONGOPTS="artifacts-base-uri:,view,vnc-server-only,capture,capture-all,help,tmpdir:,keep-snapshots,retry-find,iso:,old-iso:,pause-on-fail"
>>>>>>> 8abd0d38
OPTS=$(getopt -o "" --longoptions $LONGOPTS -n "${NAME}" -- "$@")
eval set -- "$OPTS"
while [ $# -gt 0 ]; do
    case $1 in
<<<<<<< HEAD
        --artifacts-base-url)
            shift
            export ARTIFACTS_BASE_URL="${1}"
=======
        --artifacts-base-uri)
            shift
            export ARTIFACTS_BASE_URI="${1}"
>>>>>>> 8abd0d38
            ;;
        --view)
            VNC_VIEWER=yes
            VNC_SERVER=yes
            ;;
        --vnc-server-only)
            VNC_VIEWER=
            VNC_SERVER=yes
            ;;
        --capture)
            check_dependencies x264
            export CAPTURE="yes"
            ;;
        --capture-all)
            check_dependencies x264
            export CAPTURE="yes"
            export CAPTURE_ALL="yes"
            ;;
        --pause-on-fail)
            export PAUSE_ON_FAIL="yes"
            ;;
        --keep-snapshots)
            export KEEP_SNAPSHOTS="yes"
            ;;
        --retry-find)
            export SIKULI_RETRY_FINDFAILED="yes"
            ;;
        --tmpdir)
            shift
            export TMPDIR="$(readlink -f $1)"
            ;;
        --iso)
            shift
            export TAILS_ISO="$(readlink -f $1)"
            ;;
        --old-iso)
            shift
            export OLD_TAILS_ISO="$(readlink -f $1)"
            ;;
        --help)
	    usage
            exit 0
            ;;
        --)
            shift
            break
            ;;
    esac
    shift
done

trap "test_suite_cleanup" EXIT HUP INT QUIT TERM

check_dependencies ${GENERAL_DEPENDENCIES}

TARGET_DISPLAY=$(next_free_display)

start_xvfb

if [ -n "${VNC_SERVER}" ]; then
    start_vnc_server
fi
if [ -n "${VNC_VIEWER}" ]; then
    start_vnc_viewer
fi

export JAVA_HOME="/usr/lib/jvm/java-7-openjdk-amd64"
export SIKULI_HOME="/usr/share/java"
export DISPLAY=${TARGET_DISPLAY}

cucumber ${@}<|MERGE_RESOLUTION|>--- conflicted
+++ resolved
@@ -48,18 +48,11 @@
 must be run from the Tails source directory root.
 
 Options for '@product' features:
-<<<<<<< HEAD
-  --artifacts-base-url URL
-                     Pretend that the artifact is located at URL when printing
-                     its location during a scenario failure. This is useful if
-                     you intend to serve the artifacs via the web, for instance.
-=======
   --artifacts-base-uri URI
                      Pretend that the artifact is located at URI when printing
                      its location during a scenario failure. This is useful if
                      you intend to serve the artifacts via the web, for
                      instance.
->>>>>>> 8abd0d38
   --capture          Captures failed scenarios into videos stored in the
                      temporary directory (see --tmpdir below) using x264
                      encoding. Requires x264.
@@ -181,11 +174,7 @@
 # Unset all environment variables used by this script to pass options
 # to cucumber, except TMPDIR since we explicitly want to support
 # setting it that way.
-<<<<<<< HEAD
-ARTIFACTS_BASE_URL=
-=======
 ARTIFACTS_BASE_URI=
->>>>>>> 8abd0d38
 CAPTURE=
 CAPTURE_ALL=
 LOG_FILE=
@@ -197,24 +186,14 @@
 TAILS_ISO=
 OLD_TAILS_ISO=
 
-<<<<<<< HEAD
-LONGOPTS="artifacts-base-url:,view,vnc-server-only,capture,capture-all,help,tmpdir:,keep-snapshots,retry-find,iso:,old-iso:,pause-on-fail"
-=======
 LONGOPTS="artifacts-base-uri:,view,vnc-server-only,capture,capture-all,help,tmpdir:,keep-snapshots,retry-find,iso:,old-iso:,pause-on-fail"
->>>>>>> 8abd0d38
 OPTS=$(getopt -o "" --longoptions $LONGOPTS -n "${NAME}" -- "$@")
 eval set -- "$OPTS"
 while [ $# -gt 0 ]; do
     case $1 in
-<<<<<<< HEAD
-        --artifacts-base-url)
-            shift
-            export ARTIFACTS_BASE_URL="${1}"
-=======
         --artifacts-base-uri)
             shift
             export ARTIFACTS_BASE_URI="${1}"
->>>>>>> 8abd0d38
             ;;
         --view)
             VNC_VIEWER=yes
