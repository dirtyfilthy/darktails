--- conflicted
+++ resolved
@@ -34,14 +34,9 @@
   --iso IMAGE        Test '@product' features using IMAGE.
   --old-iso IMAGE    For some '@product' features (e.g. usb_install) we need
                      an older version of Tails, which this options sets to
-<<<<<<< HEAD
                      IMAGE.
-=======
-                     IMAGE. If none is given, the ISO with the least recent
-                     creation date will be used.
   --log-to-file FILE Save the output to the specified file, in addition to
                      sending it to stdout and stderr.
->>>>>>> f87b9231
 
 Note that '@source' features has no relevant options.
 "
