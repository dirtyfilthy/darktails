--- conflicted
+++ resolved
@@ -6,11 +6,7 @@
 msgid ""
 msgstr ""
 "Project-Id-Version: PACKAGE VERSION\n"
-<<<<<<< HEAD
-"POT-Creation-Date: 2018-11-18 16:30+0000\n"
-=======
 "POT-Creation-Date: 2018-11-21 17:35-0800\n"
->>>>>>> 29e91dbb
 "PO-Revision-Date: YEAR-MO-DA HO:MI+ZONE\n"
 "Last-Translator: FULL NAME <EMAIL@ADDRESS>\n"
 "Language-Team: LANGUAGE <LL@li.org>\n"
@@ -1094,7 +1090,17 @@
 msgstr ""
 
 #. type: Bullet: '  - '
+msgid "**torchat**: see [[!tails_ticket 5554]]"
+msgstr ""
+
+#. type: Bullet: '  - '
 msgid "**retroshare**: not in Debian"
+msgstr ""
+
+#. type: Bullet: '  - '
+msgid ""
+"**veracrypt**: can not be in Debian because of license issues, see [[!debbug "
+"814352]]"
 msgstr ""
 
 #. type: Plain text
