[[!meta title="Known issues"]]

Some machines have been reported to have problems starting Tails.

This list might not be accurate nor complete.

[[!toc]]

Connecting to FTP servers is not possible
-----------------------------------------

Public FTP servers on the Internet are not reachable using Tails.
See [[the corresponding task|todo/fix_Internet_FTP_support]] for more details.

YouTube video are hard to get
-----------------------------

[[HTML5 video are not easily seen on YouTube|todo/easier_YouTube]]. When the
message *This video is currently unavailable* appears, the video can actually be viewed.
Right-click on the page, select **NoScript** → **Blocked objects** and
**Temporarily allow…** the video.

Tails will never support videos which requires Flash (those with ads).

Apple hardware
--------------

For the moment, Tails has a very limited support for Apple hardware.

Most recent Apple hardware does not boot without UEFI, and currently
Tails does not start with UEFI. See the corresponding
[[ticket|/todo/UEFI]].

See also [[bugs/Some old Macbooks running Lion 10.7 not booting Lion..can we get booting fixed ?]].

Dell Inc. Latitude E6430/0CPWYR
-------------------------------

Do not start on USB sticks created using Tails USB Installer.

With BIOS versions A03 06/03/2012

Error message: `Invalid partition table!`

Dell System XPS L702X/03RG89
----------------------------

Do not start on USB sticks created using Tails USB Installer.

With BIOS version A17 02/22/2012

Some users reported that the legacy BIOS shipped by Dell doesn't know
how to deal with the GPT partition scheme installed by Tails USB
Installer.

<http://en.community.dell.com/support-forums/laptop/f/3518/p/19392884/20010995.aspx>

Dell Inspiron 8100
------------------

The display panel will have the wrong resolution unless `video=LVDS-1:1600x1200
nouveau.noaccel=1` is added to the boot command line.

ThinkPad X220 / T520
--------------------

See the corresponding [[ticket|/bugs/ThinkPad_X220_vs_GPT]].

"Connect automatically" for NetworkManager connections isn't persistent.
------------------------------------------------------------------------

When the "Network Connections" persistence feature is
activated, the "Connect automatically" settings isn't saved for any
connection.  While this is a bug, it's actually a good
one. NetworkManager itself enables this option by default for all new
connections, and could result in users re-connecting to a previous network at
times when they don't want that.

After using the Tails USB installer, the "emergency shutdown" doesn't work.
---------------------------------------------------------------------------

The Tails USB installer messes a bit too much with the USB devices for the
"emergency shutdown on media removal" feature to continue working after using
it. If you believe this feature is critical for the session you're running, we
advice you to reboot Tails.

Tails fails to connect to certain Wi-Fi networks
------------------------------------------------

This may be related to the introduction of wireless regulation support
in Tails 0.13.

Tails DVD eject failure
-----------------------

Pressing the DVD eject button does not trigger emergency shutdown.
Also, the "normal" (non-emergency) shutdown procedure does not eject
the DVD anymore.

<<<<<<< HEAD
(Ticket: [[todo/fix_DVD_eject_at_shutdown]])
=======
(Ticket: [[todo/fix_DVD_eject_at_shutdown]])

Stream isolation inconsistency in Claws Mail
--------------------------------------------

Claws Mail isn't using its dedicated Tor SocksPort for Tor hidden
service IMAP/POP/SMTP servers (instead Tor's TransPort is used). This
is just a deviation from Tails' design and should have no adverse real
world consequences.
>>>>>>> aa3021d2
<|MERGE_RESOLUTION|>--- conflicted
+++ resolved
@@ -97,9 +97,6 @@
 Also, the "normal" (non-emergency) shutdown procedure does not eject
 the DVD anymore.
 
-<<<<<<< HEAD
-(Ticket: [[todo/fix_DVD_eject_at_shutdown]])
-=======
 (Ticket: [[todo/fix_DVD_eject_at_shutdown]])
 
 Stream isolation inconsistency in Claws Mail
@@ -108,5 +105,4 @@
 Claws Mail isn't using its dedicated Tor SocksPort for Tor hidden
 service IMAP/POP/SMTP servers (instead Tor's TransPort is used). This
 is just a deviation from Tails' design and should have no adverse real
-world consequences.
->>>>>>> aa3021d2
+world consequences.