--- conflicted
+++ resolved
@@ -77,15 +77,12 @@
 
 <http://en.community.dell.com/support-forums/laptop/f/3518/p/19392884/20010995.aspx>
 
-<<<<<<< HEAD
-=======
 Dell Inspiron 8100
 ------------------
 
 The display panel will have the wrong resolution unless `video=LVDS-1:1600x1200
 nouveau.noaccel=1` is added to the boot command line.
 
->>>>>>> c09a297c
 ThinkPad X220 / T520
 --------------------
 
