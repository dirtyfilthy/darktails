--- conflicted
+++ resolved
@@ -6,11 +6,7 @@
 msgstr ""
 "Project-Id-Version: Tails\n"
 "Report-Msgid-Bugs-To: tails-l10n@boum.org\n"
-<<<<<<< HEAD
-"POT-Creation-Date: 2018-11-21 17:35-0800\n"
-=======
-"POT-Creation-Date: 2018-09-05 18:37+0200\n"
->>>>>>> 646949f5
+"POT-Creation-Date: 2019-01-02 07:04+0100\n"
 "PO-Revision-Date: 2018-04-23 13:53+0000\n"
 "Last-Translator: Tails translators <tails-l10n@boum.org>\n"
 "Language-Team: Spanish <https://translate.tails.boum.org/projects/tails/faq/"
@@ -48,9 +44,8 @@
 msgstr "<a id=\"project\"></a>\n"
 
 #. type: Title =
-#, fuzzy, no-wrap
-#| msgid "Other useful resources\n"
-msgid "Other useful resources"
+#, no-wrap
+msgid "Other useful resources\n"
 msgstr "Otros recursos útiles\n"
 
 #. type: Bullet: '  - '
@@ -68,9 +63,8 @@
 "(https://tor.stackexchange.com/)"
 
 #. type: Title =
-#, fuzzy, no-wrap
-#| msgid "Tails project\n"
-msgid "Tails project"
+#, no-wrap
+msgid "Tails project\n"
 msgstr "El proyecto Tails\n"
 
 #. type: Plain text
@@ -79,9 +73,8 @@
 msgstr "<a id=\"relationship_with_tor\"></a>\n"
 
 #. type: Title -
-#, fuzzy, no-wrap
-#| msgid "What is the relationship between Tor and Tails?\n"
-msgid "What is the relationship between Tor and Tails?"
+#, no-wrap
+msgid "What is the relationship between Tor and Tails?\n"
 msgstr "¿Qué relación hay entre Tor y Tails?\n"
 
 #. type: Plain text
@@ -98,9 +91,8 @@
 msgstr "<a id=\"debian\"></a>\n"
 
 #. type: Title -
-#, fuzzy, no-wrap
-#| msgid "Why is Tails based on Debian and not on another distribution?\n"
-msgid "Why is Tails based on Debian and not on another distribution?"
+#, no-wrap
+msgid "Why is Tails based on Debian and not on another distribution?\n"
 msgstr "¿Por qué Tails está basado en Debian y no en otra distribución?\n"
 
 #. type: Plain text
@@ -134,9 +126,8 @@
 msgstr "<a id=\"ubuntu\"></a>\n"
 
 #. type: Title -
-#, fuzzy, no-wrap
-#| msgid "Why isn't Tails based on Ubuntu?\n"
-msgid "Why isn't Tails based on Ubuntu?"
+#, no-wrap
+msgid "Why isn't Tails based on Ubuntu?\n"
 msgstr "¿Por qué Tails no está basado en Ubuntu?\n"
 
 #. type: Plain text
@@ -218,9 +209,8 @@
 msgstr "<a id=\"gnome\"></a>\n"
 
 #. type: Title -
-#, fuzzy, no-wrap
-#| msgid "Why does Tails ship the GNOME Desktop?\n"
-msgid "Why does Tails ship the GNOME Desktop?"
+#, no-wrap
+msgid "Why does Tails ship the GNOME Desktop?\n"
 msgstr "¿Por qué Tails viene con el Escritorio GNOME?\n"
 
 #. type: Plain text
@@ -281,9 +271,8 @@
 msgstr "<a id=\"hardware\"></a>\n"
 
 #. type: Title =
-#, fuzzy, no-wrap
-#| msgid "Hardware compatibility\n"
-msgid "Hardware compatibility"
+#, no-wrap
+msgid "Hardware compatibility\n"
 msgstr "Compatibilidad de hardware\n"
 
 #. type: Plain text
@@ -292,9 +281,8 @@
 msgstr "<a id=\"arm\"></a>\n"
 
 #. type: Title -
-#, fuzzy, no-wrap
-#| msgid "Does Tails work on ARM architecture, Raspberry Pi, tablets, or phones?\n"
-msgid "Does Tails work on ARM architecture, Raspberry Pi, tablets, or phones?"
+#, no-wrap
+msgid "Does Tails work on ARM architecture, Raspberry Pi, tablets, or phones?\n"
 msgstr "¿Tails funciona en arquitecturas ARM, Raspberry Pi, tablets o teléfonos?\n"
 
 #. type: Plain text
@@ -331,9 +319,8 @@
 msgstr "<a id=\"installation\"></a>\n"
 
 #. type: Title =
-#, fuzzy, no-wrap
-#| msgid "Installation\n"
-msgid "Installation"
+#, no-wrap
+msgid "Installation\n"
 msgstr "Instalación\n"
 
 #. type: Plain text
@@ -342,9 +329,8 @@
 msgstr "<a id=\"install_permanently\"></a>\n"
 
 #. type: Title -
-#, fuzzy, no-wrap
-#| msgid "Can I install Tails permanently onto my hard disk?\n"
-msgid "Can I install Tails permanently onto my hard disk?"
+#, no-wrap
+msgid "Can I install Tails permanently onto my hard disk?\n"
 msgstr "¿Puedo instalar Tails permanentemente en mi computadora?\n"
 
 #. type: Plain text
@@ -373,9 +359,8 @@
 msgstr "<a id=\"unetbootin_etc\"></a>\n"
 
 #. type: Title -
-#, fuzzy, no-wrap
-#| msgid "Can I install Tails with UNetbootin, YUMI, Rufus or my other favorite tool?\n"
-msgid "Can I install Tails with UNetbootin, YUMI, Rufus or my other favorite tool?"
+#, no-wrap
+msgid "Can I install Tails with UNetbootin, YUMI, Rufus or my other favorite tool?\n"
 msgstr "¿Puedo instalar Tails con UNetbootin, YUMI, Rufus o mi otra herramienta favorita?\n"
 
 #. type: Plain text
@@ -396,9 +381,8 @@
 msgstr "<a id=\"upgrade\"></a>\n"
 
 #. type: Title -
-#, fuzzy, no-wrap
-#| msgid "Should I update Tails using `apt` or <span class=\"application\">Synaptic</span>?\n"
-msgid "Should I update Tails using `apt` or <span class=\"application\">Synaptic</span>?"
+#, no-wrap
+msgid "Should I update Tails using `apt` or <span class=\"application\">Synaptic</span>?\n"
 msgstr "¿Debo actualizar Tails con `apt` o <span class=\"application\">Synaptic</span>?\n"
 
 #. type: Plain text
@@ -422,9 +406,8 @@
 msgstr "<a id=\"preinstalled\"></a>\n"
 
 #. type: Title -
-#, fuzzy, no-wrap
-#| msgid "Can I buy a preinstalled Tails USB stick or DVD?\n"
-msgid "Can I buy a preinstalled Tails USB stick or DVD?"
+#, no-wrap
+msgid "Can I buy a preinstalled Tails USB stick or DVD?\n"
 msgstr "¿Puedo comprar una memoria USB o un DVD con Tails preinstalado?\n"
 
 #. type: Plain text
@@ -468,17 +451,9 @@
 msgstr "<a id=\"checksum\"></a>\n"
 
 #. type: Title -
-<<<<<<< HEAD
-#, fuzzy, no-wrap
-#| msgid "Where can I find the checksum to verify my Tails download?\n"
-msgid "Where can I find the checksum to verify my Tails download?"
+#, no-wrap
+msgid "Where can I find the checksum to verify my Tails download?\n"
 msgstr "¿Dónde puedo encontrar el checksum para verificar mi descarga de Tails?\n"
-=======
-#, no-wrap
-msgid "Where can I find the checksum to verify my Tails download?\n"
-msgstr ""
-"¿Dónde puedo encontrar el checksum para verificar mi descarga de Tails?\n"
->>>>>>> 646949f5
 
 #. type: Plain text
 msgid ""
@@ -517,9 +492,8 @@
 msgstr "<a id=\"browser\"></a>\n"
 
 #. type: Title =
-#, fuzzy, no-wrap
-#| msgid "Web browser\n"
-msgid "Web browser"
+#, no-wrap
+msgid "Web browser\n"
 msgstr "Navegador web\n"
 
 #. type: Plain text
@@ -528,9 +502,8 @@
 msgstr "<a id=\"javascript\"></a>\n"
 
 #. type: Title -
-#, fuzzy, no-wrap
-#| msgid "Why is JavaScript enabled by default in <span class=\"application\">Tor Browser</span>?\n"
-msgid "Why is JavaScript enabled by default in <span class=\"application\">Tor Browser</span>?"
+#, no-wrap
+msgid "Why is JavaScript enabled by default in <span class=\"application\">Tor Browser</span>?\n"
 msgstr "¿Por qué JavaScript está habilitado por defecto en el <span class=\"application\">Tor Browser</span>?\n"
 
 #. type: Plain text
@@ -578,9 +551,8 @@
 msgstr "<a id=\"add-ons\"></a>\n"
 
 #. type: Title -
-#, fuzzy, no-wrap
-#| msgid "Can I install other add-ons in <span class=\"application\">Tor Browser</span>?\n"
-msgid "Can I install other add-ons in <span class=\"application\">Tor Browser</span>?"
+#, no-wrap
+msgid "Can I install other add-ons in <span class=\"application\">Tor Browser</span>?\n"
 msgstr "¿Puedo instalar otras extensiones en el <span class=\"application\">Tor Browser</span>?\n"
 
 #. type: Plain text
@@ -683,9 +655,8 @@
 msgstr "<a id=\"add-ons_update\"></a>\n"
 
 #. type: Title -
-#, fuzzy, no-wrap
-#| msgid "Should I manually update add-ons included in <span class=\"application\">Tor Browser</span>?\n"
-msgid "Should I manually update add-ons included in <span class=\"application\">Tor Browser</span>?"
+#, no-wrap
+msgid "Should I manually update add-ons included in <span class=\"application\">Tor Browser</span>?\n"
 msgstr "¿Debería actualizar las extensiones incluidas en <span class=\"application\">Tor Browser</span>?\n"
 
 #. type: Plain text
@@ -707,9 +678,8 @@
 msgstr "<a id=\"flash\"></a>\n"
 
 #. type: Title -
-#, fuzzy, no-wrap
-#| msgid "Can I view websites using Adobe Flash with Tails?\n"
-msgid "Can I view websites using Adobe Flash with Tails?"
+#, no-wrap
+msgid "Can I view websites using Adobe Flash with Tails?\n"
 msgstr "¿Puedo ver sitios que usan Adobe Flash en Tails?\n"
 
 #. type: Plain text
@@ -769,9 +739,8 @@
 msgstr "<a id=\"anonymity_test\"></a>\n"
 
 #. type: Title -
-#, fuzzy, no-wrap
-#| msgid "How to analyse the results of online anonymity tests?\n"
-msgid "How to analyse the results of online anonymity tests?"
+#, no-wrap
+msgid "How to analyse the results of online anonymity tests?\n"
 msgstr "¿Cómo analizar los resultados de los tests de anonimato online?\n"
 
 #. type: Plain text
@@ -836,9 +805,8 @@
 msgstr "<a id=\"java\"></a>\n"
 
 #. type: Title -
-#, fuzzy, no-wrap
-#| msgid "Is Java installed in the <span class=\"application\">Tor Browser</span>?\n"
-msgid "Is Java installed in the <span class=\"application\">Tor Browser</span>?"
+#, no-wrap
+msgid "Is Java installed in the <span class=\"application\">Tor Browser</span>?\n"
 msgstr "¿Java está instalado en el <span class=\"application\">Tor Browser</span>?\n"
 
 #. type: Plain text
@@ -855,9 +823,8 @@
 msgstr "<a id=\"persistence\"></a>\n"
 
 #. type: Title =
-#, fuzzy, no-wrap
-#| msgid "Persistence\n"
-msgid "Persistence"
+#, no-wrap
+msgid "Persistence\n"
 msgstr "Persistencia\n"
 
 #. type: Plain text
@@ -866,9 +833,8 @@
 msgstr "<a id=\"persistent_features\"></a>\n"
 
 #. type: Title -
-#, fuzzy, no-wrap
-#| msgid "Can I save my custom settings?\n"
-msgid "Can I save my custom settings?"
+#, no-wrap
+msgid "Can I save my custom settings?\n"
 msgstr "¿Puedo guardar mis configuraciones personalizadas?\n"
 
 #. type: Plain text
@@ -896,8 +862,8 @@
 msgid ""
 "We are frequently requested to add new persistent features but we are "
 "usually busy working on other priorities. See our [open tickets](https://"
-"redmine.tails.boum.org/code/projects/tails/issues?query_id=122)  about persistence. "
-"Any bit of help [[is welcome|contribute/how/code]]."
+"redmine.tails.boum.org/code/projects/tails/issues?query_id=122)  about "
+"persistence. Any bit of help [[is welcome|contribute/how/code]]."
 msgstr ""
 "Muchas personas nos piden que agreguemos nuevas funcionalidades "
 "persistentes, pero estamos ocupados con otras prioridades. Mira nuestros "
@@ -911,9 +877,8 @@
 msgstr "<a id=\"luks\"></a>\n"
 
 #. type: Title -
-#, fuzzy, no-wrap
-#| msgid "How strong is the encryption of the persistent volume and LUKS?\n"
-msgid "How strong is the encryption of the persistent volume and LUKS?"
+#, no-wrap
+msgid "How strong is the encryption of the persistent volume and LUKS?\n"
 msgstr "¿Cuánta seguridad dan la encriptación del volumen persistente y LUKS?\n"
 
 #. type: Plain text
@@ -959,9 +924,8 @@
 msgstr "<a id=\"recover_passphrase\"></a>\n"
 
 #. type: Title -
-#, fuzzy, no-wrap
-#| msgid "Is it possible to recover the passphrase of the persistent volume?\n"
-msgid "Is it possible to recover the passphrase of the persistent volume?"
+#, no-wrap
+msgid "Is it possible to recover the passphrase of the persistent volume?\n"
 msgstr "¿Es posible recuperar la contraseña del volumen persistente?\n"
 
 #. type: Plain text
@@ -983,9 +947,8 @@
 msgstr "<a id=\"networking\"></a>\n"
 
 #. type: Title =
-#, fuzzy, no-wrap
-#| msgid "Networking\n"
-msgid "Networking"
+#, no-wrap
+msgid "Networking\n"
 msgstr "Redes\n"
 
 #. type: Plain text
@@ -994,9 +957,8 @@
 msgstr "<a id=\"vpn\"></a>\n"
 
 #. type: Title -
-#, fuzzy, no-wrap
-#| msgid "Can I use Tails with a VPN?\n"
-msgid "Can I use Tails with a VPN?"
+#, no-wrap
+msgid "Can I use Tails with a VPN?\n"
 msgstr "¿Puedo usar Tails con una VPN?\n"
 
 #. type: Plain text
@@ -1090,9 +1052,8 @@
 msgstr "<a id=\"torrc\"></a>\n"
 
 #. type: Title -
-#, fuzzy, no-wrap
-#| msgid "Can I choose the country of my exit nodes or further edit the `torrc`?\n"
-msgid "Can I choose the country of my exit nodes or further edit the `torrc`?"
+#, no-wrap
+msgid "Can I choose the country of my exit nodes or further edit the `torrc`?\n"
 msgstr "¿Puedo elegir el país de mis nodos de salida, o editar de algún otro modo el archivo `torrc`?\n"
 
 #. type: Plain text
@@ -1125,9 +1086,8 @@
 msgstr "<a id=\"dns\"></a>\n"
 
 #. type: Title -
-#, fuzzy, no-wrap
-#| msgid "How does the DNS resolution work in Tails?\n"
-msgid "How does the DNS resolution work in Tails?"
+#, no-wrap
+msgid "How does the DNS resolution work in Tails?\n"
 msgstr "¿Cómo funciona la resolución de DNS en Tails?\n"
 
 #. type: Plain text
@@ -1144,9 +1104,8 @@
 msgstr "<a id=\"htp\"></a>\n"
 
 #. type: Title -
-#, fuzzy, no-wrap
-#| msgid "Why does Tails automatically connect to several websites when starting?\n"
-msgid "Why does Tails automatically connect to several websites when starting?"
+#, no-wrap
+msgid "Why does Tails automatically connect to several websites when starting?\n"
 msgstr "¿Por qué Tails se conecta automáticamente a varios sitios al arrancar?\n"
 
 #. type: Plain text
@@ -1185,9 +1144,8 @@
 msgstr "<a id=\"relay\"></a>\n"
 
 #. type: Title -
-#, fuzzy, no-wrap
-#| msgid "Can I help the Tor network by running a relay or a bridge in Tails?\n"
-msgid "Can I help the Tor network by running a relay or a bridge in Tails?"
+#, no-wrap
+msgid "Can I help the Tor network by running a relay or a bridge in Tails?\n"
 msgstr "¿Puedo colaborar con la red de Tor corriendo un relay o un puente de Tor en Tails?\n"
 
 #. type: Plain text
@@ -1206,9 +1164,8 @@
 msgstr "<a id=\"hidden_service\"></a>\n"
 
 #. type: Title -
-#, fuzzy, no-wrap
-#| msgid "Can I run a Tor hidden service on Tails?\n"
-msgid "Can I run a Tor hidden service on Tails?"
+#, no-wrap
+msgid "Can I run a Tor hidden service on Tails?\n"
 msgstr "¿Puedo tener un servicio escondido de Tor en Tails?\n"
 
 #. type: Plain text
@@ -1233,9 +1190,8 @@
 msgstr "<a id=\"ping\"></a>\n"
 
 #. type: Title -
-#, fuzzy, no-wrap
-#| msgid "Can I use <span class=\"command\">ping</span> in Tails?\n"
-msgid "Can I use <span class=\"command\">ping</span> in Tails?"
+#, no-wrap
+msgid "Can I use <span class=\"command\">ping</span> in Tails?\n"
 msgstr "¿Puedo usar el comando <span class=\"command\">ping</span> en Tails?\n"
 
 #. type: Plain text
@@ -1255,9 +1211,8 @@
 msgstr "<a id=\"software\"></a>\n"
 
 #. type: Title =
-#, fuzzy, no-wrap
-#| msgid "Software not included in Tails\n"
-msgid "Software not included in Tails"
+#, no-wrap
+msgid "Software not included in Tails\n"
 msgstr "Software no incluido en Tails\n"
 
 #. type: Plain text
@@ -1266,9 +1221,8 @@
 msgstr "<a id=\"new_software\"></a>\n"
 
 #. type: Title -
-#, fuzzy, no-wrap
-#| msgid "Can my favourite software be included in Tails?\n"
-msgid "Can my favourite software be included in Tails?"
+#, no-wrap
+msgid "Can my favourite software be included in Tails?\n"
 msgstr "¿Puede incluirse mi software favorito en Tails?\n"
 
 #. type: Plain text
@@ -1398,21 +1352,9 @@
 msgstr "**bitmessage**: no está en Debian"
 
 #. type: Bullet: '  - '
-msgid "**torchat**: see [[!tails_ticket 5554]]"
-msgstr "**torchat**: ver [[!tails_ticket 5554]]"
-
-#. type: Bullet: '  - '
 msgid "**retroshare**: not in Debian"
 msgstr "**retroshare**: no está en Debian"
 
-#. type: Bullet: '  - '
-msgid ""
-"**veracrypt**: can not be in Debian because of license issues, see [[!debbug "
-"814352]]"
-msgstr ""
-"**veracrypt**: no puede estar en Debian debido a problemas de licencia, ver "
-"[[!debbug 814352]]"
-
 #. type: Plain text
 #, no-wrap
 msgid ""
@@ -1428,9 +1370,8 @@
 msgstr "<a id=\"bittorrent\"></a>\n"
 
 #. type: Title -
-#, fuzzy, no-wrap
-#| msgid "Can I download using BitTorrent with Tails?\n"
-msgid "Can I download using BitTorrent with Tails?"
+#, no-wrap
+msgid "Can I download using BitTorrent with Tails?\n"
 msgstr "¿Puedo hacer descargas con BitTorrent en Tails?\n"
 
 #. type: Plain text
@@ -1473,9 +1414,8 @@
 msgstr "<a id=\"youtube\"></a>\n"
 
 #. type: Title -
-#, fuzzy, no-wrap
-#| msgid "Can I download videos from websites?\n"
-msgid "Can I download videos from websites?"
+#, no-wrap
+msgid "Can I download videos from websites?\n"
 msgstr "¿Puedo descargar videos de sitios web?\n"
 
 #. type: Plain text
@@ -1519,9 +1459,8 @@
 msgstr "<a id=\"desktop\"></a>\n"
 
 #. type: Title =
-#, fuzzy, no-wrap
-#| msgid "Desktop environment\n"
-msgid "Desktop environment"
+#, no-wrap
+msgid "Desktop environment\n"
 msgstr "Entorno de escritorio\n"
 
 #. type: Plain text
@@ -1530,9 +1469,8 @@
 msgstr "<a id=\"timezone\"></a>\n"
 
 #. type: Title -
-#, fuzzy, no-wrap
-#| msgid "Why is the time set wrong?\n"
-msgid "Why is the time set wrong?"
+#, no-wrap
+msgid "Why is the time set wrong?\n"
 msgstr "¿Por qué está mal configurada la hora?\n"
 
 #. type: Plain text
@@ -1582,9 +1520,8 @@
 msgstr "<a id=\"misc\"></a>\n"
 
 #. type: Title =
-#, fuzzy, no-wrap
-#| msgid "Other security issues\n"
-msgid "Other security issues"
+#, no-wrap
+msgid "Other security issues\n"
 msgstr "Otros problemas de seguridad\n"
 
 #. type: Plain text
@@ -1593,9 +1530,8 @@
 msgstr "<a id=\"compromised_system\"></a>\n"
 
 #. type: Title -
-#, fuzzy, no-wrap
-#| msgid "Is it safe to use Tails on a compromised system?\n"
-msgid "Is it safe to use Tails on a compromised system?"
+#, no-wrap
+msgid "Is it safe to use Tails on a compromised system?\n"
 msgstr "¿Es seguro usar Tails en un sistema inseguro?\n"
 
 #. type: Plain text
@@ -1641,9 +1577,8 @@
 msgstr "<a id=\"integrity\"></a>\n"
 
 #. type: Title -
-#, fuzzy, no-wrap
-#| msgid "Can I verify the integrity of a Tails USB stick or DVD?\n"
-msgid "Can I verify the integrity of a Tails USB stick or DVD?"
+#, no-wrap
+msgid "Can I verify the integrity of a Tails USB stick or DVD?\n"
 msgstr "¿Puedo verificar la integridad de una memoria USB o un DVD de Tails?\n"
 
 #. type: Plain text
@@ -1689,9 +1624,8 @@
 msgstr "<a id=\"reuse_memory_wipe\"></a>\n"
 
 #. type: Title -
-#, fuzzy, no-wrap
-#| msgid "Can I use the memory wipe feature of Tails on another operating system?\n"
-msgid "Can I use the memory wipe feature of Tails on another operating system?"
+#, no-wrap
+msgid "Can I use the memory wipe feature of Tails on another operating system?\n"
 msgstr "¿Puedo usar la funcionalidad wipe de Tails en otro sistema operativo?\n"
 
 #. type: Plain text
@@ -1719,9 +1653,8 @@
 msgstr "<a id=\"new_identity\"></a>\n"
 
 #. type: Title -
-#, fuzzy, no-wrap
-#| msgid "Where is the <span class=\"guilabel\">New Identity</span> button?\n"
-msgid "Where is the <span class=\"guilabel\">New Identity</span> button?"
+#, no-wrap
+msgid "Where is the <span class=\"guilabel\">New Identity</span> button?\n"
 msgstr "¿Dónde está el botón de <span class=\"guilabel\">Nueva Identidad</span>?\n"
 
 #. type: Plain text
@@ -1785,9 +1718,8 @@
 msgstr "<a id=\"boot_statistics\"></a>\n"
 
 #. type: Title -
-#, fuzzy, no-wrap
-#| msgid "Does Tails collect information about its users?\n"
-msgid "Does Tails collect information about its users?"
+#, no-wrap
+msgid "Does Tails collect information about its users?\n"
 msgstr "¿Tails junta información sobre sus usuarios?\n"
 
 #. type: Plain text
@@ -1838,9 +1770,8 @@
 msgstr "<a id=\"antivirus\"></a>\n"
 
 #. type: Title -
-#, fuzzy, no-wrap
-#| msgid "Does Tails need an antivirus?\n"
-msgid "Does Tails need an antivirus?"
+#, no-wrap
+msgid "Does Tails need an antivirus?\n"
 msgstr "¿Tails necesita antivirus?\n"
 
 #. type: Plain text
@@ -1862,6 +1793,16 @@
 msgstr ""
 "Ver la [[!wikipedia Linux_malware desc=\"página de Wikipedia sobre malware "
 "en Linux\"]] para más detalles."
+
+#~ msgid "**torchat**: see [[!tails_ticket 5554]]"
+#~ msgstr "**torchat**: ver [[!tails_ticket 5554]]"
+
+#~ msgid ""
+#~ "**veracrypt**: can not be in Debian because of license issues, see [[!"
+#~ "debbug 814352]]"
+#~ msgstr ""
+#~ "**veracrypt**: no puede estar en Debian debido a problemas de licencia, "
+#~ "ver [[!debbug 814352]]"
 
 #~ msgid "<a id=\"truecrypt\"></a>\n"
 #~ msgstr "<a id=\"truecrypt\"></a>\n"
