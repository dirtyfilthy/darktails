# SOME DESCRIPTIVE TITLE
# Copyright (C) YEAR Free Software Foundation, Inc.
# This file is distributed under the same license as the PACKAGE package.
# FIRST AUTHOR <EMAIL@ADDRESS>, YEAR.
msgid ""
msgstr ""
"Project-Id-Version: Tails\n"
"Report-Msgid-Bugs-To: tails-l10n@boum.org\n"
<<<<<<< HEAD
"POT-Creation-Date: 2019-01-02 07:04+0100\n"
=======
"POT-Creation-Date: 2019-01-04 18:09+0000\n"
>>>>>>> fc39d0e7
"PO-Revision-Date: 2018-04-23 13:53+0000\n"
"Last-Translator: Tails translators <tails-l10n@boum.org>\n"
"Language-Team: Spanish <https://translate.tails.boum.org/projects/tails/faq/"
"es/>\n"
"Language: es\n"
"MIME-Version: 1.0\n"
"Content-Type: text/plain; charset=UTF-8\n"
"Content-Transfer-Encoding: 8bit\n"
"Plural-Forms: nplurals=2; plural=n != 1;\n"
"X-Generator: Weblate 2.10.1\n"

#. type: Plain text
#, no-wrap
msgid "[[!meta title=\"Frequently asked questions\"]]\n"
msgstr "[[!meta title=\"Preguntas frecuentes\"]]\n"

#. type: Plain text
msgid ""
"- For hardware compatibility issues, refer to our [[known issues|support/"
"known_issues]].  - To learn what you can do with Tails, refer to our "
"[[documentation|doc]]."
msgstr ""
"- Para problemas de compatibilidad de hardware lee nuestros [[problemas "
"conocidos|support/known_issues]].  - Para aprender qué puedes hacer con "
"Tails, lee nuestra [[documentación|doc]]."

#. type: Plain text
#, no-wrap
msgid "[[!toc levels=2]]\n"
msgstr "[[!toc levels=2]]\n"

#. type: Plain text
#, no-wrap
msgid "<a id=\"project\"></a>\n"
msgstr "<a id=\"project\"></a>\n"

#. type: Title =
#, no-wrap
msgid "Other useful resources\n"
msgstr "Otros recursos útiles\n"

#. type: Bullet: '  - '
msgid "[The Tor Project: FAQ](https://www.torproject.org/docs/faq.html.en)"
msgstr ""
"[Las Preguntas Frecuentes del Tor Project](https://www.torproject.org/docs/"
"faq.html.en) (en inglés)"

#. type: Bullet: '  - '
msgid ""
"[The Tor Project: Stack Exchange, question & answer site](https://tor."
"stackexchange.com/)"
msgstr ""
"[El Tor Project en Stack Exchange, un website de preguntas y respuestas]"
"(https://tor.stackexchange.com/)"

#. type: Title =
#, no-wrap
msgid "Tails project\n"
msgstr "El proyecto Tails\n"

#. type: Plain text
#, no-wrap
msgid "<a id=\"relationship_with_tor\"></a>\n"
msgstr "<a id=\"relationship_with_tor\"></a>\n"

#. type: Title -
#, no-wrap
msgid "What is the relationship between Tor and Tails?\n"
msgstr "¿Qué relación hay entre Tor y Tails?\n"

#. type: Plain text
msgid ""
"See our explanation about [[why does Tails use Tor|doc/about/"
"tor#relationship]]."
msgstr ""
"Lee nuestra explicación de [[por qué Tails usa Tor|doc/about/"
"tor#relationship]]."

#. type: Plain text
#, no-wrap
msgid "<a id=\"debian\"></a>\n"
msgstr "<a id=\"debian\"></a>\n"

#. type: Title -
#, no-wrap
msgid "Why is Tails based on Debian and not on another distribution?\n"
msgstr "¿Por qué Tails está basado en Debian y no en otra distribución?\n"

#. type: Plain text
msgid ""
"We are deeply rooted and involved in Debian. The friendships, relationships, "
"and technical expertise we have in Debian have many benefits for Tails, and "
"we are not ready to build the same relationship with Ubuntu, OpenBSD, or any "
"other distribution. See our statement about our [[contribute/"
"relationship_with_upstream]] for details."
msgstr ""
"Nosotros estamos muy relacionados e involucrados en Debian. Las amistades, "
"relaciones y la experiencia que tenemos en Debian tiene muchos beneficios "
"para Tails y no estamos preparados para construir la misma relación con "
"Ubuntu, OpenBSD u otras distribuciones. Lee nuestra declaración sobre la "
"[[relación con upstream|contribute/relationship_with_upstream]] para más "
"detalles."

#. type: Plain text
msgid ""
"See also the article [Why there are so many Debian derivatives](http://"
"upsilon.cc/~zack/blog/posts/2011/09/"
"why_there_are_so_many_debian_derivatives/)  by Stefano Zacchiroli."
msgstr ""
"Lee también el artículo [Por qué hay tantos derivativos de Debian](http://"
"upsilon.cc/~zack/blog/posts/2011/09/"
"why_there_are_so_many_debian_derivatives/)  de Stefano Zacchiroli."

#. type: Plain text
#, no-wrap
msgid "<a id=\"ubuntu\"></a>\n"
msgstr "<a id=\"ubuntu\"></a>\n"

#. type: Title -
#, no-wrap
msgid "Why isn't Tails based on Ubuntu?\n"
msgstr "¿Por qué Tails no está basado en Ubuntu?\n"

#. type: Plain text
msgid "First, see the answer to the [[previous question|faq#debian]]."
msgstr "Primero lee la respuesta a la  [[pregunta anterior|faq#debian]]."

#. type: Bullet: '0. '
msgid "The rapid development cycle of Ubuntu would be too fast for Tails."
msgstr "El ciclo de desarrollo de Ubuntu sería demasiado rápido para Tails."

#. type: Bullet: '0. '
msgid ""
"Ubuntu adds features in ways that we find dangerous for privacy. For example "
"Ubuntu One ([partly discontinued](http://blog.canonical.com/2014/04/02/"
"shutting-down-ubuntu-one-file-services/))  and the [Amazon ads and data "
"leaks](https://www.eff.org/deeplinks/2012/10/privacy-ubuntu-1210-amazon-ads-"
"and-data-leaks)."
msgstr ""
"Ubuntu añade funcionalidades que nosotros encontramos arriesgadas para la "
"privacidad. Por ejemplo Ubuntu One ([parcialmente descontinuado](http://blog."
"canonical.com/2014/04/02/shutting-down-ubuntu-one-file-services/))  y los "
"[leaks de Amazon ads y datos](https://www.eff.org/deeplinks/2012/10/privacy-"
"ubuntu-1210-amazon-ads-and-data-leaks)."

#. type: Bullet: '0. '
msgid ""
"Ubuntu is led by a company that takes most of the important decisions and "
"has the power to make them happen."
msgstr ""
"Ubuntu es manejado por una compañía que toma todas las decisiones "
"importantes y tiene el poder de llevarlas a cabo."

#. type: Bullet: '0. '
msgid ""
"We usually ship kernels and video drivers from [Debian backports](http://"
"backports.debian.org/). The result is comparable to Ubuntu in terms of "
"support for recent hardware."
msgstr ""
"Normalmente distribuimos kernels y drivers de video de [Debian backports]"
"(http://backports.debian.org/). El resultado es comparable a Ubuntu en "
"términos de soporte de hardware reciente."

#. type: Bullet: '0. '
msgid ""
"We think that the general quality of the maintenance work being done on "
"packages matters from a security perspective. Debian maintainers generally "
"are experts in the fields their packages deal with; while it is generally "
"not the case outside of the limited number of packages Ubuntu officially "
"supports."
msgstr ""
"Pensamos que la calidad general del trabajo de mantenimiento hecho en los "
"paquetes es importante para la seguridad. Los mantenedores de Debian son "
"generalmente expertos en el área con la que lidian sus paquetes, lo que no "
"es el caso fuera de los pocos paquetes que soporta oficialmente Ubuntu."

#. type: Bullet: '0. '
msgid ""
"We are actively working on improving [[AppArmor support|contribute/design/"
"application_isolation]] in Tails; a security framework that is already used "
"in a few Ubuntu applications."
msgstr ""
"Estamos trabajando en mejorar el [[soporte a AppArmor|contribute/design/"
"application_isolation]] en Tails; un framework de seguridad que ya se aplica "
"en algunas aplicaciones de ubuntu."

#. type: Bullet: '0. '
msgid ""
"We are also working on adding compiler hardening options to more Debian "
"packages included in Tails; another security feature that Ubuntu already "
"provides."
msgstr ""
"También estamos trabajando en añadir opciones más severas de compilación a "
"los paquetes de Debian incluidos en Tails, otra funcionalidad de seguridad "
"que Ubuntu provee."

#. type: Plain text
#, no-wrap
msgid "<a id=\"gnome\"></a>\n"
msgstr "<a id=\"gnome\"></a>\n"

#. type: Title -
#, no-wrap
msgid "Why does Tails ship the GNOME Desktop?\n"
msgstr "¿Por qué Tails viene con el Escritorio GNOME?\n"

#. type: Plain text
msgid ""
"We had users ask for LXDE, XFCE, MATE, KDE, and so on, but we are not going "
"to change desktop. According to us, the main drawback of GNOME is that it "
"requires quite a lot of resources to work properly, but it has many "
"advantages.  The GNOME Desktop is:"
msgstr ""
"Los usuarios nos han pedido que cambiemos a LXDE, XFCE, MATE, KDE y más pero "
"no vamos a cambiar de escritorio. Nos parece que el mayor problema de GNOME "
"es que requiere muchos recursos para trabajar, pero en cambio tiene muchas "
"ventajas. El escritorio GNOME está:"

#. type: Bullet: '  - '
msgid "Well integrated, especially for new Linux users."
msgstr "Bien integrado, especialmente para nuevos usuarios de Linux."

#. type: Bullet: '  - '
msgid "Very well translated and documented."
msgstr "Muy bien traducido y documentado."

#. type: Bullet: '  - '
msgid "Doing relatively good regarding accessibility features."
msgstr "No está mal en cuanto a funcionalidades de accesibilidad."

#. type: Bullet: '  - '
msgid "Actively developed."
msgstr "Activamente desarrollado."

#. type: Bullet: '  - '
msgid ""
"Well maintained in [[Debian|faq#debian]], where it is the default desktop "
"environment."
msgstr ""
"Bien mantenido en [[Debian|faq#debian]], donde es el entorno de escritorio "
"por defecto."

#. type: Plain text
msgid ""
"We invested quite some time in acquiring GNOME knowledge, and switching our "
"desktop environment would require going through that process again."
msgstr ""
"Hemos invertido tiempo en adquirir conocimientos sobre GNOME y cambiar a "
"otro entorno de escritorio requeriría ir a través de ese proceso otra vez."

#. type: Plain text
msgid ""
"We are not proposing several desktop environments to choose from because we "
"want to [[limit the amount of software included in Tails|faq#new_software]]."
msgstr ""
"No proponemos distintos entornos de escritorio para elegir porque queremos "
"[[limitar la cantidad de software incluido en Tails|faq#new_software]]."

#. type: Plain text
#, no-wrap
msgid "<a id=\"hardware\"></a>\n"
msgstr "<a id=\"hardware\"></a>\n"

#. type: Title =
#, no-wrap
msgid "Hardware compatibility\n"
msgstr "Compatibilidad de hardware\n"

#. type: Plain text
#, no-wrap
msgid "<a id=\"arm\"></a>\n"
msgstr "<a id=\"arm\"></a>\n"

#. type: Title -
#, no-wrap
msgid "Does Tails work on ARM architecture, Raspberry Pi, tablets, or phones?\n"
msgstr "¿Tails funciona en arquitecturas ARM, Raspberry Pi, tablets o teléfonos?\n"

#. type: Plain text
msgid ""
"For the moment, Tails is only available on the x86_64 architecture.  The "
"Raspberry Pi and most tablets and phones are based on the ARM architecture. "
"Tails does not work on the ARM architecture so far."
msgstr ""
"Tails sólo está disponible actualmente en la arquitectura x86_64.  Rapberry "
"Pi y la mayría de las tablets y teléfonos están basados en la aquitectura "
"ARM. Tails no funciona por ahora en esta arquitectura."

#. type: Plain text
msgid ""
"Look for a tablet with an AMD or Intel processor. Try to verify its "
"compatibility with Debian beforehand, for example make sure that the Wi-Fi "
"interface is supported."
msgstr ""
"Busca una tablet con un procesador AMD o Intel. Intenta verificar su "
"compatibilidad con Debian, por ejemplo asegurándote de que la tarjeta wifi "
"está soportada."

#. type: Plain text
msgid ""
"To get more information about the progress of Tails on handheld devices, see "
"[[!tails_ticket 6064]]."
msgstr ""
"Para saber más sobre el progreso de Tails en tablets, lee  [[!tails_ticket "
"6064]]."

#. type: Plain text
#, no-wrap
msgid "<a id=\"installation\"></a>\n"
msgstr "<a id=\"installation\"></a>\n"

#. type: Title =
#, no-wrap
msgid "Installation\n"
msgstr "Instalación\n"

#. type: Plain text
#, no-wrap
msgid "<a id=\"install_permanently\"></a>\n"
msgstr "<a id=\"install_permanently\"></a>\n"

#. type: Title -
#, no-wrap
msgid "Can I install Tails permanently onto my hard disk?\n"
msgstr "¿Puedo instalar Tails permanentemente en mi computadora?\n"

#. type: Plain text
msgid ""
"This is not possible using the recommended installation methods. Tails is "
"designed to be a live system running from a removable media: USB stick or "
"DVD."
msgstr ""
"Esto no es posible utilizando los métodos actuales de instalación. Tails "
"está diseñado para ser un sistema vivo que corre desde un medio removible: "
"memoria USB o DVD."

#. type: Plain text
msgid ""
"This is a conscious decision as this mode of operation is better for what we "
"want to provide to Tails users: amnesia, the fact that Tails leaves no "
"traces on the computer after a session is closed."
msgstr ""
"Esta es una decisión consciente ya que este modo de operación es mejor para "
"lo que queremos dar a las personas que usan Tails: amnesia, el hecho de que "
"Tails no deja rastros en el ordenador al terminar una sesión."

#. type: Plain text
#, no-wrap
msgid "<a id=\"unetbootin_etc\"></a>\n"
msgstr "<a id=\"unetbootin_etc\"></a>\n"

#. type: Title -
#, no-wrap
msgid "Can I install Tails with UNetbootin, YUMI, Rufus or my other favorite tool?\n"
msgstr "¿Puedo instalar Tails con UNetbootin, YUMI, Rufus o mi otra herramienta favorita?\n"

#. type: Plain text
msgid ""
"No. Those installation methods are unsupported. They might not work at all, "
"or worse: they might seem to work, but produce a USB stick that does *not* "
"behave like Tails should. Follow the [[download and installation "
"documentation|install]] instead."
msgstr ""
"No. Esos métodos de instalación no están soportados. Puede que no funcionen "
"para nada, o peor: puede que parezcan funcionar pero produzcan una memoria "
"USB que **no** se comporta como Tails. Sigue siempre la [[documentación de "
"descarga e instalación|install]]."

#. type: Plain text
#, no-wrap
msgid "<a id=\"upgrade\"></a>\n"
msgstr "<a id=\"upgrade\"></a>\n"

#. type: Title -
#, no-wrap
msgid "Should I update Tails using `apt` or <span class=\"application\">Synaptic</span>?\n"
msgstr "¿Debo actualizar Tails con `apt` o <span class=\"application\">Synaptic</span>?\n"

#. type: Plain text
#, no-wrap
msgid ""
"No. Tails provides upgrades every six weeks, that are thoroughly tested\n"
"to make sure that no security feature or configuration gets broken.\n"
"If you upgrade the system yourself using `apt` or <span class=\"application\">Synaptic</span>,\n"
"you might break things. Upgrading when you get a notification from\n"
"<span class=\"application\">[[Tails Upgrader|doc/first_steps/upgrade]]</span> is enough.\n"
msgstr ""
"No. Tails provee actualizaciones cada seis semanas, que son testeadas para\n"
"asegurar que no se han roto las configuraciones y las otras funcionalidades de seguridad.\n"
"Si actualizas el sistema tú mismo con `apt` o <span class=\"application\">Synaptic</span>,\n"
"puede que rompas algo. Actualizar cuando recibes una notificación de\n"
"<span class=\"application\">[[Tails Upgrader|doc/first_steps/upgrade]]</span> es suficiente.\n"

#. type: Plain text
#, no-wrap
msgid "<a id=\"preinstalled\"></a>\n"
msgstr "<a id=\"preinstalled\"></a>\n"

#. type: Title -
#, no-wrap
msgid "Can I buy a preinstalled Tails USB stick or DVD?\n"
msgstr "¿Puedo comprar una memoria USB o un DVD con Tails preinstalado?\n"

#. type: Plain text
msgid "No, we don't sell preinstalled Tails devices."
msgstr "No, no vendemos dispositivos con Tails preinstalado."

#. type: Plain text
msgid "Selling preinstalled devices would in fact be a pretty bad idea:"
msgstr "De hecho, vender dispositivos preinstalados sería muy mala idea:"

#. type: Bullet: '* '
msgid ""
"If burned on a DVD, then this DVD would be outdated on the next release. "
"This means after 6 weeks at most."
msgstr ""
"Si se grabaran en  DVDs, quedarían desactualizados a la siguiente edición. "
"Esto sería como mucho en 6 semanas."

#. type: Bullet: '* '
msgid ""
"If installed onto a USB stick, then it would be impossible to verify that "
"the Tails on the USB stick is genuine. Trusting that a Tails USB stick is "
"genuine should be based either on cryptographic verification or on personal "
"trust (if you know someone you trust who can clone a Tails USB stick for "
"you). But once Tails is installed on a USB stick it is not possible to use "
"our cryptographic verification techniques anymore. Being able to trust your "
"Tails USB stick is something that we really care about."
msgstr ""
"Si está instalado en una memoria USB sería imposible verificar que el Tails "
"en el USB es genuino. Asegurar la autenticidad de una memoria USB de Tails "
"debería hacerse con verificación criptográfica o confianza personal (si "
"conoces a alguien en quien confías y que puede clonar una memoria USB de "
"Tails para ti). Pero una vez que Tails está instalado en una memoria USB ya "
"no es posible utilizar nuestras técnicas criptográficas de verificación. Que "
"puedas confiar en tu memoria USB de Tails es algo que nos parece muy "
"importante."

#. type: Plain text
#, no-wrap
msgid "<a id=\"checksum\"></a>\n"
msgstr "<a id=\"checksum\"></a>\n"

#. type: Title -
#, no-wrap
msgid "Where can I find the checksum to verify my Tails download?\n"
msgstr "¿Dónde puedo encontrar el checksum para verificar mi descarga de Tails?\n"

#. type: Plain text
msgid ""
"We do not provide a checksum (SHA hash or similar) to verify your Tails "
"download."
msgstr ""
"No proveeemos un checksum (hash SHA o similar) para verificar tu descarga de "
"Tails."

#. type: Plain text
msgid ""
"Verification using a checksum would be no better than verifying using one of "
"the techniques documented on our download page: our browser extension, "
"BitTorrent, or basic OpenPGP."
msgstr ""

#. type: Plain text
msgid ""
"These verification methods all rely on some information being securely "
"downloaded from our website using HTTPS. Similarly, verification using a "
"checksum would rely on the checksum being securely downloaded from our "
"website."
msgstr ""

#. type: Plain text
msgid ""
"In order to verify your Tails download without having to rely on some "
"information being securely downloaded from our website, you need to use "
"[[OpenPGP and authenticate our signing key through the OpenPGP Web of Trust|"
"install/download#openpgp]]."
msgstr ""

#. type: Plain text
#, no-wrap
msgid "<a id=\"browser\"></a>\n"
msgstr "<a id=\"browser\"></a>\n"

#. type: Title =
#, no-wrap
msgid "Web browser\n"
msgstr "Navegador web\n"

#. type: Plain text
#, no-wrap
msgid "<a id=\"javascript\"></a>\n"
msgstr "<a id=\"javascript\"></a>\n"

#. type: Title -
#, no-wrap
msgid "Why is JavaScript enabled by default in <span class=\"application\">Tor Browser</span>?\n"
msgstr "¿Por qué JavaScript está habilitado por defecto en el <span class=\"application\">Tor Browser</span>?\n"

#. type: Plain text
msgid ""
"Many websites today require JavaScript to work correctly. As a consequence "
"JavaScript is enabled by default in Tails to avoid confusing many users. But "
"the [[Torbutton|doc/anonymous_internet/Tor_browser#torbutton]] extension, "
"included in Tails, takes care of blocking dangerous JavaScript "
"functionalities."
msgstr ""
"Hoy en día muchas webs requieren JavaScript para funcionar. Como "
"consecuencia, JavaScript está habilitado por defecto en Tails para evitar "
"confundir a los usuarios. Pero la extensión [[Torbutton|doc/"
"anonymous_internet/Tor_browser#torbutton]], incluida en Tails, se encarga de "
"bloquear las funciones peligrosas de JavaScript."

#. type: Plain text
msgid ""
"Tor Browser also includes a [[security_slider|doc/anonymous_internet/"
"Tor_browser#security_slider]] and the [[NoScript|doc/anonymous_internet/"
"Tor_browser#noscript]] extension to optionally disable more JavaScript. This "
"might improve security in some cases. However, if you disable JavaScript, "
"then the [[fingerprint|doc/about/fingerprint]] of your browser will differ "
"from most Tor users. This might break your anonymity."
msgstr ""
"Tor Browser incluye también una [[barra de seguridad|doc/anonymous_internet/"
"Tor_browser#security_slider]] y la extensión [[NoScript|doc/"
"anonymous_internet/Tor_browser#noscript]] para desactivar opcionalmente más "
"JavaScript. Esto puede mejorar la seguridad en algunos casos. Sin embargo la "
"[[huella digital|doc/about/fingerprint]] de tu navegador cambiará respecto "
"de los otros usuarios de Tor si desactivas JavaScript. Esto puede romper tu "
"anonimato."

#. type: Plain text
msgid ""
"We think that having JavaScript enabled by default is the best possible "
"compromise between usability and security in this case."
msgstr ""
"Nos parece que tener JavaScript habilitado por defecto es, en nuestro caso, "
"el mejor compromiso entre la usabilidad y la seguridad."

#. type: Plain text
#, no-wrap
msgid "<a id=\"add-ons\"></a>\n"
msgstr "<a id=\"add-ons\"></a>\n"

#. type: Title -
#, no-wrap
msgid "Can I install other add-ons in <span class=\"application\">Tor Browser</span>?\n"
msgstr "¿Puedo instalar otras extensiones en el <span class=\"application\">Tor Browser</span>?\n"

#. type: Plain text
#, no-wrap
msgid "Installing add-ons in <span class=\"application\">Tor Browser</span> might break the security built in Tails.\n"
msgstr "Instalar extensiones en <span class=\"application\">Tor Browser</span> puede romper las configuraciones de seguridad de Tails.\n"

#. type: Plain text
msgid ""
"Add-ons can do many things within the browser, and even if all the "
"networking goes through Tor, some add-ons might interact badly with the rest "
"of the configuration or leak private information."
msgstr ""
"Las extensiones pueden hacer muchas cosas dentro del navegador, e incluso "
"aunque todas las conexiones vayan a través de Tor, algunas extensiones "
"pueden interactuar mal con el resto de la configuración o divulgar "
"información privada."

#. type: Plain text
#, no-wrap
msgid ""
"1. They can track and reveal information about your browsing behaviour, browsing\n"
"history, or system information, either on purpose or by mistake.\n"
msgstr ""
"1. Pueden buscar y revelar información acerca de tu comportamiento mientras navegas, el\n"
"historial de tu navegador, información de tu sistema; ya sea a propósito o por error.\n"

#. type: Plain text
#, no-wrap
msgid ""
"2. They can have bugs and security holes that can be remotely exploited by an\n"
"attacker.\n"
msgstr ""
"2. Pueden tener bugs y agujeros de seguridad que podrían ser utilizados por un\n"
"atacante.\n"

#. type: Plain text
#, no-wrap
msgid ""
"4. They can have bugs breaking the security offered by other add-ons, for example\n"
"Torbutton, and break your anonymity.\n"
msgstr ""
"4. Pueden tener bugs que rompan la seguridad ofrecida por otras extensiones, pr ejemplo\n"
"TorButton, y romper tu anonimato.\n"

#. type: Plain text
#, no-wrap
msgid ""
"5. They can break your anonymity by making your browsing behaviour\n"
"distinguishable amongst other Tails users.\n"
msgstr ""
"5. Pueden romper tu anonimato haciendo que tu comportamiento de navegación\n"
"se distinga entre los otros usuarios de Tails.\n"

#. type: Plain text
msgid ""
"Unless proven otherwise, no add-on, apart from the ones already included in "
"Tails, have been seriously audited and should be considered safe to use in "
"this context."
msgstr ""
"A menos que se pruebe lo contrario, ninguna extensión distinta de las que ya "
"vienen en Tails ha sido auditada o debería ser considerada segura en este "
"contexto."

#. type: Plain text
#, no-wrap
msgid ""
"<div class=\"next\">\n"
"  <ul>\n"
"    <li>[[Warnings about persistence|doc/first_steps/persistence/warnings#index3h1]]</li>\n"
"    <li>[[Browsing the web with <span class=\"application\">Tor Browser</span>|doc/anonymous_internet/Tor_browser]]</li>\n"
"    <li>[[Can I hide the fact that I am using Tails?|doc/about/fingerprint/]]</li>\n"
"  </ul>\n"
"</div>\n"
msgstr ""
"<div class=\"next\">\n"
"  <ul>\n"
"    <li>[[Advertencias sobre la persistencia|doc/first_steps/persistence/warnings#index3h1]]</li>\n"
"    <li>[[Navegando la web con <span class=\"application\">Tor Browser</span>|doc/anonymous_internet/Tor_browser]]</li>\n"
"    <li>[[¿Puedo esconder el hecho de que estoy usando Tails?|doc/about/fingerprint/]]</li>\n"
"  </ul>\n"
"</div>\n"

#. type: Plain text
#, no-wrap
msgid ""
"<!--\n"
"XXX: Push that information to the browser documentation?\n"
"XXX: Check https://www.torproject.org/torbutton/torbutton-faq.html.en#recommendedextensions\n"
"-->\n"
msgstr ""
"<!--\n"
"XXX: Push that information to the browser documentation?\n"
"XXX: Check https://www.torproject.org/torbutton/torbutton-faq.html.en#recommendedextensions\n"
"-->\n"

#. type: Plain text
#, no-wrap
msgid "<a id=\"add-ons_update\"></a>\n"
msgstr "<a id=\"add-ons_update\"></a>\n"

#. type: Title -
#, no-wrap
msgid "Should I manually update add-ons included in <span class=\"application\">Tor Browser</span>?\n"
msgstr "¿Debería actualizar las extensiones incluidas en <span class=\"application\">Tor Browser</span>?\n"

#. type: Plain text
#, no-wrap
msgid ""
"No. Tails provides upgrades every six weeks, that are thoroughly tested\n"
"to make sure that no security feature or configuration gets broken.\n"
"Updating add-ons in <span class=\"application\">Tor Browser</span> might\n"
"break the security built in Tails.\n"
msgstr ""
"No. Tails provee actualizaciones cada seis semanas, que están cuidadosamente\n"
"testadas para asegurarnos de que no se rompe ninguna funcionalidad o configuración\n"
"de seguridad. Actualizar las extensiones de <span class=\"application\">Tor Browser</span> podría\n"
"romper la seguridad configurada en Tails.\n"

#. type: Plain text
#, no-wrap
msgid "<a id=\"flash\"></a>\n"
msgstr "<a id=\"flash\"></a>\n"

#. type: Title -
#, no-wrap
msgid "Can I view websites using Adobe Flash with Tails?\n"
msgstr "¿Puedo ver sitios que usan Adobe Flash en Tails?\n"

#. type: Plain text
msgid "Adobe Flash Player is not included in Tails for several reasons:"
msgstr "Adobe Flash Player no se incluye en Tails por varias razones:"

#. type: Bullet: '  - '
msgid ""
"It is proprietary software which prevents us from legally including it in "
"Tails."
msgstr ""
"Es software privativo, lo que nos impide legalmente incluirlo en Tails."

#. type: Bullet: '  - '
msgid "It is closed source and so we have no idea of what it really does."
msgstr "Es de código cerrado, por lo que no tenemos ni idea de lo que hace."

#. type: Bullet: '  - '
msgid "It has a very long history of serious security vulnerabilities."
msgstr "Tiene una larga historia de serias vulnerabilidades de seguridad."

#. type: Bullet: '  - '
msgid ""
"It is known to favor privacy invasive technologies such as [[!wikipedia "
"Local_shared_object]]."
msgstr ""
"Es conocido por favorecer técnicas invasivas para la privacidad como [[!"
"wikipedia Local_shared_object]]."

#. type: Bullet: '  - '
msgid "Adobe only maintains their GNU/Linux Flash plugin for Google Chrome."
msgstr "Adobe sólo mantiene su plugin GNU/Linux Flash para Google Chrome."

#. type: Plain text
#, fuzzy
#| msgid ""
#| "We have considered including open-source alternative software to Adobe "
#| "Flash, such as [Gnash](http://www.gnu.org/software/gnash/), but it is not "
#| "the case yet, see [[!tails_ticket 5363]]."
msgid ""
"We have considered including open-source alternative software to Adobe "
"Flash, such as [Gnash](http://www.gnu.org/software/gnash/), but rejected "
"them since they are not mature enough and Flash is less and less used anyway."
msgstr ""
"Hemos considerado incluir alternativas open source a Adobe Flash, como "
"[Gnash](http://www.gnu.org/software/gnash/), pero no es el caso todavía, lee "
"[[!tails_ticket 5363]]."

#. type: Plain text
#, no-wrap
msgid "But you can already watch HTML5 videos with <span class=\"application\">Tor Browser</span>.\n"
msgstr "Pero ya puedes ver videos HTML5 con <span class=\"application\">Tor Browser</span>.\n"

#. type: Plain text
#, no-wrap
msgid "<a id=\"anonymity_test\"></a>\n"
msgstr "<a id=\"anonymity_test\"></a>\n"

#. type: Title -
#, no-wrap
msgid "How to analyse the results of online anonymity tests?\n"
msgstr "¿Cómo analizar los resultados de los tests de anonimato online?\n"

#. type: Plain text
msgid ""
"Fingerprinting websites such as <https://panopticlick.eff.org/> or <https://"
"ip-check.info/> try to retrieve as much information as possible from your "
"browser to see if it can be used to identify you."
msgstr ""
"Las webs que chequean tu huella digital, como  <https://panopticlick.eff.org/"
"> o <https://ip-check.info/>, intentar recabar la mayor cantidad posible de "
"información de tu navegador para ver si se puede usar para identificarte."

#. type: Plain text
#, no-wrap
msgid ""
"As explained in our documentation about\n"
"[[fingerprinting|doc/about/fingerprint]], Tails provides anonymity on the web by\n"
"making it difficult to distinguish a particular user amongst all the users of\n"
"<span class=\"application\">Tor Browser</span> (either in Tails or on other operating systems).\n"
msgstr ""
"Como se explica en nuestra documentación sobre\n"
"[[huellas digitales|doc/about/fingerprint]], Tails provee de anonimato en la red\n"
"dificultando el distinguir un usuario particular entre todos los usuarios de\n"
"<span class=\"application\">Tor Browser</span> (ya sea en Tails o en otros sistemas operativos).\n"

#. type: Plain text
#, no-wrap
msgid ""
"So, the information retrieved by such fingerprinting websites is not harmful for\n"
"anonymity in itself, as long as it is the same for all users of <span class=\"application\">Tor Browser</span>.\n"
msgstr "La información que reciben entonces estos sitios web no es tan dañina para nuestro anonimato mientras sea la misma para todos los usuarios de <span class=\"application\">Tor Browser</span>.\n"

#. type: Plain text
#, no-wrap
msgid ""
"For example, the user-agent property of the browser was set to `Mozilla/5.0\n"
"(Windows; U; Windows NT 6.1; en-US; rv:1.9.2.3) Gecko/20100401 Firefox/3.6.3`,\n"
"as of Tails 0.21 and <span class=\"application\">Tor Browser</span> 2.3.25-13. This value preserves your anonymity even if\n"
"the operating system installed on the computer is Windows NT and you usually run\n"
"Firefox. On the other hand, changing this value makes you distinguishable from\n"
"others users of <span class=\"application\">Tor Browser</span> and breaks your anonymity.\n"
msgstr ""
"Por ejemplo, la propiedad user-agent del navegador se configuró como `Mozilla/5.0\n"
"(Windows; U; Windows NT 6.1; en-US; rv:1.9.2.3) Gecko/20100401 Firefox/3.6.3`,\n"
"como en Tails 0.21 y <span class=\"application\">Tor Browser</span> 2.3.25-13. Este valor preserva tu anonimato incluso\n"
"si el sistema operativo instalado en el ordenador es Windows NT y normalmente usas\n"
"Firefox. Por otro lado, cambiar este valor te hace distinguible de otros usuarios de\n"
"<span class=\"application\">Tor Browser</span> y rompe tu anonimato.\n"

#. type: Plain text
msgid ""
"Furthermore, we verify the result of those websites before each release, see "
"our [[test suite|contribute/release_process/test]]."
msgstr ""
"Además verificamos el resultado de esos sitios web antes de cada nueva "
"edición de Tails, mira en nuestra [[test suite|contribute/release_process/"
"test]]."

#. type: Plain text
#, no-wrap
msgid "<a id=\"java\"></a>\n"
msgstr "<a id=\"java\"></a>\n"

#. type: Title -
#, no-wrap
msgid "Is Java installed in the <span class=\"application\">Tor Browser</span>?\n"
msgstr "¿Java está instalado en el <span class=\"application\">Tor Browser</span>?\n"

#. type: Plain text
msgid ""
"Tails does not include a Java plugin in its browser because it could break "
"your anonymity."
msgstr ""
"Tails no incluye extensiones de Java en su navegador porque podrían romper "
"tu anonimato."

#. type: Plain text
#, no-wrap
msgid "<a id=\"persistence\"></a>\n"
msgstr "<a id=\"persistence\"></a>\n"

#. type: Title =
#, no-wrap
msgid "Persistence\n"
msgstr "Persistencia\n"

#. type: Plain text
#, no-wrap
msgid "<a id=\"persistent_features\"></a>\n"
msgstr "<a id=\"persistent_features\"></a>\n"

#. type: Title -
#, no-wrap
msgid "Can I save my custom settings?\n"
msgstr "¿Puedo guardar mis configuraciones personalizadas?\n"

#. type: Plain text
#, no-wrap
msgid ""
"<em>&hellip; like language, keyboard layout, background image, toolbar position,\n"
"browser settings, touchpad preferences, etc.</em>\n"
msgstr ""
"<em>&hellip; como idioma, configuración del teclado, imagen de fondo, posición de la barra de tareas,\n"
"opciones del navegador, preferencias del touchpad, etc.</em>\n"

#. type: Plain text
msgid ""
"By default Tails does not save anything from one working session to "
"another.  Only the persistent volume allows you to reuse data across "
"different working sessions. See the list of existing [[persistent features|"
"doc/first_steps/persistence/configure#features]]."
msgstr ""
"Por defecto Tails no guarda nada de una sesión a la otra. Sólo el volumen "
"persistente te permite reutilizar datos a través de distintas sesiones de "
"trabajo. Mira la lista de las [[funcionalidades persistentes|doc/first_steps/"
"persistence/configure#features]]."

#. type: Plain text
msgid ""
"We are frequently requested to add new persistent features but we are "
"usually busy working on other priorities. See our [open tickets](https://"
"redmine.tails.boum.org/code/projects/tails/issues?query_id=122)  about "
"persistence. Any bit of help [[is welcome|contribute/how/code]]."
msgstr ""
"Muchas personas nos piden que agreguemos nuevas funcionalidades "
"persistentes, pero estamos ocupados con otras prioridades. Mira nuestros "
"[tickets abiertos](https://redmine.tails.boum.org/code/projects/tails/issues?"
"query_id=122) sobre persistencia. Todo tipo de ayuda [[es bienvenida|"
"contribute/how/code]]."

#. type: Plain text
#, no-wrap
msgid "<a id=\"luks\"></a>\n"
msgstr "<a id=\"luks\"></a>\n"

#. type: Title -
#, no-wrap
msgid "How strong is the encryption of the persistent volume and LUKS?\n"
msgstr "¿Cuánta seguridad dan la encriptación del volumen persistente y LUKS?\n"

#. type: Plain text
msgid ""
"Tails uses LUKS to encrypt the persistent volume. This is the same technique "
"as the one we recommend for [[creating and using encrypted volumes|doc/"
"encryption_and_privacy/encrypted_volumes]] in general."
msgstr ""
"Tails utiliza LUKS para encriptar el volumen persistente. Esta técnica es la "
"misma que la recomendamos para [[crear y usar volúmenes encriptados|doc/"
"encryption_and_privacy/encrypted_volumes]] en general."

#. type: Plain text
msgid ""
"LUKS is a very popular standard for disk encryption in Linux. LUKS is the "
"default technique for full-disk encryption proposed by many distributions, "
"including Debian and Ubuntu, when installing a regular system."
msgstr ""
"LUKS es un estándar muy popular para encriptar discos en Linux. Es la "
"técnica usada para encriptar discos completos propuesta por defecto por "
"muchas distribuciones, incluyendo Debian y Ubuntu, cuando se instala un "
"sistema normal."

#. type: Plain text
msgid ""
"Currently the default cipher is `aes-cbc-essiv:sha256` with a key size of "
"256 bits."
msgstr ""
"En este momento el cifrado por defecto es  `aes-cbc-essiv:sha256` con un "
"tamaño de clave de 256 bits."

#. type: Plain text
msgid ""
"To understand better how persistence works, see our [[design document|"
"contribute/design/persistence]]."
msgstr ""
"Para entender mejor cómo funciona la persistencia, lee nuestro [[documento "
"de diseño|contribute/design/persistence]]."

#. type: Plain text
#, no-wrap
msgid "<a id=\"recover_passphrase\"></a>\n"
msgstr "<a id=\"recover_passphrase\"></a>\n"

#. type: Title -
#, no-wrap
msgid "Is it possible to recover the passphrase of the persistent volume?\n"
msgstr "¿Es posible recuperar la contraseña del volumen persistente?\n"

#. type: Plain text
msgid ""
"No. The encryption of the persistent volume is very strong and it is not "
"possible to recover the passphrase of the persistent volume. If the "
"passphrase is weak enough, an attacker, using a brute force attack, could "
"try many possible passphrases and end up guessing your passphrase."
msgstr ""
"No. La encriptación del volumen persistente es muy fuerte y no es posible "
"recuperar la frase contraseña del volumen persistente. Aunque, si la frase "
"contraseña es lo suficientemente débil, un atacante podría intentar muchas "
"contraseñas en lo que se llama un ataque de fuerza bruta, y al final  "
"adivinar la tuya."

#. type: Plain text
#, no-wrap
msgid "<a id=\"networking\"></a>\n"
msgstr "<a id=\"networking\"></a>\n"

#. type: Title =
#, no-wrap
msgid "Networking\n"
msgstr "Redes\n"

#. type: Plain text
#, no-wrap
msgid "<a id=\"vpn\"></a>\n"
msgstr "<a id=\"vpn\"></a>\n"

#. type: Title -
#, no-wrap
msgid "Can I use Tails with a VPN?\n"
msgstr "¿Puedo usar Tails con una VPN?\n"

#. type: Plain text
msgid "Three possible scenarios need to be distinguished:"
msgstr "Hay tres posibles escenarios a distinguir:"

#. type: Title ###
#, no-wrap
msgid "Using a VPN instead of Tor"
msgstr "Usar una VPN en lugar de usar Tor"

#. type: Title ###
#, no-wrap
msgid "Using a VPN to connect to Tor (VPN before Tor)"
msgstr "Usar una VPN para conectar a Tor (VPN antes de Tor)"

#. type: Title ###
#, no-wrap
msgid "Connecting to a VPN using Tor (VPN after Tor)"
msgstr "Conectar a una VPN usando Tor (VPN después de Tor)"

#. type: Plain text
msgid ""
"For more information, see our [[blueprint on VPN support|blueprint/"
"vpn_support/]]."
msgstr ""
"Para mas información lee nuestro [[blueprint sobre soporte VPN (en inglés)|"
"blueprint/vpn_support/]]."

#. type: Plain text
msgid ""
"It is a very [[fundamental assumption of Tails|about#tor]] to force all "
"outgoing traffic to anonymity networks such as Tor. VPN are not anonymity "
"networks, because the administrators of the VPN can know both where you are "
"connecting from and where you are connecting to. Tor provides anonymity by "
"making it impossible for a single point in the network to know both the "
"origin and the destination of a connection."
msgstr ""
"Forzar todo el tráfico hacia afuera a redes de anonimato como Tor es una "
"[[de las bases fundamentales de Tails|about#tor]]. Las redes VPN no son "
"redes de anonimato, porque los administradores de la VPN pueden saber desde "
"dónde y hacia dónde te conectas. Tor provee anonimato haciendo imposible que "
"un punto solo de la red sepa al mismo tiempo el origen y el destino de una "
"conexión."

#. type: Plain text
msgid ""
"In some situations, you might be forced to use a VPN to connect to the "
"Internet, for example by your ISP. This is currently not possible using "
"Tails. See [[!tails_ticket 5858]]."
msgstr ""
"A veces puedes verte obligado/a a usar una VPN para conectar a Internet, por "
"ejemplo por tu proveedor de Internet. Esto no es posible por el momento "
"usando Tails. Ver  [[!tails_ticket 5858]]."

#. type: Plain text
msgid ""
"[[Tor bridges|doc/first_steps/startup_options/bridge_mode]] can also be "
"useful to bypass the limitations imposed by your ISP."
msgstr ""
"[[Los puentes (bridges) de Tor|doc/first_steps/startup_options/bridge_mode]] "
"pueden ser útiles para superar las limitaciones impuestas por tu proveedor "
"de Internet."

#. type: Plain text
msgid "In some situations, it can be useful to connect to a VPN through Tor:"
msgstr ""
"En algunas situaciones podría ser útil conectarse a una VPN usando Tor:"

#. type: Bullet: '  - '
msgid "To access services that block connections coming from Tor."
msgstr ""
"Para acceder a servicios que bloquean las conexiones provenientes de la red "
"de Tor."

#. type: Bullet: '  - '
msgid ""
"To access resources only available inside a VPN, for example at your company "
"or University."
msgstr ""
"Para acceder a recursos disponibles sólo dentro de una VPN específica, por "
"ejemplo en tu compañía o universidad."

#. type: Plain text
msgid "This is currently not possible easily using Tails."
msgstr "Esto no es sencillo por el momento usando Tails."

#. type: Plain text
#, no-wrap
msgid "<a id=\"torrc\"></a>\n"
msgstr "<a id=\"torrc\"></a>\n"

#. type: Title -
#, no-wrap
msgid "Can I choose the country of my exit nodes or further edit the `torrc`?\n"
msgstr "¿Puedo elegir el país de mis nodos de salida, o editar de algún otro modo el archivo `torrc`?\n"

#. type: Plain text
msgid ""
"It is possible to edit the Tor configuration file (`torrc`) with "
"administration rights but you should not do so as it might break your "
"anonymity."
msgstr ""
"Es posible editar el archivo de configuración de Tor  (`torrc`) con derechos "
"de administrador, pero no deberías hacerlo ya que puede quebrar tu anonimato."

#. type: Plain text
#, no-wrap
msgid ""
"For example, as mentioned in the <span class=\"application\">Tor Browser</span>\n"
"[FAQ](https://www.torproject.org/docs/faq.html.en#ChooseEntryExit),\n"
"using `ExcludeExitNodes` is not recommended because \"overriding the\n"
"exit nodes can mess up your anonymity in ways we don't\n"
"understand\".\n"
msgstr ""
"Por ejemplo, tal como se menciona en las [FAQ](https://www.torproject.org/docs/faq.html.en#ChooseEntryExit)\n"
"de  <span class=\"application\">Tor Browser</span>,\n"
"no se recomienda usar `ExcludeExitNodes`  porque \"cambiar los\n"
"nodos de salida puede quebrar tu anonimato en modos que ni\n"
"siquiera entendemos\".\n"

#. type: Plain text
#, no-wrap
msgid "<a id=\"dns\"></a>\n"
msgstr "<a id=\"dns\"></a>\n"

#. type: Title -
#, no-wrap
msgid "How does the DNS resolution work in Tails?\n"
msgstr "¿Cómo funciona la resolución de DNS en Tails?\n"

#. type: Plain text
msgid ""
"See our [[design document|contribute/design/Tor_enforcement/DNS]] on this "
"topic."
msgstr ""
"Lee nuestro [[documento de diseño|contribute/design/Tor_enforcement/DNS]] "
"sobre este tema."

#. type: Plain text
#, no-wrap
msgid "<a id=\"htp\"></a>\n"
msgstr "<a id=\"htp\"></a>\n"

#. type: Title -
#, no-wrap
msgid "Why does Tails automatically connect to several websites when starting?\n"
msgstr "¿Por qué Tails se conecta automáticamente a varios sitios al arrancar?\n"

#. type: Plain text
msgid ""
"Tor requires the system clock to be well synchronized in order to work "
"properly. When starting Tails, a notification is displayed while the clock "
"is being synchronized."
msgstr ""
"Tor necesita que el reloj del sistema esté bien sincronizado para funcionar. "
"Cuando arrancas Tails aparece una notificación mientras el reloj se "
"sincroniza."

#. type: Plain text
msgid ""
"This synchronization is made by sending HTTPS queries through Tor to several "
"websites and deducing a correct time from their answers. The list of "
"websites that could be queried in this process can be found in `/etc/default/"
"htpdate`."
msgstr ""
"Esta sincronización se realiza enviando consultas HTTPS a través de Tor a "
"varios sitios web y deduciendo la hora correcta de sus respuestas. La lista "
"de sitios web que podría ser consultada durante este proceso se puede leer "
"en `/etc/default/htpdate`."

#. type: Plain text
msgid ""
"See also our [[design document|contribute/design/Time_syncing]] on this "
"topic."
msgstr ""
"Lee también nuestro [[documento de diseño|contribute/design/Time_syncing]] "
"sobre este tema."

#. type: Plain text
#, no-wrap
msgid "<a id=\"relay\"></a>\n"
msgstr "<a id=\"relay\"></a>\n"

#. type: Title -
#, no-wrap
msgid "Can I help the Tor network by running a relay or a bridge in Tails?\n"
msgstr "¿Puedo colaborar con la red de Tor corriendo un relay o un puente de Tor en Tails?\n"

#. type: Plain text
#, fuzzy
#| msgid ""
#| "It is currently impossible to run a Tor relay or bridge in Tails. See [[!"
#| "tails_ticket 5418]]."
msgid "It is currently impossible to run a Tor relay or bridge in Tails."
msgstr ""
"Por el momento es imposible tener relays o puentes de Tor en Tails. Ver [[!"
"tails_ticket 5418]]."

#. type: Plain text
#, fuzzy, no-wrap
#| msgid "<a id=\"hidden_service\"></a>\n"
msgid ""
"<a id=\"onion_service\"></a>\n"
"<a id=\"hidden_service\"></a>\n"
msgstr "<a id=\"hidden_service\"></a>\n"

#. type: Plain text
#, fuzzy, no-wrap
#| msgid "Can I run a Tor hidden service on Tails?\n"
msgid ""
"Can I run a Tor onion service on Tails?\n"
"----------------------------------------\n"
msgstr "¿Puedo tener un servicio escondido de Tor en Tails?\n"

#. type: Plain text
#, fuzzy
#| msgid ""
#| "It is technically possible to use Tails to provide a hidden service but "
#| "it is complicated and not documented yet."
msgid ""
"It is technically possible to use Tails to provide an onion service but it "
"is complicated and not documented yet."
msgstr ""
"Es técnicamente posible utilizar Tails para proveer un servicio escondido de "
"Tor pero es complicado y además todavía no está documentado."

#. type: Plain text
msgid ""
"For example, some people have been working on [[!tails_ticket 5688 desc="
"\"self-hosted services behind Tails-powered onion services\"]]."
msgstr ""
"Por ejemplo, alguna gente ha estado trabajando en [[!tails_ticket 5688 desc="
"\"servicios auto alojados detrás de servicios onion en Tails\"]]."

#. type: Plain text
#, no-wrap
msgid "<a id=\"ping\"></a>\n"
msgstr "<a id=\"ping\"></a>\n"

#. type: Title -
#, no-wrap
msgid "Can I use <span class=\"command\">ping</span> in Tails?\n"
msgstr "¿Puedo usar el comando <span class=\"command\">ping</span> en Tails?\n"

#. type: Plain text
#, no-wrap
msgid ""
"It is impossible to use <span class=\"command\">ping</span> in Tails,\n"
"because <span class=\"command\">ping</span> uses the ICMP protocol while Tor\n"
"can only transport TCP connections.\n"
msgstr ""
"Es imposible usar <span class=\"command\">ping</span> en Tails,\n"
"porque <span class=\"command\">ping</span> usa el protocolo ICMP mientras que Tor\n"
"sólo puede transportar conexiones TCP.\n"

#. type: Plain text
#, no-wrap
msgid "<a id=\"software\"></a>\n"
msgstr "<a id=\"software\"></a>\n"

#. type: Title =
#, no-wrap
msgid "Software not included in Tails\n"
msgstr "Software no incluido en Tails\n"

#. type: Plain text
#, no-wrap
msgid "<a id=\"new_software\"></a>\n"
msgstr "<a id=\"new_software\"></a>\n"

#. type: Title -
#, no-wrap
msgid "Can my favourite software be included in Tails?\n"
msgstr "¿Puede incluirse mi software favorito en Tails?\n"

#. type: Plain text
msgid ""
"First of all, make sure that this software is already available in Debian, "
"as this is a requirement to be included in Tails. Adding to Tails software "
"which is not in Debian imply an additional workload that could compromise "
"the sustainability of the project. On top of that, being in Debian brings "
"many advantages:"
msgstr ""
"Antes que nada, asegúrate de que el programa está disponible en Debian, ya "
"que es necesario para ser incluido en Tails. Añadir a Tails software que no "
"está en Debian implicaría un trabajo adicional que podría comprometer la "
"sostenibilidad del proyecto. Además estar en Debian nos da muchas ventajas:"

#. type: Bullet: '  - '
msgid ""
"It is included in the Debian process for security updates and new versions."
msgstr ""
"Es incluido en el proceso de Debian para actualizaciones de seguridad y "
"nuevas versiones."

#. type: Bullet: '  - '
msgid "It is authenticated using OpenPGP signatures."
msgstr "Es certificado utilizando llaves OpenPGP."

#. type: Bullet: '  - '
msgid ""
"It is under the scrutiny of the Debian community and its many users and "
"derivatives, including Ubuntu."
msgstr ""
"Se encuentra bajo el escrutinio de la comunidad de Debian y sus muchos "
"usuarios y derivativos, incluyendo Ubuntu."

#. type: Plain text
msgid ""
"To check whether a software is in Debian, search for it on <https://packages."
"debian.org/>. If it is not yet available in Debian, you should ask its "
"developers why it is not the case yet."
msgstr ""
"Para chequear si un software está en Debian, búscalo en <https://packages."
"debian.org/>. Si todavía no está dispnible en Debian deberías preguntar a "
"los desarrolladores cuál es la razón."

#. type: Plain text
msgid ""
"Second, this software might not be useful to accomplish our design goals. "
"Refer to our [[design documents|contribute/design]] to understand which are "
"the intended use cases, and the assumptions on which Tails is based."
msgstr ""
"En segundo lugar, este software puede que no sea útil para lograr nuestros "
"deseos de diseño. Mira nuestros [[documentos de diseño|contribute/design]] "
"para entender cuáles son los casos previstos y las asunciones en las que se "
"basa Tails."

#. type: Plain text
msgid ""
"We also try to limit the amount of software included in Tails, and we only "
"add new software with a very good reason to do so:"
msgstr ""
"También intentamos limitar la cantidad de software incluido en Tails y sólo "
"añadimos nuevos programas cuando tenemos una muy buena razón:"

#. type: Bullet: '  - '
msgid "We try to limit the growth of the ISO image and automatic upgrades."
msgstr ""
"Intentamos limitar el crecimiento de la imagen ISO y las actualizaciones "
"automáticas."

#. type: Bullet: '  - '
msgid "More software implies more security issues."
msgstr "Más programas significan más problemas de seguridad."

#. type: Bullet: '  - '
msgid "We avoid proposing several options to accomplish the same task."
msgstr "Evitamos proponer varias opciones para realizar la misma tarea."

#. type: Bullet: '  - '
msgid ""
"If a package needs to be removed after its inclusion, for example because of "
"security problems, then this might be problematic as users might rely on it."
msgstr ""
"Si un paquete necesita ser removido luego de su inclusión, por ejemplo por "
"razones de seguridad, puede ser problemático ya que los usuarios pueden "
"haberse acostumbrado a depender de él."

#. type: Plain text
msgid ""
"After considering all this, if you still think that this software is a good "
"candidate to be included in Tails, please explain us your proposal on "
"[[tails-dev@boum.org|about/contact#tails-dev]]."
msgstr ""
"Luego de considerar todo esto, si todavía crees que este programa es un buen "
"candidato para ser incluido en Tails, por favor explica tu propuesta en "
"[[tails-dev@boum.org|about/contact#tails-dev]]."

#. type: Plain text
#, no-wrap
msgid "<div class=\"tip\">\n"
msgstr "<div class=\"tip\">\n"

#. type: Plain text
msgid ""
"If a software is not included in Tails, but is included in Debian, you can "
"use the [[additional software|doc/first_steps/persistence/"
"configure#additional_software]] feature of the persistent volume to install "
"it automatically at the beginning of each working session."
msgstr ""
"Si un programa no está incluido en Tails pero lo está en Debian puedes "
"utilizar la función [[software adicional|doc/first_steps/persistence/"
"configure#additional_software]] para instalarlo automáticamente cada vez que "
"arranques Tails."

#. type: Plain text
#, no-wrap
msgid "</div>\n"
msgstr "</div>\n"

#. type: Plain text
msgid "Here is some of the software we are often asked to include in Tails:"
msgstr ""
"Aquí hay algunos de los programas que a menudo nos piden que incluyamos en "
"Tails:"

#. type: Bullet: '  - '
msgid "**bitmessage**: not in Debian"
msgstr "**bitmessage**: no está en Debian"

#. type: Bullet: '  - '
msgid "**retroshare**: not in Debian"
msgstr "**retroshare**: no está en Debian"

#. type: Plain text
#, no-wrap
msgid ""
"  - **rar/unrar**: is not [[free software|doc/about/license]], but you can use the\n"
"\t[[additional software|doc/first_steps/additional_software]] feature to install it\n"
msgstr ""
"  - **rar/unrar**: no es [[software libre|doc/about/license]], pero puedes usar la función\n"
"\t[[software adicional|doc/first_steps/additional_software]] para instalarlo\n"

#. type: Plain text
#, no-wrap
msgid "<a id=\"bittorrent\"></a>\n"
msgstr "<a id=\"bittorrent\"></a>\n"

#. type: Title -
#, no-wrap
msgid "Can I download using BitTorrent with Tails?\n"
msgstr "¿Puedo hacer descargas con BitTorrent en Tails?\n"

#. type: Plain text
msgid ""
"Tails does not ship any BitTorrent software and is unlikely to do so in the "
"future."
msgstr ""
"Tails no viene con ningún programa de BitTorrent y es probable que nunca lo "
"haga."

#. type: Plain text
msgid "The problem with using BitTorrent over Tor is double:"
msgstr "El problema de usar BitTorrent a través de Tor es doble:"

#. type: Bullet: '  - '
msgid ""
"It is technically hard to do it properly, see: <https://blog.torproject.org/"
"blog/bittorrent-over-tor-isnt-good-idea>."
msgstr ""
"Es difícil de hacer bien, mira: <https://blog.torproject.org/blog/bittorrent-"
"over-tor-isnt-good-idea>."

#. type: Bullet: '  - '
msgid ""
"It harms the network, see: <https://blog.torproject.org/blog/why-tor-is-"
"slow>."
msgstr ""
"Daña a la red, mira: <https://blog.torproject.org/blog/why-tor-is-slow>."

#. type: Plain text
#, no-wrap
msgid ""
"We had relatively vague [[!tails_ticket 9563 desc=\"plans to improve\n"
"on this situation\"]].\n"
msgstr "Teníamos vagos [[!tails_ticket 9563 desc=\"planes de mejorar esta situación\"]]\n"

#. type: Plain text
#, no-wrap
msgid "<a id=\"youtube\"></a>\n"
msgstr "<a id=\"youtube\"></a>\n"

#. type: Title -
#, no-wrap
msgid "Can I download videos from websites?\n"
msgstr "¿Puedo descargar videos de sitios web?\n"

#. type: Plain text
#, no-wrap
msgid ""
"You can install <span class=\"code\">youtube-dl</span> as an [[additional\n"
"package|doc/first_steps/additional_software]]. <span class=\"application\">youtube-dl</span>\n"
"allows downloading videos from more than\n"
"[700 websites](https://github.com/rg3/youtube-dl/blob/master/docs/supportedsites.md).\n"
msgstr ""
"Puedes instalar <span class=\"code\">youtube-dl</span> como un [[paquete\n"
"adicional|doc/first_steps/additional_software]]. <span class=\"application\">youtube-dl</span>\n"
"permite descargarse videos de más de\n"
"[700 websites](https://github.com/rg3/youtube-dl/blob/master/docs/supportedsites.md).\n"

#. type: Plain text
msgid ""
"For example, to download a YouTube video, execute the following command in a "
"terminal:"
msgstr ""
"Por ejemplo, para descargar un video de YouTube, ejecuta el siguiente "
"comando en una terminal:"

#. type: Plain text
#, no-wrap
msgid "    torsocks youtube-dl \"https://www.youtube.com/watch?v=JWII85UlzKw\"\n"
msgstr "    torsocks youtube-dl \"https://www.youtube.com/watch?v=JWII85UlzKw\"\n"

#. type: Plain text
#, no-wrap
msgid ""
"For more information, refer to the [official\n"
"<span class=\"application\">youtube-dl</span> documentation](https://rg3.github.io/youtube-dl/).\n"
msgstr ""
"Para más información puedes leer la [documentación\n"
"oficial de <span class=\"application\">youtube-dl</span>](https://rg3.github.io/youtube-dl/) (en inglés).\n"

#. type: Plain text
#, no-wrap
msgid "<a id=\"desktop\"></a>\n"
msgstr "<a id=\"desktop\"></a>\n"

#. type: Title =
#, no-wrap
msgid "Desktop environment\n"
msgstr "Entorno de escritorio\n"

#. type: Plain text
#, no-wrap
msgid "<a id=\"timezone\"></a>\n"
msgstr "<a id=\"timezone\"></a>\n"

#. type: Title -
#, no-wrap
msgid "Why is the time set wrong?\n"
msgstr "¿Por qué está mal configurada la hora?\n"

#. type: Plain text
msgid ""
"When Tails starts, the system timezone is set to UTC (Greenwich time). So, "
"this time might be a few hours in the future if you are west of the United "
"Kingdom, or in the past if you are east of the UK. The minutes should be "
"accurate."
msgstr ""
"Cuando Tails arranca, la zona horaria del sistema se configura como UTC "
"(hora de Greenwich). Esta zona horaria puede que esté unas horas en el "
"futuro si estás al oeste del Reino Unido, o en el pasado si te encuentras al "
"este. Los minutos deberían estar bien."

#. type: Plain text
msgid ""
"We do this for anonymity reasons: if some application reveals your actual "
"timezone, it might help identifying who you are."
msgstr ""
"Hacemos esto por razones de anonimato: si alguna aplicación revela tu zona "
"horaria podría usarse para identificar quién eres."

#. type: Plain text
msgid ""
"Having all Tails users set to the same timezone, makes it more difficult to "
"distinguish you amongst all the other Tails users."
msgstr ""
"Al tener todas las personas que usan Tails la misma zona horaria, se vuelve "
"más difícil localizarte entre ellas."

#. type: Plain text
#, no-wrap
msgid "<div class=\"note\">\n"
msgstr "<div class=\"note\">\n"

#. type: Plain text
msgid ""
"We are working on a custom clock applet with configurable timezone. See [[!"
"tails_ticket 6284]]."
msgstr ""
"Estamos trabajando en un reloj adaptado a Tails con zona horaria "
"configurable. Lee [[!tails_ticket 6284]]."

#. type: Plain text
#, no-wrap
msgid "<a id=\"misc\"></a>\n"
msgstr "<a id=\"misc\"></a>\n"

#. type: Title =
#, no-wrap
msgid "Other security issues\n"
msgstr "Otros problemas de seguridad\n"

#. type: Plain text
#, no-wrap
msgid "<a id=\"compromised_system\"></a>\n"
msgstr "<a id=\"compromised_system\"></a>\n"

#. type: Title -
#, no-wrap
msgid "Is it safe to use Tails on a compromised system?\n"
msgstr "¿Es seguro usar Tails en un sistema inseguro?\n"

#. type: Plain text
msgid ""
"Tails runs independently from the operating system installed on the "
"computer.  So, if the computer has only been compromised by software, "
"running from inside your regular operating system (virus, trojan, etc.), "
"then it is safe to use Tails. This is true as long as Tails itself has been "
"installed using a trusted system."
msgstr ""
"Tails corre independientemente del sistema operativo en el que está "
"instalado. Por eso, si el ordenador sólo ha sido comprometido por software "
"que corre en tu sistema operativo habitual (virus, troyanos, etc.), es "
"seguro usar Tails. Esto sucede siempre y cuando Tails haya sido instalado "
"usando un sistema en el que confíes."

#. type: Plain text
msgid ""
"If the computer has been compromised by someone having physical access to it "
"and who installed untrusted pieces of hardware, then it might be unsafe to "
"use Tails."
msgstr ""
"Si el ordenador ha sido comprometido por alguien que tiene acceso físico a "
"él, o que ha instalado piezas de hardware maliciosas, podría no ser seguro "
"usar Tails."

#. type: Plain text
msgid ""
"If the BIOS of the computer has been compromised, then it might also be "
"unsafe to use Tails."
msgstr ""
"Si la BIOS del ordenador ha sido comprometida, podría ser inseguro usar "
"Tails."

#. type: Plain text
msgid "See our [[warning page|doc/about/warning]] for more details."
msgstr ""
"Lee nuestra [[página de advertencia|doc/about/warning]] para más detalles."

#. type: Plain text
#, no-wrap
msgid "<a id=\"integrity\"></a>\n"
msgstr "<a id=\"integrity\"></a>\n"

#. type: Title -
#, no-wrap
msgid "Can I verify the integrity of a Tails USB stick or DVD?\n"
msgstr "¿Puedo verificar la integridad de una memoria USB o un DVD de Tails?\n"

#. type: Plain text
msgid ""
"It is not possible to verify the integrity of a Tails device, USB stick or "
"DVD, when running Tails from this same device. This would be like asking to "
"someone whether she is a liar; the answer of a true liar would always be \"no"
"\"."
msgstr ""
"No es posible verificar la integridad de un dispositivo Tails, ya sea una "
"memoria USB o un DVD, cuando se arranca Tails desde este mismo dispositivo, "
"ya que esto sería como preguntarle a una persona si es mentirosa: la "
"respuesta de una persona mentirosa sería siempre \"no\"."

#. type: Bullet: '- '
msgid ""
"To verify the integrity of a DVD from a separate trusted system, you can "
"verify the signature of the ISO image as documented in [[verify the ISO "
"image using OpenPGP|install/download-iso#openpgp]] against the DVD itself."
msgstr ""
"Para verificar la integridad de un DVD desde un sistema confiado separado, "
"puedes verificar la firma de la imagen ISO como está documentado en "
"[[verifica la imagen ISO usando OpenPGP|install/download-iso#openpgp]] al DVD "
"mismo."

#. type: Bullet: '- '
msgid ""
"There is no documented method of verifying the integrity of a Tails USB "
"stick installed using <span class=\"application\">Tails Installer</span>. "
"However, if you have another trusted Tails USB stick, you can [[clone it "
"onto the untrusted USB stick|doc/first_steps/upgrade]] to reset it to a "
"trusted state."
msgstr ""
"No hay un método documentado de verificar la integridad de una memoria USB "
"de Tails instalada usando el <span class=\"application\">Tails Installer</"
"span>. Sin embargo, si quieres tener otra memoria USB de Tails de confianza, "
"puedes [[clonarla en la memoria USB no confiada|doc/first_steps/upgrade]] "
"para resetearla a un estado de confianza."

#. type: Plain text
#, no-wrap
msgid "<a id=\"reuse_memory_wipe\"></a>\n"
msgstr "<a id=\"reuse_memory_wipe\"></a>\n"

#. type: Title -
#, no-wrap
msgid "Can I use the memory wipe feature of Tails on another operating system?\n"
msgstr "¿Puedo usar la funcionalidad wipe de Tails en otro sistema operativo?\n"

#. type: Plain text
msgid ""
"The memory wipe mechanism that Tails uses on shutdown to [[protect against "
"cold boot attacks|doc/advanced_topics/cold_boot_attacks]] should be reusable "
"in other Linux distributions."
msgstr ""
"El mecanismo que usa Tails para borrar la memoria cuando se apaga para "
"[[proteger contra ataques de arranque en frío|doc/advanced_topics/"
"cold_boot_attacks]] debería ser reutilizable en otras distribuciones de "
"Linux."

#. type: Plain text
msgid ""
"If you want to implement this feature outside of Tails, have a look at the "
"corresponding [[design documentation|contribute/design/memory_erasure]]."
msgstr ""
"Si quieres implementar esta funcionalidad fuera de Tails, mira el "
"correspondiente [[documento de diseño|contribute/design/memory_erasure]]."

#. type: Plain text
#, no-wrap
msgid "<a id=\"new_identity\"></a>\n"
msgstr "<a id=\"new_identity\"></a>\n"

#. type: Title -
#, no-wrap
msgid "Where is the <span class=\"guilabel\">New Identity</span> button?\n"
msgstr "¿Dónde está el botón de <span class=\"guilabel\">Nueva Identidad</span>?\n"

#. type: Plain text
msgid ""
"In our [[warning page|doc/about/warning#identities]] we advice to restart "
"Tails every time that you want to use a different contextual identity."
msgstr ""
"En nuestra [[página de advertencias|doc/about/warning#identities]] "
"recomendamos reiniciar Tails cada vez que quieras usar una identidad "
"contextual diferente."

#. type: Plain text
#, no-wrap
msgid ""
"The\n"
"[[<span class=\"guilabel\">New Identity</span> feature of <span class=\"application\">Tor Browser</span>|doc/anonymous_internet/Tor_Browser#new_identity]]\n"
"is limited to the browser.\n"
msgstr ""
"La funcionalidad\n"
"[[<span class=\"guilabel\">Nueva Identidad</span> de <span class=\"application\">Tor Browser</span>|doc/anonymous_internet/Tor_Browser#new_identity]]\n"
"está limitada al navegador.\n"

#. type: Plain text
#, no-wrap
msgid ""
"Tails used to provide a <span class=\"guilabel\">New Identity</span>\n"
"feature, but this feature was not a good solution to\n"
"[[separate contextual identities|doc/about/warning#identities]], as it\n"
"was dangerous:\n"
msgstr ""
"Antes, Tails proveía de una funcionalidad de <span class=\"guilabel\">Nueva Identidad</span>,\n"
"pero no era una solución adecuada para\n"
"[[separar identidades contextuales|doc/about/warning#identities]], ya que\n"
"era peligroso:\n"

#. type: Bullet: '* '
msgid "Already existing connections could stay open."
msgstr "Conexiones ya existentes podrían quedar abiertas."

#. type: Bullet: '* '
msgid ""
"Other sources of information could reveal your past activities, for example "
"the cookies stored in <span class=\"application\">Tor Browser</span> or the "
"random nick in <span class=\"application\">Pidgin</span>."
msgstr ""
"Otras fuentes de información podrían revelar tus actividades pasadas, por "
"ejemplo las cookies almacenadas en <span class=\"application\">Tor Browser</"
"span> o el nick aleatorio en <span class=\"application\">Pidgin</span>."

#. type: Plain text
msgid ""
"Tails is a full operating system, so a *new identity* should be thought on a "
"broader level. **Restart Tails instead**."
msgstr ""
"Tails es un sistema operativo completo, por lo que una *nueva identidad* "
"debería pensarse más profundamente. **Reinicia Tails en su lugar**."

#. type: Plain text
#, no-wrap
msgid "<a id=\"boot_statistics\"></a>\n"
msgstr "<a id=\"boot_statistics\"></a>\n"

#. type: Title -
#, no-wrap
msgid "Does Tails collect information about its users?\n"
msgstr "¿Tails junta información sobre sus usuarios?\n"

#. type: Plain text
msgid ""
"When Tails starts, two HTTPS requests are made automatically to our website "
"through Tor:"
msgstr ""
"Cuando arranca Tails, dos consultas HTTPS se hacen automáticamente a nuestra "
"web usando Tor:"

#. type: Bullet: '- '
msgid ""
"A security check is performed to know if security issues have been announced "
"for this version of Tails. The language of the working session is passed "
"along with this request to display the notification in the preferred "
"language of the user."
msgstr ""
"Un chequeo de seguridad se realiza para saber si se han anunciado "
"actualizaciones de seguridad para esta versión de Tails. El idioma de la "
"sesión se pasa junto con la consulta para mostrar la notificación en el "
"idioma preferido del usuario."

#. type: Bullet: '- '
msgid ""
"[[<span class=\"application\">Tails Upgrader</span>|doc/first_steps/"
"upgrade]] checks for newer versions. The version of the running Tails is "
"passed along with this request."
msgstr ""
"[[<span class=\"application\">Tails Upgrader</span>|doc/first_steps/"
"upgrade]] busca versiones nuevas. La versión de Tails que se está ejecutando "
"se pasa junto con esta consulta."

#. type: Plain text
msgid ""
"We believe it is important to notify the user of known security issues and "
"newer versions. We calculate statistics based on the security check to know "
"how many times Tails has been started and connected to Tor. Those statistics "
"are published in our [[monthly reports|news]]."
msgstr ""
"Creemos importante notificar al usuario de problemas conocidos de seguridad "
"y nuevas versiones. Calculamos estadísticas basados en este chequeo de "
"seguridad para saber cúantas veces se ha iniciado Tails y conectado a Tor. "
"Estas estadísticas se publican en nuestros [[reportes mensuales|news]]."

#. type: Plain text
#, no-wrap
msgid "<a id=\"antivirus\"></a>\n"
msgstr "<a id=\"antivirus\"></a>\n"

#. type: Title -
#, no-wrap
msgid "Does Tails need an antivirus?\n"
msgstr "¿Tails necesita antivirus?\n"

#. type: Plain text
msgid ""
"No, as other Linux systems, Tails doesn't require an antivirus to protect "
"itself from most malwares, such as viruses, trojans, and worms. There are "
"various reasons why Linux operating systems generally don't need antivirus "
"softwares, including the permission design of Linux systems."
msgstr ""
"No, al igual que otros sistemas Linux, Tails no requiere de un antivirus "
"para protegerse de la mayoría del malware como virus, troyanos y gusanos. "
"Hay varias razones por las que los sistemas operativos Linux no necesitan "
"programas antivirus, incluyendo el diseño de permisos de los sistemas Linux."

#. type: Plain text
msgid ""
"See the [[!wikipedia Linux_malware desc=\"Wikipedia page on Linux malware"
"\"]] for further details."
msgstr ""
"Ver la [[!wikipedia Linux_malware desc=\"página de Wikipedia sobre malware "
"en Linux\"]] para más detalles."

#~ msgid "**torchat**: see [[!tails_ticket 5554]]"
#~ msgstr "**torchat**: ver [[!tails_ticket 5554]]"

#~ msgid ""
#~ "**veracrypt**: can not be in Debian because of license issues, see [[!"
#~ "debbug 814352]]"
#~ msgstr ""
#~ "**veracrypt**: no puede estar en Debian debido a problemas de licencia, "
#~ "ver [[!debbug 814352]]"

#~ msgid "<a id=\"truecrypt\"></a>\n"
#~ msgstr "<a id=\"truecrypt\"></a>\n"

#~ msgid "Can I use TrueCrypt with Tails?\n"
#~ msgstr "¿Puedo usar TrueCrypt con Tails?\n"

#~ msgid ""
#~ "No, <span class=\"application\">TrueCrypt</span> was removed in Tails "
#~ "1.2.1.\n"
#~ "But you can still [[open <span class=\"application\">TrueCrypt</span>\n"
#~ "volumes using <span class=\"code\">cryptsetup</span>|doc/"
#~ "encryption_and_privacy/truecrypt]].\n"
#~ msgstr ""
#~ "No, <span class=\"application\">TrueCrypt</span> fue removido en Tails "
#~ "1.2.1.\n"
#~ "Pero todavía puedes [[abrir volúmenes <span class=\"application"
#~ "\">TrueCrypt</span>\n"
#~ "usando <span class=\"code\">cryptsetup</span>|doc/encryption_and_privacy/"
#~ "truecrypt]].\n"

#~ msgid ""
#~ "Furthermore, [TrueCrypt is now discontinued](http://truecrypt.sourceforge."
#~ "net/)  and its development team recommends against using it. We recommend "
#~ "using other [[encryption tools|doc/encryption_and_privacy/"
#~ "encrypted_volumes]] such as [[LUKS|faq#luks]]."
#~ msgstr ""
#~ "Además, [TrueCrypt ha sido discontinuado](http://truecrypt.sourceforge."
#~ "net/) y su equipo de desarrollo recomiendan no usarlo. Nosotros "
#~ "recomendamos usar otras [[herramientas de encriptación|doc/"
#~ "encryption_and_privacy/encrypted_volumes]] como [[LUKS|faq#luks]]."

#~ msgid "<a id=\"website\"></a>\n"
#~ msgstr "<a id=\"website\"></a>\n"

#~ msgid "<a id=\"ssl_certificate\"></a>\n"
#~ msgstr "<a id=\"ssl_certificate\"></a>\n"

#~ msgid "<a id=\"64-bit\"></a>\n"
#~ msgstr "<a id=\"64-bit\"></a>\n"

#~ msgid "<a id=\"mac_address\"></a>\n"
#~ msgstr "<a id=\"mac_address\"></a>\n"<|MERGE_RESOLUTION|>--- conflicted
+++ resolved
@@ -6,11 +6,7 @@
 msgstr ""
 "Project-Id-Version: Tails\n"
 "Report-Msgid-Bugs-To: tails-l10n@boum.org\n"
-<<<<<<< HEAD
-"POT-Creation-Date: 2019-01-02 07:04+0100\n"
-=======
 "POT-Creation-Date: 2019-01-04 18:09+0000\n"
->>>>>>> fc39d0e7
 "PO-Revision-Date: 2018-04-23 13:53+0000\n"
 "Last-Translator: Tails translators <tails-l10n@boum.org>\n"
 "Language-Team: Spanish <https://translate.tails.boum.org/projects/tails/faq/"
@@ -1611,11 +1607,11 @@
 msgid ""
 "To verify the integrity of a DVD from a separate trusted system, you can "
 "verify the signature of the ISO image as documented in [[verify the ISO "
-"image using OpenPGP|install/download-iso#openpgp]] against the DVD itself."
+"image using OpenPGP|install/download#openpgp]] against the DVD itself."
 msgstr ""
 "Para verificar la integridad de un DVD desde un sistema confiado separado, "
 "puedes verificar la firma de la imagen ISO como está documentado en "
-"[[verifica la imagen ISO usando OpenPGP|install/download-iso#openpgp]] al DVD "
+"[[verifica la imagen ISO usando OpenPGP|install/download#openpgp]] al DVD "
 "mismo."
 
 #. type: Bullet: '- '
