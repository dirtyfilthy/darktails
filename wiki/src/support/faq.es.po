--- conflicted
+++ resolved
@@ -6,11 +6,7 @@
 msgstr ""
 "Project-Id-Version: Tails\n"
 "Report-Msgid-Bugs-To: tails-l10n@boum.org\n"
-<<<<<<< HEAD
-"POT-Creation-Date: 2018-11-18 16:30+0000\n"
-=======
 "POT-Creation-Date: 2018-11-21 17:35-0800\n"
->>>>>>> 29e91dbb
 "PO-Revision-Date: 2018-04-23 13:53+0000\n"
 "Last-Translator: Tails translators <tails-l10n@boum.org>\n"
 "Language-Team: Spanish <https://translate.tails.boum.org/projects/tails/faq/"
@@ -468,14 +464,9 @@
 msgstr "<a id=\"checksum\"></a>\n"
 
 #. type: Title -
-<<<<<<< HEAD
-#, no-wrap
-msgid "Where can I find the checksum to verify my Tails download?\n"
-=======
 #, fuzzy, no-wrap
 #| msgid "Where can I find the checksum to verify my Tails download?\n"
 msgid "Where can I find the checksum to verify my Tails download?"
->>>>>>> 29e91dbb
 msgstr "¿Dónde puedo encontrar el checksum para verificar mi descarga de Tails?\n"
 
 #. type: Plain text
@@ -1396,8 +1387,20 @@
 msgstr "**bitmessage**: no está en Debian"
 
 #. type: Bullet: '  - '
+msgid "**torchat**: see [[!tails_ticket 5554]]"
+msgstr "**torchat**: ver [[!tails_ticket 5554]]"
+
+#. type: Bullet: '  - '
 msgid "**retroshare**: not in Debian"
 msgstr "**retroshare**: no está en Debian"
+
+#. type: Bullet: '  - '
+msgid ""
+"**veracrypt**: can not be in Debian because of license issues, see [[!debbug "
+"814352]]"
+msgstr ""
+"**veracrypt**: no puede estar en Debian debido a problemas de licencia, ver "
+"[[!debbug 814352]]"
 
 #. type: Plain text
 #, no-wrap
@@ -1848,16 +1851,6 @@
 msgstr ""
 "Ver la [[!wikipedia Linux_malware desc=\"página de Wikipedia sobre malware "
 "en Linux\"]] para más detalles."
-
-#~ msgid "**torchat**: see [[!tails_ticket 5554]]"
-#~ msgstr "**torchat**: ver [[!tails_ticket 5554]]"
-
-#~ msgid ""
-#~ "**veracrypt**: can not be in Debian because of license issues, see [[!"
-#~ "debbug 814352]]"
-#~ msgstr ""
-#~ "**veracrypt**: no puede estar en Debian debido a problemas de licencia, "
-#~ "ver [[!debbug 814352]]"
 
 #~ msgid "<a id=\"truecrypt\"></a>\n"
 #~ msgstr "<a id=\"truecrypt\"></a>\n"
