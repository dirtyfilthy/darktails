--- conflicted
+++ resolved
@@ -364,12 +364,6 @@
 administration rights but you should not do so as it might break your
 anonymity.
 
-<<<<<<< HEAD
-<a id="dns"></a>
-
-How does the DNS resolution work in Tails?
-------------------------------------------
-=======
 For example, as mentioned in the <span class="application">Tor Browser</span>
 [FAQ](https://2019.www.torproject.org/docs/torbutton/torbutton-faq.html.en#recommendedextensions),
 using `ExcludeExitNodes` is not recommended because "overriding the
@@ -377,7 +371,6 @@
 understand".
 
 <h2 id="dns">How does the DNS resolution work in Tails?</h2>
->>>>>>> 8acc4feb
 
 See our [[design document|contribute/design/Tor_enforcement/DNS]] on this topic.
 
