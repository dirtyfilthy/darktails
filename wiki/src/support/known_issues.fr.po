--- conflicted
+++ resolved
@@ -6,13 +6,8 @@
 msgid ""
 msgstr ""
 "Project-Id-Version: Tails\n"
-<<<<<<< HEAD
-"POT-Creation-Date: 2018-12-29 23:52+0000\n"
-"PO-Revision-Date: 2018-11-01 09:12+0100\n"
-=======
 "POT-Creation-Date: 2019-01-03 10:22+0100\n"
 "PO-Revision-Date: 2019-01-03 10:26+0100\n"
->>>>>>> fc39d0e7
 "Last-Translator: \n"
 "Language-Team: Tails translators <tails@boum.org>\n"
 "Language: fr\n"
@@ -86,53 +81,47 @@
 "Many SanDisk USB sticks are configured by the manufacturer as a fixed disk, "
 "and not as a removable disk. As a consequence, they require removing the "
 "`live-media=removable` boot parameter. See troubleshooting section about "
-"Tails not starting entirely on [[PC|install/win/usb#start-tails]] or [[Mac|"
-"install/mac/usb#start-tails]]."
+"Tails not starting entirely on [[PC|install/debian/usb#start-tails]] or "
+"[[Mac|install/mac/usb#start-intermediary]]."
 msgstr ""
 "De nombreuses clés USB SanDisk sont configurées par le constructeur comme "
 "des disques fixes, et non comme des disques amovibles. En conséquence, elles "
 "nécessitent d'enlever le paramètre de démarrage `live-media=removable`. Voir "
 "la partie résolution des problèmes concernant Tails ne démarre pas "
-"complètement sur [[PC|install/win/usb#start-tails]] ou sur [[Mac|install/mac/"
-"usb#start-tails]]."
+"complètement sur [[PC|install/debian/usb#start-tails]] ou sur [[Mac|install/"
+"mac/usb#start-intermediary]]."
 
 #. type: Bullet: '* '
 msgid "SanDisk Cruzer Edge 8GB"
-msgstr "SanDisk Cruzer Edge 8GB"
-
-#. type: Bullet: '* '
-#, fuzzy
-#| msgid "SanDisk Cruzer Extreme USB 3.0 16GB, 32GB and 64GB"
+msgstr "SanDisk Cruzer Edge 8Go"
+
+#. type: Bullet: '* '
 msgid "SanDisk Cruzer Extreme USB 3.0 16GB, 32GB, and 64GB"
 msgstr "SanDisk Cruzer Extreme USB 3.0 16Go, 32Go et 64Go"
 
 #. type: Bullet: '* '
 msgid "SanDisk Cruzer Fit USB 2.0 8GB, 16GB, and 32G"
-msgstr "SanDisk Cruzer Fit USB 2.0 8GB, 16GB, et 32G"
+msgstr "SanDisk Cruzer Fit USB 2.0 8Go, 16Go et 32G"
 
 #. type: Bullet: '* '
 msgid "SanDisk Cruzer Force 8GB"
-msgstr "SanDisk Cruzer Force 8GB"
-
-#. type: Bullet: '* '
-#, fuzzy
-#| msgid "SanDisk Cruzer Blade 4GB, 8GB, and 32GB"
+msgstr "SanDisk Cruzer Force 8Go"
+
+#. type: Bullet: '* '
 msgid "SanDisk Cruzer Glide 4GB, 8GB, 16GB, and 32GB"
-msgstr "SanDisk Cruzer Blade 4GB, 8GB, et 32GB"
-
-#. type: Bullet: '* '
-#, fuzzy
-#| msgid "SanDisk Cruzer Switch USB 2.0 8GB and 32GB"
+msgstr "SanDisk Cruzer Glide 4Go, 8Go, 16Go et 32Go"
+
+#. type: Bullet: '* '
 msgid "SanDisk Cruzer Switch USB 2.0 8GB, and 32GB"
-msgstr "SanDisk Cruzer Switch USB 2.0 8GB et 32GB"
+msgstr "SanDisk Cruzer Switch USB 2.0 8Go et 32Go"
 
 #. type: Bullet: '* '
 msgid "SanDisk Cruzer USB 3.0 64GB"
-msgstr "SanDisk Cruzer USB 3.0 64GB"
+msgstr "SanDisk Cruzer USB 3.0 64Go"
 
 #. type: Bullet: '* '
 msgid "SanDisk Cruzer Blade 4GB, 8GB, and 32GB"
-msgstr "SanDisk Cruzer Blade 4GB, 8GB, et 32GB"
+msgstr "SanDisk Cruzer Blade 4Go, 8Go et 32Go"
 
 #. type: Bullet: '* '
 msgid "SanDisk Cruzer Facet"
@@ -143,12 +132,12 @@
 "SanDisk Cruzer Orbiter 32GB (hangs at installation time but boots fine "
 "afterwards)"
 msgstr ""
-"SanDisk Cruzer Orbiter 32GB (bloque à l'installation mais démarre "
+"SanDisk Cruzer Orbiter 32Go (bloque à l'installation mais démarre "
 "normalement après coup)"
 
 #. type: Bullet: '* '
 msgid "SanDisk Ultra 16GB, 32GB"
-msgstr "SanDisk Ultra 16GB, 32GB"
+msgstr "SanDisk Ultra 16Go, 32Go"
 
 #. type: Plain text
 msgid ""
@@ -225,28 +214,26 @@
 "2.0 ne fonctionne pas pour ce matériel."
 
 #. type: Plain text
-#, fuzzy, no-wrap
-#| msgid "<a id=\"datatraveler-2000\"></a>\n"
+#, no-wrap
 msgid ""
 "<a id=\"datatraveler-2000\"></a>\n"
 "<a id=\"datatraveler-100-g3\"></a>\n"
-msgstr "<a id=\"datatraveler-2000\"></a>\n"
-
-#. type: Title ###
-#, fuzzy, no-wrap
-#| msgid "Kingston DataTraveler 2000"
+msgstr ""
+"<a id=\"datatraveler-2000\"></a>\n"
+"<a id=\"datatraveler-100-g3\"></a>\n"
+
+#. type: Title ###
+#, no-wrap
 msgid "Kingston DataTraveler 2000, Kingston DataTraveler 100 G3"
-msgstr "Kingston DataTraveler 2000"
-
-#. type: Plain text
-#, fuzzy
-#| msgid "Starting Tails from a Kingston DataTraveler 2000 doesn't work."
+msgstr "Kingston DataTraveler 2000, Kingston DataTraveler 100 G3"
+
+#. type: Plain text
 msgid ""
 "Starting Tails from a Kingston DataTraveler 2000 or DataTraveler 100G3 "
 "doesn't work."
 msgstr ""
-"Le démarrage de Tails depuis une clé Kingston DataTraveler 2000 ne marche "
-"pas."
+"Le démarrage de Tails depuis une clé Kingston DataTraveler 2000 ou "
+"DataTraveler 100G3 ne marche pas."
 
 #. type: Title ###
 #, no-wrap
@@ -1020,10 +1007,9 @@
 "manager*."
 
 #. type: Title -
-#, fuzzy, no-wrap
-#| msgid "Virtual machines with *virt-manager*, *libvirt* and *QEMU*\n"
+#, no-wrap
 msgid "Virtual machines with *VMware*\n"
-msgstr "Machines virtuelles avec *virt-manager*, *libvirt* et *QEMU*\n"
+msgstr "Machines virtuelles avec *VMware*\n"
 
 #. type: Plain text
 msgid ""
@@ -1031,6 +1017,9 @@
 "[[install|doc/advanced_topics/additional_software]] the `open-vm-tools-"
 "desktop` software package in Tails."
 msgstr ""
+"Pour améliorer le support de Tails tournant dans une machine virtuelle avec "
+"*VMware*, [[installez|doc/advanced_topics/additional_software]] le paquet "
+"`open-vm-tools-desktop` dans Tails."
 
 #. type: Plain text
 #, no-wrap
@@ -1524,12 +1513,6 @@
 msgstr "Échec de la lecture des vidéos WebM dans le Navigateur Tor sur du vieux matériel\n"
 
 #. type: Plain text
-#, fuzzy
-#| msgid ""
-#| "On systems that only have one CPU code, WebM videos may fail to play in "
-#| "the Tor Browser, and show the error message: \"Video can't be played "
-#| "because the file is corrupt\". You can work around this by downloading "
-#| "the video and watching it in the Totem video player."
 msgid ""
 "On systems that only have one CPU core, WebM videos may fail to play in the "
 "Tor Browser, and show the error message: \"Video can't be played because the "
@@ -1654,10 +1637,9 @@
 "persistance devraient être restaurés.\n"
 
 #. type: Plain text
-#, fuzzy, no-wrap
-#| msgid "<a id=\"automatic_upgrade_fails\"></a>\n"
+#, no-wrap
 msgid "<a id=\"partial-upgrade\"></a>\n"
-msgstr "<a id=\"automatic_upgrade_fails\"></a>\n"
+msgstr "<a id=\"partial-upgrade\"></a>\n"
 
 #. type: Title ##
 #, no-wrap
