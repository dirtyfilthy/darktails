--- conflicted
+++ resolved
@@ -6,13 +6,8 @@
 msgid ""
 msgstr ""
 "Project-Id-Version: PACKAGE VERSION\n"
-<<<<<<< HEAD
-"POT-Creation-Date: 2014-02-10 14:12+0100\n"
-"PO-Revision-Date: 2014-02-15 16:31-0000\n"
-=======
 "POT-Creation-Date: 2014-02-17 16:33+0100\n"
-"PO-Revision-Date: 2014-01-24 14:21-0000\n"
->>>>>>> f967a41b
+"PO-Revision-Date: 2014-02-17 16:31-0000\n"
 "Last-Translator: \n"
 "Language-Team: LANGUAGE <LL@li.org>\n"
 "MIME-Version: 1.0\n"
@@ -174,21 +169,15 @@
 "Ne démarre ni sur USB ni sur DVD. Le système plante avec un écran vide et un "
 "clavier verrouillé."
 
-<<<<<<< HEAD
-#. type: Title -
-#, no-wrap
-#| msgid "ThinkPad X220, X230, T420i, T430, T520, T530 and E325\n"
-msgid "ThinkPad X121e, X220, X230, T420i, T430, T520, T530 and E325\n"
-msgstr "ThinkPad X121e, X220, X230, T420i, T430, T520, T530 et E325\n"
-=======
-#. type: Plain text
-#, fuzzy, no-wrap
+#. type: Plain text
+#, no-wrap
 #| msgid "ThinkPad X220, X230, T420i, T430, T520, T530 and E325\n"
 msgid ""
 "ThinkPad X121e, X220, X230, T420i, T430, T520, W520, T530 and E325\n"
 "------------------------------------------------------------\n"
-msgstr "ThinkPad X220, X230, T420i, T430, T520, T530 et E325\n"
->>>>>>> f967a41b
+msgstr ""
+"ThinkPad X121e, X220, X230, T420i, T430, T520, W520, T530 et E325\n"
+"------------------------------------------------------------\n"
 
 #. type: Plain text
 msgid ""
@@ -261,10 +250,9 @@
 msgstr "SanDisk Cruzer Extreme USB 3.0 16GB et 32GB"
 
 #. type: Bullet: '* '
-#, fuzzy
 #| msgid "SanDisk Cruzer Switch USB 2.0 8GB and 32GB"
 msgid "SanDisk Cruzer Fit USB 2.0 8GB and 16GB"
-msgstr "SanDisk Cruzer Switch USB 2.0 8GB et 32GB"
+msgstr "SanDisk Cruzer Fit USB 2.0 8GB et 16GB"
 
 #. type: Bullet: '* '
 msgid "SanDisk Cruzer Force 8GB"
@@ -283,10 +271,9 @@
 msgstr "SanDisk Cruzer USB 3.0 64GB"
 
 #. type: Bullet: '* '
-#, fuzzy
 #| msgid "SanDisk Cruzer Edge 8GB"
 msgid "Sandisk Cruzer Blade 4GB"
-msgstr "SanDisk Cruzer Edge 8GB"
+msgstr "Sandisk Cruzer Blade 4GB"
 
 #. type: Plain text
 msgid ""
