# SOME DESCRIPTIVE TITLE
# Copyright (C) YEAR Free Software Foundation, Inc.
# This file is distributed under the same license as the PACKAGE package.
# FIRST AUTHOR <EMAIL@ADDRESS>, YEAR.
#
msgid ""
msgstr ""
"Project-Id-Version: PACKAGE VERSION\n"
<<<<<<< HEAD
"POT-Creation-Date: 2015-06-19 14:18+0300\n"
"PO-Revision-Date: 2015-06-20 20:43-0000\n"
=======
"POT-Creation-Date: 2015-08-11 13:33+0300\n"
"PO-Revision-Date: 2015-07-19 21:39+0100\n"
>>>>>>> c005e0f2
"Last-Translator: \n"
"Language-Team: LANGUAGE <LL@li.org>\n"
"MIME-Version: 1.0\n"
"Content-Type: text/plain; charset=UTF-8\n"
"Content-Transfer-Encoding: 8bit\n"
"X-Generator: Poedit 1.5.4\n"

#. type: Plain text
#, no-wrap
msgid "[[!meta title=\"Known issues\"]]\n"
msgstr "[[!meta title=\"Problèmes connus\"]]\n"

#. type: Plain text
#, no-wrap
msgid "[[!toc levels=2]]\n"
msgstr "[[!toc levels=2]]\n"

#. type: Title =
#, no-wrap
msgid "Problems starting Tails\n"
msgstr "Problème pour démarrer Tails\n"

#. type: Plain text
msgid ""
"This section lists known problems with specific hardware. To report a "
"problem with different hardware see our [[report guidelines when Tails does "
"not start|doc/first_steps/bug_reporting/tails_does_not_start]]."
msgstr ""
"Cette section liste des problèmes connus avec du matériel spécifique. Pour "
"rapporter un problème avec du matériel différent voir nos [[instructions de "
"rapport lorsque Tails ne démarre pas|doc/first_steps/bug_reporting/"
"tails_does_not_start]]."

#. type: Plain text
#, no-wrap
msgid "<a id=\"problematic-usb-sticks\"></a>\n"
msgstr "<a id=\"problematic-usb-sticks\"></a>\n"

#. type: Title -
#, no-wrap
msgid "Problematic USB sticks\n"
msgstr "Clés USB problématiques\n"

#. type: Plain text
#, no-wrap
msgid "<a id=\"sandisk\"></a>\n"
msgstr "<a id=\"sandisk\"></a>\n"

#. type: Title ###
#, no-wrap
msgid "SanDisk"
msgstr "SanDisk"

#. type: Plain text
msgid ""
"Many SanDisk USB sticks are configured by the manufacturer as a fixed disk, "
"and not as a removable disk. As a consequence, they require removing the "
"`live-media=removable` boot parameter, which [[is dangerous|doc/first_steps/"
"bug_reporting/tails_does_not_start#entirely]]."
msgstr ""
"De nombreuses clés USB SanDisk sont configurées par le constructeur comme "
"des disques fixes, et non comme des disques amovibles. En conséquence, elles "
"nécessitent d'enlever le paramètre de démarrage `live-media=removable`, ce "
"qui [[est dangereux|doc/first_steps/bug_reporting/"
"tails_does_not_start#entirely]]."

#. type: Bullet: '* '
msgid "SanDisk Cruzer Edge 8GB"
msgstr "SanDisk Cruzer Edge 8GB"

#. type: Bullet: '* '
<<<<<<< HEAD
#| msgid "SanDisk Cruzer Extreme USB 3.0 16GB and 32GB"
msgid "SanDisk Cruzer Extreme USB 3.0 16GB, 32GB and 64GB"
msgstr "SanDisk Cruzer Extreme USB 3.0 16GB, 32GB et 64GB"
=======
msgid "SanDisk Cruzer Extreme USB 3.0 16GB, 32GB and 64GB"
msgstr "SanDisk Cruzer Extreme USB 3.0 16Go, 32Go et 64Go"
>>>>>>> c005e0f2

#. type: Bullet: '* '
msgid "SanDisk Cruzer Fit USB 2.0 8GB, 16GB, and 32G"
msgstr "SanDisk Cruzer Fit USB 2.0 8GB, 16GB, et 32G"

#. type: Bullet: '* '
msgid "SanDisk Cruzer Force 8GB"
msgstr "SanDisk Cruzer Force 8GB"

#. type: Bullet: '* '
msgid "SanDisk Cruzer Glide 4GB, 8GB and 16GB"
msgstr "SanDisk Cruzer Glide 4GB, 8GB et 16GB"

#. type: Bullet: '* '
msgid "SanDisk Cruzer Switch USB 2.0 8GB and 32GB"
msgstr "SanDisk Cruzer Switch USB 2.0 8GB et 32GB"

#. type: Bullet: '* '
msgid "SanDisk Cruzer USB 3.0 64GB"
msgstr "SanDisk Cruzer USB 3.0 64GB"

#. type: Bullet: '* '
msgid "SanDisk Cruzer Blade 4GB, 8GB, and 32GB"
msgstr "SanDisk Cruzer Blade 4GB, 8GB, et 32GB"

#. type: Bullet: '* '
msgid "SanDisk Cruzer Facet"
msgstr "SanDisk Cruzer Facet"

#. type: Bullet: '* '
msgid ""
"SanDisk Cruzer Orbiter 32GB (hangs at installation time but boots fine "
"afterwards)"
msgstr ""
"SanDisk Cruzer Orbiter 32GB (bloque à l'installation mais démarre "
"normalement après coup)"

#. type: Bullet: '* '
msgid "SanDisk Ultra 32 GB"
msgstr "SanDisk Ultra 32 GB"

#. type: Plain text
msgid ""
"SanDisk had begun the production of flash drives configured as fixed disk in "
"2012 to meet new requirements for Windows 8 Certification, and ended it in "
"mid-2014. The flash drives that comply with this certification will have the "
"Windows 8 logo on their packaging.  If a flash drive does not have the "
"Windows 8 logo on its packaging, then that drive will function as a "
"removable disk and should work with Tails."
msgstr ""
"SanDisk a débuté la production de lecteurs flash configurés comme des "
"disques fixes en 2012 pour faire face aux exigences de certification de "
"Windows 8, et a arrêté mi-2014. Les périphériques flash qui respectent cette "
"certification auront le logo Windows 8 sur leur emballage. Si un "
"périphérique flash n'a pas le logo Windows 8 sur son emballage, alors celui-"
"ci fonctionnera comme un disque amovible et devrait fonctionner avec Tails."

#. type: Plain text
msgid "See also [[!tails_ticket 6397]]."
msgstr "Voir également [[!tails_ticket 6397]]."

#. type: Plain text
#, no-wrap
msgid "<a id=\"pny\"></a>\n"
msgstr "<a id=\"pny\"></a>\n"

#. type: Title ###
#, no-wrap
msgid "PNY"
msgstr "PNY"

#. type: Plain text
msgid ""
"When installing Tails, PNY USB sticks have problems with the constant write "
"load and are prone to failure."
msgstr ""
"Lors de l'installation de Tails, les clés USB PNY ont des problèmes avec la "
"charge constante d'écriture et sont sujettes aux échecs."

#. type: Plain text
#, no-wrap
msgid "<a id=\"aegis\"></a>\n"
msgstr "<a id=\"aegis\"></a>\n"

#. type: Title ###
#, no-wrap
msgid "Aegis"
msgstr "Aegis"

#. type: Bullet: '* '
msgid "Aegis Secure Key USB 2.0"
<<<<<<< HEAD
msgstr "Clé USB 2.0 Aegis Secure Key"
=======
msgstr "Aegis Secure Key USB 2.0"
>>>>>>> c005e0f2

#. type: Plain text
msgid ""
"During the boot process, USB is briefly powered off, that causes Aegis "
"hardware-encrypted USB sticks to lock down, and the PIN must be entered "
"again (fast) in order to complete the boot."
msgstr ""
<<<<<<< HEAD
"Pendant le processus de démarrage, l'USB est brièvement éteint, ce qui fait "
"que la clé USB Aegis chiffrée matériellement se verrouille, et que le code "
"PIN doit être entré à nouveau (rapidement) afin de terminer le démarrage."

#. type: Bullet: '* '
msgid "Aegis Secure Key USB 3.0"
msgstr "Clé USB 3.0 Aegis Secure Key"
=======
"Durant le processus de démarrage, l'USB est brièvement éteint, ce qui fait "
"que la clé USB Aegis avec chiffrement matériel se verrouille, et le code PIN "
"doit être entré à nouveau (rapidement) pour pouvoir compléter le démarrage."

#. type: Bullet: '* '
msgid "Aegis Secure Key USB 3.0"
msgstr "Aegis Secure Key USB 3.0"
>>>>>>> c005e0f2

#. type: Plain text
msgid ""
"This USB stick doesn't start Tails at all, the USB 2.0 workaround is not "
"working for that hardware."
msgstr ""
<<<<<<< HEAD
"Cette clé USB ne démarre pas Tails du tout, et l'astuce pour la clé USB 2.0 "
"ne fonctionne pas pour ce matériel."
=======
"Cette clé USB ne démarre pas du tout Tails, la solution de contournement USB "
"2.0 ne fonctionne pas pour ce matériel."
>>>>>>> c005e0f2

#. type: Title ###
#, no-wrap
msgid "Other vendors"
msgstr "Autres vendeurs"

#. type: Bullet: '* '
msgid ""
"Staples Relay USB 2.0 16GB, suffers from the same problem as [[some SanDisk "
"USB sticks|known_issues#sandisk]]."
msgstr ""
"Les clés USB Staples Relay 2.0 16GB, souffrent du même problème que "
"[[certaines clés USB SanDisk|known_issues#sandisk]]."

#. type: Title -
#, no-wrap
msgid "Acer Travelmate 8573T-254G50M\n"
msgstr "Acer Travelmate 8573T-254G50M\n"

#. type: Plain text
msgid ""
"Booting from DVD works fine, but does not start on USB sticks created using "
"Tails Installer."
msgstr ""
"Démarrer depuis un DVD fonctionne, mais pas depuis une clé USB créée avec "
"l'Installeur de Tails."

#. type: Plain text
msgid ""
"This problem might be corrected in Tails 1.1 and newer: please report your "
"test results back to us."
msgstr ""
"Ce problème peut être corrigé depuis Tails 1.1 : merci de nous rapporter vos "
"résultats de test."

#. type: Title -
#, no-wrap
msgid "Acer Aspire 5315-ICL50\n"
msgstr "Acer Aspire 5315-ICL50\n"

#. type: Plain text
msgid "Does not start on USB sticks created using Tails Installer."
msgstr ""
"Ne démarre pas sur une clé USB créée en utilisant l'Installeur de Tails."

#. type: Title -
#, no-wrap
msgid "ASUS VivoBook X202E\n"
msgstr "ASUS VivoBook X202E\n"

#. type: Plain text
msgid ""
"Legacy support needs to be enabled in order to start Tails. To enable legacy "
"boot support, enable 'Launch CSM' under boot (menu)."
msgstr ""
"Le *legacy support* à besoin d'être activé afin de démarrer Tails. Pour "
"l'activer, activez 'Launch CSM' dans le menu de démarrage."

#. type: Title -
#, no-wrap
msgid "Compaq 615\n"
msgstr "Compaq 615\n"

#. type: Plain text
msgid ""
"You need to update the firmware to its latest version in order to start from "
"a device installed using Tails Installer."
msgstr ""
"Vous devez mettre à jour le microcode vers sa dernière version afin de "
"pouvoir démarrer depuis un périphérique installé via l'Installeur de Tails."

#. type: Title -
#, no-wrap
msgid "Dell Inc. Latitude E6430 and E6230\n"
msgstr "Dell Inc. Latitude E6430 et E6230\n"

#. type: Plain text
msgid "With BIOS versions A03 06/03/2012 (and A09, A11, and A12)"
msgstr "Avec un BIOS versions A03 06/03/2012 (ainsi que A09, A11 et 12)"

#. type: Plain text
msgid "Error message: `Invalid partition table!`"
msgstr "Message d'erreur : `Invalid partition table!`"

#. type: Plain text
msgid ""
"Workaround (at least with BIOS versions A09, A11, and A12): just hit enter "
"and it will continue with the boot."
msgstr ""
"Contournement (au moins avec les BIOS versions A09 et A11 et A12) : juste "
"taper entrée et le démarrage continuera."

#. type: Title -
#, no-wrap
msgid "Dell XPS L702X/03RG89, Samsung RV520, Samsung Series 7 Chronos\n"
msgstr "Dell XPS L702X/03RG89, Samsung RV520, Samsung Series 7 Chronos\n"

#. type: Plain text
msgid ""
"We were reported that the legacy BIOS shipped on these systems doesn't know "
"how to deal with the GPT partition scheme installed by Tails Installer."
msgstr ""
"Il nous a été rapporté que l'ancien BIOS livré dans ces systèmes ne prend "
"pas en charge le schéma de partition GPT installé par l'Installeur de Tails."

#. type: Plain text
msgid ""
"<http://en.community.dell.com/support-forums/laptop/f/3518/"
"p/19392884/20010995.aspx>"
msgstr ""
"<http://en.community.dell.com/support-forums/laptop/f/3518/"
"p/19392884/20010995.aspx>"

#. type: Title -
#, no-wrap
msgid "Dell Inspiron 8100\n"
msgstr "Dell Inspiron 8100\n"

#. type: Plain text
msgid ""
"The display panel will have the wrong resolution unless "
"`video=LVDS-1:1600x1200 nouveau.noaccel=1` is added to the boot command "
"line. This problem might be corrected in Tails 1.1 and newer: please report "
"your test results back to us."
msgstr ""
"L'affichage de l'écran aura la mauvaise résolution à moins que vous "
"n'ajoutiez `video=LVDS-1:1600x1200 nouveau.noaccel=1` à la ligne de commande "
"du menu de démarrage. Ce problème est peut-être corrigé dans Tails 1.1 ou "
"des versions plus récentes : merci de nous rapporter vos résultats de test."

#. type: Title -
#, no-wrap
msgid "Dell Dimension 2400\n"
msgstr "Dell Dimension 2400\n"

#. type: Plain text
<<<<<<< HEAD
#| msgid ""
#| "Cannot start neither from USB nor from DVD. System crashes with a blank "
#| "screen and locked up keyboard. This problem might be corrected in newer "
#| "versions: please report your test results back to us."
=======
>>>>>>> c005e0f2
msgid ""
"Does not start neither from USB nor from DVD. System crashes with a blank "
"screen and locked up keyboard. This problem might be corrected in newer "
"versions: please report your test results back to us."
msgstr ""
"Ne démarre ni via une clé USB ni via un DVD. Le système plante avec un écran "
"vide et un clavier verrouillé. Ce problème est peut-être corrigé dans des "
"versions plus récentes :  merci de nous rapporter le résultat de vos tests."

#. type: Title -
#, no-wrap
msgid "Fujitsu Siemens Amilo A 1667G\n"
msgstr "Fujitsu Siemens Amilo A 1667G\n"

#. type: Title -
#, no-wrap
msgid "HP Compaq dc5750 Microtower\n"
msgstr "HP Compaq dc5750 Microtower\n"

#. type: Plain text
<<<<<<< HEAD
#| msgid "Cannot start Tails 1.2.3 created using Tails Installer."
=======
>>>>>>> c005e0f2
msgid "Does not start Tails 1.2.3 created using Tails Installer."
msgstr "Ne démarre pas Tails 1.2.3 créée en utilisant l'Installeur de Tails."

#. type: Title -
#, no-wrap
msgid "HP Pavilion dv7\n"
msgstr "HP Pavilion dv7\n"

#. type: Plain text
msgid ""
"Since Tails 1.3, gets stuck at the boot menu, whether Tails is installed "
"manually or using Tails Installer."
msgstr ""
<<<<<<< HEAD
"Depuis Tails 1.3, reste bloqué au niveau du menu de démarrage, que Tails "
"soit installé manuellement ou avec l'Installeur de Tails."
=======
"Depuis Tails 1.3, reste coincé sur le menu de démarrage, que Tails ait été "
"installé manuellement ou depuis l'Installeur Tails."
>>>>>>> c005e0f2

#. type: Title -
#, no-wrap
msgid "HP ProBook 4330s\n"
msgstr "HP ProBook 4330s\n"

#. type: Plain text
msgid ""
"With UEFI enabled, when chosing a boot device, select `Boot From EFI File` "
"and then `Filesystem Tails` and `EFI/BOOT/bootx64.efi`."
msgstr ""
"Avec l'UEFI activé, lors du choix de périphérique de démarrage, choisir "
"`Boot From EFI File` puis `Filesystem Tails` puis `EFI/BOOT/bootx64.efi`."

#. type: Title -
#, no-wrap
msgid "Lenovo IdeaPad Y410p\n"
msgstr "Lenovo IdeaPad Y410p\n"

#. type: Plain text
<<<<<<< HEAD
#| msgid "Cannot start Tails 1.1 from USB installed manually in Linux."
msgid "Does not start Tails 1.1 from USB installed manually in Linux."
msgstr ""
"Ne démarre pas Tails 1.1 depuis une clé USB installée manuellement dans "
=======
msgid "Does not start Tails 1.1 from USB installed manually in Linux."
msgstr ""
"Ne démarre pas Tails 1.1 depuis une clé USB si installé manuellement via "
>>>>>>> c005e0f2
"Linux."

#. type: Title -
#, no-wrap
msgid "Lenovo IdeaPad z585\n"
msgstr "Lenovo IdeaPad z585\n"

#. type: Plain text
msgid "Goes back continuously to boot menu on Tails installed on DVD."
msgstr "Revient continuellement au menu de démarrage avec un DVD Tails."

#. type: Title -
#, fuzzy, no-wrap
#| msgid "Clevo W258CU, ThinkPad X121e, T420i, T410, T520, W520, T530, E325 and E530\n"
msgid "Clevo W258CU, ThinkPad X220, X121e, T420i, T410, T520, W520, T530, E325, and E530\n"
msgstr "Clevo W258CU, ThinkPad X121e, T420i, T410, T520, W520, T530, E325 et E530\n"

#. type: Plain text
msgid ""
"These machines do not start on USB sticks created using Tails USB Installer, "
"due to a firmware limitation."
msgstr ""
"Ces machines ne démarrent pas sur une clé USB créée en utilisant "
"l'installeur USB Tails, à cause d'une limitation du firmware"

#. type: Plain text
msgid ""
"A workaround for some of these machines is to use the [[manual installation "
"process|doc/first_steps/installation/manual/linux]].  Note, however, that "
"this technique does not allow you to set up a persistent volume."
msgstr ""
" Une solution alternative pour certaines de ces machines est d'utiliser le "
"[[procédé d'installation manuelle|doc/first_steps/installation/manual/"
"linux]]. Notez cependant que cette technique ne permet pas de configurer un "
"volume persistant."

#. type: Plain text
#, no-wrap
msgid "<a id=\"mac\"></a>\n"
msgstr "<a id=\"mac\"></a>\n"

#. type: Plain text
#, no-wrap
msgid ""
"Mac\n"
"---\n"
msgstr ""
"Mac\n"
"---\n"

#. type: Bullet: '* '
msgid ""
"Some Mac need [rEFInd](http://sourceforge.net/projects/refind/)  installed "
"to boot Tails from a USB stick."
msgstr ""
"Certains Mac nécessitent l'installation de [rEFInd](http://sourceforge.net/"
"projects/refind/) pour démarrer Tails depuis une clé USB."

#. type: Bullet: '* '
#, fuzzy
#| msgid ""
#| "Any Mac with 32-bit EFI won't succeed in booting Tails USB stick created "
#| "by Tails Installer. You can check if a given Mac is 32-bit or 64-bit EFI "
#| "on that list: <http://www.everymac.com/mac-answers/snow-leopard-mac-os-x-"
#| "faq/mac-os-x-snow-leopard-64-bit-macs-64-bit-efi-boot-in-64-bit-mode.html>"
msgid ""
"Any Mac with 32-bit EFI may not succeed in booting Tails USB stick created "
"by Tails Installer. You can check if a given Mac is 32-bit or 64-bit EFI on "
"that list: <http://www.everymac.com/mac-answers/snow-leopard-mac-os-x-faq/"
"mac-os-x-snow-leopard-64-bit-macs-64-bit-efi-boot-in-64-bit-mode.html>"
msgstr ""
"Tous les Mac en 32-bit EFI ne démarreront pas Tails en USB créé avec "
"l'Installeur de Tails. Vous pouvez vérifier si un Mac donné est 32-bit ou 64-"
"bit EFI sur cette liste : <http://www.everymac.com/mac-answers/snow-leopard-"
"mac-os-x-faq/mac-os-x-snow-leopard-64-bit-macs-64-bit-efi-boot-in-64-bit-"
"mode.html>"

#. type: Bullet: '* '
#, fuzzy
#| msgid "MacBookPro5,5 does not boot with Tails in UEFI mode."
msgid "MacBook Pro 5,5 does not boot with Tails in UEFI mode."
msgstr "MacBookPro5,5 ne démarre pas avec Tails en mode UEFI."

#. type: Bullet: '* '
msgid ""
"MacBook Pro 5,1 17\" (Nvidia GeForce 9400M): one must add the `nouveau."
"noaccel=1` boot parameters so that the display works properly."
msgstr ""
<<<<<<< HEAD
"MacBook Pro 5,1 17\" (Nvidia GeForce 9400M): il faut ajouter `nouveau."
"noaccel=1` aux paramètres de démarrage pour que l'affichage fonctionne "
=======
"MacBook Pro 5,1 17\" (Nvidia GeForce 9400M) : certains doivent ajouter le "
"paramètre de démarrage `nouveau.noaccel=1` pour que l'affichage fonctionne "
>>>>>>> c005e0f2
"correctement."

#. type: Bullet: '* '
msgid ""
"MacBook Air 3,2 (A1369 EMC 2392) freezes when booting Tails in UEFI mode."
msgstr ""
"MacBook Air 3,2 (A1369 EMC 2392) se fige lors du démarrage de Tails en mode "
"UEFI."

#. type: Bullet: '* '
#, fuzzy
#| msgid "MacBookPro (early 2011) fails to boot from DVD since Tails 1.1."
msgid "MacBook Pro (early 2011) fails to boot from DVD since Tails 1.1."
msgstr "MacBookPro (début 2011) ne démarre pas sur DVD depuis Tails 1.1."

#. type: Bullet: '* '
#, fuzzy
#| msgid ""
#| "Mac Pro Tower and MacBook Pro 4,1 (both from early 2008) and MacBookPro "
#| "late 2011 (8,2) fail to boot from a USB stick created by Tails Installer."
msgid ""
"Mac Pro Tower and MacBook Pro 4,1 (both from early 2008) and MacBook Pro 8,2 "
"(late 2011) fail to boot from a USB stick created by Tails Installer."
msgstr ""
"Mac Pro Tower et MacBook Pro 4,1 (les deux de début 2008) et MacBookPro fin "
"2011 (8,2) ne démarrent pas sur une clé USB créée en utilisant l'Installeur "
"de Tails."

#. type: Plain text
#, fuzzy, no-wrap
#| msgid "<a id=\"aegis\"></a>\n"
msgid "<a id=\"switchable_graphics\"></a>\n"
msgstr "<a id=\"aegis\"></a>\n"

#. type: Title -
#, no-wrap
msgid "Switchable graphics computers\n"
msgstr ""

#. type: Plain text
msgid ""
"Some computers with switchable graphics (such as Optimus) fail to choose a "
"video card and end up on a black screen. This has been reported for MacBook "
"Pro 6,2, MacBook Pro 10,1 Retina, MacBook Pro 15-inch (early 2011) and might "
"affect many others."
msgstr ""

#. type: Plain text
msgid "There are two possible workarounds for this issue:"
msgstr ""

#. type: Bullet: '* '
msgid ""
"For the Mac computers, it is possible to use a third-party application, "
"<http://gfx.io/>, to force integrated graphics only through OS X.  Then "
"restart in that special mode that works with Tails."
msgstr ""

#. type: Bullet: '* '
msgid "Expert Linux users can also do the following:"
msgstr ""

#. type: Bullet: '  1. '
msgid ""
"Add the `i915.modeset=0 rootpw=pass` option in the [[boot menu|doc/"
"first_steps/startup_options#boot_menu]]."
msgstr ""

#. type: Bullet: '  2. '
msgid ""
"Create a file `/etc/X11/xorg.conf.d/switchable.conf` with the following "
"content:"
msgstr ""

#. type: Plain text
#, no-wrap
msgid ""
"         Section \"Device\"\n"
"             Identifier \"Device0\"\n"
"             Driver \"nouveau\"\n"
"             BusID \"1:0:0\"\n"
"         EndSection\n"
msgstr ""

#. type: Bullet: '  4. '
msgid "Restart X with the command:"
msgstr ""

#. type: Plain text
#, no-wrap
msgid "         service gdm3 restart\n"
msgstr ""

#. type: Bullet: '  5. '
msgid ""
"After the GNOME session has started, change again the root password with the "
"command:"
msgstr ""

#. type: Plain text
#, no-wrap
msgid "         passwd\n"
msgstr ""

#. type: Plain text
msgid ""
"For more details, see our ticket on [[!tails_ticket 7505 desc=\"Video is "
"broken on dual-graphics-card apple hardware\"]]."
msgstr ""

#. type: Plain text
#, no-wrap
msgid "<a id=\"chainloading\"></a>\n"
msgstr "<a id=\"chainloading\"></a>\n"

#. type: Title -
#, no-wrap
msgid "Chainloading Tails from GRUB\n"
msgstr "Chargement chaîné (chainloading) de Tails depuis GRUB\n"

#. type: Plain text
msgid ""
"To workaround problems in booting Tails on laptops with UEFI support, it is "
"possible to chainload the syslinux on the ISO image from another boot loader "
"that is already working on the laptop, like GRUB. Be careful not to modify "
"at all the options of syslinux in the process."
msgstr ""
"Pour contourner des problèmes de démarrage de Tails sur des ordinateurs avec "
"prise en charge UEFI, il est possible de faire du chargement chaîné de "
"syslinux de l'image ISO depuis un autre chargeur d'amorçage qui fonctionne "
"toujours sur cet ordinateur, comme GRUB. Soyons prudent à ne pas modifier "
"toutes les options de syslinux lors de l'opération."

#. type: Plain text
msgid "The following commands, run from the GRUB shell, might be helpful:"
msgstr "Les commandes suivantes, lancées depuis un shell GRUB, peuvent aider :"

#. type: Plain text
#, no-wrap
msgid ""
"    set root=(hd1)\n"
"    chainloader +1\n"
"    boot\n"
msgstr ""
"    set root=(hd1)\n"
"    chainloader +1\n"
"    boot\n"

#. type: Title =
#, no-wrap
msgid "Other hardware issues\n"
msgstr "Autres problèmes matériels\n"

#. type: Plain text
#, no-wrap
msgid "<a id=\"bcm43224\"></a>\n"
msgstr "<a id=\"bcm43224\"></a>\n"

#. type: Title -
#, no-wrap
msgid "Broadcom BCM43224 802.11a/b/g/n wireless network adapter\n"
msgstr "Interfaces réseau sans-fil Broadcom BCM43224 802.11a/b/g/n\n"

#. type: Plain text
msgid ""
"The Broadcom Corporation BCM43224 802.11a/b/g/n wireless network adapter is "
"known to not be able to [[spoof its MAC address|doc/first_steps/"
"startup_options/mac_spoofing]]. Tails enables MAC spoofing by default, and "
"will disable any network adapter it fails to spoof. To make it work you must "
"[[disable Tails' MAC spoofing feature|doc/first_steps/startup_options/"
"mac_spoofing#disable]]; please read the documentation carefully and make "
"sure you understand the consequences before doing so."
msgstr ""
"Les interfaces réseau BCM43224 802.11a/b/g/n de The Broadcom Corporation "
"sont connues pour ne pas être capable d'[[usurper leur adresse MAC|doc/"
"first_steps/startup_options/mac_spoofing]]. Tails active l’usurpation "
"d'adresse MAC par défaut, et désactivera chaque interface réseau qui "
"n'arrive pas l'usurper. Pour les faire fonctionner vous devez [[désactiver "
"la fonctionnalité d'usurpation d'adresse MAC de Tails|doc/first_steps/"
"startup_options/mac_spoofing#disable]] ; veuillez lire attentivement la "
"documentation et être sûr que vous comprenez les conséquences avant de faire "
"cela."

#. type: Plain text
msgid ""
"This network adapter can, for instance, be found in the MacBook Air 4,1, "
"4,2, 5,1 and 5,2."
msgstr ""
"Ces interfaces réseau peuvent, notamment, être rencontrées dans les MacBook "
"Air 4,1, 4,2, 5,1 et 5,2."

#. type: Title =
#, no-wrap
msgid "Security issues\n"
msgstr "Problèmes de sécurité\n"

#. type: Title -
#, no-wrap
msgid "Claws Mail leaks plaintext of encrypted emails to IMAP server\n"
<<<<<<< HEAD
msgstr "Claws Mail divulgue en clair des emails chiffrés aux serveurs IMAP\n"
=======
msgstr "Claws Mails laisse fuiter en clair les mails chiffrés sur le serveur IMAP\n"
>>>>>>> c005e0f2

#. type: Plain text
msgid ""
"Claws Mail stores plaintext copies of all emails on the remote IMAP server, "
"including those that are meant to be encrypted."
msgstr ""
<<<<<<< HEAD
"Claws Mail stocke des copies en clair de tous les emails sur le serveur IMAP "
"distant, incluant ceux censés être chiffrés."
=======
"Claws Mail stocke des copies en clair de tous les messages sur le serveur "
"IMAP distant, y compris ceux qui sont sensés être chiffrés."
>>>>>>> c005e0f2

#. type: Plain text
msgid ""
"If you send OpenPGP encrypted emails using *Claws Mail* and IMAP, make sure "
"to apply one of the workarounds documented in our [[security announcement|"
"security/claws_mail_leaks_plaintext_to_imap]]."
msgstr ""
<<<<<<< HEAD
"Si vous envoyez des emails chiffrés OpenPGP avec *Claws Mail* en IMAP, "
"veillez à appliquer l'une des consignes documentées dans notre [[annonce de "
"sécurité|security/claws_mail_leaks_plaintext_to_imap]]."
=======
"Si vous envoyez des messages chiffrés OpenPGP en utilisant *Claws Mail* et "
"IMAP, soyez sûr d'appliquer une de nos solutions de contournement documentée "
"dans notre [[annonce de sécurité|security/"
"claws_mail_leaks_plaintext_to_imap]]."
>>>>>>> c005e0f2

#. type: Title -
#, no-wrap
msgid "Tails might not erase all the system memory on shutdown\n"
msgstr "Tails n'effacera peut-être pas la totalité de la mémoire à l'extinction\n"

#. type: Plain text
<<<<<<< HEAD
#| msgid ""
#| "On rare systems (non-PAE with big amounts of memory),\n"
#| "Tails does not consistently [[!tails_todo\n"
#| "more_efficient_memory_wipe desc=\"erase all system memory as it\n"
#| "should\"]].\n"
=======
>>>>>>> c005e0f2
msgid ""
"On rare systems (non-PAE with big amounts of memory), Tails does not "
"consistently erase all system memory as it should."
msgstr ""
"Sur de rares systèmes (non-PAE avec beaucoup de mémoire), Tails n'efface pas "
<<<<<<< HEAD
"efficacement toute la mémoire système comme il le devrait."
=======
"systématiquement toute la mémoire système comme il devrait."
>>>>>>> c005e0f2

#. type: Plain text
msgid ""
"If no [[cold boot attack|doc/advanced_topics/cold_boot_attacks]] happens "
"directly after shutdown, the RAM empties itself in minutes, and all data "
"disappears."
msgstr ""
"Si aucune [[attaque par démarrage à froid|doc/advanced_topics/"
"cold_boot_attacks]] n'a lieu juste après l'extinction, la RAM se vide d'elle-"
"même en quelques minutes, et toutes les données disparaissent."

#. type: Plain text
msgid "See [[!tails_ticket 6006 desc=\"More efficient memory wipe\"]]."
<<<<<<< HEAD
msgstr ""
"Voir le [[!tails_ticket 6006 desc=\"Effacement de la mémoire plus efficace"
"\"]]."

#. type: Plain text
#, no-wrap
#| msgid "<a id=\"i2p_browser\"></a>\n"
=======
msgstr "Voir [[!tails_ticket 6006 desc=\"le ticket correspondant\"]]."

#. type: Plain text
#, no-wrap
>>>>>>> c005e0f2
msgid "<a id=\"video-memory\"></a>\n"
msgstr "<a id=\"video-memory\"></a>\n"

#. type: Title -
#, no-wrap
msgid "Tails does not erase video memory\n"
<<<<<<< HEAD
msgstr "Tails n’efface pas la mémoire vidéo\n"
=======
msgstr "Tails n'efface pas la mémoire vidéo\n"
>>>>>>> c005e0f2

#. type: Plain text
msgid ""
"Tails doesn't erase the [[!wikipedia VRAM desc=\"video memory\"]] yet.  When "
"one uses Tails, then restarts the computer into another operating system, "
"that other operating system can see what has been displayed on the screen "
"within Tails."
msgstr ""
<<<<<<< HEAD
"Tails n'efface pas encore la [[!wikipedia_fr VRAM desc=\"mémoire vidéo\"]]. "
"Lorsqu'une personne utilise Tails, puis redémarre l'ordinateur avec un autre "
"système d'exploitation, celui-ci peut voir ce qui a été affiché sur l'écran "
"dans Tails."
=======
"Tails n'efface pas encore la [[!wikipedia VRAM desc=\"mémoire vidéo\"]]. "
"Quand quelqu'un utilise Tails, puis redémarre l'ordinateur avec un autre "
"système d'exploitation, cet autre système d'exploitation peut voir ce qui a "
"été affiché sur l'écran dans Tails."
>>>>>>> c005e0f2

#. type: Plain text
msgid ""
"Shutting down the computer completely, instead of restarting it, might allow "
"the video memory to empty itself."
msgstr ""
<<<<<<< HEAD
"Éteindre complètement l'ordinateur, au lieu de le redémarrer, peut permettre "
"à la mémoire vidéo de se vider."

#. type: Plain text
msgid "See [[!tails_ticket 5356 desc=\"Erase video memory on shutdown\"]]."
msgstr ""
"Voir le [[!tails_ticket 5356 desc=\"Effacement de la mémoire vidéo à "
"l'extinction\"]]."
=======
"Éteignez l'ordinateur complètement, au lieu de le redémarrer, cela peut "
"permettre à la mémoire vidéo de se vider elle-même."

#. type: Plain text
msgid "See [[!tails_ticket 5356 desc=\"Erase video memory on shutdown\"]]."
msgstr "Voir [[!tails_ticket 5356 desc=\"le ticket correspondant\"]]."
>>>>>>> c005e0f2

#. type: Title -
#, no-wrap
msgid "After using Tails Installer, the \"emergency shutdown\" doesn't work\n"
msgstr "Après avoir utilisé l'Installeur USB de Tails, l'\"extinction d'urgence\" ne fonctionne pas.\n"

#. type: Plain text
#, fuzzy
#| msgid ""
#| "Tails Installer messes a bit too much with the USB devices for the "
#| "\"emergency shutdown on media removal\" feature to continue working after "
#| "using it. If you believe this feature is critical for the session you're "
#| "running, we advice you to reboot Tails."
msgid ""
"Tails Installer messes a bit too much with the USB devices for the "
"\"emergency shutdown on media removal\" feature to continue working after "
"using it. If you believe this feature is critical for the session you're "
"running, we advice you to restart Tails."
msgstr ""
"L'installeur de Tails déconne un tout petit peu trop avec les périphérique "
"USB pour que la fonction d'\"extinction d'urgence sur retrait de support\" "
"fonctionne encore après son utilisation. Si vous pensez que cette "
"fonctionnalité est cruciale pour votre session, nous vous conseillons de "
"redémarrer Tails."

#. type: Plain text
msgid ""
"See [[!tails_ticket 5677 desc=\"liveusb-creator should not break emergency "
"shutdown\"]]."
<<<<<<< HEAD
msgstr ""
"Voir le [[!tails_ticket 5677 desc=\"liveusb-creator ne devrait pas casser "
"l'extinction d'urgence\"]]."
=======
msgstr "Voir [[!tails_ticket 5677 desc=\"le ticket correspondant\"]]."
>>>>>>> c005e0f2

#. type: Title -
#, no-wrap
msgid "Tails DVD eject failure\n"
msgstr "Tails n'éjecte pas les DVD\n"

#. type: Plain text
msgid ""
"Pressing the DVD eject button does not trigger emergency shutdown.  Also, "
"the \"normal\" (non-emergency) shutdown procedure does not eject the DVD "
"anymore."
msgstr ""
"Presser le bouton d'éjection du DVD ne lance pas l'extinction d'urgence. De "
"plus, l'extinction \"normale\" (non urgente) n'éjecte plus le DVD."

#. type: Plain text
<<<<<<< HEAD
#| msgid "(Ticket: [[!tails_todo fix_DVD_eject_at_shutdown]])"
msgid "See [[!tails_ticket 5447 desc=\"Fix DVD eject at shutdown\"]]."
msgstr ""
"Voir le [[!tails_ticket 5447 desc=\"Corriger l'éjection du DVD à l'extinction"
"\"]]."
=======
msgid "See [[!tails_ticket 5447 desc=\"Fix DVD eject at shutdown\"]]."
msgstr "Voir [[!tails_ticket 5447 desc=\"le ticket correspondant\"]]."
>>>>>>> c005e0f2

#. type: Title -
#, no-wrap
msgid "Stream isolation inconsistency in Claws Mail\n"
msgstr "Isolation des flux irrégulière dans Claws Mails\n"

#. type: Plain text
msgid ""
"Claws Mail isn't using its dedicated Tor SocksPort for Tor hidden service "
"IMAP/POP/SMTP servers (instead Tor's TransPort is used). This is just a "
"deviation from Tails' design and should have no adverse real world "
"consequences."
msgstr ""
"Claws Mail n'utilise pas un SocksPort Tor dédié pour les serveurs IMAP/POP/"
"SMTP en services cachés (TransPort de Tor est utilisé à la place). C'est "
"seulement une variation du design de Tails et ça ne devrait pas avoir de "
"conséquences fâcheuses dans la \"vraie vie\"."

#. type: Title -
#, no-wrap
msgid "Tails fails to completely shutdown or restart\n"
msgstr "Tails n'arrive pas à s'éteindre complètement ou à redémarrer\n"

#. type: Plain text
msgid ""
"When stopping Tails on some hardware, the memory wipe procedure fails to "
"complete: the display gets scrambled, but the computer doesn't completely "
"shutdown or restart. Sometimes the caps-lock button light of the keyboard "
"flashes."
msgstr ""
"Lors de l'extinction de Tails, la procédure d'effacement de la mémoire "
"n'aboutit\n"
"pas avec certains ordinateurs : l'affichage se brouille, mais l'ordinateur "
"ne\n"
"s'éteint pas complètement, ou ne redémarre pas. Parfois, le voyant de\n"
"verrouillage des majuscules clignote sur le clavier."

#. type: Plain text
#, no-wrap
msgid "<div class=\"caution\">\n"
msgstr "<div class=\"caution\">\n"

#. type: Plain text
msgid ""
"When this happens, there is no guarantee that the memory is wiped entirely."
msgstr ""
"Lorsque cela arrive, il n'y a aucune garantie comme quoi la mémoire a été "
"entièrement effacée."

#. type: Plain text
#, no-wrap
msgid "</div>\n"
msgstr "</div>\n"

#. type: Plain text
msgid "This issue has been reported on the following hardware:"
msgstr "Ce problème a été rapporté sur les ordinateurs suivants :"

#. type: Plain text
#, no-wrap
#| msgid ""
#| "  - Apple when booting from a USB stick:\n"
#| "    - MacBook Air 5,1\n"
#| "    - MacBook Air 5,2 (using a device installed with Tails Installer)\n"
#| "    - MacBook Pro 7,1, 13-inch mid 2010\n"
#| "    - MacBook Pro 9,2, 13-inch mid 2012\n"
#| "    - MacBook Pro 8,1, 13-inch late 2011\n"
#| "    - MacBook Pro 10,2\n"
#| "    - MacBook Pro Retina 11,1, late 2013\n"
#| "    - MacBook Pro Retina 13-inch Early 2015\n"
#| "  - Hewlett-Packard HP Pavilion dv6 Notebook PC\n"
#| "  - Lenovo ThinkPad X61, only on emergency shutdown when pulling out the\n"
#| "    USB stick\n"
#| "  - Lenovo ThinkPad X220\n"
#| "  - Toshiba Satellite C855D\n"
#| "  - Dell Inc. Studio 1458\n"
#| "  - Fujitsu Lifebook AH531/GFO, only on regular shutdown, emergency\n"
#| "    shutdown works\n"
#| "  - Samsung N150P\n"
#| "  - Acer Aspire e1-572\n"
msgid ""
"  - Apple when booting from a USB stick:\n"
"    - MacBook Air 5,1\n"
"    - MacBook Air 5,2 (using a device installed with Tails Installer)\n"
"    - MacBook Pro 7,1 13-inch (mid 2010)\n"
"    - MacBook Pro 9,2 13-inch (mid 2012)\n"
"    - MacBook Pro 8,1 13-inch (late 2011)\n"
"    - MacBook Pro 10,2\n"
"    - MacBook Pro Retina 11,1 (late 2013)\n"
"    - MacBook Pro Retina 13-inch (early 2015)\n"
"  - Hewlett-Packard HP Pavilion dv6 Notebook PC\n"
"  - Lenovo ThinkPad X61, only on emergency shutdown when pulling out the\n"
"    USB stick\n"
"  - Lenovo ThinkPad X220\n"
"  - Toshiba Satellite C855D\n"
"  - Dell Inc. Studio 1458\n"
"  - Fujitsu Lifebook AH531/GFO, only on regular shutdown, emergency\n"
"    shutdown works\n"
"  - Samsung N150P\n"
"  - Acer Aspire e1-572\n"
msgstr ""
"  - Apple en démarrant depuis une clé USB :\n"
"    - MacBook Air 5,1\n"
<<<<<<< HEAD
"    - MacBook Air 5,2 (via un périphérique installé avec l'Installeur de Tails)\n"
"    - MacBook Pro 7,1, 13 pouces mi-2010\n"
"    - MacBook Pro 9,2, 13 pouces mi-2012\n"
"    - MacBook Pro 8,1, 13 pouces fin 2011\n"
"    - MacBook Pro 10,2\n"
"    - MacBook Pro Retina 11,1, fin 2013\n"
"    - MacBook Pro Retina 13-pouces début 2015\n"
=======
"    - MacBook Air 5,2 (en utilisant un périphérique installé avec l'Installeur Tails)\n"
"    - MacBook Pro 7,1, 13-inch mi-2010\n"
"    - MacBook Pro 9,2, 13-inch mi-2012\n"
"    - MacBook Pro 8,1, 13-inch fin 2011\n"
"    - MacBook Pro 10,2\n"
"    - MacBook Pro Retina 11,1, fin 2013\n"
"    - MacBook Pro Retina 13-inch Début 2015\n"
>>>>>>> c005e0f2
"  - Hewlett-Packard HP Pavilion dv6 Notebook PC\n"
"  - Lenovo ThinkPad X61, seulement en extinction d'urgence lorsque l'on retire la\n"
"    clé USB\n"
"  - Lenovo ThinkPad X220\n"
"  - Toshiba Satellite C855D\n"
"  - Dell Inc. Studio 1458\n"
"  - Fujitsu Lifebook AH531/GFO, seulement en extinction normale, l'extinction\n"
"    d'urgence fonctionne\n"
"  - Samsung N150P\n"
"  - Acer Aspire e1-572\n"

#. type: Plain text
#, no-wrap
msgid "<a id=\"fingerprint\"></a>\n"
msgstr "<a id=\"fingerprint\"></a>\n"

#. type: Title =
#, no-wrap
msgid "Fingerprint\n"
msgstr "Empreinte\n"

#. type: Plain text
#, fuzzy, no-wrap
msgid "<!-- If this section is empty adjust the [[fingerprint documentation|doc/about/fingerprint]]. -->\n"
msgstr "<!-- If this section is empty adjust the [[documentation empreinte|doc/about/fingerprint]]. -->\n"

#. type: Plain text
#, fuzzy, no-wrap
msgid "<!-- The fingerprints of <span class=\"application\">Tor Browser</span> in Tails and on other operating systems are different: -->\n"
msgstr "<!-- Les empreintes de <span class=\"application\">Tor Browser</span> dans Tails et dans d'autres systèmes d'exploitation sont différents : -->\n"

#. type: Plain text
msgid "None currently known."
<<<<<<< HEAD
msgstr "Aucun actuellement connu."
=======
msgstr "Aucune actuellement connue."
>>>>>>> c005e0f2

#. type: Title =
#, no-wrap
msgid "Other issues\n"
msgstr "Autres problèmes\n"

#. type: Plain text
#, no-wrap
msgid "<a id=\"i2p_browser\"></a>\n"
msgstr "<a id=\"i2p_browser\"></a>\n"

#. type: Title -
#, no-wrap
msgid "Hard to exchange files with the I2P Browser\n"
msgstr "Difficulté pour échanger des fichiers via le navigateur I2P\n"

#. type: Plain text
msgid ""
"It is impossible to exchange files between the I2P Browser and the amnesia "
"user.  See [[!tails_ticket 8280]]. But you can do that with administration "
"rights from the command line. The home directory of the I2P Browser is "
"located in `/var/lib/i2p-browser/chroot/home/i2pbrowser/`."
msgstr ""
"Il est impossible d'échanger des fichiers entre le navigateur I2P et "
"l'utilisateur amnesia. Voir le [[!tails_ticket 8280]]. Mais vous pouvez le "
"faire en ligne de commande avec des droits d'administration. Le dossier home "
"du navigateur I2P est situé dans `/var/lib/i2p-browser/chroot/home/"
"i2pbrowser/`."

#. type: Plain text
msgid ""
"You might have to check the permissions of the files that you want to "
"exchange with the I2P Browser:"
msgstr ""
"Vous devrez peut-être vérifier les permissions des fichiers que vous voulez "
"échanger via le navigateur I2P :"

#. type: Bullet: '  - '
msgid ""
"They need to belong to the `i2pbrowser` user to be accessible from inside of "
"the I2P browser."
msgstr ""
"Ils doivent appartenir à l'utilisateur `i2pbrowser` pour être accessible "
"depuis le navigateur I2P."

#. type: Bullet: '  - '
msgid ""
"They need to belong to the `amnesia` user to be accessible from outside of "
"the I2P Browser."
msgstr ""
"Ils doivent appartenir à l'utilisateur `amnesia` pour être accessible en "
"dehors du navigateur I2P."

#. type: Title -
#, no-wrap
msgid "Boot menu has display issues\n"
msgstr "Le menu de démarrage a des problèmes d'affichage\n"

#. type: Plain text
#, fuzzy
#| msgid ""
#| "Since Tails 1.1, one some hardware (ThinkPad X230, MacBookPro8,1), the "
#| "boot menu is not displayed properly. Tails starts fine, though."
msgid ""
"Since Tails 1.1, one some hardware (ThinkPad X230, MacBook Pro 8,1), the "
"boot menu is not displayed properly. Tails starts fine, though."
msgstr ""
"Depuis Tails 1.1, sur certains ordinateurs (ThinkPad X230, MacBookPro8,1), "
"le menu d'affichage ne s'affiche pas correctement. Cependant, Tails démarre "
"correctement."

#. type: Title -
#, no-wrap
msgid "Connecting to FTP servers is not possible\n"
msgstr "Se connecter à des serveurs FTP n'est pas possible\n"

#. type: Plain text
<<<<<<< HEAD
#| msgid ""
#| "Public FTP servers on the Internet are not reachable using Tails.\n"
#| "See [[!tails_todo fix_Internet_FTP_support desc=\"the corresponding\n"
#| "task\"]] for more details.\n"
=======
>>>>>>> c005e0f2
msgid ""
"Public FTP servers on the Internet are not reachable using Tails.  See [[!"
"tails_ticket 6096 desc=\"Fix FTP support\"]] for more details."
msgstr ""
"Les serveurs FTP publics sur Internet ne sont pas joignables avec Tails. "
<<<<<<< HEAD
"Voir le [[!tails_ticket 6096 desc=\"Corriger la prise en charge du FTP\"]] "
"pour plus de détails."
=======
"Voir [[!tails_ticket 6096 desc=\"Fix FTP support\"]] pour plus de détails."
>>>>>>> c005e0f2

#. type: Title -
#, no-wrap
msgid "Tails fails to connect to certain Wi-Fi networks\n"
msgstr "Tails échoue à se connecter à certains réseaux Wi-Fi\n"

#. type: Plain text
msgid ""
"This might be related to the introduction of wireless regulation support in "
"Tails 0.13."
msgstr ""
"C'est peut-être dû à l'introduction de la prise en charge de la régulation "
"sans-fil depuis Tails 0.13."

#. type: Title -
#, no-wrap
msgid "Touchpad configurations\n"
msgstr "Configuration du pavé tactile\n"

#. type: Title ###
#, no-wrap
msgid "Acer TravelMate B113 - ETPS/2 Elantech Touchpad"
msgstr "Acer TravelMate B113 - Pavé tactile ETPS/2"

#. type: Plain text
#, no-wrap
msgid ""
"    synclient FingerPress=256;\n"
"    synclient TapButton3=0;\n"
"    synclient Clickpad=1;\n"
"    synclient VertTwoFingerScroll=1;\n"
"    synclient FingerLow=1;\n"
"    synclient FingerHigh=1;\n"
msgstr ""
"    synclient FingerPress=256;\n"
"    synclient TapButton3=0;\n"
"    synclient Clickpad=1;\n"
"    synclient VertTwoFingerScroll=1;\n"
"    synclient FingerLow=1;\n"
"    synclient FingerHigh=1;\n"

#. type: Title -
#, no-wrap
msgid "Bluetooth devices don't work\n"
msgstr "Les périphériques Bluetooth ne fonctionnent pas\n"

#. type: Plain text
msgid ""
"Bluetooth is not enabled in Tails for security reasons. To enable it anyway, "
"see the documentation about [[wireless devices|doc/advanced_topics/"
"wireless_devices]]."
msgstr ""
"Le Bluetooth n'est pas activé dans Tails pour des raisons de sécurité. Pour "
"l'activer, voir la documentation à propos des [[périphériques sans-fil|doc/"
"advanced_topics/wireless_devices]]."

#. type: Plain text
#, no-wrap
msgid "<a id=\"browser_languages\"></a>\n"
msgstr "<a id=\"browser_languages\"></a>\n"

#. type: Title -
#, no-wrap
msgid "Tor Browser is translated in a limited number of languages\n"
msgstr "Le navigateur Tor est traduit dans un nombre limité de langues\n"

#. type: Plain text
msgid ""
"Since Tails 1.2, the web browser is based on Tor Browser which is translated "
"in less languages than before. You can see the list of languages available "
"in Tor Browser from the [Tor Browser homepage](https://www.torproject.org/"
"projects/torbrowser.html.en)."
msgstr ""
"Depuis Tails 1.2, le navigateur web est basé sur le navigateur Tor qui est "
"traduit dans moins de langues qu'avant. Vous pouvez voir la liste des "
"langues disponibles dans le navigateur Tor depuis la [page d'accueil du "
"navigateur Tor](https://www.torproject.org/projects/torbrowser.html)."

#. type: Title -
#, no-wrap
msgid "The Windows 8 Browser theme doesn't look like Internet Explorer 10\n"
<<<<<<< HEAD
msgstr "Le navigateur de Windows 8 ne ressemble pas Internet Explorer 10\n"
=======
msgstr "Le thème Navigateur Windows 8 ne ressemble pas à Internet Explorer 10\n"
>>>>>>> c005e0f2

#. type: Plain text
msgid ""
"When the Windows 8 camouflage is enabled, the Internet Explorer 10 theme for "
"the Tor Browser, Unsafe Browser and I2P Browser is incorrect ([[!"
"tails_ticket 9326]]). Specifically,"
msgstr ""
<<<<<<< HEAD
"Lorsque le camouflage Windows 8 est activé, le thème d'Internet Explorer "
"pour le Tor Browser, le Navigateur Non-Sécurisé et le navigateur I2P est "
"incorrect ([[!tails_ticket 9326]]). En particulier,"
=======
"Quand le camouflage Windows 8 est activé, le thème Internet Explorer 10 pour "
"le navigateur Tor, le navigateur non-sécurisé, le navigateur I2P sont "
"incorrects ([[!tails_ticket 9326]])."
>>>>>>> c005e0f2

#. type: Bullet: '* '
msgid ""
"the default Firefox tab bar is used (it should be positioned above the URL "
"bar, and use a \"square\" style), and"
msgstr ""
<<<<<<< HEAD
"La barre d'onglet par défaut de Firefox est utilisée (elle devrait être "
"positionnée au-dessus de la barre d'URL, et utilisé un style \"carré\"), et"

#. type: Bullet: '* '
msgid "the search bar is enabled (it should be disabled)."
msgstr "La barre de rechercher est activée (elle devrait être désactivé)."
=======
"La barre d'onglets par défaut de Firefox (qui devrait être positionnée au-"
"dessus de la barre d'URL, et utilise un style \"carré\", et"

#. type: Bullet: '* '
msgid "the search bar is enabled (it should be disabled)."
msgstr "la barre de recherche est activée (elle doit être désactivée)."
>>>>>>> c005e0f2

#. type: Plain text
#, no-wrap
msgid "<a id=\"keyboard_layout\"></a>\n"
msgstr "<a id=\"keyboard_layout\"></a>\n"

#. type: Title -
#, no-wrap
msgid "Keyboard layout is sometimes not applied\n"
<<<<<<< HEAD
msgstr "La disposition du clavier n'est des fois pas appliquée\n"
=======
msgstr "La disposition du clavier est quelquefois non appliquée\n"
>>>>>>> c005e0f2

#. type: Plain text
msgid ""
"The keyboard layout selected in *Tails Greeter* is sometimes not applied if "
"different from **English (US)**. Click on the [[keyboard layout|doc/"
"first_steps/introduction_to_gnome_and_the_tails_desktop#keyboard_layout]] "
"icon in the notification area to switch between English and the layout "
"selected in *Tails Greeter*."
msgstr ""
<<<<<<< HEAD
"La disposition du clavier dans *Tails Greeter* n'est des fois pas appliquée "
"lorsque différente de **English (US)**. Cliquer sur l’icône de [[disposition "
"du clavier|doc/first_steps/"
"introduction_to_gnome_and_the_tails_desktop#keyboard_layout]] dans la zone "
"de notification pour changer entre Anglais et la disposition choisie dans "
"*Tails Greeter*."

#. type: Plain text
#, no-wrap
#| msgid "<a id=\"aegis\"></a>\n"
msgid "<a id=\"upgrade_fails\"></a>\n"
msgstr "<a id=\"upgrade_fails\"></a>\n"

#. type: Title -
#, no-wrap
msgid "Upgrading Tails fails with Windows camouflage\n"
msgstr "Mettre à jour Tails avec le camouflage Windows ne fonctionne pas\n"

#. type: Plain text
msgid ""
"The automatic upgrade fails to shut down the network when [[Windows "
"camouflage|doc/first_steps/startup_options/windows_camouflage]] is "
"activated, and the upgrade cannot be completed."
msgstr ""
"La mise à jour automatique n'arrive pas à éteindre le réseau lorsque le "
"[[camouflage Windows|doc/first_steps/startup_options/windows_camouflage]] "
"est activé, et la mise à jour ne peut pas être terminée."
=======
"La disposition du clavier sélectionné dans *l'écran de bienvenue de Tails* "
"est quelquefois non appliquée si elle est différente de **English (US)**. "
"Cliquez sur l'icône [[disposition du clavier|doc/first_steps/"
"introduction_to_gnome_and_the_tails_desktop#keyboard_layout]] dans la zone "
"de notification pour basculer entre l'anglais et la disposition choisie dans "
"*l'écran de bienvenue de Tails*."
>>>>>>> c005e0f2
<|MERGE_RESOLUTION|>--- conflicted
+++ resolved
@@ -6,15 +6,11 @@
 msgid ""
 msgstr ""
 "Project-Id-Version: PACKAGE VERSION\n"
-<<<<<<< HEAD
 "POT-Creation-Date: 2015-06-19 14:18+0300\n"
-"PO-Revision-Date: 2015-06-20 20:43-0000\n"
-=======
-"POT-Creation-Date: 2015-08-11 13:33+0300\n"
-"PO-Revision-Date: 2015-07-19 21:39+0100\n"
->>>>>>> c005e0f2
+"PO-Revision-Date: 2015-04-25 12:46+0200\n"
 "Last-Translator: \n"
 "Language-Team: LANGUAGE <LL@li.org>\n"
+"Language: \n"
 "MIME-Version: 1.0\n"
 "Content-Type: text/plain; charset=UTF-8\n"
 "Content-Transfer-Encoding: 8bit\n"
@@ -84,14 +80,8 @@
 msgstr "SanDisk Cruzer Edge 8GB"
 
 #. type: Bullet: '* '
-<<<<<<< HEAD
-#| msgid "SanDisk Cruzer Extreme USB 3.0 16GB and 32GB"
-msgid "SanDisk Cruzer Extreme USB 3.0 16GB, 32GB and 64GB"
-msgstr "SanDisk Cruzer Extreme USB 3.0 16GB, 32GB et 64GB"
-=======
 msgid "SanDisk Cruzer Extreme USB 3.0 16GB, 32GB and 64GB"
 msgstr "SanDisk Cruzer Extreme USB 3.0 16Go, 32Go et 64Go"
->>>>>>> c005e0f2
 
 #. type: Bullet: '* '
 msgid "SanDisk Cruzer Fit USB 2.0 8GB, 16GB, and 32G"
@@ -183,11 +173,7 @@
 
 #. type: Bullet: '* '
 msgid "Aegis Secure Key USB 2.0"
-<<<<<<< HEAD
 msgstr "Clé USB 2.0 Aegis Secure Key"
-=======
-msgstr "Aegis Secure Key USB 2.0"
->>>>>>> c005e0f2
 
 #. type: Plain text
 msgid ""
@@ -195,36 +181,21 @@
 "hardware-encrypted USB sticks to lock down, and the PIN must be entered "
 "again (fast) in order to complete the boot."
 msgstr ""
-<<<<<<< HEAD
-"Pendant le processus de démarrage, l'USB est brièvement éteint, ce qui fait "
-"que la clé USB Aegis chiffrée matériellement se verrouille, et que le code "
-"PIN doit être entré à nouveau (rapidement) afin de terminer le démarrage."
-
-#. type: Bullet: '* '
-msgid "Aegis Secure Key USB 3.0"
-msgstr "Clé USB 3.0 Aegis Secure Key"
-=======
 "Durant le processus de démarrage, l'USB est brièvement éteint, ce qui fait "
 "que la clé USB Aegis avec chiffrement matériel se verrouille, et le code PIN "
 "doit être entré à nouveau (rapidement) pour pouvoir compléter le démarrage."
 
 #. type: Bullet: '* '
 msgid "Aegis Secure Key USB 3.0"
-msgstr "Aegis Secure Key USB 3.0"
->>>>>>> c005e0f2
+msgstr "Clé USB 3.0 Aegis Secure Key"
 
 #. type: Plain text
 msgid ""
 "This USB stick doesn't start Tails at all, the USB 2.0 workaround is not "
 "working for that hardware."
 msgstr ""
-<<<<<<< HEAD
-"Cette clé USB ne démarre pas Tails du tout, et l'astuce pour la clé USB 2.0 "
-"ne fonctionne pas pour ce matériel."
-=======
 "Cette clé USB ne démarre pas du tout Tails, la solution de contournement USB "
 "2.0 ne fonctionne pas pour ce matériel."
->>>>>>> c005e0f2
 
 #. type: Title ###
 #, no-wrap
@@ -361,21 +332,14 @@
 msgstr "Dell Dimension 2400\n"
 
 #. type: Plain text
-<<<<<<< HEAD
-#| msgid ""
-#| "Cannot start neither from USB nor from DVD. System crashes with a blank "
-#| "screen and locked up keyboard. This problem might be corrected in newer "
-#| "versions: please report your test results back to us."
-=======
->>>>>>> c005e0f2
 msgid ""
 "Does not start neither from USB nor from DVD. System crashes with a blank "
 "screen and locked up keyboard. This problem might be corrected in newer "
 "versions: please report your test results back to us."
 msgstr ""
-"Ne démarre ni via une clé USB ni via un DVD. Le système plante avec un écran "
-"vide et un clavier verrouillé. Ce problème est peut-être corrigé dans des "
-"versions plus récentes :  merci de nous rapporter le résultat de vos tests."
+"Ne démarre ni sur USB ni sur DVD. Le système plante avec un écran vide et un "
+"clavier verrouillé. Ce problème est peut-être corrigé dans des versions plus "
+"récentes :  merci de nous rapporter vos résultats de test."
 
 #. type: Title -
 #, no-wrap
@@ -388,12 +352,10 @@
 msgstr "HP Compaq dc5750 Microtower\n"
 
 #. type: Plain text
-<<<<<<< HEAD
-#| msgid "Cannot start Tails 1.2.3 created using Tails Installer."
-=======
->>>>>>> c005e0f2
 msgid "Does not start Tails 1.2.3 created using Tails Installer."
-msgstr "Ne démarre pas Tails 1.2.3 créée en utilisant l'Installeur de Tails."
+msgstr ""
+"Ne démarre pas sur une clé USB Tails 1.2.3 créée en utilisant l'Installeur "
+"de Tails."
 
 #. type: Title -
 #, no-wrap
@@ -405,13 +367,8 @@
 "Since Tails 1.3, gets stuck at the boot menu, whether Tails is installed "
 "manually or using Tails Installer."
 msgstr ""
-<<<<<<< HEAD
-"Depuis Tails 1.3, reste bloqué au niveau du menu de démarrage, que Tails "
-"soit installé manuellement ou avec l'Installeur de Tails."
-=======
 "Depuis Tails 1.3, reste coincé sur le menu de démarrage, que Tails ait été "
 "installé manuellement ou depuis l'Installeur Tails."
->>>>>>> c005e0f2
 
 #. type: Title -
 #, no-wrap
@@ -432,16 +389,9 @@
 msgstr "Lenovo IdeaPad Y410p\n"
 
 #. type: Plain text
-<<<<<<< HEAD
-#| msgid "Cannot start Tails 1.1 from USB installed manually in Linux."
 msgid "Does not start Tails 1.1 from USB installed manually in Linux."
 msgstr ""
-"Ne démarre pas Tails 1.1 depuis une clé USB installée manuellement dans "
-=======
-msgid "Does not start Tails 1.1 from USB installed manually in Linux."
-msgstr ""
 "Ne démarre pas Tails 1.1 depuis une clé USB si installé manuellement via "
->>>>>>> c005e0f2
 "Linux."
 
 #. type: Title -
@@ -530,13 +480,8 @@
 "MacBook Pro 5,1 17\" (Nvidia GeForce 9400M): one must add the `nouveau."
 "noaccel=1` boot parameters so that the display works properly."
 msgstr ""
-<<<<<<< HEAD
-"MacBook Pro 5,1 17\" (Nvidia GeForce 9400M): il faut ajouter `nouveau."
-"noaccel=1` aux paramètres de démarrage pour que l'affichage fonctionne "
-=======
 "MacBook Pro 5,1 17\" (Nvidia GeForce 9400M) : certains doivent ajouter le "
 "paramètre de démarrage `nouveau.noaccel=1` pour que l'affichage fonctionne "
->>>>>>> c005e0f2
 "correctement."
 
 #. type: Bullet: '* '
@@ -736,24 +681,15 @@
 #. type: Title -
 #, no-wrap
 msgid "Claws Mail leaks plaintext of encrypted emails to IMAP server\n"
-<<<<<<< HEAD
-msgstr "Claws Mail divulgue en clair des emails chiffrés aux serveurs IMAP\n"
-=======
 msgstr "Claws Mails laisse fuiter en clair les mails chiffrés sur le serveur IMAP\n"
->>>>>>> c005e0f2
 
 #. type: Plain text
 msgid ""
 "Claws Mail stores plaintext copies of all emails on the remote IMAP server, "
 "including those that are meant to be encrypted."
 msgstr ""
-<<<<<<< HEAD
-"Claws Mail stocke des copies en clair de tous les emails sur le serveur IMAP "
-"distant, incluant ceux censés être chiffrés."
-=======
 "Claws Mail stocke des copies en clair de tous les messages sur le serveur "
 "IMAP distant, y compris ceux qui sont sensés être chiffrés."
->>>>>>> c005e0f2
 
 #. type: Plain text
 msgid ""
@@ -761,16 +697,10 @@
 "to apply one of the workarounds documented in our [[security announcement|"
 "security/claws_mail_leaks_plaintext_to_imap]]."
 msgstr ""
-<<<<<<< HEAD
-"Si vous envoyez des emails chiffrés OpenPGP avec *Claws Mail* en IMAP, "
-"veillez à appliquer l'une des consignes documentées dans notre [[annonce de "
-"sécurité|security/claws_mail_leaks_plaintext_to_imap]]."
-=======
 "Si vous envoyez des messages chiffrés OpenPGP en utilisant *Claws Mail* et "
 "IMAP, soyez sûr d'appliquer une de nos solutions de contournement documentée "
 "dans notre [[annonce de sécurité|security/"
 "claws_mail_leaks_plaintext_to_imap]]."
->>>>>>> c005e0f2
 
 #. type: Title -
 #, no-wrap
@@ -778,24 +708,12 @@
 msgstr "Tails n'effacera peut-être pas la totalité de la mémoire à l'extinction\n"
 
 #. type: Plain text
-<<<<<<< HEAD
-#| msgid ""
-#| "On rare systems (non-PAE with big amounts of memory),\n"
-#| "Tails does not consistently [[!tails_todo\n"
-#| "more_efficient_memory_wipe desc=\"erase all system memory as it\n"
-#| "should\"]].\n"
-=======
->>>>>>> c005e0f2
 msgid ""
 "On rare systems (non-PAE with big amounts of memory), Tails does not "
 "consistently erase all system memory as it should."
 msgstr ""
 "Sur de rares systèmes (non-PAE avec beaucoup de mémoire), Tails n'efface pas "
-<<<<<<< HEAD
-"efficacement toute la mémoire système comme il le devrait."
-=======
 "systématiquement toute la mémoire système comme il devrait."
->>>>>>> c005e0f2
 
 #. type: Plain text
 msgid ""
@@ -809,31 +727,17 @@
 
 #. type: Plain text
 msgid "See [[!tails_ticket 6006 desc=\"More efficient memory wipe\"]]."
-<<<<<<< HEAD
-msgstr ""
-"Voir le [[!tails_ticket 6006 desc=\"Effacement de la mémoire plus efficace"
-"\"]]."
-
-#. type: Plain text
-#, no-wrap
-#| msgid "<a id=\"i2p_browser\"></a>\n"
-=======
 msgstr "Voir [[!tails_ticket 6006 desc=\"le ticket correspondant\"]]."
 
 #. type: Plain text
 #, no-wrap
->>>>>>> c005e0f2
 msgid "<a id=\"video-memory\"></a>\n"
 msgstr "<a id=\"video-memory\"></a>\n"
 
 #. type: Title -
 #, no-wrap
 msgid "Tails does not erase video memory\n"
-<<<<<<< HEAD
-msgstr "Tails n’efface pas la mémoire vidéo\n"
-=======
 msgstr "Tails n'efface pas la mémoire vidéo\n"
->>>>>>> c005e0f2
 
 #. type: Plain text
 msgid ""
@@ -842,40 +746,22 @@
 "that other operating system can see what has been displayed on the screen "
 "within Tails."
 msgstr ""
-<<<<<<< HEAD
-"Tails n'efface pas encore la [[!wikipedia_fr VRAM desc=\"mémoire vidéo\"]]. "
-"Lorsqu'une personne utilise Tails, puis redémarre l'ordinateur avec un autre "
-"système d'exploitation, celui-ci peut voir ce qui a été affiché sur l'écran "
-"dans Tails."
-=======
 "Tails n'efface pas encore la [[!wikipedia VRAM desc=\"mémoire vidéo\"]]. "
 "Quand quelqu'un utilise Tails, puis redémarre l'ordinateur avec un autre "
 "système d'exploitation, cet autre système d'exploitation peut voir ce qui a "
 "été affiché sur l'écran dans Tails."
->>>>>>> c005e0f2
 
 #. type: Plain text
 msgid ""
 "Shutting down the computer completely, instead of restarting it, might allow "
 "the video memory to empty itself."
 msgstr ""
-<<<<<<< HEAD
-"Éteindre complètement l'ordinateur, au lieu de le redémarrer, peut permettre "
-"à la mémoire vidéo de se vider."
-
-#. type: Plain text
-msgid "See [[!tails_ticket 5356 desc=\"Erase video memory on shutdown\"]]."
-msgstr ""
-"Voir le [[!tails_ticket 5356 desc=\"Effacement de la mémoire vidéo à "
-"l'extinction\"]]."
-=======
 "Éteignez l'ordinateur complètement, au lieu de le redémarrer, cela peut "
 "permettre à la mémoire vidéo de se vider elle-même."
 
 #. type: Plain text
 msgid "See [[!tails_ticket 5356 desc=\"Erase video memory on shutdown\"]]."
 msgstr "Voir [[!tails_ticket 5356 desc=\"le ticket correspondant\"]]."
->>>>>>> c005e0f2
 
 #. type: Title -
 #, no-wrap
@@ -905,13 +791,7 @@
 msgid ""
 "See [[!tails_ticket 5677 desc=\"liveusb-creator should not break emergency "
 "shutdown\"]]."
-<<<<<<< HEAD
-msgstr ""
-"Voir le [[!tails_ticket 5677 desc=\"liveusb-creator ne devrait pas casser "
-"l'extinction d'urgence\"]]."
-=======
 msgstr "Voir [[!tails_ticket 5677 desc=\"le ticket correspondant\"]]."
->>>>>>> c005e0f2
 
 #. type: Title -
 #, no-wrap
@@ -928,16 +808,8 @@
 "plus, l'extinction \"normale\" (non urgente) n'éjecte plus le DVD."
 
 #. type: Plain text
-<<<<<<< HEAD
-#| msgid "(Ticket: [[!tails_todo fix_DVD_eject_at_shutdown]])"
-msgid "See [[!tails_ticket 5447 desc=\"Fix DVD eject at shutdown\"]]."
-msgstr ""
-"Voir le [[!tails_ticket 5447 desc=\"Corriger l'éjection du DVD à l'extinction"
-"\"]]."
-=======
 msgid "See [[!tails_ticket 5447 desc=\"Fix DVD eject at shutdown\"]]."
 msgstr "Voir [[!tails_ticket 5447 desc=\"le ticket correspondant\"]]."
->>>>>>> c005e0f2
 
 #. type: Title -
 #, no-wrap
@@ -997,7 +869,7 @@
 msgstr "Ce problème a été rapporté sur les ordinateurs suivants :"
 
 #. type: Plain text
-#, no-wrap
+#, fuzzy, no-wrap
 #| msgid ""
 #| "  - Apple when booting from a USB stick:\n"
 #| "    - MacBook Air 5,1\n"
@@ -1041,7 +913,6 @@
 msgstr ""
 "  - Apple en démarrant depuis une clé USB :\n"
 "    - MacBook Air 5,1\n"
-<<<<<<< HEAD
 "    - MacBook Air 5,2 (via un périphérique installé avec l'Installeur de Tails)\n"
 "    - MacBook Pro 7,1, 13 pouces mi-2010\n"
 "    - MacBook Pro 9,2, 13 pouces mi-2012\n"
@@ -1049,22 +920,13 @@
 "    - MacBook Pro 10,2\n"
 "    - MacBook Pro Retina 11,1, fin 2013\n"
 "    - MacBook Pro Retina 13-pouces début 2015\n"
-=======
-"    - MacBook Air 5,2 (en utilisant un périphérique installé avec l'Installeur Tails)\n"
-"    - MacBook Pro 7,1, 13-inch mi-2010\n"
-"    - MacBook Pro 9,2, 13-inch mi-2012\n"
-"    - MacBook Pro 8,1, 13-inch fin 2011\n"
-"    - MacBook Pro 10,2\n"
-"    - MacBook Pro Retina 11,1, fin 2013\n"
-"    - MacBook Pro Retina 13-inch Début 2015\n"
->>>>>>> c005e0f2
 "  - Hewlett-Packard HP Pavilion dv6 Notebook PC\n"
 "  - Lenovo ThinkPad X61, seulement en extinction d'urgence lorsque l'on retire la\n"
 "    clé USB\n"
 "  - Lenovo ThinkPad X220\n"
 "  - Toshiba Satellite C855D\n"
 "  - Dell Inc. Studio 1458\n"
-"  - Fujitsu Lifebook AH531/GFO, seulement en extinction normale, l'extinction\n"
+"  - Fujitsu Lifebook AH531/GFO, seulement lors d'extinction normale, l'extinction\n"
 "    d'urgence fonctionne\n"
 "  - Samsung N150P\n"
 "  - Acer Aspire e1-572\n"
@@ -1091,11 +953,7 @@
 
 #. type: Plain text
 msgid "None currently known."
-<<<<<<< HEAD
-msgstr "Aucun actuellement connu."
-=======
 msgstr "Aucune actuellement connue."
->>>>>>> c005e0f2
 
 #. type: Title =
 #, no-wrap
@@ -1173,24 +1031,16 @@
 msgstr "Se connecter à des serveurs FTP n'est pas possible\n"
 
 #. type: Plain text
-<<<<<<< HEAD
 #| msgid ""
 #| "Public FTP servers on the Internet are not reachable using Tails.\n"
 #| "See [[!tails_todo fix_Internet_FTP_support desc=\"the corresponding\n"
 #| "task\"]] for more details.\n"
-=======
->>>>>>> c005e0f2
 msgid ""
 "Public FTP servers on the Internet are not reachable using Tails.  See [[!"
 "tails_ticket 6096 desc=\"Fix FTP support\"]] for more details."
 msgstr ""
 "Les serveurs FTP publics sur Internet ne sont pas joignables avec Tails. "
-<<<<<<< HEAD
-"Voir le [[!tails_ticket 6096 desc=\"Corriger la prise en charge du FTP\"]] "
-"pour plus de détails."
-=======
 "Voir [[!tails_ticket 6096 desc=\"Fix FTP support\"]] pour plus de détails."
->>>>>>> c005e0f2
 
 #. type: Title -
 #, no-wrap
@@ -1272,11 +1122,7 @@
 #. type: Title -
 #, no-wrap
 msgid "The Windows 8 Browser theme doesn't look like Internet Explorer 10\n"
-<<<<<<< HEAD
-msgstr "Le navigateur de Windows 8 ne ressemble pas Internet Explorer 10\n"
-=======
 msgstr "Le thème Navigateur Windows 8 ne ressemble pas à Internet Explorer 10\n"
->>>>>>> c005e0f2
 
 #. type: Plain text
 msgid ""
@@ -1284,36 +1130,21 @@
 "the Tor Browser, Unsafe Browser and I2P Browser is incorrect ([[!"
 "tails_ticket 9326]]). Specifically,"
 msgstr ""
-<<<<<<< HEAD
 "Lorsque le camouflage Windows 8 est activé, le thème d'Internet Explorer "
 "pour le Tor Browser, le Navigateur Non-Sécurisé et le navigateur I2P est "
 "incorrect ([[!tails_ticket 9326]]). En particulier,"
-=======
-"Quand le camouflage Windows 8 est activé, le thème Internet Explorer 10 pour "
-"le navigateur Tor, le navigateur non-sécurisé, le navigateur I2P sont "
-"incorrects ([[!tails_ticket 9326]])."
->>>>>>> c005e0f2
 
 #. type: Bullet: '* '
 msgid ""
 "the default Firefox tab bar is used (it should be positioned above the URL "
 "bar, and use a \"square\" style), and"
 msgstr ""
-<<<<<<< HEAD
 "La barre d'onglet par défaut de Firefox est utilisée (elle devrait être "
 "positionnée au-dessus de la barre d'URL, et utilisé un style \"carré\"), et"
 
 #. type: Bullet: '* '
 msgid "the search bar is enabled (it should be disabled)."
-msgstr "La barre de rechercher est activée (elle devrait être désactivé)."
-=======
-"La barre d'onglets par défaut de Firefox (qui devrait être positionnée au-"
-"dessus de la barre d'URL, et utilise un style \"carré\", et"
-
-#. type: Bullet: '* '
-msgid "the search bar is enabled (it should be disabled)."
 msgstr "la barre de recherche est activée (elle doit être désactivée)."
->>>>>>> c005e0f2
 
 #. type: Plain text
 #, no-wrap
@@ -1323,11 +1154,7 @@
 #. type: Title -
 #, no-wrap
 msgid "Keyboard layout is sometimes not applied\n"
-<<<<<<< HEAD
 msgstr "La disposition du clavier n'est des fois pas appliquée\n"
-=======
-msgstr "La disposition du clavier est quelquefois non appliquée\n"
->>>>>>> c005e0f2
 
 #. type: Plain text
 msgid ""
@@ -1337,39 +1164,9 @@
 "icon in the notification area to switch between English and the layout "
 "selected in *Tails Greeter*."
 msgstr ""
-<<<<<<< HEAD
 "La disposition du clavier dans *Tails Greeter* n'est des fois pas appliquée "
 "lorsque différente de **English (US)**. Cliquer sur l’icône de [[disposition "
 "du clavier|doc/first_steps/"
 "introduction_to_gnome_and_the_tails_desktop#keyboard_layout]] dans la zone "
 "de notification pour changer entre Anglais et la disposition choisie dans "
-"*Tails Greeter*."
-
-#. type: Plain text
-#, no-wrap
-#| msgid "<a id=\"aegis\"></a>\n"
-msgid "<a id=\"upgrade_fails\"></a>\n"
-msgstr "<a id=\"upgrade_fails\"></a>\n"
-
-#. type: Title -
-#, no-wrap
-msgid "Upgrading Tails fails with Windows camouflage\n"
-msgstr "Mettre à jour Tails avec le camouflage Windows ne fonctionne pas\n"
-
-#. type: Plain text
-msgid ""
-"The automatic upgrade fails to shut down the network when [[Windows "
-"camouflage|doc/first_steps/startup_options/windows_camouflage]] is "
-"activated, and the upgrade cannot be completed."
-msgstr ""
-"La mise à jour automatique n'arrive pas à éteindre le réseau lorsque le "
-"[[camouflage Windows|doc/first_steps/startup_options/windows_camouflage]] "
-"est activé, et la mise à jour ne peut pas être terminée."
-=======
-"La disposition du clavier sélectionné dans *l'écran de bienvenue de Tails* "
-"est quelquefois non appliquée si elle est différente de **English (US)**. "
-"Cliquez sur l'icône [[disposition du clavier|doc/first_steps/"
-"introduction_to_gnome_and_the_tails_desktop#keyboard_layout]] dans la zone "
-"de notification pour basculer entre l'anglais et la disposition choisie dans "
-"*l'écran de bienvenue de Tails*."
->>>>>>> c005e0f2
+"*Tails Greeter*."