# SOME DESCRIPTIVE TITLE
# Copyright (C) YEAR Free Software Foundation, Inc.
# This file is distributed under the same license as the PACKAGE package.
# FIRST AUTHOR <EMAIL@ADDRESS>, YEAR.
#
msgid ""
msgstr ""
"Project-Id-Version: PACKAGE VERSION\n"
<<<<<<< HEAD
"POT-Creation-Date: 2013-10-24 02:10+0300\n"
"PO-Revision-Date: 2013-09-24 09:56-0000\n"
=======
"POT-Creation-Date: 2013-10-14 14:12+0300\n"
"PO-Revision-Date: 2013-10-21 16:33-0000\n"
>>>>>>> 602c31e1
"Last-Translator: \n"
"Language-Team: LANGUAGE <LL@li.org>\n"
"MIME-Version: 1.0\n"
"Content-Type: text/plain; charset=UTF-8\n"
"Content-Transfer-Encoding: 8bit\n"
"X-Generator: Poedit 1.5.4\n"

#. type: Plain text
#, no-wrap
msgid "[[!meta title=\"Known issues\"]]\n"
msgstr "[[!meta title=\"Problèmes connus\"]]\n"

#. type: Plain text
msgid "Some machines have been reported to have problems starting Tails."
msgstr ""
"Certaines machines sont connues pour avoir des problèmes à démarrer Tails."

#. type: Plain text
msgid "This list might not be accurate nor complete."
msgstr "Cette liste n'est sans doute ni précise ni exhaustive."

#. type: Plain text
#, no-wrap
msgid "[[!toc levels=2]]\n"
msgstr ""

#. type: Title =
#, no-wrap
msgid "Problems starting Tails\n"
msgstr "Problème pour démarrer Tails\n"

#. type: Title -
#, no-wrap
msgid "Acer Travelmate 8573T-254G50M\n"
msgstr "Acer Travelmate 8573T-254G50M\n"

#. type: Plain text
#| msgid ""
#| "Does not start on USB sticks created using Tails USB Installer.  Booting "
#| "from DVD works fine."
msgid ""
"Does not start on USB sticks created using Tails Installer.  Booting from "
"DVD works fine."
msgstr ""
"Ne démarre pas sur une clé USB créée en utilisant l'installeur de Tails. "
"Démarrer depuis un DVD marche bien."

#. type: Title -
#, no-wrap
msgid "Apple hardware\n"
msgstr "Matériel Apple\n"

#. type: Plain text
msgid "For the moment, Tails has a very limited support for Apple hardware."
msgstr ""
"Pour l'instant, Tails a une prise en charge très limitée du matériel Apple."

#. type: Plain text
msgid ""
"Most recent Apple hardware does not boot without UEFI, and currently Tails "
"does not start with UEFI. See [[!tails_todo UEFI desc=\"the corresponding "
"ticket\"]]."
msgstr ""
"La plupart du matériel Apple récent, ne démarre pas sans UEFI, alors "
"qu'actuellement Tails ne démarre pas avec UEFI. Voir [[!tails_todo UEFI desc="
"\"le ticket correspondant\"]]."

#. type: Plain text
#, fuzzy, no-wrap
#| msgid ""
#| "See also [[manual USB installation with\n"
#| "Mac|doc/first_steps/installation/manual/mac]] for more compatibility\n"
#| "reports, as well as [[!tails_bug\n"
#| "Some_old_Macbooks_running_Lion_10.7_not_booting_Lion..can_we_get_booting_fixed___63__\n"
#| "desc=\"this bug report\"]].\n"
msgid ""
"See also [[manual installation using\n"
"Mac|doc/first_steps/installation/manual/mac]] for more compatibility\n"
"reports, as well as [[!tails_bug\n"
"Some_old_Macbooks_running_Lion_10.7_not_booting_Lion..can_we_get_booting_fixed___63__\n"
"desc=\"this bug report\"]].\n"
msgstr ""
"Voir également [[l'installation manuelle sur\n"
"une clé USB avec un Mac|doc/first_steps/installation/manual/mac]] pour\n"
"plus de rapports de compatibilité, de même que [[!tails_bug\n"
"Some_old_Macbooks_running_Lion_10.7_not_booting_Lion..can_we_get_booting_fixed___63__\n"
"desc=\"ce rapport de bug\"]].\n"

#. type: Title -
#, no-wrap
msgid "ASUS VivoBook X202E\n"
msgstr "ASUS VivoBook X202E\n"

#. type: Plain text
msgid ""
"Legacy support needs to be enabled in order to start Tails. To enable legacy "
"boot support, enable 'Launch CSM' under boot (menu)."
msgstr ""
"Le *legacy support* à besoin d'être activé afin de démarrer Tails. Pour "
"l'activer, activez 'Launch CSM' dans le menu de démarrage."

#. type: Title -
#, no-wrap
msgid "Dell Inc. Latitude E6430/0CPWYR\n"
msgstr "Dell Inc. Latitude E6430/0CPWYR\n"

#. type: Plain text
#| msgid "Does not start on USB sticks created using Tails USB Installer."
msgid "Does not start on USB sticks created using Tails Installer."
msgstr ""
"Ne démarre pas sur une clé USB créée en utilisant l'installeur de Tails."

#. type: Plain text
msgid "With BIOS versions A03 06/03/2012"
msgstr "Avec un BIOS versions A03 06/03/2012"

#. type: Plain text
msgid "Error message: `Invalid partition table!`"
msgstr "Message d'erreur : `Invalid partition table!`"

#. type: Title -
#, no-wrap
msgid "Dell XPS L702X/03RG89, Samsung RV520\n"
msgstr "Dell XPS L702X/03RG89, Samsung RV520\n"

#. type: Plain text
#| msgid ""
#| "We were reported that the legacy BIOS shipped on these systems doesn't "
#| "know how to deal with the GPT partition scheme installed by Tails USB "
#| "Installer."
msgid ""
"We were reported that the legacy BIOS shipped on these systems doesn't know "
"how to deal with the GPT partition scheme installed by Tails Installer."
msgstr ""
"Il nous a été rapporté que l'ancien BIOS livré dans ces systèmes ne prend "
"pas en charge le schéma de partition GPT installé par l'installeur de Tails."

#. type: Plain text
msgid ""
"<http://en.community.dell.com/support-forums/laptop/f/3518/"
"p/19392884/20010995.aspx>"
msgstr ""
"<http://en.community.dell.com/support-forums/laptop/f/3518/"
"p/19392884/20010995.aspx>"

#. type: Title -
#, no-wrap
msgid "Dell Inspiron 8100\n"
msgstr "Dell Inspiron 8100\n"

#. type: Plain text
msgid ""
"The display panel will have the wrong resolution unless "
"`video=LVDS-1:1600x1200 nouveau.noaccel=1` is added to the boot command line."
msgstr ""
"L'affichage de l'écran aura la mauvaise résolution à moins que vous "
"n'ajoutiez `video=LVDS-1:1600x1200 nouveau.noaccel=1` à la ligne de commande "
"du menu de démarrage."

#. type: Title -
#, no-wrap
msgid "Dell Dimension 2400\n"
msgstr "Dell Dimension 2400\n"

#. type: Plain text
msgid ""
"Cannot start neither from USB nor from DVD. System crashes with a blank "
"screen and locked up keyboard."
msgstr ""
"Ne démarre ni sur USB ni sur DVD. Le système plante avec un écran vide et un "
"clavier verrouillé."

#. type: Title -
#, no-wrap
msgid "ThinkPad X220, X230, T430, T520, T530 and E325\n"
msgstr "ThinkPad X220, X230, T430, T520, T530 et E325\n"

#. type: Plain text
msgid ""
"These machines do not start on USB sticks created using Tails USB Installer, "
"due to a firmware limitation."
msgstr ""
"Ces machines ne démarrent pas sur une clé USB créée en utilisant "
"l'installeur USB Tails, à cause d'une limitation du firmware"

#. type: Plain text
#, fuzzy
#| msgid ""
#| "A workaround for some of these machines is to use the [[manual "
#| "installation process|doc/first_steps/installation/manual/linux]].  "
#| "Note, however, that this technique does not allow you to set up a "
#| "persistent volume."
msgid ""
"A workaround for some of these machines is to use the [[manual installation "
"process|doc/first_steps/installation/manual/linux]].  Note, however, that "
"this technique does not allow you to set up a persistent volume."
msgstr ""
" Une solution alternative pour certaines de ces machines est d'utiliser le "
"[[procédé d'installation manuelle||doc/first_steps/installation/manual/"
"linux]]. Notez cependant que cette technique ne permet pas de configurer un "
"volume persistant."

#. type: Plain text
#, no-wrap
msgid "<a id=\"problematic-usb-sticks\"></a>\n"
msgstr ""

#. type: Title -
#, no-wrap
msgid "Problematic USB sticks\n"
msgstr "Clés USB problématiques\n"

#. type: Plain text
msgid "The following USB sticks have issues starting Tails:"
msgstr "Les clés USB suivantes ont des problèmes pour démarrer Tails :"

#. type: Bullet: '* '
msgid ""
"SanDisk Cruzer Fit USB 2.0 8GB, SanDisk Cruzer Switch USB 2.0 32GB, and USB "
"3.0 64GB: requires removing the `live-media=removable` bootparameter, which "
"[[is dangerous|doc/first_steps/bug_reporting/tails_does_not_start#entirely]]."
msgstr ""
"SanDisk Cruzer Switch, USB 2.0 32GB et USB 3.0 64GB: nécessitent d'enlever "
"le paramètre de démarrage `live-media=removable`, ce qui [[est dangereux|doc/"
"first_steps/bug_reporting/tails_does_not_start#entirely]]."

#. type: Title =
#, no-wrap
msgid "Security issues\n"
msgstr "Problèmes de sécurité\n"

#. type: Title -
#, no-wrap
msgid "Tails might not erase all the system memory on shutdown\n"
msgstr "Tails n'effacera peut-être pas la totalité de la mémoire à l'extinction\n"

#. type: Plain text
#, no-wrap
msgid ""
"On rare systems (non-PAE with big amounts of memory),\n"
"Tails does not consistently [[!tails_todo\n"
"more_efficient_memory_wipe desc=\"erase all system memory as it\n"
"should\"]].\n"
msgstr ""
"Sur de rares systèmes (non-PAE avec beaucoup de mémoire),\n"
"Tails [[!tails_todo more_efficient_memory_wipe desc=\"n'efface\n"
"pas efficacement toute la mémoire système comme il le devrait\"]].\n"

#. type: Title -
#, no-wrap
#| msgid "After using the Tails USB installer, the \"emergency shutdown\" doesn't work.\n"
<<<<<<< HEAD
msgid "After using Tails Installer, the \"emergency shutdown\" doesn't work\n"
msgstr "Après avoir utilisé l'installeur USB de Tails, l'\"extinction d'urgence\" ne fonctionne pas.\n"
=======
msgid "After using the Tails installer, the \"emergency shutdown\" doesn't work.\n"
msgstr "Après avoir utilisé l'installeur de Tails, l'\"extinction d'urgence\" ne fonctionne pas.\n"
>>>>>>> 602c31e1

#. type: Plain text
#| msgid ""
#| "The Tails USB installer messes a bit too much with the USB devices for "
#| "the \"emergency shutdown on media removal\" feature to continue working "
#| "after using it. If you believe this feature is critical for the session "
#| "you're running, we advice you to reboot Tails."
msgid ""
"Tails Installer messes a bit too much with the USB devices for the "
"\"emergency shutdown on media removal\" feature to continue working after "
"using it. If you believe this feature is critical for the session you're "
"running, we advice you to reboot Tails."
msgstr ""
"L'installeur de Tails déconne un tout petit peu trop avec les périphérique "
"USB pour que la fonction d'\"extinction d'urgence sur retrait de support\" "
"fonctionne encore après son utilisation. Si vous pensez que cette "
"fonctionnalité est cruciale pour votre session, nous vous conseillons de "
"redémarrer Tails."

#. type: Title -
#, no-wrap
msgid "Tails DVD eject failure\n"
msgstr "Tails n'éjecte pas les DVD\n"

#. type: Plain text
msgid ""
"Pressing the DVD eject button does not trigger emergency shutdown.  Also, "
"the \"normal\" (non-emergency) shutdown procedure does not eject the DVD "
"anymore."
msgstr ""
"Presser le bouton d'éjection du DVD ne lance pas l'extinction d'urgence. De "
"plus, l'extinction \"normale\" (non urgente) n'éjecte plus le DVD."

#. type: Plain text
msgid "(Ticket: [[!tails_todo fix_DVD_eject_at_shutdown]])"
msgstr "(Ticket: [[!tails_todo fix_DVD_eject_at_shutdown]])"

#. type: Title -
#, no-wrap
msgid "Stream isolation inconsistency in Claws Mail\n"
msgstr "Isolation des flux irrégulière dans Claws Mails\n"

#. type: Plain text
msgid ""
"Claws Mail isn't using its dedicated Tor SocksPort for Tor hidden service "
"IMAP/POP/SMTP servers (instead Tor's TransPort is used). This is just a "
"deviation from Tails' design and should have no adverse real world "
"consequences."
msgstr ""
"Claws Mail n'utilise pas un SocksPort Tor dédié pour les serveurs IMAP/POP/"
"SMTP en services cachés (TransPort de Tor est utilisé à la place). C'est "
"seulement une variation du design de Tails et ça ne devrait pas avoir de "
"conséquences fâcheuses dans la \"vraie vie\"."

#. type: Title -
#, no-wrap
msgid "Tails fails to completely shutdown or restart\n"
msgstr "Tails n'arrive pas à s'éteindre complètement ou à redémarrer\n"

#. type: Plain text
msgid ""
"When stopping Tails on some hardware, the memory wipe procedure fails to "
"complete: the display gets scrambled, but the computer doesn't completely "
"shutdown or restart. Sometimes the caps-lock button light of the keyboard "
"flashes."
msgstr ""
"Lors de l'extinction de Tails, la procédure d'effacement de la mémoire "
"n'aboutit\n"
"pas avec certains ordinateurs : l'affichage se brouille, mais l'ordinateur "
"ne\n"
"s'éteint pas complétement, ou ne redémarre pas. Parfois, le voyant de\n"
"verrouillage des majuscules clignote sur le clavier."

#. type: Plain text
#, no-wrap
msgid "<div class=\"caution\">\n"
msgstr ""

#. type: Plain text
msgid ""
"When this happens, there is no guarantee that the memory is wiped entirely."
msgstr ""
"Lorsque cela arrive, il n'y a aucune garantie comme quoi la mémoire a été "
"entièrement effacée."

#. type: Plain text
#, no-wrap
msgid "</div>\n"
msgstr ""

#. type: Plain text
msgid "This issue has been reported on the following hardware:"
msgstr "Ce problème a été rapporté sur les ordinateurs suivants :"

#. type: Bullet: '  - '
msgid "Hewlett-Packard HP Pavilion dv6 Notebook PC"
msgstr "Hewlett-Packard HP Pavilion dv6 Notebook PC"

#. type: Bullet: '  - '
msgid ""
"Lenovo ThinkPad X61, only on emergency shutdown when pulling out the USB "
"stick"
msgstr ""
"Lenovo ThinkPad X61, seulement pour l'extinction d'urgence en retirant la "
"clé USB"

#. type: Bullet: '  - '
msgid "Toshiba Satellite C855D"
msgstr "Toshiba Satellite C855D"

#. type: Bullet: '  - '
msgid "Dell Inc. Studio 1458"
msgstr "Dell Inc. Studio 1458"

#. type: Bullet: '  - '
msgid ""
"Fujitsu Lifebook AH531/GFO, only on regular shutdown, emergency shutdown "
"works"
msgstr ""
"Fujitsu Lifebook AH531/GFO, seulement pour l'extinction normale, cela "
"fonctionne pour l'extinction d'urgence"

#. type: Plain text
#, no-wrap
msgid "<a id=\"fingerprint\"></a>\n"
msgstr "<a id=\"empreinte\"></a>\n"

#. type: Plain text
#, no-wrap
msgid ""
"<!-- Fingerprint -->\n"
"<!-- =========== -->\n"
msgstr ""

#. type: Plain text
#, no-wrap
msgid "<!-- If this section is empty adjust the [[fingerprint documentation|doc/about/fingerprint]]. -->\n"
msgstr ""

#. type: Title =
#, no-wrap
msgid "Other issues\n"
msgstr "Autres problèmes\n"

#. type: Title -
#, no-wrap
msgid "Connecting to FTP servers is not possible\n"
msgstr "Se connecter à des serveurs FTP n'est pas possible\n"

#. type: Plain text
#, no-wrap
msgid ""
"Public FTP servers on the Internet are not reachable using Tails.\n"
"See [[!tails_todo fix_Internet_FTP_support desc=\"the corresponding\n"
"task\"]] for more details.\n"
msgstr ""
"Les serveurs FTP publiques sur Internet ne sont pas joignables avec Tails.\n"
"Voir la [[!tails_todo fix_Internet_FTP_support desc=\"tâche\n"
"correspondante\"]] pour plus de détails.\n"

#. type: Title -
#, no-wrap
msgid "YouTube videos are hard to get\n"
msgstr "Les vidéos YouTube sont difficilement visionnables\n"

#. type: Plain text
msgid ""
"[[!tails_todo easier_YouTube desc=\"HTML5 video are not easily seen on "
"YouTube\"]]. When the message *This video is currently unavailable* appears, "
"the video can actually be viewed.  Right-click on the page, select "
"**NoScript** → **Blocked objects** and **Temporarily allow…** the video."
msgstr ""
"[[!tails_todo easier_YouTube desc=\"Les videos HTML5 ne sont pas facilement "
"lisibles sur YouTube\"]]. Lorsque le message *This video is currently "
"unavailable* apparaît, la vidéo peut malgré tout être visionnée. Pour cela, "
"effectuez un clic droit sur la page, puis sélectionnez **NoScript** → "
"**Objets bloqués** et **Autoriser...** la vidéo."

#. type: Plain text
msgid "Tails will never support videos which require Flash (those with ads)."
msgstr ""
"Tails ne prendra jamais en charge les vidéos nécessitant Flash (celles avec "
"des pubs)."

#. type: Title -
#, no-wrap
msgid "\"Connect automatically\" for NetworkManager connections isn't persistent\n"
msgstr "\"Se connecter automatiquement\" pour les connexions via NetworkManager n'est pas persistant.\n"

#. type: Plain text
msgid ""
"When the \"Network Connections\" persistence feature is activated, the "
"\"Connect automatically\" setting isn't saved for any connection.  While "
"this is a bug, it's actually a good one. NetworkManager itself enables this "
"option by default for all new connections, and could result in users re-"
"connecting to a previous network at times when they don't want that."
msgstr ""
"Quand l'option de la persistance \"Connexions Réseau\" est activée, la "
"configuration \"Se connecter automatiquement\" n'est retenue pour aucune "
"connexion. Alors que cela est un bug, c'en est un bon. NetworkManager "
"choisit par défaut ce mode de connexion pour toutes les nouvelles "
"connexions, ce qui peut amener des utilisateurs à se reconnecter à un réseau "
"alors qu'ils ne le veulent pas."

#. type: Title -
#, no-wrap
msgid "Tails fails to connect to certain Wi-Fi networks\n"
msgstr "Tails échoue à se connecter à certains réseaux Wi-Fi\n"

#. type: Plain text
#| msgid ""
#| "This may be related to the introduction of wireless regulation support in "
#| "Tails 0.13."
msgid ""
"This might be related to the introduction of wireless regulation support in "
"Tails 0.13."
msgstr ""
"C'est peut-être due à l'introduction de la prise en charge de la régulation "
"sans-fil depuis Tails 0.13."

#. type: Title -
#, no-wrap
msgid "Tails could behave better when run inside VirtualBox\n"
msgstr "Tails pourrait mieux se comporter lorsqu'il est utilisé dans VirtualBox\n"

#. type: Plain text
msgid "Since 0.17.1, VirtualBox guest modules are not shipped anymore."
msgstr ""
"Depuis la version 0.17.1, les modules d'invité VirtualBox ne sont plus "
"livrés."

#. type: Plain text
#, no-wrap
msgid ""
"See [[!tails_todo fix_virtualbox_guest_modules_build desc=\"the\n"
"corresponding task\"]] for details.\n"
msgstr ""
"Voir [[!tails_todo fix_virtualbox_guest_modules_build desc=\"la\n"
"tâche correspondante\"]] pour plus de détails.\n"

#. type: Title -
#, no-wrap
msgid "Touchpad configurations\n"
msgstr "Configuration du pavé tactile\n"

#. type: Title ###
#, no-wrap
msgid "Acer TravelMate B113 - ETPS/2 Elantech Touchpad"
msgstr "Acer TravelMate B113 - Pavé tactile ETPS/2"

#. type: Plain text
#, no-wrap
msgid ""
"    synclient FingerPress=256;\n"
"    synclient TapButton3=0;\n"
"    synclient Clickpad=1;\n"
"    synclient VertTwoFingerScroll=1;\n"
"    synclient FingerLow=1;\n"
"    synclient FingerHigh=1;\n"
msgstr ""
"    synclient FingerPress=256;\n"
"    synclient TapButton3=0;\n"
"    synclient Clickpad=1;\n"
"    synclient VertTwoFingerScroll=1;\n"
"    synclient FingerLow=1;\n"
"    synclient FingerHigh=1;\n"

#~ msgid ""
#~ "See the corresponding [[!tails_bug ThinkPad_X220_vs_GPT desc=\"bug report"
#~ "\"]]."
#~ msgstr ""
#~ "Voir le [[!tails_bug ThinkPad_X220_vs_GPT desc=\"rapport de bug\"]] "
#~ "correspondant."

#~ msgid "ThinkPad S430\n"
#~ msgstr "ThinkPad S430\n"<|MERGE_RESOLUTION|>--- conflicted
+++ resolved
@@ -6,13 +6,8 @@
 msgid ""
 msgstr ""
 "Project-Id-Version: PACKAGE VERSION\n"
-<<<<<<< HEAD
-"POT-Creation-Date: 2013-10-24 02:10+0300\n"
-"PO-Revision-Date: 2013-09-24 09:56-0000\n"
-=======
 "POT-Creation-Date: 2013-10-14 14:12+0300\n"
 "PO-Revision-Date: 2013-10-21 16:33-0000\n"
->>>>>>> 602c31e1
 "Last-Translator: \n"
 "Language-Team: LANGUAGE <LL@li.org>\n"
 "MIME-Version: 1.0\n"
@@ -264,13 +259,8 @@
 #. type: Title -
 #, no-wrap
 #| msgid "After using the Tails USB installer, the \"emergency shutdown\" doesn't work.\n"
-<<<<<<< HEAD
 msgid "After using Tails Installer, the \"emergency shutdown\" doesn't work\n"
 msgstr "Après avoir utilisé l'installeur USB de Tails, l'\"extinction d'urgence\" ne fonctionne pas.\n"
-=======
-msgid "After using the Tails installer, the \"emergency shutdown\" doesn't work.\n"
-msgstr "Après avoir utilisé l'installeur de Tails, l'\"extinction d'urgence\" ne fonctionne pas.\n"
->>>>>>> 602c31e1
 
 #. type: Plain text
 #| msgid ""
