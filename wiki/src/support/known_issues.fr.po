--- conflicted
+++ resolved
@@ -6,13 +6,8 @@
 msgid ""
 msgstr ""
 "Project-Id-Version: PACKAGE VERSION\n"
-<<<<<<< HEAD
-"POT-Creation-Date: 2012-10-24 20:35+0300\n"
-"PO-Revision-Date: 2012-10-17 12:40-0000\n"
-=======
 "POT-Creation-Date: 2012-10-24 21:45+0300\n"
 "PO-Revision-Date: 2012-11-04 10:42-0000\n"
->>>>>>> 20e0755f
 "Last-Translator: \n"
 "Language-Team: LANGUAGE <LL@li.org>\n"
 "Language: \n"
@@ -102,15 +97,9 @@
 #. type: Plain text
 msgid ""
 "[[HTML5 video are not easily seen on YouTube|todo/easier_YouTube]]. When the "
-<<<<<<< HEAD
-"message *This video is currently unavailable* appears, the video can "
-"actually be viewed.  Right-click on the page, select **NoScript** → "
-"**Blocked objects** and **Temporarily allow…** the video."
-=======
 "message *This video is currently unavailable* appears, the video can actually "
 "be viewed.  Right-click on the page, select **NoScript** → **Blocked "
 "objects** and **Temporarily allow…** the video."
->>>>>>> 20e0755f
 msgstr ""
 "[[Les vidéos HTML5 ne sont pas facilement visionnables sur YouTube|todo/"
 "easier_YouTube]]. Lorsque le message *This video is currently unavailable* "
@@ -195,8 +184,6 @@
 
 #. type: Title -
 #, no-wrap
-<<<<<<< HEAD
-=======
 msgid "Dell Inspiron 8100\n"
 msgstr "Dell Inspiron 8100\n"
 
@@ -211,7 +198,6 @@
 
 #. type: Title -
 #, no-wrap
->>>>>>> 20e0755f
 msgid "ThinkPad X220 / T520\n"
 msgstr "ThinkPad X220 / T520\n"
 
@@ -232,12 +218,9 @@
 "by enabled for all new connections, and could result in users re-connecting "
 "to a previous network at times when they don't want that."
 msgstr ""
-<<<<<<< HEAD
-=======
 "[[Dans certaines langues, Google est le moteur de recherche par défaut|bugs/"
 "languages_without_a_localized_Startpage_get_Google_by_default]] à la place de "
 "Startpage."
->>>>>>> 20e0755f
 
 #. type: Title -
 #, no-wrap
@@ -265,15 +248,6 @@
 #. type: Plain text
 msgid ""
 "The [[documentation viewer will simply crash when clicking on an internal "
-<<<<<<< HEAD
-"link|bugs/yelp_crash_with_inline_links]]. Until the problem is solved, do "
-"not rely on them and scroll down manually."
-msgstr ""
-"Le [[visionneur de documentation plantera tout simplement lorsqu'on cliquera "
-"sur un lien interne|bugs/yelp_crash_with_inline_links]]. Jusqu'à que ce "
-"problème soit résolu, ne comptez pas sur ces liens, et parcourez "
-"manuellement les pages."
-=======
 "link|bugs/yelp_crash_with_inline_links]]. Until the problem is solved, do not "
 "rely on them and scroll down manually."
 msgstr ""
@@ -281,27 +255,19 @@
 "sur un lien interne|bugs/yelp_crash_with_inline_links]]. Jusqu'à que ce "
 "problème soit résolu, ne comptez pas sur ces liens, et parcourez manuellement "
 "les pages."
->>>>>>> 20e0755f
 
 #. type: Title -
 #, no-wrap
 msgid "Universal USB Installer does not install Tails properly\n"
-<<<<<<< HEAD
-msgstr ""
-=======
 msgstr "L'Universal USB Installer n'installe pas Tails correctement\n"
->>>>>>> 20e0755f
 
 #. type: Plain text
 msgid ""
 "We think Universal USB Installer has a bug that prevents from installing "
 "Tails with the newest versions of the installer."
 msgstr ""
-<<<<<<< HEAD
-=======
 "Nous pensons que l'Universal USB Installer a un bug qui l'empêche d'installer "
 "Tails via la nouvelle version de l'installeur."
->>>>>>> 20e0755f
 
 #. type: Plain text
 msgid ""
@@ -310,21 +276,6 @@
 "following line appears for a fraction of second: \"Initial menu has no LABEL "
 "entries!\" and the goes back to the \"boot:\" prompt in a loop."
 msgstr ""
-<<<<<<< HEAD
-
-#~ msgid "Sub-optimal default mirror\n"
-#~ msgstr "Le mirroir par défaut laisse à désirer\n"
-
-#~ msgid ""
-#~ "The default Debian mirror is `cdn.debian.net`. Due to bad interactions "
-#~ "with Tor, downloads will sometimes fail with *Hash mismatch* errors. If "
-#~ "it happens, try again using a new Tor circuit."
-#~ msgstr ""
-#~ "Le mirroir par défaut Debian est `cdn.debian.net`. À cause de mauvaises "
-#~ "interactions avec Tor, les téléchargements échoueront parfois avec des "
-#~ "erreurs de *discordance de Hash*. Si cela arrive, essayez à nouveau via "
-#~ "un nouveau circuit Tor."
-=======
 "L'installation se passe bien mais au moment du démarrage, le processus de "
 "démarrage se termine avec un écran vide montrant une invite de commande "
 "\"boot:\". Appuyer sur **Entrée** fait apparaître la ligne suivante pour une "
@@ -332,5 +283,4 @@
 "l'invite de commande \"boot:\" en boucle."
 
 #~ msgid "Sub-optimal default mirror\n"
-#~ msgstr "Le mirroir par défaut laisse à désirer\n"
->>>>>>> 20e0755f
+#~ msgstr "Le mirroir par défaut laisse à désirer\n"