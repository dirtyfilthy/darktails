# SOME DESCRIPTIVE TITLE
# Copyright (C) YEAR Free Software Foundation, Inc.
# This file is distributed under the same license as the PACKAGE package.
# FIRST AUTHOR <EMAIL@ADDRESS>, YEAR.
#
msgid ""
msgstr ""
"Project-Id-Version: PACKAGE VERSION\n"
"POT-Creation-Date: 2014-09-09 10:40+0300\n"
"PO-Revision-Date: 2014-10-08 16:29-0000\n"
"Last-Translator: \n"
"Language-Team: LANGUAGE <LL@li.org>\n"
"MIME-Version: 1.0\n"
"Content-Type: text/plain; charset=UTF-8\n"
"Content-Transfer-Encoding: 8bit\n"
"X-Generator: Poedit 1.5.4\n"

#. type: Plain text
#, no-wrap
msgid "[[!meta title=\"Known issues\"]]\n"
msgstr "[[!meta title=\"Problèmes connus\"]]\n"

#. type: Plain text
#, no-wrap
msgid "[[!toc levels=2]]\n"
msgstr ""

#. type: Title =
#, no-wrap
msgid "Problems starting Tails\n"
msgstr "Problème pour démarrer Tails\n"

#. type: Plain text
msgid ""
"This section lists known problems with specific hardware. To report a "
"problem with different hardware see our [[report guidelines when Tails does "
"not start|doc/first_steps/bug_reporting/tails_does_not_start]]."
msgstr ""
"Cette section liste des problèmes connus avec du matériel spécifique. Pour "
"rapporter un problème avec du matériel différent voir nos [[instructions de "
"rapport lorsque Tails ne démarre pas|doc/first_steps/bug_reporting/"
"tails_does_not_start]]."

#. type: Plain text
#, no-wrap
msgid "<a id=\"problematic-usb-sticks\"></a>\n"
msgstr ""

#. type: Title -
#, no-wrap
msgid "Problematic USB sticks\n"
msgstr "Clés USB problématiques\n"

#. type: Plain text
#, no-wrap
#| msgid "<a id=\"fingerprint\"></a>\n"
msgid "<a id=\"sandisk\"></a>\n"
msgstr ""

#. type: Title ###
#, no-wrap
msgid "SanDisk"
msgstr "SanDisk"

#. type: Plain text
#| msgid ""
#| "The following USB sticks have issues starting Tails.  They are configured "
#| "by the manufacturer as a fixed disk, and not as a removable disk. As a "
#| "consequence, they require removing the `live-media=removable` boot "
#| "parameter, which [[is dangerous|doc/first_steps/bug_reporting/"
#| "tails_does_not_start#entirely]]."
msgid ""
"Many SanDisk USB sticks are configured by the manufacturer as a fixed disk, "
"and not as a removable disk. As a consequence, they require removing the "
"`live-media=removable` boot parameter, which [[is dangerous|doc/first_steps/"
"bug_reporting/tails_does_not_start#entirely]]."
msgstr ""
"De nombreuses clés USB SanDisk sont configurées par le constructeur comme "
"des disques fixes, et non comme des disques amovibles. En conséquence, elles "
<<<<<<< HEAD
"nécessitent d'enlever le paramètre de démarrage `live-media=removable`, qui "
"[[est dangereux|doc/first_steps/bug_reporting/"
=======
"nécessitent d'enlever le paramètre de démarrage `live-media=removable`, ce "
"qui [[est dangereux|doc/first_steps/bug_reporting/"
>>>>>>> cc0c9a98
"tails_does_not_start#entirely]]."

#. type: Bullet: '* '
msgid "SanDisk Cruzer Edge 8GB"
msgstr "SanDisk Cruzer Edge 8GB"

#. type: Bullet: '* '
msgid "SanDisk Cruzer Extreme USB 3.0 16GB and 32GB"
msgstr "SanDisk Cruzer Extreme USB 3.0 16GB et 32GB"

#. type: Bullet: '* '
msgid "SanDisk Cruzer Fit USB 2.0 8GB, 16GB, and 32G"
msgstr "SanDisk Cruzer Fit USB 2.0 8GB, 16GB, et 32G"

#. type: Bullet: '* '
msgid "SanDisk Cruzer Force 8GB"
msgstr "SanDisk Cruzer Force 8GB"

#. type: Bullet: '* '
msgid "SanDisk Cruzer Glide 4GB, 8GB and 16GB"
msgstr "SanDisk Cruzer Glide 4GB, 8GB et 16GB"

#. type: Bullet: '* '
msgid "SanDisk Cruzer Switch USB 2.0 8GB and 32GB"
msgstr "SanDisk Cruzer Switch USB 2.0 8GB et 32GB"

#. type: Bullet: '* '
msgid "SanDisk Cruzer USB 3.0 64GB"
msgstr "SanDisk Cruzer USB 3.0 64GB"

#. type: Bullet: '* '
#| msgid "SanDisk Cruzer Glide 4GB, 8GB and 16GB"
msgid "SanDisk Cruzer Blade 4GB, 8GB, and 32GB"
msgstr "SanDisk Cruzer Blade 4GB, 8GB, et 32GB"

#. type: Bullet: '* '
msgid "SanDisk Cruzer Facet"
msgstr "SanDisk Cruzer Facet"

#. type: Bullet: '* '
#| msgid "SanDisk Cruzer Edge 8GB"
msgid "SanDisk Ultra 32 GB"
msgstr "SanDisk Ultra 32 GB"

#. type: Plain text
#| msgid ""
#| "SanDisk had begun the production of flash drives configured as fixed disk "
#| "in 2012 to meet new requirements for Windows 8 Certification. The flash "
#| "drives that comply with this certification will have the Windows 8 logo "
#| "on their packaging.  If a flash drive does not have the Windows 8 logo on "
#| "its packaging, then that drive will function as a removable disk about "
#| "should work with Tails."
msgid ""
"SanDisk had begun the production of flash drives configured as fixed disk in "
"2012 to meet new requirements for Windows 8 Certification, and ended it in "
"mid-2014. The flash drives that comply with this certification will have the "
"Windows 8 logo on their packaging.  If a flash drive does not have the "
"Windows 8 logo on its packaging, then that drive will function as a "
"removable disk and should work with Tails."
msgstr ""
"SanDisk a débuté la production de lecteurs flash configurés comme des "
"disques fixes en 2012 pour faire face aux exigences de certification de "
"Windows 8, et a arrêté mi-2014. Les périphériques flash qui respectent cette "
"certification auront le logo Windows 8 sur leur emballage. Si un "
"périphérique flash n'a pas le logo Windows 8 sur son emballage, alors celui-"
"ci fonctionnera comme un disque amovible et devrait fonctionner avec Tails."

#. type: Plain text
msgid "See also [[!tails_ticket 6397]]."
msgstr "Voir également [[!tails_ticket 6397]]."

#. type: Plain text
#, no-wrap
#| msgid "<a id=\"fingerprint\"></a>\n"
msgid "<a id=\"pny\"></a>\n"
msgstr ""

#. type: Title ###
#, no-wrap
msgid "PNY"
msgstr "PNY"

#. type: Plain text
msgid ""
"When installing Tails, PNY USB sticks have problems with the constant write "
"load and are prone to failure."
msgstr ""
"Lors de l'installation de Tails, les clés USB PNY ont des problèmes avec la "
"charge constante d'écriture et sont sujettes aux échecs."

#. type: Title ###
#, no-wrap
#| msgid "Other issues\n"
msgid "Other vendors"
msgstr "Autres vendeurs"

#. type: Bullet: '* '
msgid ""
"Staples Relay USB 2.0 16GB, suffers from the same problem as [[some SanDisk "
"USB sticks|known_issues#sandisk]]."
msgstr ""
"Les clés USB Staples Relay 2.0 16GB, souffrent du même problème que "
"[[certaines clés USB SanDisk|known_issues#sandisk]]."

#. type: Plain text
#, no-wrap
#| msgid "<a id=\"fingerprint\"></a>\n"
msgid "<a id=\"isohybrid-options\"></a>\n"
msgstr ""

#. type: Title -
#, no-wrap
msgid "Acer Travelmate 8573T-254G50M\n"
msgstr "Acer Travelmate 8573T-254G50M\n"

#. type: Plain text
#| msgid "Does not start on USB sticks created using Tails Installer."
msgid ""
"Booting from DVD works fine, but does not start on USB sticks created using "
"Tails Installer."
msgstr ""
"Démarrer depuis un DVD fonctionne, mais pas depuis une clé USB créée avec "
"l'Installeur de Tails."

#. type: Plain text
msgid ""
"This problem might be corrected in Tails 1.1 and newer: please report your "
"test results back to us."
msgstr ""
"Ce problème peut être corrigé depuis Tails 1.1 : merci de nous rapporter vos "
"résultats de test."

#. type: Title -
#, no-wrap
msgid "ASUS VivoBook X202E\n"
msgstr "ASUS VivoBook X202E\n"

#. type: Plain text
msgid ""
"Legacy support needs to be enabled in order to start Tails. To enable legacy "
"boot support, enable 'Launch CSM' under boot (menu)."
msgstr ""
"Le *legacy support* à besoin d'être activé afin de démarrer Tails. Pour "
"l'activer, activez 'Launch CSM' dans le menu de démarrage."

#. type: Title -
#, no-wrap
msgid "Compaq 615\n"
msgstr "Compaq 615\n"

#. type: Plain text
msgid ""
"You need to update the firmware to its latest version in order to start from "
"a device installed using Tails Installer."
msgstr ""
"Vous devez mettre à jour le microcode vers sa dernière version afin de "
"pouvoir démarrer depuis un périphérique installé via l'Installeur de Tails."

#. type: Title -
#, no-wrap
msgid "Dell Inc. Latitude E6430/0CPWYR\n"
msgstr "Dell Inc. Latitude E6430/0CPWYR\n"

#. type: Plain text
msgid "Does not start on USB sticks created using Tails Installer."
msgstr ""
"Ne démarre pas sur une clé USB créée en utilisant l'Installeur de Tails."

#. type: Plain text
msgid "With BIOS versions A03 06/03/2012 (and A09 and A11)"
msgstr "Avec un BIOS versions A03 06/03/2012 (ainsi que A09 et A11)"

#. type: Plain text
msgid "Error message: `Invalid partition table!`"
msgstr "Message d'erreur : `Invalid partition table!`"

#. type: Plain text
msgid ""
"Workaround (at least with BIOS versions A09 and A11): just hit enter and it "
"will continue with the boot."
msgstr ""
"Contournement (au moins avec les BIOS versions A09 et A11) : juste taper "
"entrée et le démarrage continuera."

#. type: Title -
#, no-wrap
msgid "Dell XPS L702X/03RG89, Samsung RV520, Samsung Series 7 Chronos\n"
msgstr "Dell XPS L702X/03RG89, Samsung RV520, Samsung Series 7 Chronos\n"

#. type: Plain text
msgid ""
"We were reported that the legacy BIOS shipped on these systems doesn't know "
"how to deal with the GPT partition scheme installed by Tails Installer."
msgstr ""
"Il nous a été rapporté que l'ancien BIOS livré dans ces systèmes ne prend "
"pas en charge le schéma de partition GPT installé par l'Installeur de Tails."

#. type: Plain text
msgid ""
"<http://en.community.dell.com/support-forums/laptop/f/3518/"
"p/19392884/20010995.aspx>"
msgstr ""
"<http://en.community.dell.com/support-forums/laptop/f/3518/"
"p/19392884/20010995.aspx>"

#. type: Title -
#, no-wrap
msgid "Dell Inspiron 8100\n"
msgstr "Dell Inspiron 8100\n"

#. type: Plain text
#| msgid ""
#| "The display panel will have the wrong resolution unless "
#| "`video=LVDS-1:1600x1200 nouveau.noaccel=1` is added to the boot command "
#| "line."
msgid ""
"The display panel will have the wrong resolution unless "
"`video=LVDS-1:1600x1200 nouveau.noaccel=1` is added to the boot command "
"line. This problem might be corrected in Tails 1.1 and newer: please report "
"your test results back to us."
msgstr ""
"L'affichage de l'écran aura la mauvaise résolution à moins que vous "
"n'ajoutiez `video=LVDS-1:1600x1200 nouveau.noaccel=1` à la ligne de commande "
"du menu de démarrage. Ce problème est peut-être corrigé dans Tails 1.1 ou "
"des versions plus récentes : merci de nous rapporter vos résultats de test."

#. type: Title -
#, no-wrap
msgid "Dell Dimension 2400\n"
msgstr "Dell Dimension 2400\n"

#. type: Plain text
#| msgid ""
#| "Cannot start neither from USB nor from DVD. System crashes with a blank "
#| "screen and locked up keyboard."
msgid ""
"Cannot start neither from USB nor from DVD. System crashes with a blank "
"screen and locked up keyboard. This problem might be corrected in newer "
"versions: please report your test results back to us."
msgstr ""
"Ne démarre ni sur USB ni sur DVD. Le système plante avec un écran vide et un "
"clavier verrouillé. Ce problème est peut-être corrigé dans des versions plus "
"récentes :  merci de nous rapporter vos résultats de test."

#. type: Title -
#, no-wrap
msgid "HP ProBook 4330s\n"
msgstr ""

#. type: Plain text
msgid ""
"With UEFI enabled, when chosing a boot device, select `Boot From EFI File` "
"and then `Filesystem Tails` and `EFI/BOOT/bootx64.efi`."
msgstr ""
"Avec l'UEFI activé, lors du choix de périphérique de démarrage, choisir "
"`Boot From EFI File` puis `Filesystem Tails` puis `EFI/BOOT/bootx64.efi`."

#. type: Title -
#, no-wrap
msgid "Lenovo IdeaPad Y410p\n"
msgstr ""

#. type: Plain text
msgid "Cannot start Tails 1.1 from USB installed manually in Linux."
msgstr "Ne démarre pas Tails 1.1 en USB si installé manuellement via Linux."

#. type: Title -
#, no-wrap
msgid "Lenovo IdeaPad z585\n"
msgstr ""

#. type: Plain text
msgid "Goes back continuously to boot menu on Tails installed on DVD."
<<<<<<< HEAD
msgstr "Reviens continuellement au menu de démarrage avec un DVD Tails."
=======
msgstr "Revient continuellement au menu de démarrage avec un DVD Tails."
>>>>>>> cc0c9a98

#. type: Title -
#, no-wrap
#| msgid "Clevo W258CU, ThinkPad X121e, X220, X230, T420i, T430, T410, T520, W520, T530, E325 and E530\n"
msgid "Clevo W258CU, ThinkPad X121e, T420i, T410, T520, W520, T530, E325 and E530\n"
msgstr "Clevo W258CU, ThinkPad X121e, T420i, T410, T520, W520, T530, E325 et E530\n"

#. type: Plain text
msgid ""
"These machines do not start on USB sticks created using Tails USB Installer, "
"due to a firmware limitation."
msgstr ""
"Ces machines ne démarrent pas sur une clé USB créée en utilisant "
"l'installeur USB Tails, à cause d'une limitation du firmware"

#. type: Plain text
msgid ""
"A workaround for some of these machines is to use the [[manual installation "
"process|doc/first_steps/installation/manual/linux]].  Note, however, that "
"this technique does not allow you to set up a persistent volume."
msgstr ""
" Une solution alternative pour certaines de ces machines est d'utiliser le "
"[[procédé d'installation manuelle|doc/first_steps/installation/manual/"
"linux]]. Notez cependant que cette technique ne permet pas de configurer un "
"volume persistant."

#. type: Plain text
#, no-wrap
#| msgid "<a id=\"fingerprint\"></a>\n"
msgid "<a id=\"mac\"></a>\n"
msgstr ""

#. type: Plain text
#, no-wrap
msgid ""
"Mac\n"
"---\n"
msgstr ""

#. type: Bullet: '* '
msgid ""
"Some Mac need [rEFInd](http://sourceforge.net/projects/refind/)  installed "
"to boot Tails from a USB stick."
msgstr ""
"Certains Mac nécessitent l'installation de [rEFInd](http://sourceforge.net/"
"projects/refind/) pour démarrer Tails depuis une clé USB."

#. type: Bullet: '* '
msgid "MacBookPro5,5 does not boot with Tails in UEFI mode."
msgstr "MacBookPro5,5 ne démarre pas avec Tails en mode UEFI."

#. type: Bullet: '* '
msgid ""
"MacBook Air 3,2 (A1369 EMC 2392) freezes when booting Tails in UEFI mode."
msgstr ""
"MacBook Air 3,2 (A1369 EMC 2392) se fige lors du démarrage de Tails en mode "
"UEFI."

#. type: Bullet: '* '
msgid "MacBookPro (early 2011) fails to boot from DVD since Tails 1.1."
<<<<<<< HEAD
msgstr "MacBookPro (début 2011) de démarre pas sur DVD depuis Tails 1.1."
=======
msgstr "MacBookPro (début 2011) ne démarre pas sur DVD depuis Tails 1.1."
>>>>>>> cc0c9a98

#. type: Bullet: '* '
#| msgid "Does not start on USB sticks created using Tails Installer."
msgid ""
"Mac Pro Tower and MacBook Pro 4,1 (both from early 2008) fail to boot from a "
"USB stick created by Tails Installer."
msgstr ""
"Mac Pro Tower et MacBook Pro 4,1 (les deux de début 2008) ne démarrent pas "
"sur une clé USB créée en utilisant l'Installeur de Tails."

#. type: Plain text
#, no-wrap
#| msgid "Problematic USB sticks\n"
msgid "<a id=\"problematic-virtual-machines\"></a>\n"
msgstr ""

#. type: Title -
#, no-wrap
#| msgid "Problematic USB sticks\n"
msgid "Problematic virtual machines\n"
msgstr "Machines virtuelles problématiques\n"

#. type: Plain text
msgid ""
"Does not start in some virtualization environments, such as QEMU 0.11.1 and "
"VirtualBox 4.2. This can be corrected by upgrading to QEMU 1.0 or "
"VirtualBox 4.3, or newer."
msgstr ""
"Ne démarre pas dans certains environnement de virtualisation, tels que "
"QEMU 0.11.1 et VirtualBox 4.2. Cela peut être corrigé en mettant au moins à "
"jour vers QEMU 1.0 ou VirtualBox 4.3."

#. type: Plain text
#| msgid "See also [[!tails_ticket 6397]]."
msgid "See also [[!tails_ticket 7232]] and [[!tails_ticket 7173]]."
msgstr "Voir également [[!tails_ticket 7232]] et [[!tails_ticket 7173]]."

#. type: Plain text
#, no-wrap
msgid "<a id=\"chainloading\"></a>\n"
msgstr ""

#. type: Title -
#, no-wrap
msgid "Chainloading Tails from GRUB\n"
msgstr "Chargement chaîné (chainloading) de Tails depuis GRUB\n"

#. type: Plain text
msgid ""
"To workaround problems in booting Tails on laptops with UEFI support, it is "
"possible to chainload the syslinux on the ISO image from another boot loader "
"that is already working on the laptop, like GRUB. Be careful not to modify "
"at all the options of syslinux in the process."
msgstr ""
"Pour contourner des problèmes de démarrage de Tails sur des ordinateurs avec "
"prise en charge UEFI, il est possible de faire du chargement chaîné de "
"syslinux de l'image ISO depuis un autre chargeur d'amorçage qui fonctionne "
"toujours sur cet ordinateur, comme GRUB. Soyons prudent à ne pas modifier "
"toutes les options de syslinux lors de l'opération."

#. type: Plain text
msgid "The following commands, run from the GRUB shell, might be helpful:"
msgstr "Les commandes suivantes, lancées depuis un shell GRUB, peuvent aider :"

#. type: Plain text
#, no-wrap
msgid ""
"    set root=(hd1)\n"
"    chainloader +1\n"
"    boot\n"
msgstr ""

#. type: Title =
#, no-wrap
msgid "Security issues\n"
msgstr "Problèmes de sécurité\n"

#. type: Title -
#, no-wrap
msgid "Tails might not erase all the system memory on shutdown\n"
msgstr "Tails n'effacera peut-être pas la totalité de la mémoire à l'extinction\n"

#. type: Plain text
#, no-wrap
msgid ""
"On rare systems (non-PAE with big amounts of memory),\n"
"Tails does not consistently [[!tails_todo\n"
"more_efficient_memory_wipe desc=\"erase all system memory as it\n"
"should\"]].\n"
msgstr ""
"Sur de rares systèmes (non-PAE avec beaucoup de mémoire),\n"
"Tails [[!tails_todo more_efficient_memory_wipe desc=\"n'efface\n"
"pas efficacement toute la mémoire système comme il le devrait\"]].\n"

#. type: Title -
#, no-wrap
msgid "After using Tails Installer, the \"emergency shutdown\" doesn't work\n"
msgstr "Après avoir utilisé l'Installeur USB de Tails, l'\"extinction d'urgence\" ne fonctionne pas.\n"

#. type: Plain text
msgid ""
"Tails Installer messes a bit too much with the USB devices for the "
"\"emergency shutdown on media removal\" feature to continue working after "
"using it. If you believe this feature is critical for the session you're "
"running, we advice you to reboot Tails."
msgstr ""
"L'installeur de Tails déconne un tout petit peu trop avec les périphérique "
"USB pour que la fonction d'\"extinction d'urgence sur retrait de support\" "
"fonctionne encore après son utilisation. Si vous pensez que cette "
"fonctionnalité est cruciale pour votre session, nous vous conseillons de "
"redémarrer Tails."

#. type: Title -
#, no-wrap
msgid "Tails DVD eject failure\n"
msgstr "Tails n'éjecte pas les DVD\n"

#. type: Plain text
msgid ""
"Pressing the DVD eject button does not trigger emergency shutdown.  Also, "
"the \"normal\" (non-emergency) shutdown procedure does not eject the DVD "
"anymore."
msgstr ""
"Presser le bouton d'éjection du DVD ne lance pas l'extinction d'urgence. De "
"plus, l'extinction \"normale\" (non urgente) n'éjecte plus le DVD."

#. type: Plain text
msgid "(Ticket: [[!tails_todo fix_DVD_eject_at_shutdown]])"
msgstr "(Ticket: [[!tails_todo fix_DVD_eject_at_shutdown]])"

#. type: Title -
#, no-wrap
msgid "Stream isolation inconsistency in Claws Mail\n"
msgstr "Isolation des flux irrégulière dans Claws Mails\n"

#. type: Plain text
msgid ""
"Claws Mail isn't using its dedicated Tor SocksPort for Tor hidden service "
"IMAP/POP/SMTP servers (instead Tor's TransPort is used). This is just a "
"deviation from Tails' design and should have no adverse real world "
"consequences."
msgstr ""
"Claws Mail n'utilise pas un SocksPort Tor dédié pour les serveurs IMAP/POP/"
"SMTP en services cachés (TransPort de Tor est utilisé à la place). C'est "
"seulement une variation du design de Tails et ça ne devrait pas avoir de "
"conséquences fâcheuses dans la \"vraie vie\"."

#. type: Title -
#, no-wrap
msgid "Tails fails to completely shutdown or restart\n"
msgstr "Tails n'arrive pas à s'éteindre complètement ou à redémarrer\n"

#. type: Plain text
msgid ""
"When stopping Tails on some hardware, the memory wipe procedure fails to "
"complete: the display gets scrambled, but the computer doesn't completely "
"shutdown or restart. Sometimes the caps-lock button light of the keyboard "
"flashes."
msgstr ""
"Lors de l'extinction de Tails, la procédure d'effacement de la mémoire "
"n'aboutit\n"
"pas avec certains ordinateurs : l'affichage se brouille, mais l'ordinateur "
"ne\n"
"s'éteint pas complètement, ou ne redémarre pas. Parfois, le voyant de\n"
"verrouillage des majuscules clignote sur le clavier."

#. type: Plain text
#, no-wrap
msgid "<div class=\"caution\">\n"
msgstr ""

#. type: Plain text
msgid ""
"When this happens, there is no guarantee that the memory is wiped entirely."
msgstr ""
"Lorsque cela arrive, il n'y a aucune garantie comme quoi la mémoire a été "
"entièrement effacée."

#. type: Plain text
#, no-wrap
msgid "</div>\n"
msgstr ""

#. type: Plain text
msgid "This issue has been reported on the following hardware:"
msgstr "Ce problème a été rapporté sur les ordinateurs suivants :"

#. type: Plain text
#, no-wrap
msgid ""
"  - Apple when booting from a USB stick:\n"
"    - MacBook Air 5,1\n"
"    - MacBook Pro 7,1, 13-inch mid 2010\n"
"    - MacBook Pro 9,2, 13-inch mid 2012\n"
"    - MacBook Pro 8,1, 13-inch late 2011\n"
"    - MacBook Pro 10,2\n"
"    - MacBook Pro Retina 11,1, late 2013\n"
"  - Hewlett-Packard HP Pavilion dv6 Notebook PC\n"
"  - Lenovo ThinkPad X61, only on emergency shutdown when pulling out the\n"
"    USB stick\n"
"  - Toshiba Satellite C855D\n"
"  - Dell Inc. Studio 1458\n"
"  - Fujitsu Lifebook AH531/GFO, only on regular shutdown, emergency\n"
"    shutdown works\n"
"  - Apple MacBookPro 10,2\n"
msgstr ""
"  - Apple en démarrant depuis une cle USB:\n"
"    - MacBook Air 5,1\n"
"    - MacBook Pro 7,1, 13 pouces mi-2010\n"
"    - MacBook Pro 9,2, 13 pouces mi-2012\n"
"    - MacBook Pro 8,1, 13 pouces fin 2011\n"
"    - MacBook Pro 10,2\n"
"    - MacBook Pro Retina 11,1, fin 2013\n"
"  - Hewlett-Packard HP Pavilion dv6 Notebook PC\n"
"  - Lenovo ThinkPad X61, seulement en extinction d'urgence lorsque la clé USB\n"
"    est retirée\n"
"  - Toshiba Satellite C855D\n"
"  - Dell Inc. Studio 1458\n"
"  - Fujitsu Lifebook AH531/GFO, seulement lors d'extinction normale, l'extinction\n"
"    d'urgence fonctionne\n"
"  - Apple MacBookPro 10,2\n"

#. type: Plain text
#, no-wrap
msgid "<a id=\"fingerprint\"></a>\n"
msgstr "<a id=\"empreinte\"></a>\n"

#. type: Title =
#, no-wrap
msgid "Fingerprint\n"
msgstr "Empreinte\n"

#. type: Plain text
#, no-wrap
msgid "<!-- If this section is empty adjust the [[fingerprint documentation|doc/about/fingerprint]]. -->\n"
msgstr ""

#. type: Plain text
#, no-wrap
msgid "<!-- The fingerprints of the Tor browser and the TBB are different: -->\n"
msgstr ""

#. type: Bullet: '* '
msgid ""
"Browser window resizing is in not reliable: [[!tails_ticket 6377]] and [[!"
"tor_bug 10095]]."
msgstr ""
"Le redimensionnement de la fenêtre du navigateur n'est pas fiable : [[!"
"tails_ticket 6377]] et [[!tor_bug 10095]]."

#. type: Title =
#, no-wrap
msgid "Other issues\n"
msgstr "Autres problèmes\n"

#. type: Title -
#, no-wrap
msgid "Boot menu has display issues\n"
msgstr "Le menu de démarrage a des problèmes d'affichage\n"

#. type: Plain text
msgid ""
"Since Tails 1.1, one some hardware (ThinkPad X230, MacBookPro8,1), the boot "
"menu is not displayed properly. Tails starts fine, though."
msgstr ""
"Depuis Tails 1.1, sur certains ordinateurs (ThinkPad X230, MacBookPro8,1), "
"le menu d'affichage ne s'affiche pas correctement. Cependant, Tails démarre "
"correctement."

#. type: Title -
#, no-wrap
msgid "Connecting to FTP servers is not possible\n"
msgstr "Se connecter à des serveurs FTP n'est pas possible\n"

#. type: Plain text
#, no-wrap
msgid ""
"Public FTP servers on the Internet are not reachable using Tails.\n"
"See [[!tails_todo fix_Internet_FTP_support desc=\"the corresponding\n"
"task\"]] for more details.\n"
msgstr ""
"Les serveurs FTP publics sur Internet ne sont pas joignables avec Tails.\n"
"Voir la [[!tails_todo fix_Internet_FTP_support desc=\"tâche\n"
"correspondante\"]] pour plus de détails.\n"

#. type: Title -
#, no-wrap
msgid "YouTube videos are hard to get\n"
msgstr "Les vidéos YouTube sont difficilement visionnables\n"

#. type: Plain text
msgid ""
"[[!tails_todo easier_YouTube desc=\"HTML5 video are not easily seen on "
"YouTube\"]]. When the message *This video is currently unavailable* appears, "
"the video can actually be viewed.  Right-click on the page, select "
"**NoScript** → **Blocked objects** and **Temporarily allow…** the video."
msgstr ""
"[[!tails_todo easier_YouTube desc=\"Les videos HTML5 ne sont pas facilement "
"lisibles sur YouTube\"]]. Lorsque le message *This video is currently "
"unavailable* apparaît, la vidéo peut malgré tout être visionnée. Pour cela, "
"effectuez un clic droit sur la page, puis sélectionnez **NoScript** → "
"**Objets bloqués** et **Autoriser...** la vidéo."

#. type: Plain text
msgid "Tails will never support videos which require Flash (those with ads)."
msgstr ""
"Tails ne prendra jamais en charge les vidéos nécessitant Flash (celles avec "
"des pubs)."

#. type: Title -
#, no-wrap
msgid "Tails fails to connect to certain Wi-Fi networks\n"
msgstr "Tails échoue à se connecter à certains réseaux Wi-Fi\n"

#. type: Plain text
msgid ""
"This might be related to the introduction of wireless regulation support in "
"Tails 0.13."
msgstr ""
"C'est peut-être dû à l'introduction de la prise en charge de la régulation "
"sans-fil depuis Tails 0.13."

#. type: Title -
#, no-wrap
msgid "VirtualBox guest modules are broken for 64-bit guests\n"
<<<<<<< HEAD
msgstr "Les modules des additions invité de VirtualBox ne marche pas pour les invités 64-bits\n"
=======
msgstr "Les modules de suppléments pour invités (*guest modules*) de VirtualBox ne marchent pas pour les invités 64-bits\n"
>>>>>>> cc0c9a98

#. type: Plain text
msgid ""
"VirtualBox guest modules allow for additional features when using Tails as a "
"VirtualBox guest: shared folders, resizable display, shared clipboard, etc."
<<<<<<< HEAD
msgstr "Les modules des additions invité de VirtualBox"
=======
msgstr ""
"Les modules de suppléments pour invités (*guest modules*) de VirtualBox permettent "
"lorsqu'on utilise Tails dans VirtualBox d'avoir des fonctionnalités "
"supplémentaires : dossiers partagés, redimensionnement de l'affichage, "
"presse-papier partagé, etc."
>>>>>>> cc0c9a98

#. type: Plain text
msgid ""
"But due to [a bug in VirtualBox](https://www.virtualbox.org/ticket/11037), "
"the resizable display and shared clipboard only work in Tails if the "
"VirtualBox guest is configured to have a 32-bit processor. The shared "
"folders work both on 32-bit and 64-bit guests."
msgstr ""
"Mais à cause d'un [bug dans VirtualBox](https://www.virtualbox.org/"
"ticket/11037), le redimensionnement de l'affichage et le partage de presse-"
<<<<<<< HEAD
"papiers fonctionne uniquement dans Tails si l'invité VirtualBox est "
=======
"papiers fonctionnent uniquement dans Tails si l'invité VirtualBox est "
>>>>>>> cc0c9a98
"configuré pour un processeur 32-bit. Les dossiers partagés fonctionnent à la "
"fois sur les invités 32-bit et 64-bit."

#. type: Title -
#, no-wrap
msgid "Touchpad configurations\n"
msgstr "Configuration du pavé tactile\n"

#. type: Title ###
#, no-wrap
msgid "Acer TravelMate B113 - ETPS/2 Elantech Touchpad"
msgstr "Acer TravelMate B113 - Pavé tactile ETPS/2"

#. type: Plain text
#, no-wrap
msgid ""
"    synclient FingerPress=256;\n"
"    synclient TapButton3=0;\n"
"    synclient Clickpad=1;\n"
"    synclient VertTwoFingerScroll=1;\n"
"    synclient FingerLow=1;\n"
"    synclient FingerHigh=1;\n"
msgstr ""
"    synclient FingerPress=256;\n"
"    synclient TapButton3=0;\n"
"    synclient Clickpad=1;\n"
"    synclient VertTwoFingerScroll=1;\n"
"    synclient FingerLow=1;\n"
"    synclient FingerHigh=1;\n"

#. type: Title -
#, no-wrap
msgid "TorBrowser takes too long to shutdown\n"
msgstr "Le navigateur Tor met trop longtemps à s'éteindre\n"

#. type: Plain text
msgid ""
"Since Tails 0.22, the browser sometimes takes too long to shutdown ([[!"
"tails_ticket 6480]]). Waiting a few more seconds is usually enough to let it "
"close itself correctly."
msgstr ""
"Depuis Tails 0.22, le navigateur prend parfois beaucoup de temps à "
"s'éteindre ([[!tails_ticket 6480]]). Patienter quelques secondes de plus est "
"généralement suffisant  pour qu'il se ferme tout seul correctement."

#~ msgid "Acer Chromebook C720\n"
#~ msgstr "Acer Chromebook C720\n"

#~ msgid ""
#~ "Booting fails with `Not enough memory to load specified image`. Work "
#~ "around by adding the `mem=1500m` [[boot option|/doc/first_steps/"
#~ "startup_options/#boot_menu]]."
#~ msgstr ""
#~ "Le démarrage échoue disant `Not enough memory to load specified image`. "
#~ "Contournement possible en ajoutant `mem=1500m` aux [[options de "
#~ "démarrage|/doc/first_steps/startup_options/#boot_menu]]."

#~ msgid "Staples Relay USB 2.0 16GB"
#~ msgstr "Staples Relay USB 2.0 16GB"

#~ msgid "Hewlett-Packard HP Pavilion dv6 Notebook PC"
#~ msgstr "Hewlett-Packard HP Pavilion dv6 Notebook PC"

#~ msgid ""
#~ "Lenovo ThinkPad X61, only on emergency shutdown when pulling out the USB "
#~ "stick"
#~ msgstr ""
#~ "Lenovo ThinkPad X61, seulement pour l'extinction d'urgence en retirant la "
#~ "clé USB"

#~ msgid "Toshiba Satellite C855D"
#~ msgstr "Toshiba Satellite C855D"

#~ msgid "Dell Inc. Studio 1458"
#~ msgstr "Dell Inc. Studio 1458"

#~ msgid ""
#~ "Fujitsu Lifebook AH531/GFO, only on regular shutdown, emergency shutdown "
#~ "works"
#~ msgstr ""
#~ "Fujitsu Lifebook AH531/GFO, seulement pour l'extinction normale, cela "
#~ "fonctionne pour l'extinction d'urgence"<|MERGE_RESOLUTION|>--- conflicted
+++ resolved
@@ -77,13 +77,8 @@
 msgstr ""
 "De nombreuses clés USB SanDisk sont configurées par le constructeur comme "
 "des disques fixes, et non comme des disques amovibles. En conséquence, elles "
-<<<<<<< HEAD
-"nécessitent d'enlever le paramètre de démarrage `live-media=removable`, qui "
-"[[est dangereux|doc/first_steps/bug_reporting/"
-=======
 "nécessitent d'enlever le paramètre de démarrage `live-media=removable`, ce "
 "qui [[est dangereux|doc/first_steps/bug_reporting/"
->>>>>>> cc0c9a98
 "tails_does_not_start#entirely]]."
 
 #. type: Bullet: '* '
@@ -357,11 +352,7 @@
 
 #. type: Plain text
 msgid "Goes back continuously to boot menu on Tails installed on DVD."
-<<<<<<< HEAD
-msgstr "Reviens continuellement au menu de démarrage avec un DVD Tails."
-=======
 msgstr "Revient continuellement au menu de démarrage avec un DVD Tails."
->>>>>>> cc0c9a98
 
 #. type: Title -
 #, no-wrap
@@ -422,11 +413,7 @@
 
 #. type: Bullet: '* '
 msgid "MacBookPro (early 2011) fails to boot from DVD since Tails 1.1."
-<<<<<<< HEAD
-msgstr "MacBookPro (début 2011) de démarre pas sur DVD depuis Tails 1.1."
-=======
 msgstr "MacBookPro (début 2011) ne démarre pas sur DVD depuis Tails 1.1."
->>>>>>> cc0c9a98
 
 #. type: Bullet: '* '
 #| msgid "Does not start on USB sticks created using Tails Installer."
@@ -752,25 +739,17 @@
 #. type: Title -
 #, no-wrap
 msgid "VirtualBox guest modules are broken for 64-bit guests\n"
-<<<<<<< HEAD
-msgstr "Les modules des additions invité de VirtualBox ne marche pas pour les invités 64-bits\n"
-=======
 msgstr "Les modules de suppléments pour invités (*guest modules*) de VirtualBox ne marchent pas pour les invités 64-bits\n"
->>>>>>> cc0c9a98
 
 #. type: Plain text
 msgid ""
 "VirtualBox guest modules allow for additional features when using Tails as a "
 "VirtualBox guest: shared folders, resizable display, shared clipboard, etc."
-<<<<<<< HEAD
-msgstr "Les modules des additions invité de VirtualBox"
-=======
 msgstr ""
 "Les modules de suppléments pour invités (*guest modules*) de VirtualBox permettent "
 "lorsqu'on utilise Tails dans VirtualBox d'avoir des fonctionnalités "
 "supplémentaires : dossiers partagés, redimensionnement de l'affichage, "
 "presse-papier partagé, etc."
->>>>>>> cc0c9a98
 
 #. type: Plain text
 msgid ""
@@ -781,11 +760,7 @@
 msgstr ""
 "Mais à cause d'un [bug dans VirtualBox](https://www.virtualbox.org/"
 "ticket/11037), le redimensionnement de l'affichage et le partage de presse-"
-<<<<<<< HEAD
-"papiers fonctionne uniquement dans Tails si l'invité VirtualBox est "
-=======
 "papiers fonctionnent uniquement dans Tails si l'invité VirtualBox est "
->>>>>>> cc0c9a98
 "configuré pour un processeur 32-bit. Les dossiers partagés fonctionnent à la "
 "fois sur les invités 32-bit et 64-bit."
 
