--- conflicted
+++ resolved
@@ -6,13 +6,8 @@
 msgid ""
 msgstr ""
 "Project-Id-Version: PACKAGE VERSION\n"
-<<<<<<< HEAD
-"POT-Creation-Date: 2012-10-12 20:20+0300\n"
-"PO-Revision-Date: 2012-09-10 08:48-0000\n"
-=======
 "POT-Creation-Date: 2012-10-22 23:29+0300\n"
 "PO-Revision-Date: 2012-10-17 12:40-0000\n"
->>>>>>> da1b49ff
 "Last-Translator: \n"
 "Language-Team: LANGUAGE <LL@li.org>\n"
 "Language: \n"
@@ -209,12 +204,6 @@
 "by enabled for all new connections, and could result in users re-connecting "
 "to a previous network at times when they don't want that."
 msgstr ""
-<<<<<<< HEAD
-=======
-"[[Dans certaines langues, Google est le moteur de recherche par défaut|bugs/"
-"languages_without_a_localized_Startpage_get_Google_by_default]] à la place "
-"de Startpage."
->>>>>>> da1b49ff
 
 #. type: Title -
 #, no-wrap
@@ -250,19 +239,6 @@
 "problème soit résolu, ne comptez pas sur ces liens, et parcourez "
 "manuellement les pages."
 
-<<<<<<< HEAD
-#~ msgid "Default search engine is Google for some languages\n"
-#~ msgstr "Dans certaines langues, le moteur de recherche par défaut est Google\n"
-
-#~ msgid ""
-#~ "[[Some languages gets Google as the default search engine|bugs/"
-#~ "languages_without_a_localized_Startpage_get_Google_by_default]] instead "
-#~ "of Startpage."
-#~ msgstr ""
-#~ "[[Dans certaines langues, Google est le moteur de recherche par défaut|"
-#~ "bugs/languages_without_a_localized_Startpage_get_Google_by_default]] à la "
-#~ "place de Startpage."
-=======
 #. type: Title -
 #, no-wrap
 msgid "Sub-optimal default mirror\n"
@@ -296,34 +272,4 @@
 "black screen showing a \"boot:\" prompt. Pressing **Enter** makes the "
 "following line appears for a fraction of second: \"Initial menu has no LABEL "
 "entries!\" and the goes back to the \"boot:\" prompt in a loop."
-msgstr ""
->>>>>>> da1b49ff
-
-#~ msgid "Embedded Tails signing key will expire in October\n"
-#~ msgstr "La clé de signature de Tails livrée expirera en octobre\n"
-
-#~ msgid ""
-#~ "After October 6th, the Tails signing key embedded in Tails system will "
-#~ "have expired. Please refresh it manually from keyservers or by "
-#~ "[[importing the updated key|tails-signing.key]]."
-#~ msgstr ""
-#~ "Après le 6 octobre, la clé de signature de Tails, livrée dans Tails aura "
-#~ "expirée. Veuillez la renouveller manuellement depuis des serveurs de clés "
-<<<<<<< HEAD
-#~ "ou en [[important la clé à jour|tails-signing.key]]."
-
-#~ msgid "Sub-optimal default mirror\n"
-#~ msgstr "Le mirroir par défaut laisse à désirer\n"
-
-#~ msgid ""
-#~ "The default Debian mirror is `cdn.debian.net`. Due to bad interactions "
-#~ "with Tor, downloads will sometimes fail with *Hash mismatch* errors. If "
-#~ "it happens, try again using a new Tor circuit."
-#~ msgstr ""
-#~ "Le mirroir par défaut Debian est `cdn.debian.net`. À cause de mauvaises "
-#~ "interactions avec Tor, les téléchargements échoueront parfois avec des "
-#~ "erreurs de *discordance de Hash*. Si cela arrive, essayez à nouveau via "
-#~ "un nouveau circuit Tor."
-=======
-#~ "ou en [[important la clé à jour|tails-signing.key]]."
->>>>>>> da1b49ff
+msgstr ""