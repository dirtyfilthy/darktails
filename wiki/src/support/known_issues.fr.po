# SOME DESCRIPTIVE TITLE
# Copyright (C) YEAR Free Software Foundation, Inc.
# This file is distributed under the same license as the PACKAGE package.
# FIRST AUTHOR <EMAIL@ADDRESS>, YEAR.
#
msgid ""
msgstr ""
"Project-Id-Version: PACKAGE VERSION\n"
<<<<<<< HEAD
"POT-Creation-Date: 2013-02-27 23:50+0100\n"
"PO-Revision-Date: 2013-02-28 18:51-0000\n"
=======
"POT-Creation-Date: 2013-03-01 13:14+0100\n"
"PO-Revision-Date: 2013-01-26 16:18-0000\n"
>>>>>>> 498af1a5
"Last-Translator: \n"
"Language-Team: LANGUAGE <LL@li.org>\n"
"MIME-Version: 1.0\n"
"Content-Type: text/plain; charset=UTF-8\n"
"Content-Transfer-Encoding: 8bit\n"
"X-Generator: Poedit 1.5.4\n"

#. type: Plain text
#, no-wrap
msgid "[[!meta title=\"Known issues\"]]\n"
msgstr "[[!meta title=\"Problèmes connus\"]]\n"

#. type: Plain text
msgid "Some machines have been reported to have problems starting Tails."
msgstr ""
"Certaines machines sont connues pour avoir des problèmes à démarrer Tails."

#. type: Plain text
msgid "This list might not be accurate nor complete."
msgstr "Cette liste n'est sans doute ni précise ni exhaustive."

#. type: Plain text
#, no-wrap
msgid "[[!toc levels=2]]\n"
msgstr ""

#. type: Title =
#, no-wrap
msgid "Problems starting Tails\n"
msgstr "Problème pour démarrer Tails\n"

#. type: Title -
#, no-wrap
msgid "Apple hardware\n"
msgstr "Matériel Apple\n"

#. type: Plain text
msgid "For the moment, Tails has a very limited support for Apple hardware."
msgstr ""
"Pour l'instant, Tails a une prise en charge très limitée du matériel Apple."

#. type: Plain text
#| msgid ""
#| "Most recent Apple hardware does not boot without UEFI, and currently "
#| "Tails does not start with UEFI. See the corresponding [[ticket|/todo/"
#| "UEFI]]."
msgid ""
"Most recent Apple hardware does not boot without UEFI, and currently Tails "
"does not start with UEFI. See [[!tails_todo UEFI desc=\"the corresponding "
"ticket\"]]."
msgstr ""
"La plupart du matériel Apple récent, ne démarre pas sans UEFI, alors "
"qu'actuellement Tails ne démarre pas avec UEFI. Voir [[!tails_todo UEFI desc="
"\"le ticket correspondant\"]]."

#. type: Plain text
#, no-wrap
#| msgid "See also [[bugs/Some old Macbooks running Lion 10.7 not booting Lion..can we get booting fixed ?]]."
msgid ""
"See also [[!tails_bug\n"
"Some_old_Macbooks_running_Lion_10.7_not_booting_Lion..can_we_get_booting_fixed___63__\n"
"desc=\"this bug report\"]].\n"
msgstr ""
"Voir également [[!tails_bug\n"
"Some_old_Macbooks_running_Lion_10.7_not_booting_Lion..can_we_get_booting_fixed___63__\n"
"desc=\"ce rapport de bug\"]].\n"

#. type: Title -
#, no-wrap
msgid "Dell Inc. Latitude E6430/0CPWYR\n"
msgstr "Dell Inc. Latitude E6430/0CPWYR\n"

#. type: Plain text
msgid "Do not start on USB sticks created using Tails USB Installer."
msgstr "Ne démarre pas sur clé USB installée via l'installeur USB Tails."

#. type: Plain text
msgid "With BIOS versions A03 06/03/2012"
msgstr "Avec un BIOS versions A03 06/03/2012"

#. type: Plain text
msgid "Error message: `Invalid partition table!`"
msgstr "Message d'erreur : `Invalid partition table!`"

#. type: Title -
#, no-wrap
msgid "Dell XPS L702X/03RG89, Samsung RV520\n"
msgstr "Dell XPS L702X/03RG89, Samsung RV520\n"

#. type: Plain text
msgid ""
"We were reported that the legacy BIOS shipped on these systems doesn't know "
"how to deal with the GPT partition scheme installed by Tails USB Installer."
msgstr ""
"Il nous a été rapporté que l'ancien BIOS livré dans ces systèmes ne prend "
"pas en charge le schéma de partition GPT installé par l'installeur USB Tails."

#. type: Plain text
msgid ""
"<http://en.community.dell.com/support-forums/laptop/f/3518/"
"p/19392884/20010995.aspx>"
msgstr ""
"<http://en.community.dell.com/support-forums/laptop/f/3518/"
"p/19392884/20010995.aspx>"

#. type: Title -
#, no-wrap
msgid "Dell Inspiron 8100\n"
msgstr "Dell Inspiron 8100\n"

#. type: Plain text
msgid ""
"The display panel will have the wrong resolution unless "
"`video=LVDS-1:1600x1200 nouveau.noaccel=1` is added to the boot command line."
msgstr ""
"L'affichage de l'écran aura la mauvaise résolution à moins que vous "
"n'ajoutiez `video=LVDS-1:1600x1200 nouveau.noaccel=1` à la ligne de commande "
"du menu de démarrage."

#. type: Title -
#, fuzzy, no-wrap
#| msgid "Dell Inspiron 8100\n"
msgid "Dell Dimension 2400\n"
msgstr "Dell Inspiron 8100\n"

#. type: Plain text
msgid ""
"Cannot start neither from USB nor from DVD. System crashes with a blank "
"screen and locked up keyboard."
msgstr ""

#. type: Title -
#, fuzzy, no-wrap
#| msgid "ThinkPad X220 / T520\n"
msgid "ThinkPad X220, T520 and E325\n"
msgstr "ThinkPad X220 / T520\n"

#. type: Plain text
#, fuzzy
#| msgid "See the corresponding [[ticket|/bugs/ThinkPad_X220_vs_GPT]]."
msgid ""
"See the corresponding [[!tails_bug ThinkPad_X220_vs_GPT desc=\"ticket\"]]."
msgstr "Voir le [[ticket|/bugs/ThinkPad_X220_vs_GPT]] correspondant."

#. type: Title =
#, no-wrap
msgid "Security issues\n"
msgstr "Problèmes de sécurité\n"

#. type: Title -
#, no-wrap
msgid "Tails may not erase all the system memory on shutdown\n"
msgstr "Tails peut ne pas effacer la totalité de la mémoire à l'extinction\n"

#. type: Plain text
#, fuzzy, no-wrap
#| msgid "On rare systems (non-PAE with big amounts of memory), Tails does not consistently [[erase all system memory as it should|bugs/sdmem_does_not_clear_all_memory]]."
msgid ""
"On rare systems (non-PAE with big amounts of memory),\n"
"Tails ddoes not consistently [[!tails_bug\n"
"sdmem_does_not_clear_all_memory desc=\"erase all system memory as it\n"
"should\"]].\n"
msgstr "Sur de rares systèmes (non-PAE avec beaucoup de mémoire), Tails [[n'efface pas efficacement toute la mémoire système comme il le devrait|bugs/sdmem_does_not_clear_all_memory]]."

#. type: Title -
#, no-wrap
msgid "After using the Tails USB installer, the \"emergency shutdown\" doesn't work.\n"
msgstr "Après avoir utilisé l'installeur USB de Tails, l'\"extinction d'urgence\" ne fonctionne pas.\n"

#. type: Plain text
msgid ""
"The Tails USB installer messes a bit too much with the USB devices for the "
"\"emergency shutdown on media removal\" feature to continue working after "
"using it. If you believe this feature is critical for the session you're "
"running, we advice you to reboot Tails."
msgstr ""
"L'installeur USB de Tails déconne un tout petit peu trop avec les "
"périphérique USB pour que la fonction d'\"extinction d'urgence sur retrait "
"de support\" fonctionne encore après son utilisation. Si vous pensez que "
"cette fonctionnalité est cruciale pour votre session, nous vous conseillons "
"de redémarrer Tails."

#. type: Title -
#, no-wrap
msgid "Tails DVD eject failure\n"
msgstr "Tails n'éjecte pas les DVD\n"

#. type: Plain text
msgid ""
"Pressing the DVD eject button does not trigger emergency shutdown.  Also, "
"the \"normal\" (non-emergency) shutdown procedure does not eject the DVD "
"anymore."
msgstr ""
"Presser le bouton d'éjection du DVD ne lance pas l'extinction d'urgence. De "
"plus, l'extinction \"normale\" (non urgente) n'éjecte plus le DVD."

#. type: Plain text
#, fuzzy
#| msgid "(Ticket: [[todo/fix_DVD_eject_at_shutdown]])"
msgid "(Ticket: [[!tails_todo fix_DVD_eject_at_shutdown]])"
msgstr "(Ticket: [[todo/fix_DVD_eject_at_shutdown]])"

#. type: Title -
#, no-wrap
msgid "Stream isolation inconsistency in Claws Mail\n"
msgstr "Isolation des flux irrégulière dans Claws Mails\n"

#. type: Plain text
msgid ""
"Claws Mail isn't using its dedicated Tor SocksPort for Tor hidden service "
"IMAP/POP/SMTP servers (instead Tor's TransPort is used). This is just a "
"deviation from Tails' design and should have no adverse real world "
"consequences."
msgstr ""
"Claws Mail n'utilise pas un SocksPort Tor dédié pour les serveurs IMAP/POP/"
"SMTP en services cachés (TransPort de Tor est utilisé à la place). C'est "
"seulement une variation du design de Tails et ça ne devrait pas avoir de "
"conséquences fâcheuses dans la \"vraie vie\"."

#. type: Plain text
#, no-wrap
msgid "<a id=\"fingerprint\"></a>\n"
msgstr "<a id=\"empreinte\"></a>\n"

#. type: Title =
#, no-wrap
msgid "Fingerprint\n"
msgstr "Empreinte\n"

#. type: Plain text
#, no-wrap
msgid "<!-- If this section is empty adjust the [[fingerprint documentation|doc/about/fingerprint]]. -->\n"
msgstr ""

#. type: Title -
#, no-wrap
#| msgid "Tails and TBB reports different fonts as being available\n"
msgid "Tails and TBB report different DOM storage support\n"
msgstr "Tails et le TBB ont différentes prises en charge du stockage DOM\n"

#. type: Plain text
#, no-wrap
msgid ""
"Some websites use [[!wikipedia DOM storage]] if available in the\n"
"browser. Tails browser does not allow DOM storage yet, while the TBB\n"
"does (probably safely). This difference can be used to distinguish\n"
"Tails users from TBB users. This [[!tails_todo\n"
"iceweasel_DOM_storage_isolation desc=\"will be fixed\"]] in a future\n"
"release of Tails.\n"
msgstr ""
"Certains sites web utilisent le [[!wikipedia_fr stockage DOM]] si il est "
"disponible dans le navigateur. Le navigateur de Tails ne permet pas le "
"stockage DOM pour l'instant, alors que le TBB le permet (probablement de "
"manière sûre). Cette différence peut être utilisée pour distinguer les "
"utilisateurs de Tails de ceux du TBB. Ceci [[sera réglé|todo/"
"iceweasel_DOM_storage_isolation]] dans une future version de Tails."

#. type: Title -
#, no-wrap
msgid "Tails does not handle image cache the same way as TBB\n"
msgstr "Tails ne gère pas le cache d'image de la même manière que le TBB\n"

#. type: Plain text
#, no-wrap
msgid ""
"The latest and greatest TBB isolates image cache to URL bar domain.\n"
"Tails does not do so yet. This difference can be used to distinguish\n"
"Tails users from TBB users. This [[!tails_todo\n"
"iceweasel_image_cache_isolation desc=\"will be fixed\"]] in a future\n"
"release of Tails.\n"
msgstr ""
"La dernière et meilleure version du TBB isole le cache d'image du domaine de "
"la barre d'URL. Tails ne le fait pas pour l'instant. Cette différence peut "
"être utilisée pour distinguer les utilisateurs de Tails de ceux du TBB. Ceci "
"[[sera réglé|todo/iceweasel_image_cache_isolation]] dans une future version "
"de Tails."

#. type: Title =
#, no-wrap
msgid "Other issues\n"
msgstr "Autres problèmes\n"

#. type: Title -
#, no-wrap
msgid "Connecting to FTP servers is not possible\n"
msgstr "Se connecter à des serveurs FTP n'est pas possible\n"

#. type: Plain text
#, fuzzy, no-wrap
#| msgid "Public FTP servers on the Internet are not reachable using Tails.  See [[the corresponding task|todo/fix_Internet_FTP_support]] for more details."
msgid ""
"Public FTP servers on the Internet are not reachable using Tails.\n"
"See [[!tails_todo fix_Internet_FTP_support desc=\"the corresponding\n"
"task\"]] for more details.\n"
msgstr "Les serveurs FTP publiques sur Internet ne sont pas joignables avec Tails. Voir la [[tâche correspondante|todo/fix_Internet_FTP_support]] pour plus de détails."

#. type: Title -
#, no-wrap
msgid "YouTube video are hard to get\n"
msgstr "Les vidéos YouTube sont difficilement visionnables\n"

#. type: Plain text
#, fuzzy
#| msgid ""
#| "[[HTML5 video are not easily seen on YouTube|todo/easier_YouTube]]. When "
#| "the message *This video is currently unavailable* appears, the video can "
#| "actually be viewed.  Right-click on the page, select **NoScript** → "
#| "**Blocked objects** and **Temporarily allow…** the video."
msgid ""
"[[!tails_todo easier_YouTube desc=\"HTML5 video are not easily seen on "
"YouTube\"]]. When the message *This video is currently unavailable* appears, "
"the video can actually be viewed.  Right-click on the page, select "
"**NoScript** → **Blocked objects** and **Temporarily allow…** the video."
msgstr ""
"[[Les vidéos HTML5 ne sont pas facilement visionnables sur YouTube|todo/"
"easier_YouTube]]. Lorsque le message *This video is currently unavailable* "
"apparaît, la vidéo peut malgré tout être visionnée. Pour cela, effectuez un "
"clic droit sur la page, puis sélectionnez **NoScript** → **Objets bloqués** "
"et **Autoriser...** la vidéo."

#. type: Plain text
msgid "Tails will never support videos which requires Flash (those with ads)."
msgstr ""
"Tails ne prendra jamais en charge les vidéos nécessitant Flash (celles avec "
"des pubs)."

#. type: Title -
#, no-wrap
msgid "\"Connect automatically\" for NetworkManager connections isn't persistent.\n"
msgstr "\"Se connecter automatiquement\" pour les connexions via NetworkManager n'est pas persistant.\n"

#. type: Plain text
msgid ""
"When the \"Network Connections\" persistence feature is activated, the "
"\"Connect automatically\" settings isn't saved for any connection.  While "
"this is a bug, it's actually a good one. NetworkManager itself enables this "
"option by default for all new connections, and could result in users re-"
"connecting to a previous network at times when they don't want that."
msgstr ""
"Quand l'option de persistence \"Connexions Réseaux\" est activée, la "
"configuration \"Se connecter automatiquement\" n'est pas retenue pour les "
"connexions. Alors que cela est un bug, c'en est un bon. NetworkManager "
"choisit par défaut ce mode de connexion pour toutes, ce qui peut amener des "
"utilisateurs à se reconnecter à un réseau alors qu'ils ne le veulent pas."

#. type: Title -
#, no-wrap
msgid "Tails fails to connect to certain Wi-Fi networks\n"
msgstr "Tails échoue à se connecter à certains réseaux Wi-Fi\n"

#. type: Plain text
msgid ""
"This may be related to the introduction of wireless regulation support in "
"Tails 0.13."
msgstr ""
"C'est peut-être due à l'introduction de la prise en charge de la régulation "
"sans-fil depuis Tails 0.13."

#~ msgid ""
#~ "Some websites use JavaScript to help determine which fonts are available "
#~ "on a web browser. Tails browser and the TBB report different fonts as "
#~ "being available. This difference can be used to distinguish Tails users "
#~ "from TBB users."
#~ msgstr ""
#~ "Certains sites web utilisent JavaScript pour savoir quelles polices sont "
#~ "disponibles dans le navigateur web. Le navigateur de Tails et le TBB "
#~ "rapportent différentes polices comme disponible. Cette différence peut "
#~ "être utilisée pour distinguer un utilisateur de Tails d'un de ceux du TBB."

#~ msgid "With BIOS version A17 02/22/2012"
#~ msgstr "Avec un BIOS version A17 02/22/2012"

#~ msgid "Universal USB Installer does not install Tails properly\n"
#~ msgstr "L'Universal USB Installer n'installe pas Tails correctement\n"

#~ msgid ""
#~ "We think Universal USB Installer has a bug that prevents from installing "
#~ "Tails with the newest versions of the installer."
#~ msgstr ""
#~ "Nous pensons que l'Universal USB Installer a un bug qui l'empêche "
#~ "d'installer Tails via la nouvelle version de l'installeur."

#~ msgid ""
#~ "The installation goes fine but at boot time, the boot process ends with a "
#~ "black screen showing a \"boot:\" prompt. Pressing **Enter** makes the "
#~ "following line appears for a fraction of second: \"Initial menu has no "
#~ "LABEL entries!\" and the goes back to the \"boot:\" prompt in a loop."
#~ msgstr ""
#~ "L'installation se passe bien mais au moment du démarrage, le processus de "
#~ "démarrage se termine avec un écran vide montrant une invite de commande "
#~ "\"boot:\". Appuyer sur **Entrée** fait apparaître la ligne suivante pour "
#~ "une fraction de seconde : \"Initial menu has no LABEL entries!\" et "
#~ "revient à l'invite de commande \"boot:\" en boucle."<|MERGE_RESOLUTION|>--- conflicted
+++ resolved
@@ -6,13 +6,8 @@
 msgid ""
 msgstr ""
 "Project-Id-Version: PACKAGE VERSION\n"
-<<<<<<< HEAD
-"POT-Creation-Date: 2013-02-27 23:50+0100\n"
-"PO-Revision-Date: 2013-02-28 18:51-0000\n"
-=======
 "POT-Creation-Date: 2013-03-01 13:14+0100\n"
-"PO-Revision-Date: 2013-01-26 16:18-0000\n"
->>>>>>> 498af1a5
+"PO-Revision-Date: 2013-03-01 16:39-0000\n"
 "Last-Translator: \n"
 "Language-Team: LANGUAGE <LL@li.org>\n"
 "MIME-Version: 1.0\n"
@@ -133,29 +128,31 @@
 "du menu de démarrage."
 
 #. type: Title -
-#, fuzzy, no-wrap
+#, no-wrap
 #| msgid "Dell Inspiron 8100\n"
 msgid "Dell Dimension 2400\n"
-msgstr "Dell Inspiron 8100\n"
+msgstr "Dell Dimension 2400\n"
 
 #. type: Plain text
 msgid ""
 "Cannot start neither from USB nor from DVD. System crashes with a blank "
 "screen and locked up keyboard."
 msgstr ""
-
-#. type: Title -
-#, fuzzy, no-wrap
+"Ne démarre ni sur USB ni sur DVD. Le système plante avec un écran vide et un "
+"clavier verrouillé."
+
+#. type: Title -
+#, no-wrap
 #| msgid "ThinkPad X220 / T520\n"
 msgid "ThinkPad X220, T520 and E325\n"
-msgstr "ThinkPad X220 / T520\n"
-
-#. type: Plain text
-#, fuzzy
+msgstr "ThinkPad X220, T520 et E325\n"
+
+#. type: Plain text
 #| msgid "See the corresponding [[ticket|/bugs/ThinkPad_X220_vs_GPT]]."
 msgid ""
 "See the corresponding [[!tails_bug ThinkPad_X220_vs_GPT desc=\"ticket\"]]."
-msgstr "Voir le [[ticket|/bugs/ThinkPad_X220_vs_GPT]] correspondant."
+msgstr ""
+"Voir le [[!tails_bug ThinkPad_X220_vs_GPT desc=\"ticket\"]] correspondant."
 
 #. type: Title =
 #, no-wrap
@@ -168,14 +165,17 @@
 msgstr "Tails peut ne pas effacer la totalité de la mémoire à l'extinction\n"
 
 #. type: Plain text
-#, fuzzy, no-wrap
+#, no-wrap
 #| msgid "On rare systems (non-PAE with big amounts of memory), Tails does not consistently [[erase all system memory as it should|bugs/sdmem_does_not_clear_all_memory]]."
 msgid ""
 "On rare systems (non-PAE with big amounts of memory),\n"
 "Tails ddoes not consistently [[!tails_bug\n"
 "sdmem_does_not_clear_all_memory desc=\"erase all system memory as it\n"
 "should\"]].\n"
-msgstr "Sur de rares systèmes (non-PAE avec beaucoup de mémoire), Tails [[n'efface pas efficacement toute la mémoire système comme il le devrait|bugs/sdmem_does_not_clear_all_memory]]."
+msgstr ""
+"Sur de rares systèmes (non-PAE avec beaucoup de mémoire),\n"
+"Tails [[!tails_bug sdmem_does_not_clear_all_memory desc=\"n'efface\n"
+"pas efficacement toute la mémoire système comme il le devrait\"]].\n"
 
 #. type: Title -
 #, no-wrap
@@ -210,10 +210,9 @@
 "plus, l'extinction \"normale\" (non urgente) n'éjecte plus le DVD."
 
 #. type: Plain text
-#, fuzzy
 #| msgid "(Ticket: [[todo/fix_DVD_eject_at_shutdown]])"
 msgid "(Ticket: [[!tails_todo fix_DVD_eject_at_shutdown]])"
-msgstr "(Ticket: [[todo/fix_DVD_eject_at_shutdown]])"
+msgstr "(Ticket: [[!tails_todo fix_DVD_eject_at_shutdown]])"
 
 #. type: Title -
 #, no-wrap
@@ -263,12 +262,12 @@
 "iceweasel_DOM_storage_isolation desc=\"will be fixed\"]] in a future\n"
 "release of Tails.\n"
 msgstr ""
-"Certains sites web utilisent le [[!wikipedia_fr stockage DOM]] si il est "
-"disponible dans le navigateur. Le navigateur de Tails ne permet pas le "
-"stockage DOM pour l'instant, alors que le TBB le permet (probablement de "
-"manière sûre). Cette différence peut être utilisée pour distinguer les "
-"utilisateurs de Tails de ceux du TBB. Ceci [[sera réglé|todo/"
-"iceweasel_DOM_storage_isolation]] dans une future version de Tails."
+"Certains sites web utilisent le [[!wikipedia_fr stockage DOM]] si il est\n"
+"disponible dans le navigateur. Le navigateur de Tails ne permet pas le stockage\n"
+"DOM pour l'instant, alors que le TBB le permet (probablement de manière sûre).\n"
+"Cette différence peut être utilisée pour distinguer les utilisateurs de Tails de\n"
+"ceux du TBB. Ceci [[sera réglé|todo/iceweasel_DOM_storage_isolation]] dans\n"
+"une future version de Tails.\n"
 
 #. type: Title -
 #, no-wrap
@@ -284,11 +283,11 @@
 "iceweasel_image_cache_isolation desc=\"will be fixed\"]] in a future\n"
 "release of Tails.\n"
 msgstr ""
-"La dernière et meilleure version du TBB isole le cache d'image du domaine de "
-"la barre d'URL. Tails ne le fait pas pour l'instant. Cette différence peut "
-"être utilisée pour distinguer les utilisateurs de Tails de ceux du TBB. Ceci "
-"[[sera réglé|todo/iceweasel_image_cache_isolation]] dans une future version "
-"de Tails."
+"La dernière et meilleure version du TBB isole le cache d'image du domaine\n"
+"de la barre d'URL. Tails ne le fait pas pour l'instant. Cette différence peut\n"
+"être utilisée pour distinguer les utilisateurs de Tails de ceux du TBB.\n"
+"Ceci [[sera réglé|todo/iceweasel_image_cache_isolation]] dans une\n"
+"future version de Tails.\n"
 
 #. type: Title =
 #, no-wrap
@@ -301,13 +300,16 @@
 msgstr "Se connecter à des serveurs FTP n'est pas possible\n"
 
 #. type: Plain text
-#, fuzzy, no-wrap
+#, no-wrap
 #| msgid "Public FTP servers on the Internet are not reachable using Tails.  See [[the corresponding task|todo/fix_Internet_FTP_support]] for more details."
 msgid ""
 "Public FTP servers on the Internet are not reachable using Tails.\n"
 "See [[!tails_todo fix_Internet_FTP_support desc=\"the corresponding\n"
 "task\"]] for more details.\n"
-msgstr "Les serveurs FTP publiques sur Internet ne sont pas joignables avec Tails. Voir la [[tâche correspondante|todo/fix_Internet_FTP_support]] pour plus de détails."
+msgstr ""
+"Les serveurs FTP publiques sur Internet ne sont pas joignables avec Tails.\n"
+"Voir la [[!tails_todo fix_Internet_FTP_support desc=\"tâche\n"
+"correspondante\"]] pour plus de détails.\n"
 
 #. type: Title -
 #, no-wrap
@@ -315,7 +317,6 @@
 msgstr "Les vidéos YouTube sont difficilement visionnables\n"
 
 #. type: Plain text
-#, fuzzy
 #| msgid ""
 #| "[[HTML5 video are not easily seen on YouTube|todo/easier_YouTube]]. When "
 #| "the message *This video is currently unavailable* appears, the video can "
@@ -327,11 +328,11 @@
 "the video can actually be viewed.  Right-click on the page, select "
 "**NoScript** → **Blocked objects** and **Temporarily allow…** the video."
 msgstr ""
-"[[Les vidéos HTML5 ne sont pas facilement visionnables sur YouTube|todo/"
-"easier_YouTube]]. Lorsque le message *This video is currently unavailable* "
-"apparaît, la vidéo peut malgré tout être visionnée. Pour cela, effectuez un "
-"clic droit sur la page, puis sélectionnez **NoScript** → **Objets bloqués** "
-"et **Autoriser...** la vidéo."
+"[[!tails_todo easier_YouTube desc=\"Les videos HTML5 ne sont pas facilement "
+"lisibles sur YouTube\"]]. Lorsque le message *This video is currently "
+"unavailable* apparaît, la vidéo peut malgré tout être visionnée. Pour cela, "
+"effectuez un clic droit sur la page, puis sélectionnez **NoScript** → "
+"**Objets bloqués** et **Autoriser...** la vidéo."
 
 #. type: Plain text
 msgid "Tails will never support videos which requires Flash (those with ads)."
