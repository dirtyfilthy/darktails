--- conflicted
+++ resolved
@@ -6,11 +6,7 @@
 msgid ""
 msgstr ""
 "Project-Id-Version: PACKAGE VERSION\n"
-<<<<<<< HEAD
-"POT-Creation-Date: 2012-10-24 20:35+0300\n"
-=======
 "POT-Creation-Date: 2012-10-24 21:45+0300\n"
->>>>>>> c09a297c
 "PO-Revision-Date: 2012-10-17 12:40-0000\n"
 "Last-Translator: \n"
 "Language-Team: LANGUAGE <LL@li.org>\n"
@@ -188,8 +184,6 @@
 
 #. type: Title -
 #, no-wrap
-<<<<<<< HEAD
-=======
 msgid "Dell Inspiron 8100\n"
 msgstr ""
 
@@ -201,7 +195,6 @@
 
 #. type: Title -
 #, no-wrap
->>>>>>> c09a297c
 msgid "ThinkPad X220 / T520\n"
 msgstr "ThinkPad X220 / T520\n"
 
