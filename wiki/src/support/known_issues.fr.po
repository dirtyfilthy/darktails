--- conflicted
+++ resolved
@@ -45,10 +45,6 @@
 msgstr "Acer Travelmate 8573T-254G50M\n"
 
 #. type: Plain text
-<<<<<<< HEAD
-#, fuzzy
-=======
->>>>>>> 09c521eb
 #| msgid ""
 #| "Does not start on USB sticks created using Tails USB Installer.  Booting "
 #| "from DVD works fine."
@@ -113,10 +109,6 @@
 msgstr "Dell Inc. Latitude E6430/0CPWYR\n"
 
 #. type: Plain text
-<<<<<<< HEAD
-#, fuzzy
-=======
->>>>>>> 09c521eb
 #| msgid "Does not start on USB sticks created using Tails USB Installer."
 msgid "Does not start on USB sticks created using the Tails installer."
 msgstr ""
@@ -136,10 +128,6 @@
 msgstr "Dell XPS L702X/03RG89, Samsung RV520\n"
 
 #. type: Plain text
-<<<<<<< HEAD
-#, fuzzy
-=======
->>>>>>> 09c521eb
 #| msgid ""
 #| "We were reported that the legacy BIOS shipped on these systems doesn't "
 #| "know how to deal with the GPT partition scheme installed by Tails USB "
@@ -257,22 +245,12 @@
 "pas efficacement toute la mémoire système comme il le devrait\"]].\n"
 
 #. type: Title -
-<<<<<<< HEAD
-#, fuzzy, no-wrap
-#| msgid "After using the Tails USB installer, the \"emergency shutdown\" doesn't work.\n"
-msgid "After using the Tails installer, the \"emergency shutdown\" doesn't work.\n"
-msgstr "Après avoir utilisé l'installeur USB de Tails, l'\"extinction d'urgence\" ne fonctionne pas.\n"
-
-#. type: Plain text
-#, fuzzy
-=======
 #, no-wrap
 #| msgid "After using the Tails USB installer, the \"emergency shutdown\" doesn't work.\n"
 msgid "After using the Tails installer, the \"emergency shutdown\" doesn't work.\n"
 msgstr "Après avoir utilisé l'installeur de Tails, l'\"extinction d'urgence\" ne fonctionne pas.\n"
 
 #. type: Plain text
->>>>>>> 09c521eb
 #| msgid ""
 #| "The Tails USB installer messes a bit too much with the USB devices for "
 #| "the \"emergency shutdown on media removal\" feature to continue working "
@@ -481,10 +459,6 @@
 msgstr "Tails échoue à se connecter à certains réseaux Wi-Fi\n"
 
 #. type: Plain text
-<<<<<<< HEAD
-#, fuzzy
-=======
->>>>>>> 09c521eb
 #| msgid ""
 #| "This may be related to the introduction of wireless regulation support in "
 #| "Tails 0.13."
