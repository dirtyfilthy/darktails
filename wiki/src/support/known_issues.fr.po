--- conflicted
+++ resolved
@@ -6,11 +6,7 @@
 msgid ""
 msgstr ""
 "Project-Id-Version: Tails\n"
-<<<<<<< HEAD
-"POT-Creation-Date: 2018-12-18 11:31+0000\n"
-=======
 "POT-Creation-Date: 2018-12-29 23:52+0000\n"
->>>>>>> 646949f5
 "PO-Revision-Date: 2018-11-01 09:12+0100\n"
 "Last-Translator: \n"
 "Language-Team: Tails translators <tails@boum.org>\n"
@@ -45,8 +41,7 @@
 msgstr "[[!toc levels=3]]\n"
 
 #. type: Title =
-#, fuzzy, no-wrap
-#| msgid "Problems starting Tails\n"
+#, no-wrap
 msgid "Problems starting Tails\n"
 msgstr "Problème pour démarrer Tails\n"
 
@@ -67,8 +62,7 @@
 msgstr "<a id=\"problematic-usb-sticks\"></a>\n"
 
 #. type: Title -
-#, fuzzy, no-wrap
-#| msgid "Problematic USB sticks\n"
+#, no-wrap
 msgid "Problematic USB sticks\n"
 msgstr "Clés USB problématiques\n"
 
@@ -603,14 +597,12 @@
 "cette technique ne permet pas de configurer un volume persistant."
 
 #. type: Title =
-#, fuzzy, no-wrap
-#| msgid "Graphics issues\n"
+#, no-wrap
 msgid "Graphics issues\n"
 msgstr "Problèmes graphiques\n"
 
 #. type: Title -
-#, fuzzy, no-wrap
-#| msgid "GNOME desktop fails to start with some AMD/ATI Radeon graphic adapters\n"
+#, no-wrap
 msgid "GNOME desktop fails to start with some AMD/ATI Radeon graphic adapters\n"
 msgstr "Le bureau GNOME n'arrive pas à démarrer avec certaines cartes graphiques AMD/ATI Radeon\n"
 
@@ -657,8 +649,7 @@
 "problème."
 
 #. type: Title -
-#, fuzzy, no-wrap
-#| msgid "Tails Greeter fails to start with some AMD/ATI Radeon graphic adapters\n"
+#, no-wrap
 msgid "Tails Greeter fails to start with some AMD/ATI Radeon graphic adapters\n"
 msgstr "Tails Greeter n'arrive pas à démarrer avec certaines cartes graphiques AMD/ATI Radeon\n"
 
@@ -688,8 +679,7 @@
 msgstr "<a id=\"nvidia-maxwell\"></a>\n"
 
 #. type: Title -
-#, fuzzy, no-wrap
-#| msgid "Tails Greeter fails to start on computers with Nvidia Maxwell graphic cards\n"
+#, no-wrap
 msgid "Tails Greeter fails to start on computers with Nvidia Maxwell graphic cards\n"
 msgstr "Tails Greeter n'arrive pas à démarrer avec certaines cartes graphiques Nvidia Maxwell\n"
 
@@ -759,8 +749,7 @@
 msgstr "<a id=\"switchable_graphics_black_screen\"></a>\n"
 
 #. type: Title -
-#, fuzzy, no-wrap
-#| msgid "Black screen with switchable graphics computers\n"
+#, no-wrap
 msgid "Black screen with switchable graphics computers\n"
 msgstr "Écran noir avec des ordinateurs avec cartes graphiques commutables\n"
 
@@ -871,8 +860,7 @@
 msgstr "<a id=switchable_graphics_segfault></a>\n"
 
 #. type: Title -
-#, fuzzy, no-wrap
-#| msgid "Cannot start GNOME session with switchable graphics computers\n"
+#, no-wrap
 msgid "Cannot start GNOME session with switchable graphics computers\n"
 msgstr "La session GNOME ne peut pas démarrer avec des ordinateurs avec cartes graphiques commutables\n"
 
@@ -897,8 +885,7 @@
 "first_steps/startup_options#boot_loader_menu]]."
 
 #. type: Title -
-#, fuzzy, no-wrap
-#| msgid "Laptops with Intel 855GM graphic card\n"
+#, no-wrap
 msgid "Laptops with Intel 855GM graphic card\n"
 msgstr "Ordinateurs portables avec une carte graphique Intel 855GM\n"
 
@@ -918,8 +905,7 @@
 "d'informations."
 
 #. type: Title -
-#, fuzzy, no-wrap
-#| msgid "Laptops with Intel GM965/GL960 graphic card\n"
+#, no-wrap
 msgid "Laptops with Intel GM965/GL960 graphic card\n"
 msgstr "Ordinateurs portables avec une carte graphique Intel GM965/GL960\n"
 
@@ -942,8 +928,7 @@
 msgstr "<a id=\"xorg-driver\"></a>\n"
 
 #. type: Title -
-#, fuzzy, no-wrap
-#| msgid "Systems with Intel graphic cards\n"
+#, no-wrap
 msgid "Systems with Intel graphic cards\n"
 msgstr "Systèmes avec cartes graphiques Intel\n"
 
@@ -996,8 +981,7 @@
 "   exact de la carte graphique Intel.\n"
 
 #. type: Title -
-#, fuzzy, no-wrap
-#| msgid "Virtual machines with *virt-manager*, *libvirt* and *QEMU*\n"
+#, no-wrap
 msgid "Virtual machines with *virt-manager*, *libvirt* and *QEMU*\n"
 msgstr "Machines virtuelles avec *virt-manager*, *libvirt* et *QEMU*\n"
 
@@ -1031,8 +1015,7 @@
 msgstr "<a id=\"wi-fi\"></a>\n"
 
 #. type: Title =
-#, fuzzy, no-wrap
-#| msgid "Wi-Fi issues\n"
+#, no-wrap
 msgid "Wi-Fi issues\n"
 msgstr "Problèmes de Wi-Fi\n"
 
@@ -1042,8 +1025,7 @@
 msgstr "<a id=\"broadcom-sta-dkms\"></a>\n"
 
 #. type: Title -
-#, fuzzy, no-wrap
-#| msgid "Broadcom Wi-Fi network interface needing `broadcom-sta-dkms`\n"
+#, no-wrap
 msgid "Broadcom Wi-Fi network interface needing `broadcom-sta-dkms`\n"
 msgstr "L'interface réseau Wi-Fi Broadcom a besoin de `broadcom-sta-dkms`\n"
 
@@ -1111,8 +1093,7 @@
 msgstr ""
 
 #. type: Title -
-#, fuzzy, no-wrap
-#| msgid "Systems with RTL8723be Wi-Fi adapter\n"
+#, no-wrap
 msgid "Systems with RTL8723be Wi-Fi adapter\n"
 msgstr "Systèmes avec adaptateur Wi-Fi RTL8723be\n"
 
@@ -1173,8 +1154,7 @@
 "de démarrage."
 
 #. type: Title =
-#, fuzzy, no-wrap
-#| msgid "Security issues\n"
+#, no-wrap
 msgid "Security issues\n"
 msgstr "Problèmes de sécurité\n"
 
@@ -1184,8 +1164,7 @@
 msgstr "<a id=\"video-memory\"></a>\n"
 
 #. type: Title -
-#, fuzzy, no-wrap
-#| msgid "Tails does not erase video memory\n"
+#, no-wrap
 msgid "Tails does not erase video memory\n"
 msgstr "Tails n'efface pas la mémoire vidéo\n"
 
@@ -1219,8 +1198,7 @@
 msgstr "<a id=\"fails-to-shutdown\"></a>\n"
 
 #. type: Title -
-#, fuzzy, no-wrap
-#| msgid "Tails fails to completely shutdown or restart\n"
+#, no-wrap
 msgid "Tails fails to completely shutdown or restart\n"
 msgstr "Tails échoue à s'éteindre complètement ou à redémarrer\n"
 
@@ -1329,8 +1307,7 @@
 msgstr "<a id=\"fingerprint\"></a>\n"
 
 #. type: Title =
-#, fuzzy, no-wrap
-#| msgid "Browser fingerprint\n"
+#, no-wrap
 msgid "Browser fingerprint\n"
 msgstr "Empreinte du navigateur\n"
 
@@ -1357,8 +1334,7 @@
 msgstr "-->\n"
 
 #. type: Title =
-#, fuzzy, no-wrap
-#| msgid "Other issues\n"
+#, no-wrap
 msgid "Other issues\n"
 msgstr "Autres problèmes\n"
 
@@ -1368,8 +1344,7 @@
 msgstr "<a id=\"chainloading\"></a>\n"
 
 #. type: Title -
-#, fuzzy, no-wrap
-#| msgid "Chainloading Tails from GRUB\n"
+#, no-wrap
 msgid "Chainloading Tails from GRUB\n"
 msgstr "Chargement chaîné (chainloading) de Tails depuis GRUB\n"
 
@@ -1402,8 +1377,7 @@
 "    boot\n"
 
 #. type: Title -
-#, fuzzy, no-wrap
-#| msgid "Boot Loader Menu has display issues\n"
+#, no-wrap
 msgid "Boot Loader Menu has display issues\n"
 msgstr "Le menu du chargeur d’amorçage a des problèmes d'affichage\n"
 
@@ -1417,8 +1391,7 @@
 "Tails démarre correctement."
 
 #. type: Title -
-#, fuzzy, no-wrap
-#| msgid "Connecting to FTP servers is not possible\n"
+#, no-wrap
 msgid "Connecting to FTP servers is not possible\n"
 msgstr "Se connecter à des serveurs FTP n'est pas possible\n"
 
@@ -1431,8 +1404,7 @@
 "Voir [[!tails_ticket 6096 desc=\"Fix FTP support\"]] pour plus de détails."
 
 #. type: Title -
-#, fuzzy, no-wrap
-#| msgid "Tails fails to connect to certain Wi-Fi networks\n"
+#, no-wrap
 msgid "Tails fails to connect to certain Wi-Fi networks\n"
 msgstr "Tails échoue à se connecter à certains réseaux Wi-Fi\n"
 
@@ -1445,8 +1417,7 @@
 "sans-fil depuis Tails 0.13."
 
 #. type: Title -
-#, fuzzy, no-wrap
-#| msgid "The desktop crashes when run with the default QEMU emulated processor\n"
+#, no-wrap
 msgid "The desktop crashes when run with the default QEMU emulated processor\n"
 msgstr "Le bureau plante lorsque l'on exécute l'émulateur de processeur QEMU par défaut\n"
 
@@ -1474,8 +1445,7 @@
 "de configuration du processeur <span class=\"application\">virt-manager</span>.\n"
 
 #. type: Title -
-#, fuzzy, no-wrap
-#| msgid "Touchpad configurations\n"
+#, no-wrap
 msgid "Touchpad configurations\n"
 msgstr "Configuration du pavé tactile\n"
 
@@ -1516,8 +1486,7 @@
 "    synclient FingerHigh=5;\n"
 
 #. type: Title -
-#, fuzzy, no-wrap
-#| msgid "Bluetooth devices don't work\n"
+#, no-wrap
 msgid "Bluetooth devices don't work\n"
 msgstr "Les périphériques Bluetooth ne fonctionnent pas\n"
 
@@ -1531,8 +1500,7 @@
 msgstr "<a id=\"browser_languages\"></a>\n"
 
 #. type: Title -
-#, fuzzy, no-wrap
-#| msgid "Tor Browser is translated in a limited number of languages\n"
+#, no-wrap
 msgid "Tor Browser is translated in a limited number of languages\n"
 msgstr "Le navigateur Tor est traduit dans un nombre limité de langues\n"
 
@@ -1549,8 +1517,7 @@
 "navigateur Tor](https://www.torproject.org/projects/torbrowser.html)."
 
 #. type: Title -
-#, fuzzy, no-wrap
-#| msgid "Playing WebM videos in the Tor Browser fails on old hardware\n"
+#, no-wrap
 msgid "Playing WebM videos in the Tor Browser fails on old hardware\n"
 msgstr "Échec de la lecture des vidéos WebM dans le Navigateur Tor sur du vieux matériel\n"
 
@@ -1579,8 +1546,7 @@
 msgstr "<a id=\"automatic_upgrade_fails\"></a>\n"
 
 #. type: Title -
-#, fuzzy, no-wrap
-#| msgid "Tails does not boot after automatic upgrade\n"
+#, no-wrap
 msgid "Tails does not boot after automatic upgrade\n"
 msgstr "Tails ne démarre pas après une mise à jour automatique\n"
 
@@ -1610,8 +1576,7 @@
 msgstr "<a id=\"persistence-disappears\"></a>\n"
 
 #. type: Title -
-#, fuzzy, no-wrap
-#| msgid "Persistent folder disappears and persistent feature configurations do not load\n"
+#, no-wrap
 msgid "Persistent folder disappears and persistent feature configurations do not load\n"
 msgstr "Le dossier Persistent disparaît et la configuration des options de persistance ne se charge pas\n"
 
@@ -1866,8 +1831,7 @@
 msgstr "Voir [[!tails_ticket 10576]] pour plus de détails."
 
 #. type: Title -
-#, fuzzy, no-wrap
-#| msgid "Some languages do not have the correct keyboard layout set by default\n"
+#, no-wrap
 msgid "Some languages do not have the correct keyboard layout set by default\n"
 msgstr "Certaines langues n'ont pas la bonne disposition du clavier configurée par défaut\n"
 
