--- conflicted
+++ resolved
@@ -6,15 +6,11 @@
 msgid ""
 msgstr ""
 "Project-Id-Version: PACKAGE VERSION\n"
-<<<<<<< HEAD
-"POT-Creation-Date: 2014-05-04 23:33+0300\n"
-"PO-Revision-Date: 2014-05-20 15:59-0000\n"
-=======
 "POT-Creation-Date: 2014-06-04 12:23+0300\n"
 "PO-Revision-Date: YEAR-MO-DA HO:MI+ZONE\n"
->>>>>>> b2235ccb
 "Last-Translator: FULL NAME <EMAIL@ADDRESS>\n"
 "Language-Team: LANGUAGE <LL@li.org>\n"
+"Language: \n"
 "MIME-Version: 1.0\n"
 "Content-Type: text/plain; charset=UTF-8\n"
 "Content-Transfer-Encoding: 8bit\n"
@@ -42,24 +38,16 @@
 
 #. type: Bullet: '  - '
 msgid "[The Tor Project: FAQ](https://www.torproject.org/docs/faq.html.en)"
-<<<<<<< HEAD
-msgstr "[The Tor Project: FAQ](https://www.torproject.org/docs/faq.html)"
-=======
 msgstr ""
 "[La foire aux questions sur le site du projet Tor](https://www.torproject."
 "org/docs/faq.html) (en anglais)"
->>>>>>> b2235ccb
 
 #. type: Bullet: '  - '
 msgid ""
 "[The Tor Project: Stack Exchange, question & answer site](https://tor."
 "stackexchange.com/)"
 msgstr ""
-<<<<<<< HEAD
-"[The Tor Project: Stack Exchange, site de question & réponses](https://tor."
-=======
 "[Le projet Tor sur Stack Exchange, site de questions & réponses](https://tor."
->>>>>>> b2235ccb
 "stackexchange.com/)"
 
 #. type: Title =
@@ -75,22 +63,14 @@
 #. type: Title -
 #, no-wrap
 msgid "What is the relationship between Tor and Tails?\n"
-<<<<<<< HEAD
-msgstr "Quelle est la relation entre Tor et Tails?\n"
-=======
 msgstr "Quelle est la relation entre Tor et Tails ?\n"
->>>>>>> b2235ccb
 
 #. type: Plain text
 msgid ""
 "See our explanation about [[why does Tails use Tor|doc/about/"
 "tor#relationship]]."
 msgstr ""
-<<<<<<< HEAD
-"Voir notre explication à propos de [[pourquoi Tails utilise Tor|doc/about/"
-=======
 "Voir notre explication des raisons d'[[utiliser Tor dans Tails|doc/about/"
->>>>>>> b2235ccb
 "tor#relationship]]."
 
 #. type: Plain text
@@ -101,11 +81,7 @@
 #. type: Title -
 #, no-wrap
 msgid "Why is Tails based on Debian and not on another distribution?\n"
-<<<<<<< HEAD
-msgstr "Pourquoi Tails est basé du Debian et pas sur une autre distribution ?\n"
-=======
 msgstr "Pourquoi Tails est-il basé sur Debian et non sur une autre distribution ?\n"
->>>>>>> b2235ccb
 
 #. type: Plain text
 msgid ""
@@ -148,12 +124,7 @@
 
 #. type: Bullet: '0. '
 msgid "The rapid development cycle of Ubuntu would be too fast for Tails."
-<<<<<<< HEAD
-msgstr ""
-"Le cycle de développement rapide d'Ubuntu serait trop rapide pour Tails."
-=======
 msgstr "Le cycle de développement d'Ubuntu serait trop rapide pour Tails."
->>>>>>> b2235ccb
 
 #. type: Bullet: '0. '
 msgid ""
@@ -163,19 +134,11 @@
 "leaks](https://www.eff.org/deeplinks/2012/10/privacy-ubuntu-1210-amazon-ads-"
 "and-data-leaks)."
 msgstr ""
-<<<<<<< HEAD
-"Ubuntu ajoute des fonctionnalités d'une manière que nous trouvons dangereuse "
-"pour la vie privée. Par exemple Ubuntu One ([partiellement abandonné](http://"
-"blog.canonical.com/2014/04/02/shutting-down-ubuntu-one-file-services/)) et "
-"les [pubs Amazon et la fuite de données](https://www.eff.org/"
-"deeplinks/2012/10/privacy-ubuntu-1210-amazon-ads-and-data-leaks)."
-=======
 "Ubuntu ajoute des fonctionnalités de telle façon que nous les trouvons "
 "dangereuses pour la vie privée. Par exemple Ubuntu One ([partiellement "
 "abandonné](http://blog.canonical.com/2014/04/02/shutting-down-ubuntu-one-"
 "file-services/)) et les [pubs Amazon et la fuite de données](https://www.eff."
 "org/deeplinks/2012/10/privacy-ubuntu-1210-amazon-ads-and-data-leaks)."
->>>>>>> b2235ccb
 
 #. type: Bullet: '0. '
 msgid ""
@@ -191,11 +154,7 @@
 "backports.debian.org/). The result is comparable to Ubuntu in terms of "
 "support for recent hardware."
 msgstr ""
-<<<<<<< HEAD
-"Nous livrons généralement le pilotes du noyau et vidéos depuis [Debian "
-=======
 "Nous livrons généralement le noyau et les pilotes vidéos depuis [Debian "
->>>>>>> b2235ccb
 "backports](http://backports.debian.org/). Le résultat est comparable à "
 "Ubuntu en termes de prise en charge du matériel récent."
 
@@ -221,11 +180,7 @@
 msgstr ""
 "Nous travaillons activement à l'ajout d'[[AppArmor|blueprint/"
 "Mandatory_Access_Control]] à Tails ; une mesure de sécurité qui est déjà "
-<<<<<<< HEAD
-"utilisé dans certaines applications d'Ubuntu."
-=======
 "utilisée dans certaines applications d'Ubuntu."
->>>>>>> b2235ccb
 
 #. type: Bullet: '0. '
 msgid ""
@@ -233,15 +188,9 @@
 "packages included in Tails; another security feature that Ubuntu already "
 "provides."
 msgstr ""
-<<<<<<< HEAD
-"Nous travaillons également à l'ajout d'options de compilation renforcée pour "
-"plus de paquets Debian inclus dans Tails ; une autre mesure de sécurité "
-"qu'Ubuntu fournit déjà."
-=======
 "Nous travaillons également à l'ajout d'options de durcissement lors de la "
 "compilation pour plus de paquets Debian inclus dans Tails ; une autre mesure "
 "de sécurité qu'Ubuntu fournit déjà."
->>>>>>> b2235ccb
 
 #. type: Plain text
 #, no-wrap
@@ -329,11 +278,7 @@
 #. type: Title =
 #, no-wrap
 msgid "Hardware compatibility\n"
-<<<<<<< HEAD
-msgstr "compatibilité matérielle\n"
-=======
 msgstr "Compatibilité matérielle\n"
->>>>>>> b2235ccb
 
 #. type: Plain text
 #, no-wrap
@@ -370,11 +315,7 @@
 "architecture. Tails does not work on the ARM architecture so far."
 msgstr ""
 "Pour le moment, Tails est seulement disponible pour les architectures x86 et "
-<<<<<<< HEAD
-"x86_64. Le Raspberry Pi et de nombreuses tablettes sont basés du des "
-=======
 "x86_64. Le Raspberry Pi et de nombreuses tablettes sont basés sur des "
->>>>>>> b2235ccb
 "architectures ARM. Tails ne marche sur l'architecture ARM pour l'instant."
 
 #. type: Plain text
@@ -384,11 +325,7 @@
 "interface is supported."
 msgstr ""
 "Cherchez une tablette avec un processeur AMD ou Intel. Essayez de vérifier "
-<<<<<<< HEAD
-"sa compatibilité avec Debian avant toute chose, par exemple vérifier que "
-=======
 "sa compatibilité avec Debian avant toute chose, par exemple vérifiez que "
->>>>>>> b2235ccb
 "l'interface Wi-Fi est prise en charge."
 
 #. type: Plain text
@@ -473,11 +410,7 @@
 "then the [[fingerprint|doc/about/fingerprint]] of your browser will differ "
 "from most Tor users. This might break your anonymity."
 msgstr ""
-<<<<<<< HEAD
-"Tails comprend également l'extension [[NoScript|doc/anonymous_internet/"
-=======
 "Tails inclut également l'extension [[NoScript|doc/anonymous_internet/"
->>>>>>> b2235ccb
 "Tor_browser#noscript]] pour éventuellement désactiver plus fortement "
 "JavaScript. Cela peut améliorer la sécurité dans certains cas. Cependant, si "
 "vous désactiver JavaScript, votre [[empreinte|doc/about/fingerprint]] sera "
@@ -489,13 +422,8 @@
 "We think that having JavaScript enabled by default is the best possible "
 "compromise between usability and security in this case."
 msgstr ""
-<<<<<<< HEAD
-"Nous pensons qu'avoir JavaScript autorisé par défaut est le meilleur "
-"compromis possible entre la sécurité et l'utilisabilité dans ce cas."
-=======
 "Nous pensons qu'avoir JavaScript autorisé par défaut est, dans ce cas, le "
 "meilleur compromis possible entre la sécurité et l'utilisabilité."
->>>>>>> b2235ccb
 
 #. type: Plain text
 #, no-wrap
@@ -533,11 +461,7 @@
 msgstr ""
 "1. Elles peuvent enregistrer et révéler des informations à propos de votre comportement\n"
 "de navigation, l'historique de navigation, ou des informations système, que ce soit par\n"
-<<<<<<< HEAD
-"erreur ou par dessein.\n"
-=======
 "erreur ou à dessein.\n"
->>>>>>> b2235ccb
 
 #. type: Plain text
 #, no-wrap
@@ -564,11 +488,7 @@
 "distinguishable amongst other Tails users.\n"
 msgstr ""
 "5. Elles peuvent briser votre anonymat en rendant votre comportement\n"
-<<<<<<< HEAD
-"de navigation distinctif des autres utilisateurs de Tails.\n"
-=======
 "de navigation distinct des autres utilisateurs de Tails.\n"
->>>>>>> b2235ccb
 
 #. type: Plain text
 msgid ""
@@ -577,14 +497,9 @@
 "this context."
 msgstr ""
 "À moins de prouver le contraire, aucune extension, hormis celles déjà "
-<<<<<<< HEAD
-"inclues dans Tails, ont été sérieusement audité et devraient être "
-"considérées sûres pour être utilisées dans ce contexte."
-=======
 "inclues dans Tails, ont été sérieusement auditées et ne peuvent donc pas "
 "être considérées comme suffisamment sûres pour être utilisées dans ce "
 "contexte."
->>>>>>> b2235ccb
 
 #. type: Plain text
 #, no-wrap
@@ -627,11 +542,7 @@
 #. type: Plain text
 msgid "Adobe Flash Player is not included in Tails for several reasons:"
 msgstr ""
-<<<<<<< HEAD
-"Adobe Flash Player n'est pas inclut dans Tails pour plusieurs raisons :"
-=======
 "Adobe Flash Player n'est pas inclus dans Tails pour plusieurs raisons :"
->>>>>>> b2235ccb
 
 #. type: Bullet: '  - '
 msgid ""
@@ -644,11 +555,7 @@
 #. type: Bullet: '  - '
 msgid "It is closed source and so we have no idea of what it really does."
 msgstr ""
-<<<<<<< HEAD
-"Sont code source n'est pas accessible et nous n'avons donc aucune idée de ce "
-=======
 "Son code source n'est pas accessible et nous n'avons donc aucune idée de ce "
->>>>>>> b2235ccb
 "qu'il fait réellement."
 
 #. type: Bullet: '  - '
@@ -660,9 +567,6 @@
 "It is known to favor privacy invasive technologies such as [[!wikipedia "
 "Local_shared_object]]."
 msgstr ""
-"C'est connut pour favoriser les technologie invasives pour la vie privée "
-"comme les [Flash cookies](XXX Add link to Flash cookies, https://addons."
-"mozilla.org/en-US/firefox/addon/betterprivacy/?)."
 
 #. type: Bullet: '  - '
 msgid "Adobe only maintains their GNU/Linux Flash plugin for Google Chrome."
@@ -676,11 +580,7 @@
 "the case yet, see [[!tails_ticket 5363]]."
 msgstr ""
 "Nous avons considéré l'ajout d'une alternative logiciel open-source à Adobe "
-<<<<<<< HEAD
-"Flash, tel que [Gnash](http://www.gnu.org/software/gnash/), mais ce n'est "
-=======
 "Flash, telle que [Gnash](http://www.gnu.org/software/gnash/), mais ce n'est "
->>>>>>> b2235ccb
 "pas encore le cas, voir [[!tails_ticket 5363]]."
 
 #. type: Plain text
@@ -718,13 +618,8 @@
 msgstr ""
 "Comme expliqué dans notre documentation à propos de l'[[empreinte|doc/about/"
 "fingerprint]], Tails fournit de l'anonymat sur le web en rendant difficile "
-<<<<<<< HEAD
-"de distinguer un utilisateur parmi tous ceux de Tails et du Tor Browser "
-"Bundle (TBB)."
-=======
 "de distinguer un utilisateur parmi tous ceux qui utilisent Tails et le Tor "
 "Browser Bundle (TBB)."
->>>>>>> b2235ccb
 
 #. type: Plain text
 msgid ""
@@ -780,13 +675,8 @@
 "Tails does not include a Java plugin in its browser because it could break "
 "your anonymity."
 msgstr ""
-<<<<<<< HEAD
-"Tails n'inclut pas de plugin Java dans le navigateur car ça pourrait briser "
-"l'anonymat."
-=======
 "Tails n'inclut pas de plugin Java dans le navigateur car cela pourrait "
 "briser l'anonymat."
->>>>>>> b2235ccb
 
 #. type: Plain text
 #, no-wrap
@@ -812,17 +702,10 @@
 "to be used as a regular web browser. As a consequence, the files that you "
 "might download using the Unsafe Browser are not accessible by your user."
 msgstr ""
-<<<<<<< HEAD
-"Non. Le Navigateur Non-sécurisé est uniquement inclut dans Tails en tant "
-"qu'outils pour s'identifier auprès de [[portails captifs|doc/"
-"anonymous_internet/unsafe_browser]]. Il n'est pas destiné à être utilisé "
-"comme une navigateur web normal. En conséquence, les fichiers que vous "
-=======
 "Non. Le Navigateur Non-sécurisé est uniquement inclus dans Tails en tant "
 "qu'outil pour s'identifier auprès de [[portails captifs|doc/"
 "anonymous_internet/unsafe_browser]]. Il n'est pas destiné à être utilisé "
 "comme un navigateur web normal. En conséquence, les fichiers que vous "
->>>>>>> b2235ccb
 "pourriez télécharger via le Navigateur Non-sécurisé ne sont pas accessible à "
 "l'utilisateur."
 
@@ -849,17 +732,9 @@
 #. type: Plain text
 #, no-wrap
 msgid ""
-<<<<<<< HEAD
-"Language, keyboard layout, background image, toolbar position, browser "
-"settings, touchpad preferences, etc?"
-msgstr ""
-"Langue, agencement du clavier, image d'arrière-plan, position de la barre "
-"d'outils, configuration du navigateur, préférences du pavé tactile, etc. ?"
-=======
 "<em>&hellip; like language, keyboard layout, background image, toolbar position,\n"
 "browser settings, touchpad preferences, etc.</em>\n"
 msgstr "Langue, agencement du clavier, image d'arrière-plan, position de la barre d'outils, configuration du navigateur, préférences du pavé tactile, etc. ?"
->>>>>>> b2235ccb
 
 #. type: Plain text
 msgid ""
@@ -882,11 +757,7 @@
 msgstr ""
 "On nous demande régulièrement d'ajouter de nouvelles options de persistance "
 "mais nous sommes souvent occupés par d'autres priorités. Voir nos [tickets "
-<<<<<<< HEAD
-"ouverts](https://labs.riseup.net/code/projects/tails/issues?query_id=122)  à "
-=======
 "ouverts](https://labs.riseup.net/code/projects/tails/issues?query_id=122) à "
->>>>>>> b2235ccb
 "propos de la persistance. Tout coup de main est [[le bienvenue|contribute/"
 "how/code]]."
 
@@ -908,11 +779,7 @@
 msgstr ""
 "Tails utilise LUKS pour chiffrer le volume persistant. C'est la même "
 "technique que celle recommandée pour [[créer et utiliser des supports "
-<<<<<<< HEAD
-"chiffrés|doc/encryption_and_privacy/encrypted_volumes]]en général."
-=======
 "chiffrés|doc/encryption_and_privacy/encrypted_volumes]] en général."
->>>>>>> b2235ccb
 
 #. type: Plain text
 msgid ""
@@ -921,11 +788,7 @@
 "including Debian and Ubuntu, when installing a regular system."
 msgstr ""
 "LUKS est un standard de chiffrement de volume très populaire dans Linux. "
-<<<<<<< HEAD
-"LUKS est la technique par défaut pour la chiffrement de volume entier "
-=======
 "LUKS est la technique par défaut pour le chiffrement de volumes entiers "
->>>>>>> b2235ccb
 "proposé par de nombreuses distributions, dont Debian et Ubuntu, lors de "
 "l'installation d'un système normal."
 
@@ -934,24 +797,15 @@
 "Currently the default cipher is `aes-cbc-essiv:sha256` with a key size of "
 "256 bits."
 msgstr ""
-<<<<<<< HEAD
-"Actuellement le chiffrement par défaut est `aes-cbc-essiv:sha256`avec une "
-"clé de 256 bits de taille."
-=======
 "Actuellement le chiffrement par défaut est `aes-cbc-essiv:sha256` avec une "
 "clé de taille 256 bits."
->>>>>>> b2235ccb
 
 #. type: Plain text
 msgid ""
 "To understand better how persistence work, see our [[design document|"
 "contribute/design/persistence]]."
 msgstr ""
-<<<<<<< HEAD
-"Pour mieux comprendre comme fonctionne la persistance, voir notre "
-=======
 "Pour mieux comprendre comment fonctionne la persistance, voir notre "
->>>>>>> b2235ccb
 "[[documentation de conception|contribute/design/persistence]]."
 
 #. type: Plain text
@@ -974,13 +828,8 @@
 "Non. La chiffrement du volume persistant est très forte et il n'est pas "
 "possible de récupérer la phrase de passe du volume persistant. Si la phrase "
 "de passe est assez faible, un attaquant, en utilisant une attaque de type "
-<<<<<<< HEAD
-"force brute, pourrait essayer plein de phrases de passe possible et finir "
-"par trouver la votre."
-=======
 "\"force brute\", pourrait essayer plein de phrases de passe possibles et "
 "finir par trouver la vôtre."
->>>>>>> b2235ccb
 
 #. type: Plain text
 #, no-wrap
@@ -1004,11 +853,7 @@
 
 #. type: Plain text
 msgid "Three possible scenarios need to be distinguished:"
-<<<<<<< HEAD
-msgstr "Trois scénarios possible doivent être distingués :"
-=======
 msgstr "Trois scénarios possibles doivent être distingués :"
->>>>>>> b2235ccb
 
 #. type: Title ###
 #, no-wrap
@@ -1043,13 +888,8 @@
 "both the origin and the destination of a connection."
 msgstr ""
 "C'est une [[condition fondamentale de Tails|about#tor]] de faire passer tout "
-<<<<<<< HEAD
-"le trafic sortant vers un réseau d'anonymisation tels que Tor ou I2P. Les "
-"VPN ne sont pas des réseaux d'anonymisation, car les administrateurs des VPN "
-=======
 "le trafic sortant vers un réseau d'anonymisation tel que Tor ou I2P. Les VPN "
 "ne sont pas des réseaux d'anonymisation, car les administrateurs des VPN "
->>>>>>> b2235ccb
 "peuvent savoir à la fois d'où vous vous connectez et vers où vous vous "
 "connectez. Tor fournit de l'anonymat en rendant impossible pour un unique "
 "point du réseau de savoir à la fois l'origine et la destination d'une "
@@ -1061,11 +901,7 @@
 "Internet, for example by your ISP. This is currenlty not possible using "
 "Tails. See [[!tails_ticket 5858]]."
 msgstr ""
-<<<<<<< HEAD
-"Dans certaines situations, vous pouvez être obligés d'utiliser un VPN pour "
-=======
 "Dans certaines situations, vous pouvez être obligé d'utiliser un VPN pour "
->>>>>>> b2235ccb
 "vous connecter à Internet, par exemple par votre FAI. Cela n'est "
 "actuellement pas possible en utilisant Tails. Voir [[!tails_ticket 5858]]."
 
@@ -1092,11 +928,7 @@
 "To access ressources only available inside a VPN, for example at your "
 "company or University."
 msgstr ""
-<<<<<<< HEAD
-"Pour accéder à des ressources seulement disponible dans un VPN, par exemple "
-=======
 "Pour accéder à des ressources seulement disponibles dans un VPN, par exemple "
->>>>>>> b2235ccb
 "dans votre entreprise ou Université."
 
 #. type: Plain text
@@ -1148,11 +980,7 @@
 #. type: Title -
 #, no-wrap
 msgid "Why does Tails automatically connect to several websites when starting?\n"
-<<<<<<< HEAD
-msgstr "Pourquoi Tails se connecte automatiquement à de nombreux sites web au démarrage ?\n"
-=======
 msgstr "Pourquoi Tails se connecte-t-il automatiquement à de nombreux sites web au démarrage ?\n"
->>>>>>> b2235ccb
 
 #. type: Plain text
 msgid ""
@@ -1172,13 +1000,8 @@
 "default/htpdate`."
 msgstr ""
 "La synchronisation est faite par l'envoi de requêtes HTTPS à travers Tor "
-<<<<<<< HEAD
-"vers nombre de sites web et la déduction de l'heure correcte à partir de "
-"leurs réponses. La liste des sites web qui peuvent être sollicités dans ce "
-=======
 "vers nombre de sites web et l'heure correcte est déduite à partir de leurs "
 "réponses. La liste des sites web qui peuvent être sollicités dans ce "
->>>>>>> b2235ccb
 "processus se trouve dans `/etc/default/htpdate`."
 
 #. type: Plain text
@@ -1207,11 +1030,7 @@
 #. type: Title -
 #, no-wrap
 msgid "Can my favourite software be included in Tails?\n"
-<<<<<<< HEAD
-msgstr "Mon logiciel favoris peut-il être inclut dans Tails ?\n"
-=======
 msgstr "Mon logiciel favori peut-il être inclus dans Tails ?\n"
->>>>>>> b2235ccb
 
 #. type: Plain text
 msgid ""
@@ -1231,11 +1050,7 @@
 msgid ""
 "It is included in the Debian process for security updates and new versions."
 msgstr ""
-<<<<<<< HEAD
-"Être inclut dans les processus de Debian de mises à jour de sécurité et de "
-=======
 "Être inclus dans les processus de Debian de mises à jour de sécurité et de "
->>>>>>> b2235ccb
 "nouvelles versions."
 
 #. type: Bullet: '  - '
@@ -1257,11 +1072,7 @@
 "developers why it is not the case yet."
 msgstr ""
 "Pour vérifier si un logiciel est dans Debian, cherchez-le sur <https://"
-<<<<<<< HEAD
-"packages.debian.org/>. Si il n'est pas encore inclut dans Debian, vous "
-=======
 "packages.debian.org/>. S'il n'est pas encore inclus dans Debian, vous "
->>>>>>> b2235ccb
 "devriez demander à ses développeurs pourquoi ce n'est pas encore le cas."
 
 #. type: Plain text
@@ -1280,11 +1091,7 @@
 "We also try to limit the amount of software included in Tails, and we only "
 "add new software with a very good reason to do so:"
 msgstr ""
-<<<<<<< HEAD
-"Nous essayons également de limiter le nombre de logiciel inclut dans Tails, "
-=======
 "Nous essayons également de limiter le nombre de logiciels inclus dans Tails, "
->>>>>>> b2235ccb
 "et ajoutons seulement de nouveaux logiciels qui ont une très bonne raison "
 "d'y être :"
 
@@ -1319,11 +1126,7 @@
 "your proposal."
 msgstr ""
 "Après considération de cela, si vous pensez toujours que ce logiciel est un "
-<<<<<<< HEAD
-"bon candidat pour être inclut dans Tails, veuillez [[nous expliquer|/"
-=======
 "bon candidat pour être inclus dans Tails, veuillez [[nous expliquer|/"
->>>>>>> b2235ccb
 "contribute/talk]] votre proposition."
 
 #. type: Plain text
@@ -1533,11 +1336,7 @@
 "she is a liar; the answer of a true liar would always be \"no\"."
 msgstr ""
 "Il n'est pas possible de vérifier l'intégrité d'un périphérique Tails "
-<<<<<<< HEAD
-"lorsque Tails fonctionne depuis ce même périphérique. cela serait comme "
-=======
 "lorsque Tails fonctionne depuis ce même périphérique. Cela serait comme "
->>>>>>> b2235ccb
 "demander à quelqu'un si c'est un menteur ; la réponse d'un vrai menteur sera "
 "toujours \"non\"."
 
@@ -1565,11 +1364,7 @@
 "ou carte SD installée en utilisant l'<span class=\"application\">Installeur "
 "de Tails</span>. Cependant, si vous avez un autre périphérique Tails de "
 "confiance, vous pouvez [[le cloner sur le périphérique douteux|doc/"
-<<<<<<< HEAD
-"first_steps/upgrade]] pour revenir à un état de confiance."
-=======
 "first_steps/upgrade]] pour retrouver un périphérique digne de confiance."
->>>>>>> b2235ccb
 
 #. type: Plain text
 #, no-wrap
@@ -1625,11 +1420,7 @@
 "de redémarrer Tails à chaque fois que vous voulez utiliser différentes identités\n"
 "contextuelles. La fonction de <span class=\"guilabel\">Nouvelle identité</span> de\n"
 "<span class=\"application\">Vidalia</span> force Tor à utiliser de nouveaux circuits mais\n"
-<<<<<<< HEAD
-"seulement pour de nouvelles connexionx. Les deux inconvénients majeurs de cette technique\n"
-=======
 "seulement pour de nouvelles connexions. Les deux inconvénients majeurs de cette technique\n"
->>>>>>> b2235ccb
 "sont :\n"
 
 #. type: Plain text
@@ -1652,11 +1443,7 @@
 "same nickname by default, etc.\n"
 msgstr ""
 "- Chaque application peut contenir des informations qui peuvent vous identifier,\n"
-<<<<<<< HEAD
-"indépendamment du circuit Tor utilisé. Par exemple, le navigateur peut conteneur\n"
-=======
 "indépendamment du circuit Tor utilisé. Par exemple, le navigateur peut contenir\n"
->>>>>>> b2235ccb
 "des cookies de sites web précédents, <span\n"
 "class=\"application\">[[Pidgin|doc/anonymous_internet/pidgin]]</span> réutilisera\n"
 "le même pseudonyme par défaut, etc.\n"
@@ -1697,11 +1484,7 @@
 "Cependant, nous recommandons l'usage d'autres [[outils de chiffrement|doc/"
 "encryption_and_privacy/encrypted_volumes]] comme [[LUKS|faq#luks]]. Le mode "
 "de développement de TrueCrypt a longuement été critiqué, alors que celui de "
-<<<<<<< HEAD
-"LUKS est reconnu ouvert de manière standard."
-=======
 "LUKS est reconnu comme étant ouvert."
->>>>>>> b2235ccb
 
 #. type: Plain text
 #, no-wrap
@@ -1729,11 +1512,7 @@
 "language of the user."
 msgstr ""
 "Une vérification de sécurité est faite pour savoir si des problèmes de "
-<<<<<<< HEAD
-"sécurité ont été annoncé pour cette version de Tails. La langue de la "
-=======
 "sécurité ont été annoncés pour cette version de Tails. La langue de la "
->>>>>>> b2235ccb
 "session est envoyée également avec cette requête pour afficher la "
 "notification dans la langue préférée de l'utilisateur."
 
@@ -1744,13 +1523,8 @@
 "passed along with this request."
 msgstr ""
 "Le [[<span class=\"application\">Tails Upgrader</span>|doc/first_steps/"
-<<<<<<< HEAD
-"upgrade]] vérifie la disponibilité de nouvelles versions. La version du "
-"Tails fonctionnant est également envoyée avec cette requête."
-=======
 "upgrade]] vérifie la disponibilité de nouvelles versions. La version de "
 "Tails utilisée est également envoyée avec cette requête."
->>>>>>> b2235ccb
 
 #. type: Plain text
 msgid ""
