# SOME DESCRIPTIVE TITLE
# Copyright (C) YEAR Free Software Foundation, Inc.
# This file is distributed under the same license as the PACKAGE package.
# FIRST AUTHOR <EMAIL@ADDRESS>, YEAR.
#
msgid ""
msgstr ""
"Project-Id-Version: Tails\n"
<<<<<<< HEAD
"POT-Creation-Date: 2018-11-18 16:30+0000\n"
=======
"POT-Creation-Date: 2018-11-21 17:35-0800\n"
>>>>>>> 29e91dbb
"PO-Revision-Date: 2018-06-25 09:04+0000\n"
"Last-Translator: AtomiKe <tails@atomike.ninja>\n"
"Language-Team: Tails translators <tails@boum.org>\n"
"Language: fr\n"
"MIME-Version: 1.0\n"
"Content-Type: text/plain; charset=UTF-8\n"
"Content-Transfer-Encoding: 8bit\n"
"X-Generator: Poedit 1.8.11\n"

#. type: Plain text
#, no-wrap
msgid "[[!meta title=\"Frequently asked questions\"]]\n"
msgstr "[[!meta title=\"Foire aux questions\"]]\n"

#. type: Plain text
msgid ""
"- For hardware compatibility issues, refer to our [[known issues|support/"
"known_issues]].  - To learn what you can do with Tails, refer to our "
"[[documentation|doc]]."
msgstr ""
"- Pour des problèmes de compatibilité matérielle, consultez notre [[liste "
"des problèmes connus|support/known_issues]].\n"
"- Pour découvrir ce que vous pouvez faire avec Tails, consultez notre "
"[[documentation|doc]]."

#. type: Plain text
#, no-wrap
msgid "[[!toc levels=2]]\n"
msgstr "[[!toc levels=2]]\n"

#. type: Plain text
#, no-wrap
msgid "<a id=\"project\"></a>\n"
msgstr "<a id=\"project\"></a>\n"

#. type: Title =
#, fuzzy, no-wrap
#| msgid "Other useful resources\n"
msgid "Other useful resources"
msgstr "Autres ressources utiles\n"

#. type: Bullet: '  - '
msgid "[The Tor Project: FAQ](https://www.torproject.org/docs/faq.html.en)"
msgstr ""
"[La foire aux questions sur le site du projet Tor](https://www.torproject."
"org/docs/faq.html) (en anglais)"

#. type: Bullet: '  - '
msgid ""
"[The Tor Project: Stack Exchange, question & answer site](https://tor."
"stackexchange.com/)"
msgstr ""
"[Le projet Tor sur Stack Exchange, site de questions/réponses](https://tor."
"stackexchange.com/)"

#. type: Title =
#, fuzzy, no-wrap
#| msgid "Tails project\n"
msgid "Tails project"
msgstr "Projet Tails\n"

#. type: Plain text
#, no-wrap
msgid "<a id=\"relationship_with_tor\"></a>\n"
msgstr "<a id=\"relationship_with_tor\"></a>\n"

#. type: Title -
#, fuzzy, no-wrap
#| msgid "What is the relationship between Tor and Tails?\n"
msgid "What is the relationship between Tor and Tails?"
msgstr "Quelle est la relation entre Tor et Tails ?\n"

#. type: Plain text
msgid ""
"See our explanation about [[why does Tails use Tor|doc/about/"
"tor#relationship]]."
msgstr ""
"Voir notre explication de [[pourquoi Tails utilise Tor|doc/about/"
"tor#relationship]]."

#. type: Plain text
#, no-wrap
msgid "<a id=\"debian\"></a>\n"
msgstr "<a id=\"debian\"></a>\n"

#. type: Title -
#, fuzzy, no-wrap
#| msgid "Why is Tails based on Debian and not on another distribution?\n"
msgid "Why is Tails based on Debian and not on another distribution?"
msgstr "Pourquoi Tails est-il basé sur Debian et non sur une autre distribution ?\n"

#. type: Plain text
msgid ""
"We are deeply rooted and involved in Debian. The friendships, relationships, "
"and technical expertise we have in Debian have many benefits for Tails, and "
"we are not ready to build the same relationship with Ubuntu, OpenBSD, or any "
"other distribution. See our statement about our [[contribute/"
"relationship_with_upstream]] for details."
msgstr ""
"Nous sommes profondément liés et impliqués dans Debian. Les amitiés, les "
"relations et l'expertise technique que nous avons au sein de Debian "
"bénéficient grandement à Tails, et nous ne sommes pas prêt à construire la "
"même relation avec Ubuntu, OpenBSD ou une autre distribution. Voir notre "
"déclaration à propos de notre [[relation avec les projets en amont|"
"contribute/relationship_with_upstream]] pour plus de détails."

#. type: Plain text
msgid ""
"See also the article [Why there are so many Debian derivatives](http://"
"upsilon.cc/~zack/blog/posts/2011/09/"
"why_there_are_so_many_debian_derivatives/)  by Stefano Zacchiroli."
msgstr ""
"Voir également l'article [Why there are so many Debian derivatives](http://"
"upsilon.cc/~zack/blog/posts/2011/09/"
"why_there_are_so_many_debian_derivatives/)  par Stefano Zacchiroli."

#. type: Plain text
#, no-wrap
msgid "<a id=\"ubuntu\"></a>\n"
msgstr "<a id=\"ubuntu\"></a>\n"

#. type: Title -
#, fuzzy, no-wrap
#| msgid "Why isn't Tails based on Ubuntu?\n"
msgid "Why isn't Tails based on Ubuntu?"
msgstr "Pourquoi Tails n'est pas basé sur Ubuntu ?\n"

#. type: Plain text
msgid "First, see the answer to the [[previous question|faq#debian]]."
msgstr "Tout d'abord, voir la réponse à la [[question précédente|faq#debian]]."

#. type: Bullet: '0. '
msgid "The rapid development cycle of Ubuntu would be too fast for Tails."
msgstr "Le cycle de développement d'Ubuntu serait trop rapide pour Tails."

#. type: Bullet: '0. '
msgid ""
"Ubuntu adds features in ways that we find dangerous for privacy. For example "
"Ubuntu One ([partly discontinued](http://blog.canonical.com/2014/04/02/"
"shutting-down-ubuntu-one-file-services/))  and the [Amazon ads and data "
"leaks](https://www.eff.org/deeplinks/2012/10/privacy-ubuntu-1210-amazon-ads-"
"and-data-leaks)."
msgstr ""
"Ubuntu ajoute des fonctionnalités de telle façon que nous les trouvons "
"dangereuses pour la vie privée. Par exemple Ubuntu One ([partiellement "
"abandonné](http://blog.canonical.com/2014/04/02/shutting-down-ubuntu-one-"
"file-services/)) et les [pubs Amazon et la fuite de données](https://www.eff."
"org/deeplinks/2012/10/privacy-ubuntu-1210-amazon-ads-and-data-leaks)."

#. type: Bullet: '0. '
msgid ""
"Ubuntu is led by a company that takes most of the important decisions and "
"has the power to make them happen."
msgstr ""
"Ubuntu est dirigé par une entreprise qui prend les décisions les plus "
"importantes et qui a le pouvoir de les faire advenir."

#. type: Bullet: '0. '
msgid ""
"We usually ship kernels and video drivers from [Debian backports](http://"
"backports.debian.org/). The result is comparable to Ubuntu in terms of "
"support for recent hardware."
msgstr ""
"Nous livrons généralement le noyau et les pilotes vidéos depuis [Debian "
"backports](http://backports.debian.org/). Le résultat est comparable à "
"Ubuntu en termes de prise en charge du matériel récent."

#. type: Bullet: '0. '
msgid ""
"We think that the general quality of the maintenance work being done on "
"packages matters from a security perspective. Debian maintainers generally "
"are experts in the fields their packages deal with; while it is generally "
"not the case outside of the limited number of packages Ubuntu officially "
"supports."
msgstr ""
"Nous pensons que la qualité générale du travail de maintien faite sur les "
"paquets compte d'un point de vue sécurité. Les mainteneurs Debian sont en "
"général experts dans les domaines afférants à leurs paquets ; alors que ce "
"n'est généralement pas le cas en dehors du nombre limité de paquets "
"qu'Ubuntu prend officiellement en charge."

#. type: Bullet: '0. '
msgid ""
"We are actively working on improving [[AppArmor support|contribute/design/"
"application_isolation]] in Tails; a security framework that is already used "
"in a few Ubuntu applications."
msgstr ""
"Nous travaillons activement à l'amélioration de la [[prise en charge "
"d'AppArmor|blueprint/Mandatory_Access_Control]] dans Tails ; une mesure de "
"sécurité qui est déjà utilisée dans certaines applications d'Ubuntu."

#. type: Bullet: '0. '
msgid ""
"We are also working on adding compiler hardening options to more Debian "
"packages included in Tails; another security feature that Ubuntu already "
"provides."
msgstr ""
"Nous travaillons également à l'ajout d'options de durcissement lors de la "
"compilation pour plus de paquets Debian inclus dans Tails ; une autre mesure "
"de sécurité qu'Ubuntu fournit déjà."

#. type: Plain text
#, no-wrap
msgid "<a id=\"gnome\"></a>\n"
msgstr "<a id=\"gnome\"></a>\n"

#. type: Title -
#, fuzzy, no-wrap
#| msgid "Why does Tails ship the GNOME Desktop?\n"
msgid "Why does Tails ship the GNOME Desktop?"
msgstr "Pourquoi Tails intègre le bureau GNOME ?\n"

#. type: Plain text
msgid ""
"We had users ask for LXDE, XFCE, MATE, KDE, and so on, but we are not going "
"to change desktop. According to us, the main drawback of GNOME is that it "
"requires quite a lot of resources to work properly, but it has many "
"advantages.  The GNOME Desktop is:"
msgstr ""
"Des personnes nous ont demandé de livrer LXDE, XFCE, MATE, KDE et autres, "
"mais nous ne changerons pas de bureau. Pour nous, l'inconvénient majeur de "
"GNOME est qu'il nécessite beaucoup de ressources pour fonctionner "
"correctement, mais il a beaucoup d'avantages. Le bureau GNOME est :"

#. type: Bullet: '  - '
msgid "Well integrated, especially for new Linux users."
msgstr "Bien intégré, spécialement pour les nouveaux utilisateurs Linux."

#. type: Bullet: '  - '
msgid "Very well translated and documented."
msgstr "Très bien traduit et documenté."

#. type: Bullet: '  - '
msgid "Doing relatively good regarding accessibility features."
msgstr ""
"Se comporte plutôt bien concernant les fonctionnalités d’accessibilité."

#. type: Bullet: '  - '
msgid "Actively developed."
msgstr "Activement développé."

#. type: Bullet: '  - '
msgid ""
"Well maintained in [[Debian|faq#debian]], where it is the default desktop "
"environment."
msgstr ""
"Bien maintenu dans [[Debian|faq#debian]], où il est l'environnement de "
"bureau par défaut."

#. type: Plain text
msgid ""
"We invested quite some time in acquiring GNOME knowledge, and switching our "
"desktop environment would require going through that process again."
msgstr ""
"Nous avons passé pas mal de temps à acquérir des connaissances concernant "
"GNOME et passer à un autre environnement de bureau nécessiterait de passer "
"par ce processus à nouveau."

#. type: Plain text
msgid ""
"We are not proposing several desktop environments to choose from because we "
"want to [[limit the amount of software included in Tails|faq#new_software]]."
msgstr ""
"Nous ne proposons pas de choisir entre différents environnements de bureau "
"car nous voulons [[limiter le nombre de logiciels inclus dans Tails|"
"faq#new_software]]."

#. type: Plain text
#, no-wrap
msgid "<a id=\"hardware\"></a>\n"
msgstr "<a id=\"hardware\"></a>\n"

#. type: Title =
#, fuzzy, no-wrap
#| msgid "Hardware compatibility\n"
msgid "Hardware compatibility"
msgstr "Compatibilité matérielle\n"

#. type: Plain text
#, no-wrap
msgid "<a id=\"arm\"></a>\n"
msgstr "<a id=\"arm\"></a>\n"

#. type: Title -
#, fuzzy, no-wrap
#| msgid "Does Tails work on ARM architecture, Raspberry Pi, tablets, or phones?\n"
msgid "Does Tails work on ARM architecture, Raspberry Pi, tablets, or phones?"
msgstr "Tails fonctionne-t-il sur des architectures ARM, des Raspberry Pi, des tablettes ou des téléphones ?\n"

#. type: Plain text
msgid ""
"For the moment, Tails is only available on the x86_64 architecture.  The "
"Raspberry Pi and most tablets and phones are based on the ARM architecture. "
"Tails does not work on the ARM architecture so far."
msgstr ""
"Pour le moment, Tails est seulement disponible pour l'architecture x86_64. "
"Le Raspberry Pi et la plupart des tablettes et des téléphones sont basés sur "
"l'architecture ARM. Tails ne marche pas sur l'architecture ARM pour "
"l'instant."

#. type: Plain text
msgid ""
"Look for a tablet with an AMD or Intel processor. Try to verify its "
"compatibility with Debian beforehand, for example make sure that the Wi-Fi "
"interface is supported."
msgstr ""
"Cherchez une tablette avec un processeur AMD ou Intel. Essayez de vérifier "
"sa compatibilité avec Debian avant toute chose, par exemple vérifiez que "
"l'interface Wi-Fi est prise en charge."

#. type: Plain text
msgid ""
"To get more information about the progress of Tails on handheld devices, see "
"[[!tails_ticket 6064]]."
msgstr ""
"Pour obtenir plus d'informations sur les progrès de Tails sur appareil "
"mobile, voir [[!tails_ticket 6064]]."

#. type: Plain text
#, no-wrap
msgid "<a id=\"installation\"></a>\n"
msgstr "<a id=\"installation\"></a>\n"

#. type: Title =
#, fuzzy, no-wrap
#| msgid "Installation\n"
msgid "Installation"
msgstr "Installation\n"

#. type: Plain text
#, no-wrap
msgid "<a id=\"install_permanently\"></a>\n"
msgstr "<a id=\"install_permanently\"></a>\n"

#. type: Title -
#, fuzzy, no-wrap
#| msgid "Can I install Tails permanently onto my hard disk?\n"
msgid "Can I install Tails permanently onto my hard disk?"
msgstr "Puis-je installer Tails de manière permanente sur mon disque dur ?\n"

#. type: Plain text
msgid ""
"This is not possible using the recommended installation methods. Tails is "
"designed to be a live system running from a removable media: USB stick or "
"DVD."
msgstr ""
"Cela n'est pas possible en utilisant les méthodes d'installation "
"recommandées. Tails est conçu pour être une système live fonctionnant depuis "
"un support amovible : clé USB ou DVD."

#. type: Plain text
msgid ""
"This is a conscious decision as this mode of operation is better for what we "
"want to provide to Tails users: amnesia, the fact that Tails leaves no "
"traces on the computer after a session is closed."
msgstr ""
"C'est une décision consciente car ce mode opératoire est meilleur pour ce "
"que nous voulons fournir aux utilisateurs de Tails : l'amnésie, le fait que "
"Tails ne laisse aucune trace sur l'ordinateur après son utilisation."

#. type: Plain text
#, no-wrap
msgid "<a id=\"unetbootin_etc\"></a>\n"
msgstr "<a id=\"unetbootin_etc\"></a>\n"

#. type: Title -
#, fuzzy, no-wrap
#| msgid "Can I install Tails with UNetbootin, YUMI, Rufus or my other favorite tool?\n"
msgid "Can I install Tails with UNetbootin, YUMI, Rufus or my other favorite tool?"
msgstr "Puis-je installer Tails avec UNetbootin, YUMI, Rufus ou mon autre outil favori ?\n"

#. type: Plain text
msgid ""
"No. Those installation methods are unsupported. They might not work at all, "
"or worse: they might seem to work, but produce a USB stick that does *not* "
"behave like Tails should. Follow the [[download and installation "
"documentation|install]] instead."
msgstr ""
"Non. Ces méthodes d'installation ne sont pas prises en charge. Elles peuvent "
"ne pas marcher du tout, ou pire : elles peuvent sembler marcher, mais "
"produire une clé USB qui ne se comporte *pas* comme Tails devrait le faire. "
"Suivez la [[documentation de téléchargement et d'installation|install]] à la "
"place."

#. type: Plain text
#, no-wrap
msgid "<a id=\"upgrade\"></a>\n"
msgstr "<a id=\"upgrade\"></a>\n"

#. type: Title -
#, fuzzy, no-wrap
#| msgid "Should I update Tails using `apt` or <span class=\"application\">Synaptic</span>?\n"
msgid "Should I update Tails using `apt` or <span class=\"application\">Synaptic</span>?"
msgstr "Puis-je mettre à jour Tails en utilisant `apt` ou <span class=\"application\">Synaptic</span> ?\n"

#. type: Plain text
#, no-wrap
msgid ""
"No. Tails provides upgrades every six weeks, that are thoroughly tested\n"
"to make sure that no security feature or configuration gets broken.\n"
"If you upgrade the system yourself using `apt` or <span class=\"application\">Synaptic</span>,\n"
"you might break things. Upgrading when you get a notification from\n"
"<span class=\"application\">[[Tails Upgrader|doc/first_steps/upgrade]]</span> is enough.\n"
msgstr ""
"Non. Tails fournit des mises à jour toutes les six semaines, qui ont été\n"
"convenablement testées pour être sûr qu'aucune fonctionnalité ou configuration\n"
"de sécurité ne va être cassée. Si vous mettez vous-même le système à jour en utilisant `apt` ou <span class=\"application\">Synaptic</span>,\n"
"vous risquez de casser des choses. Il suffit de mettre à jour quand vous avez une\n"
"notification du <span class=\"application\">[[Tails Upgrader|doc/first_steps/upgrade]]</span>.\n"

#. type: Plain text
#, no-wrap
msgid "<a id=\"preinstalled\"></a>\n"
msgstr "<a id=\"preinstalled\"></a>\n"

#. type: Title -
#, fuzzy, no-wrap
#| msgid "Can I buy a preinstalled Tails USB stick or DVD?\n"
msgid "Can I buy a preinstalled Tails USB stick or DVD?"
msgstr "Puis-je acheter une clé USB ou un DVD Tails pré-installé ?\n"

#. type: Plain text
msgid "No, we don't sell preinstalled Tails devices."
msgstr "Non, nous ne vendons pas de périphérique pré-installé."

#. type: Plain text
msgid "Selling preinstalled devices would in fact be a pretty bad idea:"
msgstr ""
"Vendre des périphériques pré-installé serait en fait plutôt une mauvaise "
"idée :"

#. type: Bullet: '* '
msgid ""
"If burned on a DVD, then this DVD would be outdated on the next release. "
"This means after 6 weeks at most."
msgstr ""
"Si gravé sur un DVD, alors le DVD serait obsolète à la mise à jour suivante. "
"C'est à dire après 6 semaines au plus tard."

#. type: Bullet: '* '
msgid ""
"If installed onto a USB stick, then it would be impossible to verify that "
"the Tails on the USB stick is genuine. Trusting that a Tails USB stick is "
"genuine should be based either on cryptographic verification or on personal "
"trust (if you know someone you trust who can clone a Tails USB stick for "
"you). But once Tails is installed on a USB stick it is not possible to use "
"our cryptographic verification techniques anymore. Being able to trust your "
"Tails USB stick is something that we really care about."
msgstr ""
"Si installé sur une clé USB, il serait alors impossible de vérifier que le "
"Tails sur la clé USB est authentique. Croire qu'une clé USB Tails est "
"authentique devrait être basé soit sur une vérification cryptographique soit "
"sur de la confiance personnelle (si vous connaissez une personne de "
"confiance qui peut cloner une clé USB Tails pour vous). Mais une fois Tails "
"installé sur la clé USB il n'est plus possible d'utiliser les techniques de "
"vérification cryptographique. Être en mesure de faire confiance à sa clé USB "
"Tails est quelque chose qui nous importe beaucoup."

#. type: Plain text
#, no-wrap
msgid "<a id=\"checksum\"></a>\n"
msgstr "<a id=\"checksum\"></a>\n"

#. type: Title -
#, fuzzy, no-wrap
#| msgid "Where can I find the checksum to verify my Tails download?\n"
msgid "Where can I find the checksum to verify my Tails download?"
msgstr "Où puis-je trouver la somme de contrôle pour vérifier mon téléchargement de Tails ?\n"

#. type: Plain text
msgid ""
"We do not provide a checksum (SHA hash or similar) to verify your Tails "
"download."
msgstr ""
"Nous ne fournissons pas de somme de contrôle (hachage SHA ou similaire) pour "
"vérifier le téléchargement de Tails."

#. type: Plain text
msgid ""
"Verification using a checksum would be no better than verifying using one of "
"the techniques documented on our download page: our browser extension, "
"BitTorrent, or basic OpenPGP."
msgstr ""
"Faire la vérification avec une somme de contrôle ne serait pas meilleur que "
"de la faire avec une des techniques documentées sur notre page de "
"téléchargement : notre extension de navigateur, BitTorrent ou OpenPGP "
"basique."

#. type: Plain text
msgid ""
"These verification methods all rely on some information being securely "
"downloaded from our website using HTTPS. Similarly, verification using a "
"checksum would rely on the checksum being securely downloaded from our "
"website."
msgstr ""
"Ces méthodes de vérification dépendent toutes du fait que les informations "
"soient téléchargées de façon sécurisée depuis notre site web en utilisant "
"HTTPS. Pareillement, vérifier avec une somme de contrôle reposerait sur le "
"fait qu'elle soit téléchargée de façon sécurisée depuis notre site web."

#. type: Plain text
msgid ""
"In order to verify your Tails download without having to rely on some "
"information being securely downloaded from our website, you need to use "
"[[OpenPGP and authenticate our signing key through the OpenPGP Web of Trust|"
"install/download#openpgp]]."
msgstr ""
"Pour pouvoir vérifier votre téléchargement de Tails sans avoir à dépendre du "
"fait que les informations soient téléchargées de manière sécurisée depuis "
"notre site web, vous avez besoin d'utiliser [[OpenPGP et d'authentifier "
"notre clé de signature via la toile de confiance OpenPGP|install/"
"download#openpgp]]."

#. type: Plain text
#, no-wrap
msgid "<a id=\"browser\"></a>\n"
msgstr "<a id=\"browser\"></a>\n"

#. type: Title =
#, fuzzy, no-wrap
#| msgid "Web browser\n"
msgid "Web browser"
msgstr "Navigateur web\n"

#. type: Plain text
#, no-wrap
msgid "<a id=\"javascript\"></a>\n"
msgstr "<a id=\"javascript\"></a>\n"

#. type: Title -
#, fuzzy, no-wrap
#| msgid "Why is JavaScript enabled by default in <span class=\"application\">Tor Browser</span>?\n"
msgid "Why is JavaScript enabled by default in <span class=\"application\">Tor Browser</span>?"
msgstr "Pourquoi est-ce que JavaScript est autorisé par défaut dans le <span class=\"application\">Navigateur Tor</span> ?\n"

#. type: Plain text
msgid ""
"Many websites today require JavaScript to work correctly. As a consequence "
"JavaScript is enabled by default in Tails to avoid confusing many users. But "
"the [[Torbutton|doc/anonymous_internet/Tor_browser#torbutton]] extension, "
"included in Tails, takes care of blocking dangerous JavaScript "
"functionalities."
msgstr ""
"De nos jours de nombreux sites web nécessitent JavaScript pour fonctionner "
"correctement. C'est pourquoi JavaScript est autorisé par défaut dans Tails "
"pour éviter d'embrouiller nombre d'utilisateurs. Mais l'extension "
"[[Torbutton|doc/anonymous_internet/Tor_browser#torbutton]], inclue dans "
"Tails, prend soin de bloquer les fonctionnalités dangereuses de JavaScript."

#. type: Plain text
msgid ""
"Tor Browser also includes a [[security_slider|doc/anonymous_internet/"
"Tor_browser#security_slider]] and the [[NoScript|doc/anonymous_internet/"
"Tor_browser#noscript]] extension to optionally disable more JavaScript. This "
"might improve security in some cases. However, if you disable JavaScript, "
"then the [[fingerprint|doc/about/fingerprint]] of your browser will differ "
"from most Tor users. This might break your anonymity."
msgstr ""
"Le Navigateur Tor inclut également un [[curseur de sécurité|doc/"
"anonymous_internet/Tor_browser#security_slider]] ainsi que l'extension "
"[[NoScript|doc/anonymous_internet/Tor_browser#noscript]] pour éventuellement "
"désactiver plus fortement JavaScript. Cela peut améliorer la sécurité dans "
"certains cas. Cependant, si vous désactivez JavaScript, l'[[empreinte|doc/"
"about/fingerprint]] de votre navigateur sera alors différente de celle de la "
"plupart des utilisateurs de Tor. Cela pourrait briser votre anonymat."

#. type: Plain text
msgid ""
"We think that having JavaScript enabled by default is the best possible "
"compromise between usability and security in this case."
msgstr ""
"Nous pensons qu'avoir JavaScript autorisé par défaut est, dans ce cas, le "
"meilleur compromis possible entre la sécurité et l'utilisabilité."

#. type: Plain text
#, no-wrap
msgid "<a id=\"add-ons\"></a>\n"
msgstr "<a id=\"add-ons\"></a>\n"

#. type: Title -
#, fuzzy, no-wrap
#| msgid "Can I install other add-ons in <span class=\"application\">Tor Browser</span>?\n"
msgid "Can I install other add-ons in <span class=\"application\">Tor Browser</span>?"
msgstr "Puis-je installer d'autres extensions dans le <span class=\"application\">Navigateur Tor</span> ?\n"

#. type: Plain text
#, no-wrap
msgid "Installing add-ons in <span class=\"application\">Tor Browser</span> might break the security built in Tails.\n"
msgstr "Installer des extensions dans le <span class=\"application\">Navigateur Tor</span> pourrait briser la sécurité de Tails.\n"

#. type: Plain text
msgid ""
"Add-ons can do many things within the browser, and even if all the "
"networking goes through Tor, some add-ons might interact badly with the rest "
"of the configuration or leak private information."
msgstr ""
"Les extensions peuvent faire de nombreuses choses au sein du navigateur, et "
"même si tout le trafic passe par Tor, certaines extensions pourraient mal "
"interagir avec le reste de la configuration ou faire fuiter des informations "
"privées."

#. type: Plain text
#, no-wrap
msgid ""
"1. They can track and reveal information about your browsing behaviour, browsing\n"
"history, or system information, either on purpose or by mistake.\n"
msgstr ""
"1. Elles peuvent enregistrer et révéler des informations à propos de votre comportement\n"
"de navigation, l'historique de navigation, ou des informations système, que ce soit par\n"
"erreur ou à dessein.\n"

#. type: Plain text
#, no-wrap
msgid ""
"2. They can have bugs and security holes that can be remotely exploited by an\n"
"attacker.\n"
msgstr ""
"2. Elles peuvent avoir des bugs et des failles de sécurité qui peuvent être exploitées\n"
"par un attaquant.\n"

#. type: Plain text
#, no-wrap
msgid ""
"4. They can have bugs breaking the security offered by other add-ons, for example\n"
"Torbutton, and break your anonymity.\n"
msgstr ""
"4. Elles peuvent avoir des bugs brisant la sécurité offerte par d'autres extensions,\n"
"par exemple le Torbutton, et briser votre anonymat.\n"

#. type: Plain text
#, no-wrap
msgid ""
"5. They can break your anonymity by making your browsing behaviour\n"
"distinguishable amongst other Tails users.\n"
msgstr ""
"5. Elles peuvent briser votre anonymat en rendant votre comportement\n"
"de navigation distinct des autres utilisateurs de Tails.\n"

#. type: Plain text
msgid ""
"Unless proven otherwise, no add-on, apart from the ones already included in "
"Tails, have been seriously audited and should be considered safe to use in "
"this context."
msgstr ""
"À moins de prouver le contraire, aucune extension, hormis celles déjà "
"inclues dans Tails, ont été sérieusement auditées et ne peuvent donc pas "
"être considérées comme suffisamment sûres pour être utilisées dans ce "
"contexte."

#. type: Plain text
#, no-wrap
msgid ""
"<div class=\"next\">\n"
"  <ul>\n"
"    <li>[[Warnings about persistence|doc/first_steps/persistence/warnings#index3h1]]</li>\n"
"    <li>[[Browsing the web with <span class=\"application\">Tor Browser</span>|doc/anonymous_internet/Tor_browser]]</li>\n"
"    <li>[[Can I hide the fact that I am using Tails?|doc/about/fingerprint/]]</li>\n"
"  </ul>\n"
"</div>\n"
msgstr ""
"<div class=\"next\">\n"
"  <ul>\n"
"    <li>[[Avertissement à propos de la persistance|doc/first_steps/persistence/warnings#index3h1]]</li>\n"
"    <li>[[Naviguer avec le <span class=\"application\">Navigateur Tor</span>|doc/anonymous_internet/Tor_browser]]</li>\n"
"    <li>[[Est-ce que je peux cacher le fait que j'utilise Tails ?|doc/about/fingerprint/]]</li>\n"
"  </ul>\n"
"</div>\n"

#. type: Plain text
#, no-wrap
msgid ""
"<!--\n"
"XXX: Push that information to the browser documentation?\n"
"XXX: Check https://www.torproject.org/torbutton/torbutton-faq.html.en#recommendedextensions\n"
"-->\n"
msgstr ""
"<!--\n"
"XXX: Push that information to the browser documentation?\n"
"XXX: Check https://www.torproject.org/torbutton/torbutton-faq.html.en#recommendedextensions\n"
"-->\n"

#. type: Plain text
#, no-wrap
msgid "<a id=\"add-ons_update\"></a>\n"
msgstr "<a id=\"add-ons_update\"></a>\n"

#. type: Title -
#, fuzzy, no-wrap
#| msgid "Should I manually update add-ons included in <span class=\"application\">Tor Browser</span>?\n"
msgid "Should I manually update add-ons included in <span class=\"application\">Tor Browser</span>?"
msgstr "Puis-je mettre à jour manuellement les extensions dans le <span class=\"application\">Navigateur Tor</span> ?\n"

#. type: Plain text
#, no-wrap
msgid ""
"No. Tails provides upgrades every six weeks, that are thoroughly tested\n"
"to make sure that no security feature or configuration gets broken.\n"
"Updating add-ons in <span class=\"application\">Tor Browser</span> might\n"
"break the security built in Tails.\n"
msgstr ""
"Non. Tails fournit des mises à jour toutes les six semaines, qui ont été\n"
"convenablement testées pour être sûr qu'aucune fonctionnalité ou configuration\n"
"de sécurité ne va être cassée. Mettre à jour les extensions du <span class=\"application\">Navigateur Tor</span> pourrait\n"
"casser la sécurité mise en place dans Tails.\n"

#. type: Plain text
#, no-wrap
msgid "<a id=\"flash\"></a>\n"
msgstr "<a id=\"flash\"></a>\n"

#. type: Title -
#, fuzzy, no-wrap
#| msgid "Can I view websites using Adobe Flash with Tails?\n"
msgid "Can I view websites using Adobe Flash with Tails?"
msgstr "Puis-je consulter les sites web qui utilisent Adobe Flash avec Tails ?\n"

#. type: Plain text
msgid "Adobe Flash Player is not included in Tails for several reasons:"
msgstr ""
"Adobe Flash Player n'est pas inclus dans Tails pour plusieurs raisons :"

#. type: Bullet: '  - '
msgid ""
"It is proprietary software which prevents us from legally including it in "
"Tails."
msgstr ""
"C'est un logiciel propriétaire ce qui nous empêche de légalement l'inclure "
"dans Tails."

#. type: Bullet: '  - '
msgid "It is closed source and so we have no idea of what it really does."
msgstr ""
"Son code source n'est pas accessible et nous n'avons donc aucune idée de ce "
"qu'il fait réellement."

#. type: Bullet: '  - '
msgid "It has a very long history of serious security vulnerabilities."
msgstr "Il a une très longue histoire de sérieuses vulnérabilités de sécurité."

#. type: Bullet: '  - '
msgid ""
"It is known to favor privacy invasive technologies such as [[!wikipedia "
"Local_shared_object]]."
msgstr ""
"Flash est connu pour favoriser des technologies intrusives pour la vie "
"privée, comme les  [[!wikipedia_fr Objet_local_partagé desc=\"cookies LSO"
"\"]]."

#. type: Bullet: '  - '
msgid "Adobe only maintains their GNU/Linux Flash plugin for Google Chrome."
msgstr ""
"Adobe maintient uniquement leur plugin Flash GNU/Linux pour Google Chrome."

#. type: Plain text
msgid ""
"We have considered including open-source alternative software to Adobe "
"Flash, such as [Gnash](http://www.gnu.org/software/gnash/), but rejected "
"them since they are not mature enough and Flash is less and less used anyway."
msgstr ""
"Nous avons considéré l'ajout d'une alternative logiciel open-source à Adobe "
"Flash, telle que [Gnash](http://www.gnu.org/software/gnash/), mais nous "
"l'avons exclu puisque qu'il n'est pas assez mature et que Flash est de moins "
"en moins utilisé de toute façon."

#. type: Plain text
#, no-wrap
msgid "But you can already watch HTML5 videos with <span class=\"application\">Tor Browser</span>.\n"
msgstr "Mais vous pouvez déjà regarder les vidéos HTML5 avec le <span class=\"application\">Navigateur Tor</span>.\n"

#. type: Plain text
#, no-wrap
msgid "<a id=\"anonymity_test\"></a>\n"
msgstr "<a id=\"anonymity_test\"></a>\n"

#. type: Title -
#, fuzzy, no-wrap
#| msgid "How to analyse the results of online anonymity tests?\n"
msgid "How to analyse the results of online anonymity tests?"
msgstr "Comment analyser les résultats des tests d'anonymat en ligne ?\n"

#. type: Plain text
msgid ""
"Fingerprinting websites such as <https://panopticlick.eff.org/> or <https://"
"ip-check.info/> try to retrieve as much information as possible from your "
"browser to see if it can be used to identify you."
msgstr ""
"Les sites web d'analyse d'empreinte tels que <https://panopticlick.eff.org/> "
"ou <https://ip-check.info/> essayent de récupérer le plus d'information "
"possible de votre navigateur pour voir si cela peut être utilisé pour vous "
"identifier."

#. type: Plain text
#, no-wrap
msgid ""
"As explained in our documentation about\n"
"[[fingerprinting|doc/about/fingerprint]], Tails provides anonymity on the web by\n"
"making it difficult to distinguish a particular user amongst all the users of\n"
"<span class=\"application\">Tor Browser</span> (either in Tails or on other operating systems).\n"
msgstr ""
"Comme expliqué dans notre documentation à propos\n"
"de l'[[empreinte|doc/about/fingerprint]], Tails fournit de l'anonymat sur le web en rendant\n"
"difficile de distinguer un utilisateur parmi tous ceux qui utilisent le\n"
"<span class=\"application\">Navigateur Tor</span> (que ce soit dans Tails ou dans un autre système d'exploitation).\n"

#. type: Plain text
#, no-wrap
msgid ""
"So, the information retrieved by such fingerprinting websites is not harmful for\n"
"anonymity in itself, as long as it is the same for all users of <span class=\"application\">Tor Browser</span>.\n"
msgstr ""
"Donc, les informations récupérées par de tels sites web d'analyse d'empreinte ne sont\n"
"pas dangereuses pour l'anonymat en soi, tant que ce sont les mêmes pour tous les utilisateurs du <span class=\"application\">Navigateur Tor</span>.\n"

#. type: Plain text
#, no-wrap
msgid ""
"For example, the user-agent property of the browser was set to `Mozilla/5.0\n"
"(Windows; U; Windows NT 6.1; en-US; rv:1.9.2.3) Gecko/20100401 Firefox/3.6.3`,\n"
"as of Tails 0.21 and <span class=\"application\">Tor Browser</span> 2.3.25-13. This value preserves your anonymity even if\n"
"the operating system installed on the computer is Windows NT and you usually run\n"
"Firefox. On the other hand, changing this value makes you distinguishable from\n"
"others users of <span class=\"application\">Tor Browser</span> and breaks your anonymity.\n"
msgstr ""
"Par exemple, les propriétés du user-agent du navigateur sont fixées à `Mozilla/5.0\n"
"(Windows; U; Windows NT 6.1; en-US; rv:1.9.2.3) Gecko/20100401 Firefox/3.6.3`,\n"
"à partir de Tails 0.21 et du <span class=\"application\">Navigateur Tor</span> 2.3.25-13. Cette valeur préserve votre anonymat même si\n"
"le système d'exploitation installé sur votre ordinateur est Windows NT et que vous utilisez habituellement\n"
"Firefox. En revanche, changer cette valeur vous distingue des autres utilisateurs du\n"
"<span class=\"application\">navigateur Tor</span> et brise votre anonymat.\n"

#. type: Plain text
msgid ""
"Furthermore, we verify the result of those websites before each release, see "
"our [[test suite|contribute/release_process/test]]."
msgstr ""
"Enfin, nous vérifions les résultats de ces sites web avant chaque version, "
"voir notre [[suite de tests|contribute/release_process/test]]."

#. type: Plain text
#, no-wrap
msgid "<a id=\"java\"></a>\n"
msgstr "<a id=\"java\"></a>\n"

#. type: Title -
#, fuzzy, no-wrap
#| msgid "Is Java installed in the <span class=\"application\">Tor Browser</span>?\n"
msgid "Is Java installed in the <span class=\"application\">Tor Browser</span>?"
msgstr "Est-ce que Java est installé dans le <span class=\"application\">Navigateur Tor</span> ?\n"

#. type: Plain text
msgid ""
"Tails does not include a Java plugin in its browser because it could break "
"your anonymity."
msgstr ""
"Tails n'inclut pas de plugin Java dans le navigateur car cela pourrait "
"compromettre votre anonymat."

#. type: Plain text
#, no-wrap
msgid "<a id=\"persistence\"></a>\n"
msgstr "<a id=\"persistence\"></a>\n"

#. type: Title =
#, fuzzy, no-wrap
#| msgid "Persistence\n"
msgid "Persistence"
msgstr "Persistance\n"

#. type: Plain text
#, no-wrap
msgid "<a id=\"persistent_features\"></a>\n"
msgstr "<a id=\"persistent_features\"></a>\n"

#. type: Title -
#, fuzzy, no-wrap
#| msgid "Can I save my custom settings?\n"
msgid "Can I save my custom settings?"
msgstr "Puis-je sauvegarder mes configurations personnalisées ?\n"

#. type: Plain text
#, no-wrap
msgid ""
"<em>&hellip; like language, keyboard layout, background image, toolbar position,\n"
"browser settings, touchpad preferences, etc.</em>\n"
msgstr ""
"<em>&hellip; comme la langue, l'agencement du clavier, l'image d'arrière-plan,\n"
"la position de la barre d'outils, la configuration du navigateur, les préférences du\n"
"pavé tactile, etc.</em>\n"

#. type: Plain text
msgid ""
"By default Tails does not save anything from one working session to "
"another.  Only the persistent volume allows you to reuse data across "
"different working sessions. See the list of existing [[persistent features|"
"doc/first_steps/persistence/configure#features]]."
msgstr ""
"Par défaut Tails ne sauvegarde rien d'une session de travail à une autre. "
"Seul le volume persistant permet de réutiliser des données à travers "
"plusieurs sessions de travail. Voir la liste des [[options de persistance|"
"doc/first_steps/persistence/configure#features]] existantes."

#. type: Plain text
msgid ""
"We are frequently requested to add new persistent features but we are "
"usually busy working on other priorities. See our [open tickets](https://"
"redmine.tails.boum.org/code/projects/tails/issues?query_id=122)  about "
"persistence. Any bit of help [[is welcome|contribute/how/code]]."
msgstr ""
"On nous demande régulièrement d'ajouter de nouvelles options de persistance "
"mais nous sommes souvent occupés par d'autres priorités. Voir nos [tickets "
"ouverts](https://redmine.tails.boum.org/code/projects/tails/issues?"
"query_id=122) à propos de la persistance. Tout coup de main est [[le "
"bienvenue|contribute/how/code]]."

#. type: Plain text
#, no-wrap
msgid "<a id=\"luks\"></a>\n"
msgstr "<a id=\"luks\"></a>\n"

#. type: Title -
#, fuzzy, no-wrap
#| msgid "How strong is the encryption of the persistent volume and LUKS?\n"
msgid "How strong is the encryption of the persistent volume and LUKS?"
msgstr "Quelle est la qualité du chiffrement du volume persistant et de LUKS ?\n"

#. type: Plain text
msgid ""
"Tails uses LUKS to encrypt the persistent volume. This is the same technique "
"as the one we recommend for [[creating and using encrypted volumes|doc/"
"encryption_and_privacy/encrypted_volumes]] in general."
msgstr ""
"Tails utilise LUKS pour chiffrer le volume persistant. C'est la même "
"technique que celle recommandée pour [[créer et utiliser des supports "
"chiffrés|doc/encryption_and_privacy/encrypted_volumes]] en général."

#. type: Plain text
msgid ""
"LUKS is a very popular standard for disk encryption in Linux. LUKS is the "
"default technique for full-disk encryption proposed by many distributions, "
"including Debian and Ubuntu, when installing a regular system."
msgstr ""
"LUKS est un standard de chiffrement de volume très populaire dans Linux. "
"LUKS est la technique par défaut pour le chiffrement de volumes entiers "
"proposé par de nombreuses distributions, dont Debian et Ubuntu, lors de "
"l'installation d'un système normal."

#. type: Plain text
msgid ""
"Currently the default cipher is `aes-cbc-essiv:sha256` with a key size of "
"256 bits."
msgstr ""
"Actuellement le chiffrement par défaut est `aes-cbc-essiv:sha256` avec une "
"clé de taille 256 bits."

#. type: Plain text
msgid ""
"To understand better how persistence works, see our [[design document|"
"contribute/design/persistence]]."
msgstr ""
"Pour mieux comprendre comment fonctionne la persistance, voir notre "
"[[document de conception|contribute/design/persistence]]."

#. type: Plain text
#, no-wrap
msgid "<a id=\"recover_passphrase\"></a>\n"
msgstr "<a id=\"recover_passphrase\"></a>\n"

#. type: Title -
#, fuzzy, no-wrap
#| msgid "Is it possible to recover the passphrase of the persistent volume?\n"
msgid "Is it possible to recover the passphrase of the persistent volume?"
msgstr "Est-il possible de récupérer la phrase de passe du volume persistant ?\n"

#. type: Plain text
msgid ""
"No. The encryption of the persistent volume is very strong and it is not "
"possible to recover the passphrase of the persistent volume. If the "
"passphrase is weak enough, an attacker, using a brute force attack, could "
"try many possible passphrases and end up guessing your passphrase."
msgstr ""
"Non. La chiffrement du volume persistant est très forte et il n'est pas "
"possible de récupérer la phrase de passe du volume persistant. Si la phrase "
"de passe est assez faible, un attaquant, en utilisant une attaque de type "
"\"force brute\", pourrait essayer plein de phrases de passe possibles et "
"finir par trouver la vôtre."

#. type: Plain text
#, no-wrap
msgid "<a id=\"networking\"></a>\n"
msgstr "<a id=\"networking\"></a>\n"

#. type: Title =
#, fuzzy, no-wrap
#| msgid "Networking\n"
msgid "Networking"
msgstr "Réseau\n"

#. type: Plain text
#, no-wrap
msgid "<a id=\"vpn\"></a>\n"
msgstr "<a id=\"vpn\"></a>\n"

#. type: Title -
#, fuzzy, no-wrap
#| msgid "Can I use Tails with a VPN?\n"
msgid "Can I use Tails with a VPN?"
msgstr "Puis-je utiliser Tails avec un VPN ?\n"

#. type: Plain text
msgid "Three possible scenarios need to be distinguished:"
msgstr "Trois scénarios possibles doivent être distingués :"

#. type: Title ###
#, no-wrap
msgid "Using a VPN instead of Tor"
msgstr "Utiliser un VPN à la place de Tor"

#. type: Title ###
#, no-wrap
msgid "Using a VPN to connect to Tor (VPN before Tor)"
msgstr "Utiliser un VPN pour se connecter à Tor (le VPN avant Tor)"

#. type: Title ###
#, no-wrap
msgid "Connecting to a VPN using Tor (VPN after Tor)"
msgstr "Se connecter à un VPN en utilisant Tor (le VPN après Tor)"

#. type: Plain text
msgid ""
"For more information, see our [[blueprint on VPN support|blueprint/"
"vpn_support/]]."
msgstr ""
"Pour plus d'informations, voir notre [[blueprint sur la prise en charge de "
"VPN|blueprint/vpn_support/]]."

#. type: Plain text
msgid ""
"It is a very [[fundamental assumption of Tails|about#tor]] to force all "
"outgoing traffic to anonymity networks such as Tor. VPN are not anonymity "
"networks, because the administrators of the VPN can know both where you are "
"connecting from and where you are connecting to. Tor provides anonymity by "
"making it impossible for a single point in the network to know both the "
"origin and the destination of a connection."
msgstr ""
"C'est une [[condition fondamentale de Tails|about#tor]] de faire passer tout "
"le trafic sortant vers un réseau d'anonymisation tel que Tor. Les VPN ne "
"sont pas des réseaux d'anonymisation car les personnes qui les administrent "
"peuvent savoir à la fois d'où vous vous connectez et vers où vous vous "
"connectez. Tor fournit de l'anonymat en rendant impossible pour un unique "
"point du réseau de savoir à la fois l'origine et la destination d'une "
"connexion."

#. type: Plain text
msgid ""
"In some situations, you might be forced to use a VPN to connect to the "
"Internet, for example by your ISP. This is currently not possible using "
"Tails. See [[!tails_ticket 5858]]."
msgstr ""
"Dans certaines situations, vous pouvez être obligé d'utiliser un VPN pour "
"vous connecter à Internet, par exemple par votre FAI. Cela n'est "
"actuellement pas possible en utilisant Tails. Voir [[!tails_ticket 5858]]."

#. type: Plain text
msgid ""
"[[Tor bridges|doc/first_steps/startup_options/bridge_mode]] can also be "
"useful to bypass the limitations imposed by your ISP."
msgstr ""
"[[Les bridges Tor|doc/first_steps/startup_options/bridge_mode]] peuvent "
"également être utiles pour contourner les limitations imposées par votre FAI."

#. type: Plain text
msgid "In some situations, it can be useful to connect to a VPN through Tor:"
msgstr ""
"Dans certains cas, il peut être utile de se connecter à un VPN via Tor :"

#. type: Bullet: '  - '
msgid "To access services that block connections coming from Tor."
msgstr ""
"Pour accéder à des services qui bloquent les connexions provenant de Tor."

#. type: Bullet: '  - '
msgid ""
"To access resources only available inside a VPN, for example at your company "
"or University."
msgstr ""
"Pour accéder à des ressources seulement disponibles dans un VPN, par exemple "
"dans votre entreprise ou université."

#. type: Plain text
msgid "This is currently not possible easily using Tails."
msgstr "Ce n'est actuellement pas possible facilement en utilisant Tails."

#. type: Plain text
#, no-wrap
msgid "<a id=\"torrc\"></a>\n"
msgstr "<a id=\"torrc\"></a>\n"

#. type: Title -
#, fuzzy, no-wrap
#| msgid "Can I choose the country of my exit nodes or further edit the `torrc`?\n"
msgid "Can I choose the country of my exit nodes or further edit the `torrc`?"
msgstr "Puis-je choisir le pays de mon nœud de sortie ou de manière générale éditer le fichier `torrc`?\n"

#. type: Plain text
msgid ""
"It is possible to edit the Tor configuration file (`torrc`) with "
"administration rights but you should not do so as it might break your "
"anonymity."
msgstr ""
"Il est possible d'éditer le fichier de configuration de Tor (`torrc`) avec "
"des droits d’administration mais vous ne devriez pas le faire car cela "
"pourrait briser votre anonymat."

#. type: Plain text
#, no-wrap
msgid ""
"For example, as mentioned in the <span class=\"application\">Tor Browser</span>\n"
"[FAQ](https://www.torproject.org/docs/faq.html.en#ChooseEntryExit),\n"
"using `ExcludeExitNodes` is not recommended because \"overriding the\n"
"exit nodes can mess up your anonymity in ways we don't\n"
"understand\".\n"
msgstr ""
"Par exemple, comme mentionné dans la [FAQ](https://www.torproject.org/docs/faq.html.en#ChooseEntryExit)\n"
"du <span class=\"application\">Navigateur Tor</span> (en anglais), utiliser\n"
"`ExcludeExitNodes` n'est pas recommandé car \"passer outre les nœuds de sortie\n"
"peut mettre en l'air votre anonymat d'une manière que nous ne\n"
"comprenons pas\".\n"

#. type: Plain text
#, no-wrap
msgid "<a id=\"dns\"></a>\n"
msgstr "<a id=\"dns\"></a>\n"

#. type: Title -
#, fuzzy, no-wrap
#| msgid "How does the DNS resolution work in Tails?\n"
msgid "How does the DNS resolution work in Tails?"
msgstr "Comment la résolution DNS fonctionne-t-elle dans Tails ?\n"

#. type: Plain text
msgid ""
"See our [[design document|contribute/design/Tor_enforcement/DNS]] on this "
"topic."
msgstr ""
"Voir notre [[document de conception|contribute/design/Tor_enforcement/DNS]] "
"à ce propos."

#. type: Plain text
#, no-wrap
msgid "<a id=\"htp\"></a>\n"
msgstr "<a id=\"htp\"></a>\n"

#. type: Title -
#, fuzzy, no-wrap
#| msgid "Why does Tails automatically connect to several websites when starting?\n"
msgid "Why does Tails automatically connect to several websites when starting?"
msgstr "Pourquoi Tails se connecte-t-il automatiquement à de nombreux sites web au démarrage ?\n"

#. type: Plain text
msgid ""
"Tor requires the system clock to be well synchronized in order to work "
"properly. When starting Tails, a notification is displayed while the clock "
"is being synchronized."
msgstr ""
"Tor requiert que l'horloge système soit bien synchronisée afin de "
"fonctionner correctement. Au démarrage de Tails, une notification est "
"affichée lorsque l'horloge se synchronise."

#. type: Plain text
msgid ""
"This synchronization is made by sending HTTPS queries through Tor to several "
"websites and deducing a correct time from their answers. The list of "
"websites that could be queried in this process can be found in `/etc/default/"
"htpdate`."
msgstr ""
"La synchronisation est faite par l'envoi de requêtes HTTPS à travers Tor "
"vers nombre de sites web et l'heure correcte est déduite à partir de leurs "
"réponses. La liste des sites web qui peuvent être sollicités dans ce "
"processus se trouve dans `/etc/default/htpdate`."

#. type: Plain text
msgid ""
"See also our [[design document|contribute/design/Time_syncing]] on this "
"topic."
msgstr ""
"Voir également notre [[document de conception|contribute/design/"
"Time_syncing]] à ce propos."

#. type: Plain text
#, no-wrap
msgid "<a id=\"relay\"></a>\n"
msgstr "<a id=\"relay\"></a>\n"

#. type: Title -
#, fuzzy, no-wrap
#| msgid "Can I help the Tor network by running a relay or a bridge in Tails?\n"
msgid "Can I help the Tor network by running a relay or a bridge in Tails?"
msgstr "Puis-je aider le réseau Tor en faisant tourner un relai ou un bridge dans Tails ?\n"

#. type: Plain text
msgid "It is currently impossible to run a Tor relay or bridge in Tails."
msgstr ""
"Il est actuellement impossible de faire tourner un relai ou un bridge Tor "
"dans Tails."

#. type: Plain text
#, no-wrap
msgid "<a id=\"hidden_service\"></a>\n"
msgstr "<a id=\"hidden_service\"></a>\n"

#. type: Title -
#, fuzzy, no-wrap
#| msgid "Can I run a Tor hidden service on Tails?\n"
msgid "Can I run a Tor hidden service on Tails?"
msgstr "Puis-je faire tourner un service caché Tor sur Tails ?\n"

#. type: Plain text
msgid ""
"It is technically possible to use Tails to provide a hidden service but it "
"is complicated and not documented yet."
msgstr ""
"Il est techniquement possible d'utiliser Tails pour fournir un service caché "
"mais c'est compliqué et non documenté pour l'instant."

#. type: Plain text
msgid ""
"For example, some people have been working on [[!tails_ticket 5688 desc="
"\"self-hosted services behind Tails-powered onion services\"]]."
msgstr ""
"Par exemple, des personnes ont travaillé sur [[!tails_ticket 5688 desc="
"\"l'auto-hébergement de services derrière des services onion dans Tails\"]]."

#. type: Plain text
#, no-wrap
msgid "<a id=\"ping\"></a>\n"
msgstr "<a id=\"ping\"></a>\n"

#. type: Title -
#, fuzzy, no-wrap
#| msgid "Can I use <span class=\"command\">ping</span> in Tails?\n"
msgid "Can I use <span class=\"command\">ping</span> in Tails?"
msgstr "Puis-je utiliser <span class=\"command\">ping</span> dans Tails ?\n"

#. type: Plain text
#, no-wrap
msgid ""
"It is impossible to use <span class=\"command\">ping</span> in Tails,\n"
"because <span class=\"command\">ping</span> uses the ICMP protocol while Tor\n"
"can only transport TCP connections.\n"
msgstr ""
"Il est impossible d'utiliser <span class=\"command\">ping</span> dans Tails\n"
"car <span class=\"command\">ping</span> utilise le protocole ICMP alors que Tor\n"
"peut uniquement transporter les connexions TCP.\n"

#. type: Plain text
#, no-wrap
msgid "<a id=\"software\"></a>\n"
msgstr "<a id=\"software\"></a>\n"

#. type: Title =
#, fuzzy, no-wrap
#| msgid "Software not included in Tails\n"
msgid "Software not included in Tails"
msgstr "Logiciel non inclus dans Tails\n"

#. type: Plain text
#, no-wrap
msgid "<a id=\"new_software\"></a>\n"
msgstr "<a id=\"new_software\"></a>\n"

#. type: Title -
#, fuzzy, no-wrap
#| msgid "Can my favourite software be included in Tails?\n"
msgid "Can my favourite software be included in Tails?"
msgstr "Mon logiciel favori peut-il être inclus dans Tails ?\n"

#. type: Plain text
msgid ""
"First of all, make sure that this software is already available in Debian, "
"as this is a requirement to be included in Tails. Adding to Tails software "
"which is not in Debian imply an additional workload that could compromise "
"the sustainability of the project. On top of that, being in Debian brings "
"many advantages:"
msgstr ""
"Tout d'abord, vérifiez que ce logiciel est déjà disponible dans Debian, car "
"c'est une condition nécessaire pour être inclus dans Tails. Ajouter à Tails "
"un logiciel qui n'est pas dans Debian implique une somme de travail "
"supplémentaire qui pourrait compromettre la durabilité du projet. De plus, "
"être dans Debian ajoute de nombreux avantages :"

#. type: Bullet: '  - '
msgid ""
"It is included in the Debian process for security updates and new versions."
msgstr ""
"Être inclus dans les processus de Debian de mises à jour de sécurité et de "
"nouvelles versions."

#. type: Bullet: '  - '
msgid "It is authenticated using OpenPGP signatures."
msgstr "Être authentifié via des signatures OpenPGP."

#. type: Bullet: '  - '
msgid ""
"It is under the scrutiny of the Debian community and its many users and "
"derivatives, including Ubuntu."
msgstr ""
"Passer par l'examen minutieux de la communauté Debian et de ses nombreux "
"dérivés, incluant Ubuntu."

#. type: Plain text
msgid ""
"To check whether a software is in Debian, search for it on <https://packages."
"debian.org/>. If it is not yet available in Debian, you should ask its "
"developers why it is not the case yet."
msgstr ""
"Pour vérifier si un logiciel est dans Debian, cherchez-le sur <https://"
"packages.debian.org/>. S'il n'est pas encore inclus dans Debian, vous "
"devriez demander à ses développeurs pourquoi ce n'est pas encore le cas."

#. type: Plain text
msgid ""
"Second, this software might not be useful to accomplish our design goals. "
"Refer to our [[design documents|contribute/design]] to understand which are "
"the intended use cases, and the assumptions on which Tails is based."
msgstr ""
"Ensuite, ce logiciel peut ne pas être utile à l'accomplissement de nos buts "
"de conception. Se référer à notre [[document de conception|contribute/"
"design]] pour comprendre quels sont les cas d'usage prévus, et les "
"hypothèses sur lesquelles Tails est basé."

#. type: Plain text
msgid ""
"We also try to limit the amount of software included in Tails, and we only "
"add new software with a very good reason to do so:"
msgstr ""
"Nous essayons également de limiter le nombre de logiciels inclus dans Tails, "
"et ajoutons seulement de nouveaux logiciels qui ont une très bonne raison "
"d'y être :"

#. type: Bullet: '  - '
msgid "We try to limit the growth of the ISO image and automatic upgrades."
msgstr ""
"Nous essayons de limiter la taille de l'image ISO et des mises à jour "
"automatiques."

#. type: Bullet: '  - '
msgid "More software implies more security issues."
msgstr "Plus de logiciels implique plus de problèmes de sécurité."

#. type: Bullet: '  - '
msgid "We avoid proposing several options to accomplish the same task."
msgstr ""
"Nous évitons de proposer plusieurs options pour accomplir la même tâche."

#. type: Bullet: '  - '
msgid ""
"If a package needs to be removed after its inclusion, for example because of "
"security problems, then this might be problematic as users might rely on it."
msgstr ""
"Si un paquet a besoin d'être supprimé après inclusion, par exemple pour des "
"raisons de sécurité, cela peut alors être problématique car des utilisateurs "
"peuvent compter dessus."

#. type: Plain text
msgid ""
"After considering all this, if you still think that this software is a good "
"candidate to be included in Tails, please explain us your proposal on "
"[[tails-dev@boum.org|about/contact#tails-dev]]."
msgstr ""
"Après considération de cela, si vous pensez toujours que ce logiciel est un "
"bon candidat pour être inclus dans Tails, veuillez nous expliquer votre "
"proposition sur [[tails-dev@boum.org|about/contact#tails-dev]]."

#. type: Plain text
#, no-wrap
msgid "<div class=\"tip\">\n"
msgstr "<div class=\"tip\">\n"

#. type: Plain text
msgid ""
"If a software is not included in Tails, but is included in Debian, you can "
"use the [[additional software|doc/first_steps/persistence/"
"configure#additional_software]] feature of the persistent volume to install "
"it automatically at the beginning of each working session."
msgstr ""
"Si un logiciel n'est pas dans Tails, mais dans Debian, vous pouvez utiliser "
"l'option de [[logiciels additionnels|doc/first_steps/persistence/"
"configure#additional_software]] du volume persistant pour l'installer "
"automatiquement au démarrage de chaque session."

#. type: Plain text
#, no-wrap
msgid "</div>\n"
msgstr "</div>\n"

#. type: Plain text
msgid "Here is some of the software we are often asked to include in Tails:"
msgstr ""
"Voici quelques logiciels que l'on nous demande souvent d'inclure dans Tails :"

#. type: Bullet: '  - '
msgid "**bitmessage**: not in Debian"
msgstr "**bitmessage** : pas dans Debian"

#. type: Bullet: '  - '
msgid "**retroshare**: not in Debian"
msgstr "**retroshare** : pas dans Debian"

#. type: Plain text
#, no-wrap
msgid ""
"  - **rar/unrar**: is not [[free software|doc/about/license]], but you can use the\n"
"\t[[additional software|doc/first_steps/additional_software]] feature to install it\n"
msgstr ""
"  - **rar/unrar** : n'est pas [[libre|doc/about/license]], mais vous pouvez utiliser la fonctionnalité\n"
"\t[[logiciels additionnels|doc/first_steps/additional_software]] pour l'installer\n"

#. type: Plain text
#, no-wrap
msgid "<a id=\"bittorrent\"></a>\n"
msgstr "<a id=\"bittorrent\"></a>\n"

#. type: Title -
#, fuzzy, no-wrap
#| msgid "Can I download using BitTorrent with Tails?\n"
msgid "Can I download using BitTorrent with Tails?"
msgstr "Puis-je télécharger en utilisant BitTorrent dans Tails ?\n"

#. type: Plain text
msgid ""
"Tails does not ship any BitTorrent software and is unlikely to do so in the "
"future."
msgstr ""
"Tails ne contient aucun logiciel de BitTorrent et n'est pas prêt de le faire "
"à l'avenir."

#. type: Plain text
msgid "The problem with using BitTorrent over Tor is double:"
msgstr "Le problème de l'utilisation de BitTorrent par Tor est double :"

#. type: Bullet: '  - '
msgid ""
"It is technically hard to do it properly, see: <https://blog.torproject.org/"
"blog/bittorrent-over-tor-isnt-good-idea>."
msgstr ""
"Il est techniquement compliqué de le faire proprement, voir : <https://blog."
"torproject.org/blog/bittorrent-over-tor-isnt-good-idea>."

#. type: Bullet: '  - '
msgid ""
"It harms the network, see: <https://blog.torproject.org/blog/why-tor-is-"
"slow>."
msgstr ""
"Cela nuit au réseau, voir : <https://blog.torproject.org/blog/why-tor-is-"
"slow>."

#. type: Plain text
#, no-wrap
msgid ""
"We had relatively vague [[!tails_ticket 9563 desc=\"plans to improve\n"
"on this situation\"]].\n"
msgstr ""
"Nous avions de vagues [[!tails_ticket 9563 desc=\"plans pour améliorer\n"
"cette situation\"]].\n"

#. type: Plain text
#, no-wrap
msgid "<a id=\"youtube\"></a>\n"
msgstr "<a id=\"youtube\"></a>\n"

#. type: Title -
#, fuzzy, no-wrap
#| msgid "Can I download videos from websites?\n"
msgid "Can I download videos from websites?"
msgstr "Puis-je télécharger des vidéos depuis des sites web ?\n"

#. type: Plain text
#, no-wrap
msgid ""
"You can install <span class=\"code\">youtube-dl</span> as an [[additional\n"
"package|doc/first_steps/additional_software]]. <span class=\"application\">youtube-dl</span>\n"
"allows downloading videos from more than\n"
"[700 websites](https://github.com/rg3/youtube-dl/blob/master/docs/supportedsites.md).\n"
msgstr ""
"Vous pouvez installer <span class=\"code\">youtube-dl</span> comme [[paquet\n"
"additionnel|doc/first_steps/additional_software]]. <span class=\"application\">youtube-dl</span>\n"
"permet de télécharger des vidéos depuis plus de\n"
"[700 sites web](https://github.com/rg3/youtube-dl/blob/master/docs/supportedsites.md).\n"

#. type: Plain text
msgid ""
"For example, to download a YouTube video, execute the following command in a "
"terminal:"
msgstr ""
"Par exemple, pour télécharger une vidéo YouTube, exécutez la commande "
"suivante dans un terminal :"

#. type: Plain text
#, no-wrap
msgid "    torsocks youtube-dl \"https://www.youtube.com/watch?v=JWII85UlzKw\"\n"
msgstr "    torsocks youtube-dl \"https://www.youtube.com/watch?v=Mnrn3y-Qbyk\"\n"

#. type: Plain text
#, no-wrap
msgid ""
"For more information, refer to the [official\n"
"<span class=\"application\">youtube-dl</span> documentation](https://rg3.github.io/youtube-dl/).\n"
msgstr ""
"Pour plus d'information, consultez la [documentation\n"
"officielle de <span class=\"application\">youtube-dl</span>](https://rg3.github.io/youtube-dl/) (en anglais).\n"

#. type: Plain text
#, no-wrap
msgid "<a id=\"desktop\"></a>\n"
msgstr "<a id=\"desktop\"></a>\n"

#. type: Title =
#, fuzzy, no-wrap
#| msgid "Desktop environment\n"
msgid "Desktop environment"
msgstr "Environnement de bureau\n"

#. type: Plain text
#, no-wrap
msgid "<a id=\"timezone\"></a>\n"
msgstr "<a id=\"timezone\"></a>\n"

#. type: Title -
#, fuzzy, no-wrap
#| msgid "Why is the time set wrong?\n"
msgid "Why is the time set wrong?"
msgstr "Pourquoi l'heure est-elle mal configurée ?\n"

#. type: Plain text
msgid ""
"When Tails starts, the system timezone is set to UTC (Greenwich time). So, "
"this time might be a few hours in the future if you are west of the United "
"Kingdom, or in the past if you are east of the UK. The minutes should be "
"accurate."
msgstr ""
"Lorsque Tails démarre, le fuseau horaire du système est réglé en UTC (heure "
"de Greenwich). Ainsi, l'heure peut être quelques heures dans le futur si "
"vous êtes à l'ouest du Royaume-Uni, ou dans le passé si vous êtes à l'est de "
"celui-ci. Les minutes devraient être les bonnes."

#. type: Plain text
msgid ""
"We do this for anonymity reasons: if some application reveals your actual "
"timezone, it might help identifying who you are."
msgstr ""
"Nous faisons cela pour des raisons d'anonymat : si certaines applications "
"révèlent votre fuseau horaire actuel, cela peut aider à vous identifier."

#. type: Plain text
msgid ""
"Having all Tails users set to the same timezone, makes it more difficult to "
"distinguish you amongst all the other Tails users."
msgstr ""
"Avoir tous les utilisateurs de Tails au même fuseau horaire, rend plus "
"difficile de vous distinguer du reste des utilisateurs de Tails."

#. type: Plain text
#, no-wrap
msgid "<div class=\"note\">\n"
msgstr "<div class=\"note\">\n"

#. type: Plain text
msgid ""
"We are working on a custom clock applet with configurable timezone. See [[!"
"tails_ticket 6284]]."
msgstr ""
"Nous travaillons sur un applet d'horloge personnalisé avec fuseau horaire "
"configurable. Voir [[!tails_ticket 6284]]."

#. type: Plain text
#, no-wrap
msgid "<a id=\"misc\"></a>\n"
msgstr "<a id=\"misc\"></a>\n"

#. type: Title =
#, fuzzy, no-wrap
#| msgid "Other security issues\n"
msgid "Other security issues"
msgstr "Autres problèmes de sécurité\n"

#. type: Plain text
#, no-wrap
msgid "<a id=\"compromised_system\"></a>\n"
msgstr "<a id=\"compromised_system\"></a>\n"

#. type: Title -
#, fuzzy, no-wrap
#| msgid "Is it safe to use Tails on a compromised system?\n"
msgid "Is it safe to use Tails on a compromised system?"
msgstr "Est-il sûr d'utiliser Tails sur un système compromis ?\n"

#. type: Plain text
msgid ""
"Tails runs independently from the operating system installed on the "
"computer.  So, if the computer has only been compromised by software, "
"running from inside your regular operating system (virus, trojan, etc.), "
"then it is safe to use Tails. This is true as long as Tails itself has been "
"installed using a trusted system."
msgstr ""
"Tails fonctionne indépendamment du système d'exploitation installé sur "
"l'ordinateur. Donc, si l'ordinateur à seulement été compromis par des "
"logiciels (virus, cheval de Troie, etc.) fonctionnant dans votre système "
"d'exploitation habituel, alors il est sûr d'utiliser Tails. Cela est vrai "
"tant que Tails a été installé en utilisant un système d'exploitation de "
"confiance."

#. type: Plain text
msgid ""
"If the computer has been compromised by someone having physical access to it "
"and who installed untrusted pieces of hardware, then it might be unsafe to "
"use Tails."
msgstr ""
"Si l'ordinateur a été compromis par quelqu'un y ayant un accès physique et "
"qui y a modifié le matériel, alors il est possible qu'il ne soit pas sûr "
"d'utiliser Tails."

#. type: Plain text
msgid ""
"If the BIOS of the computer has been compromised, then it might also be "
"unsafe to use Tails."
msgstr ""
"Si le BIOS de l'ordinateur a été compromis, alors il est également possible "
"qu'il ne soit pas sûr d'utiliser Tails."

#. type: Plain text
msgid "See our [[warning page|doc/about/warning]] for more details."
msgstr ""
"Voir notre [[page d'avertissements|doc/about/warning]] pour plus de détails."

#. type: Plain text
#, no-wrap
msgid "<a id=\"integrity\"></a>\n"
msgstr "<a id=\"integrity\"></a>\n"

#. type: Title -
#, fuzzy, no-wrap
#| msgid "Can I verify the integrity of a Tails USB stick or DVD?\n"
msgid "Can I verify the integrity of a Tails USB stick or DVD?"
msgstr "Puis-je vérifier l'intégrité d'une clé USB ou d'un DVD Tails ?\n"

#. type: Plain text
msgid ""
"It is not possible to verify the integrity of a Tails device, USB stick or "
"DVD, when running Tails from this same device. This would be like asking to "
"someone whether she is a liar; the answer of a true liar would always be \"no"
"\"."
msgstr ""
"Il n'est pas possible de vérifier l'intégrité d'un périphérique Tails, clé "
"USB ou DVD, lorsque Tails fonctionne depuis ce même périphérique. Cela "
"serait comme demander à une personne si c'est une menteuse ; la réponse "
"d'une vraie menteuse sera toujours \"non\"."

#. type: Bullet: '- '
msgid ""
"To verify the integrity of a DVD from a separate trusted system, you can "
"verify the signature of the ISO image as documented in [[verify the ISO "
"image using OpenPGP|install/download#openpgp]] against the DVD itself."
msgstr ""
"Pour vérifier l'intégrité d'un DVD depuis un système de confiance séparé, "
"vous pouvez vérifier la signature de l'image ISO comme documenté dans "
"[[vérifier l'image ISO en utilisant OpenPGP|install/download#openpgp]]."

#. type: Bullet: '- '
msgid ""
"There is no documented method of verifying the integrity of a Tails USB "
"stick installed using <span class=\"application\">Tails Installer</span>. "
"However, if you have another trusted Tails USB stick, you can [[clone it "
"onto the untrusted USB stick|doc/first_steps/upgrade]] to reset it to a "
"trusted state."
msgstr ""
"Il n'y a pas de méthode documentée pour vérifier l'intégrité d'une clé USB "
"Tails installée en utilisant l'<span class=\"application\">Installeur de "
"Tails</span>. Cependant, si vous avez une autre clé USB Tails de confiance, "
"vous pouvez [[la cloner sur la clé USB douteuse|doc/first_steps/upgrade]] "
"pour retrouver un périphérique digne de confiance."

#. type: Plain text
#, no-wrap
msgid "<a id=\"reuse_memory_wipe\"></a>\n"
msgstr "<a id=\"reuse_memory_wipe\"></a>\n"

#. type: Title -
#, fuzzy, no-wrap
#| msgid "Can I use the memory wipe feature of Tails on another operating system?\n"
msgid "Can I use the memory wipe feature of Tails on another operating system?"
msgstr "Puis-je utiliser la fonctionnalité d'effacement de mémoire sur un autre système d'exploitation ?\n"

#. type: Plain text
msgid ""
"The memory wipe mechanism that Tails uses on shutdown to [[protect against "
"cold boot attacks|doc/advanced_topics/cold_boot_attacks]] should be reusable "
"in other Linux distributions."
msgstr ""
"Le mécanisme d'effacement de mémoire que Tails utilise à l'extinction pour "
"se [[protéger des attaques par démarrage à froid|doc/advanced_topics/"
"cold_boot_attacks]] devrait être réutilisable dans d'autres distributions "
"Linux."

#. type: Plain text
msgid ""
"If you want to implement this feature outside of Tails, have a look at the "
"corresponding [[design documentation|contribute/design/memory_erasure]]."
msgstr ""
"Si vous voulez implémenter cette fonctionnalité en dehors de Tails, jetez un "
"œil à notre [[document de conception|contribute/design/memory_erasure]] "
"correspondant."

#. type: Plain text
#, no-wrap
msgid "<a id=\"new_identity\"></a>\n"
msgstr "<a id=\"new_identity\"></a>\n"

#. type: Title -
#, fuzzy, no-wrap
#| msgid "Where is the <span class=\"guilabel\">New Identity</span> button?\n"
msgid "Where is the <span class=\"guilabel\">New Identity</span> button?"
msgstr "Où est le bouton <span class=\"guilabel\">Nouvelle identité</span> ?\n"

#. type: Plain text
msgid ""
"In our [[warning page|doc/about/warning#identities]] we advice to restart "
"Tails every time that you want to use a different contextual identity."
msgstr ""
"Dans notre [[page d'avertissements|doc/about/warning#identities]] nous "
"conseillons de redémarrer Tails chaque fois que vous voulez une identité "
"contextuelle différente."

#. type: Plain text
#, no-wrap
msgid ""
"The\n"
"[[<span class=\"guilabel\">New Identity</span> feature of <span class=\"application\">Tor Browser</span>|doc/anonymous_internet/Tor_Browser#new_identity]]\n"
"is limited to the browser.\n"
msgstr ""
"La\n"
"fonctionnalité [[<span class=\"guilabel\">Nouvelle identité</span> du <span class=\"application\">Navigateur Tor</span>|doc/anonymous_internet/Tor_Browser#new_identity]]\n"
"se limite au navigateur.\n"

#. type: Plain text
#, no-wrap
msgid ""
"Tails used to provide a <span class=\"guilabel\">New Identity</span>\n"
"feature, but this feature was not a good solution to\n"
"[[separate contextual identities|doc/about/warning#identities]], as it\n"
"was dangerous:\n"
msgstr ""
"Tails fournissait une fonctionnalité <span class=\"guilabel\">Nouvelle identité</span>\n"
"mais cette fonctionnalité n'est pas une bonne solution pour\n"
"[[séparer les identités contextuelles|doc/about/warning#identities]], de plus\n"
"elle est dangereuse :\n"

#. type: Bullet: '* '
msgid "Already existing connections could stay open."
msgstr "Des connexions déjà existantes pourraient rester ouvertes."

#. type: Bullet: '* '
msgid ""
"Other sources of information could reveal your past activities, for example "
"the cookies stored in <span class=\"application\">Tor Browser</span> or the "
"random nick in <span class=\"application\">Pidgin</span>."
msgstr ""
"D'autres sources d'information pourraient dévoiler vos activités passées, "
"par exemple les cookies stockées dans le <span class=\"application"
"\">Navigateur Tor</span> ou le pseudonyme aléatoire dans <span class="
"\"application\">Pidgin</span>."

#. type: Plain text
msgid ""
"Tails is a full operating system, so a *new identity* should be thought on a "
"broader level. **Restart Tails instead**."
msgstr ""
"Tails est un système d'exploitation complet, donc une *nouvelle identité* "
"devrait être pensée à un niveau plus large. **Redémarrez plutôt Tails**."

#. type: Plain text
#, no-wrap
msgid "<a id=\"boot_statistics\"></a>\n"
msgstr "<a id=\"boot_statistics\"></a>\n"

#. type: Title -
#, fuzzy, no-wrap
#| msgid "Does Tails collect information about its users?\n"
msgid "Does Tails collect information about its users?"
msgstr "Tails collecte-t-il des informations à propos de ses utilisateurs ?\n"

#. type: Plain text
msgid ""
"When Tails starts, two HTTPS requests are made automatically to our website "
"through Tor:"
msgstr ""
"Lors du démarrage de Tails, deux requêtes HTTPS sont automatiquement faites "
"à notre site web via Tor :"

#. type: Bullet: '- '
msgid ""
"A security check is performed to know if security issues have been announced "
"for this version of Tails. The language of the working session is passed "
"along with this request to display the notification in the preferred "
"language of the user."
msgstr ""
"Une vérification de sécurité est faite pour savoir si des problèmes de "
"sécurité ont été annoncés pour cette version de Tails. La langue de la "
"session est envoyée également avec cette requête pour afficher la "
"notification dans la langue préférée de l'utilisateur."

#. type: Bullet: '- '
msgid ""
"[[<span class=\"application\">Tails Upgrader</span>|doc/first_steps/"
"upgrade]] checks for newer versions. The version of the running Tails is "
"passed along with this request."
msgstr ""
"Le [[<span class=\"application\">Tails Upgrader</span>|doc/first_steps/"
"upgrade]] vérifie la disponibilité de nouvelles versions. La version de "
"Tails utilisée est également envoyée avec cette requête."

#. type: Plain text
msgid ""
"We believe it is important to notify the user of known security issues and "
"newer versions. We calculate statistics based on the security check to know "
"how many times Tails has been started and connected to Tor. Those statistics "
"are published in our [[monthly reports|news]]."
msgstr ""
"Nous pensons qu'il est important de notifier l'utilisateur de problèmes de "
"sécurité et de nouvelles versions. Nous calculons des statistiques basés sur "
"la vérification de sécurité pour savoir combien de fois Tails a été démarré "
"et connecté à Tor. Ces statistiques sont publiées dans nos [[rapports "
"mensuels|news]]."

#. type: Plain text
#, no-wrap
msgid "<a id=\"antivirus\"></a>\n"
msgstr "<a id=\"antivirus\"></a>\n"

#. type: Title -
#, fuzzy, no-wrap
#| msgid "Does Tails need an antivirus?\n"
msgid "Does Tails need an antivirus?"
msgstr "Tails a-t-il besoin d'un antivirus ?\n"

#. type: Plain text
msgid ""
"No, as other Linux systems, Tails doesn't require an antivirus to protect "
"itself from most malwares, such as viruses, trojans, and worms. There are "
"various reasons why Linux operating systems generally don't need antivirus "
"softwares, including the permission design of Linux systems."
msgstr ""
"Non, comme les autres systèmes Linux, Tails ne nécessite pas d'antivirus "
"pour se protéger de la plupart des logiciels malveillants, comme les virus, "
"les chevaux de Troie et les vers. Il y a plusieurs raisons au fait que les "
"systèmes d'exploitation Linux ne nécessitent généralement pas d'antivirus, "
"notamment la conception des permissions dans les systèmes Linux."

#. type: Plain text
msgid ""
"See the [[!wikipedia Linux_malware desc=\"Wikipedia page on Linux malware"
"\"]] for further details."
msgstr ""
"Voir la [[!wikipedia_fr Liste des malwares Linux desc=\"page Wikipédia sur "
"les malwares Linux\"]] pour plus de détails."

#~ msgid "**torchat**: see [[!tails_ticket 5554]]"
#~ msgstr "**torchat** : voir [[!tails_ticket 5554]]"

#~ msgid ""
#~ "**veracrypt**: can not be in Debian because of license issues, see [[!"
#~ "debbug 814352]]"
#~ msgstr ""
#~ "**veracrypt** : ne peut être ajouté dans Debian à cause d'un problème de "
#~ "licence, voir [[!debbug 814352]]"

#~ msgid "<a id=\"truecrypt\"></a>\n"
#~ msgstr "<a id=\"truecrypt\"></a>\n"

#~ msgid "Can I use TrueCrypt with Tails?\n"
#~ msgstr "Puis-je utiliser TrueCrypt avec Tails ?\n"

#~ msgid ""
#~ "No, <span class=\"application\">TrueCrypt</span> was removed in Tails "
#~ "1.2.1.\n"
#~ "But you can still [[open <span class=\"application\">TrueCrypt</span>\n"
#~ "volumes using <span class=\"code\">cryptsetup</span>|doc/"
#~ "encryption_and_privacy/truecrypt]].\n"
#~ msgstr ""
#~ "Non, <span class=\"application\">TrueCrypt</span> a été supprimé depuis "
#~ "Tails 1.2.1.\n"
#~ "Mais vous pouvez toujours utiliser des volumes [[<span class=\"application"
#~ "\">TrueCrypt</span>\n"
#~ "en utilisant <span class=\"code\">cryptsetup</span>|doc/"
#~ "encryption_and_privacy/truecrypt]].\n"

#~ msgid ""
#~ "Furthermore, [TrueCrypt is now discontinued](http://truecrypt.sourceforge."
#~ "net/)  and its development team recommends against using it. We recommend "
#~ "using other [[encryption tools|doc/encryption_and_privacy/"
#~ "encrypted_volumes]] such as [[LUKS|faq#luks]]."
#~ msgstr ""
#~ "De plus, [TrueCrypt n'est plus développé](http://truecrypt.sourceforge."
#~ "net/) et l'équipe de développement ne recommande pas son usage. Nous "
#~ "recommandons l'usage d'autres [[outils de chiffrement|doc/"
#~ "encryption_and_privacy/encrypted_volumes]] tels que [[LUKS|faq#luks]]."

#, fuzzy
#~| msgid ""
#~| "Should I update Tails using `apt` or <span class=\"application"
#~| "\">Synaptic</span>?\n"
#~ msgid ""
#~ "Should I update Tails using `apt` or <span class=\"application"
#~ "\">Synaptic</span>?\n"
#~ "-----------------------------------------------------------------------------------\n"
#~ msgstr ""
#~ "Dois-je mettre à jour Tails en utilisant `apt` ou <span class="
#~ "\"application\">Synaptic</span> ?\n"

#~ msgid "<a id=\"website\"></a>\n"
#~ msgstr "<a id=\"website\"></a>\n"

#~ msgid "Tails website\n"
#~ msgstr "Site web de Tails\n"

#~ msgid "<a id=\"ssl_certificate\"></a>\n"
#~ msgstr "<a id=\"ssl_certificate\"></a>\n"

#~ msgid "Why does tails.boum.org rely on a commercial SSL certificate?\n"
#~ msgstr "Pourquoi tails.boum.org utilise un certificat SSL commercial ?\n"

#~ msgid ""
#~ "HTTPS provides encryption and authentication on the web. The standard "
#~ "authentication mechanism through SSL certificates is centralized and "
#~ "based on commercial or institutional certificate authorities. This "
#~ "mechanism has proven to be susceptible to various methods of compromise. "
#~ "See our [[warning about man-in-the-middle attacks|doc/about/warning#man-"
#~ "in-the-middle]]."
#~ msgstr ""
#~ "Le HTTPS fournit du chiffrement et de l'authentification sur le web. Le "
#~ "mécanisme standard d'authentification avec certificats SSL est centralisé "
#~ "et basé sur des autorités de certifications commerciales ou "
#~ "institutionnelles. Il a été démontré que ce mécanisme souffre de diverses "
#~ "méthodes de compromission. Voir notre [[avertissement à propos de "
#~ "l'attaque de l'homme-du-milieu|doc/about/warning#man-in-the-middle]]."

#~ msgid ""
#~ "Still, we use HTTPS on our website and rely on a commercial certificate "
#~ "even if we acknowledge those security problems."
#~ msgstr ""
#~ "Nous utilisons cependant le HTTPS sur notre site web et utilisons un "
#~ "certificat commercial même si nous sommes au courant de ces problèmes de "
#~ "sécurité."

#~ msgid ""
#~ "Providing no HTTPS and no kind of encryption would be a worse option."
#~ msgstr ""
#~ "Ne pas fournir de HTTPS et aucune sorte de chiffrement serait une moins "
#~ "bonne option."

#~ msgid ""
#~ "2. Providing a self-signed certificate or another marginally supported\n"
#~ "authentication mechanism would not work for the majority of users. "
#~ "Modern\n"
#~ "browsers display very strong warnings when facing a self-signed "
#~ "certificate, and\n"
#~ "many people would think the website is broken while it is not.\n"
#~ msgstr ""
#~ "2. Fournir un certificat auto-signé ou un autre mécanisme "
#~ "d'authentification\n"
#~ "marginalement prise en charge ne marcherait pas pour la plupart des "
#~ "utilisateurs.\n"
#~ "Les navigateurs modernes affichent de très gros avertissements lorsqu'ils "
#~ "rencontrent\n"
#~ "un certificat auto-signé, et de nombreuses personnes penseraient que le "
#~ "site web\n"
#~ "est mauvais alors qu'il ne l'est pas.\n"

#~ msgid ""
#~ "We prefer to provide weak security, using a commercial certificate, that "
#~ "still works for most people. At the same time, we make clear this "
#~ "security is limited and encourage stronger ways of verifying the "
#~ "authenticity of Tails once downloaded. See our documentation on "
#~ "[[verifying the ISO image using OpenPGP|install/download/openpgp]]."
#~ msgstr ""
#~ "Nous préférons fournir une sécurité plus faible, utilisant un certificat "
#~ "commercial, qui marche quand même pour la plupart des personnes. Dans le "
#~ "même temps, nous indiquons clairement que cette sécurité est limitée et "
#~ "encourageons l'usage de meilleures façons de vérifier l'authenticité de "
#~ "Tails une fois téléchargé. Voir notre documentation sur la [[vérification "
#~ "de l'image ISO en utilisant OpenPGP|install/download/openpgp]]."

#~ msgid ""
#~ "<!--\n"
#~ "<rawmaterial>\n"
#~ msgstr ""
#~ "<!--\n"
#~ "<rawmaterial>\n"

#~ msgid "</rawmaterial>\n"
#~ msgstr "</rawmaterial>\n"

#~ msgid "<a id=\"64-bit\"></a>\n"
#~ msgstr "<a id=\"64-bit\"></a>\n"

#~ msgid "Does Tails work with 64-bit processors?\n"
#~ msgstr "Tails fonctionne-t-il avec des processeurs 64-bit ?\n"

#~ msgid ""
#~ "Yes. Tails automatically detects the type of processor of the computer "
#~ "and loads a 32-bit or a 64-bit kernel accordingly."
#~ msgstr ""
#~ "Oui. Tails détecte automatiquement le type de processeur de l'ordinateur "
#~ "et charge le noyau 32-bit ou 64-bit en fonction."

#~ msgid "<a id=\"mac_address\"></a>\n"
#~ msgstr "<a id=\"mac_address\"></a>\n"

#~ msgid "Does Tails change the MAC address of my network interfaces?\n"
#~ msgstr "Tails change-t-il l'adresse MAC de mes interfaces réseau ?\n"

#~ msgid ""
#~ "Starting from Tails 0.23, [[MAC spoofing|doc/first_steps/startup_options/"
#~ "mac_spoofing]] is enabled by default on all interfaces."
#~ msgstr ""
#~ "Depuis Tails 0.23, [[l'usurpation d'adresse MAC|doc/first_steps/"
#~ "startup_options/mac_spoofing]] est activée par défaut pour toutes les "
#~ "interfaces."

#~ msgid ""
#~ "Is it safe to use the <span class=\"guilabel\">New Identity</span> "
#~ "feature of <span class=\"application\">Vidalia</span> or <span class="
#~ "\"application\">Tor Browser</span>?\n"
#~ "---------------------------------------------------------------------\n"
#~ msgstr ""
#~ "Est-il sans danger d'utiliser la fonction <span class=\"guilabel"
#~ "\">Nouvelle identité</span> de <span class=\"application\">Vidalia</span> "
#~ "ou du <span class=\"application\">Tor Browser</span>?\n"
#~ "---------------------------------------------------------------------\n"

#~ msgid ""
#~ "In our [[warning page|doc/about/warning#identities]] we advice to\n"
#~ "restart Tails every time that you want to use a different contextual\n"
#~ "identity. The\n"
#~ "[[<span class=\"guilabel\">New Identity</span> feature of <span class="
#~ "\"application\">Vidalia</span>|doc/anonymous_internet/"
#~ "vidalia#new_identity]]\n"
#~ "forces Tor to use new circuits but only for new connections and the\n"
#~ "[[<span class=\"guilabel\">New Identity</span> of <span class="
#~ "\"application\">Tor Browser</span>|doc/anonymous_internet/"
#~ "Tor_Browser#new_identity]]\n"
#~ "is limited to the browser.\n"
#~ msgstr ""
#~ "Dans notre [[page d'avertissements|doc/about/warning#identities]] nous "
#~ "conseillons\n"
#~ "de redémarrer Tails à chaque fois que vous voulez utiliser une identités\n"
#~ "contextuelles différentes. La [[fonction <span class=\"guilabel"
#~ "\">Nouvelle identité</span> de\n"
#~ "<span class=\"application\">Vidalia</span>|doc/anonymous_internet/"
#~ "vidalia#new_identity]] force\n"
#~ "Tor à utiliser de nouveaux circuits mais seulement pour de nouvelles "
#~ "connexions, et la fonction\n"
#~ "[[<span class=\"guilabel\">Nouvelle identité</span> du\n"
#~ "<span class=\"application\">Tor Browser</span>|doc/anonymous_internet/"
#~ "Tor_Browser#new_identity]]\n"
#~ "est limitée au navigateur internet.\n"

#~ msgid "Is it safe to use the new identity feature of Vidalia?\n"
#~ msgstr ""
#~ "Est-il sûr d'utiliser la fonction de nouvelle identité de Vidalia ?\n"

#~ msgid ""
#~ "- The circuits used by connections that remain open might not be changed: "
#~ "for example, a circuit used to connect to an open webpage or to an "
#~ "instant messaging server."
#~ msgstr ""
#~ "- Les circuits utilisés par des connexions qui restent ouvertes ne "
#~ "changent pas forcément : par exemple, un circuit utilisé pour se "
#~ "connecter à une page web ouverte ou à un serveur de messagerie "
#~ "instantanée."

#~ msgid ""
#~ "- Each application might contain information that can identify you,\n"
#~ "independently of the Tor circuit that are used. For example, the browser "
#~ "might\n"
#~ "contain cookies from previous websites, <span\n"
#~ "class=\"application\">[[Pidgin|doc/anonymous_internet/pidgin]]</span> "
#~ "will reuse the\n"
#~ "same nickname by default, etc.\n"
#~ msgstr ""
#~ "- Chaque application peut contenir des informations qui peuvent vous "
#~ "identifier,\n"
#~ "indépendamment du circuit Tor utilisé. Par exemple, le navigateur peut "
#~ "contenir\n"
#~ "des cookies de sites web précédents, <span\n"
#~ "class=\"application\">[[Pidgin|doc/anonymous_internet/pidgin]]</span> "
#~ "réutilisera\n"
#~ "le même pseudonyme par défaut, etc.\n"

#~ msgid "**bitcoin**, **electrum**: see [[!tails_ticket 6739]]"
#~ msgstr "**bitcoin**, **electrum**: voir [[!tails_ticket 6739]]"

#~ msgid ""
#~ "Yes, but TrueCrypt needs to be activated when starting Tails, see our "
#~ "[[documentation|doc/encryption_and_privacy/truecrypt]]. Tails includes "
#~ "TrueCrypt only for backward compatibility and we are working on "
#~ "[[choosing a free software as replacement|blueprint/replace_truecrypt]] "
#~ "to open TrueCrypt volumes."
#~ msgstr ""
#~ "Oui, mais TrueCrypt doit être activé lors du démarrage de Tails, voir "
#~ "notre [[documentation|doc/encryption_and_privacy/truecrypt]]. Tails "
#~ "contient TrueCrypt seulement pour la rétrocompatibilité et nous "
#~ "travaillons sur le [[choix d'un logiciel libre de remplacement|blueprint/"
#~ "replace_truecrypt]] pour ouvrir les volumes TrueCrypt."

#~ msgid "Can I use the Unsafe Browser to browse the web or download files?\n"
#~ msgstr ""
#~ "Puis-je utiliser le Navigateur Non-sécurisé pour naviguer sur le web ou "
#~ "télécharger des fichiers ?\n"

#~ msgid ""
#~ "No. The Unsafe Browser is only included in Tails as a tool to log into "
#~ "[[captive portals|doc/anonymous_internet/unsafe_browser]]. It is not "
#~ "meant to be used as a regular web browser. As a consequence, the files "
#~ "that you might download using the Unsafe Browser are not accessible by "
#~ "your user."
#~ msgstr ""
#~ "Non. Le Navigateur Non-sécurisé est uniquement inclus dans Tails en tant "
#~ "qu'outil pour s'identifier auprès de [[portails captifs|doc/"
#~ "anonymous_internet/unsafe_browser]]. Il n'est pas destiné à être utilisé "
#~ "comme un navigateur web normal. En conséquence, les fichiers que vous "
#~ "pourriez télécharger via le Navigateur Non-sécurisé ne sont pas "
#~ "accessibles à l'utilisateur."

#~ msgid ""
#~ "Is Java installed in the Tor browser?\n"
#~ "---------------------------------------\n"
#~ msgstr ""
#~ "Java est-il installé dans la navigateur Tor ?\n"
#~ "---------------------------------------\n"

#~ msgid ""
#~ "Yes, but Truecrypt needs to be activated when starting Tails, see our "
#~ "[[documentation|doc/encryption_and_privacy/truecrypt]]."
#~ msgstr ""
#~ "Oui, mais Truecrypt doit être activé au démarrage de Tails, voir notre "
#~ "[[documentation|doc/encryption_and_privacy/truecrypt]]."

#~ msgid ""
#~ "However, we recommend using other [[encryption tools|doc/"
#~ "encryption_and_privacy/encrypted_volumes]] such as [[LUKS|faq#luks]].  "
#~ "The development process of Truecrypt has been long criticized, while LUKS "
#~ "is a recognized open standard."
#~ msgstr ""
#~ "Cependant, nous recommandons l'usage d'autres [[outils de chiffrement|doc/"
#~ "encryption_and_privacy/encrypted_volumes]] comme [[LUKS|faq#luks]]. Le "
#~ "mode de développement de TrueCrypt a longuement été critiqué, alors que "
#~ "celui de LUKS est reconnu comme étant ouvert."

#~ msgid ""
#~ "It is known to favor privacy invasive technologies such as [Flash cookies]"
#~ "(XXX Add link to Flash cookies, https://addons.mozilla.org/en-US/firefox/"
#~ "addon/betterprivacy/?)."
#~ msgstr ""
#~ "Il est connu pour favoriser les technologie invasives pour la vie privée "
#~ "comme les [Flash cookies](XXX Add link to Flash cookies, https://addons."
#~ "mozilla.org/en-US/firefox/addon/betterprivacy/?)."<|MERGE_RESOLUTION|>--- conflicted
+++ resolved
@@ -6,11 +6,7 @@
 msgid ""
 msgstr ""
 "Project-Id-Version: Tails\n"
-<<<<<<< HEAD
-"POT-Creation-Date: 2018-11-18 16:30+0000\n"
-=======
 "POT-Creation-Date: 2018-11-21 17:35-0800\n"
->>>>>>> 29e91dbb
 "PO-Revision-Date: 2018-06-25 09:04+0000\n"
 "Last-Translator: AtomiKe <tails@atomike.ninja>\n"
 "Language-Team: Tails translators <tails@boum.org>\n"
@@ -1416,8 +1412,20 @@
 msgstr "**bitmessage** : pas dans Debian"
 
 #. type: Bullet: '  - '
+msgid "**torchat**: see [[!tails_ticket 5554]]"
+msgstr "**torchat** : voir [[!tails_ticket 5554]]"
+
+#. type: Bullet: '  - '
 msgid "**retroshare**: not in Debian"
 msgstr "**retroshare** : pas dans Debian"
+
+#. type: Bullet: '  - '
+msgid ""
+"**veracrypt**: can not be in Debian because of license issues, see [[!debbug "
+"814352]]"
+msgstr ""
+"**veracrypt** : ne peut être ajouté dans Debian à cause d'un problème de "
+"licence, voir [[!debbug 814352]]"
 
 #. type: Plain text
 #, no-wrap
@@ -1875,16 +1883,6 @@
 msgstr ""
 "Voir la [[!wikipedia_fr Liste des malwares Linux desc=\"page Wikipédia sur "
 "les malwares Linux\"]] pour plus de détails."
-
-#~ msgid "**torchat**: see [[!tails_ticket 5554]]"
-#~ msgstr "**torchat** : voir [[!tails_ticket 5554]]"
-
-#~ msgid ""
-#~ "**veracrypt**: can not be in Debian because of license issues, see [[!"
-#~ "debbug 814352]]"
-#~ msgstr ""
-#~ "**veracrypt** : ne peut être ajouté dans Debian à cause d'un problème de "
-#~ "licence, voir [[!debbug 814352]]"
 
 #~ msgid "<a id=\"truecrypt\"></a>\n"
 #~ msgstr "<a id=\"truecrypt\"></a>\n"
