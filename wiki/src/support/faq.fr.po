--- conflicted
+++ resolved
@@ -6,11 +6,7 @@
 msgid ""
 msgstr ""
 "Project-Id-Version: Tails\n"
-<<<<<<< HEAD
-"POT-Creation-Date: 2019-01-02 07:04+0100\n"
-=======
 "POT-Creation-Date: 2019-01-04 18:09+0000\n"
->>>>>>> fc39d0e7
 "PO-Revision-Date: 2018-06-25 09:04+0000\n"
 "Last-Translator: AtomiKe <tails@atomike.ninja>\n"
 "Language-Team: Tails translators <tails@boum.org>\n"
@@ -1644,11 +1640,11 @@
 msgid ""
 "To verify the integrity of a DVD from a separate trusted system, you can "
 "verify the signature of the ISO image as documented in [[verify the ISO "
-"image using OpenPGP|install/download-iso#openpgp]] against the DVD itself."
+"image using OpenPGP|install/download#openpgp]] against the DVD itself."
 msgstr ""
 "Pour vérifier l'intégrité d'un DVD depuis un système de confiance séparé, "
 "vous pouvez vérifier la signature de l'image ISO comme documenté dans "
-"[[vérifier l'image ISO en utilisant OpenPGP|install/download-iso#openpgp]]."
+"[[vérifier l'image ISO en utilisant OpenPGP|install/download#openpgp]]."
 
 #. type: Bullet: '- '
 msgid ""
