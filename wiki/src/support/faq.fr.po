# SOME DESCRIPTIVE TITLE
# Copyright (C) YEAR Free Software Foundation, Inc.
# This file is distributed under the same license as the PACKAGE package.
# FIRST AUTHOR <EMAIL@ADDRESS>, YEAR.
#
msgid ""
msgstr ""
"Project-Id-Version: PACKAGE VERSION\n"
<<<<<<< HEAD
"POT-Creation-Date: 2014-10-15 15:48+0200\n"
"PO-Revision-Date: 2014-10-09 21:42-0000\n"
=======
"POT-Creation-Date: 2014-09-21 22:29+0300\n"
"PO-Revision-Date: 2014-10-08 14:46-0000\n"
>>>>>>> b6ebb145
"Last-Translator: FULL NAME <EMAIL@ADDRESS>\n"
"Language-Team: LANGUAGE <LL@li.org>\n"
"MIME-Version: 1.0\n"
"Content-Type: text/plain; charset=UTF-8\n"
"Content-Transfer-Encoding: 8bit\n"
"X-Generator: Poedit 1.5.4\n"

#. type: Plain text
#, no-wrap
msgid "[[!meta title=\"Frequently asked questions\"]]\n"
msgstr "[[!meta title=\"Foire aux questions\"]]\n"

#. type: Plain text
#, no-wrap
msgid "[[!toc levels=2]]\n"
msgstr ""

#. type: Plain text
#, no-wrap
msgid "<a id=\"project\"></a>\n"
msgstr ""

#. type: Title =
#, no-wrap
msgid "Other useful resources\n"
msgstr "Autres ressources utiles\n"

#. type: Bullet: '  - '
msgid "[The Tor Project: FAQ](https://www.torproject.org/docs/faq.html.en)"
msgstr ""
"[La foire aux questions sur le site du projet Tor](https://www.torproject."
"org/docs/faq.html) (en anglais)"

#. type: Bullet: '  - '
msgid ""
"[The Tor Project: Stack Exchange, question & answer site](https://tor."
"stackexchange.com/)"
msgstr ""
"[Le projet Tor sur Stack Exchange, site de questions & réponses](https://tor."
"stackexchange.com/)"

#. type: Title =
#, no-wrap
msgid "Tails project\n"
msgstr "Projet Tails\n"

#. type: Plain text
#, no-wrap
msgid "<a id=\"relationship_with_tor\"></a>\n"
msgstr ""

#. type: Title -
#, no-wrap
msgid "What is the relationship between Tor and Tails?\n"
msgstr "Quelle est la relation entre Tor et Tails ?\n"

#. type: Plain text
msgid ""
"See our explanation about [[why does Tails use Tor|doc/about/"
"tor#relationship]]."
msgstr ""
"Voir notre explication des raisons d'[[utiliser Tor dans Tails|doc/about/"
"tor#relationship]]."

#. type: Plain text
#, no-wrap
msgid "<a id=\"debian\"></a>\n"
msgstr ""

#. type: Title -
#, no-wrap
msgid "Why is Tails based on Debian and not on another distribution?\n"
msgstr "Pourquoi Tails est-il basé sur Debian et non sur une autre distribution ?\n"

#. type: Plain text
msgid ""
"We are deeply rooted and involved in Debian. The friendships, relationships, "
"and technical expertise we have in Debian have many benefits for Tails, and "
"we are not ready to build the same relationship with Ubuntu, OpenBSD, or any "
"other distribution. See our statement about our [[contribute/"
"relationship_with_upstream]] for details."
msgstr ""
"Nous sommes profondément liés et impliqués dans Debian. Les amitiés, les "
"relations, et l'expertise technique que nous avons au sein de Debian "
"bénéficient grandement à Tails, et nous ne sommes pas prêt à construire la "
"même relation avec Ubuntu, OpenBSD, ou une autre distribution. Voir notre "
"déclaration à propos de notre [[relation avec les projets en amont|"
"contribute/relationship_with_upstream]] pour plus de détails."

#. type: Plain text
msgid ""
"See also the article [Why there are so many Debian derivatives](http://"
"upsilon.cc/~zack/blog/posts/2011/09/"
"why_there_are_so_many_debian_derivatives/)  by Stefano Zacchiroli."
msgstr ""
"Voir également l'article [Why there are so many Debian derivatives](http://"
"upsilon.cc/~zack/blog/posts/2011/09/"
"why_there_are_so_many_debian_derivatives/)  par Stefano Zacchiroli."

#. type: Plain text
#, no-wrap
msgid "<a id=\"ubuntu\"></a>\n"
msgstr ""

#. type: Title -
#, no-wrap
msgid "Why isn't Tails based on Ubuntu?\n"
msgstr "Pourquoi Tails n'est pas basé sur Ubuntu ?\n"

#. type: Plain text
msgid "First, see the answer to the [[previous question|faq#debian]]."
msgstr "Tout d'abord, voir la réponse à la [[question précédente|faq#debian]]."

#. type: Bullet: '0. '
msgid "The rapid development cycle of Ubuntu would be too fast for Tails."
msgstr "Le cycle de développement d'Ubuntu serait trop rapide pour Tails."

#. type: Bullet: '0. '
msgid ""
"Ubuntu adds features in ways that we find dangerous for privacy. For example "
"Ubuntu One ([partly discontinued](http://blog.canonical.com/2014/04/02/"
"shutting-down-ubuntu-one-file-services/))  and the [Amazon ads and data "
"leaks](https://www.eff.org/deeplinks/2012/10/privacy-ubuntu-1210-amazon-ads-"
"and-data-leaks)."
msgstr ""
"Ubuntu ajoute des fonctionnalités de telle façon que nous les trouvons "
"dangereuses pour la vie privée. Par exemple Ubuntu One ([partiellement "
"abandonné](http://blog.canonical.com/2014/04/02/shutting-down-ubuntu-one-"
"file-services/)) et les [pubs Amazon et la fuite de données](https://www.eff."
"org/deeplinks/2012/10/privacy-ubuntu-1210-amazon-ads-and-data-leaks)."

#. type: Bullet: '0. '
msgid ""
"Ubuntu is led by a company that takes most of the important decisions and "
"has the power to make them happen."
msgstr ""
"Ubuntu est dirigé par une entreprise qui prend les décisions les plus "
"importantes et qui a le pouvoir de les faire advenir."

#. type: Bullet: '0. '
msgid ""
"We usually ship kernels and video drivers from [Debian backports](http://"
"backports.debian.org/). The result is comparable to Ubuntu in terms of "
"support for recent hardware."
msgstr ""
"Nous livrons généralement le noyau et les pilotes vidéos depuis [Debian "
"backports](http://backports.debian.org/). Le résultat est comparable à "
"Ubuntu en termes de prise en charge du matériel récent."

#. type: Bullet: '0. '
msgid ""
"We think that the general quality of the maintenance work being done on "
"packages matters from a security perspective. Debian maintainers generally "
"are experts in the fields their packages deal with; while it is generally "
"not the case outside of the limited number of packages Ubuntu officially "
"supports."
msgstr ""
"Nous pensons que la qualité générale du travail de maintien faite sur les "
"paquets compte d'un point de vue sécurité. Les mainteneurs Debian sont en "
"général experts dans les domaines afférants à leurs paquets ; alors que ce "
"n'est généralement pas le cas en dehors du nombre limité de paquets "
"qu'Ubuntu prend officiellement en charge."

#. type: Bullet: '0. '
msgid ""
"We are actively working on improving [[AppArmor support|contribute/design/"
"application_isolation]] in Tails; a security framework that is already used "
"in a few Ubuntu applications."
msgstr ""
"Nous travaillons activement à l'amélioration de la [[prise en charge "
"d'AppArmor|blueprint/Mandatory_Access_Control]] dans Tails ; une mesure de "
"sécurité qui est déjà utilisée dans certaines applications d'Ubuntu."

#. type: Bullet: '0. '
msgid ""
"We are also working on adding compiler hardening options to more Debian "
"packages included in Tails; another security feature that Ubuntu already "
"provides."
msgstr ""
"Nous travaillons également à l'ajout d'options de durcissement lors de la "
"compilation pour plus de paquets Debian inclus dans Tails ; une autre mesure "
"de sécurité qu'Ubuntu fournit déjà."

#. type: Plain text
#, no-wrap
msgid "<a id=\"website\"></a>\n"
msgstr ""

#. type: Title =
#, no-wrap
msgid "Tails website\n"
msgstr "Site web de Tails\n"

#. type: Plain text
#, no-wrap
msgid "<a id=\"ssl_certificate\"></a>\n"
msgstr ""

#. type: Title -
#, no-wrap
msgid "Why does tails.boum.org rely on a commercial SSL certificate?\n"
msgstr "Pourquoi tails.boum.org utilise un certificat SSL commercial ?\n"

#. type: Plain text
msgid ""
"HTTPS provides encryption and authentication on the web. The standard "
"authentication mechanism through SSL certificates is centralized and based "
"on commercial or institutional certificate authorities. This mechanism has "
"proven to be susceptible to various methods of compromise. See our [[warning "
"about man-in-the-middle attacks|doc/about/warning#man-in-the-middle]]."
msgstr ""
"Le HTTPS fournit du chiffrement et de l'authentification sur le web. Le "
"mécanisme standard d'authentification avec certificats SSL est centralisé et "
"basé sur des autorités de certifications commerciales ou institutionnelles. "
"Il a été démontré que ce mécanisme souffre de diverses méthodes de "
"compromission. Voir notre [[avertissement à propos de l'attaque de l'homme-"
"du-milieu|doc/about/warning#man-in-the-middle]]."

#. type: Plain text
msgid ""
"Still, we use HTTPS on our website and rely on a commercial certificate even "
"if we acknowledge those security problems."
msgstr ""
"Nous utilisons cependant le HTTPS sur notre site web et utilisons un "
"certificat commercial même si nous sommes au courant de ces problèmes de "
"sécurité."

#. type: Bullet: '1. '
msgid "Providing no HTTPS and no kind of encryption would be a worse option."
msgstr ""
"Ne pas fournir de HTTPS et aucune sorte de chiffrement serait une moins "
"bonne option."

#. type: Plain text
#, no-wrap
msgid ""
"2. Providing a self-signed certificate or another marginally supported\n"
"authentication mechanism would not work for the majority of users. Modern\n"
"browsers display very strong warnings when facing a self-signed certificate, and\n"
"many people would think the website is broken while it is not.\n"
msgstr ""
"2. Fournir un certificat auto-signé ou un autre mécanisme d'authentification\n"
"marginalement prise en charge ne marcherait pas pour la plupart des utilisateurs.\n"
"Les navigateurs modernes affichent de très gros avertissements lorsqu'ils rencontrent\n"
"un certificat auto-signé, et de nombreuses personnes penseraient que le site web\n"
"est mauvais alors qu'il ne l'est pas.\n"

#. type: Plain text
msgid ""
"We prefer to provide weak security, using a commercial certificate, that "
"still works for most people. At the same time, we make clear this security "
"is limited and encourage stronger ways of verifying the authenticity of "
"Tails once downloaded.  See our documentation on [[verifying the ISO|"
"download#verify]]."
msgstr ""
"Nous préférons fournir une sécurité plus faible, utilisant un certificat "
"commercial, qui marche quand même pour la plupart des gens. En même temps, "
"nous rendons clair que cette sécurité est limitée et encourageons l'usage de "
"meilleures façons de vérifier l'authenticité de Tails une fois téléchargé. "
"Voir notre documentation sur la [[vérification de l'ISO|download#verify]]."

#. type: Plain text
#, no-wrap
msgid "<a id=\"hardware\"></a>\n"
msgstr ""

#. type: Title =
#, no-wrap
msgid "Hardware compatibility\n"
msgstr "Compatibilité matérielle\n"

#. type: Plain text
#, no-wrap
msgid "<a id=\"64-bit\"></a>\n"
msgstr ""

#. type: Title -
#, no-wrap
msgid "Does Tails work with 64-bit processors?\n"
msgstr "Tails fonctionne-t-il avec des processeurs 64-bit ?\n"

#. type: Plain text
msgid ""
"Yes. Tails automatically detects the type of processor of the computer and "
"loads a 32-bit or a 64-bit kernel accordingly."
msgstr ""
"Oui. Tails détecte automatiquement le type de processeur de l'ordinateur et "
"charge le noyau 32-bit ou 64-bit en fonction."

#. type: Plain text
#, no-wrap
msgid "<a id=\"arm\"></a>\n"
msgstr ""

#. type: Title -
#, no-wrap
msgid "Does Tails work on ARM architecture, Raspberry Pi, or tablets?\n"
msgstr "Tails fonctionne-t-il sur des architectures ARM, Raspberry Pi, ou des tablettes ?\n"

#. type: Plain text
msgid ""
"For the moment, Tails is only available on the x86 and x86_64 "
"architectures.  The Raspberry Pi and many tablets are based on the ARM "
"architecture. Tails does not work on the ARM architecture so far."
msgstr ""
"Pour le moment, Tails est seulement disponible pour les architectures x86 et "
"x86_64. Le Raspberry Pi et de nombreuses tablettes sont basés sur des "
"architectures ARM. Tails ne marche sur l'architecture ARM pour l'instant."

#. type: Plain text
msgid ""
"Look for a tablet with an AMD or Intel processor. Try to verify its "
"compatibility with Debian beforehand, for example make sure that the Wi-Fi "
"interface is supported."
msgstr ""
"Cherchez une tablette avec un processeur AMD ou Intel. Essayez de vérifier "
"sa compatibilité avec Debian avant toute chose, par exemple vérifiez que "
"l'interface Wi-Fi est prise en charge."

#. type: Plain text
#, no-wrap
msgid "<a id=\"installation\"></a>\n"
msgstr ""

#. type: Title =
#, no-wrap
msgid "Installation\n"
msgstr "Installation\n"

#. type: Plain text
#, no-wrap
msgid "<a id=\"install_permanently\"></a>\n"
msgstr ""

#. type: Title -
#, no-wrap
msgid "Can I install Tails permanently onto my hard disk?\n"
msgstr "Puis-je installer Tails de manière permanente sur mon disque dur ?\n"

#. type: Plain text
msgid ""
"This is not possible using the recommended installation methods. Tails is "
"designed to be a live system running from a removable media: DVD, USB stick "
"or SD card."
msgstr ""
"Cela n'est pas possible en utilisant les méthodes d'installation "
"recommandées. Tails est conçu pour être une système live fonctionnant depuis "
"un support amovible : DVD, clé USB ou carte SD."

#. type: Plain text
msgid ""
"This is a conscious decision as this mode of operation is better for what we "
"want to provide to Tails users: amnesia, the fact that Tails leaves no "
"traces on the computer after a session is closed."
msgstr ""
"C'est une décision consciente car ce mode opératoire est meilleur pour ce "
"que nous voulons fournir aux utilisateurs de Tails : l'amnésie, le fait que "
"Tails ne laisse aucune trace sur l'ordinateur après son utilisation."

#. type: Plain text
#, no-wrap
msgid "<a id=\"browser\"></a>\n"
msgstr ""

#. type: Title =
#, no-wrap
msgid "Web browser\n"
msgstr "Navigateur web\n"

#. type: Plain text
#, no-wrap
msgid "<a id=\"javascript\"></a>\n"
msgstr ""

#. type: Title -
#, fuzzy, no-wrap
#| msgid "Why is JavaScript enabled by default in the Tor browser?\n"
msgid "Why is JavaScript enabled by default in <span class=\"application\">Tor Browser</span>?\n"
msgstr "Pourquoi est-ce que JavaScript est autorisé par défaut dans le navigateur Tor ?\n"

#. type: Plain text
msgid ""
"Many websites today require JavaScript to work correctly. As a consequence "
"JavaScript is enabled by default in Tails to avoid confusing many users. But "
"the [[Torbutton|doc/anonymous_internet/Tor_browser#torbutton]] extension, "
"included in Tails, takes care of blocking dangerous JavaScript "
"functionalities."
msgstr ""
"De nos jours de nombreux sites web nécessitent JavaScript pour fonctionner "
"correctement. C'est pourquoi JavaScript est autorisé par défaut dans Tails "
"pour éviter d'embrouiller nombre d'utilisateurs. Mais l'extension "
"[[Torbutton|doc/anonymous_internet/Tor_browser#torbutton]], inclue dans "
"Tails, prend soin de bloquer les fonctionnalités dangereuses de JavaScript."

#. type: Plain text
msgid ""
"Tails also includes the [[NoScript|doc/anonymous_internet/"
"Tor_browser#noscript]] extension to optionally disable more JavaScript. This "
"might improve security in some cases. However, if you disable JavaScript, "
"then the [[fingerprint|doc/about/fingerprint]] of your browser will differ "
"from most Tor users. This might break your anonymity."
msgstr ""
"Tails inclut également l'extension [[NoScript|doc/anonymous_internet/"
"Tor_browser#noscript]] pour éventuellement désactiver plus fortement "
"JavaScript. Cela peut améliorer la sécurité dans certains cas. Cependant, si "
"vous désactivez JavaScript, votre [[empreinte|doc/about/fingerprint]] sera "
"alors différente de celle de la plupart des utilisateurs de Tor. Cela "
"pourrait briser votre anonymat."

#. type: Plain text
msgid ""
"We think that having JavaScript enabled by default is the best possible "
"compromise between usability and security in this case."
msgstr ""
"Nous pensons qu'avoir JavaScript autorisé par défaut est, dans ce cas, le "
"meilleur compromis possible entre la sécurité et l'utilisabilité."

#. type: Plain text
#, no-wrap
msgid "<a id=\"add-ons\"></a>\n"
msgstr ""

#. type: Title -
#, fuzzy, no-wrap
#| msgid "Can I install other add-ons in the browser?\n"
msgid "Can I install other add-ons in <span class=\"application\">Tor Browser</span>?\n"
msgstr "Puis-je installer d'autres extensions dans le navigateur ?\n"

#. type: Plain text
#, fuzzy, no-wrap
#| msgid "Installing add-ons in the browser might break the security built in Tails."
msgid "Installing add-ons in <span class=\"application\">Tor Browser</span> might break the security built in Tails.\n"
msgstr "Installer des extensions dans le navigateur pourrait briser la sécurité de Tails."

#. type: Plain text
msgid ""
"Add-ons can do many things within the browser, and even if all the "
"networking goes through Tor, some add-ons might interact badly with the rest "
"of the configuration or leak private information."
msgstr ""
"Les extensions peuvent faire de nombreuses choses au sein du navigateur, et "
"même si tout le trafic passe par Tor, certaines extensions pourraient mal "
"interagir avec le reste de la configuration ou faire fuiter des informations "
"privées."

#. type: Plain text
#, no-wrap
msgid ""
"1. They can track and reveal information about your browsing behaviour, browsing\n"
"history, or system information, either on purpose or by mistake.\n"
msgstr ""
"1. Elles peuvent enregistrer et révéler des informations à propos de votre comportement\n"
"de navigation, l'historique de navigation, ou des informations système, que ce soit par\n"
"erreur ou à dessein.\n"

#. type: Plain text
#, no-wrap
msgid ""
"2. They can have bugs and security holes that can be remotely exploited by an\n"
"attacker.\n"
msgstr ""
"2. Elles peuvent avoir des bugs et des failles de sécurité qui peuvent être exploitées\n"
"par un attaquant.\n"

#. type: Plain text
#, no-wrap
msgid ""
"4. They can have bugs breaking the security offered by other add-ons, for example\n"
"Torbutton, and break your anonymity.\n"
msgstr ""
"4. Elles peuvent avoir des bugs brisant la sécurité offerte par d'autres extensions,\n"
"par exemple le Torbutton, et briser votre anonymat.\n"

#. type: Plain text
#, no-wrap
msgid ""
"5. They can break your anonymity by making your browsing behaviour\n"
"distinguishable amongst other Tails users.\n"
msgstr ""
"5. Elles peuvent briser votre anonymat en rendant votre comportement\n"
"de navigation distinct des autres utilisateurs de Tails.\n"

#. type: Plain text
msgid ""
"Unless proven otherwise, no add-on, apart from the ones already included in "
"Tails, have been seriously audited and should be considered safe to use in "
"this context."
msgstr ""
"À moins de prouver le contraire, aucune extension, hormis celles déjà "
"inclues dans Tails, ont été sérieusement auditées et ne peuvent donc pas "
"être considérées comme suffisamment sûres pour être utilisées dans ce "
"contexte."

#. type: Plain text
#, fuzzy, no-wrap
#| msgid ""
#| "<div class=\"next\">\n"
#| "  <ul>\n"
#| "    <li>[[Warnings about persistence|doc/first_steps/persistence/warnings#index3h1]]</li>\n"
#| "    <li>[[Browsing the web with the Tor Browser|doc/anonymous_internet/Tor_browser]]</li>\n"
#| "    <li>[[Can I hide the fact that I am using Tails?|doc/about/fingerprint/]]</li>\n"
#| "  </ul>\n"
#| "</div>\n"
msgid ""
"<div class=\"next\">\n"
"  <ul>\n"
"    <li>[[Warnings about persistence|doc/first_steps/persistence/warnings#index3h1]]</li>\n"
"    <li>[[Browsing the web with <span class=\"application\">Tor Browser</span>|doc/anonymous_internet/Tor_browser]]</li>\n"
"    <li>[[Can I hide the fact that I am using Tails?|doc/about/fingerprint/]]</li>\n"
"  </ul>\n"
"</div>\n"
msgstr ""
"<div class=\"next\">\n"
"  <ul>\n"
"    <li>[[Avertissement à propos de la persistance|doc/first_steps/persistence/warnings#index3h1]]</li>\n"
"    <li>[[Naviguer avec le Navigateur Tor|doc/anonymous_internet/Tor_browser]]</li>\n"
"    <li>[[Est-ce que je peux cacher le fait que j'utilise Tails ?|doc/about/fingerprint/]]</li>\n"
"  </ul>\n"
"</div>\n"

#. type: Plain text
#, no-wrap
msgid ""
"<!--\n"
"XXX: Push that information to the browser documentation?\n"
"XXX: Check https://www.torproject.org/torbutton/torbutton-faq.html.en#recommendedextensions\n"
"-->\n"
msgstr ""

#. type: Plain text
#, no-wrap
msgid "<a id=\"flash\"></a>\n"
msgstr ""

#. type: Title -
#, no-wrap
msgid "Can I view websites using Adobe Flash with Tails?\n"
msgstr "Puis-je consulter les sites web qui utilisent Adobe Flash avec Tails ?\n"

#. type: Plain text
msgid "Adobe Flash Player is not included in Tails for several reasons:"
msgstr ""
"Adobe Flash Player n'est pas inclus dans Tails pour plusieurs raisons :"

#. type: Bullet: '  - '
msgid ""
"It is proprietary software which prevents us from legally including it in "
"Tails."
msgstr ""
"C'est un logiciel propriétaire ce qui nous empêche de légalement l'inclure "
"dans Tails."

#. type: Bullet: '  - '
msgid "It is closed source and so we have no idea of what it really does."
msgstr ""
"Son code source n'est pas accessible et nous n'avons donc aucune idée de ce "
"qu'il fait réellement."

#. type: Bullet: '  - '
msgid "It has a very long history of serious security vulnerabilities."
msgstr "Il a une très longue histoire de sérieuses vulnérabilités de sécurité."

#. type: Bullet: '  - '
msgid ""
"It is known to favor privacy invasive technologies such as [[!wikipedia "
"Local_shared_object]]."
msgstr ""
"Flash est connu pour favoriser des technologies intrusives pour la vie "
"privée, comme les  [[!wikipedia_fr Objet_local_partagé desc=\"cookies LSO"
"\"]]."

#. type: Bullet: '  - '
msgid "Adobe only maintains their GNU/Linux Flash plugin for Google Chrome."
msgstr ""
"Adobe maintient uniquement leur plugin Flash GNU/Linux pour Google Chrome."

#. type: Plain text
msgid ""
"We have considered including open-source alternative software to Adobe "
"Flash, such as [Gnash](http://www.gnu.org/software/gnash/), but it is not "
"the case yet, see [[!tails_ticket 5363]]."
msgstr ""
"Nous avons considéré l'ajout d'une alternative logiciel open-source à Adobe "
"Flash, telle que [Gnash](http://www.gnu.org/software/gnash/), mais ce n'est "
"pas encore le cas, voir [[!tails_ticket 5363]]."

#. type: Plain text
#, fuzzy, no-wrap
#| msgid "But you can already watch HTML5 videos with the Tor browser."
msgid "But you can already watch HTML5 videos with <span class=\"application\">Tor Browser</span>.\n"
msgstr "Mais vous pouvez déjà regarder les vidéos HTML5 avec le navigateur Tor."

#. type: Plain text
#, no-wrap
msgid "<a id=\"anonymity_test\"></a>\n"
msgstr ""

#. type: Title -
#, no-wrap
msgid "How to analyse the results of online anonymity tests?\n"
msgstr "Comment analyser les résultats des tests d'anonymat en ligne ?\n"

#. type: Plain text
msgid ""
"Fingerprinting websites such as <https://panopticlick.eff.org/> or <https://"
"ip-check.info/> try to retrieve as much information as possible from your "
"browser to see if it can be used to identify you."
msgstr ""
"Les sites web d'analyse d'empreinte tels que <https://panopticlick.eff.org/> "
"ou <https://ip-check.info/> essayent de récupérer le plus d'information "
"possible de votre navigateur pour voir si cela peut être utilisé pour vous "
"identifier."

#. type: Plain text
#, fuzzy, no-wrap
#| msgid "As explained in our documentation about [[fingerprinting|doc/about/fingerprint]], Tails provides anonymity on the web by making it difficult to distinguish a particular user amongst all the users of Tails and the Tor Browser Bundle (TBB)."
msgid ""
"As explained in our documentation about\n"
"[[fingerprinting|doc/about/fingerprint]], Tails provides anonymity on the web by\n"
"making it difficult to distinguish a particular user amongst all the users of\n"
"<span class=\"application\">Tor Browser</span> (either in Tails or on other operating systems).\n"
msgstr "Comme expliqué dans notre documentation à propos de l'[[empreinte|doc/about/fingerprint]], Tails fournit de l'anonymat sur le web en rendant difficile de distinguer un utilisateur parmi tous ceux qui utilisent Tails et le Tor Browser Bundle (TBB)."

#. type: Plain text
#, fuzzy, no-wrap
#| msgid "So, the information retrieved by such fingerprinting websites is not harmful for anonymity in itself, as long as it is the same for all Tor users."
msgid ""
"So, the information retrieved by such fingerprinting websites is not harmful for\n"
"anonymity in itself, as long as it is the same for all users of <span class=\"application\">Tor Browser</span>.\n"
msgstr "Donc, les informations récupérées par de tels sites web d'analyse d'empreinte ne sont pas dangereuses pour l'anonymat en soi, tant que ce sont les mêmes pour tous les utilisateurs de Tor."

#. type: Plain text
#, fuzzy, no-wrap
#| msgid "For example, the user-agent property of the browser was set to `Mozilla/5.0 (Windows; U; Windows NT 6.1; en-US; rv:1.9.2.3) Gecko/20100401 Firefox/3.6.3`, as of Tails 0.21 and TBB 2.3.25-13. This value preserves your anonymity even if the operating system installed on the computer is Windows NT and you usually run Firefox. On the other hand, changing this value makes you distinguishable from others Tor users and breaks your anonymity."
msgid ""
"For example, the user-agent property of the browser was set to `Mozilla/5.0\n"
"(Windows; U; Windows NT 6.1; en-US; rv:1.9.2.3) Gecko/20100401 Firefox/3.6.3`,\n"
"as of Tails 0.21 and <span class=\"application\">Tor Browser</span> 2.3.25-13. This value preserves your anonymity even if\n"
"the operating system installed on the computer is Windows NT and you usually run\n"
"Firefox. On the other hand, changing this value makes you distinguishable from\n"
"others users of <span class=\"application\">Tor Browser</span> and breaks your anonymity.\n"
msgstr "Par exemple, les propriétés du user-agent du navigateur sont fixées à `Mozilla/5.0 (Windows; U; Windows NT 6.1; en-US; rv:1.9.2.3) Gecko/20100401 Firefox/3.6.3`, comme dans Tails 0.21 et le TBB 2.3.25-13. Cette valeur préserve votre anonymat même si le système d'exploitation installé sur votre ordinateur est Windows NT et que vous utilisez habituellement Firefox. En revanche, changer cette valeur vous distingue des autres utilisateurs de Tor et brise votre anonymat."

#. type: Plain text
msgid ""
"Furthermore, we verify the result of those websites before each release, see "
"our [[test suite|contribute/release_process/test]]."
msgstr ""
"Enfin, nous vérifions les résultats de ces sites web avant chaque version, "
"voir notre [[suite de tests|contribute/release_process/test]]."

#. type: Plain text
#, no-wrap
msgid "<a id=\"java\"></a>\n"
msgstr ""

#. type: Title -
#, no-wrap
msgid "Is Java installed in the <span class=\"application\">Tor Browser</span>?\n"
msgstr ""

#. type: Plain text
msgid ""
"Tails does not include a Java plugin in its browser because it could break "
"your anonymity."
msgstr ""
"Tails n'inclut pas de plugin Java dans le navigateur car cela pourrait "
"briser l'anonymat."

#. type: Plain text
#, no-wrap
msgid "<a id=\"unsafe_browser\"></a>\n"
msgstr ""

#. type: Title -
#, no-wrap
msgid "Can I use the Unsafe Browser to browse the web or download files?\n"
msgstr "Puis-je utiliser le Navigateur Non-sécurisé pour naviguer sur le web ou télécharger des fichiers ?\n"

#. type: Plain text
msgid ""
"No. The Unsafe Browser is only included in Tails as a tool to log into "
"[[captive portals|doc/anonymous_internet/unsafe_browser]]. It is not meant "
"to be used as a regular web browser. As a consequence, the files that you "
"might download using the Unsafe Browser are not accessible by your user."
msgstr ""
"Non. Le Navigateur Non-sécurisé est uniquement inclus dans Tails en tant "
"qu'outil pour s'identifier auprès de [[portails captifs|doc/"
"anonymous_internet/unsafe_browser]]. Il n'est pas destiné à être utilisé "
"comme un navigateur web normal. En conséquence, les fichiers que vous "
"pourriez télécharger via le Navigateur Non-sécurisé ne sont pas accessibles "
"à l'utilisateur."

#. type: Plain text
#, no-wrap
msgid "<a id=\"persistence\"></a>\n"
msgstr ""

#. type: Title =
#, no-wrap
msgid "Persistence\n"
msgstr "Persistance\n"

#. type: Plain text
#, no-wrap
msgid "<a id=\"persistent_features\"></a>\n"
msgstr ""

#. type: Title -
#, no-wrap
msgid "Can I save my custom settings?\n"
msgstr "Puis-je sauvegarder mes configurations personnalisées ?\n"

#. type: Plain text
#, no-wrap
msgid ""
"<em>&hellip; like language, keyboard layout, background image, toolbar position,\n"
"browser settings, touchpad preferences, etc.</em>\n"
msgstr ""
"<em>&hellip; comme la langue, l'agencement du clavier, l'image d'arrière-plan,\n"
"la position de la barre d'outils, la configuration du navigateur, les préférences du\n"
"pavé tactile, etc.</em>\n"

#. type: Plain text
msgid ""
"By default Tails does not save anything from one working session to "
"another.  Only the persistent volume allows you to reuse data across "
"different working sessions. See the list of existing [[persistent features|"
"doc/first_steps/persistence/configure#features]]."
msgstr ""
"Par défaut Tails ne sauvegarde rien d'une session de travail à une autre. "
"Seul le volume persistant permet de réutiliser des données à travers "
"plusieurs sessions de travail. Voir la liste des [[options de persistance|"
"doc/first_steps/persistence/configure#features]] existantes."

#. type: Plain text
msgid ""
"We are frequently requested to add new persistent features but we are "
"usually busy working on other priorities. See our [open tickets](https://"
"labs.riseup.net/code/projects/tails/issues?query_id=122)  about persistence. "
"Any bit of help [[is welcome|contribute/how/code]]."
msgstr ""
"On nous demande régulièrement d'ajouter de nouvelles options de persistance "
"mais nous sommes souvent occupés par d'autres priorités. Voir nos [tickets "
"ouverts](https://labs.riseup.net/code/projects/tails/issues?query_id=122) à "
"propos de la persistance. Tout coup de main est [[le bienvenue|contribute/"
"how/code]]."

#. type: Plain text
#, no-wrap
msgid "<a id=\"luks\"></a>\n"
msgstr ""

#. type: Title -
#, no-wrap
msgid "How strong is the encryption of the persistent volume and LUKS?\n"
msgstr "Quelle est la qualité du chiffrement du volume persistant et de LUKS ?\n"

#. type: Plain text
msgid ""
"Tails uses LUKS to encrypt the persistent volume. This is the same technique "
"as the one we recommend for [[creating and using encrypted volumes|doc/"
"encryption_and_privacy/encrypted_volumes]] in general."
msgstr ""
"Tails utilise LUKS pour chiffrer le volume persistant. C'est la même "
"technique que celle recommandée pour [[créer et utiliser des supports "
"chiffrés|doc/encryption_and_privacy/encrypted_volumes]] en général."

#. type: Plain text
msgid ""
"LUKS is a very popular standard for disk encryption in Linux. LUKS is the "
"default technique for full-disk encryption proposed by many distribution, "
"including Debian and Ubuntu, when installing a regular system."
msgstr ""
"LUKS est un standard de chiffrement de volume très populaire dans Linux. "
"LUKS est la technique par défaut pour le chiffrement de volumes entiers "
"proposé par de nombreuses distributions, dont Debian et Ubuntu, lors de "
"l'installation d'un système normal."

#. type: Plain text
msgid ""
"Currently the default cipher is `aes-cbc-essiv:sha256` with a key size of "
"256 bits."
msgstr ""
"Actuellement le chiffrement par défaut est `aes-cbc-essiv:sha256` avec une "
"clé de taille 256 bits."

#. type: Plain text
msgid ""
"To understand better how persistence work, see our [[design document|"
"contribute/design/persistence]]."
msgstr ""
"Pour mieux comprendre comment fonctionne la persistance, voir notre "
"[[documentation de conception|contribute/design/persistence]]."

#. type: Plain text
#, no-wrap
msgid "<a id=\"recover_passphrase\"></a>\n"
msgstr ""

#. type: Title -
#, no-wrap
msgid "Is it possible to recover the passphrase of the persistent volume?\n"
msgstr "Est-il possible de récupérer la phrase de passe du volume persistant ?\n"

#. type: Plain text
msgid ""
"No. The encryption of the persistent volume is very strong and it is not "
"possible to recover the passphrase of the persistent volume. If the "
"passphrase is weak enough, an attacker, using a brute force attack, could "
"try many possible passphrases and end up guessing your passphrase."
msgstr ""
"Non. La chiffrement du volume persistant est très forte et il n'est pas "
"possible de récupérer la phrase de passe du volume persistant. Si la phrase "
"de passe est assez faible, un attaquant, en utilisant une attaque de type "
"\"force brute\", pourrait essayer plein de phrases de passe possibles et "
"finir par trouver la vôtre."

#. type: Plain text
#, no-wrap
msgid "<a id=\"networking\"></a>\n"
msgstr ""

#. type: Title =
#, no-wrap
msgid "Networking\n"
msgstr "Réseau\n"

#. type: Plain text
#, no-wrap
msgid "<a id=\"vpn\"></a>\n"
msgstr ""

#. type: Title -
#, no-wrap
msgid "Can I use Tails with a VPN?\n"
msgstr "Puis-je utiliser Tails avec un VPN ?\n"

#. type: Plain text
msgid "Three possible scenarios need to be distinguished:"
msgstr "Trois scénarios possibles doivent être distingués :"

#. type: Title ###
#, no-wrap
msgid "Using a VPN instead of Tor"
msgstr "Utiliser un VPN à la place de Tor"

#. type: Title ###
#, no-wrap
msgid "Using a VPN to connect to Tor (VPN before Tor)"
msgstr "Utiliser un VPN pour se connecter à Tor (le VPN avant Tor)"

#. type: Title ###
#, no-wrap
msgid "Connecting to a VPN using Tor (VPN after Tor)"
msgstr "Se connecter à un VPN en utilisant Tor (le VPN après Tor)"

#. type: Plain text
msgid ""
"For more information, see our [[blueprint on VPN support|blueprint/"
"vpn_support/]]."
msgstr ""
"Pour plus d'informations, voir notre [[blueprint sur la prise en charge de "
"VPN|blueprint/vpn_support/]]."

#. type: Plain text
msgid ""
"It is a very [[fundamental assumption of Tails|about#tor]] to force all "
"outgoing traffic to anonymity networks such as Tor or I2P. VPN are not "
"anonymity networks, because the administrators of the VPN can know both "
"where you are connecting from and where you are connecting to. Tor provides "
"anonymity by making it impossible for a single point in the network to know "
"both the origin and the destination of a connection."
msgstr ""
"C'est une [[condition fondamentale de Tails|about#tor]] de faire passer tout "
"le trafic sortant vers un réseau d'anonymisation tel que Tor ou I2P. Les VPN "
"ne sont pas des réseaux d'anonymisation, car les administrateurs des VPN "
"peuvent savoir à la fois d'où vous vous connectez et vers où vous vous "
"connectez. Tor fournit de l'anonymat en rendant impossible pour un unique "
"point du réseau de savoir à la fois l'origine et la destination d'une "
"connexion."

#. type: Plain text
msgid ""
"In some situations, you might be forced to use a VPN to connect to the "
"Internet, for example by your ISP. This is currenlty not possible using "
"Tails. See [[!tails_ticket 5858]]."
msgstr ""
"Dans certaines situations, vous pouvez être obligé d'utiliser un VPN pour "
"vous connecter à Internet, par exemple par votre FAI. Cela n'est "
"actuellement pas possible en utilisant Tails. Voir [[!tails_ticket 5858]]."

#. type: Plain text
msgid ""
"[[Tor bridges|doc/first_steps/startup_options/bridge_mode]] can also be "
"useful to bypass the limitations imposed by your ISP."
msgstr ""
"[[Les bridges Tor|doc/first_steps/startup_options/bridge_mode]] peuvent "
"également être utiles pour contourner les limitations imposées par votre FAI."

#. type: Plain text
msgid "In some situtations, it can be useful to connect to a VPN through Tor:"
msgstr ""
"Dans certains cas, il peut être utile de se connecter à un VPN via Tor :"

#. type: Bullet: '  - '
msgid "To access services that block connections coming from Tor."
msgstr ""
"Pour accéder à des services qui bloquent les connexions provenant de Tor."

#. type: Bullet: '  - '
msgid ""
"To access ressources only available inside a VPN, for example at your "
"company or University."
msgstr ""
"Pour accéder à des ressources seulement disponibles dans un VPN, par exemple "
"dans votre entreprise ou Université."

#. type: Plain text
msgid "This is currenlty not possible easily using Tails."
msgstr "Ce n'est actuellement pas possible facilement en utilisant Tails."

#. type: Plain text
#, no-wrap
msgid "<a id=\"mac_address\"></a>\n"
msgstr ""

#. type: Title -
#, no-wrap
msgid "Does Tails change the MAC address of my network interfaces?\n"
msgstr "Tails change-t-il l'adresse MAC de mes interfaces réseau ?\n"

#. type: Plain text
msgid ""
"Starting from Tails 0.23, [[MAC spoofing|doc/first_steps/startup_options/"
"mac_spoofing]] is enabled by default on all interfaces."
msgstr ""
"Depuis Tails 0.23, [[l'usurpation d'adresse MAC|doc/first_steps/"
"startup_options/mac_spoofing]] est activée par défaut pour toutes les "
"interfaces."

#. type: Plain text
#, no-wrap
msgid "<a id=\"dns\"></a>\n"
msgstr ""

#. type: Title -
#, no-wrap
msgid "How does the DNS resolution work in Tails?\n"
msgstr "Comment la résolution DNS fonctionne-t-elle dans Tails ?\n"

#. type: Plain text
msgid ""
"See our [[design document|contribute/design/Tor_enforcement/DNS]] on this "
"topic."
msgstr ""
"Voir notre [[document de conception|contribute/design/Tor_enforcement/DNS]] "
"à ce propos."

#. type: Plain text
#, no-wrap
msgid "<a id=\"htp\"></a>\n"
msgstr ""

#. type: Title -
#, no-wrap
msgid "Why does Tails automatically connect to several websites when starting?\n"
msgstr "Pourquoi Tails se connecte-t-il automatiquement à de nombreux sites web au démarrage ?\n"

#. type: Plain text
msgid ""
"Tor and I2P require the system clock to be well synchronized in order to "
"work properly. When starting Tails, a notification is displayed while the "
"clock is being synchronized."
msgstr ""
"Tor et I2P requièrent que l'horloge système soit bien synchronisée afin de "
"fonctionner correctement. Au démarrage de Tails, une notification est "
"affichée lorsque l'horloge se synchronise."

#. type: Plain text
msgid ""
"This synchronization is made by sending HTTPS queries through Tor to "
"severals websites and deducing a correct time from their answers. The list "
"of websites that could be queried in this process can be found in `/etc/"
"default/htpdate`."
msgstr ""
"La synchronisation est faite par l'envoi de requêtes HTTPS à travers Tor "
"vers nombre de sites web et l'heure correcte est déduite à partir de leurs "
"réponses. La liste des sites web qui peuvent être sollicités dans ce "
"processus se trouve dans `/etc/default/htpdate`."

#. type: Plain text
msgid ""
"See also our [[design document|contribute/design/Time_syncing]] on this "
"topic."
msgstr ""
"Voir également notre [[document de conception|contribute/design/"
"Time_syncing]] à ce propos."

#. type: Plain text
#, no-wrap
msgid "<a id=\"software\"></a>\n"
msgstr ""

#. type: Title =
#, no-wrap
msgid "Software not included in Tails\n"
msgstr "Logiciel non inclus dans Tails\n"

#. type: Plain text
#, no-wrap
msgid "<a id=\"new_software\"></a>\n"
msgstr ""

#. type: Title -
#, no-wrap
msgid "Can my favourite software be included in Tails?\n"
msgstr "Mon logiciel favori peut-il être inclus dans Tails ?\n"

#. type: Plain text
msgid ""
"First of all, make sure that this software is already available in Debian, "
"as this is a requirement to be included in Tails. Adding to Tails software "
"which is not in Debian imply an additional workload that could compromise "
"the sustainability of the project. On top of that, being in Debian brings "
"many advantages:"
msgstr ""
"Tout d'abord, vérifiez que ce logiciel est déjà disponible dans Debian, car "
"c'est une condition nécessaire pour être inclus dans Tails. Ajouter à Tails "
"un logiciel qui n'est pas dans Debian implique une somme de travail "
"supplémentaire qui pourrait compromettre la durabilité du projet. De plus, "
"être dans Debian ajoute de nombreux avantages :"

#. type: Bullet: '  - '
msgid ""
"It is included in the Debian process for security updates and new versions."
msgstr ""
"Être inclus dans les processus de Debian de mises à jour de sécurité et de "
"nouvelles versions."

#. type: Bullet: '  - '
msgid "It is authenticated using OpenPGP signatures."
msgstr "Être authentifié via des signatures OpenPGP."

#. type: Bullet: '  - '
msgid ""
"It is under the scrutiny of the Debian community and its many users and "
"derivatives, including Ubuntu."
msgstr ""
"Passer par l'examen minutieux de la communauté Debian et de ses nombreux "
"dérivés, incluant Ubuntu."

#. type: Plain text
msgid ""
"To check whether a software is in Debian, search for it on <https://packages."
"debian.org/>. If it is not yet available in Debian, you should ask its "
"developers why it is not the case yet."
msgstr ""
"Pour vérifier si un logiciel est dans Debian, cherchez-le sur <https://"
"packages.debian.org/>. S'il n'est pas encore inclus dans Debian, vous "
"devriez demander à ses développeurs pourquoi ce n'est pas encore le cas."

#. type: Plain text
msgid ""
"Second, this software might not be useful to accomplish our design goals. "
"Refer to our [[design documents|contribute/design]] to understand which are "
"the intended use cases, and the assumptions on which Tails is based."
msgstr ""
"Ensuite, ce logiciel peut ne pas être utile à l'accomplissement de nos buts "
"de conception. Se référer à notre [[document de conception|contribute/"
"design]] pour comprendre quels sont les cas d'usage prévus, et les "
"hypothèses sur lesquelles Tails est basé."

#. type: Plain text
msgid ""
"We also try to limit the amount of software included in Tails, and we only "
"add new software with a very good reason to do so:"
msgstr ""
"Nous essayons également de limiter le nombre de logiciels inclus dans Tails, "
"et ajoutons seulement de nouveaux logiciels qui ont une très bonne raison "
"d'y être :"

#. type: Bullet: '  - '
msgid "We try to limit the growth of the ISO image and automatic upgrades."
msgstr ""
"Nous essayons de limiter la taille de l'image ISO et des mises à jour "
"automatiques."

#. type: Bullet: '  - '
msgid "More software implies more security issues."
msgstr "Plus de logiciels implique plus de problèmes de sécurité."

#. type: Bullet: '  - '
msgid "We avoid proposing several options to accomplish the same task."
msgstr ""
"Nous évitons de proposer plusieurs options pour accomplir la même tâche."

#. type: Bullet: '  - '
msgid ""
"If a package needs to be removed after its inclusion, for example because of "
"security problems, then this might be problematic as users might rely on it."
msgstr ""
"Si un paquet a besoin d'être supprimé après inclusion, par exemple pour des "
"raisons de sécurité, cela peut alors être problématique car des utilisateurs "
"peuvent compter dessus."

#. type: Plain text
msgid ""
"After considering all this, if you still think that this software is a good "
"candidate to be included in Tails, please [[explain us|/contribute/talk]] "
"your proposal."
msgstr ""
"Après considération de cela, si vous pensez toujours que ce logiciel est un "
"bon candidat pour être inclus dans Tails, veuillez [[nous expliquer|/"
"contribute/talk]] votre proposition."

#. type: Plain text
#, no-wrap
msgid "<div class=\"tip\">\n"
msgstr ""

#. type: Plain text
msgid ""
"If a software is not included in Tails, but is included in Debian, you can "
"use the [[additional software|doc/first_steps/persistence/"
"configure#additional_software]] feature of the persistent volume to install "
"it automatically at the beginning of each working session."
msgstr ""
"Si un logiciel n'est pas dans Tails, mais dans Debian, vous pouvez utiliser "
"l'option de [[logiciel additionnel|doc/first_steps/persistence/"
"configure#additional_software]] du volume persistant pour l'installer "
"automatiquement au démarrage de chaque session."

#. type: Plain text
#, no-wrap
msgid "</div>\n"
msgstr ""

#. type: Plain text
msgid "Here is some of the software we are often asked to include in Tails:"
msgstr ""
"Voici quelques logiciels que l'on nous demande souvent d'inclure dans Tails :"

#. type: Bullet: '  - '
msgid "**bitmessage**: not in Debian"
msgstr "**bitmessage**: pas dans Debian"

#. type: Bullet: '  - '
msgid "**torchat**: see [[!tails_ticket 5554]]"
msgstr "**torchat**: voir [[!tails_ticket 5554]]"

#. type: Bullet: '  - '
msgid "**bitcoin**, **electrum**: see [[!tails_ticket 6739]]"
msgstr "**bitcoin**, **electrum**: voir [[!tails_ticket 6739]]"

#. type: Bullet: '  - '
<<<<<<< HEAD
=======
#| msgid "**bitmessage**: not in Debian"
>>>>>>> b6ebb145
msgid "**retroshare**: not in Debian"
msgstr "**retroshare**: pas dans Debian"

#. type: Plain text
#, no-wrap
msgid "<a id=\"bittorrent\"></a>\n"
msgstr ""

#. type: Title -
#, no-wrap
msgid "Can I download using BitTorrent with Tails?\n"
msgstr "Puis-je télécharger en utilisant BitTorrent dans Tails ?\n"

#. type: Plain text
msgid ""
"Tails does not ship any BitTorrent software and is unlikely to do so in the "
"future."
msgstr ""
"Tails ne contient aucun logiciel de BitTorrent et n'est pas prêt de le faire "
"à l'avenir."

#. type: Plain text
msgid "The problem with using BitTorrent over Tor is double:"
msgstr "Le problème de l'utilisation de BitTorrent par Tor est double :"

#. type: Bullet: '  - '
msgid ""
"It is technically hard to do it properly, see: <https://blog.torproject.org/"
"blog/bittorrent-over-tor-isnt-good-idea>."
msgstr ""
"Il est techniquement compliqué de le faire proprement, voir : <https://blog."
"torproject.org/blog/bittorrent-over-tor-isnt-good-idea>."

#. type: Bullet: '  - '
msgid ""
"It harms the network, see: <https://blog.torproject.org/blog/why-tor-is-"
"slow>."
msgstr ""
"Cela nuit au réseau, voir : <https://blog.torproject.org/blog/why-tor-is-"
"slow>."

#. type: Plain text
#, no-wrap
msgid ""
"We have relatively vague [[!tails_ticket 5991 desc=\"plans to improve\n"
"on this situation\"]].\n"
msgstr ""
"Nous avons de vagues [[!tails_ticket 5991 desc=\"plans pour améliorer\n"
"cette situation\"]].\n"

#. type: Plain text
#, no-wrap
msgid "<a id=\"desktop\"></a>\n"
msgstr ""

#. type: Title =
#, no-wrap
msgid "Desktop environment\n"
msgstr "Environnement de bureau\n"

#. type: Plain text
#, no-wrap
msgid "<a id=\"timezone\"></a>\n"
msgstr ""

#. type: Title -
#, no-wrap
msgid "Why is the time set wrong?\n"
msgstr "Pourquoi l'heure est-elle mal configurée ?\n"

#. type: Plain text
msgid ""
"When Tails starts, the system timezone is set to UTC (Greenwich time). So, "
"this time might be a few hours in the future if you are West from the United "
"Kingdom, or in the past if you are East from the UK. The minutes should be "
"accurate."
msgstr ""
"Lorsque Tails démarre, le fuseau horaire du système est réglé en UTC (heure "
"de Greenwich). Ainsi, l'heure peut être quelques heures dans le futur si "
"vous êtes à l'Ouest du Royaume-Uni, ou dans le passé si vous êtes à l'Est de "
"celui-ci. Les minutes devraient être les bonnes."

#. type: Plain text
msgid ""
"We do this for anonymity reasons: if some application reveals your actual "
"timezone, it might help identifying who you are."
msgstr ""
"Nous faisons cela pour des raisons d'anonymat : si certaines applications "
"révèlent votre fuseau horaire actuel, cela peut aider à vous identifier."

#. type: Plain text
msgid ""
"Having all Tails users set to the same timezone, makes it more difficult to "
"distinguish you amongst all the other Tails users."
msgstr ""
"Avoir tous les utilisateurs de Tails au même fuseau horaire, rend plus "
"difficile de vous distinguer du reste des utilisateurs de Tails."

#. type: Plain text
#, no-wrap
msgid "<div class=\"note\">\n"
msgstr ""

#. type: Plain text
msgid ""
"We are working on a custom clock applet with configurable timezone. See [[!"
"tails_ticket 6284]]."
msgstr ""
"Nous travaillons sur un applet d'horloge personnalisé avec fuseau horaire "
"configurable. Voir [[!tails_ticket 6284]]."

#. type: Plain text
#, no-wrap
msgid "<a id=\"misc\"></a>\n"
msgstr ""

#. type: Title =
#, no-wrap
msgid "Other security issues\n"
msgstr "Autres problèmes de sécurité\n"

#. type: Plain text
#, no-wrap
msgid "<a id=\"compromised_system\"></a>\n"
msgstr ""

#. type: Title -
#, no-wrap
msgid "Is it safe to use Tails on a compromised system?\n"
msgstr "Est-il sûr d'utiliser Tails sur un système compromis ?\n"

#. type: Plain text
msgid ""
"Tails runs independently from the operating system installed on the "
"computer.  So, if the computer has only been compromised by software, "
"running from inside your regular operating system (virus, trojan, etc.), "
"then it is safe to use Tails. This is true as long as Tails itself has been "
"installed using a trusted system."
msgstr ""
"Tails fonctionne indépendamment du système d'exploitation installé sur "
"l'ordinateur. Donc, si l'ordinateur à seulement été compromis par des "
"logiciels, fonctionnant dans votre système d'exploitation régulier (virus, "
"cheval de Troie, etc.), alors il est sûr d'utiliser Tails. Cela est vrai "
"tant que Tails a été installé en utilisant un système de confiance."

#. type: Plain text
msgid ""
"If the computer has been compromised by someone having physical access to it "
"and who installed untrusted pieces of hardware, then it might not be safe to "
"use Tails."
msgstr ""
"Si l'ordinateur a été compromis par quelqu'un y ayant un accès physique et "
"qui a y a modifié le matériel, alors il n'est pas sûr d'utiliser Tails."

#. type: Plain text
#, no-wrap
msgid "<a id=\"integrity\"></a>\n"
msgstr ""

#. type: Title -
#, no-wrap
msgid "Can I verify the integrity of a Tails device?\n"
msgstr "Puis-je vérifier l'intégrité d'un périphérique Tails ?\n"

#. type: Plain text
msgid ""
"It is not possible to verify the integrity of a Tails device when running "
"Tails from this same device. This would be like asking to someone whether "
"she is a liar; the answer of a true liar would always be \"no\"."
msgstr ""
"Il n'est pas possible de vérifier l'intégrité d'un périphérique Tails "
"lorsque Tails fonctionne depuis ce même périphérique. Cela serait comme "
"demander à quelqu'un si c'est un menteur ; la réponse d'un vrai menteur sera "
"toujours \"non\"."

#. type: Bullet: '- '
msgid ""
"To verify the integrity of a DVD from a separate trusted system, you can "
"verify the signature of the ISO image as documented in [[verify the ISO "
"image using the command line|doc/get/"
"verify_the_iso_image_using_the_command_line]] against the DVD itself."
msgstr ""
"Pour vérifier l'intégrité d'un DVD depuis un système de confiance séparé, "
"vous pouvez vérifier la signature de l'image ISO comme documenté dans "
"[[vérifier l'image ISO en utilisant les lignes de commande|doc/get/"
"verify_the_iso_image_using_the_command_line]] par rapport à celle du DVD."

#. type: Bullet: '- '
msgid ""
"There is no documented method of verifying the integrity of a USB stick or "
"SD card installed using <span class=\"application\">Tails Installer</span>. "
"However, if you have another trusted Tails device, you can [[clone it onto "
"the untrusted device|doc/first_steps/upgrade]] to reset it to a trusted "
"state."
msgstr ""
"Il n'y a pas de méthode documentée pour vérifier l'intégrité d'une clé USB "
"ou carte SD installée en utilisant l'<span class=\"application\">Installeur "
"de Tails</span>. Cependant, si vous avez un autre périphérique Tails de "
"confiance, vous pouvez [[le cloner sur le périphérique douteux|doc/"
"first_steps/upgrade]] pour retrouver un périphérique digne de confiance."

#. type: Plain text
#, no-wrap
msgid "<a id=\"reuse_memory_wipe\"></a>\n"
msgstr ""

#. type: Title -
#, no-wrap
msgid "Can I use the memory wipe feature of Tails on another operating system?\n"
msgstr "Puis-je utiliser la fonctionnalité d'effacement de mémoire sur un autre système d'exploitation ?\n"

#. type: Plain text
msgid ""
"The memory wipe mechanism that Tails uses on shutdown to [[protect against "
"cold boot attacks|doc/advanced_topics/cold_boot_attacks]] is not yet "
"available in other Linux distributions. In the future, we would like to "
"package it for Debian."
msgstr ""
"Le mécanisme d'effacement de mémoire que Tails utilise à l'extinction pour "
"se [[protéger des attaques par démarrage à froid|doc/advanced_topics/"
"cold_boot_attacks]] n'est pas encore disponible sur d'autres distributions "
"Linux. À l'avenir, nous aimerions en fournir un paquet pour Debian."

#. type: Plain text
msgid ""
"If you want to implement this feature outside of Tails, have a look at the "
"corresponding [[design documentation|contribute/design/memory_erasure]]."
msgstr ""
"Si vous voulez implémenter cette fonctionnalité en dehors de Tails, jetez un "
"œil à notre [[document de conception|contribute/design/memory_erasure]] "
"correspondant."

#. type: Plain text
#, no-wrap
msgid "<a id=\"new_identity\"></a>\n"
msgstr ""

#. type: Title -
#, no-wrap
msgid "Is it safe to use the new identity feature of Vidalia?\n"
msgstr "Est-il sûr d'utiliser la fonction de nouvelle identité de Vidalia ?\n"

#. type: Plain text
#, no-wrap
msgid ""
"In our [[warning page|doc/about/warning#identities]] we advice to restart Tails\n"
"every time that you want to use a different contextual identity. The <span\n"
"class=\"guilabel\">New Identity</span> feature of <span\n"
"class=\"application\">Vidalia</span> forces Tor to use new circuits but only for\n"
"new connections. The two main drawbacks of this technique are:\n"
msgstr ""
"Dans notre [[page d'avertissements|doc/about/warning#identities]] nous conseillons\n"
"de redémarrer Tails à chaque fois que vous voulez utiliser différentes identités\n"
"contextuelles. La fonction de <span class=\"guilabel\">Nouvelle identité</span> de\n"
"<span class=\"application\">Vidalia</span> force Tor à utiliser de nouveaux circuits mais\n"
"seulement pour de nouvelles connexions. Les deux inconvénients majeurs de cette technique\n"
"sont :\n"

#. type: Plain text
msgid ""
"- The circuits used by connections that remain open might not be changed: "
"for example, a circuit used to connect to an open webpage or to an instant "
"messaging server."
msgstr ""
"- Les circuits utilisés par des connexions qui restent ouvertes ne changent "
"pas forcément : par exemple, un circuit utilisé pour se connecter à une page "
"web ouverte ou à un serveur de messagerie instantanée."

#. type: Plain text
#, no-wrap
msgid ""
"- Each application might contain information that can identify you,\n"
"independently of the Tor circuit that are used. For example, the browser might\n"
"contain cookies from previous websites, <span\n"
"class=\"application\">[[Pidgin|doc/anonymous_internet/pidgin]]</span> will reuse the\n"
"same nickname by default, etc.\n"
msgstr ""
"- Chaque application peut contenir des informations qui peuvent vous identifier,\n"
"indépendamment du circuit Tor utilisé. Par exemple, le navigateur peut contenir\n"
"des cookies de sites web précédents, <span\n"
"class=\"application\">[[Pidgin|doc/anonymous_internet/pidgin]]</span> réutilisera\n"
"le même pseudonyme par défaut, etc.\n"

#. type: Plain text
msgid ""
"Tails is a full operating system, so a *new identity* should be thought on a "
"broader level than only switching Tor circuits."
msgstr ""
"Tails est un système d'exploitation complet, donc une *nouvelle identité* "
"devrait être pensée à un niveau plus large que seulement changer de circuit."

#. type: Plain text
#, no-wrap
msgid "<a id=\"truecrypt\"></a>\n"
msgstr ""

#. type: Title -
#, no-wrap
msgid "Can I use TrueCrypt with Tails?\n"
msgstr "Puis-je utiliser TrueCrypt avec Tails ?\n"

#. type: Plain text
msgid ""
"Yes, but TrueCrypt needs to be activated when starting Tails, see our "
"[[documentation|doc/encryption_and_privacy/truecrypt]]. Tails includes "
"TrueCrypt only for backward compatibility and we are working on [[choosing a "
"free software as replacement|blueprint/replace_truecrypt]] to open TrueCrypt "
"volumes."
msgstr ""
"Oui, mais TrueCrypt doit être activé lors du démarrage de Tails, voir notre "
"[[documentation|doc/encryption_and_privacy/truecrypt]]. Tails contient "
"TrueCrypt seulement pour la rétrocompatibilité et nous travaillons sur le "
"[[choix d'un logiciel libre de remplacement|blueprint/replace_truecrypt]] "
"pour ouvrir les volumes TrueCrypt."

#. type: Plain text
msgid ""
"Furthermore, [TrueCrypt is now discontinued](http://truecrypt.sourceforge."
"net/)  and its development team recommends against using it. We recommend "
"using other [[encryption tools|doc/encryption_and_privacy/"
"encrypted_volumes]] such as [[LUKS|faq#luks]]."
msgstr ""
"De plus, [TrueCrypt n'est plus développé](http://truecrypt.sourceforge.net/) "
"et l'équipe de développement ne recommande pas son usage. Nous recommandons "
"l'usage d'autres [[outils de chiffrement|doc/encryption_and_privacy/"
"encrypted_volumes]] tels que [[LUKS|faq#luks]]."

#. type: Plain text
#, no-wrap
msgid "<a id=\"boot_statistics\"></a>\n"
msgstr ""

#. type: Title -
#, no-wrap
msgid "Does Tails collect information about its users?\n"
msgstr "Tails collecte-t-il des informations à propos de ses utilisateurs ?\n"

#. type: Plain text
msgid ""
"When Tails starts, two HTTPS requests are made automatically to our website "
"through Tor:"
msgstr ""
"Lors du démarrage de Tails, deux requêtes HTTPS sont automatiquement faites "
"à notre site web via Tor :"

#. type: Bullet: '- '
msgid ""
"A security check is performed to know if security issues have been announced "
"for this version of Tails. The language of the working session is passed "
"along with this request to display the notification in the preferred "
"language of the user."
msgstr ""
"Une vérification de sécurité est faite pour savoir si des problèmes de "
"sécurité ont été annoncés pour cette version de Tails. La langue de la "
"session est envoyée également avec cette requête pour afficher la "
"notification dans la langue préférée de l'utilisateur."

#. type: Bullet: '- '
msgid ""
"[[<span class=\"application\">Tails Upgrader</span>|doc/first_steps/"
"upgrade]] checks for newer versions. The version of the running Tails is "
"passed along with this request."
msgstr ""
"Le [[<span class=\"application\">Tails Upgrader</span>|doc/first_steps/"
"upgrade]] vérifie la disponibilité de nouvelles versions. La version de "
"Tails utilisée est également envoyée avec cette requête."

#. type: Plain text
msgid ""
"We believe it is important to notify the user of known security issues and "
"newer versions. We calculate statistics based on the security check to know "
"how many times Tails has been started and connected to Tor. Those statistics "
"are published in our [[monthly reports|news]]."
msgstr ""
"Nous pensons qu'il est important de notifier l'utilisateur de problèmes de "
"sécurité et de nouvelles versions. Nous calculons des statistiques basés sur "
"la vérification de sécurité pour savoir combien de fois Tails a été démarré "
"et connecté à Tor. Ces statistiques sont publiées dans nos [[rapports "
"mensuels|news]]."

#. type: Plain text
#, no-wrap
msgid ""
"<!--\n"
"<rawmaterial>\n"
msgstr ""

#. type: Title -
#, no-wrap
msgid "Proxy\n"
msgstr ""

#. type: Plain text
msgid ""
"How_do_you_chain_a_proxy_after_TOR___63__ "
"Next_Tails_version_should_have_proxychains_for_socks_after_exit_node "
"alternative_way_to_connect_to_web featurerequest:_proxychains"
msgstr ""

#. type: Plain text
msgid ""
"easy way to chain a SOCKS5 proxy after the hop off the exit node of TOR."
msgstr ""

#. type: Plain text
msgid ""
"I need to hide the fact that I'm coming from TOR, because many websites "
"block tor."
msgstr ""

#. type: Plain text
msgid ""
"I have found some websites that explain how to create an SSH tunnel, but "
"using the terminal is above my level of skills :)"
msgstr ""

#. type: Plain text
msgid ""
"It should be possible to use a program like Proxify to chain a proxy, but I "
"don't know if this creates conflicts, and I don't know how to install a "
"program that can run of the persistent volume."
msgstr ""

#. type: Plain text
msgid ""
"Surely there is someone who can simply give us a paragraph of text to enter "
"into the polipo config file ( where i add the ip address and port for the "
"SOCKS5 i bought ) or give some other instructions."
msgstr ""

#. type: Plain text
#, no-wrap
msgid ""
" * Use something like `ssh -D 1081`. See `DynamicFoward` in `ssh_config(5)`.                                        * Use `iptables` to allow connections to 1081 on localhost.\n"
" * For websites, modify FoxyProxy settings to add a new proxy, before rules\n"
"   for Tor, that contains the addresses that needs to be reached, and\n"
"   which directs connections to 1081.\n"
" * For other programs, draft a dedicated `tsocks.conf`. Use\n"
"   `TSOCKS_CONF_FILE=tsocks-specific.conf tsocks ssh one.example.org`.\n"
msgstr ""

#. type: Plain text
msgid ""
"`proxychains` is in Debian, the package is called by the same name. This "
"means it is straightforword to install it in Tails. There is no way in can "
"be preconfigured for every Tails users, so it's hard to see why it should be "
"included in the default package set."
msgstr ""

#. type: Plain text
#, no-wrap
msgid "</rawmaterial>\n"
msgstr ""

#. type: Title -
#, no-wrap
msgid "Other topics\n"
msgstr ""

#. type: Plain text
#, no-wrap
msgid ""
"- XXX_NICK_XXX in Pidgin might be caused by a lack of RAM\n"
"-->\n"
msgstr ""

#~ msgid ""
#~ "Is Java installed in the Tor browser?\n"
#~ "---------------------------------------\n"
#~ msgstr ""
#~ "Java est-il installé dans la navigateur Tor ?\n"
#~ "---------------------------------------\n"

#~ msgid ""
#~ "Yes, but Truecrypt needs to be activated when starting Tails, see our "
#~ "[[documentation|doc/encryption_and_privacy/truecrypt]]."
#~ msgstr ""
#~ "Oui, mais Truecrypt doit être activé au démarrage de Tails, voir notre "
#~ "[[documentation|doc/encryption_and_privacy/truecrypt]]."

#~ msgid ""
#~ "However, we recommend using other [[encryption tools|doc/"
#~ "encryption_and_privacy/encrypted_volumes]] such as [[LUKS|faq#luks]].  "
#~ "The development process of Truecrypt has been long criticized, while LUKS "
#~ "is a recognized open standard."
#~ msgstr ""
#~ "Cependant, nous recommandons l'usage d'autres [[outils de chiffrement|doc/"
#~ "encryption_and_privacy/encrypted_volumes]] comme [[LUKS|faq#luks]]. Le "
#~ "mode de développement de TrueCrypt a longuement été critiqué, alors que "
#~ "celui de LUKS est reconnu comme étant ouvert."

#~ msgid ""
#~ "It is known to favor privacy invasive technologies such as [Flash cookies]"
#~ "(XXX Add link to Flash cookies, https://addons.mozilla.org/en-US/firefox/"
#~ "addon/betterprivacy/?)."
#~ msgstr ""
#~ "Il est connu pour favoriser les technologie invasives pour la vie privée "
#~ "comme les [Flash cookies](XXX Add link to Flash cookies, https://addons."
#~ "mozilla.org/en-US/firefox/addon/betterprivacy/?)."<|MERGE_RESOLUTION|>--- conflicted
+++ resolved
@@ -6,13 +6,8 @@
 msgid ""
 msgstr ""
 "Project-Id-Version: PACKAGE VERSION\n"
-<<<<<<< HEAD
 "POT-Creation-Date: 2014-10-15 15:48+0200\n"
 "PO-Revision-Date: 2014-10-09 21:42-0000\n"
-=======
-"POT-Creation-Date: 2014-09-21 22:29+0300\n"
-"PO-Revision-Date: 2014-10-08 14:46-0000\n"
->>>>>>> b6ebb145
 "Last-Translator: FULL NAME <EMAIL@ADDRESS>\n"
 "Language-Team: LANGUAGE <LL@li.org>\n"
 "MIME-Version: 1.0\n"
@@ -1169,10 +1164,6 @@
 msgstr "**bitcoin**, **electrum**: voir [[!tails_ticket 6739]]"
 
 #. type: Bullet: '  - '
-<<<<<<< HEAD
-=======
-#| msgid "**bitmessage**: not in Debian"
->>>>>>> b6ebb145
 msgid "**retroshare**: not in Debian"
 msgstr "**retroshare**: pas dans Debian"
 
