--- conflicted
+++ resolved
@@ -7,11 +7,7 @@
 msgstr ""
 "Project-Id-Version: Tails\n"
 "Report-Msgid-Bugs-To: tails-l10n@boum.org\n"
-<<<<<<< HEAD
-"POT-Creation-Date: 2020-04-12 16:10+0200\n"
-=======
 "POT-Creation-Date: 2020-04-15 02:12+0000\n"
->>>>>>> 5f2d5937
 "PO-Revision-Date: 2019-10-01 16:45+0000\n"
 "Last-Translator: xin <xin@riseup.net>\n"
 "Language-Team: Tails translators <tails@boum.org>\n"
@@ -53,8 +49,8 @@
 
 #. type: Title =
 #, no-wrap
-msgid "Tails project"
-msgstr "Projet Tails"
+msgid "Tails project\n"
+msgstr "Projet Tails\n"
 
 #. type: Plain text
 #, no-wrap
@@ -63,8 +59,8 @@
 
 #. type: Title -
 #, no-wrap
-msgid "What is the relationship between Tor and Tails?"
-msgstr "Quelle est la relation entre Tor et Tails ?"
+msgid "What is the relationship between Tor and Tails?\n"
+msgstr "Quelle est la relation entre Tor et Tails ?\n"
 
 #. type: Plain text
 msgid ""
@@ -81,8 +77,8 @@
 
 #. type: Title -
 #, no-wrap
-msgid "Why is Tails based on Debian and not on another distribution?"
-msgstr "Pourquoi Tails est-il basé sur Debian et non sur une autre distribution ?"
+msgid "Why is Tails based on Debian and not on another distribution?\n"
+msgstr "Pourquoi Tails est-il basé sur Debian et non sur une autre distribution ?\n"
 
 #. type: Plain text
 msgid ""
@@ -116,8 +112,8 @@
 
 #. type: Title -
 #, no-wrap
-msgid "Why isn't Tails based on Ubuntu?"
-msgstr "Pourquoi Tails n'est pas basé sur Ubuntu ?"
+msgid "Why isn't Tails based on Ubuntu?\n"
+msgstr "Pourquoi Tails n'est pas basé sur Ubuntu ?\n"
 
 #. type: Plain text
 msgid "First, see the answer to the [[previous question|faq#debian]]."
@@ -200,8 +196,8 @@
 
 #. type: Title -
 #, no-wrap
-msgid "Why does Tails ship the GNOME Desktop?"
-msgstr "Pourquoi Tails intègre le bureau GNOME ?"
+msgid "Why does Tails ship the GNOME Desktop?\n"
+msgstr "Pourquoi Tails intègre le bureau GNOME ?\n"
 
 #. type: Plain text
 msgid ""
@@ -265,8 +261,8 @@
 
 #. type: Title =
 #, no-wrap
-msgid "Hardware compatibility"
-msgstr "Compatibilité matérielle"
+msgid "Hardware compatibility\n"
+msgstr "Compatibilité matérielle\n"
 
 #. type: Plain text
 #, no-wrap
@@ -275,8 +271,8 @@
 
 #. type: Title -
 #, no-wrap
-msgid "Does Tails work on ARM architecture, Raspberry Pi, tablets, or phones?"
-msgstr "Tails fonctionne-t-il sur des architectures ARM, des Raspberry Pi, des tablettes ou des téléphones ?"
+msgid "Does Tails work on ARM architecture, Raspberry Pi, tablets, or phones?\n"
+msgstr "Tails fonctionne-t-il sur des architectures ARM, des Raspberry Pi, des tablettes ou des téléphones ?\n"
 
 #. type: Plain text
 msgid ""
@@ -314,8 +310,8 @@
 
 #. type: Title =
 #, no-wrap
-msgid "Installation"
-msgstr "Installation"
+msgid "Installation\n"
+msgstr "Installation\n"
 
 #. type: Plain text
 #, no-wrap
@@ -324,8 +320,8 @@
 
 #. type: Title -
 #, no-wrap
-msgid "Can I install Tails permanently onto my hard disk?"
-msgstr "Puis-je installer Tails de manière permanente sur mon disque dur ?"
+msgid "Can I install Tails permanently onto my hard disk?\n"
+msgstr "Puis-je installer Tails de manière permanente sur mon disque dur ?\n"
 
 #. type: Plain text
 msgid ""
@@ -354,8 +350,8 @@
 
 #. type: Title -
 #, no-wrap
-msgid "Can I install Tails with UNetbootin, YUMI, Rufus or my other favorite tool?"
-msgstr "Puis-je installer Tails avec UNetbootin, YUMI, Rufus ou mon autre outil favori ?"
+msgid "Can I install Tails with UNetbootin, YUMI, Rufus or my other favorite tool?\n"
+msgstr "Puis-je installer Tails avec UNetbootin, YUMI, Rufus ou mon autre outil favori ?\n"
 
 #. type: Plain text
 msgid ""
@@ -377,8 +373,8 @@
 
 #. type: Title -
 #, no-wrap
-msgid "Should I update Tails using `apt upgrade` or <span class=\"application\">Synaptic</span>?"
-msgstr "Puis-je mettre à jour Tails en utilisant `apt upgrade` ou <span class=\"application\">Synaptic</span> ?"
+msgid "Should I update Tails using `apt upgrade` or <span class=\"application\">Synaptic</span>?\n"
+msgstr "Puis-je mettre à jour Tails en utilisant `apt upgrade` ou <span class=\"application\">Synaptic</span> ?\n"
 
 #. type: Plain text
 #, no-wrap
@@ -402,8 +398,8 @@
 
 #. type: Title -
 #, no-wrap
-msgid "Can I buy a preinstalled Tails USB stick or DVD?"
-msgstr "Puis-je acheter une clé USB ou un DVD Tails pré-installé ?"
+msgid "Can I buy a preinstalled Tails USB stick or DVD?\n"
+msgstr "Puis-je acheter une clé USB ou un DVD Tails pré-installé ?\n"
 
 #. type: Plain text
 msgid "No, we don't sell preinstalled Tails devices."
@@ -449,8 +445,8 @@
 
 #. type: Title -
 #, no-wrap
-msgid "Where can I find the checksum to verify my Tails download?"
-msgstr "Où puis-je trouver la somme de contrôle pour vérifier mon téléchargement de Tails ?"
+msgid "Where can I find the checksum to verify my Tails download?\n"
+msgstr "Où puis-je trouver la somme de contrôle pour vérifier mon téléchargement de Tails ?\n"
 
 #. type: Plain text
 msgid ""
@@ -503,8 +499,8 @@
 
 #. type: Title =
 #, no-wrap
-msgid "Web browser"
-msgstr "Navigateur web"
+msgid "Web browser\n"
+msgstr "Navigateur web\n"
 
 #. type: Plain text
 #, no-wrap
@@ -513,8 +509,8 @@
 
 #. type: Title -
 #, no-wrap
-msgid "Why is JavaScript enabled by default in <span class=\"application\">Tor Browser</span>?"
-msgstr "Pourquoi est-ce que JavaScript est autorisé par défaut dans le <span class=\"application\">Navigateur Tor</span> ?"
+msgid "Why is JavaScript enabled by default in <span class=\"application\">Tor Browser</span>?\n"
+msgstr "Pourquoi est-ce que JavaScript est autorisé par défaut dans le <span class=\"application\">Navigateur Tor</span> ?\n"
 
 #. type: Plain text
 msgid ""
@@ -562,8 +558,8 @@
 
 #. type: Title -
 #, no-wrap
-msgid "Can I install other add-ons in <span class=\"application\">Tor Browser</span>?"
-msgstr "Puis-je installer d'autres extensions dans le <span class=\"application\">Navigateur Tor</span> ?"
+msgid "Can I install other add-ons in <span class=\"application\">Tor Browser</span>?\n"
+msgstr "Puis-je installer d'autres extensions dans le <span class=\"application\">Navigateur Tor</span> ?\n"
 
 #. type: Plain text
 #, no-wrap
@@ -676,8 +672,8 @@
 
 #. type: Title -
 #, no-wrap
-msgid "Should I manually update add-ons included in <span class=\"application\">Tor Browser</span>?"
-msgstr "Puis-je mettre à jour manuellement les extensions dans le <span class=\"application\">Navigateur Tor</span> ?"
+msgid "Should I manually update add-ons included in <span class=\"application\">Tor Browser</span>?\n"
+msgstr "Puis-je mettre à jour manuellement les extensions dans le <span class=\"application\">Navigateur Tor</span> ?\n"
 
 #. type: Plain text
 #, no-wrap
@@ -699,8 +695,8 @@
 
 #. type: Title -
 #, no-wrap
-msgid "Can I view websites using Adobe Flash with Tails?"
-msgstr "Puis-je consulter les sites web qui utilisent Adobe Flash avec Tails ?"
+msgid "Can I view websites using Adobe Flash with Tails?\n"
+msgstr "Puis-je consulter les sites web qui utilisent Adobe Flash avec Tails ?\n"
 
 #. type: Plain text
 msgid "Adobe Flash Player is not included in Tails for several reasons:"
@@ -762,8 +758,8 @@
 
 #. type: Title -
 #, no-wrap
-msgid "How to analyse the results of online anonymity tests?"
-msgstr "Comment analyser les résultats des tests d'anonymat en ligne ?"
+msgid "How to analyse the results of online anonymity tests?\n"
+msgstr "Comment analyser les résultats des tests d'anonymat en ligne ?\n"
 
 #. type: Plain text
 msgid ""
@@ -827,8 +823,8 @@
 
 #. type: Title -
 #, no-wrap
-msgid "Is Java installed in the <span class=\"application\">Tor Browser</span>?"
-msgstr "Est-ce que Java est installé dans le <span class=\"application\">Navigateur Tor</span> ?"
+msgid "Is Java installed in the <span class=\"application\">Tor Browser</span>?\n"
+msgstr "Est-ce que Java est installé dans le <span class=\"application\">Navigateur Tor</span> ?\n"
 
 #. type: Plain text
 msgid ""
@@ -844,16 +840,10 @@
 msgstr "<a id=\"persistence\"></a>\n"
 
 #. type: Title =
-<<<<<<< HEAD
-#, no-wrap
-msgid "Persistence"
-msgstr "Persistance"
-=======
 #, fuzzy, no-wrap
 #| msgid "Persistence\n"
 msgid "Persistent Storage\n"
 msgstr "Persistance\n"
->>>>>>> 5f2d5937
 
 #. type: Plain text
 #, no-wrap
@@ -862,8 +852,8 @@
 
 #. type: Title -
 #, no-wrap
-msgid "Can I save my custom settings?"
-msgstr "Puis-je sauvegarder mes configurations personnalisées ?"
+msgid "Can I save my custom settings?\n"
+msgstr "Puis-je sauvegarder mes configurations personnalisées ?\n"
 
 #. type: Plain text
 #, no-wrap
@@ -918,12 +908,6 @@
 msgid "<a id=\"luks\"></a>\n"
 msgstr "<a id=\"luks\"></a>\n"
 
-<<<<<<< HEAD
-#. type: Title -
-#, no-wrap
-msgid "How strong is the encryption of the persistent volume and LUKS?"
-msgstr "Quelle est la qualité du chiffrement du volume persistant et de LUKS ?"
-=======
 #. type: Plain text
 #, fuzzy, no-wrap
 #| msgid "How strong is the encryption of the persistent volume and LUKS?\n"
@@ -931,7 +915,6 @@
 "How strong is the encryption of the Persistent Storage and LUKS?\n"
 "---------------------------------------------------------------\n"
 msgstr "Quelle est la qualité du chiffrement du volume persistant et de LUKS ?\n"
->>>>>>> 5f2d5937
 
 #. type: Plain text
 #, fuzzy
@@ -989,16 +972,10 @@
 msgstr "<a id=\"recover_passphrase\"></a>\n"
 
 #. type: Title -
-<<<<<<< HEAD
-#, no-wrap
-msgid "Is it possible to recover the passphrase of the persistent volume?"
-msgstr "Est-il possible de récupérer la phrase de passe du volume persistant ?"
-=======
 #, fuzzy, no-wrap
 #| msgid "Is it possible to recover the passphrase of the persistent volume?\n"
 msgid "Is it possible to recover the passphrase of the Persistent Storage?\n"
 msgstr "Est-il possible de récupérer la phrase de passe du volume persistant ?\n"
->>>>>>> 5f2d5937
 
 #. type: Plain text
 #, fuzzy
@@ -1027,8 +1004,8 @@
 
 #. type: Title =
 #, no-wrap
-msgid "Networking"
-msgstr "Réseau"
+msgid "Networking\n"
+msgstr "Réseau\n"
 
 #. type: Plain text
 #, no-wrap
@@ -1037,8 +1014,8 @@
 
 #. type: Title -
 #, no-wrap
-msgid "Can I use Tails with a VPN?"
-msgstr "Puis-je utiliser Tails avec un VPN ?"
+msgid "Can I use Tails with a VPN?\n"
+msgstr "Puis-je utiliser Tails avec un VPN ?\n"
 
 #. type: Plain text
 msgid "Three possible scenarios need to be distinguished:"
@@ -1131,8 +1108,8 @@
 
 #. type: Title -
 #, no-wrap
-msgid "Can I choose the country of my exit nodes or further edit the `torrc`?"
-msgstr "Puis-je choisir le pays de mon nœud de sortie ou de manière générale éditer le fichier `torrc`?"
+msgid "Can I choose the country of my exit nodes or further edit the `torrc`?\n"
+msgstr "Puis-je choisir le pays de mon nœud de sortie ou de manière générale éditer le fichier `torrc`?\n"
 
 #. type: Plain text
 msgid ""
@@ -1166,8 +1143,8 @@
 
 #. type: Title -
 #, no-wrap
-msgid "How does the DNS resolution work in Tails?"
-msgstr "Comment la résolution DNS fonctionne-t-elle dans Tails ?"
+msgid "How does the DNS resolution work in Tails?\n"
+msgstr "Comment la résolution DNS fonctionne-t-elle dans Tails ?\n"
 
 #. type: Plain text
 msgid ""
@@ -1184,8 +1161,8 @@
 
 #. type: Title -
 #, no-wrap
-msgid "Why does Tails automatically connect to several websites when starting?"
-msgstr "Pourquoi Tails se connecte-t-il automatiquement à de nombreux sites web au démarrage ?"
+msgid "Why does Tails automatically connect to several websites when starting?\n"
+msgstr "Pourquoi Tails se connecte-t-il automatiquement à de nombreux sites web au démarrage ?\n"
 
 #. type: Plain text
 msgid ""
@@ -1224,8 +1201,8 @@
 
 #. type: Title -
 #, no-wrap
-msgid "Can I help the Tor network by running a relay or a bridge in Tails?"
-msgstr "Puis-je aider le réseau Tor en faisant tourner un relai ou un bridge dans Tails ?"
+msgid "Can I help the Tor network by running a relay or a bridge in Tails?\n"
+msgstr "Puis-je aider le réseau Tor en faisant tourner un relai ou un bridge dans Tails ?\n"
 
 #. type: Plain text
 msgid "It is currently impossible to run a Tor relay or bridge in Tails."
@@ -1243,8 +1220,13 @@
 "<a id=\"hidden_service\"></a>\n"
 
 #. type: Plain text
-msgid "Can I run a Tor onion service on Tails?"
-msgstr "Puis-je faire tourner un service caché Tor sur Tails ?"
+#, no-wrap
+msgid ""
+"Can I run a Tor onion service on Tails?\n"
+"----------------------------------------\n"
+msgstr ""
+"Puis-je faire marcher un service oignon dans Tails ?\n"
+"---------------------------------------\n"
 
 #. type: Plain text
 msgid ""
@@ -1269,8 +1251,8 @@
 
 #. type: Title -
 #, no-wrap
-msgid "Can I use <span class=\"command\">ping</span> in Tails?"
-msgstr "Puis-je utiliser <span class=\"command\">ping</span> dans Tails ?"
+msgid "Can I use <span class=\"command\">ping</span> in Tails?\n"
+msgstr "Puis-je utiliser <span class=\"command\">ping</span> dans Tails ?\n"
 
 #. type: Plain text
 #, no-wrap
@@ -1290,8 +1272,8 @@
 
 #. type: Title =
 #, no-wrap
-msgid "Software not included in Tails"
-msgstr "Logiciel non inclus dans Tails"
+msgid "Software not included in Tails\n"
+msgstr "Logiciel non inclus dans Tails\n"
 
 #. type: Plain text
 #, no-wrap
@@ -1300,8 +1282,8 @@
 
 #. type: Title -
 #, no-wrap
-msgid "Can my favourite software be included in Tails?"
-msgstr "Mon logiciel favori peut-il être inclus dans Tails ?"
+msgid "Can my favourite software be included in Tails?\n"
+msgstr "Mon logiciel favori peut-il être inclus dans Tails ?\n"
 
 #. type: Plain text
 msgid ""
@@ -1449,8 +1431,8 @@
 
 #. type: Title -
 #, no-wrap
-msgid "Can I download using BitTorrent with Tails?"
-msgstr "Puis-je télécharger en utilisant BitTorrent dans Tails ?"
+msgid "Can I download using BitTorrent with Tails?\n"
+msgstr "Puis-je télécharger en utilisant BitTorrent dans Tails ?\n"
 
 #. type: Plain text
 msgid ""
@@ -1496,8 +1478,8 @@
 
 #. type: Title -
 #, no-wrap
-msgid "Can I download videos from websites?"
-msgstr "Puis-je télécharger des vidéos depuis des sites web ?"
+msgid "Can I download videos from websites?\n"
+msgstr "Puis-je télécharger des vidéos depuis des sites web ?\n"
 
 #. type: Plain text
 #, no-wrap
@@ -1541,8 +1523,8 @@
 
 #. type: Title =
 #, no-wrap
-msgid "Desktop environment"
-msgstr "Environnement de bureau"
+msgid "Desktop environment\n"
+msgstr "Environnement de bureau\n"
 
 #. type: Plain text
 #, no-wrap
@@ -1551,8 +1533,8 @@
 
 #. type: Title -
 #, no-wrap
-msgid "Why is the time set wrong?"
-msgstr "Pourquoi l'heure est-elle mal configurée ?"
+msgid "Why is the time set wrong?\n"
+msgstr "Pourquoi l'heure est-elle mal configurée ?\n"
 
 #. type: Plain text
 msgid ""
@@ -1602,8 +1584,8 @@
 
 #. type: Title =
 #, no-wrap
-msgid "Other security issues"
-msgstr "Autres problèmes de sécurité"
+msgid "Other security issues\n"
+msgstr "Autres problèmes de sécurité\n"
 
 #. type: Plain text
 #, no-wrap
@@ -1612,8 +1594,8 @@
 
 #. type: Title -
 #, no-wrap
-msgid "Is it safe to use Tails on a compromised system?"
-msgstr "Est-il sûr d'utiliser Tails sur un système compromis ?"
+msgid "Is it safe to use Tails on a compromised system?\n"
+msgstr "Est-il sûr d'utiliser Tails sur un système compromis ?\n"
 
 #. type: Plain text
 msgid ""
@@ -1660,8 +1642,8 @@
 
 #. type: Title -
 #, no-wrap
-msgid "Can I verify the integrity of a Tails USB stick or DVD?"
-msgstr "Puis-je vérifier l'intégrité d'une clé USB ou d'un DVD Tails ?"
+msgid "Can I verify the integrity of a Tails USB stick or DVD?\n"
+msgstr "Puis-je vérifier l'intégrité d'une clé USB ou d'un DVD Tails ?\n"
 
 #. type: Plain text
 msgid ""
@@ -1704,8 +1686,8 @@
 
 #. type: Title -
 #, no-wrap
-msgid "Can I use the memory wipe feature of Tails on another operating system?"
-msgstr "Puis-je utiliser la fonctionnalité d'effacement de mémoire sur un autre système d'exploitation ?"
+msgid "Can I use the memory wipe feature of Tails on another operating system?\n"
+msgstr "Puis-je utiliser la fonctionnalité d'effacement de mémoire sur un autre système d'exploitation ?\n"
 
 #. type: Plain text
 msgid ""
@@ -1734,8 +1716,8 @@
 
 #. type: Title -
 #, no-wrap
-msgid "Where is the <span class=\"guilabel\">New Identity</span> button?"
-msgstr "Où est le bouton <span class=\"guilabel\">Nouvelle identité</span> ?"
+msgid "Where is the <span class=\"guilabel\">New Identity</span> button?\n"
+msgstr "Où est le bouton <span class=\"guilabel\">Nouvelle identité</span> ?\n"
 
 #. type: Plain text
 #, no-wrap
@@ -1783,8 +1765,8 @@
 
 #. type: Title -
 #, no-wrap
-msgid "Does Tails collect information about its users?"
-msgstr "Tails collecte-t-il des informations à propos de ses utilisateurs ?"
+msgid "Does Tails collect information about its users?\n"
+msgstr "Tails collecte-t-il des informations à propos de ses utilisateurs ?\n"
 
 #. type: Plain text
 msgid ""
@@ -1836,8 +1818,8 @@
 
 #. type: Title -
 #, no-wrap
-msgid "Does Tails need an antivirus?"
-msgstr "Tails a-t-il besoin d'un antivirus ?"
+msgid "Does Tails need an antivirus?\n"
+msgstr "Tails a-t-il besoin d'un antivirus ?\n"
 
 #. type: Plain text
 msgid ""
@@ -1859,13 +1841,6 @@
 msgstr ""
 "Voir la [[!wikipedia_fr Liste des malwares Linux desc=\"page Wikipédia sur "
 "les malwares Linux\"]] pour plus de détails."
-
-#~ msgid ""
-#~ "Can I run a Tor onion service on Tails?\n"
-#~ "----------------------------------------\n"
-#~ msgstr ""
-#~ "Puis-je faire marcher un service oignon dans Tails ?\n"
-#~ "---------------------------------------\n"
 
 #~ msgid "Other useful resources\n"
 #~ msgstr "Autres ressources utiles\n"
@@ -1922,6 +1897,9 @@
 #~ msgstr ""
 #~ "Tails est un système d'exploitation complet, donc une *nouvelle identité* "
 #~ "devrait être pensée à un niveau plus large. **Redémarrez plutôt Tails**."
+
+#~ msgid "Can I run a Tor onion service on Tails?"
+#~ msgstr "Puis-je faire tourner un service caché Tor sur Tails ?"
 
 #~ msgid ""
 #~ "Currently the default cipher is `aes-cbc-essiv:sha256` with a key size of "
