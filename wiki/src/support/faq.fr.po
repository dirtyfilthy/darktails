--- conflicted
+++ resolved
@@ -6,11 +6,7 @@
 msgid ""
 msgstr ""
 "Project-Id-Version: Tails\n"
-<<<<<<< HEAD
-"POT-Creation-Date: 2018-11-21 17:35-0800\n"
-=======
-"POT-Creation-Date: 2018-09-05 18:37+0200\n"
->>>>>>> 646949f5
+"POT-Creation-Date: 2019-01-02 07:04+0100\n"
 "PO-Revision-Date: 2018-06-25 09:04+0000\n"
 "Last-Translator: AtomiKe <tails@atomike.ninja>\n"
 "Language-Team: Tails translators <tails@boum.org>\n"
@@ -47,9 +43,8 @@
 msgstr "<a id=\"project\"></a>\n"
 
 #. type: Title =
-#, fuzzy, no-wrap
-#| msgid "Other useful resources\n"
-msgid "Other useful resources"
+#, no-wrap
+msgid "Other useful resources\n"
 msgstr "Autres ressources utiles\n"
 
 #. type: Bullet: '  - '
@@ -67,9 +62,8 @@
 "stackexchange.com/)"
 
 #. type: Title =
-#, fuzzy, no-wrap
-#| msgid "Tails project\n"
-msgid "Tails project"
+#, no-wrap
+msgid "Tails project\n"
 msgstr "Projet Tails\n"
 
 #. type: Plain text
@@ -78,9 +72,8 @@
 msgstr "<a id=\"relationship_with_tor\"></a>\n"
 
 #. type: Title -
-#, fuzzy, no-wrap
-#| msgid "What is the relationship between Tor and Tails?\n"
-msgid "What is the relationship between Tor and Tails?"
+#, no-wrap
+msgid "What is the relationship between Tor and Tails?\n"
 msgstr "Quelle est la relation entre Tor et Tails ?\n"
 
 #. type: Plain text
@@ -97,9 +90,8 @@
 msgstr "<a id=\"debian\"></a>\n"
 
 #. type: Title -
-#, fuzzy, no-wrap
-#| msgid "Why is Tails based on Debian and not on another distribution?\n"
-msgid "Why is Tails based on Debian and not on another distribution?"
+#, no-wrap
+msgid "Why is Tails based on Debian and not on another distribution?\n"
 msgstr "Pourquoi Tails est-il basé sur Debian et non sur une autre distribution ?\n"
 
 #. type: Plain text
@@ -133,9 +125,8 @@
 msgstr "<a id=\"ubuntu\"></a>\n"
 
 #. type: Title -
-#, fuzzy, no-wrap
-#| msgid "Why isn't Tails based on Ubuntu?\n"
-msgid "Why isn't Tails based on Ubuntu?"
+#, no-wrap
+msgid "Why isn't Tails based on Ubuntu?\n"
 msgstr "Pourquoi Tails n'est pas basé sur Ubuntu ?\n"
 
 #. type: Plain text
@@ -218,9 +209,8 @@
 msgstr "<a id=\"gnome\"></a>\n"
 
 #. type: Title -
-#, fuzzy, no-wrap
-#| msgid "Why does Tails ship the GNOME Desktop?\n"
-msgid "Why does Tails ship the GNOME Desktop?"
+#, no-wrap
+msgid "Why does Tails ship the GNOME Desktop?\n"
 msgstr "Pourquoi Tails intègre le bureau GNOME ?\n"
 
 #. type: Plain text
@@ -284,9 +274,8 @@
 msgstr "<a id=\"hardware\"></a>\n"
 
 #. type: Title =
-#, fuzzy, no-wrap
-#| msgid "Hardware compatibility\n"
-msgid "Hardware compatibility"
+#, no-wrap
+msgid "Hardware compatibility\n"
 msgstr "Compatibilité matérielle\n"
 
 #. type: Plain text
@@ -295,9 +284,8 @@
 msgstr "<a id=\"arm\"></a>\n"
 
 #. type: Title -
-#, fuzzy, no-wrap
-#| msgid "Does Tails work on ARM architecture, Raspberry Pi, tablets, or phones?\n"
-msgid "Does Tails work on ARM architecture, Raspberry Pi, tablets, or phones?"
+#, no-wrap
+msgid "Does Tails work on ARM architecture, Raspberry Pi, tablets, or phones?\n"
 msgstr "Tails fonctionne-t-il sur des architectures ARM, des Raspberry Pi, des tablettes ou des téléphones ?\n"
 
 #. type: Plain text
@@ -335,9 +323,8 @@
 msgstr "<a id=\"installation\"></a>\n"
 
 #. type: Title =
-#, fuzzy, no-wrap
-#| msgid "Installation\n"
-msgid "Installation"
+#, no-wrap
+msgid "Installation\n"
 msgstr "Installation\n"
 
 #. type: Plain text
@@ -346,9 +333,8 @@
 msgstr "<a id=\"install_permanently\"></a>\n"
 
 #. type: Title -
-#, fuzzy, no-wrap
-#| msgid "Can I install Tails permanently onto my hard disk?\n"
-msgid "Can I install Tails permanently onto my hard disk?"
+#, no-wrap
+msgid "Can I install Tails permanently onto my hard disk?\n"
 msgstr "Puis-je installer Tails de manière permanente sur mon disque dur ?\n"
 
 #. type: Plain text
@@ -377,9 +363,8 @@
 msgstr "<a id=\"unetbootin_etc\"></a>\n"
 
 #. type: Title -
-#, fuzzy, no-wrap
-#| msgid "Can I install Tails with UNetbootin, YUMI, Rufus or my other favorite tool?\n"
-msgid "Can I install Tails with UNetbootin, YUMI, Rufus or my other favorite tool?"
+#, no-wrap
+msgid "Can I install Tails with UNetbootin, YUMI, Rufus or my other favorite tool?\n"
 msgstr "Puis-je installer Tails avec UNetbootin, YUMI, Rufus ou mon autre outil favori ?\n"
 
 #. type: Plain text
@@ -401,9 +386,8 @@
 msgstr "<a id=\"upgrade\"></a>\n"
 
 #. type: Title -
-#, fuzzy, no-wrap
-#| msgid "Should I update Tails using `apt` or <span class=\"application\">Synaptic</span>?\n"
-msgid "Should I update Tails using `apt` or <span class=\"application\">Synaptic</span>?"
+#, no-wrap
+msgid "Should I update Tails using `apt` or <span class=\"application\">Synaptic</span>?\n"
 msgstr "Puis-je mettre à jour Tails en utilisant `apt` ou <span class=\"application\">Synaptic</span> ?\n"
 
 #. type: Plain text
@@ -427,9 +411,8 @@
 msgstr "<a id=\"preinstalled\"></a>\n"
 
 #. type: Title -
-#, fuzzy, no-wrap
-#| msgid "Can I buy a preinstalled Tails USB stick or DVD?\n"
-msgid "Can I buy a preinstalled Tails USB stick or DVD?"
+#, no-wrap
+msgid "Can I buy a preinstalled Tails USB stick or DVD?\n"
 msgstr "Puis-je acheter une clé USB ou un DVD Tails pré-installé ?\n"
 
 #. type: Plain text
@@ -475,9 +458,8 @@
 msgstr "<a id=\"checksum\"></a>\n"
 
 #. type: Title -
-#, fuzzy, no-wrap
-#| msgid "Where can I find the checksum to verify my Tails download?\n"
-msgid "Where can I find the checksum to verify my Tails download?"
+#, no-wrap
+msgid "Where can I find the checksum to verify my Tails download?\n"
 msgstr "Où puis-je trouver la somme de contrôle pour vérifier mon téléchargement de Tails ?\n"
 
 #. type: Plain text
@@ -530,9 +512,8 @@
 msgstr "<a id=\"browser\"></a>\n"
 
 #. type: Title =
-#, fuzzy, no-wrap
-#| msgid "Web browser\n"
-msgid "Web browser"
+#, no-wrap
+msgid "Web browser\n"
 msgstr "Navigateur web\n"
 
 #. type: Plain text
@@ -541,9 +522,8 @@
 msgstr "<a id=\"javascript\"></a>\n"
 
 #. type: Title -
-#, fuzzy, no-wrap
-#| msgid "Why is JavaScript enabled by default in <span class=\"application\">Tor Browser</span>?\n"
-msgid "Why is JavaScript enabled by default in <span class=\"application\">Tor Browser</span>?"
+#, no-wrap
+msgid "Why is JavaScript enabled by default in <span class=\"application\">Tor Browser</span>?\n"
 msgstr "Pourquoi est-ce que JavaScript est autorisé par défaut dans le <span class=\"application\">Navigateur Tor</span> ?\n"
 
 #. type: Plain text
@@ -591,9 +571,8 @@
 msgstr "<a id=\"add-ons\"></a>\n"
 
 #. type: Title -
-#, fuzzy, no-wrap
-#| msgid "Can I install other add-ons in <span class=\"application\">Tor Browser</span>?\n"
-msgid "Can I install other add-ons in <span class=\"application\">Tor Browser</span>?"
+#, no-wrap
+msgid "Can I install other add-ons in <span class=\"application\">Tor Browser</span>?\n"
 msgstr "Puis-je installer d'autres extensions dans le <span class=\"application\">Navigateur Tor</span> ?\n"
 
 #. type: Plain text
@@ -698,9 +677,8 @@
 msgstr "<a id=\"add-ons_update\"></a>\n"
 
 #. type: Title -
-#, fuzzy, no-wrap
-#| msgid "Should I manually update add-ons included in <span class=\"application\">Tor Browser</span>?\n"
-msgid "Should I manually update add-ons included in <span class=\"application\">Tor Browser</span>?"
+#, no-wrap
+msgid "Should I manually update add-ons included in <span class=\"application\">Tor Browser</span>?\n"
 msgstr "Puis-je mettre à jour manuellement les extensions dans le <span class=\"application\">Navigateur Tor</span> ?\n"
 
 #. type: Plain text
@@ -722,9 +700,8 @@
 msgstr "<a id=\"flash\"></a>\n"
 
 #. type: Title -
-#, fuzzy, no-wrap
-#| msgid "Can I view websites using Adobe Flash with Tails?\n"
-msgid "Can I view websites using Adobe Flash with Tails?"
+#, no-wrap
+msgid "Can I view websites using Adobe Flash with Tails?\n"
 msgstr "Puis-je consulter les sites web qui utilisent Adobe Flash avec Tails ?\n"
 
 #. type: Plain text
@@ -786,9 +763,8 @@
 msgstr "<a id=\"anonymity_test\"></a>\n"
 
 #. type: Title -
-#, fuzzy, no-wrap
-#| msgid "How to analyse the results of online anonymity tests?\n"
-msgid "How to analyse the results of online anonymity tests?"
+#, no-wrap
+msgid "How to analyse the results of online anonymity tests?\n"
 msgstr "Comment analyser les résultats des tests d'anonymat en ligne ?\n"
 
 #. type: Plain text
@@ -855,9 +831,8 @@
 msgstr "<a id=\"java\"></a>\n"
 
 #. type: Title -
-#, fuzzy, no-wrap
-#| msgid "Is Java installed in the <span class=\"application\">Tor Browser</span>?\n"
-msgid "Is Java installed in the <span class=\"application\">Tor Browser</span>?"
+#, no-wrap
+msgid "Is Java installed in the <span class=\"application\">Tor Browser</span>?\n"
 msgstr "Est-ce que Java est installé dans le <span class=\"application\">Navigateur Tor</span> ?\n"
 
 #. type: Plain text
@@ -874,9 +849,8 @@
 msgstr "<a id=\"persistence\"></a>\n"
 
 #. type: Title =
-#, fuzzy, no-wrap
-#| msgid "Persistence\n"
-msgid "Persistence"
+#, no-wrap
+msgid "Persistence\n"
 msgstr "Persistance\n"
 
 #. type: Plain text
@@ -885,9 +859,8 @@
 msgstr "<a id=\"persistent_features\"></a>\n"
 
 #. type: Title -
-#, fuzzy, no-wrap
-#| msgid "Can I save my custom settings?\n"
-msgid "Can I save my custom settings?"
+#, no-wrap
+msgid "Can I save my custom settings?\n"
 msgstr "Puis-je sauvegarder mes configurations personnalisées ?\n"
 
 #. type: Plain text
@@ -916,14 +889,14 @@
 msgid ""
 "We are frequently requested to add new persistent features but we are "
 "usually busy working on other priorities. See our [open tickets](https://"
-"redmine.tails.boum.org/code/projects/tails/issues?query_id=122)  about persistence. "
-"Any bit of help [[is welcome|contribute/how/code]]."
+"redmine.tails.boum.org/code/projects/tails/issues?query_id=122)  about "
+"persistence. Any bit of help [[is welcome|contribute/how/code]]."
 msgstr ""
 "On nous demande régulièrement d'ajouter de nouvelles options de persistance "
 "mais nous sommes souvent occupés par d'autres priorités. Voir nos [tickets "
-"ouverts](https://redmine.tails.boum.org/code/projects/tails/issues?query_id=122) à "
-"propos de la persistance. Tout coup de main est [[le bienvenue|contribute/"
-"how/code]]."
+"ouverts](https://redmine.tails.boum.org/code/projects/tails/issues?"
+"query_id=122) à propos de la persistance. Tout coup de main est [[le "
+"bienvenue|contribute/how/code]]."
 
 #. type: Plain text
 #, no-wrap
@@ -931,9 +904,8 @@
 msgstr "<a id=\"luks\"></a>\n"
 
 #. type: Title -
-#, fuzzy, no-wrap
-#| msgid "How strong is the encryption of the persistent volume and LUKS?\n"
-msgid "How strong is the encryption of the persistent volume and LUKS?"
+#, no-wrap
+msgid "How strong is the encryption of the persistent volume and LUKS?\n"
 msgstr "Quelle est la qualité du chiffrement du volume persistant et de LUKS ?\n"
 
 #. type: Plain text
@@ -979,9 +951,8 @@
 msgstr "<a id=\"recover_passphrase\"></a>\n"
 
 #. type: Title -
-#, fuzzy, no-wrap
-#| msgid "Is it possible to recover the passphrase of the persistent volume?\n"
-msgid "Is it possible to recover the passphrase of the persistent volume?"
+#, no-wrap
+msgid "Is it possible to recover the passphrase of the persistent volume?\n"
 msgstr "Est-il possible de récupérer la phrase de passe du volume persistant ?\n"
 
 #. type: Plain text
@@ -1003,9 +974,8 @@
 msgstr "<a id=\"networking\"></a>\n"
 
 #. type: Title =
-#, fuzzy, no-wrap
-#| msgid "Networking\n"
-msgid "Networking"
+#, no-wrap
+msgid "Networking\n"
 msgstr "Réseau\n"
 
 #. type: Plain text
@@ -1014,9 +984,8 @@
 msgstr "<a id=\"vpn\"></a>\n"
 
 #. type: Title -
-#, fuzzy, no-wrap
-#| msgid "Can I use Tails with a VPN?\n"
-msgid "Can I use Tails with a VPN?"
+#, no-wrap
+msgid "Can I use Tails with a VPN?\n"
 msgstr "Puis-je utiliser Tails avec un VPN ?\n"
 
 #. type: Plain text
@@ -1109,9 +1078,8 @@
 msgstr "<a id=\"torrc\"></a>\n"
 
 #. type: Title -
-#, fuzzy, no-wrap
-#| msgid "Can I choose the country of my exit nodes or further edit the `torrc`?\n"
-msgid "Can I choose the country of my exit nodes or further edit the `torrc`?"
+#, no-wrap
+msgid "Can I choose the country of my exit nodes or further edit the `torrc`?\n"
 msgstr "Puis-je choisir le pays de mon nœud de sortie ou de manière générale éditer le fichier `torrc`?\n"
 
 #. type: Plain text
@@ -1145,9 +1113,8 @@
 msgstr "<a id=\"dns\"></a>\n"
 
 #. type: Title -
-#, fuzzy, no-wrap
-#| msgid "How does the DNS resolution work in Tails?\n"
-msgid "How does the DNS resolution work in Tails?"
+#, no-wrap
+msgid "How does the DNS resolution work in Tails?\n"
 msgstr "Comment la résolution DNS fonctionne-t-elle dans Tails ?\n"
 
 #. type: Plain text
@@ -1164,9 +1131,8 @@
 msgstr "<a id=\"htp\"></a>\n"
 
 #. type: Title -
-#, fuzzy, no-wrap
-#| msgid "Why does Tails automatically connect to several websites when starting?\n"
-msgid "Why does Tails automatically connect to several websites when starting?"
+#, no-wrap
+msgid "Why does Tails automatically connect to several websites when starting?\n"
 msgstr "Pourquoi Tails se connecte-t-il automatiquement à de nombreux sites web au démarrage ?\n"
 
 #. type: Plain text
@@ -1205,9 +1171,8 @@
 msgstr "<a id=\"relay\"></a>\n"
 
 #. type: Title -
-#, fuzzy, no-wrap
-#| msgid "Can I help the Tor network by running a relay or a bridge in Tails?\n"
-msgid "Can I help the Tor network by running a relay or a bridge in Tails?"
+#, no-wrap
+msgid "Can I help the Tor network by running a relay or a bridge in Tails?\n"
 msgstr "Puis-je aider le réseau Tor en faisant tourner un relai ou un bridge dans Tails ?\n"
 
 #. type: Plain text
@@ -1222,9 +1187,8 @@
 msgstr "<a id=\"hidden_service\"></a>\n"
 
 #. type: Title -
-#, fuzzy, no-wrap
-#| msgid "Can I run a Tor hidden service on Tails?\n"
-msgid "Can I run a Tor hidden service on Tails?"
+#, no-wrap
+msgid "Can I run a Tor hidden service on Tails?\n"
 msgstr "Puis-je faire tourner un service caché Tor sur Tails ?\n"
 
 #. type: Plain text
@@ -1249,9 +1213,8 @@
 msgstr "<a id=\"ping\"></a>\n"
 
 #. type: Title -
-#, fuzzy, no-wrap
-#| msgid "Can I use <span class=\"command\">ping</span> in Tails?\n"
-msgid "Can I use <span class=\"command\">ping</span> in Tails?"
+#, no-wrap
+msgid "Can I use <span class=\"command\">ping</span> in Tails?\n"
 msgstr "Puis-je utiliser <span class=\"command\">ping</span> dans Tails ?\n"
 
 #. type: Plain text
@@ -1271,9 +1234,8 @@
 msgstr "<a id=\"software\"></a>\n"
 
 #. type: Title =
-#, fuzzy, no-wrap
-#| msgid "Software not included in Tails\n"
-msgid "Software not included in Tails"
+#, no-wrap
+msgid "Software not included in Tails\n"
 msgstr "Logiciel non inclus dans Tails\n"
 
 #. type: Plain text
@@ -1282,9 +1244,8 @@
 msgstr "<a id=\"new_software\"></a>\n"
 
 #. type: Title -
-#, fuzzy, no-wrap
-#| msgid "Can my favourite software be included in Tails?\n"
-msgid "Can my favourite software be included in Tails?"
+#, no-wrap
+msgid "Can my favourite software be included in Tails?\n"
 msgstr "Mon logiciel favori peut-il être inclus dans Tails ?\n"
 
 #. type: Plain text
@@ -1416,21 +1377,9 @@
 msgstr "**bitmessage** : pas dans Debian"
 
 #. type: Bullet: '  - '
-msgid "**torchat**: see [[!tails_ticket 5554]]"
-msgstr "**torchat** : voir [[!tails_ticket 5554]]"
-
-#. type: Bullet: '  - '
 msgid "**retroshare**: not in Debian"
 msgstr "**retroshare** : pas dans Debian"
 
-#. type: Bullet: '  - '
-msgid ""
-"**veracrypt**: can not be in Debian because of license issues, see [[!debbug "
-"814352]]"
-msgstr ""
-"**veracrypt** : ne peut être ajouté dans Debian à cause d'un problème de "
-"licence, voir [[!debbug 814352]]"
-
 #. type: Plain text
 #, no-wrap
 msgid ""
@@ -1446,9 +1395,8 @@
 msgstr "<a id=\"bittorrent\"></a>\n"
 
 #. type: Title -
-#, fuzzy, no-wrap
-#| msgid "Can I download using BitTorrent with Tails?\n"
-msgid "Can I download using BitTorrent with Tails?"
+#, no-wrap
+msgid "Can I download using BitTorrent with Tails?\n"
 msgstr "Puis-je télécharger en utilisant BitTorrent dans Tails ?\n"
 
 #. type: Plain text
@@ -1494,9 +1442,8 @@
 msgstr "<a id=\"youtube\"></a>\n"
 
 #. type: Title -
-#, fuzzy, no-wrap
-#| msgid "Can I download videos from websites?\n"
-msgid "Can I download videos from websites?"
+#, no-wrap
+msgid "Can I download videos from websites?\n"
 msgstr "Puis-je télécharger des vidéos depuis des sites web ?\n"
 
 #. type: Plain text
@@ -1540,9 +1487,8 @@
 msgstr "<a id=\"desktop\"></a>\n"
 
 #. type: Title =
-#, fuzzy, no-wrap
-#| msgid "Desktop environment\n"
-msgid "Desktop environment"
+#, no-wrap
+msgid "Desktop environment\n"
 msgstr "Environnement de bureau\n"
 
 #. type: Plain text
@@ -1551,9 +1497,8 @@
 msgstr "<a id=\"timezone\"></a>\n"
 
 #. type: Title -
-#, fuzzy, no-wrap
-#| msgid "Why is the time set wrong?\n"
-msgid "Why is the time set wrong?"
+#, no-wrap
+msgid "Why is the time set wrong?\n"
 msgstr "Pourquoi l'heure est-elle mal configurée ?\n"
 
 #. type: Plain text
@@ -1603,9 +1548,8 @@
 msgstr "<a id=\"misc\"></a>\n"
 
 #. type: Title =
-#, fuzzy, no-wrap
-#| msgid "Other security issues\n"
-msgid "Other security issues"
+#, no-wrap
+msgid "Other security issues\n"
 msgstr "Autres problèmes de sécurité\n"
 
 #. type: Plain text
@@ -1614,9 +1558,8 @@
 msgstr "<a id=\"compromised_system\"></a>\n"
 
 #. type: Title -
-#, fuzzy, no-wrap
-#| msgid "Is it safe to use Tails on a compromised system?\n"
-msgid "Is it safe to use Tails on a compromised system?"
+#, no-wrap
+msgid "Is it safe to use Tails on a compromised system?\n"
 msgstr "Est-il sûr d'utiliser Tails sur un système compromis ?\n"
 
 #. type: Plain text
@@ -1663,9 +1606,8 @@
 msgstr "<a id=\"integrity\"></a>\n"
 
 #. type: Title -
-#, fuzzy, no-wrap
-#| msgid "Can I verify the integrity of a Tails USB stick or DVD?\n"
-msgid "Can I verify the integrity of a Tails USB stick or DVD?"
+#, no-wrap
+msgid "Can I verify the integrity of a Tails USB stick or DVD?\n"
 msgstr "Puis-je vérifier l'intégrité d'une clé USB ou d'un DVD Tails ?\n"
 
 #. type: Plain text
@@ -1710,9 +1652,8 @@
 msgstr "<a id=\"reuse_memory_wipe\"></a>\n"
 
 #. type: Title -
-#, fuzzy, no-wrap
-#| msgid "Can I use the memory wipe feature of Tails on another operating system?\n"
-msgid "Can I use the memory wipe feature of Tails on another operating system?"
+#, no-wrap
+msgid "Can I use the memory wipe feature of Tails on another operating system?\n"
 msgstr "Puis-je utiliser la fonctionnalité d'effacement de mémoire sur un autre système d'exploitation ?\n"
 
 #. type: Plain text
@@ -1741,9 +1682,8 @@
 msgstr "<a id=\"new_identity\"></a>\n"
 
 #. type: Title -
-#, fuzzy, no-wrap
-#| msgid "Where is the <span class=\"guilabel\">New Identity</span> button?\n"
-msgid "Where is the <span class=\"guilabel\">New Identity</span> button?"
+#, no-wrap
+msgid "Where is the <span class=\"guilabel\">New Identity</span> button?\n"
 msgstr "Où est le bouton <span class=\"guilabel\">Nouvelle identité</span> ?\n"
 
 #. type: Plain text
@@ -1808,9 +1748,8 @@
 msgstr "<a id=\"boot_statistics\"></a>\n"
 
 #. type: Title -
-#, fuzzy, no-wrap
-#| msgid "Does Tails collect information about its users?\n"
-msgid "Does Tails collect information about its users?"
+#, no-wrap
+msgid "Does Tails collect information about its users?\n"
 msgstr "Tails collecte-t-il des informations à propos de ses utilisateurs ?\n"
 
 #. type: Plain text
@@ -1862,9 +1801,8 @@
 msgstr "<a id=\"antivirus\"></a>\n"
 
 #. type: Title -
-#, fuzzy, no-wrap
-#| msgid "Does Tails need an antivirus?\n"
-msgid "Does Tails need an antivirus?"
+#, no-wrap
+msgid "Does Tails need an antivirus?\n"
 msgstr "Tails a-t-il besoin d'un antivirus ?\n"
 
 #. type: Plain text
@@ -1887,6 +1825,16 @@
 msgstr ""
 "Voir la [[!wikipedia_fr Liste des malwares Linux desc=\"page Wikipédia sur "
 "les malwares Linux\"]] pour plus de détails."
+
+#~ msgid "**torchat**: see [[!tails_ticket 5554]]"
+#~ msgstr "**torchat** : voir [[!tails_ticket 5554]]"
+
+#~ msgid ""
+#~ "**veracrypt**: can not be in Debian because of license issues, see [[!"
+#~ "debbug 814352]]"
+#~ msgstr ""
+#~ "**veracrypt** : ne peut être ajouté dans Debian à cause d'un problème de "
+#~ "licence, voir [[!debbug 814352]]"
 
 #~ msgid "<a id=\"truecrypt\"></a>\n"
 #~ msgstr "<a id=\"truecrypt\"></a>\n"
