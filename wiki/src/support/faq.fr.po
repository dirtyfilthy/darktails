--- conflicted
+++ resolved
@@ -6,13 +6,8 @@
 msgid ""
 msgstr ""
 "Project-Id-Version: Tails\n"
-<<<<<<< HEAD
-"POT-Creation-Date: 2017-03-19 13:18+0100\n"
-"PO-Revision-Date: 2016-12-09 13:41-0000\n"
-=======
 "POT-Creation-Date: 2017-02-25 15:24+0100\n"
 "PO-Revision-Date: 2017-04-07 12:31-0000\n"
->>>>>>> 702bdfa7
 "Last-Translator: AtomiKe <tails@atomike.ninja>\n"
 "Language-Team: Tails translators <tails@boum.org>\n"
 "Language: fr\n"
@@ -350,6 +345,24 @@
 #, no-wrap
 msgid "Hardware compatibility\n"
 msgstr "Compatibilité matérielle\n"
+
+#. type: Plain text
+#, no-wrap
+msgid "<a id=\"64-bit\"></a>\n"
+msgstr "<a id=\"64-bit\"></a>\n"
+
+#. type: Title -
+#, no-wrap
+msgid "Does Tails work with 64-bit processors?\n"
+msgstr "Tails fonctionne-t-il avec des processeurs 64-bit ?\n"
+
+#. type: Plain text
+msgid ""
+"Yes. Tails automatically detects the type of processor of the computer and "
+"loads a 32-bit or a 64-bit kernel accordingly."
+msgstr ""
+"Oui. Tails détecte automatiquement le type de processeur de l'ordinateur et "
+"charge le noyau 32-bit ou 64-bit en fonction."
 
 #. type: Plain text
 #, no-wrap
@@ -1976,19 +1989,6 @@
 "- XXX_NICK_XXX in Pidgin might be caused by a lack of RAM\n"
 "-->\n"
 msgstr ""
-
-#~ msgid "<a id=\"64-bit\"></a>\n"
-#~ msgstr "<a id=\"64-bit\"></a>\n"
-
-#~ msgid "Does Tails work with 64-bit processors?\n"
-#~ msgstr "Tails fonctionne-t-il avec des processeurs 64-bit ?\n"
-
-#~ msgid ""
-#~ "Yes. Tails automatically detects the type of processor of the computer "
-#~ "and loads a 32-bit or a 64-bit kernel accordingly."
-#~ msgstr ""
-#~ "Oui. Tails détecte automatiquement le type de processeur de l'ordinateur "
-#~ "et charge le noyau 32-bit ou 64-bit en fonction."
 
 #~ msgid ""
 #~ "Is it safe to use the <span class=\"guilabel\">New Identity</span> "
