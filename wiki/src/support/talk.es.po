--- conflicted
+++ resolved
@@ -7,28 +7,16 @@
 msgstr ""
 "Project-Id-Version: PACKAGE VERSION\n"
 "Report-Msgid-Bugs-To: tails-l10n@boum.org\n"
-<<<<<<< HEAD
-"POT-Creation-Date: 2016-04-03 20:30+0200\n"
+"POT-Creation-Date: 2015-06-12 20:17+0000\n"
 "PO-Revision-Date: 2016-07-13 14:13+0000\n"
 "Last-Translator: Tails developers <amnesiatranslators@boum.org>\n"
-"Language-Team: LANGUAGE <LL@li.org>\n"
-=======
-"POT-Creation-Date: 2015-06-12 20:17+0000\n"
-"PO-Revision-Date: 2016-02-28 17:43+0000\n"
-"Last-Translator: Tails developers <amnesiatranslators@boum.org>\n"
 "Language-Team: Spanish <http://weblate.451f.org:8889/projects/tails/talk/es/>"
-"\n"
->>>>>>> dfc65ee2
 "Language: es\n"
 "MIME-Version: 1.0\n"
 "Content-Type: text/plain; charset=UTF-8\n"
 "Content-Transfer-Encoding: 8bit\n"
 "Plural-Forms: nplurals=2; plural=n != 1;\n"
-<<<<<<< HEAD
 "X-Generator: Weblate 2.5-dev\n"
-=======
-"X-Generator: Weblate 2.4-dev\n"
->>>>>>> dfc65ee2
 
 #. type: Content of: outside any tag (error?)
 msgid "[[!meta title=\"Get in touch with us\"]]"
@@ -118,14 +106,9 @@
 
 #. type: Content of: <div><p>
 msgid ""
-<<<<<<< HEAD
-"Encrypting your emails with our [[OpenPGP key|doc/about/"
-"openpgp_keys#support]] is the only way to achieve end-to-end encryption."
-=======
 "Encrypting your emails with our [[OpenPGP "
 "key|doc/about/openpgp_keys#support]] is the only way to achieve end-to-end "
 "encryption."
->>>>>>> dfc65ee2
 msgstr ""
 "Cifrar tus emails con nuestra  [[llave "
 "OpenPGP|doc/about/openpgp_keys#support]] es la única forma de lograr cifrado "
