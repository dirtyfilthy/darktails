# SOME DESCRIPTIVE TITLE
# Copyright (C) YEAR Free Software Foundation, Inc.
# This file is distributed under the same license as the PACKAGE package.
# FIRST AUTHOR <EMAIL@ADDRESS>, YEAR.
#
msgid ""
msgstr ""
"Project-Id-Version: PACKAGE VERSION\n"
"Report-Msgid-Bugs-To: tails-l10n@boum.org\n"
<<<<<<< HEAD
"POT-Creation-Date: 2020-04-15 09:32+0200\n"
=======
"POT-Creation-Date: 2020-04-15 02:12+0000\n"
>>>>>>> 5f2d5937
"PO-Revision-Date: 2020-01-24 08:26+0000\n"
"Last-Translator: emmapeel <emma.peel@riseup.net>\n"
"Language-Team: ita <transitails@inventati.org>\n"
"Language: it\n"
"MIME-Version: 1.0\n"
"Content-Type: text/plain; charset=UTF-8\n"
"Content-Transfer-Encoding: 8bit\n"
"Plural-Forms: nplurals=2; plural=n != 1;\n"
"X-Generator: Weblate 3.5.1\n"

#. type: Plain text
#, no-wrap
msgid "[[!meta title=\"Known issues\"]]\n"
msgstr ""

#. type: Plain text
msgid ""
"- For issues with graphics cards, see our [[know issues with graphics cards|"
"known_issues/graphics]].  - To learn what you can do with Tails, refer to "
"our [[documentation|doc]].  - For more general questions about Tails, refer "
"to our [[FAQ|support/faq]]."
msgstr ""

#. type: Plain text
#, no-wrap
msgid "[[!toc levels=3]]\n"
msgstr "[[!toc levels=3]]\n"

#. type: Title =
#, no-wrap
msgid "Problems starting Tails"
msgstr ""

#. type: Plain text
msgid ""
"This section lists known problems with specific hardware. To report a "
"problem with different hardware see our [[report guidelines when Tails does "
"not start|doc/first_steps/bug_reporting#does_not_start]]."
msgstr ""

#. type: Plain text
#, no-wrap
msgid "<a id=\"problematic-usb-sticks\"></a>\n"
msgstr "<a id=\"problematic-usb-sticks\"></a>\n"

#. type: Title -
#, no-wrap
msgid "Problematic USB sticks"
msgstr ""

#. type: Plain text
#, no-wrap
msgid "<a id=\"pny\"></a>\n"
msgstr "<a id=\"pny\"></a>\n"

#. type: Title ###
#, no-wrap
msgid "PNY"
msgstr "PNY"

#. type: Plain text
#, no-wrap
msgid ""
"<!--\n"
"Last updated: 2014-08-02\n"
msgstr ""

#. type: Plain text
msgid "I asked help desk about it."
msgstr ""

#. type: Plain text
msgid "PNY is quite popular among WB reporters:"
msgstr ""

#. type: Plain text
#, no-wrap
msgid ""
"    436 SanDisk\n"
"    187 Kingston\n"
"    119 USB\n"
"     88 Generic\n"
"     82 Lexar\n"
"     79 Intenso\n"
"     57 Verbatim\n"
"     56 TOSHIBA\n"
"     50 PNY\n"
msgstr ""

#. type: Plain text
#, no-wrap
msgid ""
"If it was still problematic on all PNY USB sticks, this issue would\n"
"still be loud on help desk. Is it?\n"
"-->\n"
msgstr ""

#. type: Plain text
msgid ""
"When installing Tails, PNY USB sticks have problems with the constant write "
"load and are prone to failure."
msgstr ""

#. type: Plain text
#, no-wrap
msgid "<a id=\"aegis\"></a>\n"
msgstr "<a id=\"aegis\"></a>\n"

#. type: Title ###
#, no-wrap
msgid "Aegis Secure Key"
msgstr ""

#. type: Plain text
#, no-wrap
msgid ""
"<!--\n"
"Last updated: 2015-04-10\n"
msgstr ""

#. type: Plain text
msgid ""
"wb://bf7230b2d53d28cfb7f063d897221b60 is from someone who was able to boot "
"from an Aegis Secure Key USB 3.0 and proposes to help us document it."
msgstr ""

#. type: Plain text
#, no-wrap
msgid ""
"I asked the reported about it.\n"
"-->\n"
msgstr ""

#. type: Bullet: '* '
msgid "Aegis Secure Key USB 2.0"
msgstr "Aegis Secure Key USB 2.0"

#. type: Plain text
msgid ""
"During the boot process, USB is briefly powered off, that causes Aegis "
"hardware-encrypted USB sticks to lock down, and the PIN must be entered "
"again (fast) in order to complete the boot."
msgstr ""

#. type: Bullet: '* '
msgid "Aegis Secure Key USB 3.0"
msgstr ""

#. type: Plain text
msgid ""
"This USB stick doesn't start Tails at all, the USB 2.0 workaround is not "
"working for that hardware."
msgstr ""

#. type: Plain text
#, no-wrap
msgid ""
"<a id=\"datatraveler-2000\"></a>\n"
"<a id=\"datatraveler-100-g3\"></a>\n"
msgstr ""

#. type: Title ###
#, no-wrap
msgid "Kingston DataTraveler 2000, Kingston DataTraveler 100 G3"
msgstr ""

#. type: Plain text
#, no-wrap
msgid ""
"<!--\n"
"Last updated: 2018-09-18\n"
"Success report received on 2020-01-04\n"
"-->\n"
msgstr ""

#. type: Plain text
msgid ""
"Starting Tails from a Kingston DataTraveler 2000 or DataTraveler 100G3 may "
"not work."
msgstr ""

#. type: Plain text
#, no-wrap
msgid "<a id=\"mac\"></a>\n"
msgstr ""

#. type: Plain text
msgid "Mac"
msgstr ""

#. type: Plain text
#, no-wrap
msgid ""
"<!--\n"
"Last updated:\n"
"- MacBook Air 3,2: 2014-06-27\n"
"- MacBook Pro 5,1: 2015-06-19\n"
"- MacBook Pro 4,1: 2014-08-15\n"
"- MacBook Air Retina 2019: 2019-11-01\n"
"- MacBook Pro 8,3: 2019-11-01\n"
"-->\n"
msgstr ""

#. type: Bullet: '* '
msgid ""
"Any Mac with 32-bit EFI might not start on Tails.  You can check if a given "
"Mac is 32-bit or 64-bit EFI on that list: <https://www.everymac.com/mac-"
"answers/snow-leopard-mac-os-x-faq/mac-os-x-snow-leopard-64-bit-macs-64-bit-"
"efi-boot-in-64-bit-mode.html>"
msgstr ""

#. type: Bullet: '* '
msgid "MacBook Air Retina 2018 and 2019"
msgstr ""

#. type: Plain text
#, no-wrap
msgid ""
"  To start Tails successfully, [[add the following boot option when\n"
"  starting Tails|doc/advanced_topics/boot_options]]:\n"
msgstr ""

#. type: Plain text
#, no-wrap
msgid "      modprobe.blacklist=thunderbolt\n"
msgstr ""

#. type: Plain text
#, no-wrap
msgid ""
"  Still, the trackpad and keyboard may not work. You may use an external\n"
"  mouse and keyboard.\n"
msgstr ""

#. type: Bullet: '* '
msgid ""
"MacBook Pro 2016 and 2017: the keyboard, trackpad and Touch Bar may not "
"work. If they do, please let us know so we can update this page."
msgstr ""

#. type: Bullet: '* '
msgid "MacBook Pro 8,3 17\" (AMD Radeon HD6770M and Intel HD Graphics 3000)"
msgstr ""

#. type: Plain text
#, no-wrap
msgid ""
"  If Tails fails to start, [[add the following boot option when\n"
"  starting Tails|doc/advanced_topics/boot_options]]:\n"
msgstr ""

#. type: Plain text
#, no-wrap
msgid "      radeon.modeset=0\n"
msgstr ""

#. type: Bullet: '* '
msgid "MacBook Pro 5,1 17\" (Nvidia GeForce 9400M)"
msgstr ""

#. type: Plain text
#, no-wrap
msgid ""
"  To make the display work properly, [[add the following boot option when\n"
"  starting Tails|doc/advanced_topics/boot_options]]:\n"
msgstr ""

#. type: Plain text
#, no-wrap
msgid "      nouveau.noaccel=1\n"
msgstr ""

#. type: Bullet: '* '
msgid ""
"MacBook Air 3,2 (A1369 EMC 2392) freezes when booting Tails in UEFI mode."
msgstr ""

#. type: Bullet: '* '
msgid ""
"Mac Pro Tower and MacBook Pro 4,1 (both from early 2008)  fail to start on "
"Tails."
msgstr ""

#. type: Plain text
#, no-wrap
msgid "<a id=\"pc\">\n"
msgstr ""

#. type: Plain text
#, no-wrap
msgid ""
"PC\n"
"--\n"
msgstr ""

#. type: Plain text
#, fuzzy, no-wrap
#| msgid "<a id=\"sandisk\"></a>\n"
msgid "<a id=\"lockup\"></a>\n"
msgstr "<a id=\"sandisk\"></a>\n"

#. type: Title ###
#, no-wrap
msgid "\"Soft lockup\" error"
msgstr ""

#. type: Plain text
#, no-wrap
msgid ""
"<!--\n"
"Last updated: 2019-05-20\n"
"-->\n"
msgstr ""

#. type: Plain text
msgid "On some laptops, Tails starts with the following error:"
msgstr ""

#. type: Plain text
#, no-wrap
msgid "<p class=\"pre\">soft lockup - CPU#<span class=\"command-placeholder\">N</span> stuck for <span class=\"command-placeholder\">N</span>s</p>\n"
msgstr ""

#. type: Plain text
msgid ""
"To start Tails successfully, [[add the following boot option when starting "
"Tails|doc/advanced_topics/boot_options]]:"
msgstr ""

#. type: Plain text
#, no-wrap
msgid "    acpi_rev_override=1 nouveau.modeset=0\n"
msgstr ""

#. type: Plain text
#, fuzzy, no-wrap
#| msgid "<a id=\"sandisk\"></a>\n"
msgid "<a id=\"sg-black-screen\"></a>\n"
msgstr "<a id=\"sandisk\"></a>\n"

#. type: Title ###
#, no-wrap
msgid "Acer Travelmate 8573T-254G50M"
msgstr ""

#. type: Plain text
#, no-wrap
msgid ""
"<!--\n"
"Last updated: 2013-08-08\n"
"-->\n"
msgstr ""

#. type: Plain text
msgid "Booting from DVD works fine, but does not start from USB sticks."
msgstr ""

#. type: Plain text
msgid ""
"This problem might be corrected in Tails 1.1 and newer: please report your "
"test results back to us."
msgstr ""

#. type: Title ###
#, no-wrap
msgid "Acer Aspire 5315-ICL50"
msgstr ""

#. type: Plain text
#, no-wrap
msgid ""
"<!--\n"
"Last updated: 2015-04-10\n"
"-->\n"
msgstr ""

#. type: Plain text
msgid "Does not start on USB sticks."
msgstr ""

#. type: Title ###
#, no-wrap
msgid "AMD Ryzen with Vega graphics cards"
msgstr ""

#. type: Plain text
#, no-wrap
msgid ""
"<!--\n"
"Last updated: 2019-11-01\n"
"-->\n"
msgstr ""

#. type: Plain text
#, no-wrap
msgid "    iommu=soft\n"
msgstr ""

#. type: Title ###
#, no-wrap
msgid "ASUS VivoBook X202E"
msgstr ""

#. type: Plain text
#, no-wrap
msgid ""
"<!--\n"
"Last updated: 2013-07-20\n"
"-->\n"
msgstr ""

#. type: Plain text
msgid ""
"Legacy support needs to be enabled in order to start Tails. To enable legacy "
"boot support, enable 'Launch CSM' under boot (menu)."
msgstr ""

#. type: Title ###
#, no-wrap
msgid "Dell Chromebook LULU"
msgstr ""

#. type: Plain text
#, no-wrap
msgid ""
"<!--\n"
"Last updated: 2018-01-10\n"
"-->\n"
msgstr ""

#. type: Plain text
#, no-wrap
msgid "    nomodeset\n"
msgstr ""

#. type: Title ###
#, no-wrap
msgid "Dell Latitude E5250"
msgstr ""

#. type: Plain text
#, no-wrap
msgid ""
"<!--\n"
"Last updated: 2019-04-05\n"
"-->\n"
msgstr ""

#. type: Plain text
msgid "Does not start on Tails USB sticks."
msgstr ""

#. type: Title ###
#, no-wrap
msgid "Dell Latitude E6430 and E6230"
msgstr ""

#. type: Plain text
#, no-wrap
msgid ""
"<!--\n"
"Last updated: 2018-06-14 (wb://7653aff4f415e996567233d8c088da08)\n"
"-->\n"
msgstr ""

#. type: Plain text
msgid "With BIOS versions A03 06/03/2012 (and A09, A11, and A12)"
msgstr ""

#. type: Plain text
msgid "Error message: `Invalid partition table!`"
msgstr ""

#. type: Plain text
msgid ""
"Workaround (at least with BIOS versions A09, A11, and A12): just hit enter "
"and it will continue with the boot."
msgstr ""

#. type: Title ###
#, no-wrap
msgid "Dell XPS L702X/03RG89, Samsung RV520, Samsung Series 7 Chronos"
msgstr ""

#. type: Plain text
#, no-wrap
msgid ""
"<!--\n"
"Last updated:\n"
"- Dell XPS L702X/03RG89: 2012-08-22\n"
"- Samsung RV520: 2012-12-21\n"
"- Samsung Series 7 Chronos: 2014-02-28\n"
"-->\n"
msgstr ""

#. type: Plain text
msgid ""
"We were reported that the legacy BIOS shipped on these systems doesn't know "
"how to deal with the GPT partition scheme used in Tails."
msgstr ""

#. type: Plain text
msgid ""
"<https://www.dell.com/community/Laptops-General-Read-Only/GPT-Bootable-Bios-"
"Optimus-Switch-Are-Necessary-For-L502x-L702x/m-p/3699920>"
msgstr ""

#. type: Title ###
#, no-wrap
msgid "HP Compaq dc5750 Microtower"
msgstr ""

#. type: Plain text
#, no-wrap
msgid ""
"<!--\n"
"Last updated: 2015-02-10\n"
"Specs: https://support.hp.com/us-en/document/c01110206\n"
"-->\n"
msgstr ""

#. type: Plain text
msgid "Does not start Tails 1.2.3."
msgstr ""

#. type: Title ###
#, no-wrap
msgid "HP Compaq 615"
msgstr ""

#. type: Plain text
#, no-wrap
msgid ""
"<!--\n"
"Last updated: 2013-11-05\n"
"Specs: https://support.hp.com/gb-en/document/c01768616\n"
"-->\n"
msgstr ""

#. type: Plain text
msgid ""
"You need to update the firmware to its latest version in order to start from "
"a USB stick."
msgstr ""

#. type: Title ###
#, no-wrap
msgid "HP Compaq CQ60-214DX"
msgstr ""

#. type: Plain text
#, no-wrap
msgid ""
"<!--\n"
"Last updated: 2018-02-16\n"
"Specs: https://www.cnet.com/products/hp-compaq-presario-cq60-615dx/specs/\n"
"-->\n"
msgstr ""

#. type: Plain text
msgid "Tails 3.3 does not start."
msgstr ""

#. type: Title ###
#, no-wrap
msgid "HP Pavilion 15-ab277ca"
msgstr ""

#. type: Plain text
#, no-wrap
msgid ""
"<!--\n"
"Last updated: 2018-01-15\n"
"Worked in 3.0 (wb://b485a1cfa7f7cc1073a70b31f428097c)\n"
"-->\n"
msgstr ""

#. type: Plain text
msgid "Tails 3.3 restarts during startup and never starts successfully."
msgstr ""

#. type: Title ###
#, no-wrap
msgid "HP ProBook"
msgstr ""

#. type: Plain text
#, no-wrap
msgid ""
"<!--\n"
"Last updated: 2016-05-14\n"
"-->\n"
msgstr ""

#. type: Plain text
msgid ""
"With UEFI enabled, when choosing a boot device, select `Boot From EFI File` "
"and then `Filesystem Tails` and `EFI/BOOT/BOOTX64.EFI`."
msgstr ""

#. type: Plain text
msgid "That workaround applied to, at least, the following HP ProBook:"
msgstr ""

#. type: Bullet: '* '
msgid "5330m"
msgstr ""

#. type: Bullet: '* '
msgid "4330s"
msgstr ""

#. type: Bullet: '* '
msgid "6560b"
msgstr ""

#. type: Title ###
#, no-wrap
msgid "Lenovo IdeaPad Y410p"
msgstr ""

#. type: Plain text
#, no-wrap
msgid ""
"<!--\n"
"Last updated: 2014-08-03\n"
"Specs: https://www.lenovo.com/us/en/laptops/lenovo/y-series/y410p/\n"
"-->\n"
msgstr ""

#. type: Plain text
msgid "Does not start Tails 1.1 from USB installed manually in Linux."
msgstr ""

#. type: Title ###
#, no-wrap
msgid "Lenovo IdeaPad z585"
msgstr ""

#. type: Plain text
#, no-wrap
msgid ""
"<!--\n"
"Last updated: 2014-08-05\n"
"Specs: https://www.cnet.com/products/lenovo-ideapad-z585-15-6-a8-4500m-6-gb-ram-750-gb-hdd/\n"
"-->\n"
msgstr ""

#. type: Plain text
msgid "Goes back continuously to Boot Loader on Tails installed on DVD."
msgstr ""

#. type: Title ###
#, no-wrap
msgid "Clevo W258CU, ThinkPad X121e, T420i, T410, T520, W520, T530, T60, E325, and E530"
msgstr ""

#. type: Plain text
#, no-wrap
msgid ""
"<!--\n"
"Last updated:\n"
"- Clevo W258CU: 2014-03-29\n"
"- ThinkPad X121e: 2014-02-10\n"
"  Specs: https://www.cnet.com/products/lenovo-thinkpad-x121e-3045-11-6-core-i3-2367m-windows-7-pro-64-bit-4-gb-ram-320-gb-hdd-series/\n"
"- ThinkPad T420i: 2014-06-06\n"
"  Specs: https://www.cnet.com/products/lenovo-thinkpad-t420i-4178-14-core-i3-2310m-windows-7-pro-64-bit-4-gb-ram-320-gb-hdd-series/\n"
"- ThinkPad T520: 2012-10-11\n"
"  Specs: https://www.cnet.com/products/lenovo-thinkpad-t520/\n"
"- ThinkPad W520: 2014-02-17\n"
"  Specs: https://www.cnet.com/products/lenovo-thinkpad-w520/\n"
"- ThinkPad T60: 2018-04-30\n"
"  Specs: https://www.cnet.com/products/lenovo-thinkpad-t60/specs/\n"
"- ThinkPad E325: 2013-02-28\n"
"  Specs: https://www.cnet.com/products/lenovo-thinkpad-edge-e325-1297-13-3-e-350-windows-7-pro-64-bit-4-gb-ram-320-gb-hdd-series/\n"
"- ThinkPad E530: 2014-03-17\n"
"  Specs: https://www.cnet.com/products/lenovo-thinkpad-edge-e530/\n"
"-->\n"
msgstr ""

#. type: Plain text
msgid "These machines do not start on USB sticks due to a firmware limitation."
msgstr ""

#. type: Title ###
#, no-wrap
msgid "System76 Oryx Pro"
msgstr ""

#. type: Plain text
#, no-wrap
msgid ""
"<!--\n"
"Last updated: 2019-05-02\n"
"Specs: https://system76.com/laptops/oryx\n"
"-->\n"
msgstr ""

#. type: Plain text
msgid ""
"This machine does not start from a Tails USB stick: the Linux kernel "
"included in at least Tails 3.11 to 3.13.1, inclusive, does not support the "
"hardware USB controller."
msgstr ""

#. type: Plain text
#, no-wrap
msgid "<a id=\"wi-fi\"></a>\n"
msgstr ""

#. type: Title =
#, no-wrap
msgid "Wi-Fi issues"
msgstr ""

#. type: Plain text
#, no-wrap
msgid "[[!inline pages=\"doc/anonymous_internet/networkmanager/no-wifi.inline\" raw=\"yes\" sort=\"age\"]]\n"
msgstr "[[!inline pages=\"doc/anonymous_internet/networkmanager/no-wifi.inline.it\" raw=\"yes\" sort=\"age\"]]\n"

#. type: Bullet: '* '
msgid ""
"Check in the following sections if there is a workaround to get your Wi-Fi "
"interface work in Tails."
msgstr ""

#. type: Plain text
#, fuzzy, no-wrap
#| msgid "<a id=\"sandisk\"></a>\n"
msgid "<a id=\"wi-fi-workarounds\"></a>\n"
msgstr "<a id=\"sandisk\"></a>\n"

#. type: Title -
#, no-wrap
msgid "Knowing the model of your Wi-Fi interface"
msgstr ""

#. type: Bullet: '1. '
msgid ""
"Open <span class=\"application\">Terminal</span> and execute the following "
"command:"
msgstr ""

#. type: Plain text
#, no-wrap
msgid "       lspci -v | grep \"Network controller\"\n"
msgstr ""

#. type: Title -
#, no-wrap
msgid "88W8897 [AVASTAR] 802.11ac Wireless"
msgstr ""

#. type: Plain text
#, no-wrap
msgid ""
"<!--\n"
"Last updated: 2018-09-19\n"
"-->\n"
msgstr ""

#. type: Plain text
msgid ""
"On some computers with a Marvell Avastar 88W8897 Wi-Fi adapter, such as some "
"Microsoft Surface Pro models, Tails fails to connect to Wi-Fi networks."
msgstr ""

#. type: Plain text
msgid ""
"If you experience this problem, you can try to [[disable MAC address "
"spoofing|doc/first_steps/welcome_screen/mac_spoofing]] that sometimes fixes "
"it."
msgstr ""

#. type: Title -
#, no-wrap
msgid "RTL8723BE PCIe Wireless Network Adapter"
msgstr ""

#. type: Plain text
#, no-wrap
msgid ""
"<!--\n"
"Last updated: 2017-12-24\n"
"-->\n"
msgstr ""

#. type: Plain text
msgid ""
"On some computers with a RTL8723be Wi-Fi adapter, Tails might fail to "
"discover Wi-Fi networks, provide unreliable Wi-Fi connections, or have poor "
"Wi-Fi performance."
msgstr ""

#. type: Plain text
msgid ""
"You can to [[add the following boot options when starting Tails|doc/"
"advanced_topics/boot_options]] until you find a combination that works for "
"you. The exact combination of options that works depends on the computer:"
msgstr ""

#. type: Bullet: '- '
msgid "<span class=\"command\">rtl8723be.fwlps=0 rtl8723be.ips=0</span>"
msgstr ""

#. type: Bullet: '- '
msgid "<span class=\"command\">rtl8723be.ant_sel=1</span>"
msgstr ""

#. type: Bullet: '- '
msgid "<span class=\"command\">rtl8723be.ant_sel=2</span>"
msgstr ""

#. type: Bullet: '- '
msgid ""
"<span class=\"command\">rtl8723be.ant_sel=1 rtl8723be.fwlps=0 rtl8723be."
"ips=0</span>"
msgstr ""

#. type: Bullet: '- '
msgid ""
"<span class=\"command\">rtl8723be.ant_sel=2 rtl8723be.fwlps=0 rtl8723be."
"ips=0</span>"
msgstr ""

#. type: Plain text
#, fuzzy, no-wrap
#| msgid "<a id=\"sandisk\"></a>\n"
msgid "<a id=\"broadcom-sta-dkms\"></a>\n"
msgstr "<a id=\"sandisk\"></a>\n"

#. type: Title -
#, no-wrap
msgid "Broadcom Wi-Fi network interface needing `broadcom-sta-dkms`"
msgstr ""

#. type: Plain text
#, no-wrap
msgid ""
"<!--\n"
"Last updated: 2019-01-29\n"
"-->\n"
msgstr ""

#. type: Plain text
msgid ""
"Some Broadcom Wi-Fi interfaces require the [`wl`](https://wiki.debian.org/"
"wl) driver, provided by the `broadcom-sta-dkms` Debian package, to work in "
"Tails."
msgstr ""

#. type: Plain text
msgid "The `wl` driver is not included in Tails because it is proprietary."
msgstr ""

#. type: Plain text
msgid ""
"You device requires the `wl` driver if it is in the list of devices "
"supported by the `broadcom-sta-dkms` package on the corresponding [Debian "
"wiki page](https://wiki.debian.org/wl). If you find your device in the list "
"of supported devices, then it is impossible to use your Wi-Fi card in Tails."
msgstr ""

#. type: Title ##
#, no-wrap
msgid "Lenovo Legion Y530"
msgstr ""

#. type: Plain text
#, no-wrap
msgid ""
"<!--\n"
"Last updated: 2019-05-10\n"
"-->\n"
msgstr ""

#. type: Plain text
msgid "Wi-Fi adapter does not work."
msgstr ""

#. type: Plain text
msgid ""
"To fix this issue, [[add the following boot option when starting Tails|doc/"
"advanced_topics/boot_options]]:"
msgstr ""

#. type: Plain text
#, no-wrap
msgid "    modprobe.blacklist=ideapad_laptop\n"
msgstr ""

#. type: Title ##
#, no-wrap
msgid "RTL8821CE"
msgstr ""

#. type: Plain text
#, no-wrap
msgid ""
"<!--\n"
"Last updated: 2020-02-21\n"
"-->\n"
msgstr ""

#. type: Plain text
msgid "The Realtek RTL8821CE Wi-Fi adapter is not supported in Linux yet."
msgstr ""

#. type: Plain text
msgid "This problem is tracked by [[!debbug 917941]]."
msgstr ""

#. type: Title =
#, no-wrap
msgid "Security issues"
msgstr ""

#. type: Plain text
#, no-wrap
msgid "<a id=\"video-memory\"></a>\n"
msgstr ""

#. type: Title -
#, no-wrap
msgid "Tails does not erase video memory"
msgstr ""

#. type: Plain text
msgid ""
"Tails doesn't erase the [[!wikipedia Video_RAM_(dual-ported_DRAM) desc="
"\"video memory\"]] yet.  When one uses Tails, then restarts the computer "
"into another operating system, that other operating system might, for a "
"moment, display the last screen that was displayed in Tails."
msgstr ""

#. type: Plain text
msgid ""
"Shutting down the computer completely, instead of restarting it, might allow "
"the video memory to empty itself."
msgstr ""

#. type: Plain text
msgid "See [[!tails_ticket 5356 desc=\"Erase video memory on shutdown\"]]."
msgstr ""

#. type: Plain text
#, no-wrap
msgid "<!--\n"
msgstr "<!--\n"

#. type: Plain text
msgid ""
"Note: If we enable again this section in the future, we should link to it "
"from /doc/about/fingerprint.mdwn."
msgstr ""

#. type: Plain text
#, no-wrap
msgid "<a id=\"fingerprint\"></a>\n"
msgstr "<a id=\"fingerprint\"></a>\n"

#. type: Title =
#, no-wrap
msgid "Browser fingerprint"
msgstr ""

#. type: Plain text
#, no-wrap
msgid ""
"There are known differences between the fingerprints of <span\n"
"class=\"application\">Tor Browser</span> inside and outside of Tails:\n"
msgstr ""

#. type: Plain text
msgid ""
"For more detail, see our [[documentation on the Tails fingerprint|doc/about/"
"fingerprint]]."
msgstr ""

#. type: Plain text
#, no-wrap
msgid "-->\n"
msgstr ""

#. type: Title =
#, no-wrap
msgid "Other issues"
msgstr ""

#. type: Title -
#, no-wrap
msgid "Importing OpenPGP public keys using the *Passwords and Keys* utility does nothing"
msgstr ""

#. type: Plain text
#, fuzzy, no-wrap
#| msgid "[[!inline pages=\"doc/anonymous_internet/networkmanager/no-wifi.inline\" raw=\"yes\" sort=\"age\"]]\n"
msgid "[[!inline pages=\"support/known_issues/import_broken_in_seahorse.inline\" raw=\"yes\" sort=\"age\"]]\n"
msgstr "[[!inline pages=\"doc/anonymous_internet/networkmanager/no-wifi.inline.it\" raw=\"yes\" sort=\"age\"]]\n"

#. type: Title -
#, no-wrap
msgid "Boot Loader has display issues"
msgstr ""

#. type: Plain text
#, no-wrap
msgid ""
"<!--\n"
"Last updated: 2014-06-27\n"
msgstr ""

#. type: Plain text
#, no-wrap
msgid ""
"I asked some ThinkPad X230 users to confirm.\n"
"-->\n"
msgstr ""

#. type: Plain text
msgid ""
"Since Tails 1.1, on some hardware (ThinkPad X230, MacBook Pro 8,1), the Boot "
"Loader is not displayed properly. Tails starts fine, though."
msgstr ""

#. type: Title -
#, no-wrap
msgid "Touchpad configurations"
msgstr ""

#. type: Title ###
#, no-wrap
msgid "Acer TravelMate B113 - ETPS/2 Elantech Touchpad"
msgstr ""

#. type: Plain text
#, no-wrap
msgid ""
"<!--\n"
"Last updated: 2013-08-15\n"
"Specs: https://www.cnet.com/products/acer-travelmate-b113-e-2419-11-6-celeron-1017u-4-gb-ram-320-gb-hdd/\n"
"-->\n"
msgstr ""

#. type: Plain text
#, no-wrap
msgid ""
"    synclient FingerPress=256;\n"
"    synclient TapButton3=0;\n"
"    synclient Clickpad=1;\n"
"    synclient VertTwoFingerScroll=1;\n"
"    synclient FingerLow=1;\n"
"    synclient FingerHigh=1;\n"
msgstr ""

#. type: Title ###
#, no-wrap
msgid "Acer C720 - Cypress APA Touchpad"
msgstr ""

#. type: Plain text
#, no-wrap
msgid ""
"<!--\n"
"Last updated: 2016-08-20\n"
"-->\n"
msgstr ""

#. type: Plain text
#, no-wrap
msgid ""
"    synclient FingerLow=5;\n"
"    synclient FingerHigh=5;\n"
msgstr ""

#. type: Title -
#, no-wrap
msgid "Bluetooth devices don't work"
msgstr ""

#. type: Plain text
msgid "Bluetooth is not enabled in Tails for security reasons."
msgstr ""

#. type: Plain text
#, no-wrap
msgid ""
"<a id=\"automatic_upgrade_fails\"></a>\n"
"<a id=\"partial-upgrade\"></a>\n"
msgstr ""

#. type: Title -
#, no-wrap
msgid "Tails fails to start or behaves weirdly after an automatic upgrade"
msgstr ""

#. type: Plain text
#, no-wrap
msgid ""
"<!--\n"
"Last updated: 2019-07-31\n"
"-->\n"
msgstr ""

#. type: Plain text
msgid "Sometimes, after an automatic upgrade, your Tails might either:"
msgstr ""

#. type: Plain text
msgid "- Fail to start. Often after the message:"
msgstr ""

#. type: Plain text
#, no-wrap
msgid "  <pre>Loading, please wait...</pre>\n"
msgstr "  <pre>Loading, please wait...</pre>\n"

#. type: Bullet: '- '
msgid ""
"Behave weirdly. For example, your keyboard does not work or you cannot "
"connect to a network."
msgstr ""

#. type: Plain text
msgid ""
"To fix this problem, you can [[update your Tails manually|doc/upgrade/"
"#manual]]."
msgstr ""

#. type: Plain text
msgid "Note that your Persistent Storage will be safely preserved."
msgstr ""

#. type: Plain text
#, no-wrap
msgid "<a id=\"persistence-disappears\"></a>\n"
msgstr ""

#. type: Plain text
#, no-wrap
<<<<<<< HEAD
msgid "Persistent folder disappears and persistent feature configurations do not load"
=======
msgid ""
"<em>Persistent</em> folder disappears and data of the Persistent Storage is unavailable\n"
"-----------------------------------------------------------------------------------------\n"
>>>>>>> 5f2d5937
msgstr ""

#. type: Plain text
msgid ""
"Sometimes, the *Persistent* folder is missing and all the data of the "
"Persistent Storage is unavailable."
msgstr ""

#. type: Plain text
msgid ""
"Most likely this means that the *persistence.conf* file has disappeared. "
"However, the files in the *Persistent* folder and all the other data in the "
"Persistent Storage should still exist."
msgstr ""

#. type: Plain text
msgid "If you encounter this problem:"
msgstr ""

#. type: Bullet: '1. '
msgid ""
"Unlock the Persistent Storage in the Welcome Screen when starting Tails."
msgstr ""

#. type: Plain text
#, no-wrap
msgid ""
"1. Choose\n"
"   <span class=\"menuchoice\">\n"
"     <span class=\"guimenu\">Applications</span>&nbsp;▸\n"
"     <span class=\"guisubmenu\">Tails</span>&nbsp;▸\n"
"     <span class=\"guimenuitem\">Configure persistent volume</span></span>.\n"
msgstr ""
"1. Scegli\n"
"   <span class=\"menuchoice\">\n"
"     <span class=\"guimenu\">Applicazioni</span>&nbsp;▸\n"
"     <span class=\"guisubmenu\">Tails</span>&nbsp;▸\n"
"     <span class=\"guimenuitem\">Configure persistent volume</span></span>.\n"

#. type: Bullet: '1. '
msgid ""
"If you are asked to enter a passphrase, enter the same passphrase that you "
"use to unlock your Persistent Storage."
msgstr ""

#. type: Bullet: '1. '
msgid ""
"Turn on the features of the Persistent Storage that you had turned on "
"previously."
msgstr ""

#. type: Bullet: '1. '
msgid "Click <span class=\"button\">Save</span>, then restart Tails."
msgstr ""

#. type: Plain text
msgid ""
"Your *Persistent* folder and all the data of the Persistent Storage should "
"be restored."
msgstr ""

#. type: Plain text
msgid ""
"If the above instructions do not fix the problem, you might need to fix the "
"ownership of TailsData_unlocked."
msgstr ""

#. type: Plain text
msgid ""
"To fix the ownership of TailsData_unlocked, set an administration password "
"and execute the following command in a terminal:"
msgstr ""

#. type: Plain text
msgid "`sudo chown root:root /live/persistence/TailsData_unlocked`"
msgstr ""

#. type: Plain text
#, no-wrap
msgid "<a id=\"restart-shell\"></a>\n"
msgstr ""

#. type: Title ##
#, no-wrap
msgid "Icons and information located on the top right corner of the screen disappeared"
msgstr ""

#. type: Plain text
msgid ""
"Sometimes, some of the icons located on the top right corner of the screen "
"are not displayed entirely, or at all. For example, the icon that allows to "
"change to another keyboard layout may be hidden. Other information, such as "
"the clock, may not be visible."
msgstr ""

#. type: Plain text
#, no-wrap
msgid ""
"Press <span class=\"keycap\">Alt+F2</span> and type `r` to restart GNOME\n"
"Shell, which often solves this problem.\n"
msgstr ""

#. type: Plain text
msgid "See [[!tails_ticket 10576]] for more details."
msgstr ""

#. type: Title -
#, no-wrap
msgid "Some languages do not have the correct keyboard layout set by default"
msgstr ""

#. type: Plain text
#, no-wrap
msgid ""
"<!--\n"
"Last updated: 2017-08-07\n"
"-->\n"
msgstr ""

#. type: Plain text
msgid ""
"When selecting some languages in the Welcome Screen, the default associated "
"keyboard layout fallbacks to US."
msgstr ""

#. type: Plain text
msgid ""
"To use the right keyboard layout during a session, set it in the Welcome "
"Screen after having set the language. When the desktop has started, apply "
"the keyboard layout by clicking on the `en` systray icon."
msgstr ""

#. type: Plain text
msgid ""
"Affected language codes are `AYC`, `BHB`, `BRX`, `CMN`, `HAK`, `HNE`, `LIJ`, "
"`LZH`, `MHR`, `NAN`, `NHN`, `QUZ`, `SGS`, `SHS`, `TCY`, `THE`, `UNM`, `WAE` "
"and `YUE`."
msgstr ""

#. type: Title ##
#, no-wrap
msgid "The OpenPGP passphrase prompt steals the keyboard and mouse focus"
msgstr ""

#. type: Plain text
#, no-wrap
msgid ""
"<!--\n"
"Last updated: 2018-01-15\n"
"-->\n"
msgstr ""

#. type: Plain text
msgid ""
"This happens when the GnuPG feature of the Persistent Storage was turned on "
"before Tails 2.3. To fix this problem, execute the following command in a "
"[[terminal|doc/first_steps/"
"introduction_to_gnome_and_the_tails_desktop#terminal]]:"
msgstr ""

#. type: Plain text
#, no-wrap
msgid "\techo \"no-grab\" >> ~/.gnupg/gpg-agent.conf\n"
msgstr ""

#. type: Plain text
#, fuzzy, no-wrap
#| msgid "<a id=\"sandisk\"></a>\n"
msgid "<a id=\"utc\"></a>\n"
msgstr "<a id=\"sandisk\"></a>\n"

#. type: Title ##
#, no-wrap
msgid "Problems when the system clock goes backwards"
msgstr ""

#. type: Plain text
msgid ""
"When connecting to Tor, Tails sets the system time to the current time in "
"the [[!wikipedia Coordinated_Universal_Time]] (UTC) timezone.  Many "
"operating systems, such as Linux and macOS, write time expressed in UTC to "
"the hardware clock of the computer. But, Windows instead writes time "
"expressed in the local timezone to the hardware clock of the computer. So, "
"if you are east of the United Kingdom (which is in the UTC timezone) on a "
"computer that also runs Windows, Tails will make the system clock go "
"backwards during startup. Unfortunately, this might trigger software errors "
"in Tails."
msgstr ""

#. type: Plain text
msgid "For example, when the system clock goes backwards:"
msgstr ""

#. type: Plain text
#, no-wrap
msgid ""
"<ul>\n"
"<li>The <span class=\"guimenu\">Applications</span> menu might stop\n"
"working.</li>\n"
"<li>[[Connecting to Tor using `obfs4` bridges|doc/first_steps/welcome_screen/bridge_mode]]\n"
"might be impossible and <span class=\"application\">Tor Launcher</span>\n"
"might get stuck on <span class=\"guilabel\">Loading Network\n"
"Consensus</span>.</li>\n"
"</ul>\n"
msgstr ""

#. type: Plain text
msgid ""
"To solve this problem permanently on a Windows computer, [set the hardware "
"clock of the computer to UTC](https://wiki.archlinux.org/index.php/"
"System_time#UTC_in_Windows)."
msgstr ""

#. type: Title ##
#, no-wrap
msgid "Lenovo ThinkPad 11e"
msgstr ""

#. type: Plain text
#, no-wrap
msgid ""
"<!--\n"
"Last updated: 2018-03-22\n"
"Specs: https://www.cnet.com/products/lenovo-thinkpad-11e/specs/\n"
"-->\n"
msgstr ""

#. type: Plain text
msgid ""
"Tails may be unstable and stop working regularly on some Lenovo ThinkPad 11e "
"laptops, such as the 2015 model."
msgstr ""

#. type: Plain text
msgid ""
"To fix this problem, [[add the following boot option when starting Tails|doc/"
"advanced_topics/boot_options]]:"
msgstr ""

#. type: Plain text
#, no-wrap
msgid "    intel_idle.max_cstate=1\n"
msgstr ""

#. type: Plain text
#, fuzzy, no-wrap
#| msgid "<a id=\"sandisk\"></a>\n"
msgid "<a id=\"usb-gigabyte\"></a>\n"
msgstr "<a id=\"sandisk\"></a>\n"

#. type: Title ##
#, no-wrap
msgid "USB devices are not working on some [GIGABYTE](https://www.gigabyte.com/) motherboards"
msgstr ""

#. type: Plain text
#, no-wrap
msgid ""
"<!--\n"
"Last updated: 2019-06-02\n"
"-->\n"
msgstr ""

#. type: Plain text
msgid "To workaround this issue, you can try to:"
msgstr ""

#. type: Bullet: '- '
msgid ""
"Use other USB ports. For example, use USB 2 ports instead of USB 3 ports and "
"vice versa."
msgstr ""

#. type: Plain text
msgid "- Enable these 3 options in the BIOS"
msgstr ""

#. type: Bullet: '  - '
msgid "xHCI handoff"
msgstr ""

#. type: Bullet: '  - '
msgid "EHCI handoff"
msgstr ""

#. type: Bullet: '  - '
msgid "IOMMU controller"
msgstr ""

#. type: Bullet: '- '
msgid ""
"[[Add the following boot option when starting Tails|doc/advanced_topics/"
"boot_options]]:"
msgstr ""

#. type: Plain text
#, no-wrap
msgid "      amd_iommu=on iommu=pt\n"
msgstr ""

#. type: Plain text
msgid "- Disable IOMMU in the BIOS then enable it again."
msgstr ""

#. type: Plain text
msgid "Some of these workarounds may disable some of the USB ports."
msgstr ""

#. type: Title ##
#, no-wrap
msgid "Graphics corruption in in Tor Browser and Thunderbird"
msgstr ""

#. type: Plain text
#, no-wrap
msgid ""
"<!--\n"
"Last updated: 2020-02-22\n"
"-->\n"
msgstr ""

#. type: Plain text
msgid ""
"On some computers, _Tor Browser_ and _Thunderbird_ are displayed incorrectly:"
msgstr ""

#. type: Bullet: ' - '
msgid "The application window is initially empty and white."
msgstr ""

#. type: Bullet: ' - '
msgid "The icons and menus only appear when hovered by the mouse."
msgstr ""

#. type: Bullet: ' - '
msgid "The contents of the window is only displayed in stripes when scrolling."
msgstr ""

#. type: Plain text
msgid ""
"To workaround this issue, [[add the following boot option when starting "
"Tails|doc/first_steps/startup_options/#boot_loader_menu]]:"
msgstr ""

#. type: Plain text
#, no-wrap
msgid "    intel_iommu=off\n"
msgstr ""

#. type: Plain text
msgid "This problem affects at least the following computers:"
msgstr ""

#. type: Bullet: ' - '
msgid "MacBookPro11,5"
msgstr ""

#. type: Bullet: ' - '
msgid "other MacBooks with a Radeon R9 graphics adapter"
msgstr ""

#~ msgid ""
#~ "[[!inline pages=\"doc/anonymous_internet/electrum/phishing.inline\" raw="
#~ "\"yes\" sort=\"age\"]]\n"
#~ msgstr ""
#~ "[[!inline pages=\"doc/anonymous_internet/electrum/phishing.inline.it\" "
#~ "raw=\"yes\" sort=\"age\"]]\n"

#~ msgid "<div class=\"caution\">\n"
#~ msgstr "<div class=\"caution\">\n"

#~ msgid "</div>\n"
#~ msgstr "</div>\n"

#~ msgid "<a id=\"sandisk\"></a>\n"
#~ msgstr "<a id=\"sandisk\"></a>\n"

#~ msgid "<a id=\"nvidia-maxwell\"></a>\n"
#~ msgstr "<a id=\"nvidia-maxwell\"></a>\n"<|MERGE_RESOLUTION|>--- conflicted
+++ resolved
@@ -7,11 +7,7 @@
 msgstr ""
 "Project-Id-Version: PACKAGE VERSION\n"
 "Report-Msgid-Bugs-To: tails-l10n@boum.org\n"
-<<<<<<< HEAD
-"POT-Creation-Date: 2020-04-15 09:32+0200\n"
-=======
 "POT-Creation-Date: 2020-04-15 02:12+0000\n"
->>>>>>> 5f2d5937
 "PO-Revision-Date: 2020-01-24 08:26+0000\n"
 "Last-Translator: emmapeel <emma.peel@riseup.net>\n"
 "Language-Team: ita <transitails@inventati.org>\n"
@@ -42,7 +38,7 @@
 
 #. type: Title =
 #, no-wrap
-msgid "Problems starting Tails"
+msgid "Problems starting Tails\n"
 msgstr ""
 
 #. type: Plain text
@@ -59,7 +55,7 @@
 
 #. type: Title -
 #, no-wrap
-msgid "Problematic USB sticks"
+msgid "Problematic USB sticks\n"
 msgstr ""
 
 #. type: Plain text
@@ -199,7 +195,10 @@
 msgstr ""
 
 #. type: Plain text
-msgid "Mac"
+#, no-wrap
+msgid ""
+"Mac\n"
+"---\n"
 msgstr ""
 
 #. type: Plain text
@@ -724,7 +723,7 @@
 
 #. type: Title =
 #, no-wrap
-msgid "Wi-Fi issues"
+msgid "Wi-Fi issues\n"
 msgstr ""
 
 #. type: Plain text
@@ -746,7 +745,7 @@
 
 #. type: Title -
 #, no-wrap
-msgid "Knowing the model of your Wi-Fi interface"
+msgid "Knowing the model of your Wi-Fi interface\n"
 msgstr ""
 
 #. type: Bullet: '1. '
@@ -762,7 +761,7 @@
 
 #. type: Title -
 #, no-wrap
-msgid "88W8897 [AVASTAR] 802.11ac Wireless"
+msgid "88W8897 [AVASTAR] 802.11ac Wireless\n"
 msgstr ""
 
 #. type: Plain text
@@ -788,7 +787,7 @@
 
 #. type: Title -
 #, no-wrap
-msgid "RTL8723BE PCIe Wireless Network Adapter"
+msgid "RTL8723BE PCIe Wireless Network Adapter\n"
 msgstr ""
 
 #. type: Plain text
@@ -845,7 +844,7 @@
 
 #. type: Title -
 #, no-wrap
-msgid "Broadcom Wi-Fi network interface needing `broadcom-sta-dkms`"
+msgid "Broadcom Wi-Fi network interface needing `broadcom-sta-dkms`\n"
 msgstr ""
 
 #. type: Plain text
@@ -926,7 +925,7 @@
 
 #. type: Title =
 #, no-wrap
-msgid "Security issues"
+msgid "Security issues\n"
 msgstr ""
 
 #. type: Plain text
@@ -936,7 +935,7 @@
 
 #. type: Title -
 #, no-wrap
-msgid "Tails does not erase video memory"
+msgid "Tails does not erase video memory\n"
 msgstr ""
 
 #. type: Plain text
@@ -975,7 +974,7 @@
 
 #. type: Title =
 #, no-wrap
-msgid "Browser fingerprint"
+msgid "Browser fingerprint\n"
 msgstr ""
 
 #. type: Plain text
@@ -998,23 +997,12 @@
 
 #. type: Title =
 #, no-wrap
-msgid "Other issues"
+msgid "Other issues\n"
 msgstr ""
 
 #. type: Title -
 #, no-wrap
-msgid "Importing OpenPGP public keys using the *Passwords and Keys* utility does nothing"
-msgstr ""
-
-#. type: Plain text
-#, fuzzy, no-wrap
-#| msgid "[[!inline pages=\"doc/anonymous_internet/networkmanager/no-wifi.inline\" raw=\"yes\" sort=\"age\"]]\n"
-msgid "[[!inline pages=\"support/known_issues/import_broken_in_seahorse.inline\" raw=\"yes\" sort=\"age\"]]\n"
-msgstr "[[!inline pages=\"doc/anonymous_internet/networkmanager/no-wifi.inline.it\" raw=\"yes\" sort=\"age\"]]\n"
-
-#. type: Title -
-#, no-wrap
-msgid "Boot Loader has display issues"
+msgid "Boot Loader has display issues\n"
 msgstr ""
 
 #. type: Plain text
@@ -1039,7 +1027,7 @@
 
 #. type: Title -
 #, no-wrap
-msgid "Touchpad configurations"
+msgid "Touchpad configurations\n"
 msgstr ""
 
 #. type: Title ###
@@ -1089,7 +1077,7 @@
 
 #. type: Title -
 #, no-wrap
-msgid "Bluetooth devices don't work"
+msgid "Bluetooth devices don't work\n"
 msgstr ""
 
 #. type: Plain text
@@ -1105,7 +1093,7 @@
 
 #. type: Title -
 #, no-wrap
-msgid "Tails fails to start or behaves weirdly after an automatic upgrade"
+msgid "Tails fails to start or behaves weirdly after an automatic upgrade\n"
 msgstr ""
 
 #. type: Plain text
@@ -1152,13 +1140,9 @@
 
 #. type: Plain text
 #, no-wrap
-<<<<<<< HEAD
-msgid "Persistent folder disappears and persistent feature configurations do not load"
-=======
 msgid ""
 "<em>Persistent</em> folder disappears and data of the Persistent Storage is unavailable\n"
 "-----------------------------------------------------------------------------------------\n"
->>>>>>> 5f2d5937
 msgstr ""
 
 #. type: Plain text
@@ -1267,7 +1251,7 @@
 
 #. type: Title -
 #, no-wrap
-msgid "Some languages do not have the correct keyboard layout set by default"
+msgid "Some languages do not have the correct keyboard layout set by default\n"
 msgstr ""
 
 #. type: Plain text
