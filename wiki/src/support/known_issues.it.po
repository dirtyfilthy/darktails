--- conflicted
+++ resolved
@@ -6,11 +6,7 @@
 msgid ""
 msgstr ""
 "Project-Id-Version: PACKAGE VERSION\n"
-<<<<<<< HEAD
-"POT-Creation-Date: 2018-12-29 23:52+0000\n"
-=======
 "POT-Creation-Date: 2019-01-03 10:22+0100\n"
->>>>>>> fc39d0e7
 "PO-Revision-Date: YEAR-MO-DA HO:MI+ZONE\n"
 "Last-Translator: FULL NAME <EMAIL@ADDRESS>\n"
 "Language-Team: ita <transitails@inventati.org>\n"
@@ -74,8 +70,8 @@
 "Many SanDisk USB sticks are configured by the manufacturer as a fixed disk, "
 "and not as a removable disk. As a consequence, they require removing the "
 "`live-media=removable` boot parameter. See troubleshooting section about "
-"Tails not starting entirely on [[PC|install/win/usb#start-tails]] or [[Mac|"
-"install/mac/usb#start-tails]]."
+"Tails not starting entirely on [[PC|install/debian/usb#start-tails]] or "
+"[[Mac|install/mac/usb#start-intermediary]]."
 msgstr ""
 
 #. type: Bullet: '* '
