--- conflicted
+++ resolved
@@ -6,23 +6,14 @@
 msgid ""
 msgstr ""
 "Project-Id-Version: PACKAGE VERSION\n"
-<<<<<<< HEAD
-"Report-Msgid-Bugs-To: tails-l10n@boum.org\n"
-"POT-Creation-Date: 2019-01-03 10:22+0100\n"
-"PO-Revision-Date: 2019-01-14 19:03+0000\n"
-"Last-Translator: Davide <davidesantoro@mail.ru>\n"
-=======
 "POT-Creation-Date: 2019-01-25 09:03+0000\n"
 "PO-Revision-Date: YEAR-MO-DA HO:MI+ZONE\n"
 "Last-Translator: FULL NAME <EMAIL@ADDRESS>\n"
->>>>>>> 6f6f32b5
 "Language-Team: ita <transitails@inventati.org>\n"
-"Language: it\n"
+"Language: \n"
 "MIME-Version: 1.0\n"
 "Content-Type: text/plain; charset=UTF-8\n"
 "Content-Transfer-Encoding: 8bit\n"
-"Plural-Forms: nplurals=2; plural=n != 1;\n"
-"X-Generator: Weblate 2.19.1\n"
 
 #. type: Plain text
 #, no-wrap
@@ -72,7 +63,7 @@
 #. type: Title ###
 #, no-wrap
 msgid "SanDisk"
-msgstr "SanDisk"
+msgstr ""
 
 #. type: Plain text
 msgid ""
@@ -85,11 +76,11 @@
 
 #. type: Bullet: '* '
 msgid "SanDisk Cruzer Edge 8GB"
-msgstr "SanDisk Cruzer Edge 8GB"
+msgstr ""
 
 #. type: Bullet: '* '
 msgid "SanDisk Cruzer Extreme USB 3.0 16GB, 32GB, and 64GB"
-msgstr "SanDisk Cruzer Extreme USB 3.0 16GB, 32GB e 64GB"
+msgstr ""
 
 #. type: Bullet: '* '
 msgid "SanDisk Cruzer Fit USB 2.0 8GB, 16GB, and 32G"
@@ -113,11 +104,11 @@
 
 #. type: Bullet: '* '
 msgid "SanDisk Cruzer Blade 4GB, 8GB, and 32GB"
-msgstr "SanDisk Cruzer Blade 4GB, 8GB e 32GB"
+msgstr ""
 
 #. type: Bullet: '* '
 msgid "SanDisk Cruzer Facet"
-msgstr "SanDisk Cruzer Facet"
+msgstr ""
 
 #. type: Bullet: '* '
 msgid ""
@@ -146,7 +137,7 @@
 #. type: Plain text
 #, no-wrap
 msgid "<a id=\"pny\"></a>\n"
-msgstr "<a id=\"pny\"></a>\n"
+msgstr ""
 
 #. type: Title ###
 #, no-wrap
@@ -162,7 +153,7 @@
 #. type: Plain text
 #, no-wrap
 msgid "<a id=\"aegis\"></a>\n"
-msgstr "<a id=\"aegis\"></a>\n"
+msgstr ""
 
 #. type: Title ###
 #, no-wrap
