--- conflicted
+++ resolved
@@ -6,15 +6,9 @@
 msgstr ""
 "Project-Id-Version: Tails\n"
 "Report-Msgid-Bugs-To: tails-l10n@boum.org\n"
-<<<<<<< HEAD
-"POT-Creation-Date: 2019-01-29 16:00+0000\n"
-"PO-Revision-Date: 2019-02-19 06:13+0000\n"
-"Last-Translator: emmapeel <emma.peel@riseup.net>\n"
-=======
 "POT-Creation-Date: 2019-01-29 17:45+0000\n"
 "PO-Revision-Date: 2019-01-03 10:25+0100\n"
 "Last-Translator: Joaquín Serna <bubuanabelas@cryptolab.net>\n"
->>>>>>> f43201ab
 "Language-Team: Spanish <http://translate.tails.boum.org/projects/tails/"
 "known_issues/es/>\n"
 "Language: es\n"
@@ -22,7 +16,7 @@
 "Content-Type: text/plain; charset=UTF-8\n"
 "Content-Transfer-Encoding: 8bit\n"
 "Plural-Forms: nplurals=2; plural=n != 1;\n"
-"X-Generator: Weblate 2.19.1\n"
+"X-Generator: Weblate 2.10.1\n"
 
 #. type: Plain text
 #, no-wrap
@@ -86,12 +80,6 @@
 
 #. type: Plain text
 #, fuzzy
-#| msgid ""
-#| "Many SanDisk USB sticks are configured by the manufacturer as a fixed "
-#| "disk, and not as a removable disk. As a consequence, they require "
-#| "removing the `live-media=removable` boot parameter. See troubleshooting "
-#| "section about Tails not starting entirely on [[PC|install/debian/"
-#| "usb#start-tails]] or [[Mac|install/mac/usb#start-intermediary]]."
 msgid ""
 "Many SanDisk USB sticks are configured by the manufacturer as a fixed disk, "
 "and not as a removable disk. As a consequence, they require removing the "
@@ -127,7 +115,6 @@
 
 #. type: Bullet: '* '
 #, fuzzy
-#| msgid "SanDisk Cruzer Switch USB 2.0 8GB and 32GB"
 msgid "SanDisk Cruzer Switch USB 2.0 8GB, and 32GB"
 msgstr "SanDisk Cruzer Switch USB 2.0 8GB y 32GB"
 
@@ -235,13 +222,11 @@
 
 #. type: Title ###
 #, fuzzy, no-wrap
-#| msgid "Kingston DataTraveler 2000"
 msgid "Kingston DataTraveler 2000, Kingston DataTraveler 100 G3"
 msgstr "Kingston DataTraveler 2000"
 
 #. type: Plain text
 #, fuzzy
-#| msgid "Starting Tails from a Kingston DataTraveler 2000 doesn't work."
 msgid ""
 "Starting Tails from a Kingston DataTraveler 2000 or DataTraveler 100G3 "
 "doesn't work."
@@ -444,9 +429,6 @@
 
 #. type: Plain text
 #, fuzzy
-#| msgid ""
-#| "You need to add `nomodeset` to the [[startup options|/doc/first_steps/"
-#| "startup_options/#boot_loader_menu]] to make Tails start successfully."
 msgid ""
 "To make Tails start successfully, add `acpi_rev_override=1 nouveau."
 "modeset=0` to the [[startup options|/doc/first_steps/startup_options/"
@@ -604,7 +586,6 @@
 
 #. type: Title =
 #, fuzzy, no-wrap
-#| msgid "Wi-Fi issues\n"
 msgid "Graphics issues\n"
 msgstr "Problemas del Wi-Fi\n"
 
@@ -628,7 +609,6 @@
 
 #. type: Plain text
 #, fuzzy
-#| msgid "This issue has been reported on the following hardware:"
 msgid "This issue has appeared with the following graphic adapters:"
 msgstr "Este problema ha sido reportado en el hardware siguiente:"
 
@@ -664,9 +644,6 @@
 
 #. type: Plain text
 #, fuzzy
-#| msgid ""
-#| "You need to add `nomodeset` to the [[startup options|/doc/first_steps/"
-#| "startup_options/#boot_loader_menu]] to make Tails start successfully."
 msgid ""
 "Adding `radeon.dpm=0` to the [[startup options|/doc/first_steps/"
 "startup_options/#boot_loader_menu]] fixes the issue."
@@ -695,9 +672,6 @@
 
 #. type: Bullet: '1. '
 #, fuzzy
-#| msgid ""
-#| "You need to add `nomodeset` to the [[startup options|/doc/first_steps/"
-#| "startup_options/#boot_loader_menu]] to make Tails start successfully."
 msgid ""
 "Add `nouveau.noaccel=1` or `nouveau.modeset=0` to the [[startup options|doc/"
 "first_steps/startup_options#boot_loader_menu]]."
@@ -737,7 +711,6 @@
 
 #. type: Plain text
 #, fuzzy, no-wrap
-#| msgid "<a id=\"problematic-usb-sticks\"></a>\n"
 msgid "<a id=\"switchable_graphics_black_screen\"></a>\n"
 msgstr "<a id=\"problematic-usb-sticks\"></a>\n"
 
@@ -850,9 +823,6 @@
 
 #. type: Plain text
 #, fuzzy
-#| msgid ""
-#| "To fix this problem, add `intel_idle.max_cstate=1` to the [[startup "
-#| "options|/doc/first_steps/startup_options/#boot_loader_menu]]."
 msgid ""
 "Starting in **Troubleshooting Mode** works, as well as adding the `modprobe."
 "blacklist=nouveau` to the [[startup options|doc/first_steps/"
@@ -894,7 +864,6 @@
 
 #. type: Plain text
 #, fuzzy, no-wrap
-#| msgid "<a id=\"aegis\"></a>\n"
 msgid "<a id=\"xorg-driver\"></a>\n"
 msgstr "<a id=\"aegis\"></a>\n"
 
@@ -911,9 +880,6 @@
 
 #. type: Bullet: '1. '
 #, fuzzy
-#| msgid ""
-#| "To fix this problem, add `intel_idle.max_cstate=1` to the [[startup "
-#| "options|/doc/first_steps/startup_options/#boot_loader_menu]]."
 msgid ""
 "Add the `xorg-driver=intel` option in the [[boot menu|doc/first_steps/"
 "startup_options#boot_menu]]."
@@ -964,8 +930,8 @@
 #. type: Plain text
 msgid ""
 "To improve support of Tails running inside a virtual machine with *VMware*, "
-"[[install|doc/first_steps/additional_software]] the `open-vm-tools-"
-"desktop` software package in Tails."
+"[[install|doc/first_steps/additional_software]] the `open-vm-tools-desktop` "
+"software package in Tails."
 msgstr ""
 "Para mejorar el soporte de Tails ejecutado en una máquina virtual con "
 "*VMware*, [[instala|doc/first_steps/additional_software]] en Tails el "
@@ -994,7 +960,6 @@
 
 #. type: Plain text
 #, fuzzy, no-wrap
-#| msgid "<a id=\"wi-fi\"></a>\n"
 msgid "<a id=\"wi-fi-workarounds\"></a>\n"
 msgstr "<a id=\"wi-fi\"></a>\n"
 
@@ -1011,7 +976,6 @@
 
 #. type: Plain text
 #, fuzzy, no-wrap
-#| msgid "       lspci -nn | grep Network\n"
 msgid "       lspci -v | grep \"Network controller\"\n"
 msgstr "       lspci -nn | grep Network\n"
 
@@ -1448,7 +1412,6 @@
 
 #. type: Plain text
 #, fuzzy, no-wrap
-#| msgid "<a id=\"sandisk\"></a>\n"
 msgid "<a id=\"persistence-disappears\"></a>\n"
 msgstr "<a id=\"sandisk\"></a>\n"
 
@@ -1517,7 +1480,6 @@
 
 #. type: Plain text
 #, fuzzy, no-wrap
-#| msgid "<a id=\"chainloading\"></a>\n"
 msgid "<a id=\"partial-upgrade\"></a>\n"
 msgstr "<a id=\"chainloading\"></a>\n"
 
@@ -1730,7 +1692,6 @@
 
 #. type: Plain text
 #, fuzzy, no-wrap
-#| msgid "<a id=\"mac\"></a>\n"
 msgid "<a id=\"utc\"></a>\n"
 msgstr "<a id=\"mac\"></a>\n"
 
@@ -1768,7 +1729,6 @@
 
 #. type: Plain text
 #, fuzzy
-#| msgid "See also [[!tails_ticket 6397]]."
 msgid "See [[!tails_ticket 15168]] for more details."
 msgstr "Lee también [[!tails_ticket 6397]]."
 
@@ -1798,9 +1758,6 @@
 
 #. type: Plain text
 #, fuzzy
-#| msgid ""
-#| "To fix this problem, add `intel_idle.max_cstate=1` to the [[startup "
-#| "options|/doc/first_steps/startup_options/#boot_loader_menu]]."
 msgid ""
 "If the sound output does not work on an Acer Aspire One laptop, add `snd-hda-"
 "intel.model=acer-aspire` to the [[startup options|/doc/first_steps/"
@@ -1809,5 +1766,27 @@
 "Para corregir este problema añade `intel_idle.max_cstate=1` a las [[opciones "
 "de arranque|/doc/first_steps/startup_options/#boot_loader_menu]]."
 
+#~ msgid ""
+#~ "Many SanDisk USB sticks are configured by the manufacturer as a fixed "
+#~ "disk, and not as a removable disk. As a consequence, they require "
+#~ "removing the `live-media=removable` boot parameter. See troubleshooting "
+#~ "section about Tails not starting entirely on [[PC|install/debian/"
+#~ "usb#start-tails]] or [[Mac|install/mac/usb#start-intermediary]]."
+#~ msgstr ""
+#~ "Muchas memorias USB SanDisk están configuradas por el fabricante como "
+#~ "discos fijos, y no como discos removibles. Como consecuencia, requieres "
+#~ "remover el parámetro de boot `live-media=removable`. Mira la sección de "
+#~ "solución de problemas cuando Tails no arranca totalmente en  [[PC|install/"
+#~ "debian/usb#start-tails]] o [[Mac|install/mac/usb#start-intermediary]]."
+
+#~ msgid ""
+#~ "To improve support of Tails running inside a virtual machine with "
+#~ "*VMware*, [[install|doc/advanced_topics/additional_software]] the `open-"
+#~ "vm-tools-desktop` software package in Tails."
+#~ msgstr ""
+#~ "Para mejorar el soporte de Tails ejecutado en una máquina virtual con "
+#~ "*VMware*, [[instala|doc/advanced_topics/additional_software]] en Tails el "
+#~ "paquete de software `open-vm-tools-desktop'."
+
 #~ msgid "SanDisk Cruzer Glide 4GB, 8GB and 16GB"
 #~ msgstr "SanDisk Cruzer Glide 4GB, 8GB y 16GB"