--- conflicted
+++ resolved
@@ -6,11 +6,7 @@
 msgstr ""
 "Project-Id-Version: Tails\n"
 "Report-Msgid-Bugs-To: tails-l10n@boum.org\n"
-<<<<<<< HEAD
-"POT-Creation-Date: 2020-04-15 09:32+0200\n"
-=======
 "POT-Creation-Date: 2020-04-15 02:12+0000\n"
->>>>>>> 5f2d5937
 "PO-Revision-Date: 2020-01-15 21:32+0000\n"
 "Last-Translator: emmapeel <emma.peel@riseup.net>\n"
 "Language-Team: Spanish <http://translate.tails.boum.org/projects/tails/"
@@ -48,8 +44,8 @@
 
 #. type: Title =
 #, no-wrap
-msgid "Problems starting Tails"
-msgstr "Problemas al arrancar Tails"
+msgid "Problems starting Tails\n"
+msgstr "Problemas al arrancar Tails\n"
 
 #. type: Plain text
 msgid ""
@@ -69,8 +65,8 @@
 
 #. type: Title -
 #, no-wrap
-msgid "Problematic USB sticks"
-msgstr "Memorias USB problemáticas"
+msgid "Problematic USB sticks\n"
+msgstr "Memorias USB problemáticas\n"
 
 #. type: Plain text
 #, no-wrap
@@ -226,8 +222,13 @@
 msgstr "<a id=\"mac\"></a>\n"
 
 #. type: Plain text
-msgid "Mac"
-msgstr ""
+#, no-wrap
+msgid ""
+"Mac\n"
+"---\n"
+msgstr ""
+"Mac\n"
+"---\n"
 
 #. type: Plain text
 #, no-wrap
@@ -817,8 +818,8 @@
 
 #. type: Title =
 #, no-wrap
-msgid "Wi-Fi issues"
-msgstr "Problemas del Wi-Fi"
+msgid "Wi-Fi issues\n"
+msgstr "Problemas del Wi-Fi\n"
 
 #. type: Plain text
 #, no-wrap
@@ -839,7 +840,7 @@
 
 #. type: Title -
 #, no-wrap
-msgid "Knowing the model of your Wi-Fi interface"
+msgid "Knowing the model of your Wi-Fi interface\n"
 msgstr ""
 
 #. type: Bullet: '1. '
@@ -856,7 +857,7 @@
 
 #. type: Title -
 #, no-wrap
-msgid "88W8897 [AVASTAR] 802.11ac Wireless"
+msgid "88W8897 [AVASTAR] 802.11ac Wireless\n"
 msgstr ""
 
 #. type: Plain text
@@ -882,7 +883,7 @@
 
 #. type: Title -
 #, no-wrap
-msgid "RTL8723BE PCIe Wireless Network Adapter"
+msgid "RTL8723BE PCIe Wireless Network Adapter\n"
 msgstr ""
 
 #. type: Plain text
@@ -938,7 +939,7 @@
 
 #. type: Title -
 #, no-wrap
-msgid "Broadcom Wi-Fi network interface needing `broadcom-sta-dkms`"
+msgid "Broadcom Wi-Fi network interface needing `broadcom-sta-dkms`\n"
 msgstr ""
 
 #. type: Plain text
@@ -1026,7 +1027,7 @@
 #. type: Title =
 #, fuzzy, no-wrap
 #| msgid "Other issues\n"
-msgid "Security issues"
+msgid "Security issues\n"
 msgstr "Otros problemas\n"
 
 #. type: Plain text
@@ -1037,7 +1038,7 @@
 #. type: Title -
 #, fuzzy, no-wrap
 #| msgid "Tails does not erase video memory\n"
-msgid "Tails does not erase video memory"
+msgid "Tails does not erase video memory\n"
 msgstr "Tails no borra la memoria de vídeo\n"
 
 #. type: Plain text
@@ -1088,7 +1089,7 @@
 
 #. type: Title =
 #, no-wrap
-msgid "Browser fingerprint"
+msgid "Browser fingerprint\n"
 msgstr ""
 
 #. type: Plain text
@@ -1111,23 +1112,12 @@
 
 #. type: Title =
 #, no-wrap
-msgid "Other issues"
-msgstr "Otros problemas"
+msgid "Other issues\n"
+msgstr "Otros problemas\n"
 
 #. type: Title -
 #, no-wrap
-msgid "Importing OpenPGP public keys using the *Passwords and Keys* utility does nothing"
-msgstr ""
-
-#. type: Plain text
-#, fuzzy, no-wrap
-#| msgid "[[!inline pages=\"doc/anonymous_internet/networkmanager/no-wifi.inline\" raw=\"yes\" sort=\"age\"]]\n"
-msgid "[[!inline pages=\"support/known_issues/import_broken_in_seahorse.inline\" raw=\"yes\" sort=\"age\"]]\n"
-msgstr "[[!inline pages=\"doc/anonymous_internet/networkmanager/no-wifi.inline.es\" raw=\"yes\" sort=\"age\"]]\n"
-
-#. type: Title -
-#, no-wrap
-msgid "Boot Loader has display issues"
+msgid "Boot Loader has display issues\n"
 msgstr ""
 
 #. type: Plain text
@@ -1152,7 +1142,7 @@
 
 #. type: Title -
 #, no-wrap
-msgid "Touchpad configurations"
+msgid "Touchpad configurations\n"
 msgstr ""
 
 #. type: Title ###
@@ -1202,7 +1192,7 @@
 
 #. type: Title -
 #, no-wrap
-msgid "Bluetooth devices don't work"
+msgid "Bluetooth devices don't work\n"
 msgstr ""
 
 #. type: Plain text
@@ -1219,7 +1209,7 @@
 
 #. type: Title -
 #, no-wrap
-msgid "Tails fails to start or behaves weirdly after an automatic upgrade"
+msgid "Tails fails to start or behaves weirdly after an automatic upgrade\n"
 msgstr ""
 
 #. type: Plain text
@@ -1267,13 +1257,9 @@
 
 #. type: Plain text
 #, no-wrap
-<<<<<<< HEAD
-msgid "Persistent folder disappears and persistent feature configurations do not load"
-=======
 msgid ""
 "<em>Persistent</em> folder disappears and data of the Persistent Storage is unavailable\n"
 "-----------------------------------------------------------------------------------------\n"
->>>>>>> 5f2d5937
 msgstr ""
 
 #. type: Plain text
@@ -1382,7 +1368,7 @@
 
 #. type: Title -
 #, no-wrap
-msgid "Some languages do not have the correct keyboard layout set by default"
+msgid "Some languages do not have the correct keyboard layout set by default\n"
 msgstr ""
 
 #. type: Plain text
@@ -1654,13 +1640,6 @@
 #. type: Bullet: ' - '
 msgid "other MacBooks with a Radeon R9 graphics adapter"
 msgstr ""
-
-#~ msgid ""
-#~ "Mac\n"
-#~ "---\n"
-#~ msgstr ""
-#~ "Mac\n"
-#~ "---\n"
 
 #~ msgid ""
 #~ "[[!inline pages=\"doc/anonymous_internet/electrum/phishing.inline\" raw="
