--- conflicted
+++ resolved
@@ -6,19 +6,11 @@
 msgstr ""
 "Project-Id-Version: Tails\n"
 "Report-Msgid-Bugs-To: tails-l10n@boum.org\n"
-<<<<<<< HEAD
-"POT-Creation-Date: 2018-03-22 18:51+0100\n"
-"PO-Revision-Date: 2018-04-14 03:45+0000\n"
-"Last-Translator: emmapeel <emma.peel@riseup.net>\n"
-"Language-Team: Spanish "
-"<http://translate.tails.boum.org/projects/tails/known_issues/es/>\n"
-=======
 "POT-Creation-Date: 2018-04-20 12:08+0300\n"
 "PO-Revision-Date: 2018-03-26 18:05+0000\n"
 "Last-Translator: cacukin <cacukin@cryptolab.net>\n"
 "Language-Team: Spanish <http://translate.tails.boum.org/projects/tails/"
 "known_issues/es/>\n"
->>>>>>> 65a648c4
 "Language: es\n"
 "MIME-Version: 1.0\n"
 "Content-Type: text/plain; charset=UTF-8\n"
@@ -573,352 +565,6 @@
 "manual|install/linux/usb]]. Ten en cuenta, sin embargo, que esta técnica no "
 "te permite configurar un volumen persistente."
 
-<<<<<<< HEAD
-#. type: Title =
-#, no-wrap
-msgid "Graphics issues\n"
-msgstr "Problemas de gráficos\n"
-
-#. type: Title -
-#, no-wrap
-msgid "GNOME desktop fails to start with some AMD/ATI Radeon graphic adapters\n"
-msgstr ""
-"El escritorio GNOME falla al iniciar con algunas tarjetas gráficas AMD/ATI "
-"Radeon\n"
-
-#. type: Plain text
-#, no-wrap
-msgid ""
-"Some computers [[!tails_ticket 11095 desc=\"cannot start the GNOME\n"
-"desktop\"]].\n"
-msgstr ""
-"Algunas computadoras [[!tails_ticket 11095 desc=\"no pueden iniciar\n"
-"el escritorio GNOME\"]].\n"
-
-#. type: Plain text
-#, no-wrap
-msgid ""
-"After the <span class=\"application\">Tails Greeter</span> they freeze, or\n"
-"sometimes fail with the message <span class=\"error\">\"Oh no! Something has gone\n"
-"wrong. A problem has occurred and the system can't recover. Please contact a\n"
-"system administrator\"</span>.\n"
-msgstr ""
-
-#. type: Plain text
-msgid "This issue has appeared with the following graphic adapters:"
-msgstr "Este problema ha aparecido con las siguientes tarjetas gráficas:"
-
-#. type: Plain text
-msgid ""
-"- Mars XTX [Radeon HD 8790M] - Mars XTX [Radeon HD 8790M] (rev ff)  - Cedar "
-"[Radeon HD 5000/6000 7350/8350 Series] - Broadway PRO [Mobility Radeon HD "
-"5850] - RV730/M96 [Mobility Radeon HD 4650/5165]"
-msgstr ""
-"- Mars XTX [Radeon HD 8790M] - Mars XTX [Radeon HD 8790M] (rev ff)  - Cedar ["
-"Radeon HD 5000/6000 7350/8350 Series] - Broadway PRO [Mobility Radeon HD "
-"5850] - RV730/M96 [Mobility Radeon HD 4650/5165]"
-
-#. type: Plain text
-msgid ""
-"For some models, adding `radeon.modeset=0` to the [[startup options|/doc/"
-"first_steps/startup_options/#boot_loader_menu]] fixes the issue."
-msgstr ""
-
-#. type: Title -
-#, no-wrap
-msgid "Tails Greeter fails to start with some AMD/ATI Radeon graphic adapters\n"
-msgstr ""
-
-#. type: Plain text
-msgid ""
-"Some computers cannot start Tails Greeter. This issue has appeared with the "
-"following graphic adapters:"
-msgstr ""
-
-#. type: Plain text
-msgid "- AMD Radeon R9 390"
-msgstr "- AMD Radeon R9 390"
-
-#. type: Plain text
-msgid ""
-"Adding `radeon.dpm=0` to the [[startup options|/doc/first_steps/"
-"startup_options/#boot_loader_menu]] fixes the issue."
-msgstr ""
-
-#. type: Plain text
-#, no-wrap
-msgid "<a id=\"nvidia-maxwell\"></a>\n"
-msgstr "<a id=\"nvidia-maxwell\"></a>\n"
-
-#. type: Title -
-#, no-wrap
-msgid "Tails Greeter fails to start on computers with NVIDIA Maxwell graphic cards\n"
-msgstr ""
-
-#. type: Plain text
-msgid ""
-"Some computers cannot start Tails Greeter. This appears with some graphic "
-"cards in the [NVIDIA Maxwell family](https://nouveau.freedesktop.org/wiki/"
-"CodeNames/#nv110familymaxwell).  This problem has been fixed in Tails 3.2 "
-"for some of these graphic cards. If Tails Greeter still does not start for "
-"you:"
-msgstr ""
-
-#. type: Bullet: '1. '
-msgid ""
-"Add `nouveau.noaccel=1` or `nouveau.modeset=0` to the [[startup options|doc/"
-"first_steps/startup_options#boot_loader_menu]]."
-msgstr ""
-
-#. type: Bullet: '2. '
-msgid ""
-"[[Report a bug|doc/first_steps/bug_reporting]], giving us an email address "
-"so we can contact you to debug the problem.  Please reference [[!"
-"tails_ticket 15116]] in your bug report."
-msgstr ""
-
-#. type: Plain text
-#, no-wrap
-msgid "<a id=\"nvidia-pascal\"></a>\n"
-msgstr "<a id=\"nvidia-pascal\"></a>\n"
-
-#. type: Plain text
-#, no-wrap
-msgid ""
-"Tails Greeter fails to start on computers with NVIDIA Pascal graphic cards\n"
-"---------------------------------------------------------------------------\n"
-msgstr ""
-
-#. type: Plain text
-msgid ""
-"Some computers cannot start Tails Greeter. This may appear with the [NVIDIA "
-"Pascal family](https://nouveau.freedesktop.org/wiki/CodeNames/"
-"#nv130familypascal)  of graphic adapters."
-msgstr ""
-
-#. type: Plain text
-msgid "If Tails Greeter does not start for you:"
-msgstr ""
-
-#. type: Plain text
-#, no-wrap
-msgid "<a id=\"switchable_graphics_black_screen\"></a>\n"
-msgstr ""
-
-#. type: Title -
-#, no-wrap
-msgid "Black screen with switchable graphics computers\n"
-msgstr ""
-
-#. type: Plain text
-msgid ""
-"Some computers with switchable graphics (such as Optimus) fail to choose a "
-"video card and end up on a black screen. This has been reported for MacBook "
-"Pro 6,2, MacBook Pro 10,1 Retina, MacBook Pro 15-inch (early 2011) and might "
-"affect many others."
-msgstr ""
-
-#. type: Plain text
-msgid "There are several possible workarounds for this issue:"
-msgstr ""
-
-#. type: Bullet: '* '
-msgid ""
-"Explicitly select one of the two graphics adapters in the BIOS instead of "
-"letting the system choose one automatically. If this does not solve the "
-"problem, try selecting the other graphics adapter."
-msgstr ""
-
-#. type: Bullet: '* '
-msgid ""
-"For the Mac computers, it is possible to use a third-party application, "
-"<http://gfx.io/>, to force integrated graphics only through OS X.  Then "
-"restart in that special mode that works with Tails."
-msgstr ""
-
-#. type: Bullet: '* '
-msgid "Expert Linux users can also do the following:"
-msgstr ""
-
-#. type: Bullet: '  1. '
-msgid ""
-"Add the `i915.modeset=0 rootpw=pass` option in the [[Boot Loader Menu|doc/"
-"first_steps/startup_options#boot_loader_menu]]."
-msgstr ""
-
-#. type: Bullet: '  2. '
-msgid ""
-"Create a file `/etc/X11/xorg.conf.d/switchable.conf` with the following "
-"content:"
-msgstr ""
-
-#. type: Plain text
-#, no-wrap
-msgid ""
-"         Section \"Device\"\n"
-"             Identifier \"Device0\"\n"
-"             Driver \"nouveau\"\n"
-"             BusID \"1:0:0\"\n"
-"         EndSection\n"
-msgstr ""
-
-#. type: Bullet: '  4. '
-msgid "Restart X with the command:"
-msgstr "Reinicia X con el comando:"
-
-#. type: Plain text
-#, no-wrap
-msgid "         service gdm3 restart\n"
-msgstr "         service gdm3 restart\n"
-
-#. type: Bullet: '  5. '
-msgid ""
-"After the GNOME session has started, change again the root password with the "
-"command:"
-msgstr ""
-
-#. type: Plain text
-#, no-wrap
-msgid "         sudo passwd\n"
-msgstr "         sudo passwd\n"
-
-#. type: Plain text
-msgid ""
-"For more details, see our ticket on [[!tails_ticket 7505 desc=\"Video is "
-"broken with switchable graphics\"]]."
-msgstr ""
-
-#. type: Plain text
-#, no-wrap
-msgid "<a id=switchable_graphics_segfault></a>\n"
-msgstr ""
-
-#. type: Title -
-#, no-wrap
-msgid "Cannot start GNOME session with switchable graphics computers\n"
-msgstr ""
-
-#. type: Plain text
-msgid ""
-"On some computers with switchable graphics, Tails 2.10 and later fails to "
-"start the GNOME session and keeps returning to [[Tails Greeter|doc/"
-"first_steps/startup_options#greeter]]."
-msgstr ""
-
-#. type: Plain text
-msgid ""
-"Starting in **Troubleshooting Mode** works, as well as adding the `modeprobe."
-"blacklist=nouveau` to the [[startup options|doc/first_steps/"
-"startup_options#boot_loader_menu]]."
-msgstr ""
-
-#. type: Title -
-#, no-wrap
-msgid "Laptops with Intel 855GM graphic card\n"
-msgstr ""
-
-#. type: Plain text
-msgid ""
-"Laptops with graphic card Intel 855GM (as Dell Inspiron 510M)  crash after "
-"Tails Greeter."
-msgstr ""
-
-#. type: Plain text
-msgid ""
-"See [[!debbug 776911 desc=\"relevant bug report\"]] for more information."
-msgstr ""
-
-#. type: Title -
-#, no-wrap
-msgid "Laptops with Intel GM965/GL960 graphic card\n"
-msgstr ""
-
-#. type: Plain text
-msgid ""
-"Laptops with graphic card Intel GM965/GL960 crash while running Tails.  Add "
-"`video=SVIDEO-1:d` on the boot command line to work around this problem."
-msgstr ""
-
-#. type: Plain text
-msgid "See [[!linuxbug 187001]] for more information."
-msgstr ""
-
-#. type: Plain text
-#, no-wrap
-msgid "<a id=\"xorg-driver\"></a>\n"
-msgstr "<a id=\"xorg-driver\"></a>\n"
-
-#. type: Title -
-#, no-wrap
-msgid "Systems with Intel graphic cards\n"
-msgstr ""
-
-#. type: Plain text
-msgid ""
-"The graphical interface fails to start on some Intel graphics adapters. If "
-"this happens to you:"
-msgstr ""
-
-#. type: Bullet: '1. '
-msgid ""
-"Add the `xorg-driver=intel` option in the [[boot menu|doc/first_steps/"
-"startup_options#boot_menu]]."
-msgstr ""
-
-#. type: Bullet: '2. '
-msgid ""
-"If this fixes the problem, report to <tails-support-private@boum.org> the "
-"output of the following commands:"
-msgstr ""
-
-#. type: Plain text
-#, no-wrap
-msgid ""
-"         lspci -v\n"
-"         lspci -mn\n"
-msgstr ""
-"         lspci -v\n"
-"         lspci -mn\n"
-
-#. type: Plain text
-#, no-wrap
-msgid ""
-"   … so we get the identifier of your graphics adapter and can have\n"
-"   this fix applied automatically in the next Tails release.\n"
-"3. If this does not fix the problem, try Troubleshooting Mode and\n"
-"   [[report a bug|doc/first_steps/bug_reporting]]. Include the exact\n"
-"   model of your Intel graphics adapter.\n"
-msgstr ""
-
-#. type: Title -
-#, no-wrap
-msgid "Virtual machines with *virt-manager*, *libvirt* and *QEMU*\n"
-msgstr ""
-
-#. type: Plain text
-msgid ""
-"See the [[dedicated troubleshooting documentation|doc/advanced_topics/"
-"virtualization/virt-manager#graphics-issues]] about graphics issues in Tails "
-"running inside a virtual machine with *virt-manager*."
-msgstr ""
-
-#. type: Title -
-#, no-wrap
-msgid "Virtual machines with *VMware*\n"
-msgstr ""
-
-#. type: Plain text
-msgid ""
-"To improve support of Tails running inside a virtual machine with *VMware*, "
-"[[install|doc/advanced_topics/additional_software]] the `open-vm-tools-"
-"desktop` software package in Tails."
-msgstr ""
-"Para mejorar el soporte de Tails ejecutado en una máquina virtual con "
-"*VMware*, [[instala|doc/advanced_topics/additional_software]] en Tails el "
-"paquete de software `open-vm-tools-desktop'."
-
-=======
->>>>>>> 65a648c4
 #. type: Plain text
 #, no-wrap
 msgid "<a id=\"wi-fi\"></a>\n"
