--- conflicted
+++ resolved
@@ -6,11 +6,7 @@
 msgstr ""
 "Project-Id-Version: Tails\n"
 "Report-Msgid-Bugs-To: tails-l10n@boum.org\n"
-<<<<<<< HEAD
-"POT-Creation-Date: 2018-12-18 11:31+0000\n"
-=======
 "POT-Creation-Date: 2018-12-29 23:52+0000\n"
->>>>>>> 646949f5
 "PO-Revision-Date: 2018-11-01 09:11+0100\n"
 "Last-Translator: Joaquín Serna <bubuanabelas@cryptolab.net>\n"
 "Language-Team: Spanish <http://translate.tails.boum.org/projects/tails/"
@@ -47,8 +43,7 @@
 msgstr "[[!toc levels=3]]\n"
 
 #. type: Title =
-#, fuzzy, no-wrap
-#| msgid "Problems starting Tails\n"
+#, no-wrap
 msgid "Problems starting Tails\n"
 msgstr "Problemas al arrancar Tails\n"
 
@@ -69,8 +64,7 @@
 msgstr "<a id=\"problematic-usb-sticks\"></a>\n"
 
 #. type: Title -
-#, fuzzy, no-wrap
-#| msgid "Problematic USB sticks\n"
+#, no-wrap
 msgid "Problematic USB sticks\n"
 msgstr "Memorias USB problemáticas\n"
 
@@ -718,8 +712,7 @@
 msgstr "<a id=\"problematic-usb-sticks\"></a>\n"
 
 #. type: Title -
-#, fuzzy, no-wrap
-#| msgid "Black screen with switchable graphics computers\n"
+#, no-wrap
 msgid "Black screen with switchable graphics computers\n"
 msgstr "Pantalla negra con ordenadores de gráficos intercambiables\n"
 
@@ -814,10 +807,9 @@
 msgstr ""
 
 #. type: Title -
-#, fuzzy, no-wrap
-#| msgid "Black screen with switchable graphics computers\n"
+#, no-wrap
 msgid "Cannot start GNOME session with switchable graphics computers\n"
-msgstr "Pantalla negra con ordenadores de gráficos intercambiables\n"
+msgstr ""
 
 #. type: Plain text
 msgid ""
@@ -935,8 +927,7 @@
 msgstr ""
 
 #. type: Title -
-#, fuzzy, no-wrap
-#| msgid "Virtual machines with *VMware*\n"
+#, no-wrap
 msgid "Virtual machines with *VMware*\n"
 msgstr "Maquinas virtuales con *VMware*\n"
 
@@ -956,8 +947,7 @@
 msgstr "<a id=\"wi-fi\"></a>\n"
 
 #. type: Title =
-#, fuzzy, no-wrap
-#| msgid "Wi-Fi issues\n"
+#, no-wrap
 msgid "Wi-Fi issues\n"
 msgstr "Problemas del Wi-Fi\n"
 
@@ -1074,10 +1064,9 @@
 msgstr ""
 
 #. type: Title =
-#, fuzzy, no-wrap
-#| msgid "Other issues\n"
+#, no-wrap
 msgid "Security issues\n"
-msgstr "Otros problemas\n"
+msgstr ""
 
 #. type: Plain text
 #, no-wrap
@@ -1085,8 +1074,7 @@
 msgstr "<a id=\"video-memory\"></a>\n"
 
 #. type: Title -
-#, fuzzy, no-wrap
-#| msgid "Tails does not erase video memory\n"
+#, no-wrap
 msgid "Tails does not erase video memory\n"
 msgstr "Tails no borra la memoria de vídeo\n"
 
@@ -1120,8 +1108,7 @@
 msgstr "<a id=\"fails-to-shutdown\"></a>\n"
 
 #. type: Title -
-#, fuzzy, no-wrap
-#| msgid "Tails fails to completely shutdown or restart\n"
+#, no-wrap
 msgid "Tails fails to completely shutdown or restart\n"
 msgstr "Tails falla al apagarse o reiniciar\n"
 
@@ -1221,8 +1208,7 @@
 msgstr "-->\n"
 
 #. type: Title =
-#, fuzzy, no-wrap
-#| msgid "Other issues\n"
+#, no-wrap
 msgid "Other issues\n"
 msgstr "Otros problemas\n"
 
