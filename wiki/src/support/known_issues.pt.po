# SOME DESCRIPTIVE TITLE
# Copyright (C) YEAR Free Software Foundation, Inc.
# This file is distributed under the same license as the PACKAGE package.
# FIRST AUTHOR <EMAIL@ADDRESS>, YEAR.
#
#, fuzzy
msgid ""
msgstr ""
"Project-Id-Version: PACKAGE VERSION\n"
<<<<<<< HEAD
"POT-Creation-Date: 2012-10-12 20:20+0300\n"
=======
"POT-Creation-Date: 2012-10-22 23:29+0300\n"
>>>>>>> da1b49ff
"PO-Revision-Date: YEAR-MO-DA HO:MI+ZONE\n"
"Last-Translator: FULL NAME <EMAIL@ADDRESS>\n"
"Language-Team: LANGUAGE <LL@li.org>\n"
"Language: \n"
"MIME-Version: 1.0\n"
"Content-Type: text/plain; charset=UTF-8\n"
"Content-Transfer-Encoding: 8bit\n"

#. type: Plain text
#, no-wrap
msgid "[[!meta title=\"Known issues\"]]\n"
msgstr ""

#. type: Plain text
msgid "Some machines have been reported to have problems starting Tails."
msgstr ""

#. type: Plain text
msgid "This list might not be accurate nor complete."
msgstr ""

#. type: Title -
#, no-wrap
msgid "Tails will not use memory after the first 3 GB\n"
msgstr ""

#. type: Plain text
msgid ""
"Tails will not currently use more than 3 GB of memory, even if more is "
"installed on the system. This is a limitation of the [[current kernel "
"selection mechanism|todo/nx_bit]]."
msgstr ""

#. type: Title -
#, no-wrap
msgid "Tails will only use one CPU core\n"
msgstr ""

#. type: Plain text
msgid ""
"Tails will not currently use more than one CPU core, even if there is more "
"core or more CPUs installed on the system. This is a limitation of the "
"[[current kernel selection mechanism|todo/nx_bit]]."
msgstr ""

#. type: Title -
#, no-wrap
msgid "Tails does not erase all the system memory on shutdown\n"
msgstr ""

#. type: Plain text
msgid ""
"Tails does not consistently [[erase all system memory as it should|bugs/"
"sdmem_does_not_clear_all_memory]].  It depends on the overall system memory, "
"but it currently fails to properly erase around 1.5 GB on a 4 GB system."
msgstr ""

#. type: Title -
#, no-wrap
msgid "Connecting to FTP servers is not possible\n"
msgstr ""

#. type: Plain text
msgid ""
"Public FTP servers on the Internet are not reachable using Tails.  See [[the "
"corresponding task|todo/fix_Internet_FTP_support]] for more details."
msgstr ""

#. type: Title -
#, no-wrap
msgid "YouTube video are hard to get\n"
msgstr ""

#. type: Plain text
msgid ""
"[[HTML5 video are not easily seen on YouTube|todo/easier_YouTube]]. When the "
"message *This video is currently unavailable* appears, the video can "
"actually be viewed.  Right-click on the page, select **NoScript** → "
"**Blocked objects** and **Temporarily allow…** the video."
msgstr ""

#. type: Plain text
msgid "Tails will never support videos which requires Flash (those with ads)."
msgstr ""

#. type: Title -
#, no-wrap
msgid "Apple hardware\n"
msgstr ""

#. type: Plain text
msgid "For the moment, Tails has a very limited support for Apple hardware."
msgstr ""

#. type: Plain text
msgid ""
"Most recent Apple hardware does not boot without UEFI, and currently Tails "
"does not start with UEFI. See the corresponding [[ticket|/todo/UEFI]]."
msgstr ""

#. type: Plain text
msgid ""
"See also [[bugs/Some old Macbooks running Lion 10.7 not booting Lion..can we "
"get booting fixed ?]]."
msgstr ""

#. type: Title -
#, no-wrap
msgid "Dell Inc. Latitude E6430/0CPWYR\n"
msgstr ""

#. type: Plain text
msgid "Do not start on USB sticks created using Tails USB Installer."
msgstr ""

#. type: Plain text
msgid "With BIOS versions A03 06/03/2012"
msgstr ""

#. type: Plain text
msgid "Error message: `Invalid partition table!`"
msgstr ""

#. type: Title -
#, no-wrap
msgid "Dell System XPS L702X/03RG89\n"
msgstr ""

#. type: Plain text
msgid "With BIOS version A17 02/22/2012"
msgstr ""

#. type: Plain text
msgid ""
"Some users reported that the legacy BIOS shipped by Dell doesn't know how to "
"deal with the GPT partition scheme installed by Tails USB Installer."
msgstr ""

#. type: Plain text
msgid ""
"<http://en.community.dell.com/support-forums/laptop/f/3518/"
"p/19392884/20010995.aspx>"
msgstr ""

#. type: Title -
#, no-wrap
msgid "ThinkPad X220 / T520\n"
msgstr ""

#. type: Plain text
msgid "See the corresponding [[ticket|/bugs/ThinkPad_X220_vs_GPT]]."
msgstr ""

#. type: Title -
#, no-wrap
msgid "\"Connect automatically\" for NetworkManager connections isn't persistent.\n"
msgstr ""

#. type: Plain text
msgid ""
"When the \"Network Connections\" persistence feature is activated, the "
"\"Connect automatically\" settings isn't saved for any connection.  While "
"this is a bug, it's actually a good one. NetworkManager enables this option "
"by enabled for all new connections, and could result in users re-connecting "
"to a previous network at times when they don't want that."
msgstr ""

#. type: Title -
#, no-wrap
msgid "After using liveusb-installer, the \"emergency shutdown\" doesn't work.\n"
msgstr ""

#. type: Plain text
msgid ""
"The liveusb-installer messes a bit too much with the USB devices for the "
"\"emergency shutdown on media removal\" feature to continue working after "
"using it. If you believe this feature is critical for the session you're "
"running, we advice you to reboot Tails."
msgstr ""

#. type: Title -
#, no-wrap
msgid "Documentation viewer crashes when clicking on an internal link\n"
msgstr ""

#. type: Plain text
msgid ""
"The [[documentation viewer will simply crash when clicking on an internal "
"link|bugs/yelp_crash_with_inline_links]]. Until the problem is solved, do "
"not rely on them and scroll down manually."
<<<<<<< HEAD
=======
msgstr ""

#. type: Title -
#, no-wrap
msgid "Sub-optimal default mirror\n"
msgstr ""

#. type: Plain text
msgid ""
"The default Debian mirror is `cdn.debian.net`. Due to bad interactions with "
"Tor, downloads will sometimes fail with *Hash mismatch* errors. If it "
"happens, try again using a new Tor circuit."
msgstr ""

#. type: Title -
#, no-wrap
msgid "Universal USB Installer does not install Tails properly\n"
msgstr ""

#. type: Plain text
msgid ""
"We think Universal USB Installer has a bug that prevents from installing "
"Tails with the newest versions of the installer."
msgstr ""

#. type: Plain text
msgid ""
"The installation goes fine but at boot time, the boot process ends with a "
"black screen showing a \"boot:\" prompt. Pressing **Enter** makes the "
"following line appears for a fraction of second: \"Initial menu has no LABEL "
"entries!\" and the goes back to the \"boot:\" prompt in a loop."
>>>>>>> da1b49ff
msgstr ""<|MERGE_RESOLUTION|>--- conflicted
+++ resolved
@@ -7,11 +7,7 @@
 msgid ""
 msgstr ""
 "Project-Id-Version: PACKAGE VERSION\n"
-<<<<<<< HEAD
-"POT-Creation-Date: 2012-10-12 20:20+0300\n"
-=======
 "POT-Creation-Date: 2012-10-22 23:29+0300\n"
->>>>>>> da1b49ff
 "PO-Revision-Date: YEAR-MO-DA HO:MI+ZONE\n"
 "Last-Translator: FULL NAME <EMAIL@ADDRESS>\n"
 "Language-Team: LANGUAGE <LL@li.org>\n"
@@ -167,16 +163,14 @@
 
 #. type: Title -
 #, no-wrap
-msgid "\"Connect automatically\" for NetworkManager connections isn't persistent.\n"
-msgstr ""
-
-#. type: Plain text
-msgid ""
-"When the \"Network Connections\" persistence feature is activated, the "
-"\"Connect automatically\" settings isn't saved for any connection.  While "
-"this is a bug, it's actually a good one. NetworkManager enables this option "
-"by enabled for all new connections, and could result in users re-connecting "
-"to a previous network at times when they don't want that."
+msgid "Default search engine is Google for some languages\n"
+msgstr ""
+
+#. type: Plain text
+msgid ""
+"[[Some languages gets Google as the default search engine|bugs/"
+"languages_without_a_localized_Startpage_get_Google_by_default]] instead of "
+"Startpage."
 msgstr ""
 
 #. type: Title -
@@ -202,8 +196,6 @@
 "The [[documentation viewer will simply crash when clicking on an internal "
 "link|bugs/yelp_crash_with_inline_links]]. Until the problem is solved, do "
 "not rely on them and scroll down manually."
-<<<<<<< HEAD
-=======
 msgstr ""
 
 #. type: Title -
@@ -235,5 +227,4 @@
 "black screen showing a \"boot:\" prompt. Pressing **Enter** makes the "
 "following line appears for a fraction of second: \"Initial menu has no LABEL "
 "entries!\" and the goes back to the \"boot:\" prompt in a loop."
->>>>>>> da1b49ff
 msgstr ""