# SOME DESCRIPTIVE TITLE
# Copyright (C) YEAR Free Software Foundation, Inc.
# This file is distributed under the same license as the PACKAGE package.
# FIRST AUTHOR <EMAIL@ADDRESS>, YEAR.
#
msgid ""
msgstr ""
"Project-Id-Version: PACKAGE VERSION\n"
<<<<<<< HEAD
"POT-Creation-Date: 2016-04-29 15:20+0000\n"
=======
"POT-Creation-Date: 2016-03-17 16:35+0000\n"
>>>>>>> a71c0070
"PO-Revision-Date: 2014-06-30 15:38-0300\n"
"Last-Translator: Tails Developers <amnesia@boum.org>\n"
"Language-Team: LANGUAGE <LL@li.org>\n"
"Language: \n"
"MIME-Version: 1.0\n"
"Content-Type: text/plain; charset=UTF-8\n"
"Content-Transfer-Encoding: 8bit\n"

#. type: Plain text
#, no-wrap
msgid "[[!meta title=\"Known issues\"]]\n"
msgstr "[[!meta title=\"Problemas conhecidos\"]]\n"

#. type: Plain text
#, no-wrap
msgid "[[!toc levels=2]]\n"
msgstr "[[!toc levels=2]]\n"

#. type: Title =
#, no-wrap
msgid "Problems starting Tails\n"
msgstr "Problemas ao iniciar Tails\n"

#. type: Plain text
msgid ""
"This section lists known problems with specific hardware. To report a "
"problem with different hardware see our [[report guidelines when Tails does "
"not start|doc/first_steps/bug_reporting#does_not_start]]."
msgstr ""
"Esta seção lista os problemas conhecidos com hardwares específicos. Para "
"relatar um problema com um hardware diferente, veja nossas [[diretivas para "
"relatório de problemas sobre quando Tails não inicia|doc/first_steps/"
"bug_reporting#does_not_start]]."

#. type: Plain text
#, no-wrap
msgid "<a id=\"problematic-usb-sticks\"></a>\n"
msgstr "<a id=\"problematic-usb-sticks\"></a>\n"

#. type: Title -
#, no-wrap
msgid "Problematic USB sticks\n"
msgstr "Memórias USB problemáticas\n"

#. type: Plain text
#, fuzzy, no-wrap
#| msgid "<a id=\"chainloading\"></a>\n"
msgid "<a id=\"sandisk\"></a>\n"
msgstr "<a id=\"chainloading\"></a>\n"

#. type: Title ###
#, no-wrap
msgid "SanDisk"
msgstr ""

#. type: Plain text
#, fuzzy
#| msgid ""
#| "The following USB sticks have issues starting Tails.  They are configured "
#| "by the manufacturer as a fixed disk, and not as a removable disk. As a "
#| "consequence, they require removing the `live-media=removable` boot "
#| "parameter, which [[is dangerous|doc/first_steps/bug_reporting/"
#| "tails_does_not_start#entirely]]."
msgid ""
"Many SanDisk USB sticks are configured by the manufacturer as a fixed disk, "
"and not as a removable disk. As a consequence, they require removing the "
"`live-media=removable` boot parameter, which [[is dangerous|doc/first_steps/"
"bug_reporting/tails_does_not_start#entirely]]."
msgstr ""
"As seguintes memórias USB possuem problemas ao iniciar Tails. Elas são "
"configuradas pelo fabricante como discos fixos e não como discos removíveis. "
"Por isto, ao usá-las é necessário remover o parâmetro de boot `live-"
"media=removable`, o que [[é perigoso|doc/first_steps/bug_reporting/"
"tails_does_not_start#entirely]]."

#. type: Bullet: '* '
msgid "SanDisk Cruzer Edge 8GB"
msgstr "SanDisk Cruzer Edge 8GB"

#. type: Bullet: '* '
#, fuzzy
#| msgid "SanDisk Cruzer Extreme USB 3.0 16GB and 32GB"
msgid "SanDisk Cruzer Extreme USB 3.0 16GB, 32GB and 64GB"
msgstr "SanDisk Cruzer Extreme USB 3.0 16GB e 32GB"

#. type: Bullet: '* '
msgid "SanDisk Cruzer Fit USB 2.0 8GB, 16GB, and 32G"
msgstr "SanDisk Cruzer Fit USB 2.0 8GB, 16GB, e 32G"

#. type: Bullet: '* '
msgid "SanDisk Cruzer Force 8GB"
msgstr "SanDisk Cruzer Force 8GB"

#. type: Bullet: '* '
msgid "SanDisk Cruzer Glide 4GB, 8GB and 16GB"
msgstr "SanDisk Cruzer Glide 4GB, 8GB e 16GB"

#. type: Bullet: '* '
msgid "SanDisk Cruzer Switch USB 2.0 8GB and 32GB"
msgstr "SanDisk Cruzer Switch USB 2.0 8GB e 32GB"

#. type: Bullet: '* '
msgid "SanDisk Cruzer USB 3.0 64GB"
msgstr "SanDisk Cruzer USB 3.0 64GB"

#. type: Bullet: '* '
#, fuzzy
#| msgid "SanDisk Cruzer Glide 4GB, 8GB and 16GB"
msgid "SanDisk Cruzer Blade 4GB, 8GB, and 32GB"
msgstr "SanDisk Cruzer Glide 4GB, 8GB e 16GB"

#. type: Bullet: '* '
msgid "SanDisk Cruzer Facet"
msgstr "SanDisk Cruzer Facet"

#. type: Bullet: '* '
msgid ""
"SanDisk Cruzer Orbiter 32GB (hangs at installation time but boots fine "
"afterwards)"
msgstr ""

#. type: Bullet: '* '
#, fuzzy
#| msgid "SanDisk Cruzer Edge 8GB"
msgid "SanDisk Ultra 16GB, 32GB"
msgstr "SanDisk Cruzer Edge 8GB"

#. type: Plain text
#, fuzzy
#| msgid ""
#| "SanDisk had begun the production of flash drives configured as fixed disk "
#| "in 2012 to meet new requirements for Windows 8 Certification. The flash "
#| "drives that comply with this certification will have the Windows 8 logo "
#| "on their packaging.  If a flash drive does not have the Windows 8 logo on "
#| "its packaging, then that drive will function as a removable disk about "
#| "should work with Tails."
msgid ""
"SanDisk had begun the production of flash drives configured as fixed disk in "
"2012 to meet new requirements for Windows 8 Certification, and ended it in "
"mid-2014. The flash drives that comply with this certification will have the "
"Windows 8 logo on their packaging.  If a flash drive does not have the "
"Windows 8 logo on its packaging, then that drive will function as a "
"removable disk and should work with Tails."
msgstr ""
"A SanDisk começou a produzir drives de memória flash configurados como disco "
"fixo em 2012 para condizer com as exigências para Certificação do Windows 8. "
"Os discos de memória flash que satisfazem isto podem possuir o logotipo do "
"Windows 8 em sua embalagem. Se um disco de memória flash não possui o "
"logotipo do Window 8 em seu pacote, então aquele disco vai funcionar como um "
"disco removível e deve funcionar com Tails."

#. type: Plain text
msgid "See also [[!tails_ticket 6397]]."
msgstr "Veja também [[!tails_ticket 6397]]."

#. type: Plain text
#, fuzzy, no-wrap
#| msgid "<a id=\"chainloading\"></a>\n"
msgid "<a id=\"pny\"></a>\n"
msgstr "<a id=\"chainloading\"></a>\n"

#. type: Title ###
#, no-wrap
msgid "PNY"
msgstr ""

#. type: Plain text
msgid ""
"When installing Tails, PNY USB sticks have problems with the constant write "
"load and are prone to failure."
msgstr ""

#. type: Plain text
#, fuzzy, no-wrap
#| msgid "<a id=\"chainloading\"></a>\n"
msgid "<a id=\"aegis\"></a>\n"
msgstr "<a id=\"chainloading\"></a>\n"

#. type: Title ###
#, no-wrap
msgid "Aegis"
msgstr ""

#. type: Bullet: '* '
msgid "Aegis Secure Key USB 2.0"
msgstr ""

#. type: Plain text
msgid ""
"During the boot process, USB is briefly powered off, that causes Aegis "
"hardware-encrypted USB sticks to lock down, and the PIN must be entered "
"again (fast) in order to complete the boot."
msgstr ""

#. type: Bullet: '* '
msgid "Aegis Secure Key USB 3.0"
msgstr ""

#. type: Plain text
msgid ""
"This USB stick doesn't start Tails at all, the USB 2.0 workaround is not "
"working for that hardware."
msgstr ""

#. type: Title ###
#, fuzzy, no-wrap
#| msgid "Other issues\n"
msgid "Other vendors"
msgstr "Outros problemas\n"

#. type: Bullet: '* '
msgid ""
"Staples Relay USB 2.0 16GB, suffers from the same problem as [[some SanDisk "
"USB sticks|known_issues#sandisk]]."
msgstr ""

#. type: Title -
#, no-wrap
msgid "Acer Travelmate 8573T-254G50M\n"
msgstr "Acer Travelmate 8573T-254G50M\n"

#. type: Plain text
#, fuzzy
#| msgid "Does not start on USB sticks created using Tails Installer."
msgid ""
"Booting from DVD works fine, but does not start on USB sticks created using "
"Tails Installer."
msgstr "Não inicia em memórias USB criadas usando o Tails Installer."

#. type: Plain text
msgid ""
"This problem might be corrected in Tails 1.1 and newer: please report your "
"test results back to us."
msgstr ""

#. type: Title -
#, no-wrap
msgid "Acer Aspire 5315-ICL50 and Acer ES-1-331\n"
msgstr ""

#. type: Plain text
msgid "Does not start on USB sticks created using Tails Installer."
msgstr "Não inicia em memórias USB criadas usando o Tails Installer."

#. type: Title -
#, no-wrap
msgid "ASUS VivoBook X202E\n"
msgstr "ASUS VivoBook X202E\n"

#. type: Plain text
msgid ""
"Legacy support needs to be enabled in order to start Tails. To enable legacy "
"boot support, enable 'Launch CSM' under boot (menu)."
msgstr ""
"Suporte a hardware antigo deve estar habilitado para poder iniciar o Tails. "
"Para habilitar soporte a hardware antigo, habilite 'Launch CSM' no menu de "
"boot."

#. type: Title -
#, no-wrap
msgid "Compaq 615\n"
msgstr "Compaq 615\n"

#. type: Plain text
msgid ""
"You need to update the firmware to its latest version in order to start from "
"a device installed using Tails Installer."
msgstr ""
"Você precisa atualizar o formware para a última versão para poder iniciar a "
"partir de um dispositivo instalado usando o Tails Installer."

#. type: Title -
#, fuzzy, no-wrap
#| msgid "Dell Inc. Latitude E6430/0CPWYR\n"
msgid "Dell Inc. Latitude E6430 and E6230\n"
msgstr "Dell Inc. Latitude E6430/0CPWYR\n"

#. type: Plain text
#, fuzzy
#| msgid "With BIOS versions A03 06/03/2012 (and A09 and A11)"
msgid "With BIOS versions A03 06/03/2012 (and A09, A11, and A12)"
msgstr "Com versões de BIOS A03 06/03/2012 (e A09 e A11)"

#. type: Plain text
msgid "Error message: `Invalid partition table!`"
msgstr "Mensagem de erro: `Invalid Partition Table!`"

#. type: Plain text
#, fuzzy
#| msgid ""
#| "Workaround (at least with BIOS versions A09 and A11): just hit enter and "
#| "it will continue with the boot."
msgid ""
"Workaround (at least with BIOS versions A09, A11, and A12): just hit enter "
"and it will continue with the boot."
msgstr ""
"Pode ser contornado (ao menos com BIOS versões A09 e a11): apenas aperte "
"enter e o sistema vai continuar a inicializar."

#. type: Title -
#, no-wrap
msgid "Dell XPS L702X/03RG89, Samsung RV520, Samsung Series 7 Chronos\n"
msgstr "Dell XPS L702X/03RG89, Samsung RV520, Samsung Series 7 Chronos\n"

#. type: Plain text
msgid ""
"We were reported that the legacy BIOS shipped on these systems doesn't know "
"how to deal with the GPT partition scheme installed by Tails Installer."
msgstr ""
"Recebemos relatos de que a BIOS antiga utilizada nestes sistemas não sabe "
"como lidar com o esquema de partições GPT instalado pelo Tails Installer."

#. type: Plain text
msgid ""
"<http://en.community.dell.com/support-forums/laptop/f/3518/"
"p/19392884/20010995.aspx>"
msgstr ""
"<http://en.community.dell.com/support-forums/laptop/f/3518/"
"p/19392884/20010995.aspx>"

#. type: Title -
#, no-wrap
msgid "Dell Inspiron 8100\n"
msgstr "Dell Inspiron 8100\n"

#. type: Plain text
#, fuzzy
#| msgid ""
#| "The display panel will have the wrong resolution unless "
#| "`video=LVDS-1:1600x1200 nouveau.noaccel=1` is added to the boot command "
#| "line."
msgid ""
"The display panel will have the wrong resolution unless "
"`video=LVDS-1:1600x1200 nouveau.noaccel=1` is added to the boot command "
"line. This problem might be corrected in Tails 1.1 and newer: please report "
"your test results back to us."
msgstr ""
"O painel de display terá a resolução incorreta a menos que a opção "
"`video=LVDS-1:1600x1200 nouveau.noaccel=1` seja adicionada à linha de "
"comando de boot."

#. type: Title -
#, no-wrap
msgid "Dell Dimension 2400\n"
msgstr "Dell Dimension 2400\n"

#. type: Plain text
#, fuzzy
#| msgid ""
#| "Cannot start neither from USB nor from DVD. System crashes with a blank "
#| "screen and locked up keyboard."
msgid ""
"Does not start neither from USB nor from DVD. System crashes with a blank "
"screen and locked up keyboard. This problem might be corrected in newer "
"versions: please report your test results back to us."
msgstr ""
"Não pode ser inicializado nem a partir de USB nem de DVD. O sistema dá pau "
"com uma tela preta e teclado travado."

#. type: Title -
#, no-wrap
msgid "Fujitsu Siemens Amilo A 1667G\n"
msgstr ""

#. type: Title -
#, no-wrap
msgid "HP Compaq dc5750 Microtower\n"
msgstr ""

#. type: Plain text
#, fuzzy
#| msgid "Does not start on USB sticks created using Tails Installer."
msgid "Does not start Tails 1.2.3 created using Tails Installer."
msgstr "Não inicia em memórias USB criadas usando o Tails Installer."

#. type: Title -
#, no-wrap
msgid "HP Pavilion dv7\n"
msgstr ""

#. type: Plain text
msgid ""
"Since Tails 1.3, gets stuck at the boot menu, whether Tails is installed "
"manually or using Tails Installer."
msgstr ""

#. type: Title -
#, fuzzy, no-wrap
#| msgid "HP ProBook 4330s\n"
msgid "HP ProBook\n"
msgstr "HP ProBook 4330s\n"

#. type: Plain text
msgid ""
"With UEFI enabled, when chosing a boot device, select `Boot From EFI File` "
"and then `Filesystem Tails` and `EFI/BOOT/bootx64.efi`."
msgstr ""
"Com UEFI habilitado, ao escolher um dispositivo de boot, selecione `Boot "
"From EFI File` e então `Filesystem Tails` e `EFI/BOOT/bootx64.efi`."

#. type: Plain text
msgid "That workaround applied to, at least, the following HP ProBook:"
msgstr ""

#. type: Bullet: '* '
msgid "4330s"
msgstr ""

#. type: Bullet: '* '
msgid "6560b"
msgstr ""

#. type: Title -
#, no-wrap
msgid "Lenovo IdeaPad Y410p\n"
msgstr ""

#. type: Plain text
msgid "Does not start Tails 1.1 from USB installed manually in Linux."
msgstr ""

#. type: Title -
#, no-wrap
msgid "Lenovo IdeaPad z585\n"
msgstr ""

#. type: Plain text
msgid "Goes back continuously to boot menu on Tails installed on DVD."
msgstr ""

#. type: Title -
#, fuzzy, no-wrap
#| msgid "Clevo W258CU, ThinkPad X1, X121e, X220, X230, T420i, T430, T410, T520, W520, T530, E325 and E530\n"
msgid "Clevo W258CU, ThinkPad X220, X121e, T420i, T410, T520, W520, T530, E325, and E530\n"
msgstr "Clevo W258CU, ThinkPad X1, X121e, X220, X230, T420i, T430, T410, T520, W520, T530, E325 e E530\n"

#. type: Plain text
msgid ""
"These machines do not start on USB sticks created using Tails USB Installer, "
"due to a firmware limitation."
msgstr ""
"Estas máquinas não iniciam a partir de memórias USB criadas usando Tails USB "
"Installer, por causa de limitações de firmware."

#. type: Plain text
#, fuzzy
#| msgid ""
#| "A workaround for some of these machines is to use the [[manual "
#| "installation process|doc/first_steps/installation/manual/linux]].  Note, "
#| "however, that this technique does not allow you to set up a persistent "
#| "volume."
msgid ""
"A workaround for some of these machines is to use the [[manual installation "
"process|install/linux/usb]].  Note, however, that this technique does not "
"allow you to set up a persistent volume."
msgstr ""
"Uma forma de contornar o problema para algumas destas máquinas é usar o "
"[[processo de instalação manual|doc/first_steps/installation/manual/linux]]. "
"Note, no entando, que esta técnica não permite que você configure um volume "
"persistente."

#. type: Plain text
#, fuzzy, no-wrap
#| msgid "<a id=\"chainloading\"></a>\n"
msgid "<a id=\"mac\"></a>\n"
msgstr "<a id=\"chainloading\"></a>\n"

#. type: Plain text
#, no-wrap
msgid ""
"Mac\n"
"---\n"
msgstr ""
"Mac\n"
"---\n"

#. type: Bullet: '* '
msgid ""
"Some Mac need [rEFInd](http://sourceforge.net/projects/refind/)  installed "
"to boot Tails from a USB stick."
msgstr ""

#. type: Bullet: '* '
msgid ""
"Any Mac with 32-bit EFI may not succeed in booting Tails USB stick created "
"by Tails Installer. You can check if a given Mac is 32-bit or 64-bit EFI on "
"that list: <http://www.everymac.com/mac-answers/snow-leopard-mac-os-x-faq/"
"mac-os-x-snow-leopard-64-bit-macs-64-bit-efi-boot-in-64-bit-mode.html>"
msgstr ""

#. type: Bullet: '* '
msgid "MacBook Pro 5,5 does not boot with Tails in UEFI mode."
msgstr ""

#. type: Bullet: '* '
msgid ""
"MacBook Pro 5,1 17\" (Nvidia GeForce 9400M): one must add the `nouveau."
"noaccel=1` boot parameters so that the display works properly."
msgstr ""

#. type: Bullet: '* '
msgid ""
"MacBook Air 3,2 (A1369 EMC 2392) freezes when booting Tails in UEFI mode."
msgstr ""

#. type: Bullet: '* '
msgid "MacBook Pro (early 2011) fails to boot from DVD since Tails 1.1."
msgstr ""

#. type: Bullet: '* '
#, fuzzy
#| msgid "Does not start on USB sticks created using Tails Installer."
msgid ""
"Mac Pro Tower and MacBook Pro 4,1 (both from early 2008) and MacBook Pro 8,2 "
"(late 2011) fail to boot from a USB stick created by Tails Installer."
msgstr "Não inicia em memórias USB criadas usando o Tails Installer."

#. type: Plain text
#, fuzzy, no-wrap
#| msgid "<a id=\"chainloading\"></a>\n"
msgid "<a id=\"switchable_graphics\"></a>\n"
msgstr "<a id=\"chainloading\"></a>\n"

#. type: Title -
#, no-wrap
msgid "Switchable graphics computers\n"
msgstr ""

#. type: Plain text
msgid ""
"Some computers with switchable graphics (such as Optimus) fail to choose a "
"video card and end up on a black screen. This has been reported for MacBook "
"Pro 6,2, MacBook Pro 10,1 Retina, MacBook Pro 15-inch (early 2011) and might "
"affect many others."
msgstr ""

#. type: Plain text
msgid "There are two possible workarounds for this issue:"
msgstr ""

#. type: Bullet: '* '
msgid ""
"For the Mac computers, it is possible to use a third-party application, "
"<http://gfx.io/>, to force integrated graphics only through OS X.  Then "
"restart in that special mode that works with Tails."
msgstr ""

#. type: Bullet: '* '
msgid "Expert Linux users can also do the following:"
msgstr ""

#. type: Bullet: '  1. '
msgid ""
"Add the `i915.modeset=0 rootpw=pass` option in the [[boot menu|doc/"
"first_steps/startup_options#boot_menu]]."
msgstr ""

#. type: Bullet: '  2. '
msgid ""
"Create a file `/etc/X11/xorg.conf.d/switchable.conf` with the following "
"content:"
msgstr ""

#. type: Plain text
#, no-wrap
msgid ""
"         Section \"Device\"\n"
"             Identifier \"Device0\"\n"
"             Driver \"nouveau\"\n"
"             BusID \"1:0:0\"\n"
"         EndSection\n"
msgstr ""

#. type: Bullet: '  4. '
msgid "Restart X with the command:"
msgstr ""

#. type: Plain text
#, no-wrap
msgid "         service gdm3 restart\n"
msgstr ""

#. type: Bullet: '  5. '
msgid ""
"After the GNOME session has started, change again the root password with the "
"command:"
msgstr ""

#. type: Plain text
#, no-wrap
msgid "         sudo passwd\n"
msgstr ""

#. type: Plain text
msgid ""
"For more details, see our ticket on [[!tails_ticket 7505 desc=\"Video is "
"broken on dual-graphics-card apple hardware\"]]."
msgstr ""

#. type: Plain text
#, no-wrap
msgid "<a id=\"chainloading\"></a>\n"
msgstr "<a id=\"chainloading\"></a>\n"

#. type: Title -
#, no-wrap
msgid "Chainloading Tails from GRUB\n"
msgstr "Inicializando Tails \"em cadeia\" a partir do GRUB\n"

#. type: Plain text
msgid ""
"To workaround problems in booting Tails on laptops with UEFI support, it is "
"possible to chainload the syslinux on the ISO image from another boot loader "
"that is already working on the laptop, like GRUB. Be careful not to modify "
"at all the options of syslinux in the process."
msgstr ""
"Para contornar problemas ao inicializar o Tails em laptops com suporte a "
"UEFI, é possível carregar o syslinux da imagem ISO em cadeia a partir de um "
"outro carregador de inicialização que já esteja funcionando no laptop, como "
"por exemplo o GRUB. Tenha cuidado para não modificar nenhuma das opções do "
"syslinux no processo."

#. type: Plain text
msgid "The following commands, run from the GRUB shell, might be helpful:"
msgstr ""
"Os seguintes comandos, executados a partir do shell GRUB, podem ajudar:"

#. type: Plain text
#, no-wrap
msgid ""
"    set root=(hd1)\n"
"    chainloader +1\n"
"    boot\n"
msgstr ""
"    set root=(hd1)\n"
"    chainloader +1\n"
"    boot\n"

#. type: Plain text
#, fuzzy, no-wrap
#| msgid "<a id=\"chainloading\"></a>\n"
msgid "<a id=\"wi-fi\"></a>\n"
msgstr "<a id=\"chainloading\"></a>\n"

#. type: Title =
#, fuzzy, no-wrap
#| msgid "Security issues\n"
msgid "Wi-Fi issues\n"
msgstr "Problemas de segurança\n"

#. type: Plain text
#, fuzzy, no-wrap
#| msgid "<a id=\"chainloading\"></a>\n"
msgid "<a id=\"broadcom-sta-dkms\"></a>\n"
msgstr "<a id=\"chainloading\"></a>\n"

#. type: Title -
#, no-wrap
msgid "Broadcom Wi-Fi network interface needing `broadcom-sta-dkms`\n"
msgstr ""

#. type: Plain text
msgid ""
"Some Broadcom Wi-Fi interfaces require the [`wl`](https://wiki.debian.org/"
"wl) driver, provided by the `broadcom-sta-dkms` Debian package, to work in "
"Tails."
msgstr ""

#. type: Plain text
msgid "The `wl` driver is not included in Tails because it is proprietary."
msgstr ""

#. type: Plain text
msgid "To find out if your Wi-Fi interface requires the `wl` driver:"
msgstr ""

#. type: Bullet: '1. '
msgid ""
"Execute the following command in a [[terminal|doc/first_steps/"
"introduction_to_gnome_and_the_tails_desktop#index3h2]]:"
msgstr ""

#. type: Plain text
#, no-wrap
msgid "       lspci -nn | grep Network\n"
msgstr ""

#. type: Plain text
#, no-wrap
msgid ""
"2. Verify if your device is in the list of devices supported by the `broadcom-sta-dkms`\n"
"package on the corresponding [Debian wiki page](https://wiki.debian.org/wl).\n"
"If you find your device in the list of supported devices, then it is\n"
"impossible to use your Wi-Fi card in Tails.\n"
msgstr ""

#. type: Title =
#, no-wrap
msgid "Security issues\n"
msgstr "Problemas de segurança\n"

#. type: Plain text
#, fuzzy, no-wrap
#| msgid "<a id=\"chainloading\"></a>\n"
msgid "<a id=\"memory-wipe\"></a>\n"
msgstr "<a id=\"chainloading\"></a>\n"

#. type: Title -
#, no-wrap
msgid "Tails might not erase all the system memory on shutdown\n"
msgstr "Tails pode não apagar toda a memória do sistema ao desligar\n"

#. type: Plain text
#, fuzzy
#| msgid ""
#| "On rare systems (non-PAE with big amounts of memory),\n"
#| "Tails does not consistently [[!tails_todo\n"
#| "more_efficient_memory_wipe desc=\"erase all system memory as it\n"
#| "should\"]].\n"
msgid ""
"On rare systems (non-PAE with big amounts of memory), Tails does not "
"consistently erase all system memory as it should."
msgstr ""
"Em alguns sistemas raros (não-PAE e com muita memória),\n"
"o Tails não [[!tails_todo\n"
"more_efficient_memory_wipe desc=\"apaga toda a memória\n"
"do sistema como deveria\"]] de forma consistente.\n"

#. type: Plain text
msgid ""
"If no [[cold boot attack|doc/advanced_topics/cold_boot_attacks]] happens "
"directly after shutdown, the RAM empties itself in minutes, and all data "
"disappears."
msgstr ""

#. type: Plain text
msgid "See [[!tails_ticket 6006 desc=\"More efficient memory wipe\"]]."
msgstr ""

#. type: Plain text
#, fuzzy, no-wrap
#| msgid "<a id=\"chainloading\"></a>\n"
msgid "<a id=\"video-memory\"></a>\n"
msgstr "<a id=\"chainloading\"></a>\n"

#. type: Title -
#, no-wrap
msgid "Tails does not erase video memory\n"
msgstr ""

#. type: Plain text
msgid ""
"Tails doesn't erase the [[!wikipedia VRAM desc=\"video memory\"]] yet.  When "
"one uses Tails, then restarts the computer into another operating system, "
"that other operating system can see what has been displayed on the screen "
"within Tails."
msgstr ""

#. type: Plain text
msgid ""
"Shutting down the computer completely, instead of restarting it, might allow "
"the video memory to empty itself."
msgstr ""

#. type: Plain text
msgid "See [[!tails_ticket 5356 desc=\"Erase video memory on shutdown\"]]."
msgstr ""

#. type: Title -
#, no-wrap
msgid "After using Tails Installer, the \"emergency shutdown\" doesn't work\n"
msgstr "Após usar o Tails Installer, o \"desligamento de emergência\" não funciona\n"

#. type: Plain text
#, fuzzy
#| msgid ""
#| "Tails Installer messes a bit too much with the USB devices for the "
#| "\"emergency shutdown on media removal\" feature to continue working after "
#| "using it. If you believe this feature is critical for the session you're "
#| "running, we advice you to reboot Tails."
msgid ""
"Tails Installer messes a bit too much with the USB devices for the "
"\"emergency shutdown on media removal\" feature to continue working after "
"using it. If you believe this feature is critical for the session you're "
"running, we advice you to restart Tails."
msgstr ""
"O Tails Installer bagunça um pouco demais os dispositivos USB para que a "
"funcionalidade de \"desligamento de emergência ao remover uma mídia\" "
"continue funcionando depois de usá-lo. Se você acha que esta funcionalidade "
"é crítica para a sessão que você está executando, nós aconselhamos a "
"reiniciar o Tails."

#. type: Plain text
#, fuzzy
#| msgid "(Ticket: [[!tails_todo fix_DVD_eject_at_shutdown]])"
msgid ""
"See [[!tails_ticket 5677 desc=\"Tails Installer should not break emergency "
"shutdown\"]]."
msgstr "(Tíquete: [[!tails_todo fix_DVD_eject_at_shutdown]])"

#. type: Title -
#, no-wrap
msgid "Tails DVD eject failure\n"
msgstr "Falha na ejeção do DVD do Tails\n"

#. type: Plain text
msgid ""
"Pressing the DVD eject button does not trigger emergency shutdown.  Also, "
"the \"normal\" (non-emergency) shutdown procedure does not eject the DVD "
"anymore."
msgstr ""
"Apertar o botão de ejeção do DVD não ativa o desligamento de emergência. "
"Além disso, o desligamento \"normal\" (não emergencial) não ejeta o DVD mais."

#. type: Plain text
#, fuzzy
#| msgid "(Ticket: [[!tails_todo fix_DVD_eject_at_shutdown]])"
msgid "See [[!tails_ticket 5447 desc=\"Fix DVD eject at shutdown\"]]."
msgstr "(Tíquete: [[!tails_todo fix_DVD_eject_at_shutdown]])"

#. type: Plain text
#, fuzzy, no-wrap
#| msgid "<a id=\"chainloading\"></a>\n"
msgid "<a id=\"fails-to-shutdown\"></a>\n"
msgstr "<a id=\"chainloading\"></a>\n"

#. type: Title -
#, no-wrap
msgid "Tails fails to completely shutdown or restart\n"
msgstr "Tails falha em desligar ou reiniciar completamente\n"

#. type: Plain text
msgid ""
"When stopping Tails on some hardware, the memory wipe procedure fails to "
"complete: the display gets scrambled, but the computer doesn't completely "
"shutdown or restart. Sometimes the caps-lock button light of the keyboard "
"flashes."
msgstr ""
"Ao parar o Tails em alguns hardwares, o procedimento de limpeza de memória "
"não consegue terminar: a tela fica embaralhada, mas o computador não desliga "
"completamente nem reinicia. Algumas vezes, a luz da tecla caps-lock do "
"teclado pisca."

#. type: Plain text
#, no-wrap
msgid "<div class=\"caution\">\n"
msgstr "<div class=\"caution\">\n"

#. type: Plain text
msgid ""
"When this happens, there is no guarantee that the memory is wiped entirely."
msgstr ""
"Quando isto ocorre, não há garantia de que a memória tenha sido apagada "
"completamente."

#. type: Plain text
#, no-wrap
msgid "</div>\n"
msgstr "</div>\n"

#. type: Plain text
msgid "This issue has been reported on the following hardware:"
msgstr "Este problema foi relatado nos seguintes hardwares:"

#. type: Plain text
#, no-wrap
msgid ""
"  - Apple when booting from a USB stick:\n"
"    - MacBook Air 5,1\n"
"    - MacBook Air 5,2 (using a device installed with Tails Installer)\n"
"    - MacBook Air 6,2\n"
"    - MacBook Pro 7,1 13-inch (mid 2010)\n"
"    - MacBook Pro 9,2 13-inch (mid 2012)\n"
"    - MacBook Pro 8,1 13-inch (late 2011)\n"
"    - MacBook Pro 10,2\n"
"    - MacBook Pro Retina 11,1 (late 2013)\n"
"    - MacBook Pro Retina 13-inch (early 2015)\n"
"  - Hewlett-Packard HP ENVY x360\n"
"  - Hewlett-Packard HP Pavilion dv6 Notebook PC\n"
"  - Hewlett-Packard HP ProBook 450 G0\n"
"  - Lenovo ThinkPad X61, only on emergency shutdown when pulling out the\n"
"    USB stick\n"
"  - Lenovo ThinkPad X220\n"
"  - Toshiba Satellite C855D\n"
"  - Dell Inc. Studio 1458\n"
"  - Fujitsu Lifebook AH531/GFO, only on regular shutdown, emergency\n"
"    shutdown works\n"
"  - Samsung N150P\n"
"  - Acer Aspire e1-572\n"
"  - Dell Latitude E6230\n"
"  - Microsoft Surface Pro 3\n"
msgstr ""

#. type: Plain text
#, no-wrap
msgid "<a id=\"fingerprint\"></a>\n"
msgstr "<a id=\"fingerprint\"></a>\n"

#. type: Title =
#, fuzzy, no-wrap
#| msgid "Fingerprint\n"
msgid "Browser fingerprint\n"
msgstr "Fingerprint\n"

#. type: Plain text
#, no-wrap
msgid ""
"There are currently no known differences between the fingerprints of\n"
"<span class=\"application\">Tor Browser</span> inside and outside of\n"
"Tails.\n"
msgstr ""

#. type: Plain text
#, no-wrap
msgid "<!--\n"
msgstr ""

#. type: Plain text
msgid "OR"
msgstr ""

#. type: Plain text
#, fuzzy, no-wrap
#| msgid "<!-- The fingerprints of the Tor browser and the TBB are different: -->\n"
msgid ""
"There are known differences between the fingerprints of <span\n"
"class=\"application\">Tor Browser</span> inside and outside of Tails:\n"
msgstr "<!-- As fingerprints do navegador Tor e do TBB são distintas: -->\n"

#. type: Bullet: '* '
msgid ""
"Tor Browser 5.5 introduces [protection against fingerprinting](https://trac."
"torproject.org/projects/tor/ticket/13313)  but due to an [[!tails_ticket "
"11000 desc=\"oversight\"]] it is not enabled in Tails 2.0. However, this is "
"not so bad for Tails users since each Tails system has the same fonts "
"installed, and hence will look identical, so this only means that it's easy "
"to distinguish whether a user of Tor Browser 5.5 uses Tails or not. That is "
"already easy given that Tails has the AdBlock Plus extension enabled, unlike "
"the normal Tor Browser."
msgstr ""

#. type: Plain text
#, no-wrap
msgid "-->\n"
msgstr ""

#. type: Title =
#, no-wrap
msgid "Other issues\n"
msgstr "Outros problemas\n"

#. type: Title -
#, no-wrap
msgid "Boot menu has display issues\n"
msgstr ""

#. type: Plain text
msgid ""
"Since Tails 1.1, on some hardware (ThinkPad X230, MacBook Pro 8,1), the boot "
"menu is not displayed properly. Tails starts fine, though."
msgstr ""

#. type: Title -
#, no-wrap
msgid "Connecting to FTP servers is not possible\n"
msgstr "Não é possível conectar a servidores FTP\n"

#. type: Plain text
#, fuzzy
#| msgid ""
#| "Public FTP servers on the Internet are not reachable using Tails.\n"
#| "See [[!tails_todo fix_Internet_FTP_support desc=\"the corresponding\n"
#| "task\"]] for more details.\n"
msgid ""
"Public FTP servers on the Internet are not reachable using Tails.  See [[!"
"tails_ticket 6096 desc=\"Fix FTP support\"]] for more details."
msgstr ""
"Servidores de FTP públicos na Internet não são acessíveis usando Tails.\n"
"veja [[!tails_todo fix_Internet_FTP_support desc=\"a tarefa\n"
"correspondente\"]] para mais detalhes.\n"

#. type: Title -
#, no-wrap
msgid "Tails fails to connect to certain Wi-Fi networks\n"
msgstr "Tails não consegue conectar a certas redes Wi-Fi\n"

#. type: Plain text
msgid ""
"This might be related to the introduction of wireless regulation support in "
"Tails 0.13."
msgstr ""
"Isto pode estar relacionado à introdução de suporte a regulação sem fio no "
"Tails 0.13."

#. type: Title -
#, no-wrap
msgid "The desktop crashes when run with the default QEMU emulated processor\n"
msgstr ""

#. type: Plain text
msgid ""
"Due to a [bug in llvmpipe](https://freedesktop.org/patch/34445/), when Tails "
"runs in a QEMU virtual machine with the default emulated CPU, the GNOME "
"desktop crashes after login."
msgstr ""

#. type: Plain text
#, no-wrap
msgid ""
"To workaround this problem, pass @-cpu host@ on the QEMU command-line.\n"
"If you use <span class=\"application\">libvirt</span>, choose <span\n"
"class=\"guilabel\">Copy host CPU configuration</span> in <span\n"
"class=\"application\">virt-manager</span>'s processor configuration screen.\n"
msgstr ""

#. type: Title -
#, no-wrap
msgid "Touchpad configurations\n"
msgstr "Configurações do Touchpad\n"

#. type: Title ###
#, no-wrap
msgid "Acer TravelMate B113 - ETPS/2 Elantech Touchpad"
msgstr "Acer TravelMate B113 - ETPS/2 Elantech Touchpad"

#. type: Plain text
#, no-wrap
msgid ""
"    synclient FingerPress=256;\n"
"    synclient TapButton3=0;\n"
"    synclient Clickpad=1;\n"
"    synclient VertTwoFingerScroll=1;\n"
"    synclient FingerLow=1;\n"
"    synclient FingerHigh=1;\n"
msgstr ""
"    synclient FingerPress=256;\n"
"    synclient TapButton3=0;\n"
"    synclient Clickpad=1;\n"
"    synclient VertTwoFingerScroll=1;\n"
"    synclient FingerLow=1;\n"
"    synclient FingerHigh=1;\n"

#. type: Title -
#, no-wrap
msgid "Bluetooth devices don't work\n"
msgstr ""

#. type: Plain text
msgid ""
"Bluetooth is not enabled in Tails for security reasons. To enable it anyway, "
"see the documentation about [[wireless devices|doc/advanced_topics/"
"wireless_devices]]."
msgstr ""

#. type: Plain text
#, fuzzy, no-wrap
#| msgid "<a id=\"chainloading\"></a>\n"
msgid "<a id=\"browser_languages\"></a>\n"
msgstr "<a id=\"chainloading\"></a>\n"

#. type: Title -
#, no-wrap
msgid "Tor Browser is translated in a limited number of languages\n"
msgstr ""

#. type: Plain text
msgid ""
"Since Tails 1.2, the web browser is based on Tor Browser which is translated "
"in less languages than before. You can see the list of languages available "
"in Tor Browser from the [Tor Browser homepage](https://www.torproject.org/"
"projects/torbrowser.html.en)."
msgstr ""

#. type: Plain text
#, fuzzy, no-wrap
#| msgid "<a id=\"chainloading\"></a>\n"
msgid "<a id=\"automatic_upgrade_fails\"></a>\n"
msgstr "<a id=\"chainloading\"></a>\n"

#. type: Title -
#, no-wrap
msgid "Tails does not boot after automatic upgrade\n"
msgstr ""

#. type: Plain text
msgid ""
"Sometimes, after an automatic upgrade, Tails gets blocked when booting, "
"often after the message 'Loading, please wait...'."
msgstr ""

#. type: Plain text
msgid ""
"To fix this problem, you can [[update your Tails manually|doc/first_steps/"
"upgrade/#manual]]."
msgstr ""

#. type: Plain text
msgid "Note that your Persistent Volume will be safely preserved."
msgstr ""

#. type: Title ##
#, no-wrap
msgid "Print preview is blank in Tor Browser"
msgstr ""

#. type: Plain text
msgid ""
"Due to a [bug in Firefox](https://bugzilla.mozilla.org/show_bug.cgi?"
"id=1205598), its print preview is incompatible with the AppArmor confinement "
"of Tor Browser in Tails."
msgstr ""

#. type: Plain text
#, no-wrap
msgid ""
"From the print preview, you can click\n"
"<span class=\"guilabel\">Print&hellip;</span> and choose\n"
"<span class=\"guilabel\">Print to File</span> in the list of printers to\n"
"save it as a PDF file. Then you can open this PDF file from the file\n"
"browser.\n"
msgstr ""

#. type: Title -
#, no-wrap
msgid "Slow graphics operations with recent NVidia hardware\n"
msgstr ""

#. type: Plain text
msgid ""
"Graphics display operations are slow on computers with graphics adapters of "
"the NVidia [[!wikipedia GeForce 900 series]], such as the GeForce GTX 960."
msgstr ""

#. type: Plain text
msgid ""
"This problem will likely be resolved once Tails [[!tails_ticket 10298 desc="
"\"includes a newer Linux kernel\"]]."
msgstr ""

#. type: Title -
#, no-wrap
msgid "Tor Browser does not support MPEG-4 videos\n"
msgstr ""

#. type: Plain text
msgid ""
"Tor Browser does not support MPEG-4 video streaming in Tails 2.0 and newer. "
"Instead, in some cases you can download them and play them with the video "
"player included in Tails."
msgstr ""

#. type: Plain text
msgid ""
"On the other hand, web sites that propose WebM video streaming work fine."
msgstr ""

#. type: Plain text
#, fuzzy
#| msgid "See also [[!tails_ticket 6397]]."
msgid "See [[!tails_ticket 10835]] for more details."
msgstr "Veja também [[!tails_ticket 6397]]."

#. type: Plain text
#, fuzzy, no-wrap
#| msgid "<a id=\"chainloading\"></a>\n"
msgid "<a id=\"restart-shell\"></a>\n"
msgstr "<a id=\"chainloading\"></a>\n"

#. type: Title ##
#, no-wrap
msgid "Icons and information located on the top right corner of the screen disappeared"
msgstr ""

#. type: Plain text
msgid ""
"Sometimes, some of the icons located on the top right corner of the screen "
"are not displayed entirely, or at all. For example, the icon that allows to "
"change to another keyboard layout may be hidden. Other information, such as "
"the clock, may not be visible."
msgstr ""

#. type: Plain text
#, no-wrap
msgid ""
"Press <span class=\"keycap\">Alt+F2</span> and type `r` to restart GNOME\n"
"Shell, which often solves this problem.\n"
msgstr ""

#. type: Plain text
#, fuzzy
#| msgid "See also [[!tails_ticket 6397]]."
msgid ""
"See [[!tails_ticket 10576]] and [[!tails_ticket 10807]] for more details."
msgstr "Veja também [[!tails_ticket 6397]]."

#. type: Title ##
#, no-wrap
msgid "Network interfaces remain turned off"
msgstr ""

#. type: Plain text
msgid ""
"For your safety, Tails blocks access to the network until you have chosen "
"whether to [[spoof the MAC address|doc/first_steps/startup_options/"
"mac_spoofing]].  Once you have done that, network interfaces are turned on. "
"However, since Tails 2.0, sometimes network interfaces remain turned off."
msgstr ""

#. type: Plain text
msgid ""
"If this happens to you, please [[report a bug|doc/first_steps/"
"bug_reporting]]: we currently lack information to fix this problem."
msgstr ""

#. type: Plain text
msgid "Restarting Tails generally solves this problem."
msgstr ""

#. type: Plain text
#, fuzzy
#| msgid "See also [[!tails_ticket 6397]]."
msgid "See [[!tails_ticket 9012]] for more details."
msgstr "Veja também [[!tails_ticket 6397]]."

#, fuzzy
#~| msgid "<a id=\"chainloading\"></a>\n"
<<<<<<< HEAD
#~ msgid "<a id=\"bcm43224\"></a>\n"
=======
#~ msgid "<a id=\"i2p_browser\"></a>\n"
>>>>>>> a71c0070
#~ msgstr "<a id=\"chainloading\"></a>\n"

#~ msgid "Stream isolation inconsistency in Claws Mail\n"
#~ msgstr "Inconsistência no isolamento de fluxo no Claws mail\n"

#~ msgid ""
#~ "Claws Mail isn't using its dedicated Tor SocksPort for Tor hidden service "
#~ "IMAP/POP/SMTP servers (instead Tor's TransPort is used). This is just a "
#~ "deviation from Tails' design and should have no adverse real world "
#~ "consequences."
#~ msgstr ""
#~ "O Claws Mail não está usando uma porta SocksPort de Tor dedicada para "
#~ "servidores IMAP/POP/SMTP de serviços ocultos de Tor (ao invés disso, a "
#~ "porta TransPort do Tor é usada). Este é somente um desvio do projeto to "
#~ "Tails e não deve ter consequências adversas no mundo real."

#~ msgid ""
#~ "<!-- If this section is empty adjust the [[fingerprint documentation|doc/"
#~ "about/fingerprint]]. -->\n"
#~ msgstr ""
#~ "<!-- Se esta seção estiver vazia. ajuste a [[documentação sobre "
#~ "fingerprint|doc/about/fingerprint]]. -->\n"

#, fuzzy
#~| msgid "Other issues\n"
#~ msgid "Other hardware issues\n"
#~ msgstr "Outros problemas\n"

#, fuzzy
#~| msgid ""
#~| "Browser window resizing is in not reliable: [[!tails_ticket 6377]] and "
#~| "[[!tor_bug 10095]]."
#~ msgid ""
#~ "Browser window resizing is not reliable: [[!tails_ticket 6377]] and [[!"
#~ "tor_bug 10095]]."
#~ msgstr ""
#~ "Redimencionamento da tela do navegador não é confiável: [[!tails_ticket "
#~ "6377]] e [[!tor_bug 10095]]."

#, fuzzy
#~| msgid "TorBrowser takes too long to shutdown\n"
#~ msgid "Tor Browser takes too long to shutdown\n"
#~ msgstr "TorBrowser leva muito tempo para fechar\n"

#~ msgid ""
#~ "Since Tails 0.22, the browser sometimes takes too long to shutdown ([[!"
#~ "tails_ticket 6480]]). Waiting a few more seconds is usually enough to let "
#~ "it close itself correctly."
#~ msgstr ""
#~ "Desde o Tails 0.22, o navegador algumas vezes toma muito tempo para "
#~ "fechar ([[!tails_ticket 6480]]). Esperar alguns segundos a mais "
#~ "geralmente é suficiente para deixar com que feche corretamente."

#, fuzzy
#~| msgid "<a id=\"chainloading\"></a>\n"
#~ msgid "<a id=\"isohybrid-options\"></a>\n"
#~ msgstr "<a id=\"chainloading\"></a>\n"

#~ msgid ""
#~ "But due to [a bug in VirtualBox](https://www.virtualbox.org/"
#~ "ticket/11037), the resizable display and shared clipboard only work in "
#~ "Tails if the VirtualBox guest is configured to have a 32-bit processor. "
#~ "The shared folders work both on 32-bit and 64-bit guests."
#~ msgstr ""
#~ "Veja [[!tails_todo fix_virtualbox_guest_modules_build desc=\"a\n"
#~ "tarefa correspondente\"]] para detalhes.\n"

#, fuzzy
#~| msgid "<a id=\"problematic-usb-sticks\"></a>\n"
#~ msgid "<a id=\"problematic-virtual-machines\"></a>\n"
#~ msgstr "<a id=\"problematic-usb-sticks\"></a>\n"

#~ msgid "YouTube videos are hard to get\n"
#~ msgstr "Vídeos de YoutTube são difíceis de baixar\n"

#~ msgid ""
#~ "[[!tails_todo easier_YouTube desc=\"HTML5 video are not easily seen on "
#~ "YouTube\"]]. When the message *This video is currently unavailable* "
#~ "appears, the video can actually be viewed.  Right-click on the page, "
#~ "select **NoScript** → **Blocked objects** and **Temporarily allow…** the "
#~ "video."
#~ msgstr ""
#~ "[[!tails_todo easier_YouTube desc=\"Vídeos em HTML5 não são fáceis de "
#~ "serem vistos no YouTube\"]]. Quando a mensagem *Este vídeo não está "
#~ "disponível* aparece, o vídeo na verdade pode ser visto. Clique com o "
#~ "botão direito na página, selecione **NoScript** → **Blocked objects** e "
#~ "**Temporarily allow…** para permitir temporariamente o vídeo."

#~ msgid ""
#~ "Tails will never support videos which require Flash (those with ads)."
#~ msgstr ""
#~ "Tails nunca vai suportar vídeos que requerem Flash (aqueles com "
#~ "propagandas)."

#~ msgid "Acer Chromebook C720\n"
#~ msgstr "Acer Chromebook C720\n"

#~ msgid ""
#~ "Booting fails with `Not enough memory to load specified image`. Work "
#~ "around by adding the `mem=1500m` [[boot option|/doc/first_steps/"
#~ "startup_options/#boot_menu]]."
#~ msgstr ""
#~ "A inicialização falha com `Não há memória suficiente para carregar a "
#~ "imagem especificada` (`Not enough memory to load specified image`). Pode "
#~ "ser contornado adicionando a [[opção de boot|/doc/first_steps/"
#~ "startup_options/#boot_menu]] `mem=1500m`."

#~ msgid "Staples Relay USB 2.0 16GB"
#~ msgstr "Staples Relay USB 2.0 16GB"

#~ msgid "Hewlett-Packard HP Pavilion dv6 Notebook PC"
#~ msgstr "Hewlett-Packard HP Pavilion dv6 Notebook PC"

#~ msgid ""
#~ "Lenovo ThinkPad X61, only on emergency shutdown when pulling out the USB "
#~ "stick"
#~ msgstr ""
#~ "Lenovo ThinkPad X61, apenas no desligamento emergencial ao retirar a "
#~ "memória USB"

#~ msgid "Toshiba Satellite C855D"
#~ msgstr "Toshiba Satellite C855D"

#~ msgid "Dell Inc. Studio 1458"
#~ msgstr "Dell Inc. Studio 1458"

#~ msgid ""
#~ "Fujitsu Lifebook AH531/GFO, only on regular shutdown, emergency shutdown "
#~ "works"
#~ msgstr ""
#~ "Fujitsu Lifebook AH531/GFO, apenas no desligamento normal, o desligamento "
#~ "emergencial funciona"

#~ msgid "SanDisk Cruzer Blade 4GB and 8GB"
#~ msgstr "SanDisk Cruzer Blade 4GB e 8GB"

#, fuzzy
#~| msgid "See also [[!tails_ticket 6397]]."
#~ msgid "See also [[!tails_ticket 7478]]."
#~ msgstr "Veja também [[!tails_ticket 6397]]."

#~ msgid ""
#~ "Does not start on USB sticks created using Tails Installer.  Booting from "
#~ "DVD works fine."
#~ msgstr ""
#~ "Não inicia em memórias USB criadas usando o Tails Installer. Iniciar a "
#~ "partir do DVD funciona bem."

#~ msgid "For the moment, Tails has a very limited support for Mac."
#~ msgstr "No momento, Tails possui suporte bastante limitado para o Mac."

#~ msgid ""
#~ "Most recent Mac boot with UEFI only, and currently Tails does not start "
#~ "with UEFI. See [[the corresponding blueprint|blueprint/UEFI]]."
#~ msgstr ""
#~ "Macs mais recentes somente iniciam com boot UEFI, e atualmente Tails não "
#~ "funciona com UEFI. Veja [[o projeto correspondente|blueprint/UEFI]]."

#~ msgid ""
#~ "See also [[manual installation using Mac|doc/first_steps/installation/"
#~ "manual/mac]] for more compatibility reports."
#~ msgstr ""
#~ "Veja também a [[instalação manual usando Mac|doc/first_steps/installation/"
#~ "manual/mac]] para mais informações de compatibilidade."

#~ msgid ""
#~ "Fails to start from a Tails USB unless forced to boot using CSM, and not "
#~ "UEFI, first, as advised on:"
#~ msgstr ""
#~ "Mesmo configurado para iniciar em modo \"legacy\", eles não conseguem "
#~ "iniciar o Tails; com BIOS 9SKT58AUS e também 9SKT79AUS."

#~ msgid ""
#~ "<http://forums.toshiba.com/t5/Computer-Troubleshooting/System-does-not-"
#~ "have-any-usb-boot-optoon/td-p/406325>"
#~ msgstr ""
#~ "<http://forums.toshiba.com/t5/Computer-Troubleshooting/System-does-not-"
#~ "have-any-usb-boot-optoon/td-p/406325>"

#~ msgid ""
#~ "\"Connect automatically\" for NetworkManager connections isn't "
#~ "persistent\n"
#~ msgstr ""
#~ "\"Conectar automaticamente\" para conexões do NetworkManager não é "
#~ "persistente\n"

#~ msgid ""
#~ "When the \"Network Connections\" persistence feature is activated, the "
#~ "\"Connect automatically\" setting isn't saved for any connection.  While "
#~ "this is a bug, it's actually a good one. NetworkManager itself enables "
#~ "this option by default for all new connections, and could result in users "
#~ "re-connecting to a previous network at times when they don't want that."
#~ msgstr ""
#~ "Quando a funcionalidade de persistência das \"Conexões de Rede\" é "
#~ "ativada, a configuração \"Conectar automaticamente\" não é salva para "
#~ "nenhuma conexão. Mesmo que isto seja um bug, é na verdade um bug bom. O "
#~ "NetworkManager habilita esta opção por padrão para todas as novas "
#~ "conexões, e poderia resultar em usuários reconectando a uma rede antiga "
#~ "em momentos que talvez possam não querer fazê-lo."<|MERGE_RESOLUTION|>--- conflicted
+++ resolved
@@ -6,11 +6,7 @@
 msgid ""
 msgstr ""
 "Project-Id-Version: PACKAGE VERSION\n"
-<<<<<<< HEAD
 "POT-Creation-Date: 2016-04-29 15:20+0000\n"
-=======
-"POT-Creation-Date: 2016-03-17 16:35+0000\n"
->>>>>>> a71c0070
 "PO-Revision-Date: 2014-06-30 15:38-0300\n"
 "Last-Translator: Tails Developers <amnesia@boum.org>\n"
 "Language-Team: LANGUAGE <LL@li.org>\n"
@@ -1237,11 +1233,8 @@
 
 #, fuzzy
 #~| msgid "<a id=\"chainloading\"></a>\n"
-<<<<<<< HEAD
 #~ msgid "<a id=\"bcm43224\"></a>\n"
-=======
 #~ msgid "<a id=\"i2p_browser\"></a>\n"
->>>>>>> a71c0070
 #~ msgstr "<a id=\"chainloading\"></a>\n"
 
 #~ msgid "Stream isolation inconsistency in Claws Mail\n"
