--- conflicted
+++ resolved
@@ -1231,14 +1231,11 @@
 msgid "See [[!tails_ticket 9012]] for more details."
 msgstr "Veja também [[!tails_ticket 6397]]."
 
-<<<<<<< HEAD
 #, fuzzy
 #~| msgid "<a id=\"chainloading\"></a>\n"
 #~ msgid "<a id=\"bcm43224\"></a>\n"
 #~ msgstr "<a id=\"chainloading\"></a>\n"
 
-=======
->>>>>>> 8592c9a6
 #~ msgid "Stream isolation inconsistency in Claws Mail\n"
 #~ msgstr "Inconsistência no isolamento de fluxo no Claws mail\n"
 
