--- conflicted
+++ resolved
@@ -7,11 +7,7 @@
 msgstr ""
 "Project-Id-Version: PACKAGE VERSION\n"
 "Report-Msgid-Bugs-To: tails-l10n@boum.org\n"
-<<<<<<< HEAD
-"POT-Creation-Date: 2018-12-18 11:31+0000\n"
-=======
 "POT-Creation-Date: 2018-12-29 23:52+0000\n"
->>>>>>> 646949f5
 "PO-Revision-Date: 2018-11-01 09:13+0100\n"
 "Last-Translator: Tails Developers <amnesia@boum.org>\n"
 "Language-Team: LANGUAGE <LL@li.org>\n"
@@ -44,8 +40,7 @@
 msgstr "[[!toc levels=3]]\n"
 
 #. type: Title =
-#, fuzzy, no-wrap
-#| msgid "Problems starting Tails\n"
+#, no-wrap
 msgid "Problems starting Tails\n"
 msgstr "Problemas ao iniciar Tails\n"
 
@@ -66,8 +61,7 @@
 msgstr "<a id=\"problematic-usb-sticks\"></a>\n"
 
 #. type: Title -
-#, fuzzy, no-wrap
-#| msgid "Problematic USB sticks\n"
+#, no-wrap
 msgid "Problematic USB sticks\n"
 msgstr "Memórias USB que apresentam problemas\n"
 
@@ -980,8 +974,7 @@
 msgstr "<a id=\"wi-fi\"></a>\n"
 
 #. type: Title =
-#, fuzzy, no-wrap
-#| msgid "Wi-Fi issues\n"
+#, no-wrap
 msgid "Wi-Fi issues\n"
 msgstr "Problemas com Wi-Fi\n"
 
@@ -991,8 +984,7 @@
 msgstr "<a id=\"broadcom-sta-dkms\"></a>\n"
 
 #. type: Title -
-#, fuzzy, no-wrap
-#| msgid "Broadcom Wi-Fi network interface needing `broadcom-sta-dkms`\n"
+#, no-wrap
 msgid "Broadcom Wi-Fi network interface needing `broadcom-sta-dkms`\n"
 msgstr "A interface de rede da Broadcom Wi-Fi precisa de `broadcom-sta-dkms`\n"
 
@@ -1061,8 +1053,7 @@
 msgstr ""
 
 #. type: Title -
-#, fuzzy, no-wrap
-#| msgid "Systems with RTL8723be Wi-Fi adapter\n"
+#, no-wrap
 msgid "Systems with RTL8723be Wi-Fi adapter\n"
 msgstr "Sistemas com adaptador para Wi-Fi RTL8723be \n"
 
@@ -1119,8 +1110,7 @@
 msgstr ""
 
 #. type: Title =
-#, fuzzy, no-wrap
-#| msgid "Security issues\n"
+#, no-wrap
 msgid "Security issues\n"
 msgstr "Problemas de segurança\n"
 
@@ -1130,8 +1120,7 @@
 msgstr "<a id=\"video-memory\"></a>\n"
 
 #. type: Title -
-#, fuzzy, no-wrap
-#| msgid "Tails does not erase video memory\n"
+#, no-wrap
 msgid "Tails does not erase video memory\n"
 msgstr "Tails não apaga memória de vídeo\n"
 
@@ -1163,8 +1152,7 @@
 msgstr "<a id=\"fails-to-shutdown\"></a>\n"
 
 #. type: Title -
-#, fuzzy, no-wrap
-#| msgid "Tails fails to completely shutdown or restart\n"
+#, no-wrap
 msgid "Tails fails to completely shutdown or restart\n"
 msgstr "Tails não consegue desligar completamente ou reiniciar\n"
 
@@ -1265,8 +1253,7 @@
 msgstr "<a id=\"fingerprint\"></a>\n"
 
 #. type: Title =
-#, fuzzy, no-wrap
-#| msgid "Browser fingerprint\n"
+#, no-wrap
 msgid "Browser fingerprint\n"
 msgstr "Fingerprint do navegador\n"
 
@@ -1291,8 +1278,7 @@
 msgstr "-->\n"
 
 #. type: Title =
-#, fuzzy, no-wrap
-#| msgid "Other issues\n"
+#, no-wrap
 msgid "Other issues\n"
 msgstr "Outros problemas\n"
 
@@ -1302,8 +1288,7 @@
 msgstr "<a id=\"chainloading\"></a>\n"
 
 #. type: Title -
-#, fuzzy, no-wrap
-#| msgid "Chainloading Tails from GRUB\n"
+#, no-wrap
 msgid "Chainloading Tails from GRUB\n"
 msgstr "Inicializando Tails \"em cadeia\" a partir do GRUB\n"
 
@@ -1337,8 +1322,7 @@
 "    boot\n"
 
 #. type: Title -
-#, fuzzy, no-wrap
-#| msgid "Boot Loader Menu has display issues\n"
+#, no-wrap
 msgid "Boot Loader Menu has display issues\n"
 msgstr "O menu de inicialização tem problemas de visualização\n"
 
@@ -1349,8 +1333,7 @@
 msgstr ""
 
 #. type: Title -
-#, fuzzy, no-wrap
-#| msgid "Connecting to FTP servers is not possible\n"
+#, no-wrap
 msgid "Connecting to FTP servers is not possible\n"
 msgstr "Não é possível conectar a servidores FTP\n"
 
@@ -1363,8 +1346,7 @@
 "tails_ticket 6096 desc=\"Fix FTP support\"]]  para mais detalhes."
 
 #. type: Title -
-#, fuzzy, no-wrap
-#| msgid "Tails fails to connect to certain Wi-Fi networks\n"
+#, no-wrap
 msgid "Tails fails to connect to certain Wi-Fi networks\n"
 msgstr "Tails não consegue conectar a certas redes Wi-Fi\n"
 
@@ -1401,8 +1383,7 @@
 "class=\"guilabel\">Copie a configuração da CPU hospedeira</span>na tela de configuração do processador da <span class=\"application\">admnistradora-virtual</span>.\n"
 
 #. type: Title -
-#, fuzzy, no-wrap
-#| msgid "Touchpad configurations\n"
+#, no-wrap
 msgid "Touchpad configurations\n"
 msgstr "Configurações do Touchpad\n"
 
@@ -1443,8 +1424,7 @@
 "    synclient FingerHigh=5;\n"
 
 #. type: Title -
-#, fuzzy, no-wrap
-#| msgid "Bluetooth devices don't work\n"
+#, no-wrap
 msgid "Bluetooth devices don't work\n"
 msgstr "Dispositivos de Bluetooth não funcionam\n"
 
