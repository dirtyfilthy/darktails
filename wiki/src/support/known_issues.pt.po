--- conflicted
+++ resolved
@@ -1820,8 +1820,6 @@
 "especificada` (`Not enough memory to load specified image`). Pode ser "
 "contornado adicionando a [[opção de boot|/doc/first_steps/startup_options/"
 "#boot_menu]] `mem=1500m`."
-<<<<<<< HEAD
-=======
 
 #~ msgid "MacBook Pro (early 2011) fails to boot from DVD since Tails 1.1."
 #~ msgstr ""
@@ -2004,5 +2002,4 @@
 #~ msgid ""
 #~ "See [[!tails_ticket 5677 desc=\"Tails Installer should not break "
 #~ "emergency shutdown\"]]."
-#~ msgstr "(Tíquete: [[!tails_todo fix_DVD_eject_at_shutdown]])"
->>>>>>> 8113e5c4
+#~ msgstr "(Tíquete: [[!tails_todo fix_DVD_eject_at_shutdown]])"