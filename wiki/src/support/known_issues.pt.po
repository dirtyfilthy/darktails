--- conflicted
+++ resolved
@@ -6,11 +6,7 @@
 msgid ""
 msgstr ""
 "Project-Id-Version: PACKAGE VERSION\n"
-<<<<<<< HEAD
-"POT-Creation-Date: 2016-01-11 21:42+0100\n"
-=======
 "POT-Creation-Date: 2016-01-15 20:24+0100\n"
->>>>>>> 22ff975d
 "PO-Revision-Date: 2014-06-30 15:38-0300\n"
 "Last-Translator: Tails Developers <amnesia@boum.org>\n"
 "Language-Team: LANGUAGE <LL@li.org>\n"
@@ -1056,27 +1052,6 @@
 
 #. type: Title -
 #, no-wrap
-msgid "The desktop crashes when run with the default QEMU emulated processor\n"
-msgstr ""
-
-#. type: Plain text
-msgid ""
-"Due to a [bug in llvmpipe](https://freedesktop.org/patch/34445/), when Tails "
-"runs in a QEMU virtual machine with the default emulated CPU, the GNOME "
-"desktop crashes after login."
-msgstr ""
-
-#. type: Plain text
-#, no-wrap
-msgid ""
-"To workaround this problem, pass @-cpu host@ on the QEMU command-line.\n"
-"If you use <span class=\"application\">libvirt</span>, choose <span\n"
-"class=\"guilabel\">Copy host CPU configuration</span> in <span\n"
-"class=\"application\">virt-manager</span>'s processor configuration screen.\n"
-msgstr ""
-
-#. type: Title -
-#, no-wrap
 msgid "Touchpad configurations\n"
 msgstr "Configurações do Touchpad\n"
 
@@ -1198,107 +1173,13 @@
 msgid "Note that your Persistent Volume will be safely preserved."
 msgstr ""
 
-<<<<<<< HEAD
-#. type: Title -
-#, no-wrap
-msgid "Slow graphics operations with recent NVidia hardware\n"
-msgstr ""
-
-#. type: Plain text
-msgid ""
-"Graphics display operations are slow on computers with graphics adapters of "
-"the NVidia [[!wikipedia GeForce 900 series]], such as the GeForce GTX 960."
-msgstr ""
-
-#. type: Plain text
-msgid ""
-"This problem will likely be resolved once Tails [[!tails_ticket 10298 desc="
-"\"includes a newer Linux kernel\"]]."
-msgstr ""
-
-#. type: Title -
-#, no-wrap
-msgid "Tor Browser does not support MPEG-4 videos\n"
-msgstr ""
-
-#. type: Plain text
-msgid ""
-"Tor Browser does not support MPEG-4 video streaming in Tails 2.0 and newer. "
-"Instead, in some cases you can download them and play them with the video "
-"player included in Tails."
-msgstr ""
-
-#. type: Plain text
-msgid ""
-"On the other hand, web sites that propose WebM video streaming work fine."
-msgstr ""
-
-#. type: Plain text
-#, fuzzy
-#| msgid "See also [[!tails_ticket 6397]]."
-msgid "See [[!tails_ticket 10835]] for more details."
-msgstr "Veja também [[!tails_ticket 6397]]."
-
 #. type: Title ##
 #, no-wrap
-msgid "Icons and information located on the top right corner of the screen are not displayed"
-=======
-#. type: Title ##
-#, no-wrap
 msgid "Print preview is blank in Tor Browser"
->>>>>>> 22ff975d
-msgstr ""
-
-#. type: Plain text
-msgid ""
-<<<<<<< HEAD
-"Sometimes, some of the icons located on the top right corner of the screen "
-"are not displayed entirely, or at all. For example, the Vidalia icon, or the "
-"icon that allows to change to another keyboard layout, may be hidden. Other "
-"information, such as the clock, may not be visible."
-msgstr ""
-
-#. type: Plain text
-msgid "Restarting Tails often solves this problem."
-msgstr ""
-
-#. type: Plain text
-#, fuzzy
-#| msgid "See also [[!tails_ticket 6397]]."
-msgid ""
-"See [[!tails_ticket 10576]] and [[!tails_ticket 10807]] for more details."
-msgstr "Veja também [[!tails_ticket 6397]]."
-
-#. type: Title ##
-#, no-wrap
-msgid "Network interfaces remain turned off"
-msgstr ""
-
-#. type: Plain text
-msgid ""
-"For your safety, Tails blocks access to the network until you have chosen "
-"whether to [[spoof the MAC address|doc/first_steps/startup_options/"
-"mac_spoofing]].  Once you have done that, network interfaces are turned on. "
-"However, since Tails 2.0, sometimes network interfaces remain turned off."
-msgstr ""
-
-#. type: Plain text
-msgid ""
-"If this happens to you, please [[report a bug|doc/first_steps/"
-"bug_reporting]]: we currently lack information to fix this problem."
-msgstr ""
-
-#. type: Plain text
-msgid "Restarting Tails generally solves this problem."
-msgstr ""
-
-#. type: Plain text
-#, fuzzy
-#| msgid "See also [[!tails_ticket 6397]]."
-msgid "See [[!tails_ticket 9012]] for more details."
-msgstr "Veja também [[!tails_ticket 6397]]."
-
-=======
+msgstr ""
+
+#. type: Plain text
+msgid ""
 "Due to a [bug in Firefox](https://bugzilla.mozilla.org/show_bug.cgi?"
 "id=1205598), its print preview is incompatible with the AppArmor confinement "
 "of Tor Browser in Tails."
@@ -1314,7 +1195,6 @@
 "browser.\n"
 msgstr ""
 
->>>>>>> 22ff975d
 #~ msgid ""
 #~ "<!-- If this section is empty adjust the [[fingerprint documentation|doc/"
 #~ "about/fingerprint]]. -->\n"
@@ -1380,6 +1260,11 @@
 #~| msgid "<a id=\"problematic-usb-sticks\"></a>\n"
 #~ msgid "<a id=\"problematic-virtual-machines\"></a>\n"
 #~ msgstr "<a id=\"problematic-usb-sticks\"></a>\n"
+
+#, fuzzy
+#~| msgid "See also [[!tails_ticket 6397]]."
+#~ msgid "See also [[!tails_ticket 7232]] and [[!tails_ticket 7173]]."
+#~ msgstr "Veja também [[!tails_ticket 6397]]."
 
 #~ msgid "YouTube videos are hard to get\n"
 #~ msgstr "Vídeos de YoutTube são difíceis de baixar\n"
