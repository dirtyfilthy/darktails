--- conflicted
+++ resolved
@@ -8,13 +8,8 @@
 "Project-Id-Version: PACKAGE VERSION\n"
 "Report-Msgid-Bugs-To: tails-l10n@boum.org\n"
 "POT-Creation-Date: 2018-04-20 12:08+0300\n"
-<<<<<<< HEAD
-"PO-Revision-Date: 2018-04-24 07:05+0000\n"
-"Last-Translator: Weblate Admin <admin@example.com>\n"
-=======
 "PO-Revision-Date: 2018-04-22 19:26+0000\n"
 "Last-Translator: Tails Developers <amnesia@boum.org>\n"
->>>>>>> cbd131e3
 "Language-Team: LANGUAGE <LL@li.org>\n"
 "Language: pt\n"
 "MIME-Version: 1.0\n"
@@ -615,11 +610,7 @@
 msgid "The `wl` driver is not included in Tails because it is proprietary."
 msgstr ""
 "O driver `wl` não foi incluído no Tails porque ele é um software "
-<<<<<<< HEAD
-"proprietário."
-=======
 "proprietário. "
->>>>>>> cbd131e3
 
 #. type: Plain text
 msgid "To find out if your Wi-Fi interface requires the `wl` driver:"
