# SOME DESCRIPTIVE TITLE
# Copyright (C) YEAR Free Software Foundation, Inc.
# This file is distributed under the same license as the PACKAGE package.
# FIRST AUTHOR <EMAIL@ADDRESS>, YEAR.
#
msgid ""
msgstr ""
"Project-Id-Version: PACKAGE VERSION\n"
"Report-Msgid-Bugs-To: tails-l10n@boum.org\n"
<<<<<<< HEAD
"POT-Creation-Date: 2020-04-12 16:10+0200\n"
=======
"POT-Creation-Date: 2020-04-15 02:12+0000\n"
>>>>>>> 5f2d5937
"PO-Revision-Date: 2020-04-06 10:00+0000\n"
"Last-Translator: drebs <drebs@riseup.net>\n"
"Language-Team: LANGUAGE <LL@li.org>\n"
"Language: pt\n"
"MIME-Version: 1.0\n"
"Content-Type: text/plain; charset=UTF-8\n"
"Content-Transfer-Encoding: 8bit\n"
"Plural-Forms: nplurals=2; plural=n != 1;\n"
"X-Generator: Weblate 3.5.1\n"

#. type: Plain text
#, no-wrap
msgid "[[!meta title=\"Frequently asked questions\"]]\n"
msgstr "[[!meta title=\"Perguntas frequentes\"]]\n"

#. type: Plain text
msgid ""
"- For hardware compatibility issues, refer to our [[known issues|support/"
"known_issues]].  - To learn what you can do with Tails, refer to our "
"[[documentation|doc]].  - For questions related to Tor, see also to the [Tor "
"support pages](https://support.torproject.org/)."
msgstr ""

#. type: Plain text
#, no-wrap
msgid "[[!toc levels=2]]\n"
msgstr "[[!toc levels=2]]\n"

#. type: Plain text
#, no-wrap
msgid "<a id=\"project\"></a>\n"
msgstr "<a id=\"project\"></a>\n"

#. type: Title =
#, fuzzy, no-wrap
#| msgid "Tails project\n"
msgid "Tails project"
msgstr "Projeto Tails\n"

#. type: Plain text
#, no-wrap
msgid "<a id=\"relationship_with_tor\"></a>\n"
msgstr "<a id=\"relationship_with_tor\"></a>\n"

#. type: Title -
#, fuzzy, no-wrap
#| msgid "What is the relationship between Tor and Tails?\n"
msgid "What is the relationship between Tor and Tails?"
msgstr "Qual é a relação entre Tor e Tails?\n"

#. type: Plain text
msgid ""
"See our explanation about [[why does Tails use Tor|doc/about/"
"tor#relationship]]."
msgstr ""
"Veja nossa explicação sobre [[por que o Tails utiliza Tor|doc/about/"
"tor#relationship]]."

#. type: Plain text
#, no-wrap
msgid "<a id=\"debian\"></a>\n"
msgstr "<a id=\"debian\"></a>\n"

#. type: Title -
#, fuzzy, no-wrap
#| msgid "Why is Tails based on Debian and not on another distribution?\n"
msgid "Why is Tails based on Debian and not on another distribution?"
msgstr "Por que o Tails é baseado em Debian e não em outra distribuição?\n"

#. type: Plain text
msgid ""
"We are deeply rooted and involved in Debian. The friendships, relationships, "
"and technical expertise we have in Debian have many benefits for Tails, and "
"we are not ready to build the same relationship with Ubuntu, OpenBSD, or any "
"other distribution. See our statement about our [[contribute/"
"relationship_with_upstream]] for details."
msgstr ""
"Nós estamos profundamente enraizados e envolvidos com o Debian. As amizades, "
"relacionamentos e perícia técnica que existem no Debian têm muitos "
"benefícios para o Tails, e nós não estamos prontos para construir o mesmo "
"relacionamento com o Ubuntu, OpenBSD ou qualquer outra distribuição. Veja "
"nossa declaração sobre nossa [[relação com upstream|contribute/"
"relationship_with_upstream]] para detalhes."

#. type: Plain text
msgid ""
"See also the article [Why there are so many Debian derivatives](http://"
"upsilon.cc/~zack/blog/posts/2011/09/"
"why_there_are_so_many_debian_derivatives/)  by Stefano Zacchiroli."
msgstr ""
"Veja também o artigo [Por que há tantos derivados de Debian](http://upsilon."
"cc/~zack/blog/posts/2011/09/why_there_are_so_many_debian_derivatives/) por "
"Stefano Zacchiroli."

#. type: Plain text
#, no-wrap
msgid "<a id=\"ubuntu\"></a>\n"
msgstr "<a id=\"ubuntu\"></a>\n"

#. type: Title -
#, fuzzy, no-wrap
#| msgid "Why isn't Tails based on Ubuntu?\n"
msgid "Why isn't Tails based on Ubuntu?"
msgstr "Por que o Tails não é baseado em Ubuntu?\n"

#. type: Plain text
msgid "First, see the answer to the [[previous question|faq#debian]]."
msgstr "Primeiro, veja a resposta à [[questão anterior|faq#debian]]."

#. type: Bullet: '0. '
msgid "The rapid development cycle of Ubuntu would be too fast for Tails."
msgstr ""
"O ciclo de desenvolvimento rápido do Ubuntu seria rápido demais para o Tails."

#. type: Bullet: '0. '
msgid ""
"Ubuntu adds features in ways that we find dangerous for privacy. For example "
"Ubuntu One ([partly discontinued](http://blog.canonical.com/2014/04/02/"
"shutting-down-ubuntu-one-file-services/))  and the [Amazon ads and data "
"leaks](https://www.eff.org/deeplinks/2012/10/privacy-ubuntu-1210-amazon-ads-"
"and-data-leaks)."
msgstr ""
"Ubuntu adiciona funcionalidades de uma forma que consideramos perigosa para "
"a privacidade. Exemplos disso são o Ubuntu One ([parcialmente descontinuado]"
"(http://blog.canonical.com/2014/04/02/shutting-down-ubuntu-one-file-"
"services/)) e as [propagandas da Amazon e seu vazamento de dados](https://"
"www.eff.org/deeplinks/2012/10/privacy-ubuntu-1210-amazon-ads-and-data-leaks)."

#. type: Bullet: '0. '
msgid ""
"Ubuntu is led by a company that takes most of the important decisions and "
"has the power to make them happen."
msgstr ""
"Ubuntu é mantido por uma empresa que toma as decisões mais importantes e tem "
"o poder de fazer com que elas se tornem realidade."

#. type: Bullet: '0. '
msgid ""
"We usually ship kernels and video drivers from [Debian backports](http://"
"backports.debian.org/). The result is comparable to Ubuntu in terms of "
"support for recent hardware."
msgstr ""
"Nós geralmente incluímos kernels e drivers de vídeo do [Debian backports]"
"(http://backports.debian.org/). O resultado é comparável ao Ubuntu em termos "
"de suporte a hardware recente."

#. type: Bullet: '0. '
msgid ""
"We think that the general quality of the maintenance work being done on "
"packages matters from a security perspective. Debian maintainers generally "
"are experts in the fields their packages deal with; while it is generally "
"not the case outside of the limited number of packages Ubuntu officially "
"supports."
msgstr ""
"Nós pensamos que a qualidade geral do trabalho de manutenção feito nos "
"pacotes é importante a partir de uma perspectiva de segurança. Os "
"mantenedores do Debian geralmente são especialistas nos campos dos pacotes "
"com os quais lidam; mas este geralmente não é o caso fora do número limitado "
"de pacotes que o Ubuntu oficialmente suporta."

#. type: Bullet: '0. '
#, fuzzy
#| msgid ""
#| "We are actively working on adding [[AppArmor|blueprint/"
#| "Mandatory_Access_Control]] support to Tails; a security framework that is "
#| "already used in a few Ubuntu applications."
msgid ""
"We are actively working on improving [[AppArmor support|contribute/design/"
"application_isolation]] in Tails; a security framework that is already used "
"in a few Ubuntu applications."
msgstr ""
"Estamos ativamente trabalhando na inclusão de suporte a [[AppArmor|blueprint/"
"Mandatory_Access_Control]] no Tails; um arcabouço de segurança que já é "
"usado em algumas aplicações no Ubuntu."

#. type: Bullet: '0. '
msgid ""
"We are also working on adding compiler hardening options to more Debian "
"packages included in Tails; another security feature that Ubuntu already "
"provides."
msgstr ""
"Também estamos trabalhando para adicionar opções de compilador mais robustas "
"para mais pacotes Debian inclusos no Tails; outra funcionalidade de "
"segurança que o Ubuntu já provê."

#. type: Plain text
#, fuzzy, no-wrap
#| msgid "<a id=\"arm\"></a>\n"
msgid "<a id=\"gnome\"></a>\n"
msgstr "<a id=\"arm\"></a>\n"

#. type: Title -
#, no-wrap
msgid "Why does Tails ship the GNOME Desktop?"
msgstr ""

#. type: Plain text
msgid ""
"We had users ask for LXDE, XFCE, MATE, KDE, and so on, but we are not going "
"to change desktop. According to us, the main drawback of GNOME is that it "
"requires quite a lot of resources to work properly, but it has many "
"advantages.  The GNOME Desktop is:"
msgstr ""

#. type: Bullet: '  - '
msgid "Well integrated, especially for new Linux users."
msgstr ""

#. type: Bullet: '  - '
msgid "Very well translated and documented."
msgstr ""

#. type: Bullet: '  - '
msgid "Doing relatively good regarding accessibility features."
msgstr ""

#. type: Bullet: '  - '
msgid "Actively developed."
msgstr ""

#. type: Bullet: '  - '
msgid ""
"Well maintained in [[Debian|faq#debian]], where it is the default desktop "
"environment."
msgstr ""

#. type: Plain text
msgid ""
"We invested quite some time in acquiring GNOME knowledge, and switching our "
"desktop environment would require going through that process again."
msgstr ""

#. type: Plain text
msgid ""
"We are not proposing several desktop environments to choose from because we "
"want to [[limit the amount of software included in Tails|faq#new_software]]."
msgstr ""

#. type: Plain text
#, no-wrap
msgid "<a id=\"hardware\"></a>\n"
msgstr "<a id=\"hardware\"></a>\n"

#. type: Title =
#, fuzzy, no-wrap
#| msgid "Hardware compatibility\n"
msgid "Hardware compatibility"
msgstr "Compatibilidade de hardware\n"

#. type: Plain text
#, no-wrap
msgid "<a id=\"arm\"></a>\n"
msgstr "<a id=\"arm\"></a>\n"

#. type: Title -
#, fuzzy, no-wrap
#| msgid "Does Tails work on ARM architecture, Raspberry Pi, or tablets?\n"
msgid "Does Tails work on ARM architecture, Raspberry Pi, tablets, or phones?"
msgstr "Tails funciona em arquitetura ARM, Raspberry PI ou tablets?\n"

#. type: Plain text
#, fuzzy
#| msgid ""
#| "For the moment, Tails is only available on the x86 and x86_64 "
#| "architectures.  The Raspberry Pi and many tablets are based on the ARM "
#| "architecture. Tails does not work on the ARM architecture so far."
msgid ""
"For the moment, Tails is only available on the x86_64 architecture.  The "
"Raspberry Pi and most tablets and phones are based on the ARM architecture. "
"Tails does not work on the ARM architecture so far."
msgstr ""
"No momento, Tails somente está disponível para as arquiteturas x86 e x86_64. "
"O Raspberry PI e muitos tablets são baseados na arquitetura ARM. Tails não "
"funciona na arquitetura ARM por enquanto."

#. type: Plain text
msgid ""
"Look for a tablet with an AMD or Intel processor. Try to verify its "
"compatibility with Debian beforehand, for example make sure that the Wi-Fi "
"interface is supported."
msgstr ""
"Procure um tablet com um processador AMD ou Intel. Tente verificar sua "
"compatibilidade com o Debian previamente; tente ter certeza, por exemplo, de "
"que a interface Wi-Fi é suportada."

#. type: Plain text
msgid ""
"To get more information about the progress of Tails on handheld devices, see "
"[[!tails_ticket 6064]]."
msgstr ""

#. type: Plain text
#, no-wrap
msgid "<a id=\"installation\"></a>\n"
msgstr "<a id=\"installation\"></a>\n"

#. type: Title =
#, fuzzy, no-wrap
#| msgid "Installation\n"
msgid "Installation"
msgstr "Instalação\n"

#. type: Plain text
#, no-wrap
msgid "<a id=\"install_permanently\"></a>\n"
msgstr "<a id=\"install_permanently\"></a>\n"

#. type: Title -
#, fuzzy, no-wrap
#| msgid "Can I install Tails permanently onto my hard disk?\n"
msgid "Can I install Tails permanently onto my hard disk?"
msgstr "Posso instalar Tails permanentemente no meu disco rígido?\n"

#. type: Plain text
#, fuzzy
#| msgid ""
#| "This is not possible using the recommended installation methods. Tails is "
#| "designed to be a live system running from a removable media: DVD, USB "
#| "stick or SD card."
msgid ""
"This is not possible using the recommended installation methods. Tails is "
"designed to be a live system running from a removable media: USB stick or "
"DVD."
msgstr ""
"Não é possível fazer isto usando os métodos de instalação recomendados. "
"Tails é projetado para ser um sistema live, executado a partir de uma mídia "
"removível: DVD, memória USB ou cartão SD."

#. type: Plain text
msgid ""
"This is a conscious decision as this mode of operation is better for what we "
"want to provide to Tails users: amnesia, the fact that Tails leaves no "
"traces on the computer after a session is closed."
msgstr ""
"Esta é uma decisão consciente pois este modo de operação é melhor para "
"aquilo que queremos prover para os usuários de Tails: amnésia, o fato de que "
"Tails não deixa rastros no computador depois que uma sessão foi terminada."

#. type: Plain text
#, fuzzy, no-wrap
#| msgid "<a id=\"networking\"></a>\n"
msgid "<a id=\"unetbootin_etc\"></a>\n"
msgstr "<a id=\"networking\"></a>\n"

#. type: Title -
#, no-wrap
msgid "Can I install Tails with UNetbootin, YUMI, Rufus or my other favorite tool?"
msgstr ""

#. type: Plain text
msgid ""
"No. Those installation methods are unsupported. They might not work at all, "
"or worse: they might seem to work, but produce a USB stick that does *not* "
"behave like Tails should. Follow the [[download and installation "
"documentation|install]] instead."
msgstr ""

#. type: Plain text
#, no-wrap
msgid "<a id=\"upgrade\"></a>\n"
msgstr "<a id=\"upgrade\"></a>\n"

#. type: Title -
#, fuzzy, no-wrap
#| msgid "Can I install other add-ons in the browser?\n"
msgid "Should I update Tails using `apt upgrade` or <span class=\"application\">Synaptic</span>?"
msgstr "Posso instalar outras extensões no navegador?\n"

#. type: Plain text
#, no-wrap
msgid ""
"No. Tails provides upgrades every six weeks, that are thoroughly tested\n"
"to make sure that no security feature or configuration gets broken.\n"
"If you upgrade the system yourself using `apt` or <span class=\"application\">Synaptic</span>,\n"
"you might break things. Upgrading when you get a notification from\n"
"<span class=\"application\">[[Tails Upgrader|doc/upgrade]]</span> is enough.\n"
msgstr ""

#. type: Plain text
#, fuzzy, no-wrap
#| msgid "<a id=\"installation\"></a>\n"
msgid "<a id=\"preinstalled\"></a>\n"
msgstr "<a id=\"installation\"></a>\n"

#. type: Title -
#, fuzzy, no-wrap
#| msgid "Can I verify the integrity of a Tails device?\n"
msgid "Can I buy a preinstalled Tails USB stick or DVD?"
msgstr "Posso verificar a integridade de um dispositivo com Tails?\n"

#. type: Plain text
msgid "No, we don't sell preinstalled Tails devices."
msgstr ""

#. type: Plain text
msgid "Selling preinstalled devices would in fact be a pretty bad idea:"
msgstr ""

#. type: Bullet: '* '
msgid ""
"If burned on a DVD, then this DVD would be outdated on the next release. "
"This means after 6 weeks at most."
msgstr ""

#. type: Bullet: '* '
msgid ""
"If installed onto a USB stick, then it would be impossible to verify that "
"the Tails on the USB stick is genuine. Trusting that a Tails USB stick is "
"genuine should be based either on cryptographic verification or on personal "
"trust (if you know someone you trust who can clone a Tails USB stick for "
"you). But once Tails is installed on a USB stick it is not possible to use "
"our cryptographic verification techniques anymore. Being able to trust your "
"Tails USB stick is something that we really care about."
msgstr ""

#. type: Plain text
#, fuzzy, no-wrap
#| msgid "<a id=\"luks\"></a>\n"
msgid "<a id=\"checksum\"></a>\n"
msgstr "<a id=\"luks\"></a>\n"

#. type: Title -
#, no-wrap
msgid "Where can I find the checksum to verify my Tails download?"
msgstr ""

#. type: Plain text
msgid ""
"We do not provide a checksum (SHA hash or similar) to verify your Tails "
"download."
msgstr ""

#. type: Plain text
msgid ""
"Verification using a checksum would be no better than verifying using one of "
"the techniques documented on our download page: our browser extension, "
"BitTorrent, or basic OpenPGP."
msgstr ""

#. type: Plain text
msgid ""
"These verification methods all rely on some information being securely "
"downloaded from our website using HTTPS. Similarly, verification using a "
"checksum would rely on the checksum being securely downloaded from our "
"website."
msgstr ""

#. type: Plain text
msgid ""
"In order to verify your Tails download without having to rely on some "
"information being securely downloaded from our website, you need to use "
"[[OpenPGP and authenticate our signing key through the OpenPGP Web of Trust|"
"install/download#openpgp]]."
msgstr ""

#. type: Plain text
#, no-wrap
msgid "<a id=\"browser\"></a>\n"
msgstr "<a id=\"browser\"></a>\n"

#. type: Title =
#, fuzzy, no-wrap
#| msgid "Web browser\n"
msgid "Web browser"
msgstr "Navegador web\n"

#. type: Plain text
#, no-wrap
msgid "<a id=\"javascript\"></a>\n"
msgstr "<a id=\"javascript\"></a>\n"

#. type: Title -
#, fuzzy, no-wrap
#| msgid "Why is JavaScript enabled by default in the Tor browser?\n"
msgid "Why is JavaScript enabled by default in <span class=\"application\">Tor Browser</span>?"
msgstr "Por que JavaScript está habilitado por padrão no navegador Tor?\n"

#. type: Plain text
msgid ""
"Many websites today require JavaScript to work correctly. As a consequence "
"JavaScript is enabled by default in Tails to avoid confusing many users. But "
"the [[Torbutton|doc/anonymous_internet/Tor_browser#torbutton]] extension, "
"included in Tails, takes care of blocking dangerous JavaScript "
"functionalities."
msgstr ""
"Atualmente. muitos sítios web precisam de JavaScript para funcionar "
"corretamente. Como uma consequência disso, JavaScript está habilitado por "
"padrão no Tails para evitar confundir muitos usuários. Mas a extensão "
"[[Torbutton|doc/anonymous_internet/Tor_browser#torbutton]], inclusa no "
"Tails, toma conta de bloquear funcionalidades perigosas do JavaScript."

#. type: Plain text
#, fuzzy
#| msgid ""
#| "Tails also includes the [[NoScript|doc/anonymous_internet/"
#| "Tor_browser#noscript]] extension to optionally disable more JavaScript. "
#| "This might improve security in some cases. However, if you disable "
#| "JavaScript, then the [[fingerprint|doc/about/fingerprint]] of your "
#| "browser will differ from most Tor users. This might break your anonymity."
msgid ""
"Tor Browser also includes a [[security level|doc/anonymous_internet/"
"Tor_browser#security_level]] and the [[NoScript|doc/anonymous_internet/"
"Tor_browser#noscript]] extension to optionally disable more JavaScript. This "
"might improve security in some cases. However, if you disable JavaScript, "
"then the [[fingerprint|doc/about/fingerprint]] of your browser will differ "
"from most Tor users. This might break your anonymity."
msgstr ""
"Tails também inclui a extensão [[NoScript|doc/anonymous_internet/"
"Tor_browser#noscript]] para opcionalmente desabilitar ainda mais JavaScript. "
"Isto pode melhorar a segurança em alguns casos. Apesar disso, se você "
"desabilitar o JavaScript, então a [[fingerprint|doc/about/fingerprint]] do "
"seu navegador vai ser diferente da maioria dos usuários Tor. Isto pode "
"comprometer seu anonimato."

#. type: Plain text
msgid ""
"We think that having JavaScript enabled by default is the best possible "
"compromise between usability and security in this case."
msgstr ""
"Nós pensamos que ter JavaScript habilitado por padrão é o melhor balanço "
"entre usabilidade e segurança neste caso."

#. type: Plain text
#, no-wrap
msgid "<a id=\"add-ons\"></a>\n"
msgstr "<a id=\"add-ons\"></a>\n"

#. type: Title -
#, fuzzy, no-wrap
#| msgid "Can I install other add-ons in the browser?\n"
msgid "Can I install other add-ons in <span class=\"application\">Tor Browser</span>?"
msgstr "Posso instalar outras extensões no navegador?\n"

#. type: Plain text
#, fuzzy, no-wrap
#| msgid "Installing add-ons in the browser might break the security built in Tails."
msgid "Installing add-ons in <span class=\"application\">Tor Browser</span> might break the security built in Tails.\n"
msgstr "Instalar extensões no navegador pode quebrar a segurança do Tails."

#. type: Plain text
msgid ""
"Add-ons can do many things within the browser, and even if all the "
"networking goes through Tor, some add-ons might interact badly with the rest "
"of the configuration or leak private information."
msgstr ""
"Extensões podem fazer muitas coisas com o navegador, e mesmo que todo o "
"tráfego de rede saia através do Tor, algumas extensões poem interagir de "
"forma ruim com o resto da configuração ou vazar informação privada."

#. type: Plain text
#, no-wrap
msgid ""
"1. They can track and reveal information about your browsing behaviour, browsing\n"
"history, or system information, either on purpose or by mistake.\n"
msgstr ""
"1. Elas podem rastrear e revelar informações sobre seu comportamento de navegação,\n"
"histórico de navegação, ou informações do sistema, seja de propósito ou por engano.\n"

#. type: Plain text
#, no-wrap
msgid ""
"2. They can have bugs and security holes that can be remotely exploited by an\n"
"attacker.\n"
msgstr ""
"2. Elas podem ter bugs e brechas de segurança que podem ser remotamente explorados\n"
" por um atacante.\n"

#. type: Plain text
#, no-wrap
msgid ""
"4. They can have bugs breaking the security offered by other add-ons, for example\n"
"Torbutton, and break your anonymity.\n"
msgstr ""
"4. Elas podem ter bugs que quebram a segurança oferecida por outras extensões, como\n"
"por exemplo o Torbutton, e assim quebrar seu anonimato.\n"

#. type: Plain text
#, no-wrap
msgid ""
"5. They can break your anonymity by making your browsing behaviour\n"
"distinguishable amongst other Tails users.\n"
msgstr ""
"5. Elas podem quebrar seu anonimato ao tornar seu comportamento de\n"
"navegação distinguível entre outros usuários do Tails.\n"

#. type: Plain text
msgid ""
"Unless proven otherwise, no add-on, apart from the ones already included in "
"Tails, have been seriously audited and should be considered safe to use in "
"this context."
msgstr ""
"A menos que se prove o contrário, nenhuma extensão além daquelas que já "
"estão inclusas no Tails foi seriamente auditada e deve ser considerada "
"seguras para ser usada neste contexto."

#. type: Plain text
#, fuzzy, no-wrap
#| msgid ""
#| "<div class=\"next\">\n"
#| "  <ul>\n"
#| "    <li>[[Warnings about persistence|doc/first_steps/persistence/warnings#index3h1]]</li>\n"
#| "    <li>[[Browsing the web with Iceweasel|doc/anonymous_internet/Tor_browser]]</li>\n"
#| "    <li>[[Can I hide the fact that I am using Tails?|doc/about/fingerprint/]]</li>\n"
#| "  </ul>\n"
#| "</div>\n"
msgid ""
"<div class=\"next\">\n"
"  <ul>\n"
"    <li>[[Warnings about the Persistent Storage|doc/first_steps/persistence/warnings#index3h1]]</li>\n"
"    <li>[[Browsing the web with <span class=\"application\">Tor Browser</span>|doc/anonymous_internet/Tor_browser]]</li>\n"
"    <li>[[Can I hide the fact that I am using Tails?|doc/about/fingerprint/]]</li>\n"
"  </ul>\n"
"</div>\n"
msgstr ""
"<div class=\"next\">\n"
"  <ul>\n"
"    <li>[[Advertências sobre persistência|doc/first_steps/persistence/warnings#index3h1]]</li>\n"
"    <li>[[Navegando na web com Iceweasel|doc/anonymous_internet/Tor_browser]]</li>\n"
"    <li>[[Eu consigo esconder o fato de que estou usando Tails?|doc/about/fingerprint/]]</li>\n"
"  </ul>\n"
"</div>\n"

#. type: Plain text
#, no-wrap
msgid ""
"<!--\n"
"XXX: Push that information to the browser documentation?\n"
"XXX: Check https://www.torproject.org/torbutton/torbutton-faq.html.en#recommendedextensions\n"
"-->\n"
msgstr ""
"<!--\n"
"XXX: Push that information to the browser documentation?\n"
"XXX: Check https://www.torproject.org/torbutton/torbutton-faq.html.en#recommendedextensions\n"
"-->\n"

#. type: Plain text
#, fuzzy, no-wrap
#| msgid "<a id=\"add-ons\"></a>\n"
msgid "<a id=\"add-ons_update\"></a>\n"
msgstr "<a id=\"add-ons\"></a>\n"

#. type: Title -
#, fuzzy, no-wrap
#| msgid "Can I install other add-ons in the browser?\n"
msgid "Should I manually update add-ons included in <span class=\"application\">Tor Browser</span>?"
msgstr "Posso instalar outras extensões no navegador?\n"

#. type: Plain text
#, no-wrap
msgid ""
"No. Tails provides upgrades every six weeks, that are thoroughly tested\n"
"to make sure that no security feature or configuration gets broken.\n"
"Updating add-ons in <span class=\"application\">Tor Browser</span> might\n"
"break the security built in Tails.\n"
msgstr ""

#. type: Plain text
#, no-wrap
msgid "<a id=\"flash\"></a>\n"
msgstr "<a id=\"flash\"></a>\n"

#. type: Title -
#, fuzzy, no-wrap
#| msgid "Can I view websites using Adobe Flash with Tails?\n"
msgid "Can I view websites using Adobe Flash with Tails?"
msgstr "Posso ver sites que usam Adobe Flash com Tails?\n"

#. type: Plain text
msgid "Adobe Flash Player is not included in Tails for several reasons:"
msgstr "Adobe Flash Player não é incluído no Tails por diversas razões:"

#. type: Bullet: '  - '
msgid ""
"It is proprietary software which prevents us from legally including it in "
"Tails."
msgstr ""
"É um software proprietário, o que nos impede de incluí-lo de forma legal no "
"Tails."

#. type: Bullet: '  - '
msgid "It is closed source and so we have no idea of what it really does."
msgstr ""
"Seu código fonte é fechado e portanto não temos ideia do que ele realmente "
"faz."

#. type: Bullet: '  - '
msgid "It has a very long history of serious security vulnerabilities."
msgstr "Tem uma história muito longa de sérias vulnerabilidades de segurança."

#. type: Bullet: '  - '
msgid ""
"It is known to favor privacy invasive technologies such as [[!wikipedia "
"Local_shared_object]]."
msgstr ""
"Ele é conhecido por favorecer tecnologias invasivas à privacidade tais como "
"[[!wikipedia Local_shared_object]]."

#. type: Bullet: '  - '
msgid "Adobe only maintains their GNU/Linux Flash plugin for Google Chrome."
msgstr ""
"Adobe somente mantém seu plugin Flash para GNU/Linux para o Google Chrome."

#. type: Plain text
#, fuzzy
#| msgid ""
#| "We have considered including open-source alternative software to Adobe "
#| "Flash, such as [Gnash](http://www.gnu.org/software/gnash/), but it is not "
#| "the case yet, see [[!tails_ticket 5363]]."
msgid ""
"We have considered including open-source alternative software to Adobe "
"Flash, such as [Gnash](http://www.gnu.org/software/gnash/), but rejected "
"them since they are not mature enough and Flash is less and less used anyway."
msgstr ""
"Nós consideramos a inclusão de alternativas open-source para o Adobe Flash, "
"como o [Gnash](http://www.gnu.org/software/gnash/), mas este ainda não é o "
"caso, veja [[!tails_ticket 5363]]."

#. type: Plain text
#, fuzzy, no-wrap
#| msgid "But you can already watch HTML5 videos with the Tor browser."
msgid "But you can already watch HTML5 videos with <span class=\"application\">Tor Browser</span>.\n"
msgstr "Mas você já pode assistir vídeos em HTML5 com o navegador Tor."

#. type: Plain text
#, no-wrap
msgid "<a id=\"anonymity_test\"></a>\n"
msgstr "<a id=\"anonymity_test\"></a>\n"

#. type: Title -
#, fuzzy, no-wrap
#| msgid "How to analyse the results of online anonymity tests?\n"
msgid "How to analyse the results of online anonymity tests?"
msgstr "Como analisar os resultados dos testes online de anonimidade?\n"

#. type: Plain text
#, fuzzy
#| msgid ""
#| "Fingerprinting websites such as <https://panopticlick.eff.org/> or "
#| "<https://ip-check.info/> try to retrieve as much information as possible "
#| "from your browser to see if it can be used to identify you."
msgid ""
"Fingerprinting websites, such as <https://panopticlick.eff.org/>, try to "
"retrieve as much information as possible from your browser to see if it can "
"be used to identify you."
msgstr ""
"Sites web que calculam sua fingerprint, tais como <https://panopticlick.eff."
"org/> ou <https://ip-check.info/>, tentam recuperar o máximo de informação "
"possível do seu navegador para ver se podem te identificar."

#. type: Plain text
#, fuzzy, no-wrap
#| msgid "As explained in our documentation about [[fingerprinting|doc/about/fingerprint]], Tails provides anonymity on the web by making it difficult to distinguish a particular user amongst all the users of Tails and the Tor Browser Bundle (TBB)."
msgid ""
"As explained in our documentation about\n"
"[[fingerprinting|doc/about/fingerprint]], Tails provides anonymity on the web by\n"
"making it difficult to distinguish a particular user amongst all the users of\n"
"<span class=\"application\">Tor Browser</span> (either in Tails or on other operating systems).\n"
msgstr "Como explicado em nossa documentação sobre [[fingerprints|doc/about/fingerprint]], Tails provê anonimato na web ao tornar difícil a distinção de um usuário específico entre todos os usuários to Tails e do Tor Browser Bundle (TBB)."

#. type: Plain text
#, fuzzy, no-wrap
#| msgid "So, the information retrieved by such fingerprinting websites is not harmful for anonymity in itself, as long as it is the same for all Tor users."
msgid ""
"So, the information retrieved by such fingerprinting websites is not harmful for\n"
"anonymity in itself, as long as it is the same for all users of <span class=\"application\">Tor Browser</span>.\n"
msgstr "Então, a informação obtida por tais sites de fingerprinting não são perigosas para o anonimato por si só, enquanto for a mesma para todos os usuários Tor."

#. type: Plain text
#, fuzzy, no-wrap
#| msgid "For example, the user-agent property of the browser was set to `Mozilla/5.0 (Windows; U; Windows NT 6.1; en-US; rv:1.9.2.3) Gecko/20100401 Firefox/3.6.3`, as of Tails 0.21 and TBB 2.3.25-13. This value preserves your anonymity even if the operating system installed on the computer is Windows NT and you usually run Firefox. On the other hand, changing this value makes you distinguishable from others Tor users and breaks your anonymity."
msgid ""
"For example, the user-agent string of <span class=\"application\">Tor Browser</span> includes\n"
"<em>Windows NT</em> but this value preserves your anonymity even if\n"
"you run Windows NT. On the other hand, changing this value makes you distinguishable from\n"
"other users of <span class=\"application\">Tor Browser</span> and, as a\n"
"consequence, weakens your anonymity.\n"
msgstr "Por exemplo, a propriedade user-agent do navegador foi configurada para `Mozilla/5.0 (Windows: U; Windows NT 6.1; en-US; ev:1.9.2.3) Gecko/20100401 Firefox/3.6.3`, a partir do Tails 0.21 e TBB 2.3.25-13. Este valor preserva seu anonimato mesmo que o sistema operacional instalado no computador seja Windows NT e você geralmente rode o Firefox. Por outro lado, mudar este valor faz com que você seja discernível de outros usuários Tor e quebra seu anonimato."

#. type: Plain text
msgid ""
"Furthermore, we verify the result of those websites before each release, see "
"our [[test suite|contribute/release_process/test]]."
msgstr ""
"Além disso, verificamos o resultado daqueles sítios web antes de cada "
"lançamento de versão, veja nosso [[conjunto de testes|contribute/"
"release_process/test]]."

#. type: Plain text
#, no-wrap
msgid "<a id=\"java\"></a>\n"
msgstr "<a id=\"java\"></a>\n"

#. type: Title -
#, fuzzy, no-wrap
#| msgid "Can I install other add-ons in the browser?\n"
msgid "Is Java installed in the <span class=\"application\">Tor Browser</span>?"
msgstr "Posso instalar outras extensões no navegador?\n"

#. type: Plain text
msgid ""
"Tails does not include a Java plugin in its browser because it could break "
"your anonymity."
msgstr ""
"Tails não inclui um plugin Java em seu navegador porque isto poderia quebrar "
"seu anonimato."

#. type: Plain text
#, no-wrap
msgid "<a id=\"persistence\"></a>\n"
msgstr "<a id=\"persistence\"></a>\n"

#. type: Title =
#, fuzzy, no-wrap
#| msgid "Persistence\n"
<<<<<<< HEAD
msgid "Persistence"
=======
msgid "Persistent Storage\n"
>>>>>>> 5f2d5937
msgstr "Persistência\n"

#. type: Plain text
#, no-wrap
msgid "<a id=\"persistent_features\"></a>\n"
msgstr "<a id=\"persistent_features\"></a>\n"

#. type: Title -
#, fuzzy, no-wrap
#| msgid "Can I save my custom settings?\n"
msgid "Can I save my custom settings?"
msgstr "Posso salvar minhas configurações específicas?\n"

#. type: Plain text
#, no-wrap
msgid ""
"<em>&hellip; like language, keyboard layout, background image, toolbar position,\n"
"browser settings, touchpad preferences, etc.</em>\n"
msgstr ""
"<em>&hellip; tais como idioma, layout de teclado, imagem de fundo de tela, posição\n"
"da barra de ferramentas, configurações do navegador, preferências do touchpad, etc.</em>\n"

#. type: Plain text
#, fuzzy
#| msgid ""
#| "By default Tails does not save anything from one working session to "
#| "another.  Only the persistent volume allows you to reuse data across "
#| "different working sessions. See the list of existing [[persistent "
#| "features|doc/first_steps/persistence/configure#features]]."
msgid ""
"By default Tails does not save anything from one working session to "
"another.  Only the Persistent Storage allows you to reuse data across "
"different working sessions. See the list of existing [[features of the "
"Persistent Storage|doc/first_steps/persistence/configure#features]]."
msgstr ""
"Por padrão, o Tails não salva nada de uma sessão de trabalho para a oura. "
"Apenas o volume persistente permite que você reutilize dados através de "
"diferentes sessões de trabalho. Veja a lista de [[funcionalidades "
"persistentes|doc/first_steps/persistence/configure#features]]."

#. type: Plain text
#, fuzzy
#| msgid ""
#| "We are frequently requested to add new persistent features but we are "
#| "usually busy working on other priorities. See our [open tickets](https://"
#| "redmine.tails.boum.org/code/projects/tails/issues?query_id=122)  about "
#| "persistence. Any bit of help [[is welcome|contribute/how/code]]."
msgid ""
"We are frequently requested to add new features to the Persistent Storage "
"but we are usually busy working on other priorities. See our [open tickets]"
"(https://redmine.tails.boum.org/code/projects/tails/issues?query_id=122)  "
"about the Persistent Storage. Any bit of help [[is welcome|contribute/how/"
"code]]."
msgstr ""
"Frequentemente recebemos pedidos de inclusão de novas funcionalidades de "
"persistência, mas em geral estamos ocupados trabalhando em outras "
"prioridades. Veja nossos [tíquetes abertos](https://redmine.tails.boum.org/"
"code/projects/tails/issues?query_id=122) sobre persistência. Qualquer ajuda "
"[[é bem vinda|contribute/how/code]]."

#. type: Plain text
#, no-wrap
msgid "<a id=\"luks\"></a>\n"
msgstr "<a id=\"luks\"></a>\n"

#. type: Plain text
#, fuzzy, no-wrap
#| msgid "How strong is the encryption of the persistent volume and LUKS?\n"
<<<<<<< HEAD
msgid "How strong is the encryption of the persistent volume and LUKS?"
=======
msgid ""
"How strong is the encryption of the Persistent Storage and LUKS?\n"
"---------------------------------------------------------------\n"
>>>>>>> 5f2d5937
msgstr "Quão forte é a criptografia do volume persistente e do LUKS?\n"

#. type: Plain text
#, fuzzy
#| msgid ""
#| "Tails uses LUKS to encrypt the persistent volume. This is the same "
#| "technique as the one we recommend for [[creating and using encrypted "
#| "volumes|doc/encryption_and_privacy/encrypted_volumes]] in general."
msgid ""
"Tails uses LUKS to encrypt the Persistent Storage. This is the same "
"technique as the one we recommend for [[creating and using encrypted volumes|"
"doc/encryption_and_privacy/encrypted_volumes]] in general."
msgstr ""
"Tails usa LUKS para criptografar o volume persistente. Esta é a mesma "
"técnica que recomendamos para [[criar e usar volumes criptografados|doc/"
"encryption_and_privacy/encrypted_volumes]] em geral."

#. type: Plain text
msgid ""
"LUKS is a very popular standard for disk encryption in Linux. LUKS is the "
"default technique for full-disk encryption proposed by many distributions, "
"including Debian and Ubuntu, when installing a regular system."
msgstr ""
"LUKS é um padrão muito popular de criptografia de disco para Linux. LUKS é a "
"técnica padrão para criptografia completa de disco proposta por muitas "
"distribuições, incluindo Debian e Ubuntu, ao instalar um sistema comum."

#. type: Plain text
msgid ""
"The Persistent Storage is created with the default LUKS parameters used by "
"`udisks` and `cryptsetup`."
msgstr ""

#. type: Plain text
#, fuzzy
#| msgid ""
#| "To understand better how persistence works, see our [[design document|"
#| "contribute/design/persistence]]."
msgid ""
"To understand better how the Persistent Storage works, see our [[design "
"document|contribute/design/persistence]]."
msgstr ""
"Para entender melhor como a persistência funciona, veja nosso [[documento de "
"projeto|contribute/design/persistence]]."

#. type: Plain text
#, no-wrap
msgid "<a id=\"recover_passphrase\"></a>\n"
msgstr "<a id=\"recover_passphrase\"></a>\n"

#. type: Title -
#, fuzzy, no-wrap
#| msgid "Is it possible to recover the passphrase of the persistent volume?\n"
<<<<<<< HEAD
msgid "Is it possible to recover the passphrase of the persistent volume?"
=======
msgid "Is it possible to recover the passphrase of the Persistent Storage?\n"
>>>>>>> 5f2d5937
msgstr "É possível recuperar a senha de um volume persistente?\n"

#. type: Plain text
#, fuzzy
#| msgid ""
#| "No. The encryption of the persistent volume is very strong and it is not "
#| "possible to recover the passphrase of the persistent volume. If the "
#| "passphrase is weak enough, an attacker, using a brute force attack, could "
#| "try many possible passphrases and end up guessing your passphrase."
msgid ""
"No. The encryption of the Persistent Storage is very strong and it is "
"impossible to recover the passphrase of the Persistent Storage. If the "
"passphrase is weak enough, an attacker can try many possible passphrases and "
"end up guessing your passphrase.  Such an attack is called [[!wikipedia "
"Brute_force_attack desc=\"*brute-force attack*\"]]."
msgstr ""
"Não. A criptografia de um volume persistente é muito forte e não é possível "
"recuperar a senha de um volume persistente. Se a senha for suficientemente "
"fraca, um atacante, usando um ataque de força bruta, poderia tentar muitas "
"possibilidades de senhas e terminar acertando a sua senha."

#. type: Plain text
#, no-wrap
msgid "<a id=\"networking\"></a>\n"
msgstr "<a id=\"networking\"></a>\n"

#. type: Title =
#, fuzzy, no-wrap
#| msgid "Networking\n"
msgid "Networking"
msgstr "Rede\n"

#. type: Plain text
#, no-wrap
msgid "<a id=\"vpn\"></a>\n"
msgstr "<a id=\"vpn\"></a>\n"

#. type: Title -
#, fuzzy, no-wrap
#| msgid "Can I use Tails with a VPN?\n"
msgid "Can I use Tails with a VPN?"
msgstr "Posso usar Tails com uma VPN?\n"

#. type: Plain text
msgid "Three possible scenarios need to be distinguished:"
msgstr "Três cenários possíveis precisam ser considerados:"

#. type: Title ###
#, no-wrap
msgid "Using a VPN instead of Tor"
msgstr "Usar uma VPN ao invés do Tor"

#. type: Title ###
#, no-wrap
msgid "Using a VPN to connect to Tor (VPN before Tor)"
msgstr "Usar uma VPN para conectar ao Tor (VPN antes do Tor)"

#. type: Title ###
#, no-wrap
msgid "Connecting to a VPN using Tor (VPN after Tor)"
msgstr "Conectar a uma VPN usando Tor (VPN depois do Tor)"

#. type: Plain text
msgid ""
"For more information, see our [[blueprint on VPN support|blueprint/"
"vpn_support/]]."
msgstr ""
"Para mas informação, veja nosso [[planejamento sobre suporte a VPN|blueprint/"
"vpn_support/]]."

#. type: Plain text
#, fuzzy
#| msgid ""
#| "It is a very [[fundamental assumption of Tails|about#tor]] to force all "
#| "outgoing traffic to anonymity networks such as Tor or I2P. VPN are not "
#| "anonymity networks, because the administrators of the VPN can know both "
#| "where you are connecting from and where you are connecting to. Tor "
#| "provides anonymity by making it impossible for a single point in the "
#| "network to know both the origin and the destination of a connection."
msgid ""
"It is a very [[fundamental assumption of Tails|about#tor]] to force all "
"outgoing traffic to anonymity networks such as Tor. VPN are not anonymity "
"networks, because the administrators of the VPN can know both where you are "
"connecting from and where you are connecting to. Tor provides anonymity by "
"making it impossible for a single point in the network to know both the "
"origin and the destination of a connection."
msgstr ""
"É uma [[suposição fundamental do Tails|about#tor]] forçar todo o tráfego de "
"saída para redes de anonimato tais como Tor ou I2P. VPNs não são redes "
"anônimas, porque os administradores da VPN podem saber tanto de onde você "
"está se conectando quanto para onde você está se conectando. Tor provê "
"anonimato ao tornar impossível para um ponto único na rede saber ambos a "
"origem e o destino da conexão."

#. type: Plain text
msgid ""
"In some situations, you might be forced to use a VPN to connect to the "
"Internet, for example by your ISP. This is currently not possible using "
"Tails. See [[!tails_ticket 5858]]."
msgstr ""
"Em algumas situações, pode ser que você seja forçado a usar uma VPN para se "
"conectar à Internet, por exemplo pelo seu provedor de serviços de Internet. "
"No momento não é possível usar Tails para isto. Veja [[!tails_ticket 5858]]."

#. type: Plain text
msgid ""
"[[Tor bridges|doc/first_steps/welcome_screen/bridge_mode]] can also be "
"useful to bypass the limitations imposed by your ISP."
msgstr ""
"[[Tor bridges|doc/first_steps/welcome_screen/bridge_mode]] também podem ser "
"úteis para evitar as limitações impostas pelo seu provedor de serviços de "
"Internet."

#. type: Plain text
#, fuzzy
#| msgid ""
#| "In some situtations, it can be useful to connect to a VPN through Tor:"
msgid "In some situations, it can be useful to connect to a VPN through Tor:"
msgstr "Em algumas situações, pode ser útil conectar a uma VPN através do Tor:"

#. type: Bullet: '  - '
msgid "To access services that block connections coming from Tor."
msgstr "Para acessar serviços que bloqueiam conexões vindas do Tor."

#. type: Bullet: '  - '
#, fuzzy
#| msgid ""
#| "To access ressources only available inside a VPN, for example at your "
#| "company or University."
msgid ""
"To access resources only available inside a VPN, for example at your company "
"or University."
msgstr ""
"Para acessar recursos que somente estão disponíveis dentro de uma VPN, por "
"exemplo na sua empresa ou universidade."

#. type: Plain text
msgid "This is currently not possible easily using Tails."
msgstr "Isto atualmente não é possível de fazer facilmente usando o Tails."

#. type: Plain text
#, fuzzy, no-wrap
#| msgid "<a id=\"bittorrent\"></a>\n"
msgid "<a id=\"torrc\"></a>\n"
msgstr "<a id=\"bittorrent\"></a>\n"

#. type: Title -
#, no-wrap
msgid "Can I choose the country of my exit nodes or further edit the `torrc`?"
msgstr ""

#. type: Plain text
msgid ""
"It is possible to edit the Tor configuration file (`torrc`) with "
"administration rights but you should not do so as it might break your "
"anonymity."
msgstr ""

#. type: Plain text
#, no-wrap
msgid ""
"For example, as mentioned in the <span class=\"application\">Tor Browser</span>\n"
"[FAQ](https://www.torproject.org/docs/faq.html.en#ChooseEntryExit),\n"
"using `ExcludeExitNodes` is not recommended because \"overriding the\n"
"exit nodes can mess up your anonymity in ways we don't\n"
"understand\".\n"
msgstr ""

#. type: Plain text
#, no-wrap
msgid "<a id=\"dns\"></a>\n"
msgstr "<a id=\"dns\"></a>\n"

#. type: Title -
#, fuzzy, no-wrap
#| msgid "How does the DNS resolution work in Tails?\n"
msgid "How does the DNS resolution work in Tails?"
msgstr "Como funciona a resolução de DNS no Tails?\n"

#. type: Plain text
msgid ""
"See our [[design document|contribute/design/Tor_enforcement/DNS]] on this "
"topic."
msgstr ""
"Veja nosso [[documento de projeto|contribute/design/Tor_enforcement/DNS]] "
"sobre este tópico."

#. type: Plain text
#, no-wrap
msgid "<a id=\"htp\"></a>\n"
msgstr "<a id=\"htp\"></a>\n"

#. type: Title -
#, fuzzy, no-wrap
#| msgid "Why does Tails automatically connect to several websites when starting?\n"
msgid "Why does Tails automatically connect to several websites when starting?"
msgstr "Por que o Tails se conecta automaticamente a diversos sítios web ao iniciar?\n"

#. type: Plain text
#, fuzzy
#| msgid ""
#| "Tor and I2P require the system clock to be well synchronized in order to "
#| "work properly. When starting Tails, a notification is displayed while the "
#| "clock is being synchronized."
msgid ""
"Tor requires the system clock to be well synchronized in order to work "
"properly. When starting Tails, a notification is displayed while the clock "
"is being synchronized."
msgstr ""
"Tor e I2P requerem que o relógio do sistema esteja bem sincronizado para que "
"funcionem corretamente. Ao iniciar o Tails, uma notificação é mostrada "
"enquanto o relógio do sistema está sendo sincronizado."

#. type: Plain text
#, fuzzy
#| msgid ""
#| "This synchronization is made by sending HTTPS queries through Tor to "
#| "severals websites and deducing a correct time from their answers. The "
#| "list of websites that could be queried in this process can be found in `/"
#| "etc/default/htpdate`."
msgid ""
"This synchronization is made by sending HTTPS queries through Tor to several "
"websites and deducing a correct time from their answers. The list of "
"websites that could be queried in this process can be found in `/etc/default/"
"htpdate`."
msgstr ""
"Esta sincronização é feita enviando requisições HTTPS através do Tor para "
"diversos sítios web e deduzindo a hora correta a partir de suas respostas. A "
"lista de sítos web que podem ser requisitados durante este processo pode ser "
"encontrada em `/etc/default/htpdate`."

#. type: Plain text
msgid ""
"See also our [[design document|contribute/design/Time_syncing]] on this "
"topic."
msgstr ""
"Veja também nosso [[documento de projeto|contribute/design/Time_syncing]] "
"sobre este tópico."

#. type: Plain text
#, fuzzy, no-wrap
#| msgid "<a id=\"flash\"></a>\n"
msgid "<a id=\"relay\"></a>\n"
msgstr "<a id=\"flash\"></a>\n"

#. type: Title -
#, fuzzy, no-wrap
#| msgid "This is currently not possible easily using Tails."
msgid "Can I help the Tor network by running a relay or a bridge in Tails?"
msgstr "Isto atualmente não é possível de fazer facilmente usando o Tails."

#. type: Plain text
#, fuzzy
#| msgid "This is currently not possible easily using Tails."
msgid "It is currently impossible to run a Tor relay or bridge in Tails."
msgstr "Isto atualmente não é possível de fazer facilmente usando o Tails."

#. type: Plain text
#, fuzzy, no-wrap
#| msgid "<a id=\"dns\"></a>\n"
msgid ""
"<a id=\"onion_service\"></a>\n"
"<a id=\"hidden_service\"></a>\n"
msgstr "<a id=\"dns\"></a>\n"

#. type: Plain text
#, fuzzy
#| msgid ""
#| "Is Java installed in the Tor browser?\n"
#| "---------------------------------------\n"
msgid "Can I run a Tor onion service on Tails?"
msgstr ""
"Java está instalado no navegador Tor?\n"
"---------------------------------------\n"

#. type: Plain text
msgid ""
"It is technically possible to use Tails to provide an onion service but it "
"is complicated and not documented yet."
msgstr ""

#. type: Plain text
msgid ""
"For example, some people have been working on [[!tails_ticket 5688 desc="
"\"self-hosted services behind Tails-powered onion services\"]]."
msgstr ""

#. type: Plain text
#, fuzzy, no-wrap
#| msgid "<a id=\"vpn\"></a>\n"
msgid "<a id=\"ping\"></a>\n"
msgstr "<a id=\"vpn\"></a>\n"

#. type: Title -
#, no-wrap
msgid "Can I use <span class=\"command\">ping</span> in Tails?"
msgstr ""

#. type: Plain text
#, no-wrap
msgid ""
"It is impossible to use <span class=\"command\">ping</span> in Tails,\n"
"because <span class=\"command\">ping</span> uses the ICMP protocol while Tor\n"
"can only transport TCP connections.\n"
msgstr ""

#. type: Plain text
#, no-wrap
msgid "<a id=\"software\"></a>\n"
msgstr "<a id=\"software\"></a>\n"

#. type: Title =
#, fuzzy, no-wrap
#| msgid "Software not included in Tails\n"
msgid "Software not included in Tails"
msgstr "Programas não inclusos no Tails\n"

#. type: Plain text
#, no-wrap
msgid "<a id=\"new_software\"></a>\n"
msgstr "<a id=\"new_software\"></a>\n"

#. type: Title -
#, fuzzy, no-wrap
#| msgid "Can my favourite software be included in Tails?\n"
msgid "Can my favourite software be included in Tails?"
msgstr "Meu programa favorito pode ser incluído no Tails?\n"

#. type: Plain text
msgid ""
"First of all, make sure that this software is already available in Debian, "
"as this is a requirement to be included in Tails. Adding to Tails software "
"which is not in Debian imply an additional workload that could compromise "
"the sustainability of the project. On top of that, being in Debian brings "
"many advantages:"
msgstr ""
"Primeiro, tenha certeza de que este programa já está disponível no Debian, "
"pois esta é uma condição para que ele seja incluído no Tails. Adicionar ao "
"Tails programas que não estão no Debian implica uma carga de trabalho "
"adicional que poderia comprometer a sustentabilidade do projeto. Além disso, "
"há diversas vantagens para um programa que está no Debian:"

#. type: Bullet: '  - '
msgid ""
"It is included in the Debian process for security updates and new versions."
msgstr ""
"Ele é incluído nos processos de atualizações de segurança e novas versões do "
"Debian."

#. type: Bullet: '  - '
msgid "It is authenticated using OpenPGP signatures."
msgstr "Ele é autenticado usando assinaturas OpenPGP."

#. type: Bullet: '  - '
msgid ""
"It is under the scrutiny of the Debian community and its many users and "
"derivatives, including Ubuntu."
msgstr ""
"Ele está sob o escrutínio da comunidade Debian e seus muitos usuários e "
"derivados, incluindo o Ubuntu."

#. type: Plain text
msgid ""
"To check whether a software is in Debian, search for it on <https://packages."
"debian.org/>. If it is not yet available in Debian, you should ask its "
"developers why it is not the case yet."
msgstr ""
"Para verificar se um programa está no Debian, faça uma busca em <https://"
"packages.debian.org/>. Se ele ainda não estiver disponível no Debian, você "
"deve perguntar a seus desenvolvedores por que ele ainda não foi incluído."

#. type: Plain text
msgid ""
"Second, this software might not be useful to accomplish our design goals. "
"Refer to our [[design documents|contribute/design]] to understand which are "
"the intended use cases, and the assumptions on which Tails is based."
msgstr ""
"Segundo, tal programa pode não ser útil para atingir nossos objetivos de "
"projeto. Veja nossos [[documentos de projeto|contribute/design]] para "
"entender quais são os casos de uso pretendidos e sobre quais suposições o "
"Tails está baseado."

#. type: Plain text
msgid ""
"We also try to limit the amount of software included in Tails, and we only "
"add new software with a very good reason to do so:"
msgstr ""
"Nós também tentamos limitar a quantidade de programas inclusos no Tails, e "
"somente adicionamos um programa novo quando temos uma razão muito boa para "
"fazê-lo:"

#. type: Bullet: '  - '
#, fuzzy
#| msgid "We try to limit the growth of the ISO image and automatic upgrades."
msgid "We try to limit the growth of the images and automatic upgrades."
msgstr ""
"Tentamos limitar o crescimento da imagem ISO e das atualizações automáticas."

#. type: Bullet: '  - '
msgid "More software implies more security issues."
msgstr ""
"Um maior número de programas implica um maior número de questões de "
"segurança."

#. type: Bullet: '  - '
msgid "We avoid proposing several options to accomplish the same task."
msgstr "Nós evitamos propor diversas opções para realizar a mesma tarefa."

#. type: Bullet: '  - '
msgid ""
"If a package needs to be removed after its inclusion, for example because of "
"security problems, then this might be problematic as users might rely on it."
msgstr ""
"Se um pacote precisar ser removido depois de sua inclusão, por exemplo por "
"causa de problemas de segurança, isto pode ser problemático porque os "
"usuários podem depender dele."

#. type: Plain text
#, fuzzy
#| msgid ""
#| "After considering all this, if you still think that this software is a "
#| "good candidate to be included in Tails, please [[explain us|/contribute/"
#| "talk]] your proposal."
msgid ""
"After considering all this, if you still think that this software is a good "
"candidate to be included in Tails, please explain us your proposal on "
"[[tails-dev@boum.org|about/contact#tails-dev]]."
msgstr ""
"Depois de considerar tudo isto, se você ainda pensa que este programa é um "
"bom candidato a ser incluído no Tails, por favor [[explique-nos|/contribute/"
"talk]] sua proposta."

#. type: Plain text
#, no-wrap
msgid "<div class=\"tip\">\n"
msgstr "<div class=\"tip\">\n"

#. type: Plain text
#, fuzzy, no-wrap
#| msgid "If a software is not included in Tails, but is included in Debian, you can use the [[additional software|doc/first_steps/persistence/configure#additional_software]] feature of the persistent volume to install it automatically at the beginning of each working session."
msgid ""
"<p>If a software is not included in Tails, but is included in Debian, you can use\n"
"the [[Additional\n"
"Software|doc/first_steps/persistence/configure#additional_software]] feature of\n"
"the Persistent Storage to install it automatically every time you start Tails.</p>\n"
msgstr "Se um programa não está incluso no Tails, mas está incluso no Debian, você pode usar a funcionalidade de [[programas adicionais|doc/first_steps/persistence/configure#additional_software]] do volume persistente para instalá-lo automaticamente no início de cada sessão de trabalho."

#. type: Plain text
#, no-wrap
msgid "</div>\n"
msgstr "</div>\n"

#. type: Plain text
msgid "Here is some of the software we are often asked to include in Tails:"
msgstr ""
"Aqui estão alguns dos programas que frequentemente nos pedem para incluir no "
"Tails:"

#. type: Bullet: '  - '
msgid "**bitmessage**: not in Debian"
msgstr "**bitmessage**: não está no Debian"

#. type: Bullet: '  - '
#, fuzzy
#| msgid "**bitmessage**: not in Debian"
msgid "**retroshare**: not in Debian"
msgstr "**bitmessage**: não está no Debian"

#. type: Plain text
#, no-wrap
msgid ""
"  - **rar/unrar**: is not [[free software|doc/about/license]], but you can use the\n"
"\t[[additional software|doc/first_steps/additional_software]] feature to install it\n"
msgstr ""

#. type: Plain text
#, no-wrap
msgid "<a id=\"bittorrent\"></a>\n"
msgstr "<a id=\"bittorrent\"></a>\n"

#. type: Title -
#, fuzzy, no-wrap
#| msgid "Can I download using BitTorrent with Tails?\n"
msgid "Can I download using BitTorrent with Tails?"
msgstr "Posso fazer downloads usando BitTorrent no Tails?\n"

#. type: Plain text
msgid ""
"Tails does not ship any BitTorrent software and is unlikely to do so in the "
"future."
msgstr ""
"O Tails não vem com nenhum programa de BitTorrent e é pouco provável que "
"algum venha a ser incluído no futuro."

#. type: Plain text
msgid "The problem with using BitTorrent over Tor is double:"
msgstr "O problema com o uso de BitTorrent sobre Tor é duplo:"

#. type: Bullet: '  - '
msgid ""
"It is technically hard to do it properly, see: <https://blog.torproject.org/"
"blog/bittorrent-over-tor-isnt-good-idea>."
msgstr ""
"É tecnicamente difícil de fazê-lo da forma correta, veja: <https://blog."
"torproject.org/blog/bittorrent-over-tor-isnt-good-idea>."

#. type: Bullet: '  - '
msgid ""
"It harms the network, see: <https://blog.torproject.org/blog/why-tor-is-"
"slow>."
msgstr ""
"Isto compromete a rede, veja <https://blog.torproject.org/blog/why-tor-is-"
"slow>."

#. type: Plain text
#, fuzzy, no-wrap
#| msgid ""
#| "We have relatively vague [[!tails_ticket 5991 desc=\"plans to improve\n"
#| "on this situation\"]].\n"
msgid ""
"We had relatively vague [[!tails_ticket 9563 desc=\"plans to improve\n"
"on this situation\"]].\n"
msgstr "Temos [[!tails_ticket 5991 desc=\"planos relativamente vagos para melhorar esta situação\"]].\n"

#. type: Plain text
#, fuzzy, no-wrap
#| msgid "<a id=\"ubuntu\"></a>\n"
msgid "<a id=\"youtube\"></a>\n"
msgstr "<a id=\"ubuntu\"></a>\n"

#. type: Title -
#, fuzzy, no-wrap
#| msgid "Can I download using BitTorrent with Tails?\n"
msgid "Can I download videos from websites?"
msgstr "Posso fazer downloads usando BitTorrent no Tails?\n"

#. type: Plain text
#, no-wrap
msgid ""
"You can install <span class=\"code\">youtube-dl</span> as an [[additional\n"
"package|doc/first_steps/additional_software]]. <span class=\"application\">youtube-dl</span>\n"
"allows downloading videos from more than\n"
"[700 websites](https://github.com/rg3/youtube-dl/blob/master/docs/supportedsites.md).\n"
msgstr ""

#. type: Plain text
msgid ""
"For example, to download a YouTube video, execute the following command in a "
"terminal:"
msgstr ""

#. type: Plain text
#, no-wrap
msgid "    torsocks youtube-dl \"https://www.youtube.com/watch?v=JWII85UlzKw\"\n"
msgstr ""

#. type: Plain text
#, no-wrap
msgid ""
"For more information, refer to the [official\n"
"<span class=\"application\">youtube-dl</span> documentation](https://rg3.github.io/youtube-dl/).\n"
msgstr ""

#. type: Plain text
#, no-wrap
msgid "<a id=\"desktop\"></a>\n"
msgstr "<a id=\"desktop\"></a>\n"

#. type: Title =
#, fuzzy, no-wrap
#| msgid "Desktop environment\n"
msgid "Desktop environment"
msgstr "Ambiente de trabalho\n"

#. type: Plain text
#, no-wrap
msgid "<a id=\"timezone\"></a>\n"
msgstr "<a id=\"timezone\"></a>\n"

#. type: Title -
#, fuzzy, no-wrap
#| msgid "Why is the time set wrong?\n"
msgid "Why is the time set wrong?"
msgstr "Por que o horário está errado?\n"

#. type: Plain text
msgid ""
"When Tails starts, the system timezone is set to UTC (Greenwich time). So, "
"this time might be a few hours in the future if you are west of the United "
"Kingdom, or in the past if you are east of the UK. The minutes should be "
"accurate."
msgstr ""
"Quando Tails é iniciado, o fuso horário é configurado para UTC (horário de "
"Greenwich). Assim, o horário pode estar algumas horas no futuro se você está "
"a oeste do Reino Unido, ou no passado se você está a leste do Reino Unido. "
"Os minutos devem estar exatos."

#. type: Plain text
msgid ""
"We do this for anonymity reasons: if some application reveals your actual "
"timezone, it might help identifying who you are."
msgstr ""
"Fazemos isto por razões de anonimidade: se algumas aplicações revelam seu "
"fuso horário real isto pode ajudar a identificar quem você é."

#. type: Plain text
msgid ""
"Having all Tails users set to the same timezone, makes it more difficult to "
"distinguish you amongst all the other Tails users."
msgstr ""
"Ao ter todos os usuários do Tails usando o mesmo fuso horário, tornamos mais "
"difícil distinguir você dentre todos os outros usuários de Tails."

#. type: Plain text
#, no-wrap
msgid "<div class=\"note\">\n"
msgstr "<div class=\"note\">\n"

#. type: Plain text
msgid ""
"We are working on a custom clock applet with configurable timezone. See [[!"
"tails_ticket 6284]]."
msgstr ""
"Estamos trabalhando em um relógio personalizado com fuso horário "
"configurável. Veja [[!tails_ticket 6284]]."

#. type: Plain text
#, no-wrap
msgid "<a id=\"misc\"></a>\n"
msgstr "<a id=\"misc\"></a>\n"

#. type: Title =
#, fuzzy, no-wrap
#| msgid "Other security issues\n"
msgid "Other security issues"
msgstr "Outras questões de segurança\n"

#. type: Plain text
#, no-wrap
msgid "<a id=\"compromised_system\"></a>\n"
msgstr "<a id=\"compromised_system\"></a>\n"

#. type: Title -
#, fuzzy, no-wrap
#| msgid "Is it safe to use Tails on a compromised system?\n"
msgid "Is it safe to use Tails on a compromised system?"
msgstr "É seguro usar Tails em um sistema comprometido?\n"

#. type: Plain text
msgid ""
"Tails runs independently from the operating system installed on the "
"computer.  So, if the computer has only been compromised by software, "
"running from inside your regular operating system (virus, trojan, etc.), "
"then it is safe to use Tails. This is true as long as Tails itself has been "
"installed using a trusted system."
msgstr ""
"Tails é executado independentemente do sistema instalado em seu computador. "
"Então, se um computador foi somente comprometido por algum programa que roda "
"de dentro de seu sistema operacional usual (vírus, cavalos de Troia, etc) "
"então é seguro usar Tails. Isto é verdade somente quando Tails tiver sido "
"instalado usando um sistema confiável."

#. type: Plain text
#, fuzzy
#| msgid ""
#| "If the computer has been compromised by someone having physical access to "
#| "it and who installed untrusted pieces of hardware, then it might not be "
#| "safe to use Tails."
msgid ""
"If the computer has been compromised by someone having physical access to it "
"and who installed untrusted pieces of hardware, then it might be unsafe to "
"use Tails."
msgstr ""
"Se o computador foi comprometido por alguém quem tem acesso físico a ele, e "
"que instalou peças de hardware não confiáveis, então pode não ser seguro "
"usar o Tails."

#. type: Plain text
msgid ""
"If the BIOS of the computer has been compromised, then it might also be "
"unsafe to use Tails."
msgstr ""

#. type: Plain text
msgid "See our [[warning page|doc/about/warning]] for more details."
msgstr ""

#. type: Plain text
#, no-wrap
msgid "<a id=\"integrity\"></a>\n"
msgstr "<a id=\"integrity\"></a>\n"

#. type: Title -
#, fuzzy, no-wrap
#| msgid "Can I verify the integrity of a Tails device?\n"
msgid "Can I verify the integrity of a Tails USB stick or DVD?"
msgstr "Posso verificar a integridade de um dispositivo com Tails?\n"

#. type: Plain text
#, fuzzy
#| msgid ""
#| "It is not possible to verify the integrity of a Tails device when running "
#| "Tails from this same device. This would be like asking to someone whether "
#| "she is a liar; the answer of a true liar would always be \"no\"."
msgid ""
"It is not possible to verify the integrity of a Tails device, USB stick or "
"DVD, when running Tails from this same device. This would be like asking to "
"someone whether she is a liar; the answer of a true liar would always be \"no"
"\"."
msgstr ""
"Não é possível verificar a integridade de um dispositivo com Tails quando se "
"estiver executando o Tails a partir do mesmo dispositivo. Isto seria como "
"perguntar a uma pessoa se ela é mentirosa; a resposta de um verdadeiro "
"mentiroso será sempre \"não\"."

#. type: Bullet: '- '
#, fuzzy
#| msgid ""
#| "To verify the integrity of a DVD from a separate trusted system, you can "
#| "verify the signature of the ISO image as documented in [[verify the ISO "
#| "image using the command line|doc/get/"
#| "verify_the_iso_image_using_the_command_line]] against the DVD itself."
msgid ""
"To verify the integrity of a DVD from a separate trusted system, you can "
"verify the signature of the ISO image as documented in [[verify the ISO "
"image using OpenPGP|install/download-iso#openpgp]] against the DVD itself."
msgstr ""
"Para verificar a integridade de um DVD a partir de um sistema independente "
"confiável, você pode verificar a assinatura da imagem ISO como documentado "
"em [[verifique a imagem ISO usando a linha de comando|doc/get/"
"verify_the_iso_image_using_the_command_line]] comparando com o próprio DVD."

#. type: Bullet: '- '
#, fuzzy
#| msgid ""
#| "There is no documented method of verifying the integrity of a USB stick "
#| "or SD card installed using <span class=\"application\">Tails Installer</"
#| "span>. However, if you have another trusted Tails device, you can [[clone "
#| "it onto the untrusted device|doc/upgrade]] to reset it to a trusted state."
msgid ""
"There is no documented method of verifying the integrity of a Tails USB "
"stick.  However, if you have another trusted Tails USB stick, you can "
"[[clone it onto the untrusted USB stick|doc/upgrade]] to reset it to a "
"trusted state."
msgstr ""
"Não há um método documento de verificar a integridade de uma memória USB ou "
"cartão USB instalado usando o <span class=\"application\">Tails Installer</"
"span>. Apesar disso, se você tem um outro dispositivo confiável com Tails, "
"você pode [[cloná-lo sobre o dispositivo não confiável|doc/first_steps/"
"upgrade]] para deixá-lo em um estado confiável."

#. type: Plain text
#, no-wrap
msgid "<a id=\"reuse_memory_wipe\"></a>\n"
msgstr "<a id=\"reuse_memory_wipe\"></a>\n"

#. type: Title -
#, fuzzy, no-wrap
#| msgid "Can I use the memory wipe feature of Tails on another operating system?\n"
msgid "Can I use the memory wipe feature of Tails on another operating system?"
msgstr "Posso usar a funcionalidade de limpeza de memória do Tails em outro sistema operacional?\n"

#. type: Plain text
#, fuzzy
#| msgid ""
#| "The memory wipe mechanism that Tails uses on shutdown to [[protect "
#| "against cold boot attacks|doc/advanced_topics/cold_boot_attacks]] is not "
#| "yet available in other Linux distributions. In the future, we would like "
#| "to package it for Debian."
msgid ""
"The memory wipe mechanism that Tails uses on shutdown to [[protect against "
"cold boot attacks|doc/advanced_topics/cold_boot_attacks]] should be reusable "
"in other Linux distributions."
msgstr ""
"O mecanismo de limpeza de memória que o Tails utiliza ao desligar para [[se "
"proteger contra ataques de cold boot|doc/advanced_topics/cold_boot_attacks]] "
"ainda não está disponível em outras distribuições de Linux. No futuro, "
"queremos empacotá-lo para o Debian."

#. type: Plain text
msgid ""
"If you want to implement this feature outside of Tails, have a look at the "
"corresponding [[design documentation|contribute/design/memory_erasure]]."
msgstr ""
"Se você quiser implementar esta funcionalidade fora do Tails, dê uma olhada "
"na [[documentação de projeto|contribute/design/memory_erasure]] "
"correspondente."

#. type: Plain text
#, no-wrap
msgid "<a id=\"new_identity\"></a>\n"
msgstr "<a id=\"new_identity\"></a>\n"

#. type: Title -
#, fuzzy, no-wrap
#| msgid ""
#| "There is no <span class=\"guilabel\">New Identity</span> button for Tails as a\n"
#| "whole.\n"
msgid "Where is the <span class=\"guilabel\">New Identity</span> button?"
msgstr "Não há um botão de <span class=\"guilabel\">Nova Identidade</span> para o Tails como um todo.\n"

#. type: Plain text
#, no-wrap
msgid ""
"There is no <span class=\"guilabel\">New Identity</span> button for Tails as a\n"
"whole.\n"
msgstr "Não há um botão de <span class=\"guilabel\">Nova Identidade</span> para o Tails como um todo.\n"

#. type: Plain text
#, no-wrap
msgid ""
"The [[<span class=\"guilabel\">New Identity</span> feature of\n"
"<span class=\"application\">Tor Browser</span>|doc/anonymous_internet/Tor_Browser#new_identity]]\n"
"is limited to the browser.\n"
msgstr ""
"A [[funcionalidade de <span class=\"guilabel\">Nova Identidade</span> do\n"
"<span class=\"application\">Navegador Tor</span>|doc/anonymous_internet/Tor_Browser#new_identity]]\n"

#. type: Plain text
#, no-wrap
msgid ""
"In the same way as the <span class=\"guilabel\">New Identity</span> button of\n"
"<span class=\"application\">Tor Browser</span> restarts the browser, you have to\n"
"restart Tails before using a different identity.\n"
msgstr ""

#. type: Plain text
#, no-wrap
msgid "<div class=\"next\">\n"
msgstr "<div class=\"next\">\n"

#. type: Plain text
#, no-wrap
msgid "<p>See also our [[warning about contextual identities|doc/about/warning#identities]].</p>\n"
msgstr ""

#. type: Plain text
#, no-wrap
msgid "<a id=\"boot_statistics\"></a>\n"
msgstr "<a id=\"boot_statistics\"></a>\n"

#. type: Title -
#, fuzzy, no-wrap
#| msgid "Does Tails collect information about its users?\n"
msgid "Does Tails collect information about its users?"
msgstr "O Tails coleta informação sobre seus usuários?\n"

#. type: Plain text
msgid ""
"When Tails starts, two HTTPS requests are made automatically to our website "
"through Tor:"
msgstr ""
"Quanto o Tails é iniciado, duas requisições HTTPS são feitas automaticamente "
"para nosso sítio web utilizando Tor:"

#. type: Bullet: '- '
msgid ""
"A security check is performed to know if security issues have been announced "
"for this version of Tails. The language of the working session is passed "
"along with this request to display the notification in the preferred "
"language of the user."
msgstr ""
"Uma verificação de segurança é feita para saber se alguma questão de "
"segurança foi anunciada para a versão do Tails utilizada. O idioma da sessão "
"de trabalho é passado junto desta requisição, para mostrar a notificação no "
"idioma preferido do usuário."

#. type: Bullet: '- '
#, fuzzy
#| msgid ""
#| "[[<span class=\"application\">Tails Upgrader</span>|doc/first_steps/"
#| "upgrade]] checks for newer versions. The version of the running Tails is "
#| "passed along with this request."
msgid ""
"[[<span class=\"application\">Tails Upgrader</span>|doc/upgrade]] checks for "
"newer versions. The version of the running Tails is passed along with this "
"request."
msgstr ""
"O [[<span class=\"application\">Tails Upgrader</span>|doc/first_steps/"
"upgrade]] verifica por versões novas. A versão do Tails sendo executado é "
"passada junto com esta requisição."

#. type: Plain text
msgid ""
"We believe it is important to notify the user of known security issues and "
"newer versions. We calculate statistics based on the security check to know "
"how many times Tails has been started and connected to Tor. Those statistics "
"are published in our [[monthly reports|news]]."
msgstr ""
"Acreditamos ser importante notificar o usuário sobre questões de segurança "
"conhecidas e novas versões. Nós calculamos estatísticas baseadas nas "
"verificações de segurança para saber quantas vezes o Tails foi iniciado e se "
"conectou à rede Tor. Estas estatísticas são publicadas em nossos "
"[[relatórios mensais|news]]."

#. type: Plain text
#, fuzzy, no-wrap
#| msgid "<a id=\"arm\"></a>\n"
msgid "<a id=\"antivirus\"></a>\n"
msgstr "<a id=\"arm\"></a>\n"

#. type: Title -
#, no-wrap
msgid "Does Tails need an antivirus?"
msgstr ""

#. type: Plain text
msgid ""
"No, as other Linux systems, Tails doesn't require an antivirus to protect "
"itself from most malwares, such as viruses, trojans, and worms. There are "
"various reasons why Linux operating systems generally don't need antivirus "
"softwares, including the permission design of Linux systems."
msgstr ""

#. type: Plain text
msgid ""
"See the [[!wikipedia Linux_malware desc=\"Wikipedia page on Linux malware"
"\"]] for further details."
msgstr ""

#, fuzzy
#~| msgid "Other useful resources\n"
#~ msgid "Other useful resources\n"
#~ msgstr "Outros recursos úteis\n"

#~ msgid "[The Tor Project: FAQ](https://www.torproject.org/docs/faq.html.en)"
#~ msgstr ""
#~ "[Projeto Tor: Perguntas frequentes](https://www.torproject.org/docs/faq."
#~ "html.en)"

#~ msgid ""
#~ "[The Tor Project: Stack Exchange, question & answer site](https://tor."
#~ "stackexchange.com/)"
#~ msgstr ""
#~ "[Projeto Tor: Stack Exchange, sítio de perguntas e respostas](https://tor."
#~ "stackexchange.com/)"

#, fuzzy
#~| msgid ""
#~| "Tails is a full operating system, so a *new identity* should be thought "
#~| "on a broader level than only switching Tor circuits."
#~ msgid ""
#~ "Tails is a full operating system, so a *new identity* should be thought "
#~ "on a broader level. **Restart Tails instead**."
#~ msgstr ""
#~ "Tails é um sistema operacional completo, então o estabelecimento de uma "
#~ "*nova identidade* deve ser feito em um nível mais amplo do que somente "
#~ "trocando os circuitos Tor."

#~ msgid ""
#~ "Currently the default cipher is `aes-cbc-essiv:sha256` with a key size of "
#~ "256 bits."
#~ msgstr ""
#~ "Atualmente, a cifra padrão é `aes-cbc-essiv:sha256` com um tamanho de "
#~ "chave de 256 bits."

#~ msgid "**torchat**: see [[!tails_ticket 5554]]"
#~ msgstr "**torchat**: veja [[!tails_ticket 5554]]"

#~ msgid "<a id=\"truecrypt\"></a>\n"
#~ msgstr "<a id=\"truecrypt\"></a>\n"

#~ msgid "Can I use TrueCrypt with Tails?\n"
#~ msgstr "Posso usar TrueCrypt com Tails?\n"

#~ msgid ""
#~ "Furthermore, [TrueCrypt is now discontinued](http://truecrypt.sourceforge."
#~ "net/)  and its development team recommends against using it. We recommend "
#~ "using other [[encryption tools|doc/encryption_and_privacy/"
#~ "encrypted_volumes]] such as [[LUKS|faq#luks]]."
#~ msgstr ""
#~ "Além disso, [o TrueCrypt foi descontinuado](http://truecrypt.sourceforge."
#~ "net/) e seu time de desenvolvimento recomenda que ele não seja mais "
#~ "usado. Nós recomendamos outras [[ferramentas de criptografia|doc/"
#~ "encryption_and_privacy/encrypted_volumes]] tais como [[LUKS|faq#luks]]."

#~ msgid "<a id=\"website\"></a>\n"
#~ msgstr "<a id=\"website\"></a>\n"

#~ msgid "Tails website\n"
#~ msgstr "Sítio web do Tails\n"

#~ msgid "<a id=\"ssl_certificate\"></a>\n"
#~ msgstr "<a id=\"ssl_certificate\"></a>\n"

#~ msgid "Why does tails.boum.org rely on a commercial SSL certificate?\n"
#~ msgstr "Por que tails.boum.org depende de um certificado SSL comercial?\n"

#~ msgid ""
#~ "HTTPS provides encryption and authentication on the web. The standard "
#~ "authentication mechanism through SSL certificates is centralized and "
#~ "based on commercial or institutional certificate authorities. This "
#~ "mechanism has proven to be susceptible to various methods of compromise. "
#~ "See our [[warning about man-in-the-middle attacks|doc/about/warning#man-"
#~ "in-the-middle]]."
#~ msgstr ""
#~ "HTTPS provê criptografia e autenticação na web. O mecanismo de "
#~ "autenticação padrão através de certificados SSL é centralizado e baseado "
#~ "em autoridades certificadoras comerciais ou institucionais. Este "
#~ "mecanismo provou ser suscetível a vários métodos de comprometimento. Veja "
#~ "nossa [[advertência sobre ataques man-in-the-middle|doc/about/warning#man-"
#~ "in-the-middle]]."

#~ msgid ""
#~ "Still, we use HTTPS on our website and rely on a commercial certificate "
#~ "even if we acknowledge those security problems."
#~ msgstr ""
#~ "Ainda assim, utilizamos HTTPS em nosso sítio web e dependemos de um "
#~ "certificado comercial mesmo tendo consciência destes problemas de "
#~ "segurança."

#~ msgid ""
#~ "Providing no HTTPS and no kind of encryption would be a worse option."
#~ msgstr ""
#~ "Não prover HTTPS e nenhum tipo de criptografia seria uma opção pior."

#~ msgid ""
#~ "2. Providing a self-signed certificate or another marginally supported\n"
#~ "authentication mechanism would not work for the majority of users. "
#~ "Modern\n"
#~ "browsers display very strong warnings when facing a self-signed "
#~ "certificate, and\n"
#~ "many people would think the website is broken while it is not.\n"
#~ msgstr ""
#~ "2. Prover um certificado autoassinado ou outro mecanismo de autenticação\n"
#~ " marginalmente suportado não funcionaria com a maioria dos usuários.\n"
#~ "Navegadores modernos mostram advertências bastante fortes ao encontrar "
#~ "um\n"
#~ "certificado autoassinado, e muitas pessoas pensariam que o sítio está "
#~ "quebrado\n"
#~ "mesmo que não esteja.\n"

#, fuzzy
#~| msgid ""
#~| "We prefer to provide weak security, using a commercial certificate, that "
#~| "still works for most people. At the same time, we make clear this "
#~| "security is limited and encourage stronger ways of verifying the "
#~| "authenticity of Tails once downloaded.  See our documentation on "
#~| "[[verifying the ISO|doc/get/verify]]."
#~ msgid ""
#~ "We prefer to provide weak security, using a commercial certificate, that "
#~ "still works for most people. At the same time, we make clear this "
#~ "security is limited and encourage stronger ways of verifying the "
#~ "authenticity of Tails once downloaded. See our documentation on "
#~ "[[verifying the ISO image using OpenPGP|install/download/openpgp]]."
#~ msgstr ""
#~ "Nós preferimos prover segurança fraca, usando um certificado comercial, "
#~ "que ainda assim funciona para a maioria das pessoas. Ao mesmo tempo, "
#~ "deixamos claro que esta segurança é limitada e encorajamos formas mais "
#~ "fortes de verificar a autenticidade do Tails uma vez que foi baixado. "
#~ "Veja nossa documentação sobre [[verificação da imagem ISO|doc/get/"
#~ "verify]]."

#~ msgid ""
#~ "<!--\n"
#~ "<rawmaterial>\n"
#~ msgstr ""
#~ "<!--\n"
#~ "<rawmaterial>\n"

#~ msgid "Proxy\n"
#~ msgstr "Proxy\n"

#~ msgid ""
#~ "How_do_you_chain_a_proxy_after_TOR___63__ "
#~ "Next_Tails_version_should_have_proxychains_for_socks_after_exit_node "
#~ "alternative_way_to_connect_to_web featurerequest:_proxychains"
#~ msgstr ""
#~ "How_do_you_chain_a_proxy_after_TOR___63__ "
#~ "Next_Tails_version_should_have_proxychains_for_socks_after_exit_node "
#~ "alternative_way_to_connect_to_web featurerequest:_proxychains"

#~ msgid ""
#~ "easy way to chain a SOCKS5 proxy after the hop off the exit node of TOR."
#~ msgstr ""
#~ "forma fácil de encadear um proxy SOCKS5 após a saída através de um nó de "
#~ "saída do Tor."

#~ msgid ""
#~ "I need to hide the fact that I'm coming from TOR, because many websites "
#~ "block tor."
#~ msgstr ""
#~ "Preciso ocultar o fato de que estou vindo da rede Tor, porque muitos "
#~ "sítios web bloqueiam Tor."

#~ msgid ""
#~ "I have found some websites that explain how to create an SSH tunnel, but "
#~ "using the terminal is above my level of skills :)"
#~ msgstr ""
#~ "Encontrei alguns sítios web que explicam como criar um túnel SSH, mas "
#~ "usar o terminal está acima dos meus níveis de habilidade."

#~ msgid ""
#~ "It should be possible to use a program like Proxify to chain a proxy, but "
#~ "I don't know if this creates conflicts, and I don't know how to install a "
#~ "program that can run of the persistent volume."
#~ msgstr ""
#~ "Deve ser possível utilizar programas como Proxify para encadear um proxy, "
#~ "mas eu não sei se isto cria conflitos, e eunão sei como instalar um "
#~ "programa que pode rodar a partir de um volume persistente."

#~ msgid ""
#~ "Surely there is someone who can simply give us a paragraph of text to "
#~ "enter into the polipo config file ( where i add the ip address and port "
#~ "for the SOCKS5 i bought ) or give some other instructions."
#~ msgstr ""
#~ "Com certeza existe alguém que pode simplesmente nos dar um parágrafo "
#~ "simples de texto para colocar no arquivo de configuração do polipo (onde "
#~ "eu adicione o endereço ip e a porta do SOCKS5 que comprei) ou dar outras "
#~ "instruções."

#~ msgid ""
#~ " * Use something like `ssh -D 1081`. See `DynamicFoward` in "
#~ "`ssh_config(5)`.                                        * Use `iptables` "
#~ "to allow connections to 1081 on localhost.\n"
#~ " * For websites, modify FoxyProxy settings to add a new proxy, before "
#~ "rules\n"
#~ "   for Tor, that contains the addresses that needs to be reached, and\n"
#~ "   which directs connections to 1081.\n"
#~ " * For other programs, draft a dedicated `tsocks.conf`. Use\n"
#~ "   `TSOCKS_CONF_FILE=tsocks-specific.conf tsocks ssh one.example.org`.\n"
#~ msgstr ""
#~ " * Use something like `ssh -D 1081`. See `DynamicFoward` in "
#~ "`ssh_config(5)`.                                        * Use `iptables` "
#~ "to allow connections to 1081 on localhost.\n"
#~ " * For websites, modify FoxyProxy settings to add a new proxy, before "
#~ "rules\n"
#~ "   for Tor, that contains the addresses that needs to be reached, and\n"
#~ "   which directs connections to 1081.\n"
#~ " * For other programs, draft a dedicated `tsocks.conf`. Use\n"
#~ "   `TSOCKS_CONF_FILE=tsocks-specific.conf tsocks ssh one.example.org`.\n"

#~ msgid ""
#~ "`proxychains` is in Debian, the package is called by the same name. This "
#~ "means it is straightforword to install it in Tails. There is no way in "
#~ "can be preconfigured for every Tails users, so it's hard to see why it "
#~ "should be included in the default package set."
#~ msgstr ""
#~ "`proxychains` is in Debian, the package is called by the same name. This "
#~ "means it is straightforword to install it in Tails. There is no way in "
#~ "can be preconfigured for every Tails users, so it's hard to see why it "
#~ "should be included in the default package set."

#~ msgid "</rawmaterial>\n"
#~ msgstr "</rawmaterial>\n"

#~ msgid "Other topics\n"
#~ msgstr "Outros tópicos\n"

#~ msgid ""
#~ "- XXX_NICK_XXX in Pidgin might be caused by a lack of RAM\n"
#~ "-->\n"
#~ msgstr ""
#~ "- XXX_NICK_XXX in Pidgin might be caused by a lack of RAM\n"
#~ "-->\n"

#, fuzzy
#~| msgid ""
#~| "In our [[warning page|doc/about/warning#identities]] we advice to "
#~| "restart Tails\n"
#~| "every time that you want to use a different contextual identity. The "
#~| "<span\n"
#~| "class=\"guilabel\">New Identity</span> feature of <span\n"
#~| "class=\"application\">Vidalia</span> forces Tor to use new circuits but "
#~| "only for\n"
#~| "new connections. The two main drawbacks of this technique are:\n"
#~ msgid ""
#~ "In our [[warning page|doc/about/warning#identities]] we advice to\n"
#~ "restart Tails every time that you want to use a different contextual\n"
#~ "identity. The\n"
#~ "[[<span class=\"guilabel\">New Identity</span> feature of <span class="
#~ "\"application\">Vidalia</span>|doc/anonymous_internet/"
#~ "vidalia#new_identity]]\n"
#~ "forces Tor to use new circuits but only for new connections and the\n"
#~ "[[<span class=\"guilabel\">New Identity</span> of <span class="
#~ "\"application\">Tor Browser</span>|doc/anonymous_internet/"
#~ "Tor_Browser#new_identity]]\n"
#~ "is limited to the browser.\n"
#~ msgstr ""
#~ "Em nossa [[página de advertência|doc/about/warning#identities]] nos "
#~ "aconselhamos\n"
#~ "reiniciar o Tails toda vez que você quiser usar uma identidade contextual "
#~ "diferente. A\n"
#~ "funcionalidade <span class=\"guilabel\">Nova Identidade</span> do <span\n"
#~ "class=\"application\">Vidalia</span> força o Tor a usar novos circuitos, "
#~ "mas somente para\n"
#~ "novas conexões. As duas maiores desvantagens desta técnica são:\n"

#~ msgid "Is it safe to use the new identity feature of Vidalia?\n"
#~ msgstr "É seguro usar a funcionalidade de nova identidade do Vidalia?\n"

#~ msgid ""
#~ "- The circuits used by connections that remain open might not be changed: "
#~ "for example, a circuit used to connect to an open webpage or to an "
#~ "instant messaging server."
#~ msgstr ""
#~ "- Os circuitos usados por conexões que se mantiverem abertas não são "
#~ "alterados: por exemplo, um circuito utilizado na conexão a uma página web "
#~ "aberta ou a um servidor de mensagem instantânea."

#~ msgid ""
#~ "- Each application might contain information that can identify you,\n"
#~ "independently of the Tor circuit that are used. For example, the browser "
#~ "might\n"
#~ "contain cookies from previous websites, <span\n"
#~ "class=\"application\">[[Pidgin|doc/anonymous_internet/pidgin]]</span> "
#~ "will reuse the\n"
#~ "same nickname by default, etc.\n"
#~ msgstr ""
#~ "- Cada aplicação pode conter informações que podem te identificar,\n"
#~ "independentemente do circuito Tor que está sendo utilizado. Por exemplo, "
#~ "o navegador\n"
#~ "pode conter cookies de sítios web anteriores, o \n"
#~ "<span class=\"applicatoin\">[[Pidgin|doc/anonymous_internet/pidgin</span> "
#~ "reutiliza\n"
#~ "o mesmo apelido por padrão, etc.\n"

#~ msgid "**bitcoin**, **electrum**: see [[!tails_ticket 6739]]"
#~ msgstr "**bitcoin**, **electrum**: veja [[!tails_ticket 6739]]"

#~ msgid ""
#~ "Yes, but TrueCrypt needs to be activated when starting Tails, see our "
#~ "[[documentation|doc/encryption_and_privacy/truecrypt]]. Tails includes "
#~ "TrueCrypt only for backward compatibility and we are working on "
#~ "[[choosing a free software as replacement|blueprint/replace_truecrypt]] "
#~ "to open TrueCrypt volumes."
#~ msgstr ""
#~ "Sim, mas o TrueCrypt precisa ser ativado ao iniciar o Tails, veja nossa "
#~ "[[documentação|doc/encryption_and_privacy/truecrypt]]. Tails inclui "
#~ "TrueCrypt apenas para compatilidade com versões anteriores, e estamos "
#~ "trabalhando para escolher [[um software livre substituto|blueprint/"
#~ "replace_truecrypt]] para abrir volumes TrueCrypt."

#~ msgid "<a id=\"unsafe_browser\"></a>\n"
#~ msgstr "<a id=\"unsafe_browser\"></a>\n"

#~ msgid "Can I use the Unsafe Browser to browse the web or download files?\n"
#~ msgstr ""
#~ "Posso usar o Navegador Inseguro para navegar na web ou baixar arquivos?\n"

#~ msgid ""
#~ "No. The Unsafe Browser is only included in Tails as a tool to log into "
#~ "[[captive portals|doc/anonymous_internet/unsafe_browser]]. It is not "
#~ "meant to be used as a regular web browser. As a consequence, the files "
#~ "that you might download using the Unsafe Browser are not accessible by "
#~ "your user."
#~ msgstr ""
#~ "Não. O navegador inseguro só foi incluído no Tails como uma ferramenta "
#~ "para fazer login em [[portais cativos|doc/anonymous_internet/"
#~ "unsafe_browser]]. Ele não deve ser usado como um navegador web comum. Por "
#~ "este motivo, os arquivos que você vier a baixar usando o Navegador "
#~ "Inseguro não estarão acessíveis para seu usuário."

#, fuzzy
#~| msgid "<a id=\"browser\"></a>\n"
#~ msgid "<a id=\"browser_clipboard\"></a>\n"
#~ msgstr "<a id=\"browser\"></a>\n"

#~ msgid ""
#~ "Yes, but Truecrypt needs to be activated when starting Tails, see our "
#~ "[[documentation|doc/encryption_and_privacy/truecrypt]]."
#~ msgstr ""
#~ "Sim, mas o TrueCrypt deve ser ativado na inicialização do Tails, veja "
#~ "nossa [[documentação|doc/encryption_and_privacy/truecrypt]]."

#~ msgid ""
#~ "However, we recommend using other [[encryption tools|doc/"
#~ "encryption_and_privacy/encrypted_volumes]] such as [[LUKS|faq#luks]].  "
#~ "The development process of Truecrypt has been long criticized, while LUKS "
#~ "is a recognized open standard."
#~ msgstr ""
#~ "Apesar disso, recomendamos o uso de outras [[ferramentas de criptografia|"
#~ "doc/encryption_and_privacy/encrypted_volumes]] tais como [[LUKS|"
#~ "faq#luks]]. O processo de desenvolvimento do TrueCrypt tem sido criticado "
#~ "há muito tempo, ao passo que LUKS é reconhecido como um padrão aberto."

#~ msgid ""
#~ "It is known to favor privacy invasive technologies such as [Flash cookies]"
#~ "(XXX Add link to Flash cookies, https://addons.mozilla.org/en-US/firefox/"
#~ "addon/betterprivacy/?)."
#~ msgstr ""
#~ "É conhecido por favorecer tecnologias que invadem a privacidade como por "
#~ "exemplo [Flash cookies](XXX Add link to Flash cookies, https://addons."
#~ "mozilla.org/en-US/firefox/addon/betterprivacy/?)."<|MERGE_RESOLUTION|>--- conflicted
+++ resolved
@@ -7,11 +7,7 @@
 msgstr ""
 "Project-Id-Version: PACKAGE VERSION\n"
 "Report-Msgid-Bugs-To: tails-l10n@boum.org\n"
-<<<<<<< HEAD
-"POT-Creation-Date: 2020-04-12 16:10+0200\n"
-=======
 "POT-Creation-Date: 2020-04-15 02:12+0000\n"
->>>>>>> 5f2d5937
 "PO-Revision-Date: 2020-04-06 10:00+0000\n"
 "Last-Translator: drebs <drebs@riseup.net>\n"
 "Language-Team: LANGUAGE <LL@li.org>\n"
@@ -48,7 +44,7 @@
 #. type: Title =
 #, fuzzy, no-wrap
 #| msgid "Tails project\n"
-msgid "Tails project"
+msgid "Tails project\n"
 msgstr "Projeto Tails\n"
 
 #. type: Plain text
@@ -59,7 +55,7 @@
 #. type: Title -
 #, fuzzy, no-wrap
 #| msgid "What is the relationship between Tor and Tails?\n"
-msgid "What is the relationship between Tor and Tails?"
+msgid "What is the relationship between Tor and Tails?\n"
 msgstr "Qual é a relação entre Tor e Tails?\n"
 
 #. type: Plain text
@@ -78,7 +74,7 @@
 #. type: Title -
 #, fuzzy, no-wrap
 #| msgid "Why is Tails based on Debian and not on another distribution?\n"
-msgid "Why is Tails based on Debian and not on another distribution?"
+msgid "Why is Tails based on Debian and not on another distribution?\n"
 msgstr "Por que o Tails é baseado em Debian e não em outra distribuição?\n"
 
 #. type: Plain text
@@ -114,7 +110,7 @@
 #. type: Title -
 #, fuzzy, no-wrap
 #| msgid "Why isn't Tails based on Ubuntu?\n"
-msgid "Why isn't Tails based on Ubuntu?"
+msgid "Why isn't Tails based on Ubuntu?\n"
 msgstr "Por que o Tails não é baseado em Ubuntu?\n"
 
 #. type: Plain text
@@ -205,7 +201,7 @@
 
 #. type: Title -
 #, no-wrap
-msgid "Why does Tails ship the GNOME Desktop?"
+msgid "Why does Tails ship the GNOME Desktop?\n"
 msgstr ""
 
 #. type: Plain text
@@ -258,7 +254,7 @@
 #. type: Title =
 #, fuzzy, no-wrap
 #| msgid "Hardware compatibility\n"
-msgid "Hardware compatibility"
+msgid "Hardware compatibility\n"
 msgstr "Compatibilidade de hardware\n"
 
 #. type: Plain text
@@ -269,7 +265,7 @@
 #. type: Title -
 #, fuzzy, no-wrap
 #| msgid "Does Tails work on ARM architecture, Raspberry Pi, or tablets?\n"
-msgid "Does Tails work on ARM architecture, Raspberry Pi, tablets, or phones?"
+msgid "Does Tails work on ARM architecture, Raspberry Pi, tablets, or phones?\n"
 msgstr "Tails funciona em arquitetura ARM, Raspberry PI ou tablets?\n"
 
 #. type: Plain text
@@ -311,7 +307,7 @@
 #. type: Title =
 #, fuzzy, no-wrap
 #| msgid "Installation\n"
-msgid "Installation"
+msgid "Installation\n"
 msgstr "Instalação\n"
 
 #. type: Plain text
@@ -322,7 +318,7 @@
 #. type: Title -
 #, fuzzy, no-wrap
 #| msgid "Can I install Tails permanently onto my hard disk?\n"
-msgid "Can I install Tails permanently onto my hard disk?"
+msgid "Can I install Tails permanently onto my hard disk?\n"
 msgstr "Posso instalar Tails permanentemente no meu disco rígido?\n"
 
 #. type: Plain text
@@ -358,7 +354,7 @@
 
 #. type: Title -
 #, no-wrap
-msgid "Can I install Tails with UNetbootin, YUMI, Rufus or my other favorite tool?"
+msgid "Can I install Tails with UNetbootin, YUMI, Rufus or my other favorite tool?\n"
 msgstr ""
 
 #. type: Plain text
@@ -377,7 +373,7 @@
 #. type: Title -
 #, fuzzy, no-wrap
 #| msgid "Can I install other add-ons in the browser?\n"
-msgid "Should I update Tails using `apt upgrade` or <span class=\"application\">Synaptic</span>?"
+msgid "Should I update Tails using `apt upgrade` or <span class=\"application\">Synaptic</span>?\n"
 msgstr "Posso instalar outras extensões no navegador?\n"
 
 #. type: Plain text
@@ -399,7 +395,7 @@
 #. type: Title -
 #, fuzzy, no-wrap
 #| msgid "Can I verify the integrity of a Tails device?\n"
-msgid "Can I buy a preinstalled Tails USB stick or DVD?"
+msgid "Can I buy a preinstalled Tails USB stick or DVD?\n"
 msgstr "Posso verificar a integridade de um dispositivo com Tails?\n"
 
 #. type: Plain text
@@ -435,7 +431,7 @@
 
 #. type: Title -
 #, no-wrap
-msgid "Where can I find the checksum to verify my Tails download?"
+msgid "Where can I find the checksum to verify my Tails download?\n"
 msgstr ""
 
 #. type: Plain text
@@ -475,7 +471,7 @@
 #. type: Title =
 #, fuzzy, no-wrap
 #| msgid "Web browser\n"
-msgid "Web browser"
+msgid "Web browser\n"
 msgstr "Navegador web\n"
 
 #. type: Plain text
@@ -486,7 +482,7 @@
 #. type: Title -
 #, fuzzy, no-wrap
 #| msgid "Why is JavaScript enabled by default in the Tor browser?\n"
-msgid "Why is JavaScript enabled by default in <span class=\"application\">Tor Browser</span>?"
+msgid "Why is JavaScript enabled by default in <span class=\"application\">Tor Browser</span>?\n"
 msgstr "Por que JavaScript está habilitado por padrão no navegador Tor?\n"
 
 #. type: Plain text
@@ -542,7 +538,7 @@
 #. type: Title -
 #, fuzzy, no-wrap
 #| msgid "Can I install other add-ons in the browser?\n"
-msgid "Can I install other add-ons in <span class=\"application\">Tor Browser</span>?"
+msgid "Can I install other add-ons in <span class=\"application\">Tor Browser</span>?\n"
 msgstr "Posso instalar outras extensões no navegador?\n"
 
 #. type: Plain text
@@ -656,7 +652,7 @@
 #. type: Title -
 #, fuzzy, no-wrap
 #| msgid "Can I install other add-ons in the browser?\n"
-msgid "Should I manually update add-ons included in <span class=\"application\">Tor Browser</span>?"
+msgid "Should I manually update add-ons included in <span class=\"application\">Tor Browser</span>?\n"
 msgstr "Posso instalar outras extensões no navegador?\n"
 
 #. type: Plain text
@@ -676,7 +672,7 @@
 #. type: Title -
 #, fuzzy, no-wrap
 #| msgid "Can I view websites using Adobe Flash with Tails?\n"
-msgid "Can I view websites using Adobe Flash with Tails?"
+msgid "Can I view websites using Adobe Flash with Tails?\n"
 msgstr "Posso ver sites que usam Adobe Flash com Tails?\n"
 
 #. type: Plain text
@@ -743,7 +739,7 @@
 #. type: Title -
 #, fuzzy, no-wrap
 #| msgid "How to analyse the results of online anonymity tests?\n"
-msgid "How to analyse the results of online anonymity tests?"
+msgid "How to analyse the results of online anonymity tests?\n"
 msgstr "Como analisar os resultados dos testes online de anonimidade?\n"
 
 #. type: Plain text
@@ -807,7 +803,7 @@
 #. type: Title -
 #, fuzzy, no-wrap
 #| msgid "Can I install other add-ons in the browser?\n"
-msgid "Is Java installed in the <span class=\"application\">Tor Browser</span>?"
+msgid "Is Java installed in the <span class=\"application\">Tor Browser</span>?\n"
 msgstr "Posso instalar outras extensões no navegador?\n"
 
 #. type: Plain text
@@ -826,11 +822,7 @@
 #. type: Title =
 #, fuzzy, no-wrap
 #| msgid "Persistence\n"
-<<<<<<< HEAD
-msgid "Persistence"
-=======
 msgid "Persistent Storage\n"
->>>>>>> 5f2d5937
 msgstr "Persistência\n"
 
 #. type: Plain text
@@ -841,7 +833,7 @@
 #. type: Title -
 #, fuzzy, no-wrap
 #| msgid "Can I save my custom settings?\n"
-msgid "Can I save my custom settings?"
+msgid "Can I save my custom settings?\n"
 msgstr "Posso salvar minhas configurações específicas?\n"
 
 #. type: Plain text
@@ -899,13 +891,9 @@
 #. type: Plain text
 #, fuzzy, no-wrap
 #| msgid "How strong is the encryption of the persistent volume and LUKS?\n"
-<<<<<<< HEAD
-msgid "How strong is the encryption of the persistent volume and LUKS?"
-=======
 msgid ""
 "How strong is the encryption of the Persistent Storage and LUKS?\n"
 "---------------------------------------------------------------\n"
->>>>>>> 5f2d5937
 msgstr "Quão forte é a criptografia do volume persistente e do LUKS?\n"
 
 #. type: Plain text
@@ -959,11 +947,7 @@
 #. type: Title -
 #, fuzzy, no-wrap
 #| msgid "Is it possible to recover the passphrase of the persistent volume?\n"
-<<<<<<< HEAD
-msgid "Is it possible to recover the passphrase of the persistent volume?"
-=======
 msgid "Is it possible to recover the passphrase of the Persistent Storage?\n"
->>>>>>> 5f2d5937
 msgstr "É possível recuperar a senha de um volume persistente?\n"
 
 #. type: Plain text
@@ -993,7 +977,7 @@
 #. type: Title =
 #, fuzzy, no-wrap
 #| msgid "Networking\n"
-msgid "Networking"
+msgid "Networking\n"
 msgstr "Rede\n"
 
 #. type: Plain text
@@ -1004,7 +988,7 @@
 #. type: Title -
 #, fuzzy, no-wrap
 #| msgid "Can I use Tails with a VPN?\n"
-msgid "Can I use Tails with a VPN?"
+msgid "Can I use Tails with a VPN?\n"
 msgstr "Posso usar Tails com uma VPN?\n"
 
 #. type: Plain text
@@ -1112,7 +1096,7 @@
 
 #. type: Title -
 #, no-wrap
-msgid "Can I choose the country of my exit nodes or further edit the `torrc`?"
+msgid "Can I choose the country of my exit nodes or further edit the `torrc`?\n"
 msgstr ""
 
 #. type: Plain text
@@ -1140,7 +1124,7 @@
 #. type: Title -
 #, fuzzy, no-wrap
 #| msgid "How does the DNS resolution work in Tails?\n"
-msgid "How does the DNS resolution work in Tails?"
+msgid "How does the DNS resolution work in Tails?\n"
 msgstr "Como funciona a resolução de DNS no Tails?\n"
 
 #. type: Plain text
@@ -1159,7 +1143,7 @@
 #. type: Title -
 #, fuzzy, no-wrap
 #| msgid "Why does Tails automatically connect to several websites when starting?\n"
-msgid "Why does Tails automatically connect to several websites when starting?"
+msgid "Why does Tails automatically connect to several websites when starting?\n"
 msgstr "Por que o Tails se conecta automaticamente a diversos sítios web ao iniciar?\n"
 
 #. type: Plain text
@@ -1212,7 +1196,7 @@
 #. type: Title -
 #, fuzzy, no-wrap
 #| msgid "This is currently not possible easily using Tails."
-msgid "Can I help the Tor network by running a relay or a bridge in Tails?"
+msgid "Can I help the Tor network by running a relay or a bridge in Tails?\n"
 msgstr "Isto atualmente não é possível de fazer facilmente usando o Tails."
 
 #. type: Plain text
@@ -1230,11 +1214,13 @@
 msgstr "<a id=\"dns\"></a>\n"
 
 #. type: Plain text
-#, fuzzy
+#, fuzzy, no-wrap
 #| msgid ""
 #| "Is Java installed in the Tor browser?\n"
 #| "---------------------------------------\n"
-msgid "Can I run a Tor onion service on Tails?"
+msgid ""
+"Can I run a Tor onion service on Tails?\n"
+"----------------------------------------\n"
 msgstr ""
 "Java está instalado no navegador Tor?\n"
 "---------------------------------------\n"
@@ -1259,7 +1245,7 @@
 
 #. type: Title -
 #, no-wrap
-msgid "Can I use <span class=\"command\">ping</span> in Tails?"
+msgid "Can I use <span class=\"command\">ping</span> in Tails?\n"
 msgstr ""
 
 #. type: Plain text
@@ -1278,7 +1264,7 @@
 #. type: Title =
 #, fuzzy, no-wrap
 #| msgid "Software not included in Tails\n"
-msgid "Software not included in Tails"
+msgid "Software not included in Tails\n"
 msgstr "Programas não inclusos no Tails\n"
 
 #. type: Plain text
@@ -1289,7 +1275,7 @@
 #. type: Title -
 #, fuzzy, no-wrap
 #| msgid "Can my favourite software be included in Tails?\n"
-msgid "Can my favourite software be included in Tails?"
+msgid "Can my favourite software be included in Tails?\n"
 msgstr "Meu programa favorito pode ser incluído no Tails?\n"
 
 #. type: Plain text
@@ -1447,7 +1433,7 @@
 #. type: Title -
 #, fuzzy, no-wrap
 #| msgid "Can I download using BitTorrent with Tails?\n"
-msgid "Can I download using BitTorrent with Tails?"
+msgid "Can I download using BitTorrent with Tails?\n"
 msgstr "Posso fazer downloads usando BitTorrent no Tails?\n"
 
 #. type: Plain text
@@ -1497,7 +1483,7 @@
 #. type: Title -
 #, fuzzy, no-wrap
 #| msgid "Can I download using BitTorrent with Tails?\n"
-msgid "Can I download videos from websites?"
+msgid "Can I download videos from websites?\n"
 msgstr "Posso fazer downloads usando BitTorrent no Tails?\n"
 
 #. type: Plain text
@@ -1535,7 +1521,7 @@
 #. type: Title =
 #, fuzzy, no-wrap
 #| msgid "Desktop environment\n"
-msgid "Desktop environment"
+msgid "Desktop environment\n"
 msgstr "Ambiente de trabalho\n"
 
 #. type: Plain text
@@ -1546,7 +1532,7 @@
 #. type: Title -
 #, fuzzy, no-wrap
 #| msgid "Why is the time set wrong?\n"
-msgid "Why is the time set wrong?"
+msgid "Why is the time set wrong?\n"
 msgstr "Por que o horário está errado?\n"
 
 #. type: Plain text
@@ -1598,7 +1584,7 @@
 #. type: Title =
 #, fuzzy, no-wrap
 #| msgid "Other security issues\n"
-msgid "Other security issues"
+msgid "Other security issues\n"
 msgstr "Outras questões de segurança\n"
 
 #. type: Plain text
@@ -1609,7 +1595,7 @@
 #. type: Title -
 #, fuzzy, no-wrap
 #| msgid "Is it safe to use Tails on a compromised system?\n"
-msgid "Is it safe to use Tails on a compromised system?"
+msgid "Is it safe to use Tails on a compromised system?\n"
 msgstr "É seguro usar Tails em um sistema comprometido?\n"
 
 #. type: Plain text
@@ -1659,7 +1645,7 @@
 #. type: Title -
 #, fuzzy, no-wrap
 #| msgid "Can I verify the integrity of a Tails device?\n"
-msgid "Can I verify the integrity of a Tails USB stick or DVD?"
+msgid "Can I verify the integrity of a Tails USB stick or DVD?\n"
 msgstr "Posso verificar a integridade de um dispositivo com Tails?\n"
 
 #. type: Plain text
@@ -1723,7 +1709,7 @@
 #. type: Title -
 #, fuzzy, no-wrap
 #| msgid "Can I use the memory wipe feature of Tails on another operating system?\n"
-msgid "Can I use the memory wipe feature of Tails on another operating system?"
+msgid "Can I use the memory wipe feature of Tails on another operating system?\n"
 msgstr "Posso usar a funcionalidade de limpeza de memória do Tails em outro sistema operacional?\n"
 
 #. type: Plain text
@@ -1758,12 +1744,9 @@
 msgstr "<a id=\"new_identity\"></a>\n"
 
 #. type: Title -
-#, fuzzy, no-wrap
-#| msgid ""
-#| "There is no <span class=\"guilabel\">New Identity</span> button for Tails as a\n"
-#| "whole.\n"
-msgid "Where is the <span class=\"guilabel\">New Identity</span> button?"
-msgstr "Não há um botão de <span class=\"guilabel\">Nova Identidade</span> para o Tails como um todo.\n"
+#, no-wrap
+msgid "Where is the <span class=\"guilabel\">New Identity</span> button?\n"
+msgstr ""
 
 #. type: Plain text
 #, no-wrap
@@ -1808,7 +1791,7 @@
 #. type: Title -
 #, fuzzy, no-wrap
 #| msgid "Does Tails collect information about its users?\n"
-msgid "Does Tails collect information about its users?"
+msgid "Does Tails collect information about its users?\n"
 msgstr "O Tails coleta informação sobre seus usuários?\n"
 
 #. type: Plain text
@@ -1867,7 +1850,7 @@
 
 #. type: Title -
 #, no-wrap
-msgid "Does Tails need an antivirus?"
+msgid "Does Tails need an antivirus?\n"
 msgstr ""
 
 #. type: Plain text
