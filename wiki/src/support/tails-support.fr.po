--- conflicted
+++ resolved
@@ -6,13 +6,8 @@
 msgid ""
 msgstr ""
 "Project-Id-Version: PACKAGE VERSION\n"
-<<<<<<< HEAD
-"POT-Creation-Date: 2013-08-11 21:53+0300\n"
-"PO-Revision-Date: 2013-08-12 15:36-0000\n"
-=======
 "POT-Creation-Date: 2013-08-12 18:30+0300\n"
 "PO-Revision-Date: 2013-08-12 16:12+0200\n"
->>>>>>> 18a01bec
 "Last-Translator: FULL NAME <EMAIL@ADDRESS>\n"
 "Language-Team: LANGUAGE <LL@li.org>\n"
 "Language: \n"
@@ -65,11 +60,7 @@
 "**Bug reports**: see the [[bug reporting documentation|/doc/first_steps/"
 "bug_reporting]] instead."
 msgstr ""
-<<<<<<< HEAD
 "**Les rapports de bug** : se référer plutôt à la [[documentation de rapport "
-=======
-"**Les rapports de bug** : se référer plutôt à la  [[documentation de rapport "
->>>>>>> 18a01bec
 "de bug|/doc/first_steps/bug_reporting]]."
 
 #. type: Bullet: '  - '
