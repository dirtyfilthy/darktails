--- conflicted
+++ resolved
@@ -6,11 +6,7 @@
 msgid ""
 msgstr ""
 "Project-Id-Version: \n"
-<<<<<<< HEAD
-"POT-Creation-Date: 2018-04-29 14:44+0000\n"
-=======
 "POT-Creation-Date: 2018-05-01 20:44+0300\n"
->>>>>>> ba6a6a13
 "PO-Revision-Date: 2018-04-24 10:28+0000\n"
 "Last-Translator: \n"
 "Language-Team: \n"
@@ -607,21 +603,12 @@
 #. type: Bullet: '* '
 msgid ""
 "For the Mac computers, it is possible to use a third-party application, "
-<<<<<<< HEAD
-"<http://gfx.io/>, to force integrated graphics only through OS X.  Then "
-"restart in that special mode that works with Tails."
-msgstr ""
-"Pour les ordinateurs Mac, il est possible d'utiliser une application tierce, "
-"<http://gfx.io/>, pour forcer la carte graphique intégrée uniquement avec OS "
-"X. Redémarrez dans ce mode spécial pour faire fonctionner Tails."
-=======
 "<http://gfx.io/>, to force integrated graphics only through macOS.  Then "
 "restart in that special mode that works with Tails."
 msgstr ""
 "Pour les ordinateurs Mac, il est possible d'utiliser une application tierce, "
 "<http://gfx.io/>, pour forcer la carte graphique intégrée uniquement avec "
 "macOS. Redémarrez dans ce mode spécial pour faire fonctionner Tails."
->>>>>>> ba6a6a13
 
 #. type: Bullet: '* '
 msgid "Expert Linux users can also do the following:"
