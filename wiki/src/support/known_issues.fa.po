# SOME DESCRIPTIVE TITLE
# Copyright (C) YEAR Free Software Foundation, Inc.
# This file is distributed under the same license as the PACKAGE package.
# FIRST AUTHOR <EMAIL@ADDRESS>, YEAR.
#
msgid ""
msgstr ""
"Project-Id-Version: PACKAGE VERSION\n"
"Report-Msgid-Bugs-To: tails-l10n@boum.org\n"
<<<<<<< HEAD
"POT-Creation-Date: 2018-11-18 16:33+0000\n"
=======
"POT-Creation-Date: 2018-11-21 17:35-0800\n"
>>>>>>> 29e91dbb
"PO-Revision-Date: 2015-10-25 10:05+0000\n"
"Last-Translator: sprint5 <translation5@451f.org>\n"
"Language-Team: Persian <http://weblate.451f.org:8889/projects/tails/"
"known_issues/fa/>\n"
"Language: fa\n"
"MIME-Version: 1.0\n"
"Content-Type: text/plain; charset=UTF-8\n"
"Content-Transfer-Encoding: 8bit\n"
"Plural-Forms: nplurals=1; plural=0;\n"
"X-Generator: Weblate 2.4-dev\n"

#. type: Plain text
#, no-wrap
msgid "[[!meta title=\"Known issues\"]]\n"
msgstr "[[!meta title=\"مشکلات شناخته‌شده\"]]\n"

#. type: Plain text
msgid ""
"- For issues with graphics cards, see our [[know issues with graphics cards|"
"known_issues/graphics]].  - To learn what you can do with Tails, refer to "
"our [[documentation|doc]].  - For more general questions about Tails, refer "
"to our [[FAQ|support/faq]]."
msgstr ""

#. type: Plain text
#, fuzzy, no-wrap
#| msgid "[[!toc levels=2]]\n"
msgid "[[!toc levels=3]]\n"
msgstr "[[!toc levels=2]]\n"

#. type: Title =
#, fuzzy, no-wrap
#| msgid "Problems starting Tails\n"
msgid "Problems starting Tails"
msgstr "مشکلات هنگام راه‌اندازی تیلز\n"

#. type: Plain text
msgid ""
"This section lists known problems with specific hardware. To report a "
"problem with different hardware see our [[report guidelines when Tails does "
"not start|doc/first_steps/bug_reporting#does_not_start]]."
msgstr ""
"این بخش مشکلات شناخته‌شدهٔ سخت‌افزارهای خاص را فهرست می‌کند. برای گزارش یک مشکل "
"با سخت‌افزاری متفاوت [[دستورالعمل‌های گزارش هنگامی که تیلز راه‌اندازی نمی‌شود|"
"doc/first_steps/bug_reporting#does_not_start]] را ببینید."

#. type: Plain text
#, no-wrap
msgid "<a id=\"problematic-usb-sticks\"></a>\n"
msgstr "<a id=\"problematic-usb-sticks\"></a>\n"

#. type: Title -
#, fuzzy, no-wrap
#| msgid "Problematic USB sticks\n"
msgid "Problematic USB sticks"
msgstr "درایوهای یواس‌بی مشکل‌دار\n"

#. type: Plain text
#, no-wrap
msgid "<a id=\"sandisk\"></a>\n"
msgstr "<a id=\"sandisk\"></a>\n"

#. type: Title ###
#, no-wrap
msgid "SanDisk"
msgstr "سان‌دیسک"

#. type: Plain text
#, fuzzy
#| msgid ""
#| "Many SanDisk USB sticks are configured by the manufacturer as a fixed "
#| "disk, and not as a removable disk. As a consequence, they require "
#| "removing the `live-media=removable` boot parameter, which [[is dangerous|"
#| "doc/first_steps/bug_reporting/tails_does_not_start#entirely]]."
msgid ""
"Many SanDisk USB sticks are configured by the manufacturer as a fixed disk, "
"and not as a removable disk. As a consequence, they require removing the "
"`live-media=removable` boot parameter. See troubleshooting section about "
"Tails not starting entirely on [[PC|install/win/usb#start-tails]] or [[Mac|"
"install/mac/usb#start-tails]]."
msgstr ""
"بسیاری از درایوهای یواس‌بی سان‌دیسک توسط تولیدکننده‌شان مانند یک دیسک ثابت "
"پیکربندی‌شده‌اند، نه مانند یک دیسک جداشدنی. در نتیجه استفاده از آن‌ها مستلزم "
"پارامتر راه‌اندازی `live-media=removable` است که [[خطرناک است|doc/first_steps/"
"bug_reporting/tails_does_not_start#entirely]]."

#. type: Bullet: '* '
msgid "SanDisk Cruzer Edge 8GB"
msgstr "SanDisk Cruzer Edge 8GB"

#. type: Bullet: '* '
#, fuzzy
#| msgid "SanDisk Cruzer Extreme USB 3.0 16GB, 32GB and 64GB"
msgid "SanDisk Cruzer Extreme USB 3.0 16GB, 32GB, and 64GB"
msgstr "SanDisk Cruzer Extreme USB 3.0 16GB، 32GB و 64GB"

#. type: Bullet: '* '
msgid "SanDisk Cruzer Fit USB 2.0 8GB, 16GB, and 32G"
msgstr "SanDisk Cruzer Fit USB 2.0 8GB، 16GB و 32G"

#. type: Bullet: '* '
msgid "SanDisk Cruzer Force 8GB"
msgstr "SanDisk Cruzer Force 8GB"

#. type: Bullet: '* '
#, fuzzy
#| msgid "SanDisk Cruzer Blade 4GB, 8GB, and 32GB"
msgid "SanDisk Cruzer Glide 4GB, 8GB, 16GB, and 32GB"
msgstr "SanDisk Cruzer Blade 4GB، 8GB و 32GB"

#. type: Bullet: '* '
#, fuzzy
#| msgid "SanDisk Cruzer Switch USB 2.0 8GB and 32GB"
msgid "SanDisk Cruzer Switch USB 2.0 8GB, and 32GB"
msgstr "SanDisk Cruzer Switch USB 2.0 8GB و 32GB"

#. type: Bullet: '* '
msgid "SanDisk Cruzer USB 3.0 64GB"
msgstr "SanDisk Cruzer USB 3.0 64GB"

#. type: Bullet: '* '
msgid "SanDisk Cruzer Blade 4GB, 8GB, and 32GB"
msgstr "SanDisk Cruzer Blade 4GB، 8GB و 32GB"

#. type: Bullet: '* '
msgid "SanDisk Cruzer Facet"
msgstr "SanDisk Cruzer Facet"

#. type: Bullet: '* '
msgid ""
"SanDisk Cruzer Orbiter 32GB (hangs at installation time but boots fine "
"afterwards)"
msgstr ""
"SanDisk Cruzer Orbiter 32GB (موقع نصب دچار مشکل می‌شود اما پس از آن بدون مشکل "
"راه‌اندازی می‌شود)"

#. type: Bullet: '* '
msgid "SanDisk Ultra 16GB, 32GB"
msgstr "SanDisk Ultra 16GB, 32GB"

#. type: Plain text
msgid ""
"SanDisk had begun the production of flash drives configured as fixed disk in "
"2012 to meet new requirements for Windows 8 Certification, and ended it in "
"mid-2014. The flash drives that comply with this certification will have the "
"Windows 8 logo on their packaging.  If a flash drive does not have the "
"Windows 8 logo on its packaging, then that drive will function as a "
"removable disk and should work with Tails."
msgstr ""
"سان‌دیسک از سال ۲۰۱۲ برای انطابق با نیازمندی‌های جدید گواهی ویندوز ۸ شروع به "
"تولید درایوهای یواس‌بی تنظیم‌شده به شکل دیسک ثابت کرده که تولید آن‌ها در اواسط "
"سال ۲۰۱۴ متوقف شد. فلش‌هایی که مطابق این گواهی هستند روی بسته‌بندی‌شان علامت "
"ویندوز ۸ دیده می‌شود.  اگر روی بسته‌بندی یک درایو یواس‌بی لوگوی ویندوز ۸ نباشد، "
"آن درایو مانند یک دیسک جداشدنی عمل کرده و در نتیجه باید بتواند با تیلز کار "
"کند."

#. type: Plain text
msgid "See also [[!tails_ticket 6397]]."
msgstr "همچنین رجوع کنید به [[!tails_ticket 6397]]."

#. type: Plain text
#, no-wrap
msgid "<a id=\"pny\"></a>\n"
msgstr "<a id=\"pny\"></a>\n"

#. type: Title ###
#, no-wrap
msgid "PNY"
msgstr "PNY"

#. type: Plain text
msgid ""
"When installing Tails, PNY USB sticks have problems with the constant write "
"load and are prone to failure."
msgstr ""
"هنگام نصب تیلز، درایوهای یواس‌بی PNY با میزان نوشتن ثابت دچار مشکل شده و "
"احتمال توقف نصب با آن‌ها وجود دارد."

#. type: Plain text
#, no-wrap
msgid "<a id=\"aegis\"></a>\n"
msgstr "<a id=\"aegis\"></a>\n"

#. type: Title ###
#, no-wrap
msgid "Aegis"
msgstr "Aegis"

#. type: Bullet: '* '
msgid "Aegis Secure Key USB 2.0"
msgstr "Aegis Secure Key USB 2.0"

#. type: Plain text
msgid ""
"During the boot process, USB is briefly powered off, that causes Aegis "
"hardware-encrypted USB sticks to lock down, and the PIN must be entered "
"again (fast) in order to complete the boot."
msgstr ""
"هنگام روند راه‌اندازی، یواس‌بی برای مدتی خاموش می‌شود که منجر به قفل شدن "
"درایوهای یواس‌بی Aegis  می‌شوند که از طریق سخت‌افزار رمزگذاری شده‌اند و در نتیجه "
"باید دوباره (و سریع) پین را وارد کنید تا راه‌اندازی کامل انجام شود."

#. type: Bullet: '* '
msgid "Aegis Secure Key USB 3.0"
msgstr "Aegis Secure Key USB 3.0"

#. type: Plain text
msgid ""
"This USB stick doesn't start Tails at all, the USB 2.0 workaround is not "
"working for that hardware."
msgstr ""
"این درایو یواس‌بی به کل تیلز را راه‌اندازی نکرده و روش پیرامونی یواس‌بی ۲٬۰ "
"برای آن سخت‌افزار کار نمی‌کند."

#. type: Plain text
#, fuzzy, no-wrap
#| msgid "<a id=\"xorg-driver\"></a>\n"
msgid ""
"<a id=\"datatraveler-2000\"></a>\n"
"<a id=\"datatraveler-100-g3\"></a>\n"
msgstr "<a id=\"xorg-driver\"></a>\n"

#. type: Title ###
#, no-wrap
msgid "Kingston DataTraveler 2000, Kingston DataTraveler 100 G3"
msgstr ""

#. type: Plain text
msgid ""
"Starting Tails from a Kingston DataTraveler 2000 or DataTraveler 100G3 "
"doesn't work."
msgstr ""

#. type: Title ###
#, no-wrap
msgid "Other vendors"
msgstr "تولیدکننده‌های دیگر"

#. type: Bullet: '* '
msgid ""
"Staples Relay USB 2.0 16GB, suffers from the same problem as [[some SanDisk "
"USB sticks|known_issues#sandisk]]."
msgstr ""
"فلش Staples Relay USB 2.0 16GB دچار همان مشکل [[بعضی درایوهای یواس‌بی سان‌دیسک|"
"known_issues#sandisk]] می‌شود."

#. type: Plain text
#, no-wrap
msgid "<a id=\"mac\"></a>\n"
msgstr "<a id=\"mac\"></a>\n"

#. type: Plain text
#, no-wrap
msgid ""
"Mac\n"
"---\n"
msgstr ""
"مک\n"
"---\n"

#. type: Bullet: '* '
msgid ""
"Any Mac with 32-bit EFI may not succeed in booting Tails USB stick created "
"by Tails Installer. You can check if a given Mac is 32-bit or 64-bit EFI on "
"that list: <http://www.everymac.com/mac-answers/snow-leopard-mac-os-x-faq/"
"mac-os-x-snow-leopard-64-bit-macs-64-bit-efi-boot-in-64-bit-mode.html>"
msgstr ""
"هر دستگاه مک با EFI ۳۲بیتی ممکن است در راه‌اندازی درایو یواس‌بی تیلز ایجادشده "
"با نصب‌کنندهٔ تیلز ناموفق باشد. می‌توانید در این فهرست بررسی کنید که آیا یک "
"دستگاه مک خاص ۳۲بیتی است یا ۶۴بیتی: <http://www.everymac.com/mac-answers/"
"snow-leopard-mac-os-x-faq/mac-os-x-snow-leopard-64-bit-macs-64-bit-efi-boot-"
"in-64-bit-mode.html>"

#. type: Bullet: '* '
msgid ""
"MacBook Pro 2016 and 2017: the keyboard, trackpad and Touch Bar do not work."
msgstr ""

#. type: Bullet: '* '
msgid "MacBook Pro 5,5 does not boot with Tails in UEFI mode."
msgstr "دستگاه MacBook Pro 5,5 با تیلز در حالت UEFI راه‌اندازی نمی‌شود."

#. type: Bullet: '* '
#, fuzzy
#| msgid ""
#| "MacBook Pro 5,1 17\" (Nvidia GeForce 9400M): one must add the `nouveau."
#| "noaccel=1` boot parameters so that the display works properly."
msgid ""
"MacBook Pro 5,1 17\" (Nvidia GeForce 9400M): one must add the `nouveau."
"noaccel=1` boot parameter so that the display works properly."
msgstr ""
"دستگاه MacBook Pro 5,1 17\" (Nvidia GeForce 9400M): باید پارامترهای "
"راه‌اندازی `nouveau.noaccel=1` اضافه شوند تا صفحه نمایش درست کار کند."

#. type: Bullet: '* '
msgid ""
"MacBook Air 3,2 (A1369 EMC 2392) freezes when booting Tails in UEFI mode."
msgstr ""
"دستگاه MacBook Air 3,2 (A1369 EMC 2392) هنگام راه‌اندازی تیلز در حالت UEFI "
"بی‌حرکت می‌شود."

#. type: Bullet: '* '
#, fuzzy
#| msgid ""
#| "Mac Pro Tower and MacBook Pro 4,1 (both from early 2008) and MacBook Pro "
#| "8,2 (late 2011) fail to boot from a USB stick created by Tails Installer."
msgid ""
"Mac Pro Tower and MacBook Pro 4,1 (both from early 2008)  fails to boot from "
"a USB stick created by Tails Installer."
msgstr ""
"دستگاه‌های Mac Pro Tower و MacBook Pro 4,1 (هر دو متعلق به اوایل ۲۰۰۸) و "
"MacBook Pro 8,2 (اواخر ۲۰۱۱) در راه‌اندازی از یک درایو یواس‌بی ایجادشده توسط "
"نصب‌کنندهٔ تیلز ناموفق هستند."

#. type: Plain text
#, fuzzy, no-wrap
#| msgid "<a id=\"pny\"></a>\n"
msgid "<a id=\"pc\">\n"
msgstr "<a id=\"pny\"></a>\n"

#. type: Plain text
#, no-wrap
msgid ""
"PC\n"
"--\n"
msgstr ""

#. type: Title ###
#, fuzzy, no-wrap
#| msgid "Acer Travelmate 8573T-254G50M\n"
msgid "Acer Travelmate 8573T-254G50M"
msgstr "Acer Travelmate 8573T-254G50M\n"

#. type: Plain text
#, fuzzy
#| msgid ""
#| "Booting from DVD works fine, but does not start on USB sticks created "
#| "using Tails Installer."
msgid ""
"Booting from DVD works fine, but does not start from USB sticks created "
"using Tails Installer."
msgstr ""
"راه‌اندازی از دی‌وی‌دی به خوبی انجام می‌شود، اما راه‌اندازی از درایوهای یواس‌بی "
"ایجادشده توسط نصب‌کنندهٔ تیلز انجام نمی‌شود."

#. type: Plain text
msgid ""
"This problem might be corrected in Tails 1.1 and newer: please report your "
"test results back to us."
msgstr ""
"این مشکل ممکن است در تیلز ۱٫۱ و نسخه‌های جدیدتر از آن حل شده باشد. لطفاً نتایج "
"آزمایش‌های خود در این مورد را به ما گزارش دهید."

#. type: Title ###
#, fuzzy, no-wrap
#| msgid "Acer Aspire 5315-ICL50\n"
msgid "Acer Aspire 5315-ICL50 and Acer ES-1-331"
msgstr "Acer Aspire 5315-ICL50\n"

#. type: Plain text
msgid "Does not start on USB sticks created using Tails Installer."
msgstr "راه‌اندازی از درایوهای یواس‌بی ایجادشده توسط نصب‌کنندهٔ تیلز انجام نمی‌شود."

#. type: Title ###
#, fuzzy, no-wrap
#| msgid "ASUS VivoBook X202E\n"
msgid "ASUS VivoBook X202E"
msgstr "ASUS VivoBook X202E\n"

#. type: Plain text
msgid ""
"Legacy support needs to be enabled in order to start Tails. To enable legacy "
"boot support, enable 'Launch CSM' under boot (menu)."
msgstr ""
"برای راه‌اندازی تیلز باید پشتیبانی از Legacy فعال شود. برای فعال کردن "
"پشتیبانی راه‌اندازی legacy «'Launch CSM» را زیر (فهرست) راه‌اندازی فعال کنید."

#. type: Title ###
#, no-wrap
msgid "Dell Chromebook LULU"
msgstr ""

#. type: Plain text
#, fuzzy
#| msgid ""
#| "Add the `i915.modeset=0 rootpw=pass` option in the [[boot menu|doc/"
#| "first_steps/startup_options#boot_menu]]."
msgid ""
"You need to add `nomodeset` to the [[startup options|/doc/first_steps/"
"startup_options/#boot_loader_menu]] to make Tails start successfully."
msgstr ""
"گزینهٔ `i915.modeset=0 rootpw=pass` را در [[فهرست راه‌اندازی|doc/first_steps/"
"startup_options#boot_menu]] اضافه کنید."

#. type: Title ###
#, fuzzy, no-wrap
#| msgid "Dell Inc. Latitude E6430 and E6230\n"
msgid "Dell Inc. Latitude E6430 and E6230"
msgstr "Dell Inc. Latitude E6430 and E6230\n"

#. type: Plain text
msgid "With BIOS versions A03 06/03/2012 (and A09, A11, and A12)"
msgstr "با بایوس نسخه‌های A03 06/03/2012 (و A09، A11 و A12)"

#. type: Plain text
msgid "Error message: `Invalid partition table!`"
msgstr "پیغام‌های خطا: `Invalid partition table!`"

#. type: Plain text
msgid ""
"Workaround (at least with BIOS versions A09, A11, and A12): just hit enter "
"and it will continue with the boot."
msgstr ""
"راه‌های پیرامونی (دست‌کم با بایوس نسخه‌های A09، A11 و A12): تنها کافی است دکمهٔ "
"Enter را بزنید و راه‌اندازی ادامه پیدا می‌کند."

#. type: Title ###
#, fuzzy, no-wrap
#| msgid "Dell XPS L702X/03RG89, Samsung RV520, Samsung Series 7 Chronos\n"
msgid "Dell XPS L702X/03RG89, Samsung RV520, Samsung Series 7 Chronos"
msgstr "Dell XPS L702X/03RG89, Samsung RV520, Samsung Series 7 Chronos\n"

#. type: Plain text
msgid ""
"We were reported that the legacy BIOS shipped on these systems doesn't know "
"how to deal with the GPT partition scheme installed by Tails Installer."
msgstr ""
"به ما گزارش شده که بایوس legacy گنجانده‌شده در این سیستم‌ها نمی‌داند چطور باید "
"با طرح پارتیشن GPT نصب‌شده روی نصب‌کنندهٔ تیلز برخورد کند."

#. type: Plain text
msgid ""
"<http://en.community.dell.com/support-forums/laptop/f/3518/"
"p/19392884/20010995.aspx>"
msgstr ""
"<http://en.community.dell.com/support-forums/laptop/f/3518/"
"p/19392884/20010995.aspx>"

#. type: Title ###
#, fuzzy, no-wrap
#| msgid "Dell Inspiron 8100\n"
msgid "Dell Inspiron 8100"
msgstr "Dell Inspiron 8100\n"

#. type: Plain text
msgid ""
"The display panel will have the wrong resolution unless "
"`video=LVDS-1:1600x1200 nouveau.noaccel=1` is added to the boot command "
"line. This problem might be corrected in Tails 1.1 and newer: please report "
"your test results back to us."
msgstr ""
"پنل نمایش راه‌حلی اشتباه خواهد داشت مگر این که `video=LVDS-1:1600x1200 "
"nouveau.noaccel=1` به خط فرمان راه‌اندازی اضافه شود. این مشکل ممکن است در "
"تیلز نسخه‌های ۱٫۱ و جدیدتر حل شده باشد. لطفاً نتیجهٔ آزمایش‌های خود در این مورد "
"را به ما گزارش کنید."

#. type: Title ###
#, fuzzy, no-wrap
#| msgid "Dell Dimension 2400\n"
msgid "Dell Dimension 2400"
msgstr "Dell Dimension 2400\n"

#. type: Plain text
msgid ""
"Does not start neither from USB nor from DVD. System crashes with a blank "
"screen and locked up keyboard. This problem might be corrected in newer "
"versions: please report your test results back to us."
msgstr ""
"تیلز نه از یواس بی راه‌اندازی می‌شود و نه از دی‌وی‌دی. سیستم با یک صفحهٔ خالی "
"متوقف شده و صفحه‌کلید قفل می‌شود. این مشکل شاید در نسخه‌های جدیدتر حل شده باشد: "
"لطفاً نتایج آزمایش‌های خود در این مورد را به ما گزارش کنید."

#. type: Title ###
#, fuzzy, no-wrap
#| msgid "Fujitsu Siemens Amilo A 1667G\n"
msgid "Fujitsu Siemens Amilo A 1667G"
msgstr "Fujitsu Siemens Amilo A 1667G\n"

#. type: Title ###
#, fuzzy, no-wrap
#| msgid "HP Compaq dc5750 Microtower\n"
msgid "HP Compaq dc5750 Microtower"
msgstr "HP Compaq dc5750 Microtower\n"

#. type: Plain text
msgid "Does not start Tails 1.2.3 created using Tails Installer."
msgstr "تیلز ۱٫۲٫۲ که با نصب‌کنندهٔ تیلز ایجاد شده باشد راه‌اندازی نمی‌شود."

#. type: Title ###
#, fuzzy, no-wrap
#| msgid "Compaq 615\n"
msgid "HP Compaq 615"
msgstr "Compaq 615\n"

#. type: Plain text
msgid ""
"You need to update the firmware to its latest version in order to start from "
"a device installed using Tails Installer."
msgstr ""
"برای راه‌اندازی از دستگاه نصب‌شده توسط نصب‌کنندهٔ تیلز باید سفت‌افزار را به آخرین "
"نسخهٔ آن ارتقاء دهید."

#. type: Title ###
#, fuzzy, no-wrap
#| msgid "Compaq 615\n"
msgid "HP Compaq CQ60-214DX"
msgstr "Compaq 615\n"

#. type: Plain text
#, fuzzy
#| msgid "See also [[!tails_ticket 6397]]."
msgid "Tails 3.3 does not start."
msgstr "همچنین رجوع کنید به [[!tails_ticket 6397]]."

#. type: Title ###
#, fuzzy, no-wrap
#| msgid "HP Pavilion dv7\n"
msgid "HP Pavilion 15-ab277ca"
msgstr "HP Pavilion dv7\n"

#. type: Plain text
msgid "Tails 3.3 restarts during startup and never starts successfully."
msgstr ""

#. type: Title ###
#, fuzzy, no-wrap
#| msgid "HP Pavilion dv7\n"
msgid "HP Pavilion dv7"
msgstr "HP Pavilion dv7\n"

#. type: Plain text
#, fuzzy
#| msgid ""
#| "Since Tails 1.3, gets stuck at the boot menu, whether Tails is installed "
#| "manually or using Tails Installer."
msgid ""
"Since Tails 1.3, gets stuck at the Boot Loader Menu, whether Tails is "
"installed manually or using Tails Installer."
msgstr ""
"از تیلز ۱٫۳ در فهرست راه‌اندازی متوقف می‌شود، چه تیلز دستی نصب شده باشد و چه "
"با نصب‌کنندهٔ تیلز."

#. type: Title ###
#, fuzzy, no-wrap
#| msgid "HP ProBook\n"
msgid "HP ProBook"
msgstr "HP ProBook\n"

#. type: Plain text
msgid ""
"With UEFI enabled, when choosing a boot device, select `Boot From EFI File` "
"and then `Filesystem Tails` and `EFI/BOOT/BOOTX64.EFI`."
msgstr ""
"با UEFI فعال، هنگام انتخاب یک دستگاه بوت،  `Boot From EFI File` و سپس "
"`Filesystem Tails` و `EFI/BOOT/bootx64.efi` را انتخاب کنید."

#. type: Plain text
msgid "That workaround applied to, at least, the following HP ProBook:"
msgstr ""

#. type: Bullet: '* '
msgid "4330s"
msgstr ""

#. type: Bullet: '* '
msgid "6560b"
msgstr ""

#. type: Title ###
#, fuzzy, no-wrap
#| msgid "Lenovo IdeaPad Y410p\n"
msgid "Lenovo IdeaPad Y410p"
msgstr "Lenovo IdeaPad Y410p\n"

#. type: Plain text
msgid "Does not start Tails 1.1 from USB installed manually in Linux."
msgstr ""
"تیلز ۱٫۱ را از درایو یواس‌بی که روی لینوکس دستی نصب شده باشد راه‌اندازی نمی‌کند."

#. type: Title ###
#, fuzzy, no-wrap
#| msgid "Lenovo IdeaPad z585\n"
msgid "Lenovo IdeaPad z585"
msgstr "Lenovo IdeaPad z585\n"

#. type: Plain text
#, fuzzy
#| msgid "Goes back continuously to boot menu on Tails installed on DVD."
msgid "Goes back continuously to Boot Loader Menu on Tails installed on DVD."
msgstr "روی تیلز نصب‌شده روی دی‌وی‌دی مدام به فهرست راه‌اندازی بازمی‌گردد."

#. type: Title ###
#, fuzzy, no-wrap
#| msgid "Clevo W258CU, ThinkPad X121e, T420i, T410, T520, W520, T530, E325, and E530\n"
msgid "Clevo W258CU, ThinkPad X121e, T420i, T410, T520, W520, T530, T60, E325, and E530"
msgstr "Clevo W258CU, ThinkPad X121e, T420i, T410, T520, W520, T530, E325, و E530\n"

#. type: Plain text
#, fuzzy
#| msgid ""
#| "These machines do not start on USB sticks created using Tails USB "
#| "Installer, due to a firmware limitation."
msgid ""
"These machines do not start on USB sticks created using Tails Installer due "
"to a firmware limitation."
msgstr ""
"این دستگاه‌ها به دلیل یک محدودیت سفت‌افزاری با درایو یواس‌بی ایجادشده توسط "
"نصب‌کنندهٔ تیلز راه‌اندازی نمی‌شوند."

#. type: Plain text
msgid ""
"A workaround for some of these machines is to use the [[manual installation "
"process|install/linux/usb]].  Note, however, that this technique does not "
"allow you to set up a persistent volume."
msgstr ""
"راه پیرامونی برای برخی از این دستگاه‌ها استفاده از [[روند نصب دستی|install/"
"linux/usb]] است. در خاطر داشته باشید این روش‌ها به شما اجازهٔ تنظیم درایو مانا "
"نمی‌دهند."

#. type: Title =
#, fuzzy, no-wrap
#| msgid "Security issues\n"
msgid "Graphics issues"
msgstr "مسائل امنیتی\n"

#. type: Title -
#, no-wrap
msgid "GNOME desktop fails to start with some AMD/ATI Radeon graphic adapters"
msgstr ""

#. type: Plain text
msgid "Some computers cannot start the GNOME desktop."
msgstr ""

#. type: Plain text
#, no-wrap
msgid ""
"After the <span class=\"application\">Tails Greeter</span> they freeze, or\n"
"sometimes fail with the message <span class=\"error\">\"Oh no! Something has gone\n"
"wrong. A problem has occurred and the system can't recover. Please contact a\n"
"system administrator\"</span>.\n"
msgstr ""

#. type: Plain text
#, fuzzy
#| msgid "This issue has been reported on the following hardware:"
msgid "This issue has appeared with the following graphic adapters:"
msgstr "این مشکل روی این سخت‌افزارها گزارش شده:"

#. type: Plain text
msgid ""
"- Mars XTX [Radeon HD 8790M] - Mars XTX [Radeon HD 8790M] (rev ff)  - Cedar "
"[Radeon HD 5000/6000 7350/8350 Series] - Broadway PRO [Mobility Radeon HD "
"5850] - RV730/M96 [Mobility Radeon HD 4650/5165]"
msgstr ""

#. type: Plain text
#, fuzzy
#| msgid ""
#| "Add the `i915.modeset=0 rootpw=pass` option in the [[boot menu|doc/"
#| "first_steps/startup_options#boot_menu]]."
msgid ""
"For some models, adding `radeon.modeset=0` to the [[startup options|/doc/"
"first_steps/startup_options/#boot_loader_menu]] fixes the issue."
msgstr ""
"گزینهٔ `i915.modeset=0 rootpw=pass` را در [[فهرست راه‌اندازی|doc/first_steps/"
"startup_options#boot_menu]] اضافه کنید."

#. type: Title -
#, no-wrap
msgid "Tails Greeter fails to start with some AMD/ATI Radeon graphic adapters"
msgstr ""

#. type: Plain text
#, fuzzy
#| msgid "This issue has been reported on the following hardware:"
msgid ""
"Some computers cannot start Tails Greeter. This issue has appeared with the "
"following graphic adapters:"
msgstr "این مشکل روی این سخت‌افزارها گزارش شده:"

#. type: Plain text
msgid "- AMD Radeon R9 390"
msgstr ""

#. type: Plain text
#, fuzzy
#| msgid ""
#| "Add the `i915.modeset=0 rootpw=pass` option in the [[boot menu|doc/"
#| "first_steps/startup_options#boot_menu]]."
msgid ""
"Adding `radeon.dpm=0` to the [[startup options|/doc/first_steps/"
"startup_options/#boot_loader_menu]] fixes the issue."
msgstr ""
"گزینهٔ `i915.modeset=0 rootpw=pass` را در [[فهرست راه‌اندازی|doc/first_steps/"
"startup_options#boot_menu]] اضافه کنید."

#. type: Plain text
#, no-wrap
msgid "<a id=\"nvidia-maxwell\"></a>\n"
msgstr "<a id=\"nvidia-maxwell\"></a>\n"

#. type: Title -
#, no-wrap
msgid "Tails Greeter fails to start on computers with Nvidia Maxwell graphic cards"
msgstr ""

#. type: Plain text
#, fuzzy
#| msgid "This issue has been reported on the following hardware:"
msgid ""
"Some computers cannot start Tails Greeter. This appears with some graphic "
"cards in the [Nvidia Maxwell family](https://nouveau.freedesktop.org/wiki/"
"CodeNames/#nv110familymaxwell).  This problem has been fixed in Tails 3.2 "
"for some of these graphic cards. If Tails Greeter still does not start for "
"you:"
msgstr "این مشکل روی این سخت‌افزارها گزارش شده:"

#. type: Bullet: '1. '
#, fuzzy
#| msgid ""
#| "Add the `i915.modeset=0 rootpw=pass` option in the [[boot menu|doc/"
#| "first_steps/startup_options#boot_menu]]."
msgid ""
"Add `nouveau.noaccel=1` or `nouveau.modeset=0` to the [[startup options|doc/"
"first_steps/startup_options#boot_loader_menu]]."
msgstr ""
"گزینهٔ `i915.modeset=0 rootpw=pass` را در [[فهرست راه‌اندازی|doc/first_steps/"
"startup_options#boot_menu]] اضافه کنید."

#. type: Bullet: '2. '
msgid ""
"[[Report a bug|doc/first_steps/bug_reporting]], giving us an email address "
"so we can contact you to debug the problem.  Please reference [[!"
"tails_ticket 15116]] in your bug report."
msgstr ""

#. type: Plain text
#, fuzzy, no-wrap
#| msgid "<a id=\"nvidia-maxwell\"></a>\n"
msgid "<a id=\"nvidia-pascal\"></a>\n"
msgstr "<a id=\"nvidia-maxwell\"></a>\n"

#. type: Plain text
#, no-wrap
msgid ""
"Tails Greeter fails to start on computers with Nvidia Pascal graphic cards\n"
"---------------------------------------------------------------------------\n"
msgstr ""

#. type: Plain text
#, fuzzy
#| msgid "This issue has been reported on the following hardware:"
msgid ""
"Some computers cannot start Tails Greeter. This may appear with the [Nvidia "
"Pascal family](https://nouveau.freedesktop.org/wiki/CodeNames/"
"#nv130familypascal)  of graphic adapters."
msgstr "این مشکل روی این سخت‌افزارها گزارش شده:"

#. type: Plain text
msgid "If Tails Greeter does not start for you:"
msgstr ""

#. type: Plain text
#, no-wrap
msgid "<a id=\"switchable_graphics_black_screen\"></a>\n"
msgstr "<a id=\"switchable_graphics_black_screen\"></a>\n"

#. type: Title -
#, fuzzy, no-wrap
#| msgid "Switchable graphics computers\n"
msgid "Black screen with switchable graphics computers"
msgstr "رایانه‌های با گرافیک قابل‌تغییر\n"

#. type: Plain text
msgid ""
"Some computers with switchable graphics (such as Optimus) fail to choose a "
"video card and end up on a black screen. This has been reported for MacBook "
"Pro 6,2, MacBook Pro 10,1 Retina, MacBook Pro 15-inch (early 2011) and might "
"affect many others."
msgstr ""
"بعضی رایانه‌ها با گرافیک‌های قابل‌تغییر (مانند اوپتیموس) نمی‌توانند کارت تصویر "
"را انتخاب کنند و تنها یک صفحهٔ سیاه نشان می‌دهند. این مشکل در مورد MacBook Pro "
"6,2، MacBook Pro 10,1 Retin، MacBook Pro 15-inch (اوایل ۲۰۱۱) گزارش شده و "
"ممکن است مدل‌های بسیار دیگری نیز این مشکل را داشته باشند."

#. type: Plain text
#, fuzzy
#| msgid "There are two possible workarounds for this issue:"
msgid "There are several possible workarounds for this issue:"
msgstr "دو راه پیرامونی ممکن برای این مشکل وجود دارد:"

#. type: Bullet: '* '
msgid ""
"Explicitly select one of the two graphics adapters in the BIOS instead of "
"letting the system choose one automatically. If this does not solve the "
"problem, try selecting the other graphics adapter."
msgstr ""

#. type: Bullet: '* '
msgid ""
"For the Mac computers, it is possible to use a third-party application, "
"<http://gfx.io/>, to force integrated graphics only through OS X.  Then "
"restart in that special mode that works with Tails."
msgstr ""
"برای رایانه‌های مک، تنها در اواس ده می‌توان از یک ابزار طرف سوم، <http://gfx."
"io/>، برای استفاده از گرافیک‌های یکپارچه استفاده کرد. سپس باید رایانه را در "
"حالت خاصی راه‌اندازی کرد که با تیلز کار می‌کند."

#. type: Bullet: '* '
msgid "Expert Linux users can also do the following:"
msgstr "کاربران خبرهٔ لینوکس نیز می‌توانند این کار را انجام دهند:"

#. type: Bullet: '  1. '
#, fuzzy
#| msgid ""
#| "Add the `i915.modeset=0 rootpw=pass` option in the [[boot menu|doc/"
#| "first_steps/startup_options#boot_menu]]."
msgid ""
"Add the `i915.modeset=0 rootpw=pass` option in the [[Boot Loader Menu|doc/"
"first_steps/startup_options#boot_loader_menu]]."
msgstr ""
"گزینهٔ `i915.modeset=0 rootpw=pass` را در [[فهرست راه‌اندازی|doc/first_steps/"
"startup_options#boot_menu]] اضافه کنید."

#. type: Bullet: '  2. '
msgid ""
"Create a file `/etc/X11/xorg.conf.d/switchable.conf` with the following "
"content:"
msgstr "فایل `/etc/X11/xorg.conf.d/switchable.conf` با این محتویات ایجاد کنید:"

#. type: Plain text
#, no-wrap
msgid ""
"         Section \"Device\"\n"
"             Identifier \"Device0\"\n"
"             Driver \"nouveau\"\n"
"             BusID \"1:0:0\"\n"
"         EndSection\n"
msgstr ""
"         Section \"Device\"\n"
"             Identifier \"Device0\"\n"
"             Driver \"nouveau\"\n"
"             BusID \"1:0:0\"\n"
"         EndSection\n"

#. type: Bullet: '  4. '
msgid "Restart X with the command:"
msgstr "X را با این فرمان دوباره راه‌اندازی کنید:"

#. type: Plain text
#, no-wrap
msgid "         service gdm3 restart\n"
msgstr "         service gdm3 restart\n"

#. type: Bullet: '  5. '
msgid ""
"After the GNOME session has started, change again the root password with the "
"command:"
msgstr ""
"پس از آغاز شدن نشست کاری گنوم، دوباره گذرواژهٔ اصلی را با این فرمان عوض کنید:"

#. type: Plain text
#, no-wrap
msgid "         sudo passwd\n"
msgstr "         sudo passwd\n"

#. type: Plain text
msgid ""
"For more details, see our ticket on [[!tails_ticket 7505 desc=\"Video is "
"broken with switchable graphics\"]]."
msgstr ""
"برای جزییات بیشتر به این مورد مراجعه کنید: [[!tails_ticket 7505 desc=\"Video "
"is broken with switchable graphics\"]]."

#. type: Plain text
#, no-wrap
msgid "<a id=switchable_graphics_segfault></a>\n"
msgstr "<a id=switchable_graphics_segfault></a>\n"

#. type: Title -
#, fuzzy, no-wrap
#| msgid "Switchable graphics computers\n"
msgid "Cannot start GNOME session with switchable graphics computers"
msgstr "رایانه‌های با گرافیک قابل‌تغییر\n"

#. type: Plain text
msgid ""
"On some computers with switchable graphics, Tails 2.10 and later fails to "
"start the GNOME session and keeps returning to [[Tails Greeter|doc/"
"first_steps/startup_options#greeter]]."
msgstr ""

#. type: Plain text
#, fuzzy
#| msgid ""
#| "Add the `i915.modeset=0 rootpw=pass` option in the [[boot menu|doc/"
#| "first_steps/startup_options#boot_menu]]."
msgid ""
"Starting in **Troubleshooting Mode** works, as well as adding the `modeprobe."
"blacklist=nouveau` to the [[startup options|doc/first_steps/"
"startup_options#boot_loader_menu]]."
msgstr ""
"گزینهٔ `i915.modeset=0 rootpw=pass` را در [[فهرست راه‌اندازی|doc/first_steps/"
"startup_options#boot_menu]] اضافه کنید."

#. type: Title -
#, no-wrap
msgid "Laptops with Intel 855GM graphic card"
msgstr ""

#. type: Plain text
msgid ""
"Laptops with graphic card Intel 855GM (as Dell Inspiron 510M)  crash after "
"Tails Greeter."
msgstr ""

#. type: Plain text
#, fuzzy
#| msgid "See also [[!tails_ticket 6397]]."
msgid ""
"See [[!debbug 776911 desc=\"relevant bug report\"]] for more information."
msgstr "همچنین رجوع کنید به [[!tails_ticket 6397]]."

#. type: Title -
#, no-wrap
msgid "Laptops with Intel GM965/GL960 graphic card"
msgstr ""

#. type: Plain text
msgid ""
"Laptops with graphic card Intel GM965/GL960 crash while running Tails.  Add "
"`video=SVIDEO-1:d` on the boot command line to work around this problem."
msgstr ""

#. type: Plain text
#, fuzzy
#| msgid "See also [[!tails_ticket 6397]]."
msgid "See [[!linuxbug 187001]] for more information."
msgstr "همچنین رجوع کنید به [[!tails_ticket 6397]]."

#. type: Plain text
#, no-wrap
msgid "<a id=\"xorg-driver\"></a>\n"
msgstr "<a id=\"xorg-driver\"></a>\n"

#. type: Title -
#, no-wrap
msgid "Systems with Intel graphic cards"
msgstr ""

#. type: Plain text
msgid ""
"The graphical interface fails to start on some Intel graphics adapters. If "
"this happens to you:"
msgstr ""

#. type: Bullet: '1. '
#, fuzzy
#| msgid ""
#| "Add the `i915.modeset=0 rootpw=pass` option in the [[boot menu|doc/"
#| "first_steps/startup_options#boot_menu]]."
msgid ""
"Add the `xorg-driver=intel` option in the [[boot menu|doc/first_steps/"
"startup_options#boot_menu]]."
msgstr ""
"گزینهٔ `i915.modeset=0 rootpw=pass` را در [[فهرست راه‌اندازی|doc/first_steps/"
"startup_options#boot_menu]] اضافه کنید."

#. type: Bullet: '2. '
msgid ""
"If this fixes the problem, report to <tails-support-private@boum.org> the "
"output of the following commands:"
msgstr ""

#. type: Plain text
#, no-wrap
msgid ""
"         lspci -v\n"
"         lspci -mn\n"
msgstr ""

#. type: Plain text
#, no-wrap
msgid ""
"   … so we get the identifier of your graphics adapter and can have\n"
"   this fix applied automatically in the next Tails release.\n"
"3. If this does not fix the problem, try Troubleshooting Mode and\n"
"   [[report a bug|doc/first_steps/bug_reporting]]. Include the exact\n"
"   model of your Intel graphics adapter.\n"
msgstr ""

#. type: Title -
#, no-wrap
msgid "Virtual machines with *virt-manager*, *libvirt* and *QEMU*"
msgstr ""

#. type: Plain text
msgid ""
"See the [[dedicated troubleshooting documentation|doc/advanced_topics/"
"virtualization/virt-manager#graphics-issues]] about graphics issues in Tails "
"running inside a virtual machine with *virt-manager*."
msgstr ""

#. type: Title -
#, no-wrap
msgid "Virtual machines with *VMware*"
msgstr ""

#. type: Plain text
msgid ""
"To improve support of Tails running inside a virtual machine with *VMware*, "
"[[install|doc/advanced_topics/additional_software]] the `open-vm-tools-"
"desktop` software package in Tails."
msgstr ""

#. type: Plain text
#, no-wrap
msgid "<a id=\"wi-fi\"></a>\n"
msgstr "<a id=\"wi-fi\"></a>\n"

#. type: Title =
#, fuzzy, no-wrap
#| msgid "Wi-Fi issues\n"
msgid "Wi-Fi issues"
msgstr "مشکلات وای‌فای\n"

#. type: Plain text
#, no-wrap
msgid "<a id=\"broadcom-sta-dkms\"></a>\n"
msgstr "<a id=\"broadcom-sta-dkms\"></a>\n"

#. type: Title -
#, fuzzy, no-wrap
#| msgid "Broadcom Wi-Fi network interface needing `broadcom-sta-dkms`\n"
msgid "Broadcom Wi-Fi network interface needing `broadcom-sta-dkms`"
msgstr "رابط شبکهٔ وای‌فای Broadcam نیازمند به `broadcom-sta-dkms\n"

#. type: Plain text
msgid ""
"Some Broadcom Wi-Fi interfaces require the [`wl`](https://wiki.debian.org/"
"wl) driver, provided by the `broadcom-sta-dkms` Debian package, to work in "
"Tails."
msgstr ""
"بعضی رابط‌های وای‌فای Broadcam برای کار کردن با تیلز نیازمند راه‌انداز [`wl`]"
"(https://wiki.debian.org/wl) هستند که در بستهٔ دبیان `broadcom-sta-dkms` وجود "
"دارد."

#. type: Plain text
msgid "The `wl` driver is not included in Tails because it is proprietary."
msgstr "راه‌انداز `wl` در تیلز آورده نشده، چون مالکیتی است."

#. type: Plain text
msgid "To find out if your Wi-Fi interface requires the `wl` driver:"
msgstr "برای یافتن این که آیا رابط وای‌فای شما به درایور `wl` نیاز دارد یا نه:"

#. type: Bullet: '1. '
msgid ""
"Execute the following command in a [[terminal|doc/first_steps/"
"introduction_to_gnome_and_the_tails_desktop#terminal]]:"
msgstr ""
"این فرمان را در یک [[پایانه|doc/first_steps/"
"introduction_to_gnome_and_the_tails_desktop#terminal]] اجرا کنید:"

#. type: Plain text
#, no-wrap
msgid "       lspci -nn | grep Network\n"
msgstr "       lspci -nn | grep Network\n"

#. type: Plain text
#, no-wrap
msgid ""
"2. Verify if your device is in the list of devices supported by the `broadcom-sta-dkms`\n"
"package on the corresponding [Debian wiki page](https://wiki.debian.org/wl).\n"
"If you find your device in the list of supported devices, then it is\n"
"impossible to use your Wi-Fi card in Tails.\n"
msgstr ""
"۲. در صفحهٔ  [صفحهٔ ویکی دبیان](https://wiki.debian.org/wl) مرتبط اطمینان حاصل کنید \n"
"که دستگاه شما در فهرست دستگاه‌های مورد پشتیبانی بستهٔ `broadcom-sta-dkms` وجود دارد.\n"
"اگر دستگاهتان را در فهرست این دستگاه‌ها یافتید، آن‌گاه \n"
"استفاده از کارت وای‌فای شما در تیلز غیرممکن است.\n"

#. type: Title -
#, no-wrap
msgid "Marvell Avastar 88W8897"
msgstr ""

#. type: Plain text
msgid ""
"On some computers with a Marvell Avastar 88W8897 Wi-Fi adapter, such as some "
"Microsoft Surface Pro models, Tails fails to connect to Wi-Fi networks."
msgstr ""

#. type: Plain text
msgid ""
"If you experience this problem, you can try to [[disable MAC address "
"spoofing|doc/first_steps/startup_options/mac_spoofing]] that sometimes fixes "
"it."
msgstr ""

#. type: Title -
#, no-wrap
msgid "Systems with RTL8723be Wi-Fi adapter"
msgstr ""

#. type: Plain text
msgid ""
"On some computers with a RTL8723be Wi-Fi adapter, Tails may fail to discover "
"Wi-Fi networks, may provide unreliable Wi-Fi connections, or may provide "
"poor Wi-Fi performance."
msgstr ""

#. type: Plain text
#, fuzzy
#| msgid ""
#| "Add the `i915.modeset=0 rootpw=pass` option in the [[boot menu|doc/"
#| "first_steps/startup_options#boot_menu]]."
msgid ""
"Most such problems can be solved by adding [[startup options|/doc/"
"first_steps/startup_options/#boot_loader_menu]]."
msgstr ""
"گزینهٔ `i915.modeset=0 rootpw=pass` را در [[فهرست راه‌اندازی|doc/first_steps/"
"startup_options#boot_menu]] اضافه کنید."

#. type: Plain text
msgid ""
"The exact combination of options that will work depends on the computer, so "
"try the following instructions until you find a combination that works for "
"you:"
msgstr ""

#. type: Bullet: '1. '
msgid "Add `rtl8723be.fwlps=0 rtl8723be.ips=0` to the startup options."
msgstr ""

#. type: Bullet: '2. '
msgid "Add `rtl8723be.ant_sel=1` to the startup options."
msgstr ""

#. type: Bullet: '3. '
msgid "Add `rtl8723be.ant_sel=2` to the startup options."
msgstr ""

#. type: Bullet: '4. '
msgid ""
"Add `rtl8723be.ant_sel=1 rtl8723be.fwlps=0 rtl8723be.ips=0` to the startup "
"options."
msgstr ""

#. type: Bullet: '5. '
msgid ""
"Add `rtl8723be.ant_sel=2 rtl8723be.fwlps=0 rtl8723be.ips=0` to the startup "
"options."
msgstr ""

#. type: Title =
#, fuzzy, no-wrap
#| msgid "Security issues\n"
msgid "Security issues"
msgstr "مسائل امنیتی\n"

#. type: Plain text
#, no-wrap
msgid "<a id=\"video-memory\"></a>\n"
msgstr "<a id=\"video-memory\"></a>\n"

#. type: Title -
#, fuzzy, no-wrap
#| msgid "Tails does not erase video memory\n"
msgid "Tails does not erase video memory"
msgstr "تیلز حافظهٔ ویدیویی را پاک نمی‌کند\n"

#. type: Plain text
msgid ""
"Tails doesn't erase the [[!wikipedia VRAM desc=\"video memory\"]] yet.  When "
"one uses Tails, then restarts the computer into another operating system, "
"that other operating system can see what has been displayed on the screen "
"within Tails."
msgstr ""
"تیلز هنوز [[!wikipedia VRAM desc=\"حافظهٔ ویدیویی\"]] را پاک نمی‌کند. هنگام "
"استفاده از تیلز و راه‌اندازی دوبارهٔ رایانه به سیستم‌عاملی دیگر، آن سیستم‌عامل "
"دیگر می‌تواند ببیند که روی صفحهٔ تیلز چه چیزهایی دیده می‌شد."

#. type: Plain text
msgid ""
"Shutting down the computer completely, instead of restarting it, might allow "
"the video memory to empty itself."
msgstr ""
"خاموش کردن کامل رایانه به جای راه‌اندازی دوبارهٔ آن ممکن است به حافظهٔ ویدیویی "
"اجازه بدهد که محتویات خود را پاک کند."

#. type: Plain text
msgid "See [[!tails_ticket 5356 desc=\"Erase video memory on shutdown\"]]."
msgstr ""
"رجوع کنید به [[!tails_ticket 5356 desc=\"پاک کردن حافظهٔ ویدیویی هنگام خاموش "
"شدن\"]]."

#. type: Plain text
#, fuzzy, no-wrap
#| msgid "<a id=\"chainloading\"></a>\n"
msgid "<a id=\"fails-to-shutdown\"></a>\n"
msgstr "<a id=\"chainloading\"></a>\n"

#. type: Title -
#, fuzzy, no-wrap
#| msgid "Tails fails to connect to certain Wi-Fi networks\n"
msgid "Tails fails to completely shutdown or restart"
msgstr "تیلز نمی‌تواند به بعضی شبکه‌های وای‌فای وصل شود\n"

#. type: Plain text
msgid ""
"When stopping Tails on some hardware, the memory wipe procedure fails to "
"complete: the display gets scrambled, but the computer doesn't completely "
"shutdown or restart. Sometimes the caps-lock button light of the keyboard "
"flashes."
msgstr ""

#. type: Plain text
#, no-wrap
msgid "<div class=\"caution\">\n"
msgstr ""

#. type: Plain text
msgid ""
"When this happens, there is no guarantee that the memory is wiped entirely."
msgstr ""

#. type: Plain text
#, no-wrap
msgid "</div>\n"
msgstr ""

#. type: Plain text
#, fuzzy
#| msgid "This issue has been reported on the following hardware:"
msgid "This issue has been reported on the following hardware:"
msgstr "این مشکل روی این سخت‌افزارها گزارش شده:"

#. type: Plain text
#, no-wrap
msgid ""
"  - Apple when booting from a USB stick:\n"
"    - MacBook Air 5,1\n"
"    - MacBook Air 5,2 (using a device installed with Tails Installer)\n"
"    - MacBook Air 6,2\n"
"    - MacBook Pro 7,1 13-inch (mid 2010)\n"
"    - MacBook Pro 9,2 13-inch (mid 2012)\n"
"    - MacBook Pro 8,1 13-inch (late 2011)\n"
"    - MacBook Pro 10,2\n"
"    - MacBook Pro Retina 11,1 (late 2013)\n"
"    - MacBook Pro Retina 13-inch (early 2015)\n"
"  - Hewlett-Packard HP ENVY x360\n"
"  - Hewlett-Packard HP Pavilion dv6 Notebook PC\n"
"  - Hewlett-Packard HP ProBook 450 G0\n"
"  - Lenovo ThinkPad X61, only on emergency shutdown when pulling out the\n"
"    USB stick\n"
"  - Lenovo ThinkPad X220\n"
"  - Toshiba Satellite C855D\n"
"  - Dell Inc. Studio 1458\n"
"  - Fujitsu Lifebook AH531/GFO, only on regular shutdown, emergency\n"
"    shutdown works\n"
"  - Samsung N150P\n"
"  - Acer Aspire e1-572\n"
"  - Dell Latitude E6230\n"
"  - Microsoft Surface Pro 3\n"
msgstr ""

#. type: Plain text
#, no-wrap
msgid "<!--\n"
msgstr ""

#. type: Plain text
msgid ""
"Note: If we enable again this section in the future, we should link to it "
"from /doc/about/fingerprint.mdwn."
msgstr ""

#. type: Plain text
#, no-wrap
msgid "<a id=\"fingerprint\"></a>\n"
msgstr "<a id=\"fingerprint\"></a>\n"

#. type: Title =
#, fuzzy, no-wrap
#| msgid "Fingerprint\n"
msgid "Browser fingerprint"
msgstr "اثر انگشت\n"

#. type: Plain text
#, fuzzy, no-wrap
#| msgid "<!-- The fingerprints of <span class=\"application\">Tor Browser</span> in Tails and on other operating systems are different: -->\n"
msgid ""
"There are known differences between the fingerprints of <span\n"
"class=\"application\">Tor Browser</span> inside and outside of Tails:\n"
msgstr "<!-- اثر انگشت <span class=\"application\">مرورگر تور</span> روی تیلز و سیستم‌عامل‌های دیگر متفاوت است: -->\n"

#. type: Plain text
msgid ""
"For more detail, see our [[documentation on the Tails fingerprint|doc/about/"
"fingerprint]]."
msgstr ""

#. type: Plain text
#, no-wrap
msgid "-->\n"
msgstr ""

#. type: Title =
#, fuzzy, no-wrap
#| msgid "Other issues\n"
msgid "Other issues"
msgstr "مسائل دیگر\n"

#. type: Plain text
#, no-wrap
msgid "<a id=\"chainloading\"></a>\n"
msgstr "<a id=\"chainloading\"></a>\n"

#. type: Title -
#, fuzzy, no-wrap
#| msgid "Chainloading Tails from GRUB\n"
msgid "Chainloading Tails from GRUB"
msgstr "بارگذاری زنجیره‌ای تیلز از GRUB\n"

#. type: Plain text
msgid ""
"To workaround problems in booting Tails on laptops with UEFI support, it is "
"possible to chainload the syslinux on the ISO image from another boot loader "
"that is already working on the laptop, like GRUB. Be careful not to modify "
"at all the options of syslinux in the process."
msgstr ""
"برای استفاده از راه‌حل‌های پیرامونی هنگام راه‌اندازی تیلز در لپ‌تاپ‌هایی که از "
"UEFI پشتیبانی می‌کنند، می‌توان syslinux را روی تصویر ایزو از بارگذار راه‌اندازی "
"دیگری که در حال کار روی لپ‌تاپ است، مانند GRUB، بارگذاری زنجیره‌ای کرد. دقت "
"کنید که در این روند تمام گزینه‌های syslinux را تغییر ندهید."

#. type: Plain text
msgid "The following commands, run from the GRUB shell, might be helpful:"
msgstr "فرمان‌های زیر که از پوستهٔ GRUB اجرا می‌شوند ممکن است سودمند باشند:"

#. type: Plain text
#, no-wrap
msgid ""
"    set root=(hd1)\n"
"    chainloader +1\n"
"    boot\n"
msgstr ""
"    set root=(hd1)\n"
"    chainloader +1\n"
"    boot\n"

#. type: Title -
#, fuzzy, no-wrap
#| msgid "Boot menu has display issues\n"
msgid "Boot Loader Menu has display issues"
msgstr "مشکلاتی در نمایش فهرست راه‌اندازی وجود دارد\n"

#. type: Plain text
#, fuzzy
#| msgid ""
#| "Since Tails 1.1, one some hardware (ThinkPad X230, MacBook Pro 8,1), the "
#| "boot menu is not displayed properly. Tails starts fine, though."
msgid ""
"Since Tails 1.1, on some hardware (ThinkPad X230, MacBook Pro 8,1), the Boot "
"Loader Menu is not displayed properly. Tails starts fine, though."
msgstr ""
"از تیلز ۱٫۱ به بعد، فهرست راه‌اندازی روی بعضی سخت‌افزارها (ThinkPad X230، "
"MacBook Pro 8,1) به خوبی نشان داده نمی‌شود. اما تیلز بدون مشکل راه‌اندازی "
"می‌شود."

#. type: Title -
#, fuzzy, no-wrap
#| msgid "Connecting to FTP servers is not possible\n"
msgid "Connecting to FTP servers is not possible"
msgstr "اتصال به سرورهای اف‌تی‌پی ممکن نیست\n"

#. type: Plain text
msgid ""
"Public FTP servers on the Internet are not reachable using Tails.  See [[!"
"tails_ticket 6096 desc=\"Fix FTP support\"]] for more details."
msgstr ""
"نمی‌توان از طریق تیلز به سرورهای اف‌تی‌پی عمومی در اینترنت دسترسی پیدا کرد. "
"برای جزییات بیشتر رجوع کنید به [[!tails_ticket 6096 desc=\"حل پشتیبانی اف‌تی‌پی"
"\"]]."

#. type: Title -
#, fuzzy, no-wrap
#| msgid "Tails fails to connect to certain Wi-Fi networks\n"
msgid "Tails fails to connect to certain Wi-Fi networks"
msgstr "تیلز نمی‌تواند به بعضی شبکه‌های وای‌فای وصل شود\n"

#. type: Plain text
msgid ""
"This might be related to the introduction of wireless regulation support in "
"Tails 0.13."
msgstr "این مشکل ممکن است به آغاز پشتیبانی بی‌سیم در تیلز ۰٫۱۳ مرتبط باشد."

#. type: Title -
#, no-wrap
msgid "The desktop crashes when run with the default QEMU emulated processor"
msgstr ""

#. type: Plain text
msgid ""
"Due to a [bug in llvmpipe](https://freedesktop.org/patch/34445/), when Tails "
"runs in a QEMU virtual machine with the default emulated CPU, the GNOME "
"desktop crashes after login."
msgstr ""

#. type: Plain text
#, no-wrap
msgid ""
"To workaround this problem, pass @-cpu host@ on the QEMU command-line.\n"
"If you use <span class=\"application\">libvirt</span>, choose <span\n"
"class=\"guilabel\">Copy host CPU configuration</span> in <span\n"
"class=\"application\">virt-manager</span>'s processor configuration screen.\n"
msgstr ""

#. type: Title -
#, fuzzy, no-wrap
#| msgid "Touchpad configurations\n"
msgid "Touchpad configurations"
msgstr "پیکربندی حس‌گر لمسی\n"

#. type: Title ###
#, no-wrap
msgid "Acer TravelMate B113 - ETPS/2 Elantech Touchpad"
msgstr "Acer TravelMate B113 - ETPS/2 Elantech Touchpad"

#. type: Plain text
#, no-wrap
msgid ""
"    synclient FingerPress=256;\n"
"    synclient TapButton3=0;\n"
"    synclient Clickpad=1;\n"
"    synclient VertTwoFingerScroll=1;\n"
"    synclient FingerLow=1;\n"
"    synclient FingerHigh=1;\n"
msgstr ""
"    synclient FingerPress=256;\n"
"    synclient TapButton3=0;\n"
"    synclient Clickpad=1;\n"
"    synclient VertTwoFingerScroll=1;\n"
"    synclient FingerLow=1;\n"
"    synclient FingerHigh=1;\n"

#. type: Title ###
#, no-wrap
msgid "Acer C720 - Cypress APA Touchpad"
msgstr ""

#. type: Plain text
#, no-wrap
msgid ""
"    synclient FingerLow=5;\n"
"    synclient FingerHigh=5;\n"
msgstr ""

#. type: Title -
#, fuzzy, no-wrap
#| msgid "Bluetooth devices don't work\n"
msgid "Bluetooth devices don't work"
msgstr "دستگاه بلوتوث کار نمی‌کند\n"

#. type: Plain text
msgid "Bluetooth is not enabled in Tails for security reasons."
msgstr "بلوتوث به دلایل امنیتی روی تیلز فعال نشده است."

#. type: Plain text
#, no-wrap
msgid "<a id=\"browser_languages\"></a>\n"
msgstr "<a id=\"browser_languages\"></a>\n"

#. type: Title -
#, fuzzy, no-wrap
#| msgid "Tor Browser is translated in a limited number of languages\n"
msgid "Tor Browser is translated in a limited number of languages"
msgstr "مرورگر تور تنها به چند زبان ترجمه می‌شود\n"

#. type: Plain text
msgid ""
"Since Tails 1.2, the web browser is based on Tor Browser which is translated "
"in less languages than before. You can see the list of languages available "
"in Tor Browser from the [Tor Browser homepage](https://www.torproject.org/"
"projects/torbrowser.html.en)."
msgstr ""
"از تیلز ۱٫۲ به بعد مرورگر وب مبتنی بر مرورگر تور است که به زبان‌های کمتری از "
"قبل ترجمه شده‌است. می‌توانید فهرست زبان‌های موجود در مرورگر تور را از [صفحهٔ "
"اصلی تور](https://www.torproject.org/projects/torbrowser.html.en) ببینید."

#. type: Title -
#, no-wrap
msgid "Playing WebM videos in the Tor Browser fails on old hardware"
msgstr ""

#. type: Plain text
msgid ""
"On systems that only have one CPU core, WebM videos may fail to play in the "
"Tor Browser, and show the error message: \"Video can't be played because the "
"file is corrupt\". You can work around this by downloading the video and "
"watching it in the Totem video player."
msgstr ""

#. type: Plain text
#, no-wrap
msgid "<a id=\"automatic_upgrade_fails\"></a>\n"
msgstr "<a id=\"automatic_upgrade_fails\"></a>\n"

#. type: Title -
#, no-wrap
msgid "Tails does not boot after automatic upgrade"
msgstr ""

#. type: Plain text
#, fuzzy
#| msgid ""
#| "Then, it gets blocked when booting, often after the message 'Loading, "
#| "please wait...'."
msgid ""
"Sometimes, after an automatic upgrade, Tails gets blocked when booting, "
"often after the message 'Loading, please wait...'."
msgstr ""
"سپس موقع راه‌اندازی مسدود می‌شود که اغلب این اتفاق پس از پیغام 'Loading, "
"please wait...' رخ می‌دهد."

#. type: Plain text
msgid ""
"To fix this problem, you can [[update your Tails manually|doc/first_steps/"
"upgrade/#manual]]."
msgstr ""
"برای حل این مشکل می‌توانید [[تیلز خود را دستی به‌روز کنید|doc/first_steps/"
"upgrade/#manual]]."

#. type: Plain text
msgid "Note that your Persistent Volume will be safely preserved."
msgstr "در نظر داشته باشید که درایو مانای شما امن خواهد بود."

#. type: Plain text
#, fuzzy, no-wrap
#| msgid "<a id=\"sandisk\"></a>\n"
msgid "<a id=\"persistence-disappears\"></a>\n"
msgstr "<a id=\"sandisk\"></a>\n"

#. type: Title -
#, no-wrap
msgid "Persistent folder disappears and persistent feature configurations do not load"
msgstr ""

#. type: Plain text
#, no-wrap
msgid ""
"Sometimes, the <span class=\"filename\">Persistent</span> folder is missing and\n"
"the configurations for persistent features do not load.\n"
msgstr ""

#. type: Plain text
#, no-wrap
msgid ""
"Most likely this means that the <span class=\"filename\">persistence.conf</span>\n"
"file has disappeared. However, the files in the\n"
"<span class=\"filename\">Persistent</span> folder and the persistent feature\n"
"configurations should still be saved.\n"
msgstr ""

#. type: Plain text
msgid "If you encounter this problem:"
msgstr ""

#. type: Bullet: '1. '
msgid ""
"Enable your encrypted persistent storage in <span class=\"application"
"\">Tails Greeter</span> when you start Tails."
msgstr ""

#. type: Plain text
#, no-wrap
msgid ""
"1. Choose\n"
"   <span class=\"menuchoice\">\n"
"     <span class=\"guimenu\">Applications</span>&nbsp;▸\n"
"     <span class=\"guisubmenu\">Tails</span>&nbsp;▸\n"
"     <span class=\"guimenuitem\">Configure persistent volume</span></span>.\n"
msgstr ""

#. type: Bullet: '1. '
msgid ""
"If you are asked to enter a passphrase, enter the same passphrase that you "
"used to unlock your persistent storage."
msgstr ""

#. type: Bullet: '1. '
msgid "Click <span class=\"button\">Save</span>, then restart Tails."
msgstr ""

#. type: Plain text
#, no-wrap
msgid ""
"Your <span class=\"filename\">Persistent</span> folder and persistent feature\n"
"configurations should be restored.\n"
msgstr ""

#. type: Plain text
#, fuzzy, no-wrap
#| msgid "<a id=\"automatic_upgrade_fails\"></a>\n"
msgid "<a id=\"partial-upgrade\"></a>\n"
msgstr "<a id=\"automatic_upgrade_fails\"></a>\n"

#. type: Title ##
#, no-wrap
msgid "Tails behaves weirdly if an automatic upgrade is only partially applied"
msgstr ""

#. type: Plain text
msgid ""
"Tails might behave weirdly if an automatic upgrade is only partially "
"applied.  For example, your keyboard might not respond to key presses or you "
"might be unable to connect to networks."
msgstr ""

#. type: Plain text
msgid "To fix this problem:"
msgstr ""

#. type: Title ###
#, no-wrap
msgid "Mount your Tails system partition in another Linux system"
msgstr ""

#. type: Bullet: '1. '
msgid "Start in another Tails or in a Linux system such as Debian or Ubuntu."
msgstr ""

#. type: Bullet: '1. '
msgid "Open <span class=\"application\">GNOME Disks</span>."
msgstr ""

#. type: Bullet: '1. '
msgid "Plug in your Tails USB stick that behaves weirdly."
msgstr ""

#. type: Bullet: '1. '
msgid ""
"If a prompt appears to unlock the persistent volume on your Tails USB stick, "
"click <span class=\"button\">Cancel</span>."
msgstr ""

#. type: Bullet: '1. '
msgid ""
"Your Tails USB stick should appear in the left pane of <span class="
"\"application\">GNOME Disks</span>. Click on your Tails USB stick."
msgstr ""

#. type: Bullet: '1. '
msgid ""
"In the right pane, click on the partition labeled <span class=\"guilabel"
"\">Tails</span>. It should be listed as <span class=\"guilabel\">Partition "
"1</span>."
msgstr ""

#. type: Bullet: '1. '
msgid ""
"Click on the <span class=\"button\">[[!img lib/media-playback-start.png alt="
"\"Mount selected partition\" class=\"symbolic\" link=\"no\"]]</span> button "
"to mount the Tails partition."
msgstr ""

#. type: Bullet: '1. '
msgid ""
"Click on the link in the right pane to open the Tails partition in the <span "
"class=\"application\">Files</span> browser. The link should look something "
"like <span class=\"filename\">/media/<span class=\"command-placeholder"
"\">username</span>/Tails</span>."
msgstr ""

#. type: Title ###
#, no-wrap
msgid "Edit your <span class=\"filename\">Tails.module</span> file"
msgstr ""

#. type: Bullet: '1. '
msgid ""
"In the <span class=\"application\">Files</span> browser, open the <span "
"class=\"filename\">live</span> folder.  Then open the file named <span class="
"\"filename\">Tails.module</span> with a text editor, for example, <span "
"class=\"application\">GNOME Text Editor</span>."
msgstr ""

#. type: Bullet: '1. '
msgid ""
"Add the line <span class=\"command-placeholder\">x.x</span>.squashfs to the "
"end of the <span class=\"filename\">Tails.module</span> file. Replace <span "
"class=\"command-placeholder\">x.x</span> with the Tails version you are "
"upgrading to."
msgstr ""

#. type: Plain text
#, no-wrap
msgid ""
"   For example, if you are upgrading to version 3.8, you would\n"
"   add `3.8.squashfs` to the end of the <span class=\"filename\">Tails.module</span> file.\n"
msgstr ""

#. type: Plain text
#, no-wrap
msgid ""
"   Your <span class=\"filename\">Tails.module</span> file should look\n"
"   something like this, with different version numbers:\n"
msgstr ""

#. type: Plain text
#, no-wrap
msgid ""
"   <pre>\n"
"   filesystem.squashfs\n"
"   3.7.squashfs\n"
"   3.7.1.squashfs\n"
"   3.8.squashfs\n"
"   </pre>\n"
msgstr ""

#. type: Bullet: '1. '
msgid "Save the <span class=\"filename\">Tails.module</span> file."
msgstr ""

#. type: Bullet: '1. '
msgid ""
"In the sidebar of the <span class=\"application\">Files</span> browser, "
"click on the <span class=\"guimenu\">[[!img lib/media-eject.png alt=\"Eject"
"\" class=\"symbolic\" link=\"no\"]]</span> button on the <span class="
"\"guilabel\">Tails</span> label to unmount the partition.  If your "
"persistent volume shows in the sidebar, also click on the <span class="
"\"guimenu\">[[!img lib/media-eject.png alt=\"Eject\" class=\"symbolic\" link="
"\"no\"]]</span> button on the persistent volume label."
msgstr ""

#. type: Bullet: '1. '
msgid "Unplug your Tails USB stick."
msgstr ""

#. type: Plain text
msgid "Your Tails should now work properly."
msgstr ""

#. type: Plain text
#, no-wrap
msgid "<a id=\"restart-shell\"></a>\n"
msgstr "<a id=\"restart-shell\"></a>\n"

#. type: Title ##
#, no-wrap
msgid "Icons and information located on the top right corner of the screen disappeared"
msgstr ""

#. type: Plain text
msgid ""
"Sometimes, some of the icons located on the top right corner of the screen "
"are not displayed entirely, or at all. For example, the icon that allows to "
"change to another keyboard layout may be hidden. Other information, such as "
"the clock, may not be visible."
msgstr ""

#. type: Plain text
#, no-wrap
msgid ""
"Press <span class=\"keycap\">Alt+F2</span> and type `r` to restart GNOME\n"
"Shell, which often solves this problem.\n"
msgstr ""

#. type: Plain text
#, fuzzy
#| msgid "See also [[!tails_ticket 6397]]."
msgid "See [[!tails_ticket 10576]] for more details."
msgstr "همچنین رجوع کنید به [[!tails_ticket 6397]]."

#. type: Title -
#, no-wrap
msgid "Some languages do not have the correct keyboard layout set by default"
msgstr ""

#. type: Plain text
msgid ""
"When selecting some languages in the Tails Greeter, the default associated "
"keyboard layout fallbacks to US."
msgstr ""

#. type: Plain text
msgid ""
"To use the right keyboard layout during a session, set it in the Tails "
"Greeter after having set the language. When the desktop has started, apply "
"the keyboard layout by clicking on the `en` systray icon."
msgstr ""

#. type: Plain text
msgid ""
"Affected language codes are `AYC`, `BHB`, `BRX`, `CMN`, `HAK`, `HNE`, `LIJ`, "
"`LZH`, `MHR`, `NAN`, `NHN`, `QUZ`, `SGS`, `SHS`, `TCY`, `THE`, `UNM`, `WAE` "
"and `YUE`."
msgstr ""

#. type: Title ##
#, no-wrap
msgid "The OpenPGP passphrase prompt steals the keyboard and mouse focus"
msgstr ""

#. type: Plain text
#, fuzzy
#| msgid ""
#| "Execute the following command in a [[terminal|doc/first_steps/"
#| "introduction_to_gnome_and_the_tails_desktop#terminal]]:"
msgid ""
"This happens when one has enabled the GnuPG persistence feature before Tails "
"2.3. To fix this problem, execute the following command in a [[terminal|doc/"
"first_steps/introduction_to_gnome_and_the_tails_desktop#terminal]]:"
msgstr ""
"این فرمان را در یک [[پایانه|doc/first_steps/"
"introduction_to_gnome_and_the_tails_desktop#terminal]] اجرا کنید:"

#. type: Plain text
#, no-wrap
msgid "\techo \"no-grab\" >> ~/.gnupg/gpg-agent.conf\n"
msgstr ""

#. type: Title ##
#, no-wrap
msgid "Problems when the system clock goes backwards"
msgstr ""

#. type: Plain text
msgid ""
"When connecting to Tor, Tails sets the system time to the current time in "
"the [[!wikipedia Coordinated_Universal_Time]] (UTC) timezone.  Many "
"operating systems, such as Linux and macOS, write time expressed in UTC to "
"the hardware clock of the computer. But, Windows instead writes time "
"expressed in the local timezone to the hardware clock of the computer. So, "
"if you are east of the United Kingdom (which is in the UTC timezone) on a "
"computer that also runs Windows, Tails will make the system clock go "
"backwards during startup. Unfortunately, this may trigger software errors in "
"Tails."
msgstr ""

#. type: Plain text
#, no-wrap
msgid ""
"For example, when this happened in Tails 3.4 the <span\n"
"class=\"guimenu\">Applications</span> menu sometimes stops working.\n"
msgstr ""

#. type: Plain text
msgid ""
"To solve this problem permanently on a Windows computer, [set the hardware "
"clock of the computer to UTC](https://wiki.archlinux.org/index.php/"
"Time#UTC_in_Windows)."
msgstr ""

#. type: Plain text
#, fuzzy
#| msgid "See also [[!tails_ticket 6397]]."
msgid "See [[!tails_ticket 15168]] for more details."
msgstr "همچنین رجوع کنید به [[!tails_ticket 6397]]."

#. type: Title ##
#, fuzzy, no-wrap
#| msgid "Lenovo IdeaPad Y410p\n"
msgid "Lenovo ThinkPad 11e"
msgstr "Lenovo IdeaPad Y410p\n"

#. type: Plain text
msgid ""
"Tails may be unstable and stop working regularly on some Lenovo ThinkPad 11e "
"laptops, such as the 2015 model."
msgstr ""

#. type: Plain text
#, fuzzy
#| msgid ""
#| "Add the `i915.modeset=0 rootpw=pass` option in the [[boot menu|doc/"
#| "first_steps/startup_options#boot_menu]]."
msgid ""
"To fix this problem, add `intel_idle.max_cstate=1` to the [[startup options|/"
"doc/first_steps/startup_options/#boot_loader_menu]]."
msgstr ""
"گزینهٔ `i915.modeset=0 rootpw=pass` را در [[فهرست راه‌اندازی|doc/first_steps/"
"startup_options#boot_menu]] اضافه کنید."

#. type: Title ##
#, no-wrap
msgid "Acer Aspire One"
msgstr ""

#. type: Plain text
#, fuzzy
#| msgid ""
#| "Add the `i915.modeset=0 rootpw=pass` option in the [[boot menu|doc/"
#| "first_steps/startup_options#boot_menu]]."
msgid ""
"If the sound output does not work on an Acer Aspire One laptop, add `snd-hda-"
"intel.model=acer-aspire` to the [[startup options|/doc/first_steps/"
"startup_options/#boot_loader_menu]]."
msgstr ""
"گزینهٔ `i915.modeset=0 rootpw=pass` را در [[فهرست راه‌اندازی|doc/first_steps/"
"startup_options#boot_menu]] اضافه کنید."

#~ msgid "SanDisk Cruzer Glide 4GB, 8GB and 16GB"
#~ msgstr "SanDisk Cruzer Glide 4GB، 8GB و 16GB"<|MERGE_RESOLUTION|>--- conflicted
+++ resolved
@@ -7,11 +7,7 @@
 msgstr ""
 "Project-Id-Version: PACKAGE VERSION\n"
 "Report-Msgid-Bugs-To: tails-l10n@boum.org\n"
-<<<<<<< HEAD
-"POT-Creation-Date: 2018-11-18 16:33+0000\n"
-=======
 "POT-Creation-Date: 2018-11-21 17:35-0800\n"
->>>>>>> 29e91dbb
 "PO-Revision-Date: 2015-10-25 10:05+0000\n"
 "Last-Translator: sprint5 <translation5@451f.org>\n"
 "Language-Team: Persian <http://weblate.451f.org:8889/projects/tails/"
@@ -1897,23 +1893,5 @@
 "گزینهٔ `i915.modeset=0 rootpw=pass` را در [[فهرست راه‌اندازی|doc/first_steps/"
 "startup_options#boot_menu]] اضافه کنید."
 
-#. type: Title ##
-#, no-wrap
-msgid "Acer Aspire One"
-msgstr ""
-
-#. type: Plain text
-#, fuzzy
-#| msgid ""
-#| "Add the `i915.modeset=0 rootpw=pass` option in the [[boot menu|doc/"
-#| "first_steps/startup_options#boot_menu]]."
-msgid ""
-"If the sound output does not work on an Acer Aspire One laptop, add `snd-hda-"
-"intel.model=acer-aspire` to the [[startup options|/doc/first_steps/"
-"startup_options/#boot_loader_menu]]."
-msgstr ""
-"گزینهٔ `i915.modeset=0 rootpw=pass` را در [[فهرست راه‌اندازی|doc/first_steps/"
-"startup_options#boot_menu]] اضافه کنید."
-
 #~ msgid "SanDisk Cruzer Glide 4GB, 8GB and 16GB"
 #~ msgstr "SanDisk Cruzer Glide 4GB، 8GB و 16GB"