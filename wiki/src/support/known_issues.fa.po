# SOME DESCRIPTIVE TITLE
# Copyright (C) YEAR Free Software Foundation, Inc.
# This file is distributed under the same license as the PACKAGE package.
# FIRST AUTHOR <EMAIL@ADDRESS>, YEAR.
#
msgid ""
msgstr ""
"Project-Id-Version: PACKAGE VERSION\n"
"Report-Msgid-Bugs-To: tails-l10n@boum.org\n"
<<<<<<< HEAD
"POT-Creation-Date: 2017-03-19 13:18+0100\n"
=======
"POT-Creation-Date: 2017-04-11 09:48+0300\n"
>>>>>>> d94b164b
"PO-Revision-Date: 2015-10-25 10:05+0000\n"
"Last-Translator: sprint5 <translation5@451f.org>\n"
"Language-Team: Persian <http://weblate.451f.org:8889/projects/tails/"
"known_issues/fa/>\n"
"Language: fa\n"
"MIME-Version: 1.0\n"
"Content-Type: text/plain; charset=UTF-8\n"
"Content-Transfer-Encoding: 8bit\n"
"Plural-Forms: nplurals=1; plural=0;\n"
"X-Generator: Weblate 2.4-dev\n"

#. type: Plain text
#, no-wrap
msgid "[[!meta title=\"Known issues\"]]\n"
msgstr "[[!meta title=\"مشکلات شناخته‌شده\"]]\n"

#. type: Plain text
#, no-wrap
msgid "[[!toc levels=2]]\n"
msgstr "[[!toc levels=2]]\n"

#. type: Title =
#, no-wrap
msgid "Problems starting Tails\n"
msgstr "مشکلات هنگام راه‌اندازی تیلز\n"

#. type: Plain text
msgid ""
"This section lists known problems with specific hardware. To report a "
"problem with different hardware see our [[report guidelines when Tails does "
"not start|doc/first_steps/bug_reporting#does_not_start]]."
msgstr ""
"این بخش مشکلات شناخته‌شدهٔ سخت‌افزارهای خاص را فهرست می‌کند. برای گزارش یک مشکل "
"با سخت‌افزاری متفاوت [[دستورالعمل‌های گزارش هنگامی که تیلز راه‌اندازی نمی‌شود|"
"doc/first_steps/bug_reporting#does_not_start]] را ببینید."

#. type: Plain text
#, no-wrap
msgid "<a id=\"problematic-usb-sticks\"></a>\n"
msgstr "<a id=\"problematic-usb-sticks\"></a>\n"

#. type: Title -
#, no-wrap
msgid "Problematic USB sticks\n"
msgstr "درایوهای یواس‌بی مشکل‌دار\n"

#. type: Plain text
#, no-wrap
msgid "<a id=\"sandisk\"></a>\n"
msgstr "<a id=\"sandisk\"></a>\n"

#. type: Title ###
#, no-wrap
msgid "SanDisk"
msgstr "سان‌دیسک"

#. type: Plain text
#, fuzzy
#| msgid ""
#| "Many SanDisk USB sticks are configured by the manufacturer as a fixed "
#| "disk, and not as a removable disk. As a consequence, they require "
#| "removing the `live-media=removable` boot parameter, which [[is dangerous|"
#| "doc/first_steps/bug_reporting/tails_does_not_start#entirely]]."
msgid ""
"Many SanDisk USB sticks are configured by the manufacturer as a fixed disk, "
"and not as a removable disk. As a consequence, they require removing the "
"`live-media=removable` boot parameter. See troubleshooting section about "
"Tails not starting entirely on [[PC|install/debian/usb#start-tails]] or "
"[[Mac|install/mac/usb#start-intermediary]]."
msgstr ""
"بسیاری از درایوهای یواس‌بی سان‌دیسک توسط تولیدکننده‌شان مانند یک دیسک ثابت "
"پیکربندی‌شده‌اند، نه مانند یک دیسک جداشدنی. در نتیجه استفاده از آن‌ها مستلزم "
"پارامتر راه‌اندازی `live-media=removable` است که [[خطرناک است|doc/first_steps/"
"bug_reporting/tails_does_not_start#entirely]]."

#. type: Bullet: '* '
msgid "SanDisk Cruzer Edge 8GB"
msgstr "SanDisk Cruzer Edge 8GB"

#. type: Bullet: '* '
msgid "SanDisk Cruzer Extreme USB 3.0 16GB, 32GB and 64GB"
msgstr "SanDisk Cruzer Extreme USB 3.0 16GB، 32GB و 64GB"

#. type: Bullet: '* '
msgid "SanDisk Cruzer Fit USB 2.0 8GB, 16GB, and 32G"
msgstr "SanDisk Cruzer Fit USB 2.0 8GB، 16GB و 32G"

#. type: Bullet: '* '
msgid "SanDisk Cruzer Force 8GB"
msgstr "SanDisk Cruzer Force 8GB"

#. type: Bullet: '* '
msgid "SanDisk Cruzer Glide 4GB, 8GB and 16GB"
msgstr "SanDisk Cruzer Glide 4GB، 8GB و 16GB"

#. type: Bullet: '* '
msgid "SanDisk Cruzer Switch USB 2.0 8GB and 32GB"
msgstr "SanDisk Cruzer Switch USB 2.0 8GB و 32GB"

#. type: Bullet: '* '
msgid "SanDisk Cruzer USB 3.0 64GB"
msgstr "SanDisk Cruzer USB 3.0 64GB"

#. type: Bullet: '* '
msgid "SanDisk Cruzer Blade 4GB, 8GB, and 32GB"
msgstr "SanDisk Cruzer Blade 4GB، 8GB و 32GB"

#. type: Bullet: '* '
msgid "SanDisk Cruzer Facet"
msgstr "SanDisk Cruzer Facet"

#. type: Bullet: '* '
msgid ""
"SanDisk Cruzer Orbiter 32GB (hangs at installation time but boots fine "
"afterwards)"
msgstr ""
"SanDisk Cruzer Orbiter 32GB (موقع نصب دچار مشکل می‌شود اما پس از آن بدون مشکل "
"راه‌اندازی می‌شود)"

#. type: Bullet: '* '
#, fuzzy
#| msgid "SanDisk Ultra 32 GB"
msgid "SanDisk Ultra 16GB, 32GB"
msgstr "SanDisk Ultra 32 GB"

#. type: Plain text
msgid ""
"SanDisk had begun the production of flash drives configured as fixed disk in "
"2012 to meet new requirements for Windows 8 Certification, and ended it in "
"mid-2014. The flash drives that comply with this certification will have the "
"Windows 8 logo on their packaging.  If a flash drive does not have the "
"Windows 8 logo on its packaging, then that drive will function as a "
"removable disk and should work with Tails."
msgstr ""
"سان‌دیسک از سال ۲۰۱۲ برای انطابق با نیازمندی‌های جدید گواهی ویندوز ۸ شروع به "
"تولید درایوهای یواس‌بی تنظیم‌شده به شکل دیسک ثابت کرده که تولید آن‌ها در اواسط "
"سال ۲۰۱۴ متوقف شد. فلش‌هایی که مطابق این گواهی هستند روی بسته‌بندی‌شان علامت "
"ویندوز ۸ دیده می‌شود.  اگر روی بسته‌بندی یک درایو یواس‌بی لوگوی ویندوز ۸ نباشد، "
"آن درایو مانند یک دیسک جداشدنی عمل کرده و در نتیجه باید بتواند با تیلز کار "
"کند."

#. type: Plain text
msgid "See also [[!tails_ticket 6397]]."
msgstr "همچنین رجوع کنید به [[!tails_ticket 6397]]."

#. type: Plain text
#, no-wrap
msgid "<a id=\"pny\"></a>\n"
msgstr "<a id=\"pny\"></a>\n"

#. type: Title ###
#, no-wrap
msgid "PNY"
msgstr "PNY"

#. type: Plain text
msgid ""
"When installing Tails, PNY USB sticks have problems with the constant write "
"load and are prone to failure."
msgstr ""
"هنگام نصب تیلز، درایوهای یواس‌بی PNY با میزان نوشتن ثابت دچار مشکل شده و "
"احتمال توقف نصب با آن‌ها وجود دارد."

#. type: Plain text
#, no-wrap
msgid "<a id=\"aegis\"></a>\n"
msgstr "<a id=\"aegis\"></a>\n"

#. type: Title ###
#, no-wrap
msgid "Aegis"
msgstr "Aegis"

#. type: Bullet: '* '
msgid "Aegis Secure Key USB 2.0"
msgstr "Aegis Secure Key USB 2.0"

#. type: Plain text
msgid ""
"During the boot process, USB is briefly powered off, that causes Aegis "
"hardware-encrypted USB sticks to lock down, and the PIN must be entered "
"again (fast) in order to complete the boot."
msgstr ""
"هنگام روند راه‌اندازی، یواس‌بی برای مدتی خاموش می‌شود که منجر به قفل شدن "
"درایوهای یواس‌بی Aegis  می‌شوند که از طریق سخت‌افزار رمزگذاری شده‌اند و در نتیجه "
"باید دوباره (و سریع) پین را وارد کنید تا راه‌اندازی کامل انجام شود."

#. type: Bullet: '* '
msgid "Aegis Secure Key USB 3.0"
msgstr "Aegis Secure Key USB 3.0"

#. type: Plain text
msgid ""
"This USB stick doesn't start Tails at all, the USB 2.0 workaround is not "
"working for that hardware."
msgstr ""
"این درایو یواس‌بی به کل تیلز را راه‌اندازی نکرده و روش پیرامونی یواس‌بی ۲٬۰ "
"برای آن سخت‌افزار کار نمی‌کند."

#. type: Title ###
#, no-wrap
msgid "Other vendors"
msgstr "تولیدکننده‌های دیگر"

#. type: Bullet: '* '
msgid ""
"Staples Relay USB 2.0 16GB, suffers from the same problem as [[some SanDisk "
"USB sticks|known_issues#sandisk]]."
msgstr ""
"فلش Staples Relay USB 2.0 16GB دچار همان مشکل [[بعضی درایوهای یواس‌بی سان‌دیسک|"
"known_issues#sandisk]] می‌شود."

#. type: Title -
#, no-wrap
msgid "Acer Travelmate 8573T-254G50M\n"
msgstr "Acer Travelmate 8573T-254G50M\n"

#. type: Plain text
msgid ""
"Booting from DVD works fine, but does not start on USB sticks created using "
"Tails Installer."
msgstr ""
"راه‌اندازی از دی‌وی‌دی به خوبی انجام می‌شود، اما راه‌اندازی از درایوهای یواس‌بی "
"ایجادشده توسط نصب‌کنندهٔ تیلز انجام نمی‌شود."

#. type: Plain text
msgid ""
"This problem might be corrected in Tails 1.1 and newer: please report your "
"test results back to us."
msgstr ""
"این مشکل ممکن است در تیلز ۱٫۱ و نسخه‌های جدیدتر از آن حل شده باشد. لطفاً نتایج "
"آزمایش‌های خود در این مورد را به ما گزارش دهید."

#. type: Title -
#, fuzzy, no-wrap
#| msgid "Acer Aspire 5315-ICL50\n"
msgid "Acer Aspire 5315-ICL50 and Acer ES-1-331\n"
msgstr "Acer Aspire 5315-ICL50\n"

#. type: Plain text
msgid "Does not start on USB sticks created using Tails Installer."
msgstr "راه‌اندازی از درایوهای یواس‌بی ایجادشده توسط نصب‌کنندهٔ تیلز انجام نمی‌شود."

#. type: Title -
#, no-wrap
msgid "ASUS VivoBook X202E\n"
msgstr "ASUS VivoBook X202E\n"

#. type: Plain text
msgid ""
"Legacy support needs to be enabled in order to start Tails. To enable legacy "
"boot support, enable 'Launch CSM' under boot (menu)."
msgstr ""
"برای راه‌اندازی تیلز باید پشتیبانی از Legacy فعال شود. برای فعال کردن "
"پشتیبانی راه‌اندازی legacy «'Launch CSM» را زیر (فهرست) راه‌اندازی فعال کنید."

#. type: Title -
#, no-wrap
msgid "Compaq 615\n"
msgstr "Compaq 615\n"

#. type: Plain text
msgid ""
"You need to update the firmware to its latest version in order to start from "
"a device installed using Tails Installer."
msgstr ""
"برای راه‌اندازی از دستگاه نصب‌شده توسط نصب‌کنندهٔ تیلز باید سفت‌افزار را به آخرین "
"نسخهٔ آن ارتقاء دهید."

#. type: Title -
#, no-wrap
msgid "Dell Inc. Latitude E6430 and E6230\n"
msgstr "Dell Inc. Latitude E6430 and E6230\n"

#. type: Plain text
msgid "With BIOS versions A03 06/03/2012 (and A09, A11, and A12)"
msgstr "با بایوس نسخه‌های A03 06/03/2012 (و A09، A11 و A12)"

#. type: Plain text
msgid "Error message: `Invalid partition table!`"
msgstr "پیغام‌های خطا: `Invalid partition table!`"

#. type: Plain text
msgid ""
"Workaround (at least with BIOS versions A09, A11, and A12): just hit enter "
"and it will continue with the boot."
msgstr ""
"راه‌های پیرامونی (دست‌کم با بایوس نسخه‌های A09، A11 و A12): تنها کافی است دکمهٔ "
"Enter را بزنید و راه‌اندازی ادامه پیدا می‌کند."

#. type: Title -
#, no-wrap
msgid "Dell XPS L702X/03RG89, Samsung RV520, Samsung Series 7 Chronos\n"
msgstr "Dell XPS L702X/03RG89, Samsung RV520, Samsung Series 7 Chronos\n"

#. type: Plain text
msgid ""
"We were reported that the legacy BIOS shipped on these systems doesn't know "
"how to deal with the GPT partition scheme installed by Tails Installer."
msgstr ""
"به ما گزارش شده که بایوس legacy گنجانده‌شده در این سیستم‌ها نمی‌داند چطور باید "
"با طرح پارتیشن GPT نصب‌شده روی نصب‌کنندهٔ تیلز برخورد کند."

#. type: Plain text
msgid ""
"<http://en.community.dell.com/support-forums/laptop/f/3518/"
"p/19392884/20010995.aspx>"
msgstr ""
"<http://en.community.dell.com/support-forums/laptop/f/3518/"
"p/19392884/20010995.aspx>"

#. type: Title -
#, no-wrap
msgid "Dell Inspiron 8100\n"
msgstr "Dell Inspiron 8100\n"

#. type: Plain text
msgid ""
"The display panel will have the wrong resolution unless "
"`video=LVDS-1:1600x1200 nouveau.noaccel=1` is added to the boot command "
"line. This problem might be corrected in Tails 1.1 and newer: please report "
"your test results back to us."
msgstr ""
"پنل نمایش راه‌حلی اشتباه خواهد داشت مگر این که `video=LVDS-1:1600x1200 "
"nouveau.noaccel=1` به خط فرمان راه‌اندازی اضافه شود. این مشکل ممکن است در "
"تیلز نسخه‌های ۱٫۱ و جدیدتر حل شده باشد. لطفاً نتیجهٔ آزمایش‌های خود در این مورد "
"را به ما گزارش کنید."

#. type: Title -
#, no-wrap
msgid "Dell Dimension 2400\n"
msgstr "Dell Dimension 2400\n"

#. type: Plain text
msgid ""
"Does not start neither from USB nor from DVD. System crashes with a blank "
"screen and locked up keyboard. This problem might be corrected in newer "
"versions: please report your test results back to us."
msgstr ""
"تیلز نه از یواس بی راه‌اندازی می‌شود و نه از دی‌وی‌دی. سیستم با یک صفحهٔ خالی "
"متوقف شده و صفحه‌کلید قفل می‌شود. این مشکل شاید در نسخه‌های جدیدتر حل شده باشد: "
"لطفاً نتایج آزمایش‌های خود در این مورد را به ما گزارش کنید."

#. type: Title -
#, no-wrap
msgid "Fujitsu Siemens Amilo A 1667G\n"
msgstr "Fujitsu Siemens Amilo A 1667G\n"

#. type: Title -
#, no-wrap
msgid "HP Compaq dc5750 Microtower\n"
msgstr "HP Compaq dc5750 Microtower\n"

#. type: Plain text
msgid "Does not start Tails 1.2.3 created using Tails Installer."
msgstr "تیلز ۱٫۲٫۲ که با نصب‌کنندهٔ تیلز ایجاد شده باشد راه‌اندازی نمی‌شود."

#. type: Title -
#, no-wrap
msgid "HP Pavilion dv7\n"
msgstr "HP Pavilion dv7\n"

#. type: Plain text
#, fuzzy
#| msgid ""
#| "Since Tails 1.3, gets stuck at the boot menu, whether Tails is installed "
#| "manually or using Tails Installer."
msgid ""
"Since Tails 1.3, gets stuck at the Boot Loader Menu, whether Tails is "
"installed manually or using Tails Installer."
msgstr ""
"از تیلز ۱٫۳ در فهرست راه‌اندازی متوقف می‌شود، چه تیلز دستی نصب شده باشد و چه "
"با نصب‌کنندهٔ تیلز."

#. type: Title -
#, fuzzy, no-wrap
#| msgid "HP ProBook 4330s\n"
msgid "HP ProBook\n"
msgstr "HP ProBook 4330s\n"

#. type: Plain text
#, fuzzy
#| msgid ""
#| "With UEFI enabled, when chosing a boot device, select `Boot From EFI "
#| "File` and then `Filesystem Tails` and `EFI/BOOT/bootx64.efi`."
msgid ""
"With UEFI enabled, when choosing a boot device, select `Boot From EFI File` "
"and then `Filesystem Tails` and `EFI/BOOT/bootx64.efi`."
msgstr ""
"با UEFI فعال، هنگام انتخاب یک دستگاه بوت،  `Boot From EFI File` و سپس "
"`Filesystem Tails` و `EFI/BOOT/bootx64.efi` را انتخاب کنید."

#. type: Plain text
msgid "That workaround applied to, at least, the following HP ProBook:"
msgstr ""

#. type: Bullet: '* '
msgid "4330s"
msgstr ""

#. type: Bullet: '* '
msgid "6560b"
msgstr ""

#. type: Title -
#, no-wrap
msgid "Lenovo IdeaPad Y410p\n"
msgstr "Lenovo IdeaPad Y410p\n"

#. type: Plain text
msgid "Does not start Tails 1.1 from USB installed manually in Linux."
msgstr ""
"تیلز ۱٫۱ را از درایو یواس‌بی که روی لینوکس دستی نصب شده باشد راه‌اندازی نمی‌کند."

#. type: Title -
#, no-wrap
msgid "Lenovo IdeaPad z585\n"
msgstr "Lenovo IdeaPad z585\n"

#. type: Plain text
#, fuzzy
#| msgid "Goes back continuously to boot menu on Tails installed on DVD."
msgid "Goes back continuously to Boot Loader Menu on Tails installed on DVD."
msgstr "روی تیلز نصب‌شده روی دی‌وی‌دی مدام به فهرست راه‌اندازی بازمی‌گردد."

#. type: Title -
#, no-wrap
msgid "Clevo W258CU, ThinkPad X220, X121e, T420i, T410, T520, W520, T530, E325, and E530\n"
msgstr "Clevo W258CU, ThinkPad X220, X121e, T420i, T410, T520, W520, T530, E325, و E530\n"

#. type: Plain text
msgid ""
"These machines do not start on USB sticks created using Tails USB Installer, "
"due to a firmware limitation."
msgstr ""
"این دستگاه‌ها به دلیل یک محدودیت سفت‌افزاری با درایو یواس‌بی ایجادشده توسط "
"نصب‌کنندهٔ تیلز راه‌اندازی نمی‌شوند."

#. type: Plain text
msgid ""
"A workaround for some of these machines is to use the [[manual installation "
"process|install/linux/usb]].  Note, however, that this technique does not "
"allow you to set up a persistent volume."
msgstr ""
"راه پیرامونی برای برخی از این دستگاه‌ها استفاده از [[روند نصب دستی|install/"
"linux/usb]] است. در خاطر داشته باشید این روش‌ها به شما اجازهٔ تنظیم درایو مانا "
"نمی‌دهند."

#. type: Plain text
#, no-wrap
msgid "<a id=\"mac\"></a>\n"
msgstr "<a id=\"mac\"></a>\n"

#. type: Plain text
#, no-wrap
msgid ""
"Mac\n"
"---\n"
msgstr ""
"مک\n"
"---\n"

#. type: Bullet: '* '
msgid ""
"Some Mac need [rEFInd](http://sourceforge.net/projects/refind/)  installed "
"to boot Tails from a USB stick."
msgstr ""
"برخی مک‌ها برای راه‌اندازی تیلز از یک درایو یواس‌بی نیاز به نصب [rEFInd](http://"
"sourceforge.net/projects/refind/) دارند."

#. type: Bullet: '* '
msgid ""
"Any Mac with 32-bit EFI may not succeed in booting Tails USB stick created "
"by Tails Installer. You can check if a given Mac is 32-bit or 64-bit EFI on "
"that list: <http://www.everymac.com/mac-answers/snow-leopard-mac-os-x-faq/"
"mac-os-x-snow-leopard-64-bit-macs-64-bit-efi-boot-in-64-bit-mode.html>"
msgstr ""
"هر دستگاه مک با EFI ۳۲بیتی ممکن است در راه‌اندازی درایو یواس‌بی تیلز ایجادشده "
"با نصب‌کنندهٔ تیلز ناموفق باشد. می‌توانید در این فهرست بررسی کنید که آیا یک "
"دستگاه مک خاص ۳۲بیتی است یا ۶۴بیتی: <http://www.everymac.com/mac-answers/"
"snow-leopard-mac-os-x-faq/mac-os-x-snow-leopard-64-bit-macs-64-bit-efi-boot-"
"in-64-bit-mode.html>"

#. type: Bullet: '* '
msgid "MacBook Pro 5,5 does not boot with Tails in UEFI mode."
msgstr "دستگاه MacBook Pro 5,5 با تیلز در حالت UEFI راه‌اندازی نمی‌شود."

#. type: Bullet: '* '
#, fuzzy
#| msgid ""
#| "MacBook Pro 5,1 17\" (Nvidia GeForce 9400M): one must add the `nouveau."
#| "noaccel=1` boot parameters so that the display works properly."
msgid ""
"MacBook Pro 5,1 17\" (Nvidia GeForce 9400M): one must add the `nouveau."
"noaccel=1` boot parameter so that the display works properly."
msgstr ""
"دستگاه MacBook Pro 5,1 17\" (Nvidia GeForce 9400M): باید پارامترهای "
"راه‌اندازی `nouveau.noaccel=1` اضافه شوند تا صفحه نمایش درست کار کند."

#. type: Bullet: '* '
msgid ""
"MacBook Air 3,2 (A1369 EMC 2392) freezes when booting Tails in UEFI mode."
msgstr ""
"دستگاه MacBook Air 3,2 (A1369 EMC 2392) هنگام راه‌اندازی تیلز در حالت UEFI "
"بی‌حرکت می‌شود."

#. type: Bullet: '* '
msgid "MacBook Pro (early 2011) fails to boot from DVD since Tails 1.1."
msgstr ""
"دستگاه MacBook Pro (اوایل ۲۰۱۱) در راه‌اندازی از دی‌وی‌دی از تیلز ۱٫۱ به بعد "
"ناموفق است."

#. type: Bullet: '* '
msgid ""
"Mac Pro Tower and MacBook Pro 4,1 (both from early 2008) and MacBook Pro 8,2 "
"(late 2011) fail to boot from a USB stick created by Tails Installer."
msgstr ""
"دستگاه‌های Mac Pro Tower و MacBook Pro 4,1 (هر دو متعلق به اوایل ۲۰۰۸) و "
"MacBook Pro 8,2 (اواخر ۲۰۱۱) در راه‌اندازی از یک درایو یواس‌بی ایجادشده توسط "
"نصب‌کنندهٔ تیلز ناموفق هستند."

#. type: Title -
#, no-wrap
msgid "GNOME desktop fails to start with some AMD/ATI Radeon graphic adapters\n"
msgstr ""

#. type: Plain text
#, no-wrap
msgid ""
"Some computers [[!tails_ticket 11095 desc=\"cannot start the GNOME\n"
"desktop\"]].\n"
msgstr ""

#. type: Plain text
#, no-wrap
msgid ""
"After the <span class=\"application\">Tails Greeter</span> they freeze, or\n"
"sometimes fail with the message <span class=\"error\">\"Oh no! Something has gone\n"
"wrong. A problem has occurred and the system can't recover. Please contact a\n"
"system administrator\"</span>.\n"
msgstr ""

#. type: Plain text
#, fuzzy
#| msgid "This issue has been reported on the following hardware:"
msgid "This issue has appeared with the following graphic adapters:"
msgstr "این مشکل روی این سخت‌افزارها گزارش شده:"

#. type: Plain text
msgid ""
"- Mars XTX [Radeon HD 8790M] - Mars XTX [Radeon HD 8790M] (rev ff)  - Cedar "
"[Radeon HD 5000/6000 7350/8350 Series] - Broadway PRO [Mobility Radeon HD "
"5850] - RV730/M96 [Mobility Radeon HD 4650/5165]"
msgstr ""

#. type: Plain text
#, fuzzy
#| msgid ""
#| "Add the `i915.modeset=0 rootpw=pass` option in the [[boot menu|doc/"
#| "first_steps/startup_options#boot_menu]]."
msgid ""
"For some models, adding `radeon.modeset=0` to the [[startup options|/doc/"
"first_steps/startup_options/#boot_loader_menu]] fixes the issue."
msgstr ""
"گزینهٔ `i915.modeset=0 rootpw=pass` را در [[فهرست راه‌اندازی|doc/first_steps/"
"startup_options#boot_menu]] اضافه کنید."

#. type: Title -
#, no-wrap
msgid "Tails Greeter fails to start with some AMD/ATI Radeon graphic adapters\n"
msgstr ""

#. type: Plain text
msgid ""
"Some computers [[!tails_ticket 12218 desc=\"cannot start Tails Greeter\"]]."
msgstr ""

#. type: Plain text
msgid "- AMD Radeon R9 390"
msgstr ""

#. type: Plain text
#, fuzzy
#| msgid ""
#| "Add the `i915.modeset=0 rootpw=pass` option in the [[boot menu|doc/"
#| "first_steps/startup_options#boot_menu]]."
msgid ""
"Adding `radeon.dpm=0` to the [[startup options|/doc/first_steps/"
"startup_options/#boot_loader_menu]] fixes the issue."
msgstr ""
"گزینهٔ `i915.modeset=0 rootpw=pass` را در [[فهرست راه‌اندازی|doc/first_steps/"
"startup_options#boot_menu]] اضافه کنید."

#. type: Plain text
#, no-wrap
msgid "<a id=\"switchable_graphics\"></a>\n"
msgstr "<a id=\"switchable_graphics\"></a>\n"

#. type: Title -
#, no-wrap
msgid "Switchable graphics computers\n"
msgstr "رایانه‌های با گرافیک قابل‌تغییر\n"

#. type: Plain text
msgid ""
"Some computers with switchable graphics (such as Optimus) fail to choose a "
"video card and end up on a black screen. This has been reported for MacBook "
"Pro 6,2, MacBook Pro 10,1 Retina, MacBook Pro 15-inch (early 2011) and might "
"affect many others."
msgstr ""
"بعضی رایانه‌ها با گرافیک‌های قابل‌تغییر (مانند اوپتیموس) نمی‌توانند کارت تصویر "
"را انتخاب کنند و تنها یک صفحهٔ سیاه نشان می‌دهند. این مشکل در مورد MacBook Pro "
"6,2، MacBook Pro 10,1 Retin، MacBook Pro 15-inch (اوایل ۲۰۱۱) گزارش شده و "
"ممکن است مدل‌های بسیار دیگری نیز این مشکل را داشته باشند."

#. type: Plain text
msgid "There are two possible workarounds for this issue:"
msgstr "دو راه پیرامونی ممکن برای این مشکل وجود دارد:"

#. type: Bullet: '* '
msgid ""
"For the Mac computers, it is possible to use a third-party application, "
"<http://gfx.io/>, to force integrated graphics only through OS X.  Then "
"restart in that special mode that works with Tails."
msgstr ""
"برای رایانه‌های مک، تنها در اواس ده می‌توان از یک ابزار طرف سوم، <http://gfx."
"io/>، برای استفاده از گرافیک‌های یکپارچه استفاده کرد. سپس باید رایانه را در "
"حالت خاصی راه‌اندازی کرد که با تیلز کار می‌کند."

#. type: Bullet: '* '
msgid "Expert Linux users can also do the following:"
msgstr "کاربران خبرهٔ لینوکس نیز می‌توانند این کار را انجام دهند:"

#. type: Bullet: '  1. '
#, fuzzy
#| msgid ""
#| "Add the `i915.modeset=0 rootpw=pass` option in the [[boot menu|doc/"
#| "first_steps/startup_options#boot_menu]]."
msgid ""
"Add the `i915.modeset=0 rootpw=pass` option in the [[Boot Loader Menu|doc/"
"first_steps/startup_options#boot_loader_menu]]."
msgstr ""
"گزینهٔ `i915.modeset=0 rootpw=pass` را در [[فهرست راه‌اندازی|doc/first_steps/"
"startup_options#boot_menu]] اضافه کنید."

#. type: Bullet: '  2. '
msgid ""
"Create a file `/etc/X11/xorg.conf.d/switchable.conf` with the following "
"content:"
msgstr "فایل `/etc/X11/xorg.conf.d/switchable.conf` با این محتویات ایجاد کنید:"

#. type: Plain text
#, no-wrap
msgid ""
"         Section \"Device\"\n"
"             Identifier \"Device0\"\n"
"             Driver \"nouveau\"\n"
"             BusID \"1:0:0\"\n"
"         EndSection\n"
msgstr ""
"         Section \"Device\"\n"
"             Identifier \"Device0\"\n"
"             Driver \"nouveau\"\n"
"             BusID \"1:0:0\"\n"
"         EndSection\n"

#. type: Bullet: '  4. '
msgid "Restart X with the command:"
msgstr "X را با این فرمان دوباره راه‌اندازی کنید:"

#. type: Plain text
#, no-wrap
msgid "         service gdm3 restart\n"
msgstr "         service gdm3 restart\n"

#. type: Bullet: '  5. '
msgid ""
"After the GNOME session has started, change again the root password with the "
"command:"
msgstr ""
"پس از آغاز شدن نشست کاری گنوم، دوباره گذرواژهٔ اصلی را با این فرمان عوض کنید:"

#. type: Plain text
#, no-wrap
msgid "         sudo passwd\n"
msgstr "         sudo passwd\n"

#. type: Plain text
msgid ""
"For more details, see our ticket on [[!tails_ticket 7505 desc=\"Video is "
"broken on dual-graphics-card apple hardware\"]]."
msgstr ""
"برای جزییات بیشتر به این مورد مراجعه کنید: [[!tails_ticket 7505 desc=\"ویدیو "
"روی سخت‌افزار اپل با دو کارت گرافیک مشکل دارد\"]."

#. type: Title -
#, no-wrap
msgid "Laptops with Intel 855GM graphic card\n"
msgstr ""

#. type: Plain text
msgid ""
"Laptops with graphic card Intel 855GM (as Dell Inspiron 510M)  crash after "
"Tails Greeter."
msgstr ""

#. type: Plain text
#, fuzzy
#| msgid "See also [[!tails_ticket 6397]]."
msgid ""
"See [[!tails_ticket 11096 desc=\"relevant ticket\"]] for more information."
msgstr "همچنین رجوع کنید به [[!tails_ticket 6397]]."

#. type: Title -
#, no-wrap
msgid "Laptops with Intel GM965/GL960 graphic card\n"
msgstr ""

#. type: Plain text
msgid ""
"Laptops with graphic card Intel GM965/GL960 crash while running Tails.  Add "
"`video=SVIDEO-1:d` on the boot command line to work around this problem."
msgstr ""

#. type: Plain text
#, fuzzy
#| msgid "See also [[!tails_ticket 6397]]."
msgid ""
"See [[!tails_ticket 12217 desc=\"relevant ticket\"]] for more information."
msgstr "همچنین رجوع کنید به [[!tails_ticket 6397]]."

#. type: Plain text
#, no-wrap
msgid "<a id=\"chainloading\"></a>\n"
msgstr "<a id=\"chainloading\"></a>\n"

#. type: Title -
#, no-wrap
msgid "Chainloading Tails from GRUB\n"
msgstr "بارگذاری زنجیره‌ای تیلز از GRUB\n"

#. type: Plain text
msgid ""
"To workaround problems in booting Tails on laptops with UEFI support, it is "
"possible to chainload the syslinux on the ISO image from another boot loader "
"that is already working on the laptop, like GRUB. Be careful not to modify "
"at all the options of syslinux in the process."
msgstr ""
"برای استفاده از راه‌حل‌های پیرامونی هنگام راه‌اندازی تیلز در لپ‌تاپ‌هایی که از "
"UEFI پشتیبانی می‌کنند، می‌توان syslinux را روی تصویر ایزو از بارگذار راه‌اندازی "
"دیگری که در حال کار روی لپ‌تاپ است، مانند GRUB، بارگذاری زنجیره‌ای کرد. دقت "
"کنید که در این روند تمام گزینه‌های syslinux را تغییر ندهید."

#. type: Plain text
msgid "The following commands, run from the GRUB shell, might be helpful:"
msgstr "فرمان‌های زیر که از پوستهٔ GRUB اجرا می‌شوند ممکن است سودمند باشند:"

#. type: Plain text
#, no-wrap
msgid ""
"    set root=(hd1)\n"
"    chainloader +1\n"
"    boot\n"
msgstr ""
"    set root=(hd1)\n"
"    chainloader +1\n"
"    boot\n"

#. type: Plain text
#, no-wrap
msgid "<a id=\"wi-fi\"></a>\n"
msgstr "<a id=\"wi-fi\"></a>\n"

#. type: Title =
#, no-wrap
msgid "Wi-Fi issues\n"
msgstr "مشکلات وای‌فای\n"

#. type: Plain text
#, fuzzy, no-wrap
#| msgid "<a id=\"sandisk\"></a>\n"
msgid "<a id=\"broadcom-sta-dkms\"></a>\n"
msgstr "<a id=\"sandisk\"></a>\n"

#. type: Title -
#, no-wrap
msgid "Broadcom Wi-Fi network interface needing `broadcom-sta-dkms`\n"
msgstr "رابط شبکهٔ وای‌فای Broadcam نیازمند به `broadcom-sta-dkms\n"

#. type: Plain text
msgid ""
"Some Broadcom Wi-Fi interfaces require the [`wl`](https://wiki.debian.org/"
"wl) driver, provided by the `broadcom-sta-dkms` Debian package, to work in "
"Tails."
msgstr ""
"بعضی رابط‌های وای‌فای Broadcam برای کار کردن با تیلز نیازمند راه‌انداز [`wl`]"
"(https://wiki.debian.org/wl) هستند که در بستهٔ دبیان `broadcom-sta-dkms` وجود "
"دارد."

#. type: Plain text
msgid "The `wl` driver is not included in Tails because it is proprietary."
msgstr "راه‌انداز `wl` در تیلز آورده نشده، چون مالکیتی است."

#. type: Plain text
msgid "To find out if your Wi-Fi interface requires the `wl` driver:"
msgstr "برای یافتن این که آیا رابط وای‌فای شما به درایور `wl` نیاز دارد یا نه:"

#. type: Bullet: '1. '
msgid ""
"Execute the following command in a [[terminal|doc/first_steps/"
"introduction_to_gnome_and_the_tails_desktop#index3h2]]:"
msgstr ""
"این فرمان را در یک [[پایانه|doc/first_steps/"
"introduction_to_gnome_and_the_tails_desktop#index3h2]] اجرا کنید:"

#. type: Plain text
#, no-wrap
msgid "       lspci -nn | grep Network\n"
msgstr "       lspci -nn | grep Network\n"

#. type: Plain text
#, no-wrap
msgid ""
"2. Verify if your device is in the list of devices supported by the `broadcom-sta-dkms`\n"
"package on the corresponding [Debian wiki page](https://wiki.debian.org/wl).\n"
"If you find your device in the list of supported devices, then it is\n"
"impossible to use your Wi-Fi card in Tails.\n"
msgstr ""
"۲. در صفحهٔ  [صفحهٔ ویکی دبیان](https://wiki.debian.org/wl) مرتبط اطمینان حاصل کنید \n"
"که دستگاه شما در فهرست دستگاه‌های مورد پشتیبانی بستهٔ `broadcom-sta-dkms` وجود دارد.\n"
"اگر دستگاهتان را در فهرست این دستگاه‌ها یافتید، آن‌گاه \n"
"استفاده از کارت وای‌فای شما در تیلز غیرممکن است.\n"

#. type: Title =
#, no-wrap
msgid "Security issues\n"
msgstr "مسائل امنیتی\n"

#. type: Plain text
#, no-wrap
msgid "<a id=\"video-memory\"></a>\n"
msgstr "<a id=\"video-memory\"></a>\n"

#. type: Title -
#, no-wrap
msgid "Tails does not erase video memory\n"
msgstr "تیلز حافظهٔ ویدیویی را پاک نمی‌کند\n"

#. type: Plain text
msgid ""
"Tails doesn't erase the [[!wikipedia VRAM desc=\"video memory\"]] yet.  When "
"one uses Tails, then restarts the computer into another operating system, "
"that other operating system can see what has been displayed on the screen "
"within Tails."
msgstr ""
"تیلز هنوز [[!wikipedia VRAM desc=\"حافظهٔ ویدیویی\"]] را پاک نمی‌کند. هنگام "
"استفاده از تیلز و راه‌اندازی دوبارهٔ رایانه به سیستم‌عاملی دیگر، آن سیستم‌عامل "
"دیگر می‌تواند ببیند که روی صفحهٔ تیلز چه چیزهایی دیده می‌شد."

#. type: Plain text
msgid ""
"Shutting down the computer completely, instead of restarting it, might allow "
"the video memory to empty itself."
msgstr ""
"خاموش کردن کامل رایانه به جای راه‌اندازی دوبارهٔ آن ممکن است به حافظهٔ ویدیویی "
"اجازه بدهد که محتویات خود را پاک کند."

#. type: Plain text
msgid "See [[!tails_ticket 5356 desc=\"Erase video memory on shutdown\"]]."
msgstr ""
"رجوع کنید به [[!tails_ticket 5356 desc=\"پاک کردن حافظهٔ ویدیویی هنگام خاموش "
"شدن\"]]."

#. type: Title -
#, no-wrap
msgid "After using Tails Installer, the \"emergency shutdown\" doesn't work\n"
msgstr "پس از استفاده از نصب‌کنندهٔ تیلز «خاموش شدن اضطراری» کار نمی‌کند\n"

#. type: Plain text
msgid ""
"Tails Installer messes a bit too much with the USB devices for the "
"\"emergency shutdown on media removal\" feature to continue working after "
"using it. If you believe this feature is critical for the session you're "
"running, we advice you to restart Tails."
msgstr ""
"نصب‌کنندهٔ تیلز مشکل زیادی با دستگاه‌های یواس‌بی و ویژگی «خاموش کردن فوری با جدا "
"کردن دستگاه» دارد و پس از انجام این کار ادامهٔ کار با تیلز مشکل می‌شود. اگر "
"فکر می‌کنید این ویژگی برای نشستی که در آن هستید ضروری است، پیشنهاد می‌کنیم "
"تیلز را دوباره راه‌اندازی کنید."

#. type: Plain text
#, fuzzy
#| msgid ""
#| "See [[!tails_ticket 5677 desc=\"liveusb-creator should not break "
#| "emergency shutdown\"]]."
msgid ""
"See [[!tails_ticket 5677 desc=\"Tails Installer should not break emergency "
"shutdown\"]]."
msgstr ""
"رجوع کنید به [[!tails_ticket 5677 desc=\"ایجادکنندهٔ یواس‌بی زنده نباید خاموش "
"کردن اضطراری را بشکند\"]]."

#. type: Title -
#, no-wrap
msgid "Tails DVD eject failure\n"
msgstr "عدم توفیق در بیرون آوردن دی‌وی‌دی تیلز\n"

#. type: Plain text
msgid ""
"Pressing the DVD eject button does not trigger emergency shutdown.  Also, "
"the \"normal\" (non-emergency) shutdown procedure does not eject the DVD "
"anymore."
msgstr ""
"فشار دادن دکمهٔ بیرون آمدن دی‌وی‌دی باعث خاموش شدن اضطراری نمی‌شود. همچنین روند "
"خاموش کردن «عادی» (غیراضطراری) دیگر دی‌وی‌دی را بیرون نمی‌آورد."

#. type: Plain text
msgid "See [[!tails_ticket 5447 desc=\"Fix DVD eject at shutdown\"]]."
msgstr ""
"رجوع کنید به [[!tails_ticket 5447 desc=\"حل مشکل بیرون نیامدن دی‌وی‌دی هنگام "
"خاموش کردن\"]]."

#. type: Plain text
#, fuzzy, no-wrap
#| msgid "<a id=\"chainloading\"></a>\n"
msgid "<a id=\"fails-to-shutdown\"></a>\n"
msgstr "<a id=\"chainloading\"></a>\n"

#. type: Title -
#, no-wrap
msgid "Tails fails to completely shutdown or restart\n"
msgstr "تیلز کامل خاموش نشده یا دوباره راه‌اندازی نمی‌شود\n"

#. type: Plain text
msgid ""
"When stopping Tails on some hardware, the memory wipe procedure fails to "
"complete: the display gets scrambled, but the computer doesn't completely "
"shutdown or restart. Sometimes the caps-lock button light of the keyboard "
"flashes."
msgstr ""
"هنگام متوقف کردن تیلز روی یک سخت‌افزار، روند پاک کردن حافظه کامل نمی‌شود: صفحه "
"به هم می‌ریزد، اما رایانه کامل خاموش نشده یا دوباره راه‌اندازی نمی‌شود. گاهی "
"اوقات چراغ دکمهٔ قفل تبدیل (caps-lock) صفحه‌کلید چشمک می‌زند."

#. type: Plain text
#, no-wrap
msgid "<div class=\"caution\">\n"
msgstr "<div class=\"caution\">\n"

#. type: Plain text
msgid ""
"When this happens, there is no guarantee that the memory is wiped entirely."
msgstr "در صورت بروز این مشکل تضمینی برای پاک نشدن کلی حافظه وجود ندارد."

#. type: Plain text
#, no-wrap
msgid "</div>\n"
msgstr "</div>\n"

#. type: Plain text
msgid "This issue has been reported on the following hardware:"
msgstr "این مشکل روی این سخت‌افزارها گزارش شده:"

#. type: Bullet: '  - '
msgid "Acer Aspire e1-572"
msgstr ""

#. type: Plain text
#, fuzzy, no-wrap
#| msgid ""
#| "  - Apple when booting from a USB stick:\n"
#| "    - MacBook Air 5,1\n"
#| "    - MacBook Air 5,2 (using a device installed with Tails Installer)\n"
#| "    - MacBook Air 6,2\n"
#| "    - MacBook Pro 7,1 13-inch (mid 2010)\n"
#| "    - MacBook Pro 9,2 13-inch (mid 2012)\n"
#| "    - MacBook Pro 8,1 13-inch (late 2011)\n"
#| "    - MacBook Pro 10,2\n"
#| "    - MacBook Pro Retina 11,1 (late 2013)\n"
#| "    - MacBook Pro Retina 13-inch (early 2015)\n"
#| "  - Hewlett-Packard HP Pavilion dv6 Notebook PC\n"
#| "  - Lenovo ThinkPad X61, only on emergency shutdown when pulling out the\n"
#| "    USB stick\n"
#| "  - Lenovo ThinkPad X220\n"
#| "  - Toshiba Satellite C855D\n"
#| "  - Dell Inc. Studio 1458\n"
#| "  - Fujitsu Lifebook AH531/GFO, only on regular shutdown, emergency\n"
#| "    shutdown works\n"
#| "  - Samsung N150P\n"
#| "  - Acer Aspire e1-572\n"
#| "  - Dell Latitude E6230\n"
msgid ""
"  - Apple when booting from a USB stick:\n"
"    - MacBook Air 5,1\n"
"    - MacBook Air 5,2 (using a device installed with Tails Installer)\n"
"    - MacBook Air 6,2\n"
"    - MacBook Pro 7,1 13-inch (mid 2010)\n"
"    - MacBook Pro 9,2 13-inch (mid 2012)\n"
"    - MacBook Pro 8,1 13-inch (late 2011)\n"
"    - MacBook Pro 10,2\n"
"    - MacBook Pro Retina 11,1 (late 2013)\n"
"    - MacBook Pro Retina 13-inch (early 2015)\n"
"  - Dell Inc. Studio 1458\n"
"  - Dell Latitude E6230\n"
"  - Dell XPS 8500\n"
"  - Fujitsu Lifebook AH531/GFO, only on regular shutdown, emergency\n"
"    shutdown works\n"
"  - Hewlett-Packard HP ENVY x360\n"
"  - Hewlett-Packard HP Pavilion dv6 Notebook PC\n"
"  - Hewlett-Packard HP ProBook 450 G0\n"
"  - Lenovo ThinkPad X61, only on emergency shutdown when pulling out the\n"
"    USB stick\n"
"  - Lenovo ThinkPad X220\n"
"  - Microsoft Surface Pro 3\n"
"  - Samsung N150P\n"
"  - Toshiba Satellite C855D\n"
msgstr ""
"  - اپل، هنگام راه‌اندازی از یک درایو یواس‌بی:\n"
"    - MacBook Air 5,1\n"
"    - MacBook Air 5,2 (هنگام استفاده از دستگاهی که با نصب‌کنندهٔ تیلز نصب شده)\n"
"    - MacBook Air 6,2\n"
"    - MacBook Pro 7,1 13-inch (اواسط ۲۰۱۰)\n"
"    - MacBook Pro 9,2 13-inch (اواسط ۲۰۱۲)\n"
"    - MacBook Pro 8,1 13-inch (اواخر ۲۰۱۱)\n"
"    - MacBook Pro 10,2\n"
"    - MacBook Pro Retina 11,1 (اواخر ۲۰۱۳)\n"
"    - MacBook Pro Retina 13-inch (اوایل ۲۰۱۵)\n"
"  - Hewlett-Packard HP Pavilion dv6 Notebook PC\n"
"  - Lenovo ThinkPad X61، تنها در خاموش کردن اضطراری با کشیدن درایو یواس‌بی\n"
"  - Lenovo ThinkPad X220\n"
"  - Toshiba Satellite C855D\n"
"  - Dell Inc. Studio 1458\n"
"  - Fujitsu Lifebook AH531/GFO، تنها در خاموش کردن معمولی؛ خاموش کردن\n"
"   اضطراری به درستی کار می‌کند\n"
"  - Samsung N150P\n"
"  - Acer Aspire e1-572\n"
"  - Dell Latitude E6230\n"

#. type: Plain text
#, no-wrap
msgid "<a id=\"fingerprint\"></a>\n"
msgstr "<a id=\"fingerprint\"></a>\n"

#. type: Title =
#, fuzzy, no-wrap
#| msgid "Fingerprint\n"
msgid "Browser fingerprint\n"
msgstr "اثر انگشت\n"

#. type: Plain text
#, no-wrap
msgid ""
"There are currently no known differences between the fingerprints of\n"
"<span class=\"application\">Tor Browser</span> inside and outside of\n"
"Tails.\n"
msgstr ""

#. type: Plain text
#, no-wrap
msgid "<!--\n"
msgstr ""

#. type: Plain text
msgid "OR"
msgstr ""

#. type: Plain text
#, fuzzy, no-wrap
#| msgid "<!-- The fingerprints of <span class=\"application\">Tor Browser</span> in Tails and on other operating systems are different: -->\n"
msgid ""
"There are known differences between the fingerprints of <span\n"
"class=\"application\">Tor Browser</span> inside and outside of Tails:\n"
msgstr "<!-- اثر انگشت <span class=\"application\">مرورگر تور</span> روی تیلز و سیستم‌عامل‌های دیگر متفاوت است: -->\n"

#. type: Plain text
#, no-wrap
msgid "-->\n"
msgstr ""

#. type: Title =
#, no-wrap
msgid "Other issues\n"
msgstr "مسائل دیگر\n"

#. type: Title -
#, fuzzy, no-wrap
#| msgid "Boot menu has display issues\n"
msgid "Boot Loader Menu has display issues\n"
msgstr "مشکلاتی در نمایش فهرست راه‌اندازی وجود دارد\n"

#. type: Plain text
#, fuzzy
#| msgid ""
#| "Since Tails 1.1, one some hardware (ThinkPad X230, MacBook Pro 8,1), the "
#| "boot menu is not displayed properly. Tails starts fine, though."
msgid ""
"Since Tails 1.1, on some hardware (ThinkPad X230, MacBook Pro 8,1), the Boot "
"Loader Menu is not displayed properly. Tails starts fine, though."
msgstr ""
"از تیلز ۱٫۱ به بعد، فهرست راه‌اندازی روی بعضی سخت‌افزارها (ThinkPad X230، "
"MacBook Pro 8,1) به خوبی نشان داده نمی‌شود. اما تیلز بدون مشکل راه‌اندازی "
"می‌شود."

#. type: Title -
#, no-wrap
msgid "Connecting to FTP servers is not possible\n"
msgstr "اتصال به سرورهای اف‌تی‌پی ممکن نیست\n"

#. type: Plain text
msgid ""
"Public FTP servers on the Internet are not reachable using Tails.  See [[!"
"tails_ticket 6096 desc=\"Fix FTP support\"]] for more details."
msgstr ""
"نمی‌توان از طریق تیلز به سرورهای اف‌تی‌پی عمومی در اینترنت دسترسی پیدا کرد. "
"برای جزییات بیشتر رجوع کنید به [[!tails_ticket 6096 desc=\"حل پشتیبانی اف‌تی‌پی"
"\"]]."

#. type: Title -
#, no-wrap
msgid "Tails fails to connect to certain Wi-Fi networks\n"
msgstr "تیلز نمی‌تواند به بعضی شبکه‌های وای‌فای وصل شود\n"

#. type: Plain text
msgid ""
"This might be related to the introduction of wireless regulation support in "
"Tails 0.13."
msgstr "این مشکل ممکن است به آغاز پشتیبانی بی‌سیم در تیلز ۰٫۱۳ مرتبط باشد."

#. type: Title -
#, no-wrap
msgid "The desktop crashes when run with the default QEMU emulated processor\n"
msgstr ""

#. type: Plain text
msgid ""
"Due to a [bug in llvmpipe](https://freedesktop.org/patch/34445/), when Tails "
"runs in a QEMU virtual machine with the default emulated CPU, the GNOME "
"desktop crashes after login."
msgstr ""

#. type: Plain text
#, no-wrap
msgid ""
"To workaround this problem, pass @-cpu host@ on the QEMU command-line.\n"
"If you use <span class=\"application\">libvirt</span>, choose <span\n"
"class=\"guilabel\">Copy host CPU configuration</span> in <span\n"
"class=\"application\">virt-manager</span>'s processor configuration screen.\n"
msgstr ""

#. type: Title -
#, no-wrap
msgid "Touchpad configurations\n"
msgstr "پیکربندی حس‌گر لمسی\n"

#. type: Title ###
#, no-wrap
msgid "Acer TravelMate B113 - ETPS/2 Elantech Touchpad"
msgstr "Acer TravelMate B113 - ETPS/2 Elantech Touchpad"

#. type: Plain text
#, no-wrap
msgid ""
"    synclient FingerPress=256;\n"
"    synclient TapButton3=0;\n"
"    synclient Clickpad=1;\n"
"    synclient VertTwoFingerScroll=1;\n"
"    synclient FingerLow=1;\n"
"    synclient FingerHigh=1;\n"
msgstr ""
"    synclient FingerPress=256;\n"
"    synclient TapButton3=0;\n"
"    synclient Clickpad=1;\n"
"    synclient VertTwoFingerScroll=1;\n"
"    synclient FingerLow=1;\n"
"    synclient FingerHigh=1;\n"

#. type: Title ###
#, no-wrap
msgid "Acer C720 - Cypress APA Touchpad"
msgstr ""

#. type: Plain text
#, no-wrap
msgid ""
"    synclient FingerLow=5;\n"
"    synclient FingerHigh=5;\n"
msgstr ""

#. type: Title -
#, no-wrap
msgid "Bluetooth devices don't work\n"
msgstr "دستگاه بلوتوث کار نمی‌کند\n"

#. type: Plain text
msgid ""
"Bluetooth is not enabled in Tails for security reasons. To enable it anyway, "
"see the documentation about [[wireless devices|doc/advanced_topics/"
"wireless_devices]]."
msgstr ""
"بلوتوث به دلایل امنیتی روی تیلز فعال نشده است. برای فعال کردن آن رجوع کنید "
"به سند راجع به [[دستگاه‌های بی‌سیم|doc/advanced_topics/wireless_devices]]."

#. type: Plain text
#, no-wrap
msgid "<a id=\"browser_languages\"></a>\n"
msgstr "<a id=\"browser_languages\"></a>\n"

#. type: Title -
#, no-wrap
msgid "Tor Browser is translated in a limited number of languages\n"
msgstr "مرورگر تور تنها به چند زبان ترجمه می‌شود\n"

#. type: Plain text
msgid ""
"Since Tails 1.2, the web browser is based on Tor Browser which is translated "
"in less languages than before. You can see the list of languages available "
"in Tor Browser from the [Tor Browser homepage](https://www.torproject.org/"
"projects/torbrowser.html.en)."
msgstr ""
"از تیلز ۱٫۲ به بعد مرورگر وب مبتنی بر مرورگر تور است که به زبان‌های کمتری از "
"قبل ترجمه شده‌است. می‌توانید فهرست زبان‌های موجود در مرورگر تور را از [صفحهٔ "
"اصلی تور](https://www.torproject.org/projects/torbrowser.html.en) ببینید."

#. type: Title -
#, no-wrap
msgid "Playing WebM videos in the Tor Browser fails on old hardware\n"
msgstr ""

#. type: Plain text
msgid ""
"On systems that only have one CPU code, WebM videos may fail to play in the "
"Tor Browser, and show the error message: \"Video can't be played because the "
"file is corrupt\". You can work around this by downloading the video and "
"watching it in the Totem video player."
msgstr ""

#. type: Plain text
#, fuzzy, no-wrap
#| msgid "<a id=\"aegis\"></a>\n"
msgid "<a id=\"automatic_upgrade_fails\"></a>\n"
msgstr "<a id=\"aegis\"></a>\n"

#. type: Title -
#, no-wrap
msgid "Tails does not boot after automatic upgrade\n"
msgstr ""

#. type: Plain text
#, fuzzy
#| msgid ""
#| "Then, it gets blocked when booting, often after the message 'Loading, "
#| "please wait...'."
msgid ""
"Sometimes, after an automatic upgrade, Tails gets blocked when booting, "
"often after the message 'Loading, please wait...'."
msgstr ""
"سپس موقع راه‌اندازی مسدود می‌شود که اغلب این اتفاق پس از پیغام 'Loading, "
"please wait...' رخ می‌دهد."

#. type: Plain text
msgid ""
"To fix this problem, you can [[update your Tails manually|doc/first_steps/"
"upgrade/#manual]]."
msgstr ""
"برای حل این مشکل می‌توانید [[تیلز خود را دستی به‌روز کنید|doc/first_steps/"
"upgrade/#manual]]."

#. type: Plain text
msgid "Note that your Persistent Volume will be safely preserved."
msgstr "در نظر داشته باشید که درایو مانای شما امن خواهد بود."

#. type: Title -
#, no-wrap
msgid "Slow graphics operations with recent NVidia hardware\n"
msgstr ""

#. type: Plain text
msgid ""
"Graphics display operations are slow on computers with graphics adapters of "
"the NVidia [[!wikipedia GeForce 900 series]], such as the GeForce GTX 960."
msgstr ""

#. type: Plain text
msgid ""
"This problem is likely resolved with Tails [[!tails_ticket 10298 desc="
"\"including a newer Linux kernel\"]]."
msgstr ""

#. type: Plain text
#, fuzzy, no-wrap
#| msgid "<a id=\"sandisk\"></a>\n"
msgid "<a id=\"restart-shell\"></a>\n"
msgstr "<a id=\"sandisk\"></a>\n"

#. type: Title ##
#, no-wrap
msgid "Icons and information located on the top right corner of the screen disappeared"
msgstr ""

#. type: Plain text
msgid ""
"Sometimes, some of the icons located on the top right corner of the screen "
"are not displayed entirely, or at all. For example, the icon that allows to "
"change to another keyboard layout may be hidden. Other information, such as "
"the clock, may not be visible."
msgstr ""

#. type: Plain text
#, no-wrap
msgid ""
"Press <span class=\"keycap\">Alt+F2</span> and type `r` to restart GNOME\n"
"Shell, which often solves this problem.\n"
msgstr ""

#. type: Plain text
#, fuzzy
#| msgid "See also [[!tails_ticket 6397]]."
msgid "See [[!tails_ticket 10576]] for more details."
msgstr "همچنین رجوع کنید به [[!tails_ticket 6397]]."

#. type: Title -
#, no-wrap
msgid "Tor Browser search engine with security slider set to High requires a click\n"
msgstr ""

#. type: Plain text
msgid ""
"The custom search engine plugin shipped in Tails to localize the search "
"engine in Tor Browser is still using disconnect.me, while upstream Tor "
"Browser has switched to duckduckgo.com by default."
msgstr ""

#. type: Plain text
msgid ""
"Until we update the search engine plugin, users that set their Tor Browser "
"security slider to High and use the search box in Tor Browser will end up "
"after a redirection from disconnect.me on a page on duckduckgo.com asking "
"them to click on a link to see their result without JavaScript."
msgstr ""

#. type: Plain text
#, fuzzy, no-wrap
#| msgid "<a id=\"mac\"></a>\n"
msgid "<a id=\"vb-apic\"></a>\n"
msgstr "<a id=\"mac\"></a>\n"

#. type: Title -
#, fuzzy, no-wrap
#| msgid ""
#| "<a id=\"automatic_upgrade_fails\"></a>\n"
#| "Tails does not boot after Automatic Upgrade\n"
#| "-------------------------------------------\n"
msgid "Tails does not boot on Virtualbox 32-bit VM\n"
msgstr ""
"<a id=\"automatic_upgrade_fails\"></a>\n"
"تیلز پس از ارتقای خودکار راه‌اندازی نمی‌شود\n"
"-------------------------------------------\n"

#. type: Plain text
msgid ""
"There is a [bug in Linux 4.7](https://patchwork.kernel.org/patch/9357253/)  "
"which prevents Tails from booting without I/O APIC enabled. To enable it:"
msgstr ""

#. type: Bullet: '  1. '
msgid "Select the Tails virtual machine."
msgstr ""

#. type: Bullet: '  1. '
msgid ""
"Choose <span class=\"menuchoice\"> <span class=\"guimenu\">Machine</"
"span>&nbsp;▸ <span class=\"guimenuitem\">Settings...</span></span>."
msgstr ""

#. type: Bullet: '  1. '
msgid "Select **System** in the left pane."
msgstr ""

#. type: Bullet: '  1. '
msgid ""
"In the **Extended Features** section of the **Motherboard** tab, make sure "
"that **Enable I/O APIC** is enabled."
msgstr ""

#. type: Bullet: '  1. '
msgid "Click **OK**."
msgstr ""

#, fuzzy
#~| msgid "<a id=\"video-memory\"></a>\n"
#~ msgid "<a id=\"memory-wipe\"></a>\n"
#~ msgstr "<a id=\"video-memory\"></a>\n"

#~ msgid "Tails might not erase all the system memory on shutdown\n"
#~ msgstr "تیلز ممکن است هنگام خاموش شدن تمام حافظهٔ سیستم را پاک نکند\n"

#~ msgid ""
#~ "On rare systems (non-PAE with big amounts of memory), Tails does not "
#~ "consistently erase all system memory as it should."
#~ msgstr ""
#~ "در تعداد معدودی از سیستم‌ها (غیر توسعهٔ آدرس فیزیکی با حافظه‌های بزرگ) تیلز "
#~ "آن طور که باید تمام حافظهٔ سیستم را پاک نمی‌کند."

#~ msgid ""
#~ "If no [[cold boot attack|doc/advanced_topics/cold_boot_attacks]] happens "
#~ "directly after shutdown, the RAM empties itself in minutes, and all data "
#~ "disappears."
#~ msgstr ""
#~ "اگر بلافاصله پس از خاموش شدن [[حملهٔ راه‌اندازی سرد|doc/advanced_topics/"
#~ "cold_boot_attacks]] رخ ندهد، حافظهٔ تصادفی پس از چند دقیقه محتویات خود را "
#~ "پاک می‌کند و تمام اطلاعات روی آن ناپدید می‌شوند."

#~ msgid "See [[!tails_ticket 6006 desc=\"More efficient memory wipe\"]]."
#~ msgstr ""
#~ "رجوع کنید به [[!tails_ticket 6006 desc=\"راه‌های موثر پاک کردن حافظه\"]]."

#, fuzzy
#~| msgid "See also [[!tails_ticket 6397]]."
#~ msgid "See [[!tails_ticket 9012]] for more details."
#~ msgstr "همچنین رجوع کنید به [[!tails_ticket 6397]]."

#~ msgid "<a id=\"keyboard_layout\"></a>\n"
#~ msgstr "<a id=\"keyboard_layout\"></a>\n"

#~ msgid "Keyboard layout is sometimes not applied\n"
#~ msgstr "گاهی جانمایی صفحه‌کلید درست نیست\n"

#~ msgid ""
#~ "The keyboard layout selected in *Tails Greeter* is sometimes not applied "
#~ "if different from **English (US)**. Click on the [[keyboard layout|doc/"
#~ "first_steps/introduction_to_gnome_and_the_tails_desktop#keyboard_layout]] "
#~ "icon in the notification area to switch between English and the layout "
#~ "selected in *Tails Greeter*."
#~ msgstr ""
#~ "جانمایی صفحه‌کلید که در *خوشامدگوی تیلز* انتخاب شده گاهی اگر در حالت "
#~ "***English (US)** نباشد درست کار نخواهد کرد. برای تغییر بین انگلیسی و "
#~ "جانمایی انتخاب‌شده در *خوشامدگوی تیلز* روی نمایهٔ  [[جانمایی صفحه‌کلید|doc/"
#~ "first_steps/introduction_to_gnome_and_the_tails_desktop#keyboard_layout]] "
#~ "در بخش آگهی کلیک کنید."

#~ msgid "<a id=\"bcm43224\"></a>\n"
#~ msgstr "<a id=\"bcm43224\"></a>\n"

#~ msgid "Broadcom BCM43224 802.11a/b/g/n Wi-Fi network interface\n"
#~ msgstr "رابط شبکهٔ وای‌فای Broadcom BCM43224 802.11a/b/g/n\n"

#~ msgid ""
#~ "The Broadcom Corporation BCM43224 802.11a/b/g/n Wi-Fi network interface "
#~ "is known to not be able to [[spoof its MAC address|doc/first_steps/"
#~ "startup_options/mac_spoofing]]. Tails enables MAC spoofing by default, "
#~ "and will disable any network interface it fails to spoof. To make it work "
#~ "you must [[disable Tails' MAC spoofing feature|doc/first_steps/"
#~ "startup_options/mac_spoofing#disable]]; please read the documentation "
#~ "carefully and make sure you understand the consequences before doing so."
#~ msgstr ""
#~ "می‌دانیم که رابطهٔ شبکهٔ وای‌فای Broadcom Corporation BCM43224 802.11a/b/g/n "
#~ "در [[جا زدن نشانی مک|doc/first_steps/startup_options/mac_spoofing]] خود "
#~ "ناموفق است. جا زدن آدرس مک به طور پیش‌فرض در تیلز فعال است و اگر موفق به "
#~ "جا زدن نشود، هر رابط شبکه‌ای را غیرفعال می‌کند. برای کار کردن رابط شبکه "
#~ "باید [[ویژگی جا زدن آدرس مک در تیلز را غیرفعال کنید|doc/first_steps/"
#~ "startup_options/mac_spoofing#disable]]؛ لطفاً پیش از انجام این کار این سند "
#~ "را به دقت خوانده و مطمئن شوید که از نتایج آن آگاه هستید."

#~ msgid ""
#~ "This network interface can, for instance, be found in the MacBook Air "
#~ "4,1, 4,2, 5,1 and 5,2."
#~ msgstr ""
#~ "این رابط شبکه برای مثال ممکن است در MacBook Air 4,1, 4,2, 5,1 و 5,2 یافت "
#~ "شود."

#~ msgid "<a id=\"i2p_browser\"></a>\n"
#~ msgstr "<a id=\"i2p_browser\"></a>\n"

#~ msgid "Hard to exchange files with the I2P Browser\n"
#~ msgstr "ردوبدل کردن فایل‌ها با مرورگر I2P‌ دشوار است\n"

#~ msgid ""
#~ "It is impossible to exchange files between the I2P Browser and the "
#~ "amnesia user.  See [[!tails_ticket 8280]]. But you can do that with "
#~ "administration rights from the command line. The home directory of the "
#~ "I2P Browser is located in `/var/lib/i2p-browser/chroot/home/i2pbrowser/`."
#~ msgstr ""
#~ "ردوبدل کردن فایل بین مرورگر I2P و کاربر فراموشی غیرممکن است. رجوع کنید به "
#~ "[[!tails_ticket 8280]]. اما می‌توانید این کار را با حقوق مدیریتی از طریق "
#~ "خط فرمان انجام دهید. پوشهٔ خانهٔ مرورگر I2P در `/var/lib/i2p-browser/chroot/"
#~ "home/i2pbrowser/` قرار دارد."

#~ msgid ""
#~ "You might have to check the permissions of the files that you want to "
#~ "exchange with the I2P Browser:"
#~ msgstr ""
#~ "شاید مجبور باشید اجازه‌های فایل‌هایی که قصد ردوبدل کردن آن‌ها با مرورگر I2P "
#~ "دارید را بررسی کنید:"

#~ msgid ""
#~ "They need to belong to the `i2pbrowser` user to be accessible from inside "
#~ "of the I2P browser."
#~ msgstr ""
#~ "برای دسترسی داشتن به آن‌ها از داخل مرورگر I2P این اجازه‌ها باید متعلق به "
#~ "کاربر`i2pbrowser باشند."

#~ msgid ""
#~ "They need to belong to the `amnesia` user to be accessible from outside "
#~ "of the I2P Browser."
#~ msgstr ""
#~ "برای دسترسی داشتن به آن‌ها از بیرون از مرورگر I2P این اجازه‌ها باید متعلق "
#~ "به کاربر `amnesia` باشند."

#~ msgid "The Windows 8 Browser theme doesn't look like Internet Explorer 10\n"
#~ msgstr "تم مرورگر ویندوز ۸ شبیه اینترنت اکسپلورر ۱۰ نیست\n"

#~ msgid ""
#~ "When the Windows 8 camouflage is enabled, the Internet Explorer 10 theme "
#~ "for the Tor Browser, Unsafe Browser and I2P Browser is incorrect ([[!"
#~ "tails_ticket 9326]]). Specifically,"
#~ msgstr ""
#~ "هنگام فعال شدن استتار ویندوز ۸، تم اینترنت اکسپلورر ۱۰ برای مرورگر تور، "
#~ "مرورگر غیرامن و مرورگر I2P نادرست است ([[!tails_ticket 9326]]). به ویژه،"

#~ msgid ""
#~ "the default Firefox tab bar is used (it should be positioned above the "
#~ "URL bar, and use a \"square\" style), and"
#~ msgstr ""
#~ "نوار زبانهٔ پیش‌فرض فایرفاکس (که باید بالای نوار نشانی و دارای استایل "
#~ "«چهارگوش» باشد)، و"

#~ msgid "the search bar is enabled (it should be disabled)."
#~ msgstr "نوار جستجو که فعال است (باید غیرفعال باشد)."

#~ msgid "Claws Mail leaks plaintext of encrypted emails to IMAP server\n"
#~ msgstr ""
#~ "درز کردن متن آشکار رایانامه‌های رمزگذاری‌شده به سرورهای IMAP توسط Claws "
#~ "Mail\n"

#~ msgid ""
#~ "Claws Mail stores plaintext copies of all emails on the remote IMAP "
#~ "server, including those that are meant to be encrypted."
#~ msgstr ""
#~ "نرم‌افزار Claws Mail کپی‌های متن آشکار تمام رایانامه‌ها را روی سرور راه‌دور "
#~ "IMAP ذخیره می‌کند، از جمله رایانامه‌هایی که قرار است رمزگذاری شده باشند."

#~ msgid ""
#~ "If you send OpenPGP encrypted emails using *Claws Mail* and IMAP, make "
#~ "sure to apply one of the workarounds documented in our [[security "
#~ "announcement|security/claws_mail_leaks_plaintext_to_imap]]."
#~ msgstr ""
#~ "اگر با استفاده از *Claws Mail* و IMAP رایانامه‌های رمزگذاری‌شده با "
#~ "اُپن‌پی‌جی‌پی می‌فرستید، مطمئن شوید که یکی از راه‌حل‌های پیرامونی آمده در "
#~ "[[اعلامیهٔ امنیتی|security/claws_mail_leaks_plaintext_to_imap]] ما را به "
#~ "کار بسته‌اید."

#~ msgid "Stream isolation inconsistency in Claws Mail\n"
#~ msgstr "ناهمخوانی جداسازی جریان‌ها در Claws Mail\n"

#~ msgid ""
#~ "Claws Mail isn't using its dedicated Tor SocksPort for Tor hidden service "
#~ "IMAP/POP/SMTP servers (instead Tor's TransPort is used). This is just a "
#~ "deviation from Tails' design and should have no adverse real world "
#~ "consequences."
#~ msgstr ""
#~ "نرم‌افزار Claws Mail برای سرورهای IMAP/POP/SMTP سرویس مخفی تور از پورت "
#~ "ساکس تور استفاده نمی‌کند (در عوض از TransPort تور استفاده می‌کند). این تنها "
#~ "تغییر کوچکی در طراحی تیلز است و عواقبی در دنیای واقعی ندارد."

#~ msgid ""
#~ "If you keep updating automatically, there is a point in which your Tails "
#~ "partition gets full. Currently the test about remaining space is failing, "
#~ "so you may end up with a Tails device with a corrupted partition, unable "
#~ "to boot."
#~ msgstr ""
#~ "اگر تیلز را خودکار ارتقاء می‌دهید، سرانجام پارتیشن تیلز پر می‌شود. در حال "
#~ "حاضر آزمایش‌ها در مورد فضای باقیمانده موفق نبوده، بنابراین ممکن است در "
#~ "نهایت دستگاه تیلز شما یک پارتیشن خراب داشته باشد و دیگر نتوان آن را "
#~ "راه‌اندازی کرد."

#~ msgid ""
#~ "<!-- If this section is empty adjust the [[fingerprint documentation|doc/"
#~ "about/fingerprint]]. -->\n"
#~ msgstr ""
#~ "<!-- اگر این بخش خالی است [[سند اثر انگشت|doc/about/fingerprint]] را "
#~ "تغییر دهید. -->\n"

#~ msgid "None currently known."
#~ msgstr "در حال حاضر چیزی در این مورد مشخص نیست."<|MERGE_RESOLUTION|>--- conflicted
+++ resolved
@@ -7,11 +7,7 @@
 msgstr ""
 "Project-Id-Version: PACKAGE VERSION\n"
 "Report-Msgid-Bugs-To: tails-l10n@boum.org\n"
-<<<<<<< HEAD
-"POT-Creation-Date: 2017-03-19 13:18+0100\n"
-=======
-"POT-Creation-Date: 2017-04-11 09:48+0300\n"
->>>>>>> d94b164b
+"POT-Creation-Date: 2017-03-08 14:46+0100\n"
 "PO-Revision-Date: 2015-10-25 10:05+0000\n"
 "Last-Translator: sprint5 <translation5@451f.org>\n"
 "Language-Team: Persian <http://weblate.451f.org:8889/projects/tails/"
@@ -533,6 +529,12 @@
 "MacBook Pro 8,2 (اواخر ۲۰۱۱) در راه‌اندازی از یک درایو یواس‌بی ایجادشده توسط "
 "نصب‌کنندهٔ تیلز ناموفق هستند."
 
+#. type: Bullet: '* '
+msgid ""
+"MacBook Pro 6,2 fails to display <span class=\"application\">Tails Greeter</"
+"span>."
+msgstr ""
+
 #. type: Title -
 #, no-wrap
 msgid "GNOME desktop fails to start with some AMD/ATI Radeon graphic adapters\n"
@@ -575,32 +577,6 @@
 msgid ""
 "For some models, adding `radeon.modeset=0` to the [[startup options|/doc/"
 "first_steps/startup_options/#boot_loader_menu]] fixes the issue."
-msgstr ""
-"گزینهٔ `i915.modeset=0 rootpw=pass` را در [[فهرست راه‌اندازی|doc/first_steps/"
-"startup_options#boot_menu]] اضافه کنید."
-
-#. type: Title -
-#, no-wrap
-msgid "Tails Greeter fails to start with some AMD/ATI Radeon graphic adapters\n"
-msgstr ""
-
-#. type: Plain text
-msgid ""
-"Some computers [[!tails_ticket 12218 desc=\"cannot start Tails Greeter\"]]."
-msgstr ""
-
-#. type: Plain text
-msgid "- AMD Radeon R9 390"
-msgstr ""
-
-#. type: Plain text
-#, fuzzy
-#| msgid ""
-#| "Add the `i915.modeset=0 rootpw=pass` option in the [[boot menu|doc/"
-#| "first_steps/startup_options#boot_menu]]."
-msgid ""
-"Adding `radeon.dpm=0` to the [[startup options|/doc/first_steps/"
-"startup_options/#boot_loader_menu]] fixes the issue."
 msgstr ""
 "گزینهٔ `i915.modeset=0 rootpw=pass` را در [[فهرست راه‌اندازی|doc/first_steps/"
 "startup_options#boot_menu]] اضافه کنید."
@@ -849,6 +825,40 @@
 #, no-wrap
 msgid "Security issues\n"
 msgstr "مسائل امنیتی\n"
+
+#. type: Plain text
+#, fuzzy, no-wrap
+#| msgid "<a id=\"video-memory\"></a>\n"
+msgid "<a id=\"memory-wipe\"></a>\n"
+msgstr "<a id=\"video-memory\"></a>\n"
+
+#. type: Title -
+#, no-wrap
+msgid "Tails might not erase all the system memory on shutdown\n"
+msgstr "تیلز ممکن است هنگام خاموش شدن تمام حافظهٔ سیستم را پاک نکند\n"
+
+#. type: Plain text
+msgid ""
+"On rare systems (non-PAE with big amounts of memory), Tails does not "
+"consistently erase all system memory as it should."
+msgstr ""
+"در تعداد معدودی از سیستم‌ها (غیر توسعهٔ آدرس فیزیکی با حافظه‌های بزرگ) تیلز آن "
+"طور که باید تمام حافظهٔ سیستم را پاک نمی‌کند."
+
+#. type: Plain text
+msgid ""
+"If no [[cold boot attack|doc/advanced_topics/cold_boot_attacks]] happens "
+"directly after shutdown, the RAM empties itself in minutes, and all data "
+"disappears."
+msgstr ""
+"اگر بلافاصله پس از خاموش شدن [[حملهٔ راه‌اندازی سرد|doc/advanced_topics/"
+"cold_boot_attacks]] رخ ندهد، حافظهٔ تصادفی پس از چند دقیقه محتویات خود را پاک "
+"می‌کند و تمام اطلاعات روی آن ناپدید می‌شوند."
+
+#. type: Plain text
+msgid "See [[!tails_ticket 6006 desc=\"More efficient memory wipe\"]]."
+msgstr ""
+"رجوع کنید به [[!tails_ticket 6006 desc=\"راه‌های موثر پاک کردن حافظه\"]]."
 
 #. type: Plain text
 #, no-wrap
@@ -1016,7 +1026,6 @@
 "    - MacBook Pro Retina 13-inch (early 2015)\n"
 "  - Dell Inc. Studio 1458\n"
 "  - Dell Latitude E6230\n"
-"  - Dell XPS 8500\n"
 "  - Fujitsu Lifebook AH531/GFO, only on regular shutdown, emergency\n"
 "    shutdown works\n"
 "  - Hewlett-Packard HP ENVY x360\n"
@@ -1401,34 +1410,6 @@
 msgstr ""
 
 #, fuzzy
-#~| msgid "<a id=\"video-memory\"></a>\n"
-#~ msgid "<a id=\"memory-wipe\"></a>\n"
-#~ msgstr "<a id=\"video-memory\"></a>\n"
-
-#~ msgid "Tails might not erase all the system memory on shutdown\n"
-#~ msgstr "تیلز ممکن است هنگام خاموش شدن تمام حافظهٔ سیستم را پاک نکند\n"
-
-#~ msgid ""
-#~ "On rare systems (non-PAE with big amounts of memory), Tails does not "
-#~ "consistently erase all system memory as it should."
-#~ msgstr ""
-#~ "در تعداد معدودی از سیستم‌ها (غیر توسعهٔ آدرس فیزیکی با حافظه‌های بزرگ) تیلز "
-#~ "آن طور که باید تمام حافظهٔ سیستم را پاک نمی‌کند."
-
-#~ msgid ""
-#~ "If no [[cold boot attack|doc/advanced_topics/cold_boot_attacks]] happens "
-#~ "directly after shutdown, the RAM empties itself in minutes, and all data "
-#~ "disappears."
-#~ msgstr ""
-#~ "اگر بلافاصله پس از خاموش شدن [[حملهٔ راه‌اندازی سرد|doc/advanced_topics/"
-#~ "cold_boot_attacks]] رخ ندهد، حافظهٔ تصادفی پس از چند دقیقه محتویات خود را "
-#~ "پاک می‌کند و تمام اطلاعات روی آن ناپدید می‌شوند."
-
-#~ msgid "See [[!tails_ticket 6006 desc=\"More efficient memory wipe\"]]."
-#~ msgstr ""
-#~ "رجوع کنید به [[!tails_ticket 6006 desc=\"راه‌های موثر پاک کردن حافظه\"]]."
-
-#, fuzzy
 #~| msgid "See also [[!tails_ticket 6397]]."
 #~ msgid "See [[!tails_ticket 9012]] for more details."
 #~ msgstr "همچنین رجوع کنید به [[!tails_ticket 6397]]."
