# SOME DESCRIPTIVE TITLE
# Copyright (C) YEAR Free Software Foundation, Inc.
# This file is distributed under the same license as the PACKAGE package.
# FIRST AUTHOR <EMAIL@ADDRESS>, YEAR.
#
msgid ""
msgstr ""
"Project-Id-Version: PACKAGE VERSION\n"
"Report-Msgid-Bugs-To: tails-l10n@boum.org\n"
<<<<<<< HEAD
"POT-Creation-Date: 2020-04-15 09:32+0200\n"
=======
"POT-Creation-Date: 2020-04-15 02:12+0000\n"
>>>>>>> 5f2d5937
"PO-Revision-Date: 2019-10-23 11:50+0000\n"
"Last-Translator: emmapeel <emma.peel@riseup.net>\n"
"Language-Team: Persian <http://weblate.451f.org:8889/projects/tails/"
"known_issues/fa/>\n"
"Language: fa\n"
"MIME-Version: 1.0\n"
"Content-Type: text/plain; charset=UTF-8\n"
"Content-Transfer-Encoding: 8bit\n"
"Plural-Forms: nplurals=1; plural=0;\n"
"X-Generator: Weblate 2.20\n"

#. type: Plain text
#, no-wrap
msgid "[[!meta title=\"Known issues\"]]\n"
msgstr "[[!meta title=\"مشکلات شناخته‌شده\"]]\n"

#. type: Plain text
msgid ""
"- For issues with graphics cards, see our [[know issues with graphics cards|"
"known_issues/graphics]].  - To learn what you can do with Tails, refer to "
"our [[documentation|doc]].  - For more general questions about Tails, refer "
"to our [[FAQ|support/faq]]."
msgstr ""

#. type: Plain text
#, no-wrap
msgid "[[!toc levels=3]]\n"
msgstr "[[!toc levels=3]]\n"

#. type: Title =
#, fuzzy, no-wrap
#| msgid "Problems starting Tails\n"
msgid "Problems starting Tails"
msgstr "مشکلات هنگام راه‌اندازی تیلز\n"

#. type: Plain text
msgid ""
"This section lists known problems with specific hardware. To report a "
"problem with different hardware see our [[report guidelines when Tails does "
"not start|doc/first_steps/bug_reporting#does_not_start]]."
msgstr ""
"این بخش مشکلات شناخته‌شدهٔ سخت‌افزارهای خاص را فهرست می‌کند. برای گزارش یک مشکل "
"با سخت‌افزاری متفاوت [[دستورالعمل‌های گزارش هنگامی که تیلز راه‌اندازی نمی‌شود|"
"doc/first_steps/bug_reporting#does_not_start]] را ببینید."

#. type: Plain text
#, no-wrap
msgid "<a id=\"problematic-usb-sticks\"></a>\n"
msgstr "<a id=\"problematic-usb-sticks\"></a>\n"

#. type: Title -
#, fuzzy, no-wrap
#| msgid "Problematic USB sticks\n"
msgid "Problematic USB sticks"
msgstr "درایوهای یواس‌بی مشکل‌دار\n"

#. type: Plain text
#, no-wrap
msgid "<a id=\"pny\"></a>\n"
msgstr "<a id=\"pny\"></a>\n"

#. type: Title ###
#, no-wrap
msgid "PNY"
msgstr "PNY"

#. type: Plain text
#, no-wrap
msgid ""
"<!--\n"
"Last updated: 2014-08-02\n"
msgstr ""

#. type: Plain text
msgid "I asked help desk about it."
msgstr ""

#. type: Plain text
msgid "PNY is quite popular among WB reporters:"
msgstr ""

#. type: Plain text
#, no-wrap
msgid ""
"    436 SanDisk\n"
"    187 Kingston\n"
"    119 USB\n"
"     88 Generic\n"
"     82 Lexar\n"
"     79 Intenso\n"
"     57 Verbatim\n"
"     56 TOSHIBA\n"
"     50 PNY\n"
msgstr ""

#. type: Plain text
#, no-wrap
msgid ""
"If it was still problematic on all PNY USB sticks, this issue would\n"
"still be loud on help desk. Is it?\n"
"-->\n"
msgstr ""

#. type: Plain text
msgid ""
"When installing Tails, PNY USB sticks have problems with the constant write "
"load and are prone to failure."
msgstr ""
"هنگام نصب تیلز، درایوهای یواس‌بی PNY با میزان نوشتن ثابت دچار مشکل شده و "
"احتمال توقف نصب با آن‌ها وجود دارد."

#. type: Plain text
#, no-wrap
msgid "<a id=\"aegis\"></a>\n"
msgstr "<a id=\"aegis\"></a>\n"

#. type: Title ###
#, fuzzy, no-wrap
#| msgid "Aegis Secure Key USB 2.0"
msgid "Aegis Secure Key"
msgstr "Aegis Secure Key USB 2.0"

#. type: Plain text
#, no-wrap
msgid ""
"<!--\n"
"Last updated: 2015-04-10\n"
msgstr ""

#. type: Plain text
msgid ""
"wb://bf7230b2d53d28cfb7f063d897221b60 is from someone who was able to boot "
"from an Aegis Secure Key USB 3.0 and proposes to help us document it."
msgstr ""

#. type: Plain text
#, no-wrap
msgid ""
"I asked the reported about it.\n"
"-->\n"
msgstr ""

#. type: Bullet: '* '
msgid "Aegis Secure Key USB 2.0"
msgstr "Aegis Secure Key USB 2.0"

#. type: Plain text
msgid ""
"During the boot process, USB is briefly powered off, that causes Aegis "
"hardware-encrypted USB sticks to lock down, and the PIN must be entered "
"again (fast) in order to complete the boot."
msgstr ""
"هنگام روند راه‌اندازی، یواس‌بی برای مدتی خاموش می‌شود که منجر به قفل شدن "
"درایوهای یواس‌بی Aegis  می‌شوند که از طریق سخت‌افزار رمزگذاری شده‌اند و در نتیجه "
"باید دوباره (و سریع) پین را وارد کنید تا راه‌اندازی کامل انجام شود."

#. type: Bullet: '* '
msgid "Aegis Secure Key USB 3.0"
msgstr "Aegis Secure Key USB 3.0"

#. type: Plain text
msgid ""
"This USB stick doesn't start Tails at all, the USB 2.0 workaround is not "
"working for that hardware."
msgstr ""
"این درایو یواس‌بی به کل تیلز را راه‌اندازی نکرده و روش پیرامونی یواس‌بی ۲٬۰ "
"برای آن سخت‌افزار کار نمی‌کند."

#. type: Plain text
#, fuzzy, no-wrap
#| msgid "<a id=\"xorg-driver\"></a>\n"
msgid ""
"<a id=\"datatraveler-2000\"></a>\n"
"<a id=\"datatraveler-100-g3\"></a>\n"
msgstr "<a id=\"xorg-driver\"></a>\n"

#. type: Title ###
#, no-wrap
msgid "Kingston DataTraveler 2000, Kingston DataTraveler 100 G3"
msgstr ""

#. type: Plain text
#, no-wrap
msgid ""
"<!--\n"
"Last updated: 2018-09-18\n"
"Success report received on 2020-01-04\n"
"-->\n"
msgstr ""

#. type: Plain text
msgid ""
"Starting Tails from a Kingston DataTraveler 2000 or DataTraveler 100G3 may "
"not work."
msgstr ""

#. type: Plain text
#, no-wrap
msgid "<a id=\"mac\"></a>\n"
msgstr "<a id=\"mac\"></a>\n"

#. type: Plain text
msgid "Mac"
msgstr ""

#. type: Plain text
#, no-wrap
msgid ""
"<!--\n"
"Last updated:\n"
"- MacBook Air 3,2: 2014-06-27\n"
"- MacBook Pro 5,1: 2015-06-19\n"
"- MacBook Pro 4,1: 2014-08-15\n"
"- MacBook Air Retina 2019: 2019-11-01\n"
"- MacBook Pro 8,3: 2019-11-01\n"
"-->\n"
msgstr ""

#. type: Bullet: '* '
#, fuzzy
#| msgid ""
#| "Any Mac with 32-bit EFI may not succeed in booting Tails USB stick "
#| "created by Tails Installer. You can check if a given Mac is 32-bit or 64-"
#| "bit EFI on that list: <https://www.everymac.com/mac-answers/snow-leopard-"
#| "mac-os-x-faq/mac-os-x-snow-leopard-64-bit-macs-64-bit-efi-boot-in-64-bit-"
#| "mode.html>"
msgid ""
"Any Mac with 32-bit EFI might not start on Tails.  You can check if a given "
"Mac is 32-bit or 64-bit EFI on that list: <https://www.everymac.com/mac-"
"answers/snow-leopard-mac-os-x-faq/mac-os-x-snow-leopard-64-bit-macs-64-bit-"
"efi-boot-in-64-bit-mode.html>"
msgstr ""
"هر دستگاه مک با EFI ۳۲بیتی ممکن است در راه‌اندازی درایو یواس‌بی تیلز ایجادشده "
"با نصب‌کنندهٔ تیلز ناموفق باشد. می‌توانید در این فهرست بررسی کنید که آیا یک "
"دستگاه مک خاص ۳۲بیتی است یا ۶۴بیتی: <https://www.everymac.com/mac-answers/"
"snow-leopard-mac-os-x-faq/mac-os-x-snow-leopard-64-bit-macs-64-bit-efi-boot-"
"in-64-bit-mode.html>"

#. type: Bullet: '* '
msgid "MacBook Air Retina 2018 and 2019"
msgstr ""

#. type: Plain text
#, fuzzy, no-wrap
#| msgid "Add the `i915.modeset=0 rootpw=pass` option in the [[boot menu|doc/first_steps/startup_options#boot_menu]]."
msgid ""
"  To start Tails successfully, [[add the following boot option when\n"
"  starting Tails|doc/advanced_topics/boot_options]]:\n"
msgstr "گزینهٔ `i915.modeset=0 rootpw=pass` را در [[فهرست راه‌اندازی|doc/first_steps/startup_options#boot_menu]] اضافه کنید."

#. type: Plain text
#, no-wrap
msgid "      modprobe.blacklist=thunderbolt\n"
msgstr ""

#. type: Plain text
#, no-wrap
msgid ""
"  Still, the trackpad and keyboard may not work. You may use an external\n"
"  mouse and keyboard.\n"
msgstr ""

#. type: Bullet: '* '
msgid ""
"MacBook Pro 2016 and 2017: the keyboard, trackpad and Touch Bar may not "
"work. If they do, please let us know so we can update this page."
msgstr ""

#. type: Bullet: '* '
msgid "MacBook Pro 8,3 17\" (AMD Radeon HD6770M and Intel HD Graphics 3000)"
msgstr ""

#. type: Plain text
#, fuzzy, no-wrap
#| msgid "Add the `i915.modeset=0 rootpw=pass` option in the [[boot menu|doc/first_steps/startup_options#boot_menu]]."
msgid ""
"  If Tails fails to start, [[add the following boot option when\n"
"  starting Tails|doc/advanced_topics/boot_options]]:\n"
msgstr "گزینهٔ `i915.modeset=0 rootpw=pass` را در [[فهرست راه‌اندازی|doc/first_steps/startup_options#boot_menu]] اضافه کنید."

#. type: Plain text
#, no-wrap
msgid "      radeon.modeset=0\n"
msgstr ""

#. type: Bullet: '* '
msgid "MacBook Pro 5,1 17\" (Nvidia GeForce 9400M)"
msgstr ""

#. type: Plain text
#, fuzzy, no-wrap
#| msgid "Add the `i915.modeset=0 rootpw=pass` option in the [[boot menu|doc/first_steps/startup_options#boot_menu]]."
msgid ""
"  To make the display work properly, [[add the following boot option when\n"
"  starting Tails|doc/advanced_topics/boot_options]]:\n"
msgstr "گزینهٔ `i915.modeset=0 rootpw=pass` را در [[فهرست راه‌اندازی|doc/first_steps/startup_options#boot_menu]] اضافه کنید."

#. type: Plain text
#, no-wrap
msgid "      nouveau.noaccel=1\n"
msgstr ""

#. type: Bullet: '* '
msgid ""
"MacBook Air 3,2 (A1369 EMC 2392) freezes when booting Tails in UEFI mode."
msgstr ""
"دستگاه MacBook Air 3,2 (A1369 EMC 2392) هنگام راه‌اندازی تیلز در حالت UEFI "
"بی‌حرکت می‌شود."

#. type: Bullet: '* '
#, fuzzy
#| msgid ""
#| "Mac Pro Tower and MacBook Pro 4,1 (both from early 2008) and MacBook Pro "
#| "8,2 (late 2011) fail to boot from a USB stick created by Tails Installer."
msgid ""
"Mac Pro Tower and MacBook Pro 4,1 (both from early 2008)  fail to start on "
"Tails."
msgstr ""
"دستگاه‌های Mac Pro Tower و MacBook Pro 4,1 (هر دو متعلق به اوایل ۲۰۰۸) و "
"MacBook Pro 8,2 (اواخر ۲۰۱۱) در راه‌اندازی از یک درایو یواس‌بی ایجادشده توسط "
"نصب‌کنندهٔ تیلز ناموفق هستند."

#. type: Plain text
#, fuzzy, no-wrap
#| msgid "<a id=\"pny\"></a>\n"
msgid "<a id=\"pc\">\n"
msgstr "<a id=\"pny\"></a>\n"

#. type: Plain text
#, no-wrap
msgid ""
"PC\n"
"--\n"
msgstr ""

#. type: Plain text
#, fuzzy, no-wrap
#| msgid "<a id=\"pny\"></a>\n"
msgid "<a id=\"lockup\"></a>\n"
msgstr "<a id=\"pny\"></a>\n"

#. type: Title ###
#, no-wrap
msgid "\"Soft lockup\" error"
msgstr ""

#. type: Plain text
#, no-wrap
msgid ""
"<!--\n"
"Last updated: 2019-05-20\n"
"-->\n"
msgstr ""

#. type: Plain text
msgid "On some laptops, Tails starts with the following error:"
msgstr ""

#. type: Plain text
#, no-wrap
msgid "<p class=\"pre\">soft lockup - CPU#<span class=\"command-placeholder\">N</span> stuck for <span class=\"command-placeholder\">N</span>s</p>\n"
msgstr ""

#. type: Plain text
#, fuzzy
#| msgid ""
#| "Add the `i915.modeset=0 rootpw=pass` option in the [[boot menu|doc/"
#| "first_steps/startup_options#boot_menu]]."
msgid ""
"To start Tails successfully, [[add the following boot option when starting "
"Tails|doc/advanced_topics/boot_options]]:"
msgstr ""
"گزینهٔ `i915.modeset=0 rootpw=pass` را در [[فهرست راه‌اندازی|doc/first_steps/"
"startup_options#boot_menu]] اضافه کنید."

#. type: Plain text
#, no-wrap
msgid "    acpi_rev_override=1 nouveau.modeset=0\n"
msgstr ""

#. type: Plain text
#, fuzzy, no-wrap
#| msgid "<a id=\"switchable_graphics_black_screen\"></a>\n"
msgid "<a id=\"sg-black-screen\"></a>\n"
msgstr "<a id=\"switchable_graphics_black_screen\"></a>\n"

#. type: Title ###
#, fuzzy, no-wrap
#| msgid "Acer Travelmate 8573T-254G50M\n"
msgid "Acer Travelmate 8573T-254G50M"
msgstr "Acer Travelmate 8573T-254G50M\n"

#. type: Plain text
#, no-wrap
msgid ""
"<!--\n"
"Last updated: 2013-08-08\n"
"-->\n"
msgstr ""

#. type: Plain text
#, fuzzy
#| msgid ""
#| "Booting from DVD works fine, but does not start on USB sticks created "
#| "using Tails Installer."
msgid "Booting from DVD works fine, but does not start from USB sticks."
msgstr ""
"راه‌اندازی از دی‌وی‌دی به خوبی انجام می‌شود، اما راه‌اندازی از درایوهای یواس‌بی "
"ایجادشده توسط نصب‌کنندهٔ تیلز انجام نمی‌شود."

#. type: Plain text
msgid ""
"This problem might be corrected in Tails 1.1 and newer: please report your "
"test results back to us."
msgstr ""
"این مشکل ممکن است در تیلز ۱٫۱ و نسخه‌های جدیدتر از آن حل شده باشد. لطفاً نتایج "
"آزمایش‌های خود در این مورد را به ما گزارش دهید."

#. type: Title ###
#, fuzzy, no-wrap
#| msgid "Acer Aspire 5315-ICL50\n"
msgid "Acer Aspire 5315-ICL50"
msgstr "Acer Aspire 5315-ICL50\n"

#. type: Plain text
#, no-wrap
msgid ""
"<!--\n"
"Last updated: 2015-04-10\n"
"-->\n"
msgstr ""

#. type: Plain text
#, fuzzy
#| msgid "Does not start on USB sticks created using Tails Installer."
msgid "Does not start on USB sticks."
msgstr "راه‌اندازی از درایوهای یواس‌بی ایجادشده توسط نصب‌کنندهٔ تیلز انجام نمی‌شود."

#. type: Title ###
#, no-wrap
msgid "AMD Ryzen with Vega graphics cards"
msgstr ""

#. type: Plain text
#, no-wrap
msgid ""
"<!--\n"
"Last updated: 2019-11-01\n"
"-->\n"
msgstr ""

#. type: Plain text
#, no-wrap
msgid "    iommu=soft\n"
msgstr ""

#. type: Title ###
#, fuzzy, no-wrap
#| msgid "ASUS VivoBook X202E\n"
msgid "ASUS VivoBook X202E"
msgstr "ASUS VivoBook X202E\n"

#. type: Plain text
#, no-wrap
msgid ""
"<!--\n"
"Last updated: 2013-07-20\n"
"-->\n"
msgstr ""

#. type: Plain text
msgid ""
"Legacy support needs to be enabled in order to start Tails. To enable legacy "
"boot support, enable 'Launch CSM' under boot (menu)."
msgstr ""
"برای راه‌اندازی تیلز باید پشتیبانی از Legacy فعال شود. برای فعال کردن "
"پشتیبانی راه‌اندازی legacy «'Launch CSM» را زیر (فهرست) راه‌اندازی فعال کنید."

#. type: Title ###
#, no-wrap
msgid "Dell Chromebook LULU"
msgstr ""

#. type: Plain text
#, no-wrap
msgid ""
"<!--\n"
"Last updated: 2018-01-10\n"
"-->\n"
msgstr ""

#. type: Plain text
#, no-wrap
msgid "    nomodeset\n"
msgstr ""

#. type: Title ###
#, fuzzy, no-wrap
#| msgid "Dell Inc. Latitude E6430 and E6230\n"
msgid "Dell Latitude E5250"
msgstr "Dell Inc. Latitude E6430 and E6230\n"

#. type: Plain text
#, no-wrap
msgid ""
"<!--\n"
"Last updated: 2019-04-05\n"
"-->\n"
msgstr ""

#. type: Plain text
#, fuzzy
#| msgid "Does not start on USB sticks created using Tails Installer."
msgid "Does not start on Tails USB sticks."
msgstr "راه‌اندازی از درایوهای یواس‌بی ایجادشده توسط نصب‌کنندهٔ تیلز انجام نمی‌شود."

#. type: Title ###
#, fuzzy, no-wrap
#| msgid "Dell Inc. Latitude E6430 and E6230\n"
msgid "Dell Latitude E6430 and E6230"
msgstr "Dell Inc. Latitude E6430 and E6230\n"

#. type: Plain text
#, no-wrap
msgid ""
"<!--\n"
"Last updated: 2018-06-14 (wb://7653aff4f415e996567233d8c088da08)\n"
"-->\n"
msgstr ""

#. type: Plain text
msgid "With BIOS versions A03 06/03/2012 (and A09, A11, and A12)"
msgstr "با بایوس نسخه‌های A03 06/03/2012 (و A09، A11 و A12)"

#. type: Plain text
msgid "Error message: `Invalid partition table!`"
msgstr "پیغام‌های خطا: `Invalid partition table!`"

#. type: Plain text
msgid ""
"Workaround (at least with BIOS versions A09, A11, and A12): just hit enter "
"and it will continue with the boot."
msgstr ""
"راه‌های پیرامونی (دست‌کم با بایوس نسخه‌های A09، A11 و A12): تنها کافی است دکمهٔ "
"Enter را بزنید و راه‌اندازی ادامه پیدا می‌کند."

#. type: Title ###
#, fuzzy, no-wrap
#| msgid "Dell XPS L702X/03RG89, Samsung RV520, Samsung Series 7 Chronos\n"
msgid "Dell XPS L702X/03RG89, Samsung RV520, Samsung Series 7 Chronos"
msgstr "Dell XPS L702X/03RG89, Samsung RV520, Samsung Series 7 Chronos\n"

#. type: Plain text
#, fuzzy, no-wrap
#| msgid "Dell XPS L702X/03RG89, Samsung RV520, Samsung Series 7 Chronos\n"
msgid ""
"<!--\n"
"Last updated:\n"
"- Dell XPS L702X/03RG89: 2012-08-22\n"
"- Samsung RV520: 2012-12-21\n"
"- Samsung Series 7 Chronos: 2014-02-28\n"
"-->\n"
msgstr "Dell XPS L702X/03RG89, Samsung RV520, Samsung Series 7 Chronos\n"

#. type: Plain text
#, fuzzy
#| msgid ""
#| "We were reported that the legacy BIOS shipped on these systems doesn't "
#| "know how to deal with the GPT partition scheme installed by Tails "
#| "Installer."
msgid ""
"We were reported that the legacy BIOS shipped on these systems doesn't know "
"how to deal with the GPT partition scheme used in Tails."
msgstr ""
"به ما گزارش شده که بایوس legacy گنجانده‌شده در این سیستم‌ها نمی‌داند چطور باید "
"با طرح پارتیشن GPT نصب‌شده روی نصب‌کنندهٔ تیلز برخورد کند."

#. type: Plain text
msgid ""
"<https://www.dell.com/community/Laptops-General-Read-Only/GPT-Bootable-Bios-"
"Optimus-Switch-Are-Necessary-For-L502x-L702x/m-p/3699920>"
msgstr ""
"<https://www.dell.com/community/Laptops-General-Read-Only/GPT-Bootable-Bios-"
"Optimus-Switch-Are-Necessary-For-L502x-L702x/m-p/3699920>"

#. type: Title ###
#, fuzzy, no-wrap
#| msgid "HP Compaq dc5750 Microtower\n"
msgid "HP Compaq dc5750 Microtower"
msgstr "HP Compaq dc5750 Microtower\n"

#. type: Plain text
#, no-wrap
msgid ""
"<!--\n"
"Last updated: 2015-02-10\n"
"Specs: https://support.hp.com/us-en/document/c01110206\n"
"-->\n"
msgstr ""

#. type: Plain text
#, fuzzy
#| msgid "Does not start Tails 1.2.3 created using Tails Installer."
msgid "Does not start Tails 1.2.3."
msgstr "تیلز ۱٫۲٫۲ که با نصب‌کنندهٔ تیلز ایجاد شده باشد راه‌اندازی نمی‌شود."

#. type: Title ###
#, fuzzy, no-wrap
#| msgid "Compaq 615\n"
msgid "HP Compaq 615"
msgstr "Compaq 615\n"

#. type: Plain text
#, no-wrap
msgid ""
"<!--\n"
"Last updated: 2013-11-05\n"
"Specs: https://support.hp.com/gb-en/document/c01768616\n"
"-->\n"
msgstr ""

#. type: Plain text
#, fuzzy
#| msgid ""
#| "You need to update the firmware to its latest version in order to start "
#| "from a device installed using Tails Installer."
msgid ""
"You need to update the firmware to its latest version in order to start from "
"a USB stick."
msgstr ""
"برای راه‌اندازی از دستگاه نصب‌شده توسط نصب‌کنندهٔ تیلز باید سفت‌افزار را به آخرین "
"نسخهٔ آن ارتقاء دهید."

#. type: Title ###
#, fuzzy, no-wrap
#| msgid "Compaq 615\n"
msgid "HP Compaq CQ60-214DX"
msgstr "Compaq 615\n"

#. type: Plain text
#, no-wrap
msgid ""
"<!--\n"
"Last updated: 2018-02-16\n"
"Specs: https://www.cnet.com/products/hp-compaq-presario-cq60-615dx/specs/\n"
"-->\n"
msgstr ""

#. type: Plain text
#, fuzzy
#| msgid "See also [[!tails_ticket 6397]]."
msgid "Tails 3.3 does not start."
msgstr "همچنین رجوع کنید به [[!tails_ticket 6397]]."

#. type: Title ###
#, fuzzy, no-wrap
#| msgid "HP Pavilion dv7\n"
msgid "HP Pavilion 15-ab277ca"
msgstr "HP Pavilion dv7\n"

#. type: Plain text
#, no-wrap
msgid ""
"<!--\n"
"Last updated: 2018-01-15\n"
"Worked in 3.0 (wb://b485a1cfa7f7cc1073a70b31f428097c)\n"
"-->\n"
msgstr ""

#. type: Plain text
msgid "Tails 3.3 restarts during startup and never starts successfully."
msgstr ""

#. type: Title ###
#, fuzzy, no-wrap
#| msgid "HP ProBook\n"
msgid "HP ProBook"
msgstr "HP ProBook\n"

#. type: Plain text
#, no-wrap
msgid ""
"<!--\n"
"Last updated: 2016-05-14\n"
"-->\n"
msgstr ""

#. type: Plain text
msgid ""
"With UEFI enabled, when choosing a boot device, select `Boot From EFI File` "
"and then `Filesystem Tails` and `EFI/BOOT/BOOTX64.EFI`."
msgstr ""
"با UEFI فعال، هنگام انتخاب یک دستگاه بوت،  `Boot From EFI File` و سپس "
"`Filesystem Tails` و `EFI/BOOT/bootx64.efi` را انتخاب کنید."

#. type: Plain text
msgid "That workaround applied to, at least, the following HP ProBook:"
msgstr ""

#. type: Bullet: '* '
msgid "5330m"
msgstr ""

#. type: Bullet: '* '
msgid "4330s"
msgstr ""

#. type: Bullet: '* '
msgid "6560b"
msgstr ""

#. type: Title ###
#, fuzzy, no-wrap
#| msgid "Lenovo IdeaPad Y410p\n"
msgid "Lenovo IdeaPad Y410p"
msgstr "Lenovo IdeaPad Y410p\n"

#. type: Plain text
#, no-wrap
msgid ""
"<!--\n"
"Last updated: 2014-08-03\n"
"Specs: https://www.lenovo.com/us/en/laptops/lenovo/y-series/y410p/\n"
"-->\n"
msgstr ""

#. type: Plain text
msgid "Does not start Tails 1.1 from USB installed manually in Linux."
msgstr ""
"تیلز ۱٫۱ را از درایو یواس‌بی که روی لینوکس دستی نصب شده باشد راه‌اندازی نمی‌کند."

#. type: Title ###
#, fuzzy, no-wrap
#| msgid "Lenovo IdeaPad z585\n"
msgid "Lenovo IdeaPad z585"
msgstr "Lenovo IdeaPad z585\n"

#. type: Plain text
#, no-wrap
msgid ""
"<!--\n"
"Last updated: 2014-08-05\n"
"Specs: https://www.cnet.com/products/lenovo-ideapad-z585-15-6-a8-4500m-6-gb-ram-750-gb-hdd/\n"
"-->\n"
msgstr ""

#. type: Plain text
#, fuzzy
#| msgid "Goes back continuously to boot menu on Tails installed on DVD."
msgid "Goes back continuously to Boot Loader on Tails installed on DVD."
msgstr "روی تیلز نصب‌شده روی دی‌وی‌دی مدام به فهرست راه‌اندازی بازمی‌گردد."

#. type: Title ###
#, fuzzy, no-wrap
#| msgid "Clevo W258CU, ThinkPad X121e, T420i, T410, T520, W520, T530, E325, and E530\n"
msgid "Clevo W258CU, ThinkPad X121e, T420i, T410, T520, W520, T530, T60, E325, and E530"
msgstr "Clevo W258CU, ThinkPad X121e, T420i, T410, T520, W520, T530, E325, و E530\n"

#. type: Plain text
#, no-wrap
msgid ""
"<!--\n"
"Last updated:\n"
"- Clevo W258CU: 2014-03-29\n"
"- ThinkPad X121e: 2014-02-10\n"
"  Specs: https://www.cnet.com/products/lenovo-thinkpad-x121e-3045-11-6-core-i3-2367m-windows-7-pro-64-bit-4-gb-ram-320-gb-hdd-series/\n"
"- ThinkPad T420i: 2014-06-06\n"
"  Specs: https://www.cnet.com/products/lenovo-thinkpad-t420i-4178-14-core-i3-2310m-windows-7-pro-64-bit-4-gb-ram-320-gb-hdd-series/\n"
"- ThinkPad T520: 2012-10-11\n"
"  Specs: https://www.cnet.com/products/lenovo-thinkpad-t520/\n"
"- ThinkPad W520: 2014-02-17\n"
"  Specs: https://www.cnet.com/products/lenovo-thinkpad-w520/\n"
"- ThinkPad T60: 2018-04-30\n"
"  Specs: https://www.cnet.com/products/lenovo-thinkpad-t60/specs/\n"
"- ThinkPad E325: 2013-02-28\n"
"  Specs: https://www.cnet.com/products/lenovo-thinkpad-edge-e325-1297-13-3-e-350-windows-7-pro-64-bit-4-gb-ram-320-gb-hdd-series/\n"
"- ThinkPad E530: 2014-03-17\n"
"  Specs: https://www.cnet.com/products/lenovo-thinkpad-edge-e530/\n"
"-->\n"
msgstr ""

#. type: Plain text
#, fuzzy
#| msgid ""
#| "These machines do not start on USB sticks created using Tails USB "
#| "Installer, due to a firmware limitation."
msgid "These machines do not start on USB sticks due to a firmware limitation."
msgstr ""
"این دستگاه‌ها به دلیل یک محدودیت سفت‌افزاری با درایو یواس‌بی ایجادشده توسط "
"نصب‌کنندهٔ تیلز راه‌اندازی نمی‌شوند."

#. type: Title ###
#, no-wrap
msgid "System76 Oryx Pro"
msgstr ""

#. type: Plain text
#, no-wrap
msgid ""
"<!--\n"
"Last updated: 2019-05-02\n"
"Specs: https://system76.com/laptops/oryx\n"
"-->\n"
msgstr ""

#. type: Plain text
msgid ""
"This machine does not start from a Tails USB stick: the Linux kernel "
"included in at least Tails 3.11 to 3.13.1, inclusive, does not support the "
"hardware USB controller."
msgstr ""

#. type: Plain text
#, no-wrap
msgid "<a id=\"wi-fi\"></a>\n"
msgstr "<a id=\"wi-fi\"></a>\n"

#. type: Title =
#, fuzzy, no-wrap
#| msgid "Wi-Fi issues\n"
msgid "Wi-Fi issues"
msgstr "مشکلات وای‌فای\n"

#. type: Plain text
#, no-wrap
msgid "[[!inline pages=\"doc/anonymous_internet/networkmanager/no-wifi.inline\" raw=\"yes\" sort=\"age\"]]\n"
msgstr "[[!inline pages=\"doc/anonymous_internet/networkmanager/no-wifi.inline.fa\" raw=\"yes\" sort=\"age\"]]\n"

#. type: Bullet: '* '
msgid ""
"Check in the following sections if there is a workaround to get your Wi-Fi "
"interface work in Tails."
msgstr ""

#. type: Plain text
#, fuzzy, no-wrap
#| msgid "<a id=\"wi-fi\"></a>\n"
msgid "<a id=\"wi-fi-workarounds\"></a>\n"
msgstr "<a id=\"wi-fi\"></a>\n"

#. type: Title -
#, no-wrap
msgid "Knowing the model of your Wi-Fi interface"
msgstr ""

#. type: Bullet: '1. '
msgid ""
"Open <span class=\"application\">Terminal</span> and execute the following "
"command:"
msgstr ""

#. type: Plain text
#, fuzzy, no-wrap
#| msgid "       lspci -nn | grep Network\n"
msgid "       lspci -v | grep \"Network controller\"\n"
msgstr "       lspci -nn | grep Network\n"

#. type: Title -
#, no-wrap
msgid "88W8897 [AVASTAR] 802.11ac Wireless"
msgstr ""

#. type: Plain text
#, no-wrap
msgid ""
"<!--\n"
"Last updated: 2018-09-19\n"
"-->\n"
msgstr ""

#. type: Plain text
msgid ""
"On some computers with a Marvell Avastar 88W8897 Wi-Fi adapter, such as some "
"Microsoft Surface Pro models, Tails fails to connect to Wi-Fi networks."
msgstr ""

#. type: Plain text
msgid ""
"If you experience this problem, you can try to [[disable MAC address "
"spoofing|doc/first_steps/welcome_screen/mac_spoofing]] that sometimes fixes "
"it."
msgstr ""

#. type: Title -
#, no-wrap
msgid "RTL8723BE PCIe Wireless Network Adapter"
msgstr ""

#. type: Plain text
#, no-wrap
msgid ""
"<!--\n"
"Last updated: 2017-12-24\n"
"-->\n"
msgstr ""

#. type: Plain text
msgid ""
"On some computers with a RTL8723be Wi-Fi adapter, Tails might fail to "
"discover Wi-Fi networks, provide unreliable Wi-Fi connections, or have poor "
"Wi-Fi performance."
msgstr ""

#. type: Plain text
msgid ""
"You can to [[add the following boot options when starting Tails|doc/"
"advanced_topics/boot_options]] until you find a combination that works for "
"you. The exact combination of options that works depends on the computer:"
msgstr ""

#. type: Bullet: '- '
msgid "<span class=\"command\">rtl8723be.fwlps=0 rtl8723be.ips=0</span>"
msgstr ""

#. type: Bullet: '- '
msgid "<span class=\"command\">rtl8723be.ant_sel=1</span>"
msgstr ""

#. type: Bullet: '- '
msgid "<span class=\"command\">rtl8723be.ant_sel=2</span>"
msgstr ""

#. type: Bullet: '- '
msgid ""
"<span class=\"command\">rtl8723be.ant_sel=1 rtl8723be.fwlps=0 rtl8723be."
"ips=0</span>"
msgstr ""

#. type: Bullet: '- '
msgid ""
"<span class=\"command\">rtl8723be.ant_sel=2 rtl8723be.fwlps=0 rtl8723be."
"ips=0</span>"
msgstr ""

#. type: Plain text
#, no-wrap
msgid "<a id=\"broadcom-sta-dkms\"></a>\n"
msgstr "<a id=\"broadcom-sta-dkms\"></a>\n"

#. type: Title -
#, fuzzy, no-wrap
#| msgid "Broadcom Wi-Fi network interface needing `broadcom-sta-dkms`\n"
msgid "Broadcom Wi-Fi network interface needing `broadcom-sta-dkms`"
msgstr "رابط شبکهٔ وای‌فای Broadcam نیازمند به `broadcom-sta-dkms\n"

#. type: Plain text
#, no-wrap
msgid ""
"<!--\n"
"Last updated: 2019-01-29\n"
"-->\n"
msgstr ""

#. type: Plain text
msgid ""
"Some Broadcom Wi-Fi interfaces require the [`wl`](https://wiki.debian.org/"
"wl) driver, provided by the `broadcom-sta-dkms` Debian package, to work in "
"Tails."
msgstr ""
"بعضی رابط‌های وای‌فای Broadcam برای کار کردن با تیلز نیازمند راه‌انداز [`wl`]"
"(https://wiki.debian.org/wl) هستند که در بستهٔ دبیان `broadcom-sta-dkms` وجود "
"دارد."

#. type: Plain text
msgid "The `wl` driver is not included in Tails because it is proprietary."
msgstr "راه‌انداز `wl` در تیلز آورده نشده، چون مالکیتی است."

#. type: Plain text
#, fuzzy
#| msgid ""
#| "2. Verify if your device is in the list of devices supported by the "
#| "`broadcom-sta-dkms`\n"
#| "package on the corresponding [Debian wiki page](https://wiki.debian.org/"
#| "wl).\n"
#| "If you find your device in the list of supported devices, then it is\n"
#| "impossible to use your Wi-Fi card in Tails.\n"
msgid ""
"You device requires the `wl` driver if it is in the list of devices "
"supported by the `broadcom-sta-dkms` package on the corresponding [Debian "
"wiki page](https://wiki.debian.org/wl). If you find your device in the list "
"of supported devices, then it is impossible to use your Wi-Fi card in Tails."
msgstr ""
"۲. در صفحهٔ  [صفحهٔ ویکی دبیان](https://wiki.debian.org/wl) مرتبط اطمینان حاصل "
"کنید \n"
"که دستگاه شما در فهرست دستگاه‌های مورد پشتیبانی بستهٔ `broadcom-sta-dkms` وجود "
"دارد.\n"
"اگر دستگاهتان را در فهرست این دستگاه‌ها یافتید، آن‌گاه \n"
"استفاده از کارت وای‌فای شما در تیلز غیرممکن است.\n"

#. type: Title ##
#, no-wrap
msgid "Lenovo Legion Y530"
msgstr ""

#. type: Plain text
#, no-wrap
msgid ""
"<!--\n"
"Last updated: 2019-05-10\n"
"-->\n"
msgstr ""

#. type: Plain text
msgid "Wi-Fi adapter does not work."
msgstr ""

#. type: Plain text
#, fuzzy
#| msgid ""
#| "Add the `i915.modeset=0 rootpw=pass` option in the [[boot menu|doc/"
#| "first_steps/startup_options#boot_menu]]."
msgid ""
"To fix this issue, [[add the following boot option when starting Tails|doc/"
"advanced_topics/boot_options]]:"
msgstr ""
"گزینهٔ `i915.modeset=0 rootpw=pass` را در [[فهرست راه‌اندازی|doc/first_steps/"
"startup_options#boot_menu]] اضافه کنید."

#. type: Plain text
#, no-wrap
msgid "    modprobe.blacklist=ideapad_laptop\n"
msgstr ""

#. type: Title ##
#, no-wrap
msgid "RTL8821CE"
msgstr ""

#. type: Plain text
#, no-wrap
msgid ""
"<!--\n"
"Last updated: 2020-02-21\n"
"-->\n"
msgstr ""

#. type: Plain text
msgid "The Realtek RTL8821CE Wi-Fi adapter is not supported in Linux yet."
msgstr ""

#. type: Plain text
msgid "This problem is tracked by [[!debbug 917941]]."
msgstr ""

#. type: Title =
#, fuzzy, no-wrap
#| msgid "Security issues\n"
msgid "Security issues"
msgstr "مسائل امنیتی\n"

#. type: Plain text
#, no-wrap
msgid "<a id=\"video-memory\"></a>\n"
msgstr "<a id=\"video-memory\"></a>\n"

#. type: Title -
#, fuzzy, no-wrap
#| msgid "Tails does not erase video memory\n"
msgid "Tails does not erase video memory"
msgstr "تیلز حافظهٔ ویدیویی را پاک نمی‌کند\n"

#. type: Plain text
#, fuzzy
#| msgid ""
#| "Tails doesn't erase the [[!wikipedia Video_RAM_(dual-ported_DRAM) desc="
#| "\"video memory\"]] yet.  When one uses Tails, then restarts the computer "
#| "into another operating system, that other operating system can see what "
#| "has been displayed on the screen within Tails."
msgid ""
"Tails doesn't erase the [[!wikipedia Video_RAM_(dual-ported_DRAM) desc="
"\"video memory\"]] yet.  When one uses Tails, then restarts the computer "
"into another operating system, that other operating system might, for a "
"moment, display the last screen that was displayed in Tails."
msgstr ""
"تیلز هنوز [[!wikipedia Video_RAM_(dual-ported_DRAM) desc=\"حافظهٔ ویدیویی\"]] "
"را پاک نمی‌کند. هنگام استفاده از تیلز و راه‌اندازی دوبارهٔ رایانه به سیستم‌عاملی "
"دیگر، آن سیستم‌عامل دیگر می‌تواند ببیند که روی صفحهٔ تیلز چه چیزهایی دیده می‌شد."

#. type: Plain text
msgid ""
"Shutting down the computer completely, instead of restarting it, might allow "
"the video memory to empty itself."
msgstr ""
"خاموش کردن کامل رایانه به جای راه‌اندازی دوبارهٔ آن ممکن است به حافظهٔ ویدیویی "
"اجازه بدهد که محتویات خود را پاک کند."

#. type: Plain text
msgid "See [[!tails_ticket 5356 desc=\"Erase video memory on shutdown\"]]."
msgstr ""
"رجوع کنید به [[!tails_ticket 5356 desc=\"پاک کردن حافظهٔ ویدیویی هنگام خاموش "
"شدن\"]]."

#. type: Plain text
#, no-wrap
msgid "<!--\n"
msgstr ""

#. type: Plain text
msgid ""
"Note: If we enable again this section in the future, we should link to it "
"from /doc/about/fingerprint.mdwn."
msgstr ""

#. type: Plain text
#, no-wrap
msgid "<a id=\"fingerprint\"></a>\n"
msgstr "<a id=\"fingerprint\"></a>\n"

#. type: Title =
#, fuzzy, no-wrap
#| msgid "Fingerprint\n"
msgid "Browser fingerprint"
msgstr "اثر انگشت\n"

#. type: Plain text
#, fuzzy, no-wrap
#| msgid "<!-- The fingerprints of <span class=\"application\">Tor Browser</span> in Tails and on other operating systems are different: -->\n"
msgid ""
"There are known differences between the fingerprints of <span\n"
"class=\"application\">Tor Browser</span> inside and outside of Tails:\n"
msgstr "<!-- اثر انگشت <span class=\"application\">مرورگر تور</span> روی تیلز و سیستم‌عامل‌های دیگر متفاوت است: -->\n"

#. type: Plain text
msgid ""
"For more detail, see our [[documentation on the Tails fingerprint|doc/about/"
"fingerprint]]."
msgstr ""

#. type: Plain text
#, no-wrap
msgid "-->\n"
msgstr ""

#. type: Title =
#, fuzzy, no-wrap
#| msgid "Other issues\n"
msgid "Other issues"
msgstr "مسائل دیگر\n"

#. type: Title -
#, no-wrap
msgid "Importing OpenPGP public keys using the *Passwords and Keys* utility does nothing"
msgstr ""

#. type: Plain text
#, fuzzy, no-wrap
#| msgid "[[!inline pages=\"doc/anonymous_internet/networkmanager/no-wifi.inline\" raw=\"yes\" sort=\"age\"]]\n"
msgid "[[!inline pages=\"support/known_issues/import_broken_in_seahorse.inline\" raw=\"yes\" sort=\"age\"]]\n"
msgstr "[[!inline pages=\"doc/anonymous_internet/networkmanager/no-wifi.inline.fa\" raw=\"yes\" sort=\"age\"]]\n"

#. type: Title -
#, fuzzy, no-wrap
#| msgid "Boot menu has display issues\n"
msgid "Boot Loader has display issues"
msgstr "مشکلاتی در نمایش فهرست راه‌اندازی وجود دارد\n"

#. type: Plain text
#, no-wrap
msgid ""
"<!--\n"
"Last updated: 2014-06-27\n"
msgstr ""

#. type: Plain text
#, no-wrap
msgid ""
"I asked some ThinkPad X230 users to confirm.\n"
"-->\n"
msgstr ""

#. type: Plain text
#, fuzzy
#| msgid ""
#| "Since Tails 1.1, one some hardware (ThinkPad X230, MacBook Pro 8,1), the "
#| "boot menu is not displayed properly. Tails starts fine, though."
msgid ""
"Since Tails 1.1, on some hardware (ThinkPad X230, MacBook Pro 8,1), the Boot "
"Loader is not displayed properly. Tails starts fine, though."
msgstr ""
"از تیلز ۱٫۱ به بعد، فهرست راه‌اندازی روی بعضی سخت‌افزارها (ThinkPad X230، "
"MacBook Pro 8,1) به خوبی نشان داده نمی‌شود. اما تیلز بدون مشکل راه‌اندازی "
"می‌شود."

#. type: Title -
#, fuzzy, no-wrap
#| msgid "Touchpad configurations\n"
msgid "Touchpad configurations"
msgstr "پیکربندی حس‌گر لمسی\n"

#. type: Title ###
#, no-wrap
msgid "Acer TravelMate B113 - ETPS/2 Elantech Touchpad"
msgstr "Acer TravelMate B113 - ETPS/2 Elantech Touchpad"

#. type: Plain text
#, no-wrap
msgid ""
"<!--\n"
"Last updated: 2013-08-15\n"
"Specs: https://www.cnet.com/products/acer-travelmate-b113-e-2419-11-6-celeron-1017u-4-gb-ram-320-gb-hdd/\n"
"-->\n"
msgstr ""

#. type: Plain text
#, no-wrap
msgid ""
"    synclient FingerPress=256;\n"
"    synclient TapButton3=0;\n"
"    synclient Clickpad=1;\n"
"    synclient VertTwoFingerScroll=1;\n"
"    synclient FingerLow=1;\n"
"    synclient FingerHigh=1;\n"
msgstr ""
"    synclient FingerPress=256;\n"
"    synclient TapButton3=0;\n"
"    synclient Clickpad=1;\n"
"    synclient VertTwoFingerScroll=1;\n"
"    synclient FingerLow=1;\n"
"    synclient FingerHigh=1;\n"

#. type: Title ###
#, no-wrap
msgid "Acer C720 - Cypress APA Touchpad"
msgstr ""

#. type: Plain text
#, no-wrap
msgid ""
"<!--\n"
"Last updated: 2016-08-20\n"
"-->\n"
msgstr ""

#. type: Plain text
#, no-wrap
msgid ""
"    synclient FingerLow=5;\n"
"    synclient FingerHigh=5;\n"
msgstr ""

#. type: Title -
#, fuzzy, no-wrap
#| msgid "Bluetooth devices don't work\n"
msgid "Bluetooth devices don't work"
msgstr "دستگاه بلوتوث کار نمی‌کند\n"

#. type: Plain text
msgid "Bluetooth is not enabled in Tails for security reasons."
msgstr "بلوتوث به دلایل امنیتی روی تیلز فعال نشده است."

#. type: Plain text
#, fuzzy, no-wrap
#| msgid "<a id=\"automatic_upgrade_fails\"></a>\n"
msgid ""
"<a id=\"automatic_upgrade_fails\"></a>\n"
"<a id=\"partial-upgrade\"></a>\n"
msgstr "<a id=\"automatic_upgrade_fails\"></a>\n"

#. type: Title -
#, no-wrap
msgid "Tails fails to start or behaves weirdly after an automatic upgrade"
msgstr ""

#. type: Plain text
#, no-wrap
msgid ""
"<!--\n"
"Last updated: 2019-07-31\n"
"-->\n"
msgstr ""

#. type: Plain text
msgid "Sometimes, after an automatic upgrade, your Tails might either:"
msgstr ""

#. type: Plain text
msgid "- Fail to start. Often after the message:"
msgstr ""

#. type: Plain text
#, no-wrap
msgid "  <pre>Loading, please wait...</pre>\n"
msgstr ""

#. type: Bullet: '- '
msgid ""
"Behave weirdly. For example, your keyboard does not work or you cannot "
"connect to a network."
msgstr ""

#. type: Plain text
#, fuzzy
#| msgid ""
#| "To fix this problem, you can [[update your Tails manually|doc/first_steps/"
#| "upgrade/#manual]]."
msgid ""
"To fix this problem, you can [[update your Tails manually|doc/upgrade/"
"#manual]]."
msgstr ""
"برای حل این مشکل می‌توانید [[تیلز خود را دستی به‌روز کنید|doc/first_steps/"
"upgrade/#manual]]."

#. type: Plain text
#, fuzzy
#| msgid "Note that your Persistent Volume will be safely preserved."
msgid "Note that your Persistent Storage will be safely preserved."
msgstr "در نظر داشته باشید که درایو مانای شما امن خواهد بود."

#. type: Plain text
#, fuzzy, no-wrap
#| msgid "<a id=\"sandisk\"></a>\n"
msgid "<a id=\"persistence-disappears\"></a>\n"
msgstr "<a id=\"sandisk\"></a>\n"

#. type: Plain text
#, no-wrap
<<<<<<< HEAD
msgid "Persistent folder disappears and persistent feature configurations do not load"
=======
msgid ""
"<em>Persistent</em> folder disappears and data of the Persistent Storage is unavailable\n"
"-----------------------------------------------------------------------------------------\n"
>>>>>>> 5f2d5937
msgstr ""

#. type: Plain text
msgid ""
"Sometimes, the *Persistent* folder is missing and all the data of the "
"Persistent Storage is unavailable."
msgstr ""

#. type: Plain text
msgid ""
"Most likely this means that the *persistence.conf* file has disappeared. "
"However, the files in the *Persistent* folder and all the other data in the "
"Persistent Storage should still exist."
msgstr ""

#. type: Plain text
msgid "If you encounter this problem:"
msgstr ""

#. type: Bullet: '1. '
msgid ""
"Unlock the Persistent Storage in the Welcome Screen when starting Tails."
msgstr ""

#. type: Plain text
#, no-wrap
msgid ""
"1. Choose\n"
"   <span class=\"menuchoice\">\n"
"     <span class=\"guimenu\">Applications</span>&nbsp;▸\n"
"     <span class=\"guisubmenu\">Tails</span>&nbsp;▸\n"
"     <span class=\"guimenuitem\">Configure persistent volume</span></span>.\n"
msgstr ""

#. type: Bullet: '1. '
msgid ""
"If you are asked to enter a passphrase, enter the same passphrase that you "
"use to unlock your Persistent Storage."
msgstr ""

#. type: Bullet: '1. '
msgid ""
"Turn on the features of the Persistent Storage that you had turned on "
"previously."
msgstr ""

#. type: Bullet: '1. '
msgid "Click <span class=\"button\">Save</span>, then restart Tails."
msgstr ""

#. type: Plain text
msgid ""
"Your *Persistent* folder and all the data of the Persistent Storage should "
"be restored."
msgstr ""

#. type: Plain text
msgid ""
"If the above instructions do not fix the problem, you might need to fix the "
"ownership of TailsData_unlocked."
msgstr ""

#. type: Plain text
msgid ""
"To fix the ownership of TailsData_unlocked, set an administration password "
"and execute the following command in a terminal:"
msgstr ""

#. type: Plain text
msgid "`sudo chown root:root /live/persistence/TailsData_unlocked`"
msgstr ""

#. type: Plain text
#, no-wrap
msgid "<a id=\"restart-shell\"></a>\n"
msgstr "<a id=\"restart-shell\"></a>\n"

#. type: Title ##
#, no-wrap
msgid "Icons and information located on the top right corner of the screen disappeared"
msgstr ""

#. type: Plain text
msgid ""
"Sometimes, some of the icons located on the top right corner of the screen "
"are not displayed entirely, or at all. For example, the icon that allows to "
"change to another keyboard layout may be hidden. Other information, such as "
"the clock, may not be visible."
msgstr ""

#. type: Plain text
#, no-wrap
msgid ""
"Press <span class=\"keycap\">Alt+F2</span> and type `r` to restart GNOME\n"
"Shell, which often solves this problem.\n"
msgstr ""

#. type: Plain text
#, fuzzy
#| msgid "See also [[!tails_ticket 6397]]."
msgid "See [[!tails_ticket 10576]] for more details."
msgstr "همچنین رجوع کنید به [[!tails_ticket 6397]]."

#. type: Title -
#, no-wrap
msgid "Some languages do not have the correct keyboard layout set by default"
msgstr ""

#. type: Plain text
#, no-wrap
msgid ""
"<!--\n"
"Last updated: 2017-08-07\n"
"-->\n"
msgstr ""

#. type: Plain text
msgid ""
"When selecting some languages in the Welcome Screen, the default associated "
"keyboard layout fallbacks to US."
msgstr ""

#. type: Plain text
msgid ""
"To use the right keyboard layout during a session, set it in the Welcome "
"Screen after having set the language. When the desktop has started, apply "
"the keyboard layout by clicking on the `en` systray icon."
msgstr ""

#. type: Plain text
msgid ""
"Affected language codes are `AYC`, `BHB`, `BRX`, `CMN`, `HAK`, `HNE`, `LIJ`, "
"`LZH`, `MHR`, `NAN`, `NHN`, `QUZ`, `SGS`, `SHS`, `TCY`, `THE`, `UNM`, `WAE` "
"and `YUE`."
msgstr ""

#. type: Title ##
#, no-wrap
msgid "The OpenPGP passphrase prompt steals the keyboard and mouse focus"
msgstr ""

#. type: Plain text
#, no-wrap
msgid ""
"<!--\n"
"Last updated: 2018-01-15\n"
"-->\n"
msgstr ""

#. type: Plain text
#, fuzzy
#| msgid ""
#| "Execute the following command in a [[terminal|doc/first_steps/"
#| "introduction_to_gnome_and_the_tails_desktop#terminal]]:"
msgid ""
"This happens when the GnuPG feature of the Persistent Storage was turned on "
"before Tails 2.3. To fix this problem, execute the following command in a "
"[[terminal|doc/first_steps/"
"introduction_to_gnome_and_the_tails_desktop#terminal]]:"
msgstr ""
"این فرمان را در یک [[پایانه|doc/first_steps/"
"introduction_to_gnome_and_the_tails_desktop#terminal]] اجرا کنید:"

#. type: Plain text
#, no-wrap
msgid "\techo \"no-grab\" >> ~/.gnupg/gpg-agent.conf\n"
msgstr ""

#. type: Plain text
#, fuzzy, no-wrap
#| msgid "<a id=\"mac\"></a>\n"
msgid "<a id=\"utc\"></a>\n"
msgstr "<a id=\"mac\"></a>\n"

#. type: Title ##
#, no-wrap
msgid "Problems when the system clock goes backwards"
msgstr ""

#. type: Plain text
msgid ""
"When connecting to Tor, Tails sets the system time to the current time in "
"the [[!wikipedia Coordinated_Universal_Time]] (UTC) timezone.  Many "
"operating systems, such as Linux and macOS, write time expressed in UTC to "
"the hardware clock of the computer. But, Windows instead writes time "
"expressed in the local timezone to the hardware clock of the computer. So, "
"if you are east of the United Kingdom (which is in the UTC timezone) on a "
"computer that also runs Windows, Tails will make the system clock go "
"backwards during startup. Unfortunately, this might trigger software errors "
"in Tails."
msgstr ""

#. type: Plain text
msgid "For example, when the system clock goes backwards:"
msgstr ""

#. type: Plain text
#, no-wrap
msgid ""
"<ul>\n"
"<li>The <span class=\"guimenu\">Applications</span> menu might stop\n"
"working.</li>\n"
"<li>[[Connecting to Tor using `obfs4` bridges|doc/first_steps/welcome_screen/bridge_mode]]\n"
"might be impossible and <span class=\"application\">Tor Launcher</span>\n"
"might get stuck on <span class=\"guilabel\">Loading Network\n"
"Consensus</span>.</li>\n"
"</ul>\n"
msgstr ""

#. type: Plain text
msgid ""
"To solve this problem permanently on a Windows computer, [set the hardware "
"clock of the computer to UTC](https://wiki.archlinux.org/index.php/"
"System_time#UTC_in_Windows)."
msgstr ""

#. type: Title ##
#, fuzzy, no-wrap
#| msgid "Lenovo IdeaPad Y410p\n"
msgid "Lenovo ThinkPad 11e"
msgstr "Lenovo IdeaPad Y410p\n"

#. type: Plain text
#, no-wrap
msgid ""
"<!--\n"
"Last updated: 2018-03-22\n"
"Specs: https://www.cnet.com/products/lenovo-thinkpad-11e/specs/\n"
"-->\n"
msgstr ""

#. type: Plain text
msgid ""
"Tails may be unstable and stop working regularly on some Lenovo ThinkPad 11e "
"laptops, such as the 2015 model."
msgstr ""

#. type: Plain text
#, fuzzy
#| msgid ""
#| "Add the `i915.modeset=0 rootpw=pass` option in the [[boot menu|doc/"
#| "first_steps/startup_options#boot_menu]]."
msgid ""
"To fix this problem, [[add the following boot option when starting Tails|doc/"
"advanced_topics/boot_options]]:"
msgstr ""
"گزینهٔ `i915.modeset=0 rootpw=pass` را در [[فهرست راه‌اندازی|doc/first_steps/"
"startup_options#boot_menu]] اضافه کنید."

#. type: Plain text
#, no-wrap
msgid "    intel_idle.max_cstate=1\n"
msgstr ""

#. type: Plain text
#, fuzzy, no-wrap
#| msgid "<a id=\"mac\"></a>\n"
msgid "<a id=\"usb-gigabyte\"></a>\n"
msgstr "<a id=\"mac\"></a>\n"

#. type: Title ##
#, no-wrap
msgid "USB devices are not working on some [GIGABYTE](https://www.gigabyte.com/) motherboards"
msgstr ""

#. type: Plain text
#, no-wrap
msgid ""
"<!--\n"
"Last updated: 2019-06-02\n"
"-->\n"
msgstr ""

#. type: Plain text
msgid "To workaround this issue, you can try to:"
msgstr ""

#. type: Bullet: '- '
msgid ""
"Use other USB ports. For example, use USB 2 ports instead of USB 3 ports and "
"vice versa."
msgstr ""

#. type: Plain text
msgid "- Enable these 3 options in the BIOS"
msgstr ""

#. type: Bullet: '  - '
msgid "xHCI handoff"
msgstr ""

#. type: Bullet: '  - '
msgid "EHCI handoff"
msgstr ""

#. type: Bullet: '  - '
msgid "IOMMU controller"
msgstr ""

#. type: Bullet: '- '
#, fuzzy
#| msgid ""
#| "Add the `i915.modeset=0 rootpw=pass` option in the [[boot menu|doc/"
#| "first_steps/startup_options#boot_menu]]."
msgid ""
"[[Add the following boot option when starting Tails|doc/advanced_topics/"
"boot_options]]:"
msgstr ""
"گزینهٔ `i915.modeset=0 rootpw=pass` را در [[فهرست راه‌اندازی|doc/first_steps/"
"startup_options#boot_menu]] اضافه کنید."

#. type: Plain text
#, no-wrap
msgid "      amd_iommu=on iommu=pt\n"
msgstr ""

#. type: Plain text
msgid "- Disable IOMMU in the BIOS then enable it again."
msgstr ""

#. type: Plain text
msgid "Some of these workarounds may disable some of the USB ports."
msgstr ""

#. type: Title ##
#, no-wrap
msgid "Graphics corruption in in Tor Browser and Thunderbird"
msgstr ""

#. type: Plain text
#, no-wrap
msgid ""
"<!--\n"
"Last updated: 2020-02-22\n"
"-->\n"
msgstr ""

#. type: Plain text
msgid ""
"On some computers, _Tor Browser_ and _Thunderbird_ are displayed incorrectly:"
msgstr ""

#. type: Bullet: ' - '
msgid "The application window is initially empty and white."
msgstr ""

#. type: Bullet: ' - '
msgid "The icons and menus only appear when hovered by the mouse."
msgstr ""

#. type: Bullet: ' - '
msgid "The contents of the window is only displayed in stripes when scrolling."
msgstr ""

#. type: Plain text
#, fuzzy
#| msgid ""
#| "Add the `i915.modeset=0 rootpw=pass` option in the [[boot menu|doc/"
#| "first_steps/startup_options#boot_menu]]."
msgid ""
"To workaround this issue, [[add the following boot option when starting "
"Tails|doc/first_steps/startup_options/#boot_loader_menu]]:"
msgstr ""
"گزینهٔ `i915.modeset=0 rootpw=pass` را در [[فهرست راه‌اندازی|doc/first_steps/"
"startup_options#boot_menu]] اضافه کنید."

#. type: Plain text
#, no-wrap
msgid "    intel_iommu=off\n"
msgstr ""

#. type: Plain text
#, fuzzy
#| msgid "This issue has been reported on the following hardware:"
msgid "This problem affects at least the following computers:"
msgstr "این مشکل روی این سخت‌افزارها گزارش شده:"

#. type: Bullet: ' - '
msgid "MacBookPro11,5"
msgstr ""

#. type: Bullet: ' - '
msgid "other MacBooks with a Radeon R9 graphics adapter"
msgstr ""

#~ msgid ""
#~ "Mac\n"
#~ "---\n"
#~ msgstr ""
#~ "مک\n"
#~ "---\n"

#~ msgid "Aegis"
#~ msgstr "Aegis"

#~ msgid "MacBook Pro 5,5 does not boot with Tails in UEFI mode."
#~ msgstr "دستگاه MacBook Pro 5,5 با تیلز در حالت UEFI راه‌اندازی نمی‌شود."

#, fuzzy
#~| msgid ""
#~| "MacBook Pro 5,1 17\" (Nvidia GeForce 9400M): one must add the `nouveau."
#~| "noaccel=1` boot parameters so that the display works properly."
#~ msgid ""
#~ "MacBook Pro 5,1 17\" (Nvidia GeForce 9400M): one must add the `nouveau."
#~ "noaccel=1` boot parameter so that the display works properly."
#~ msgstr ""
#~ "دستگاه MacBook Pro 5,1 17\" (Nvidia GeForce 9400M): باید پارامترهای "
#~ "راه‌اندازی `nouveau.noaccel=1` اضافه شوند تا صفحه نمایش درست کار کند."

#, fuzzy
#~| msgid ""
#~| "Add the `i915.modeset=0 rootpw=pass` option in the [[boot menu|doc/"
#~| "first_steps/startup_options#boot_menu]]."
#~ msgid ""
#~ "You need to add `nomodeset` to the [[startup options|/doc/first_steps/"
#~ "startup_options/#boot_loader_menu]] to make Tails start successfully."
#~ msgstr ""
#~ "گزینهٔ `i915.modeset=0 rootpw=pass` را در [[فهرست راه‌اندازی|doc/"
#~ "first_steps/startup_options#boot_menu]] اضافه کنید."

#, fuzzy
#~| msgid "Dell Dimension 2400\n"
#~ msgid "Dell Dimension 2400"
#~ msgstr "Dell Dimension 2400\n"

#~ msgid ""
#~ "Does not start neither from USB nor from DVD. System crashes with a blank "
#~ "screen and locked up keyboard. This problem might be corrected in newer "
#~ "versions: please report your test results back to us."
#~ msgstr ""
#~ "تیلز نه از یواس بی راه‌اندازی می‌شود و نه از دی‌وی‌دی. سیستم با یک صفحهٔ خالی "
#~ "متوقف شده و صفحه‌کلید قفل می‌شود. این مشکل شاید در نسخه‌های جدیدتر حل شده "
#~ "باشد: لطفاً نتایج آزمایش‌های خود در این مورد را به ما گزارش کنید."

#, fuzzy
#~| msgid "Dell Inspiron 8100\n"
#~ msgid "Dell Inspiron 8100"
#~ msgstr "Dell Inspiron 8100\n"

#~ msgid ""
#~ "The display panel will have the wrong resolution unless "
#~ "`video=LVDS-1:1600x1200 nouveau.noaccel=1` is added to the boot command "
#~ "line. This problem might be corrected in Tails 1.1 and newer: please "
#~ "report your test results back to us."
#~ msgstr ""
#~ "پنل نمایش راه‌حلی اشتباه خواهد داشت مگر این که `video=LVDS-1:1600x1200 "
#~ "nouveau.noaccel=1` به خط فرمان راه‌اندازی اضافه شود. این مشکل ممکن است در "
#~ "تیلز نسخه‌های ۱٫۱ و جدیدتر حل شده باشد. لطفاً نتیجهٔ آزمایش‌های خود در این "
#~ "مورد را به ما گزارش کنید."

#, fuzzy
#~| msgid "Fujitsu Siemens Amilo A 1667G\n"
#~ msgid "Fujitsu Siemens Amilo A 1667G"
#~ msgstr "Fujitsu Siemens Amilo A 1667G\n"

#, fuzzy
#~| msgid "HP Pavilion dv7\n"
#~ msgid "HP Pavilion dv7"
#~ msgstr "HP Pavilion dv7\n"

#, fuzzy
#~| msgid ""
#~| "Since Tails 1.3, gets stuck at the boot menu, whether Tails is installed "
#~| "manually or using Tails Installer."
#~ msgid "Since Tails 1.3, gets stuck at the Boot Loader Menu."
#~ msgstr ""
#~ "از تیلز ۱٫۳ در فهرست راه‌اندازی متوقف می‌شود، چه تیلز دستی نصب شده باشد و "
#~ "چه با نصب‌کنندهٔ تیلز."

#~ msgid ""
#~ "A workaround for some of these machines is to use the [[manual "
#~ "installation process|install/linux/usb]].  Note, however, that this "
#~ "technique does not allow you to set up a persistent volume."
#~ msgstr ""
#~ "راه پیرامونی برای برخی از این دستگاه‌ها استفاده از [[روند نصب دستی|install/"
#~ "linux/usb]] است. در خاطر داشته باشید این روش‌ها به شما اجازهٔ تنظیم درایو "
#~ "مانا نمی‌دهند."

#, fuzzy
#~| msgid ""
#~| "Add the `i915.modeset=0 rootpw=pass` option in the [[boot menu|doc/"
#~| "first_steps/startup_options#boot_menu]]."
#~ msgid ""
#~ "Most such problems can be solved by adding [[startup options|/doc/"
#~ "first_steps/startup_options/#boot_loader_menu]]."
#~ msgstr ""
#~ "گزینهٔ `i915.modeset=0 rootpw=pass` را در [[فهرست راه‌اندازی|doc/"
#~ "first_steps/startup_options#boot_menu]] اضافه کنید."

#, fuzzy
#~| msgid ""
#~| "Add the `i915.modeset=0 rootpw=pass` option in the [[boot menu|doc/"
#~| "first_steps/startup_options#boot_menu]]."
#~ msgid ""
#~ "Adding `modprobe.blacklist=ideapad_laptop` to the [[startup options|doc/"
#~ "first_steps/startup_options#boot_loader_menu]] fixes the issue."
#~ msgstr ""
#~ "گزینهٔ `i915.modeset=0 rootpw=pass` را در [[فهرست راه‌اندازی|doc/"
#~ "first_steps/startup_options#boot_menu]] اضافه کنید."

#, fuzzy
#~| msgid "<a id=\"chainloading\"></a>\n"
#~ msgid "<a id=\"fails-to-shutdown\"></a>\n"
#~ msgstr "<a id=\"chainloading\"></a>\n"

#, fuzzy
#~| msgid "Tails fails to connect to certain Wi-Fi networks\n"
#~ msgid "Tails fails to completely shutdown or restart\n"
#~ msgstr "تیلز نمی‌تواند به بعضی شبکه‌های وای‌فای وصل شود\n"

#~ msgid "</div>\n"
#~ msgstr "</div>\n"

#, fuzzy
#~| msgid "This issue has been reported on the following hardware:"
#~ msgid "This issue has been reported on the following hardware:"
#~ msgstr "این مشکل روی این سخت‌افزارها گزارش شده:"

#~ msgid "<a id=\"chainloading\"></a>\n"
#~ msgstr "<a id=\"chainloading\"></a>\n"

#, fuzzy
#~| msgid "Chainloading Tails from GRUB\n"
#~ msgid "Chainloading Tails from GRUB\n"
#~ msgstr "بارگذاری زنجیره‌ای تیلز از GRUB\n"

#~ msgid ""
#~ "To workaround problems in booting Tails on laptops with UEFI support, it "
#~ "is possible to chainload the syslinux on the ISO image from another boot "
#~ "loader that is already working on the laptop, like GRUB. Be careful not "
#~ "to modify at all the options of syslinux in the process."
#~ msgstr ""
#~ "برای استفاده از راه‌حل‌های پیرامونی هنگام راه‌اندازی تیلز در لپ‌تاپ‌هایی که از "
#~ "UEFI پشتیبانی می‌کنند، می‌توان syslinux را روی تصویر ایزو از بارگذار "
#~ "راه‌اندازی دیگری که در حال کار روی لپ‌تاپ است، مانند GRUB، بارگذاری "
#~ "زنجیره‌ای کرد. دقت کنید که در این روند تمام گزینه‌های syslinux را تغییر "
#~ "ندهید."

#~ msgid "The following commands, run from the GRUB shell, might be helpful:"
#~ msgstr "فرمان‌های زیر که از پوستهٔ GRUB اجرا می‌شوند ممکن است سودمند باشند:"

#~ msgid ""
#~ "    set root=(hd1)\n"
#~ "    chainloader +1\n"
#~ "    boot\n"
#~ msgstr ""
#~ "    set root=(hd1)\n"
#~ "    chainloader +1\n"
#~ "    boot\n"

#, fuzzy
#~| msgid "Tails fails to connect to certain Wi-Fi networks\n"
#~ msgid "Tails fails to connect to certain Wi-Fi networks\n"
#~ msgstr "تیلز نمی‌تواند به بعضی شبکه‌های وای‌فای وصل شود\n"

#~ msgid ""
#~ "This might be related to the introduction of wireless regulation support "
#~ "in Tails 0.13."
#~ msgstr "این مشکل ممکن است به آغاز پشتیبانی بی‌سیم در تیلز ۰٫۱۳ مرتبط باشد."

#~ msgid "<a id=\"browser_languages\"></a>\n"
#~ msgstr "<a id=\"browser_languages\"></a>\n"

#, fuzzy
#~| msgid "Tor Browser is translated in a limited number of languages\n"
#~ msgid "Tor Browser is translated in a limited number of languages\n"
#~ msgstr "مرورگر تور تنها به چند زبان ترجمه می‌شود\n"

#~ msgid ""
#~ "Since Tails 1.2, the web browser is based on Tor Browser which is "
#~ "translated in less languages than before. You can see the list of "
#~ "languages available in Tor Browser from the [Tor Browser homepage]"
#~ "(https://www.torproject.org/projects/torbrowser.html.en)."
#~ msgstr ""
#~ "از تیلز ۱٫۲ به بعد مرورگر وب مبتنی بر مرورگر تور است که به زبان‌های کمتری "
#~ "از قبل ترجمه شده‌است. می‌توانید فهرست زبان‌های موجود در مرورگر تور را از "
#~ "[صفحهٔ اصلی تور](https://www.torproject.org/projects/torbrowser.html.en) "
#~ "ببینید."

#, fuzzy
#~| msgid ""
#~| "Add the `i915.modeset=0 rootpw=pass` option in the [[boot menu|doc/"
#~| "first_steps/startup_options#boot_menu]]."
#~ msgid ""
#~ "If the sound output does not work on an Acer Aspire One laptop, add `snd-"
#~ "hda-intel.model=acer-aspire` to the [[startup options|/doc/first_steps/"
#~ "startup_options/#boot_loader_menu]]."
#~ msgstr ""
#~ "گزینهٔ `i915.modeset=0 rootpw=pass` را در [[فهرست راه‌اندازی|doc/"
#~ "first_steps/startup_options#boot_menu]] اضافه کنید."

#~ msgid "<a id=\"sandisk\"></a>\n"
#~ msgstr "<a id=\"sandisk\"></a>\n"

#~ msgid "SanDisk"
#~ msgstr "سان‌دیسک"

#, fuzzy
#~| msgid ""
#~| "Many SanDisk USB sticks are configured by the manufacturer as a fixed "
#~| "disk, and not as a removable disk. As a consequence, they require "
#~| "removing the `live-media=removable` boot parameter, which [[is dangerous|"
#~| "doc/first_steps/bug_reporting/tails_does_not_start#entirely]]."
#~ msgid ""
#~ "Many SanDisk USB sticks are configured by the manufacturer as a fixed "
#~ "disk, and not as a removable disk. As a consequence, they require "
#~ "removing the `live-media=removable` boot parameter. See troubleshooting "
#~ "section about Tails not starting entirely on [[PC|install/win/usb#start-"
#~ "tails]] or [[Mac|install/mac/usb#start-tails]]."
#~ msgstr ""
#~ "بسیاری از درایوهای یواس‌بی سان‌دیسک توسط تولیدکننده‌شان مانند یک دیسک ثابت "
#~ "پیکربندی‌شده‌اند، نه مانند یک دیسک جداشدنی. در نتیجه استفاده از آن‌ها مستلزم "
#~ "پارامتر راه‌اندازی `live-media=removable` است که [[خطرناک است|doc/"
#~ "first_steps/bug_reporting/tails_does_not_start#entirely]]."

#~ msgid "SanDisk Cruzer Edge 8GB"
#~ msgstr "SanDisk Cruzer Edge 8GB"

#, fuzzy
#~| msgid "SanDisk Cruzer Extreme USB 3.0 16GB, 32GB and 64GB"
#~ msgid "SanDisk Cruzer Extreme USB 3.0 16GB, 32GB, and 64GB"
#~ msgstr "SanDisk Cruzer Extreme USB 3.0 16GB، 32GB و 64GB"

#~ msgid "SanDisk Cruzer Fit USB 2.0 8GB, 16GB, and 32G"
#~ msgstr "SanDisk Cruzer Fit USB 2.0 8GB، 16GB و 32G"

#~ msgid "SanDisk Cruzer Force 8GB"
#~ msgstr "SanDisk Cruzer Force 8GB"

#, fuzzy
#~| msgid "SanDisk Cruzer Blade 4GB, 8GB, and 32GB"
#~ msgid "SanDisk Cruzer Glide 4GB, 8GB, 16GB, and 32GB"
#~ msgstr "SanDisk Cruzer Blade 4GB، 8GB و 32GB"

#, fuzzy
#~| msgid "SanDisk Cruzer Switch USB 2.0 8GB and 32GB"
#~ msgid "SanDisk Cruzer Switch USB 2.0 8GB, and 32GB"
#~ msgstr "SanDisk Cruzer Switch USB 2.0 8GB و 32GB"

#~ msgid "SanDisk Cruzer USB 3.0 64GB"
#~ msgstr "SanDisk Cruzer USB 3.0 64GB"

#~ msgid "SanDisk Cruzer Blade 4GB, 8GB, and 32GB"
#~ msgstr "SanDisk Cruzer Blade 4GB، 8GB و 32GB"

#~ msgid "SanDisk Cruzer Facet"
#~ msgstr "SanDisk Cruzer Facet"

#~ msgid ""
#~ "SanDisk Cruzer Orbiter 32GB (hangs at installation time but boots fine "
#~ "afterwards)"
#~ msgstr ""
#~ "SanDisk Cruzer Orbiter 32GB (موقع نصب دچار مشکل می‌شود اما پس از آن بدون "
#~ "مشکل راه‌اندازی می‌شود)"

#~ msgid "SanDisk Ultra 16GB, 32GB"
#~ msgstr "SanDisk Ultra 16GB, 32GB"

#~ msgid ""
#~ "SanDisk had begun the production of flash drives configured as fixed disk "
#~ "in 2012 to meet new requirements for Windows 8 Certification, and ended "
#~ "it in mid-2014. The flash drives that comply with this certification will "
#~ "have the Windows 8 logo on their packaging.  If a flash drive does not "
#~ "have the Windows 8 logo on its packaging, then that drive will function "
#~ "as a removable disk and should work with Tails."
#~ msgstr ""
#~ "سان‌دیسک از سال ۲۰۱۲ برای انطابق با نیازمندی‌های جدید گواهی ویندوز ۸ شروع "
#~ "به تولید درایوهای یواس‌بی تنظیم‌شده به شکل دیسک ثابت کرده که تولید آن‌ها در "
#~ "اواسط سال ۲۰۱۴ متوقف شد. فلش‌هایی که مطابق این گواهی هستند روی بسته‌بندی‌شان "
#~ "علامت ویندوز ۸ دیده می‌شود.  اگر روی بسته‌بندی یک درایو یواس‌بی لوگوی ویندوز "
#~ "۸ نباشد، آن درایو مانند یک دیسک جداشدنی عمل کرده و در نتیجه باید بتواند "
#~ "با تیلز کار کند."

#~ msgid "See also [[!tails_ticket 6397]]."
#~ msgstr "همچنین رجوع کنید به [[!tails_ticket 6397]]."

#~ msgid "Other vendors"
#~ msgstr "تولیدکننده‌های دیگر"

#~ msgid ""
#~ "Staples Relay USB 2.0 16GB, suffers from the same problem as [[some "
#~ "SanDisk USB sticks|known_issues#sandisk]]."
#~ msgstr ""
#~ "فلش Staples Relay USB 2.0 16GB دچار همان مشکل [[بعضی درایوهای یواس‌بی "
#~ "سان‌دیسک|known_issues#sandisk]] می‌شود."

#, fuzzy
#~| msgid ""
#~| "Then, it gets blocked when booting, often after the message 'Loading, "
#~| "please wait...'."
#~ msgid ""
#~ "Sometimes, after an automatic upgrade, Tails gets blocked when booting, "
#~ "often after the message 'Loading, please wait...'."
#~ msgstr ""
#~ "سپس موقع راه‌اندازی مسدود می‌شود که اغلب این اتفاق پس از پیغام 'Loading, "
#~ "please wait...' رخ می‌دهد."

#, fuzzy
#~| msgid "<a id=\"automatic_upgrade_fails\"></a>\n"
#~ msgid "<a id=\"partial-upgrade\"></a>\n"
#~ msgstr "<a id=\"automatic_upgrade_fails\"></a>\n"

#, fuzzy
#~| msgid "Connecting to FTP servers is not possible\n"
#~ msgid "Connecting to FTP servers is not possible\n"
#~ msgstr "اتصال به سرورهای اف‌تی‌پی ممکن نیست\n"

#~ msgid ""
#~ "Public FTP servers on the Internet are not reachable using Tails.  See [[!"
#~ "tails_ticket 6096 desc=\"Fix FTP support\"]] for more details."
#~ msgstr ""
#~ "نمی‌توان از طریق تیلز به سرورهای اف‌تی‌پی عمومی در اینترنت دسترسی پیدا کرد. "
#~ "برای جزییات بیشتر رجوع کنید به [[!tails_ticket 6096 desc=\"حل پشتیبانی "
#~ "اف‌تی‌پی\"]]."

#, fuzzy
#~| msgid "Does not start on USB sticks created using Tails Installer."
#~ msgid ""
#~ "Does not start on USB sticks created using Tails Installer nor Etcher."
#~ msgstr ""
#~ "راه‌اندازی از درایوهای یواس‌بی ایجادشده توسط نصب‌کنندهٔ تیلز انجام نمی‌شود."

#, fuzzy
#~| msgid "Security issues\n"
#~ msgid "Graphics issues"
#~ msgstr "مسائل امنیتی\n"

#, fuzzy
#~| msgid ""
#~| "Add the `i915.modeset=0 rootpw=pass` option in the [[boot menu|doc/"
#~| "first_steps/startup_options#boot_menu]]."
#~ msgid ""
#~ "For some models, adding `radeon.modeset=0` to the [[startup options|/doc/"
#~ "first_steps/startup_options/#boot_loader_menu]] fixes the issue."
#~ msgstr ""
#~ "گزینهٔ `i915.modeset=0 rootpw=pass` را در [[فهرست راه‌اندازی|doc/"
#~ "first_steps/startup_options#boot_menu]] اضافه کنید."

#, fuzzy
#~| msgid "This issue has been reported on the following hardware:"
#~ msgid ""
#~ "Some computers cannot start Tails Greeter. This issue has appeared with "
#~ "the following graphic adapters:"
#~ msgstr "این مشکل روی این سخت‌افزارها گزارش شده:"

#~ msgid "<a id=\"nvidia-maxwell\"></a>\n"
#~ msgstr "<a id=\"nvidia-maxwell\"></a>\n"

#, fuzzy
#~| msgid "This issue has been reported on the following hardware:"
#~ msgid ""
#~ "Some computers cannot start Tails Greeter. This appears with some graphic "
#~ "cards in the [Nvidia Maxwell family](https://nouveau.freedesktop.org/wiki/"
#~ "CodeNames/#nv110familymaxwell).  This problem has been fixed in Tails 3.2 "
#~ "for some of these graphic cards. If Tails Greeter still does not start "
#~ "for you:"
#~ msgstr "این مشکل روی این سخت‌افزارها گزارش شده:"

#, fuzzy
#~| msgid ""
#~| "Add the `i915.modeset=0 rootpw=pass` option in the [[boot menu|doc/"
#~| "first_steps/startup_options#boot_menu]]."
#~ msgid ""
#~ "Add `nouveau.noaccel=1` or `nouveau.modeset=0` to the [[startup options|"
#~ "doc/first_steps/startup_options#boot_loader_menu]]."
#~ msgstr ""
#~ "گزینهٔ `i915.modeset=0 rootpw=pass` را در [[فهرست راه‌اندازی|doc/"
#~ "first_steps/startup_options#boot_menu]] اضافه کنید."

#, fuzzy
#~| msgid "<a id=\"nvidia-maxwell\"></a>\n"
#~ msgid "<a id=\"nvidia-pascal\"></a>\n"
#~ msgstr "<a id=\"nvidia-maxwell\"></a>\n"

#, fuzzy
#~| msgid "This issue has been reported on the following hardware:"
#~ msgid ""
#~ "Some computers cannot start Tails Greeter. This may appear with the "
#~ "[Nvidia Pascal family](https://nouveau.freedesktop.org/wiki/CodeNames/"
#~ "#nv130familypascal)  of graphic adapters."
#~ msgstr "این مشکل روی این سخت‌افزارها گزارش شده:"

#, fuzzy
#~| msgid "Switchable graphics computers\n"
#~ msgid "Black screen with switchable graphics computers"
#~ msgstr "رایانه‌های با گرافیک قابل‌تغییر\n"

#~ msgid ""
#~ "Some computers with switchable graphics (such as Optimus) fail to choose "
#~ "a video card and end up on a black screen. This has been reported for "
#~ "MacBook Pro 6,2, MacBook Pro 10,1 Retina, MacBook Pro 15-inch (early "
#~ "2011) and might affect many others."
#~ msgstr ""
#~ "بعضی رایانه‌ها با گرافیک‌های قابل‌تغییر (مانند اوپتیموس) نمی‌توانند کارت "
#~ "تصویر را انتخاب کنند و تنها یک صفحهٔ سیاه نشان می‌دهند. این مشکل در مورد "
#~ "MacBook Pro 6,2، MacBook Pro 10,1 Retin، MacBook Pro 15-inch (اوایل ۲۰۱۱) "
#~ "گزارش شده و ممکن است مدل‌های بسیار دیگری نیز این مشکل را داشته باشند."

#, fuzzy
#~| msgid "There are two possible workarounds for this issue:"
#~ msgid "There are several possible workarounds for this issue:"
#~ msgstr "دو راه پیرامونی ممکن برای این مشکل وجود دارد:"

#~ msgid ""
#~ "For the Mac computers, it is possible to use a third-party application, "
#~ "<https://gfx.io/>, to force integrated graphics only through OS X.  Then "
#~ "restart in that special mode that works with Tails."
#~ msgstr ""
#~ "برای رایانه‌های مک، تنها در اواس ده می‌توان از یک ابزار طرف سوم، <https://"
#~ "gfx.io/>، برای استفاده از گرافیک‌های یکپارچه استفاده کرد. سپس باید رایانه "
#~ "را در حالت خاصی راه‌اندازی کرد که با تیلز کار می‌کند."

#~ msgid "Expert Linux users can also do the following:"
#~ msgstr "کاربران خبرهٔ لینوکس نیز می‌توانند این کار را انجام دهند:"

#, fuzzy
#~| msgid ""
#~| "Add the `i915.modeset=0 rootpw=pass` option in the [[boot menu|doc/"
#~| "first_steps/startup_options#boot_menu]]."
#~ msgid ""
#~ "Add the `i915.modeset=0 rootpw=pass` option in the [[Boot Loader Menu|doc/"
#~ "first_steps/startup_options#boot_loader_menu]]."
#~ msgstr ""
#~ "گزینهٔ `i915.modeset=0 rootpw=pass` را در [[فهرست راه‌اندازی|doc/"
#~ "first_steps/startup_options#boot_menu]] اضافه کنید."

#~ msgid ""
#~ "Create a file `/etc/X11/xorg.conf.d/switchable.conf` with the following "
#~ "content:"
#~ msgstr ""
#~ "فایل `/etc/X11/xorg.conf.d/switchable.conf` با این محتویات ایجاد کنید:"

#~ msgid ""
#~ "         Section \"Device\"\n"
#~ "             Identifier \"Device0\"\n"
#~ "             Driver \"nouveau\"\n"
#~ "             BusID \"1:0:0\"\n"
#~ "         EndSection\n"
#~ msgstr ""
#~ "         Section \"Device\"\n"
#~ "             Identifier \"Device0\"\n"
#~ "             Driver \"nouveau\"\n"
#~ "             BusID \"1:0:0\"\n"
#~ "         EndSection\n"

#~ msgid "Restart X with the command:"
#~ msgstr "X را با این فرمان دوباره راه‌اندازی کنید:"

#~ msgid "         service gdm3 restart\n"
#~ msgstr "         service gdm3 restart\n"

#~ msgid ""
#~ "After the GNOME session has started, change again the root password with "
#~ "the command:"
#~ msgstr ""
#~ "پس از آغاز شدن نشست کاری گنوم، دوباره گذرواژهٔ اصلی را با این فرمان عوض "
#~ "کنید:"

#~ msgid "         sudo passwd\n"
#~ msgstr "         sudo passwd\n"

#~ msgid ""
#~ "For more details, see our ticket on [[!tails_ticket 7505 desc=\"Video is "
#~ "broken with switchable graphics\"]]."
#~ msgstr ""
#~ "برای جزییات بیشتر به این مورد مراجعه کنید: [[!tails_ticket 7505 desc="
#~ "\"Video is broken with switchable graphics\"]]."

#~ msgid "<a id=switchable_graphics_segfault></a>\n"
#~ msgstr "<a id=switchable_graphics_segfault></a>\n"

#, fuzzy
#~| msgid "Switchable graphics computers\n"
#~ msgid "Cannot start GNOME session with switchable graphics computers"
#~ msgstr "رایانه‌های با گرافیک قابل‌تغییر\n"

#, fuzzy
#~| msgid ""
#~| "Add the `i915.modeset=0 rootpw=pass` option in the [[boot menu|doc/"
#~| "first_steps/startup_options#boot_menu]]."
#~ msgid ""
#~ "Starting in **Troubleshooting Mode** works, as well as adding the "
#~ "`modprobe.blacklist=nouveau` to the [[startup options|doc/first_steps/"
#~ "startup_options#boot_loader_menu]]."
#~ msgstr ""
#~ "گزینهٔ `i915.modeset=0 rootpw=pass` را در [[فهرست راه‌اندازی|doc/"
#~ "first_steps/startup_options#boot_menu]] اضافه کنید."

#, fuzzy
#~| msgid "See also [[!tails_ticket 6397]]."
#~ msgid ""
#~ "See [[!debbug 776911 desc=\"relevant bug report\"]] for more information."
#~ msgstr "همچنین رجوع کنید به [[!tails_ticket 6397]]."

#, fuzzy
#~| msgid "See also [[!tails_ticket 6397]]."
#~ msgid "See [[!linuxbug 187001]] for more information."
#~ msgstr "همچنین رجوع کنید به [[!tails_ticket 6397]]."

#~ msgid "<a id=\"xorg-driver\"></a>\n"
#~ msgstr "<a id=\"xorg-driver\"></a>\n"

#, fuzzy
#~| msgid ""
#~| "Add the `i915.modeset=0 rootpw=pass` option in the [[boot menu|doc/"
#~| "first_steps/startup_options#boot_menu]]."
#~ msgid ""
#~ "Add the `xorg-driver=intel` option in the [[boot menu|doc/first_steps/"
#~ "startup_options#boot_menu]]."
#~ msgstr ""
#~ "گزینهٔ `i915.modeset=0 rootpw=pass` را در [[فهرست راه‌اندازی|doc/"
#~ "first_steps/startup_options#boot_menu]] اضافه کنید."

#, fuzzy
#~| msgid "See also [[!tails_ticket 6397]]."
#~ msgid "See [[!tails_ticket 15168]] for more details."
#~ msgstr "همچنین رجوع کنید به [[!tails_ticket 6397]]."

#~ msgid "To find out if your Wi-Fi interface requires the `wl` driver:"
#~ msgstr ""
#~ "برای یافتن این که آیا رابط وای‌فای شما به درایور `wl` نیاز دارد یا نه:"

#~ msgid ""
#~ "Execute the following command in a [[terminal|doc/first_steps/"
#~ "introduction_to_gnome_and_the_tails_desktop#terminal]]:"
#~ msgstr ""
#~ "این فرمان را در یک [[پایانه|doc/first_steps/"
#~ "introduction_to_gnome_and_the_tails_desktop#terminal]] اجرا کنید:"

#~ msgid "SanDisk Cruzer Glide 4GB, 8GB and 16GB"
#~ msgstr "SanDisk Cruzer Glide 4GB، 8GB و 16GB"<|MERGE_RESOLUTION|>--- conflicted
+++ resolved
@@ -7,11 +7,7 @@
 msgstr ""
 "Project-Id-Version: PACKAGE VERSION\n"
 "Report-Msgid-Bugs-To: tails-l10n@boum.org\n"
-<<<<<<< HEAD
-"POT-Creation-Date: 2020-04-15 09:32+0200\n"
-=======
 "POT-Creation-Date: 2020-04-15 02:12+0000\n"
->>>>>>> 5f2d5937
 "PO-Revision-Date: 2019-10-23 11:50+0000\n"
 "Last-Translator: emmapeel <emma.peel@riseup.net>\n"
 "Language-Team: Persian <http://weblate.451f.org:8889/projects/tails/"
@@ -44,7 +40,7 @@
 #. type: Title =
 #, fuzzy, no-wrap
 #| msgid "Problems starting Tails\n"
-msgid "Problems starting Tails"
+msgid "Problems starting Tails\n"
 msgstr "مشکلات هنگام راه‌اندازی تیلز\n"
 
 #. type: Plain text
@@ -65,7 +61,7 @@
 #. type: Title -
 #, fuzzy, no-wrap
 #| msgid "Problematic USB sticks\n"
-msgid "Problematic USB sticks"
+msgid "Problematic USB sticks\n"
 msgstr "درایوهای یواس‌بی مشکل‌دار\n"
 
 #. type: Plain text
@@ -214,8 +210,13 @@
 msgstr "<a id=\"mac\"></a>\n"
 
 #. type: Plain text
-msgid "Mac"
-msgstr ""
+#, no-wrap
+msgid ""
+"Mac\n"
+"---\n"
+msgstr ""
+"مک\n"
+"---\n"
 
 #. type: Plain text
 #, no-wrap
@@ -832,7 +833,7 @@
 #. type: Title =
 #, fuzzy, no-wrap
 #| msgid "Wi-Fi issues\n"
-msgid "Wi-Fi issues"
+msgid "Wi-Fi issues\n"
 msgstr "مشکلات وای‌فای\n"
 
 #. type: Plain text
@@ -854,7 +855,7 @@
 
 #. type: Title -
 #, no-wrap
-msgid "Knowing the model of your Wi-Fi interface"
+msgid "Knowing the model of your Wi-Fi interface\n"
 msgstr ""
 
 #. type: Bullet: '1. '
@@ -871,7 +872,7 @@
 
 #. type: Title -
 #, no-wrap
-msgid "88W8897 [AVASTAR] 802.11ac Wireless"
+msgid "88W8897 [AVASTAR] 802.11ac Wireless\n"
 msgstr ""
 
 #. type: Plain text
@@ -897,7 +898,7 @@
 
 #. type: Title -
 #, no-wrap
-msgid "RTL8723BE PCIe Wireless Network Adapter"
+msgid "RTL8723BE PCIe Wireless Network Adapter\n"
 msgstr ""
 
 #. type: Plain text
@@ -954,7 +955,7 @@
 #. type: Title -
 #, fuzzy, no-wrap
 #| msgid "Broadcom Wi-Fi network interface needing `broadcom-sta-dkms`\n"
-msgid "Broadcom Wi-Fi network interface needing `broadcom-sta-dkms`"
+msgid "Broadcom Wi-Fi network interface needing `broadcom-sta-dkms`\n"
 msgstr "رابط شبکهٔ وای‌فای Broadcam نیازمند به `broadcom-sta-dkms\n"
 
 #. type: Plain text
@@ -1059,7 +1060,7 @@
 #. type: Title =
 #, fuzzy, no-wrap
 #| msgid "Security issues\n"
-msgid "Security issues"
+msgid "Security issues\n"
 msgstr "مسائل امنیتی\n"
 
 #. type: Plain text
@@ -1070,7 +1071,7 @@
 #. type: Title -
 #, fuzzy, no-wrap
 #| msgid "Tails does not erase video memory\n"
-msgid "Tails does not erase video memory"
+msgid "Tails does not erase video memory\n"
 msgstr "تیلز حافظهٔ ویدیویی را پاک نمی‌کند\n"
 
 #. type: Plain text
@@ -1123,7 +1124,7 @@
 #. type: Title =
 #, fuzzy, no-wrap
 #| msgid "Fingerprint\n"
-msgid "Browser fingerprint"
+msgid "Browser fingerprint\n"
 msgstr "اثر انگشت\n"
 
 #. type: Plain text
@@ -1148,24 +1149,13 @@
 #. type: Title =
 #, fuzzy, no-wrap
 #| msgid "Other issues\n"
-msgid "Other issues"
+msgid "Other issues\n"
 msgstr "مسائل دیگر\n"
 
 #. type: Title -
-#, no-wrap
-msgid "Importing OpenPGP public keys using the *Passwords and Keys* utility does nothing"
-msgstr ""
-
-#. type: Plain text
-#, fuzzy, no-wrap
-#| msgid "[[!inline pages=\"doc/anonymous_internet/networkmanager/no-wifi.inline\" raw=\"yes\" sort=\"age\"]]\n"
-msgid "[[!inline pages=\"support/known_issues/import_broken_in_seahorse.inline\" raw=\"yes\" sort=\"age\"]]\n"
-msgstr "[[!inline pages=\"doc/anonymous_internet/networkmanager/no-wifi.inline.fa\" raw=\"yes\" sort=\"age\"]]\n"
-
-#. type: Title -
 #, fuzzy, no-wrap
 #| msgid "Boot menu has display issues\n"
-msgid "Boot Loader has display issues"
+msgid "Boot Loader has display issues\n"
 msgstr "مشکلاتی در نمایش فهرست راه‌اندازی وجود دارد\n"
 
 #. type: Plain text
@@ -1198,7 +1188,7 @@
 #. type: Title -
 #, fuzzy, no-wrap
 #| msgid "Touchpad configurations\n"
-msgid "Touchpad configurations"
+msgid "Touchpad configurations\n"
 msgstr "پیکربندی حس‌گر لمسی\n"
 
 #. type: Title ###
@@ -1255,7 +1245,7 @@
 #. type: Title -
 #, fuzzy, no-wrap
 #| msgid "Bluetooth devices don't work\n"
-msgid "Bluetooth devices don't work"
+msgid "Bluetooth devices don't work\n"
 msgstr "دستگاه بلوتوث کار نمی‌کند\n"
 
 #. type: Plain text
@@ -1272,7 +1262,7 @@
 
 #. type: Title -
 #, no-wrap
-msgid "Tails fails to start or behaves weirdly after an automatic upgrade"
+msgid "Tails fails to start or behaves weirdly after an automatic upgrade\n"
 msgstr ""
 
 #. type: Plain text
@@ -1328,13 +1318,9 @@
 
 #. type: Plain text
 #, no-wrap
-<<<<<<< HEAD
-msgid "Persistent folder disappears and persistent feature configurations do not load"
-=======
 msgid ""
 "<em>Persistent</em> folder disappears and data of the Persistent Storage is unavailable\n"
 "-----------------------------------------------------------------------------------------\n"
->>>>>>> 5f2d5937
 msgstr ""
 
 #. type: Plain text
@@ -1440,7 +1426,7 @@
 
 #. type: Title -
 #, no-wrap
-msgid "Some languages do not have the correct keyboard layout set by default"
+msgid "Some languages do not have the correct keyboard layout set by default\n"
 msgstr ""
 
 #. type: Plain text
@@ -1720,13 +1706,6 @@
 msgid "other MacBooks with a Radeon R9 graphics adapter"
 msgstr ""
 
-#~ msgid ""
-#~ "Mac\n"
-#~ "---\n"
-#~ msgstr ""
-#~ "مک\n"
-#~ "---\n"
-
 #~ msgid "Aegis"
 #~ msgstr "Aegis"
 
