# SOME DESCRIPTIVE TITLE
# Copyright (C) YEAR Free Software Foundation, Inc.
# This file is distributed under the same license as the PACKAGE package.
# FIRST AUTHOR <EMAIL@ADDRESS>, YEAR.
#
msgid ""
msgstr ""
"Project-Id-Version: PACKAGE VERSION\n"
"Report-Msgid-Bugs-To: tails-l10n@boum.org\n"
<<<<<<< HEAD
"POT-Creation-Date: 2016-04-29 15:20+0000\n"
=======
"POT-Creation-Date: 2016-03-17 16:35+0000\n"
>>>>>>> a71c0070
"PO-Revision-Date: 2015-10-25 10:05+0000\n"
"Last-Translator: sprint5 <translation5@451f.org>\n"
"Language-Team: Persian <http://weblate.451f.org:8889/projects/tails/"
"known_issues/fa/>\n"
"Language: fa\n"
"MIME-Version: 1.0\n"
"Content-Type: text/plain; charset=UTF-8\n"
"Content-Transfer-Encoding: 8bit\n"
"Plural-Forms: nplurals=1; plural=0;\n"
"X-Generator: Weblate 2.4-dev\n"

#. type: Plain text
#, no-wrap
msgid "[[!meta title=\"Known issues\"]]\n"
msgstr "[[!meta title=\"مشکلات شناخته‌شده\"]]\n"

#. type: Plain text
#, no-wrap
msgid "[[!toc levels=2]]\n"
msgstr "[[!toc levels=2]]\n"

#. type: Title =
#, no-wrap
msgid "Problems starting Tails\n"
msgstr "مشکلات هنگام راه‌اندازی تیلز\n"

#. type: Plain text
msgid ""
"This section lists known problems with specific hardware. To report a "
"problem with different hardware see our [[report guidelines when Tails does "
"not start|doc/first_steps/bug_reporting#does_not_start]]."
msgstr ""
"این بخش مشکلات شناخته‌شدهٔ سخت‌افزارهای خاص را فهرست می‌کند. برای گزارش یک مشکل "
"با سخت‌افزاری متفاوت [[دستورالعمل‌های گزارش هنگامی که تیلز راه‌اندازی نمی‌شود|"
"doc/first_steps/bug_reporting#does_not_start]] را ببینید."

#. type: Plain text
#, no-wrap
msgid "<a id=\"problematic-usb-sticks\"></a>\n"
msgstr "<a id=\"problematic-usb-sticks\"></a>\n"

#. type: Title -
#, no-wrap
msgid "Problematic USB sticks\n"
msgstr "درایوهای یواس‌بی مشکل‌دار\n"

#. type: Plain text
#, no-wrap
msgid "<a id=\"sandisk\"></a>\n"
msgstr "<a id=\"sandisk\"></a>\n"

#. type: Title ###
#, no-wrap
msgid "SanDisk"
msgstr "سان‌دیسک"

#. type: Plain text
msgid ""
"Many SanDisk USB sticks are configured by the manufacturer as a fixed disk, "
"and not as a removable disk. As a consequence, they require removing the "
"`live-media=removable` boot parameter, which [[is dangerous|doc/first_steps/"
"bug_reporting/tails_does_not_start#entirely]]."
msgstr ""
"بسیاری از درایوهای یواس‌بی سان‌دیسک توسط تولیدکننده‌شان مانند یک دیسک ثابت "
"پیکربندی‌شده‌اند، نه مانند یک دیسک جداشدنی. در نتیجه استفاده از آن‌ها مستلزم "
"پارامتر راه‌اندازی `live-media=removable` است که [[خطرناک است|doc/first_steps/"
"bug_reporting/tails_does_not_start#entirely]]."

#. type: Bullet: '* '
msgid "SanDisk Cruzer Edge 8GB"
msgstr "SanDisk Cruzer Edge 8GB"

#. type: Bullet: '* '
msgid "SanDisk Cruzer Extreme USB 3.0 16GB, 32GB and 64GB"
msgstr "SanDisk Cruzer Extreme USB 3.0 16GB، 32GB و 64GB"

#. type: Bullet: '* '
msgid "SanDisk Cruzer Fit USB 2.0 8GB, 16GB, and 32G"
msgstr "SanDisk Cruzer Fit USB 2.0 8GB، 16GB و 32G"

#. type: Bullet: '* '
msgid "SanDisk Cruzer Force 8GB"
msgstr "SanDisk Cruzer Force 8GB"

#. type: Bullet: '* '
msgid "SanDisk Cruzer Glide 4GB, 8GB and 16GB"
msgstr "SanDisk Cruzer Glide 4GB، 8GB و 16GB"

#. type: Bullet: '* '
msgid "SanDisk Cruzer Switch USB 2.0 8GB and 32GB"
msgstr "SanDisk Cruzer Switch USB 2.0 8GB و 32GB"

#. type: Bullet: '* '
msgid "SanDisk Cruzer USB 3.0 64GB"
msgstr "SanDisk Cruzer USB 3.0 64GB"

#. type: Bullet: '* '
msgid "SanDisk Cruzer Blade 4GB, 8GB, and 32GB"
msgstr "SanDisk Cruzer Blade 4GB، 8GB و 32GB"

#. type: Bullet: '* '
msgid "SanDisk Cruzer Facet"
msgstr "SanDisk Cruzer Facet"

#. type: Bullet: '* '
msgid ""
"SanDisk Cruzer Orbiter 32GB (hangs at installation time but boots fine "
"afterwards)"
msgstr ""
"SanDisk Cruzer Orbiter 32GB (موقع نصب دچار مشکل می‌شود اما پس از آن بدون مشکل "
"راه‌اندازی می‌شود)"

#. type: Bullet: '* '
#, fuzzy
#| msgid "SanDisk Ultra 32 GB"
msgid "SanDisk Ultra 16GB, 32GB"
msgstr "SanDisk Ultra 32 GB"

#. type: Plain text
msgid ""
"SanDisk had begun the production of flash drives configured as fixed disk in "
"2012 to meet new requirements for Windows 8 Certification, and ended it in "
"mid-2014. The flash drives that comply with this certification will have the "
"Windows 8 logo on their packaging.  If a flash drive does not have the "
"Windows 8 logo on its packaging, then that drive will function as a "
"removable disk and should work with Tails."
msgstr ""
"سان‌دیسک از سال ۲۰۱۲ برای انطابق با نیازمندی‌های جدید گواهی ویندوز ۸ شروع به "
"تولید درایوهای یواس‌بی تنظیم‌شده به شکل دیسک ثابت کرده که تولید آن‌ها در اواسط "
"سال ۲۰۱۴ متوقف شد. فلش‌هایی که مطابق این گواهی هستند روی بسته‌بندی‌شان علامت "
"ویندوز ۸ دیده می‌شود.  اگر روی بسته‌بندی یک درایو یواس‌بی لوگوی ویندوز ۸ نباشد، "
"آن درایو مانند یک دیسک جداشدنی عمل کرده و در نتیجه باید بتواند با تیلز کار "
"کند."

#. type: Plain text
msgid "See also [[!tails_ticket 6397]]."
msgstr "همچنین رجوع کنید به [[!tails_ticket 6397]]."

#. type: Plain text
#, no-wrap
msgid "<a id=\"pny\"></a>\n"
msgstr "<a id=\"pny\"></a>\n"

#. type: Title ###
#, no-wrap
msgid "PNY"
msgstr "PNY"

#. type: Plain text
msgid ""
"When installing Tails, PNY USB sticks have problems with the constant write "
"load and are prone to failure."
msgstr ""
"هنگام نصب تیلز، درایوهای یواس‌بی PNY با میزان نوشتن ثابت دچار مشکل شده و "
"احتمال توقف نصب با آن‌ها وجود دارد."

#. type: Plain text
#, no-wrap
msgid "<a id=\"aegis\"></a>\n"
msgstr "<a id=\"aegis\"></a>\n"

#. type: Title ###
#, no-wrap
msgid "Aegis"
msgstr "Aegis"

#. type: Bullet: '* '
msgid "Aegis Secure Key USB 2.0"
msgstr "Aegis Secure Key USB 2.0"

#. type: Plain text
msgid ""
"During the boot process, USB is briefly powered off, that causes Aegis "
"hardware-encrypted USB sticks to lock down, and the PIN must be entered "
"again (fast) in order to complete the boot."
msgstr ""
"هنگام روند راه‌اندازی، یواس‌بی برای مدتی خاموش می‌شود که منجر به قفل شدن "
"درایوهای یواس‌بی Aegis  می‌شوند که از طریق سخت‌افزار رمزگذاری شده‌اند و در نتیجه "
"باید دوباره (و سریع) پین را وارد کنید تا راه‌اندازی کامل انجام شود."

#. type: Bullet: '* '
msgid "Aegis Secure Key USB 3.0"
msgstr "Aegis Secure Key USB 3.0"

#. type: Plain text
msgid ""
"This USB stick doesn't start Tails at all, the USB 2.0 workaround is not "
"working for that hardware."
msgstr ""
"این درایو یواس‌بی به کل تیلز را راه‌اندازی نکرده و روش پیرامونی یواس‌بی ۲٬۰ "
"برای آن سخت‌افزار کار نمی‌کند."

#. type: Title ###
#, no-wrap
msgid "Other vendors"
msgstr "تولیدکننده‌های دیگر"

#. type: Bullet: '* '
msgid ""
"Staples Relay USB 2.0 16GB, suffers from the same problem as [[some SanDisk "
"USB sticks|known_issues#sandisk]]."
msgstr ""
"فلش Staples Relay USB 2.0 16GB دچار همان مشکل [[بعضی درایوهای یواس‌بی سان‌دیسک|"
"known_issues#sandisk]] می‌شود."

#. type: Title -
#, no-wrap
msgid "Acer Travelmate 8573T-254G50M\n"
msgstr "Acer Travelmate 8573T-254G50M\n"

#. type: Plain text
msgid ""
"Booting from DVD works fine, but does not start on USB sticks created using "
"Tails Installer."
msgstr ""
"راه‌اندازی از دی‌وی‌دی به خوبی انجام می‌شود، اما راه‌اندازی از درایوهای یواس‌بی "
"ایجادشده توسط نصب‌کنندهٔ تیلز انجام نمی‌شود."

#. type: Plain text
msgid ""
"This problem might be corrected in Tails 1.1 and newer: please report your "
"test results back to us."
msgstr ""
"این مشکل ممکن است در تیلز ۱٫۱ و نسخه‌های جدیدتر از آن حل شده باشد. لطفاً نتایج "
"آزمایش‌های خود در این مورد را به ما گزارش دهید."

#. type: Title -
#, fuzzy, no-wrap
#| msgid "Acer Aspire 5315-ICL50\n"
msgid "Acer Aspire 5315-ICL50 and Acer ES-1-331\n"
msgstr "Acer Aspire 5315-ICL50\n"

#. type: Plain text
msgid "Does not start on USB sticks created using Tails Installer."
msgstr "راه‌اندازی از درایوهای یواس‌بی ایجادشده توسط نصب‌کنندهٔ تیلز انجام نمی‌شود."

#. type: Title -
#, no-wrap
msgid "ASUS VivoBook X202E\n"
msgstr "ASUS VivoBook X202E\n"

#. type: Plain text
msgid ""
"Legacy support needs to be enabled in order to start Tails. To enable legacy "
"boot support, enable 'Launch CSM' under boot (menu)."
msgstr ""
"برای راه‌اندازی تیلز باید پشتیبانی از Legacy فعال شود. برای فعال کردن "
"پشتیبانی راه‌اندازی legacy «'Launch CSM» را زیر (فهرست) راه‌اندازی فعال کنید."

#. type: Title -
#, no-wrap
msgid "Compaq 615\n"
msgstr "Compaq 615\n"

#. type: Plain text
msgid ""
"You need to update the firmware to its latest version in order to start from "
"a device installed using Tails Installer."
msgstr ""
"برای راه‌اندازی از دستگاه نصب‌شده توسط نصب‌کنندهٔ تیلز باید سفت‌افزار را به آخرین "
"نسخهٔ آن ارتقاء دهید."

#. type: Title -
#, no-wrap
msgid "Dell Inc. Latitude E6430 and E6230\n"
msgstr "Dell Inc. Latitude E6430 and E6230\n"

#. type: Plain text
msgid "With BIOS versions A03 06/03/2012 (and A09, A11, and A12)"
msgstr "با بایوس نسخه‌های A03 06/03/2012 (و A09، A11 و A12)"

#. type: Plain text
msgid "Error message: `Invalid partition table!`"
msgstr "پیغام‌های خطا: `Invalid partition table!`"

#. type: Plain text
msgid ""
"Workaround (at least with BIOS versions A09, A11, and A12): just hit enter "
"and it will continue with the boot."
msgstr ""
"راه‌های پیرامونی (دست‌کم با بایوس نسخه‌های A09، A11 و A12): تنها کافی است دکمهٔ "
"Enter را بزنید و راه‌اندازی ادامه پیدا می‌کند."

#. type: Title -
#, no-wrap
msgid "Dell XPS L702X/03RG89, Samsung RV520, Samsung Series 7 Chronos\n"
msgstr "Dell XPS L702X/03RG89, Samsung RV520, Samsung Series 7 Chronos\n"

#. type: Plain text
msgid ""
"We were reported that the legacy BIOS shipped on these systems doesn't know "
"how to deal with the GPT partition scheme installed by Tails Installer."
msgstr ""
"به ما گزارش شده که بایوس legacy گنجانده‌شده در این سیستم‌ها نمی‌داند چطور باید "
"با طرح پارتیشن GPT نصب‌شده روی نصب‌کنندهٔ تیلز برخورد کند."

#. type: Plain text
msgid ""
"<http://en.community.dell.com/support-forums/laptop/f/3518/"
"p/19392884/20010995.aspx>"
msgstr ""
"<http://en.community.dell.com/support-forums/laptop/f/3518/"
"p/19392884/20010995.aspx>"

#. type: Title -
#, no-wrap
msgid "Dell Inspiron 8100\n"
msgstr "Dell Inspiron 8100\n"

#. type: Plain text
msgid ""
"The display panel will have the wrong resolution unless "
"`video=LVDS-1:1600x1200 nouveau.noaccel=1` is added to the boot command "
"line. This problem might be corrected in Tails 1.1 and newer: please report "
"your test results back to us."
msgstr ""
"پنل نمایش راه‌حلی اشتباه خواهد داشت مگر این که `video=LVDS-1:1600x1200 "
"nouveau.noaccel=1` به خط فرمان راه‌اندازی اضافه شود. این مشکل ممکن است در "
"تیلز نسخه‌های ۱٫۱ و جدیدتر حل شده باشد. لطفاً نتیجهٔ آزمایش‌های خود در این مورد "
"را به ما گزارش کنید."

#. type: Title -
#, no-wrap
msgid "Dell Dimension 2400\n"
msgstr "Dell Dimension 2400\n"

#. type: Plain text
msgid ""
"Does not start neither from USB nor from DVD. System crashes with a blank "
"screen and locked up keyboard. This problem might be corrected in newer "
"versions: please report your test results back to us."
msgstr ""
"تیلز نه از یواس بی راه‌اندازی می‌شود و نه از دی‌وی‌دی. سیستم با یک صفحهٔ خالی "
"متوقف شده و صفحه‌کلید قفل می‌شود. این مشکل شاید در نسخه‌های جدیدتر حل شده باشد: "
"لطفاً نتایج آزمایش‌های خود در این مورد را به ما گزارش کنید."

#. type: Title -
#, no-wrap
msgid "Fujitsu Siemens Amilo A 1667G\n"
msgstr "Fujitsu Siemens Amilo A 1667G\n"

#. type: Title -
#, no-wrap
msgid "HP Compaq dc5750 Microtower\n"
msgstr "HP Compaq dc5750 Microtower\n"

#. type: Plain text
msgid "Does not start Tails 1.2.3 created using Tails Installer."
msgstr "تیلز ۱٫۲٫۲ که با نصب‌کنندهٔ تیلز ایجاد شده باشد راه‌اندازی نمی‌شود."

#. type: Title -
#, no-wrap
msgid "HP Pavilion dv7\n"
msgstr "HP Pavilion dv7\n"

#. type: Plain text
msgid ""
"Since Tails 1.3, gets stuck at the boot menu, whether Tails is installed "
"manually or using Tails Installer."
msgstr ""
"از تیلز ۱٫۳ در فهرست راه‌اندازی متوقف می‌شود، چه تیلز دستی نصب شده باشد و چه "
"با نصب‌کنندهٔ تیلز."

#. type: Title -
#, fuzzy, no-wrap
#| msgid "HP ProBook 4330s\n"
msgid "HP ProBook\n"
msgstr "HP ProBook 4330s\n"

#. type: Plain text
msgid ""
"With UEFI enabled, when chosing a boot device, select `Boot From EFI File` "
"and then `Filesystem Tails` and `EFI/BOOT/bootx64.efi`."
msgstr ""
"با UEFI فعال، هنگام انتخاب یک دستگاه بوت،  `Boot From EFI File` و سپس "
"`Filesystem Tails` و `EFI/BOOT/bootx64.efi` را انتخاب کنید."

#. type: Plain text
msgid "That workaround applied to, at least, the following HP ProBook:"
msgstr ""

#. type: Bullet: '* '
msgid "4330s"
msgstr ""

#. type: Bullet: '* '
msgid "6560b"
msgstr ""

#. type: Title -
#, no-wrap
msgid "Lenovo IdeaPad Y410p\n"
msgstr "Lenovo IdeaPad Y410p\n"

#. type: Plain text
msgid "Does not start Tails 1.1 from USB installed manually in Linux."
msgstr ""
"تیلز ۱٫۱ را از درایو یواس‌بی که روی لینوکس دستی نصب شده باشد راه‌اندازی نمی‌کند."

#. type: Title -
#, no-wrap
msgid "Lenovo IdeaPad z585\n"
msgstr "Lenovo IdeaPad z585\n"

#. type: Plain text
msgid "Goes back continuously to boot menu on Tails installed on DVD."
msgstr "روی تیلز نصب‌شده روی دی‌وی‌دی مدام به فهرست راه‌اندازی بازمی‌گردد."

#. type: Title -
#, no-wrap
msgid "Clevo W258CU, ThinkPad X220, X121e, T420i, T410, T520, W520, T530, E325, and E530\n"
msgstr "Clevo W258CU, ThinkPad X220, X121e, T420i, T410, T520, W520, T530, E325, و E530\n"

#. type: Plain text
msgid ""
"These machines do not start on USB sticks created using Tails USB Installer, "
"due to a firmware limitation."
msgstr ""
"این دستگاه‌ها به دلیل یک محدودیت سفت‌افزاری با درایو یواس‌بی ایجادشده توسط "
"نصب‌کنندهٔ تیلز راه‌اندازی نمی‌شوند."

#. type: Plain text
msgid ""
"A workaround for some of these machines is to use the [[manual installation "
"process|install/linux/usb]].  Note, however, that this technique does not "
"allow you to set up a persistent volume."
msgstr ""
"راه پیرامونی برای برخی از این دستگاه‌ها استفاده از [[روند نصب دستی|install/"
"linux/usb]] است. در خاطر داشته باشید این روش‌ها "
"به شما اجازهٔ تنظیم درایو مانا نمی‌دهند."

#. type: Plain text
#, no-wrap
msgid "<a id=\"mac\"></a>\n"
msgstr "<a id=\"mac\"></a>\n"

#. type: Plain text
#, no-wrap
msgid ""
"Mac\n"
"---\n"
msgstr ""
"مک\n"
"---\n"

#. type: Bullet: '* '
msgid ""
"Some Mac need [rEFInd](http://sourceforge.net/projects/refind/)  installed "
"to boot Tails from a USB stick."
msgstr ""
"برخی مک‌ها برای راه‌اندازی تیلز از یک درایو یواس‌بی نیاز به نصب [rEFInd](http://"
"sourceforge.net/projects/refind/) دارند."

#. type: Bullet: '* '
msgid ""
"Any Mac with 32-bit EFI may not succeed in booting Tails USB stick created "
"by Tails Installer. You can check if a given Mac is 32-bit or 64-bit EFI on "
"that list: <http://www.everymac.com/mac-answers/snow-leopard-mac-os-x-faq/"
"mac-os-x-snow-leopard-64-bit-macs-64-bit-efi-boot-in-64-bit-mode.html>"
msgstr ""
"هر دستگاه مک با EFI ۳۲بیتی ممکن است در راه‌اندازی درایو یواس‌بی تیلز ایجادشده "
"با نصب‌کنندهٔ تیلز ناموفق باشد. می‌توانید در این فهرست بررسی کنید که آیا یک "
"دستگاه مک خاص ۳۲بیتی است یا ۶۴بیتی: <http://www.everymac.com/mac-answers/"
"snow-leopard-mac-os-x-faq/mac-os-x-snow-leopard-64-bit-macs-64-bit-efi-boot-"
"in-64-bit-mode.html>"

#. type: Bullet: '* '
msgid "MacBook Pro 5,5 does not boot with Tails in UEFI mode."
msgstr "دستگاه MacBook Pro 5,5 با تیلز در حالت UEFI راه‌اندازی نمی‌شود."

#. type: Bullet: '* '
msgid ""
"MacBook Pro 5,1 17\" (Nvidia GeForce 9400M): one must add the `nouveau."
"noaccel=1` boot parameters so that the display works properly."
msgstr ""
"دستگاه MacBook Pro 5,1 17\" (Nvidia GeForce 9400M): باید پارامترهای "
"راه‌اندازی `nouveau.noaccel=1` اضافه شوند تا صفحه نمایش درست کار کند."

#. type: Bullet: '* '
msgid ""
"MacBook Air 3,2 (A1369 EMC 2392) freezes when booting Tails in UEFI mode."
msgstr ""
"دستگاه MacBook Air 3,2 (A1369 EMC 2392) هنگام راه‌اندازی تیلز در حالت UEFI "
"بی‌حرکت می‌شود."

#. type: Bullet: '* '
msgid "MacBook Pro (early 2011) fails to boot from DVD since Tails 1.1."
msgstr ""
"دستگاه MacBook Pro (اوایل ۲۰۱۱) در راه‌اندازی از دی‌وی‌دی از تیلز ۱٫۱ به بعد "
"ناموفق است."

#. type: Bullet: '* '
msgid ""
"Mac Pro Tower and MacBook Pro 4,1 (both from early 2008) and MacBook Pro 8,2 "
"(late 2011) fail to boot from a USB stick created by Tails Installer."
msgstr ""
"دستگاه‌های Mac Pro Tower و MacBook Pro 4,1 (هر دو متعلق به اوایل ۲۰۰۸) و "
"MacBook Pro 8,2 (اواخر ۲۰۱۱) در راه‌اندازی از یک درایو یواس‌بی ایجادشده توسط "
"نصب‌کنندهٔ تیلز ناموفق هستند."

#. type: Plain text
#, no-wrap
msgid "<a id=\"switchable_graphics\"></a>\n"
msgstr "<a id=\"switchable_graphics\"></a>\n"

#. type: Title -
#, no-wrap
msgid "Switchable graphics computers\n"
msgstr "رایانه‌های با گرافیک قابل‌تغییر\n"

#. type: Plain text
msgid ""
"Some computers with switchable graphics (such as Optimus) fail to choose a "
"video card and end up on a black screen. This has been reported for MacBook "
"Pro 6,2, MacBook Pro 10,1 Retina, MacBook Pro 15-inch (early 2011) and might "
"affect many others."
msgstr ""
"بعضی رایانه‌ها با گرافیک‌های قابل‌تغییر (مانند اوپتیموس) نمی‌توانند کارت تصویر "
"را انتخاب کنند و تنها یک صفحهٔ سیاه نشان می‌دهند. این مشکل در مورد MacBook Pro "
"6,2، MacBook Pro 10,1 Retin، MacBook Pro 15-inch (اوایل ۲۰۱۱) گزارش شده و "
"ممکن است مدل‌های بسیار دیگری نیز این مشکل را داشته باشند."

#. type: Plain text
msgid "There are two possible workarounds for this issue:"
msgstr "دو راه پیرامونی ممکن برای این مشکل وجود دارد:"

#. type: Bullet: '* '
msgid ""
"For the Mac computers, it is possible to use a third-party application, "
"<http://gfx.io/>, to force integrated graphics only through OS X.  Then "
"restart in that special mode that works with Tails."
msgstr ""
"برای رایانه‌های مک، تنها در اواس ده می‌توان از یک ابزار طرف سوم، <http://gfx."
"io/>، برای استفاده از گرافیک‌های یکپارچه استفاده کرد. سپس باید رایانه را در "
"حالت خاصی راه‌اندازی کرد که با تیلز کار می‌کند."

#. type: Bullet: '* '
msgid "Expert Linux users can also do the following:"
msgstr "کاربران خبرهٔ لینوکس نیز می‌توانند این کار را انجام دهند:"

#. type: Bullet: '  1. '
msgid ""
"Add the `i915.modeset=0 rootpw=pass` option in the [[boot menu|doc/"
"first_steps/startup_options#boot_menu]]."
msgstr ""
"گزینهٔ `i915.modeset=0 rootpw=pass` را در [[فهرست راه‌اندازی|doc/first_steps/"
"startup_options#boot_menu]] اضافه کنید."

#. type: Bullet: '  2. '
msgid ""
"Create a file `/etc/X11/xorg.conf.d/switchable.conf` with the following "
"content:"
msgstr "فایل `/etc/X11/xorg.conf.d/switchable.conf` با این محتویات ایجاد کنید:"

#. type: Plain text
#, no-wrap
msgid ""
"         Section \"Device\"\n"
"             Identifier \"Device0\"\n"
"             Driver \"nouveau\"\n"
"             BusID \"1:0:0\"\n"
"         EndSection\n"
msgstr ""
"         Section \"Device\"\n"
"             Identifier \"Device0\"\n"
"             Driver \"nouveau\"\n"
"             BusID \"1:0:0\"\n"
"         EndSection\n"

#. type: Bullet: '  4. '
msgid "Restart X with the command:"
msgstr "X را با این فرمان دوباره راه‌اندازی کنید:"

#. type: Plain text
#, no-wrap
msgid "         service gdm3 restart\n"
msgstr "         service gdm3 restart\n"

#. type: Bullet: '  5. '
msgid ""
"After the GNOME session has started, change again the root password with the "
"command:"
msgstr ""
"پس از آغاز شدن نشست کاری گنوم، دوباره گذرواژهٔ اصلی را با این فرمان عوض کنید:"

#. type: Plain text
#, no-wrap
msgid "         sudo passwd\n"
msgstr "         sudo passwd\n"

#. type: Plain text
msgid ""
"For more details, see our ticket on [[!tails_ticket 7505 desc=\"Video is "
"broken on dual-graphics-card apple hardware\"]]."
msgstr ""
"برای جزییات بیشتر به این مورد مراجعه کنید: [[!tails_ticket 7505 desc=\"ویدیو "
"روی سخت‌افزار اپل با دو کارت گرافیک مشکل دارد\"]."

#. type: Plain text
#, no-wrap
msgid "<a id=\"chainloading\"></a>\n"
msgstr "<a id=\"chainloading\"></a>\n"

#. type: Title -
#, no-wrap
msgid "Chainloading Tails from GRUB\n"
msgstr "بارگذاری زنجیره‌ای تیلز از GRUB\n"

#. type: Plain text
msgid ""
"To workaround problems in booting Tails on laptops with UEFI support, it is "
"possible to chainload the syslinux on the ISO image from another boot loader "
"that is already working on the laptop, like GRUB. Be careful not to modify "
"at all the options of syslinux in the process."
msgstr ""
"برای استفاده از راه‌حل‌های پیرامونی هنگام راه‌اندازی تیلز در لپ‌تاپ‌هایی که از "
"UEFI پشتیبانی می‌کنند، می‌توان syslinux را روی تصویر ایزو از بارگذار راه‌اندازی "
"دیگری که در حال کار روی لپ‌تاپ است، مانند GRUB، بارگذاری زنجیره‌ای کرد. دقت "
"کنید که در این روند تمام گزینه‌های syslinux را تغییر ندهید."

#. type: Plain text
msgid "The following commands, run from the GRUB shell, might be helpful:"
msgstr "فرمان‌های زیر که از پوستهٔ GRUB اجرا می‌شوند ممکن است سودمند باشند:"

#. type: Plain text
#, no-wrap
msgid ""
"    set root=(hd1)\n"
"    chainloader +1\n"
"    boot\n"
msgstr ""
"    set root=(hd1)\n"
"    chainloader +1\n"
"    boot\n"

#. type: Plain text
#, no-wrap
msgid "<a id=\"wi-fi\"></a>\n"
msgstr "<a id=\"wi-fi\"></a>\n"

#. type: Title =
#, no-wrap
msgid "Wi-Fi issues\n"
msgstr "مشکلات وای‌فای\n"

#. type: Plain text
#, fuzzy, no-wrap
#| msgid "<a id=\"sandisk\"></a>\n"
msgid "<a id=\"broadcom-sta-dkms\"></a>\n"
msgstr "<a id=\"sandisk\"></a>\n"

#. type: Title -
#, no-wrap
msgid "Broadcom Wi-Fi network interface needing `broadcom-sta-dkms`\n"
msgstr "رابط شبکهٔ وای‌فای Broadcam نیازمند به `broadcom-sta-dkms\n"

#. type: Plain text
msgid ""
"Some Broadcom Wi-Fi interfaces require the [`wl`](https://wiki.debian.org/"
"wl) driver, provided by the `broadcom-sta-dkms` Debian package, to work in "
"Tails."
msgstr ""
"بعضی رابط‌های وای‌فای Broadcam برای کار کردن با تیلز نیازمند راه‌انداز [`wl`]"
"(https://wiki.debian.org/wl) هستند که در بستهٔ دبیان `broadcom-sta-dkms` وجود "
"دارد."

#. type: Plain text
msgid "The `wl` driver is not included in Tails because it is proprietary."
msgstr "راه‌انداز `wl` در تیلز آورده نشده، چون مالکیتی است."

#. type: Plain text
msgid "To find out if your Wi-Fi interface requires the `wl` driver:"
msgstr "برای یافتن این که آیا رابط وای‌فای شما به درایور `wl` نیاز دارد یا نه:"

#. type: Bullet: '1. '
msgid ""
"Execute the following command in a [[terminal|doc/first_steps/"
"introduction_to_gnome_and_the_tails_desktop#index3h2]]:"
msgstr ""
"این فرمان را در یک [[پایانه|doc/first_steps/"
"introduction_to_gnome_and_the_tails_desktop#index3h2]] اجرا کنید:"

#. type: Plain text
#, no-wrap
msgid "       lspci -nn | grep Network\n"
msgstr "       lspci -nn | grep Network\n"

#. type: Plain text
#, no-wrap
msgid ""
"2. Verify if your device is in the list of devices supported by the `broadcom-sta-dkms`\n"
"package on the corresponding [Debian wiki page](https://wiki.debian.org/wl).\n"
"If you find your device in the list of supported devices, then it is\n"
"impossible to use your Wi-Fi card in Tails.\n"
msgstr ""
"۲. در صفحهٔ  [صفحهٔ ویکی دبیان](https://wiki.debian.org/wl) مرتبط اطمینان حاصل کنید \n"
"که دستگاه شما در فهرست دستگاه‌های مورد پشتیبانی بستهٔ `broadcom-sta-dkms` وجود دارد.\n"
"اگر دستگاهتان را در فهرست این دستگاه‌ها یافتید، آن‌گاه \n"
"استفاده از کارت وای‌فای شما در تیلز غیرممکن است.\n"

#. type: Title =
#, no-wrap
msgid "Security issues\n"
msgstr "مسائل امنیتی\n"

#. type: Plain text
#, fuzzy, no-wrap
#| msgid "<a id=\"video-memory\"></a>\n"
msgid "<a id=\"memory-wipe\"></a>\n"
msgstr "<a id=\"video-memory\"></a>\n"

#. type: Title -
#, no-wrap
msgid "Tails might not erase all the system memory on shutdown\n"
msgstr "تیلز ممکن است هنگام خاموش شدن تمام حافظهٔ سیستم را پاک نکند\n"

#. type: Plain text
msgid ""
"On rare systems (non-PAE with big amounts of memory), Tails does not "
"consistently erase all system memory as it should."
msgstr ""
"در تعداد معدودی از سیستم‌ها (غیر توسعهٔ آدرس فیزیکی با حافظه‌های بزرگ) تیلز آن "
"طور که باید تمام حافظهٔ سیستم را پاک نمی‌کند."

#. type: Plain text
msgid ""
"If no [[cold boot attack|doc/advanced_topics/cold_boot_attacks]] happens "
"directly after shutdown, the RAM empties itself in minutes, and all data "
"disappears."
msgstr ""
"اگر بلافاصله پس از خاموش شدن [[حملهٔ راه‌اندازی سرد|doc/advanced_topics/"
"cold_boot_attacks]] رخ ندهد، حافظهٔ تصادفی پس از چند دقیقه محتویات خود را پاک "
"می‌کند و تمام اطلاعات روی آن ناپدید می‌شوند."

#. type: Plain text
msgid "See [[!tails_ticket 6006 desc=\"More efficient memory wipe\"]]."
msgstr ""
"رجوع کنید به [[!tails_ticket 6006 desc=\"راه‌های موثر پاک کردن حافظه\"]]."

#. type: Plain text
#, no-wrap
msgid "<a id=\"video-memory\"></a>\n"
msgstr "<a id=\"video-memory\"></a>\n"

#. type: Title -
#, no-wrap
msgid "Tails does not erase video memory\n"
msgstr "تیلز حافظهٔ ویدیویی را پاک نمی‌کند\n"

#. type: Plain text
msgid ""
"Tails doesn't erase the [[!wikipedia VRAM desc=\"video memory\"]] yet.  When "
"one uses Tails, then restarts the computer into another operating system, "
"that other operating system can see what has been displayed on the screen "
"within Tails."
msgstr ""
"تیلز هنوز [[!wikipedia VRAM desc=\"حافظهٔ ویدیویی\"]] را پاک نمی‌کند. هنگام "
"استفاده از تیلز و راه‌اندازی دوبارهٔ رایانه به سیستم‌عاملی دیگر، آن سیستم‌عامل "
"دیگر می‌تواند ببیند که روی صفحهٔ تیلز چه چیزهایی دیده می‌شد."

#. type: Plain text
msgid ""
"Shutting down the computer completely, instead of restarting it, might allow "
"the video memory to empty itself."
msgstr ""
"خاموش کردن کامل رایانه به جای راه‌اندازی دوبارهٔ آن ممکن است به حافظهٔ ویدیویی "
"اجازه بدهد که محتویات خود را پاک کند."

#. type: Plain text
msgid "See [[!tails_ticket 5356 desc=\"Erase video memory on shutdown\"]]."
msgstr ""
"رجوع کنید به [[!tails_ticket 5356 desc=\"پاک کردن حافظهٔ ویدیویی هنگام خاموش "
"شدن\"]]."

#. type: Title -
#, no-wrap
msgid "After using Tails Installer, the \"emergency shutdown\" doesn't work\n"
msgstr "پس از استفاده از نصب‌کنندهٔ تیلز «خاموش شدن اضطراری» کار نمی‌کند\n"

#. type: Plain text
msgid ""
"Tails Installer messes a bit too much with the USB devices for the "
"\"emergency shutdown on media removal\" feature to continue working after "
"using it. If you believe this feature is critical for the session you're "
"running, we advice you to restart Tails."
msgstr ""
"نصب‌کنندهٔ تیلز مشکل زیادی با دستگاه‌های یواس‌بی و ویژگی «خاموش کردن فوری با جدا "
"کردن دستگاه» دارد و پس از انجام این کار ادامهٔ کار با تیلز مشکل می‌شود. اگر "
"فکر می‌کنید این ویژگی برای نشستی که در آن هستید ضروری است، پیشنهاد می‌کنیم "
"تیلز را دوباره راه‌اندازی کنید."

#. type: Plain text
#, fuzzy
#| msgid ""
#| "See [[!tails_ticket 5677 desc=\"liveusb-creator should not break "
#| "emergency shutdown\"]]."
msgid ""
"See [[!tails_ticket 5677 desc=\"Tails Installer should not break emergency "
"shutdown\"]]."
msgstr ""
"رجوع کنید به [[!tails_ticket 5677 desc=\"ایجادکنندهٔ یواس‌بی زنده نباید خاموش "
"کردن اضطراری را بشکند\"]]."

#. type: Title -
#, no-wrap
msgid "Tails DVD eject failure\n"
msgstr "عدم توفیق در بیرون آوردن دی‌وی‌دی تیلز\n"

#. type: Plain text
msgid ""
"Pressing the DVD eject button does not trigger emergency shutdown.  Also, "
"the \"normal\" (non-emergency) shutdown procedure does not eject the DVD "
"anymore."
msgstr ""
"فشار دادن دکمهٔ بیرون آمدن دی‌وی‌دی باعث خاموش شدن اضطراری نمی‌شود. همچنین روند "
"خاموش کردن «عادی» (غیراضطراری) دیگر دی‌وی‌دی را بیرون نمی‌آورد."

#. type: Plain text
msgid "See [[!tails_ticket 5447 desc=\"Fix DVD eject at shutdown\"]]."
msgstr ""
"رجوع کنید به [[!tails_ticket 5447 desc=\"حل مشکل بیرون نیامدن دی‌وی‌دی هنگام "
"خاموش کردن\"]]."

#. type: Plain text
#, fuzzy, no-wrap
#| msgid "<a id=\"chainloading\"></a>\n"
msgid "<a id=\"fails-to-shutdown\"></a>\n"
msgstr "<a id=\"chainloading\"></a>\n"

#. type: Title -
#, no-wrap
msgid "Tails fails to completely shutdown or restart\n"
msgstr "تیلز کامل خاموش نشده یا دوباره راه‌اندازی نمی‌شود\n"

#. type: Plain text
msgid ""
"When stopping Tails on some hardware, the memory wipe procedure fails to "
"complete: the display gets scrambled, but the computer doesn't completely "
"shutdown or restart. Sometimes the caps-lock button light of the keyboard "
"flashes."
msgstr ""
"هنگام متوقف کردن تیلز روی یک سخت‌افزار، روند پاک کردن حافظه کامل نمی‌شود: صفحه "
"به هم می‌ریزد، اما رایانه کامل خاموش نشده یا دوباره راه‌اندازی نمی‌شود. گاهی "
"اوقات چراغ دکمهٔ قفل تبدیل (caps-lock) صفحه‌کلید چشمک می‌زند."

#. type: Plain text
#, no-wrap
msgid "<div class=\"caution\">\n"
msgstr "<div class=\"caution\">\n"

#. type: Plain text
msgid ""
"When this happens, there is no guarantee that the memory is wiped entirely."
msgstr "در صورت بروز این مشکل تضمینی برای پاک نشدن کلی حافظه وجود ندارد."

#. type: Plain text
#, no-wrap
msgid "</div>\n"
msgstr "</div>\n"

#. type: Plain text
msgid "This issue has been reported on the following hardware:"
msgstr "این مشکل روی این سخت‌افزارها گزارش شده:"

#. type: Plain text
#, fuzzy, no-wrap
#| msgid ""
#| "  - Apple when booting from a USB stick:\n"
#| "    - MacBook Air 5,1\n"
#| "    - MacBook Air 5,2 (using a device installed with Tails Installer)\n"
#| "    - MacBook Air 6,2\n"
#| "    - MacBook Pro 7,1 13-inch (mid 2010)\n"
#| "    - MacBook Pro 9,2 13-inch (mid 2012)\n"
#| "    - MacBook Pro 8,1 13-inch (late 2011)\n"
#| "    - MacBook Pro 10,2\n"
#| "    - MacBook Pro Retina 11,1 (late 2013)\n"
#| "    - MacBook Pro Retina 13-inch (early 2015)\n"
#| "  - Hewlett-Packard HP Pavilion dv6 Notebook PC\n"
#| "  - Lenovo ThinkPad X61, only on emergency shutdown when pulling out the\n"
#| "    USB stick\n"
#| "  - Lenovo ThinkPad X220\n"
#| "  - Toshiba Satellite C855D\n"
#| "  - Dell Inc. Studio 1458\n"
#| "  - Fujitsu Lifebook AH531/GFO, only on regular shutdown, emergency\n"
#| "    shutdown works\n"
#| "  - Samsung N150P\n"
#| "  - Acer Aspire e1-572\n"
#| "  - Dell Latitude E6230\n"
msgid ""
"  - Apple when booting from a USB stick:\n"
"    - MacBook Air 5,1\n"
"    - MacBook Air 5,2 (using a device installed with Tails Installer)\n"
"    - MacBook Air 6,2\n"
"    - MacBook Pro 7,1 13-inch (mid 2010)\n"
"    - MacBook Pro 9,2 13-inch (mid 2012)\n"
"    - MacBook Pro 8,1 13-inch (late 2011)\n"
"    - MacBook Pro 10,2\n"
"    - MacBook Pro Retina 11,1 (late 2013)\n"
"    - MacBook Pro Retina 13-inch (early 2015)\n"
"  - Hewlett-Packard HP ENVY x360\n"
"  - Hewlett-Packard HP Pavilion dv6 Notebook PC\n"
"  - Hewlett-Packard HP ProBook 450 G0\n"
"  - Lenovo ThinkPad X61, only on emergency shutdown when pulling out the\n"
"    USB stick\n"
"  - Lenovo ThinkPad X220\n"
"  - Toshiba Satellite C855D\n"
"  - Dell Inc. Studio 1458\n"
"  - Fujitsu Lifebook AH531/GFO, only on regular shutdown, emergency\n"
"    shutdown works\n"
"  - Samsung N150P\n"
"  - Acer Aspire e1-572\n"
"  - Dell Latitude E6230\n"
"  - Microsoft Surface Pro 3\n"
msgstr ""
"  - اپل، هنگام راه‌اندازی از یک درایو یواس‌بی:\n"
"    - MacBook Air 5,1\n"
"    - MacBook Air 5,2 (هنگام استفاده از دستگاهی که با نصب‌کنندهٔ تیلز نصب شده)\n"
"    - MacBook Air 6,2\n"
"    - MacBook Pro 7,1 13-inch (اواسط ۲۰۱۰)\n"
"    - MacBook Pro 9,2 13-inch (اواسط ۲۰۱۲)\n"
"    - MacBook Pro 8,1 13-inch (اواخر ۲۰۱۱)\n"
"    - MacBook Pro 10,2\n"
"    - MacBook Pro Retina 11,1 (اواخر ۲۰۱۳)\n"
"    - MacBook Pro Retina 13-inch (اوایل ۲۰۱۵)\n"
"  - Hewlett-Packard HP Pavilion dv6 Notebook PC\n"
"  - Lenovo ThinkPad X61، تنها در خاموش کردن اضطراری با کشیدن درایو یواس‌بی\n"
"  - Lenovo ThinkPad X220\n"
"  - Toshiba Satellite C855D\n"
"  - Dell Inc. Studio 1458\n"
"  - Fujitsu Lifebook AH531/GFO، تنها در خاموش کردن معمولی؛ خاموش کردن\n"
"   اضطراری به درستی کار می‌کند\n"
"  - Samsung N150P\n"
"  - Acer Aspire e1-572\n"
"  - Dell Latitude E6230\n"

#. type: Plain text
#, no-wrap
msgid "<a id=\"fingerprint\"></a>\n"
msgstr "<a id=\"fingerprint\"></a>\n"

#. type: Title =
#, fuzzy, no-wrap
#| msgid "Fingerprint\n"
msgid "Browser fingerprint\n"
msgstr "اثر انگشت\n"

#. type: Plain text
#, no-wrap
msgid ""
"There are currently no known differences between the fingerprints of\n"
"<span class=\"application\">Tor Browser</span> inside and outside of\n"
"Tails.\n"
msgstr ""

#. type: Plain text
#, no-wrap
msgid "<!--\n"
msgstr ""

#. type: Plain text
msgid "OR"
msgstr ""

#. type: Plain text
#, fuzzy, no-wrap
#| msgid "<!-- The fingerprints of <span class=\"application\">Tor Browser</span> in Tails and on other operating systems are different: -->\n"
msgid ""
"There are known differences between the fingerprints of <span\n"
"class=\"application\">Tor Browser</span> inside and outside of Tails:\n"
msgstr "<!-- اثر انگشت <span class=\"application\">مرورگر تور</span> روی تیلز و سیستم‌عامل‌های دیگر متفاوت است: -->\n"

#. type: Bullet: '* '
msgid ""
"Tor Browser 5.5 introduces [protection against fingerprinting](https://trac."
"torproject.org/projects/tor/ticket/13313)  but due to an [[!tails_ticket "
"11000 desc=\"oversight\"]] it is not enabled in Tails 2.0. However, this is "
"not so bad for Tails users since each Tails system has the same fonts "
"installed, and hence will look identical, so this only means that it's easy "
"to distinguish whether a user of Tor Browser 5.5 uses Tails or not. That is "
"already easy given that Tails has the AdBlock Plus extension enabled, unlike "
"the normal Tor Browser."
msgstr ""

#. type: Plain text
#, no-wrap
msgid "-->\n"
msgstr ""

#. type: Title =
#, no-wrap
msgid "Other issues\n"
msgstr "مسائل دیگر\n"

#. type: Title -
#, no-wrap
msgid "Boot menu has display issues\n"
msgstr "مشکلاتی در نمایش فهرست راه‌اندازی وجود دارد\n"

#. type: Plain text
#, fuzzy
#| msgid ""
#| "Since Tails 1.1, one some hardware (ThinkPad X230, MacBook Pro 8,1), the "
#| "boot menu is not displayed properly. Tails starts fine, though."
msgid ""
"Since Tails 1.1, on some hardware (ThinkPad X230, MacBook Pro 8,1), the boot "
"menu is not displayed properly. Tails starts fine, though."
msgstr ""
"از تیلز ۱٫۱ به بعد، فهرست راه‌اندازی روی بعضی سخت‌افزارها (ThinkPad X230، "
"MacBook Pro 8,1) به خوبی نشان داده نمی‌شود. اما تیلز بدون مشکل راه‌اندازی "
"می‌شود."

#. type: Title -
#, no-wrap
msgid "Connecting to FTP servers is not possible\n"
msgstr "اتصال به سرورهای اف‌تی‌پی ممکن نیست\n"

#. type: Plain text
msgid ""
"Public FTP servers on the Internet are not reachable using Tails.  See [[!"
"tails_ticket 6096 desc=\"Fix FTP support\"]] for more details."
msgstr ""
"نمی‌توان از طریق تیلز به سرورهای اف‌تی‌پی عمومی در اینترنت دسترسی پیدا کرد. "
"برای جزییات بیشتر رجوع کنید به [[!tails_ticket 6096 desc=\"حل پشتیبانی اف‌تی‌پی"
"\"]]."

#. type: Title -
#, no-wrap
msgid "Tails fails to connect to certain Wi-Fi networks\n"
msgstr "تیلز نمی‌تواند به بعضی شبکه‌های وای‌فای وصل شود\n"

#. type: Plain text
msgid ""
"This might be related to the introduction of wireless regulation support in "
"Tails 0.13."
msgstr "این مشکل ممکن است به آغاز پشتیبانی بی‌سیم در تیلز ۰٫۱۳ مرتبط باشد."

#. type: Title -
#, no-wrap
msgid "The desktop crashes when run with the default QEMU emulated processor\n"
msgstr ""

#. type: Plain text
msgid ""
"Due to a [bug in llvmpipe](https://freedesktop.org/patch/34445/), when Tails "
"runs in a QEMU virtual machine with the default emulated CPU, the GNOME "
"desktop crashes after login."
msgstr ""

#. type: Plain text
#, no-wrap
msgid ""
"To workaround this problem, pass @-cpu host@ on the QEMU command-line.\n"
"If you use <span class=\"application\">libvirt</span>, choose <span\n"
"class=\"guilabel\">Copy host CPU configuration</span> in <span\n"
"class=\"application\">virt-manager</span>'s processor configuration screen.\n"
msgstr ""

#. type: Title -
#, no-wrap
msgid "Touchpad configurations\n"
msgstr "پیکربندی حس‌گر لمسی\n"

#. type: Title ###
#, no-wrap
msgid "Acer TravelMate B113 - ETPS/2 Elantech Touchpad"
msgstr "Acer TravelMate B113 - ETPS/2 Elantech Touchpad"

#. type: Plain text
#, no-wrap
msgid ""
"    synclient FingerPress=256;\n"
"    synclient TapButton3=0;\n"
"    synclient Clickpad=1;\n"
"    synclient VertTwoFingerScroll=1;\n"
"    synclient FingerLow=1;\n"
"    synclient FingerHigh=1;\n"
msgstr ""
"    synclient FingerPress=256;\n"
"    synclient TapButton3=0;\n"
"    synclient Clickpad=1;\n"
"    synclient VertTwoFingerScroll=1;\n"
"    synclient FingerLow=1;\n"
"    synclient FingerHigh=1;\n"

#. type: Title -
#, no-wrap
msgid "Bluetooth devices don't work\n"
msgstr "دستگاه بلوتوث کار نمی‌کند\n"

#. type: Plain text
msgid ""
"Bluetooth is not enabled in Tails for security reasons. To enable it anyway, "
"see the documentation about [[wireless devices|doc/advanced_topics/"
"wireless_devices]]."
msgstr ""
"بلوتوث به دلایل امنیتی روی تیلز فعال نشده است. برای فعال کردن آن رجوع کنید "
"به سند راجع به [[دستگاه‌های بی‌سیم|doc/advanced_topics/wireless_devices]]."

#. type: Plain text
#, no-wrap
msgid "<a id=\"browser_languages\"></a>\n"
msgstr "<a id=\"browser_languages\"></a>\n"

#. type: Title -
#, no-wrap
msgid "Tor Browser is translated in a limited number of languages\n"
msgstr "مرورگر تور تنها به چند زبان ترجمه می‌شود\n"

#. type: Plain text
msgid ""
"Since Tails 1.2, the web browser is based on Tor Browser which is translated "
"in less languages than before. You can see the list of languages available "
"in Tor Browser from the [Tor Browser homepage](https://www.torproject.org/"
"projects/torbrowser.html.en)."
msgstr ""
"از تیلز ۱٫۲ به بعد مرورگر وب مبتنی بر مرورگر تور است که به زبان‌های کمتری از "
"قبل ترجمه شده‌است. می‌توانید فهرست زبان‌های موجود در مرورگر تور را از [صفحهٔ "
"اصلی تور](https://www.torproject.org/projects/torbrowser.html.en) ببینید."

#. type: Plain text
#, fuzzy, no-wrap
#| msgid "<a id=\"aegis\"></a>\n"
msgid "<a id=\"automatic_upgrade_fails\"></a>\n"
msgstr "<a id=\"aegis\"></a>\n"

#. type: Title -
#, no-wrap
msgid "Tails does not boot after automatic upgrade\n"
msgstr ""

#. type: Plain text
#, fuzzy
#| msgid ""
#| "Then, it gets blocked when booting, often after the message 'Loading, "
#| "please wait...'."
msgid ""
"Sometimes, after an automatic upgrade, Tails gets blocked when booting, "
"often after the message 'Loading, please wait...'."
msgstr ""
"سپس موقع راه‌اندازی مسدود می‌شود که اغلب این اتفاق پس از پیغام 'Loading, "
"please wait...' رخ می‌دهد."

#. type: Plain text
msgid ""
"To fix this problem, you can [[update your Tails manually|doc/first_steps/"
"upgrade/#manual]]."
msgstr ""
"برای حل این مشکل می‌توانید [[تیلز خود را دستی به‌روز کنید|doc/first_steps/"
"upgrade/#manual]]."

#. type: Plain text
msgid "Note that your Persistent Volume will be safely preserved."
msgstr "در نظر داشته باشید که درایو مانای شما امن خواهد بود."

#. type: Title ##
#, no-wrap
msgid "Print preview is blank in Tor Browser"
msgstr ""

#. type: Plain text
msgid ""
"Due to a [bug in Firefox](https://bugzilla.mozilla.org/show_bug.cgi?"
"id=1205598), its print preview is incompatible with the AppArmor confinement "
"of Tor Browser in Tails."
msgstr ""

#. type: Plain text
#, no-wrap
msgid ""
"From the print preview, you can click\n"
"<span class=\"guilabel\">Print&hellip;</span> and choose\n"
"<span class=\"guilabel\">Print to File</span> in the list of printers to\n"
"save it as a PDF file. Then you can open this PDF file from the file\n"
"browser.\n"
msgstr ""

#. type: Title -
#, no-wrap
msgid "Slow graphics operations with recent NVidia hardware\n"
msgstr ""

#. type: Plain text
msgid ""
"Graphics display operations are slow on computers with graphics adapters of "
"the NVidia [[!wikipedia GeForce 900 series]], such as the GeForce GTX 960."
msgstr ""

#. type: Plain text
msgid ""
"This problem will likely be resolved once Tails [[!tails_ticket 10298 desc="
"\"includes a newer Linux kernel\"]]."
msgstr ""

#. type: Title -
#, no-wrap
msgid "Tor Browser does not support MPEG-4 videos\n"
msgstr ""

#. type: Plain text
msgid ""
"Tor Browser does not support MPEG-4 video streaming in Tails 2.0 and newer. "
"Instead, in some cases you can download them and play them with the video "
"player included in Tails."
msgstr ""

#. type: Plain text
msgid ""
"On the other hand, web sites that propose WebM video streaming work fine."
msgstr ""

#. type: Plain text
#, fuzzy
#| msgid "See also [[!tails_ticket 6397]]."
msgid "See [[!tails_ticket 10835]] for more details."
msgstr "همچنین رجوع کنید به [[!tails_ticket 6397]]."

#. type: Plain text
#, fuzzy, no-wrap
#| msgid "<a id=\"sandisk\"></a>\n"
msgid "<a id=\"restart-shell\"></a>\n"
msgstr "<a id=\"sandisk\"></a>\n"

#. type: Title ##
#, no-wrap
msgid "Icons and information located on the top right corner of the screen disappeared"
msgstr ""

#. type: Plain text
msgid ""
"Sometimes, some of the icons located on the top right corner of the screen "
"are not displayed entirely, or at all. For example, the icon that allows to "
"change to another keyboard layout may be hidden. Other information, such as "
"the clock, may not be visible."
msgstr ""

#. type: Plain text
#, no-wrap
msgid ""
"Press <span class=\"keycap\">Alt+F2</span> and type `r` to restart GNOME\n"
"Shell, which often solves this problem.\n"
msgstr ""

#. type: Plain text
msgid ""
"See [[!tails_ticket 10576]] and [[!tails_ticket 10807]] for more details."
msgstr ""

#. type: Title ##
#, no-wrap
msgid "Network interfaces remain turned off"
msgstr ""

#. type: Plain text
msgid ""
"For your safety, Tails blocks access to the network until you have chosen "
"whether to [[spoof the MAC address|doc/first_steps/startup_options/"
"mac_spoofing]].  Once you have done that, network interfaces are turned on. "
"However, since Tails 2.0, sometimes network interfaces remain turned off."
msgstr ""

#. type: Plain text
msgid ""
"If this happens to you, please [[report a bug|doc/first_steps/"
"bug_reporting]]: we currently lack information to fix this problem."
msgstr ""

#. type: Plain text
msgid "Restarting Tails generally solves this problem."
msgstr ""

#. type: Plain text
#, fuzzy
#| msgid "See also [[!tails_ticket 6397]]."
msgid "See [[!tails_ticket 9012]] for more details."
msgstr "همچنین رجوع کنید به [[!tails_ticket 6397]]."

<<<<<<< HEAD
#~ msgid "<a id=\"keyboard_layout\"></a>\n"
#~ msgstr "<a id=\"keyboard_layout\"></a>\n"

#~ msgid "Keyboard layout is sometimes not applied\n"
#~ msgstr "گاهی جانمایی صفحه‌کلید درست نیست\n"

#~ msgid ""
#~ "The keyboard layout selected in *Tails Greeter* is sometimes not applied "
#~ "if different from **English (US)**. Click on the [[keyboard layout|doc/"
#~ "first_steps/introduction_to_gnome_and_the_tails_desktop#keyboard_layout]] "
#~ "icon in the notification area to switch between English and the layout "
#~ "selected in *Tails Greeter*."
#~ msgstr ""
#~ "جانمایی صفحه‌کلید که در *خوشامدگوی تیلز* انتخاب شده گاهی اگر در حالت "
#~ "***English (US)** نباشد درست کار نخواهد کرد. برای تغییر بین انگلیسی و "
#~ "جانمایی انتخاب‌شده در *خوشامدگوی تیلز* روی نمایهٔ  [[جانمایی صفحه‌کلید|doc/"
#~ "first_steps/introduction_to_gnome_and_the_tails_desktop#keyboard_layout]] "
#~ "در بخش آگهی کلیک کنید."

#~ msgid "<a id=\"bcm43224\"></a>\n"
#~ msgstr "<a id=\"bcm43224\"></a>\n"

#~ msgid "Broadcom BCM43224 802.11a/b/g/n Wi-Fi network interface\n"
#~ msgstr "رابط شبکهٔ وای‌فای Broadcom BCM43224 802.11a/b/g/n\n"

#~ msgid ""
#~ "The Broadcom Corporation BCM43224 802.11a/b/g/n Wi-Fi network interface "
#~ "is known to not be able to [[spoof its MAC address|doc/first_steps/"
#~ "startup_options/mac_spoofing]]. Tails enables MAC spoofing by default, "
#~ "and will disable any network interface it fails to spoof. To make it work "
#~ "you must [[disable Tails' MAC spoofing feature|doc/first_steps/"
#~ "startup_options/mac_spoofing#disable]]; please read the documentation "
#~ "carefully and make sure you understand the consequences before doing so."
#~ msgstr ""
#~ "می‌دانیم که رابطهٔ شبکهٔ وای‌فای Broadcom Corporation BCM43224 802.11a/b/g/n "
#~ "در [[جا زدن نشانی مک|doc/first_steps/startup_options/mac_spoofing]] خود "
#~ "ناموفق است. جا زدن آدرس مک به طور پیش‌فرض در تیلز فعال است و اگر موفق به "
#~ "جا زدن نشود، هر رابط شبکه‌ای را غیرفعال می‌کند. برای کار کردن رابط شبکه "
#~ "باید [[ویژگی جا زدن آدرس مک در تیلز را غیرفعال کنید|doc/first_steps/"
#~ "startup_options/mac_spoofing#disable]]؛ لطفاً پیش از انجام این کار این سند "
#~ "را به دقت خوانده و مطمئن شوید که از نتایج آن آگاه هستید."

#~ msgid ""
#~ "This network interface can, for instance, be found in the MacBook Air "
#~ "4,1, 4,2, 5,1 and 5,2."
#~ msgstr ""
#~ "این رابط شبکه برای مثال ممکن است در MacBook Air 4,1, 4,2, 5,1 و 5,2 یافت "
#~ "شود."
=======
#~ msgid "<a id=\"i2p_browser\"></a>\n"
#~ msgstr "<a id=\"i2p_browser\"></a>\n"

#~ msgid "Hard to exchange files with the I2P Browser\n"
#~ msgstr "ردوبدل کردن فایل‌ها با مرورگر I2P‌ دشوار است\n"

#~ msgid ""
#~ "It is impossible to exchange files between the I2P Browser and the "
#~ "amnesia user.  See [[!tails_ticket 8280]]. But you can do that with "
#~ "administration rights from the command line. The home directory of the "
#~ "I2P Browser is located in `/var/lib/i2p-browser/chroot/home/i2pbrowser/`."
#~ msgstr ""
#~ "ردوبدل کردن فایل بین مرورگر I2P و کاربر فراموشی غیرممکن است. رجوع کنید به "
#~ "[[!tails_ticket 8280]]. اما می‌توانید این کار را با حقوق مدیریتی از طریق "
#~ "خط فرمان انجام دهید. پوشهٔ خانهٔ مرورگر I2P در `/var/lib/i2p-browser/chroot/"
#~ "home/i2pbrowser/` قرار دارد."

#~ msgid ""
#~ "You might have to check the permissions of the files that you want to "
#~ "exchange with the I2P Browser:"
#~ msgstr ""
#~ "شاید مجبور باشید اجازه‌های فایل‌هایی که قصد ردوبدل کردن آن‌ها با مرورگر I2P "
#~ "دارید را بررسی کنید:"

#~ msgid ""
#~ "They need to belong to the `i2pbrowser` user to be accessible from inside "
#~ "of the I2P browser."
#~ msgstr ""
#~ "برای دسترسی داشتن به آن‌ها از داخل مرورگر I2P این اجازه‌ها باید متعلق به "
#~ "کاربر`i2pbrowser باشند."

#~ msgid ""
#~ "They need to belong to the `amnesia` user to be accessible from outside "
#~ "of the I2P Browser."
#~ msgstr ""
#~ "برای دسترسی داشتن به آن‌ها از بیرون از مرورگر I2P این اجازه‌ها باید متعلق "
#~ "به کاربر `amnesia` باشند."
>>>>>>> a71c0070

#~ msgid "The Windows 8 Browser theme doesn't look like Internet Explorer 10\n"
#~ msgstr "تم مرورگر ویندوز ۸ شبیه اینترنت اکسپلورر ۱۰ نیست\n"

#~ msgid ""
#~ "When the Windows 8 camouflage is enabled, the Internet Explorer 10 theme "
#~ "for the Tor Browser, Unsafe Browser and I2P Browser is incorrect ([[!"
#~ "tails_ticket 9326]]). Specifically,"
#~ msgstr ""
#~ "هنگام فعال شدن استتار ویندوز ۸، تم اینترنت اکسپلورر ۱۰ برای مرورگر تور، "
#~ "مرورگر غیرامن و مرورگر I2P نادرست است ([[!tails_ticket 9326]]). به ویژه،"

#~ msgid ""
#~ "the default Firefox tab bar is used (it should be positioned above the "
#~ "URL bar, and use a \"square\" style), and"
#~ msgstr ""
#~ "نوار زبانهٔ پیش‌فرض فایرفاکس (که باید بالای نوار نشانی و دارای استایل "
#~ "«چهارگوش» باشد)، و"

#~ msgid "the search bar is enabled (it should be disabled)."
#~ msgstr "نوار جستجو که فعال است (باید غیرفعال باشد)."

#, fuzzy
#~| msgid ""
#~| "<a id=\"automatic_upgrade_fails\"></a>\n"
#~| "Tails does not boot after Automatic Upgrade\n"
#~| "-------------------------------------------\n"
#~ msgid ""
#~ "<a id=\"automatic_upgrade_fails\"></a>\n"
#~ "Tails does not boot after automatic upgrade\n"
#~ "-------------------------------------------\n"
#~ msgstr ""
#~ "<a id=\"automatic_upgrade_fails\"></a>\n"
#~ "تیلز پس از ارتقای خودکار راه‌اندازی نمی‌شود\n"
#~ "-------------------------------------------\n"

#~ msgid "Claws Mail leaks plaintext of encrypted emails to IMAP server\n"
#~ msgstr ""
#~ "درز کردن متن آشکار رایانامه‌های رمزگذاری‌شده به سرورهای IMAP توسط Claws "
#~ "Mail\n"

#~ msgid ""
#~ "Claws Mail stores plaintext copies of all emails on the remote IMAP "
#~ "server, including those that are meant to be encrypted."
#~ msgstr ""
#~ "نرم‌افزار Claws Mail کپی‌های متن آشکار تمام رایانامه‌ها را روی سرور راه‌دور "
#~ "IMAP ذخیره می‌کند، از جمله رایانامه‌هایی که قرار است رمزگذاری شده باشند."

#~ msgid ""
#~ "If you send OpenPGP encrypted emails using *Claws Mail* and IMAP, make "
#~ "sure to apply one of the workarounds documented in our [[security "
#~ "announcement|security/claws_mail_leaks_plaintext_to_imap]]."
#~ msgstr ""
#~ "اگر با استفاده از *Claws Mail* و IMAP رایانامه‌های رمزگذاری‌شده با "
#~ "اُپن‌پی‌جی‌پی می‌فرستید، مطمئن شوید که یکی از راه‌حل‌های پیرامونی آمده در "
#~ "[[اعلامیهٔ امنیتی|security/claws_mail_leaks_plaintext_to_imap]] ما را به "
#~ "کار بسته‌اید."

#~ msgid "Stream isolation inconsistency in Claws Mail\n"
#~ msgstr "ناهمخوانی جداسازی جریان‌ها در Claws Mail\n"

#~ msgid ""
#~ "Claws Mail isn't using its dedicated Tor SocksPort for Tor hidden service "
#~ "IMAP/POP/SMTP servers (instead Tor's TransPort is used). This is just a "
#~ "deviation from Tails' design and should have no adverse real world "
#~ "consequences."
#~ msgstr ""
#~ "نرم‌افزار Claws Mail برای سرورهای IMAP/POP/SMTP سرویس مخفی تور از پورت "
#~ "ساکس تور استفاده نمی‌کند (در عوض از TransPort تور استفاده می‌کند). این تنها "
#~ "تغییر کوچکی در طراحی تیلز است و عواقبی در دنیای واقعی ندارد."

#~ msgid ""
#~ "If you keep updating automatically, there is a point in which your Tails "
#~ "partition gets full. Currently the test about remaining space is failing, "
#~ "so you may end up with a Tails device with a corrupted partition, unable "
#~ "to boot."
#~ msgstr ""
#~ "اگر تیلز را خودکار ارتقاء می‌دهید، سرانجام پارتیشن تیلز پر می‌شود. در حال "
#~ "حاضر آزمایش‌ها در مورد فضای باقیمانده موفق نبوده، بنابراین ممکن است در "
#~ "نهایت دستگاه تیلز شما یک پارتیشن خراب داشته باشد و دیگر نتوان آن را "
#~ "راه‌اندازی کرد."

#~ msgid ""
#~ "<!-- If this section is empty adjust the [[fingerprint documentation|doc/"
#~ "about/fingerprint]]. -->\n"
#~ msgstr ""
#~ "<!-- اگر این بخش خالی است [[سند اثر انگشت|doc/about/fingerprint]] را "
#~ "تغییر دهید. -->\n"

#~ msgid "None currently known."
#~ msgstr "در حال حاضر چیزی در این مورد مشخص نیست."<|MERGE_RESOLUTION|>--- conflicted
+++ resolved
@@ -7,11 +7,7 @@
 msgstr ""
 "Project-Id-Version: PACKAGE VERSION\n"
 "Report-Msgid-Bugs-To: tails-l10n@boum.org\n"
-<<<<<<< HEAD
 "POT-Creation-Date: 2016-04-29 15:20+0000\n"
-=======
-"POT-Creation-Date: 2016-03-17 16:35+0000\n"
->>>>>>> a71c0070
 "PO-Revision-Date: 2015-10-25 10:05+0000\n"
 "Last-Translator: sprint5 <translation5@451f.org>\n"
 "Language-Team: Persian <http://weblate.451f.org:8889/projects/tails/"
@@ -1288,7 +1284,6 @@
 msgid "See [[!tails_ticket 9012]] for more details."
 msgstr "همچنین رجوع کنید به [[!tails_ticket 6397]]."
 
-<<<<<<< HEAD
 #~ msgid "<a id=\"keyboard_layout\"></a>\n"
 #~ msgstr "<a id=\"keyboard_layout\"></a>\n"
 
@@ -1337,7 +1332,7 @@
 #~ msgstr ""
 #~ "این رابط شبکه برای مثال ممکن است در MacBook Air 4,1, 4,2, 5,1 و 5,2 یافت "
 #~ "شود."
-=======
+
 #~ msgid "<a id=\"i2p_browser\"></a>\n"
 #~ msgstr "<a id=\"i2p_browser\"></a>\n"
 
@@ -1375,7 +1370,6 @@
 #~ msgstr ""
 #~ "برای دسترسی داشتن به آن‌ها از بیرون از مرورگر I2P این اجازه‌ها باید متعلق "
 #~ "به کاربر `amnesia` باشند."
->>>>>>> a71c0070
 
 #~ msgid "The Windows 8 Browser theme doesn't look like Internet Explorer 10\n"
 #~ msgstr "تم مرورگر ویندوز ۸ شبیه اینترنت اکسپلورر ۱۰ نیست\n"
