--- conflicted
+++ resolved
@@ -7,11 +7,7 @@
 msgid ""
 msgstr ""
 "Project-Id-Version: PACKAGE VERSION\n"
-<<<<<<< HEAD
-"POT-Creation-Date: 2012-11-13 14:48+0100\n"
-=======
 "POT-Creation-Date: 2012-11-26 13:17+0100\n"
->>>>>>> aa3021d2
 "PO-Revision-Date: YEAR-MO-DA HO:MI+ZONE\n"
 "Last-Translator: FULL NAME <EMAIL@ADDRESS>\n"
 "Language-Team: LANGUAGE <LL@li.org>\n"
@@ -188,12 +184,6 @@
 "Pressing the DVD eject button does not trigger emergency shutdown.  Also, "
 "the \"normal\" (non-emergency) shutdown procedure does not eject the DVD "
 "anymore."
-<<<<<<< HEAD
-msgstr ""
-
-#. type: Plain text
-msgid "(Ticket: [[todo/fix_DVD_eject_at_shutdown]])"
-=======
 msgstr ""
 
 #. type: Plain text
@@ -211,5 +201,4 @@
 "IMAP/POP/SMTP servers (instead Tor's TransPort is used). This is just a "
 "deviation from Tails' design and should have no adverse real world "
 "consequences."
->>>>>>> aa3021d2
 msgstr ""