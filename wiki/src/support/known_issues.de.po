--- conflicted
+++ resolved
@@ -7,11 +7,7 @@
 msgid ""
 msgstr ""
 "Project-Id-Version: PACKAGE VERSION\n"
-<<<<<<< HEAD
 "POT-Creation-Date: 2015-05-12 14:20+0200\n"
-=======
-"POT-Creation-Date: 2015-05-11 19:58+0300\n"
->>>>>>> becfe5e0
 "PO-Revision-Date: YEAR-MO-DA HO:MI+ZONE\n"
 "Last-Translator: FULL NAME <EMAIL@ADDRESS>\n"
 "Language-Team: LANGUAGE <LL@li.org>\n"
@@ -791,7 +787,6 @@
 "projects/torbrowser.html.en)."
 msgstr ""
 
-<<<<<<< HEAD
 #. type: Title -
 #, no-wrap
 msgid "The Windows 8 Browser theme doesn't look like Internet Explorer 10\n"
@@ -812,7 +807,8 @@
 
 #. type: Bullet: '* '
 msgid "the search bar is enabled (it should be disabled)."
-=======
+msgstr ""
+
 #. type: Plain text
 #, no-wrap
 msgid "<a id=\"keyboard_layout\"></a>\n"
@@ -830,5 +826,4 @@
 "first_steps/introduction_to_gnome_and_the_tails_desktop#keyboard_layout]] in "
 "the notification area to switch between English and the layout selected in "
 "*Tails Greeter*."
->>>>>>> becfe5e0
 msgstr ""