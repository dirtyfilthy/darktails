# SOME DESCRIPTIVE TITLE
# Copyright (C) YEAR Free Software Foundation, Inc.
# This file is distributed under the same license as the PACKAGE package.
# FIRST AUTHOR <EMAIL@ADDRESS>, YEAR.
#
msgid ""
msgstr ""
"Project-Id-Version: tails-talk-users-fr\n"
"POT-Creation-Date: 2012-05-07 19:44+0300\n"
"PO-Revision-Date: 2012-09-09 10:17-0000\n"
"Last-Translator: \n"
"Language-Team: nada-fr <LL@li.org>\n"
"Language: \n"
"MIME-Version: 1.0\n"
"Content-Type: text/plain; charset=UTF-8\n"
"Content-Transfer-Encoding: 8bit\n"

#. type: Content of: outside any tag (error?)
msgid "[[!meta title=\"Get in touch with us\"]]"
<<<<<<< HEAD
msgstr "[[!meta title=\"Entrez contact avec nous\"]]"
=======
msgstr "[[!meta title=\"Nous contacter\"]]"
>>>>>>> 4455d515

#. type: Content of: <div><h3>
msgid "Forum"
msgstr "Forum"

#. type: Content of: <div>
msgid "[[!img lib/forum.png link=no]]"
msgstr ""

#. type: Content of: <div><p>
msgid ""
"The [[forum]] is open for discussions that <strong>do not</strong> belong to "
"bugs, feature requests and the like."
msgstr ""
"Le [[forum]] est ouvert aux discussions qui ne concernent <strong>PAS</"
"strong> les bugs, les demandes de fonctionnalités et trucs de ce genre."

#. type: Content of: <div><h3>
msgid "Chat"
msgstr "Chat"

#. type: Content of: <div>
msgid "[[!img lib/chat.png link=no]]"
msgstr ""

#. type: Content of: <div><p>
msgid "Join our IRC channel to chat with developpers and users."
msgstr ""
"Si vous désirez communiquer avec les développeurs/euses ou les utilisateurs/"
"ices Tails, rejoignez notre salon IRC :"

#. type: Content of: <div><ul><li>
msgid "server: <code>irc.oftc.net</code>"
msgstr "serveur: <code>irc.oftc.net</code>"

#. type: Content of: <div><ul><li>
msgid "port: <code>6697</code>"
msgstr "port: <code>6697</code>"

#. type: Content of: <div><ul><li>
msgid "chatroom: <code>#tails</code>"
msgstr "salon: <code>#tails</code>"

#. type: Content of: <div><ul><li>
msgid "use TLS/SSL to connect!"
msgstr "utilisez TLS/SSL pour vous connecter!"

#. type: Content of: <div><p>
msgid ""
"You can use [[Pidgin|http://www.pidgin.im/]], an Instant Messaging client for "
"Windows, GNU/Linux and Mac OS X."
msgstr ""
"Vous pouvez utiliser [[Pidgin|http://www.pidgin.im/]], un logiciel de "
"messagerie instantannée pour Windows, GNU/Linux et Mac OS X."

#. type: Content of: <div><h3>
msgid "Email"
msgstr "Email"

#. type: Content of: <div>
msgid "[[!img lib/email.png link=no]]"
msgstr ""

#. type: Content of: <div><p>
msgid "Mail us on our private mailing list:"
msgstr "Envoyez-nous un mail sur notre liste de discussion privée :"

#. type: Content of: <div><p>
msgid "[[tails@boum.org|mailto:tails@boum.org]]"
msgstr ""

#. type: Content of: <div><p>
msgid ""
"Encrypting your emails with our [[OpenPGP key|doc/about/openpgp_keys]] is the "
"only way to achieve end-to-end encryption."
msgstr ""
"Chiffrer vos mails avec notre [[clef GnuPG|doc/about/openpgp_keys]] est le "
"seul moyen de garantir la confidentialité de nos échanges."

#~ msgid "you may want to join our [[chatroom|chat]];"
#~ msgstr "vous pouvez rejoindre notre [[salon de discussion|chat]] ;"

#~ msgid ""
#~ "you can send email to the private development mailing list: <a "
#~ "href='mailto:amnesia@boum.org'>amnesia@boum.org</a>; encrypting such email "
#~ "with our [[OpenPGP key|doc/about/openpgp_keys]] is the only way to achieve "
#~ "end-to-end encryption."
#~ msgstr ""
#~ "vous pouvez envoyer un mail à la liste de développement privée : <a\n"
#~ "href='mailto:amnesia@boum.org'>amnesia@boum.org</a> ; pour assurer le\n"
#~ "chiffrement de votre message d'un bout à l'autre de son trajet, il est\n"
#~ "nécessaire de la chiffrer avec notre [[clé GnuPG|doc/about/openpgp_keys]]."<|MERGE_RESOLUTION|>--- conflicted
+++ resolved
@@ -17,11 +17,7 @@
 
 #. type: Content of: outside any tag (error?)
 msgid "[[!meta title=\"Get in touch with us\"]]"
-<<<<<<< HEAD
-msgstr "[[!meta title=\"Entrez contact avec nous\"]]"
-=======
 msgstr "[[!meta title=\"Nous contacter\"]]"
->>>>>>> 4455d515
 
 #. type: Content of: <div><h3>
 msgid "Forum"
@@ -29,7 +25,7 @@
 
 #. type: Content of: <div>
 msgid "[[!img lib/forum.png link=no]]"
-msgstr ""
+msgstr "[[!img lib/forum.png link=no]]"
 
 #. type: Content of: <div><p>
 msgid ""
@@ -91,7 +87,7 @@
 
 #. type: Content of: <div><p>
 msgid "[[tails@boum.org|mailto:tails@boum.org]]"
-msgstr ""
+msgstr "[[tails@boum.org|mailto:tails@boum.org]]"
 
 #. type: Content of: <div><p>
 msgid ""
