# SOME DESCRIPTIVE TITLE
# Copyright (C) YEAR Free Software Foundation, Inc.
# This file is distributed under the same license as the PACKAGE package.
# FIRST AUTHOR <EMAIL@ADDRESS>, YEAR.
#
msgid ""
msgstr ""
"Project-Id-Version: tails-talk-users-fr\n"
<<<<<<< HEAD
"POT-Creation-Date: 2013-08-11 18:34+0300\n"
"PO-Revision-Date: 2013-08-12 10:59-0000\n"
=======
"POT-Creation-Date: 2013-08-12 12:01+0300\n"
"PO-Revision-Date: 2013-08-01 16:04+0200\n"
>>>>>>> 77061c5f
"Last-Translator: \n"
"Language-Team: nada-fr <LL@li.org>\n"
"MIME-Version: 1.0\n"
"Content-Type: text/plain; charset=UTF-8\n"
"Content-Transfer-Encoding: 8bit\n"
"X-Generator: Poedit 1.5.4\n"

#. type: Content of: outside any tag (error?)
msgid "[[!meta title=\"Get in touch with us\"]]"
msgstr "[[!meta title=\"Nous contacter\"]]"

#. type: Content of: <div><h3>
msgid "Support list"
msgstr "Liste d'assistance"

#. type: Content of: <div>
msgid "[[!img lib/forum.png link=no]]"
msgstr "[[!img lib/forum.png link=no]]"

#. type: Content of: <div><p>
msgid "Subscribe to our [[user support mailing list|tails-support]]."
msgstr ""
"S'abonner à notre [[liste mail d'assistance utilisateur|tails-support]]."

#. type: Content of: <div><p>
msgid ""
"This is a public mailing list, so <strong>be careful with what you are "
"sending</strong>, and what it can reveal about yourself: location, IP "
"address, email subject and content, etc."
msgstr ""

#. type: Content of: <div><h3>
msgid "Chat"
msgstr "Chat"

#. type: Content of: <div>
msgid "[[!img lib/chat.png link=no]]"
msgstr ""

#. type: Content of: <div><p>
msgid "Join our IRC channel to chat with developers and users."
msgstr ""
"Rejoignez notre salon IRC pour discuter avec les développeurs et les\n"
"utilisateurs de Tails."

#. type: Content of: <div><ul><li>
msgid "server: <code>irc.oftc.net</code>"
msgstr "serveur : <code>irc.oftc.net</code>"

#. type: Content of: <div><ul><li>
msgid "port: <code>6697</code>"
msgstr "port : <code>6697</code>"

#. type: Content of: <div><ul><li>
msgid "chatroom: <code>#tails</code>"
msgstr "salon : <code>#tails</code>"

#. type: Content of: <div><ul><li>
msgid "use TLS/SSL to connect!"
msgstr "utilisez TLS/SSL pour vous connecter!"

#. type: Content of: <div><p>
msgid ""
"You can use [[Pidgin|http://www.pidgin.im/]], an Instant Messaging client "
"for Windows, GNU/Linux and Mac OS X."
msgstr ""
"Vous pouvez utiliser [[Pidgin|http://www.pidgin.im/]], un logiciel de "
"messagerie instantannée pour Windows, GNU/Linux et Mac OS X."

#. type: Content of: <div><h3>
msgid "Email"
msgstr "Email"

#. type: Content of: <div>
msgid "[[!img lib/email.png link=no]]"
msgstr ""

#. type: Content of: <div><p>
msgid "Mail us on our private mailing list:"
msgstr "Envoyez-nous un mail sur notre liste de discussion privée :"

#. type: Content of: <div><p>
msgid "[[tails@boum.org|mailto:tails@boum.org]]"
msgstr "[[tails@boum.org|mailto:tails@boum.org]]"

#. type: Content of: <div><p>
msgid ""
"Encrypting your emails with our [[OpenPGP key|doc/about/openpgp_keys]] is "
"the only way to achieve end-to-end encryption."
msgstr ""
"Chiffrer vos mails avec notre [[clef GnuPG|doc/about/openpgp_keys]] est le "
"seul moyen de garantir la confidentialité de nos échanges."

#~ msgid "Forum"
#~ msgstr "Forum"

#~ msgid ""
#~ "The [[forum]] is currently closed. Coming soon, a better support platform!"
#~ msgstr ""
#~ "Le [[forum]] est actuellement fermé. Bientôt une meilleur plateforme web "
#~ "d'assistance !"

#~ msgid ""
#~ "The [[forum]] is open for discussions that <strong>do not</strong> belong "
#~ "to bugs, feature requests and the like."
#~ msgstr ""
#~ "Le [[forum]] est ouvert aux discussions qui ne concernent <strong>PAS</"
#~ "strong> les bugs, les demandes de fonctionnalités et trucs de ce genre."

#~ msgid "you may want to join our [[chatroom|chat]];"
#~ msgstr "vous pouvez rejoindre notre [[salon de discussion|chat]] ;"

#~ msgid ""
#~ "you can send email to the private development mailing list: <a "
#~ "href='mailto:amnesia@boum.org'>amnesia@boum.org</a>; encrypting such "
#~ "email with our [[OpenPGP key|doc/about/openpgp_keys]] is the only way to "
#~ "achieve end-to-end encryption."
#~ msgstr ""
#~ "vous pouvez envoyer un mail à la liste de développement privée : <a\n"
#~ "href='mailto:amnesia@boum.org'>amnesia@boum.org</a> ; pour assurer le\n"
#~ "chiffrement de votre message d'un bout à l'autre de son trajet, il est\n"
#~ "nécessaire de la chiffrer avec notre [[clé GnuPG|doc/about/openpgp_keys]]."<|MERGE_RESOLUTION|>--- conflicted
+++ resolved
@@ -6,13 +6,8 @@
 msgid ""
 msgstr ""
 "Project-Id-Version: tails-talk-users-fr\n"
-<<<<<<< HEAD
 "POT-Creation-Date: 2013-08-11 18:34+0300\n"
-"PO-Revision-Date: 2013-08-12 10:59-0000\n"
-=======
-"POT-Creation-Date: 2013-08-12 12:01+0300\n"
-"PO-Revision-Date: 2013-08-01 16:04+0200\n"
->>>>>>> 77061c5f
+"PO-Revision-Date: 2013-08-12 11:04-0000\n"
 "Last-Translator: \n"
 "Language-Team: nada-fr <LL@li.org>\n"
 "MIME-Version: 1.0\n"
@@ -43,6 +38,9 @@
 "sending</strong>, and what it can reveal about yourself: location, IP "
 "address, email subject and content, etc."
 msgstr ""
+"Cette liste mail est publique, soyez donc <strong> prudents avec ce que vous "
+"envoyez</strong>, et ce que ça pourrait révéler à votre propos : "
+"emplacement, adresse IP, sujet du mail et contenu, etc."
 
 #. type: Content of: <div><h3>
 msgid "Chat"
