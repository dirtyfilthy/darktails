--- conflicted
+++ resolved
@@ -7,11 +7,7 @@
 msgstr ""
 "Project-Id-Version: PACKAGE VERSION\n"
 "Report-Msgid-Bugs-To: tails-l10n@boum.org\n"
-<<<<<<< HEAD
-"POT-Creation-Date: 2018-11-18 16:30+0000\n"
-=======
 "POT-Creation-Date: 2018-11-21 17:35-0800\n"
->>>>>>> 29e91dbb
 "PO-Revision-Date: 2018-02-26 09:59+0100\n"
 "Last-Translator: sprint5 <translation5@451f.org>\n"
 "Language-Team: Persian <http://weblate.451f.org:8889/projects/tails/faq/fa/"
@@ -1411,8 +1407,18 @@
 msgstr "**bitmessage**: در دبیان موجود نیست"
 
 #. type: Bullet: '  - '
+msgid "**torchat**: see [[!tails_ticket 5554]]"
+msgstr "**torchat**: رجوع کنید به [[!tails_ticket 5554]]"
+
+#. type: Bullet: '  - '
 msgid "**retroshare**: not in Debian"
 msgstr "**retroshare**: در دبیان نیست"
+
+#. type: Bullet: '  - '
+msgid ""
+"**veracrypt**: can not be in Debian because of license issues, see [[!debbug "
+"814352]]"
+msgstr ""
 
 #. type: Plain text
 #, no-wrap
@@ -1859,9 +1865,6 @@
 msgstr ""
 "برای جزییات بیشتر رجوع کنید به [[!wikipedia Linux_malware desc=\"صفحهٔ "
 "ویکی‌پدیا در مورد بدافزارهای لینوکس\"]]."
-
-#~ msgid "**torchat**: see [[!tails_ticket 5554]]"
-#~ msgstr "**torchat**: رجوع کنید به [[!tails_ticket 5554]]"
 
 #~ msgid "<a id=\"truecrypt\"></a>\n"
 #~ msgstr "<a id=\"truecrypt\"></a>\n"
