# SOME DESCRIPTIVE TITLE
# Copyright (C) YEAR Free Software Foundation, Inc.
# This file is distributed under the same license as the PACKAGE package.
# FIRST AUTHOR <EMAIL@ADDRESS>, YEAR.
#
msgid ""
msgstr ""
"Project-Id-Version: PACKAGE VERSION\n"
"Report-Msgid-Bugs-To: tails-l10n@boum.org\n"
<<<<<<< HEAD
"POT-Creation-Date: 2020-04-12 16:10+0200\n"
=======
"POT-Creation-Date: 2020-04-15 02:12+0000\n"
>>>>>>> 5f2d5937
"PO-Revision-Date: 2020-01-22 15:27+0000\n"
"Last-Translator: emmapeel <emma.peel@riseup.net>\n"
"Language-Team: Persian <http://weblate.451f.org:8889/projects/tails/faq/fa/"
">\n"
"Language: fa\n"
"MIME-Version: 1.0\n"
"Content-Type: text/plain; charset=UTF-8\n"
"Content-Transfer-Encoding: 8bit\n"
"Plural-Forms: nplurals=1; plural=0;\n"
"X-Generator: Weblate 3.5.1\n"

#. type: Plain text
#, no-wrap
msgid "[[!meta title=\"Frequently asked questions\"]]\n"
msgstr "[[!meta title=\"پرسش‌های متداول\"]]\n"

#. type: Plain text
msgid ""
"- For hardware compatibility issues, refer to our [[known issues|support/"
"known_issues]].  - To learn what you can do with Tails, refer to our "
"[[documentation|doc]].  - For questions related to Tor, see also to the [Tor "
"support pages](https://support.torproject.org/)."
msgstr ""

#. type: Plain text
#, no-wrap
msgid "[[!toc levels=2]]\n"
msgstr "[[!toc levels=2]]\n"

#. type: Plain text
#, no-wrap
msgid "<a id=\"project\"></a>\n"
msgstr "<a id=\"project\"></a>\n"

#. type: Title =
#, fuzzy, no-wrap
#| msgid "Tails project\n"
msgid "Tails project"
msgstr "پروژهٔ تیلز\n"

#. type: Plain text
#, no-wrap
msgid "<a id=\"relationship_with_tor\"></a>\n"
msgstr "<a id=\"relationship_with_tor\"></a>\n"

#. type: Title -
#, fuzzy, no-wrap
#| msgid "What is the relationship between Tor and Tails?\n"
msgid "What is the relationship between Tor and Tails?"
msgstr "رابطهٔ تور و تیلز چیست؟\n"

#. type: Plain text
msgid ""
"See our explanation about [[why does Tails use Tor|doc/about/"
"tor#relationship]]."
msgstr ""
"توضیح ما در مورد [[دلیل استفادهٔ تیلز از تور|doc/about/tor#relationship]] را "
"ببینید."

#. type: Plain text
#, no-wrap
msgid "<a id=\"debian\"></a>\n"
msgstr "<a id=\"debian\"></a>\n"

#. type: Title -
#, fuzzy, no-wrap
#| msgid "Why is Tails based on Debian and not on another distribution?\n"
msgid "Why is Tails based on Debian and not on another distribution?"
msgstr "چرا تیلز مبتنی بر دبیان است و نه توزیع‌های دیگر؟\n"

#. type: Plain text
msgid ""
"We are deeply rooted and involved in Debian. The friendships, relationships, "
"and technical expertise we have in Debian have many benefits for Tails, and "
"we are not ready to build the same relationship with Ubuntu, OpenBSD, or any "
"other distribution. See our statement about our [[contribute/"
"relationship_with_upstream]] for details."
msgstr ""
"ما ارتباط عمیقی با دبیان داریم. دوستی‌ها، روابط و تخصص فنی که در رابطه با "
"دبیان داریم فایده‌های بسیاری برای تیلز دارد و برای ساختن چنین رابطه‌ای با "
"اوبونتو، اُپن‌بی‌اس‌دی و توزیع‌های دیگر آماده نیستیم. برای جزییات رجوع کنید به "
"اعلان ما راجع به [[contribute/relationship_with_upstream]]."

#. type: Plain text
msgid ""
"See also the article [Why there are so many Debian derivatives](http://"
"upsilon.cc/~zack/blog/posts/2011/09/"
"why_there_are_so_many_debian_derivatives/)  by Stefano Zacchiroli."
msgstr ""
"همچنین رجوع کنید به مقالهٔ  [چرا مشتقات بسیاری از دبیان وجود دارند](http://"
"upsilon.cc/~zack/blog/posts/2011/09/"
"why_there_are_so_many_debian_derivatives/) به قلم استفانو زاکیرولی."

#. type: Plain text
#, no-wrap
msgid "<a id=\"ubuntu\"></a>\n"
msgstr "<a id=\"ubuntu\"></a>\n"

#. type: Title -
#, fuzzy, no-wrap
#| msgid "Why isn't Tails based on Ubuntu?\n"
msgid "Why isn't Tails based on Ubuntu?"
msgstr "چرا تیلز توزیعی از اوبونتو نیست؟\n"

#. type: Plain text
msgid "First, see the answer to the [[previous question|faq#debian]]."
msgstr "ابتدا پاسخ [[پرسش قبلی|faq#debian]] را ببینید."

#. type: Bullet: '0. '
msgid "The rapid development cycle of Ubuntu would be too fast for Tails."
msgstr "چرخهٔ توسعهٔ سریع اوبونتو برای تیلز بیش از حد سریع است."

#. type: Bullet: '0. '
msgid ""
"Ubuntu adds features in ways that we find dangerous for privacy. For example "
"Ubuntu One ([partly discontinued](http://blog.canonical.com/2014/04/02/"
"shutting-down-ubuntu-one-file-services/))  and the [Amazon ads and data "
"leaks](https://www.eff.org/deeplinks/2012/10/privacy-ubuntu-1210-amazon-ads-"
"and-data-leaks)."
msgstr ""
"اوبونتو ویژگی‌های خود را طوری اضافه می‌کند که به نظر ما برای حریم خصوصی خطرناک "
"هستند. برای نمونه اوبونتوی یک ([پشتیبانی از آن تا حدودی قطع شده](http://blog."
"canonical.com/2014/04/02/shutting-down-ubuntu-one-file-services/)) و "
"[تبلیغات آمازون و درز اطلاعات](https://www.eff.org/deeplinks/2012/10/privacy-"
"ubuntu-1210-amazon-ads-and-data-leaks)."

#. type: Bullet: '0. '
msgid ""
"Ubuntu is led by a company that takes most of the important decisions and "
"has the power to make them happen."
msgstr ""
"اوبونتو توسط شرکتی اداره می‌شود که بیشتر تصمیم‌های مهم آن را می‌گیرد و قدرت "
"اجرایی کردن این تصمیم‌ها را دارد."

#. type: Bullet: '0. '
msgid ""
"We usually ship kernels and video drivers from [Debian backports](http://"
"backports.debian.org/). The result is comparable to Ubuntu in terms of "
"support for recent hardware."
msgstr ""
"ما معمولاً هسته‌ها و راه‌اندازی‌های ویدیویی را از  [بک‌پورت‌های دبیان](http://"
"backports.debian.org/) می‌گیریم. نتیجهٔ این کار از لحاظ پشتیبانی سخت‌افزارهای "
"جدید قابل‌مقایسه با اوبونتو است."

#. type: Bullet: '0. '
msgid ""
"We think that the general quality of the maintenance work being done on "
"packages matters from a security perspective. Debian maintainers generally "
"are experts in the fields their packages deal with; while it is generally "
"not the case outside of the limited number of packages Ubuntu officially "
"supports."
msgstr ""
"ما فکر می‌کنیم کیفیت عمومی کار نگهداری بسته‌ها از جنبهٔ امنیتی مهم است. "
"نگهدارنده‌های دبیان معمولاً در حوزه‌های مرتبط با بسته‌ها خبره هستند؛ اما این "
"مورد معمولاً در مورد بسته‌هایی به غیر از بسته‌های معدودی که اوبونتو پشتیبانی "
"می‌کند صادق نیست."

#. type: Bullet: '0. '
msgid ""
"We are actively working on improving [[AppArmor support|contribute/design/"
"application_isolation]] in Tails; a security framework that is already used "
"in a few Ubuntu applications."
msgstr ""
"ما مدام روی پیشبرد  [[پشتیبانی اَپ‌آرمور|contribute/design/"
"application_isolation]] در تیلز کار می‌کنیم؛ اپ‌آرمور یک چارچوب امنیتی است که "
"پیش از این در بعضی ابزارهای اوبونتو به کار رفته است."

#. type: Bullet: '0. '
msgid ""
"We are also working on adding compiler hardening options to more Debian "
"packages included in Tails; another security feature that Ubuntu already "
"provides."
msgstr ""
"همچنین در حال کار روی اضافه کردن گزینه‌های کامپایلری برای بسته‌های بیشتری از "
"دبیان که در تیلز وجود دارند هستیم؛ این بسته‌ها ویژگی امنیتی دیگری هستند که "
"اوبونتو از آن‌ها استفاده می‌کند."

#. type: Plain text
#, no-wrap
msgid "<a id=\"gnome\"></a>\n"
msgstr "<a id=\"gnome\"></a>\n"

#. type: Title -
#, fuzzy, no-wrap
#| msgid "Why does Tails ship the GNOME Desktop?\n"
msgid "Why does Tails ship the GNOME Desktop?"
msgstr "چرا تیلز از دسکتاپ گنوم استفاده می‌کند؟\n"

#. type: Plain text
msgid ""
"We had users ask for LXDE, XFCE, MATE, KDE, and so on, but we are not going "
"to change desktop. According to us, the main drawback of GNOME is that it "
"requires quite a lot of resources to work properly, but it has many "
"advantages.  The GNOME Desktop is:"
msgstr ""
"بعضی کاربران از ما درخواست دسکتاپ‌های LXDE، XFCE، MATE، KDE و غیره کرده‌اند، "
"اما ما قصد تغییر دسکتاپ را نداریم. از نظر ما مشکل اصلی گنوم این است که به "
"منابع بسیاری نیاز دارد تا خوب کار کند، اما مزایای بسیاری نیز دارد. دسکتاپ "
"گنوم:"

#. type: Bullet: '  - '
msgid "Well integrated, especially for new Linux users."
msgstr "یکپارچگی مناسبی دارد، به خصوص برای کاربران جدید لینوکس."

#. type: Bullet: '  - '
msgid "Very well translated and documented."
msgstr "به خوبی ترجمه و مستندسازی شده‌است."

#. type: Bullet: '  - '
msgid "Doing relatively good regarding accessibility features."
msgstr "از نظر ویژگی‌های دسترسی‌پذیری وضعیت نسبتاً خوبی دارد."

#. type: Bullet: '  - '
msgid "Actively developed."
msgstr "فعالانه توسعه می‌یابد."

#. type: Bullet: '  - '
msgid ""
"Well maintained in [[Debian|faq#debian]], where it is the default desktop "
"environment."
msgstr ""
"در [[دبیان|faq#debian]] که محیط دسکتاپ پیش‌فرض است، خوب از آن نگهداری می‌شود."

#. type: Plain text
msgid ""
"We invested quite some time in acquiring GNOME knowledge, and switching our "
"desktop environment would require going through that process again."
msgstr ""
"ما کمی وقت صرف کسب اطلاعات در مورد گنوم کرده‌ایم و عوض کردن محیط دسکتاپ "
"مستلزم این است که دوباره این روند را طی کنیم."

#. type: Plain text
msgid ""
"We are not proposing several desktop environments to choose from because we "
"want to [[limit the amount of software included in Tails|faq#new_software]]."
msgstr ""
"ما انتخاب از بین چندین محیط دسکتاپ را توصیه نمی‌کنیم، چون می‌خواهیم [[تعداد "
"نرم‌افزارهای گنجانده‌شده در تیلز را محدود کنیم|faq#new_software]]."

#. type: Plain text
#, no-wrap
msgid "<a id=\"hardware\"></a>\n"
msgstr "<a id=\"hardware\"></a>\n"

#. type: Title =
#, fuzzy, no-wrap
#| msgid "Hardware compatibility\n"
msgid "Hardware compatibility"
msgstr "سازگاری سخت‌افزاری\n"

#. type: Plain text
#, no-wrap
msgid "<a id=\"arm\"></a>\n"
msgstr "<a id=\"arm\"></a>\n"

#. type: Title -
#, fuzzy, no-wrap
#| msgid "Does Tails work on ARM architecture, Raspberry Pi, or tablets?\n"
msgid "Does Tails work on ARM architecture, Raspberry Pi, tablets, or phones?"
msgstr "آیا تیلز روی معماری آرم، رزبری پای یا تبلت‌ها کار می‌کند؟\n"

#. type: Plain text
#, fuzzy
#| msgid ""
#| "For the moment, Tails is only available on the x86 and x86_64 "
#| "architectures.  The Raspberry Pi and many tablets are based on the ARM "
#| "architecture. Tails does not work on the ARM architecture so far."
msgid ""
"For the moment, Tails is only available on the x86_64 architecture.  The "
"Raspberry Pi and most tablets and phones are based on the ARM architecture. "
"Tails does not work on the ARM architecture so far."
msgstr ""
"در حال حاضر تیلز تنها روی معماری‌های x86 و x86_64 کار می‌کند. رزبری پای و "
"بسیاری از تبلت‌ها مبتنی بر معماری آرم هستند. تیلز در حال حاضر روی معماری آرم "
"کار نمی‌کند."

#. type: Plain text
msgid ""
"Look for a tablet with an AMD or Intel processor. Try to verify its "
"compatibility with Debian beforehand, for example make sure that the Wi-Fi "
"interface is supported."
msgstr ""
"به دنبال تبلتی با پردازشگر اینتل یا اِی‌ام‌دی باشید. سعی کنید پیش از استفاده از "
"سازگاری آن با دبیان مطمئن شوید؛ برای نمونه مطمئن شوید که از رابط وای‌فای آن "
"پشتیبانی می‌شود."

#. type: Plain text
msgid ""
"To get more information about the progress of Tails on handheld devices, see "
"[[!tails_ticket 6064]]."
msgstr ""

#. type: Plain text
#, no-wrap
msgid "<a id=\"installation\"></a>\n"
msgstr "<a id=\"installation\"></a>\n"

#. type: Title =
#, fuzzy, no-wrap
#| msgid "Installation\n"
msgid "Installation"
msgstr "نصب\n"

#. type: Plain text
#, no-wrap
msgid "<a id=\"install_permanently\"></a>\n"
msgstr "<a id=\"install_permanently\"></a>\n"

#. type: Title -
#, fuzzy, no-wrap
#| msgid "Can I install Tails permanently onto my hard disk?\n"
msgid "Can I install Tails permanently onto my hard disk?"
msgstr "آیا می‌توانم تیلز را به طور دائم روی سخت‌دیسک خود نصب کنم؟\n"

#. type: Plain text
#, fuzzy
#| msgid ""
#| "This is not possible using the recommended installation methods. Tails is "
#| "designed to be a live system running from a removable media: DVD, USB "
#| "stick or SD card."
msgid ""
"This is not possible using the recommended installation methods. Tails is "
"designed to be a live system running from a removable media: USB stick or "
"DVD."
msgstr ""
"این کار با روش‌های نصب توصیه‌شده ممکن نیست. تیلز طوری طراحی شده تا یک سیستم "
"زنده باشد که از یک دستگاه جداشدنی مانند دی‌وی‌دی، درایو یواس‌بی یا کارت حافظه "
"کار می‌کند."

#. type: Plain text
msgid ""
"This is a conscious decision as this mode of operation is better for what we "
"want to provide to Tails users: amnesia, the fact that Tails leaves no "
"traces on the computer after a session is closed."
msgstr ""
"این تصمیم آگاهانه از این رو گرفته شده که این حالت برای چیزی که برای کاربران "
"تیلز می‌خواهیم بهتر است: فراموشی، یعنی این که تیلز پس از پایان نشست کاری "
"ردپایی روی رایانه باقی نمی‌گذارد."

#. type: Plain text
#, no-wrap
msgid "<a id=\"unetbootin_etc\"></a>\n"
msgstr "<a id=\"unetbootin_etc\"></a>\n"

#. type: Title -
#, fuzzy, no-wrap
#| msgid "Can I install Tails with UNetbootin, YUMI or my other favorite tool?\n"
msgid "Can I install Tails with UNetbootin, YUMI, Rufus or my other favorite tool?"
msgstr "آیا می‌توانم تیلز را با UNetbootin، YUMI یا دیگر ابزارهای موردعلاقه‌ام نصب کنم؟\n"

#. type: Plain text
#, fuzzy
#| msgid ""
#| "No. Those installation methods are unsupported. They might not work at "
#| "all, or worse: they might seem to work, but produce a Tails device that "
#| "does *not* behave like Tails should. Follow the [[download and "
#| "installation documentation|install]] instead."
msgid ""
"No. Those installation methods are unsupported. They might not work at all, "
"or worse: they might seem to work, but produce a USB stick that does *not* "
"behave like Tails should. Follow the [[download and installation "
"documentation|install]] instead."
msgstr ""
"خیر. ما از این روش‌های نصب پشتیبانی نمی‌کنیم. این روش‌ها کلاً کار نمی‌کنند، یا "
"حتی بدتر، ممکن است یک دستگاه تیلز ایجاد کنند که آن طور که باید *عمل نمی‌کند*. "
"در عوض [[download and سند دانلود و نصب|install]] را دنبال کنید."

#. type: Plain text
#, no-wrap
msgid "<a id=\"upgrade\"></a>\n"
msgstr "<a id=\"upgrade\"></a>\n"

#. type: Title -
#, fuzzy, no-wrap
#| msgid "Should I manually update add-ons included in <span class=\"application\">Tor Browser</span>?\n"
msgid "Should I update Tails using `apt upgrade` or <span class=\"application\">Synaptic</span>?"
msgstr "آیا باید افزونه‌های گنجانده‌شده در <span class=\"application\">مرورگر تور</span> را دستی به‌روز کنم؟\n"

#. type: Plain text
#, no-wrap
msgid ""
"No. Tails provides upgrades every six weeks, that are thoroughly tested\n"
"to make sure that no security feature or configuration gets broken.\n"
"If you upgrade the system yourself using `apt` or <span class=\"application\">Synaptic</span>,\n"
"you might break things. Upgrading when you get a notification from\n"
"<span class=\"application\">[[Tails Upgrader|doc/upgrade]]</span> is enough.\n"
msgstr ""
"خیر. تیلز هر شش هفته امکان به‌روزرسانی فراهم می‌کند و این به‌روزرسانی‌ها به دقت\n"
"بررسی می‌شوند تا باعث مشکل در ویژگی‌های امنیتی یا پیکربندی نشوند.\n"
"اگر سیستمتان را خودتان با استفاده از `apt` یا <span class=\"application\">سینپتیک</span>\n"
"به‌روز کنید ممکن است باعث شوید این ویژگی‌ها دچار مشکل شوند. به‌روزرسانی پس از دریافت آگهی از\n"
"<span class=\"application\">[[ارتقادهندهٔ تیلز|doc/upgrade]]</span> کافی است.\n"

#. type: Plain text
#, no-wrap
msgid "<a id=\"preinstalled\"></a>\n"
msgstr "<a id=\"preinstalled\"></a>\n"

#. type: Title -
#, fuzzy, no-wrap
#| msgid "Can I buy a preinstalled Tails device?\n"
msgid "Can I buy a preinstalled Tails USB stick or DVD?"
msgstr "آیا می‌توانم یک دستگاه با تیلز از پیش‌نصب‌شده خریداری کنم؟\n"

#. type: Plain text
msgid "No, we don't sell preinstalled Tails devices."
msgstr "خیر. ما دستگاه‌های تیلز ازپیش‌نصب‌شده نمی‌فروشیم."

#. type: Plain text
msgid "Selling preinstalled devices would in fact be a pretty bad idea:"
msgstr "فروختن دستگاه‌های ازپیش‌نصب‌شده در واقع فکر بسیار بدی هستند:"

#. type: Bullet: '* '
msgid ""
"If burned on a DVD, then this DVD would be outdated on the next release. "
"This means after 6 weeks at most."
msgstr ""
"اگر تیلز را روی یک دی‌وی‌دی ایجاد کنیم، این دی‌وی‌دی در نسخهٔ بعدی دیگر قدیمی "
"خواهد بود. یعنی عمر مفید آن در بهترین حالت تنها شش هفته است."

#. type: Bullet: '* '
#, fuzzy
#| msgid ""
#| "If installed onto a USB stick, then it would be impossible to verify that "
#| "the Tails on the USB stick is genuine. Trusting that a Tails device is "
#| "genuine should be based either on cryptographic verification or on "
#| "personal trust (if you know someone of trust who can clone a Tails device "
#| "for you). But once Tails is installed on a USB stick it is not possible "
#| "to use our cryptographic verification techniques anymore. Being able to "
#| "trust your Tails device is something that we really care about."
msgid ""
"If installed onto a USB stick, then it would be impossible to verify that "
"the Tails on the USB stick is genuine. Trusting that a Tails USB stick is "
"genuine should be based either on cryptographic verification or on personal "
"trust (if you know someone you trust who can clone a Tails USB stick for "
"you). But once Tails is installed on a USB stick it is not possible to use "
"our cryptographic verification techniques anymore. Being able to trust your "
"Tails USB stick is something that we really care about."
msgstr ""
"اگر آن را روی یک درایو یواس‌بی نصب کنیم، تأیید صحت آن غیرممکن خواهد بود. "
"اعتماد به صحت یک دستگاه تیلز یا باید بر مبنای تأیید رمزنگاری باشد یا اعتماد "
"شخصی (اگر فرد قابل‌اعتمادی می‌شناسید که می‌تواند برایتان یک دستگاه تیلز را "
"همتاسازی کند). اما پس از نصب تیلز روی یک درایو یواس‌بی دیگر نمی‌توان از روش‌های "
"تأیید رمزنگاری استفاده کرد. امکان اعتماد به دستگاه تیلز مساله‌ای است که ما به "
"آن اهمیت بسیاری می‌دهیم."

#. type: Plain text
#, fuzzy, no-wrap
#| msgid "<a id=\"luks\"></a>\n"
msgid "<a id=\"checksum\"></a>\n"
msgstr "<a id=\"luks\"></a>\n"

#. type: Title -
#, no-wrap
msgid "Where can I find the checksum to verify my Tails download?"
msgstr ""

#. type: Plain text
msgid ""
"We do not provide a checksum (SHA hash or similar) to verify your Tails "
"download."
msgstr ""

#. type: Plain text
msgid ""
"Verification using a checksum would be no better than verifying using one of "
"the techniques documented on our download page: our browser extension, "
"BitTorrent, or basic OpenPGP."
msgstr ""

#. type: Plain text
msgid ""
"These verification methods all rely on some information being securely "
"downloaded from our website using HTTPS. Similarly, verification using a "
"checksum would rely on the checksum being securely downloaded from our "
"website."
msgstr ""

#. type: Plain text
msgid ""
"In order to verify your Tails download without having to rely on some "
"information being securely downloaded from our website, you need to use "
"[[OpenPGP and authenticate our signing key through the OpenPGP Web of Trust|"
"install/download#openpgp]]."
msgstr ""

#. type: Plain text
#, no-wrap
msgid "<a id=\"browser\"></a>\n"
msgstr "<a id=\"browser\"></a>\n"

#. type: Title =
#, fuzzy, no-wrap
#| msgid "Web browser\n"
msgid "Web browser"
msgstr "مرورگر وب\n"

#. type: Plain text
#, no-wrap
msgid "<a id=\"javascript\"></a>\n"
msgstr "<a id=\"javascript\"></a>\n"

#. type: Title -
#, fuzzy, no-wrap
#| msgid "Why is JavaScript enabled by default in <span class=\"application\">Tor Browser</span>?\n"
msgid "Why is JavaScript enabled by default in <span class=\"application\">Tor Browser</span>?"
msgstr "چرا جاوااسکریپت به طور پیش‌فرض در <span class=\"application\">مرورگر تور</span> فعال است؟\n"

#. type: Plain text
msgid ""
"Many websites today require JavaScript to work correctly. As a consequence "
"JavaScript is enabled by default in Tails to avoid confusing many users. But "
"the [[Torbutton|doc/anonymous_internet/Tor_browser#torbutton]] extension, "
"included in Tails, takes care of blocking dangerous JavaScript "
"functionalities."
msgstr ""
"امروزه تارنماهای بسیاری برای درست کار کردن نیاز به جاوااسکریپت دارند. در "
"نتیجه برای اجتناب از سردرگمی بسیاری از کاربران، جاوااسکریپت را به طور پیش‌فرض "
"روی تیلز فعال کرده‌ایم. اما افزونهٔ [[تورباتِن|doc/anonymous_internet/"
"Tor_browser#torbutton]] که در تیلز وجود دارد جاوااسکریپت‌های خطرناک را مسدود "
"می‌کند."

#. type: Plain text
#, fuzzy
#| msgid ""
#| "Tor Browser also includes a [[security_slider|doc/anonymous_internet/"
#| "Tor_browser#security_slider]] and the [[NoScript|doc/anonymous_internet/"
#| "Tor_browser#noscript]] extension to optionally disable more JavaScript. "
#| "This might improve security in some cases. However, if you disable "
#| "JavaScript, then the [[fingerprint|doc/about/fingerprint]] of your "
#| "browser will differ from most Tor users. This might break your anonymity."
msgid ""
"Tor Browser also includes a [[security level|doc/anonymous_internet/"
"Tor_browser#security_level]] and the [[NoScript|doc/anonymous_internet/"
"Tor_browser#noscript]] extension to optionally disable more JavaScript. This "
"might improve security in some cases. However, if you disable JavaScript, "
"then the [[fingerprint|doc/about/fingerprint]] of your browser will differ "
"from most Tor users. This might break your anonymity."
msgstr ""
"مرورگر تور همچنین دارای یک [[security_slider|doc/anonymous_internet/"
"Tor_browser#security_slider]] و افزونهٔ [[نواسکریپت|doc/anonymous_internet/"
"Tor_browser#noscript]] که با آن‌ها می‌توانید جاوااسکریپت‌های بیشتری را غیرفعال "
"کنید. این کار می‌تواند در بعضی موارد امنیت را افزایش دهد. اما اگر کلاً "
"جاوااسکریپت را غیرفعال کنید آن‌گاه [[اثر انگشت|doc/about/fingerprint]] "
"مرورگرتان با اثر انگشت اغلب کاربران تور متفاوت خواهد بود که این نکته ممکن "
"است باعث به خطر افتادن ناشناسی شما شود."

#. type: Plain text
msgid ""
"We think that having JavaScript enabled by default is the best possible "
"compromise between usability and security in this case."
msgstr ""
"ما معتقدیم در این مورد فعال نگاه داشتن جاوااسکریپت به طور پیش‌فرض بهترین "
"مصالحه بین کاربردپذیری و امنیت است."

#. type: Plain text
#, no-wrap
msgid "<a id=\"add-ons\"></a>\n"
msgstr "<a id=\"add-ons\"></a>\n"

#. type: Title -
#, fuzzy, no-wrap
#| msgid "Can I install other add-ons in <span class=\"application\">Tor Browser</span>?\n"
msgid "Can I install other add-ons in <span class=\"application\">Tor Browser</span>?"
msgstr "آیا می‌توانم روی <span class=\"application\">مرورگر تور</span> افزونه‌های دیگری هم نصب کنم؟\n"

#. type: Plain text
#, no-wrap
msgid "Installing add-ons in <span class=\"application\">Tor Browser</span> might break the security built in Tails.\n"
msgstr "نصب افزونه‌ها روی <span class=\"application\">مرورگر تور</span> ممکن است باعث ایجاد اشکال در امنیت موجود در تیلز شود.\n"

#. type: Plain text
msgid ""
"Add-ons can do many things within the browser, and even if all the "
"networking goes through Tor, some add-ons might interact badly with the rest "
"of the configuration or leak private information."
msgstr ""
"افزونه‌ها می‌توانند کارهای بسیاری در مرورگر انجام دهند و حتی اگر تمام "
"فعالیت‌های مرورگر از طریق تور عبور کند، بعضی افزونه‌ها ممکن است با بقیهٔ "
"تنظیمات مشکل داشته باشند یا باعث درز کردن اطلاعات خصوصی شوند."

#. type: Plain text
#, no-wrap
msgid ""
"1. They can track and reveal information about your browsing behaviour, browsing\n"
"history, or system information, either on purpose or by mistake.\n"
msgstr "۱. آن‌ها می‌تواند اطلاعاتی در مورد رفتار وب‌گردی، تاریخچهٔ وب‌گردی یا اطلاعات سیستم شما را چه از عمد و چه از روی اشتباه پیگیری و فاش کنند.\n"

#. type: Plain text
#, no-wrap
msgid ""
"2. They can have bugs and security holes that can be remotely exploited by an\n"
"attacker.\n"
msgstr "۲. آن‌ها ممکن است ایراد و حفره‌های امنیتی داشته باشند که از سوی یک مهاجم کنترل می‌شود.\n"

#. type: Plain text
#, no-wrap
msgid ""
"4. They can have bugs breaking the security offered by other add-ons, for example\n"
"Torbutton, and break your anonymity.\n"
msgstr "۴. ممکن است ایرادهایی داشته باشند که امنیت ارائه‌شده از سوی افزونه‌ها را به مخاطره می‌اندازد، برای نمونه امنیت تورباتِن، و در نتیجه ناشناس بودن شما دچار مشکل شود.\n"

#. type: Plain text
#, no-wrap
msgid ""
"5. They can break your anonymity by making your browsing behaviour\n"
"distinguishable amongst other Tails users.\n"
msgstr ""
"۵. ممکن است با قابل‌تشخیص کردن رفتار وب‌گردی شما از دیگر کاربران تیلز ناشناسی شما\n"
"را به مخاطره بیندازند.\n"

#. type: Plain text
msgid ""
"Unless proven otherwise, no add-on, apart from the ones already included in "
"Tails, have been seriously audited and should be considered safe to use in "
"this context."
msgstr ""
"هیچ افزونه‌ای به جز افزونه‌های گنجانده‌شده در تیلز بررسی جدی نشده‌اند و نباید "
"استفاده از آن‌ها در تیلز امن محسوب شود، مگر این که خلافش ثابت شود."

#. type: Plain text
#, fuzzy, no-wrap
#| msgid ""
#| "<div class=\"next\">\n"
#| "  <ul>\n"
#| "    <li>[[Warnings about persistence|doc/first_steps/persistence/warnings#index3h1]]</li>\n"
#| "    <li>[[Browsing the web with <span class=\"application\">Tor Browser</span>|doc/anonymous_internet/Tor_browser]]</li>\n"
#| "    <li>[[Can I hide the fact that I am using Tails?|doc/about/fingerprint/]]</li>\n"
#| "  </ul>\n"
#| "</div>\n"
msgid ""
"<div class=\"next\">\n"
"  <ul>\n"
"    <li>[[Warnings about the Persistent Storage|doc/first_steps/persistence/warnings#index3h1]]</li>\n"
"    <li>[[Browsing the web with <span class=\"application\">Tor Browser</span>|doc/anonymous_internet/Tor_browser]]</li>\n"
"    <li>[[Can I hide the fact that I am using Tails?|doc/about/fingerprint/]]</li>\n"
"  </ul>\n"
"</div>\n"
msgstr ""
"<div class=\"next\">\n"
"  <ul>\n"
"    <li>[[هشدار راجع به مانا|doc/first_steps/persistence/warnings#index3h1]]</li>\n"
"    <li>[[وب‌گردی با <span class=\"application\">مرورگر تور</span>|doc/anonymous_internet/Tor_browser]]</li>\n"
"    <li>[[آیا می‌توانم استفاده‌ام از تیلز را مخفی کنم؟|doc/about/fingerprint/]]</li>\n"
"  </ul>\n"
"</div>\n"

#. type: Plain text
#, no-wrap
msgid ""
"<!--\n"
"XXX: Push that information to the browser documentation?\n"
"XXX: Check https://www.torproject.org/torbutton/torbutton-faq.html.en#recommendedextensions\n"
"-->\n"
msgstr ""
"<!--\n"
"XXX: این اطلاعات را به مستندات مرورگر ببرم؟\n"
"XXX: رجوع کنید به https://www.torproject.org/torbutton/torbutton-faq.html.en#recommendedextensions\n"
"-->\n"

#. type: Plain text
#, no-wrap
msgid "<a id=\"add-ons_update\"></a>\n"
msgstr "<a id=\"add-ons_update\"></a>\n"

#. type: Title -
#, fuzzy, no-wrap
#| msgid "Should I manually update add-ons included in <span class=\"application\">Tor Browser</span>?\n"
msgid "Should I manually update add-ons included in <span class=\"application\">Tor Browser</span>?"
msgstr "آیا باید افزونه‌های گنجانده‌شده در <span class=\"application\">مرورگر تور</span> را دستی به‌روز کنم؟\n"

#. type: Plain text
#, no-wrap
msgid ""
"No. Tails provides upgrades every six weeks, that are thoroughly tested\n"
"to make sure that no security feature or configuration gets broken.\n"
"Updating add-ons in <span class=\"application\">Tor Browser</span> might\n"
"break the security built in Tails.\n"
msgstr ""
"خیر. تیلز هر شش هفته به‌روزرسانی‌هایی در اختیار شما می‌گذارد که به دقت بررسی شده‌اند\n"
"تا اطمینان حاصل شود که مشکل امنیتی یا پیکربندی ندارند.\n"
"به روزرسانی افزونه‌ها در <span class=\"application\">مرورگر تیلز</span> ممکن است منجر به\n"
"ایجاد اشکال در امنیت موجود در تیلز شود.\n"

#. type: Plain text
#, no-wrap
msgid "<a id=\"flash\"></a>\n"
msgstr "<a id=\"flash\"></a>\n"

#. type: Title -
#, fuzzy, no-wrap
#| msgid "Can I view websites using Adobe Flash with Tails?\n"
msgid "Can I view websites using Adobe Flash with Tails?"
msgstr "آیا می‌توانم با تیلز از تارنماهایی که از ادوبی فلش استفاده می‌کنند بازدید کنم؟\n"

#. type: Plain text
msgid "Adobe Flash Player is not included in Tails for several reasons:"
msgstr "ادوبی فلش پلیر به دلایل مختلف در تیلز گنجانده نشده:"

#. type: Bullet: '  - '
msgid ""
"It is proprietary software which prevents us from legally including it in "
"Tails."
msgstr ""
"یک نرم‌افزار مالکیتی است که در نتیجه ما از نظر قانونی نمی‌توانیم آن را در تیلز "
"بگنجانیم."

#. type: Bullet: '  - '
msgid "It is closed source and so we have no idea of what it really does."
msgstr "کدبسته است و نمی‌دانیم دقیقاً چه می‌کند."

#. type: Bullet: '  - '
msgid "It has a very long history of serious security vulnerabilities."
msgstr "ید طولایی در آسیب‌پذیری‌های امنیتی جدی دارد."

#. type: Bullet: '  - '
msgid ""
"It is known to favor privacy invasive technologies such as [[!wikipedia "
"Local_shared_object]]."
msgstr ""
"مشهور است به ایجاد فرصت برای فناوری‌هایی که حریم خصوصی را به مخاطره "
"می‌اندازند، از جمله [[!wikipedia Local_shared_object]]."

#. type: Bullet: '  - '
msgid "Adobe only maintains their GNU/Linux Flash plugin for Google Chrome."
msgstr "ادوبی افزایهٔ فلش گنو/لینوکس خود را تنها برای گوگل کروم نگهداری می‌کند."

#. type: Plain text
#, fuzzy
#| msgid ""
#| "We have considered including open-source alternative software to Adobe "
#| "Flash, such as [Gnash](http://www.gnu.org/software/gnash/), but it is not "
#| "the case yet, see [[!tails_ticket 5363]]."
msgid ""
"We have considered including open-source alternative software to Adobe "
"Flash, such as [Gnash](http://www.gnu.org/software/gnash/), but rejected "
"them since they are not mature enough and Flash is less and less used anyway."
msgstr ""
"ما استفاده از از نرم‌افزارهای جایگزین کدباز مانند [[جی‌نش](http://www.gnu.org/"
"software/gnash/) به جای ادوبی فلش را در نظر گرفته‌ایم، اما هنوز امکانش میسر "
"نشده است. رجوع کنید به [[!tails_ticket 5363]]."

#. type: Plain text
#, no-wrap
msgid "But you can already watch HTML5 videos with <span class=\"application\">Tor Browser</span>.\n"
msgstr "اما می‌توانید با <span class=\"application\">مرورگر تور</span> ویدیوهای اچ‌تی‌ام‌ال۵ را ببینید.\n"

#. type: Plain text
#, no-wrap
msgid "<a id=\"anonymity_test\"></a>\n"
msgstr "<a id=\"anonymity_test\"></a>\n"

#. type: Title -
#, fuzzy, no-wrap
#| msgid "How to analyse the results of online anonymity tests?\n"
msgid "How to analyse the results of online anonymity tests?"
msgstr "چگونه نتایج آزمون‌های ناشناسی آنلاین را تحلیل کنیم؟\n"

#. type: Plain text
#, fuzzy
#| msgid ""
#| "Fingerprinting websites such as <https://panopticlick.eff.org/> or "
#| "<https://ip-check.info/> try to retrieve as much information as possible "
#| "from your browser to see if it can be used to identify you."
msgid ""
"Fingerprinting websites, such as <https://panopticlick.eff.org/>, try to "
"retrieve as much information as possible from your browser to see if it can "
"be used to identify you."
msgstr ""
"تارنماهای ثبت اثرانگشت مانند <https://panopticlick.eff.org/> یا <https://ip-"
"check.info/> سعی می‌کنند از مرورگر شما تا حد امکان اطلاعات کسب کنند و ببینند "
"که آیا می‌توانند با این اطلاعات هویت شما را احراز کنند."

#. type: Plain text
#, no-wrap
msgid ""
"As explained in our documentation about\n"
"[[fingerprinting|doc/about/fingerprint]], Tails provides anonymity on the web by\n"
"making it difficult to distinguish a particular user amongst all the users of\n"
"<span class=\"application\">Tor Browser</span> (either in Tails or on other operating systems).\n"
msgstr ""
"همان‌طور که در مستندات ما راجع به\n"
" [[اثر انگشت|doc/about/fingerprint]] آمده، تیلز با دشوار کردن تشخیص یک کاربر خاص\n"
"بین کاربران متعدد <span class=\"application\">مروگر تور</span> (چه در تیلز و چه سیستم‌عامل‌های دیگر)\n"
"شما را ناشناس می‌کند.\n"

#. type: Plain text
#, no-wrap
msgid ""
"So, the information retrieved by such fingerprinting websites is not harmful for\n"
"anonymity in itself, as long as it is the same for all users of <span class=\"application\">Tor Browser</span>.\n"
msgstr ""
"بنابراین اطلاعات به‌دست‌آمده توسط این تارنماها تا وقتی که این اطلاعات برای تمام کاربران \n"
"<span class=\"application\">مرورگر تور</span> یکسان باشد به خودی خود ناشناسی را دچار مخاطره نمی‌کنند.\n"

#. type: Plain text
#, fuzzy, no-wrap
#| msgid ""
#| "For example, the user-agent property of the browser was set to `Mozilla/5.0\n"
#| "(Windows; U; Windows NT 6.1; en-US; rv:1.9.2.3) Gecko/20100401 Firefox/3.6.3`,\n"
#| "as of Tails 0.21 and <span class=\"application\">Tor Browser</span> 2.3.25-13. This value preserves your anonymity even if\n"
#| "the operating system installed on the computer is Windows NT and you usually run\n"
#| "Firefox. On the other hand, changing this value makes you distinguishable from\n"
#| "others users of <span class=\"application\">Tor Browser</span> and breaks your anonymity.\n"
msgid ""
"For example, the user-agent string of <span class=\"application\">Tor Browser</span> includes\n"
"<em>Windows NT</em> but this value preserves your anonymity even if\n"
"you run Windows NT. On the other hand, changing this value makes you distinguishable from\n"
"other users of <span class=\"application\">Tor Browser</span> and, as a\n"
"consequence, weakens your anonymity.\n"
msgstr ""
"برای نمونه قسمت user-agent مرورگر از تیلز ۰٫۲۱ و <span class=\"application\">مرورگر تور</span> ۲٫۳٫۲۵-۱۳ \n"
"روی `Mozilla/5.0 (Windows; U; Windows NT 6.1; en-US; rv:1.9.2.3) Gecko/20100401 Firefox/3.6.3` تنظیم شده‌است.\n"
"این مساله ناشناسی شما را حفظ می‌کند حتی اگر سیستم‌عامل نصب‌شده روی رایانه\n"
" ویندوز ان‌تی باشد و شما معمولاً از فایرفاکس استفاده کنید. از سوی دیگر تغییر این تنظیم شما را از کاربران دیگر\n"
"  <span class=\"application\">مرورگر تور</span> متمایز کرده و ناشناسی شما را دچار مخاطره می‌کند.\n"

#. type: Plain text
msgid ""
"Furthermore, we verify the result of those websites before each release, see "
"our [[test suite|contribute/release_process/test]]."
msgstr ""
"علاوه بر این ما نتایج این تارنماها را پیش از هر انتشار تأیید می‌کنیم. رجوع "
"کنید به [[مجموعهٔ آزمایش|contribute/release_process/test]]."

#. type: Plain text
#, no-wrap
msgid "<a id=\"java\"></a>\n"
msgstr "<a id=\"java\"></a>\n"

#. type: Title -
#, fuzzy, no-wrap
#| msgid "Is Java installed in the <span class=\"application\">Tor Browser</span>?\n"
msgid "Is Java installed in the <span class=\"application\">Tor Browser</span>?"
msgstr "آیا جاوا روی <span class=\"application\">مرورگر تور</span> نصب شده‌است؟\n"

#. type: Plain text
msgid ""
"Tails does not include a Java plugin in its browser because it could break "
"your anonymity."
msgstr ""
"تیلز در مرورگر خود افزایهٔ جاوا ندارد چون ممکن است باعث به خطر افتادن ناشناسی "
"شما شود."

#. type: Plain text
#, no-wrap
msgid "<a id=\"persistence\"></a>\n"
msgstr "<a id=\"persistence\"></a>\n"

#. type: Title =
#, fuzzy, no-wrap
#| msgid "Persistence\n"
<<<<<<< HEAD
msgid "Persistence"
=======
msgid "Persistent Storage\n"
>>>>>>> 5f2d5937
msgstr "مانا\n"

#. type: Plain text
#, no-wrap
msgid "<a id=\"persistent_features\"></a>\n"
msgstr "<a id=\"persistent_features\"></a>\n"

#. type: Title -
#, fuzzy, no-wrap
#| msgid "Can I save my custom settings?\n"
msgid "Can I save my custom settings?"
msgstr "آیا می‌توانم تنظیمات اختصاصی خود را ذخیره کنم؟\n"

#. type: Plain text
#, no-wrap
msgid ""
"<em>&hellip; like language, keyboard layout, background image, toolbar position,\n"
"browser settings, touchpad preferences, etc.</em>\n"
msgstr ""
"<em>&hellip; مانند زبان، جانمایی صفحه‌کلید، تصویر پس‌زمینه، وضعیت نوار ابزار،\n"
"تنظیمات مرورگر، ترجیحات صفحه‌لمسی و غیره.</em>\n"

#. type: Plain text
#, fuzzy
#| msgid ""
#| "By default Tails does not save anything from one working session to "
#| "another.  Only the persistent volume allows you to reuse data across "
#| "different working sessions. See the list of existing [[persistent "
#| "features|doc/first_steps/persistence/configure#features]]."
msgid ""
"By default Tails does not save anything from one working session to "
"another.  Only the Persistent Storage allows you to reuse data across "
"different working sessions. See the list of existing [[features of the "
"Persistent Storage|doc/first_steps/persistence/configure#features]]."
msgstr ""
"تیلز به طور پیش‌فرض هیچ تغییری را از یک نشست کاری ذخیره نمی‌کند که در نشست‌های "
"کاری دیگر از آن استفاده کند. تنها درایو مانا به شما اجازه می‌دهد که از "
"اطلاعات خود در نشست‌های کاری مختلف دوباره استفاده کنید. رجوع کنید به فهرست "
"[[ویژگی‌های مانای|doc/first_steps/persistence/configure#features]] موجود."

#. type: Plain text
#, fuzzy
#| msgid ""
#| "We are frequently requested to add new persistent features but we are "
#| "usually busy working on other priorities. See our [open tickets](https://"
#| "redmine.tails.boum.org/code/projects/tails/issues?query_id=122)  about "
#| "persistence. Any bit of help [[is welcome|contribute/how/code]]."
msgid ""
"We are frequently requested to add new features to the Persistent Storage "
"but we are usually busy working on other priorities. See our [open tickets]"
"(https://redmine.tails.boum.org/code/projects/tails/issues?query_id=122)  "
"about the Persistent Storage. Any bit of help [[is welcome|contribute/how/"
"code]]."
msgstr ""
"از ما مدام خواسته می‌شود که ویژگی‌های مانای جدید اضافه کنیم، اما معمولاً مشغول "
"کار روی اولویت‌های دیگر هستیم. رجوع کنید به [درخواست‌های باز](https://labs."
"riseup.net/code/projects/tails/issues?query_id=122) ما راجع به مانا. از هر "
"کمک کوچکی نیز [[استقبال می‌شود|contribute/how/code]]."

#. type: Plain text
#, no-wrap
msgid "<a id=\"luks\"></a>\n"
msgstr "<a id=\"luks\"></a>\n"

#. type: Plain text
#, fuzzy, no-wrap
#| msgid "How strong is the encryption of the persistent volume and LUKS?\n"
<<<<<<< HEAD
msgid "How strong is the encryption of the persistent volume and LUKS?"
=======
msgid ""
"How strong is the encryption of the Persistent Storage and LUKS?\n"
"---------------------------------------------------------------\n"
>>>>>>> 5f2d5937
msgstr "رمزگذاری درایو مانا و LUKS تا چه حد قوی است؟\n"

#. type: Plain text
#, fuzzy
#| msgid ""
#| "Tails uses LUKS to encrypt the persistent volume. This is the same "
#| "technique as the one we recommend for [[creating and using encrypted "
#| "volumes|doc/encryption_and_privacy/encrypted_volumes]] in general."
msgid ""
"Tails uses LUKS to encrypt the Persistent Storage. This is the same "
"technique as the one we recommend for [[creating and using encrypted volumes|"
"doc/encryption_and_privacy/encrypted_volumes]] in general."
msgstr ""
"تیلز از LUKS برای رمزگذاری درایو مانا استفاده می‌کند. این همان روشی است که به "
"طور کلی برای [[ایجاد درایوهای رمزگذاری‌شده و استفاده از آن‌ها|doc/"
"encryption_and_privacy/encrypted_volumes]] توصیه می‌کنیم."

#. type: Plain text
msgid ""
"LUKS is a very popular standard for disk encryption in Linux. LUKS is the "
"default technique for full-disk encryption proposed by many distributions, "
"including Debian and Ubuntu, when installing a regular system."
msgstr ""
"استاندارد LUKS استانداردی بسیار محبوب برای رمزگذاری دیسک در لینوکس است. LUKS "
"روش پیش‌فرض رمزگذاری تمام‌دیسک هنگام نصب یک سیستم معمولی توصیه‌شده از سوی "
"بسیاری از توزیع‌ها از جمله دبیان و اوبونتو است."

#. type: Plain text
msgid ""
"The Persistent Storage is created with the default LUKS parameters used by "
"`udisks` and `cryptsetup`."
msgstr ""

#. type: Plain text
#, fuzzy
#| msgid ""
#| "To understand better how persistence works, see our [[design document|"
#| "contribute/design/persistence]]."
msgid ""
"To understand better how the Persistent Storage works, see our [[design "
"document|contribute/design/persistence]]."
msgstr ""
"برای درک بهتر نحوهٔ عملکرد مانا [[سند طراحی|contribute/design/persistence]] "
"ما را ببینید."

#. type: Plain text
#, no-wrap
msgid "<a id=\"recover_passphrase\"></a>\n"
msgstr "<a id=\"recover_passphrase\"></a>\n"

#. type: Title -
#, fuzzy, no-wrap
#| msgid "Is it possible to recover the passphrase of the persistent volume?\n"
<<<<<<< HEAD
msgid "Is it possible to recover the passphrase of the persistent volume?"
=======
msgid "Is it possible to recover the passphrase of the Persistent Storage?\n"
>>>>>>> 5f2d5937
msgstr "آیا بازیابی گذرواژه‌ها از درایو مانا ممکن است؟\n"

#. type: Plain text
#, fuzzy
#| msgid ""
#| "No. The encryption of the persistent volume is very strong and it is not "
#| "possible to recover the passphrase of the persistent volume. If the "
#| "passphrase is weak enough, an attacker, using a brute force attack, could "
#| "try many possible passphrases and end up guessing your passphrase."
msgid ""
"No. The encryption of the Persistent Storage is very strong and it is "
"impossible to recover the passphrase of the Persistent Storage. If the "
"passphrase is weak enough, an attacker can try many possible passphrases and "
"end up guessing your passphrase.  Such an attack is called [[!wikipedia "
"Brute_force_attack desc=\"*brute-force attack*\"]]."
msgstr ""
"خیر. رمزگذاری درایو مانا بسیار قوی است و بازیابی گذرواژه‌ها از آن غیرممکن "
"است. اگر گذرواژه‌ای بسیار ضعیف باشد ممکن است یک مهاجم با استفاده از حملهٔ "
"جستجوی فراگیر بتواند چندین گذرواژهٔ احتمالی را امتحان کرده و در نهایت آن "
"گذرواژه را حدس بزند."

#. type: Plain text
#, no-wrap
msgid "<a id=\"networking\"></a>\n"
msgstr "<a id=\"networking\"></a>\n"

#. type: Title =
#, fuzzy, no-wrap
#| msgid "Networking\n"
msgid "Networking"
msgstr "شبکه\n"

#. type: Plain text
#, no-wrap
msgid "<a id=\"vpn\"></a>\n"
msgstr "<a id=\"vpn\"></a>\n"

#. type: Title -
#, fuzzy, no-wrap
#| msgid "Can I use Tails with a VPN?\n"
msgid "Can I use Tails with a VPN?"
msgstr "آیا می‌توانم در تیلز از وی‌پی‌ان استفاده کنم؟\n"

#. type: Plain text
msgid "Three possible scenarios need to be distinguished:"
msgstr "سه حالت مختلف باید مشخص شوند:"

#. type: Title ###
#, no-wrap
msgid "Using a VPN instead of Tor"
msgstr "استفاده از یک وی‌پی‌ان به جای تور"

#. type: Title ###
#, no-wrap
msgid "Using a VPN to connect to Tor (VPN before Tor)"
msgstr "استفاده از یک وی‌پی‌ان برای وصل شدن به تور (وی‌پی‌ان پیش از تور)"

#. type: Title ###
#, no-wrap
msgid "Connecting to a VPN using Tor (VPN after Tor)"
msgstr "وصل شدن به یک وی‌پی‌ان از طریق تور (وی‌پی‌ان پس از تور)"

#. type: Plain text
msgid ""
"For more information, see our [[blueprint on VPN support|blueprint/"
"vpn_support/]]."
msgstr ""
"برای اطلاعات بیشتر [[بلوپرینت پشتیبانی از وی‌پی‌ان|blueprint/vpn_support/]] ما "
"را ببینید."

#. type: Plain text
#, fuzzy
#| msgid ""
#| "It is a very [[fundamental assumption of Tails|about#tor]] to force all "
#| "outgoing traffic to anonymity networks such as Tor or I2P. VPN are not "
#| "anonymity networks, because the administrators of the VPN can know both "
#| "where you are connecting from and where you are connecting to. Tor "
#| "provides anonymity by making it impossible for a single point in the "
#| "network to know both the origin and the destination of a connection."
msgid ""
"It is a very [[fundamental assumption of Tails|about#tor]] to force all "
"outgoing traffic to anonymity networks such as Tor. VPN are not anonymity "
"networks, because the administrators of the VPN can know both where you are "
"connecting from and where you are connecting to. Tor provides anonymity by "
"making it impossible for a single point in the network to know both the "
"origin and the destination of a connection."
msgstr ""
"اجبار رد شدن تمام ترافیک خروجی به شبکه‌های ناشناسی مانند تور یا I2P  [[یک اصل "
"بسیار بنیادی تیلز|about#tor] است. وی‌پی‌ان‌ها شبکه‌های ناشناسی نیستند، چون مدیر "
"وی‌پی‌ان می‌تواند بفهمد از کجا و به کجا وصل شده‌اید. تور با غیرممکن کردن فهمیدن "
"مبداء و مقصد هر اتصال برای یک نقطه در شبکه شما را ناشناس می‌کند."

#. type: Plain text
msgid ""
"In some situations, you might be forced to use a VPN to connect to the "
"Internet, for example by your ISP. This is currently not possible using "
"Tails. See [[!tails_ticket 5858]]."
msgstr ""
"در بعضی حالت‌ها ممکن است برای وصل شدن به اینترنت مجبور به استفاده از یک "
"وی‌پی‌ان باشید، برای مثال به خاطر نحوه‌ٔ کار ارائه‌دهندهٔ خدمات اینترنتی‌تان. در "
"حال حاضر امکان این کار با تیلز وجود ندارد. رجوع کنید به [[!tails_ticket "
"5858]]."

#. type: Plain text
msgid ""
"[[Tor bridges|doc/first_steps/welcome_screen/bridge_mode]] can also be "
"useful to bypass the limitations imposed by your ISP."
msgstr ""
"[[پل‌های تور|doc/first_steps/welcome_screen/bridge_mode]] نیز می‌توانند برای "
"عبور از محدودیت‌های ارایه‌دهندهٔ خدمات اینترنتی‌تان سودمند باشند."

#. type: Plain text
#, fuzzy
#| msgid ""
#| "In some situtations, it can be useful to connect to a VPN through Tor:"
msgid "In some situations, it can be useful to connect to a VPN through Tor:"
msgstr "در بعضی حالت‌ها وصل شدن به یک وی‌پی‌ان از طریق تور می‌تواند سودمند باشد:"

#. type: Bullet: '  - '
msgid "To access services that block connections coming from Tor."
msgstr "برای دسترسی سروس‌هایی که اتصالات ورودی از تور را مسدود می‌کنند."

#. type: Bullet: '  - '
#, fuzzy
#| msgid ""
#| "To access ressources only available inside a VPN, for example at your "
#| "company or University."
msgid ""
"To access resources only available inside a VPN, for example at your company "
"or University."
msgstr ""
"برای دسترسی به منابعی که تنها از یک وی‌پی‌ان قابل دسترسی هستند، برای نمونه در "
"شرکت شما یا دانشگاهتان."

#. type: Plain text
msgid "This is currently not possible easily using Tails."
msgstr "در حال حاضر امکان انجام راحت این کار در تیلز وجود ندارد."

#. type: Plain text
#, no-wrap
msgid "<a id=\"torrc\"></a>\n"
msgstr "<a id=\"torrc\"></a>\n"

#. type: Title -
#, fuzzy, no-wrap
#| msgid "Can I choose the country of my exit nodes or further edit the `torrc`?\n"
msgid "Can I choose the country of my exit nodes or further edit the `torrc`?"
msgstr "آیا می‌توانم کشور گره خروجی خود را انتخاب کنم یا `torrc` را تغییر دهم؟\n"

#. type: Plain text
msgid ""
"It is possible to edit the Tor configuration file (`torrc`) with "
"administration rights but you should not do so as it might break your "
"anonymity."
msgstr ""
"تغییر فایل تنظیمات تور (`torrc`) با حقوق مدیریتی امکان‌پذیر است، اما نباید "
"این کار را بکنید چون ممکن است ناشناسی‌تان را دچار مشکل کند."

#. type: Plain text
#, no-wrap
msgid ""
"For example, as mentioned in the <span class=\"application\">Tor Browser</span>\n"
"[FAQ](https://www.torproject.org/docs/faq.html.en#ChooseEntryExit),\n"
"using `ExcludeExitNodes` is not recommended because \"overriding the\n"
"exit nodes can mess up your anonymity in ways we don't\n"
"understand\".\n"
msgstr ""
"برای نمونه همان‌طور که در [پرسش‌های متداول](https://www.torproject.org/docs/faq.html.en#ChooseEntryExit)\n"
"<span class=\"application\">مرورگر تور</span> اشاره شد،\n"
"استفاده از `ExcludeExitNodes` توصیه نمی‌شود، چرا که «تغییر\n"
"گره‌های خروجی ممکن است ناشناسی شما را طوری دچار مشکل کند که \n"
"ما از آن سر درنیاوریم.»\n"

#. type: Plain text
#, no-wrap
msgid "<a id=\"dns\"></a>\n"
msgstr "<a id=\"dns\"></a>\n"

#. type: Title -
#, fuzzy, no-wrap
#| msgid "How does the DNS resolution work in Tails?\n"
msgid "How does the DNS resolution work in Tails?"
msgstr "گره‌گشایی دی‌ان‌اس در تیلز چگونه انجام می‌شود؟\n"

#. type: Plain text
msgid ""
"See our [[design document|contribute/design/Tor_enforcement/DNS]] on this "
"topic."
msgstr ""
"رجوع کنید به [[سند طراحی|contribute/design/Tor_enforcement/DNS]] ما در مورد "
"این مساله."

#. type: Plain text
#, no-wrap
msgid "<a id=\"htp\"></a>\n"
msgstr "<a id=\"htp\"></a>\n"

#. type: Title -
#, fuzzy, no-wrap
#| msgid "Why does Tails automatically connect to several websites when starting?\n"
msgid "Why does Tails automatically connect to several websites when starting?"
msgstr "چرا تیلز هنگام آغاز شدن خودکار به چندین تارنما متصل می‌شود؟\n"

#. type: Plain text
#, fuzzy
#| msgid ""
#| "Tor and I2P require the system clock to be well synchronized in order to "
#| "work properly. When starting Tails, a notification is displayed while the "
#| "clock is being synchronized."
msgid ""
"Tor requires the system clock to be well synchronized in order to work "
"properly. When starting Tails, a notification is displayed while the clock "
"is being synchronized."
msgstr ""
"تور و I2P برای درست کار کردن نیازمند این هستند که ساعت سیستم تنظیم شده‌باشد. "
"هنگام آغاز تیلز و تنظیم شدن ساعت آگهی‌ای دریافت می‌کنید."

#. type: Plain text
#, fuzzy
#| msgid ""
#| "This synchronization is made by sending HTTPS queries through Tor to "
#| "severals websites and deducing a correct time from their answers. The "
#| "list of websites that could be queried in this process can be found in `/"
#| "etc/default/htpdate`."
msgid ""
"This synchronization is made by sending HTTPS queries through Tor to several "
"websites and deducing a correct time from their answers. The list of "
"websites that could be queried in this process can be found in `/etc/default/"
"htpdate`."
msgstr ""
"این تنظیم از طریق ارسال درخواست‌های اچ‌تی‌تی‌پی‌اس از تور برای تارنمای متعدد و "
"تعیین ساعت صحیح از پاسخ‌های آن‌ها انجام می‌شود. فهرست تارنماهایی که در این روند "
"به آن‌ها مراجعه می‌شود را می‌توان از `/etc/default/htpdate` یافت."

#. type: Plain text
msgid ""
"See also our [[design document|contribute/design/Time_syncing]] on this "
"topic."
msgstr ""
"همچنین در این مورد موضوع رجوع کنید به [[سند طراحی|contribute/design/"
"Time_syncing]] ما."

#. type: Plain text
#, no-wrap
msgid "<a id=\"relay\"></a>\n"
msgstr "<a id=\"relay\"></a>\n"

#. type: Title -
#, fuzzy, no-wrap
#| msgid "Can I help the Tor network by running a relay or a bridge in Tails?\n"
msgid "Can I help the Tor network by running a relay or a bridge in Tails?"
msgstr "آیا می‌توانم با راه‌اندازی یک رله یا پل در تیلز به شبکهٔ تور کمک کنم؟\n"

#. type: Plain text
#, fuzzy
#| msgid ""
#| "It is currently impossible to run a Tor relay or bridge in Tails. See [[!"
#| "tails_ticket 5418]]."
msgid "It is currently impossible to run a Tor relay or bridge in Tails."
msgstr ""
"در حال حاضر راه‌اندازی یک رله یا پل تور در تیلز ممکن نیست. رجوع کنید به [[!"
"tails_ticket 5418]]."

#. type: Plain text
#, fuzzy, no-wrap
#| msgid "<a id=\"hidden_service\"></a>\n"
msgid ""
"<a id=\"onion_service\"></a>\n"
"<a id=\"hidden_service\"></a>\n"
msgstr "<a id=\"hidden_service\"></a>\n"

#. type: Plain text
#, fuzzy
#| msgid "Can I run a Tor hidden service on Tails?\n"
msgid "Can I run a Tor onion service on Tails?"
msgstr "آیا می‌توانم در تیلز از یک سیستم مخفی تور استفاده کنم؟\n"

#. type: Plain text
#, fuzzy
#| msgid ""
#| "It is technically possible to use Tails to provide a hidden service but "
#| "it is complicated and not documented yet."
msgid ""
"It is technically possible to use Tails to provide an onion service but it "
"is complicated and not documented yet."
msgstr ""
"استفاده از تیلز برای ایجاد یک سرویس مخفی از نظر فنی ممکن است، اما کاری "
"پیچیده به حساب می‌آید و هنوز مستندسازی نشده‌است."

#. type: Plain text
#, fuzzy
#| msgid ""
#| "For example, some people have been working on how to run a web server "
#| "behind a hidden service on Tails. See [[!tails_ticket 7879]]."
msgid ""
"For example, some people have been working on [[!tails_ticket 5688 desc="
"\"self-hosted services behind Tails-powered onion services\"]]."
msgstr ""
"برای نمونه برخی افراد در حال کار روی نحوهٔ راه‌اندازی یک سرور وب پشت یک سرویس "
"مخفی در تیلز هستند. رجوع کنید به [[!tails_ticket 7879]]."

#. type: Plain text
#, no-wrap
msgid "<a id=\"ping\"></a>\n"
msgstr "<a id=\"ping\"></a>\n"

#. type: Title -
#, no-wrap
msgid "Can I use <span class=\"command\">ping</span> in Tails?"
msgstr ""

#. type: Plain text
#, no-wrap
msgid ""
"It is impossible to use <span class=\"command\">ping</span> in Tails,\n"
"because <span class=\"command\">ping</span> uses the ICMP protocol while Tor\n"
"can only transport TCP connections.\n"
msgstr ""

#. type: Plain text
#, no-wrap
msgid "<a id=\"software\"></a>\n"
msgstr "<a id=\"software\"></a>\n"

#. type: Title =
#, fuzzy, no-wrap
#| msgid "Software not included in Tails\n"
msgid "Software not included in Tails"
msgstr "نرم‌افزارهایی که در تیلز گنجانده نشده‌اند\n"

#. type: Plain text
#, no-wrap
msgid "<a id=\"new_software\"></a>\n"
msgstr "<a id=\"new_software\"></a>\n"

#. type: Title -
#, fuzzy, no-wrap
#| msgid "Can my favourite software be included in Tails?\n"
msgid "Can my favourite software be included in Tails?"
msgstr "آیا امکان گنجانده‌شدن نرم‌افزار محبوب من در تیلز وجود دارد؟\n"

#. type: Plain text
msgid ""
"First of all, make sure that this software is already available in Debian, "
"as this is a requirement to be included in Tails. Adding to Tails software "
"which is not in Debian imply an additional workload that could compromise "
"the sustainability of the project. On top of that, being in Debian brings "
"many advantages:"
msgstr ""
"اول از همه این‌که از موجود بودن این نرم‌افزار در دبیان اطمینان حاصل کنید، چرا "
"که این نکته مقدمهٔ استفاده از آن نرم‌افزار در تیلز است. اضافه کردن نرم‌افزاری "
"به تیلز که در دبیان نیست به معنی حجم اضافی کار است که ممکن است امکان‌ مراقبت "
"از پروژه را دچار مشکل کند. علاوه بر این حضور در دبیان مزایای بسیاری دارد:"

#. type: Bullet: '  - '
msgid ""
"It is included in the Debian process for security updates and new versions."
msgstr "به‌روزرسانی‌های امنیتی و نسخه‌های جدید بسیاری در روند دبیان وجود دارند."

#. type: Bullet: '  - '
msgid "It is authenticated using OpenPGP signatures."
msgstr "نرم‌افزارها با استفاده از امضای اُپن‌پی‌جی‌پی تأیید می‌شوند."

#. type: Bullet: '  - '
msgid ""
"It is under the scrutiny of the Debian community and its many users and "
"derivatives, including Ubuntu."
msgstr ""
"این نرم‌افزارها تحت مراقبت جامعهٔ دبیان و کاربران و مشتقات بسیار آن از جمله "
"اوبونتو قرار دارند."

#. type: Plain text
msgid ""
"To check whether a software is in Debian, search for it on <https://packages."
"debian.org/>. If it is not yet available in Debian, you should ask its "
"developers why it is not the case yet."
msgstr ""
"برای مطمئن شدن از حضور یک نرم‌افزار در دبیان، در <https://packages.debian.org/"
"> به دنبال آن بگردید. اگر هنوز برای دبیان موجود نیت، باید از برنامه‌نویسان آن "
"دلیل این مشکل را بپرسید."

#. type: Plain text
msgid ""
"Second, this software might not be useful to accomplish our design goals. "
"Refer to our [[design documents|contribute/design]] to understand which are "
"the intended use cases, and the assumptions on which Tails is based."
msgstr ""
"دوم این که این نرم‌افزار شاید برای اهداف طراحی ما سودمند نباشد. برای درک "
"موارد استفادهٔ مورد نظر ما و پیش‌فرض‌های تیلز رجوع کنید به [[سند طراحی|"
"contribute/design]] ما."

#. type: Plain text
msgid ""
"We also try to limit the amount of software included in Tails, and we only "
"add new software with a very good reason to do so:"
msgstr ""
"ما همچنین تلاش می‌کنیم میزان نرم‌افزارهای موجود در تیلز را کاهش دهیم و تنها به "
"دلایل بسیار مناسب چند نرم‌افزار در آن می‌گنجانیم:"

#. type: Bullet: '  - '
#, fuzzy
#| msgid "We try to limit the growth of the ISO image and automatic upgrades."
msgid "We try to limit the growth of the images and automatic upgrades."
msgstr "ما سعی در محدود کردن رشد حجم تصویر ایزو و به روزرسانی‌های خودکار داریم."

#. type: Bullet: '  - '
msgid "More software implies more security issues."
msgstr "وجود نرم‌افزارهای بیشتر به معنی مسائل امنیتی بیشتر است."

#. type: Bullet: '  - '
msgid "We avoid proposing several options to accomplish the same task."
msgstr "ما از ارائهٔ راه‌حل‌های مختلف برای یک کار خودداری می‌کنیم."

#. type: Bullet: '  - '
msgid ""
"If a package needs to be removed after its inclusion, for example because of "
"security problems, then this might be problematic as users might rely on it."
msgstr ""
"اگر پس از اضافه شدن یک بسته، برای مثال به دلایل مشکلات امنیتی، مجبور به حذف "
"آن شویم، ممکن است مشکلاتی برای کاربران به وجود بیاید چون به این نرم‌افزارها "
"اتکا می‌کنند."

#. type: Plain text
#, fuzzy
#| msgid ""
#| "After considering all this, if you still think that this software is a "
#| "good candidate to be included in Tails, please [[explain us|/contribute/"
#| "talk]] your proposal."
msgid ""
"After considering all this, if you still think that this software is a good "
"candidate to be included in Tails, please explain us your proposal on "
"[[tails-dev@boum.org|about/contact#tails-dev]]."
msgstr ""
"پس از در نظر گرفتن تمام این موارد اگر همچنان فکر می‌کنید نرم‌افزار مورد نظر "
"نامزدی خوبی برای حضور در تیلز است، لطفاً پیشنهاد خود را [[برای ما توضیح دهید|"
"about/contact#tails-dev]]."

#. type: Plain text
#, no-wrap
msgid "<div class=\"tip\">\n"
msgstr "<div class=\"tip\">\n"

#. type: Plain text
#, fuzzy, no-wrap
#| msgid "If a software is not included in Tails, but is included in Debian, you can use the [[additional software|doc/first_steps/persistence/configure#additional_software]] feature of the persistent volume to install it automatically at the beginning of each working session."
msgid ""
"<p>If a software is not included in Tails, but is included in Debian, you can use\n"
"the [[Additional\n"
"Software|doc/first_steps/persistence/configure#additional_software]] feature of\n"
"the Persistent Storage to install it automatically every time you start Tails.</p>\n"
msgstr "اگر نرم‌افزاری در تیلز موجود نباشد، اما در دبیان وجود داشته باشد، می‌توانید از ویژگی [[نرم‌افزارهای بیشتر|doc/first_steps/persistence/configure#additional_software]] درایو مانا برای نصب خودکار آن در ابتدای هر نشست کاری استفاده کنید."

#. type: Plain text
#, no-wrap
msgid "</div>\n"
msgstr "</div>\n"

#. type: Plain text
msgid "Here is some of the software we are often asked to include in Tails:"
msgstr ""
"این‌ها نرم‌افزارهایی هستند که از ما مکرراً برای گنجاندن آن‌ها در تیلز درخواست "
"می‌شود:"

#. type: Bullet: '  - '
msgid "**bitmessage**: not in Debian"
msgstr "**bitmessage**: در دبیان موجود نیست"

#. type: Bullet: '  - '
msgid "**retroshare**: not in Debian"
msgstr "**retroshare**: در دبیان نیست"

#. type: Plain text
#, no-wrap
msgid ""
"  - **rar/unrar**: is not [[free software|doc/about/license]], but you can use the\n"
"\t[[additional software|doc/first_steps/additional_software]] feature to install it\n"
msgstr ""

#. type: Plain text
#, no-wrap
msgid "<a id=\"bittorrent\"></a>\n"
msgstr "<a id=\"bittorrent\"></a>\n"

#. type: Title -
#, fuzzy, no-wrap
#| msgid "Can I download using BitTorrent with Tails?\n"
msgid "Can I download using BitTorrent with Tails?"
msgstr "آیا می‌توانم در تیلز با بیت‌تورنت دانلود کنم؟\n"

#. type: Plain text
msgid ""
"Tails does not ship any BitTorrent software and is unlikely to do so in the "
"future."
msgstr ""
"تیلز از هیچ نرم‌افزار بیت‌تورنتی استفاده نمی‌کند و احتمال این کار در آینده نیز "
"کم است."

#. type: Plain text
msgid "The problem with using BitTorrent over Tor is double:"
msgstr "دو مشکل برای استفاده از بیت‌تورنت در تور وجود دارد:"

#. type: Bullet: '  - '
msgid ""
"It is technically hard to do it properly, see: <https://blog.torproject.org/"
"blog/bittorrent-over-tor-isnt-good-idea>."
msgstr ""
"از نظر فنی انجام این کار دشوار است؛ رجوع کنید به <https://blog.torproject."
"org/blog/bittorrent-over-tor-isnt-good-idea>."

#. type: Bullet: '  - '
msgid ""
"It harms the network, see: <https://blog.torproject.org/blog/why-tor-is-"
"slow>."
msgstr ""
"این کار باعث وارد شدن آسیب به شبکه می‌شود؛ رجوع کنید به <https://blog."
"torproject.org/blog/why-tor-is-slow>."

#. type: Plain text
#, fuzzy, no-wrap
#| msgid ""
#| "We had relatively vague [[!tails_ticket 5991 desc=\"plans to improve\n"
#| "on this situation\"]].\n"
msgid ""
"We had relatively vague [[!tails_ticket 9563 desc=\"plans to improve\n"
"on this situation\"]].\n"
msgstr ""
"[[!tails_ticket 5991 desc=\"راه‌حل‌های ما\n"
"برای بهبود این وضعیت\"]] نسبتاً مبهم هستند.\n"

#. type: Plain text
#, no-wrap
msgid "<a id=\"youtube\"></a>\n"
msgstr "<a id=\"youtube\"></a>\n"

#. type: Title -
#, fuzzy, no-wrap
#| msgid "Can I download using BitTorrent with Tails?\n"
msgid "Can I download videos from websites?"
msgstr "آیا می‌توانم در تیلز با بیت‌تورنت دانلود کنم؟\n"

#. type: Plain text
#, no-wrap
msgid ""
"You can install <span class=\"code\">youtube-dl</span> as an [[additional\n"
"package|doc/first_steps/additional_software]]. <span class=\"application\">youtube-dl</span>\n"
"allows downloading videos from more than\n"
"[700 websites](https://github.com/rg3/youtube-dl/blob/master/docs/supportedsites.md).\n"
msgstr ""

#. type: Plain text
msgid ""
"For example, to download a YouTube video, execute the following command in a "
"terminal:"
msgstr ""

#. type: Plain text
#, no-wrap
msgid "    torsocks youtube-dl \"https://www.youtube.com/watch?v=JWII85UlzKw\"\n"
msgstr ""

#. type: Plain text
#, no-wrap
msgid ""
"For more information, refer to the [official\n"
"<span class=\"application\">youtube-dl</span> documentation](https://rg3.github.io/youtube-dl/).\n"
msgstr ""

#. type: Plain text
#, no-wrap
msgid "<a id=\"desktop\"></a>\n"
msgstr "<a id=\"desktop\"></a>\n"

#. type: Title =
#, fuzzy, no-wrap
#| msgid "Desktop environment\n"
msgid "Desktop environment"
msgstr "محیط دسکتاپ\n"

#. type: Plain text
#, no-wrap
msgid "<a id=\"timezone\"></a>\n"
msgstr "<a id=\"timezone\"></a>\n"

#. type: Title -
#, fuzzy, no-wrap
#| msgid "Why is the time set wrong?\n"
msgid "Why is the time set wrong?"
msgstr "چرا ساعت درست تنظیم نشده است؟\n"

#. type: Plain text
msgid ""
"When Tails starts, the system timezone is set to UTC (Greenwich time). So, "
"this time might be a few hours in the future if you are west of the United "
"Kingdom, or in the past if you are east of the UK. The minutes should be "
"accurate."
msgstr ""
"هنگام آغاز به کار تیلز محدودهٔ زمانی سیستم روی ساعت گرینویچ یا UTC تنظیم "
"شده‌است. بنابراین اگر در غرب انگلستان قرار دهید این ساعت ممکن چند ساعت جلوتر "
"باشد و اگر در شرق انگلستان هستید چند ساعت عقب‌تر. دقیقهٔ زمان باید درست باشد."

#. type: Plain text
msgid ""
"We do this for anonymity reasons: if some application reveals your actual "
"timezone, it might help identifying who you are."
msgstr ""
"این کار را به دلایل مرتبط با ناشناسی انجام می‌دهیم: اگر ابزارهایی باعث فاش "
"شدن ساعت حقیقی شما شوند، این کار ممکن است باعث فاش شدن هویت شما شود."

#. type: Plain text
msgid ""
"Having all Tails users set to the same timezone, makes it more difficult to "
"distinguish you amongst all the other Tails users."
msgstr ""
"تنظیم کردن ساعت تمام کاربران تیلز روی یک محدودهٔ زمانی تشخیص شما از بین تمام "
"کاربران تیلز را دشوارتر می‌کند."

#. type: Plain text
#, no-wrap
msgid "<div class=\"note\">\n"
msgstr "<div class=\"note\">\n"

#. type: Plain text
msgid ""
"We are working on a custom clock applet with configurable timezone. See [[!"
"tails_ticket 6284]]."
msgstr ""
"ما در حال کار روی یک برنامک اختصاصی ساعت با قابلیت تنظیم محدودهٔ زمانی هستیم. "
"رجوع کنید به [[!tails_ticket 6284]]."

#. type: Plain text
#, no-wrap
msgid "<a id=\"misc\"></a>\n"
msgstr "<a id=\"misc\"></a>\n"

#. type: Title =
#, fuzzy, no-wrap
#| msgid "Other security issues\n"
msgid "Other security issues"
msgstr "مشکلات امنیتی دیگر\n"

#. type: Plain text
#, no-wrap
msgid "<a id=\"compromised_system\"></a>\n"
msgstr "<a id=\"compromised_system\"></a>\n"

#. type: Title -
#, fuzzy, no-wrap
#| msgid "Is it safe to use Tails on a compromised system?\n"
msgid "Is it safe to use Tails on a compromised system?"
msgstr "استفاده از تیلز روی یک سیستم مشکل‌دار امن است؟\n"

#. type: Plain text
msgid ""
"Tails runs independently from the operating system installed on the "
"computer.  So, if the computer has only been compromised by software, "
"running from inside your regular operating system (virus, trojan, etc.), "
"then it is safe to use Tails. This is true as long as Tails itself has been "
"installed using a trusted system."
msgstr ""
"تیلز مستقل از سیستم‌عامل نصب‌شده روی رایانه کار می‌کند. بنابراین اگر رایانهٔ شما "
"تنها مشکل نرم‌افزاری دارد که از خود سیستم‌عامل اجرا می‌شود (مثل ویروس، اسب تروا "
"و غیره)، استفاده از تیلز امن است. البته به شرطی که تیلز را از رایانه‌ای "
"قابل‌اعتماد نصب کرده باشید."

#. type: Plain text
msgid ""
"If the computer has been compromised by someone having physical access to it "
"and who installed untrusted pieces of hardware, then it might be unsafe to "
"use Tails."
msgstr ""
"اگر رایانهٔ شما توسط فردی با دسترسی فیزیکی دچار مشکل شده باشد و روی آن "
"سخت‌افزاری غیرقابل‌اعتماد نصب شده باشد، شاید استفاده از تیلز روی آن امن نباشد."

#. type: Plain text
msgid ""
"If the BIOS of the computer has been compromised, then it might also be "
"unsafe to use Tails."
msgstr "اگر بایوس رایانه دچار مشکل باشد، شاید استفاده از تیلز امن نباشد."

#. type: Plain text
msgid "See our [[warning page|doc/about/warning]] for more details."
msgstr "برای جزییات بیشتر رجوع کنید به [[صفحه‌ٔ هشدار|doc/about/warning]] ما."

#. type: Plain text
#, no-wrap
msgid "<a id=\"integrity\"></a>\n"
msgstr "<a id=\"integrity\"></a>\n"

#. type: Title -
#, fuzzy, no-wrap
#| msgid "Can I verify the integrity of a Tails device?\n"
msgid "Can I verify the integrity of a Tails USB stick or DVD?"
msgstr "آیا می‌توانم یکپارچگی یک دستگاه تیلز را تأیید کنم؟\n"

#. type: Plain text
#, fuzzy
#| msgid ""
#| "It is not possible to verify the integrity of a Tails device when running "
#| "Tails from this same device. This would be like asking to someone whether "
#| "she is a liar; the answer of a true liar would always be \"no\"."
msgid ""
"It is not possible to verify the integrity of a Tails device, USB stick or "
"DVD, when running Tails from this same device. This would be like asking to "
"someone whether she is a liar; the answer of a true liar would always be \"no"
"\"."
msgstr ""
"تأیید یکپارچگی یک دستگاه تیلز همزمان با اجرای تیلز از روی همان دستگاه ممکن "
"نیست. این کار مثل این است که از فردی بپرسید دروغگو هست یا نه؛ پاسخ یک فرد "
"دروغگو همیشه «نه» خواهد بود."

#. type: Bullet: '- '
#, fuzzy
#| msgid ""
#| "To verify the integrity of a DVD from a separate trusted system, you can "
#| "verify the signature of the ISO image as documented in [[verify the ISO "
#| "image using the command line|doc/get/"
#| "verify_the_iso_image_using_the_command_line]] against the DVD itself."
msgid ""
"To verify the integrity of a DVD from a separate trusted system, you can "
"verify the signature of the ISO image as documented in [[verify the ISO "
"image using OpenPGP|install/download-iso#openpgp]] against the DVD itself."
msgstr ""
"برای تأیید یکپارچگی یک دی‌وی‌دی از یک سیستم مورداعتماد دیگر، می‌توانید امضای "
"تصویر ایزو را همان‌طور که در [[تأیید تصویر ایزو با استفاده از خط فرمان|doc/"
"get/verify_the_iso_image_using_the_command_line]] آمده تأیید کنید."

#. type: Bullet: '- '
#, fuzzy
#| msgid ""
#| "There is no documented method of verifying the integrity of a USB stick "
#| "or SD card installed using <span class=\"application\">Tails Installer</"
#| "span>. However, if you have another trusted Tails device, you can [[clone "
#| "it onto the untrusted device|doc/upgrade]] to reset it to a trusted state."
msgid ""
"There is no documented method of verifying the integrity of a Tails USB "
"stick.  However, if you have another trusted Tails USB stick, you can "
"[[clone it onto the untrusted USB stick|doc/upgrade]] to reset it to a "
"trusted state."
msgstr ""
"روش مستندسازی‌شده‌ای برای تأیید یکپارچگی یک درایو یواس‌بی یا کارت حافظهٔ نصب‌شده "
"با استفاده از <span class=\"application\">نصب‌کنندهٔ تیلز</span> وجود ندارد. "
"با این حال اگر یک دستگاه مورداعتماد تیلز دارید، می‌توانید برای راه‌اندازی "
"دوبارهٔ آن به حالت مورداعتماد [[آن را روی یک دستگاه غیرقابل‌اعتماد همتاسازی "
"کنید|doc/upgrade]]."

#. type: Plain text
#, no-wrap
msgid "<a id=\"reuse_memory_wipe\"></a>\n"
msgstr "<a id=\"reuse_memory_wipe\"></a>\n"

#. type: Title -
#, fuzzy, no-wrap
#| msgid "Can I use the memory wipe feature of Tails on another operating system?\n"
msgid "Can I use the memory wipe feature of Tails on another operating system?"
msgstr "آیا می‌توان از امکان پاک‌سازی حافظهٔ تیلز در سیستم‌‌عامل‌های دیگر استفاده کرد؟\n"

#. type: Plain text
#, fuzzy
#| msgid ""
#| "The memory wipe mechanism that Tails uses on shutdown to [[protect "
#| "against cold boot attacks|doc/advanced_topics/cold_boot_attacks]] is not "
#| "yet available in other Linux distributions. In the future, we would like "
#| "to package it for Debian."
msgid ""
"The memory wipe mechanism that Tails uses on shutdown to [[protect against "
"cold boot attacks|doc/advanced_topics/cold_boot_attacks]] should be reusable "
"in other Linux distributions."
msgstr ""
"سازوکار پاک کردن حافظه که تیلز هنگام خاموش شدن برای [[محافظت در برابر حملات "
"راه‌اندازی سرد|doc/advanced_topics/cold_boot_attacks]] به کار می‌برد هنوز برای "
"توزیع‌های دیگر لینوکس امکان‌پذیر نیست. تمایل داریم در آینده این سازوکار را "
"برای دبیان بسته‌بندی کنیم."

#. type: Plain text
msgid ""
"If you want to implement this feature outside of Tails, have a look at the "
"corresponding [[design documentation|contribute/design/memory_erasure]]."
msgstr ""
"اگر می‌خواهید این ویژگی را خارج از تیلز به کار ببرید، [[سند طراحی|contribute/"
"design/memory_erasure]] مرتبط را ببینید."

#. type: Plain text
#, no-wrap
msgid "<a id=\"new_identity\"></a>\n"
msgstr "<a id=\"new_identity\"></a>\n"

#. type: Title -
#, no-wrap
msgid "Where is the <span class=\"guilabel\">New Identity</span> button?"
msgstr ""

#. type: Plain text
#, no-wrap
msgid ""
"There is no <span class=\"guilabel\">New Identity</span> button for Tails as a\n"
"whole.\n"
msgstr ""

#. type: Plain text
#, no-wrap
msgid ""
"The [[<span class=\"guilabel\">New Identity</span> feature of\n"
"<span class=\"application\">Tor Browser</span>|doc/anonymous_internet/Tor_Browser#new_identity]]\n"
"is limited to the browser.\n"
msgstr ""

#. type: Plain text
#, no-wrap
msgid ""
"In the same way as the <span class=\"guilabel\">New Identity</span> button of\n"
"<span class=\"application\">Tor Browser</span> restarts the browser, you have to\n"
"restart Tails before using a different identity.\n"
msgstr ""

#. type: Plain text
#, no-wrap
msgid "<div class=\"next\">\n"
msgstr "<div class=\"next\">\n"

#. type: Plain text
#, no-wrap
msgid "<p>See also our [[warning about contextual identities|doc/about/warning#identities]].</p>\n"
msgstr ""

#. type: Plain text
#, no-wrap
msgid "<a id=\"boot_statistics\"></a>\n"
msgstr "<a id=\"boot_statistics\"></a>\n"

#. type: Title -
#, fuzzy, no-wrap
#| msgid "Does Tails collect information about its users?\n"
msgid "Does Tails collect information about its users?"
msgstr "آیا تیلز اطلاعاتی راجع به کاربران خود جمع‌آوری می‌کند؟\n"

#. type: Plain text
msgid ""
"When Tails starts, two HTTPS requests are made automatically to our website "
"through Tor:"
msgstr ""
"هنگام راه‌اندازی تیلز از طریق تور دو درخواست اچ‌تی‌تی‌پی‌اس به طور خودکار به "
"تارنمای ما ارسال می‌شوند:"

#. type: Bullet: '- '
msgid ""
"A security check is performed to know if security issues have been announced "
"for this version of Tails. The language of the working session is passed "
"along with this request to display the notification in the preferred "
"language of the user."
msgstr ""
"یک بررسی امنیتی انجام می‌شود تا اطمینان حاصل شود که مسائل امنیتی برای این "
"نسخه از تیلز اعلام شده‌اند یا نه. زبان نشست کاری نیز در کنار این درخواست وجود "
"دارد تا برای زبان انتخابی کاربر یک آگهی ایجاد شود."

#. type: Bullet: '- '
#, fuzzy
#| msgid ""
#| "[[<span class=\"application\">Tails Upgrader</span>|doc/first_steps/"
#| "upgrade]] checks for newer versions. The version of the running Tails is "
#| "passed along with this request."
msgid ""
"[[<span class=\"application\">Tails Upgrader</span>|doc/upgrade]] checks for "
"newer versions. The version of the running Tails is passed along with this "
"request."
msgstr ""
"[[<span class=\"application\">ارتقادهندهٔ تیلز</span>|doc/first_steps/"
"upgrade]] به دنبال نسخه‌های جدیدتر می‌گردد. نسخهٔ تیلز در حال اجرا نیز همراه "
"این درخواست ارسال می‌شود."

#. type: Plain text
msgid ""
"We believe it is important to notify the user of known security issues and "
"newer versions. We calculate statistics based on the security check to know "
"how many times Tails has been started and connected to Tor. Those statistics "
"are published in our [[monthly reports|news]]."
msgstr ""
"معتقدیم آگاه کردن کاربر از مشکلات امنیتی موجود و نسخه‌های جدیدتر مهم است. ما "
"بر مبنای این بررسی‌های امنیتی محاسبه می‌کنیم که تیلز چند بار راه‌اندازی شده و "
"به تور وصل شده‌است. این آمارها در [[گزارش‌های ماهانه|news]] منتشر می‌شوند."

#. type: Plain text
#, no-wrap
msgid "<a id=\"antivirus\"></a>\n"
msgstr "<a id=\"antivirus\"></a>\n"

#. type: Title -
#, fuzzy, no-wrap
#| msgid "Does Tails need an antivirus?\n"
msgid "Does Tails need an antivirus?"
msgstr "آیا تیلز ضدویروس هم دارد؟\n"

#. type: Plain text
msgid ""
"No, as other Linux systems, Tails doesn't require an antivirus to protect "
"itself from most malwares, such as viruses, trojans, and worms. There are "
"various reasons why Linux operating systems generally don't need antivirus "
"softwares, including the permission design of Linux systems."
msgstr ""
"خیر. تیلز نیز مانند دیگر سیستم‌های لینوکس برای محافظت خود در برابر بیشتر "
"بدافزارها از جمله ویروس‌ها، اسب‌های تروا و کرم‌ها نیازی به ضدویروس ندارد. دلایل "
"مختلفی برای نیاز نداشتن اغلب سیستم‌عامل‌های لینوکس به نرم‌افزارهای ضدویروس وجود "
"دارد، از جمله طراحی اجازهٔ سیستم‌های لینوکس."

#. type: Plain text
msgid ""
"See the [[!wikipedia Linux_malware desc=\"Wikipedia page on Linux malware"
"\"]] for further details."
msgstr ""
"برای جزییات بیشتر رجوع کنید به [[!wikipedia Linux_malware desc=\"صفحهٔ "
"ویکی‌پدیا در مورد بدافزارهای لینوکس\"]]."

#, fuzzy
#~| msgid "Other useful resources\n"
#~ msgid "Other useful resources\n"
#~ msgstr "منابع سودمند دیگر\n"

#~ msgid "[The Tor Project: FAQ](https://www.torproject.org/docs/faq.html.en)"
#~ msgstr ""
#~ "[پروژهٔ تور: پرسش‌های متداول](https://www.torproject.org/docs/faq.html.en)"

#~ msgid ""
#~ "[The Tor Project: Stack Exchange, question & answer site](https://tor."
#~ "stackexchange.com/)"
#~ msgstr ""
#~ "[پروژهٔ تور: تارنمای مبادلهٔ داشته‌ها، و پرسش و پاسخ](https://tor."
#~ "stackexchange.com/)"

#~ msgid ""
#~ "Tails is a full operating system, so a *new identity* should be thought "
#~ "on a broader level. **Restart Tails instead**."
#~ msgstr ""
#~ "تیلز یک سیستم‌عامل کامل است، بنابراین باید در سطحی گسترده‌تر به *هویت جدید* "
#~ "فکر کرد. **در عوض تیلز را دوباره راه‌اندازی کنید**."

#~ msgid ""
#~ "Currently the default cipher is `aes-cbc-essiv:sha256` with a key size of "
#~ "256 bits."
#~ msgstr ""
#~ "در حال حاضر سایفر پیش‌فرض `aes-cbc-essiv:sha256` با یک کلید ۲۵۶بیتی است."

#~ msgid "**torchat**: see [[!tails_ticket 5554]]"
#~ msgstr "**torchat**: رجوع کنید به [[!tails_ticket 5554]]"

#~ msgid "<a id=\"truecrypt\"></a>\n"
#~ msgstr "<a id=\"truecrypt\"></a>\n"

#~ msgid "Can I use TrueCrypt with Tails?\n"
#~ msgstr "آیا می‌توانم با تیلز از تروکریپت استفاده کنم؟\n"

#~ msgid ""
#~ "No, <span class=\"application\">TrueCrypt</span> was removed in Tails "
#~ "1.2.1.\n"
#~ "But you can still [[open <span class=\"application\">TrueCrypt</span>\n"
#~ "volumes using <span class=\"code\">cryptsetup</span>|doc/"
#~ "encryption_and_privacy/truecrypt]].\n"
#~ msgstr ""
#~ "خیر. <span class=\"application\">تروکریپت</span> از تیلز ۱٫۲٫۱ حذف "
#~ "شده‌است.\n"
#~ "با این حال می‌توانید [[با استفاده از <span class=\"code\">cryptsetup</"
#~ "span>\n"
#~ "درایوهای جدید <span class=\"application\">تروکریپت</span> باز کنید|doc/"
#~ "encryption_and_privacy/truecrypt]].\n"

#~ msgid ""
#~ "Furthermore, [TrueCrypt is now discontinued](http://truecrypt.sourceforge."
#~ "net/)  and its development team recommends against using it. We recommend "
#~ "using other [[encryption tools|doc/encryption_and_privacy/"
#~ "encrypted_volumes]] such as [[LUKS|faq#luks]]."
#~ msgstr ""
#~ "علاوه بر این [تروکریپت متوقف شده](http://truecrypt.sourceforge.net/) و "
#~ "تیم توسعهٔ آن استفاده از آن را توصیه نمی‌کنند. ما توصیه می‌کنیم از "
#~ "[[ابزارهای رمزگذاری|doc/encryption_and_privacy/encrypted_volumes]] دیگر "
#~ "مانند [[LUKS|faq#luks]] استفاده کنید."

#, fuzzy
#~| msgid ""
#~| "Should I update Tails using `apt` or <span class=\"application"
#~| "\">Synaptic</span>?\n"
#~ msgid ""
#~ "Should I update Tails using `apt` or <span class=\"application"
#~ "\">Synaptic</span>?\n"
#~ "-----------------------------------------------------------------------------------\n"
#~ msgstr ""
#~ "آیا می‌توانم تیلز را با استفاده از `apt` یا <span class=\"application"
#~ "\">سینپتیک</span> به‌روز کنم؟\n"

#~ msgid "<a id=\"website\"></a>\n"
#~ msgstr "<a id=\"website\"></a>\n"

#~ msgid "Tails website\n"
#~ msgstr "تارنمای تیلز\n"

#~ msgid "<a id=\"ssl_certificate\"></a>\n"
#~ msgstr "<a id=\"ssl_certificate\"></a>\n"

#~ msgid "Why does tails.boum.org rely on a commercial SSL certificate?\n"
#~ msgstr "چرا tails.boum.org مبتنی بر یک گواهی تجاری اس‌اس‌ال است؟\n"

#~ msgid ""
#~ "HTTPS provides encryption and authentication on the web. The standard "
#~ "authentication mechanism through SSL certificates is centralized and "
#~ "based on commercial or institutional certificate authorities. This "
#~ "mechanism has proven to be susceptible to various methods of compromise. "
#~ "See our [[warning about man-in-the-middle attacks|doc/about/warning#man-"
#~ "in-the-middle]]."
#~ msgstr ""
#~ "اچ‌تی‌تی‌پی‌اس به شما امکان رمزگذاری و احراز هویت روی وب می‌دهد. سازوکار "
#~ "استاندارد احراز هویت از طریق گواهی‌های اس‌اس‌ال مرکزگرایانه و مبتنی بر مراجع "
#~ "تجاری یا نهادی صدور گواهی دیجیتال است. ثابت شده که این سازوکار در برابر "
#~ "چندین روش آسیب‌پذیر است. رجوع کنید به [[هشدار ما راجع به حملات فرد میانی|"
#~ "doc/about/warning#man-in-the-middle]]."

#~ msgid ""
#~ "Still, we use HTTPS on our website and rely on a commercial certificate "
#~ "even if we acknowledge those security problems."
#~ msgstr ""
#~ "با این حال روی تارنمای خود از اچ‌تی‌تی‌پی‌اس استفاده می‌کنیم و حتی با این که "
#~ "از مشکلات امنیتی آن باخبریم متکی بر یک گواهی تجاری هستیم."

#~ msgid ""
#~ "Providing no HTTPS and no kind of encryption would be a worse option."
#~ msgstr "به کار نبستن اچ‌تی‌تی‌پی‌اس و رمزگذاری گزینهٔ بدتری است."

#~ msgid ""
#~ "2. Providing a self-signed certificate or another marginally supported\n"
#~ "authentication mechanism would not work for the majority of users. "
#~ "Modern\n"
#~ "browsers display very strong warnings when facing a self-signed "
#~ "certificate, and\n"
#~ "many people would think the website is broken while it is not.\n"
#~ msgstr ""
#~ "۲. ارائهٔ یک گواهی خودامضاشده یا سازوکار احراز هویت دیگری\n"
#~ "که چندان از آن پشتبانی نشود برای اکثر کاربران مناسب نخواهد بود. "
#~ "مرورگرهای\n"
#~ "مدرن هنگام مواجهه با یک گواهی خودامضاشده هشدارهای بسیاری قوی نشان می‌دهد\n"
#~ "و بسیاری از افراد تصور می‌کنند که آن تارنما دارای مشکل است، در حالی که این "
#~ "طور نیست.\n"

#, fuzzy
#~| msgid ""
#~| "We prefer to provide weak security, using a commercial certificate, that "
#~| "still works for most people. At the same time, we make clear this "
#~| "security is limited and encourage stronger ways of verifying the "
#~| "authenticity of Tails once downloaded.  See our documentation on "
#~| "[[verifying the ISO|download#verify]]."
#~ msgid ""
#~ "We prefer to provide weak security, using a commercial certificate, that "
#~ "still works for most people. At the same time, we make clear this "
#~ "security is limited and encourage stronger ways of verifying the "
#~ "authenticity of Tails once downloaded. See our documentation on "
#~ "[[verifying the ISO image using OpenPGP|install/download/openpgp]]."
#~ msgstr ""
#~ "ما ترجیح می‌دهیم با استفاده از یک گواهی تجاری امنیتی ضعیف داشته باشیم که "
#~ "با این حال برای اکثر افراد کار کند. در عین حال به وضوح اعلام می‌کنیم که "
#~ "امنیت این روش محدود است و شما را به استفاده از راه‌هایی قوی‌تر برای تأیید "
#~ "تیلز پس از دانلود کردن آن تشویق می‌کنیم. رجوع کنید به سند ما راجع به "
#~ "[[تأیید ایزو|download#verify]]."

#~ msgid ""
#~ "<!--\n"
#~ "<rawmaterial>\n"
#~ msgstr ""
#~ "<!--\n"
#~ "<rawmaterial>\n"

#~ msgid "Proxy\n"
#~ msgstr "پروکسی\n"

#~ msgid ""
#~ "How_do_you_chain_a_proxy_after_TOR___63__ "
#~ "Next_Tails_version_should_have_proxychains_for_socks_after_exit_node "
#~ "alternative_way_to_connect_to_web featurerequest:_proxychains"
#~ msgstr ""
#~ "How_do_you_chain_a_proxy_after_TOR___63__ "
#~ "Next_Tails_version_should_have_proxychains_for_socks_after_exit_node "
#~ "alternative_way_to_connect_to_web featurerequest:_proxychains"

#~ msgid ""
#~ "easy way to chain a SOCKS5 proxy after the hop off the exit node of TOR."
#~ msgstr ""
#~ "راه ساده برای زنجیر کردن یک پروکسی SOCKS5 پس از گذر کردن از گره خروجی تور."

#~ msgid ""
#~ "I need to hide the fact that I'm coming from TOR, because many websites "
#~ "block tor."
#~ msgstr ""
#~ "باید استفادهٔ خود از تور را مخفی کنم، چرا که بسیاری از تارنماها تور را "
#~ "مسدود می‌کنند."

#~ msgid ""
#~ "I have found some websites that explain how to create an SSH tunnel, but "
#~ "using the terminal is above my level of skills :)"
#~ msgstr ""
#~ "به تارنماهایی برخورده‌ام که نحوهٔ ایجاد یک تونل اس‌اس‌اچ را توضیح می‌دهند، اما "
#~ "استفاده از این ترمینال فراتر از سطح مهارت من است :)"

#~ msgid ""
#~ "It should be possible to use a program like Proxify to chain a proxy, but "
#~ "I don't know if this creates conflicts, and I don't know how to install a "
#~ "program that can run of the persistent volume."
#~ msgstr ""
#~ "باید بتوان از برنامه‌ای مانند Proxify برای درخواست زنجیره‌ای یک پروکسی "
#~ "استفاده کرد، اما نمی‌دانم آیا استفاده از چنین نرم‌افزاری باعث ایجاد اختلال "
#~ "می‌شود یا نه و نمی‌دانم چطور باید نرم‌افزاری را نصب کنم که در درایو مانا "
#~ "اجرا شود."

#~ msgid ""
#~ "Surely there is someone who can simply give us a paragraph of text to "
#~ "enter into the polipo config file ( where i add the ip address and port "
#~ "for the SOCKS5 i bought ) or give some other instructions."
#~ msgstr ""
#~ "حتماً کسی هست که بتواند یک پاراگراف متن به ما بدهد که در فایل پیکربندی "
#~ "polipo کپی کنیم (جایی که نشانی آی‌پی و درگاه SOCKS5 که خریداری کرده‌ام را "
#~ "در آن وارد می‌کنم) یا راهنمایی‌های دیگری بدهد."

#~ msgid ""
#~ " * Use something like `ssh -D 1081`. See `DynamicFoward` in "
#~ "`ssh_config(5)`.                                        * Use `iptables` "
#~ "to allow connections to 1081 on localhost.\n"
#~ " * For websites, modify FoxyProxy settings to add a new proxy, before "
#~ "rules\n"
#~ "   for Tor, that contains the addresses that needs to be reached, and\n"
#~ "   which directs connections to 1081.\n"
#~ " * For other programs, draft a dedicated `tsocks.conf`. Use\n"
#~ "   `TSOCKS_CONF_FILE=tsocks-specific.conf tsocks ssh one.example.org`.\n"
#~ msgstr ""
#~ " * از چیزی مانند `ssh -D 1081` استفاده کنید. `DynamicFoward` را "
#~ "در`ssh_config(5)` ببینید.                                        * از "
#~ "`iptables` برای اجازه دادن به اتصالات به  1081 روی میزبان محلی استفاده "
#~ "کنید.\n"
#~ " * بعضی تارنماها برای اضافه کردن یک پروکسی جدید، تنظیمات FoxyProxy را پیش "
#~ "از توردستکاری می‌کنند\n"
#~ " که این تنظیمات حاوی نشانی‌هایی است که باید به آن‌ها رفت\n"
#~ "   و اتصالات را به 1081 می‌برد.\n"
#~ " * برای برنامه‌های دیگر یک `tsocks.conf` را پیش‌نویس کنید. از\n"
#~ "   `TSOCKS_CONF_FILE=tsocks-specific.conf tsocks ssh one.example.org` "
#~ "استفاده کنید.\n"

#~ msgid ""
#~ "`proxychains` is in Debian, the package is called by the same name. This "
#~ "means it is straightforword to install it in Tails. There is no way in "
#~ "can be preconfigured for every Tails users, so it's hard to see why it "
#~ "should be included in the default package set."
#~ msgstr ""
#~ "`proxychains` در دبیان وجود دارد و بسته‌اش با همین نام خوانده می‌شود. این "
#~ "یعنی نصب آن در تیلز ساده و مستقیم است. راهی برای پیش‌تنظیم آن برای تمام "
#~ "کاربران تیلز وجود ندارد بنابراین دلیلی برای گنجاندن آن در مجموعهٔ بستهٔ "
#~ "پیش‌فرض وجود ندارد."

#~ msgid "</rawmaterial>\n"
#~ msgstr "</rawmaterial>\n"

#~ msgid "Other topics\n"
#~ msgstr "موضوع‌های دیگر\n"

#~ msgid ""
#~ "- XXX_NICK_XXX in Pidgin might be caused by a lack of RAM\n"
#~ "-->\n"
#~ msgstr ""
#~ "- XXX_NICK_XXX در پیجین ممکن است به دلیل کمبود حافظهٔ تصادفی باشد.\n"
#~ "-->\n"

#~ msgid ""
#~ "Is it safe to use the <span class=\"guilabel\">New Identity</span> "
#~ "feature of <span class=\"application\">Vidalia</span> or <span class="
#~ "\"application\">Tor Browser</span>?\n"
#~ "---------------------------------------------------------------------\n"
#~ msgstr ""
#~ "استفاده از ویژگی <span class=\"guilabel\">هویت جدید</span>  <span class="
#~ "\"application\">ویدالیا</span> یا <span class=\"application\">مرورگر تور</"
#~ "span> امن است؟\n"
#~ "---------------------------------------------------------------------\n"

#~ msgid ""
#~ "In our [[warning page|doc/about/warning#identities]] we advice to\n"
#~ "restart Tails every time that you want to use a different contextual\n"
#~ "identity. The\n"
#~ "[[<span class=\"guilabel\">New Identity</span> feature of <span class="
#~ "\"application\">Vidalia</span>|doc/anonymous_internet/"
#~ "vidalia#new_identity]]\n"
#~ "forces Tor to use new circuits but only for new connections and the\n"
#~ "[[<span class=\"guilabel\">New Identity</span> of <span class="
#~ "\"application\">Tor Browser</span>|doc/anonymous_internet/"
#~ "Tor_Browser#new_identity]]\n"
#~ "is limited to the browser.\n"
#~ msgstr ""
#~ "در [[صفحهٔ هشدار|doc/about/warning#identities]] پیشنهاد کرده‌ایم\n"
#~ "هر بار که قصد استفاده از هویت جدیدی دارید تیلز را \n"
#~ "دوباره راه‌اندازی کنید.\n"
#~ "[[ویژگی <span class=\"guilabel\">هویت جدید</span> <span class="
#~ "\"application\">ویدالیا</span>|doc/anonymous_internet/"
#~ "vidalia#new_identity]]\n"
#~ "تور را مجبور به استفاده از مدارهای جدید می‌کند، اما تنها برای اتصال‌های "
#~ "جدید\n"
#~ "و [[<span class=\"guilabel\">هویت جدید</span> <span class=\"application"
#~ "\">مرورگر تور</span>|doc/anonymous_internet/Tor_Browser#new_identity]]\n"
#~ "تنها محدود به مرورگر است.\n"<|MERGE_RESOLUTION|>--- conflicted
+++ resolved
@@ -7,11 +7,7 @@
 msgstr ""
 "Project-Id-Version: PACKAGE VERSION\n"
 "Report-Msgid-Bugs-To: tails-l10n@boum.org\n"
-<<<<<<< HEAD
-"POT-Creation-Date: 2020-04-12 16:10+0200\n"
-=======
 "POT-Creation-Date: 2020-04-15 02:12+0000\n"
->>>>>>> 5f2d5937
 "PO-Revision-Date: 2020-01-22 15:27+0000\n"
 "Last-Translator: emmapeel <emma.peel@riseup.net>\n"
 "Language-Team: Persian <http://weblate.451f.org:8889/projects/tails/faq/fa/"
@@ -49,7 +45,7 @@
 #. type: Title =
 #, fuzzy, no-wrap
 #| msgid "Tails project\n"
-msgid "Tails project"
+msgid "Tails project\n"
 msgstr "پروژهٔ تیلز\n"
 
 #. type: Plain text
@@ -60,7 +56,7 @@
 #. type: Title -
 #, fuzzy, no-wrap
 #| msgid "What is the relationship between Tor and Tails?\n"
-msgid "What is the relationship between Tor and Tails?"
+msgid "What is the relationship between Tor and Tails?\n"
 msgstr "رابطهٔ تور و تیلز چیست؟\n"
 
 #. type: Plain text
@@ -79,7 +75,7 @@
 #. type: Title -
 #, fuzzy, no-wrap
 #| msgid "Why is Tails based on Debian and not on another distribution?\n"
-msgid "Why is Tails based on Debian and not on another distribution?"
+msgid "Why is Tails based on Debian and not on another distribution?\n"
 msgstr "چرا تیلز مبتنی بر دبیان است و نه توزیع‌های دیگر؟\n"
 
 #. type: Plain text
@@ -113,7 +109,7 @@
 #. type: Title -
 #, fuzzy, no-wrap
 #| msgid "Why isn't Tails based on Ubuntu?\n"
-msgid "Why isn't Tails based on Ubuntu?"
+msgid "Why isn't Tails based on Ubuntu?\n"
 msgstr "چرا تیلز توزیعی از اوبونتو نیست؟\n"
 
 #. type: Plain text
@@ -197,7 +193,7 @@
 #. type: Title -
 #, fuzzy, no-wrap
 #| msgid "Why does Tails ship the GNOME Desktop?\n"
-msgid "Why does Tails ship the GNOME Desktop?"
+msgid "Why does Tails ship the GNOME Desktop?\n"
 msgstr "چرا تیلز از دسکتاپ گنوم استفاده می‌کند؟\n"
 
 #. type: Plain text
@@ -259,7 +255,7 @@
 #. type: Title =
 #, fuzzy, no-wrap
 #| msgid "Hardware compatibility\n"
-msgid "Hardware compatibility"
+msgid "Hardware compatibility\n"
 msgstr "سازگاری سخت‌افزاری\n"
 
 #. type: Plain text
@@ -270,7 +266,7 @@
 #. type: Title -
 #, fuzzy, no-wrap
 #| msgid "Does Tails work on ARM architecture, Raspberry Pi, or tablets?\n"
-msgid "Does Tails work on ARM architecture, Raspberry Pi, tablets, or phones?"
+msgid "Does Tails work on ARM architecture, Raspberry Pi, tablets, or phones?\n"
 msgstr "آیا تیلز روی معماری آرم، رزبری پای یا تبلت‌ها کار می‌کند؟\n"
 
 #. type: Plain text
@@ -312,7 +308,7 @@
 #. type: Title =
 #, fuzzy, no-wrap
 #| msgid "Installation\n"
-msgid "Installation"
+msgid "Installation\n"
 msgstr "نصب\n"
 
 #. type: Plain text
@@ -323,7 +319,7 @@
 #. type: Title -
 #, fuzzy, no-wrap
 #| msgid "Can I install Tails permanently onto my hard disk?\n"
-msgid "Can I install Tails permanently onto my hard disk?"
+msgid "Can I install Tails permanently onto my hard disk?\n"
 msgstr "آیا می‌توانم تیلز را به طور دائم روی سخت‌دیسک خود نصب کنم؟\n"
 
 #. type: Plain text
@@ -359,7 +355,7 @@
 #. type: Title -
 #, fuzzy, no-wrap
 #| msgid "Can I install Tails with UNetbootin, YUMI or my other favorite tool?\n"
-msgid "Can I install Tails with UNetbootin, YUMI, Rufus or my other favorite tool?"
+msgid "Can I install Tails with UNetbootin, YUMI, Rufus or my other favorite tool?\n"
 msgstr "آیا می‌توانم تیلز را با UNetbootin، YUMI یا دیگر ابزارهای موردعلاقه‌ام نصب کنم؟\n"
 
 #. type: Plain text
@@ -387,7 +383,7 @@
 #. type: Title -
 #, fuzzy, no-wrap
 #| msgid "Should I manually update add-ons included in <span class=\"application\">Tor Browser</span>?\n"
-msgid "Should I update Tails using `apt upgrade` or <span class=\"application\">Synaptic</span>?"
+msgid "Should I update Tails using `apt upgrade` or <span class=\"application\">Synaptic</span>?\n"
 msgstr "آیا باید افزونه‌های گنجانده‌شده در <span class=\"application\">مرورگر تور</span> را دستی به‌روز کنم؟\n"
 
 #. type: Plain text
@@ -413,7 +409,7 @@
 #. type: Title -
 #, fuzzy, no-wrap
 #| msgid "Can I buy a preinstalled Tails device?\n"
-msgid "Can I buy a preinstalled Tails USB stick or DVD?"
+msgid "Can I buy a preinstalled Tails USB stick or DVD?\n"
 msgstr "آیا می‌توانم یک دستگاه با تیلز از پیش‌نصب‌شده خریداری کنم؟\n"
 
 #. type: Plain text
@@ -466,7 +462,7 @@
 
 #. type: Title -
 #, no-wrap
-msgid "Where can I find the checksum to verify my Tails download?"
+msgid "Where can I find the checksum to verify my Tails download?\n"
 msgstr ""
 
 #. type: Plain text
@@ -506,7 +502,7 @@
 #. type: Title =
 #, fuzzy, no-wrap
 #| msgid "Web browser\n"
-msgid "Web browser"
+msgid "Web browser\n"
 msgstr "مرورگر وب\n"
 
 #. type: Plain text
@@ -517,7 +513,7 @@
 #. type: Title -
 #, fuzzy, no-wrap
 #| msgid "Why is JavaScript enabled by default in <span class=\"application\">Tor Browser</span>?\n"
-msgid "Why is JavaScript enabled by default in <span class=\"application\">Tor Browser</span>?"
+msgid "Why is JavaScript enabled by default in <span class=\"application\">Tor Browser</span>?\n"
 msgstr "چرا جاوااسکریپت به طور پیش‌فرض در <span class=\"application\">مرورگر تور</span> فعال است؟\n"
 
 #. type: Plain text
@@ -575,7 +571,7 @@
 #. type: Title -
 #, fuzzy, no-wrap
 #| msgid "Can I install other add-ons in <span class=\"application\">Tor Browser</span>?\n"
-msgid "Can I install other add-ons in <span class=\"application\">Tor Browser</span>?"
+msgid "Can I install other add-ons in <span class=\"application\">Tor Browser</span>?\n"
 msgstr "آیا می‌توانم روی <span class=\"application\">مرورگر تور</span> افزونه‌های دیگری هم نصب کنم؟\n"
 
 #. type: Plain text
@@ -680,7 +676,7 @@
 #. type: Title -
 #, fuzzy, no-wrap
 #| msgid "Should I manually update add-ons included in <span class=\"application\">Tor Browser</span>?\n"
-msgid "Should I manually update add-ons included in <span class=\"application\">Tor Browser</span>?"
+msgid "Should I manually update add-ons included in <span class=\"application\">Tor Browser</span>?\n"
 msgstr "آیا باید افزونه‌های گنجانده‌شده در <span class=\"application\">مرورگر تور</span> را دستی به‌روز کنم؟\n"
 
 #. type: Plain text
@@ -704,7 +700,7 @@
 #. type: Title -
 #, fuzzy, no-wrap
 #| msgid "Can I view websites using Adobe Flash with Tails?\n"
-msgid "Can I view websites using Adobe Flash with Tails?"
+msgid "Can I view websites using Adobe Flash with Tails?\n"
 msgstr "آیا می‌توانم با تیلز از تارنماهایی که از ادوبی فلش استفاده می‌کنند بازدید کنم؟\n"
 
 #. type: Plain text
@@ -767,7 +763,7 @@
 #. type: Title -
 #, fuzzy, no-wrap
 #| msgid "How to analyse the results of online anonymity tests?\n"
-msgid "How to analyse the results of online anonymity tests?"
+msgid "How to analyse the results of online anonymity tests?\n"
 msgstr "چگونه نتایج آزمون‌های ناشناسی آنلاین را تحلیل کنیم؟\n"
 
 #. type: Plain text
@@ -845,7 +841,7 @@
 #. type: Title -
 #, fuzzy, no-wrap
 #| msgid "Is Java installed in the <span class=\"application\">Tor Browser</span>?\n"
-msgid "Is Java installed in the <span class=\"application\">Tor Browser</span>?"
+msgid "Is Java installed in the <span class=\"application\">Tor Browser</span>?\n"
 msgstr "آیا جاوا روی <span class=\"application\">مرورگر تور</span> نصب شده‌است؟\n"
 
 #. type: Plain text
@@ -864,11 +860,7 @@
 #. type: Title =
 #, fuzzy, no-wrap
 #| msgid "Persistence\n"
-<<<<<<< HEAD
-msgid "Persistence"
-=======
 msgid "Persistent Storage\n"
->>>>>>> 5f2d5937
 msgstr "مانا\n"
 
 #. type: Plain text
@@ -879,7 +871,7 @@
 #. type: Title -
 #, fuzzy, no-wrap
 #| msgid "Can I save my custom settings?\n"
-msgid "Can I save my custom settings?"
+msgid "Can I save my custom settings?\n"
 msgstr "آیا می‌توانم تنظیمات اختصاصی خود را ذخیره کنم؟\n"
 
 #. type: Plain text
@@ -936,13 +928,9 @@
 #. type: Plain text
 #, fuzzy, no-wrap
 #| msgid "How strong is the encryption of the persistent volume and LUKS?\n"
-<<<<<<< HEAD
-msgid "How strong is the encryption of the persistent volume and LUKS?"
-=======
 msgid ""
 "How strong is the encryption of the Persistent Storage and LUKS?\n"
 "---------------------------------------------------------------\n"
->>>>>>> 5f2d5937
 msgstr "رمزگذاری درایو مانا و LUKS تا چه حد قوی است؟\n"
 
 #. type: Plain text
@@ -996,11 +984,7 @@
 #. type: Title -
 #, fuzzy, no-wrap
 #| msgid "Is it possible to recover the passphrase of the persistent volume?\n"
-<<<<<<< HEAD
-msgid "Is it possible to recover the passphrase of the persistent volume?"
-=======
 msgid "Is it possible to recover the passphrase of the Persistent Storage?\n"
->>>>>>> 5f2d5937
 msgstr "آیا بازیابی گذرواژه‌ها از درایو مانا ممکن است؟\n"
 
 #. type: Plain text
@@ -1030,7 +1014,7 @@
 #. type: Title =
 #, fuzzy, no-wrap
 #| msgid "Networking\n"
-msgid "Networking"
+msgid "Networking\n"
 msgstr "شبکه\n"
 
 #. type: Plain text
@@ -1041,7 +1025,7 @@
 #. type: Title -
 #, fuzzy, no-wrap
 #| msgid "Can I use Tails with a VPN?\n"
-msgid "Can I use Tails with a VPN?"
+msgid "Can I use Tails with a VPN?\n"
 msgstr "آیا می‌توانم در تیلز از وی‌پی‌ان استفاده کنم؟\n"
 
 #. type: Plain text
@@ -1147,7 +1131,7 @@
 #. type: Title -
 #, fuzzy, no-wrap
 #| msgid "Can I choose the country of my exit nodes or further edit the `torrc`?\n"
-msgid "Can I choose the country of my exit nodes or further edit the `torrc`?"
+msgid "Can I choose the country of my exit nodes or further edit the `torrc`?\n"
 msgstr "آیا می‌توانم کشور گره خروجی خود را انتخاب کنم یا `torrc` را تغییر دهم؟\n"
 
 #. type: Plain text
@@ -1182,7 +1166,7 @@
 #. type: Title -
 #, fuzzy, no-wrap
 #| msgid "How does the DNS resolution work in Tails?\n"
-msgid "How does the DNS resolution work in Tails?"
+msgid "How does the DNS resolution work in Tails?\n"
 msgstr "گره‌گشایی دی‌ان‌اس در تیلز چگونه انجام می‌شود؟\n"
 
 #. type: Plain text
@@ -1201,7 +1185,7 @@
 #. type: Title -
 #, fuzzy, no-wrap
 #| msgid "Why does Tails automatically connect to several websites when starting?\n"
-msgid "Why does Tails automatically connect to several websites when starting?"
+msgid "Why does Tails automatically connect to several websites when starting?\n"
 msgstr "چرا تیلز هنگام آغاز شدن خودکار به چندین تارنما متصل می‌شود؟\n"
 
 #. type: Plain text
@@ -1251,7 +1235,7 @@
 #. type: Title -
 #, fuzzy, no-wrap
 #| msgid "Can I help the Tor network by running a relay or a bridge in Tails?\n"
-msgid "Can I help the Tor network by running a relay or a bridge in Tails?"
+msgid "Can I help the Tor network by running a relay or a bridge in Tails?\n"
 msgstr "آیا می‌توانم با راه‌اندازی یک رله یا پل در تیلز به شبکهٔ تور کمک کنم؟\n"
 
 #. type: Plain text
@@ -1273,9 +1257,11 @@
 msgstr "<a id=\"hidden_service\"></a>\n"
 
 #. type: Plain text
-#, fuzzy
+#, fuzzy, no-wrap
 #| msgid "Can I run a Tor hidden service on Tails?\n"
-msgid "Can I run a Tor onion service on Tails?"
+msgid ""
+"Can I run a Tor onion service on Tails?\n"
+"----------------------------------------\n"
 msgstr "آیا می‌توانم در تیلز از یک سیستم مخفی تور استفاده کنم؟\n"
 
 #. type: Plain text
@@ -1309,7 +1295,7 @@
 
 #. type: Title -
 #, no-wrap
-msgid "Can I use <span class=\"command\">ping</span> in Tails?"
+msgid "Can I use <span class=\"command\">ping</span> in Tails?\n"
 msgstr ""
 
 #. type: Plain text
@@ -1328,7 +1314,7 @@
 #. type: Title =
 #, fuzzy, no-wrap
 #| msgid "Software not included in Tails\n"
-msgid "Software not included in Tails"
+msgid "Software not included in Tails\n"
 msgstr "نرم‌افزارهایی که در تیلز گنجانده نشده‌اند\n"
 
 #. type: Plain text
@@ -1339,7 +1325,7 @@
 #. type: Title -
 #, fuzzy, no-wrap
 #| msgid "Can my favourite software be included in Tails?\n"
-msgid "Can my favourite software be included in Tails?"
+msgid "Can my favourite software be included in Tails?\n"
 msgstr "آیا امکان گنجانده‌شدن نرم‌افزار محبوب من در تیلز وجود دارد؟\n"
 
 #. type: Plain text
@@ -1487,7 +1473,7 @@
 #. type: Title -
 #, fuzzy, no-wrap
 #| msgid "Can I download using BitTorrent with Tails?\n"
-msgid "Can I download using BitTorrent with Tails?"
+msgid "Can I download using BitTorrent with Tails?\n"
 msgstr "آیا می‌توانم در تیلز با بیت‌تورنت دانلود کنم؟\n"
 
 #. type: Plain text
@@ -1538,7 +1524,7 @@
 #. type: Title -
 #, fuzzy, no-wrap
 #| msgid "Can I download using BitTorrent with Tails?\n"
-msgid "Can I download videos from websites?"
+msgid "Can I download videos from websites?\n"
 msgstr "آیا می‌توانم در تیلز با بیت‌تورنت دانلود کنم؟\n"
 
 #. type: Plain text
@@ -1576,7 +1562,7 @@
 #. type: Title =
 #, fuzzy, no-wrap
 #| msgid "Desktop environment\n"
-msgid "Desktop environment"
+msgid "Desktop environment\n"
 msgstr "محیط دسکتاپ\n"
 
 #. type: Plain text
@@ -1587,7 +1573,7 @@
 #. type: Title -
 #, fuzzy, no-wrap
 #| msgid "Why is the time set wrong?\n"
-msgid "Why is the time set wrong?"
+msgid "Why is the time set wrong?\n"
 msgstr "چرا ساعت درست تنظیم نشده است؟\n"
 
 #. type: Plain text
@@ -1638,7 +1624,7 @@
 #. type: Title =
 #, fuzzy, no-wrap
 #| msgid "Other security issues\n"
-msgid "Other security issues"
+msgid "Other security issues\n"
 msgstr "مشکلات امنیتی دیگر\n"
 
 #. type: Plain text
@@ -1649,7 +1635,7 @@
 #. type: Title -
 #, fuzzy, no-wrap
 #| msgid "Is it safe to use Tails on a compromised system?\n"
-msgid "Is it safe to use Tails on a compromised system?"
+msgid "Is it safe to use Tails on a compromised system?\n"
 msgstr "استفاده از تیلز روی یک سیستم مشکل‌دار امن است؟\n"
 
 #. type: Plain text
@@ -1692,7 +1678,7 @@
 #. type: Title -
 #, fuzzy, no-wrap
 #| msgid "Can I verify the integrity of a Tails device?\n"
-msgid "Can I verify the integrity of a Tails USB stick or DVD?"
+msgid "Can I verify the integrity of a Tails USB stick or DVD?\n"
 msgstr "آیا می‌توانم یکپارچگی یک دستگاه تیلز را تأیید کنم؟\n"
 
 #. type: Plain text
@@ -1754,7 +1740,7 @@
 #. type: Title -
 #, fuzzy, no-wrap
 #| msgid "Can I use the memory wipe feature of Tails on another operating system?\n"
-msgid "Can I use the memory wipe feature of Tails on another operating system?"
+msgid "Can I use the memory wipe feature of Tails on another operating system?\n"
 msgstr "آیا می‌توان از امکان پاک‌سازی حافظهٔ تیلز در سیستم‌‌عامل‌های دیگر استفاده کرد؟\n"
 
 #. type: Plain text
@@ -1789,7 +1775,7 @@
 
 #. type: Title -
 #, no-wrap
-msgid "Where is the <span class=\"guilabel\">New Identity</span> button?"
+msgid "Where is the <span class=\"guilabel\">New Identity</span> button?\n"
 msgstr ""
 
 #. type: Plain text
@@ -1833,7 +1819,7 @@
 #. type: Title -
 #, fuzzy, no-wrap
 #| msgid "Does Tails collect information about its users?\n"
-msgid "Does Tails collect information about its users?"
+msgid "Does Tails collect information about its users?\n"
 msgstr "آیا تیلز اطلاعاتی راجع به کاربران خود جمع‌آوری می‌کند؟\n"
 
 #. type: Plain text
@@ -1889,7 +1875,7 @@
 #. type: Title -
 #, fuzzy, no-wrap
 #| msgid "Does Tails need an antivirus?\n"
-msgid "Does Tails need an antivirus?"
+msgid "Does Tails need an antivirus?\n"
 msgstr "آیا تیلز ضدویروس هم دارد؟\n"
 
 #. type: Plain text
