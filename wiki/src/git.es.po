# SOME DESCRIPTIVE TITLE
# Copyright (C) YEAR Free Software Foundation, Inc.
# This file is distributed under the same license as the PACKAGE package.
# FIRST AUTHOR <EMAIL@ADDRESS>, YEAR.
#
#, fuzzy
msgid ""
msgstr ""
"Project-Id-Version: PACKAGE VERSION\n"
<<<<<<< HEAD
"POT-Creation-Date: 2010-10-12 09:50-0600\n"
=======
"POT-Creation-Date: 2010-10-15 01:16-0600\n"
>>>>>>> 2c8392c5
"PO-Revision-Date: YEAR-MO-DA HO:MI+ZONE\n"
"Last-Translator: FULL NAME <EMAIL@ADDRESS>\n"
"Language-Team: LANGUAGE <LL@li.org>\n"
"MIME-Version: 1.0\n"
"Content-Type: text/plain; charset=UTF-8\n"
"Content-Transfer-Encoding: ENCODING\n"
"Language: \n"

#. type: Plain text
msgid ""
"The (Amnesic) Incognito Live System and this documentation wiki are "
"developed in a bunch of Git repositories."
msgstr ""

#. type: Plain text
#, no-wrap
msgid "[[!toc levels=2]]\n"
msgstr ""

#. type: Title =
#, no-wrap
msgid "Main repository\n"
msgstr ""

#. type: Plain text
msgid "This repository contains the T(A)ILS source code and the wiki source."
msgstr ""

#. type: Plain text
msgid "Anyone can check it out like this:"
msgstr ""

#. type: Plain text
#, no-wrap
msgid "\tgit clone git://git.immerda.ch/amnesia.git\n"
msgstr ""

#. type: Plain text
msgid "Developers with write access to the repositories should instead:"
msgstr ""

#. type: Plain text
#, no-wrap
msgid "\tgit clone 'ssh://boum_org_amnesia@webmasters.boum.org/~/wiki.git'\n"
msgstr ""

#. type: Plain text
<<<<<<< HEAD
msgid ""
"We have a Gitweb available for [the main repository](http://git.immerda.ch/?"
"p=amnesia.git)."
msgstr ""

#. type: Title -
#, no-wrap
msgid "Branches\n"
msgstr ""

#. type: Plain text
msgid ""
"T(A)ILS development uses several branches modeled a bit like the Debian "
"development process. Here they are."
msgstr ""

#. type: Title ###
#, no-wrap
msgid "master"
=======
msgid ""
"We have a Gitweb available for [the main repository](http://git.immerda.ch/?"
"p=amnesia.git)."
msgstr ""

#. type: Title -
#, no-wrap
msgid "Branches\n"
>>>>>>> 2c8392c5
msgstr ""

#. type: Plain text
msgid "The `master` branch is used by the online wiki."
msgstr ""

#. type: Plain text
#, no-wrap
msgid ""
<<<<<<< HEAD
"**FIXME**: document what should go in there, when other branches are\n"
"merged into it, etc.\n"
=======
"T(A)ILS development uses several branches modeled a bit like the Debian "
"development process. Here they are."
>>>>>>> 2c8392c5
msgstr ""

#. type: Title ###
#, no-wrap
<<<<<<< HEAD
msgid "stable"
msgstr ""

#. type: Plain text
=======
msgid "master"
msgstr ""

#. type: Plain text
msgid "The `master` branch is used by the online wiki."
msgstr ""

#. type: Plain text
#, no-wrap
msgid ""
"**FIXME**: document what should go in there, when other branches are\n"
"merged into it, etc.\n"
msgstr ""

#. type: Title ###
#, no-wrap
msgid "stable"
msgstr ""

#. type: Plain text
>>>>>>> 2c8392c5
msgid "The `stable` branch is intended to contain:"
msgstr ""

#. type: Plain text
msgid ""
"- the state of the code tagged for the last stable release - fixes for "
"security or important bugs."
<<<<<<< HEAD
msgstr ""

#. type: Plain text
msgid "Its purpose is to prepare minor releases."
=======
msgstr ""

#. type: Plain text
msgid "Its purpose is to prepare minor releases."
msgstr ""

#. type: Title ###
#, no-wrap
msgid "testing"
msgstr ""

#. type: Plain text
msgid ""
"The `testing` branch is used to prepare an imminent release: at some point "
"of the development process, the `devel` branch code is merged into "
"`testing`, freezed, and endures careful testing and bug-fixing until this "
"branch is considered good enough to become a stable release. The `testing` "
"branch is then merged into the `stable` and `master` ones, images built and "
"shipped and we go back to code shiny new stuff in the `devel` branch."
msgstr ""

#. type: Plain text
msgid ""
"Please note that the `testing` branch generally has not been granted the "
"same testing and attention as code that has made it into a stable release: "
"please use it for testing purposes but do not rely on it for anything. No "
"guarantee, blablabla."
msgstr ""

#. type: Title ###
#, no-wrap
msgid "devel"
msgstr ""

#. type: Plain text
msgid ""
"Most of the development work that is done in T(A)ILS, is done in the `devel` "
"branch. This branch will never get released; instead, code from it will be "
"merged into testing and then into a real release."
msgstr ""

#. type: Plain text
msgid ""
"Please note that the `devel` branch can be broken, have awful security "
"problems and so on. No guarantee, blablabla."
msgstr ""

#. type: Plain text
msgid "The `master` branch is merged into `devel` from time to time."
>>>>>>> 2c8392c5
msgstr ""

#. type: Title ###
#, no-wrap
<<<<<<< HEAD
msgid "testing"
=======
msgid "squeeze"
msgstr ""

#. type: Plain text
msgid ""
"The `squeeze` branch is aimed at building test images based on Debian "
"Squeeze whereas all other branches are based on Debian Lenny for the time "
"being. Code from the `devel` branch is merged into the `squeeze` one from "
"time to time."
>>>>>>> 2c8392c5
msgstr ""

#. type: Plain text
msgid ""
<<<<<<< HEAD
"The `testing` branch is used to prepare an imminent release: at some point "
"of the development process, the `devel` branch code is merged into "
"`testing`, freezed, and endures careful testing and bug-fixing until this "
"branch is considered good enough to become a stable release. The `testing` "
"branch is then merged into the `stable` and `master` ones, images built and "
"shipped and we go back to code shiny new stuff in the `devel` branch."
msgstr ""

#. type: Plain text
msgid ""
"Please note that the `testing` branch generally has not been granted the "
"same testing and attention as code that has made it into a `stable` release: "
"please use it for testing purposes but do not rely on it for anything. No "
"guarantee, blablabla."
msgstr ""

#. type: Title ###
#, no-wrap
msgid "devel"
msgstr ""

#. type: Plain text
msgid ""
"Most of the development work that is done in T(A)ILS, is done in the `devel` "
"branch. This branch will never get released; instead, code from it will be "
"merged into testing and then into a real release."
msgstr ""

#. type: Plain text
msgid ""
"Please note that the `devel` branch can be broken, have awful security "
"problems and so on. No guarantee, blablabla."
msgstr ""

#. type: Plain text
msgid "The `master` branch is merged into `devel` from time to time."
msgstr ""

=======
"Please note that the `squeeze` branch can be broken, have awful security "
"problems and so on. No guarantee, blablabla."
msgstr ""

>>>>>>> 2c8392c5
#. type: Title =
#, no-wrap
msgid "live-boot\n"
msgstr ""

#. type: Plain text
#, no-wrap
msgid "\tgit clone git://git.immerda.ch/tails_live-boot.git\n"
msgstr ""

#. type: Plain text
#, no-wrap
msgid "\tgit clone 'ssh://git@git.immerda.ch/tails_live-boot.git'\n"
msgstr ""

#. type: Plain text
msgid ""
"We have a Gitweb available for [our custom live-boot](http:n//git.immerda."
"ch/?p=tails_live-boot.git)."
msgstr ""

#. type: Title =
#, no-wrap
msgid "live-config\n"
msgstr ""

#. type: Plain text
#, no-wrap
msgid "\tgit clone git://git.immerda.ch/tails_live-config.git\n"
msgstr ""

#. type: Plain text
#, no-wrap
msgid "\tgit clone 'ssh://git@git.immerda.ch/tails_live-config.git'\n"
msgstr ""

#. type: Plain text
msgid ""
"We have a Gitweb available or [our custom live-config](http://git.immerda."
"ch/?p=tails_live-config.git)."
msgstr ""

#. type: Title =
#, no-wrap
msgid "Caution!\n"
msgstr ""

#. type: Plain text
msgid ""
"If you want to commit patches that may be published later, you might want to "
"anonymize them a bit; to do so, run the following commands in every of your "
"local clones' directories:"
msgstr ""

#. type: Plain text
#, no-wrap
msgid ""
"\tgit config user.name 'T(A)ILS developers'\n"
"\tgit config user.email amnesia@boum.org\n"
msgstr ""

#. type: Plain text
msgid ""
"If you might need to prepare T(A)ILS releases, you'll also need to make the "
"development team signing key the default one for Git tags:"
msgstr ""

#. type: Plain text
#, no-wrap
msgid "\tgit config user.signingkey BE2CD9C1\n"
msgstr ""<|MERGE_RESOLUTION|>--- conflicted
+++ resolved
@@ -7,11 +7,7 @@
 msgid ""
 msgstr ""
 "Project-Id-Version: PACKAGE VERSION\n"
-<<<<<<< HEAD
-"POT-Creation-Date: 2010-10-12 09:50-0600\n"
-=======
 "POT-Creation-Date: 2010-10-15 01:16-0600\n"
->>>>>>> 2c8392c5
 "PO-Revision-Date: YEAR-MO-DA HO:MI+ZONE\n"
 "Last-Translator: FULL NAME <EMAIL@ADDRESS>\n"
 "Language-Team: LANGUAGE <LL@li.org>\n"
@@ -59,7 +55,6 @@
 msgstr ""
 
 #. type: Plain text
-<<<<<<< HEAD
 msgid ""
 "We have a Gitweb available for [the main repository](http://git.immerda.ch/?"
 "p=amnesia.git)."
@@ -79,16 +74,6 @@
 #. type: Title ###
 #, no-wrap
 msgid "master"
-=======
-msgid ""
-"We have a Gitweb available for [the main repository](http://git.immerda.ch/?"
-"p=amnesia.git)."
-msgstr ""
-
-#. type: Title -
-#, no-wrap
-msgid "Branches\n"
->>>>>>> 2c8392c5
 msgstr ""
 
 #. type: Plain text
@@ -98,44 +83,16 @@
 #. type: Plain text
 #, no-wrap
 msgid ""
-<<<<<<< HEAD
 "**FIXME**: document what should go in there, when other branches are\n"
 "merged into it, etc.\n"
-=======
-"T(A)ILS development uses several branches modeled a bit like the Debian "
-"development process. Here they are."
->>>>>>> 2c8392c5
-msgstr ""
-
-#. type: Title ###
-#, no-wrap
-<<<<<<< HEAD
+msgstr ""
+
+#. type: Title ###
+#, no-wrap
 msgid "stable"
 msgstr ""
 
 #. type: Plain text
-=======
-msgid "master"
-msgstr ""
-
-#. type: Plain text
-msgid "The `master` branch is used by the online wiki."
-msgstr ""
-
-#. type: Plain text
-#, no-wrap
-msgid ""
-"**FIXME**: document what should go in there, when other branches are\n"
-"merged into it, etc.\n"
-msgstr ""
-
-#. type: Title ###
-#, no-wrap
-msgid "stable"
-msgstr ""
-
-#. type: Plain text
->>>>>>> 2c8392c5
 msgid "The `stable` branch is intended to contain:"
 msgstr ""
 
@@ -143,12 +100,6 @@
 msgid ""
 "- the state of the code tagged for the last stable release - fixes for "
 "security or important bugs."
-<<<<<<< HEAD
-msgstr ""
-
-#. type: Plain text
-msgid "Its purpose is to prepare minor releases."
-=======
 msgstr ""
 
 #. type: Plain text
@@ -198,14 +149,10 @@
 
 #. type: Plain text
 msgid "The `master` branch is merged into `devel` from time to time."
->>>>>>> 2c8392c5
-msgstr ""
-
-#. type: Title ###
-#, no-wrap
-<<<<<<< HEAD
-msgid "testing"
-=======
+msgstr ""
+
+#. type: Title ###
+#, no-wrap
 msgid "squeeze"
 msgstr ""
 
@@ -215,56 +162,14 @@
 "Squeeze whereas all other branches are based on Debian Lenny for the time "
 "being. Code from the `devel` branch is merged into the `squeeze` one from "
 "time to time."
->>>>>>> 2c8392c5
-msgstr ""
-
-#. type: Plain text
-msgid ""
-<<<<<<< HEAD
-"The `testing` branch is used to prepare an imminent release: at some point "
-"of the development process, the `devel` branch code is merged into "
-"`testing`, freezed, and endures careful testing and bug-fixing until this "
-"branch is considered good enough to become a stable release. The `testing` "
-"branch is then merged into the `stable` and `master` ones, images built and "
-"shipped and we go back to code shiny new stuff in the `devel` branch."
-msgstr ""
-
-#. type: Plain text
-msgid ""
-"Please note that the `testing` branch generally has not been granted the "
-"same testing and attention as code that has made it into a `stable` release: "
-"please use it for testing purposes but do not rely on it for anything. No "
-"guarantee, blablabla."
-msgstr ""
-
-#. type: Title ###
-#, no-wrap
-msgid "devel"
-msgstr ""
-
-#. type: Plain text
-msgid ""
-"Most of the development work that is done in T(A)ILS, is done in the `devel` "
-"branch. This branch will never get released; instead, code from it will be "
-"merged into testing and then into a real release."
-msgstr ""
-
-#. type: Plain text
-msgid ""
-"Please note that the `devel` branch can be broken, have awful security "
-"problems and so on. No guarantee, blablabla."
-msgstr ""
-
-#. type: Plain text
-msgid "The `master` branch is merged into `devel` from time to time."
-msgstr ""
-
-=======
+msgstr ""
+
+#. type: Plain text
+msgid ""
 "Please note that the `squeeze` branch can be broken, have awful security "
 "problems and so on. No guarantee, blablabla."
 msgstr ""
 
->>>>>>> 2c8392c5
 #. type: Title =
 #, no-wrap
 msgid "live-boot\n"
