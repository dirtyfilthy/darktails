<!DOCTYPE html>
<TMPL_IF HTML_LANG_CODE>
<html lang="<TMPL_VAR HTML_LANG_CODE>" dir="<TMPL_VAR HTML_LANG_DIR>" xmlns="http://www.w3.org/1999/xhtml">
<TMPL_ELSE>
<html xmlns="http://www.w3.org/1999/xhtml">
</TMPL_IF>
<head>
<TMPL_IF DYNAMIC>
<TMPL_IF FORCEBASEURL><base href="<TMPL_VAR FORCEBASEURL>" /><TMPL_ELSE>
<TMPL_IF BASEURL><base href="<TMPL_VAR BASEURL>" /></TMPL_IF>
</TMPL_IF>
</TMPL_IF>
<TMPL_IF HTML5><meta charset="utf-8" /><TMPL_ELSE><meta http-equiv="Content-Type" content="text/html; charset=utf-8" /></TMPL_IF>
<title>Tails - <TMPL_VAR TITLE></title>
<TMPL_IF RESPONSIVE_LAYOUT><meta name="viewport" content="width=device-width, initial-scale=1" /></TMPL_IF>
<TMPL_IF FAVICON>
<link rel="icon" href="<TMPL_VAR BASEURL><TMPL_VAR FAVICON>" type="image/x-icon" />
</TMPL_IF>
<link rel="stylesheet" href="<TMPL_VAR BASEURL>style.css" type="text/css" />
<TMPL_IF LOCAL_CSS>
<link rel="stylesheet" href="<TMPL_VAR BASEURL><TMPL_VAR LOCAL_CSS>" type="text/css" />
<TMPL_ELSE>
<link rel="stylesheet" href="<TMPL_VAR BASEURL>local.css" type="text/css" />
</TMPL_IF>

<script src="<TMPL_VAR BASEURL>lib/js/mirror-dispatcher.js" type="text/javascript"></script>

<TMPL_UNLESS DYNAMIC>
<TMPL_IF EDITURL>
<link rel="alternate" type="application/x-wiki" title="Edit this page" href="<TMPL_VAR EDITURL>" />
</TMPL_IF>
<TMPL_IF FEEDLINKS><TMPL_VAR FEEDLINKS></TMPL_IF>
<TMPL_IF RELVCS><TMPL_VAR RELVCS></TMPL_IF>
<TMPL_IF META><TMPL_VAR META></TMPL_IF>
<TMPL_LOOP TRAILLOOP>
<TMPL_IF PREVPAGE>
<link rel="prev" href="<TMPL_VAR PREVURL>" title="<TMPL_VAR PREVTITLE>" />
</TMPL_IF>
<link rel="up" href="<TMPL_VAR TRAILURL>" title="<TMPL_VAR TRAILTITLE>" />
<TMPL_IF NEXTPAGE>
<link rel="next" href="<TMPL_VAR NEXTURL>" title="<TMPL_VAR NEXTTITLE>" />
</TMPL_IF>
</TMPL_LOOP>
</TMPL_UNLESS>

</head>

<TMPL_IF HTML_LANG_CODE>
<body class="<TMPL_VAR HTML_LANG_CODE>">
<TMPL_ELSE>
<body>
</TMPL_IF>

<div class="searchform">
<TMPL_UNLESS DYNAMIC>
<TMPL_IF SEARCHFORM>
<TMPL_VAR SEARCHFORM>
</TMPL_IF>
</TMPL_UNLESS>
</div>

<div class="banner" role="banner">
  <a class="tails" href="<TMPL_VAR HOMEPAGEURL>">
    <span class="acronym">Tails</span><br/>
    <span class="slogan">The Amnesic Incognito Live System</span>
  </a>
</div>

<div id="donate-strip">
<<<<<<< HEAD
<a id="donate-link" href="https://tails.boum.org/donate?r=fromweb-<TMPL_VAR HTML_LANG_CODE>">

    <span class="donate-l donate-en">
        <strong class="donate-title">
        Tails helps thousands of people to stay safe online every day and it's free.
        <div class="donate-title-big">Donate today to keep Tails alive!</div>
=======
<a id="donate-link" href="https://tails.boum.org/donate/index.<TMPL_VAR HTML_LANG_CODE>.html?r=fromweb-<TMPL_VAR HTML_LANG_CODE>">
    <span class="donate-l donate-en">
        <strong>
        Tails helps thousands of people to stay safe online every day and it's free.
        <h2>Donate today to keep Tails alive!</h2>
>>>>>>> cd8b96e6
        </strong>
        <strong id="donate-slogan-on" class="donate-slogan">Many hands make Tails.</strong>
        <strong id="donate-slogan-off" class="donate-slogan">Care to give us a hand?</strong>
    </span>

    <span class="donate-l donate-de">
<<<<<<< HEAD
        <strong class="donate-title">
        Tails hilft täglich tausenden Menschen sicher im Netz zu sein, und das unentgeltlich.
        <div class="donate-title-big">Spenden Sie heute um Tails am Leben zu erhalten!</div>
=======
        <strong>
        Tails hilft täglich tausenden Menschen sicher im Netz zu sein, und das unentgeltlich.
        <h2>Spenden Sie heute um Tails am Leben zu erhalten!</h2>
>>>>>>> cd8b96e6
        </strong>
        <strong id="donate-slogan-on" class="donate-slogan">Tails ist das Ergebnis vieler Hände.</strong>
        <strong id="donate-slogan-off" class="donate-slogan">Greifst du uns unter die Arme?</strong>
    </span>

    <span class="donate-l donate-fr">
<<<<<<< HEAD
        <strong class="donate-title">
        Chaque jour, Tails protège gratuitement des milliers de personnes sur le net.
        <div class="donate-title-big">Faites un don à Tails aujourd'hui&nbsp;!</div>
=======
        <strong>
        Chaque jour, Tails protège gratuitement des milliers de personnes sur le net.
        <h2>Faites un don à Tails aujourd'hui&nbsp;!</h2>
>>>>>>> cd8b96e6
        </strong>
        <strong id="donate-slogan-on" class="donate-slogan">Tails est fait par beaucoup de mains.</strong>
        <strong id="donate-slogan-off" class="donate-slogan">Envie de donner un coup de main&nbsp;?</strong>
    </span>

    <span class="donate-l donate-pt">
<<<<<<< HEAD
        <strong class="donate-title">
        Tails ajuda milhares de pessoas a se protegerem na Internet todos os dias, e é gratuito.
        <div class="donate-title-big">Faça uma doação para ajudar o Tails a continuar a existir!</div>
=======
        <strong>
        Tails ajuda milhares de pessoas a se protegerem na Internet todos os dias, e é gratuito.
        <h2>Faça uma doação para ajudar o Tails a continuar a existir!</h2>
>>>>>>> cd8b96e6
        </strong>
        <strong id="donate-slogan-on" class="donate-slogan">Tails é feito com a ajuda de muitas pessoas.</strong>
        <strong id="donate-slogan-off" class="donate-slogan">Você gostaria de ser uma delas?</strong>
    </span>
</a>
</div>

<TMPL_IF HTML5><article class="page"><TMPL_ELSE><div class="page"></TMPL_IF>

<TMPL_IF HTML5><section class="pageheader"><TMPL_ELSE><div class="pageheader"></TMPL_IF>
<TMPL_IF HTML5><header class="header"><TMPL_ELSE><div class="header"></TMPL_IF>
<span>
<span class="parentlinks">
<ul id="crumbs">
<li><a href="<TMPL_VAR HOMEPAGEURL>"><img src="<TMPL_VAR BASEURL>lib/home.png"></a></li>

<TMPL_LOOP PARENTLINKS>
<TMPL_IF DEPTH_0>
<TMPL_ELSE>

<li><a href="<TMPL_VAR URL>"><TMPL_VAR PAGE></a></li>

</TMPL_IF>
</TMPL_LOOP>

<li><TMPL_VAR TITLE></li>

</ul>
</span>
<span class="title">
<TMPL_VAR TITLE>
</span>
</span>
<TMPL_IF HTML5></header><TMPL_ELSE></div></TMPL_IF>

<TMPL_IF HAVE_ACTIONS>
<TMPL_IF HTML5><nav class="actions"><TMPL_ELSE><div class="actions"></TMPL_IF>
<ul>
<TMPL_IF EDITURL>
<TMPL_IF NAME="ISTRANSLATION">
<TMPL_ELSE>
<li><a href="<TMPL_VAR EDITURL>" rel="nofollow">Edit</a></li>
</TMPL_IF>
</TMPL_IF>
<TMPL_IF RECENTCHANGESURL>
<li><a href="<TMPL_VAR RECENTCHANGESURL>">RecentChanges</a></li>
</TMPL_IF>
<TMPL_IF HISTORYURL>
<li><a href="<TMPL_VAR HISTORYURL>">History</a></li>
</TMPL_IF>
<TMPL_IF GETSOURCEURL>
<li><a href="<TMPL_VAR GETSOURCEURL>">Source</a></li>
</TMPL_IF>
<TMPL_IF PREFSURL>
<li><a href="<TMPL_VAR PREFSURL>">Preferences</a></li>
</TMPL_IF>
<TMPL_IF ACTIONS>
<TMPL_LOOP ACTIONS>
<li><TMPL_VAR ACTION></li>
</TMPL_LOOP>
</TMPL_IF>
<TMPL_IF COMMENTSLINK>
<li><TMPL_VAR COMMENTSLINK></li>
<TMPL_ELSE>
<TMPL_IF DISCUSSIONLINK>
<li><TMPL_VAR DISCUSSIONLINK></li>
</TMPL_IF>
</TMPL_IF>
</ul>
<TMPL_IF HTML5></nav><TMPL_ELSE></div></TMPL_IF>
</TMPL_IF>

<TMPL_IF OTHERLANGUAGES>
<TMPL_IF HTML5><nav id="otherlanguages"><TMPL_ELSE><div id="otherlanguages"></TMPL_IF>
<ul>
   <TMPL_IF ISTRANSLATABLE>
   <li class="current master">
   <span ><TMPL_VAR LANG_NAME>
   </span>
   </li>

   <TMPL_ELSE>
   <li class="current">
   <span class="visible"><TMPL_VAR LANG_NAME>
(<TMPL_VAR NAME="PERCENTTRANSLATED">&nbsp;%)
   </span>
   <span class="hidden"><TMPL_VAR LANG_NAME>
(<TMPL_VAR NAME="PERCENTTRANSLATED">&nbsp;%<TMPL_IF HAVE_ACTIONS> ⊷ <a href="<TMPL_VAR BASEURL>contribute/how/translate/" rel="nofollow">improve translation</a></TMPL_IF>)
   </span>
   </li>

   </TMPL_IF>


   <TMPL_LOOP OTHERLANGUAGES>

   <li <TMPL_IF MASTER> class="master"<TMPL_ELSE></TMPL_IF>>

   <span class="visible"><a href="<TMPL_VAR URL>"><TMPL_VAR CODE></a></span>
   <span class="hidden"><a href="<TMPL_VAR URL>"><TMPL_VAR LANGUAGE>
   <TMPL_IF MASTER> : master <TMPL_ELSE>(<TMPL_VAR PERCENT>%)</TMPL_IF>
   </a>
   </span>

   </li>
   </TMPL_LOOP>
</ul>
<TMPL_IF HTML5></nav><TMPL_ELSE></div></TMPL_IF>
</TMPL_IF>

<TMPL_UNLESS DYNAMIC>
<TMPL_VAR TRAILS>
</TMPL_UNLESS>

<TMPL_IF HTML5></section><TMPL_ELSE></div></TMPL_IF>

<TMPL_UNLESS DYNAMIC>
<TMPL_IF SIDEBAR>
<TMPL_IF HTML5><aside class="sidebar" role="navigation"><TMPL_ELSE><div class="sidebar" role="navigation"></TMPL_IF>
<TMPL_VAR SIDEBAR>
<TMPL_IF HTML5></aside><TMPL_ELSE></div></TMPL_IF>
</TMPL_IF>
</TMPL_UNLESS>

<div id="pagebody">

<TMPL_IF HTML5><section<TMPL_ELSE><div</TMPL_IF> id="content" role="main">
<TMPL_VAR CONTENT>
<TMPL_IF HTML5></section><TMPL_ELSE></div></TMPL_IF>

<TMPL_IF ENCLOSURE>
<TMPL_IF HTML5><section id="enclosure"><TMPL_ELSE><div id="enclosure"></TMPL_IF>
<a href="<TMPL_VAR ENCLOSURE>">Download</a>
<TMPL_IF HTML5></section><TMPL_ELSE></div></TMPL_IF>
</TMPL_IF>

<TMPL_UNLESS DYNAMIC>
<TMPL_IF COMMENTS>
<TMPL_IF HTML5><section<TMPL_ELSE><div</TMPL_IF> id="comments" role="complementary">
<TMPL_VAR COMMENTS>
<TMPL_IF ADDCOMMENTURL>
<div class="addcomment">
<a href="<TMPL_VAR ADDCOMMENTURL>">Add a comment</a>
</div>
<TMPL_ELSE>
<div class="addcomment">Comments on this page are closed.</div>
</TMPL_IF>
<TMPL_IF HTML5></section><TMPL_ELSE></div></TMPL_IF>
</TMPL_IF>
</TMPL_UNLESS>

</div>

<TMPL_IF HTML5><footer<TMPL_ELSE><div</TMPL_IF> id="footer" class="pagefooter" role="contentinfo">
<TMPL_UNLESS DYNAMIC>
<TMPL_IF HTML5><nav id="pageinfo"><TMPL_ELSE><div id="pageinfo"></TMPL_IF>

<TMPL_VAR TRAILS>

<TMPL_IF TAGS>
<TMPL_IF HTML5><nav class="tags"><TMPL_ELSE><div class="tags"></TMPL_IF>
Tags:
<TMPL_LOOP TAGS>
<TMPL_VAR LINK>
</TMPL_LOOP>
<TMPL_IF HTML5></nav><TMPL_ELSE></div></TMPL_IF>
</TMPL_IF>

<TMPL_IF BACKLINKS>
<TMPL_IF HTML5><nav id="backlinks"><TMPL_ELSE><div id="backlinks"></TMPL_IF>
Pages linking to this one:
<TMPL_LOOP BACKLINKS>
<a href="<TMPL_VAR URL>"><TMPL_VAR PAGE></a>
</TMPL_LOOP>
<TMPL_IF MORE_BACKLINKS>
<span class="popup">...
<span class="balloon">
<TMPL_LOOP MORE_BACKLINKS>
<a href="<TMPL_VAR URL>"><TMPL_VAR PAGE></a>
</TMPL_LOOP>
</span>
</span>
</TMPL_IF>
<TMPL_IF HTML5></nav><TMPL_ELSE></div></TMPL_IF>
</TMPL_IF>

<TMPL_IF COPYRIGHT>
<div class="pagecopyright">
<a name="pagecopyright"></a>
<TMPL_VAR COPYRIGHT>
</div>
</TMPL_IF>

<TMPL_IF LICENSE>
<div class="pagelicense">
<a name="pagelicense"></a>
License: <TMPL_VAR LICENSE>
</div>
</TMPL_IF>

<TMPL_IF HTML5></nav><TMPL_ELSE></div></TMPL_IF>
<TMPL_IF EXTRAFOOTER><TMPL_VAR EXTRAFOOTER></TMPL_IF>
</TMPL_UNLESS>
<!-- from <TMPL_VAR WIKINAME> -->
<TMPL_IF HTML5></footer><TMPL_ELSE></div></TMPL_IF>

<TMPL_IF HTML5></article><TMPL_ELSE></div></TMPL_IF>

<script type="text/javascript">
  var linkelements = document.querySelectorAll('.use-mirror-pool');
  if(linkelements.length > 0) {
    replaceUrlPrefixWithRandomMirror(linkelements);
  }
</script>

</body>
</html><|MERGE_RESOLUTION|>--- conflicted
+++ resolved
@@ -67,65 +67,38 @@
 </div>
 
 <div id="donate-strip">
-<<<<<<< HEAD
-<a id="donate-link" href="https://tails.boum.org/donate?r=fromweb-<TMPL_VAR HTML_LANG_CODE>">
-
+<a id="donate-link" href="https://tails.boum.org/donate/index.<TMPL_VAR HTML_LANG_CODE>.html?r=fromweb-<TMPL_VAR HTML_LANG_CODE>">
     <span class="donate-l donate-en">
         <strong class="donate-title">
         Tails helps thousands of people to stay safe online every day and it's free.
         <div class="donate-title-big">Donate today to keep Tails alive!</div>
-=======
-<a id="donate-link" href="https://tails.boum.org/donate/index.<TMPL_VAR HTML_LANG_CODE>.html?r=fromweb-<TMPL_VAR HTML_LANG_CODE>">
-    <span class="donate-l donate-en">
-        <strong>
-        Tails helps thousands of people to stay safe online every day and it's free.
-        <h2>Donate today to keep Tails alive!</h2>
->>>>>>> cd8b96e6
         </strong>
         <strong id="donate-slogan-on" class="donate-slogan">Many hands make Tails.</strong>
         <strong id="donate-slogan-off" class="donate-slogan">Care to give us a hand?</strong>
     </span>
 
     <span class="donate-l donate-de">
-<<<<<<< HEAD
         <strong class="donate-title">
         Tails hilft täglich tausenden Menschen sicher im Netz zu sein, und das unentgeltlich.
         <div class="donate-title-big">Spenden Sie heute um Tails am Leben zu erhalten!</div>
-=======
-        <strong>
-        Tails hilft täglich tausenden Menschen sicher im Netz zu sein, und das unentgeltlich.
-        <h2>Spenden Sie heute um Tails am Leben zu erhalten!</h2>
->>>>>>> cd8b96e6
         </strong>
         <strong id="donate-slogan-on" class="donate-slogan">Tails ist das Ergebnis vieler Hände.</strong>
         <strong id="donate-slogan-off" class="donate-slogan">Greifst du uns unter die Arme?</strong>
     </span>
 
     <span class="donate-l donate-fr">
-<<<<<<< HEAD
         <strong class="donate-title">
         Chaque jour, Tails protège gratuitement des milliers de personnes sur le net.
         <div class="donate-title-big">Faites un don à Tails aujourd'hui&nbsp;!</div>
-=======
-        <strong>
-        Chaque jour, Tails protège gratuitement des milliers de personnes sur le net.
-        <h2>Faites un don à Tails aujourd'hui&nbsp;!</h2>
->>>>>>> cd8b96e6
         </strong>
         <strong id="donate-slogan-on" class="donate-slogan">Tails est fait par beaucoup de mains.</strong>
         <strong id="donate-slogan-off" class="donate-slogan">Envie de donner un coup de main&nbsp;?</strong>
     </span>
 
     <span class="donate-l donate-pt">
-<<<<<<< HEAD
         <strong class="donate-title">
         Tails ajuda milhares de pessoas a se protegerem na Internet todos os dias, e é gratuito.
         <div class="donate-title-big">Faça uma doação para ajudar o Tails a continuar a existir!</div>
-=======
-        <strong>
-        Tails ajuda milhares de pessoas a se protegerem na Internet todos os dias, e é gratuito.
-        <h2>Faça uma doação para ajudar o Tails a continuar a existir!</h2>
->>>>>>> cd8b96e6
         </strong>
         <strong id="donate-slogan-on" class="donate-slogan">Tails é feito com a ajuda de muitas pessoas.</strong>
         <strong id="donate-slogan-off" class="donate-slogan">Você gostaria de ser uma delas?</strong>
