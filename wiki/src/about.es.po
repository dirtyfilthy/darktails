# SOME DESCRIPTIVE TITLE
# Copyright (C) YEAR Free Software Foundation, Inc.
# This file is distributed under the same license as the PACKAGE package.
# FIRST AUTHOR <EMAIL@ADDRESS>, YEAR.
#
msgid ""
msgstr ""
"Project-Id-Version: 1\n"
<<<<<<< HEAD
"POT-Creation-Date: 2012-03-05 19:59+0100\n"
=======
"POT-Creation-Date: 2012-04-10 09:13+0300\n"
>>>>>>> 75947a89
"PO-Revision-Date: 2012-02-29 00:49-0600\n"
"Last-Translator: Alfredo Rubio <alfrb76@hotmail.com>\n"
"Language-Team: Spanish <LL@li.org>\n"
"Language: \n"
"MIME-Version: 1.0\n"
"Content-Type: text/plain; charset=UTF-8\n"
"Content-Transfer-Encoding: 8bit\n"
"X-Poedit-Language: Spanish\n"
"X-Poedit-Country: MEXICO\n"
"X-Poedit-SourceCharset: utf-8\n"

#. type: Plain text
#, no-wrap
msgid "[[!meta title=\"About\"]]\n"
msgstr "[[!meta title=\"Acerca de\"]]\n"

#. type: Plain text
#, no-wrap
msgid ""
"> **amnesiac**, *noun*:<br/>\n"
"> forgetfulness; loss of long-term memory.\n"
msgstr ""
"> **amnésico**, *sustantivo*:<br/>\n"
"> olvido; pérdida de la memoria a largo plazo.\n"

#. type: Plain text
#, no-wrap
msgid ""
"> **incognito**, *adjective & adverb*:<br/>\n"
"> (of a person) having one's true identity concealed.\n"
msgstr ""
"> **incógnito**, *adjetivo y adverbio*:<br/>\n"
"> (de una persona) tener una identidad oculta.\n"

#. type: Plain text
msgid ""
"Tails is a live system that aims at preserving your privacy and anonymity. "
"It helps you to use the Internet anonymously almost anywhere you go and on "
"any computer but leave no trace using unless you ask it explicitly."
msgstr ""
"Tails es un \"sistema vivo\" que tiene como objetivo preservar tu anonimato "
"y privacidad. Te ayuda a usar Internet anónimamente casi a donde quiera que "
"vayas en cualquier computadora, pero sin dejar rastro, a menos que lo "
"indiques explícitamente."

#. type: Plain text
msgid ""
<<<<<<< HEAD
"It is a complete operating-system designed to be used from a CD or a USB "
=======
"It is a complete operating-system designed to be used from a DVD or a USB "
>>>>>>> 75947a89
"stick independently of the computer's original operating system. It is "
"[[Free Software|doc/about/license]] and based on [[Debian GNU/Linux|http://"
"www.debian.org/]]."
msgstr ""
<<<<<<< HEAD
"Es un Sistema Operativo diseñado para usarse desde un CD o memoria USB, "
=======
"Es un Sistema Operativo diseñado para usarse desde un DVD o memoria USB, "
>>>>>>> 75947a89
"funcionando independientemente del sistema operativo de la computadora en "
"que lo uses. Es [[Software Libre|doc/about/license]] basado en [[Debian GNU/"
"Linux|http://www.debian.org/]]."

#. type: Plain text
msgid ""
"Tails comes with several built-in applications pre-configured with security "
"in mind: web browser, instant messaging client, email client, office suite, "
"image and sound editor, etc."
msgstr ""
"Tails viene con varias aplicaciones preconfiguradas pensando en la "
"seguridad: navegador web, cliente de mensajería instantánea, cliente de "
"correo electrónico, paquetes de ofimática, editor de imágenes y sonido, etc."

#. type: Plain text
#, no-wrap
msgid "[[!toc levels=1]]\n"
msgstr "[[!toc levels=1]]\n"

#. type: Title =
#, no-wrap
msgid "Anonymity online through Tor\n"
msgstr "Anonimato en línea usando Tor\n"

#. type: Plain text
msgid ""
"Tails relies on the Tor anonymity network to protect your privacy online: "
"all software are configured to connect through Tor, and direct (non-"
"anonymous)  connections are blocked."
msgstr ""
"Tails depende de la red de anonimato Tor para proteger tu privacidad en "
"línea: todas las aplicaciones están configuradas para conectarse a través de "
"Tor, las conexiones directas (no-anónimas) son bloqueadas."

#. type: Plain text
msgid ""
"Tor is free software and an open network that helps you defend against a "
"form of network surveillance that threatens personal freedom and privacy, "
"confidential business activities and relationships, and state security known "
"as traffic analysis."
msgstr ""
"Tor es Software Libre y una red abierta para ayudarte en contra de una forma "
"de vigilancia en la red que amenaza tu libertad y privacidad, tus "
"actividades comerciales confidenciales y relaciones, además de la seguridad "
"gubernamental conocida como análisis de tráfico."

#. type: Plain text
msgid ""
"Tor protects you by bouncing your communications around a distributed "
"network of relays run by volunteers all around the world: it prevents "
"somebody watching your Internet connection from learning what sites you "
"visit, and it prevents the sites you visit from learning your physical "
"location."
msgstr ""
"Tor te protege redirigiendo tus comunicaciones alrededor de una red "
"distribuida de relevos realizados por voluntarios alrededor del mundo: lo "
"cual previene que alguien observe tus comunicaciones a partir de los sitios "
"que visitas, también  evita que los sitios que navegas obtengan tu ubicación "
"física."

#. type: Plain text
msgid ""
"To learn more about Tor, see the official [Tor website](https://www."
"torproject.org/):"
msgstr ""
"Para conocer más de Tor, mira el sitio oficial [Sitio Web de Tor](https://"
"www.torproject.org/) (en inglés):"

#. type: Bullet: '- '
msgid ""
"[Tor overview: Why we need Tor](https://www.torproject.org/about/overview."
"html.en#whyweneedtor)"
msgstr ""
"[Acerca de Tor: Porqué necesitamos Tor](https://www.torproject.org/about/"
"overview.html.en#whyweneedtor) (en inglés)."

#. type: Bullet: '- '
msgid ""
"[Tor overview: How does Tor work](https://www.torproject.org/about/overview."
"html.en#thesolution)"
msgstr ""
"[Acerca de Tor: Cómo funciona Tor](https://www.torproject.org/about/overview."
"html.en#thesolution) (en inglés)."

#. type: Bullet: '- '
msgid "[Who uses Tor?](https://www.torproject.org/about/torusers.html.en)"
msgstr ""
"[¿Quién usa Tor?](https://www.torproject.org/about/torusers.html.en) (en "
"inglés)."

#. type: Bullet: '- '
msgid ""
"[Understanding and Using Tor — An Introduction for the Layman](https://trac."
"torproject.org/projects/tor/wiki/doc/TorALaymansGuide)"
msgstr ""
"[Entendiendo y Usando Tor — Una Introducción para principiantes](https://"
"trac.torproject.org/projects/tor/wiki/doc/TorALaymansGuide) (en inglés)."

#. type: Title =
#, no-wrap
msgid "Use anywhere but leave no trace\n"
msgstr "Úsalo donde sea sin dejar rastro\n"

#. type: Plain text
msgid ""
"Using Tails on a computer doesn't alter or depend on the operating system "
"installed on it. So you can use it in the same way on yours, the computer of "
<<<<<<< HEAD
"a friend or one at your local library. After removing your Tails CD or USB "
=======
"a friend or one at your local library. After removing your Tails DVD or USB "
>>>>>>> 75947a89
"stick the computer can start again on its usual operating system."
msgstr ""
"Usar Tails en una computadora no la altera ni depende del sistema operativo "
"instalado en ésta. De modo que puedes usar tu computadora, la computadora de "
<<<<<<< HEAD
"un amigo o de la biblioteca. Después de quitar tu CD o memoria USB con Tails "
"la computadora puede iniciarse normalmente con el sistema operativo "
"instalado en ésta."

#. type: Plain text
msgid ""
"Tails is configured with a special care to not use the computer's hard-"
"disks, even if there is some swap space on it. The only storage space used "
"by Tails is the RAM memory, which is automatically erased when the computer "
"shuts down. So you won't leave any trace neither of the Tails system nor of "
"what you did on the computer. That's why we call it \"amnesic\"."
msgstr ""
"Tails está configurado con especial cuidado para no usar el disco duro de la "
"computadora, aún si hay espacio de intercambio o swap en ésta. El único "
"espacio de almacenamiento usado por Tails es la memoria RAM, la cual se "
"borra automáticamente cuando la computadora es apagada. De este modo no "
"dejas rastros de lo que hiciste en el sistema de Tails ni en la computadora. "
"Es por esto que le llamamos \"amnésico\"."

#. type: Plain text
msgid ""
"This allows you to work on sensitive documents on any computer and protect "
"you from data recovery after shutdown. Of course, you can still explicitly "
"save some documents to another USB or external hard-disk and take them aways "
"for future use."
msgstr ""
"Lo anterior te permite trabajar en documentos sensibles en cualquier "
"computadora y protegerte de una recuperación de datos (o data recovery) "
"después de apagar el equipo. Por supuesto, puedes guardar documentos en otra "
"memoria USB o disco externo y llevártelos para usarlos después."
=======
"un amigo o de la biblioteca. Después de quitar tu DVD o memoria USB con "
"Tails la computadora puede iniciarse normalmente con el sistema operativo "
"instalado en ésta."

#. type: Plain text
msgid ""
"Tails is configured with a special care to not use the computer's hard-"
"disks, even if there is some swap space on it. The only storage space used "
"by Tails is the RAM memory, which is automatically erased when the computer "
"shuts down. So you won't leave any trace neither of the Tails system nor of "
"what you did on the computer. That's why we call it \"amnesic\"."
msgstr ""
"Tails está configurado con especial cuidado para no usar el disco duro de la "
"computadora, aún si hay espacio de intercambio o swap en ésta. El único "
"espacio de almacenamiento usado por Tails es la memoria RAM, la cual se "
"borra automáticamente cuando la computadora es apagada. De este modo no "
"dejas rastros de lo que hiciste en el sistema de Tails ni en la computadora. "
"Es por esto que le llamamos \"amnésico\"."

#. type: Plain text
msgid ""
"This allows you to work on sensitive documents on any computer and protect "
"you from data recovery after shutdown. Of course, you can still explicitly "
"save some documents to another USB or external hard-disk and take them aways "
"for future use."
msgstr ""
"Lo anterior te permite trabajar en documentos sensibles en cualquier "
"computadora y protegerte de una recuperación de datos (o data recovery) "
"después de apagar el equipo. Por supuesto, puedes guardar documentos en otra "
"memoria USB o disco externo y llevártelos para usarlos después."

#. type: Plain text
#, no-wrap
msgid "<a id=\"cryptography\"></a>\n"
msgstr ""
>>>>>>> 75947a89

#. type: Title =
#, no-wrap
msgid "State-of-the-art cryptographic tools\n"
msgstr "Herramientas criptográficas de alto nivel\n"

#. type: Plain text
msgid ""
"Tails also comes with a selection of tools to protect your data using strong "
"encryption:"
msgstr ""
"Tails además contiene una selección de herramientas para proteger tus datos "
"usando criptografía fuerte:"

#. type: Bullet: '  - '
msgid ""
"[[Encrypt your USB sticks or external hard-disks|doc/encryption_and_privacy/"
"encrypted_volumes]] using <span class=\"definition\">[[!wikipedia LUKS]]</"
"span>, the Linux standard for disk-encryption."
msgstr ""
"[[Cifra tu memoria USB o disco duro externo|doc/encryption_and_privacy/"
"encrypted_volumes]] usando <span class=\"definition\">[[!wikipedia LUKS]]</"
"span>, el estándar de Linux para cifrar discos."

#. type: Bullet: '  - '
msgid ""
"Automatically encrypt with HTTPS all your communications to a number of "
"major websites using [HTTPS Everywhere](https://www.eff.org/https-"
"everywhere), a Firefox extension developed by the [Electronic Frontier "
"Foundation](https://www.eff.org)."
msgstr ""
"Automáticamente cifra con HTTPS todas tus conexiones a un mayor número de "
"sitios web usando [HTTPS Everywhere](https://www.eff.org/https-everywhere), "
"un complemento de Firefox desarrollado por la [Electronic Frontier "
"Foundation](https://www.eff.org)."

#. type: Bullet: '  - '
msgid ""
"Encrypt and sign your emails and documents, using the *de facto* standard "
"<span class=\"definition\">[[!wikipedia OpenPGP]]</span> either from Tails "
"email client, text editor or file browser."
msgstr ""
"Cifra y firma tus correos y documentos, usando el estándar *de facto* <span "
"class=\"definition\">[[!wikipedia_es Pretty_Good_Privacy desc=\"OpenPGP\"]]</"
"span> ya sea desde el cliente de correo de Tails o el navegador de archivos."

#. type: Bullet: '  - '
msgid ""
"Protect your instant messaging conversations using <span class=\"definition"
"\">[[!wikipedia Off-the-Record_Messaging desc=\"OTR\"]]</span>, a "
"cryptographic tool that provides encryption, authentication and deniability."
msgstr ""
"Protege tus conversaciones de mensajería instantánea usando <span class="
"\"definition\">[[!wikipedia Off-the-Record_Messaging desc=\"OTR\"]]</span> "
"(Off-the-Record Messaging, sólo en inglés), una herramienta criptográfica "
"para cifrar, autenticar y que permite la negación plausible."

#. type: Bullet: '  - '
msgid ""
"[[Securely delete your files|doc/encryption_and_privacy/secure_deletion]] "
"and clean your diskspace using [[Nautilus Wipe|http://wipetools.tuxfamily."
"org/nautilus-wipe.html]]."
msgstr ""
"[[Borra de forma segura tus archivos|doc/encryption_and_privacy/"
"secure_deletion]] y limpia el espacio libre de tu disco usando [[Nautilus "
"Wipe|http://wipetools.tuxfamily.org/nautilus-wipe.html]]."

#. type: Plain text
msgid ""
"[[Read more about those tools in the documentation.|doc/"
"encryption_and_privacy]]"
msgstr ""
"[[Lee más acerca de estas herramientas en la documentación.|doc/"
"encryption_and_privacy]]"

#. type: Title =
#, no-wrap
msgid "What's next?\n"
msgstr "¿Qué sigue?\n"

#. type: Plain text
msgid "To continue discovering Tails, you can now read:"
msgstr "Para seguir descubriendo Tails, puedes leer:"

#. type: Bullet: '  - '
msgid ""
"the [[warning page|doc/about/warning]] page to understand better the "
"security limitations of Tails and Tor,"
msgstr ""
"la [[página de advertencia|doc/about/warning]] para entender mejor las "
"limitaciones en seguridad de Tails y Tor,"

#. type: Bullet: '  - '
msgid ""
"more details about the [[features and software|doc/about/features]] included "
"in Tails,"
msgstr ""
"más detalles acerca de las [[características y aplicaciones|doc/about/"
"features]] incluidas en Tails,"

#. type: Bullet: '  - '
msgid "our [[documentation|doc]] explaining in details how to use Tails,"
msgstr "nuestra [[documentación|doc]] explicando con detalle cómo usar Tails,"

#. type: Bullet: '  - '
msgid "some hints on why [[should you trust Tails|doc/about/trust]],"
msgstr ""
"algunos consejos de porqué [[deberías confiar en Tails|doc/about/trust]],"

#. type: Bullet: '  - '
msgid ""
"our [[design document|contribute/design]] about Tails specification, threat "
"model and implementation."
msgstr ""
"nuestro [[documento de diseño|contribute/design]] acerca de las "
"especificaciones de Tails, su modelo de amenaza y su funcionamiento interno."

#. type: Title =
#, no-wrap
msgid "Acknowledgements\n"
msgstr "Agradecimientos\n"

#. type: Bullet: '  - '
msgid ""
"Tails could not exist without [[Debian|http://www.debian.org/]], [[Debian "
"Live|http://live.debian.net]], and [[Tor|https://www.torproject.org/]]; see "
"our [[contribute/relationship with upstream]] document for details."
msgstr ""
"Tails no podría existir sin [[Debian|http://www.debian.org/]], [[Debian Live|"
"http://live.debian.net]], y [[Tor|https://www.torproject.org/]]; revisa "
"nuestro documento [[contribute/relationship with upstream]] para más "
"detalles."

#. type: Bullet: '  - '
msgid ""
"Tails was inspired by the [[Incognito LiveCD|http://web.archive.org/"
"web/20090220133020/http://anonymityanywhere.com/]]. The Incognito author has "
"declared it to be dead on March 23rd, 2010, and written that Tails \"should "
"be considered as its spiritual successor\"."
msgstr ""
"Tails fue inspirado por el [[Incognito LiveCD|http://web.archive.org/"
"web/20090220133020/http://anonymityanywhere.com/]]. El autor de Incognito "
"declaró que ese proyecto se terminó el 23 de marzo de 2010, y escribió que "
"Tails \"debería ser considerado su sucesor espiritual\"."

#. type: Bullet: '  - '
msgid ""
"The [[Privatix Live-System|http://mandalka.name/privatix/]] an early source "
"of inspiration, too."
msgstr ""
"También el [[Privatix Live-System|http://mandalka.name/privatix/]] una "
"temprana fuente de inspiración."

#. type: Bullet: '  - '
msgid ""
"Some ideas (in particular [[tordate|contribute/design/Time_syncing]] and "
"improvements to our [[contribute/design/memory_erasure]] procedure) has been "
"borrowed from [Liberté Linux](http://dee.su/liberte)."
msgstr ""
"Algunas ideas (en particular [[tordate|contribute/design/Time_syncing]] y "
"mejoras a nuestro procedimiento de [[contribute/design/memory_erasure]]) han "
"sido tomadas de [Liberté Linux](http://dee.su/liberte)."

#. type: Bullet: '  - '
msgid ""
"Portions of Tails are based on TrueCrypt, freely available at [[http://www."
"truecrypt.org/]]."
msgstr ""
"Partes de Tails están basadas en TrueCrypt, disponible libremente en "
"[[http://www.truecrypt.org/]]."

#. type: Title =
#, no-wrap
msgid "Related projects\n"
msgstr "Proyectos relacionados\n"

#. type: Plain text
msgid ""
"Feel free to contact us if you think that your project is missing, or if "
"some project is listed in the wrong category."
msgstr ""
"Siéntete libre de contactarnos si crees que tu proyecto hace falta, o si "
"alguno de los proyectos está listado en una categoría que no le corresponde."

#. type: Title ##
#, no-wrap
msgid "Active projects"
msgstr "Proyectos activos"

#. type: Bullet: '* '
msgid "[Liberté Linux](http://dee.su/liberte)"
msgstr "[Liberté Linux](http://dee.su/liberte)"

#. type: Bullet: '* '
msgid "[Ubuntu Privacy Remix](https://www.privacy-cd.org/)"
msgstr "[Ubuntu Privacy Remix](https://www.privacy-cd.org/)"

#. type: Bullet: '* '
msgid "[Privatix](http://www.mandalka.name/privatix/)"
msgstr "[Privatix](http://www.mandalka.name/privatix/)"

#. type: Bullet: '* '
msgid "[Odebian](http://www.odebian.org/)"
msgstr "[Odebian](http://www.odebian.org/)"

#. type: Title ##
#, no-wrap
msgid "Discontinued, abandoned or sleeping projects"
msgstr "Suspendidos, abandonados o proyectos dormidos"

#. type: Bullet: '* '
msgid "[The Haven Project](https://www.haven-project.org/)"
msgstr "[The Haven Project](https://www.haven-project.org/)"

#. type: Bullet: '* '
msgid "[Polippix](http://polippix.org/)"
msgstr "[Polippix](http://polippix.org/)"

#. type: Bullet: '* '
msgid "[ISXUbuntu](http://www.isoc-ny.org/wiki/ISXubuntu)"
msgstr "[ISXUbuntu](http://www.isoc-ny.org/wiki/ISXubuntu)"

#. type: Bullet: '* '
msgid "[Phantomix](http://phantomix.ytternhagen.de/)"
msgstr "[Phantomix](http://phantomix.ytternhagen.de/)"

#. type: Bullet: '* '
msgid "[Anonym.OS](http://sourceforge.net/projects/anonym-os/)"
msgstr "[Anonym.OS](http://sourceforge.net/projects/anonym-os/)"

#. type: Bullet: '* '
msgid ""
"[The Incognito LiveCD](http://anonymityanywhere.com/incognito/) (dead link)"
msgstr ""
"[The Incognito LiveCD](http://anonymityanywhere.com/incognito/) (enlace roto)"

#. type: Bullet: '* '
msgid "[ParanoidLinux](http://www.paranoidlinux.org/) (dead link)"
msgstr "[ParanoidLinux](http://www.paranoidlinux.org/) (enlace roto)"

#. type: Bullet: '* '
msgid "[onionOS](http://jamon.name/files/onionOS/) (dead link)"
msgstr "[onionOS](http://jamon.name/files/onionOS/) (enlace roto)"

#. type: Bullet: '* '
msgid "[ELE](http://www.northernsecurity.net/download/ele/) (dead link)"
msgstr "[ELE](http://www.northernsecurity.net/download/ele/) (enlace roto)"<|MERGE_RESOLUTION|>--- conflicted
+++ resolved
@@ -6,11 +6,7 @@
 msgid ""
 msgstr ""
 "Project-Id-Version: 1\n"
-<<<<<<< HEAD
-"POT-Creation-Date: 2012-03-05 19:59+0100\n"
-=======
 "POT-Creation-Date: 2012-04-10 09:13+0300\n"
->>>>>>> 75947a89
 "PO-Revision-Date: 2012-02-29 00:49-0600\n"
 "Last-Translator: Alfredo Rubio <alfrb76@hotmail.com>\n"
 "Language-Team: Spanish <LL@li.org>\n"
@@ -58,20 +54,12 @@
 
 #. type: Plain text
 msgid ""
-<<<<<<< HEAD
-"It is a complete operating-system designed to be used from a CD or a USB "
-=======
 "It is a complete operating-system designed to be used from a DVD or a USB "
->>>>>>> 75947a89
 "stick independently of the computer's original operating system. It is "
 "[[Free Software|doc/about/license]] and based on [[Debian GNU/Linux|http://"
 "www.debian.org/]]."
 msgstr ""
-<<<<<<< HEAD
-"Es un Sistema Operativo diseñado para usarse desde un CD o memoria USB, "
-=======
 "Es un Sistema Operativo diseñado para usarse desde un DVD o memoria USB, "
->>>>>>> 75947a89
 "funcionando independientemente del sistema operativo de la computadora en "
 "que lo uses. Es [[Software Libre|doc/about/license]] basado en [[Debian GNU/"
 "Linux|http://www.debian.org/]]."
@@ -179,18 +167,13 @@
 msgid ""
 "Using Tails on a computer doesn't alter or depend on the operating system "
 "installed on it. So you can use it in the same way on yours, the computer of "
-<<<<<<< HEAD
-"a friend or one at your local library. After removing your Tails CD or USB "
-=======
 "a friend or one at your local library. After removing your Tails DVD or USB "
->>>>>>> 75947a89
 "stick the computer can start again on its usual operating system."
 msgstr ""
 "Usar Tails en una computadora no la altera ni depende del sistema operativo "
 "instalado en ésta. De modo que puedes usar tu computadora, la computadora de "
-<<<<<<< HEAD
-"un amigo o de la biblioteca. Después de quitar tu CD o memoria USB con Tails "
-"la computadora puede iniciarse normalmente con el sistema operativo "
+"un amigo o de la biblioteca. Después de quitar tu DVD o memoria USB con "
+"Tails la computadora puede iniciarse normalmente con el sistema operativo "
 "instalado en ésta."
 
 #. type: Plain text
@@ -219,43 +202,11 @@
 "computadora y protegerte de una recuperación de datos (o data recovery) "
 "después de apagar el equipo. Por supuesto, puedes guardar documentos en otra "
 "memoria USB o disco externo y llevártelos para usarlos después."
-=======
-"un amigo o de la biblioteca. Después de quitar tu DVD o memoria USB con "
-"Tails la computadora puede iniciarse normalmente con el sistema operativo "
-"instalado en ésta."
-
-#. type: Plain text
-msgid ""
-"Tails is configured with a special care to not use the computer's hard-"
-"disks, even if there is some swap space on it. The only storage space used "
-"by Tails is the RAM memory, which is automatically erased when the computer "
-"shuts down. So you won't leave any trace neither of the Tails system nor of "
-"what you did on the computer. That's why we call it \"amnesic\"."
-msgstr ""
-"Tails está configurado con especial cuidado para no usar el disco duro de la "
-"computadora, aún si hay espacio de intercambio o swap en ésta. El único "
-"espacio de almacenamiento usado por Tails es la memoria RAM, la cual se "
-"borra automáticamente cuando la computadora es apagada. De este modo no "
-"dejas rastros de lo que hiciste en el sistema de Tails ni en la computadora. "
-"Es por esto que le llamamos \"amnésico\"."
-
-#. type: Plain text
-msgid ""
-"This allows you to work on sensitive documents on any computer and protect "
-"you from data recovery after shutdown. Of course, you can still explicitly "
-"save some documents to another USB or external hard-disk and take them aways "
-"for future use."
-msgstr ""
-"Lo anterior te permite trabajar en documentos sensibles en cualquier "
-"computadora y protegerte de una recuperación de datos (o data recovery) "
-"después de apagar el equipo. Por supuesto, puedes guardar documentos en otra "
-"memoria USB o disco externo y llevártelos para usarlos después."
 
 #. type: Plain text
 #, no-wrap
 msgid "<a id=\"cryptography\"></a>\n"
 msgstr ""
->>>>>>> 75947a89
 
 #. type: Title =
 #, no-wrap
