# SOME DESCRIPTIVE TITLE
# Copyright (C) YEAR Free Software Foundation, Inc.
# This file is distributed under the same license as the PACKAGE package.
# FIRST AUTHOR <EMAIL@ADDRESS>, YEAR.
#
msgid ""
msgstr ""
"Project-Id-Version: PACKAGE VERSION\n"
<<<<<<< HEAD
"Report-Msgid-Bugs-To: tails-l10n@boum.org\n"
"POT-Creation-Date: 2017-06-07 17:03+0000\n"
=======
"POT-Creation-Date: 2018-12-23 19:38+0100\n"
>>>>>>> 492fcbed
"PO-Revision-Date: YEAR-MO-DA HO:MI+ZONE\n"
"Last-Translator: FULL NAME <EMAIL@ADDRESS>\n"
"Language-Team: LANGUAGE <LL@li.org>\n"
"Language: \n"
"MIME-Version: 1.0\n"
"Content-Type: text/plain; charset=UTF-8\n"
"Content-Transfer-Encoding: 8bit\n"

#. type: Plain text
#, no-wrap
msgid "[[!meta title=\"Contact\"]]\n"
msgstr ""

#. type: Plain text
msgid ""
"There are many ways to contact us, depending on what you want to talk about."
msgstr ""

#. type: Plain text
msgid "All mailing lists are in English unless specified otherwise."
msgstr ""

#. type: Plain text
#, no-wrap
msgid "[[!toc levels=2]]\n"
msgstr "[[!toc levels=2]]\n"

#. type: Title =
#, no-wrap
msgid "Public mailing lists\n"
msgstr ""

#. type: Plain text
#, no-wrap
msgid "<div class=\"caution\">\n"
msgstr "<div class=\"caution\">\n"

#. type: Plain text
#, no-wrap
msgid ""
"<p>These mailing lists are public: subscription is open to anyone. Don't\n"
"send compromising information. Please respect the\n"
"[[code of conduct|contribute/working_together/code_of_conduct/]].</p>\n"
msgstr ""

#. type: Plain text
#, no-wrap
msgid "</div>\n"
msgstr "</div>\n"

#. type: Plain text
#, no-wrap
msgid "<a id=\"amnesia-news\"></a>\n"
msgstr "<a id=\"amnesia-news\"></a>\n"

#. type: Title -
#, no-wrap
msgid "amnesia-news\n"
msgstr "amnesia-news\n"

#. type: Plain text
msgid ""
"amnesia-news@boum.org is the mailing list where we send our [[news]] by "
"email. It has a low traffic and it is the right place to stay up-to-date "
"with the releases and security announcements."
msgstr ""

#. type: Plain text
msgid ""
"Public archive of amnesia-news: <https://lists.autistici.org/list/amnesia-"
"news.html>."
msgstr ""

#. type: Plain text
#, no-wrap
msgid ""
"<form method=\"POST\" action=\"https://www.autistici.org/mailman/subscribe/amnesia-news\">\n"
"\t<input class=\"text\" name=\"email\" value=\"\"/>\n"
"\t<input class=\"button\" type=\"submit\" value=\"Subscribe\"/>\n"
"</form>\n"
msgstr ""

#. type: Plain text
#, no-wrap
msgid "<a id=\"tails-project\"></a>\n"
msgstr ""

#. type: Title -
#, no-wrap
msgid "tails-project\n"
msgstr ""

#. type: Plain text
msgid ""
"tails-project@boum.org is the mailing list where we discuss upcoming events, "
"monthly reports, and other non-technical matters."
msgstr ""

#. type: Plain text
msgid ""
"Public archive of tails-project: <https://lists.autistici.org/list/tails-"
"project.html>."
msgstr ""

#. type: Plain text
#, no-wrap
msgid ""
"<form method=\"POST\" action=\"https://www.autistici.org/mailman/subscribe/tails-project\">\n"
"\t<input class=\"text\" name=\"email\" value=\"\"/>\n"
"\t<input class=\"button\" type=\"submit\" value=\"Subscribe\"/>\n"
"</form>\n"
msgstr ""

#. type: Plain text
#, no-wrap
msgid "<a id=\"tails-dev\"></a>\n"
msgstr ""

#. type: Title -
#, no-wrap
msgid "tails-dev\n"
msgstr ""

#. type: Plain text
msgid ""
"tails-dev@boum.org is the mailing list where the development work is "
"coordinated and technical design questions are discussed. Subscribe if you "
"want to [[contribute code|contribute/how/code]]."
msgstr ""

#. type: Plain text
msgid ""
"Public archive of tails-dev: <https://lists.autistici.org/list/tails-dev."
"html>."
msgstr ""

#. type: Plain text
#, no-wrap
msgid ""
"<form method=\"POST\" action=\"https://www.autistici.org/mailman/subscribe/tails-dev\">\n"
"\t<input class=\"text\" name=\"email\" value=\"\"/>\n"
"\t<input class=\"button\" type=\"submit\" value=\"Subscribe\"/>\n"
"</form>\n"
msgstr ""

#. type: Plain text
#, no-wrap
msgid "<a id=\"tails-testers\"></a>\n"
msgstr ""

#. type: Title -
#, no-wrap
msgid "tails-testers\n"
msgstr ""

#. type: Plain text
msgid ""
"tails-testers@boum.org is the mailing list for people who want to help "
"[[test|contribute/how/testing]] new releases or features."
msgstr ""

#. type: Plain text
msgid ""
"Public archive of tails-testers: <https://lists.autistici.org/list/tails-"
"testers.html>."
msgstr ""

#. type: Plain text
#, no-wrap
msgid ""
"<form method=\"POST\" action=\"https://www.autistici.org/mailman/subscribe/tails-testers\">\n"
"\t<input class=\"text\" name=\"email\" value=\"\"/>\n"
"\t<input class=\"button\" type=\"submit\" value=\"Subscribe\"/>\n"
"</form>\n"
msgstr ""

#. type: Plain text
#, no-wrap
msgid "<a id=\"tails-ux\"></a>\n"
msgstr ""

#. type: Title -
#, no-wrap
msgid "tails-ux\n"
msgstr ""

#. type: Plain text
msgid ""
"tails-ux@boum.org is the list for matters related to [[user experience and "
"user interface|contribute/how/user_experience]]."
msgstr ""

#. type: Plain text
msgid ""
"Public archive of tails-ux: <https://lists.autistici.org/list/tails-ux.html>."
msgstr ""

#. type: Plain text
#, no-wrap
msgid ""
"<form method=\"POST\" action=\"https://www.autistici.org/mailman/subscribe/tails-ux\">\n"
"\t<input class=\"text\" name=\"email\" value=\"\"/>\n"
"\t<input class=\"button\" type=\"submit\" value=\"Subscribe\"/>\n"
"</form>\n"
msgstr ""

#. type: Plain text
#, no-wrap
msgid "<a id=\"tails-l10n\"></a>\n"
msgstr ""

#. type: Title -
#, no-wrap
msgid "tails-l10n\n"
msgstr ""

#. type: Plain text
#, no-wrap
msgid "[[!inline pages=\"contribute/how/translate/tails-l10n.inline\" raw=\"yes\" sort=\"age\"]]\n"
msgstr ""

#. type: Title =
#, no-wrap
msgid "Private email addresses\n"
msgstr ""

#. type: Plain text
#, no-wrap
msgid "<a id=\"tails-support-private\"></a>\n"
msgstr ""

#. type: Title -
#, no-wrap
msgid "tails-support-private\n"
msgstr ""

#. type: Plain text
#, no-wrap
msgid ""
"You can write encrypted emails to <tails-support-private@boum.org> if\n"
"you need help in private.\n"
msgstr ""

#. type: Plain text
msgid ""
"[[OpenPGP key|tails-bugs.key]] ([[details|doc/about/openpgp_keys#support]])."
msgstr ""

#. type: Plain text
#, no-wrap
msgid "[[!inline pages=\"support/talk/languages.inline\" raw=\"yes\" sort=\"age\"]]\n"
msgstr "[[!inline pages=\"support/talk/languages.inline.fa\" raw=\"yes\" sort=\"age\"]]\n"

#. type: Plain text
#, no-wrap
msgid "<a id=\"tails-press\"></a>\n"
msgstr ""

#. type: Title -
#, no-wrap
msgid "tails-press\n"
msgstr ""

#. type: Plain text
#, no-wrap
msgid ""
"If you are a journalist and want to write about Tails, or if you want to\n"
"send us links to [[press articles|press]] about Tails, write to\n"
"<tails-press@boum.org>.\n"
msgstr ""

#. type: Plain text
msgid ""
"[[OpenPGP key|tails-press.key]] ([[details|doc/about/openpgp_keys#press]])."
msgstr ""

#. type: Plain text
#, no-wrap
msgid "<a id=\"tails-accounting\"></a>\n"
msgstr ""

#. type: Plain text
#, no-wrap
msgid ""
"tails-accounting\n"
"-----------------\n"
msgstr ""

#. type: Plain text
#, no-wrap
msgid "If you want to fund Tails, write to <tails-accounting@boum.org>.\n"
msgstr ""

#. type: Plain text
msgid ""
"[[OpenPGP key|tails-accounting.key]] ([[details|doc/about/"
"openpgp_keys#accounting]])."
msgstr ""

#. type: Plain text
#, no-wrap
msgid "<a id=\"tails-mirrors\"></a>\n"
msgstr ""

#. type: Plain text
#, no-wrap
msgid ""
"tails-mirrors\n"
"-----------------\n"
msgstr ""

#. type: Plain text
#, no-wrap
msgid "If you want to operate a Tails mirror, write to <tails-mirrors@boum.org>.\n"
msgstr ""

#. type: Plain text
msgid ""
"[[OpenPGP key|tails-mirrors.key]] ([[details|doc/about/"
"openpgp_keys#mirrors]])."
msgstr ""

#. type: Plain text
#, no-wrap
msgid "<a id=\"tails-sysadmins\"></a>\n"
msgstr ""

#. type: Title -
#, no-wrap
msgid "tails-sysadmins\n"
msgstr ""

#. type: Plain text
#, no-wrap
msgid ""
"To talk about our infrastructure (servers, test suite, repositories,\n"
"mirrors, etc.), write to <tails-sysadmins@boum.org>.\n"
msgstr ""

#. type: Plain text
msgid ""
"[[OpenPGP key|tails-sysadmins.key]] ([[details|doc/about/"
"openpgp_keys#sysadmins]])."
msgstr ""

#. type: Plain text
#, no-wrap
msgid "<a id=\"tails\"></a>\n"
msgstr ""

#. type: Title -
#, no-wrap
msgid "tails\n"
msgstr ""

#. type: Plain text
msgid ""
"For matters that are listed in none of the above and for vulnerabilities "
"disclosures, you can write encrypted emails to <tails@boum.org>."
msgstr ""

#. type: Plain text
msgid ""
"[[OpenPGP key|tails-email.key]] ([[details|doc/about/openpgp_keys#private]])."
msgstr ""

#. type: Plain text
#, no-wrap
msgid "<a id=\"chat\"></a>\n"
msgstr ""

#. type: Title =
#, no-wrap
msgid "Chat rooms\n"
msgstr ""

#. type: Plain text
msgid ""
"You can join our [[users chat room|support/chat]] and [[developers chat room|"
"contribute/chat]]. Only a few Tails developers hang out there, so email is "
"preferred for anything that might be of interest for the larger community."
msgstr ""<|MERGE_RESOLUTION|>--- conflicted
+++ resolved
@@ -3,15 +3,11 @@
 # This file is distributed under the same license as the PACKAGE package.
 # FIRST AUTHOR <EMAIL@ADDRESS>, YEAR.
 #
+#, fuzzy
 msgid ""
 msgstr ""
 "Project-Id-Version: PACKAGE VERSION\n"
-<<<<<<< HEAD
-"Report-Msgid-Bugs-To: tails-l10n@boum.org\n"
-"POT-Creation-Date: 2017-06-07 17:03+0000\n"
-=======
 "POT-Creation-Date: 2018-12-23 19:38+0100\n"
->>>>>>> 492fcbed
 "PO-Revision-Date: YEAR-MO-DA HO:MI+ZONE\n"
 "Last-Translator: FULL NAME <EMAIL@ADDRESS>\n"
 "Language-Team: LANGUAGE <LL@li.org>\n"
@@ -37,7 +33,7 @@
 #. type: Plain text
 #, no-wrap
 msgid "[[!toc levels=2]]\n"
-msgstr "[[!toc levels=2]]\n"
+msgstr ""
 
 #. type: Title =
 #, no-wrap
@@ -47,7 +43,7 @@
 #. type: Plain text
 #, no-wrap
 msgid "<div class=\"caution\">\n"
-msgstr "<div class=\"caution\">\n"
+msgstr ""
 
 #. type: Plain text
 #, no-wrap
@@ -60,17 +56,17 @@
 #. type: Plain text
 #, no-wrap
 msgid "</div>\n"
-msgstr "</div>\n"
+msgstr ""
 
 #. type: Plain text
 #, no-wrap
 msgid "<a id=\"amnesia-news\"></a>\n"
-msgstr "<a id=\"amnesia-news\"></a>\n"
+msgstr ""
 
 #. type: Title -
 #, no-wrap
 msgid "amnesia-news\n"
-msgstr "amnesia-news\n"
+msgstr ""
 
 #. type: Plain text
 msgid ""
