--- conflicted
+++ resolved
@@ -7,13 +7,8 @@
 msgstr ""
 "Project-Id-Version: PACKAGE VERSION\n"
 "Report-Msgid-Bugs-To: tails-l10n@boum.org\n"
-<<<<<<< HEAD
 "POT-Creation-Date: 2020-04-12 16:10+0200\n"
 "PO-Revision-Date: 2020-01-22 15:26+0000\n"
-=======
-"POT-Creation-Date: 2019-11-20 10:00+0000\n"
-"PO-Revision-Date: 2020-04-23 10:58+0000\n"
->>>>>>> abd3dc78
 "Last-Translator: emmapeel <emma.peel@riseup.net>\n"
 "Language-Team: Arabic <http://translate.tails.boum.org/projects/tails/"
 "contact/ar/>\n"
@@ -121,13 +116,8 @@
 
 #. type: Title -
 #, fuzzy, no-wrap
-<<<<<<< HEAD
 msgid "tails-project"
 msgstr "<a id=\"tails-press\"></a>\n"
-=======
-msgid "tails-project\n"
-msgstr "tails-project\n"
->>>>>>> abd3dc78
 
 #. type: Plain text
 msgid ""
@@ -522,9 +512,6 @@
 msgstr ""
 
 #, fuzzy
-#| msgid ""
-#| "tails-accounting\n"
-#| "-----------------\n"
 msgid "Legal representative\n"
 msgstr ""
 "tails-accounting\n"
@@ -540,4 +527,39 @@
 
 #, fuzzy
 #~ msgid "tails-support\n"
-#~ msgstr "<a id=\"tails-press\"></a>\n"+#~ msgstr "<a id=\"tails-press\"></a>\n"
+
+#~ msgid "amnesia-news\n"
+#~ msgstr "amnesia-news\n"
+
+#, fuzzy
+#~ msgid "tails-dev\n"
+#~ msgstr "<a id=\"tails-press\"></a>\n"
+
+#, fuzzy
+#~ msgid "tails-testers\n"
+#~ msgstr "<a id=\"tails-press\"></a>\n"
+
+#, fuzzy
+#~ msgid "tails-ux\n"
+#~ msgstr "<a id=\"tails-press\"></a>\n"
+
+#, fuzzy
+#~ msgid "tails-press\n"
+#~ msgstr "<a id=\"tails-press\"></a>\n"
+
+#, fuzzy
+#~ msgid "tails-foundations\n"
+#~ msgstr "<a id=\"tails-ux\"></a>\n"
+
+#, fuzzy
+#~ msgid "tails-sysadmins\n"
+#~ msgstr "<a id=\"tails-ux\"></a>\n"
+
+#, fuzzy
+#~ msgid "tails-translations\n"
+#~ msgstr "<a id=\"tails-ux\"></a>\n"
+
+#, fuzzy
+#~ msgid "tails-project\n"
+#~ msgstr "tails-project\n"