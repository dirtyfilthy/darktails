# SOME DESCRIPTIVE TITLE
# Copyright (C) YEAR Free Software Foundation, Inc.
# This file is distributed under the same license as the PACKAGE package.
# FIRST AUTHOR <EMAIL@ADDRESS>, YEAR.
#
msgid ""
msgstr ""
"Project-Id-Version: PACKAGE VERSION\n"
<<<<<<< HEAD
"POT-Creation-Date: 2018-11-21 17:35-0800\n"
"PO-Revision-Date: YEAR-MO-DA HO:MI+ZONE\n"
"Last-Translator: \n"
=======
"Report-Msgid-Bugs-To: tails-l10n@boum.org\n"
"POT-Creation-Date: 2018-11-07 13:45+0100\n"
"PO-Revision-Date: 2018-12-02 09:46+0000\n"
"Last-Translator: Davide <davidesantoro@mail.ru>\n"
>>>>>>> 86aed73c
"Language-Team: ita <transitails@inventati.org>\n"
"Language: it\n"
"MIME-Version: 1.0\n"
"Content-Type: text/plain; charset=UTF-8\n"
"Content-Transfer-Encoding: 8bit\n"
"X-Generator: Poedit 1.8.11\n"

#. type: Plain text
#, no-wrap
msgid "[[!meta title=\"Contributing to Tails\"]]\n"
msgstr "[[!meta title=\"Contribuire a Tails\"]]\n"

#. type: Plain text
msgid ""
"There are many ways you can contribute to Tails. No effort is too small and "
"whatever you bring to this community will be appreciated.  So read on to "
"find out how you can make a difference in Tails."
msgstr ""

#. type: Plain text
#, no-wrap
msgid ""
"<div class=\"contribute-roles-1\">\n"
"<h2>Share your experience</h2>\n"
"<div class=\"contribute-role\" id=\"user\">\n"
msgstr ""
"<div class=\"contribute-roles-1\">\n"
"<h2>Condividere le vostre esperienze</h2>\n"
"<div class=\"contribute-role\" id=\"user\">\n"

#. type: Plain text
#, no-wrap
msgid "  [[!img user.png link=no]]\n"
msgstr "  [[!img user.png link=no]]\n"

#. type: Plain text
#, no-wrap
msgid ""
"  <p>Every user can help others or provide developers with useful information.</p>\n"
"  <ul>\n"
"    <li>[[Report bugs|doc/first_steps/bug_reporting]]</li>\n"
"    <li>[[Test experimental ISO images|contribute/how/testing]]</li>\n"
"    <li>[[Provide input to developers|contribute/how/input]]</li>\n"
"    <li>[[Help other Tails users|contribute/how/help]]</li>\n"
"  </ul>\n"
"</div>\n"
"</div>\n"
msgstr ""

#. type: Plain text
#, no-wrap
msgid ""
"<div class=\"contribute-roles-1\">\n"
"<h2>Donate</h2>\n"
"<div class=\"contribute-role\" id=\"donate\">\n"
msgstr ""

#. type: Plain text
#, no-wrap
msgid "  [[!img donate.png link=no]]\n"
msgstr ""

#. type: Plain text
#, no-wrap
msgid ""
"  <p>Donating speeds up the development of Tails.</p>\n"
"  <ul>\n"
"    <li><a href=\"https://tails.boum.org/donate?r=contribute\">Make a donation</a></li>\n"
"  </ul>\n"
"</div>\n"
"</div>\n"
msgstr ""

#. type: Plain text
#, no-wrap
msgid ""
"<div class=\"contribute-roles-3\">\n"
"<h2>Contribute your language skills</h2>\n"
"<div class=\"contribute-role\" id=\"content-writer\">\n"
"  <h3>Writer</h3>\n"
msgstr ""

#. type: Plain text
#, no-wrap
msgid "  [[!img writer.png link=no]]\n"
msgstr ""

#. type: Plain text
#, no-wrap
msgid ""
"  <p>Good writers can make Tails accessible to more people.</p>\n"
"  <ul>\n"
"    <li>[[Improve documentation|contribute/how/documentation]]</li>\n"
"    <li>[[Write press releases|contribute/how/promote]]</li>\n"
"  </ul>\n"
"</div>\n"
"<div class=\"contribute-role\" id=\"translator\">\n"
"  <h3>Translator</h3>\n"
msgstr ""

#. type: Plain text
#, no-wrap
msgid "  [[!img translator.png link=no]]\n"
msgstr ""

#. type: Plain text
#, no-wrap
msgid ""
"  <p>Translators can allow more people around the world to use Tails.</p>\n"
"  <ul>\n"
"    <li>[[Improve Tails in your own language|contribute/how/translate]]</li>\n"
"  </ul>\n"
"</div>\n"
"<div class=\"contribute-role\" id=\"speaker\">\n"
"  <h3>Speaker</h3>\n"
msgstr ""

#. type: Plain text
#, no-wrap
msgid "  [[!img speaker.png link=no]]\n"
msgstr ""

#. type: Plain text
#, no-wrap
msgid ""
"  <p>Speakers can advocate Tails to all kinds of public.</p>\n"
"  <ul>\n"
"    <li>[[Talk at events|contribute/how/promote]]</li>\n"
"  </ul>\n"
"</div>\n"
"</div>\n"
msgstr ""

#. type: Plain text
#, no-wrap
msgid ""
"<div class=\"contribute-roles-3\">\n"
"<h2>Contribute your computer skills</h2>\n"
"<div class=\"contribute-role\" id=\"developer\">\n"
"  <h3>Developer or maintainer</h3>\n"
msgstr ""

#. type: Plain text
#, no-wrap
msgid "  [[!img software_developer.png link=no]]\n"
msgstr ""

#. type: Plain text
#, no-wrap
msgid ""
"  <p>Software people with very diverse skills can improve Tails.</p>\n"
"  <ul>\n"
"    <li>[[Work on the source code|contribute/how/code]]</li>\n"
"    <li>[[Improve Tails by working on Debian|contribute/how/debian]]</li>\n"
"  </ul>\n"
"</div>\n"
"<div class=\"contribute-role\" id=\"sysadmin\">\n"
"  <h3>System administrator</h3>\n"
msgstr ""

#. type: Plain text
#, no-wrap
msgid "  [[!img system_administrator.png link=no]]\n"
msgstr ""

#. type: Plain text
#, no-wrap
msgid ""
"  <p>System administrators can contribute to the infrastructure behind Tails.</p>\n"
"  <ul>\n"
"    <li>[[Run a HTTP mirror|contribute/how/mirror]]</li>\n"
"    <li>[[Improve Tails infrastructure|contribute/how/sysadmin]]</li>\n"
"  </ul>\n"
"</div>\n"
"<div class=\"contribute-role\" id=\"designer\">\n"
"  <h3>Designer</h3>\n"
msgstr ""

#. type: Plain text
#, no-wrap
msgid "  [[!img designer.png link=no]]\n"
msgstr ""

#. type: Plain text
#, no-wrap
msgid ""
"  <p>Designers can make Tails easier to use and more appealing.</p>\n"
"  <ul>\n"
"    <li>[[Improve the website|contribute/how/website]]</li>\n"
"    <li>[[Design graphics|contribute/how/graphics]]</li>\n"
"    <li>[[Improve the Tails user experience|contribute/how/user_experience]]</li>\n"
"  </ul>\n"
"</div>\n"
"</div>\n"
msgstr ""

#. type: Plain text
#, no-wrap
msgid "<div class=\"toc\">\n"
msgstr "<div class=\"toc\">\n"

#. type: Plain text
#, no-wrap
msgid "\t<h1>Table of contents</h1>\n"
msgstr ""

#. type: Plain text
#, no-wrap
msgid ""
"\t<ol>\n"
"\t\t<li class=\"L2\"><a href=\"#reference-documents\">Reference documents</a></li>\n"
"\t\t<li class=\"L2\"><a href=\"#tools\">Tools for contributors</a></li>\n"
"\t\t<li class=\"L2\"><a href=\"#mentors\">Mentors & guidance for new contributors</a></li>\n"
"\t\t<li class=\"L2\"><a href=\"#release-cycle\">Release cycle</a></li>\n"
"\t\t<li class=\"L2\"><a href=\"#upstream\">Relationship with upstream</a></li>\n"
"\t\t<li class=\"L2\"><a href=\"#collective-process\">Collective process</a></li>\n"
"\t\t<li class=\"L2\"><a href=\"#talk\">Talk with us</a></li>\n"
"\t</ol>\n"
msgstr ""

#. type: Plain text
#, no-wrap
msgid "</div> <!-- .toc -->\n"
msgstr "</div> <!-- .toc -->\n"

#. type: Plain text
#, no-wrap
msgid "<div class=\"note\">\n"
msgstr "<div class=\"note\">\n"

#. type: Plain text
msgid ""
"This section is only in English, because there is currently no way to "
"contribute to Tails if you do not understand English."
msgstr ""

#. type: Plain text
#, no-wrap
msgid "</div>\n"
msgstr "</div>\n"

#. type: Plain text
#, no-wrap
msgid "<a id=\"reference-documents\"></a>\n"
msgstr ""

#. type: Title =
#, no-wrap
msgid "Reference documents"
msgstr ""

#. type: Bullet: '  - '
msgid "[[Design documents|contribute/design]]"
msgstr ""

#. type: Bullet: '  - '
msgid ""
"[[Blueprints|blueprint]] to help structuring ideas for future improvements"
msgstr ""

#. type: Bullet: '  - '
msgid "[[Merge policy|contribute/merge_policy]]"
msgstr ""

#. type: Bullet: '  - '
msgid "[[!tails_website contribute/how/promote/material/logo desc=\"Logo\"]]"
msgstr ""

#. type: Plain text
#, no-wrap
msgid "<a id=\"tools\"></a>\n"
msgstr ""

#. type: Title =
#, no-wrap
msgid "Tools for contributors"
msgstr ""

#. type: Bullet: '  - '
msgid "Source code: [[Git repositories|contribute/git]]"
msgstr ""

#. type: Bullet: '  - '
msgid "[[!tails_roadmap desc=\"Roadmap\"]]"
msgstr ""

#. type: Plain text
#, no-wrap
msgid ""
"  - [[Redmine bug tracker|contribute/working_together/Redmine]]\n"
"    - [[Starter tasks|starter_tasks]] for new contributors\n"
"    - [Tasks](https://redmine.tails.boum.org/code/projects/tails/issues)\n"
"      can be filtered by type of work (see links in the sidebar)\n"
"  - [[Building a Tails image|contribute/build]]\n"
"    - [[Build a local copy of the website|contribute/build/website]]\n"
"    - [[Customize Tails|contribute/customize]]\n"
"    - [Nightly ISO builds](http://nightly.tails.boum.org)\n"
"  - Debian packages\n"
"    - [[APT repository|contribute/APT_repository]], to store our custom Debian packages\n"
"    - How we manage and upgrade the [[Linux kernel|contribute/Linux_kernel]].\n"
"  - [[Glossary for contributors|contribute/glossary]]\n"
msgstr ""

#. type: Plain text
#, no-wrap
msgid "<a id=\"mentors\"></a>\n"
msgstr ""

#. type: Title =
#, no-wrap
msgid "Mentors & guidance for new contributors"
msgstr ""

#. type: Plain text
msgid ""
"Once you have found a first [[Starter task|starter_tasks]] to work on, you "
"might need some guidance."
msgstr ""

#. type: Plain text
#, no-wrap
msgid ""
"Here is a list of mentors who can help with\n"
"specific tasks. Feel free to talk to them if you plan to work on anything related to their\n"
"field of expertise, for example\n"
"by assigning them tickets on Redmine or <a href=\"#talk\">talking to us</a>\n"
"using the usual communication channels.\n"
msgstr ""

#. type: Bullet: '  - '
msgid "AppArmor: intrigeri, jvoisin, u"
msgstr ""

#. type: Bullet: '  - '
msgid "Build system (Vagrant, Rake): anonym"
msgstr ""

#. type: Bullet: '  - '
msgid "Debian related work: intrigeri, u"
msgstr ""

#. type: Bullet: '  - '
msgid "Documentation: BitingBird, sajolida"
msgstr ""

#. type: Bullet: '  - '
msgid "*Onion Circuits*: alan"
msgstr ""

#. type: Bullet: '  - '
msgid "*OpenPGP Applet*: nodens"
msgstr ""

#. type: Bullet: '  - '
msgid "Persistence setup: intrigeri, kurono"
msgstr ""

#. type: Bullet: '  - '
msgid "Sysadmin: [[contact|contribute/how/sysadmin/#contact]]"
msgstr ""

#. type: Bullet: '  - '
msgid "*Tails Greeter*: alan, intrigeri"
msgstr ""

#. type: Bullet: '  - '
msgid "*Tails Installer*: alan, kurono, u"
msgstr ""

#. type: Bullet: '  - '
msgid "*Tails Upgrader*: intrigeri"
msgstr ""

#. type: Bullet: '  - '
msgid "*Tails Verification*: sajolida, anonym"
msgstr ""

#. type: Bullet: '  - '
msgid "Test suite: anonym"
msgstr ""

#. type: Bullet: '  - '
msgid "*Thunderbird* (Icedove): anonym"
msgstr ""

#. type: Bullet: '  - '
msgid "Tor configuration, time syncing, MAC spoofing: anonym"
msgstr ""

#. type: Bullet: '  - '
msgid "*Tor Browser*: anonym"
msgstr ""

#. type: Bullet: '  - '
msgid "Usability: sajolida, tchou"
msgstr ""

#. type: Bullet: '  - '
msgid "*Unsafe Web Browser*: anonym"
msgstr ""

#. type: Bullet: '  - '
msgid "Website: sajolida"
msgstr ""

#. type: Bullet: '  - '
msgid "*WhisperBack*: alan"
msgstr ""

#. type: Plain text
#, no-wrap
msgid "<a id=\"release-cycle\"></a>\n"
msgstr ""

#. type: Title =
#, no-wrap
msgid "Release cycle"
msgstr ""

#. type: Bullet: '  - '
msgid "[[Release schedule|contribute/release_schedule]]"
msgstr ""

#. type: Plain text
#, no-wrap
msgid ""
"  - [[Release process|contribute/release_process]]\n"
"    - [[Manual test suite|contribute/release_process/test]]\n"
"    - [[Automated test suite|contribute/release_process/test/automated_tests]]\n"
msgstr ""

#. type: Plain text
#, no-wrap
msgid "<a id=\"upstream\"></a>\n"
msgstr ""

#. type: Title =
#, no-wrap
msgid "Relationship with upstream and derivatives"
msgstr ""

#. type: Bullet: '  - '
msgid "[[Relationship with upstream|contribute/relationship_with_upstream]]"
msgstr ""

#. type: Bullet: '  - '
msgid "[[Improve Tails by working on Debian|contribute/how/debian]]"
msgstr ""

#. type: Bullet: '  - '
msgid "[[About creating Tails derivatives|contribute/derivatives]]"
msgstr ""

#. type: Plain text
#, no-wrap
msgid "<a id=\"collective-process\"></a>\n"
msgstr ""

#. type: Title =
#, no-wrap
msgid "Collective process"
msgstr ""

#. type: Bullet: '  - '
msgid ""
"[[Calendar|contribute/calendar]] of releases, meetings, working sessions, "
"etc."
msgstr ""

#. type: Bullet: '  - '
msgid "[[Code of conduct|contribute/working_together/code_of_conduct]]"
msgstr ""

#. type: Bullet: '  - '
msgid "[[Social contract|contribute/working_together/social_contract]]"
msgstr ""

#. type: Bullet: '  - '
msgid ""
"[[Contributors meetings|contribute/meetings]], and minutes from past meetings"
msgstr ""

#. type: Bullet: '  - '
msgid ""
"[[Sponsorship to attend events|contribute/sponsorship_to_attend_events]]"
msgstr ""

#. type: Bullet: '  - '
msgid ""
"[[Marking a task as Starter|contribute/working_together/"
"criteria_for_starter_tasks]]"
msgstr ""

#. type: Bullet: '  - '
msgid "[[Document progress|contribute/working_together/document_progress]]"
msgstr ""

#. type: Plain text
#, no-wrap
msgid ""
"  - Roles\n"
"    - [[Accounting team|contribute/working_together/roles/accounting]]\n"
"    - [[Debian maintainer|contribute/working_together/roles/debian_maintainer]]\n"
"    - [[Foundations team|contribute/working_together/roles/foundations_team]]\n"
"    - [[Help desk|contribute/working_together/roles/help_desk]]\n"
"    - Sponsor deliverables:\n"
"      - [[Team manager|contribute/working_together/roles/sponsor_deliverables/team_manager]]\n"
"      - [[Worker|contribute/working_together/roles/sponsor_deliverables/worker]]\n"
"    - [[Release manager|contribute/working_together/roles/release_manager]]\n"
"    - [[Ticket gardener|contribute/working_together/roles/ticket_gardener]]\n"
"    - [[Sysadmins|contribute/working_together/roles/sysadmins]]\n"
"    - [[Technical writer|contribute/working_together/roles/technical_writer]]\n"
"    - [[Test suite maintainers|contribute/working_together/roles/test_suite]]\n"
"    - [[UX designer|contribute/working_together/roles/ux]]\n"
"    - [[Verification extension\n"
"      maintainers|contribute/working_together/roles/verification_extension]]\n"
"  - [[Reports sent to sponsors|contribute/reports]]\n"
msgstr ""

#. type: Plain text
#, no-wrap
msgid "<a id=\"talk\"></a>\n"
msgstr ""

#. type: Title =
#, no-wrap
msgid "Talk with us"
msgstr ""

#. type: Plain text
msgid ""
"To talk to other Tails contributors, subscribe to [[the relevant mailing "
"lists|about/contact]]."
msgstr ""<|MERGE_RESOLUTION|>--- conflicted
+++ resolved
@@ -6,16 +6,10 @@
 msgid ""
 msgstr ""
 "Project-Id-Version: PACKAGE VERSION\n"
-<<<<<<< HEAD
-"POT-Creation-Date: 2018-11-21 17:35-0800\n"
-"PO-Revision-Date: YEAR-MO-DA HO:MI+ZONE\n"
-"Last-Translator: \n"
-=======
 "Report-Msgid-Bugs-To: tails-l10n@boum.org\n"
 "POT-Creation-Date: 2018-11-07 13:45+0100\n"
 "PO-Revision-Date: 2018-12-02 09:46+0000\n"
 "Last-Translator: Davide <davidesantoro@mail.ru>\n"
->>>>>>> 86aed73c
 "Language-Team: ita <transitails@inventati.org>\n"
 "Language: it\n"
 "MIME-Version: 1.0\n"
@@ -264,7 +258,7 @@
 
 #. type: Title =
 #, no-wrap
-msgid "Reference documents"
+msgid "Reference documents\n"
 msgstr ""
 
 #. type: Bullet: '  - '
@@ -291,7 +285,7 @@
 
 #. type: Title =
 #, no-wrap
-msgid "Tools for contributors"
+msgid "Tools for contributors\n"
 msgstr ""
 
 #. type: Bullet: '  - '
@@ -326,7 +320,7 @@
 
 #. type: Title =
 #, no-wrap
-msgid "Mentors & guidance for new contributors"
+msgid "Mentors & guidance for new contributors\n"
 msgstr ""
 
 #. type: Plain text
@@ -432,7 +426,7 @@
 
 #. type: Title =
 #, no-wrap
-msgid "Release cycle"
+msgid "Release cycle\n"
 msgstr ""
 
 #. type: Bullet: '  - '
@@ -454,7 +448,7 @@
 
 #. type: Title =
 #, no-wrap
-msgid "Relationship with upstream and derivatives"
+msgid "Relationship with upstream and derivatives\n"
 msgstr ""
 
 #. type: Bullet: '  - '
@@ -476,7 +470,7 @@
 
 #. type: Title =
 #, no-wrap
-msgid "Collective process"
+msgid "Collective process\n"
 msgstr ""
 
 #. type: Bullet: '  - '
@@ -542,7 +536,7 @@
 
 #. type: Title =
 #, no-wrap
-msgid "Talk with us"
+msgid "Talk with us\n"
 msgstr ""
 
 #. type: Plain text
