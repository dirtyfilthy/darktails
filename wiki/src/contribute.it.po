# SOME DESCRIPTIVE TITLE
# Copyright (C) YEAR Free Software Foundation, Inc.
# This file is distributed under the same license as the PACKAGE package.
# FIRST AUTHOR <EMAIL@ADDRESS>, YEAR.
#
msgid ""
msgstr ""
"Project-Id-Version: PACKAGE VERSION\n"
"Report-Msgid-Bugs-To: tails-l10n@boum.org\n"
<<<<<<< HEAD
"POT-Creation-Date: 2019-09-07 13:10+0200\n"
=======
"POT-Creation-Date: 2019-10-12 11:41+0000\n"
>>>>>>> 8d840b06
"PO-Revision-Date: 2018-12-02 09:46+0000\n"
"Last-Translator: Davide <davidesantoro@mail.ru>\n"
"Language-Team: ita <transitails@inventati.org>\n"
"Language: it\n"
"MIME-Version: 1.0\n"
"Content-Type: text/plain; charset=UTF-8\n"
"Content-Transfer-Encoding: 8bit\n"
"X-Generator: Poedit 1.8.11\n"

#. type: Plain text
#, no-wrap
msgid "[[!meta title=\"Contributing to Tails\"]]\n"
msgstr "[[!meta title=\"Contribuire a Tails\"]]\n"

#. type: Plain text
msgid ""
"There are many ways you can contribute to Tails. No effort is too small and "
"whatever you bring to this community will be appreciated.  So read on to "
"find out how you can make a difference in Tails."
msgstr ""

#. type: Plain text
#, no-wrap
msgid ""
"<div class=\"contribute-roles-1\">\n"
"<h2>Share your experience</h2>\n"
"<div class=\"contribute-role\" id=\"user\">\n"
msgstr ""
"<div class=\"contribute-roles-1\">\n"
"<h2>Condividere le vostre esperienze</h2>\n"
"<div class=\"contribute-role\" id=\"user\">\n"

#. type: Plain text
#, no-wrap
msgid "  [[!img user.png link=no]]\n"
msgstr "  [[!img user.png link=no]]\n"

#. type: Plain text
#, no-wrap
msgid ""
"  <p>Every user can help others or provide developers with useful information.</p>\n"
"  <ul>\n"
"    <li>[[Report bugs|doc/first_steps/bug_reporting]]</li>\n"
"    <li>[[Test experimental ISO images|contribute/how/testing]]</li>\n"
"    <li>[[Provide input to developers|contribute/how/input]]</li>\n"
"    <li>[[Help other Tails users|contribute/how/help]]</li>\n"
"  </ul>\n"
"</div>\n"
"</div>\n"
msgstr ""

#. type: Plain text
#, no-wrap
msgid ""
"<div class=\"contribute-roles-1\">\n"
"<h2>Donate</h2>\n"
"<div class=\"contribute-role\" id=\"donate\">\n"
msgstr ""

#. type: Plain text
#, no-wrap
msgid "  [[!img donate.png link=no]]\n"
msgstr ""

#. type: Plain text
#, no-wrap
msgid ""
"  <p>Donating speeds up the development of Tails.</p>\n"
"  <ul>\n"
"    <li><a href=\"https://tails.boum.org/donate/?r=contribute\">Make a donation</a></li>\n"
"  </ul>\n"
"</div>\n"
"</div>\n"
msgstr ""

#. type: Plain text
#, no-wrap
msgid ""
"<div class=\"contribute-roles-3\">\n"
"<h2>Contribute your language skills</h2>\n"
"<div class=\"contribute-role\" id=\"content-writer\">\n"
"  <h3>Writer</h3>\n"
msgstr ""

#. type: Plain text
#, no-wrap
msgid "  [[!img writer.png link=no]]\n"
msgstr ""

#. type: Plain text
#, no-wrap
msgid ""
"  <p>Good writers can make Tails accessible to more people.</p>\n"
"  <ul>\n"
"    <li>[[Improve documentation|contribute/how/documentation]]</li>\n"
"    <li>[[Write press releases|contribute/how/promote]]</li>\n"
"  </ul>\n"
"</div>\n"
"<div class=\"contribute-role\" id=\"translator\">\n"
"  <h3>Translator</h3>\n"
msgstr ""

#. type: Plain text
#, no-wrap
msgid "  [[!img translator.png link=no]]\n"
msgstr ""

#. type: Plain text
#, no-wrap
msgid ""
"  <p>Translators can allow more people around the world to use Tails.</p>\n"
"  <ul>\n"
"    <li>[[Improve Tails in your own language|contribute/how/translate]]</li>\n"
"  </ul>\n"
"</div>\n"
"<div class=\"contribute-role\" id=\"speaker\">\n"
"  <h3>Speaker</h3>\n"
msgstr ""

#. type: Plain text
#, no-wrap
msgid "  [[!img speaker.png link=no]]\n"
msgstr ""

#. type: Plain text
#, no-wrap
msgid ""
"  <p>Speakers can advocate Tails to all kinds of public.</p>\n"
"  <ul>\n"
"    <li>[[Talk at events|contribute/how/promote]]</li>\n"
"  </ul>\n"
"</div>\n"
"</div>\n"
msgstr ""

#. type: Plain text
#, no-wrap
msgid ""
"<div class=\"contribute-roles-3\">\n"
"<h2>Contribute your computer skills</h2>\n"
"<div class=\"contribute-role\" id=\"developer\">\n"
"  <h3>Developer or maintainer</h3>\n"
msgstr ""

#. type: Plain text
#, no-wrap
msgid "  [[!img software_developer.png link=no]]\n"
msgstr ""

#. type: Plain text
#, no-wrap
msgid ""
"  <p>Software people with very diverse skills can improve Tails.</p>\n"
"  <ul>\n"
"    <li>[[Work on the source code|contribute/how/code]]</li>\n"
"    <li>[[Improve Tails by working on Debian|contribute/how/debian]]</li>\n"
"  </ul>\n"
"</div>\n"
"<div class=\"contribute-role\" id=\"sysadmin\">\n"
"  <h3>System administrator</h3>\n"
msgstr ""

#. type: Plain text
#, no-wrap
msgid "  [[!img system_administrator.png link=no]]\n"
msgstr ""

#. type: Plain text
#, no-wrap
msgid ""
"  <p>System administrators can contribute to the infrastructure behind Tails.</p>\n"
"  <ul>\n"
"    <li>[[Run a HTTP mirror|contribute/how/mirror]]</li>\n"
"    <li>[[Improve Tails infrastructure|contribute/how/sysadmin]]</li>\n"
"  </ul>\n"
"</div>\n"
"<div class=\"contribute-role\" id=\"designer\">\n"
"  <h3>Designer</h3>\n"
msgstr ""

#. type: Plain text
#, no-wrap
msgid "  [[!img designer.png link=no]]\n"
msgstr ""

#. type: Plain text
#, no-wrap
msgid ""
"  <p>Designers can make Tails easier to use and more appealing.</p>\n"
"  <ul>\n"
"    <li>[[Improve the website|contribute/how/website]]</li>\n"
"    <li>[[Design graphics|contribute/how/graphics]]</li>\n"
"    <li>[[Improve the Tails user experience|contribute/how/user_experience]]</li>\n"
"  </ul>\n"
"</div>\n"
"</div>\n"
msgstr ""

#. type: Plain text
#, no-wrap
msgid "<div class=\"toc\">\n"
msgstr "<div class=\"toc\">\n"

#. type: Plain text
#, no-wrap
msgid "\t<h1>Table of contents</h1>\n"
msgstr ""

#. type: Plain text
#, no-wrap
msgid ""
"\t<ol>\n"
"\t\t<li class=\"L2\"><a href=\"#reference-documents\">Reference documents</a></li>\n"
"\t\t<li class=\"L2\"><a href=\"#tools\">Tools for contributors</a></li>\n"
"\t\t<li class=\"L2\"><a href=\"#mentors\">Mentors & guidance for new contributors</a></li>\n"
"\t\t<li class=\"L2\"><a href=\"#release-cycle\">Release cycle</a></li>\n"
"\t\t<li class=\"L2\"><a href=\"#upstream\">Relationship with upstream</a></li>\n"
"\t\t<li class=\"L2\"><a href=\"#collective-process\">Collective process</a></li>\n"
"\t\t<li class=\"L2\"><a href=\"#talk\">Talk with us</a></li>\n"
"\t</ol>\n"
msgstr ""

#. type: Plain text
#, no-wrap
msgid "</div> <!-- .toc -->\n"
msgstr "</div> <!-- .toc -->\n"

#. type: Plain text
#, no-wrap
msgid "<div class=\"note\">\n"
msgstr "<div class=\"note\">\n"

#. type: Plain text
msgid ""
"This section is only in English, because there is currently no way to "
"contribute to Tails if you do not understand English."
msgstr ""

#. type: Plain text
#, no-wrap
msgid "</div>\n"
msgstr "</div>\n"

#. type: Plain text
#, no-wrap
msgid "<a id=\"reference-documents\"></a>\n"
msgstr ""

#. type: Title =
#, no-wrap
msgid "Reference documents\n"
msgstr ""

#. type: Bullet: '  - '
msgid "[[Mission and values|contribute/mission]]"
msgstr ""

#. type: Bullet: '  - '
msgid "[[Design documents|contribute/design]]"
msgstr ""

#. type: Bullet: '  - '
msgid ""
"[[Blueprints|blueprint]] to help structuring ideas for future improvements"
msgstr ""

#. type: Bullet: '  - '
msgid "[[Merge policy|contribute/merge_policy]]"
msgstr ""

#. type: Bullet: '  - '
msgid "[[!tails_website contribute/how/promote/material/logo desc=\"Logo\"]]"
msgstr ""

#. type: Bullet: '  - '
msgid "[[Personas|contribute/personas]]"
msgstr ""

#. type: Plain text
#, no-wrap
msgid "<a id=\"tools\"></a>\n"
msgstr ""

#. type: Title =
#, no-wrap
msgid "Tools for contributors\n"
msgstr ""

#. type: Bullet: '  - '
msgid "Source code: [[Git repositories|contribute/git]]"
msgstr ""

#. type: Bullet: '  - '
msgid "[[!tails_roadmap desc=\"Roadmap\"]]"
msgstr ""

#. type: Plain text
#, no-wrap
msgid ""
"  - [[Redmine bug tracker|contribute/working_together/Redmine]]\n"
"    - [[Starter tasks|starter_tasks]] for new contributors\n"
"    - [Tasks](https://redmine.tails.boum.org/code/projects/tails/issues)\n"
"      can be filtered by type of work (see links in the sidebar)\n"
"  - [[Building a Tails image|contribute/build]]\n"
"    - [[Build a local copy of the website|contribute/build/website]]\n"
"    - [[Customize Tails|contribute/customize]]\n"
"    - [Nightly ISO builds](http://nightly.tails.boum.org)\n"
"  - Debian packages\n"
"    - [[APT repository|contribute/APT_repository]], to store our custom Debian packages\n"
"    - How we manage and upgrade the [[Linux kernel|contribute/Linux_kernel]].\n"
"  - [[Glossary for contributors|contribute/glossary]]\n"
msgstr ""

#. type: Plain text
#, no-wrap
msgid "<a id=\"mentors\"></a>\n"
msgstr ""

#. type: Title =
#, no-wrap
msgid "Mentors & guidance for new contributors\n"
msgstr ""

#. type: Plain text
msgid ""
"Once you have found a first [[Starter task|starter_tasks]] to work on, you "
"might need some guidance."
msgstr ""

#. type: Plain text
#, no-wrap
msgid ""
"Here is a list of mentors who can help with\n"
"specific tasks. Feel free to talk to them if you plan to work on anything related to their\n"
"field of expertise, for example\n"
"by assigning them tickets on Redmine or <a href=\"#talk\">talking to us</a>\n"
"using the usual communication channels.\n"
msgstr ""

#. type: Bullet: '  - '
msgid "AppArmor: intrigeri, jvoisin, u"
msgstr ""

#. type: Bullet: '  - '
msgid "Build system (Vagrant, Rake): anonym"
msgstr ""

#. type: Bullet: '  - '
msgid "Debian related work: intrigeri, u"
msgstr ""

#. type: Bullet: '  - '
msgid "Documentation: BitingBird, sajolida"
msgstr ""

#. type: Bullet: '  - '
msgid "*Onion Circuits* (Python): alan"
msgstr ""

#. type: Bullet: '  - '
msgid "*OpenPGP Applet* (Perl): nodens"
msgstr ""

#. type: Bullet: '  - '
msgid "Persistence setup (Perl): intrigeri, kurono"
msgstr ""

#. type: Bullet: '  - '
msgid "Sysadmin: [[contact|contribute/how/sysadmin/#contact]]"
msgstr ""

#. type: Bullet: '  - '
msgid "*Tails Greeter* (Python): alan, intrigeri"
msgstr ""

#. type: Bullet: '  - '
msgid "*Tails Installer* (Python): alan, kurono, u"
msgstr ""

#. type: Bullet: '  - '
msgid "*Tails Upgrader* (Perl): intrigeri"
msgstr ""

#. type: Bullet: '  - '
msgid "*Tails Verification* (JavaScript): sajolida, anonym"
msgstr ""

#. type: Bullet: '  - '
msgid "Test suite (Gherkin, Ruby): anonym"
msgstr ""

#. type: Bullet: '  - '
msgid "*Thunderbird* (Icedove): anonym"
msgstr ""

#. type: Bullet: '  - '
msgid "Tor configuration, time syncing, MAC spoofing: anonym"
msgstr ""

#. type: Bullet: '  - '
msgid "*Tor Browser*: anonym"
msgstr ""

#. type: Bullet: '  - '
msgid "Usability: sajolida, tchou"
msgstr ""

#. type: Bullet: '  - '
msgid "*Unsafe Web Browser*: anonym"
msgstr ""

#. type: Bullet: '  - '
msgid "Website: sajolida"
msgstr ""

#. type: Bullet: '  - '
msgid "*WhisperBack* (Python): alan"
msgstr ""

#. type: Plain text
#, no-wrap
msgid "<a id=\"release-cycle\"></a>\n"
msgstr ""

#. type: Title =
#, no-wrap
msgid "Release cycle\n"
msgstr ""

#. type: Bullet: '  - '
msgid "[[Release schedule|contribute/release_schedule]]"
msgstr ""

#. type: Plain text
#, no-wrap
msgid ""
"  - [[Release process|contribute/release_process]]\n"
"    - [[Manual test suite|contribute/release_process/test]]\n"
"    - [[Automated test suite|contribute/release_process/test/automated_tests]]\n"
msgstr ""

#. type: Plain text
#, no-wrap
msgid "<a id=\"upstream\"></a>\n"
msgstr ""

#. type: Title =
#, no-wrap
msgid "Relationship with upstream and derivatives\n"
msgstr ""

#. type: Bullet: '  - '
msgid "[[Relationship with upstream|contribute/relationship_with_upstream]]"
msgstr ""

#. type: Bullet: '  - '
msgid "[[Improve Tails by working on Debian|contribute/how/debian]]"
msgstr ""

#. type: Bullet: '  - '
msgid "[[About creating Tails derivatives|contribute/derivatives]]"
msgstr ""

#. type: Plain text
#, no-wrap
msgid "<a id=\"collective-process\"></a>\n"
msgstr ""

#. type: Title =
#, no-wrap
msgid "Collective process\n"
msgstr ""

#. type: Bullet: '  - '
msgid ""
"[[Calendar|contribute/calendar]] of releases, meetings, working sessions, "
"etc."
msgstr ""

#. type: Bullet: '  - '
msgid "[[Code of conduct|contribute/working_together/code_of_conduct]]"
msgstr ""

#. type: Bullet: '  - '
msgid "[[Social contract|contribute/working_together/social_contract]]"
msgstr ""

#. type: Bullet: '  - '
msgid ""
"[[Reimbursements for workers and regular contributors|contribute/"
"reimbursements]]"
msgstr ""

#. type: Bullet: '  - '
msgid ""
"[[Sponsorship to attend events|contribute/sponsorship_to_attend_events]]"
msgstr ""

#. type: Bullet: '  - '
msgid ""
"[[Marking a task as Starter|contribute/working_together/"
"criteria_for_starter_tasks]]"
msgstr ""

#. type: Bullet: '  - '
msgid "[[Document progress|contribute/working_together/document_progress]]"
msgstr ""

#. type: Plain text
#, no-wrap
msgid ""
"  - Teams\n"
"    - [[Accounting team|contribute/working_together/roles/accounting]]\n"
"    - [[Foundations team|contribute/working_together/roles/foundations_team]]\n"
"    - [[Help desk|contribute/working_together/roles/help_desk]]\n"
"    - [[Release managers|contribute/working_together/roles/release_manager]]\n"
"    - [[Ticket gardeners|contribute/working_together/roles/ticket_gardener]]\n"
"    - [[Sysadmins|contribute/working_together/roles/sysadmins]]\n"
"    - [[Technical writers|contribute/working_together/roles/technical_writer]]\n"
"    - [[Test suite maintainers|contribute/working_together/roles/test_suite]]\n"
"    - [[Translation platform maintainers|contribute/working_together/roles/translation_platform]]\n"
"    - [[UX designers|contribute/working_together/roles/ux]]\n"
"    - [[Verification extension\n"
"      maintainers|contribute/working_together/roles/verification_extension]]\n"
"  - Roles for sponsor deliverables:\n"
"      - [[Team manager|contribute/working_together/roles/sponsor_deliverables/team_manager]]\n"
"      - [[Worker|contribute/working_together/roles/sponsor_deliverables/worker]]\n"
"  - [[Reports sent to sponsors|contribute/reports]]\n"
msgstr ""

#. type: Plain text
#, no-wrap
msgid "<a id=\"talk\"></a>\n"
msgstr ""

#. type: Title =
#, no-wrap
msgid "Talk with us\n"
msgstr ""

#. type: Plain text
msgid ""
"To talk to other Tails contributors, subscribe to [[the relevant mailing "
"lists|about/contact]]."
msgstr ""<|MERGE_RESOLUTION|>--- conflicted
+++ resolved
@@ -7,11 +7,7 @@
 msgstr ""
 "Project-Id-Version: PACKAGE VERSION\n"
 "Report-Msgid-Bugs-To: tails-l10n@boum.org\n"
-<<<<<<< HEAD
-"POT-Creation-Date: 2019-09-07 13:10+0200\n"
-=======
 "POT-Creation-Date: 2019-10-12 11:41+0000\n"
->>>>>>> 8d840b06
 "PO-Revision-Date: 2018-12-02 09:46+0000\n"
 "Last-Translator: Davide <davidesantoro@mail.ru>\n"
 "Language-Team: ita <transitails@inventati.org>\n"
@@ -368,15 +364,15 @@
 msgstr ""
 
 #. type: Bullet: '  - '
-msgid "*Onion Circuits* (Python): alan"
-msgstr ""
-
-#. type: Bullet: '  - '
-msgid "*OpenPGP Applet* (Perl): nodens"
-msgstr ""
-
-#. type: Bullet: '  - '
-msgid "Persistence setup (Perl): intrigeri, kurono"
+msgid "*Onion Circuits*: alan"
+msgstr ""
+
+#. type: Bullet: '  - '
+msgid "*OpenPGP Applet*: nodens"
+msgstr ""
+
+#. type: Bullet: '  - '
+msgid "Persistence setup: intrigeri, kurono"
 msgstr ""
 
 #. type: Bullet: '  - '
@@ -384,23 +380,23 @@
 msgstr ""
 
 #. type: Bullet: '  - '
-msgid "*Tails Greeter* (Python): alan, intrigeri"
-msgstr ""
-
-#. type: Bullet: '  - '
-msgid "*Tails Installer* (Python): alan, kurono, u"
-msgstr ""
-
-#. type: Bullet: '  - '
-msgid "*Tails Upgrader* (Perl): intrigeri"
-msgstr ""
-
-#. type: Bullet: '  - '
-msgid "*Tails Verification* (JavaScript): sajolida, anonym"
-msgstr ""
-
-#. type: Bullet: '  - '
-msgid "Test suite (Gherkin, Ruby): anonym"
+msgid "*Tails Greeter*: alan, intrigeri"
+msgstr ""
+
+#. type: Bullet: '  - '
+msgid "*Tails Installer*: alan, kurono, u"
+msgstr ""
+
+#. type: Bullet: '  - '
+msgid "*Tails Upgrader*: intrigeri"
+msgstr ""
+
+#. type: Bullet: '  - '
+msgid "*Tails Verification*: sajolida, anonym"
+msgstr ""
+
+#. type: Bullet: '  - '
+msgid "Test suite: anonym"
 msgstr ""
 
 #. type: Bullet: '  - '
@@ -428,7 +424,7 @@
 msgstr ""
 
 #. type: Bullet: '  - '
-msgid "*WhisperBack* (Python): alan"
+msgid "*WhisperBack*: alan"
 msgstr ""
 
 #. type: Plain text
