# SOME DESCRIPTIVE TITLE
# Copyright (C) YEAR Free Software Foundation, Inc.
# This file is distributed under the same license as the PACKAGE package.
# FIRST AUTHOR <EMAIL@ADDRESS>, YEAR.
#
msgid ""
msgstr ""
"Project-Id-Version: PACKAGE VERSION\n"
"Report-Msgid-Bugs-To: tails-l10n@boum.org\n"
<<<<<<< HEAD
"POT-Creation-Date: 2020-04-15 09:32+0200\n"
=======
"POT-Creation-Date: 2020-04-15 02:12+0000\n"
>>>>>>> 5f2d5937
"PO-Revision-Date: 2020-03-12 17:35+0000\n"
"Last-Translator: _ignifugo <ignifugo@insicuri.net>\n"
"Language-Team: ita <transitails@inventati.org>\n"
"Language: it\n"
"MIME-Version: 1.0\n"
"Content-Type: text/plain; charset=UTF-8\n"
"Content-Transfer-Encoding: 8bit\n"
"Plural-Forms: nplurals=2; plural=n != 1;\n"
"X-Generator: Weblate 3.5.1\n"

#. type: Plain text
#, no-wrap
msgid "[[!meta title=\"Contributing to Tails\"]]\n"
msgstr "[[!meta title=\"Contribuire a Tails\"]]\n"

#. type: Plain text
msgid ""
"There are many ways you can contribute to Tails. No effort is too small and "
"whatever you bring to this community will be appreciated.  So read on to "
"find out how you can make a difference in Tails."
msgstr ""

#. type: Plain text
#, no-wrap
msgid ""
"<div class=\"contribute-roles-1\">\n"
"<h2>Share your experience</h2>\n"
"<div class=\"contribute-role\" id=\"user\">\n"
msgstr ""
"<div class=\"contribute-roles-1\">\n"
"<h2>Condividere le vostre esperienze</h2>\n"
"<div class=\"contribute-role\" id=\"user\">\n"

#. type: Plain text
#, no-wrap
msgid "  [[!img user.png link=no]]\n"
msgstr "  [[!img user.png link=no]]\n"

#. type: Plain text
#, no-wrap
msgid ""
"  <p>Every user can help others or provide developers with useful information.</p>\n"
"  <ul>\n"
"    <li>[[Report bugs|doc/first_steps/bug_reporting]]</li>\n"
"    <li>[[Test experimental ISO images|contribute/how/testing]]</li>\n"
"    <li>[[Provide input to developers|contribute/how/input]]</li>\n"
"    <li>[[Help other Tails users|contribute/how/help]]</li>\n"
"  </ul>\n"
"</div>\n"
"</div>\n"
msgstr ""

#. type: Plain text
#, no-wrap
msgid ""
"<div class=\"contribute-roles-1\">\n"
"<h2>Donate</h2>\n"
"<div class=\"contribute-role\" id=\"donate\">\n"
msgstr ""

#. type: Plain text
#, no-wrap
msgid "  [[!img donate.png link=no]]\n"
msgstr ""

#. type: Plain text
#, no-wrap
msgid ""
"  <p>Donating speeds up the development of Tails.</p>\n"
"  <ul>\n"
"    <li><a href=\"https://tails.boum.org/donate/?r=contribute\">Make a donation</a></li>\n"
"  </ul>\n"
"</div>\n"
"</div>\n"
msgstr ""

#. type: Plain text
#, no-wrap
msgid ""
"<div class=\"contribute-roles-3\">\n"
"<h2>Contribute your language skills</h2>\n"
"<div class=\"contribute-role\" id=\"content-writer\">\n"
"  <h3>Writer</h3>\n"
msgstr ""

#. type: Plain text
#, no-wrap
msgid "  [[!img writer.png link=no]]\n"
msgstr ""

#. type: Plain text
#, no-wrap
msgid ""
"  <p>Good writers can make Tails accessible to more people.</p>\n"
"  <ul>\n"
"    <li>[[Improve documentation|contribute/how/documentation]]</li>\n"
"    <li>[[Write press releases|contribute/how/promote]]</li>\n"
"  </ul>\n"
"</div>\n"
"<div class=\"contribute-role\" id=\"translator\">\n"
"  <h3>Translator</h3>\n"
msgstr ""

#. type: Plain text
#, no-wrap
msgid "  [[!img translator.png link=no]]\n"
msgstr ""

#. type: Plain text
#, no-wrap
msgid ""
"  <p>Translators can allow more people around the world to use Tails.</p>\n"
"  <ul>\n"
"    <li>[[Improve Tails in your own language|contribute/how/translate]]</li>\n"
"  </ul>\n"
"</div>\n"
"<div class=\"contribute-role\" id=\"speaker\">\n"
"  <h3>Speaker</h3>\n"
msgstr ""

#. type: Plain text
#, no-wrap
msgid "  [[!img speaker.png link=no]]\n"
msgstr ""

#. type: Plain text
#, no-wrap
msgid ""
"  <p>Speakers can advocate Tails to all kinds of public.</p>\n"
"  <ul>\n"
"    <li>[[Talk at events|contribute/how/promote]]</li>\n"
"  </ul>\n"
"</div>\n"
"</div>\n"
msgstr ""

#. type: Plain text
#, no-wrap
msgid ""
"<div class=\"contribute-roles-3\">\n"
"<h2>Contribute your computer skills</h2>\n"
"<div class=\"contribute-role\" id=\"developer\">\n"
"  <h3>Developer or maintainer</h3>\n"
msgstr ""

#. type: Plain text
#, no-wrap
msgid "  [[!img software_developer.png link=no]]\n"
msgstr ""

#. type: Plain text
#, no-wrap
msgid ""
"  <p>Software people with very diverse skills can improve Tails.</p>\n"
"  <ul>\n"
"    <li>[[Work on the source code|contribute/how/code]]</li>\n"
"    <li>[[Improve Tails by working on Debian|contribute/how/debian]]</li>\n"
"  </ul>\n"
"</div>\n"
"<div class=\"contribute-role\" id=\"sysadmin\">\n"
"  <h3>System administrator</h3>\n"
msgstr ""

#. type: Plain text
#, no-wrap
msgid "  [[!img system_administrator.png link=no]]\n"
msgstr ""

#. type: Plain text
#, no-wrap
msgid ""
"  <p>System administrators can contribute to the infrastructure behind Tails.</p>\n"
"  <ul>\n"
"    <li>[[Run a HTTP mirror|contribute/how/mirror]]</li>\n"
"    <li>[[Improve Tails infrastructure|contribute/how/sysadmin]]</li>\n"
"  </ul>\n"
"</div>\n"
"<div class=\"contribute-role\" id=\"designer\">\n"
"  <h3>Designer</h3>\n"
msgstr ""

#. type: Plain text
#, no-wrap
msgid "  [[!img designer.png link=no]]\n"
msgstr ""

#. type: Plain text
#, no-wrap
msgid ""
"  <p>Designers can make Tails easier to use and more appealing.</p>\n"
"  <ul>\n"
"    <li>[[Improve the website|contribute/how/website]]</li>\n"
"    <li>[[Design graphics|contribute/how/graphics]]</li>\n"
"    <li>[[Improve the Tails user experience|contribute/how/user_experience]]</li>\n"
"  </ul>\n"
"</div>\n"
"</div>\n"
msgstr ""

#. type: Plain text
#, no-wrap
msgid "<div class=\"toc\">\n"
msgstr "<div class=\"toc\">\n"

#. type: Plain text
#, no-wrap
msgid "\t<h1>Table of contents</h1>\n"
msgstr ""

#. type: Plain text
#, no-wrap
msgid ""
"\t<ol>\n"
"\t\t<li class=\"L2\"><a href=\"#reference-documents\">Reference documents</a></li>\n"
"\t\t<li class=\"L2\"><a href=\"#tools\">Tools for contributors</a></li>\n"
"\t\t<li class=\"L2\"><a href=\"#mentors\">Mentors & guidance for new contributors</a></li>\n"
"\t\t<li class=\"L2\"><a href=\"#release-cycle\">Release cycle</a></li>\n"
"\t\t<li class=\"L2\"><a href=\"#upstream\">Relationship with upstream</a></li>\n"
"\t\t<li class=\"L2\"><a href=\"#collective-process\">Collective process</a></li>\n"
"\t\t<li class=\"L2\"><a href=\"#talk\">Talk with us</a></li>\n"
"\t</ol>\n"
msgstr ""

#. type: Plain text
#, no-wrap
msgid "</div> <!-- .toc -->\n"
msgstr "</div> <!-- .toc -->\n"

#. type: Plain text
#, no-wrap
msgid "<div class=\"note\">\n"
msgstr "<div class=\"note\">\n"

#. type: Plain text
msgid ""
"This section is only in English, because there is currently no way to "
"contribute to Tails if you do not understand English."
msgstr ""

#. type: Plain text
#, no-wrap
msgid "</div>\n"
msgstr "</div>\n"

#. type: Plain text
#, no-wrap
msgid "<a id=\"reference-documents\"></a>\n"
msgstr ""

#. type: Title =
#, no-wrap
msgid "Reference documents"
msgstr ""

#. type: Bullet: '  - '
msgid "[[Mission and values|contribute/mission]]"
msgstr ""

#. type: Bullet: '  - '
msgid "[[Design documents|contribute/design]]"
msgstr "[[Design documents|contribute/design]]"

#. type: Bullet: '  - '
msgid ""
"[[Blueprints|blueprint]] to help structuring ideas for future improvements"
msgstr ""

#. type: Bullet: '  - '
msgid "[[Merge policy|contribute/merge_policy]]"
msgstr ""

#. type: Bullet: '  - '
msgid "[[!tails_website contribute/how/promote/material/logo desc=\"Logo\"]]"
msgstr ""

#. type: Bullet: '  - '
msgid "[[Personas|contribute/personas]]"
msgstr ""

#. type: Plain text
#, no-wrap
msgid "<a id=\"tools\"></a>\n"
msgstr ""

#. type: Title =
#, no-wrap
msgid "Tools for contributors"
msgstr ""

#. type: Bullet: '  - '
msgid "Source code: [[Git repositories|contribute/git]]"
msgstr ""

#. type: Bullet: '  - '
msgid "[[!tails_roadmap desc=\"Roadmap\"]]"
msgstr ""

#. type: Plain text
#, no-wrap
msgid ""
"  - [[Redmine bug tracker|contribute/working_together/Redmine]]\n"
"    - [[Starter tasks|starter_tasks]] for new contributors\n"
"    - [Tasks](https://redmine.tails.boum.org/code/projects/tails/issues)\n"
"      can be filtered by type of work (see links in the sidebar)\n"
"  - [[Building a Tails image|contribute/build]]\n"
"    - [[Build a local copy of the website|contribute/build/website]]\n"
"    - [[Customize Tails|contribute/customize]]\n"
"    - [Nightly ISO builds](http://nightly.tails.boum.org)\n"
"  - Debian packages\n"
"    - [[APT repository|contribute/APT_repository]], to store our custom Debian packages\n"
"    - How we manage and upgrade the [[Linux kernel|contribute/Linux_kernel]].\n"
"    - How we manage and upgrade [[contribute/tor]].\n"
"  - [[Glossary for contributors|contribute/glossary]]\n"
msgstr ""

#. type: Plain text
#, no-wrap
msgid "<a id=\"mentors\"></a>\n"
msgstr ""

#. type: Title =
#, no-wrap
msgid "Mentors & guidance for new contributors"
msgstr ""

#. type: Plain text
msgid ""
"Once you have found a first [[Starter task|starter_tasks]] to work on, you "
"might need some guidance."
msgstr ""

#. type: Plain text
#, no-wrap
msgid ""
"Here is a list of mentors who can help with\n"
"specific tasks. Feel free to talk to them if you plan to work on anything related to their\n"
"field of expertise, for example\n"
"by assigning them tickets on Redmine or <a href=\"#talk\">talking to us</a>\n"
"using the usual communication channels.\n"
msgstr ""

#. type: Bullet: '  - '
msgid "AppArmor: intrigeri, jvoisin"
msgstr ""

#. type: Bullet: '  - '
msgid "Build system (Vagrant, Rake): anonym"
msgstr ""

#. type: Bullet: '  - '
msgid "Debian related work: intrigeri"
msgstr ""

#. type: Bullet: '  - '
msgid "Documentation: BitingBird, sajolida"
msgstr ""

#. type: Bullet: '  - '
msgid "*Onion Circuits* (Python): alan"
msgstr ""

#. type: Bullet: '  - '
msgid "*OpenPGP Applet* (Perl): nodens"
msgstr ""

#. type: Bullet: '  - '
msgid "Persistent Storage (Perl): intrigeri, kurono"
msgstr ""

#. type: Bullet: '  - '
msgid "Sysadmin: [[contact|contribute/how/sysadmin/#contact]]"
msgstr ""

#. type: Bullet: '  - '
msgid "Welcome Screen (Python): alan, intrigeri"
msgstr ""

#. type: Bullet: '  - '
msgid "*Tails Installer* (Python): alan, kurono"
msgstr ""

#. type: Bullet: '  - '
msgid "*Tails Upgrader* (Perl): intrigeri"
msgstr ""

#. type: Bullet: '  - '
msgid "*Tails Verification* (JavaScript): sajolida, anonym"
msgstr ""

#. type: Bullet: '  - '
msgid "Test suite (Gherkin, Ruby): anonym"
msgstr ""

#. type: Bullet: '  - '
msgid "*Thunderbird* (Icedove): anonym"
msgstr ""

#. type: Bullet: '  - '
msgid "Tor configuration, time syncing, MAC spoofing: anonym"
msgstr ""

#. type: Bullet: '  - '
msgid "*Tor Browser*: anonym"
msgstr ""

#. type: Bullet: '  - '
msgid "Usability: sajolida"
msgstr ""

#. type: Bullet: '  - '
msgid "*Unsafe Web Browser*: anonym"
msgstr ""

#. type: Bullet: '  - '
msgid "Website: sajolida"
msgstr ""

#. type: Bullet: '  - '
msgid "*WhisperBack* (Python): alan"
msgstr ""

#. type: Plain text
#, no-wrap
msgid "<a id=\"release-cycle\"></a>\n"
msgstr ""

#. type: Title =
#, no-wrap
msgid "Release cycle"
msgstr ""

#. type: Bullet: '  - '
msgid "[[Release schedule|contribute/release_schedule]]"
msgstr ""

#. type: Plain text
#, no-wrap
msgid ""
"  - [[Release process|contribute/release_process]]\n"
"    - [[Manual test suite|contribute/release_process/test]]\n"
"    - [[Automated test suite|contribute/release_process/test/automated_tests]]\n"
msgstr ""

#. type: Plain text
#, no-wrap
msgid "<a id=\"upstream\"></a>\n"
msgstr ""

#. type: Title =
#, fuzzy, no-wrap
#| msgid "[[Relationship with upstream|contribute/relationship_with_upstream]]"
msgid "Relationship with upstream and derivatives"
msgstr "[[Relationship with upstream|contribute/relationship_with_upstream]]"

#. type: Bullet: '  - '
msgid "[[Relationship with upstream|contribute/relationship_with_upstream]]"
msgstr "[[Relationship with upstream|contribute/relationship_with_upstream]]"

#. type: Bullet: '  - '
msgid "[[Improve Tails by working on Debian|contribute/how/debian]]"
msgstr ""

#. type: Bullet: '  - '
msgid "[[About creating Tails derivatives|contribute/derivatives]]"
msgstr ""

#. type: Plain text
#, no-wrap
msgid "<a id=\"collective-process\"></a>\n"
msgstr ""

#. type: Title =
#, no-wrap
msgid "Collective process"
msgstr ""

#. type: Bullet: '  - '
msgid ""
"[[Calendar|contribute/calendar]] of releases, meetings, working sessions, "
"etc."
msgstr ""

#. type: Bullet: '  - '
msgid "[[Code of conduct|contribute/working_together/code_of_conduct]]"
msgstr ""

#. type: Bullet: '  - '
msgid "[[Social contract|contribute/working_together/social_contract]]"
msgstr ""

#. type: Bullet: '  - '
msgid ""
"[[Reimbursements for workers and regular contributors|contribute/"
"reimbursements]]"
msgstr ""

#. type: Bullet: '  - '
msgid ""
"[[Sponsorship to attend events|contribute/sponsorship_to_attend_events]]"
msgstr ""

#. type: Bullet: '  - '
msgid "[[Organizing a sprint|contribute/sprint]]"
msgstr ""

#. type: Bullet: '  - '
msgid ""
"[[Marking a task as Starter|contribute/working_together/"
"criteria_for_starter_tasks]]"
msgstr ""

#. type: Bullet: '  - '
msgid "[[Document progress|contribute/working_together/document_progress]]"
msgstr ""

#. type: Plain text
#, no-wrap
msgid ""
"  - Teams\n"
"    - [[Accounting and management team|contribute/working_together/roles/accounting]]\n"
"    - [[Foundations team|contribute/working_together/roles/foundations_team]]\n"
"    - [[Help desk|contribute/working_together/roles/help_desk]]\n"
"    - [[Release managers|contribute/working_together/roles/release_manager]]\n"
"    - [[Ticket gardeners|contribute/working_together/roles/ticket_gardener]]\n"
"    - [[Sysadmins|contribute/working_together/roles/sysadmins]]\n"
"    - [[Technical writers|contribute/working_together/roles/technical_writer]]\n"
"    - [[Test suite maintainers|contribute/working_together/roles/test_suite]]\n"
"    - [[Translation platform maintainers|contribute/working_together/roles/translation_platform]]\n"
"    - [[UX designers|contribute/working_together/roles/ux]]\n"
"    - [[Verification extension\n"
"      maintainers|contribute/working_together/roles/verification_extension]]\n"
"  - Roles for sponsor deliverables:\n"
"      - [[Team manager|contribute/working_together/roles/sponsor_deliverables/team_manager]]\n"
"      - [[Worker|contribute/working_together/roles/sponsor_deliverables/worker]]\n"
"  - [[Reports sent to sponsors|contribute/reports]]\n"
msgstr ""

#. type: Plain text
#, no-wrap
msgid "<a id=\"talk\"></a>\n"
msgstr ""

#. type: Title =
#, no-wrap
msgid "Talk with us"
msgstr ""

#. type: Plain text
msgid ""
"To talk to other Tails contributors, subscribe to [[the relevant mailing "
"lists|about/contact]]."
msgstr ""<|MERGE_RESOLUTION|>--- conflicted
+++ resolved
@@ -7,11 +7,7 @@
 msgstr ""
 "Project-Id-Version: PACKAGE VERSION\n"
 "Report-Msgid-Bugs-To: tails-l10n@boum.org\n"
-<<<<<<< HEAD
-"POT-Creation-Date: 2020-04-15 09:32+0200\n"
-=======
 "POT-Creation-Date: 2020-04-15 02:12+0000\n"
->>>>>>> 5f2d5937
 "PO-Revision-Date: 2020-03-12 17:35+0000\n"
 "Last-Translator: _ignifugo <ignifugo@insicuri.net>\n"
 "Language-Team: ita <transitails@inventati.org>\n"
@@ -263,7 +259,7 @@
 
 #. type: Title =
 #, no-wrap
-msgid "Reference documents"
+msgid "Reference documents\n"
 msgstr ""
 
 #. type: Bullet: '  - '
@@ -298,7 +294,7 @@
 
 #. type: Title =
 #, no-wrap
-msgid "Tools for contributors"
+msgid "Tools for contributors\n"
 msgstr ""
 
 #. type: Bullet: '  - '
@@ -334,7 +330,7 @@
 
 #. type: Title =
 #, no-wrap
-msgid "Mentors & guidance for new contributors"
+msgid "Mentors & guidance for new contributors\n"
 msgstr ""
 
 #. type: Plain text
@@ -354,7 +350,7 @@
 msgstr ""
 
 #. type: Bullet: '  - '
-msgid "AppArmor: intrigeri, jvoisin"
+msgid "AppArmor: intrigeri, jvoisin, u"
 msgstr ""
 
 #. type: Bullet: '  - '
@@ -362,7 +358,7 @@
 msgstr ""
 
 #. type: Bullet: '  - '
-msgid "Debian related work: intrigeri"
+msgid "Debian related work: intrigeri, u"
 msgstr ""
 
 #. type: Bullet: '  - '
@@ -390,7 +386,7 @@
 msgstr ""
 
 #. type: Bullet: '  - '
-msgid "*Tails Installer* (Python): alan, kurono"
+msgid "*Tails Installer* (Python): alan, kurono, u"
 msgstr ""
 
 #. type: Bullet: '  - '
@@ -418,7 +414,7 @@
 msgstr ""
 
 #. type: Bullet: '  - '
-msgid "Usability: sajolida"
+msgid "Usability: sajolida, tchou"
 msgstr ""
 
 #. type: Bullet: '  - '
@@ -440,7 +436,7 @@
 
 #. type: Title =
 #, no-wrap
-msgid "Release cycle"
+msgid "Release cycle\n"
 msgstr ""
 
 #. type: Bullet: '  - '
@@ -461,10 +457,9 @@
 msgstr ""
 
 #. type: Title =
-#, fuzzy, no-wrap
-#| msgid "[[Relationship with upstream|contribute/relationship_with_upstream]]"
-msgid "Relationship with upstream and derivatives"
-msgstr "[[Relationship with upstream|contribute/relationship_with_upstream]]"
+#, no-wrap
+msgid "Relationship with upstream and derivatives\n"
+msgstr ""
 
 #. type: Bullet: '  - '
 msgid "[[Relationship with upstream|contribute/relationship_with_upstream]]"
@@ -485,7 +480,7 @@
 
 #. type: Title =
 #, no-wrap
-msgid "Collective process"
+msgid "Collective process\n"
 msgstr ""
 
 #. type: Bullet: '  - '
@@ -556,7 +551,7 @@
 
 #. type: Title =
 #, no-wrap
-msgid "Talk with us"
+msgid "Talk with us\n"
 msgstr ""
 
 #. type: Plain text
