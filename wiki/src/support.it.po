# SOME DESCRIPTIVE TITLE
# Copyright (C) YEAR Free Software Foundation, Inc.
# This file is distributed under the same license as the PACKAGE package.
# FIRST AUTHOR <EMAIL@ADDRESS>, YEAR.
#
msgid ""
msgstr ""
"Project-Id-Version: \n"
"Report-Msgid-Bugs-To: tails-l10n@boum.org\n"
"POT-Creation-Date: 2018-11-08 15:53+0100\n"
<<<<<<< HEAD
"PO-Revision-Date: 2018-12-23 14:08+0000\n"
"Last-Translator: anonymous <amnesia@boum.org>\n"
"Language-Team: ita <transitails@inventati.org>\n"
=======
"PO-Revision-Date: 2018-11-08 16:01+0100\n"
"Last-Translator: Tails translators\n"
"Language-Team: Tails translators <tails-l10n@boum.org>\n"
>>>>>>> 78c7e841
"Language: it\n"
"MIME-Version: 1.0\n"
"Content-Type: text/plain; charset=UTF-8\n"
"Content-Transfer-Encoding: 8bit\n"
<<<<<<< HEAD
"Plural-Forms: nplurals=2; plural=n != 1;\n"
"X-Generator: Weblate 2.19.1\n"
=======
"Plural-Forms: nplurals=2; plural=(n != 1);\n"
"X-Generator: Poedit 1.8.11\n"
>>>>>>> 78c7e841

#. type: Plain text
#, no-wrap
msgid "[[!meta title=\"Support\"]]\n"
msgstr "[[!meta title=\"Supporto\"]]\n"

#. type: Title =
#, no-wrap
msgid "Search the documentation\n"
msgstr "Cercare la documentazione\n"

#. type: Plain text
msgid ""
"Read the [[official documentation|doc]] to learn more about how Tails works "
"and maybe start answering your questions. It contains:"
msgstr ""
"Leggi la  [[documetazione ufficiale|doc]] per conoscere più cose riguardo a "
"come lavora Tails e come potresti iniziare a rispondere alle tue domande. "
"Esso contiene :"

#. type: Bullet: '  - '
msgid "General information about what Tails is"
msgstr "Informazioni generali su cosa Tails sia"

#. type: Bullet: '  - '
msgid ""
"Information to understand how it can help you and what its limitations are"
msgstr ""
"Informazioni per capire come essa può aiutarti e quali sono i suoi limiti"

#. type: Bullet: '  - '
msgid "Guides covering typical uses of Tails"
msgstr "Guide che nascondono tipici usi di Tails"

#. type: Plain text
msgid "[[Visit Tails documentation|doc]]"
msgstr "[[Consulta la documentazione di Tails|doc]]"

#. type: Title =
#, no-wrap
msgid "Learn how to use Tails\n"
msgstr "Imparare ad usare Tails\n"

#. type: Plain text
#, no-wrap
msgid "[[!inline pages=\"support/learn/intro.inline\" raw=\"yes\" sort=\"age\"]]\n"
msgstr "[[!inline pages=\"support/learn/intro.inline.it\" raw=\"yes\" sort=\"age\"]]\n"

#. type: Title =
#, no-wrap
msgid "Frequently asked questions\n"
msgstr "Risposte a domande frequenti (F.A.Q)\n"

#. type: Plain text
msgid "Search our list of [[frequently asked questions|faq]]."
msgstr "Cerca la nostra lista di [[risposte a domande frequenti|faq]]."

#. type: Title =
#, no-wrap
msgid "Upgrade\n"
msgstr "Aggiornamento\n"

#. type: Plain text
msgid ""
"Make sure you are using the latest version, as "
"[[upgrading|doc/first_steps/upgrade]] might solve your problem."
msgstr ""
"Assicurati di usare l'ultima versione, questo "
"[[aggiornamento|doc/first_steps/upgrade]] potrebbe risolvere i tuoi problemi."

#. type: Title =
#, no-wrap
msgid "Check if the problem is already known\n"
msgstr "Controlla se il problema è già noto\n"

#. type: Plain text
msgid "You can have a look at:"
msgstr "Dovresti dare uno sguardo a  :"

#. type: Bullet: '  - '
msgid "The [[list of known issues|support/known_issues]]"
msgstr "La [[lista dei problemi noti|support/known_issues]]"

#. type: Bullet: '  - '
msgid ""
"The [list of things that will be in the next "
"release](https://redmine.tails.boum.org/code/projects/tails/issues?query_id=111)"
msgstr ""
"La [lista delle cose che verranno inserite nella prosssima "
"release](https://redmine.tails.boum.org/code/projects/tails/issues?query_id=111)"

#. type: Bullet: '  - '
msgid "The [[!tails_redmine desc=\"rest of our open tickets on Redmine\"]]"
msgstr "Il resto [[!tails_redmine desc=\"dei nostri ticket aperti su Redmine\"]]"

#. type: Plain text
#, no-wrap
msgid "<div id=\"bugs\" class=\"blocks two-blocks\">\n"
msgstr "<div id=\"bugs\" class=\"blocks two-blocks\">\n"

#. type: Plain text
#, no-wrap
msgid "  <h1>Report an error</h1>\n"
msgstr "  <h1>Segnalare un errore</h1>\n"

#. type: Plain text
#, no-wrap
msgid ""
"  <p>If you are facing an error in Tails, please follow the [[bug reporting\n"
"  guidelines|doc/first_steps/bug_reporting]].</p>\n"
msgstr ""
"  <p>Se hai trovato un errore in Tails, per favore segui ia [[segnalazione di un errore\n"
"  |doc/first_steps/bug_reporting]].</p>\n"

#. type: Plain text
#, no-wrap
msgid ""
"  <p>If Tails does not start, please see our specific\n"
"  [[reporting guidelines|doc/first_steps/bug_reporting#does_not_start]].</p>\n"
msgstr ""
"  <p>Se Tails non si avvia, per favore guarda le nostre specifiche\n"
"[[linee guida per la segnalazione|doc/first_steps/bug_reporting/tails_does_not_start]].</p>\n"

#. type: Plain text
#, no-wrap
msgid "</div>\n"
msgstr "</div>\n"

#. type: Plain text
#, no-wrap
msgid "<div id=\"wishlist\" class=\"blocks two-blocks\">\n"
msgstr "<div id=\"wishlist\" class=\"blocks two-blocks\">\n"

#. type: Plain text
#, no-wrap
msgid "  <h1>Request a feature</h1>\n"
msgstr "  <h1>Richiedere una funzionalità</h1>\n"

#. type: Plain text
#, no-wrap
msgid ""
"  <p>If you would like to see a new feature in Tails,\n"
"  search the [[!tails_redmine desc=\"open tickets in Redmine\"]] first,\n"
"  and file a new ticket in there if no existing one matches your needs.</p>\n"
msgstr ""
"  <p>Se vuoi vedere un nuova funzionalità in Tails,\n"
"cerca in [[!tails_redmine desc=\"ticket aperti in Redmine\"]] prima,\n"
"e presenta un nuovo ticket se non esiste o se nessuno assomiglia a quello "
"che ti serve.</p>\n"

#. type: Plain text
#, no-wrap
msgid "</div> <!-- #wishlist -->\n"
msgstr "</div> <!-- #wishlist -->\n"

#. type: Plain text
#, no-wrap
msgid "<div id=\"talk\">\n"
msgstr "<div id=\"talk\">\n"

#. type: Plain text
#, no-wrap
msgid "  <h1>Get in touch with us</h1>\n"
msgstr "  <h1>Contattaci</h1>\n"

#. type: Plain text
#, no-wrap
msgid "  [[!inline pages=\"support/talk\" raw=\"yes\" sort=\"age\"]]\n"
msgstr "  [[!inline pages=\"support/talk.it\" raw=\"yes\" sort=\"age\"]]\n"

#~ msgid "<div id=\"page-found_a_problem\">\n"
#~ msgstr "<div id=\"page-found_a_problem\">\n"

#~ msgid "<div id=\"bugs\">\n"
#~ msgstr "<div id=\"bugs\">\n"

#~ msgid "</div> <!-- #bugs -->\n"
#~ msgstr "</div> <!-- #bugs -->\n"

#~ msgid "</div> <!-- #page-found_a_problem -->\n"
#~ msgstr "</div> <!-- #page-found_a_problem -->\n"

#~ msgid "</div> <!-- #talk -->\n"
#~ msgstr "</div> <!-- #talk -->\n"

#, fuzzy
#~ msgid ""
#~ "The [rest of our open tickets on "
#~ "Redmine](https://redmine.tails.boum.org/code/projects/tails/issues?set_filter=1)"
#~ msgstr ""
#~ "La [lista delle cose che verranno inserite nella prosssima "
#~ "release](https://redmine.tails.boum.org/code/projects/tails/issues?query_id=111)"

#~ msgid "The [[list of things to do|todo]]"
#~ msgstr "La [[lista delle cose da fare|todo]]"

#~ msgid "</div> <!-- .container -->\n"
#~ msgstr "</div> <!-- .container -->\n"

#~ msgid "</div> <!-- #support -->\n"
#~ msgstr "</div> <!-- #support -->\n"

#~ msgid "How-tos on getting Tails to work"
#~ msgstr "Des tutoriels pour faire fonctionner Tails"

#~ msgid "It contains:"
#~ msgstr "Elle contient :"

#~ msgid "Troubleshooting"
#~ msgstr "Comprendre un problème"

#~ msgid ""
#~ "If you have found an error in Tails or if you would like to see a new feature"
#~ " in it, have a look at the [[support/troubleshooting]] page."
#~ msgstr ""
#~ "Si vous avez trouvé une erreur dans Tails ou si vous voulez y voir une "
#~ "nouvelle fonctionnalité, allez voir la page [[comprendre un "
#~ "problème|support/troubleshooting]] page."

#~ msgid "Found a problem?"
#~ msgstr "Un problème ?"<|MERGE_RESOLUTION|>--- conflicted
+++ resolved
@@ -6,28 +6,16 @@
 msgid ""
 msgstr ""
 "Project-Id-Version: \n"
-"Report-Msgid-Bugs-To: tails-l10n@boum.org\n"
 "POT-Creation-Date: 2018-11-08 15:53+0100\n"
-<<<<<<< HEAD
-"PO-Revision-Date: 2018-12-23 14:08+0000\n"
-"Last-Translator: anonymous <amnesia@boum.org>\n"
-"Language-Team: ita <transitails@inventati.org>\n"
-=======
 "PO-Revision-Date: 2018-11-08 16:01+0100\n"
 "Last-Translator: Tails translators\n"
 "Language-Team: Tails translators <tails-l10n@boum.org>\n"
->>>>>>> 78c7e841
 "Language: it\n"
 "MIME-Version: 1.0\n"
 "Content-Type: text/plain; charset=UTF-8\n"
 "Content-Transfer-Encoding: 8bit\n"
-<<<<<<< HEAD
-"Plural-Forms: nplurals=2; plural=n != 1;\n"
-"X-Generator: Weblate 2.19.1\n"
-=======
 "Plural-Forms: nplurals=2; plural=(n != 1);\n"
 "X-Generator: Poedit 1.8.11\n"
->>>>>>> 78c7e841
 
 #. type: Plain text
 #, no-wrap
@@ -175,8 +163,7 @@
 msgstr ""
 "  <p>Se vuoi vedere un nuova funzionalità in Tails,\n"
 "cerca in [[!tails_redmine desc=\"ticket aperti in Redmine\"]] prima,\n"
-"e presenta un nuovo ticket se non esiste o se nessuno assomiglia a quello "
-"che ti serve.</p>\n"
+"e presenta un nuovo ticket se non esiste o se nessuno assomiglia a quello che ti serve.\n"
 
 #. type: Plain text
 #, no-wrap
