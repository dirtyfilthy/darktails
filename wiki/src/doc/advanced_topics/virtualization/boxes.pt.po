--- conflicted
+++ resolved
@@ -6,11 +6,7 @@
 msgid ""
 msgstr ""
 "Project-Id-Version: PACKAGE VERSION\n"
-<<<<<<< HEAD
-"POT-Creation-Date: 2020-04-12 16:10+0200\n"
-=======
 "POT-Creation-Date: 2020-04-15 02:12+0000\n"
->>>>>>> 5f2d5937
 "PO-Revision-Date: YEAR-MO-DA HO:MI+ZONE\n"
 "Last-Translator: FULL NAME <EMAIL@ADDRESS>\n"
 "Language-Team: LANGUAGE <LL@li.org>\n"
@@ -55,8 +51,8 @@
 
 #. type: Title =
 #, no-wrap
-msgid "Installation"
-msgstr "Instalação"
+msgid "Installation\n"
+msgstr "Instalação\n"
 
 #. type: Plain text
 msgid ""
@@ -70,7 +66,7 @@
 
 #. type: Title =
 #, no-wrap
-msgid "Running Tails from an ISO image"
+msgid "Running Tails from an ISO image\n"
 msgstr ""
 
 #. type: Bullet: '  1. '
@@ -95,7 +91,7 @@
 
 #. type: Title =
 #, no-wrap
-msgid "Shared clipboard"
+msgid "Shared clipboard\n"
 msgstr ""
 
 #. type: Plain text
