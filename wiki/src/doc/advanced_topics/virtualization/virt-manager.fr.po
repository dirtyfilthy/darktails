--- conflicted
+++ resolved
@@ -540,91 +540,6 @@
 "Une fois que vous avez démarré depuis la clé USB vous pouvez [[créer un "
 "volume persistant|first_steps/persistence/configure]] sur celle-ci."
 
-<<<<<<< HEAD
-#. type: Plain text
-#, no-wrap
-msgid "<a id=\"virtual_usb\"></a>\n"
-msgstr "<a id=\"virtual_usb\"></a>\n"
-
-#. type: Title =
-#, no-wrap
-msgid "Running Tails from a virtual USB storage\n"
-msgstr "Utiliser Tails depuis un stockage USB virtuel\n"
-
-#. type: Plain text
-msgid ""
-"You can also run Tails from a virtual USB storage, saved as a single file on "
-"the host operating system."
-msgstr ""
-"Vous pouvez aussi utiliser Tails depuis un stockage USB virtuel, conservé en "
-"tant que fichier unique sur le système d'exploitation hôte."
-
-#. type: Plain text
-msgid ""
-"To run Tails from a virtual USB device using *virt-manager*, first create a "
-"virtual machine running from an ISO image as described [[above|virt-"
-"manager#iso]]."
-msgstr ""
-"Pour utiliser Tails depuis une clé USB virtuelle avec *virt-manager*, "
-"commencer par créer une machine virtuelle depuis une image ISO comme décrit "
-"[[ci-dessus|virt-manager#iso]]."
-
-#. type: Plain text
-msgid "Then do the following to create a virtual USB storage:"
-msgstr "Puis faire ce qui suit pour créer un stockage USB virtuel :"
-
-#. type: Bullet: '  1. '
-msgid "Select **Storage** in the left pane."
-msgstr "Sélectionner **Stockage** dans la partie gauche."
-
-#. type: Bullet: '  1. '
-msgid "In the right pane, change the **Bus type** to USB and click **Finish**."
-msgstr ""
-"Dans la partie droite, changer le **Bus type** à USB et cliquer sur "
-"**Terminer**."
-
-#. type: Bullet: '  1. '
-msgid "Select **USB Disk 1** in the left pane."
-msgstr "Sélectionner **USB Disk 1** dans la partie gauche de la fenêtre."
-
-#. type: Bullet: '  1. '
-msgid "In the right pane, select the **Removable** option and click **Apply**."
-msgstr ""
-"Dans la partie droite, sélectionner l'option **Amovible** et cliquer sur "
-"**Appliquer**."
-
-#. type: Plain text
-msgid ""
-"Then start the virtual machine from the virtual DVD to install Tails onto "
-"the virtual USB storage using *Tails Installer*. The virtual USB storage "
-"appears in *Tails Installer* as **QEMU HARDDISK**."
-msgstr ""
-"Puis démarrer la machine virtuelle depuis le DVD virtuel pour installer "
-"Tails sur le stockage USB virtuel en utilisant l'*Installeur de Tails*. Le "
-"stockage USB virtuel apparaît dans l'*Installeur de Tails* en tant que "
-"**QEMU HARDDISK**."
-
-#. type: Plain text
-msgid ""
-"After that you can disconnect the original ISO image and start directly from "
-"the virtual USB stick [[as described in the previous section|virt-"
-"manager#disconnect]]."
-msgstr ""
-"Vous pouvez ensuite déconnecter l'image ISO originale et démarrer "
-"directement depuis la clé USB virtuelle [[comme décrit dans la section "
-"précédente|virt-manager#disconnect]]."
-
-#. type: Plain text
-msgid ""
-"Once you started from the virtual USB device you can [[create a persistent "
-"volume|first_steps/persistence/configure]] on it."
-msgstr ""
-"Une fois que vous avez démarré depuis le périphérique USB virtuel vous "
-"pouvez [[créer un volume persistant|first_steps/persistence/configure]] sur "
-"celui-ci."
-
-=======
->>>>>>> c1b8a03b
 #. type: Title #
 #, no-wrap
 msgid "Troubleshooting"
