# SOME DESCRIPTIVE TITLE
# Copyright (C) YEAR Free Software Foundation, Inc.
# This file is distributed under the same license as the PACKAGE package.
# FIRST AUTHOR <EMAIL@ADDRESS>, YEAR.
#
msgid ""
msgstr ""
"Project-Id-Version: PACKAGE VERSION\n"
"Report-Msgid-Bugs-To: tails-l10n@boum.org\n"
<<<<<<< HEAD
"POT-Creation-Date: 2020-04-12 16:10+0200\n"
=======
"POT-Creation-Date: 2020-04-15 02:12+0000\n"
>>>>>>> 5f2d5937
"PO-Revision-Date: 2019-01-25 09:03+0000\n"
"Last-Translator: emmapeel <emma.peel@riseup.net>\n"
"Language-Team: ita <transitails@inventati.org>\n"
"Language: it\n"
"MIME-Version: 1.0\n"
"Content-Type: text/plain; charset=UTF-8\n"
"Content-Transfer-Encoding: 8bit\n"
"Plural-Forms: nplurals=2; plural=n != 1;\n"
"X-Generator: Weblate 2.19.1\n"

#. type: Plain text
#, no-wrap
msgid "[[!meta title=\"VirtualBox\"]]\n"
msgstr "[[!meta title=\"VirtualBox\"]]\n"

#. type: Plain text
#, no-wrap
msgid ""
"It is possible to run Tails in a virtual machine using [<span\n"
"class=\"application\">VirtualBox</span>](https://www.virtualbox.org/) from a\n"
"Windows, Linux, or macOS host operating system.\n"
msgstr ""
"E' possibile avviare Tails in una macchina virtuale utilizzando [<span class=\"application\">Virtualbox</span>](https://www.virtualbox.org/)\n"
"da un sistema operativo Windows, Linux o macOS.\n"

#. type: Plain text
#, no-wrap
msgid "[[!inline pages=\"doc/advanced_topics/virtualization.caution\" raw=\"yes\" sort=\"age\"]]\n"
msgstr "[[!inline pages=\"doc/advanced_topics/virtualization.caution.it\" raw=\"yes\" sort=\"age\"]]\n"

#. type: Plain text
#, no-wrap
msgid ""
"<span class=\"application\">VirtualBox</span> has a free software version,\n"
"called <span class=\"application\">VirtualBox Open Source Edition</span>\n"
"and some proprietary components, for example to add support for USB\n"
"devices.\n"
msgstr ""
"<span class=\"application\">VirtualBox</span> ha una versione gratuita\n"
"chiamata <span class=\"application\">VirtualBox Open Source Edition</span>\n"
"ed alcuni componenti proprietari, per esempio per poter aggiungere il supporto per dispositivi\n"
"USB.\n"

#. type: Plain text
#, no-wrap
msgid "<div class=\"caution\">\n"
msgstr "<div class=\"caution\">\n"

#. type: Plain text
#, no-wrap
msgid ""
"For security reasons, we recommend you to use only the <span\n"
"class=\"application\">Open Source Edition</span>, though it does not\n"
"allow to use a Persistent Storage.\n"
msgstr ""

#. type: Plain text
#, no-wrap
msgid "</div>\n"
msgstr "</div>\n"

#. type: Plain text
#, no-wrap
msgid "<div class=\"tip\">\n"
msgstr "<div class=\"tip\">\n"

#. type: Plain text
#, no-wrap
msgid ""
"<p>With the <a href=\"https://www.virtualbox.org/manual/ch04.html#sharedfolders\">\n"
"<span class=\"guilabel\">shared folders</span></a> feature of\n"
"<span class=\"application\">VirtualBox</span> you can access files of your\n"
"host system from within the guest system.</p>\n"
msgstr ""
"<p>Con <a href=\"https://www.virtualbox.org/manual/ch04.html#sharedfolders\">\n"
"l'opzione  <span class=\"guilabel\">cartelle condivise</span></a> di\n"
"<span class=\"application\">VirtualBox</span> potete accedere ai files del vostro\n"
"sistema host dall'interno del sistema ospite.</p>\n"

#. type: Plain text
#, no-wrap
msgid ""
"<p>Make sure to understand the security implications of [[accessing\n"
"internal hard disks|encryption_and_privacy/your_data_wont_be_saved_unless_explicitly_asked]]\n"
"from Tails before using this feature.</p>\n"
msgstr ""
"<p> Assicuratevi di comprendere le implicazioni di sicurezza derivanti dall'[[accesso\n"
"hard disk interno|encryption_and_privacy/your_data_wont_be_saved_unless_explicitly_asked]]\n"
"da Tails prima di utilizzare questa opzione.</p>\n"

#. type: Title =
#, no-wrap
msgid "Security considerations for Windows and macOS"
msgstr "Considerazioni di sicurezza per Windows e macOS"

#. type: Plain text
msgid ""
"In our [[security warnings about virtualization|virtualization#security]] we "
"recommend to run Tails in a virtual machine only if the host operating "
"system is trustworthy."
msgstr ""
"Nei nostri [[avvisi di sicurezza relativi alla virtualizzazione|"
"virtualization#security]] raccomandiamo di avviare Tails in una macchina "
"virtuale soltanto se il sistema operativo host è affidabile."

#. type: Plain text
msgid ""
"Microsoft Windows and macOS being proprietary software, they cannot be "
"considered trustworthy. Only run Tails in a virtual machine on Windows or "
"macOS for testing purposes and do not rely on it for security."
msgstr ""
"Microsoft Windows e macOS sono software proprietari e quindi non possono "
"essere considerati affidabili. Avviate Tails in una macchina virtuale su "
"Windows o macOS soltanto a scopo di test e non fatevi affidamento per la "
"vostra sicurezza."

#. type: Title =
#, no-wrap
msgid "Installation"
msgstr "Installazione"

#. type: Plain text
msgid ""
"To install *VirtualBox* in Debian or Ubuntu, execute the following command:"
msgstr ""
"Per installare *VirtualBox* su Debian o Ubuntu, eseguite i seguenti comandi:"

#. type: Plain text
#, no-wrap
msgid "    sudo apt install virtualbox\n"
msgstr "    sudo apt install virtualbox\n"

#. type: Plain text
msgid ""
"For instructions on how to install *VirtualBox* on other operating systems, "
"refer to the [VirtualBox documentation](https://www.virtualbox.org/wiki/End-"
"user_documentation)."
msgstr ""
"Per le istruzioni su come installare *VirtualBox* su altri sistemi "
"operativi, fate riferimento alla [documentazione VirtualBox](https://www."
"virtualbox.org/wiki/End-user_documentation)."

#. type: Title =
#, no-wrap
msgid "Running Tails from an ISO image"
msgstr "Avviare Tails da un'immagine ISO"

#. type: Plain text
msgid "First, start *VirtualBox*."
msgstr "Inanzitutto avviate *VirtualBox*."

#. type: Plain text
msgid "To create a new virtual machine:"
msgstr "Per creare una nuova macchina virtuale:"

#. type: Plain text
#, no-wrap
msgid ""
"  1. Choose\n"
"     <span class=\"menuchoice\">\n"
"     <span class=\"guimenu\">Machine</span>&nbsp;▸\n"
"     <span class=\"guimenuitem\">New...</span></span>.\n"
"  1. In the **Name and operating system** screen, specify:\n"
"     - A name of your choice.\n"
"     - **Type**: **Linux**.\n"
"     - **Version**: **Other Linux (64 bit)**.\n"
"     - Click **Next**.\n"
"  1. In the **Memory size** screen:\n"
"     - Allocate at least 2048 MB of RAM.\n"
"     - Click **Next**.\n"
"  1. In the **Hard drive** screen:\n"
"     - Choose **Do not add a virtual hard drive**.\n"
"     - Click **Create**.\n"
"     - Click **Continue** in the warning dialog about creating a virtual\n"
"       machine without a hard drive.\n"
msgstr ""
"  1. Selezionate\n"
"     <span class=\"menuchoice\">\n"
"     <span class=\"guimenu\">Macchina</span>&nbsp;\n"
"     <span class=\"guimenuitem\">Nuova...</span></span>\n"
"  1. Nella schermata *Nome e sistema operativo* specificate:\n"
"     - Un nome a vostra scelta.\n"
"     - **Tipo**: **Linux**.\n"
"     -**Versione**: **Altro Linux(64 bit)**.\n"
"     -Cliccate **Successivo**.\n"
"  1. Nella schermata **Dimensione di memoria**:\n"
"     - Selezionate almeno 2048 MB di RAM.\n"
"     - Cliccate **Successivo**.\n"
"  1. Nella schermata **Hard drive**:\n"
"     - Selezionate **Non aggiungere un hard drive virtuale**.\n"
"     - Cliccate **Create**.\n"
"     - Cliccate **Continua** nella finestra di dialogo relativa\n"
"     alla creazione di una macchina senza un hard drive.\n"

#. type: Plain text
msgid "To configure the virtual machine to start from an ISO image:"
msgstr ""
"Per configurare la macchina virtuale affinché si avvii da un'immagine ISO:"

#. type: Bullet: '  1. '
msgid "Select the new virtual machine in the left pane."
msgstr ""

#. type: Bullet: '  1. '
msgid ""
"Choose <span class=\"menuchoice\"> <span class=\"guimenu\">Machine</"
"span>&nbsp;▸ <span class=\"guimenuitem\">Settings...</span></span>."
msgstr ""
"Selezionate <span class=\"menuchoice\"><span class=\"guimenu\">Macchina</"
"span>&nbsp; ▸ <span class=\"guimenuitem\">Impostazioni…</span></span>."

#. type: Bullet: '  1. '
msgid "Select **System** in the left pane."
msgstr ""

#. type: Bullet: '  1. '
msgid ""
"In the **Extended Features** section of the **Motherboard** tab, make sure "
"that **Enable I/O APIC** is enabled."
msgstr ""
"Nella sezione **Funzioni estese** della scheda **Scheda madre**, "
"assicuratevi che la funziona **Abilitare I/O APIC** sia abilitata."

#. type: Bullet: '  1. '
msgid "Select **Storage** in the left pane."
msgstr ""

#. type: Bullet: '  1. '
msgid ""
"Select **Empty** below **Contoller IDE** in the **Storage Tree** selection "
"list in the right pane."
msgstr ""

#. type: Plain text
#, no-wrap
msgid ""
"  1. Click on the **CD** icon on the right of the window and select\n"
"  **Choose a virtual CD/DVD disk file...** to browse for the ISO image\n"
"  you want to start Tails from.\n"
"  1. Check the **Live CD/DVD** option.\n"
"  1. Click **OK**.\n"
msgstr ""

#. type: Plain text
msgid "To start the new virtual machine:"
msgstr "Per avviare la nuova macchina virtuale:"

#. type: Bullet: '  1. '
msgid "Select the virtual machine in the left pane."
msgstr ""

#. type: Bullet: '  1. '
msgid "Click **Start**."
msgstr "Cliccate **Start**."<|MERGE_RESOLUTION|>--- conflicted
+++ resolved
@@ -7,11 +7,7 @@
 msgstr ""
 "Project-Id-Version: PACKAGE VERSION\n"
 "Report-Msgid-Bugs-To: tails-l10n@boum.org\n"
-<<<<<<< HEAD
-"POT-Creation-Date: 2020-04-12 16:10+0200\n"
-=======
 "POT-Creation-Date: 2020-04-15 02:12+0000\n"
->>>>>>> 5f2d5937
 "PO-Revision-Date: 2019-01-25 09:03+0000\n"
 "Last-Translator: emmapeel <emma.peel@riseup.net>\n"
 "Language-Team: ita <transitails@inventati.org>\n"
@@ -104,8 +100,8 @@
 
 #. type: Title =
 #, no-wrap
-msgid "Security considerations for Windows and macOS"
-msgstr "Considerazioni di sicurezza per Windows e macOS"
+msgid "Security considerations for Windows and macOS\n"
+msgstr "Considerazioni di sicurezza per Windows e macOS\n"
 
 #. type: Plain text
 msgid ""
@@ -130,8 +126,8 @@
 
 #. type: Title =
 #, no-wrap
-msgid "Installation"
-msgstr "Installazione"
+msgid "Installation\n"
+msgstr "Installazione\n"
 
 #. type: Plain text
 msgid ""
@@ -156,8 +152,8 @@
 
 #. type: Title =
 #, no-wrap
-msgid "Running Tails from an ISO image"
-msgstr "Avviare Tails da un'immagine ISO"
+msgid "Running Tails from an ISO image\n"
+msgstr "Avviare Tails da un'immagine ISO\n"
 
 #. type: Plain text
 msgid "First, start *VirtualBox*."
