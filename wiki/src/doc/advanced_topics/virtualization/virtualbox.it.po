--- conflicted
+++ resolved
@@ -6,12 +6,8 @@
 msgid ""
 msgstr ""
 "Project-Id-Version: PACKAGE VERSION\n"
-<<<<<<< HEAD
-"POT-Creation-Date: 2018-11-21 17:35-0800\n"
-=======
 "Report-Msgid-Bugs-To: tails-l10n@boum.org\n"
 "POT-Creation-Date: 2018-05-01 20:44+0300\n"
->>>>>>> 86aed73c
 "PO-Revision-Date: YEAR-MO-DA HO:MI+ZONE\n"
 "Last-Translator: FULL NAME <EMAIL@ADDRESS>\n"
 "Language-Team: ita <transitails@inventati.org>\n"
@@ -36,7 +32,9 @@
 #. type: Plain text
 #, no-wrap
 msgid "[[!inline pages=\"doc/advanced_topics/virtualization.caution\" raw=\"yes\" sort=\"age\"]]\n"
-msgstr "[[!inline pages=\"doc/advanced_topics/virtualization.caution.it\" raw=\"yes\" sort=\"age\"]]\n"
+msgstr ""
+"[[!inline pages=\"doc/advanced_topics/virtualization.caution.it\" raw=\"yes\""
+" sort=\"age\"]]\n"
 
 #. type: Plain text
 #, no-wrap
@@ -89,7 +87,7 @@
 
 #. type: Title =
 #, no-wrap
-msgid "Security considerations for Windows and macOS"
+msgid "Security considerations for Windows and macOS\n"
 msgstr ""
 
 #. type: Plain text
@@ -108,7 +106,7 @@
 
 #. type: Title =
 #, no-wrap
-msgid "Installation"
+msgid "Installation\n"
 msgstr ""
 
 #. type: Plain text
@@ -130,7 +128,7 @@
 
 #. type: Title =
 #, no-wrap
-msgid "Running Tails from an ISO image"
+msgid "Running Tails from an ISO image\n"
 msgstr ""
 
 #. type: Plain text
