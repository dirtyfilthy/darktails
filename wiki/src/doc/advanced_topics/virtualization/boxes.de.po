--- conflicted
+++ resolved
@@ -6,11 +6,7 @@
 msgid ""
 msgstr ""
 "Project-Id-Version: \n"
-<<<<<<< HEAD
-"POT-Creation-Date: 2020-04-12 16:10+0200\n"
-=======
 "POT-Creation-Date: 2020-04-15 02:12+0000\n"
->>>>>>> 5f2d5937
 "PO-Revision-Date: 2016-04-17 19:19+0200\n"
 "Last-Translator: Tails translators <tails@boum.org>\n"
 "Language-Team: \n"
@@ -66,8 +62,8 @@
 
 #. type: Title =
 #, no-wrap
-msgid "Installation"
-msgstr "Installation"
+msgid "Installation\n"
+msgstr "Installation\n"
 
 #. type: Plain text
 msgid ""
@@ -83,8 +79,8 @@
 
 #. type: Title =
 #, no-wrap
-msgid "Running Tails from an ISO image"
-msgstr "Tails von einem ISO-Image aus benutzen"
+msgid "Running Tails from an ISO image\n"
+msgstr "Tails von einem ISO-Image aus benutzen\n"
 
 #. type: Bullet: '  1. '
 msgid "Start *GNOME Boxes*."
@@ -112,8 +108,8 @@
 
 #. type: Title =
 #, no-wrap
-msgid "Shared clipboard"
-msgstr "Gemeinsame Zwischenablage"
+msgid "Shared clipboard\n"
+msgstr "Gemeinsame Zwischenablage\n"
 
 #. type: Plain text
 #, no-wrap
