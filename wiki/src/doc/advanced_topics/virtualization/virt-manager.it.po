# SOME DESCRIPTIVE TITLE
# Copyright (C) YEAR Free Software Foundation, Inc.
# This file is distributed under the same license as the PACKAGE package.
# FIRST AUTHOR <EMAIL@ADDRESS>, YEAR.
#
msgid ""
msgstr ""
"Project-Id-Version: PACKAGE VERSION\n"
<<<<<<< HEAD
"Report-Msgid-Bugs-To: tails-l10n@boum.org\n"
"POT-Creation-Date: 2018-01-02 09:13+0100\n"
"PO-Revision-Date: 2019-01-11 11:04+0000\n"
"Last-Translator: emmapeel <emma.peel@riseup.net>\n"
=======
"POT-Creation-Date: 2019-03-15 16:43+0000\n"
"PO-Revision-Date: YEAR-MO-DA HO:MI+ZONE\n"
"Last-Translator: FULL NAME <EMAIL@ADDRESS>\n"
>>>>>>> c1b8a03b
"Language-Team: ita <transitails@inventati.org>\n"
"Language: it\n"
"MIME-Version: 1.0\n"
"Content-Type: text/plain; charset=UTF-8\n"
"Content-Transfer-Encoding: 8bit\n"
"Plural-Forms: nplurals=2; plural=n != 1;\n"
"X-Generator: Weblate 2.19.1\n"

#. type: Plain text
#, no-wrap
msgid "[[!meta title=\"virt-manager\"]]\n"
msgstr ""

#. type: Plain text
#, no-wrap
msgid ""
"[<span class=\"application\">virt-manager</span>](http://virt-manager.org/) is a free software\n"
"virtualization solution for Linux. *virt-manager* has a more complex\n"
"interface than *VirtualBox* or *GNOME Boxes* but it also has a more\n"
"complete set of features.\n"
msgstr ""

#. type: Plain text
#, no-wrap
msgid "[[!inline pages=\"doc/advanced_topics/virtualization.caution\" raw=\"yes\" sort=\"age\"]]\n"
msgstr "[[!inline pages=\"doc/advanced_topics/virtualization.caution.it\" raw=\"yes\" sort=\"age\"]]\n"

#. type: Plain text
#, no-wrap
msgid "<div class=\"tip\">\n"
msgstr "<div class=\"tip\">\n"

#. type: Plain text
#, no-wrap
msgid ""
"<p><span class=\"application\">virt-manager</span> is the only virtualization\n"
"solution that we present that allows the use of a persistent\n"
"volume.</span> See [[Running Tails from a USB\n"
"image|virt-manager#usb_image]].</p>\n"
msgstr ""

#. type: Plain text
#, no-wrap
msgid "</div>\n"
msgstr "</div>\n"

#. type: Plain text
#, no-wrap
msgid "<div class=\"note\">\n"
msgstr "<div class=\"note\">\n"

#. type: Plain text
#, no-wrap
msgid "<p>The following instructions have been tested on Debian Stretch.</p>\n"
msgstr ""

#. type: Title =
#, no-wrap
msgid "Terminology\n"
msgstr ""

#. type: Plain text
#, no-wrap
msgid ""
"*virt-manager* is based on a set of lower level virtualization tools,\n"
"going from the user interface to the hardware interactions with the\n"
"processor. This terminology is a bit confusing and other documentation\n"
"might mention the following tools:\n"
msgstr ""

#. type: Bullet: '  - '
msgid ""
"*KVM* is the module of the Linux kernel that interacts with the "
"virtualization features of the processor."
msgstr ""

#. type: Bullet: '  - '
msgid ""
"*QEMU* is the virtualization software that emulates virtual processors and "
"peripherals based on *KVM* and that starts and stops virtual machines."
msgstr ""

#. type: Bullet: '  - '
msgid ""
"*libvirt* is a library that allows *virt-manager* to interact with the "
"virtualization capabilities provided by *QEMU*."
msgstr ""

#. type: Bullet: '  - '
msgid ""
"*SPICE* is a protocol that allows to visualize the desktop of virtual "
"machines."
msgstr ""

#. type: Bullet: '  - '
msgid ""
"*virt-manager* is the graphical interface that allows to create, configure, "
"and run virtual machines."
msgstr ""

#. type: Plain text
#, no-wrap
msgid "<a id=\"iso\"></a>\n"
msgstr ""

#. type: Title =
#, no-wrap
msgid "Installation\n"
msgstr "Installazione\n"

#. type: Plain text
msgid "To install *virt-manager* in Debian, execute the following command:"
msgstr ""

#. type: Plain text
#, no-wrap
msgid "    sudo apt install virt-manager libvirt-daemon-system\n"
msgstr ""

#. type: Plain text
msgid "To install *virt-manager* in Ubuntu, execute the following command:"
msgstr ""

#. type: Plain text
#, no-wrap
msgid "    sudo apt install virt-manager libvirt-bin qemu-kvm\n"
msgstr ""

#. type: Title =
#, no-wrap
msgid "Running Tails from an ISO image\n"
msgstr "Avviare Tails da un'immagine ISO\n"

#. type: Bullet: '1. '
msgid "Start *virt-manager*."
msgstr ""

#. type: Bullet: '1. '
msgid ""
"Double-click on **localhost (QEMU)** to connect to the *QEMU* system of your "
"host."
msgstr ""

#. type: Bullet: '1. '
msgid ""
"To create a new virtual machine, choose <span class=\"menuchoice\"> <span "
"class=\"guimenu\">File</span>&nbsp;▸ <span class=\"guimenuitem\">New Virtual "
"Machine</span></span>."
msgstr ""

#. type: Bullet: '1. '
msgid "In *step 1*, choose **Local install media (ISO image or CDROM)**."
msgstr ""

#. type: Bullet: '1. '
msgid "In *step 2*, choose:"
msgstr ""

#. type: Bullet: '   - '
msgid ""
"**Use ISO image**, then **Browse...**, and **Browse Local** to browse for "
"the ISO image that you want to start from"
msgstr ""

#. type: Bullet: '   - '
msgid "**OS type**: **Linux**"
msgstr ""

#. type: Bullet: '   - '
msgid "**Version**: **Debian Stretch**"
msgstr ""

#. type: Bullet: '1. '
msgid "In *step 3*, allocate at least 2048 MB of RAM."
msgstr ""

#. type: Bullet: '1. '
msgid "In *step 4*, disable storage for this virtual machine."
msgstr ""

#. type: Bullet: '1. '
msgid "In *step 5*:"
msgstr ""

#. type: Bullet: '   - '
msgid "Type a name for the new virtual machine."
msgstr ""

#. type: Bullet: '   - '
msgid "Click **Finish** to start the virtual machine."
msgstr ""

#. type: Plain text
#, no-wrap
msgid ""
"If you get the error message \"<span class=\"guilabel\">Error starting\n"
"domain: Requested operation is not valid: network 'default' is not\n"
"active</span>\", then try to start the default virtual network:\n"
msgstr ""

#. type: Plain text
#, no-wrap
msgid ""
"<ol>\n"
"<li>Click on <span class=\"guilabel\">localhost (QEMU)</span>.</li>\n"
"<li>Choose <span class=\"menuchoice\">\n"
"    <span class=\"guimenu\">Edit</span>&nbsp;▸\n"
"    <span class=\"guimenuitem\">Connection details</span></span> to\n"
"    administer the connection to your local\n"
"    <span class=\"application\">QEMU</span> system.</li>\n"
"<li>Click on <span class=\"guilabel\">Virtual Networks</span> tab, then\n"
"    select the <span class=\"guilabel\">default</span> virtual network in\n"
"    the left pane.</li>\n"
"<li>Click on the [[!img media-playback-start.png alt=\"Start Network\"\n"
"    link=no class=symbolic]] icon on the bottom of the left pane to\n"
"    start the default virtual network.</li>\n"
"</ol>\n"
msgstr ""

#. type: Plain text
#, no-wrap
msgid "<a id=\"usb_image\"></a>\n"
msgstr ""

#. type: Title =
#, no-wrap
msgid "Running Tails from a USB image\n"
msgstr ""

#. type: Plain text
msgid ""
"Running Tails from a USB image is the only virtualization solution that "
"allows you to use a persistent volume in a virtual machine."
msgstr ""

#. type: Bullet: '1. '
msgid "[[Download a USB image|install/download]] instead of an ISO image."
msgstr ""

#. type: Bullet: '1. '
msgid ""
"Increase the size of the USB image to be at least 8 GB. This creates space "
"for automatic upgrades and the persistent volume."
msgstr ""

#. type: Plain text
#, no-wrap
msgid ""
"   <p class=\"pre command\">truncate -s\n"
"   <span class=\"command-placeholder\">size</span>\n"
"   <span class=\"command-placeholder\">tails.img</span></p>\n"
msgstr ""

#. type: Bullet: '   - '
msgid ""
"<span class=\"command-placeholder\">size</span> has to be at least <span "
"class=\"command\">7200M</span>."
msgstr ""

#. type: Bullet: '   - '
msgid ""
"<span class=\"command-placeholder\">tails.img</span> is the file name of the "
"USB image that you want to resize."
msgstr ""

#. type: Bullet: '1. '
msgid "In *step 1*, choose **Import existing disk image**."
msgstr ""

#. type: Bullet: '1. '
msgid ""
"In *step 2*, choose **Browse...**, and **Browse Local** to browse for the "
"USB image that you want to start from."
msgstr ""

#. type: Plain text
#, no-wrap
msgid "   As operating system, choose **Debian Stretch** or **Generic default**.\n"
msgstr ""

#. type: Bullet: '1. '
msgid "In *step 4*:"
msgstr ""

#. type: Bullet: '   - '
msgid "Choose **Customize configuration before install**."
msgstr ""

#. type: Bullet: '   - '
msgid "Click **Finish** to open the configuration view."
msgstr ""

#. type: Bullet: '1. '
msgid ""
"In the **configuration view**, choose **VirtIO Disk 1** or **IDE Disk 1**"
msgstr ""

#. type: Bullet: '   - '
msgid "Expand the **Advanced options** and set **Disk bus** to **USB**."
msgstr ""

#. type: Bullet: '   - '
msgid "Click **Apply**."
msgstr ""

#. type: Bullet: '   - '
msgid "Check the **Removable** check box which should appear in the same view."
msgstr ""

#. type: Bullet: '   - '
msgid "Click **Apply** again."
msgstr ""

#. type: Bullet: '   - '
msgid ""
"Click **Begin Installation** in the top left corner to start the virtual "
"machine."
msgstr ""

#. type: Plain text
msgid ""
"After you started on the USB image, you can [[create a persistent volume|"
"first_steps/persistence/configure]] on it."
msgstr ""

#. type: Plain text
#, no-wrap
msgid "<a id=\"usb\"></a>\n"
msgstr ""

#. type: Title =
#, no-wrap
msgid "Running Tails from a USB stick\n"
msgstr ""

#. type: Plain text
msgid ""
"To run Tails from a USB stick using *virt-manager*, first create a virtual "
"machine running from an ISO image as described [[above|virt-manager#iso]]."
msgstr ""

#. type: Plain text
msgid "Then do the following:"
msgstr ""

#. type: Bullet: '  1. '
msgid ""
"From the virtual machine window, choose <span class=\"menuchoice\"> <span "
"class=\"guimenu\">Virtual Machine</span>&nbsp;▸ <span class=\"guisubmenuitem"
"\">Shut Down</span>&nbsp;▸ <span class=\"guimenuitem\">Force Off</span></"
"span> to shut down the virtual machine."
msgstr ""

#. type: Bullet: '  1. '
msgid "Plug in the USB stick from which you want to run Tails."
msgstr ""

#. type: Bullet: '  1. '
msgid ""
"Choose <span class=\"menuchoice\"> <span class=\"guimenu\">View</span>&nbsp;"
"▸ <span class=\"guimenuitem\">Details</span></span> to edit the "
"configuration of the virtual machine."
msgstr ""

#. type: Bullet: '  1. '
msgid "Click on the **Add Hardware** button on the bottom of the left pane."
msgstr ""

#. type: Bullet: '  1. '
msgid "Select **USB Host Device** in the left pane."
msgstr ""

#. type: Bullet: '  1. '
msgid ""
"In the right pane, click on the device from which you want to run Tails, and "
"click **Finish**."
msgstr ""

#. type: Plain text
msgid ""
"You can keep the original ISO image connected as a virtual DVD to install "
"Tails onto the USB stick if needed."
msgstr ""

#. type: Plain text
#, no-wrap
msgid "<a id=\"disconnect\"></a>\n"
msgstr ""

#. type: Plain text
msgid ""
"You can also disconnect the original ISO image and start directly from the "
"USB stick once Tails is already installed on it. To do so:"
msgstr ""

#. type: Bullet: '  1. '
msgid "Shut down the virtual machine."
msgstr ""

#. type: Plain text
#, no-wrap
msgid ""
"  1. In the configuration of the virtual machine, click on **IDE CDROM\n"
"     1** in the left pane.\n"
"  1. Click on the **Disconnect** button in the right pane.\n"
"  1. To enable the USB stick as a boot option:\n"
"     1. Click on **Boot Options** in the left pane.\n"
"     1. Select the **USB** boot option corresponding to your USB device.\n"
"     1. Click **Apply**.\n"
"  1. To start the virtual machine choose\n"
"     <span class=\"menuchoice\">\n"
"     <span class=\"guimenu\">View</span>&nbsp;▸\n"
"     <span class=\"guimenuitem\">Console</span></span> and then\n"
"     <span class=\"menuchoice\">\n"
"     <span class=\"guimenu\">Virtual Machine</span>&nbsp;▸\n"
"     <span class=\"guimenuitem\">Run</span></span>.\n"
msgstr ""

#. type: Plain text
msgid ""
"Once you started from the USB device you can [[create a persistent volume|"
"first_steps/persistence/configure]] on it."
msgstr ""

#. type: Title #
#, no-wrap
msgid "Troubleshooting"
msgstr ""

#. type: Plain text
#, no-wrap
msgid "<a id=\"graphics-issues\"></a>\n"
msgstr ""

#. type: Title ##
#, no-wrap
msgid "Graphics issues"
msgstr ""

#. type: Plain text
msgid ""
"Issues with graphics support in Tails running inside a virtual machine with "
"*virt-manager* are common. The best solution can vary depending on the "
"version of the virtualization solution and on the virtual machine "
"configuration. For example:"
msgstr ""

#. type: Bullet: ' - '
msgid ""
"The *Auto resize VM with window* feature does not work in all configurations."
msgstr ""

#. type: Bullet: ' - '
msgid ""
"The video device that provides optimal graphics performance can be different "
"depending on the version of the host operating system."
msgstr ""

#. type: Plain text
msgid "To troubleshoot such issues:"
msgstr ""

#. type: Bullet: '1. '
msgid ""
"Ensure the virtual machine has a *Spice* display and a *Spice* channel "
"configured, as opposed to *VNC* ones."
msgstr ""

#. type: Bullet: '2. '
msgid "Try various virtual video device models."
msgstr ""

#. type: Plain text
#, no-wrap
msgid ""
"   Start with *Virtio* and *QXL* video devices: they generally give\n"
"   the best results. If they don't perform well for you, try every\n"
"   other video device model.\n"
msgstr ""<|MERGE_RESOLUTION|>--- conflicted
+++ resolved
@@ -6,23 +6,14 @@
 msgid ""
 msgstr ""
 "Project-Id-Version: PACKAGE VERSION\n"
-<<<<<<< HEAD
-"Report-Msgid-Bugs-To: tails-l10n@boum.org\n"
-"POT-Creation-Date: 2018-01-02 09:13+0100\n"
-"PO-Revision-Date: 2019-01-11 11:04+0000\n"
-"Last-Translator: emmapeel <emma.peel@riseup.net>\n"
-=======
 "POT-Creation-Date: 2019-03-15 16:43+0000\n"
 "PO-Revision-Date: YEAR-MO-DA HO:MI+ZONE\n"
 "Last-Translator: FULL NAME <EMAIL@ADDRESS>\n"
->>>>>>> c1b8a03b
 "Language-Team: ita <transitails@inventati.org>\n"
-"Language: it\n"
+"Language: \n"
 "MIME-Version: 1.0\n"
 "Content-Type: text/plain; charset=UTF-8\n"
 "Content-Transfer-Encoding: 8bit\n"
-"Plural-Forms: nplurals=2; plural=n != 1;\n"
-"X-Generator: Weblate 2.19.1\n"
 
 #. type: Plain text
 #, no-wrap
@@ -124,7 +115,7 @@
 #. type: Title =
 #, no-wrap
 msgid "Installation\n"
-msgstr "Installazione\n"
+msgstr ""
 
 #. type: Plain text
 msgid "To install *virt-manager* in Debian, execute the following command:"
@@ -147,7 +138,7 @@
 #. type: Title =
 #, no-wrap
 msgid "Running Tails from an ISO image\n"
-msgstr "Avviare Tails da un'immagine ISO\n"
+msgstr ""
 
 #. type: Bullet: '1. '
 msgid "Start *virt-manager*."
