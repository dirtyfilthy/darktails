--- conflicted
+++ resolved
@@ -3,6 +3,7 @@
 # This file is distributed under the same license as the PACKAGE package.
 # FIRST AUTHOR <EMAIL@ADDRESS>, YEAR.
 #
+#, fuzzy
 msgid ""
 msgstr ""
 "Project-Id-Version: PACKAGE VERSION\n"
@@ -37,7 +38,7 @@
 #. type: Plain text
 #, no-wrap
 msgid "<div class=\"tip\">\n"
-msgstr "<div class=\"tip\">\n"
+msgstr ""
 
 #. type: Plain text
 #, no-wrap
@@ -51,12 +52,12 @@
 #. type: Plain text
 #, no-wrap
 msgid "</div>\n"
-msgstr "</div>\n"
+msgstr ""
 
 #. type: Plain text
 #, no-wrap
 msgid "<div class=\"note\">\n"
-msgstr "<div class=\"note\">\n"
+msgstr ""
 
 #. type: Plain text
 #, no-wrap
@@ -110,12 +111,12 @@
 #. type: Plain text
 #, no-wrap
 msgid "<a id=\"iso\"></a>\n"
-msgstr "<a id=\"iso\"></a>\n"
+msgstr ""
 
 #. type: Title =
 #, no-wrap
 msgid "Installation\n"
-msgstr "نصب\n"
+msgstr ""
 
 #. type: Plain text
 msgid "To install *virt-manager* in Debian, execute the following command:"
@@ -124,7 +125,7 @@
 #. type: Plain text
 #, no-wrap
 msgid "    sudo apt install virt-manager libvirt-daemon-system\n"
-msgstr "    sudo apt install virt-manager libvirt-daemon-system\n"
+msgstr ""
 
 #. type: Plain text
 msgid "To install *virt-manager* in Ubuntu, execute the following command:"
@@ -133,7 +134,7 @@
 #. type: Plain text
 #, no-wrap
 msgid "    sudo apt install virt-manager libvirt-bin qemu-kvm\n"
-msgstr "    sudo apt install virt-manager libvirt-bin qemu-kvm\n"
+msgstr ""
 
 #. type: Title =
 #, no-wrap
@@ -335,7 +336,7 @@
 #. type: Plain text
 #, no-wrap
 msgid "<a id=\"usb\"></a>\n"
-msgstr "<a id=\"usb\"></a>\n"
+msgstr ""
 
 #. type: Title =
 #, no-wrap
@@ -431,72 +432,6 @@
 "first_steps/persistence/configure]] on it."
 msgstr ""
 
-<<<<<<< HEAD
-#. type: Plain text
-#, no-wrap
-msgid "<a id=\"virtual_usb\"></a>\n"
-msgstr "<a id=\"virtual_usb\"></a>\n"
-
-#. type: Title =
-#, no-wrap
-msgid "Running Tails from a virtual USB storage\n"
-msgstr ""
-
-#. type: Plain text
-msgid ""
-"You can also run Tails from a virtual USB storage, saved as a single file on "
-"the host operating system."
-msgstr ""
-
-#. type: Plain text
-msgid ""
-"To run Tails from a virtual USB device using *virt-manager*, first create a "
-"virtual machine running from an ISO image as described [[above|virt-"
-"manager#iso]]."
-msgstr ""
-
-#. type: Plain text
-msgid "Then do the following to create a virtual USB storage:"
-msgstr ""
-
-#. type: Bullet: '  1. '
-msgid "Select **Storage** in the left pane."
-msgstr ""
-
-#. type: Bullet: '  1. '
-msgid "In the right pane, change the **Bus type** to USB and click **Finish**."
-msgstr ""
-
-#. type: Bullet: '  1. '
-msgid "Select **USB Disk 1** in the left pane."
-msgstr ""
-
-#. type: Bullet: '  1. '
-msgid "In the right pane, select the **Removable** option and click **Apply**."
-msgstr ""
-
-#. type: Plain text
-msgid ""
-"Then start the virtual machine from the virtual DVD to install Tails onto "
-"the virtual USB storage using *Tails Installer*. The virtual USB storage "
-"appears in *Tails Installer* as **QEMU HARDDISK**."
-msgstr ""
-
-#. type: Plain text
-msgid ""
-"After that you can disconnect the original ISO image and start directly from "
-"the virtual USB stick [[as described in the previous section|virt-"
-"manager#disconnect]]."
-msgstr ""
-
-#. type: Plain text
-msgid ""
-"Once you started from the virtual USB device you can [[create a persistent "
-"volume|first_steps/persistence/configure]] on it."
-msgstr ""
-
-=======
->>>>>>> c1b8a03b
 #. type: Title #
 #, no-wrap
 msgid "Troubleshooting"
@@ -505,7 +440,7 @@
 #. type: Plain text
 #, no-wrap
 msgid "<a id=\"graphics-issues\"></a>\n"
-msgstr "<a id=\"graphics-issues\"></a>\n"
+msgstr ""
 
 #. type: Title ##
 #, no-wrap
