--- conflicted
+++ resolved
@@ -7,11 +7,7 @@
 msgstr ""
 "Project-Id-Version: PACKAGE VERSION\n"
 "Report-Msgid-Bugs-To: tails-l10n@boum.org\n"
-<<<<<<< HEAD
-"POT-Creation-Date: 2020-04-12 16:10+0200\n"
-=======
 "POT-Creation-Date: 2020-04-15 02:12+0000\n"
->>>>>>> 5f2d5937
 "PO-Revision-Date: 2020-01-22 15:26+0000\n"
 "Last-Translator: emmapeel <emma.peel@riseup.net>\n"
 "Language-Team: LANGUAGE <LL@li.org>\n"
@@ -78,7 +74,7 @@
 
 #. type: Title =
 #, no-wrap
-msgid "Terminology"
+msgid "Terminology\n"
 msgstr ""
 
 #. type: Plain text
@@ -127,7 +123,7 @@
 
 #. type: Title =
 #, no-wrap
-msgid "Installation"
+msgid "Installation\n"
 msgstr ""
 
 #. type: Plain text
@@ -150,7 +146,7 @@
 
 #. type: Title =
 #, no-wrap
-msgid "Running Tails from an ISO image"
+msgid "Running Tails from an ISO image\n"
 msgstr ""
 
 #. type: Bullet: '1. '
@@ -246,7 +242,7 @@
 
 #. type: Title =
 #, no-wrap
-msgid "Running Tails from a USB image"
+msgid "Running Tails from a USB image\n"
 msgstr ""
 
 #. type: Plain text
@@ -352,7 +348,7 @@
 
 #. type: Title =
 #, no-wrap
-msgid "Running Tails from a USB stick"
+msgid "Running Tails from a USB stick\n"
 msgstr ""
 
 #. type: Plain text
