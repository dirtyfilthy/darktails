--- conflicted
+++ resolved
@@ -7,13 +7,8 @@
 "Project-Id-Version: Tails\n"
 "Report-Msgid-Bugs-To: tails-l10n@boum.org\n"
 "POT-Creation-Date: 2018-01-30 12:41+0000\n"
-<<<<<<< HEAD
-"PO-Revision-Date: 2018-04-27 00:59+0000\n"
-"Last-Translator: cacukin <cacukin@cryptolab.net>\n"
-=======
 "PO-Revision-Date: 2018-04-17 09:22+0000\n"
 "Last-Translator: emmapeel <emma.peel@riseup.net>\n"
->>>>>>> 859467d5
 "Language-Team: Spanish <http://translate.tails.boum.org/projects/tails/advanc"
 "ed_topics_virt_manager/es/>\n"
 "Language: es\n"
@@ -145,11 +140,7 @@
 #. type: Title =
 #, no-wrap
 msgid "Running Tails from an ISO image\n"
-<<<<<<< HEAD
-msgstr "Ejecutar Tails desde una imagen ISO\n"
-=======
 msgstr "Ejecutando Tails desde una imagen ISO\n"
->>>>>>> 859467d5
 
 #. type: Bullet: '  1. '
 msgid "Start *virt-manager*."
@@ -332,11 +323,7 @@
 
 #. type: Bullet: '  1. '
 msgid "Select **Storage** in the left pane."
-<<<<<<< HEAD
-msgstr "Selecciona **Storage** en el panel de la izquierda."
-=======
 msgstr "Selecciona **Storage** en el panel de la izquierda"
->>>>>>> 859467d5
 
 #. type: Bullet: '  1. '
 msgid "In the right pane, change the **Bus type** to USB and click **Finish**."
