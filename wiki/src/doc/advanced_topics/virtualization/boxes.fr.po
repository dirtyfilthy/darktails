# SOME DESCRIPTIVE TITLE
# Copyright (C) YEAR Free Software Foundation, Inc.
# This file is distributed under the same license as the PACKAGE package.
# FIRST AUTHOR <EMAIL@ADDRESS>, YEAR.
#
msgid ""
msgstr ""
"Project-Id-Version: Tails\n"
"Report-Msgid-Bugs-To: tails-l10n@boum.org\n"
<<<<<<< HEAD
"POT-Creation-Date: 2020-04-12 16:10+0200\n"
=======
"POT-Creation-Date: 2020-04-15 02:12+0000\n"
>>>>>>> 5f2d5937
"PO-Revision-Date: 2019-08-21 12:45+0000\n"
"Last-Translator: xin <xin@riseup.net>\n"
"Language-Team: Tails translators <tails@boum.org>\n"
"Language: fr\n"
"MIME-Version: 1.0\n"
"Content-Type: text/plain; charset=UTF-8\n"
"Content-Transfer-Encoding: 8bit\n"
"Plural-Forms: nplurals=2; plural=n > 1;\n"
"X-Generator: Weblate 2.20\n"

#. type: Plain text
#, no-wrap
msgid "[[!meta title=\"GNOME Boxes\"]]\n"
msgstr "[[!meta title=\"GNOME Boxes\"]]\n"

#. type: Plain text
#, fuzzy
#| msgid ""
#| "[<span class=\"application\">GNOME Boxes</span>](https://wiki.gnome.org/"
#| "Boxes) aims at providing a simple\n"
#| "interface to create and use virtual machines for Linux with GNOME.\n"
#| "*GNOME Boxes* does not allow to use a persistent volume.\n"
msgid ""
"[*GNOME Boxes*](https://wiki.gnome.org/Boxes) aims at providing a simple "
"interface to create and use virtual machines for Linux with GNOME.  *GNOME "
"Boxes* does not allow to use a Persistent Storage."
msgstr ""
"[<span class=\"application\">GNOME Boxes</span>](https://wiki.gnome.org/"
"Boxes) vise à fournir une interface\n"
"simple pour créer et utiliser des machines virtuelles pour Linux avec "
"GNOME.\n"
"*GNOME Boxes* ne permet pas d'utiliser la persistance.\n"

#. type: Plain text
#, no-wrap
msgid "[[!inline pages=\"doc/advanced_topics/virtualization.caution\" raw=\"yes\" sort=\"age\"]]\n"
msgstr "[[!inline pages=\"doc/advanced_topics/virtualization.caution.fr\" raw=\"yes\" sort=\"age\"]]\n"

#. type: Plain text
#, no-wrap
msgid "<div class=\"note\">\n"
msgstr "<div class=\"note\">\n"

#. type: Plain text
#, no-wrap
msgid "<p>The following instructions have been tested on Debian Jessie.</p>\n"
msgstr "<p>Les instructions suivantes ont été testées avec Debian Jessie.</p>\n"

#. type: Plain text
#, no-wrap
msgid "</div>\n"
msgstr "</div>\n"

#. type: Title =
#, no-wrap
msgid "Installation"
msgstr "Installation"

#. type: Plain text
msgid ""
"To install *GNOME Boxes* in Debian or Ubuntu, execute the following command:"
msgstr ""
"Pour installer *GNOME Boxes* dans Debian ou Ubuntu, exécutez la commande "
"suivante :"

#. type: Plain text
#, no-wrap
msgid "    sudo apt install gnome-boxes\n"
msgstr "    sudo apt install gnome-boxes\n"

#. type: Title =
#, no-wrap
msgid "Running Tails from an ISO image"
msgstr "Utiliser Tails depuis une image ISO"

#. type: Bullet: '  1. '
msgid "Start *GNOME Boxes*."
msgstr "Lancez *GNOME Boxes*."

#. type: Bullet: '  2. '
msgid "Click on the **New** button on the top of the window."
msgstr "Cliquez sur le bouton **Nouveau** en haut de la fenêtre."

#. type: Bullet: '  3. '
msgid ""
"In the **Source Selection** dialog, choose **Select a file** and browse for "
"the ISO image that you want to start from."
msgstr ""
"Dans la section **Sélection de la source**, choisissez **sélectionner un "
"fichier** et naviguez jusqu'à l'image ISO que vous voulez lancer."

#. type: Bullet: '  4. '
msgid ""
"In the **Review** dialog, click on the **Create** button on the top of the "
"window."
msgstr ""
"Dans la section **Résumé**, cliquez sur le bouton **Créer** en haut de la "
"fenêtre."

#. type: Title =
#, no-wrap
msgid "Shared clipboard"
msgstr "Presse-papier partagé"

#. type: Plain text
#, no-wrap
msgid "<div class=\"caution\">\n"
msgstr "<div class=\"caution\">\n"

#. type: Plain text
#, no-wrap
msgid ""
"<p>The shared clipboard of <span class=\"application\">GNOME Boxes</span>\n"
"is enabled by default. This can allow sensitive data to be copied by\n"
"mistake from the virtual machine onto the host operating system or vice\n"
"versa.</p>\n"
msgstr ""
"<p>Le presse-papier partagé de <span class=\"application\">GNOME Boxes</span>\n"
"est activé par défaut. Cela peut permettre la copie par erreur de données sensibles\n"
"depuis la machine virtuelle vers le système d'exploitation hôte et\n"
"inversement.</p>\n"

#. type: Plain text
#, no-wrap
msgid "<p>We recommend you to disable the shared clipboard.</p>\n"
msgstr "<p>Nous vous recommandons de désactiver le presse-papier partagé.</p>\n"

#. type: Plain text
msgid "To disable the shared clipboard:"
msgstr "Pour désactiver le presse-papier partagé :"

#. type: Plain text
#, no-wrap
msgid ""
"  1. Choose\n"
"     <span class=\"menuchoice\">\n"
"       <span class=\"guimenu\">[[!img lib/open-menu.png alt=\"Menu\" class=\"symbolic\" link=\"no\"]]</span>&nbsp;▸\n"
"       <span class=\"guisubmenu\">Properties</span></span>.\n"
msgstr ""
"  1. Choisissez\n"
"     <span class=\"menuchoice\">\n"
"       <span class=\"guimenu\">[[!img lib/open-menu.png alt=\"Menu\" class=\"symbolic\" link=\"no\"]]</span>&nbsp;▸\n"
"       <span class=\"guisubmenu\">Propriétés</span></span>.\n"

#. type: Bullet: '  1. '
msgid "Deselect the <span class=\"guilabel\">Share Clipboard</span> option."
msgstr ""
"Désélectionnez l'option <span class=\"guilabel\">Partager le presse-papiers</"
"span>."

#~ msgid "Click on the"
#~ msgstr "Cliquer sur le bouton"

#~ msgid ""
#~ "     [[!img preferences-system-symbolic.png alt=\"Preferences\" "
#~ "class=symbolic link=no]]\n"
#~ msgstr ""
#~ "     [[!img preferences-system-symbolic.png alt=\"Préférences\" "
#~ "class=symbolic link=no]]\n"

#~ msgid ""
#~ "     button on the top-right corner of the window.\n"
#~ "  2. Select the **Display** screen in the left pane.\n"
#~ "  3. Deactivate **Share clipboard** in the right pane.\n"
#~ "  4. Click on the\n"
#~ msgstr ""
#~ "     en haut à droite de la fenêtre.\n"
#~ "  2. Sélectionner l'écran **Affichage** dans la partie gauche.\n"
#~ "  3. Désactiver **Presse-papier** dans la partie droite.\n"
#~ "  4. Cliquer sur le bouton\n"

#~ msgid ""
#~ "     [[!img go-previous-symbolic.png alt=\"Previous\" class=symbolic "
#~ "link=no]]\n"
#~ msgstr ""
#~ "     [[!img go-previous-symbolic.png alt=\"Précédent\" class=symbolic "
#~ "link=no]]\n"

#~ msgid "     button to go back to the display of the virtual machine.\n"
#~ msgstr "     pour revenir à l’affichage de la machine virtuelle.\n"

#~ msgid ""
#~ "<p>In Debian Wheezy, Ubuntu 14.04, and earlier,\n"
#~ "<span class=\"application\">GNOME Boxes</span> allocates only 512 MiB of\n"
#~ "RAM to new virtual machines by default. This is too little to allow\n"
#~ "Tails to run smoothly. We recommend you to reconfigure the virtual\n"
#~ "machine and allocate at least 1 GiB of RAM.</p>\n"
#~ msgstr ""
#~ "<p>Dans Debian Wheezy, Ubuntu 14.04, et versions plus anciennes,\n"
#~ "<span class=\"application\">GNOME Boxes</span> alloue seulement 512 MiB "
#~ "de\n"
#~ "RAM à la nouvelle machine virtuelle par défaut. C'est trop peu pour "
#~ "permettre à\n"
#~ "Tails de fonctionner correctement. Nous vous recommandons de "
#~ "reconfigurer\n"
#~ "la machine virtuelle et d'allouer 1 GiB de RAM.</p>\n"<|MERGE_RESOLUTION|>--- conflicted
+++ resolved
@@ -7,11 +7,7 @@
 msgstr ""
 "Project-Id-Version: Tails\n"
 "Report-Msgid-Bugs-To: tails-l10n@boum.org\n"
-<<<<<<< HEAD
-"POT-Creation-Date: 2020-04-12 16:10+0200\n"
-=======
 "POT-Creation-Date: 2020-04-15 02:12+0000\n"
->>>>>>> 5f2d5937
 "PO-Revision-Date: 2019-08-21 12:45+0000\n"
 "Last-Translator: xin <xin@riseup.net>\n"
 "Language-Team: Tails translators <tails@boum.org>\n"
@@ -67,8 +63,8 @@
 
 #. type: Title =
 #, no-wrap
-msgid "Installation"
-msgstr "Installation"
+msgid "Installation\n"
+msgstr "Installation\n"
 
 #. type: Plain text
 msgid ""
@@ -84,8 +80,8 @@
 
 #. type: Title =
 #, no-wrap
-msgid "Running Tails from an ISO image"
-msgstr "Utiliser Tails depuis une image ISO"
+msgid "Running Tails from an ISO image\n"
+msgstr "Utiliser Tails depuis une image ISO\n"
 
 #. type: Bullet: '  1. '
 msgid "Start *GNOME Boxes*."
@@ -113,8 +109,8 @@
 
 #. type: Title =
 #, no-wrap
-msgid "Shared clipboard"
-msgstr "Presse-papier partagé"
+msgid "Shared clipboard\n"
+msgstr "Presse-papier partagé\n"
 
 #. type: Plain text
 #, no-wrap
