--- conflicted
+++ resolved
@@ -7,11 +7,7 @@
 msgstr ""
 "Project-Id-Version: \n"
 "Report-Msgid-Bugs-To: tails-l10n@boum.org\n"
-<<<<<<< HEAD
-"POT-Creation-Date: 2020-04-12 16:10+0200\n"
-=======
 "POT-Creation-Date: 2020-04-15 02:12+0000\n"
->>>>>>> 5f2d5937
 "PO-Revision-Date: 2019-11-18 09:05+0000\n"
 "Last-Translator: anonymous <amnesia@boum.org>\n"
 "Language-Team: \n"
@@ -111,8 +107,8 @@
 
 #. type: Title =
 #, no-wrap
-msgid "Security considerations for Windows and macOS"
-msgstr "Sicherheitsbedenken für Windows und macOS"
+msgid "Security considerations for Windows and macOS\n"
+msgstr "Sicherheitsbedenken für Windows und macOS\n"
 
 #. type: Plain text
 msgid ""
@@ -138,8 +134,8 @@
 
 #. type: Title =
 #, no-wrap
-msgid "Installation"
-msgstr "Installation"
+msgid "Installation\n"
+msgstr "Installation\n"
 
 #. type: Plain text
 msgid ""
@@ -165,8 +161,8 @@
 
 #. type: Title =
 #, no-wrap
-msgid "Running Tails from an ISO image"
-msgstr "Tails von einem ISO-Image betreiben"
+msgid "Running Tails from an ISO image\n"
+msgstr "Tails von einem ISO-Image betreiben\n"
 
 #. type: Plain text
 msgid "First, start *VirtualBox*."
