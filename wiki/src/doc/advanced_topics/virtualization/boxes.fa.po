# SOME DESCRIPTIVE TITLE
# Copyright (C) YEAR Free Software Foundation, Inc.
# This file is distributed under the same license as the PACKAGE package.
# FIRST AUTHOR <EMAIL@ADDRESS>, YEAR.
#
msgid ""
msgstr ""
"Project-Id-Version: PACKAGE VERSION\n"
<<<<<<< HEAD
"POT-Creation-Date: 2020-04-12 16:10+0200\n"
=======
"POT-Creation-Date: 2020-04-15 02:12+0000\n"
>>>>>>> 5f2d5937
"PO-Revision-Date: YEAR-MO-DA HO:MI+ZONE\n"
"Last-Translator: FULL NAME <EMAIL@ADDRESS>\n"
"Language-Team: LANGUAGE <LL@li.org>\n"
"Language: \n"
"MIME-Version: 1.0\n"
"Content-Type: text/plain; charset=UTF-8\n"
"Content-Transfer-Encoding: 8bit\n"

#. type: Plain text
#, no-wrap
msgid "[[!meta title=\"GNOME Boxes\"]]\n"
msgstr ""

#. type: Plain text
msgid ""
"[*GNOME Boxes*](https://wiki.gnome.org/Boxes) aims at providing a simple "
"interface to create and use virtual machines for Linux with GNOME.  *GNOME "
"Boxes* does not allow to use a Persistent Storage."
msgstr ""

#. type: Plain text
#, no-wrap
msgid "[[!inline pages=\"doc/advanced_topics/virtualization.caution\" raw=\"yes\" sort=\"age\"]]\n"
msgstr ""

#. type: Plain text
#, no-wrap
msgid "<div class=\"note\">\n"
msgstr "<div class=\"note\">\n"

#. type: Plain text
#, no-wrap
msgid "<p>The following instructions have been tested on Debian Jessie.</p>\n"
msgstr ""

#. type: Plain text
#, no-wrap
msgid "</div>\n"
msgstr "</div>\n"

#. type: Title =
#, no-wrap
msgid "Installation"
msgstr "نصب"

#. type: Plain text
msgid ""
"To install *GNOME Boxes* in Debian or Ubuntu, execute the following command:"
msgstr ""

#. type: Plain text
#, no-wrap
msgid "    sudo apt install gnome-boxes\n"
msgstr ""

#. type: Title =
#, no-wrap
msgid "Running Tails from an ISO image"
msgstr ""

#. type: Bullet: '  1. '
msgid "Start *GNOME Boxes*."
msgstr ""

#. type: Bullet: '  2. '
msgid "Click on the **New** button on the top of the window."
msgstr ""

#. type: Bullet: '  3. '
msgid ""
"In the **Source Selection** dialog, choose **Select a file** and browse for "
"the ISO image that you want to start from."
msgstr ""

#. type: Bullet: '  4. '
msgid ""
"In the **Review** dialog, click on the **Create** button on the top of the "
"window."
msgstr ""

#. type: Title =
#, no-wrap
msgid "Shared clipboard"
msgstr ""

#. type: Plain text
#, no-wrap
msgid "<div class=\"caution\">\n"
msgstr "<div class=\"caution\">\n"

#. type: Plain text
#, no-wrap
msgid ""
"<p>The shared clipboard of <span class=\"application\">GNOME Boxes</span>\n"
"is enabled by default. This can allow sensitive data to be copied by\n"
"mistake from the virtual machine onto the host operating system or vice\n"
"versa.</p>\n"
msgstr ""

#. type: Plain text
#, no-wrap
msgid "<p>We recommend you to disable the shared clipboard.</p>\n"
msgstr ""

#. type: Plain text
msgid "To disable the shared clipboard:"
msgstr ""

#. type: Plain text
#, no-wrap
msgid ""
"  1. Choose\n"
"     <span class=\"menuchoice\">\n"
"       <span class=\"guimenu\">[[!img lib/open-menu.png alt=\"Menu\" class=\"symbolic\" link=\"no\"]]</span>&nbsp;▸\n"
"       <span class=\"guisubmenu\">Properties</span></span>.\n"
msgstr ""

#. type: Bullet: '  1. '
msgid "Deselect the <span class=\"guilabel\">Share Clipboard</span> option."
msgstr ""<|MERGE_RESOLUTION|>--- conflicted
+++ resolved
@@ -6,11 +6,7 @@
 msgid ""
 msgstr ""
 "Project-Id-Version: PACKAGE VERSION\n"
-<<<<<<< HEAD
-"POT-Creation-Date: 2020-04-12 16:10+0200\n"
-=======
 "POT-Creation-Date: 2020-04-15 02:12+0000\n"
->>>>>>> 5f2d5937
 "PO-Revision-Date: YEAR-MO-DA HO:MI+ZONE\n"
 "Last-Translator: FULL NAME <EMAIL@ADDRESS>\n"
 "Language-Team: LANGUAGE <LL@li.org>\n"
@@ -53,8 +49,8 @@
 
 #. type: Title =
 #, no-wrap
-msgid "Installation"
-msgstr "نصب"
+msgid "Installation\n"
+msgstr "نصب\n"
 
 #. type: Plain text
 msgid ""
@@ -68,7 +64,7 @@
 
 #. type: Title =
 #, no-wrap
-msgid "Running Tails from an ISO image"
+msgid "Running Tails from an ISO image\n"
 msgstr ""
 
 #. type: Bullet: '  1. '
@@ -93,7 +89,7 @@
 
 #. type: Title =
 #, no-wrap
-msgid "Shared clipboard"
+msgid "Shared clipboard\n"
 msgstr ""
 
 #. type: Plain text
