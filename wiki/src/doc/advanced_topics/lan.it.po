# SOME DESCRIPTIVE TITLE
# Copyright (C) YEAR Free Software Foundation, Inc.
# This file is distributed under the same license as the PACKAGE package.
# FIRST AUTHOR <EMAIL@ADDRESS>, YEAR.
#
msgid ""
msgstr ""
"Project-Id-Version: PACKAGE VERSION\n"
<<<<<<< HEAD
"POT-Creation-Date: 2018-11-21 17:35-0800\n"
=======
"Report-Msgid-Bugs-To: tails-l10n@boum.org\n"
"POT-Creation-Date: 2017-05-19 17:19+0200\n"
>>>>>>> 86aed73c
"PO-Revision-Date: YEAR-MO-DA HO:MI+ZONE\n"
"Last-Translator: FULL NAME <EMAIL@ADDRESS>\n"
"Language-Team: ita <transitails@inventati.org>\n"
"Language: it\n"
"MIME-Version: 1.0\n"
"Content-Type: text/plain; charset=UTF-8\n"
"Content-Transfer-Encoding: 8bit\n"

#. type: Plain text
#, no-wrap
msgid "[[!meta title=\"Accessing resources on the local network\"]]\n"
msgstr ""

#. type: Plain text
msgid ""
"The term \"local network\" here refers to the set of computers and devices "
"that can be reached directly from your computer without going through the "
"Internet. For example, your home router, your network printer, or the "
"intranet of your company are most likely on your local network, also called "
"LAN for Local Area Network. In technical terms, this refers to the set of IP "
"addresses defined in [RFC1918](https://tools.ietf.org/html/rfc1918)."
msgstr ""

#. type: Title =
#, no-wrap
msgid "Security considerations"
msgstr ""

#. type: Plain text
msgid ""
"Accessing resources on the local network can be useful in the context of "
"Tails, for example to exchange documents with someone on the same local "
"network without going through the Internet."
msgstr ""

#. type: Plain text
#, no-wrap
msgid ""
"But an application that can connect to both resources on the\n"
"Internet (going through Tor) and resources on the local network (without going\n"
"through Tor) can break your anonymity. For example, if a website that\n"
"you visit anonymously using <span class=\"application\">Tor Browser</span> could also connect to other\n"
"web pages that are specific to your local network, then this information\n"
"could reveal where you are. This is why <span class=\"application\">Tor Browser</span> is prevented from\n"
"accessing the local network in Tails.\n"
msgstr ""

#. type: Plain text
msgid ""
"This page describes some of the security measures built in Tails to protect "
"from such attacks and explains how to access some types of resources on the "
"local network."
msgstr ""

#. type: Plain text
#, no-wrap
msgid "<div class=\"caution\">\n"
msgstr "<div class=\"caution\">\n"

#. type: Plain text
#, no-wrap
msgid ""
"<p>Connections made to the local network are not anonymous and do not go\n"
"through Tor.</p>\n"
msgstr ""
"<p>Le connessioni effettuate alla rete locale non sono anonime e non "
"passano\n"
"attraverso Tor.</p>\n"

#. type: Plain text
#, no-wrap
msgid "</div>\n"
msgstr "</div>\n"

#. type: Plain text
#, no-wrap
msgid "<a id=\"browser\"></a>\n"
msgstr "<a id=\"browser\"></a>\n"

#. type: Title =
#, no-wrap
<<<<<<< HEAD
msgid "Browsing web pages on the local network"
msgstr ""
=======
msgid "Browsing web pages on the local network\n"
msgstr "Navigare pagine web sulla rete locale\n"
>>>>>>> 86aed73c

#. type: Plain text
#, no-wrap
msgid ""
"It is impossible to access web pages on the local network using <span class=\"application\">Tor\n"
"Browser</span>. This prevents websites on the Internet from deducing your\n"
"location from the content of other web pages that might be specific to your local\n"
"network.\n"
msgstr ""
"E' impossibile accedere a pagine web sulla rete locale utilizzando <span "
"class=\"application\">Tor\n"
"\n"
"Browser</span>. Questo impedisce ai siti web su Internet di localizzarvi\n"
"sulla base dei contenuti di altre pagine web che possono essere specifiche "
"alla vostra\n"
"rete locale.\n"

#. type: Plain text
#, no-wrap
msgid ""
"To access web pages on the local network, use the [[<span class=\"application\">Unsafe\n"
"Browser</span>|anonymous_internet/unsafe_browser]] instead.\n"
msgstr ""
"Per accedere alle pagine web sulla rete locale, utilizzate il [[<span class="
"\"application\">Browser\n"
"Non Sicuro</span>|anonymous_internet/unsafe_browser]].\n"

#. type: Plain text
#, no-wrap
msgid "<a id=\"http\"></a>\n"
msgstr "<a id=\"http\"></a>\n"

#. type: Title =
#, no-wrap
<<<<<<< HEAD
msgid "Downloading files from web pages on the local network"
msgstr ""
=======
msgid "Downloading files from web pages on the local network\n"
msgstr "Scaricare files dalle pagine web sulla rete locale\n"
>>>>>>> 86aed73c

#. type: Plain text
#, no-wrap
msgid "[[!inline pages=\"doc/anonymous_internet/unsafe_browser/chroot.inline\" raw=\"yes\" sort=\"age\"]]\n"
msgstr "[[!inline pages=\"doc/anonymous_internet/unsafe_browser/chroot.inline.it\" raw=\"yes\" sort=\"age\"]]\n"

#. type: Plain text
#, no-wrap
msgid ""
"To download files from web pages on the local network, you can use the\n"
"`curl` command instead. For example, to download a document available on\n"
"the local network at <span class=\"filename\">http://192.168.1.40/document.pdf</span>\n"
"execute the following command:\n"
msgstr ""
"Per scaricare files dalle pagine web sulla rete locale, potete utilizzare "
"il\n"
"comando `curl`. Per esempio, per scaricare un documento disponibile sulla\n"
"rete locale all'indirizzo <span class=\"filename\">http://192.168.1.40/"
"document.pdf</span>\n"
"eseguite il seguente comando:\n"

#. type: Plain text
#, no-wrap
msgid "    curl http://192.168.1.40/document.pdf\n"
msgstr "    curl http://192.168.1.40/document.pdf\n"

#. type: Plain text
#, no-wrap
msgid "<a id=\"ftp\"></a>\n"
msgstr "<a id=\"ftp\"></a>\n"

#. type: Title =
#, no-wrap
<<<<<<< HEAD
msgid "Downloading files from an FTP server on the local network"
msgstr ""
=======
msgid "Downloading files from an FTP server on the local network\n"
msgstr "Scaricare files da un server FTP sulla rete locale\n"
>>>>>>> 86aed73c

#. type: Bullet: '1. '
msgid "Open <span class=\"application\">Files</span>."
msgstr "Aprite <span class=\"application\">Files</span>."

#. type: Bullet: '1. '
msgid ""
"Click on <span class=\"guilabel\">Other Locations</span> in the sidebar."
msgstr ""
"Cliccate su <span class=\"guilabel\">Altre posizioni</span> nella barra "
"laterale."

#. type: Bullet: '1. '
msgid ""
"Enter the address of the FTP server in the <span class=\"guilabel\">Connect "
"to Server</span> text box. For example:"
msgstr ""
"Inserite l'indirizzo del server FTP nella casella di testo <span class=\""
"guilabel\">Connetti al Server\n"
"</span>. Per esempio:"

#. type: Plain text
#, no-wrap
msgid "       ftp://192.168.1.25/\n"
msgstr "       ftp://192.168.1.25/\n"

#. type: Bullet: '1. '
msgid "Click <span class=\"button\">Connect</span>."
msgstr "Cliccate <span class=\"button\">Connetti</span>."<|MERGE_RESOLUTION|>--- conflicted
+++ resolved
@@ -6,12 +6,8 @@
 msgid ""
 msgstr ""
 "Project-Id-Version: PACKAGE VERSION\n"
-<<<<<<< HEAD
-"POT-Creation-Date: 2018-11-21 17:35-0800\n"
-=======
 "Report-Msgid-Bugs-To: tails-l10n@boum.org\n"
 "POT-Creation-Date: 2017-05-19 17:19+0200\n"
->>>>>>> 86aed73c
 "PO-Revision-Date: YEAR-MO-DA HO:MI+ZONE\n"
 "Last-Translator: FULL NAME <EMAIL@ADDRESS>\n"
 "Language-Team: ita <transitails@inventati.org>\n"
@@ -93,13 +89,8 @@
 
 #. type: Title =
 #, no-wrap
-<<<<<<< HEAD
 msgid "Browsing web pages on the local network"
-msgstr ""
-=======
-msgid "Browsing web pages on the local network\n"
-msgstr "Navigare pagine web sulla rete locale\n"
->>>>>>> 86aed73c
+msgstr "Navigare pagine web sulla rete locale"
 
 #. type: Plain text
 #, no-wrap
@@ -134,13 +125,8 @@
 
 #. type: Title =
 #, no-wrap
-<<<<<<< HEAD
 msgid "Downloading files from web pages on the local network"
-msgstr ""
-=======
-msgid "Downloading files from web pages on the local network\n"
-msgstr "Scaricare files dalle pagine web sulla rete locale\n"
->>>>>>> 86aed73c
+msgstr "Scaricare files dalle pagine web sulla rete locale"
 
 #. type: Plain text
 #, no-wrap
@@ -174,13 +160,8 @@
 
 #. type: Title =
 #, no-wrap
-<<<<<<< HEAD
 msgid "Downloading files from an FTP server on the local network"
-msgstr ""
-=======
-msgid "Downloading files from an FTP server on the local network\n"
-msgstr "Scaricare files da un server FTP sulla rete locale\n"
->>>>>>> 86aed73c
+msgstr "Scaricare files da un server FTP sulla rete locale"
 
 #. type: Bullet: '1. '
 msgid "Open <span class=\"application\">Files</span>."
