# SOME DESCRIPTIVE TITLE
# Copyright (C) YEAR Free Software Foundation, Inc.
# This file is distributed under the same license as the PACKAGE package.
# FIRST AUTHOR <EMAIL@ADDRESS>, YEAR.
#
msgid ""
msgstr ""
"Project-Id-Version: \n"
<<<<<<< HEAD
"POT-Creation-Date: 2020-04-12 16:10+0200\n"
=======
"POT-Creation-Date: 2020-04-15 02:12+0000\n"
>>>>>>> 5f2d5937
"PO-Revision-Date: 2018-03-21 16:13+0100\n"
"Last-Translator: Tails translators <tails@boum.org>\n"
"Language-Team: \n"
"Language: de\n"
"MIME-Version: 1.0\n"
"Content-Type: text/plain; charset=UTF-8\n"
"Content-Transfer-Encoding: 8bit\n"
"X-Generator: Poedit 1.8.7.1\n"

#. type: Plain text
#, no-wrap
msgid "[[!meta title=\"Running Tails in a virtual machine\"]]\n"
msgstr "[[!meta title=\"Tails in einer virtuellen Maschine benutzen\"]]\n"

#. type: Plain text
#, no-wrap
msgid "[[!toc levels=2]]\n"
msgstr "[[!toc levels=2]]\n"

#. type: Plain text
msgid ""
"It is sometimes convenient to be able to run Tails without having to restart "
"your computer every time. This is possible using [[!wikipedia "
"Virtual_machine desc=\"virtual machines\"]]."
msgstr ""
"Es ist manchmal angenehm, Tails ausführen zu können, ohne den Computer jedes "
"Mal neu zu starten. Dies ist mit der Nutzung einer [[!wikipedia_de "
"Virtuelle_Maschine desc=\"virtuellen Maschine\"]] möglich."

#. type: Plain text
#, fuzzy
#| msgid ""
#| "With virtual machines, it is possible to run Tails inside a *host* "
#| "operating system (Linux, Windows, or macOS). A virtual machine emulates a "
#| "real computer and its operating system, called *guest* which appears in a "
#| "window on the *host* operating system."
msgid ""
"With virtual machines, it is possible to run Tails inside a *host* operating "
"system (Linux, Windows, or macOS). A virtual machine emulates a real "
"computer and its operating system, called a *guest*, which appears in a "
"window on the *host* operating system."
msgstr ""
"Mit virtuellen Maschinen ist es möglich, Tails innerhalb eines *Host*-"
"Betriebssystems auszuführen (Linux, Windows, oder macOS). Eine virtuelle "
"Maschine emuliert einen echten Computer und sein Betriebssystem, genannt "
"*Gast*, und erscheint in einem Fenster auf dem *Host*-Betriebssystem."

#. type: Plain text
#, fuzzy
#| msgid ""
#| "When running Tails in a virtual machine, you can use most features of "
#| "Tails from your usual operating system and use both in parallel without "
#| "the need to restart the computer."
msgid ""
"When running Tails in a virtual machine, you can use most features of Tails "
"from your usual operating system, and you can use both Tails and your usual "
"operating system in parallel, without the need to restart the computer."
msgstr ""
"Wenn Sie Tails in einer virtuellen Maschine ausführen, können Sie die "
"meisten Funktionen von Tails von Ihrem normalen Betriebssystem aus ausführen "
"und beide gleichzeitig benutzen, ohne dass der Computer neugestartet werden "
"muss."

#. type: Plain text
#, fuzzy
#| msgid ""
#| "This is how Tails looks like when run in a virtual machine on Debian "
#| "using *GNOME Boxes*:"
msgid ""
"This is how Tails looks when run in a virtual machine on Debian using *GNOME "
"Boxes*:"
msgstr ""
"So sieht Tails aus, wenn es in einer virtuellen Maschine unter Debian unter "
"der Nutzung von *GNOME Boxes* ausgeführt wird:"

#. type: Plain text
#, no-wrap
msgid "[[!img tails-in-vm.png alt=\"\" link=no]]\n"
msgstr "[[!img tails-in-vm.png alt=\"\" link=no]]\n"

#. type: Plain text
#, no-wrap
msgid "<div class=\"note\">\n"
msgstr "<div class=\"note\">\n"

#. type: Plain text
#, fuzzy, no-wrap
#| msgid ""
#| "<p>We do not currently provide a solution for running a virtual machine\n"
#| "inside a Tails host. See [[!tails_ticket 5606]].</p>\n"
msgid ""
"<p>We do not currently provide a solution for running a virtual machine\n"
"inside a Tails host.</p>\n"
msgstr ""
"<p>Wir bieten derzeit keine Lösung zum Betreiben von virtuellen Maschinen auf\n"
"einem Tails-Host. Lesen Sie [[!tails_ticket 5606]].</p>\n"

#. type: Plain text
#, no-wrap
msgid "</div>\n"
msgstr "</div>\n"

#. type: Plain text
#, no-wrap
msgid "<a id=\"security\"></a>\n"
msgstr "<a id=\"security\"></a>\n"

#. type: Title =
#, no-wrap
msgid "Security considerations"
msgstr "Sicherheitsbedenken"

#. type: Plain text
#, no-wrap
msgid "<div class=\"caution\">\n"
msgstr "<div class=\"caution\">\n"

#. type: Plain text
msgid ""
"Running Tails inside a virtual machine has various security implications. "
"Depending on the host operating system and your security needs, running "
"Tails in a virtual machine might be dangerous."
msgstr ""
"Die Benutzung von Tails in einer virtuellen Maschine hat verschiedene "
"Konsequenzen für die Sicherheit. Abhängig von Ihrem Hostbetriebssystem und "
"Ihren Sicherheitsanforderungen könnte die Benutzung von Tails in einer "
"virtuellen Maschine gefährlich sein."

#. type: Plain text
#, no-wrap
msgid "<a id=\"trustworthy\"></a>\n"
msgstr "<a id=\"trustworthy\"></a>\n"

#. type: Bullet: '  - '
msgid ""
"Both the host operating system and the [[virtualization software|"
"virtualization#software]] are able to monitor what you are doing in Tails."
msgstr ""
"Sowohl das Hostbetriebssystem als auch die [[Virtualisierungssoftware|"
"virtualization#software]] sind in der Lage, zu überwachen, was Sie in Tails "
"tun."

#. type: Plain text
#, no-wrap
msgid ""
"    If the host operating system is compromised with a software\n"
"    keylogger or other malware, then it can break the security features\n"
"    of Tails.\n"
msgstr ""
"    Wenn das Hostbetriebssystem mit einem Softwarekeylogger\n"
"    oder anderer Schadsoftware kompromittiert ist, kann dies die in\n"
"    Tails eingebauten Sicherheitsmechanismen unwirksam machen.\n"

#. type: Plain text
#, no-wrap
msgid "    <div class=\"caution\">\n"
msgstr "    <div class=\"caution\">\n"

#. type: Plain text
#, no-wrap
msgid ""
"    Only run Tails in a virtual machine if both the host operating\n"
"    system and the virtualization software are trustworthy.\n"
msgstr ""
"    Führen Sie Tails nur in einer virtuellen Maschine aus, wenn sowohl das Hostbetriebssystem\n"
"    als auch die Virtualisierungssoftware vertrauenswürdig sind.\n"

#. type: Plain text
#, no-wrap
msgid "    </div>\n"
msgstr "    </div>\n"

#. type: Plain text
#, no-wrap
msgid "<a id=\"traces\"></a>\n"
msgstr "<a id=\"traces\"></a>\n"

#. type: Bullet: '  - '
msgid ""
"Traces of your Tails session are likely to be left on the local hard disk. "
"For example, host operating systems usually use swapping (or *paging*) which "
"copies part of the RAM to the hard disk."
msgstr ""
"Es werden voraussichtlich Spuren Ihrer Tails-Sitzung auf der lokalen "
"Festplatte hinterlassen. Beispielsweise nutzen Hostbetriebssysteme "
"üblicherweise Swapping (oder *Paging*), wodurch Teile des Arbeitsspeichers "
"auf die Festplatte kopiert werden."

#. type: Plain text
#, no-wrap
msgid ""
"    Only run Tails in a virtual machine if leaving traces on the hard disk\n"
"    is not a concern for you.\n"
msgstr ""
"    Benutzen Sie Tails nur in einer virtuellen Maschine, wenn das Hinterlassen von Spuren\n"
"    auf der Festplatte kein Problem für Sie ist.\n"

#. type: Plain text
msgid ""
"This is why Tails warns you when it is running inside a virtual machine."
msgstr "Deshalb warnt Sie Tails, wenn es in einer virtuellen Maschine läuft."

#. type: Plain text
msgid ""
"The Tails virtual machine does not modify the behaviour of the host "
"operating system and the network traffic of the host is not anonymized. The "
"MAC address of the computer is not modified by the [[MAC address spoofing|"
"first_steps/welcome_screen/mac_spoofing]] feature of Tails when run in a "
"virtual machine."
msgstr ""
"Die virtuelle Maschine von Tails verändert das Verhalten des "
"Hostbetriebssystems nicht und der Netzwerkverkehr des Hosts wird nicht "
"anonymisiert. Die MAC-Adresse des Computers wird nicht durch die Funktion "
"zum [[Verschleiern der MAC-Adresse|first_steps/welcome_screen/mac_spoofing]] "
"geändert, wenn Tails in einer virtuellen Maschine ausgeführt wird."

#. type: Plain text
#, no-wrap
msgid "<a id=\"software\"></a>\n"
msgstr "<a id=\"software\"></a>\n"

#. type: Title =
#, no-wrap
msgid "Virtualization solutions"
msgstr "Lösungen zur Virtualisierung"

#. type: Plain text
msgid ""
"To run Tails inside a virtual machine, you need to have virtualization "
"software installed on the host operating system.  Different virtualization "
"software exist for Linux, Windows, and macOS."
msgstr ""
"Um Tails in einer virtuellen Maschine auszuführen, ist es nötig, dass Sie "
"Virtualisierungssoftware auf dem Hostbetriebssystem installiert haben. Es "
"gibt verschiedene Lösungen zur Virtualisierung für Linux, Windows und Mac "
"OS&nbsp;X."

#. type: Plain text
#, no-wrap
msgid ""
"<p>The following list includes only free software as we believe that\n"
"this is a necessary condition for it to be trustworthy. See the\n"
"[[previous warning|virtualization#trustworthy]] and our statement about\n"
"[[free software and public scrutiny|about/trust#free_software]].</p>\n"
msgstr ""
"<p>Die folgende Liste enthält nur Freie Software, da wir glauben, dass\n"
"dies eine notwendige Voraussetzung für Vertrauenswürdigkeit ist. Lesen Sie die\n"
"[[vorangegangene Warnung|virtualization#trustworthy]] und unsere Stellungnahme zu\n"
"[[Freier Software und öffentlicher Kontrolle|about/trust#free_software]].</p>\n"

#. type: Plain text
#, no-wrap
msgid ""
"<p>Proprietary virtualization software solutions exist such as <span\n"
"class=\"application\">VMWare</span> but are not listed here on\n"
"purpose.</p>\n"
msgstr ""
"<p>Es gibt auch proprietäre Virtualisierungslösungen wie <span\n"
"class=\"application\">VMWare</span>, diese sind hier aber absichtlich\n"
"nicht aufgeführt.</p>\n"

#. type: Bullet: '  - '
#, fuzzy
#| msgid ""
#| "**<span class=\"application\">VirtualBox</span>** is available for Linux, "
#| "Windows, and Mac. Its free software version does not include support for "
#| "USB devices and does not allow to use a persistent volume."
msgid ""
"**<em>VirtualBox</em>** is available on Linux, Windows, and Mac. Its free "
"software version does not include support for USB devices and does not allow "
"to use a Persistent Storage."
msgstr ""
"**<span class=\"application\">VirtualBox</span>** ist für Linux, Windows und "
"Mac verfügbar. Die Freie-Softwareversion davon enthält keine Unterstützung "
"für USB-Geräte und erlaubt es nicht, einen beständigen Speicherbereich zu "
"verwenden."

#. type: Plain text
#, no-wrap
msgid "    [[See the corresponding documentation.|virtualbox]]\n"
msgstr "    [[Lesen Sie die entsprechende Dokumentation.|virtualbox]]\n"

#. type: Bullet: '  - '
#, fuzzy
#| msgid ""
#| "**<span class=\"application\">GNOME Boxes</span>** is available for "
#| "Linux. It has a simple user interface but does not allow to use a "
#| "persistent volume."
msgid ""
"**<em>GNOME Boxes</em>** is available on Linux. It has a simple user "
"interface but does not allow to use a Persistent Storage."
msgstr ""
"**<span class=\"application\">GNOME Boxen</span>** ist für Linux verfügbar. "
"Es hat eine einfache Benutzungsoberfläche, erlaubt es aber nicht, einen "
"beständigen Speicherbereich zu verwenden."

#. type: Plain text
#, no-wrap
msgid "    [[See the corresponding documentation.|boxes]]\n"
msgstr "    [[Lesen Sie die entsprechende Dokumentation.|boxes]]\n"

#. type: Bullet: '  - '
#, fuzzy
#| msgid ""
#| "**<span class=\"application\">virt-manager</span>** is available for "
#| "Linux. It has a more complex user interface and allows to use a "
#| "persistent volume, either by:"
msgid ""
"**<em>virt-manager</em>** is available on Linux. It has a more complex user "
"interface and allows to use a Persistent Storage, either by:"
msgstr ""
"**<span class=\"application\">virt-manager</span>** ist für Linux verfügbar. "
"Es hat eine komplexere Benutzungsoberfläche und erlaubt es, einen "
"beständigen Speicherbereich zu erstellen, entweder durch:"

#. type: Bullet: '    - '
msgid "Starting Tails from a USB stick."
msgstr "Starten von Tails von einem USB-Stick."

#. type: Bullet: '    - '
msgid ""
"Creating a virtual USB storage volume saved as a single file on the host "
"operating system."
msgstr ""
"Erstellen eines virtuellen USB-Speichermediums, welches als einzelne Datei "
"auf dem Hostbetriebssystem gespeichert wird."

#. type: Plain text
#, no-wrap
msgid "    [[See the corresponding documentation.|virt-manager]]\n"
msgstr "    [[Lesen Sie die entsprechende Dokumentation.|virt-manager]]\n"<|MERGE_RESOLUTION|>--- conflicted
+++ resolved
@@ -6,11 +6,7 @@
 msgid ""
 msgstr ""
 "Project-Id-Version: \n"
-<<<<<<< HEAD
-"POT-Creation-Date: 2020-04-12 16:10+0200\n"
-=======
 "POT-Creation-Date: 2020-04-15 02:12+0000\n"
->>>>>>> 5f2d5937
 "PO-Revision-Date: 2018-03-21 16:13+0100\n"
 "Last-Translator: Tails translators <tails@boum.org>\n"
 "Language-Team: \n"
@@ -120,8 +116,8 @@
 
 #. type: Title =
 #, no-wrap
-msgid "Security considerations"
-msgstr "Sicherheitsbedenken"
+msgid "Security considerations\n"
+msgstr "Sicherheitsbedenken\n"
 
 #. type: Plain text
 #, no-wrap
@@ -234,8 +230,8 @@
 
 #. type: Title =
 #, no-wrap
-msgid "Virtualization solutions"
-msgstr "Lösungen zur Virtualisierung"
+msgid "Virtualization solutions\n"
+msgstr "Lösungen zur Virtualisierung\n"
 
 #. type: Plain text
 msgid ""
