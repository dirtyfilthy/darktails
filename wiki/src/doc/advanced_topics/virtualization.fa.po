# SOME DESCRIPTIVE TITLE
# Copyright (C) YEAR Free Software Foundation, Inc.
# This file is distributed under the same license as the PACKAGE package.
# FIRST AUTHOR <EMAIL@ADDRESS>, YEAR.
#
msgid ""
msgstr ""
"Project-Id-Version: PACKAGE VERSION\n"
"Report-Msgid-Bugs-To: tails-l10n@boum.org\n"
<<<<<<< HEAD
"POT-Creation-Date: 2020-04-12 16:10+0200\n"
=======
"POT-Creation-Date: 2020-04-15 02:12+0000\n"
>>>>>>> 5f2d5937
"PO-Revision-Date: 2015-10-16 11:22+0000\n"
"Last-Translator: sprint5 <translation5@451f.org>\n"
"Language-Team: Persian <http://weblate.451f.org:8889/projects/tails/"
"virtualization/fa/>\n"
"Language: fa\n"
"MIME-Version: 1.0\n"
"Content-Type: text/plain; charset=UTF-8\n"
"Content-Transfer-Encoding: 8bit\n"
"Plural-Forms: nplurals=1; plural=0;\n"
"X-Generator: Weblate 2.4-dev\n"

#. type: Plain text
#, no-wrap
msgid "[[!meta title=\"Running Tails in a virtual machine\"]]\n"
msgstr "[[!meta title=\"lمجازی‌سازی\"]]\n"

#. type: Plain text
#, no-wrap
msgid "[[!toc levels=2]]\n"
msgstr "[[!toc levels=2]]\n"

#. type: Plain text
msgid ""
"It is sometimes convenient to be able to run Tails without having to restart "
"your computer every time. This is possible using [[!wikipedia "
"Virtual_machine desc=\"virtual machines\"]]."
msgstr ""
"گاهی خوب است که بتوان تیلز را بدون نیاز به هر بار راه‌اندازی دوبارهٔ رایانه "
"اجرا کرد. این کار را می‌توان با [[!wikipedia Virtual_machine desc=\"ماشین‌های "
"مجازی\"]] انجام داد."

#. type: Plain text
#, fuzzy
#| msgid ""
#| "With virtual machines, it is possible to run Tails inside a *host* "
#| "operating system (Linux, Windows, or macOS). A virtual machine emulates a "
#| "real computer and its operating system, called *guest* which appears in a "
#| "window on the *host* operating system."
msgid ""
"With virtual machines, it is possible to run Tails inside a *host* operating "
"system (Linux, Windows, or macOS). A virtual machine emulates a real "
"computer and its operating system, called a *guest*, which appears in a "
"window on the *host* operating system."
msgstr ""
"با ماشین‌های مجازی می‌توان تیلز را درون یک سیستم‌عامل *میزبان* (لینوکس، ویندوز "
"یا مک او‌اس ده) راه‌اندازی کرد. یک ماشین مجازی از یک رایانهٔ واقعی و سیستم‌عامل "
"آن تقلید می‌کند و به آن *مهمان* گفته می‌شود که در پنجره‌ای در سیستم‌عامل "
"*میزبان* قابل دسترسی است."

#. type: Plain text
#, fuzzy
#| msgid ""
#| "When running Tails in a virtual machine, you can use most features of "
#| "Tails from your usual operating system and use both in parallel without "
#| "the need to restart the computer."
msgid ""
"When running Tails in a virtual machine, you can use most features of Tails "
"from your usual operating system, and you can use both Tails and your usual "
"operating system in parallel, without the need to restart the computer."
msgstr ""
"هنگام راه‌اندازی تیلز روی یک ماشین مجازی می‌توانید بیشتر ویژگی‌های تیلز را از "
"سیستم‌عامل اصلی اجرا کنید و بدون نیاز به راه‌اندازی دوبارهٔ رایانه هر دو را به "
"طور موازی پیش ببرید."

#. type: Plain text
#, fuzzy
#| msgid ""
#| "This is how Tails looks like when run in a virtual machine on Debian "
#| "using *VirtualBox*:"
msgid ""
"This is how Tails looks when run in a virtual machine on Debian using *GNOME "
"Boxes*:"
msgstr ""
"تیلز هنگام اجرا روی یک ماشین مجازی در دبیان با استفاده از *ویرچوال‌باکس* "
"این‌گونه است:"

#. type: Plain text
#, no-wrap
msgid "[[!img tails-in-vm.png alt=\"\" link=no]]\n"
msgstr "[[!img tails-in-vm.png alt=\"\" link=no]]\n"

#. type: Plain text
#, no-wrap
msgid "<div class=\"note\">\n"
msgstr "<div class=\"note\">\n"

#. type: Plain text
#, fuzzy, no-wrap
#| msgid ""
#| "<p>We do not currently provide a solution for running a virtual machine\n"
#| "inside a Tails host. See [[!tails_ticket 5606]].</p>\n"
msgid ""
"<p>We do not currently provide a solution for running a virtual machine\n"
"inside a Tails host.</p>\n"
msgstr ""
"<p>در حال حاضر راه‌حلی برای اجرای یک ماشین مجازی روی یک تیلز میزبان نداریم.\n"
"رجوع کنید به [[!tails_ticket 5606]].</p>\n"

#. type: Plain text
#, no-wrap
msgid "</div>\n"
msgstr "</div>\n"

#. type: Plain text
#, fuzzy, no-wrap
msgid "<a id=\"security\"></a>\n"
msgstr "<a id=\"security\"></a>\n"

#. type: Title =
#, no-wrap
msgid "Security considerations"
msgstr "ملاحظات امنیتی"

#. type: Plain text
#, no-wrap
msgid "<div class=\"caution\">\n"
msgstr "<div class=\"caution\">\n"

#. type: Plain text
msgid ""
"Running Tails inside a virtual machine has various security implications. "
"Depending on the host operating system and your security needs, running "
"Tails in a virtual machine might be dangerous."
msgstr ""
"اجرای تیلز در یک ماشین مجازی نکات امنیتی بسیاری دارد. بسته به سیستم‌عامل "
"میزبان و نیازهای امنیتی شما اجرای تیلز روی یک ماشین مجازی ممکن است کاری "
"خطرناک باشد."

#. type: Plain text
#, fuzzy, no-wrap
msgid "<a id=\"trustworthy\"></a>\n"
msgstr "<a id=\"trustworthy\"></a>\n"

#. type: Bullet: '  - '
msgid ""
"Both the host operating system and the [[virtualization software|"
"virtualization#software]] are able to monitor what you are doing in Tails."
msgstr ""
"هم سیستم‌عامل میزبان و هم [[نرم‌افزار مجازی‌سازی|virtualization#software]] "
"می‌توانند کارهایی که در تیلز انجام می‌دهید را ببینند."

#. type: Plain text
#, no-wrap
msgid ""
"    If the host operating system is compromised with a software\n"
"    keylogger or other malware, then it can break the security features\n"
"    of Tails.\n"
msgstr ""
"    اگر سیستم‌عامل میهمان یک نرم‌افزار کی‌لاگر یا بدافزار دیگری داشته باشد\n"
"    ممکن است باعث از بین رفتن ویژگی‌های امنیتی تیلز\n"
"    شود.\n"

#. type: Plain text
#, fuzzy, no-wrap
msgid "    <div class=\"caution\">\n"
msgstr "    <div class=\"caution\">\n"

#. type: Plain text
#, no-wrap
msgid ""
"    Only run Tails in a virtual machine if both the host operating\n"
"    system and the virtualization software are trustworthy.\n"
msgstr ""
"    تنها در صورتی از تیلز روی یک ماشین مجازی استفاده کنید که \n"
"    هم سیستم‌عامل میزبان و هم نرم‌افزار مجازی‌سازی قابل‌اعتماد باشند.\n"

#. type: Plain text
#, no-wrap
msgid "    </div>\n"
msgstr "    </div>\n"

#. type: Plain text
#, fuzzy, no-wrap
msgid "<a id=\"traces\"></a>\n"
msgstr "<a id=\"traces\"></a>\n"

#. type: Bullet: '  - '
msgid ""
"Traces of your Tails session are likely to be left on the local hard disk. "
"For example, host operating systems usually use swapping (or *paging*) which "
"copies part of the RAM to the hard disk."
msgstr ""
"ردپاهای نشست تیلز شما ممکن است روی سخت‌دیسک داخلی باقی بماند. برای نمونه "
"معمولاً سیستم‌عامل‌های میزبان از روش‌هایی استفاده می‌کنند که بخشی از حافظهٔ تصادفی "
"را روی سخت‌دیسک کپی می‌کند."

#. type: Plain text
#, no-wrap
msgid ""
"    Only run Tails in a virtual machine if leaving traces on the hard disk\n"
"    is not a concern for you.\n"
msgstr ""
"    تنها در صورتی از تیلز روی یک ماشین مجازی استفاده کنید که به جا ماندن ردپایتان\n"
"    روی سخت‌دیسک برایتان مشکلی ایجاد نکند.\n"

#. type: Plain text
msgid ""
"This is why Tails warns you when it is running inside a virtual machine."
msgstr ""
"به همین دلیل است که تیلز هنگام راه‌اندازی شدن در یک ماشین مجازی به شما هشدار "
"می‌دهد."

#. type: Plain text
msgid ""
"The Tails virtual machine does not modify the behaviour of the host "
"operating system and the network traffic of the host is not anonymized. The "
"MAC address of the computer is not modified by the [[MAC address spoofing|"
"first_steps/welcome_screen/mac_spoofing]] feature of Tails when run in a "
"virtual machine."
msgstr ""
"ماشین مجازی تیلز رفتار سیستم‌عامل میزبان را تغییر نمی‌دهد و ترافیک شبکهٔ میزبان "
"ناشناس نمی‌شود. ویژگی  [[جا زدن آدرس مک|first_steps/welcome_screen/"
"mac_spoofing]] نیز\n"
"هنگام راه‌اندازی تیلز از یک ماشین مجازی باعث عوض شدن آدرس مک رایانه نمی‌شود."

#. type: Plain text
#, no-wrap
msgid "<a id=\"software\"></a>\n"
msgstr "<a id=\"software\"></a>\n"

#. type: Title =
#, no-wrap
msgid "Virtualization solutions"
msgstr "راه‌حل‌های مجازی‌سازی"

#. type: Plain text
msgid ""
"To run Tails inside a virtual machine, you need to have virtualization "
"software installed on the host operating system.  Different virtualization "
"software exist for Linux, Windows, and macOS."
msgstr ""
"برای اجرای تیلز در یک ماشین مجازی باید یک نرم‌افزار مجازی‌سازی روی سیستم‌عامل "
"میزبان نصب کرده باشید.  نرم‌افزارهای مجازی‌سازی مختلفی برای لینوکس، ویندوز و "
"مک اواس ده وجود دارند."

#. type: Plain text
#, no-wrap
msgid ""
"<p>The following list includes only free software as we believe that\n"
"this is a necessary condition for it to be trustworthy. See the\n"
"[[previous warning|virtualization#trustworthy]] and our statement about\n"
"[[free software and public scrutiny|about/trust#free_software]].</p>\n"
msgstr ""
"<p>این فهرست تنها شامل نرم‌افزارهای آزاد است چرا که که معتقدیم\n"
"نرم‌افزارها برای قابل‌اعتماد بودند باید آزاد باشند. رجوع کنید به\n"
"[[هشدار پیشین|virtualization#trustworthy]] و نظر ما راجع به\n"
"[[نرم‌افزار آزاد و مراقبت همگانی|about/trust#free_software]].</p>\n"

#. type: Plain text
#, no-wrap
msgid ""
"<p>Proprietary virtualization software solutions exist such as <span\n"
"class=\"application\">VMWare</span> but are not listed here on\n"
"purpose.</p>\n"
msgstr ""
"<p>نرم‌افزارهای مالکیتی مانند<span\n"
"class=\"application\">VMWare</span> نیز وجود دارند اما به عمد این‌جا گنجانده\n"
"نشده‌اند.</p>\n"

#. type: Bullet: '  - '
#, fuzzy
#| msgid ""
#| "**<span class=\"application\">VirtualBox</span>** is available for Linux, "
#| "Windows, and Mac. Its free software version does not include support for "
#| "USB devices and does not allow to use a persistent volume."
msgid ""
"**<em>VirtualBox</em>** is available on Linux, Windows, and Mac. Its free "
"software version does not include support for USB devices and does not allow "
"to use a Persistent Storage."
msgstr ""
"**<span class=\"application\">ویرچوال‌باکس</span>** برای لینوکس، ویندوز و مک "
"موجود است. نسخهٔ آزاد آن از دستگاه‌های یواس‌بی پشتیبانی نمی‌کند و به شما اجازهٔ "
"استفاده از یک درایو مانا نمی‌دهد."

#. type: Plain text
#, no-wrap
msgid "    [[See the corresponding documentation.|virtualbox]]\n"
msgstr "    [[سند مرتبط را ببینید|virtualbox]]\n"

#. type: Bullet: '  - '
#, fuzzy
#| msgid ""
#| "**<span class=\"application\">GNOME Boxes</span>** is available for "
#| "Linux. It has a simple user interface but does not allow to use a "
#| "persistent volume."
msgid ""
"**<em>GNOME Boxes</em>** is available on Linux. It has a simple user "
"interface but does not allow to use a Persistent Storage."
msgstr ""
"**<span class=\"application\">گنوم باکسز</span>** برای لینوکس موجود است. یک "
"رابط کاربری ساده دارد اما به شما اجازهٔ استفاده از یک درایو مانا نمی‌دهد."

#. type: Plain text
#, no-wrap
msgid "    [[See the corresponding documentation.|boxes]]\n"
msgstr "    [[سند مرتبط را ببینید|boxes]]\n"

#. type: Bullet: '  - '
#, fuzzy
#| msgid ""
#| "**<span class=\"application\">virt-manager</span>** is available for "
#| "Linux. It has a more complex user interface and allows to use a "
#| "persistent volume, either by:"
msgid ""
"**<em>virt-manager</em>** is available on Linux. It has a more complex user "
"interface and allows to use a Persistent Storage, either by:"
msgstr ""
"**<span class=\"application\">ویرت‌منجر</span>** برای لینوکس موجود است. رابط "
"کاربری‌اش کمی پیچیده‌تر است و با یکی از این راه‌ها به شما اجازهٔ استفاده از یک "
"درایو مانا می‌دهد:"

#. type: Bullet: '    - '
#, fuzzy
#| msgid "Starting Tails from a USB stick or SD card."
msgid "Starting Tails from a USB stick."
msgstr "راه‌اندازی تیلز از یک درایو یواس‌بی یا کارت حافظه."

#. type: Bullet: '    - '
msgid ""
"Creating a virtual USB storage volume saved as a single file on the host "
"operating system."
msgstr ""
"ایجاد یک درایو ذخیرهٔ یواس‌بی مجازی که به شکل یک فایل روی سیستم‌عامل میزبان "
"ذخیره شده باشد."

#. type: Plain text
#, no-wrap
msgid "    [[See the corresponding documentation.|virt-manager]]\n"
msgstr "    [[سند مرتبط را ببینید.|virt-manager]]\n"<|MERGE_RESOLUTION|>--- conflicted
+++ resolved
@@ -7,11 +7,7 @@
 msgstr ""
 "Project-Id-Version: PACKAGE VERSION\n"
 "Report-Msgid-Bugs-To: tails-l10n@boum.org\n"
-<<<<<<< HEAD
-"POT-Creation-Date: 2020-04-12 16:10+0200\n"
-=======
 "POT-Creation-Date: 2020-04-15 02:12+0000\n"
->>>>>>> 5f2d5937
 "PO-Revision-Date: 2015-10-16 11:22+0000\n"
 "Last-Translator: sprint5 <translation5@451f.org>\n"
 "Language-Team: Persian <http://weblate.451f.org:8889/projects/tails/"
@@ -122,8 +118,8 @@
 
 #. type: Title =
 #, no-wrap
-msgid "Security considerations"
-msgstr "ملاحظات امنیتی"
+msgid "Security considerations\n"
+msgstr "ملاحظات امنیتی\n"
 
 #. type: Plain text
 #, no-wrap
@@ -234,8 +230,8 @@
 
 #. type: Title =
 #, no-wrap
-msgid "Virtualization solutions"
-msgstr "راه‌حل‌های مجازی‌سازی"
+msgid "Virtualization solutions\n"
+msgstr "راه‌حل‌های مجازی‌سازی\n"
 
 #. type: Plain text
 msgid ""
