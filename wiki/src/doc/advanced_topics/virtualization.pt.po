# SOME DESCRIPTIVE TITLE
# Copyright (C) YEAR Free Software Foundation, Inc.
# This file is distributed under the same license as the PACKAGE package.
# FIRST AUTHOR <EMAIL@ADDRESS>, YEAR.
#
msgid ""
msgstr ""
"Project-Id-Version: PACKAGE VERSION\n"
"Report-Msgid-Bugs-To: tails-l10n@boum.org\n"
<<<<<<< HEAD
"POT-Creation-Date: 2020-04-12 16:10+0200\n"
=======
"POT-Creation-Date: 2020-04-15 02:12+0000\n"
>>>>>>> 5f2d5937
"PO-Revision-Date: 2019-12-22 21:03+0000\n"
"Last-Translator: emmapeel <emma.peel@riseup.net>\n"
"Language-Team: LANGUAGE <LL@li.org>\n"
"Language: pt\n"
"MIME-Version: 1.0\n"
"Content-Type: text/plain; charset=UTF-8\n"
"Content-Transfer-Encoding: 8bit\n"
"Plural-Forms: nplurals=2; plural=n != 1;\n"
"X-Generator: Weblate 3.5.1\n"

#. type: Plain text
#, no-wrap
msgid "[[!meta title=\"Running Tails in a virtual machine\"]]\n"
msgstr ""

#. type: Plain text
#, no-wrap
msgid "[[!toc levels=2]]\n"
msgstr "[[!toc levels=2]]\n"

#. type: Plain text
msgid ""
"It is sometimes convenient to be able to run Tails without having to restart "
"your computer every time. This is possible using [[!wikipedia "
"Virtual_machine desc=\"virtual machines\"]]."
msgstr ""

#. type: Plain text
msgid ""
"With virtual machines, it is possible to run Tails inside a *host* operating "
"system (Linux, Windows, or macOS). A virtual machine emulates a real "
"computer and its operating system, called a *guest*, which appears in a "
"window on the *host* operating system."
msgstr ""

#. type: Plain text
msgid ""
"When running Tails in a virtual machine, you can use most features of Tails "
"from your usual operating system, and you can use both Tails and your usual "
"operating system in parallel, without the need to restart the computer."
msgstr ""

#. type: Plain text
msgid ""
"This is how Tails looks when run in a virtual machine on Debian using *GNOME "
"Boxes*:"
msgstr ""

#. type: Plain text
#, no-wrap
msgid "[[!img tails-in-vm.png alt=\"\" link=no]]\n"
msgstr ""

#. type: Plain text
#, no-wrap
msgid "<div class=\"note\">\n"
msgstr "<div class=\"note\">\n"

#. type: Plain text
#, no-wrap
msgid ""
"<p>We do not currently provide a solution for running a virtual machine\n"
"inside a Tails host.</p>\n"
msgstr ""

#. type: Plain text
#, no-wrap
msgid "</div>\n"
msgstr "</div>\n"

#. type: Plain text
#, no-wrap
msgid "<a id=\"security\"></a>\n"
msgstr ""

#. type: Title =
#, no-wrap
msgid "Security considerations"
msgstr ""

#. type: Plain text
#, no-wrap
msgid "<div class=\"caution\">\n"
msgstr "<div class=\"caution\">\n"

#. type: Plain text
msgid ""
"Running Tails inside a virtual machine has various security implications. "
"Depending on the host operating system and your security needs, running "
"Tails in a virtual machine might be dangerous."
msgstr ""

#. type: Plain text
#, no-wrap
msgid "<a id=\"trustworthy\"></a>\n"
msgstr ""

#. type: Bullet: '  - '
msgid ""
"Both the host operating system and the [[virtualization software|"
"virtualization#software]] are able to monitor what you are doing in Tails."
msgstr ""

#. type: Plain text
#, no-wrap
msgid ""
"    If the host operating system is compromised with a software\n"
"    keylogger or other malware, then it can break the security features\n"
"    of Tails.\n"
msgstr ""

#. type: Plain text
#, no-wrap
msgid "    <div class=\"caution\">\n"
msgstr ""

#. type: Plain text
#, no-wrap
msgid ""
"    Only run Tails in a virtual machine if both the host operating\n"
"    system and the virtualization software are trustworthy.\n"
msgstr ""

#. type: Plain text
#, no-wrap
msgid "    </div>\n"
msgstr ""

#. type: Plain text
#, no-wrap
msgid "<a id=\"traces\"></a>\n"
msgstr ""

#. type: Bullet: '  - '
msgid ""
"Traces of your Tails session are likely to be left on the local hard disk. "
"For example, host operating systems usually use swapping (or *paging*) which "
"copies part of the RAM to the hard disk."
msgstr ""

#. type: Plain text
#, no-wrap
msgid ""
"    Only run Tails in a virtual machine if leaving traces on the hard disk\n"
"    is not a concern for you.\n"
msgstr ""

#. type: Plain text
msgid ""
"This is why Tails warns you when it is running inside a virtual machine."
msgstr ""

#. type: Plain text
msgid ""
"The Tails virtual machine does not modify the behaviour of the host "
"operating system and the network traffic of the host is not anonymized. The "
"MAC address of the computer is not modified by the [[MAC address spoofing|"
"first_steps/welcome_screen/mac_spoofing]] feature of Tails when run in a "
"virtual machine."
msgstr ""

#. type: Plain text
#, no-wrap
msgid "<a id=\"software\"></a>\n"
msgstr "<a id=\"software\"></a>\n"

#. type: Title =
#, no-wrap
msgid "Virtualization solutions"
msgstr ""

#. type: Plain text
msgid ""
"To run Tails inside a virtual machine, you need to have virtualization "
"software installed on the host operating system.  Different virtualization "
"software exist for Linux, Windows, and macOS."
msgstr ""

#. type: Plain text
#, no-wrap
msgid ""
"<p>The following list includes only free software as we believe that\n"
"this is a necessary condition for it to be trustworthy. See the\n"
"[[previous warning|virtualization#trustworthy]] and our statement about\n"
"[[free software and public scrutiny|about/trust#free_software]].</p>\n"
msgstr ""

#. type: Plain text
#, no-wrap
msgid ""
"<p>Proprietary virtualization software solutions exist such as <span\n"
"class=\"application\">VMWare</span> but are not listed here on\n"
"purpose.</p>\n"
msgstr ""

#. type: Bullet: '  - '
msgid ""
"**<em>VirtualBox</em>** is available on Linux, Windows, and Mac. Its free "
"software version does not include support for USB devices and does not allow "
"to use a Persistent Storage."
msgstr ""

#. type: Plain text
#, no-wrap
msgid "    [[See the corresponding documentation.|virtualbox]]\n"
msgstr ""

#. type: Bullet: '  - '
msgid ""
"**<em>GNOME Boxes</em>** is available on Linux. It has a simple user "
"interface but does not allow to use a Persistent Storage."
msgstr ""

#. type: Plain text
#, no-wrap
msgid "    [[See the corresponding documentation.|boxes]]\n"
msgstr ""

#. type: Bullet: '  - '
msgid ""
"**<em>virt-manager</em>** is available on Linux. It has a more complex user "
"interface and allows to use a Persistent Storage, either by:"
msgstr ""

#. type: Bullet: '    - '
msgid "Starting Tails from a USB stick."
msgstr ""

#. type: Bullet: '    - '
msgid ""
"Creating a virtual USB storage volume saved as a single file on the host "
"operating system."
msgstr ""

#. type: Plain text
#, no-wrap
msgid "    [[See the corresponding documentation.|virt-manager]]\n"
msgstr ""<|MERGE_RESOLUTION|>--- conflicted
+++ resolved
@@ -7,11 +7,7 @@
 msgstr ""
 "Project-Id-Version: PACKAGE VERSION\n"
 "Report-Msgid-Bugs-To: tails-l10n@boum.org\n"
-<<<<<<< HEAD
-"POT-Creation-Date: 2020-04-12 16:10+0200\n"
-=======
 "POT-Creation-Date: 2020-04-15 02:12+0000\n"
->>>>>>> 5f2d5937
 "PO-Revision-Date: 2019-12-22 21:03+0000\n"
 "Last-Translator: emmapeel <emma.peel@riseup.net>\n"
 "Language-Team: LANGUAGE <LL@li.org>\n"
@@ -89,7 +85,7 @@
 
 #. type: Title =
 #, no-wrap
-msgid "Security considerations"
+msgid "Security considerations\n"
 msgstr ""
 
 #. type: Plain text
@@ -180,7 +176,7 @@
 
 #. type: Title =
 #, no-wrap
-msgid "Virtualization solutions"
+msgid "Virtualization solutions\n"
 msgstr ""
 
 #. type: Plain text
