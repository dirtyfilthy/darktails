# SOME DESCRIPTIVE TITLE
# Copyright (C) YEAR Free Software Foundation, Inc.
# This file is distributed under the same license as the PACKAGE package.
# FIRST AUTHOR <EMAIL@ADDRESS>, YEAR.
#
msgid ""
msgstr ""
"Project-Id-Version: PACKAGE VERSION\n"
"POT-Creation-Date: 2014-03-18 02:28+0100\n"
"PO-Revision-Date: 2014-03-13 10:28-0000\n"
"Last-Translator: \n"
"Language-Team: LANGUAGE <LL@li.org>\n"
"Language: \n"
"MIME-Version: 1.0\n"
"Content-Type: text/plain; charset=UTF-8\n"
"Content-Transfer-Encoding: 8bit\n"
"X-Generator: Poedit 1.5.4\n"

#. type: Plain text
#, no-wrap
msgid "[[!meta title=\"Protection against cold boot attacks\"]]\n"
msgstr "[[!meta title=\"Protection contre les attaques par démarrage à froid\"]]\n"

#. type: Plain text
msgid ""
"While using a computer, all the data manipulated is written temporarily in "
"[[!wikipedia Random-access_memory desc=\"RAM\"]]: texts, saved files, but "
"also passwords and encryption keys. The more recent the activity, the more "
"likely it is for the data to still be in RAM."
msgstr ""
"Lors de l'utilisation d'un ordinateur, toutes les données manipulées sont "
"écrites temporairement dans la [[!wikipedia_fr Mémoire_vive desc=\"mémoire "
"vive\"]] : textes, fichiers sauvegardés, mais aussi mots de passe et clés de "
"chiffrement. Plus l'activité est récente, plus il y a de chance que les "
"données soient encore dans la mémoire vive."

#. type: Plain text
msgid ""
"After a computer is powered off, the data in RAM disappears rapidly, but it "
"can remain in RAM up to several minutes after shutdown. An attacker having "
"access to a computer before it disappears completely could recover important "
"data from your session."
msgstr ""
"Après extinction d'un ordinateur, les données stockées dans la mémoire vive "
"disparaissent rapidement, mais peuvent y rester jusqu'à plusieurs minutes "
"après extinction. Un attaquant ayant accès à l'ordinateur avant qu'elles "
"n'en disparaissent complètement pourrait récupérer des données importantes "
"de votre session."

#. type: Plain text
#, no-wrap
msgid ""
"This can be achieved using a technique called <span\n"
"class=\"definition\">[[!wikipedia Cold_boot_attack desc=\"cold boot\n"
"attack\"]] </span>. To prevent this attack, the data in RAM is\n"
"overwritten by random data when shutting down Tails. This erases all\n"
"traces from your session on that computer.\n"
msgstr ""
"Cela peut être fait en utilisant une technique appelée\n"
"<span class=\"definition\">[[!wikipedia_fr Attaque_par_démarrage_à_froid\n"
"desc=\"attaque par démarrage à froid\"]] </span>. Pour empêcher\n"
"une telle attaque, les données dans la mémoire vive sont\n"
"écrasées par des données aléatoires lors de l'extinction de Tails.\n"
"Cela efface toutes traces de la session sur cette ordinateur.\n"

#. type: Plain text
#, no-wrap
msgid "<div class=\"bug\">\n"
msgstr "<div class=\"bug\">\n"

#. type: Plain text
#, no-wrap
msgid ""
"On some computers Tails might fail to:\n"
"<ul>\n"
"  <li>[[erase all the data in RAM on\n"
"  shutdown|support/known_issues#index9h2]]</li>\n"
"  <li>[[completely shutdown or restart|support/known_issues#index13h2]]\n"
"  (in this case there is no guarantee that all the data in RAM is\n"
"  erased).</li>\n"
"</ul>\n"
msgstr ""
<<<<<<< HEAD
=======
"Sur certains ordinateurs Tails peut échouer à :\n"
"<ul>\n"
"  <li>[[effacer la totalité des données stockées dans la\n"
"  RAM à l'extinction|support/known_issues#index9h2]]</li>\n"
"  <li>[[s'éteindre complètement ou redémarrer|support/known_issues#index13h2]]\n"
"  (dans ce cas il n'y a pas de garantie que toutes les données dans la RAM\n"
"  soient supprimées).</li>\n"
"</ul>\n"

#. type: Plain text
#, no-wrap
msgid "</div>\n"
msgstr ""
"<div class=\"bug\">\n"
>>>>>>> 8614ae70
"Sur certains ordinateurs Tails peut échouer à :\n"
"<ul>\n"
"  <li>[[effacer toutes les données de la mémoire vive\n"
"  à l'extinction|support/known_issues#index9h2]]</li>\n"
"  <li>[[s'éteindre ou redémarre complètement|support/known_issues#index13h2]]\n"
"  (dans ces cas là il n'y a aucune garantie que les données de la\n"
"  mémoire vive soient effacées).</li>\n"
"</ul>\n"

#. type: Plain text
#, no-wrap
msgid "</div>\n"
msgstr "</div>\n"

#. type: Plain text
msgid ""
"Moreover, an attacker having physical access to the computer *while Tails is "
"running* can recover data from RAM as well. To avoid that, learn the "
"different methods to [[shutdown Tails|doc/first_steps/shutdown]] rapidly."
msgstr ""
"De plus, un attaquant ayant un accès physique à l'ordinateur *pendant "
"l'utilisation de Tails* peut récupérer des données de la mémoire vive "
"également. Pour éviter cela, apprenez les différentes méthodes pour "
"[[éteindre Tails|doc/first_steps/shutdown]] rapidement."

#. type: Plain text
msgid ""
"As far as we know, cold boot attacks are not a common procedure for data "
"recovery, but it might still be good to be prepared."
msgstr ""
"Autant que nous sachions, les attaques par démarrage à froid ne sont pas "
"encore une procédure standard pour la récupération de données, mais il est "
"toujours bon d'y être préparé."<|MERGE_RESOLUTION|>--- conflicted
+++ resolved
@@ -80,8 +80,6 @@
 "  erased).</li>\n"
 "</ul>\n"
 msgstr ""
-<<<<<<< HEAD
-=======
 "Sur certains ordinateurs Tails peut échouer à :\n"
 "<ul>\n"
 "  <li>[[effacer la totalité des données stockées dans la\n"
@@ -96,7 +94,6 @@
 msgid "</div>\n"
 msgstr ""
 "<div class=\"bug\">\n"
->>>>>>> 8614ae70
 "Sur certains ordinateurs Tails peut échouer à :\n"
 "<ul>\n"
 "  <li>[[effacer toutes les données de la mémoire vive\n"
