--- conflicted
+++ resolved
@@ -7,11 +7,7 @@
 msgstr ""
 "Project-Id-Version: \n"
 "Report-Msgid-Bugs-To: tails-l10n@boum.org\n"
-<<<<<<< HEAD
-"POT-Creation-Date: 2020-04-12 16:10+0200\n"
-=======
 "POT-Creation-Date: 2020-04-15 02:12+0000\n"
->>>>>>> 5f2d5937
 "PO-Revision-Date: 2020-03-19 08:35+0000\n"
 "Last-Translator: xin <xin@riseup.net>\n"
 "Language-Team: \n"
@@ -116,8 +112,8 @@
 
 #. type: Title =
 #, no-wrap
-msgid "Security considerations"
-msgstr "Considérations de sécurité"
+msgid "Security considerations\n"
+msgstr "Considérations de sécurité\n"
 
 #. type: Plain text
 #, no-wrap
@@ -232,8 +228,8 @@
 
 #. type: Title =
 #, no-wrap
-msgid "Virtualization solutions"
-msgstr "Solutions de virtualisation"
+msgid "Virtualization solutions\n"
+msgstr "Solutions de virtualisation\n"
 
 #. type: Plain text
 msgid ""
