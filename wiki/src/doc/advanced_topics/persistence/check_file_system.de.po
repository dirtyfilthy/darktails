# SOME DESCRIPTIVE TITLE
# Copyright (C) YEAR Free Software Foundation, Inc.
# This file is distributed under the same license as the PACKAGE package.
# FIRST AUTHOR <EMAIL@ADDRESS>, YEAR.
#
msgid ""
msgstr ""
"Project-Id-Version: Tails\n"
<<<<<<< HEAD
"POT-Creation-Date: 2020-04-12 16:10+0200\n"
=======
"POT-Creation-Date: 2020-04-15 02:12+0000\n"
>>>>>>> 5f2d5937
"PO-Revision-Date: 2018-05-26 20:17+0200\n"
"Last-Translator: Tails translators\n"
"Language-Team: Tails translators <tails@boum.org>\n"
"Language: de\n"
"MIME-Version: 1.0\n"
"Content-Type: text/plain; charset=UTF-8\n"
"Content-Transfer-Encoding: 8bit\n"
"X-Generator: Poedit 2.0.7\n"

#. type: Plain text
#, fuzzy, no-wrap
#| msgid "[[!meta title=\"Check the file system of the persistent volume\"]]\n"
msgid "[[!meta title=\"Checking the file system of the Persistent Storage\"]]\n"
msgstr "[[!meta title=\"Das Dateisystem des beständigen Speicherbereichs überprüfen\"]]\n"

#. type: Plain text
#, fuzzy
#| msgid ""
#| "In rare occasions, you might have to perform a file system check to "
#| "repair a broken persistent volume."
msgid ""
"In rare occasions, you might have to perform a file system check to repair a "
"broken Persistent Storage."
msgstr ""
"In seltenen Fällen müssen Sie das Dateisystem überprüfen, um einen defekten, "
"beständigen Speicherbereich zu reparieren."

#. type: Title =
<<<<<<< HEAD
#, no-wrap
msgid "Unlock the persistent volume"
msgstr "Entsperren Sie den beständigen Speicherbereich"
=======
#, fuzzy, no-wrap
#| msgid "Unlock the persistent volume\n"
msgid "Unlock the Persistent Storage\n"
msgstr "Entsperren Sie den beständigen Speicherbereich\n"
>>>>>>> 5f2d5937

#. type: Bullet: '1. '
#, fuzzy
#| msgid ""
#| "Start Tails, with persistence disabled, and [[set up an administration "
#| "password|welcome_screen/administration_password]]."
msgid ""
"When starting Tails, keep the Persistent Storage locked and [[set up an "
"administration password|welcome_screen/administration_password]]."
msgstr ""
"Starten Sie Tails mit deaktiviertem beständigen Speicherbereich und "
"[[stellen Sie ein Administrationspasswort ein|welcome_screen/"
"administration_password]]."

#. type: Plain text
#, no-wrap
msgid ""
"1. Choose\n"
"   <span class=\"menuchoice\">\n"
"     <span class=\"guimenu\">Applications</span>&nbsp;▸\n"
"     <span class=\"guisubmenu\">Utilities</span>&nbsp;▸\n"
"     <span class=\"guimenuitem\">Disks</span>\n"
"   </span>\n"
"   to open <span class=\"application\">GNOME Disks</span>.\n"
msgstr ""
"1. Wählen Sie\n"
"   <span class=\"menuchoice\">\n"
"     <span class=\"guimenu\">Anwendungen</span>&nbsp;▸\n"
"     <span class=\"guisubmenu\">Hilfsprogramme</span>&nbsp;▸\n"
"     <span class=\"guimenuitem\">Laufwerke</span>\n"
"   </span>\n"
"   um <span class=\"application\">GNOME Laufwerke</span> zu starten.\n"

#. type: Bullet: '1. '
msgid ""
"In the left pane, click on the device corresponding to your Tails USB stick."
msgstr ""
"Wählen Sie im linken Fensterbereich das Speichermedium aus, welches Ihrem "
"USB-Stick mit Tails entspricht."

#. type: Bullet: '1. '
msgid ""
"In the right pane, click on the partition labeled as <span class=\"guilabel"
"\">TailsData LUKS</span>."
msgstr ""
"Klicken Sie im rechten Fensterbereich auf die Partition mit dem Namen <span "
"class=\"guilabel\">TailsData LUKS</span>."

#. type: Bullet: '1. '
msgid ""
"Click on **Unlock** to unlock the Persistent Storage. Enter the passphrase "
"of the Persistent Storage and click **Unlock** again."
msgstr ""

#. type: Bullet: '1. '
msgid ""
"In the confirmation dialog, enter your administration password and click "
"<span class=\"guilabel\">Authenticate</span>."
msgstr ""
"Geben Sie in dem Bestätigungsdialog Ihr Administrationspasswort ein und "
"klicken Sie auf <span class=\"guilabel\">Anmelden</span>."

#. type: Bullet: '1. '
msgid ""
"Click on the <span class=\"guilabel\">TailsData Ext4</span> partition that "
"appears below the <span class=\"guilabel\">TailsData LUKS</span> partition."
msgstr ""
"Klicken Sie auf die Partition <span class=\"guilabel\">TailsData Ext4</"
"span>, die unter der Partition <span class=\"guilabel\">TailsData LUKS</"
"span> erscheint."

#. type: Bullet: '1. '
#, fuzzy
#| msgid ""
#| "Identify the <span class=\"guilabel\">Device</span> name of your "
#| "persistent volume that appears below the list of volumes.  It should look "
#| "like <code>/dev/mapper/luks-xxxxxxxx</code>.  Triple-click to select it "
#| "and press <span class=\"keycap\">Ctrl+C</span> to copy it to the "
#| "clipboard."
msgid ""
"Identify the device name of your Persistent Storage. The device name appears "
"below the list of volumes.  It should look like <code>/dev/mapper/luks-"
"xxxxxxxx</code>."
msgstr ""
"Ermitteln Sie den <span class=\"guilabel\">Gerätenamen</span> Ihres "
"beständigen Speicherbereichs, welcher unter der Liste der Medien erscheint. "
"Er sollte etwa <code>/dev/mapper/luks-xxxxxxxx</code> lauten. Klicken Sie "
"drei Male auf ihn und drücken Sie <span class=\"keycap\">Strg+C</span>, um "
"ihn in die Zwischenablage zu kopieren"

#. type: Plain text
#, no-wrap
msgid ""
"   Triple-click to select it and press **Ctrl+C** to\n"
"   copy it to the clipboard.\n"
msgstr ""

#. type: Title =
#, no-wrap
msgid "Check the file system using the terminal"
msgstr "Das Dateisystem im Terminal überprüfen"

#. type: Plain text
#, no-wrap
msgid ""
"1. Choose\n"
"    <span class=\"menuchoice\">\n"
"      <span class=\"guimenu\">Applications</span>&nbsp;▸\n"
"      <span class=\"guisubmenu\">System Tools</span>&nbsp;▸\n"
"      <span class=\"guimenuitem\">Root Terminal</span></span>\n"
"   and enter your administration password to open a root terminal.\n"
msgstr ""
"1. Wählen Sie\n"
"    <span class=\"menuchoice\">\n"
"      <span class=\"guimenu\">Anwendungen</span>&nbsp;▸\n"
"      <span class=\"guisubmenu\">Systemwerkzeuge</span>&nbsp;▸\n"
"      <span class=\"guimenuitem\">Root Terminal</span></span>\n"
"   und geben Sie ihr Administrationspasswort ein, um ein Terminal mit Administrationsrechten zu starten.\n"

#. type: Bullet: '1. '
msgid ""
"In the terminal, execute the following command, replacing `[device]` with "
"the device name found in step 8:"
msgstr ""
"Führen Sie im Terminal folgenden Befehl aus und ersetzen Sie `[Gerät]` mit "
"dem Gerätenamen, den Sie in Schritt 8 herausgefunden haben:"

#. type: Plain text
#, no-wrap
msgid "        fsck -y [device]\n"
msgstr "        fsck -y [Gerät]\n"

#. type: Plain text
#, no-wrap
msgid ""
"   To do so, you can type <span class=\"command\">fsck -y&nbsp;</span> and press\n"
"   <span class=\"keycap\">Shift+Ctrl+V</span> to paste the device name from the\n"
"   clipboard.\n"
msgstr ""
"   Um dies zu tun, können Sie <span class=\"command\">fsck -y&nbsp;</span> eingeben und \n"
"   <span class=\"keycap\">Shift+Strg+V</span> drücken, um den Gerätenamen aus der Zwischenablage\n"
"   einzufügen.\n"

#. type: Bullet: '1. '
msgid ""
"If the file system is free of errors, the last line from the output of <span "
"class=\"command\">fsck</span> starts with <span class=\"command\">TailsData: "
"clean</span>."
msgstr ""
"Wenn das Dateisystem fehlerfrei ist, beginnt die letzte Zeile der Ausgabe "
"von <span class=\"command\">fsck</span> mit <span class=\"command"
"\">TailsData: clean</span>."

#. type: Plain text
#, no-wrap
msgid ""
"   If the file system has errors, <span class=\"command\">fsck</span> tries to\n"
"   fix them automatically. After it finishes, you can try executing the same\n"
"   command again to check if all errors are solved.\n"
msgstr ""
"   Falls das Dateisystem fehlerhaft ist, versucht <span class=\"command\">fsck</span> diese automatisch\n"
"   zu beheben. Nachdem es fertig ist, können Sie den Befehl erneut ausführen, um zu überprüfen ob alle\n"
"   Fehler gelöst sind.\n"

#~ msgid ""
#~ "Click on the <span class=\"guimenu\">[[!img lib/unlock.png alt=\"Unlock\" "
#~ "class=\"symbolic\" link=\"no\"]]</span> button to unlock the persistent "
#~ "volume. Enter the passphrase of the persistent volume and click <span "
#~ "class=\"guilabel\">Unlock</span>."
#~ msgstr ""
#~ "Klicken Sie auf die Schaltfläche <span class=\"guimenu\">[[!img lib/"
#~ "unlock.png alt=\"Entsperren\" class=\"symbolic\" link=\"no\"]]</span>, um "
#~ "den beständigen Speicherbereich freizuschalten. Geben Sie die Passphrase "
#~ "des beständigen Speicherbereichs ein und klicken Sie auf <span class="
#~ "\"guilabel\">Entsperren</span>."

#~ msgid "Click on <span class=\"guilabel\">Check Filesystem</span>."
#~ msgstr ""
#~ "Klicken Sie auf <span class=\"guilabel\">Dateisystem überprüfen</span> ."<|MERGE_RESOLUTION|>--- conflicted
+++ resolved
@@ -6,11 +6,7 @@
 msgid ""
 msgstr ""
 "Project-Id-Version: Tails\n"
-<<<<<<< HEAD
-"POT-Creation-Date: 2020-04-12 16:10+0200\n"
-=======
 "POT-Creation-Date: 2020-04-15 02:12+0000\n"
->>>>>>> 5f2d5937
 "PO-Revision-Date: 2018-05-26 20:17+0200\n"
 "Last-Translator: Tails translators\n"
 "Language-Team: Tails translators <tails@boum.org>\n"
@@ -39,16 +35,10 @@
 "beständigen Speicherbereich zu reparieren."
 
 #. type: Title =
-<<<<<<< HEAD
-#, no-wrap
-msgid "Unlock the persistent volume"
-msgstr "Entsperren Sie den beständigen Speicherbereich"
-=======
 #, fuzzy, no-wrap
 #| msgid "Unlock the persistent volume\n"
 msgid "Unlock the Persistent Storage\n"
 msgstr "Entsperren Sie den beständigen Speicherbereich\n"
->>>>>>> 5f2d5937
 
 #. type: Bullet: '1. '
 #, fuzzy
@@ -148,8 +138,8 @@
 
 #. type: Title =
 #, no-wrap
-msgid "Check the file system using the terminal"
-msgstr "Das Dateisystem im Terminal überprüfen"
+msgid "Check the file system using the terminal\n"
+msgstr "Das Dateisystem im Terminal überprüfen\n"
 
 #. type: Plain text
 #, no-wrap
