# SOME DESCRIPTIVE TITLE
# Copyright (C) YEAR Free Software Foundation, Inc.
# This file is distributed under the same license as the PACKAGE package.
# FIRST AUTHOR <EMAIL@ADDRESS>, YEAR.
#
msgid ""
msgstr ""
"Project-Id-Version: PACKAGE VERSION\n"
"Report-Msgid-Bugs-To: tails-l10n@boum.org\n"
<<<<<<< HEAD
"POT-Creation-Date: 2020-04-12 16:10+0200\n"
=======
"POT-Creation-Date: 2020-04-15 02:12+0000\n"
>>>>>>> 5f2d5937
"PO-Revision-Date: YEAR-MO-DA HO:MI+ZONE\n"
"Last-Translator: FULL NAME <EMAIL@ADDRESS>\n"
"Language-Team: ita <transitails@inventati.org>\n"
"Language: it\n"
"MIME-Version: 1.0\n"
"Content-Type: text/plain; charset=UTF-8\n"
"Content-Transfer-Encoding: 8bit\n"

#. type: Plain text
#, no-wrap
msgid "[[!meta title=\"Checking the file system of the Persistent Storage\"]]\n"
msgstr ""

#. type: Plain text
msgid ""
"In rare occasions, you might have to perform a file system check to repair a "
"broken Persistent Storage."
msgstr ""

#. type: Title =
#, no-wrap
<<<<<<< HEAD
msgid "Unlock the persistent volume"
=======
msgid "Unlock the Persistent Storage\n"
>>>>>>> 5f2d5937
msgstr ""

#. type: Bullet: '1. '
msgid ""
"When starting Tails, keep the Persistent Storage locked and [[set up an "
"administration password|welcome_screen/administration_password]]."
msgstr ""

#. type: Plain text
#, no-wrap
msgid ""
"1. Choose\n"
"   <span class=\"menuchoice\">\n"
"     <span class=\"guimenu\">Applications</span>&nbsp;▸\n"
"     <span class=\"guisubmenu\">Utilities</span>&nbsp;▸\n"
"     <span class=\"guimenuitem\">Disks</span>\n"
"   </span>\n"
"   to open <span class=\"application\">GNOME Disks</span>.\n"
msgstr ""

#. type: Bullet: '1. '
msgid ""
"In the left pane, click on the device corresponding to your Tails USB stick."
msgstr ""

#. type: Bullet: '1. '
msgid ""
"In the right pane, click on the partition labeled as <span class=\"guilabel"
"\">TailsData LUKS</span>."
msgstr ""

#. type: Bullet: '1. '
msgid ""
"Click on **Unlock** to unlock the Persistent Storage. Enter the passphrase "
"of the Persistent Storage and click **Unlock** again."
msgstr ""

#. type: Bullet: '1. '
msgid ""
"In the confirmation dialog, enter your administration password and click "
"<span class=\"guilabel\">Authenticate</span>."
msgstr ""

#. type: Bullet: '1. '
msgid ""
"Click on the <span class=\"guilabel\">TailsData Ext4</span> partition that "
"appears below the <span class=\"guilabel\">TailsData LUKS</span> partition."
msgstr ""

#. type: Bullet: '1. '
msgid ""
"Identify the device name of your Persistent Storage. The device name appears "
"below the list of volumes.  It should look like <code>/dev/mapper/luks-"
"xxxxxxxx</code>."
msgstr ""

#. type: Plain text
#, no-wrap
msgid ""
"   Triple-click to select it and press **Ctrl+C** to\n"
"   copy it to the clipboard.\n"
msgstr ""

#. type: Title =
#, no-wrap
msgid "Check the file system using the terminal"
msgstr ""

#. type: Plain text
#, no-wrap
msgid ""
"1. Choose\n"
"    <span class=\"menuchoice\">\n"
"      <span class=\"guimenu\">Applications</span>&nbsp;▸\n"
"      <span class=\"guisubmenu\">System Tools</span>&nbsp;▸\n"
"      <span class=\"guimenuitem\">Root Terminal</span></span>\n"
"   and enter your administration password to open a root terminal.\n"
msgstr ""

#. type: Bullet: '1. '
msgid ""
"In the terminal, execute the following command, replacing `[device]` with "
"the device name found in step 8:"
msgstr ""

#. type: Plain text
#, no-wrap
msgid "        fsck -y [device]\n"
msgstr "        fsck -y [device]\n"

#. type: Plain text
#, no-wrap
msgid ""
"   To do so, you can type <span class=\"command\">fsck -y&nbsp;</span> and press\n"
"   <span class=\"keycap\">Shift+Ctrl+V</span> to paste the device name from the\n"
"   clipboard.\n"
msgstr ""

#. type: Bullet: '1. '
msgid ""
"If the file system is free of errors, the last line from the output of <span "
"class=\"command\">fsck</span> starts with <span class=\"command\">TailsData: "
"clean</span>."
msgstr ""

#. type: Plain text
#, no-wrap
msgid ""
"   If the file system has errors, <span class=\"command\">fsck</span> tries to\n"
"   fix them automatically. After it finishes, you can try executing the same\n"
"   command again to check if all errors are solved.\n"
msgstr ""<|MERGE_RESOLUTION|>--- conflicted
+++ resolved
@@ -7,11 +7,7 @@
 msgstr ""
 "Project-Id-Version: PACKAGE VERSION\n"
 "Report-Msgid-Bugs-To: tails-l10n@boum.org\n"
-<<<<<<< HEAD
-"POT-Creation-Date: 2020-04-12 16:10+0200\n"
-=======
 "POT-Creation-Date: 2020-04-15 02:12+0000\n"
->>>>>>> 5f2d5937
 "PO-Revision-Date: YEAR-MO-DA HO:MI+ZONE\n"
 "Last-Translator: FULL NAME <EMAIL@ADDRESS>\n"
 "Language-Team: ita <transitails@inventati.org>\n"
@@ -33,11 +29,7 @@
 
 #. type: Title =
 #, no-wrap
-<<<<<<< HEAD
-msgid "Unlock the persistent volume"
-=======
 msgid "Unlock the Persistent Storage\n"
->>>>>>> 5f2d5937
 msgstr ""
 
 #. type: Bullet: '1. '
@@ -103,7 +95,7 @@
 
 #. type: Title =
 #, no-wrap
-msgid "Check the file system using the terminal"
+msgid "Check the file system using the terminal\n"
 msgstr ""
 
 #. type: Plain text
