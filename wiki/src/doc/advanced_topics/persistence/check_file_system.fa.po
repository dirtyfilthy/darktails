# SOME DESCRIPTIVE TITLE
# Copyright (C) YEAR Free Software Foundation, Inc.
# This file is distributed under the same license as the PACKAGE package.
# FIRST AUTHOR <EMAIL@ADDRESS>, YEAR.
#
msgid ""
msgstr ""
"Project-Id-Version: PACKAGE VERSION\n"
<<<<<<< HEAD
"POT-Creation-Date: 2020-04-12 16:10+0200\n"
=======
"POT-Creation-Date: 2020-04-15 02:12+0000\n"
>>>>>>> 5f2d5937
"PO-Revision-Date: 2015-10-10 13:50+0000\n"
"Last-Translator: sprint5 <translation5@451f.org>\n"
"Language-Team: Persian <http://weblate.451f.org:8889/projects/tails/"
"first_steps_persistence_checkfs/fa/>\n"
"Language: fa\n"
"MIME-Version: 1.0\n"
"Content-Type: text/plain; charset=UTF-8\n"
"Content-Transfer-Encoding: 8bit\n"
"Plural-Forms: nplurals=1; plural=0;\n"
"X-Generator: Weblate 2.4-dev\n"

#. type: Plain text
#, fuzzy, no-wrap
#| msgid "[[!meta title=\"Check the file system of the persistent volume\"]]\n"
msgid "[[!meta title=\"Checking the file system of the Persistent Storage\"]]\n"
msgstr "[[!meta title=\"بررسی فایل سیستمی درایو مانا\"]]\n"

#. type: Plain text
#, fuzzy
#| msgid ""
#| "In rare occasions, you might have to perform a file system check to "
#| "repair a broken persistent volume."
msgid ""
"In rare occasions, you might have to perform a file system check to repair a "
"broken Persistent Storage."
msgstr ""
"در مواردی نادر ممکن است مجبور باشید برای تعمیر یک درایو مانای خراب فایل "
"سیستمی را بررسی کنید."

#. type: Title =
#, no-wrap
<<<<<<< HEAD
msgid "Unlock the persistent volume"
=======
msgid "Unlock the Persistent Storage\n"
>>>>>>> 5f2d5937
msgstr ""

#. type: Bullet: '1. '
#, fuzzy
#| msgid ""
#| "Start Tails, with persistence disabled, and [[set up an administration "
#| "password|welcome_screen/administration_password]]."
msgid ""
"When starting Tails, keep the Persistent Storage locked and [[set up an "
"administration password|welcome_screen/administration_password]]."
msgstr ""
"تیلز را در حالت مانای غیرفعال راه‌اندازی کرده و [[یک گذرواژهٔ مدیریتی ایجاد "
"کنید|welcome_screen/administration_password]]."

#. type: Plain text
#, fuzzy, no-wrap
#| msgid ""
#| "1. Choose\n"
#| "   <span class=\"menuchoice\">\n"
#| "     <span class=\"guimenu\">Applications</span>&nbsp;▸\n"
#| "     <span class=\"guisubmenu\">Accessories</span>&nbsp;▸\n"
#| "     <span class=\"guimenuitem\">Disk Utility</span>\n"
#| "   </span>\n"
#| "   to open the <span class=\"application\">GNOME Disk Utility</span>.\n"
msgid ""
"1. Choose\n"
"   <span class=\"menuchoice\">\n"
"     <span class=\"guimenu\">Applications</span>&nbsp;▸\n"
"     <span class=\"guisubmenu\">Utilities</span>&nbsp;▸\n"
"     <span class=\"guimenuitem\">Disks</span>\n"
"   </span>\n"
"   to open <span class=\"application\">GNOME Disks</span>.\n"
msgstr ""
"۱. این گزینه را انتخاب کنید\n"
"   <span class=\"menuchoice\">\n"
"     <span class=\"guimenu\">ابزارها</span>&nbsp;◀\n"
"     <span class=\"guisubmenu\">موارد کمکی</span>&nbsp;◀\n"
"     <span class=\"guimenuitem\">ابزارهای دیسک</span>\n"
"   </span>\n"
"   تا <span class=\"application\">ابزار دیسک گنوم</span> باز شود.\n"

#. type: Bullet: '1. '
#, fuzzy
#| msgid ""
#| "In the left pane, click on the device corresponding to your Tails device."
msgid ""
"In the left pane, click on the device corresponding to your Tails USB stick."
msgstr "در سمت راست روی دستگاه مرتبط با دستگاه تیلز خود کلیک کنید."

#. type: Bullet: '1. '
#, fuzzy
msgid ""
"In the right pane, click on the partition labeled as <span class=\"guilabel"
"\">TailsData LUKS</span>."
msgstr ""
"در سمت چپ روی بخش موسوم به <span class=\"guilabel\">Encrypted</span> کلیک "
"کنید. <span class=\"guilabel\">نام پارتیشن</span> باید <span class=\"label"
"\">TailsData</span> باشد."

#. type: Bullet: '1. '
msgid ""
"Click on **Unlock** to unlock the Persistent Storage. Enter the passphrase "
"of the Persistent Storage and click **Unlock** again."
msgstr ""

#. type: Bullet: '1. '
msgid ""
"In the confirmation dialog, enter your administration password and click "
"<span class=\"guilabel\">Authenticate</span>."
msgstr ""

#. type: Bullet: '1. '
msgid ""
"Click on the <span class=\"guilabel\">TailsData Ext4</span> partition that "
"appears below the <span class=\"guilabel\">TailsData LUKS</span> partition."
msgstr ""
"روی پارتیشن <span class=\"guilabel\">TailsData</span> که پایین <span class="
"\"guilabel\">درایو رمزگذاری‌شده</span> دیده می‌شود کلیک کنید."

#. type: Bullet: '1. '
msgid ""
"Identify the device name of your Persistent Storage. The device name appears "
"below the list of volumes.  It should look like <code>/dev/mapper/luks-"
"xxxxxxxx</code>."
msgstr ""

#. type: Plain text
#, no-wrap
msgid ""
"   Triple-click to select it and press **Ctrl+C** to\n"
"   copy it to the clipboard.\n"
msgstr ""

#. type: Title =
#, fuzzy, no-wrap
#| msgid "[[!meta title=\"Check the file system of the persistent volume\"]]\n"
msgid "Check the file system using the terminal"
msgstr "[[!meta title=\"بررسی فایل سیستمی درایو مانا\"]]\n"

#. type: Plain text
#, fuzzy, no-wrap
#| msgid ""
#| "1. Choose\n"
#| "   <span class=\"menuchoice\">\n"
#| "     <span class=\"guimenu\">Applications</span>&nbsp;▸\n"
#| "     <span class=\"guisubmenu\">Accessories</span>&nbsp;▸\n"
#| "     <span class=\"guimenuitem\">Disk Utility</span>\n"
#| "   </span>\n"
#| "   to open the <span class=\"application\">GNOME Disk Utility</span>.\n"
msgid ""
"1. Choose\n"
"    <span class=\"menuchoice\">\n"
"      <span class=\"guimenu\">Applications</span>&nbsp;▸\n"
"      <span class=\"guisubmenu\">System Tools</span>&nbsp;▸\n"
"      <span class=\"guimenuitem\">Root Terminal</span></span>\n"
"   and enter your administration password to open a root terminal.\n"
msgstr ""
"۱. این گزینه را انتخاب کنید\n"
"   <span class=\"menuchoice\">\n"
"     <span class=\"guimenu\">ابزارها</span>&nbsp;◀\n"
"     <span class=\"guisubmenu\">موارد کمکی</span>&nbsp;◀\n"
"     <span class=\"guimenuitem\">ابزارهای دیسک</span>\n"
"   </span>\n"
"   تا <span class=\"application\">ابزار دیسک گنوم</span> باز شود.\n"

#. type: Bullet: '1. '
msgid ""
"In the terminal, execute the following command, replacing `[device]` with "
"the device name found in step 8:"
msgstr ""

#. type: Plain text
#, no-wrap
msgid "        fsck -y [device]\n"
msgstr ""

#. type: Plain text
#, no-wrap
msgid ""
"   To do so, you can type <span class=\"command\">fsck -y&nbsp;</span> and press\n"
"   <span class=\"keycap\">Shift+Ctrl+V</span> to paste the device name from the\n"
"   clipboard.\n"
msgstr ""

#. type: Bullet: '1. '
msgid ""
"If the file system is free of errors, the last line from the output of <span "
"class=\"command\">fsck</span> starts with <span class=\"command\">TailsData: "
"clean</span>."
msgstr ""

#. type: Plain text
#, no-wrap
msgid ""
"   If the file system has errors, <span class=\"command\">fsck</span> tries to\n"
"   fix them automatically. After it finishes, you can try executing the same\n"
"   command again to check if all errors are solved.\n"
msgstr ""

#, fuzzy
#~ msgid ""
#~ "Click on the <span class=\"guimenu\">[[!img lib/unlock.png alt=\"Unlock\" "
#~ "class=\"symbolic\" link=\"no\"]]</span> button to unlock the persistent "
#~ "volume. Enter the passphrase of the persistent volume and click <span "
#~ "class=\"guilabel\">Unlock</span>."
#~ msgstr ""
#~ "روی <span class=\"guilabel\">آزاد کردن درایو</span> کلیک کنید تا درایو "
#~ "مانا آزاد شود. گذرواژهٔ درایو مانای قدیمی را وارد کرده و روی <span class="
#~ "\"guilabel\">آزاد کردن</span> کلیک کنید."

#~ msgid "Click on <span class=\"guilabel\">Check Filesystem</span>."
#~ msgstr "روی <span class=\"guilabel\">بررسی فایل سیستمی</span> کلیک کنید."<|MERGE_RESOLUTION|>--- conflicted
+++ resolved
@@ -6,11 +6,7 @@
 msgid ""
 msgstr ""
 "Project-Id-Version: PACKAGE VERSION\n"
-<<<<<<< HEAD
-"POT-Creation-Date: 2020-04-12 16:10+0200\n"
-=======
 "POT-Creation-Date: 2020-04-15 02:12+0000\n"
->>>>>>> 5f2d5937
 "PO-Revision-Date: 2015-10-10 13:50+0000\n"
 "Last-Translator: sprint5 <translation5@451f.org>\n"
 "Language-Team: Persian <http://weblate.451f.org:8889/projects/tails/"
@@ -42,11 +38,7 @@
 
 #. type: Title =
 #, no-wrap
-<<<<<<< HEAD
-msgid "Unlock the persistent volume"
-=======
 msgid "Unlock the Persistent Storage\n"
->>>>>>> 5f2d5937
 msgstr ""
 
 #. type: Bullet: '1. '
@@ -143,7 +135,7 @@
 #. type: Title =
 #, fuzzy, no-wrap
 #| msgid "[[!meta title=\"Check the file system of the persistent volume\"]]\n"
-msgid "Check the file system using the terminal"
+msgid "Check the file system using the terminal\n"
 msgstr "[[!meta title=\"بررسی فایل سیستمی درایو مانا\"]]\n"
 
 #. type: Plain text
