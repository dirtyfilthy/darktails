--- conflicted
+++ resolved
@@ -6,11 +6,7 @@
 msgid ""
 msgstr ""
 "Project-Id-Version: Tails\n"
-<<<<<<< HEAD
-"POT-Creation-Date: 2020-04-12 16:10+0200\n"
-=======
 "POT-Creation-Date: 2020-04-15 02:12+0000\n"
->>>>>>> 5f2d5937
 "PO-Revision-Date: 2016-09-21 11:14-0000\n"
 "Last-Translator: \n"
 "Language-Team: Tails translators <tails@boum.org>\n"
@@ -39,16 +35,10 @@
 "système de fichiers pour réparer votre volume persistant endommagé."
 
 #. type: Title =
-<<<<<<< HEAD
-#, no-wrap
-msgid "Unlock the persistent volume"
-msgstr "Déverrouiller le volume persistant"
-=======
 #, fuzzy, no-wrap
 #| msgid "Unlock the persistent volume\n"
 msgid "Unlock the Persistent Storage\n"
 msgstr "Déverrouiller le volume persistant\n"
->>>>>>> 5f2d5937
 
 #. type: Bullet: '1. '
 #, fuzzy
@@ -147,8 +137,8 @@
 
 #. type: Title =
 #, no-wrap
-msgid "Check the file system using the terminal"
-msgstr "Vérifier le système de fichiers en utilisant le terminal"
+msgid "Check the file system using the terminal\n"
+msgstr "Vérifier le système de fichiers en utilisant le terminal\n"
 
 #. type: Plain text
 #, no-wrap
