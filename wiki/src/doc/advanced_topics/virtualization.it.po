# SOME DESCRIPTIVE TITLE
# Copyright (C) YEAR Free Software Foundation, Inc.
# This file is distributed under the same license as the PACKAGE package.
# FIRST AUTHOR <EMAIL@ADDRESS>, YEAR.
#
msgid ""
msgstr ""
"Project-Id-Version: PACKAGE VERSION\n"
<<<<<<< HEAD
"POT-Creation-Date: 2020-04-12 16:10+0200\n"
=======
"POT-Creation-Date: 2020-04-15 02:12+0000\n"
>>>>>>> 5f2d5937
"PO-Revision-Date: YEAR-MO-DA HO:MI+ZONE\n"
"Last-Translator: FULL NAME <EMAIL@ADDRESS>\n"
"Language-Team: ita <transitails@inventati.org>\n"
"Language: \n"
"MIME-Version: 1.0\n"
"Content-Type: text/plain; charset=UTF-8\n"
"Content-Transfer-Encoding: 8bit\n"

#. type: Plain text
#, no-wrap
msgid "[[!meta title=\"Running Tails in a virtual machine\"]]\n"
msgstr ""

#. type: Plain text
#, no-wrap
msgid "[[!toc levels=2]]\n"
msgstr "[[!toc levels=2]]\n"

#. type: Plain text
msgid ""
"It is sometimes convenient to be able to run Tails without having to restart "
"your computer every time. This is possible using [[!wikipedia "
"Virtual_machine desc=\"virtual machines\"]]."
msgstr ""

#. type: Plain text
msgid ""
"With virtual machines, it is possible to run Tails inside a *host* operating "
"system (Linux, Windows, or macOS). A virtual machine emulates a real "
"computer and its operating system, called a *guest*, which appears in a "
"window on the *host* operating system."
msgstr ""

#. type: Plain text
msgid ""
"When running Tails in a virtual machine, you can use most features of Tails "
"from your usual operating system, and you can use both Tails and your usual "
"operating system in parallel, without the need to restart the computer."
msgstr ""

#. type: Plain text
msgid ""
"This is how Tails looks when run in a virtual machine on Debian using *GNOME "
"Boxes*:"
msgstr ""

#. type: Plain text
#, no-wrap
msgid "[[!img tails-in-vm.png alt=\"\" link=no]]\n"
msgstr ""

#. type: Plain text
#, no-wrap
msgid "<div class=\"note\">\n"
msgstr "<div class=\"note\">\n"

#. type: Plain text
#, no-wrap
msgid ""
"<p>We do not currently provide a solution for running a virtual machine\n"
"inside a Tails host.</p>\n"
msgstr ""

#. type: Plain text
#, no-wrap
msgid "</div>\n"
msgstr "</div>\n"

#. type: Plain text
#, no-wrap
msgid "<a id=\"security\"></a>\n"
msgstr ""

#. type: Title =
#, no-wrap
msgid "Security considerations"
msgstr ""

#. type: Plain text
#, no-wrap
msgid "<div class=\"caution\">\n"
msgstr "<div class=\"caution\">\n"

#. type: Plain text
msgid ""
"Running Tails inside a virtual machine has various security implications. "
"Depending on the host operating system and your security needs, running "
"Tails in a virtual machine might be dangerous."
msgstr ""

#. type: Plain text
#, no-wrap
msgid "<a id=\"trustworthy\"></a>\n"
msgstr ""

#. type: Bullet: '  - '
msgid ""
"Both the host operating system and the [[virtualization software|"
"virtualization#software]] are able to monitor what you are doing in Tails."
msgstr ""

#. type: Plain text
#, no-wrap
msgid ""
"    If the host operating system is compromised with a software\n"
"    keylogger or other malware, then it can break the security features\n"
"    of Tails.\n"
msgstr ""

#. type: Plain text
#, no-wrap
msgid "    <div class=\"caution\">\n"
msgstr ""

#. type: Plain text
#, no-wrap
msgid ""
"    Only run Tails in a virtual machine if both the host operating\n"
"    system and the virtualization software are trustworthy.\n"
msgstr ""

#. type: Plain text
#, no-wrap
msgid "    </div>\n"
msgstr ""

#. type: Plain text
#, no-wrap
msgid "<a id=\"traces\"></a>\n"
msgstr ""

#. type: Bullet: '  - '
msgid ""
"Traces of your Tails session are likely to be left on the local hard disk. "
"For example, host operating systems usually use swapping (or *paging*) which "
"copies part of the RAM to the hard disk."
msgstr ""

#. type: Plain text
#, no-wrap
msgid ""
"    Only run Tails in a virtual machine if leaving traces on the hard disk\n"
"    is not a concern for you.\n"
msgstr ""

#. type: Plain text
msgid ""
"This is why Tails warns you when it is running inside a virtual machine."
msgstr ""

#. type: Plain text
msgid ""
"The Tails virtual machine does not modify the behaviour of the host "
"operating system and the network traffic of the host is not anonymized. The "
"MAC address of the computer is not modified by the [[MAC address spoofing|"
"first_steps/welcome_screen/mac_spoofing]] feature of Tails when run in a "
"virtual machine."
msgstr ""

#. type: Plain text
#, no-wrap
msgid "<a id=\"software\"></a>\n"
msgstr "<a id=\"software\"></a>\n"

#. type: Title =
#, no-wrap
msgid "Virtualization solutions"
msgstr ""

#. type: Plain text
msgid ""
"To run Tails inside a virtual machine, you need to have virtualization "
"software installed on the host operating system.  Different virtualization "
"software exist for Linux, Windows, and macOS."
msgstr ""

#. type: Plain text
#, no-wrap
msgid ""
"<p>The following list includes only free software as we believe that\n"
"this is a necessary condition for it to be trustworthy. See the\n"
"[[previous warning|virtualization#trustworthy]] and our statement about\n"
"[[free software and public scrutiny|about/trust#free_software]].</p>\n"
msgstr ""

#. type: Plain text
#, no-wrap
msgid ""
"<p>Proprietary virtualization software solutions exist such as <span\n"
"class=\"application\">VMWare</span> but are not listed here on\n"
"purpose.</p>\n"
msgstr ""

#. type: Bullet: '  - '
msgid ""
"**<em>VirtualBox</em>** is available on Linux, Windows, and Mac. Its free "
"software version does not include support for USB devices and does not allow "
"to use a Persistent Storage."
msgstr ""

#. type: Plain text
#, no-wrap
msgid "    [[See the corresponding documentation.|virtualbox]]\n"
msgstr ""

#. type: Bullet: '  - '
msgid ""
"**<em>GNOME Boxes</em>** is available on Linux. It has a simple user "
"interface but does not allow to use a Persistent Storage."
msgstr ""

#. type: Plain text
#, no-wrap
msgid "    [[See the corresponding documentation.|boxes]]\n"
msgstr ""

#. type: Bullet: '  - '
msgid ""
"**<em>virt-manager</em>** is available on Linux. It has a more complex user "
"interface and allows to use a Persistent Storage, either by:"
msgstr ""

#. type: Bullet: '    - '
msgid "Starting Tails from a USB stick."
msgstr ""

#. type: Bullet: '    - '
msgid ""
"Creating a virtual USB storage volume saved as a single file on the host "
"operating system."
msgstr ""

#. type: Plain text
#, no-wrap
msgid "    [[See the corresponding documentation.|virt-manager]]\n"
msgstr ""<|MERGE_RESOLUTION|>--- conflicted
+++ resolved
@@ -6,11 +6,7 @@
 msgid ""
 msgstr ""
 "Project-Id-Version: PACKAGE VERSION\n"
-<<<<<<< HEAD
-"POT-Creation-Date: 2020-04-12 16:10+0200\n"
-=======
 "POT-Creation-Date: 2020-04-15 02:12+0000\n"
->>>>>>> 5f2d5937
 "PO-Revision-Date: YEAR-MO-DA HO:MI+ZONE\n"
 "Last-Translator: FULL NAME <EMAIL@ADDRESS>\n"
 "Language-Team: ita <transitails@inventati.org>\n"
@@ -86,7 +82,7 @@
 
 #. type: Title =
 #, no-wrap
-msgid "Security considerations"
+msgid "Security considerations\n"
 msgstr ""
 
 #. type: Plain text
@@ -177,7 +173,7 @@
 
 #. type: Title =
 #, no-wrap
-msgid "Virtualization solutions"
+msgid "Virtualization solutions\n"
 msgstr ""
 
 #. type: Plain text
