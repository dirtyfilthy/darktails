--- conflicted
+++ resolved
@@ -3,26 +3,18 @@
 # This file is distributed under the same license as the PACKAGE package.
 # FIRST AUTHOR <EMAIL@ADDRESS>, YEAR.
 #
+#, fuzzy
 msgid ""
 msgstr ""
 "Project-Id-Version: PACKAGE VERSION\n"
-<<<<<<< HEAD
 "POT-Creation-Date: 2020-04-12 16:10+0200\n"
 "PO-Revision-Date: YEAR-MO-DA HO:MI+ZONE\n"
 "Last-Translator: FULL NAME <EMAIL@ADDRESS>\n"
-=======
-"POT-Creation-Date: 2020-04-07 17:04+0200\n"
-"PO-Revision-Date: 2020-04-23 12:35+0000\n"
-"Last-Translator: emmapeel <emma.peel@riseup.net>\n"
->>>>>>> abd3dc78
 "Language-Team: LANGUAGE <LL@li.org>\n"
 "Language: pl\n"
 "MIME-Version: 1.0\n"
 "Content-Type: text/plain; charset=UTF-8\n"
 "Content-Transfer-Encoding: 8bit\n"
-"Plural-Forms: nplurals=3; plural=n==1 ? 0 : n%10>=2 && n%10<=4 && (n%100<10 "
-"|| n%100>=20) ? 1 : 2;\n"
-"X-Generator: Weblate 3.5.1\n"
 
 #. type: Plain text
 #, no-wrap
