--- conflicted
+++ resolved
@@ -6,11 +6,7 @@
 msgstr ""
 "Project-Id-Version: Tails\n"
 "Report-Msgid-Bugs-To: tails-l10n@boum.org\n"
-<<<<<<< HEAD
-"POT-Creation-Date: 2020-04-12 16:10+0200\n"
-=======
 "POT-Creation-Date: 2020-04-15 02:12+0000\n"
->>>>>>> 5f2d5937
 "PO-Revision-Date: 2019-11-16 12:01+0000\n"
 "Last-Translator: emmapeel <emma.peel@riseup.net>\n"
 "Language-Team: Spanish <https://translate.tails.boum.org/projects/tails/"
@@ -118,8 +114,8 @@
 
 #. type: Title =
 #, no-wrap
-msgid "Security considerations"
-msgstr "Consideraciones de seguridad"
+msgid "Security considerations\n"
+msgstr "Consideraciones de seguridad\n"
 
 #. type: Plain text
 #, no-wrap
@@ -231,8 +227,8 @@
 
 #. type: Title =
 #, no-wrap
-msgid "Virtualization solutions"
-msgstr "Soluciones de virtualización"
+msgid "Virtualization solutions\n"
+msgstr "Soluciones de virtualización\n"
 
 #. type: Plain text
 msgid ""
