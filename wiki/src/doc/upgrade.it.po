# SOME DESCRIPTIVE TITLE
# Copyright (C) YEAR Free Software Foundation, Inc.
# This file is distributed under the same license as the PACKAGE package.
# FIRST AUTHOR <EMAIL@ADDRESS>, YEAR.
#
msgid ""
msgstr ""
"Project-Id-Version: Italian translations\n"
"Report-Msgid-Bugs-To: tails-l10n@boum.org\n"
<<<<<<< HEAD
"POT-Creation-Date: 2019-10-18 01:54+0000\n"
"PO-Revision-Date: 2016-04-10 20:57+0100\n"
"Last-Translator: Zeyev <zeyev@autistici.org>\n"
=======
"POT-Creation-Date: 2019-10-18 00:30+0000\n"
"PO-Revision-Date: 2019-10-23 09:20+0000\n"
"Last-Translator: emmapeel <emma.peel@riseup.net>\n"
>>>>>>> 9b2b2670
"Language-Team: ita <transitails@inventati.org>\n"
"Language: it\n"
"MIME-Version: 1.0\n"
"Content-Type: text/plain; charset=UTF-8\n"
"Content-Transfer-Encoding: 8bit\n"
"Plural-Forms: nplurals=2; plural=n != 1;\n"
"X-Generator: Weblate 2.20\n"

#. type: Plain text
#, fuzzy, no-wrap
#| msgid "[[!meta title=\"Upgrading a Tails USB stick or SD card\"]]\n"
msgid "[[!meta title=\"Upgrading a Tails USB stick\"]]\n"
msgstr "[[!meta title=\"Aggiornare una chiave USB o una scheda SD Tails\"]]\n"

#. type: Plain text
msgid ""
"Tails includes an automatic mechanism to upgrade a USB stick to a newer "
"version. In some cases, it is impossible to do an **automatic upgrade** and "
"you might have to do a **manual upgrade**. This page describes both "
"techniques."
msgstr ""
"Tails include un meccanismo automatico per aggiornare una chiave USB a una "
"nuova versione. In alcuni casi è impossibile effettuare un **aggiornamento "
"automatico** e potresti dover effettuare un **aggiornamento manuale**. "
"Questa pagina descrive entrambe le tecniche."

#. type: Plain text
#, no-wrap
msgid "<div class=\"note\">\n"
msgstr "<div class=\"note\">\n"

#. type: Plain text
#, no-wrap
msgid ""
"<p>Your persistent storage will be preserved by both automatic and\n"
"manual upgrades.</p>\n"
msgstr ""

#. type: Plain text
#, no-wrap
msgid "</div>\n"
msgstr "</div>\n"

#. type: Plain text
#, fuzzy
#| msgid ""
#| "<p>If you use Tails from a DVD, you need to [[burn a new DVD|install/"
#| "dvd]].</p>\n"
msgid ""
"If you use Tails from a DVD, you need to [[burn a new DVD|install/dvd]]."
msgstr ""
"<p>Se usi Tails da un DVD, devi [[masterizzare un nuovo DVD|install/dvd]].</"
"p>\n"

#. type: Plain text
#, no-wrap
msgid "[[!toc levels=2]]\n"
msgstr "[[!toc levels=2]]\n"

#. type: Plain text
#, no-wrap
msgid "<a name=\"automatic\"></a>\n"
msgstr "<a name=\"automatic\"></a>\n"

#. type: Title =
#, no-wrap
msgid "Automatic upgrade using <span class=\"application\">Tails Upgrader</span>\n"
msgstr "Aggiornamento automatico usando <span class=\"application\">Tails Upgrader</span>\n"

#. type: Plain text
#, fuzzy, no-wrap
#| msgid ""
#| "After starting Tails and connecting to Tor, <span class=\"application\">Tails\n"
#| "Upgrader</span> automatically checks if upgrades are available and then\n"
#| "proposes you to upgrade your device. The upgrades are checked for and downloaded\n"
#| "through Tor.\n"
msgid ""
"After starting Tails and connecting to Tor, <span class=\"application\">Tails\n"
"Upgrader</span> automatically checks if upgrades are available and then\n"
"proposes you to upgrade your USB stick. The upgrades are checked for and downloaded\n"
"through Tor.\n"
msgstr ""
"Dopo aver avviato Tails ed esserti connessa a Tor, <span class=\"application\">Tails\n"
" Upgrader</span> verifica automaticamente se ci sono aggiornamenti disponibili e poi\n"
" ti propone di aggiornare il tuo dispositivo. Gli aggiornamenti sono cercati e scaricati\n"
" attraverso Tor.\n"

#. type: Plain text
msgid "The advantages of this technique are the following:"
msgstr "I vantaggi di questa tecnica sono i seguenti:"

#. type: Bullet: '  - '
#, fuzzy
#| msgid ""
#| "You only need a single Tails device. The upgrade is done on the fly from "
#| "a running Tails. After upgrading, you can restart and use the new version."
msgid ""
"You only need a single Tails USB stick. The upgrade is done on the fly from "
"a running Tails. After upgrading, you can restart and use the new version."
msgstr ""
"Hai bisogno di un solo dispositivo Tails. L'aggiornamento è fatto al volo da "
"un Tails avviato. Dopo l'aggiornamento, puoi riavviare e utilizzare la nuova "
"versione."

#. type: Bullet: '  - '
#, fuzzy
#| msgid "The upgrade is much smaller to download than a full ISO image."
msgid "The upgrade is much smaller to download than a full USB image."
msgstr ""
"L'aggiornamento è molto più piccolo da scaricare rispetto una immagine ISO "
"intera."

#. type: Bullet: '  - '
#, fuzzy
#| msgid ""
#| "The upgrade mechanism includes cryptographic verification of the "
#| "upgrade.  You don't have to verify the ISO image yourself anymore."
msgid ""
"The upgrade mechanism includes cryptographic verification of the upgrade.  "
"You don't have to verify the USB image yourself anymore."
msgstr ""
"Il meccanismo di aggiornamento include una verifica crittografica "
"dell'aggiornamento. Non devi più verificare da sola l'immagine ISO."

#. type: Plain text
msgid "Requirements:"
msgstr "Requisiti:"

#. type: Bullet: '  - '
msgid "A Tails USB stick."
msgstr ""

#. type: Bullet: '  - '
msgid "An Internet connection."
msgstr "Una connessione a internet."

#. type: Plain text
#, fuzzy
#| msgid ""
#| "After connecting to Tor, if an upgrade is available, a dialog box appears "
#| "and proposes you to upgrade your device."
msgid ""
"After connecting to Tor, if an upgrade is available, a dialog appears and "
"proposes you to upgrade your USB stick."
msgstr ""
"Dopo esserti connessa a Tor, se c'è un aggiornamento disponibile, comparirà "
"una finestra di dialogo che ti proporrà di aggiornare il tuo dispositivo."

#. type: Plain text
#, no-wrap
msgid "[[!img upgrader_automatic.png link=no]]\n"
msgstr "[[!img upgrader_automatic.png link=no]]\n"

#. type: Plain text
#, no-wrap
msgid ""
"If you decide to do the upgrade, click on <span\n"
"class=\"guilabel\">Upgrade now</span>,\n"
"and follow the assistant through the upgrade process.\n"
msgstr ""
"Se decidi di effettuare l'aggiornamento, clicca su\n"
"<span class=\"guilabel\">Aggiorna ora</span>,\n"
"e segui l'assistente attraverso il processo di aggiornamento.\n"

#. type: Plain text
#, no-wrap
msgid ""
"<p>If you missed an upgrade, each upgrade will be installed one after the\n"
"other.</p>\n"
msgstr ""

#. type: Plain text
#, fuzzy, no-wrap
#| msgid "If you missed an upgrade, each upgrade will be installed one after the other. For example, if you have a Tails 1.3 and the current version is 1.3.2, then the upgrade to 1.3.1 will be installed, and after you restart Tails, the upgrade to 1.3.2 will be installed."
msgid ""
"<p>For example, if you have a Tails 4.1 and the current version\n"
"is 4.5, then the upgrade to 4.3 will be installed, and after you restart Tails, the\n"
"upgrade to 4.5 will be installed.</p>\n"
msgstr "Se hai perso un aggiornamento, tutti gli aggiornamenti verranno installati uno dopo l'altro. Per esempio, se hai Tails 1.3 e la versione corrente è la 1.3.2, l'aggiornamento alla 1.3.1 sarà installato, e dopo che avrai riavviato Tails sarà installato l'aggiornamento alla 1.3.2."

#. type: Plain text
#, no-wrap
msgid "<div class=\"tip\">\n"
msgstr "<div class=\"tip\">\n"

#. type: Plain text
#, no-wrap
msgid ""
"<p>If you cannot upgrade at startup (for example if you have no network\n"
"connection by then), you can start <span class=\"application\">Tails\n"
"Upgrader</span> later by opening a terminal and executing the following\n"
"command:</p>\n"
msgstr ""
"<p>Se non puoi aggiornare all'avvio (ad esempio se non hai\n"
" connessione di rete), puoi avviare <span class=\"application\">Tails\n"
"Upgrader</span> più tardi aprendo un terminale ed eseguendo il seguente\n"
"comando:</p>\n"

#. type: Plain text
#, no-wrap
msgid "<pre>tails-upgrade-frontend-wrapper</pre>\n"
msgstr "<pre>tails-upgrade-frontend-wrapper</pre>\n"

<<<<<<< HEAD
=======
#. type: Plain text
#, no-wrap
msgid "<p>We recommend you read the [[release notes|release_notes]] for the latest version. They document all the changes in this new version:</p>\n"
msgstr ""

#. type: Plain text
#, no-wrap
msgid ""
"<ul>\n"
"  <li>new features</li>\n"
"  <li>problems that were solved</li>\n"
"  <li>known issues that have already been identified</li>\n"
"</ul>\n"
msgstr ""

>>>>>>> 9b2b2670
#. type: Title -
#, no-wrap
msgid "Troubleshooting\n"
msgstr "Risoluzione di problemi\n"

#. type: Plain text
#, fuzzy
#| msgid ""
#| "If an error occurs, the assistant proposes you to read one of the "
#| "following pages:"
msgid ""
"If an error occurs during the upgrade, the assistant proposes you to read "
"one of the following pages:"
msgstr ""
"Se si verifica un errore, l'asistente ti proporrà di leggere uana delle "
"seguenti pagine:"

#. type: Bullet: '  - '
msgid ""
"If an error occurs while checking for available upgrades:<br/> [[file:///usr/"
"share/doc/tails/website/doc/upgrade/error/check.en.html|upgrade/error/check]]"
msgstr ""
"Se si verifica un errore durante la ricerca di aggiornamenti disponibili:<br/"
"> [[file:///usr/share/doc/tails/website/doc/upgrade/error/check.en.html|"
"upgrade/error/check]]"

#. type: Bullet: '  - '
msgid ""
"If an error occurs while download the upgrade:<br/> [[file:///usr/share/doc/"
"tails/website/doc/upgrade/error/download.en.html|upgrade/error/download]]"
msgstr ""
"Se si verifica un errore durante il download dell'aggiornamento:<br/> "
"[[file:///usr/share/doc/tails/website/doc/upgrade/error/download.en.html|"
"upgrade/error/download]]"

#. type: Bullet: '  - '
msgid ""
"If an error occurs while installing the upgrade:<br/> [[file:///usr/share/"
"doc/tails/website/doc/upgrade/error/install.en.html|upgrade/error/install]]"
msgstr ""
"Se si verifica un errore durante l'installazione dell'aggiornamento:<br/> "
"[[file:///usr/share/doc/tails/website/doc/upgrade/error/install.en.html|"
"upgrade/error/install]]"

#. type: Plain text
msgid ""
"If your Tails USB stick fails to start after an automatic upgrade, see below "
"how to do a manual upgrade."
msgstr ""

#. type: Plain text
#, no-wrap
msgid "<a name=\"manual\"></a>\n"
msgstr "<a name=\"manual\"></a>\n"

#. type: Title =
#, no-wrap
msgid "Manual upgrade using <span class=\"application\">Tails Installer</span>\n"
msgstr "Aggiornamento manuale usando <span class=\"application\">Tails Installer</span>\n"

#. type: Plain text
msgid ""
"It might not always be possible to do an automatic upgrade as described "
"above.  For example, when:"
msgstr ""
"Potrebbe non essere sempre possibile effettuare un aggiornamento automatico "
"come descritto sopra. Per esempio, quando:"

#. type: Bullet: '  - '
msgid "No automatic upgrade is available from our website for this version."
msgstr ""
"Nessun aggiornamento automatico è disponibile dal nostro sito per quella "
"versione."

#. type: Bullet: '  - '
#, fuzzy
#| msgid ""
#| "The automatic upgrade is impossible for technical reasons (not enough "
#| "memory, not enough free space on the device, etc.)."
msgid ""
"The automatic upgrade is impossible for technical reasons (not enough "
"memory, not enough free space on the USB stick, etc.)."
msgstr ""
"L'aggiornamento automatico è impossibile per ragioni tecniche (non c'è "
"abbastanza memoria o sufficiente spazio libero sul dispositivo, etc.)."

#. type: Bullet: '  - '
#, fuzzy
#| msgid "The automatic upgrade failed and you need to repair a Tails device."
msgid "The automatic upgrade failed and you need to repair a Tails USB stick."
msgstr ""
"L'aggiornamento automatico è fallito e devi riparare un dispositivo Tails."

#. type: Bullet: '  - '
#, fuzzy
#| msgid ""
#| "You want to upgrade from another Tails device which already has a newer "
#| "version installed, for example when working offline."
msgid ""
"You want to upgrade by cloning from another Tails USB stick which is already "
"up-to-date, for example when working offline or with a slow Internet "
"connection."
msgstr ""
"Vuoi aggiornare da un altro dispositivo Tails che ha già una nuova versione "
"installata, per esempio lavorando offline."

#. type: Plain text
#, fuzzy, no-wrap
#| msgid ""
#| "In that case, <span class=\"application\">Tails Installer</span> allows you to\n"
#| "manually upgrade a USB stick or SD card to a newer version of Tails.\n"
msgid ""
"After connecting to Tor, a dialog informs you if you have to\n"
"upgrade your USB stick using <span class=\"application\">Tails Installer</span>\n"
"to a newer version of Tails.\n"
msgstr ""
"In quel caso, <span class=\"application\">Tails Installer</span> ti permette di\n"
"aggiornare manualmente una chiave USB o una scheda SD a una nuova versione di Tails.\n"

#. type: Plain text
#, fuzzy, no-wrap
#| msgid "[[!img upgrader_automatic.png link=no]]\n"
msgid "[[!img upgrader_manual.png link=no]]\n"
msgstr "[[!img upgrader_automatic.png link=no]]\n"

#. type: Plain text
msgid "To do a manual upgrade, you can either:"
msgstr ""

#. type: Plain text
msgid ""
"- [[Upgrade by cloning from another Tails|doc/upgrade/#clone]] (below)  - "
"[[Download and upgrade|doc/upgrade/#download]] (below)  - [[Burn a new Tails "
"DVD|install/dvd-download]] - [[Upgrade your virtual machine|install/vm-"
"download]]"
msgstr ""

#. type: Plain text
#, no-wrap
msgid "<a id=\"clone\"></a>\n"
msgstr "<a id=\"clone\"></a>\n"

#. type: Title ###
#, fuzzy, no-wrap
#| msgid "Upgrade by cloning\n"
msgid "Upgrade by cloning from another Tails"
msgstr "Aggiornare tramite clonazione\n"

#. type: Plain text
msgid ""
"If you know someone you trust who already did the upgrade, you can upgrade "
"your Tails by cloning from their Tails."
msgstr ""

#. type: Plain text
msgid "You need:"
msgstr ""

#. type: Plain text
msgid ""
"- Your Tails USB stick - Another up-to-date Tails (USB stick or DVD)  - ¼ "
"hour to upgrade"
msgstr ""

#. type: Plain text
msgid "See our instructions on how to do a manual upgrade by:"
msgstr ""

#. type: Plain text
msgid "- [[Cloning from another Tails|upgrade/clone-overview]]"
msgstr ""

#. type: Plain text
#, fuzzy, no-wrap
#| msgid "<a id=\"clone\"></a>\n"
msgid "<a id=\"download\"></a>\n"
msgstr "<a id=\"clone\"></a>\n"

#. type: Title ###
#, no-wrap
msgid "Download and upgrade"
msgstr ""

#. type: Bullet: '- '
msgid "Your Tails USB stick"
msgstr ""

#. type: Bullet: '- '
msgid ""
"Another empty USB stick <small>(at least 8 GB)</small>&nbsp;[[!toggle id="
"\"why_extra\" text=\"Why?\"]]"
msgstr ""

#. type: Bullet: '- '
msgid ""
"1 hour to download Tails (<small class=\"remove-extra-space\">[[!inline "
"pages=\"inc/stable_amd64_iso_size\" raw=\"yes\" sort=\"age\"]]</small>)"
msgstr ""

#. type: Bullet: '- '
msgid "½ hour to upgrade"
msgstr ""

#. type: Plain text
#, no-wrap
msgid "[[!toggleable id=\"why_extra\" text=\"\"\"\n"
msgstr ""

#. type: Plain text
#, no-wrap
msgid "[[!toggle id=\"why_extra\" text=\"X\"]]\n"
msgstr ""

#. type: Plain text
#, no-wrap
msgid "[[!inline pages=\"install/inc/router/why_extra.inline\" raw=\"yes\" sort=\"age\"]]\n"
msgstr ""

#. type: Plain text
msgid ""
"- [[Downloading and upgrading from your Tails|upgrade/tails-overview]] (more "
"secure)  - [[Downloading and upgrading from Windows|upgrade/win-overview]] "
"(more convenient)  - [[Downloading and upgrading from macOS|upgrade/mac-"
"overview]] (more convenient)  - [[Downloading and upgrading from Linux|"
"upgrade/linux-overview]] (more convenient)"
msgstr ""

#. type: Plain text
#, no-wrap
msgid "<div class=\"caution\">\n"
msgstr "<div class=\"caution\">\n"

#. type: Plain text
#, no-wrap
msgid ""
"<p>Downloading and upgrading from Windows might be less secure if your\n"
"Windows is compromised but it might be more convenient and faster to\n"
"download.</p>\n"
msgstr ""

#, fuzzy
#~| msgid ""
#~| "To know the version of a running Tails, choose\n"
#~| "<span class=\"menuchoice\">\n"
#~| "  <span class=\"guimenu\">Applications</span>&nbsp;▸\n"
#~| "  <span class=\"guisubmenu\">Tails</span>&nbsp;▸\n"
#~| "  <span class=\"guimenuitem\">About Tails</span>\n"
#~| "</span>\n"
#~ msgid ""
#~ "To know your version of Tails, choose\n"
#~ "<span class=\"menuchoice\">\n"
#~ "  <span class=\"guimenu\">Applications</span>&nbsp;▸\n"
#~ "  <span class=\"guisubmenu\">Tails</span>&nbsp;▸\n"
#~ "  <span class=\"guimenuitem\">About Tails</span>\n"
#~ "</span>\n"
#~ msgstr ""
#~ "Per sapere la tua versione di Tails, scegli:\n"
#~ "<span class=\"Menu\">\n"
#~ "  <span class=\"guimenu\">Applicazioni</span>&nbsp;▸\n"
#~ "  <span class=\"guisubmenu\">Tails</span>&nbsp;▸\n"
#~ "  <span class=\"guimenuitem\">A proposito di  Tails</span>\n"
#~ "</span>\n"

#~ msgid ""
#~ "Our upgrades always fix important security issues so it is important to "
#~ "do them as soon as possible."
#~ msgstr ""
#~ "I nostri aggiornamenti correggono sempre problemi di sicurezza "
#~ "importanti, dunque è fondamentale effettuarli il prima possibile."

#, fuzzy
#~| msgid ""
#~| "<ul>\n"
#~| "<li>It is recommended to close all the open applications during the\n"
#~| "upgrade.</li>\n"
#~| "<li>Downloading the upgrade might take a long time, from several minutes "
#~| "to a\n"
#~| "few hours.</li>\n"
#~| "<li>The networking will be disabled after downloading the upgrade.</li>\n"
#~| "</ul>\n"
#~ msgid ""
#~ "<ul>\n"
#~ "<li>We recommend you close all other applications during the upgrade.</"
#~ "li>\n"
#~ "<li>Downloading the upgrade might take a long time, from several minutes "
#~ "to a\n"
#~ "few hours.</li>\n"
#~ "<li>The networking will be disabled after downloading the upgrade.</li>\n"
#~ "</ul>\n"
#~ msgstr ""
#~ "<ul>\n"
#~ "<li>Si raccomanda di chiudere tutte le applicazioni aperte durante\n"
#~ " l'aggiornamento.</li>\n"
#~ "<li>Scaricare l'aggiornamento può richiedere diverso tempo, da mlti "
#~ "minuti ad\n"
#~ " alcune ore.</li>\n"
#~ "<li>La rete sarà disabilitata dopo aver scaricato l'aggiornamento.</li>\n"
#~ "</ul>\n"

#~ msgid ""
#~ "<p>They might also contain <strong>special instructions for upgrading</"
#~ "strong>.</p>\n"
#~ msgstr ""
#~ "<p>Elas também podem contar <strong>instruções especiais para "
#~ "atualização</strong>.</p>\n"

#. type: Plain text
msgid "To do a manual upgrade, you can either:"
msgstr ""

#. type: Plain text
msgid ""
"- [[Upgrade by cloning from another Tails|doc/upgrade/#clone]] (below)  - "
"[[Download and upgrade|doc/upgrade/#download]] (below)  - [[Burn a new Tails "
"DVD|install/dvd-download]] - [[Upgrade your virtual machine|install/vm-"
"download]]"
msgstr ""

#. type: Plain text
#, no-wrap
msgid "<a id=\"clone\"></a>\n"
msgstr "<a id=\"clone\"></a>\n"

#. type: Title ###
#, fuzzy, no-wrap
#| msgid "Upgrade by cloning\n"
msgid "Upgrade by cloning from another Tails"
msgstr "Aggiornare tramite clonazione\n"

#. type: Plain text
msgid ""
"If you know someone you trust who already did the upgrade, you can upgrade "
"your Tails by cloning from their Tails."
msgstr ""

#. type: Plain text
msgid "You need:"
msgstr "Ti serve:"

#. type: Plain text
msgid ""
"- Your Tails USB stick - Another up-to-date Tails (USB stick or DVD)  - ¼ "
"hour to upgrade"
msgstr ""

#. type: Plain text
msgid ""
"[[See our instructions on how to do a manual upgrade by cloning from another "
"Tails.|upgrade/clone-overview]]"
msgstr ""

#. type: Plain text
#, no-wrap
msgid "<a id=\"download\"></a>\n"
msgstr "<a id=\"download\"></a>\n"

#. type: Title ###
#, no-wrap
msgid "Download and upgrade"
msgstr ""

#. type: Bullet: '- '
msgid "Your Tails USB stick"
msgstr ""

#. type: Bullet: '- '
msgid ""
"Another empty USB stick <small>(at least 8 GB)</small>&nbsp;[[!toggle id="
"\"why_extra\" text=\"Why?\"]]"
msgstr ""

#. type: Bullet: '- '
msgid ""
"1 hour to download Tails (<small class=\"remove-extra-space\">[[!inline "
"pages=\"inc/stable_amd64_iso_size\" raw=\"yes\" sort=\"age\"]]</small>)"
msgstr ""
"1 ora per scaricare Tails (<small class=\"remove-extra-space\">[[!inline "
"pages=\"inc/stable_amd64_iso_size\" raw=\"yes\" sort=\"age\"]]</small>)"

#. type: Bullet: '- '
msgid "½ hour to upgrade"
msgstr ""

#. type: Plain text
#, no-wrap
msgid "[[!toggleable id=\"why_extra\" text=\"\"\"\n"
msgstr ""

#. type: Plain text
#, no-wrap
msgid "[[!toggle id=\"why_extra\" text=\"X\"]]\n"
msgstr ""

#. type: Plain text
#, no-wrap
msgid "[[!inline pages=\"install/inc/router/why_extra.inline\" raw=\"yes\" sort=\"age\"]]\n"
msgstr ""

#. type: Plain text
msgid ""
"[[See our instructions on how to do a manual upgrade by downloading and "
"upgrading inside Tails.|upgrade/tails-overview]]"
msgstr ""

#~ msgid "<div class=\"caution\">\n"
#~ msgstr "<div class=\"caution\">\n"

#~ msgid ""
#~ "Our upgrades always fix important security issues so it is important to "
#~ "do them as soon as possible."
#~ msgstr ""
#~ "I nostri aggiornamenti correggono sempre problemi di sicurezza "
#~ "importanti, dunque è fondamentale effettuarli il prima possibile."

#, fuzzy
#~| msgid ""
#~| "<ul>\n"
#~| "<li>It is recommended to close all the open applications during the\n"
#~| "upgrade.</li>\n"
#~| "<li>Downloading the upgrade might take a long time, from several minutes to a\n"
#~| "few hours.</li>\n"
#~| "<li>The networking will be disabled after downloading the upgrade.</li>\n"
#~| "</ul>\n"
#~ msgid ""
#~ "<ul>\n"
#~ "<li>We recommend you close all other applications during the upgrade.</li>\n"
#~ "<li>Downloading the upgrade might take a long time, from several minutes to a\n"
#~ "few hours.</li>\n"
#~ "<li>The networking will be disabled after downloading the upgrade.</li>\n"
#~ "</ul>\n"
#~ msgstr ""
#~ "<ul>\n"
#~ "<li>Si raccomanda di chiudere tutte le applicazioni aperte durante\n"
#~ " l'aggiornamento.</li>\n"
#~ "<li>Scaricare l'aggiornamento può richiedere diverso tempo, da mlti minuti ad\n"
#~ " alcune ore.</li>\n"
#~ "<li>La rete sarà disabilitata dopo aver scaricato l'aggiornamento.</li>\n"
#~ "</ul>\n"

#~ msgid "<p>They might also contain <strong>special instructions for upgrading</strong>.</p>\n"
#~ msgstr "<p>Elas também podem contar <strong>instruções especiais para atualização</strong>.</p>\n"

#, fuzzy
#~| msgid ""
#~| "Both techniques only work if the upgraded device, USB stick or SD card, "
#~| "was\n"
#~| "installed using <span class=\"application\">Tails Installer</span>. "
#~| "**The\n"
#~| "persistent storage on the device will be preserved.**\n"
#~ msgid ""
#~ "Both techniques only work if the upgraded USB stick, was\n"
#~ "installed using <span class=\"application\">Tails Installer</span>. "
#~ "**The\n"
#~ "persistent storage on the USB stick will be preserved.**\n"
#~ msgstr ""
#~ "Entrambe le tecniche funzionano solo se il dispositivo aggiornato, chiave "
#~ "USB o scheda SD, è stato installato usando <span class=\"application"
#~ "\">Tails Installer</span>. **l'unità\n"
#~ " di memoria persistente sul dispositivo sarà preservata.**\n"

#~ msgid ""
#~ "<p>If you use Tails from a USB stick installed from macOS using the\n"
#~ "command line, you need to [[reinstall|install/mac/usb-overview]].</p>\n"
#~ msgstr ""
#~ "<p>Se usi Tails da una chiave USB installata da un macOS usando\n"
#~ " la linea di comando, devi [[reinstallare|install/mac/usb-overview]].</"
#~ "p>\n"

#, fuzzy
#~| msgid ""
#~| "A Tails device, USB stick or SD card, installed using <span class="
#~| "\"application\">Tails Installer</span>."
#~ msgid ""
#~ "A Tails USB stick, installed using <span class=\"application\">Tails "
#~ "Installer</span>."
#~ msgstr ""
#~ "Un dispositivo Tails, chiave USB o scheda SD, installata usando <span "
#~ "class=\"application\">Tails Installer</span>."

#~ msgid ""
#~ "<p>For upgrading manually, we recommend you try our new\n"
#~ "[[manual upgrade instructions|/upgrade]]. The following sections are the "
#~ "old\n"
#~ "instructions, provided as a fallback.</p>\n"
#~ msgstr ""
#~ "<p>Per aggiornare manualmente, ti raccomandiamo di provare le nostre "
#~ "nuove\n"
#~ "[[istruzioni per l'aggiornamento manuale|/upgrade]]. Le istruzioni "
#~ "seguenti sono quelle vecchie\n"
#~ ", fornite in caso di necessità.</p>\n"

#~| msgid ""
#~| "Manual upgrade using <span class=\"application\">Tails Installer</span>\n"
#~ msgid ""
#~ "Using <span class=\"application\">Tails Installer</span> you can either:\n"
#~ msgstr "Usando <span class=\"application\">Tails Installer</span> puoi:\n"

#~ msgid ""
#~ "[[Upgrade by cloning from another device|upgrade#clone]] which already "
#~ "runs a newer version of Tails."
#~ msgstr ""
#~ "[[Aggiornare attraverso clonazione da un altro dispositivo|"
#~ "upgrade#clone]] che contiene già una nuova versione di Tails."

#~ msgid ""
#~ "[[Upgrade from an ISO image|upgrade#from_iso]] of a newer version of "
#~ "Tails."
#~ msgstr ""
#~ "[[Aggiornare da un'immagine ISO|upgrade#from_iso]] di una versione più "
#~ "recente di Tails."

#~ msgid ""
#~ "Like for installing, you need to start <span class=\"application\">Tails\n"
#~ "Installer</span> from another media than the device that you want to "
#~ "upgrade.\n"
#~ msgstr ""
#~ "Ad esempio per installare, hai bisogno di avviare <span class="
#~ "\"application\">Tails\n"
#~ "Installer</span>a partire da un dispositivo diverso da quello che vuoi "
#~ "aggiornare.\n"

#~ msgid ""
#~ "Start Tails from the DVD, USB stick, or SD card, that you want to clone "
#~ "from."
#~ msgstr ""
#~ "Avvia Tails dal DVD, chiave USB o scheda SD dalla quale vuoi clonare."

#~ msgid ""
#~ "2. Choose\n"
#~ "   <span class=\"menuchoice\">\n"
#~ "     <span class=\"guimenu\">Applications</span>&nbsp;▸\n"
#~ "     <span class=\"guisubmenu\">Tails</span>&nbsp;▸\n"
#~ "     <span class=\"guimenuitem\">Tails Installer</span>\n"
#~ "   </span>\n"
#~ "   to start <span class=\"application\">Tails Installer</span>.\n"
#~ msgstr ""
#~ "2. Scegli\n"
#~ "   <span class=\"menuchoice\">\n"
#~ "     <span class=\"guimenu\">Applicazioni</span>&nbsp;▸\n"
#~ "     <span class=\"guisubmenu\">Tails</span>&nbsp;▸\n"
#~ "     <span class=\"guimenuitem\">Tails Installer</span>\n"
#~ "   </span>\n"
#~ "   per avviare <span class=\"application\">Tails Installer</span>.\n"

#~| msgid "Choose <span class=\"guilabel\">Upgrade from ISO</span>."
#~ msgid "Choose <span class=\"guilabel\">Upgrade by cloning</span>."
#~ msgstr ""
#~ "Scegliere <span class=\"guilabel\">Aggiornamento da clonazione</span>."

#~ msgid "Plug the device that you want to upgrade."
#~ msgstr "Connetti il dispositivo che vuoi aggiornare."

#~ msgid ""
#~ "   A new device, which corresponds to the USB stick or SD card, appears "
#~ "in the\n"
#~ "   <span class=\"guilabel\">Target Device</span> drop-down list.\n"
#~ msgstr ""
#~ "   Un nuovo dispositivo, che corrisponderà alla chiave USB  scheda SD, "
#~ "apparirà nella\n"
#~ "   lista a cascata <span class=\"guilabel\">Dispositivo di Destinazione</"
#~ "span>.\n"

#~ msgid ""
#~ "Choose the device from the <span class=\"guilabel\">Target Device</span> "
#~ "drop-down list."
#~ msgstr ""
#~ "Scegli il dispositivo dalla lista a cascata <span class=\"guilabel"
#~ "\">Dispositivo di Destinazione</span>."

#~ msgid ""
#~ "To start the upgrade, click on the <span class=\"button\">Install Tails</"
#~ "span> button."
#~ msgstr ""
#~ "Per avviare l'aggiornamento, clicca sul pulsante <span class=\"button"
#~ "\">Installa Tails</span>."

#~ msgid ""
#~ "Read the warning message in the pop-up window. Click on the <span class="
#~ "\"button\">Yes</span> button to confirm."
#~ msgstr ""
#~ "Leggi il messaggio d'avvertimento nella finestra pop-up. Clicca sul "
#~ "pulsante <span class=\"button\">Sì</span> per confermare."

#~ msgid "<a id=\"from_iso\"></a>\n"
#~ msgstr "<a id=\"from_iso\"></a>\n"

#~ msgid "Upgrade from ISO\n"
#~ msgstr "Aggiornare da un'immagine ISO\n"

#~ msgid ""
#~ "Start Tails from another DVD, USB stick, or SD card, than the device that "
#~ "you want to upgrade."
#~ msgstr ""
#~ "Avvia Tails da un DVD, chiave USB o scheda SD diversa da quella che vuoi "
#~ "aggiornare."

#~ msgid "Choose <span class=\"guilabel\">Upgrade from ISO</span>."
#~ msgstr "Scegli <span class=\"guilabel\">Aggiorna da immagine ISO</span>."

#~ msgid ""
#~ "Click on the <span class=\"guilabel\">Browse</span> button to specify the "
#~ "location of the ISO image."
#~ msgstr ""
#~ "Clicca sul pulsante <span class=\"guilabel\">Browse</span> per "
#~ "specificare la posizione dell'immagine ISO."

#~ msgid ""
#~ "   If the ISO image is saved on another media, plug it if necessary and "
#~ "click on\n"
#~ "   the corresponding device in the <span class=\"guilabel\">Places</span> "
#~ "column.\n"
#~ msgstr ""
#~ "   Se l'immagine ISO è salvata su un altro media, connettilo se è "
#~ "necessario e clicca sul\n"
#~ "   dispositivo corrispondente nella colonna <span class=\"guilabel"
#~ "\">Risorse</span>.\n"

#~ msgid "   <div class=\"tip\">\n"
#~ msgstr "   <div class=\"tip\">\n"

#~ msgid ""
#~ "   If the ISO image is stored in a persistent volume, the corresponding "
#~ "device\n"
#~ "   appears first as <span class=\"guilabel\">Encrypted</span>. Click on "
#~ "the device\n"
#~ "   and, in the popup window, enter the passphrase to unlock it.\n"
#~ msgstr ""
#~ "   Se l'immagine ISO è archiviata in un volume persistente, il "
#~ "dispositivo corrispondente\n"
#~ "   apparirà prima come <span class=\"emphasis\">Crittato</span>. Clicca "
#~ "sul dispositivo\n"
#~ " e, nella finestra pop-up, inserisci la frase per sbloccarlo.\n"

#~ msgid "   </div>\n"
#~ msgstr "   </div>\n"

#~ msgid ""
#~ "If you use Tails from a DVD or if your Tails device was not installed "
#~ "using\n"
#~ "<span class=\"application\">Tails Installer</span>, it is not possible to "
#~ "upgrade\n"
#~ "and you need to follow our [[installation instructions|download#media]] "
#~ "again\n"
#~ "with the new ISO image.\n"
#~ msgstr ""
#~ "Se você usa Tails a partir de um DVD ou se seu dispositivo com Tails não "
#~ "foi\n"
#~ "instalado usando o <span class=\"application\">Tails Installer</span>, "
#~ "então\n"
#~ "não é possível atualizar e você terá de seguir as [[instruções de "
#~ "instalação|download#media]]\n"
#~ "novamente, usando a nova imagem ISO.\n"

#~ msgid "Clone & Upgrade\n"
#~ msgstr "Clonar & Atualizar\n"

#~ msgid "Choose <span class=\"guilabel\">Clone & Upgrade</span>."
#~ msgstr "Escolha <span class=\"guilabel\">Clonar & Atualizar</span>."<|MERGE_RESOLUTION|>--- conflicted
+++ resolved
@@ -7,15 +7,9 @@
 msgstr ""
 "Project-Id-Version: Italian translations\n"
 "Report-Msgid-Bugs-To: tails-l10n@boum.org\n"
-<<<<<<< HEAD
-"POT-Creation-Date: 2019-10-18 01:54+0000\n"
-"PO-Revision-Date: 2016-04-10 20:57+0100\n"
-"Last-Translator: Zeyev <zeyev@autistici.org>\n"
-=======
 "POT-Creation-Date: 2019-10-18 00:30+0000\n"
 "PO-Revision-Date: 2019-10-23 09:20+0000\n"
 "Last-Translator: emmapeel <emma.peel@riseup.net>\n"
->>>>>>> 9b2b2670
 "Language-Team: ita <transitails@inventati.org>\n"
 "Language: it\n"
 "MIME-Version: 1.0\n"
@@ -219,8 +213,6 @@
 msgid "<pre>tails-upgrade-frontend-wrapper</pre>\n"
 msgstr "<pre>tails-upgrade-frontend-wrapper</pre>\n"
 
-<<<<<<< HEAD
-=======
 #. type: Plain text
 #, no-wrap
 msgid "<p>We recommend you read the [[release notes|release_notes]] for the latest version. They document all the changes in this new version:</p>\n"
@@ -236,7 +228,6 @@
 "</ul>\n"
 msgstr ""
 
->>>>>>> 9b2b2670
 #. type: Title -
 #, no-wrap
 msgid "Troubleshooting\n"
@@ -325,23 +316,22 @@
 
 #. type: Bullet: '  - '
 #, fuzzy
+#| msgid ""
+#| "You want to upgrade from another Tails device which already has a newer "
+#| "version installed, for example when working offline."
+msgid ""
+"You want to upgrade from another Tails USB stick which already has a newer "
+"version installed, for example when working offline."
+msgstr ""
+"Vuoi aggiornare da un altro dispositivo Tails che ha già una nuova versione "
+"installata, per esempio lavorando offline."
+
+#. type: Bullet: '  - '
+#, fuzzy
 #| msgid "The automatic upgrade failed and you need to repair a Tails device."
 msgid "The automatic upgrade failed and you need to repair a Tails USB stick."
 msgstr ""
 "L'aggiornamento automatico è fallito e devi riparare un dispositivo Tails."
-
-#. type: Bullet: '  - '
-#, fuzzy
-#| msgid ""
-#| "You want to upgrade from another Tails device which already has a newer "
-#| "version installed, for example when working offline."
-msgid ""
-"You want to upgrade by cloning from another Tails USB stick which is already "
-"up-to-date, for example when working offline or with a slow Internet "
-"connection."
-msgstr ""
-"Vuoi aggiornare da un altro dispositivo Tails che ha già una nuova versione "
-"installata, per esempio lavorando offline."
 
 #. type: Plain text
 #, fuzzy, no-wrap
@@ -363,185 +353,28 @@
 msgstr "[[!img upgrader_automatic.png link=no]]\n"
 
 #. type: Plain text
-msgid "To do a manual upgrade, you can either:"
-msgstr ""
-
-#. type: Plain text
-msgid ""
-"- [[Upgrade by cloning from another Tails|doc/upgrade/#clone]] (below)  - "
-"[[Download and upgrade|doc/upgrade/#download]] (below)  - [[Burn a new Tails "
-"DVD|install/dvd-download]] - [[Upgrade your virtual machine|install/vm-"
-"download]]"
-msgstr ""
-
-#. type: Plain text
-#, no-wrap
-msgid "<a id=\"clone\"></a>\n"
-msgstr "<a id=\"clone\"></a>\n"
-
-#. type: Title ###
 #, fuzzy, no-wrap
-#| msgid "Upgrade by cloning\n"
-msgid "Upgrade by cloning from another Tails"
-msgstr "Aggiornare tramite clonazione\n"
-
-#. type: Plain text
-msgid ""
-"If you know someone you trust who already did the upgrade, you can upgrade "
-"your Tails by cloning from their Tails."
-msgstr ""
-
-#. type: Plain text
-msgid "You need:"
-msgstr ""
-
-#. type: Plain text
-msgid ""
-"- Your Tails USB stick - Another up-to-date Tails (USB stick or DVD)  - ¼ "
-"hour to upgrade"
-msgstr ""
-
-#. type: Plain text
-msgid "See our instructions on how to do a manual upgrade by:"
-msgstr ""
-
-#. type: Plain text
-msgid "- [[Cloning from another Tails|upgrade/clone-overview]]"
-msgstr ""
-
-#. type: Plain text
-#, fuzzy, no-wrap
-#| msgid "<a id=\"clone\"></a>\n"
-msgid "<a id=\"download\"></a>\n"
-msgstr "<a id=\"clone\"></a>\n"
-
-#. type: Title ###
-#, no-wrap
-msgid "Download and upgrade"
-msgstr ""
-
-#. type: Bullet: '- '
-msgid "Your Tails USB stick"
-msgstr ""
-
-#. type: Bullet: '- '
-msgid ""
-"Another empty USB stick <small>(at least 8 GB)</small>&nbsp;[[!toggle id="
-"\"why_extra\" text=\"Why?\"]]"
-msgstr ""
-
-#. type: Bullet: '- '
-msgid ""
-"1 hour to download Tails (<small class=\"remove-extra-space\">[[!inline "
-"pages=\"inc/stable_amd64_iso_size\" raw=\"yes\" sort=\"age\"]]</small>)"
-msgstr ""
-
-#. type: Bullet: '- '
-msgid "½ hour to upgrade"
-msgstr ""
-
-#. type: Plain text
-#, no-wrap
-msgid "[[!toggleable id=\"why_extra\" text=\"\"\"\n"
-msgstr ""
-
-#. type: Plain text
-#, no-wrap
-msgid "[[!toggle id=\"why_extra\" text=\"X\"]]\n"
-msgstr ""
-
-#. type: Plain text
-#, no-wrap
-msgid "[[!inline pages=\"install/inc/router/why_extra.inline\" raw=\"yes\" sort=\"age\"]]\n"
-msgstr ""
-
-#. type: Plain text
-msgid ""
-"- [[Downloading and upgrading from your Tails|upgrade/tails-overview]] (more "
-"secure)  - [[Downloading and upgrading from Windows|upgrade/win-overview]] "
-"(more convenient)  - [[Downloading and upgrading from macOS|upgrade/mac-"
-"overview]] (more convenient)  - [[Downloading and upgrading from Linux|"
-"upgrade/linux-overview]] (more convenient)"
-msgstr ""
-
-#. type: Plain text
-#, no-wrap
-msgid "<div class=\"caution\">\n"
-msgstr "<div class=\"caution\">\n"
-
-#. type: Plain text
-#, no-wrap
-msgid ""
-"<p>Downloading and upgrading from Windows might be less secure if your\n"
-"Windows is compromised but it might be more convenient and faster to\n"
-"download.</p>\n"
-msgstr ""
-
-#, fuzzy
-#~| msgid ""
-#~| "To know the version of a running Tails, choose\n"
-#~| "<span class=\"menuchoice\">\n"
-#~| "  <span class=\"guimenu\">Applications</span>&nbsp;▸\n"
-#~| "  <span class=\"guisubmenu\">Tails</span>&nbsp;▸\n"
-#~| "  <span class=\"guimenuitem\">About Tails</span>\n"
-#~| "</span>\n"
-#~ msgid ""
-#~ "To know your version of Tails, choose\n"
-#~ "<span class=\"menuchoice\">\n"
-#~ "  <span class=\"guimenu\">Applications</span>&nbsp;▸\n"
-#~ "  <span class=\"guisubmenu\">Tails</span>&nbsp;▸\n"
-#~ "  <span class=\"guimenuitem\">About Tails</span>\n"
-#~ "</span>\n"
-#~ msgstr ""
-#~ "Per sapere la tua versione di Tails, scegli:\n"
-#~ "<span class=\"Menu\">\n"
-#~ "  <span class=\"guimenu\">Applicazioni</span>&nbsp;▸\n"
-#~ "  <span class=\"guisubmenu\">Tails</span>&nbsp;▸\n"
-#~ "  <span class=\"guimenuitem\">A proposito di  Tails</span>\n"
-#~ "</span>\n"
-
-#~ msgid ""
-#~ "Our upgrades always fix important security issues so it is important to "
-#~ "do them as soon as possible."
-#~ msgstr ""
-#~ "I nostri aggiornamenti correggono sempre problemi di sicurezza "
-#~ "importanti, dunque è fondamentale effettuarli il prima possibile."
-
-#, fuzzy
-#~| msgid ""
-#~| "<ul>\n"
-#~| "<li>It is recommended to close all the open applications during the\n"
-#~| "upgrade.</li>\n"
-#~| "<li>Downloading the upgrade might take a long time, from several minutes "
-#~| "to a\n"
-#~| "few hours.</li>\n"
-#~| "<li>The networking will be disabled after downloading the upgrade.</li>\n"
-#~| "</ul>\n"
-#~ msgid ""
-#~ "<ul>\n"
-#~ "<li>We recommend you close all other applications during the upgrade.</"
-#~ "li>\n"
-#~ "<li>Downloading the upgrade might take a long time, from several minutes "
-#~ "to a\n"
-#~ "few hours.</li>\n"
-#~ "<li>The networking will be disabled after downloading the upgrade.</li>\n"
-#~ "</ul>\n"
-#~ msgstr ""
-#~ "<ul>\n"
-#~ "<li>Si raccomanda di chiudere tutte le applicazioni aperte durante\n"
-#~ " l'aggiornamento.</li>\n"
-#~ "<li>Scaricare l'aggiornamento può richiedere diverso tempo, da mlti "
-#~ "minuti ad\n"
-#~ " alcune ore.</li>\n"
-#~ "<li>La rete sarà disabilitata dopo aver scaricato l'aggiornamento.</li>\n"
-#~ "</ul>\n"
-
-#~ msgid ""
-#~ "<p>They might also contain <strong>special instructions for upgrading</"
-#~ "strong>.</p>\n"
-#~ msgstr ""
-#~ "<p>Elas também podem contar <strong>instruções especiais para "
-#~ "atualização</strong>.</p>\n"
+#| msgid ""
+#| "To know the version of a running Tails, choose\n"
+#| "<span class=\"menuchoice\">\n"
+#| "  <span class=\"guimenu\">Applications</span>&nbsp;▸\n"
+#| "  <span class=\"guisubmenu\">Tails</span>&nbsp;▸\n"
+#| "  <span class=\"guimenuitem\">About Tails</span>\n"
+#| "</span>\n"
+msgid ""
+"To know your version of Tails, choose\n"
+"<span class=\"menuchoice\">\n"
+"  <span class=\"guimenu\">Applications</span>&nbsp;▸\n"
+"  <span class=\"guisubmenu\">Tails</span>&nbsp;▸\n"
+"  <span class=\"guimenuitem\">About Tails</span>\n"
+"</span>\n"
+msgstr ""
+"Per sapere la tua versione di Tails, scegli:\n"
+"<span class=\"Menu\">\n"
+"  <span class=\"guimenu\">Applicazioni</span>&nbsp;▸\n"
+"  <span class=\"guisubmenu\">Tails</span>&nbsp;▸\n"
+"  <span class=\"guimenuitem\">A proposito di  Tails</span>\n"
+"</span>\n"
 
 #. type: Plain text
 msgid "To do a manual upgrade, you can either:"
