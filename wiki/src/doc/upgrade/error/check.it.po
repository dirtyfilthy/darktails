# SOME DESCRIPTIVE TITLE
# Copyright (C) YEAR Free Software Foundation, Inc.
# This file is distributed under the same license as the PACKAGE package.
# FIRST AUTHOR <EMAIL@ADDRESS>, YEAR.
#
msgid ""
msgstr ""
"Project-Id-Version: italianTails\n"
"POT-Creation-Date: 2015-11-19 23:06+0100\n"
<<<<<<< HEAD
"PO-Revision-Date: 2017-06-03 17:04+0200\n"
=======
"PO-Revision-Date: 2017-07-09 10:39+0000\n"
>>>>>>> 7a61c843
"Language-Team: ita <transitails@inventati.org>\n"
"Language: it\n"
"MIME-Version: 1.0\n"
"Content-Type: text/plain; charset=UTF-8\n"
"Content-Transfer-Encoding: 8bit\n"
"X-Generator: Poedit 1.8.11\n"
"Last-Translator: \n"

#. type: Plain text
#, no-wrap
msgid "[[!meta title=\"Error while checking for upgrades\"]]\n"
<<<<<<< HEAD
msgstr "[[!meta title=\"Errori cercando gli aggiornamenti\"]]\n"
=======
msgstr "[[!meta title=\"Errori durante la ricerca di aggiornamenti\"]]\n"
>>>>>>> 7a61c843

#. type: Plain text
msgid ""
"Tails could not determine whether an upgrade is available from our website."
msgstr ""
"Tails non è riuscito a determinare se c'è un aggiornamento disponibile dal "
"nostro sito."

#. type: Plain text
msgid "This is probably caused by a network connection problem."
msgstr "Questo è probabilmente causato da un problema di connessione,"

#. type: Plain text
msgid ""
"Check your network connection, and restart Tails to check for upgrades again."
msgstr ""
"Controlla la tua connessione di rete, e riavvia Tails per controllare "
"nuovamente gli aggiornamenti."

#. type: Plain text
msgid ""
"If the problem persists, [[report an error|support]] and include in your "
"report the debugging information that appears in the error message."
msgstr ""
"Se il problema persiste, [[segnala un errore|support]] e includi nella tua "
"segnalazione le informazioni di debug che appaiono nel messaggio di errore."

#. type: Plain text
msgid "This error could also be caused by:"
msgstr "Questo errore potrebbe essere causato da:"

#. type: Bullet: '  - '
msgid "an error in Tails Upgrader"
msgstr "un errore nel programma di aggiornamento di Tails"

#. type: Bullet: '  - '
msgid ""
"a failure or an attack on the Tor exit node being used, your Internet "
"service provider, or our website."
msgstr ""
"un malfunzionamento o un attacco al nodo di uscita di Tor in uso, al tuo "
"fornitore di connessione internet, oppure al nostro sito web."

#. type: Plain text
msgid "Sending us a report is the best way to further analyse the error."
msgstr ""
<<<<<<< HEAD
"Inviarci una segnalazione è il modo migliore per analizzare l'errore più a fondo"
=======
"Inviarci una segnalazione è il modo migliore per analizzare in modo "
"approfondito l'errore."
>>>>>>> 7a61c843
<|MERGE_RESOLUTION|>--- conflicted
+++ resolved
@@ -7,11 +7,7 @@
 msgstr ""
 "Project-Id-Version: italianTails\n"
 "POT-Creation-Date: 2015-11-19 23:06+0100\n"
-<<<<<<< HEAD
-"PO-Revision-Date: 2017-06-03 17:04+0200\n"
-=======
 "PO-Revision-Date: 2017-07-09 10:39+0000\n"
->>>>>>> 7a61c843
 "Language-Team: ita <transitails@inventati.org>\n"
 "Language: it\n"
 "MIME-Version: 1.0\n"
@@ -23,17 +19,13 @@
 #. type: Plain text
 #, no-wrap
 msgid "[[!meta title=\"Error while checking for upgrades\"]]\n"
-<<<<<<< HEAD
-msgstr "[[!meta title=\"Errori cercando gli aggiornamenti\"]]\n"
-=======
 msgstr "[[!meta title=\"Errori durante la ricerca di aggiornamenti\"]]\n"
->>>>>>> 7a61c843
 
 #. type: Plain text
 msgid ""
 "Tails could not determine whether an upgrade is available from our website."
 msgstr ""
-"Tails non è riuscito a determinare se c'è un aggiornamento disponibile dal "
+"Tails non può determinare sempre se un aggiornamento è disponibile sul "
 "nostro sito."
 
 #. type: Plain text
@@ -57,7 +49,7 @@
 
 #. type: Plain text
 msgid "This error could also be caused by:"
-msgstr "Questo errore potrebbe essere causato da:"
+msgstr "Questo erroer potrebbe essere causato da:"
 
 #. type: Bullet: '  - '
 msgid "an error in Tails Upgrader"
@@ -68,15 +60,11 @@
 "a failure or an attack on the Tor exit node being used, your Internet "
 "service provider, or our website."
 msgstr ""
-"un malfunzionamento o un attacco al nodo di uscita di Tor in uso, al tuo "
-"fornitore di connessione internet, oppure al nostro sito web."
+"un malfunzionamento o un attacco al nodo di uscita di Tor in uso, il tuo "
+"fornitore di connessione internet, oppure il nostro sito web."
 
 #. type: Plain text
 msgid "Sending us a report is the best way to further analyse the error."
 msgstr ""
-<<<<<<< HEAD
-"Inviarci una segnalazione è il modo migliore per analizzare l'errore più a fondo"
-=======
 "Inviarci una segnalazione è il modo migliore per analizzare in modo "
-"approfondito l'errore."
->>>>>>> 7a61c843
+"approfondito l'errore."