# SOME DESCRIPTIVE TITLE
# Copyright (C) YEAR Free Software Foundation, Inc.
# This file is distributed under the same license as the PACKAGE package.
# FIRST AUTHOR <EMAIL@ADDRESS>, YEAR.
#
msgid ""
msgstr ""
"Project-Id-Version: PACKAGE VERSION\n"
"Report-Msgid-Bugs-To: tails-l10n@boum.org\n"
<<<<<<< HEAD
"POT-Creation-Date: 2020-04-23 16:49+0000\n"
"PO-Revision-Date: 2018-02-07 18:00+0000\n"
=======
"POT-Creation-Date: 2019-10-18 00:30+0000\n"
"PO-Revision-Date: 2020-04-23 11:35+0000\n"
>>>>>>> abd3dc78
"Last-Translator: emmapeel <emma.peel@riseup.net>\n"
"Language-Team: LANGUAGE <LL@li.org>\n"
"Language: ru\n"
"MIME-Version: 1.0\n"
"Content-Type: text/plain; charset=UTF-8\n"
"Content-Transfer-Encoding: 8bit\n"
"Plural-Forms: nplurals=3; plural=n%10==1 && n%100!=11 ? 0 : n%10>=2 && n%10<="
"4 && (n%100<10 || n%100>=20) ? 1 : 2;\n"
"X-Generator: Weblate 3.5.1\n"

#. type: Plain text
#, no-wrap
msgid "[[!meta title=\"Error while installing the upgrade\"]]\n"
msgstr ""

#. type: Plain text
msgid "The upgrade could not be installed."
msgstr ""

#. type: Plain text
#, no-wrap
msgid "<div class=\"caution\">\n"
msgstr "<div class=\"caution\">\n"

#. type: Plain text
#, no-wrap
msgid "<p>Your Tails USB stick needs to be repaired and might be unable to restart.</p>\n"
msgstr ""

#. type: Plain text
#, no-wrap
msgid "</div>\n"
msgstr "</div>\n"

#. type: Plain text
msgid "This is probably caused by a software error in Tails Upgrader."
msgstr ""

#. type: Title -
#, no-wrap
msgid "Reporting the problem to our help desk"
msgstr ""

#. type: Plain text
msgid ""
"If you are comfortable with the command line, please [[report the problem to "
"our help desk|support/talk]]."
msgstr ""

#. type: Plain text
msgid "Include in your report:"
msgstr ""

#. type: Bullet: '   - '
msgid "the debugging information that appears in the error message"
msgstr ""

#. type: Plain text
#, no-wrap
msgid ""
"   - the output of the five following commands, run in a\n"
"    [[<span class=\\\"application\\\">Terminal</span>|first_steps/introduction_to_gnome_and_the_tails_desktop#terminal]]:\n"
"    <pre>\n"
"        ls -l /lib/live/mount/medium/live\n"
"        cat /lib/live/mount/medium/live/Tails.module\n"
"        mount\n"
"        df -h\n"
"        free -m\n"
"    </pre>\n"
msgstr ""

#. type: Title -
#, no-wrap
msgid "Repairing your Tails USB stick"
msgstr ""

#. type: Plain text
msgid ""
"To repair your Tails USB stick, please try doing a [[manual upgrade|"
"upgrade#manual]]."
msgstr ""

#. type: Plain text
#, no-wrap
msgid "<div class=\"note\">\n"
msgstr "<div class=\"note\">\n"

#. type: Plain text
#, no-wrap
msgid "<p>The Persistent Storage on the USB stick will be preserved.</p>\n"
msgstr ""

#. type: Plain text
msgid ""
"If the manual upgrade fails as well, please [[report another error|"
"first_steps/bug_reporting]]."
msgstr ""<|MERGE_RESOLUTION|>--- conflicted
+++ resolved
@@ -7,22 +7,17 @@
 msgstr ""
 "Project-Id-Version: PACKAGE VERSION\n"
 "Report-Msgid-Bugs-To: tails-l10n@boum.org\n"
-<<<<<<< HEAD
 "POT-Creation-Date: 2020-04-23 16:49+0000\n"
 "PO-Revision-Date: 2018-02-07 18:00+0000\n"
-=======
-"POT-Creation-Date: 2019-10-18 00:30+0000\n"
-"PO-Revision-Date: 2020-04-23 11:35+0000\n"
->>>>>>> abd3dc78
 "Last-Translator: emmapeel <emma.peel@riseup.net>\n"
 "Language-Team: LANGUAGE <LL@li.org>\n"
 "Language: ru\n"
 "MIME-Version: 1.0\n"
 "Content-Type: text/plain; charset=UTF-8\n"
 "Content-Transfer-Encoding: 8bit\n"
-"Plural-Forms: nplurals=3; plural=n%10==1 && n%100!=11 ? 0 : n%10>=2 && n%10<="
-"4 && (n%100<10 || n%100>=20) ? 1 : 2;\n"
-"X-Generator: Weblate 3.5.1\n"
+"Plural-Forms: nplurals=3; plural=n%10==1 && n%100!=11 ? 0 : n%10>=2 && n"
+"%10<=4 && (n%100<10 || n%100>=20) ? 1 : 2;\n"
+"X-Generator: Weblate 2.10.1\n"
 
 #. type: Plain text
 #, no-wrap
