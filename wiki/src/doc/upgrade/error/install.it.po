--- conflicted
+++ resolved
@@ -6,29 +6,24 @@
 msgid ""
 msgstr ""
 "Project-Id-Version:  \n"
-<<<<<<< HEAD
-"POT-Creation-Date: 2015-11-19 23:06+0100\n"
-"PO-Revision-Date: 2017-07-09 10:45+0000\n"
-=======
 "POT-Creation-Date: 2017-07-31 21:51+0000\n"
 "PO-Revision-Date: 2016-06-20 23:42+0100\n"
->>>>>>> b3194ef8
 "Last-Translator: \n"
 "Language-Team: ita <transitails@inventati.org>\n"
 "Language: it\n"
 "MIME-Version: 1.0\n"
 "Content-Type: text/plain; charset=UTF-8\n"
 "Content-Transfer-Encoding: 8bit\n"
-"X-Generator: Poedit 1.8.11\n"
+"X-Generator: Poedit 1.6.10\n"
 
 #. type: Plain text
 #, no-wrap
 msgid "[[!meta title=\"Error while installing the upgrade\"]]\n"
-msgstr "[[!meta title=\"Errore durante l'installazione dell'aggiornamento\"]]\n"
+msgstr "[[!meta title=\"Error while installing the upgrade\"]]\n"
 
 #. type: Plain text
 msgid "The upgrade could not be installed."
-msgstr "L'aggiornamento potrebbe non essere stato installato."
+msgstr "L'aggiornamento potrebbe non essere installato."
 
 #. type: Plain text
 #, no-wrap
@@ -101,8 +96,8 @@
 "2. To repair your Tails USB stick, [[manually upgrade|first_steps/upgrade#manual]]\n"
 "it using Tails Installer from another Tails USB stick.\n"
 msgstr ""
-"2. Per riparare il tuo dispositivo con Tails, effettua un [[aggiornamento manuale|first_steps/upgrade#manual]]\n"
-"utilizzando l'installatore di Tails da un altro dispositivo con Tails\n"
+"2. Per riparare il tuo dispositivo con Tails, [[aggiornamento manuale|irst_steps/upgrade#manual]]\n"
+"usa l'installatore di Tails da un altro dispositivo con Tails\n"
 
 #. type: Plain text
 msgid ""
