--- conflicted
+++ resolved
@@ -7,11 +7,7 @@
 msgstr ""
 "Project-Id-Version: \n"
 "Report-Msgid-Bugs-To: tails-l10n@boum.org\n"
-<<<<<<< HEAD
-"POT-Creation-Date: 2020-04-12 16:10+0200\n"
-=======
 "POT-Creation-Date: 2020-04-15 02:12+0000\n"
->>>>>>> 5f2d5937
 "PO-Revision-Date: 2019-10-23 09:20+0000\n"
 "Last-Translator: emmapeel <emma.peel@riseup.net>\n"
 "Language-Team: ita <transitails@inventati.org>\n"
@@ -55,7 +51,7 @@
 
 #. type: Title -
 #, no-wrap
-msgid "Reporting the problem to our help desk"
+msgid "Reporting the problem to our help desk\n"
 msgstr ""
 
 #. type: Plain text
@@ -97,7 +93,7 @@
 
 #. type: Title -
 #, no-wrap
-msgid "Repairing your Tails USB stick"
+msgid "Repairing your Tails USB stick\n"
 msgstr ""
 
 #. type: Plain text
