# SOME DESCRIPTIVE TITLE
# Copyright (C) YEAR Free Software Foundation, Inc.
# This file is distributed under the same license as the PACKAGE package.
# FIRST AUTHOR <EMAIL@ADDRESS>, YEAR.
#
#, fuzzy
msgid ""
msgstr ""
"Project-Id-Version: PACKAGE VERSION\n"
<<<<<<< HEAD
"POT-Creation-Date: 2014-01-10 15:58+0100\n"
=======
"POT-Creation-Date: 2014-03-05 01:07+0100\n"
>>>>>>> 4d85dd29
"PO-Revision-Date: YEAR-MO-DA HO:MI+ZONE\n"
"Last-Translator: FULL NAME <EMAIL@ADDRESS>\n"
"Language-Team: LANGUAGE <LL@li.org>\n"
"Language: \n"
"MIME-Version: 1.0\n"
"Content-Type: text/plain; charset=UTF-8\n"
"Content-Transfer-Encoding: 8bit\n"

#. type: Plain text
#, no-wrap
msgid "[[!meta title=\"Error while downloading the upgrade\"]]\n"
msgstr ""

#. type: Plain text
msgid "The upgrade could not be downloaded."
msgstr ""

#. type: Plain text
msgid "This is probably caused by a network connection problem."
msgstr ""

#. type: Plain text
msgid ""
"Check your network connection, and restart Tails to try upgrading again."
msgstr ""

#. type: Plain text
msgid ""
<<<<<<< HEAD
"If the problem persists, [[report an error|support/troubleshooting]] and "
"include in your report the debugging information that appears in the error "
"message."
=======
"If the problem persists, [[report an error|support]] and include in your "
"report the debugging information that appears in the error message."
>>>>>>> 4d85dd29
msgstr ""

#. type: Plain text
msgid "This error could also be caused by:"
msgstr ""

#. type: Bullet: '  - '
msgid "an error in Tails Upgrader"
msgstr ""

#. type: Bullet: '  - '
msgid ""
"a failure or an attack on the Tor exit node being used, your Internet "
"service provider, our website, or one of our mirrors."
msgstr ""

#. type: Plain text
msgid "Sending us a report is the best way to further analyse the error."
msgstr ""<|MERGE_RESOLUTION|>--- conflicted
+++ resolved
@@ -7,11 +7,7 @@
 msgid ""
 msgstr ""
 "Project-Id-Version: PACKAGE VERSION\n"
-<<<<<<< HEAD
-"POT-Creation-Date: 2014-01-10 15:58+0100\n"
-=======
 "POT-Creation-Date: 2014-03-05 01:07+0100\n"
->>>>>>> 4d85dd29
 "PO-Revision-Date: YEAR-MO-DA HO:MI+ZONE\n"
 "Last-Translator: FULL NAME <EMAIL@ADDRESS>\n"
 "Language-Team: LANGUAGE <LL@li.org>\n"
@@ -40,14 +36,8 @@
 
 #. type: Plain text
 msgid ""
-<<<<<<< HEAD
-"If the problem persists, [[report an error|support/troubleshooting]] and "
-"include in your report the debugging information that appears in the error "
-"message."
-=======
 "If the problem persists, [[report an error|support]] and include in your "
 "report the debugging information that appears in the error message."
->>>>>>> 4d85dd29
 msgstr ""
 
 #. type: Plain text
