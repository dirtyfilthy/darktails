--- conflicted
+++ resolved
@@ -7,11 +7,7 @@
 msgstr ""
 "Project-Id-Version: PACKAGE VERSION\n"
 "Report-Msgid-Bugs-To: tails-l10n@boum.org\n"
-<<<<<<< HEAD
-"POT-Creation-Date: 2020-04-12 16:10+0200\n"
-=======
 "POT-Creation-Date: 2020-04-15 02:12+0000\n"
->>>>>>> 5f2d5937
 "PO-Revision-Date: 2020-01-22 15:26+0000\n"
 "Last-Translator: emmapeel <emma.peel@riseup.net>\n"
 "Language-Team: LANGUAGE <LL@li.org>\n"
@@ -52,7 +48,7 @@
 
 #. type: Title -
 #, no-wrap
-msgid "Reporting the problem to our help desk"
+msgid "Reporting the problem to our help desk\n"
 msgstr ""
 
 #. type: Plain text
@@ -85,7 +81,7 @@
 
 #. type: Title -
 #, no-wrap
-msgid "Repairing your Tails USB stick"
+msgid "Repairing your Tails USB stick\n"
 msgstr ""
 
 #. type: Plain text
