[[!meta title="Error while installing the upgrade"]]

The upgrade could not be installed.

<div class="caution">

Your Tails device needs to be repaired and might be unable to restart.

</div>

This is probably caused by a software error in Tails Upgrader.

<<<<<<< HEAD
1. Please [[report an error|support/troubleshooting]] and include in your
=======
1. Please [[report an error|support]] and include in your
>>>>>>> 4d85dd29
report:

   - the debugging information that appears in the error message
   - the output of the five following commands, run in a
    [[<span class=\"application\">Terminal</span>|first_steps/introduction_to_gnome_and_the_tails_desktop#terminal]]:
    <pre>
        ls -l /lib/live/mount/medium/live
        cat /lib/live/mount/medium/live/Tails.module
        mount
        df -h
        free -m
    </pre>

2. To repair your Tails device, [[manually upgrade|first_steps/upgrade#manual]]
it using Tails Installer from another Tails device.

If the manual upgrade fails as well, please [[report another
error|first_steps/bug_reporting]].<|MERGE_RESOLUTION|>--- conflicted
+++ resolved
@@ -10,11 +10,7 @@
 
 This is probably caused by a software error in Tails Upgrader.
 
-<<<<<<< HEAD
-1. Please [[report an error|support/troubleshooting]] and include in your
-=======
 1. Please [[report an error|support]] and include in your
->>>>>>> 4d85dd29
 report:
 
    - the debugging information that appears in the error message
