--- conflicted
+++ resolved
@@ -7,11 +7,7 @@
 msgstr ""
 "Project-Id-Version: Tails\n"
 "Report-Msgid-Bugs-To: tails-l10n@boum.org\n"
-<<<<<<< HEAD
-"POT-Creation-Date: 2020-04-12 16:10+0200\n"
-=======
 "POT-Creation-Date: 2020-04-15 02:12+0000\n"
->>>>>>> 5f2d5937
 "PO-Revision-Date: 2020-01-26 17:30+0000\n"
 "Last-Translator: xin <xin@riseup.net>\n"
 "Language-Team: Tails translators <tails@boum.org>\n"
@@ -52,8 +48,8 @@
 
 #. type: Title -
 #, no-wrap
-msgid "Reporting the problem to our help desk"
-msgstr "Signaler le problème à notre équipe d'assistance"
+msgid "Reporting the problem to our help desk\n"
+msgstr "Signaler le problème à notre équipe d'assistance\n"
 
 #. type: Plain text
 msgid ""
@@ -96,8 +92,8 @@
 
 #. type: Title -
 #, no-wrap
-msgid "Repairing your Tails USB stick"
-msgstr "Réparer votre clé USB Tails"
+msgid "Repairing your Tails USB stick\n"
+msgstr "Réparer votre clé USB Tails\n"
 
 #. type: Plain text
 msgid ""
