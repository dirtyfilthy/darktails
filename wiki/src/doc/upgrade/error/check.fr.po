--- conflicted
+++ resolved
@@ -5,15 +5,9 @@
 #
 msgid ""
 msgstr ""
-<<<<<<< HEAD
-"Project-Id-Version: PACKAGE VERSION\n"
-"POT-Creation-Date: 2014-01-10 15:58+0100\n"
-"PO-Revision-Date: YEAR-MO-DA HO:MI+ZONE\n"
-=======
 "Project-Id-Version: \n"
 "POT-Creation-Date: 2014-01-10 15:58+0100\n"
 "PO-Revision-Date: 2014-01-16 21:10-0000\n"
->>>>>>> 0096409b
 "Last-Translator: FULL NAME <EMAIL@ADDRESS>\n"
 "Language-Team: LANGUAGE <LL@li.org>\n"
 "MIME-Version: 1.0\n"
@@ -24,22 +18,11 @@
 #. type: Plain text
 #, no-wrap
 msgid "[[!meta title=\"Error while checking for upgrades\"]]\n"
-<<<<<<< HEAD
-msgstr ""
-=======
 msgstr "[[!meta title=\"Erreur lors de la vérification des mises à jour\"]]\n"
->>>>>>> 0096409b
 
 #. type: Plain text
 msgid ""
 "Tails could not determine whether an upgrade is available from our website."
-<<<<<<< HEAD
-msgstr ""
-
-#. type: Plain text
-msgid "This is probably caused by a network connection problem."
-=======
->>>>>>> 0096409b
 msgstr ""
 "Impossible de déterminer si une mise à jour est disponible depuis le site "
 "web."
@@ -67,12 +50,6 @@
 
 #. type: Plain text
 msgid "This error could also be caused by:"
-<<<<<<< HEAD
-msgstr ""
-
-#. type: Bullet: '  - '
-msgid "an error in Tails Upgrader"
-=======
 msgstr "Cette erreur peut également être causée par :"
 
 #. type: Bullet: '  - '
@@ -83,24 +60,11 @@
 msgid ""
 "a failure or an attack on the Tor exit node being used, your Internet "
 "service provider, or our website."
->>>>>>> 0096409b
 msgstr ""
 "une attaque ou un échec de la part du nœud de sortie Tor utilisé, de votre "
 "fournisseur d'accès à Internet, ou de notre site web."
 
-<<<<<<< HEAD
-#. type: Bullet: '  - '
-msgid ""
-"a failure or an attack on the Tor exit node being used, your Internet "
-"service provider, or our website."
-msgstr ""
-
 #. type: Plain text
 msgid "Sending us a report is the best way to further analyse the error."
 msgstr ""
-=======
-#. type: Plain text
-msgid "Sending us a report is the best way to further analyse the error."
-msgstr ""
-"Nous envoyer un rapport est le meilleur moyen d'analyser plus avant l'erreur."
->>>>>>> 0096409b
+"Nous envoyer un rapport est le meilleur moyen d'analyser plus avant l'erreur."