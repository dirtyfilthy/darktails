# SOME DESCRIPTIVE TITLE
# Copyright (C) YEAR Free Software Foundation, Inc.
# This file is distributed under the same license as the PACKAGE package.
# FIRST AUTHOR <EMAIL@ADDRESS>, YEAR.
#
msgid ""
msgstr ""
"Project-Id-Version: \n"
<<<<<<< HEAD
"POT-Creation-Date: 2014-01-10 15:58+0100\n"
"PO-Revision-Date: 2014-01-16 21:10-0000\n"
=======
"POT-Creation-Date: 2014-03-18 02:28+0100\n"
"PO-Revision-Date: 2014-03-11 17:11-0000\n"
>>>>>>> 4d85dd29
"Last-Translator: FULL NAME <EMAIL@ADDRESS>\n"
"Language-Team: LANGUAGE <LL@li.org>\n"
"MIME-Version: 1.0\n"
"Content-Type: text/plain; charset=UTF-8\n"
"Content-Transfer-Encoding: 8bit\n"
"X-Generator: Poedit 1.5.4\n"

#. type: Plain text
#, no-wrap
msgid "[[!meta title=\"Error while checking for upgrades\"]]\n"
msgstr "[[!meta title=\"Erreur lors de la vérification des mises à jour\"]]\n"

#. type: Plain text
msgid ""
"Tails could not determine whether an upgrade is available from our website."
msgstr ""
"Impossible de déterminer si une mise à jour est disponible depuis le site "
"web."

#. type: Plain text
msgid "This is probably caused by a network connection problem."
msgstr "Ceci est probablement dû à un problème de connexion réseau."

#. type: Plain text
msgid ""
"Check your network connection, and restart Tails to check for upgrades again."
msgstr ""
"Vérifiez votre connexion réseau et redémarrez Tails pour tenter une nouvelle "
"mise à jour."

#. type: Plain text
msgid ""
<<<<<<< HEAD
"If the problem persists, [[report an error|support/troubleshooting]] and "
"include in your report the debugging information that appears in the error "
"message."
msgstr ""
"Si le problème persiste, [[rapportez cette erreur||support/troubleshooting]] "
"et incluez dans votre rapport les informations de débogage qui apparaissent "
"dans le message d'erreur."
=======
"If the problem persists, [[report an error|support]] and include in your "
"report the debugging information that appears in the error message."
msgstr ""
"Si le problème persiste, [[rapportez cette erreur||support]] et incluez dans "
"votre rapport les informations de débogage qui apparaissent dans le message "
"d'erreur."
>>>>>>> 4d85dd29

#. type: Plain text
msgid "This error could also be caused by:"
msgstr "Cette erreur peut également être causée par :"
<<<<<<< HEAD

#. type: Bullet: '  - '
msgid "an error in Tails Upgrader"
msgstr "une erreur de Tails Upgrader"

#. type: Bullet: '  - '
=======

#. type: Bullet: '  - '
msgid "an error in Tails Upgrader"
msgstr "une erreur de Tails Upgrader"

#. type: Bullet: '  - '
>>>>>>> 4d85dd29
msgid ""
"a failure or an attack on the Tor exit node being used, your Internet "
"service provider, or our website."
msgstr ""
"une attaque ou un échec de la part du nœud de sortie Tor utilisé, de votre "
"fournisseur d'accès à Internet, ou de notre site web."

#. type: Plain text
msgid "Sending us a report is the best way to further analyse the error."
msgstr ""
<<<<<<< HEAD
"Nous envoyer un rapport est le meilleur moyen d'analyser plus avant l'erreur."
=======
"Nous envoyer un rapport est le meilleur moyen d'analyser plus avant l'erreur."

#~ msgid ""
#~ "<p>In Tails 0.22.1, <span class=\"application\">Tails Upgrader</span> sometimes\n"
#~ "fails to check for upgrades even if the computer is correctly connected to\n"
#~ "Internet because it starts before Tor is ready. In this case, try to do the\n"
#~ "upgrade from another network or another computer.</p>\n"
#~ msgstr ""
#~ "<p>Dans Tails 0.22.1, le <span class=\"application\">Tails Upgrader</span>\n"
#~ "échoue parfois à vérifier les mises à jour même si l'ordinateur est correctement\n"
#~ "connecté à Internet car il se lance avant que Tor ne soit prêt. Dans ce cas,\n"
#~ "essayez de faire la mise à jour depuis un autre réseau ou un autre ordinateur.</p>\n"
>>>>>>> 4d85dd29
<|MERGE_RESOLUTION|>--- conflicted
+++ resolved
@@ -6,15 +6,11 @@
 msgid ""
 msgstr ""
 "Project-Id-Version: \n"
-<<<<<<< HEAD
-"POT-Creation-Date: 2014-01-10 15:58+0100\n"
-"PO-Revision-Date: 2014-01-16 21:10-0000\n"
-=======
 "POT-Creation-Date: 2014-03-18 02:28+0100\n"
 "PO-Revision-Date: 2014-03-11 17:11-0000\n"
->>>>>>> 4d85dd29
 "Last-Translator: FULL NAME <EMAIL@ADDRESS>\n"
 "Language-Team: LANGUAGE <LL@li.org>\n"
+"Language: \n"
 "MIME-Version: 1.0\n"
 "Content-Type: text/plain; charset=UTF-8\n"
 "Content-Transfer-Encoding: 8bit\n"
@@ -45,41 +41,22 @@
 
 #. type: Plain text
 msgid ""
-<<<<<<< HEAD
-"If the problem persists, [[report an error|support/troubleshooting]] and "
-"include in your report the debugging information that appears in the error "
-"message."
-msgstr ""
-"Si le problème persiste, [[rapportez cette erreur||support/troubleshooting]] "
-"et incluez dans votre rapport les informations de débogage qui apparaissent "
-"dans le message d'erreur."
-=======
 "If the problem persists, [[report an error|support]] and include in your "
 "report the debugging information that appears in the error message."
 msgstr ""
 "Si le problème persiste, [[rapportez cette erreur||support]] et incluez dans "
 "votre rapport les informations de débogage qui apparaissent dans le message "
 "d'erreur."
->>>>>>> 4d85dd29
 
 #. type: Plain text
 msgid "This error could also be caused by:"
 msgstr "Cette erreur peut également être causée par :"
-<<<<<<< HEAD
 
 #. type: Bullet: '  - '
 msgid "an error in Tails Upgrader"
 msgstr "une erreur de Tails Upgrader"
 
 #. type: Bullet: '  - '
-=======
-
-#. type: Bullet: '  - '
-msgid "an error in Tails Upgrader"
-msgstr "une erreur de Tails Upgrader"
-
-#. type: Bullet: '  - '
->>>>>>> 4d85dd29
 msgid ""
 "a failure or an attack on the Tor exit node being used, your Internet "
 "service provider, or our website."
@@ -90,9 +67,6 @@
 #. type: Plain text
 msgid "Sending us a report is the best way to further analyse the error."
 msgstr ""
-<<<<<<< HEAD
-"Nous envoyer un rapport est le meilleur moyen d'analyser plus avant l'erreur."
-=======
 "Nous envoyer un rapport est le meilleur moyen d'analyser plus avant l'erreur."
 
 #~ msgid ""
@@ -104,5 +78,4 @@
 #~ "<p>Dans Tails 0.22.1, le <span class=\"application\">Tails Upgrader</span>\n"
 #~ "échoue parfois à vérifier les mises à jour même si l'ordinateur est correctement\n"
 #~ "connecté à Internet car il se lance avant que Tor ne soit prêt. Dans ce cas,\n"
-#~ "essayez de faire la mise à jour depuis un autre réseau ou un autre ordinateur.</p>\n"
->>>>>>> 4d85dd29
+#~ "essayez de faire la mise à jour depuis un autre réseau ou un autre ordinateur.</p>\n"