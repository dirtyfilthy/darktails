# SOME DESCRIPTIVE TITLE
# Copyright (C) YEAR Free Software Foundation, Inc.
# This file is distributed under the same license as the PACKAGE package.
# FIRST AUTHOR <EMAIL@ADDRESS>, YEAR.
#
msgid ""
msgstr ""
<<<<<<< HEAD
"Project-Id-Version: PACKAGE VERSION\n"
"POT-Creation-Date: 2014-01-10 15:58+0100\n"
"PO-Revision-Date: YEAR-MO-DA HO:MI+ZONE\n"
=======
"Project-Id-Version: \n"
"POT-Creation-Date: 2014-01-10 15:58+0100\n"
"PO-Revision-Date: 2014-01-16 21:15-0000\n"
>>>>>>> 0096409b
"Last-Translator: FULL NAME <EMAIL@ADDRESS>\n"
"Language-Team: LANGUAGE <LL@li.org>\n"
"MIME-Version: 1.0\n"
"Content-Type: text/plain; charset=UTF-8\n"
"Content-Transfer-Encoding: 8bit\n"
"X-Generator: Poedit 1.5.4\n"

#. type: Plain text
#, no-wrap
msgid "[[!meta title=\"Error while downloading the upgrade\"]]\n"
<<<<<<< HEAD
msgstr ""
=======
msgstr "[[!meta title=\"Erreur lors du téléchargement de la mise à jour\"]]\n"
>>>>>>> 0096409b

#. type: Plain text
msgid "The upgrade could not be downloaded."
msgstr "La mise à jour ne peut pas être téléchargée."

#. type: Plain text
msgid "This is probably caused by a network connection problem."
msgstr "Ceci est probablement dû à un problème de connexion réseau."

#. type: Plain text
msgid "This is probably caused by a network connection problem."
msgstr ""

#. type: Plain text
msgid ""
"Check your network connection, and restart Tails to try upgrading again."
msgstr ""
"Vérifiez votre connexion réseau et redémarrer Tails pour tenter une nouvelle "
"mise à jour."

#. type: Plain text
msgid ""
"If the problem persists, [[report an error|support/troubleshooting]] and "
"include in your report the debugging information that appears in the error "
"message."
msgstr ""
"Si le problème persiste, [[rapportez cette erreur||support/troubleshooting]] "
"et incluez dans votre rapport les informations de débogage qui apparaissent "
"dans le message d'erreur."

#. type: Plain text
msgid "This error could also be caused by:"
<<<<<<< HEAD
msgstr ""

#. type: Bullet: '  - '
msgid "an error in Tails Upgrader"
msgstr ""
=======
msgstr "Cette erreur peut également être causée par :"

#. type: Bullet: '  - '
msgid "an error in Tails Upgrader"
msgstr "une erreur de Tails Upgrader"
>>>>>>> 0096409b

#. type: Bullet: '  - '
msgid ""
"a failure or an attack on the Tor exit node being used, your Internet "
"service provider, our website, or one of our mirrors."
msgstr ""
"une attaque ou un échec de la part du nœud de sortie Tor utilisé, de votre "
"fournisseur d'accès à Internet, de notre site web ou de l'un de nos miroirs. "

#. type: Plain text
msgid "Sending us a report is the best way to further analyse the error."
<<<<<<< HEAD
msgstr ""
=======
msgstr ""
"Nous envoyer un rapport est le meilleur moyen d'analyser plus avant l'erreur."
>>>>>>> 0096409b
<|MERGE_RESOLUTION|>--- conflicted
+++ resolved
@@ -5,15 +5,9 @@
 #
 msgid ""
 msgstr ""
-<<<<<<< HEAD
-"Project-Id-Version: PACKAGE VERSION\n"
-"POT-Creation-Date: 2014-01-10 15:58+0100\n"
-"PO-Revision-Date: YEAR-MO-DA HO:MI+ZONE\n"
-=======
 "Project-Id-Version: \n"
 "POT-Creation-Date: 2014-01-10 15:58+0100\n"
 "PO-Revision-Date: 2014-01-16 21:15-0000\n"
->>>>>>> 0096409b
 "Last-Translator: FULL NAME <EMAIL@ADDRESS>\n"
 "Language-Team: LANGUAGE <LL@li.org>\n"
 "MIME-Version: 1.0\n"
@@ -24,11 +18,7 @@
 #. type: Plain text
 #, no-wrap
 msgid "[[!meta title=\"Error while downloading the upgrade\"]]\n"
-<<<<<<< HEAD
-msgstr ""
-=======
 msgstr "[[!meta title=\"Erreur lors du téléchargement de la mise à jour\"]]\n"
->>>>>>> 0096409b
 
 #. type: Plain text
 msgid "The upgrade could not be downloaded."
@@ -37,10 +27,6 @@
 #. type: Plain text
 msgid "This is probably caused by a network connection problem."
 msgstr "Ceci est probablement dû à un problème de connexion réseau."
-
-#. type: Plain text
-msgid "This is probably caused by a network connection problem."
-msgstr ""
 
 #. type: Plain text
 msgid ""
@@ -61,19 +47,11 @@
 
 #. type: Plain text
 msgid "This error could also be caused by:"
-<<<<<<< HEAD
-msgstr ""
-
-#. type: Bullet: '  - '
-msgid "an error in Tails Upgrader"
-msgstr ""
-=======
 msgstr "Cette erreur peut également être causée par :"
 
 #. type: Bullet: '  - '
 msgid "an error in Tails Upgrader"
 msgstr "une erreur de Tails Upgrader"
->>>>>>> 0096409b
 
 #. type: Bullet: '  - '
 msgid ""
@@ -85,9 +63,5 @@
 
 #. type: Plain text
 msgid "Sending us a report is the best way to further analyse the error."
-<<<<<<< HEAD
 msgstr ""
-=======
-msgstr ""
-"Nous envoyer un rapport est le meilleur moyen d'analyser plus avant l'erreur."
->>>>>>> 0096409b
+"Nous envoyer un rapport est le meilleur moyen d'analyser plus avant l'erreur."