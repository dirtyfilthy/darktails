# SOME DESCRIPTIVE TITLE
# Copyright (C) YEAR Free Software Foundation, Inc.
# This file is distributed under the same license as the PACKAGE package.
# FIRST AUTHOR <EMAIL@ADDRESS>, YEAR.
#
msgid ""
msgstr ""
"Project-Id-Version: \n"
"POT-Creation-Date: 2016-07-02 20:12+0300\n"
<<<<<<< HEAD
"PO-Revision-Date: 2017-06-03 17:13+0200\n"
=======
"PO-Revision-Date: 2017-07-09 10:49+0000\n"
>>>>>>> 7a61c843
"Language-Team: ita <transitails@inventati.org>\n"
"Language: it\n"
"MIME-Version: 1.0\n"
"Content-Type: text/plain; charset=UTF-8\n"
"Content-Transfer-Encoding: 8bit\n"
"X-Generator: Poedit 1.8.11\n"
"Last-Translator: \n"

#. type: Plain text
#, no-wrap
msgid "[[!meta title=\"Possible errors while upgrading\"]]\n"
<<<<<<< HEAD
msgstr "[[!meta title=\"Possibili errori mentre si aggiorna\"]]\n"
=======
msgstr "[[!meta title=\"Possibili errori durante l'aggiornamento\"]]\n"
>>>>>>> 7a61c843

#. type: Plain text
#, no-wrap
msgid "<!-- This page is here only not to break breadcrumbs on https://tails.boum.org/doc/upgrade/error/*. -->\n"
<<<<<<< HEAD
msgstr "<!-- This page is here only not to break breadcrumbs on https://tails.boum.org/doc/upgrade/error/*. -->\n"
=======
msgstr "<!-- Questa pagina è qui solo per non rompere la \"breadcrumbs\" su https://tails.boum.org/doc/upgrade/error/*. -->\n"
>>>>>>> 7a61c843

#. type: Plain text
#, no-wrap
msgid "[[!map pages=\"doc/upgrade/error/* and currentlang()\" show=\"title\"]]\n"
msgstr "[[!map pages=\"doc/upgrade/error/* and currentlang()\" show=\"title\"]]\n"<|MERGE_RESOLUTION|>--- conflicted
+++ resolved
@@ -5,13 +5,9 @@
 #
 msgid ""
 msgstr ""
-"Project-Id-Version: \n"
+"Project-Id-Version: PACKAGE VERSION\n"
 "POT-Creation-Date: 2016-07-02 20:12+0300\n"
-<<<<<<< HEAD
-"PO-Revision-Date: 2017-06-03 17:13+0200\n"
-=======
 "PO-Revision-Date: 2017-07-09 10:49+0000\n"
->>>>>>> 7a61c843
 "Language-Team: ita <transitails@inventati.org>\n"
 "Language: it\n"
 "MIME-Version: 1.0\n"
@@ -23,20 +19,12 @@
 #. type: Plain text
 #, no-wrap
 msgid "[[!meta title=\"Possible errors while upgrading\"]]\n"
-<<<<<<< HEAD
-msgstr "[[!meta title=\"Possibili errori mentre si aggiorna\"]]\n"
-=======
 msgstr "[[!meta title=\"Possibili errori durante l'aggiornamento\"]]\n"
->>>>>>> 7a61c843
 
 #. type: Plain text
 #, no-wrap
 msgid "<!-- This page is here only not to break breadcrumbs on https://tails.boum.org/doc/upgrade/error/*. -->\n"
-<<<<<<< HEAD
-msgstr "<!-- This page is here only not to break breadcrumbs on https://tails.boum.org/doc/upgrade/error/*. -->\n"
-=======
 msgstr "<!-- Questa pagina è qui solo per non rompere la \"breadcrumbs\" su https://tails.boum.org/doc/upgrade/error/*. -->\n"
->>>>>>> 7a61c843
 
 #. type: Plain text
 #, no-wrap
