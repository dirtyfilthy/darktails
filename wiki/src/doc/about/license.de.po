--- conflicted
+++ resolved
@@ -6,11 +6,7 @@
 msgid ""
 msgstr ""
 "Project-Id-Version: Tails Translation\n"
-<<<<<<< HEAD
-"POT-Creation-Date: 2018-12-18 11:31+0000\n"
-=======
 "POT-Creation-Date: 2018-12-13 16:37+0000\n"
->>>>>>> 86aed73c
 "PO-Revision-Date: 2018-03-21 16:36+0100\n"
 "Last-Translator: Tails translators\n"
 "Language-Team: Tails Translation <tails-l10n@boum.org>\n"
@@ -54,8 +50,7 @@
 "möglich laufen zu können."
 
 #. type: Title =
-#, fuzzy, no-wrap
-#| msgid "Source code\n"
+#, no-wrap
 msgid "Source code\n"
 msgstr "Quelltext\n"
 
@@ -87,8 +82,7 @@
 "Version von Tails erstellt haben, verfügbar."
 
 #. type: Title =
-#, fuzzy, no-wrap
-#| msgid "Website\n"
+#, no-wrap
 msgid "Website\n"
 msgstr "Website\n"
 
