# SOME DESCRIPTIVE TITLE
# Copyright (C) YEAR Free Software Foundation, Inc.
# This file is distributed under the same license as the PACKAGE package.
# FIRST AUTHOR <EMAIL@ADDRESS>, YEAR.
msgid ""
msgstr ""
"Project-Id-Version: Tails\n"
"Report-Msgid-Bugs-To: tails-l10n@boum.org\n"
<<<<<<< HEAD
"POT-Creation-Date: 2018-12-18 11:31+0000\n"
=======
"POT-Creation-Date: 2018-12-13 16:37+0000\n"
>>>>>>> 86aed73c
"PO-Revision-Date: 2018-01-30 14:29+0000\n"
"Last-Translator: Weblate Admin <admin@example.com>\n"
"Language-Team: Spanish <http://translate.tails.boum.org/projects/tails/"
"license/es/>\n"
"Language: es\n"
"MIME-Version: 1.0\n"
"Content-Type: text/plain; charset=UTF-8\n"
"Content-Transfer-Encoding: 8bit\n"
"Plural-Forms: nplurals=2; plural=n != 1;\n"
"X-Generator: Weblate 2.10.1\n"

#. type: Plain text
#, no-wrap
msgid "[[!meta title=\"License and source code distribution\"]]\n"
msgstr "[[!meta title=\"Licencia y distribución del código fuente\"]]\n"

#. type: Plain text
msgid ""
"Tails is [Free Software](https://www.gnu.org/philosophy/free-sw.html): you "
"can download, use, and share it with no restrictions."
msgstr ""
"Tails es [Software Libre](https://www.gnu.org/philosophy/free-sw.html): "
"puedes descargarlo, usarlo y compartirlo sin restricciones."

#. type: Plain text
msgid ""
"The Tails source code is released under the GNU/GPL (version 3 or above) and "
"is Copyright (C) Tails developers <tails@boum.org>.  Any exception to this "
"rule is documented either below or in the affected source file."
msgstr ""
"El código fuente de Tails se lanza bajo la licencia GNU/GPL (version 3 or "
"above) y su Copyright (C)  pertenece a Tails developers <tails@boum.org>. "
"Cualquier excepción a esta regla está documentada aquí abajo o en el archivo "
"de código afectado."

#. type: Plain text
msgid ""
"However, Tails includes non-free firmware in order to work on as much "
"hardware as possible."
msgstr ""
"Sin embargo, Tails incluye firmware no-libre para así poder funcionar en la "
"mayor cantidad de hardware posible."

#. type: Title =
#, fuzzy, no-wrap
#| msgid "Source code\n"
msgid "Source code\n"
msgstr "Código fuente\n"

#. type: Plain text
msgid ""
"Most of the software included in Tails is taken directly from upstream "
"Debian packages and is neither modified nor recompiled by Tails."
msgstr ""
"La mayoría del software incluido en Tails es tomado directamente de paquetes "
"Debian, y no es modificado ni recompilado por Tails."

#. type: Bullet: '- '
msgid ""
"The source code of software that is specific to Tails is available in [[our "
"Git repositories|contribute/git]]."
msgstr ""
"El código fuente del software específico de Tails está disponible en "
"[nuestros repositorios Git|contribute/git]]."

#. type: Bullet: '- '
msgid ""
"The source code of the Debian packages included in Tails is available in the "
"[APT snapshot](http://tagged.snapshots.deb.tails.boum.org/)  that we created "
"for that version of Tails."
msgstr ""
"El código fuente de los paquetes de Debian incluídos en Tails está "
"disponible en el [snapshot APT](http://tagged.snapshots.deb.tails.boum.org/) "
"que creamos para esta versión de Tails."

#. type: Title =
#, fuzzy, no-wrap
#| msgid "Website\n"
msgid "Website\n"
msgstr "Página web\n"

#. type: Plain text
msgid ""
"This website uses several images with distinct copyright, licenses, "
"trademarks and distribution terms:"
msgstr ""
"Esta página web usa varias imágenes con distintos derechos de autor, "
"licencias, marcas y términos de distribución:"

#. type: Bullet: '- '
msgid ""
"The Tails logo is based on [[USB|http://thenounproject.com/term/usb/23873/]] "
"by Ilsur Aptukov from the Noun Project."
msgstr ""

#. type: Plain text
msgid "- Debian logo: Copyright (c) 1999 Software in the Public Interest."
msgstr ""

#. type: Bullet: '- '
msgid ""
"Onion logo: registered trademark of The Tor Project, Inc.; the Tails project "
"is authorized to use it under certain conditions; licensed under Creative "
"Commons Attribution 3.0 United States License."
msgstr ""

#. type: Plain text
msgid "- Icons from [[The Noun Project|http://thenounproject.com/]]:"
msgstr ""

#. type: Bullet: '  - '
msgid ""
"[[Announcement|http://thenounproject.com/term/announcement/1186/]]: Creative "
"Commons - Attribution, by Olivier Guin."
msgstr ""

#. type: Bullet: '  - '
msgid ""
"[[Code|http://thenounproject.com/term/code/18033/]]: Creative Commons — "
"Attribution, by Azis."
msgstr ""

#. type: Bullet: '  - '
msgid ""
"[[Pen|http://thenounproject.com/term/pen/18907/]]: Creative Commons — "
"Attribution, by factor[e] design initiative."
msgstr ""

#. type: Bullet: '  - '
msgid ""
"[[Loan|http://thenounproject.com/term/loan/19538/]]: Public Domain, by "
"Rohith M S."
msgstr ""

#. type: Bullet: '  - '
msgid ""
"[[User|http://thenounproject.com/term/user/419/]]: Creative Commons — "
"Attribution, by Edward Boatman."
msgstr ""

#. type: Bullet: '  - '
msgid ""
"[[Translation|http://thenounproject.com/term/translation/5735/]]: Creative "
"Commons — Attribution, by Joe Mortell."
msgstr ""

#. type: Bullet: '  - '
msgid ""
"[[Gears|http://thenounproject.com/term/gears/8949/]]: Creative Commons — "
"Attribution, by Cris Dobbins."
msgstr ""

#. type: Bullet: '  - '
msgid ""
"[[Graphic Design|http://thenounproject.com/term/graphic_design/9198/]]: "
"Creative Commons — Attribution, by Cornelius Danger."
msgstr ""

#. type: Bullet: '  - '
msgid ""
"[[Check Mark|https://thenounproject.com/term/check/4489/]]: Public Domain, "
"by Julian Norton."
msgstr ""

#. type: Bullet: '  - '
msgid ""
"[[Delete|https://thenounproject.com/term/delete/49691/]]: Creative Commons — "
"Attribution, by Kervin Markle."
msgstr ""

#. type: Bullet: '  - '
msgid ""
"[[Play|https://thenounproject.com/term/play/152052]]: Creative Commons — "
"Attribution, by Zech Nelson."
msgstr ""

#. type: Bullet: '  - '
msgid ""
"[[Pause|https://thenounproject.com/term/pause/152046]]: Creative Commons — "
"Attribution, by Zech Nelson."
msgstr ""

#. type: Bullet: '  - '
msgid ""
"[[USB|https://thenounproject.com/term/usb/28901]]: Creative Commons — "
"Attribution, by Wilson Joseph."
msgstr ""

#. type: Bullet: '  - '
msgid ""
"[[Time|https://thenounproject.com/term/time/6732]]: Creative Commons — "
"Attribution, by Richard de Vos."
msgstr ""

#. type: Bullet: '  - '
msgid ""
"[[Printer|https://thenounproject.com/term/printer/146674]]: Creative Commons "
"— Attribution, by Diego Naive."
msgstr ""

#. type: Bullet: '  - '
msgid ""
"[[Smart Phones|https://thenounproject.com/term/smartphone/25790]]: Creative "
"Commons — Attribution, by Pham Thi Dieu Linh."
msgstr ""

#. type: Bullet: '  - '
msgid ""
"[[Laptop|https://thenounproject.com/term/laptop/6729]]: Public Domain, by "
"Jean Yashu."
msgstr ""

#. type: Bullet: '  - '
msgid ""
"[[Love|https://thenounproject.com/term/love/218846/]]: Creative Commons — "
"Attribution, by Thomas Helbig."
msgstr ""

#. type: Bullet: '  - '
msgid ""
"[[Survey|https://thenounproject.com/term/survey/1296072]]: Creative Commons "
"— Attribution, by unlimicon."
msgstr ""

#. type: Bullet: '  - '
msgid ""
"[[Info|https://thenounproject.com/term/info/808461]]: Creative Commons — "
"Attribution, by icongeek]]."
msgstr ""

#, fuzzy
#~| msgid ""
#~| "  - The Tails logo is based on [[USB|http://thenounproject.com/term/usb/23873/]]\n"
#~| "    by Ilsur Aptukov from the Noun Project.\n"
#~| "  - Debian logo: Copyright (c) 1999 Software in the Public Interest.\n"
#~| "  - Onion logo: registered trademark of The Tor Project, Inc.; the Tails\n"
#~| "project is authorized to use it under certain conditions; licensed under\n"
#~| "Creative Commons Attribution 3.0 United States License.\n"
#~| "  - Icons from [[The Noun Project|http://thenounproject.com/]]:\n"
#~| "    - [[Announcement|http://thenounproject.com/term/announcement/1186/]]:\n"
#~| "      Creative Commons - Attribution, by Olivier Guin.\n"
#~| "    - [[Code|http://thenounproject.com/term/code/18033/]]:\n"
#~| "      Creative Commons — Attribution, by Azis.\n"
#~| "    - [[Pen|http://thenounproject.com/term/pen/18907/]]:\n"
#~| "      Creative Commons — Attribution, by factor[e] design initiative.\n"
#~| "    - [[Loan|http://thenounproject.com/term/loan/19538/]]:\n"
#~| "      Public Domain, by Rohith M S.\n"
#~| "    - [[User|http://thenounproject.com/term/user/419/]]:\n"
#~| "      Creative Commons — Attribution, by Edward Boatman.\n"
#~| "    - [[Translation|http://thenounproject.com/term/translation/5735/]]:\n"
#~| "      Creative Commons — Attribution, by Joe Mortell.\n"
#~| "    - [[Gears|http://thenounproject.com/term/gears/8949/]]:\n"
#~| "      Creative Commons — Attribution, by Cris Dobbins.\n"
#~| "    - [[Graphic Design|http://thenounproject.com/term/graphic_design/9198/]]:\n"
#~| "      Creative Commons — Attribution, by Cornelius Danger.\n"
#~| "    - [[Check Mark|https://thenounproject.com/term/check/4489/]]:\n"
#~| "      Public Domain, by Julian Norton.\n"
#~| "    - [[Delete|https://thenounproject.com/term/delete/49691/]]:\n"
#~| "      Creative Commons — Attribution, by Kervin Markle.\n"
#~| "    - [[Play|https://thenounproject.com/term/play/152052]]:\n"
#~| "      Creative Commons — Attribution, by Zech Nelson.\n"
#~| "    - [[Pause|https://thenounproject.com/term/pause/152046]]:\n"
#~| "      Creative Commons — Attribution, by Zech Nelson.\n"
#~| "    - [[USB|https://thenounproject.com/term/usb/28901]]:\n"
#~| "      Creative Commons — Attribution, by Wilson Joseph.\n"
#~| "    - [[Time|https://thenounproject.com/term/time/6732]]:\n"
#~| "      Creative Commons — Attribution, by Richard de Vos.\n"
#~| "    - [[Printer|https://thenounproject.com/term/printer/146674]]:\n"
#~| "      Creative Commons — Attribution, by Diego Naive.\n"
#~| "    - [[Smart Phones|https://thenounproject.com/term/smartphone/25790]]:\n"
#~| "      Creative Commons — Attribution, by Pham Thi Dieu Linh.\n"
#~| "    - [[Laptop|https://thenounproject.com/term/laptop/6729]]:\n"
#~| "      Public Domain, by Jean Yashu.\n"
#~| "    - [[Love|https://thenounproject.com/term/love/218846/]]:\n"
#~| "      Creative Commons — Attribution, by Thomas Helbig.\n"
#~| "    - [[Survey|https://thenounproject.com/term/survey/1296072]]:\n"
#~| "      Creative Commons — Attribution, by unlimicon.\n"
#~ msgid ""
#~ "  - The Tails logo is based on [[USB|http://thenounproject.com/term/usb/23873/]]\n"
#~ "    by Ilsur Aptukov from the Noun Project.\n"
#~ "  - Debian logo: Copyright (c) 1999 Software in the Public Interest.\n"
#~ "  - Onion logo: registered trademark of The Tor Project, Inc.; the Tails\n"
#~ "project is authorized to use it under certain conditions; licensed under\n"
#~ "Creative Commons Attribution 3.0 United States License.\n"
#~ "  - Icons from [[The Noun Project|http://thenounproject.com/]]:\n"
#~ "    - [[Announcement|http://thenounproject.com/term/announcement/1186/]]:\n"
#~ "      Creative Commons - Attribution, by Olivier Guin.\n"
#~ "    - [[Code|http://thenounproject.com/term/code/18033/]]:\n"
#~ "      Creative Commons — Attribution, by Azis.\n"
#~ "    - [[Pen|http://thenounproject.com/term/pen/18907/]]:\n"
#~ "      Creative Commons — Attribution, by factor[e] design initiative.\n"
#~ "    - [[Loan|http://thenounproject.com/term/loan/19538/]]:\n"
#~ "      Public Domain, by Rohith M S.\n"
#~ "    - [[User|http://thenounproject.com/term/user/419/]]:\n"
#~ "      Creative Commons — Attribution, by Edward Boatman.\n"
#~ "    - [[Translation|http://thenounproject.com/term/translation/5735/]]:\n"
#~ "      Creative Commons — Attribution, by Joe Mortell.\n"
#~ "    - [[Gears|http://thenounproject.com/term/gears/8949/]]:\n"
#~ "      Creative Commons — Attribution, by Cris Dobbins.\n"
#~ "    - [[Graphic Design|http://thenounproject.com/term/graphic_design/9198/]]:\n"
#~ "      Creative Commons — Attribution, by Cornelius Danger.\n"
#~ "    - [[Check Mark|https://thenounproject.com/term/check/4489/]]:\n"
#~ "      Public Domain, by Julian Norton.\n"
#~ "    - [[Delete|https://thenounproject.com/term/delete/49691/]]:\n"
#~ "      Creative Commons — Attribution, by Kervin Markle.\n"
#~ "    - [[Play|https://thenounproject.com/term/play/152052]]:\n"
#~ "      Creative Commons — Attribution, by Zech Nelson.\n"
#~ "    - [[Pause|https://thenounproject.com/term/pause/152046]]:\n"
#~ "      Creative Commons — Attribution, by Zech Nelson.\n"
#~ "    - [[USB|https://thenounproject.com/term/usb/28901]]:\n"
#~ "      Creative Commons — Attribution, by Wilson Joseph.\n"
#~ "    - [[Time|https://thenounproject.com/term/time/6732]]:\n"
#~ "      Creative Commons — Attribution, by Richard de Vos.\n"
#~ "    - [[Printer|https://thenounproject.com/term/printer/146674]]:\n"
#~ "      Creative Commons — Attribution, by Diego Naive.\n"
#~ "    - [[Smart Phones|https://thenounproject.com/term/smartphone/25790]]:\n"
#~ "      Creative Commons — Attribution, by Pham Thi Dieu Linh.\n"
#~ "    - [[Laptop|https://thenounproject.com/term/laptop/6729]]:\n"
#~ "      Public Domain, by Jean Yashu.\n"
#~ "    - [[Love|https://thenounproject.com/term/love/218846/]]:\n"
#~ "      Creative Commons — Attribution, by Thomas Helbig.\n"
#~ "    - [[Survey|https://thenounproject.com/term/survey/1296072]]:\n"
#~ "      Creative Commons — Attribution, by unlimicon.\n"
#~ "    - [[Info|https://thenounproject.com/term/info/808461]]:\n"
#~ "      Creative Commons — Attribution, by icongeek]].\n"
#~ msgstr ""
#~ "  - El logo de Tails está basado en [[USB|http://thenounproject.com/term/usb/23873/]]\n"
#~ "    por Ilsur Aptukov del Proyecto Noun.\n"
#~ "- Logo de Debian: Copyright (c) 1999 Software en Public Interest.\n"
#~ "- Logo de la cebolla: marca registrada para el Proyecto Tor; el proyecto Tails está autorizado\n"
#~ "para utilizarlo bajo ciertas condiciones; licenciado bajo\n"
#~ "Creative Commons Attribution 3.0 licenciado en Estados Unidos.\n"
#~ " - Iconos de [Proyecto Noun|http://thenounproject.com/]]:\n"
#~ "    - [[Announcement|http://thenounproject.com/term/announcement/1186/]]:\n"
#~ "Creative Commons - Atribución, por Olivier Guin.\n"
#~ "    - [[Code|http://thenounproject.com/term/code/18033/]]:\n"
#~ "      Creative Commons — Atribución, por Azis.\n"
#~ "    - [[Pen|http://thenounproject.com/term/pen/18907/]]:\n"
#~ "      Creative Commons — Atribución, por factor[e] design initiative.\n"
#~ "    - [[Loan|http://thenounproject.com/term/loan/19538/]]:\n"
#~ "     Dominio Público, por Rohith M S.\n"
#~ "    - [[User|http://thenounproject.com/term/user/419/]]:\n"
#~ "      Creative Commons — Atribución, por Edward Boatman.\n"
#~ "    - [[Translation|http://thenounproject.com/term/translation/5735/]]:\n"
#~ "      Creative Commons — Atribución, por Joe Mortell.\n"
#~ "    - [[Gears|http://thenounproject.com/term/gears/8949/]]:\n"
#~ "      Creative Commons — Atribución, por Cris Dobbins.\n"
#~ "    - [[Graphic Design|http://thenounproject.com/term/graphic_design/9198/]]:\n"
#~ "      Creative Commons — Atribución, por Cornelius Danger.\n"
#~ "    - [[Check Mark|https://thenounproject.com/term/check/4489/]]:\n"
#~ "     Domino Público, por Julian Norton.\n"
#~ "    - [[Delete|https://thenounproject.com/term/delete/49691/]]:\n"
#~ "      Creative Commons — Atribución, por Kervin Markle.\n"
#~ "    - [[Play|https://thenounproject.com/term/play/152052]]:\n"
#~ "      Creative Commons — Atribución, por Zech Nelson.\n"
#~ "    - [[Pause|https://thenounproject.com/term/pause/152046]]:\n"
#~ "      Creative Commons — Atribución, por Zech Nelson.\n"
#~ "    - [[Survey|https://thenounproject.com/term/survey/1296072]]:\n"
#~ "      Creative Commons — Attribution, by unlimicon.\n"

#~ msgid "Tails is released under the GNU/GPL (version 3 or above)."
#~ msgstr "Tails se publica bajo la licencia GNU/GPL (versión 3 o superior)."<|MERGE_RESOLUTION|>--- conflicted
+++ resolved
@@ -6,11 +6,7 @@
 msgstr ""
 "Project-Id-Version: Tails\n"
 "Report-Msgid-Bugs-To: tails-l10n@boum.org\n"
-<<<<<<< HEAD
-"POT-Creation-Date: 2018-12-18 11:31+0000\n"
-=======
 "POT-Creation-Date: 2018-12-13 16:37+0000\n"
->>>>>>> 86aed73c
 "PO-Revision-Date: 2018-01-30 14:29+0000\n"
 "Last-Translator: Weblate Admin <admin@example.com>\n"
 "Language-Team: Spanish <http://translate.tails.boum.org/projects/tails/"
@@ -55,8 +51,7 @@
 "mayor cantidad de hardware posible."
 
 #. type: Title =
-#, fuzzy, no-wrap
-#| msgid "Source code\n"
+#, no-wrap
 msgid "Source code\n"
 msgstr "Código fuente\n"
 
@@ -87,8 +82,7 @@
 "que creamos para esta versión de Tails."
 
 #. type: Title =
-#, fuzzy, no-wrap
-#| msgid "Website\n"
+#, no-wrap
 msgid "Website\n"
 msgstr "Página web\n"
 
