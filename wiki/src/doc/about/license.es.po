--- conflicted
+++ resolved
@@ -6,15 +6,9 @@
 msgstr ""
 "Project-Id-Version: Tails\n"
 "Report-Msgid-Bugs-To: tails-l10n@boum.org\n"
-<<<<<<< HEAD
-"POT-Creation-Date: 2018-12-13 16:37+0000\n"
-"PO-Revision-Date: 2019-01-09 08:04+0000\n"
-"Last-Translator: cacukin <cacukin@cryptolab.net>\n"
-=======
 "POT-Creation-Date: 2019-02-25 06:09+0000\n"
 "PO-Revision-Date: 2018-01-30 14:29+0000\n"
 "Last-Translator: Weblate Admin <admin@example.com>\n"
->>>>>>> f43201ab
 "Language-Team: Spanish <http://translate.tails.boum.org/projects/tails/"
 "license/es/>\n"
 "Language: es\n"
@@ -22,7 +16,7 @@
 "Content-Type: text/plain; charset=UTF-8\n"
 "Content-Transfer-Encoding: 8bit\n"
 "Plural-Forms: nplurals=2; plural=n != 1;\n"
-"X-Generator: Weblate 2.19.1\n"
+"X-Generator: Weblate 2.10.1\n"
 
 #. type: Plain text
 #, no-wrap
@@ -105,12 +99,10 @@
 "The Tails logo is based on [[USB|http://thenounproject.com/term/usb/23873/]] "
 "by Ilsur Aptukov from the Noun Project."
 msgstr ""
-"El logo de Tails está basado en [[USB|http://thenounproject.com/term/usb/"
-"23873/]] por Ilsur Aptukov de Noun Project."
 
 #. type: Plain text
 msgid "- Debian logo: Copyright (c) 1999 Software in the Public Interest."
-msgstr "- Debian logo: Copyright (c) 1999 Software in the Public Interest."
+msgstr ""
 
 #. type: Bullet: '- '
 msgid ""
@@ -226,16 +218,12 @@
 "[[Smart Phones|https://thenounproject.com/term/smartphone/25790]]: Creative "
 "Commons — Attribution, by Pham Thi Dieu Linh."
 msgstr ""
-"[[Smart Phones|https://thenounproject.com/term/smartphone/25790]]: Creative "
-"Commons — Attribution, por Pham Thi Dieu Linh."
 
 #. type: Bullet: '  - '
 msgid ""
 "[[Laptop|https://thenounproject.com/term/laptop/6729]]: Public Domain, by "
 "Jean Yashu."
 msgstr ""
-"[[Laptop|https://thenounproject.com/term/laptop/6729]]: Dominio Publico, por "
-"Jean Yashu."
 
 #. type: Bullet: '  - '
 msgid ""
