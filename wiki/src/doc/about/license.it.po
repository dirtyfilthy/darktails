# SOME DESCRIPTIVE TITLE
# Copyright (C) YEAR Free Software Foundation, Inc.
# This file is distributed under the same license as the PACKAGE package.
# FIRST AUTHOR <EMAIL@ADDRESS>, YEAR.
#
msgid ""
msgstr ""
"Project-Id-Version: PACKAGE VERSION it\n"
<<<<<<< HEAD
"POT-Creation-Date: 2018-12-18 11:31+0000\n"
=======
"POT-Creation-Date: 2018-12-13 16:37+0000\n"
>>>>>>> 86aed73c
"PO-Revision-Date: 2017-07-09 14:39+0000\n"
"Last-Translator: Zeyev <zeyev@autistici.org>\n"
"Language-Team: ita <transitails@inventati.org>\n"
"Language: it\n"
"MIME-Version: 1.0\n"
"Content-Type: text/plain; charset=UTF-8\n"
"Content-Transfer-Encoding: 8bit\n"
"X-Generator: Poedit 1.6.10\n"

#. type: Plain text
#, no-wrap
msgid "[[!meta title=\"License and source code distribution\"]]\n"
msgstr "[[!meta title=\"Licenze e distribuzione del codice sorgente\"]]\n"

#. type: Plain text
msgid ""
"Tails is [Free Software](https://www.gnu.org/philosophy/free-sw.html): you "
"can download, use, and share it with no restrictions."
msgstr ""
"Tails è [Software Libero](https://www.gnu.org/philosophy/free-sw.html): puoi "
"scaricarlo, usarlo, e condividerlo senza nessuna restrizione."

#. type: Plain text
msgid ""
"The Tails source code is released under the GNU/GPL (version 3 or above) and "
"is Copyright (C) Tails developers <tails@boum.org>.  Any exception to this "
"rule is documented either below or in the affected source file."
msgstr ""

#. type: Plain text
msgid ""
"However, Tails includes non-free firmware in order to work on as much "
"hardware as possible."
msgstr ""
"Tuttavia, Tails include anche firmware non-free affinché possa funzionare "
"sul maggior numero di hardware possibili."

#. type: Title =
#, no-wrap
msgid "Source code\n"
msgstr ""

#. type: Plain text
msgid ""
"Most of the software included in Tails is taken directly from upstream "
"Debian packages and is neither modified nor recompiled by Tails."
msgstr ""
"La maggior parte del software incluso in Tails viene prelevato direttamente "
"da pacchetti Debian e non viene modificato né ricompilato da Tails."

#. type: Bullet: '- '
msgid ""
"The source code of software that is specific to Tails is available in [[our "
"Git repositories|contribute/git]]."
msgstr ""
"Il codice sorgente di un software specifico per Tails è disponibile nei "
"[[nostri repository Git|contribute/git]]."

#. type: Bullet: '- '
msgid ""
"The source code of the Debian packages included in Tails is available in the "
"[APT snapshot](http://tagged.snapshots.deb.tails.boum.org/)  that we created "
"for that version of Tails."
msgstr ""
"Il codice sorgente dei pacchetti Debian inclusi in Tails è disponibile nella "
"[APT snapshot](http://tagged.snapshots.deb.tails.boum.org/) che abbiamo "
"creato per quella versione di Tails."

#. type: Title =
#, fuzzy, no-wrap
#| msgid "Website\n"
msgid "Website\n"
msgstr "Sito web\n"

#. type: Plain text
msgid ""
"This website uses several images with distinct copyright, licenses, "
"trademarks and distribution terms:"
msgstr ""
"Questo sito web utilizza parecchie immagini con differenti copyright, "
"licenze, trademark e termini di distribuzione:"

#. type: Bullet: '- '
msgid ""
"The Tails logo is based on [[USB|http://thenounproject.com/term/usb/23873/]] "
"by Ilsur Aptukov from the Noun Project."
msgstr ""

#. type: Plain text
#, fuzzy
#| msgid "Debian logo: Copyright (c) 1999 Software in the Public Interest."
msgid "- Debian logo: Copyright (c) 1999 Software in the Public Interest."
msgstr ""
"Logo Debian : Copyright (c) 1999 Software in the public Interest (\"Logiciel "
"dans l'intérêt public\")."

#. type: Bullet: '- '
msgid ""
"Onion logo: registered trademark of The Tor Project, Inc.; the Tails project "
"is authorized to use it under certain conditions; licensed under Creative "
"Commons Attribution 3.0 United States License."
msgstr ""

#. type: Plain text
msgid "- Icons from [[The Noun Project|http://thenounproject.com/]]:"
msgstr ""

#. type: Bullet: '  - '
msgid ""
"[[Announcement|http://thenounproject.com/term/announcement/1186/]]: Creative "
"Commons - Attribution, by Olivier Guin."
msgstr ""

#. type: Bullet: '  - '
msgid ""
"[[Code|http://thenounproject.com/term/code/18033/]]: Creative Commons — "
"Attribution, by Azis."
msgstr ""

#. type: Bullet: '  - '
msgid ""
"[[Pen|http://thenounproject.com/term/pen/18907/]]: Creative Commons — "
"Attribution, by factor[e] design initiative."
msgstr ""

#. type: Bullet: '  - '
msgid ""
"[[Loan|http://thenounproject.com/term/loan/19538/]]: Public Domain, by "
"Rohith M S."
msgstr ""

#. type: Bullet: '  - '
msgid ""
"[[User|http://thenounproject.com/term/user/419/]]: Creative Commons — "
"Attribution, by Edward Boatman."
msgstr ""

#. type: Bullet: '  - '
msgid ""
"[[Translation|http://thenounproject.com/term/translation/5735/]]: Creative "
"Commons — Attribution, by Joe Mortell."
msgstr ""

#. type: Bullet: '  - '
msgid ""
"[[Gears|http://thenounproject.com/term/gears/8949/]]: Creative Commons — "
"Attribution, by Cris Dobbins."
msgstr ""

#. type: Bullet: '  - '
msgid ""
"[[Graphic Design|http://thenounproject.com/term/graphic_design/9198/]]: "
"Creative Commons — Attribution, by Cornelius Danger."
msgstr ""

#. type: Bullet: '  - '
msgid ""
"[[Check Mark|https://thenounproject.com/term/check/4489/]]: Public Domain, "
"by Julian Norton."
msgstr ""

#. type: Bullet: '  - '
msgid ""
"[[Delete|https://thenounproject.com/term/delete/49691/]]: Creative Commons — "
"Attribution, by Kervin Markle."
msgstr ""

#. type: Bullet: '  - '
msgid ""
"[[Play|https://thenounproject.com/term/play/152052]]: Creative Commons — "
"Attribution, by Zech Nelson."
msgstr ""

#. type: Bullet: '  - '
msgid ""
"[[Pause|https://thenounproject.com/term/pause/152046]]: Creative Commons — "
"Attribution, by Zech Nelson."
msgstr ""

#. type: Bullet: '  - '
msgid ""
"[[USB|https://thenounproject.com/term/usb/28901]]: Creative Commons — "
"Attribution, by Wilson Joseph."
msgstr ""

#. type: Bullet: '  - '
msgid ""
"[[Time|https://thenounproject.com/term/time/6732]]: Creative Commons — "
"Attribution, by Richard de Vos."
msgstr ""

#. type: Bullet: '  - '
msgid ""
"[[Printer|https://thenounproject.com/term/printer/146674]]: Creative Commons "
"— Attribution, by Diego Naive."
msgstr ""

#. type: Bullet: '  - '
msgid ""
"[[Smart Phones|https://thenounproject.com/term/smartphone/25790]]: Creative "
"Commons — Attribution, by Pham Thi Dieu Linh."
msgstr ""

#. type: Bullet: '  - '
msgid ""
"[[Laptop|https://thenounproject.com/term/laptop/6729]]: Public Domain, by "
"Jean Yashu."
msgstr ""

#. type: Bullet: '  - '
msgid ""
"[[Love|https://thenounproject.com/term/love/218846/]]: Creative Commons — "
"Attribution, by Thomas Helbig."
msgstr ""

#. type: Bullet: '  - '
msgid ""
"[[Survey|https://thenounproject.com/term/survey/1296072]]: Creative Commons "
"— Attribution, by unlimicon."
msgstr ""

#. type: Bullet: '  - '
msgid ""
"[[Info|https://thenounproject.com/term/info/808461]]: Creative Commons — "
"Attribution, by icongeek]]."
msgstr ""

#, fuzzy
#~| msgid ""
#~| "  - The Tails logo is based on [[USB|http://thenounproject.com/term/usb/23873/]]\n"
#~| "    by Ilsur Aptukov from the Noun Project.\n"
#~| "  - Debian logo: Copyright (c) 1999 Software in the Public Interest.\n"
#~| "  - Onion logo: registered trademark of The Tor Project, Inc.; the Tails\n"
#~| "project is authorized to use it under certain conditions; licensed under\n"
#~| "Creative Commons Attribution 3.0 United States License.\n"
#~| "  - Icons from [[The Noun Project|http://thenounproject.com/]]:\n"
#~| "    - [[Announcement|http://thenounproject.com/term/announcement/1186/]]:\n"
#~| "      Creative Commons - Attribution, by Olivier Guin.\n"
#~| "    - [[Code|http://thenounproject.com/term/code/18033/]]:\n"
#~| "      Creative Commons — Attribution, by Azis.\n"
#~| "    - [[Pen|http://thenounproject.com/term/pen/18907/]]:\n"
#~| "      Creative Commons — Attribution, by factor[e] design initiative.\n"
#~| "    - [[Loan|http://thenounproject.com/term/loan/19538/]]:\n"
#~| "      Public Domain, by Rohith M S.\n"
#~| "    - [[User|http://thenounproject.com/term/user/419/]]:\n"
#~| "      Creative Commons — Attribution, by Edward Boatman.\n"
#~| "    - [[Translation|http://thenounproject.com/term/translation/5735/]]:\n"
#~| "      Creative Commons — Attribution, by Joe Mortell.\n"
#~| "    - [[Gears|http://thenounproject.com/term/gears/8949/]]:\n"
#~| "      Creative Commons — Attribution, by Cris Dobbins.\n"
#~| "    - [[Graphic Design|http://thenounproject.com/term/graphic_design/9198/]]:\n"
#~| "      Creative Commons — Attribution, by Cornelius Danger.\n"
#~| "    - [[Check Mark|https://thenounproject.com/term/check/4489/]]:\n"
#~| "      Public Domain, by Julian Norton.\n"
#~| "    - [[Delete|https://thenounproject.com/term/delete/49691/]]:\n"
#~| "      Creative Commons — Attribution, by Kervin Markle.\n"
#~| "    - [[Play|https://thenounproject.com/term/play/152052]]:\n"
#~| "      Creative Commons — Attribution, by Zech Nelson.\n"
#~| "    - [[Pause|https://thenounproject.com/term/pause/152046]]:\n"
#~| "      Creative Commons — Attribution, by Zech Nelson.\n"
#~ msgid ""
#~ "  - The Tails logo is based on [[USB|http://thenounproject.com/term/usb/23873/]]\n"
#~ "    by Ilsur Aptukov from the Noun Project.\n"
#~ "  - Debian logo: Copyright (c) 1999 Software in the Public Interest.\n"
#~ "  - Onion logo: registered trademark of The Tor Project, Inc.; the Tails\n"
#~ "project is authorized to use it under certain conditions; licensed under\n"
#~ "Creative Commons Attribution 3.0 United States License.\n"
#~ "  - Icons from [[The Noun Project|http://thenounproject.com/]]:\n"
#~ "    - [[Announcement|http://thenounproject.com/term/announcement/1186/]]:\n"
#~ "      Creative Commons - Attribution, by Olivier Guin.\n"
#~ "    - [[Code|http://thenounproject.com/term/code/18033/]]:\n"
#~ "      Creative Commons — Attribution, by Azis.\n"
#~ "    - [[Pen|http://thenounproject.com/term/pen/18907/]]:\n"
#~ "      Creative Commons — Attribution, by factor[e] design initiative.\n"
#~ "    - [[Loan|http://thenounproject.com/term/loan/19538/]]:\n"
#~ "      Public Domain, by Rohith M S.\n"
#~ "    - [[User|http://thenounproject.com/term/user/419/]]:\n"
#~ "      Creative Commons — Attribution, by Edward Boatman.\n"
#~ "    - [[Translation|http://thenounproject.com/term/translation/5735/]]:\n"
#~ "      Creative Commons — Attribution, by Joe Mortell.\n"
#~ "    - [[Gears|http://thenounproject.com/term/gears/8949/]]:\n"
#~ "      Creative Commons — Attribution, by Cris Dobbins.\n"
#~ "    - [[Graphic Design|http://thenounproject.com/term/graphic_design/9198/]]:\n"
#~ "      Creative Commons — Attribution, by Cornelius Danger.\n"
#~ "    - [[Check Mark|https://thenounproject.com/term/check/4489/]]:\n"
#~ "      Public Domain, by Julian Norton.\n"
#~ "    - [[Delete|https://thenounproject.com/term/delete/49691/]]:\n"
#~ "      Creative Commons — Attribution, by Kervin Markle.\n"
#~ "    - [[Play|https://thenounproject.com/term/play/152052]]:\n"
#~ "      Creative Commons — Attribution, by Zech Nelson.\n"
#~ "    - [[Pause|https://thenounproject.com/term/pause/152046]]:\n"
#~ "      Creative Commons — Attribution, by Zech Nelson.\n"
#~ "    - [[USB|https://thenounproject.com/term/usb/28901]]:\n"
#~ "      Creative Commons — Attribution, by Wilson Joseph.\n"
#~ "    - [[Time|https://thenounproject.com/term/time/6732]]:\n"
#~ "      Creative Commons — Attribution, by Richard de Vos.\n"
#~ "    - [[Printer|https://thenounproject.com/term/printer/146674]]:\n"
#~ "      Creative Commons — Attribution, by Diego Naive.\n"
#~ "    - [[Smart Phones|https://thenounproject.com/term/smartphone/25790]]:\n"
#~ "      Creative Commons — Attribution, by Pham Thi Dieu Linh.\n"
#~ "    - [[Laptop|https://thenounproject.com/term/laptop/6729]]:\n"
#~ "      Public Domain, by Jean Yashu.\n"
#~ "    - [[Love|https://thenounproject.com/term/love/218846/]]:\n"
#~ "      Creative Commons — Attribution, by Thomas Helbig.\n"
#~ "    - [[Survey|https://thenounproject.com/term/survey/1296072]]:\n"
#~ "      Creative Commons — Attribution, by unlimicon.\n"
#~ "    - [[Info|https://thenounproject.com/term/info/808461]]:\n"
#~ "      Creative Commons — Attribution, by icongeek]].\n"
#~ msgstr ""
#~ "  - Il logo di Tails è basato su [[USB|http://thenounproject.com/term/usb/23873/]]\n"
#~ "    di Ilsur Aptukov pubblicato su the Noun Project.\n"
#~ "  - il logo di Debian è Copyright (c) 1999 Software in the Public Interest.\n"
#~ "  - il logo Onion: è un trademark registrato da The Tor Project, Inc.; il progettoTails è autorizzato ad usarlo sotto certe condizioni; Creative Commons Attribution 3.0 United States License.\n"
#~ "    - Icone da [[The Noun Project|http://thenounproject.com/]]:\n"
#~ "    - [[Announcement|http://thenounproject.com/term/announcement/1186/]]:\n"
#~ "      Creative Commons - Attribution, di Olivier Guin.\n"
#~ "    - [[Code|http://thenounproject.com/term/code/18033/]]: Creative Commons —\n"
#~ "      Attribution, di Azis.\n"
#~ "    - [[Pen|http://thenounproject.com/term/pen/18907/]]: Creative Commons —\n"
#~ "      Attribution, di factor[e] design initiative.\n"
#~ "    - [[Loan|http://thenounproject.com/term/loan/19538/]]: Public Domain, di\n"
#~ "      Rohith M S.\n"
#~ "    - [[User|http://thenounproject.com/term/user/419/]]: Creative Commons —\n"
#~ "      Attribution, di Edward Boatman.\n"
#~ "    - [[Translation|http://thenounproject.com/term/translation/5735/]]: Creative\n"
#~ "      Commons — Attribution, di Joe Mortell.\n"
#~ "    - [[Gears|http://thenounproject.com/term/gears/8949/]]: Creative Commons —\n"
#~ "      Attribution, di Cris Dobbins.\n"
#~ "    - [[Graphic Design|http://thenounproject.com/term/graphic_design/9198/]]:\n"
#~ "      Creative Commons — Attribution, di Cornelius Danger.\n"

#~ msgid "Tails is released under the GNU/GPL (version 3 or above)."
#~ msgstr ""
#~ "Tails è stato pubblicato con la licenza GNU/GPL (versione 3 o superiore)."

#~ msgid "Distribution of the source code\n"
#~ msgstr "Distribuzione del codice sorgente\n"

#~ msgid ""
#~ "Most of the software distributed with Tails is taken directly from "
#~ "upstream Debian packages, and is not modified or recompiled by Tails. "
#~ "Software that is modified or recompiled by Tails are available in [[our "
#~ "git repositories|/contribute/git]]. If you require or desire the sources "
#~ "for unmodified Debian upstream packages, retrieving them from Debian is "
#~ "the simplest solution for all parties (packages that can not be found in "
#~ "the regular Debian archive anymore can be found at <http://snapshot."
#~ "debian.org/>)."
#~ msgstr ""
#~ "La maggior parte del software distribuito con Tails deriva direttamente "
#~ "dai pacchetti avallati da Debian, e non sono modificati né ricompilati da "
#~ "Tails. I software che sono modificati o ricompilati da Tails sono "
#~ "disponibili nei [[nostri repositori git|/contribute/git]]. Se necessiti o "
#~ "desideri i sorgenti per i pacchetti Debian non modificati, recuperarli da "
#~ "Debian è la soluzione migliore per tutti (i pacchetti che non ci sono "
#~ "nel  regolare archivio Debian, possono trovarsi in <http://snapshot."
#~ "debian.org/>)."

#~ msgid ""
#~ "According to the GPL licence (section 3(b) of the GPLv2 and section 6(b) "
#~ "of the GPLv3), complete sources for all Tails releases are available for "
#~ "anyone who requests them, in DVD format, via postal mail, for a nominal "
#~ "charge. If you only require one or two source packages, Tails can work "
#~ "with you to send a copy of individual packages electronically."
#~ msgstr ""
#~ "Come prevede la licenza GPL (sezione 3(b) della GPLv2 e sezione 6(b) "
#~ "della GPLv3), i codici sorgente di tutte le versioni di Tails sono a "
#~ "disposizioni di chiunque ne faccia richiesta, in formato DVD o via mezzo "
#~ "postale, per il solo prezzo di spedizione. Se  necessiti soltanto uno o "
#~ "due pacchetti di sorgenti, Tails può organizzarsi con te e inviarti "
#~ "elettronicamente una copia dei singoli pacchetti."<|MERGE_RESOLUTION|>--- conflicted
+++ resolved
@@ -6,11 +6,7 @@
 msgid ""
 msgstr ""
 "Project-Id-Version: PACKAGE VERSION it\n"
-<<<<<<< HEAD
-"POT-Creation-Date: 2018-12-18 11:31+0000\n"
-=======
 "POT-Creation-Date: 2018-12-13 16:37+0000\n"
->>>>>>> 86aed73c
 "PO-Revision-Date: 2017-07-09 14:39+0000\n"
 "Last-Translator: Zeyev <zeyev@autistici.org>\n"
 "Language-Team: ita <transitails@inventati.org>\n"
@@ -80,8 +76,7 @@
 "creato per quella versione di Tails."
 
 #. type: Title =
-#, fuzzy, no-wrap
-#| msgid "Website\n"
+#, no-wrap
 msgid "Website\n"
 msgstr "Sito web\n"
 
