# SOME DESCRIPTIVE TITLE
# Copyright (C) YEAR Free Software Foundation, Inc.
# This file is distributed under the same license as the PACKAGE package.
# FIRST AUTHOR <EMAIL@ADDRESS>, YEAR.
#
msgid ""
msgstr ""
"Project-Id-Version: PACKAGE VERSION\n"
<<<<<<< HEAD
"POT-Creation-Date: 2014-04-27 20:08+0300\n"
"PO-Revision-Date: 2012-07-03 16:55-0300\n"
"Last-Translator: drebs <drebs@riseup.net>\n"
=======
"POT-Creation-Date: 2014-05-09 10:11+0300\n"
"PO-Revision-Date: 2014-05-23 12:05-0300\n"
"Last-Translator: Tails Developers <amnesia@boum.org>\n"
>>>>>>> 74799a4c
"Language-Team: LANGUAGE <LL@li.org>\n"
"Language: \n"
"MIME-Version: 1.0\n"
"Content-Type: text/plain; charset=UTF-8\n"
"Content-Transfer-Encoding: 8bit\n"

#. type: Plain text
#, no-wrap
msgid "[[!meta title=\"License\"]]\n"
msgstr "[[!meta title=\"Licença\"]]\n"

#. type: Plain text
msgid "Tails is [[Free Software|http://www.gnu.org/philosophy/free-sw.html]] released under the GNU/GPL (version 3 or above)."
msgstr "Tails é [[Software Livre|http://www.gnu.org/philosophy/free-sw.html]] (em inglês) lançado sob a GNU/GPL (versão 3 ou superior)."

#. type: Plain text
<<<<<<< HEAD
msgid ""
"This website uses several images with various copyright, licenses, "
"trademarks and terms of distributions:"
msgstr ""
"Este site usa várias imagens com distintos direitos de cópia, licenças, "
"marcas e termos de distribuição:"
=======
msgid "This website uses several images with various copyright, licenses, trademarks and terms of distributions:"
msgstr "Este site usa várias imagens com distintos direitos de cópia, licenças, marcas e termos de distribuição:"
>>>>>>> 74799a4c

#. type: Plain text
#, no-wrap
msgid ""
"  - The Tails logo is based on [[USB|http://thenounproject.com/term/usb/23873/]]\n"
"    by Ilsur Aptukov from the Noun Project.\n"
"  - Debian logo: Copyright (c) 1999 Software in the Public Interest.\n"
"  - Onion logo: registered trademark of The Tor Project, Inc.; the Tails\n"
"project is authorized to use it under certain conditions; licensed under\n"
"Creative Commons Attribution 3.0 United States License.\n"
"  - Icons from [[The Noun Project|http://thenounproject.com/]]:\n"
"    - [[Announcement|http://thenounproject.com/term/announcement/1186/]]:\n"
"      Creative Commons - Attribution, by Olivier Guin.\n"
"    - [[Code|http://thenounproject.com/term/code/18033/]]: Creative Commons —\n"
"      Attribution, by Azis.\n"
"    - [[Pen|http://thenounproject.com/term/pen/18907/]]: Creative Commons —\n"
"      Attribution, by factor[e] design initiative.\n"
"    - [[Loan|http://thenounproject.com/term/loan/19538/]]: Public Domain, by\n"
"      Rohith M S.\n"
"    - [[User|http://thenounproject.com/term/user/419/]]: Creative Commons —\n"
"      Attribution, by Edward Boatman.\n"
"    - [[Translation|http://thenounproject.com/term/translation/5735/]]: Creative\n"
"      Commons — Attribution, by Joe Mortell.\n"
"    - [[Gears|http://thenounproject.com/term/gears/8949/]]: Creative Commons —\n"
"      Attribution, by Cris Dobbins.\n"
"    - [[Graphic Design|http://thenounproject.com/term/graphic_design/9198/]]:\n"
"      Creative Commons — Attribution, by Cornelius Danger.\n"
msgstr ""
"  - O logotipo do Tails logo é baseado em [[USB|http://thenounproject.com/term/usb/23873/]]\n"
"    por Ilsur Aptukov do Noun Project.\n"
"  - Logotipo Debian: Copyright (c) 1999 Software de interesse público.\n"
"  - Logotipo Onion: marca registrada do The Tor Project, Inc.; o projeto Tails\n"
"está autorizado a usá-lo sob certas condições; licenciado sob\n"
"Creative Commons Attribution 3.0 United States License.\n"
"  - Ícones do [[The Noun Project|http://thenounproject.com/]]:\n"
"    - [[Announcement|http://thenounproject.com/term/announcement/1186/]]:\n"
"      Creative Commons - Attribution, por Olivier Guin.\n"
"    - [[Code|http://thenounproject.com/term/code/18033/]]: Creative Commons —\n"
"      Attribution, por Azis.\n"
"    - [[Pen|http://thenounproject.com/term/pen/18907/]]: Creative Commons —\n"
"      Attribution, por factor[e] design initiative.\n"
"    - [[Loan|http://thenounproject.com/term/loan/19538/]]: Public Domain, por\n"
"      Rohith M S.\n"
"    - [[User|http://thenounproject.com/term/user/419/]]: Creative Commons —\n"
"      Attribution, por Edward Boatman.\n"
"    - [[Translation|http://thenounproject.com/term/translation/5735/]]: Creative\n"
"      Commons — Attribution, por Joe Mortell.\n"
"    - [[Gears|http://thenounproject.com/term/gears/8949/]]: Creative Commons —\n"
"      Attribution, por Cris Dobbins.\n"
"    - [[Graphic Design|http://thenounproject.com/term/graphic_design/9198/]]:\n"
"      Creative Commons — Attribution, por Cornelius Danger.\n"

#. type: Title =
#, no-wrap
msgid "Distribution of the source code\n"
msgstr "Distribuição do código fonte\n"

#. type: Plain text
msgid "Most of the software distributed with Tails is taken directly from upstream Debian packages, and is not modified or recompiled by Tails. Software that is modified or recompiled by Tails are available on [[our git repositories|/contribute/git]]. If you require or desire the sources for unmodified Debian upstream packages, retrieving them from Debian is the simplest solution to all parties (packages that can not be found in the regular Debian archive anymore can be found at <http://snapshot.debian.org/>)."
msgstr "A maioria dos programas distribuídos com Tails são obtidos diretamente de pacotes do Debian, e não são modificados ou recompilados pelo Tails. Programas que são modificados ou recompilados pelo Tails estão disponíveis em [[nosso repositório git|/contribute/git]]. Se você precisa ou quer os códigos fonte dos pacotes Debian sem modificação, obtê-los do Debian é a solução mais simples para todas as partes (pacotes que não puderem ser encontrados mais no arquivo Debian podem ser encontrados em <http://snapshot.debian.org>)."

#. type: Plain text
msgid "According to the GPL licence (section 3(b) of the GPLv2 and section 6(b) of the GPLv3), complete sources for all Tails releases are available for anyone who requests them, in DVD format, via postal mail, for a nominal charge. If you only require one or two source packages, Tails can work with you to send a copy of individual packages electronically."
msgstr "De acordo com a licença GPL (seção 3(b) da GPLv2 e seção 6(b) da GPLv3, códigos fonte completos para todas as versões do Tails estão disponíveis para qualquer um que os peça, em formato DVD, por correio postal, mediante um pequeno custo. Se você precisa somente de um ou dois pacotes fonte, podemos combinar com você de enviar uma cópia dos pacotes individuais por meios eletrônicos."

#~ msgid "Debian logo: Copyright (c) 1999 Software in the Public Interest."
#~ msgstr "Logo do Debian: Copyright (c) 1999 Software no Interesse Público"

#~ msgid "Debian logo: Copyright (c) 1999 Software in the Public Interest."
#~ msgstr "Logo do Debian: Copyright (c) 1999 Software no Interesse Público"

#~ msgid ""
#~ "  - USB stick icon: [[source|http://www.openclipart.org/detail/29129]]; "
#~ "waived\n"
#~ "of all copyright and related or neighboring rights under the CC0 PD "
#~ "Dedication;\n"
#~ "[[policies|http://www.openclipart.org/policies]].\n"
#~ "  - CD icon: [[source|http://thenounproject.com/noun/cd/#icon-No255]]; "
#~ "license:\n"
#~ "attribution; designer: The Noun Project.\n"
#~ "  - Onion Logo: registered trademark of The Tor Project, Inc.; the Tails\n"
#~ "project is authorized to use it under certain conditions; licensed under\n"
#~ "Creative Commons Attribution 3.0 United States License.\n"
#~ msgstr ""
#~ "  - Ícone da memória USB: [[fonte|http://www.openclipart.org/"
#~ "detail/29129]]; renunciado\n"
#~ "de todo copyright e direitos afins através [[desta política|http://www."
#~ "openclipart.org/policies]]  de CC0 PD Dedication (Domínio Público);\n"
#~ "  - Ícone de CD: [[fonte|http://thenounproject.com/noun/cd/#icon-No255]]; "
#~ "licença:\n"
#~ "atribuída; designer: The Noun Project.\n"
#~ "  - Logo Onion: marca registrada do Projeto Tor, Inc.; o projeto Tails\n"
#~ "está autorizado a usá-lo sob certas condições; licenciado sobre\n"
#~ "Creative Commons Attribution 3.0 United States License.\n"<|MERGE_RESOLUTION|>--- conflicted
+++ resolved
@@ -6,15 +6,9 @@
 msgid ""
 msgstr ""
 "Project-Id-Version: PACKAGE VERSION\n"
-<<<<<<< HEAD
-"POT-Creation-Date: 2014-04-27 20:08+0300\n"
-"PO-Revision-Date: 2012-07-03 16:55-0300\n"
-"Last-Translator: drebs <drebs@riseup.net>\n"
-=======
 "POT-Creation-Date: 2014-05-09 10:11+0300\n"
 "PO-Revision-Date: 2014-05-23 12:05-0300\n"
 "Last-Translator: Tails Developers <amnesia@boum.org>\n"
->>>>>>> 74799a4c
 "Language-Team: LANGUAGE <LL@li.org>\n"
 "Language: \n"
 "MIME-Version: 1.0\n"
@@ -31,17 +25,8 @@
 msgstr "Tails é [[Software Livre|http://www.gnu.org/philosophy/free-sw.html]] (em inglês) lançado sob a GNU/GPL (versão 3 ou superior)."
 
 #. type: Plain text
-<<<<<<< HEAD
-msgid ""
-"This website uses several images with various copyright, licenses, "
-"trademarks and terms of distributions:"
-msgstr ""
-"Este site usa várias imagens com distintos direitos de cópia, licenças, "
-"marcas e termos de distribuição:"
-=======
 msgid "This website uses several images with various copyright, licenses, trademarks and terms of distributions:"
 msgstr "Este site usa várias imagens com distintos direitos de cópia, licenças, marcas e termos de distribuição:"
->>>>>>> 74799a4c
 
 #. type: Plain text
 #, no-wrap
@@ -110,9 +95,6 @@
 #~ msgid "Debian logo: Copyright (c) 1999 Software in the Public Interest."
 #~ msgstr "Logo do Debian: Copyright (c) 1999 Software no Interesse Público"
 
-#~ msgid "Debian logo: Copyright (c) 1999 Software in the Public Interest."
-#~ msgstr "Logo do Debian: Copyright (c) 1999 Software no Interesse Público"
-
 #~ msgid ""
 #~ "  - USB stick icon: [[source|http://www.openclipart.org/detail/29129]]; "
 #~ "waived\n"
