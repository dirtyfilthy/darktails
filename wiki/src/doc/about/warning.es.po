# SOME DESCRIPTIVE TITLE
# Copyright (C) YEAR Free Software Foundation, Inc.
# This file is distributed under the same license as the PACKAGE package.
# FIRST AUTHOR <EMAIL@ADDRESS>, YEAR.
msgid ""
msgstr ""
"Project-Id-Version: Tails\n"
"Report-Msgid-Bugs-To: tails-l10n@boum.org\n"
<<<<<<< HEAD
"POT-Creation-Date: 2020-04-12 16:10+0200\n"
=======
"POT-Creation-Date: 2020-04-15 02:12+0000\n"
>>>>>>> 5f2d5937
"PO-Revision-Date: 2020-02-12 11:26+0000\n"
"Last-Translator: Joaquín Serna <bubuanabelas@cryptolab.net>\n"
"Language-Team: Spanish <http://translate.tails.boum.org/projects/tails/"
"warning/es/>\n"
"Language: es\n"
"MIME-Version: 1.0\n"
"Content-Type: text/plain; charset=UTF-8\n"
"Content-Transfer-Encoding: 8bit\n"
"Plural-Forms: nplurals=2; plural=n != 1;\n"
"X-Generator: Weblate 3.5.1\n"

#. type: Plain text
#, no-wrap
msgid "[[!meta title=\"Warnings and limitations\"]]\n"
msgstr "[[!meta title=\"Advertencias y limitaciones\"]]\n"

#. type: Plain text
msgid ""
"Even though we do our best to offer you good tools to protect your privacy "
"while using a computer, **there is no magic or perfect solution to such a "
"complex problem**. Understanding well the limits of such tools is a crucial "
"step to, first, decide whether Tails is the right tool for you, and second, "
"make a good use of it."
msgstr ""
"Aunque hacemos lo posible para ofrecerte buenas herramientas para proteger "
"tu privacidad mientras usas un ordenador, **no hay ninguna solución mágica o "
"perfecta para un problema tan grande**. Entender los límites de estas "
"herramientas es un paso crucial para primero, decidir si Tails es la "
"herramienta adecuada para ti, y segundo, usarla bien."

#. type: Plain text
#, no-wrap
msgid "[[!toc levels=2]]\n"
msgstr "[[!toc levels=2]]\n"

#. type: Plain text
#, no-wrap
msgid "<a id=\"compromised_hardware\"></a>\n"
msgstr "<a id=\"compromised_hardware\"></a>\n"

#. type: Title =
#, no-wrap
msgid "Tails does not protect against compromised hardware"
msgstr "Tails no te protege contra hardware que haya sido comprometido"

#. type: Plain text
msgid ""
"If the computer has been compromised by someone having physical access to it "
"and who installed untrusted pieces of hardware (like a keylogger), then it "
"might be unsafe to use Tails."
msgstr ""
"Si el ordenador ha sido comprometido por alguien que tenga acceso físico a "
"él, y que ha instalado hardware sospechoso (como un keylogger), entonces "
"puede ser inseguro usar Tails."

#. type: Plain text
#, no-wrap
msgid "<a id=\"untrusted_system\"></a>\n"
msgstr "<a id=\"untrusted_system\"></a>\n"

#. type: Title =
#, no-wrap
msgid "Tails can be compromised if installed or plugged in untrusted systems"
msgstr "Tails puede ser comprometido si se instala o conecta en sistemas no confiables"

#. type: Plain text
msgid ""
"When starting your computer on Tails, it cannot be compromised by a virus in "
"your usual operating system, but:"
msgstr ""
"Cuando arrancas tu ordenador en Tails, no corre riesgo de ser comprometido "
"por un virus en tu sistema operativo habitual, pero:"

#. type: Bullet: '* '
msgid ""
"Tails should be installed from a trusted system. Otherwise it might be "
"corrupted during installation."
msgstr ""
"Tails debería ser instalado desde un sistema confiable. De otro modo puede "
"que se corrompa durante la instalación."

#. type: Bullet: '* '
msgid ""
"Plugging your Tails USB stick in a compromised operating system might "
"corrupt your Tails installation, and destroy the protection that Tails "
"provides. Only use your Tails USB stick to start Tails."
msgstr ""
"Conectar tu dispositivo Tails en un sistema operativo comprometido podría "
"corromper tu instalación y destruir la protección que brinda Tails. Utiliza "
"tu Tails sólo para arrancar Tails."

#. type: Plain text
msgid "See the [[corresponding FAQ|support/faq#compromised_system]]."
msgstr ""
"Lee la [[correspondiente pregunta frecuente|support/faq#compromised_system]]."

#. type: Plain text
#, no-wrap
msgid "<a id=\"bios\"></a>\n"
msgstr "<a id=\"bios\"></a>\n"

#. type: Title =
#, no-wrap
msgid "Tails does not protect against BIOS or firmware attacks"
msgstr "Tails no te protege contra los ataques de BIOS o firmware"

#. type: Plain text
msgid ""
"It is also impossible for Tails to protect against attacks made through the "
"BIOS or other firmware embedded in the computer. These are not managed or "
"provided by the operating system directly, and no operating system can "
"protect against such attacks."
msgstr ""
"También es imposible para Tails protegerte de ataques efectuados a través de "
"la BIOS o de otro firmware embebido en tu ordenador. Estos no son manejados "
"o provistos directamente por el sistema operativo, y ningún sistema "
"operativo te puede proteger de estos ataques."

#. type: Plain text
msgid ""
"See for example, this [attack on BIOS by LegbaCore](https://www.youtube.com/"
"watch?v=sNYsfUNegEA)."
msgstr ""
"Por ejemplo, mira este [ataque de BIOS por LegbaCore](https://www.youtube."
"com/watch?v=sNYsfUNegEA)."

#. type: Plain text
#, no-wrap
msgid "<a id=\"exit_node\"></a>\n"
msgstr "<a id=\"exit_node\"></a>\n"

#. type: Title =
#, no-wrap
msgid "Tor exit nodes can eavesdrop on communications"
msgstr "Los nodos de salida de Tor pueden espiar tus comunicaciones"

#. type: Plain text
#, no-wrap
msgid "**Tor is about hiding your location, not about encrypting your communication.**\n"
msgstr "**Tor sirve para esconder tu posición, pero no para cifrar tus comunicaciones.**\n"

#. type: Plain text
msgid ""
"Instead of taking a direct route from source to destination, communications "
"using the Tor network take a random pathway through several Tor relays that "
"cover your tracks. So no observer at any single point can tell where the "
"data came from or where it's going."
msgstr ""
"En lugar de tomar una ruta directa desde la fuente al destino, las "
"comunicaciones que usan la red de Tor toman un camino al azar a través de "
"distintos relays de Tor que cubre tus huellas. Por lo que ningún observador "
"desde un punto puede saber de donde vinieron o donde están yendo los datos."

#. type: Plain text
#, no-wrap
msgid "[[!img htw2-tails.png link=no alt=\"A Tor connection usually goes through 3 relays with the last one establishing the actual connection to the final destination\"]]\n"
msgstr "[[!img htw2-tails.png link=no alt=\"Una conexión de Tor va normalmente a través de 3 relays y es el último el que conecta al destino final\"]]\n"

#. type: Plain text
msgid ""
"The last relay on this circuit, called the exit node, is the one that "
"establishes the actual connection to the destination server. As Tor does "
"not, and by design cannot, encrypt the traffic between an exit node and the "
"destination server, **any exit node is in a position to capture any traffic "
"passing through it**. See [Tor FAQ: Can exit nodes eavesdrop on "
"communications?](https://www.torproject.org/docs/faq.html."
"en#CanExitNodesEavesdrop)."
msgstr ""
"El último relay de este circuito, llamado el nodo de salida, es el que "
"establece la conexión real al servidor de destino. Ya que Tor no cifra, ni "
"puede hacerlo por diseño, el tráfico entre el nodo de salida y el servidor "
"de destino, **cualquier nodo de salida está en posición de capturar el "
"tráfico que pasa a través de él**. Lee [Tor FAQ: Pueden los nodos de salida "
"espiar las comunicaciones? - en inglés](https://www.torproject.org/docs/faq."
"html.en#CanExitNodesEavesdrop)."

#. type: Plain text
msgid ""
"For example, in 2007, a security researcher intercepted thousands of private "
"email messages sent by foreign embassies and human rights groups around the "
"world by spying on the connections coming out of an exit node he was "
"running.  See [Wired: Rogue Nodes Turn Tor Anonymizer Into Eavesdropper's "
"Paradise](http://archive.wired.com/politics/security/news/2007/09/"
"embassy_hacks)."
msgstr ""
"Por ejemplo en 2007 un investigador de seguridad interceptó miles de emails "
"privados enviados por embajadas extranjeras y grupos de derechos humanos de "
"todo el mundo espiando en las conexiones que salían de un nodo de salida que "
"él mantenía. Mira [Wired: Rogue Nodes Turn Tor Anonymizer Into "
"Eavesdropper's Paradise](http://archive.wired.com/politics/security/"
"news/2007/09/embassy_hacks)."

#. type: Plain text
#, no-wrap
msgid "**To protect yourself from such attacks you should use end-to-end encryption.**\n"
msgstr "**Para protegerte de estos ataques deberías usar cifrado de punto a punto.**\n"

#. type: Plain text
#, no-wrap
msgid ""
"**Tails includes many tools to help you using strong encryption** while\n"
"browsing, sending email or chatting, as presented on our [[about\n"
"page|/about#cryptography]].\n"
msgstr ""
"**Tails incluye muchas herramientas para ayudarte a usar cifrado fuerte** mientas\n"
"navegas, envías emails o chateas, como se muestra en nuestra [[página Acerca|/about#cryptography]].\n"

#. type: Plain text
#, no-wrap
msgid "<a id=\"fingerprint\"></a>\n"
msgstr "<a id=\"fingerprint\"></a>\n"

#. type: Title =
#, no-wrap
msgid "Tails makes it clear that you are using Tor and probably Tails"
msgstr "Tails no oculta que estás usando Tor, y probablemente Tails"

#. type: Plain text
#, no-wrap
msgid ""
"**Your Internet Service Provider (ISP) or your local network administrator**\n"
"can see that you're connecting to a Tor relay, and not a normal web server for\n"
"example. Using [[Tor bridges in certain\n"
"conditions|first_steps/welcome_screen/bridge_mode]] can help you hide the fact\n"
"that you are using Tor.\n"
msgstr ""
"**Tu proveedor de Internet o el administrador de tu red local**\n"
"pueden ver que te estás conectando a un relay de Tor, y no a un servidor web normal,\n"
"por ejemplo. Usar [[Puentes de Tor en ciertas\n"
"condiciones|first_steps/welcome_screen/bridge_mode]] te puede ayudar a esconder\n"
"el hecho de que estás usando Tor.\n"
" \n"

#. type: Plain text
#, no-wrap
msgid ""
"**The destination server that you are contacting through Tor** can know whether your\n"
"communication comes from a Tor exit node by consulting the publicly\n"
"available list of exit nodes that might contact it. For example using the [Tor\n"
"Bulk Exit List tool](https://check.torproject.org/cgi-bin/TorBulkExitList.py) from\n"
"the Tor Project.\n"
msgstr ""
"**El servidor de destino que estás contactando a través de Tor** puede saber si tu\n"
"comunicación viene desde un nodo de salida de Tor consultando la lista pública de nodos\n"
"de salida que le contactan. Por ejemplo usando la  [Tor\n"
"Bulk Exit List tool](https://check.torproject.org/cgi-bin/TorBulkExitList.py) de Tor Project.\n"

#. type: Plain text
#, no-wrap
msgid ""
"**So using Tails doesn't make you look like any random Internet user.**\n"
"The anonymity provided by Tor and Tails works by trying to make all of their\n"
"users look the same so it's not possible to identify who is who amongst them.\n"
msgstr ""
"**Por eso, usar Tails te diferencia de otros usuarios de Internet.**\n"
"El anonimato que te dan Tor y Tails funciona intentando que todos sus usuarios parezcan\n"
"iguales para que sea imposible identificar quién es quién entre ellos.\n"

#. type: Plain text
msgid "See also [[Can I hide the fact that I am using Tails?|fingerprint]]"
msgstr "Lee también [[¿Puedo ocultar que estoy usando Tails?|fingerprint]]"

#. type: Plain text
#, no-wrap
msgid "<a id=\"man-in-the-middle\"></a>\n"
msgstr "<a id=\"man-in-the-middle\"></a>\n"

#. type: Title =
#, no-wrap
msgid "Man-in-the-middle attacks"
msgstr "Ataques de Man-in-the-middle"

#. type: Plain text
msgid ""
"A man-in-the-middle attack (MitM) is a form of active eavesdropping in which "
"the attacker makes independent connections with the victims and relays "
"messages between them, making them believe that they are talking directly to "
"each other over a private connection, when in fact the entire conversation "
"is controlled by the attacker."
msgstr ""
"Un ataque de intermediario (en inglés, MitM) es una forma de espionaje "
"activo en el que el atacante establece conexiones independientes con las "
"víctimas y transmite mensajes entre ellas, haciéndoles creer que están "
"hablando directamente entre sí a través de una conexión privada, cuando en "
"realidad el atacante controla toda la conversación."

#. type: Plain text
#, no-wrap
msgid "[[!img man-in-the-middle.png link=no alt=\"\"]]\n"
msgstr "[[!img man-in-the-middle.png link=no alt=\"\"]]\n"

#. type: Plain text
#, no-wrap
msgid "<!-- Source: wiki/lib/man-in-the-middle.svg -->\n"
msgstr "<!-- Source: wiki/lib/man-in-the-middle.svg -->\n"

#. type: Plain text
msgid ""
"While using Tor, man-in-the-middle attacks can still happen between the exit "
"node and the destination server. The exit node itself can also act as a man-"
"in-the-middle. For an example of such an attack see [MW-Blog: TOR exit-node "
"doing MITM attacks](https://web.archive.org/web/20120113162841/http://www."
"teamfurry.com/wordpress/2007/11/20/tor-exit-node-doing-mitm-attacks)."
msgstr ""
"Usando Tor, los ataques de intermediario pueden pasar entre el nodo de "
"salida y el servidor de destino. El mismo nodo de salida puede actuar como "
"intermediario. Por un ejemplo de dicho ataque vea [MW-Blog: TOR exit-node "
"doing MITM attacks](https://web.archive.org/web/20120113162841/http://www."
"teamfurry.com/wordpress/2007/11/20/tor-exit-node-doing-mitm-attacks)."

#. type: Plain text
#, no-wrap
msgid ""
"**Again, to protect yourself from such attacks you should use end-to-end\n"
"encryption** and while doing so taking extra care at verifying the server\n"
"authenticity.\n"
msgstr ""
"**Nuevamente, para protegerse de dichos ataques debería usar cifrado\n"
"de extremo-a-extremo** y al mismo tiempo tomando precaución adicional\n"
"verificando la autenticidad del servidor.\n"

#. type: Plain text
#, no-wrap
msgid ""
"Usually, this is automatically done through SSL certificates checked by your\n"
"browser against a given set of recognized [[!wikipedia\n"
"Certificate_authority desc=\"certificate authorities\"]]).\n"
"If you get a security exception message such as this one you might be the victim of\n"
"a man-in-the-middle attack and should not bypass the warning unless you have another\n"
"trusted way of checking the certificate's fingerprint with the people running\n"
"the service.\n"
msgstr ""
"Normalmente, esto se hace automáticamente mediante los certificados SSL comprobados por tu\n"
"navegador contra un conjunto reconocido de [[!wikipedia\n"
"Certificate_authority desc=\"autoridades de certificación\"]]).\n"
"Si recibes un mensaje de seguridad erróneo como este puedes llegar a ser victima de\n"
"un ataque de intermediario y no deberías pasar de la advertencia a menos que tengas otra\n"
"forma confiable de comprobar la huella digital de certificado con la gente responsable\n"
"del servicio.\n"

#. type: Plain text
#, no-wrap
msgid "[[!img ssl_warning.png link=no alt=\"This Connection is Untrusted\"]]\n"
msgstr "[[!img ssl_warning.png link=no alt=\"Esta Conexión no es de Confianza\"]]\n"

#. type: Plain text
msgid ""
"But on top of that the certificate authorities model of trust on the "
"Internet is susceptible to various methods of compromise."
msgstr ""
"Pero además el modelo de confianza de las autoridades de certificación en "
"Internet es susceptible a varias vulnerabilidades."

#. type: Plain text
msgid ""
"For example, on March 15, 2011, Comodo, one of the major SSL certificates "
"authorities, reported that a user account with an affiliate registration "
"authority had been compromised. It was then used to create a new user "
"account that issued nine certificate signing requests for seven domains: "
"mail.google.com, login.live.com, www.google.com, login.yahoo.com (three "
"certificates), login.skype.com, addons.mozilla.org, and global trustee.  See "
"[Comodo: The Recent RA Compromise](https://blog.comodo.com/other/the-recent-"
"ra-compromise/)."
msgstr ""
"Por ejemplo, el 15 de marzo de 2011, Comodo, una de las principales "
"autoridades de certificados SSL, informó que una cuenta de usuario con una "
"autoridad de registro de afiliados se había visto comprometida. A "
"continuación, se utilizó esa cuenta para crear otra que emitió nueve "
"solicitudes de firma de certificados para siete dominios: mail.google.com, "
"login.live.com, www.google.com, login.yahoo.com (tres certificados), login."
"skype.com, addons.mozilla.org, y global trustee.  Ver (en inglés) [Comodo: "
"The Recent RA Compromise](https://blog.comodo.com/other/the-recent-ra-"
"compromise/)."

#. type: Plain text
msgid ""
"Later in 2011, DigiNotar, a Dutch SSL certificate company, incorrectly "
"issued certificates to a malicious party or parties. Later on, it came to "
"light that they were apparently compromised months before, perhaps as far "
"back as May of 2009, or even earlier. Rogue certificates were issued for "
"domains such as google.com, mozilla.org, torproject.org, login.yahoo.com and "
"many more. See [The Tor Project: The DigiNotar Debacle, and what you should "
"do about it](https://blog.torproject.org/blog/diginotar-debacle-and-what-you-"
"should-do-about-it)."
msgstr ""
"Luego en 2011, DigiNotar, una empresa de certificados SSL holandesa, emitió "
"incorrectamente certificados a una o más partes maliciosas. Más adelante "
"salió a la luz que aparentemente estaban comprometidos desde hacía ya varios "
"meses antes, tal vez mayo de 2009 o incluso antes. Se emitieron certificados "
"Rogue para dominios como google.com, mozilla.org, torproject.org, login."
"yahoo.com y varios más. Ver (en inglés) [The Tor Project: The DigiNotar "
"Debacle, and what you should do about it](https://blog.torproject.org/blog/"
"diginotar-debacle-and-what-you-should-do-about-it)."

#. type: Plain text
#, no-wrap
msgid ""
"**This still leaves open the possibility of a man-in-the-middle attack even when\n"
"your browser is trusting an HTTPS connection.**\n"
msgstr ""
"**Esto todavía deja abierta la posibilidad de un ataque man-in-the-middle incluso cuando\n"
"tu navegador confía en una conexión HTTPS.**\n"

#. type: Plain text
msgid ""
"On one hand, by providing anonymity, Tor makes it more difficult to perform "
"a man-in-the-middle attack targeted at **one specific person** with the "
"blessing of a rogue SSL certificate. But on the other end, Tor makes it "
"easier for people or organizations running exit nodes to perform large scale "
"MitM attempts, or attacks targeted at **a specific server**, and especially "
"those among its users who happen to use Tor."
msgstr ""
"Por un lado, al proveer anonimato, Tor dificulta ejecutar un ataque man-in-"
"the-middle (MitM) dirigido a **una persona específica**mediante un "
"certificado SSL corrupto. Pero por otro lado, Tor facilita a personas u "
"organizaciones que utilicen nodos de salida para ejecutar ataques MitM de "
"gran escala, o ataques dirigidos a **un servidor específico**, y "
"especialmente aquellos cuyos usuarios utilizan Tor."

#. type: Plain text
#, no-wrap
msgid ""
"<p class=\"quoted-from\">Quoted from [[!wikipedia Man-in-the-middle_attack\n"
"desc=\"Wikipedia: %s\"]], [[!wikipedia\n"
"Comodo_Group#Certificate_hacking desc=\"Wikipedia: %s\"]] and <a\n"
"href=\"https://blog.torproject.org/blog/detecting-certificate-authority-compromises-and-web-browser-collusion\">Tor\n"
"Project: Detecting Certificate Authority compromises and web browser\n"
"collusion</a>.</p>\n"
msgstr ""
"<p class=\"quoted-from\">Citado de [[!wikipedia_es Ataque_de_intermediario\n"
"desc=\"Wikipedia: %s\"]], [[!wikipedia\n"
"Comodo_Group#Certificate_hacking desc=\"Wikipedia: %s\"]] y <a\n"
"href=\"https://blog.torproject.org/blog/detecting-certificate-authority-compromises-and-web-browser-collusion\">Tor\n"
"Project: Detecting Certificate Authority compromises and web browser\n"
"collusion</a>.</p>\n"

#. type: Title =
#, no-wrap
msgid "Confirmation attacks"
msgstr "Ataques de confirmación"

#. type: Plain text
msgid ""
"The Tor design doesn't try to protect against an attacker who can see or "
"measure both traffic going into the Tor network and also traffic coming out "
"of the Tor network. That's because if you can see both flows, some simple "
"statistics let you decide whether they match up."
msgstr ""
"El diseño de Tor no intenta protegerte contra un atacante que puede ver o "
"medir tanto el tráfico que entra como el que sale de la red Tor. Eso es así "
"porque si puedes ver ambos movimientos, un par de estadísticas simples te "
"permiten saber si coinciden o no."

#. type: Plain text
msgid ""
"That could also be the case if your ISP (or your local network "
"administrator)  and the ISP of the destination server (or the destination "
"server itself)  cooperate to attack you."
msgstr ""
"Este podría ser el caso si tu ISP (o tu administrador de red local) y el ISP "
"del servidor de destino (o el propio servidor de destino) cooperan para "
"atacarte."

#. type: Plain text
msgid ""
"Tor tries to protect against traffic analysis, where an attacker tries to "
"learn whom to investigate, but Tor can't protect against traffic "
"confirmation (also known as end-to-end correlation), where an attacker tries "
"to confirm a hypothesis by monitoring the right locations in the network and "
"then doing the math."
msgstr ""
"Tor intenta proteger contra el análisis de tráfico, en donde un atacante "
"trata de saber a quién investigar, pero no puede proteger contra la "
"confirmación de tráfico (también conocida como correlación de extremo a "
"extremo), donde un atacante intenta confirmar una hipótesis mediante el "
"seguimiento de las ubicaciones correctas en la red para luego hacer las "
"matemáticas."

#. type: Plain text
#, no-wrap
msgid ""
"<p class=\"quoted-from\">Quoted from <a\n"
"href=\"https://blog.torproject.org/blog/one-cell-enough\">Tor Project: \"One cell\n"
"is enough to break Tor's anonymity\"</a>.</p>\n"
msgstr ""
"<p class=\"quoted-from\">Citado de <a\n"
"href=\"https://blog.torproject.org/blog/one-cell-enough\">Tor Project: \"One cell\n"
"is enough to break Tor's anonymity\"</a>.</p>\n"

#. type: Title =
#, no-wrap
msgid "Tails doesn't encrypt your documents by default"
msgstr "Tails no encripta tus documentos por defecto"

#. type: Plain text
#, fuzzy
#| msgid ""
#| "The documents that you might save on storage devices will not be "
#| "encrypted by default, except in the [[encrypted persistent volume|doc/"
#| "first_steps/persistence]].  But Tails provides you with tools to encrypt "
#| "your documents, such as GnuPG, or encrypt your storage devices, such as "
#| "LUKS."
msgid ""
"The documents that you might save on storage devices are not be encrypted by "
"default, except in the [[Persistent Storage|doc/first_steps/persistence]], "
"which is entirely encrypted.  But Tails provides you with tools to encrypt "
"your documents, such as GnuPG, or encrypt your storage devices, such as LUKS."
msgstr ""
"Los documentos que puedas guardar en dispositivos de almacenamiento no serán "
"encriptados por defecto, excepto en el [[volumen encriptado persistente|doc/"
"first_steps/persistence]]. Pero Tails viene con herramientas para encriptar "
"tus documentos como GnuPG, o encriptar dispositivos de almacentamiento, como "
"LUKS."

#. type: Plain text
msgid ""
"It is also likely that the files you may create will contain evidence that "
"they were created using Tails."
msgstr ""
"También es probable que los archivos que crees con Tails tengan detalles que "
"demuestren que se han elaborado usando Tails."

#. type: Plain text
#, no-wrap
msgid ""
"**If you need to access the local hard-disks** of the computer you are using, be\n"
"conscious that you might then leave trace of your activities with Tails on it.\n"
msgstr ""
"**Si necesitas acceder a tus discos duros locales** de la computadora que estás utilizando, sé\n"
"conciente que podrías dejar rastros de tu actividad con Tails en ellos.\n"

#. type: Plain text
#, no-wrap
msgid ""
"Tails doesn't clear the metadata of your documents for you and doesn't encrypt the Subject: and other headers of your encrypted email messages\n"
"===========================================================================================\n"
msgstr ""
"Tails no borra los metadatos de tus documentos y no cifra el Asunto: u otros encabezados de tus mensajes de correo electrónico encriptados\n"
"===========================================================================================\n"

#. type: Plain text
msgid ""
"Numerous files formats store hidden data or metadata inside of the files. "
"Word processing or PDF files could store the name of the author, the date "
"and time of creation of the file, and sometimes even parts of the editing "
"history of the file, depending on the file format and the software used."
msgstr ""
"Muchos formatos de archivo almacenan datos ocultos o metadatos dentro de los "
"archivos. Los archivos de procesador de texto o archivos PDF pueden "
"almacenar el nombre del autor, la fecha y hora de creación del archivo y a "
"veces incluso partes del historial de edición, dependiendo del formato de "
"archivo y del software utilizado."

#. type: Plain text
msgid ""
"Please note also, that the Subject: as well as the rest of the header lines "
"of your OpenPGP encrypted email messages are not encrypted. This is not a "
"bug of Tails or the [OpenPGP](http://www.mozilla-enigmail.org/forum/"
"viewtopic.php?f=3&t=328) protocol; it's due to backwards compatibility with "
"the original SMTP protocol. Unfortunately no RFC standard exists yet for "
"Subject: line encryption."
msgstr ""
"Hay que tener en cuenta también que el Asunto: así como el resto de las "
"líneas de encabezado de tus mensajes de correo electrónico encriptados por "
"OpenPGP no están encriptados. Esto no es un error de Tails o del protocolo "
"[OpenPGP] (http://www.mozilla-enigmail.org/forum/viewtopic.php?f=3&t=328); "
"se debe a la compatibilidad retroactiva con el protocolo SMTP original. "
"Desafortunadamente no existe un estándar RFC para el cifrado de la línea de "
"Asunto."

#. type: Plain text
msgid ""
"Image file formats, like TIFF of JPEG, probably take the prize for most "
"hidden data.  These files, created by digital cameras or mobile phones, "
"contain a metadata format called EXIF which can include the date, time and "
"sometimes the GPS coordinates when the picture was taken, the brand and "
"serial number of the device which took it, as well as a thumbnail of the "
"original image. Image processing software tends to keep this metadata "
"intact. The internet is full of cropped or blurred images in which the "
"included EXIF thumbnail still shows the original picture."
msgstr ""
"Los formatos de archivo de imagen, como TIFF de JPEG, probablemente ganan el "
"premio de poseer la mayor cantidad de datos ocultos. Estos archivos, creados "
"por cámaras digitales o teléfonos móviles, contienen un formato de metadata "
"llamado EXIF que puede incluir la fecha, hora y a veces las coordenadas GPS "
"de donde se tomó la fotografía, la marca y el número de serie del "
"dispositivo que lo tomó, así como una imagen en miniatura de la imagen "
"original. Los programas de procesamiento de imágenes tienden a mantener "
"intactos estos metadatos. Internet está lleno de imágenes cortadas o "
"borrosas en las cuales la miniatura EXIF incluida todavía muestra la imagen "
"original."

#. type: Plain text
#, no-wrap
msgid ""
"**Tails doesn't clear the metadata of your files for you**. Yet. Still it's in\n"
"Tails' design goal to help you do that. For example, Tails already comes with\n"
"the [Metadata anonymisation toolkit](https://0xacab.org/jvoisin/mat2).\n"
msgstr ""
"**Tails no borra los metadatos de tus archivos por tí**. Todavía. Es parte\n"
"de los objetivos de diseño de Tails ayudarte a hacer eso. Por ejemplo, Tails ya viene con\n"
"el [Metadata anonymisation toolkit](https://0xacab.org/jvoisin/mat2).\n"

#. type: Title =
#, no-wrap
msgid "Tor doesn't protect you from a global adversary"
msgstr "Tor no te protege de un adversario global"

#. type: Plain text
msgid ""
"A global passive adversary would be a person or an entity able to monitor at "
"the same time the traffic between all the computers in a network. By "
"studying, for example, the timing and volume patterns of the different "
"communications across the network, it would be statistically possible to "
"identify Tor circuits and thus match Tor users and destination servers."
msgstr ""
"Un adversario pasivo global sería una persona o una entidad capaz de "
"monitorear al mismo tiempo el tráfico entre todos los ordenadores de una "
"red. Al estudiar, por ejemplo, los patrones de tiempos y volúmenes de las "
"diferentes comunicaciones a través de la red, sería estadísticamente posible "
"identificar los circuitos Tor y, por lo tanto, lograr coincidir los usuarios "
"de Tor con los servidores de destino."

#. type: Plain text
msgid ""
"It is part of Tor's initial trade-off not to address such a threat in order "
"to create a low-latency communication service usable for web browsing, "
"Internet chat or SSH connections."
msgstr ""
"Es parte de la compensación inicial de Tor no abordar tal amenaza con el fin "
"de crear un servicio de comunicación de baja latencia utilizable para "
"navegación web, chat por Internet o conexiones SSH."

#. type: Plain text
msgid ""
"For more expert information see the Tor design paper, \"[Tor Project: The "
"Second-Generation Onion Router](https://svn.torproject.org/svn/projects/"
"design-paper/tor-design.pdf)\", specifically, \"Part 3. Design goals and "
"assumptions.\""
msgstr ""
"Para obtener más información técnica, consulta el documento de diseño de Tor "
"(en inglés), \"[Tor Project: The Second-Generation Onion Router](https://svn."
"torproject.org/svn/projects/design-paper/tor-design.pdf)\", específicamente, "
"\"Part 3. Design goals and assumptions.\""

#. type: Plain text
#, no-wrap
msgid "<a id=\"identities\"></a>\n"
msgstr "<a id=\"identities\"></a>\n"

#. type: Title =
#, no-wrap
msgid "Tails doesn't magically separate your different contextual identities"
msgstr "Tails no separa mágicamente tus diferentes identidades contextuales"

#. type: Plain text
msgid ""
"It is usually not advisable to use the same Tails session to perform two "
"tasks or endorse two contextual identities that you really want to keep "
"separate from one another. For example hiding your location to check your "
"email and anonymously publishing a document."
msgstr ""
"Por lo general, no es aconsejable utilizar la misma sesión Tails para "
"realizar dos tareas o utilizar dos identidades contextuales que deseas "
"mantener separadas. Por ejemplo ocultar tu ubicación para revisar tu correo "
"electrónico y publicar un documento de forma anónima."

#. type: Plain text
msgid ""
"First, because Tor tends to reuse the same circuits, for example, within the "
"same browsing session. Since the exit node of a circuit knows both the "
"destination server (and possibly the content of the communication if it's "
"not encrypted) and the address of the previous relay it received the "
"communication from, it makes it easier to correlate several browsing "
"requests as part of a same circuit and possibly made by the same user. If "
"you are facing a global adversary as described above, it might then also be "
"in a position to do this correlation."
msgstr ""
"Primero, porque Tor tiende a reutilizar los mismos circuitos, por ejemplo, "
"dentro de la misma sesión de navegación. Dado que el nodo de salida de un "
"circuito conoce tanto el servidor de destino (y posiblemente el contenido de "
"la comunicación si no está encriptado) como la dirección del relay anterior "
"del que recibió la comunicación, facilita la correlación de varias "
"peticiones de navegación como parte de un mismo circuito, posiblemente "
"realizado por el mismo usuario. Si te enfrentas a un adversario global como "
"se describió anteriormente, podría estar también en condición de hacer esta "
"correlación."

#. type: Plain text
msgid ""
"Second, in case of a security hole or an error in using Tails or one of its "
"applications, information about your session could be leaked. That could "
"reveal that the same person was behind the various actions made during the "
"session."
msgstr ""
"En segundo lugar, en caso de un agujero de seguridad o de un error en el uso "
"de Tails o una de sus aplicaciones, la información sobre tu sesión podría "
"ser filtrada. Eso podría revelar que la misma persona estaba detrás de las "
"diversas acciones realizadas durante la sesión."

#. type: Plain text
#, no-wrap
msgid ""
"**The solution to both threats is to shutdown and restart Tails** every time\n"
"you're using a new identity, if you really want to isolate them better.\n"
msgstr ""
"**La solución frente a ambas amenazas es apagar y reiniciar Tails** cada vez\n"
"que usas una nueva identidad, si realmente quieres aislarlas mejor.\n"

#. type: Plain text
#, no-wrap
msgid ""
"The [[<span class=\"guilabel\">New Identity</span> feature of\n"
"<span class=\"application\">Tor Browser</span>|doc/anonymous_internet/Tor_Browser#new_identity]]\n"
"is limited to the browser.\n"
msgstr ""
"La funcionalidad [[<span class=\"guilabel\">Nueva Identidad</span> del\n"
"<span class=\"application\">Tor Browser</span>|doc/anonymous_internet/Tor_Browser#new_identity]]\n"
"está limitada al navegador.\n"

#. type: Plain text
#, no-wrap
msgid ""
"There is no <span class=\"guilabel\">New Identity</span> button for Tails as a\n"
"whole.\n"
msgstr "No hay un botón <span class=\"guilabel\">Nueva Identidad</span> para Tails en su totalidad.\n"

#. type: Title =
#, no-wrap
msgid "Tails doesn't make your crappy passwords stronger"
msgstr "Tails no hace más seguras tus malas contraseñas"

#. type: Plain text
msgid ""
"Tor allows you to be anonymous online; Tails allows you to leave no trace on "
"the computer you're using. But again, **neither or both are magic spells for "
"computer security**."
msgstr ""
"Tor te permite ser anónimo en línea; Tails le permite no dejar rastro en el "
"equipo que utilizas. Pero reiteramos, **ni juntos ni por separado son "
"soluciones mágicas para la seguridad informática**."

#. type: Plain text
#, no-wrap
msgid ""
"If you use weak passwords, they can be guessed by brute-force attacks with or\n"
"without Tails in the same way. To know if your passwords are weak and learn good\n"
"practices to create better password, you can read [[!wikipedia\n"
"Weak_password#Examples_of_weak_passwords desc=\"Wikipedia: Weak Passwords\"]].\n"
msgstr ""
"Si usas contraseñas débiles, éstas pueden ser adivinadas por ataques de fuerza bruta con o\n"
"sin Tails. Para saber si tus contraseñas son débiles, o para aprender buenas\n"
"prácticas para crear mejores contraseñas, puedes leer (en inglés) [[!wikipedia\n"
"Weak_password#Examples_of_weak_passwords desc=\"Wikipedia: Contraseñas Débiles\"]].\n"

#. type: Title =
#, no-wrap
msgid "Tails is a work in progress"
msgstr "Tails es un proyecto en proceso"

#. type: Plain text
msgid ""
"Tails, as well as all the software it includes, are continuously being "
"developed and may contain programming errors or security holes."
msgstr ""
"Tails, así como todo el software que incluye, está en continuo desarrollo y "
"puede contener errores de programación o agujeros de seguridad."

#~ msgid ""
#~ "As explained in our documentation about\n"
#~ "[[Tor Browser|anonymous_internet/Tor_Browser#new_identity]],\n"
#~ "its **New identity** feature is not a perfect solution to separate\n"
#~ "different contextual identities. And, as\n"
#~ "[[explained in the FAQ|support/faq#new_identity]], Tails does not\n"
#~ "provide a global <span class=\"guilabel\">New Identity</span>\n"
#~ "feature. **Shutdown and restart Tails instead.**\n"
#~ msgstr ""
#~ "Como se explica en nuestra documentación acerca\n"
#~ "de [[Tor Browser|anonymous_internet/Tor_Browser#new_identity]],\n"
#~ "su función de **Nueva identidad** no es una solución perfecta para "
#~ "separar\n"
#~ "diferentes identidades contextuales. Y, como ha sido\n"
#~ "[[explicado en el FAQ|support/faq#new_identity]], Tails no\n"
#~ "provee una función de <span class=\"guilabel\">Nueva Identidad</span>\n"
#~ "global. **Apaga y reinicia Tails.**\n"<|MERGE_RESOLUTION|>--- conflicted
+++ resolved
@@ -6,11 +6,7 @@
 msgstr ""
 "Project-Id-Version: Tails\n"
 "Report-Msgid-Bugs-To: tails-l10n@boum.org\n"
-<<<<<<< HEAD
-"POT-Creation-Date: 2020-04-12 16:10+0200\n"
-=======
 "POT-Creation-Date: 2020-04-15 02:12+0000\n"
->>>>>>> 5f2d5937
 "PO-Revision-Date: 2020-02-12 11:26+0000\n"
 "Last-Translator: Joaquín Serna <bubuanabelas@cryptolab.net>\n"
 "Language-Team: Spanish <http://translate.tails.boum.org/projects/tails/"
@@ -53,8 +49,8 @@
 
 #. type: Title =
 #, no-wrap
-msgid "Tails does not protect against compromised hardware"
-msgstr "Tails no te protege contra hardware que haya sido comprometido"
+msgid "Tails does not protect against compromised hardware\n"
+msgstr "Tails no te protege contra hardware que haya sido comprometido\n"
 
 #. type: Plain text
 msgid ""
@@ -73,8 +69,8 @@
 
 #. type: Title =
 #, no-wrap
-msgid "Tails can be compromised if installed or plugged in untrusted systems"
-msgstr "Tails puede ser comprometido si se instala o conecta en sistemas no confiables"
+msgid "Tails can be compromised if installed or plugged in untrusted systems\n"
+msgstr "Tails puede ser comprometido si se instala o conecta en sistemas no confiables\n"
 
 #. type: Plain text
 msgid ""
@@ -114,8 +110,8 @@
 
 #. type: Title =
 #, no-wrap
-msgid "Tails does not protect against BIOS or firmware attacks"
-msgstr "Tails no te protege contra los ataques de BIOS o firmware"
+msgid "Tails does not protect against BIOS or firmware attacks\n"
+msgstr "Tails no te protege contra los ataques de BIOS o firmware\n"
 
 #. type: Plain text
 msgid ""
@@ -144,8 +140,8 @@
 
 #. type: Title =
 #, no-wrap
-msgid "Tor exit nodes can eavesdrop on communications"
-msgstr "Los nodos de salida de Tor pueden espiar tus comunicaciones"
+msgid "Tor exit nodes can eavesdrop on communications\n"
+msgstr "Los nodos de salida de Tor pueden espiar tus comunicaciones\n"
 
 #. type: Plain text
 #, no-wrap
@@ -225,8 +221,8 @@
 
 #. type: Title =
 #, no-wrap
-msgid "Tails makes it clear that you are using Tor and probably Tails"
-msgstr "Tails no oculta que estás usando Tor, y probablemente Tails"
+msgid "Tails makes it clear that you are using Tor and probably Tails\n"
+msgstr "Tails no oculta que estás usando Tor, y probablemente Tails\n"
 
 #. type: Plain text
 #, no-wrap
@@ -280,8 +276,8 @@
 
 #. type: Title =
 #, no-wrap
-msgid "Man-in-the-middle attacks"
-msgstr "Ataques de Man-in-the-middle"
+msgid "Man-in-the-middle attacks\n"
+msgstr "Ataques de Man-in-the-middle\n"
 
 #. type: Plain text
 msgid ""
@@ -449,8 +445,8 @@
 
 #. type: Title =
 #, no-wrap
-msgid "Confirmation attacks"
-msgstr "Ataques de confirmación"
+msgid "Confirmation attacks\n"
+msgstr "Ataques de confirmación\n"
 
 #. type: Plain text
 msgid ""
@@ -502,8 +498,8 @@
 
 #. type: Title =
 #, no-wrap
-msgid "Tails doesn't encrypt your documents by default"
-msgstr "Tails no encripta tus documentos por defecto"
+msgid "Tails doesn't encrypt your documents by default\n"
+msgstr "Tails no encripta tus documentos por defecto\n"
 
 #. type: Plain text
 #, fuzzy
@@ -616,8 +612,8 @@
 
 #. type: Title =
 #, no-wrap
-msgid "Tor doesn't protect you from a global adversary"
-msgstr "Tor no te protege de un adversario global"
+msgid "Tor doesn't protect you from a global adversary\n"
+msgstr "Tor no te protege de un adversario global\n"
 
 #. type: Plain text
 msgid ""
@@ -663,8 +659,8 @@
 
 #. type: Title =
 #, no-wrap
-msgid "Tails doesn't magically separate your different contextual identities"
-msgstr "Tails no separa mágicamente tus diferentes identidades contextuales"
+msgid "Tails doesn't magically separate your different contextual identities\n"
+msgstr "Tails no separa mágicamente tus diferentes identidades contextuales\n"
 
 #. type: Plain text
 msgid ""
@@ -740,8 +736,8 @@
 
 #. type: Title =
 #, no-wrap
-msgid "Tails doesn't make your crappy passwords stronger"
-msgstr "Tails no hace más seguras tus malas contraseñas"
+msgid "Tails doesn't make your crappy passwords stronger\n"
+msgstr "Tails no hace más seguras tus malas contraseñas\n"
 
 #. type: Plain text
 msgid ""
@@ -768,8 +764,8 @@
 
 #. type: Title =
 #, no-wrap
-msgid "Tails is a work in progress"
-msgstr "Tails es un proyecto en proceso"
+msgid "Tails is a work in progress\n"
+msgstr "Tails es un proyecto en proceso\n"
 
 #. type: Plain text
 msgid ""
