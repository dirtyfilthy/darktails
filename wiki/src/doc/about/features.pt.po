# SOME DESCRIPTIVE TITLE
# Copyright (C) YEAR Free Software Foundation, Inc.
# This file is distributed under the same license as the PACKAGE package.
# FIRST AUTHOR <EMAIL@ADDRESS>, YEAR.
#
msgid ""
msgstr ""
"Project-Id-Version: PACKAGE VERSION\n"
<<<<<<< HEAD
"POT-Creation-Date: 2014-01-10 13:28+0100\n"
"PO-Revision-Date: 2012-07-08 23:08-0300\n"
"Last-Translator: drebs <drebs@riseup.net>\n"
=======
"POT-Creation-Date: 2014-05-30 12:51+0300\n"
"PO-Revision-Date: 2014-05-15 17:58-0300\n"
"Last-Translator: Tails Developers <amnesia@boum.org>\n"
>>>>>>> 4d85dd29
"Language-Team: LANGUAGE <LL@li.org>\n"
"Language: \n"
"MIME-Version: 1.0\n"
"Content-Type: text/plain; charset=UTF-8\n"
"Content-Transfer-Encoding: 8bit\n"

#. type: Plain text
#, no-wrap
msgid "[[!meta title=\"Features and included software\"]]\n"
msgstr "[[!meta title=\"Características e programas inclusos\"]]\n"

#. type: Plain text
#, no-wrap
msgid "[[!toc levels=2]]\n"
msgstr "[[!toc levels=2]]\n"

#. type: Title =
#, no-wrap
msgid "Included software\n"
msgstr "Programas inclusos\n"

#. type: Bullet: '* '
msgid ""
"[GNOME](http://www.gnome.org), an intuitive and attractive desktop "
"environment"
msgstr ""
"[GNOME](http://www.gnome.org), um ambiente desktop atrativo e intuitivo"

#. type: Title -
#, no-wrap
msgid "Networking\n"
msgstr "Rede\n"

#. type: Plain text
#, no-wrap
msgid ""
"* [Tor](https://www.torproject.org) with:\n"
"  - [[stream isolation|contribute/design/stream_isolation]]\n"
"  - regular and obfsproxy bridges support\n"
"  - the [Vidalia](https://www.torproject.org/projects/vidalia) graphical frontend\n"
"* [NetworkManager](http://projects.gnome.org/NetworkManager/) for easy\n"
"  network configuration\n"
"* [Firefox](http://getfirefox.com) preconfigured with:\n"
"  - TorBrowser patches\n"
"  - [Torbutton](https://www.torproject.org/torbutton) for anonymity\n"
"    and protection against evil JavaScript\n"
"  - all cookies are treated as session cookies by default;\n"
"  - [HTTPS Everywhere](https://www.eff.org/https-everywhere)\n"
"    transparently enables SSL-encrypted connections to a great number\n"
"    of major websites\n"
"  - [NoScript](http://noscript.net/) to have even more control over JavaScript.\n"
"  - [AdBlock Plus](https://adblockplus.org/en/firefox) to remove advertisements.\n"
"* [Pidgin](http://www.pidgin.im/) preconfigured with\n"
"  [OTR](http://www.cypherpunks.ca/otr/index.php) for Off-the-Record\n"
"  Messaging\n"
"* [Claws Mail](http://www.claws-mail.org/) e-mail client, with\n"
"  GnuPG support\n"
"* [Liferea](http://liferea.sourceforge.net/) feed aggregator\n"
"* [Gobby](http://gobby.0x539.de/trac/) for collaborative text writing\n"
"* [Aircrack-ng](http://aircrack-ng.org/) for wireless networks auditing\n"
"* [I2P](https://geti2p.net/) an anonymizing network\n"
msgstr ""
"* [Tor](https://www.torproject.org) com:\n"
"  - [[isolamento de fluxo|contribute/design/stream_isolation]]\n"
"  - suporte a bridges comuns e do tipo obfsproxy\n"
"  - a ferramenta gráfica [Vidalia](https://www.torproject.org/projects/vidalia).\n"
"* [NetworkManager](http://projects.gnome.org/NetworkManager/) para uma fácil\n"
"  configuração da rede.\n"
"* [Firefox](http://getfirefox.com) configurado com:\n"
"  - Patches TorBrowser\n"
"  - [Torbutton](https://www.torproject.org/torbutton) para o anonimato\n"
"    e proteção contra JavaScript maligno.\n"
"  - todas os cookies são tratados como cookies de sessão por padrão;\n"
"  - [HTTPS Everywhere](https://www.eff.org/https-everywhere)\n"
"    habilita criptografia via SSL de forma transparente  para um grande\n"
"    número de sítios web.\n"
"  - [NoScript](http://noscript.net/) para se obter ainda mais controle sobre JavaScript.\n"
"  - [AdBlock Plus](https://adblockplus.org/en/firefox) para remover propagandas.\n"
"* [Pidgin](http://www.pidgin.im/) configurado com\n"
"  [OTR](http://www.cypherpunks.ca/otr/index.php) para conversação Off-the-Record\n"
"* [Claws Mail](http://www.claws-mail.org/) cliente de correio com\n"
"  suporte a GnuPG\n"
"* [Liferea](http://liferea.sourceforge.net/) leitor de canais de RSS.\n"
"* [Gobby](http://gobby.0x539.de/trac/) para redação conjunta.\n"
"* [Aircrack-ng](http://aircrack-ng.org/) para auditoria de redes sem fio.\n"
"* [I2P](http://www.i2p2.de/) uma rede anônima.\n"

#. type: Title -
#, no-wrap
msgid "Desktop Edition\n"
msgstr "Edição de Desktop\n"

#. type: Bullet: '* '
msgid "[OpenOffice.org](http://www.openoffice.org/)"
msgstr "[OpenOffice.org](http://www.openoffice.org/)"

#. type: Bullet: '* '
msgid ""
"[Gimp](http://www.gimp.org/) and [Inkscape](http://www.inkscape.org/) to "
"edit images"
msgstr ""
"[Gimp](http://www.gimp.org/) e [Inkscape](http://www.inkscape.org/) para a "
"edição de imagens"

#. type: Bullet: '* '
msgid "[Scribus](http://www.scribus.net) for page layout"
msgstr "[Scribus](http://www.scribus.net) para editoração"

#. type: Bullet: '* '
msgid ""
"[Audacity](http://audacity.sourceforge.net/) for recording and editing sounds"
msgstr ""
"[Audacity](http://audacity.sourceforge.net/) para gravação e edição de áudio"

#. type: Bullet: '* '
msgid "[PiTIVi](http://www.pitivi.org/) for non-linear audio/video editing"
msgstr ""
"[PiTIVi](http://www.pitivi.org/) para edição não-linear de áudio e vídeo"

#. type: Bullet: '* '
msgid "[Poedit](http://poedit.sourceforge.net/) to edit .po files"
msgstr "[Poedit](http://poedit.sourceforge.net/) para editar arquivos .po"

#. type: Bullet: '* '
msgid ""
"[Simple Scan](https://launchpad.net/simple-scan) and [SANE](http://www.sane-"
"project.org/) for scanner support"
msgstr ""
"[Simple Scan](https://launchpad.net/simple-scan)ey [SANE](http://www.sane-"
"project.org/) para suporte a scanners"

#. type: Bullet: '* '
msgid "[Brasero](http://projects.gnome.org/brasero/) to burn CD/DVD"
msgstr "[Brasero](http://projects.gnome.org/brasero/) para gravar CD/DVD"

#. type: Bullet: '* '
msgid ""
"[Sound Juicer](http://burtonini.com/blog/computers/sound-juicer) to rip "
"audio CDs"
msgstr ""
"[Sound Juicer](http://burtonini.com/blog/computers/sound-juicer) para "
"extrair CDs de áudio"

#. type: Title -
#, no-wrap
msgid "Encryption & Privacy\n"
msgstr "Criptografia & Privacidade\n"

#. type: Bullet: '* '
msgid ""
"[LUKS](http://en.wikipedia.org/wiki/LUKS) and [[!wikipedia Palimpsest]] to "
"install and use encrypted storage devices, for example USB sticks"
msgstr ""
"[LUKS](http://en.wikipedia.org/wiki/LUKS) e [[!wikipedia Palimpsest]] para "
"instalar e usar dispositivos de armazenamento criptografados, como por "
"exemplo memórias USB"

#. type: Bullet: '* '
msgid ""
"[GnuPG](http://gnupg.org/), the GNU implementation of OpenPGP for email and "
"data encyption and signing"
msgstr ""
"[GnuPG](http://gnupg.org/), a implementação GNU do OpenPGP para email, "
"criptografia e assinaturas digitais"

#. type: Bullet: '* '
msgid ""
"[Monkeysign](http://web.monkeysphere.info/monkeysign), a tool for OpenPGP "
"key signing and exchange"
msgstr ""
"[Monkeysign](http://web.monkeysphere.info/monkeysign), uma ferramenta para "
"assinatura e troca de chaves OpenPGP"

#. type: Bullet: '* '
msgid ""
"[[TrueCrypt|encryption_and_privacy/truecrypt]] a disk encryption software"
msgstr ""
"[[TrueCrypt|encryption_and_privacy/truecrypt]] software de criptografia de "
"discos"

#. type: Bullet: '* '
msgid "[PWGen](http://pwgen-win.sourceforge.net/), a strong password generator"
msgstr ""
"[PWGen](http://pwgen-win.sourceforge.net/), um gerador de senhas fortes"

#. type: Bullet: '* '
msgid ""
"[Shamir's Secret Sharing](http://en.wikipedia.org/wiki/Shamir"
"%27s_Secret_Sharing)  using [gfshare](http://www.digital-scurf.org/software/"
"libgfshare)  and [ssss](http://point-at-infinity.org/ssss/)"
msgstr ""
"[Shamir's Secret Sharing](http://en.wikipedia.org/wiki/Shamir"
"%27s_Secret_Sharing)  configurado com [gfshare](http://www.digital-scurf.org/"
"software/libgfshare)  e [ssss](http://point-at-infinity.org/ssss/)"

#. type: Bullet: '* '
msgid ""
"[Florence](http://florence.sourceforge.net/)  virtual keyboard as a "
"countermeasure against hardware [keyloggers](http://en.wikipedia.org/wiki/"
"Keylogger)"
msgstr ""
"[Florence](http://florence.sourceforge.net/)  teclado virtual como medida "
"contra [keyloggers](http://en.wikipedia.org/wiki/Keylogger) de hardware"

#. type: Bullet: '* '
msgid "[MAT](https://mat.boum.org/) to anonymize metadata in files"
msgstr "[MAT](https://mat.boum.org/) para anonimizar metadados de arquivos"

#. type: Bullet: '* '
msgid "[KeePassX](http://www.keepassx.org/) password manager"
msgstr "[KeePassX](http://www.keepassx.org/), gerenciador de senhas"

#. type: Plain text
msgid ""
"The full packages list can be found in the [BitTorrent files download "
"directory](/torrents/files/) (look for files with the `.packages` extension)."
msgstr ""
"Os pacotes completos podem ser encontrados no [diretório de arquivos "
"BitTorrent](/torrents/files/) (arquivos com a extensão `.packages`)."

#. type: Title =
#, no-wrap
msgid "Additional features\n"
msgstr "Características adicionais\n"

#. type: Bullet: '* '
msgid ""
"automatic mechanism to upgrade a USB stick or a SD card to newer versions"
msgstr ""
<<<<<<< HEAD
=======
"mecanismo automático para atualizar uma memória USB ou um cartão SD para "
"novas versões"
>>>>>>> 4d85dd29

#. type: Bullet: '* '
msgid ""
"can be run as a virtualized guest inside [VirtualBox](http://www.virtualbox."
"org/)"
msgstr ""
"pode ser utilizado como um sistema virtual dentro do [VirtualBox](http://www."
"virtualbox.org/)"

#. type: Bullet: '* '
msgid ""
"[[customization|contribute/customize]] (e.g. to add a given missing piece of "
"software) is relatively easy: one may [[contribute/build]] a custom Amnesic "
"Incognito Live System in about one hour on a modern desktop computer"
msgstr ""
"[[adaptar o sistema|contribute/customize]] (adicionar um programa que não "
"está presente, por exemplo) é relativamente fácil: qualquer pessoa pode "
"[[construir|contribute/build]] uma versião própia do Amnesic Incognito Live "
"System em cerca de uma hora em um computador moderno"

#. type: Bullet: '* '
msgid ""
"64-bit PAE-enabled kernel with NX-bit and SMP support on hardware that "
"supports it"
msgstr ""
"Kernel de 64-bits com PAE , NX-bit e suporte a SMP nos hardwares que o provém"

#. type: Bullet: '* '
msgid "Some basic [[doc/first_steps/accessibility]] features"
msgstr ""
"Algumas funcionalidades básicas de [[acessibilidade|doc/first_steps/"
"accessibility]]"

#. type: Plain text
msgid ""
"To prevent cold-boot attacks and various memory forensics, Tails erases "
"memory on shutdown and when the boot media is physically removed."
msgstr ""
"Para prevenir ataques do tipo cold-boot e várias técnicas de resgate forense "
"de memória, Tails apaga a memória quando o computador é desligado e quando a "
"mídia de inicialização é fisicamente removida."

#. type: Title =
#, no-wrap
msgid "Multilingual support\n"
msgstr "Idiomas\n"

#. type: Plain text
msgid "One can choose at boot time between a big number of languages."
msgstr "É possível escolher uma entre muitas línguas durante o boot."

#. type: Plain text
msgid "The required keyboard input system is automatically enabled."
msgstr ""
"O método de entrada do teclado necessário é automaticamente habilitado."

#. type: Plain text
<<<<<<< HEAD
msgid "The required keyboard input system is automatically enabled."
msgstr ""

#. type: Plain text
#, fuzzy
#| msgid ""
#| "Some of these languages could not be thoroughly tested as we don't speak "
#| "every language in the world. If you find issues using one of the "
#| "supposedly supported languages, don't hesitate to [[tell us about it|"
#| "support/found_a_problem]]. E.g. Tails probably lacks some non-Latin fonts "
#| "or input systems."
=======
>>>>>>> 4d85dd29
msgid ""
"Some of these languages could not be thoroughly tested as we don't speak "
"every language in the world. If you find issues using one of the supposedly "
"supported languages, don't hesitate to [[tell us about it|support]]. E.g. "
"Tails probably lacks some non-Latin fonts or input systems."
msgstr ""
"Alguns destes idiomas não puderam ser amplamente testados porque nós não "
"falamos todas as línguas do mundo. Se você encontrar problemas ao usar um "
"dos idiomas supostamente implementados, não hesite em [[contar-nos a "
"respeito|support]]. Por exemplo, no Tails provavelmente faltam algumas "
"fontes ou sistemas de entrada de dados não latinos."

#. type: Plain text
msgid ""
"If you wish to make it easier to use Tails for your language speakers, see "
"the [[translators guidelines|contribute/how/translate]]."
msgstr ""
"Se você quiser fazer com que o uso do Tails seja mais fácil para pessoas que "
"falam seu idioma, consulte as [[linhas gerais de tradução|contribute/how/"
"translate]]."

#~ msgid ""
#~ "One can choose at boot time between the following languages: Arabic, "
#~ "Chinese, English, French, Italian, German, Portuguese and Spanish "
#~ "(Castellano)."
#~ msgstr ""
#~ "Ao iniciar é possível escolher entre os seguinte idiomas: Árabe, Chinês, "
#~ "Inglês, Francês, Italiano, Alemão, Português e Espanhol (Castelhano)."<|MERGE_RESOLUTION|>--- conflicted
+++ resolved
@@ -6,15 +6,9 @@
 msgid ""
 msgstr ""
 "Project-Id-Version: PACKAGE VERSION\n"
-<<<<<<< HEAD
-"POT-Creation-Date: 2014-01-10 13:28+0100\n"
-"PO-Revision-Date: 2012-07-08 23:08-0300\n"
-"Last-Translator: drebs <drebs@riseup.net>\n"
-=======
 "POT-Creation-Date: 2014-05-30 12:51+0300\n"
 "PO-Revision-Date: 2014-05-15 17:58-0300\n"
 "Last-Translator: Tails Developers <amnesia@boum.org>\n"
->>>>>>> 4d85dd29
 "Language-Team: LANGUAGE <LL@li.org>\n"
 "Language: \n"
 "MIME-Version: 1.0\n"
@@ -244,11 +238,8 @@
 msgid ""
 "automatic mechanism to upgrade a USB stick or a SD card to newer versions"
 msgstr ""
-<<<<<<< HEAD
-=======
 "mecanismo automático para atualizar uma memória USB ou um cartão SD para "
 "novas versões"
->>>>>>> 4d85dd29
 
 #. type: Bullet: '* '
 msgid ""
@@ -306,20 +297,6 @@
 "O método de entrada do teclado necessário é automaticamente habilitado."
 
 #. type: Plain text
-<<<<<<< HEAD
-msgid "The required keyboard input system is automatically enabled."
-msgstr ""
-
-#. type: Plain text
-#, fuzzy
-#| msgid ""
-#| "Some of these languages could not be thoroughly tested as we don't speak "
-#| "every language in the world. If you find issues using one of the "
-#| "supposedly supported languages, don't hesitate to [[tell us about it|"
-#| "support/found_a_problem]]. E.g. Tails probably lacks some non-Latin fonts "
-#| "or input systems."
-=======
->>>>>>> 4d85dd29
 msgid ""
 "Some of these languages could not be thoroughly tested as we don't speak "
 "every language in the world. If you find issues using one of the supposedly "
