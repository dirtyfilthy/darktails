--- conflicted
+++ resolved
@@ -1,10 +1,6 @@
 [[!meta title="System requirements"]]
 
-<<<<<<< HEAD
-Tails should work on any reasonably recent computer, say manufactured after 2008.
-=======
-Tails works on most reasonably recent computers, say manufactured after 2005.
->>>>>>> d13b6a5d
+Tails works on most reasonably recent computers, say manufactured after 2008.
 Here is a detailed list of requirements:
 
 - Either **an internal or external DVD reader** or the possibility to **boot from a USB stick or SD card**.
@@ -13,8 +9,7 @@
   IBM_PC_compatible]]</span>** and others but not <span
   class="definition">[[!wikipedia PowerPC]]</span> nor <span
   class="definition">[[!wikipedia ARM]]</span>. Mac computers are IBM PC
-  compatible since 2006.  
-  **Note**: [[news/Tails 3.0 will require a 64-bit processor]].
+  compatible since 2006.
 - **2 GB of RAM** to work smoothly. Tails is known to work with less memory
   but you might experience strange behaviours or crashes.
 
