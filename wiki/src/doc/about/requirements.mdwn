--- conflicted
+++ resolved
@@ -3,13 +3,8 @@
 Tails works on most reasonably recent computers, say manufactured after 2008.
 Here is a detailed list of requirements:
 
-<<<<<<< HEAD
-- Either **an internal or external DVD reader** or the possibility to **boot from a USB stick or SD card**.
+- Either **an internal or external DVD reader** or the possibility to **boot from a USB stick**.
 - Tails requires a 64-bit <span class="definition">[[!wikipedia x86-64]]</span>
-=======
-- Either **an internal or external DVD reader** or the possibility to **boot from a USB stick**.
-- Tails requires an <span class="definition">[[!wikipedia x86]]</span>
->>>>>>> 7517eb79
   compatible processor: **<span class="definition">[[!wikipedia
   IBM_PC_compatible]]</span>** and others but not <span
   class="definition">[[!wikipedia PowerPC]]</span> nor <span
