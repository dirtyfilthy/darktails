--- conflicted
+++ resolved
@@ -6,15 +6,9 @@
 msgid ""
 msgstr ""
 "Project-Id-Version: PACKAGE VERSION\n"
-<<<<<<< HEAD
-"POT-Creation-Date: 2011-11-20 16:40+0100\n"
+"POT-Creation-Date: 2012-05-17 15:08+0300\n"
 "PO-Revision-Date: 2012-06-08 15:20-0000\n"
 "Last-Translator: amnesia <amnesia@boum.org>\n"
-=======
-"POT-Creation-Date: 2012-05-17 15:08+0300\n"
-"PO-Revision-Date: YEAR-MO-DA HO:MI+ZONE\n"
-"Last-Translator: FULL NAME <EMAIL@ADDRESS>\n"
->>>>>>> 96b07a1b
 "Language-Team: LANGUAGE <LL@li.org>\n"
 "Language: \n"
 "MIME-Version: 1.0\n"
@@ -31,23 +25,17 @@
 "Tails should work on any reasonably recent PC computer, say manufactured "
 "after 2005.  Here is a detailed list of requirements:"
 msgstr ""
-<<<<<<< HEAD
 "Tails devrait pouvoir marcher sur n'importe quel PC relativement récent, "
 "disons produit après 2005. Voici la liste détaillée de la configuration "
 "requise :"
-=======
->>>>>>> 96b07a1b
 
 #. type: Bullet: '- '
 msgid ""
 "Either **a DVD reader** or possibility to **boot from a USB stick** or an "
 "external USB DVD reader."
 msgstr ""
-<<<<<<< HEAD
 "Soit **un lecteur de DVD** ou bien la possibilité de **démarrer sur une clé "
 "USB**, ou encore un lecteur de DVD externe."
-=======
->>>>>>> 96b07a1b
 
 #. type: Bullet: '- '
 msgid ""
@@ -57,7 +45,6 @@
 "class=\"definition\">[[!wikipedia PowerPC]]</span> nor <span "
 "class=\"definition\">[[!wikipedia ARM]]</span>."
 msgstr ""
-<<<<<<< HEAD
 "Tails nécessite un processeur compatible <span class=\"definition\">[[!"
 "wikipedia x86]]</span> : **<span class=\"definition\">[[!wikipedia "
 "IBM_PC_compatible]]</span>** ou autre. Tails ne fonctionne ni sur <span class="
@@ -66,17 +53,9 @@
 
 #. type: Bullet: '- '
 msgid ""
-"**1 GB of RAM** to work smoothly. Tails is known to work with less memory but "
-"you might experience strange behaviours or crashes."
+"**1 GB of RAM** to work smoothly. Tails is known to work with less memory "
+"but you might experience strange behaviours or crashes."
 msgstr ""
 "**1 GB de RAM** pour une utilisation confortable. Tails a la réputation de se "
 "contenter de moins de mémoire, mais vous pourriez rencontrer des comportements "
-"anormaux ou des crashes."
-=======
-
-#. type: Bullet: '- '
-msgid ""
-"**1 GB of RAM** to work smoothly. Tails is known to work with less memory "
-"but you might experience strange behaviours or crashes."
-msgstr ""
->>>>>>> 96b07a1b
+"anormaux ou des crashes."