--- conflicted
+++ resolved
@@ -19,7 +19,7 @@
 #. type: Plain text
 #, no-wrap
 msgid "[[!meta title=\"System requirements\"]]\n"
-msgstr "[[!meta title=\"Configuration requise\"]]\n"
+msgstr ""
 
 #. type: Plain text
 msgid ""
@@ -33,11 +33,7 @@
 "Either **a DVD reader** or possibility to **boot from a USB stick** or an "
 "external USB DVD reader."
 msgstr ""
-<<<<<<< HEAD
-"**Un lecteur CD** (ou un lecteur CD externe) **ou une clé USB**, si votre ordinateur permet le démarrage sur un périphérique USB."
-=======
 "Ou bien **un lecteur de DVD** (ou un lecteur de DVD externe) ou si votre ordinateur permet le boot USB, une **clé USB**"
->>>>>>> 75947a89
 
 #. type: Bullet: '- '
 msgid ""
@@ -49,7 +45,7 @@
 msgstr ""
 "Tails nécessite un processeur compatible <span class=\"definition\">[[!wikipedia x86]]</span> "
 ": **<span class=\"definition\">[[!wikipedia "
-"IBM_PC_compatible]]</span>** ou autre. Tails ne fonctionne ni sur <span class=\"definition\">[[!"
+"IBM_PC_compatible]]</span>** ou autres. Tails ne fonctionne ni sur <span class=\"definition\">[[!"
 "wikipedia PowerPC]]</span> ni sur <span class=\"definition\">[[!wikipedia ARM]]</"
 "span>."
 
