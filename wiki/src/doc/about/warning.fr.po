# SOME DESCRIPTIVE TITLE
# Copyright (C) YEAR Free Software Foundation, Inc.
# This file is distributed under the same license as the PACKAGE package.
# FIRST AUTHOR <EMAIL@ADDRESS>, YEAR.
#
msgid ""
msgstr ""
<<<<<<< HEAD
<<<<<<< HEAD
"Project-Id-Version: PACKAGE VERSION\n"
"POT-Creation-Date: 2012-04-14 21:21+0300\n"
"PO-Revision-Date: 2012-02-16 00:51+0100\n"
=======
"Project-Id-Version: sACKAGE VERSION\n"
"POT-Creation-Date: 2012-05-22 21:21+0300\n"
"PO-Revision-Date: 2012-05-17 00:51+0100\n"
>>>>>>> 01811606dc0c75cc10ae68a190cd785fa891ba84
=======
"Project-Id-Version: PACKAGE VERSION\n"
"POT-Creation-Date: 2012-04-14 21:21+0300\n"
"PO-Revision-Date: 2012-02-16 00:51+0100\n"
>>>>>>> 550b884d
"Last-Translator: \n"
"Language-Team: LANGUAGE <LL@li.org>\n"
"Language: \n"
"MIME-Version: 1.0\n"
"Content-Type: text/plain; charset=UTF-8\n"
"Content-Transfer-Encoding: 8bit\n"

#. type: Plain text
#, no-wrap
msgid "[[!meta title=\"Warning\"]]\n"
msgstr "[[!meta title=\"Avertissements\"]]\n"

#. type: Plain text
msgid ""
"Even though we're doing our best to offer you good tools to protect your "
"privacy while using a computer, **there is no magic or perfect solution to "
"such a complex problem**. Understanding well the limits of such tools is a "
"crucial step in, first, deciding whether Tails is the right tool for you, and "
"second, helping you making a good use of it."
msgstr ""
"Même si nous faisons tout notre possible pour vous offrir des outils "
"protégeant votre vie privée quand vous utilisez un ordinateur, **il n'y a pas "
"de solution\n"
"magique, ni parfaite d'ailleurs, à un problème aussi complexe**. Comprendre "
"les limites de ces outils est crucial, en premier lieu pour savoir si Tails "
"est bien la boîte à outils adaptée à vos besoins, secundo, pour vous "
"permettre de bien vous en servir."

#. type: Plain text
#, no-wrap
msgid "[[!toc levels=2]]\n"
msgstr "[[!toc levels=2]]\n"

#. type: Plain text
#, no-wrap
msgid "<a id=\"exit_node\"></a>\n"
msgstr ""

#. type: Title =
#, no-wrap
msgid "Tor exit nodes can eavesdrop on communications\n"
msgstr "Les nœuds de sortie Tor peuvent jeter un œil à vos communications\n"

#. type: Plain text
#, no-wrap
msgid "**Tor is about hiding your location, not about encrypting your communication.**\n"
msgstr "**Tor empêche de savoir où vous êtes, mais ne chiffre pas vos communications.**\n"

#. type: Plain text
msgid ""
"Instead of taking a direct route from source to destination, communications "
"using the Tor network take a random pathway through several Tor relays that "
"cover your tracks. So no observer at any single point can tell where the data "
"came from or where it's going."
msgstr ""
"Au lieu de prendre un chemin direct de l'expéditeur au destinataire, les "
"communications qui passent par le réseau Tor prennent un chemin aléatoire à "
"travers les divers relais Tor, ce qui brouille les pistes. Ainsi, aucune "
"personne placée à un seul point du réseau n'est en mesure de dire d'où "
"viennent les données *et* où elles vont."

#. type: Plain text
#, no-wrap
msgid "[[!img htw2-tails.png link=no alt=\"A Tor connection usually goes through 3 relays with the last one establishing the actual connection to the final destination\"]]\n"
msgstr "[[!img htw2-tails.fr.png link=no alt=\"Une connexion via Tor passe normalement par trois relais, le dernier se connectant avec la destination désirée\"]]\n"

#. type: Plain text
msgid ""
"The last relay on this circuit, called the exit node, is the one that "
"establishes the actual connection to the destination server. As Tor does not, "
"and by design cannot, encrypt the traffic between an exit node and the "
"destination server, **any exit node is in a position to capture any traffic "
"passing through it**. See [Tor FAQ: Can exit nodes eavesdrop on "
"communications?](https://trac.torproject.org/projects/tor/wiki/TheOnionRouter/"
"TorFAQ#CanexitnodeseavesdroponcommunicationsIsntthatbad)."
msgstr ""
"Le dernier relais sur ce circuit, appelé nœud de sortie, est celui qui "
<<<<<<< HEAD
"établit la connexion au serveur de la destination. Comme Tor ne chiffre pas "
"ce qui transite entre le nœud de sortie et le serveur de destination, et ne "
"peut pas le faire de toute façon, **tout nœud de sortie a la possibilité de "
"capturer le trafic qui passe par lui**. Voir [Tor FAQ: Can exit nodes "
"eavesdrop on communications?](https://trac.torproject.org/projects/tor/wiki/"
"TheOnionRouter/TorFAQ#CanexitnodeseavesdroponcommunicationsIsntthatbad)."
=======
"établit la connexion au serveur de la destination. Comme Tor ne chiffre pas, "
"et ne peut pas le faire de toute façon, ce qui transite entre le nœud de "
"sortie et le serveur de la destination, **tout nœud de sortie a la "
"possibilité de capturer le trafic qui passe par lui**. Voir [Tor FAQ: Can "
"exit nodes eavesdrop on communications?](https://trac.torproject.org/projects/"
"tor/wiki/TheOnionRouter/"
"TorFAQ#CanexitnodeseavesdroponcommunicationsIsntthatbad)."
>>>>>>> 01811606dc0c75cc10ae68a190cd785fa891ba84

#. type: Plain text
msgid ""
"For example, in 2007, a security researcher intercepted thousands of private "
"e-mail messages sent by foreign embassies and human rights groups around the "
"world by spying on the connections coming out of an exit node he was "
"running.  See [Wired: Rogue Nodes Turn Tor Anonymizer Into Eavesdropper's "
"Paradise.](http://www.wired.com/politics/security/news/2007/09/embassy_hacks)."
msgstr ""
"Par exemple, en 2007, un chercheur en sécurité informatique a intercepté des "
"milliers d'e-mails privés envoyés par des ambassades étrangères et des ONG à "
"travers le monde en écoutant le trafic sortant du nœud de sortie qu'il "
"faisait fonctionner. Voir  [Wired: Rogue Nodes Turn Tor Anonymizer Into "
"Eavesdropper's Paradise (en).](http://www.wired.com/politics/security/"
"news/2007/09/embassy_hacks)."

#. type: Plain text
#, no-wrap
msgid "**To protect yourself from such attacks you should use end-to-end encryption.**\n"
msgstr "**Pour vous protéger de telles attaques, vous devez utiliser un chiffrement bout-à-bout, de A à Z**\n"

#. type: Plain text
#, no-wrap
msgid ""
"**Tails includes many tools to help you using strong encryption** while\n"
"browsing, sending email or chatting, as presented on our [[about\n"
"page|about#cryptography]].\n"
msgstr ""
"**Tails comprend de nombreux outils qui servent à utiliser un chiffrement\n"
"robuste** pendant la navigation internet, en envoyant des e-mails, en\n"
"chattant, voir notre page [[à propos|about#cryptography]].\n"

#. type: Title =
#, no-wrap
msgid "Tails makes it clear that you are using Tor and probably Tails\n"
msgstr "Tails ne cache absolument pas le fait que vous utilisez Tor et probablement Tails\n"

#. type: Plain text
#, no-wrap
msgid ""
"**Your ISP or your local network administrator** can easily check that you're\n"
"connecting to a Tor relay, and not a normal web server for example.\n"
msgstr ""
"Par exemple, **votre fournisseur d'accès à internet ou l'administrateur de votre réseau local**\n"
"peut très facilement savoir que vous vous connectez à un relais Tor, et non à un serveur\n"
"web normal.\n"

#. type: Plain text
#, no-wrap
msgid ""
"**The destination server your are contacting through Tor** can know whether your\n"
"communication comes out from a Tor exit node by consulting the publicly\n"
"available list of exit nodes that might contact it. For example using the [Tor\n"
"Bulk Exit List tool](https://check.torproject.org/cgi-bin/TorBulkExitList.py) of\n"
"the Tor Project.\n"
msgstr ""
"**Le serveur de destination auquel vous vous connectez via Tor** peut savoir\n"
"si vos communications viennent d'un nœud de sortie Tor en consultant la liste\n"
"publique, disponible sur internet, des nœuds de sortie Tor. Par exemple en utilisant\n"
"la [Tor Bulk Exit List](https://check.torproject.org/cgi-bin/TorBulkExitList.py) du\n"
"projet Tor.\n"

#. type: Plain text
#, no-wrap
msgid ""
"**So using Tails doesn't make you look like any random Internet user.**\n"
"The anonymity provided by Tor and Tails works by trying to make all of their\n"
"users look the same so it's not possible to identify who is who amongst them.\n"
msgstr ""
"**Du coup, utiliser Tails fait que vous ne ressemblez pas à un utilisateur\n"
"lambda d'internet.** L'anonymat fournie par Tor et Tails marche en essayant\n"
"de mettre tous leurs utilisateurs dans le même panier, pour ne pas pouvoir en\n"
"différencier l'un de l'autre.\n"

#. type: Plain text
#, no-wrap
msgid "<a id=\"man-in-the-middle\"></a>\n"
msgstr ""

#. type: Title =
#, no-wrap
msgid "Man-in-the-middle attacks\n"
msgstr "L'attaque de l'homme-du-milieu\n"

#. type: Plain text
msgid ""
"A man-in-the-middle attack (MitM) is a form of active eavesdropping in which "
"the attacker makes independent connections with the victims and relays "
"messages between them, making them believe that they are talking directly to "
"each other over a private connection, when in fact the entire conversation is "
"controlled by the attacker."
msgstr ""
"Une attaque de l'homme-du-milieu (HdM) est une forme d'écoute active dans "
"laquelle l'attaquant se connecte de manière indépendante avec les victimes et "
"relaie le trafic entre elles, leur faisant ainsi croire qu'elles communiquent "
"effectivement via une connexion privée, alors que tout passe, et peut être "
"contrôlé, par l'attaquant."

#. type: Plain text
#, no-wrap
msgid "[[!img man_in_the_middle.jpg link=no alt=\"Illustration of a man-in-the-middle attack\"]]\n"
msgstr ""

#. type: Plain text
msgid ""
"While using Tor, man-in-the-middle attacks can still happen between the exit "
"node and the destination server. The exit node itself can also act as a man-"
"in-the-middle. For an example of such an attack see [MW-Blog: TOR exit-node "
"doing MITM attacks](http://www.teamfurry.com/wordpress/2007/11/20/tor-exit-"
"node-doing-mitm-attacks)."
msgstr ""
"En utilisant Tor, une attaque de l'homme-du-milieu peut toujours arriver "
"entre le nœud de sortie et le serveur destinataire. Le nœud de sortie peut "
"également agir comme un homme-du-milieu. Pour l'exemple d'une telle attaque "
"voir (en anglais) [MW-Blog: TOR exit-node doing MITM attacks](http://www."
"teamfurry.com/wordpress/2007/11/20/tor-exit-node-doing-mitm-attacks)."

#. type: Plain text
#, no-wrap
msgid ""
"**Again, to protect yourself from such attacks you should use end-to-end\n"
"encryption** and while doing so taking extra care at verifying the server\n"
"authenticity.\n"
msgstr ""
"**Encore une fois, pour vous protéger de telles attaques, vous devez\n"
"utiliser un chiffrement bout-à-bout, de A à Z**  et également vérifier\n"
"avec soin l'authenticité des serveurs.\n"

#. type: Plain text
#, no-wrap
msgid ""
"Usually, this is automatically done throught SSL certificates checked by your\n"
"browser against a given set of recognized [[!wikipedia\n"
"Certificate_authority desc=\"certificate authorities\"]]).\n"
"If you get a security exception message such as this one you might be victim of\n"
"a man-in-the-middle attack and should not bypass it unless you have another\n"
"trusted way of checking the certificate's fingerprint with the people running\n"
"the service.\n"
msgstr ""
"D'habitude, cette vérification de certificat SSL est automatiquement faite\n"
"par votre navigateur en le comparant à une liste donnée [[!wikipedia_fr\n"
"Autorité_de_certification desc=\"d'autorités de certification\"]] reconnues.\n"
"Si vous obtenez un message concernant une exception de sécurité comme celle-ci,\n"
"vous pouvez être victime d'une attaque HdM et devriez faire machine arrière, sauf si\n"
"vous connaissez un autre moyen sûr d'obtenir, des gens qui font tourner le\n"
"service auquel vous voulez accéder, l'empreinte du certificat pour pouvoir la vérifier.\n"

#. type: Plain text
#, no-wrap
msgid "[[!img ssl_warning.png link=no alt=\"This Connection is Untrusted\"]]\n"
msgstr ""

#. type: Plain text
msgid ""
"But on top of that the certificate authorities model of trust on Internet is "
"susceptible to various methods of compromise."
msgstr ""
"Mais en plus, le modèle d'autorité de certification sur internet est "
"susceptible d'être compromis par des méthodes variées."

#. type: Plain text
msgid ""
"For example, on March 15, 2011, Comodo, one of the major SSL certificates "
"company, reported that a user account with an affiliate registration "
"authority had been compromised. It was then used to create a new user account "
"that issued nine certificate signing requests for seven domains: mail.google."
"com, login.live.com, www.google.com, login.yahoo.com (three certificates), "
"login.skype.com, addons.mozilla.org, and global trustee.  See [Comodo: The "
"Recent RA Compromise](http://blogs.comodo.com/it-security/data-security/the-"
"recent-ra-compromise/)."
msgstr ""
"Par exemple, le 15 Mars 2011, Comodo, une entreprise de délivrance de "
"certificat SSL parmi les plus importantes, annonça qu'un compte utilisateur "
"permettant de fabriquer des certificats avaient été piraté. Il fût utilisé "
"pour générer 9 certificats pour 7 noms de domaines : mail.google.com, login."
"live.com, www.google.com, login.yahoo.com (3 certificats), login.skype.com, "
"addons.mozilla.org, et global trustee.  Voir (en anglais) [Comodo: The Recent "
"RA Compromise](http://blogs.comodo.com/it-security/data-security/the-recent-"
"ra-compromise/)."

#. type: Plain text
msgid ""
"Later in 2011, DigiNotar, a Dutch SSL certificate company, incorrectly issued "
"certificates to a malicious party or parties. Later on, it came to light that "
"they were apparently compromised months before or perhaps even in May of 2009 "
"if not earlier. Rogues certificates were issued for domains such as google."
"com, mozilla.org, torproject.org, login.yahoo.com and many more. See, [The "
"Tor Project: The DigiNotar Debacle, and what you should do about it](https://"
"blog.torproject.org/blog/diginotar-debacle-and-what-you-should-do-about-it)."
msgstr ""
"Plus tard en 2011, DigiNotar, une entreprise allemande qui délivre des "
"certificats SSL, à malencontreusement distribué des certificats à des gens "
"mal intentionnés. On s'est ensuite aperçu qu'ils étaient apparement corrompus "
"depuis mai 2009 (si ce n'est plus tôt). De faux certificats ont servis pour "
"des domaines comme google.com,  mozilla.org, torproject.org, login.yahoo.com "
"et d'autres encore. Voir  (en anglais)   [The Tor Project: The DigiNotar "
"Debacle, and what you should do about it](https://blog.torproject.org/blog/"
"diginotar-debacle-and-what-you-should-do-about-it)."

#. type: Plain text
#, no-wrap
msgid ""
"**This still leaves open the possibility of a man-in-the-middle attack even when\n"
"your browser is trusting an HTTPS connection.**\n"
msgstr ""
"**Ça n'empêche pas une attaque du type HdM quand bien même votre navigateur\n"
"fait confiance à une connexion HTTPS.**\n"

#. type: Plain text
msgid ""
"On one hand, by providing anonymity, Tor makes it more difficult to perform a "
"man-in-the-middle attack targeted at **one specific person** with the "
"blessing of a rogue SSL certificate. But on the other end, Tor makes it "
"easier for people or organizations running exit nodes to perform large scale "
"MitM attempts, or attacks targeted at **a specific server**, and especially "
"those among its users who happen to use Tor."
msgstr ""
"D'un côté, en procurant l'anonymat, Tor rend compliqué une attaque du type "
"homme-du-milieu qui vise **quelqu'un en particulier**, grâce à un certificat "
"SSL corrompu. Mais d'un autre côté, Tor rend plus facile pour des gens ou des "
"organisations qui font tourner des nœuds de sortie d'effectuer des attaques "
"de ce type à grande échelle, ou des attaques HdM qui ciblent un serveur "
"spécifique, et par là les utilisateurs de Tor en particulier ."

#. type: Plain text
#, no-wrap
msgid ""
"<p class=\"quoted-from\">Quoted from [[!wikipedia Man-in-the-middle_attack\n"
"desc=\"Wikipedia: %s\"]], [[!wikipedia\n"
"Comodo_Group#Iran_SSL_certificate_controversy desc=\"Wikipedia: %s\"]] and <a\n"
"href=\"https://blog.torproject.org/blog/detecting-certificate-authority-compromises-and-web-browser-collusion\">Tor\n"
"Project: Detecting Certificate Authority compromises and web browser\n"
"collusion</a>.</p>\n"
msgstr ""
"<p class=\"quoted-from\">Sources [[!wikipedia_fr Attaque_de_l'homme_du_milieu\n"
"desc=\"Wikipedia: %s\"]], [[!wikipedia\n"
"Comodo_Group#Iran_SSL_certificate_controversy desc=\"Wikipedia: %s\"]] et <a\n"
"href=\"https://blog.torproject.org/blog/detecting-certificate-authority-compromises-and-web-browser-collusion\">Tor\n"
"Project: Detecting Certificate Authority compromises and web browser\n"
"collusion</a>.</p>\n"

#. type: Title =
#, no-wrap
msgid "Confirmation attacks\n"
msgstr "Attaque par confirmation\n"

#. type: Plain text
msgid ""
"The Tor design doesn't try to protect against an attacker who can see or "
"measure both traffic going into the Tor network and also traffic coming out "
"of the Tor network. That's because if you can see both flows, some simple "
"statistics let you decide whether they match up."
msgstr ""
"La conception de Tor ne permet pas de vous protéger contre un attaquant qui "
"est capable de mesurer le trafic qui entre et qui sort du réseau Tor. Car si "
"vous pouvez comparer les deux flux, des statistiques basiques vous permettent "
"de faire une corrélation."

#. type: Plain text
msgid ""
"That could also be the case if your ISP (or your local network "
"administrator)  and the ISP of the destination server (or the destination "
"server itself)  cooperate to attack you."
msgstr ""
"Ça peut aussi être le cas si votre fournisseur d'accès à internet (FAI), ou "
"votre administrateur réseau, et le FAI du serveur destinataire (ou le "
"destinataire lui-même) coopère pour vous pièger."

#. type: Plain text
msgid ""
"Tor tries to protect against traffic analysis, where an attacker tries to "
"learn whom to investigate, but Tor can't protect against traffic confirmation "
"(also known as end-to-end correlation), where an attacker tries to confirm an "
"hypothesis by monitoring the right locations in the network and then doing "
"the math."
msgstr ""
"Tor essaye de protéger contre l'analyse de trafic, quand un attaquant essaye "
"de déterminer qui il doit écouter, mais Tor ne protège pas contre les "
"confirmations de trafic (connues sous le nom de corrélation bout-à-bout), "
"lorsqu'un attaquant essaye de confirmer une hypothèse en surveillant aux bons "
"endroits dans le réseau puis en faisant la corrélation."

#. type: Plain text
#, no-wrap
msgid ""
"<p class=\"quoted-from\">Quoted from <a\n"
"href=\"https://blog.torproject.org/blog/one-cell-enough\">Tor Project: \"One cell\n"
"is enough to break Tor's anonymity\"</a>.</p>\n"
msgstr ""
"<p class=\"quoted-from\">Source (en anglais) <a\n"
"href=\"https://blog.torproject.org/blog/one-cell-enough\">Tor Project: \"One cell\n"
"is enough to break Tor's anonymity\"</a>.</p>\n"

#. type: Title =
#, no-wrap
msgid "Tails doesn't encrypt your documents by default\n"
msgstr "Tails ne chiffre pas vos documents par défaut\n"

#. type: Plain text
msgid ""
"The documents that you might save on storage devices will not be encrypted by "
"default. But Tails provides you with tools to encrypt your documents, such as "
"GnuPG, or encrypt your storage device, such as LUKS. It is likely that the "
"files you may create will keep tracks that they were created using Tails."
msgstr ""
"Les documents que vous pouvez sauvegarder sur des volumes de stockage, ne "
"seront pas chiffrés par défaut. Mais Tails fournit des outils permettant le "
"chiffrement de vos documents, comme GnuPG, ou bien des outils permettant le "
"chiffrement de vos volumes de stockage, comme LUKS. Il est commun que des "
"fichiers que vous pouvez créer gardent des traces disant qu'ils furent créés "
"utilisant Tails."

#. type: Plain text
#, no-wrap
msgid ""
"**If you need to access the local hard-disks** of the computer you are using, be\n"
"conscious that you might then leave trace of your activities with Tails on it.\n"
msgstr ""
"**Si vous voulez avoir accès au disque dur** de l'ordinateur que vous utilisez,\n"
"soyez conscient que vous pouvez laisser des trace de votre passage sous Tails.\n"

#. type: Plain text
#, no-wrap
msgid ""
"Tails doesn't clear the metadata of your documents for you and doesn't encrypt the Subject: and other headers of your encrypted e-mail messages\n"
"===========================================================================================\n"
msgstr ""
"Tails ne supprime pas les méta-données de vos documents pour vous et ne chiffre pas le Sujet: ainsi que les autres en-têtes de vos mails chiffrés\n"
"===========================================================================================\n"

#. type: Plain text
msgid ""
"Numerous files format store hidden data or metadata inside of the files. Text "
"processors or PDF files could store the name of the author, the date and time "
"of creation of the file, and sometimes even parts of the editing history of "
"the file… those hidden data depend on the file format and the software used. "
"Please note also, that the Subject: as well as the rest of the header lines "
"of your OpenPGP encrypted e-mail messages are not encrypted. This is not a "
"bug of Tails or the [OpenPGP](http://www.mozilla-enigmail.org/forum/viewtopic."
"php?f=3&t=328) protocol; it's for backwards compatibility with the original "
"SMTP protocol. Unfortunately no RFC standard exists yet for Subject "
"encryption."
msgstr ""
"De nombreux formats de fichiers contiennent des données cachées ou méta-"
"données en leur sein. Des traitements de textes ou des PDF peuvent contenir "
"le nom de l'auteur, la date et l'heure de la création du fichier, et même "
"quelque fois une partie de l'historique de l'édition de ce fichier... Ces "
"données cachées dépendent du format du fichier ainsi que du logiciel utilisé. "
"Veuillez également noter que le Sujet: de même que le reste des en-têtes de "
"vos mails chiffrés avec OpenPGP ne sont quant à eux pas chiffrés. Ce n'est "
"pas un bug de Tails ou du protocole [OpenPGP](http://www.mozilla-enigmail.org/"
"forum/viewtopic.php?f=3&t=328); c'est une question de rétrocompatibilité avec "
"le protocole SMTP. Malheureusement aucun standard RFC n'existe à l'heure "
"actuelle pour le chiffrement des sujets."

#. type: Plain text
msgid ""
"Images file formats, like TIFF of JPEG, probably take the prize in this "
"field.  Those files, created by digital cameras or mobile phones, contain a "
"metadata format called EXIF which can include the date, time and sometimes "
"the GPS coordinates of the picture, the brand and serial number of the device "
"which took it as well as a thumbnail of the original image. Image processing "
"software tend to keep those data intact. Internet is full of cropped or "
"blurred images for which the EXIF thumbnail still contains the full original "
"picture."
msgstr ""
"Les formats d'images comme TIFF ou JPEG remporte sans doute la palme en la "
"matière. Ces fichiers, créés par des appareils photos numériques ou des "
"téléphones portables, contiennent des méta-données au format EXIF, qui "
"peuvent contenir la date, l'heure, voir les données GPS de l'image, la "
"marque, le numéro de série de l'appareil ainsi qu'une image en taille réduite "
"de l'image originale. Des logiciels de traitement d'image tendent à conserver "
"intactes ces données. Internet est plein de ces images floutées dont le "
"fichier EXIF contient toujours l'image avant floutage."

#. type: Plain text
#, no-wrap
msgid ""
"**Tails doesn't clear the metadata of your files for you**. Yet. Still it's in\n"
"Tails' design goal to help you do that. For example, Tails already comes with\n"
"[Exiv2](http://exiv2.org/), an image metadata manipulation tool.\n"
msgstr ""
"**Tails ne supprime pas les meta-données de documents pour vous**.\n"
"Mais c'est dans son intention de vous aider à le faire. Par exemple\n"
"Tails comporte déjà [Exiv2](http://exiv2.org/), un outils de manipulation\n"
"des méta-données pour les images.\n"

#. type: Title =
#, no-wrap
msgid "Tor doesn't protect you from a global adversary\n"
msgstr "Tor ne vous protège pas face à un adversaire global\n"

#. type: Plain text
msgid ""
"A global passive adversary would be a person or an entity able to monitor at "
"the same time the traffic between all the computers in a network. By "
"studying, for example, the timing and volume patterns of the different "
"communications across the network, it would be statistically possible to "
"identify Tor circuits and thus matching Tor users and destination servers."
msgstr ""
"Un adversaire global passif serait une personne ou une entité capable de "
"regarder et donc de comparer le trafic entre tous les ordinateurs d'un "
"réseau. En étudiant, par exemple, le timing et l'allure du volume "
"d'informations des différentes communications à travers ce réseau, il serait "
"statistiquement possible d'identifier un circuit Tor et du coup de relier "
"l'utilisateur de Tor et son serveur destinataire."

#. type: Plain text
msgid ""
"It is part of Tor's initial trade-off not to address such a threat in order "
"to create a low-latency communication service usable for web browsing, "
"Internet chat or SSH connections."
msgstr ""
"Ça fait partie des compromis de Tor de ne pas répondre à une telle menace, "
"pour permettre une navigation raisonnable en terme de délais d'attente pour "
"le web, le chat, ou les connexions SSH."

#. type: Plain text
msgid ""
"For more expert information see [Tor Project: The Second-Generation Onion "
"Router](https://svn.torproject.org/svn/projects/design-paper/tor-design.pdf), "
"part 3. Design goals and assumptions."
msgstr ""
"Pour des infos plus approfondies voir (en anglais) [Tor Project: The Second-"
"Generation Onion Router](https://svn.torproject.org/svn/projects/design-paper/"
"tor-design.pdf), partie 3. Design goals and assumptions."

#. type: Plain text
#, no-wrap
msgid "<a id=\"identities\"></a>\n"
msgstr ""

#. type: Title =
#, no-wrap
msgid "Tails doesn't magically separate your different contextual identities\n"
msgstr "Tails ne sépare pas de façon magique vos différentes identités contextuelles\n"

#. type: Plain text
msgid ""
"It is usually not advisable to use the same Tails session to perform two "
"tasks or endorse two contextual identities that you really want to keep "
"separate from another. For example hiding your location to check your email "
"and publishing anonymously a document."
msgstr ""
"Il est généralement déconseillé d'utiliser la même session de Tails pour "
"effectuer deux tâches, ou pour endosser deux identités contextuelles, que "
"vous désirez conserver séparées l'une de l'autre. Par exemple ne pas être "
"localisable pour consulter vos e-mails et publier anonymement un document sur "
"le web."

#. type: Plain text
msgid ""
"First, because Tor tends to reuse the same circuits, for example amongst a "
"same browsing session. Since the exit node of a circuit knows both the "
"destination server (and possibly the content of the communication if not "
"encrypted) and the address of the previous relay it received the "
"communication from, it makes it easier to correlate the several browsing "
"requests as part of a same circuit and possibly made by a same user. If you "
"are facing a global adversary as described above, it might then also be in "
"position to do this correlation."
msgstr ""
"Tout d'abord, parce que Tor tend à réutiliser le même circuit, pour une même "
"session de navigation par exemple. Comme le nœud de sortie \"connaît\" à la "
"fois le serveur destinataire (et probablement le contenu de la requête si "
"elle n'est pas chiffrée) ainsi que l'adresse du relais précédent dont il a "
"reçu la requête, ça simplifie la corrélation entre différents requêtes "
"effectuées à travers un même circuit, et peut-être par un même utilisateur. "
"Si vous êtes face à un adversaire global comme décris précédemment, il "
"pourrait également être en mesure de faire cette corrélation."

#. type: Plain text
msgid ""
"Second, in case of a security hole or a misuse in using Tails or one of its "
"application, information about your session could be leaked. That could "
"reveal that the same person was behind the various actions made during the "
"session."
msgstr ""
"Secondo, en cas de trou de sécurité, de mauvaise utilisation de Tails ou "
"d'une de ses applications, des infos à propos de votre session peuvent "
"fuiter. Ça pourrait permettre de confirmer qu'une seule et même personne "
"était derrière les différentes actions faites durant une même session."

#. type: Plain text
#, no-wrap
msgid ""
"**The solution to both threats is to shutdown and restart Tails** every time\n"
"you're using a new identity, if you really want to isolate them better.\n"
msgstr ""
"**La solution contre ces deux menaces est d'éteindre et de redémarrer Tails**\n"
"à chaque fois que vous utilisez une nouvelle identité, que vous voulez réellement\n"
"séparer des autres.\n"

#. type: Plain text
msgid ""
"Vidalia's \"New Identity\" button forces Tor to use new circuits but only for "
"new connections: existing connections might stay open. Plus, apart from the "
"Tor circuits, other kind of information can reveal your past activities, for "
"example the cookies stored by your browser. So this feature of Vidalia is not "
"a solution to really separate contextual identities. Shutdown and restart "
"Tails instead."
msgstr ""
"Le bouton \"Utiliser une nouvelle identité\" oblige Tor à utiliser un nouveau "
"parcours mais uniquement pour les nouvelles connexions: les connexions déjà "
"existantes peuvent rester ouvertes. De plus, en dehors des circuits Tor, "
"d'autres types d'informations peuvent en dire long sur vos activités récentes "
"sur le réseau. Par exemple, les cookies conservés par votre navigateur web. "
"Cette fonctionnalité de Vidalia n'est pas une solution pour effectivement "
"séparer différentes identités contextuelles. Il vaut mieux éteindre et "
"redémarrer Tails."

#. type: Title =
#, no-wrap
msgid "Tails doesn't make your crappy passwords stronger\n"
msgstr "Tails ne renforce aucunement la faiblesse de vos mots de passe\n"

#. type: Plain text
msgid ""
"Tor allows you to be anonymous online; Tails allows you to leave no trace on "
"the computer you're using. But again, **neither of both are magic spells for "
"computer security**."
msgstr ""
"Tor vous permet d'utiliser internet de manière anonyme; Tails vous permet de "
"ne laisser aucune trace sur l'ordinateur que vous utilisez. Mais encore une "
"fois, **aucun des deux n'est la solution magique au problème de la sécurité "
"informatique**."

#. type: Plain text
#, no-wrap
msgid ""
"If you use weak passwords, they can be guessed by brute-force attacks with or\n"
"without Tails in the same way. To know if your passwords are weak and learn good\n"
"practices to create better password, you can read [[!wikipedia\n"
"Weak_password#Examples_of_weak_passwords desc=\"Wikipedia: Weak Passwords\"]].\n"
msgstr ""
"Si vous utilisez des mots de passe faibles, ils peuvent être devinés par des attaques\n"
"de type force-brute, que vous utilisiez Tails ou pas. Pour savoir si vos mots de passe sont\n"
"faible et apprendre comment en créer de meilleurs, vous pouvez lire [[!wikipedia_fr\n"
"Robustesse_des_mots_de_passe desc=\"Wikipedia: Robustesse des mots de passe\"]].\n"

#. type: Title =
#, no-wrap
msgid "Tails is a work in progress\n"
msgstr "Tails est toujours en construction\n"

#. type: Plain text
msgid ""
<<<<<<< HEAD
<<<<<<< HEAD
=======
>>>>>>> 550b884d
"Tails, as well as all the software it includes, are on continuous "
"development and might contain programming errors or security holes. [[Stay "
"tuned|download#stay_tuned]] to Tails development. Do not rely on it for "
"strong anonymity."
<<<<<<< HEAD
=======
"Tails, as well as all the software it includes, are on continuous development "
"and might contain programming errors or security holes. [[Stay tuned|"
"download#stay_tuned]] to Tails development. Do not rely on it for strong "
"anonymity."
>>>>>>> 01811606dc0c75cc10ae68a190cd785fa891ba84
=======
>>>>>>> 550b884d
msgstr ""
"Tails, de même que tous les logiciels qu'il contient, sont continuellement en "
"développement et peuvent contenir des erreurs de programmation ou des trous "
"de sécurité. [[Gardez un œil|download#stay_tuned]] sur le développement de "
"Tails. Ne comptez pas dessus pour une stricte anonymisation."<|MERGE_RESOLUTION|>--- conflicted
+++ resolved
@@ -5,21 +5,9 @@
 #
 msgid ""
 msgstr ""
-<<<<<<< HEAD
-<<<<<<< HEAD
 "Project-Id-Version: PACKAGE VERSION\n"
 "POT-Creation-Date: 2012-04-14 21:21+0300\n"
 "PO-Revision-Date: 2012-02-16 00:51+0100\n"
-=======
-"Project-Id-Version: sACKAGE VERSION\n"
-"POT-Creation-Date: 2012-05-22 21:21+0300\n"
-"PO-Revision-Date: 2012-05-17 00:51+0100\n"
->>>>>>> 01811606dc0c75cc10ae68a190cd785fa891ba84
-=======
-"Project-Id-Version: PACKAGE VERSION\n"
-"POT-Creation-Date: 2012-04-14 21:21+0300\n"
-"PO-Revision-Date: 2012-02-16 00:51+0100\n"
->>>>>>> 550b884d
 "Last-Translator: \n"
 "Language-Team: LANGUAGE <LL@li.org>\n"
 "Language: \n"
@@ -97,14 +85,6 @@
 "TorFAQ#CanexitnodeseavesdroponcommunicationsIsntthatbad)."
 msgstr ""
 "Le dernier relais sur ce circuit, appelé nœud de sortie, est celui qui "
-<<<<<<< HEAD
-"établit la connexion au serveur de la destination. Comme Tor ne chiffre pas "
-"ce qui transite entre le nœud de sortie et le serveur de destination, et ne "
-"peut pas le faire de toute façon, **tout nœud de sortie a la possibilité de "
-"capturer le trafic qui passe par lui**. Voir [Tor FAQ: Can exit nodes "
-"eavesdrop on communications?](https://trac.torproject.org/projects/tor/wiki/"
-"TheOnionRouter/TorFAQ#CanexitnodeseavesdroponcommunicationsIsntthatbad)."
-=======
 "établit la connexion au serveur de la destination. Comme Tor ne chiffre pas, "
 "et ne peut pas le faire de toute façon, ce qui transite entre le nœud de "
 "sortie et le serveur de la destination, **tout nœud de sortie a la "
@@ -112,7 +92,6 @@
 "exit nodes eavesdrop on communications?](https://trac.torproject.org/projects/"
 "tor/wiki/TheOnionRouter/"
 "TorFAQ#CanexitnodeseavesdroponcommunicationsIsntthatbad)."
->>>>>>> 01811606dc0c75cc10ae68a190cd785fa891ba84
 
 #. type: Plain text
 msgid ""
@@ -659,23 +638,10 @@
 
 #. type: Plain text
 msgid ""
-<<<<<<< HEAD
-<<<<<<< HEAD
-=======
->>>>>>> 550b884d
 "Tails, as well as all the software it includes, are on continuous "
 "development and might contain programming errors or security holes. [[Stay "
 "tuned|download#stay_tuned]] to Tails development. Do not rely on it for "
 "strong anonymity."
-<<<<<<< HEAD
-=======
-"Tails, as well as all the software it includes, are on continuous development "
-"and might contain programming errors or security holes. [[Stay tuned|"
-"download#stay_tuned]] to Tails development. Do not rely on it for strong "
-"anonymity."
->>>>>>> 01811606dc0c75cc10ae68a190cd785fa891ba84
-=======
->>>>>>> 550b884d
 msgstr ""
 "Tails, de même que tous les logiciels qu'il contient, sont continuellement en "
 "développement et peuvent contenir des erreurs de programmation ou des trous "
