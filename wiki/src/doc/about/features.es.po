# SOME DESCRIPTIVE TITLE
# Copyright (C) YEAR Free Software Foundation, Inc.
# This file is distributed under the same license as the PACKAGE package.
# FIRST AUTHOR <EMAIL@ADDRESS>, YEAR.
msgid ""
msgstr ""
"Project-Id-Version: Tails\n"
"Report-Msgid-Bugs-To: tails-l10n@boum.org\n"
<<<<<<< HEAD
"POT-Creation-Date: 2020-04-12 16:10+0200\n"
=======
"POT-Creation-Date: 2020-04-15 02:12+0000\n"
>>>>>>> 5f2d5937
"PO-Revision-Date: 2020-01-15 08:25+0000\n"
"Last-Translator: Joaquín Serna <bubuanabelas@cryptolab.net>\n"
"Language-Team: Spanish <http://translate.tails.boum.org/projects/tails/"
"features/es/>\n"
"Language: es\n"
"MIME-Version: 1.0\n"
"Content-Type: text/plain; charset=UTF-8\n"
"Content-Transfer-Encoding: 8bit\n"
"Plural-Forms: nplurals=2; plural=n != 1;\n"
"X-Generator: Weblate 3.5.1\n"

#. type: Plain text
#, no-wrap
msgid "[[!meta title=\"Features and included software\"]]\n"
msgstr "[[!meta title=\"Características y software incluido\"]]\n"

#. type: Plain text
#, no-wrap
msgid "[[!toc levels=2]]\n"
msgstr "[[!toc levels=2]]\n"

#. type: Plain text
msgid "Tails is based on [[Debian|https://www.debian.org/]] 10 (Buster)."
msgstr ""
"Tails se basa en [[Debian|https://www.debian.org/index.es.html]] 10 (Buster)."

#. type: Title =
#, no-wrap
msgid "Included software"
msgstr "Software incluido"

#. type: Bullet: '* '
msgid ""
"[GNOME](http://www.gnome.org), an intuitive and attractive desktop "
"environment ([[More...|doc/first_steps/"
"introduction_to_gnome_and_the_tails_desktop]])"
msgstr ""
"[GNOME](http://www.gnome.org), un intuitivo y atractivo entorno de "
"escritorio ([[More...|doc/first_steps/"
"introduction_to_gnome_and_the_tails_desktop]])"

#. type: Title -
#, no-wrap
msgid "Networking"
msgstr "Redes"

#. type: Plain text
#, no-wrap
msgid ""
"* [Tor](https://www.torproject.org) with:\n"
"  - [[stream isolation|contribute/design/stream_isolation]]\n"
"  - regular, obfs2, obfs3, obfs4, and ScrambleSuit bridges support\n"
"  - the Onion Circuits graphical frontend ([[More...|doc/anonymous_internet/tor_status#circuits]])\n"
"* [NetworkManager](http://projects.gnome.org/NetworkManager/) for easy\n"
"  network configuration ([[More...|doc/anonymous_internet/networkmanager]])\n"
"* [Tor Browser](https://www.torproject.org/projects/torbrowser.html.en) ([[More...|doc/anonymous_internet/Tor_Browser]]), a web\n"
"  browser based on [Mozilla Firefox](http://getfirefox.com) and modified to protect your anonymity with:\n"
"  - [Torbutton](https://www.torproject.org/docs/torbutton/) for anonymity\n"
"    and protection against evil JavaScript\n"
"  - all cookies are treated as session cookies by default;\n"
"  - [HTTPS Everywhere](https://www.eff.org/https-everywhere)\n"
"    transparently enables SSL-encrypted connections to a great number\n"
"    of major websites\n"
"  - [NoScript](http://noscript.net/) to have even more control over JavaScript.\n"
"  - [uBlock Origin](https://github.com/gorhill/uBlock/) to remove advertisements.\n"
"* [Pidgin](http://www.pidgin.im/) preconfigured with\n"
"  [OTR](http://www.cypherpunks.ca/otr/index.php) for Off-the-Record\n"
"  Messaging ([[More...|doc/anonymous_internet/pidgin]])\n"
"* [OnionShare](https://onionshare.org/) for anonymous file sharing\n"
"* [Thunderbird](https://www.thunderbird.net/) email client with [Enigmail](https://www.enigmail.net/) for OpenPGP support, also an RSS and Atom news feed reader ([[More...|doc/anonymous_internet/thunderbird]])\n"
"* [Aircrack-ng](http://aircrack-ng.org/) for wireless network auditing\n"
"* [Electrum](https://electrum.org/), an easy-to-use bitcoin client ([[More...|doc/anonymous_internet/electrum]])\n"
msgstr ""
"* [Tor](https://www.torproject.org) con:\n"
"  - [[aislamiento de streams|contribute/design/stream_isolation]]\n"
"  - soporte para puentes normales, obfs2, obfs3, obfs4, y ScrambleSuit\n"
"  - la interfaz gráfica Onion Circuits ([[Más...|doc/anonymous_internet/tor_status#circuits]])\n"
"* [NetworkManager](http://projects.gnome.org/NetworkManager/) para configurar fácilmente\n"
"la red ([[Más...|doc/anonymous_internet/networkmanager]])\n"
"* [Tor Browser](https://www.torproject.org/projects/torbrowser.html.en) ([[Más...|doc/anonymous_internet/Tor_Browser]]), un navegador web basado en [Mozilla Firefox](http://getfirefox.com) y modificado para proteger tu anonimato con:\n"
"  - [Torbutton](https://www.torproject.org/docs/torbutton) para el anonimato y la protección contra el malvado JavaScript\n"
"  - todas las cookies se tratan como cookies de sesión por defecto;\n"
"  - [HTTPS Everywhere](https://www.eff.org/https-everywhere)\n"
"    permite conecciones cifradas con SSL a gran cantidad de servidores web\n"
"  - [NoScript](http://noscript.net/) para tener más control sobre JavaScript.\n"
"  - [uBlock Origin](https://github.com/gorhill/uBlock/) para remover publicidad.\n"
"* [Pidgin](http://www.pidgin.im/) preconfigurado con\n"
"  [OTR](http://www.cypherpunks.ca/otr/index.php) para mensajería Off-the-Record ([[Más...|doc/anonymous_internet/pidgin]])\n"
"* [OnionShare](https://onionshare.org/) para compartir archivos de manera anónima.\n"
"* [Thunderbird](https://www.thunderbird.net/) con [Enigmail](https://www.enigmail.net/) para soporte OpenPGP, también con lector de noticias RSS y Atom ([[Más...|doc/anonymous_internet/thunderbird]])\n"
"* [Aircrack-ng](http://aircrack-ng.org/) para auditoría de redes wireless\n"
"* [Electrum](https://electrum.org/), cliente de bitcoin fácil de usar ([[Más...|doc/anonymous_internet/electrum]])\n"

#. type: Title -
#, no-wrap
msgid "Desktop edition"
msgstr "Edición de Escritorio"

#. type: Bullet: '* '
msgid ""
"[LibreOffice](https://www.libreoffice.org/) ([[More...|doc/"
"sensitive_documents/office_suite]])"
msgstr ""
"[LibreOffice](https://www.libreoffice.org/) ([[Más...|doc/"
"sensitive_documents/office_suite]])"

#. type: Bullet: '* '
msgid ""
"[Gimp](https://www.gimp.org/) and [Inkscape](https://inkscape.org/) to edit "
"images ([[More...|doc/sensitive_documents/graphics]])"
msgstr ""
"[Gimp](https://www.gimp.org/) e [Inkscape](https://inkscape.org/) para "
"editar imágenes ([[Más...|doc/sensitive_documents/graphics]])"

#. type: Bullet: '* '
msgid ""
"GNOME Sound Recorder for recording sound ([[More...|doc/sensitive_documents/"
"sound_and_video]])"
msgstr ""
"GNOME Sound Recorder para grabar y editar sonido ([[Más...|doc/"
"sensitive_documents/sound_and_video]])"

#. type: Bullet: '* '
msgid ""
"[Audacity](https://www.audacityteam.org/) for recording and editing sounds "
"([[More...|doc/sensitive_documents/sound_and_video]])"
msgstr ""
"[Audacity](https://www.audacityteam.org/) para grabar y editar sonido "
"([[Más...|doc/sensitive_documents/sound_and_video]])"

#. type: Bullet: '* '
msgid "[Poedit](https://poedit.net/) to edit .po files"
msgstr "[Poedit](https://poedit.net/) para editar archivos .po"

#. type: Bullet: '* '
msgid ""
"[Simple Scan](https://launchpad.net/simple-scan) and [SANE](http://sane-"
"project.org/) for scanner support"
msgstr ""
"[Simple Scan](https://launchpad.net/simple-scan) y [SANE](http://sane-"
"project.org/) para utilizar el scanner"

#. type: Bullet: '* '
msgid "[Brasero](https://wiki.gnome.org/Apps/Brasero) to burn CD/DVDs"
msgstr "[Brasero](https://wiki.gnome.org/Apps/Brasero) para grabar CD/DVDs"

#. type: Bullet: '* '
msgid ""
"[Sound Juicer](https://wiki.gnome.org/Apps/SoundJuicer) to rip audio CDs"
msgstr ""
"[Sound Juicer](https://wiki.gnome.org/Apps/SoundJuicer) para digitalizar CDs"

#. type: Bullet: '* '
msgid ""
"[BookletImposer](http://kjo.herbesfolles.org/bookletimposer/) to convert "
"linear PDF documents into booklets, and vice-versa"
msgstr ""
"[BookletImposer](http://kjo.herbesfolles.org/bookletimposer/) para convertir "
"documentos PDF en folletos, y viceversa"

#. type: Title -
#, no-wrap
msgid "Encryption and privacy"
msgstr "Encriptación y privacidad"

#. type: Bullet: '* '
msgid ""
"Support for both [[!wikipedia Linux_Unified_Key_Setup desc=\"LUKS\"]] and "
"[VeraCrypt](https://veracrypt.fr) encrypted volumes (like USB sticks) "
"([[More...|doc/encryption_and_privacy/encrypted_volumes]])"
msgstr ""
"Soporte para dispositivos de almacenamiento encriptados [[!wikipedia_es LUKS "
"desc=\"LUKS\"]] y [VeraCrypt](https://veracrypt.fr) (por ejemplo memorias "
"USB) ([[Más...|doc/encryption_and_privacy/encrypted_volumes]])"

#. type: Bullet: '* '
msgid ""
"[GnuPG](http://gnupg.org/), the GNU implementation of OpenPGP for email and "
"data encyption and signing"
msgstr ""
"[GnuPG](http://gnupg.org/), la implementación GNU de OpenPGP para email, "
"firma y encriptación de datos"

#. type: Bullet: '* '
msgid ""
"[GNOME screen keyboard](https://help.gnome.org/users/gnome-help/stable/"
"keyboard-osk.html.en)  for accessibility, and as a countermeasure against "
"hardware [[!wikipedia Keystroke logging desc=\"keyloggers\"]] ([[More...|doc/"
"encryption_and_privacy/virtual_keyboard]])"
msgstr ""
"[GNOME screen keyboard](https://help.gnome.org/users/gnome-help/stable/"
"keyboard-osk.html.en) para accesibilidad, y para prevenir el  [[!"
"wikipedia_es Keylogger logging desc=\"keyloggers\"]] ([[Más...|doc/"
"encryption_and_privacy/virtual_keyboard]])"

#. type: Bullet: '* '
msgid "[MAT](https://0xacab.org/jvoisin/mat2) to anonymize metadata in files"
msgstr ""
"[MAT](https://0xacab.org/jvoisin/mat2) para anonimizar metadatos en archivos"

#. type: Bullet: '* '
msgid ""
"[KeePassXC](https://keepassxc.org/) password manager ([[More...|doc/"
"encryption_and_privacy/manage_passwords]])"
msgstr ""
"[KeePassXC](https://keepassxc.org/) gestor de contraseñas ([[Mas...|doc/"
"encryption_and_privacy/manage_passwords]])"

#. type: Bullet: '* '
msgid ""
"[GtkHash](http://gtkhash.sourceforge.net/) to calculate checksums ([[More...|"
"doc/encryption_and_privacy/checksums]])"
msgstr ""
"[GtkHash](http://gtkhash.sourceforge.net/) para calcular sumas de "
"comprobación ([[More...|doc/encryption_and_privacy/checksums]])"

#. type: Bullet: '* '
msgid ""
"[PDF Redact Tools](https://github.com/firstlookmedia/pdf-redact-tools) to "
"redact and strip metadata from text documents before publishing"
msgstr ""
"[PDF Redact Tools](https://github.com/firstlookmedia/pdf-redact-tools) para "
"redactar de forma segura y quitar metadatos de los documentos de texto antes "
"de publicarlos"

#. type: Bullet: '* '
msgid ""
"[Tesseract OCR](https://github.com/tesseract-ocr/tesseract) to convert "
"images containing text into a text document"
msgstr ""
"[Tesseract OCR](https://github.com/tesseract-ocr/tesseract) para convertir "
"imagenes que contienen texto a un documento de texto"

#. type: Bullet: '* '
msgid "[FFmpeg](https://ffmpeg.org/) to record and convert audio and video"
msgstr "[FFmpeg](https://ffmpeg.org/) para grabar y convertir audio y video"

#. type: Plain text
msgid ""
"The full packages list can be found in the [BitTorrent files download "
"directory](https://tails.boum.org/torrents/files/) (look for files with the "
"`.packages` extension)."
msgstr ""
"La lista completa de paquetes puede encontrarse en el [directorio de "
"descargas de archivos BitTorrent](https://tails.boum.org/torrents/files/) "
"(busca archivos con la extensión `.packages`)."

#. type: Title =
#, no-wrap
msgid "Additional software"
msgstr "Software adicional"

#. type: Plain text
msgid ""
"Additionally, you can install in Tails any other software available in "
"Debian."
msgstr ""
"Adicionalmente, puedes instalar en Tails cualquier otro software disponible "
"en Debian."

#. type: Plain text
msgid ""
"To install additional software automatically when starting Tails, use the "
"[[Additional Software|doc/first_steps/persistence/"
"configure#additional_software]] feature of the Persistent Storage."
msgstr ""

#. type: Plain text
msgid ""
"[[See the corresponding documentation.|doc/first_steps/additional_software]]"
msgstr ""
"[[Ve la documentación correspondiente.|doc/first_steps/additional_software]]"

#. type: Title =
#, no-wrap
msgid "Additional features"
msgstr "Funcionalidades adicionales"

#. type: Bullet: '* '
msgid ""
"automatic mechanism to [[upgrade a USB stick|doc/upgrade]] to newer versions"
msgstr ""
"mecanismo automático para [[actualizar una memoria USB|doc/first_steps/"
"upgrade]] a nuevas versiones"

#. type: Bullet: '* '
msgid ""
"can be run as a virtualized guest inside [VirtualBox](http://www.virtualbox."
"org/) ([[More...|doc/advanced_topics/virtualization]])"
msgstr ""
"puede ejecutarse como un invitado virtual dentro [VirtualBox](http://www."
"virtualbox.org/) ([[Más...|doc/advanced_topics/virtualization]])"

#. type: Bullet: '* '
msgid ""
"64-bit PAE-enabled kernel with NX-bit and SMP support on hardware that "
"supports it"
msgstr ""
"Kernel para 64-bit PAE habilitado con soporte para NX-bit y SMP en hardware "
"que lo permita"

#. type: Bullet: '* '
msgid "Some basic [[doc/first_steps/accessibility]] features"
msgstr "Algunas características [[doc/first_steps/accessibility]] básicas"

#. type: Bullet: '* '
msgid "Some [[contribute/design/application_isolation]] with AppArmor"
msgstr "Algunas [[contribute/design/application_isolation]] con AppArmor"

#. type: Bullet: '* '
msgid ""
"To prevent cold-boot attacks and various memory forensics, Tails erases most "
"memory on shutdown and when the boot media is physically removed."
msgstr ""
"Para prevenir ataques de arranque en frío (cold-boot attacks) y otros "
"análisis forenses de memoria, Tails borra la mayoría de la memoria al "
"apagarse, o si remueves el dispositivo desde el que se inició."

#. type: Title =
#, no-wrap
msgid "Multilingual support"
msgstr "Apoyo multilingüe"

#. type: Plain text
msgid ""
"When starting Tails, you can choose between a large number of languages, "
"including Arabic, Azerbaijani, Catalan, Czech, Welsh, Danish, German, Greek, "
"English, Spanish, Persian, Finnish, French, Croatian, Hungarian, Indonesian, "
"Italian, Japanese, Khmer, Korean, Latvian, Bokmål, Dutch, Polish, "
"Portuguese, Russian, Slovak, Slovene, Albanian, Serbian, Swedish, Turkish, "
"Ukrainian, and Chinese."
msgstr ""
"Cuando comienzas Tails, puedes escoger entre una gran cantidad de lenguajes, "
"incluyendo Arábico, Azerbaiyano, Catalán, Checo, Galés, Danés, Alemán, "
"Griego, Inglés, Español, Persa, Finlandés, Francés, Croata, Húngaro, "
"Indonesio, Italiano, Japonés, Jemer, Coreano, Letón, Bokmal, Holandés, "
"Polaco, Portugués, Ruso, Eslovaco, Esloveno, Albanés, Serbio, Sueco, Turco, "
"Ucraniano y Chino."

#. type: Plain text
msgid "The required keyboard input system is automatically enabled."
msgstr "El sistema de entrada de teclado requerido se activa automáticamente."

#. type: Plain text
msgid ""
"Some of these languages could not be thoroughly tested as we don't speak "
"every language in the world. If you find issues using one of the supposedly "
"supported languages, don't hesitate to [[tell us about it|support]]. E.g. "
"Tails probably lacks some non-Latin fonts or input systems."
msgstr ""
"Algunos de estos lenguajes podrían no estar completamente probados, ya que "
"no hablamos todos los lenguajes del mundo. Si encuentras problemas usando "
"uno de los lenguajes supuestamente apoyados, no dudes en  [[decírnoslo|"
"support]]. Por ejemplo, probablemente Tails carezca de algunas fuentes o "
"sistemas de entrada no-latinos."

#. type: Plain text
msgid ""
"If you wish to make it easier to use Tails for your language speakers, see "
"the [[translators guidelines|contribute/how/translate]]."
msgstr ""
"Si quieres que usar Tails sea más fácil para las personas que hablan tu "
"idioma, mira las [[guías para traductores|contribute/how/translate]]."

#~ msgid ""
#~ "Using the <span class=\"guilabel\">Additional Software</span>\n"
#~ "persistence feature, additional software can even be installed\n"
#~ "automatically every time you start Tails.\n"
#~ msgstr ""
#~ "Usando la funcionalidad persistente <span class=\"guilabel\">Software Adicional</span>,\n"
#~ "otro software puede instalarse automáticamente\n"
#~ " cada vez que inicias Tails.\n"

#~ msgid "[Scribus](https://www.scribus.net/) for page layout"
#~ msgstr "[Scribus](https://www.scribus.net/) para diseño de página"

#~ msgid ""
#~ "[[customization|contribute/customize]] (e.g. to add a given missing piece "
#~ "of software) is relatively easy: one may [[contribute/build]] a custom "
#~ "Amnesic Incognito Live System in about one hour on a modern desktop "
#~ "computer"
#~ msgstr ""
#~ "[[personalización|contribute/customize]] (por ejemplo, añadir una pieza "
#~ "faltante de software) es relativamente fácil: puedes [[compilar|"
#~ "contribute/build]]  un TAILS personalizado en alrededor de una hora en un "
#~ "computador de escritorio moderno"

#~ msgid ""
#~ "[PiTiVi](http://pitivi.org/) for non-linear audio/video editing "
#~ "([[More...|doc/sensitive_documents/sound_and_video]])"
#~ msgstr ""
#~ "[PiTiVi](http://pitivi.org/) para edición de audio/video no-lineal "
#~ "([[Más...|doc/sensitive_documents/sound_and_video]])"

#~ msgid ""
#~ "[Traverso](http://traverso-daw.org/) a multi-track audio recorder and "
#~ "editor"
#~ msgstr ""
#~ "[Traverso](http://traverso-daw.org/) un grabador y editor de audio multi-"
#~ "pista"

#~ msgid ""
#~ "[Monkeysign](http://web.monkeysphere.info/monkeysign), a tool for OpenPGP "
#~ "key signing and exchange"
#~ msgstr ""
#~ "[Monkeysign](http://web.monkeysphere.info/monkeysign), una herramienta "
#~ "para la firma y el intercambio de llaves OpenPGP"

#~ msgid ""
#~ "[PWGen](http://pwgen-win.sourceforge.net/), a strong password generator"
#~ msgstr ""
#~ "[PWGen](http://pwgen-win.sourceforge.net/), un sólido generador de "
#~ "contraseñas"

#~ msgid ""
#~ "[[!wikipedia Shamir's Secret Sharing]] using [gfshare](http://www.digital-"
#~ "scurf.org/software/libgfshare)  and [ssss](http://point-at-infinity.org/"
#~ "ssss/)"
#~ msgstr ""
#~ "[[!wikipedia_es Esquema_de_Shamir]]  usando [gfshare](http://www.digital-"
#~ "scurf.org/software/libgfshare) y [ssss](http://point-at-infinity.org/"
#~ "ssss/)"

#~ msgid ""
#~ "[Keyringer](https://keyringer.pw/), a command line tool to encrypt "
#~ "secrets shared through Git ([[More...|doc/encryption_and_privacy/"
#~ "keyringer]])"
#~ msgstr ""
#~ "[Keyringer](https://keyringer.pw/), una herramienta de línea de comandos "
#~ "para encriptar secretos compartidos a través de Git ([[Más...|doc/"
#~ "encryption_and_privacy/keyringer]])"

#~ msgid ""
#~ "[Paperkey](http://www.jabberwocky.com/software/paperkey/) a command line "
#~ "tool to back up OpenPGP secret keys on paper ([[More...|doc/"
#~ "advanced_topics/paperkey]])"
#~ msgstr ""
#~ "[Paperkey](http://www.jabberwocky.com/software/paperkey/) una herramienta "
#~ "de línea de comandos para hacer copias de respaldo de llaves secretas "
#~ "OpenPGP en papel ([[More...|doc/advanced_topics/paperkey]])"

#~ msgid ""
#~ "You can [[install additional software|doc/first_steps/"
#~ "additional_software]] in Tails: all software packaged for Debian is "
#~ "installable in Tails."
#~ msgstr ""
#~ "Puedes [[instalar software adicional|doc/first_steps/"
#~ "additional_software]] en Tails: todo el software empaquetado para Debian "
#~ "es instalable en Tails."<|MERGE_RESOLUTION|>--- conflicted
+++ resolved
@@ -6,11 +6,7 @@
 msgstr ""
 "Project-Id-Version: Tails\n"
 "Report-Msgid-Bugs-To: tails-l10n@boum.org\n"
-<<<<<<< HEAD
-"POT-Creation-Date: 2020-04-12 16:10+0200\n"
-=======
 "POT-Creation-Date: 2020-04-15 02:12+0000\n"
->>>>>>> 5f2d5937
 "PO-Revision-Date: 2020-01-15 08:25+0000\n"
 "Last-Translator: Joaquín Serna <bubuanabelas@cryptolab.net>\n"
 "Language-Team: Spanish <http://translate.tails.boum.org/projects/tails/"
@@ -39,8 +35,8 @@
 
 #. type: Title =
 #, no-wrap
-msgid "Included software"
-msgstr "Software incluido"
+msgid "Included software\n"
+msgstr "Software incluido\n"
 
 #. type: Bullet: '* '
 msgid ""
@@ -54,8 +50,8 @@
 
 #. type: Title -
 #, no-wrap
-msgid "Networking"
-msgstr "Redes"
+msgid "Networking\n"
+msgstr "Redes\n"
 
 #. type: Plain text
 #, no-wrap
@@ -106,8 +102,8 @@
 
 #. type: Title -
 #, no-wrap
-msgid "Desktop edition"
-msgstr "Edición de Escritorio"
+msgid "Desktop edition\n"
+msgstr "Edición de Escritorio\n"
 
 #. type: Bullet: '* '
 msgid ""
@@ -173,8 +169,8 @@
 
 #. type: Title -
 #, no-wrap
-msgid "Encryption and privacy"
-msgstr "Encriptación y privacidad"
+msgid "Encryption and privacy\n"
+msgstr "Encriptación y privacidad\n"
 
 #. type: Bullet: '* '
 msgid ""
@@ -260,8 +256,8 @@
 
 #. type: Title =
 #, no-wrap
-msgid "Additional software"
-msgstr "Software adicional"
+msgid "Additional software\n"
+msgstr "Software adicional\n"
 
 #. type: Plain text
 msgid ""
@@ -286,8 +282,8 @@
 
 #. type: Title =
 #, no-wrap
-msgid "Additional features"
-msgstr "Funcionalidades adicionales"
+msgid "Additional features\n"
+msgstr "Funcionalidades adicionales\n"
 
 #. type: Bullet: '* '
 msgid ""
@@ -331,8 +327,8 @@
 
 #. type: Title =
 #, no-wrap
-msgid "Multilingual support"
-msgstr "Apoyo multilingüe"
+msgid "Multilingual support\n"
+msgstr "Apoyo multilingüe\n"
 
 #. type: Plain text
 msgid ""
