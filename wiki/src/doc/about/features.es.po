# SOME DESCRIPTIVE TITLE
# Copyright (C) YEAR Free Software Foundation, Inc.
# This file is distributed under the same license as the PACKAGE package.
# FIRST AUTHOR <EMAIL@ADDRESS>, YEAR.
msgid ""
msgstr ""
"Project-Id-Version: Tails\n"
"Report-Msgid-Bugs-To: tails-l10n@boum.org\n"
<<<<<<< HEAD
"POT-Creation-Date: 2018-08-16 18:12+0200\n"
"PO-Revision-Date: 2018-11-27 11:39+0000\n"
"Last-Translator: cacukin <cacukin@cryptolab.net>\n"
=======
"POT-Creation-Date: 2019-05-18 09:54+0200\n"
"PO-Revision-Date: 2018-03-19 07:20+0000\n"
"Last-Translator: emmapeel <emma.peel@riseup.net>\n"
>>>>>>> 4e2bafaf
"Language-Team: Spanish <http://translate.tails.boum.org/projects/tails/"
"features/es/>\n"
"Language: es\n"
"MIME-Version: 1.0\n"
"Content-Type: text/plain; charset=UTF-8\n"
"Content-Transfer-Encoding: 8bit\n"
"Plural-Forms: nplurals=2; plural=n != 1;\n"
"X-Generator: Weblate 2.19.1\n"

#. type: Plain text
#, no-wrap
msgid "[[!meta title=\"Features and included software\"]]\n"
msgstr "[[!meta title=\"Funcionalidades y software incluido\"]]\n"

#. type: Plain text
#, no-wrap
msgid "[[!toc levels=2]]\n"
msgstr "[[!toc levels=2]]\n"

#. type: Plain text
msgid "Tails is based on [[Debian|https://www.debian.org/]] 9 (Stretch)."
msgstr "Tails se basa en [[Debian|https://www.debian.org/]] 9 (Stretch)."

#. type: Title =
#, no-wrap
msgid "Included software\n"
msgstr "Software incluido\n"

#. type: Bullet: '* '
msgid ""
"[GNOME](http://www.gnome.org), an intuitive and attractive desktop "
"environment ([[More...|doc/first_steps/"
"introduction_to_gnome_and_the_tails_desktop]])"
msgstr ""
"[GNOME](http://www.gnome.org), un intuitivo y atractivo entorno de "
"escritorio ([[More...|doc/first_steps/"
"introduction_to_gnome_and_the_tails_desktop]])"

#. type: Title -
#, no-wrap
msgid "Networking\n"
msgstr "Redes\n"

#. type: Plain text
#, fuzzy, no-wrap
#| msgid ""
#| "* [Tor](https://www.torproject.org) with:\n"
#| "  - [[stream isolation|contribute/design/stream_isolation]]\n"
#| "  - regular, obfs2, obfs3, obfs4, and ScrambleSuit bridges support\n"
#| "  - the Onion Circuits graphical frontend ([[More...|doc/anonymous_internet/tor_status#circuits]])\n"
#| "* [NetworkManager](http://projects.gnome.org/NetworkManager/) for easy\n"
#| "  network configuration ([[More...|doc/anonymous_internet/networkmanager]])\n"
#| "* [Tor Browser](https://www.torproject.org/projects/torbrowser.html.en) ([[More...|doc/anonymous_internet/Tor_Browser]]), a web\n"
#| "  browser based on [Mozilla Firefox](http://getfirefox.com) and modified to protect your anonymity with:\n"
#| "  - [Torbutton](https://www.torproject.org/docs/torbutton/) for anonymity\n"
#| "    and protection against evil JavaScript\n"
#| "  - all cookies are treated as session cookies by default;\n"
#| "  - [HTTPS Everywhere](https://www.eff.org/https-everywhere)\n"
#| "    transparently enables SSL-encrypted connections to a great number\n"
#| "    of major websites\n"
#| "  - [NoScript](http://noscript.net/) to have even more control over JavaScript.\n"
#| "  - [uBlock Origin](https://github.com/gorhill/uBlock/) to remove advertisements.\n"
#| "* [Pidgin](http://www.pidgin.im/) preconfigured with\n"
#| "  [OTR](http://www.cypherpunks.ca/otr/index.php) for Off-the-Record\n"
#| "  Messaging ([[More...|doc/anonymous_internet/pidgin]])\n"
#| "* [OnionShare](https://onionshare.org/) for anonymous filesharing\n"
#| "* [Thunderbird](https://www.thunderbird.net/) email client with [Enigmail](https://www.enigmail.net/) for OpenPGP support, also an RSS and Atom news feed reader ([[More...|doc/anonymous_internet/thunderbird]])\n"
#| "* [Gobby](http://gobby.0x539.de/trac/) for collaborative text writing\n"
#| "* [Aircrack-ng](http://aircrack-ng.org/) for wireless network auditing\n"
#| "* [Electrum](https://electrum.org/), an easy-to-use bitcoin client ([[More...|doc/anonymous_internet/electrum]])\n"
msgid ""
"* [Tor](https://www.torproject.org) with:\n"
"  - [[stream isolation|contribute/design/stream_isolation]]\n"
"  - regular, obfs2, obfs3, obfs4, and ScrambleSuit bridges support\n"
"  - the Onion Circuits graphical frontend ([[More...|doc/anonymous_internet/tor_status#circuits]])\n"
"* [NetworkManager](http://projects.gnome.org/NetworkManager/) for easy\n"
"  network configuration ([[More...|doc/anonymous_internet/networkmanager]])\n"
"* [Tor Browser](https://www.torproject.org/projects/torbrowser.html.en) ([[More...|doc/anonymous_internet/Tor_Browser]]), a web\n"
"  browser based on [Mozilla Firefox](http://getfirefox.com) and modified to protect your anonymity with:\n"
"  - [Torbutton](https://www.torproject.org/docs/torbutton/) for anonymity\n"
"    and protection against evil JavaScript\n"
"  - all cookies are treated as session cookies by default;\n"
"  - [HTTPS Everywhere](https://www.eff.org/https-everywhere)\n"
"    transparently enables SSL-encrypted connections to a great number\n"
"    of major websites\n"
"  - [NoScript](http://noscript.net/) to have even more control over JavaScript.\n"
"  - [uBlock Origin](https://github.com/gorhill/uBlock/) to remove advertisements.\n"
"* [Pidgin](http://www.pidgin.im/) preconfigured with\n"
"  [OTR](http://www.cypherpunks.ca/otr/index.php) for Off-the-Record\n"
"  Messaging ([[More...|doc/anonymous_internet/pidgin]])\n"
"* [OnionShare](https://onionshare.org/) for anonymous filesharing\n"
"* [Thunderbird](https://www.thunderbird.net/) email client with [Enigmail](https://www.enigmail.net/) for OpenPGP support, also an RSS and Atom news feed reader ([[More...|doc/anonymous_internet/thunderbird]])\n"
"* [Aircrack-ng](http://aircrack-ng.org/) for wireless network auditing\n"
"* [Electrum](https://electrum.org/), an easy-to-use bitcoin client ([[More...|doc/anonymous_internet/electrum]])\n"
msgstr ""
"* [Tor](https://www.torproject.org) con:\n"
"  - [[aislamiento de streams|contribute/design/stream_isolation]]\n"
"  - soporte para puentes normales, obfs2, obfs3, obfs4, y ScrambleSuit\n"
"  - la interfaz gráfica Onion Circuits ([[Más...|doc/anonymous_internet/tor_status#circuits]])\n"
"* [NetworkManager](http://projects.gnome.org/NetworkManager/) para configurar fácilmente\n"
"la red ([[Más...|doc/anonymous_internet/networkmanager]])\n"
"* [Tor Browser](https://www.torproject.org/projects/torbrowser.html.en) ([[Más...|doc/anonymous_internet/Tor_Browser]]), un navegador web basado en [Mozilla Firefox](http://getfirefox.com) y modificado para proteger tu anonimato con:\n"
"  - [Torbutton](https://www.torproject.org/docs/torbutton) para el anonimato y la protección contra el malvado JavaScript\n"
"  - todas las cookies se tratan como cookies de sesión por defecto;\n"
"  - [HTTPS Everywhere](https://www.eff.org/https-everywhere)\n"
"    permite conecciones cifradas con SSL a gran cantidad de servidores web\n"
"  - [NoScript](http://noscript.net/) para tener más control sobre JavaScript.\n"
"  - [uBlock Origin](https://github.com/gorhill/uBlock/) para remover publicidad.\n"
"* [Pidgin](http://www.pidgin.im/) preconfigurado con\n"
"  [OTR](http://www.cypherpunks.ca/otr/index.php) para mensajería Off-the-Record ([[Más...|doc/anonymous_internet/pidgin]])\n"
"* [OnionShare](https://onionshare.org/) para compartir archivos de manera anónima.\n"
"* [Thunderbird](https://www.thunderbird.net/) con [Enigmail](https://www.enigmail.net/) para soporte OpenPGP, también con lector de noticias RSS y Atom ([[Más...|doc/anonymous_internet/thunderbird]])\n"
"* [Gobby](http://gobby.0x539.de/trac/) para escritura colaborativa\n"
"* [Aircrack-ng](http://aircrack-ng.org/) para auditoría de redes wireless\n"
"* [Electrum](https://electrum.org/), cliente de bitcoin fácil de usar ([[Más...|doc/anonymous_internet/electrum]])\n"

#. type: Title -
#, no-wrap
msgid "Desktop edition\n"
msgstr "Edición de Escritorio\n"

#. type: Bullet: '* '
msgid ""
"[LibreOffice](https://www.libreoffice.org/) ([[More...|doc/"
"sensitive_documents/office_suite]])"
msgstr ""
"[LibreOffice](https://www.libreoffice.org/) ([[Más...|doc/"
"sensitive_documents/office_suite]])"

#. type: Bullet: '* '
msgid ""
"[Gimp](https://www.gimp.org/) and [Inkscape](https://inkscape.org/) to edit "
"images ([[More...|doc/sensitive_documents/graphics]])"
msgstr ""
"[Gimp](https://www.gimp.org/) e [Inkscape](https://inkscape.org/) para "
"editar imágenes ([[Más...|doc/sensitive_documents/graphics]])"

#. type: Bullet: '* '
msgid "[Scribus](https://www.scribus.net/) for page layout"
msgstr "[Scribus](https://www.scribus.net/) para diseño de página"

#. type: Bullet: '* '
msgid ""
"GNOME Sound Recorder for recording sound ([[More...|doc/sensitive_documents/"
"sound_and_video]])"
msgstr ""
"GNOME Sound Recorder para grabar y editar sonido ([[Más...|doc/"
"sensitive_documents/sound_and_video]])"

#. type: Bullet: '* '
msgid ""
"[Audacity](https://www.audacityteam.org/) for recording and editing sounds "
"([[More...|doc/sensitive_documents/sound_and_video]])"
msgstr ""
"[Audacity](https://www.audacityteam.org/) para grabar y editar sonido "
"([[Más...|doc/sensitive_documents/sound_and_video]])"

#. type: Bullet: '* '
msgid "[Poedit](https://poedit.net/) to edit .po files"
msgstr "[Poedit](https://poedit.net/) para editar archivos .po"

#. type: Bullet: '* '
msgid ""
"[Simple Scan](https://launchpad.net/simple-scan) and [SANE](http://sane-"
"project.org/) for scanner support"
msgstr ""
"[Simple Scan](https://launchpad.net/simple-scan) y [SANE](http://sane-"
"project.org/) para utilizar el scanner"

#. type: Bullet: '* '
msgid "[Brasero](https://wiki.gnome.org/Apps/Brasero) to burn CD/DVDs"
msgstr "[Brasero](https://wiki.gnome.org/Apps/Brasero) para grabar CD/DVDs"

#. type: Bullet: '* '
msgid ""
"[Sound Juicer](https://wiki.gnome.org/Apps/SoundJuicer) to rip audio CDs"
msgstr ""
"[Sound Juicer](https://wiki.gnome.org/Apps/SoundJuicer) para digitalizar CDs"

#. type: Bullet: '* '
msgid ""
"[BookletImposer](http://kjo.herbesfolles.org/bookletimposer/) to convert "
"linear PDF documents into booklets, and vice-versa"
msgstr ""
"[BookletImposer](http://kjo.herbesfolles.org/bookletimposer/) para convertir "
"documentos PDF en folletos, y viceversa"

#. type: Title -
#, no-wrap
msgid "Encryption and privacy\n"
msgstr "Encriptación y privacidad\n"

#. type: Bullet: '* '
msgid ""
"Support for both [[!wikipedia Linux_Unified_Key_Setup desc=\"LUKS\"]] and "
"[VeraCrypt](https://veracrypt.fr) encrypted volumes (like USB sticks) "
"([[More...|doc/encryption_and_privacy/encrypted_volumes]])"
msgstr ""
"Soporte para [[!wikipedia Linux_Unified_Key_Setup desc=\"LUKS\"]] y [["
"!wikipedia GNOME_Disks]] para instalar y usar dispositivos de almacenamiento "
"encriptados, como memorias USB ([[Más...|doc/encryption_and_privacy/"
"encrypted_volumes]])"

#. type: Bullet: '* '
msgid ""
"[GnuPG](http://gnupg.org/), the GNU implementation of OpenPGP for email and "
"data encyption and signing"
msgstr ""
"[GnuPG](http://gnupg.org/), la implementación GNU de OpenPGP para email, "
"firma y encriptación de datos"

#. type: Bullet: '* '
msgid ""
"[GNOME screen keyboard](https://help.gnome.org/users/gnome-help/stable/"
"keyboard-osk.html.en)  for accessibility, and as a countermeasure against "
"hardware [[!wikipedia Keystroke logging desc=\"keyloggers\"]] ([[More...|doc/"
"encryption_and_privacy/virtual_keyboard]])"
msgstr ""
"[GNOME screen keyboard](https://help.gnome.org/users/gnome-help/stable/"
"keyboard-osk.html.en) para accesibilidad, y para prevenir el  [[!"
"wikipedia_es Keylogger logging desc=\"keyloggers\"]] ([[Más...|doc/"
"encryption_and_privacy/virtual_keyboard]])"

#. type: Bullet: '* '
msgid "[MAT](https://mat.boum.org/) to anonymize metadata in files"
msgstr "[MAT](https://mat.boum.org/) para anonimizar metadatos en archivos"

#. type: Bullet: '* '
msgid ""
"[KeePassX](http://www.keepassx.org/) password manager ([[More...|doc/"
"encryption_and_privacy/manage_passwords]])"
msgstr ""
"[KeePassX](http://www.keepassx.org/) gestor de contraseñas ([[More...|doc/"
"encryption_and_privacy/manage_passwords]])"

#. type: Bullet: '* '
msgid ""
"[GtkHash](http://gtkhash.sourceforge.net/) to calculate checksums ([[More...|"
"doc/encryption_and_privacy/checksums]])"
msgstr ""
"[GtkHash](http://gtkhash.sourceforge.net/) para calcular sumas de "
"comprobación ([[More...|doc/encryption_and_privacy/checksums]])"

#. type: Plain text
msgid ""
"The full packages list can be found in the [BitTorrent files download "
"directory](https://tails.boum.org/torrents/files/) (look for files with the "
"`.packages` extension)."
msgstr ""
"La lista completa de paquetes puede encontrarse en el [directorio de "
"descargas de archivos BitTorrent](https://tails.boum.org/torrents/files/) "
"(busca archivos con la extensión `.packages`)."

#. type: Title =
#, no-wrap
msgid "Additional software\n"
msgstr "Software adicional\n"

#. type: Plain text
msgid ""
"Additionally, you can install in Tails any other software available in "
"Debian."
msgstr ""
"Adicionalmente, puedes instalar en Tails cualquier otro software disponible "
"en Debian."

#. type: Plain text
#, no-wrap
msgid ""
"Using the <span class=\"guilabel\">Additional Software</span>\n"
"persistence feature, additional software can even be installed\n"
"automatically every time you start Tails.\n"
msgstr ""
"Usando la característica persistente <span class=\"guilabel\">Software "
"Adicional</span>\n"
", software adicional puede ser instalado automaticamente cada vez que "
"inicias Tails.\n"
"\n"
"\n"

#. type: Plain text
msgid ""
"[[See the corresponding documentation.|doc/first_steps/additional_software]]"
msgstr ""
"[[Mira la documentación correspondiente.|doc/first_steps/"
"additional_software]]"

#. type: Title =
#, no-wrap
msgid "Additional features\n"
msgstr "Funcionalidades adicionales\n"

#. type: Bullet: '* '
msgid ""
"automatic mechanism to [[upgrade a USB stick|doc/first_steps/upgrade]] to "
"newer versions"
msgstr ""
"mecanismo automático para [[actualizar una memoria USB|doc/first_steps/"
"upgrade]] a nuevas versiones"

#. type: Bullet: '* '
msgid ""
"can be run as a virtualized guest inside [VirtualBox](http://www.virtualbox."
"org/) ([[More...|doc/advanced_topics/virtualization]])"
msgstr ""
"puede ejecutarse como un invitado virtual dentro [VirtualBox](http://www."
"virtualbox.org/) ([[Más...|doc/advanced_topics/virtualization]])"

#. type: Bullet: '* '
msgid ""
"[[customization|contribute/customize]] (e.g. to add a given missing piece of "
"software) is relatively easy: one may [[contribute/build]] a custom Amnesic "
"Incognito Live System in about one hour on a modern desktop computer"
msgstr ""
"[[personalización|contribute/customize]] (por ejemplo, añadir una pieza "
"faltante de software) es relativamente fácil: puedes [[compilar|contribute/"
"build]]  un TAILS personalizado en alrededor de una hora en un computador de "
"escritorio moderno"

#. type: Bullet: '* '
msgid ""
"64-bit PAE-enabled kernel with NX-bit and SMP support on hardware that "
"supports it"
msgstr ""
"Kernel para 64-bit PAE habilitado con soporte para NX-bit y SMP en hardware "
"que lo permita"

#. type: Bullet: '* '
msgid "Some basic [[doc/first_steps/accessibility]] features"
msgstr ""
"Algunas características básicas de [[accesibilidad|doc/first_steps/"
"accessibility]]"

#. type: Bullet: '* '
msgid "Some [[contribute/design/application_isolation]] with AppArmor"
msgstr ""
"Un cierto [[aislamiento entre aplicaciones|contribute/design/"
"application_isolation]] con AppArmor"

#. type: Bullet: '* '
msgid ""
"To prevent cold-boot attacks and various memory forensics, Tails erases most "
"memory on shutdown and when the boot media is physically removed."
msgstr ""
"Para prevenir ataques de arranque en frío (cold-boot attacks) y otros "
"análisis forenses de memoria, Tails borra la mayoría de la memoria al "
"apagarse, o si remueves el dispositivo desde el que se inició."

#. type: Title =
#, no-wrap
msgid "Multilingual support\n"
msgstr "Apoyo multilingüe\n"

#. type: Plain text
msgid ""
"When starting Tails, you can choose between a large number of languages, "
"including Arabic, Azerbaijani, Catalan, Czech, Welsh, Danish, German, Greek, "
"English, Spanish, Persian, Finnish, French, Croatian, Hungarian, Indonesian, "
"Italian, Japanese, Khmer, Korean, Latvian, Bokmål, Dutch, Polish, "
"Portuguese, Russian, Slovak, Slovene, Albanian, Serbian, Swedish, Turkish, "
"Ukrainian, and Chinese."
msgstr ""
"Cuando comienzas Tails, puedes escoger entre una gran cantidad de lenguajes, "
"incluyendo Arábico, Azerbaiyano, Catalán, Checo, Galés, Danés, Alemán, "
"Griego, Inglés, Español, Persa, Finlandés, Francés, Croata, Húngaro, "
"Indonesio, Italiano, Japonés, Jemer, Coreano, Letón, Bokmal, Holandés, "
"Polaco, Portugués, Ruso, Eslovaco, Esloveno, Albanés, Serbio, Sueco, Turco, "
"Ucraniano y Chino."

#. type: Plain text
msgid "The required keyboard input system is automatically enabled."
msgstr "El sistema de entrada de teclado requerido se activa automáticamente."

#. type: Plain text
msgid ""
"Some of these languages could not be thoroughly tested as we don't speak "
"every language in the world. If you find issues using one of the supposedly "
"supported languages, don't hesitate to [[tell us about it|support]]. E.g. "
"Tails probably lacks some non-Latin fonts or input systems."
msgstr ""
"Algunos de estos lenguajes podrían no estar completamente probados, ya que "
"no hablamos todos los lenguajes del mundo. Si encuentras problemas usando "
"uno de los lenguajes supuestamente apoyados, no dudes en  [[decírnoslo|"
"support]]. Por ejemplo, probablemente Tails carezca de algunas fuentes o "
"sistemas de entrada no-latinos."

#. type: Plain text
msgid ""
"If you wish to make it easier to use Tails for your language speakers, see "
"the [[translators guidelines|contribute/how/translate]]."
msgstr ""
"Si quieres que usar Tails sea más fácil para las personas que hablan tu "
"idioma, mira las [[guías para traductores|contribute/how/translate]]."

#~ msgid ""
#~ "[PiTiVi](http://pitivi.org/) for non-linear audio/video editing "
#~ "([[More...|doc/sensitive_documents/sound_and_video]])"
#~ msgstr ""
#~ "[PiTiVi](http://pitivi.org/) para edición de audio/video no-lineal "
#~ "([[Más...|doc/sensitive_documents/sound_and_video]])"

#~ msgid ""
#~ "[Traverso](http://traverso-daw.org/) a multi-track audio recorder and "
#~ "editor"
#~ msgstr ""
#~ "[Traverso](http://traverso-daw.org/) un grabador y editor de audio multi-"
#~ "pista"

#~ msgid ""
#~ "[Monkeysign](http://web.monkeysphere.info/monkeysign), a tool for OpenPGP "
#~ "key signing and exchange"
#~ msgstr ""
#~ "[Monkeysign](http://web.monkeysphere.info/monkeysign), una herramienta "
#~ "para la firma y el intercambio de llaves OpenPGP"

#~ msgid ""
#~ "[PWGen](http://pwgen-win.sourceforge.net/), a strong password generator"
#~ msgstr ""
#~ "[PWGen](http://pwgen-win.sourceforge.net/), un sólido generador de "
#~ "contraseñas"

#~ msgid ""
#~ "[[!wikipedia Shamir's Secret Sharing]] using [gfshare](http://www.digital-"
#~ "scurf.org/software/libgfshare)  and [ssss](http://point-at-infinity.org/"
#~ "ssss/)"
#~ msgstr ""
#~ "[[!wikipedia_es Esquema_de_Shamir]]  usando [gfshare](http://www.digital-"
#~ "scurf.org/software/libgfshare) y [ssss](http://point-at-infinity.org/"
#~ "ssss/)"

#~ msgid ""
#~ "[pdf-redact-tools](https://github.com/firstlookmedia/pdf-redact-tools) to "
#~ "help with securely redacting and stripping metadata from documents before "
#~ "publishing"
#~ msgstr ""
#~ "[pdf-redact-tools](https://github.com/firstlookmedia/pdf-redact-tools) "
#~ "para ayudar a redactar de forma segura y quitar metadatos de los "
#~ "documentos antes de publicarlos"

#~ msgid ""
#~ "[Keyringer](https://keyringer.pw/), a command line tool to encrypt "
#~ "secrets shared through Git ([[More...|doc/encryption_and_privacy/"
#~ "keyringer]])"
#~ msgstr ""
#~ "[Keyringer](https://keyringer.pw/), una herramienta de línea de comandos "
#~ "para encriptar secretos compartidos a través de Git ([[Más...|doc/"
#~ "encryption_and_privacy/keyringer]])"

#~ msgid ""
#~ "[Paperkey](http://www.jabberwocky.com/software/paperkey/) a command line "
#~ "tool to back up OpenPGP secret keys on paper ([[More...|doc/"
#~ "advanced_topics/paperkey]])"
#~ msgstr ""
#~ "[Paperkey](http://www.jabberwocky.com/software/paperkey/) una herramienta "
#~ "de línea de comandos para hacer copias de respaldo de llaves secretas "
#~ "OpenPGP en papel ([[More...|doc/advanced_topics/paperkey]])"

#~ msgid ""
#~ "You can [[install additional software|doc/first_steps/"
#~ "additional_software]] in Tails: all software packaged for Debian is "
#~ "installable in Tails."
#~ msgstr ""
#~ "Puedes [[instalar software adicional|doc/first_steps/"
#~ "additional_software]] en Tails: todo el software empaquetado para Debian "
#~ "es instalable en Tails."<|MERGE_RESOLUTION|>--- conflicted
+++ resolved
@@ -6,15 +6,9 @@
 msgstr ""
 "Project-Id-Version: Tails\n"
 "Report-Msgid-Bugs-To: tails-l10n@boum.org\n"
-<<<<<<< HEAD
-"POT-Creation-Date: 2018-08-16 18:12+0200\n"
-"PO-Revision-Date: 2018-11-27 11:39+0000\n"
-"Last-Translator: cacukin <cacukin@cryptolab.net>\n"
-=======
 "POT-Creation-Date: 2019-05-18 09:54+0200\n"
 "PO-Revision-Date: 2018-03-19 07:20+0000\n"
 "Last-Translator: emmapeel <emma.peel@riseup.net>\n"
->>>>>>> 4e2bafaf
 "Language-Team: Spanish <http://translate.tails.boum.org/projects/tails/"
 "features/es/>\n"
 "Language: es\n"
@@ -22,7 +16,7 @@
 "Content-Type: text/plain; charset=UTF-8\n"
 "Content-Transfer-Encoding: 8bit\n"
 "Plural-Forms: nplurals=2; plural=n != 1;\n"
-"X-Generator: Weblate 2.19.1\n"
+"X-Generator: Weblate 2.10.1\n"
 
 #. type: Plain text
 #, no-wrap
@@ -208,14 +202,19 @@
 msgstr "Encriptación y privacidad\n"
 
 #. type: Bullet: '* '
+#, fuzzy
+#| msgid ""
+#| "[[!wikipedia Linux_Unified_Key_Setup desc=\"LUKS\"]] and [[!wikipedia "
+#| "GNOME_Disks]] to install and use encrypted storage devices, for example "
+#| "USB sticks ([[More...|doc/encryption_and_privacy/encrypted_volumes]])"
 msgid ""
 "Support for both [[!wikipedia Linux_Unified_Key_Setup desc=\"LUKS\"]] and "
 "[VeraCrypt](https://veracrypt.fr) encrypted volumes (like USB sticks) "
 "([[More...|doc/encryption_and_privacy/encrypted_volumes]])"
 msgstr ""
-"Soporte para [[!wikipedia Linux_Unified_Key_Setup desc=\"LUKS\"]] y [["
-"!wikipedia GNOME_Disks]] para instalar y usar dispositivos de almacenamiento "
-"encriptados, como memorias USB ([[Más...|doc/encryption_and_privacy/"
+"[[!wikipedia Linux_Unified_Key_Setup desc=\"LUKS\"]] y [[!wikipedia "
+"GNOME_Disks]] para instalar y usar dispositivos de almacenamiento "
+"encriptados, por ejemplo memorias USB ([[Más...|doc/encryption_and_privacy/"
 "encrypted_volumes]])"
 
 #. type: Bullet: '* '
@@ -278,8 +277,6 @@
 "Additionally, you can install in Tails any other software available in "
 "Debian."
 msgstr ""
-"Adicionalmente, puedes instalar en Tails cualquier otro software disponible "
-"en Debian."
 
 #. type: Plain text
 #, no-wrap
@@ -288,19 +285,11 @@
 "persistence feature, additional software can even be installed\n"
 "automatically every time you start Tails.\n"
 msgstr ""
-"Usando la característica persistente <span class=\"guilabel\">Software "
-"Adicional</span>\n"
-", software adicional puede ser instalado automaticamente cada vez que "
-"inicias Tails.\n"
-"\n"
-"\n"
 
 #. type: Plain text
 msgid ""
 "[[See the corresponding documentation.|doc/first_steps/additional_software]]"
 msgstr ""
-"[[Mira la documentación correspondiente.|doc/first_steps/"
-"additional_software]]"
 
 #. type: Title =
 #, no-wrap
@@ -344,15 +333,11 @@
 
 #. type: Bullet: '* '
 msgid "Some basic [[doc/first_steps/accessibility]] features"
-msgstr ""
-"Algunas características básicas de [[accesibilidad|doc/first_steps/"
-"accessibility]]"
+msgstr "Algunas características [[doc/first_steps/accessibility]] básicas"
 
 #. type: Bullet: '* '
 msgid "Some [[contribute/design/application_isolation]] with AppArmor"
-msgstr ""
-"Un cierto [[aislamiento entre aplicaciones|contribute/design/"
-"application_isolation]] con AppArmor"
+msgstr "Algunas [[contribute/design/application_isolation]] con AppArmor"
 
 #. type: Bullet: '* '
 msgid ""
