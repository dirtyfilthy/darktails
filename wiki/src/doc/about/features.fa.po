# SOME DESCRIPTIVE TITLE
# Copyright (C) YEAR Free Software Foundation, Inc.
# This file is distributed under the same license as the PACKAGE package.
# FIRST AUTHOR <EMAIL@ADDRESS>, YEAR.
#
msgid ""
msgstr ""
"Project-Id-Version: PACKAGE VERSION\n"
"Report-Msgid-Bugs-To: tails-l10n@boum.org\n"
<<<<<<< HEAD
"POT-Creation-Date: 2020-04-12 16:10+0200\n"
=======
"POT-Creation-Date: 2020-04-15 02:12+0000\n"
>>>>>>> 5f2d5937
"PO-Revision-Date: 2015-10-21 10:59+0000\n"
"Last-Translator: sprint5 <translation5@451f.org>\n"
"Language-Team: Persian <http://weblate.451f.org:8889/projects/tails/features/"
"fa/>\n"
"Language: fa\n"
"MIME-Version: 1.0\n"
"Content-Type: text/plain; charset=UTF-8\n"
"Content-Transfer-Encoding: 8bit\n"
"Plural-Forms: nplurals=1; plural=0;\n"
"X-Generator: Weblate 2.4-dev\n"

#. type: Plain text
#, no-wrap
msgid "[[!meta title=\"Features and included software\"]]\n"
msgstr "[[!meta title=\"ویژگی‌ها و نرم‌افزارهای پیش‌فرض\"]]\n"

#. type: Plain text
#, no-wrap
msgid "[[!toc levels=2]]\n"
msgstr "[[!toc levels=2]]\n"

#. type: Plain text
#, fuzzy
#| msgid ""
#| "Tails is based on [[Debian|https://www.debian.org/]] 7 (Wheezy).  It will "
#| "switch to Debian 8 (Jessie) a few months after its release."
msgid "Tails is based on [[Debian|https://www.debian.org/]] 10 (Buster)."
msgstr ""
"تیلز مبتنی بر [[دبیان|https://www.debian.org/]] ۷ (ویزی) است که چند ماه بعد "
"از انتشار آن به دبیان ۸ ارتقا پیدا می‌کند."

#. type: Title =
#, no-wrap
msgid "Included software"
msgstr "نرم‌افزارهای پیش‌فرض"

#. type: Bullet: '* '
msgid ""
"[GNOME](http://www.gnome.org), an intuitive and attractive desktop "
"environment ([[More...|doc/first_steps/"
"introduction_to_gnome_and_the_tails_desktop]])"
msgstr ""
"[گنوم](http://www.gnome.org), یک محیط دسکتاپ کاربرپسند و جذاب ([[بیشتر "
"بدانید...|doc/first_steps/introduction_to_gnome_and_the_tails_desktop]])"

#. type: Title -
#, no-wrap
msgid "Networking"
msgstr "شبکه"

#. type: Plain text
#, fuzzy, no-wrap
#| msgid ""
#| "* [Tor](https://www.torproject.org) with:\n"
#| "  - [[stream isolation|contribute/design/stream_isolation]]\n"
#| "  - regular, obfs2, obfs3, obfs4, and ScrambleSuit bridges support\n"
#| "* [NetworkManager](http://projects.gnome.org/NetworkManager/) for easy\n"
#| "  network configuration ([[More...|doc/anonymous_internet/networkmanager]])\n"
#| "* [Tor Browser](https://www.torproject.org/projects/torbrowser.html.en) ([[More...|doc/anonymous_internet/Tor_Browser]]), a web\n"
#| "  browser based on [Mozilla Firefox](http://getfirefox.com) and modified to protect your anonymity with:\n"
#| "  - [Torbutton](https://www.torproject.org/torbutton) for anonymity\n"
#| "    and protection against evil JavaScript\n"
#| "  - all cookies are treated as session cookies by default;\n"
#| "  - [HTTPS Everywhere](https://www.eff.org/https-everywhere)\n"
#| "    transparently enables SSL-encrypted connections to a great number\n"
#| "    of major websites\n"
#| "  - [NoScript](http://noscript.net/) to have even more control over JavaScript.\n"
#| "  - [AdBlock Plus](https://adblockplus.org/en/firefox) to remove advertisements.\n"
#| "* [Pidgin](http://www.pidgin.im/) preconfigured with\n"
#| "  [OTR](http://www.cypherpunks.ca/otr/index.php) for Off-the-Record\n"
#| "  Messaging ([[More...|doc/anonymous_internet/pidgin]])\n"
#| "* [Claws Mail](http://www.claws-mail.org/) email client, with\n"
#| "  GnuPG support ([[More...|doc/anonymous_internet/Claws_Mail]])\n"
#| "* [Liferea](http://liferea.sourceforge.net/) feed aggregator\n"
#| "* [Gobby](http://gobby.0x539.de/trac/) for collaborative text writing\n"
#| "* [Aircrack-ng](http://aircrack-ng.org/) for wireless networks auditing\n"
#| "* [I2P](https://geti2p.net/) an anonymizing network ([[More...|doc/anonymous_internet/i2p]])\n"
#| "* [Electrum](https://electrum.org/), an easy-to-use bitcoin client ([[More...|doc/anonymous_internet/electrum]])\n"
msgid ""
"* [Tor](https://www.torproject.org) with:\n"
"  - [[stream isolation|contribute/design/stream_isolation]]\n"
"  - regular, obfs2, obfs3, obfs4, and ScrambleSuit bridges support\n"
"  - the Onion Circuits graphical frontend ([[More...|doc/anonymous_internet/tor_status#circuits]])\n"
"* [NetworkManager](http://projects.gnome.org/NetworkManager/) for easy\n"
"  network configuration ([[More...|doc/anonymous_internet/networkmanager]])\n"
"* [Tor Browser](https://www.torproject.org/projects/torbrowser.html.en) ([[More...|doc/anonymous_internet/Tor_Browser]]), a web\n"
"  browser based on [Mozilla Firefox](http://getfirefox.com) and modified to protect your anonymity with:\n"
"  - [Torbutton](https://www.torproject.org/docs/torbutton/) for anonymity\n"
"    and protection against evil JavaScript\n"
"  - all cookies are treated as session cookies by default;\n"
"  - [HTTPS Everywhere](https://www.eff.org/https-everywhere)\n"
"    transparently enables SSL-encrypted connections to a great number\n"
"    of major websites\n"
"  - [NoScript](http://noscript.net/) to have even more control over JavaScript.\n"
"  - [uBlock Origin](https://github.com/gorhill/uBlock/) to remove advertisements.\n"
"* [Pidgin](http://www.pidgin.im/) preconfigured with\n"
"  [OTR](http://www.cypherpunks.ca/otr/index.php) for Off-the-Record\n"
"  Messaging ([[More...|doc/anonymous_internet/pidgin]])\n"
"* [OnionShare](https://onionshare.org/) for anonymous file sharing\n"
"* [Thunderbird](https://www.thunderbird.net/) email client with [Enigmail](https://www.enigmail.net/) for OpenPGP support, also an RSS and Atom news feed reader ([[More...|doc/anonymous_internet/thunderbird]])\n"
"* [Aircrack-ng](http://aircrack-ng.org/) for wireless network auditing\n"
"* [Electrum](https://electrum.org/), an easy-to-use bitcoin client ([[More...|doc/anonymous_internet/electrum]])\n"
msgstr ""
"* [تور](https://www.torproject.org) با:\n"
"  - [[stream isolation|contribute/design/stream_isolation]]\n"
"  - regular, obfs2, obfs3, obfs4, and ScrambleSuit bridges support\n"
"* [مدیر شبکه](http://projects.gnome.org/NetworkManager/) برای پیکربندی آسان شبکه ([[More...|doc/anonymous_internet/networkmanager]])\n"
"* [مرورگر تورr](https://www.torproject.org/projects/torbrowser.html.en) ([[More...|doc/anonymous_internet/Tor_Browser]]), یک مرورگر وب، مبتنی بر [موزیلا فایرفاکس](http://getfirefox.com) که برای حفظ ناشناسی شما تغییر داده‌ شده‌است:\n"
"  - [دکمهٔ تور](https://www.torproject.org/torbutton)برای ناشناسی و محافظت در مقابل جاوااسکریپت مخرب\n"
"  -تمام کوکی‌ها به صورت پیش‌فرض کوکی نشست در نظر گرفته می‌شوند.;\n"
"  - [HTTPS Everywhere](https://www.eff.org/https-everywhere)\n"
"  اتصالاتی که با اس‌اس‌ال رمزگذاری شده‌اند را به HTTPS انتقال می‌دهد.\n"
"  - [NoScript](http://noscript.net/) برای کنترل هرچه بیشتر جاوااسکریپت.\n"
"  - [AdBlock Plus](https://adblockplus.org/en/firefox) برای برداشتن تبلیغات.\n"
"* [Pidgin](http://www.pidgin.im/) preconfigured with\n"
"  [OTR](http://www.cypherpunks.ca/otr/index.php) پیغام‌رسانی ثبت‌نشدنی ([[بیشتر...|doc/anonymous_internet/pidgin]])\n"
"* [Claws Mail](http://www.claws-mail.org/) ارائه‌دهندهٔ رایانامه با پشتیبانی جی‌پی‌جی ([[More...|doc/anonymous_internet/Claws_Mail]])\n"
"* [Liferea](http://liferea.sourceforge.net/) خوراک‌خوان\n"
"* [Gobby](http://gobby.0x539.de/trac/) برای نوشتن متن مشارکتی\n"
"* [Aircrack-ng](http://aircrack-ng.org/) برای ارزیابی شبکه‌های وایرلس\n"
"* [I2P](https://geti2p.net/) یک شبکهٔ ناشناس‌گر ([[بیشتر...|doc/anonymous_internet/i2p]])\n"
"* [Electrum](https://electrum.org/), یک ارائه‌دهندهٔ بیت‌کوین کاربرپسند ([[بیشتر...|doc/anonymous_internet/electrum]])\n"

#. type: Title -
#, no-wrap
msgid "Desktop edition"
msgstr "نسخهٔ دسکتاپ"

#. type: Bullet: '* '
msgid ""
"[LibreOffice](https://www.libreoffice.org/) ([[More...|doc/"
"sensitive_documents/office_suite]])"
msgstr ""
"[لیبره‌آفیس](https://fa.libreoffice.org/) ([[بیشتر...|doc/sensitive_documents/"
"office_suite]])"

#. type: Bullet: '* '
msgid ""
"[Gimp](https://www.gimp.org/) and [Inkscape](https://inkscape.org/) to edit "
"images ([[More...|doc/sensitive_documents/graphics]])"
msgstr ""
"[Gimp](https://www.gimp.org/) و [Inkscape](https://inkscape.org/) برای "
"ویرایش عکس ([[بیشتر...|doc/sensitive_documents/graphics]])"

#. type: Bullet: '* '
#, fuzzy
#| msgid ""
#| "[Audacity](http://audacity.sourceforge.net/) for recording and editing "
#| "sounds ([[More...|doc/sensitive_documents/sound_and_video]])"
msgid ""
"GNOME Sound Recorder for recording sound ([[More...|doc/sensitive_documents/"
"sound_and_video]])"
msgstr ""
"[آداسیتی](http://audacity.sourceforge.net/)برای ثبت و ویرایش صدا ([[بیشتر...|"
"doc/sensitive_documents/sound_and_video]])"

#. type: Bullet: '* '
msgid ""
"[Audacity](https://www.audacityteam.org/) for recording and editing sounds "
"([[More...|doc/sensitive_documents/sound_and_video]])"
msgstr ""
"[آداسیتی](https://www.audacityteam.org/)برای ثبت و ویرایش صدا ([[بیشتر...|"
"doc/sensitive_documents/sound_and_video]])"

#. type: Bullet: '* '
msgid "[Poedit](https://poedit.net/) to edit .po files"
msgstr "[Poedit](https://poedit.net/) برای ویرایش فایل‌های .po"

#. type: Bullet: '* '
msgid ""
"[Simple Scan](https://launchpad.net/simple-scan) and [SANE](http://sane-"
"project.org/) for scanner support"
msgstr ""
"[Simple Scan](https://launchpad.net/simple-scan) و [SANE](http://sane-"
"project.org/) برای پشتیبانی اسکنر"

#. type: Bullet: '* '
#, fuzzy
#| msgid "[Brasero](http://projects.gnome.org/brasero/) to burn CD/DVD"
msgid "[Brasero](https://wiki.gnome.org/Apps/Brasero) to burn CD/DVDs"
msgstr "[Brasero](http://projects.gnome.org/brasero/) برای ایجاد سی‌دی و دی‌وی‌دی"

#. type: Bullet: '* '
msgid ""
"[Sound Juicer](https://wiki.gnome.org/Apps/SoundJuicer) to rip audio CDs"
msgstr ""
"[Sound Juicer](https://wiki.gnome.org/Apps/SoundJuicer) برای ایجاد سی‌دی‌های "
"صوتی"

#. type: Bullet: '* '
msgid ""
"[BookletImposer](http://kjo.herbesfolles.org/bookletimposer/) to convert "
"linear PDF documents into booklets, and vice-versa"
msgstr ""

#. type: Title -
#, no-wrap
msgid "Encryption and privacy"
msgstr "رمزگذاری و حریم خصوصی"

#. type: Bullet: '* '
#, fuzzy
#| msgid ""
#| "[[!wikipedia Linux_Unified_Key_Setup desc=\"LUKS\"]] and [[!wikipedia "
#| "GNOME_Disks]] to install and use encrypted storage devices, for example "
#| "USB sticks ([[More...|doc/encryption_and_privacy/encrypted_volumes]])"
msgid ""
"Support for both [[!wikipedia Linux_Unified_Key_Setup desc=\"LUKS\"]] and "
"[VeraCrypt](https://veracrypt.fr) encrypted volumes (like USB sticks) "
"([[More...|doc/encryption_and_privacy/encrypted_volumes]])"
msgstr ""
"[[!wikipedia Linux_Unified_Key_Setup desc=\"LUKS\"]] and [[!wikipedia "
"GNOME_Disks]] برای نصب و استفاده از دستگاه‌های رمزگذاری‌شدهٔ ذخیرهٔ داده، به "
"عنوان مثال درایوهای یو‌اس‌بی ([[بیشتر...|doc/encryption_and_privacy/"
"encrypted_volumes]])"

#. type: Bullet: '* '
msgid ""
"[GnuPG](http://gnupg.org/), the GNU implementation of OpenPGP for email and "
"data encyption and signing"
msgstr ""
"[GnuPG](http://gnupg.org/) نسخهٔ گنوی اُپن‌پی‌جی‌پی برای رمزگذاری و امضای "
"رایانامه و داده‌ها"

#. type: Bullet: '* '
#, fuzzy
#| msgid ""
#| "[Florence](http://florence.sourceforge.net/)  virtual keyboard as a "
#| "countermeasure against hardware [keyloggers](http://en.wikipedia.org/wiki/"
#| "Keylogger) ([[More...|doc/encryption_and_privacy/virtual_keyboard]])"
msgid ""
"[GNOME screen keyboard](https://help.gnome.org/users/gnome-help/stable/"
"keyboard-osk.html.en)  for accessibility, and as a countermeasure against "
"hardware [[!wikipedia Keystroke logging desc=\"keyloggers\"]] ([[More...|doc/"
"encryption_and_privacy/virtual_keyboard]])"
msgstr ""
"[فلورانس](http://florence.sourceforge.net/) صفحه‌کلید مجازی به عنوان جایگزینی "
"برای مقابله با [کی‌لاگرهای](http://en.wikipedia.org/wiki/Keylogger) سخت‌افزاری "
"([[بیشتر...|doc/encryption_and_privacy/virtual_keyboard]])"

#. type: Bullet: '* '
msgid "[MAT](https://0xacab.org/jvoisin/mat2) to anonymize metadata in files"
msgstr ""
"[MAT](https://0xacab.org/jvoisin/mat2) برای ناشناس کردن متاداده در فایل‌ها"

#. type: Bullet: '* '
#, fuzzy
#| msgid ""
#| "[KeePassX](http://www.keepassx.org/) password manager ([[More...|doc/"
#| "encryption_and_privacy/manage_passwords]])"
msgid ""
"[KeePassXC](https://keepassxc.org/) password manager ([[More...|doc/"
"encryption_and_privacy/manage_passwords]])"
msgstr ""
"[KeePassX](http://www.keepassx.org/) ابزار مدیریت گذرواژهr ([[بیشتر...|doc/"
"encryption_and_privacy/manage_passwords]])"

#. type: Bullet: '* '
msgid ""
"[GtkHash](http://gtkhash.sourceforge.net/) to calculate checksums ([[More...|"
"doc/encryption_and_privacy/checksums]])"
msgstr ""
"[GtkHash](http://gtkhash.sourceforge.net/) برای محاسبهٔ چک‌سام ([[بیشتر...|doc/"
"encryption_and_privacy/checksums]])"

#. type: Bullet: '* '
msgid ""
"[PDF Redact Tools](https://github.com/firstlookmedia/pdf-redact-tools) to "
"redact and strip metadata from text documents before publishing"
msgstr ""

#. type: Bullet: '* '
msgid ""
"[Tesseract OCR](https://github.com/tesseract-ocr/tesseract) to convert "
"images containing text into a text document"
msgstr ""

#. type: Bullet: '* '
msgid "[FFmpeg](https://ffmpeg.org/) to record and convert audio and video"
msgstr ""

#. type: Plain text
msgid ""
"The full packages list can be found in the [BitTorrent files download "
"directory](https://tails.boum.org/torrents/files/) (look for files with the "
"`.packages` extension)."
msgstr ""
"فهرست کامل بسته‌ها را می‌توانید این‌جا ببینید: [دایرکتوری دانلود فایل بیت‌تورنت]"
"(https://tails.boum.org/torrents/files/) (دنبال فایل‌هایی با این پسوند "
"بگردید`.packages`)."

#. type: Title =
#, no-wrap
msgid "Additional software"
msgstr "نرم‌افزارهای بیشتر"

#. type: Plain text
msgid ""
"Additionally, you can install in Tails any other software available in "
"Debian."
msgstr ""

#. type: Plain text
msgid ""
"To install additional software automatically when starting Tails, use the "
"[[Additional Software|doc/first_steps/persistence/"
"configure#additional_software]] feature of the Persistent Storage."
msgstr ""

#. type: Plain text
msgid ""
"[[See the corresponding documentation.|doc/first_steps/additional_software]]"
msgstr ""

#. type: Title =
#, no-wrap
msgid "Additional features"
msgstr "ویژگی‌های بیشتر"

#. type: Bullet: '* '
#, fuzzy
#| msgid ""
#| "automatic mechanism to [[upgrade a USB stick or a SD card|doc/first_steps/"
#| "upgrade]] to newer versions"
msgid ""
"automatic mechanism to [[upgrade a USB stick|doc/upgrade]] to newer versions"
msgstr ""
"سازوکار خودکار برای [[ارتقا دادن از طریق به نسخه‌های جدیدتر از طریق درایو "
"یو‌اس‌بی یا کارت اس‌دی|doc/upgrade]]"

#. type: Bullet: '* '
msgid ""
"can be run as a virtualized guest inside [VirtualBox](http://www.virtualbox."
"org/) ([[More...|doc/advanced_topics/virtualization]])"
msgstr ""
"تیلز را می‌توان به شکل مهمان مجازی در [ویرچوال‌باکس](http://www.virtualbox."
"org/) اجرا کرد ([[بیشتر...|doc/advanced_topics/virtualization]])"

#. type: Bullet: '* '
msgid ""
"64-bit PAE-enabled kernel with NX-bit and SMP support on hardware that "
"supports it"
msgstr ""
"کرنل ۶۴بیتی PAE با پشتیبانی از NX-bit و SMP روی سخت‌افزارهایی که از آن‌ها "
"پشتیبانی می‌کنند"

#. type: Bullet: '* '
msgid "Some basic [[doc/first_steps/accessibility]] features"
msgstr "بعضی‌ از ویژگی‌های پایهٔ [[doc/first_steps/accessibility]]"

#. type: Bullet: '* '
msgid "Some [[contribute/design/application_isolation]] with AppArmor"
msgstr "برخی [[contribute/design/application_isolation]] با اپ‌آرمور"

#. type: Bullet: '* '
#, fuzzy
#| msgid ""
#| "To prevent cold-boot attacks and various memory forensics, Tails erases "
#| "memory on shutdown and when the boot media is physically removed."
msgid ""
"To prevent cold-boot attacks and various memory forensics, Tails erases most "
"memory on shutdown and when the boot media is physically removed."
msgstr ""
"برای جلوگیری از حمله‌های راه‌اندازی سرد و انواع شگردهای مرتبط با حافظه، تیلز "
"هنگام خاموش شدن و خارج کردن فیزیکی دستگاه حافظه را پاک می‌کند."

#. type: Title =
#, no-wrap
msgid "Multilingual support"
msgstr "پشتیبانی چندزبانه"

#. type: Plain text
msgid ""
"When starting Tails, you can choose between a large number of languages, "
"including Arabic, Azerbaijani, Catalan, Czech, Welsh, Danish, German, Greek, "
"English, Spanish, Persian, Finnish, French, Croatian, Hungarian, Indonesian, "
"Italian, Japanese, Khmer, Korean, Latvian, Bokmål, Dutch, Polish, "
"Portuguese, Russian, Slovak, Slovene, Albanian, Serbian, Swedish, Turkish, "
"Ukrainian, and Chinese."
msgstr ""
"هنگام راه‌اندازی تیلز می‌توانید زبان مورد نظر خود را از میان این زبان‌ها انتخاب "
"کنید: عربی، آذربایجانی، کاتالان، چک، ولزی، دانمارکی، آلمانی، یونانی، "
"انگلیسی، اسپانیایی، فارسی، فنلاندی، فرانسوی، کرواتی، مجاری، اندونزیایی، "
"ایتالیایی، ژاپنی، خمر، کره‌ای، لاتویایی، بوکمل، هلندی، لهستانی، پرتغالی، "
"روسی، اسلواکیایی، اسلونیایی، آلبانیایی، صربی، سوئدی، ترکی، اوکراینی، و چینی."

#. type: Plain text
msgid "The required keyboard input system is automatically enabled."
msgstr "سیستم ورودی صفحه‌کلید به صورت خودکار فعال می‌شود."

#. type: Plain text
msgid ""
"Some of these languages could not be thoroughly tested as we don't speak "
"every language in the world. If you find issues using one of the supposedly "
"supported languages, don't hesitate to [[tell us about it|support]]. E.g. "
"Tails probably lacks some non-Latin fonts or input systems."
msgstr ""
"بعضی از این زبان‌ها کاملاً‌ امتحان نشده‌اند چون ما هم به تمام زبان‌های دنیا صحبت "
"نمی‌کنیم. اگر هنگام استفاده از یکی از این زبان‌ها متوجه اشکالی شدید [[حتماً ما "
"را در جریان بگذارید|support]]. برای نمونه تیلز احتمالاً‌ به برخی قلم‌ها یا "
"سیستم‌های ورودی غیرلاتین نیاز دارد."

#. type: Plain text
msgid ""
"If you wish to make it easier to use Tails for your language speakers, see "
"the [[translators guidelines|contribute/how/translate]]."
msgstr ""
"اگر دوست دارید استفاده از تیلز را برای هم‌زبان‌های خود آسان‌تر کنید، این‌جا را "
"ببینید: [[راهنمای مترجم|contribute/how/translate]]."

#~ msgid "[Scribus](https://www.scribus.net/) for page layout"
#~ msgstr "[Scribus](https://www.scribus.net/) برای چیدمان صفحه"

#~ msgid ""
#~ "[[customization|contribute/customize]] (e.g. to add a given missing piece "
#~ "of software) is relatively easy: one may [[contribute/build]] a custom "
#~ "Amnesic Incognito Live System in about one hour on a modern desktop "
#~ "computer"
#~ msgstr ""
#~ "[[سفارشی‌سازی|contribute/customize]] (مثلاً اضافه کردن بخش‌هایی به یک "
#~ "نرم‌افزار) کار نسبتا ساده‌ای است: می‌توان یک روی یک رایانهٔ دسکتاپ جدید در "
#~ "ظرف یک ساعت یک سیستم زندهٔ فراموشی [[contribute/build]] ساخت"

#~ msgid ""
#~ "[PiTiVi](http://pitivi.org/) for non-linear audio/video editing "
#~ "([[More...|doc/sensitive_documents/sound_and_video]])"
#~ msgstr ""
#~ "[PiTiVi](http://pitivi.org/) برای ویرایش غیرخطی صدا و ویدئو ([[بیشتر...|"
#~ "doc/sensitive_documents/sound_and_video]])"

#~ msgid ""
#~ "[Traverso](http://traverso-daw.org/) a multi-track audio recorder and "
#~ "editor"
#~ msgstr ""
#~ "[Traverso](http://traverso-daw.org/) دستگاه ضبط و ویرایش چندمسیرهٔ صدا"

#~ msgid ""
#~ "[Monkeysign](http://web.monkeysphere.info/monkeysign), a tool for OpenPGP "
#~ "key signing and exchange"
#~ msgstr ""
#~ "[Monkeysign](http://web.monkeysphere.info/monkeysign)، ابزاری برای امضا و "
#~ "تبادل کلید اُپن‌پی‌جی‌پی"

#~ msgid ""
#~ "[PWGen](http://pwgen-win.sourceforge.net/), a strong password generator"
#~ msgstr ""
#~ "[PWGen](http://pwgen-win.sourceforge.net/)، یک تولیدکنندهٔ قوی گذرواژه"

#~ msgid ""
#~ "[[!wikipedia Shamir's Secret Sharing]] using [gfshare](http://www.digital-"
#~ "scurf.org/software/libgfshare)  and [ssss](http://point-at-infinity.org/"
#~ "ssss/)"
#~ msgstr ""
#~ "[[!wikipedia Shamir's Secret Sharing]] با استفاده از[gfshare](http://www."
#~ "digital-scurf.org/software/libgfshare) و [ssss](http://point-at-infinity."
#~ "org/ssss/)"

#~ msgid ""
#~ "[Keyringer](https://keyringer.pw/), a command line tool to encrypt "
#~ "secrets shared through Git ([[More...|doc/encryption_and_privacy/"
#~ "keyringer]])"
#~ msgstr ""
#~ "[کی‌رینگر](https://keyringer.pw/)، یک ابزار خط فرمان برای رمزگذاری "
#~ "پیغام‌های محرمانه‌ای که در نرم‌افزار گیت به اشتراک گذاشته شده‌اند ([[بیشتر...|"
#~ "doc/encryption_and_privacy/keyringer]])"

#~ msgid ""
#~ "[Paperkey](http://www.jabberwocky.com/software/paperkey/) a command line "
#~ "tool to back up OpenPGP secret keys on paper ([[More...|doc/"
#~ "advanced_topics/paperkey]])"
#~ msgstr ""
#~ "[Paperkey](http://www.jabberwocky.com/software/paperkey/)، یک ابزار خط "
#~ "فرمان برای ثبت کلیدهای محرمانهٔ اُپن‌پی‌جی‌پی روی کاغذ ([[بیشتر...|doc/"
#~ "advanced_topics/paperkey]])"

#~ msgid ""
#~ "You can [[install additional software|doc/first_steps/"
#~ "additional_software]] in Tails: all software packaged for Debian is "
#~ "installable in Tails."
#~ msgstr ""
#~ "در تیلز می‌توانید [[نرم‌افزارهای بیشتری نصب کنید|doc/first_steps/"
#~ "additional_software]]: تمام بسته‌های نرم‌افزاری تعریف‌شده برای دبیان در تیلز "
#~ "قابل نصب هستند."<|MERGE_RESOLUTION|>--- conflicted
+++ resolved
@@ -7,11 +7,7 @@
 msgstr ""
 "Project-Id-Version: PACKAGE VERSION\n"
 "Report-Msgid-Bugs-To: tails-l10n@boum.org\n"
-<<<<<<< HEAD
-"POT-Creation-Date: 2020-04-12 16:10+0200\n"
-=======
 "POT-Creation-Date: 2020-04-15 02:12+0000\n"
->>>>>>> 5f2d5937
 "PO-Revision-Date: 2015-10-21 10:59+0000\n"
 "Last-Translator: sprint5 <translation5@451f.org>\n"
 "Language-Team: Persian <http://weblate.451f.org:8889/projects/tails/features/"
@@ -45,8 +41,8 @@
 
 #. type: Title =
 #, no-wrap
-msgid "Included software"
-msgstr "نرم‌افزارهای پیش‌فرض"
+msgid "Included software\n"
+msgstr "نرم‌افزارهای پیش‌فرض\n"
 
 #. type: Bullet: '* '
 msgid ""
@@ -59,8 +55,8 @@
 
 #. type: Title -
 #, no-wrap
-msgid "Networking"
-msgstr "شبکه"
+msgid "Networking\n"
+msgstr "شبکه\n"
 
 #. type: Plain text
 #, fuzzy, no-wrap
@@ -137,8 +133,8 @@
 
 #. type: Title -
 #, no-wrap
-msgid "Desktop edition"
-msgstr "نسخهٔ دسکتاپ"
+msgid "Desktop edition\n"
+msgstr "نسخهٔ دسکتاپ\n"
 
 #. type: Bullet: '* '
 msgid ""
@@ -209,8 +205,8 @@
 
 #. type: Title -
 #, no-wrap
-msgid "Encryption and privacy"
-msgstr "رمزگذاری و حریم خصوصی"
+msgid "Encryption and privacy\n"
+msgstr "رمزگذاری و حریم خصوصی\n"
 
 #. type: Bullet: '* '
 #, fuzzy
@@ -305,8 +301,8 @@
 
 #. type: Title =
 #, no-wrap
-msgid "Additional software"
-msgstr "نرم‌افزارهای بیشتر"
+msgid "Additional software\n"
+msgstr "نرم‌افزارهای بیشتر\n"
 
 #. type: Plain text
 msgid ""
@@ -328,8 +324,8 @@
 
 #. type: Title =
 #, no-wrap
-msgid "Additional features"
-msgstr "ویژگی‌های بیشتر"
+msgid "Additional features\n"
+msgstr "ویژگی‌های بیشتر\n"
 
 #. type: Bullet: '* '
 #, fuzzy
@@ -380,8 +376,8 @@
 
 #. type: Title =
 #, no-wrap
-msgid "Multilingual support"
-msgstr "پشتیبانی چندزبانه"
+msgid "Multilingual support\n"
+msgstr "پشتیبانی چندزبانه\n"
 
 #. type: Plain text
 msgid ""
