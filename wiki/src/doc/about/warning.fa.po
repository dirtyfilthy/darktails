# SOME DESCRIPTIVE TITLE
# Copyright (C) YEAR Free Software Foundation, Inc.
# This file is distributed under the same license as the PACKAGE package.
# FIRST AUTHOR <EMAIL@ADDRESS>, YEAR.
#
msgid ""
msgstr ""
"Project-Id-Version: PACKAGE VERSION\n"
"Report-Msgid-Bugs-To: tails-l10n@boum.org\n"
<<<<<<< HEAD
"POT-Creation-Date: 2020-04-12 16:10+0200\n"
=======
"POT-Creation-Date: 2020-04-15 02:12+0000\n"
>>>>>>> 5f2d5937
"PO-Revision-Date: 2015-10-15 12:19+0000\n"
"Last-Translator: sprint5 <translation5@451f.org>\n"
"Language-Team: Persian <http://weblate.451f.org:8889/projects/tails/warning/"
"fa/>\n"
"Language: fa\n"
"MIME-Version: 1.0\n"
"Content-Type: text/plain; charset=UTF-8\n"
"Content-Transfer-Encoding: 8bit\n"
"Plural-Forms: nplurals=1; plural=0;\n"
"X-Generator: Weblate 2.4-dev\n"

#. type: Plain text
#, fuzzy, no-wrap
#| msgid "[[!meta title=\"Warning\"]]\n"
msgid "[[!meta title=\"Warnings and limitations\"]]\n"
msgstr "[[!meta title=\"هشدار\"]]\n"

#. type: Plain text
msgid ""
"Even though we do our best to offer you good tools to protect your privacy "
"while using a computer, **there is no magic or perfect solution to such a "
"complex problem**. Understanding well the limits of such tools is a crucial "
"step to, first, decide whether Tails is the right tool for you, and second, "
"make a good use of it."
msgstr ""
"با این که ما تمام تلاش خود را می‌کنیم تا ابزارهایی مناسب جهت حفظ حریم خصوصی "
"شما هنگام استفاده از رایانه ارائه کنیم، **هیچ راه‌حل بی‌نقص یا جادویی برای این "
"مشکل پیچیده وجود ندارد**. درک محدودیت‌های چنین ابزارهایی قدمی حیاتی برای "
"تصمیم در مورد استفاده از تیلز و در وهلهٔ بعد استفادهٔ مناسب از آن است."

#. type: Plain text
#, no-wrap
msgid "[[!toc levels=2]]\n"
msgstr "[[!toc levels=2]]\n"

#. type: Plain text
#, no-wrap
msgid "<a id=\"compromised_hardware\"></a>\n"
msgstr "<a id=\"compromised_hardware\"></a>\n"

#. type: Title =
#, no-wrap
msgid "Tails does not protect against compromised hardware"
msgstr "تیلز شما را از دام‌های سخت‌افزاری حفظ نمی‌کند"

#. type: Plain text
msgid ""
"If the computer has been compromised by someone having physical access to it "
"and who installed untrusted pieces of hardware (like a keylogger), then it "
"might be unsafe to use Tails."
msgstr ""
"اگر کسی دسترسی فیزیکی به رایانهٔ شما داشته باشد و سخت‌افزاری غیرقابل‌اطمینان "
"(مانند یک کی‌لاگر) روی آن نصب کرده باشد، احتمالاً در آن صورت استفاده از تیلز "
"امن نیست."

#. type: Plain text
#, no-wrap
msgid "<a id=\"untrusted_system\"></a>\n"
msgstr "<a id=\"untrusted_system\"></a>\n"

#. type: Title =
#, no-wrap
msgid "Tails can be compromised if installed or plugged in untrusted systems"
msgstr "نصب روی یک رایانهٔ غیرقابل‌اعتماد یا به اتصال آن تیلز را نامطمئن می‌سازد"

#. type: Plain text
msgid ""
"When starting your computer on Tails, it cannot be compromised by a virus in "
"your usual operating system, but:"
msgstr ""
"هنگام راه‌اندازی رایانهٔ خود با تیلز ویروس‌های سیستم‌عامل اصلی رایانه نمی‌توانند "
"روی آن اثر بگذارند، اما:"

#. type: Bullet: '* '
msgid ""
"Tails should be installed from a trusted system. Otherwise it might be "
"corrupted during installation."
msgstr ""
"تیلز باید از یک سیستم مورداعتماد نصب شود. در غیر این صورت ممکن است هنگام نصب "
"دچار مشکل شود."

#. type: Bullet: '* '
#, fuzzy
#| msgid ""
#| "Plugging your Tails device in a compromised operating system might "
#| "corrupt your Tails installation, and destroy the protection that Tails "
#| "provides. Only use your Tails device to start Tails."
msgid ""
"Plugging your Tails USB stick in a compromised operating system might "
"corrupt your Tails installation, and destroy the protection that Tails "
"provides. Only use your Tails USB stick to start Tails."
msgstr ""
"متصل کردن دستگاه تیلز خود به یک سیستم‌عامل مشکل‌دار ممکن است نصب تیلز را دچار "
"مشکل کند و محافظت تیلز از شما را مخدوش کند. برای راه‌اندازی تیلز تنها از "
"دستگاه تیلز خود استفاده کنید."

#. type: Plain text
msgid "See the [[corresponding FAQ|support/faq#compromised_system]]."
msgstr ""
"رجوع کنید به  [[سوالات معمول در همین زمینه|support/faq#compromised_system]]."

#. type: Plain text
#, no-wrap
msgid "<a id=\"bios\"></a>\n"
msgstr "<a id=\"bios\"></a>\n"

#. type: Title =
#, no-wrap
msgid "Tails does not protect against BIOS or firmware attacks"
msgstr "تیلز شما را در برابر حملات سفت‌افزارها و بایوس محافظت نمی‌کند"

#. type: Plain text
msgid ""
"It is also impossible for Tails to protect against attacks made through the "
"BIOS or other firmware embedded in the computer. These are not managed or "
"provided by the operating system directly, and no operating system can "
"protect against such attacks."
msgstr ""
"همچنین محافظت از شما در برابر حملاتی که از طریق بایوس یا سفت‌افزارهای دیگر "
"تعبیه‌شده در رایانهٔ شما انجام می‌شوند از عهدهٔ تیلز خارج است. این ابزارها "
"مستقیماً تولیدی یا تحت مدیریت سیستم‌عامل نیستند و هیچ سیستم‌عاملی نمی‌تواند از "
"شما در برابر چنین حملاتی محافظت کند."

#. type: Plain text
msgid ""
"See for example, this [attack on BIOS by LegbaCore](https://www.youtube.com/"
"watch?v=sNYsfUNegEA)."
msgstr ""
"برای نمونه رجوع کنید به [حمله به بایوس، تولیدشده توسط LegbaCore](https://www."
"youtube.com/watch?v=sNYsfUNegEA)."

#. type: Plain text
#, no-wrap
msgid "<a id=\"exit_node\"></a>\n"
msgstr "<a id=\"exit_node\"></a>\n"

#. type: Title =
#, no-wrap
msgid "Tor exit nodes can eavesdrop on communications"
msgstr "گره‌های خروجی تور می‌توانند ارتباطات را شنود کنند"

#. type: Plain text
#, no-wrap
msgid "**Tor is about hiding your location, not about encrypting your communication.**\n"
msgstr "**تور برای مخفی کردن مکان شما است، نه رمزگذاری ارتباطات شما.**\n"

#. type: Plain text
msgid ""
"Instead of taking a direct route from source to destination, communications "
"using the Tor network take a random pathway through several Tor relays that "
"cover your tracks. So no observer at any single point can tell where the "
"data came from or where it's going."
msgstr ""
"ارتباطات در شبکه تور به جای رفتن مسیر مستقیم از مبداء به مقصد، مسیری تصادفی "
"از میان چندین رلهٔ تور را طی می‌کنند که باعث مخفی شدن ردپای شما می‌شود. "
"بنابراین هیچ ناظری در هیچ نقطه‌ای نمی‌تواند بفهمد اطلاعات از کجا می‌آیند و به "
"کجا می‌روند."

#. type: Plain text
#, no-wrap
msgid "[[!img htw2-tails.png link=no alt=\"A Tor connection usually goes through 3 relays with the last one establishing the actual connection to the final destination\"]]\n"
msgstr "[[!img htw2-tails.png link=no alt=\"یک اتصال تور معمولاً از سه رله عبور می‌کند که رلهٔ اخر اتصال اصلی به مقصد نهایی را ایجاد می‌کند\"]]\n"

#. type: Plain text
msgid ""
"The last relay on this circuit, called the exit node, is the one that "
"establishes the actual connection to the destination server. As Tor does "
"not, and by design cannot, encrypt the traffic between an exit node and the "
"destination server, **any exit node is in a position to capture any traffic "
"passing through it**. See [Tor FAQ: Can exit nodes eavesdrop on "
"communications?](https://www.torproject.org/docs/faq.html."
"en#CanExitNodesEavesdrop)."
msgstr ""
"آخرین رله در این مدار گره خروجی نام دارد و نقطه‌ای است که ارتباط اصلی به سرور "
"مقصد را ایجاد می‌کند. از آن‌جا که تور ترافیک بین یک گره خروجی و سرور مقصد را "
"رمزگذاری نمی‌کند و بنا به طراحی‌اش نباید هم چنین کاری بکند، **هر گره خروجی "
"امکان دسترسی به هر ترافیکی که از آن می‌گذرد را دارد**. رجوع کنید به [سوالات "
"متداول تور: آیا گره‌های خروجی می‌توانند ارتباطات را شنود کنند؟](https://www."
"torproject.org/docs/faq.html.en#CanExitNodesEavesdrop)."

#. type: Plain text
msgid ""
"For example, in 2007, a security researcher intercepted thousands of private "
"email messages sent by foreign embassies and human rights groups around the "
"world by spying on the connections coming out of an exit node he was "
"running.  See [Wired: Rogue Nodes Turn Tor Anonymizer Into Eavesdropper's "
"Paradise](http://archive.wired.com/politics/security/news/2007/09/"
"embassy_hacks)."
msgstr ""
"برای نمونه در سال ۲۰۰۷ یک پژوهش‌گر امنیتی به هزاران رایانامهٔ خصوصی ارسال‌شده "
"از سوی سفارت‌خانه‌های خارجی و گروه‌های حقوق بشری در دنیا را با جاسوسی روی "
"ارتباطات خارج‌شده از یک گره خروجی که در اختیارش بود دسترسی پیدا کرد. رجوع "
"کنید به [وایرد: گره‌های یاغی تور را تبدیل به بهشت جاسوسان می‌کنند](http://"
"archive.wired.com/politics/security/news/2007/09/embassy_hacks)."

#. type: Plain text
#, no-wrap
msgid "**To protect yourself from such attacks you should use end-to-end encryption.**\n"
msgstr "**برای محافظت از خود در برابر چنین حملاتی باید رمزگذاری دوطرفه به کار ببندید.**\n"

#. type: Plain text
#, no-wrap
msgid ""
"**Tails includes many tools to help you using strong encryption** while\n"
"browsing, sending email or chatting, as presented on our [[about\n"
"page|/about#cryptography]].\n"
msgstr "**تیلز شامل ابزارهای بسیاری است که به شما در رمزگذاری قوی** هنگام وب‌گردی، فرستادن رایانامه یا گفتگوهای آنلاین کمک می‌کنند؛ رجوع کنید به [[صفحهٔ دربارهٔ ما|/about#cryptography]].\n"

#. type: Plain text
#, no-wrap
msgid "<a id=\"fingerprint\"></a>\n"
msgstr "<a id=\"fingerprint\"></a>\n"

#. type: Title =
#, no-wrap
msgid "Tails makes it clear that you are using Tor and probably Tails"
msgstr "تیلز مشخص می‌کند که در حال استفاده از تور و احتمالاً‌ تیلز هستید"

#. type: Plain text
#, no-wrap
msgid ""
"**Your Internet Service Provider (ISP) or your local network administrator**\n"
"can see that you're connecting to a Tor relay, and not a normal web server for\n"
"example. Using [[Tor bridges in certain\n"
"conditions|first_steps/welcome_screen/bridge_mode]] can help you hide the fact\n"
"that you are using Tor.\n"
msgstr ""
"**ارائه‌دهندهٔ خدمات اینترنتی یا مدیر شبکهٔ محلی شما** می‌تواند متوجه شود\n"
"که شما به یک رلهٔ تور متصل شده‌اید و نه به یک سرور معمولی وب.\n"
" [[استفاده از پل‌های تور در شرایطی خاص|first_steps/welcome_screen/bridge_mode]]\n"
"می‌تواند به شما در پنهان کردن استفاده‌تان از تور \n"
"کمک کند.\n"

#. type: Plain text
#, fuzzy, no-wrap
#| msgid ""
#| "**The destination server that you are contacting through Tor** can know whether your\n"
#| "communication comes out from a Tor exit node by consulting the publicly\n"
#| "available list of exit nodes that might contact it. For example using the [Tor\n"
#| "Bulk Exit List tool](https://check.torproject.org/cgi-bin/TorBulkExitList.py) of\n"
#| "the Tor Project.\n"
msgid ""
"**The destination server that you are contacting through Tor** can know whether your\n"
"communication comes from a Tor exit node by consulting the publicly\n"
"available list of exit nodes that might contact it. For example using the [Tor\n"
"Bulk Exit List tool](https://check.torproject.org/cgi-bin/TorBulkExitList.py) from\n"
"the Tor Project.\n"
msgstr ""
"**سرور مقصد که از طریق تور به آن متصل می‌شوید** می‌تواند با مراجعه به\n"
"فهرست موجود گره‌های خروجی متوجه شود که ارتباط شما از تور عبور می‌کند.\n"
"برای نمونه با استفاده از [ابزار فهرست حجم خروجی \n"
"تور](https://check.torproject.org/cgi-bin/TorBulkExitList.py)\n"
"متعلق به پروژهٔ تور.\n"

#. type: Plain text
#, no-wrap
msgid ""
"**So using Tails doesn't make you look like any random Internet user.**\n"
"The anonymity provided by Tor and Tails works by trying to make all of their\n"
"users look the same so it's not possible to identify who is who amongst them.\n"
msgstr ""
"**بنابراین استفاده از تیلز باعث نمی‌شود یک کاربر عادی اینترنت به نظر بیایید.**\n"
"ناشناسی ارائه‌شده از سوی تور و تیلز با تلاش برای یکسان به نظر رسیدن تمام کاربران آن\n"
"انجام می‌شود تا شناسایی یک فرد خاص از بین آن‌ها ممکن نباشد.\n"

#. type: Plain text
msgid "See also [[Can I hide the fact that I am using Tails?|fingerprint]]"
msgstr ""
"همچنین رجوع کنید به [[آیا می‌توانم استفاده‌ام از تور را پنهان کنم؟|"
"fingerprint]]"

#. type: Plain text
#, no-wrap
msgid "<a id=\"man-in-the-middle\"></a>\n"
msgstr "<a id=\"man-in-the-middle\"></a>\n"

#. type: Title =
#, no-wrap
msgid "Man-in-the-middle attacks"
msgstr "حملات فرد میانی"

#. type: Plain text
msgid ""
"A man-in-the-middle attack (MitM) is a form of active eavesdropping in which "
"the attacker makes independent connections with the victims and relays "
"messages between them, making them believe that they are talking directly to "
"each other over a private connection, when in fact the entire conversation "
"is controlled by the attacker."
msgstr ""
"حملهٔ مرد میانی نوعی شنود فعالانه است که در آن مهاحم ارتباطاتی مستقل به "
"قربانیان ایجاد کرده و پیغام‌هایی بین آن‌ها رله می‌کند و باعث می‌شود آن‌ها تصور "
"کنند که ارتباطی خصوصی با یکدیگر برقرار کرده‌اند، در حالی که در واقع کل مکالمه "
"توسط مهاجم کنترل می‌شود."

#. type: Plain text
#, no-wrap
msgid "[[!img man-in-the-middle.png link=no alt=\"\"]]\n"
msgstr "[[!img man-in-the-middle.png link=no alt=\"\"]]\n"

#. type: Plain text
#, no-wrap
msgid "<!-- Source: wiki/lib/man-in-the-middle.svg -->\n"
msgstr "<!-- Source: wiki/lib/man-in-the-middle.svg -->\n"

#. type: Plain text
msgid ""
"While using Tor, man-in-the-middle attacks can still happen between the exit "
"node and the destination server. The exit node itself can also act as a man-"
"in-the-middle. For an example of such an attack see [MW-Blog: TOR exit-node "
"doing MITM attacks](https://web.archive.org/web/20120113162841/http://www."
"teamfurry.com/wordpress/2007/11/20/tor-exit-node-doing-mitm-attacks)."
msgstr ""
"هنگام استفاده از تور همچنان ممکن است حملات فرد میانی بین گره خروجی و سرور "
"مقصد رخ دهند. گره خروجی نیز می‌تواند خود را فرد میانی جا بزند. برای مشاهدهٔ "
"نمونهٔ چنین حمله‌ای رجوع کنید به [وبلاگ ام‌دابلیو: حملات فرد میانی از سوی "
"گره‌های خروجی تور](https://web.archive.org/web/20120113162841/http://www."
"teamfurry.com/wordpress/2007/11/20/tor-exit-node-doing-mitm-attacks)."

#. type: Plain text
#, no-wrap
msgid ""
"**Again, to protect yourself from such attacks you should use end-to-end\n"
"encryption** and while doing so taking extra care at verifying the server\n"
"authenticity.\n"
msgstr ""
"**باز هم اشاره می‌شود که برای محافظت خود در برابر چنین حملاتی از \n"
"رمزگذاری دوطرفه استفاده کنید** و در عین حال در تأیید اعتبار سرور دقت بسیاری\n"
"به خرج دهید.\n"

#. type: Plain text
#, fuzzy, no-wrap
#| msgid ""
#| "Usually, this is automatically done through SSL certificates checked by your\n"
#| "browser against a given set of recognized [[!wikipedia\n"
#| "Certificate_authority desc=\"certificate authorities\"]]).\n"
#| "If you get a security exception message such as this one you might be victim of\n"
#| "a man-in-the-middle attack and should not bypass it unless you have another\n"
#| "trusted way of checking the certificate's fingerprint with the people running\n"
#| "the service.\n"
msgid ""
"Usually, this is automatically done through SSL certificates checked by your\n"
"browser against a given set of recognized [[!wikipedia\n"
"Certificate_authority desc=\"certificate authorities\"]]).\n"
"If you get a security exception message such as this one you might be the victim of\n"
"a man-in-the-middle attack and should not bypass the warning unless you have another\n"
"trusted way of checking the certificate's fingerprint with the people running\n"
"the service.\n"
msgstr ""
"معمولاً این کار به طور خودکار از طریق گواهی‌های اس‌اس‌ال انجام می‌شود که\n"
"مرورگر شما آن‌ها را با گواهی‌های چند [[!wikipedia\n"
"Certificate_authority desc=\"مرجع صدور گواهی دیجیتال\"]] مطابقت می‌دهد.\n"
"اگر پیغام امنیتی مانند این بگیرید ممکن است قربانی حملهٔ فرد میانی شده باشید و نباید\n"
"از این مرحله عبور کنید مگر راه مورداعتماد دیگری برای بررسی اثر انگشت آن گواهی\n"
"داشته باشید.\n"

#. type: Plain text
#, no-wrap
msgid "[[!img ssl_warning.png link=no alt=\"This Connection is Untrusted\"]]\n"
msgstr "[[!img ssl_warning.png link=no alt=\"این ارتباط قابل‌اعتماد نیست\"]]\n"

#. type: Plain text
#, fuzzy
#| msgid ""
#| "But on top of that the certificate authorities model of trust on Internet "
#| "is susceptible to various methods of compromise."
msgid ""
"But on top of that the certificate authorities model of trust on the "
"Internet is susceptible to various methods of compromise."
msgstr ""
"اما با این جال مدل اعتماد مراجع صدور گواهی دیجیتال نسبت به چندین روش "
"آسیب‌پذیر است."

#. type: Plain text
#, fuzzy
#| msgid ""
#| "For example, on March 15, 2011, Comodo, one of the major SSL certificates "
#| "company, reported that a user account with an affiliate registration "
#| "authority had been compromised. It was then used to create a new user "
#| "account that issued nine certificate signing requests for seven domains: "
#| "mail.google.com, login.live.com, www.google.com, login.yahoo.com (three "
#| "certificates), login.skype.com, addons.mozilla.org, and global trustee.  "
#| "See [Comodo: The Recent RA Compromise](http://blogs.comodo.com/it-"
#| "security/data-security/the-recent-ra-compromise/)."
msgid ""
"For example, on March 15, 2011, Comodo, one of the major SSL certificates "
"authorities, reported that a user account with an affiliate registration "
"authority had been compromised. It was then used to create a new user "
"account that issued nine certificate signing requests for seven domains: "
"mail.google.com, login.live.com, www.google.com, login.yahoo.com (three "
"certificates), login.skype.com, addons.mozilla.org, and global trustee.  See "
"[Comodo: The Recent RA Compromise](https://blog.comodo.com/other/the-recent-"
"ra-compromise/)."
msgstr ""
"برای نمونه در ۱۵ مارس سال ۲۰۱۱ شرکت کومودو که از شرکت‌های اصلی صدور گواهی‌های "
"دیجیتال است گزارش داد که یک حساب کاربری منسوب به صدور گواهی دیجیتال هک "
"شده‌است. سپس با آن حساب، یک حساب کاربری جدید ایجاد شده بود که نُه درخواست "
"امضای گواهی برای هفت دامنه ایجاد کرده بود: mail.google.com، login.live.com، "
"login.yahoo.com (سه گواهی)، login.skype.com، addons.mozilla.org و global "
"trustee. رجوع کنید به [Comodo: The Recent RA Compromise](http://blogs.comodo."
"com/it-security/data-security/the-recent-ra-compromise/)."

#. type: Plain text
#, fuzzy
#| msgid ""
#| "Later in 2011, DigiNotar, a Dutch SSL certificate company, incorrectly "
#| "issued certificates to a malicious party or parties. Later on, it came to "
#| "light that they were apparently compromised months before or perhaps even "
#| "in May of 2009 if not earlier. Rogue certificates were issued for domains "
#| "such as google.com, mozilla.org, torproject.org, login.yahoo.com and many "
#| "more. See, [The Tor Project: The DigiNotar Debacle, and what you should "
#| "do about it](https://blog.torproject.org/blog/diginotar-debacle-and-what-"
#| "you-should-do-about-it)."
msgid ""
"Later in 2011, DigiNotar, a Dutch SSL certificate company, incorrectly "
"issued certificates to a malicious party or parties. Later on, it came to "
"light that they were apparently compromised months before, perhaps as far "
"back as May of 2009, or even earlier. Rogue certificates were issued for "
"domains such as google.com, mozilla.org, torproject.org, login.yahoo.com and "
"many more. See [The Tor Project: The DigiNotar Debacle, and what you should "
"do about it](https://blog.torproject.org/blog/diginotar-debacle-and-what-you-"
"should-do-about-it)."
msgstr ""
"کمی بعد در همان سال شرکت هلندی صدور گواهی اس‌اس‌ال موسوم به دیجی‌نوتار به "
"اشتباه برای گروه یا گروه‌هایی گواهی صادر کرد. بعدها مشخص شد این مشکل ماه‌ها "
"پیش از آن و شاید حتی از ماه مِه سال ۲۰۰۹ به وجود آمده بود. این گواهی‌های "
"اشتباه برای دامین‌هایی مانند google.com، mozilla.org، torproject.org، login."
"yahoo.com و بسیاری دامنه‌های دیگر به کار رفته بودند. رجوع کنید به [پروژهٔ تور: "
"افتضاح دیجی‌نوتار و تهمیدات لازم برای مقابله با آن](https://blog.torproject."
"org/blog/diginotar-debacle-and-what-you-should-do-about-it)."

#. type: Plain text
#, no-wrap
msgid ""
"**This still leaves open the possibility of a man-in-the-middle attack even when\n"
"your browser is trusting an HTTPS connection.**\n"
msgstr ""
"**یعنی حتی اگر مرورگر شما به ارتباط اچ‌تی‌تی‌پی‌اس اعتماد کند امکان\n"
"حملهٔ فرد میانی وجود دارد.**\n"

#. type: Plain text
msgid ""
"On one hand, by providing anonymity, Tor makes it more difficult to perform "
"a man-in-the-middle attack targeted at **one specific person** with the "
"blessing of a rogue SSL certificate. But on the other end, Tor makes it "
"easier for people or organizations running exit nodes to perform large scale "
"MitM attempts, or attacks targeted at **a specific server**, and especially "
"those among its users who happen to use Tor."
msgstr ""
"تور از یک سو با ناشناس کردن شما امکان حملهٔ فرد میانی **علیه یک فرد خاص** با "
"گواهی‌های اس‌اس‌ال خراب را دشوارتر می‌سازد. از سوی دیگر تور باعث می‌شود ایجاد "
"تلاش‌های حملات فرد میانی بزرگ یا حملات علیه **یک سرور خاص** و به خصوص کاربران "
"آن سرورها که از تور استفاده می‌کنند را برای افراد یا نهادهای اداره‌کنندهٔ "
"گره‌های خروجی آسان‌تر شود."

#. type: Plain text
#, no-wrap
msgid ""
"<p class=\"quoted-from\">Quoted from [[!wikipedia Man-in-the-middle_attack\n"
"desc=\"Wikipedia: %s\"]], [[!wikipedia\n"
"Comodo_Group#Certificate_hacking desc=\"Wikipedia: %s\"]] and <a\n"
"href=\"https://blog.torproject.org/blog/detecting-certificate-authority-compromises-and-web-browser-collusion\">Tor\n"
"Project: Detecting Certificate Authority compromises and web browser\n"
"collusion</a>.</p>\n"
msgstr ""
"<p class=\"quoted-from\">برگرفته از [[!wikipedia Man-in-the-middle_attack\n"
"desc=\"Wikipedia: %s\"]]، [[!wikipedia\n"
"Comodo_Group#Certificate_hacking desc=\"Wikipedia: %s\"]] و <a\n"
"href=\"https://blog.torproject.org/blog/detecting-certificate-authority-compromises-and-web-browser-collusion\">پروژهٔ تور: یافتن\n"
"هک‌های گواهی‌های دیجیتال و \n"
"همدستی‌های مرورگرهای وب</a>.</p>\n"

#. type: Title =
#, no-wrap
msgid "Confirmation attacks"
msgstr "حمله‌های تأیید"

#. type: Plain text
msgid ""
"The Tor design doesn't try to protect against an attacker who can see or "
"measure both traffic going into the Tor network and also traffic coming out "
"of the Tor network. That's because if you can see both flows, some simple "
"statistics let you decide whether they match up."
msgstr ""
"طراحی تور در راستای حمایت در برابر مهاجمی نیست که می‌تواند ترافیک ورودی به "
"شبکهٔ تور و ترافیک خروجی از آن را ببیند یا بسنجد. چرا که اگر بتوانید هر دو "
"جریان را ببینید با آمارهایی ساده می‌توانید از آن‌ها سر دربیاورید."

#. type: Plain text
msgid ""
"That could also be the case if your ISP (or your local network "
"administrator)  and the ISP of the destination server (or the destination "
"server itself)  cooperate to attack you."
msgstr ""
"این مساله در مورد همدستی ارائه‌دهندهٔ خدمات اینترنتی شما (یا مدیر شبکهٔ "
"محلی‌تان) با ارائه‌دهندهٔ خدمات اینترنتی سرور مقصد (یا خود سرور مقصد) برای حمله "
"به شما نیز صادق است."

#. type: Plain text
#, fuzzy
#| msgid ""
#| "Tor tries to protect against traffic analysis, where an attacker tries to "
#| "learn whom to investigate, but Tor can't protect against traffic "
#| "confirmation (also known as end-to-end correlation), where an attacker "
#| "tries to confirm an hypothesis by monitoring the right locations in the "
#| "network and then doing the math."
msgid ""
"Tor tries to protect against traffic analysis, where an attacker tries to "
"learn whom to investigate, but Tor can't protect against traffic "
"confirmation (also known as end-to-end correlation), where an attacker tries "
"to confirm a hypothesis by monitoring the right locations in the network and "
"then doing the math."
msgstr ""
"تور تلاش می‌کند خود را در برابر تحلیل ترافیک یعنی تلاش یک مهاجم برای پیدا "
"کردن فردی برای بررسی محافظت کند، اما تور نمی‌تواند خود را در برابر تأیید "
"ترافیک (یا همان تناظر یک‌به‌یک) محافظت کند؛ در این حمله یک مهاجم سعی می‌کند با "
"زیر نظر گرفتن مکان‌های مناسب در شبکه و بررسی ریاضی یک فرضیه را تأیید کند."

#. type: Plain text
#, no-wrap
msgid ""
"<p class=\"quoted-from\">Quoted from <a\n"
"href=\"https://blog.torproject.org/blog/one-cell-enough\">Tor Project: \"One cell\n"
"is enough to break Tor's anonymity\"</a>.</p>\n"
msgstr ""
"<p class=\"quoted-from\">برگرفته از <a\n"
"href=\"https://blog.torproject.org/blog/one-cell-enough\">پروژهٔ تور:\n"
"برای به خطر انداختن ناشناسی در تور یک سلول کافی است\"</a>.</p>\n"

#. type: Title =
#, no-wrap
msgid "Tails doesn't encrypt your documents by default"
msgstr "تیلز به طور پیش‌فرض اسناد شما را رمزگذاری نمی‌کند"

#. type: Plain text
#, fuzzy
#| msgid ""
#| "The documents that you might save on storage devices will not be "
#| "encrypted by default, except in the [[encrypted persistent volume|doc/"
#| "first_steps/persistence]]. But Tails provides you with tools to encrypt "
#| "your documents, such as GnuPG, or encrypt your storage device, such as "
#| "LUKS. It is likely that the files you may create will keep tracks that "
#| "they were created using Tails."
msgid ""
"The documents that you might save on storage devices are not be encrypted by "
"default, except in the [[Persistent Storage|doc/first_steps/persistence]], "
"which is entirely encrypted.  But Tails provides you with tools to encrypt "
"your documents, such as GnuPG, or encrypt your storage devices, such as LUKS."
msgstr ""
"اسنادی که ممکن است روی دستگاه‌های خود ذخیره کنید به طور پیش‌فرض رمزگذاری "
"نمی‌شوند، مگر در [[درایو مانای رمزنگاری‌شده|doc/first_steps/persistence]]. اما "
"تیلز ابزارهایی برای رمزنگاری اسناد شما مانند GnuPG یا رمزنگاری دستگاه‌های "
"ذخیره‌سازی‌تان مانند LUKS در اختیار شما می‌گذارد. امکان این وجود دارد که روی "
"فایل‌هایی که ایجاد می‌کنید مشخص شده باشد که از طریق تیلز ایجاد شده‌اند."

#. type: Plain text
msgid ""
"It is also likely that the files you may create will contain evidence that "
"they were created using Tails."
msgstr ""

#. type: Plain text
#, no-wrap
msgid ""
"**If you need to access the local hard-disks** of the computer you are using, be\n"
"conscious that you might then leave trace of your activities with Tails on it.\n"
msgstr ""
"**اگر باید به سخت‌دیسک‌های داخلی رایانه‌تان دسترسی داشته باشید**\n"
"آگاه باشید که ممکن است اثراتی از فعالیت‌های خود با تیلز روی آن‌ها به جا بگذارید.\n"

#. type: Plain text
#, no-wrap
msgid ""
"Tails doesn't clear the metadata of your documents for you and doesn't encrypt the Subject: and other headers of your encrypted email messages\n"
"===========================================================================================\n"
msgstr ""
"تیلز متاداده‌های اسناد شما را پاک نکرده و عنوان رایانامه‌های شما و دیگر سربرگ‌های رایانامهٔ رمزگذاری‌شدهٔ شما را رمزگذاری نمی‌کند\n"
"===========================================================================================\n"

#. type: Plain text
msgid ""
"Numerous files formats store hidden data or metadata inside of the files. "
"Word processing or PDF files could store the name of the author, the date "
"and time of creation of the file, and sometimes even parts of the editing "
"history of the file, depending on the file format and the software used."
msgstr ""

#. type: Plain text
#, fuzzy
#| msgid ""
#| "Numerous files format store hidden data or metadata inside of the files. "
#| "Text processors or PDF files could store the name of the author, the date "
#| "and time of creation of the file, and sometimes even parts of the editing "
#| "history of the file… those hidden data depend on the file format and the "
#| "software used. Please note also, that the Subject: as well as the rest of "
#| "the header lines of your OpenPGP encrypted email messages are not "
#| "encrypted. This is not a bug of Tails or the [OpenPGP](http://www.mozilla-"
#| "enigmail.org/forum/viewtopic.php?f=3&t=328) protocol; it's for backwards "
#| "compatibility with the original SMTP protocol. Unfortunately no RFC "
#| "standard exists yet for Subject encryption."
msgid ""
"Please note also, that the Subject: as well as the rest of the header lines "
"of your OpenPGP encrypted email messages are not encrypted. This is not a "
"bug of Tails or the [OpenPGP](http://www.mozilla-enigmail.org/forum/"
"viewtopic.php?f=3&t=328) protocol; it's due to backwards compatibility with "
"the original SMTP protocol. Unfortunately no RFC standard exists yet for "
"Subject: line encryption."
msgstr ""
"تعداد بی‌شماری از قالب‌های فایل‌ها داده‌ها یا متاداده‌هایی در خود فایل ذخیره "
"می‌کنند. پردازش‌گرهای متن یا فایل‌های پی‌دی‌اف ممکن است نام ایجادکنندهٔ فایل، "
"تاریخ و زمان ایجاد فایل و گاهی حتی بخشی از تاریخچهٔ ویرایش فایل را ذخیره "
"کنند... این اطلاعات مخفی بستگی به قالب فایل و نرم‌افزار مورد استفاده دارند. "
"لطفاً در نظر داشته باشید که عنوان و باقی خطوط سربرگ رایانهٔ شما که توسط "
"اُپن‌پی‌جی‌پی رمزگذاری شده، رمزگذاری نمی‌شوند. این مساله ایراد تیلز یا [اُپن‌پی‌جی‌پی]"
"(http://www.mozilla-enigmail.org/forum/viewtopic.php?f=3&t=328) نیست؛ بلکه "
"برای سازگاری معکوس با پروتکل اصلی قرارداد ساده نامه‌رسانی یا SMTP است. "
"متأسفانه هیچ استاندارد موجود RFC در حال حاضر رمزگذاری عنوان را پشتیبانی "
"نمی‌کند."

#. type: Plain text
#, fuzzy
#| msgid ""
#| "Images file formats, like TIFF of JPEG, probably take the prize in this "
#| "field.  Those files, created by digital cameras or mobile phones, contain "
#| "a metadata format called EXIF which can include the date, time and "
#| "sometimes the GPS coordinates of the picture, the brand and serial number "
#| "of the device which took it as well as a thumbnail of the original image. "
#| "Image processing software tend to keep those data intact. Internet is "
#| "full of cropped or blurred images for which the EXIF thumbnail still "
#| "contains the full original picture."
msgid ""
"Image file formats, like TIFF of JPEG, probably take the prize for most "
"hidden data.  These files, created by digital cameras or mobile phones, "
"contain a metadata format called EXIF which can include the date, time and "
"sometimes the GPS coordinates when the picture was taken, the brand and "
"serial number of the device which took it, as well as a thumbnail of the "
"original image. Image processing software tends to keep this metadata "
"intact. The internet is full of cropped or blurred images in which the "
"included EXIF thumbnail still shows the original picture."
msgstr ""
"قالب‌های فایل‌های تصویری مانند TIFF یا JPEG احتمالاً در این مورد گوی سبقت را از "
"بقیه ربوده‌اند. این چنین فایل‌هایی که توسط دوربین‌های دیجیتال یا تلفن‌های همراه "
"ایجاد شده‌اند حاوی قالبی از متاداده‌ها به نام EXIF هستند که می‌تواند شامل "
"تاریخ، زمان و گاهی مختصات جی‌پی‌اس عکس، مارک و شماره سریال دستگاهی که عکس را "
"گرفته و نیز عکس بندانگشتی تصویر اصلی باشند. نرم‌افزارهای پردازش عکس معمولاً "
"این اطلاعات را نگاه می‌دارند. اینترنت پر از تصاویر بریده‌شده یا شطرنجی‌شده‌ای "
"است که بندانگشتی EXIF آن‌ها حاوی تصویر کامل اصلی است."

#. type: Plain text
#, no-wrap
msgid ""
"**Tails doesn't clear the metadata of your files for you**. Yet. Still it's in\n"
"Tails' design goal to help you do that. For example, Tails already comes with\n"
"the [Metadata anonymisation toolkit](https://0xacab.org/jvoisin/mat2).\n"
msgstr ""
"**تیلز متاداده‌های فایل‌هایتان را پاک نمی‌کند**. با این‌حال در هدف طراحی تیلز است\n"
"که به شما برای انجام این کار کمک کند. برای نمونه تیلز دارای یک \n"
"[جعبه‌ابزار ناشناس‌سازی متاداده](https://0xacab.org/jvoisin/mat2) است.\n"

#. type: Title =
#, no-wrap
msgid "Tor doesn't protect you from a global adversary"
msgstr "تور از شما در برابر یک دشمن جهانی محافظت نمی‌کند"

#. type: Plain text
#, fuzzy
#| msgid ""
#| "A global passive adversary would be a person or an entity able to monitor "
#| "at the same time the traffic between all the computers in a network. By "
#| "studying, for example, the timing and volume patterns of the different "
#| "communications across the network, it would be statistically possible to "
#| "identify Tor circuits and thus matching Tor users and destination servers."
msgid ""
"A global passive adversary would be a person or an entity able to monitor at "
"the same time the traffic between all the computers in a network. By "
"studying, for example, the timing and volume patterns of the different "
"communications across the network, it would be statistically possible to "
"identify Tor circuits and thus match Tor users and destination servers."
msgstr ""
"یک دشمن جهانی منفعل فرد یا نهادی است که می‌تواند در یک زمان بر ترافیک بین "
"تمام رایانه‌های یک شبکه نظارت کند. برای مثال با بررسی الگوهای زمان‌بندی و حجم "
"ارتباطات مختلف در طول شبکه از نظر آماری شناسایی مدارهای تور و در نتیجه تطبیق "
"دادن کاربران تور و سرورهای مقصد امکان‌پذیر است."

#. type: Plain text
msgid ""
"It is part of Tor's initial trade-off not to address such a threat in order "
"to create a low-latency communication service usable for web browsing, "
"Internet chat or SSH connections."
msgstr ""
"اشاره نکردن به چنین تهدیدی جزو بده‌وبستان ابتدایی تور است تا یک سرویس ارتباطی "
"با ناشناسی بالا برای مرور وب، گفتگوهای اینترنتی و ارتباط‌های اس‌اس‌اچ "
"قابل‌استفاده باشد."

#. type: Plain text
#, fuzzy
#| msgid ""
#| "For more expert information see [Tor Project: The Second-Generation Onion "
#| "Router](https://svn.torproject.org/svn/projects/design-paper/tor-design."
#| "pdf), part 3. Design goals and assumptions."
msgid ""
"For more expert information see the Tor design paper, \"[Tor Project: The "
"Second-Generation Onion Router](https://svn.torproject.org/svn/projects/"
"design-paper/tor-design.pdf)\", specifically, \"Part 3. Design goals and "
"assumptions.\""
msgstr ""
"برای اطلاعات تخصصی بیشتر رجوع کنید به [پروژهٔ تور: مسیریاب پیازی نسل دوم]"
"(https://svn.torproject.org/svn/projects/design-paper/tor-design.pdf)، بخش "
"۳. اهداف و پیش‌فرض‌های طراحی."

#. type: Plain text
#, no-wrap
msgid "<a id=\"identities\"></a>\n"
msgstr "<a id=\"identities\"></a>\n"

#. type: Title =
#, no-wrap
msgid "Tails doesn't magically separate your different contextual identities"
msgstr "تیلز هویت‌های مختلف شما را با جادو و جنبل از هم جدا نمی‌کند"

#. type: Plain text
#, fuzzy
#| msgid ""
#| "It is usually not advisable to use the same Tails session to perform two "
#| "tasks or endorse two contextual identities that you really want to keep "
#| "separate from another. For example hiding your location to check your "
#| "email and publishing anonymously a document."
msgid ""
"It is usually not advisable to use the same Tails session to perform two "
"tasks or endorse two contextual identities that you really want to keep "
"separate from one another. For example hiding your location to check your "
"email and anonymously publishing a document."
msgstr ""
"معمولاً توصیه نمی‌شود که برای انجام دو کار متفاوت یا انجام کاری از طریق دو "
"هویت که می‌خواهید از هم جدا بمانند، از یک نشست کاری تیلز استفاده کنید. برای "
"نمونه مخفی نگاه داشتن مکانتان هنگام خواندن رایانامه‌ها و انتشار ناشناس یک سند."

#. type: Plain text
#, fuzzy
#| msgid ""
#| "First, because Tor tends to reuse the same circuits, for example amongst "
#| "a same browsing session. Since the exit node of a circuit knows both the "
#| "destination server (and possibly the content of the communication if not "
#| "encrypted) and the address of the previous relay it received the "
#| "communication from, it makes it easier to correlate the several browsing "
#| "requests as part of a same circuit and possibly made by a same user. If "
#| "you are facing a global adversary as described above, it might then also "
#| "be in position to do this correlation."
msgid ""
"First, because Tor tends to reuse the same circuits, for example, within the "
"same browsing session. Since the exit node of a circuit knows both the "
"destination server (and possibly the content of the communication if it's "
"not encrypted) and the address of the previous relay it received the "
"communication from, it makes it easier to correlate several browsing "
"requests as part of a same circuit and possibly made by the same user. If "
"you are facing a global adversary as described above, it might then also be "
"in a position to do this correlation."
msgstr ""
"اول به این دلیل که تور مثلاً در یک نشست مرور وب از همان مدار قبلی دوباره "
"استفاده می‌کند. از آن‌جا که گره خروجی یک مدار هم سرور مقصد (و احتمالاً محتوای "
"ارتباطی که رمزگذاری نشده باشد) و هم نشانی رله قبلی که ارتباط را از آن دریافت "
"کرده می‌داند، ربط دادن چندین درخواست مرور وب در یک مدار که احتمالاً توسط یک "
"کاربر ارائه شده‌اند آسان‌تر می‌شود. اگر پیش رویتان یک دشمن جهانی مطابق تعریف "
"مذکور است، این طرف می‌تواند چنین کاری نیز بکند."

#. type: Plain text
#, fuzzy
#| msgid ""
#| "Second, in case of a security hole or a misuse in using Tails or one of "
#| "its application, information about your session could be leaked. That "
#| "could reveal that the same person was behind the various actions made "
#| "during the session."
msgid ""
"Second, in case of a security hole or an error in using Tails or one of its "
"applications, information about your session could be leaked. That could "
"reveal that the same person was behind the various actions made during the "
"session."
msgstr ""
"دوم این که در صورت وقوع یک حفرهٔ امنیتی یا استفادهٔ نابه‌جا در تیلز یا یکی از "
"ابزارهایش ممکن است اطلاعات راجع به نشست کاری شما درز کند. این مساله ممکن است "
"نشان دهند که یک فرد پشت کارهای مختلفی در یک نشست بوده است."

#. type: Plain text
#, no-wrap
msgid ""
"**The solution to both threats is to shutdown and restart Tails** every time\n"
"you're using a new identity, if you really want to isolate them better.\n"
msgstr "**راه‌حل هر دو تهدید خاموش کردن و راه‌اندازی دوبارهٔ تیلز** هر بار که قصد دارید از یک هویت جدید استفاده کنید است، اگر واقعاً قصد دارید این هویت‌ها را بهتر از یکدیگر جدا کنید.\n"

#. type: Plain text
#, no-wrap
msgid ""
"The [[<span class=\"guilabel\">New Identity</span> feature of\n"
"<span class=\"application\">Tor Browser</span>|doc/anonymous_internet/Tor_Browser#new_identity]]\n"
"is limited to the browser.\n"
msgstr ""

#. type: Plain text
#, no-wrap
msgid ""
"There is no <span class=\"guilabel\">New Identity</span> button for Tails as a\n"
"whole.\n"
msgstr ""

#. type: Title =
#, no-wrap
msgid "Tails doesn't make your crappy passwords stronger"
msgstr "تیلز گذرواژه‌های آشغال شما را قوی‌تر نمی‌کند"

#. type: Plain text
#, fuzzy
#| msgid ""
#| "Tor allows you to be anonymous online; Tails allows you to leave no trace "
#| "on the computer you're using. But again, **neither of both are magic "
#| "spells for computer security**."
msgid ""
"Tor allows you to be anonymous online; Tails allows you to leave no trace on "
"the computer you're using. But again, **neither or both are magic spells for "
"computer security**."
msgstr ""
"تور به شما اجازه می‌دهد به طور ناشناس آنلاین شوید؛ تیلز به شما اجازه می‌دهد "
"روی رایانه‌ای که استفاده می‌کنید اثری از خود باقی نگذارید. اما همان‌طور که "
"اشاره شد **هیچ کدام از این دو وردی جادویی برای امنیت رایانه نیستند**."

#. type: Plain text
#, no-wrap
msgid ""
"If you use weak passwords, they can be guessed by brute-force attacks with or\n"
"without Tails in the same way. To know if your passwords are weak and learn good\n"
"practices to create better password, you can read [[!wikipedia\n"
"Weak_password#Examples_of_weak_passwords desc=\"Wikipedia: Weak Passwords\"]].\n"
msgstr ""
"اگر از گذرواژه‌های ضعیف استفاده می‌کنید ممکن است این گذرواژه‌ها چه با تیلز و چه بدون تیلز\n"
"از طریق حمله‌های جستجوی فراگیر لو بروند. برای این که بفهمید گذرواژه‌تان ضعیف است یا نه\n"
"و یاد بگیرید که چطور گذرواژه‌های قوی بسازید، می‌توانید [[!wikipedia\n"
"Weak_password#Examples_of_weak_passwords desc=\"ویکی‌پدیا: گذرواژه‌های ضعیف\"]] را بخوانید.\n"

#. type: Title =
#, no-wrap
msgid "Tails is a work in progress"
msgstr "تیلز کاری در حال توسعه است"

#. type: Plain text
#, fuzzy
#| msgid ""
#| "Tails, as well as all the software it includes, are on continuous "
#| "development and might contain programming errors or security holes. "
#| "[[Stay tuned|download#stay_tuned]] to Tails development."
msgid ""
"Tails, as well as all the software it includes, are continuously being "
"developed and may contain programming errors or security holes."
msgstr ""
"تیلز و نرم‌افزارهای آن مدام در حال توسعه هستند و ممکن است در آن‌ها خطاهای "
"برنامه‌نویسی یا حفره‌های امنیتی وجود داشته باشد. [[در جریان توسعهٔ تیلز باشید|"
"download#stay_tuned]]."

#, fuzzy
#~| msgid ""
#~| "As explained in our documentation about [[Vidalia|anonymous_internet/"
#~| "vidalia#new_identity]] and [[Tor Browser|anonymous_internet/"
#~| "Tor_Browser#new_identity]], their **New identity** features are not "
#~| "perfect solutions to separate different contextual identities. "
#~| "**Shutdown and restart Tails instead.**"
#~ msgid ""
#~ "As explained in our documentation about\n"
#~ "[[Tor Browser|anonymous_internet/Tor_Browser#new_identity]],\n"
#~ "its **New identity** feature is not a perfect solution to separate\n"
#~ "different contextual identities. And, as\n"
#~ "[[explained in the FAQ|support/faq#new_identity]], Tails does not\n"
#~ "provide a global <span class=\"guilabel\">New Identity</span>\n"
#~ "feature. **Shutdown and restart Tails instead.**\n"
#~ msgstr ""
#~ "همان‌طور که در سند ما راجع به [[ویدالیا|anonymous_internet/"
#~ "vidalia#new_identity]] و [[مرورگر تور|anonymous_internet/"
#~ "Tor_Browser#new_identity]] آمده، ویژگی‌های **هویت جدید** آن‌ها راه‌حل‌هایی "
#~ "بی‌نقص برای جدا کردن هویت‌های متفاوت شما نیستند. **در عوض تیلز را خاموش و "
#~ "دوباره راه‌اندازی کنید.**"<|MERGE_RESOLUTION|>--- conflicted
+++ resolved
@@ -7,11 +7,7 @@
 msgstr ""
 "Project-Id-Version: PACKAGE VERSION\n"
 "Report-Msgid-Bugs-To: tails-l10n@boum.org\n"
-<<<<<<< HEAD
-"POT-Creation-Date: 2020-04-12 16:10+0200\n"
-=======
 "POT-Creation-Date: 2020-04-15 02:12+0000\n"
->>>>>>> 5f2d5937
 "PO-Revision-Date: 2015-10-15 12:19+0000\n"
 "Last-Translator: sprint5 <translation5@451f.org>\n"
 "Language-Team: Persian <http://weblate.451f.org:8889/projects/tails/warning/"
@@ -54,8 +50,8 @@
 
 #. type: Title =
 #, no-wrap
-msgid "Tails does not protect against compromised hardware"
-msgstr "تیلز شما را از دام‌های سخت‌افزاری حفظ نمی‌کند"
+msgid "Tails does not protect against compromised hardware\n"
+msgstr "تیلز شما را از دام‌های سخت‌افزاری حفظ نمی‌کند\n"
 
 #. type: Plain text
 msgid ""
@@ -74,8 +70,8 @@
 
 #. type: Title =
 #, no-wrap
-msgid "Tails can be compromised if installed or plugged in untrusted systems"
-msgstr "نصب روی یک رایانهٔ غیرقابل‌اعتماد یا به اتصال آن تیلز را نامطمئن می‌سازد"
+msgid "Tails can be compromised if installed or plugged in untrusted systems\n"
+msgstr "نصب روی یک رایانهٔ غیرقابل‌اعتماد یا به اتصال آن تیلز را نامطمئن می‌سازد\n"
 
 #. type: Plain text
 msgid ""
@@ -120,8 +116,8 @@
 
 #. type: Title =
 #, no-wrap
-msgid "Tails does not protect against BIOS or firmware attacks"
-msgstr "تیلز شما را در برابر حملات سفت‌افزارها و بایوس محافظت نمی‌کند"
+msgid "Tails does not protect against BIOS or firmware attacks\n"
+msgstr "تیلز شما را در برابر حملات سفت‌افزارها و بایوس محافظت نمی‌کند\n"
 
 #. type: Plain text
 msgid ""
@@ -150,8 +146,8 @@
 
 #. type: Title =
 #, no-wrap
-msgid "Tor exit nodes can eavesdrop on communications"
-msgstr "گره‌های خروجی تور می‌توانند ارتباطات را شنود کنند"
+msgid "Tor exit nodes can eavesdrop on communications\n"
+msgstr "گره‌های خروجی تور می‌توانند ارتباطات را شنود کنند\n"
 
 #. type: Plain text
 #, no-wrap
@@ -227,8 +223,8 @@
 
 #. type: Title =
 #, no-wrap
-msgid "Tails makes it clear that you are using Tor and probably Tails"
-msgstr "تیلز مشخص می‌کند که در حال استفاده از تور و احتمالاً‌ تیلز هستید"
+msgid "Tails makes it clear that you are using Tor and probably Tails\n"
+msgstr "تیلز مشخص می‌کند که در حال استفاده از تور و احتمالاً‌ تیلز هستید\n"
 
 #. type: Plain text
 #, no-wrap
@@ -290,8 +286,8 @@
 
 #. type: Title =
 #, no-wrap
-msgid "Man-in-the-middle attacks"
-msgstr "حملات فرد میانی"
+msgid "Man-in-the-middle attacks\n"
+msgstr "حملات فرد میانی\n"
 
 #. type: Plain text
 msgid ""
@@ -485,8 +481,8 @@
 
 #. type: Title =
 #, no-wrap
-msgid "Confirmation attacks"
-msgstr "حمله‌های تأیید"
+msgid "Confirmation attacks\n"
+msgstr "حمله‌های تأیید\n"
 
 #. type: Plain text
 msgid ""
@@ -542,8 +538,8 @@
 
 #. type: Title =
 #, no-wrap
-msgid "Tails doesn't encrypt your documents by default"
-msgstr "تیلز به طور پیش‌فرض اسناد شما را رمزگذاری نمی‌کند"
+msgid "Tails doesn't encrypt your documents by default\n"
+msgstr "تیلز به طور پیش‌فرض اسناد شما را رمزگذاری نمی‌کند\n"
 
 #. type: Plain text
 #, fuzzy
@@ -672,8 +668,8 @@
 
 #. type: Title =
 #, no-wrap
-msgid "Tor doesn't protect you from a global adversary"
-msgstr "تور از شما در برابر یک دشمن جهانی محافظت نمی‌کند"
+msgid "Tor doesn't protect you from a global adversary\n"
+msgstr "تور از شما در برابر یک دشمن جهانی محافظت نمی‌کند\n"
 
 #. type: Plain text
 #, fuzzy
@@ -728,8 +724,8 @@
 
 #. type: Title =
 #, no-wrap
-msgid "Tails doesn't magically separate your different contextual identities"
-msgstr "تیلز هویت‌های مختلف شما را با جادو و جنبل از هم جدا نمی‌کند"
+msgid "Tails doesn't magically separate your different contextual identities\n"
+msgstr "تیلز هویت‌های مختلف شما را با جادو و جنبل از هم جدا نمی‌کند\n"
 
 #. type: Plain text
 #, fuzzy
@@ -817,8 +813,8 @@
 
 #. type: Title =
 #, no-wrap
-msgid "Tails doesn't make your crappy passwords stronger"
-msgstr "تیلز گذرواژه‌های آشغال شما را قوی‌تر نمی‌کند"
+msgid "Tails doesn't make your crappy passwords stronger\n"
+msgstr "تیلز گذرواژه‌های آشغال شما را قوی‌تر نمی‌کند\n"
 
 #. type: Plain text
 #, fuzzy
@@ -850,8 +846,8 @@
 
 #. type: Title =
 #, no-wrap
-msgid "Tails is a work in progress"
-msgstr "تیلز کاری در حال توسعه است"
+msgid "Tails is a work in progress\n"
+msgstr "تیلز کاری در حال توسعه است\n"
 
 #. type: Plain text
 #, fuzzy
