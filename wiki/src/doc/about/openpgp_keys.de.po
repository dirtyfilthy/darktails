# SOME DESCRIPTIVE TITLE
# Copyright (C) YEAR Free Software Foundation, Inc.
# This file is distributed under the same license as the PACKAGE package.
# FIRST AUTHOR <EMAIL@ADDRESS>, YEAR.
#
msgid ""
msgstr ""
"Project-Id-Version: Tails Translators\n"
"Report-Msgid-Bugs-To: tails-l10n@boum.org\n"
"POT-Creation-Date: 2018-09-02 11:15+0200\n"
"PO-Revision-Date: 2018-10-28 09:06+0100\n"
"Last-Translator: Tails translators <tails@boum.org>\n"
"Language-Team: Tails Translator <tails-l10n@boum.org>\n"
"Language: de\n"
"MIME-Version: 1.0\n"
"Content-Type: text/plain; charset=UTF-8\n"
"Content-Transfer-Encoding: 8bit\n"
"X-Generator: Poedit 2.2\n"

#. type: Plain text
#, no-wrap
msgid "[[!meta title=\"OpenPGP keys\"]]\n"
msgstr "[[!meta title=\"OpenPGP Schlüssel\"]]\n"

#. type: Plain text
msgid "Tails developers maintain several OpenPGP key pairs."
msgstr "Entwickler von Tails verwenden mehrere OpenPGP Schlüsselpaare."

#. type: Plain text
#, no-wrap
msgid "<div class=\"caution\">\n"
msgstr "<div class=\"caution\">\n"

#. type: Plain text
#, no-wrap
msgid ""
"<p>Make sure to verify the keys that you download, because there are\n"
"several fake and maybe malicious Tails keys on the key servers.</p>\n"
msgstr ""
"<p>Stellen Sie sicher, dass Sie die Schlüssel verifizieren, die Sie heruntergeladen haben,\n"
"da es gefälschte und möglicherweise bösartige OpenPGP-Schlüssel von Tails\n"
"auf den Keyservern gibt.</p>\n"

#. type: Plain text
#, no-wrap
msgid ""
"<p>For example, if you first [[authenticate the Tails signing key\n"
"through the OpenPGP Web of Trust|install/download#wot]], then\n"
"you can verify our others keys as they are all certified by the Tails\n"
"signing key.</p>\n"
msgstr ""
"<p>Wenn Sie beispielsweise zunächst [[den Signaturschlüssel von Tails\n"
<<<<<<< HEAD
"mithilfe des OpenPGP Web of Trust authentifizieren|install/download#wot]], "
"können\n"
"Sie anschließend unsere weiteren Schlüssel verifizieren, da alle durch den "
"Signaturschlüssel\n"
=======
"mithilfe des OpenPGP Web of Trust authentifizieren|install/download#wot]], können\n"
"Sie anschließend unsere weiteren Schlüssel verifizieren, da alle durch den Signaturschlüssel\n"
>>>>>>> 0643819c
"von Tails beglaubigt sind.</p>\n"

#. type: Plain text
#, no-wrap
msgid "</div>\n"
msgstr "</div>\n"

#. type: Plain text
#, no-wrap
msgid "[[!toc levels=1]]\n"
msgstr "[[!toc levels=1]]\n"

#. type: Plain text
#, no-wrap
msgid "<a id=\"private\"></a>\n"
msgstr "<a id=\"private\"></a>\n"

#. type: Title =
#, no-wrap
msgid "Private mailing list key\n"
msgstr "Privater Mailinglisten-Schlüssel\n"

#. type: Title -
#, no-wrap
msgid "Purpose\n"
msgstr "Zweck\n"

#. type: Title ###
#, no-wrap
msgid "Encryption"
msgstr "Verschlüsselung"

#. type: Plain text
msgid ""
"This key has an encryption subkey. Please use it to encrypt email sent to "
"the core developers encrypted mailing list: [[tails@boum.org|about/"
"contact#tails]]."
msgstr ""
"Dieser Schlüssel hat einen Unterschlüssel für Verschlüsselung. Bitte nutzen "
"Sie ihn, um E-Mails zu verschlüsseln, die an die verschlüsselte Mailingliste "
"der Kern-Entwickler, [[tails@boum.org|about/contact#tails]], geschickt "
"werden."

#. type: Title ###
#, no-wrap
msgid "Signature"
msgstr "Signatur"

#. type: Plain text
msgid ""
"This key also has the capability to sign and certify. Until Tails 0.5 and "
"0.6~rc3, released images were signed by this key. This purpose is now "
"deprecated: further releases will be signed by a dedicated, safer signing "
"key. As of 2010 October 7th, our mailing list key signature only means our "
"mailing list software checked the signed content was originally OpenPGP-"
"signed by a Tails core developer."
msgstr ""
"Dieser Schlüssel kann auch Signieren und Zertifizieren. Bis Tails 0.5 und "
"0.6~rc3 wurden veröffentlichte Images mit diesem Schlüssel signiert. Diese "
"Verwendung ist nun hinfällig: weitere Veröffentlichungen werden mit einem "
"dedizierten, sichereren Signaturschlüssel signiert. Seit dem 7. Oktober 2010 "
"bedeutet eine Signatur der Mailingliste nur mehr, dass die "
"Mailinglistensoftware überprüft hat, dass der signierte Inhalt ursprünglich "
"von einem Tails Kern-Entwickler signiert wurde."

#. type: Title -
#, no-wrap
msgid "Policy\n"
msgstr "Richtlinien\n"

#. type: Plain text
msgid ""
"The secret key material and its passphrase are stored on the server that "
"runs our encrypted mailing list software and on systems managed by core "
"Tails developers."
msgstr ""
"Der private Schlüssel und seine Passphrase sind auf dem Server hinterlegt, "
"auf dem unsere verschlüsselte Mailinglistensoftware läuft sowie auf "
"Systemen, die von Kern-Entwicklern von Tails verwaltet werden."

#. type: Plain text
msgid ""
"This means people other than Tails developers are in a position to use this "
"secret key. Tails developers trust these people enough to rely on them for "
"running our encrypted mailing list, but still: this key pair is managed in a "
"less safe way than our signing key."
msgstr ""
"Das heißt, dass Personen, die keine Tails-Entwickler sind, die Möglichkeit "
"haben, diesen privaten Schlüssel zu verwenden. Die Tails-Entwickler "
"vertrauen diesen Leuten genügend, um unsere verschlüsselte Mailingliste bei "
"ihnen laufen zu lassen, dennoch: dieses Schlüsselpaar wird weniger sicher "
"verwaltet als unser Schlüssel für Signaturen."

#. type: Title -
#, no-wrap
msgid "Key details\n"
msgstr "Schlüsseldetails\n"

#. type: Plain text
#, no-wrap
msgid ""
"    pub   4096R/0x1D2975EDF93E735F 2009-08-14 [expires: 2019-08-01]\n"
"          Key fingerprint = 09F6 BC8F EEC9 D8EE 005D  BAA4 1D29 75ED F93E 735F\n"
"    uid                  Tails developers (Schleuder mailing-list) <tails@boum.org>\n"
"    uid                  Tails list (schleuder list) <tails-request@boum.org>\n"
"    uid                  Tails list (schleuder list) <tails-owner@boum.org>\n"
"    sub   4096R/0xD843C2F5E89382EB 2009-08-14 [expires: 2019-08-01]\n"
msgstr ""
"    pub   4096R/0x1D2975EDF93E735F 2009-08-14 [expires: 2019-08-01]\n"
"          Key fingerprint = 09F6 BC8F EEC9 D8EE 005D  BAA4 1D29 75ED F93E 735F\n"
"    uid                  Tails developers (Schleuder mailing-list) <tails@boum.org>\n"
"    uid                  Tails list (schleuder list) <tails-request@boum.org>\n"
"    uid                  Tails list (schleuder list) <tails-owner@boum.org>\n"
"    sub   4096R/0xD843C2F5E89382EB 2009-08-14 [expires: 2019-08-01]\n"

#. type: Title -
#, no-wrap
msgid "How to get the public key?\n"
msgstr "Wie komme ich an den öffentlichen Schlüssel?\n"

#. type: Plain text
msgid "There are multiple ways to get this OpenPGP public key:"
msgstr ""
"Es gibt mehrere Möglichkeiten, um an den öffentlichen OpenPGP-Schlüssel zu "
"kommen:"

#. type: Bullet: '- '
msgid "download it from this website: [[!tails_website tails-email.key]]"
msgstr ""
"laden Sie ihn von der Website herunter: [[!tails_website tails-email.key]]"

#. type: Bullet: '- '
msgid "fetch it from your favourite keyserver"
msgstr "laden Sie ihn von Ihrem bevorzugten Schlüsselserver herunter"

#. type: Bullet: '- '
msgid "send an email to <tails-sendkey@boum.org>."
msgstr "senden Sie eine E-Mail an <tails-sendkey@boum.org>."

#. type: Plain text
#, no-wrap
msgid "<a id=\"signing\"></a>\n"
msgstr "<a id=\"signing\"></a>\n"

#. type: Title =
#, no-wrap
msgid "Signing key\n"
msgstr "Signaturschlüssel\n"

#. type: Plain text
msgid ""
"This key only has the capability to sign and certify: it has no encryption "
"subkey."
msgstr ""
"Dieser Schlüssel ist nur zum Signieren und Zertifizieren da: er besitzt "
"keinen Unterschlüssel zum Verschlüsseln."

#. type: Plain text
msgid "Its only purpose is:"
msgstr "Der einzige Zweck des Schlüssels ist:"

#. type: Bullet: '- '
msgid "to sign Tails released images;"
msgstr "veröffentlichte Tails-Images zu signieren;"

#. type: Bullet: '- '
msgid ""
"to certify other cryptographic public keys needed for Tails development."
msgstr ""
"andere kryptographische Schlüssel, die für die Entwicklung von Tails "
"gebraucht werden, zu signieren."

#. type: Plain text
msgid ""
"The secret key material will never be stored on an online server or on "
"systems managed by anyone other than Tails core developers."
msgstr ""
"Das private Schlüsselmaterial wird nie auf einem vernetzten Server oder auf "
"Systemen, die von jemand anderem als Kern-Entwicklern von Tails verwaltet "
"werden, gespeichert."

#. type: Title ###
#, no-wrap
msgid "Primary key"
msgstr "Primärer Schlüssel"

#. type: Plain text
#, no-wrap
msgid ""
"* Is not owned in a usable format by any single individual. It is\n"
"  split cryptographically using\n"
"  [gfshare](http://www.digital-scurf.org/software/libgfshare).\n"
"* Is only used offline, in an air-gapped Tails only communicating with\n"
"  the outside world through:\n"
"  - Plugging the Tails flash media in another operating system to install Tails\n"
"    in the first place.\n"
"  - Plugging other removable media in the air-gapped Tails to send the\n"
"    public key, secret key stubs, parts of the secret master key, and so on\n"
"    to the outside world.\n"
"  - Plugging other removable media in the air-gapped Tails to receive Debian\n"
"    packages, public keys, and so on from the outside world.\n"
"* Expires in less than one year. We will extend its validity as many\n"
"  times as we find reasonable.\n"
"* Has a revocation certificate split amongst different people.\n"
"  See the [[details of the mechanism|signing_key_revocation]].\n"
msgstr ""
"* wird nicht in einer verwendbaren Form bei einer Einzelperson aufbewahrt. Wurde\n"
"  kryptographisch mit dem Programm\n"
"  [gfshare](http://www.digital-scurf.org/software/libgfshare) geteilt.\n"
"* wird nur offline, auf einem air-gapped Tails-System benutzt, das nur mit der Außenwelt\n"
"  kommuniziert über:\n"
"  - Anschließen des Speichermediums von Tails an ein anderes Betriebssystem, um Tails überhaupt\n"
"    erst zu installieren.\n"
"  - Anschließen von anderen Wechseldatenträgern an das air-gapped Tails, um öffentliche\n"
"   Schlüssel, Abschnitte von privaten Schlüsseln, Teile des geheimen Hauptschlüssels, etc.\n"
"   an die Außenwelt zu schicken.\n"
"  - Anschließen von anderen Wechseldatenträgern an das air-gapped Tails, um Debianpakete,\n"
"   öffentliche Schlüssel, usw. von der Außenwelt zu erhalten.\n"
"* läuft innerhalb eines Jahres ab. Wir werden das Ablaufdatum verlängern, so oft wir das\n"
"  als vernünftig erachten.\n"
"* Hat ein Rückzugszertifikat aufgeteilt unter mehreren Personen.\n"
"  Siehe die [[Details des Mechanismus|signing_key_revocation]].\n"

#. type: Title ###
#, no-wrap
msgid "Signing subkeys"
msgstr "Unterschlüssel zum Signieren"

#. type: Bullet: '* '
msgid ""
"Stored on OpenPGP smartcards owned by those who need them.  Smartcards "
"ensure that the cryptographic operations are done on the smartcard itself "
"and that the secret cryptographic material is not directly available to the "
"operating system using it."
msgstr ""
"Gespeichert auf den OpenPGP Smartcards von den Personen, die sie benötigen. "
"Smartcards sorgen dafür, dass die kryptographischen Operationen auf der "
"Smartcard selbst durchgeführt werden und dass das geheime kryptographische "
"Material nicht direkt von dem Betriebssystem, das es verwendet, erreichbar "
"ist."

#. type: Bullet: '* '
msgid "Expiration date: same as the primary key."
msgstr "Ablaufdatum: dasselbe wie beim primären Schlüssel."

#. type: Plain text
#, no-wrap
#| msgid ""
#| "    pub   rsa4096/0xDBB802B258ACD84F 2015-01-18 [C] [expires: 2018-01-11]\n"
#| "          Key fingerprint = A490 D0F4 D311 A415 3E2B  B7CA DBB8 02B2 58AC D84F\n"
#| "    uid                   [  full  ] Tails developers (offline long-term identity key) <tails@boum.org>\n"
#| "    uid                   [ unknown] Tails developers <tails@boum.org>\n"
#| "    sub   rsa4096/0x98FEC6BC752A3DB6 2015-01-18 [S] [expires: 2018-01-11]\n"
#| "    sub   rsa4096/0x3C83DCB52F699C56 2015-01-18 [S] [expires: 2018-01-11]\n"
#| "    sub   rsa4096/0xAF292B44A0EDAA41 2016-08-30 [S] [expires: 2018-01-11]\n"
msgid ""
"    pub   rsa4096/0xDBB802B258ACD84F 2015-01-18 [C] [expires: 2020-01-11]\n"
"          Key fingerprint = A490 D0F4 D311 A415 3E2B  B7CA DBB8 02B2 58AC D84F\n"
"    uid                   [  full  ] Tails developers (offline long-term identity key) <tails@boum.org>\n"
"    uid                   [  full  ] Tails developers <tails@boum.org>\n"
"    sub   rsa4096/0xD21DAD38AF281C0B 2017-08-28 [S] [expires: 2020-01-11]\n"
"    sub   rsa4096/0x3020A7A9C2B72733 2017-08-28 [S] [expires: 2020-01-11]\n"
"    sub   ed25519/0x90B2B4BD7AED235F 2017-08-28 [S] [expires: 2020-01-11]\n"
"    sub   rsa4096/0xA8B0F4E45B1B50E2 2018-08-30 [S] [expires: 2020-01-11]\n"
msgstr ""
"    pub   rsa4096/0xDBB802B258ACD84F 2015-01-18 [C] [expires: 2020-01-11]\n"
"          Key fingerprint = A490 D0F4 D311 A415 3E2B  B7CA DBB8 02B2 58AC D84F\n"
"    uid                   [  full  ] Tails developers (offline long-term identity key) <tails@boum.org>\n"
"    uid                   [  full  ] Tails developers <tails@boum.org>\n"
"    sub   rsa4096/0xD21DAD38AF281C0B 2017-08-28 [S] [expires: 2020-01-11]\n"
"    sub   rsa4096/0x3020A7A9C2B72733 2017-08-28 [S] [expires: 2020-01-11]\n"
"    sub   ed25519/0x90B2B4BD7AED235F 2017-08-28 [S] [expires: 2020-01-11]\n"
"    sub   rsa4096/0xA8B0F4E45B1B50E2 2018-08-30 [S] [expires: 2020-01-11]\n"

#. type: Bullet: '  - '
msgid "download it from this website: [[!tails_website tails-signing.key]]"
msgstr ""
"laden Sie ihn von der Website herunter: [[!tails_website tails-signing.key]]"

#. type: Bullet: '  - '
msgid "fetch it from your favourite keyserver."
msgstr "laden Sie ihn von Ihrem bevorzugten Schlüsselserver herunter."

#. type: Plain text
msgid ""
"If you already have Tails signing key but download it again, it can update "
"the list of existing signatures of the key."
msgstr ""
"Falls Sie den Signaturschlüssel von Tails schon haben, ihn jedoch noch "
"einmal herunterladen, kann dadurch die Liste der existierenden Signaturen "
"des Schlüssels erneuert werden."

#. type: Plain text
#, no-wrap
msgid "<a id=\"support\"></a>\n"
msgstr "<a id=\"support\"></a>\n"

#. type: Title =
#, no-wrap
msgid "User support key\n"
msgstr "Schlüssel für Benutzer-Support\n"

#. type: Bullet: '  - '
msgid ""
"Use this key to encrypt private support requests sent to [[tails-support-"
"private@boum.org|about/contact#tails-support-private]]."
msgstr ""
"Verwenden Sie diesen Schlüssel, um private Supportanfragen an [[tails-"
"support-private@boum.org|about/contact#tails-support-private]] zu senden."

#. type: Bullet: '  - '
msgid ""
"This same key is used to handle [[*WhisperBack* reports|first_steps/"
"bug_reporting]]."
msgstr ""
"Derselbe Schlüssel wird verwendet, um [[*WhisperBack*-Berichte|first_steps/"
"bug_reporting]] zu bearbeiten."

#. type: Plain text
#, no-wrap
msgid ""
"    pub   4096R/EC57B56EF0C43132 2013-07-24 [expires: 2018-07-23]\n"
"          Key fingerprint = 1F56 EDD3 0741 0480 35DA  C1C5 EC57 B56E F0C4 3132\n"
"    uid                          Tails bug squad <tails-bugs@boum.org>\n"
"    uid                          Tails bug squad (schleuder list) <tails-bugs-owner@boum.org>\n"
"    uid                          Tails bug squad (schleuder list) <tails-bugs-request@boum.org>\n"
"    uid                          Tails private user support <tails-support-private@boum.org>\n"
"    sub   4096R/9D6D6472AFC1AD77 2013-07-24 [expires: 2018-07-23]\n"
msgstr ""
"    pub   4096R/EC57B56EF0C43132 2013-07-24 [expires: 2018-07-23]\n"
"          Key fingerprint = 1F56 EDD3 0741 0480 35DA  C1C5 EC57 B56E F0C4 3132\n"
"    uid                          Tails bug squad <tails-bugs@boum.org>\n"
"    uid                          Tails bug squad (schleuder list) <tails-bugs-owner@boum.org>\n"
"    uid                          Tails bug squad (schleuder list) <tails-bugs-request@boum.org>\n"
"    uid                          Tails private user support <tails-support-private@boum.org>\n"
"    sub   4096R/9D6D6472AFC1AD77 2013-07-24 [expires: 2018-07-23]\n"

#. type: Bullet: '  - '
msgid "download it from this website: [[!tails_website tails-bugs.key]]"
msgstr ""
"laden Sie ihn von der Website herunter: [[!tails_website tails-bugs.key]]"

#. type: Plain text
#, no-wrap
msgid "<a id=\"press\"></a>\n"
msgstr "<a id=\"press\"></a>\n"

#. type: Title =
#, no-wrap
msgid "Press team key\n"
msgstr "Schlüssel des Presseteams\n"

#. type: Bullet: '  - '
msgid ""
"Use this key to encrypt private emails sent to [[tails-press@boum.org|about/"
"contact#tails-press]]."
msgstr ""
"Verwenden Sie diesen Schlüssel, um private E-Mails an [[tails-press@boum.org|"
"about/contact#tails-press]] zu verschlüsseln."

#. type: Plain text
#, no-wrap
msgid ""
"    pub   4096R/0x457080B5A072CBE3 2014-07-11\n"
"    Key fingerprint = F3CD 9B7B 4BDF 9995 DA22  088E 4570 80B5 A072 CBE3\n"
"\tuid                          Tails press team (schleuder list) <tails-press@boum.org>\n"
"\tuid                          Tails press team (schleuder list) <tails-press-owner@boum.org>\n"
"\tuid                          Tails press team (schleuder list) <tails-press-request@boum.org>\n"
"\tsub   4096R/0x5748DE3BC338BFFC 2014-07-11\n"
msgstr ""
"    pub   4096R/0x457080B5A072CBE3 2014-07-11\n"
"    Key fingerprint = F3CD 9B7B 4BDF 9995 DA22  088E 4570 80B5 A072 CBE3\n"
"\tuid                          Tails press team (schleuder list) <tails-press@boum.org>\n"
"\tuid                          Tails press team (schleuder list) <tails-press-owner@boum.org>\n"
"\tuid                          Tails press team (schleuder list) <tails-press-request@boum.org>\n"
"\tsub   4096R/0x5748DE3BC338BFFC 2014-07-11\n"

#. type: Bullet: '  - '
msgid "download it from this website: [[!tails_website tails-press.key]]"
msgstr ""
"laden Sie ihn von der Website herunter: [[!tails_website tails-press.key]]"

#. type: Plain text
#, no-wrap
msgid "<a id=\"accounting\"></a>\n"
msgstr "<a id=\"accounting\"></a>\n"

#. type: Title =
#, no-wrap
msgid "Accounting team key\n"
msgstr "Schlüssel des Verrechnungsteams\n"

#. type: Bullet: '  - '
msgid ""
"Use this key to encrypt private emails sent to [[tails-accounting@boum.org|"
"about/contact#tails-acccounting]]."
msgstr ""
"Verwenden Sie diesen Schlüssel, um private E-Mails an [[tails-"
"accounting@boum.org|about/contact#tails-acccounting]] zu verschlüsseln."

#. type: Plain text
#, no-wrap
msgid ""
"\tpub   4096R/0xC436090F4BB47C6F 2014-07-11\n"
"\tKey fingerprint = 256D EB90 7788 0CD6 8167  8528 C436 090F 4BB4 7C6F\n"
"\tuid                         Tails accounting team (schleuder list) <tails-accounting@boum.org>\n"
"\tuid                         Tails accounting team (schleuder list) <tails-accounting-request@boum.org>\n"
"\tuid                         Tails accounting team (schleuder list) <tails-accounting-owner@boum.org>\n"
"\tsub   4096R/0x289A5B45A9E89475 2014-07-11\n"
msgstr ""
"\tpub   4096R/0xC436090F4BB47C6F 2014-07-11\n"
"\tKey fingerprint = 256D EB90 7788 0CD6 8167  8528 C436 090F 4BB4 7C6F\n"
"\tuid                         Tails accounting team (schleuder list) <tails-accounting@boum.org>\n"
"\tuid                         Tails accounting team (schleuder list) <tails-accounting-request@boum.org>\n"
"\tuid                         Tails accounting team (schleuder list) <tails-accounting-owner@boum.org>\n"
"\tsub   4096R/0x289A5B45A9E89475 2014-07-11\n"

#. type: Bullet: '  - '
msgid "download it from this website: [[!tails_website tails-accounting.key]]"
msgstr ""
"laden Sie ihn von der Website herunter: [[!tails_website tails-accounting."
"key]]"

#. type: Plain text
#, no-wrap
msgid "<a id=\"mirrors\"></a>\n"
msgstr "<a id=\"mirrors\"></a>\n"

#. type: Plain text
#, no-wrap
msgid ""
"Mirrors team key\n"
"===================\n"
msgstr ""
"Schlüssel des Mirror-Teams\n"
"===================\n"

#. type: Bullet: '  - '
msgid ""
"Use this key to encrypt private emails sent to [[tails-mirrors@boum.org|"
"about/contact#tails-mirrors]]."
msgstr ""
"Verwenden Sie diesen Schlüssel, um private E-Mails an [[tails-mirrors@boum."
"org|about/contact#tails-mirrors]] zu verschlüsseln."

#. type: Plain text
#, no-wrap
msgid ""
"\tpub   rsa4096/0xD2EDA621B572DD73 2016-04-29 [SCEA]\n"
"\t      Key fingerprint = 0B08 8E31 D4F8 E59A 3D39  9137 D2ED A621 B572 DD73\n"
"\tuid                   [ unknown] Tails mirror pool managers (schleuder list) <tails-mirrors@boum.org>\n"
"\tuid                   [ unknown] Tails mirror pool managers (schleuder list) <tails-mirrors-request@boum.org>\n"
"\tuid                   [ unknown] Tails mirror pool managers (schleuder list) <tails-mirrors-owner@boum.org>\n"
"\tsub   rsa4096/0x3DCFC1EB1C62C73C 2016-04-29 [SEA]\n"
msgstr ""
"\tpub   rsa4096/0xD2EDA621B572DD73 2016-04-29 [SCEA]\n"
"\t      Key fingerprint = 0B08 8E31 D4F8 E59A 3D39  9137 D2ED A621 B572 DD73\n"
"\tuid                   [ unknown] Tails mirror pool managers (schleuder list) <tails-mirrors@boum.org>\n"
"\tuid                   [ unknown] Tails mirror pool managers (schleuder list) <tails-mirrors-request@boum.org>\n"
"\tuid                   [ unknown] Tails mirror pool managers (schleuder list) <tails-mirrors-owner@boum.org>\n"
"\tsub   rsa4096/0x3DCFC1EB1C62C73C 2016-04-29 [SEA]\n"

#. type: Bullet: '  - '
msgid "download it from this website: [[!tails_website tails-mirrors.key]]"
msgstr ""
"laden Sie ihn von der Website herunter: [[!tails_website tails-mirrors.key]]"

#. type: Plain text
#, no-wrap
msgid "<a id=\"sysadmins\"></a>\n"
msgstr "<a id=\"sysadmins\"></a>\n"

#. type: Title =
#, no-wrap
msgid "Sysadmins team key\n"
msgstr "Schlüssel des Sysadmin-Teams\n"

#. type: Bullet: '  - '
msgid ""
"Use this key to encrypt private emails sent to [[tails-sysadmins@boum.org|"
"about/contact#tails-sysadmins]]."
msgstr ""
"Verwenden Sie diesen Schlüssel, um private E-Mails an [[tails-sysadmins@boum."
"org|about/contact#tails-sysadmins]] zu verschlüsseln."

#. type: Plain text
#, no-wrap
msgid ""
"    pub   4096R/0x70F4F03116525F43 2012-08-23 [expires: 2018-05-16]\n"
"    Key fingerprint = D113 CB6D 5131 D34B A5F0  FE9E 70F4 F031 1652 5F43\n"
"    uid                Tails system administrators <tails-sysadmins@boum.org>\n"
"    uid                Tails system administrators (schleuder list) <tails-sysadmins-owner@boum.org>\n"
"    uid                Tails system administrators (schleuder list) <tails-sysadmins-request@boum.org>\n"
"    sub   4096R/0x58BA940CCA0A30B4 2012-08-23 [expires: 2018-05-16]\n"
msgstr ""
"    pub   4096R/0x70F4F03116525F43 2012-08-23 [expires: 2018-05-16]\n"
"    Key fingerprint = D113 CB6D 5131 D34B A5F0  FE9E 70F4 F031 1652 5F43\n"
"    uid                Tails system administrators <tails-sysadmins@boum.org>\n"
"    uid                Tails system administrators (schleuder list) <tails-sysadmins-owner@boum.org>\n"
"    uid                Tails system administrators (schleuder list) <tails-sysadmins-request@boum.org>\n"
"    sub   4096R/0x58BA940CCA0A30B4 2012-08-23 [expires: 2018-05-16]\n"

#. type: Bullet: '  - '
msgid "download it from this website: [[!tails_website tails-sysadmins.key]]"
msgstr ""
"laden Sie ihn von der Website herunter: [[!tails_website tails-sysadmins."
"key]]"<|MERGE_RESOLUTION|>--- conflicted
+++ resolved
@@ -50,15 +50,10 @@
 "signing key.</p>\n"
 msgstr ""
 "<p>Wenn Sie beispielsweise zunächst [[den Signaturschlüssel von Tails\n"
-<<<<<<< HEAD
 "mithilfe des OpenPGP Web of Trust authentifizieren|install/download#wot]], "
 "können\n"
 "Sie anschließend unsere weiteren Schlüssel verifizieren, da alle durch den "
 "Signaturschlüssel\n"
-=======
-"mithilfe des OpenPGP Web of Trust authentifizieren|install/download#wot]], können\n"
-"Sie anschließend unsere weiteren Schlüssel verifizieren, da alle durch den Signaturschlüssel\n"
->>>>>>> 0643819c
 "von Tails beglaubigt sind.</p>\n"
 
 #. type: Plain text
