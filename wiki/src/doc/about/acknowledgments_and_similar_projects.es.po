# SOME DESCRIPTIVE TITLE
# Copyright (C) YEAR Free Software Foundation, Inc.
# This file is distributed under the same license as the PACKAGE package.
# FIRST AUTHOR <EMAIL@ADDRESS>, YEAR.
msgid ""
msgstr ""
"Project-Id-Version: PACKAGE VERSION\n"
"Report-Msgid-Bugs-To: tails-l10n@boum.org\n"
"POT-Creation-Date: 2016-04-03 20:30+0200\n"
"PO-Revision-Date: 2016-07-13 15:49+0000\n"
"Last-Translator: Tails developers <amnesiatranslators@boum.org>\n"
"Language-Team: LANGUAGE <LL@li.org>\n"
"Language: es\n"
"MIME-Version: 1.0\n"
"Content-Type: text/plain; charset=UTF-8\n"
"Content-Transfer-Encoding: 8bit\n"
"Plural-Forms: nplurals=2; plural=n != 1;\n"
"X-Generator: Weblate 2.5-dev\n"

#. type: Plain text
#, no-wrap
msgid "[[!meta title=\"Acknowledgements and similar projects\"]]\n"
msgstr "[[!meta title=\"Agradecimientos y proyectos similares\"]]\n"

#. type: Title =
#, no-wrap
msgid "Acknowledgements\n"
<<<<<<< HEAD
msgstr "Reconocimientos\n"
=======
msgstr "Agradecimientos\n"
>>>>>>> dfc65ee2

#. type: Bullet: '  - '
msgid ""
"Tails could not exist without [[Debian|https://www.debian.org/]], [[Debian "
"Live|http://live.debian.net]], and [[Tor|https://www.torproject.org/]]; see "
"our [[contribute/relationship with upstream]] document for details."
msgstr ""
"Tails no podría existir sin [[Debian|https://www.debian.org/]], [[Debian "
"Live|http://live.debian.net]], y [[Tor|https://www.torproject.org/]]; lee "
"nuestro documento de [[relación con upstream|contribute/relationship with "
"upstream]] para más detalles."

#. type: Bullet: '  - '
msgid ""
"Tails was inspired by the [[Incognito "
"LiveCD|http://web.archive.org/web/20090220133020/http://anonymityanywhere.com/]]. "
"The Incognito author declared it to be dead on March 23rd, 2010, and wrote "
"that Tails \"should be considered as its spiritual successor\"."
msgstr ""
"Tails fue inspirado por el [[Incognito LiveCD|http://web.archive.org/web/2009"
"0220133020/http://anonymityanywhere.com/]]. El autor de Incognito declaró el "
"proyecto muerto el 23 de marzo de 2010 y escribió que Tails \"debería ser "
"considerado su sucesor espiritual\"."

#. type: Bullet: '  - '
msgid ""
"The [[Privatix Live-System|http://mandalka.name/privatix/]] an early source "
"of inspiration, too."
msgstr ""
"También el [[Privatix Live-System|http://mandalka.name/privatix/]] una "
"temprana fuente de inspiración."

#. type: Bullet: '  - '
msgid ""
"Some ideas (in particular [[tordate|contribute/design/Time_syncing]] and "
"improvements to our [[contribute/design/memory_erasure]] procedure) were "
"borrowed from [Liberté Linux](http://dee.su/liberte)."
msgstr ""
"Algunas ideas (en particular [[tordate|contribute/design/Time_syncing]] y "
"mejoras en nuestro proceso para [[borrar la "
"memoria|contribute/design/memory_erasure]] ) se tomaron de  [Liberté "
"Linux](http://dee.su/liberte)."

#. type: Plain text
#, no-wrap
msgid "<a id=\"similar_projects\"></a>\n"
msgstr "<a id=\"similar_projects\"></a>\n"

#. type: Title =
#, no-wrap
msgid "Similar projects\n"
msgstr "Proyectos similares\n"

#. type: Plain text
msgid ""
"Feel free to contact us if you think that your project is missing, or if "
"some project is listed in the wrong category."
msgstr ""
"No dudes en contactarnos si crees que tu proyecto hace falta, o si alguno de "
"los proyectos está listado en una categoría que no le corresponde."

#. type: Title ##
#, no-wrap
msgid "Active projects"
msgstr "Proyectos activos"

#. type: Bullet: '* '
msgid "[Freepto](http://www.freepto.mx/)"
msgstr "[Freepto](http://www.freepto.mx/)"

#. type: Bullet: '* '
msgid "[JonDo Live-CD](https://anonymous-proxy-servers.net/en/jondo-live-cd.html)"
msgstr ""
"[JonDo Live-CD](https://anonymous-proxy-servers.net/en/jondo-live-cd.html)"

#. type: Bullet: '* '
msgid "[Lightweight Portable Security](http://www.spi.dod.mil/lipose.htm)"
msgstr "[Lightweight Portable Security](http://www.spi.dod.mil/lipose.htm)"

#. type: Bullet: '* '
msgid "[SubgraphOS](https://subgraph.com/sgos/)"
msgstr "[SubgraphOS](https://subgraph.com/sgos/)"

#. type: Bullet: '* '
msgid "[Whonix](https://www.whonix.org/)"
msgstr "[Whonix](https://www.whonix.org/)"

#. type: Title ##
#, no-wrap
msgid "Discontinued, abandoned or sleeping projects"
msgstr "Suspendidos, abandonados o proyectos dormidos"

#. type: Bullet: '* '
msgid "[Anonym.OS](http://sourceforge.net/projects/anonym-os/)"
msgstr "[Anonym.OS](http://sourceforge.net/projects/anonym-os/)"

#. type: Bullet: '* '
msgid "[Freepto](http://www.freepto.mx/)"
msgstr "[Freepto](http://www.freepto.mx/)"

#. type: Bullet: '* '
msgid "[IprediaOS](http://www.ipredia.org/)"
msgstr "[IprediaOS](http://www.ipredia.org/)"

#. type: Bullet: '* '
msgid "[ISXUbuntu](http://www.isoc-ny.org/wiki/ISXubuntu)"
msgstr "[ISXUbuntu](http://www.isoc-ny.org/wiki/ISXubuntu)"

#. type: Bullet: '* '
msgid "[ELE](http://www.northernsecurity.net/download/ele/) (dead link)"
msgstr "[ELE](http://www.northernsecurity.net/download/ele/) (enlace roto)"

#. type: Bullet: '* '
msgid "[Estrella Roja](http://distrowatch.com/table.php?distribution=estrellaroja)"
msgstr ""
"[Estrella Roja](http://distrowatch.com/table.php?distribution=estrellaroja)"

#. type: Bullet: '* '
msgid "[The Haven Project](https://www.haven-project.org/) (dead link)"
msgstr "[The Haven Project](https://www.haven-project.org/) (enlace roto)"

#. type: Bullet: '* '
msgid ""
"[The Incognito "
"LiveCD](http://web.archive.org/web/20090220133020/http://anonymityanywhere.com/)"
msgstr ""
"[The Incognito LiveCD](http://web.archive.org/web/20090220133020/http://anony"
"mityanywhere.com/)"

#. type: Bullet: '* '
msgid "[Liberté Linux](http://dee.su/liberte)"
msgstr "[Liberté Linux](http://dee.su/liberte)"

#. type: Bullet: '* '
msgid "[Odebian](http://www.odebian.org/)"
msgstr "[Odebian](http://www.odebian.org/)"

#. type: Bullet: '* '
msgid "[onionOS](http://jamon.name/files/onionOS/) (dead link)"
msgstr "[onionOS](http://jamon.name/files/onionOS/) (enlace roto)"

#. type: Bullet: '* '
msgid "[ParanoidLinux](http://www.paranoidlinux.org/) (dead link)"
msgstr "[ParanoidLinux](http://www.paranoidlinux.org/) (enlace roto)"

#. type: Bullet: '* '
msgid "[Phantomix](http://phantomix.ytternhagen.de/)"
msgstr "[Phantomix](http://phantomix.ytternhagen.de/)"

#. type: Bullet: '* '
msgid "[Polippix](http://polippix.org/)"
msgstr "[Polippix](http://polippix.org/)"

#. type: Bullet: '* '
msgid "[Privatix](http://www.mandalka.name/privatix/)"
msgstr "[Privatix](http://www.mandalka.name/privatix/)"

#. type: Bullet: '* '
msgid "[Ubuntu Privacy Remix](https://www.privacy-cd.org/)"
msgstr "[Ubuntu Privacy Remix](https://www.privacy-cd.org/)"

#. type: Bullet: '* '
msgid "[uVirtus](http://uvirtus.org/)"
msgstr "[uVirtus](http://uvirtus.org/)"<|MERGE_RESOLUTION|>--- conflicted
+++ resolved
@@ -25,11 +25,7 @@
 #. type: Title =
 #, no-wrap
 msgid "Acknowledgements\n"
-<<<<<<< HEAD
 msgstr "Reconocimientos\n"
-=======
-msgstr "Agradecimientos\n"
->>>>>>> dfc65ee2
 
 #. type: Bullet: '  - '
 msgid ""
