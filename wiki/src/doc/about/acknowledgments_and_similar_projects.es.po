--- conflicted
+++ resolved
@@ -6,11 +6,7 @@
 msgstr ""
 "Project-Id-Version: Tails\n"
 "Report-Msgid-Bugs-To: tails-l10n@boum.org\n"
-<<<<<<< HEAD
-"POT-Creation-Date: 2020-04-12 16:10+0200\n"
-=======
 "POT-Creation-Date: 2020-04-15 02:12+0000\n"
->>>>>>> 5f2d5937
 "PO-Revision-Date: 2020-01-15 08:25+0000\n"
 "Last-Translator: Joaquín Serna <bubuanabelas@cryptolab.net>\n"
 "Language-Team: Spanish <http://translate.tails.boum.org/projects/tails/"
@@ -29,16 +25,10 @@
 msgstr "[[!meta title=\"Agradecimientos y proyectos similares\"]]\n"
 
 #. type: Title =
-<<<<<<< HEAD
-#, no-wrap
-msgid "Acknowledgements"
-msgstr "Reconocimientos"
-=======
 #, fuzzy, no-wrap
 #| msgid "Acknowledgements\n"
 msgid "Acknowledgments\n"
 msgstr "Reconocimientos\n"
->>>>>>> 5f2d5937
 
 #. type: Bullet: '  - '
 msgid ""
@@ -89,8 +79,8 @@
 
 #. type: Title =
 #, no-wrap
-msgid "Similar projects"
-msgstr "Proyectos similares"
+msgid "Similar projects\n"
+msgstr "Proyectos similares\n"
 
 #. type: Plain text
 msgid ""
