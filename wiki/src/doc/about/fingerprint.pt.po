--- conflicted
+++ resolved
@@ -7,13 +7,8 @@
 msgstr ""
 "Project-Id-Version: PACKAGE VERSION\n"
 "POT-Creation-Date: 2014-05-08 17:09+0300\n"
-<<<<<<< HEAD
-"PO-Revision-Date: YEAR-MO-DA HO:MI+ZONE\n"
-"Last-Translator: FULL NAME <EMAIL@ADDRESS>\n"
-=======
 "PO-Revision-Date: 2014-05-15 18:30-0300\n"
 "Last-Translator: Tails Developers <amnesia@boum.org>\n"
->>>>>>> 755cdb1e
 "Language-Team: LANGUAGE <LL@li.org>\n"
 "Language: \n"
 "MIME-Version: 1.0\n"
@@ -51,16 +46,8 @@
 msgstr "Para tornar mais difícil distinguir usuários Tails de usuários TBB, **o navegador Tor tenta prover a mesma informação que o TBB** para que tenham fingerprints similares."
 
 #. type: Plain text
-<<<<<<< HEAD
-msgid ""
-"See the [[fingerprint section of known issues page|support/"
-"known_issues#fingerprint]] for a list of known differences between the "
-"fingerprints of the Tor browser and the TBB."
-msgstr ""
-=======
 msgid "See the [[fingerprint section of known issues page|support/known_issues#fingerprint]] for a list of known differences between the fingerprints of the Tor browser and the TBB."
 msgstr "Veja a [[seção sobre fingerprint da página de problemas conhecidos|support/known_issues#fingerprint]] para uma lista de diferenças entre as fingerprints do navegador Tor e do TBB."
->>>>>>> 755cdb1e
 
 #. type: Plain text
 msgid "Apart from that, **some of the extensions included in Tor browser are different** than the ones included in the TBB. More sophisticated attacks can use those differences to distinguish Tails user from TBB users."
@@ -104,19 +91,8 @@
 msgstr "Um sistema Tails **gera, quase que exclusivamente, atividade Tor** na rede. Em geral, usuários TBB também têm atividade na rede fora do Tor, seja por um outro navegador web ou por outras aplicações. Assim, a proporção de atividade Tor poderia ser usada para determinar se um usuário está usando Tails ou TBB. Se você compartilha sua conexão à Internet com outros usuários que não estão usando Tails, é provavelmente mais difícil para seu provedor de serviços de Internet determinar se um usuário único está gerando somente tráfego via Tor e portanto está usando Tails."
 
 #. type: Bullet: '  - '
-<<<<<<< HEAD
-msgid ""
-"Tails **does not use the entry guards mechanism of Tor**. With the [entry "
-"guard mechanism](https://www.torproject.org/docs/faq#EntryGuards), a Tor "
-"user always uses the same few relays as first hops. As Tails does not store "
-"any Tor information between separate working sessions, it does not store the "
-"entry guards information either. This behaviour could be used to distinguish "
-"Tails users from TBB users across several working sessions."
-msgstr ""
-=======
 msgid "Tails **does not use the entry guards mechanism of Tor**. With the [entry guard mechanism](https://www.torproject.org/docs/faq#EntryGuards), a Tor user always uses the same few relays as first hops. As Tails does not store any Tor information between separate working sessions, it does not store the entry guards information either. This behaviour could be used to distinguish Tails users from TBB users across several working sessions."
 msgstr "Tails **não usa os mecanismos de guarda de entrada do Tor**. Com o [mecanismo de guarda de entrada](https://www.torproject.org/docs/faq#EntryGuards), um usuário Tor sempre usa os mesmos repetidores como primeiros saltos. Como Tails não guarda nenhuma informação do Tor entre sessões de trabalho separadas, ele não guarda as informações de guarda de entrada também. Este comportamento poderia ser usado para distinguir usuários Tails de usuários TBB através de diversas sessões de trabalho."
->>>>>>> 755cdb1e
 
 #. type: Bullet: '  - '
 msgid "When starting, Tails synchronizes the system clock to make sure it is accurate. While doing this, if the time is set too much in the past or in the future, Tor is shut down and started again. This behavior could be used to distinguish Tails from TBB users, especially this happens every time Tails starts."
