--- conflicted
+++ resolved
@@ -6,11 +6,7 @@
 msgid ""
 msgstr ""
 "Project-Id-Version: PACKAGE VERSION\n"
-<<<<<<< HEAD
-"POT-Creation-Date: 2014-05-26 12:14+0200\n"
-=======
 "POT-Creation-Date: 2014-05-27 15:17+0300\n"
->>>>>>> 3a650c46
 "PO-Revision-Date: 2014-05-23 11:53-0300\n"
 "Last-Translator: Tails Developers <amnesia@boum.org>\n"
 "Language-Team: LANGUAGE <LL@li.org>\n"
@@ -210,14 +206,11 @@
 msgstr "[[!img man-in-the-middle.png link=no alt=\"Ilustração de um ataque man-in-the-middle\"]]\n"
 
 #. type: Plain text
-<<<<<<< HEAD
-=======
 #, no-wrap
 msgid "<!-- Source: wiki/lib/man-in-the-middle.svg -->\n"
 msgstr ""
 
 #. type: Plain text
->>>>>>> 3a650c46
 msgid ""
 "While using Tor, man-in-the-middle attacks can still happen between the exit "
 "node and the destination server. The exit node itself can also act as a man-"
