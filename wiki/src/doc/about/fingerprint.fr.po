# SOME DESCRIPTIVE TITLE
# Copyright (C) YEAR Free Software Foundation, Inc.
# This file is distributed under the same license as the PACKAGE package.
# FIRST AUTHOR <EMAIL@ADDRESS>, YEAR.
#
msgid ""
msgstr ""
"Project-Id-Version: PACKAGE VERSION\n"
<<<<<<< HEAD
"POT-Creation-Date: 2013-05-18 13:47+0300\n"
=======
"POT-Creation-Date: 2013-09-09 13:08+0200\n"
>>>>>>> dc28a5b4
"PO-Revision-Date: 2013-08-12 15:51-0000\n"
"Last-Translator: FULL NAME <EMAIL@ADDRESS>\n"
"Language-Team: LANGUAGE <LL@li.org>\n"
"MIME-Version: 1.0\n"
"Content-Type: text/plain; charset=UTF-8\n"
"Content-Transfer-Encoding: 8bit\n"
"X-Generator: Poedit 1.5.4\n"

#. type: Plain text
#, no-wrap
msgid "[[!meta title=\"Can I hide the fact that I am using Tails?\"]]\n"
msgstr "[[!meta title=\"Est-ce que je peux cacher le fait que j'utilise Tails ?\"]]\n"

#. type: Plain text
msgid ""
"In this context, the term fingerprint refers to what is specific to Tails in "
"the way it behaves on Internet. This can be used to determine whether a "
"particular user is using Tails or not."
msgstr ""
"Dans ce contexte, nous utilisons le terme *empreinte* pour parler des "
"**manières particulières dont Tails se comporte sur Internet**. Ces "
"particularités peuvent être utilisées pour déterminer si quelqu'un utilise "
"Tails ou non."

#. type: Plain text
msgid ""
"[[As explained on our warning page|warning#fingerprint]], when using Tails "
"it is possible to know that you are using Tor. But Tails tries to **make it "
"as difficult as possible to distinguish Tails users from other Tor users**, "
"especially Tor Browser Bundle (TBB) users. If it is possible to determine "
"whether your are a Tails users or a TBB user, this provides more information "
"about you and in consequence reduces your anonymity."
msgstr ""
"[[Comme expliqué sur notre page d'avertissements|warning#fingerprint]], en "
"utilisant Tails il est possible de savoir que vous utilisez Tor. Mais Tails "
"essaye de rendre **aussi difficile que possible de distinguer les "
"utilisateurs de Tails de ceux de Tor**, en particulier des utilisateurs du "
"Tor Browser Bundle (TBB). La possibilité de savoir si vous êtes un "
"utilisateur de Tails ou du TBB, fournit plus d'informations sur vous et "
"diminue d'autant plus votre anonymat."

#. type: Plain text
msgid ""
"This section explains some issues regarding the fingerprint of Tails and how "
"this could be used to identify you as a Tails user."
msgstr ""
"Cette section explicite certains problèmes concernant l'empreinte de Tails "
"et comment celle-ci peut être utilisé pour vous identifier comme un "
"utilisateur de Tails."

#. type: Title =
#, no-wrap
msgid "For the websites that you are visiting\n"
msgstr "Concernant les sites web que vous visitez\n"

#. type: Plain text
msgid ""
"The websites that you are visiting can retrieve a lot of information about "
"your browser. That information can include its name and version, window "
"size, list of available extensions, timezone, available fonts, etc."
msgstr ""
"Les sites web que vous visitez peuvent récupérer beaucoup d'informations sur "
"votre navigateur. Elle peuvent inclure son nom, sa version, la taille de la "
"fenêtre, la liste des extensions disponibles, le fuseau horaire, les polices "
"disponibles etc."

#. type: Plain text
msgid ""
"To make it difficult to distinguish Tails users from TBB users, **the Tails "
"browser tries to provide the same information as the TBB** in order to have "
"similar fingerprints."
msgstr ""
"Pour rendre difficile de distinguer un utilisateur de Tails de ceux du TBB, "
"**le navigateur de Tails essaye de fournir les mêmes informations que le "
"TBB** afin d'avoir une empreinte similaire."

#. type: Plain text
#, no-wrap
<<<<<<< HEAD
#| msgid "See the [[fingerprint section of know issues page|support/known_issues#fingerprint]] for a list of known differences between the fingerprints of the Tails browser and the TBB."
=======
>>>>>>> dc28a5b4
msgid ""
"<!-- See the [[fingerprint section of know issues -->\n"
"<!-- page|support/known_issues#fingerprint]] for a list of known differences -->\n"
"<!-- between the fingerprints of the Tails browser and the TBB. -->\n"
msgstr ""

#. type: Plain text
msgid ""
"Apart from that, **some of the extensions included in Tails browser are "
"different** than the ones included in the TBB. More sophisticated attacks "
"can use those differences to distinguish Tails user from TBB users."
msgstr ""
"En plus de cela, **quelques extensions inclues dans le navigateur de Tails "
"sont différentes** de celles inclues dans le TBB. Des attaques plus "
"sophistiquées utilisent ces différences pour distinguer des utilisateurs de "
"Tails de ceux du TBB."

#. type: Plain text
#, no-wrap
msgid ""
"For example, Tails includes <span class=\"application\">Adblock\n"
"Plus</span> which removes advertisements. If an attacker can determine\n"
"that you are not downloading the advertisements that are included in a\n"
"webpage, that could help identify you as a Tails user.\n"
msgstr ""
"Par exemple, Tails comprend <span class=\"application\">Adblock\n"
"Plus</span> qui supprime les pubs. Si un attaquant peut savoir que vous ne\n"
"téléchargez pas les pubs inclues dans la page web, ça peut l'aider à vous\n"
"identifier comme une utilisatrice de Tails.\n"

#. type: Plain text
#, no-wrap
msgid ""
"For the moment, you should consider that **no special care is taken\n"
"regarding the fingerprint of the [[<span class=\"application\">Unsafe\n"
"Browser</span>|doc/anonymous_internet/unsafe_browser]]**.\n"
msgstr ""
"Pour l'instant, vous devriez considérer qu'**aucune attention particulière\n"
"n'est portée à l'empreinte du [[<span class=\"application\">Navigateur\n"
"Web Non-sécurisé</span>|doc/anonymous_internet/unsafe_browser]]**.\n"

#. type: Title =
#, no-wrap
msgid "For your ISP or local network administrator\n"
msgstr "Pour votre FAI ou l'administrateur de votre réseau local\n"

#. type: Bullet: '  - '
msgid ""
"A Tails system is **almost exclusively generating Tor activity** on the "
"network. Usually TBB users also have network activity outside of Tor, either "
"from another web browser or other applications. So the proportion of Tor "
"activity could be used to determine whether a user is using Tails or the "
"TBB.  If you are sharing your Internet connection with other users that are "
"not using Tails it is probably harder for your ISP to determine whether a "
"single user is generating only Tor traffic and so maybe using Tails."
msgstr ""
"Un système Tails ne **génère quasiment que du traffic Tor** sur le réseau. "
"Habituellement les utilisateurs du TBB ont également du traffic hors de Tor, "
"que ce soit à travers un autre navigateur web ou d'autres applications. Ce "
"qui fait que la proportion de traffic via Tor pourrait être utilisée pour "
"savoir si vous utilisez Tails ou le TBB. Si vous partagez une connexion "
"Internet avec d'autres personnes qui n'utilisent pas Tails, il est "
"probablement plus difficile pour votre FAI de savoir si un utilisateur "
"génère seulement du traffic Tor ou s'il utilise Tails."

#. type: Bullet: '  - '
msgid ""
"Tails **do not use the entry guards mechanism of Tor**. With the [entry "
"guard mechanism](https://www.torproject.org/docs/faq#EntryGuards), a Tor "
"user always uses the same few relays as first hops. As Tails do not store "
"any Tor information between separate working sessions, it does not store the "
"entry guards information either. This behaviour could be used to distinguish "
"Tails users from TBB users across several working sessions."
msgstr ""
"Tails **n'utilise pas le mécanisme de gardes d'entrée de Tor**. Avec le "
"[mécanisme de gardes d'entrée (en anglais)](https://www.torproject.org/docs/"
"faq#EntryGuards), un utilisateur de Tor utilise toujours les mêmes quelques "
"premiers relais comme nœuds d'entrée. Comme Tails ne conserve aucune "
"information de Tor entre deux sessions de travail, il ne conserve pas les "
"informations de gardes d'entrée non plus. Ce comportement pourrait être "
"utilisé pour distinguer un utilisateur de Tails d'un utilisateur du TBB à "
"travers de multiples sessions de travail."

#. type: Bullet: '  - '
msgid ""
"When starting, Tails synchronizes the system clock to make sure it is "
"accurate. While doing this, if the time is set too much in the past or in "
"the future, Tor is shut down and started again. This behavior could be used "
"to distinguish Tails from TBB users, especially this happens every time "
"Tails starts."
msgstr ""
"Au démarrage, Tails synchronise l'horloge du système pour être sûr qu'elle "
"est correcte. En faisant cela, si l'horloge est trop mal réglée dans le "
"passé ou le futur, Tor est redémarré. Ce comportement pourrait être utilisé "
"pour distinguer des utilisateurs de Tails de ceux du TBB, en particulier si "
"cela arrive à chaque fois que Tails démarre."<|MERGE_RESOLUTION|>--- conflicted
+++ resolved
@@ -6,14 +6,11 @@
 msgid ""
 msgstr ""
 "Project-Id-Version: PACKAGE VERSION\n"
-<<<<<<< HEAD
-"POT-Creation-Date: 2013-05-18 13:47+0300\n"
-=======
 "POT-Creation-Date: 2013-09-09 13:08+0200\n"
->>>>>>> dc28a5b4
 "PO-Revision-Date: 2013-08-12 15:51-0000\n"
 "Last-Translator: FULL NAME <EMAIL@ADDRESS>\n"
 "Language-Team: LANGUAGE <LL@li.org>\n"
+"Language: \n"
 "MIME-Version: 1.0\n"
 "Content-Type: text/plain; charset=UTF-8\n"
 "Content-Transfer-Encoding: 8bit\n"
@@ -89,10 +86,6 @@
 
 #. type: Plain text
 #, no-wrap
-<<<<<<< HEAD
-#| msgid "See the [[fingerprint section of know issues page|support/known_issues#fingerprint]] for a list of known differences between the fingerprints of the Tails browser and the TBB."
-=======
->>>>>>> dc28a5b4
 msgid ""
 "<!-- See the [[fingerprint section of know issues -->\n"
 "<!-- page|support/known_issues#fingerprint]] for a list of known differences -->\n"
