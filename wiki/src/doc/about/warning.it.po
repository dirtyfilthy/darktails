--- conflicted
+++ resolved
@@ -7,11 +7,7 @@
 msgstr ""
 "Project-Id-Version: \n"
 "Report-Msgid-Bugs-To: tails-l10n@boum.org\n"
-<<<<<<< HEAD
-"POT-Creation-Date: 2020-04-12 16:10+0200\n"
-=======
 "POT-Creation-Date: 2020-04-15 02:12+0000\n"
->>>>>>> 5f2d5937
 "PO-Revision-Date: 2018-11-06 19:28+0000\n"
 "Last-Translator: emmapeel <emma.peel@riseup.net>\n"
 "Language-Team: ita <transitails@inventati.org>\n"
@@ -55,8 +51,8 @@
 
 #. type: Title =
 #, no-wrap
-msgid "Tails does not protect against compromised hardware"
-msgstr "Tails non offre protezione contro hardware compromesso"
+msgid "Tails does not protect against compromised hardware\n"
+msgstr "Tails non offre protezione contro hardware compromesso\n"
 
 #. type: Plain text
 msgid ""
@@ -75,8 +71,8 @@
 
 #. type: Title =
 #, no-wrap
-msgid "Tails can be compromised if installed or plugged in untrusted systems"
-msgstr "Tails potrebbe venir compromesso dall'inserimento o dall'installazione da parte di un sistema operativo compromesso"
+msgid "Tails can be compromised if installed or plugged in untrusted systems\n"
+msgstr "Tails potrebbe venir compromesso dall'inserimento o dall'installazione da parte di un sistema operativo compromesso\n"
 
 #. type: Plain text
 msgid ""
@@ -116,8 +112,8 @@
 
 #. type: Title =
 #, no-wrap
-msgid "Tails does not protect against BIOS or firmware attacks"
-msgstr "Tails non ti protegge contro attacchi al BIOS o a firmware"
+msgid "Tails does not protect against BIOS or firmware attacks\n"
+msgstr "Tails non ti protegge contro attacchi al BIOS o a firmware\n"
 
 #. type: Plain text
 msgid ""
@@ -146,8 +142,8 @@
 
 #. type: Title =
 #, no-wrap
-msgid "Tor exit nodes can eavesdrop on communications"
-msgstr "I nodi di uscita di Tor (exit node) possono spiare le comunicazioni"
+msgid "Tor exit nodes can eavesdrop on communications\n"
+msgstr "I nodi di uscita di Tor (exit node) possono spiare le comunicazioni\n"
 
 #. type: Plain text
 #, no-wrap
@@ -237,7 +233,7 @@
 
 #. type: Title =
 #, fuzzy, no-wrap
-msgid "Tails makes it clear that you are using Tor and probably Tails"
+msgid "Tails makes it clear that you are using Tor and probably Tails\n"
 msgstr ""
 "Tails rende chiaro che si sta utilizzando Tor e probabilmente Tails\n"
 " \n"
@@ -294,8 +290,8 @@
 
 #. type: Title =
 #, no-wrap
-msgid "Man-in-the-middle attacks"
-msgstr "Attacco Man-in-the-Middle"
+msgid "Man-in-the-middle attacks\n"
+msgstr "Attacco Man-in-the-Middle\n"
 
 #. type: Plain text
 msgid ""
@@ -478,8 +474,8 @@
 
 #. type: Title =
 #, no-wrap
-msgid "Confirmation attacks"
-msgstr "Conferma di un attacco"
+msgid "Confirmation attacks\n"
+msgstr "Conferma di un attacco\n"
 
 #. type: Plain text
 msgid ""
@@ -530,8 +526,8 @@
 
 #. type: Title =
 #, no-wrap
-msgid "Tails doesn't encrypt your documents by default"
-msgstr "Tails non cifra i tuoi documenti come default"
+msgid "Tails doesn't encrypt your documents by default\n"
+msgstr "Tails non cifra i tuoi documenti come default\n"
 
 #. type: Plain text
 #, fuzzy
@@ -643,8 +639,8 @@
 
 #. type: Title =
 #, no-wrap
-msgid "Tor doesn't protect you from a global adversary"
-msgstr "Tor non ti protegge da un avversario globale"
+msgid "Tor doesn't protect you from a global adversary\n"
+msgstr "Tor non ti protegge da un avversario globale\n"
 
 #. type: Plain text
 msgid ""
@@ -688,8 +684,8 @@
 
 #. type: Title =
 #, no-wrap
-msgid "Tails doesn't magically separate your different contextual identities"
-msgstr "Tails non separa magicamente le tue identità contestuali"
+msgid "Tails doesn't magically separate your different contextual identities\n"
+msgstr "Tails non separa magicamente le tue identità contestuali\n"
 
 #. type: Plain text
 msgid ""
@@ -762,8 +758,8 @@
 
 #. type: Title =
 #, no-wrap
-msgid "Tails doesn't make your crappy passwords stronger"
-msgstr "Tails non rende le tue semplici password più sicure"
+msgid "Tails doesn't make your crappy passwords stronger\n"
+msgstr "Tails non rende le tue semplici password più sicure\n"
 
 #. type: Plain text
 msgid ""
@@ -790,8 +786,8 @@
 
 #. type: Title =
 #, no-wrap
-msgid "Tails is a work in progress"
-msgstr "Tails è un lavoro in corso"
+msgid "Tails is a work in progress\n"
+msgstr "Tails è un lavoro in corso\n"
 
 #. type: Plain text
 msgid ""
