# SOME DESCRIPTIVE TITLE
# Copyright (C) YEAR Free Software Foundation, Inc.
# This file is distributed under the same license as the PACKAGE package.
# FIRST AUTHOR <EMAIL@ADDRESS>, YEAR.
#
msgid ""
msgstr ""
"Project-Id-Version: Tails\n"
"Report-Msgid-Bugs-To: tails-l10n@boum.org\n"
<<<<<<< HEAD
"POT-Creation-Date: 2020-04-12 16:10+0200\n"
=======
"POT-Creation-Date: 2020-04-15 02:12+0000\n"
>>>>>>> 5f2d5937
"PO-Revision-Date: 2019-11-22 16:47+0000\n"
"Last-Translator: Muri Nicanor <muri@immerda.ch>\n"
"Language-Team: Tails translators <tails@boum.org>\n"
"Language: de\n"
"MIME-Version: 1.0\n"
"Content-Type: text/plain; charset=UTF-8\n"
"Content-Transfer-Encoding: 8bit\n"
"Plural-Forms: nplurals=2; plural=n != 1;\n"
"X-Generator: Weblate 2.20\n"

#. type: Plain text
#, fuzzy, no-wrap
#| msgid "[[!meta title=\"Warning\"]]\n"
msgid "[[!meta title=\"Warnings and limitations\"]]\n"
msgstr "[[!meta title=\"Warnhinweise\"]]\n"

#. type: Plain text
msgid ""
"Even though we do our best to offer you good tools to protect your privacy "
"while using a computer, **there is no magic or perfect solution to such a "
"complex problem**. Understanding well the limits of such tools is a crucial "
"step to, first, decide whether Tails is the right tool for you, and second, "
"make a good use of it."
msgstr ""
"Obwohl wir unser Bestes geben, um Ihnen gute Werkzeuge anzubieten, die Ihre "
"Privatsphäre während der Benutzung eines Computers schützen, **gibt es keine "
"magische oder perfekte Lösung für ein derart komplexes Problem**. Die "
"Grenzen dieser Werkzeuge zu verstehen ist ein sehr wichtiger Schritt, um "
"zunächst zu entscheiden, ob Tails das richtige Werkzeug für Sie ist, und um "
"Ihnen anschließend beim sinnvollen Gebrauch zu helfen."

#. type: Plain text
#, no-wrap
msgid "[[!toc levels=2]]\n"
msgstr "[[!toc levels=2]]\n"

#. type: Plain text
#, no-wrap
msgid "<a id=\"compromised_hardware\"></a>\n"
msgstr "<a id=\"compromised_hardware\"></a>\n"

#. type: Title =
#, no-wrap
msgid "Tails does not protect against compromised hardware"
msgstr "Tails schützt nicht vor kompromittierter Hardware"

#. type: Plain text
msgid ""
"If the computer has been compromised by someone having physical access to it "
"and who installed untrusted pieces of hardware (like a keylogger), then it "
"might be unsafe to use Tails."
msgstr ""
"Wenn der Computer von einer Person mit physikalischem Zugriff kompromittiert "
"wurde und Hardware installiert wurde, der nicht vertraut werden kann "
"(beispielsweise ein Keylogger), könnte es unsicher sein, Tails zu benutzen."

#. type: Plain text
#, no-wrap
msgid "<a id=\"untrusted_system\"></a>\n"
msgstr "<a id=\"untrusted_system\"></a>\n"

#. type: Title =
#, no-wrap
msgid "Tails can be compromised if installed or plugged in untrusted systems"
msgstr "Tails kann kompromittiert werden, wenn es in Systemen installiert oder benutzt wird, denen nicht vertraut wird"

#. type: Plain text
msgid ""
"When starting your computer on Tails, it cannot be compromised by a virus in "
"your usual operating system, but:"
msgstr ""
"Wenn Sie Ihren Computer mit Tails starten, kann es nicht durch einen Virus, "
"der in Ihrem eigentlichem Betriebssystem ist, kompromittiert werden, aber:"

#. type: Bullet: '* '
msgid ""
"Tails should be installed from a trusted system. Otherwise it might be "
"corrupted during installation."
msgstr ""
"Tails sollte von einem System, dem vertraut werden kann, installiert werden. "
"Anderenfalls könnte es während der Installation korrumpiert werden."

#. type: Bullet: '* '
msgid ""
"Plugging your Tails USB stick in a compromised operating system might "
"corrupt your Tails installation, and destroy the protection that Tails "
"provides. Only use your Tails USB stick to start Tails."
msgstr ""
"Das Anschließen eines USB-Sticks mit Tails an ein kompromittiertes "
"Betriebssystem könnte Ihre Installation von Tails korrumpieren und den "
"Schutz, den Tails bietet, zerstören. Benutzen Sie Ihren USB-Stick mit Tails "
"nur dazu, um Tails zu starten."

#. type: Plain text
msgid "See the [[corresponding FAQ|support/faq#compromised_system]]."
msgstr "Sehen Sie die [[entsprechenden FAQ|support/faq#compromised_system]]."

#. type: Plain text
#, no-wrap
msgid "<a id=\"bios\"></a>\n"
msgstr "<a id=\"bios\"></a>\n"

#. type: Title =
#, no-wrap
msgid "Tails does not protect against BIOS or firmware attacks"
msgstr "Tails schützt nicht vor BIOS- oder Firmware-Angriffen"

#. type: Plain text
msgid ""
"It is also impossible for Tails to protect against attacks made through the "
"BIOS or other firmware embedded in the computer. These are not managed or "
"provided by the operating system directly, and no operating system can "
"protect against such attacks."
msgstr ""
"Es ist auch unmöglich für Tails, vor Angriffen zu schützen, die durch das "
"BIOS oder andere, in den Computer eingebettete Firmware, durchgeführt "
"werden. Diese werden nicht direkt durch das Betriebssystem verwaltet oder "
"bereitgestellt und kein Betriebssystem kann vor solchen Angriffen schützen."

#. type: Plain text
msgid ""
"See for example, this [attack on BIOS by LegbaCore](https://www.youtube.com/"
"watch?v=sNYsfUNegEA)."
msgstr ""
"Sehen Sie zum Beispiel diesen [BIOS-Angriff von LegbaCore](https://www."
"youtube.com/watch?v=sNYsfUNegEA)."

#. type: Plain text
#, no-wrap
msgid "<a id=\"exit_node\"></a>\n"
msgstr "<a id=\"exit_node\"></a>\n"

#. type: Title =
#, no-wrap
msgid "Tor exit nodes can eavesdrop on communications"
msgstr "Tor-Ausgangsrelais können Verbindungen abhören"

#. type: Plain text
#, no-wrap
msgid "**Tor is about hiding your location, not about encrypting your communication.**\n"
msgstr "**Tor soll Ihren Aufenthaltsort verbergen, nicht Ihre Verbindung verschlüsseln.**\n"

#. type: Plain text
msgid ""
"Instead of taking a direct route from source to destination, communications "
"using the Tor network take a random pathway through several Tor relays that "
"cover your tracks. So no observer at any single point can tell where the "
"data came from or where it's going."
msgstr ""
"Anstatt einen direkten Weg von der Quelle zum Ziel zu nehmen, verlaufen "
"Verbindungen über das Tor-Netzwerk auf einem zufälligen Weg über mehrere Tor-"
"Relais, sodass kein Beobachter an irgendeinem Ort sagen kann, wo die Daten "
"herkamen oder wohin sie übertragen werden."

#. type: Plain text
#, no-wrap
msgid "[[!img htw2-tails.png link=no alt=\"A Tor connection usually goes through 3 relays with the last one establishing the actual connection to the final destination\"]]\n"
msgstr "[[!img htw2-tails.png link=no alt=\"Eine Tor-Verbindung geht üblicherweise über drei Relais, wobei das letzte die eigentliche Verbindung zum Ziel herstellt\"]]\n"

#. type: Plain text
msgid ""
"The last relay on this circuit, called the exit node, is the one that "
"establishes the actual connection to the destination server. As Tor does "
"not, and by design cannot, encrypt the traffic between an exit node and the "
"destination server, **any exit node is in a position to capture any traffic "
"passing through it**. See [Tor FAQ: Can exit nodes eavesdrop on "
"communications?](https://www.torproject.org/docs/faq.html."
"en#CanExitNodesEavesdrop)."
msgstr ""
"Das letzte Relais einer solchen Verbindung, das Ausgangsrelais, stellt die "
"eigentliche Verbindung zu dem Zielserver her. Da Tor die Daten zwischen "
"Ausgangsrelais und Zielserver nicht verschlüsselt und konzeptionell nicht "
"verschlüsseln kann, **kann jedes Ausgangsrelais jeden beliebigen durch ihn "
"hindurch geleiteten Datenverkehr aufzeichnen**. Siehe [Tor FAQ: Can exit "
"nodes eavesdrop on communications?](https://www.torproject.org/docs/faq.html."
"en#CanExitNodesEavesdrop)."

#. type: Plain text
msgid ""
"For example, in 2007, a security researcher intercepted thousands of private "
"email messages sent by foreign embassies and human rights groups around the "
"world by spying on the connections coming out of an exit node he was "
"running.  See [Wired: Rogue Nodes Turn Tor Anonymizer Into Eavesdropper's "
"Paradise](http://archive.wired.com/politics/security/news/2007/09/"
"embassy_hacks)."
msgstr ""
"Beispielsweise hat ein Sicherheitsforscher im Jahr 2007 weltweit tausende "
"private E-Mails zwischen ausländischen Botschaften und Menschenrechtsgruppen "
"abgehört, indem er die aus von ihm betriebenen Ausgangsrelais ausgehenden "
"Verbindungen überwacht hat. Siehe [Wired: Rogue Nodes Turn Tor Anonymizer "
"Into Eavesdropper's Paradise](http://archive.wired.com/politics/security/"
"news/2007/09/embassy_hacks)."

#. type: Plain text
#, no-wrap
msgid "**To protect yourself from such attacks you should use end-to-end encryption.**\n"
msgstr "**Um sich vor solchen Angriffen zu schützen, sollten Sie Ende-zu-Ende Verschlüsselung verwenden.**\n"

#. type: Plain text
#, no-wrap
msgid ""
"**Tails includes many tools to help you using strong encryption** while\n"
"browsing, sending email or chatting, as presented on our [[about\n"
"page|/about#cryptography]].\n"
msgstr ""
"**Tails beinhaltet viele Werkzeuge, um Ihnen bei der Verwendung starker Verschlüsselung zu helfen**,\n"
"wie zum Beispiel beim Surfen im Internet, dem Versenden einer E-Mail oder im Chat, wie in unserer\n"
"[[Über Tails Seite|/about#cryptography]] beschrieben.\n"

#. type: Plain text
#, no-wrap
msgid "<a id=\"fingerprint\"></a>\n"
msgstr "<a id=\"fingerprint\"></a>\n"

#. type: Title =
#, no-wrap
msgid "Tails makes it clear that you are using Tor and probably Tails"
msgstr "Tails macht sichtbar, dass Sie Tor und möglicherweise Tails verwenden"

#. type: Plain text
#, no-wrap
msgid ""
"**Your Internet Service Provider (ISP) or your local network administrator**\n"
"can see that you're connecting to a Tor relay, and not a normal web server for\n"
"example. Using [[Tor bridges in certain\n"
"conditions|first_steps/welcome_screen/bridge_mode]] can help you hide the fact\n"
"that you are using Tor.\n"
msgstr ""
"**Ihr Internet Service Provider (ISP) oder die Person, die das lokale Netzwerk administriert**\n"
"kann sehen, dass Sie sich zu einem Tor-Relais und nicht beispielsweise zu einem normalen Web-Server verbinden.\n"
"Die Verwendung von [[Tor-Bridges in bestimmten Situationen|first_steps/welcome_screen/bridge_mode]] kann Ihnen helfen,\n"
"die Tatsache, dass Sie Tor verwenden, zu verschleiern.\n"

#. type: Plain text
#, no-wrap
msgid ""
"**The destination server that you are contacting through Tor** can know whether your\n"
"communication comes from a Tor exit node by consulting the publicly\n"
"available list of exit nodes that might contact it. For example using the [Tor\n"
"Bulk Exit List tool](https://check.torproject.org/cgi-bin/TorBulkExitList.py) from\n"
"the Tor Project.\n"
msgstr ""
"**Der Zielserver, den Sie über Tor kontaktieren**, kann durch Abfragen der öffentlichen\n"
"Liste von Tor-Ausgangsrelais herausfinden, ob Ihre Kommunikation einem solchen\n"
"entstammt. Beispielsweise mit Hilfe des [Tor Bulk Exit List\n"
"Werkzeugs](https://check.torproject.org/cgi-bin/TorBulkExitList.py)\n"
"von The Tor Project.\n"

#. type: Plain text
#, no-wrap
msgid ""
"**So using Tails doesn't make you look like any random Internet user.**\n"
"The anonymity provided by Tor and Tails works by trying to make all of their\n"
"users look the same so it's not possible to identify who is who amongst them.\n"
msgstr ""
"**Demnach lässt Sie die Verwendung von Tails nicht wie ein zufälliger Internetnutzer aussehen.**\n"
"Die Anonymität durch Tor und Tails funktioniert durch den Versuch, alle ihre Nutzer gleich aussehen zu lassen\n"
"und so eine Unterscheidung wer wer ist, unmöglich zu machen.\n"

#. type: Plain text
msgid "See also [[Can I hide the fact that I am using Tails?|fingerprint]]"
msgstr ""
"Siehe auch [[Kann ich verschleiern, dass ich Tails verwende?|fingerprint]]"

#. type: Plain text
#, no-wrap
msgid "<a id=\"man-in-the-middle\"></a>\n"
msgstr "<a id=\"man-in-the-middle\"></a>\n"

#. type: Title =
#, no-wrap
msgid "Man-in-the-middle attacks"
msgstr "Man-in-the-Middle-Angriffe"

#. type: Plain text
msgid ""
"A man-in-the-middle attack (MitM) is a form of active eavesdropping in which "
"the attacker makes independent connections with the victims and relays "
"messages between them, making them believe that they are talking directly to "
"each other over a private connection, when in fact the entire conversation "
"is controlled by the attacker."
msgstr ""
"Ein Man-in-the-Middle-Angriff (MITM) ist eine Form eines aktiven Angriffs "
"auf ein Rechnernetz, bei dem die Angreifenden jeweils unabhängige "
"Verbindungen zwischen den Opfern herstellen und die Nachrichten zwischen "
"ihnen weiterleiten. Die Angreifenden täuschen den Opfern eine direkte "
"Verbindung vor, kontrollieren aber selbst die gesamte Konversation."

#. type: Plain text
#, no-wrap
msgid "[[!img man-in-the-middle.png link=no alt=\"\"]]\n"
msgstr "[[!img man-in-the-middle.png link=no alt=\"\"]]\n"

#. type: Plain text
#, no-wrap
msgid "<!-- Source: wiki/lib/man-in-the-middle.svg -->\n"
msgstr "<!-- Source: wiki/lib/man-in-the-middle.svg -->\n"

#. type: Plain text
msgid ""
"While using Tor, man-in-the-middle attacks can still happen between the exit "
"node and the destination server. The exit node itself can also act as a man-"
"in-the-middle. For an example of such an attack see [MW-Blog: TOR exit-node "
"doing MITM attacks](https://web.archive.org/web/20120113162841/http://www."
"teamfurry.com/wordpress/2007/11/20/tor-exit-node-doing-mitm-attacks)."
msgstr ""
"Bei der Verwendung von Tor sind Man-in-the-Middle-Angriffe immer noch "
"zwischen Ausgangsrelais und Zielserver möglich. Zudem kann das "
"Ausgangsrelais selbst als Mittelsmann agieren. Für ein Beispiel eines "
"solchen Angriffs, siehe [MW-Blog: TOR exit-node doing MITM attacks](https://"
"web.archive.org/web/20120113162841/http://www.teamfurry.com/"
"wordpress/2007/11/20/tor-exit-node-doing-mitm-attacks)."

#. type: Plain text
#, no-wrap
msgid ""
"**Again, to protect yourself from such attacks you should use end-to-end\n"
"encryption** and while doing so taking extra care at verifying the server\n"
"authenticity.\n"
msgstr ""
"**Nochmals sei darauf hingewiesen, dass Sie zum Schutz vor einem solchen Angriff\n"
"Ende-zu-Ende Verschlüsselung verwenden sollten** und währenddessen zusätzliche Sorgfalt\n"
"bei der Überprüfung der Authentizität der Server walten lassen sollten.\n"

#. type: Plain text
#, no-wrap
msgid ""
"Usually, this is automatically done through SSL certificates checked by your\n"
"browser against a given set of recognized [[!wikipedia\n"
"Certificate_authority desc=\"certificate authorities\"]]).\n"
"If you get a security exception message such as this one you might be the victim of\n"
"a man-in-the-middle attack and should not bypass the warning unless you have another\n"
"trusted way of checking the certificate's fingerprint with the people running\n"
"the service.\n"
msgstr ""
"Üblicherweise geschieht dies automatisch anhand von SSL-Zertifikaten, die von Ihrem\n"
"Browser mit einer Liste anerkannter [[!wikipedia_de\n"
"Zertifizierungsstelle desc=\"Zertifizierungsstellen\"]] abgeglichen werden.\n"
"Falls Sie eine Sicherheitsausnahmemeldung, wie dargestellt, angezeigt bekommen, könnten\n"
"Sie ein Opfer eines Man-in-the-Middle-Angriffs sein und sollten die Warnung nicht umgehen,\n"
"es sei denn, Sie haben einen anderen vertrauenswürdigen Weg, den Fingerabdruck des Zertifikats\n"
"mit den Menschen, die den Dienst betreiben, zu überprüfen.\n"

#. type: Plain text
#, no-wrap
msgid "[[!img ssl_warning.png link=no alt=\"This Connection is Untrusted\"]]\n"
msgstr "[[!img ssl_warning.png link=no alt=\"Dieser Verbindung wird nicht vertraut\"]]\n"

#. type: Plain text
msgid ""
"But on top of that the certificate authorities model of trust on the "
"Internet is susceptible to various methods of compromise."
msgstr ""
"Allerdings kommt noch hinzu, dass das Vertrauensmodell mit "
"Zertifizierungsstellen im Internet anfällig für zahlreiche Methoden der "
"Kompromittierung ist."

#. type: Plain text
msgid ""
"For example, on March 15, 2011, Comodo, one of the major SSL certificates "
"authorities, reported that a user account with an affiliate registration "
"authority had been compromised. It was then used to create a new user "
"account that issued nine certificate signing requests for seven domains: "
"mail.google.com, login.live.com, www.google.com, login.yahoo.com (three "
"certificates), login.skype.com, addons.mozilla.org, and global trustee.  See "
"[Comodo: The Recent RA Compromise](https://blog.comodo.com/other/the-recent-"
"ra-compromise/)."
msgstr ""
"Beispielsweise berichtete Comodo, eine der größten SSL-Zertifikat-"
"Autoritäten, am 15. März 2011, dass ein Benutzungskonto mit Rechten einer "
"Registrierungsstelle kompromittiert worden sei. Diese wurde anschließend zum "
"Anlegen eines neuen Benutzungskontos verwendet, welches neun "
"Signierungsanfragen für Zertifikate von sieben Domains ausgestellt hat: mail."
"google.com, login.live.com, www.google.com, login.yahoo.com (drei "
"Zertifikate), login.skype.com, addons.mozilla.org, und global trustee. Siehe "
"[Comodo: The Recent RA Compromise](https://blog.comodo.com/other/the-recent-"
"ra-compromise/)."

#. type: Plain text
msgid ""
"Later in 2011, DigiNotar, a Dutch SSL certificate company, incorrectly "
"issued certificates to a malicious party or parties. Later on, it came to "
"light that they were apparently compromised months before, perhaps as far "
"back as May of 2009, or even earlier. Rogue certificates were issued for "
"domains such as google.com, mozilla.org, torproject.org, login.yahoo.com and "
"many more. See [The Tor Project: The DigiNotar Debacle, and what you should "
"do about it](https://blog.torproject.org/blog/diginotar-debacle-and-what-you-"
"should-do-about-it)."
msgstr ""
"Später im Jahr 2011 stellte DigiNotar, ein dänisches Unternehmen für SSL-"
"Zertifikate, fehlerhafterweise Zertifikate für eine oder mehrere bösartige "
"Gruppen aus. Später wurde bekannt, dass das Unternehmen bereits Monate "
"zuvor, vielleicht im Mai 2009, oder sogar noch früher, kompromittiert wurde. "
"Gefälschte Zertifikate wurden für Domains, wie google.com, mozilla.org, "
"torproject.org, login.yahoo.com und viele weitere, ausgestellt. Siehe [The "
"Tor Project: The DigiNotar Debacle, and what you should do about it](https://"
"blog.torproject.org/blog/diginotar-debacle-and-what-you-should-do-about-it)."

#. type: Plain text
#, no-wrap
msgid ""
"**This still leaves open the possibility of a man-in-the-middle attack even when\n"
"your browser is trusting an HTTPS connection.**\n"
msgstr ""
"**Man-in-the-Middle-Angriffe sind daher immer noch möglich, selbst wenn Ihr\n"
"Browser der HTTPS-Verbindung vertraut.**\n"

#. type: Plain text
msgid ""
"On one hand, by providing anonymity, Tor makes it more difficult to perform "
"a man-in-the-middle attack targeted at **one specific person** with the "
"blessing of a rogue SSL certificate. But on the other end, Tor makes it "
"easier for people or organizations running exit nodes to perform large scale "
"MitM attempts, or attacks targeted at **a specific server**, and especially "
"those among its users who happen to use Tor."
msgstr ""
"Durch das Bereitstellen von Anonymität macht es Tor einerseits schwieriger, "
"einen Man-in-the-Middle-Angriff mit bösartigen SSL-Zertifikaten gegen **eine "
"bestimmte Person** durchzuführen. Aber andererseits erleichtert Tor Menschen "
"und Organisationen, die Ausgangsrelais betreiben, umfangreiche MITM "
"Angriffsversuche durchzuführen, oder gezielte Angriffe gegen **einen "
"bestimmten Server** durchzuführen, insbesondere solche, bei denen die Nutzer "
"Tor verwenden."

#. type: Plain text
#, no-wrap
msgid ""
"<p class=\"quoted-from\">Quoted from [[!wikipedia Man-in-the-middle_attack\n"
"desc=\"Wikipedia: %s\"]], [[!wikipedia\n"
"Comodo_Group#Certificate_hacking desc=\"Wikipedia: %s\"]] and <a\n"
"href=\"https://blog.torproject.org/blog/detecting-certificate-authority-compromises-and-web-browser-collusion\">Tor\n"
"Project: Detecting Certificate Authority compromises and web browser\n"
"collusion</a>.</p>\n"
msgstr ""
"<p class=\"quoted-from\">Zitiert aus [[!wikipedia_de Man-in-the-Middle-Angriff\n"
"desc=\"Wikipedia: %s\"]], [[!wikipedia\n"
"Comodo_Group#Certificate_hacking desc=\"Wikipedia: %s\"]] und <a\n"
"href=\"https://blog.torproject.org/blog/detecting-certificate-authority-compromises-and-web-browser-collusion\">Tor\n"
"Project: Detecting Certificate Authority compromises and web browser\n"
"collusion</a>.</p>\n"

#. type: Title =
#, no-wrap
msgid "Confirmation attacks"
msgstr "Bestätigungsangriffe"

#. type: Plain text
msgid ""
"The Tor design doesn't try to protect against an attacker who can see or "
"measure both traffic going into the Tor network and also traffic coming out "
"of the Tor network. That's because if you can see both flows, some simple "
"statistics let you decide whether they match up."
msgstr ""
"Das Konzept von Tor versucht nicht vor Angreifenden zu schützen, die sowohl "
"in das Tor-Netz hineingehende, als auch daraus ausgehende übertragene Daten "
"sehen oder messen können. Daher kann man bei Kenntnis beider Datenflüsse "
"durch einfache Wahrscheinlichkeitsrechnung entscheiden, ob sie zusammen "
"passen."

#. type: Plain text
msgid ""
"That could also be the case if your ISP (or your local network "
"administrator)  and the ISP of the destination server (or the destination "
"server itself)  cooperate to attack you."
msgstr ""
"Dies ist auch möglich, wenn Ihr ISP (oder Administrator des lokalen "
"Netzwerks) und der ISP des Zielservers (oder der Zielserver selbst) bei "
"einem Angriff gegen Sie zusammenarbeiten."

#. type: Plain text
msgid ""
"Tor tries to protect against traffic analysis, where an attacker tries to "
"learn whom to investigate, but Tor can't protect against traffic "
"confirmation (also known as end-to-end correlation), where an attacker tries "
"to confirm a hypothesis by monitoring the right locations in the network and "
"then doing the math."
msgstr ""
"Tor versucht dort vor Datenflussanalyse zu schützen, wo Angreifende "
"versuchen zu lernen, wer auszuforschen ist. Aber Tor kann nicht vor "
"Datenflussbestätigung (auch bekannt als Ende-zu-Ende Korrelation) schützen, "
"bei der Angreifende durch Beobachten der richtigen Stellen im Netzwerk und "
"anschließender mathematischer Auswertung, eine Annahme zu bestätigen "
"versuchen."

#. type: Plain text
#, no-wrap
msgid ""
"<p class=\"quoted-from\">Quoted from <a\n"
"href=\"https://blog.torproject.org/blog/one-cell-enough\">Tor Project: \"One cell\n"
"is enough to break Tor's anonymity\"</a>.</p>\n"
msgstr ""
"<p class=\"quoted-from\">Zitiert aus <a\n"
"href=\"https://blog.torproject.org/blog/one-cell-enough\">Tor Project: \"One cell\n"
"is enough to break Tor's anonymity\"</a>.</p>\n"

#. type: Title =
#, no-wrap
msgid "Tails doesn't encrypt your documents by default"
msgstr "Tails verschlüsselt Ihre Dokumente standardmäßig nicht"

#. type: Plain text
#, fuzzy
#| msgid ""
#| "The documents that you might save on storage devices will not be "
#| "encrypted by default, except in the [[encrypted persistent volume|doc/"
#| "first_steps/persistence]].  But Tails provides you with tools to encrypt "
#| "your documents, such as GnuPG, or encrypt your storage devices, such as "
#| "LUKS."
msgid ""
"The documents that you might save on storage devices are not be encrypted by "
"default, except in the [[Persistent Storage|doc/first_steps/persistence]], "
"which is entirely encrypted.  But Tails provides you with tools to encrypt "
"your documents, such as GnuPG, or encrypt your storage devices, such as LUKS."
msgstr ""
"Standardmäßig werden Dokumente, die Sie möglicherweise auf einem Datenträger "
"speichern, nicht verschlüsselt, außer im [[verschlüsselten beständigen "
"Speicherbereich|doc/first_steps/persistence]]. Allerdings enthält Tails "
"Werkzeuge zum Verschlüsseln von Dokumenten, wie  GnuPG, oder Datenträgern, "
"wie LUKS."

#. type: Plain text
msgid ""
"It is also likely that the files you may create will contain evidence that "
"they were created using Tails."
msgstr ""
"Es ist auch wahrscheinlich, dass die Dateien, die Sie erstellen, Beweise "
"dafür enthalten, dass Sie mithilfe von Tails erstellt wurden."

#. type: Plain text
#, no-wrap
msgid ""
"**If you need to access the local hard-disks** of the computer you are using, be\n"
"conscious that you might then leave trace of your activities with Tails on it.\n"
msgstr ""
"**Wenn Sie Zugriff auf die lokale Festplatte des verwendeten Computers benötigen**, seien\n"
"Sie sich bewusst, dass Sie darauf eine Spur der Aktivitäten von Tails hinterlassen können.\n"

#. type: Plain text
#, no-wrap
msgid ""
"Tails doesn't clear the metadata of your documents for you and doesn't encrypt the Subject: and other headers of your encrypted email messages\n"
"===========================================================================================\n"
msgstr ""
"Tails bereinigt Ihre Dokumente nicht von Metadaten und verschlüsselt weder die Betreffzeile noch andere Header-Zeilen Ihrer verschlüsselten E-Mails\n"
"===========================================================================================\n"

#. type: Plain text
msgid ""
"Numerous files formats store hidden data or metadata inside of the files. "
"Word processing or PDF files could store the name of the author, the date "
"and time of creation of the file, and sometimes even parts of the editing "
"history of the file, depending on the file format and the software used."
msgstr ""
"Eine Vielzahl an Dateiformaten speichern versteckte Daten oder Metadaten in "
"den Dateien. Textverarbeitungsprogramme oder PDF Dateien könnten den Namen "
"der Person, die die Datei erstellt hat, Datum und Uhrzeit der Erstellung der "
"Datei, und manchmal sogar Teile der Änderungshistorie der Datei speichern, "
"je nachdem, welches Dateiformat und welche Software benutzt wurde."

#. type: Plain text
msgid ""
"Please note also, that the Subject: as well as the rest of the header lines "
"of your OpenPGP encrypted email messages are not encrypted. This is not a "
"bug of Tails or the [OpenPGP](http://www.mozilla-enigmail.org/forum/"
"viewtopic.php?f=3&t=328) protocol; it's due to backwards compatibility with "
"the original SMTP protocol. Unfortunately no RFC standard exists yet for "
"Subject: line encryption."
msgstr ""
"Bitte beachten Sie auch, dass die Betreffzeile und die anderen Header-Zeilen "
"in einer OpenPGP-verschlüsselten E-Mail nicht verschlüsselt sind. Das ist "
"kein Fehler in Tails oder dem [OpenPGP](http://www.mozilla-enigmail.org/"
"forum/viewtopic.php?f=3&t=328) Protokoll; es ist ein Ergebnis der "
"Abwärtskompatibilität mit dem ursprünglichen SMTP Protokoll. Leider "
"existieren noch keine RFC-Standards, die die Verschlüsselung der "
"Betreffzeile gestatten."

#. type: Plain text
msgid ""
"Image file formats, like TIFF of JPEG, probably take the prize for most "
"hidden data.  These files, created by digital cameras or mobile phones, "
"contain a metadata format called EXIF which can include the date, time and "
"sometimes the GPS coordinates when the picture was taken, the brand and "
"serial number of the device which took it, as well as a thumbnail of the "
"original image. Image processing software tends to keep this metadata "
"intact. The internet is full of cropped or blurred images in which the "
"included EXIF thumbnail still shows the original picture."
msgstr ""
"Bilddateiformate, wie TIFF oder JPEG, schießen hier möglicherweise den Vogel "
"ab. Diese Dateien, die von Digitalkameras oder Handys erstellt werden, "
"beinhalten Metadaten im EXIF-Format, die Datum und Uhrzeit und manchmal auch "
"GPS-Koordinaten des Aufnahmeorts, Marke und Seriennummer des Aufnahmegeräts, "
"als auch ein Vorschaubild des Originalbildes beinhalten können. "
"Bildverarbeitungssoftware neigt dazu, diese Daten intakt zu lassen. Das "
"Internet ist voller zugeschnittener oder unscharf gemachter Fotos, bei denen "
"das EXIF-Vorschaubild dennoch die komplette Originalaufnahme zeigt."

#. type: Plain text
#, no-wrap
msgid ""
"**Tails doesn't clear the metadata of your files for you**. Yet. Still it's in\n"
"Tails' design goal to help you do that. For example, Tails already comes with\n"
"the [Metadata anonymisation toolkit](https://0xacab.org/jvoisin/mat2).\n"
msgstr ""
"**Tails bereinigt Ihre Dateien nicht von Metadaten für Sie**. Noch nicht. Denn es\n"
"ist eines der gewünschten Designziele von Tails Sie dabei zu unterstützen.\n"
"Beispielsweise beinhaltet Tails bereits den [Metadata anonymisation\n"
"toolkit](https://0xacab.org/jvoisin/mat2).\n"

#. type: Title =
#, no-wrap
msgid "Tor doesn't protect you from a global adversary"
msgstr "Tor schützt Sie nicht vor globalen Angreifenden"

#. type: Plain text
msgid ""
"A global passive adversary would be a person or an entity able to monitor at "
"the same time the traffic between all the computers in a network. By "
"studying, for example, the timing and volume patterns of the different "
"communications across the network, it would be statistically possible to "
"identify Tor circuits and thus match Tor users and destination servers."
msgstr ""
"Eine globale, passiv angreifende Partei wäre die Person oder Institution mit "
"der Fähigkeit, gleichzeitig den gesamten Datenverkehr aller Computer in "
"einem Netzwerk zu beobachten. Beispielsweise wäre es durch die Analyse von "
"Zeit- und Volumenmustern der unterschiedlichen Kommunikation im Netzwerk "
"statistisch möglich, Tor-Verbindungen zu identifizieren und so Tor-Nutzer "
"und Zielserver abzugleichen."

#. type: Plain text
msgid ""
"It is part of Tor's initial trade-off not to address such a threat in order "
"to create a low-latency communication service usable for web browsing, "
"Internet chat or SSH connections."
msgstr ""
"Es ist ein Teil der grundlegenden Abwägung in Tor, diese Bedrohung nicht zu "
"beachten, um einen Kommunikationsdienst mit niedriger Latenz für "
"Webbrowsing, Internet-Chat oder SSH-Verbindungen zu schaffen."

#. type: Plain text
msgid ""
"For more expert information see the Tor design paper, \"[Tor Project: The "
"Second-Generation Onion Router](https://svn.torproject.org/svn/projects/"
"design-paper/tor-design.pdf)\", specifically, \"Part 3. Design goals and "
"assumptions.\""
msgstr ""
"Für weiterführende Informationen lesen Sie das Tor-Entwurfspapier \"[Tor "
"Project: The Second-Generation Onion Router](https://svn.torproject.org/svn/"
"projects/design-paper/tor-design.pdf)\", vor allem \"Teil 3. Design goals "
"and assumptions\"."

#. type: Plain text
#, no-wrap
msgid "<a id=\"identities\"></a>\n"
msgstr "<a id=\"identities\"></a>\n"

#. type: Title =
#, no-wrap
msgid "Tails doesn't magically separate your different contextual identities"
msgstr "Tails besitzt keinen magischen Mechanismus, um Ihre Identitäten für verschiedene Kontexte zu trennen"

#. type: Plain text
msgid ""
"It is usually not advisable to use the same Tails session to perform two "
"tasks or endorse two contextual identities that you really want to keep "
"separate from one another. For example hiding your location to check your "
"email and anonymously publishing a document."
msgstr ""
"Im Allgemeinen sei davon abgeraten, dieselbe Tails-Sitzung für zwei "
"verschiedene Aufgaben oder zwei kontextabhängige Identitäten zu verwenden, "
"sofern Sie diese wirklich voneinander getrennt wissen möchten. Zum Beispiel "
"für das Verbergen Ihres Aufenthaltsorts zum Empfangen Ihrer E-Mails und für "
"die anonyme Veröffentlichung eines Dokuments."

#. type: Plain text
msgid ""
"First, because Tor tends to reuse the same circuits, for example, within the "
"same browsing session. Since the exit node of a circuit knows both the "
"destination server (and possibly the content of the communication if it's "
"not encrypted) and the address of the previous relay it received the "
"communication from, it makes it easier to correlate several browsing "
"requests as part of a same circuit and possibly made by the same user. If "
"you are facing a global adversary as described above, it might then also be "
"in a position to do this correlation."
msgstr ""
"Erstens, da Tor dazu tendiert dieselbe Verbindung zu verwenden, "
"beispielsweise innerhalb derselben Browser-Sitzung. Da das Ausgangsrelais "
"einer Verbindung sowohl den Zielserver (und, sofern nicht verschlüsselt, "
"möglicherweise den Inhalt der Kommunikation), als auch die Adresse des "
"vorangegangenen Relais von dem die Kommunikation kam, kennt, erleichtert "
"dies die Erkennung verschiedener Anfragen an Webseiten derselben Verbindung "
"und möglicherweise derselben Benutzenden. Falls Sie sich globalen "
"Angreifenden, wie oben beschrieben, ausgesetzt sehen, könnten diese auch zur "
"Durchführung dieser Korrelation in der Lage sein."

#. type: Plain text
msgid ""
"Second, in case of a security hole or an error in using Tails or one of its "
"applications, information about your session could be leaked. That could "
"reveal that the same person was behind the various actions made during the "
"session."
msgstr ""
"Zweitens kann, im Falle einer Sicherheitslücke oder falscher Bedienung von "
"Tails oder einer der Anwendungen, Information über Ihre Sitzung nach außen "
"gelangen. Das könnte aufdecken, dass dieselbe Person hinter diversen "
"Handlungen während dieser Sitzung steckt."

#. type: Plain text
#, no-wrap
msgid ""
"**The solution to both threats is to shutdown and restart Tails** every time\n"
"you're using a new identity, if you really want to isolate them better.\n"
msgstr ""
"**Die Lösung für beide Szenarien ist, Tails jedes Mal herunterzufahren und neuzustarten**,\n"
"wenn Sie eine neue Identität verwenden und diese besser voneinander trennen möchten.\n"

#. type: Plain text
#, no-wrap
msgid ""
"The [[<span class=\"guilabel\">New Identity</span> feature of\n"
"<span class=\"application\">Tor Browser</span>|doc/anonymous_internet/Tor_Browser#new_identity]]\n"
"is limited to the browser.\n"
msgstr ""
"Die [[<span class=\"guilabel\">New Identity</span> Funktion des\n"
"<span class=\"application\"> Tor Browsers</span>|doc/anonymous_internet/Tor_Browser#new_identity]]\n"
"ist auf den Browser beschränkt.\n"

#. type: Plain text
#, no-wrap
msgid ""
"There is no <span class=\"guilabel\">New Identity</span> button for Tails as a\n"
"whole.\n"
msgstr ""
"Es gibt keinen <span class=\"guilabel\">New Identity</span> Schalter für Tails als\n"
"ganzes.\n"

#. type: Title =
#, no-wrap
msgid "Tails doesn't make your crappy passwords stronger"
msgstr "Tails macht Ihre schlechten Passwörter nicht sicherer"

#. type: Plain text
msgid ""
"Tor allows you to be anonymous online; Tails allows you to leave no trace on "
"the computer you're using. But again, **neither or both are magic spells for "
"computer security**."
msgstr ""
"Tor ermöglicht Ihnen Anonymität im Internet; Tails ermöglicht Ihnen, keine "
"Spuren auf dem verwendeten Computer zu hinterlassen. Trotzdem ist **keines "
"von beiden ein magischer Zauber für Computersicherheit**."

#. type: Plain text
#, no-wrap
msgid ""
"If you use weak passwords, they can be guessed by brute-force attacks with or\n"
"without Tails in the same way. To know if your passwords are weak and learn good\n"
"practices to create better password, you can read [[!wikipedia\n"
"Weak_password#Examples_of_weak_passwords desc=\"Wikipedia: Weak Passwords\"]].\n"
msgstr ""
"Falls Sie schwache Passwörter verwenden, können diese durch Brute-Force Angriffe erraten werden,\n"
"unabhängig davon, ob Sie Tails verwenden oder nicht. Um herauszufinden, ob Ihr Passwort schwach ist, oder um bewährte\n"
"Praktiken für sichere Passwörter zu erlernen, können Sie [[!wikipedia\n"
"Weak_password#Examples_of_weak_passwords desc=\"Wikipedia: Weak Passwords\"]] lesen.\n"

#. type: Title =
#, no-wrap
msgid "Tails is a work in progress"
msgstr "Tails ist ständig in Bearbeitung"

#. type: Plain text
msgid ""
"Tails, as well as all the software it includes, are continuously being "
"developed and may contain programming errors or security holes."
msgstr ""
"Tails und die gesamte mitgelieferte Software werden ständig weiterentwickelt "
"und können Programmierfehler oder Sicherheitslücken enthalten."

#~ msgid ""
#~ "As explained in our documentation about\n"
#~ "[[Tor Browser|anonymous_internet/Tor_Browser#new_identity]],\n"
#~ "its **New identity** feature is not a perfect solution to separate\n"
#~ "different contextual identities. And, as\n"
#~ "[[explained in the FAQ|support/faq#new_identity]], Tails does not\n"
#~ "provide a global <span class=\"guilabel\">New Identity</span>\n"
#~ "feature. **Shutdown and restart Tails instead.**\n"
#~ msgstr ""
#~ "Wie in unserer Dokumentation über den\n"
#~ "[[Tor Browser|anonymous_internet/Tor_Browser#new_identity]]\n"
#~ "beschrieben wird, ist die **Neue Identität** Funktion keine\n"
#~ "perfekte Lösung, um Identitäten für verschiedene Kontexte zu trennen.\n"
#~ "Wie zudem [[in der FAQ erklärt|support/faq#new_identity]] wird, bietet "
#~ "Tails keine\n"
#~ "systemweite Funktion für <span class=\"guilabel\">Neue Identität</span>.\n"
#~ "**Fahren Sie stattdessen Tails herunter und starten Sie es neu.**\n"<|MERGE_RESOLUTION|>--- conflicted
+++ resolved
@@ -7,11 +7,7 @@
 msgstr ""
 "Project-Id-Version: Tails\n"
 "Report-Msgid-Bugs-To: tails-l10n@boum.org\n"
-<<<<<<< HEAD
-"POT-Creation-Date: 2020-04-12 16:10+0200\n"
-=======
 "POT-Creation-Date: 2020-04-15 02:12+0000\n"
->>>>>>> 5f2d5937
 "PO-Revision-Date: 2019-11-22 16:47+0000\n"
 "Last-Translator: Muri Nicanor <muri@immerda.ch>\n"
 "Language-Team: Tails translators <tails@boum.org>\n"
@@ -55,8 +51,8 @@
 
 #. type: Title =
 #, no-wrap
-msgid "Tails does not protect against compromised hardware"
-msgstr "Tails schützt nicht vor kompromittierter Hardware"
+msgid "Tails does not protect against compromised hardware\n"
+msgstr "Tails schützt nicht vor kompromittierter Hardware\n"
 
 #. type: Plain text
 msgid ""
@@ -75,8 +71,8 @@
 
 #. type: Title =
 #, no-wrap
-msgid "Tails can be compromised if installed or plugged in untrusted systems"
-msgstr "Tails kann kompromittiert werden, wenn es in Systemen installiert oder benutzt wird, denen nicht vertraut wird"
+msgid "Tails can be compromised if installed or plugged in untrusted systems\n"
+msgstr "Tails kann kompromittiert werden, wenn es in Systemen installiert oder benutzt wird, denen nicht vertraut wird\n"
 
 #. type: Plain text
 msgid ""
@@ -116,8 +112,8 @@
 
 #. type: Title =
 #, no-wrap
-msgid "Tails does not protect against BIOS or firmware attacks"
-msgstr "Tails schützt nicht vor BIOS- oder Firmware-Angriffen"
+msgid "Tails does not protect against BIOS or firmware attacks\n"
+msgstr "Tails schützt nicht vor BIOS- oder Firmware-Angriffen\n"
 
 #. type: Plain text
 msgid ""
@@ -146,8 +142,8 @@
 
 #. type: Title =
 #, no-wrap
-msgid "Tor exit nodes can eavesdrop on communications"
-msgstr "Tor-Ausgangsrelais können Verbindungen abhören"
+msgid "Tor exit nodes can eavesdrop on communications\n"
+msgstr "Tor-Ausgangsrelais können Verbindungen abhören\n"
 
 #. type: Plain text
 #, no-wrap
@@ -228,8 +224,8 @@
 
 #. type: Title =
 #, no-wrap
-msgid "Tails makes it clear that you are using Tor and probably Tails"
-msgstr "Tails macht sichtbar, dass Sie Tor und möglicherweise Tails verwenden"
+msgid "Tails makes it clear that you are using Tor and probably Tails\n"
+msgstr "Tails macht sichtbar, dass Sie Tor und möglicherweise Tails verwenden\n"
 
 #. type: Plain text
 #, no-wrap
@@ -283,8 +279,8 @@
 
 #. type: Title =
 #, no-wrap
-msgid "Man-in-the-middle attacks"
-msgstr "Man-in-the-Middle-Angriffe"
+msgid "Man-in-the-middle attacks\n"
+msgstr "Man-in-the-Middle-Angriffe\n"
 
 #. type: Plain text
 msgid ""
@@ -455,8 +451,8 @@
 
 #. type: Title =
 #, no-wrap
-msgid "Confirmation attacks"
-msgstr "Bestätigungsangriffe"
+msgid "Confirmation attacks\n"
+msgstr "Bestätigungsangriffe\n"
 
 #. type: Plain text
 msgid ""
@@ -509,8 +505,8 @@
 
 #. type: Title =
 #, no-wrap
-msgid "Tails doesn't encrypt your documents by default"
-msgstr "Tails verschlüsselt Ihre Dokumente standardmäßig nicht"
+msgid "Tails doesn't encrypt your documents by default\n"
+msgstr "Tails verschlüsselt Ihre Dokumente standardmäßig nicht\n"
 
 #. type: Plain text
 #, fuzzy
@@ -622,8 +618,8 @@
 
 #. type: Title =
 #, no-wrap
-msgid "Tor doesn't protect you from a global adversary"
-msgstr "Tor schützt Sie nicht vor globalen Angreifenden"
+msgid "Tor doesn't protect you from a global adversary\n"
+msgstr "Tor schützt Sie nicht vor globalen Angreifenden\n"
 
 #. type: Plain text
 msgid ""
@@ -669,8 +665,8 @@
 
 #. type: Title =
 #, no-wrap
-msgid "Tails doesn't magically separate your different contextual identities"
-msgstr "Tails besitzt keinen magischen Mechanismus, um Ihre Identitäten für verschiedene Kontexte zu trennen"
+msgid "Tails doesn't magically separate your different contextual identities\n"
+msgstr "Tails besitzt keinen magischen Mechanismus, um Ihre Identitäten für verschiedene Kontexte zu trennen\n"
 
 #. type: Plain text
 msgid ""
@@ -749,8 +745,8 @@
 
 #. type: Title =
 #, no-wrap
-msgid "Tails doesn't make your crappy passwords stronger"
-msgstr "Tails macht Ihre schlechten Passwörter nicht sicherer"
+msgid "Tails doesn't make your crappy passwords stronger\n"
+msgstr "Tails macht Ihre schlechten Passwörter nicht sicherer\n"
 
 #. type: Plain text
 msgid ""
@@ -777,8 +773,8 @@
 
 #. type: Title =
 #, no-wrap
-msgid "Tails is a work in progress"
-msgstr "Tails ist ständig in Bearbeitung"
+msgid "Tails is a work in progress\n"
+msgstr "Tails ist ständig in Bearbeitung\n"
 
 #. type: Plain text
 msgid ""
