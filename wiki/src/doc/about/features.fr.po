# SOME DESCRIPTIVE TITLE
# Copyright (C) YEAR Free Software Foundation, Inc.
# This file is distributed under the same license as the PACKAGE package.
# FIRST AUTHOR <EMAIL@ADDRESS>, YEAR.
#
msgid ""
msgstr ""
"Project-Id-Version: Tails\n"
"Report-Msgid-Bugs-To: tails-l10n@boum.org\n"
<<<<<<< HEAD
"POT-Creation-Date: 2020-04-12 16:10+0200\n"
=======
"POT-Creation-Date: 2020-04-15 02:12+0000\n"
>>>>>>> 5f2d5937
"PO-Revision-Date: 2020-01-26 17:26+0000\n"
"Last-Translator: xin <xin@riseup.net>\n"
"Language-Team: Tails translators <tails@boum.org>\n"
"Language: fr\n"
"MIME-Version: 1.0\n"
"Content-Type: text/plain; charset=UTF-8\n"
"Content-Transfer-Encoding: 8bit\n"
"Plural-Forms: nplurals=2; plural=n > 1;\n"
"X-Generator: Weblate 3.5.1\n"

#. type: Plain text
#, no-wrap
msgid "[[!meta title=\"Features and included software\"]]\n"
msgstr "[[!meta title=\"Fonctionnalités et logiciels inclus\"]]\n"

#. type: Plain text
#, no-wrap
msgid "[[!toc levels=2]]\n"
msgstr "[[!toc levels=2]]\n"

#. type: Plain text
msgid "Tails is based on [[Debian|https://www.debian.org/]] 10 (Buster)."
msgstr ""
"Tails est basé sur [[Debian|https://www.debian.org/index.fr.html]] 10 "
"(Buster)."

#. type: Title =
#, no-wrap
msgid "Included software"
msgstr "Logiciels inclus"

#. type: Bullet: '* '
msgid ""
"[GNOME](http://www.gnome.org), an intuitive and attractive desktop "
"environment ([[More...|doc/first_steps/"
"introduction_to_gnome_and_the_tails_desktop]])"
msgstr ""
"[GNOME](http://www.gnome.org), un environnement de bureau intuitif et "
"élégant ([[Plus d'information...|doc/first_steps/"
"introduction_to_gnome_and_the_tails_desktop]])"

#. type: Title -
#, no-wrap
msgid "Networking"
msgstr "Réseau"

#. type: Plain text
#, no-wrap
msgid ""
"* [Tor](https://www.torproject.org) with:\n"
"  - [[stream isolation|contribute/design/stream_isolation]]\n"
"  - regular, obfs2, obfs3, obfs4, and ScrambleSuit bridges support\n"
"  - the Onion Circuits graphical frontend ([[More...|doc/anonymous_internet/tor_status#circuits]])\n"
"* [NetworkManager](http://projects.gnome.org/NetworkManager/) for easy\n"
"  network configuration ([[More...|doc/anonymous_internet/networkmanager]])\n"
"* [Tor Browser](https://www.torproject.org/projects/torbrowser.html.en) ([[More...|doc/anonymous_internet/Tor_Browser]]), a web\n"
"  browser based on [Mozilla Firefox](http://getfirefox.com) and modified to protect your anonymity with:\n"
"  - [Torbutton](https://www.torproject.org/docs/torbutton/) for anonymity\n"
"    and protection against evil JavaScript\n"
"  - all cookies are treated as session cookies by default;\n"
"  - [HTTPS Everywhere](https://www.eff.org/https-everywhere)\n"
"    transparently enables SSL-encrypted connections to a great number\n"
"    of major websites\n"
"  - [NoScript](http://noscript.net/) to have even more control over JavaScript.\n"
"  - [uBlock Origin](https://github.com/gorhill/uBlock/) to remove advertisements.\n"
"* [Pidgin](http://www.pidgin.im/) preconfigured with\n"
"  [OTR](http://www.cypherpunks.ca/otr/index.php) for Off-the-Record\n"
"  Messaging ([[More...|doc/anonymous_internet/pidgin]])\n"
"* [OnionShare](https://onionshare.org/) for anonymous file sharing\n"
"* [Thunderbird](https://www.thunderbird.net/) email client with [Enigmail](https://www.enigmail.net/) for OpenPGP support, also an RSS and Atom news feed reader ([[More...|doc/anonymous_internet/thunderbird]])\n"
"* [Aircrack-ng](http://aircrack-ng.org/) for wireless network auditing\n"
"* [Electrum](https://electrum.org/), an easy-to-use bitcoin client ([[More...|doc/anonymous_internet/electrum]])\n"
msgstr ""
"* [Tor](https://www.torproject.org/fr/)  avec :\n"
"  - [[isolation de flux|contribute/design/stream_isolation]]\n"
"  - prise en charge des bridges normaux, obfs2, obfs3, obfs4 et ScrambleSuit\n"
"  - l'interface graphique Onion Circuits ([[Plus d'information...|doc/anonymous_internet/tor_status#circuits]])\n"
"* [NetworkManager](http://projects.gnome.org/NetworkManager/) pour une\n"
"  configuration réseau simple ([[Plus d'information...|doc/anonymous_internet/networkmanager]])\n"
"* Le [Navigateur Tor](https://www.torproject.org/projects/torbrowser.html.en) ([[Plus d'information...|doc/anonymous_internet/Tor_Browser]]), un navigateur\n"
"  web basé sur [Mozilla Firefox](https://www.mozilla.org/fr/firefox/new/) et modifié pour protéger votre anonymat, avec :\n"
"  - [Torbutton](https://www.torproject.org/docs/torbutton/) pour\n"
"    l'anonymat et la protection contre JavaScript\n"
"  - tous les cookies sont traités comme des cookies de session par défaut;\n"
"  - [HTTPS Everywhere](https://www.eff.org/https-everywhere)\n"
"    active de manière transparente les connexion chiffrées SSL vers un grand nombre\n"
"    de sites web\n"
"  - [NoScript](http://noscript.net/) pour contrôler plus finement JavaScript.\n"
"  - [uBlock Origin](https://github.com/gorhill/uBlock/) pour supprimer les publicités.\n"
"* [Pidgin](http://www.pidgin.im/) préconfiguré avec\n"
"  [OTR](http://www.cypherpunks.ca/otr/index.php) pour la messagerie\n"
"  Off-the-Record ([[Plus d'information...|doc/anonymous_internet/pidgin]])\n"
"* [OnionShare](https://onionshare.org/) pour partager des fichiers anonymement\n"
"* [Thunderbird](https://www.mozilla.org/fr/thunderbird/), un client de messagerie, avec [Enigmail](https://www.enigmail.net/) pour la prise en charge de OpenPGP, également un lecteur de flux RSS et ATOM ([[Plus  d'information...|doc/anonymous_internet/thunderbird]])\n"
"* [Aircrack-ng](http://aircrack-ng.org/) pour l'audit de réseaux sans-fil\n"
"* [Electrum](https://electrum.org/), un client bitcoin facile à utiliser ([[Plus d'information...|doc/anonymous_internet/electrum]])\n"

#. type: Title -
#, no-wrap
msgid "Desktop edition"
msgstr "Bureautique"

#. type: Bullet: '* '
msgid ""
"[LibreOffice](https://www.libreoffice.org/) ([[More...|doc/"
"sensitive_documents/office_suite]])"
msgstr ""
"[LibreOffice](https://fr.libreoffice.org/) ([[Plus d'information...|doc/"
"sensitive_documents/office_suite]])"

#. type: Bullet: '* '
msgid ""
"[Gimp](https://www.gimp.org/) and [Inkscape](https://inkscape.org/) to edit "
"images ([[More...|doc/sensitive_documents/graphics]])"
msgstr ""
"[Gimp](https://www.gimp.org/) et [Inkscape](https://inkscape.org/fr/) pour "
"la retouche d'images ([[Plus d'information...|doc/sensitive_documents/"
"graphics]])"

#. type: Bullet: '* '
msgid ""
"GNOME Sound Recorder for recording sound ([[More...|doc/sensitive_documents/"
"sound_and_video]])"
msgstr ""
"Enregistreur de son GNOME pour l'enregistrement de son ([[Plus "
"d'information...|doc/sensitive_documents/sound_and_video]])"

#. type: Bullet: '* '
msgid ""
"[Audacity](https://www.audacityteam.org/) for recording and editing sounds "
"([[More...|doc/sensitive_documents/sound_and_video]])"
msgstr ""
"[Audacity](https://www.audacityteam.org/) pour l'enregistrement et l'édition "
"audio ([[Plus d'information...|doc/sensitive_documents/sound_and_video]])"

#. type: Bullet: '* '
msgid "[Poedit](https://poedit.net/) to edit .po files"
msgstr "[Poedit](https://poedit.net/) pour éditer les fichiers .po"

#. type: Bullet: '* '
msgid ""
"[Simple Scan](https://launchpad.net/simple-scan) and [SANE](http://sane-"
"project.org/) for scanner support"
msgstr ""
"[Simple Scan](https://launchpad.net/simple-scan) et [SANE](http://sane-"
"project.org/) pour la gestion du scanner"

#. type: Bullet: '* '
msgid "[Brasero](https://wiki.gnome.org/Apps/Brasero) to burn CD/DVDs"
msgstr ""
"[Brasero](https://wiki.gnome.org/Apps/Brasero) pour graver des CD ou DVD"

#. type: Bullet: '* '
msgid ""
"[Sound Juicer](https://wiki.gnome.org/Apps/SoundJuicer) to rip audio CDs"
msgstr ""
"[Sound Juicer](https://wiki.gnome.org/Apps/SoundJuicer) pour encoder les CD "
"audio"

#. type: Bullet: '* '
msgid ""
"[BookletImposer](http://kjo.herbesfolles.org/bookletimposer/) to convert "
"linear PDF documents into booklets, and vice-versa"
msgstr ""
"[BookletImposer](http://kjo.herbesfolles.org/bookletimposer/) pour convertir "
"des documents PDF linéaires en brochures et vice-versa"

#. type: Title -
#, no-wrap
msgid "Encryption and privacy"
msgstr "Chiffrement et vie privée"

#. type: Bullet: '* '
msgid ""
"Support for both [[!wikipedia Linux_Unified_Key_Setup desc=\"LUKS\"]] and "
"[VeraCrypt](https://veracrypt.fr) encrypted volumes (like USB sticks) "
"([[More...|doc/encryption_and_privacy/encrypted_volumes]])"
msgstr ""
"Support des volumes chiffrés (comme par exemple des clés USB) [[!"
"wikipedia_fr LUKS]] et [[!wikipedia_fr Veracrypt]] ([[Plus d'information...|"
"doc/encryption_and_privacy/encrypted_volumes]])"

#. type: Bullet: '* '
msgid ""
"[GnuPG](http://gnupg.org/), the GNU implementation of OpenPGP for email and "
"data encyption and signing"
msgstr ""
"[GnuPG](http://gnupg.org/), l'implémentation d'OpenPGP par GNU adaptée au "
"chiffrement des courriers électroniques, des données et à leur signature"

#. type: Bullet: '* '
msgid ""
"[GNOME screen keyboard](https://help.gnome.org/users/gnome-help/stable/"
"keyboard-osk.html.en)  for accessibility, and as a countermeasure against "
"hardware [[!wikipedia Keystroke logging desc=\"keyloggers\"]] ([[More...|doc/"
"encryption_and_privacy/virtual_keyboard]])"
msgstr ""
"[Clavier visuel de GNOME](https://help.gnome.org/users/gnome-help/stable/"
"keyboard-osk.html.fr) pour l’accessibilité et pour se prémunir des [[!"
"wikipedia_fr Enregistreur de frappe desc=\"enregistreurs de frappe"
"\"]]matériels ([[Plus d'information...|doc/encryption_and_privacy/"
"virtual_keyboard]])"

#. type: Bullet: '* '
msgid "[MAT](https://0xacab.org/jvoisin/mat2) to anonymize metadata in files"
msgstr ""
"[MAT](https://0xacab.org/jvoisin/mat2) pour rendre anonymes les métadonnées "
"contenues dans les fichiers"

#. type: Bullet: '* '
msgid ""
"[KeePassXC](https://keepassxc.org/) password manager ([[More...|doc/"
"encryption_and_privacy/manage_passwords]])"
msgstr ""
"Gestionnaire de mot de passe [KeePassXC](https://keepassxc.org/) ([[Plus "
"d'information...|doc/encryption_and_privacy/manage_passwords]])"

#. type: Bullet: '* '
msgid ""
"[GtkHash](http://gtkhash.sourceforge.net/) to calculate checksums ([[More...|"
"doc/encryption_and_privacy/checksums]])"
msgstr ""
"[GtkHash](http://gtkhash.sourceforge.net/) pour calculer les sommes de "
"contrôle ([[Plus d'information...|doc/encryption_and_privacy/checksums]])"

#. type: Bullet: '* '
msgid ""
"[PDF Redact Tools](https://github.com/firstlookmedia/pdf-redact-tools) to "
"redact and strip metadata from text documents before publishing"
msgstr ""
"[PDF Redact Tool](https://github.com/firstlookmedia/pdf-redact-tools) pour "
"caviarder et enlever les métadonnées de documents texte avant publication"

#. type: Bullet: '* '
msgid ""
"[Tesseract OCR](https://github.com/tesseract-ocr/tesseract) to convert "
"images containing text into a text document"
msgstr ""
"[Tesseract OCR](https://github.com/tesseract-ocr/tesseract) pour convertir "
"des images contenant du texte en document texte"

#. type: Bullet: '* '
msgid "[FFmpeg](https://ffmpeg.org/) to record and convert audio and video"
msgstr ""
"[FFmpeg](https://ffmpeg.org/) pour enregistrer et convertir de l'audio et de "
"la vidéo"

#. type: Plain text
msgid ""
"The full packages list can be found in the [BitTorrent files download "
"directory](https://tails.boum.org/torrents/files/) (look for files with the "
"`.packages` extension)."
msgstr ""
"La liste complète des paquets se trouve dans les fichiers portant "
"l'extension `.packages` du [répertoire de téléchargement BitTorrent](https://"
"tails.boum.org/torrents/files/)."

#. type: Title =
#, no-wrap
msgid "Additional software"
msgstr "Logiciels supplémentaires"

#. type: Plain text
msgid ""
"Additionally, you can install in Tails any other software available in "
"Debian."
msgstr ""
"Vous pouvez également installer dans Tails n'importe quel logiciel "
"disponible dans Debian."

#. type: Plain text
msgid ""
"To install additional software automatically when starting Tails, use the "
"[[Additional Software|doc/first_steps/persistence/"
"configure#additional_software]] feature of the Persistent Storage."
msgstr ""

#. type: Plain text
msgid ""
"[[See the corresponding documentation.|doc/first_steps/additional_software]]"
msgstr ""
"[[Voir la documentation correspondante.|doc/first_steps/additional_software]]"

#. type: Title =
#, no-wrap
msgid "Additional features"
msgstr "Fonctionnalités supplémentaires"

#. type: Bullet: '* '
msgid ""
"automatic mechanism to [[upgrade a USB stick|doc/upgrade]] to newer versions"
msgstr ""
"automatisation de la [[mise à jour d'une clé USB|doc/upgrade]] vers une "
"version plus récente"

#. type: Bullet: '* '
msgid ""
"can be run as a virtualized guest inside [VirtualBox](http://www.virtualbox."
"org/) ([[More...|doc/advanced_topics/virtualization]])"
msgstr ""
"peut être utilisé en tant que système invité virtualisé dans [VirtualBox]"
"(http://www.virtualbox.org/) ([[Plus d'information...|doc/advanced_topics/"
"virtualization]])"

#. type: Bullet: '* '
msgid ""
"64-bit PAE-enabled kernel with NX-bit and SMP support on hardware that "
"supports it"
msgstr ""
"Noyau 64-bit PAE avec prise en charge de NX-bit et SMP pour le matériel le "
"permettant"

#. type: Bullet: '* '
msgid "Some basic [[doc/first_steps/accessibility]] features"
msgstr ""
"Quelques fonctionnalités basiques [[d'accessibilité|doc/first_steps/"
"accessibility]]"

#. type: Bullet: '* '
msgid "Some [[contribute/design/application_isolation]] with AppArmor"
msgstr ""
"Quelques [[applications confinées|contribute/design/application_isolation]] "
"grâce à AppArmor"

#. type: Bullet: '* '
msgid ""
"To prevent cold-boot attacks and various memory forensics, Tails erases most "
"memory on shutdown and when the boot media is physically removed."
msgstr ""
"Pour éviter les attaques de type démarrage à froid (cold-boot) ainsi que "
"diverses récupérations de mémoire vive après extinction, Tails efface la "
"majorité de la mémoire vive lors de l'extinction et quand vous enlevez "
"physiquement le support de démarrage."

#. type: Title =
#, no-wrap
msgid "Multilingual support"
msgstr "Support de différentes langues"

#. type: Plain text
msgid ""
"When starting Tails, you can choose between a large number of languages, "
"including Arabic, Azerbaijani, Catalan, Czech, Welsh, Danish, German, Greek, "
"English, Spanish, Persian, Finnish, French, Croatian, Hungarian, Indonesian, "
"Italian, Japanese, Khmer, Korean, Latvian, Bokmål, Dutch, Polish, "
"Portuguese, Russian, Slovak, Slovene, Albanian, Serbian, Swedish, Turkish, "
"Ukrainian, and Chinese."
msgstr ""
"Au lancement de Tails, vous pouvez choisir entre de nombreuses langues dont "
"l'arabe, l'azéri, le catalan, le tchèque, le gallois, le danois, l'allemand, "
"le grec, l'anglais, l'espagnol, le persan, le finnois, le français, le "
"croate, le hongrois, l'indonésien, l'italien, le japonais, le khmer, le "
"coréen, le letton, le bokmål, le néerlandais, le polonais, le portugais, le "
"russe, le slovaque, le slovène, l'albanais, le serbe, le suédois, le turc, "
"l'ukrainien et le chinois."

#. type: Plain text
msgid "The required keyboard input system is automatically enabled."
msgstr "L'agencement du clavier correspondant est automatiquement activé."

#. type: Plain text
msgid ""
"Some of these languages could not be thoroughly tested as we don't speak "
"every language in the world. If you find issues using one of the supposedly "
"supported languages, don't hesitate to [[tell us about it|support]]. E.g. "
"Tails probably lacks some non-Latin fonts or input systems."
msgstr ""
"Certaines de ces langues n'ont pas été testées convenablement, car nous ne\n"
"parlons pas toutes les langues du monde. Si vous rencontrez des problèmes "
"en\n"
"utilisant l'une des langues que nous proposons, n'hésitez pas à [[nous\n"
"prévenir|support]]. Par exemple, il manque probablement à Tails certaines "
"polices non-latines ou des systèmes de saisie."

#. type: Plain text
msgid ""
"If you wish to make it easier to use Tails for your language speakers, see "
"the [[translators guidelines|contribute/how/translate]]."
msgstr ""
"Si vous voulez faciliter l'utilisation de Tails pour les personnes parlant "
"votre langue, jetez un œil aux [[instructions de traduction|contribute/how/"
"translate]]."

#~ msgid ""
#~ "Using the <span class=\"guilabel\">Additional Software</span>\n"
#~ "persistence feature, additional software can even be installed\n"
#~ "automatically every time you start Tails.\n"
#~ msgstr ""
#~ "Avec la fonctionnalité <span class=\"guilabel\">Logiciels additionnels</span>\n"
#~ "de la persistance, des logiciels supplémentaires peuvent être installés\n"
#~ "automatiquement à chaque démarrage de Tails.\n"

#~ msgid "[Scribus](https://www.scribus.net/) for page layout"
#~ msgstr ""
#~ "[Scribus](https://www.scribus.net/), un logiciel de mise en page (PAO, "
#~ "publication assistée par ordinateur)"

#~ msgid ""
#~ "[[customization|contribute/customize]] (e.g. to add a given missing piece "
#~ "of software) is relatively easy: one may [[contribute/build]] a custom "
#~ "Amnesic Incognito Live System in about one hour on a modern desktop "
#~ "computer"
#~ msgstr ""
#~ "la [[personnalisation|contribute/customize]] (par exemple l'ajout d'un "
#~ "logiciel particulier) est relativement simple : il est possible de "
#~ "[[construire|contribute/build]] un Tails personnalisé en environ une "
#~ "heure sur un ordinateur de bureau récent"

#~ msgid ""
#~ "[PiTiVi](http://pitivi.org/) for non-linear audio/video editing "
#~ "([[More...|doc/sensitive_documents/sound_and_video]])"
#~ msgstr ""
#~ "[PiTiVi](http://pitivi.org/) pour le montage audio/vidéo non-linéaire "
#~ "([[Plus d'information...|doc/sensitive_documents/sound_and_video]])"

#~ msgid ""
#~ "[Traverso](http://traverso-daw.org/) a multi-track audio recorder and "
#~ "editor"
#~ msgstr ""
#~ "[Traverso](http://traverso-daw.org/), un enregistreur et éditeur audio "
#~ "multipiste"

#~ msgid ""
#~ "[Monkeysign](http://web.monkeysphere.info/monkeysign), a tool for OpenPGP "
#~ "key signing and exchange"
#~ msgstr ""
#~ "[Monkeysign](http://web.monkeysphere.info/monkeysign), un outil pour les "
#~ "échanges et les signatures de clés OpenPGP"

#~ msgid ""
#~ "[PWGen](http://pwgen-win.sourceforge.net/), a strong password generator"
#~ msgstr ""
#~ "[PWGen](http://pwgen-win.sourceforge.net/), un générateur de mots de "
#~ "passe solides"

#~ msgid ""
#~ "[[!wikipedia Shamir's Secret Sharing]] using [gfshare](http://www.digital-"
#~ "scurf.org/software/libgfshare)  and [ssss](http://point-at-infinity.org/"
#~ "ssss/)"
#~ msgstr ""
#~ "[[!wikipedia_fr Partage de clé secrète de Shamir]] avec [gfshare](http://"
#~ "www.digital-scurf.org/software/libgfshare) et [ssss](http://point-at-"
#~ "infinity.org/ssss/)"

#~ msgid ""
#~ "[Keyringer](https://keyringer.pw/), a command line tool to encrypt "
#~ "secrets shared through Git ([[More...|doc/encryption_and_privacy/"
#~ "keyringer]])"
#~ msgstr ""
#~ "[Keyringer](https://keyringer.pw/), un utilitaire en ligne de commande "
#~ "permettant le partage de secrets de manière distribuée et chiffrée avec "
#~ "Git ([[Plus d'information...|doc/encryption_and_privacy/keyringer]])"

#~ msgid ""
#~ "[Paperkey](http://www.jabberwocky.com/software/paperkey/) a command line "
#~ "tool to back up OpenPGP secret keys on paper ([[More...|doc/"
#~ "advanced_topics/paperkey]])"
#~ msgstr ""
#~ "[Paperkey](http://www.jabberwocky.com/software/paperkey/), un utilitaire "
#~ "en ligne de commande permettant de sauvegarder des clés secrètes OpenPGP "
#~ "sur papier ([[Plus d'information...|doc/advanced_topics/paperkey]])"

#~ msgid ""
#~ "You can [[install additional software|doc/first_steps/"
#~ "additional_software]] in Tails: all software packaged for Debian is "
#~ "installable in Tails."
#~ msgstr ""
#~ "Vous pouvez [[installer des logiciels supplémentaires|doc/first_steps/"
#~ "additional_software]] dans Tails : tous les logiciels empaquetés pour "
#~ "Debian sont installables dans Tails."

#~ msgid "One can choose at boot time between a big number of languages."
#~ msgstr ""
#~ "Vous pouvez choisir parmis une grande variété de langues lors du "
#~ "démarrage."

#~ msgid ""
#~ "[[TrueCrypt|encryption_and_privacy/truecrypt]] a disk encryption software"
#~ msgstr ""
#~ "[[TrueCrypt|encryption_and_privacy/truecrypt]] un logiciel de chiffrement "
#~ "de disque"

#~ msgid ""
#~ "One can choose at boot time between the following languages: Arabic, "
#~ "Chinese, English, French, Italian, German, Portuguese and Spanish "
#~ "(Castellano)."
#~ msgstr ""
#~ "Il est possible de choisir, au démarrage, entre les langues suivantes :\n"
#~ "allemand, anglais, arabe, chinois, espagnol (castillan), français, "
#~ "italien et\n"
#~ "portuguais."<|MERGE_RESOLUTION|>--- conflicted
+++ resolved
@@ -7,11 +7,7 @@
 msgstr ""
 "Project-Id-Version: Tails\n"
 "Report-Msgid-Bugs-To: tails-l10n@boum.org\n"
-<<<<<<< HEAD
-"POT-Creation-Date: 2020-04-12 16:10+0200\n"
-=======
 "POT-Creation-Date: 2020-04-15 02:12+0000\n"
->>>>>>> 5f2d5937
 "PO-Revision-Date: 2020-01-26 17:26+0000\n"
 "Last-Translator: xin <xin@riseup.net>\n"
 "Language-Team: Tails translators <tails@boum.org>\n"
@@ -40,8 +36,8 @@
 
 #. type: Title =
 #, no-wrap
-msgid "Included software"
-msgstr "Logiciels inclus"
+msgid "Included software\n"
+msgstr "Logiciels inclus\n"
 
 #. type: Bullet: '* '
 msgid ""
@@ -55,8 +51,8 @@
 
 #. type: Title -
 #, no-wrap
-msgid "Networking"
-msgstr "Réseau"
+msgid "Networking\n"
+msgstr "Réseau\n"
 
 #. type: Plain text
 #, no-wrap
@@ -111,8 +107,8 @@
 
 #. type: Title -
 #, no-wrap
-msgid "Desktop edition"
-msgstr "Bureautique"
+msgid "Desktop edition\n"
+msgstr "Bureautique\n"
 
 #. type: Bullet: '* '
 msgid ""
@@ -181,8 +177,8 @@
 
 #. type: Title -
 #, no-wrap
-msgid "Encryption and privacy"
-msgstr "Chiffrement et vie privée"
+msgid "Encryption and privacy\n"
+msgstr "Chiffrement et vie privée\n"
 
 #. type: Bullet: '* '
 msgid ""
@@ -271,8 +267,8 @@
 
 #. type: Title =
 #, no-wrap
-msgid "Additional software"
-msgstr "Logiciels supplémentaires"
+msgid "Additional software\n"
+msgstr "Logiciels supplémentaires\n"
 
 #. type: Plain text
 msgid ""
@@ -297,8 +293,8 @@
 
 #. type: Title =
 #, no-wrap
-msgid "Additional features"
-msgstr "Fonctionnalités supplémentaires"
+msgid "Additional features\n"
+msgstr "Fonctionnalités supplémentaires\n"
 
 #. type: Bullet: '* '
 msgid ""
@@ -348,8 +344,8 @@
 
 #. type: Title =
 #, no-wrap
-msgid "Multilingual support"
-msgstr "Support de différentes langues"
+msgid "Multilingual support\n"
+msgstr "Support de différentes langues\n"
 
 #. type: Plain text
 msgid ""
