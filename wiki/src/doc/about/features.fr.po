--- conflicted
+++ resolved
@@ -6,13 +6,8 @@
 msgid ""
 msgstr ""
 "Project-Id-Version: PACKAGE VERSION\n"
-<<<<<<< HEAD
 "POT-Creation-Date: 2015-05-11 14:31+0000\n"
 "PO-Revision-Date: 2015-07-01 13:26+0200\n"
-=======
-"POT-Creation-Date: 2015-06-29 08:55+0200\n"
-"PO-Revision-Date: 2015-06-14 00:17+0100\n"
->>>>>>> 64f26f54
 "Last-Translator: \n"
 "Language-Team: LANGUAGE <LL@li.org>\n"
 "MIME-Version: 1.0\n"
@@ -44,12 +39,6 @@
 msgstr "Logiciels inclus\n"
 
 #. type: Bullet: '* '
-<<<<<<< HEAD
-#| msgid ""
-#| "[GNOME](http://www.gnome.org), an intuitive and attractive desktop "
-#| "environment"
-=======
->>>>>>> 64f26f54
 msgid ""
 "[GNOME](http://www.gnome.org), an intuitive and attractive desktop "
 "environment ([[More...|doc/first_steps/"
@@ -128,10 +117,6 @@
 msgstr "Bureautique\n"
 
 #. type: Bullet: '* '
-<<<<<<< HEAD
-#| msgid "[LibreOffice](http://www.libreoffice.org/)"
-=======
->>>>>>> 64f26f54
 msgid ""
 "[LibreOffice](http://www.libreoffice.org/) ([[More...|doc/"
 "sensitive_documents/office_suite]])"
@@ -140,12 +125,6 @@
 "sensitive_documents/office_suite]])"
 
 #. type: Bullet: '* '
-<<<<<<< HEAD
-#| msgid ""
-#| "[Gimp](http://www.gimp.org/) and [Inkscape](http://www.inkscape.org/) to "
-#| "edit images"
-=======
->>>>>>> 64f26f54
 msgid ""
 "[Gimp](http://www.gimp.org/) and [Inkscape](http://www.inkscape.org/) to "
 "edit images ([[More...|doc/sensitive_documents/graphics]])"
@@ -159,12 +138,6 @@
 msgstr "[Scribus](http://www.scribus.net), un logiciel de PAO"
 
 #. type: Bullet: '* '
-<<<<<<< HEAD
-#| msgid ""
-#| "[Audacity](http://audacity.sourceforge.net/) for recording and editing "
-#| "sounds"
-=======
->>>>>>> 64f26f54
 msgid ""
 "[Audacity](http://audacity.sourceforge.net/) for recording and editing "
 "sounds ([[More...|doc/sensitive_documents/sound_and_video]])"
@@ -174,10 +147,6 @@
 "sound_and_video]])"
 
 #. type: Bullet: '* '
-<<<<<<< HEAD
-#| msgid "[PiTiVi](http://www.pitivi.org/) for non-linear audio/video editing"
-=======
->>>>>>> 64f26f54
 msgid ""
 "[PiTiVi](http://www.pitivi.org/) for non-linear audio/video editing "
 "([[More...|doc/sensitive_documents/sound_and_video]])"
@@ -223,13 +192,6 @@
 msgstr "Chiffrement et vie privée\n"
 
 #. type: Bullet: '* '
-<<<<<<< HEAD
-#| msgid ""
-#| "[[!wikipedia Linux_Unified_Key_Setup desc=\"LUKS\"]] and [[!wikipedia "
-#| "GNOME_Disks]] to install and use encrypted storage devices, for example "
-#| "USB sticks"
-=======
->>>>>>> 64f26f54
 msgid ""
 "[[!wikipedia Linux_Unified_Key_Setup desc=\"LUKS\"]] and [[!wikipedia "
 "GNOME_Disks]] to install and use encrypted storage devices, for example USB "
@@ -267,21 +229,8 @@
 "%27s_Secret_Sharing)  using [gfshare](http://www.digital-scurf.org/software/"
 "libgfshare)  and [ssss](http://point-at-infinity.org/ssss/)"
 msgstr ""
-<<<<<<< HEAD
-
-#. type: Bullet: '* '
-#| msgid ""
-#| "[Florence](http://florence.sourceforge.net/)  virtual keyboard as a "
-#| "countermeasure against hardware [keyloggers](http://en.wikipedia.org/wiki/"
-#| "Keylogger)"
-=======
-"[Shamir's Secret Sharing](https://fr.wikipedia.org/wiki/Partage_de_cl"
-"%C3%A9_secr%C3%A8te_de_Shamir) un algorithme de cryptographie utilisant "
-"[gfshare](http://www.digital-scurf.org/software/libgfshare) et [ssss](http://"
-"point-at-infinity.org/ssss/)"
-
-#. type: Bullet: '* '
->>>>>>> 64f26f54
+
+#. type: Bullet: '* '
 msgid ""
 "[Florence](http://florence.sourceforge.net/)  virtual keyboard as a "
 "countermeasure against hardware [keyloggers](http://en.wikipedia.org/wiki/"
@@ -299,10 +248,6 @@
 "dans les fichiers"
 
 #. type: Bullet: '* '
-<<<<<<< HEAD
-#| msgid "[KeePassX](http://www.keepassx.org/) password manager"
-=======
->>>>>>> 64f26f54
 msgid ""
 "[KeePassX](http://www.keepassx.org/) password manager ([[More...|doc/"
 "encryption_and_privacy/manage_passwords]])"
@@ -311,10 +256,6 @@
 "d'information...|doc/encryption_and_privacy/manage_passwords]])"
 
 #. type: Bullet: '* '
-<<<<<<< HEAD
-#| msgid "[GtkHash](http://gtkhash.sourceforge.net/) to calculate checksums"
-=======
->>>>>>> 64f26f54
 msgid ""
 "[GtkHash](http://gtkhash.sourceforge.net/) to calculate checksums ([[More...|"
 "doc/encryption_and_privacy/checksums]])"
@@ -323,12 +264,6 @@
 "contrôle ([[Plus d'information...|doc/encryption_and_privacy/checksums]])"
 
 #. type: Bullet: '* '
-<<<<<<< HEAD
-#| msgid ""
-#| "[Keyringer](https://keyringer.pw/), an encrypted and distributed secret "
-#| "sharing software (command line)"
-=======
->>>>>>> 64f26f54
 msgid ""
 "[Keyringer](https://keyringer.pw/), a command line tool to encrypt secrets "
 "shared through Git ([[More...|doc/encryption_and_privacy/keyringer]])"
@@ -368,11 +303,7 @@
 "installable in Tails."
 msgstr ""
 "Vous pouvez [[installer des logiciels supplémentaires|doc/advanced_topics/"
-<<<<<<< HEAD
 "additional_software]] dans Tails : tous les logiciels empaquetés pour Debian "
-=======
-"additional_software]] dans Tails : tous les logiciels packagés pour Debian "
->>>>>>> 64f26f54
 "sont installables dans Tails."
 
 #. type: Title =
@@ -381,11 +312,6 @@
 msgstr "Fonctionnalités supplémentaires\n"
 
 #. type: Bullet: '* '
-<<<<<<< HEAD
-#| msgid ""
-#| "automatic mechanism to upgrade a USB stick or a SD card to newer versions"
-=======
->>>>>>> 64f26f54
 msgid ""
 "automatic mechanism to [[upgrade a USB stick or a SD card|doc/first_steps/"
 "upgrade]] to newer versions"
@@ -394,12 +320,6 @@
 "first_steps/upgrade]] vers une version plus récente"
 
 #. type: Bullet: '* '
-<<<<<<< HEAD
-#| msgid ""
-#| "can be run as a virtualized guest inside [VirtualBox](http://www."
-#| "virtualbox.org/)"
-=======
->>>>>>> 64f26f54
 msgid ""
 "can be run as a virtualized guest inside [VirtualBox](http://www.virtualbox."
 "org/) ([[More...|doc/advanced_topics/virtualization]])"
@@ -436,13 +356,8 @@
 #. type: Bullet: '* '
 msgid "Some [[contribute/design/application_isolation]] with AppArmor"
 msgstr ""
-<<<<<<< HEAD
 "Quelques [[applications confinées|contribute/design/application_isolation]] "
 "grâce à AppArmor"
-=======
-"Quelques [[isolations d’applications|contribute/design/"
-"application_isolation]] grâce à AppArmor"
->>>>>>> 64f26f54
 
 #. type: Bullet: '* '
 msgid ""
