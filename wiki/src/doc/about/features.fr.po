# SOME DESCRIPTIVE TITLE
# Copyright (C) YEAR Free Software Foundation, Inc.
# This file is distributed under the same license as the PACKAGE package.
# FIRST AUTHOR <EMAIL@ADDRESS>, YEAR.
#
msgid ""
msgstr ""
"Project-Id-Version: PACKAGE VERSION\n"
"POT-Creation-Date: 2014-03-18 02:28+0100\n"
"PO-Revision-Date: 2014-03-17 12:05+0100\n"
"Last-Translator: \n"
"Language-Team: LANGUAGE <LL@li.org>\n"
"Language: \n"
"MIME-Version: 1.0\n"
"Content-Type: text/plain; charset=UTF-8\n"
"Content-Transfer-Encoding: 8bit\n"
"X-Generator: Poedit 1.5.4\n"

#. type: Plain text
#, no-wrap
msgid "[[!meta title=\"Features and included software\"]]\n"
msgstr "[[!meta title=\"Fonctionnalités et logiciels inclus\"]]\n"

#. type: Plain text
#, no-wrap
msgid "[[!toc levels=2]]\n"
msgstr "[[!toc levels=2]]\n"

#. type: Title =
#, no-wrap
msgid "Included software\n"
msgstr "Logiciels inclus\n"

#. type: Bullet: '* '
msgid ""
"[GNOME](http://www.gnome.org), an intuitive and attractive desktop "
"environment"
msgstr ""
"[GNOME](http://www.gnome.org), un environnement de bureau intuitif et élégant"

#. type: Title -
#, no-wrap
msgid "Networking\n"
msgstr "Réseau\n"

#. type: Plain text
#, no-wrap
msgid ""
"* [Tor](https://www.torproject.org) with:\n"
"  - [[stream isolation|contribute/design/stream_isolation]]\n"
"  - regular and obfsproxy bridges support\n"
"  - the [Vidalia](https://www.torproject.org/projects/vidalia) graphical frontend\n"
"* [NetworkManager](http://projects.gnome.org/NetworkManager/) for easy\n"
"  network configuration\n"
"* [Firefox](http://getfirefox.com) preconfigured with:\n"
"  - TorBrowser patches\n"
"  - [Torbutton](https://www.torproject.org/torbutton) for anonymity\n"
"    and protection against evil JavaScript\n"
"  - all cookies are treated as session cookies by default;\n"
"    the [CS Lite](https://addons.mozilla.org/fr/firefox/addon/5207/)\n"
"    extension provides more fine-grained cookie control for those who\n"
"    need it\n"
"  - [HTTPS Everywhere](https://www.eff.org/https-everywhere)\n"
"    transparently enables SSL-encrypted connections to a great number\n"
"    of major websites\n"
"* [Pidgin](http://www.pidgin.im/) preconfigured with\n"
"  [OTR](http://www.cypherpunks.ca/otr/index.php) for Off-the-Record\n"
"  Messaging\n"
"* [Claws Mail](http://www.claws-mail.org/) e-mail client, with\n"
"  GnuPG support\n"
"* [Liferea](http://liferea.sourceforge.net/) feed aggregator\n"
"* [Gobby](http://gobby.0x539.de/trac/) for collaborative text writing\n"
"* [Aircrack-ng](http://aircrack-ng.org/) for wireless networks auditing\n"
"* [I2P](https://geti2p.net/) an anonymizing network\n"
msgstr ""
"* [Tor](https://www.torproject.org)  avec :\n"
"  - [[isolation de flux|contribute/design/stream_isolation]]\n"
"  - prise en charge des bridges normaux et obfsproxy\n"
"  - l'interface graphique [Vidalia](https://www.torproject.org/projects/vidalia)\n"
"* [NetworkManager](http://projects.gnome.org/NetworkManager/) pour une\n"
"  configuration réseau simple\n"
"* [Firefox](http://getfirefox.com) préconfiguré avec :\n"
"  - patches du TorBrowser\n"
"  - [Torbutton](https://www.torproject.org/torbutton) pour\n"
"    l'anonymat et la protection contre JavaScript\n"
"  - tous les cookies sont traités comme des cookies de session par défaut ;\n"
"    l'extension  [CS Lite](https://addons.mozilla.org/fr/firefox/addon/5207/)\n"
"    un contrôle plus subtil des cookies pour les personnes le désirant\n"
"  - [HTTPS Everywhere](https://www.eff.org/https-everywhere)\n"
"    active de manière transparente les connexion chiffrées SSL vers un grand nombre\n"
"    de sites webs\n"
"* [Pidgin](http://www.pidgin.im/) préconfiguré avec\n"
"  [OTR](http://www.cypherpunks.ca/otr/index.php) pour la messagerie\n"
"  Off-the-Record\n"
"* [Claws Mail](http://www.claws-mail.org/) client mail, avec\n"
"  prise en charge de GnuPG\n"
"* [Liferea](http://liferea.sourceforge.net/) agrégateur de fluxn* [Gobby](http://gobby.0x539.de/trac/) pour l'édition collaborative de texte\n"
"* [Aircrack-ng](http://aircrack-ng.org/) pour l'audit de réseaux sans-fil\n"
"* [I2P](https://geti2p.net/) un réseau d'anonymization\n"

#. type: Title -
#, no-wrap
msgid "Desktop Edition\n"
msgstr "Bureautique\n"

#. type: Bullet: '* '
msgid "[OpenOffice.org](http://www.openoffice.org/)"
msgstr "[OpenOffice.org](http://www.openoffice.org/)"

#. type: Bullet: '* '
msgid ""
"[Gimp](http://www.gimp.org/) and [Inkscape](http://www.inkscape.org/) to "
"edit images"
msgstr ""
"[Gimp](http://www.gimp.org/) et [Inkscape](http://www.inkscape.org/) pour la "
"retouche d'images"

#. type: Bullet: '* '
msgid "[Scribus](http://www.scribus.net) for page layout"
msgstr "[Scribus](http://www.scribus.net), un logiciel de PAO"

#. type: Bullet: '* '
msgid ""
"[Audacity](http://audacity.sourceforge.net/) for recording and editing sounds"
msgstr ""
"[Audacity](http://audacity.sourceforge.net/) pour l'enregistrement et "
"l'édition audio"

#. type: Bullet: '* '
msgid "[PiTIVi](http://www.pitivi.org/) for non-linear audio/video editing"
msgstr ""
"[PiTIvi](http://www.pitivi.org/) pour le montage audio/vidéo non-linéaire"

#. type: Bullet: '* '
msgid "[Poedit](http://poedit.sourceforge.net/) to edit .po files"
msgstr "[Poedit](http://poedit.sourceforge.net/) pour éditer les fichiers .po"

#. type: Bullet: '* '
msgid ""
"[Simple Scan](https://launchpad.net/simple-scan) and [SANE](http://www.sane-"
"project.org/) for scanner support"
msgstr ""
"[Simple Scan](https://launchpad.net/simple-scan) et [SANE](http://www.sane-"
"project.org/) pour la gestion du scanner"

#. type: Bullet: '* '
msgid "[Brasero](http://projects.gnome.org/brasero/) to burn CD/DVD"
msgstr ""
"[Brasero](http://projects.gnome.org/brasero/) pour graver des CD ou DVD"

#. type: Bullet: '* '
msgid ""
"[Sound Juicer](http://burtonini.com/blog/computers/sound-juicer) to rip "
"audio CDs"
msgstr ""
"[Sound Juicer](http://burtonini.com/blog/computers/sound-juicer) pour "
"encoder les CD audio"

#. type: Title -
#, no-wrap
msgid "Encryption & Privacy\n"
msgstr "Chiffrement et Vie Privée\n"

#. type: Bullet: '* '
msgid ""
"[LUKS](http://en.wikipedia.org/wiki/LUKS) and [[!wikipedia Palimpsest]] to "
"install and use encrypted storage devices, for example USB sticks"
msgstr ""
"[LUKS](http://en.wikipedia.org/wiki/LUKS) et [Palimpsest](https://secure."
"wikimedia.org/wikipedia/en/wiki/Palimpsest_Disk_Utility) pour créer et "
"utiliser périphériques chiffrés, comme par exemple des clés USB"

#. type: Bullet: '* '
msgid ""
"[GnuPG](http://gnupg.org/), the GNU implementation of OpenPGP for email and "
"data encyption and signing"
msgstr ""
"[GnuPG](http://gnupg.org/), l'implémentation d'OpenPGP par GNU adaptée aux "
"courriers électroniques, au chiffrement des données et à leur signature"

#. type: Bullet: '* '
msgid ""
"[Monkeysign](http://web.monkeysphere.info/monkeysign), a tool for OpenPGP "
"key signing and exchange"
msgstr ""
"[Monkeysign](http://web.monkeysphere.info/monkeysign), un outils pour les "
"échanges et signatures de clés OpenPGP"

#. type: Bullet: '* '
msgid ""
"[[TrueCrypt|encryption_and_privacy/truecrypt]] a disk encryption software"
msgstr ""
"[[TrueCrypt|encryption_and_privacy/truecrypt]] un logiciel de chiffrement de "
"disque"

#. type: Bullet: '* '
msgid "[PWGen](http://pwgen-win.sourceforge.net/), a strong password generator"
msgstr ""
"[PWGen](http://pwgen-win.sourceforge.net/), un générateur de mots de passe "
"solides"

#. type: Bullet: '* '
msgid ""
"[Shamir's Secret Sharing](http://en.wikipedia.org/wiki/Shamir"
"%27s_Secret_Sharing)  using [gfshare](http://www.digital-scurf.org/software/"
"libgfshare)  and [ssss](http://point-at-infinity.org/ssss/)"
msgstr ""
"[Shamir's Secret Sharing](http://en.wikipedia.org/wiki/Shamir"
"%27s_Secret_Sharing) un algorithme de cryptographie utilisant [gfshare]"
"(http://www.digital-scurf.org/software/libgfshare) et [ssss](http://point-at-"
"infinity.org/ssss/)"

#. type: Bullet: '* '
msgid ""
"[Florence](http://florence.sourceforge.net/)  virtual keyboard as a "
"countermeasure against hardware [keyloggers](http://en.wikipedia.org/wiki/"
"Keylogger)"
msgstr ""
"[Florence](http://florence.sourceforge.net/) un clavier virtuel pour se "
"prémunir des [keyloggers](http://en.wikipedia.org/wiki/Keylogger) physiques"

#. type: Bullet: '* '
msgid "[MAT](https://mat.boum.org/) to anonymize metadata in files"
msgstr ""
"[MAT](https://mat.boum.org/) pour rendre anonymes les méta-données contenues "
"dans les fichiers"

#. type: Bullet: '* '
msgid "[KeePassX](http://www.keepassx.org/) password manager"
msgstr "gestionnaire de mot de passe [KeePassX](http://www.keepassx.org/)"

#. type: Plain text
msgid ""
"The full packages list can be found in the [BitTorrent files download "
"directory](/torrents/files/) (look for files with the `.packages` extension)."
msgstr ""
"La liste complète des paquets se trouve dans les fichiers portant "
"l'extension `.packages` du [répertoire de téléchargement Bittorent](/"
"torrents/files/)."

#. type: Title =
#, no-wrap
msgid "Additional features\n"
msgstr "Fonctionnalités supplémentaires\n"

#. type: Bullet: '* '
msgid ""
"automatic mechanism to upgrade a USB stick or a SD card to newer versions"
<<<<<<< HEAD
msgstr "automatisation de la mise à jour d'une clé USB ou d'une carte SD"
"vers une version plus récente"
=======
msgstr ""
"mécanisme automatique de mise à jour vers une version plus récente pour clés "
"USB et cartes SD"
>>>>>>> 8614ae70

#. type: Bullet: '* '
msgid ""
"can be run as a virtualized guest inside [VirtualBox](http://www.virtualbox."
"org/)"
msgstr ""
"peut être utilisé en tant que système invité dans [VirtualBox](http://www."
"virtualbox.org/)"

#. type: Bullet: '* '
msgid ""
"[[customization|contribute/customize]] (e.g. to add a given missing piece of "
"software) is relatively easy: one may [[contribute/build]] a custom Amnesic "
"Incognito Live System in about one hour on a modern desktop computer"
msgstr ""
"la [[personnalisation|contribute/customize]] (par exemple l'ajout d'un "
"logiciel particulier) est relativement simple : il est possible de "
"[[construire|contribute/build]] un Tails personnalisé en environ une heure "
"sur un ordinateur de bureau récent"

#. type: Bullet: '* '
msgid ""
"64-bit PAE-enabled kernel with NX-bit and SMP support on hardware that "
"supports it"
msgstr ""
<<<<<<< HEAD
"noyau PAE 64-bits avec NX-bit et prise en charge du SMP pour le matériel qui le "
"supporte"
=======
"Noyau 64-bit PAE avec prise en charge de NX-bit et SMP pour le matériel le "
"permettant."
>>>>>>> 8614ae70

#. type: Bullet: '* '
msgid "Some basic [[doc/first_steps/accessibility]] features"
msgstr ""
"Quelques fonctionnalités basiques [[d'accessibilité|doc/first_steps/"
"accessibility]]"

#. type: Plain text
msgid ""
"To prevent cold-boot attacks and various memory forensics, Tails erases "
"memory on shutdown and when the boot media is physically removed."
msgstr ""
"Pour éviter les attaques de type *cold-boot* ainsi que divers recouvrement "
"de mémoire vive après extinction, Tails efface la mémoire vive lors de "
"l'extinction et quand vous enlevez physiquement le support de démarrage de "
"Tails."

#. type: Title =
#, no-wrap
msgid "Multilingual support\n"
msgstr "Support de différentes langues\n"

#. type: Plain text
msgid "One can choose at boot time between a big number of languages."
msgstr ""
"Vous pouvez choisir parmis une grande variété de langues lors du démarrage."

#. type: Plain text
msgid "The required keyboard input system is automatically enabled."
msgstr "L'agencement du clavier correspondant est automatiquement activée."

#. type: Plain text
msgid ""
"Some of these languages could not be thoroughly tested as we don't speak "
"every language in the world. If you find issues using one of the supposedly "
"supported languages, don't hesitate to [[tell us about it|support]]. E.g. "
"Tails probably lacks some non-Latin fonts or input systems."
msgstr ""
"Certaines de ces langues n'ont pas été testées convenablement, car nous ne\n"
"parlons pas toutes les langues du monde. Si vous rencontrez des problèmes "
"en\n"
"utilisant l'une des langues que nous proposons, n'hésitez pas à [[nous\n"
"prévenir|support]]. Par exemple, il manque probablement à Tails certaines "
"polices non-latines ou des systèmes de saisie."

#. type: Plain text
msgid ""
"If you wish to make it easier to use Tails for your language speakers, see "
"the [[translators guidelines|contribute/how/translate]]."
msgstr ""
"Si vous voulez faciliter l'utilisation de Tails pour les personnes parlant "
"votre langue, jetez un oeil aux [[instructions de traduction|contribute/how/"
"translate]]."

#~ msgid ""
#~ "One can choose at boot time between the following languages: Arabic, "
#~ "Chinese, English, French, Italian, German, Portuguese and Spanish "
#~ "(Castellano)."
#~ msgstr ""
#~ "Il est possible de choisir, au démarrage, entre les langues suivantes :\n"
#~ "allemand, anglais, arabe, chinois, espagnol (castillan), français, "
#~ "italien et\n"
#~ "portuguais."<|MERGE_RESOLUTION|>--- conflicted
+++ resolved
@@ -246,14 +246,8 @@
 #. type: Bullet: '* '
 msgid ""
 "automatic mechanism to upgrade a USB stick or a SD card to newer versions"
-<<<<<<< HEAD
 msgstr "automatisation de la mise à jour d'une clé USB ou d'une carte SD"
 "vers une version plus récente"
-=======
-msgstr ""
-"mécanisme automatique de mise à jour vers une version plus récente pour clés "
-"USB et cartes SD"
->>>>>>> 8614ae70
 
 #. type: Bullet: '* '
 msgid ""
@@ -279,13 +273,8 @@
 "64-bit PAE-enabled kernel with NX-bit and SMP support on hardware that "
 "supports it"
 msgstr ""
-<<<<<<< HEAD
-"noyau PAE 64-bits avec NX-bit et prise en charge du SMP pour le matériel qui le "
-"supporte"
-=======
 "Noyau 64-bit PAE avec prise en charge de NX-bit et SMP pour le matériel le "
 "permettant."
->>>>>>> 8614ae70
 
 #. type: Bullet: '* '
 msgid "Some basic [[doc/first_steps/accessibility]] features"
