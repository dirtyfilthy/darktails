--- conflicted
+++ resolved
@@ -6,15 +6,9 @@
 msgid ""
 msgstr ""
 "Project-Id-Version: PACKAGE VERSION\n"
-<<<<<<< HEAD
-"POT-Creation-Date: 2014-01-10 13:28+0100\n"
-"PO-Revision-Date: YEAR-MO-DA HO:MI+ZONE\n"
-"Last-Translator: FULL NAME <EMAIL@ADDRESS>\n"
-=======
 "POT-Creation-Date: 2014-05-01 22:51+0300\n"
 "PO-Revision-Date: 2014-04-04 02:11+0100\n"
 "Last-Translator: Tails developers <amnesia@boum.org>\n"
->>>>>>> 4d85dd29
 "Language-Team: LANGUAGE <LL@li.org>\n"
 "Language: \n"
 "MIME-Version: 1.0\n"
@@ -282,11 +276,6 @@
 
 #. type: Bullet: '* '
 msgid ""
-"automatic mechanism to upgrade a USB stick or a SD card to newer versions"
-msgstr ""
-
-#. type: Bullet: '* '
-msgid ""
 "can be run as a virtualized guest inside [VirtualBox](http://www.virtualbox."
 "org/)"
 msgstr ""
@@ -339,10 +328,6 @@
 #. type: Plain text
 msgid "The required keyboard input system is automatically enabled."
 msgstr "Das benötigte Tastatur-Eingabesystem wird automatisch aktiviert."
-
-#. type: Plain text
-msgid "The required keyboard input system is automatically enabled."
-msgstr ""
 
 #. type: Plain text
 msgid ""
