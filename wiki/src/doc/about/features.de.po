# SOME DESCRIPTIVE TITLE
# Copyright (C) YEAR Free Software Foundation, Inc.
# This file is distributed under the same license as the PACKAGE package.
# FIRST AUTHOR <EMAIL@ADDRESS>, YEAR.
#
msgid ""
msgstr ""
"Project-Id-Version: Tails translations\n"
"Report-Msgid-Bugs-To: tails-l10n@boum.org\n"
<<<<<<< HEAD
"POT-Creation-Date: 2020-04-12 16:10+0200\n"
=======
"POT-Creation-Date: 2020-04-15 02:12+0000\n"
>>>>>>> 5f2d5937
"PO-Revision-Date: 2019-11-22 16:30+0000\n"
"Last-Translator: Muri Nicanor <muri@immerda.ch>\n"
"Language-Team: Tails translations <tails-l10n@boum.org>\n"
"Language: de\n"
"MIME-Version: 1.0\n"
"Content-Type: text/plain; charset=UTF-8\n"
"Content-Transfer-Encoding: 8bit\n"
"Plural-Forms: nplurals=2; plural=n != 1;\n"
"X-Generator: Weblate 2.20\n"

#. type: Plain text
#, no-wrap
msgid "[[!meta title=\"Features and included software\"]]\n"
msgstr "[[!meta title=\"Funktionen und mitgelieferte Programme\"]]\n"

#. type: Plain text
#, no-wrap
msgid "[[!toc levels=2]]\n"
msgstr "[[!toc levels=2]]\n"

#. type: Plain text
msgid "Tails is based on [[Debian|https://www.debian.org/]] 10 (Buster)."
msgstr ""
"Tails basiert auf [[Debian|https://www.debian.org/index.de.html]] 10 "
"(Buster)."

#. type: Title =
#, no-wrap
msgid "Included software"
msgstr "Mitgelieferte Programme"

#. type: Bullet: '* '
msgid ""
"[GNOME](http://www.gnome.org), an intuitive and attractive desktop "
"environment ([[More...|doc/first_steps/"
"introduction_to_gnome_and_the_tails_desktop]])"
msgstr ""
"[GNOME](http://www.gnome.org), eine intuitive und attraktive Arbeitsumgebung "
"([[Mehr...|doc/first_steps/introduction_to_gnome_and_the_tails_desktop]])"

#. type: Title -
#, no-wrap
msgid "Networking"
msgstr "Netzwerk"

#. type: Plain text
#, fuzzy, no-wrap
#| msgid ""
#| "* [Tor](https://www.torproject.org) with:\n"
#| "  - [[stream isolation|contribute/design/stream_isolation]]\n"
#| "  - regular, obfs2, obfs3, obfs4, and ScrambleSuit bridges support\n"
#| "  - the Onion Circuits graphical frontend ([[More...|doc/anonymous_internet/tor_status#circuits]])\n"
#| "* [NetworkManager](http://projects.gnome.org/NetworkManager/) for easy\n"
#| "  network configuration ([[More...|doc/anonymous_internet/networkmanager]])\n"
#| "* [Tor Browser](https://www.torproject.org/projects/torbrowser.html.en) ([[More...|doc/anonymous_internet/Tor_Browser]]), a web\n"
#| "  browser based on [Mozilla Firefox](http://getfirefox.com) and modified to protect your anonymity with:\n"
#| "  - [Torbutton](https://www.torproject.org/docs/torbutton/) for anonymity\n"
#| "    and protection against evil JavaScript\n"
#| "  - all cookies are treated as session cookies by default;\n"
#| "  - [HTTPS Everywhere](https://www.eff.org/https-everywhere)\n"
#| "    transparently enables SSL-encrypted connections to a great number\n"
#| "    of major websites\n"
#| "  - [NoScript](http://noscript.net/) to have even more control over JavaScript.\n"
#| "  - [uBlock Origin](https://github.com/gorhill/uBlock/) to remove advertisements.\n"
#| "* [Pidgin](http://www.pidgin.im/) preconfigured with\n"
#| "  [OTR](http://www.cypherpunks.ca/otr/index.php) for Off-the-Record\n"
#| "  Messaging ([[More...|doc/anonymous_internet/pidgin]])\n"
#| "* [OnionShare](https://onionshare.org/) for anonymous file sharing\n"
#| "* [Thunderbird](https://www.mozilla.org/en-US/thunderbird/) email client with [Enigmail](https://www.enigmail.net/) for OpenPGP support ([[More...|doc/anonymous_internet/thunderbird]])\n"
#| "* [Liferea](http://liferea.sourceforge.net/) feed aggregator\n"
#| "* [Gobby](http://gobby.0x539.de/trac/) for collaborative text writing\n"
#| "* [Aircrack-ng](http://aircrack-ng.org/) for wireless network auditing\n"
#| "* [Electrum](https://electrum.org/), an easy-to-use bitcoin client ([[More...|doc/anonymous_internet/electrum]])\n"
msgid ""
"* [Tor](https://www.torproject.org) with:\n"
"  - [[stream isolation|contribute/design/stream_isolation]]\n"
"  - regular, obfs2, obfs3, obfs4, and ScrambleSuit bridges support\n"
"  - the Onion Circuits graphical frontend ([[More...|doc/anonymous_internet/tor_status#circuits]])\n"
"* [NetworkManager](http://projects.gnome.org/NetworkManager/) for easy\n"
"  network configuration ([[More...|doc/anonymous_internet/networkmanager]])\n"
"* [Tor Browser](https://www.torproject.org/projects/torbrowser.html.en) ([[More...|doc/anonymous_internet/Tor_Browser]]), a web\n"
"  browser based on [Mozilla Firefox](http://getfirefox.com) and modified to protect your anonymity with:\n"
"  - [Torbutton](https://www.torproject.org/docs/torbutton/) for anonymity\n"
"    and protection against evil JavaScript\n"
"  - all cookies are treated as session cookies by default;\n"
"  - [HTTPS Everywhere](https://www.eff.org/https-everywhere)\n"
"    transparently enables SSL-encrypted connections to a great number\n"
"    of major websites\n"
"  - [NoScript](http://noscript.net/) to have even more control over JavaScript.\n"
"  - [uBlock Origin](https://github.com/gorhill/uBlock/) to remove advertisements.\n"
"* [Pidgin](http://www.pidgin.im/) preconfigured with\n"
"  [OTR](http://www.cypherpunks.ca/otr/index.php) for Off-the-Record\n"
"  Messaging ([[More...|doc/anonymous_internet/pidgin]])\n"
"* [OnionShare](https://onionshare.org/) for anonymous file sharing\n"
"* [Thunderbird](https://www.thunderbird.net/) email client with [Enigmail](https://www.enigmail.net/) for OpenPGP support, also an RSS and Atom news feed reader ([[More...|doc/anonymous_internet/thunderbird]])\n"
"* [Aircrack-ng](http://aircrack-ng.org/) for wireless network auditing\n"
"* [Electrum](https://electrum.org/), an easy-to-use bitcoin client ([[More...|doc/anonymous_internet/electrum]])\n"
msgstr ""
"* [Tor](https://www.torproject.org) mit:\n"
"  - [[stream isolation|contribute/design/stream_isolation]]\n"
"  - Unterstützung von normalen, obfs2, obfs3, obfs4 und ScrambleSuit Bridges\n"
"  - dem grafischen Front-End Onion Circuits ([[Mehr...|doc/anonymous_internet/tor_status#circuits]])\n"
"* [NetworkManager](http://projects.gnome.org/NetworkManager/), für einfache\n"
"  Netzwerkkonfiguration ([[Mehr...|doc/anonymous_internet/netwokmanager]])\n"
"* [Tor Browser](https://www.torproject.org/projects/torbrowser.html.de) ([[Mehr...|doc/anonymous_internet/Tor_Browser]]), ein Webbrowser\n"
"  basierend auf [Mozilla Firefox](http://getfirefox.com) und angepasst um Ihre Anonymität zu schützen mit:\n"
"  - [Torbutton](https://www.torproject.org/torbutton) für Anonymität\n"
"    und Schutz gegen böses JavaScript\n"
"  - alle Cookies werden standardmäßig als Session-Cookies behandelt;\n"
"  - [HTTPS Everywhere](https://www.eff.org/https-everywhere)\n"
"    aktiviert erkennbar SSL-verschlüsselte Verbindungen zu einer großen Anzahl\n"
"    von bekannten Webseiten\n"
"  - [NoScript](http://noscript.net/) für noch mehr Kontrolle über JavaScript.\n"
"  - [uBlock Origin](https://github.com/gorhill/uBlock/), um Werbung zu entfernen.\n"
"* [Pidgin](http://www.pidgin.im/) vorkonfiguriert mit\n"
"  [OTR](http://www.cypherpunks.ca/otr/index.php) für Off-the-Record\n"
"  Messaging (Verschlüsselung von Instant-Nachrichten) ([[Mehr...|doc/anonymous_internet/pidgin]])\n"
"* [OnionShare](https://onionshare.org/) für anonymes Filesharing\n"
"* [Thunderbird](https://www.mozilla.org/en-US/thunderbird/) E-Mail-Client mit [Enigmail](https://www.enigmail.net/) für OpenPGP Unterstützung ([[Mehr...|doc/anonymous_internet/thunderbird]])\n"
"* [Liferea](http://liferea.sourceforge.net/), ein Feed-Aggregator\n"
"* [Gobby](http://gobby.0x539.de/trac/) zum kollaborativen Schreiben von Texten\n"
"* [Aircrack-ng](http://aircrack-ng.org/), um drahtlose Netzwerke zu prüfen\n"
"* [Electrum](https://electrum.org/), ein leicht zu benutzender Bitcoin-Client ([[Mehr...|doc/anonymous_internet/electrum]])\n"

#. type: Title -
#, no-wrap
msgid "Desktop edition"
msgstr "Desktop-Ausgabe"

#. type: Bullet: '* '
msgid ""
"[LibreOffice](https://www.libreoffice.org/) ([[More...|doc/"
"sensitive_documents/office_suite]])"
msgstr ""
"[LibreOffice](https://de.libreoffice.org/) ([[Mehr...|doc/"
"sensitive_documents/office_suite]])"

#. type: Bullet: '* '
msgid ""
"[Gimp](https://www.gimp.org/) and [Inkscape](https://inkscape.org/) to edit "
"images ([[More...|doc/sensitive_documents/graphics]])"
msgstr ""
"[Gimp](https://www.gimp.org/) und [Inkscape](https://inkscape.org/de/) zum "
"Bearbeiten von Bildern ([[Mehr...|doc/sensitive_documents/graphics]])"

#. type: Bullet: '* '
msgid ""
"GNOME Sound Recorder for recording sound ([[More...|doc/sensitive_documents/"
"sound_and_video]])"
msgstr ""
"GNOME Tonaufzeichner zum Aufnehmen von Sound ([[Mehr...|doc/"
"sensitive_documents/sound_and_video]])"

#. type: Bullet: '* '
msgid ""
"[Audacity](https://www.audacityteam.org/) for recording and editing sounds "
"([[More...|doc/sensitive_documents/sound_and_video]])"
msgstr ""
"[Audacity](https://www.audacityteam.org/), zum Aufnehmen und Bearbeiten von "
"Sound ([[Mehr...|doc/sensitive_documents/sound_and_video]])"

#. type: Bullet: '* '
msgid "[Poedit](https://poedit.net/) to edit .po files"
msgstr "[Poedit](https://poedit.net/) zum Editieren von .po-Dateien"

#. type: Bullet: '* '
msgid ""
"[Simple Scan](https://launchpad.net/simple-scan) and [SANE](http://sane-"
"project.org/) for scanner support"
msgstr ""
"[Simple Scan](https://launchpad.net/simple-scan) und [SANE](http://sane-"
"project.org/) zum Scannen"

#. type: Bullet: '* '
msgid "[Brasero](https://wiki.gnome.org/Apps/Brasero) to burn CD/DVDs"
msgstr ""
"[Brasero](https://wiki.gnome.org/Apps/Brasero) zum Brennen von CDs/DVDs"

#. type: Bullet: '* '
msgid ""
"[Sound Juicer](https://wiki.gnome.org/Apps/SoundJuicer) to rip audio CDs"
msgstr ""
"[Sound Juicer](https://wiki.gnome.org/Apps/SoundJuicer), um Audio-CDs "
"auszulesen"

#. type: Bullet: '* '
msgid ""
"[BookletImposer](http://kjo.herbesfolles.org/bookletimposer/) to convert "
"linear PDF documents into booklets, and vice-versa"
msgstr ""
"[BookletImposer](http://kjo.herbesfolles.org/bookletimposer/), um lineare "
"PDF-Dokumente in Broschüren und umgekehrt zu konvertieren"

#. type: Title -
#, no-wrap
msgid "Encryption and privacy"
msgstr "Verschlüsselung und Privatsphäre"

#. type: Bullet: '* '
#, fuzzy
#| msgid ""
#| "[[!wikipedia Linux_Unified_Key_Setup desc=\"LUKS\"]] and [[!wikipedia "
#| "GNOME_Disks]] to install and use encrypted storage devices, for example "
#| "USB sticks ([[More...|doc/encryption_and_privacy/encrypted_volumes]])"
msgid ""
"Support for both [[!wikipedia Linux_Unified_Key_Setup desc=\"LUKS\"]] and "
"[VeraCrypt](https://veracrypt.fr) encrypted volumes (like USB sticks) "
"([[More...|doc/encryption_and_privacy/encrypted_volumes]])"
msgstr ""
"[[!wikipedia_de Linux_Unified_Key_Setup desc=\"LUKS\"]] und [[!wikipedia "
"GNOME_Disks]] zum Installieren und Nutzen verschlüsselter Speichermedien, "
"wie zum Beispiel USB-Sticks ([[Mehr...|doc/encryption_and_privacy/"
"encrypted_volumes]])"

#. type: Bullet: '* '
msgid ""
"[GnuPG](http://gnupg.org/), the GNU implementation of OpenPGP for email and "
"data encyption and signing"
msgstr ""
"[GnuPG](http://gnupg.org/), die GNU-Implentierung von OpenPGP zum "
"Verschlüsseln und Unterschreiben von E-Mails und Daten"

#. type: Bullet: '* '
msgid ""
"[GNOME screen keyboard](https://help.gnome.org/users/gnome-help/stable/"
"keyboard-osk.html.en)  for accessibility, and as a countermeasure against "
"hardware [[!wikipedia Keystroke logging desc=\"keyloggers\"]] ([[More...|doc/"
"encryption_and_privacy/virtual_keyboard]])"
msgstr ""
"[GNOME Bildschirmtastatur](https://help.gnome.org/users/gnome-help/stable/"
"keyboard-osk.html.de) für Barrierefreiheit und zum Schutz gegen Hardware-[[!"
"wikipedia_de desc=\"Keylogger\" Keylogger]] ([[Mehr...|doc/"
"encryption_and_privacy/virtual_keyboard]])"

#. type: Bullet: '* '
msgid "[MAT](https://0xacab.org/jvoisin/mat2) to anonymize metadata in files"
msgstr ""
"[MAT](https://0xacab.org/jvoisin/mat2) zum Anonymisieren von Metadaten in "
"Dateien"

#. type: Bullet: '* '
msgid ""
"[KeePassXC](https://keepassxc.org/) password manager ([[More...|doc/"
"encryption_and_privacy/manage_passwords]])"
msgstr ""
"[KeePassXC](https://keepassxc.org/), ein Passwortmanager ([[Mehr...|doc/"
"encryption_and_privacy/manage_passwords]])"

#. type: Bullet: '* '
msgid ""
"[GtkHash](http://gtkhash.sourceforge.net/) to calculate checksums ([[More...|"
"doc/encryption_and_privacy/checksums]])"
msgstr ""
"[GtkHash](http://gtkhash.sourceforge.net/) zum Berechnen von Prüfsummen "
"([[Mehr...|doc/encryption_and_privacy/checksums]])"

#. type: Bullet: '* '
#, fuzzy
#| msgid ""
#| "[pdf-redact-tools](https://github.com/firstlookmedia/pdf-redact-tools) to "
#| "help with securely redacting and stripping metadata from documents before "
#| "publishing"
msgid ""
"[PDF Redact Tools](https://github.com/firstlookmedia/pdf-redact-tools) to "
"redact and strip metadata from text documents before publishing"
msgstr ""
"[pdf-redact-tools](https://github.com/firstlookmedia/pdf-redact-tools), um\n"
"dabei zu helfen, Dokumente vor dem Veröffentlichen sicher zu redigieren und\n"
"von Metadaten zu bereinigen"

#. type: Bullet: '* '
msgid ""
"[Tesseract OCR](https://github.com/tesseract-ocr/tesseract) to convert "
"images containing text into a text document"
msgstr ""

#. type: Bullet: '* '
msgid "[FFmpeg](https://ffmpeg.org/) to record and convert audio and video"
msgstr ""

#. type: Plain text
msgid ""
"The full packages list can be found in the [BitTorrent files download "
"directory](https://tails.boum.org/torrents/files/) (look for files with the "
"`.packages` extension)."
msgstr ""
"Die gesamte Paketliste kann im [BitTorrent-Downloadverzeichnis](https://"
"tails.boum.org/torrents/files/) gefunden werden (siehe Dateien mit der "
"Endung `.packages`)"

#. type: Title =
#, no-wrap
msgid "Additional software"
msgstr "Zusätzliche Software"

#. type: Plain text
msgid ""
"Additionally, you can install in Tails any other software available in "
"Debian."
msgstr ""
"Ausserdem können Sie in Tails jede andere, für Debian verfügbare Software "
"installieren."

#. type: Plain text
msgid ""
"To install additional software automatically when starting Tails, use the "
"[[Additional Software|doc/first_steps/persistence/"
"configure#additional_software]] feature of the Persistent Storage."
msgstr ""

#. type: Plain text
msgid ""
"[[See the corresponding documentation.|doc/first_steps/additional_software]]"
msgstr ""

#. type: Title =
#, no-wrap
msgid "Additional features"
msgstr "Weitere Funktionen"

#. type: Bullet: '* '
msgid ""
"automatic mechanism to [[upgrade a USB stick|doc/upgrade]] to newer versions"
msgstr ""
"ein automatischer Mechanismus zum [[Aktualisieren des USB-Sticks|doc/"
"upgrade]] auf eine neuere Version"

#. type: Bullet: '* '
msgid ""
"can be run as a virtualized guest inside [VirtualBox](http://www.virtualbox."
"org/) ([[More...|doc/advanced_topics/virtualization]])"
msgstr ""
"kann als virtuelle Maschine in [VirtualBox](http://www.virtualbox.org/) "
"ausgeführt werden ([[Mehr...|doc/advanced_topics/virtualization]])"

#. type: Bullet: '* '
msgid ""
"64-bit PAE-enabled kernel with NX-bit and SMP support on hardware that "
"supports it"
msgstr ""
"64-bit PAE-fähiger Kernel mit NX-bit und SMP-Unterstützung für Hardware, die "
"dies unterstützt"

#. type: Bullet: '* '
msgid "Some basic [[doc/first_steps/accessibility]] features"
msgstr ""
"Einige grundlegende Funktionen für [[Barrierefreiheit|doc/first_steps/"
"accessibility]]"

#. type: Bullet: '* '
msgid "Some [[contribute/design/application_isolation]] with AppArmor"
msgstr ""
"Etwas [[Anwendungs-Isolation|contribute/design/application_isolation]] mit "
"AppArmor"

#. type: Bullet: '* '
msgid ""
"To prevent cold-boot attacks and various memory forensics, Tails erases most "
"memory on shutdown and when the boot media is physically removed."
msgstr ""
"Um Cold-Boot-Attacken und diverse Computer-Forensiktechniken zu verhindern, "
"löscht Tails den Großteil des Arbeitsspeichers beim Herunterfahren sowie "
"wenn das Startmedium entfernt wird."

#. type: Title =
#, no-wrap
msgid "Multilingual support"
msgstr "Sprachunterstützung"

#. type: Plain text
msgid ""
"When starting Tails, you can choose between a large number of languages, "
"including Arabic, Azerbaijani, Catalan, Czech, Welsh, Danish, German, Greek, "
"English, Spanish, Persian, Finnish, French, Croatian, Hungarian, Indonesian, "
"Italian, Japanese, Khmer, Korean, Latvian, Bokmål, Dutch, Polish, "
"Portuguese, Russian, Slovak, Slovene, Albanian, Serbian, Swedish, Turkish, "
"Ukrainian, and Chinese."
msgstr ""
"Wenn Sie Tails starten, können Sie aus einer grossen Anzahl an Sprachen "
"wählen, unter anderem Arabisch, Aserbaidschanisch, Katalanisch, Tschechisch, "
"Walisisch, Dänisch, Deutsch, Griechisch, Englisch, Spanisch, Persisch, "
"Finnisch, Französisch, Kroatisch, Ungarisch, Indonesisch, Italienisch, "
"Japanisch, Khmer, Koreanisch, Lettisch, Bokmål, Niederländisch, Polnisch, "
"Portugiesisch, Russisch, Slovakisch, Slovenisch, Albanisch, Serbisch, "
"Schwedisch, Türkisch, Ukrainisch und Chinesisch."

#. type: Plain text
msgid "The required keyboard input system is automatically enabled."
msgstr "Das benötigte Tastatur-Eingabesystem wird automatisch aktiviert."

#. type: Plain text
msgid ""
"Some of these languages could not be thoroughly tested as we don't speak "
"every language in the world. If you find issues using one of the supposedly "
"supported languages, don't hesitate to [[tell us about it|support]]. E.g. "
"Tails probably lacks some non-Latin fonts or input systems."
msgstr ""
"Einige dieser Sprachen konnten nicht sorgfältig getestet werden, da wir "
"nicht jede Sprache der Welt sprechen. Sollten Sie Probleme beim Nutzen einer "
"der Sprachen haben, die angeblich unterstützt wird, [[teilen Sie es uns mit|"
"support]]. Es kann sein, dass in Tails einige nicht-lateinische Schriften "
"oder Eingabesysteme fehlen."

#. type: Plain text
msgid ""
"If you wish to make it easier to use Tails for your language speakers, see "
"the [[translators guidelines|contribute/how/translate]]."
msgstr ""
"Wenn Sie Tails für Benutzerinnen und Benutzer in Ihrer Sprache leichter "
"zugänglich machen wollen, beachten Sie den [[Übersetzungsleitfaden|"
"contribute/how/translate]]."

#~ msgid "[Scribus](https://www.scribus.net/) for page layout"
#~ msgstr "[Scribus](https://www.scribus.net/), ein Layout-Programm"

#~ msgid ""
#~ "[[customization|contribute/customize]] (e.g. to add a given missing piece "
#~ "of software) is relatively easy: one may [[contribute/build]] a custom "
#~ "Amnesic Incognito Live System in about one hour on a modern desktop "
#~ "computer"
#~ msgstr ""
#~ "[[Individuelles Anpassen|contribute/customize]] (d.h. ein fehlendes Stück "
#~ "Software hinzuzufügen) ist relativ leicht: ein angepasstes Amnesic "
#~ "Incognito Livesystem kann in ca. einer Stunde auf einem modernen Rechner "
#~ "eigens [[erstellt|contribute/build]] werden"

#~ msgid ""
#~ "[PiTiVi](http://pitivi.org/) for non-linear audio/video editing "
#~ "([[More...|doc/sensitive_documents/sound_and_video]])"
#~ msgstr ""
#~ "[PiTiVi](http://pitivi.org/) zur nicht-linearen Audio-/Videobearbeitung "
#~ "([[Mehr...|doc/sensitive_documents/sound_and_video]])"

#~ msgid ""
#~ "[Traverso](http://traverso-daw.org/) a multi-track audio recorder and "
#~ "editor"
#~ msgstr ""
#~ "[Traverso](http://traverso-daw.org/), ein mehrspuriger Audiorekorder und "
#~ "Editor"

#~ msgid ""
#~ "[Monkeysign](http://web.monkeysphere.info/monkeysign), a tool for OpenPGP "
#~ "key signing and exchange"
#~ msgstr ""
#~ "[Monkeysign](http://web.monkeysphere.info/monkeysign), ein Werkzeug für "
#~ "das Signieren und Austauschen von OpenPGP-Schlüsseln"

#~ msgid ""
#~ "[PWGen](http://pwgen-win.sourceforge.net/), a strong password generator"
#~ msgstr ""
#~ "[PWGen](http://pwgen-win.sourceforge.net/), ein Generator für starke "
#~ "Passwörter"

#~ msgid ""
#~ "[[!wikipedia Shamir's Secret Sharing]] using [gfshare](http://www.digital-"
#~ "scurf.org/software/libgfshare)  and [ssss](http://point-at-infinity.org/"
#~ "ssss/)"
#~ msgstr ""
#~ "[[!wikipedia_de Shamir's Secret Sharing]] benutzt [gfshare](http://www."
#~ "digital-scurf.org/software/libgfshare) und [ssss](http://point-at-"
#~ "infinity.org/ssss/)"

#~ msgid ""
#~ "[Keyringer](https://keyringer.pw/), a command line tool to encrypt "
#~ "secrets shared through Git ([[More...|doc/encryption_and_privacy/"
#~ "keyringer]])"
#~ msgstr ""
#~ "[Keyringer](https://keyringer.pw/), eine Software um verschlüsselte "
#~ "Geheimnisse über Git auszutauschen (Kommandozeile) ([[Mehr...|doc/"
#~ "encryption_and_privacy/keyringer]])"

#~ msgid ""
#~ "[Paperkey](http://www.jabberwocky.com/software/paperkey/) a command line "
#~ "tool to back up OpenPGP secret keys on paper ([[More...|doc/"
#~ "advanced_topics/paperkey]])"
#~ msgstr ""
#~ "[Paperkey](http://www.jabberwocky.com/software/paperkey/), ein "
#~ "Kommandozeilenwerkzeug mit dem Sie geheime OpenPGP-Schlüssel auf Papier "
#~ "sichern können ([[Mehr...|doc/advanced_topics/paperkey]])"

#~ msgid ""
#~ "You can [[install additional software|doc/first_steps/"
#~ "additional_software]] in Tails: all software packaged for Debian is "
#~ "installable in Tails."
#~ msgstr ""
#~ "Sie können in Tails [[zusätzliche Software installieren|doc/first_steps/"
#~ "additional_software]]: alle Softwarepakete, die es für Debian gibt, "
#~ "können in Tails installiert werden."<|MERGE_RESOLUTION|>--- conflicted
+++ resolved
@@ -7,11 +7,7 @@
 msgstr ""
 "Project-Id-Version: Tails translations\n"
 "Report-Msgid-Bugs-To: tails-l10n@boum.org\n"
-<<<<<<< HEAD
-"POT-Creation-Date: 2020-04-12 16:10+0200\n"
-=======
 "POT-Creation-Date: 2020-04-15 02:12+0000\n"
->>>>>>> 5f2d5937
 "PO-Revision-Date: 2019-11-22 16:30+0000\n"
 "Last-Translator: Muri Nicanor <muri@immerda.ch>\n"
 "Language-Team: Tails translations <tails-l10n@boum.org>\n"
@@ -40,8 +36,8 @@
 
 #. type: Title =
 #, no-wrap
-msgid "Included software"
-msgstr "Mitgelieferte Programme"
+msgid "Included software\n"
+msgstr "Mitgelieferte Programme\n"
 
 #. type: Bullet: '* '
 msgid ""
@@ -54,8 +50,8 @@
 
 #. type: Title -
 #, no-wrap
-msgid "Networking"
-msgstr "Netzwerk"
+msgid "Networking\n"
+msgstr "Netzwerk\n"
 
 #. type: Plain text
 #, fuzzy, no-wrap
@@ -138,8 +134,8 @@
 
 #. type: Title -
 #, no-wrap
-msgid "Desktop edition"
-msgstr "Desktop-Ausgabe"
+msgid "Desktop edition\n"
+msgstr "Desktop-Ausgabe\n"
 
 #. type: Bullet: '* '
 msgid ""
@@ -207,8 +203,8 @@
 
 #. type: Title -
 #, no-wrap
-msgid "Encryption and privacy"
-msgstr "Verschlüsselung und Privatsphäre"
+msgid "Encryption and privacy\n"
+msgstr "Verschlüsselung und Privatsphäre\n"
 
 #. type: Bullet: '* '
 #, fuzzy
@@ -304,8 +300,8 @@
 
 #. type: Title =
 #, no-wrap
-msgid "Additional software"
-msgstr "Zusätzliche Software"
+msgid "Additional software\n"
+msgstr "Zusätzliche Software\n"
 
 #. type: Plain text
 msgid ""
@@ -329,8 +325,8 @@
 
 #. type: Title =
 #, no-wrap
-msgid "Additional features"
-msgstr "Weitere Funktionen"
+msgid "Additional features\n"
+msgstr "Weitere Funktionen\n"
 
 #. type: Bullet: '* '
 msgid ""
@@ -378,8 +374,8 @@
 
 #. type: Title =
 #, no-wrap
-msgid "Multilingual support"
-msgstr "Sprachunterstützung"
+msgid "Multilingual support\n"
+msgstr "Sprachunterstützung\n"
 
 #. type: Plain text
 msgid ""
