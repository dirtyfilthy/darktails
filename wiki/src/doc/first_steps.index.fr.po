--- conflicted
+++ resolved
@@ -6,13 +6,8 @@
 msgid ""
 msgstr ""
 "Project-Id-Version: SACKAGE VERSION\n"
-<<<<<<< HEAD
-"POT-Creation-Date: 2016-04-29 13:53+0000\n"
-"PO-Revision-Date: 2014-10-08 08:44-0000\n"
-=======
 "POT-Creation-Date: 2016-01-26 22:36+0100\n"
 "PO-Revision-Date: 2016-05-06 22:37-0000\n"
->>>>>>> 887e4423
 "Last-Translator: \n"
 "Language-Team: SLANGUAGE <LL@li.org>\n"
 "Language: fr\n"
@@ -21,8 +16,6 @@
 "Content-Transfer-Encoding: 8bit\n"
 "X-Generator: Poedit 1.6.10\n"
 
-<<<<<<< HEAD
-=======
 #. type: Plain text
 #, no-wrap
 msgid "<div class=\"tip\">\n"
@@ -44,7 +37,6 @@
 msgid "</div>\n"
 msgstr "</div>\n"
 
->>>>>>> 887e4423
 #. type: Bullet: '  - '
 #, fuzzy
 #| msgid "[[!traillink Burning_a_DVD|first_steps/dvd]]"
@@ -103,20 +95,8 @@
 "  - [[!traillink Rapporter_un_bug|first_steps/bug_reporting]]\n"
 "    - [[!traillink Tails_ne_démarre_pas|first_steps/bug_reporting/tails_does_not_start]]\n"
 "  - [[!traillink Éteindre_Tails|first_steps/shutdown]]\n"
-<<<<<<< HEAD
-
-#~ msgid ""
-#~ "[[!traillink "
-#~ "Choosing_between_burning_a_DVD_and_installing_onto_a_USB_stick_or_SD_card|"
-#~ "first_steps/media]]"
-#~ msgstr ""
-#~ "[[!traillink "
-#~ "Choisir_entre_graver_un_DVD_et_installer_sur_une_clé_USB_ou_une_carte_SD|"
-#~ "first_steps/media]]"
-=======
 "  - [[!traillink Mettre_à_jour_une_clé_USB_ou_une_carte_SD_Tails|first_steps/upgrade]]\n"
 "  - Désinstaller Tails ou réinitialiser une clé USB ou une carte SD,\n"
 "    avec [[!traillink Linux|first_steps/reset/linux]],\n"
 "    [[!traillink Windows|first_steps/reset/windows]]\n"
-"    ou [[!traillink Mac|first_steps/reset/mac]]\n"
->>>>>>> 887e4423
+"    ou [[!traillink Mac|first_steps/reset/mac]]\n"