# SOME DESCRIPTIVE TITLE
# Copyright (C) YEAR Free Software Foundation, Inc.
# This file is distributed under the same license as the PACKAGE package.
# FIRST AUTHOR <EMAIL@ADDRESS>, YEAR.
#
msgid ""
msgstr ""
"Project-Id-Version: PACKAGE VERSION\n"
"Report-Msgid-Bugs-To: tails-l10n@boum.org\n"
"POT-Creation-Date: 2016-07-13 18:05+0300\n"
"PO-Revision-Date: 2018-05-03 12:53+0000\n"
"Last-Translator: Mrs. F <mrsf@riseup.net>\n"
"Language-Team: LANGUAGE <LL@li.org>\n"
"Language: pt\n"
"MIME-Version: 1.0\n"
"Content-Type: text/plain; charset=UTF-8\n"
"Content-Transfer-Encoding: 8bit\n"
"Plural-Forms: nplurals=2; plural=n != 1;\n"
"X-Generator: Weblate 2.10.1\n"

#. type: Bullet: '  - '
msgid "[[!traillink System_requirements|about/requirements]]"
msgstr "[[!traillink Requisitos_de_sistema|about/requirements]]"

#. type: Bullet: '  - '
msgid "[[!traillink Warnings!|about/warning]]"
msgstr "[[!traillink Advertências!|about/warning]]"

#. type: Bullet: '  - '
msgid "[[!traillink Features_and_included_software|about/features]]"
msgstr "[[!traillink Funcionalidades_e_programas_inclusos|about/features]]"

#. type: Bullet: '  - '
msgid "[[!traillink Why_does_Tails_use_Tor?|about/tor]]"
msgstr "[[!traillink Por_que_o_Tails_usa_Tor?|about/tor]]"

#. type: Bullet: '  - '
msgid ""
"[[!traillink Can_I_hide_the_fact_that_I_am_using_Tails?|about/fingerprint]]"
msgstr ""
"[[!traillink É_possível_ocultar_o_fato_de_que_estou_usando_Tails?|about/"
"fingerprint]]"

#. type: Bullet: '  - '
msgid "[[!traillink Trusting_Tails|about/trust]]"
msgstr "[[!traillink Confiando_no_Tails|about/trust]]"

#. type: Bullet: '  - '
msgid "[[!traillink License_and_source_code_distribution|about/license]]"
<<<<<<< HEAD
msgstr "[[!traillink Licença e distribuição do código-fonte|about/license]]"
=======
msgstr "[[!traillink Licença_e_distribuição_do_código_fonte|about/license]]"
>>>>>>> debb9d36

#. type: Bullet: '  - '
msgid ""
"[[!traillink Acknowledgments_and_similar_projects|about/"
"acknowledgments_and_similar_projects]]"
msgstr ""

#. type: Bullet: '  - '
msgid "[[!traillink Finances|about/finances]]"
msgstr "[[!traillink Finanças|about/finances]]"<|MERGE_RESOLUTION|>--- conflicted
+++ resolved
@@ -47,11 +47,7 @@
 
 #. type: Bullet: '  - '
 msgid "[[!traillink License_and_source_code_distribution|about/license]]"
-<<<<<<< HEAD
-msgstr "[[!traillink Licença e distribuição do código-fonte|about/license]]"
-=======
 msgstr "[[!traillink Licença_e_distribuição_do_código_fonte|about/license]]"
->>>>>>> debb9d36
 
 #. type: Bullet: '  - '
 msgid ""
