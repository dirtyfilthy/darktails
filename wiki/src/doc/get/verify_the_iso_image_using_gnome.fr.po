# SOME DESCRIPTIVE TITLE
# Copyright (C) YEAR Free Software Foundation, Inc.
# This file is distributed under the same license as the PACKAGE package.
# FIRST AUTHOR <EMAIL@ADDRESS>, YEAR.
#
msgid ""
msgstr ""
"Project-Id-Version: PACKAGE VERSION\n"
<<<<<<< HEAD
"POT-Creation-Date: 2014-04-29 20:22+0300\n"
=======
"POT-Creation-Date: 2014-05-26 13:09+0200\n"
>>>>>>> 74799a4c
"PO-Revision-Date: 2014-02-08 14:08+0100\n"
"Last-Translator: FULL NAME <EMAIL@ADDRESS>\n"
"Language-Team: LANGUAGE <LL@li.org>\n"
"Language: \n"
"MIME-Version: 1.0\n"
"Content-Type: text/plain; charset=UTF-8\n"
"Content-Transfer-Encoding: 8bit\n"
"X-Generator: Poedit 1.5.4\n"

#. type: Content of: outside any tag (error?)
msgid "[[!meta title=\"Verify the ISO image using Linux with Gnome\"]]"
msgstr "[[!meta title=\"Vérifier l'image ISO sous Linux avec Gnome\"]]"

#. type: Content of: <p>
<<<<<<< HEAD
=======
#, fuzzy
#| msgid ""
#| "You need to have the <code>seahorse-plugins</code> package installed. It "
#| "is already the case under Tails. Under Debian or Ubuntu, if you're not "
#| "sure or want to install it, you can issue the following commands:"
>>>>>>> 74799a4c
msgid ""
"You need to have the <code>seahorse-nautilus</code> package installed. It is "
"already the case in Tails. In Debian or Ubuntu, if you are unsure or want to "
"install it, you can issue the following commands:"
msgstr ""
"Vous avez besoin du paquet <code>seahorse-plugins</code>. Si vous n'êtes pas "
"sûr qu'il soit installé ou souhaitez l'installer, sous Debian ou Ubuntu, "
"vous pouvez utiliser les commandes suivantes dans un terminal :"

#. type: Content of: <pre>
#, fuzzy, no-wrap
#| msgid ""
#| "sudo apt-get update\n"
#| "sudo apt-get install seahorse-plugins\n"
msgid ""
"sudo apt-get update\n"
"sudo apt-get install seahorse-nautilus\n"
msgstr ""
"sudo apt-get update\n"
"sudo apt-get install seahorse-plugins\n"

#. type: Content of: <div><p>
msgid ""
"The <code>seahorse-nautilus</code> package is only available in Debian "
"starting from version 7 (Wheezy), as a <a href=\"http://backports.debian.org/"
"\">backport</a>, and in Ubuntu starting from version 14.04 (Trusty)."
msgstr ""

#. type: Content of: <div><p>
msgid ""
"If you are unable to install it, try [[verifying the ISO using the command "
"line|verify_the_iso_image_using_the_command_line]]."
msgstr ""

#. type: Content of: <p>
msgid ""
"If you are using Tails, you already have the signing key. Otherwise, first "
"download Tails signing key:"
msgstr ""
"Si vous utilisez Tails, la clé de signature de Tails est déjà présente dans "
"votre trousseau. Sinon, commencez par télécharger cette clé :"

#. type: Content of: outside any tag (error?)
msgid "[[!inline pages=\"lib/download_tails_signing_key\" raw=\"yes\"]]"
msgstr "[[!inline pages=\"lib/download_tails_signing_key\" raw=\"yes\"]]"

#. type: Content of: <p>
msgid ""
"Your browser should propose you to open it with \"Import Key\". Choose this "
"action. It will add Tails signing key to your keyring, the collection of "
"OpenPGP keys you already imported:"
msgstr ""
"Votre navigateur peut vous proposer de l'ouvrir avec \"Import Key\" ou "
"\"Importer la clef\". Choisissez cette action. Cela va ajouter la clef Tails "
"à votre trousseau, qui rassemble les clef OpenPGP que vous avez déjà "
"importées:"

#. type: Content of: <p>
msgid ""
"[[!img import_key.png alt=\"What should Iceweasel do with this file? Open "
"with: Import Key (default)\" link=\"no\"]]"
msgstr ""
"[[!img import_key.png alt=\"What should Iceweasel do with this file? Open "
"with: Import Key (default)\" link=\"no\"]]"

#. type: Content of: <p>
msgid "You will get notified will the following message:"
msgstr "Vous serez notifié avec le message suivant :"

#. type: Content of: <p>
msgid ""
"[[!img key_imported.png alt=\"Key Imported. Imported a key for Tails "
"developers (signing key) &lt;tails@boum.org&gt;\" link=\"no\"]]"
msgstr ""
"[[!img key_imported.png alt=\"Key Imported. Imported a key for Tails "
"developers (signing key) &lt;tails@boum.org&gt;\" link=\"no\"]]"

#. type: Content of: <p>
msgid ""
"Now, download the cryptographic signature corresponding to the ISO image you "
"want to verify:"
msgstr ""
"Maintenant téléchargez la signature numérique correspondant à l'image ISO "
"que vous souhaitez vérifier :"

#. type: Content of: outside any tag (error?)
msgid "[[!inline pages=\"lib/download_stable_i386_iso_sig\" raw=\"yes\"]]"
msgstr "[[!inline pages=\"lib/download_stable_i386_iso_sig\" raw=\"yes\"]]"

#. type: Content of: <p>
msgid ""
"Your browser should propose you to open it with \"Verify Signature\".  "
"Choose this action to start the cryptographic verification:"
msgstr ""
"Votre navigateur devrait vous proposer de l'ouvrir avec \"Vérifier signature"
"\". Choisissez cette action pour démarrer la vérification :"

#. type: Content of: <p>
msgid ""
"[[!img verify_signature.png alt=\"What should Iceweasel do with this file? "
"Open with: Verify Signature (default)\" link=\"no\"]]"
msgstr ""
"[[!img verify_signature.png alt=\"What should Iceweasel do with this file? "
"Open with: Verify Signature (default)\" link=\"no\"]]"

#. type: Content of: <p>
msgid ""
"Browse your files to select the Tails ISO image you want to verify.  Then, "
"the verification will start. It can take several minutes:"
msgstr ""
"Parcourez vos fichiers pour sélectionner l'image ISO que vous souhaitez "
"vérifier. La vérification peut prendre quelques minutes :"

#. type: Content of: <p>
msgid "[[!img verifying.png alt=\"Verifying\" link=\"no\"]]"
msgstr "[[!img verifying.png alt=\"Verifying\" link=\"no\"]]"

#. type: Content of: <p>
msgid ""
"<strong>If the ISO image is correct</strong> you will get a notification "
"telling you that the signature is good:"
msgstr ""
"<strong>Si la signature numérique correspond à l'image ISO</strong>, vous "
"recevrez un message vous l'indiquant :"

#. type: Content of: <p>
msgid "[[!img good_signature.png alt=\"Goog Signature\" link=\"no\"]]"
msgstr "[[!img good_signature.png alt=\"Goog Signature\" link=\"no\"]]"

#. type: Content of: <p>
msgid ""
"<strong>If the ISO image is not correct</strong> you will get a notification "
"telling you that the signature is bad:"
msgstr ""
"<strong>Si l'image ISO est corrompue</strong>, vous recevrez un message de "
"ce type :"

#. type: Content of: <p>
msgid ""
"[[!img bad_signature.png alt=\"Bad Signature: Bad or forged signature.\" "
"link=\"no\"]]"
msgstr ""
"[[!img bad_signature.png alt=\"Bad Signature: Bad or forged signature.\" "
"link=\"no\"]]"

#~ msgid ""
#~ "<strong>The development of seahorse-plugins [[!debbug 644656 desc=\"has "
#~ "stopped\"]]</strong>. It hasn't been ported to Gnome 3. It is no more "
#~ "available on Debian starting from Wheezy and Ubuntu starting from version "
#~ "11.10, Oneiric Ocelot. If you can't install it please try [[verifying the "
#~ "ISO using the command line|verify_the_iso_image_using_the_command_line]]."
#~ msgstr ""
#~ "<strong>Le développement de seahorse-plugins [[!debbug 644656 desc=\"a "
#~ "été abandonné\"]]</strong>, celui-ci n'a pas été adapté pour Gnome 3. Il "
#~ "n'est plus disponible pour Debian à partir de Wheezy et pour Ubuntu à "
#~ "partir de la version 11.10, Oneiric Ocelot. Si vous ne pouvez pas "
#~ "l'installer, vous devrier vérifier l'image ISO en [[utilisant les lignes "
#~ "de commande|verify_the_iso_image_using_the_command_line]]."

#~ msgid "First, download Tails signing key:"
#~ msgstr "Tout d'abord, téléchargez la clé de signature de Tails:"<|MERGE_RESOLUTION|>--- conflicted
+++ resolved
@@ -6,11 +6,7 @@
 msgid ""
 msgstr ""
 "Project-Id-Version: PACKAGE VERSION\n"
-<<<<<<< HEAD
-"POT-Creation-Date: 2014-04-29 20:22+0300\n"
-=======
 "POT-Creation-Date: 2014-05-26 13:09+0200\n"
->>>>>>> 74799a4c
 "PO-Revision-Date: 2014-02-08 14:08+0100\n"
 "Last-Translator: FULL NAME <EMAIL@ADDRESS>\n"
 "Language-Team: LANGUAGE <LL@li.org>\n"
@@ -25,14 +21,11 @@
 msgstr "[[!meta title=\"Vérifier l'image ISO sous Linux avec Gnome\"]]"
 
 #. type: Content of: <p>
-<<<<<<< HEAD
-=======
 #, fuzzy
 #| msgid ""
 #| "You need to have the <code>seahorse-plugins</code> package installed. It "
 #| "is already the case under Tails. Under Debian or Ubuntu, if you're not "
 #| "sure or want to install it, you can issue the following commands:"
->>>>>>> 74799a4c
 msgid ""
 "You need to have the <code>seahorse-nautilus</code> package installed. It is "
 "already the case in Tails. In Debian or Ubuntu, if you are unsure or want to "
