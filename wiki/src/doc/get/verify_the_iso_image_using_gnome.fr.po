--- conflicted
+++ resolved
@@ -6,11 +6,7 @@
 msgid ""
 msgstr ""
 "Project-Id-Version: PACKAGE VERSION\n"
-<<<<<<< HEAD
-"POT-Creation-Date: 2015-12-20 15:17+0100\n"
-=======
 "POT-Creation-Date: 2016-01-25 19:48+0100\n"
->>>>>>> 91477337
 "PO-Revision-Date: 2014-10-09 17:25-0000\n"
 "Last-Translator: FULL NAME <EMAIL@ADDRESS>\n"
 "Language-Team: LANGUAGE <LL@li.org>\n"
@@ -241,6 +237,14 @@
 msgid "[[!img good_signature.png alt=\"Goog Signature\" link=\"no\"]]"
 msgstr "[[!img good_signature.png alt=\"Goog Signature\" link=\"no\"]]"
 
+#. type: Content of: <div><p>
+msgid "The GNOME notifications appear truncated on Tails 1.1 and later."
+msgstr "Les notifications GNOME apparaissent coupées depuis Tails 1.1."
+
+#. type: Content of: <div><p>
+msgid "See&nbsp;[[!tails_ticket 7249]]."
+msgstr "Voir&nbsp;[[!tails_ticket 7249]]."
+
 #. type: Content of: <p>
 msgid ""
 "<strong>If the ISO image is not correct</strong> you will get a notification "
@@ -256,12 +260,6 @@
 msgstr ""
 "[[!img bad_signature.png alt=\"Bad Signature: Bad or forged signature.\" "
 "link=\"no\"]]"
-
-#~ msgid "The GNOME notifications appear truncated on Tails 1.1 and later."
-#~ msgstr "Les notifications GNOME apparaissent coupées depuis Tails 1.1."
-
-#~ msgid "See&nbsp;[[!tails_ticket 7249]]."
-#~ msgstr "Voir&nbsp;[[!tails_ticket 7249]]."
 
 #~ msgid "The <code>seahorse-nautilus</code> package is only available in:"
 #~ msgstr ""
