--- conflicted
+++ resolved
@@ -162,17 +162,10 @@
 msgid ""
 "This doesn't alter the validity of the signature according to the key you "
 "downloaded. This warning rather has to do with the trust that you put in "
-<<<<<<< HEAD
 "Tails signing key. See, [[Trusting Tails signing key|doc/get/"
 "trusting_tails_signing_key]]. To remove this warning you would have to "
 "personnally <span class=\"definition\">[[!wikipedia Keysigning desc=\"sign"
 "\"]]</span> Tails signing key with your own key."
-msgstr ""
-=======
-"Tails signing key. See, [[Trusting Tails signing "
-"key|doc/get/trusting_tails_signing_key]]. To remove this warning you would "
-"have to personnally <span class=\"definition\">[[!wikipedia Keysigning "
-"desc=\"sign\"]]</span> Tails signing key with your own key."
 msgstr "Isto não muda a validade da assinatura de acordo com a chave que você "
 "baixou. Esta advertência tem a ver com a confiança que você põe na chave de "
 "assinatura do Tails. Veja [[Confiando na chave de assinatura do "
@@ -180,7 +173,6 @@
 "você teria que pessoalmente <span class=\"definition\">[[!wikipedia "
 "Keysigning desc=\"assinar\"</span> a chave de assinatura do Tails com a sua "
 "própria chave."
->>>>>>> dbbe3fc8
 
 #. type: Content of: <p>
 msgid ""
