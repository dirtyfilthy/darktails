# SOME DESCRIPTIVE TITLE
# Copyright (C) YEAR Free Software Foundation, Inc.
# This file is distributed under the same license as the PACKAGE package.
# FIRST AUTHOR <EMAIL@ADDRESS>, YEAR.
#
msgid ""
msgstr ""
"Project-Id-Version: PACKAGE VERSION\n"
<<<<<<< HEAD
"POT-Creation-Date: 2014-05-26 13:09+0200\n"
"PO-Revision-Date: 2012-08-18 10:39-0300\n"
=======
"POT-Creation-Date: 2014-03-06 23:43+0100\n"
"PO-Revision-Date: 2014-06-17 11:35-0300\n"
>>>>>>> 2563994d
"Last-Translator: Tails Developers <amnesia@boum.org>\n"
"Language-Team: LANGUAGE <LL@li.org>\n"
"Language: \n"
"MIME-Version: 1.0\n"
"Content-Type: text/plain; charset=UTF-8\n"
"Content-Transfer-Encoding: 8bit\n"

#. type: Content of: outside any tag (error?)
msgid "[[!meta title=\"Verify the ISO image using Linux with Gnome\"]]"
msgstr "[[!meta title=\"Verifique a imagem ISO usando Linux com Gnome\"]]"

#. type: Content of: <p>
#| msgid ""
#| "You need to have the <code>seahorse-plugins</code> package installed. If "
#| "you're not sure or want to install it, under Debian, Ubuntu or Tails you "
#| "can issue the following commands:"
<<<<<<< HEAD
msgid ""
"You need to have the <code>seahorse-nautilus</code> package installed. It is "
"already the case in Tails. In Debian or Ubuntu, if you are unsure or want to "
"install it, you can issue the following commands:"
msgstr ""
"Você precisa ter o pacote <code>seahorse-plugins</code> instalado. Se você "
"está incerto/a ou quer instalá-lo, no Debian, Ubuntu ou Tails você pode dar "
"os seguintes comandos:"
=======
msgid "You need to have the <code>seahorse-plugins</code> package installed. It is already the case under Tails. Under Debian or Ubuntu, if you're not sure or want to install it, you can issue the following commands:"
msgstr "Você precisa ter o pacote <code>seahorse-plugins</code> instalado. Este já é o caso se você estiver executanto o Tails. No Debian ou Ubuntu, se você está incerto/a ou quer instalá-lo, você pode dar os seguintes comandos:"
>>>>>>> 2563994d

#. type: Content of: <pre>
#, fuzzy, no-wrap
#| msgid ""
#| "sudo apt-get update\n"
#| "sudo apt-get install seahorse-plugins\n"
msgid ""
"sudo apt-get update\n"
"sudo apt-get install seahorse-nautilus\n"
msgstr ""
"sudo apt-get update\n"
"sudo apt-get install seahorse-plugins\n"

<<<<<<< HEAD
#. type: Content of: <div><p>
msgid ""
"The <code>seahorse-nautilus</code> package is only available in Debian "
"starting from version 7 (Wheezy), as a <a href=\"http://backports.debian.org/"
"\">backport</a>, and in Ubuntu starting from version 14.04 (Trusty)."
msgstr ""

#. type: Content of: <div><p>
msgid ""
"If you are unable to install it, try [[verifying the ISO using the command "
"line|verify_the_iso_image_using_the_command_line]]."
msgstr ""
=======
#. type: Content of: <p>
msgid "<strong>The development of seahorse-plugins [[!debbug 644656 desc=\"has stopped\"]]</strong>. It hasn't been ported to Gnome 3. It is no more available on Debian starting from Wheezy and Ubuntu starting from version 11.10, Oneiric Ocelot. If you can't install it please try [[verifying the ISO using the command line|verify_the_iso_image_using_the_command_line]]."
msgstr "<strong>O desenvolvimento do seahorse-plugins [[!debbug 644656 desc=\"foi interrompido\"]]</strong>. Ele não foi portado para o Gnome 3. Ele não está mais disponível no Debian desde o Wheezy e no Ubuntu desde a versão 11.10, Oneiric Oncelot. Se você não consegue instalá-lo, por favor tente [[verificar a imagem ISO usando a linha de comando|verify_the_iso_image_using_the_command_line]]."
>>>>>>> 2563994d

#. type: Content of: <p>
msgid "If you are using Tails, you already have the signing key. Otherwise, first download Tails signing key:"
msgstr "Se você está usando Tails, você já tem a chave de assinatura. Do contrário, primeiro baixe a chave de assinatura do Tails:"

#. type: Content of: outside any tag (error?)
msgid "[[!inline pages=\"lib/download_tails_signing_key\" raw=\"yes\"]]"
msgstr "[[!inline pages=\"lib/download_tails_signing_key\" raw=\"yes\"]]"

#. type: Content of: <p>
msgid "Your browser should propose you to open it with \"Import Key\". Choose this action. It will add Tails signing key to your keyring, the collection of OpenPGP keys you already imported:"
msgstr "Seu navegador deve propor de abrí-la com a opção \"Importar Chave\". Escolha esta ação. Ela vai adicionar a chave de assinatura do Tails ao seu chaveiro, a coleção de chaves OpenPGP que você já importou:"

#. type: Content of: <p>
msgid "[[!img import_key.png alt=\"What should Iceweasel do with this file? Open with: Import Key (default)\" link=\"no\"]]"
msgstr "[[!img import_key.png alt=\"O que o Iceweasel deve fazer com este arquivo? Abrir com: Importar Chave (padrão)\" link=\"no\"]]"

#. type: Content of: <p>
msgid "You will get notified will the following message:"
msgstr "Você será notificado com a seguinte mensagem:"

#. type: Content of: <p>
msgid "[[!img key_imported.png alt=\"Key Imported. Imported a key for Tails developers (signing key) &lt;tails@boum.org&gt;\" link=\"no\"]]"
msgstr "[[!img key_imported.png alt=\"Chave importada. Foi importada uma chave para Tails developers (signing key) &lt;tails@boum.org&gt;\" link=\"no\"]]"

#. type: Content of: <p>
msgid "Now, download the cryptographic signature corresponding to the ISO image you want to verify:"
msgstr "Agora, baixe a assinatura criptográfica correspondente à imagem ISO que você quer verificar:"

#. type: Content of: outside any tag (error?)
msgid "[[!inline pages=\"lib/download_stable_i386_iso_sig\" raw=\"yes\"]]"
msgstr "[[!inline pages=\"lib/download_stable_i386_iso_sig\" raw=\"yes\"]]"

#. type: Content of: <p>
msgid "Your browser should propose you to open it with \"Verify Signature\".  Choose this action to start the cryptographic verification:"
msgstr "Seu navegador deve propor de abrí-la com a opção \"Verificar assinatura\". Escolha esta ação para iniciar a verificação criptográfica:"

#. type: Content of: <p>
msgid "[[!img verify_signature.png alt=\"What should Iceweasel do with this file? Open with: Verify Signature (default)\" link=\"no\"]]"
msgstr "[[!img verify_signature.png alt=\"O que o Iceweasel deve fazer com este arquivo? Abrir com: Verificar Assinatura (padrão)\" link=\"no\"]]"

#. type: Content of: <p>
msgid "Browse your files to select the Tails ISO image you want to verify.  Then, the verification will start. It can take several minutes:"
msgstr "Navegue pelos seus arquivos para selecionar a imagem ISO do Tails que você quer verificar. Então, a verificação vai começar. Ela pode demorar vários minutos:"

#. type: Content of: <p>
msgid "[[!img verifying.png alt=\"Verifying\" link=\"no\"]]"
msgstr "[[!img verifying.png alt=\"Verificando\" link=\"no\"]]"

#. type: Content of: <p>
msgid "<strong>If the ISO image is correct</strong> you will get a notification telling you that the signature is good:"
msgstr "<strong>Se a imagem ISO estiver correta</strong> você vai receber uma notificação avisando que a assinatura é boa:"

#. type: Content of: <p>
msgid "[[!img good_signature.png alt=\"Goog Signature\" link=\"no\"]]"
msgstr "[[!img good_signature.png alt=\"Boa assinatura\" link=\"no\"]]"

#. type: Content of: <p>
msgid "<strong>If the ISO image is not correct</strong> you will get a notification telling you that the signature is bad:"
msgstr "<strong>Se a imagem ISO não estiver correta</strong> você vai receber uma notificação avisando que a assinatura é ruim:"

#. type: Content of: <p>
msgid "[[!img bad_signature.png alt=\"Bad Signature: Bad or forged signature.\" link=\"no\"]]"
msgstr "[[!img bad_signature.png alt=\"Assinatura Ruim: Assinatura ruim ou forjada\" link=\"no\"]]"

#~ msgid ""
#~ "<strong>The development of seahorse-plugins [[!debbug 644656 desc=\"has "
#~ "stopped\"]]</strong>. It hasn't been ported to Gnome 3. It is no more "
#~ "available on Debian starting from Wheezy and Ubuntu starting from version "
#~ "11.10, Oneiric Ocelot. If you can't install it please try [[verifying the "
#~ "ISO using the command line|verify_the_iso_image_using_the_command_line]]."
#~ msgstr ""
#~ "<strong>O desenvolvimento do seahorse-plugins [[!debbug 644656 desc=\"foi "
#~ "interrompido\"]]</strong>. Ele não foi portado para o Gnome 3. Ele não "
#~ "está mais disponível no Debian desde o Wheezy e no Ubuntu desde a versão "
#~ "11.10, Oneiric Oncelot. Se você não consegue instalá-lo, por favor tente "
#~ "[[verificar a imagem ISO usando a linha de comando|"
#~ "verify_the_iso_image_using_the_command_line]]."

#~ msgid "First, download Tails signing key:"
#~ msgstr "Primeiro, baixe a chave de assinatura do Tails:"<|MERGE_RESOLUTION|>--- conflicted
+++ resolved
@@ -6,13 +6,8 @@
 msgid ""
 msgstr ""
 "Project-Id-Version: PACKAGE VERSION\n"
-<<<<<<< HEAD
 "POT-Creation-Date: 2014-05-26 13:09+0200\n"
-"PO-Revision-Date: 2012-08-18 10:39-0300\n"
-=======
-"POT-Creation-Date: 2014-03-06 23:43+0100\n"
 "PO-Revision-Date: 2014-06-17 11:35-0300\n"
->>>>>>> 2563994d
 "Last-Translator: Tails Developers <amnesia@boum.org>\n"
 "Language-Team: LANGUAGE <LL@li.org>\n"
 "Language: \n"
@@ -29,19 +24,8 @@
 #| "You need to have the <code>seahorse-plugins</code> package installed. If "
 #| "you're not sure or want to install it, under Debian, Ubuntu or Tails you "
 #| "can issue the following commands:"
-<<<<<<< HEAD
-msgid ""
-"You need to have the <code>seahorse-nautilus</code> package installed. It is "
-"already the case in Tails. In Debian or Ubuntu, if you are unsure or want to "
-"install it, you can issue the following commands:"
-msgstr ""
-"Você precisa ter o pacote <code>seahorse-plugins</code> instalado. Se você "
-"está incerto/a ou quer instalá-lo, no Debian, Ubuntu ou Tails você pode dar "
-"os seguintes comandos:"
-=======
 msgid "You need to have the <code>seahorse-plugins</code> package installed. It is already the case under Tails. Under Debian or Ubuntu, if you're not sure or want to install it, you can issue the following commands:"
 msgstr "Você precisa ter o pacote <code>seahorse-plugins</code> instalado. Este já é o caso se você estiver executanto o Tails. No Debian ou Ubuntu, se você está incerto/a ou quer instalá-lo, você pode dar os seguintes comandos:"
->>>>>>> 2563994d
 
 #. type: Content of: <pre>
 #, fuzzy, no-wrap
@@ -55,24 +39,9 @@
 "sudo apt-get update\n"
 "sudo apt-get install seahorse-plugins\n"
 
-<<<<<<< HEAD
-#. type: Content of: <div><p>
-msgid ""
-"The <code>seahorse-nautilus</code> package is only available in Debian "
-"starting from version 7 (Wheezy), as a <a href=\"http://backports.debian.org/"
-"\">backport</a>, and in Ubuntu starting from version 14.04 (Trusty)."
-msgstr ""
-
-#. type: Content of: <div><p>
-msgid ""
-"If you are unable to install it, try [[verifying the ISO using the command "
-"line|verify_the_iso_image_using_the_command_line]]."
-msgstr ""
-=======
 #. type: Content of: <p>
 msgid "<strong>The development of seahorse-plugins [[!debbug 644656 desc=\"has stopped\"]]</strong>. It hasn't been ported to Gnome 3. It is no more available on Debian starting from Wheezy and Ubuntu starting from version 11.10, Oneiric Ocelot. If you can't install it please try [[verifying the ISO using the command line|verify_the_iso_image_using_the_command_line]]."
 msgstr "<strong>O desenvolvimento do seahorse-plugins [[!debbug 644656 desc=\"foi interrompido\"]]</strong>. Ele não foi portado para o Gnome 3. Ele não está mais disponível no Debian desde o Wheezy e no Ubuntu desde a versão 11.10, Oneiric Oncelot. Se você não consegue instalá-lo, por favor tente [[verificar a imagem ISO usando a linha de comando|verify_the_iso_image_using_the_command_line]]."
->>>>>>> 2563994d
 
 #. type: Content of: <p>
 msgid "If you are using Tails, you already have the signing key. Otherwise, first download Tails signing key:"
