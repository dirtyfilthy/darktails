# SOME DESCRIPTIVE TITLE
# Copyright (C) YEAR Free Software Foundation, Inc.
# This file is distributed under the same license as the PACKAGE package.
# FIRST AUTHOR <EMAIL@ADDRESS>, YEAR.
#
msgid ""
msgstr ""
"Project-Id-Version: PACKAGE VERSION\n"
<<<<<<< HEAD
"POT-Creation-Date: 2015-12-20 15:17+0100\n"
=======
"POT-Creation-Date: 2016-01-25 19:48+0100\n"
>>>>>>> 91477337
"PO-Revision-Date: 2014-07-31 15:49-0300\n"
"Last-Translator: Tails Developers <amnesia@boum.org>\n"
"Language-Team: LANGUAGE <LL@li.org>\n"
"Language: \n"
"MIME-Version: 1.0\n"
"Content-Type: text/plain; charset=UTF-8\n"
"Content-Transfer-Encoding: 8bit\n"

#. type: Content of: outside any tag (error?)
#, fuzzy
#| msgid "[[!meta title=\"Verify the ISO image using Linux with Gnome\"]]"
msgid ""
"[[!meta title=\"Verify the ISO image using Linux with GNOME\"]] [[!inline "
"pages=\"doc/get/signing_key_transition.inline\" raw=\"yes\"]]"
msgstr "[[!meta title=\"Verifique a imagem ISO usando Linux com Gnome\"]]"

#. type: Content of: <h3>
#, fuzzy
#| msgid "The <code>seahorse-nautilus</code> package is only available in:"
msgid ""
"Install <code>seahorse-nautilus</code> and <code>shared-mime-info</code>"
msgstr "O pacote <code>seahorse-nautilus</code> somente está disponível:"

#. type: Content of: <p>
#, fuzzy
#| msgid "The <code>seahorse-nautilus</code> package is only available in:"
msgid ""
"You need to have recent enough versions of the <code>seahorse-nautilus</"
"code> and <code>shared-mime-info</code> packages installed."
msgstr "O pacote <code>seahorse-nautilus</code> somente está disponível:"

#. type: Content of: <p>
#, fuzzy
#| msgid "The <code>seahorse-nautilus</code> package is only available in:"
msgid "These packages are already installed in Tails."
msgstr "O pacote <code>seahorse-nautilus</code> somente está disponível:"

#. type: Content of: <div><p>
msgid "The needed packages are available starting from:"
msgstr ""

#. type: Content of: <div><p><ul><li>
msgid "Debian version 7 (Wheezy)"
msgstr ""

#. type: Content of: <div><p><ul><li>
#, fuzzy
#| msgid "Ubuntu starting from version 14.04 (Trusty)."
msgid "Ubuntu version 15.04 (Vivid)"
msgstr "no Ubuntu a partir da versão 14.04 (Trusty)."

#. type: Content of: outside any tag (error?)
#, fuzzy
#| msgid ""
#| "Debian starting from version 7 (Wheezy), as a <a href=\"http://backports."
#| "debian.org/\">backport</a>. See the installation <a href=\"http://"
#| "backports.debian.org/Instructions/\">instructions</a> on the Debian "
#| "Backports website."
msgid ""
"In Debian Wheezy, the needed packages are only available as <a href=\"http://"
"backports.debian.org/\">backports</a>. See the <a href=\"http://backports."
"debian.org/Instructions/\">setup instructions</a> on the Debian Backports "
"website to add them to your list of repositories. Then, to install the "
"necessary packages, you can execute the following commands:"
msgstr ""
"no Debian a partir da versão 7 (Wheezy), como um <a href=\"http://backports."
"debian.org/\">backport</a>. Veja as <a href=\"http://backports.debian.org/"
"Instructions/\">instruções</a> de instalação no sítio do Debian Backports."

#. type: Content of: <pre>
#, fuzzy, no-wrap
#| msgid ""
#| "sudo apt-get update\n"
#| "sudo apt-get install seahorse-nautilus\n"
msgid ""
"sudo apt-get update\n"
"sudo apt-get install seahorse-nautilus/wheezy-backports shared-mime-info/wheezy-backports\n"
msgstr ""
"sudo apt-get update\n"
"sudo apt-get install seahorse-nautilus\n"

#. type: Content of: outside any tag (error?)
msgid ""
"In Debian 8 (Jessie), Ubuntu 15.04 (Vivid), or later, to install the "
"necessary packages, you can execute the following commands:"
msgstr ""

#. type: Content of: <pre>
#, fuzzy, no-wrap
#| msgid ""
#| "sudo apt-get update\n"
#| "sudo apt-get install seahorse-nautilus\n"
msgid ""
"sudo apt update\n"
"sudo apt install seahorse-nautilus\n"
msgstr ""
"sudo apt-get update\n"
"sudo apt-get install seahorse-nautilus\n"

#. type: Content of: <div><p>
#, fuzzy
#| msgid ""
#| "If you are unable to install it, try [[verifying the ISO using the "
#| "command line|verify_the_iso_image_using_the_command_line]]."
msgid ""
"If you are unable to install the necessary packages, try [[verifying the ISO "
"using the command line|verify_the_iso_image_using_the_command_line]]."
msgstr ""
"Se você não conseguir instalá-lo, tente [[verificar a imagem ISO usando a "
"linha de comando|verify_the_iso_image_using_the_command_line]]."

#. type: Content of: <h3>
#, fuzzy
#| msgid "First, download Tails signing key:"
msgid "Get the Tails signing key"
msgstr "Primeiro, baixe a chave de assinatura do Tails:"

#. type: Content of: <p>
msgid ""
"If you are using Tails, you already have the signing key. Otherwise, first "
"download Tails signing key:"
msgstr ""
"Se você está usando Tails, você já tem a chave de assinatura. Do contrário, "
"primeiro baixe a chave de assinatura do Tails:"

#. type: Content of: outside any tag (error?)
msgid "[[!inline pages=\"lib/download_tails_signing_key\" raw=\"yes\"]]"
msgstr "[[!inline pages=\"lib/download_tails_signing_key\" raw=\"yes\"]]"

#. type: Content of: <p>
#, fuzzy
#| msgid ""
#| "Your browser should propose you to open it with \"Import Key\". Choose "
#| "this action. It will add Tails signing key to your keyring, the "
#| "collection of OpenPGP keys you already imported:"
msgid ""
"Your browser should propose you to open it with \"Import Key\". Choose this "
"action. It will add the Tails signing key to your keyring, the collection of "
"OpenPGP keys you already imported:"
msgstr ""
"Seu navegador deve propor de abrí-la com a opção \"Importar Chave\". Escolha "
"esta ação. Ela vai adicionar a chave de assinatura do Tails ao seu chaveiro, "
"a coleção de chaves OpenPGP que você já importou:"

#. type: Content of: <p>
#, fuzzy
#| msgid ""
#| "[[!img import_key.png alt=\"What should Iceweasel do with this file? Open "
#| "with: Import Key (default)\" link=\"no\"]]"
msgid ""
"[[!img import_key.png alt=\"What should the web browser do with this file? "
"Open with: Import Key (default)\" link=\"no\"]]"
msgstr ""
"[[!img import_key.png alt=\"O que o Iceweasel deve fazer com este arquivo? "
"Abrir com: Importar Chave (padrão)\" link=\"no\"]]"

#. type: Content of: <p>
msgid "You will get notified will the following message:"
msgstr "Você será notificado com a seguinte mensagem:"

#. type: Content of: <p>
#, fuzzy
#| msgid ""
#| "[[!img key_imported.png alt=\"Key Imported. Imported a key for Tails "
#| "developers (signing key) &lt;tails@boum.org&gt;\" link=\"no\"]]"
msgid ""
"[[!img key_imported.png alt=\"Key Imported. Imported a key for Tails "
"developers (offline long-term identity key) &lt;tails@boum.org&gt;\" link="
"\"no\"]]"
msgstr ""
"[[!img key_imported.png alt=\"Chave importada. Foi importada uma chave para "
"Tails developers (signing key) &lt;tails@boum.org&gt;\" link=\"no\"]]"

#. type: Content of: <h3>
msgid "Verify the ISO image"
msgstr ""

#. type: Content of: <p>
msgid ""
"Now, download the cryptographic signature corresponding to the ISO image you "
"want to verify:"
msgstr ""
"Agora, baixe a assinatura criptográfica correspondente à imagem ISO que você "
"quer verificar:"

#. type: Content of: outside any tag (error?)
msgid "[[!inline pages=\"lib/download_stable_i386_iso_sig\" raw=\"yes\"]]"
msgstr "[[!inline pages=\"lib/download_stable_i386_iso_sig\" raw=\"yes\"]]"

#. type: Content of: <p>
msgid ""
"Your browser should propose you to open it with \"Verify Signature\".  "
"Choose this action to start the cryptographic verification:"
msgstr ""
"Seu navegador deve propor de abrí-la com a opção \"Verificar assinatura\". "
"Escolha esta ação para iniciar a verificação criptográfica:"

#. type: Content of: <p>
#, fuzzy
#| msgid ""
#| "[[!img verify_signature.png alt=\"What should Iceweasel do with this "
#| "file? Open with: Verify Signature (default)\" link=\"no\"]]"
msgid ""
"[[!img verify_signature.png alt=\"What should the web browser do with this "
"file? Open with: Verify Signature (default)\" link=\"no\"]]"
msgstr ""
"[[!img verify_signature.png alt=\"O que o Iceweasel deve fazer com este "
"arquivo? Abrir com: Verificar Assinatura (padrão)\" link=\"no\"]]"

#. type: Content of: <p>
msgid ""
"Browse your files to select the Tails ISO image you want to verify.  Then, "
"the verification will start. It can take several minutes:"
msgstr ""
"Navegue pelos seus arquivos para selecionar a imagem ISO do Tails que você "
"quer verificar. Então, a verificação vai começar. Ela pode demorar vários "
"minutos:"

#. type: Content of: <p>
msgid "[[!img verifying.png alt=\"Verifying\" link=\"no\"]]"
msgstr "[[!img verifying.png alt=\"Verificando\" link=\"no\"]]"

#. type: Content of: <p>
msgid ""
"<strong>If the ISO image is correct</strong> you will get a notification "
"telling you that the signature is good:"
msgstr ""
"<strong>Se a imagem ISO estiver correta</strong> você vai receber uma "
"notificação avisando que a assinatura é boa:"

#. type: Content of: <p>
msgid "[[!img good_signature.png alt=\"Goog Signature\" link=\"no\"]]"
msgstr "[[!img good_signature.png alt=\"Boa assinatura\" link=\"no\"]]"

#. type: Content of: <p>
msgid ""
"<strong>If the ISO image is not correct</strong> you will get a notification "
"telling you that the signature is bad:"
msgstr ""
"<strong>Se a imagem ISO não estiver correta</strong> você vai receber uma "
"notificação avisando que a assinatura é ruim:"

#. type: Content of: <p>
msgid ""
"[[!img bad_signature.png alt=\"Bad Signature: Bad or forged signature.\" "
"link=\"no\"]]"
msgstr ""
"[[!img bad_signature.png alt=\"Assinatura Ruim: Assinatura ruim ou forjada\" "
"link=\"no\"]]"

#~ msgid "The <code>seahorse-nautilus</code> package is only available in:"
#~ msgstr "O pacote <code>seahorse-nautilus</code> somente está disponível:"

#~ msgid ""
#~ "You need to have the <code>seahorse-nautilus</code> package installed. It "
#~ "is already the case in Tails. In Debian or Ubuntu, if you are unsure or "
#~ "want to install it, you can issue the following commands:"
#~ msgstr ""
#~ "Você precisa ter o pacote <code>seahorse-nautilus</code> instalado. Este "
#~ "já é o caso se você estiver executanto o Tails. No Debian ou Ubuntu, se "
#~ "você não tem certeza se o pacote já está instalado ou se quer instalá-lo, "
#~ "você pode usar os seguintes comandos:"

#~ msgid ""
#~ "<strong>The development of seahorse-plugins [[!debbug 644656 desc=\"has "
#~ "stopped\"]]</strong>. It hasn't been ported to Gnome 3. It is no more "
#~ "available on Debian starting from Wheezy and Ubuntu starting from version "
#~ "11.10, Oneiric Ocelot. If you can't install it please try [[verifying the "
#~ "ISO using the command line|verify_the_iso_image_using_the_command_line]]."
#~ msgstr ""
#~ "<strong>O desenvolvimento do seahorse-plugins [[!debbug 644656 desc=\"foi "
#~ "interrompido\"]]</strong>. Ele não foi portado para o Gnome 3. Ele não "
#~ "está mais disponível no Debian desde o Wheezy e no Ubuntu desde a versão "
#~ "11.10, Oneiric Oncelot. Se você não consegue instalá-lo, por favor tente "
#~ "[[verificar a imagem ISO usando a linha de comando|"
#~ "verify_the_iso_image_using_the_command_line]]."<|MERGE_RESOLUTION|>--- conflicted
+++ resolved
@@ -6,11 +6,7 @@
 msgid ""
 msgstr ""
 "Project-Id-Version: PACKAGE VERSION\n"
-<<<<<<< HEAD
-"POT-Creation-Date: 2015-12-20 15:17+0100\n"
-=======
 "POT-Creation-Date: 2016-01-25 19:48+0100\n"
->>>>>>> 91477337
 "PO-Revision-Date: 2014-07-31 15:49-0300\n"
 "Last-Translator: Tails Developers <amnesia@boum.org>\n"
 "Language-Team: LANGUAGE <LL@li.org>\n"
@@ -244,6 +240,14 @@
 #. type: Content of: <p>
 msgid "[[!img good_signature.png alt=\"Goog Signature\" link=\"no\"]]"
 msgstr "[[!img good_signature.png alt=\"Boa assinatura\" link=\"no\"]]"
+
+#. type: Content of: <div><p>
+msgid "The GNOME notifications appear truncated on Tails 1.1 and later."
+msgstr ""
+
+#. type: Content of: <div><p>
+msgid "See&nbsp;[[!tails_ticket 7249]]."
+msgstr ""
 
 #. type: Content of: <p>
 msgid ""
