--- conflicted
+++ resolved
@@ -7,11 +7,7 @@
 msgstr ""
 "Project-Id-Version: PACKAGE VERSION\n"
 "Report-Msgid-Bugs-To: tails-l10n@boum.org\n"
-<<<<<<< HEAD
-"POT-Creation-Date: 2016-01-11 21:42+0100\n"
-=======
 "POT-Creation-Date: 2016-01-25 19:48+0100\n"
->>>>>>> 91477337
 "PO-Revision-Date: 2015-10-08 15:59+0000\n"
 "Last-Translator: sprint5 <translation5@451f.org>\n"
 "Language-Team: Persian <http://weblate.451f.org:8889/projects/tails/"
@@ -222,6 +218,14 @@
 msgid "[[!img good_signature.png alt=\"Goog Signature\" link=\"no\"]]"
 msgstr "[[!img good_signature.png alt=\"امضای مناسب\" link=\"no\"]]"
 
+#. type: Content of: <div><p>
+msgid "The GNOME notifications appear truncated on Tails 1.1 and later."
+msgstr "آگهی گنوم به طور مختصر در تیلز ۱٫۱ و نسخه‌های پس از آن ظاهر می‌شود."
+
+#. type: Content of: <div><p>
+msgid "See&nbsp;[[!tails_ticket 7249]]."
+msgstr "See&nbsp;[[!tails_ticket 7249]]."
+
 #. type: Content of: <p>
 msgid ""
 "<strong>If the ISO image is not correct</strong> you will get a notification "
@@ -235,10 +239,4 @@
 "[[!img bad_signature.png alt=\"Bad Signature: Bad or forged signature.\" "
 "link=\"no\"]]"
 msgstr ""
-"[[!img bad_signature.png alt=\"امضای بد: امضای بد یا جعلی\" link=\"no\"]]"
-
-#~ msgid "The GNOME notifications appear truncated on Tails 1.1 and later."
-#~ msgstr "آگهی گنوم به طور مختصر در تیلز ۱٫۱ و نسخه‌های پس از آن ظاهر می‌شود."
-
-#~ msgid "See&nbsp;[[!tails_ticket 7249]]."
-#~ msgstr "See&nbsp;[[!tails_ticket 7249]]."+"[[!img bad_signature.png alt=\"امضای بد: امضای بد یا جعلی\" link=\"no\"]]"