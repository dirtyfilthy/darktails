# SOME DESCRIPTIVE TITLE
# Copyright (C) YEAR Free Software Foundation, Inc.
# This file is distributed under the same license as the PACKAGE package.
# FIRST AUTHOR <EMAIL@ADDRESS>, YEAR.
#
#, fuzzy
msgid ""
msgstr ""
"Project-Id-Version: PACKAGE VERSION\n"
<<<<<<< HEAD
"POT-Creation-Date: 2012-03-21 23:42+0100\n"
=======
"POT-Creation-Date: 2012-04-14 23:54+0300\n"
>>>>>>> 75947a89
"PO-Revision-Date: YEAR-MO-DA HO:MI+ZONE\n"
"Last-Translator: FULL NAME <EMAIL@ADDRESS>\n"
"Language-Team: LANGUAGE <LL@li.org>\n"
"Language: \n"
"MIME-Version: 1.0\n"
"Content-Type: text/plain; charset=UTF-8\n"
"Content-Transfer-Encoding: 8bit\n"

#. type: Content of: outside any tag (error?)
msgid "[[!meta title=\"Verify the ISO image using the command line\"]]"
msgstr "[[!meta title=\"Vérifier l'image ISO avec les lignes de commande\"]]"

#. type: Content of: <p>
msgid ""
"You need to have GnuPG installed. GnuPG is the common OpenPGP implementation "
"for Linux: it is installed by default under Debian, Ubuntu, Tails and many "
"other distributions."
msgstr ""
"Vous avez besoin d'avoir GnuPG installé. GnuPG est l'implémentation de "
"OpenPGP pour Linux. Il est installé par défaut avec Debian, Ubuntu, Tails et "
"bien d'autres distributions."

#. type: Content of: <p>
msgid "First, <strong>download Tails signing key</strong>:"
msgstr "Tout d'abord, <strong>téléchargez la clé de signature de Tails</strong>:"

#. type: Content of: outside any tag (error?)
msgid "[[!inline pages=\"lib/download_tails_signing_key\" raw=\"yes\"]]"
msgstr ""

#. type: Content of: <p>
msgid ""
"Open a terminal and <strong>import Tails signing key</strong> with the "
"following commands:"
msgstr ""
"Ouvrez un terminal et <strong>importez la clé de signature Tails</strong> avec les "
"commandes suivantes:"

#. type: Content of: <pre>
#, no-wrap
msgid ""
"cd [the directory in which you downloaded the key]\n"
"cat tails-signing.key | gpg --import\n"
msgstr ""
"cd [le dossier dans lequel vous avez téléchargé la clé]\n"
"cat tails-signing.key | gpg --import\n"

#. type: Content of: <p>
msgid "The output should tell you that the key was imported:"
msgstr "La sortie devrait vous indiquer que la clé a bien été importée:"

#. type: Content of: <pre>
#, no-wrap
msgid ""
"gpg: key BE2CD9C1: public key \"Tails developers (signing key) &lt;tails@boum.org&gt;\" imported\n"
"gpg: Total number processed: 1\n"
"gpg:               imported: 1  (RSA: 1)\n"
msgstr ""

#. type: Content of: <p>
msgid ""
"<strong>If you had already imported Tails signing key in the past</strong>, "
"the output should tell you that the key was not changed:"
msgstr ""
"<strong>Si vous aviez déjà importé une clé de signature Tails par le passé</strong>, la "
"sortie devrait vous indiquer que la clé n'a pas été modifiée :"

#. type: Content of: <pre>
#, no-wrap
msgid ""
"gpg: key BE2CD9C1: \"Tails developers (signing key) &lt;tails@boum.org&gt;\" not changed\n"
"gpg: Total number processed: 1\n"
"gpg:              unchanged: 1\n"
msgstr ""

#. type: Content of: <p>
msgid ""
"<strong>If you are shown the following message</strong> at the end of the "
"output:"
msgstr ""
"<strong>Si vous rencontrez le message suivant</strong> à la fin des messages "
"affichés :"



#. type: Content of: <pre>
#, no-wrap
msgid "gpg: no ultimately trusted keys found\n"
msgstr ""

#. type: Content of: <p>
msgid ""
"Analyse the other messages as usual: this extra message doesn't relate to "
"the Tails signing key that you downloaded and usually means that you didn't "
"create an OpenPGP key for yourself yet, which of no importance to verify the "
"ISO image."
msgstr ""
"Prenez seulement en considération les autres messages: ce message particulier "
"ne concerne pas la clé de signature Tails que vous avez téléchargé, et signifie "
"vraisemblablement que vous n'avez pas encore créé de clé OpenGPG pour vous-même, "
"ce qui n'a pas d'importance pour vérifier l'image ISO."


#. type: Content of: <p>
msgid ""
"Now, <strong>download the cryptographic signature</strong> corresponding to "
"the ISO image you want to verify and save it in the same folder as the ISO "
"image:"
msgstr ""
"Maintenant <strong>téléchargez la signature numérique</strong> correspondant "
"au fichier ISO que vous souhaitez vérifier et sauvegardez-la dans le même "
"dossier que le fichier ISO :"

#. type: Content of: outside any tag (error?)
msgid "[[!inline pages=\"lib/download_stable_i386_iso_sig\" raw=\"yes\"]]"
msgstr ""

#. type: Content of: <p>
msgid ""
"Then, <strong>start the cryptographic verification</strong>, it can take "
"several minutes:"
msgstr ""
"<strong>Lancez alors la vérification</strong>, qui peut prendre plusieurs "
"minutes :"

#. type: Content of: <pre>
#, no-wrap
msgid ""
"cd [the ISO image directory]\n"
"gpg --verify tails-i386-0.9.iso.pgp tails-i386-0.9.iso\n"
msgstr ""
"cd [le répertoire contenant l'image ISO]\n"
"gpg --verify tails-i386-0.9.iso.pgp tails-i386-0.9.iso\n"

#. type: Content of: <p>
msgid ""
"<strong>If the ISO image is correct</strong> the output will tell you that "
"the signature is good:"
msgstr ""
"<strong>Si la signature numérique correspond à l'image ISO </strong>, vous "
"recevrez un message vous l'indiquant :"

#. type: Content of: <pre>
#, no-wrap
msgid ""
"gpg: Signature made Sat 30 Apr 2011 10:53:23 AM CEST\n"
"gpg:                using RSA key 1202821CBE2CD9C1\n"
"gpg: Good signature from \"Tails developers (signing key) &lt;tails@boum.org&gt;\"\n"
msgstr ""

#. type: Content of: <p>
msgid "This might be followed by a warning saying:"
msgstr "Ce qui risque d'être suivi d'un avertissement disant :"

#. type: Content of: <pre>
#, no-wrap
msgid ""
"gpg: WARNING: This key is not certified with a trusted signature!\n"
"gpg:          There is no indication that the signature belongs to the owner.\n"
"Primary key fingerprint: 0D24 B36A A9A2 A651 7878  7645 1202 821C BE2C D9C1\n"
msgstr ""

#. type: Content of: <p>
#, fuzzy
#| msgid ""
#| "This doesn't alter the validity of the signature according to the key you "
#| "downloaded. This warning rather has to do with the trust that you put in "
#| "Tails signing key. See, [[Trusting Tails signing key|doc/get/"
#| "trusting_tails_signing_key]]. To remove this warning you would have to "
#| "personnally <span class=\"definition\">[[!wikipedia Keysigning desc=\"sign"
#| "\"]]</span> Tails signing key with your own key."
msgid ""
"This doesn't alter the validity of the signature according to the key you "
"downloaded. This warning rather has to do with the trust that you put in "
"Tails signing key. See, [[Trusting Tails signing key|doc/get/"
"trusting_tails_signing_key]]. To remove this warning you would have to "
"personnally <span class=\"definition\">[[!wikipedia Keysigning desc=\"sign"
"\"]]</span> Tails signing key with your own key."
msgstr ""
"Ceci n'altère pas la validité de la signature liée à la clé que vous avez "
"téléchargé. Cet avertissement a plutôt à voir avec la confiance que vous "
"portez à la clé de signature de Tails. Voir [[Faire confiance à la clé de "
"signature de Tails|doc/get/trusting_tails_signing_key]]. Afin de ne plus avoir "
"cet avertissement, vous devrez personnellement <span class=\"definition\">[[!"
"wikipedia Keysigning desc=\"signer\"]]</span> la clé de signature de Tails "
"avec votre propre clé."

#. type: Content of: <p>
msgid ""
"<strong>If the ISO image is not correct</strong> the output will tell you "
"that the signature is bad:"
msgstr ""
"<strong>Si l'image ISO est corrompu</strong>, vous recevrez un message de ce "
"type :"

#. type: Content of: <pre>
#, no-wrap
msgid ""
"gpg: Signature made Sat 30 Apr 2011 10:53:23 AM CEST\n"
"gpg:                using RSA key 1202821CBE2CD9C1\n"
"gpg: BAD signature from \"Tails developers (signing key) &lt;tails@boum.org&gt;\"\n"
msgstr ""<|MERGE_RESOLUTION|>--- conflicted
+++ resolved
@@ -7,11 +7,7 @@
 msgid ""
 msgstr ""
 "Project-Id-Version: PACKAGE VERSION\n"
-<<<<<<< HEAD
-"POT-Creation-Date: 2012-03-21 23:42+0100\n"
-=======
 "POT-Creation-Date: 2012-04-14 23:54+0300\n"
->>>>>>> 75947a89
 "PO-Revision-Date: YEAR-MO-DA HO:MI+ZONE\n"
 "Last-Translator: FULL NAME <EMAIL@ADDRESS>\n"
 "Language-Team: LANGUAGE <LL@li.org>\n"
@@ -22,7 +18,7 @@
 
 #. type: Content of: outside any tag (error?)
 msgid "[[!meta title=\"Verify the ISO image using the command line\"]]"
-msgstr "[[!meta title=\"Vérifier l'image ISO avec les lignes de commande\"]]"
+msgstr ""
 
 #. type: Content of: <p>
 msgid ""
@@ -30,13 +26,13 @@
 "for Linux: it is installed by default under Debian, Ubuntu, Tails and many "
 "other distributions."
 msgstr ""
-"Vous avez besoin d'avoir GnuPG installé. GnuPG est l'implémentation de "
+"Vous avez besoin d'avoir GnuPG installé? GnuPG est l'implementation de "
 "OpenPGP pour Linux. Il est installé par défaut avec Debian, Ubuntu, Tails et "
 "bien d'autres distributions."
 
 #. type: Content of: <p>
 msgid "First, <strong>download Tails signing key</strong>:"
-msgstr "Tout d'abord, <strong>téléchargez la clé de signature de Tails</strong>:"
+msgstr "Tout d'abord, téléchargez la clé de signature de Tails:"
 
 #. type: Content of: outside any tag (error?)
 msgid "[[!inline pages=\"lib/download_tails_signing_key\" raw=\"yes\"]]"
@@ -47,7 +43,7 @@
 "Open a terminal and <strong>import Tails signing key</strong> with the "
 "following commands:"
 msgstr ""
-"Ouvrez un terminal et <strong>importez la clé de signature Tails</strong> avec les "
+"Ouvrez un terminal et <strong>importez la signature Tails</strong> avec les "
 "commandes suivantes:"
 
 #. type: Content of: <pre>
@@ -56,19 +52,19 @@
 "cd [the directory in which you downloaded the key]\n"
 "cat tails-signing.key | gpg --import\n"
 msgstr ""
-"cd [le dossier dans lequel vous avez téléchargé la clé]\n"
+"cd [le dossier dans lequel vous avez téléchargé la clef]\n"
 "cat tails-signing.key | gpg --import\n"
 
 #. type: Content of: <p>
 msgid "The output should tell you that the key was imported:"
-msgstr "La sortie devrait vous indiquer que la clé a bien été importée:"
+msgstr "La sortie devrait vous indiquer que la clef a été importée:"
 
 #. type: Content of: <pre>
 #, no-wrap
 msgid ""
 "gpg: key BE2CD9C1: public key \"Tails developers (signing key) &lt;tails@boum.org&gt;\" imported\n"
-"gpg: Total number processed: 1\n"
-"gpg:               imported: 1  (RSA: 1)\n"
+"gpg: Total number processed: 2\n"
+"gpg:               imported: 2  (RSA: 2)\n"
 msgstr ""
 
 #. type: Content of: <p>
@@ -76,15 +72,15 @@
 "<strong>If you had already imported Tails signing key in the past</strong>, "
 "the output should tell you that the key was not changed:"
 msgstr ""
-"<strong>Si vous aviez déjà importé une clé de signature Tails par le passé</strong>, la "
-"sortie devrait vous indiquer que la clé n'a pas été modifiée :"
+"<strong>Si vous aviez déjà importé une clef Tails par le passé</strong>, la "
+"sortie devrait vous indiquer que la clef n'a pas été modifiée :"
 
 #. type: Content of: <pre>
 #, no-wrap
 msgid ""
 "gpg: key BE2CD9C1: \"Tails developers (signing key) &lt;tails@boum.org&gt;\" not changed\n"
-"gpg: Total number processed: 1\n"
-"gpg:              unchanged: 1\n"
+"gpg: Total number processed: 2\n"
+"gpg:              unchanged: 2\n"
 msgstr ""
 
 #. type: Content of: <p>
@@ -92,10 +88,6 @@
 "<strong>If you are shown the following message</strong> at the end of the "
 "output:"
 msgstr ""
-"<strong>Si vous rencontrez le message suivant</strong> à la fin des messages "
-"affichés :"
-
-
 
 #. type: Content of: <pre>
 #, no-wrap
@@ -109,11 +101,6 @@
 "create an OpenPGP key for yourself yet, which of no importance to verify the "
 "ISO image."
 msgstr ""
-"Prenez seulement en considération les autres messages: ce message particulier "
-"ne concerne pas la clé de signature Tails que vous avez téléchargé, et signifie "
-"vraisemblablement que vous n'avez pas encore créé de clé OpenGPG pour vous-même, "
-"ce qui n'a pas d'importance pour vérifier l'image ISO."
-
 
 #. type: Content of: <p>
 msgid ""
@@ -164,7 +151,7 @@
 
 #. type: Content of: <p>
 msgid "This might be followed by a warning saying:"
-msgstr "Ce qui risque d'être suivi d'un avertissement disant :"
+msgstr "Ce qui risque d'être suivie d'un avertissement disant :"
 
 #. type: Content of: <pre>
 #, no-wrap
