--- conflicted
+++ resolved
@@ -26,16 +26,9 @@
 
 This command would output something like this:
 
-<<<<<<< HEAD
-    84c17d5117f3efd659b2420bf1dcaa3c2ac8ce82978077b9fb57f1736febbb1a  tails-signing-desktop.key
-    84c17d5117f3efd659b2420bf1dcaa3c2ac8ce82978077b9fb57f1736febbb1a  tails-signing-laptop.key
-    84c17d5117f3efd659b2420bf1dcaa3c2ac8ce82978077b9fb57f1736febbb1a  tails-signing-library.key
-    84c17d5117f3efd659b2420bf1dcaa3c2ac8ce82978077b9fb57f1736febbb1a  tails-signing-seattle.key
-=======
     Files tails-signing-desktop.key and tails-signing-laptop.key are identical
     Files tails-signing-desktop.key and tails-signing-library.key are identical
     Files tails-signing-desktop.key and tails-signing-seattle.key are identical
->>>>>>> 3e473425
 
 You would then need to check that every line reports identical key files.
 
