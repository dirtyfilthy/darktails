--- conflicted
+++ resolved
@@ -5,15 +5,9 @@
 #
 msgid ""
 msgstr ""
-<<<<<<< HEAD
-"Project-Id-Version: \n"
-"POT-Creation-Date: 2014-02-13 21:17+0100\n"
-"PO-Revision-Date: 2014-03-04 10:23-0000\n"
-=======
 "Project-Id-Version: PACKAGE VERSION\n"
 "POT-Creation-Date: 2014-03-18 02:28+0100\n"
 "PO-Revision-Date: 2014-03-17 12:12+0100\n"
->>>>>>> 8614ae70
 "Last-Translator: amnesia <amnesia@boum.org>\n"
 "Language-Team: LANGUAGE <LL@li.org>\n"
 "MIME-Version: 1.0\n"
@@ -79,11 +73,7 @@
 "\"guilabel\">Downloads</span> window. To go back to a compatible layout of "
 "the <span class=\"guilabel\">Downloads</span> window, do the following:"
 msgstr ""
-<<<<<<< HEAD
-"<strong>Si vous utilisez Firefox de la version 20 à 25</strong>, <span class="
-=======
 "<strong>Si vous utilisez Firefox version 20 à 25</strong>, <span class="
->>>>>>> 8614ae70
 "\"application\">MD5 Reborned Hasher</span> est incompatible avec la nouvelle "
 "fenêtre de <span class=\"guilabel\">Téléchargements</span>. Pour revenir a "
 "une fenêtre de <span class=\"guilabel\">Téléchargements</span> compatible, "
@@ -130,15 +120,9 @@
 "working anymore. It is currently impossible to use Firefox 26 or later to "
 "verify an ISO image."
 msgstr ""
-<<<<<<< HEAD
 "<strong>Si vous utilisez Firefox version 26 ou supérieure</strong>, cette "
 "méthode ne fonctionne plus. Il n'est actuellement pas possible d'utiliser "
 "ces versions de Firefox pour vérifier une image ISO."
-=======
-"<strong>Si vous utilisez Firefox version 26 ou plus récente</strong>, cette "
-"méthode ne marche plus. Il est actuellement impossible d'utiliser Firefox "
-"version 26 ou plus récente pour vérifier une image ISO."
->>>>>>> 8614ae70
 
 #. type: Content of: <ol><li><p>
 msgid "If the ISO image does not appear in the list of recent downloads:"
@@ -325,15 +309,6 @@
 "personally <span class=\"definition\">[[!wikipedia Keysigning desc=\"sign\"]]"
 "</span> the Tails signing key with your own key."
 msgstr ""
-<<<<<<< HEAD
-"Alors l'image ISO est tout de même correcte, et conforme à la clé de "
-"signature Tails que vous avez téléchargé. Cet avertissement est dû à la "
-"confiance que vous avez donné à la clé de signature Tails. Voir le chapitre "
-"[[Faire confiance à la clé de signature Tails|doc/get/"
-"trusting_tails_signing_key]]. Pour supprimer cet avertissement vous devez "
-"<span class=\"definition\">[[!wikipedia Keysigning desc=\"signer\"]](en "
-"anglais) </span> la clé de signature de Tails avec votre propre clé."
-=======
 "Alors l'image ISO est quand même bonne, et valide d'après la clé de "
 "signature de Tails que vous avez téléchargé. Cet avertissement est lié à la "
 "confiance que vous avez placé dans la clé de signature de Tails. Voir "
@@ -341,7 +316,6 @@
 "trusting_tails_signing_key]]. Pour supprimer cet avertissement, vous devrez "
 "personnellement <span class=\"definition\">[[!wikipedia Keysigning desc="
 "\"signer\"]](en anglais)</span> la clé de signature de Tails avec votre clé."
->>>>>>> 8614ae70
 
 #. type: Content of: <h3>
 msgid "For Mac OS X using GPGTools"
