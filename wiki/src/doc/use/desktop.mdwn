[[!meta title="Use the Tails desktop"]]

# A basic introduction to the GNOME desktop

[[!img Desktop_en.jpg title="Tails Desktop as of 0.6.1" align="center"]]

**FIXME**: Upgrade the screenshot

The graphical user interface used in Tails is called [GNOME](gnome.org) and
shares many fundamentals with that of Microsoft Windows, Mac OS X and
most other modern operating systems, so if you have used any of them,
getting used to GNOME will take no time. As this document is not
intended as a complete guide for GNOME there are only a few things about
it that we will mention here to spare you some time.

First of all, in the upper left corner of the screen there is a button
with a logo in it, followed by three menus: *Applications*,
*Places* and *System*.

The *Applications* menu is where you will find short cuts to the
installed applications. Please explore the different categories of
applications and try out those that seem interesting.

The *Places* menu is here to make it easy to access storage media.

The *System* menu allows to:

* customize some aspects of the GNOME desktop (*Preferences*);
* change some important aspects of the system and hardware behavior
  (*Administration*);
* shutdown the computer.

On the right of these three menu entries, a few shortcuts allow to
launch the most frequently used applications. Passing the mouse cursor
over one of these shortcut will display the application name and its
function.

In the upper right corner you will find a couple of icons, each of which
offers an interface for some running application : the onion icon is
made to control Tor using Vidalia, the two computer screens are for the
network settings using NetworkManager. They will be explained more in
details in [[2_connect_to_internet_anonymously]]. Other icons help you
keep an eye on the battery level if you
run from a laptop, one allows to instantly change the keyboard layout,
another controls the sound level. Note that the clock icon allows to
change the current timezone to make it show the local time.

You are encouraged to check these icons out with the left and right
mouse buttons, but we will say more about some of them later on in
this article.

On the bottom of the screen is another panel: on its left, an icon
allows to minimize all open windows to show the Desktop; then come the
buttons for open windows; on the right, a set of four similar
rectangle icons gives access to four different workspaces.

Clicking on the icon at the bottom left you will access the Desktop. A
*Computer* icon provides access to storage media; the *amnesia's Home*
is a shortcut to the default folder where most applications save files;
then comes the shortcut to this documentation, and another allows to
report a bug in Tails to its developers; to end with, the *Trash* is the
place where "deleted" files are moved.

## <a name="nautilus"></a>Managing files with Nautilus

Nautilus is GNOME's file manager, (S)FTP client and more and it looks like this
while in file managing mode:

[[!img Nautilus_en.jpg title="Nautilus" align="center"]]

To manage local files, follow links on the desktop or from *Places* menu at top
left corner of the screen. To move files or folders, you can drag them from one
window and drop them to another.

To connect to remote FTP or SFTP server, go to *Connect to Server...* from
*Places* menu.

# <a name="live"></a>Your data won't be saved unless explicitely asked

<<<<<<< HEAD
As stated in the [[about]] page, Tails deigned to leave no trace on the
computer you're using unless you ask it explicitly. It is important to
understand some of the consequences of that.
=======
As stated in the [[about]] page, Tails is a [live
system](http://en.wikipedia.org/wiki/Livedistro). It is important
to understand some of the consequences of that.
>>>>>>> fdc2b50e

Starting a computer on a media containing Tails doesn't change anything on the
operating system actually installed on your hard drive: as a live system, Tails
doesn't need to use your hard drive during the whole session. Be your hard drive absent
or damaged, it wouldn't prevent your computer to start Tails. Consequently,
removing the CD or USB stick containing Tails is enough to retrieve your usual
operating system.

A consequence of this amnesia is that you can't save anything on the device
containing Tails, be it files you create or download or any configuration you
might do. You should save anything you want to keep for later access into a
separate device (other USB stick, other CD or any device you would choose).
Future versions of Tails will propose a feature to save some files or
configuration, but it is still being developped.

# Type password securely on an untrusted computer

If an attacker had access to the computer you run Tails on, she might
have installed a piece of hardware that records every key which is
pressed on the keyboard: that's a keylogger. This kind of hardware is
quite common and known to have been already used.

To prevent against giving such a device your password or encryption
passphrase, you might want to "type" them using the mouse on a virtual
keyboard displayed on screen.

<<<<<<< HEAD
The *[Florence](http://florence.sourceforge.net/english.html)*
virtual keyboard starts automatically with Tails and
=======
The [OnBoard](https://launchpad.net/onboard) virtual keyboard starts
automatically with Tails and
>>>>>>> fdc2b50e
is accessible by the keyboard icon in the systray on the top left of the screen.
It can be used to safely enter passwords using the mouse
when you suspect that a hardware keylogger may be present.

# <a name="cold"></a>Protection against cold boot attacks

<<<<<<< HEAD
Due to how modern computing works, basically everything that you have
done during a session is stored in the RAM. If an attacker has
physical access to your computer when you are running Tails, it may
enable her to recover everything that have been achieved during the
session, from typed texts to saved files, including passwords and
encryption keys.  The more recent the activity, the more likely it is
that it is still in the RAM.

Furthermore, it has been shown that the data present in the RAM might be
recoverable for seconds or even minutes after the computer is powered
off using a [cold boot
attack](http://en.wikipedia.org/wiki/Cold_boot_attack).

In both cases the RAM contents can be analysed in a computer forensics
laboratory which might turn into a major disaster depending on what they
find.

So, what should you do when you hear an attacker knocking at your door?
You could just remove the USB stick or CD you are running Tails from. It
will start to wipe the contents of the RAM by filling it out with random
junk, thus erasing everything that was stored there before, including
the encryption key of the encrypted storage devices you might use and
the traces of your session. Then you wait, possibly trying to buy
=======
**FIXME**: merge with stuff in Introduction

- if the computer you are using is powered off brutally (e.g. power supply cut,
  power cable or battery unplugged, poweroff by pressing power button, …) RAM
  won't be cleared immediatly on shutdown. It will be possible to achieve a cold
  boot attack (**FIXME**: add a link) for several minutes to several hours
  (depending on the RAM model and the temperature) which would enable an
  attacker to recover everything that have been achieved during the session,
  from typed texts to saved files, including password and encryption keys.

**FIXME**: end of stuff in Introduction

What happens if the police knocks on your door when you are running
Tails? This is a tough one to deal with, and there is not that much
that can be done actually. If you are really unlucky they have brought
with them freeze spray and other equipment which can be used to mount
a [cold boot attack](http://en.wikipedia.org/wiki/Cold_boot_attack).
This is done in order to get the contents of your RAM. Due to how
modern computing works, basically everything that you have been doing
for a good whike is stored in the RAM, so all information – including
passwords, encryption keys and the secret plans you wrote in a text
editor but then erased – may be stored in it in plain text. The more
recent the activity, the more likely it is that it is still in the
RAM.

RAM is usually considered to be extremely volatile, meaning that the
data it stores starts to disintegrate rapidly once power is removed.
However, it has been shown that the data might be recoverable for
seconds or even minutes after this happens, and apparently freeze
spray can be used to increase that period significantly. Once the
power is restored the RAM state will keep getting refreshed, so if the
power supply is portable the removed RAM modules content is in the
hands of the attacker. Alternatively the computer can simply be reset
(i.e. switched off and back on quickly), which barely even affects the
power. Then a tiny LiveCD system is loaded with the ability to dump
the RAM to some writeable media. In both cases the RAM contents can be
analysed in a computer forensics laboratory which might turn into a
major disaster depending on what they find.

So, what should you do when you hear them knocking? You could just
remove the USB stick or CD you are running Tails from. It will start to
wipe the contents of the RAM by filling it out with random junk, thus
erasing everything that was stored there before, including the
encryption key of the encrypted storage devices you might use and the
traces of your session. Then you wait, possibly trying to buy
>>>>>>> fdc2b50e
valuable time by barricading your door.

As far as the authors know, cold boot attacks are not standard
procedure within law enforcements and similar organisations anywhere
in the world yet, but it might still be good to be prepared and stay
on the safe side.<|MERGE_RESOLUTION|>--- conflicted
+++ resolved
@@ -77,15 +77,9 @@
 
 # <a name="live"></a>Your data won't be saved unless explicitely asked
 
-<<<<<<< HEAD
-As stated in the [[about]] page, Tails deigned to leave no trace on the
-computer you're using unless you ask it explicitly. It is important to
-understand some of the consequences of that.
-=======
-As stated in the [[about]] page, Tails is a [live
-system](http://en.wikipedia.org/wiki/Livedistro). It is important
+As stated in the [[about]] page, Tails is deigned to leave no trace on the
+computer you're using unless you ask it explicitly. It is important
 to understand some of the consequences of that.
->>>>>>> fdc2b50e
 
 Starting a computer on a media containing Tails doesn't change anything on the
 operating system actually installed on your hard drive: as a live system, Tails
@@ -112,20 +106,14 @@
 passphrase, you might want to "type" them using the mouse on a virtual
 keyboard displayed on screen.
 
-<<<<<<< HEAD
 The *[Florence](http://florence.sourceforge.net/english.html)*
 virtual keyboard starts automatically with Tails and
-=======
-The [OnBoard](https://launchpad.net/onboard) virtual keyboard starts
-automatically with Tails and
->>>>>>> fdc2b50e
 is accessible by the keyboard icon in the systray on the top left of the screen.
 It can be used to safely enter passwords using the mouse
 when you suspect that a hardware keylogger may be present.
 
 # <a name="cold"></a>Protection against cold boot attacks
 
-<<<<<<< HEAD
 Due to how modern computing works, basically everything that you have
 done during a session is stored in the RAM. If an attacker has
 physical access to your computer when you are running Tails, it may
@@ -149,53 +137,6 @@
 junk, thus erasing everything that was stored there before, including
 the encryption key of the encrypted storage devices you might use and
 the traces of your session. Then you wait, possibly trying to buy
-=======
-**FIXME**: merge with stuff in Introduction
-
-- if the computer you are using is powered off brutally (e.g. power supply cut,
-  power cable or battery unplugged, poweroff by pressing power button, …) RAM
-  won't be cleared immediatly on shutdown. It will be possible to achieve a cold
-  boot attack (**FIXME**: add a link) for several minutes to several hours
-  (depending on the RAM model and the temperature) which would enable an
-  attacker to recover everything that have been achieved during the session,
-  from typed texts to saved files, including password and encryption keys.
-
-**FIXME**: end of stuff in Introduction
-
-What happens if the police knocks on your door when you are running
-Tails? This is a tough one to deal with, and there is not that much
-that can be done actually. If you are really unlucky they have brought
-with them freeze spray and other equipment which can be used to mount
-a [cold boot attack](http://en.wikipedia.org/wiki/Cold_boot_attack).
-This is done in order to get the contents of your RAM. Due to how
-modern computing works, basically everything that you have been doing
-for a good whike is stored in the RAM, so all information – including
-passwords, encryption keys and the secret plans you wrote in a text
-editor but then erased – may be stored in it in plain text. The more
-recent the activity, the more likely it is that it is still in the
-RAM.
-
-RAM is usually considered to be extremely volatile, meaning that the
-data it stores starts to disintegrate rapidly once power is removed.
-However, it has been shown that the data might be recoverable for
-seconds or even minutes after this happens, and apparently freeze
-spray can be used to increase that period significantly. Once the
-power is restored the RAM state will keep getting refreshed, so if the
-power supply is portable the removed RAM modules content is in the
-hands of the attacker. Alternatively the computer can simply be reset
-(i.e. switched off and back on quickly), which barely even affects the
-power. Then a tiny LiveCD system is loaded with the ability to dump
-the RAM to some writeable media. In both cases the RAM contents can be
-analysed in a computer forensics laboratory which might turn into a
-major disaster depending on what they find.
-
-So, what should you do when you hear them knocking? You could just
-remove the USB stick or CD you are running Tails from. It will start to
-wipe the contents of the RAM by filling it out with random junk, thus
-erasing everything that was stored there before, including the
-encryption key of the encrypted storage devices you might use and the
-traces of your session. Then you wait, possibly trying to buy
->>>>>>> fdc2b50e
 valuable time by barricading your door.
 
 As far as the authors know, cold boot attacks are not standard
