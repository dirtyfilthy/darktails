# SOME DESCRIPTIVE TITLE
# Copyright (C) YEAR Free Software Foundation, Inc.
# This file is distributed under the same license as the PACKAGE package.
# FIRST AUTHOR <EMAIL@ADDRESS>, YEAR.
#
msgid ""
msgstr ""
"Project-Id-Version: PACKAGE VERSION\n"
"Report-Msgid-Bugs-To: tails-l10n@boum.org\n"
<<<<<<< HEAD
"POT-Creation-Date: 2019-10-18 01:54+0000\n"
=======
"POT-Creation-Date: 2019-10-18 00:30+0000\n"
>>>>>>> 9b2b2670
"PO-Revision-Date: 2015-10-26 17:35+0000\n"
"Last-Translator: sprint5 <translation5@451f.org>\n"
"Language-Team: Persian <http://weblate.451f.org:8889/projects/tails/upgrade/"
"fa/>\n"
"Language: fa\n"
"MIME-Version: 1.0\n"
"Content-Type: text/plain; charset=UTF-8\n"
"Content-Transfer-Encoding: 8bit\n"
"Plural-Forms: nplurals=1; plural=0;\n"
"X-Generator: Weblate 2.4-dev\n"

#. type: Plain text
#, fuzzy, no-wrap
#| msgid "[[!meta title=\"Upgrading a Tails USB stick or SD card\"]]\n"
msgid "[[!meta title=\"Upgrading a Tails USB stick\"]]\n"
msgstr "[[!meta title=\"ارتقای یک درایو یواس‌بی یا کارت حافظهٔ حاوی تیلز\"]]\n"

#. type: Plain text
#, fuzzy
#| msgid ""
#| "Tails includes an automatic mechanism to upgrade a USB stick or a SD card "
#| "to newer versions. When it is not possible to do this **automatic "
#| "upgrade**, it is possible to do a **manual upgrade**. This page describes "
#| "both techniques."
msgid ""
"Tails includes an automatic mechanism to upgrade a USB stick to a newer "
"version. In some cases, it is impossible to do an **automatic upgrade** and "
"you might have to do a **manual upgrade**. This page describes both "
"techniques."
msgstr ""
"تیلز دارای سازوکاری خودکار برای ارتقای درایو یواس‌بی یا کارت حافظه به نسخه‌های "
"جدیدتر است. در صورت ناممکن بودن این **ارتقای خودکار** می‌توان **ارتقای دستی** "
"انجام داد. در این صفحه می‌توانید توضیح هر دو روش را بخوانید."

#. type: Plain text
#, no-wrap
msgid "<div class=\"note\">\n"
msgstr "<div class=\"note\">\n"

#. type: Plain text
#, no-wrap
msgid ""
"<p>Your persistent storage will be preserved by both automatic and\n"
"manual upgrades.</p>\n"
msgstr ""

#. type: Plain text
#, no-wrap
msgid "</div>\n"
msgstr "</div>\n"

#. type: Plain text
msgid ""
"If you use Tails from a DVD, you need to [[burn a new DVD|install/dvd]]."
msgstr ""

#. type: Plain text
#, no-wrap
msgid "[[!toc levels=2]]\n"
msgstr "[[!toc levels=2]]\n"

#. type: Plain text
#, no-wrap
msgid "<a name=\"automatic\"></a>\n"
msgstr "<a name=\"automatic\"></a>\n"

#. type: Title =
#, no-wrap
msgid "Automatic upgrade using <span class=\"application\">Tails Upgrader</span>\n"
msgstr "ارتقای خودکار با استفاده از <span class=\"application\">ارتقاگر تیلز</span>\n"

#. type: Plain text
#, fuzzy, no-wrap
#| msgid ""
#| "After starting Tails and connecting to Tor, <span class=\"application\">Tails\n"
#| "Upgrader</span> automatically checks if upgrades are available and then\n"
#| "proposes you to upgrade your device. The upgrades are checked for and downloaded\n"
#| "through Tor.\n"
msgid ""
"After starting Tails and connecting to Tor, <span class=\"application\">Tails\n"
"Upgrader</span> automatically checks if upgrades are available and then\n"
"proposes you to upgrade your USB stick. The upgrades are checked for and downloaded\n"
"through Tor.\n"
msgstr ""
"پس از راه‌اندازی تیلز و وصل شدن به تور <span class=\"application\">ارتقاگر تیلز</span> خودکار \n"
"بررسی می‌کند که آیا ارتقایی وجود دارد یا خیر و سپس به شما پیشنهاد ارتقای دستگاهتان را می‌دهد.\n"
"ارتقاها بررسی شده و از طریق تور\n"
"دانلود می‌شوند.\n"

#. type: Plain text
msgid "The advantages of this technique are the following:"
msgstr "مزایای این روش عبارتند از:"

#. type: Bullet: '  - '
#, fuzzy
#| msgid ""
#| "You only need a single Tails device. The upgrade is done on the fly from "
#| "a running Tails. After upgrading, you can restart and use the new version."
msgid ""
"You only need a single Tails USB stick. The upgrade is done on the fly from "
"a running Tails. After upgrading, you can restart and use the new version."
msgstr ""
"تنها نیاز به یک دستگاه تیلز دارید. ارتقا از یک دستگاه در حال اجرای تیلز "
"انجام می‌شود. پس از ارتقا می‌تواند رایانهٔ خود را دوباره راه‌اندازی کرده و از "
"نسخهٔ جدید استفاده کنید."

#. type: Bullet: '  - '
#, fuzzy
#| msgid "The upgrade is much smaller to download than a full ISO image."
msgid "The upgrade is much smaller to download than a full USB image."
msgstr "یک ارتقا بسیار کم‌حجم‌تر از یک تصویر کامل ایزو است."

#. type: Bullet: '  - '
#, fuzzy
#| msgid ""
#| "The upgrade mechanism includes cryptographic verification of the "
#| "upgrade.  You don't have to verify the ISO image yourself anymore."
msgid ""
"The upgrade mechanism includes cryptographic verification of the upgrade.  "
"You don't have to verify the USB image yourself anymore."
msgstr ""
"سازوکار ارتقا شامل تأیید رمزنگاری‌شدهٔ ارتقا است.  دیگر نیازی نیست که خودتان "
"تصویر ایزو را تأیید کنید."

#. type: Plain text
msgid "Requirements:"
msgstr "موارد موردنیاز:"

#. type: Bullet: '  - '
msgid "A Tails USB stick."
msgstr ""

#. type: Bullet: '  - '
msgid "An Internet connection."
msgstr "اتصال به اینترنت."

#. type: Plain text
#, fuzzy
#| msgid ""
#| "After connecting to Tor, if an upgrade is available, a dialog box appears "
#| "and proposes you to upgrade your device."
msgid ""
"After connecting to Tor, if an upgrade is available, a dialog appears and "
"proposes you to upgrade your USB stick."
msgstr ""
"پس از وصل شدن به تور اگر ارتقایی وجود داشته باشد یک پنجرهٔ گفتگو باز می‌شود و "
"به شما پیشنهاد می‌کند دستگاهتان را ارتقا دهید."

#. type: Plain text
#, no-wrap
msgid "[[!img upgrader_automatic.png link=no]]\n"
msgstr "[[!img upgrader_automatic.png link=no]]\n"

#. type: Plain text
#, no-wrap
msgid ""
"If you decide to do the upgrade, click on <span\n"
"class=\"guilabel\">Upgrade now</span>,\n"
"and follow the assistant through the upgrade process.\n"
msgstr ""
"اگر تصمیم به ارتقای تیلز گرفتید روی <span\n"
"class=\"guilabel\">ارتقا</span> کلیک و\n"
"و از راهنما در طول روند ارتقا استفاده کنید.\n"

#. type: Plain text
#, no-wrap
msgid ""
"<p>If you missed an upgrade, each upgrade will be installed one after the\n"
"other.</p>\n"
msgstr ""

#. type: Plain text
#, fuzzy, no-wrap
#| msgid "If you missed an upgrade, each upgrade will be installed one after the other. For example, if you have a Tails 1.3 and the current version is 1.3.2, then the upgrade to 1.3.1 will be installed, and after you restart Tails, the upgrade to 1.3.2 will be installed."
msgid ""
"<p>For example, if you have a Tails 4.1 and the current version\n"
"is 4.5, then the upgrade to 4.3 will be installed, and after you restart Tails, the\n"
"upgrade to 4.5 will be installed.</p>\n"
msgstr "اگر یک ارتقا را نصب نکرده‌اید، هر ارتقا پس از دیگری نصب می‌شود. برای نمونه، اگر تیلز ۱٫۳ دارید و نسخهٔ فعلی ۱٫۳٫۲ است، ابتدا نسخهٔ ۱٫۳٫۱ نصب می‌شود و پس از راه‌اندازی دوبارهٔ تیلز ارتقای ۱٫۳٫۲ آماده به نصب خواهد بود."

#. type: Plain text
#, no-wrap
msgid "<div class=\"tip\">\n"
msgstr "<div class=\"tip\">\n"

#. type: Plain text
#, no-wrap
msgid ""
"<p>If you cannot upgrade at startup (for example if you have no network\n"
"connection by then), you can start <span class=\"application\">Tails\n"
"Upgrader</span> later by opening a terminal and executing the following\n"
"command:</p>\n"
msgstr ""
"<p>اگر نمی‌توانید هنگام راه‌اندازی ارتقا را نصب کنید (برای نمونه در آن مرحله هنوز\n"
"به شبکه متصل نیستید) می‌توانید بعداً <span class=\"application\">ارتقاگر تیلز</span> \n"
"را با باز کردن یک پایانه و اجرای این فرمان \n"
"راه‌اندازی کنید:</p>\n"

#. type: Plain text
#, no-wrap
msgid "<pre>tails-upgrade-frontend-wrapper</pre>\n"
msgstr "<pre>tails-upgrade-frontend-wrapper</pre>\n"

<<<<<<< HEAD
=======
#. type: Plain text
#, no-wrap
msgid "<p>We recommend you read the [[release notes|release_notes]] for the latest version. They document all the changes in this new version:</p>\n"
msgstr "<p>پیشنهاد می‌کنیم آخرین نسخه [[یادداشت‌های انتشار|release_notes]] را بخوانید. تمام تغییرات در این نسخهٔ جدید مستندسازی شده‌اند:</p>\n"

#. type: Plain text
#, fuzzy, no-wrap
msgid ""
"<ul>\n"
"  <li>new features</li>\n"
"  <li>problems that were solved</li>\n"
"  <li>known issues that have already been identified</li>\n"
"</ul>\n"
msgstr ""
"<ul>\n"
"  <li>ویژگی‌های جدید</li>\n"
"  <li>ایرادهای رفع‌شده</li>\n"
"  <li>مشکلات شناخته‌شده‌ای که شناسایی شده‌اند</li>\n"
"</ul>\n"

>>>>>>> 9b2b2670
#. type: Title -
#, no-wrap
msgid "Troubleshooting\n"
msgstr ""

#. type: Plain text
#, fuzzy
#| msgid ""
#| "If an error occurs, the assistant proposes you to read one of the "
#| "following pages:"
msgid ""
"If an error occurs during the upgrade, the assistant proposes you to read "
"one of the following pages:"
msgstr ""
"اگر خطایی رخ دهد، راهنما به شا پیشنهاد می‌دهد یکی از صفحات زیر را بخوانید:"

#. type: Bullet: '  - '
msgid ""
"If an error occurs while checking for available upgrades:<br/> [[file:///usr/"
"share/doc/tails/website/doc/upgrade/error/check.en.html|upgrade/error/check]]"
msgstr ""
"اگر هنگام گشتن برای ارتقاهای موجود خطایی رخ دهد:<br/>\n"
" [[file:///usr/share/doc/tails/website/doc/upgrade/error/check.en.html|"
"upgrade/error/check]]"

#. type: Bullet: '  - '
msgid ""
"If an error occurs while download the upgrade:<br/> [[file:///usr/share/doc/"
"tails/website/doc/upgrade/error/download.en.html|upgrade/error/download]]"
msgstr ""
"اگر خطایی هنگام دانلود ارتقا رخ دهد:<br/>\n"
"[[file:///usr/share/doc/tails/website/doc/upgrade/error/download.en.html|"
"upgrade/error/download]]"

#. type: Bullet: '  - '
msgid ""
"If an error occurs while installing the upgrade:<br/> [[file:///usr/share/"
"doc/tails/website/doc/upgrade/error/install.en.html|upgrade/error/install]]"
msgstr ""
"اگر هنگام نصب کردن ارتقاها خطایی رخ دهد:<br/> [[file:///usr/share/doc/tails/"
"website/doc/upgrade/error/install.en.html|upgrade/error/install]]"

#. type: Plain text
msgid ""
"If your Tails USB stick fails to start after an automatic upgrade, see below "
"how to do a manual upgrade."
msgstr ""

#. type: Plain text
#, no-wrap
msgid "<a name=\"manual\"></a>\n"
msgstr "<a name=\"manual\"></a>\n"

#. type: Title =
#, no-wrap
msgid "Manual upgrade using <span class=\"application\">Tails Installer</span>\n"
msgstr "ارتقای دستی با استفاده از <span class=\"application\">نصب‌کنندهٔ تیلز</span>\n"

#. type: Plain text
msgid ""
"It might not always be possible to do an automatic upgrade as described "
"above.  For example, when:"
msgstr ""
"ممکن است همان‌طور که در بالا اشاره شد ممکن است ارتقای خودکار همیشه ممکن "
"نباشد   برای نمونه، هنگامی که:"

#. type: Bullet: '  - '
msgid "No automatic upgrade is available from our website for this version."
msgstr "در تارنمای ما هیچ ارتقای خودکاری برای این نسخه وجود ندارد."

#. type: Bullet: '  - '
#, fuzzy
#| msgid ""
#| "The automatic upgrade is impossible for technical reasons (not enough "
#| "memory, not enough free space on the device, etc.)."
msgid ""
"The automatic upgrade is impossible for technical reasons (not enough "
"memory, not enough free space on the USB stick, etc.)."
msgstr ""
"ارتقای خودکار به دلایل فنی (نبود حافظهٔ کافی، نبود فضای کافی روی دستگاه و "
"غیره) ممکن نیست."

#. type: Bullet: '  - '
#, fuzzy
#| msgid "The automatic upgrade failed and you need to repair a Tails device."
msgid "The automatic upgrade failed and you need to repair a Tails USB stick."
msgstr "ارتقای خودکار متوقف شده و باید یک دستگاه تیلز را تعمیر کنید."

#. type: Bullet: '  - '
#, fuzzy
#| msgid ""
#| "You want to upgrade from another Tails device which already has a newer "
#| "version installed, for example when working offline."
msgid ""
"You want to upgrade by cloning from another Tails USB stick which is already "
"up-to-date, for example when working offline or with a slow Internet "
"connection."
msgstr ""
"قصد دارید دستگاه خود را با استفاده از دستگاه دیگر حاوی تیلز که نسخهٔ جدیدتری "
"دارد ارتقا دهید، برای نمونه هنگامی که آفلاین هستید."

#. type: Plain text
#, fuzzy, no-wrap
#| msgid ""
#| "In that case, <span class=\"application\">Tails Installer</span> allows you to\n"
#| "manually upgrade a USB stick or SD card to a newer version of Tails. Using <span\n"
#| "class=\"application\">Tails Installer</span> you can either:\n"
msgid ""
"After connecting to Tor, a dialog informs you if you have to\n"
"upgrade your USB stick using <span class=\"application\">Tails Installer</span>\n"
"to a newer version of Tails.\n"
msgstr ""
"در این صورت، <span class=\"application\">نصب‌کنندهٔ تیلز</span> به شما اجازه می‌دهد تا\n"
"یک درایو یواس‌بی یا کارت حافظه را دستی به نسخهٔ جدیدتر تیلز ارتقا دهید. با استفاده از <span\n"
"class=\"application\">نصب‌کنندهٔ تیلز</span> می‌توانید یکی از این دو کار را انجام دهید:\n"

#. type: Plain text
#, fuzzy, no-wrap
#| msgid "[[!img upgrader_automatic.png link=no]]\n"
msgid "[[!img upgrader_manual.png link=no]]\n"
msgstr "[[!img upgrader_automatic.png link=no]]\n"

#. type: Plain text
msgid "To do a manual upgrade, you can either:"
msgstr ""

#. type: Plain text
msgid ""
"- [[Upgrade by cloning from another Tails|doc/upgrade/#clone]] (below)  - "
"[[Download and upgrade|doc/upgrade/#download]] (below)  - [[Burn a new Tails "
"DVD|install/dvd-download]] - [[Upgrade your virtual machine|install/vm-"
"download]]"
msgstr ""

#. type: Plain text
#, fuzzy, no-wrap
msgid "<a id=\"clone\"></a>\n"
msgstr "<a id=\"clone\"></a>\n"

#. type: Title ###
#, no-wrap
msgid "Upgrade by cloning from another Tails"
msgstr ""

#. type: Plain text
msgid ""
"If you know someone you trust who already did the upgrade, you can upgrade "
"your Tails by cloning from their Tails."
msgstr ""

#. type: Plain text
msgid "You need:"
msgstr ""

#. type: Plain text
msgid ""
"- Your Tails USB stick - Another up-to-date Tails (USB stick or DVD)  - ¼ "
"hour to upgrade"
msgstr ""

#. type: Plain text
msgid "See our instructions on how to do a manual upgrade by:"
msgstr ""

#. type: Plain text
msgid "- [[Cloning from another Tails|upgrade/clone-overview]]"
msgstr ""

#. type: Plain text
#, fuzzy, no-wrap
msgid "<a id=\"download\"></a>\n"
msgstr "<a id=\"clone\"></a>\n"

#. type: Title ###
#, no-wrap
msgid "Download and upgrade"
msgstr ""

#. type: Bullet: '- '
msgid "Your Tails USB stick"
msgstr ""

#. type: Bullet: '- '
msgid ""
"Another empty USB stick <small>(at least 8 GB)</small>&nbsp;[[!toggle id="
"\"why_extra\" text=\"Why?\"]]"
msgstr ""

#. type: Bullet: '- '
msgid ""
"1 hour to download Tails (<small class=\"remove-extra-space\">[[!inline "
"pages=\"inc/stable_amd64_iso_size\" raw=\"yes\" sort=\"age\"]]</small>)"
msgstr ""

#. type: Bullet: '- '
msgid "½ hour to upgrade"
msgstr ""

#. type: Plain text
#, no-wrap
msgid "[[!toggleable id=\"why_extra\" text=\"\"\"\n"
msgstr ""

#. type: Plain text
#, no-wrap
msgid "[[!toggle id=\"why_extra\" text=\"X\"]]\n"
msgstr ""

#. type: Plain text
#, no-wrap
msgid "[[!inline pages=\"install/inc/router/why_extra.inline\" raw=\"yes\" sort=\"age\"]]\n"
msgstr ""

#. type: Plain text
msgid ""
"- [[Downloading and upgrading from your Tails|upgrade/tails-overview]] (more "
"secure)  - [[Downloading and upgrading from Windows|upgrade/win-overview]] "
"(more convenient)  - [[Downloading and upgrading from macOS|upgrade/mac-"
"overview]] (more convenient)  - [[Downloading and upgrading from Linux|"
"upgrade/linux-overview]] (more convenient)"
msgstr ""

#. type: Plain text
#, no-wrap
msgid "<div class=\"caution\">\n"
msgstr "<div class=\"caution\">\n"

#. type: Plain text
#, no-wrap
msgid ""
"<p>Downloading and upgrading from Windows might be less secure if your\n"
"Windows is compromised but it might be more convenient and faster to\n"
"download.</p>\n"
msgstr ""

#~ msgid "<p>We recommend you read the [[release notes|release_notes]] for the latest version. They document all the changes in this new version:</p>\n"
#~ msgstr "<p>پیشنهاد می‌کنیم آخرین نسخه [[یادداشت‌های انتشار|release_notes]] را بخوانید. تمام تغییرات در این نسخهٔ جدید مستندسازی شده‌اند:</p>\n"

#, fuzzy
#~ msgid ""
#~ "<ul>\n"
#~ "  <li>new features</li>\n"
#~ "  <li>problems that were solved</li>\n"
#~ "  <li>known issues that have already been identified</li>\n"
#~ "</ul>\n"
#~ msgstr ""
#~ "<ul>\n"
#~ "  <li>ویژگی‌های جدید</li>\n"
#~ "  <li>ایرادهای رفع‌شده</li>\n"
#~ "  <li>مشکلات شناخته‌شده‌ای که شناسایی شده‌اند</li>\n"
#~ "</ul>\n"

#, fuzzy
#~ msgid ""
#~ "To know your version of Tails, choose\n"
#~ "<span class=\"menuchoice\">\n"
#~ "  <span class=\"guimenu\">Applications</span>&nbsp;▸\n"
#~ "  <span class=\"guisubmenu\">Tails</span>&nbsp;▸\n"
#~ "  <span class=\"guimenuitem\">About Tails</span>\n"
#~ "</span>\n"
#~ msgstr ""
#~ "برای پیدا کردن نسخهٔ تیلزِ در حال اجرا\n"
#~ "<span class=\"menuchoice\">\n"
#~ "  <span class=\"guimenu\">ابزارها</span>&nbsp;▸\n"
#~ "  <span class=\"guisubmenu\">تیلز</span>&nbsp;▸\n"
#~ "  <span class=\"guimenuitem\">دربارهٔ تیلز</span>\n"
#~ " </span> را انتخاب کنید.\n"

#~ msgid ""
#~ "Our upgrades always fix important security issues so it is important to "
#~ "do them as soon as possible."
#~ msgstr ""
#~ "ارتقاهای ما همواره مسائل امنیتی مهم را درست می‌کنند، بنابراین به کار بستن "
#~ "فوری این ارتقاها مهم است."

#, fuzzy
#~| msgid ""
#~| "<ul>\n"
#~| "<li>It is recommended to close all the open applications during the\n"
#~| "upgrade.</li>\n"
#~| "<li>Downloading the upgrade might take a long time, from several minutes "
#~| "to a\n"
#~| "few hours.</li>\n"
#~| "<li>The networking will be disabled after downloading the upgrade.</li>\n"
#~| "</ul>\n"
#~ msgid ""
#~ "<ul>\n"
#~ "<li>We recommend you close all other applications during the upgrade.</"
#~ "li>\n"
#~ "<li>Downloading the upgrade might take a long time, from several minutes "
#~ "to a\n"
#~ "few hours.</li>\n"
#~ "<li>The networking will be disabled after downloading the upgrade.</li>\n"
#~ "</ul>\n"
#~ msgstr ""
#~ "<ul>\n"
#~ "<li>توصیه می‌شود تمام نرم‌افزارهای باز را هنگام ارتقا\n"
#~ "ببندید.</li>\n"
#~ "<li>دانلود کردن ارتقا ممکن است از چند دقیقه تا چندین ساعت طول بکشد.</li>\n"
#~ "<li>اتصال به شبکه پس از دانلود کردن ارتقا غیرفعال خواهد شد.</li>\n"
#~ "</ul>\n"

#~ msgid ""
#~ "<p>They might also contain <strong>special instructions for upgrading</"
#~ "strong>.</p>\n"
#~ msgstr ""
#~ "<p>آن‌ها ممکن است شامل <strong>دستوراتی خاص برای ارتقا</strong> باشند.</"
#~ "p>\n"

#. type: Plain text
msgid "To do a manual upgrade, you can either:"
msgstr ""

#. type: Plain text
msgid ""
"- [[Upgrade by cloning from another Tails|doc/upgrade/#clone]] (below)  - "
"[[Download and upgrade|doc/upgrade/#download]] (below)  - [[Burn a new Tails "
"DVD|install/dvd-download]] - [[Upgrade your virtual machine|install/vm-"
"download]]"
msgstr ""

#. type: Plain text
#, fuzzy, no-wrap
msgid "<a id=\"clone\"></a>\n"
msgstr "<a id=\"clone\"></a>\n"

#. type: Title ###
#, no-wrap
msgid "Upgrade by cloning from another Tails"
msgstr ""

#. type: Plain text
msgid ""
"If you know someone you trust who already did the upgrade, you can upgrade "
"your Tails by cloning from their Tails."
msgstr ""

#. type: Plain text
msgid "You need:"
msgstr ""

#. type: Plain text
msgid ""
"- Your Tails USB stick - Another up-to-date Tails (USB stick or DVD)  - ¼ "
"hour to upgrade"
msgstr ""

#. type: Plain text
msgid ""
"[[See our instructions on how to do a manual upgrade by cloning from another "
"Tails.|upgrade/clone-overview]]"
msgstr ""

#. type: Plain text
#, fuzzy, no-wrap
msgid "<a id=\"download\"></a>\n"
msgstr "<a id=\"clone\"></a>\n"

#. type: Title ###
#, no-wrap
msgid "Download and upgrade"
msgstr ""

#. type: Bullet: '- '
msgid "Your Tails USB stick"
msgstr ""

#. type: Bullet: '- '
msgid ""
"Another empty USB stick <small>(at least 8 GB)</small>&nbsp;[[!toggle id="
"\"why_extra\" text=\"Why?\"]]"
msgstr ""

#. type: Bullet: '- '
msgid ""
"1 hour to download Tails (<small class=\"remove-extra-space\">[[!inline "
"pages=\"inc/stable_amd64_iso_size\" raw=\"yes\" sort=\"age\"]]</small>)"
msgstr ""

#. type: Bullet: '- '
msgid "½ hour to upgrade"
msgstr ""

#. type: Plain text
#, no-wrap
msgid "[[!toggleable id=\"why_extra\" text=\"\"\"\n"
msgstr ""

#. type: Plain text
#, no-wrap
msgid "[[!toggle id=\"why_extra\" text=\"X\"]]\n"
msgstr ""

#. type: Plain text
#, no-wrap
msgid "[[!inline pages=\"install/inc/router/why_extra.inline\" raw=\"yes\" sort=\"age\"]]\n"
msgstr ""

#. type: Plain text
msgid ""
"[[See our instructions on how to do a manual upgrade by downloading and "
"upgrading inside Tails.|upgrade/tails-overview]]"
msgstr ""

#~ msgid "<div class=\"caution\">\n"
#~ msgstr "<div class=\"caution\">\n"

#~ msgid ""
#~ "Our upgrades always fix important security issues so it is important to "
#~ "do them as soon as possible."
#~ msgstr ""
#~ "ارتقاهای ما همواره مسائل امنیتی مهم را درست می‌کنند، بنابراین به کار بستن "
#~ "فوری این ارتقاها مهم است."

#, fuzzy
#~| msgid ""
#~| "<ul>\n"
#~| "<li>It is recommended to close all the open applications during the\n"
#~| "upgrade.</li>\n"
#~| "<li>Downloading the upgrade might take a long time, from several minutes to a\n"
#~| "few hours.</li>\n"
#~| "<li>The networking will be disabled after downloading the upgrade.</li>\n"
#~| "</ul>\n"
#~ msgid ""
#~ "<ul>\n"
#~ "<li>We recommend you close all other applications during the upgrade.</li>\n"
#~ "<li>Downloading the upgrade might take a long time, from several minutes to a\n"
#~ "few hours.</li>\n"
#~ "<li>The networking will be disabled after downloading the upgrade.</li>\n"
#~ "</ul>\n"
#~ msgstr ""
#~ "<ul>\n"
#~ "<li>توصیه می‌شود تمام نرم‌افزارهای باز را هنگام ارتقا\n"
#~ "ببندید.</li>\n"
#~ "<li>دانلود کردن ارتقا ممکن است از چند دقیقه تا چندین ساعت طول بکشد.</li>\n"
#~ "<li>اتصال به شبکه پس از دانلود کردن ارتقا غیرفعال خواهد شد.</li>\n"
#~ "</ul>\n"

#~ msgid "<p>They might also contain <strong>special instructions for upgrading</strong>.</p>\n"
#~ msgstr "<p>آن‌ها ممکن است شامل <strong>دستوراتی خاص برای ارتقا</strong> باشند.</p>\n"

#, fuzzy
#~| msgid ""
#~| "Both techniques only work if the upgraded device, USB stick or SD card, "
#~| "was\n"
#~| "installed using <span class=\"application\">Tails Installer</span>. "
#~| "**The\n"
#~| "persistent storage on the device will be preserved.**\n"
#~ msgid ""
#~ "Both techniques only work if the upgraded USB stick, was\n"
#~ "installed using <span class=\"application\">Tails Installer</span>. "
#~ "**The\n"
#~ "persistent storage on the USB stick will be preserved.**\n"
#~ msgstr ""
#~ "هر دو روش تنها در صورتی کار می‌کنند که دستگاه، یواس‌بی یا کارت حافظهٔ "
#~ "ارتقایافته\n"
#~ " با استفاده از <span class=\"application\">خوشامدگوی تیلز</span> نصب شده "
#~ "باشند.\n"
#~ "**ذخیرهٔ مانا روی دستگاه حفظ خواهد شد.**\n"

#, fuzzy
#~| msgid ""
#~| "A Tails device, USB stick or SD card, installed using <span class="
#~| "\"application\">Tails Installer</span>."
#~ msgid ""
#~ "A Tails USB stick, installed using <span class=\"application\">Tails "
#~ "Installer</span>."
#~ msgstr ""
#~ "یک دستگاه، یواس‌بی یا کارت حافظهٔ تیلز که با استفاده از <span class="
#~ "\"application\">خوشامدگوی تیلز</span> نصب شده باشد."

#, fuzzy
#~| msgid ""
#~| "Manual upgrade using <span class=\"application\">Tails Installer</span>\n"
#~ msgid ""
#~ "Using <span class=\"application\">Tails Installer</span> you can either:\n"
#~ msgstr ""
#~ "ارتقای دستی با استفاده از <span class=\"application\">نصب‌کنندهٔ تیلز</"
#~ "span>\n"

#~ msgid ""
#~ "[[Upgrade by cloning from another device|upgrade#clone]] which already "
#~ "runs a newer version of Tails."
#~ msgstr ""
#~ "[[ارتقا با همتاسازی از دستگاهی دیگر|upgrade#clone]] که نسخهٔ جدیدتر تیلز "
#~ "روی آن وجود دارد."

#~ msgid ""
#~ "[[Upgrade from an ISO image|upgrade#from_iso]] of a newer version of "
#~ "Tails."
#~ msgstr "[[ارتقا با یک تصویر ایزو|upgrade#from_iso]] از نسخهٔ جدیدتر تیلز."

#~ msgid ""
#~ "Like for installing, you need to start <span class=\"application\">Tails\n"
#~ "Installer</span> from another media than the device that you want to "
#~ "upgrade.\n"
#~ msgstr ""
#~ "برای نمونه برای نصب باید <span class=\"application\">\n"
#~ "ارتقاگر تیلز</span> را از دستگاهی به جز دستگاهی که می‌خواهید ارتقا دهید "
#~ "راه‌اندازی کنید.\n"

#~ msgid ""
#~ "Start Tails from the DVD, USB stick, or SD card, that you want to clone "
#~ "from."
#~ msgstr ""
#~ "تیلز را از دی‌وی‌دی، درایو یواس‌بی یا کارت حافظه‌ای که می‌خواهید آن را "
#~ "یکتاسازی کنید راه‌اندازی کنید."

#, fuzzy
#~ msgid ""
#~ "2. Choose\n"
#~ "   <span class=\"menuchoice\">\n"
#~ "     <span class=\"guimenu\">Applications</span>&nbsp;▸\n"
#~ "     <span class=\"guisubmenu\">Tails</span>&nbsp;▸\n"
#~ "     <span class=\"guimenuitem\">Tails Installer</span>\n"
#~ "   </span>\n"
#~ "   to start <span class=\"application\">Tails Installer</span>.\n"
#~ msgstr ""
#~ "۲. گزینهٔ زیر را انتخاب کنید\n"
#~ "   <span class=\"menuchoice\">\n"
#~ "     <span class=\"guimenu\">ابزارها</span>&nbsp;▸\n"
#~ "     <span class=\"guisubmenu\">تیلز</span>&nbsp;▸\n"
#~ "     <span class=\"guimenuitem\">نصب‌کنندهٔ تیلز</span>\n"
#~ "   </span>\n"
#~ "   تا <span class=\"application\">نصب‌کنندهٔ تیلز</span> را راه‌اندازی "
#~ "کنید.\n"

#, fuzzy
#~| msgid "Choose <span class=\"guilabel\">Upgrade from ISO</span>."
#~ msgid "Choose <span class=\"guilabel\">Upgrade by cloning</span>."
#~ msgstr "<span class=\"guilabel\">ارتقا از ایزو</span> را انتخاب کنید."

#~ msgid "Plug the device that you want to upgrade."
#~ msgstr "دستگاهی که می‌خواهید ارتقایش دهید را وصل کنید."

#~ msgid ""
#~ "   A new device, which corresponds to the USB stick or SD card, appears "
#~ "in the\n"
#~ "   <span class=\"guilabel\">Target Device</span> drop-down list.\n"
#~ msgstr ""
#~ "   یک ابزار جدید، که مربوط به همان درایو یو‌اس‌بی یا کارت حافظه است در\n"
#~ "  فهرست کشویی <span class=\"guilabel\">ابزار هدف</span> ظاهر می‌شود.\n"

#~ msgid ""
#~ "Choose the device from the <span class=\"guilabel\">Target Device</span> "
#~ "drop-down list."
#~ msgstr ""
#~ "دستگاه مورد نظر را از فهرست کشویی <span class=\"guilabel\">دستگاه هدف</"
#~ "span> انتخاب کنید."

#~ msgid ""
#~ "To start the upgrade, click on the <span class=\"button\">Install Tails</"
#~ "span> button."
#~ msgstr ""
#~ "برای آغاز ارتقا روی دکمهٔ <span class=\"button\">نصب تیلز</span> کلیک کنید."

#~ msgid ""
#~ "Read the warning message in the pop-up window. Click on the <span class="
#~ "\"button\">Yes</span> button to confirm."
#~ msgstr ""
#~ "پیغام هشدار را در پنجرهٔ واشو بخوانید. برای تأیید روی دکمهٔ <span class="
#~ "\"button\">بله</span> کلیک کنید."

#~ msgid "<a id=\"from_iso\"></a>\n"
#~ msgstr "<a id=\"from_iso\"></a>\n"

#~ msgid ""
#~ "Start Tails from another DVD, USB stick, or SD card, than the device that "
#~ "you want to upgrade."
#~ msgstr ""
#~ "تیلز را با کمک یک دی‌وی‌دی، درایو یواس‌بی یا کارت حافظهٔ دیگر ارتقا دهید."

#~ msgid "Choose <span class=\"guilabel\">Upgrade from ISO</span>."
#~ msgstr "<span class=\"guilabel\">ارتقا از ایزو</span> را انتخاب کنید."

#~ msgid ""
#~ "Click on the <span class=\"guilabel\">Browse</span> button to specify the "
#~ "location of the ISO image."
#~ msgstr ""
#~ "برای مشخص کردن مکان تصویر ایزو، روی دکمهٔ <span class=\"guilabel\">مرور</"
#~ "span> کلیک کنید."

#~ msgid ""
#~ "   If the ISO image is saved on another media, plug it if necessary and "
#~ "click on\n"
#~ "   the corresponding device in the <span class=\"guilabel\">Places</span> "
#~ "column.\n"
#~ msgstr ""
#~ "   اگر تصویر ایزو روی دستگاه دیگری ذخیره شده، در صورت لزوم آن را وصل کرده "
#~ "و در ستون\n"
#~ "   روی دستگاه مورد نظر <span class=\"guilabel\">Places</span> کلیک کنید.\n"

#, fuzzy
#~ msgid "   <div class=\"tip\">\n"
#~ msgstr "   <div class=\"tip\">\n"

#~ msgid ""
#~ "   If the ISO image is stored in a persistent volume, the corresponding "
#~ "device\n"
#~ "   appears first as <span class=\"guilabel\">Encrypted</span>. Click on "
#~ "the device\n"
#~ "   and, in the popup window, enter the passphrase to unlock it.\n"
#~ msgstr ""
#~ "   اگر تصویر ایزو در یک فضای مانا ذخیره می‌شود، دستگاه مورد نظر ابتدا\n"
#~ "به شکل <span class=\"guilabel\">رمزنگاری‌شده</span> دیده می‌شود. روی "
#~ "دستگاه \n"
#~ "کلیک کنید و برای باز کردن آن گذرواژه را در پنجرهٔ واشو وارد کنید.\n"

#~ msgid "   </div>\n"
#~ msgstr "   </div>\n"

#~ msgid ""
#~ "If you use Tails from a DVD or if your Tails device was not installed "
#~ "using\n"
#~ "<span class=\"application\">Tails Installer</span>, it is not possible to "
#~ "upgrade\n"
#~ "and you need to follow our [[installation instructions|download#media]] "
#~ "again\n"
#~ "with the new ISO image.\n"
#~ msgstr ""
#~ "اگر تیلز را از روی یک دی‌وی‌دی به کار بسته‌اید یا دستگاه تیلز شما با استفاده "
#~ "از\n"
#~ "<span class=\"application\">خوشامدگوی تیلز</span> نصب نشده باشد\n"
#~ "امکان ارتقای تیلز وجود ندارد و باید دوباره [[ راهنمای نصب|"
#~ "download#media]] ما\n"
#~ "را با تصویر ایزوی جدید دنبال کنید.\n"

#~ msgid "Clone & Upgrade\n"
#~ msgstr "همتاسازی و ارتقا\n"

#~ msgid "Choose <span class=\"guilabel\">Clone & Upgrade</span>."
#~ msgstr "<span class=\"guilabel\">همتاسازی و ارتقا</span> را انتخاب کنید."<|MERGE_RESOLUTION|>--- conflicted
+++ resolved
@@ -7,11 +7,7 @@
 msgstr ""
 "Project-Id-Version: PACKAGE VERSION\n"
 "Report-Msgid-Bugs-To: tails-l10n@boum.org\n"
-<<<<<<< HEAD
-"POT-Creation-Date: 2019-10-18 01:54+0000\n"
-=======
 "POT-Creation-Date: 2019-10-18 00:30+0000\n"
->>>>>>> 9b2b2670
 "PO-Revision-Date: 2015-10-26 17:35+0000\n"
 "Last-Translator: sprint5 <translation5@451f.org>\n"
 "Language-Team: Persian <http://weblate.451f.org:8889/projects/tails/upgrade/"
@@ -215,8 +211,6 @@
 msgid "<pre>tails-upgrade-frontend-wrapper</pre>\n"
 msgstr "<pre>tails-upgrade-frontend-wrapper</pre>\n"
 
-<<<<<<< HEAD
-=======
 #. type: Plain text
 #, no-wrap
 msgid "<p>We recommend you read the [[release notes|release_notes]] for the latest version. They document all the changes in this new version:</p>\n"
@@ -237,7 +231,6 @@
 "  <li>مشکلات شناخته‌شده‌ای که شناسایی شده‌اند</li>\n"
 "</ul>\n"
 
->>>>>>> 9b2b2670
 #. type: Title -
 #, no-wrap
 msgid "Troubleshooting\n"
@@ -322,23 +315,22 @@
 
 #. type: Bullet: '  - '
 #, fuzzy
+#| msgid ""
+#| "You want to upgrade from another Tails device which already has a newer "
+#| "version installed, for example when working offline."
+msgid ""
+"You want to upgrade from another Tails USB stick which already has a newer "
+"version installed, for example when working offline."
+msgstr ""
+"قصد دارید دستگاه خود را با استفاده از دستگاه دیگر حاوی تیلز که نسخهٔ جدیدتری "
+"دارد ارتقا دهید، برای نمونه هنگامی که آفلاین هستید."
+
+#. type: Bullet: '  - '
+#, fuzzy
 #| msgid "The automatic upgrade failed and you need to repair a Tails device."
 msgid "The automatic upgrade failed and you need to repair a Tails USB stick."
 msgstr "ارتقای خودکار متوقف شده و باید یک دستگاه تیلز را تعمیر کنید."
 
-#. type: Bullet: '  - '
-#, fuzzy
-#| msgid ""
-#| "You want to upgrade from another Tails device which already has a newer "
-#| "version installed, for example when working offline."
-msgid ""
-"You want to upgrade by cloning from another Tails USB stick which is already "
-"up-to-date, for example when working offline or with a slow Internet "
-"connection."
-msgstr ""
-"قصد دارید دستگاه خود را با استفاده از دستگاه دیگر حاوی تیلز که نسخهٔ جدیدتری "
-"دارد ارتقا دهید، برای نمونه هنگامی که آفلاین هستید."
-
 #. type: Plain text
 #, fuzzy, no-wrap
 #| msgid ""
@@ -361,191 +353,21 @@
 msgstr "[[!img upgrader_automatic.png link=no]]\n"
 
 #. type: Plain text
-msgid "To do a manual upgrade, you can either:"
-msgstr ""
-
-#. type: Plain text
-msgid ""
-"- [[Upgrade by cloning from another Tails|doc/upgrade/#clone]] (below)  - "
-"[[Download and upgrade|doc/upgrade/#download]] (below)  - [[Burn a new Tails "
-"DVD|install/dvd-download]] - [[Upgrade your virtual machine|install/vm-"
-"download]]"
-msgstr ""
-
-#. type: Plain text
-#, fuzzy, no-wrap
-msgid "<a id=\"clone\"></a>\n"
-msgstr "<a id=\"clone\"></a>\n"
-
-#. type: Title ###
-#, no-wrap
-msgid "Upgrade by cloning from another Tails"
-msgstr ""
-
-#. type: Plain text
-msgid ""
-"If you know someone you trust who already did the upgrade, you can upgrade "
-"your Tails by cloning from their Tails."
-msgstr ""
-
-#. type: Plain text
-msgid "You need:"
-msgstr ""
-
-#. type: Plain text
-msgid ""
-"- Your Tails USB stick - Another up-to-date Tails (USB stick or DVD)  - ¼ "
-"hour to upgrade"
-msgstr ""
-
-#. type: Plain text
-msgid "See our instructions on how to do a manual upgrade by:"
-msgstr ""
-
-#. type: Plain text
-msgid "- [[Cloning from another Tails|upgrade/clone-overview]]"
-msgstr ""
-
-#. type: Plain text
-#, fuzzy, no-wrap
-msgid "<a id=\"download\"></a>\n"
-msgstr "<a id=\"clone\"></a>\n"
-
-#. type: Title ###
-#, no-wrap
-msgid "Download and upgrade"
-msgstr ""
-
-#. type: Bullet: '- '
-msgid "Your Tails USB stick"
-msgstr ""
-
-#. type: Bullet: '- '
-msgid ""
-"Another empty USB stick <small>(at least 8 GB)</small>&nbsp;[[!toggle id="
-"\"why_extra\" text=\"Why?\"]]"
-msgstr ""
-
-#. type: Bullet: '- '
-msgid ""
-"1 hour to download Tails (<small class=\"remove-extra-space\">[[!inline "
-"pages=\"inc/stable_amd64_iso_size\" raw=\"yes\" sort=\"age\"]]</small>)"
-msgstr ""
-
-#. type: Bullet: '- '
-msgid "½ hour to upgrade"
-msgstr ""
-
-#. type: Plain text
-#, no-wrap
-msgid "[[!toggleable id=\"why_extra\" text=\"\"\"\n"
-msgstr ""
-
-#. type: Plain text
-#, no-wrap
-msgid "[[!toggle id=\"why_extra\" text=\"X\"]]\n"
-msgstr ""
-
-#. type: Plain text
-#, no-wrap
-msgid "[[!inline pages=\"install/inc/router/why_extra.inline\" raw=\"yes\" sort=\"age\"]]\n"
-msgstr ""
-
-#. type: Plain text
-msgid ""
-"- [[Downloading and upgrading from your Tails|upgrade/tails-overview]] (more "
-"secure)  - [[Downloading and upgrading from Windows|upgrade/win-overview]] "
-"(more convenient)  - [[Downloading and upgrading from macOS|upgrade/mac-"
-"overview]] (more convenient)  - [[Downloading and upgrading from Linux|"
-"upgrade/linux-overview]] (more convenient)"
-msgstr ""
-
-#. type: Plain text
-#, no-wrap
-msgid "<div class=\"caution\">\n"
-msgstr "<div class=\"caution\">\n"
-
-#. type: Plain text
-#, no-wrap
-msgid ""
-"<p>Downloading and upgrading from Windows might be less secure if your\n"
-"Windows is compromised but it might be more convenient and faster to\n"
-"download.</p>\n"
-msgstr ""
-
-#~ msgid "<p>We recommend you read the [[release notes|release_notes]] for the latest version. They document all the changes in this new version:</p>\n"
-#~ msgstr "<p>پیشنهاد می‌کنیم آخرین نسخه [[یادداشت‌های انتشار|release_notes]] را بخوانید. تمام تغییرات در این نسخهٔ جدید مستندسازی شده‌اند:</p>\n"
-
-#, fuzzy
-#~ msgid ""
-#~ "<ul>\n"
-#~ "  <li>new features</li>\n"
-#~ "  <li>problems that were solved</li>\n"
-#~ "  <li>known issues that have already been identified</li>\n"
-#~ "</ul>\n"
-#~ msgstr ""
-#~ "<ul>\n"
-#~ "  <li>ویژگی‌های جدید</li>\n"
-#~ "  <li>ایرادهای رفع‌شده</li>\n"
-#~ "  <li>مشکلات شناخته‌شده‌ای که شناسایی شده‌اند</li>\n"
-#~ "</ul>\n"
-
-#, fuzzy
-#~ msgid ""
-#~ "To know your version of Tails, choose\n"
-#~ "<span class=\"menuchoice\">\n"
-#~ "  <span class=\"guimenu\">Applications</span>&nbsp;▸\n"
-#~ "  <span class=\"guisubmenu\">Tails</span>&nbsp;▸\n"
-#~ "  <span class=\"guimenuitem\">About Tails</span>\n"
-#~ "</span>\n"
-#~ msgstr ""
-#~ "برای پیدا کردن نسخهٔ تیلزِ در حال اجرا\n"
-#~ "<span class=\"menuchoice\">\n"
-#~ "  <span class=\"guimenu\">ابزارها</span>&nbsp;▸\n"
-#~ "  <span class=\"guisubmenu\">تیلز</span>&nbsp;▸\n"
-#~ "  <span class=\"guimenuitem\">دربارهٔ تیلز</span>\n"
-#~ " </span> را انتخاب کنید.\n"
-
-#~ msgid ""
-#~ "Our upgrades always fix important security issues so it is important to "
-#~ "do them as soon as possible."
-#~ msgstr ""
-#~ "ارتقاهای ما همواره مسائل امنیتی مهم را درست می‌کنند، بنابراین به کار بستن "
-#~ "فوری این ارتقاها مهم است."
-
-#, fuzzy
-#~| msgid ""
-#~| "<ul>\n"
-#~| "<li>It is recommended to close all the open applications during the\n"
-#~| "upgrade.</li>\n"
-#~| "<li>Downloading the upgrade might take a long time, from several minutes "
-#~| "to a\n"
-#~| "few hours.</li>\n"
-#~| "<li>The networking will be disabled after downloading the upgrade.</li>\n"
-#~| "</ul>\n"
-#~ msgid ""
-#~ "<ul>\n"
-#~ "<li>We recommend you close all other applications during the upgrade.</"
-#~ "li>\n"
-#~ "<li>Downloading the upgrade might take a long time, from several minutes "
-#~ "to a\n"
-#~ "few hours.</li>\n"
-#~ "<li>The networking will be disabled after downloading the upgrade.</li>\n"
-#~ "</ul>\n"
-#~ msgstr ""
-#~ "<ul>\n"
-#~ "<li>توصیه می‌شود تمام نرم‌افزارهای باز را هنگام ارتقا\n"
-#~ "ببندید.</li>\n"
-#~ "<li>دانلود کردن ارتقا ممکن است از چند دقیقه تا چندین ساعت طول بکشد.</li>\n"
-#~ "<li>اتصال به شبکه پس از دانلود کردن ارتقا غیرفعال خواهد شد.</li>\n"
-#~ "</ul>\n"
-
-#~ msgid ""
-#~ "<p>They might also contain <strong>special instructions for upgrading</"
-#~ "strong>.</p>\n"
-#~ msgstr ""
-#~ "<p>آن‌ها ممکن است شامل <strong>دستوراتی خاص برای ارتقا</strong> باشند.</"
-#~ "p>\n"
+#, fuzzy, no-wrap
+msgid ""
+"To know your version of Tails, choose\n"
+"<span class=\"menuchoice\">\n"
+"  <span class=\"guimenu\">Applications</span>&nbsp;▸\n"
+"  <span class=\"guisubmenu\">Tails</span>&nbsp;▸\n"
+"  <span class=\"guimenuitem\">About Tails</span>\n"
+"</span>\n"
+msgstr ""
+"برای پیدا کردن نسخهٔ تیلزِ در حال اجرا\n"
+"<span class=\"menuchoice\">\n"
+"  <span class=\"guimenu\">ابزارها</span>&nbsp;▸\n"
+"  <span class=\"guisubmenu\">تیلز</span>&nbsp;▸\n"
+"  <span class=\"guimenuitem\">دربارهٔ تیلز</span>\n"
+" </span> را انتخاب کنید.\n"
 
 #. type: Plain text
 msgid "To do a manual upgrade, you can either:"
