# SOME DESCRIPTIVE TITLE
# Copyright (C) YEAR Free Software Foundation, Inc.
# This file is distributed under the same license as the PACKAGE package.
# FIRST AUTHOR <EMAIL@ADDRESS>, YEAR.
#
msgid ""
msgstr ""
"Project-Id-Version: PACKAGE VERSIONx\n"
"POT-Creation-Date: 2016-04-20 16:38+0200\n"
"PO-Revision-Date: 2016-05-07 21:05+0200\n"
"Last-Translator: Pascal Levasseur <pascal@levasseur.space>\n"
"Language-Team: \n"
"Language: fr\n"
"MIME-Version: 1.0\n"
"Content-Type: text/plain; charset=UTF-8\n"
"Content-Transfer-Encoding: 8bit\n"
"X-Generator: Poedit 1.8.4\n"

#. type: Plain text
#, no-wrap
msgid "[[!meta title=\"Create and use encrypted volumes\"]]\n"
msgstr "[[!meta title=\"Créer et utiliser des supports chiffrés\"]]\n"

#. type: Plain text
msgid ""
"The simplest way to carry around the documents you want to use with Tails "
"and make sure that they haven't been accessed or modified is to store them "
"in an encrypted volume: a dedicated partition on a USB stick or external "
"hard-disk."
msgstr ""
"Le moyen le plus simple pour transporter des documents que vous souhaitez "
"utiliser avec Tails et être sûr qu'ils n'ont pas été consultés ou modifiés "
"est de les conserver sur un support chiffré : une partition dédiée sur une "
"clé USB ou un disque dur externe."

#. type: Plain text
msgid ""
"Tails comes with utilities for LUKS, a standard for disk-encryption under "
"Linux."
msgstr ""
"Tails est livré avec les outils pour LUKS, un standard pour le chiffrement "
"de données sur Linux."

#. type: Bullet: '  - '
msgid ""
"<span class=\"application\">GNOME Disks</span> allows you to create "
"encrypted volumes."
msgstr ""
"L'utilitaire <span class=\"application\">Disques</span> de GNOME vous permet "
"de créer des supports chiffrés."

#. type: Bullet: '  - '
msgid "The GNOME desktop allows you to open encrypted volumes."
msgstr "Le bureau GNOME vous permet d'ouvrir des supports chiffrés."

#. type: Plain text
#, no-wrap
msgid "<div class=\"tip\">\n"
msgstr "<div class=\"tip\">\n"

#. type: Plain text
#, no-wrap
msgid ""
"<p>To store encrypted files on a Tails device, it is recommended to create a\n"
"[[persistent volume|first_steps/persistence]] instead.</p>\n"
msgstr ""
"<p>Pour stocker des fichiers de manière chiffrée sur un périphérique Tails, il est recommandé de créer\n"
"un [[volume persistant|first_steps/persistence]].</p>\n"

#. type: Plain text
#, no-wrap
msgid "</div>\n"
msgstr "</div>\n"

#. type: Plain text
#, no-wrap
msgid "[[!toc levels=2]]\n"
msgstr "[[!toc levels=2]]\n"

#. type: Title =
#, no-wrap
msgid "Create an encrypted partition\n"
msgstr "Créer une partition chiffrée\n"

#. type: Plain text
#, no-wrap
msgid ""
"To open <span class=\"application\">GNOME Disks</span> choose\n"
"<span class=\"menuchoice\">\n"
"  <span class=\"guimenu\">Applications</span>&nbsp;▸\n"
"  <span class=\"guisubmenu\">Utilities</span>&nbsp;▸\n"
"  <span class=\"guimenuitem\">Disks</span></span>.\n"
msgstr ""
"Pour ouvrir l'utilitaire <span class=\"application\">Disques</span> de GNOME, choisissez\n"
"<span class=\"menuchoice\">\n"
"  <span class=\"guimenu\">Applications</span>&nbsp;▸\n"
"  <span class=\"guisubmenu\">Utilitaires</span>&nbsp;▸\n"
"  <span class=\"guimenuitem\">Disques</span></span>.\n"

#. type: Title -
#, no-wrap
msgid "Identify your external storage device\n"
msgstr "Identifier votre périphérique de stockage externe\n"

#. type: Plain text
#, no-wrap
msgid ""
"<span class=\"application\">Disks</span> lists all the current storage\n"
"devices on the left side of the screen.\n"
msgstr ""
"L'utilitaire <span class=\"application\">Disques</span> liste\n"
"sur le côté gauche de l'écran tous les périphériques de stockage disponibles.\n"

#. type: Bullet: '  1. '
msgid "Plug in the external storage device that you want to use."
msgstr "Branchez le périphérique externe que vous souhaitez utiliser."

#. type: Bullet: '  1. '
msgid "A new device appears in the list of storage devices. Click on it:"
msgstr ""
"Un nouveau périphérique apparaît dans la liste. Sélectionnez-le en cliquant "
"dessus :"

#. type: Plain text
#, no-wrap
msgid ""
"     [[!img storage_devices_after.png link=no alt=\"\"]]\n"
msgstr ""
<<<<<<< HEAD
"     [[!img storage_devices_after.png link=no alt=\"Un nouveau périphérique de stockage apparaît\n"
"     dans la liste\"]]\n"
=======
"     [[!img storage_devices_after.png link=no alt=\"\"]]\n"
>>>>>>> 53aa8fb8

#. type: Plain text
#, no-wrap
msgid ""
"  1. Check that the description of the device on the right side of the screen\n"
"  corresponds to your device: its brand, its size, etc.\n"
msgstr ""
"  1. Vérifiez que la description du périphérique sur le côté droit de l'écran\n"
"  correspond à votre périphérique : sa marque, sa taille, etc.\n"

#. type: Title -
#, no-wrap
msgid "Format the device\n"
msgstr "Formater le périphérique\n"

#. type: Bullet: '  1. '
msgid ""
"Click on the <span class=\"guimenu\">[[!img lib/emblem-system.png alt="
"\"System\" class=\"symbolic\" link=\"no\"]]</span> button in the titlebar "
"and choose <span class=\"guilabel\">Format…</span> to erase all the existing "
"partitions on the device."
msgstr ""
"Cliquez sur le bouton <span class=\"guimenu\">[[!img lib/emblem-system.png "
"alt=\"Système\" class=\"symbolic\" link=\"no\"]]</span> situé dans la barre "
"de titre et choisissez <span class=\"guilabel\">Formater…</span> pour "
"effacer toutes les partitions présentes sur le périphérique."

#. type: Bullet: '  1. '
msgid "In the <span class=\"guilabel\">Format Disk</span> dialog:"
msgstr ""
"Dans la fenêtre de dialogue <span class=\"guilabel\">Formater le disque</"
"span> :"

#. type: Bullet: '     - '
msgid ""
"If you want to erase all data securely, choose to <span class=\"guilabel"
"\">Overwrite existing data with zeroes</span> in the <span class=\"guilabel"
"\">Erase</span> drop-down list."
msgstr ""
"Si vous voulez effacer de façon sécurisée toutes les données, choisissez "
"l'option <span class=\"guilabel\">Écraser les données existantes avec des "
"zéros (lent)</span> dans la liste déroulante <span class=\"guilabel"
"\">Effacer</span>."

#. type: Bullet: '     - '
msgid ""
"Choose <span class=\"guilabel\">Compatible with all systems and devices (MBR/"
"DOS)</span> in the <span class=\"guilabel\">Partitioning</span> drop-down "
"list."
msgstr ""
"Choisissez <span class=\"guilabel\">Compatible avec tous les systèmes et "
"périphériques (MBR / DOS)</span> dans la liste déroulante <span class="
"\"guilabel\">Partitionnement</span>."

#. type: Plain text
#, no-wrap
msgid "     Then click <span class=\"button\">Format…</span>.\n"
msgstr "    Cliquez ensuite sur le bouton <span class=\"button\">Formater...</span>.\n"

#. type: Bullet: '  1. '
msgid ""
"In the confirmation dialog, make sure that the device is correct. Click "
"<span class=\"button\">Format</span> to confirm."
msgstr ""
"Dans le message de confirmation qui est alors affiché, assurez-vous que le "
"périphérique qui va être formaté est bien le bon. Cliquez sur le bouton "
"<span class=\"button\">Formater</span> pour confirmer."

#. type: Title -
#, fuzzy, no-wrap
#| msgid "Create an encrypted partition\n"
msgid "Create a new encrypted partition\n"
msgstr "Créer une partition chiffrée\n"

#. type: Plain text
#, fuzzy
#| msgid ""
#| "Now the schema of the partitions in the middle of the screen shows an "
#| "empty device."
msgid ""
"Now the schema of the partitions in the middle of the screen shows an empty "
"device:"
msgstr ""
"Maintenant, le schéma des partitions au milieu de l'écran présente un disque "
"vide."

#. type: Plain text
#, no-wrap
msgid "[[!img empty_device.png link=no alt=\"Free Space 8.1 GB\"]]\n"
msgstr "[[!img empty_device.png link=no alt=\"Free Space 8.1 GB\"]]\n"

#. type: Bullet: '  1. '
msgid ""
"Click on the <span class=\"guimenu\">[[!img lib/list-add.png alt=\"Create "
"partition\" class=\"symbolic\" link=\"no\"]]</span> button to create a new "
"partition on the device."
msgstr ""

#. type: Bullet: '  1. '
#, fuzzy
#| msgid "Click on <span class=\"guilabel\">Create Partition</span>."
msgid "In the <span class=\"guilabel\">Create Partition</span> dialog:"
msgstr "Cliquez sur <span class=\"guilabel\">Créer une partition</span>."

#. type: Bullet: '     - '
#, fuzzy
#| msgid ""
#| "<span class=\"guilabel\">Size</span>. You can decide to create a "
#| "partition on the whole device or just on part of it. In this example we "
#| "are creating a partition of 2.0 GB on a device of 3.9 GB."
msgid ""
"<span class=\"guilabel\">Partition Size</span>: you can create a partition "
"on the whole device or only on part of it. In this example we are creating a "
"partition of 4.0 GB on a device of 8.1 GB."
msgstr ""
"<span class=\"guilabel\">Taille</span>. Vous pouvez décider de créer une "
"partition sur le disque entier ou sur une partie de celui-ci. Dans cet "
"exemple nous allons créer une partition de 2.0GB sur un périphérique de "
"3.9GB."

#. type: Bullet: '     - '
msgid ""
"<span class=\"guilabel\">Type</span>: choose <span class=\"guilabel"
"\">Encrypted, compatible with Linux systems (LUKS + Ext4)</span> from the "
"drop-down list."
msgstr ""

#. type: Bullet: '     - '
#, fuzzy
#| msgid ""
#| "<span class=\"guilabel\">Name</span>. You can set a name for the "
#| "partition.  This name remains invisible until the partition is open but "
#| "can help you to identify it during use."
msgid ""
"<span class=\"guilabel\">Name</span>: you can set a name for the partition.  "
"This name remains invisible until the partition is open but can help you to "
"identify it during use."
msgstr ""
"<span class=\"guilabel\">Nom</span>. Vous pouvez définir le nom de votre "
"partition. Ce nom n'apparaîtra pas avant que votre partition ne soit ouverte "
"mais vous aidera à l'identifier lorsque vous l'utiliserez."

#. type: Bullet: '     - '
msgid ""
"<span class=\"guilabel\">Passphrase</span>: type a passphrase for the "
"encrypted partition and repeat it to confirm."
msgstr ""

#. type: Plain text
#, fuzzy, no-wrap
#| msgid "    Then click on the <span class=\"button\">Create</span> button.\n"
msgid "     Then click <span class=\"button\">Create</span>.\n"
msgstr "    Cliquez ensuite sur le bouton <span class=\"button\">Créer</span>.\n"

#. type: Plain text
#, no-wrap
msgid ""
"     <div class=\"bug\">\n"
"     <p>If an error occurs while creating the new partition, try to unplug the\n"
"     device, restart <span class=\"application\">GNOME Disks</span>,\n"
"     and follow all steps again from the beginning.</p>\n"
"     </div>\n"
msgstr ""

#. type: Bullet: '  1. '
#, fuzzy
#| msgid ""
#| "Creating the partition takes from a few seconds to a few minutes. After "
#| "that, the new encrypted partition appears in the volumes of the device:"
msgid ""
"Creating the partition takes from a few seconds to a few minutes. After "
"that, the new encrypted partition appears in the volumes on the device:"
msgstr ""
"La création de la partition devrait prendre entre quelques secondes et "
"quelques minutes. Après cela, la nouvelle partition chiffrée apparaît dans "
"les volumes du périphérique :"

#. type: Plain text
#, no-wrap
msgid "     [[!img encrypted_partition.png link=\"no\" alt=\"Partition 1 4.0 GB LUKS / secret 4.0 GB Ext4\"]]\n"
msgstr "     [[!img encrypted_partition.png link=\"no\" alt=\"Partition 1 4.0 GB LUKS / secret 4.0 GB Ext4\"]]\n"

#. type: Bullet: '  1. '
#, fuzzy
#| msgid ""
#| "At this point you can create other partitions in the free space left on "
#| "the device, if you want, by clicking on it and doing again <span class="
#| "\"guilabel\">Create Partition</span>."
msgid ""
"If you want to create another partition in the free space on the device, "
"click on the free space and then click on the <span class=\"guimenu\">[[!img "
"lib/list-add.png alt=\"Create partition\" class=\"symbolic\" link=\"no\"]]</"
"span> button again."
msgstr ""
"Vous pouvez alors, si vous le souhaitez, créer d'autres partitions sur "
"l'espace libre en le sélectionnant et en cliquant de nouveau sur <span class="
"\"guilabel\">Créer une partition</span>."

#. type: Title -
#, fuzzy, no-wrap
#| msgid "Configure the new partition:"
msgid "Use the new partition\n"
msgstr "Configurez la nouvelle partition :"

#. type: Plain text
#, fuzzy
#| msgid ""
#| "You can access this new volume from the <span class=\"guimenu\">Places</"
#| "span> menu\n"
#| "with the name you gave it.\n"
msgid ""
"You can open this new partition from the sidebar of the file browser with "
"the name you gave it."
msgstr ""
"Vous pouvez accéder à cette partition depuis le menu <span class=\"guimenu"
"\">Raccourcis</span>,\n"
"puis en cliquant sur le nom que vous lui avez donné.\n"

#. type: Plain text
#, no-wrap
msgid ""
"After opening the partition with the file browser, you can also access it\n"
"from the <span class=\"guimenu\">Places</span> menu.\n"
msgstr ""

#. type: Title =
#, no-wrap
msgid "Open an existing encrypted partition\n"
msgstr "Ouvrir une partition existante\n"

#. type: Plain text
msgid ""
"When plugging in a device containing an encrypted partition, Tails does not "
"open the partition automatically but you can do so from the file browser."
msgstr ""

#. type: Plain text
#, fuzzy, no-wrap
#| msgid ""
#| "Once you are done using the device, to close the encrypted partition choose\n"
#| "<span class=\"menuchoice\">\n"
#| "  <span class=\"guimenu\">Places</span>&nbsp;▸\n"
#| "  <span class=\"guisubmenu\">Computer</span></span>,\n"
#| "right-click on the device, and select <span class=\"guilabel\">Safely\n"
#| "Remove Drive</span>.\n"
msgid ""
"1. Choose\n"
"   <span class=\"menuchoice\">\n"
"     <span class=\"guimenu\">Places</span>&nbsp;▸\n"
"     <span class=\"guisubmenu\">Computer</span></span>\n"
"   to open the file browser.\n"
msgstr ""
"Lorsque vous avez fini d'utiliser votre périphérique, vous pouvez le retirer en utilisant\n"
"<span class=\"menuchoice\">\n"
"  <span class=\"guimenu\">Raccourcis</span>&nbsp;▸\n"
"  <span class=\"guisubmenu\">Poste de travail</span></span>,\n"
"effectuez un clic-droit sur votre périphérique, puis choisissez\n"
"<span class=\"guilabel\">Retirer le volume sans risque</span>.\n"

#. type: Bullet: '1. '
msgid "Click on the encrypted partition that you want to open in the sidebar."
msgstr ""

#. type: Plain text
#, fuzzy, no-wrap
#| msgid "[[!img places_encrypted.png link=no alt=\"Places&nbsp;▸ 2.0 GB Encrypted\"]]\n"
msgid "   [[!img nautilus_encrypted.png link=\"no\" alt=\"File browser with '4.0 GB Encrypted' entry in the sidebar\"]]\n"
msgstr "[[!img places_encrypted.png link=no alt=\"Raccourcis&nbsp;▸ 2.0 GB chiffrés\"]]\n"

#. type: Bullet: '1. '
#, fuzzy
#| msgid ""
#| "Enter a passphrase for the new partition in the <span class=\"guilabel"
#| "\">Enter passphrase</span> dialog box. Then click on the <span class="
#| "\"button\">Create</span> button."
msgid ""
"Enter the passphrase of the partition in the password prompt and click <span "
"class=\"button\">Unlock</span>."
msgstr ""
"Saisissez une phrase de passe pour la nouvelle partition dans la fenêtre "
"intitulée <span class=\"guilabel\">Saississez la phrase de passe</span>. "
"Cliquez ensuite sur le bouton <span class=\"button\">Créer</span>."

#. type: Plain text
#, no-wrap
msgid ""
"   If you choose the option <span class=\"guilabel\">Remember Password</span> and have\n"
"   the <span class=\"guilabel\">[[GNOME Keyring|first_steps/persistence/configure#gnome_keyring]]</span>\n"
"   persistence feature activated, the password is stored in the persistent storage and remembered across multiple\n"
"   working sessions.\n"
msgstr ""

#. type: Bullet: '1. '
msgid ""
"After opening the partition with the file browser, you can also access it "
"from the <span class=\"guimenu\">Places</span> menu."
msgstr ""

#. type: Bullet: '1. '
msgid ""
"To close the partition after you finished using it, click on the <span class="
"\"guimenu\">[[!img lib/media-eject.png alt=\"Eject\" class=\"symbolic\" link="
"\"no\"]]</span> button next to the partition in the sidebar of the file "
"browser."
msgstr ""

#. type: Title =
#, no-wrap
msgid "Storing sensitive documents\n"
msgstr "Conserver des documents sensibles\n"

#. type: Plain text
msgid ""
"Such encrypted volumes are not hidden. An attacker in possession of the "
"device can know that there is an encrypted volume on it. Take into "
"consideration that you can be forced or tricked to give out its passphrase."
msgstr ""
"De tels volumes chiffrés ne sont pas cachés. Un attaquant en possession du "
"périphérique peut savoir qu'il contient un volume chiffré. Prenez en "
"considération le fait que vous pouvez être forcé ou trompé pour obtenir "
"votre phrase de passe."

#. type: Title =
#, no-wrap
msgid "Opening encrypted volumes from other operating systems\n"
msgstr "Ouvrir des volumes chiffrés depuis d'autres systèmes d'exploitation\n"

#. type: Plain text
msgid ""
"It is possible to open such encrypted volumes from other operating systems, "
"but it might break your security.  Other operating systems should probably "
"not be trusted to handle sensitive information or leave no trace."
msgstr ""
"Il est possible d'ouvrir de tels volumes chiffrés depuis d'autres systèmes "
"d'exploitation, mais cela peut mettre en péril leur sécurité. D'autres "
"systèmes d'exploitations ne devraient sans doute pas être considérés comme "
"sûrs pour prendre en charge des informations sensibles ou ne pas laisser de "
"trace."

#~ msgid "<h2 class=\"bullet-number-two\">Format the device</h2>\n"
#~ msgstr "<h2 class=\"bullet-number-two\">Formater le périphérique</h2>\n"

#~ msgid ""
#~ "  1. Click on <span class=\"guilabel\">Format Drive</span> to erase all "
#~ "the\n"
#~ "  existing partitions on the device.\n"
#~ msgstr ""
#~ "  1. Cliquez sur <span class=\"guilabel\">Formater le disque</span> pour "
#~ "effacer\n"
#~ "  toutes les partitions existantes sur le périphérique.\n"

#~ msgid ""
#~ "  1. In the dialog box to select the <span class=\"guilabel\">Scheme</"
#~ "span>, if\n"
#~ "  you are unsure, leave the default option <span class=\"guilabel"
#~ "\">Master Boot\n"
#~ "  Record</span> selected.\n"
#~ msgstr ""
#~ "  1. Dans la boîte de dialogue pour sélectionner le <span class=\"guilabel"
#~ "\">Schéma</span>, si\n"
#~ "  vous avez un doute, laissez l'option par défaut, <span class=\"guilabel"
#~ "\">Master Boot\n"
#~ "  Record</span>.\n"

#~ msgid ""
#~ "<h2 class=\"bullet-number-three\">Create a new encrypted partition</h2>\n"
#~ msgstr ""
#~ "<h2 class=\"bullet-number-three\">Créer une nouvelle partition chiffrée</"
#~ "h2>\n"

#~ msgid ""
#~ "     [[!img create_partition.png link=no alt=\"Create partition on…\"]]\n"
#~ msgstr ""
#~ "     [[!img create_partition.fr.png link=no alt=\"Créer une partition sur…"
#~ "\"]]\n"

#~ msgid ""
#~ "<span class=\"guilabel\">Type</span>. You can change the file system type "
#~ "of the partition. If you are not sure you can leave the default value: "
#~ "<span class=\"guilabel\">Ext4</span>."
#~ msgstr ""
#~ "<span class=\"guilabel\">Type</span>. Vous pouvez choisir le système de "
#~ "fichiers de la partition. Si vous n'êtes pas sûr, vous pouvez laisser la "
#~ "valeur par défaut : <span class=\"guilabel\">Ext4</span>."

#~ msgid ""
#~ "<span class=\"guilabel\">Encrypt underlying device</span>. Select this "
#~ "option to encrypt the partition."
#~ msgstr ""
#~ "<span class=\"guilabel\">Chiffrer le périphérique correspondant</span>. "
#~ "Sélectionnez cette option pour chiffrer la partition."

#~ msgid "<h2 class=\"bullet-number-four\">Use the new partition</h2>\n"
#~ msgstr ""
#~ "<h2 class=\"bullet-number-four\">Utiliser la nouvelle partition</h2>\n"

#~ msgid "[[!img places_secret.png link=no alt=\"Places&nbsp;▸ secret\"]]\n"
#~ msgstr ""
#~ "[[!img places_secret.png link=no alt=\"Raccourcis&nbsp;▸ secret\"]]\n"

#, fuzzy
#~| msgid ""
#~| "When plugging a device containing an encrypted partition, Tails does not "
#~| "mount it\n"
#~| "automatically but it appears in the <span class=\"guimenu\">Places</"
#~| "span>\n"
#~| "menu. If several partitions appear as <span class=\"guimenu\">Encrypted</"
#~| "span>,\n"
#~| "like in the example, you can use its size to guess which one is the one "
#~| "you want\n"
#~| "to open.\n"
#~ msgid ""
#~ "When plugging in a device containing an encrypted partition, Tails does "
#~ "not mount it\n"
#~ "automatically but it appears in the <span class=\"guimenu\">Places</"
#~ "span>\n"
#~ "menu. If several partitions appear as <span class=\"guimenu\">Encrypted</"
#~ "span>,\n"
#~ "like in the example, you can use their sizes to guess which one is the "
#~ "one you want\n"
#~ "to open.\n"
#~ msgstr ""
#~ "Lorsque vous branchez un périphérique contenant une partition chiffrée, "
#~ "Tails ne la montera pas\n"
#~ "automatiquement mais elle apparaîtra dans le menu <span class=\"guimenu"
#~ "\">Raccourcis</span>.\n"
#~ "Si plusieurs partitions apparaissent comme <span class=\"guimenu"
#~ "\">chiffrées</span>, comme\n"
#~ "dans cet exemple, vous pouvez utiliser la taille pour déduire laquelle "
#~ "vous souhaitez ouvrir.\n"

#~ msgid ""
#~ "<p>[[Administration\n"
#~ "privileges|first_steps/startup_options/administration_password]] are "
#~ "required to\n"
#~ "modify the list of partitions on the USB stick or SD card from which "
#~ "Tails is\n"
#~ "running.</p>\n"
#~ msgstr ""
#~ "<p>Les [[droits\n"
#~ "d'administration|first_steps/startup_options/administration_password]] "
#~ "sont nécessaires\n"
#~ "pour modifier la liste des partitions sur la clé USB ou la carte SD "
#~ "depuis laquelle Tails est\n"
#~ "utilisé.</p>\n"<|MERGE_RESOLUTION|>--- conflicted
+++ resolved
@@ -126,12 +126,7 @@
 msgid ""
 "     [[!img storage_devices_after.png link=no alt=\"\"]]\n"
 msgstr ""
-<<<<<<< HEAD
-"     [[!img storage_devices_after.png link=no alt=\"Un nouveau périphérique de stockage apparaît\n"
-"     dans la liste\"]]\n"
-=======
 "     [[!img storage_devices_after.png link=no alt=\"\"]]\n"
->>>>>>> 53aa8fb8
 
 #. type: Plain text
 #, no-wrap
