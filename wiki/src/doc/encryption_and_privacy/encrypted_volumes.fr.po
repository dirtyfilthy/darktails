# SOME DESCRIPTIVE TITLE
# Copyright (C) YEAR Free Software Foundation, Inc.
# This file is distributed under the same license as the PACKAGE package.
# FIRST AUTHOR <EMAIL@ADDRESS>, YEAR.
#
msgid ""
msgstr ""
"Project-Id-Version: PACKAGE VERSIONx\n"
"POT-Creation-Date: 2016-04-20 16:38+0200\n"
<<<<<<< HEAD
"PO-Revision-Date: 2016-05-07 21:05+0200\n"
=======
"PO-Revision-Date: 2016-05-07 16:51+0200\n"
>>>>>>> 15c1c5cc
"Last-Translator: Pascal Levasseur <pascal@levasseur.space>\n"
"Language-Team: \n"
"Language: fr\n"
"MIME-Version: 1.0\n"
"Content-Type: text/plain; charset=UTF-8\n"
"Content-Transfer-Encoding: 8bit\n"
"X-Generator: Poedit 1.8.4\n"

#. type: Plain text
#, no-wrap
msgid "[[!meta title=\"Create and use encrypted volumes\"]]\n"
msgstr "[[!meta title=\"Créer et utiliser des supports chiffrés\"]]\n"

#. type: Plain text
msgid ""
"The simplest way to carry around the documents you want to use with Tails "
"and make sure that they haven't been accessed or modified is to store them "
"in an encrypted volume: a dedicated partition on a USB stick or external "
"hard-disk."
msgstr ""
"Le moyen le plus simple pour transporter des documents que vous souhaitez "
"utiliser avec Tails et être sûr qu'ils n'ont pas été consultés ou modifiés "
"est de les conserver sur un support chiffré : une partition dédiée sur une "
"clé USB ou un disque dur externe."

#. type: Plain text
msgid ""
"Tails comes with utilities for LUKS, a standard for disk-encryption under "
"Linux."
msgstr ""
"Tails est livré avec les outils pour LUKS, un standard pour le chiffrement "
"de données sur Linux."

#. type: Bullet: '  - '
msgid ""
"<span class=\"application\">GNOME Disks</span> allows you to create "
"encrypted volumes."
msgstr ""
"L'utilitaire <span class=\"application\">Disques</span> de GNOME vous permet "
"de créer des supports chiffrés."

#. type: Bullet: '  - '
msgid "The GNOME desktop allows you to open encrypted volumes."
msgstr "Le bureau GNOME vous permet d'ouvrir des supports chiffrés."

#. type: Plain text
#, no-wrap
msgid "<div class=\"tip\">\n"
msgstr "<div class=\"tip\">\n"

#. type: Plain text
#, no-wrap
msgid ""
"<p>To store encrypted files on a Tails device, it is recommended to create a\n"
"[[persistent volume|first_steps/persistence]] instead.</p>\n"
msgstr ""
"<p>Pour stocker des fichiers de manière chiffrée sur un périphérique Tails, il est recommandé de créer\n"
"un [[volume persistant|first_steps/persistence]].</p>\n"

#. type: Plain text
#, no-wrap
msgid "</div>\n"
msgstr "</div>\n"

#. type: Plain text
#, no-wrap
msgid "[[!toc levels=2]]\n"
msgstr "[[!toc levels=2]]\n"

#. type: Title =
#, no-wrap
msgid "Create an encrypted partition\n"
msgstr "Créer une partition chiffrée\n"

#. type: Plain text
#, no-wrap
msgid ""
"To open <span class=\"application\">GNOME Disks</span> choose\n"
"<span class=\"menuchoice\">\n"
"  <span class=\"guimenu\">Applications</span>&nbsp;▸\n"
"  <span class=\"guisubmenu\">Utilities</span>&nbsp;▸\n"
"  <span class=\"guimenuitem\">Disks</span></span>.\n"
msgstr ""
<<<<<<< HEAD
"Pour ouvrir l'utilitaire <span class=\"application\">Disques</span> de GNOME, choisissez\n"
=======
"Pour ouvrir l'utilitaire<span class=\"application\"> Disques</span> de GNOME, choisissez\n"
>>>>>>> 15c1c5cc
"<span class=\"menuchoice\">\n"
"  <span class=\"guimenu\">Applications</span>&nbsp;▸\n"
"  <span class=\"guisubmenu\">Utilitaires</span>&nbsp;▸\n"
"  <span class=\"guimenuitem\">Disques</span></span>.\n"

#. type: Title -
#, no-wrap
msgid "Identify your external storage device\n"
<<<<<<< HEAD
msgstr "Identifier votre périphérique de stockage externe\n"
=======
msgstr "Identifier votre périphérique de stockage\n"
>>>>>>> 15c1c5cc

#. type: Plain text
#, no-wrap
msgid ""
"<span class=\"application\">Disks</span> lists all the current storage\n"
"devices on the left side of the screen.\n"
msgstr ""
<<<<<<< HEAD
"L'utilitaire <span class=\"application\">Disques</span> liste\n"
"sur le côté gauche de l'écran tous les périphériques de stockage disponibles.\n"
=======
"L'utilitaire<span class=\"application\"> Disques</span> de GNOME liste\n"
"tous les périphériques disponibles sur le côté gauche de l'écran.\n"
>>>>>>> 15c1c5cc

#. type: Bullet: '  1. '
msgid "Plug in the external storage device that you want to use."
msgstr "Branchez le périphérique externe que vous souhaitez utiliser."

#. type: Bullet: '  1. '
msgid "A new device appears in the list of storage devices. Click on it:"
msgstr ""
"Un nouveau périphérique apparaît dans la liste. Sélectionnez-le en cliquant "
"dessus :"

#. type: Plain text
#, no-wrap
msgid ""
"     [[!img storage_devices_after.png link=no alt=\"\"]]\n"
msgstr ""
"     [[!img storage_devices_after.png link=no alt=\"\"]]\n"

#. type: Plain text
#, no-wrap
msgid ""
"  1. Check that the description of the device on the right side of the screen\n"
"  corresponds to your device: its brand, its size, etc.\n"
msgstr ""
"  1. Vérifiez que la description du périphérique sur le côté droit de l'écran\n"
"  correspond à votre périphérique : sa marque, sa taille, etc.\n"

#. type: Title -
#, no-wrap
msgid "Format the device\n"
msgstr "Formater le périphérique\n"

#. type: Bullet: '  1. '
msgid ""
"Click on the <span class=\"guimenu\">[[!img lib/emblem-system.png alt="
"\"System\" class=\"symbolic\" link=\"no\"]]</span> button in the titlebar "
"and choose <span class=\"guilabel\">Format…</span> to erase all the existing "
"partitions on the device."
msgstr ""
<<<<<<< HEAD
"Cliquez sur le bouton <span class=\"guimenu\">[[!img lib/emblem-system.png "
"alt=\"Système\" class=\"symbolic\" link=\"no\"]]</span> situé dans la barre "
=======
"Cliquer sur le bouton <span class=\"guimenu\">[[!img lib/emblem-system.png "
"alt=\"System\" class=\"symbolic\" link=\"no\"]]</span> situé dans la barre "
>>>>>>> 15c1c5cc
"de titre et choisissez <span class=\"guilabel\">Formater…</span> pour "
"effacer toutes les partitions présentes sur le périphérique."

#. type: Bullet: '  1. '
msgid "In the <span class=\"guilabel\">Format Disk</span> dialog:"
msgstr ""
"Dans la fenêtre de dialogue <span class=\"guilabel\">Formater le disque</"
"span> :"

#. type: Bullet: '     - '
msgid ""
"If you want to erase all data securely, choose to <span class=\"guilabel"
"\">Overwrite existing data with zeroes</span> in the <span class=\"guilabel"
"\">Erase</span> drop-down list."
msgstr ""
<<<<<<< HEAD
"Si vous voulez effacer de façon sécurisée toutes les données, choisissez "
"l'option <span class=\"guilabel\">Écraser les données existantes avec des "
"zéros (lent)</span> dans la liste déroulante <span class=\"guilabel"
"\">Effacer</span>."
=======
"Si vous voulez effacer de façon sécurisée toutes les données présentes sur "
"le périphérique, choisissez l'option <span class=\"guilabel\">Écraser les "
"données existantes avec des zéros (lent)</span> dans la liste déroulante "
"<span class=\"guilabel\">Effacer</span>."
>>>>>>> 15c1c5cc

#. type: Bullet: '     - '
msgid ""
"Choose <span class=\"guilabel\">Compatible with all systems and devices (MBR/"
"DOS)</span> in the <span class=\"guilabel\">Partitioning</span> drop-down "
"list."
msgstr ""
"Choisissez <span class=\"guilabel\">Compatible avec tous les systèmes et "
"périphériques (MBR / DOS)</span> dans la liste déroulante <span class="
"\"guilabel\">Partitionnement</span>."

#. type: Plain text
#, no-wrap
msgid "     Then click <span class=\"button\">Format…</span>.\n"
msgstr "    Cliquez ensuite sur le bouton <span class=\"button\">Formater...</span>.\n"

#. type: Bullet: '  1. '
msgid ""
"In the confirmation dialog, make sure that the device is correct. Click "
"<span class=\"button\">Format</span> to confirm."
msgstr ""
<<<<<<< HEAD
"Dans le message de confirmation qui est alors affiché, assurez-vous que le "
"périphérique qui va être formaté est bien le bon. Cliquez sur le bouton "
"<span class=\"button\">Formater</span> pour confirmer."
=======
"Dans le dialogue de confirmation qui est alors affiché, assurez-vous que le "
"périphérique qui va être formaté est bien le bon périphérique. Cliquer sur "
"le bouton <span class=\"button\">Formater</span> pour confirmer le formatage."
>>>>>>> 15c1c5cc

#. type: Title -
#, no-wrap
msgid "Create a new encrypted partition\n"
msgstr "Créer une nouvelle partition chiffrée\n"

#. type: Plain text
msgid ""
"Now the schema of the partitions in the middle of the screen shows an empty "
"device:"
msgstr ""
"Maintenant, le schéma des partitions au milieu de l'écran présente un "
"périphérique vide :"

#. type: Plain text
#, no-wrap
<<<<<<< HEAD
msgid "[[!img empty_device.png link=no alt=\"Free Space 8.1 GB\"]]\n"
msgstr "[[!img empty_device.png link=no alt=\"Free Space 8.1 GB\"]]\n"
=======
msgid "[[!img empty_device.png link=no alt=\"Free 3.9 GB\"]]\n"
msgstr "[[!img empty_device.png link=no alt=\"Free 8.1 GB\"]]\n"
>>>>>>> 15c1c5cc

#. type: Bullet: '  1. '
msgid ""
"Click on the <span class=\"guimenu\">[[!img lib/list-add.png alt=\"Create "
"partition\" class=\"symbolic\" link=\"no\"]]</span> button to create a new "
"partition on the device."
msgstr ""
"Cliquer sur le bouton <span class=\"guimenu\">[[!img lib/list-add.png alt="
"\"Create partition\" class=\"symbolic\" link=\"no\"]]</span> pour créer une "
"nouvelle partition sur le périphérique."

#. type: Bullet: '  1. '
msgid "In the <span class=\"guilabel\">Create Partition</span> dialog:"
msgstr ""
"Dans la fenêtre de dialogue <span class=\"guilabel\">Créer une partition</"
"span> :"

#. type: Bullet: '     - '
msgid ""
"<span class=\"guilabel\">Partition Size</span>: you can create a partition "
"on the whole device or only on part of it. In this example we are creating a "
"partition of 4.0 GB on a device of 8.1 GB."
msgstr ""
"<span class=\"guilabel\">Taille de la partition</span> et <span class="
"\"guilabel\">Espace disponible suivant</span> : vous pouvez préciser soit la "
"taille de la partition à créer sur le périphérique, soit la taille de "
"l'espace libre devant rester disponible sur le périphérique après création "
"de la partition. Dans cet exemple nous allons créer une partition de 4.0 GB "
"sur un périphérique de 8.1 GB."

#. type: Bullet: '     - '
msgid ""
"<span class=\"guilabel\">Type</span>: choose <span class=\"guilabel"
"\">Encrypted, compatible with Linux systems (LUKS + Ext4)</span> from the "
"drop-down list."
msgstr ""
"<span class=\"guilabel\">Type</span> : choisir <span class=\"guilabel"
"\">Chiffré, compatible avec les systèmes Linux (LUKS + Ext4)</span> dans la "
"liste déroulante."

#. type: Bullet: '     - '
msgid ""
"<span class=\"guilabel\">Name</span>: you can set a name for the partition.  "
"This name remains invisible until the partition is open but can help you to "
"identify it during use."
msgstr ""
"<span class=\"guilabel\">Nom</span> : vous pouvez donner un nom à votre "
"partition. Ce nom demeurera invisible tant que votre partition ne sera pas "
"ouverte mais ce nom vous aidera à l'identifier lorsque vous l'utiliserez."

#. type: Bullet: '     - '
msgid ""
"<span class=\"guilabel\">Passphrase</span>: type a passphrase for the "
"encrypted partition and repeat it to confirm."
msgstr ""
"<span class=\"guilabel\">Phrase de passe</span> et <span class=\"guilabel"
"\">Confirmer la phrase de passe</span> : saisir la phrase de passe qui "
"permettra l'accès à la partition chiffrée et la re-saisir pour la confirmer."

#. type: Plain text
#, no-wrap
msgid "     Then click <span class=\"button\">Create</span>.\n"
msgstr "    Cliquez ensuite sur le bouton <span class=\"button\">Créer</span>.\n"

#. type: Plain text
#, no-wrap
msgid ""
"     <div class=\"bug\">\n"
"     <p>If an error occurs while creating the new partition, try to unplug the\n"
"     device, restart <span class=\"application\">GNOME Disks</span>,\n"
"     and follow all steps again from the beginning.</p>\n"
"     </div>\n"
msgstr ""
"<div class=\"bug\">\n"
"     <p>Si une erreur intervient lors de la création d'une nouvelle partition, n'hésitez pas à déconnecter le périphérique,\n"
"     redémarrer l'utilitaire <span class=\"application\">Disques</span>,\n"
"     et recommencer toutes les étapes depuis le début.</p>\n"
"     </div>\n"

#. type: Bullet: '  1. '
msgid ""
"Creating the partition takes from a few seconds to a few minutes. After "
"that, the new encrypted partition appears in the volumes on the device:"
msgstr ""
"La création de la partition devrait prendre entre quelques secondes et "
"quelques minutes. La création terminée, la nouvelle partition chiffrée "
"apparaît dans les volumes du périphérique :"

#. type: Plain text
#, no-wrap
<<<<<<< HEAD
msgid "     [[!img encrypted_partition.png link=\"no\" alt=\"Partition 1 4.0 GB LUKS / secret 4.0 GB Ext4\"]]\n"
msgstr "     [[!img encrypted_partition.png link=\"no\" alt=\"Partition 1 4.0 GB LUKS / secret 4.0 GB Ext4\"]]\n"
=======
msgid "     [[!img encrypted_partition.png link=\"no\" alt=\"Encrypted 2.0 GB / secret 2.0 GB ext4\"]]\n"
msgstr "     [[!img encrypted_partition.png link=no alt=\"4.0 GB chiffrés / 4.0 GB secret ext4\"]]\n"
>>>>>>> 15c1c5cc

#. type: Bullet: '  1. '
msgid ""
"If you want to create another partition in the free space on the device, "
"click on the free space and then click on the <span class=\"guimenu\">[[!img "
"lib/list-add.png alt=\"Create partition\" class=\"symbolic\" link=\"no\"]]</"
"span> button again."
msgstr ""
"Vous pouvez alors, si vous le souhaitez, créer d'autres partitions sur "
"l'espace libre en le sélectionnant et en cliquant de nouveau sur le bouton "
"<span class=\"guimenu\">[[!img lib/list-add.png alt=\"Créer une partition\" "
"class=\"symbolic\" link=\"no\"]]</span>."

#. type: Title -
#, no-wrap
msgid "Use the new partition\n"
msgstr "Utiliser la nouvelle partition\n"

#. type: Plain text
msgid ""
"You can open this new partition from the sidebar of the file browser with "
"the name you gave it."
msgstr ""
"Vous pouvez accéder à cette nouvelle partition depuis le panneau latéral du "
"navigateur de fichiers en cliquant sur le nom que vous lui avez donné ou sur "
"son icône."

#. type: Plain text
#, no-wrap
msgid ""
"After opening the partition with the file browser, you can also access it\n"
"from the <span class=\"guimenu\">Places</span> menu.\n"
msgstr "Après avoir ouvert la partition avec le navigateur de fichier, vous pouvez aussi y accéder depuis le menu <span class=\"guimenu\">Emplacements</span>.\n"

#. type: Title =
#, no-wrap
msgid "Open an existing encrypted partition\n"
msgstr "Ouvrir une partition chiffrée existante\n"

#. type: Plain text
msgid ""
"When plugging in a device containing an encrypted partition, Tails does not "
"open the partition automatically but you can do so from the file browser."
msgstr ""
"Lorsque vous connectez un périphérique contenant une partition chiffrée, "
"Tails n'ouvre pas cette partition automatiquement. Il vous faut utiliser le "
"navigateur de fichiers pour l'ouvrir."

#. type: Plain text
#, no-wrap
msgid ""
"1. Choose\n"
"   <span class=\"menuchoice\">\n"
"     <span class=\"guimenu\">Places</span>&nbsp;▸\n"
"     <span class=\"guisubmenu\">Computer</span></span>\n"
"   to open the file browser.\n"
msgstr ""
"1. Choisissez\n"
"   <span class=\"menuchoice\">\n"
"     <span class=\"guimenu\">Emplacements</span>&nbsp;▸\n"
"     <span class=\"guisubmenu\">Ordinateur</span></span>\n"
"   pour ouvrir le navigateur de fichiers.\n"

#. type: Bullet: '1. '
msgid "Click on the encrypted partition that you want to open in the sidebar."
msgstr ""
"Dans le panneau latéral cliquez sur l’icône  ou le nom de la partition "
"chiffrée que vous désirez ouvrir."

#. type: Plain text
#, no-wrap
msgid "   [[!img nautilus_encrypted.png link=\"no\" alt=\"File browser with '4.0 GB Encrypted' entry in the sidebar\"]]\n"
msgstr "   [[!img nautilus_encrypted.png link=\"no\" alt=\"File browser with '4.0 GB Encrypted' entry in the sidebar\"]]\n"

#. type: Bullet: '1. '
msgid ""
"Enter the passphrase of the partition in the password prompt and click <span "
"class=\"button\">Unlock</span>."
msgstr ""
"Saisissez la phrase de passe de la partition dans la fenêtre intitulée <span "
"class=\"guilabel\">Saisissez une phrase de passe pour déverrouiller le "
"volume</span>. Cliquez ensuite sur le bouton <span class=\"button"
"\">Déverrouiller</span>."

#. type: Plain text
#, no-wrap
msgid ""
"   If you choose the option <span class=\"guilabel\">Remember Password</span> and have\n"
"   the <span class=\"guilabel\">[[GNOME Keyring|first_steps/persistence/configure#gnome_keyring]]</span>\n"
"   persistence feature activated, the password is stored in the persistent storage and remembered across multiple\n"
"   working sessions.\n"
msgstr ""
"   Si vous choisissez de sélectionner l'option <span class=\"guilabel\">Se souvenir du mot de passe</span> et \n"
"   que vous avez la fonctionnalité de persistance du \n"
"   <span class=\"guilabel\">[[Trousseau de clés de GNOME|first_steps/persistence/configure#gnome_keyring]]</span> activée, \n"
"   la phrase de passe sera stockée dans le stockage persistant et mémorisé  pour vos futures sessions de travail.\n"

#. type: Bullet: '1. '
msgid ""
"After opening the partition with the file browser, you can also access it "
"from the <span class=\"guimenu\">Places</span> menu."
msgstr ""
"Après avoir ouvert la partition chiffrée avec le navigateur de fichier, il "
"vous est aussi possible d'y accéder depuis le menu <span class=\"guimenu"
"\">Emplacements</span>."

#. type: Bullet: '1. '
msgid ""
"To close the partition after you finished using it, click on the <span class="
"\"guimenu\">[[!img lib/media-eject.png alt=\"Eject\" class=\"symbolic\" link="
"\"no\"]]</span> button next to the partition in the sidebar of the file "
"browser."
msgstr ""
"Pour fermer la partition, après avoir fini de l'utiliser, cliquer sur le "
"bouton  <span class=\"guimenu\">[[!img lib/media-eject.png alt=\"Ejection\" "
"class=\"symbolic\" link=\"no\"]]</span> situé près du nom et de l’icône de "
"la partition dans le panneau latéral du  navigateur de fichier."

#. type: Title =
#, no-wrap
msgid "Storing sensitive documents\n"
msgstr "Conserver des documents sensibles\n"

#. type: Plain text
msgid ""
"Such encrypted volumes are not hidden. An attacker in possession of the "
"device can know that there is an encrypted volume on it. Take into "
"consideration that you can be forced or tricked to give out its passphrase."
msgstr ""
"De tels volumes chiffrés ne sont pas cachés. Un attaquant en possession du "
"périphérique peut savoir qu'il contient un volume chiffré. Prenez en "
"considération le fait que cet attaquant peut vous tromper ou vous menacer "
"pour obtenir la phrase de passe protégeant ce volume."

#. type: Title =
#, no-wrap
msgid "Opening encrypted volumes from other operating systems\n"
msgstr "Ouvrir des volumes chiffrés depuis d'autres systèmes d'exploitation\n"

#. type: Plain text
msgid ""
"It is possible to open such encrypted volumes from other operating systems, "
"but it might break your security.  Other operating systems should probably "
"not be trusted to handle sensitive information or leave no trace."
msgstr ""
"Il est possible d'ouvrir de tels volumes chiffrés en utilisant d'autres "
"systèmes d'exploitation, mais cela peut mettre en péril votre sécurité. Ces "
"systèmes d'exploitations ne devraient sans doute pas être considérés comme "
"sûrs pour prendre en charge des informations sensibles ou ne pas laisser de "
"trace."

#~ msgid "<h2 class=\"bullet-number-two\">Format the device</h2>\n"
#~ msgstr "<h2 class=\"bullet-number-two\">Formater le périphérique</h2>\n"

#~ msgid ""
#~ "  1. Click on <span class=\"guilabel\">Format Drive</span> to erase all "
#~ "the\n"
#~ "  existing partitions on the device.\n"
#~ msgstr ""
#~ "  1. Cliquez sur <span class=\"guilabel\">Formater le disque</span> pour "
#~ "effacer\n"
#~ "  toutes les partitions existantes sur le périphérique.\n"

#~ msgid ""
#~ "  1. In the dialog box to select the <span class=\"guilabel\">Scheme</"
#~ "span>, if\n"
#~ "  you are unsure, leave the default option <span class=\"guilabel"
#~ "\">Master Boot\n"
#~ "  Record</span> selected.\n"
#~ msgstr ""
#~ "  1. Dans la boîte de dialogue pour sélectionner le <span class=\"guilabel"
#~ "\">Schéma</span>, si\n"
#~ "  vous avez un doute, laissez l'option par défaut, <span class=\"guilabel"
#~ "\">Master Boot\n"
#~ "  Record</span>.\n"

#~ msgid ""
#~ "<h2 class=\"bullet-number-three\">Create a new encrypted partition</h2>\n"
#~ msgstr ""
#~ "<h2 class=\"bullet-number-three\">Créer une nouvelle partition chiffrée</"
#~ "h2>\n"

#~ msgid ""
#~ "     [[!img create_partition.png link=no alt=\"Create partition on…\"]]\n"
#~ msgstr ""
#~ "     [[!img create_partition.fr.png link=no alt=\"Créer une partition sur…"
#~ "\"]]\n"

#~ msgid ""
#~ "<span class=\"guilabel\">Type</span>. You can change the file system type "
#~ "of the partition. If you are not sure you can leave the default value: "
#~ "<span class=\"guilabel\">Ext4</span>."
#~ msgstr ""
#~ "<span class=\"guilabel\">Type</span>. Vous pouvez choisir le système de "
#~ "fichiers de la partition. Si vous n'êtes pas sûr, vous pouvez laisser la "
#~ "valeur par défaut : <span class=\"guilabel\">Ext4</span>."

#~ msgid ""
#~ "<span class=\"guilabel\">Encrypt underlying device</span>. Select this "
#~ "option to encrypt the partition."
#~ msgstr ""
#~ "<span class=\"guilabel\">Chiffrer le périphérique correspondant</span>. "
#~ "Sélectionnez cette option pour chiffrer la partition."

#~ msgid "<h2 class=\"bullet-number-four\">Use the new partition</h2>\n"
#~ msgstr ""
#~ "<h2 class=\"bullet-number-four\">Utiliser la nouvelle partition</h2>\n"

#~ msgid "[[!img places_secret.png link=no alt=\"Places&nbsp;▸ secret\"]]\n"
#~ msgstr ""
#~ "[[!img places_secret.png link=no alt=\"Raccourcis&nbsp;▸ secret\"]]\n"

#, fuzzy
#~| msgid ""
#~| "When plugging a device containing an encrypted partition, Tails does not "
#~| "mount it\n"
#~| "automatically but it appears in the <span class=\"guimenu\">Places</"
#~| "span>\n"
#~| "menu. If several partitions appear as <span class=\"guimenu\">Encrypted</"
#~| "span>,\n"
#~| "like in the example, you can use its size to guess which one is the one "
#~| "you want\n"
#~| "to open.\n"
#~ msgid ""
#~ "When plugging in a device containing an encrypted partition, Tails does "
#~ "not mount it\n"
#~ "automatically but it appears in the <span class=\"guimenu\">Places</"
#~ "span>\n"
#~ "menu. If several partitions appear as <span class=\"guimenu\">Encrypted</"
#~ "span>,\n"
#~ "like in the example, you can use their sizes to guess which one is the "
#~ "one you want\n"
#~ "to open.\n"
#~ msgstr ""
#~ "Lorsque vous branchez un périphérique contenant une partition chiffrée, "
#~ "Tails ne la montera pas\n"
#~ "automatiquement mais elle apparaîtra dans le menu <span class=\"guimenu"
#~ "\">Raccourcis</span>.\n"
#~ "Si plusieurs partitions apparaissent comme <span class=\"guimenu"
#~ "\">chiffrées</span>, comme\n"
#~ "dans cet exemple, vous pouvez utiliser la taille pour déduire laquelle "
#~ "vous souhaitez ouvrir.\n"

#~ msgid ""
#~ "<p>[[Administration\n"
#~ "privileges|first_steps/startup_options/administration_password]] are "
#~ "required to\n"
#~ "modify the list of partitions on the USB stick or SD card from which "
#~ "Tails is\n"
#~ "running.</p>\n"
#~ msgstr ""
#~ "<p>Les [[droits\n"
#~ "d'administration|first_steps/startup_options/administration_password]] "
#~ "sont nécessaires\n"
#~ "pour modifier la liste des partitions sur la clé USB ou la carte SD "
#~ "depuis laquelle Tails est\n"
#~ "utilisé.</p>\n"<|MERGE_RESOLUTION|>--- conflicted
+++ resolved
@@ -7,11 +7,7 @@
 msgstr ""
 "Project-Id-Version: PACKAGE VERSIONx\n"
 "POT-Creation-Date: 2016-04-20 16:38+0200\n"
-<<<<<<< HEAD
 "PO-Revision-Date: 2016-05-07 21:05+0200\n"
-=======
-"PO-Revision-Date: 2016-05-07 16:51+0200\n"
->>>>>>> 15c1c5cc
 "Last-Translator: Pascal Levasseur <pascal@levasseur.space>\n"
 "Language-Team: \n"
 "Language: fr\n"
@@ -68,8 +64,8 @@
 "<p>To store encrypted files on a Tails device, it is recommended to create a\n"
 "[[persistent volume|first_steps/persistence]] instead.</p>\n"
 msgstr ""
-"<p>Pour stocker des fichiers de manière chiffrée sur un périphérique Tails, il est recommandé de créer\n"
-"un [[volume persistant|first_steps/persistence]].</p>\n"
+"<p>Pour stocker des fichiers de manière chiffrée sur un périphérique Tails,\n"
+"utilisez un [[volume persistant|first_steps/persistence]].</p>\n"
 
 #. type: Plain text
 #, no-wrap
@@ -95,11 +91,7 @@
 "  <span class=\"guisubmenu\">Utilities</span>&nbsp;▸\n"
 "  <span class=\"guimenuitem\">Disks</span></span>.\n"
 msgstr ""
-<<<<<<< HEAD
 "Pour ouvrir l'utilitaire <span class=\"application\">Disques</span> de GNOME, choisissez\n"
-=======
-"Pour ouvrir l'utilitaire<span class=\"application\"> Disques</span> de GNOME, choisissez\n"
->>>>>>> 15c1c5cc
 "<span class=\"menuchoice\">\n"
 "  <span class=\"guimenu\">Applications</span>&nbsp;▸\n"
 "  <span class=\"guisubmenu\">Utilitaires</span>&nbsp;▸\n"
@@ -108,11 +100,7 @@
 #. type: Title -
 #, no-wrap
 msgid "Identify your external storage device\n"
-<<<<<<< HEAD
 msgstr "Identifier votre périphérique de stockage externe\n"
-=======
-msgstr "Identifier votre périphérique de stockage\n"
->>>>>>> 15c1c5cc
 
 #. type: Plain text
 #, no-wrap
@@ -120,13 +108,8 @@
 "<span class=\"application\">Disks</span> lists all the current storage\n"
 "devices on the left side of the screen.\n"
 msgstr ""
-<<<<<<< HEAD
 "L'utilitaire <span class=\"application\">Disques</span> liste\n"
 "sur le côté gauche de l'écran tous les périphériques de stockage disponibles.\n"
-=======
-"L'utilitaire<span class=\"application\"> Disques</span> de GNOME liste\n"
-"tous les périphériques disponibles sur le côté gauche de l'écran.\n"
->>>>>>> 15c1c5cc
 
 #. type: Bullet: '  1. '
 msgid "Plug in the external storage device that you want to use."
@@ -166,13 +149,8 @@
 "and choose <span class=\"guilabel\">Format…</span> to erase all the existing "
 "partitions on the device."
 msgstr ""
-<<<<<<< HEAD
 "Cliquez sur le bouton <span class=\"guimenu\">[[!img lib/emblem-system.png "
 "alt=\"Système\" class=\"symbolic\" link=\"no\"]]</span> situé dans la barre "
-=======
-"Cliquer sur le bouton <span class=\"guimenu\">[[!img lib/emblem-system.png "
-"alt=\"System\" class=\"symbolic\" link=\"no\"]]</span> situé dans la barre "
->>>>>>> 15c1c5cc
 "de titre et choisissez <span class=\"guilabel\">Formater…</span> pour "
 "effacer toutes les partitions présentes sur le périphérique."
 
@@ -188,17 +166,10 @@
 "\">Overwrite existing data with zeroes</span> in the <span class=\"guilabel"
 "\">Erase</span> drop-down list."
 msgstr ""
-<<<<<<< HEAD
 "Si vous voulez effacer de façon sécurisée toutes les données, choisissez "
 "l'option <span class=\"guilabel\">Écraser les données existantes avec des "
 "zéros (lent)</span> dans la liste déroulante <span class=\"guilabel"
 "\">Effacer</span>."
-=======
-"Si vous voulez effacer de façon sécurisée toutes les données présentes sur "
-"le périphérique, choisissez l'option <span class=\"guilabel\">Écraser les "
-"données existantes avec des zéros (lent)</span> dans la liste déroulante "
-"<span class=\"guilabel\">Effacer</span>."
->>>>>>> 15c1c5cc
 
 #. type: Bullet: '     - '
 msgid ""
@@ -220,15 +191,9 @@
 "In the confirmation dialog, make sure that the device is correct. Click "
 "<span class=\"button\">Format</span> to confirm."
 msgstr ""
-<<<<<<< HEAD
 "Dans le message de confirmation qui est alors affiché, assurez-vous que le "
 "périphérique qui va être formaté est bien le bon. Cliquez sur le bouton "
 "<span class=\"button\">Formater</span> pour confirmer."
-=======
-"Dans le dialogue de confirmation qui est alors affiché, assurez-vous que le "
-"périphérique qui va être formaté est bien le bon périphérique. Cliquer sur "
-"le bouton <span class=\"button\">Formater</span> pour confirmer le formatage."
->>>>>>> 15c1c5cc
 
 #. type: Title -
 #, no-wrap
@@ -245,13 +210,8 @@
 
 #. type: Plain text
 #, no-wrap
-<<<<<<< HEAD
 msgid "[[!img empty_device.png link=no alt=\"Free Space 8.1 GB\"]]\n"
 msgstr "[[!img empty_device.png link=no alt=\"Free Space 8.1 GB\"]]\n"
-=======
-msgid "[[!img empty_device.png link=no alt=\"Free 3.9 GB\"]]\n"
-msgstr "[[!img empty_device.png link=no alt=\"Free 8.1 GB\"]]\n"
->>>>>>> 15c1c5cc
 
 #. type: Bullet: '  1. '
 msgid ""
@@ -259,9 +219,6 @@
 "partition\" class=\"symbolic\" link=\"no\"]]</span> button to create a new "
 "partition on the device."
 msgstr ""
-"Cliquer sur le bouton <span class=\"guimenu\">[[!img lib/list-add.png alt="
-"\"Create partition\" class=\"symbolic\" link=\"no\"]]</span> pour créer une "
-"nouvelle partition sur le périphérique."
 
 #. type: Bullet: '  1. '
 msgid "In the <span class=\"guilabel\">Create Partition</span> dialog:"
@@ -342,13 +299,8 @@
 
 #. type: Plain text
 #, no-wrap
-<<<<<<< HEAD
 msgid "     [[!img encrypted_partition.png link=\"no\" alt=\"Partition 1 4.0 GB LUKS / secret 4.0 GB Ext4\"]]\n"
 msgstr "     [[!img encrypted_partition.png link=\"no\" alt=\"Partition 1 4.0 GB LUKS / secret 4.0 GB Ext4\"]]\n"
-=======
-msgid "     [[!img encrypted_partition.png link=\"no\" alt=\"Encrypted 2.0 GB / secret 2.0 GB ext4\"]]\n"
-msgstr "     [[!img encrypted_partition.png link=no alt=\"4.0 GB chiffrés / 4.0 GB secret ext4\"]]\n"
->>>>>>> 15c1c5cc
 
 #. type: Bullet: '  1. '
 msgid ""
