# SOME DESCRIPTIVE TITLE
# Copyright (C) YEAR Free Software Foundation, Inc.
# This file is distributed under the same license as the PACKAGE package.
# FIRST AUTHOR <EMAIL@ADDRESS>, YEAR.
#
msgid ""
msgstr ""
"Project-Id-Version: PACKAGE VERSIONx\n"
"POT-Creation-Date: 2014-05-26 12:52+0200\n"
"PO-Revision-Date: 2014-03-11 17:31-0000\n"
"Last-Translator: \n"
"Language-Team: LANGUAGE <LL@li.org>\n"
"Language: \n"
"MIME-Version: 1.0\n"
"Content-Type: text/plain; charset=UTF-8\n"
"Content-Transfer-Encoding: 8bit\n"
"X-Generator: Poedit 1.5.4\n"

#. type: Plain text
#, no-wrap
msgid "[[!meta title=\"Create and use encrypted volumes\"]]\n"
msgstr "[[!meta title=\"Créer et utiliser des supports chiffrés\"]]\n"

#. type: Plain text
msgid ""
"The simplest way to carry around the documents you want to use with Tails "
"and make sure that they haven't been accessed nor modified is to store them "
"in an encrypted volume: a dedicated partition on a USB stick or an external "
"hard-disk."
msgstr ""
"Le moyen le plus simple de transporter des documents que vous souhaitez "
"utiliser avec Tails et d'être sûr qu'ils n'ont pas été consultés ou modifiés "
"est de les conserver sur un support chiffré: une partition dédiée sur une "
"clé USB ou un disque dur externe."

#. type: Plain text
msgid ""
"Tails comes with utilities for LUKS, a standard for disk-encryption under "
"Linux."
msgstr ""
"Tails est livré avec les outils pour LUKS, un standard pour le chiffrement "
"de données sur Linux."

#. type: Bullet: '  - '
#, fuzzy
#| msgid "The Gnome Disk Utility, allows you to create encrypted volumes"
msgid ""
"The GNOME <span class=\"application\">Disk Utility</span>, allows you to "
"create encrypted volumes."
msgstr ""
"L' Utilitaire de disque de Gnome vous permet de créer des supports chiffrés"

#. type: Bullet: '  - '
#, fuzzy
#| msgid "The Gnome Desktop, allows you to open encrypted volumes"
msgid "The GNOME desktop, allows you to open encrypted volumes."
msgstr "Le bureau Gnome vous permet d'ouvrir ces supports chiffrés"

#. type: Plain text
#, no-wrap
msgid "<div class=\"note\">\n"
msgstr ""

#. type: Plain text
#, no-wrap
msgid ""
"<p>[[Administration\n"
"privileges|first_steps/startup_options/administration_password]] are required to\n"
"modify the list of partitions on the USB stick or SD card from which Tails is\n"
"running.</p>\n"
msgstr ""

#. type: Plain text
#, no-wrap
msgid ""
"<p>To store encrypted files on a Tails device, it is recommended to create a\n"
"[[persistent volume|first_steps/persistence]] instead.</p>\n"
msgstr ""

#. type: Plain text
#, no-wrap
msgid "</div>\n"
msgstr ""

#. type: Plain text
#, no-wrap
msgid "[[!toc levels=1]]\n"
msgstr ""

#. type: Title =
#, no-wrap
msgid "Create an encrypted partition\n"
msgstr "Créer une partition chiffrée\n"

#. type: Plain text
#, fuzzy, no-wrap
#| msgid ""
#| "Once you are done using the device, to close the encrypted partition choose\n"
#| "<span class=\"menuchoice\">\n"
#| "  <span class=\"guimenu\">Places</span>&nbsp;▸\n"
#| "  <span class=\"guisubmenu\">Computer</span></span>,\n"
#| "right-click on the device, and select <span class=\"guilabel\">Safely\n"
#| "Remove Drive</span>.\n"
msgid ""
"To open the GNOME <span class=\"application\">Disk Utility</span> choose\n"
"<span class=\"menuchoice\">\n"
"  <span class=\"guimenu\">Applications</span>&nbsp;▸\n"
"  <span class=\"guisubmenu\">Accessories</span>&nbsp;▸\n"
"  <span class=\"guimenuitem\">Disk Utility</span></span>.\n"
msgstr ""
"Lorsque vous avez fini d'utiliser votre périphérique, vous pouvez le retirer en utilisant\n"
"<span class=\"menuchoice\">\n"
"  <span class=\"guimenu\">Raccourcis</span>&nbsp;▸\n"
"  <span class=\"guisubmenu\">Poste de travail</span></span>,\n"
"effectuez un clic-droit sur votre périphérique, puis choisissez\n"
"<span class=\"guilabel\">Retirer le volume sans risque</span>.\n"

#. type: Title -
#, fuzzy, no-wrap
#| msgid "<h2 class=\"bullet-number-two\">Identify your external storage device</h2>\n"
msgid "Identify your external storage device\n"
msgstr "<h2 class=\"bullet-number-two\">Identifiez votre périphérique externe</h2>\n"

#. type: Plain text
#, fuzzy, no-wrap
#| msgid "The disk utility will list all the current storage devices on the left side of the screen:"
msgid ""
"<span class=\"application\">Disk Utility</span> lists all the current storage\n"
"devices on the left side of the screen.\n"
msgstr "L' Utilitaire de disque liste tous les périphériques disponibles sur le côté gauche de l'écran:"

#. type: Bullet: '  1. '
#, fuzzy
#| msgid "**Plug in the external storage device** that you want to use.\n"
msgid "Plug in the external storage device that you want to use."
msgstr "**Branchez le périphérique externe** que vous souhaitez utiliser.\n"

#. type: Bullet: '  1. '
#, fuzzy
#| msgid ""
#| "A new device should appear in the list of storage devices. Click on it "
#| "with the cursor:"
msgid "A new device appears in the list of storage devices. Click on it:"
msgstr ""
"Un nouveau périphérique devrait apparaître dans la liste. Sélectionnez-le en "
"cliquant dessus:"

#. type: Plain text
#, fuzzy, no-wrap
#| msgid ""
#| "[[!img storage_devices_after.png link=no alt=\"A new storage device appeared in\n"
#| "the list\"]]\n"
msgid ""
"     [[!img storage_devices_after.png link=no alt=\"A new storage device appeared\n"
"     in the list\"]]\n"
msgstr ""
"[[!img storage_devices_after.png link=no alt=\"Un nouveau périphérique apparait\n"
"dans la liste\"]]\n"

#. type: Title -
#, no-wrap
msgid "Format the device\n"
msgstr ""

#. type: Plain text
#, fuzzy, no-wrap
#| msgid "Check that the description of the device on the right side of the screen corresponds to your device: its brand, its size, etc."
msgid ""
"  1. Check that the description of the device on the right side of the screen\n"
"  corresponds to your device: its brand, its size, etc.\n"
msgstr "Vérifiez que la description du périphérique sur le côté droit de l'écran correspond à votre périphérique : sa marque, sa taille, etc."

#. type: Plain text
#, no-wrap
msgid ""
"  1. Click on <span class=\"guilabel\">Format Drive</span> to erase all the\n"
"  existing partitions on the device.\n"
msgstr ""

#. type: Plain text
#, no-wrap
msgid ""
"  1. In the dialog box to select the <span class=\"guilabel\">Scheme</span>, if\n"
"  you are unsure, leave the default option <span class=\"guilabel\">Master Boot\n"
"  Record</span> selected.\n"
msgstr ""

#. type: Title -
#, fuzzy, no-wrap
#| msgid "Create an encrypted partition\n"
msgid "Create a new encrypted partition\n"
msgstr "Créer une partition chiffrée\n"

#. type: Plain text
msgid ""
"Now the schema of the partitions in the middle of the screen shows an empty "
"device."
msgstr ""
"Maintenant, le schéma des partitions au milieu de l'écran présente un disque "
"vide."

#. type: Plain text
#, no-wrap
msgid "[[!img empty_device.png link=no alt=\"Free 3.9 GB\"]]\n"
msgstr "[[!img empty_device.fr.png link=no alt=\"4.0 GB Libres\"]]\n"

#. type: Bullet: '  1. '
#, fuzzy
#| msgid "Click on **Create Partition**."
msgid "Click on <span class=\"guilabel\">Create Partition</span>."
msgstr "Cliquez sur **Créer une partition**."

#. type: Bullet: '  1. '
#, fuzzy
#| msgid "Create an encrypted partition\n"
msgid "Configure the new partition:"
msgstr "Créer une partition chiffrée\n"

#. type: Plain text
#, fuzzy, no-wrap
#| msgid "[[!img create_partition.png link=no alt=\"Create partition on…\"]]\n"
msgid "     [[!img create_partition.png link=no alt=\"Create partition on…\"]]\n"
msgstr "[[!img create_partition.fr.png link=no alt=\"Créer une partition sur…\"]]\n"

#. type: Bullet: '    - '
#, fuzzy
#| msgid ""
#| "**Size**: you can decide to create a partition on the whole device or "
#| "just on part of it. In this example we are creating a partition of 2.0 GB "
#| "on a device of 3.9 GB."
msgid ""
"<span class=\"guilabel\">Size</span>. You can decide to create a partition "
"on the whole device or just on part of it. In this example we are creating a "
"partition of 2.0 GB on a device of 3.9 GB."
msgstr ""
"**Taille**: vous pouvez décider de créer une partition sur le disque entier "
"ou sur une partie de celui-ci. Dans cet exemple nous allons créer une "
"partition de 2.0GB sur un périphérique de 3.9GB."

#. type: Bullet: '    - '
#, fuzzy
#| msgid ""
#| "**Type**: you can change the filesystem type of the partition. If you are "
#| "not sure you can leave the default value: *Ext4*."
msgid ""
"<span class=\"guilabel\">Type</span>. You can change the file system type of "
"the partition. If you are not sure you can leave the default value: <span "
"class=\"guilabel\">Ext4</span>."
msgstr ""
"**Type**: vous pouvez choisir le système de fichier de la partition. Si vous "
"n'êtes pas sûr, vous pouvez laisser la valeur par défaut: *Ext4*."

#. type: Bullet: '    - '
#, fuzzy
#| msgid ""
#| "**Name**: you can set a name for the partition. This name will remain "
#| "invisible until the partition is open but will help you to identify it "
#| "during use."
msgid ""
"<span class=\"guilabel\">Name</span>. You can set a name for the partition.  "
"This name remains invisible until the partition is open but can help you to "
"identify it during use."
msgstr ""
"**Nom**: vous pouvez définir le nom de votre partition. Ce nom n'apparaîtra "
"pas avant que votre partition ne soit ouverte mais vous aidera à "
"l'identifier lorsque vous l'utiliserez."

#. type: Bullet: '    - '
#, fuzzy
#| msgid ""
#| "**Encrypt underlying device**: check this box to encrypt the partition!"
msgid ""
"<span class=\"guilabel\">Encrypt underlying device</span>. Select this "
"option to encrypt the partition."
msgstr ""
"**Chiffrer le périphérique correspondant**: cochez cette case pour chiffrer "
"la partition!"

#. type: Plain text
#, fuzzy, no-wrap
#| msgid "Click on **Create Partition**."
msgid "    Then click on the <span class=\"button\">Create</span> button.\n"
msgstr "Cliquez sur **Créer une partition**."

#. type: Bullet: '  1. '
msgid ""
"Enter a passphrase for the new partition in the <span class=\"guilabel"
"\">Enter passphrase</span> dialog box. Then click on the <span class=\"button"
"\">Create</span> button."
msgstr ""

#. type: Bullet: '  1. '
#, fuzzy
#| msgid ""
#| "Creating the partition might take a few seconds after which the schema of "
#| "the device will display the new encrypted partition:"
msgid ""
"Creating the partition takes from a few seconds to a few minutes. After "
"that, the new encrypted partition appears in the volumes of the device:"
msgstr ""
"La création de la partition devrait prendre quelques secondes après quoi le "
"schéma représentant le périphérique affiche la nouvelle partition chiffrée:"

#. type: Plain text
#, fuzzy, no-wrap
#| msgid ""
#| "[[!img encrypted_partition.png link=no alt=\"Encrypted 2.0 GB / secret 2.0 GB\n"
#| "ext4\"]]\n"
msgid "     [[!img encrypted_partition.png link=no alt=\"Encrypted 2.0 GB / secret 2.0 GB ext4\"]]\n"
msgstr ""
"[[!img encrypted_partition.fr.png link=no alt=\"2.0 GB chiffés / 2.0 GB secret\n"
"ext4\"]]\n"

#. type: Bullet: '  1. '
#, fuzzy
#| msgid ""
#| "At this point you can create other partitions in the free space left on "
#| "the device, if you want, by clicking on it and doing again *Create "
#| "Partition*."
msgid ""
"At this point you can create other partitions in the free space left on the "
"device, if you want, by clicking on it and doing again <span class=\"guilabel"
"\">Create Partition</span>."
msgstr ""
"Vous pouvez alors, si vous le souhaitez, créer d'autres partitions sur "
"l'espace libre en le sélectionnant et en cliquant de nouveau sur *Créer une "
"partition*."

#. type: Title -
#, fuzzy, no-wrap
#| msgid "Create an encrypted partition\n"
msgid "Use the new partition\n"
msgstr "Créer une partition chiffrée\n"

#. type: Plain text
#, no-wrap
msgid ""
"You can access this new volume from the <span class=\"guimenu\">Places</span> menu\n"
"with the name you gave it.\n"
msgstr ""

#. type: Plain text
#, no-wrap
msgid "[[!img places_secret.png link=no alt=\"Places&nbsp;▸ secret\"]]\n"
msgstr "[[!img places_secret.png link=no alt=\"Raccourcis&nbsp;▸ secret\"]]\n"

#. type: Title =
#, no-wrap
msgid "Open an existing encrypted partition\n"
msgstr "Ouvrir une partition existante\n"

#. type: Plain text
#, fuzzy, no-wrap
#| msgid "When plugging a device containing an encrypted partition, Tails won't mount it automatically but it will appear in the **Places** menu. If several partitions appear as **Encrypted**, like in the example, you can use its size to guess which one is the one you want to open."
msgid ""
"When plugging a device containing an encrypted partition, Tails does not mount it\n"
"automatically but it appears in the <span class=\"guimenu\">Places</span>\n"
"menu. If several partitions appear as <span class=\"guimenu\">Encrypted</span>,\n"
"like in the example, you can use its size to guess which one is the one you want\n"
"to open.\n"
msgstr "Lorsque vous branchez un périphérique contenant une partition chiffrée, Tails ne la montera pas automatiquement mais elle apparaîtra dans le menu **Raccourcis**. Si plusieurs partitions apparaissent comme **chiffrées**, comme dans cet exemple, vous pouvez utiliser la taille pour déduire laquelle vous souhaitez ouvrir."

#. type: Plain text
#, no-wrap
msgid "[[!img places_encrypted.png link=no alt=\"Places&nbsp;▸ 2.0 GB Encrypted\"]]\n"
msgstr "[[!img places_encrypted.png link=no alt=\"Raccourcis&nbsp;▸ 2.0 GB chiffrés\"]]\n"

#. type: Plain text
#, no-wrap
msgid ""
"Once you are done using the device, to close the encrypted partition choose\n"
"<span class=\"menuchoice\">\n"
"  <span class=\"guimenu\">Places</span>&nbsp;▸\n"
"  <span class=\"guisubmenu\">Computer</span></span>,\n"
"right-click on the device, and select <span class=\"guilabel\">Safely\n"
"Remove Drive</span>.\n"
msgstr ""
"Lorsque vous avez fini d'utiliser votre périphérique, vous pouvez le retirer en utilisant\n"
"<span class=\"menuchoice\">\n"
"  <span class=\"guimenu\">Raccourcis</span>&nbsp;▸\n"
"  <span class=\"guisubmenu\">Poste de travail</span></span>,\n"
"effectuez un clic-droit sur votre périphérique, puis choisissez\n"
<<<<<<< HEAD
"<span class=\"guilabel\">Retirer le volume sans risque</span>.\n"
=======
"<span class=\"guilabel\">Retirer le volume sans risque</span>.\n"

#~ msgid "<h2 class=\"bullet-number-one\">Open the Gnome Disk Utility</h2>\n"
#~ msgstr ""
#~ "<h2 class=\"bullet-number-one\">Ouvrir l' Utilitaire de disque Gnome</"
#~ "h2>\n"

#~ msgid ""
#~ "From the menu **Applications**&nbsp;▸ **System Tools**&nbsp;▸ **Disk "
#~ "Utility**."
#~ msgstr ""
#~ "Depuis le menu **Applications**&nbsp;▸ **Outils système**&nbsp;▸ "
#~ "**Utilitaire de disque**."

#~ msgid "[[!img disk_utility.png link=no alt=\"Disk Utility\"]]\n"
#~ msgstr "[[!img disk_utility.fr.png link=no alt=\"Utilitaire de disque\"]]\n"

#~ msgid ""
#~ "[[!img storage_devices_before.png link=no alt=\"List of storage devices"
#~ "\"]]\n"
#~ msgstr ""
#~ "[[!img storage_devices_before.png link=no alt=\"Liste des périphériques "
#~ "de stockage\"]]\n"

#~ msgid "<h2 class=\"bullet-number-three\">Format the device</h2>\n"
#~ msgstr "<h2 class=\"bullet-number-three\">Formater le périphérique</h2>\n"

#~ msgid "[[!img device_info.png link=no alt=\"Drive description\"]]\n"
#~ msgstr "[[!img device_info.fr.png link=no alt=\"Description du disque\"]]\n"

#~ msgid ""
#~ "Click on **Format Drive** to erase all the existing partitions on the "
#~ "device.  If you're not sure, don't change the default option: *Master "
#~ "Boot Record*."
#~ msgstr ""
#~ "Cliquez sur **Formater le disque** pour effacer toutes les partitions sur "
#~ "le périphérique. Si vous n'êtes pas sûr, choisissez l'option par défaut: "
#~ "*Master Boot Record*."

#~ msgid "[[!img format_drive.png link=no alt=\"Format drive\"]]\n"
#~ msgstr "[[!img format_drive.fr.png link=no alt=\"Formater le disque\"]]\n"

#~ msgid "You will be prompted with a confirmation message."
#~ msgstr "Une confirmation vous sera demandée."

#~ msgid ""
#~ "[[!img are_you_sure.png link=no alt=\"Are you sure you want to format "
#~ "the\n"
#~ "drive?\"]]\n"
#~ msgstr ""
#~ "[[!img are_you_sure.fr.png link=no alt=\"Voulez-vous vraiment formater le "
#~ "périphérique?\"]]\n"

#~ msgid ""
#~ "<h2 class=\"bullet-number-four\">Create a new encrypted partition</h2>\n"
#~ msgstr ""
#~ "<h2 class=\"bullet-number-four\">Créer une nouvelle partition chiffrée</"
#~ "h2>\n"

#~ msgid "A window with options to configure the new partition will appear."
#~ msgstr "Une fenêtre avec des options de configuration va apparaître."

#~ msgid "Then click on **Create**."
#~ msgstr "Cliquez sur **Créer**."

#~ msgid "You will be asked to enter a passphrase for the new partition."
#~ msgstr ""
#~ "Il vous sera demandé de saisir une phrase de passe pour la nouvelle "
#~ "partition."

#~ msgid "[[!img enter_passphrase.png link=no alt=\"Enter Passphrase\"]]\n"
#~ msgstr ""
#~ "[[!img enter_passphrase.fr.png link=no alt=\"Saisir la phrase de passe"
#~ "\"]]\n"

#~ msgid "<h2 class=\"bullet-number-five\">Use the new partition</h2>\n"
#~ msgstr ""
#~ "<h2 class=\"bullet-number-five\">Utiliser la nouvelle partition</h2>\n"

#~ msgid ""
#~ "Now you can access this new volume from the **Places** menu with the name "
#~ "you gave it. You won't be asked for its passphrase unless you unplug it "
#~ "and plug it again."
#~ msgstr ""
#~ "Vous pouvez maintenant accéder à cette partition depuis le menu "
#~ "**Raccourcis** avec le nom que vous lui avez donné. Il ne vous sera pas "
#~ "demandé de ressaisir votre phrase de passe à moins que vous ne "
#~ "débranchiez, puis rebranchiez votre périphérique."

#~ msgid "You will be asked to enter the passphrase to unlock the volume."
#~ msgstr ""
#~ "Il vous sera demandé de saisir la phrase de passe vous déverrouiller la "
#~ "partition."

#~ msgid ""
#~ "[[!img unlock_the_volume.png link=no alt=\"Enter a password to unlock "
#~ "the\n"
#~ "volume.\"]]\n"
#~ msgstr ""
#~ "[[!img unlock_the_volume.fr.png link=no alt=\"Saisir un mot de passe pour "
#~ "déverouiller le volume \"]]\n"

#~ msgid ""
#~ "In case you get it wrong, you will be warned with an error message. You "
#~ "can try to open the partition as before and as many times as you want."
#~ msgstr ""
#~ "En cas d'erreur, un message d'erreur apparaîtra. Vous pouvez essayer à "
#~ "nouveau d'ouvrir la partition aussi souvent que vous le souhaitez."

#~ msgid ""
#~ "[[!img error.png link=no alt=\"Unable to mount 2.0 GB Encrypted\"]]\n"
#~ msgstr ""
#~ "[[!img error.fr.png link=no alt=\"Impossible de monter 2.0 GB chiffré"
#~ "\"]]\n"

#~ msgid ""
#~ "In case you get it right, it will open a file browser in this partition."
#~ msgstr ""
#~ "Si la phrase de passe est correcte, la partition sera ouverte dans un "
#~ "navigateur de fichiers."

#~ msgid "[[!img nautilus.png link=no alt=\"secret - File Browser\"]]\n"
#~ msgstr ""
#~ "[[!img nautilus.png link=no alt=\"secret - Navigateur de fichiers\"]]\n"
>>>>>>> 74799a4c
<|MERGE_RESOLUTION|>--- conflicted
+++ resolved
@@ -380,9 +380,6 @@
 "  <span class=\"guimenu\">Raccourcis</span>&nbsp;▸\n"
 "  <span class=\"guisubmenu\">Poste de travail</span></span>,\n"
 "effectuez un clic-droit sur votre périphérique, puis choisissez\n"
-<<<<<<< HEAD
-"<span class=\"guilabel\">Retirer le volume sans risque</span>.\n"
-=======
 "<span class=\"guilabel\">Retirer le volume sans risque</span>.\n"
 
 #~ msgid "<h2 class=\"bullet-number-one\">Open the Gnome Disk Utility</h2>\n"
@@ -506,5 +503,4 @@
 
 #~ msgid "[[!img nautilus.png link=no alt=\"secret - File Browser\"]]\n"
 #~ msgstr ""
-#~ "[[!img nautilus.png link=no alt=\"secret - Navigateur de fichiers\"]]\n"
->>>>>>> 74799a4c
+#~ "[[!img nautilus.png link=no alt=\"secret - Navigateur de fichiers\"]]\n"