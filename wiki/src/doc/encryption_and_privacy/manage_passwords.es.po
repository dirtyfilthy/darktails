# SOME DESCRIPTIVE TITLE
# Copyright (C) YEAR Free Software Foundation, Inc.
# This file is distributed under the same license as the PACKAGE package.
# FIRST AUTHOR <EMAIL@ADDRESS>, YEAR.
msgid ""
msgstr ""
"Project-Id-Version: Tails\n"
"Report-Msgid-Bugs-To: tails-l10n@boum.org\n"
<<<<<<< HEAD
"POT-Creation-Date: 2020-04-12 16:10+0200\n"
=======
"POT-Creation-Date: 2020-04-15 02:12+0000\n"
>>>>>>> 5f2d5937
"PO-Revision-Date: 2020-03-20 07:35+0000\n"
"Last-Translator: Joaquín Serna <bubuanabelas@cryptolab.net>\n"
"Language-Team: Spanish <http://translate.tails.boum.org/projects/tails/"
"manage_passwords/es/>\n"
"Language: es\n"
"MIME-Version: 1.0\n"
"Content-Type: text/plain; charset=UTF-8\n"
"Content-Transfer-Encoding: 8bit\n"
"Plural-Forms: nplurals=2; plural=n != 1;\n"
"X-Generator: Weblate 3.5.1\n"

#. type: Plain text
#, fuzzy, no-wrap
#| msgid "[[!meta title=\"Manage passwords with KeePassXC\"]]\n"
msgid "[[!meta title=\"Managing passwords using KeePassXC\"]]\n"
msgstr "[[!meta title=\"Administrar contraseñas con KeePassXC\"]]\n"

#. type: Plain text
#, no-wrap
msgid ""
"Using the [<span class=\"application\">KeePassXC</span>](https://keepassxc.org/)\n"
"password manager you can:\n"
msgstr "Si usas el administrador de contraseñas [<span class=\"application\">KeePassXC</span>](https://keepassxc.org/) puedes:\n"

#. type: Bullet: '  - '
msgid ""
"Store many passwords in an encrypted database which is protected by a single "
"passphrase of your choice."
msgstr ""
"Almacenar muchas contraseñas en una base de datos cifrada que está protegida "
"por una sola frase contraseña de tu elección."

#. type: Bullet: '  - '
msgid ""
"Always use different and stronger passwords, since you only have to remember "
"a single passphrase to unlock the entire database."
msgstr ""
"Usar siempre contraseñas distintas, ya que sólo tienes que recordar una sola "
"frase contraseña para desbloquear toda la base de datos."

#. type: Bullet: '  - '
msgid "Generate very strong random passwords."
msgstr "Generar contraseñas aleatorias muy fuertes."

#. type: Plain text
#, no-wrap
msgid "<a id=\"create\"></a>\n"
msgstr "<a id=\"create\"></a>\n"

#. type: Title =
#, no-wrap
msgid "Create and save a password database"
msgstr "Crea y guarda una base de datos de contraseñas"

#. type: Plain text
#, fuzzy
#| msgid ""
#| "Follow these steps to create a new password database and save it in the "
#| "persistent volume for use in future working sessions."
msgid ""
"Follow these steps to create a new password database and save it in the "
"Persistent Storage for use in future working sessions."
msgstr ""
"Sigue estos pasos para crear una nueva base de datos de contraseñas y "
"guardarla en el volumen persistente para usarla en las siguientes sesiones "
"de trabajo."

#. type: Plain text
#, fuzzy
#| msgid ""
#| "To learn how to create and configure the persistent volume, read the "
#| "[[documentation on persistence|first_steps/persistence]]."
msgid ""
"To learn how to create and configure the Persistent Storage, read the "
"[[documentation on the Persistent Storage|first_steps/persistence]]."
msgstr ""
"Para aprender cómo crear y configurar el volumen persistente, lee la "
"[[documentación sobre persistencia|first_steps/persistence]]."

#. type: Bullet: '0. '
#, fuzzy
#| msgid ""
#| "When starting Tails, [[enable the persistent volume|first_steps/"
#| "persistence/use]]."
msgid ""
"When starting Tails, [[unlock the Persistent Storage|first_steps/persistence/"
"use]]."
msgstr ""
"Al arrancar Tails, [[activa el volumen persistente|first_steps/persistence/"
"use]]."

#. type: Bullet: '0. '
msgid ""
"In the [[Persistent Storage settings|first_steps/persistence/configure]], "
"verify that the Personal Data feature is turned on."
msgstr ""
<<<<<<< HEAD
"En el [[<span class=\"application\">Asistente del Volumen Persistente</span>|"
"first_steps/persistence/configure]], verifica que la opción [[<span class="
"\"guilabel\">Personal Data</span>|doc/first_steps/persistence/"
"configure#personal_data]] está activada. Si está desactivada, actívala, "
"reinicia Tails, y [[habilita el volumen persistente|first_steps/persistence/"
"use]]."
=======

#. type: Plain text
#, fuzzy, no-wrap
#| msgid "When starting Tails, [[enable the persistent volume|first_steps/persistence/use]]."
msgid ""
"   Otherwise, turn it on, restart Tails,\n"
"   and [[unlock the Persistent Storage|first_steps/persistence/use]].\n"
msgstr "Al arrancar Tails, [[activa el volumen persistente|first_steps/persistence/use]]."
>>>>>>> 5f2d5937

#. type: Bullet: '0. '
msgid ""
"To start <span class=\"application\">KeePassXC</span>, choose <span class="
"\"menuchoice\"> <span class=\"guimenu\">Applications</span>&nbsp;▸ <span "
"class=\"guisubmenu\">Accessories</span>&nbsp;▸ <span class=\"guimenuitem"
"\">KeePassXC</span></span>."
msgstr ""
"Para arrancar <span class=\"application\">KeePassXC</span>, elige <span "
"class=\"menuchoice\"> <span class=\"guimenu\">Aplicaciones</span>&nbsp;▸ "
"<span class=\"guisubmenu\">Accesorios</span>&nbsp;▸ <span class=\"guimenuitem"
"\">KeePassXC</span></span>."

#. type: Bullet: '0. '
msgid ""
"To create a new database, click <span class=\"guilabel\">Create new "
"database</span>."
msgstr ""

#. type: Bullet: '   * '
msgid "Save the database as *keepassx.kdbx* in the *Persistent* folder."
msgstr ""
"Guarda la base de datos como *keepassx.kdbx* en la carpeta Persistente."

#. type: Plain text
#, no-wrap
msgid ""
"0. The database is encrypted and protected by\n"
"   a passphrase.\n"
"   * Specify a passphrase of your choice in the <span\n"
"     class=\"guilabel\">Enter password</span> text box.\n"
"   * Type the same passphrase again in the <span class=\"guilabel\">Repeat\n"
"     password</span> text box.\n"
"   * Click <span class=\"guilabel\">OK</span>.\n"
msgstr ""

#. type: Plain text
#, no-wrap
msgid "<a id=\"restore\"></a>\n"
msgstr "<a id=\"restore\"></a>\n"

#. type: Title =
#, no-wrap
msgid "Restore and unlock the password database"
msgstr "Recupera y desbloquea la base de datos de contraseñas"

#. type: Plain text
#, fuzzy
#| msgid ""
#| "Follow these steps to unlock the password database saved in the "
#| "persistent volume from a previous working session."
msgid ""
"Follow these steps to unlock the password database saved in the Persistent "
"Storage from a previous working session."
msgstr ""
"Sigue estos pasos para desbloquear la base de datos guardada en el volumen "
"persistente en una sesión anterior."

#. type: Bullet: '0. '
msgid ""
"If you have a database named *keepassx.kdbx* in your *Persistent* folder, "
"<span class=\"application\">KeePassXC</span> automatically displays a dialog "
"to unlock that database."
msgstr ""

#. type: Plain text
#, no-wrap
msgid "   Enter the passphrase for this database and click <span class=\"guilabel\">OK</span>.\n"
msgstr ""

#. type: Bullet: '0. '
msgid "If you enter an invalid passphrase the following error message appears:"
msgstr ""
"Si ingresas una frase contraseña inválida aparece el siguiente mensaje:"

#. type: Plain text
#, no-wrap
msgid ""
"   <span class=\"guilabel\">Unable to open the database.<br/>\n"
"   Wrong key or database file is corrupt.</span>\n"
msgstr ""

#. type: Plain text
#, no-wrap
msgid "<div class=\"tip\">\n"
msgstr "<div class=\"tip\">\n"

#. type: Plain text
#, no-wrap
msgid ""
"<p>To store your <em>KeePassX</em> settings in the Persistent Storage,\n"
"in addition to the password database:</p>\n"
msgstr ""

#. type: Plain text
#, no-wrap
msgid ""
"<ol>\n"
"<li>Turn on the [[Dotfiles|doc/first_steps/persistence/configure#dotfiles]]\n"
"    feature of the Persistent Storage.</li>\n"
"<li>Create the folder <em>/live/persistence/TailsData_unlocked/dotfiles/.config/keepassxc/</em>.</li>\n"
"<li>Copy the file <em>~/.config/keepassxc/keepassxc.ini</em> to<br/>\n"
"    <em>/live/persistence/TailsData_unlocked/dotfiles/.config/keepassxc/keepassxc.ini</em>.</li>\n"
"</ol>\n"
msgstr ""

#. type: Plain text
#, no-wrap
msgid "</div>\n"
msgstr "</div>\n"

#. type: Plain text
#, no-wrap
msgid "<a id=\"kbdx4\"></a>\n"
msgstr "<a id=\"kbdx4\"></a>\n"

#. type: Title =
<<<<<<< HEAD
#, fuzzy, no-wrap
#| msgid "Update the cryptographic parameters of your password database\n"
msgid "Update the cryptographic parameters of your password database"
=======
#, no-wrap
msgid "Update the cryptographic parameters of your password database\n"
>>>>>>> 5f2d5937
msgstr "Actualiza los parámetros criptográficos de tu base de datos de contraseñas\n"

#. type: Plain text
msgid ""
"KeePassXC, included in Tails 4.0 and later, supports the [KBDX 4 file format]"
"(https://keepass.info/help/kb/kdbx_4.html). The KBDX 4 file format uses "
"stronger cryptographic parameters than previous file formats. The parameters "
"of previous file formats are still secure."
msgstr ""

#. type: Plain text
msgid "To update your database to the latest cryptographic parameters:"
msgstr ""
"Para actualizar tu base de datos a los más avanzados parámetros "
"criptográficos:"

#. type: Bullet: '0. '
msgid ""
"Choose <span class=\"menuchoice\"> <span class=\"guimenu\">Database</"
"span>&nbsp;▸ <span class=\"guimenuitem\">Database settings</span></span>."
msgstr ""

#. type: Bullet: '0. '
msgid ""
"In the <span class=\"guilabel\">Encryption</span> tab, change the following "
"parameters:"
msgstr ""

#. type: Bullet: '   * '
msgid "Set <span class=\"guilabel\">Encryption Algorithm</span> to *ChaCha20*."
msgstr ""

#. type: Bullet: '   * '
msgid ""
"Set <span class=\"guilabel\">Key Derivation Function</span> to *Argon2*."
msgstr ""

#. type: Bullet: '0. '
msgid "Click <span class=\"button\">OK</span>."
msgstr ""

#. type: Plain text
#, no-wrap
msgid "<a id=\"migration\"></a>\n"
msgstr "<a id=\"migration\"></a>\n"

#. type: Title =
#, no-wrap
msgid "Migrating a password database from Tails 2.12 and earlier"
msgstr "Migrar una base de datos de Tails 2.12 o anterior"

#. type: Plain text
#, no-wrap
msgid ""
"The database format of <span class=\"application\">KeePass</span> 1\n"
"(Tails 2.12 and earlier) is incompatible with the database format of\n"
"<span class=\"application\">KeePassXC</span> (Tails 4.0 and later).\n"
msgstr ""

#. type: Plain text
msgid "To migrate your database to the new format:"
msgstr ""

#. type: Bullet: '0. '
msgid "Start <span class=\"application\">KeePassXC</span>."
msgstr ""

#. type: Plain text
#, no-wrap
msgid ""
"0. Choose <span class=\"menuchoice\">\n"
"     <span class=\"guimenu\">Database</span>&nbsp;▸\n"
"     <span class=\"guimenu\">Import</span>&nbsp;▸\n"
"     <span class=\"guimenuitem\">Import KeePass 1 database</span></span>.\n"
msgstr ""

#. type: Bullet: '0. '
msgid ""
"Select your database, for example <span class=\"filename\">keepassx.kdb</"
"span>."
msgstr ""

#. type: Bullet: '0. '
msgid "After your database is open, save it to the new format:"
msgstr ""

#. type: Bullet: '   * '
msgid ""
"Choose <span class=\"menuchoice\"> <span class=\"guimenu\">Database</"
"span>&nbsp;▸ <span class=\"guimenuitem\">Save database</span></span>."
msgstr ""

#. type: Plain text
#, no-wrap
msgid "   Note that only the file extension is different:\n"
msgstr ""

#. type: Bullet: '   * '
msgid "*kdb* for the old format."
msgstr ""

#. type: Bullet: '   * '
msgid "*kdbx* for the new format."
msgstr ""

#. type: Bullet: '0. '
msgid ""
"This operation does not delete your old database from your *Persistent* "
"folder."
msgstr ""

#. type: Plain text
#, no-wrap
msgid "   You can now delete your old database or keep it as a backup.\n"
msgstr ""

#. type: Plain text
#, no-wrap
msgid "<a id=\"user_guide\"></a>\n"
msgstr ""

#. type: Title =
#, no-wrap
msgid "Additional documentation"
msgstr ""

#. type: Plain text
#, no-wrap
msgid ""
"For more detailed instructions on how to use\n"
"<span class=\"application\">KeePassXC</span>, refer to the\n"
"[<span class=\"application\">KeePassXC</span> guide\n"
"of the Electronic Frontier Foundation](https://ssd.eff.org/en/module/how-use-keepassxc).\n"
msgstr ""

#~ msgid ""
#~ "In the [[<span class=\"application\">Persistent Volume Assistant</span>|"
#~ "first_steps/persistence/configure]], verify that the [[<span class="
#~ "\"guilabel\">Personal Data</span> persistence feature|doc/first_steps/"
#~ "persistence/configure#personal_data]] is activated. If it is deactivated, "
#~ "activate it, restart Tails, and [[enable the persistent volume|"
#~ "first_steps/persistence/use]]."
#~ msgstr ""
#~ "En el [[<span class=\"application\">Asistente del Volumen Persistente</"
#~ "span>|first_steps/persistence/configure]], verifica que la opción [[<span "
#~ "class=\"guilabel\">Personal Data</span>|doc/first_steps/persistence/"
#~ "configure#personal_data]] está activada. Si está desactivada, actívala, "
#~ "reinicia Tails, y [[habilita el volumen persistente|first_steps/"
#~ "persistence/use]]."<|MERGE_RESOLUTION|>--- conflicted
+++ resolved
@@ -6,11 +6,7 @@
 msgstr ""
 "Project-Id-Version: Tails\n"
 "Report-Msgid-Bugs-To: tails-l10n@boum.org\n"
-<<<<<<< HEAD
-"POT-Creation-Date: 2020-04-12 16:10+0200\n"
-=======
 "POT-Creation-Date: 2020-04-15 02:12+0000\n"
->>>>>>> 5f2d5937
 "PO-Revision-Date: 2020-03-20 07:35+0000\n"
 "Last-Translator: Joaquín Serna <bubuanabelas@cryptolab.net>\n"
 "Language-Team: Spanish <http://translate.tails.boum.org/projects/tails/"
@@ -62,8 +58,8 @@
 
 #. type: Title =
 #, no-wrap
-msgid "Create and save a password database"
-msgstr "Crea y guarda una base de datos de contraseñas"
+msgid "Create and save a password database\n"
+msgstr "Crea y guarda una base de datos de contraseñas\n"
 
 #. type: Plain text
 #, fuzzy
@@ -107,14 +103,6 @@
 "In the [[Persistent Storage settings|first_steps/persistence/configure]], "
 "verify that the Personal Data feature is turned on."
 msgstr ""
-<<<<<<< HEAD
-"En el [[<span class=\"application\">Asistente del Volumen Persistente</span>|"
-"first_steps/persistence/configure]], verifica que la opción [[<span class="
-"\"guilabel\">Personal Data</span>|doc/first_steps/persistence/"
-"configure#personal_data]] está activada. Si está desactivada, actívala, "
-"reinicia Tails, y [[habilita el volumen persistente|first_steps/persistence/"
-"use]]."
-=======
 
 #. type: Plain text
 #, fuzzy, no-wrap
@@ -123,7 +111,6 @@
 "   Otherwise, turn it on, restart Tails,\n"
 "   and [[unlock the Persistent Storage|first_steps/persistence/use]].\n"
 msgstr "Al arrancar Tails, [[activa el volumen persistente|first_steps/persistence/use]]."
->>>>>>> 5f2d5937
 
 #. type: Bullet: '0. '
 msgid ""
@@ -167,8 +154,8 @@
 
 #. type: Title =
 #, no-wrap
-msgid "Restore and unlock the password database"
-msgstr "Recupera y desbloquea la base de datos de contraseñas"
+msgid "Restore and unlock the password database\n"
+msgstr "Recupera y desbloquea la base de datos de contraseñas\n"
 
 #. type: Plain text
 #, fuzzy
@@ -241,14 +228,8 @@
 msgstr "<a id=\"kbdx4\"></a>\n"
 
 #. type: Title =
-<<<<<<< HEAD
-#, fuzzy, no-wrap
-#| msgid "Update the cryptographic parameters of your password database\n"
-msgid "Update the cryptographic parameters of your password database"
-=======
 #, no-wrap
 msgid "Update the cryptographic parameters of your password database\n"
->>>>>>> 5f2d5937
 msgstr "Actualiza los parámetros criptográficos de tu base de datos de contraseñas\n"
 
 #. type: Plain text
@@ -297,8 +278,8 @@
 
 #. type: Title =
 #, no-wrap
-msgid "Migrating a password database from Tails 2.12 and earlier"
-msgstr "Migrar una base de datos de Tails 2.12 o anterior"
+msgid "Migrating a password database from Tails 2.12 and earlier\n"
+msgstr "Migrar una base de datos de Tails 2.12 o anterior\n"
 
 #. type: Plain text
 #, no-wrap
@@ -372,7 +353,7 @@
 
 #. type: Title =
 #, no-wrap
-msgid "Additional documentation"
+msgid "Additional documentation\n"
 msgstr ""
 
 #. type: Plain text
