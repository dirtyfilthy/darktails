--- conflicted
+++ resolved
@@ -6,12 +6,8 @@
 msgid ""
 msgstr ""
 "Project-Id-Version: PACKAGE VERSION\n"
-<<<<<<< HEAD
-"POT-Creation-Date: 2018-11-21 17:35-0800\n"
-=======
 "Report-Msgid-Bugs-To: tails-l10n@boum.org\n"
 "POT-Creation-Date: 2017-08-30 18:42+0300\n"
->>>>>>> 86aed73c
 "PO-Revision-Date: YEAR-MO-DA HO:MI+ZONE\n"
 "Last-Translator: FULL NAME <EMAIL@ADDRESS>\n"
 "Language-Team: ita <transitails@inventati.org>\n"
@@ -37,7 +33,7 @@
 
 #. type: Title =
 #, no-wrap
-msgid "Why use secure deletion?"
+msgid "Why use secure deletion?\n"
 msgstr ""
 
 #. type: Plain text
@@ -88,7 +84,7 @@
 
 #. type: Title =
 #, no-wrap
-msgid "Warning about USB sticks and solid-state disks"
+msgid "Warning about USB sticks and solid-state disks\n"
 msgstr ""
 
 #. type: Plain text
@@ -135,7 +131,7 @@
 
 #. type: Title =
 #, no-wrap
-msgid "Securely delete files"
+msgid "Securely delete files\n"
 msgstr ""
 
 #. type: Plain text
@@ -196,7 +192,7 @@
 
 #. type: Title =
 #, no-wrap
-msgid "Emptying the trash"
+msgid "Emptying the trash\n"
 msgstr ""
 
 #. type: Plain text
@@ -251,7 +247,7 @@
 
 #. type: Title =
 #, no-wrap
-msgid "Securely clean available disk space"
+msgid "Securely clean available disk space\n"
 msgstr ""
 
 #. type: Plain text
