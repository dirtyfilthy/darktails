# SOME DESCRIPTIVE TITLE
# Copyright (C) YEAR Free Software Foundation, Inc.
# This file is distributed under the same license as the PACKAGE package.
# FIRST AUTHOR <EMAIL@ADDRESS>, YEAR.
#
msgid ""
msgstr ""
"Project-Id-Version: PACKAGE VERSION\n"
"Report-Msgid-Bugs-To: tails-l10n@boum.org\n"
<<<<<<< HEAD
"POT-Creation-Date: 2019-08-29 15:15+0200\n"
=======
"POT-Creation-Date: 2019-09-29 06:52+0000\n"
>>>>>>> 7079c06c
"PO-Revision-Date: YEAR-MO-DA HO:MI+ZONE\n"
"Last-Translator: FULL NAME <EMAIL@ADDRESS>\n"
"Language-Team: ita <transitails@inventati.org>\n"
"Language: it\n"
"MIME-Version: 1.0\n"
"Content-Type: text/plain; charset=UTF-8\n"
"Content-Transfer-Encoding: 8bit\n"

#. type: Plain text
#, no-wrap
msgid "[[!meta title=\"Securely delete files and clean diskspace\"]]\n"
msgstr ""

#. type: Plain text
#, no-wrap
msgid "[[!toc levels=1]]\n"
msgstr "[[!toc levels=1]]\n"

#. type: Plain text
#, no-wrap
msgid "<a id=\"why\"></a>\n"
msgstr "<a id=\"why\"></a>\n"

#. type: Title =
#, no-wrap
msgid "Why use secure deletion?\n"
msgstr ""

#. type: Plain text
#, no-wrap
msgid ""
"**Operating systems do not actually remove the contents of a file when it is\n"
"deleted**, even after emptying the trash or explicitly removing the file, from\n"
"the command line for example.\n"
msgstr ""

#. type: Plain text
msgid ""
"Instead, they simply remove the file's entry from the file system directory, "
"because this requires less work and is therefore faster. The contents of the "
"file—the actual data—remain on the storage medium. The data will remain "
"there until the operating system reuses the space for new data."
msgstr ""

#. type: Plain text
msgid ""
"Likewise, reformatting, repartitioning or reimaging a system is not always "
"guaranteed to write to every area of the disk, though all will cause the "
"disk to appear empty or, in the case of reimaging, empty except for the "
"files present in the image, to most software."
msgstr ""

#. type: Plain text
msgid ""
"Finally, even when the storage medium is overwritten, physical properties of "
"the medium may make it possible to recover the previous contents. In most "
"cases however, this recovery is not possible by just reading from the "
"storage device in the usual way, but requires using laboratory techniques "
"such as disassembling the device and directly accessing/reading from its "
"components."
msgstr ""

#. type: Plain text
#, no-wrap
msgid ""
"<p class=\"quoted-from\">Quoted from [[!wikipedia Secure_file_deletion\n"
"desc=\"Wikipedia: %s\"]].</p>\n"
msgstr ""

#. type: Plain text
#, no-wrap
msgid "<a id=\"usb_and_ssd\"></a>\n"
msgstr "<a id=\"usb_and_ssd\"></a>\n"

#. type: Title =
#, no-wrap
msgid "Warning about USB sticks and solid-state disks\n"
msgstr ""

#. type: Plain text
msgid ""
"The only way to securely delete any data, even a single file, from a USB "
"stick or an SSD (Solid-State Disk) is to [[securely erase the entire device|"
"secure_deletion#erase-device]]."
msgstr ""

#. type: Plain text
msgid ""
"For more details read the corresponding section of the Wikipedia article on "
"[[!wikipedia Data_erasure#Limitations desc=\"Data erasure\"]]."
msgstr ""

#. type: Title =
#, no-wrap
msgid "Securely delete files\n"
msgstr ""

#. type: Plain text
#, no-wrap
msgid "<div class=\"caution\">\n"
msgstr "<div class=\"caution\">\n"

#. type: Plain text
#, no-wrap
msgid ""
"<p>Securely deleting files does not erase the potential backup copies of\n"
"the file (for example LibreOffice creates backup copies that allow\n"
"you to recover your work in case LibreOffice stops responding).</p>\n"
msgstr ""

#. type: Plain text
#, no-wrap
msgid "</div>\n"
msgstr "</div>\n"

#. type: Bullet: '  1. '
msgid "Open the <span class=\"application\">Files</span> browser."
msgstr ""

#. type: Bullet: '  1. '
msgid "Navigate to the folder containing the files that you want to delete."
msgstr ""

#. type: Bullet: '  1. '
msgid "Select the files that you want to delete with the mouse."
msgstr ""

#. type: Bullet: '  1. '
msgid ""
"Right-click (on Mac, click with two fingers) on the files and choose <span "
"class=\"guimenuitem\">Wipe</span>."
msgstr ""

#. type: Plain text
#, no-wrap
msgid "     [[!img wipe_files.png link=no alt=\"Right-click&nbsp;▸ Wipe\"]]\n"
msgstr ""

#. type: Bullet: '  1. '
msgid "Confirm."
msgstr ""

#. type: Plain text
#, no-wrap
msgid ""
"  1. The deletion will start. It can last from a few seconds to several minutes,\n"
"  according to the size of the files. Be patient…\n"
msgstr ""

#. type: Plain text
#, no-wrap
msgid "<a id=\"clean_disk_space\"></a>\n"
msgstr "<a id=\"clean_disk_space\"></a>\n"

#. type: Title =
#, no-wrap
msgid "Securely clean available disk space\n"
msgstr ""

#. type: Plain text
msgid ""
"In order to clean up the contents of all files that were previously "
"suppressed but not securely deleted from a disk, it is also possible to "
"securely clean all the free space on the disk."
msgstr ""

#. type: Plain text
#, no-wrap
msgid ""
"<p>This method does not work as expected on solid-state disks or USB\n"
"sticks.</p>\n"
msgstr ""

#. type: Plain text
msgid ""
"The disk or the folder may or may not contain other files. Those files will "
"not be deleted during the operation."
msgstr ""

#. type: Bullet: '  1. '
msgid ""
"Click on the disk that you want to clean in the left pane to navigate to the "
"root of this disk."
msgstr ""

#. type: Bullet: '  1. '
msgid ""
"Click on the <span class=\"guimenu\">[[!img lib/pan-down.png alt=\"menu "
"toggle\" class=\"symbolic\" link=\"no\"]]</span> button in the title bar and "
"choose <span class=\"guilabel\">Show Hidden Files</span>."
msgstr ""

#. type: Bullet: '  1. '
msgid ""
"If you want to empty the trash, delete the <span class=\"filename\">."
"Trash-1000</span> folder or similar."
msgstr ""

#. type: Bullet: '  1. '
msgid ""
"Right-click in empty space in the right pane and choose <span class="
"\"guimenuitem\">Wipe available diskspace</span>."
msgstr ""

#. type: Plain text
#, no-wrap
msgid ""
"     [[!img wipe_available_diskspace.png link=no alt=\"Right-click&nbsp;▸ Wipe\n"
"     available diskspace\"]]\n"
msgstr ""
"     [[!img wipe_available_diskspace.png link=no alt=\"Right-click&nbsp;▸ Wipe\n"
"     available diskspace\"]]\n"

#. type: Bullet: '  1. '
msgid ""
"The cleaning starts. It can last from a few minutes to a few hours, "
"according to the size of the available diskspace. Be patient…"
msgstr ""

#. type: Plain text
#, no-wrap
msgid ""
"     Note that a file with a name similar to <span\n"
"     class=\"filename\">tmp.7JwHAyBvA9</span> is created in the\n"
"     folder. It is made as big as possible to use all the available diskspace and\n"
"     then securely deleted.\n"
msgstr ""

#. type: Plain text
#, fuzzy, no-wrap
#| msgid "<a id=\"clean_disk_space\"></a>\n"
msgid "<a id=\"erase-device\"></a>\n"
msgstr "<a id=\"clean_disk_space\"></a>\n"

#. type: Title =
#, no-wrap
msgid "Securely erasing an entire device\n"
msgstr ""

#. type: Plain text
#, fuzzy, no-wrap
#| msgid "<div class=\"caution\">\n"
msgid "<div class=\"note\">\n"
msgstr "<div class=\"caution\">\n"

#. type: Plain text
#, no-wrap
msgid ""
"<p>This technique is the only way to securely delete any data, even a\n"
"single file, from a USB stick or an SSD (Solid-State Disk).</p>\n"
msgstr ""

#. type: Bullet: '1. '
msgid "Open the <span class=\"application\">Disks</span> utility."
msgstr ""

#. type: Plain text
#, no-wrap
msgid "   All the current storage devices are listed in the left pane.\n"
msgstr ""

#. type: Bullet: '1. '
msgid "Plug in the USB stick or SSD that you want to securely delete."
msgstr ""

<<<<<<< HEAD
#. type: Bullet: '1. '
msgid "A new device appears in the list of storage devices. Click on it:"
=======
#. type: Bullet: '  1. '
msgid ""
"Right-click (on Mac, click with two fingers) in the empty space in the right "
"pane and choose <span class=\"guimenuitem\">Wipe available diskspace</span>."
>>>>>>> 7079c06c
msgstr ""

#. type: Plain text
#, no-wrap
msgid "   [[!img encrypted_volumes/storage_devices_after.png link=\"no\" alt=\"\"]]\n"
msgstr ""

#. type: Bullet: '1. '
msgid ""
"Check that the description of the device on the right side of the screen "
"corresponds to your device: its brand, its size, etc."
msgstr ""
<<<<<<< HEAD
=======
"     [[!img wipe_available_diskspace.png link=no alt=\"Right-click&nbsp;▸ Wipe\n"
"     available diskspace\"]]\n"
>>>>>>> 7079c06c

#. type: Bullet: '1. '
msgid ""
"Click on the <span class=\"guimenu\">[[!img lib/open-menu.png alt=\"Menu\" "
"class=\"symbolic\" link=\"no\"]]</span> button in the titlebar and choose "
"<span class=\"guilabel\">Format Disk…</span> to erase all the existing "
"partitions on the device."
msgstr ""

#. type: Bullet: '1. '
msgid "In the <span class=\"guilabel\">Format Disk</span> dialog:"
msgstr ""

#. type: Bullet: '   - '
msgid ""
"Choose to <span class=\"guilabel\">Overwrite existing data with zeroes</"
"span> in the <span class=\"guilabel\">Erase</span> drop-down list."
msgstr ""

#. type: Bullet: '   - '
msgid ""
"Choose <span class=\"guilabel\">Compatible with all systems and devices (MBR/"
"DOS)</span> in the <span class=\"guilabel\">Partitioning</span> drop-down "
"list."
msgstr ""

#. type: Bullet: '1. '
msgid "Click <span class=\"button\">Format…</span>."
msgstr ""

#. type: Bullet: '1. '
msgid ""
"In the confirmation dialog, make sure that the device is correct. Click "
"<span class=\"button\">Format</span> to confirm."
msgstr ""<|MERGE_RESOLUTION|>--- conflicted
+++ resolved
@@ -7,11 +7,7 @@
 msgstr ""
 "Project-Id-Version: PACKAGE VERSION\n"
 "Report-Msgid-Bugs-To: tails-l10n@boum.org\n"
-<<<<<<< HEAD
 "POT-Creation-Date: 2019-08-29 15:15+0200\n"
-=======
-"POT-Creation-Date: 2019-09-29 06:52+0000\n"
->>>>>>> 7079c06c
 "PO-Revision-Date: YEAR-MO-DA HO:MI+ZONE\n"
 "Last-Translator: FULL NAME <EMAIL@ADDRESS>\n"
 "Language-Team: ita <transitails@inventati.org>\n"
@@ -277,15 +273,8 @@
 msgid "Plug in the USB stick or SSD that you want to securely delete."
 msgstr ""
 
-<<<<<<< HEAD
 #. type: Bullet: '1. '
 msgid "A new device appears in the list of storage devices. Click on it:"
-=======
-#. type: Bullet: '  1. '
-msgid ""
-"Right-click (on Mac, click with two fingers) in the empty space in the right "
-"pane and choose <span class=\"guimenuitem\">Wipe available diskspace</span>."
->>>>>>> 7079c06c
 msgstr ""
 
 #. type: Plain text
@@ -298,11 +287,6 @@
 "Check that the description of the device on the right side of the screen "
 "corresponds to your device: its brand, its size, etc."
 msgstr ""
-<<<<<<< HEAD
-=======
-"     [[!img wipe_available_diskspace.png link=no alt=\"Right-click&nbsp;▸ Wipe\n"
-"     available diskspace\"]]\n"
->>>>>>> 7079c06c
 
 #. type: Bullet: '1. '
 msgid ""
