--- conflicted
+++ resolved
@@ -7,11 +7,7 @@
 msgstr ""
 "Project-Id-Version: PACKAGE VERSION\n"
 "Report-Msgid-Bugs-To: tails-l10n@boum.org\n"
-<<<<<<< HEAD
-"POT-Creation-Date: 2020-04-12 16:10+0200\n"
-=======
 "POT-Creation-Date: 2020-04-15 02:12+0000\n"
->>>>>>> 5f2d5937
 "PO-Revision-Date: YEAR-MO-DA HO:MI+ZONE\n"
 "Last-Translator: FULL NAME <EMAIL@ADDRESS>\n"
 "Language-Team: ita <transitails@inventati.org>\n"
@@ -37,7 +33,7 @@
 
 #. type: Title =
 #, no-wrap
-msgid "Why use secure deletion?"
+msgid "Why use secure deletion?\n"
 msgstr ""
 
 #. type: Plain text
@@ -88,7 +84,7 @@
 
 #. type: Title =
 #, no-wrap
-msgid "Warning about USB sticks and solid-state disks"
+msgid "Warning about USB sticks and solid-state disks\n"
 msgstr ""
 
 #. type: Plain text
@@ -106,7 +102,7 @@
 
 #. type: Title =
 #, no-wrap
-msgid "Securely delete files"
+msgid "Securely delete files\n"
 msgstr ""
 
 #. type: Plain text
@@ -168,7 +164,7 @@
 
 #. type: Title =
 #, no-wrap
-msgid "Securely clean available disk space"
+msgid "Securely clean available disk space\n"
 msgstr ""
 
 #. type: Plain text
@@ -248,7 +244,7 @@
 
 #. type: Title =
 #, no-wrap
-msgid "Securely erasing an entire device"
+msgid "Securely erasing an entire device\n"
 msgstr ""
 
 #. type: Plain text
