--- conflicted
+++ resolved
@@ -140,13 +140,8 @@
 
 #. type: Title -
 #, no-wrap
-<<<<<<< HEAD
 msgid "Format the device"
-msgstr ""
-=======
-msgid "Format the device\n"
-msgstr "Formattare il dispositivo\n"
->>>>>>> 86aed73c
+msgstr "Formattare il dispositivo"
 
 #. type: Bullet: '  1. '
 msgid ""
@@ -201,13 +196,8 @@
 
 #. type: Title -
 #, no-wrap
-<<<<<<< HEAD
 msgid "Create a new encrypted partition"
-msgstr ""
-=======
-msgid "Create a new encrypted partition\n"
-msgstr "Creare una nuova partizione cifrata\n"
->>>>>>> 86aed73c
+msgstr "Creare una nuova partizione cifrata"
 
 #. type: Plain text
 msgid ""
@@ -328,13 +318,8 @@
 
 #. type: Title -
 #, no-wrap
-<<<<<<< HEAD
 msgid "Use the new partition"
-msgstr ""
-=======
-msgid "Use the new partition\n"
-msgstr "Usare la nuova partizione\n"
->>>>>>> 86aed73c
+msgstr "Usare la nuova partizione"
 
 #. type: Plain text
 msgid ""
@@ -355,13 +340,8 @@
 
 #. type: Title =
 #, no-wrap
-<<<<<<< HEAD
 msgid "Open an existing encrypted partition"
-msgstr ""
-=======
-msgid "Open an existing encrypted partition\n"
-msgstr "Aprire una partizione cifrata esistente\n"
->>>>>>> 86aed73c
+msgstr "Aprire una partizione cifrata esistente"
 
 #. type: Plain text
 msgid ""
@@ -445,13 +425,8 @@
 
 #. type: Title =
 #, no-wrap
-<<<<<<< HEAD
 msgid "Opening encrypted volumes from other operating systems"
-msgstr ""
-=======
-msgid "Opening encrypted volumes from other operating systems\n"
-msgstr "Aprire volumi cifrati da altri sistemi operativi\n"
->>>>>>> 86aed73c
+msgstr "Aprire volumi cifrati da altri sistemi operativi"
 
 #. type: Plain text
 msgid ""
@@ -475,13 +450,8 @@
 
 #. type: Title =
 #, no-wrap
-<<<<<<< HEAD
 msgid "Change the passphrase of an existing encrypted partition"
-msgstr ""
-=======
-msgid "Change the passphrase of an existing encrypted partition\n"
-msgstr "Cambiare la frase d'accesso di una partizione cifrata esistente\n"
->>>>>>> 86aed73c
+msgstr "Cambiare la frase d'accesso di una partizione cifrata esistente"
 
 #. type: Plain text
 #, no-wrap
