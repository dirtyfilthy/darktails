--- conflicted
+++ resolved
@@ -7,22 +7,17 @@
 msgstr ""
 "Project-Id-Version: PACKAGE VERSION\n"
 "Report-Msgid-Bugs-To: tails-l10n@boum.org\n"
-<<<<<<< HEAD
 "POT-Creation-Date: 2020-04-23 16:49+0000\n"
 "PO-Revision-Date: 2018-07-02 12:02+0000\n"
-=======
-"POT-Creation-Date: 2019-12-16 15:52+0000\n"
-"PO-Revision-Date: 2020-04-24 11:35+0000\n"
->>>>>>> abd3dc78
 "Last-Translator: emmapeel <emma.peel@riseup.net>\n"
 "Language-Team: LANGUAGE <LL@li.org>\n"
 "Language: ru\n"
 "MIME-Version: 1.0\n"
 "Content-Type: text/plain; charset=UTF-8\n"
 "Content-Transfer-Encoding: 8bit\n"
-"Plural-Forms: nplurals=3; plural=n%10==1 && n%100!=11 ? 0 : n%10>=2 && n%10<="
-"4 && (n%100<10 || n%100>=20) ? 1 : 2;\n"
-"X-Generator: Weblate 3.5.1\n"
+"Plural-Forms: nplurals=3; plural=n%10==1 && n%100!=11 ? 0 : n%10>=2 && n"
+"%10<=4 && (n%100<10 || n%100>=20) ? 1 : 2;\n"
+"X-Generator: Weblate 2.10.1\n"
 
 #. type: Plain text
 #, no-wrap
@@ -100,8 +95,7 @@
 #. type: Plain text
 #, no-wrap
 msgid "</div>\n"
-<<<<<<< HEAD
-msgstr ""
+msgstr "</div>\n"
 
 #. type: Title =
 #, no-wrap
@@ -123,8 +117,9 @@
 msgstr ""
 
 #, fuzzy
-#~ msgid "[[!inline pages=\"support/known_issues/import_broken_in_seahorse.inline\" raw=\"yes\" sort=\"age\"]]\n"
-#~ msgstr "[[!inline pages=\"doc/encryption_and_privacy/gpgapplet.warning.ru\" raw=\"yes\" sort=\"age\"]]\n"
-=======
-msgstr "</div>\n"
->>>>>>> abd3dc78
+#~ msgid ""
+#~ "[[!inline pages=\"support/known_issues/import_broken_in_seahorse.inline\" "
+#~ "raw=\"yes\" sort=\"age\"]]\n"
+#~ msgstr ""
+#~ "[[!inline pages=\"doc/encryption_and_privacy/gpgapplet.warning.ru\" raw="
+#~ "\"yes\" sort=\"age\"]]\n"