--- conflicted
+++ resolved
@@ -6,15 +6,9 @@
 msgstr ""
 "Project-Id-Version: Tails\n"
 "Report-Msgid-Bugs-To: tails-l10n@boum.org\n"
-<<<<<<< HEAD
-"POT-Creation-Date: 2019-08-07 14:35+0200\n"
-"PO-Revision-Date: 2016-10-27 01:05+0000\n"
-"Last-Translator: Tails developers <amnesiatranslators@boum.org>\n"
-=======
 "POT-Creation-Date: 2018-08-16 18:12+0200\n"
 "PO-Revision-Date: 2019-08-27 03:51+0000\n"
 "Last-Translator: cacukin <cacukin@cryptolab.net>\n"
->>>>>>> 3dbdf60b
 "Language-Team: Spanish <https://translate.tails.boum.org/projects/tails/"
 "first_stepsindex/es/>\n"
 "Language: es\n"
@@ -96,7 +90,9 @@
 #. type: Plain text
 #, no-wrap
 msgid "[[!inline pages=\"doc/encryption_and_privacy/luks_vs_veracrypt.inline\" raw=\"yes\" sort=\"age\"]]\n"
-msgstr "[[!inline pages=\"doc/encryption_and_privacy/luks_vs_veracrypt.inline.es\" raw=\"yes\" sort=\"age\"]]\n"
+msgstr ""
+"[[!inline pages=\"doc/encryption_and_privacy/luks_vs_veracrypt.inline.es\" "
+"raw=\"yes\" sort=\"age\"]]\n"
 
 #. type: Title =
 #, no-wrap
@@ -258,6 +254,16 @@
 #, no-wrap
 msgid "     Then click <span class=\"button\">Create</span>.\n"
 msgstr "     Haz click en <span class=\"button\">Crear</span>.\n"
+
+#. type: Plain text
+#, no-wrap
+msgid ""
+"     <div class=\"bug\">\n"
+"     <p>If an error occurs while creating the new partition, try to unplug the\n"
+"     device, restart <span class=\"application\">GNOME Disks</span>,\n"
+"     and follow all steps again from the beginning.</p>\n"
+"     </div>\n"
+msgstr ""
 
 #. type: Bullet: '  1. '
 msgid ""
