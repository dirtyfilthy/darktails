--- conflicted
+++ resolved
@@ -6,11 +6,7 @@
 msgstr ""
 "Project-Id-Version: Tails\n"
 "Report-Msgid-Bugs-To: tails-l10n@boum.org\n"
-<<<<<<< HEAD
-"POT-Creation-Date: 2020-04-12 16:10+0200\n"
-=======
 "POT-Creation-Date: 2020-04-15 02:12+0000\n"
->>>>>>> 5f2d5937
 "PO-Revision-Date: 2020-01-20 13:25+0000\n"
 "Last-Translator: Joaquín Serna <bubuanabelas@cryptolab.net>\n"
 "Language-Team: Spanish <https://translate.tails.boum.org/projects/tails/"
@@ -35,8 +31,8 @@
 
 #. type: Title =
 #, no-wrap
-msgid "Introduction to <span class=\"application\">LUKS</span>"
-msgstr "Introducción a <span class=\"application\">LUKS</span>"
+msgid "Introduction to <span class=\"application\">LUKS</span>\n"
+msgstr "Introducción a <span class=\"application\">LUKS</span>\n"
 
 #. type: Plain text
 #, no-wrap
@@ -79,14 +75,8 @@
 msgstr "El escritorio de GNOME te permite abrir volúmenes cifrados."
 
 #. type: Title -
-<<<<<<< HEAD
-#, fuzzy, no-wrap
-#| msgid "Comparison between <span class=\"application\">LUKS</span> and <span class=\"application\">VeraCrypt</span>\n"
-msgid "Comparison between <span class=\"application\">LUKS</span> and <span class=\"application\">VeraCrypt</span>"
-=======
 #, no-wrap
 msgid "Comparison between <span class=\"application\">LUKS</span> and <span class=\"application\">VeraCrypt</span>\n"
->>>>>>> 5f2d5937
 msgstr "Comparación entre <span class=\"application\">LUKS</span> y <span class=\"application\">VeraCrypt</span>\n"
 
 #. type: Plain text
@@ -105,8 +95,8 @@
 
 #. type: Title =
 #, no-wrap
-msgid "Create an encrypted partition"
-msgstr "Crea una partición cifrada"
+msgid "Create an encrypted partition\n"
+msgstr "Crea una partición cifrada\n"
 
 #. type: Plain text
 #, no-wrap
@@ -125,8 +115,8 @@
 
 #. type: Title -
 #, no-wrap
-msgid "Identify your external storage device"
-msgstr "Identifica tu dispositivo de almacenamiento externo"
+msgid "Identify your external storage device\n"
+msgstr "Identifica tu dispositivo de almacenamiento externo\n"
 
 #. type: Plain text
 #, no-wrap
@@ -164,8 +154,8 @@
 
 #. type: Title -
 #, no-wrap
-msgid "Format the device"
-msgstr "Formatea el dispositivo"
+msgid "Format the device\n"
+msgstr "Formatea el dispositivo\n"
 
 #. type: Bullet: '  1. '
 msgid ""
@@ -212,8 +202,8 @@
 
 #. type: Title -
 #, no-wrap
-msgid "Create a new encrypted partition"
-msgstr "Crea una nueva partición cifrada"
+msgid "Create a new encrypted partition\n"
+msgstr "Crea una nueva partición cifrada\n"
 
 #. type: Plain text
 msgid ""
@@ -330,8 +320,8 @@
 
 #. type: Title -
 #, no-wrap
-msgid "Use the new partition"
-msgstr "Usa la nueva partición"
+msgid "Use the new partition\n"
+msgstr "Usa la nueva partición\n"
 
 #. type: Plain text
 msgid ""
@@ -350,8 +340,8 @@
 
 #. type: Title =
 #, no-wrap
-msgid "Open an existing encrypted partition"
-msgstr "Abrir una partición cifrada existente"
+msgid "Open an existing encrypted partition\n"
+msgstr "Abrir una partición cifrada existente\n"
 
 #. type: Plain text
 msgid ""
@@ -406,8 +396,8 @@
 
 #. type: Title =
 #, no-wrap
-msgid "Storing sensitive documents"
-msgstr "Guardando documentos sensibles"
+msgid "Storing sensitive documents\n"
+msgstr "Guardando documentos sensibles\n"
 
 #. type: Plain text
 msgid ""
@@ -418,8 +408,8 @@
 
 #. type: Title =
 #, no-wrap
-msgid "Opening encrypted volumes from other operating systems"
-msgstr "Abriendo volúmenes cifrados desde otros sistemas operativos"
+msgid "Opening encrypted volumes from other operating systems\n"
+msgstr "Abriendo volúmenes cifrados desde otros sistemas operativos\n"
 
 #. type: Plain text
 msgid ""
@@ -445,9 +435,8 @@
 msgstr "<a id=\"change\"></a>\n"
 
 #. type: Title =
-#, fuzzy, no-wrap
-#| msgid "Change the passphrase of an existing encrypted partition\n"
-msgid "Change the passphrase of an existing encrypted partition"
+#, no-wrap
+msgid "Change the passphrase of an existing encrypted partition\n"
 msgstr ""
 "Cambia la frase contraseña de una partición cifrada existente\n"
 "\n"
