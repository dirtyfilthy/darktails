# SOME DESCRIPTIVE TITLE
# Copyright (C) YEAR Free Software Foundation, Inc.
# This file is distributed under the same license as the PACKAGE package.
# FIRST AUTHOR <EMAIL@ADDRESS>, YEAR.
#
msgid ""
msgstr ""
"Project-Id-Version: PACKAGE VERSION\n"
"Report-Msgid-Bugs-To: tails-l10n@boum.org\n"
<<<<<<< HEAD
"POT-Creation-Date: 2020-04-12 16:10+0200\n"
=======
"POT-Creation-Date: 2020-04-15 02:12+0000\n"
>>>>>>> 5f2d5937
"PO-Revision-Date: 2015-10-16 14:36+0000\n"
"Last-Translator: sprint5 <translation5@451f.org>\n"
"Language-Team: Persian <http://weblate.451f.org:8889/projects/tails/"
"manage_passwords/fa/>\n"
"Language: fa\n"
"MIME-Version: 1.0\n"
"Content-Type: text/plain; charset=UTF-8\n"
"Content-Transfer-Encoding: 8bit\n"
"Plural-Forms: nplurals=1; plural=0;\n"
"X-Generator: Weblate 2.4-dev\n"

#. type: Plain text
#, fuzzy, no-wrap
#| msgid "[[!meta title=\"Manage passwords with KeePassXC\"]]\n"
msgid "[[!meta title=\"Managing passwords using KeePassXC\"]]\n"
msgstr "[[!meta title=\"مدیریت گذرواژه‌ها با KeePassXC\"]]\n"

#. type: Plain text
#, no-wrap
msgid ""
"Using the [<span class=\"application\">KeePassXC</span>](https://keepassxc.org/)\n"
"password manager you can:\n"
msgstr ""
"با استفاده از ابزار مدیریت گذرواژهٔ [<span class=\"application\">KeePassXC</span>](https://keepassxc.org/)\n"
"می‌توانید:\n"

#. type: Bullet: '  - '
msgid ""
"Store many passwords in an encrypted database which is protected by a single "
"passphrase of your choice."
msgstr ""
"گذرواژه‌های بسیاری را در یک پایگاه دادهٔ رمزگذاری‌شده نگهداری کنید که می‌توانید "
"آن را با یک گذرواژهٔ مورد نظر خود باز کنید."

#. type: Bullet: '  - '
msgid ""
"Always use different and stronger passwords, since you only have to remember "
"a single passphrase to unlock the entire database."
msgstr ""
"همواره از گذرواژه‌های متفاوت و قوی‌تر استفاده کنید، چرا که حالا برای باز کردن "
"کل پایگاه داده‌ها تنها باید یک گذرواژه به خاطر بسپارید."

#. type: Bullet: '  - '
msgid "Generate very strong random passwords."
msgstr "گذرواژه‌های بسیار قوی تصادفی تولید کنید."

#. type: Plain text
#, no-wrap
msgid "<a id=\"create\"></a>\n"
msgstr "<a id=\"create\"></a>\n"

#. type: Title =
#, no-wrap
msgid "Create and save a password database"
msgstr "یک پایگاه دادهٔ گذرواژه ایجاد و ذخیره کنید."

#. type: Plain text
#, fuzzy
#| msgid ""
#| "Follow these steps to create a new password database and save it in the "
#| "persistent volume for use in future working sessions."
msgid ""
"Follow these steps to create a new password database and save it in the "
"Persistent Storage for use in future working sessions."
msgstr ""
"برای ایجاد یک پایگاه داده گذرواژه و ذخیره کردن آن در درایو مانا برای استفاده "
"در آینده مراحل زیر را دنبال کنید."

#. type: Plain text
#, fuzzy
#| msgid ""
#| "To learn how to create and configure the persistent volume, read the "
#| "[[documentation on persistence|first_steps/persistence]]."
msgid ""
"To learn how to create and configure the Persistent Storage, read the "
"[[documentation on the Persistent Storage|first_steps/persistence]]."
msgstr ""
"برای فراگیری ایجاد و پیکربندی درایو مانا [[سندهای مرتبط با مانا|first_steps/"
"persistence]] را بخوانید."

#. type: Bullet: '0. '
#, fuzzy
#| msgid ""
#| "When starting Tails, [[enable the persistent volume|first_steps/"
#| "persistence/use]]."
msgid ""
"When starting Tails, [[unlock the Persistent Storage|first_steps/persistence/"
"use]]."
msgstr ""
"هنگام راه‌اندازی تیلز [[درایو مانا را فعال کنید|first_steps/persistence/use]]."

#. type: Bullet: '0. '
msgid ""
"In the [[Persistent Storage settings|first_steps/persistence/configure]], "
"verify that the Personal Data feature is turned on."
msgstr ""

#. type: Plain text
#, fuzzy, no-wrap
#| msgid "When starting Tails, [[enable the persistent volume|first_steps/persistence/use]]."
msgid ""
"   Otherwise, turn it on, restart Tails,\n"
"   and [[unlock the Persistent Storage|first_steps/persistence/use]].\n"
msgstr "هنگام راه‌اندازی تیلز [[درایو مانا را فعال کنید|first_steps/persistence/use]]."

#. type: Bullet: '0. '
#, fuzzy
msgid ""
"To start <span class=\"application\">KeePassXC</span>, choose <span class="
"\"menuchoice\"> <span class=\"guimenu\">Applications</span>&nbsp;▸ <span "
"class=\"guisubmenu\">Accessories</span>&nbsp;▸ <span class=\"guimenuitem"
"\">KeePassXC</span></span>."
msgstr ""
"برای به راه انداختن <span class=\"application\">KeePassX</span> ،<span class="
"\"menuchoice\"> <span class=\"guimenu\">Applications</span>&nbsp;◀ <span "
"class=\"guisubmenu\">ابزارها</span>&nbsp;◀ <span class=\"guimenuitem"
"\">KeePassX</span></span> را انتخاب کنید."

#. type: Bullet: '0. '
#, fuzzy
#| msgid "   Then click <span class=\"guilabel\">OK</span> and try again.\n"
msgid ""
"To create a new database, click <span class=\"guilabel\">Create new "
"database</span>."
msgstr ""
"   سپس روی <span class=\"guilabel\">بسیار خب</span> کلیک کرده و دوباره تلاش "
"کنید.\n"

#. type: Bullet: '   * '
msgid "Save the database as *keepassx.kdbx* in the *Persistent* folder."
msgstr ""

#. type: Plain text
#, fuzzy, no-wrap
#| msgid ""
#| "0. The password database is encrypted and protected by\n"
#| "   a passphrase.\n"
#| "   * Specify a passphrase of your choice in the <span\n"
#| "     class=\"guilabel\">Password</span> text box, then click <span\n"
#| "     class=\"guilabel\">OK</span>.\n"
#| "   * Type the same passphrase again in the next dialog, then click\n"
#| "     <span class=\"guilabel\">OK</span>.\n"
msgid ""
"0. The database is encrypted and protected by\n"
"   a passphrase.\n"
"   * Specify a passphrase of your choice in the <span\n"
"     class=\"guilabel\">Enter password</span> text box.\n"
"   * Type the same passphrase again in the <span class=\"guilabel\">Repeat\n"
"     password</span> text box.\n"
"   * Click <span class=\"guilabel\">OK</span>.\n"
msgstr ""
"۰. پایگاه داده با یک گذرواژه رمزگذاری و \n"
"    محافظت می‌شود.\n"
"   * در قسمت <span\n"
"     class=\"guilabel\">گذرواژه</span> یک گذرواژه بنویسید و بعد روی <span\n"
"     class=\"guilabel\">بسیار خب</span> کلیک کنید.\n"
"   * در پنجرهٔ بعدی همان گذرواژه را دوباره بنویسید و سپس روی\n"
"     <span class=\"guilabel\">بسیار خب</span> کلیک کنید.\n"

#. type: Plain text
#, no-wrap
msgid "<a id=\"restore\"></a>\n"
msgstr "<a id=\"restore\"></a>\n"

#. type: Title =
#, no-wrap
msgid "Restore and unlock the password database"
msgstr "بازیابی و باز کردن پایگاه دادهٔ گذرواژه‌ها."

#. type: Plain text
#, fuzzy
#| msgid ""
#| "Follow these steps to unlock the password database saved in the "
#| "persistent volume from a previous working session."
msgid ""
"Follow these steps to unlock the password database saved in the Persistent "
"Storage from a previous working session."
msgstr ""
"برای باز کردن پایگاه دادهٔ گذرواژه‌ها که از جلسات پیشین روی درایو مانا ذخیره "
"شده مراحل زیر را دنبال کنید."

#. type: Bullet: '0. '
msgid ""
"If you have a database named *keepassx.kdbx* in your *Persistent* folder, "
"<span class=\"application\">KeePassXC</span> automatically displays a dialog "
"to unlock that database."
msgstr ""

#. type: Plain text
#, fuzzy, no-wrap
#| msgid "   Then click <span class=\"guilabel\">OK</span> and try again.\n"
msgid "   Enter the passphrase for this database and click <span class=\"guilabel\">OK</span>.\n"
msgstr "   سپس روی <span class=\"guilabel\">بسیار خب</span> کلیک کرده و دوباره تلاش کنید.\n"

#. type: Bullet: '0. '
msgid "If you enter an invalid passphrase the following error message appears:"
msgstr "اگر گذرواژهٔ نادرست وارد کنید پیغام خطای زیر ظاهر می‌شود:"

#. type: Plain text
#, fuzzy, no-wrap
#| msgid ""
#| "   <span class=\"guilabel\">The following error occured while opening the\n"
#| "   database:<br/>\n"
#| "   Hash test failed.<br/>\n"
#| "   The key is wrong or the file is damaged.</span>\n"
msgid ""
"   <span class=\"guilabel\">Unable to open the database.<br/>\n"
"   Wrong key or database file is corrupt.</span>\n"
msgstr ""
"   <span class=\"guilabel\">خطای زیر هنگام باز کردن پایگاه داده‌ها رخ\n"
"   داد:<br/>\n"
"   Hash test failed.<br/>\n"
"   کلید اشتباه است یا فایل آسیب دیده.</span>\n"

#. type: Plain text
#, no-wrap
msgid "<div class=\"tip\">\n"
msgstr "<div class=\"tip\">\n"

#. type: Plain text
#, no-wrap
msgid ""
"<p>To store your <em>KeePassX</em> settings in the Persistent Storage,\n"
"in addition to the password database:</p>\n"
msgstr ""

#. type: Plain text
#, no-wrap
msgid ""
"<ol>\n"
"<li>Turn on the [[Dotfiles|doc/first_steps/persistence/configure#dotfiles]]\n"
"    feature of the Persistent Storage.</li>\n"
"<li>Create the folder <em>/live/persistence/TailsData_unlocked/dotfiles/.config/keepassxc/</em>.</li>\n"
"<li>Copy the file <em>~/.config/keepassxc/keepassxc.ini</em> to<br/>\n"
"    <em>/live/persistence/TailsData_unlocked/dotfiles/.config/keepassxc/keepassxc.ini</em>.</li>\n"
"</ol>\n"
msgstr ""

#. type: Plain text
#, no-wrap
msgid "</div>\n"
msgstr "</div>\n"

#. type: Plain text
#, no-wrap
msgid "<a id=\"kbdx4\"></a>\n"
msgstr "<a id=\"kbdx4\"></a>\n"

#. type: Title =
#, no-wrap
msgid "Update the cryptographic parameters of your password database"
msgstr ""

#. type: Plain text
msgid ""
"KeePassXC, included in Tails 4.0 and later, supports the [KBDX 4 file format]"
"(https://keepass.info/help/kb/kdbx_4.html). The KBDX 4 file format uses "
"stronger cryptographic parameters than previous file formats. The parameters "
"of previous file formats are still secure."
msgstr ""

#. type: Plain text
msgid "To update your database to the latest cryptographic parameters:"
msgstr ""

#. type: Bullet: '0. '
#, fuzzy
#| msgid ""
#| "0. To create a new password database, choose <span class=\"menuchoice\">\n"
#| "     <span class=\"guimenu\">File</span>&nbsp;▸\n"
#| "     <span class=\"guimenuitem\">New Database&hellip;</span></span>\n"
msgid ""
"Choose <span class=\"menuchoice\"> <span class=\"guimenu\">Database</"
"span>&nbsp;▸ <span class=\"guimenuitem\">Database settings</span></span>."
msgstr ""
"۰. برای ایجاد یک پایگاه دادهٔ گذرواژه <span class=\"menuchoice\">\n"
"     <span class=\"guimenu\">فایل</span>&nbsp;◀\n"
"     <span class=\"guimenuitem\">پایگاه دادهٔ جدید&hellip;</span></span> را "
"انتخاب کنید.\n"

#. type: Bullet: '0. '
msgid ""
"In the <span class=\"guilabel\">Encryption</span> tab, change the following "
"parameters:"
msgstr ""

#. type: Bullet: '   * '
msgid "Set <span class=\"guilabel\">Encryption Algorithm</span> to *ChaCha20*."
msgstr ""

#. type: Bullet: '   * '
msgid ""
"Set <span class=\"guilabel\">Key Derivation Function</span> to *Argon2*."
msgstr ""

#. type: Bullet: '0. '
#, fuzzy
#| msgid "<span class=\"application\">KeePassX</span> user guide\n"
msgid "Click <span class=\"button\">OK</span>."
msgstr "راهنمای <span class=\"application\">KeePassX</span>\n"

#. type: Plain text
#, no-wrap
msgid "<a id=\"migration\"></a>\n"
msgstr "<a id=\"migration\"></a>\n"

#. type: Title =
#, no-wrap
msgid "Migrating a password database from Tails 2.12 and earlier"
msgstr ""

#. type: Plain text
#, no-wrap
msgid ""
"The database format of <span class=\"application\">KeePass</span> 1\n"
"(Tails 2.12 and earlier) is incompatible with the database format of\n"
"<span class=\"application\">KeePassXC</span> (Tails 4.0 and later).\n"
msgstr ""

#. type: Plain text
msgid "To migrate your database to the new format:"
msgstr ""

#. type: Bullet: '0. '
#, fuzzy
#| msgid "<span class=\"application\">KeePassX</span> user guide\n"
msgid "Start <span class=\"application\">KeePassXC</span>."
msgstr "راهنمای <span class=\"application\">KeePassX</span>\n"

#. type: Plain text
#, fuzzy, no-wrap
#| msgid ""
#| "0. To create a new password database, choose <span class=\"menuchoice\">\n"
#| "     <span class=\"guimenu\">File</span>&nbsp;▸\n"
#| "     <span class=\"guimenuitem\">New Database&hellip;</span></span>\n"
msgid ""
"0. Choose <span class=\"menuchoice\">\n"
"     <span class=\"guimenu\">Database</span>&nbsp;▸\n"
"     <span class=\"guimenu\">Import</span>&nbsp;▸\n"
"     <span class=\"guimenuitem\">Import KeePass 1 database</span></span>.\n"
msgstr ""
"۰. برای ایجاد یک پایگاه دادهٔ گذرواژه <span class=\"menuchoice\">\n"
"     <span class=\"guimenu\">فایل</span>&nbsp;◀\n"
"     <span class=\"guimenuitem\">پایگاه دادهٔ جدید&hellip;</span></span> را انتخاب کنید.\n"

#. type: Bullet: '0. '
msgid ""
"Select your database, for example <span class=\"filename\">keepassx.kdb</"
"span>."
msgstr ""

#. type: Bullet: '0. '
msgid "After your database is open, save it to the new format:"
msgstr ""

#. type: Bullet: '   * '
#, fuzzy
#| msgid ""
#| "0. To create a new password database, choose <span class=\"menuchoice\">\n"
#| "     <span class=\"guimenu\">File</span>&nbsp;▸\n"
#| "     <span class=\"guimenuitem\">New Database&hellip;</span></span>\n"
msgid ""
"Choose <span class=\"menuchoice\"> <span class=\"guimenu\">Database</"
"span>&nbsp;▸ <span class=\"guimenuitem\">Save database</span></span>."
msgstr ""
"۰. برای ایجاد یک پایگاه دادهٔ گذرواژه <span class=\"menuchoice\">\n"
"     <span class=\"guimenu\">فایل</span>&nbsp;◀\n"
"     <span class=\"guimenuitem\">پایگاه دادهٔ جدید&hellip;</span></span> را "
"انتخاب کنید.\n"

#. type: Plain text
#, no-wrap
msgid "   Note that only the file extension is different:\n"
msgstr ""

#. type: Bullet: '   * '
msgid "*kdb* for the old format."
msgstr ""

#. type: Bullet: '   * '
msgid "*kdbx* for the new format."
msgstr ""

#. type: Bullet: '0. '
msgid ""
"This operation does not delete your old database from your *Persistent* "
"folder."
msgstr ""

#. type: Plain text
#, no-wrap
msgid "   You can now delete your old database or keep it as a backup.\n"
msgstr ""

#. type: Plain text
#, no-wrap
msgid "<a id=\"user_guide\"></a>\n"
msgstr "<a id=\"user_guide\"></a>\n"

#. type: Title =
#, no-wrap
msgid "Additional documentation"
msgstr ""

#. type: Plain text
#, no-wrap
msgid ""
"For more detailed instructions on how to use\n"
"<span class=\"application\">KeePassXC</span>, refer to the\n"
"[<span class=\"application\">KeePassXC</span> guide\n"
"of the Electronic Frontier Foundation](https://ssd.eff.org/en/module/how-use-keepassxc).\n"
msgstr ""

#~ msgid ""
#~ "In the [[<span class=\"application\">Persistent Volume Assistant</span>|"
#~ "first_steps/persistence/configure]], verify that the [[<span class="
#~ "\"guilabel\">Personal Data</span> persistence feature|doc/first_steps/"
#~ "persistence/configure#personal_data]] is activated. If it is deactivated, "
#~ "activate it, restart Tails, and [[enable the persistent volume|"
#~ "first_steps/persistence/use]]."
#~ msgstr ""
#~ "در [[<span class=\"application\">راهنمای درایو مانا</span>|first_steps/"
#~ "persistence/configure]], تأیید کنید که [[<span class=\"guilabel\">اطلاعات "
#~ "شخصی</span> persistence feature|doc/first_steps/persistence/"
#~ "configure#personal_data]] فعال شده است. اگر فعال نیست، آن را فعال کنید، "
#~ "تیلز را دوباره به راه بیندازید و [[درایو مانا را فعال کنید|first_steps/"
#~ "persistence/use]]."

#, fuzzy
#~| msgid ""
#~| "0. To create a new password database, choose <span class=\"menuchoice"
#~| "\">\n"
#~| "     <span class=\"guimenu\">File</span>&nbsp;▸\n"
#~| "     <span class=\"guimenuitem\">New Database&hellip;</span></span>\n"
#~ msgid ""
#~ "0. To create a new database, choose <span class=\"menuchoice\">\n"
#~ "     <span class=\"guimenu\">Database</span>&nbsp;▸\n"
#~ "     <span class=\"guimenuitem\">New database</span></span>.\n"
#~ msgstr ""
#~ "۰. برای ایجاد یک پایگاه دادهٔ گذرواژه <span class=\"menuchoice\">\n"
#~ "     <span class=\"guimenu\">فایل</span>&nbsp;◀\n"
#~ "     <span class=\"guimenuitem\">پایگاه دادهٔ جدید&hellip;</span></span> "
#~ "را انتخاب کنید.\n"

#, fuzzy
#~| msgid ""
#~| "Follow these steps to create a new password database and save it in the "
#~| "persistent volume for use in future working sessions."
#~ msgid ""
#~ "To store the database in the persistent volume for use in future working "
#~ "sessions:"
#~ msgstr ""
#~ "برای ایجاد یک پایگاه داده گذرواژه و ذخیره کردن آن در درایو مانا برای "
#~ "استفاده در آینده مراحل زیر را دنبال کنید."

#~ msgid "   Then click <span class=\"guilabel\">OK</span> and try again.\n"
#~ msgstr ""
#~ "   سپس روی <span class=\"guilabel\">بسیار خب</span> کلیک کرده و دوباره "
#~ "تلاش کنید.\n"

#~ msgid ""
#~ "0. To store the password database in the persistent volume for use in\n"
#~ "   future working sessions:\n"
#~ "   * Choose <span class=\"menuchoice\">\n"
#~ "     <span class=\"guimenu\">File</span>&nbsp;▸\n"
#~ "     <span class=\"guimenuitem\">Save Database</span></span>.\n"
#~ "   * Enter `keepassx` in the <span class=\"guilabel\">Name</span> text "
#~ "box.\n"
#~ "   * Select `Persistent` in the list of folders in the left pane.\n"
#~ "   * Click <span class=\"guilabel\">Save</span>.\n"
#~ msgstr ""
#~ "۰. برای ذخیره کردن پایگاه دادهٔ گذرواژه‌ها روی درایو مانا برای استفاده\n"
#~ "    در آینده: \n"
#~ "   * <span class=\"menuchoice\">\n"
#~ "     <span class=\"guimenu\">فایل</span>&nbsp;▸\n"
#~ "     <span class=\"guimenuitem\">ذخیره کردن پایگاه داده‌ها</span></span> "
#~ "را انتخاب کنید.\n"
#~ "   *  در قسمت <span class=\"guilabel\">نام</span> عبارت `keepassx` را "
#~ "بنویسید.\n"
#~ "   * در فهرست پوشه‌ها در سمت راست `Persistent` را انتخاب کنید.\n"
#~ "   * روی <span class=\"guilabel\">ذخیره کردن</span> کلیک کنید.\n"

#~ msgid ""
#~ "If a password database is found in the persistent volume, a dialog "
#~ "appears and asks for the passphrase to unlock that password database.  "
#~ "Enter the passphrase and click <span class=\"guilabel\">OK</span>."
#~ msgstr ""
#~ "اگر روی درایو مانا پایگاه دادهٔ گذرواژه‌ها پیدا شود، پنجره‌ای ظاهر می‌شود که "
#~ "از شما می‌خواهد گذرواژهٔ لازم برای باز کردن پایگاه داده‌ها را وارد کنید. "
#~ "گذرواژه را وارد کرده و روی <span class=\"guilabel\">بسیار خب</span> کلیک "
#~ "کنید."

#~ msgid ""
#~ "To read the official <span class=\"application\">KeePassX</span> user\n"
#~ "guide, choose\n"
#~ "<span class=\"menuchoice\">\n"
#~ "<span class=\"guimenu\">Help</span>&nbsp;▸\n"
#~ "<span class=\"guimenuitem\">KeePassX Handbook…</span></span>.\n"
#~ msgstr ""
#~ "برای خواندن راهنمای رسمی <span class=\"application\">KeePassX</span>\n"
#~ "<span class=\"menuchoice\">\n"
#~ "<span class=\"guimenu\">کمک</span>&nbsp;◀\n"
#~ "<span class=\"guimenuitem\">دفترچهٔ راهنمای KeePassX</span></span> را "
#~ "انتخاب کنید.\n"

#~ msgid ""
#~ "Use <span class=\"application\">KeePassX</span> to type a password into "
#~ "<span class=\"application\">Pinentry</span>\n"
#~ msgstr ""
#~ "برای نوشتن گذرواژه در <span class=\"application\">Pinentry</span> از "
#~ "<span class=\"application\">KeePassX</span> استفاده کنید\n"

#, fuzzy
#~| msgid ""
#~| "When using <span class=\"application\">OpenPGP</span> with <span\n"
#~| "class=\"application\">Claws Mail</span> or <span class=\"application"
#~| "\">OpenPGP\n"
#~| "Applet</span> for example, you need to enter a password in a <span\n"
#~| "class=\"application\">Pinentry</span> dialog box. But you cannot copy "
#~| "and\n"
#~| "paste into it. This is a security feature of <span\n"
#~| "class=\"application\">Pinentry</span> based on the fact that otherwise "
#~| "the\n"
#~| "data in the clipboard could be accessed by another application against\n"
#~| "your will.\n"
#~ msgid ""
#~ "When using <span class=\"application\">OpenPGP</span> with <span\n"
#~ "class=\"application\">Thunderbird</span> or <span class=\"application"
#~ "\">OpenPGP\n"
#~ "Applet</span> for example, you need to enter a password in a <span\n"
#~ "class=\"application\">Pinentry</span> dialog box. But you cannot copy "
#~ "and\n"
#~ "paste into it. This is a security feature of <span\n"
#~ "class=\"application\">Pinentry</span> based on the fact that otherwise "
#~ "the\n"
#~ "data in the clipboard could be accessed by another application against\n"
#~ "your will.\n"
#~ msgstr ""
#~ "هنگام استفاده از <span class=\"application\">اُپن‌پی‌جی‌پی</span> با <span\n"
#~ "class=\"application\">Claws Mail</span> یا <span class=\"application\">\n"
#~ "برنامک اُپن‌پی‌جی‌پی</span> ممکن است برای مثال نیاز به وارد کردن گذرواژه در "
#~ "یک پنجرهٔ <span\n"
#~ "class=\"application\">Pinentry</span> داشته باشید. اما نمی‌توانید گذرواژهٔ "
#~ "خود\n"
#~ "را در آن کپی کنید. این یک ویژگی امنیتی <span\n"
#~ "class=\"application\">Pinentry</span> و بر این مبنا است \n"
#~ "در غیر این صورت هر کسی می‌توانست برخلاف میل شما به داده‌های موجود \n"
#~ "در بریده‌دان دست بیابد.\n"

#~ msgid ""
#~ "Use the <span class=\"guilabel\">AutoType</span> feature of <span\n"
#~ "class=\"application\">KeePassX</span> to type a password into a <span\n"
#~ "class=\"application\">Pinentry</span> dialog box.\n"
#~ msgstr ""
#~ "از امکان <span class=\"guilabel\">تایپ خودکار</span> در <span\n"
#~ "class=\"application\">KeePassX</span> برای تایپ کردن گذرواژهٔ خود در یک "
#~ "پنجرهٔ <span\n"
#~ "class=\"application\">Pinentry</span> استفاده کنید.\n"

#~ msgid ""
#~ "0. Before the <span class=\"application\">Pinentry</span> dialog box\n"
#~ "appears, [[open <span class=\"application\">KeePassX</span> and unlock "
#~ "the\n"
#~ "database|manage_passwords#restore]].\n"
#~ msgstr ""
#~ "۰. پیش از ظاهر شدن پنجرهٔ <span class=\"application\">Pinentry</span>\n"
#~ "appears, [[<span class=\"application\">KeePassX</span> را باز و\n"
#~ "پایگاه داده‌ها را باز کنید|manage_passwords#restore]].\n"

#, fuzzy
#~| msgid ""
#~| "0. Use <span class=\"application\">OpenPGP</span> with <span\n"
#~| "class=\"application\">Claws Mail</span> or <span class=\"application"
#~| "\">OpenPGP\n"
#~| "Applet</span> until the <span class=\"application\">Pinentry</span> "
#~| "dialog\n"
#~| "box appears.\n"
#~ msgid ""
#~ "0. Use <span class=\"application\">OpenPGP</span> with <span\n"
#~ "class=\"application\">Thunderbird</span> or <span class=\"application"
#~ "\">OpenPGP\n"
#~ "Applet</span> until the <span class=\"application\">Pinentry</span> "
#~ "dialog\n"
#~ "box appears.\n"
#~ msgstr ""
#~ "۰.  از <span class=\"application\">اُپن‌پی‌جی‌پی</span> با <span\n"
#~ "class=\"application\">Claws Mail</span> یا از <span class=\"application"
#~ "\">برنامک\n"
#~ "اُپن‌پی‌جی‌پی</span> استفاده کنید تا وقتی که پنجرهٔ <span class=\"application"
#~ "\">Pinentry</span> \n"
#~ "ظاهر شود.\n"

#~ msgid ""
#~ "0. Click on the <span class=\"application\">KeePassX</span> logo in the\n"
#~ "notification area to switch to <span class=\"application\">KeePassX</"
#~ "span>.\n"
#~ "Right-click on the entry from which you want to\n"
#~ "use the password, and choose <span class=\"guilabel\">Perform\n"
#~ "AutoType</span>.\n"
#~ msgstr ""
#~ "۰. روی لوگوی <span class=\"application\">KeePassX</span> در\n"
#~ "قسمت آگهی کلیک کنید تا روی <span class=\"application\">KeePassX</span> "
#~ "بروید.\n"
#~ "روی مدخلی که می‌خواهید گذرواژه را در آن به کار ببرید بروید و \n"
#~ "<span class=\"guilabel\">خودکار تایپ کن</span>\n"
#~ "را انتخاب کنید.\n"

#~ msgid ""
#~ "Do not enter a user name in the <span\n"
#~ "class=\"application\">KeePassX</span> entry, otherwise <span\n"
#~ "class=\"application\">KeePassX</span> will type it together with the\n"
#~ "password in the <span class=\"application\">Pinentry</span> dialog box,\n"
#~ "and the resulting password will be incorrect.\n"
#~ msgstr ""
#~ "در مدخل <spanclass=\"application\">KeePassX</span> \n"
#~ "نام کاربری خود را وارد نکنید وگرنه <spanclass=\"application\">KeePassX</"
#~ "span>\n"
#~ "آن را به همراه گذرواژه در پنجرهٔ \n"
#~ "<span class=\"application\">Pinentry</span>\n"
#~ "تایپ می‌کند که این باعث اشتباه از آب در آمدن گذرواژه می‌شود.\n"<|MERGE_RESOLUTION|>--- conflicted
+++ resolved
@@ -7,11 +7,7 @@
 msgstr ""
 "Project-Id-Version: PACKAGE VERSION\n"
 "Report-Msgid-Bugs-To: tails-l10n@boum.org\n"
-<<<<<<< HEAD
-"POT-Creation-Date: 2020-04-12 16:10+0200\n"
-=======
 "POT-Creation-Date: 2020-04-15 02:12+0000\n"
->>>>>>> 5f2d5937
 "PO-Revision-Date: 2015-10-16 14:36+0000\n"
 "Last-Translator: sprint5 <translation5@451f.org>\n"
 "Language-Team: Persian <http://weblate.451f.org:8889/projects/tails/"
@@ -65,8 +61,8 @@
 
 #. type: Title =
 #, no-wrap
-msgid "Create and save a password database"
-msgstr "یک پایگاه دادهٔ گذرواژه ایجاد و ذخیره کنید."
+msgid "Create and save a password database\n"
+msgstr "یک پایگاه دادهٔ گذرواژه ایجاد و ذخیره کنید.\n"
 
 #. type: Plain text
 #, fuzzy
@@ -178,8 +174,8 @@
 
 #. type: Title =
 #, no-wrap
-msgid "Restore and unlock the password database"
-msgstr "بازیابی و باز کردن پایگاه دادهٔ گذرواژه‌ها."
+msgid "Restore and unlock the password database\n"
+msgstr "بازیابی و باز کردن پایگاه دادهٔ گذرواژه‌ها.\n"
 
 #. type: Plain text
 #, fuzzy
@@ -262,7 +258,7 @@
 
 #. type: Title =
 #, no-wrap
-msgid "Update the cryptographic parameters of your password database"
+msgid "Update the cryptographic parameters of your password database\n"
 msgstr ""
 
 #. type: Plain text
@@ -320,7 +316,7 @@
 
 #. type: Title =
 #, no-wrap
-msgid "Migrating a password database from Tails 2.12 and earlier"
+msgid "Migrating a password database from Tails 2.12 and earlier\n"
 msgstr ""
 
 #. type: Plain text
@@ -413,7 +409,7 @@
 
 #. type: Title =
 #, no-wrap
-msgid "Additional documentation"
+msgid "Additional documentation\n"
 msgstr ""
 
 #. type: Plain text
