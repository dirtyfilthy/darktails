# SOME DESCRIPTIVE TITLE
# Copyright (C) YEAR Free Software Foundation, Inc.
# This file is distributed under the same license as the PACKAGE package.
# FIRST AUTHOR <EMAIL@ADDRESS>, YEAR.
#
msgid ""
msgstr ""
"Project-Id-Version: \n"
"Report-Msgid-Bugs-To: tails-l10n@boum.org\n"
<<<<<<< HEAD
"POT-Creation-Date: 2019-08-29 15:15+0200\n"
=======
"POT-Creation-Date: 2019-09-29 06:52+0000\n"
>>>>>>> 7079c06c
"PO-Revision-Date: 2018-04-03 13:40+0200\n"
"Last-Translator: Tails translators <tails@boum.org>\n"
"Language-Team: \n"
"Language: de\n"
"MIME-Version: 1.0\n"
"Content-Type: text/plain; charset=UTF-8\n"
"Content-Transfer-Encoding: 8bit\n"
"Plural-Forms: nplurals=2; plural=n != 1;\n"
"X-Generator: Weblate 2.10.1\n"

#. type: Plain text
#, no-wrap
msgid "[[!meta title=\"Securely delete files and clean diskspace\"]]\n"
msgstr "[[!meta title=\"Dateien sicher löschen und Speicherplatz bereinigen\"]]\n"

#. type: Plain text
#, no-wrap
msgid "[[!toc levels=1]]\n"
msgstr "[[!toc levels=1]]\n"

#. type: Plain text
#, no-wrap
msgid "<a id=\"why\"></a>\n"
msgstr "<a id=\"why\"></a>\n"

#. type: Title =
#, no-wrap
msgid "Why use secure deletion?\n"
msgstr "Warum sicheres Löschen verwenden?\n"

#. type: Plain text
#, no-wrap
msgid ""
"**Operating systems do not actually remove the contents of a file when it is\n"
"deleted**, even after emptying the trash or explicitly removing the file, from\n"
"the command line for example.\n"
msgstr ""
"**Betriebssysteme löschen nicht wirklich den Inhalt einer Datei, wenn diese\n"
"gelöscht wird**, auch nicht, nachdem der Papierkorb entleert wurde oder die Datei\n"
"explizit entfernt wurde, zum Beispiel über die Kommandozeile.\n"

#. type: Plain text
msgid ""
"Instead, they simply remove the file's entry from the file system directory, "
"because this requires less work and is therefore faster. The contents of the "
"file—the actual data—remain on the storage medium. The data will remain "
"there until the operating system reuses the space for new data."
msgstr ""
"Stattdessen werden die Einträge der Datei im Verzeichnis des Dateisystems "
"gelöscht, weil das weniger Arbeit in Anspruch nimmt und deswegen schneller "
"ist. Die Inhalte der Datei —die eigentlichen Daten— verbleiben auf dem "
"Speichermedium. Die Daten werden dort verbleiben, bis das Betriebssystem den "
"Platz für neue Daten verwendet."

#. type: Plain text
msgid ""
"Likewise, reformatting, repartitioning or reimaging a system is not always "
"guaranteed to write to every area of the disk, though all will cause the "
"disk to appear empty or, in the case of reimaging, empty except for the "
"files present in the image, to most software."
msgstr ""
"Gleichermaßen garantiert das Neuformatieren, Neupartitionieren oder "
"Neueinspielen eines Abbildes eines Systems nicht, dass auf jeden Bereich des "
"Laufwerks geschrieben wird, obwohl dies alles das Laufwerk in den meisten "
"Programmen als leer erscheinen lässt oder im Falle des Neueinspielens eines "
"Abbildes leer bis auf die Dateien, die im Abbild enthalten sind."

#. type: Plain text
msgid ""
"Finally, even when the storage medium is overwritten, physical properties of "
"the medium may make it possible to recover the previous contents. In most "
"cases however, this recovery is not possible by just reading from the "
"storage device in the usual way, but requires using laboratory techniques "
"such as disassembling the device and directly accessing/reading from its "
"components."
msgstr ""
"Auch wenn das Speichermedium letztlich überschrieben wird, könnten es die "
"physikalischen Eigenschaften des Mediums ermöglichen, die vorherigen Inhalte "
"wiederherzustellen. Allerdings ist dieses Wiederherstellen in den meisten "
"Fällen nicht durch das einfache Auslesen auf die übliche Art möglich, "
"sondern benötigt Labortechnologie, wie das Zerlegen des Mediums und direkten "
"Zugriff bzw. Lesen von den Komponenten."

#. type: Plain text
#, no-wrap
msgid ""
"<p class=\"quoted-from\">Quoted from [[!wikipedia Secure_file_deletion\n"
"desc=\"Wikipedia: %s\"]].</p>\n"
msgstr ""
"<p class=\"quoted-from\">Zitiert von [[!wikipedia Secure_file_deletion\n"
"desc=\"Wikipedia: %s\"]].</p>\n"

#. type: Plain text
#, no-wrap
msgid "<a id=\"usb_and_ssd\"></a>\n"
msgstr "<a id=\"usb_and_ssd\"></a>\n"

#. type: Title =
#, no-wrap
msgid "Warning about USB sticks and solid-state disks\n"
msgstr "Warnung bezüglich USB-Sticks und Solid-State-Disks\n"

#. type: Plain text
msgid ""
"The only way to securely delete any data, even a single file, from a USB "
"stick or an SSD (Solid-State Disk) is to [[securely erase the entire device|"
"secure_deletion#erase-device]]."
msgstr ""

#. type: Plain text
msgid ""
"For more details read the corresponding section of the Wikipedia article on "
"[[!wikipedia Data_erasure#Limitations desc=\"Data erasure\"]]."
msgstr ""
"Für mehr Details lesen Sie den entsprechenden Abschnitt des Wikipedia-"
"Artikels zum [[!wikipedia Data_erasure#Limitations desc=\"Löschen von "
"Dateien (englisch)\"]]."

#. type: Title =
#, no-wrap
msgid "Securely delete files\n"
msgstr "Dateien sicher löschen\n"

#. type: Plain text
#, no-wrap
msgid "<div class=\"caution\">\n"
msgstr "<div class=\"caution\">\n"

#. type: Plain text
#, no-wrap
msgid ""
"<p>Securely deleting files does not erase the potential backup copies of\n"
"the file (for example LibreOffice creates backup copies that allow\n"
"you to recover your work in case LibreOffice stops responding).</p>\n"
msgstr ""
"<p>Das sichere Löschen von Dateien löscht keine potentiellen Sicherungskopien der Datei\n"
"(beispielsweise erstellt LibreOffice Sicherungskopien, die es Ihnen erlauben\n"
" Ihre Arbeit wiederherzustellen, für den Fall, dass LibreOffice nicht mehr reagiert).</p>\n"

#. type: Plain text
#, no-wrap
msgid "</div>\n"
msgstr "</div>\n"

#. type: Bullet: '  1. '
msgid "Open the <span class=\"application\">Files</span> browser."
msgstr ""

#. type: Bullet: '  1. '
msgid "Navigate to the folder containing the files that you want to delete."
msgstr ""
"Navigieren Sie zu dem Ordner, der die Dateien enthält, die Sie löschen "
"möchten."

#. type: Bullet: '  1. '
msgid "Select the files that you want to delete with the mouse."
msgstr "Wählen Sie mit der Maus die Dateien aus, die Sie löschen möchten."

#. type: Bullet: '  1. '
#, fuzzy
#| msgid ""
#| "Right-click on the files and choose <span class=\"guimenuitem\">Wipe</"
#| "span>."
msgid ""
"Right-click (on Mac, click with two fingers) on the files and choose <span "
"class=\"guimenuitem\">Wipe</span>."
msgstr ""
"Rechtsklicken Sie die Dateien und wählen Sie <span class=\"guimenuitem"
"\">Sicheres löschen</span>."

#. type: Plain text
#, no-wrap
msgid "     [[!img wipe_files.png link=no alt=\"Right-click&nbsp;▸ Wipe\"]]\n"
msgstr "     [[!img wipe_files.png link=no alt=\"Rechtsklick&nbsp;▸ Sicheres löschen\"]]\n"

#. type: Bullet: '  1. '
msgid "Confirm."
msgstr "Bestätigen Sie."

#. type: Plain text
#, no-wrap
msgid ""
"  1. The deletion will start. It can last from a few seconds to several minutes,\n"
"  according to the size of the files. Be patient…\n"
msgstr ""
"  1. Das Löschen wird beginnen. Es kann, je nach Größe der Dateien,\n"
"  von wenigen Sekunden bis zu einigen Minuten hin dauern. Seien Sie geduldig…\n"

#. type: Plain text
#, no-wrap
msgid "<a id=\"clean_disk_space\"></a>\n"
msgstr "<a id=\"clean_disk_space\"></a>\n"

#. type: Title =
#, no-wrap
msgid "Securely clean available disk space\n"
msgstr "Sicheres Löschen von verfügbarem Speicherplatz\n"

#. type: Plain text
msgid ""
"In order to clean up the contents of all files that were previously "
"suppressed but not securely deleted from a disk, it is also possible to "
"securely clean all the free space on the disk."
msgstr ""
"Um die Inhalte aller Dateien, die zuvor ausgelassen wurden, aber nicht "
"sicher von dem Laufwerk gelöscht wurden, zu bereinigen, ist es auch möglich "
"jeglichen freien Speicherplatz auf dem Laufwerk sicher zu löschen."

#. type: Plain text
#, no-wrap
msgid ""
"<p>This method does not work as expected on solid-state disks or USB\n"
"sticks.</p>\n"
msgstr ""
"<p>Diese Vorgehensweise funktioniert mit Solid-State-Disks oder\n"
"USB-Sticks nicht wie erwartet.</p>\n"

#. type: Plain text
msgid ""
"The disk or the folder may or may not contain other files. Those files will "
"not be deleted during the operation."
msgstr ""
"Das Laufwerk oder der Ordner können andere Dateien enthalten oder nicht. "
"Diese Dateien werden nicht während des Vorgangs gelöscht."

#. type: Bullet: '  1. '
msgid ""
"Click on the disk that you want to clean in the left pane to navigate to the "
"root of this disk."
msgstr ""
"Wählen Sie im linken Speicherbereich das Speichermedium aus, welches Sie "
"bereinigen möchten, um in das Stammverzeichnis des Speichermediums zu "
"navigieren."

#. type: Bullet: '  1. '
#, fuzzy
#| msgid ""
#| "Right-click in empty space in the right pane and choose <span class="
#| "\"guimenuitem\">Wipe available diskspace</span>."
msgid ""
<<<<<<< HEAD
"Click on the <span class=\"guimenu\">[[!img lib/pan-down.png alt=\"menu "
"toggle\" class=\"symbolic\" link=\"no\"]]</span> button in the title bar and "
"choose <span class=\"guilabel\">Show Hidden Files</span>."
msgstr ""

#. type: Bullet: '  1. '
msgid ""
"If you want to empty the trash, delete the <span class=\"filename\">."
"Trash-1000</span> folder or similar."
msgstr ""

#. type: Bullet: '  1. '
msgid ""
"Right-click in empty space in the right pane and choose <span class="
"\"guimenuitem\">Wipe available diskspace</span>."
=======
"Right-click (on Mac, click with two fingers) in the empty space in the right "
"pane and choose <span class=\"guimenuitem\">Wipe available diskspace</span>."
>>>>>>> 7079c06c
msgstr ""
"Rechtsklicken Sie in einen freien Bereich im rechten Fensterbereich und "
"wählen Sie <span class=\"guimenuitem\">Sicheres Löschen des verfügbaren "
"Festplattenplatzes</span>."

#. type: Plain text
#, no-wrap
msgid ""
"     [[!img wipe_available_diskspace.png link=no alt=\"Right-click&nbsp;▸ Wipe\n"
"     available diskspace\"]]\n"
msgstr ""
"     [[!img wipe_available_diskspace.png link=no alt=\"Rechtsklick&nbsp;▸ Sicheres Löschen\n"
"     des verfügbaren Festplattenplatzes\"]]\n"

#. type: Bullet: '  1. '
msgid ""
"The cleaning starts. It can last from a few minutes to a few hours, "
"according to the size of the available diskspace. Be patient…"
msgstr ""
"Die Bereinigung beginnt. Dies kann von einigen Minuten bis zu einigen "
"Stunden hin dauern, je nachdem wie groß der verfügbare Speicherplatz ist. "
"Seien Sie geduldig…"

#. type: Plain text
#, fuzzy, no-wrap
#| msgid ""
#| "     Note that a file called <span\n"
#| "     class=\"filename\">oooooooo.ooo</span> is created in the\n"
#| "     folder. It is made as big as possible to use all the available diskspace and\n"
#| "     then securely deleted.\n"
msgid ""
"     Note that a file with a name similar to <span\n"
"     class=\"filename\">tmp.7JwHAyBvA9</span> is created in the\n"
"     folder. It is made as big as possible to use all the available diskspace and\n"
"     then securely deleted.\n"
msgstr ""
"     Beachten Sie, dass eine Datei mit dem Namen <span\n"
"     class=\"filename\">oooooooo.ooo</span> in dem Ordner erstellt\n"
"     wird. Diese wird so groß wie möglich gemacht, um jeglichen verfügbaren\n"
"     Speicherplatz zu belegen und wird anschließend sicher gelöscht.\n"

#. type: Plain text
#, fuzzy, no-wrap
#| msgid "<a id=\"clean_disk_space\"></a>\n"
msgid "<a id=\"erase-device\"></a>\n"
msgstr "<a id=\"clean_disk_space\"></a>\n"

#. type: Title =
#, fuzzy, no-wrap
#| msgid "Securely clean available disk space\n"
msgid "Securely erasing an entire device\n"
msgstr "Sicheres Löschen von verfügbarem Speicherplatz\n"

#. type: Plain text
#, fuzzy, no-wrap
#| msgid "<div class=\"caution\">\n"
msgid "<div class=\"note\">\n"
msgstr "<div class=\"caution\">\n"

#. type: Plain text
#, no-wrap
msgid ""
"<p>This technique is the only way to securely delete any data, even a\n"
"single file, from a USB stick or an SSD (Solid-State Disk).</p>\n"
msgstr ""

#. type: Bullet: '1. '
msgid "Open the <span class=\"application\">Disks</span> utility."
msgstr ""

#. type: Plain text
#, no-wrap
msgid "   All the current storage devices are listed in the left pane.\n"
msgstr ""

#. type: Bullet: '1. '
msgid "Plug in the USB stick or SSD that you want to securely delete."
msgstr ""

#. type: Bullet: '1. '
msgid "A new device appears in the list of storage devices. Click on it:"
msgstr ""

#. type: Plain text
#, no-wrap
msgid "   [[!img encrypted_volumes/storage_devices_after.png link=\"no\" alt=\"\"]]\n"
msgstr ""

#. type: Bullet: '1. '
msgid ""
"Check that the description of the device on the right side of the screen "
"corresponds to your device: its brand, its size, etc."
msgstr ""

#. type: Bullet: '1. '
msgid ""
"Click on the <span class=\"guimenu\">[[!img lib/open-menu.png alt=\"Menu\" "
"class=\"symbolic\" link=\"no\"]]</span> button in the titlebar and choose "
"<span class=\"guilabel\">Format Disk…</span> to erase all the existing "
"partitions on the device."
msgstr ""

#. type: Bullet: '1. '
msgid "In the <span class=\"guilabel\">Format Disk</span> dialog:"
msgstr ""

#. type: Bullet: '   - '
msgid ""
"Choose to <span class=\"guilabel\">Overwrite existing data with zeroes</"
"span> in the <span class=\"guilabel\">Erase</span> drop-down list."
msgstr ""

#. type: Bullet: '   - '
msgid ""
"Choose <span class=\"guilabel\">Compatible with all systems and devices (MBR/"
"DOS)</span> in the <span class=\"guilabel\">Partitioning</span> drop-down "
"list."
msgstr ""

#. type: Bullet: '1. '
msgid "Click <span class=\"button\">Format…</span>."
msgstr ""

#. type: Bullet: '1. '
msgid ""
"In the confirmation dialog, make sure that the device is correct. Click "
"<span class=\"button\">Format</span> to confirm."
msgstr ""

#~ msgid ""
#~ "**The methods described below will not work as expected on USB sticks and\n"
#~ "solid-state disks.**\n"
#~ msgstr ""
#~ "**Die unten beschriebenen Vorgehensweisen werden auf USB-Sticks\n"
#~ "und Solid-State-Disks nicht wie erwartet funktionieren**\n"

#~ msgid ""
#~ "The existing hard disk-oriented techniques for secure deletion of "
#~ "individual files are not effective."
#~ msgstr ""
#~ "Die bekannten, an Festplatten orientierten Vorgehensweisen für sicheres "
#~ "Löschen einzelner Dateien funktionieren nicht."

#~ msgid ""
#~ "Overwriting twice the entire disk is usually, but not always, sufficient "
#~ "to securely clean the disk."
#~ msgstr ""
#~ "Das gesamte Laufwerk zweimal zu überschreiben ist meistens, aber nicht "
#~ "immer, ausreichend, um das Laufwerk sicher zu bereinigen."

#~ msgid ""
#~ "<p>Unfortunately, Tails does not currently allow you to perform this task\n"
#~ "with graphical tools. See [[!tails_ticket 5323]].</p>\n"
#~ msgstr ""
#~ "<p>Leider ist es derzeit in Tails unmöglich, diese Aufgabe\n"
#~ "mit grafischen Werkzeugen zu erledigen. Lesen Sie hierzu [[!tails_ticket 5323]].</p>\n"

#~ msgid ""
#~ "In Tails you can securely delete files thanks to an [extension of the "
#~ "file browser](http://wipetools.tuxfamily.org/nautilus-wipe.html)."
#~ msgstr ""
#~ "In Tails können Sie Dateien mit einer [Erweiterung des Dateimanagers]"
#~ "(http://wipetools.tuxfamily.org/nautilus-wipe.html) sicher löschen."

#~ msgid ""
#~ "  1. Open the file browser, either\n"
#~ "  from the <span class=\"guimenu\">Places</span> menu or the <span\n"
#~ "  class=\"guilabel\">Home</span> icon on the desktop.\n"
#~ msgstr ""
#~ "  1. Öffnen Sie den Dateimanager, entweder\n"
#~ "  vom <span class=\"guimenu\">Orte</span>-Menü oder dem <span\n"
#~ "  class=\"guilabel\">Persönlicher Ordner</span>-Symbol auf dem Desktop.\n"

#, fuzzy
#~| msgid ""
#~| "  1. Open the file browser, either from the <span class=\"guimenu\">Places</span> menu or\n"
#~| "  the <span class=\"guilabel\">home</span> icon on the desktop.\n"
#~ msgid ""
#~ "  1. Open the file browser, either from the <span class=\"guimenu\">Places</span> menu or\n"
#~ "  the <span class=\"guilabel\">Home</span> icon on the desktop.\n"
#~ msgstr ""
#~ "  1. Öffnen Sie den Dateimanager, entweder von dem <span class=\"guimenu\">Orte</span>-Menü oder\n"
#~ "  dem <span class=\"guilabel\">home</span>-Symbol auf dem Desktop.\n"

#~ msgid ""
#~ "     <div class=\"tip\">\n"
#~ "     <p>On the previous screenshot, the trash in the <span\n"
#~ "     class=\"filename\">.Trash-1000</span> folder is not deleted. See the\n"
#~ "     [[instructions above|secure_deletion#empty_trash]].</p>\n"
#~ "     </div>\n"
#~ msgstr ""
#~ "     <div class=\"tip\">\n"
#~ "     <p>Auf dem vorherigen Bildschirmfoto wird der Papierkorb in dem Ordner<span\n"
#~ "     class=\"filename\">.Trash-1000</span> nicht gelöscht. Lesen Sie die\n"
#~ "     [[obigen Anweisungen|secure_deletion#empty_trash]].</p>\n"
#~ "     </div>\n"

#~ msgid ""
#~ "<p>This option does not delete hidden files. Choose\n"
#~ "   <span class=\"menuchoice\">\n"
#~ "      <span class=\"guimenu\">[[!img lib/open-menu.png alt=\"Menu\" class=symbolic link=no]]</span>&nbsp;▸\n"
#~ "      <span class=\"guimenuitem\">Show hidden files</span></span>\n"
#~ "   in the titlebar to show them.\n"
#~ "</p>\n"
#~ msgstr ""
#~ "<p>Diese Option löscht keine verborgenen Dateien. Wählen Sie in der Titelleiste\n"
#~ "   <span class=\"menuchoice\">\n"
#~ "      <span class=\"guimenu\">[[!img lib/open-menu.png alt=\"Menu\" class=symbolic link=no]]</span>&nbsp;▸\n"
#~ "      <span class=\"guimenuitem\">Verborgene Dateien anzeigen</span></span>\n"
#~ "   aus, um diese anzuzeigen.\n"
#~ "</p>\n"<|MERGE_RESOLUTION|>--- conflicted
+++ resolved
@@ -7,11 +7,7 @@
 msgstr ""
 "Project-Id-Version: \n"
 "Report-Msgid-Bugs-To: tails-l10n@boum.org\n"
-<<<<<<< HEAD
 "POT-Creation-Date: 2019-08-29 15:15+0200\n"
-=======
-"POT-Creation-Date: 2019-09-29 06:52+0000\n"
->>>>>>> 7079c06c
 "PO-Revision-Date: 2018-04-03 13:40+0200\n"
 "Last-Translator: Tails translators <tails@boum.org>\n"
 "Language-Team: \n"
@@ -252,7 +248,6 @@
 #| "Right-click in empty space in the right pane and choose <span class="
 #| "\"guimenuitem\">Wipe available diskspace</span>."
 msgid ""
-<<<<<<< HEAD
 "Click on the <span class=\"guimenu\">[[!img lib/pan-down.png alt=\"menu "
 "toggle\" class=\"symbolic\" link=\"no\"]]</span> button in the title bar and "
 "choose <span class=\"guilabel\">Show Hidden Files</span>."
@@ -268,10 +263,6 @@
 msgid ""
 "Right-click in empty space in the right pane and choose <span class="
 "\"guimenuitem\">Wipe available diskspace</span>."
-=======
-"Right-click (on Mac, click with two fingers) in the empty space in the right "
-"pane and choose <span class=\"guimenuitem\">Wipe available diskspace</span>."
->>>>>>> 7079c06c
 msgstr ""
 "Rechtsklicken Sie in einen freien Bereich im rechten Fensterbereich und "
 "wählen Sie <span class=\"guimenuitem\">Sicheres Löschen des verfügbaren "
