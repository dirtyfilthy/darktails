--- conflicted
+++ resolved
@@ -7,13 +7,8 @@
 msgstr ""
 "Project-Id-Version: PACKAGE VERSION\n"
 "Report-Msgid-Bugs-To: tails-l10n@boum.org\n"
-<<<<<<< HEAD
 "POT-Creation-Date: 2020-04-23 16:49+0000\n"
 "PO-Revision-Date: 2020-03-08 15:38+0000\n"
-=======
-"POT-Creation-Date: 2019-12-16 15:52+0000\n"
-"PO-Revision-Date: 2020-04-23 08:35+0000\n"
->>>>>>> abd3dc78
 "Last-Translator: emmapeel <emma.peel@riseup.net>\n"
 "Language-Team: LANGUAGE <LL@li.org>\n"
 "Language: de\n"
@@ -126,38 +121,19 @@
 msgid "Click on *OpenPGP Applet* and choose **Manage Keys**."
 msgstr ""
 
-#. type: Bullet: '* '
-msgid ""
-"Choose **Applications**&nbsp;▸ **Utilities**&nbsp;▸ **Passwords and Keys**."
-msgstr ""
-
-#. type: Plain text
-msgid "To list the public OpenPGP keys in your keyring:"
-msgstr ""
-
-#. type: Bullet: '1. '
-msgid ""
-"Choose **GnuPG keys** in the sidebar of the **Passwords and Keys** utility."
-msgstr ""
-
-#. type: Plain text
-#, no-wrap
-msgid "<a id=\"import\"></a>\n"
-msgstr ""
-
-#. type: Title =
-#, no-wrap
-msgid "Importing new OpenPGP public keys"
-msgstr ""
-
-#. type: Plain text
-#, fuzzy, no-wrap
-#| msgid "[[!inline pages=\"doc/encryption_and_privacy/gpgapplet.warning\" raw=\"yes\" sort=\"age\"]]\n"
-msgid "[[!inline pages=\"support/known_issues/import_broken_in_seahorse.inline\" raw=\"yes\" sort=\"age\"]]\n"
-msgstr "[[!inline pages=\"doc/encryption_and_privacy/gpgapplet.warning.de\" raw=\"yes\" sort=\"age\"]]\n"
-
 #~ msgid ""
 #~ "Note that the applet doesn't manage your keys, that is done by Seahorse."
 #~ msgstr ""
 #~ "Beachten Sie, dass nicht das Applet Ihre Schlüssel verwaltet, sondern das "
-#~ "Programm Seahorse."+#~ "Programm Seahorse."
+
+#, fuzzy
+#~| msgid ""
+#~| "[[!inline pages=\"doc/encryption_and_privacy/gpgapplet.warning\" raw="
+#~| "\"yes\" sort=\"age\"]]\n"
+#~ msgid ""
+#~ "[[!inline pages=\"support/known_issues/import_broken_in_seahorse.inline\" "
+#~ "raw=\"yes\" sort=\"age\"]]\n"
+#~ msgstr ""
+#~ "[[!inline pages=\"doc/encryption_and_privacy/gpgapplet.warning.de\" raw="
+#~ "\"yes\" sort=\"age\"]]\n"