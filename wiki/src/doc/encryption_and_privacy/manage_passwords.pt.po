# SOME DESCRIPTIVE TITLE
# Copyright (C) YEAR Free Software Foundation, Inc.
# This file is distributed under the same license as the PACKAGE package.
# FIRST AUTHOR <EMAIL@ADDRESS>, YEAR.
#
msgid ""
msgstr ""
"Project-Id-Version: PACKAGE VERSION\n"
"Report-Msgid-Bugs-To: tails-l10n@boum.org\n"
<<<<<<< HEAD
"POT-Creation-Date: 2020-04-12 16:10+0200\n"
=======
"POT-Creation-Date: 2020-04-15 02:12+0000\n"
>>>>>>> 5f2d5937
"PO-Revision-Date: 2018-02-05 19:21+0000\n"
"Last-Translator: Tails translators <amnesia@boum.org>\n"
"Language-Team: Portuguese <http://translate.tails.boum.org/projects/tails/"
"manage_passwords/pt/>\n"
"Language: pt\n"
"MIME-Version: 1.0\n"
"Content-Type: text/plain; charset=UTF-8\n"
"Content-Transfer-Encoding: 8bit\n"
"Plural-Forms: nplurals=2; plural=n != 1;\n"
"X-Generator: Weblate 2.10.1\n"

#. type: Plain text
#, no-wrap
msgid "[[!meta title=\"Managing passwords using KeePassXC\"]]\n"
msgstr ""

#. type: Plain text
#, no-wrap
msgid ""
"Using the [<span class=\"application\">KeePassXC</span>](https://keepassxc.org/)\n"
"password manager you can:\n"
msgstr ""

#. type: Bullet: '  - '
msgid ""
"Store many passwords in an encrypted database which is protected by a single "
"passphrase of your choice."
msgstr ""

#. type: Bullet: '  - '
msgid ""
"Always use different and stronger passwords, since you only have to remember "
"a single passphrase to unlock the entire database."
msgstr ""

#. type: Bullet: '  - '
msgid "Generate very strong random passwords."
msgstr ""

#. type: Plain text
#, no-wrap
msgid "<a id=\"create\"></a>\n"
msgstr "<a id=\"create\"></a>\n"

#. type: Title =
#, no-wrap
msgid "Create and save a password database"
msgstr ""

#. type: Plain text
msgid ""
"Follow these steps to create a new password database and save it in the "
"Persistent Storage for use in future working sessions."
msgstr ""

#. type: Plain text
msgid ""
"To learn how to create and configure the Persistent Storage, read the "
"[[documentation on the Persistent Storage|first_steps/persistence]]."
msgstr ""

#. type: Bullet: '0. '
msgid ""
"When starting Tails, [[unlock the Persistent Storage|first_steps/persistence/"
"use]]."
msgstr ""

#. type: Bullet: '0. '
msgid ""
"In the [[Persistent Storage settings|first_steps/persistence/configure]], "
"verify that the Personal Data feature is turned on."
msgstr ""

#. type: Plain text
#, no-wrap
msgid ""
"   Otherwise, turn it on, restart Tails,\n"
"   and [[unlock the Persistent Storage|first_steps/persistence/use]].\n"
msgstr ""

#. type: Bullet: '0. '
msgid ""
"To start <span class=\"application\">KeePassXC</span>, choose <span class="
"\"menuchoice\"> <span class=\"guimenu\">Applications</span>&nbsp;▸ <span "
"class=\"guisubmenu\">Accessories</span>&nbsp;▸ <span class=\"guimenuitem"
"\">KeePassXC</span></span>."
msgstr ""

#. type: Bullet: '0. '
msgid ""
"To create a new database, click <span class=\"guilabel\">Create new "
"database</span>."
msgstr ""

#. type: Bullet: '   * '
msgid "Save the database as *keepassx.kdbx* in the *Persistent* folder."
msgstr ""

#. type: Plain text
#, no-wrap
msgid ""
"0. The database is encrypted and protected by\n"
"   a passphrase.\n"
"   * Specify a passphrase of your choice in the <span\n"
"     class=\"guilabel\">Enter password</span> text box.\n"
"   * Type the same passphrase again in the <span class=\"guilabel\">Repeat\n"
"     password</span> text box.\n"
"   * Click <span class=\"guilabel\">OK</span>.\n"
msgstr ""

#. type: Plain text
#, no-wrap
msgid "<a id=\"restore\"></a>\n"
msgstr ""

#. type: Title =
#, no-wrap
msgid "Restore and unlock the password database"
msgstr ""

#. type: Plain text
msgid ""
"Follow these steps to unlock the password database saved in the Persistent "
"Storage from a previous working session."
msgstr ""

#. type: Bullet: '0. '
msgid ""
"If you have a database named *keepassx.kdbx* in your *Persistent* folder, "
"<span class=\"application\">KeePassXC</span> automatically displays a dialog "
"to unlock that database."
msgstr ""

#. type: Plain text
#, no-wrap
msgid "   Enter the passphrase for this database and click <span class=\"guilabel\">OK</span>.\n"
msgstr ""

#. type: Bullet: '0. '
msgid "If you enter an invalid passphrase the following error message appears:"
msgstr ""

#. type: Plain text
#, no-wrap
msgid ""
"   <span class=\"guilabel\">Unable to open the database.<br/>\n"
"   Wrong key or database file is corrupt.</span>\n"
msgstr ""

#. type: Plain text
#, no-wrap
msgid "<div class=\"tip\">\n"
msgstr "<div class=\"tip\">\n"

#. type: Plain text
#, no-wrap
msgid ""
"<p>To store your <em>KeePassX</em> settings in the Persistent Storage,\n"
"in addition to the password database:</p>\n"
msgstr ""

#. type: Plain text
#, no-wrap
msgid ""
"<ol>\n"
"<li>Turn on the [[Dotfiles|doc/first_steps/persistence/configure#dotfiles]]\n"
"    feature of the Persistent Storage.</li>\n"
"<li>Create the folder <em>/live/persistence/TailsData_unlocked/dotfiles/.config/keepassxc/</em>.</li>\n"
"<li>Copy the file <em>~/.config/keepassxc/keepassxc.ini</em> to<br/>\n"
"    <em>/live/persistence/TailsData_unlocked/dotfiles/.config/keepassxc/keepassxc.ini</em>.</li>\n"
"</ol>\n"
msgstr ""

#. type: Plain text
#, no-wrap
msgid "</div>\n"
msgstr "</div>\n"

#. type: Plain text
#, no-wrap
msgid "<a id=\"kbdx4\"></a>\n"
msgstr "<a id=\"kbdx4\"></a>\n"

#. type: Title =
#, no-wrap
msgid "Update the cryptographic parameters of your password database"
msgstr ""

#. type: Plain text
msgid ""
"KeePassXC, included in Tails 4.0 and later, supports the [KBDX 4 file format]"
"(https://keepass.info/help/kb/kdbx_4.html). The KBDX 4 file format uses "
"stronger cryptographic parameters than previous file formats. The parameters "
"of previous file formats are still secure."
msgstr ""

#. type: Plain text
msgid "To update your database to the latest cryptographic parameters:"
msgstr ""

#. type: Bullet: '0. '
msgid ""
"Choose <span class=\"menuchoice\"> <span class=\"guimenu\">Database</"
"span>&nbsp;▸ <span class=\"guimenuitem\">Database settings</span></span>."
msgstr ""

#. type: Bullet: '0. '
msgid ""
"In the <span class=\"guilabel\">Encryption</span> tab, change the following "
"parameters:"
msgstr ""

#. type: Bullet: '   * '
msgid "Set <span class=\"guilabel\">Encryption Algorithm</span> to *ChaCha20*."
msgstr ""

#. type: Bullet: '   * '
msgid ""
"Set <span class=\"guilabel\">Key Derivation Function</span> to *Argon2*."
msgstr ""

#. type: Bullet: '0. '
msgid "Click <span class=\"button\">OK</span>."
msgstr ""

#. type: Plain text
#, no-wrap
msgid "<a id=\"migration\"></a>\n"
msgstr ""

#. type: Title =
#, no-wrap
msgid "Migrating a password database from Tails 2.12 and earlier"
msgstr ""

#. type: Plain text
#, no-wrap
msgid ""
"The database format of <span class=\"application\">KeePass</span> 1\n"
"(Tails 2.12 and earlier) is incompatible with the database format of\n"
"<span class=\"application\">KeePassXC</span> (Tails 4.0 and later).\n"
msgstr ""

#. type: Plain text
msgid "To migrate your database to the new format:"
msgstr ""

#. type: Bullet: '0. '
msgid "Start <span class=\"application\">KeePassXC</span>."
msgstr ""

#. type: Plain text
#, no-wrap
msgid ""
"0. Choose <span class=\"menuchoice\">\n"
"     <span class=\"guimenu\">Database</span>&nbsp;▸\n"
"     <span class=\"guimenu\">Import</span>&nbsp;▸\n"
"     <span class=\"guimenuitem\">Import KeePass 1 database</span></span>.\n"
msgstr ""

#. type: Bullet: '0. '
msgid ""
"Select your database, for example <span class=\"filename\">keepassx.kdb</"
"span>."
msgstr ""

#. type: Bullet: '0. '
msgid "After your database is open, save it to the new format:"
msgstr ""

#. type: Bullet: '   * '
msgid ""
"Choose <span class=\"menuchoice\"> <span class=\"guimenu\">Database</"
"span>&nbsp;▸ <span class=\"guimenuitem\">Save database</span></span>."
msgstr ""

#. type: Plain text
#, no-wrap
msgid "   Note that only the file extension is different:\n"
msgstr ""

#. type: Bullet: '   * '
msgid "*kdb* for the old format."
msgstr ""

#. type: Bullet: '   * '
msgid "*kdbx* for the new format."
msgstr ""

#. type: Bullet: '0. '
msgid ""
"This operation does not delete your old database from your *Persistent* "
"folder."
msgstr ""

#. type: Plain text
#, no-wrap
msgid "   You can now delete your old database or keep it as a backup.\n"
msgstr ""

#. type: Plain text
#, no-wrap
msgid "<a id=\"user_guide\"></a>\n"
msgstr ""

#. type: Title =
#, no-wrap
msgid "Additional documentation"
msgstr ""

#. type: Plain text
#, no-wrap
msgid ""
"For more detailed instructions on how to use\n"
"<span class=\"application\">KeePassXC</span>, refer to the\n"
"[<span class=\"application\">KeePassXC</span> guide\n"
"of the Electronic Frontier Foundation](https://ssd.eff.org/en/module/how-use-keepassxc).\n"
msgstr ""<|MERGE_RESOLUTION|>--- conflicted
+++ resolved
@@ -7,11 +7,7 @@
 msgstr ""
 "Project-Id-Version: PACKAGE VERSION\n"
 "Report-Msgid-Bugs-To: tails-l10n@boum.org\n"
-<<<<<<< HEAD
-"POT-Creation-Date: 2020-04-12 16:10+0200\n"
-=======
 "POT-Creation-Date: 2020-04-15 02:12+0000\n"
->>>>>>> 5f2d5937
 "PO-Revision-Date: 2018-02-05 19:21+0000\n"
 "Last-Translator: Tails translators <amnesia@boum.org>\n"
 "Language-Team: Portuguese <http://translate.tails.boum.org/projects/tails/"
@@ -58,7 +54,7 @@
 
 #. type: Title =
 #, no-wrap
-msgid "Create and save a password database"
+msgid "Create and save a password database\n"
 msgstr ""
 
 #. type: Plain text
@@ -129,7 +125,7 @@
 
 #. type: Title =
 #, no-wrap
-msgid "Restore and unlock the password database"
+msgid "Restore and unlock the password database\n"
 msgstr ""
 
 #. type: Plain text
@@ -197,7 +193,7 @@
 
 #. type: Title =
 #, no-wrap
-msgid "Update the cryptographic parameters of your password database"
+msgid "Update the cryptographic parameters of your password database\n"
 msgstr ""
 
 #. type: Plain text
@@ -244,7 +240,7 @@
 
 #. type: Title =
 #, no-wrap
-msgid "Migrating a password database from Tails 2.12 and earlier"
+msgid "Migrating a password database from Tails 2.12 and earlier\n"
 msgstr ""
 
 #. type: Plain text
@@ -319,7 +315,7 @@
 
 #. type: Title =
 #, no-wrap
-msgid "Additional documentation"
+msgid "Additional documentation\n"
 msgstr ""
 
 #. type: Plain text
