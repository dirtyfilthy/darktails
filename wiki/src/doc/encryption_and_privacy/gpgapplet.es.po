--- conflicted
+++ resolved
@@ -6,11 +6,7 @@
 msgstr ""
 "Project-Id-Version: Tails\n"
 "Report-Msgid-Bugs-To: tails-l10n@boum.org\n"
-<<<<<<< HEAD
-"POT-Creation-Date: 2020-04-15 09:32+0200\n"
-=======
 "POT-Creation-Date: 2020-04-15 02:12+0000\n"
->>>>>>> 5f2d5937
 "PO-Revision-Date: 2019-12-27 00:25+0000\n"
 "Last-Translator: Joaquín Serna <bubuanabelas@cryptolab.net>\n"
 "Language-Team: Spanish <https://translate.tails.boum.org/projects/tails/"
@@ -26,11 +22,6 @@
 #, no-wrap
 msgid "[[!meta title=\"OpenPGP Applet\"]]\n"
 msgstr "[[!meta title=\"Applet de OpenPGP\"]]\n"
-
-#. type: Plain text
-#, no-wrap
-msgid "[[!toc levels=2]]\n"
-msgstr ""
 
 #. type: Plain text
 #, no-wrap
@@ -91,6 +82,12 @@
 "decrypt_verify]]"
 
 #. type: Plain text
+msgid ""
+"Note that the applet doesn't manage your keys, that is done by Seahorse."
+msgstr ""
+"Ten en cuenta que este programa no gestiona tus claves. Eso lo hace Seahorse."
+
+#. type: Plain text
 #, no-wrap
 msgid "<div class=\"caution\">\n"
 msgstr "<div class=\"caution\">\n"
@@ -107,59 +104,4 @@
 #. type: Plain text
 #, no-wrap
 msgid "</div>\n"
-msgstr "</div>\n"
-
-#. type: Title =
-#, no-wrap
-msgid "Managing your OpenPGP keys"
-msgstr ""
-
-#. type: Plain text
-msgid ""
-"You can manage your OpenPGP keys using the *Passwords and Keys* utility, "
-"also called *Seahorse*."
-msgstr ""
-
-#. type: Plain text
-msgid "To open the *Passwords and Keys* utility, you can either:"
-msgstr ""
-
-#. type: Bullet: '* '
-msgid "Click on *OpenPGP Applet* and choose **Manage Keys**."
-msgstr ""
-
-#. type: Bullet: '* '
-msgid ""
-"Choose **Applications**&nbsp;▸ **Utilities**&nbsp;▸ **Passwords and Keys**."
-msgstr ""
-
-#. type: Plain text
-msgid "To list the public OpenPGP keys in your keyring:"
-msgstr ""
-
-#. type: Bullet: '1. '
-msgid ""
-"Choose **GnuPG keys** in the sidebar of the **Passwords and Keys** utility."
-msgstr ""
-
-#. type: Plain text
-#, no-wrap
-msgid "<a id=\"import\"></a>\n"
-msgstr ""
-
-#. type: Title =
-#, no-wrap
-msgid "Importing new OpenPGP public keys"
-msgstr ""
-
-#. type: Plain text
-#, fuzzy, no-wrap
-#| msgid "[[!inline pages=\"doc/encryption_and_privacy/gpgapplet.warning\" raw=\"yes\" sort=\"age\"]]\n"
-msgid "[[!inline pages=\"support/known_issues/import_broken_in_seahorse.inline\" raw=\"yes\" sort=\"age\"]]\n"
-msgstr "[[!inline pages=\"doc/encryption_and_privacy/gpgapplet.warning.es\" raw=\"yes\" sort=\"age\"]]\n"
-
-#~ msgid ""
-#~ "Note that the applet doesn't manage your keys, that is done by Seahorse."
-#~ msgstr ""
-#~ "Ten en cuenta que este programa no gestiona tus claves. Eso lo hace "
-#~ "Seahorse."+msgstr "</div>\n"