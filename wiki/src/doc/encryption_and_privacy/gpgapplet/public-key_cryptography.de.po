--- conflicted
+++ resolved
@@ -5,37 +5,21 @@
 #
 msgid ""
 msgstr ""
-<<<<<<< HEAD
-"Project-Id-Version: Tails\n"
-"POT-Creation-Date: 2015-06-18 19:06+0300\n"
-"PO-Revision-Date: 2016-04-02 15:10+0200\n"
-"Last-Translator: Tails translators <tails@boum.org>\n"
-"Language-Team: Tails translators <tails@boum.org>\n"
-"Language: de\n"
-=======
 "Project-Id-Version: PACKAGE VERSION\n"
 "POT-Creation-Date: 2016-04-01 18:05+0200\n"
 "PO-Revision-Date: 2014-04-04 12:58+0100\n"
 "Last-Translator: FULL NAME <EMAIL@ADDRESS>\n"
 "Language-Team: LANGUAGE <LL@li.org>\n"
 "Language: \n"
->>>>>>> c852b6d7
 "MIME-Version: 1.0\n"
 "Content-Type: text/plain; charset=UTF-8\n"
 "Content-Transfer-Encoding: 8bit\n"
 "X-Generator: Poedit 1.8.7.1\n"
 
 #. type: Plain text
-<<<<<<< HEAD
 #, no-wrap
 msgid "[[!meta title=\"OpenPGP public-key cryptography\"]]\n"
 msgstr "[[!meta title=\"OpenPGP Public-Key-Verschlüsselung\"]]\n"
-=======
-#, fuzzy, no-wrap
-#| msgid "[[!meta title=\"OpenPGP public-key cryptography\"]]\n"
-msgid "[[!meta title=\"OpenPGP public-key cryptography\"]]\n"
-msgstr "[[!meta title=\"OpenPGP Public-Key Verschlüsselung\"]]\n"
->>>>>>> c852b6d7
 
 #. type: Plain text
 #, no-wrap
@@ -81,24 +65,15 @@
 msgstr "Schreiben Sie Ihren Text in einem Texteditor. **Schreiben Sie ihn nicht in den Webbrowser!**"
 
 #. type: Plain text
-<<<<<<< HEAD
-#, no-wrap
-=======
-#, fuzzy, no-wrap
-#| msgid "Click on <span class=\"application\">OpenPGP Applet</span> and select <span class=\"guimenuitem\">Sign/Encrypt Clipboard with Public Keys</span> from the menu."
->>>>>>> c852b6d7
+#, no-wrap
 msgid ""
 "   Click on <span class=\"application\">OpenPGP Applet</span> and\n"
 "   choose <span class=\"guimenuitem\">Open Text Editor</span> to open\n"
 "   <span class=\"application\">gedit</span>.\n"
-<<<<<<< HEAD
-msgstr ""
-"   Klicken Sie auf das <span class=\"application\">Tails OpenPGP Applet</span> und\n"
+msgstr ""
+"   Klicken Sie auf das <span class=\"application\">OpenPGP Applet</span> und\n"
 "   wählen die Option <span class=\"guimenuitem\">Texteditor öffnen</span>, um\n"
 "   <span class=\"application\">gedit</span> zu öffnen.\n"
-=======
-msgstr "Klicken Sie auf das <span class=\"application\">OpenPGP Applet</span> und wählen die Option <span class=\"guimenuitem\">Zwischenablage mit Öffentlichen Schlüssel signieren/verschlüsseln</span> aus."
->>>>>>> c852b6d7
 
 #. type: Plain text
 #, no-wrap
@@ -130,21 +105,11 @@
 
 #. type: Bullet: '3. '
 msgid ""
-<<<<<<< HEAD
-"Click on <span class=\"application\">Tails OpenPGP Applet</span> and select <span class=\"guimenuitem\">Sign/Encrypt Clipboard with "
+"Click on <span class=\"application\">OpenPGP Applet</span> and select <span class=\"guimenuitem\">Sign/Encrypt Clipboard with "
 "Public Keys</span> from the menu."
 msgstr ""
-"Klicken Sie auf das <span class=\"application\">Tails OpenPGP Applet</span> und wählen die Option <span class=\"guimenuitem"
+"Klicken Sie auf das <span class=\"application\">OpenPGP Applet</span> und wählen die Option <span class=\"guimenuitem"
 "\">Zwischenablage mit Öffentlichen Schlüssel signieren/verschlüsseln</span> aus."
-=======
-"Click on <span class=\"application\">OpenPGP Applet</span> and select <span "
-"class=\"guimenuitem\">Sign/Encrypt Clipboard with Public Keys</span> from "
-"the menu."
-msgstr ""
-"Klicken Sie auf das <span class=\"application\">OpenPGP Applet</span> und "
-"wählen die Option <span class=\"guimenuitem\">Zwischenablage mit "
-"Öffentlichen Schlüssel signieren/verschlüsseln</span> aus."
->>>>>>> c852b6d7
 
 #. type: Plain text
 #, no-wrap
@@ -220,15 +185,8 @@
 
 #. type: Plain text
 #, no-wrap
-<<<<<<< HEAD
-msgid "   [[!img gpgapplet_with_padlock.png link=no alt=\"Tails OpenPGP Applet with a padlock\"]]\n"
-msgstr "   [[!img gpgapplet_with_padlock.png link=no alt=\"Tails OpenPGP Applet mit Vorhängeschloss\"]]\n"
-=======
 msgid "   [[!img gpgapplet_with_padlock.png link=no alt=\"OpenPGP Applet with a padlock\"]]\n"
-msgstr ""
-"   [[!img gpgapplet_with_padlock.png link=no alt=\"OpenPGP Applet mit\n"
-"   Vorhängeschloss\"]]\n"
->>>>>>> c852b6d7
+msgstr "   [[!img gpgapplet_with_padlock.png link=no alt=\"OpenPGP Applet mit Vorhängeschloss\"]]\n"
 
 #. type: Plain text
 #, no-wrap
@@ -237,13 +195,8 @@
 "   class=\"application\">OpenPGP Applet</span> now shows a seal, meaning that the\n"
 "   clipboard contains signed text.\n"
 msgstr ""
-<<<<<<< HEAD
 "   Haben Sie nur einen geheimen Schlüssel zum Signieren des Texts ausgewählt, zeigt\n"
-"   das <span class=\"application\">Tails OpenPGP Applet</span> nun durch ein Siegel an,\n"
-=======
-"   Haben Sie nur einen geheimen Schlüssel zum Signieren des Texts ausgewählt, so zeigt\n"
 "   das <span class=\"application\">OpenPGP Applet</span> nun durch ein Siegel an,\n"
->>>>>>> c852b6d7
 "   dass die Zwischenablage signierten Text enthält.\n"
 
 #. type: Plain text
@@ -293,25 +246,15 @@
 msgstr "<div class=\"next\">\n"
 
 #. type: Plain text
-#, fuzzy, no-wrap
-#| msgid ""
-#| "You can also [[decrypt or verify a text that is encrypted or signed using\n"
-#| "public-key cryptography|decrypt_verify]] using <span class=\"application\">Tails\n"
-#| "OpenPGP Applet</span>.\n"
+#, no-wrap
 msgid ""
 "You can also [[decrypt or verify a text that is encrypted or signed using\n"
 "public-key cryptography|decrypt_verify]] using <span class=\"application\">\n"
 "OpenPGP Applet</span>.\n"
 msgstr ""
-<<<<<<< HEAD
-"Ebenso können Sie mit dem <span class=\"application\">Tails OpenPGP Applet</span>\n"
+"Ebenso können Sie mit dem <span class=\"application\">OpenPGP Applet</span>\n"
 "einen [[mit Public-Key-Verschlüsselung verschlüsselten oder signierten\n"
 "Text entschlüsseln bzw. die Signatur überprüfen|decrypt_verify]].\n"
-=======
-"Ebenso können Sie mit dem <span class=\"application\">OpenPGP Applet</span>\n"
-"einen [[mit Public-Key Verschlüsselung verschlüsselten oder signierten Text entschlüsseln\n"
-"bzw. die Signatur überprüfen|decrypt_verify]].\n"
->>>>>>> c852b6d7
 
 #~ msgid "<div class=\"tip\">\n"
 #~ msgstr "<div class=\"tip\">\n"
