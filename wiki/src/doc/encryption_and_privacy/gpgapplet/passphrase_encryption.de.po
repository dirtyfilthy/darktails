# SOME DESCRIPTIVE TITLE
# Copyright (C) YEAR Free Software Foundation, Inc.
# This file is distributed under the same license as the PACKAGE package.
# FIRST AUTHOR <EMAIL@ADDRESS>, YEAR.
#
msgid ""
msgstr ""
<<<<<<< HEAD
"Project-Id-Version: Tails\n"
"POT-Creation-Date: 2015-05-12 14:20+0200\n"
"PO-Revision-Date: 2016-04-02 14:41+0200\n"
"Last-Translator: Tails translators <tails@boum.org>\n"
"Language-Team: Tails translators <tails@boum.org>\n"
"Language: de\n"
=======
"Project-Id-Version: PACKAGE VERSION\n"
"POT-Creation-Date: 2016-04-01 18:17+0200\n"
"PO-Revision-Date: 2014-04-04 11:47+0100\n"
"Last-Translator: FULL NAME <EMAIL@ADDRESS>\n"
"Language-Team: LANGUAGE <LL@li.org>\n"
"Language: \n"
>>>>>>> c852b6d7
"MIME-Version: 1.0\n"
"Content-Type: text/plain; charset=UTF-8\n"
"Content-Transfer-Encoding: 8bit\n"
"X-Generator: Poedit 1.8.7.1\n"

#. type: Plain text
#, no-wrap
msgid "[[!meta title=\"OpenPGP passphrase encryption\"]]\n"
msgstr "[[!meta title=\"OpenPGP-Verschlüsselung mit Passphrase\"]]\n"

#. type: Plain text
#, no-wrap
msgid ""
"With <span class=\"application\">OpenPGP Applet</span> you can **encrypt text\n"
"with a passphrase** using the passphrase encryption of OpenPGP.\n"
msgstr ""
"Mit dem <span class=\"application\">OpenPGP Applet</span> können Sie\n"
"**Text mit einer Passphrase verschlüsseln**.\n"

#. type: Plain text
#, no-wrap
msgid "[[!inline pages=\"doc/encryption_and_privacy/gpgapplet.warning\" raw=\"yes\"]]\n"
msgstr "[[!inline pages=\"doc/encryption_and_privacy/gpgapplet.warning.de\" raw=\"yes\"]]\n"

#. type: Plain text
#, no-wrap
msgid "<div class=\"note\">\n"
msgstr "<div class=\"note\">\n"

#. type: Plain text
#, no-wrap
msgid ""
"<strong>This technique requires you to share a secret passphrase with the people\n"
"who will decrypt the text.</strong> OpenPGP also allows you to use public-key\n"
"cryptography to send confidential messages without having a shared passphrase.\n"
"[[See the corresponding documentation.|gpgapplet/public-key_cryptography]]\n"
msgstr ""
"<strong>Bei dieser Methode müssen Sie eine geheime Passphrase mit den Personen teilen,\n"
"die die Nachricht entschlüsseln sollen.</strong> OpenPGP unterstützt auch die Kryptographie mit\n"
"öffentlichen Schlüsseln, um vertrauliche Nachrichten ohne eine gemeinsame Passphrase auszutauschen.\n"
"[[Siehe die zugehörige Dokumentation.|gpgapplet/public-key_cryptography]]\n"

#. type: Plain text
#, no-wrap
msgid "</div>\n"
msgstr "</div>\n"

#. type: Bullet: '1. '
msgid "Write your text in a text editor. **Do not write it in the web browser!**"
msgstr "Schreiben Sie Ihren Text in einem Texteditor. **Schreiben Sie ihn nicht in den Webbrowser!**"

#. type: Plain text
<<<<<<< HEAD
#, no-wrap
=======
#, fuzzy, no-wrap
#| msgid ""
#| "3. Click on <span class=\"application\">OpenPGP Applet</span> and select <span\n"
#| "class=\"guimenuitem\">Encrypt Clipboard with Passphrase</span> from the menu.\n"
>>>>>>> c852b6d7
msgid ""
"   Click on <span class=\"application\">OpenPGP Applet</span> and\n"
"   choose <span class=\"guimenuitem\">Open Text Editor</span> to open\n"
"   <span class=\"application\">gedit</span>.\n"
msgstr ""
<<<<<<< HEAD
"   Klicken Sie auf das <span class=\"application\">Tails OpenPGP Applet</span> und wählen\n"
"   die Option <span class=\"guimenuitem\">Textbearbeitung öffnen</span> aus, um\n"
"   <span class=\"application\">gedit</span> zu öffnen.\n"
=======
"3. Klicken Sie auf das <span class=\"application\">OpenPGP Applet</span> und wählen\n"
"die Option <span class=\"guimenuitem\">Zwischenablage mit Passwort verschlüsseln</span> aus.\n"
>>>>>>> c852b6d7

#. type: Plain text
#, no-wrap
msgid ""
"2. Select with the mouse the text that you want to encrypt. To copy it\n"
"into the [[!wikipedia Clipboard_(computing) desc=\"clipboard\"]],\n"
"right-click on the selected text and choose <span\n"
"class=\"guimenuitem\">Copy</span> from the menu.\n"
msgstr ""
"2. Markieren Sie den zu verschlüsselnden Text mit der Maus. Um ihn in\n"
"die [[!wikipedia_de Zwischenablage desc=\"Zwischenablage\"]] zu\n"
"kopieren, klicken Sie mit der rechten Maustaste auf den markierten Text und\n"
"wählen Sie den Menüpunkt <span class=\"guimenuitem\">Kopieren</span> aus.\n"

#. type: Plain text
#, no-wrap
msgid ""
"   <span class=\"application\">OpenPGP Applet</span> now shows\n"
"   lines of text, meaning that the clipboard contains non-encrypted text.\n"
msgstr ""
"   Das <span class=\"application\">OpenPGP Applet</span> zeigt durch\n"
"   Textzeilen an, dass die Zwischenablage unverschlüsselten Text enthält.\n"

#. type: Plain text
#, no-wrap
msgid "   [[!img gpgapplet_with_text.png link=no alt=\"OpenPGP Applet with lines of text\"]]\n"
msgstr "   [[!img gpgapplet_with_text.png link=no alt=\"OpenPGP Applet mit Textzeilen\"]]\n"

#. type: Plain text
#, no-wrap
msgid ""
"3. Click on <span class=\"application\">OpenPGP Applet</span> and select <span\n"
"class=\"guimenuitem\">Encrypt Clipboard with Passphrase</span> from the menu.\n"
msgstr ""
"3. Klicken Sie auf das <span class=\"application\">OpenPGP Applet</span> und wählen\n"
"die Option <span class=\"guimenuitem\">Zwischenablage mit Passwort verschlüsseln</span> aus.\n"

#. type: Plain text
#, no-wrap
msgid ""
"   If you receive the error message “<span class=\"guilabel\">The clipboard does\n"
"   not contain valid input data</span>”, try to copy your text again, starting\n"
"   from step 2.\n"
msgstr ""
"   Sollte die Fehlermeldung  “<span class=\"guilabel\">Die Zwischenablage\n"
"   beinhaltet keine gültigen Eingabedaten.</span>” angezeigt werden, versuchen Sie erneut\n"
"   den Text gemäß Schritt 2 zu kopieren.\n"

#. type: Plain text
#, no-wrap
msgid ""
"4. In the <span class=\"guilabel\">Passphrase</span> dialog box, enter a\n"
"passphrase of your choice. Repeat the same passphrase in the second dialog box.\n"
msgstr ""
"4. Geben Sie eine Passphrase Ihrer Wahl in den Dialog <span class=\"guilabel\">\n"
"Passphrase</span> ein. Wiederholen Sie die gleiche Passphrase im zweiten\n"
"Dialog.\n"

#. type: Plain text
#, no-wrap
msgid ""
"5. <span class=\"application\">OpenPGP Applet</span> now shows a\n"
"padlock, meaning that the clipboard contains encrypted text.\n"
msgstr ""
"5. Das <span class=\"application\">OpenPGP Applet</span> zeigt durch ein\n"
"Vorhängeschloss an, dass die Zwischenablage verschlüsselten Text enthält.\n"

#. type: Plain text
#, no-wrap
msgid ""
"   [[!img gpgapplet_with_padlock.png link=no alt=\"OpenPGP Applet with a\n"
"   padlock\"]]\n"
msgstr ""
"   [[!img gpgapplet_with_padlock.png link=no alt=\"OpenPGP Applet mit\n"
"   Vorhängeschloss\"]]\n"

#. type: Plain text
#, no-wrap
msgid ""
"6. To paste the encrypted text into another application, right-click in the\n"
"application where you want to paste it and choose <span\n"
"class=\"guimenuitem\">Paste</span> from the menu.\n"
msgstr ""
"6. Um den verschlüsselten Text in ein anderes Programm einzufügen,\n"
"klicken in den Bereich des Programms, in den Sie den Text einfügen möchten\n"
" und wählen Sie <span class=\"guimenuitem\">Einfügen</span> aus dem Menü aus.\n"

#. type: Plain text
#, no-wrap
msgid "   For example, you can paste it into the web browser to send it by email.\n"
msgstr "   Sie können ihn beispielsweise in den Webbrowser einfügen und per Email versenden.\n"

#. type: Plain text
#, no-wrap
msgid ""
"   [[!img browser_paste.png link=no alt=\"Encrypted text starting with\n"
"   -----BEGIN PGP MESSAGE-----\"]]\n"
msgstr ""
"   [[!img browser_paste.png link=no alt=\"Verschlüsselter Text beginnend mit\n"
"   -----BEGIN PGP MESSAGE-----\"]]\n"

#. type: Plain text
#, no-wrap
msgid "<div class=\"next\">\n"
msgstr "<div class=\"next\">\n"

#. type: Plain text
#, fuzzy, no-wrap
#| msgid ""
#| "You can also [[decrypt a text that is encrypted with a\n"
#| "passphrase|decrypt_verify]] using <span class=\"application\">Tails\n"
#| "OpenPGP Applet</span>.\n"
msgid ""
"You can also [[decrypt a text that is encrypted with a\n"
"passphrase|decrypt_verify]] using <span class=\"application\">\n"
"OpenPGP Applet</span>.\n"
msgstr ""
<<<<<<< HEAD
"Sie können mit dem <span class=\"application\">Tails OpenPGP Applet</span>\n"
"auch einen [[mit einer Passphrase verschlüsselten Text\n"
"entschlüsseln|decrypt_verify]].\n"
=======
"Ebenso können Sie mit dem <span class=\"application\">OpenPGP Applet</span>\n"
"einen [[mit einer Passphrase verschlüsselten Text entschlüsseln|decrypt_verify]].\n"
>>>>>>> c852b6d7

#~ msgid ""
#~ "   For example, open <span class=\"application\">gedit</span> from the "
#~ "menu\n"
#~ "   <span class=\"menuchoice\">\n"
#~ "     <span class=\"guimenu\">Applications</span>&nbsp;▸\n"
#~ "     <span class=\"guisubmenu\">Accessories</span>&nbsp;▸\n"
#~ "     <span class=\"guimenuitem\">gedit Text Editor</span></span>.\n"
#~ msgstr ""
#~ "   Zum Beispiel können Sie <span class=\"application\">gedit</span> via\n"
#~ "   <span class=\"menuchoice\">\n"
#~ "    <span class=\"guimenu\">Anwendungen</span>&nbsp;▸\n"
#~ "     <span class=\"guisubmenu\">Zubehör</span>&nbsp;▸\n"
#~ "     <span class=\"guimenuitem\">gedit Text Editor</span></span> öffnen.\n"<|MERGE_RESOLUTION|>--- conflicted
+++ resolved
@@ -5,21 +5,12 @@
 #
 msgid ""
 msgstr ""
-<<<<<<< HEAD
-"Project-Id-Version: Tails\n"
-"POT-Creation-Date: 2015-05-12 14:20+0200\n"
-"PO-Revision-Date: 2016-04-02 14:41+0200\n"
-"Last-Translator: Tails translators <tails@boum.org>\n"
-"Language-Team: Tails translators <tails@boum.org>\n"
-"Language: de\n"
-=======
 "Project-Id-Version: PACKAGE VERSION\n"
 "POT-Creation-Date: 2016-04-01 18:17+0200\n"
 "PO-Revision-Date: 2014-04-04 11:47+0100\n"
 "Last-Translator: FULL NAME <EMAIL@ADDRESS>\n"
 "Language-Team: LANGUAGE <LL@li.org>\n"
 "Language: \n"
->>>>>>> c852b6d7
 "MIME-Version: 1.0\n"
 "Content-Type: text/plain; charset=UTF-8\n"
 "Content-Transfer-Encoding: 8bit\n"
@@ -72,27 +63,15 @@
 msgstr "Schreiben Sie Ihren Text in einem Texteditor. **Schreiben Sie ihn nicht in den Webbrowser!**"
 
 #. type: Plain text
-<<<<<<< HEAD
-#, no-wrap
-=======
-#, fuzzy, no-wrap
-#| msgid ""
-#| "3. Click on <span class=\"application\">OpenPGP Applet</span> and select <span\n"
-#| "class=\"guimenuitem\">Encrypt Clipboard with Passphrase</span> from the menu.\n"
->>>>>>> c852b6d7
+#, no-wrap
 msgid ""
 "   Click on <span class=\"application\">OpenPGP Applet</span> and\n"
 "   choose <span class=\"guimenuitem\">Open Text Editor</span> to open\n"
 "   <span class=\"application\">gedit</span>.\n"
 msgstr ""
-<<<<<<< HEAD
-"   Klicken Sie auf das <span class=\"application\">Tails OpenPGP Applet</span> und wählen\n"
+"   Klicken Sie auf das <span class=\"application\">OpenPGP Applet</span> und wählen\n"
 "   die Option <span class=\"guimenuitem\">Textbearbeitung öffnen</span> aus, um\n"
 "   <span class=\"application\">gedit</span> zu öffnen.\n"
-=======
-"3. Klicken Sie auf das <span class=\"application\">OpenPGP Applet</span> und wählen\n"
-"die Option <span class=\"guimenuitem\">Zwischenablage mit Passwort verschlüsseln</span> aus.\n"
->>>>>>> c852b6d7
 
 #. type: Plain text
 #, no-wrap
@@ -200,28 +179,18 @@
 msgstr "<div class=\"next\">\n"
 
 #. type: Plain text
-#, fuzzy, no-wrap
-#| msgid ""
-#| "You can also [[decrypt a text that is encrypted with a\n"
-#| "passphrase|decrypt_verify]] using <span class=\"application\">Tails\n"
-#| "OpenPGP Applet</span>.\n"
+#, no-wrap
 msgid ""
 "You can also [[decrypt a text that is encrypted with a\n"
 "passphrase|decrypt_verify]] using <span class=\"application\">\n"
 "OpenPGP Applet</span>.\n"
 msgstr ""
-<<<<<<< HEAD
-"Sie können mit dem <span class=\"application\">Tails OpenPGP Applet</span>\n"
+"Sie können mit dem <span class=\"application\">OpenPGP Applet</span>\n"
 "auch einen [[mit einer Passphrase verschlüsselten Text\n"
 "entschlüsseln|decrypt_verify]].\n"
-=======
-"Ebenso können Sie mit dem <span class=\"application\">OpenPGP Applet</span>\n"
-"einen [[mit einer Passphrase verschlüsselten Text entschlüsseln|decrypt_verify]].\n"
->>>>>>> c852b6d7
 
 #~ msgid ""
-#~ "   For example, open <span class=\"application\">gedit</span> from the "
-#~ "menu\n"
+#~ "   For example, open <span class=\"application\">gedit</span> from the menu\n"
 #~ "   <span class=\"menuchoice\">\n"
 #~ "     <span class=\"guimenu\">Applications</span>&nbsp;▸\n"
 #~ "     <span class=\"guisubmenu\">Accessories</span>&nbsp;▸\n"
