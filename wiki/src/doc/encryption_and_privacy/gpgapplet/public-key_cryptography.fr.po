# SOME DESCRIPTIVE TITLE
# Copyright (C) YEAR Free Software Foundation, Inc.
# This file is distributed under the same license as the PACKAGE package.
# FIRST AUTHOR <EMAIL@ADDRESS>, YEAR.
#
msgid ""
msgstr ""
"Project-Id-Version: sACKAGE VERSION\n"
<<<<<<< HEAD
"POT-Creation-Date: 2014-04-25 11:00+0200\n"
"PO-Revision-Date: 2013-12-09 22:04-0000\n"
=======
"POT-Creation-Date: 2014-06-08 19:38+0300\n"
"PO-Revision-Date: 2014-05-10 20:32-0000\n"
>>>>>>> 74799a4c
"Last-Translator: \n"
"Language-Team: sLANGUAGE <LL@li.org>\n"
"Language: \n"
"MIME-Version: 1.0\n"
"Content-Type: text/plain; charset=UTF-8\n"
"Content-Transfer-Encoding: 8bit\n"
"X-Generator: Poedit 1.5.4\n"

#. type: Plain text
#, no-wrap
msgid "[[!meta title=\"Tails OpenPGP public-key cryptography\"]]\n"
msgstr "[[!meta title=\"La cryptographie à clé publique OpenPGP de Tails\"]]\n"

#. type: Plain text
#, no-wrap
msgid ""
"With <span class=\"application\">Tails OpenPGP Applet</span> you can\n"
"**encrypt or sign text using the public key encryption of OpenPGP**.\n"
msgstr ""
"Avec <span class=\"application\">l'applet OpenPGP de Tails</span> vous pouvez **chiffrer\n"
"ou signer du texte en utilisant la chiffrement par clé publique d'OpenPGP**.\n"

#. type: Plain text
#, no-wrap
msgid "[[!inline pages=\"doc/encryption_and_privacy/gpgapplet.warning\" raw=\"yes\"]]\n"
msgstr "[[!inline pages=\"doc/encryption_and_privacy/gpgapplet.warning.fr\" raw=\"yes\"]]\n"

#. type: Plain text
#, no-wrap
msgid "<div class=\"note\">\n"
msgstr ""

#. type: Plain text
#, no-wrap
msgid ""
"<strong>This technique requires you to use public-key\n"
"cryptography.</strong> If you never used OpenPGP keys before, you might\n"
"rather want to encrypt your text using a passphrase with OpenPGP\n"
"passphrase encryption. [[See the corresponding\n"
"documentation.|gpgapplet/passphrase_encryption]]\n"
msgstr ""
"<strong>Cette méthode nécessite l'utilisation de la\n"
"cryptographie à clé publique.</strong> Si vous n'avez jamais utilisé de clé OpenPGP\n"
"auparavant, vous pourriez préférer chiffrer votre texte avec une phrase de passe\n"
"en utilisant le chiffrement par phrase de passe d'OpenPGP.\n"
"[[Voir la documentation correspondante.|gpgapplet/passphrase_encryption]]\n"

#. type: Plain text
#, no-wrap
msgid "</div>\n"
msgstr "</div>\n"

#. type: Bullet: '1. '
msgid ""
"Write your text in a text editor. **Do not write it in the web browser!**"
msgstr ""
"Ecrivez votre texte dans un éditeur de texte. **Ne l'écrivez pas dans le "
"navigateur web !**"

#. type: Plain text
#, no-wrap
msgid ""
"   For example, open <span class=\"application\">gedit</span> from the menu\n"
"   <span class=\"menuchoice\">\n"
"     <span class=\"guimenu\">Applications</span>&nbsp;▸\n"
"     <span class=\"guisubmenu\">Accessories</span>&nbsp;▸\n"
"     <span class=\"guimenuitem\">gedit Text Editor</span></span>.\n"
msgstr ""
"   Par exemple, ouvrez <span class=\"application\">gedit</span> depuis\n"
"   <span class=\"menuchoice\">\n"
"     <span class=\"guimenu\">Applications</span>&nbsp;▸\n"
"     <span class=\"guisubmenu\">Accessoires</span>&nbsp;▸\n"
"     <span class=\"guimenuitem\">Éditeur de texte gedit</span></span>.\n"

#. type: Plain text
#, no-wrap
msgid ""
"2. Select with the mouse the text that you want to encrypt or sign. To\n"
"copy it into the [[!wikipedia Clipboard_(computing) desc=\"clipboard\"]],\n"
"right-click on the selected text and choose <span\n"
"class=\"guimenuitem\">Copy</span> from the menu.\n"
msgstr ""
"2. Sélectionnez avec la souris le texte que vous voulez chiffrer ou signer. Pour le\n"
"copier dans le [[!wikipedia_fr Presse-papier_(informatique) desc=\"presse-papier\"]],\n"
"faire clic droit sur le texte sélectionné et choisir <span\n"
"class=\"guimenuitem\">Copier</span> dans le menu.\n"

#. type: Plain text
#, no-wrap
msgid ""
"   <span class=\"application\">Tails OpenPGP Applet</span> now shows\n"
"   lines of text, meaning that the clipboard contains non-encrypted\n"
"   text.\n"
msgstr ""
"   <span class=\"application\">L'applet OpenPGP de Tails</span> affiche\n"
"   désormais des lignes de texte, signifiant que le presse-papier contient\n"
"   du texte non-chiffré.\n"

#. type: Plain text
#, no-wrap
msgid "   [[!img gpgapplet_with_text.png link=no alt=\"Tails OpenPGP Applet with lines of text\"]]\n"
<<<<<<< HEAD
msgstr ""
=======
msgstr "   [[!img gpgapplet_with_text.png link=no alt=\"Applet Tails OpenPGP avec des lignes de texte\"]]\n"
>>>>>>> 74799a4c

#. type: Bullet: '3. '
msgid ""
"Click on <span class=\"application\">Tails OpenPGP Applet</span> and select "
"<span class=\"guimenuitem\">Sign/Encrypt Clipboard with Public Keys</span> "
"from the menu."
msgstr ""
"Cliquez sur <span class=\"application\">l'applet OpenPGP de Tails</span> et "
<<<<<<< HEAD
"choisir <span\n"
"class=\"guimenuitem\">Signer/Chiffrer le presse-papier avec une clé "
"publique</span> dans le\n"
"menu.\n"
=======
"choisir <span class=\"guimenuitem\">Signer/Chiffrer le presse-papier avec "
"une clé publique</span> dans le menu."
>>>>>>> 74799a4c

#. type: Plain text
#, no-wrap
msgid ""
"   If you receive the error message “<span class=\"guilabel\">The clipboard does\n"
"   not contain valid input data</span>”, try to copy your text again, starting\n"
"   from step 2.\n"
msgstr ""
"   Si vous obtenez le message d'erreur “<span class=\"guilabel\">Le presse-papier\n"
"   ne contient pas de données valides.</span>”, re-essayez de copier votre texte,\n"
"   depuis l'étape 2.\n"

#. type: Plain text
#, no-wrap
msgid ""
"4. If you want to encrypt the text, select one or more public keys for the\n"
"recipients of the encrypted text in the <span class=\"guilabel\">Choose\n"
"keys</span> dialog box. To select a public key, double-click on the\n"
"corresponding line in the <span class=\"guilabel\">Select recipients</span> list\n"
"box.\n"
msgstr ""
"4. Si vous voulez chiffrer le texte, sélectionnez une ou plusieurs clés publiques\n"
"pour les destinataires du texte chiffré dans la boîte de dialogue\n"
"<span class=\"guilabel\">Choisir les clés des destinataires</span>. Pour sélectionnez une clé\n"
"publique, double-cliquez sur la ligne correspondante dans la liste <span class\n"
"=\"guilabel\">Sélectionnez les destinataires</span>.\n"

#. type: Plain text
#, no-wrap
msgid ""
"5. If you want to sign the text, select the secret key with which you want to\n"
"sign the text in the <span class=\"guilabel\">Sign message as</span> drop-down\n"
"list.\n"
msgstr ""
"5. Si vous voulez signer le texte, sélectionnez la clé privée avec laquelle vous voulez\n"
"signez le texte dans le menu déroulant <span class=\"guilabel\">Signer le message\n"
"en tant que</span>.\n"

#. type: Plain text
#, no-wrap
msgid ""
"6. If you want to hide the recipients of the encrypted text, select the <span\n"
"class=\"guilabel\">Hide recipients</span> check box. Otherwise anyone who sees the\n"
"encrypted text can know who the recipients are.\n"
msgstr ""
"6. Si vous voulez masquer les destinataires du texte chiffré, cochez <span\n"
"class=\"guilabel\">Cacher les destinataires</span>. Sans quoi n'importe qui voyant\n"
"le texte chiffré peut savoir qui en sont les destinataires.\n"

#. type: Bullet: '7. '
msgid "Click on the <span class=\"guilabel\">OK</span> button."
msgstr "Cliquer sur le bouton <span class=\"guilabel\">Valider</span>."

#. type: Plain text
#, no-wrap
msgid ""
"   If you receive the warning message <span class=\"guilabel\">Do you trust these\n"
"   keys</span>, answer it accordingly.\n"
msgstr ""
"   Si vous obtenez l'avertissement <span class=\"guilabel\">Faites-vous confiance\n"
"   à ces clés ?</span>, répondez-y en conséquence.\n"

#. type: Plain text
#, no-wrap
msgid ""
"8. If you selected one or several public keys to encrypt the text,\n"
"<span class=\"application\">Tails OpenPGP Applet</span> now shows a\n"
"padlock, meaning that the clipboard contains encrypted text.\n"
msgstr ""
"8. Si vous avez sélectionné une ou plusieurs clés publiques pour chiffrer le texte,\n"
"<span class=\"application\">L'applet OpenPGP de Tails</span> affiche désormais\n"
"un cadenas, signifiant que le presse-papier contient du texte chiffré.\n"

#. type: Plain text
#, no-wrap
msgid "   [[!img gpgapplet_with_padlock.png link=no alt=\"Tails OpenPGP Applet with a padlock\"]]\n"
<<<<<<< HEAD
msgstr ""
=======
msgstr "   [[!img gpgapplet_with_padlock.png link=no alt=\"Aplet Tails OpenPGP avec un cadenas\"]]\n"
>>>>>>> 74799a4c

#. type: Plain text
#, no-wrap
msgid ""
"   If you only selected a secret key to sign the text, <span\n"
"   class=\"application\">Tails OpenPGP Applet</span> now shows a seal, meaning that the\n"
"   clipboard contains signed text.\n"
msgstr ""
"   Si vous avez seulement sélectionné une clé privée pour signer le texte,\n"
"   <span class=\"application\">l'applet GnuPG de Tails</span> affiche désormais un sceau,\n"
"   signifiant que le presse-papier contient du texte signé.\n"

#. type: Plain text
#, no-wrap
msgid "   [[!img gpgapplet_with_seal.png link=no alt=\"Tails OpenPGP Applet with a seal\"]]\n"
<<<<<<< HEAD
msgstr ""
=======
msgstr "   [[!img gpgapplet_with_seal.png link=no alt=\"Applet Tails OpenPGP avec un sceau\"]]\n"
>>>>>>> 74799a4c

#. type: Bullet: '9. '
msgid ""
"To paste the encrypted or signed text into another application, right-click "
"in the application where you want to paste it and choose <span class="
"\"guimenuitem\">Paste</span> from the menu."
msgstr ""
"Pour coller le texte chiffré ou signé dans une autre application, faire clic "
<<<<<<< HEAD
"droit\n"
"dans l'application où vous voulez le coller et choisir <span\n"
"class=\"guimenuitem\">Coller</span> dans le menu.\n"
=======
"droit dans l'application où vous voulez le coller et choisir <span class="
"\"guimenuitem\">Coller</span> dans le menu."
>>>>>>> 74799a4c

#. type: Plain text
#, no-wrap
msgid "   For example, you can paste it into the web browser to send it by email.\n"
msgstr "   Par exemple, vous pouvez le coller dans le navigateur web pour l'envoyer par email.\n"

#. type: Plain text
#, no-wrap
msgid ""
"   [[!img browser_paste.png link=no alt=\"Encrypted text starting with\n"
"   -----BEGIN PGP MESSAGE-----\"]]\n"
msgstr ""
<<<<<<< HEAD
=======
"   [[!img browser_paste.png link=no alt=\"Texte chiffré commençant par\n"
"   -----BEGIN PGP MESSAGE-----\"]]\n"
>>>>>>> 74799a4c

#. type: Plain text
#, no-wrap
msgid "<div class=\"tip\">\n"
msgstr ""

#. type: Plain text
#, no-wrap
msgid ""
"To store your GnuPG keys and configuration across separate working sessions,\n"
"you can activate the [[<span class=\"guilabel\">GnuPG</span> persistence\n"
"feature|doc/first_steps/persistence/configure/#gnupg]].\n"
msgstr ""
"Pour stocker vos clés GnuPG et configurations entre différentes sessions de travail,\n"
"vous pouvez activer\n"
"l'[[option de persistance <span class=\"guilabel\">GnuPG</span>|doc/first_steps/persistence/configure/#gnupg]].\n"

#. type: Plain text
#, no-wrap
msgid "<div class=\"next\">\n"
msgstr "<div class=\"suivant\">\n"

#. type: Plain text
#, no-wrap
msgid ""
"You can also [[decrypt or verify a text that is encrypted or signed using\n"
"public-key cryptography|decrypt_verify]] using <span class=\"application\">Tails\n"
"OpenPGP Applet</span>.\n"
msgstr ""
"Vous pouvez également [[déchiffrer ou vérifier un texte chiffré ou signé grâce\n"
"à la crytographie à clé publique|decrypt_verify]] en utilisant <span class=\"application\">\n"
"l'applet GnuPG de Tails</span>.\n"<|MERGE_RESOLUTION|>--- conflicted
+++ resolved
@@ -6,13 +6,8 @@
 msgid ""
 msgstr ""
 "Project-Id-Version: sACKAGE VERSION\n"
-<<<<<<< HEAD
-"POT-Creation-Date: 2014-04-25 11:00+0200\n"
-"PO-Revision-Date: 2013-12-09 22:04-0000\n"
-=======
 "POT-Creation-Date: 2014-06-08 19:38+0300\n"
 "PO-Revision-Date: 2014-05-10 20:32-0000\n"
->>>>>>> 74799a4c
 "Last-Translator: \n"
 "Language-Team: sLANGUAGE <LL@li.org>\n"
 "Language: \n"
@@ -114,11 +109,7 @@
 #. type: Plain text
 #, no-wrap
 msgid "   [[!img gpgapplet_with_text.png link=no alt=\"Tails OpenPGP Applet with lines of text\"]]\n"
-<<<<<<< HEAD
-msgstr ""
-=======
 msgstr "   [[!img gpgapplet_with_text.png link=no alt=\"Applet Tails OpenPGP avec des lignes de texte\"]]\n"
->>>>>>> 74799a4c
 
 #. type: Bullet: '3. '
 msgid ""
@@ -127,15 +118,8 @@
 "from the menu."
 msgstr ""
 "Cliquez sur <span class=\"application\">l'applet OpenPGP de Tails</span> et "
-<<<<<<< HEAD
-"choisir <span\n"
-"class=\"guimenuitem\">Signer/Chiffrer le presse-papier avec une clé "
-"publique</span> dans le\n"
-"menu.\n"
-=======
 "choisir <span class=\"guimenuitem\">Signer/Chiffrer le presse-papier avec "
 "une clé publique</span> dans le menu."
->>>>>>> 74799a4c
 
 #. type: Plain text
 #, no-wrap
@@ -212,11 +196,7 @@
 #. type: Plain text
 #, no-wrap
 msgid "   [[!img gpgapplet_with_padlock.png link=no alt=\"Tails OpenPGP Applet with a padlock\"]]\n"
-<<<<<<< HEAD
-msgstr ""
-=======
 msgstr "   [[!img gpgapplet_with_padlock.png link=no alt=\"Aplet Tails OpenPGP avec un cadenas\"]]\n"
->>>>>>> 74799a4c
 
 #. type: Plain text
 #, no-wrap
@@ -232,11 +212,7 @@
 #. type: Plain text
 #, no-wrap
 msgid "   [[!img gpgapplet_with_seal.png link=no alt=\"Tails OpenPGP Applet with a seal\"]]\n"
-<<<<<<< HEAD
-msgstr ""
-=======
 msgstr "   [[!img gpgapplet_with_seal.png link=no alt=\"Applet Tails OpenPGP avec un sceau\"]]\n"
->>>>>>> 74799a4c
 
 #. type: Bullet: '9. '
 msgid ""
@@ -245,14 +221,8 @@
 "\"guimenuitem\">Paste</span> from the menu."
 msgstr ""
 "Pour coller le texte chiffré ou signé dans une autre application, faire clic "
-<<<<<<< HEAD
-"droit\n"
-"dans l'application où vous voulez le coller et choisir <span\n"
-"class=\"guimenuitem\">Coller</span> dans le menu.\n"
-=======
 "droit dans l'application où vous voulez le coller et choisir <span class="
 "\"guimenuitem\">Coller</span> dans le menu."
->>>>>>> 74799a4c
 
 #. type: Plain text
 #, no-wrap
@@ -265,11 +235,8 @@
 "   [[!img browser_paste.png link=no alt=\"Encrypted text starting with\n"
 "   -----BEGIN PGP MESSAGE-----\"]]\n"
 msgstr ""
-<<<<<<< HEAD
-=======
 "   [[!img browser_paste.png link=no alt=\"Texte chiffré commençant par\n"
 "   -----BEGIN PGP MESSAGE-----\"]]\n"
->>>>>>> 74799a4c
 
 #. type: Plain text
 #, no-wrap
