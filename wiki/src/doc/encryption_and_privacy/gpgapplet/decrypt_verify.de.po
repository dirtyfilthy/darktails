# SOME DESCRIPTIVE TITLE
# Copyright (C) YEAR Free Software Foundation, Inc.
# This file is distributed under the same license as the PACKAGE package.
# FIRST AUTHOR <EMAIL@ADDRESS>, YEAR.
#
msgid ""
msgstr ""
"Project-Id-Version: Tails\n"
"POT-Creation-Date: 2014-04-22 14:34+0300\n"
"PO-Revision-Date: 2016-04-02 14:39+0200\n"
"Last-Translator: Tails translators <tails@boum.org>\n"
"Language-Team: Tails translators <tails@boum.org>\n"
"Language: de\n"
"MIME-Version: 1.0\n"
"Content-Type: text/plain; charset=UTF-8\n"
"Content-Transfer-Encoding: 8bit\n"
"X-Generator: Poedit 1.8.7.1\n"

#. type: Plain text
#, no-wrap
msgid "[[!meta title=\"Decrypt or verify a text created using OpenPGP Applet\"]]\n"
msgstr "[[!meta title=\"Entschlüsseln oder Prüfen der Signatur mit dem OpenPGP Applet\"]]\n"

#. type: Plain text
#, no-wrap
msgid ""
"With <span class=\"application\">OpenPGP Applet</span> you can\n"
"**decrypt text that is encrypted using OpenPGP** or **verify text that\n"
"is signed using OpenPGP**.\n"
msgstr ""
<<<<<<< HEAD
"Mithilfe des <span class=\"application\">Tails OpenPGP Applet</span>s können Sie\n"
"**mit OpenPGP verschlüsselten Text entschlüsseln** oder **die\n"
"OpenPGP-Signatur eines Texts  überprüfen**.\n"
=======
"Mit Hilfe des <span class=\"application\">OpenPGP Applet</span>s können Sie\n"
"**mit OpenPGP verschlüsselten Text entschlüsseln** oder **die OpenPGP Signatur auf einem Text überprüfen**.\n"
>>>>>>> c852b6d7

#. type: Plain text
#, no-wrap
msgid ""
"1. Select with the mouse the encrypted text that you want to decrypt or\n"
"the signed text that you want to verify. Include the lines “*-----BEGIN\n"
"PGP MESSAGE-----*“ and “*-----END PGP MESSAGE-----*”.\n"
msgstr ""
"1. Markieren Sie mit der Maus den verschlüsselten bzw. signierten Text, den\n"
"Sie entschlüsseln bzw. überprüfen möchten. Schließen Sie die Zeilen “*-----BEGIN\n"
"PGP MESSAGE-----*“ und “*-----END PGP MESSAGE-----*” mit ein.\n"

#. type: Plain text
#, no-wrap
msgid ""
"   To copy it into the [[!wikipedia Clipboard_(computing)\n"
"   desc=\"clipboard\"]], right-click on the selected text and choose <span\n"
"   class=\"guimenuitem\">Copy</span> from the menu.\n"
msgstr ""
"   Um ihn in die [[!wikipedia_de Zwischenablage desc=\"Zwischenablage\"]]\n"
"   zu kopieren, klicken Sie mit der rechten Maustaste auf den ausgewählten Text und wählen Sie <span\n"
"   class=\"guimenuitem\">Kopieren</span> aus dem Menü aus.\n"

#. type: Plain text
#, no-wrap
msgid ""
"2. If the text that you selected is encrypted, <span\n"
"class=\"application\">OpenPGP Applet</span> now shows a padlock, meaning that\n"
"the clipboard contains encrypted text.\n"
msgstr ""
"2. Ist der ausgewählte Text verschlüsselt, zeigt dies das <span\n"
<<<<<<< HEAD
"class=\"application\">Tails OpenPGP Applet</span> durch ein Vorhängeschloss an, was\n"
"bedeutet, dass die Zwischenablage verschlüsselten Text enthält.\n"
=======
"class=\"application\">OpenPGP Applet</span> durch ein Vorhängeschloss an.\n"
>>>>>>> c852b6d7

#. type: Plain text
#, no-wrap
msgid ""
"   [[!img gpgapplet_with_padlock.png link=no alt=\"OpenPGP Applet with a\n"
"   padlock\"]]\n"
<<<<<<< HEAD
msgstr ""
"   [[!img gpgapplet_with_padlock.png link=no alt=\"Tails OpenPGP Applet mit\n"
"   Schloss-Symbol\"]]\n"
=======
msgstr "   [[!img gpgapplet_with_padlock.png link=no alt=\"OpenPGP Applet mit Schloss-Symbol\"]]\n"
>>>>>>> c852b6d7

#. type: Plain text
#, no-wrap
msgid ""
"   If the text that you selected is only signed, but not encrypted,\n"
"   <span class=\"application\">OpenPGP Applet</span> now shows a seal, meaning\n"
"   that the clipboard contains signed text.\n"
<<<<<<< HEAD
msgstr ""
"   Ist der ausgewählte Text nur signiert, aber nicht verschlüsselt,\n"
"   wird dies durch ein Siegel im <span class=\"application\">Tails OpenPGP Applet</span> angezeigt,\n"
"   welches anzeigt, dass der Inhalt der Zwischenablage signierter Text ist.\n"
=======
msgstr "   Ist der ausgewählte Text nur signiert, aber nicht verschlüsselt, wird dies durch ein Siegel im <span class=\"application\">OpenPGP Applet</span> angezeigt.\n"
>>>>>>> c852b6d7

#. type: Plain text
#, no-wrap
msgid "   [[!img gpgapplet_with_seal.png link=no alt=\"OpenPGP Applet with a seal\"]]\n"
msgstr "   [[!img gpgapplet_with_seal.png link=no alt=\"OpenPGP Applet mit einem Siegel\"]]\n"

#. type: Plain text
#, no-wrap
msgid ""
"3. Click on <span class=\"application\">OpenPGP Applet</span> and select <span\n"
"class=\"guimenuitem\">Decrypt/Verify Clipboard</span> from the menu.\n"
msgstr ""
<<<<<<< HEAD
"3. Klicken sie auf das <span class=\"application\">Tails OpenPGP Applet</span> und wählen Sie\n"
=======
"3. Klicken sie auf das <span class=\"application\">OpenPGP Applet</span> und wählen\n"
>>>>>>> c852b6d7
"<span class=\"guimenuitem\">Zwischenablage entschlüsseln/überprüfen</span> aus dem Menü aus.\n"

#. type: Plain text
#, no-wrap
msgid ""
"4. If the text that you selected is only signed and the signature is\n"
"valid, the <span class=\"guilabel\">GnuPG results</span> window described\n"
"in step 6 appears directly.\n"
msgstr ""
"4. Ist der ausgewählte Text nur signiert und die Signatur gültig,\n"
"erscheint direkt das bei Schritt 6 beschriebene Fenster <span class=\"guilabel\">\n"
"GnuPG-Ergebnisse</span>.\n"

#. type: Plain text
#, no-wrap
msgid ""
"   If the text is signed and the signature is invalid, a <span\n"
"   class=\"guilabel\">GnuPG error</span> message appears that mentions\n"
"   <span class=\"guilabel\">BAD signature from…</span>.\n"
msgstr ""
"   Ist der Text signiert und die Signatur ungültig, wird das Fenster <span\n"
"   class=\"guilabel\">GnuPG-Fehler</span> mit der Nachricht\n"
"   <span class=\"guilabel\">FALSCHE Unterschrift von...</span> angezeigt.\n"

#. type: Plain text
#, no-wrap
msgid ""
"   If the text is encrypted with a passphrase, the <span\n"
"   class=\"guilabel\">Enter passphrase</span> dialog box appears. Enter\n"
"   the passphrase that has been used to encrypt the text and click <span\n"
"   class=\"guilabel\">OK</span>.\n"
msgstr ""
"   Ist der Text mit einer Passphrase verschlüsselt, erscheint die Aufforderung\n"
"   <span class=\"guilabel\">Geben Sie die Passphrase ein...</span>.\n"
"   Geben Sie die Passphrase, die zum verschlüsseln des Textes verwendet\n"
"   wurde, ein und klicken Sie auf <span class=\"guilabel\">OK</span>.\n"

#. type: Plain text
#, no-wrap
msgid ""
"   If the text is encrypted using public-key cryptography, two different\n"
"   dialog boxes can appear.\n"
msgstr ""
"   Ist der Text mit einem öffentlichen Schlüssel\n"
"   verschlüsselt worden, können zwei verschiedene Dialoge angezeigt werden.\n"

#. type: Plain text
#, no-wrap
msgid ""
"   a. If the passphrase for the corresponding private key is not already cached\n"
"   in memory, a dialog box appears with the following message: <span\n"
"   class=\"guilabel\">You need a passphrase to unlock the secret key for\n"
"   user</span>. Enter the passphrase for this secret key and click <span\n"
"   class=\"guilabel\">OK</span>.\n"
msgstr ""
"   a. Ist die Passphrase zu einem geheimen Schlüssel noch nicht\n"
"   zwischengespeichert, erscheint ein Dialog mit der Nachricht: <span\n"
"   class=\"guilabel\">Sie benötigen eine Passphrase, um den geheimen Schlüssel\n"
"   zu entsperren</span>. Geben Sie die Passphrase für diesen geheimen Schlüssel ein\n"
"   und klicken Sie dann auf <span class=\"guilabel\">OK</span>.\n"

#. type: Plain text
#, no-wrap
msgid ""
"   b. If no secret key for which the text is encrypted is available in\n"
"   your keyring, a GnuPG error message appears that mentions <span\n"
"   class=\"guilabel\">decryption failed: secret key not available</span>.\n"
msgstr ""
"   b. Falls sich kein zum verschlüsselten Text passender geheimer Schlüssel\n"
"   im Schlüsselbund befindet, wird die GnuPG Fehlermeldung <span\n"
"   class=\"guilabel\">Entschlüsselung fehlgeschlagen: Geheimer Schlüssel ist\n"
"   nicht vorhanden</span> angezeigt.\n"

#. type: Plain text
#, no-wrap
msgid ""
"5. If the passphrase provided in step 4 is incorrect, a <span\n"
"class=\"guilabel\">GnuPG error</span> message appears that mentions <span\n"
"class=\"guilabel\">decryption failed: bad key</span>.\n"
msgstr ""
"5. Ist die Passphrase aus Schritt 4 falsch, wird ein Fenster <span\n"
"class=\"guilabel\">GnuPG-Fehler</span> mit der Meldung <span\n"
"class=\"guilabel\">Entschlüsselung fehlgeschlagen: Falscher Schlüssel</span> angezeigt.\n"

#. type: Plain text
#, no-wrap
msgid ""
"6. If the passphrase provided in step 4 is correct, or if the signature\n"
"of the text is valid, or both, a <span class=\"guilabel\">GnuPG\n"
"results</span> window appears.\n"
msgstr ""
"6. Ist die Passphrase aus Schritt 4 korrekt bzw. die Signatur des\n"
"Texts gültig, oder beides, wird das Fenster <span class=\"guilabel\">\n"
"GnuPG-Ergebnisse</span> angezeigt.\n"

#. type: Plain text
#, no-wrap
msgid "   The decrypted text appears in the <span class=\"guilabel\">Output of GnuPG</span> text box.\n"
msgstr "   Der entschlüsselte Text erscheint im Textfeld <span class=\"guilabel\">Ausgabe von GnuPG</span>.\n"

#. type: Plain text
#, no-wrap
msgid ""
"   In the <span class=\"guilabel\">Other messages provided by GnuPG</span>\n"
"   text box, the message <span class=\"guilabel\">Good signature\n"
"   from…</span>, confirms that the signature of the text is valid.\n"
msgstr ""
"   Im Textfeld <span class=\"guilabel\">Andere Nachrichten von GnuPG</span>\n"
"   zeigt die Nachricht <span class=\"guilabel\">Korrekte Unterschrift\n"
"   von...</span> an, dass die Signatur des Texts gültig ist.\n"

#. type: Plain text
#, no-wrap
msgid "<div class=\"tip\">\n"
msgstr "<div class=\"tip\">\n"

#. type: Plain text
#, no-wrap
msgid ""
"To store your GnuPG keys and configuration across separate working sessions,\n"
"you can activate the [[<span class=\"guilabel\">GnuPG</span> persistence\n"
"feature|doc/first_steps/persistence/configure/#gnupg]].\n"
msgstr ""
"Um Ihre GnuPG Schlüssel und Einstellungen über mehrere Sitzungen zu\n"
"speichern, können Sie die <span class=\"guilabel\">[[Funktion für den beständigen\n"
"Speicherbereich|doc/first_steps/persistence/configure/#gnupg]]</span> aktivieren.\n"

#. type: Plain text
#, no-wrap
msgid "</div>\n"
msgstr "</div>\n"<|MERGE_RESOLUTION|>--- conflicted
+++ resolved
@@ -28,14 +28,9 @@
 "**decrypt text that is encrypted using OpenPGP** or **verify text that\n"
 "is signed using OpenPGP**.\n"
 msgstr ""
-<<<<<<< HEAD
-"Mithilfe des <span class=\"application\">Tails OpenPGP Applet</span>s können Sie\n"
+"Mithilfe des <span class=\"application\">OpenPGP Applet</span>s können Sie\n"
 "**mit OpenPGP verschlüsselten Text entschlüsseln** oder **die\n"
 "OpenPGP-Signatur eines Texts  überprüfen**.\n"
-=======
-"Mit Hilfe des <span class=\"application\">OpenPGP Applet</span>s können Sie\n"
-"**mit OpenPGP verschlüsselten Text entschlüsseln** oder **die OpenPGP Signatur auf einem Text überprüfen**.\n"
->>>>>>> c852b6d7
 
 #. type: Plain text
 #, no-wrap
@@ -67,25 +62,17 @@
 "the clipboard contains encrypted text.\n"
 msgstr ""
 "2. Ist der ausgewählte Text verschlüsselt, zeigt dies das <span\n"
-<<<<<<< HEAD
-"class=\"application\">Tails OpenPGP Applet</span> durch ein Vorhängeschloss an, was\n"
+"class=\"application\">OpenPGP Applet</span> durch ein Vorhängeschloss an, was\n"
 "bedeutet, dass die Zwischenablage verschlüsselten Text enthält.\n"
-=======
-"class=\"application\">OpenPGP Applet</span> durch ein Vorhängeschloss an.\n"
->>>>>>> c852b6d7
 
 #. type: Plain text
 #, no-wrap
 msgid ""
 "   [[!img gpgapplet_with_padlock.png link=no alt=\"OpenPGP Applet with a\n"
 "   padlock\"]]\n"
-<<<<<<< HEAD
-msgstr ""
-"   [[!img gpgapplet_with_padlock.png link=no alt=\"Tails OpenPGP Applet mit\n"
+msgstr ""
+"   [[!img gpgapplet_with_padlock.png link=no alt=\"OpenPGP Applet mit\n"
 "   Schloss-Symbol\"]]\n"
-=======
-msgstr "   [[!img gpgapplet_with_padlock.png link=no alt=\"OpenPGP Applet mit Schloss-Symbol\"]]\n"
->>>>>>> c852b6d7
 
 #. type: Plain text
 #, no-wrap
@@ -93,14 +80,10 @@
 "   If the text that you selected is only signed, but not encrypted,\n"
 "   <span class=\"application\">OpenPGP Applet</span> now shows a seal, meaning\n"
 "   that the clipboard contains signed text.\n"
-<<<<<<< HEAD
 msgstr ""
 "   Ist der ausgewählte Text nur signiert, aber nicht verschlüsselt,\n"
-"   wird dies durch ein Siegel im <span class=\"application\">Tails OpenPGP Applet</span> angezeigt,\n"
+"   wird dies durch ein Siegel im <span class=\"application\">OpenPGP Applet</span> angezeigt,\n"
 "   welches anzeigt, dass der Inhalt der Zwischenablage signierter Text ist.\n"
-=======
-msgstr "   Ist der ausgewählte Text nur signiert, aber nicht verschlüsselt, wird dies durch ein Siegel im <span class=\"application\">OpenPGP Applet</span> angezeigt.\n"
->>>>>>> c852b6d7
 
 #. type: Plain text
 #, no-wrap
@@ -113,11 +96,7 @@
 "3. Click on <span class=\"application\">OpenPGP Applet</span> and select <span\n"
 "class=\"guimenuitem\">Decrypt/Verify Clipboard</span> from the menu.\n"
 msgstr ""
-<<<<<<< HEAD
-"3. Klicken sie auf das <span class=\"application\">Tails OpenPGP Applet</span> und wählen Sie\n"
-=======
-"3. Klicken sie auf das <span class=\"application\">OpenPGP Applet</span> und wählen\n"
->>>>>>> c852b6d7
+"3. Klicken sie auf das <span class=\"application\">OpenPGP Applet</span> und wählen Sie\n"
 "<span class=\"guimenuitem\">Zwischenablage entschlüsseln/überprüfen</span> aus dem Menü aus.\n"
 
 #. type: Plain text
