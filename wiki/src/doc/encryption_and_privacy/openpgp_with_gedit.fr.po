--- conflicted
+++ resolved
@@ -7,11 +7,7 @@
 msgstr ""
 "Project-Id-Version: sACKAGE VERSION\n"
 "POT-Creation-Date: 2012-01-06 01:19+0100\n"
-<<<<<<< HEAD
 "PO-Revision-Date: 2012-05-17 03:10-0000\n"
-=======
-"PO-Revision-Date: 2012-03-27 03:10-0000\n"
->>>>>>> cb6d070c
 "Last-Translator: \n"
 "Language-Team: sLANGUAGE <LL@li.org>\n"
 "Language: \n"
@@ -47,11 +43,7 @@
 "documentation.|openpgp_passphrase_encryption]]"
 msgstr ""
 "L'emploi de cette technique nécessite que vous utilisiez un chiffrement par "
-<<<<<<< HEAD
 "clé publique et que vous ayez la clé secrète pour laquelle le message a été "
-=======
-"clé publique et que vous ayez la clé secrète pour laquelle le message à été "
->>>>>>> cb6d070c
 "chiffré. Si vous n'avez jamais utilisé de clé OpenPGP, vous pourriez préférer "
 "chiffrer votre message avec une phrase de passe secrète. Dans ce cas, [[voir "
 "la documentation correspondante.|openpgp_passphrase_encryption]]"
