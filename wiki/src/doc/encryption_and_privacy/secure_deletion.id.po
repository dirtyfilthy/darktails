# SOME DESCRIPTIVE TITLE
# Copyright (C) YEAR Free Software Foundation, Inc.
# This file is distributed under the same license as the PACKAGE package.
# FIRST AUTHOR <EMAIL@ADDRESS>, YEAR.
#
msgid ""
msgstr ""
"Project-Id-Version: \n"
"Report-Msgid-Bugs-To: tails-l10n@boum.org\n"
<<<<<<< HEAD
"POT-Creation-Date: 2020-04-23 16:49+0000\n"
"PO-Revision-Date: 2020-01-16 00:26+0000\n"
"Last-Translator: Caesar <pinkpidgeon@protonmail.com>\n"
=======
"POT-Creation-Date: 2019-10-10 11:28+0200\n"
"PO-Revision-Date: 2020-04-23 10:59+0000\n"
"Last-Translator: emmapeel <emma.peel@riseup.net>\n"
>>>>>>> abd3dc78
"Language-Team: \n"
"Language: id\n"
"MIME-Version: 1.0\n"
"Content-Type: text/plain; charset=UTF-8\n"
"Content-Transfer-Encoding: 8bit\n"
"Plural-Forms: nplurals=2; plural=n != 1;\n"
"X-Generator: Weblate 3.5.1\n"

#. type: Plain text
#, no-wrap
msgid "[[!meta title=\"Securely deleting files and clean diskspace\"]]\n"
msgstr ""

#. type: Plain text
#, no-wrap
msgid "[[!toc levels=1]]\n"
msgstr "[[!toc levels=1]]\n"

#. type: Plain text
#, no-wrap
msgid "<a id=\"why\"></a>\n"
msgstr ""

#. type: Title =
#, no-wrap
msgid "Why use secure deletion?"
msgstr ""

#. type: Plain text
#, no-wrap
msgid ""
"**Operating systems do not actually remove the contents of a file when it is\n"
"deleted**, even after emptying the trash or explicitly removing the file, from\n"
"the command line for example.\n"
msgstr ""

#~ msgid "</div>\n"
#~ msgstr "</div>\n"

<<<<<<< HEAD
#~ msgid "<div class=\"note\">\n"
#~ msgstr "<div class=\"note\">\n"
=======
#. type: Plain text
#, no-wrap
msgid ""
"<p class=\"quoted-from\">Quoted from [[!wikipedia Secure_file_deletion\n"
"desc=\"Wikipedia: %s\"]].</p>\n"
msgstr ""

#. type: Plain text
#, no-wrap
msgid "<a id=\"usb_and_ssd\"></a>\n"
msgstr ""

#. type: Title =
#, no-wrap
msgid "Warning about USB sticks and solid-state disks\n"
msgstr ""

#. type: Plain text
msgid ""
"The only way to securely delete any data, even a single file, from a USB "
"stick or an SSD (Solid-State Disk) is to [[securely erase the entire device|"
"secure_deletion#erase-device]]."
msgstr ""

#. type: Plain text
msgid ""
"For more details read the corresponding section of the Wikipedia article on "
"[[!wikipedia Data_erasure#Limitations desc=\"Data erasure\"]]."
msgstr ""

#. type: Title =
#, no-wrap
msgid "Securely delete files\n"
msgstr ""

#. type: Plain text
#, no-wrap
msgid "<div class=\"caution\">\n"
msgstr "<div class=\"caution\">\n"

#. type: Plain text
#, no-wrap
msgid ""
"<p>Securely deleting files does not erase the potential backup copies of\n"
"the file (for example LibreOffice creates backup copies that allow\n"
"you to recover your work in case LibreOffice stops responding).</p>\n"
msgstr ""

#. type: Plain text
#, no-wrap
msgid "</div>\n"
msgstr "</div>\n"

#. type: Bullet: '  1. '
msgid "Open the <span class=\"application\">Files</span> browser."
msgstr ""

#. type: Bullet: '  1. '
msgid "Navigate to the folder containing the files that you want to delete."
msgstr ""

#. type: Bullet: '  1. '
msgid "Select the files that you want to delete with the mouse."
msgstr ""

#. type: Bullet: '  1. '
msgid ""
"Right-click (on Mac, click with two fingers) on the files and choose <span "
"class=\"guimenuitem\">Wipe</span>."
msgstr ""

#. type: Plain text
#, no-wrap
msgid "     [[!img wipe_files.png link=no alt=\"Right-click&nbsp;▸ Wipe\"]]\n"
msgstr ""

#. type: Bullet: '  1. '
msgid "Confirm."
msgstr ""

#. type: Plain text
#, no-wrap
msgid ""
"  1. The deletion will start. It can last from a few seconds to several minutes,\n"
"  according to the size of the files. Be patient…\n"
msgstr ""

#. type: Plain text
#, no-wrap
msgid "<a id=\"clean_disk_space\"></a>\n"
msgstr ""

#. type: Title =
#, no-wrap
msgid "Securely clean available disk space\n"
msgstr ""

#. type: Plain text
msgid ""
"In order to clean up the contents of all files that were previously "
"suppressed but not securely deleted from a disk, it is also possible to "
"securely clean all the free space on the disk."
msgstr ""

#. type: Plain text
#, no-wrap
msgid ""
"<p>This method does not work as expected on solid-state disks or USB\n"
"sticks.</p>\n"
msgstr ""

#. type: Plain text
msgid ""
"The disk or the folder may or may not contain other files. Those files will "
"not be deleted during the operation."
msgstr ""

#. type: Bullet: '  1. '
msgid ""
"Click on the disk that you want to clean in the left pane to navigate to the "
"root of this disk."
msgstr ""

#. type: Bullet: '  1. '
msgid ""
"Click on the <span class=\"guimenu\">[[!img lib/pan-down.png alt=\"menu "
"toggle\" class=\"symbolic\" link=\"no\"]]</span> button in the title bar and "
"choose <span class=\"guilabel\">Show Hidden Files</span>."
msgstr ""

#. type: Bullet: '  1. '
msgid ""
"If you want to empty the trash, delete the <span class=\"filename\">."
"Trash-1000</span> folder or similar."
msgstr ""

#. type: Bullet: '  1. '
msgid ""
"Right-click (on Mac, click with two fingers) in empty space in the right "
"pane and choose <span class=\"guimenuitem\">Wipe available diskspace</span>."
msgstr ""

#. type: Plain text
#, no-wrap
msgid ""
"     [[!img wipe_available_diskspace.png link=no alt=\"Right-click&nbsp;▸ Wipe\n"
"     available diskspace\"]]\n"
msgstr ""

#. type: Bullet: '  1. '
msgid ""
"The cleaning starts. It can last from a few minutes to a few hours, "
"according to the size of the available diskspace. Be patient…"
msgstr ""

#. type: Plain text
#, no-wrap
msgid ""
"     Note that a file with a name similar to <span\n"
"     class=\"filename\">tmp.7JwHAyBvA9</span> is created in the\n"
"     folder. It is made as big as possible to use all the available diskspace and\n"
"     then securely deleted.\n"
msgstr ""

#. type: Plain text
#, no-wrap
msgid "<a id=\"erase-device\"></a>\n"
msgstr ""

#. type: Title =
#, no-wrap
msgid "Securely erasing an entire device\n"
msgstr ""

#. type: Plain text
#, no-wrap
msgid "<div class=\"note\">\n"
msgstr "<div class=\"note\">\n"

#. type: Plain text
#, no-wrap
msgid ""
"<p>This technique is the only way to securely delete any data, even a\n"
"single file, from a USB stick or an SSD (Solid-State Disk).</p>\n"
msgstr ""

#. type: Bullet: '1. '
msgid "Open the <span class=\"application\">Disks</span> utility."
msgstr ""

#. type: Plain text
#, no-wrap
msgid "   All the current storage devices are listed in the left pane.\n"
msgstr ""

#. type: Bullet: '1. '
msgid "Plug in the USB stick or SSD that you want to securely delete."
msgstr ""

#. type: Bullet: '1. '
msgid "A new device appears in the list of storage devices. Click on it:"
msgstr ""

#. type: Plain text
#, no-wrap
msgid "   [[!img encrypted_volumes/storage_devices_after.png link=\"no\" alt=\"\"]]\n"
msgstr ""

#. type: Bullet: '1. '
msgid ""
"Check that the description of the device on the right side of the screen "
"corresponds to your device: its brand, its size, etc."
msgstr ""

#. type: Bullet: '1. '
msgid ""
"Click on the <span class=\"guimenu\">[[!img lib/open-menu.png alt=\"Menu\" "
"class=\"symbolic\" link=\"no\"]]</span> button in the titlebar and choose "
"<span class=\"guilabel\">Format Disk…</span> to erase all the existing "
"partitions on the device."
msgstr ""

#. type: Bullet: '1. '
msgid "In the <span class=\"guilabel\">Format Disk</span> dialog:"
msgstr ""

#. type: Bullet: '   - '
msgid ""
"Choose to <span class=\"guilabel\">Overwrite existing data with zeroes</"
"span> in the <span class=\"guilabel\">Erase</span> drop-down list."
msgstr ""

#. type: Bullet: '   - '
msgid ""
"Choose <span class=\"guilabel\">Compatible with all systems and devices (MBR/"
"DOS)</span> in the <span class=\"guilabel\">Partitioning</span> drop-down "
"list."
msgstr ""

#. type: Bullet: '1. '
msgid "Click <span class=\"button\">Format…</span>."
msgstr ""

#. type: Bullet: '1. '
msgid ""
"In the confirmation dialog, make sure that the device is correct. Click "
"<span class=\"button\">Format</span> to confirm."
msgstr ""
>>>>>>> abd3dc78
<|MERGE_RESOLUTION|>--- conflicted
+++ resolved
@@ -7,15 +7,9 @@
 msgstr ""
 "Project-Id-Version: \n"
 "Report-Msgid-Bugs-To: tails-l10n@boum.org\n"
-<<<<<<< HEAD
 "POT-Creation-Date: 2020-04-23 16:49+0000\n"
 "PO-Revision-Date: 2020-01-16 00:26+0000\n"
 "Last-Translator: Caesar <pinkpidgeon@protonmail.com>\n"
-=======
-"POT-Creation-Date: 2019-10-10 11:28+0200\n"
-"PO-Revision-Date: 2020-04-23 10:59+0000\n"
-"Last-Translator: emmapeel <emma.peel@riseup.net>\n"
->>>>>>> abd3dc78
 "Language-Team: \n"
 "Language: id\n"
 "MIME-Version: 1.0\n"
@@ -55,256 +49,8 @@
 #~ msgid "</div>\n"
 #~ msgstr "</div>\n"
 
-<<<<<<< HEAD
 #~ msgid "<div class=\"note\">\n"
 #~ msgstr "<div class=\"note\">\n"
-=======
-#. type: Plain text
-#, no-wrap
-msgid ""
-"<p class=\"quoted-from\">Quoted from [[!wikipedia Secure_file_deletion\n"
-"desc=\"Wikipedia: %s\"]].</p>\n"
-msgstr ""
 
-#. type: Plain text
-#, no-wrap
-msgid "<a id=\"usb_and_ssd\"></a>\n"
-msgstr ""
-
-#. type: Title =
-#, no-wrap
-msgid "Warning about USB sticks and solid-state disks\n"
-msgstr ""
-
-#. type: Plain text
-msgid ""
-"The only way to securely delete any data, even a single file, from a USB "
-"stick or an SSD (Solid-State Disk) is to [[securely erase the entire device|"
-"secure_deletion#erase-device]]."
-msgstr ""
-
-#. type: Plain text
-msgid ""
-"For more details read the corresponding section of the Wikipedia article on "
-"[[!wikipedia Data_erasure#Limitations desc=\"Data erasure\"]]."
-msgstr ""
-
-#. type: Title =
-#, no-wrap
-msgid "Securely delete files\n"
-msgstr ""
-
-#. type: Plain text
-#, no-wrap
-msgid "<div class=\"caution\">\n"
-msgstr "<div class=\"caution\">\n"
-
-#. type: Plain text
-#, no-wrap
-msgid ""
-"<p>Securely deleting files does not erase the potential backup copies of\n"
-"the file (for example LibreOffice creates backup copies that allow\n"
-"you to recover your work in case LibreOffice stops responding).</p>\n"
-msgstr ""
-
-#. type: Plain text
-#, no-wrap
-msgid "</div>\n"
-msgstr "</div>\n"
-
-#. type: Bullet: '  1. '
-msgid "Open the <span class=\"application\">Files</span> browser."
-msgstr ""
-
-#. type: Bullet: '  1. '
-msgid "Navigate to the folder containing the files that you want to delete."
-msgstr ""
-
-#. type: Bullet: '  1. '
-msgid "Select the files that you want to delete with the mouse."
-msgstr ""
-
-#. type: Bullet: '  1. '
-msgid ""
-"Right-click (on Mac, click with two fingers) on the files and choose <span "
-"class=\"guimenuitem\">Wipe</span>."
-msgstr ""
-
-#. type: Plain text
-#, no-wrap
-msgid "     [[!img wipe_files.png link=no alt=\"Right-click&nbsp;▸ Wipe\"]]\n"
-msgstr ""
-
-#. type: Bullet: '  1. '
-msgid "Confirm."
-msgstr ""
-
-#. type: Plain text
-#, no-wrap
-msgid ""
-"  1. The deletion will start. It can last from a few seconds to several minutes,\n"
-"  according to the size of the files. Be patient…\n"
-msgstr ""
-
-#. type: Plain text
-#, no-wrap
-msgid "<a id=\"clean_disk_space\"></a>\n"
-msgstr ""
-
-#. type: Title =
-#, no-wrap
-msgid "Securely clean available disk space\n"
-msgstr ""
-
-#. type: Plain text
-msgid ""
-"In order to clean up the contents of all files that were previously "
-"suppressed but not securely deleted from a disk, it is also possible to "
-"securely clean all the free space on the disk."
-msgstr ""
-
-#. type: Plain text
-#, no-wrap
-msgid ""
-"<p>This method does not work as expected on solid-state disks or USB\n"
-"sticks.</p>\n"
-msgstr ""
-
-#. type: Plain text
-msgid ""
-"The disk or the folder may or may not contain other files. Those files will "
-"not be deleted during the operation."
-msgstr ""
-
-#. type: Bullet: '  1. '
-msgid ""
-"Click on the disk that you want to clean in the left pane to navigate to the "
-"root of this disk."
-msgstr ""
-
-#. type: Bullet: '  1. '
-msgid ""
-"Click on the <span class=\"guimenu\">[[!img lib/pan-down.png alt=\"menu "
-"toggle\" class=\"symbolic\" link=\"no\"]]</span> button in the title bar and "
-"choose <span class=\"guilabel\">Show Hidden Files</span>."
-msgstr ""
-
-#. type: Bullet: '  1. '
-msgid ""
-"If you want to empty the trash, delete the <span class=\"filename\">."
-"Trash-1000</span> folder or similar."
-msgstr ""
-
-#. type: Bullet: '  1. '
-msgid ""
-"Right-click (on Mac, click with two fingers) in empty space in the right "
-"pane and choose <span class=\"guimenuitem\">Wipe available diskspace</span>."
-msgstr ""
-
-#. type: Plain text
-#, no-wrap
-msgid ""
-"     [[!img wipe_available_diskspace.png link=no alt=\"Right-click&nbsp;▸ Wipe\n"
-"     available diskspace\"]]\n"
-msgstr ""
-
-#. type: Bullet: '  1. '
-msgid ""
-"The cleaning starts. It can last from a few minutes to a few hours, "
-"according to the size of the available diskspace. Be patient…"
-msgstr ""
-
-#. type: Plain text
-#, no-wrap
-msgid ""
-"     Note that a file with a name similar to <span\n"
-"     class=\"filename\">tmp.7JwHAyBvA9</span> is created in the\n"
-"     folder. It is made as big as possible to use all the available diskspace and\n"
-"     then securely deleted.\n"
-msgstr ""
-
-#. type: Plain text
-#, no-wrap
-msgid "<a id=\"erase-device\"></a>\n"
-msgstr ""
-
-#. type: Title =
-#, no-wrap
-msgid "Securely erasing an entire device\n"
-msgstr ""
-
-#. type: Plain text
-#, no-wrap
-msgid "<div class=\"note\">\n"
-msgstr "<div class=\"note\">\n"
-
-#. type: Plain text
-#, no-wrap
-msgid ""
-"<p>This technique is the only way to securely delete any data, even a\n"
-"single file, from a USB stick or an SSD (Solid-State Disk).</p>\n"
-msgstr ""
-
-#. type: Bullet: '1. '
-msgid "Open the <span class=\"application\">Disks</span> utility."
-msgstr ""
-
-#. type: Plain text
-#, no-wrap
-msgid "   All the current storage devices are listed in the left pane.\n"
-msgstr ""
-
-#. type: Bullet: '1. '
-msgid "Plug in the USB stick or SSD that you want to securely delete."
-msgstr ""
-
-#. type: Bullet: '1. '
-msgid "A new device appears in the list of storage devices. Click on it:"
-msgstr ""
-
-#. type: Plain text
-#, no-wrap
-msgid "   [[!img encrypted_volumes/storage_devices_after.png link=\"no\" alt=\"\"]]\n"
-msgstr ""
-
-#. type: Bullet: '1. '
-msgid ""
-"Check that the description of the device on the right side of the screen "
-"corresponds to your device: its brand, its size, etc."
-msgstr ""
-
-#. type: Bullet: '1. '
-msgid ""
-"Click on the <span class=\"guimenu\">[[!img lib/open-menu.png alt=\"Menu\" "
-"class=\"symbolic\" link=\"no\"]]</span> button in the titlebar and choose "
-"<span class=\"guilabel\">Format Disk…</span> to erase all the existing "
-"partitions on the device."
-msgstr ""
-
-#. type: Bullet: '1. '
-msgid "In the <span class=\"guilabel\">Format Disk</span> dialog:"
-msgstr ""
-
-#. type: Bullet: '   - '
-msgid ""
-"Choose to <span class=\"guilabel\">Overwrite existing data with zeroes</"
-"span> in the <span class=\"guilabel\">Erase</span> drop-down list."
-msgstr ""
-
-#. type: Bullet: '   - '
-msgid ""
-"Choose <span class=\"guilabel\">Compatible with all systems and devices (MBR/"
-"DOS)</span> in the <span class=\"guilabel\">Partitioning</span> drop-down "
-"list."
-msgstr ""
-
-#. type: Bullet: '1. '
-msgid "Click <span class=\"button\">Format…</span>."
-msgstr ""
-
-#. type: Bullet: '1. '
-msgid ""
-"In the confirmation dialog, make sure that the device is correct. Click "
-"<span class=\"button\">Format</span> to confirm."
-msgstr ""
->>>>>>> abd3dc78
+#~ msgid "<div class=\"caution\">\n"
+#~ msgstr "<div class=\"caution\">\n"