# SOME DESCRIPTIVE TITLE
# Copyright (C) YEAR Free Software Foundation, Inc.
# This file is distributed under the same license as the PACKAGE package.
# FIRST AUTHOR <EMAIL@ADDRESS>, YEAR.
#
msgid ""
msgstr ""
"Project-Id-Version: \n"
"POT-Creation-Date: 2015-12-15 16:51+0100\n"
"PO-Revision-Date: 2016-04-01 23:02+0200\n"
"Language: de\n"
"MIME-Version: 1.0\n"
"Content-Type: text/plain; charset=UTF-8\n"
"Content-Transfer-Encoding: 8bit\n"
"X-Generator: Poedit 1.8.7.1\n"
"Last-Translator: \n"
"Language-Team: \n"

#. type: Plain text
#, no-wrap
msgid "<div class=\"caution\">\n"
msgstr "<div class=\"caution\">\n"

#. type: Plain text
#, no-wrap
msgid ""
"<strong>It is unsafe to write confidential text in a web\n"
"browser</strong> since JavaScript attacks can access it from inside\n"
"the browser. You should rather write your text in a separate\n"
"application, encrypt it using <span class=\"application\">OpenPGP\n"
"Applet</span>, and paste the encrypted text in your browser, before\n"
"sending it by email for example.\n"
msgstr ""
<<<<<<< HEAD
"<strong>Es ist unsicher, vertraulichen Text direkt in einen Webbrowser\n"
"einzugeben</strong>, da Angriffe mit JavaScript aus dem Browser heraus direkt\n"
"darauf zugreifen können. Sie sollten Ihren Text daher in ein anderes Programm eingeben,\n"
"mit dem <span class=\"application\">Tails OpenPGP Applet</span> verschlüsseln, und den\n"
"verschlüsselten Text in das Browserfenster einfügen, beispielsweise wenn \n"
"Sie eine Email verschicken.\n"
=======
"<strong>Es ist unsicher, vertraulichen Text direkt in einen Webbrowser einzugeben</strong>, da Angreifer mit JavaScript aus dem Browser heraus direkt darauf zugreifen können.\n"
"Sie sollten Ihren Text daher in ein anderes Programm eingeben, mit dem <span class=\"application\">OpenPGP\n"
"Applet</span> verschlüsseln, und den verschlüsselten Text in das Browserfenster einfügen,\n"
"beispielsweise wenn Sie eine Email verschicken.\n"
>>>>>>> c852b6d7

#. type: Plain text
#, no-wrap
msgid "</div>\n"
msgstr "</div>\n"

#. type: Plain text
#, no-wrap
msgid "<div class=\"bug\" id=\"encoding\">\n"
msgstr "<div class=\"bug\" id=\"encoding\">\n"

#. type: Plain text
#, no-wrap
msgid ""
"<p>When using <span class=\"application\">OpenPGP Applet</span> to encrypt emails, non-ASCII characters (for example non-Latin characters or characters\n"
"with accents) might not display correctly to the recipients of\n"
"the email.</p>\n"
msgstr ""
"<p>Wenn Sie das <span class=\"application\">Tails OpenPGP Applet</span> zum Verschlüsseln von E-Mails benutzen, werden nicht-ASCII-Zeichen (zum\n"
"Beispiel nicht-lateinische Zeichen oder Zeichen mit Akzentuierungen) den\n"
"Empfängern der E-Mail möglicherweise falsch dargestellt.</p>\n"

#. type: Plain text
#, no-wrap
msgid ""
"<p>If you are going to encrypt emails often, we recommend you to set up\n"
"[[Icedove|doc/anonymous_internet/icedove]] instead.</p>\n"
msgstr ""
"<p>Wenn Sie Ihre E-Mails oft verschlüsseln werden, empfehlen wir, dass\n"
"Sie stattdessen [[Icedove|doc/anonymous_internet/icedove]] konfigurieren.</p>\n"<|MERGE_RESOLUTION|>--- conflicted
+++ resolved
@@ -31,19 +31,12 @@
 "Applet</span>, and paste the encrypted text in your browser, before\n"
 "sending it by email for example.\n"
 msgstr ""
-<<<<<<< HEAD
 "<strong>Es ist unsicher, vertraulichen Text direkt in einen Webbrowser\n"
 "einzugeben</strong>, da Angriffe mit JavaScript aus dem Browser heraus direkt\n"
 "darauf zugreifen können. Sie sollten Ihren Text daher in ein anderes Programm eingeben,\n"
-"mit dem <span class=\"application\">Tails OpenPGP Applet</span> verschlüsseln, und den\n"
+"mit dem <span class=\"application\">OpenPGP Applet</span> verschlüsseln, und den\n"
 "verschlüsselten Text in das Browserfenster einfügen, beispielsweise wenn \n"
 "Sie eine Email verschicken.\n"
-=======
-"<strong>Es ist unsicher, vertraulichen Text direkt in einen Webbrowser einzugeben</strong>, da Angreifer mit JavaScript aus dem Browser heraus direkt darauf zugreifen können.\n"
-"Sie sollten Ihren Text daher in ein anderes Programm eingeben, mit dem <span class=\"application\">OpenPGP\n"
-"Applet</span> verschlüsseln, und den verschlüsselten Text in das Browserfenster einfügen,\n"
-"beispielsweise wenn Sie eine Email verschicken.\n"
->>>>>>> c852b6d7
 
 #. type: Plain text
 #, no-wrap
@@ -62,7 +55,7 @@
 "with accents) might not display correctly to the recipients of\n"
 "the email.</p>\n"
 msgstr ""
-"<p>Wenn Sie das <span class=\"application\">Tails OpenPGP Applet</span> zum Verschlüsseln von E-Mails benutzen, werden nicht-ASCII-Zeichen (zum\n"
+"<p>Wenn Sie das <span class=\"application\">OpenPGP Applet</span> zum Verschlüsseln von E-Mails benutzen, werden nicht-ASCII-Zeichen (zum\n"
 "Beispiel nicht-lateinische Zeichen oder Zeichen mit Akzentuierungen) den\n"
 "Empfängern der E-Mail möglicherweise falsch dargestellt.</p>\n"
 
