# SOME DESCRIPTIVE TITLE
# Copyright (C) YEAR Free Software Foundation, Inc.
# This file is distributed under the same license as the PACKAGE package.
# FIRST AUTHOR <EMAIL@ADDRESS>, YEAR.
#
msgid ""
msgstr ""
"Project-Id-Version: PACKAGE VERSION\n"
"Report-Msgid-Bugs-To: tails-l10n@boum.org\n"
<<<<<<< HEAD
"POT-Creation-Date: 2020-04-12 16:10+0200\n"
=======
"POT-Creation-Date: 2020-04-15 02:12+0000\n"
>>>>>>> 5f2d5937
"PO-Revision-Date: 2020-04-05 23:29+0000\n"
"Last-Translator: drebs <drebs@riseup.net>\n"
"Language-Team: Portuguese <http://translate.tails.boum.org/projects/tails/"
"encrypted_volumes/pt/>\n"
"Language: pt\n"
"MIME-Version: 1.0\n"
"Content-Type: text/plain; charset=UTF-8\n"
"Content-Transfer-Encoding: 8bit\n"
"Plural-Forms: nplurals=2; plural=n != 1;\n"
"X-Generator: Weblate 3.5.1\n"

#. type: Plain text
#, no-wrap
msgid "[[!meta title=\"Creating and using LUKS encrypted volumes\"]]\n"
msgstr ""

#. type: Plain text
#, no-wrap
msgid "[[!toc levels=2]]\n"
msgstr "[[!toc levels=2]]\n"

#. type: Title =
#, no-wrap
msgid "Introduction to <span class=\"application\">LUKS</span>"
msgstr ""

#. type: Plain text
#, no-wrap
msgid "<div class=\"tip\">\n"
msgstr "<div class=\"tip\">\n"

#. type: Plain text
#, no-wrap
msgid ""
"<p>The simplest way to carry around the documents that you want to use\n"
"with Tails encrypted is to use the encrypted [[Persistent\n"
"Storage|first_steps/persistence]].</p>\n"
msgstr ""

#. type: Plain text
#, no-wrap
msgid "</div>\n"
msgstr "</div>\n"

#. type: Plain text
#, no-wrap
msgid ""
"You can create other encrypted volumes using\n"
"<span class=\"application\">LUKS</span> to encrypt, for example, another\n"
"USB stick or an external hard disk.\n"
"<span class=\"application\">LUKS</span> is the standard for disk\n"
"encryption in Linux.\n"
msgstr ""

#. type: Bullet: '  - '
msgid ""
"<span class=\"application\">GNOME Disks</span> allows you to create "
"encrypted volumes."
msgstr ""

#. type: Bullet: '  - '
msgid "The GNOME desktop allows you to open encrypted volumes."
msgstr ""

#. type: Title -
#, no-wrap
msgid "Comparison between <span class=\"application\">LUKS</span> and <span class=\"application\">VeraCrypt</span>"
msgstr ""

#. type: Plain text
#, no-wrap
msgid ""
"You can also open <span class=\"application\">VeraCrypt</span> encrypted\n"
"volumes in Tails. <span class=\"application\">VeraCrypt</span> is a disk\n"
"encryption tool for Windows, macOS, and Linux. [[See our documentation\n"
"about <span class=\"application\">VeraCrypt</span>.|veracrypt]]\n"
msgstr ""

#. type: Plain text
#, no-wrap
msgid "[[!inline pages=\"doc/encryption_and_privacy/luks_vs_veracrypt.inline\" raw=\"yes\" sort=\"age\"]]\n"
msgstr "[[!inline pages=\"doc/encryption_and_privacy/luks_vs_veracrypt.inline.pt\" raw=\"yes\" sort=\"age\"]]\n"

#. type: Title =
#, no-wrap
msgid "Create an encrypted partition"
msgstr ""

#. type: Plain text
#, no-wrap
msgid ""
"To open <span class=\"application\">GNOME Disks</span> choose\n"
"<span class=\"menuchoice\">\n"
"  <span class=\"guimenu\">Applications</span>&nbsp;▸\n"
"  <span class=\"guisubmenu\">Utilities</span>&nbsp;▸\n"
"  <span class=\"guimenuitem\">Disks</span></span>.\n"
msgstr ""

#. type: Title -
#, no-wrap
msgid "Identify your external storage device"
msgstr ""

#. type: Plain text
#, no-wrap
msgid ""
"<span class=\"application\">Disks</span> lists all the current storage\n"
"devices on the left side of the screen.\n"
msgstr ""

#. type: Bullet: '  1. '
msgid "Plug in the external storage device that you want to use."
msgstr ""

#. type: Bullet: '  1. '
msgid "A new device appears in the list of storage devices. Click on it:"
msgstr ""

#. type: Plain text
#, no-wrap
msgid "     [[!img storage_devices_after.png link=no alt=\"\"]]\n"
msgstr ""

#. type: Plain text
#, no-wrap
msgid ""
"  1. Check that the description of the device on the right side of the screen\n"
"  corresponds to your device: its brand, its size, etc.\n"
msgstr ""

#. type: Plain text
#, no-wrap
msgid "<a id=\"format\"></a>\n"
msgstr ""

#. type: Title -
#, no-wrap
msgid "Format the device"
msgstr ""

#. type: Bullet: '  1. '
msgid ""
"Click on the <span class=\"guimenu\">[[!img lib/open-menu.png alt=\"Menu\" "
"class=\"symbolic\" link=\"no\"]]</span> button in the titlebar and choose "
"<span class=\"guilabel\">Format Disk…</span> to erase all the existing "
"partitions on the device."
msgstr ""

#. type: Bullet: '  1. '
msgid "In the <span class=\"guilabel\">Format Disk</span> dialog:"
msgstr ""

#. type: Bullet: '     - '
msgid ""
"If you want to securely erase all data on the device, choose to <span class="
"\"guilabel\">Overwrite existing data with zeroes</span> in the <span class="
"\"guilabel\">Erase</span> drop-down list."
msgstr ""

#. type: Bullet: '     - '
msgid ""
"Choose <span class=\"guilabel\">Compatible with all systems and devices (MBR/"
"DOS)</span> in the <span class=\"guilabel\">Partitioning</span> drop-down "
"list."
msgstr ""

#. type: Plain text
#, no-wrap
msgid "     Then click <span class=\"button\">Format…</span>.\n"
msgstr ""

#. type: Bullet: '  1. '
msgid ""
"In the confirmation dialog, make sure that the device is correct. Click "
"<span class=\"button\">Format</span> to confirm."
msgstr ""

#. type: Title -
#, no-wrap
msgid "Create a new encrypted partition"
msgstr ""

#. type: Plain text
msgid ""
"Now the schema of the partitions in the middle of the screen shows an empty "
"device:"
msgstr ""

#. type: Plain text
#, no-wrap
msgid "[[!img empty_device.png link=no alt=\"Free Space 8.1 GB\"]]\n"
msgstr ""

#. type: Bullet: '  1. '
msgid ""
"Click on the <span class=\"guimenu\">[[!img lib/list-add.png alt=\"Create "
"partition\" class=\"symbolic\" link=\"no\"]]</span> button to create a new "
"partition on the device."
msgstr ""

#. type: Plain text
#, no-wrap
msgid ""
"  1. Configure the various settings of your new partition in the\n"
"  partition creation assistant:\n"
msgstr ""

#. type: Bullet: '     - '
msgid "In the <span class=\"guilabel\">Create Partition</span> screen:"
msgstr ""

#. type: Bullet: '       - '
msgid ""
"<span class=\"guilabel\">Partition Size</span>: you can create a partition "
"on the whole device or only on part of it."
msgstr ""

#. type: Plain text
#, no-wrap
msgid "         In the example below, we are creating a partition of 4.0 GB on a device of 8.1 GB.\n"
msgstr ""

#. type: Bullet: '     - '
msgid "In the <span class=\"guilabel\">Format Volume</span> screen:"
msgstr ""

#. type: Bullet: '       - '
msgid ""
"<span class=\"guilabel\">Volume Name</span>: you can give a name to the "
"partition.  This name remains invisible until the partition is open but can "
"help you to identify it during use."
msgstr ""

#. type: Bullet: '       - '
msgid ""
"<span class=\"guilabel\">Erase</span>: you can choose to securely erase all "
"data on the partition."
msgstr ""

#. type: Plain text
#, no-wrap
msgid ""
"         <div class=\"caution\">\n"
"         <p>Secure deletion does not work as expected on USB sticks and\n"
"         SSDs (Solid-State Drives). Choose instead to overwrite existing\n"
"         data on the whole device when [[formatting the\n"
"         device|encrypted_volumes#format]].</p>\n"
"         <p>See also our [[warning about secure deletion on USB sticks and\n"
"         SSDs|secure_deletion#usb_and_ssd]].</p>\n"
"         </div>\n"
msgstr ""

#. type: Bullet: '       - '
msgid ""
"<span class=\"guilabel\">Type</span>: choose <span class=\"guilabel"
"\">Internal disk for use with Linux systems only (Ext4)</span> and <span "
"class=\"guilabel\">Password protect volume (LUKS)</span>."
msgstr ""

#. type: Bullet: '     - '
msgid "In the <span class=\"guilabel\">Set Password</span> screen:"
msgstr ""

#. type: Bullet: '       - '
msgid ""
"<span class=\"guilabel\">Password</span>: type a passphrase for the "
"encrypted partition and repeat it to confirm."
msgstr ""

#. type: Plain text
#, no-wrap
msgid "       Then click <span class=\"button\">Create</span>.\n"
msgstr ""

#. type: Bullet: '  1. '
msgid ""
"Creating the partition takes from a few seconds to a few minutes. After "
"that, the new encrypted partition appears in the volumes on the device:"
msgstr ""

#. type: Plain text
#, no-wrap
msgid "     [[!img encrypted_partition.png link=\"no\" alt=\"Partition 1 4.0 GB LUKS / secret 4.0 GB Ext4\"]]\n"
msgstr ""

#. type: Bullet: '  1. '
msgid ""
"If you want to create another partition in the free space on the device, "
"click on the free space and then click on the <span class=\"guimenu\">[[!img "
"lib/list-add.png alt=\"Create partition\" class=\"symbolic\" link=\"no\"]]</"
"span> button again."
msgstr ""

#. type: Title -
#, no-wrap
msgid "Use the new partition"
msgstr ""

#. type: Plain text
msgid ""
"You can open this new partition from the sidebar of the file browser with "
"the name you gave it."
msgstr ""

#. type: Plain text
#, no-wrap
msgid ""
"After opening the partition with the file browser, you can also access it\n"
"from the <span class=\"guimenu\">Places</span> menu.\n"
msgstr ""

#. type: Title =
#, no-wrap
msgid "Open an existing encrypted partition"
msgstr ""

#. type: Plain text
msgid ""
"When plugging in a device containing an encrypted partition, Tails does not "
"open the partition automatically but you can do so from the file browser."
msgstr ""

#. type: Plain text
#, no-wrap
msgid ""
"1. Choose\n"
"   <span class=\"menuchoice\">\n"
"     <span class=\"guimenu\">Places</span>&nbsp;▸\n"
"     <span class=\"guisubmenu\">Computer</span></span>\n"
"   to open the file browser.\n"
msgstr ""

#. type: Bullet: '1. '
msgid "Click on the encrypted partition that you want to open in the sidebar."
msgstr ""

#. type: Plain text
#, no-wrap
msgid "   [[!img nautilus_encrypted.png link=\"no\" alt=\"File browser with '4.0 GB Encrypted' entry in the sidebar\"]]\n"
msgstr ""

#. type: Bullet: '1. '
msgid ""
"Enter the passphrase of the partition in the password prompt and click <span "
"class=\"button\">Unlock</span>."
msgstr ""

#. type: Bullet: '1. '
msgid ""
"After opening the partition with the file browser, you can also access it "
"from the <span class=\"guimenu\">Places</span> menu."
msgstr ""

#. type: Bullet: '1. '
msgid ""
"To close the partition after you finished using it, click on the <span class="
"\"guimenu\">[[!img lib/media-eject.png alt=\"Eject\" class=\"symbolic\" link="
"\"no\"]]</span> button next to the partition in the sidebar of the file "
"browser."
msgstr ""

#. type: Title =
#, no-wrap
msgid "Storing sensitive documents"
msgstr "Armazenando documentos sensíveis"

#. type: Plain text
msgid ""
"Such encrypted volumes are not hidden. An attacker in possession of the "
"device can know that there is an encrypted volume on it. Take into "
"consideration that you can be forced or tricked to give out its passphrase."
msgstr ""

#. type: Title =
#, no-wrap
msgid "Opening encrypted volumes from other operating systems"
msgstr ""

#. type: Plain text
msgid ""
"It is possible to open such encrypted volumes from other operating systems. "
"But, doing so might compromise the security provided by Tails."
msgstr ""

#. type: Plain text
msgid ""
"For example, image thumbnails might be created and saved by the other "
"operating system. Or, the contents of files might be indexed by the other "
"operating system."
msgstr ""
"Por exemplo, miniaturas de imagens podem ser criadas e salvas pelo outro "
"sistema operacional. Ou então conteúdos de arquivos podem ser indexados pelo "
"outro sistema operacional."

#. type: Plain text
#, no-wrap
msgid "<a id=\"change\"></a>\n"
msgstr ""

#. type: Title =
#, no-wrap
msgid "Change the passphrase of an existing encrypted partition"
msgstr ""

#. type: Plain text
#, no-wrap
msgid ""
"1. Plug in the external storage device containing the encrypted partition that you\n"
"want to change the passphrase for.\n"
msgstr ""

#. type: Bullet: '1. '
msgid "The device appears in the list of storage devices. Click on it:"
msgstr ""

#. type: Plain text
#, no-wrap
msgid "   [[!img storage_devices_after.png link=no alt=\"\"]]\n"
msgstr ""

#. type: Plain text
#, no-wrap
msgid ""
"1. Check that the description of the device on the right side of the screen\n"
"corresponds to your device: its brand, its size, etc.\n"
msgstr ""

#. type: Bullet: '1. '
msgid ""
"Click on the partition displaying a [[!img lib/network-wireless-encrypted."
"png alt=\"padlock\" class=\"symbolic\" link=\"no\"]] at the bottom-right "
"corner."
msgstr ""

#. type: Bullet: '1. '
msgid "Click on the <span class=\"guimenu\">"
msgstr ""

#. type: Plain text
#, no-wrap
msgid "   [[!img lib/system-run.png alt=\"Additional partition options\" class=\"symbolic\" link=\"no\"]]\n"
msgstr ""

#. type: Plain text
#, no-wrap
msgid "   </span> button and choose <span class=\"guimenu\">Change Passphrase…</span>\n"
msgstr ""<|MERGE_RESOLUTION|>--- conflicted
+++ resolved
@@ -7,11 +7,7 @@
 msgstr ""
 "Project-Id-Version: PACKAGE VERSION\n"
 "Report-Msgid-Bugs-To: tails-l10n@boum.org\n"
-<<<<<<< HEAD
-"POT-Creation-Date: 2020-04-12 16:10+0200\n"
-=======
 "POT-Creation-Date: 2020-04-15 02:12+0000\n"
->>>>>>> 5f2d5937
 "PO-Revision-Date: 2020-04-05 23:29+0000\n"
 "Last-Translator: drebs <drebs@riseup.net>\n"
 "Language-Team: Portuguese <http://translate.tails.boum.org/projects/tails/"
@@ -35,7 +31,7 @@
 
 #. type: Title =
 #, no-wrap
-msgid "Introduction to <span class=\"application\">LUKS</span>"
+msgid "Introduction to <span class=\"application\">LUKS</span>\n"
 msgstr ""
 
 #. type: Plain text
@@ -78,7 +74,7 @@
 
 #. type: Title -
 #, no-wrap
-msgid "Comparison between <span class=\"application\">LUKS</span> and <span class=\"application\">VeraCrypt</span>"
+msgid "Comparison between <span class=\"application\">LUKS</span> and <span class=\"application\">VeraCrypt</span>\n"
 msgstr ""
 
 #. type: Plain text
@@ -97,7 +93,7 @@
 
 #. type: Title =
 #, no-wrap
-msgid "Create an encrypted partition"
+msgid "Create an encrypted partition\n"
 msgstr ""
 
 #. type: Plain text
@@ -112,7 +108,7 @@
 
 #. type: Title -
 #, no-wrap
-msgid "Identify your external storage device"
+msgid "Identify your external storage device\n"
 msgstr ""
 
 #. type: Plain text
@@ -149,7 +145,7 @@
 
 #. type: Title -
 #, no-wrap
-msgid "Format the device"
+msgid "Format the device\n"
 msgstr ""
 
 #. type: Bullet: '  1. '
@@ -191,7 +187,7 @@
 
 #. type: Title -
 #, no-wrap
-msgid "Create a new encrypted partition"
+msgid "Create a new encrypted partition\n"
 msgstr ""
 
 #. type: Plain text
@@ -307,7 +303,7 @@
 
 #. type: Title -
 #, no-wrap
-msgid "Use the new partition"
+msgid "Use the new partition\n"
 msgstr ""
 
 #. type: Plain text
@@ -325,7 +321,7 @@
 
 #. type: Title =
 #, no-wrap
-msgid "Open an existing encrypted partition"
+msgid "Open an existing encrypted partition\n"
 msgstr ""
 
 #. type: Plain text
@@ -375,8 +371,8 @@
 
 #. type: Title =
 #, no-wrap
-msgid "Storing sensitive documents"
-msgstr "Armazenando documentos sensíveis"
+msgid "Storing sensitive documents\n"
+msgstr "Armazenando documentos sensíveis\n"
 
 #. type: Plain text
 msgid ""
@@ -387,7 +383,7 @@
 
 #. type: Title =
 #, no-wrap
-msgid "Opening encrypted volumes from other operating systems"
+msgid "Opening encrypted volumes from other operating systems\n"
 msgstr ""
 
 #. type: Plain text
@@ -413,7 +409,7 @@
 
 #. type: Title =
 #, no-wrap
-msgid "Change the passphrase of an existing encrypted partition"
+msgid "Change the passphrase of an existing encrypted partition\n"
 msgstr ""
 
 #. type: Plain text
