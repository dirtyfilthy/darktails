--- conflicted
+++ resolved
@@ -6,11 +6,7 @@
 msgid ""
 msgstr ""
 "Project-Id-Version: Tails\n"
-<<<<<<< HEAD
-"POT-Creation-Date: 2020-04-12 16:10+0200\n"
-=======
 "POT-Creation-Date: 2020-04-15 02:12+0000\n"
->>>>>>> 5f2d5937
 "PO-Revision-Date: 2015-12-02 14:27+0100\n"
 "Last-Translator: Tails translators <tails@boum.org>\n"
 "Language-Team: Tails translators <tails@boum.org>\n"
@@ -79,8 +75,8 @@
 
 #. type: Title =
 #, no-wrap
-msgid "Accessing internal hard disks"
-msgstr "Zugriff auf eingebaute Speichermedien"
+msgid "Accessing internal hard disks\n"
+msgstr "Zugriff auf eingebaute Speichermedien\n"
 
 #. type: Plain text
 #, no-wrap
