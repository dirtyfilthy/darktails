--- conflicted
+++ resolved
@@ -7,11 +7,7 @@
 msgstr ""
 "Project-Id-Version: PACKAGE VERSION\n"
 "Report-Msgid-Bugs-To: tails-l10n@boum.org\n"
-<<<<<<< HEAD
-"POT-Creation-Date: 2020-04-12 16:10+0200\n"
-=======
 "POT-Creation-Date: 2020-04-15 02:12+0000\n"
->>>>>>> 5f2d5937
 "PO-Revision-Date: 2020-01-22 15:26+0000\n"
 "Last-Translator: emmapeel <emma.peel@riseup.net>\n"
 "Language-Team: Persian <http://weblate.451f.org:8889/projects/tails/"
@@ -41,8 +37,8 @@
 
 #. type: Title =
 #, no-wrap
-msgid "Why use secure deletion?"
-msgstr "چرا باید پاک کردن امن را به کار بست؟"
+msgid "Why use secure deletion?\n"
+msgstr "چرا باید پاک کردن امن را به کار بست؟\n"
 
 #. type: Plain text
 #, no-wrap
@@ -110,8 +106,8 @@
 
 #. type: Title =
 #, no-wrap
-msgid "Warning about USB sticks and solid-state disks"
-msgstr "هشدار در مورد درایوهای یواس‌بی و دیسک‌های حالت جامد."
+msgid "Warning about USB sticks and solid-state disks\n"
+msgstr "هشدار در مورد درایوهای یواس‌بی و دیسک‌های حالت جامد.\n"
 
 #. type: Plain text
 msgid ""
@@ -134,8 +130,8 @@
 
 #. type: Title =
 #, no-wrap
-msgid "Securely delete files"
-msgstr "پاک کردن امن فایل‌ها"
+msgid "Securely delete files\n"
+msgstr "پاک کردن امن فایل‌ها\n"
 
 #. type: Plain text
 #, no-wrap
@@ -205,8 +201,8 @@
 
 #. type: Title =
 #, no-wrap
-msgid "Securely clean available disk space"
-msgstr "پاک کردن امن فضای موجود روی دیسک"
+msgid "Securely clean available disk space\n"
+msgstr "پاک کردن امن فضای موجود روی دیسک\n"
 
 #. type: Plain text
 msgid ""
@@ -312,7 +308,7 @@
 #. type: Title =
 #, fuzzy, no-wrap
 #| msgid "Securely clean available disk space\n"
-msgid "Securely erasing an entire device"
+msgid "Securely erasing an entire device\n"
 msgstr "پاک کردن امن فضای موجود روی دیسک\n"
 
 #. type: Plain text
