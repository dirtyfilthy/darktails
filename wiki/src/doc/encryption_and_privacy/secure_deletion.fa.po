# SOME DESCRIPTIVE TITLE
# Copyright (C) YEAR Free Software Foundation, Inc.
# This file is distributed under the same license as the PACKAGE package.
# FIRST AUTHOR <EMAIL@ADDRESS>, YEAR.
#
msgid ""
msgstr ""
"Project-Id-Version: PACKAGE VERSION\n"
"Report-Msgid-Bugs-To: tails-l10n@boum.org\n"
<<<<<<< HEAD
"POT-Creation-Date: 2019-08-29 15:15+0200\n"
=======
"POT-Creation-Date: 2019-09-29 06:52+0000\n"
>>>>>>> 7079c06c
"PO-Revision-Date: 2015-10-14 19:35+0000\n"
"Last-Translator: sprint5 <translation5@451f.org>\n"
"Language-Team: Persian <http://weblate.451f.org:8889/projects/tails/"
"secure_deletion/fa/>\n"
"Language: fa\n"
"MIME-Version: 1.0\n"
"Content-Type: text/plain; charset=UTF-8\n"
"Content-Transfer-Encoding: 8bit\n"
"Plural-Forms: nplurals=1; plural=0;\n"
"X-Generator: Weblate 2.4-dev\n"

#. type: Plain text
#, no-wrap
msgid "[[!meta title=\"Securely delete files and clean diskspace\"]]\n"
msgstr "[[!meta title=\"پاک کردن امن فایل‌ها و خالی کردن فضای دیسک\"]]\n"

#. type: Plain text
#, no-wrap
msgid "[[!toc levels=1]]\n"
msgstr "[[!toc levels=1]]\n"

#. type: Plain text
#, no-wrap
msgid "<a id=\"why\"></a>\n"
msgstr "<a id=\"چرا\"></a>\n"

#. type: Title =
#, no-wrap
msgid "Why use secure deletion?\n"
msgstr "چرا باید پاک کردن امن را به کار بست؟\n"

#. type: Plain text
#, no-wrap
msgid ""
"**Operating systems do not actually remove the contents of a file when it is\n"
"deleted**, even after emptying the trash or explicitly removing the file, from\n"
"the command line for example.\n"
msgstr ""
"**سیستم‌عامل‌ها هنگام پاک کردن فایل‌ها محتوای آن‌ها را کامل از بین \n"
"نمی‌برند**، حتی پس از خالی کردن سطل آشغال رایانه یا پاک کردن فایل\n"
"از راه‌های دیگر مانند استفاده از خط فرمان.\n"

#. type: Plain text
msgid ""
"Instead, they simply remove the file's entry from the file system directory, "
"because this requires less work and is therefore faster. The contents of the "
"file—the actual data—remain on the storage medium. The data will remain "
"there until the operating system reuses the space for new data."
msgstr ""
"در عوض، مدخل فایل‌ها را از دایرکتوری سیستم برمی‌دارند، چرا که این روش نیاز به "
"کار کمتری دارد و سریع‌تر است. محتوای فایل یا همان داده‌های اصلی روی محل "
"نگهداری آن باقی می‌مانند. این داده‌ها تا زمانی که سیستم‌عامل از آن فضا برای ضبط "
"داده‌های جدید استفاده کند باقی می‌مانند."

#. type: Plain text
msgid ""
"Likewise, reformatting, repartitioning or reimaging a system is not always "
"guaranteed to write to every area of the disk, though all will cause the "
"disk to appear empty or, in the case of reimaging, empty except for the "
"files present in the image, to most software."
msgstr ""
"به همین ترتیب فرمت کردن دوباره، پارتیشن‌بندی یا گرفتن تصویر دوباره از رایانه "
"همیشه تضمین‌کنندهٔ پاک کردن تمام نقاط دیسک نیست، با این که با انجام دادن هر "
"کدام از آن‌ها از نظر نرم‌افزار این طور به نظر می‌آید که دیسک خالی است؛ یا در "
"مورد گرفتن ایمج دوباره، دیسک به جز فایل‌های موجود در تصویر خالی است."

#. type: Plain text
msgid ""
"Finally, even when the storage medium is overwritten, physical properties of "
"the medium may make it possible to recover the previous contents. In most "
"cases however, this recovery is not possible by just reading from the "
"storage device in the usual way, but requires using laboratory techniques "
"such as disassembling the device and directly accessing/reading from its "
"components."
msgstr ""
"حتی وقتی محل ذخیره دوباره مورد استفاده قرار بگیرد، ممکن است متعلقات فیزیکی "
"محل ذخیره داده‌ها باعث شوند امکان بازیابی داده‌های پیشین ممکن باشد. با این حال "
"در بیشتر موارد بازیابی تنها با خواندن دستگاه ذخیره از راه‌های معمول ممکن "
"نیست، بلکه مستلزم استفاده از شگردهای آزمایشگاهی مانند جدا کردن قطعات دستگاه "
"و دسترسی/خواندن مستقیم اجزای آن است."

#. type: Plain text
#, fuzzy, no-wrap
msgid ""
"<p class=\"quoted-from\">Quoted from [[!wikipedia Secure_file_deletion\n"
"desc=\"Wikipedia: %s\"]].</p>\n"
msgstr ""
"<p class=\"quoted-from\">نقل قول از [[!wikipedia Secure_file_deletion\n"
"desc=\"Wikipedia: %s\"]].</p>\n"

#. type: Plain text
#, no-wrap
msgid "<a id=\"usb_and_ssd\"></a>\n"
msgstr "<a id=\"usb_and_ssd\"></a>\n"

#. type: Title =
#, no-wrap
msgid "Warning about USB sticks and solid-state disks\n"
msgstr "هشدار در مورد درایوهای یواس‌بی و دیسک‌های حالت جامد.\n"

#. type: Plain text
msgid ""
"The only way to securely delete any data, even a single file, from a USB "
"stick or an SSD (Solid-State Disk) is to [[securely erase the entire device|"
"secure_deletion#erase-device]]."
msgstr ""

#. type: Plain text
#, fuzzy
#| msgid ""
#| "For more details read, the corresponding section of the Wikipedia article "
#| "on [[!wikipedia Data_erasure#Limitations desc=\"Data erasure\"]]."
msgid ""
"For more details read the corresponding section of the Wikipedia article on "
"[[!wikipedia Data_erasure#Limitations desc=\"Data erasure\"]]."
msgstr ""
"برای یافتن جزییات بیشتر به بخش مرتبط در مقالهٔ [[!wikipedia "
"Data_erasure#Limitations desc=\"پاک کردن اطلاعات\"]] ویکی‌پدیا بروید."

#. type: Title =
#, no-wrap
msgid "Securely delete files\n"
msgstr "پاک کردن امن فایل‌ها\n"

#. type: Plain text
#, no-wrap
msgid "<div class=\"caution\">\n"
msgstr "<div class=\"caution\">\n"

#. type: Plain text
#, fuzzy, no-wrap
#| msgid "Securely deleting files does not erase the potential backup copies of the file (for example LibreOffice creates backup copies that allow you to recover your work in case LibreOffice stops responding)."
msgid ""
"<p>Securely deleting files does not erase the potential backup copies of\n"
"the file (for example LibreOffice creates backup copies that allow\n"
"you to recover your work in case LibreOffice stops responding).</p>\n"
msgstr "پاک کردن امن فایل‌ها باعث پاک شدن نسخه‌های پشتیبان فایل‌ها نمی‌شود (برای نمونه اُپن‌آفیس نسخه‌های پشتیبانی از فایل‌ها ایجاد می‌کند که به شما اجازه می‌دهد در صورت کار نکردن اُپن‌آفیس آن فایل‌ها را بازیابی کنید."

#. type: Plain text
#, no-wrap
msgid "</div>\n"
msgstr "</div>\n"

#. type: Bullet: '  1. '
msgid "Open the <span class=\"application\">Files</span> browser."
msgstr ""

#. type: Bullet: '  1. '
msgid "Navigate to the folder containing the files that you want to delete."
msgstr "به پوشه‌ای بروید که فایل‌هایی که می‌خواهید پاک کنید در آن هستند."

#. type: Bullet: '  1. '
msgid "Select the files that you want to delete with the mouse."
msgstr "فایل‌ها را که می‌خواهید پاک کنید با موش‌واره انتخاب کنید."

#. type: Bullet: '  1. '
#, fuzzy
#| msgid ""
#| "Right-click on the files and choose <span class=\"guimenuitem\">Wipe</"
#| "span>."
msgid ""
"Right-click (on Mac, click with two fingers) on the files and choose <span "
"class=\"guimenuitem\">Wipe</span>."
msgstr ""
"روی فایل‌ها راست‌کلیک و <span class=\"guimenuitem\">پاک کردن</span> را انتخاب "
"کنید."

#. type: Plain text
#, fuzzy, no-wrap
msgid "     [[!img wipe_files.png link=no alt=\"Right-click&nbsp;▸ Wipe\"]]\n"
msgstr "     [[!img wipe_files.png link=no alt=\"راست‌کلیک&nbsp;▸ پاک کردن\"]]\n"

#. type: Bullet: '  1. '
msgid "Confirm."
msgstr "تأیید کنید."

#. type: Plain text
#, no-wrap
msgid ""
"  1. The deletion will start. It can last from a few seconds to several minutes,\n"
"  according to the size of the files. Be patient…\n"
msgstr ""
"  ۱. پاک کردن فایل‌ها آغاز می‌شود. این مرحله ممکن است بسته به اندازهٔ فایل‌ها \n"
"   چند ثانیه یا چندین دقیقه طول بکشد. صبور باشید...\n"

#. type: Plain text
#, no-wrap
msgid "<a id=\"clean_disk_space\"></a>\n"
msgstr "<a id=\"clean_disk_space\"></a>\n"

#. type: Title =
#, no-wrap
msgid "Securely clean available disk space\n"
msgstr "پاک کردن امن فضای موجود روی دیسک\n"

#. type: Plain text
msgid ""
"In order to clean up the contents of all files that were previously "
"suppressed but not securely deleted from a disk, it is also possible to "
"securely clean all the free space on the disk."
msgstr ""
"همچنین می‌توان برای پاک کردن محتویات تمام فایل‌ها که پیش از این حذف شده بودند "
"اما به طور امن پاک نشده بودند، به طور امن تمام فضای خالی دیسک را پاک کرد."

#. type: Plain text
#, no-wrap
msgid ""
"<p>This method does not work as expected on solid-state disks or USB\n"
"sticks.</p>\n"
msgstr ""
"<p>این روش روی درایوهای یواس‌بی و دیسک‌های حالت جامد جواب \n"
"نمی‌دهد.</p>\n"

#. type: Plain text
msgid ""
"The disk or the folder may or may not contain other files. Those files will "
"not be deleted during the operation."
msgstr ""
"دیسک یا پوشه ممکن است حاوی فایل‌های دیگری باشد و ممکن است خالی از آن‌ها باشد. "
"این فایل‌ها در طول این عملیات پاک نمی‌شوند."

#. type: Bullet: '  1. '
msgid ""
"Click on the disk that you want to clean in the left pane to navigate to the "
"root of this disk."
msgstr ""
"دیسکی که می‌خواهید پاک کنید را از سمت راست انتخاب کنید تا به روت دیسک برسید."

#. type: Bullet: '  1. '
#, fuzzy
#| msgid ""
#| "Right-click in empty space in the right pane and choose <span class="
#| "\"guimenuitem\">Wipe available diskspace</span>."
msgid ""
<<<<<<< HEAD
"Click on the <span class=\"guimenu\">[[!img lib/pan-down.png alt=\"menu "
"toggle\" class=\"symbolic\" link=\"no\"]]</span> button in the title bar and "
"choose <span class=\"guilabel\">Show Hidden Files</span>."
msgstr ""

#. type: Bullet: '  1. '
msgid ""
"If you want to empty the trash, delete the <span class=\"filename\">."
"Trash-1000</span> folder or similar."
msgstr ""

#. type: Bullet: '  1. '
msgid ""
"Right-click in empty space in the right pane and choose <span class="
"\"guimenuitem\">Wipe available diskspace</span>."
=======
"Right-click (on Mac, click with two fingers) in the empty space in the right "
"pane and choose <span class=\"guimenuitem\">Wipe available diskspace</span>."
>>>>>>> 7079c06c
msgstr ""
"روی فضای خالی در سمت چپ کلیک و <span class=\"guimenuitem\">فضای موجود را پاک "
"کن</span> را انتخاب کنید."

#. type: Plain text
#, fuzzy, no-wrap
msgid ""
"     [[!img wipe_available_diskspace.png link=no alt=\"Right-click&nbsp;▸ Wipe\n"
"     available diskspace\"]]\n"
msgstr ""
"     [[!img wipe_available_diskspace.png link=no alt=\"راست‌کلیک&nbsp;▸ فضای\n"
"     موجود را پاک کن\"]]\n"

#. type: Bullet: '  1. '
msgid ""
"The cleaning starts. It can last from a few minutes to a few hours, "
"according to the size of the available diskspace. Be patient…"
msgstr ""
"پاک کردن آغاز می‌شود.  این مرحله ممکن است بسته به حجم فضای موجود چند دقیقه یا "
"چندین ساعت طول بکشد. صبور باشید…"

#. type: Plain text
#, fuzzy, no-wrap
#| msgid ""
#| "     Note that a file called <span\n"
#| "     class=\"filename\">oooooooo.ooo</span> is created in the\n"
#| "     folder. <span class=\"application\">Nautilus Wipe</span> tries to\n"
#| "     make it as big as possible to use all the available diskspace and\n"
#| "     then securely deletes it.\n"
msgid ""
"     Note that a file with a name similar to <span\n"
"     class=\"filename\">tmp.7JwHAyBvA9</span> is created in the\n"
"     folder. It is made as big as possible to use all the available diskspace and\n"
"     then securely deleted.\n"
msgstr ""
"     دقت کنید که فایلی با نام <span\n"
"     class=\"filename\">oooooooo.ooo</span> در آن پوشه ایجاد شده است.\n"
"     <span class=\"application\">پاک‌کن ناتیلوس</span> سعی می‌کند\n"
"     این فایل را تا حد ممکن بزرگ کرده و تمام فضای موجود دیسک را اشغال\n"
"     و سپس آن را به طور امن پاک کند.\n"

#. type: Plain text
#, fuzzy, no-wrap
#| msgid "<a id=\"clean_disk_space\"></a>\n"
msgid "<a id=\"erase-device\"></a>\n"
msgstr "<a id=\"clean_disk_space\"></a>\n"

#. type: Title =
#, fuzzy, no-wrap
#| msgid "Securely clean available disk space\n"
msgid "Securely erasing an entire device\n"
msgstr "پاک کردن امن فضای موجود روی دیسک\n"

#. type: Plain text
#, fuzzy, no-wrap
#| msgid "<div class=\"caution\">\n"
msgid "<div class=\"note\">\n"
msgstr "<div class=\"caution\">\n"

#. type: Plain text
#, no-wrap
msgid ""
"<p>This technique is the only way to securely delete any data, even a\n"
"single file, from a USB stick or an SSD (Solid-State Disk).</p>\n"
msgstr ""

#. type: Bullet: '1. '
msgid "Open the <span class=\"application\">Disks</span> utility."
msgstr ""

#. type: Plain text
#, no-wrap
msgid "   All the current storage devices are listed in the left pane.\n"
msgstr ""

#. type: Bullet: '1. '
msgid "Plug in the USB stick or SSD that you want to securely delete."
msgstr ""

#. type: Bullet: '1. '
msgid "A new device appears in the list of storage devices. Click on it:"
msgstr ""

#. type: Plain text
#, no-wrap
msgid "   [[!img encrypted_volumes/storage_devices_after.png link=\"no\" alt=\"\"]]\n"
msgstr ""

#. type: Bullet: '1. '
msgid ""
"Check that the description of the device on the right side of the screen "
"corresponds to your device: its brand, its size, etc."
msgstr ""

#. type: Bullet: '1. '
msgid ""
"Click on the <span class=\"guimenu\">[[!img lib/open-menu.png alt=\"Menu\" "
"class=\"symbolic\" link=\"no\"]]</span> button in the titlebar and choose "
"<span class=\"guilabel\">Format Disk…</span> to erase all the existing "
"partitions on the device."
msgstr ""

#. type: Bullet: '1. '
msgid "In the <span class=\"guilabel\">Format Disk</span> dialog:"
msgstr ""

#. type: Bullet: '   - '
msgid ""
"Choose to <span class=\"guilabel\">Overwrite existing data with zeroes</"
"span> in the <span class=\"guilabel\">Erase</span> drop-down list."
msgstr ""

#. type: Bullet: '   - '
msgid ""
"Choose <span class=\"guilabel\">Compatible with all systems and devices (MBR/"
"DOS)</span> in the <span class=\"guilabel\">Partitioning</span> drop-down "
"list."
msgstr ""

#. type: Bullet: '1. '
msgid "Click <span class=\"button\">Format…</span>."
msgstr ""

#. type: Bullet: '1. '
msgid ""
"In the confirmation dialog, make sure that the device is correct. Click "
"<span class=\"button\">Format</span> to confirm."
msgstr ""

#~ msgid ""
#~ "**The methods described below will not work as expected on USB sticks and\n"
#~ "solid-state disks.**\n"
#~ msgstr "**روش‌های زیر مناسب استفاده برای درایوهای یواس‌بی و دیسک‌های حالت جامد نیستند.**\n"

#~ msgid ""
#~ "The existing hard disk-oriented techniques for secure deletion of "
#~ "individual files are not effective."
#~ msgstr ""
#~ "شگردهای موجود برای پاک کردن امن که با دیسک‌ها سروکار دارند موثر نیستند."

#~ msgid ""
#~ "Overwriting twice the entire disk is usually, but not always, sufficient "
#~ "to securely clean the disk."
#~ msgstr ""
#~ "دو بار نوشتن روی دیسک معمولاً، اما نه همیشه، برای پاک کردن دیسک به طور امن "
#~ "کافی است."

#, fuzzy
#~| msgid "Unfortunately, Tails does not currently allow you to perform this task with graphical tools."
#~ msgid ""
#~ "<p>Unfortunately, Tails does not currently allow you to perform this task\n"
#~ "with graphical tools. See [[!tails_ticket 5323]].</p>\n"
#~ msgstr "متأسفانه تیلز در حال حاضر به شما اجازهٔ انجام این کار با ابزارهای گرافیکی را نمی‌دهد."

#, fuzzy
#~| msgid ""
#~| "In Tails you can securely delete files thanks to an extension of the "
#~| "Nautilus file manager called [Nautilus Wipe](http://wipetools.tuxfamily."
#~| "org/nautilus-wipe.html)."
#~ msgid ""
#~ "In Tails you can securely delete files thanks to an [extension of the "
#~ "file browser](http://wipetools.tuxfamily.org/nautilus-wipe.html)."
#~ msgstr ""
#~ "در تیلز می‌توانید با استفاده از افزونهٔ مدیریت فایل ناتیلوس به نام [پاک‌کن "
#~ "ناتیلوس](http://wipetools.tuxfamily.org/nautilus-wipe.html) فایل‌ها را به "
#~ "طور امن پاک کنید."

#, fuzzy
#~ msgid ""
#~ "  1. Open the file browser, either\n"
#~ "  from the <span class=\"guimenu\">Places</span> menu or the <span\n"
#~ "  class=\"guilabel\">Home</span> icon on the desktop.\n"
#~ msgstr ""
#~ "  ۱. ناتیلوس را از فهرست <span class=\"guimenu\">Places</span> یا\n"
#~ "   نمایهٔ  <span class=\"guilabel\">رایانه</span> روی دسکتاپ باز کنید.\n"

#, fuzzy
#~ msgid ""
#~ "  1. Open the file browser, either from the <span class=\"guimenu\">Places</span> menu or\n"
#~ "  the <span class=\"guilabel\">Home</span> icon on the desktop.\n"
#~ msgstr ""
#~ "  ۱. ناتیلوس را از فهرست <span class=\"guimenu\">Places</span> یا\n"
#~ "   نمایهٔ  <span class=\"guilabel\">رایانه</span> روی دسکتاپ باز کنید.\n"

#~ msgid ""
#~ "     <div class=\"tip\">\n"
#~ "     <p>On the previous screenshot, the trash in the <span\n"
#~ "     class=\"filename\">.Trash-1000</span> folder is not deleted. See the\n"
#~ "     [[instructions above|secure_deletion#empty_trash]].</p>\n"
#~ "     </div>\n"
#~ msgstr ""
#~ "     <div class=\"tip\">\n"
#~ "     <p>در نماگرفت پیشین، سطل آشغال در پوشهٔ <span\n"
#~ "     class=\"filename\">.Trash-1000</span> پاک نشده است. به\n"
#~ "     [[دستورات بالا|secure_deletion#empty_trash]] مراجعه کنید.</p>\n"
#~ "     </div>\n"

#, fuzzy
#~ msgid ""
#~ "<p>This option does not delete hidden files. Choose\n"
#~ "   <span class=\"menuchoice\">\n"
#~ "      <span class=\"guimenu\">[[!img lib/open-menu.png alt=\"Menu\" class=symbolic link=no]]</span>&nbsp;▸\n"
#~ "      <span class=\"guimenuitem\">Show hidden files</span></span>\n"
#~ "   in the titlebar to show them.\n"
#~ "</p>\n"
#~ msgstr ""
#~ "<p>این گزینه فایل‌های مخفی را پاک نمی‌کند. برای نشان دادن فایل‌های مخفی\n"
#~ "<span class=\"menuchoice\"><span class=\"guimenu\">دیدن</span>&nbsp;▸ <span\n"
#~ "class=\"guimenuitem\">نشان دادن فایل‌های مخفی</span></span> را انتخاب کنید.</p>\n"

#~ msgid "See [[!tails_ticket 5323]]."
#~ msgstr "نگاه کنید به [[!tails_ticket 5323]]."

#, fuzzy
#~| msgid ""
#~| "  1. Open the <span class=\"application\">Nautilus</span> file browser, "
#~| "either\n"
#~| "  from the <span class=\"guimenu\">Places</span> menu or the <span\n"
#~| "  class=\"guilabel\">Computer</span> icon on the desktop.\n"
#~ msgid ""
#~ "  1. Open the <span class=\"application\">Nautilus</span> file browser, "
#~ "either\n"
#~ "  from the <span class=\"guimenu\">Places</span> menu or the <span\n"
#~ "  class=\"guilabel\">home</span> icon on the desktop.\n"
#~ msgstr ""
#~ "  ۱. مرورگر فایل <span class=\"application\">ناتیلوس</span> را از\n"
#~ "   فهرست  <span class=\"guimenu\">Places</span> یا از نمایهٔ <span\n"
#~ "  class=\"guilabel\">رایانه</span> روی دسکتاپ باز کنید.\n"<|MERGE_RESOLUTION|>--- conflicted
+++ resolved
@@ -7,11 +7,7 @@
 msgstr ""
 "Project-Id-Version: PACKAGE VERSION\n"
 "Report-Msgid-Bugs-To: tails-l10n@boum.org\n"
-<<<<<<< HEAD
 "POT-Creation-Date: 2019-08-29 15:15+0200\n"
-=======
-"POT-Creation-Date: 2019-09-29 06:52+0000\n"
->>>>>>> 7079c06c
 "PO-Revision-Date: 2015-10-14 19:35+0000\n"
 "Last-Translator: sprint5 <translation5@451f.org>\n"
 "Language-Team: Persian <http://weblate.451f.org:8889/projects/tails/"
@@ -246,7 +242,6 @@
 #| "Right-click in empty space in the right pane and choose <span class="
 #| "\"guimenuitem\">Wipe available diskspace</span>."
 msgid ""
-<<<<<<< HEAD
 "Click on the <span class=\"guimenu\">[[!img lib/pan-down.png alt=\"menu "
 "toggle\" class=\"symbolic\" link=\"no\"]]</span> button in the title bar and "
 "choose <span class=\"guilabel\">Show Hidden Files</span>."
@@ -262,10 +257,6 @@
 msgid ""
 "Right-click in empty space in the right pane and choose <span class="
 "\"guimenuitem\">Wipe available diskspace</span>."
-=======
-"Right-click (on Mac, click with two fingers) in the empty space in the right "
-"pane and choose <span class=\"guimenuitem\">Wipe available diskspace</span>."
->>>>>>> 7079c06c
 msgstr ""
 "روی فضای خالی در سمت چپ کلیک و <span class=\"guimenuitem\">فضای موجود را پاک "
 "کن</span> را انتخاب کنید."
