# SOME DESCRIPTIVE TITLE
# Copyright (C) YEAR Free Software Foundation, Inc.
# This file is distributed under the same license as the PACKAGE package.
# FIRST AUTHOR <EMAIL@ADDRESS>, YEAR.
#
msgid ""
msgstr ""
"Project-Id-Version: PACKAGE VERSION\n"
"Report-Msgid-Bugs-To: tails-l10n@boum.org\n"
<<<<<<< HEAD
"POT-Creation-Date: 2020-04-23 16:49+0000\n"
"PO-Revision-Date: 2020-01-11 13:25+0000\n"
=======
"POT-Creation-Date: 2019-12-16 15:52+0000\n"
"PO-Revision-Date: 2020-04-23 09:35+0000\n"
>>>>>>> abd3dc78
"Last-Translator: emmapeel <emma.peel@riseup.net>\n"
"Language-Team: ita <transitails@inventati.org>\n"
"Language: it\n"
"MIME-Version: 1.0\n"
"Content-Type: text/plain; charset=UTF-8\n"
"Content-Transfer-Encoding: 8bit\n"
"Plural-Forms: nplurals=2; plural=n != 1;\n"
"X-Generator: Weblate 3.5.1\n"

#. type: Plain text
#, no-wrap
msgid "[[!meta title=\"OpenPGP Applet\"]]\n"
msgstr ""

#. type: Plain text
#, no-wrap
msgid "[[!toc levels=2]]\n"
msgstr ""

#. type: Plain text
#, no-wrap
msgid ""
"Tails includes a custom applet, called <span\n"
"class=\"application\">OpenPGP Applet</span>, to manipulate text using\n"
"OpenPGP.\n"
msgstr ""

#. type: Plain text
#, no-wrap
msgid "[[!inline pages=\"doc/encryption_and_privacy/gpgapplet.warning\" raw=\"yes\" sort=\"age\"]]\n"
msgstr ""

#. type: Plain text
#, no-wrap
msgid "<span class=\"application\">OpenPGP Applet</span> is located in the notification area.\n"
msgstr ""

#. type: Plain text
#, no-wrap
msgid ""
"[[!img doc/first_steps/introduction_to_gnome_and_the_tails_desktop/openpgp_applet.png\n"
"link=no alt=\"\"]]\n"
msgstr ""
"[[!img doc/first_steps/introduction_to_gnome_and_the_tails_desktop/openpgp_applet.png\n"
"link=no alt=\"\"]]\n"

#. type: Plain text
#, no-wrap
msgid "With <span class=\"application\">OpenPGP Applet</span> you can:\n"
msgstr ""

#. type: Bullet: '  - '
msgid ""
"[[Encrypt text with a passphrase|encryption_and_privacy/gpgapplet/"
"passphrase_encryption]]"
msgstr ""

#. type: Bullet: '  - '
msgid ""
"[[Encrypt and sign text with a public key|encryption_and_privacy/gpgapplet/"
"public-key_cryptography]]"
msgstr ""

#. type: Bullet: '  - '
msgid ""
"[[Decrypt and verify text|encryption_and_privacy/gpgapplet/decrypt_verify]]"
msgstr ""

#. type: Plain text
#, no-wrap
msgid "<div class=\"caution\">\n"
msgstr "<div class=\"caution\">\n"

#. type: Plain text
#, no-wrap
msgid ""
"<p>If you have GnuPG keys stored in your Persistent Storage since before Tails 4.1\n"
"(December 2019), you should [[update your OpenPGP keyserver\n"
"configuration|doc/encryption_and_privacy/openpgp_keyserver]] to use safe\n"
"keyservers.</p>\n"
msgstr ""

#. type: Plain text
#, no-wrap
msgid "</div>\n"
msgstr "</div>\n"

#. type: Title =
#, no-wrap
msgid "Managing your OpenPGP keys"
msgstr ""

#. type: Plain text
msgid ""
"You can manage your OpenPGP keys using the *Passwords and Keys* utility, "
"also called *Seahorse*."
msgstr ""

#. type: Plain text
msgid "To open the *Passwords and Keys* utility, you can either:"
msgstr ""

#. type: Bullet: '* '
msgid "Click on *OpenPGP Applet* and choose **Manage Keys**."
msgstr ""

#. type: Bullet: '* '
msgid ""
"Choose **Applications**&nbsp;▸ **Utilities**&nbsp;▸ **Passwords and Keys**."
msgstr ""

#. type: Plain text
msgid "To list the public OpenPGP keys in your keyring:"
msgstr ""

#. type: Bullet: '1. '
msgid ""
"Choose **GnuPG keys** in the sidebar of the **Passwords and Keys** utility."
msgstr ""

#. type: Plain text
#, no-wrap
msgid "<a id=\"import\"></a>\n"
msgstr ""

#. type: Title =
#, no-wrap
msgid "Importing new OpenPGP public keys"
msgstr ""

#. type: Plain text
#, no-wrap
msgid "[[!inline pages=\"support/known_issues/import_broken_in_seahorse.inline\" raw=\"yes\" sort=\"age\"]]\n"
msgstr ""<|MERGE_RESOLUTION|>--- conflicted
+++ resolved
@@ -7,13 +7,8 @@
 msgstr ""
 "Project-Id-Version: PACKAGE VERSION\n"
 "Report-Msgid-Bugs-To: tails-l10n@boum.org\n"
-<<<<<<< HEAD
 "POT-Creation-Date: 2020-04-23 16:49+0000\n"
 "PO-Revision-Date: 2020-01-11 13:25+0000\n"
-=======
-"POT-Creation-Date: 2019-12-16 15:52+0000\n"
-"PO-Revision-Date: 2020-04-23 09:35+0000\n"
->>>>>>> abd3dc78
 "Last-Translator: emmapeel <emma.peel@riseup.net>\n"
 "Language-Team: ita <transitails@inventati.org>\n"
 "Language: it\n"
@@ -118,33 +113,4 @@
 
 #. type: Bullet: '* '
 msgid "Click on *OpenPGP Applet* and choose **Manage Keys**."
-msgstr ""
-
-#. type: Bullet: '* '
-msgid ""
-"Choose **Applications**&nbsp;▸ **Utilities**&nbsp;▸ **Passwords and Keys**."
-msgstr ""
-
-#. type: Plain text
-msgid "To list the public OpenPGP keys in your keyring:"
-msgstr ""
-
-#. type: Bullet: '1. '
-msgid ""
-"Choose **GnuPG keys** in the sidebar of the **Passwords and Keys** utility."
-msgstr ""
-
-#. type: Plain text
-#, no-wrap
-msgid "<a id=\"import\"></a>\n"
-msgstr ""
-
-#. type: Title =
-#, no-wrap
-msgid "Importing new OpenPGP public keys"
-msgstr ""
-
-#. type: Plain text
-#, no-wrap
-msgid "[[!inline pages=\"support/known_issues/import_broken_in_seahorse.inline\" raw=\"yes\" sort=\"age\"]]\n"
 msgstr ""