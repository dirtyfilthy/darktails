--- conflicted
+++ resolved
@@ -7,11 +7,7 @@
 msgstr ""
 "Project-Id-Version: PACKAGE VERSION\n"
 "Report-Msgid-Bugs-To: tails-l10n@boum.org\n"
-<<<<<<< HEAD
-"POT-Creation-Date: 2020-04-12 16:10+0200\n"
-=======
 "POT-Creation-Date: 2020-04-15 02:12+0000\n"
->>>>>>> 5f2d5937
 "PO-Revision-Date: 2020-04-05 23:29+0000\n"
 "Last-Translator: drebs <drebs@riseup.net>\n"
 "Language-Team: Portuguese <http://translate.tails.boum.org/projects/tails/"
@@ -40,7 +36,7 @@
 
 #. type: Title =
 #, no-wrap
-msgid "Why use secure deletion?"
+msgid "Why use secure deletion?\n"
 msgstr ""
 
 #. type: Plain text
@@ -91,7 +87,7 @@
 
 #. type: Title =
 #, no-wrap
-msgid "Warning about USB sticks and solid-state disks"
+msgid "Warning about USB sticks and solid-state disks\n"
 msgstr ""
 
 #. type: Plain text
@@ -109,7 +105,7 @@
 
 #. type: Title =
 #, no-wrap
-msgid "Securely delete files"
+msgid "Securely delete files\n"
 msgstr ""
 
 #. type: Plain text
@@ -171,7 +167,7 @@
 
 #. type: Title =
 #, no-wrap
-msgid "Securely clean available disk space"
+msgid "Securely clean available disk space\n"
 msgstr ""
 
 #. type: Plain text
@@ -249,7 +245,7 @@
 
 #. type: Title =
 #, no-wrap
-msgid "Securely erasing an entire device"
+msgid "Securely erasing an entire device\n"
 msgstr ""
 
 #. type: Plain text
