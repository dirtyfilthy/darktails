--- conflicted
+++ resolved
@@ -7,11 +7,7 @@
 msgstr ""
 "Project-Id-Version: PACKAGE VERSION\n"
 "Report-Msgid-Bugs-To: tails-l10n@boum.org\n"
-<<<<<<< HEAD
 "POT-Creation-Date: 2019-08-29 15:15+0200\n"
-=======
-"POT-Creation-Date: 2019-09-29 06:52+0000\n"
->>>>>>> 7079c06c
 "PO-Revision-Date: 2018-02-05 19:29+0000\n"
 "Last-Translator: Tails translators <amnesia@boum.org>\n"
 "Language-Team: Portuguese <http://translate.tails.boum.org/projects/tails/"
@@ -278,15 +274,8 @@
 msgid "Plug in the USB stick or SSD that you want to securely delete."
 msgstr ""
 
-<<<<<<< HEAD
 #. type: Bullet: '1. '
 msgid "A new device appears in the list of storage devices. Click on it:"
-=======
-#. type: Bullet: '  1. '
-msgid ""
-"Right-click (on Mac, click with two fingers) in the empty space in the right "
-"pane and choose <span class=\"guimenuitem\">Wipe available diskspace</span>."
->>>>>>> 7079c06c
 msgstr ""
 
 #. type: Plain text
