--- conflicted
+++ resolved
@@ -7,15 +7,9 @@
 msgstr ""
 "Project-Id-Version: sPACKAGE VERSION\n"
 "POT-Creation-Date: 2011-12-25 22:40+0100\n"
-<<<<<<< HEAD
 "PO-Revision-Date: 2012-04-29 17:03+0100\n"
 "Last-Translator: MR\n"
 "Language-Team: \n"
-=======
-"PO-Revision-Date: 2012-03-27 01:06-0000\n"
-"Last-Translator: \n"
-"Language-Team: sLANGUAGE <LL@li.org>\n"
->>>>>>> cb6d070c
 "Language: \n"
 "MIME-Version: 1.0\n"
 "Content-Type: text/plain; charset=UTF-8\n"
@@ -27,17 +21,10 @@
 msgstr "[[!meta title=\"Chiffrement avec OpenPGP et une phrase secrète\"]]\n"
 
 #. type: Plain text
-<<<<<<< HEAD
 msgid "Tails proposes you a custom applet to **encrypt text with a passphrase** using OpenPGP passphrase encryption."
-msgstr "Tails vous propose une applet sur mesure afin de **chiffrer vos textes avec une phrase secrète** en utilisant une phrase secrète chiffrée OpenPGP."
-=======
-msgid ""
-"Tails proposes you a custom applet to **encrypt text with a passphrase** "
-"using OpenPGP passphrase encryption."
 msgstr ""
 "Tails fournit un applet sur mesure permettant de **chiffrer vos textes avec "
 "une phrase secrète** en utilisant un chiffrement OpenPGP."
->>>>>>> cb6d070c
 
 #. type: Plain text
 #, no-wrap
@@ -46,33 +33,14 @@
 "attacks can access it from inside the browser. You should rather write your\n"
 "text in a separate application, encrypt it with gpgApplet and then paste the\n"
 "encrypted text in your browser, before sending it by email for example.\n"
-<<<<<<< HEAD
-msgstr "**Il est risqué d'écrire des informations confidentielles dans un navigateur web** car des attaques Javascript peuvent y avoir accès. Vous devriez plutôt écrire votre texte à l'aide d'une autre application, le crypter grâce à gpgApplet et coller le résultat dans votre navigateur, afin de l'envoyer par mail par exemple.\n"
+msgstr "**Il est risqué d'écrire des informations confidentielles dans un navigateur web**\n
+car des attaques Javascript peuvent y avoir accès. Vous devriez plutôt écrire votre texte\n
+dans une application séparée, le chiffrer grâce à l'applet gpg et ensuite coller le résultat\n
+dans votre navigateur, avant, par exemple, de l'envoyer par email.\n"
 
 #. type: Plain text
 msgid "This technique requires you to share a secret passphrase with the people that will need to decrypt the message. OpenPGP also allows you to use public-key cryptography to send confidential messages without having a shared passphrase.  [[See the corresponding documentation.|openpgp_with_gedit]]"
-msgstr "Cette technique nécessite le partage d'une phrase de passe secrète avec les personnes qui doivent décrypter le message. OpenPGP vous permet, grâce à la cryptographie par clé publique,  de partager des informations confidentielles sans avoir à partager une phrase de passe. [[Voir la documentation correspondante.|openpgp_with_gedit]]"
-=======
-msgstr ""
-"**Il n'est pas fiable d'écrire des informations confidentielles dans un navigateur\n"
-"internet** car des attaques Javascript peuvent donner accès à l'intérieur du\n"
-"navigateur. Vous devriez plutôt écrire votre texte dans une application séparée,\n"
-"le chiffrer avec gedit, puis coller ce texte chiffré dans votre navigateur, avant par\n"
-"exemple de l'envoyer par email.\n"
-
-#. type: Plain text
-msgid ""
-"This technique requires you to share a secret passphrase with the people that "
-"will need to decrypt the message. OpenPGP also allows you to use public-key "
-"cryptography to send confidential messages without having a shared "
-"passphrase.  [[See the corresponding documentation.|openpgp_with_gedit]]"
-msgstr ""
-"Cette technique nécessite que vous partagiez une phrase de passe secrète avec "
-"les personnes qui voudront déchiffrer le message. OpenPGP permet également "
-"d'utiliser un chiffrement par clé publique qui permet de transmettre des "
-"messages confidentiels sans avoir à partager une phrase de passe secrète. "
-"Pour cela, [[voir la documentation correspondante.|openpgp_with_gedit]]"
->>>>>>> cb6d070c
+msgstr "Cette technique nécessite le partage d'une phrase de passe secrète avec les personnes qui voudront déchiffrer le message. OpenPGP vous permet, grâce à la cryptographie par clé publique,  de partager des informations confidentielles sans avoir à partager une phrase de passe. [[Voir la documentation correspondante.|openpgp_with_gedit]]"
 
 #. type: Plain text
 #, no-wrap
@@ -82,102 +50,58 @@
 #. type: Title =
 #, no-wrap
 msgid "Encrypt text with a passphrase\n"
-<<<<<<< HEAD
-msgstr "Crypter du texte avec une phrase de passe\n"
-=======
 msgstr "Chiffrer un texte avec une phrase de passe\n"
->>>>>>> cb6d070c
 
 #. type: Plain text
 #, no-wrap
 msgid "<h2 class=\"bullet-number-one\">Write your message in the text editor</h2>\n"
-<<<<<<< HEAD
-msgstr "<h2 class=\"bullet-number-one\">Ecrivez votre message dans un éditeur de texte</h2>\n"
+msgstr "<h2 class=\"bullet-number-one\">Écrivez votre message dans un éditeur de texte</h2>\n"
 
 #. type: Plain text
 msgid "Open gedit from the menu **Applications** → **Accessories** → **gedit Text Editor**."
-msgstr "Ouvrir gedit depuis le menu **Applications** → **Accessoires** → **Editeur de Texte gedit**."
-=======
-msgstr "<h2 class=\"bullet-number-one\">Écrivez votre message dans un éditeur de texte</h2>\n"
-
-#. type: Plain text
-msgid ""
-"Open gedit from the menu **Applications** → **Accessories** → **gedit Text "
-"Editor**."
-msgstr ""
-"Ouvrez gedit depuis le menu **Applications** → **Accessoires** → **Éditeur de "
-"texte gedit**."
->>>>>>> cb6d070c
+msgstr "Ouvrir gedit depuis le menu **Applications** → **Accessoires** → **Éditeur de Texte gedit**."
 
 #. type: Plain text
 #, no-wrap
 msgid "[[!img gedit.png link=no alt=\"gedit Text Editor\"]]\n"
-<<<<<<< HEAD
-msgstr "[[!img gedit.png link=no alt=\"Editeur de texte gedit\"]]\n"
+msgstr "[[!img gedit.fr.png link=no alt=\"Éditeur de texte gedit\"]]\n"
 
 #. type: Plain text
 msgid "Write your text."
-msgstr "Ecrivez votre texte"
-=======
-msgstr "[[!img gedit.fr.png link=no alt=\"Éditeur de texte gedit\"]]\n"
-
-#. type: Plain text
-msgid "Write your text."
-msgstr "Écrivez votre texte."
->>>>>>> cb6d070c
+msgstr "Écrivez votre texte"
 
 #. type: Plain text
 #, no-wrap
 msgid "[[!img gedit_confidential_message.png link=no alt=\"Confidential message in gedit\"]]\n"
-<<<<<<< HEAD
-msgstr "[[!img gedit_confidential_message.png link=no alt=\"Message confidentiel dans gedit\"]]\n"
-=======
 msgstr "[[!img gedit_confidential_message.fr.png link=no alt=\"Message confidentiel dans gedit\"]]\n"
->>>>>>> cb6d070c
 
 #. type: Plain text
 #, no-wrap
 msgid "<h2 class=\"bullet-number-two\">Encrypt it with a passphrase using gpgApplet</h2>\n"
-<<<<<<< HEAD
-msgstr "<h2 class=\"bullet-number-two\">Cryptez-le avec une phrase de passe grâce à gpgApplet</h2>\n"
-=======
 msgstr "<h2 class=\"bullet-number-two\">Chiffrez-le avec une phrase de passe en utilisant l'applet gpg</h2>\n"
->>>>>>> cb6d070c
 
 #. type: Plain text
 #, no-wrap
 msgid ""
 "**Select it** with the mouse. Copy it into the clipboard by doing\n"
 "**right-click** → **Copy**.\n"
-<<<<<<< HEAD
-msgstr "**Selectionnez le** avec la souris. Copiez-le dans le presse papier en faisant **clic-droit** → **Copier**.\n"
-=======
 msgstr ""
 "**Sélectionnez le texte** avec la souris. Copiez-le dans le presse-papier\n"
 "en effectuant **clic-droit** → **Copier**.\n"
->>>>>>> cb6d070c
 
 #. type: Plain text
 #, no-wrap
 msgid "[[!img copy.png link=no alt=\"Right-click → Copy\"]]\n"
-<<<<<<< HEAD
-msgstr "[[!img copy.png link=no alt=\"Clic-droit → Copier\"]]\n"
-=======
 msgstr "[[!img copy.fr.png link=no alt=\"Clic-droit → Copier\"]]\n"
->>>>>>> cb6d070c
 
 #. type: Plain text
 #, no-wrap
 msgid ""
 "**The logo of the gpgApplet should represent lines of text**, meaning that the\n"
 "clipboard contains non-encrypted text:\n"
-<<<<<<< HEAD
-msgstr "**Le logo de gpgApplet devrait représenter des lignes de texte**, ce qui signifie que le presse papier contient du texte non crypté.\n"
-=======
 msgstr ""
 "**Le logo de gpgApplet devrait représenter des lignes de texte**, ce qui signifie\n"
 "que le presse-papier contient du texte non chiffré:\n"
->>>>>>> cb6d070c
 
 #. type: Plain text
 #, no-wrap
@@ -186,52 +110,32 @@
 
 #. type: Plain text
 msgid "Click on the applet and select **Encrypt Clipboard** from the menu."
-<<<<<<< HEAD
-msgstr "Cliquez sur l'icône gpgApplet dans la barre des tâches et sélectionnez **Crypter le Presse Papier** dans le menu"
-=======
 msgstr ""
 "Cliquez sur l'applet et sélectionnez **Chiffrer le presse-papier** dans le "
 "menu."
->>>>>>> cb6d070c
 
 #. type: Plain text
 #, no-wrap
 msgid "[[!img encrypt_clipboard.png link=no alt=\"Encrypt Clipboard\"]]\n"
-<<<<<<< HEAD
-msgstr "[[!img encrypt_clipboard.png link=no alt=\"Encrypt Clipboard\"]]\n"
+msgstr "[[!img encrypt_clipboard.fr.png link=no alt=\"Chiffrer le presse-papier\"]]\n"
 
 #. type: Plain text
 msgid "The applet will prompt you with a passphrase twice."
-msgstr "L'applet vous demandera d'entrer deux fois la phrase de passe."
-=======
-msgstr "[[!img encrypt_clipboard.fr.png link=no alt=\"Chiffrer le presse-papier\"]]\n"
-
-#. type: Plain text
-msgid "The applet will prompt you with a passphrase twice."
-msgstr "L'applet vous demandera de saisir par deux fois la phrase de passe."
->>>>>>> cb6d070c
+msgstr "L'applet vous demandera de saisir deux fois la phrase de passe."
 
 #. type: Plain text
 #, no-wrap
 msgid "[[!img enter_passphrase.png link=no alt=\"Enter passphrase\"]]\n"
-<<<<<<< HEAD
-msgstr "[[!img enter_passphrase.png link=no alt=\"Entrez une phrase de passe\"]]\n"
-=======
 msgstr "[[!img enter_passphrase.fr.png link=no alt=\"Saisir la phrase de passe\"]]\n"
->>>>>>> cb6d070c
 
 #. type: Plain text
 #, no-wrap
 msgid ""
 "**The logo of the gpgApplet should now show a lock**, meaning that the\n"
 "clipboard contains encrypted text:\n"
-<<<<<<< HEAD
-msgstr "**Le logo de gpgApplet devrait maintenant faire apparaître un cadenas**, ce qui signifie que le contenu du presse papier est maintenant crypté\n"
-=======
 msgstr ""
 "**Le logo de gpgApplet devrait maintenant représenter un cadenas**, ce qui\n"
 "signifie que le presse-papier contient du texte chiffré:\n"
->>>>>>> cb6d070c
 
 #. type: Plain text
 #, no-wrap
@@ -241,25 +145,11 @@
 #. type: Plain text
 #, no-wrap
 msgid "<h2 class=\"bullet-number-three\">Paste your encrypted text</h2>\n"
-<<<<<<< HEAD
-msgstr "<h2 class=\"bullet-number-three\">Coller votre message crypté</h2>\n"
+msgstr "<h2 class=\"bullet-number-three\">Collez votre texte chiffré</h2>\n"
 
 #. type: Plain text
 msgid "Now paste this encrypted text in another application by doing **right-click** → **Paste**. For example, paste it in the web browser in order to send it by email."
-msgstr "Maintenant, coller votre message crypté dans l'application de votre choix en faisant  **Clic-droit** → **Coller**. Vous pouvez par exemple le coller dans votre navigateur web dans le but de l'envoyer par mail."
-=======
-msgstr "<h2 class=\"bullet-number-three\">Collez votre texte chiffré</h2>\n"
-
-#. type: Plain text
-msgid ""
-"Now paste this encrypted text in another application by doing **right-click** "
-"→ **Paste**. For example, paste it in the web browser in order to send it by "
-"email."
-msgstr ""
-"Maintenant collez ce texte chiffré dans une autre application en effectuant "
-"**clic-droit**→ **Coller**. Par exemple, collez-le dans un navigateur "
-"internet pour l'envoyer par mail."
->>>>>>> cb6d070c
+msgstr "Maintenant, coller votre texte chiffré dans l'application de votre choix en faisant  **Clic-droit** → **Coller**. Vous pouvez par exemple le coller dans votre navigateur web dans le but de l'envoyer par mail."
 
 #. type: Plain text
 #, no-wrap
@@ -274,13 +164,6 @@
 #. type: Title =
 #, no-wrap
 msgid "Decrypt encrypted text\n"
-<<<<<<< HEAD
-msgstr "Décrypter un message\n"
-
-#. type: Plain text
-msgid "To decrypt an encrypted text you can do the reverse operation."
-msgstr "Pour décrypter un message, vous devez faire l'opération inverse."
-=======
 msgstr "Déchiffrer le texte chiffré\n"
 
 #. type: Plain text
@@ -288,29 +171,18 @@
 msgstr ""
 "Pour déchiffrer un texte auparavant chiffré, vous pouvez effectuer "
 "l'opération inverse."
->>>>>>> cb6d070c
 
 #. type: Plain text
 #, no-wrap
 msgid "<h2 class=\"bullet-number-two\">Copy the encrypted text into the clipboard</h2>\n"
-<<<<<<< HEAD
-msgstr "<h2 class=\"bullet-number-two\">Copiez le message crypté dans le presse papier</h2>\n"
-=======
 msgstr "<h2 class=\"bullet-number-two\">Copiez le texte chiffré dans le presse-papier</h2>\n"
->>>>>>> cb6d070c
 
 #. type: Plain text
 #, no-wrap
 msgid ""
 "**Select the encrypted text that you want to decrypt** with the mouse. Copy it\n"
 "into the clipboard by doing **right-click** → **Copy**.\n"
-<<<<<<< HEAD
-msgstr "**Sélectionnez le message que vous voulez décrypter** avec la souris. Copiez-le dans le presse papier en faisant **Clic-droit** → **Copier**.\n"
-=======
-msgstr ""
-"**Sélectionnez avec la souris le texte chiffré que vous souhaitez déchiffrer**.\n"
-"Copiez-le dans le presse-papier en effectuant **clic droit** → **Copier**.\n"
->>>>>>> cb6d070c
+msgstr "**Sélectionnez avec la souris le texte que vous voulez déchiffrer**. Copiez-le dans le presse papier en faisant **Clic-droit** → **Copier**.\n"
 
 #. type: Plain text
 #, no-wrap
@@ -322,24 +194,13 @@
 msgid ""
 "**The logo of the gpgApplet should show a lock**, meaning that the clipboard\n"
 "contains encrypted text:\n"
-<<<<<<< HEAD
-msgstr "**Le logo de gpgApplet devrait maintenant faire apparaître un cadenas**, ce qui signifie que le contenu du presse papier est crypté\n"
-=======
 msgstr ""
 "**Le logo de gpgApplet devrait représenter un cadenas**, ce qui\n"
 "signifie que le presse-papier contient du texte chiffré:\n"
->>>>>>> cb6d070c
 
 #. type: Plain text
 #, no-wrap
 msgid "<h2 class=\"bullet-number-two\">Decrypt it using gpgApplet</h2>\n"
-<<<<<<< HEAD
-msgstr "<h2 class=\"bullet-number-two\">Decryptez-le avec gpgApplet</h2>\n"
-
-#. type: Plain text
-msgid "Click on the gpgApplet and select **Decrypt/Verify** from the menu."
-msgstr "Cliquez sur l'icône gpgApplet dans la barre des tâches et sélectionnez **Décrypter/Vérifier** dans le menu"
-=======
 msgstr "<h2 class=\"bullet-number-two\">Déchiffrer le texte en utilisant gpgApplet</h2>\n"
 
 #. type: Plain text
@@ -347,18 +208,10 @@
 msgstr ""
 "Cliquez sur l'applet gpg et sélectionnez **Déchiffrer/Vérifier le presse-"
 "papier** dans le menu."
->>>>>>> cb6d070c
 
 #. type: Plain text
 #, no-wrap
 msgid "[[!img decrypt_verify.png link=no alt=\"Decrypt/Verify\"]]\n"
-<<<<<<< HEAD
-msgstr "[[!img decrypt_verify.png link=no alt=\"Décrypter/Vérifier\"]]\n"
-
-#. type: Plain text
-msgid "The applet should prompt you with a decrypted version of the text."
-msgstr "L'applet devrait afficher le message décrypté."
-=======
 msgstr "[[!img decrypt_verify.fr.png link=no alt=\"Déchiffrer/Vérifier\"]]\n"
 
 #. type: Plain text
@@ -366,13 +219,8 @@
 msgstr ""
 "Après avoir saisi la phrase de passe, l'applet devrait vous afficher la "
 "version déchiffrée de votre texte."
->>>>>>> cb6d070c
 
 #. type: Plain text
 #, no-wrap
 msgid "[[!img gpgapplet_decrypted_text.png link=no alt=\"Decrypted text in a popup window\"]]\n"
-<<<<<<< HEAD
-msgstr "[[!img gpgapplet_decrypted_text.png link=no alt=\"Message décrypté dans une fenêtre\"]]\n"
-=======
-msgstr "[[!img gpgapplet_decrypted_text.fr.png link=no alt=\"Message déchiffré\"]]\n"
->>>>>>> cb6d070c
+msgstr "[[!img gpgapplet_decrypted_text.fr.png link=no alt=\"Message déchiffré\"]]\n"