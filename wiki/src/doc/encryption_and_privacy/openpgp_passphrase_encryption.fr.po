# SOME DESCRIPTIVE TITLE
# Copyright (C) YEAR Free Software Foundation, Inc.
# This file is distributed under the same license as the PACKAGE package.
# FIRST AUTHOR <EMAIL@ADDRESS>, YEAR.
#
msgid ""
msgstr ""
"Project-Id-Version: sPACKAGE VERSION\n"
"POT-Creation-Date: 2011-12-25 22:40+0100\n"
<<<<<<< HEAD
"PO-Revision-Date: 2012-04-29 17:03+0100\n"
"Last-Translator: MR\n"
"Language-Team: \n"
=======
"PO-Revision-Date: 2012-03-27 01:06-0000\n"
"Last-Translator: \n"
"Language-Team: sLANGUAGE <LL@li.org>\n"
>>>>>>> cb6d070c
"Language: \n"
"MIME-Version: 1.0\n"
"Content-Type: text/plain; charset=UTF-8\n"
"Content-Transfer-Encoding: 8bit\n"

#. type: Plain text
#, no-wrap
msgid "[[!meta title=\"OpenPGP passphrase encryption\"]]\n"
msgstr "[[!meta title=\"Chiffrement avec OpenPGP et une phrase secrète\"]]\n"

#. type: Plain text
<<<<<<< HEAD
msgid "Tails proposes you a custom applet to **encrypt text with a passphrase** using OpenPGP passphrase encryption."
msgstr "Tails fournit un applet sur mesure permettant de **chiffrer vos textes avec une phrase secrète** en utilisant un chiffrement OpenPGP."
=======
msgid ""
"Tails proposes you a custom applet to **encrypt text with a passphrase** "
"using OpenPGP passphrase encryption."
msgstr ""
"Tails fournit un applet sur mesure permettant de **chiffrer vos textes avec "
"une phrase secrète** en utilisant un chiffrement OpenPGP."
>>>>>>> cb6d070c

#. type: Plain text
#, no-wrap
msgid ""
"**It is unsafe to write confidential text in a web browser** since Javascript\n"
"attacks can access it from inside the browser. You should rather write your\n"
"text in a separate application, encrypt it with gpgApplet and then paste the\n"
"encrypted text in your browser, before sending it by email for example.\n"
<<<<<<< HEAD
msgstr "**Il n'est pas fiable d'écrire des informations confidentielles dans un navigateur\n"
=======
msgstr ""
"**Il n'est pas fiable d'écrire des informations confidentielles dans un navigateur\n"
>>>>>>> cb6d070c
"internet** car des attaques Javascript peuvent donner accès à l'intérieur du\n"
"navigateur. Vous devriez plutôt écrire votre texte dans une application séparée,\n"
"le chiffrer avec gedit, puis coller ce texte chiffré dans votre navigateur, avant par\n"
"exemple de l'envoyer par email.\n"

#. type: Plain text
<<<<<<< HEAD
msgid "This technique requires you to share a secret passphrase with the people that will need to decrypt the message. OpenPGP also allows you to use public-key cryptography to send confidential messages without having a shared passphrase.  [[See the corresponding documentation.|openpgp_with_gedit]]"
msgstr "Cette technique nécessite que vous partagiez une phrase de passe secrète avec "
=======
msgid ""
"This technique requires you to share a secret passphrase with the people that "
"will need to decrypt the message. OpenPGP also allows you to use public-key "
"cryptography to send confidential messages without having a shared "
"passphrase.  [[See the corresponding documentation.|openpgp_with_gedit]]"
msgstr ""
"Cette technique nécessite que vous partagiez une phrase de passe secrète avec "
>>>>>>> cb6d070c
"les personnes qui voudront déchiffrer le message. OpenPGP permet également "
"d'utiliser un chiffrement par clé publique qui permet de transmettre des "
"messages confidentiels sans avoir à partager une phrase de passe secrète. "
"Pour cela, [[voir la documentation correspondante.|openpgp_with_gedit]]"

#. type: Plain text
#, no-wrap
msgid "[[!toc levels=2]]\n"
msgstr "[[!toc levels=2]]\n"

#. type: Title =
#, no-wrap
msgid "Encrypt text with a passphrase\n"
msgstr "Chiffrer un texte avec une phrase de passe\n"

#. type: Plain text
#, no-wrap
msgid "<h2 class=\"bullet-number-one\">Write your message in the text editor</h2>\n"
msgstr "<h2 class=\"bullet-number-one\">Écrivez votre message dans un éditeur de texte</h2>\n"

#. type: Plain text
<<<<<<< HEAD
msgid "Open gedit from the menu **Applications** → **Accessories** → **gedit Text Editor**."
msgstr "Ouvrez gedit depuis le menu **Applications** → **Accessoires** → **Éditeur de texte gedit**."
=======
msgid ""
"Open gedit from the menu **Applications** → **Accessories** → **gedit Text "
"Editor**."
msgstr ""
"Ouvrez gedit depuis le menu **Applications** → **Accessoires** → **Éditeur de "
"texte gedit**."
>>>>>>> cb6d070c

#. type: Plain text
#, no-wrap
msgid "[[!img gedit.png link=no alt=\"gedit Text Editor\"]]\n"
msgstr "[[!img gedit.fr.png link=no alt=\"Éditeur de texte gedit\"]]\n"

#. type: Plain text
msgid "Write your text."
<<<<<<< HEAD
msgstr "Ecrivez votre texte"
=======
msgstr "Écrivez votre texte."
>>>>>>> cb6d070c

#. type: Plain text
#, no-wrap
msgid "[[!img gedit_confidential_message.png link=no alt=\"Confidential message in gedit\"]]\n"
msgstr "[[!img gedit_confidential_message.fr.png link=no alt=\"Message confidentiel dans gedit\"]]\n"

#. type: Plain text
#, no-wrap
msgid "<h2 class=\"bullet-number-two\">Encrypt it with a passphrase using gpgApplet</h2>\n"
msgstr "<h2 class=\"bullet-number-two\">Chiffrez-le avec une phrase de passe en utilisant l'applet gpg</h2>\n"

#. type: Plain text
#, no-wrap
msgid ""
"**Select it** with the mouse. Copy it into the clipboard by doing\n"
"**right-click** → **Copy**.\n"
<<<<<<< HEAD
msgstr "**Sélectionnez le texte** avec la souris. Copiez-le dans le presse-papier\n"
=======
msgstr ""
"**Sélectionnez le texte** avec la souris. Copiez-le dans le presse-papier\n"
>>>>>>> cb6d070c
"en effectuant **clic-droit** → **Copier**.\n"

#. type: Plain text
#, no-wrap
msgid "[[!img copy.png link=no alt=\"Right-click → Copy\"]]\n"
msgstr "[[!img copy.fr.png link=no alt=\"Clic-droit → Copier\"]]\n"

#. type: Plain text
#, no-wrap
msgid ""
"**The logo of the gpgApplet should represent lines of text**, meaning that the\n"
"clipboard contains non-encrypted text:\n"
<<<<<<< HEAD
msgstr "**Le logo de gpgApplet devrait représenter des lignes de texte**, ce qui signifie\n"
=======
msgstr ""
"**Le logo de gpgApplet devrait représenter des lignes de texte**, ce qui signifie\n"
>>>>>>> cb6d070c
"que le presse-papier contient du texte non chiffré:\n"

#. type: Plain text
#, no-wrap
msgid "[[!img gpgapplet_with_text.png link=no alt=\"gpgApplet without a lock\"]]\n"
msgstr ""

#. type: Plain text
msgid "Click on the applet and select **Encrypt Clipboard** from the menu."
<<<<<<< HEAD
msgstr "Cliquez sur l'applet et sélectionnez **Chiffrer le presse-papier** dans le "
"menu."
=======
msgstr ""
"Cliquez sur l'applet et sélectionnez **Chiffrer le presse-papier** dans le "
"menu."

>>>>>>> cb6d070c
#. type: Plain text
#, no-wrap
msgid "[[!img encrypt_clipboard.png link=no alt=\"Encrypt Clipboard\"]]\n"
msgstr "[[!img encrypt_clipboard.fr.png link=no alt=\"Chiffrer le presse-papier\"]]\n"

#. type: Plain text
msgid "The applet will prompt you with a passphrase twice."
msgstr "L'applet vous demandera de saisir par deux fois la phrase de passe."

#. type: Plain text
#, no-wrap
msgid "[[!img enter_passphrase.png link=no alt=\"Enter passphrase\"]]\n"
msgstr "[[!img enter_passphrase.fr.png link=no alt=\"Saisir la phrase de passe\"]]\n"

#. type: Plain text
#, no-wrap
msgid ""
"**The logo of the gpgApplet should now show a lock**, meaning that the\n"
"clipboard contains encrypted text:\n"
<<<<<<< HEAD
msgstr "**Le logo de gpgApplet devrait maintenant représenter un cadenas**, ce qui\n"
=======
msgstr ""
"**Le logo de gpgApplet devrait maintenant représenter un cadenas**, ce qui\n"
>>>>>>> cb6d070c
"signifie que le presse-papier contient du texte chiffré:\n"

#. type: Plain text
#, no-wrap
msgid "[[!img gpgapplet_with_lock.png link=no alt=\"gpgApplet with a lock\"]]\n"
msgstr ""

#. type: Plain text
#, no-wrap
msgid "<h2 class=\"bullet-number-three\">Paste your encrypted text</h2>\n"
msgstr "<h2 class=\"bullet-number-three\">Collez votre texte chiffré</h2>\n"

#. type: Plain text
<<<<<<< HEAD
msgid "Now paste this encrypted text in another application by doing **right-click** → **Paste**. For example, paste it in the web browser in order to send it by email."
msgstr "Maintenant collez ce texte chiffré dans une autre application en effectuant "
=======
msgid ""
"Now paste this encrypted text in another application by doing **right-click** "
"→ **Paste**. For example, paste it in the web browser in order to send it by "
"email."
msgstr ""
"Maintenant collez ce texte chiffré dans une autre application en effectuant "
>>>>>>> cb6d070c
"**clic-droit**→ **Coller**. Par exemple, collez-le dans un navigateur "
"internet pour l'envoyer par mail."

#. type: Plain text
#, no-wrap
msgid "[[!img browser_paste.png link=no alt=\"Right-click → Paste\"]]\n"
msgstr ""

#. type: Plain text
#, no-wrap
msgid "[[!img browser_encrypted_text.png link=no alt=\"Right-click → Paste\"]]\n"
msgstr ""

#. type: Title =
#, no-wrap
msgid "Decrypt encrypted text\n"
msgstr "Déchiffrer le texte chiffré\n"

#. type: Plain text
msgid "To decrypt an encrypted text you can do the reverse operation."
<<<<<<< HEAD
msgstr "Pour déchiffrer un texte auparavant chiffré, vous pouvez effectuer "
=======
msgstr ""
"Pour déchiffrer un texte auparavant chiffré, vous pouvez effectuer "
>>>>>>> cb6d070c
"l'opération inverse."

#. type: Plain text
#, no-wrap
msgid "<h2 class=\"bullet-number-two\">Copy the encrypted text into the clipboard</h2>\n"
msgstr "<h2 class=\"bullet-number-two\">Copiez le texte chiffré dans le presse-papier</h2>\n"

#. type: Plain text
#, no-wrap
msgid ""
"**Select the encrypted text that you want to decrypt** with the mouse. Copy it\n"
"into the clipboard by doing **right-click** → **Copy**.\n"
<<<<<<< HEAD
msgstr "**Sélectionnez avec la souris le texte chiffré que vous souhaitez déchiffrer**.\n"
=======
msgstr ""
"**Sélectionnez avec la souris le texte chiffré que vous souhaitez déchiffrer**.\n"
>>>>>>> cb6d070c
"Copiez-le dans le presse-papier en effectuant **clic droit** → **Copier**.\n"

#. type: Plain text
#, no-wrap
msgid "[[!img browser_received_email.png link=no alt=\"Selected BEGIN PGP MESSAGE\"]]\n"
msgstr ""

#. type: Plain text
#, no-wrap
msgid ""
"**The logo of the gpgApplet should show a lock**, meaning that the clipboard\n"
"contains encrypted text:\n"
<<<<<<< HEAD
msgstr "**Le logo de gpgApplet devrait représenter un cadenas**, ce qui\n"
=======
msgstr ""
"**Le logo de gpgApplet devrait représenter un cadenas**, ce qui\n"
>>>>>>> cb6d070c
"signifie que le presse-papier contient du texte chiffré:\n"

#. type: Plain text
#, no-wrap
msgid "<h2 class=\"bullet-number-two\">Decrypt it using gpgApplet</h2>\n"
msgstr "<h2 class=\"bullet-number-two\">Déchiffrer le texte en utilisant gpgApplet</h2>\n"

#. type: Plain text
msgid "Click on the gpgApplet and select **Decrypt/Verify** from the menu."
<<<<<<< HEAD
msgstr "Cliquez sur l'applet gpg et sélectionnez **Déchiffrer/Vérifier le presse-"
=======
msgstr ""
"Cliquez sur l'applet gpg et sélectionnez **Déchiffrer/Vérifier le presse-"
>>>>>>> cb6d070c
"papier** dans le menu."

#. type: Plain text
#, no-wrap
msgid "[[!img decrypt_verify.png link=no alt=\"Decrypt/Verify\"]]\n"
msgstr "[[!img decrypt_verify.fr.png link=no alt=\"Déchiffrer/Vérifier\"]]\n"

#. type: Plain text
msgid "The applet should prompt you with a decrypted version of the text."
<<<<<<< HEAD
msgstr "L'applet devrait alors vous afficher la version déchiffrée de votre texte."
=======
msgstr ""
"Après avoir saisi la phrase de passe, l'applet devrait vous afficher la "
"version déchiffrée de votre texte."
>>>>>>> cb6d070c

#. type: Plain text
#, no-wrap
msgid "[[!img gpgapplet_decrypted_text.png link=no alt=\"Decrypted text in a popup window\"]]\n"
msgstr "[[!img gpgapplet_decrypted_text.fr.png link=no alt=\"Message déchiffré\"]]\n"<|MERGE_RESOLUTION|>--- conflicted
+++ resolved
@@ -7,15 +7,9 @@
 msgstr ""
 "Project-Id-Version: sPACKAGE VERSION\n"
 "POT-Creation-Date: 2011-12-25 22:40+0100\n"
-<<<<<<< HEAD
-"PO-Revision-Date: 2012-04-29 17:03+0100\n"
-"Last-Translator: MR\n"
-"Language-Team: \n"
-=======
 "PO-Revision-Date: 2012-03-27 01:06-0000\n"
 "Last-Translator: \n"
 "Language-Team: sLANGUAGE <LL@li.org>\n"
->>>>>>> cb6d070c
 "Language: \n"
 "MIME-Version: 1.0\n"
 "Content-Type: text/plain; charset=UTF-8\n"
@@ -27,17 +21,8 @@
 msgstr "[[!meta title=\"Chiffrement avec OpenPGP et une phrase secrète\"]]\n"
 
 #. type: Plain text
-<<<<<<< HEAD
 msgid "Tails proposes you a custom applet to **encrypt text with a passphrase** using OpenPGP passphrase encryption."
 msgstr "Tails fournit un applet sur mesure permettant de **chiffrer vos textes avec une phrase secrète** en utilisant un chiffrement OpenPGP."
-=======
-msgid ""
-"Tails proposes you a custom applet to **encrypt text with a passphrase** "
-"using OpenPGP passphrase encryption."
-msgstr ""
-"Tails fournit un applet sur mesure permettant de **chiffrer vos textes avec "
-"une phrase secrète** en utilisant un chiffrement OpenPGP."
->>>>>>> cb6d070c
 
 #. type: Plain text
 #, no-wrap
@@ -46,30 +31,15 @@
 "attacks can access it from inside the browser. You should rather write your\n"
 "text in a separate application, encrypt it with gpgApplet and then paste the\n"
 "encrypted text in your browser, before sending it by email for example.\n"
-<<<<<<< HEAD
 msgstr "**Il n'est pas fiable d'écrire des informations confidentielles dans un navigateur\n"
-=======
-msgstr ""
-"**Il n'est pas fiable d'écrire des informations confidentielles dans un navigateur\n"
->>>>>>> cb6d070c
 "internet** car des attaques Javascript peuvent donner accès à l'intérieur du\n"
 "navigateur. Vous devriez plutôt écrire votre texte dans une application séparée,\n"
 "le chiffrer avec gedit, puis coller ce texte chiffré dans votre navigateur, avant par\n"
 "exemple de l'envoyer par email.\n"
 
 #. type: Plain text
-<<<<<<< HEAD
 msgid "This technique requires you to share a secret passphrase with the people that will need to decrypt the message. OpenPGP also allows you to use public-key cryptography to send confidential messages without having a shared passphrase.  [[See the corresponding documentation.|openpgp_with_gedit]]"
 msgstr "Cette technique nécessite que vous partagiez une phrase de passe secrète avec "
-=======
-msgid ""
-"This technique requires you to share a secret passphrase with the people that "
-"will need to decrypt the message. OpenPGP also allows you to use public-key "
-"cryptography to send confidential messages without having a shared "
-"passphrase.  [[See the corresponding documentation.|openpgp_with_gedit]]"
-msgstr ""
-"Cette technique nécessite que vous partagiez une phrase de passe secrète avec "
->>>>>>> cb6d070c
 "les personnes qui voudront déchiffrer le message. OpenPGP permet également "
 "d'utiliser un chiffrement par clé publique qui permet de transmettre des "
 "messages confidentiels sans avoir à partager une phrase de passe secrète. "
@@ -91,17 +61,8 @@
 msgstr "<h2 class=\"bullet-number-one\">Écrivez votre message dans un éditeur de texte</h2>\n"
 
 #. type: Plain text
-<<<<<<< HEAD
 msgid "Open gedit from the menu **Applications** → **Accessories** → **gedit Text Editor**."
 msgstr "Ouvrez gedit depuis le menu **Applications** → **Accessoires** → **Éditeur de texte gedit**."
-=======
-msgid ""
-"Open gedit from the menu **Applications** → **Accessories** → **gedit Text "
-"Editor**."
-msgstr ""
-"Ouvrez gedit depuis le menu **Applications** → **Accessoires** → **Éditeur de "
-"texte gedit**."
->>>>>>> cb6d070c
 
 #. type: Plain text
 #, no-wrap
@@ -110,11 +71,7 @@
 
 #. type: Plain text
 msgid "Write your text."
-<<<<<<< HEAD
-msgstr "Ecrivez votre texte"
-=======
 msgstr "Écrivez votre texte."
->>>>>>> cb6d070c
 
 #. type: Plain text
 #, no-wrap
@@ -131,12 +88,7 @@
 msgid ""
 "**Select it** with the mouse. Copy it into the clipboard by doing\n"
 "**right-click** → **Copy**.\n"
-<<<<<<< HEAD
 msgstr "**Sélectionnez le texte** avec la souris. Copiez-le dans le presse-papier\n"
-=======
-msgstr ""
-"**Sélectionnez le texte** avec la souris. Copiez-le dans le presse-papier\n"
->>>>>>> cb6d070c
 "en effectuant **clic-droit** → **Copier**.\n"
 
 #. type: Plain text
@@ -149,12 +101,7 @@
 msgid ""
 "**The logo of the gpgApplet should represent lines of text**, meaning that the\n"
 "clipboard contains non-encrypted text:\n"
-<<<<<<< HEAD
 msgstr "**Le logo de gpgApplet devrait représenter des lignes de texte**, ce qui signifie\n"
-=======
-msgstr ""
-"**Le logo de gpgApplet devrait représenter des lignes de texte**, ce qui signifie\n"
->>>>>>> cb6d070c
 "que le presse-papier contient du texte non chiffré:\n"
 
 #. type: Plain text
@@ -164,15 +111,8 @@
 
 #. type: Plain text
 msgid "Click on the applet and select **Encrypt Clipboard** from the menu."
-<<<<<<< HEAD
 msgstr "Cliquez sur l'applet et sélectionnez **Chiffrer le presse-papier** dans le "
 "menu."
-=======
-msgstr ""
-"Cliquez sur l'applet et sélectionnez **Chiffrer le presse-papier** dans le "
-"menu."
-
->>>>>>> cb6d070c
 #. type: Plain text
 #, no-wrap
 msgid "[[!img encrypt_clipboard.png link=no alt=\"Encrypt Clipboard\"]]\n"
@@ -192,12 +132,7 @@
 msgid ""
 "**The logo of the gpgApplet should now show a lock**, meaning that the\n"
 "clipboard contains encrypted text:\n"
-<<<<<<< HEAD
 msgstr "**Le logo de gpgApplet devrait maintenant représenter un cadenas**, ce qui\n"
-=======
-msgstr ""
-"**Le logo de gpgApplet devrait maintenant représenter un cadenas**, ce qui\n"
->>>>>>> cb6d070c
 "signifie que le presse-papier contient du texte chiffré:\n"
 
 #. type: Plain text
@@ -211,17 +146,8 @@
 msgstr "<h2 class=\"bullet-number-three\">Collez votre texte chiffré</h2>\n"
 
 #. type: Plain text
-<<<<<<< HEAD
 msgid "Now paste this encrypted text in another application by doing **right-click** → **Paste**. For example, paste it in the web browser in order to send it by email."
 msgstr "Maintenant collez ce texte chiffré dans une autre application en effectuant "
-=======
-msgid ""
-"Now paste this encrypted text in another application by doing **right-click** "
-"→ **Paste**. For example, paste it in the web browser in order to send it by "
-"email."
-msgstr ""
-"Maintenant collez ce texte chiffré dans une autre application en effectuant "
->>>>>>> cb6d070c
 "**clic-droit**→ **Coller**. Par exemple, collez-le dans un navigateur "
 "internet pour l'envoyer par mail."
 
@@ -242,12 +168,7 @@
 
 #. type: Plain text
 msgid "To decrypt an encrypted text you can do the reverse operation."
-<<<<<<< HEAD
 msgstr "Pour déchiffrer un texte auparavant chiffré, vous pouvez effectuer "
-=======
-msgstr ""
-"Pour déchiffrer un texte auparavant chiffré, vous pouvez effectuer "
->>>>>>> cb6d070c
 "l'opération inverse."
 
 #. type: Plain text
@@ -260,12 +181,7 @@
 msgid ""
 "**Select the encrypted text that you want to decrypt** with the mouse. Copy it\n"
 "into the clipboard by doing **right-click** → **Copy**.\n"
-<<<<<<< HEAD
 msgstr "**Sélectionnez avec la souris le texte chiffré que vous souhaitez déchiffrer**.\n"
-=======
-msgstr ""
-"**Sélectionnez avec la souris le texte chiffré que vous souhaitez déchiffrer**.\n"
->>>>>>> cb6d070c
 "Copiez-le dans le presse-papier en effectuant **clic droit** → **Copier**.\n"
 
 #. type: Plain text
@@ -278,12 +194,7 @@
 msgid ""
 "**The logo of the gpgApplet should show a lock**, meaning that the clipboard\n"
 "contains encrypted text:\n"
-<<<<<<< HEAD
 msgstr "**Le logo de gpgApplet devrait représenter un cadenas**, ce qui\n"
-=======
-msgstr ""
-"**Le logo de gpgApplet devrait représenter un cadenas**, ce qui\n"
->>>>>>> cb6d070c
 "signifie que le presse-papier contient du texte chiffré:\n"
 
 #. type: Plain text
@@ -293,12 +204,7 @@
 
 #. type: Plain text
 msgid "Click on the gpgApplet and select **Decrypt/Verify** from the menu."
-<<<<<<< HEAD
 msgstr "Cliquez sur l'applet gpg et sélectionnez **Déchiffrer/Vérifier le presse-"
-=======
-msgstr ""
-"Cliquez sur l'applet gpg et sélectionnez **Déchiffrer/Vérifier le presse-"
->>>>>>> cb6d070c
 "papier** dans le menu."
 
 #. type: Plain text
@@ -308,13 +214,7 @@
 
 #. type: Plain text
 msgid "The applet should prompt you with a decrypted version of the text."
-<<<<<<< HEAD
 msgstr "L'applet devrait alors vous afficher la version déchiffrée de votre texte."
-=======
-msgstr ""
-"Après avoir saisi la phrase de passe, l'applet devrait vous afficher la "
-"version déchiffrée de votre texte."
->>>>>>> cb6d070c
 
 #. type: Plain text
 #, no-wrap
