--- conflicted
+++ resolved
@@ -6,19 +6,14 @@
 msgid ""
 msgstr ""
 "Project-Id-Version: PACKAGE VERSION\n"
-<<<<<<< HEAD
 "POT-Creation-Date: 2015-06-18 19:06+0300\n"
-"PO-Revision-Date: 2015-06-20 20:48-0000\n"
-=======
-"POT-Creation-Date: 2015-07-04 13:45+0300\n"
 "PO-Revision-Date: 2012-10-17 23:13-0000\n"
->>>>>>> c005e0f2
 "Last-Translator: \n"
 "Language-Team: LANGUAGE <LL@li.org>\n"
+"Language: \n"
 "MIME-Version: 1.0\n"
 "Content-Type: text/plain; charset=UTF-8\n"
 "Content-Transfer-Encoding: 8bit\n"
-"X-Generator: Poedit 1.5.4\n"
 
 #. type: Plain text
 #, no-wrap
@@ -47,15 +42,10 @@
 msgstr "</div>\n"
 
 #. type: Plain text
-#, no-wrap
+#, fuzzy, no-wrap
 #| msgid "<div class=\"caution\">\n"
-<<<<<<< HEAD
-msgid "<div class=\"bug\">\n"
-msgstr "<div class=\"bug\">\n"
-=======
 msgid "<div class=\"bug\" id=\"encoding\">\n"
 msgstr "<div class=\"caution\">\n"
->>>>>>> c005e0f2
 
 #. type: Plain text
 #, no-wrap
