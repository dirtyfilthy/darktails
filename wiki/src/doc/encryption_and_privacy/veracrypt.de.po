--- conflicted
+++ resolved
@@ -7,13 +7,8 @@
 msgstr ""
 "Project-Id-Version: PACKAGE VERSION\n"
 "Report-Msgid-Bugs-To: tails-l10n@boum.org\n"
-<<<<<<< HEAD
 "POT-Creation-Date: 2020-04-21 16:08+0000\n"
 "PO-Revision-Date: 2020-01-15 21:28+0000\n"
-=======
-"POT-Creation-Date: 2019-08-07 14:35+0200\n"
-"PO-Revision-Date: 2020-04-23 14:35+0000\n"
->>>>>>> abd3dc78
 "Last-Translator: emmapeel <emma.peel@riseup.net>\n"
 "Language-Team: LANGUAGE <LL@li.org>\n"
 "Language: de\n"
@@ -166,7 +161,6 @@
 
 #. type: Plain text
 #, fuzzy, no-wrap
-#| msgid "<div class=\"bug\">\n"
 msgid "  <div class=\"bug\">\n"
 msgstr "<div class=\"bug\">\n"
 
@@ -181,7 +175,6 @@
 
 #. type: Plain text
 #, fuzzy, no-wrap
-#| msgid "</div>\n"
 msgid "  </div>\n"
 msgstr "</div>\n"
 
@@ -258,306 +251,8 @@
 msgid "Unlocking a file container without keyfiles"
 msgstr ""
 
-#. type: Plain text
-#, no-wrap
-msgid ""
-"1. Choose\n"
-"   <span class=\"menuchoice\">\n"
-"     <span class=\"guimenu\">Applications</span>&nbsp;▸\n"
-"     <span class=\"guisubmenu\">Utilities</span>&nbsp;▸\n"
-"     <span class=\"guisubmenuitem\">Unlock VeraCrypt Volumes</span></span>.\n"
-msgstr ""
-
-#. type: Plain text
-#, no-wrap
-msgid "   [[!img unlock-veracrypt-volumes.png link=\"no\" alt=\"\"]]\n"
-msgstr ""
-
-#. type: Bullet: '1. '
-msgid ""
-"Click <span class=\"button\">Add</span> and choose the file container that "
-"you want to unlock."
-msgstr ""
-
-#. type: Bullet: '1. '
-msgid ""
-"Enter the parameters to unlock the volume. For more information, see the "
-"[[Unlocking parameters|veracrypt#parameters]] section above."
-msgstr ""
-
-#. type: Plain text
-#, no-wrap
-msgid "   Click <span class=\"button\">Unlock</span>.\n"
-msgstr ""
-
-#. type: Bullet: '1. '
-msgid ""
-"<span class=\"application\">Unlock VeraCrypt Volumes</span> unlocks your "
-"volume."
-msgstr ""
-
-#. type: Plain text
-#, no-wrap
-msgid ""
-"   If unlocking the volume fails (for example, if you mistyped the\n"
-"   password), click on <span class=\"button\">Unlock</span> to try\n"
-"   unlocking again.\n"
-msgstr ""
-
-#. type: Bullet: '1. '
-msgid ""
-"Click <span class=\"button\">Open</span> to open the volume in the <span "
-"class=\"application\">Files</span> browser."
-msgstr ""
-
-#. type: Plain text
-#, no-wrap
-msgid "<a id=\"container-disks\"></a>\n"
-msgstr ""
-
-#. type: Title -
-#, no-wrap
-msgid "Unlocking a file container with keyfiles"
-msgstr ""
-
-#. type: Plain text
-#, no-wrap
-msgid ""
-"1. Choose\n"
-"   <span class=\"menuchoice\">\n"
-"     <span class=\"guimenu\">Applications</span>&nbsp;▸\n"
-"     <span class=\"guisubmenu\">Utilities</span>&nbsp;▸\n"
-"     <span class=\"guisubmenuitem\">Disks</span></span>\n"
-"   to start the <span class=\"application\">Disks</span> utility.\n"
-msgstr ""
-
-#. type: Plain text
-#, no-wrap
-msgid ""
-"1. Choose <span class=menuchoice\">\n"
-"     <span class=\"guimenu\">Disks</span>&nbsp;▸\n"
-"     <span class=\"guimenuitem\">Attach Disk Image&hellip;</span></span> from the\n"
-"     top navigation bar.\n"
-msgstr ""
-
-#. type: Plain text
-#, no-wrap
-msgid "     [[!img disks-menu.png link=\"no\" alt=\"\"]]\n"
-msgstr ""
-
-#. type: Bullet: '1. '
-msgid ""
-"In the <span class=\"button\">Select Disk Image to Attach</span> dialog:"
-msgstr ""
-
-#. type: Bullet: '   - '
-msgid ""
-"Unselect the <span class=\"guilabel\">Set up read-only loop device</span> "
-"check box in the bottom-left corner if you want to modify the content of the "
-"file container."
-msgstr ""
-
-#. type: Plain text
-#, no-wrap
-msgid "     [[!img read-only.png link=\"no\" alt=\"\"]]\n"
-msgstr ""
-
-#. type: Bullet: '   - '
-msgid ""
-"Choose <span class=\"guilabel\">All Files</span> in the file filter in the "
-"bottom-right corner."
-msgstr ""
-
-#. type: Plain text
-#, no-wrap
-msgid "     [[!img all-files.png link=\"no\" alt=\"\"]]\n"
-msgstr ""
-
-#. type: Bullet: '   - '
-msgid ""
-"Navigate to the folder containing the file container that you want to open."
-msgstr ""
-
-#. type: Bullet: '   - '
-msgid ""
-"Select the file container and click <span class=\"button\">Attach</span>."
-msgstr ""
-
-#. type: Bullet: '1. '
-msgid ""
-"In the left pane, select the new <span class=\"guilabel\">Loop Device</span> "
-"that corresponds to your file container."
-msgstr ""
-
-#. type: Plain text
-#, no-wrap
-msgid ""
-"   In the right pane, it should have an\n"
-"   <span class=\"guilabel\">Encrypted?</span> label.\n"
-msgstr ""
-
-#. type: Plain text
-#, no-wrap
-msgid "   [[!img container-locked.png link=\"no\" alt=\"\"]]\n"
-msgstr ""
-
-#. type: Bullet: '1. '
-msgid ""
-"Click the <span class=\"button\">[[!img lib/unlock.png alt=\"Unlock selected "
-"encrypted partition\" class=\"symbolic\" link=\"no\"]]</span> button in the "
-"right pane."
-msgstr ""
-
-#. type: Bullet: '1. '
-msgid ""
-"Select the file system that appears below the unlocked volume. It probably "
-"has a <span class=\"guilabel\">FAT</span> or <span class=\"guilabel\">NTFS</"
-"span> content."
-msgstr ""
-
-#. type: Bullet: '1. '
-msgid ""
-"Click the <span class=\"button\">[[!img lib/media-playback-start.png alt="
-"\"Mount selected partition\" class=\"symbolic\" link=\"no\"]]</span> button "
-"to mount the volume."
-msgstr ""
-
-#. type: Bullet: '1. '
-msgid ""
-"Click on the <span class=\"filename\">*/media/amnesia/*</span> link in the "
-"right pane to open the volume in the <span class=\"application\">Files</"
-"span> browser."
-msgstr ""
-
-#. type: Title -
-#, no-wrap
-msgid "Closing a file container"
-msgstr ""
-
-#. type: Plain text
-msgid "You can either:"
-msgstr ""
-
-#. type: Bullet: '- '
-msgid ""
-"In the sidebar of the <span class=\"application\">Files</span> browser, "
-"click on the <span class=\"button\">[[!img lib/media-eject.png alt=\"Eject\" "
-"class=\"symbolic\" link=\"no\"]]</span> button on the label of the volume "
-"corresponding to your file container."
-msgstr ""
-
-#. type: Plain text
-#, no-wrap
-msgid "  [[!img eject-container.png link=\"no\" alt=\"\"]]\n"
-msgstr ""
-
-#. type: Bullet: '- '
-msgid ""
-"In <span class=\"application\">Unlock VeraCrypt Volumes</span>, click on the "
-"<span class=\"button\">[[!img lib/window-close.png class=\"symbolic\" link="
-"\"no\" alt=\"\"]]</span> button in the line that corresponds to your file "
-"container."
-msgstr ""
-
-#. type: Title =
-#, no-wrap
-msgid "Using a partition or drive"
-msgstr ""
-
-#. type: Plain text
-#, no-wrap
-msgid "[[!img partition-icon.png link=\"no\" alt=\"\"]]\n"
-msgstr ""
-
-#. type: Plain text
-#, no-wrap
-msgid "<a id=\"partition-files\"></a>\n"
-msgstr ""
-
-#. type: Title -
-#, no-wrap
-msgid "Unlocking a partition or drive without keyfiles"
-msgstr ""
-
-#. type: Bullet: '1. '
-msgid ""
-"If your partition or drive is on an internal hard disk, [[set up an "
-"administration password|doc/first_steps/welcome_screen/"
-"administration_password]] when starting Tails."
-msgstr ""
-
-#. type: Plain text
-#, no-wrap
-msgid ""
-"   Otherwise, plug in the USB stick or the hard disk that you want to\n"
-"   unlock.\n"
-msgstr ""
-
-#. type: Bullet: '1. '
-msgid ""
-"In the list of partitions, click <span class=\"button\">Unlock</span> in the "
-"line that corresponds to your USB stick or hard disk."
-msgstr ""
-
-#. type: Plain text
-#, no-wrap
-msgid "   [[!img unlock-veracrypt-volumes-with-partition.png link=\"no\" alt=\"\"]]\n"
-msgstr ""
-
-#. type: Plain text
-#, no-wrap
-msgid "<a id=\"partition-disks\"></a>\n"
-msgstr ""
-
-#. type: Title -
-#, no-wrap
-msgid "Unlocking a partition or drive with keyfiles"
-msgstr ""
-
-#. type: Bullet: '1. '
-msgid ""
-"In the left pane, select the drive that corresponds to your USB stick or "
-"hard disk."
-msgstr ""
-
-#. type: Plain text
-#, no-wrap
-msgid "   [[!img partition-locked.png link=\"no\" alt=\"\"]]\n"
-msgstr ""
-
-#. type: Bullet: '1. '
-msgid ""
-"In the right pane, select the partition that corresponds to your *VeraCrypt* "
-"volume."
-msgstr ""
-
-#. type: Plain text
-#, no-wrap
-msgid "   It should have an <span class=\"guilabel\">Encrypted?</span> label.\n"
-msgstr ""
-
-#. type: Title -
-#, no-wrap
-msgid "Closing a partition or drive"
-msgstr ""
-
-#. type: Bullet: '- '
-msgid ""
-"In the sidebar of the <span class=\"application\">Files</span> browser, "
-"click on the <span class=\"button\">[[!img lib/media-eject.png alt=\"Eject\" "
-"class=\"symbolic\" link=\"no\"]]</span> button on the label of the volume "
-"corresponding to your partition."
-msgstr ""
-
-#. type: Plain text
-#, no-wrap
-msgid "  [[!img eject-partition.png link=\"no\" alt=\"\"]]\n"
-msgstr ""
-
-#. type: Bullet: '- '
-msgid ""
-"In <span class=\"application\">Unlock VeraCrypt Volumes</span>, click on the "
-"<span class=\"button\">[[!img lib/window-close.png class=\"symbolic\" link="
-"\"no\" alt=\"\"]]</span> button in the line that corresponds to your USB "
-"stick or hard disk."
-msgstr ""+#~ msgid "<div class=\"bug\">\n"
+#~ msgstr "<div class=\"bug\">\n"
+
+#~ msgid "</div>\n"
+#~ msgstr "</div>\n"