# SOME DESCRIPTIVE TITLE
# Copyright (C) YEAR Free Software Foundation, Inc.
# This file is distributed under the same license as the PACKAGE package.
# FIRST AUTHOR <EMAIL@ADDRESS>, YEAR.
#
msgid ""
msgstr ""
<<<<<<< HEAD
"Project-Id-Version: PACKAGE VERSION\n"
"POT-Creation-Date: 2018-11-21 17:35-0800\n"
"PO-Revision-Date: YEAR-MO-DA HO:MI+ZONE\n"
"Last-Translator: FULL NAME <EMAIL@ADDRESS>\n"
"Language-Team: LANGUAGE <LL@li.org>\n"
"Language: \n"
=======
"Project-Id-Version: \n"
"POT-Creation-Date: 2018-12-10 16:30+0100\n"
"PO-Revision-Date: 2018-11-28 10:30+0000\n"
"Last-Translator: \n"
"Language-Team: \n"
"Language: fr\n"
>>>>>>> 86aed73c
"MIME-Version: 1.0\n"
"Content-Type: text/plain; charset=UTF-8\n"
"Content-Transfer-Encoding: 8bit\n"
"X-Generator: Poedit 1.8.11\n"

#. type: Plain text
#, no-wrap
msgid "[[!meta title=\"Using VeraCrypt encrypted volumes\"]]\n"
msgstr "[[!meta title=\"Utiliser des volumes chiffrés avec VeraCrypt\"]]\n"

#. type: Plain text
#, no-wrap
msgid "[[!toc levels=2]]\n"
msgstr "[[!toc levels=2]]\n"

#. type: Title =
#, no-wrap
<<<<<<< HEAD
msgid "Introduction to <span class=\"application\">VeraCrypt</span>"
msgstr ""
=======
msgid "Introduction to <span class=\"application\">VeraCrypt</span>\n"
msgstr "Introduction à <span class=\"application\">VeraCrypt</span>\n"
>>>>>>> 86aed73c

#. type: Plain text
#, no-wrap
msgid ""
"<span class=\"application\">[VeraCrypt](https://www.veracrypt.fr/)</span> is a\n"
"disk encryption tool that works on Windows, macOS, and Linux.\n"
msgstr ""
"<span class=\"application\">[VeraCrypt](https://www.veracrypt.fr/)</span> est un\n"
"outil de chiffrement de disque qui fonctionne sous Windows, macOS et Linux.\n"

#. type: Title -
#, no-wrap
<<<<<<< HEAD
msgid "Comparison between <span class=\"application\">LUKS</span> and <span class=\"application\">VeraCrypt</span>"
msgstr ""
=======
msgid "Comparison between <span class=\"application\">LUKS</span> and <span class=\"application\">VeraCrypt</span>\n"
msgstr "Comparaison entre <span class=\"application\">LUKS</span> et <span class=\"application\">VeraCrypt</span>\n"
>>>>>>> 86aed73c

#. type: Plain text
#, no-wrap
msgid ""
"You can also create and open <span class=\"application\">LUKS</span>\n"
"encrypted volumes in Tails. <span class=\"application\">LUKS</span> is the\n"
"standard for disk encryption in Linux. [[See our documentation about\n"
"<span class=\"application\">LUKS</span>.|encrypted_volumes]]\n"
msgstr ""
"Vous pouvez également créer et ouvrir des volumes chiffrés\n"
"<span class=\"application\">LUKS</span> dans Tails. <span class=\"application\">LUKS</span>\n"
"est le standard pour le chiffrement de disque sous Linux. [[Voir notre documentation sur\n"
"<span class=\"application\">LUKS</span>.|encrypted_volumes]]\n"

#. type: Plain text
#, no-wrap
msgid "[[!inline pages=\"doc/encryption_and_privacy/luks_vs_veracrypt.inline\" raw=\"yes\" sort=\"age\"]]\n"
msgstr "[[!inline pages=\"doc/encryption_and_privacy/luks_vs_veracrypt.inline.fr\" raw=\"yes\" sort=\"age\"]]\n"

#. type: Plain text
#, no-wrap
msgid ""
"To create new <span class=\"application\">VeraCrypt</span> volumes, do so\n"
"outside of Tails. See the step-by-step guides by Security-in-a-Box:\n"
msgstr ""
"Pour créer de nouveaux volumes <span class=\"application\">VeraCrypt</span>, vous devez\n"
"le faire en dehors de Tails. Voir les guides pas à pas de Security-in-a-Box :\n"

#. type: Plain text
msgid ""
"- [VeraCrypt for Windows](https://securityinabox.org/en/guide/veracrypt/"
"windows/)  - [VeraCrypt for macOS](https://securityinabox.org/en/guide/"
"veracrypt/mac/)  - [VeraCrypt for Linux](https://securityinabox.org/en/guide/"
"veracrypt/linux/)"
msgstr ""
"- [VeraCrypt pour Windows](https://securityinabox.org/fr/guide/veracrypt/"
"windows/)\n"
"- [VeraCrypt pour macOS](https://securityinabox.org/en/guide/veracrypt/mac/) "
"(en anglais)\n"
"- [VeraCrypt pour Linux](https://securityinabox.org/fr/guide/veracrypt/"
"linux/)"

#. type: Plain text
#, no-wrap
msgid "<a id=\"container-vs-partition\"></a>\n"
msgstr "<a id=\"container-vs-partition\"></a>\n"

#. type: Title -
#, no-wrap
<<<<<<< HEAD
msgid "Difference between file containers and partitions"
msgstr ""
=======
msgid "Difference between file containers and partitions\n"
msgstr "Différence entre les fichiers conteneurs et les partitions\n"
>>>>>>> 86aed73c

#. type: Plain text
#, no-wrap
msgid ""
"With <span class=\"application\">VeraCrypt</span> you can store your files\n"
"encrypted in two different kinds of *volumes*:\n"
msgstr ""
"Avec <span class=\"application\">VeraCrypt</span> vous pouvez stocker vos fichiers\n"
"dans deux types de *volumes* différents :\n"

#. type: Plain text
#, no-wrap
msgid "<h3>File containers</h3>\n"
msgstr "<h3>Fichiers conteneurs</h3>\n"

#. type: Plain text
#, no-wrap
msgid "<div class=\"icon\">\n"
msgstr "<div class=\"icon\">\n"

#. type: Plain text
#, no-wrap
msgid "[[!img container-icon.png link=\"no\"]]\n"
msgstr "[[!img container-icon.png link=\"no\"]]\n"

#. type: Plain text
#, no-wrap
msgid ""
"<div class=\"text\">\n"
"<p>A file container is a single big file inside which you can store\n"
"several files encrypted, a bit like a ZIP file.</p>\n"
"</div>\n"
"</div>\n"
msgstr ""
"<div class=\"text\">\n"
"<p>Un fichier conteneur est un seul gros fichier à l'intérieur duquel vous pouvez stocker\n"
"plusieurs fichiers chiffrés, un peu comme un fichier ZIP.</p>\n"
"</div>\n"
"</div>\n"

#. type: Plain text
#, no-wrap
msgid "<h3>Partitions or drives</h3>\n"
msgstr "<h3>Partitions ou périphériques</h3>\n"

#. type: Plain text
#, no-wrap
msgid "[[!img partition-icon.png link=\"no\"]]\n"
msgstr "[[!img partition-icon.png link=\"no\"]]\n"

#. type: Plain text
#, no-wrap
msgid ""
"<div class=\"text\">\n"
"<p>Usually, drives (USB sticks and hard disks) have a single partition of their\n"
"entire size. This way, you can encrypt a whole USB stick, for example.\n"
"But, drives can also be split into several partitions.\n"
"</div>\n"
"</div>\n"
msgstr ""
"<div class=\"text\">\n"
"<p>Généralement, les périphériques (clés USB et disques durs) ont une seule partition qui fait\n"
"leur taille entière. De cette façon, vous pouvez par exemple chiffrer la totalité d'une clé USB.\n"
"Mais les périphériques peuvent également êtres découpés en plusieurs partitions.\n"
"</div>\n"
"</div>\n"

#. type: Plain text
#, no-wrap
msgid "<a id=\"parameters\"></a>\n"
msgstr "<a id=\"parameters\"></a>\n"

#. type: Title -
#, no-wrap
<<<<<<< HEAD
msgid "Unlocking parameters"
msgstr ""
=======
msgid "Unlocking parameters\n"
msgstr "Paramètres de déverrouillage\n"
>>>>>>> 86aed73c

#. type: Plain text
#, no-wrap
msgid ""
"To unlock a <span class=\"application\">VeraCrypt</span> volume, you might need\n"
"the following parameters, depending on the options that were selected when the\n"
"volume was created:\n"
msgstr ""
"Pour déverrouiller un volume <span class=\"application\">VeraCrypt</span>, vous pourrez avoir besoin\n"
"des paramètres suivants, en fonction des options qui ont été sélectionnées lors de\n"
"la création du volume :\n"

#. type: Plain text
msgid "- **Passphrase**"
msgstr "- **Phrase de passe**"

#. type: Bullet: '- '
msgid ""
"**Keyfiles**: instead of or in addition to the passphrase, a <span class="
"\"application\">VeraCrypt</span> volume can be unlocked using a particular "
"file or set of files."
msgstr ""
"**Fichiers clés** : à la place ou en plus de la phrase de passe, un volume "
"<span class=\"application\">VeraCrypt</span> peut être déverrouillé en "
"utilisant un fichier ou un ensemble de fichiers particulier."

#. type: Plain text
#, no-wrap
msgid ""
"  [See the <span class=\"application\">VeraCrypt</span> documentation on\n"
"  keyfiles.](https://www.veracrypt.fr/en/Keyfiles.html)\n"
msgstr ""
"  [Voir la documentation de <span class=\"application\">VeraCrypt</span> sur\n"
"  les fichiers clés](https://www.veracrypt.fr/en/Keyfiles.html) (en anglais).\n"

#. type: Bullet: '- '
msgid ""
"**PIM**: a number that is needed if it was specified when creating the <span "
"class=\"application\">VeraCrypt</span> volume."
msgstr ""
"**PIM** : un nombre qui est nécessaire si il a été spécifié lors de la "
"création du volume <span class=\"application\">VeraCrypt</span>."

#. type: Plain text
#, no-wrap
msgid ""
"  [See the <span class=\"application\">VeraCrypt</span> documentation on\n"
"  PIM.](https://www.veracrypt.fr/en/Personal%20Iterations%20Multiplier%20\\(PIM\\).html)\n"
msgstr ""
"  [Voir la documentation de <span class=\"application\">VeraCrypt</span> sur\n"
"  PIM](https://www.veracrypt.fr/en/Personal%20Iterations%20Multiplier%20\\(PIM\\).html) (en anglais).\n"

#. type: Plain text
#, no-wrap
msgid "<div class=\"bug\">\n"
msgstr "<div class=\"bug\">\n"

#. type: Plain text
#, no-wrap
msgid ""
"<p>Due to current limitations in Debian, using a PIM fails in Tails. It\n"
"will become possible in Tails 4.0 (late 2019).</p>\n"
msgstr ""
"<p>À cause de limitations actuelles dans Debian, l'utilisation d'un PIM échoue dans Tails. Cela\n"
"devrait devenir possible dans Tails 4.0 (fin 2019).</p>\n"

#. type: Plain text
#, no-wrap
msgid "</div>\n"
msgstr "</div>\n"

#. type: Bullet: '- '
msgid ""
"**Hidden volume**: if you want to unlock the hidden volume inside the <span "
"class=\"application\">VeraCrypt</span> volume."
msgstr ""
"**Volume caché** : si vous voulez déverrouiller le volume caché à "
"l'intérieur du volume <span class=\"application\">VeraCrypt</span>."

#. type: Plain text
#, no-wrap
msgid ""
"  [See the <span class=\"application\">VeraCrypt</span> documentation on hidden\n"
"  volumes.](https://www.veracrypt.fr/en/Hidden%20Volume.html)\n"
msgstr ""
"  [Voir la documentation de <span class=\"application\">VeraCrypt</span> sur les volumes\n"
"  cachés](https://www.veracrypt.fr/en/Hidden%20Volume.html) (en anglais).\n"

#. type: Plain text
msgid ""
"- **System volume**: if you want to unlock an encrypted Windows system "
"partition."
msgstr ""
"- **Volume système** : si vous voulez déverrouiller une partition système "
"Windows chiffrée."

#. type: Plain text
#, no-wrap
msgid ""
"  [See the <span class=\"application\">VeraCrypt</span> documentation on\n"
"  encrypting a Windows system partition.](https://www.veracrypt.fr/en/System%20Encryption.html)\n"
msgstr ""
"  [Voir la documentation de <span class=\"application\">VeraCrypt</span> sur le\n"
"  chiffrement d'une partition système Windows](https://www.veracrypt.fr/en/System%20Encryption.html) (en anglais).\n"

#. type: Title =
#, no-wrap
<<<<<<< HEAD
msgid "Using a file container"
msgstr ""
=======
msgid "Using a file container\n"
msgstr "Utiliser un fichier conteneur\n"
>>>>>>> 86aed73c

#. type: Plain text
#, no-wrap
msgid "[[!img container-icon.png link=\"no\" alt=\"\"]]\n"
msgstr "[[!img container-icon.png link=\"no\" alt=\"\"]]\n"

#. type: Plain text
#, no-wrap
msgid "<a id=\"container-files\"></a>\n"
msgstr "<a id=\"container-files\"></a>\n"

#. type: Title -
#, no-wrap
<<<<<<< HEAD
msgid "Unlocking a file container without keyfiles"
msgstr ""
=======
msgid "Unlocking a file container without keyfiles\n"
msgstr "Déverrouiller un fichier conteneur sans fichiers clés\n"
>>>>>>> 86aed73c

#. type: Plain text
#, no-wrap
msgid ""
"1. Choose\n"
"   <span class=\"menuchoice\">\n"
"     <span class=\"guimenu\">Applications</span>&nbsp;▸\n"
"     <span class=\"guisubmenu\">Utilities</span>&nbsp;▸\n"
"     <span class=\"guisubmenuitem\">Unlock VeraCrypt Volumes</span></span>.\n"
msgstr ""
"1. Choisissez\n"
"   <span class=\"menuchoice\">\n"
"     <span class=\"guimenu\">Applications</span>&nbsp;▸\n"
"     <span class=\"guisubmenu\">Utilitaires</span>&nbsp;▸\n"
"     <span class=\"guisubmenuitem\">Déverrouiller des volumes VeraCrypt</span></span>.\n"

#. type: Plain text
#, no-wrap
msgid "   [[!img unlock-veracrypt-volumes.png link=\"no\" alt=\"\"]]\n"
msgstr "   [[!img unlock-veracrypt-volumes.png link=\"no\" alt=\"\"]]\n"

#. type: Bullet: '1. '
msgid ""
"Click <span class=\"button\">Add</span> and choose the file container that "
"you want to unlock."
msgstr ""
"Cliquez sur <span class=\"button\">Ajouter</span> et choisissez le fichier "
"conteneur que vous voulez déverrouiller."

#. type: Bullet: '1. '
msgid ""
"Enter the parameters to unlock the volume. For more information, see the "
"[[Unlocking parameters|veracrypt#parameters]] section above."
msgstr ""
"Entrez les paramètres pour déverrouiller le volume. Pour plus d'information, "
"voir plus haut la section [[Paramètres de déverrouillage|"
"veracrypt#parameters]]."

#. type: Plain text
#, no-wrap
msgid "   Click <span class=\"button\">Unlock</span>.\n"
msgstr "   Cliquez sur  <span class=\"button\">Déverrouiller</span>.\n"

#. type: Bullet: '1. '
msgid ""
"<span class=\"application\">Unlock VeraCrypt Volumes</span> unlocks your "
"volume."
msgstr ""
"<span class=\"application\">Déverrouiller des volumes VeraCrypt</span> "
"déverrouille votre volume."

#. type: Plain text
#, no-wrap
msgid ""
"   If unlocking the volume fails (for example, if you mistyped the\n"
"   password), click on <span class=\"button\">Unlock</span> to try\n"
"   unlocking again.\n"
msgstr ""
"   Si le déverrouillage du volume échoue (par exemple, si vous avez mal tapé le\n"
"   mot de passe), cliquez sur <span class=\"button\">Déverrouiller</span> pour essayer\n"
"   le déverrouillage à nouveau.\n"

#. type: Bullet: '1. '
msgid ""
"Click <span class=\"button\">Open</span> to open the volume in the <span "
"class=\"application\">Files</span> browser."
msgstr ""
"Cliquez sur <span class=\"button\">Ouvrir</span> pour ouvrir le volume dans "
"le navigateur de <span class=\"application\">fichiers</span>."

#. type: Plain text
#, no-wrap
msgid "<a id=\"container-disks\"></a>\n"
msgstr "<a id=\"container-disks\"></a>\n"

#. type: Title -
#, no-wrap
<<<<<<< HEAD
msgid "Unlocking a file container with keyfiles"
msgstr ""
=======
msgid "Unlocking a file container with keyfiles\n"
msgstr "Déverrouiller un fichier conteneur avec fichiers clés\n"
>>>>>>> 86aed73c

#. type: Plain text
#, no-wrap
msgid ""
"1. Choose\n"
"   <span class=\"menuchoice\">\n"
"     <span class=\"guimenu\">Applications</span>&nbsp;▸\n"
"     <span class=\"guisubmenu\">Utilities</span>&nbsp;▸\n"
"     <span class=\"guisubmenuitem\">Disks</span></span>\n"
"   to start the <span class=\"application\">Disks</span> utility.\n"
msgstr ""
"1. Choisissez\n"
"   <span class=\"menuchoice\">\n"
"     <span class=\"guimenu\">Applications</span>&nbsp;▸\n"
"     <span class=\"guisubmenu\">Utilitaires</span>&nbsp;▸\n"
"     <span class=\"guisubmenuitem\">Disques</span></span>\n"
"   pour démarrer l'utilitaire <span class=\"application\">Disques</span>.\n"

#. type: Plain text
#, no-wrap
msgid ""
"1. Choose <span class=menuchoice\">\n"
"     <span class=\"guimenu\">Disks</span>&nbsp;▸\n"
"     <span class=\"guimenuitem\">Attach Disk Image&hellip;</span></span> from the\n"
"     top navigation bar.\n"
msgstr ""
"1. Choisissez <span class=menuchoice\">\n"
"     <span class=\"guimenu\">Disques</span>&nbsp;▸\n"
"     <span class=\"guimenuitem\">Attacher l'image disque&hellip;</span></span> dans la\n"
"     barre de navigation supérieure.\n"

#. type: Plain text
#, no-wrap
msgid "     [[!img disks-menu.png link=\"no\" alt=\"\"]]\n"
msgstr "     [[!img disks-menu.png link=\"no\" alt=\"\"]]\n"

#. type: Bullet: '1. '
msgid ""
"In the <span class=\"button\">Select Disk Image to Attach</span> dialog:"
msgstr ""
"Dans la fenêtre <span class=\"button\">Sélectionner l'image disque à "
"attacher</span> :"

#. type: Bullet: '   - '
msgid ""
"Unselect the <span class=\"guilabel\">Set up read-only loop device</span> "
"check box in the bottom-left corner if you want to modify the content of the "
"file container."
msgstr ""
"Désélectionnez la case <span class=\"guilabel\">Définir le périphérique "
"boucle en lecture seule</span> dans le coin en bas à gauche si vous voulez "
"modifier le contenu du fichier conteneur."

#. type: Plain text
#, no-wrap
msgid "     [[!img read-only.png link=\"no\" alt=\"\"]]\n"
msgstr "     [[!img read-only.png link=\"no\" alt=\"\"]]\n"

#. type: Bullet: '   - '
msgid ""
"Choose <span class=\"guilabel\">All Files</span> in the file filter in the "
"bottom-right corner."
msgstr ""
"Choisissez <span class=\"guilabel\">Tous les fichiers</span> dans le filtre "
"de fichier dans le coin en bas à droite."

#. type: Plain text
#, no-wrap
msgid "     [[!img all-files.png link=\"no\" alt=\"\"]]\n"
msgstr "     [[!img all-files.png link=\"no\" alt=\"\"]]\n"

#. type: Bullet: '   - '
msgid ""
"Navigate to the folder containing the file container that you want to open."
msgstr ""
"Naviguez jusqu'au dossier contenant le fichier conteneur que vous voulez "
"ouvrir."

#. type: Bullet: '   - '
msgid ""
"Select the file container and click <span class=\"button\">Attach</span>."
msgstr ""
"Sélectionnez le fichier conteneur et cliquez sur <span class=\"button"
"\">Attacher</span>."

#. type: Bullet: '1. '
msgid ""
"In the left pane, select the new <span class=\"guilabel\">Loop Device</span> "
"that corresponds to your file container."
msgstr ""
"Dans le panneau de gauche, sélectionnez le nouveau <span class=\"guilabel"
"\">Loop Device</span> qui correspond à votre fichier conteneur."

#. type: Plain text
#, no-wrap
msgid ""
"   In the right pane, it should have an\n"
"   <span class=\"guilabel\">Encrypted?</span> label.\n"
msgstr ""
"   Dans le panneau droit, il devrait avoir une\n"
"   étiquette <span class=\"guilabel\">Encrypted?</span>.\n"

#. type: Plain text
#, no-wrap
msgid "   [[!img container-locked.png link=\"no\" alt=\"\"]]\n"
msgstr "   [[!img container-locked.png link=\"no\" alt=\"\"]]\n"

#. type: Bullet: '1. '
msgid ""
"Click the <span class=\"button\">[[!img lib/unlock.png alt=\"Unlock selected "
"encrypted partition\" class=\"symbolic\" link=\"no\"]]</span> button in the "
"right pane."
msgstr ""
"Cliquez sur le bouton <span class=\"button\">[[!img lib/unlock.png alt="
"\"Déverrouiller la partition chiffrée sélectionnée\" class=\"symbolic\" link="
"\"no\"]]</span> dans le panneau droit."

#. type: Bullet: '1. '
msgid ""
"Select the file system that appears below the unlocked volume. It probably "
"has a <span class=\"guilabel\">FAT</span> or <span class=\"guilabel\">NTFS</"
"span> content."
msgstr ""
"Sélectionnez le système de fichiers qui apparaît en dessous du volume "
"déverrouillé. Il a probablement un contenu <span class=\"guilabel\">FAT</"
"span> ou <span class=\"guilabel\">NTFS</span>."

#. type: Bullet: '1. '
msgid ""
"Click the <span class=\"button\">[[!img lib/media-playback-start.png alt="
"\"Mount selected partition\" class=\"symbolic\" link=\"no\"]]</span> button "
"to mount the volume."
msgstr ""
"Cliquez sur le bouton <span class=\"button\">[[!img lib/media-playback-start."
"png alt=\"Monter la partition sélectionnée\" class=\"symbolic\" link=\"no"
"\"]]</span> pour monter le volume."

#. type: Bullet: '1. '
msgid ""
"Click on the <span class=\"filename\">*/media/amnesia/*</span> link in the "
"right pane to open the volume in the <span class=\"application\">Files</"
"span> browser."
msgstr ""
"Cliquez sur le lien <span class=\"filename\">*/media/amnesia/*</span> dans "
"le panneau droit pour ouvrir le volume dans le navigateur de <span class="
"\"application\">fichiers</span>."

#. type: Title -
#, no-wrap
<<<<<<< HEAD
msgid "Closing a file container"
msgstr ""
=======
msgid "Closing a file container\n"
msgstr "Fermer un fichier conteneur\n"
>>>>>>> 86aed73c

#. type: Plain text
msgid "You can either:"
msgstr "Vous pouvez au choix :"

#. type: Bullet: '- '
msgid ""
"In the sidebar of the <span class=\"application\">Files</span> browser, "
"click on the <span class=\"button\">[[!img lib/media-eject.png alt=\"Eject\" "
"class=\"symbolic\" link=\"no\"]]</span> button on the label of the volume "
"corresponding to your file container."
msgstr ""
"Dans la barre latérale du navigateur de <span class=\"application"
"\">fichiers</span>, cliquez sur le bouton <span class=\"button\">[[!img lib/"
"media-eject.png alt=\"Éjecter\" class=\"symbolic\" link=\"no\"]]</span> dans "
"l'étiquette du volume correspondant à votre fichier conteneur."

#. type: Plain text
#, no-wrap
msgid "  [[!img eject-container.png link=\"no\" alt=\"\"]]\n"
msgstr "  [[!img eject-container.png link=\"no\" alt=\"\"]]\n"

#. type: Bullet: '- '
msgid ""
"In <span class=\"application\">Unlock VeraCrypt Volumes</span>, click on the "
"<span class=\"button\">[[!img lib/window-close.png class=\"symbolic\" link="
"\"no\" alt=\"\"]]</span> button in the line that corresponds to your file "
"container."
msgstr ""
"Dans <span class=\"application\">Déverrouiller des volumes VeraCrypt</span>, "
"cliquez sur le bouton <span class=\"button\">[[!img lib/window-close.png "
"class=\"symbolic\" link=\"no\" alt=\"\"]]</span> sur la ligne correspondant "
"à votre fichier conteneur."

#. type: Title =
#, no-wrap
<<<<<<< HEAD
msgid "Using a partition or drive"
msgstr ""
=======
msgid "Using a partition or drive\n"
msgstr "Utiliser une partition ou un périphérique\n"
>>>>>>> 86aed73c

#. type: Plain text
#, no-wrap
msgid "[[!img partition-icon.png link=\"no\" alt=\"\"]]\n"
msgstr "[[!img partition-icon.png link=\"no\" alt=\"\"]]\n"

#. type: Plain text
#, no-wrap
msgid "<a id=\"partition-files\"></a>\n"
msgstr "<a id=\"partition-files\"></a>\n"

#. type: Title -
#, no-wrap
<<<<<<< HEAD
msgid "Unlocking a partition or drive without keyfiles"
msgstr ""
=======
msgid "Unlocking a partition or drive without keyfiles\n"
msgstr "Déverrouiller une partition ou un périphérique sans fichiers clés\n"
>>>>>>> 86aed73c

#. type: Bullet: '1. '
msgid ""
"If your partition or drive is on an internal hard disk, [[set up an "
"administration password|doc/first_steps/startup_options/"
"administration_password]] when starting Tails."
msgstr ""
"Si votre partition ou périphérique est un disque dur interne, [[configurez "
"un mot de passe d'administration|doc/first_steps/startup_options/"
"administration_password]] lors du démarrage de Tails."

#. type: Plain text
#, no-wrap
msgid ""
"   Otherwise, plug in the USB stick or the hard disk that you want to\n"
"   unlock.\n"
msgstr ""
"   Sinon, branchez la clé USB ou le disque dur que vous voulez\n"
"   déverrouiller.\n"

#. type: Bullet: '1. '
msgid ""
"In the list of partitions, click <span class=\"button\">Unlock</span> in the "
"line that corresponds to your USB stick or hard disk."
msgstr ""
"Dans la liste des partitions, cliquez sur <span class=\"button"
"\">Déverouiller</span> sur la ligne qui correspond à votre clé USB ou disque "
"dur."

#. type: Plain text
#, no-wrap
msgid "   [[!img unlock-veracrypt-volumes-with-partition.png link=\"no\" alt=\"\"]]\n"
msgstr "   [[!img unlock-veracrypt-volumes-with-partition.png link=\"no\" alt=\"\"]]\n"

#. type: Plain text
#, no-wrap
msgid "<a id=\"partition-disks\"></a>\n"
msgstr "<a id=\"partition-disks\"></a>\n"

#. type: Title -
#, no-wrap
<<<<<<< HEAD
msgid "Unlocking a partition or drive with keyfiles"
msgstr ""
=======
msgid "Unlocking a partition or drive with keyfiles\n"
msgstr "Déverrouiller une partition ou un périphérique avec fichiers clés\n"
>>>>>>> 86aed73c

#. type: Bullet: '1. '
msgid ""
"In the left pane, select the drive that corresponds to your USB stick or "
"hard disk."
msgstr ""
"Dans le panneau gauche, sélectionnez le périphérique qui correspond à votre "
"clé USB ou disque dur."

#. type: Plain text
#, no-wrap
msgid "   [[!img partition-locked.png link=\"no\" alt=\"\"]]\n"
msgstr "   [[!img partition-locked.png link=\"no\" alt=\"\"]]\n"

#. type: Bullet: '1. '
msgid ""
"In the right pane, select the partition that corresponds to your *VeraCrypt* "
"volume."
msgstr ""
"Dans le panneau droit, sélectionnez la partition qui correspond à votre "
"volume *VeraCrypt*."

#. type: Plain text
#, no-wrap
msgid "   It should have an <span class=\"guilabel\">Encrypted?</span> label.\n"
msgstr "   Elle devrait avoir une étiquette <span class=\"guilabel\">Encrypted?</span>.\n"

#. type: Title -
#, no-wrap
<<<<<<< HEAD
msgid "Closing a partition or drive"
msgstr ""
=======
msgid "Closing a partition or drive\n"
msgstr "Fermer une partition ou un périphérique\n"
>>>>>>> 86aed73c

#. type: Bullet: '- '
msgid ""
"In the sidebar of the <span class=\"application\">Files</span> browser, "
"click on the <span class=\"button\">[[!img lib/media-eject.png alt=\"Eject\" "
"class=\"symbolic\" link=\"no\"]]</span> button on the label of the volume "
"corresponding to your partition."
msgstr ""
"Dans la barre latérale du navigateur de <span class=\"application"
"\">fichiers</span>, cliquez sur le bouton <span class=\"button\">[[!img lib/"
"media-eject.png alt=\"Éjecter\" class=\"symbolic\" link=\"no\"]]</span> dans "
"l'étiquette du volume correspondant à votre partition."

#. type: Plain text
#, no-wrap
msgid "  [[!img eject-partition.png link=\"no\" alt=\"\"]]\n"
msgstr "  [[!img eject-partition.png link=\"no\" alt=\"\"]]\n"

#. type: Bullet: '- '
msgid ""
"In <span class=\"application\">Unlock VeraCrypt Volumes</span>, click on the "
"<span class=\"button\">[[!img lib/window-close.png class=\"symbolic\" link="
"\"no\" alt=\"\"]]</span> button in the line that corresponds to your USB "
"stick or hard disk."
msgstr ""
"Dans <span class=\"application\">Déverrouiller des volumes VeraCrypt</span>, "
"cliquez sur le bouton <span class=\"button\">[[!img lib/window-close.png "
"class=\"symbolic\" link=\"no\" alt=\"\"]]</span> sur la ligne correspondant "
"à votre clé USB ou disque dur."<|MERGE_RESOLUTION|>--- conflicted
+++ resolved
@@ -5,21 +5,12 @@
 #
 msgid ""
 msgstr ""
-<<<<<<< HEAD
-"Project-Id-Version: PACKAGE VERSION\n"
-"POT-Creation-Date: 2018-11-21 17:35-0800\n"
-"PO-Revision-Date: YEAR-MO-DA HO:MI+ZONE\n"
-"Last-Translator: FULL NAME <EMAIL@ADDRESS>\n"
-"Language-Team: LANGUAGE <LL@li.org>\n"
-"Language: \n"
-=======
 "Project-Id-Version: \n"
 "POT-Creation-Date: 2018-12-10 16:30+0100\n"
 "PO-Revision-Date: 2018-11-28 10:30+0000\n"
 "Last-Translator: \n"
 "Language-Team: \n"
 "Language: fr\n"
->>>>>>> 86aed73c
 "MIME-Version: 1.0\n"
 "Content-Type: text/plain; charset=UTF-8\n"
 "Content-Transfer-Encoding: 8bit\n"
@@ -37,13 +28,8 @@
 
 #. type: Title =
 #, no-wrap
-<<<<<<< HEAD
 msgid "Introduction to <span class=\"application\">VeraCrypt</span>"
-msgstr ""
-=======
-msgid "Introduction to <span class=\"application\">VeraCrypt</span>\n"
-msgstr "Introduction à <span class=\"application\">VeraCrypt</span>\n"
->>>>>>> 86aed73c
+msgstr "Introduction à <span class=\"application\">VeraCrypt</span>"
 
 #. type: Plain text
 #, no-wrap
@@ -56,13 +42,8 @@
 
 #. type: Title -
 #, no-wrap
-<<<<<<< HEAD
 msgid "Comparison between <span class=\"application\">LUKS</span> and <span class=\"application\">VeraCrypt</span>"
-msgstr ""
-=======
-msgid "Comparison between <span class=\"application\">LUKS</span> and <span class=\"application\">VeraCrypt</span>\n"
-msgstr "Comparaison entre <span class=\"application\">LUKS</span> et <span class=\"application\">VeraCrypt</span>\n"
->>>>>>> 86aed73c
+msgstr "Comparaison entre <span class=\"application\">LUKS</span> et <span class=\"application\">VeraCrypt</span>"
 
 #. type: Plain text
 #, no-wrap
@@ -112,13 +93,8 @@
 
 #. type: Title -
 #, no-wrap
-<<<<<<< HEAD
 msgid "Difference between file containers and partitions"
-msgstr ""
-=======
-msgid "Difference between file containers and partitions\n"
-msgstr "Différence entre les fichiers conteneurs et les partitions\n"
->>>>>>> 86aed73c
+msgstr "Différence entre les fichiers conteneurs et les partitions"
 
 #. type: Plain text
 #, no-wrap
@@ -193,13 +169,8 @@
 
 #. type: Title -
 #, no-wrap
-<<<<<<< HEAD
 msgid "Unlocking parameters"
-msgstr ""
-=======
-msgid "Unlocking parameters\n"
-msgstr "Paramètres de déverrouillage\n"
->>>>>>> 86aed73c
+msgstr "Paramètres de déverrouillage"
 
 #. type: Plain text
 #, no-wrap
@@ -307,13 +278,8 @@
 
 #. type: Title =
 #, no-wrap
-<<<<<<< HEAD
 msgid "Using a file container"
-msgstr ""
-=======
-msgid "Using a file container\n"
-msgstr "Utiliser un fichier conteneur\n"
->>>>>>> 86aed73c
+msgstr "Utiliser un fichier cteneur"
 
 #. type: Plain text
 #, no-wrap
@@ -327,13 +293,8 @@
 
 #. type: Title -
 #, no-wrap
-<<<<<<< HEAD
 msgid "Unlocking a file container without keyfiles"
-msgstr ""
-=======
-msgid "Unlocking a file container without keyfiles\n"
-msgstr "Déverrouiller un fichier conteneur sans fichiers clés\n"
->>>>>>> 86aed73c
+msgstr "Déverrouiller un fichier conteneur sans fichiers clés"
 
 #. type: Plain text
 #, no-wrap
@@ -411,13 +372,8 @@
 
 #. type: Title -
 #, no-wrap
-<<<<<<< HEAD
 msgid "Unlocking a file container with keyfiles"
-msgstr ""
-=======
-msgid "Unlocking a file container with keyfiles\n"
-msgstr "Déverrouiller un fichier conteneur avec fichiers clés\n"
->>>>>>> 86aed73c
+msgstr "Déverrouiller un fichier conteneur avec fichiers clés"
 
 #. type: Plain text
 #, no-wrap
@@ -567,13 +523,8 @@
 
 #. type: Title -
 #, no-wrap
-<<<<<<< HEAD
 msgid "Closing a file container"
-msgstr ""
-=======
-msgid "Closing a file container\n"
-msgstr "Fermer un fichier conteneur\n"
->>>>>>> 86aed73c
+msgstr "Fermer un fichier conteneur"
 
 #. type: Plain text
 msgid "You can either:"
@@ -610,13 +561,8 @@
 
 #. type: Title =
 #, no-wrap
-<<<<<<< HEAD
 msgid "Using a partition or drive"
-msgstr ""
-=======
-msgid "Using a partition or drive\n"
-msgstr "Utiliser une partition ou un périphérique\n"
->>>>>>> 86aed73c
+msgstr "Utiliser une partition ou un périphérique"
 
 #. type: Plain text
 #, no-wrap
@@ -630,13 +576,8 @@
 
 #. type: Title -
 #, no-wrap
-<<<<<<< HEAD
 msgid "Unlocking a partition or drive without keyfiles"
-msgstr ""
-=======
-msgid "Unlocking a partition or drive without keyfiles\n"
-msgstr "Déverrouiller une partition ou un périphérique sans fichiers clés\n"
->>>>>>> 86aed73c
+msgstr "Déverrouiller une partition ou un périphérique sans fichiers clés"
 
 #. type: Bullet: '1. '
 msgid ""
@@ -678,13 +619,8 @@
 
 #. type: Title -
 #, no-wrap
-<<<<<<< HEAD
 msgid "Unlocking a partition or drive with keyfiles"
-msgstr ""
-=======
-msgid "Unlocking a partition or drive with keyfiles\n"
-msgstr "Déverrouiller une partition ou un périphérique avec fichiers clés\n"
->>>>>>> 86aed73c
+msgstr "Déverrouiller une partition ou un périphérique avec fichiers clés"
 
 #. type: Bullet: '1. '
 msgid ""
@@ -714,13 +650,8 @@
 
 #. type: Title -
 #, no-wrap
-<<<<<<< HEAD
 msgid "Closing a partition or drive"
-msgstr ""
-=======
-msgid "Closing a partition or drive\n"
-msgstr "Fermer une partition ou un périphérique\n"
->>>>>>> 86aed73c
+msgstr "Fermer une partition ou un riphérique"
 
 #. type: Bullet: '- '
 msgid ""
