--- conflicted
+++ resolved
@@ -7,11 +7,7 @@
 msgstr ""
 "Project-Id-Version: PACKAGE VERSION\n"
 "POT-Creation-Date: 2011-11-20 16:40+0100\n"
-<<<<<<< HEAD
-"PO-Revision-Date: 2012-01-16 17:18+0100\n"
-=======
 "PO-Revision-Date: 2012-01-28 18:51+0100\n"
->>>>>>> 25651bc9
 "Last-Translator: \n"
 "Language-Team: LANGUAGE <LL@li.org>\n"
 "Language: \n"
@@ -26,11 +22,7 @@
 
 #. type: Plain text
 msgid "If an attacker had access to the computer you run Tails on, she might have installed a piece of hardware that records every key which is pressed on the keyboard: that's a keylogger. This kind of hardware is quite common and known to have been already used."
-<<<<<<< HEAD
-msgstr "Si un.e attaquant.e a physiquement accès à l'ordinateur sur lequel vous utilisez Tails, il ou elle peut y avoir installé un outils qui enregistre chaque touche du clavier que vous frappez : il s'agit d'un keylogger. Ce type de matériel est assez commun et connus pour avoir déjà été utilisé."
-=======
 msgstr "Si un-e attaquant-e a physiquement accès à l'ordinateur sur lequel vous utilisez Tails, il ou elle peut y avoir installé un outils qui enregistre chaque touche du clavier que vous frappez : il s'agit d'un *keylogger*. Ce type de matériel est assez commun, et connu pour avoir déjà été utilisé."
->>>>>>> 25651bc9
 
 #. type: Plain text
 msgid "To prevent against giving such a device your password or encryption passphrase, you might want to \"type\" them using the mouse on a virtual keyboard displayed on screen."
@@ -38,8 +30,4 @@
 
 #. type: Plain text
 msgid "The *[Florence](http://florence.sourceforge.net/english.html)* virtual keyboard starts automatically with Tails and is accessible by the keyboard icon in the systray on the top left of the screen.  It can be used to safely enter passwords using the mouse when you suspect that a hardware keylogger may be present."
-<<<<<<< HEAD
-msgstr "Le clavier virtuel *[Florence](http://florence.sourceforge.net/english.html)* démarre automatiquement avec Tails et est accéssible via l'icône d'un clavier dans la zone de notification en haut à droite de l'écran. Il peut être utilisé pour taper ses mots de passe de manière sûre en utilisant la souris quand vous suspectez la présence d'un keylogger."
-=======
 msgstr "Le clavier virtuel *[Florence](http://florence.sourceforge.net/english.html)* démarre automatiquement avec Tails et est accessible via l'icône d'un clavier dans la zone de notification en haut à droite de l'écran. Il peut être utilisé pour taper ses mots de passe de manière sûre en utilisant la souris quand vous suspectez la présence d'un keylogger."
->>>>>>> 25651bc9
