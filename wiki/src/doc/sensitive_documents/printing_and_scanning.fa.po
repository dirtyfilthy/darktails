# SOME DESCRIPTIVE TITLE
# Copyright (C) YEAR Free Software Foundation, Inc.
# This file is distributed under the same license as the PACKAGE package.
# FIRST AUTHOR <EMAIL@ADDRESS>, YEAR.
#
msgid ""
msgstr ""
"Project-Id-Version: PACKAGE VERSION\n"
"Report-Msgid-Bugs-To: tails-l10n@boum.org\n"
<<<<<<< HEAD
"POT-Creation-Date: 2020-04-12 16:10+0200\n"
=======
"POT-Creation-Date: 2020-04-15 02:12+0000\n"
>>>>>>> 5f2d5937
"PO-Revision-Date: 2015-10-14 08:42+0000\n"
"Last-Translator: sprint5 <translation5@451f.org>\n"
"Language-Team: Persian <http://weblate.451f.org:8889/projects/tails/"
"printing_and_scanning/fa/>\n"
"Language: fa\n"
"MIME-Version: 1.0\n"
"Content-Type: text/plain; charset=UTF-8\n"
"Content-Transfer-Encoding: 8bit\n"
"Plural-Forms: nplurals=1; plural=0;\n"
"X-Generator: Weblate 2.4-dev\n"

#. type: Plain text
#, no-wrap
msgid "[[!meta title=\"Printing and scanning\"]]\n"
msgstr "[[!meta title=\"چاپ کردن و اسکن کردن\"]]\n"

#. type: Title =
#, no-wrap
msgid "Printing"
msgstr "چاپ کردن"

#. type: Plain text
#, fuzzy, no-wrap
#| msgid ""
#| "To configure a printer or manage your printing jobs choose\n"
#| "<span class=\"menuchoice\">\n"
#| "  <span class=\"guimenu\">Applications</span>&nbsp;▸\n"
#| "  <span class=\"guisubmenu\">System Tools</span>&nbsp;▸\n"
#| "  <span class=\"guisubmenu\">Preferences</span>&nbsp;▸\n"
#| "  <span class=\"guimenuitem\">System Settings</span></span>&nbsp;▸\n"
#| "  <span class=\"button\">Printers</span></span>.\n"
msgid ""
"To configure a printer or manage your printing jobs choose\n"
"<span class=\"menuchoice\">\n"
"  <span class=\"guimenu\">Applications</span>&nbsp;▸\n"
"  <span class=\"guisubmenu\">System Tools</span>&nbsp;▸\n"
"  <span class=\"guimenuitem\">Settings</span></span>&nbsp;▸\n"
"  <span class=\"button\">Printers</span></span>.\n"
msgstr ""
"برای پیکربندی یک چاپ‌گر یا مدیریت چیزهایی که می‌خواهید چاپ کنید از این مسیر بروید:\n"
"<span class=\"menuchoice\">\n"
"  <span class=\"guimenu\">ابزارها</span>&nbsp;◀\n"
"  <span class=\"guisubmenu\">ابزارهای سیستمی</span>&nbsp;◀\n"
"  <span class=\"guisubmenu\">ترجیحات</span>&nbsp;◀\n"
"  <span class=\"guimenuitem\">تنظیمات سیستمی</span></span>&nbsp;◀\n"
"  <span class=\"button\">چاپ‌گرها</span></span>.\n"

#. type: Plain text
msgid ""
"To check the compatibility of your printer with Linux and Tails, consult the "
"[OpenPrinting database](https://www.openprinting.org/printers) of the Linux "
"Foundation."
msgstr ""
"برای بررسی سازگاری چاپ‌گر خود با لینوکس و تیلز از [پایگاه داده‌های "
"OpenPrinting](https://www.openprinting.org/printers) بنیاد لینوکس استفاده "
"کنید."

#. type: Plain text
#, fuzzy, no-wrap
#| msgid ""
#| "<div class=\"tip\">\n"
#| "To reuse the configuration of the printers across separate working\n"
#| "sessions, you can activate the [[<span class=\"guilabel\">Printers</span>\n"
#| "persistence\n"
#| "feature|doc/first_steps/persistence/configure/#printers]].\n"
#| "</div>\n"
msgid ""
"<div class=\"tip\">\n"
"<p>To reuse the configuration of your printers across different working\n"
"sessions, turn on the [[Printers|doc/first_steps/persistence/configure#printers]]\n"
"feature of the Persistent Storage.</p>\n"
"</div>\n"
msgstr ""
"<div class=\"tip\">\n"
"برای استفادهٔ دوباره از پیکربندی چاپ‌گرها در نشست‌های کاری مختلف\n"
"می‌توانید ویژگی [[<span class=\"guilabel\">چاپ‌گر</span>\n"
"مانا|doc/first_steps/persistence/configure/#printers]]\n"
"را فعال کنید.\n"
"</div>\n"

#. type: Title =
#, no-wrap
msgid "Scanning"
msgstr "اسکن کردن"

#. type: Plain text
#, no-wrap
msgid ""
"Tails includes <span class=\"application\">[Simple\n"
"Scan](https://launchpad.net/simple-scan)</span>, a tool to scan both\n"
"documents and photos.\n"
msgstr ""
"تیلز دارای <span class=\"application\">[سیمپل\n"
"اسکن](https://launchpad.net/simple-scan)</span>، ابزاری برای اسکن کردن\n"
"عکس‌ها و سندها است.\n"

#. type: Plain text
#, no-wrap
msgid ""
"To start <span class=\"application\">Simple Scan</span> choose\n"
"<span class=\"menuchoice\">\n"
"  <span class=\"guimenu\">Applications</span>&nbsp;▸\n"
"  <span class=\"guisubmenu\">Graphics</span>&nbsp;▸\n"
"  <span class=\"guimenuitem\">Simple Scan</span></span>.\n"
msgstr ""
"برای راه‌اندازی <span class=\"application\">سیمپل اسکن</span> از این مسیر بروید:\n"
"<span class=\"menuchoice\">\n"
"  <span class=\"guimenu\">ابزارها</span>&nbsp;◀\n"
"  <span class=\"guisubmenu\">گرافیک‌ها</span>&nbsp;◀\n"
"  <span class=\"guimenuitem\">سیمپل اسکن</span></span>.\n"<|MERGE_RESOLUTION|>--- conflicted
+++ resolved
@@ -7,11 +7,7 @@
 msgstr ""
 "Project-Id-Version: PACKAGE VERSION\n"
 "Report-Msgid-Bugs-To: tails-l10n@boum.org\n"
-<<<<<<< HEAD
-"POT-Creation-Date: 2020-04-12 16:10+0200\n"
-=======
 "POT-Creation-Date: 2020-04-15 02:12+0000\n"
->>>>>>> 5f2d5937
 "PO-Revision-Date: 2015-10-14 08:42+0000\n"
 "Last-Translator: sprint5 <translation5@451f.org>\n"
 "Language-Team: Persian <http://weblate.451f.org:8889/projects/tails/"
@@ -30,8 +26,8 @@
 
 #. type: Title =
 #, no-wrap
-msgid "Printing"
-msgstr "چاپ کردن"
+msgid "Printing\n"
+msgstr "چاپ کردن\n"
 
 #. type: Plain text
 #, fuzzy, no-wrap
@@ -94,8 +90,8 @@
 
 #. type: Title =
 #, no-wrap
-msgid "Scanning"
-msgstr "اسکن کردن"
+msgid "Scanning\n"
+msgstr "اسکن کردن\n"
 
 #. type: Plain text
 #, no-wrap
