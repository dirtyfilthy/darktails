# SOME DESCRIPTIVE TITLE
# Copyright (C) YEAR Free Software Foundation, Inc.
# This file is distributed under the same license as the PACKAGE package.
# FIRST AUTHOR <EMAIL@ADDRESS>, YEAR.
msgid ""
msgstr ""
"Project-Id-Version: Tails\n"
"Report-Msgid-Bugs-To: tails-l10n@boum.org\n"
"POT-Creation-Date: 2019-08-29 08:06+0000\n"
"PO-Revision-Date: 2018-02-07 18:08+0000\n"
"Last-Translator: emmapeel <emma.peel@riseup.net>\n"
"Language-Team: Spanish <https://translate.tails.boum.org/projects/tails/"
"first_stepsindex/es/>\n"
"Language: es\n"
"MIME-Version: 1.0\n"
"Content-Type: text/plain; charset=UTF-8\n"
"Content-Transfer-Encoding: 8bit\n"
"Plural-Forms: nplurals=2; plural=n != 1;\n"
"X-Generator: Weblate 2.10.1\n"

#. type: Plain text
#, no-wrap
msgid "[[!meta title=\"Sound and video\"]]\n"
msgstr ""

#. type: Plain text
msgid "Tails includes several sound and video applications:"
msgstr ""

#. type: Bullet: '  - '
msgid ""
<<<<<<< HEAD
"**<span class=\"application\">Sound Recorder</span>** is a simple "
"application to record sound. Sound clips recorded using <span class="
"\"application\">Sound Recorder</span> are saved to the <span class="
"\"filename\">Recordings</span> folder."
msgstr ""

#. type: Bullet: '  - '
msgid ""
=======
>>>>>>> 3dbdf60b
"**<span class=\"application\">[Audacity](https://www.audacityteam.org/)</"
"span>** is a multi-track audio editor designed for recording, playing and "
"editing of digital audio.  See the [official documentation](http://manual."
"audacityteam.org/)."
msgstr ""

#. type: Bullet: '  - '
msgid ""
"**<span class=\"application\">[Brasero](https://wiki.gnome.org/Apps/"
"Brasero)</span>** is an application to burn, copy, and erase CD and DVD "
"media: audio, video, or data.  See the [official documentation](https://help."
"gnome.org/users/brasero/stable/)."
msgstr ""

#. type: Bullet: '  - '
msgid ""
"**<span class=\"application\">[Sound Juicer](https://wiki.gnome.org/Apps/"
"SoundJuicer)</span>** is a CD ripper application."
msgstr ""

#. type: Bullet: '  - '
msgid ""
"**<span class=\"application\">Sound Recorder</span>** is a simple "
"application to record sound. Sound clips recorded using <span class="
"\"application\">Sound Recorder</span> are saved to the <span class=\"filename"
"\">Recordings</span> folder."
msgstr ""

#. type: Bullet: '  - '
msgid ""
"**<span class=\"application\">Videos</span>** is an audio and video player."
msgstr ""

#. type: Plain text
#, no-wrap
msgid ""
"    For more advanced features, you can install the\n"
"    [<span class=\"application\">VLC</span> media player](https://www.videolan.org/vlc/)\n"
"    using the [[Additional Software|doc/first_steps/additional_software]] feature.\n"
msgstr ""

#. type: Plain text
#, no-wrap
msgid ""
"These applications can be started from the\n"
"<span class=\"menuchoice\">\n"
"  <span class=\"guimenu\">Applications</span>&nbsp;▸\n"
"  <span class=\"guisubmenu\">Sound & Video</span></span> menu.\n"
msgstr ""

#. type: Plain text
#, no-wrap
msgid "[[!inline pages=\"doc/sensitive_documents/persistence\" raw=\"yes\" sort=\"age\"]]\n"
msgstr "[[!inline pages=\"doc/sensitive_documents/persistence.es\" raw=\"yes\" sort=\"age\"]]\n"

#. type: Plain text
#, no-wrap
msgid "[[!inline pages=\"doc/sensitive_documents/metadata\" raw=\"yes\" sort=\"age\"]]\n"
msgstr "[[!inline pages=\"doc/sensitive_documents/metadata.es\" raw=\"yes\" sort=\"age\"]]\n"<|MERGE_RESOLUTION|>--- conflicted
+++ resolved
@@ -29,17 +29,6 @@
 
 #. type: Bullet: '  - '
 msgid ""
-<<<<<<< HEAD
-"**<span class=\"application\">Sound Recorder</span>** is a simple "
-"application to record sound. Sound clips recorded using <span class="
-"\"application\">Sound Recorder</span> are saved to the <span class="
-"\"filename\">Recordings</span> folder."
-msgstr ""
-
-#. type: Bullet: '  - '
-msgid ""
-=======
->>>>>>> 3dbdf60b
 "**<span class=\"application\">[Audacity](https://www.audacityteam.org/)</"
 "span>** is a multi-track audio editor designed for recording, playing and "
 "editing of digital audio.  See the [official documentation](http://manual."
