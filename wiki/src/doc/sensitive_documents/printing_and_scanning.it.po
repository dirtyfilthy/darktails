--- conflicted
+++ resolved
@@ -7,11 +7,7 @@
 msgid ""
 msgstr ""
 "Project-Id-Version: PACKAGE VERSION\n"
-<<<<<<< HEAD
-"POT-Creation-Date: 2020-04-12 16:10+0200\n"
-=======
 "POT-Creation-Date: 2020-04-15 02:12+0000\n"
->>>>>>> 5f2d5937
 "PO-Revision-Date: YEAR-MO-DA HO:MI+ZONE\n"
 "Last-Translator: FULL NAME <EMAIL@ADDRESS>\n"
 "Language-Team: ita <transitails@inventati.org>\n"
@@ -27,7 +23,7 @@
 
 #. type: Title =
 #, no-wrap
-msgid "Printing"
+msgid "Printing\n"
 msgstr ""
 
 #. type: Plain text
@@ -60,7 +56,7 @@
 
 #. type: Title =
 #, no-wrap
-msgid "Scanning"
+msgid "Scanning\n"
 msgstr ""
 
 #. type: Plain text
