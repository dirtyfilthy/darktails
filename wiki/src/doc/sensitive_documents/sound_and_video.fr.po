--- conflicted
+++ resolved
@@ -27,21 +27,6 @@
 
 #. type: Bullet: '  - '
 msgid ""
-<<<<<<< HEAD
-"**<span class=\"application\">Sound Recorder</span>** is a simple "
-"application to record sound. Sound clips recorded using <span class="
-"\"application\">Sound Recorder</span> are saved to the <span class="
-"\"filename\">Recordings</span> folder."
-msgstr ""
-"**<span class=\"application\">Enregistreur de son GNOME</span>** est une "
-"application simple pour enregistrer du son. Les clips audio enregistrés avec "
-"l'<span class=\"application\">Enregistreur de son GNOME</span> sont "
-"sauvegardés dans le dossier <span class=\"filename\">Recordings</span>."
-
-#. type: Bullet: '  - '
-msgid ""
-=======
->>>>>>> 3dbdf60b
 "**<span class=\"application\">[Audacity](https://www.audacityteam.org/)</"
 "span>** is a multi-track audio editor designed for recording, playing and "
 "editing of digital audio.  See the [official documentation](http://manual."
