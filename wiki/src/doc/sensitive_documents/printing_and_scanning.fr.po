# SOME DESCRIPTIVE TITLE
# Copyright (C) YEAR Free Software Foundation, Inc.
# This file is distributed under the same license as the PACKAGE package.
# FIRST AUTHOR <EMAIL@ADDRESS>, YEAR.
#
msgid ""
msgstr ""
"Project-Id-Version: PACKAGE VERSION\n"
<<<<<<< HEAD
"POT-Creation-Date: 2020-04-12 16:10+0200\n"
=======
"POT-Creation-Date: 2020-04-15 02:12+0000\n"
>>>>>>> 5f2d5937
"PO-Revision-Date: 2014-05-10 19:34-0000\n"
"Last-Translator: FULL NAME <EMAIL@ADDRESS>\n"
"Language-Team: LANGUAGE <LL@li.org>\n"
"Language: \n"
"MIME-Version: 1.0\n"
"Content-Type: text/plain; charset=UTF-8\n"
"Content-Transfer-Encoding: 8bit\n"
"X-Generator: Poedit 1.5.4\n"

#. type: Plain text
#, no-wrap
msgid "[[!meta title=\"Printing and scanning\"]]\n"
msgstr "[[!meta title=\"Imprimer et scanner\"]]\n"

#. type: Title =
#, no-wrap
msgid "Printing"
msgstr "Imprimer"

#. type: Plain text
#, no-wrap
msgid ""
"To configure a printer or manage your printing jobs choose\n"
"<span class=\"menuchoice\">\n"
"  <span class=\"guimenu\">Applications</span>&nbsp;▸\n"
"  <span class=\"guisubmenu\">System Tools</span>&nbsp;▸\n"
"  <span class=\"guimenuitem\">Settings</span></span>&nbsp;▸\n"
"  <span class=\"button\">Printers</span></span>.\n"
msgstr ""
"Pour configurer une imprimante ou gérer vos impressions, choisissez\n"
"<span class=\"menuchoice\">\n"
"  <span class=\"guimenu\">Applications</span>&nbsp;▸\n"
"  <span class=\"guisubmenu\">Outils système</span>&nbsp;▸\n"
"  <span class=\"guimenuitem\">Paramètres</span></span>&nbsp;▸\n"
"  <span class=\"button\">Imprimantes</span></span>.\n"

#. type: Plain text
msgid ""
"To check the compatibility of your printer with Linux and Tails, consult the "
"[OpenPrinting database](https://www.openprinting.org/printers) of the Linux "
"Foundation."
msgstr ""
"Pour vérifier la compatibilité de votre imprimante avec Linux et Tails, "
"consultez la [base de données OpenPrinting](https://www.openprinting.org/"
"printers) de la Linux Foundation."

#. type: Plain text
#, fuzzy, no-wrap
#| msgid ""
#| "<div class=\"tip\">\n"
#| "To reuse the configuration of the printers across separate working\n"
#| "sessions, you can activate the [[<span class=\"guilabel\">Printers</span>\n"
#| "persistence\n"
#| "feature|doc/first_steps/persistence/configure/#printers]].\n"
#| "</div>\n"
msgid ""
"<div class=\"tip\">\n"
"<p>To reuse the configuration of your printers across different working\n"
"sessions, turn on the [[Printers|doc/first_steps/persistence/configure#printers]]\n"
"feature of the Persistent Storage.</p>\n"
"</div>\n"
msgstr ""
"<div class=\"tip\">\n"
"Pour réutiliser la configuration des imprimantes pour plusieurs sessions\n"
"de travail, vous pouvez activer l'[[option de persistance <span class=\"guilabel\">\n"
"Imprimantes</span>|doc/first_steps/persistence/configure/#printers]].</div>\n"

#. type: Title =
#, no-wrap
msgid "Scanning"
msgstr "Scanner"

#. type: Plain text
#, no-wrap
msgid ""
"Tails includes <span class=\"application\">[Simple\n"
"Scan](https://launchpad.net/simple-scan)</span>, a tool to scan both\n"
"documents and photos.\n"
msgstr ""
"Tails inclut <span class=\"application\">[Simple\n"
"Scan](https://launchpad.net/simple-scan)</span>, un outil pour scanner\n"
"à la fois des documents et des photos.\n"

#. type: Plain text
#, no-wrap
msgid ""
"To start <span class=\"application\">Simple Scan</span> choose\n"
"<span class=\"menuchoice\">\n"
"  <span class=\"guimenu\">Applications</span>&nbsp;▸\n"
"  <span class=\"guisubmenu\">Graphics</span>&nbsp;▸\n"
"  <span class=\"guimenuitem\">Simple Scan</span></span>.\n"
msgstr ""
"Pour lancer <span class=\"application\">Simple Scan</span> choisir\n"
"<span class=\"menuchoice\">\n"
"  <span class=\"guimenu\">Applications</span>&nbsp;▸\n"
"  <span class=\"guisubmenu\">Graphisme</span>&nbsp;▸\n"
"  <span class=\"guimenuitem\">Outil de numérisation Simple Scan</span></span>.\n"

#~ msgid ""
#~ "The [CUPS printing system](http://cups.org), which includes drivers for "
#~ "several common printers allows printing, while you can scan with [Simple "
#~ "scan](https://launchpad.net/simple-scan)"
#~ msgstr ""
#~ "Le [système d'impression CUPS](http://cups.org), qui contient les pilotes "
#~ "de la plupart des imprimantes permet d'imprimer, par ailleurs vous pouvez "
#~ "scanner avec [Simple scan](https://launchpad.net/simple-scan)"<|MERGE_RESOLUTION|>--- conflicted
+++ resolved
@@ -6,11 +6,7 @@
 msgid ""
 msgstr ""
 "Project-Id-Version: PACKAGE VERSION\n"
-<<<<<<< HEAD
-"POT-Creation-Date: 2020-04-12 16:10+0200\n"
-=======
 "POT-Creation-Date: 2020-04-15 02:12+0000\n"
->>>>>>> 5f2d5937
 "PO-Revision-Date: 2014-05-10 19:34-0000\n"
 "Last-Translator: FULL NAME <EMAIL@ADDRESS>\n"
 "Language-Team: LANGUAGE <LL@li.org>\n"
@@ -27,8 +23,8 @@
 
 #. type: Title =
 #, no-wrap
-msgid "Printing"
-msgstr "Imprimer"
+msgid "Printing\n"
+msgstr "Imprimer\n"
 
 #. type: Plain text
 #, no-wrap
@@ -80,8 +76,8 @@
 
 #. type: Title =
 #, no-wrap
-msgid "Scanning"
-msgstr "Scanner"
+msgid "Scanning\n"
+msgstr "Scanner\n"
 
 #. type: Plain text
 #, no-wrap
