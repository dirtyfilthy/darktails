--- conflicted
+++ resolved
@@ -6,13 +6,8 @@
 msgid ""
 msgstr ""
 "Project-Id-Version: PACKAGE VERSION\n"
-<<<<<<< HEAD
 "POT-Creation-Date: 2014-10-09 00:01+0300\n"
 "PO-Revision-Date: 2014-10-09 16:44-0000\n"
-=======
-"POT-Creation-Date: 2014-09-06 14:11+0300\n"
-"PO-Revision-Date: 2014-10-08 14:00-0000\n"
->>>>>>> b6ebb145
 "Last-Translator: amnesia <amnesia@boum.org>\n"
 "Language-Team: LANGUAGE <LL@li.org>\n"
 "MIME-Version: 1.0\n"
@@ -61,15 +56,10 @@
 "menu</span>. For detailed instructions, see the documentation on\n"
 "[[using the <span class=\"application\">boot menu</span>|first_steps/startup_options#boot_menu]].\n"
 msgstr ""
-<<<<<<< HEAD
 "*I2P* n'est pas activé par défaut lors du démarrage de Tails. Pour lancer I2P, ajouter l'option\n"
-"de démarrage <span class=\"command\">i2p</span> au <span  class=\"application\">menu de démarrage</span>.\n"
+"<span class=\"command\">i2p</span> au <span  class=\"application\">menu de démarrage</span>.\n"
 "Pour des instructions détaillées, voir la documentation à propos de l'[[utilisation du <span class=\"application\">menu\n"
 "de démarrage</span>|first_steps/startup_options#boot_menu]].\n"
-=======
-"*I2P* n'est pas activé par défaut lors du démarrage de Tails.  Pour lancer *I2P*,\n"
-"suivez les instructions suivantes :\n"
->>>>>>> b6ebb145
 
 #. type: Plain text
 msgid ""
@@ -77,16 +67,9 @@
 "time has been synchronized.  Unlike previous versions of Tails, the router "
 "console will not be opened automatically."
 msgstr ""
-<<<<<<< HEAD
 "Si cette option est ajoutée au démarrage, *I2P* démarrera automatiquement "
 "une fois l'horloge synchronisée. Contrairement aux versions précédentes de "
 "Tails, la console du routeur ne s'ouvrira pas automatiquement."
-=======
-"  1. Ajouter l'option de démarrage <span class=\"command\">i2p</span> au <span\n"
-"  class=\"application\">menu de démarrage</span>. Pour des instructions plus détaillées, voir\n"
-"  la documentation à propos du [[using the <span class=\"application\">menu\n"
-"  de démarrage</span>|first_steps/startup_options#boot_menu]].\n"
->>>>>>> b6ebb145
 
 #. type: Plain text
 #, no-wrap
@@ -97,18 +80,11 @@
 "       <span class=\"guisubmenu\">Internet</span>&nbsp;▸\n"
 "       <span class=\"guimenuitem\">I2P Browser</span></span>.\n"
 msgstr ""
-<<<<<<< HEAD
 "La console du routeur I2P est accessible depuis le *Navigateur I2P*. Depuis le\n"
 "bureau, choisir <span class=\"menuchoice\">\n"
 "       <span class=\"guimenu\">Applications</span>&nbsp;▸\n"
 "       <span class=\"guisubmenu\">Internet</span>&nbsp;▸\n"
 "       <span class=\"guimenuitem\">Navigateur I2P</span></span>.\n"
-=======
-"  2. Depuis le bureau, choisir <span class=\"menuchoice\">\n"
-"       <span class=\"guimenu\">Applications</span>&nbsp;▸\n"
-"       <span class=\"guisubmenu\">Internet</span>&nbsp;▸\n"
-"       <span class=\"guimenuitem\">i2p</span></span>.\n"
->>>>>>> b6ebb145
 
 #. type: Plain text
 #| msgid ""
@@ -125,18 +101,8 @@
 "from within I2P Browser. Internet resources cannot be reached from within "
 "I2P Browser."
 msgstr ""
-<<<<<<< HEAD
-"La console du routeur I2P affiche le statut actuel, des liens vers de "
+"La console du routeur I2P affiche son état actuel, des liens vers de "
 "nombreuses ressources utiles (forums, emails, partage de fichiers, etc.) et "
 "offre également la possibilité d'éteindre I2P. Depuis Tails 1.2, les "
 "adresses en `.i2p` sont seulement accessibles depuis le Navigateur I2P.  Les "
-"ressources Internet ne peuvent pas être accessibles depuis le Navigateur I2P."
-=======
-"Une fois lancée, la \"console du routeur I2P\" s'ouvrira dans Tor Browser, "
-"affichant le statut actuel d'I2P, des liens vers de nombreuses ressources "
-"pouvant être utiles (forums, emails, partage de fichiers, etc.) et offrant "
-"également la possibilité d'éteindre I2P. I2P est intégré au navigateur de "
-"telle manière que toutes les adresses en `.i2p` seront correctement "
-"accessibles via I2P alors que toutes les autres le seront via Tor, tout ceci "
-"en même temps."
->>>>>>> b6ebb145
+"ressources Internet ne peuvent pas être accessibles depuis le Navigateur I2P."