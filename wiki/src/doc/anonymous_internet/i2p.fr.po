--- conflicted
+++ resolved
@@ -5,15 +5,9 @@
 #
 msgid ""
 msgstr ""
-<<<<<<< HEAD
-"Project-Id-Version: Tails\n"
-"POT-Creation-Date: 2015-10-30 11:35+0100\n"
-"PO-Revision-Date: 2016-05-17 06:40-0000\n"
-=======
 "Project-Id-Version: PACKAGE VERSION\n"
 "POT-Creation-Date: 2016-03-17 16:35+0000\n"
 "PO-Revision-Date: 2014-10-09 16:44-0000\n"
->>>>>>> a71c0070
 "Last-Translator: amnesia <amnesia@boum.org>\n"
 "Language-Team: Tails translators <tails@boum.org>\n"
 "Language: fr\n"
@@ -115,11 +109,8 @@
 "       <span class=\"guimenuitem\">Navigateur I2P</span></span>.\n"
 
 #. type: Plain text
-<<<<<<< HEAD
-=======
 #, fuzzy, no-wrap
 #| msgid "The router console shows I2P's current status, links to many useful I2P resources (forums, email, filesharing, etc.) and offers the possibility to shutdown I2P. Starting with Tails 1.2, `.i2p` addresses are only accessible from within I2P Browser. Internet resources cannot be reached from within I2P Browser."
->>>>>>> a71c0070
 msgid ""
 "The router console shows I2P's current status, links to many useful I2P resources\n"
 "(forums, email, filesharing, etc.) and offers the possibility to\n"
@@ -132,14 +123,6 @@
 #, no-wrap
 msgid "Exchanging files with <span class=\"application\">I2P Browser</span>\n"
 msgstr ""
-<<<<<<< HEAD
-"La console du routeur I2P affiche son état actuel, des liens vers de "
-"nombreuses ressources utiles (forums, courrier électronique, partage de "
-"fichiers, etc.) et offre également la possibilité d'éteindre I2P. Depuis "
-"Tails 1.2, les adresses en `.i2p` sont seulement accessibles depuis le "
-"Navigateur I2P.  Les ressources Internet ne peuvent pas être atteintes "
-"depuis le Navigateur I2P."
-=======
 
 #. type: Plain text
 #, no-wrap
@@ -179,5 +162,4 @@
 #. type: Plain text
 #, no-wrap
 msgid "    sudo chown amnesia /var/lib/i2p-browser/chroot/home/i2pbrowser/Downloads/[file]\n"
-msgstr ""
->>>>>>> a71c0070
+msgstr ""