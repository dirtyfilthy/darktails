[[!meta title="Browsing the web with Tor Browser"]]

[[!toc levels=1]]

<span class="application">[Tor Browser](https://www.torproject.org)</span> is a web
browser based on [Mozilla Firefox](http://getfirefox.com) but configured
to protect your privacy.

[[!img Tor_Browser/tor-browser.png link=no alt=""]]

Tor alone is not enough to protect your anonymity and privacy while browsing the
web. All modern web browsers, such as Firefox, support [[!wikipedia
JavaScript]], [[!wikipedia Adobe_Flash]], [[!wikipedia HTTP_cookie
desc="cookies"]], and other services which have been shown to be able to defeat
the anonymity provided by the Tor network.

<span class="application">Tor Browser</span> integrates all sorts
of security measures to prevent such attacks. But since
<span class="application">Tor Browser</span> disables some dangerous functionalities, some sites might not work as
usual.

Some frequently asked questions about <span class="application">Tor Browser</span> can be found in
[[the FAQ|support/faq#browser]].

<div class="tip">

<p>To browse web pages on your local network, see how to
[[access resources on the local
network|advanced_topics/lan]].</p>

</div>

<h1 id="confinement">AppArmor confinement, downloading, and uploading files</h1>

<span class="application">Tor Browser</span> in Tails is confined with
[[!debwiki AppArmor]] to protect the system and your data from some
types of attacks against <span class="application">Tor Browser</span>.
As a consequence, <span class="application">Tor Browser</span> in Tails can
only read and write to a limited number of folders.

<div class="note">

<p>This is why, for example, you might face <em>Permission
denied</em> errors if you try to download files to the
<em>Home</em> folder.</p>

</div>

- You can save files from <span class="application">Tor
Browser</span> to the <span class="filename">Tor Browser</span> folder
that is located in the <span class="filename">Home</span> folder.
The content of this folder will disappear once you shut down Tails.

- If you want to upload files with <span class="application">Tor
Browser</span>, copy them to that folder first.

- If you turned on the [[Personal Data|doc/first_steps/persistence/configure#personal_data]]
feature of the Persistent Storage, you can also use the
*Persistent/Tor Browser* folder
to download and upload files from *Tor Browser*. The
content of the *Persistent/Tor Browser* folder is saved across different
working sessions.

<div class="tip">

<p>To prevent Tails from running out of memory and crashing, download
very big files to the <em>Persistent/Tor Browser</em> folder.
All the files that you download outside of the Persistent Storage are
stored in memory (RAM), which is more limited.</p>

</div>

<h1 id="https-everywhere">HTTPS encryption with HTTPS Everywhere</h1>

Using HTTPS instead of HTTP encrypts your communications while browsing the web.

All the data exchanged between your browser and the server you are visiting is
encrypted. HTTPS prevents the
[[Tor exit node from eavesdropping on your communications|doc/about/warning#exit_node]].

HTTPS also includes mechanisms to authenticate the server you are communicating
with. But, those mechanisms can be flawed,
[[as explained on our warning page|about/warning#man-in-the-middle]].

For example, here is how the browser looks when we try to log in to an email
account at [riseup.net](https://riseup.net/), using their [webmail
interface](https://mail.riseup.net/):

[[!img doc/anonymous_internet/Tor_Browser/riseup.png link=no alt=""]]

Notice the padlock icon on the left of the address bar saying "mail.riseup.net".
Notice also the address beginning with "https://" (instead of "http://"). These are the
indicators that an encrypted connection using [[!wikipedia HTTPS]] is being
used.

When you are sending or retrieving sensitive information (like passwords), you
should try to only use services providing HTTPS. Otherwise, it is very easy
for an eavesdropper to steal whatever information you are sending, or to
modify the content of a page on its way to your browser.

[HTTPS Everywhere](https://www.eff.org/https-everywhere) is a Firefox extension
included in <span class="application">Tor Browser</span>. It is produced as a collaboration between [The Tor
Project](https://torproject.org/) and the [Electronic Frontier
Foundation](https://eff.org/). It encrypts your communications with a number of
major websites. Many sites on the web offer some limited support for encryption
over HTTPS, but make it difficult to use. For example, they might default to
unencrypted HTTP, or fill encrypted pages with links that go back to the
unencrypted site. The HTTPS Everywhere extension fixes these problems by
rewriting all requests to these sites to HTTPS.

To learn more about HTTPS Everywhere, you can see:

 - the [HTTPS Everywhere homepage](https://www.eff.org/https-everywhere)
 - the [HTTPS Everywhere FAQ](https://www.eff.org/https-everywhere/faq/)

<h1 id="javascript">Protection against dangerous JavaScript</h1>

Having all JavaScript disabled by default would disable a lot of harmless and
possibly useful JavaScript, and might render many websites unusable.

That is why JavaScript is enabled by default but
<span class="application">Tor Browser</span> disables all potentially
dangerous JavaScript. We consider this as a necessary compromise between
security and usability.

<div class="note">

<p>To understand better the behavior of <span class="application">Tor
Browser</span>, for example, regarding JavaScript and cookies, you can
refer to the <a href="https://2019.www.torproject.org/projects/torbrowser/design/">
<span class="application">Tor Browser</span> design document</a>.</p>

</div>

<<<<<<< HEAD
<!-- XXX: Purposely leaving the anchor below because it is linked to from, for
          example, `wiki/src/news/report_2015_05.mdwn`. Maybe we should just
          update all links to point to `#security_level`?
-->
<a id="security_slider"></a>

<h1 id="security_level">Security level</h1>
=======
<h1 id="security-level">Security level</h1>
>>>>>>> db320958

You can change the security level of <span class="application">Tor Browser</span>
to disable browser features as a trade-off between security and usability.
For example, you can set the security level to *Safest* to disable JavaScript completely.

The security level is set to *Standard* by default which gives
the most usable experience.

To change the security level, click on the [[!img security-level.png
class="symbolic" link="no"]] icon on the right of the address bar
and choose
<span class="guilabel">Advanced Security Settings&hellip;</span>.

[[!img security-levels.png link="no" alt=""]]

<<<<<<< HEAD
<h1 id="circuit_view">Tor circuit</h1>
=======
<h1 id="circuit-view">Tor circuit</h1>
>>>>>>> db320958

[[!img circuit_view.png link=no]]

Click on the
[[!img i.png link="no" class="symbolic" alt="Show site information"]]
button in the address bar to show the Tor circuit that is used to connect to
the website in the current tab, its 3 relays, their IP addresses, and
countries.

The last relay in the circuit, the one immediately above the
destination website, is the *exit relay*. Its
country might influence how the website behaves.

Click on the
<span class="guilabel">[[New Circuit for this Site|Tor_Browser#circuit-view]]</span> button
to use a different circuit.

You can use
<span class="application">[[Onion Circuits|doc/anonymous_internet/tor_status]]</span>
to get more detailed information about the circuits being used.

<<<<<<< HEAD
<h1 id="new_identity"><span class="guilabel">New Identity</span> feature</h1>
=======
<h1 id="new-identity"><span class="guilabel">New Identity</span> feature</h1>
>>>>>>> db320958

To switch to a new identity, choose
<span class="menuchoice">
  <span class="guimenu">[[!img lib/open-menu.png alt="" class=symbolic link=no]]</span>&nbsp;▸
  <span class="guimenuitem">New Identity</span></span>.

The <span class="guilabel">New Identity</span> feature of
<span class="application">Tor Browser</span>:

  - Closes all open tabs.
  - Clears the session state including cache, history, and cookies
    (except the cookies protected by the **Cookie Protections** feature).
  - Closes all existing web connections and creates new Tor circuits.
  - Erases the content of the clipboard.

<div class="caution">

<p>This feature is not enough to strongly [[separate contextual identities|about/warning#identities]]
in the context of Tails, as the connections outside of
<span class="application">Tor Browser</span> are not restarted.</p>

<p>Restart Tails instead.</p>

</div>

For more details, see the [design and implementation of the Tor Browser](https://2019.www.torproject.org/projects/torbrowser/design/#new-identity).

<h1 id="noscript">NoScript to have even more control over JavaScript</h1>

[[!img noscript.png link=no alt=""]]

<span class="application">Tor Browser</span> includes the
<span class="application">NoScript</span> extension to:

- Protect from more JavaScript attacks. For example, cross-site
  scripting (XSS) attacks.
- Allow you to disable JavaScript completely on some websites.

For more information, you can refer to the NoScript
[website](http://noscript.net/) and [features](http://noscript.net/features).

<h1 id="letterboxing">Letterboxing</h1>

[[!img letter-boxing.png link=no alt=""]]

The letterboxing feature of <span class="application">Tor Browser</span> helps
to prevent websites from identifying your browser based on the size of its window.
Without letterboxing, websites could use
the size of the browser window to track visitors or weaken your anonymity.

The letterboxing feature of <span class="application">Tor Browser</span> works
by adding gray margins to the browser window when the window is resized. The
webpage remains as close as possible to the desired size without revealing the
actual size of the window.<|MERGE_RESOLUTION|>--- conflicted
+++ resolved
@@ -132,17 +132,7 @@
 
 </div>
 
-<<<<<<< HEAD
-<!-- XXX: Purposely leaving the anchor below because it is linked to from, for
-          example, `wiki/src/news/report_2015_05.mdwn`. Maybe we should just
-          update all links to point to `#security_level`?
--->
-<a id="security_slider"></a>
-
-<h1 id="security_level">Security level</h1>
-=======
 <h1 id="security-level">Security level</h1>
->>>>>>> db320958
 
 You can change the security level of <span class="application">Tor Browser</span>
 to disable browser features as a trade-off between security and usability.
@@ -158,11 +148,7 @@
 
 [[!img security-levels.png link="no" alt=""]]
 
-<<<<<<< HEAD
-<h1 id="circuit_view">Tor circuit</h1>
-=======
 <h1 id="circuit-view">Tor circuit</h1>
->>>>>>> db320958
 
 [[!img circuit_view.png link=no]]
 
@@ -184,11 +170,7 @@
 <span class="application">[[Onion Circuits|doc/anonymous_internet/tor_status]]</span>
 to get more detailed information about the circuits being used.
 
-<<<<<<< HEAD
-<h1 id="new_identity"><span class="guilabel">New Identity</span> feature</h1>
-=======
 <h1 id="new-identity"><span class="guilabel">New Identity</span> feature</h1>
->>>>>>> db320958
 
 To switch to a new identity, choose
 <span class="menuchoice">
