# SOME DESCRIPTIVE TITLE
# Copyright (C) YEAR Free Software Foundation, Inc.
# This file is distributed under the same license as the PACKAGE package.
# FIRST AUTHOR <EMAIL@ADDRESS>, YEAR.
#
msgid ""
msgstr ""
"Project-Id-Version: PACKAGE VERSION\n"
<<<<<<< HEAD
"POT-Creation-Date: 2014-04-25 11:00+0200\n"
=======
"POT-Creation-Date: 2014-06-08 19:38+0300\n"
>>>>>>> 74799a4c
"PO-Revision-Date: 2013-08-05 11:04+0200\n"
"Last-Translator: \n"
"Language-Team: LANGUAGE <LL@li.org>\n"
"Language: \n"
"MIME-Version: 1.0\n"
"Content-Type: text/plain; charset=UTF-8\n"
"Content-Transfer-Encoding: 8bit\n"
"X-Generator: Poedit 1.5.4\n"

#. type: Plain text
#, no-wrap
msgid "[[!meta title=\"Chatting with Pidgin\"]]\n"
msgstr "[[!meta title=\"Discuter avec Pidgin\"]]\n"

#. type: Plain text
#, no-wrap
msgid ""
"For chatting and instant messaging, Tails includes the <span class=\"application\">[Pidgin Instant\n"
"Messenger](http://pidgin.im/)</span>.\n"
msgstr ""
"Pour dialoguer et envoyer des messages instantanés, Tails fournit la <span class=\"application\">[Messagerie\n"
"Instantanée Pidgin](http://pidgin.im/)</span>.\n"

#. type: Plain text
msgid ""
"You can use it to connect to [[!wikipedia IRC]] or [[!wikipedia XMPP]] (also "
"known as Jabber) servers, and have several accounts connected at the same "
"time."
msgstr ""
"Vous pouvez l'utiliser pour vous connecter à des serveurs [[!wikipedia_fr\n"
"Internet_Relay_Chat desc=\"IRC\"]] ou [[!wikipedia_fr\n"
"Extensible_Messaging_and_Presence_Protocol desc=\"XMPP\"]] (aussi connus "
"sous le\n"
"nom de Jabber), et utiliser simultanément plusieurs comptes différents."

#. type: Plain text
#, no-wrap
msgid ""
"To start <span class=\"application\">Pidgin</span> choose\n"
"<span class=\"menuchoice\">\n"
"  <span class=\"guimenu\">Applications</span>&nbsp;▸\n"
"  <span class=\"guisubmenu\">Internet</span>&nbsp;▸\n"
"  <span class=\"guimenuitem\">Pidgin Instant Messenger</span>\n"
"</span> or click on the <span class=\"application\">Pidgin</span> icon in\n"
"the [[application\n"
"shortcuts|doc/first_steps/introduction_to_gnome_and_the_tails_desktop#index4h2]].\n"
msgstr ""
"Pour lancer <span class=\"application\">Pidgin</span> choisir\n"
"<span class=\"menuchoice\">\n"
"  <span class=\"guimenu\">Applications</span>&nbsp;▸\n"
"  <span class=\"guisubmenu\">Internet</span>&nbsp;▸\n"
"  <span class=\"guimenuitem\">Messagerie internet Pidgin</span>\n"
"</span> ou cliquez sur l'icône <span class=\"application\">Pidgin</span> dans\n"
"les [[raccourcis d'applications|doc/first_steps/introduction_to_gnome_and_the_tails_desktop#index4h2]].\n"

#. type: Plain text
#, no-wrap
msgid ""
"For more detailed documentation refer to the [official <span\n"
"class=\"application\">Pidgin</span> user\n"
"guide](http://developer.pidgin.im/wiki/Using%20Pidgin).\n"
msgstr ""
"Pour de la documentation plus détaillée, référez-vous\n"
"au [manuel utilisateur officiel de <span class=\"application\">Pidgin</span>](http://developer.pidgin.im/wiki/Using%20Pidgin).\n"

#. type: Title =
#, no-wrap
msgid "Predefined accounts\n"
msgstr "Comptes pré-définis\n"

#. type: Plain text
#, no-wrap
msgid ""
"Two accounts are configured in <span class=\"application\">Pidgin</span>\n"
"by default:\n"
msgstr ""
"Deux comptes sont configurés par défaut dans\n"
"<span class=\"application\">Pidgin</span> :\n"

#. type: Plain text
msgid ""
"- `irc.oftc.net` to connect to the OFTC IRC server, and join the #tails "
"chats.  - `127.0.0.1` to connect to the I2P IRC server."
msgstr ""
"- `irc.oftc.net` pour se connecter au serveur IRC d'OFTC et rejoindre le "
"salon #tails.  - `127.0.0.1` pour se connecter au serveur IRC d'I2P."

#. type: Plain text
#, no-wrap
msgid ""
"Those accounts are deactivated when Tails is started. To activate them,\n"
"choose\n"
"<span class=\"menuchoice\">\n"
"  <span class=\"guimenu\">Accounts</span>&nbsp;▸\n"
"  <span class=\"guisubmenu\">Enable Account</span>\n"
"</span>, and select the account that you want to enable in the submenu.\n"
msgstr ""
"Ces comptes sont désactivés lors du démarrage de Tails. Pour les activer,\n"
"faire\n"
"<span class=\"menuchoice\">\n"
"  <span class=\"guimenu\">Comptes</span>&nbsp;▸\n"
"  <span class=\"guisubmenu\">Activer un compte</span>\n"
"</span>, et sélectionner le compte que vous voulez activer dans le sous-menu.\n"

#. type: Title =
#, no-wrap
msgid "<span class=\"application\">Off-the-record</span> (<span class=\"application\">OTR</span>) encryption\n"
msgstr "Chiffrement <span class=\"application\">Off-the-record</span> (<span class=\"application\">OTR</span>)\n"

#. type: Plain text
#, no-wrap
msgid ""
"As explained on its [official page](http://www.cypherpunks.ca/otr/),\n"
"<span class=\"application\">Off-the-Record</span> messaging allows you to\n"
"have private conversations over instant messaging by providing:\n"
msgstr ""
"Comme expliqué sur sa [page officielle](http://www.cypherpunks.ca/otr/),\n"
"la messagerie <span class=\"application\">Off-the-Record</span> vous permet\n"
"d'avoir des conversations privées via messagerie instantanée en fournissant :\n"

#. type: Plain text
#, no-wrap
msgid ""
"- **Encryption**</br>\n"
"    No one else can read your instant messages.\n"
"- **Authentication**</br>\n"
"    You are assured the correspondent is who you think it is.\n"
"- **Deniability**</br>\n"
"    The messages you send do not have digital signatures\n"
"    that are checkable by a third party. Anyone can forge messages after\n"
"    a conversation to make them look like they came from you.\n"
"    However, during a conversation, your correspondent is assured\n"
"    the messages he sees are authentic and unmodified.\n"
"- **Perfect forward secrecy**</br>\n"
"    If you lose control of your private keys, no previous conversation is compromised.\n"
msgstr ""
"- **Chiffrement**</br>\n"
"    Personne d'autre ne peut lire vos messages.\n"
"- **Authentification**</br>\n"
"    Vous avez la garantie que votre correspondant est la personne que vous croyez.\n"
"- **Déni possible**</br>\n"
"    Les messages que vous envoyez n'ont pas de signature numérique\n"
"    vérifiable par une tierce personne. N'importe qui peut falsifier\n"
"    des messages après la conversation pour faire comme s'ils venaient de vous.\n"
"    Cependant, pendant une conversation, votre correspondant est assuré\n"
"    que les messages qu'il reçoit sont authentiques et intacts.\n"
"- **Confidentialité persistante**</br>\n"
"    Si vous perdez le contrôle de vos clés privées, aucune conversation précédente ne sera compromise.\n"

#. type: Plain text
#, no-wrap
msgid "<div class=\"caution\">\n"
msgstr ""

#. type: Plain text
#, no-wrap
msgid ""
"<p><strong>OTR is deactivated by default</strong>, and your conversations are\n"
"not private.</p>\n"
msgstr ""

#. type: Plain text
#, no-wrap
msgid "</div>\n"
msgstr ""

#. type: Plain text
#, no-wrap
msgid ""
"To learn how to use OTR with <span class=\"application\">Pidgin</span>,\n"
"refer to the documentation from [Security in-a-box: How to Use OTR to\n"
"Initiate a Secure Messaging Session in\n"
"Pidgin](https://securityinabox.org/en/pidgin_securechat).\n"
msgstr ""
"Pour apprendre à se servir d'OTR avec <span class=\"application\">Pidgin</span>,\n"
"référez-vous à la documentation de [Security in-a-box : Comment sécuriser vos\n"
"séances de clavardage avec OTR](https://securityinabox.org/fr/pidgin_securiserclavardage).\n"

#. type: Plain text
#, no-wrap
msgid "<div class=\"tip\">\n"
msgstr ""

#. type: Plain text
#, no-wrap
msgid ""
"To store your OTR keys and preferences across separate working sessions,\n"
"you can activate the [[<span class=\"guilabel\">Pidgin</span> persistence\n"
"feature|doc/first_steps/persistence/configure/#pidgin]].\n"
msgstr ""
"Pour conserver vos clés OTR et vos préférences à travers plusieurs sessions\n"
"de travail, vous pouvez activer l'[[option de\n"
"persistance <span class=\"guilabel\">Pidgin</span>|doc/first_steps/persistence/configure/#pidgin]].\n"
<<<<<<< HEAD

#. type: Plain text
#, no-wrap
msgid "</div>\n"
msgstr ""

#. type: Plain text
#, no-wrap
msgid "<div class=\"caution\">\n"
msgstr ""
=======
>>>>>>> 74799a4c

#. type: Plain text
#, no-wrap
msgid ""
"In a private OTR conversation over IRC, <strong>a message sent using the\n"
"<code>/me</code> command is not encrypted</strong>. The person receiving\n"
"the message is notified by a warning.\n"
msgstr ""
"Lors d'une conversation privée OTR via IRC, <strong>un message envoyé en\n"
"utilisant la commande <code>/me</code> n'est pas chiffré</strong>. La personne\n"
"le recevant en est informée par un avertissement.\n"

#. type: Title =
#, no-wrap
msgid "Random username generation\n"
msgstr "Génération aléatoire du nom d'utilisateur\n"

#. type: Plain text
#, no-wrap
msgid ""
"Every time you start Tails, a random username is generated for all <span\n"
"class=\"application\">Pidgin</span> accounts.\n"
msgstr ""
"À chaque démarrage de Tails, un nom d'utilisateur aléatoire est généré pour\n"
"tous les comptes <span class=\"application\">Pidgin</span>.\n"

#. type: Plain text
msgid ""
"The generator uses a list of common English first names, and modifies them, "
"so that they are almost unique, and does not reveal that you are using Tails."
msgstr ""
"Le générateur utilise une liste de prénoms anglais communs, et les modifie, "
"de telle sorte qu'ils deviennent quasiment uniques, et ne révèlent pas que "
"vous utilisez Tails."

#. type: Plain text
#, no-wrap
msgid ""
"It is based on the <span class=\"application\">language confluxer</span>\n"
"by [Christopher Pound](http://generators.christopherpound.com/).\n"
msgstr ""
"Il est basé sur le <span class=\"application\">mixer de langues</span>\n"
"de [Christopher Pound](http://generators.christopherpound.com/).\n"

#. type: Plain text
#, no-wrap
msgid ""
"If you want to reuse the same username across separate working sessions,\n"
"you can activate the [[<span class=\"guilabel\">Pidgin</span> persistence\n"
"feature|doc/first_steps/persistence/configure/#pidgin]].\n"
msgstr ""
"Si vous voulez utiliser le même nom d'utilisateur pour plusieurs sessions\n"
"de travail, vous pouvez activer\n"
"l'[[option de persistance <span class=\"guilabel\">Pidgin</span>|doc/first_steps/persistence/configure/#pidgin]].\n"

#. type: Title =
#, no-wrap
msgid "Adding support for another protocol\n"
msgstr "Ajouter la prise en charge d'un autre protocole\n"

#. type: Plain text
#, no-wrap
msgid ""
"For security reasons, it is only possible to use IRC and XMPP with\n"
"<span class=\"application\">Pidgin</span> in Tails. Here are the\n"
"prerequisites to enable another protocol that is supported by <span\n"
"class=\"application\">Pidgin</span> otherwise:\n"
msgstr ""
"Pour des raisons de sécurité, il est uniquement possible d'utiliser\n"
"<span class=\"application\">Pidgin</span> avec les protocoles IRC et XMPP\n"
"dans Tails. Voici les prérequis pour activer d'autres protocoles pris en charge par\n"
"<span class=\"application\">Pidgin</span> par ailleurs :\n"

#. type: Plain text
#, no-wrap
msgid ""
"a. The support in <span class=\"application\">Pidgin</span> for this protocol has been successfully tested\n"
"   in Tails.\n"
"a. Someone volunteers to maintain the corresponding support in Tails\n"
"   on the long term.\n"
"a. Someone has verified that the security record of the desired plugin\n"
"   (including open bugs) is good enough.\n"
msgstr ""
"a. La prise en charge dans <span class=\"application\">Pidgin</span> de ce protocole doit avoir été testée avec succès dans Tails.\n"
"a. Quelqu'un doit se porter volontaire pour maintenir sur le long terme sa prise en charge dans Tails.\n"
"a. Quelqu'un doit vérifier que l'historique de sécurité du plugin désiré (incluant les bugs en cours) est assez bon.\n"

#. type: Plain text
msgid ""
"If you want to work on this issue, see [[our contribute page|contribute/how/"
"code]]."
msgstr ""
"Si vous voulez travaillez sur ce problème, voir [[notre page participer|"
"contribute/how/code]]."<|MERGE_RESOLUTION|>--- conflicted
+++ resolved
@@ -6,11 +6,7 @@
 msgid ""
 msgstr ""
 "Project-Id-Version: PACKAGE VERSION\n"
-<<<<<<< HEAD
-"POT-Creation-Date: 2014-04-25 11:00+0200\n"
-=======
 "POT-Creation-Date: 2014-06-08 19:38+0300\n"
->>>>>>> 74799a4c
 "PO-Revision-Date: 2013-08-05 11:04+0200\n"
 "Last-Translator: \n"
 "Language-Team: LANGUAGE <LL@li.org>\n"
@@ -204,19 +200,6 @@
 "Pour conserver vos clés OTR et vos préférences à travers plusieurs sessions\n"
 "de travail, vous pouvez activer l'[[option de\n"
 "persistance <span class=\"guilabel\">Pidgin</span>|doc/first_steps/persistence/configure/#pidgin]].\n"
-<<<<<<< HEAD
-
-#. type: Plain text
-#, no-wrap
-msgid "</div>\n"
-msgstr ""
-
-#. type: Plain text
-#, no-wrap
-msgid "<div class=\"caution\">\n"
-msgstr ""
-=======
->>>>>>> 74799a4c
 
 #. type: Plain text
 #, no-wrap
