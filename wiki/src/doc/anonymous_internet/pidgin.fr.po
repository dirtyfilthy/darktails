--- conflicted
+++ resolved
@@ -6,11 +6,7 @@
 msgid ""
 msgstr ""
 "Project-Id-Version: Tails\n"
-<<<<<<< HEAD
-"POT-Creation-Date: 2020-04-12 16:10+0200\n"
-=======
 "POT-Creation-Date: 2020-04-15 02:12+0000\n"
->>>>>>> 5f2d5937
 "PO-Revision-Date: 2017-04-07 12:25-0000\n"
 "Last-Translator: \n"
 "Language-Team: Tails translators <tails@boum.org>\n"
@@ -78,8 +74,8 @@
 
 #. type: Title =
 #, no-wrap
-msgid "<span class=\"application\">Off-the-record</span> (<span class=\"application\">OTR</span>) encryption"
-msgstr "Chiffrement <span class=\"application\">Off-the-record</span> (<span class=\"application\">OTR</span>)"
+msgid "<span class=\"application\">Off-the-record</span> (<span class=\"application\">OTR</span>) encryption\n"
+msgstr "Chiffrement <span class=\"application\">Off-the-record</span> (<span class=\"application\">OTR</span>)\n"
 
 #. type: Plain text
 #, no-wrap
@@ -185,8 +181,8 @@
 
 #. type: Title =
 #, no-wrap
-msgid "IRC servers blocking Tor"
-msgstr "Serveurs IRC bloquant Tor"
+msgid "IRC servers blocking Tor\n"
+msgstr "Serveurs IRC bloquant Tor\n"
 
 #. type: Plain text
 msgid ""
@@ -213,8 +209,8 @@
 
 #. type: Title =
 #, no-wrap
-msgid "Random username generation"
-msgstr "Génération aléatoire du nom d'utilisateur"
+msgid "Random username generation\n"
+msgstr "Génération aléatoire du nom d'utilisateur\n"
 
 #. type: Plain text
 #, no-wrap
@@ -260,8 +256,8 @@
 
 #. type: Title =
 #, no-wrap
-msgid "Adding support for another protocol"
-msgstr "Ajouter la prise en charge d'un autre protocole"
+msgid "Adding support for another protocol\n"
+msgstr "Ajouter la prise en charge d'un autre protocole\n"
 
 #. type: Plain text
 #, no-wrap
