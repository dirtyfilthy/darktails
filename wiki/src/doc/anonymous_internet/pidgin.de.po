--- conflicted
+++ resolved
@@ -7,11 +7,7 @@
 msgid ""
 msgstr ""
 "Project-Id-Version: PACKAGE VERSION\n"
-<<<<<<< HEAD
-"POT-Creation-Date: 2014-04-25 11:00+0200\n"
-=======
 "POT-Creation-Date: 2014-06-03 08:27+0300\n"
->>>>>>> 74799a4c
 "PO-Revision-Date: YEAR-MO-DA HO:MI+ZONE\n"
 "Last-Translator: FULL NAME <EMAIL@ADDRESS>\n"
 "Language-Team: LANGUAGE <LL@li.org>\n"
@@ -139,16 +135,10 @@
 #. type: Plain text
 #, no-wrap
 msgid ""
-<<<<<<< HEAD
-"To store your OTR keys and preferences across separate working sessions,\n"
-"you can activate the [[<span class=\"guilabel\">Pidgin</span> persistence\n"
-"feature|doc/first_steps/persistence/configure/#pidgin]].\n"
-=======
 "To learn how to use OTR with <span class=\"application\">Pidgin</span>,\n"
 "refer to the documentation from [Security in-a-box: How to Use OTR to\n"
 "Initiate a Secure Messaging Session in\n"
 "Pidgin](https://securityinabox.org/en/pidgin_securechat).\n"
->>>>>>> 74799a4c
 msgstr ""
 
 #. type: Plain text
