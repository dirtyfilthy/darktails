--- conflicted
+++ resolved
@@ -7,22 +7,14 @@
 msgstr ""
 "Project-Id-Version: PACKAGE VERSION\n"
 "Report-Msgid-Bugs-To: tails-l10n@boum.org\n"
-<<<<<<< HEAD
-"POT-Creation-Date: 2018-02-21 18:45+0100\n"
-"PO-Revision-Date: 2018-12-05 09:39+0000\n"
-"Last-Translator: emmapeel <emma.peel@riseup.net>\n"
-=======
 "POT-Creation-Date: 2019-03-15 15:09+0000\n"
 "PO-Revision-Date: YEAR-MO-DA HO:MI+ZONE\n"
 "Last-Translator: FULL NAME <EMAIL@ADDRESS>\n"
->>>>>>> 683a90e1
 "Language-Team: ita <transitails@inventati.org>\n"
 "Language: it\n"
 "MIME-Version: 1.0\n"
 "Content-Type: text/plain; charset=UTF-8\n"
 "Content-Transfer-Encoding: 8bit\n"
-"Plural-Forms: nplurals=2; plural=n != 1;\n"
-"X-Generator: Weblate 2.19.1\n"
 
 #. type: Plain text
 #, no-wrap
@@ -62,16 +54,11 @@
 msgstr ""
 "Per avviare <span class=\"application\">Pidgin</span> selezionare\n"
 "<span class=\"menuchoice\">\n"
-"  <span class=\"guimenu\">Applicazioni</span>&nbsp;\n"
-"  <span class=\"guisubmenu\">Internet</span>&nbsp;\n"
-"  <span class=\"guimenuitem\">Pidgin Instant Messenger</span>\n"
+"…<span class=\"guimenu\">Applicazioni</span>&nbsp;\n"
+"…<span class=\"guisubmenu\">Internet</span>&nbsp;\n"
+"…<span class=\"guimenuitem\">Pidgin Instant Messenger</span>\n"
 "</span>o cliccare sull'icona <span class=\"application\">Pidgin</span> nel\n"
-<<<<<<< HEAD
-"[[submenu <span class=\"guilabel\">Favoriti</span>|doc/first_steps/"
-"introduction_to_gnome_and_the_tails_desktop#favorites]].\n"
-=======
 "<span class=\"guilabel\">Favoriti</span>submenu|doc/first_steps/introduction_to_gnome_and_the_tails_desktop#favorites]].\n"
->>>>>>> 683a90e1
 
 #. type: Plain text
 #, no-wrap
@@ -112,20 +99,14 @@
 "Questo account viene disattivato quando viene avviato Tails. Per attivarlo\n"
 "selezionate\n"
 "<span class=\"menuchoice\">\n"
-"  <span class=\"guimenu\">Accounts</span>&nbsp;  \n"
-"  <span class=\"guisubmenu\">Abilita Account</span>\n"
+"…<span class=\"guimenu\">Accounts</span>&nbsp;\n"
+"…<span class=\"guisubmenu\">Abilita Account</span>\n"
 "</span>, e selezionate l'account che volete abilitare nel sottomenù.\n"
 
 #. type: Title =
 #, no-wrap
 msgid "<span class=\"application\">Off-the-record</span> (<span class=\"application\">OTR</span>) encryption\n"
-<<<<<<< HEAD
-msgstr ""
-"<span class=\"application\">Off-the-record</span> (crittografia <span class="
-"\"application\">OTR</span>)\n"
-=======
 msgstr "<span class=\"application\">Off-the-record</span> (crittografia <span class=\"application\">OTR</span>\n"
->>>>>>> 683a90e1
 
 #. type: Plain text
 #, no-wrap
@@ -154,21 +135,6 @@
 "- **Perfect forward secrecy**<br />\n"
 "    If you lose control of your private keys, no previous conversation is compromised.\n"
 msgstr ""
-"- **Crittografia**<br />\n"
-"  Nessun altro può leggere i vostri messaggi istantanei.\n"
-"- **Autenticazione**<br />\n"
-"  Siete sicuri che il vostro interlocutore sia davvero chi pensate che sia.\n"
-"- **Affidabilità**<br />\n"
-"  I messaggi che inviate non hanno firme digitali\n"
-"  che possono essere analizzate da una terza parte. Chiunque potrebbe "
-"falsificare messaggi dopo\n"
-"  una conversazione facendoli apparire come se fossero stati inviati da voi."
-"\n"
-"  Tuttavia, durante una conversazione, il vostro interlocutore è sicuro\n"
-"  che i messaggi che vede sono autentici e non modificati.\n"
-"- **Perfetta segretezza nell'inoltro**<br />\n"
-"  Se doveste perdere il controllo delle vostre chiavi private, non verrebbe "
-"compromessa nessuna conversazione precedente .\n"
 
 #. type: Plain text
 #, no-wrap
@@ -270,13 +236,7 @@
 msgid ""
 "Every time you start Tails, a random username is generated for all <span\n"
 "class=\"application\">Pidgin</span> accounts.\n"
-<<<<<<< HEAD
-msgstr ""
-"Ogni volta che avviate Tails, viene generato un nome utente casuale per "
-"tutti gli accounts <span class=\"application\">Pidgin</span>.\n"
-=======
 msgstr "Ogni volta che avviate Tails, viene generato un nome utente casuale per tutti gli accounts <spanclass=\"application\">Pidgin</span>.\n"
->>>>>>> 683a90e1
 
 #. type: Plain text
 msgid ""
@@ -320,15 +280,8 @@
 "class=\"application\">Pidgin</span> otherwise:\n"
 msgstr ""
 "Per ragioni di sicurezza, è possibile utilizzare soltanto IRC ed XMPP con\n"
-<<<<<<< HEAD
-"<span class=\"application\">Pidgin</span> all'interno di Tails. Qui ci sono "
-"alcuni\n"
-"prerequisiti per abilitare un altro protocollo che è supportato da <span "
-"class=\"application\">Pidgin</span> altrimenti:\n"
-=======
 "<span class=\"application\">Pidgin</span> all'interno di Tails. Qui ci sono alcuni\n"
 "prerequisiti per abilitare un altro protocollo che è supportato da <spanclass=\"application\">Pidgin</span> altrimenti:\n"
->>>>>>> 683a90e1
 
 #. type: Plain text
 #, no-wrap
