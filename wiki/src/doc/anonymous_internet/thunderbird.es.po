--- conflicted
+++ resolved
@@ -6,11 +6,7 @@
 msgstr ""
 "Project-Id-Version: Tails\n"
 "Report-Msgid-Bugs-To: tails-l10n@boum.org\n"
-<<<<<<< HEAD
-"POT-Creation-Date: 2020-04-12 16:10+0200\n"
-=======
 "POT-Creation-Date: 2020-04-15 02:12+0000\n"
->>>>>>> 5f2d5937
 "PO-Revision-Date: 2020-03-26 22:35+0000\n"
 "Last-Translator: emmapeel <emma.peel@riseup.net>\n"
 "Language-Team: Spanish <http://translate.tails.boum.org/projects/tails/"
@@ -92,8 +88,8 @@
 
 #. type: Title =
 #, no-wrap
-msgid "Configure an email account"
-msgstr "Configura una cuenta de correo"
+msgid "Configure an email account\n"
+msgstr "Configura una cuenta de correo\n"
 
 #. type: Plain text
 #, no-wrap
@@ -102,8 +98,8 @@
 
 #. type: Title =
 #, no-wrap
-msgid "OpenPGP encryption with Enigmail"
-msgstr "Cifrado OpenPGP con Enigmail"
+msgid "OpenPGP encryption with Enigmail\n"
+msgstr "Cifrado OpenPGP con Enigmail\n"
 
 #. type: Plain text
 #, no-wrap
@@ -192,8 +188,8 @@
 
 #. type: Title =
 #, no-wrap
-msgid "Enhanced privacy"
-msgstr "Privacidad mejorada"
+msgid "Enhanced privacy\n"
+msgstr "Privacidad mejorada\n"
 
 #. type: Plain text
 #, no-wrap
@@ -265,7 +261,7 @@
 
 #. type: Title =
 #, no-wrap
-msgid "Using Thunderbird in your language"
+msgid "Using Thunderbird in your language\n"
 msgstr ""
 
 #. type: Plain text
