--- conflicted
+++ resolved
@@ -6,15 +6,9 @@
 msgid ""
 msgstr ""
 "Project-Id-Version: PACKAGE VERSION\n"
-<<<<<<< HEAD
-"POT-Creation-Date: 2014-08-07 13:28+0200\n"
-"PO-Revision-Date: 2012-07-02 12:43-0300\n"
-"Last-Translator: drebs <drebs@riseup.net>\n"
-=======
 "POT-Creation-Date: 2014-07-24 23:16+0300\n"
 "PO-Revision-Date: 2014-08-26 15:44-0300\n"
 "Last-Translator: Tails Developers <amnesia@boum.org>\n"
->>>>>>> 0422306f
 "Language-Team: LANGUAGE <LL@li.org>\n"
 "Language: \n"
 "MIME-Version: 1.0\n"
@@ -65,32 +59,8 @@
 msgstr "[I2P](http://www.i2p2.de/) é uma rede de anonimidade alternativa ao Tor que suporta a maioria das atividades de Internet mais comuns, tais como navegação na web, email, compartilhamento de arquivos, etc. Diferentemente do Tor, cujo foco principal é acessar sítios da Internet \"normal\", o I2P é mais orientado a ser uma [[!wikipedia darknet]] fechada, separada da Internet \"normal\". Qualquer pessoa que utilize o I2P pode rodar um servidor anônimo, chamado Eepsite, que somente está acessível dentro da rede I2P através de um domínio terminado em `.i2p` (similar ao `.onion` para serviços ocultos do Tor). Por exemplo, a página do I2P também pode ser acessada via I2P através do endereço <http://i2p-projekt.i2p>."
 
 #. type: Plain text
-<<<<<<< HEAD
-#, no-wrap
-msgid ""
-"Starting with Tails 1.1.1, I2P is not enabled by default when Tails starts.\n"
-"In order to use I2P, add the <span class=\"command\">i2p</span> boot option\n"
-"to the <span class=\"application\">boot menu</span>. For detailed\n"
-"instructions, see the documentation on [[using the <span\n"
-"class=\"application\">boot\n"
-"menu</span>|first_steps/startup_options#boot_menu]].\n"
-msgstr ""
-
-#. type: Plain text
-#, fuzzy
-#| msgid ""
-#| "I2P is not started by default in Tails, but can be started manually "
-#| "throught the menu:"
-msgid ""
-"Once enabled at the boot prompt, I2P can be started manually through the "
-"menu:"
-msgstr ""
-"I2P não é iniciado por padrão no Tails, mas pode ser iniciado através do "
-"menu:"
-=======
 msgid "I2P is not started by default in Tails, but can be started manually throught the menu:"
 msgstr "O I2P não é iniciado por padrão no Tails, mas pode ser iniciado manualmente através do menu:"
->>>>>>> 0422306f
 
 #. type: Plain text
 #, no-wrap
