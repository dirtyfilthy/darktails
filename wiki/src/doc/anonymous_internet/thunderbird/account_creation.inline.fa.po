# SOME DESCRIPTIVE TITLE
# Copyright (C) YEAR Free Software Foundation, Inc.
# This file is distributed under the same license as the PACKAGE package.
# FIRST AUTHOR <EMAIL@ADDRESS>, YEAR.
#
msgid ""
msgstr ""
"Project-Id-Version: PACKAGE VERSION\n"
"POT-Creation-Date: 2019-06-03 17:37+0000\n"
"PO-Revision-Date: YEAR-MO-DA HO:MI+ZONE\n"
"Last-Translator: FULL NAME <EMAIL@ADDRESS>\n"
"Language-Team: LANGUAGE <LL@li.org>\n"
"Language: \n"
"MIME-Version: 1.0\n"
"Content-Type: text/plain; charset=UTF-8\n"
"Content-Transfer-Encoding: 8bit\n"

<<<<<<< HEAD
#. type: Plain text
#, no-wrap
msgid "<div class=\"note\" id=\"gmail\">\n"
msgstr "<div class=\"note\" id=\"gmail\">\n"

#. type: Plain text
#, no-wrap
msgid ""
"<p>It is impossible to connect to email providers that require the <span\n"
"class=\"application\">[[!wikipedia OAuth]]</span> authentication mechanism\n"
"such as GMail or Mail.ru</p>\n"
msgstr ""

#. type: Plain text
#, no-wrap
msgid "</div>\n"
msgstr "</div>\n"

=======
>>>>>>> 16166fe4
#. type: Bullet: '1. '
msgid ""
"When starting <span class=\"application\">Thunderbird</span> for the first "
"time, an assistant appears to guide you through the process of configuring "
"<span class=\"application\">Thunderbird</span> to access your email account."
msgstr ""

#. type: Plain text
#, no-wrap
msgid "   [[!img thunderbird/assistant.png link=\"no\"]]\n"
msgstr "   [[!img thunderbird/assistant.png link=\"no\"]]\n"

#. type: Plain text
#, no-wrap
msgid ""
"   <div class=\"tip\">\n"
"   <p>To start this assistant again in the future from the main window of\n"
"   <span class=\"application\">Thunderbird</span>, choose\n"
"   <span class=\"menuchoice\">\n"
"     <span class=\"guimenu\">[[!img lib/open-menu.png alt=\"Menu\" class=symbolic link=no]]</span>&nbsp;▸\n"
"     <span class=\"guisubmenu\">Preferences</span>&nbsp;▸\n"
"     <span class=\"guimenuitem\">Account Settings</span>\n"
"   </span> and then from the <span class=\"guilabel\">Account Settings</span>\n"
"   dialog choose <span class=\"guilabel\">Account Actions</span>&nbsp;▸\n"
"   <span class=\"guilabel\">Add Mail Account&hellip;</span>.</p>\n"
"   </div>\n"
msgstr ""

#. type: Bullet: '1. '
msgid ""
"Enter your name, email address, and password into the corresponding fields."
msgstr ""

#. type: Plain text
#, no-wrap
msgid "   <a id=\"protocol\"></a>\n"
msgstr "   <a id=\"protocol\"></a>\n"

#. type: Bullet: '1. '
msgid "Click <span class=\"guilabel\">Continue</span>."
msgstr ""

#. type: Bullet: '1. '
msgid ""
"The assistant tries to configure automatically the correct parameters to "
"connect to your email provider based on your email address."
msgstr ""

#. type: Plain text
#, no-wrap
msgid ""
"   If the automatic configuration fails, consult your email provider\n"
"   about how to configure your email account manually.\n"
msgstr ""

#. type: Bullet: '1. '
msgid ""
"If the automatic configuration succeeds, you might have to specify which "
"protocol to use to connect to your email provider, either <span class="
"\"guilabel\">IMAP</span> or <span class=\"guilabel\">POP</span>."
msgstr ""

#. type: Plain text
#, no-wrap
msgid ""
"      - With <span class=\"guilabel\">IMAP</span>,\n"
"        <span class=\"application\">Thunderbird</span> constantly synchronizes\n"
"        with the server and displays the emails and folders that are\n"
"\tcurrently stored on the server. IMAP is better suited if you access\n"
"        your emails from different operating systems.\n"
msgstr ""

#. type: Plain text
#, no-wrap
msgid ""
"      - With <span class=\"guilabel\">POP</span>,\n"
"        <span class=\"application\">Thunderbird</span> downloads the emails that\n"
"        are in the inbox on the server and possibly deletes them from the\n"
"\tserver. POP is better suited if you access your emails from Tails only\n"
"        and store them in the persistent storage.\n"
msgstr ""

#. type: Plain text
#, no-wrap
msgid ""
"   To know more, see also this [comparison between POP and\n"
"   IMAP](https://help.riseup.net/en/email/clients/#choose-imap-or-pop) by\n"
"   Riseup.\n"
msgstr ""<|MERGE_RESOLUTION|>--- conflicted
+++ resolved
@@ -3,6 +3,7 @@
 # This file is distributed under the same license as the PACKAGE package.
 # FIRST AUTHOR <EMAIL@ADDRESS>, YEAR.
 #
+#, fuzzy
 msgid ""
 msgstr ""
 "Project-Id-Version: PACKAGE VERSION\n"
@@ -15,27 +16,6 @@
 "Content-Type: text/plain; charset=UTF-8\n"
 "Content-Transfer-Encoding: 8bit\n"
 
-<<<<<<< HEAD
-#. type: Plain text
-#, no-wrap
-msgid "<div class=\"note\" id=\"gmail\">\n"
-msgstr "<div class=\"note\" id=\"gmail\">\n"
-
-#. type: Plain text
-#, no-wrap
-msgid ""
-"<p>It is impossible to connect to email providers that require the <span\n"
-"class=\"application\">[[!wikipedia OAuth]]</span> authentication mechanism\n"
-"such as GMail or Mail.ru</p>\n"
-msgstr ""
-
-#. type: Plain text
-#, no-wrap
-msgid "</div>\n"
-msgstr "</div>\n"
-
-=======
->>>>>>> 16166fe4
 #. type: Bullet: '1. '
 msgid ""
 "When starting <span class=\"application\">Thunderbird</span> for the first "
@@ -46,7 +26,7 @@
 #. type: Plain text
 #, no-wrap
 msgid "   [[!img thunderbird/assistant.png link=\"no\"]]\n"
-msgstr "   [[!img thunderbird/assistant.png link=\"no\"]]\n"
+msgstr ""
 
 #. type: Plain text
 #, no-wrap
@@ -72,7 +52,7 @@
 #. type: Plain text
 #, no-wrap
 msgid "   <a id=\"protocol\"></a>\n"
-msgstr "   <a id=\"protocol\"></a>\n"
+msgstr ""
 
 #. type: Bullet: '1. '
 msgid "Click <span class=\"guilabel\">Continue</span>."
