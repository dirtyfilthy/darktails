# SOME DESCRIPTIVE TITLE
# Copyright (C) YEAR Free Software Foundation, Inc.
# This file is distributed under the same license as the PACKAGE package.
# FIRST AUTHOR <EMAIL@ADDRESS>, YEAR.
#
msgid ""
msgstr ""
"Project-Id-Version: PACKAGE VERSION\n"
<<<<<<< HEAD
"POT-Creation-Date: 2014-04-26 10:50+0200\n"
"PO-Revision-Date: 2012-05-12 16:47-0000\n"
=======
"POT-Creation-Date: 2014-06-08 19:38+0300\n"
"PO-Revision-Date: 2014-05-11 13:37-0000\n"
>>>>>>> 74799a4c
"Last-Translator: amnesia <amnesia@boum.org>\n"
"Language-Team: LANGUAGE <LL@li.org>\n"
"Language: \n"
"MIME-Version: 1.0\n"
"Content-Type: text/plain; charset=UTF-8\n"
"Content-Transfer-Encoding: 8bit\n"
"X-Generator: Poedit 1.5.4\n"

#. type: Plain text
<<<<<<< HEAD
#, fuzzy, no-wrap
#| msgid "[[!meta title=\"Networking with NetworkManager\"]]\n"
msgid "[[!meta title=\"Connecting to the network with NetworkManager\"]]\n"
msgstr "[[!meta title=\"Gestion du réseau avec NetworkManager\"]]\n"
=======
#, no-wrap
msgid "[[!meta title=\"Connecting to the network with NetworkManager\"]]\n"
msgstr "[[!meta title=\"Se connecter au réseau avec NetworkManager\"]]\n"
>>>>>>> 74799a4c

#. type: Plain text
#, no-wrap
msgid "[[!img first_steps/introduction_to_gnome_and_the_tails_desktop/network-idle.png link=no]]\n"
msgstr ""

#. type: Plain text
#, no-wrap
msgid "[[!img first_steps/introduction_to_gnome_and_the_tails_desktop/network-wired.png link=no]]\n"
msgstr ""

#. type: Plain text
#, no-wrap
msgid "[[!img first_steps/introduction_to_gnome_and_the_tails_desktop/network-wireless.png link=no]]\n"
msgstr ""

#. type: Plain text
#, no-wrap
msgid ""
"<span class=\"application\">NetworkManager</span> allows you to connect to a local\n"
"network using a wired or wireless connection (Wi-Fi, 3G, or GSM):\n"
msgstr ""
"<span class=\"application\">NetworkManager</span> vous permet de vous connecter\n"
"à un réseau local en utilisant une connexion filaire ou sans-fil (Wi-Fi, 3G, ou GSM) :\n"

#. type: Bullet: '  - '
msgid ""
"If a wired connection is detected, <span class=\"application"
"\">NetworkManager</span> automatically connects to it."
<<<<<<< HEAD
msgstr ""

#. type: Bullet: '  - '
msgid ""
"To connect to a wireless connection, click on the <span class=\"application"
"\">NetworkManager Applet</span> to see the list of available connections. "
"Then select the one you want to connect to."
=======
>>>>>>> 74799a4c
msgstr ""
"Si une connexion filaire est détectée, <span class=\"application"
"\">NetworkManager</span> s'y connecte automatiquement."

#. type: Bullet: '  - '
msgid ""
"To connect to a wireless connection, click on the <span class=\"application"
"\">NetworkManager Applet</span> to see the list of available connections. "
"Then select the one you want to connect to."
msgstr ""
"Pour se connecter à une connexion sans-fil, cliquer sur l'<span class="
"\"application\">Applet NetworkManager</span> pour voir la liste des "
"connexions disponibles. Choisir ensuite celle à laquelle vous voulez vous "
"connecter."

#. type: Plain text
#, no-wrap
msgid "[[!img networkmanager/networkmanager.png link=no]]\n"
msgstr ""

#. type: Plain text
msgid "After establishing a connection to a local network:"
<<<<<<< HEAD
msgstr ""
=======
msgstr "Après établissement d'une connexion à un réseau local :"
>>>>>>> 74799a4c

#. type: Plain text
#, no-wrap
msgid ""
"  a. If you can already access the Internet, Tor and\n"
"     <span class=\"application\">[[Vidalia]]</span> are automatically started.\n"
"  b. If you need to log in to a captive portal before being granted access to\n"
"     the Internet, then [[see the corresponding documentation|unsafe_browser]].\n"
msgstr ""
<<<<<<< HEAD
=======
"  a. Si vous pouvez déjà accéder à Internet, Tor et\n"
"     <span class=\"application\">[[Vidalia]]</span> démarrent automatiquement.\n"
"  b. Si vous avez besoin de vous identifier à un portail captif afin d'obtenir accès à Internet,\n"
"     alors  [[voir notre documentation correspondante|unsafe_browser]].\n"
>>>>>>> 74799a4c

#. type: Plain text
#, no-wrap
msgid ""
"If you want to reuse your custom <span class=\"application\">NetworkManager</span>\n"
"configuration or the passwords of encrypted wireless connections across separate\n"
"working sessions, you can activate the [[<span class=\"guilabel\">Network connections</span> persistence\n"
"feature|first_steps/persistence/configure#network_connections]].\n"
msgstr ""
<<<<<<< HEAD
=======
"Si vous voulez réutiliser votre configuration personnalisée de <span class=\"application\">NetworkManager</span>\n"
"ou les mots de passe des connexions sans-fil chiffrées à travers plusieurs sessions de travail,\n"
"vous pouvez activer [[l'option <span class=\"guilabel\">Connexions Réseaux</span> de\n"
"la persistance|first_steps/persistence/configure#network_connections]].\n"
>>>>>>> 74799a4c

#. type: Plain text
msgid ""
"If you are concerned about being identified as a Tails user on your local "
"network, read our documentation about [[network fingerprinting|doc/about/"
"fingerprint]]."
msgstr ""
<<<<<<< HEAD
=======
"Si vous êtes préoccupé par le fait d'être identifié comme un utilisateur de "
"Tails sur votre réseau local, lisez notre documentation à propos de "
"l'[[empreinte réseau|doc/about/fingerprint]]."
>>>>>>> 74799a4c

#. type: Plain text
#, no-wrap
msgid "<div class=\"note\">\n"
msgstr ""

#. type: Plain text
#, no-wrap
msgid ""
"<ul>\n"
"<li><span class=\"application\">NetworkManager</span> does not support dial-up\n"
"modems. See [[!tails_ticket 5913]].</li>\n"
"<li>It is currently not possible to use Tails with a VPN. [[See the\n"
"corresponding FAQ.|support/faq#vpn]]</li>\n"
"</ul>\n"
msgstr ""
<<<<<<< HEAD
=======
"<ul>\n"
"<li><span class=\"application\">NetworkManager</span> ne prend pas en charge\n"
"les modems téléphoniques. Voir [[!tails_ticket 5913]].</li>\n"
"<li>Il est actuellement impossible d'utiliser Tails avec un VPN. [[Voir la\n"
"section correspondante de notre FAQ.|support/faq#vpn]]</li>\n"
"</ul>\n"
>>>>>>> 74799a4c

#. type: Plain text
#, no-wrap
msgid "</div>\n"
msgstr ""

#~ msgid ""
#~ "The name is quite self-explanatory – this is what you should use to "
#~ "manage your network, which usually only consists of establishing an "
#~ "Internet connection. In many cases this is done more or less "
#~ "automatically. For example, if you are connected with wire, "
#~ "NetworkManager will try to obtain network access automatically. If you "
#~ "want to connect via wireless with a supported wireless adapter, you are "
#~ "basically two clicks away."
#~ msgstr ""
#~ "Le nom s'explique de lui-même : c'est ce que vous devez utiliser pour "
#~ "gérer votre réseau, ce qui consiste habituellement dans le simple fait "
#~ "d'établir une connexion Internet. La plupart du temps cela se fait plus "
#~ "ou moins automatiquement. Par exemple, si vous êtes connecté par un "
#~ "câble, NetworkManager essayera d'obtenir l'accès au réseau "
#~ "automatiquement. Si vous utilisez une connexion sans fil, vous êtes à "
#~ "seulement deux clics de la connexion :"

#~ msgid ""
#~ "Click on its icon in the notification area to find the list of available "
#~ "connections:"
#~ msgstr ""
#~ "Cliquez sur son icône dans la barre de notification pour voir les "
#~ "connexions disponibles :"

#~ msgid ""
#~ "All wireless networks your computer is picking up are listed there, as "
#~ "are all wired networks you have access to (usually one per wire), so the "
#~ "second click is used for choosing any one of these. If the network is "
#~ "protected you will be prompted for a password."
#~ msgstr ""
#~ "Les réseaux sans fil détectés par votre ordinateur y sont affichés, ainsi "
#~ "que les réseaux filaires (habituellement un par câble réseau), votre "
#~ "second clique vous sert donc à sélectionner celui qui vous intéresse en "
#~ "cliquant dessus. Si le réseau est protégé, un mot de passe vous sera "
#~ "demandé."

#~ msgid "Mobile and Dial-Up Modems\n"
#~ msgstr "Téléphone portable et accès à internet par ligne commutée\n"

#~ msgid ""
#~ "NetworkManager supports mobile modems but do not support dial-up modems "
#~ "at the moment."
#~ msgstr ""
#~ "NetworkManager fonctionne avec les téléphones portables mais pas l'accès "
#~ "à Internet par ligne commutées pour le moment."

#~ msgid ""
#~ "[[!tails_todo Add_Gnome_PPP_for_Dial-Up_Users desc=\"See the "
#~ "corresponding ticket.\"]]\n"
#~ msgstr ""
#~ "[[!tails_todo Add_Gnome_PPP_for_Dial-Up_Users desc=\"Voir le ticket "
#~ "correspondant.\"]]\n"

#~ msgid ""
#~ "VPN\n"
#~ "===\n"
#~ msgstr ""
#~ "VPN\n"
#~ "===\n"

#~ msgid "There is currently no documented method of using VPN with Tails."
#~ msgstr ""
#~ "Il n'y a actuellement pas de méthode documentée concernant l'utilisation "
#~ "de Tails avec un VPN."

#~ msgid "[[!tails_todo vpn_support desc=\"See the corresponding ticket.\"]]\n"
#~ msgstr ""
#~ "[[!tails_todo vpn_support desc=\"Voir le ticket correspondant.\"]]\n"<|MERGE_RESOLUTION|>--- conflicted
+++ resolved
@@ -6,13 +6,8 @@
 msgid ""
 msgstr ""
 "Project-Id-Version: PACKAGE VERSION\n"
-<<<<<<< HEAD
-"POT-Creation-Date: 2014-04-26 10:50+0200\n"
-"PO-Revision-Date: 2012-05-12 16:47-0000\n"
-=======
 "POT-Creation-Date: 2014-06-08 19:38+0300\n"
 "PO-Revision-Date: 2014-05-11 13:37-0000\n"
->>>>>>> 74799a4c
 "Last-Translator: amnesia <amnesia@boum.org>\n"
 "Language-Team: LANGUAGE <LL@li.org>\n"
 "Language: \n"
@@ -22,16 +17,9 @@
 "X-Generator: Poedit 1.5.4\n"
 
 #. type: Plain text
-<<<<<<< HEAD
-#, fuzzy, no-wrap
-#| msgid "[[!meta title=\"Networking with NetworkManager\"]]\n"
-msgid "[[!meta title=\"Connecting to the network with NetworkManager\"]]\n"
-msgstr "[[!meta title=\"Gestion du réseau avec NetworkManager\"]]\n"
-=======
 #, no-wrap
 msgid "[[!meta title=\"Connecting to the network with NetworkManager\"]]\n"
 msgstr "[[!meta title=\"Se connecter au réseau avec NetworkManager\"]]\n"
->>>>>>> 74799a4c
 
 #. type: Plain text
 #, no-wrap
@@ -61,16 +49,6 @@
 msgid ""
 "If a wired connection is detected, <span class=\"application"
 "\">NetworkManager</span> automatically connects to it."
-<<<<<<< HEAD
-msgstr ""
-
-#. type: Bullet: '  - '
-msgid ""
-"To connect to a wireless connection, click on the <span class=\"application"
-"\">NetworkManager Applet</span> to see the list of available connections. "
-"Then select the one you want to connect to."
-=======
->>>>>>> 74799a4c
 msgstr ""
 "Si une connexion filaire est détectée, <span class=\"application"
 "\">NetworkManager</span> s'y connecte automatiquement."
@@ -93,11 +71,7 @@
 
 #. type: Plain text
 msgid "After establishing a connection to a local network:"
-<<<<<<< HEAD
-msgstr ""
-=======
 msgstr "Après établissement d'une connexion à un réseau local :"
->>>>>>> 74799a4c
 
 #. type: Plain text
 #, no-wrap
@@ -107,13 +81,10 @@
 "  b. If you need to log in to a captive portal before being granted access to\n"
 "     the Internet, then [[see the corresponding documentation|unsafe_browser]].\n"
 msgstr ""
-<<<<<<< HEAD
-=======
 "  a. Si vous pouvez déjà accéder à Internet, Tor et\n"
 "     <span class=\"application\">[[Vidalia]]</span> démarrent automatiquement.\n"
 "  b. Si vous avez besoin de vous identifier à un portail captif afin d'obtenir accès à Internet,\n"
 "     alors  [[voir notre documentation correspondante|unsafe_browser]].\n"
->>>>>>> 74799a4c
 
 #. type: Plain text
 #, no-wrap
@@ -123,13 +94,10 @@
 "working sessions, you can activate the [[<span class=\"guilabel\">Network connections</span> persistence\n"
 "feature|first_steps/persistence/configure#network_connections]].\n"
 msgstr ""
-<<<<<<< HEAD
-=======
 "Si vous voulez réutiliser votre configuration personnalisée de <span class=\"application\">NetworkManager</span>\n"
 "ou les mots de passe des connexions sans-fil chiffrées à travers plusieurs sessions de travail,\n"
 "vous pouvez activer [[l'option <span class=\"guilabel\">Connexions Réseaux</span> de\n"
 "la persistance|first_steps/persistence/configure#network_connections]].\n"
->>>>>>> 74799a4c
 
 #. type: Plain text
 msgid ""
@@ -137,12 +105,9 @@
 "network, read our documentation about [[network fingerprinting|doc/about/"
 "fingerprint]]."
 msgstr ""
-<<<<<<< HEAD
-=======
 "Si vous êtes préoccupé par le fait d'être identifié comme un utilisateur de "
 "Tails sur votre réseau local, lisez notre documentation à propos de "
 "l'[[empreinte réseau|doc/about/fingerprint]]."
->>>>>>> 74799a4c
 
 #. type: Plain text
 #, no-wrap
@@ -159,15 +124,12 @@
 "corresponding FAQ.|support/faq#vpn]]</li>\n"
 "</ul>\n"
 msgstr ""
-<<<<<<< HEAD
-=======
 "<ul>\n"
 "<li><span class=\"application\">NetworkManager</span> ne prend pas en charge\n"
 "les modems téléphoniques. Voir [[!tails_ticket 5913]].</li>\n"
 "<li>Il est actuellement impossible d'utiliser Tails avec un VPN. [[Voir la\n"
 "section correspondante de notre FAQ.|support/faq#vpn]]</li>\n"
 "</ul>\n"
->>>>>>> 74799a4c
 
 #. type: Plain text
 #, no-wrap
