--- conflicted
+++ resolved
@@ -6,11 +6,7 @@
 msgid ""
 msgstr ""
 "Project-Id-Version: PACKAGE VERSION\n"
-<<<<<<< HEAD
-"POT-Creation-Date: 2020-04-12 16:10+0200\n"
-=======
 "POT-Creation-Date: 2020-04-15 02:12+0000\n"
->>>>>>> 5f2d5937
 "PO-Revision-Date: 2015-11-19 23:09+0100\n"
 "Last-Translator: Tails Developers <amnesia@boum.org>\n"
 "Language-Team: LANGUAGE <LL@li.org>\n"
@@ -88,8 +84,8 @@
 
 #. type: Title =
 #, no-wrap
-msgid "<span class=\"application\">Off-the-record</span> (<span class=\"application\">OTR</span>) encryption"
-msgstr "Criptografia <span class=\"application\">Off-the-record</span> (<span class=\"application\">OTR</span>)"
+msgid "<span class=\"application\">Off-the-record</span> (<span class=\"application\">OTR</span>) encryption\n"
+msgstr "Criptografia <span class=\"application\">Off-the-record</span> (<span class=\"application\">OTR</span>)\n"
 
 #. type: Plain text
 #, no-wrap
@@ -209,7 +205,7 @@
 
 #. type: Title =
 #, no-wrap
-msgid "IRC servers blocking Tor"
+msgid "IRC servers blocking Tor\n"
 msgstr ""
 
 #. type: Plain text
@@ -229,8 +225,8 @@
 
 #. type: Title =
 #, no-wrap
-msgid "Random username generation"
-msgstr "Geração de nomes de usuário aleatórios"
+msgid "Random username generation\n"
+msgstr "Geração de nomes de usuário aleatórios\n"
 
 #. type: Plain text
 #, no-wrap
@@ -275,8 +271,8 @@
 
 #. type: Title =
 #, no-wrap
-msgid "Adding support for another protocol"
-msgstr "Adicionando suporte a outro protocolo"
+msgid "Adding support for another protocol\n"
+msgstr "Adicionando suporte a outro protocolo\n"
 
 #. type: Plain text
 #, no-wrap
