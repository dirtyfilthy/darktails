--- conflicted
+++ resolved
@@ -7,11 +7,7 @@
 msgid ""
 msgstr ""
 "Project-Id-Version: PACKAGE VERSION\n"
-<<<<<<< HEAD
 "POT-Creation-Date: 2012-07-21 00:15+0300\n"
-=======
-"POT-Creation-Date: 2012-06-28 10:58+0300\n"
->>>>>>> 08d3b2e6
 "PO-Revision-Date: YEAR-MO-DA HO:MI+ZONE\n"
 "Last-Translator: Lucas Vicente <alkaidw@gmail.com>\n"
 "Language-Team: LANGUAGE <LL@li.org>\n"
@@ -45,7 +41,6 @@
 "Para uma documentação mais detalhada consulte o [guia oficial do Pidgin]"
 "(http://developer.pidgin.im/wiki/Using%20Pidgin)."
 
-
 #. type: Title ##
 #, no-wrap
 msgid "OTR encryption"
@@ -63,8 +58,6 @@
 "establish a private conversation if the other end's instant messenger "
 "supports it."
 msgstr ""
-<<<<<<< HEAD
-=======
 "Claro que a questão de criptografia end-to-end surge novamente. Como mencionamos "
 "antes, nós tempos mensagens [Off-the-record](http://www.cypherpunks.ca/otr) "
 "(comumente chamadas de OTR) para mensagens instantâneas, e Pidgin e muitos outros "
@@ -73,9 +66,7 @@
 "é escolher \"Iniciar conversa privada\" no menu OTR e uma chave será "
 "gerada automaticamente se você ainda não a tem. Depois disto o OTR vai "
 "estabelecer uma conversa privada se o outro mensageiro instantâneo terminal "
-"suportar isso" 
-
->>>>>>> 08d3b2e6
+"suportar isso."
 
 #. type: Plain text
 msgid ""
@@ -101,20 +92,13 @@
 "**FIXME**: mention `/me` is **not** encrypted when used in a OTR\n"
 "private conversation.\n"
 msgstr ""
-<<<<<<< HEAD
-=======
 "**CORREÇÃO**: a menção `/me` **não** é criptografada quando usada em uma "
 "conversar privada OTR.\n"
->>>>>>> 08d3b2e6
 
 #. type: Plain text
 msgid ""
 "Read also those [various other ressources about OTR](http://www.cypherpunks."
 "ca/otr/index.php#docs)."
-<<<<<<< HEAD
-msgstr ""
-=======
 msgstr ""
 "Leia também estas [várias outras fontes sobre o OTR](http://www.cypherpunks."
-"ca/otr/index.php#docs)."
->>>>>>> 08d3b2e6
+"ca/otr/index.php#docs)."