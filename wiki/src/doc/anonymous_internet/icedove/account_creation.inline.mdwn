--- conflicted
+++ resolved
@@ -1,18 +1,9 @@
-<<<<<<< HEAD
-<div class="note">
-Beware that some E-Mail providers might not work well in Icedove in
-Tails.  As an example, GMail will require you to explicitly
-[allow connections from Icedove](https://myaccount.google.com/intro/security)
-and by default protects your account against connections from Tor
-unless you allow them specifically.
-=======
 <div class="note" id="gmail">
 
 <p>It is impossible to connect to email providers that require the <span
 class="application">[[!wikipedia OAuth]]</span> authentication mechanism
 such as GMail or Mail.ru</p>
 
->>>>>>> a37b037f
 </div>
 
 1. When starting <span class="application">Icedove</span> for the first
