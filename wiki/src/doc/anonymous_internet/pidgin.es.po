# SOME DESCRIPTIVE TITLE
# Copyright (C) YEAR Free Software Foundation, Inc.
# This file is distributed under the same license as the PACKAGE package.
# FIRST AUTHOR <EMAIL@ADDRESS>, YEAR.
msgid ""
msgstr ""
"Project-Id-Version: Tails\n"
"Report-Msgid-Bugs-To: tails-l10n@boum.org\n"
<<<<<<< HEAD
"POT-Creation-Date: 2020-04-12 16:10+0200\n"
=======
"POT-Creation-Date: 2020-04-15 02:12+0000\n"
>>>>>>> 5f2d5937
"PO-Revision-Date: 2018-05-10 01:20+0000\n"
"Last-Translator: cacukin <cacukin@cryptolab.net>\n"
"Language-Team: Spanish <https://translate.tails.boum.org/projects/tails/"
"first_stepsindex/es/>\n"
"Language: es\n"
"MIME-Version: 1.0\n"
"Content-Type: text/plain; charset=UTF-8\n"
"Content-Transfer-Encoding: 8bit\n"
"Plural-Forms: nplurals=2; plural=n != 1;\n"
"X-Generator: Weblate 2.10.1\n"

#. type: Plain text
#, fuzzy, no-wrap
#| msgid "[[!meta title=\"Chatting with Pidgin\"]]\n"
msgid "[[!meta title=\"Chatting with Pidgin and OTR\"]]\n"
msgstr "[[!meta title=\"Chateando con Pidgin\"]]\n"

#. type: Plain text
#, no-wrap
msgid ""
"For chatting and instant messaging, Tails includes the <span class=\"application\">[Pidgin Instant\n"
"Messenger](https://pidgin.im/)</span>.\n"
msgstr ""
"Para chatear y mensajería instantánea, Tails incluye <span class=\"application\">[Pidgin Instant\n"
"Messenger](https://pidgin.im/)</span>.\n"

#. type: Plain text
msgid ""
"You can use it to connect to [[!wikipedia IRC]] or [[!wikipedia XMPP]] (also "
"known as Jabber) servers, and have several accounts connected at the same "
"time."
msgstr ""
"Puedes usarlo para conectarte a servidores [[!wikipedia IRC]] o [[!wikipedia "
"XMPP]] (también conocido como Jabber), y tener varias cuentas conectadas a "
"la vez."

#. type: Plain text
#, no-wrap
msgid ""
"To start <span class=\"application\">Pidgin</span> choose\n"
"<span class=\"menuchoice\">\n"
"  <span class=\"guimenu\">Applications</span>&nbsp;▸\n"
"  <span class=\"guisubmenu\">Internet</span>&nbsp;▸\n"
"  <span class=\"guimenuitem\">Pidgin Instant Messenger</span>\n"
"</span> or click on the <span class=\"application\">Pidgin</span> icon in\n"
"the [[<span class=\"guilabel\">Favorites</span> submenu|doc/first_steps/introduction_to_gnome_and_the_tails_desktop#favorites]].\n"
msgstr ""

#. type: Plain text
#, no-wrap
msgid ""
"For more detailed documentation refer to the [official <span\n"
"class=\"application\">Pidgin</span> user\n"
"guide](https://developer.pidgin.im/wiki/Using%20Pidgin).\n"
msgstr ""

#. type: Title =
#, no-wrap
msgid "<span class=\"application\">Off-the-record</span> (<span class=\"application\">OTR</span>) encryption"
msgstr ""

#. type: Plain text
#, no-wrap
msgid ""
"As explained on its [official page](https://otr.cypherpunks.ca/),\n"
"<span class=\"application\">Off-the-Record</span> messaging allows you to\n"
"have private conversations over instant messaging by providing:\n"
msgstr ""

#. type: Plain text
#, no-wrap
msgid ""
"- **Encryption**<br />\n"
"    No one else can read your instant messages.\n"
"- **Authentication**<br />\n"
"    You are assured the correspondent is who you think it is.\n"
"- **Deniability**<br />\n"
"    The messages you send do not have digital signatures\n"
"    that are checkable by a third party. Anyone can forge messages after\n"
"    a conversation to make them look like they came from you.\n"
"    However, during a conversation, your correspondent is assured\n"
"    the messages are authentic and unmodified.\n"
"- **Perfect forward secrecy**<br />\n"
"    If you lose control of your private keys, no previous conversation is compromised.\n"
msgstr ""

#. type: Plain text
#, no-wrap
msgid "<div class=\"caution\">\n"
msgstr "<div class=\"caution\">\n"

#. type: Plain text
#, no-wrap
msgid ""
"<p><strong>OTR is deactivated by default</strong>, and your conversations are\n"
"not private.</p>\n"
msgstr ""
"<p><strong>OTR está desactivado por defecto</strong>, y tus conversaciones\n"
"no son privadas.</p>\n"

#. type: Plain text
#, no-wrap
msgid "</div>\n"
msgstr "</div>\n"

#. type: Plain text
#, no-wrap
msgid "<p><strong>File transfers are not encrypted by OTR.</strong> OTR only encrypts conversations.</p>\n"
msgstr ""

#. type: Plain text
#, no-wrap
msgid "<div class=\"tip\">\n"
msgstr "<div class=\"tip\">\n"

#. type: Plain text
msgid ""
"To store your OTR keys and preferences across separate working sessions, you "
"can turn on the [[Pidgin|doc/first_steps/persistence/configure#pidgin]] "
"feature of the Persistent Storage."
msgstr ""

#. type: Plain text
#, no-wrap
msgid "<div class=\"bug\">\n"
msgstr "<div class=\"bug\">\n"

#. type: Plain text
#, no-wrap
msgid ""
"In a private OTR conversation over IRC, <strong>a message sent using the\n"
"<code>/me</code> command is not encrypted</strong>. The person receiving\n"
"the message is notified by a warning.\n"
msgstr "En una conversación privada OTR a través de IRC, <strong>los mensajes enviados usando el comando <code>/me</code> no son encriptados</strong>. La persona que recibe este mensaje es notificada con una advertencia.\n"

#. type: Title =
#, no-wrap
msgid "IRC servers blocking Tor"
msgstr "Servidores IRC que bloquean Tor"

#. type: Plain text
msgid ""
"Some IRC servers block connections from Tor because Tor is sometimes used to "
"send spam."
msgstr ""
"Algunos servidores IRC bloquean conexiones de Tor porque Tor algunas veces "
"es usado para enviar spam."

#. type: Plain text
msgid ""
"- [Accessing freenode Via Tor](https://freenode.net/kb/answer/chat#accessing-"
"freenode-via-tor)  (the onion services mentioned on this page are sometimes "
"unavailable)  - [OFTC and Tor](https://www.oftc.net/Tor/)  - [List of IRC/"
"chat networks that block or support Tor](https://trac.torproject.org/"
"projects/tor/wiki/doc/BlockingIrc)"
msgstr ""

#. type: Title =
#, no-wrap
msgid "Random username generation"
msgstr "Generación de nombre de usuario aleatorio"

#. type: Plain text
#, no-wrap
msgid ""
"Every time you start Tails, a random username is generated for all <span\n"
"class=\"application\">Pidgin</span> accounts.\n"
msgstr ""
"Cada vez que inicias Tails se genera un usuario aleatorio para todas las cuentas de<span\n"
"class=\"application\">Pidgin</span>.\n"

#. type: Plain text
msgid ""
"The generator uses a list of common English first names, and modifies them, "
"so that they are almost unique, and does not reveal that you are using Tails."
msgstr ""

#. type: Plain text
#, no-wrap
msgid ""
"It is based on the <span class=\"application\">language confluxer</span>\n"
"by [Christopher Pound](http://generators.christopherpound.com/).\n"
msgstr ""

#. type: Plain text
#, no-wrap
msgid ""
"<p>To reuse the same user name across different working sessions,\n"
"you can turn on the [[Pidgin|doc/first_steps/persistence/configure#pidgin]]\n"
"feature of the Persistent Storage.</p>\n"
msgstr ""

#. type: Title =
#, no-wrap
msgid "Adding support for another protocol"
msgstr "Agregar soporte para otro protocolo"

#. type: Plain text
#, no-wrap
msgid ""
"For security reasons, it is only possible to use IRC and XMPP with\n"
"<span class=\"application\">Pidgin</span> in Tails. Here are the\n"
"prerequisites to enable another protocol that is supported by <span\n"
"class=\"application\">Pidgin</span> otherwise:\n"
msgstr ""

#. type: Bullet: '- '
msgid ""
"The support in <span class=\"application\">Pidgin</span> for this protocol "
"has been successfully tested in Tails."
msgstr ""

#. type: Bullet: '- '
msgid ""
"Someone volunteers to maintain the corresponding support in Tails on the "
"long term."
msgstr ""

#. type: Bullet: '- '
msgid ""
"Someone has verified that the security record of the desired plugin "
"(including open bugs) is good enough."
msgstr ""

#. type: Plain text
msgid ""
"If you want to work on this issue, see [[our contribute page|contribute/how/"
"code]]."
msgstr ""

#~ msgid "Predefined accounts\n"
#~ msgstr "Cuentas predefinidas\n"<|MERGE_RESOLUTION|>--- conflicted
+++ resolved
@@ -6,11 +6,7 @@
 msgstr ""
 "Project-Id-Version: Tails\n"
 "Report-Msgid-Bugs-To: tails-l10n@boum.org\n"
-<<<<<<< HEAD
-"POT-Creation-Date: 2020-04-12 16:10+0200\n"
-=======
 "POT-Creation-Date: 2020-04-15 02:12+0000\n"
->>>>>>> 5f2d5937
 "PO-Revision-Date: 2018-05-10 01:20+0000\n"
 "Last-Translator: cacukin <cacukin@cryptolab.net>\n"
 "Language-Team: Spanish <https://translate.tails.boum.org/projects/tails/"
@@ -69,7 +65,7 @@
 
 #. type: Title =
 #, no-wrap
-msgid "<span class=\"application\">Off-the-record</span> (<span class=\"application\">OTR</span>) encryption"
+msgid "<span class=\"application\">Off-the-record</span> (<span class=\"application\">OTR</span>) encryption\n"
 msgstr ""
 
 #. type: Plain text
@@ -148,8 +144,8 @@
 
 #. type: Title =
 #, no-wrap
-msgid "IRC servers blocking Tor"
-msgstr "Servidores IRC que bloquean Tor"
+msgid "IRC servers blocking Tor\n"
+msgstr "Servidores IRC que bloquean Tor\n"
 
 #. type: Plain text
 msgid ""
@@ -170,8 +166,8 @@
 
 #. type: Title =
 #, no-wrap
-msgid "Random username generation"
-msgstr "Generación de nombre de usuario aleatorio"
+msgid "Random username generation\n"
+msgstr "Generación de nombre de usuario aleatorio\n"
 
 #. type: Plain text
 #, no-wrap
@@ -205,8 +201,8 @@
 
 #. type: Title =
 #, no-wrap
-msgid "Adding support for another protocol"
-msgstr "Agregar soporte para otro protocolo"
+msgid "Adding support for another protocol\n"
+msgstr "Agregar soporte para otro protocolo\n"
 
 #. type: Plain text
 #, no-wrap
