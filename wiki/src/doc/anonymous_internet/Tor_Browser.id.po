# SOME DESCRIPTIVE TITLE
# Copyright (C) YEAR Free Software Foundation, Inc.
# This file is distributed under the same license as the PACKAGE package.
# FIRST AUTHOR <EMAIL@ADDRESS>, YEAR.
#
msgid ""
msgstr ""
"Project-Id-Version: Tails\n"
"Report-Msgid-Bugs-To: tails-l10n@boum.org\n"
<<<<<<< HEAD
"POT-Creation-Date: 2020-04-23 16:49+0000\n"
"PO-Revision-Date: 2020-01-15 21:27+0000\n"
=======
"POT-Creation-Date: 2019-10-10 11:28+0200\n"
"PO-Revision-Date: 2020-04-23 10:58+0000\n"
>>>>>>> abd3dc78
"Last-Translator: emmapeel <emma.peel@riseup.net>\n"
"Language-Team: Tails Translation <tails-l10n@boum.org>\n"
"Language: id\n"
"MIME-Version: 1.0\n"
"Content-Type: text/plain; charset=UTF-8\n"
"Content-Transfer-Encoding: 8bit\n"
"Plural-Forms: nplurals=1; plural=0;\n"
"X-Generator: Weblate 3.5.1\n"

#. type: Plain text
#, no-wrap
msgid "[[!meta title=\"Browsing the web with Tor Browser\"]]\n"
msgstr ""

#. type: Plain text
#, no-wrap
msgid "[[!toc levels=2]]\n"
msgstr "[[!toc levels=2]]\n"

#. type: Plain text
#, no-wrap
msgid ""
"<span class=\"application\">[Tor Browser](https://www.torproject.org/projects/torbrowser.html.en)</span> is a web\n"
"browser based on [Mozilla Firefox](http://getfirefox.com) but configured\n"
"to protect your privacy.\n"
msgstr ""

#. type: Plain text
#, no-wrap
msgid "[[!img Tor_Browser/tor-browser.png link=no alt=\"\"]]\n"
msgstr ""

#. type: Plain text
#, no-wrap
msgid ""
"Tor alone is not enough to protect your anonymity and privacy while browsing the\n"
"web. All modern web browsers, such as Firefox, support [[!wikipedia\n"
"JavaScript]], [[!wikipedia Adobe_Flash]], [[!wikipedia HTTP_cookie\n"
"desc=\"cookies\"]], and other services which have been shown to be able to defeat\n"
"the anonymity provided by the Tor network.\n"
msgstr ""

#. type: Plain text
#, no-wrap
msgid ""
"<span class=\"application\">Tor Browser</span> integrates all sorts\n"
"of security measures to prevent such attacks. But since\n"
"<span class=\"application\">Tor Browser</span> disables some dangerous functionalities, some sites might not work as\n"
"usual.\n"
msgstr ""

#. type: Plain text
#, no-wrap
msgid ""
"Some frequently asked questions about <span class=\"application\">Tor Browser</span> can be found in\n"
"[[the FAQ|support/faq#browser]].\n"
msgstr ""

#. type: Plain text
#, no-wrap
msgid "<div class=\"tip\">\n"
msgstr "<div class=\"tip\">\n"

#. type: Plain text
#, no-wrap
msgid ""
"<p>To browse web pages on your local network, see how to\n"
"[[access resources on the local\n"
"network|advanced_topics/lan]].</p>\n"
msgstr ""

#. type: Plain text
#, no-wrap
msgid "</div>\n"
msgstr "</div>\n"

#. type: Plain text
#, no-wrap
msgid "<a id=\"confinement\"></a>\n"
msgstr ""

#. type: Title =
#, no-wrap
msgid "AppArmor confinement, downloading, and uploading files"
msgstr ""

#. type: Plain text
#, no-wrap
msgid ""
"<span class=\"application\">Tor Browser</span> in Tails is confined with\n"
"[[!debwiki AppArmor]] to protect the system and your data from some\n"
"types of attacks against <span class=\"application\">Tor Browser</span>.\n"
"As a consequence, <span class=\"application\">Tor Browser</span> in Tails can\n"
"only read and write to a limited number of folders.\n"
msgstr ""

#. type: Plain text
#, no-wrap
msgid "<div class=\"note\">\n"
msgstr "<div class=\"note\">\n"

#. type: Plain text
#, no-wrap
msgid ""
"<p>This is why, for example, you might face <em>Permission\n"
"denied</em> errors if you try to download files to the\n"
"<em>Home</em> folder.</p>\n"
msgstr ""

#. type: Plain text
#, no-wrap
msgid ""
"- You can save files from <span class=\"application\">Tor\n"
"Browser</span> to the <span class=\"filename\">Tor Browser</span> folder\n"
"that is located in the <span class=\"filename\">Home</span> folder.\n"
"The content of this folder will disappear once you shut down Tails.\n"
msgstr ""

#. type: Plain text
#, no-wrap
msgid ""
"- If you want to upload files with <span class=\"application\">Tor\n"
"Browser</span>, copy them to that folder first.\n"
msgstr ""

#. type: Plain text
msgid ""
"- If you turned on the [[Personal Data|doc/first_steps/persistence/"
"configure#personal_data]] feature of the Persistent Storage, you can also "
"use the *Persistent/Tor Browser* folder to download and upload files from "
"*Tor Browser*. The content of the *Persistent/Tor Browser* folder is saved "
"across different working sessions."
msgstr ""

#. type: Plain text
#, no-wrap
msgid ""
"<p>To prevent Tails from running out of memory and crashing, download\n"
"very big files to the <em>Persistent/Tor Browser</em> folder.\n"
"All the files that you download outside of the Persistent Storage are\n"
"stored in memory (RAM), which is more limited.</p>\n"
msgstr ""

#. type: Plain text
#, no-wrap
msgid ""
"<a id=\"https\"></a>\n"
"<a id=\"https-everywhere\"></a>\n"
msgstr ""
"<a id=\"https\"></a>\n"
"<a id=\"https-everywhere\"></a>\n"

#. type: Title =
#, no-wrap
msgid "HTTPS encryption with HTTPS Everywhere"
msgstr ""

#. type: Plain text
msgid ""
"Using HTTPS instead of HTTP encrypts your communications while browsing the "
"web."
msgstr ""

#. type: Plain text
msgid ""
"All the data exchanged between your browser and the server you are visiting "
"is encrypted. HTTPS prevents the [[Tor exit node from eavesdropping on your "
"communications|doc/about/warning#exit_node]]."
msgstr ""

#. type: Plain text
msgid ""
"HTTPS also includes mechanisms to authenticate the server you are "
"communicating with. But, those mechanisms can be flawed, [[as explained on "
"our warning page|about/warning#man-in-the-middle]]."
msgstr ""

#. type: Plain text
msgid ""
"For example, here is how the browser looks when we try to log in to an email "
"account at [riseup.net](https://riseup.net/), using their [webmail interface]"
"(https://mail.riseup.net/):"
msgstr ""

#. type: Plain text
#, no-wrap
msgid "[[!img doc/anonymous_internet/Tor_Browser/riseup.png link=no alt=\"\"]]\n"
msgstr ""

#. type: Plain text
msgid ""
"Notice the padlock icon on the left of the address bar saying \"mail.riseup."
"net\".  Notice also the address beginning with \"https://\" (instead of "
"\"http://\"). These are the indicators that an encrypted connection using [[!"
"wikipedia HTTPS]] is being used."
msgstr ""

#. type: Plain text
msgid ""
"When you are sending or retrieving sensitive information (like passwords), "
"you should try to only use services providing HTTPS. Otherwise, it is very "
"easy for an eavesdropper to steal whatever information you are sending, or "
"to modify the content of a page on its way to your browser."
msgstr ""

#. type: Plain text
#, no-wrap
msgid ""
"[HTTPS Everywhere](https://www.eff.org/https-everywhere) is a Firefox extension\n"
"included in <span class=\"application\">Tor Browser</span>. It is produced as a collaboration between [The Tor\n"
"Project](https://torproject.org/) and the [Electronic Frontier\n"
"Foundation](https://eff.org/). It encrypts your communications with a number of\n"
"major websites. Many sites on the web offer some limited support for encryption\n"
"over HTTPS, but make it difficult to use. For example, they might default to\n"
"unencrypted HTTP, or fill encrypted pages with links that go back to the\n"
"unencrypted site. The HTTPS Everywhere extension fixes these problems by\n"
"rewriting all requests to these sites to HTTPS.\n"
msgstr ""

#. type: Plain text
msgid "To learn more about HTTPS Everywhere, you can see:"
msgstr ""

#. type: Bullet: ' - '
msgid "the [HTTPS Everywhere homepage](https://www.eff.org/https-everywhere)"
msgstr ""

#. type: Bullet: ' - '
msgid "the [HTTPS Everywhere FAQ](https://www.eff.org/https-everywhere/faq/)"
msgstr ""

#. type: Plain text
#, no-wrap
msgid "<a id=\"torbutton\"></a>\n"
msgstr ""

#. type: Plain text
#, no-wrap
msgid "<a id=\"javascript\"></a>\n"
msgstr ""

#. type: Title =
#, no-wrap
msgid "Protection against dangerous JavaScript"
msgstr ""

#. type: Plain text
msgid ""
"Having all JavaScript disabled by default would disable a lot of harmless "
"and possibly useful JavaScript, and might render many websites unusable."
msgstr ""

#. type: Plain text
#, no-wrap
msgid ""
"That is why JavaScript is enabled by default but\n"
"<span class=\"application\">Tor Browser</span> disables all potentially\n"
"dangerous JavaScript. We consider this as a necessary compromise between\n"
"security and usability.\n"
msgstr ""

#. type: Plain text
#, no-wrap
msgid ""
"<p>To understand better the behavior of <span class=\"application\">Tor\n"
"Browser</span>, for example, regarding JavaScript and cookies, you can\n"
"refer to the <a href=\"https://www.torproject.org/projects/torbrowser/design/\">\n"
"<span class=\"application\">Tor Browser</span> design document</a>.</p>\n"
msgstr ""

#. type: Plain text
#, no-wrap
msgid ""
"<a id=\"security_slider\"></a>\n"
"<a id=\"security_level\"></a>\n"
msgstr ""

#. type: Title =
#, no-wrap
msgid "Security level"
msgstr ""

#. type: Plain text
#, no-wrap
msgid ""
"You can change the security level of <span class=\"application\">Tor Browser</span>\n"
"to disable browser features as a trade-off between security and usability.\n"
"For example, you can set the security level to *Safest* to disable JavaScript completely.\n"
msgstr ""

#. type: Plain text
msgid ""
"The security level is set to *Standard* by default which gives the most "
"usable experience."
msgstr ""

#. type: Plain text
#, no-wrap
msgid ""
"To change the security level, click on the [[!img security-level.png\n"
"class=\"symbolic\" link=\"no\"]] icon on the right of the address bar\n"
"and choose\n"
"<span class=\"guilabel\">Advanced Security Settings&hellip;</span>.\n"
msgstr ""

#. type: Plain text
#, no-wrap
msgid "[[!img security-levels.png link=\"no\" alt=\"\"]]\n"
msgstr ""

#. type: Plain text
#, no-wrap
msgid ""
"<a id=\"circuit_view\"></a>\n"
"<a id=\"new_circuit\"></a>\n"
msgstr ""

#. type: Title =
#, no-wrap
msgid "Tor circuit"
msgstr ""

#. type: Plain text
#, no-wrap
msgid "[[!img circuit_view.png link=no]]\n"
msgstr ""

#. type: Plain text
msgid "Click on the"
msgstr ""

#. type: Plain text
#, no-wrap
msgid "[[!img i.png link=\"no\" class=\"symbolic\" alt=\"Show site information\"]]\n"
msgstr ""

#. type: Plain text
msgid ""
"button in the address bar to show the Tor circuit that is used to connect to "
"the website in the current tab, its 3 relays, their IP addresses, and "
"countries."
msgstr ""

#. type: Plain text
msgid ""
"The last relay in the circuit, the one immediately above the destination "
"website, is the *exit relay*. Its country might influence how the website "
"behaves."
msgstr ""

#. type: Plain text
#, no-wrap
msgid ""
"Click on the\n"
"<span class=\"guilabel\">[[New Circuit for this Site|Tor_Browser#new_circuit]]</span> button\n"
"to use a different circuit.\n"
msgstr ""

#. type: Plain text
#, no-wrap
msgid ""
"You can use\n"
"<span class=\"application\">[[Onion Circuits|doc/anonymous_internet/tor_status]]</span>\n"
"to get more detailed information about the circuits being used.\n"
msgstr ""

#. type: Plain text
#, no-wrap
msgid "<a id=\"new_identity\"></a>\n"
msgstr ""

#. type: Title =
#, no-wrap
<<<<<<< HEAD
msgid "<span class=\"guilabel\">New Identity</span> feature"
=======
msgid "<span class=\"guilabel\">New Identity</span> feature\n"
msgstr ""

#. type: Plain text
#, no-wrap
msgid ""
"To switch to a new identity, choose\n"
"<span class=\"menuchoice\">\n"
"  <span class=\"guimenu\">[[!img lib/open-menu.png alt=\"\" class=symbolic link=no]]</span>&nbsp;▸\n"
"  <span class=\"guimenuitem\">New Identity</span></span>.\n"
msgstr ""

#. type: Plain text
#, no-wrap
msgid ""
"The <span class=\"guilabel\">New Identity</span> feature of\n"
"<span class=\"application\">Tor Browser</span>:\n"
msgstr ""

#. type: Bullet: '  - '
msgid "Closes all open tabs."
msgstr ""

#. type: Bullet: '  - '
msgid ""
"Clears the session state including cache, history, and cookies (except the "
"cookies protected by the **Cookie Protections** feature)."
msgstr ""

#. type: Bullet: '  - '
msgid "Closes all existing web connections and creates new Tor circuits."
msgstr ""

#. type: Bullet: '  - '
msgid "Erases the content of the clipboard."
msgstr ""

#. type: Plain text
#, no-wrap
msgid "<div class=\"caution\">\n"
msgstr "<div class=\"caution\">\n"

#. type: Plain text
#, no-wrap
msgid ""
"<p>This feature is not enough to strongly [[separate contextual identities|about/warning#identities]]\n"
"in the context of Tails, as the connections outside of\n"
"<span class=\"application\">Tor Browser</span> are not restarted.</p>\n"
msgstr ""

#. type: Plain text
#, no-wrap
msgid "<p>Restart Tails instead.</p>\n"
msgstr ""

#. type: Plain text
msgid ""
"For more details, see the [design and implementation of the Tor Browser]"
"(https://www.torproject.org/projects/torbrowser/design/#new-identity)."
msgstr ""

#. type: Plain text
#, no-wrap
msgid "<a id=\"noscript\"></a>\n"
msgstr ""

#. type: Title =
#, no-wrap
msgid "NoScript to have even more control over JavaScript\n"
msgstr ""

#. type: Plain text
#, no-wrap
msgid "[[!img noscript.png link=no alt=\"\"]]\n"
msgstr ""

#. type: Plain text
#, no-wrap
msgid ""
"<span class=\"application\">Tor Browser</span> includes the\n"
"<span class=\"application\">NoScript</span> extension to:\n"
msgstr ""

#. type: Bullet: '- '
msgid ""
"Protect from more JavaScript attacks. For example, cross-site scripting "
"(XSS) attacks."
msgstr ""

#. type: Bullet: '- '
msgid "Allow you to disable JavaScript completely on some websites."
msgstr ""

#. type: Plain text
msgid ""
"For more information, you can refer to the NoScript [website](http://"
"noscript.net/) and [features](http://noscript.net/features)."
>>>>>>> abd3dc78
msgstr ""<|MERGE_RESOLUTION|>--- conflicted
+++ resolved
@@ -7,13 +7,8 @@
 msgstr ""
 "Project-Id-Version: Tails\n"
 "Report-Msgid-Bugs-To: tails-l10n@boum.org\n"
-<<<<<<< HEAD
 "POT-Creation-Date: 2020-04-23 16:49+0000\n"
 "PO-Revision-Date: 2020-01-15 21:27+0000\n"
-=======
-"POT-Creation-Date: 2019-10-10 11:28+0200\n"
-"PO-Revision-Date: 2020-04-23 10:58+0000\n"
->>>>>>> abd3dc78
 "Last-Translator: emmapeel <emma.peel@riseup.net>\n"
 "Language-Team: Tails Translation <tails-l10n@boum.org>\n"
 "Language: id\n"
@@ -387,105 +382,8 @@
 
 #. type: Title =
 #, no-wrap
-<<<<<<< HEAD
 msgid "<span class=\"guilabel\">New Identity</span> feature"
-=======
-msgid "<span class=\"guilabel\">New Identity</span> feature\n"
-msgstr ""
-
-#. type: Plain text
-#, no-wrap
-msgid ""
-"To switch to a new identity, choose\n"
-"<span class=\"menuchoice\">\n"
-"  <span class=\"guimenu\">[[!img lib/open-menu.png alt=\"\" class=symbolic link=no]]</span>&nbsp;▸\n"
-"  <span class=\"guimenuitem\">New Identity</span></span>.\n"
-msgstr ""
-
-#. type: Plain text
-#, no-wrap
-msgid ""
-"The <span class=\"guilabel\">New Identity</span> feature of\n"
-"<span class=\"application\">Tor Browser</span>:\n"
-msgstr ""
-
-#. type: Bullet: '  - '
-msgid "Closes all open tabs."
-msgstr ""
-
-#. type: Bullet: '  - '
-msgid ""
-"Clears the session state including cache, history, and cookies (except the "
-"cookies protected by the **Cookie Protections** feature)."
-msgstr ""
-
-#. type: Bullet: '  - '
-msgid "Closes all existing web connections and creates new Tor circuits."
-msgstr ""
-
-#. type: Bullet: '  - '
-msgid "Erases the content of the clipboard."
-msgstr ""
-
-#. type: Plain text
-#, no-wrap
-msgid "<div class=\"caution\">\n"
-msgstr "<div class=\"caution\">\n"
-
-#. type: Plain text
-#, no-wrap
-msgid ""
-"<p>This feature is not enough to strongly [[separate contextual identities|about/warning#identities]]\n"
-"in the context of Tails, as the connections outside of\n"
-"<span class=\"application\">Tor Browser</span> are not restarted.</p>\n"
-msgstr ""
-
-#. type: Plain text
-#, no-wrap
-msgid "<p>Restart Tails instead.</p>\n"
-msgstr ""
-
-#. type: Plain text
-msgid ""
-"For more details, see the [design and implementation of the Tor Browser]"
-"(https://www.torproject.org/projects/torbrowser/design/#new-identity)."
-msgstr ""
-
-#. type: Plain text
-#, no-wrap
-msgid "<a id=\"noscript\"></a>\n"
-msgstr ""
-
-#. type: Title =
-#, no-wrap
-msgid "NoScript to have even more control over JavaScript\n"
-msgstr ""
-
-#. type: Plain text
-#, no-wrap
-msgid "[[!img noscript.png link=no alt=\"\"]]\n"
-msgstr ""
-
-#. type: Plain text
-#, no-wrap
-msgid ""
-"<span class=\"application\">Tor Browser</span> includes the\n"
-"<span class=\"application\">NoScript</span> extension to:\n"
-msgstr ""
-
-#. type: Bullet: '- '
-msgid ""
-"Protect from more JavaScript attacks. For example, cross-site scripting "
-"(XSS) attacks."
-msgstr ""
-
-#. type: Bullet: '- '
-msgid "Allow you to disable JavaScript completely on some websites."
-msgstr ""
-
-#. type: Plain text
-msgid ""
-"For more information, you can refer to the NoScript [website](http://"
-"noscript.net/) and [features](http://noscript.net/features)."
->>>>>>> abd3dc78
-msgstr ""+msgstr ""
+
+#~ msgid "<div class=\"caution\">\n"
+#~ msgstr "<div class=\"caution\">\n"