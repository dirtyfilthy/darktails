# SOME DESCRIPTIVE TITLE
# Copyright (C) YEAR Free Software Foundation, Inc.
# This file is distributed under the same license as the PACKAGE package.
# FIRST AUTHOR <EMAIL@ADDRESS>, YEAR.
#
msgid ""
msgstr ""
"Project-Id-Version: PACKAGE VERSION\n"
"Report-Msgid-Bugs-To: tails-l10n@boum.org\n"
<<<<<<< HEAD
"POT-Creation-Date: 2020-04-15 09:32+0200\n"
=======
"POT-Creation-Date: 2020-04-15 02:12+0000\n"
>>>>>>> 5f2d5937
"PO-Revision-Date: 2019-07-29 15:50+0000\n"
"Last-Translator: emmapeel <emma.peel@riseup.net>\n"
"Language-Team: Persian <http://weblate.451f.org:8889/projects/tails/electrum/"
"fa/>\n"
"Language: fa\n"
"MIME-Version: 1.0\n"
"Content-Type: text/plain; charset=UTF-8\n"
"Content-Transfer-Encoding: 8bit\n"
"Plural-Forms: nplurals=1; plural=0;\n"
"X-Generator: Weblate 2.20\n"

#. type: Plain text
#, fuzzy, no-wrap
#| msgid "[[!meta title=\"Exchange bitcoins using Electrum\"]]\n"
msgid "[[!meta title=\"Exchanging bitcoins using Electrum\"]]\n"
msgstr "[[!meta title=\"مبادلهٔ بیت‌کوین با استفاده از الکترام\"]]\n"

#. type: Plain text
#, no-wrap
msgid "[[!toc levels=\"2\"]]\n"
msgstr ""

#. type: Plain text
#, no-wrap
msgid ""
"[<span class=\"application\">Electrum</span>](https://electrum.org/) is a [[!wikipedia bitcoin]] client that is\n"
"particularly suited to the context of Tails because:\n"
msgstr ""
"[<span class=\"application\">الکترام</span>](https://electrum.org/) یک کارخواه [[!wikipedia bitcoin]]\n"
"است که بسیار برای تیلز مناسب است، چون:\n"

#. type: Bullet: '  - '
#, fuzzy
#| msgid ""
#| "Your wallet can be recovered entirely from a passphrase, called *seed*. "
#| "So you can use your wallet from different devices and avoid losing "
#| "bitcoins in a backup mistake or computer failure."
msgid ""
"You can use your wallet from different devices and avoid losing bitcoins in "
"a backup mistake or computer failure."
msgstr ""
"کیف‌پول بیت‌کوین ممکن است به طور کامل با یک گذرواژه بازیابی شود که به آن *سید* "
"می‌گوییم. بنابراین می‌توانید کیف‌پول خود را روی دستگاه‌های مختلف استفاده کنید و "
"بیت‌کوین‌های خود را به خاطر اشتباه در گرفتن نسخهٔ پشتیبان یا اشتباه رایانه‌ای از "
"دست ندهید."

#. type: Bullet: '  - '
#, fuzzy
#| msgid ""
#| "Electrum does not download the blockchain. So there is no waiting time "
#| "when starting."
msgid ""
"Electrum does not download the blockchain, so there is no waiting time when "
"starting."
msgstr ""
"الکترام بلاک‌چِین را دانلود نمی‌کند. بنابراین هنگام راه‌اندازی نیازی به انتظار "
"نیست."

#. type: Bullet: '  - '
#, fuzzy
#| msgid "You can sign transactions from an offline working session."
msgid ""
"You can sign transactions from an offline working session for additional "
"security."
msgstr "می‌توانید تراکنش‌های خود را از یک نشست کاری آفلاین امضا کنید."

#. type: Plain text
#, no-wrap
msgid ""
"To start <span class=\"application\">Electrum</span> choose\n"
"<span class=\"menuchoice\">\n"
"  <span class=\"guimenu\">Applications</span>&nbsp;▸\n"
"  <span class=\"guisubmenu\">Internet</span>&nbsp;▸\n"
"  <span class=\"guimenuitem\">Electrum Bitcoin Wallet</span>\n"
"</span>.\n"
msgstr ""
"برای راه‌اندازی <span class=\"application\">الکترام</span> از این مسیر بروید:\n"
"<span class=\"menuchoice\">\n"
"  <span class=\"guimenu\">ابزارها</span>&nbsp;◀\n"
"  <span class=\"guisubmenu\">اینترنت</span>&nbsp;◀\n"
"  <span class=\"guimenuitem\">کیف‌پول بیت‌کوین الکترام</span>\n"
"</span>.\n"

#. type: Plain text
msgid ""
"To learn how to use *Electrum*, read the [documentation on the *Electrum* "
"wiki](http://docs.electrum.org)."
msgstr ""
"برای یادگیری نحوهٔ استفاده از *الکترام*،  [سند ویکی *الکترام*](http://docs."
"electrum.org) را بخوانید."

#. type: Plain text
msgid ""
"For an explanation of how Bitcoin works in simple terms, read [The In-Depth "
"Guide to Bitcoin That Won’t Leave You Frustrated](https://www.vpnmentor.com/"
"blog/ultimate-guide-bitcoin/)."
msgstr ""

#. type: Plain text
#, no-wrap
msgid "<div class=\"caution\">\n"
msgstr "<div class=\"caution\">\n"

#. type: Plain text
#, no-wrap
msgid ""
"<p>Bitcoin is <a href=\"https://bitcoin.org/en/faq#is-bitcoin-anonymous\">not\n"
"anonymous</a>.</p>\n"
msgstr ""
"<p>بیت‌کوین <a href=\"https://bitcoin.org/fa/faq#is-bitcoin-anonymous\">\n"
"ناشناس نیست</a>.</p>\n"

#. type: Plain text
#, fuzzy, no-wrap
#| msgid ""
#| "<p>To make it harder to relate your different transactions, you should use\n"
#| "different receiving addresses for each transaction.</p>\n"
msgid ""
"<p>To make it harder to relate your different transactions, you should use\n"
"a different receiving address for each transaction.\n"
"<span class=\"application\">Electrum</span> automatically generates new\n"
"addresses for you to use.</p>\n"
msgstr ""
"<p>برای دشوارتر کردن مرتبط دانستن تراکنش‌های مختلف خود می‌توانید\n"
"از آدرس‌های دریافتی مختلف برای هر تراکنش استفاده کنید.</p>\n"

#. type: Plain text
#, no-wrap
msgid "</div>\n"
msgstr "</div>\n"

#. type: Plain text
#, no-wrap
msgid "<div class=\"tip\">\n"
msgstr "<div class=\"tip\">\n"

#. type: Plain text
#, fuzzy, no-wrap
#| msgid ""
#| "To start <span class=\"application\">Electrum</span> choose\n"
#| "<span class=\"menuchoice\">\n"
#| "  <span class=\"guimenu\">Applications</span>&nbsp;▸\n"
#| "  <span class=\"guisubmenu\">Internet</span>&nbsp;▸\n"
#| "  <span class=\"guimenuitem\">Electrum Bitcoin Wallet</span>\n"
#| "</span>.\n"
msgid ""
"<p><span class=\"application\">Electrum</span> uses <em>mBTC</em> as the\n"
"default base unit. 1 mBTC = 0.001 BTC. To change this setting choose\n"
"<span class=\"menuchoice\">\n"
"  <span class=\"guimenu\">Tools</span>&nbsp;▸\n"
"  <span class=\"guimenuitem\">Preference</span></span> and open the\n"
"<span class=\"guilabel\">Appearance</span> tab.</p>\n"
msgstr ""
"برای راه‌اندازی <span class=\"application\">الکترام</span> از این مسیر بروید:\n"
"<span class=\"menuchoice\">\n"
"  <span class=\"guimenu\">ابزارها</span>&nbsp;◀\n"
"  <span class=\"guisubmenu\">اینترنت</span>&nbsp;◀\n"
"  <span class=\"guimenuitem\">کیف‌پول بیت‌کوین الکترام</span>\n"
"</span>.\n"

#. type: Plain text
#, fuzzy, no-wrap
#| msgid "<p>Do not blindly trust the bitcoin balance that <span class=\"application\">Electrum</span> displays.</p>\n"
msgid ""
"<p>Do not blindly trust the bitcoin balance that <span class=\"application\">Electrum</span>\n"
"displays as <em>unconfirmed</em>. Wait for transactions to be confirmed.</p>\n"
msgstr "<p>به میزان بیت‌کوین خود که <span class=\"application\">الکترام</span>  نمایش می‌دهد اعتماد کورکورانه نداشته باشید.</p>\n"

#. type: Title =
#, no-wrap
msgid "Recovering your wallet from its seed"
msgstr ""

#. type: Title -
#, no-wrap
msgid "Backing up your seed"
msgstr ""

#. type: Plain text
#, no-wrap
msgid ""
"Your wallet can be recovered entirely from its <em>seed</em>: the\n"
"chain of words generated by <span class=\"application\">Electrum</span>\n"
"when creating the wallet. But if you lose your seed, you\n"
"lose your entire wallet.\n"
msgstr ""

#. type: Plain text
msgid "That's why we recommend you both:"
msgstr ""

#. type: Bullet: '- '
#, fuzzy
#| msgid ""
#| "<p>That's why we recommend that you activate the [[<span class=\"guilabel"
#| "\">Bitcoin Client</span>\n"
#| "persistence feature|doc/first_steps/persistence/configure/#bitcoin]] to\n"
#| "store your bitcoin wallet and preferences across separate working\n"
#| "sessions.</p>\n"
msgid ""
"Turn on the [[Bitcoin Client|doc/first_steps/persistence/configure#bitcoin]] "
"feature of the Persistent Storage to store your bitcoin wallet and "
"preferences across separate working sessions."
msgstr ""
"<p>به همین خاطر است که توصیه می‌شود [[ویژگی <span class=\"guilabel\">کارخواه "
"بیت‌کوین</span>\n"
"مانا|doc/first_steps/persistence/configure/#bitcoin]] را فعال کنید\n"
"تا کیف‌پول بیت‌کوین خود و ترجیحات آن در طول نشست‌های کاری مختلف \n"
"ذخیره شوند.</p>\n"

#. type: Bullet: '- '
msgid ""
"Backup your seed outside of Tails. For example, you can write it down on a "
"piece of paper and keep it with you."
msgstr ""

#. type: Plain text
#, no-wrap
msgid "<a name=\"corrupted\"></a>\n"
msgstr ""

#. type: Title -
#, no-wrap
msgid "Fixing a corrupted wallet"
msgstr ""

#. type: Plain text
#, no-wrap
msgid ""
"If <span class=\"application\">Electrum</span> fails to start or stays\n"
"minimized, maybe your <span class=\"application\">Electrum</span> folder\n"
"is corrupted.\n"
msgstr ""

#. type: Plain text
msgid "To recover your wallet from its seed:"
msgstr ""

#. type: Bullet: '1. '
msgid "Make sure that <span class=\"application\">Electrum</span> is closed."
msgstr ""

#. type: Bullet: '1. '
msgid "Open your <span class=\"filename\">Home</span> folder."
msgstr ""

#. type: Bullet: '1. '
msgid ""
"Click on the <span class=\"guimenu\">[[!img lib/pan-down.png alt=\"menu "
"toggle\" class=\"symbolic\" link=\"no\"]]</span> button in the title bar and "
"choose <span class=\"guilabel\">Show Hidden Files</span>."
msgstr ""

#. type: Bullet: '1. '
msgid "Open the <span class=\"filename\">.electrum</span> folder."
msgstr ""

#. type: Bullet: '1. '
msgid "Delete the <span class=\"filename\">wallets</span> folder."
msgstr ""

#. type: Bullet: '1. '
msgid "Start <span class=\"application\">Electrum</span>."
msgstr ""

#. type: Bullet: '1. '
msgid ""
"When creating a new wallet choose <span class=\"guilabel\">I already have a "
"seed</span> and specify the seed of your wallet."
msgstr ""

#~ msgid "<div class=\"bug\">\n"
#~ msgstr "<div class=\"bug\">\n"

#~ msgid ""
#~ "<p>If you loose your <em>seed</em>, then you loose your entire wallet.</"
#~ "p>\n"
#~ msgstr ""
#~ "<p>اگر <em>سید</em> خود را از دست بدهید، تمام کیف‌پول خود را از دست "
#~ "داده‌اید.</p>\n"

#~ msgid ""
#~ "<p><span class=\"application\">Electrum</span> relies on\n"
#~ "<a href=\"https://bitcoin.org/en/developer-guide#simplified-payment-"
#~ "verification-spv\">Simplified\n"
#~ "Payment Verification</a> (SPV) to avoid downloading the full block\n"
#~ "chain. But with this technique, the servers to which <span\n"
#~ "class=\"application\">Electrum</span> connects can withhold information\n"
#~ "from their clients. Read more about the\n"
#~ "<a href=\"https://bitcoin.org/en/developer-guide#potential-spv-weaknesses"
#~ "\">weaknesses\n"
#~ "of SPV</a> in the Bitcoin Developer Guide.</p>\n"
#~ msgstr ""
#~ "<p><span class=\"application\">الکترام</span> متکی بر\n"
#~ "<a href=\"https://bitcoin.org/en/developer-guide#simplified-payment-"
#~ "verification-spv\">تأیید ساده‌شدهٔ پرداخت</a> (SPV) \n"
#~ "جهت اجتناب از دانلود کردن بلاک‌چین کامل است.\n"
#~ "اما با این روش سروری که <span\n"
#~ "class=\"application\">الکترام</span> به آن متصل می‌شود می‌تواند اطلاعات را "
#~ "از کارخواهان خود مخفی نگه دارد. \n"
#~ "در راهنمای توسعهٔ بیت‌کوین بیشتر در مورد\n"
#~ "<a href=\"https://bitcoin.org/en/developer-guide#potential-spv-weaknesses"
#~ "\">ضعف‌های تأیید ساده‌شدهٔ پرداخت</a> بخوانید.</p>\n"<|MERGE_RESOLUTION|>--- conflicted
+++ resolved
@@ -7,11 +7,7 @@
 msgstr ""
 "Project-Id-Version: PACKAGE VERSION\n"
 "Report-Msgid-Bugs-To: tails-l10n@boum.org\n"
-<<<<<<< HEAD
-"POT-Creation-Date: 2020-04-15 09:32+0200\n"
-=======
 "POT-Creation-Date: 2020-04-15 02:12+0000\n"
->>>>>>> 5f2d5937
 "PO-Revision-Date: 2019-07-29 15:50+0000\n"
 "Last-Translator: emmapeel <emma.peel@riseup.net>\n"
 "Language-Team: Persian <http://weblate.451f.org:8889/projects/tails/electrum/"
@@ -112,6 +108,21 @@
 
 #. type: Plain text
 #, no-wrap
+msgid "<div class=\"bug\">\n"
+msgstr "<div class=\"bug\">\n"
+
+#. type: Plain text
+#, no-wrap
+msgid "[[!inline pages=\"doc/anonymous_internet/electrum/phishing.inline\" raw=\"yes\" sort=\"age\"]]\n"
+msgstr ""
+
+#. type: Plain text
+#, no-wrap
+msgid "</div>\n"
+msgstr "</div>\n"
+
+#. type: Plain text
+#, no-wrap
 msgid "<div class=\"caution\">\n"
 msgstr "<div class=\"caution\">\n"
 
@@ -137,11 +148,6 @@
 msgstr ""
 "<p>برای دشوارتر کردن مرتبط دانستن تراکنش‌های مختلف خود می‌توانید\n"
 "از آدرس‌های دریافتی مختلف برای هر تراکنش استفاده کنید.</p>\n"
-
-#. type: Plain text
-#, no-wrap
-msgid "</div>\n"
-msgstr "</div>\n"
 
 #. type: Plain text
 #, no-wrap
@@ -182,12 +188,12 @@
 
 #. type: Title =
 #, no-wrap
-msgid "Recovering your wallet from its seed"
+msgid "Recovering your wallet from its seed\n"
 msgstr ""
 
 #. type: Title -
 #, no-wrap
-msgid "Backing up your seed"
+msgid "Backing up your seed\n"
 msgstr ""
 
 #. type: Plain text
@@ -235,7 +241,7 @@
 
 #. type: Title -
 #, no-wrap
-msgid "Fixing a corrupted wallet"
+msgid "Fixing a corrupted wallet\n"
 msgstr ""
 
 #. type: Plain text
@@ -282,9 +288,6 @@
 "When creating a new wallet choose <span class=\"guilabel\">I already have a "
 "seed</span> and specify the seed of your wallet."
 msgstr ""
-
-#~ msgid "<div class=\"bug\">\n"
-#~ msgstr "<div class=\"bug\">\n"
 
 #~ msgid ""
 #~ "<p>If you loose your <em>seed</em>, then you loose your entire wallet.</"
