--- conflicted
+++ resolved
@@ -5,25 +5,16 @@
 #
 msgid ""
 msgstr ""
-<<<<<<< HEAD
-"Project-Id-Version: PACKAGE VERSION\n"
-"POT-Creation-Date: 2015-11-03 20:16+0100\n"
-"PO-Revision-Date: YEAR-MO-DA HO:MI+ZONE\n"
-"Last-Translator: FULL NAME <EMAIL@ADDRESS>\n"
-"Language-Team: LANGUAGE <LL@li.org>\n"
-"Language: \n"
-=======
 "Project-Id-Version: Tails\n"
 "POT-Creation-Date: 2015-04-24 23:21+0300\n"
-"PO-Revision-Date: 2015-10-07 21:21+0100\n"
+"PO-Revision-Date: 2015-11-04 22:05+0100\n"
 "Last-Translator: Tails translators <tails@boum.org>\n"
 "Language-Team: Tails translators <tails@boum.org>\n"
 "Language: de\n"
->>>>>>> 290f6462
 "MIME-Version: 1.0\n"
 "Content-Type: text/plain; charset=UTF-8\n"
 "Content-Transfer-Encoding: 8bit\n"
-"X-Generator: Poedit 1.6.10\n"
+"X-Generator: Poedit 1.8.6\n"
 
 #. type: Plain text
 #, no-wrap
@@ -299,7 +290,7 @@
 #. type: Plain text
 #, no-wrap
 msgid "<p>This feature is not a good solution to [[separate contextual identities|about/warning#identities]], as:\n"
-msgstr "<p>Diese Funktion ist keine gute Lösung, um [[Identitäten für seperate Kontexte zu trennen|about/warning#identities]], da:\n"
+msgstr "<p>Diese Funktion ist keine gute Lösung, um [[Identitäten für separate Kontexte zu trennen|about/warning#identities]], da:\n"
 
 #. type: Plain text
 #, no-wrap
@@ -338,7 +329,7 @@
 "startup_options/bridge_mode]]."
 msgstr ""
 "Um Bridges, Firewall- oder Proxyeinstellungen zu konfigurieren, [[wählen Sie "
-"die entsprchende Option im <span class=\"application\">Tails Greeter</span>|"
+"die entsprechende Option im <span class=\"application\">Tails Greeter</span>|"
 "first_steps/startup_options/bridge_mode]]."
 
 #. type: Bullet: '  - '
@@ -352,13 +343,7 @@
 #. type: Bullet: '  - '
 msgid ""
 "It is impossible to configure Tails to act as a Tor relay using <span class="
-<<<<<<< HEAD
 "\"application\">Vidalia</span>."
 msgstr ""
-=======
-"\"application\">Vidalia</span>. See [[!tails_ticket 5438]]."
-msgstr ""
 "Es ist nicht möglich, mit <span class=\"application\">Vidalia</span> Tails "
-"zu einem Tor-Relais zu konfigurieren. Lesen Sie hierzu [[!tails_ticket "
-"5438]]."
->>>>>>> 290f6462
+"zu einem Tor-Relais zu konfigurieren."