--- conflicted
+++ resolved
@@ -7,11 +7,7 @@
 msgstr ""
 "Project-Id-Version: Tails\n"
 "Report-Msgid-Bugs-To: tails-l10n@boum.org\n"
-<<<<<<< HEAD
-"POT-Creation-Date: 2020-04-12 16:10+0200\n"
-=======
 "POT-Creation-Date: 2020-04-15 02:12+0000\n"
->>>>>>> 5f2d5937
 "PO-Revision-Date: 2020-03-17 18:35+0000\n"
 "Last-Translator: xin <xin@riseup.net>\n"
 "Language-Team: Tails translators <tails@boum.org>\n"
@@ -93,8 +89,8 @@
 
 #. type: Title =
 #, no-wrap
-msgid "Configure an email account"
-msgstr "Configurer un compte de messagerie électronique"
+msgid "Configure an email account\n"
+msgstr "Configurer un compte de messagerie électronique\n"
 
 #. type: Plain text
 #, no-wrap
@@ -103,8 +99,8 @@
 
 #. type: Title =
 #, no-wrap
-msgid "OpenPGP encryption with Enigmail"
-msgstr "Chiffrement OpenPGP avec Enigmail"
+msgid "OpenPGP encryption with Enigmail\n"
+msgstr "Chiffrement OpenPGP avec Enigmail\n"
 
 #. type: Plain text
 #, no-wrap
@@ -202,8 +198,8 @@
 
 #. type: Title =
 #, no-wrap
-msgid "Enhanced privacy"
-msgstr "Amélioration de la confidentialité"
+msgid "Enhanced privacy\n"
+msgstr "Amélioration de la confidentialité\n"
 
 #. type: Plain text
 #, no-wrap
@@ -283,8 +279,8 @@
 
 #. type: Title =
 #, no-wrap
-msgid "Using Thunderbird in your language"
-msgstr "Utiliser Thunderbird dans votre langue"
+msgid "Using Thunderbird in your language\n"
+msgstr "Utiliser Thunderbird dans votre langue\n"
 
 #. type: Plain text
 #, no-wrap
