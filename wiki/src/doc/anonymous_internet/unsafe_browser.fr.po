# SOME DESCRIPTIVE TITLE
# Copyright (C) YEAR Free Software Foundation, Inc.
# This file is distributed under the same license as the PACKAGE package.
# FIRST AUTHOR <EMAIL@ADDRESS>, YEAR.
#
msgid ""
msgstr ""
"Project-Id-Version: SACKAGE VERSION\n"
"POT-Creation-Date: 2014-11-04 22:26+0100\n"
"PO-Revision-Date: 2015-01-18 10:54-0000\n"
"Last-Translator: amnesia <amnesia@boum.org>\n"
"Language-Team: SLANGUAGE <LL@li.org>\n"
"MIME-Version: 1.0\n"
"Content-Type: text/plain; charset=UTF-8\n"
"Content-Transfer-Encoding: 8bit\n"
"X-Generator: Poedit 1.5.4\n"

#. type: Plain text
#, no-wrap
msgid "[[!meta title=\"Logging in to captive portals\"]]\n"
msgstr "[[!meta title=\"S'identifier auprès d'un portail captif\"]]\n"

#. type: Plain text
msgid ""
"Many publicly accessible Internet connections (usually available through a "
"wireless network connection) require its users to register and login in "
"order to get access to the Internet. This include both free and paid for "
"services that may be found at Internet cafés, libraries, airports, hotels, "
"universities etc. Normally in these situations, a so called *captive portal* "
"intercepts any website request made and redirects the web browser to a login "
"page. None of that works when Tor is used, so a browser with unrestricted "
"network access is necessary."
msgstr ""
"De nombreux points d'accès internets publics (principalement accessibles en "
"wifi) nécessitent de s'identifier pour accéder à internet. Que se soit un "
"service payant ou gratuit, la plupart des accès disponibles dans les cyber-"
"cafés, bibliothèques, aéroports, hôtels, ou université par exemple "
"interceptent toutes les connexions vers internet et les redirigent vers une "
"page d'identification, appelée *portail captif*. Aucun de ces portails "
"captifs ne fonctionne avec Tor, c'est pourquoi un navigateur web ayant un "
"accès sans restriction à internet est nécessaire."

#. type: Plain text
#, no-wrap
msgid ""
"Tails includes an <span class=\"application\">Unsafe Browser</span> for this\n"
"purpose, and it can be started via the menu\n"
"<span class=\"menuchoice\">\n"
"  <span class=\"guimenu\">Applications</span>&nbsp;▸\n"
"  <span class=\"guisubmenu\">Internet</span>&nbsp;▸\n"
"  <span class=\"guimenuitem\">Unsafe Web Browser</span></span>.\n"
msgstr ""
"Tails fournit pour cela un <span class=\"application\">Navigateur web Non-sécurisé</span>, disponible\n"
"*via* le menu\n"
"<span class=\"menuchoice\">\n"
"  <span class=\"guimenu\">Applications</span>&nbsp;▸\n"
"  <span class=\"guisubmenu\">Internet</span>&nbsp;▸\n"
"  <span class=\"guimenuitem\">Navigateur Web Non-sécurisé</span></span>.\n"

#. type: Plain text
#, no-wrap
#| msgid ""
#| "The <span class=\"application\">Unsafe Browser</span> has a red and yellow theme\n"
#| "to differentiate it from the [[Tor Browser|Tor_Browser]].\n"
msgid ""
"The <span class=\"application\">Unsafe Browser</span> has a red and yellow theme\n"
"to differentiate it from [[<span class=\"application\">Tor Browser</span>|Tor_Browser]].\n"
msgstr ""
"Le <span class=\"application\">Navigateur Non-sécurisé</span> a un habillage rouge et jaune\n"
<<<<<<< HEAD
"pour le différencier du [[<span class=\"application\">Tor Browser</span>|Tor_Browser]].\n"
=======
"pour le différencier du [[<span class=\"application\">navigateur Tor</span>|Tor_Browser]].\n"
>>>>>>> be71ac7e

#. type: Plain text
#, no-wrap
msgid "<div class=\"caution\">\n"
msgstr "<div class=\"caution\">\n"

#. type: Plain text
#, no-wrap
msgid ""
"<p><strong>The <span class=\"application\">Unsafe Browser</span> is not\n"
"anonymous</strong>. Use it only to log in to captive portals.</p>\n"
msgstr ""
"<p><strong>Le <span class=\"application\">Navigateur Non-sécurisé</span> n'est\n"
"pas anonyme</strong>. Utilisez le uniquement pour vous identifier auprès des\n"
"portails captifs.</p>\n"

#. type: Plain text
#, no-wrap
msgid "</div>\n"
msgstr "</div>\n"

#. type: Plain text
#, no-wrap
#| msgid "<div class=\"caution\">\n"
msgid "<div class=\"note\">\n"
msgstr "<div class=\"note\">\n"

#. type: Plain text
#, no-wrap
#| msgid ""
#| "The <span class=\"application\">Unsafe Browser</span> has a red and yellow theme\n"
#| "to differentiate it from the [[Tor Browser|Tor_Browser]].\n"
msgid ""
"<p>As a consequence, if you download files using the <span\n"
"class=\"application\">Unsafe Browser</span> it is not possible to access\n"
"them outside of the <span class=\"application\">Unsafe Browser</span>\n"
"itself.</p>\n"
msgstr ""
"<p>En conséquence, si vous téléchargez des fichiers avec le <span\n"
"class=\"application\">Navigateur Non-sécurisé</span>, il n'est pas possible\n"
"d'y accéder en dehors du <span class=\"application\">Navigateur Non-sécurisé</span>.</p>\n"

#. type: Plain text
msgid "Security recommendations:"
msgstr "Recommandations de sécurité :"

#. type: Bullet: '* '
#| msgid ""
#| "Do not run this browser at the same time as the normal, anonymous web "
#| "browser. This makes it easy to not mistake one browser for the other, "
#| "which could have catastrophic consequences."
msgid ""
"Do not run this browser at the same time as the anonymous [[<span class="
"\"application\">Tor Browser</span>|Tor_Browser]]. This makes it easy to not "
"mistake one browser for the other, which could have catastrophic "
"consequences."
msgstr ""
<<<<<<< HEAD
"N'utilisez pas ce navigateur en même temps que le navigateur anonyme "
"[[<span class=\"application\">Tor Browser</span>|Tor_Browser]]."
"Cela vous permet d'éviter de confondre ces deux navigateurs, ce qui "
"pourrait s'avérer catastrophique."
=======
"N'utilisez pas ce navigateur en même temps que le navigateur anonyme [[<span "
"class=\"application\">navigateur Tor</span>|Tor_Browser]].Cela vous permet "
"d'éviter de confondre ces deux navigateurs, ce qui pourrait s'avérer "
"catastrophique."
>>>>>>> be71ac7e

#. type: Bullet: '* '
msgid ""
"When using [[doc/first_steps/startup_options/windows_camouflage]] the red "
"theme is disabled in order to raise less suspicion. It is still possible to "
"quietly identify the <span class=\"application\">Unsafe Browser</span> since "
"it has English Wikipedia as its default (and only) search engine in the "
"navigation toolbar. The lack of the onion icon is another such visual "
"reminder."
msgstr ""
"Lorsque vous utilisez l'option [[Windows camouflage|doc/first_steps/"
"startup_options/windows_camouflage]], le thème rouge est désactivé pour "
"éviter d'éveiller les soupçons. Il est toujours possible de différencier le "
"<span class=\"application\">Navigateur Non-sécurisé</span> par le fait que "
"Wikipedia en anglais est le moteur de recherche par défaut, et le seul, "
"disponible dans la barre de navigation. L'absence de l'icône représentant un "
"oignon est un autre moyen de ne pas faire de confusion."

#~ msgid ""
#~ "While this browser can be used unrestrictively for anything, it is "
#~ "*highly* recommended to only use it to access and log in to captive "
#~ "portals."
#~ msgstr ""
#~ "Bien que ce navigateur soit utilisable sans restriction, il est "
#~ "*hautement* recommandé de l'utiliser uniquement pour accéder et "
#~ "s'identifier auprès des portails captifs."

#~ msgid ""
#~ "Tails includes an \"Unsafe Browser\" for this purpose, and it can be\n"
#~ "started via the menu: `Application -> Internet -> Unsafe\n"
#~ "Browser`. Its red/yellow theme should make it fairly obvious that a\n"
#~ "different (and in this case, unsafe) browser is used compared to the\n"
#~ "normal, safe web browser included in Tails.\n"
#~ msgstr ""
#~ "Tails fournit pour cela un \"Navigateur web Non-sécurisé\", disponible\n"
#~ "*via* le menu `Application -> Internet -> Navigateur Web Non-sécurisé`. "
#~ "Son\n"
#~ "apparence rouge et jaune devrait permettre de le différencier\n"
#~ "clairement du navigateur sécurisé inclus dans Tails.\n"<|MERGE_RESOLUTION|>--- conflicted
+++ resolved
@@ -67,11 +67,7 @@
 "to differentiate it from [[<span class=\"application\">Tor Browser</span>|Tor_Browser]].\n"
 msgstr ""
 "Le <span class=\"application\">Navigateur Non-sécurisé</span> a un habillage rouge et jaune\n"
-<<<<<<< HEAD
-"pour le différencier du [[<span class=\"application\">Tor Browser</span>|Tor_Browser]].\n"
-=======
 "pour le différencier du [[<span class=\"application\">navigateur Tor</span>|Tor_Browser]].\n"
->>>>>>> be71ac7e
 
 #. type: Plain text
 #, no-wrap
@@ -129,17 +125,10 @@
 "mistake one browser for the other, which could have catastrophic "
 "consequences."
 msgstr ""
-<<<<<<< HEAD
-"N'utilisez pas ce navigateur en même temps que le navigateur anonyme "
-"[[<span class=\"application\">Tor Browser</span>|Tor_Browser]]."
-"Cela vous permet d'éviter de confondre ces deux navigateurs, ce qui "
-"pourrait s'avérer catastrophique."
-=======
 "N'utilisez pas ce navigateur en même temps que le navigateur anonyme [[<span "
 "class=\"application\">navigateur Tor</span>|Tor_Browser]].Cela vous permet "
 "d'éviter de confondre ces deux navigateurs, ce qui pourrait s'avérer "
 "catastrophique."
->>>>>>> be71ac7e
 
 #. type: Bullet: '* '
 msgid ""
