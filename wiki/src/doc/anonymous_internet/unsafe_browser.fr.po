--- conflicted
+++ resolved
@@ -6,13 +6,8 @@
 msgid ""
 msgstr ""
 "Project-Id-Version: SACKAGE VERSION\n"
-<<<<<<< HEAD
-"POT-Creation-Date: 2014-04-25 12:41+0200\n"
-"PO-Revision-Date: 2012-09-05 22:32+0200\n"
-=======
 "POT-Creation-Date: 2014-06-08 19:38+0300\n"
 "PO-Revision-Date: 2014-05-10 20:03-0000\n"
->>>>>>> 74799a4c
 "Last-Translator: amnesia <amnesia@boum.org>\n"
 "Language-Team: SLANGUAGE <LL@li.org>\n"
 "Language: \n"
@@ -54,11 +49,7 @@
 "<span class=\"menuchoice\">\n"
 "  <span class=\"guimenu\">Applications</span>&nbsp;▸\n"
 "  <span class=\"guisubmenu\">Internet</span>&nbsp;▸\n"
-<<<<<<< HEAD
-"  <span class=\"guimenuitem\">Unsafe Browser</span></span>.\n"
-=======
 "  <span class=\"guimenuitem\">Unsafe Web Browser</span></span>.\n"
->>>>>>> 74799a4c
 msgstr ""
 "Tails fournit pour cela un <span class=\"application\">Navigateur web Non-sécurisé</span>, disponible\n"
 "*via* le menu\n"
@@ -73,11 +64,8 @@
 "The <span class=\"application\">Unsafe Browser</span> has a red and yellow theme\n"
 "to differentiate it from the [[Tor Browser|Tor_Browser]].\n"
 msgstr ""
-<<<<<<< HEAD
-=======
 "Le <span class=\"application\">Navigateur Non-sécurisé</span> a un habillage rouge et jaune\n"
 "pour le différencier du [[Navigateur Tor|Tor_Browser]].\n"
->>>>>>> 74799a4c
 
 #. type: Plain text
 #, no-wrap
@@ -92,11 +80,7 @@
 msgstr ""
 "<p><strong>Le <span class=\"application\">Navigateur Non-sécurisé</span> n'est\n"
 "pas anonyme</strong>. Utilisez le uniquement pour vous identifier auprès des\n"
-<<<<<<< HEAD
-"portails captifs"
-=======
 "portails captifs.</p>\n"
->>>>>>> 74799a4c
 
 #. type: Plain text
 #, no-wrap
