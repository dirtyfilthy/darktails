--- conflicted
+++ resolved
@@ -7,11 +7,7 @@
 msgstr ""
 "Project-Id-Version: PACKAGE VERSION\n"
 "Report-Msgid-Bugs-To: tails-l10n@boum.org\n"
-<<<<<<< HEAD
-"POT-Creation-Date: 2020-04-12 16:10+0200\n"
-=======
 "POT-Creation-Date: 2020-04-15 02:12+0000\n"
->>>>>>> 5f2d5937
 "PO-Revision-Date: 2020-03-08 15:37+0000\n"
 "Last-Translator: emmapeel <emma.peel@riseup.net>\n"
 "Language-Team: LANGUAGE <LL@li.org>\n"
@@ -36,7 +32,7 @@
 #. type: Title =
 #, fuzzy, no-wrap
 #| msgid "[[!meta title=\"Connecting to the network with NetworkManager\"]]\n"
-msgid "Connecting to a network"
+msgid "Connecting to a network\n"
 msgstr "[[!meta title=\"Conectando à rede com o NetworkManager\"]]\n"
 
 #. type: Plain text
@@ -190,7 +186,7 @@
 
 #. type: Title =
 #, no-wrap
-msgid "Troubleshooting Wi-Fi not working"
+msgid "Troubleshooting Wi-Fi not working\n"
 msgstr ""
 
 #. type: Plain text
@@ -207,7 +203,7 @@
 
 #. type: Title =
 #, no-wrap
-msgid "Using Tor bridges or a local proxy"
+msgid "Using Tor bridges or a local proxy\n"
 msgstr ""
 
 #. type: Plain text
@@ -219,7 +215,7 @@
 
 #. type: Title =
 #, no-wrap
-msgid "Modifying and saving your network settings"
+msgid "Modifying and saving your network settings\n"
 msgstr ""
 
 #. type: Plain text
