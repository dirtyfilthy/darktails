--- conflicted
+++ resolved
@@ -7,11 +7,7 @@
 msgstr ""
 "Project-Id-Version: Tails\n"
 "POT-Creation-Date: 2014-11-04 22:26+0100\n"
-<<<<<<< HEAD
-"PO-Revision-Date: 2015-10-07 16:40+0100\n"
-=======
 "PO-Revision-Date: 2015-10-07 18:39+0100\n"
->>>>>>> 64765094
 "Last-Translator: Tails translators <tails@boum.org>\n"
 "Language-Team: Tails translators <tails@boum.org>\n"
 "Language: de\n"
@@ -40,11 +36,7 @@
 "über eine drahtlose Netzwerkverbindung zugegriffen werden kann) verlangen "
 "von ihren Nutzenden, sich zu registrieren und anzumelden, um Internetzugriff "
 "zu erhalten. Dies umfasst sowohl kostenlose als auch kostenpflichtige "
-<<<<<<< HEAD
-"Dienste, die z.B. in Internetcafé's, Bibliotheken, Flughäfen, Hotels, "
-=======
 "Dienste, die z. B. in Internetcafé's, Bibliotheken, Flughäfen, Hotels, "
->>>>>>> 64765094
 "Universtitäten usw. aufgefunden werden können. Normalerweise werden in "
 "solchen Situationen *Captive Portals* jegliche Anfragen zu Websites abfangen "
 "und den Webbrowser zu einer Loginseite weiterleiten. Nichts davon "
