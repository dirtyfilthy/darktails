--- conflicted
+++ resolved
@@ -6,23 +6,15 @@
 msgid ""
 msgstr ""
 "Project-Id-Version: Tails\n"
-<<<<<<< HEAD
-"Report-Msgid-Bugs-To: tails-l10n@boum.org\n"
-"POT-Creation-Date: 2018-09-05 14:57+0200\n"
-"PO-Revision-Date: 2018-12-21 09:04+0000\n"
-"Last-Translator: emmapeel <emma.peel@riseup.net>\n"
-=======
 "POT-Creation-Date: 2019-05-18 10:01+0200\n"
 "PO-Revision-Date: 2018-10-20 10:52+0000\n"
 "Last-Translator: Chre <tor@renaudineau.org>\n"
->>>>>>> 4e2bafaf
 "Language-Team: Tails translators <tails@boum.org>\n"
 "Language: fr\n"
 "MIME-Version: 1.0\n"
 "Content-Type: text/plain; charset=UTF-8\n"
 "Content-Transfer-Encoding: 8bit\n"
-"Plural-Forms: nplurals=2; plural=n > 1;\n"
-"X-Generator: Weblate 2.19.1\n"
+"X-Generator: Poedit 1.8.11\n"
 
 #. type: Plain text
 #, no-wrap
@@ -425,11 +417,7 @@
 msgstr ""
 "Pour changer la valeur du curseur de sécurité, cliquez sur le bouton [[!img "
 "torbutton.png link=\"no\" class=\"symbolic\" alt=\"\"]] à gauche de la barre "
-<<<<<<< HEAD
-"d'adresse et choisissez **Paramètres de sécurité**"
-=======
 "d'adresse et choisissez **Paramètres de sécurité**."
->>>>>>> 4e2bafaf
 
 #. type: Plain text
 #, no-wrap
