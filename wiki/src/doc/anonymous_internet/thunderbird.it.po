# SOME DESCRIPTIVE TITLE
# Copyright (C) YEAR Free Software Foundation, Inc.
# This file is distributed under the same license as the PACKAGE package.
# FIRST AUTHOR <EMAIL@ADDRESS>, YEAR.
#
msgid ""
msgstr ""
"Project-Id-Version: PACKAGE VERSION\n"
"Report-Msgid-Bugs-To: tails-l10n@boum.org\n"
"POT-Creation-Date: 2020-11-16 11:13+0100\n"
"PO-Revision-Date: 2020-08-14 21:29+0000\n"
"Last-Translator: gallium69 <gallium69@riseup.net>\n"
"Language-Team: ita <transitails@inventati.org>\n"
"Language: it\n"
"MIME-Version: 1.0\n"
"Content-Type: text/plain; charset=UTF-8\n"
"Content-Transfer-Encoding: 8bit\n"
"Plural-Forms: nplurals=2; plural=n != 1;\n"
"X-Generator: Weblate 3.5.1\n"

#. type: Plain text
#, no-wrap
msgid "[[!meta title=\"Emailing and reading news with Thunderbird\"]]\n"
msgstr ""

#. type: Plain text
#, no-wrap
msgid "Tails includes <span class=\"application\">Thunderbird</span> for:\n"
msgstr ""

#. type: Plain text
msgid ""
"- Reading and writing emails - Reading [[!wikipedia RSS]] and [[!wikipedia "
"Atom_(Web_standard) desc=\"Atom\"]] feeds for news and blogs"
msgstr ""

#. type: Plain text
#, no-wrap
msgid "[[!toc levels=2]]\n"
msgstr "[[!toc levels=2]]\n"

#. type: Plain text
#, no-wrap
msgid ""
"To start <span class=\"application\">Thunderbird</span> choose\n"
"<span class=\"menuchoice\">\n"
"  <span class=\"guimenu\">Applications</span>&nbsp;▸\n"
"  <span class=\"guisubmenu\">Internet</span>&nbsp;▸\n"
"  <span class=\"guimenuitem\">Thunderbird</span></span>.\n"
msgstr ""

#. type: Plain text
#, no-wrap
msgid "<div class=\"tip\">\n"
msgstr "<div class=\"tip\">\n"

#. type: Plain text
#, no-wrap
msgid ""
"<p>To store your\n"
"emails, feeds, and settings across different working sessions,\n"
"turn on the [[Thunderbird|doc/first_steps/persistence/configure#thunderbird]]\n"
"feature of the Persistent Storage.</p>\n"
msgstr ""

#. type: Plain text
#, no-wrap
msgid "</div>\n"
msgstr "</div>\n"

#. type: Plain text
#, no-wrap
msgid ""
"For more detailed documentation, refer to the [official\n"
"<span class=\"application\">Thunderbird</span>\n"
"help](https://support.mozilla.org/en-US/products/thunderbird).\n"
msgstr ""

#. type: Plain text
#, no-wrap
msgid "<h1 id=\"account\">Configuring an email account</h1>\n"
msgstr ""

#. type: Bullet: '1. '
msgid ""
"When starting <span class=\"application\">Thunderbird</span> for the first "
"time, an assistant appears to guide you through the process of configuring "
"<span class=\"application\">Thunderbird</span> to access your email account."
msgstr ""

#. type: Plain text
#, fuzzy, no-wrap
#| msgid "<div class=\"tip\">\n"
msgid "   <div class=\"tip\">\n"
msgstr "<div class=\"tip\">\n"

#. type: Plain text
#, no-wrap
msgid ""
"   <p>To start this assistant again in the future from the main window of\n"
"   <span class=\"application\">Thunderbird</span>, choose\n"
"   <span class=\"menuchoice\">\n"
"     <span class=\"guimenu\">[[!img lib/open-menu.png alt=\"Menu\" class=symbolic link=no]]</span>&nbsp;▸\n"
"     <span class=\"guimenuitem\">Account Settings</span>\n"
"   </span> and then, from the <span class=\"guilabel\">Account Settings</span>\n"
"   dialog, choose <span class=\"guilabel\">Account Actions</span>&nbsp;▸\n"
"   <span class=\"guilabel\">Add Mail Account&hellip;</span>.</p>\n"
msgstr ""

#. type: Plain text
#, fuzzy, no-wrap
#| msgid "</div>\n"
msgid "   </div>\n"
msgstr "</div>\n"

#. type: Bullet: '1. '
msgid ""
"Enter your name, email address, and password into the corresponding fields."
msgstr ""

#. type: Bullet: '1. '
msgid "Click <span class=\"guilabel\">Continue</span>."
msgstr ""

#. type: Bullet: '1. '
msgid ""
"The assistant tries to configure automatically the correct parameters to "
"connect to your email provider based on your email address."
msgstr ""

#. type: Plain text
#, no-wrap
msgid ""
"   If the automatic configuration fails, consult your email provider\n"
"   about how to configure your email account manually.\n"
msgstr ""

#. type: Bullet: '1. '
msgid ""
"If the automatic configuration succeeds, you might have to specify which "
"protocol to use to connect to your email provider, either <span class="
"\"guilabel\">IMAP</span> or <span class=\"guilabel\">POP</span>."
msgstr ""

#. type: Plain text
#, no-wrap
msgid ""
"      - With <span class=\"guilabel\">IMAP</span>,\n"
"        <span class=\"application\">Thunderbird</span> constantly synchronizes\n"
"        with the server and displays the emails and folders that are\n"
"\tcurrently stored on the server. IMAP is better suited if you access\n"
"        your emails from different operating systems.\n"
msgstr ""

#. type: Plain text
#, no-wrap
msgid ""
"      - With <span class=\"guilabel\">POP</span>,\n"
"        <span class=\"application\">Thunderbird</span> downloads the emails that\n"
"        are in the inbox on the server and possibly deletes them from the\n"
"\tserver. POP is better suited if you access your emails from Tails only\n"
"        and store them in the persistent storage.\n"
msgstr ""

#. type: Plain text
#, no-wrap
msgid ""
"   To know more, see also this [comparison between POP and\n"
"   IMAP](https://help.riseup.net/en/email/clients/#choose-imap-or-pop) by\n"
"   Riseup.\n"
msgstr ""

#. type: Plain text
#, no-wrap
msgid "<h1 id=\"privacy\">Enhanced privacy</h1>\n"
msgstr ""

#. type: Plain text
#, no-wrap
msgid ""
"<span class=\"application\">Thunderbird</span> in Tails is configured\n"
"for additional privacy and anonymity.\n"
msgstr ""

#. type: Plain text
#, no-wrap
msgid "For example, <span class=\"application\">Thunderbird</span> in Tails:\n"
msgstr ""

#. type: Bullet: '- '
msgid ""
"Removes information about the language of your session or spellchecker from "
"the headers of the emails that you send."
msgstr ""

#. type: Bullet: '- '
msgid ""
"Removes information that could identify you as a Tails user from the headers "
"of your emails."
msgstr ""

#. type: Bullet: '- '
msgid ""
"Only allows secure protocols and disables insecure protocols, like SSLv3."
msgstr ""

#. type: Bullet: '- '
msgid ""
"Disables tracking technologies, like cookies and JavaScript, when viewing "
"emails or feeds in HTML."
msgstr ""

#. type: Plain text
#, no-wrap
msgid "<div class=\"note\">\n"
msgstr "<div class=\"note\">\n"

#. type: Plain text
#, no-wrap
msgid ""
"<p>Emails and feeds in HTML format are displayed in plain text by\n"
"default and can become harder to read.</p>\n"
msgstr ""

#. type: Plain text
#, no-wrap
msgid ""
"These enhancements are inherited\n"
"from the former\n"
"<span class=\"application\">[TorBirdy](https://trac.torproject.org/projects/tor/wiki/torbirdy)</span>\n"
"extension.\n"
"To learn more about the security properties provided by this configuration,\n"
"you can read the [<span class=\"application\">TorBirdy</span> design document](https://trac.torproject.org/projects/tor/raw-attachment/wiki/doc/TorifyHOWTO/EMail/Thunderbird/Thunderbird%2BTor.pdf).\n"
msgstr ""

#. type: Plain text
#, no-wrap
msgid "<h1 id=\"language\">Using Thunderbird in your language</h1>\n"
msgstr ""

#. type: Plain text
#, no-wrap
msgid ""
"To use <span class=\"application\">Thunderbird</span> in your language, you can\n"
"install the <span class=\"command\">thunderbird-l10n-<span class=\"command-placeholder\">lang</span></span>\n"
"package using the [[Additional Software|doc/first_steps/additional_software]]\n"
"feature. Replace <span class=\"command-placeholder\">lang</span> with the code\n"
"for your language. For example, <span class=\"command\">es</span> for Spanish or\n"
"<span class=\"command\">de</span> for German.\n"
msgstr ""

<<<<<<< HEAD
#. type: Bullet: '1. '
msgid ""
"When starting <span class=\"application\">Thunderbird</span> for the first "
"time, an assistant appears to guide you through the process of configuring "
"<span class=\"application\">Thunderbird</span> to access your email account."
=======
#. type: Plain text
#, no-wrap
msgid "<h1 id=\"openpgp\">OpenPGP encryption</h1>\n"
msgstr ""

#. type: Plain text
#, no-wrap
msgid ""
"<p>Since Tails 4.13 (November 2020), <em>Thunderbird</em> 78 replaces the\n"
"<em>Enigmail</em> extension with built-in support for OpenPGP encryption. If\n"
"you used <em>Enigmail</em> before Tails 4.13, follow our [[migration\n"
"instructions|openpgp_migration]].</p>\n"
msgstr ""

#. type: Plain text
msgid ""
"See also the official [OpenPGP in Thunderbird - HOWTO and FAQ](https://"
"support.mozilla.org/kb/openpgp-thunderbird-howto-and-faq)."
msgstr ""

#. type: Plain text
#, no-wrap
msgid "<h2 id=\"master-password\">Setting up a Master Password (recommended)</h2>\n"
msgstr ""

#. type: Plain text
msgid ""
"In *Thunderbird*, OpenPGP private keys are not protected by a passphrase.  "
"That's why we recommend that you set up a Master Password."
msgstr ""

#. type: Plain text
msgid ""
"With a Master Password, your private key is encrypted in your *Thunderbird* "
"profile and only unlocked while *Thunderbird* is running.  If your "
"*Thunderbird* profile is stored in your Persistent Storage, then your "
"private key is encrypted twice: once by *Thunderbird* in your profile and a "
"second time by the encryption of the Persistent Storage."
msgstr ""

#. type: Bullet: '1. '
msgid ""
"Choose **[[!img lib/open-menu.png alt=\"Menu\" class=\"symbolic\" link=\"no"
"\"]]&nbsp;▸ Preferences**."
msgstr ""

#. type: Bullet: '1. '
msgid "Choose **Privacy & Security**."
msgstr ""

#. type: Bullet: '1. '
msgid ""
"In the **Passwords** section, select the option **Use a master password**."
msgstr ""

#. type: Bullet: '1. '
msgid ""
"In the **Change Master Password** dialog, enter your Master Password and "
"click **Ok**."
>>>>>>> 84b75408
msgstr ""

#. type: Plain text
#, no-wrap
<<<<<<< HEAD
msgid "   [[!img thunderbird/assistant.png link=\"no\"]]\n"
msgstr "   [[!img thunderbird/assistant.png link=\"no\"]]\n"

#. type: Plain text
#, no-wrap
msgid ""
"   <div class=\"tip\">\n"
"   <p>To start this assistant again in the future from the main window of\n"
"   <span class=\"application\">Thunderbird</span>, choose\n"
"   <span class=\"menuchoice\">\n"
"     <span class=\"guimenu\">[[!img lib/open-menu.png alt=\"Menu\" class=symbolic link=no]]</span>&nbsp;▸\n"
"     <span class=\"guisubmenu\">Preferences</span>&nbsp;▸\n"
"     <span class=\"guimenuitem\">Account Settings</span>\n"
"   </span> and then from the <span class=\"guilabel\">Account Settings</span>\n"
"   dialog choose <span class=\"guilabel\">Account Actions</span>&nbsp;▸\n"
"   <span class=\"guilabel\">Add Mail Account&hellip;</span>.</p>\n"
"   </div>\n"
=======
msgid "<h2 id=\"import-private\">Importing an existing private key</h2>\n"
msgstr ""

#. type: Plain text
#, no-wrap
msgid "*Thunderbird* uses a different keyring than *GnuPG*.\n"
msgstr ""

#. type: Plain text
msgid ""
"If you already have an OpenPGP private key outside of *Thunderbird*, follow "
"the instructions below to export and import it in *Thunderbird*."
msgstr ""

#. type: Plain text
#, no-wrap
msgid "<h3>Export your private key using the <em>Passwords and Keys</em> utility</h3>\n"
msgstr ""

#. type: Plain text
msgid "From the desktop:"
msgstr ""

#. type: Bullet: '1. '
msgid "Choose **Applications&nbsp;▸ Utilities&nbsp;▸ Passwords and Keys**."
msgstr ""

#. type: Bullet: '1. '
msgid "In the left pane, choose **GnuPG keys**."
>>>>>>> 84b75408
msgstr ""

#. type: Bullet: '1. '
msgid ""
<<<<<<< HEAD
"Enter your name, email address, and password into the corresponding fields."
=======
"In the right pane, double-click on the private key that you want to export "
"and use in *Thunderbird*."
msgstr ""

#. type: Bullet: '1. '
msgid "In the **Details** tab of the properties dialog, click **Export**."
msgstr ""

#. type: Bullet: '1. '
msgid "Save your private key in your *Home* directory."
msgstr ""

#. type: Bullet: '1. '
msgid "Close the *Passwords and Keys* utility."
>>>>>>> 84b75408
msgstr ""

#. type: Plain text
#, no-wrap
<<<<<<< HEAD
msgid "   <a id=\"protocol\"></a>\n"
msgstr "   <a id=\"protocol\"></a>\n"

#. type: Bullet: '1. '
msgid "Click <span class=\"guilabel\">Continue</span>."
=======
msgid "<h3>Import your private key in <em>Thunderbird</em></h3>\n"
msgstr ""

#. type: Plain text
msgid "In *Thunderbird*:"
msgstr ""

#. type: Bullet: '1. '
msgid ""
"Choose **[[!img lib/open-menu.png alt=\"Menu\" class=\"symbolic\" link=\"no"
"\"]]&nbsp;▸ Account Settings**."
msgstr ""

#. type: Bullet: '1. '
msgid ""
"In the left pane, identify the account that corresponds to the private key "
"that you want to import and choose **End-to-End Encryption**."
msgstr ""

#. type: Bullet: '1. '
msgid "In the right pane, click the **Add Key…** button."
msgstr ""

#. type: Bullet: '1. '
msgid ""
"In the **Add a Personal OpenPGP Key** dialog, choose **Import an existing "
"OpenPGP Key** and click **Continue**."
msgstr ""

#. type: Bullet: '1. '
msgid ""
"Click the **Select File to Import…** button and choose the private key that "
"your exported from the *Passwords and Keys* utility."
msgstr ""

#. type: Bullet: '1. '
msgid ""
"In the next dialog, make sure that your private key is listed and that the "
"option **Treat this key as a Personal Key** is selected."
>>>>>>> 84b75408
msgstr ""

#. type: Bullet: '1. '
msgid ""
<<<<<<< HEAD
"The assistant tries to configure automatically the correct parameters to "
"connect to your email provider based on your email address."
=======
"Click **Continue**, enter the passphrase for your private key (if any), and "
"click **Continue** again."
>>>>>>> 84b75408
msgstr ""

#. type: Plain text
#, no-wrap
msgid ""
<<<<<<< HEAD
"   If the automatic configuration fails, consult your email provider\n"
"   about how to configure your email account manually.\n"
=======
"   Your private key should now be listed in the **End-to-End\n"
"   Encryption** settings of your account.\n"
msgstr ""

#. type: Bullet: '1. '
msgid "Select your private key to enable OpenPGP encryption for this account."
msgstr ""

#. type: Plain text
#, no-wrap
msgid "<h2 id=\"generate-private\">Generating a new OpenPGP private key</h2>\n"
>>>>>>> 84b75408
msgstr ""

#. type: Bullet: '1. '
msgid ""
<<<<<<< HEAD
"If the automatic configuration succeeds, you might have to specify which "
"protocol to use to connect to your email provider, either <span class="
"\"guilabel\">IMAP</span> or <span class=\"guilabel\">POP</span>."
=======
"In the **Add a Personal OpenPGP Key** dialog, choose **Create a new OpenPGP "
"Key**."
msgstr ""

#. type: Bullet: '1. '
msgid ""
"Review the settings in the next dialog, click the **Generate key** button, "
"and then click **Confirm**."
>>>>>>> 84b75408
msgstr ""

#. type: Plain text
#, no-wrap
<<<<<<< HEAD
msgid ""
"      - With <span class=\"guilabel\">IMAP</span>,\n"
"        <span class=\"application\">Thunderbird</span> constantly synchronizes\n"
"        with the server and displays the emails and folders that are\n"
"\tcurrently stored on the server. IMAP is better suited if you access\n"
"        your emails from different operating systems.\n"
msgstr ""

#. type: Plain text
#, no-wrap
msgid ""
"      - With <span class=\"guilabel\">POP</span>,\n"
"        <span class=\"application\">Thunderbird</span> downloads the emails that\n"
"        are in the inbox on the server and possibly deletes them from the\n"
"\tserver. POP is better suited if you access your emails from Tails only\n"
"        and store them in the persistent storage.\n"
=======
msgid "<h2 id=\"encrypting\">Encrypting an email</h2>\n"
msgstr ""

#. type: Plain text
msgid ""
"To prevent you from sending unencrypted emails by mistake, *Thunderbird* in "
"Tails is configured with the option **Require Encryption** turned on by "
"default."
msgstr ""

#. type: Plain text
msgid ""
"With the option **Require Encryption**, *Thunderbird* tries to encrypt every "
"email before sending it."
msgstr ""

#. type: Plain text
msgid ""
"To send an unencrypted email, in the composition window, choose **Security** "
"and deselect the option **Require Encryption**."
msgstr ""

#. type: Plain text
#, fuzzy, no-wrap
#| msgid "<div class=\"tip\">\n"
msgid "<div class=\"bug\">\n"
msgstr "<div class=\"tip\">\n"

#. type: Plain text
#, no-wrap
msgid ""
"<p>We are unsatisfied with how the option <strong>Require\n"
"Encryption</strong> works. Instead, <em>Thunderbird</em> should\n"
"automatically encrypt when a public key is available and not try to\n"
"encrypt otherwise.</p>\n"
>>>>>>> 84b75408
msgstr ""

#. type: Plain text
#, no-wrap
msgid ""
<<<<<<< HEAD
"   To know more, see also this [comparison between POP and\n"
"   IMAP](https://help.riseup.net/en/email/clients/#choose-imap-or-pop) by\n"
"   Riseup.\n"
msgstr ""

=======
"<p>The developers of <em>Thunderbird</em> want to provide such an\n"
"<a href=\"https://bugzilla.mozilla.org/show_bug.cgi?id=135636\">option to\n"
"\"encrypt when possible\"</a> in future versions.</p>\n"
msgstr ""

#. type: Plain text
msgid "When sending an encrypted email:"
msgstr ""

#. type: Bullet: '- '
msgid ""
"If you already have a public key for the recipient and marked it as "
"accepted, *Thunderbird* encrypts the email and sends it."
msgstr ""

#. type: Bullet: '- '
msgid ""
"If you already have a public key for the recipient but have not marked it as "
"accepted yet, *Thunderbird* fails to send the email."
msgstr ""

#. type: Plain text
#, no-wrap
msgid "  To mark the public key as accepted:\n"
msgstr ""

#. type: Bullet: '  1. '
msgid "In the error message, click **Close**."
msgstr ""

#. type: Bullet: '  1. '
msgid ""
"In the **OpenPGP Message Security** dialog, select the recipient that is "
"marked as **not accepted key** and click the **Manage keys for selected "
"recipient&hellip;** button."
msgstr ""

#. type: Plain text
#, no-wrap
msgid ""
"     If the recipient is marked as **no key available**, you don't yet\n"
"     have a public key for them.\n"
msgstr ""

#. type: Bullet: '  1. '
msgid ""
"In the next dialog, select the public key of your recipient and click the "
"**Open details and edit acceptance&hellip;** button."
msgstr ""

#. type: Bullet: '  1. '
msgid ""
"In the **Your Acceptance** tab of the **Key Properties** dialog, select the "
"option that applies to how much you verified the public key."
msgstr ""

#. type: Bullet: '- '
msgid ""
"If you don't have a public key for the recipient, *Thunderbird* also fails "
"to send the email."
msgstr ""

#. type: Plain text
#, no-wrap
msgid ""
"  To look for a public key for this email address on the\n"
"  [keys.openpgp.org](https://keys.openpgp.org/) keyserver:\n"
msgstr ""

#. type: Bullet: '  1. '
msgid "Click the **Discover new or updated key** button."
msgstr ""

#. type: Plain text
#, no-wrap
msgid ""
"     If no public key can be found, ask the recipient to send you their public\n"
"     key.\n"
msgstr ""

#. type: Plain text
#, no-wrap
msgid "     If a public key for this email address is found, choose to import it.\n"
msgstr ""

#. type: Bullet: '  1. '
msgid ""
"In the **OpenPGP Message Security** dialog, select the public key that was "
"imported in the previous step and click the **Open details and edit "
"acceptance&hellip;** button."
msgstr ""

#~ msgid "[[!inline pages=\"doc/anonymous_internet/thunderbird/account_creation.inline\" raw=\"yes\" sort=\"age\"]]\n"
#~ msgstr "[[!inline pages=\"doc/anonymous_internet/thunderbird/account_creation.inline.it\" raw=\"yes\" sort=\"age\"]]\n"

#~ msgid "<div class=\"caution\">\n"
#~ msgstr "<div class=\"caution\">\n"

#~ msgid "<a id=\"torbirdy\"></a>\n"
#~ msgstr "<a id=\"torbirdy\"></a>\n"

#~ msgid "   [[!img thunderbird/assistant.png link=\"no\"]]\n"
#~ msgstr "   [[!img thunderbird/assistant.png link=\"no\"]]\n"

#~ msgid "   <a id=\"protocol\"></a>\n"
#~ msgstr "   <a id=\"protocol\"></a>\n"

>>>>>>> 84b75408
#~ msgid "<div class=\"note\" id=\"gmail\">\n"
#~ msgstr "<div class=\"note\" id=\"gmail\">\n"<|MERGE_RESOLUTION|>--- conflicted
+++ resolved
@@ -249,13 +249,6 @@
 "<span class=\"command\">de</span> for German.\n"
 msgstr ""
 
-<<<<<<< HEAD
-#. type: Bullet: '1. '
-msgid ""
-"When starting <span class=\"application\">Thunderbird</span> for the first "
-"time, an assistant appears to guide you through the process of configuring "
-"<span class=\"application\">Thunderbird</span> to access your email account."
-=======
 #. type: Plain text
 #, no-wrap
 msgid "<h1 id=\"openpgp\">OpenPGP encryption</h1>\n"
@@ -315,30 +308,10 @@
 msgid ""
 "In the **Change Master Password** dialog, enter your Master Password and "
 "click **Ok**."
->>>>>>> 84b75408
-msgstr ""
-
-#. type: Plain text
-#, no-wrap
-<<<<<<< HEAD
-msgid "   [[!img thunderbird/assistant.png link=\"no\"]]\n"
-msgstr "   [[!img thunderbird/assistant.png link=\"no\"]]\n"
-
-#. type: Plain text
-#, no-wrap
-msgid ""
-"   <div class=\"tip\">\n"
-"   <p>To start this assistant again in the future from the main window of\n"
-"   <span class=\"application\">Thunderbird</span>, choose\n"
-"   <span class=\"menuchoice\">\n"
-"     <span class=\"guimenu\">[[!img lib/open-menu.png alt=\"Menu\" class=symbolic link=no]]</span>&nbsp;▸\n"
-"     <span class=\"guisubmenu\">Preferences</span>&nbsp;▸\n"
-"     <span class=\"guimenuitem\">Account Settings</span>\n"
-"   </span> and then from the <span class=\"guilabel\">Account Settings</span>\n"
-"   dialog choose <span class=\"guilabel\">Account Actions</span>&nbsp;▸\n"
-"   <span class=\"guilabel\">Add Mail Account&hellip;</span>.</p>\n"
-"   </div>\n"
-=======
+msgstr ""
+
+#. type: Plain text
+#, no-wrap
 msgid "<h2 id=\"import-private\">Importing an existing private key</h2>\n"
 msgstr ""
 
@@ -368,14 +341,10 @@
 
 #. type: Bullet: '1. '
 msgid "In the left pane, choose **GnuPG keys**."
->>>>>>> 84b75408
-msgstr ""
-
-#. type: Bullet: '1. '
-msgid ""
-<<<<<<< HEAD
-"Enter your name, email address, and password into the corresponding fields."
-=======
+msgstr ""
+
+#. type: Bullet: '1. '
+msgid ""
 "In the right pane, double-click on the private key that you want to export "
 "and use in *Thunderbird*."
 msgstr ""
@@ -390,18 +359,10 @@
 
 #. type: Bullet: '1. '
 msgid "Close the *Passwords and Keys* utility."
->>>>>>> 84b75408
-msgstr ""
-
-#. type: Plain text
-#, no-wrap
-<<<<<<< HEAD
-msgid "   <a id=\"protocol\"></a>\n"
-msgstr "   <a id=\"protocol\"></a>\n"
-
-#. type: Bullet: '1. '
-msgid "Click <span class=\"guilabel\">Continue</span>."
-=======
+msgstr ""
+
+#. type: Plain text
+#, no-wrap
 msgid "<h3>Import your private key in <em>Thunderbird</em></h3>\n"
 msgstr ""
 
@@ -441,27 +402,17 @@
 msgid ""
 "In the next dialog, make sure that your private key is listed and that the "
 "option **Treat this key as a Personal Key** is selected."
->>>>>>> 84b75408
-msgstr ""
-
-#. type: Bullet: '1. '
-msgid ""
-<<<<<<< HEAD
-"The assistant tries to configure automatically the correct parameters to "
-"connect to your email provider based on your email address."
-=======
+msgstr ""
+
+#. type: Bullet: '1. '
+msgid ""
 "Click **Continue**, enter the passphrase for your private key (if any), and "
 "click **Continue** again."
->>>>>>> 84b75408
-msgstr ""
-
-#. type: Plain text
-#, no-wrap
-msgid ""
-<<<<<<< HEAD
-"   If the automatic configuration fails, consult your email provider\n"
-"   about how to configure your email account manually.\n"
-=======
+msgstr ""
+
+#. type: Plain text
+#, no-wrap
+msgid ""
 "   Your private key should now be listed in the **End-to-End\n"
 "   Encryption** settings of your account.\n"
 msgstr ""
@@ -473,16 +424,10 @@
 #. type: Plain text
 #, no-wrap
 msgid "<h2 id=\"generate-private\">Generating a new OpenPGP private key</h2>\n"
->>>>>>> 84b75408
-msgstr ""
-
-#. type: Bullet: '1. '
-msgid ""
-<<<<<<< HEAD
-"If the automatic configuration succeeds, you might have to specify which "
-"protocol to use to connect to your email provider, either <span class="
-"\"guilabel\">IMAP</span> or <span class=\"guilabel\">POP</span>."
-=======
+msgstr ""
+
+#. type: Bullet: '1. '
+msgid ""
 "In the **Add a Personal OpenPGP Key** dialog, choose **Create a new OpenPGP "
 "Key**."
 msgstr ""
@@ -491,29 +436,10 @@
 msgid ""
 "Review the settings in the next dialog, click the **Generate key** button, "
 "and then click **Confirm**."
->>>>>>> 84b75408
-msgstr ""
-
-#. type: Plain text
-#, no-wrap
-<<<<<<< HEAD
-msgid ""
-"      - With <span class=\"guilabel\">IMAP</span>,\n"
-"        <span class=\"application\">Thunderbird</span> constantly synchronizes\n"
-"        with the server and displays the emails and folders that are\n"
-"\tcurrently stored on the server. IMAP is better suited if you access\n"
-"        your emails from different operating systems.\n"
-msgstr ""
-
-#. type: Plain text
-#, no-wrap
-msgid ""
-"      - With <span class=\"guilabel\">POP</span>,\n"
-"        <span class=\"application\">Thunderbird</span> downloads the emails that\n"
-"        are in the inbox on the server and possibly deletes them from the\n"
-"\tserver. POP is better suited if you access your emails from Tails only\n"
-"        and store them in the persistent storage.\n"
-=======
+msgstr ""
+
+#. type: Plain text
+#, no-wrap
 msgid "<h2 id=\"encrypting\">Encrypting an email</h2>\n"
 msgstr ""
 
@@ -549,19 +475,11 @@
 "Encryption</strong> works. Instead, <em>Thunderbird</em> should\n"
 "automatically encrypt when a public key is available and not try to\n"
 "encrypt otherwise.</p>\n"
->>>>>>> 84b75408
-msgstr ""
-
-#. type: Plain text
-#, no-wrap
-msgid ""
-<<<<<<< HEAD
-"   To know more, see also this [comparison between POP and\n"
-"   IMAP](https://help.riseup.net/en/email/clients/#choose-imap-or-pop) by\n"
-"   Riseup.\n"
-msgstr ""
-
-=======
+msgstr ""
+
+#. type: Plain text
+#, no-wrap
+msgid ""
 "<p>The developers of <em>Thunderbird</em> want to provide such an\n"
 "<a href=\"https://bugzilla.mozilla.org/show_bug.cgi?id=135636\">option to\n"
 "\"encrypt when possible\"</a> in future versions.</p>\n"
@@ -669,6 +587,5 @@
 #~ msgid "   <a id=\"protocol\"></a>\n"
 #~ msgstr "   <a id=\"protocol\"></a>\n"
 
->>>>>>> 84b75408
 #~ msgid "<div class=\"note\" id=\"gmail\">\n"
 #~ msgstr "<div class=\"note\" id=\"gmail\">\n"