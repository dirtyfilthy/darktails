# SOME DESCRIPTIVE TITLE
# Copyright (C) YEAR Free Software Foundation, Inc.
# This file is distributed under the same license as the PACKAGE package.
# FIRST AUTHOR <EMAIL@ADDRESS>, YEAR.
#
msgid ""
msgstr ""
"Project-Id-Version: PACKAGE VERSION\n"
<<<<<<< HEAD
"POT-Creation-Date: 2013-10-13 11:21+0300\n"
=======
"POT-Creation-Date: 2013-10-27 00:01+0200\n"
>>>>>>> c4d9e3a3
"PO-Revision-Date: 2013-10-13 17:48-0000\n"
"Last-Translator: FULL NAME <EMAIL@ADDRESS>\n"
"Language-Team: LANGUAGE <LL@li.org>\n"
"MIME-Version: 1.0\n"
"Content-Type: text/plain; charset=UTF-8\n"
"Content-Transfer-Encoding: 8bit\n"
"X-Generator: Poedit 1.5.4\n"

#. type: Plain text
#, no-wrap
msgid "[[!meta title=\"Why is Tor slow?\"]]\n"
msgstr "[[!meta title=\"Pourquoi Tor est lent ?\"]]\n"

#. type: Plain text
msgid ""
"Users often find that the Tor network is slow. This page describes some "
"reasons that make Tor slow. For further explanations, see [Why Tor is so "
"slow?](https://www.torproject.org/docs/faq.html.en#WhySlow)"
msgstr ""
"Les utilisateurs trouvent souvent que le réseau Tor est lent. Cette page "
"décrit quelques causes qui rendent Tor lent. Pour plus d'explications, voir "
"[Why Tor is so slow?](https://www.torproject.org/docs/faq.html.en#WhySlow)"

#. type: Title =
#, no-wrap
msgid "Tor circuits lengthen the connections\n"
msgstr "Les circuits Tor rallongent les connexions\n"

#. type: Plain text
msgid ""
"Tor provides anonymity by building circuits with three relays. So instead of "
"connecting directly to the destination server, a connection is made between "
"each relay of the circuit and this takes more time."
msgstr ""
"Tor fournit de l'anonymat en construisant des circuits avec trois relais. À "
"la place d'avoir une connexion directe vers le serveur de destination, une "
"connexion est faite entre chaque relai du circuit et cela prend plus de "
"temps."

#. type: Plain text
msgid ""
"Furthermore, Tor tries to build circuits with relays in different countries "
"which make connection travel more and appear slower."
msgstr ""
"De plus, Tor essaye de construire des circuits avec des relais dans "
"différents pays ce qui fait voyager d'autant plus la connexion qui semble "
"plus lente."

#. type: Title =
#, no-wrap
msgid "Quality of the relays\n"
msgstr "Qualité des relais\n"

#. type: Plain text
msgid ""
"The Tor relays are run by volunteers in a decentralized way. So all relays "
"are not of the same quality. Some are big and fast, while some others are "
"smaller and slower. As a whole, the network could be faster it had more "
"capacity. To improve the capacity of the Tor network, you can either run a "
"Tor relay yourself or [help existing relays](https://www.torservers.net/"
"partners.html)."
msgstr ""
"Des volontaires s'occupent de faire tourner les relais Tor, d'une manière "
"décentralisée. Tous les relais ne sont donc pas de la même qualité. Certains "
"sont gros et rapides, alors que d'autres sont plus petits et plus lents. "
"Globalement, le réseau pourrait être plus rapide si il possédait plus de "
"capacités. Pour augmenter la capacité du réseau Tor, vous pouvez soit faire "
"tourner un relai vous-même ou [aider les relais existant](https://www."
"torservers.net/partners.html)."

#. type: Title =
#, no-wrap
msgid "Misuse of the Tor network\n"
msgstr "Mauvais usages du réseau Tor\n"

#. type: Plain text
#, no-wrap
msgid ""
"Some people misuse the Tor network, sometimes on purpose or sometimes by\n"
"lack of knowledge. For instance, Tor is sometimes used to conduct\n"
"[[!wikipedia Ddos#Distributed_attack desc=\"DDoS attacks\"]]. By\n"
"doing this, the Tor relays are the ones who actually suffer from the\n"
"attack, instead of the intended target.  Some people use [[!wikipedia\n"
"Peer_to_peer desc=\"peer-to-peer software\"]] through Tor which\n"
"is bad for the network. If you want to use peer-to-peer, it is better to\n"
"[[use I2P|doc/anonymous_internet/i2p]].\n"
msgstr ""
<<<<<<< HEAD
"Certaines personnes font un mauvais usage du réseau Tor, des fois intentionnellement\n"
"des fois à cause d'un manque de connaissance. Tor est par exemple des fois\n"
"utilisé pour conduire des [[!wikipedia_fr Ddos desc=\"attaques par déni de service\"]].\n"
"En faisant cela, les relais Tor sont ceux qui souffrent effectivement de l'attaque\n"
"au lieu de la cible voulue. Certaines personnes utilise des logiciels de [[!wikipedia_fr\n"
"Peer_to_peer desc=\"pair à pair\"]] via le réseau Tor, ce qui est mauvais pour le réseau.\n"
"Si vous voulee faire du pair à pair, il est préférable d'[[utilisez I2P|doc/anonymous_internet/i2p]].\n"
=======
"Certaines personnes font un mauvais usage du réseau Tor, parfois intentionnellement\n"
"des fois à cause d'un manque de connaissance. Tor est par exemple parfois\n"
"utilisé pour conduire des [[!wikipedia_fr Ddos desc=\"attaques par déni de service distribué\"]].\n"
"En faisant cela, les relais Tor sont ceux qui souffrent effectivement de l'attaque\n"
"au lieu de la cible voulue. Certaines personnes utilise des logiciels de [[!wikipedia_fr\n"
"Peer_to_peer desc=\"pair à pair\"]] via le réseau Tor, ce qui est mauvais pour le réseau.\n"
"Si vous voulez faire du pair à pair, il est préférable d'[[utilisez I2P|doc/anonymous_internet/i2p]].\n"
>>>>>>> c4d9e3a3
<|MERGE_RESOLUTION|>--- conflicted
+++ resolved
@@ -6,11 +6,7 @@
 msgid ""
 msgstr ""
 "Project-Id-Version: PACKAGE VERSION\n"
-<<<<<<< HEAD
-"POT-Creation-Date: 2013-10-13 11:21+0300\n"
-=======
 "POT-Creation-Date: 2013-10-27 00:01+0200\n"
->>>>>>> c4d9e3a3
 "PO-Revision-Date: 2013-10-13 17:48-0000\n"
 "Last-Translator: FULL NAME <EMAIL@ADDRESS>\n"
 "Language-Team: LANGUAGE <LL@li.org>\n"
@@ -98,20 +94,10 @@
 "is bad for the network. If you want to use peer-to-peer, it is better to\n"
 "[[use I2P|doc/anonymous_internet/i2p]].\n"
 msgstr ""
-<<<<<<< HEAD
-"Certaines personnes font un mauvais usage du réseau Tor, des fois intentionnellement\n"
-"des fois à cause d'un manque de connaissance. Tor est par exemple des fois\n"
-"utilisé pour conduire des [[!wikipedia_fr Ddos desc=\"attaques par déni de service\"]].\n"
-"En faisant cela, les relais Tor sont ceux qui souffrent effectivement de l'attaque\n"
-"au lieu de la cible voulue. Certaines personnes utilise des logiciels de [[!wikipedia_fr\n"
-"Peer_to_peer desc=\"pair à pair\"]] via le réseau Tor, ce qui est mauvais pour le réseau.\n"
-"Si vous voulee faire du pair à pair, il est préférable d'[[utilisez I2P|doc/anonymous_internet/i2p]].\n"
-=======
 "Certaines personnes font un mauvais usage du réseau Tor, parfois intentionnellement\n"
 "des fois à cause d'un manque de connaissance. Tor est par exemple parfois\n"
 "utilisé pour conduire des [[!wikipedia_fr Ddos desc=\"attaques par déni de service distribué\"]].\n"
 "En faisant cela, les relais Tor sont ceux qui souffrent effectivement de l'attaque\n"
 "au lieu de la cible voulue. Certaines personnes utilise des logiciels de [[!wikipedia_fr\n"
 "Peer_to_peer desc=\"pair à pair\"]] via le réseau Tor, ce qui est mauvais pour le réseau.\n"
-"Si vous voulez faire du pair à pair, il est préférable d'[[utilisez I2P|doc/anonymous_internet/i2p]].\n"
->>>>>>> c4d9e3a3
+"Si vous voulez faire du pair à pair, il est préférable d'[[utilisez I2P|doc/anonymous_internet/i2p]].\n"