# SOME DESCRIPTIVE TITLE
# Copyright (C) YEAR Free Software Foundation, Inc.
# This file is distributed under the same license as the PACKAGE package.
# FIRST AUTHOR <EMAIL@ADDRESS>, YEAR.
#
msgid ""
msgstr ""
"Project-Id-Version: PACKAGE VERSION\n"
<<<<<<< HEAD
"Report-Msgid-Bugs-To: tails-l10n@boum.org\n"
"POT-Creation-Date: 2018-09-05 14:57+0200\n"
"PO-Revision-Date: 2018-12-21 09:04+0000\n"
"Last-Translator: Davide <davidesantoro@mail.ru>\n"
=======
"POT-Creation-Date: 2019-05-18 10:01+0200\n"
"PO-Revision-Date: YEAR-MO-DA HO:MI+ZONE\n"
"Last-Translator: FULL NAME <EMAIL@ADDRESS>\n"
>>>>>>> 4e2bafaf
"Language-Team: ita <transitails@inventati.org>\n"
"Language: it\n"
"MIME-Version: 1.0\n"
"Content-Type: text/plain; charset=UTF-8\n"
"Content-Transfer-Encoding: 8bit\n"
"Plural-Forms: nplurals=2; plural=n != 1;\n"
"X-Generator: Weblate 2.19.1\n"

#. type: Plain text
#, no-wrap
msgid "[[!meta title=\"Browsing the web with Tor Browser\"]]\n"
msgstr ""

#. type: Plain text
#, no-wrap
msgid ""
"<span class=\"application\">[Tor Browser](https://www.torproject.org/projects/torbrowser.html.en)</span> is a web\n"
"browser based on [Mozilla Firefox](http://getfirefox.com) but configured\n"
"to protect your privacy.\n"
msgstr ""

#. type: Plain text
#, no-wrap
msgid "[[!img Tor_Browser/tor-browser.png link=no alt=\"\"]]\n"
msgstr "[[!img Tor_Browser/tor-browser.png link=no alt=\"\"]]\n"

#. type: Plain text
#, no-wrap
msgid ""
"Tor alone is not enough to protect your anonymity and privacy while browsing the\n"
"web. All modern web browsers, such as Firefox, support [[!wikipedia\n"
"JavaScript]], [[!wikipedia Adobe_Flash]], [[!wikipedia HTTP_cookie\n"
"desc=\"cookies\"]], and other services which have been shown to be able to defeat\n"
"the anonymity provided by the Tor network.\n"
msgstr ""

#. type: Plain text
#, no-wrap
msgid ""
"<span class=\"application\">Tor Browser</span> integrates all sorts\n"
"of security measures to prevent such attacks. But since\n"
"<span class=\"application\">Tor Browser</span> disables some dangerous functionalities, some sites might not work as\n"
"usual.\n"
msgstr ""

#. type: Plain text
#, no-wrap
msgid ""
"Some frequently asked questions about <span class=\"application\">Tor Browser</span> can be found in\n"
"[[the FAQ|support/faq#browser]].\n"
msgstr ""

#. type: Plain text
#, no-wrap
msgid "[[!toc levels=2]]\n"
msgstr "[[!toc levels=2]]\n"

#. type: Plain text
#, no-wrap
msgid "<div class=\"tip\">\n"
msgstr "<div class=\"tip\">\n"

#. type: Plain text
#, no-wrap
msgid ""
"<p>If you want to browse web pages on your local network, refer to our\n"
"documentation on [[accessing resources on the local\n"
"network|advanced_topics/lan]].</p>\n"
msgstr ""

#. type: Plain text
#, no-wrap
msgid "</div>\n"
msgstr "</div>\n"

#. type: Plain text
#, no-wrap
msgid "<a id=\"confinement\"></a>\n"
msgstr "<a id=\"confinement\"></a>\n"

#. type: Title =
#, no-wrap
msgid "AppArmor confinement\n"
msgstr ""

#. type: Plain text
#, no-wrap
msgid ""
"<span class=\"application\">Tor Browser</span> in Tails is confined with\n"
"[[!debwiki AppArmor]] to protect the system and your data from some\n"
"types of attacks against <span class=\"application\">Tor Browser</span>.\n"
"As a consequence, <span class=\"application\">Tor Browser</span> in Tails can\n"
"only read and write to a limited number of folders.\n"
msgstr ""

#. type: Plain text
#, no-wrap
msgid "<div class=\"note\">\n"
msgstr "<div class=\"note\">\n"

#. type: Plain text
#, no-wrap
msgid ""
"This is why, for example, you might face <span class=\"guilabel\">Permission\n"
"denied</span> errors if you try to download files to the\n"
"<span class=\"filename\">Home</span> folder.\n"
msgstr ""

#. type: Plain text
#, no-wrap
msgid ""
"- You can save files from <span class=\"application\">Tor\n"
"Browser</span> to the <span class=\"filename\">Tor Browser</span> folder\n"
"that is located in the <span class=\"filename\">Home</span> folder.\n"
"The content of this folder will disappear once you shut down Tails.\n"
msgstr ""

#. type: Plain text
#, no-wrap
msgid ""
"- If you want to upload files with <span class=\"application\">Tor\n"
"Browser</span>, copy them to that folder first.\n"
msgstr ""

#. type: Plain text
#, no-wrap
msgid ""
"- If you have activated the <span\n"
"class=\"guilabel\">[[Personal\n"
"Data|doc/first_steps/persistence/configure#personal_data]]</span>\n"
"persistence feature, then you can also use the <span\n"
"class=\"filename\">Tor Browser</span> folder that is located in the\n"
"<span class=\"filename\">Persistent</span> folder. In that case, the\n"
"content of this folder is saved and remains available across separate\n"
"working sessions.\n"
msgstr ""

#. type: Plain text
#, no-wrap
msgid ""
"<p>To be able to download files larger than the available RAM, you need\n"
"to activate the <span class=\"guilabel\">[[Personal\n"
"Data|doc/first_steps/persistence/configure#personal_data]]</span>\n"
"persistence feature.</p>\n"
msgstr ""

#. type: Plain text
#, no-wrap
msgid ""
"<a id=\"https\"></a>\n"
"<a id=\"https-everywhere\"></a>\n"
msgstr ""

#. type: Title =
#, no-wrap
msgid "HTTPS encryption with HTTPS Everywhere\n"
msgstr ""

#. type: Plain text
msgid ""
"Using HTTPS instead of HTTP encrypts your communications while browsing the "
"web."
msgstr ""

#. type: Plain text
msgid ""
"All the data exchanged between your browser and the server you are visiting "
"is encrypted. HTTPS prevents the [[Tor exit node from eavesdropping on your "
"communications|doc/about/warning#exit_node]]."
msgstr ""

#. type: Plain text
msgid ""
"HTTPS also includes mechanisms to authenticate the server you are "
"communicating with. But, those mechanisms can be flawed, [[as explained on "
"our warning page|about/warning#man-in-the-middle]]."
msgstr ""

#. type: Plain text
msgid ""
"For example, here is how the browser looks when we try to log in to an email "
"account at [riseup.net](https://riseup.net/), using their [webmail interface]"
"(https://mail.riseup.net/):"
msgstr ""

#. type: Plain text
#, no-wrap
msgid "[[!img doc/anonymous_internet/Tor_Browser/riseup.png link=no alt=\"\"]]\n"
msgstr ""

#. type: Plain text
msgid ""
"Notice the padlock icon on the left of the address bar saying \"mail.riseup."
"net\".  Notice also the address beginning with \"https://\" (instead of "
"\"http://\"). These are the indicators that an encrypted connection using [[!"
"wikipedia HTTPS]] is being used."
msgstr ""

#. type: Plain text
msgid ""
"When you are sending or retrieving sensitive information (like passwords), "
"you should try to only use services providing HTTPS. Otherwise, it is very "
"easy for an eavesdropper to steal whatever information you are sending, or "
"to modify the content of a page on its way to your browser."
msgstr ""

#. type: Plain text
#, no-wrap
msgid "[[!img https-everywhere.jpg link=no alt=\"\"]]\n"
msgstr ""

#. type: Plain text
#, no-wrap
msgid ""
"[HTTPS Everywhere](https://www.eff.org/https-everywhere) is a Firefox extension\n"
"included in <span class=\"application\">Tor Browser</span>. It is produced as a collaboration between [The Tor\n"
"Project](https://torproject.org/) and the [Electronic Frontier\n"
"Foundation](https://eff.org/). It encrypts your communications with a number of\n"
"major websites. Many sites on the web offer some limited support for encryption\n"
"over HTTPS, but make it difficult to use. For example, they might default to\n"
"unencrypted HTTP, or fill encrypted pages with links that go back to the\n"
"unencrypted site. The HTTPS Everywhere extension fixes these problems by\n"
"rewriting all requests to these sites to HTTPS.\n"
msgstr ""

#. type: Plain text
msgid "To learn more about HTTPS Everywhere, you can see:"
msgstr ""

#. type: Bullet: ' - '
msgid "the [HTTPS Everywhere homepage](https://www.eff.org/https-everywhere)"
msgstr ""

#. type: Bullet: ' - '
msgid "the [HTTPS Everywhere FAQ](https://www.eff.org/https-everywhere/faq/)"
msgstr ""

#. type: Plain text
#, no-wrap
msgid "<a id=\"torbutton\"></a>\n"
msgstr "<a id=\"torbutton\"></a>\n"

#. type: Plain text
#, no-wrap
msgid "<a id=\"javascript\"></a>\n"
msgstr "<a id=\"javascript\"></a>\n"

#. type: Title =
#, no-wrap
msgid "Protection against dangerous JavaScript\n"
msgstr ""

#. type: Plain text
msgid ""
"Having all JavaScript disabled by default would disable a lot of harmless "
"and possibly useful JavaScript, and might render many websites unusable."
msgstr ""

#. type: Plain text
#, no-wrap
msgid "That is why **JavaScript is enabled by default** in <span class=\"application\">Tor Browser</span>.\n"
msgstr ""

#. type: Plain text
msgid ""
"But, we rely on Torbutton to **disable all potentially dangerous "
"JavaScript**."
msgstr ""

#. type: Plain text
msgid ""
"We consider this as a necessary compromise between security and usability. "
"As of today we are not aware of any JavaScript that would compromise the "
"anonymity provided by Tails."
msgstr ""

#. type: Plain text
#, no-wrap
msgid ""
"<p>To understand better the behavior of <span class=\"application\">Tor\n"
"Browser</span>, for example, regarding JavaScript and cookies, you can\n"
"refer to the <a href=\"https://www.torproject.org/projects/torbrowser/design/\">\n"
"<span class=\"application\">Tor Browser</span> design document</a>.</p>\n"
msgstr ""

#. type: Plain text
#, no-wrap
msgid "<a id=\"security_slider\"></a>\n"
msgstr "<a id=\"security_slider\"></a>\n"

#. type: Title =
#, no-wrap
msgid "Security slider\n"
msgstr ""

#. type: Plain text
#, no-wrap
msgid ""
"You can use the security slider of <span class=\"application\">Tor Browser</span>\n"
"to disable browser features as a trade-off between security and usability.\n"
"For example, you can use the security slider to disable JavaScript completely.\n"
msgstr ""

#. type: Plain text
msgid ""
"The security slider is set to **Standard** by default which gives the most "
"usable experience."
msgstr ""

#. type: Plain text
msgid ""
"To change the value of the security slider, click on the [[!img torbutton."
"png link=\"no\" class=\"symbolic\" alt=\"\"]] button on the left of the "
"address bar and choose **Security Settings&hellip;**"
msgstr ""

#. type: Plain text
#, no-wrap
msgid "[[!img security_slider.png link=\"no\" alt=\"Security slider in its default value (low)\"]]\n"
msgstr ""

#. type: Plain text
#, no-wrap
msgid ""
"<a id=\"circuit_view\"></a>\n"
"<a id=\"new_circuit\"></a>\n"
msgstr ""

#. type: Title =
#, no-wrap
msgid "Tor circuit\n"
msgstr ""

#. type: Plain text
#, no-wrap
msgid "[[!img circuit_view.png link=no]]\n"
msgstr ""

#. type: Plain text
msgid "Click on the"
msgstr ""

#. type: Plain text
#, no-wrap
msgid "[[!img i.png link=\"no\" class=\"symbolic\" alt=\"Show site information\"]]\n"
msgstr ""

#. type: Plain text
msgid ""
"button in the address bar to show the Tor circuit that is used to connect to "
"the website in the current tab, its 3 relays, their IP addresses, and "
"countries."
msgstr ""

#. type: Plain text
msgid ""
"The last relay in the circuit, the one immediately above the destination "
"website, is the *exit relay*. Its country might influence how the website "
"behaves."
msgstr ""

#. type: Plain text
#, no-wrap
msgid ""
"Click on the\n"
"<span class=\"guilabel\">[[New Circuit for this Site|Tor_Browser#new_circuit]]</span> button\n"
"to use a different circuit.\n"
msgstr ""

#. type: Plain text
#, no-wrap
msgid ""
"You can use\n"
"<span class=\"application\">[[Onion Circuits|doc/anonymous_internet/tor_status]]</span>\n"
"to get more detailed information about the circuits being used.\n"
msgstr ""

#. type: Plain text
#, no-wrap
msgid "<a id=\"new_identity\"></a>\n"
msgstr "<a id=\"new_identity\"></a>\n"

#. type: Title =
#, no-wrap
msgid "<span class=\"guilabel\">New Identity</span> feature\n"
msgstr ""

#. type: Plain text
#, no-wrap
msgid ""
"The <span class=\"guilabel\">New Identity</span> feature of\n"
"<span class=\"application\">Tor Browser</span>:\n"
msgstr ""

#. type: Bullet: '  - '
msgid "Closes all open tabs."
msgstr ""

#. type: Bullet: '  - '
msgid ""
"Clears the session state including cache, history, and cookies (except the "
"cookies protected by the **Cookie Protections** feature)."
msgstr ""

#. type: Bullet: '  - '
msgid "Closes all existing web connections and creates new Tor circuits."
msgstr ""

#. type: Bullet: '  - '
msgid "Erases the content of the clipboard."
msgstr ""

#. type: Plain text
#, no-wrap
msgid ""
"To switch to a new identity, click on the\n"
"[[!img torbutton.png link=\"no\" class=\"symbolic\" alt=\"\"]] button\n"
"on the left of the address bar\n"
"and choose <span class=\"guilabel\">New Identity</span>.\n"
msgstr ""

#. type: Plain text
#, no-wrap
msgid "<div class=\"caution\">\n"
msgstr "<div class=\"caution\">\n"

#. type: Plain text
#, no-wrap
msgid ""
"<p>This feature is not enough to strongly [[separate contextual identities|about/warning#identities]]\n"
"in the context of Tails, as the connections outside of\n"
"<span class=\"application\">Tor Browser</span> are not restarted.</p>\n"
msgstr ""

#. type: Plain text
#, no-wrap
msgid "<p>Restart Tails instead.</p>\n"
msgstr ""

#. type: Plain text
msgid ""
"For more details, see the [design and implementation of the Tor Browser]"
"(https://www.torproject.org/projects/torbrowser/design/#new-identity)."
msgstr ""

#. type: Plain text
#, no-wrap
msgid "<a id=\"noscript\"></a>\n"
msgstr ""

#. type: Title =
#, no-wrap
msgid "NoScript to have even more control over JavaScript\n"
msgstr ""

#. type: Plain text
#, no-wrap
msgid "[[!img noscript.png link=no alt=\"\"]]\n"
msgstr ""

#. type: Plain text
#, no-wrap
msgid ""
"<span class=\"application\">Tor Browser</span> includes the\n"
"<span class=\"application\">NoScript</span> extension to allow more control over\n"
"JavaScript, for example, to disable JavaScript completely on some websites.\n"
msgstr ""

#. type: Plain text
#, no-wrap
msgid ""
"By default, <span class=\"application\">NoScript</span> is disabled and some\n"
"JavaScript is allowed by <span\n"
"class=\"application\">[[Tor Browser|Tor_Browser#javascript]]</span>, as\n"
"explained above.\n"
msgstr ""

#. type: Plain text
msgid ""
"For more information, you can refer to the NoScript [website](http://"
"noscript.net/) and [features](http://noscript.net/features)."
msgstr ""<|MERGE_RESOLUTION|>--- conflicted
+++ resolved
@@ -6,23 +6,14 @@
 msgid ""
 msgstr ""
 "Project-Id-Version: PACKAGE VERSION\n"
-<<<<<<< HEAD
-"Report-Msgid-Bugs-To: tails-l10n@boum.org\n"
-"POT-Creation-Date: 2018-09-05 14:57+0200\n"
-"PO-Revision-Date: 2018-12-21 09:04+0000\n"
-"Last-Translator: Davide <davidesantoro@mail.ru>\n"
-=======
 "POT-Creation-Date: 2019-05-18 10:01+0200\n"
 "PO-Revision-Date: YEAR-MO-DA HO:MI+ZONE\n"
 "Last-Translator: FULL NAME <EMAIL@ADDRESS>\n"
->>>>>>> 4e2bafaf
 "Language-Team: ita <transitails@inventati.org>\n"
-"Language: it\n"
+"Language: \n"
 "MIME-Version: 1.0\n"
 "Content-Type: text/plain; charset=UTF-8\n"
 "Content-Transfer-Encoding: 8bit\n"
-"Plural-Forms: nplurals=2; plural=n != 1;\n"
-"X-Generator: Weblate 2.19.1\n"
 
 #. type: Plain text
 #, no-wrap
@@ -256,12 +247,12 @@
 #. type: Plain text
 #, no-wrap
 msgid "<a id=\"torbutton\"></a>\n"
-msgstr "<a id=\"torbutton\"></a>\n"
+msgstr ""
 
 #. type: Plain text
 #, no-wrap
 msgid "<a id=\"javascript\"></a>\n"
-msgstr "<a id=\"javascript\"></a>\n"
+msgstr ""
 
 #. type: Title =
 #, no-wrap
@@ -304,7 +295,7 @@
 #. type: Plain text
 #, no-wrap
 msgid "<a id=\"security_slider\"></a>\n"
-msgstr "<a id=\"security_slider\"></a>\n"
+msgstr ""
 
 #. type: Title =
 #, no-wrap
