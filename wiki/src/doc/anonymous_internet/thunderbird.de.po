--- conflicted
+++ resolved
@@ -7,11 +7,7 @@
 msgstr ""
 "Project-Id-Version: Tails\n"
 "Report-Msgid-Bugs-To: tails-l10n@boum.org\n"
-<<<<<<< HEAD
-"POT-Creation-Date: 2020-04-12 16:10+0200\n"
-=======
 "POT-Creation-Date: 2020-04-15 02:12+0000\n"
->>>>>>> 5f2d5937
 "PO-Revision-Date: 2020-03-08 15:38+0000\n"
 "Last-Translator: emmapeel <emma.peel@riseup.net>\n"
 "Language-Team: Tails translators <tails@boum.org>\n"
@@ -96,8 +92,8 @@
 
 #. type: Title =
 #, no-wrap
-msgid "Configure an email account"
-msgstr "Konfigurieren Sie einen E-Mail Account"
+msgid "Configure an email account\n"
+msgstr "Konfigurieren Sie einen E-Mail Account\n"
 
 #. type: Plain text
 #, no-wrap
@@ -106,8 +102,8 @@
 
 #. type: Title =
 #, no-wrap
-msgid "OpenPGP encryption with Enigmail"
-msgstr "OpenPGP Verschlüsselung mit Enigmail"
+msgid "OpenPGP encryption with Enigmail\n"
+msgstr "OpenPGP Verschlüsselung mit Enigmail\n"
 
 #. type: Plain text
 #, no-wrap
@@ -205,7 +201,7 @@
 #. type: Title =
 #, fuzzy, no-wrap
 #| msgid "Enhanced privacy with TorBirdy\n"
-msgid "Enhanced privacy"
+msgid "Enhanced privacy\n"
 msgstr "Verbesserte Privatsphäre mit TorBirdy\n"
 
 #. type: Plain text
@@ -290,7 +286,7 @@
 
 #. type: Title =
 #, no-wrap
-msgid "Using Thunderbird in your language"
+msgid "Using Thunderbird in your language\n"
 msgstr ""
 
 #. type: Plain text
