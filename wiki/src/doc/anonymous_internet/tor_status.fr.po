--- conflicted
+++ resolved
@@ -5,19 +5,11 @@
 #
 msgid ""
 msgstr ""
-<<<<<<< HEAD
-"Project-Id-Version: \n"
-"POT-Creation-Date: 2016-05-05 18:08+0200\n"
-"PO-Revision-Date: 2016-07-09 12:31+0100\n"
-"Last-Translator: AtomiKe <tails@atomike.ninja>\n"
-"Language-Team: LANGUAGE <LL@li.org>\n"
-=======
 "Project-Id-Version: Tails\n"
 "POT-Creation-Date: 2016-05-05 18:08+0200\n"
 "PO-Revision-Date: 2016-07-12 07:37-0000\n"
 "Last-Translator: \n"
 "Language-Team: Tails translators <tails@boum.org>\n"
->>>>>>> 285e07f1
 "Language: fr\n"
 "MIME-Version: 1.0\n"
 "Content-Type: text/plain; charset=UTF-8\n"
@@ -27,11 +19,7 @@
 #. type: Plain text
 #, no-wrap
 msgid "[[!meta title=\"Viewing the status and circuits of Tor\"]]\n"
-<<<<<<< HEAD
-msgstr "[[!meta title=\"Voir le status et les circuits de Tor\"]]\n"
-=======
 msgstr "[[!meta title=\"Voir le statut et les circuits de Tor\"]]\n"
->>>>>>> 285e07f1
 
 #. type: Plain text
 #, no-wrap
@@ -39,13 +27,8 @@
 "The Tor status icon and <span class=\"application\">Onion\n"
 "Circuits</span> allow you to view the status of Tor.\n"
 msgstr ""
-<<<<<<< HEAD
-"L'icône de status de Tor et <span class=\"application\">Onion\n"
-"Circuits</span> vous permettent de voir le status de Tor.\n"
-=======
 "L'icône de statut de Tor et <span class=\"application\">Onion\n"
 "Circuits</span> vous permettent de voir le statut de Tor.\n"
->>>>>>> 285e07f1
 
 #. type: Plain text
 #, no-wrap
@@ -55,24 +38,15 @@
 #. type: Title =
 #, no-wrap
 msgid "Tor status icon\n"
-<<<<<<< HEAD
-msgstr "Icône de status de Tor\n"
-=======
 msgstr "Icône de statut de Tor\n"
->>>>>>> 285e07f1
 
 #. type: Plain text
 msgid ""
 "The current status of Tor appears as an onion-shaped icon in the "
 "notification area:"
 msgstr ""
-<<<<<<< HEAD
-"Le status actuel de Tor est visible sous la forme d'une icône en forme "
-"d'oignon dans la zone de notifications !"
-=======
 "Le statut actuel de Tor est visible sous la forme d'une icône en forme "
 "d'oignon dans la zone de notification :"
->>>>>>> 285e07f1
 
 #. type: Plain text
 #, no-wrap
@@ -129,13 +103,8 @@
 "<span class=\"application\">Onion Circuits</span> displays information about\n"
 "the current Tor circuits and connections.\n"
 msgstr ""
-<<<<<<< HEAD
-"<span class=\"application\">Onion Circuits</span> affiche des information à propos\n"
-"du status de Tor et des connexions.\n"
-=======
 "<span class=\"application\">Onion Circuits</span> affiche des informations à propos\n"
 "du statut de Tor et des connexions.\n"
->>>>>>> 285e07f1
 
 #. type: Plain text
 #, no-wrap
@@ -145,11 +114,7 @@
 "Circuits</span>.\n"
 msgstr ""
 "Pour ouvrir <span class=\"application\">Onion Circuits</span>, cliquez sur\n"
-<<<<<<< HEAD
-"l'icône de status de Tor puis sur <span class=\"guimenuitem\">Open Onion\n"
-=======
 "l'icône de statut de Tor puis sur <span class=\"guimenuitem\">Open Onion\n"
->>>>>>> 285e07f1
 "Circuits</span>.\n"
 
 #. type: Plain text
@@ -181,21 +146,12 @@
 "The first relay or *entry guard*. If you configured a [[Tor bridge|"
 "first_steps/startup_options/bridge_mode]], your bridge is the first relay."
 msgstr ""
-<<<<<<< HEAD
-"Un premier relais ou *nœud gardien*. Si vous avez configuré un [[bridge Tor|"
-"first_steps/startup_options/bridge_mode]], il sera votre premier relais."
-
-#. type: Bullet: '  - '
-msgid "The second relay or *middle node*."
-msgstr "Un second relais."
-=======
 "Un premier relais ou *garde d'entrée*. Si vous avez configuré un [[bridge "
 "Tor|first_steps/startup_options/bridge_mode]], il sera votre premier relais."
 
 #. type: Bullet: '  - '
 msgid "The second relay or *middle node*."
 msgstr "Un second relais ou *nœud du milieu*."
->>>>>>> 285e07f1
 
 #. type: Bullet: '  - '
 msgid "The exit node."
@@ -219,13 +175,8 @@
 "<span class=\"guilabel\">betGamersTorRelay</span>, and the exit node\n"
 "<span class=\"guilabel\">hessel0</span>.\n"
 msgstr ""
-<<<<<<< HEAD
-"    Dans l'exemple ci-dessous, la connexion vers\n"
-"    <span class=\"code\">check.torproject.org</span> passe par les relais\n"
-=======
 "Dans l'exemple ci-dessous, la connexion vers\n"
 "<span class=\"code\">check.torproject.org</span> passe par les relais\n"
->>>>>>> 285e07f1
 "<span class=\"guilabel\">Unnamed</span>,\n"
 "<span class=\"guilabel\">betGamersTorRelay</span>, et le nœud de sortie\n"
 "<span class=\"guilabel\">hessel0</span>.\n"
@@ -236,20 +187,12 @@
 "appear in the right pane."
 msgstr ""
 "Si vous cliquez sur un circuit, des informations techniques à propos des "
-<<<<<<< HEAD
-"relais le composant apparaissent dans la panneau de droite."
-=======
 "relais le composant apparaissent dans le panneau de droite."
->>>>>>> 285e07f1
 
 #. type: Plain text
 #, no-wrap
 msgid "[[!img doc/about/warning/htw2-tails.png link=no alt=\"Schematics of a connection to Tor with the client, the three relays, and the destination server.\"]]\n"
-<<<<<<< HEAD
-msgstr "[[!img doc/about/warning/htw2-tails.png link=no alt=\"Schéma d'une connexion vers Tor montrant le client, les trois relais, et le serveur de destination.\"]]\n"
-=======
 msgstr "[[!img doc/about/warning/htw2-tails.fr.png link=no alt=\"Schéma d'une connexion vers Tor montrant le client, les trois relais, et le serveur de destination.\"]]\n"
->>>>>>> 285e07f1
 
 #, fuzzy
 #~| msgid ""
