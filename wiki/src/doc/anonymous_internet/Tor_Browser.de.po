--- conflicted
+++ resolved
@@ -7,13 +7,8 @@
 msgstr ""
 "Project-Id-Version: Tails\n"
 "POT-Creation-Date: 2015-05-11 19:29+0300\n"
-<<<<<<< HEAD
-"PO-Revision-Date: 2015-09-10 21:05+0100\n"
-"Last-Translator: Tails translators <tails@boum.org>\n"
-=======
 "PO-Revision-Date: 2015-09-11 23:32+0100\n"
 "Last-Translator: spriver <spriver@autistici.org>\n"
->>>>>>> 7b133edd
 "Language-Team: Tails Translation <tails-l10n@boum.org>\n"
 "Language: de\n"
 "MIME-Version: 1.0\n"
@@ -42,11 +37,7 @@
 "<span class=\"application\">[Tor Browser](https://www.torproject.org/projects/torbrowser.html.en)</span> ist ein\n"
 "Webbrowser, der auf [Mozilla Firefox](http://getfirefox.com) basiert und konfiguriert ist, Ihre Anonymität\n"
 "zu schützen. Durch die vorhandene Beliebtheit von Firefox haben Sie ihn möglicherweise bereits\n"
-<<<<<<< HEAD
-"davor benutzt und die Benutzungsoberfläche ist wie von sonstigen anderen modernen Browsenr.\n"
-=======
 "davor benutzt und die Benutzungsoberfläche ist wie von sonstigen anderen modernen Browsern.\n"
->>>>>>> 7b133edd
 
 #. type: Plain text
 msgid ""
@@ -77,13 +68,8 @@
 "documentation on [[accessing resources on the local\n"
 "network|advanced_topics/lan]].</p>\n"
 msgstr ""
-<<<<<<< HEAD
-"<p>Falls sie Webseiten auf Ihrem lokalen Netzwerk ansehen wollen, lesen Sie sich unsere\n"
-"Dokumentation über [[Zugriff auf Resourcen im lokalen Netzwerk\n"
-=======
 "<p>Falls Sie Webseiten in Ihrem lokalen Netzwerk ansehen wollen, lesen Sie sich unsere\n"
 "Dokumentation über [[Zugriff auf Ressourcen im lokalen Netzwerk\n"
->>>>>>> 7b133edd
 "|advanced_topics/lan]] durch.</p>\n"
 
 #. type: Plain text
@@ -214,11 +200,7 @@
 "communication|doc/about/warning#exit_node]]."
 msgstr ""
 "Alle Daten, die zwischen Ihrem Browser und dem Server, den Sie besuchen, "
-<<<<<<< HEAD
-"ausgetauscht werden, sind verschlüsselt. Dies verhindert, dass der [[Tor-"
-=======
 "ausgetauscht werden, sind verschlüsselt. Dies verhindert, dass das [[Tor-"
->>>>>>> 7b133edd
 "Ausgangsrelais Ihre Kommunikation abhört|doc/about/warning#exit_node]]."
 
 #. type: Plain text
@@ -269,13 +251,8 @@
 msgstr ""
 "Sie sollten versuchen nur Dienste zu nutzen, die HTTPS bereitstellen, wenn "
 "Sie sensible Informationen (wie Passwörter) versenden oder empfangen, "
-<<<<<<< HEAD
-"anderenfalls ist es sehr einfach für einen Mitlesenden jegliche "
-"Informationen, die Sie versenden zu stehlen oder den Inhalt der Webseiten, "
-=======
 "anderenfalls ist es sehr einfach für einen Mitlesenden, jegliche "
 "Informationen die Sie versenden, zu stehlen oder den Inhalt der Webseiten, "
->>>>>>> 7b133edd
 "die auf dem Weg zu Ihrem Browser sind, zu modifizieren."
 
 #. type: Plain text
@@ -311,11 +288,7 @@
 "Project](https://torproject.org/) und der [Electronic Frontier\n"
 "Foundation](https://eff.org/) herausgegeben wird. Sie verschlüsselt Ihre Kommunikation mit einer Anzahl von\n"
 "großen Webseiten. Viele Seiten im Web bieten einige beschränkte Unterstützung für Verschlüsselung\n"
-<<<<<<< HEAD
-"über HTTPS, aber machen es schwierig es benutzen. Zum Beispiel könnten Sie standarmäßig\n"
-=======
 "über HTTPS, aber machen es schwierig sie zu benutzen. Zum Beispiel könnten Sie standarmäßig\n"
->>>>>>> 7b133edd
 "unverschlüsseltes HTTP benutzen, oder verschlüsselte Seiten mit Links versehen, die zurück zur\n"
 "unverschlüsselten Seite gehen. Die HTTPS Everywhere Erweiterung behebt diese Probleme, indem\n"
 "alle Anfragen zu solchen Webseiten auf HTTPS umgeschrieben werden.\n"
@@ -380,19 +353,11 @@
 "context of Tails (see [[!tails_ticket 9365 desc=\"#9365\"]] and [[!tails_ticket 9366\n"
 "desc=\"#9366\"]]). This feature is safe to use outside of Tails.</p>\n"
 msgstr ""
-<<<<<<< HEAD
-"<p>In Tails ist die <a href=\"https://people.torproject.org/~mikeperry/images/OnionMenu.jpg\">Kanal\n"
-"Ansicht</a> des <span class=\"application\">Tor Browsers</span> deaktiviert, da wir\n"
-"nicht sicher sind ob sie Konsequenzen im Bezug auf die Sicherheit in dem spezifischen \n"
-"Kontext von Tails hat (siehe [[!tails_ticket 9365 desc=\"#9365\"]] und [[!tails_ticket 9366\n"
-"desc=\"#9366\"]]). Dieses Feature kann ausserhalb von Tails sicher benutzt werden.</p>\n"
-=======
 "<p>In Tails ist die <a href=\"https://people.torproject.org/~mikeperry/images/OnionMenu.jpg\">\n"
 "Kanalansicht</a> des <span class=\"application\">Tor Browsers</span> deaktiviert, da wir\n"
 "nicht sicher sind, ob sie Konsequenzen im Bezug auf die Sicherheit in dem spezifischen \n"
 "Kontext von Tails hat (siehe [[!tails_ticket 9365 desc=\"#9365\"]] und [[!tails_ticket 9366\n"
 "desc=\"#9366\"]]). Dieses Feature kann außerhalb von Tails sicher benutzt werden.</p>\n"
->>>>>>> 7b133edd
 
 #. type: Plain text
 #, no-wrap
@@ -400,13 +365,8 @@
 "<p>You can see the Tor circuits in\n"
 "the network map of <span class=\"application\">[[Vidalia]]</span>.</p>\n"
 msgstr ""
-<<<<<<< HEAD
-"<p>Sie können die Tor Kanäle in\n"
-"der Netzwerk Karte von <span class=\"application\">[[Vidalia]]</span> sehen.</p>\n"
-=======
 "<p>Sie können die Kanäle von Tor in\n"
 "der Netzwerkkarte von <span class=\"application\">[[Vidalia]]</span> sehen.</p>\n"
->>>>>>> 7b133edd
 
 #. type: Plain text
 #, no-wrap
@@ -423,12 +383,7 @@
 "Having all JavaScript disabled by default would disable a lot of harmless "
 "and possibly useful JavaScript and render unusable many websites."
 msgstr ""
-<<<<<<< HEAD
-"Standardmäßige JavaScript vollständig zu Deaktivieren würde vieles "
-"harmlose \n"
-=======
 "Standardmäßig JavaScript vollständig zu deaktivieren würde vieles harmlose \n"
->>>>>>> 7b133edd
 "und möglicherweise nützliche JavaScript deaktivieren und viele Websiten "
 "unbenutzbar machen."
 
@@ -505,11 +460,7 @@
 msgstr ""
 "Um den Wert des Sicherheitsreglers zu ändern klicken Sie auf die [[!img "
 "torbutton.png link=no class=symbolic alt=\"grüne Zwiebel\"]] Schaltfläche "
-<<<<<<< HEAD
-"und wählen Sie **Privacy and Security Settings**."
-=======
 "und wählen Sie **Privatsphäre- und Sicherheits-Einstellungen**."
->>>>>>> 7b133edd
 
 #. type: Plain text
 #, no-wrap
@@ -621,15 +572,9 @@
 "class=\"application\">[[Torbutton|Tor_Browser#javascript]]</span> extension as\n"
 "explained above.\n"
 msgstr ""
-<<<<<<< HEAD
-"Standardmässig ist <span class=\"application\">NoScript</span> deaktiviert und ein wenig\n"
-"JavaScript wird von der <span\n"
-"class=\"application\">[[Torbutton|Tor_Browser#javascript]]</span> Erweiterung wie oben erläutert\n"
-=======
 "Standardmäßig ist <span class=\"application\">NoScript</span> deaktiviert und ein wenig\n"
 "JavaScript wird von der <span\n"
 "class=\"application\">[[Torbutton|Tor_Browser#javascript]]</span> Erweiterung, wie oben erläutert,\n"
->>>>>>> 7b133edd
 "erlaubt.\n"
 
 #. type: Plain text
