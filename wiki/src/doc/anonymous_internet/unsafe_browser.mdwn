--- conflicted
+++ resolved
@@ -15,11 +15,7 @@
 <span class="menuchoice">
   <span class="guimenu">Applications</span>&nbsp;▸
   <span class="guisubmenu">Internet</span>&nbsp;▸
-<<<<<<< HEAD
-  <span class="guimenuitem">Unsafe Browser</span></span>.
-=======
   <span class="guimenuitem">Unsafe Web Browser</span></span>.
->>>>>>> 74799a4c
 
 The <span class="application">Unsafe Browser</span> has a red and yellow theme
 to differentiate it from the [[Tor Browser|Tor_Browser]].
