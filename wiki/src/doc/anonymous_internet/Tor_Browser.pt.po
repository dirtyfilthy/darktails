# SOME DESCRIPTIVE TITLE
# Copyright (C) YEAR Free Software Foundation, Inc.
# This file is distributed under the same license as the PACKAGE package.
# FIRST AUTHOR <EMAIL@ADDRESS>, YEAR.
#
msgid ""
msgstr ""
"Project-Id-Version: PACKAGE VERSION\n"
"Report-Msgid-Bugs-To: tails-l10n@boum.org\n"
<<<<<<< HEAD
"POT-Creation-Date: 2020-04-12 16:10+0200\n"
=======
"POT-Creation-Date: 2020-04-15 02:12+0000\n"
>>>>>>> 5f2d5937
"PO-Revision-Date: 2020-02-06 15:26+0000\n"
"Last-Translator: Halley Pacheco de Oliveira <halley.oliveira@protonmail."
"com>\n"
"Language-Team: LANGUAGE <LL@li.org>\n"
"Language: pt\n"
"MIME-Version: 1.0\n"
"Content-Type: text/plain; charset=UTF-8\n"
"Content-Transfer-Encoding: 8bit\n"
"Plural-Forms: nplurals=2; plural=n != 1;\n"
"X-Generator: Weblate 3.5.1\n"

#. type: Plain text
#, no-wrap
msgid "[[!meta title=\"Browsing the web with Tor Browser\"]]\n"
msgstr "[[!meta title=\"Navegando na web com o Tor Browser\"]]\n"

#. type: Plain text
#, no-wrap
msgid "[[!toc levels=2]]\n"
msgstr "[[!toc levels=2]]\n"

#. type: Plain text
#, fuzzy, no-wrap
#| msgid "Tor Browser is a rebranded version of the [[Mozilla Firefox|http://www.mozilla.com/firefox/]] web browser. Given its popularity many of you have probably used it before and its user interface is like any other modern web browser."
msgid ""
"<span class=\"application\">[Tor Browser](https://www.torproject.org/projects/torbrowser.html.en)</span> is a web\n"
"browser based on [Mozilla Firefox](http://getfirefox.com) but configured\n"
"to protect your privacy.\n"
msgstr "Tor Browser é uma versão sem marca do navegador web [[Mozilla Firefox|http://www.mozilla.com/firefox/]]. Dada sua popularidade, muitos de vocês já devem tê-lo usado anteriormente e sua interface é igual a de qualquer outro navegador web moderno."

#. type: Plain text
#, no-wrap
msgid "[[!img Tor_Browser/tor-browser.png link=no alt=\"\"]]\n"
msgstr "[[!img Tor_Browser/tor-browser.png link=no alt=\"\"]]\n"

#. type: Plain text
#, fuzzy, no-wrap
#| msgid ""
#| "Tor alone is not enough to protect your anonymity and privacy while browsing the\n"
#| "web.  All modern web browsers, such as Firefox, support [[!wikipedia\n"
#| "JavaScript]], [[!wikipedia Adobe_Flash]], [[!wikipedia HTTP_cookie\n"
#| "desc=\"cookies\"]] and other services which have been shown to be able to defeat\n"
#| "the anonymity provided by the Tor network.\n"
msgid ""
"Tor alone is not enough to protect your anonymity and privacy while browsing the\n"
"web. All modern web browsers, such as Firefox, support [[!wikipedia\n"
"JavaScript]], [[!wikipedia Adobe_Flash]], [[!wikipedia HTTP_cookie\n"
"desc=\"cookies\"]], and other services which have been shown to be able to defeat\n"
"the anonymity provided by the Tor network.\n"
msgstr ""
"O Tor sozinho não é suficiente para proteger sua anonimidade e privacidade para\n"
"navegar na web. Todos os navegadores modernos, como o Firefox, têm suporte a\n"
"[[!wikipedia JavaScript]], [[!wikipedia Adobe_Flash]], [[!wikipedia HTTP_cookie\n"
"desc=\"cookies\"]] e outros serviços que foram demonstrados serem\n"
"problemas para a anonimidade provida pela rede Tor.\n"

#. type: Plain text
#, no-wrap
msgid ""
"<span class=\"application\">Tor Browser</span> integrates all sorts\n"
"of security measures to prevent such attacks. But since\n"
"<span class=\"application\">Tor Browser</span> disables some dangerous functionalities, some sites might not work as\n"
"usual.\n"
msgstr ""

#. type: Plain text
#, no-wrap
msgid ""
"Some frequently asked questions about <span class=\"application\">Tor Browser</span> can be found in\n"
"[[the FAQ|support/faq#browser]].\n"
msgstr ""

#. type: Plain text
#, no-wrap
msgid "<div class=\"tip\">\n"
msgstr "<div class=\"tip\">\n"

#. type: Plain text
#, no-wrap
msgid ""
"<p>To browse web pages on your local network, see how to\n"
"[[access resources on the local\n"
"network|advanced_topics/lan]].</p>\n"
msgstr ""

#. type: Plain text
#, no-wrap
msgid "</div>\n"
msgstr "</div>\n"

#. type: Plain text
#, no-wrap
msgid "<a id=\"confinement\"></a>\n"
msgstr "<a id=\"confinement\"></a>\n"

#. type: Title =
#, no-wrap
<<<<<<< HEAD
msgid "AppArmor confinement"
=======
msgid "AppArmor confinement, downloading, and uploading files\n"
>>>>>>> 5f2d5937
msgstr ""

#. type: Plain text
#, no-wrap
msgid ""
"<span class=\"application\">Tor Browser</span> in Tails is confined with\n"
"[[!debwiki AppArmor]] to protect the system and your data from some\n"
"types of attacks against <span class=\"application\">Tor Browser</span>.\n"
"As a consequence, <span class=\"application\">Tor Browser</span> in Tails can\n"
"only read and write to a limited number of folders.\n"
msgstr ""

#. type: Plain text
#, no-wrap
msgid "<div class=\"note\">\n"
msgstr "<div class=\"note\">\n"

#. type: Plain text
#, no-wrap
msgid ""
"<p>This is why, for example, you might face <em>Permission\n"
"denied</em> errors if you try to download files to the\n"
"<em>Home</em> folder.</p>\n"
msgstr ""

#. type: Plain text
#, no-wrap
msgid ""
"- You can save files from <span class=\"application\">Tor\n"
"Browser</span> to the <span class=\"filename\">Tor Browser</span> folder\n"
"that is located in the <span class=\"filename\">Home</span> folder.\n"
"The content of this folder will disappear once you shut down Tails.\n"
msgstr ""

#. type: Plain text
#, no-wrap
msgid ""
"- If you want to upload files with <span class=\"application\">Tor\n"
"Browser</span>, copy them to that folder first.\n"
msgstr ""

#. type: Plain text
msgid ""
"- If you turned on the [[Personal Data|doc/first_steps/persistence/"
"configure#personal_data]] feature of the Persistent Storage, you can also "
"use the *Persistent/Tor Browser* folder to download and upload files from "
"*Tor Browser*. The content of the *Persistent/Tor Browser* folder is saved "
"across different working sessions."
msgstr ""

#. type: Plain text
#, no-wrap
msgid ""
"<p>To prevent Tails from running out of memory and crashing, download\n"
"very big files in the <em>Persistent/Tor Browser</em> folder preferably.\n"
"All the files that you download outside of the Persistent Storage are\n"
"stored in memory (RAM), which is more limited.</p>\n"
msgstr ""

#. type: Plain text
#, no-wrap
msgid ""
"<a id=\"https\"></a>\n"
"<a id=\"https-everywhere\"></a>\n"
msgstr ""
"<a id=\"https\"></a>\n"
"<a id=\"https-everywhere\"></a>\n"

#. type: Title =
#, fuzzy, no-wrap
#| msgid "HTTPS Everywhere\n"
msgid "HTTPS encryption with HTTPS Everywhere"
msgstr "HTTPS Everywhere\n"

#. type: Plain text
#, fuzzy
#| msgid ""
#| "Using HTTPS instead of HTTP encrypts your communication while browsing "
#| "the web."
msgid ""
"Using HTTPS instead of HTTP encrypts your communications while browsing the "
"web."
msgstr ""
"Usar HTTPS ao invés de HTTP criptografa sua comunicação enquanto estiver "
"navegando na web."

#. type: Plain text
#, fuzzy
#| msgid ""
#| "All the data exchanged between your browser and the server you are "
#| "visiting are encrypted. It prevents the [[Tor exit node to eavesdrop on "
#| "your communication|doc/about/warning#exit_node]]."
msgid ""
"All the data exchanged between your browser and the server you are visiting "
"is encrypted. HTTPS prevents the [[Tor exit node from eavesdropping on your "
"communications|doc/about/warning#exit_node]]."
msgstr ""
"Todos os dados trocados entre seu navegador e o servidor são criptografados. "
"Isto evita que o [[nó de saída do Tor grampeie sua comunicação|doc/about/"
"warning#exit_node]]."

#. type: Plain text
#, fuzzy
#| msgid ""
#| "HTTPS also includes mechanisms to authenticate the server you are "
#| "communicating with. But those mechanisms can be flawed, [[as explained on "
#| "our warning page|about/warning#man-in-the-middle]]."
msgid ""
"HTTPS also includes mechanisms to authenticate the server you are "
"communicating with. But, those mechanisms can be flawed, [[as explained on "
"our warning page|about/warning#man-in-the-middle]]."
msgstr ""
"HTTPS também inclui mecanismos de autenticação do servidor com o qual você "
"está se comunicando. Mas estes mecanismos podem ser falhos, [[como explicado "
"na nossa página de advertências|about/warning#man-in-the-middle]]."

#. type: Plain text
#, fuzzy
#| msgid ""
#| "For example, here is how the browser looks like when we try to log in an "
#| "email account at [lavabit.com](http://lavabit.com/), using their [webmail "
#| "interface](https://lavabit.com/apps/webmail/src/login.php):"
msgid ""
"For example, here is how the browser looks when we try to log in to an email "
"account at [riseup.net](https://riseup.net/), using their [webmail interface]"
"(https://mail.riseup.net/):"
msgstr ""
"Por exemplo, é assim que o navegador se parece quando tenta logar em uma "
"conta de email no [lavabit.com](http://lavabit.com/), usando a [interface de "
"webmail](https://lavabit.com/apps/webmail/src/login.php) deles:"

#. type: Plain text
#, no-wrap
msgid "[[!img doc/anonymous_internet/Tor_Browser/riseup.png link=no alt=\"\"]]\n"
msgstr "[[!img doc/anonymous_internet/Tor_Browser/riseup.png link=no alt=\"\"]]\n"

#. type: Plain text
#, fuzzy
#| msgid ""
#| "Notice the small area on the left of the address bar saying \"lavabit.com"
#| "\" on a blue background and the address beginning with \"https://"
#| "\" (instead of \"http://\"):"
msgid ""
"Notice the padlock icon on the left of the address bar saying \"mail.riseup."
"net\".  Notice also the address beginning with \"https://\" (instead of "
"\"http://\"). These are the indicators that an encrypted connection using [[!"
"wikipedia HTTPS]] is being used."
msgstr ""
"Note a pequena área à esqueda da barra de endereços dizendo \"lavabit.com\" "
"em um fundo azul e o endereço inciado em \"https://\" (ao invés de \"http://"
"\"):"

#. type: Plain text
#, fuzzy
#| msgid ""
#| "You should try to only use services providing HTTPS when you are sending "
#| "or retrieving sensitive information (like passwords), otherwise its very "
#| "easy for an eavesdropper to steal whatever information you are sending or "
#| "to modify the content of a page on its way to your browser."
msgid ""
"When you are sending or retrieving sensitive information (like passwords), "
"you should try to only use services providing HTTPS. Otherwise, it is very "
"easy for an eavesdropper to steal whatever information you are sending, or "
"to modify the content of a page on its way to your browser."
msgstr ""
"Você deve tentar usar somente serviços providos através de HTTPS quando "
"estiver enviando ou recebendo informações sensíveis (como senhas), pois de "
"outra forma é muito fácil para um bisbilhoteiro roubar quaisquer informações "
"que você estiver enviando ou modificar o conteúdo de uma página no caminho "
"até o seu navegador."

#. type: Plain text
#, fuzzy, no-wrap
#| msgid "[HTTPS Everywhere](https://www.eff.org/https-everywhere) is a Firefox extension shipped in Tails and produced as a collaboration between [The Tor Project](https://torproject.org/) and the [Electronic Frontier Foundation](https://eff.org/). It encrypts your communications with a number of major websites. Many sites on the web offer some limited support for encryption over HTTPS, but make it difficult to use. For instance, they may default to unencrypted HTTP, or fill encrypted pages with links that go back to the unencrypted site. The HTTPS Everywhere extension fixes these problems by rewriting all requests to these sites to HTTPS."
msgid ""
"[HTTPS Everywhere](https://www.eff.org/https-everywhere) is a Firefox extension\n"
"included in <span class=\"application\">Tor Browser</span>. It is produced as a collaboration between [The Tor\n"
"Project](https://torproject.org/) and the [Electronic Frontier\n"
"Foundation](https://eff.org/). It encrypts your communications with a number of\n"
"major websites. Many sites on the web offer some limited support for encryption\n"
"over HTTPS, but make it difficult to use. For example, they might default to\n"
"unencrypted HTTP, or fill encrypted pages with links that go back to the\n"
"unencrypted site. The HTTPS Everywhere extension fixes these problems by\n"
"rewriting all requests to these sites to HTTPS.\n"
msgstr "[HTTPS Everywhere](https://www.eff.org/https-everywhere) é uma extensão para o Firefox distribuída junto com o Tails e produzida em uma colaboração entre [o Projeto Tor](https://torproject.org/) e a [Electronic Frontier Foundation](https://eff.org/). Ela criptografa sua comunicação com uma boa quantidade de sítios relevantes. Muitos sítios na internet oferecem algum suporte limitado para criptografia através de HTTPS, mas fazem com que seja difícil de utilizá-la. Por exemplo, eles podem ter como configuração padrão uma conexão HTTP não criptografada, ou então criptografar páginas com links que trazem de volta a páginas não criptografadas. A extensão HTTPS Everywhere resolve este problema reescrevendo todas as requisições para estes sítios de forma que utilizem HTTPS."

#. type: Plain text
#, fuzzy
#| msgid "To learn more about HTTPS Everywhere you can see:"
msgid "To learn more about HTTPS Everywhere, you can see:"
msgstr "Para saber mais sobre o HTTPS Everywhere, você pode ver:"

#. type: Bullet: ' - '
msgid "the [HTTPS Everywhere homepage](https://www.eff.org/https-everywhere)"
msgstr "a página do [HTTPS Everywhere](https://www.eff.org/https-everywhere)"

#. type: Bullet: ' - '
msgid "the [HTTPS Everywhere FAQ](https://www.eff.org/https-everywhere/faq/)"
msgstr ""
"as [perguntas frequentes do HTTPS Everywhere](https://www.eff.org/https-"
"everywhere/faq/)"

#. type: Plain text
#, no-wrap
msgid "<a id=\"torbutton\"></a>\n"
msgstr "<a id=\"torbutton\"></a>\n"

#. type: Plain text
#, no-wrap
msgid "<a id=\"javascript\"></a>\n"
msgstr "<a id=\"javascript\"></a>\n"

#. type: Title =
#, no-wrap
msgid "Protection against dangerous JavaScript"
msgstr "Proteção contra JavaScript perigoso"

#. type: Plain text
#, fuzzy
#| msgid ""
#| "Having all JavaScript disabled by default would disable a lot of harmless "
#| "and possibly useful JavaScript and render unusable many websites."
msgid ""
"Having all JavaScript disabled by default would disable a lot of harmless "
"and possibly useful JavaScript, and might render many websites unusable."
msgstr ""
"Desabilitar todo JavaScript por padrão desabilitaria um monte de scripts "
"inofensivos e possivelmente úteis, e poderia inutilizar muitos sítios."

#. type: Plain text
#, no-wrap
msgid ""
"That is why JavaScript is enabled by default but\n"
"<span class=\"application\">Tor Browser</span> disables all potentially\n"
"dangerous JavaScript. We consider this as a necessary compromise between\n"
"security and usability.\n"
msgstr ""

#. type: Plain text
#, no-wrap
msgid ""
"<p>To understand better the behavior of <span class=\"application\">Tor\n"
"Browser</span>, for example, regarding JavaScript and cookies, you can\n"
"refer to the <a href=\"https://www.torproject.org/projects/torbrowser/design/\">\n"
"<span class=\"application\">Tor Browser</span> design document</a>.</p>\n"
msgstr ""

#. type: Plain text
#, fuzzy, no-wrap
#| msgid "<a id=\"noscript\"></a>\n"
msgid ""
"<a id=\"security_slider\"></a>\n"
"<a id=\"security_level\"></a>\n"
msgstr "<a id=\"noscript\"></a>\n"

#. type: Title =
#, no-wrap
msgid "Security level"
msgstr ""

#. type: Plain text
#, no-wrap
msgid ""
"You can change the security level of <span class=\"application\">Tor Browser</span>\n"
"to disable browser features as a trade-off between security and usability.\n"
"For example, you can set the security level to *Safest* to disable JavaScript completely.\n"
msgstr ""

#. type: Plain text
msgid ""
"The security level is set to *Standard* by default which gives the most "
"usable experience."
msgstr ""

#. type: Plain text
#, no-wrap
msgid ""
"To change the security level, click on the [[!img security-level.png\n"
"class=\"symbolic\" link=\"no\"]] icon on the right of the address bar\n"
"and choose\n"
"<span class=\"guilabel\">Advanced Security Settings&hellip;</span>.\n"
msgstr ""

#. type: Plain text
#, fuzzy, no-wrap
#| msgid "[[!img noscript.png link=no alt=\"\"]]\n"
msgid "[[!img security-levels.png link=\"no\" alt=\"\"]]\n"
msgstr "[[!img noscript.png link=no alt=\"\"]]\n"

#. type: Plain text
#, fuzzy, no-wrap
#| msgid "<a id=\"noscript\"></a>\n"
msgid ""
"<a id=\"circuit_view\"></a>\n"
"<a id=\"new_circuit\"></a>\n"
msgstr "<a id=\"noscript\"></a>\n"

#. type: Title =
#, no-wrap
msgid "Tor circuit"
msgstr ""

#. type: Plain text
#, fuzzy, no-wrap
#| msgid "[[!img noscript.png link=no alt=\"\"]]\n"
msgid "[[!img circuit_view.png link=no]]\n"
msgstr "[[!img noscript.png link=no alt=\"\"]]\n"

#. type: Plain text
msgid "Click on the"
msgstr ""

#. type: Plain text
#, no-wrap
msgid "[[!img i.png link=\"no\" class=\"symbolic\" alt=\"Show site information\"]]\n"
msgstr ""

#. type: Plain text
msgid ""
"button in the address bar to show the Tor circuit that is used to connect to "
"the website in the current tab, its 3 relays, their IP addresses, and "
"countries."
msgstr ""

#. type: Plain text
msgid ""
"The last relay in the circuit, the one immediately above the destination "
"website, is the *exit relay*. Its country might influence how the website "
"behaves."
msgstr ""

#. type: Plain text
#, no-wrap
msgid ""
"Click on the\n"
"<span class=\"guilabel\">[[New Circuit for this Site|Tor_Browser#new_circuit]]</span> button\n"
"to use a different circuit.\n"
msgstr ""

#. type: Plain text
#, no-wrap
msgid ""
"You can use\n"
"<span class=\"application\">[[Onion Circuits|doc/anonymous_internet/tor_status]]</span>\n"
"to get more detailed information about the circuits being used.\n"
msgstr ""

#. type: Plain text
#, no-wrap
msgid "<a id=\"new_identity\"></a>\n"
msgstr "<a id=\"new_identity\"></a>\n"

#. type: Title =
#, fuzzy, no-wrap
#| msgid "That's why **JavaScript is enabled by default** in Tails."
msgid "<span class=\"guilabel\">New Identity</span> feature"
msgstr "É por isto queo  **JavaScript está habilitado por padrão** no Tails."

#. type: Plain text
#, no-wrap
msgid ""
"To switch to a new identity, choose\n"
"<span class=\"menuchoice\">\n"
"  <span class=\"guimenu\">[[!img lib/open-menu.png alt=\"\" class=symbolic link=no]]</span>&nbsp;▸\n"
"  <span class=\"guimenuitem\">New Identity</span></span>.\n"
msgstr ""

#. type: Plain text
#, fuzzy, no-wrap
#| msgid "That's why **JavaScript is enabled by default** in Tails."
msgid ""
"The <span class=\"guilabel\">New Identity</span> feature of\n"
"<span class=\"application\">Tor Browser</span>:\n"
msgstr "É por isto queo  **JavaScript está habilitado por padrão** no Tails."

#. type: Bullet: '  - '
msgid "Closes all open tabs."
msgstr ""

#. type: Bullet: '  - '
msgid ""
"Clears the session state including cache, history, and cookies (except the "
"cookies protected by the **Cookie Protections** feature)."
msgstr ""

#. type: Bullet: '  - '
msgid "Closes all existing web connections and creates new Tor circuits."
msgstr ""

#. type: Bullet: '  - '
msgid "Erases the content of the clipboard."
msgstr ""

#. type: Plain text
#, no-wrap
msgid "<div class=\"caution\">\n"
msgstr "<div class=\"caution\">\n"

#. type: Plain text
#, no-wrap
msgid ""
"<p>This feature is not enough to strongly [[separate contextual identities|about/warning#identities]]\n"
"in the context of Tails, as the connections outside of\n"
"<span class=\"application\">Tor Browser</span> are not restarted.</p>\n"
msgstr ""

#. type: Plain text
#, no-wrap
msgid "<p>Restart Tails instead.</p>\n"
msgstr ""

#. type: Plain text
#, fuzzy
#| msgid ""
#| "For more technical details you can refer to the [Tor Browser design "
#| "document](https://www.torproject.org/projects/torbrowser/design/)."
msgid ""
"For more details, see the [design and implementation of the Tor Browser]"
"(https://www.torproject.org/projects/torbrowser/design/#new-identity)."
msgstr ""
"Para mais detalhes técnicos, você pode ver o [documento de projeto do "
"Torbutton](https://www.torproject.org/projects/torbrowser/design/)."

#. type: Plain text
#, no-wrap
msgid "<a id=\"noscript\"></a>\n"
msgstr "<a id=\"noscript\"></a>\n"

#. type: Title =
#, no-wrap
msgid "NoScript to have even more control over JavaScript"
msgstr "Use o NoScript para ter ainda mais controle sobre JavaScript"

#. type: Plain text
#, no-wrap
msgid "[[!img noscript.png link=no alt=\"\"]]\n"
msgstr "[[!img noscript.png link=no alt=\"\"]]\n"

#. type: Plain text
#, fuzzy, no-wrap
#| msgid ""
#| "To allow more control over JavaScript, for example to disable JavaScript\n"
#| "completely, Tails includes the <span class=\"application\">NoScript</span>\n"
#| "extension.\n"
msgid ""
"<span class=\"application\">Tor Browser</span> includes the\n"
"<span class=\"application\">NoScript</span> extension to:\n"
msgstr ""
"Para permitir mais controle sobre o JavaScript, como por exemplo para\n"
"desabilitar o JavaScript completamente, o Tails inclui a extensão\n"
"<span class=\"application\">NoScript</span>.\n"

#. type: Bullet: '- '
msgid ""
"Protect from more JavaScript attacks. For example, cross-site scripting "
"(XSS) attacks."
msgstr ""

#. type: Bullet: '- '
msgid "Allow you to disable JavaScript completely on some websites."
msgstr ""

#. type: Plain text
#, fuzzy
#| msgid ""
#| "For more information you can refer to the NoScript [website](http://"
#| "noscript.net/) and [features](http://noscript.net/features)."
msgid ""
"For more information, you can refer to the NoScript [website](http://"
"noscript.net/) and [features](http://noscript.net/features)."
msgstr ""
"Para mais informações, você pode ver o [website](http://noscript.net/) e as "
"[funcionalidades](http://noscript.net/features) do NoScript."

#~ msgid "[[!img https-everywhere.jpg link=no alt=\"\"]]\n"
#~ msgstr "[[!img https-everywhere.jpg link=no alt=\"\"]]\n"

#, fuzzy
#~| msgid "<a id=\"noscript\"></a>\n"
#~ msgid "<a id=\"security_slider\"></a>\n"
#~ msgstr "<a id=\"noscript\"></a>\n"

#, fuzzy
#~| msgid "[[!img noscript.png link=no alt=\"NoScript logo\"]]\n"
#~ msgid ""
#~ "[[!img security_slider.png link=\"no\" alt=\"Security slider in its "
#~ "default value (low)\"]]\n"
#~ msgstr "[[!img noscript.png link=no alt=\"Logo do NoScript\"]]\n"

#, fuzzy
#~| msgid "That's why **JavaScript is enabled by default** in Tails."
#~ msgid ""
#~ "That is why **JavaScript is enabled by default** in <span class="
#~ "\"application\">Tor Browser</span>.\n"
#~ msgstr ""
#~ "É por isto queo  **JavaScript está habilitado por padrão** no Tails."

#, fuzzy
#~| msgid ""
#~| "But we rely on Torbutton to **disable all potentially dangerous "
#~| "JavaScript**."
#~ msgid ""
#~ "But, we rely on Torbutton to **disable all potentially dangerous "
#~ "JavaScript**."
#~ msgstr ""
#~ "Mas nós confiamos no Torbutton para **desabilitar todo JavaScript "
#~ "potencialmente perigoso**."

#, fuzzy
#~| msgid ""
#~| "We consider this as a necessary compromise between security and "
#~| "usability and as of today we are not aware of any JavaScript that would "
#~| "compromise Tails anonymity."
#~ msgid ""
#~ "We consider this as a necessary compromise between security and "
#~ "usability. As of today we are not aware of any JavaScript that would "
#~ "compromise the anonymity provided by Tails."
#~ msgstr ""
#~ "Nós consideramos isto um compromisso necessário entre segurança e "
#~ "usabilidade. Além do que, até hoje não estamos cientes de nenhum "
#~ "JavaScript que possa comprometer a anonimidade do Tails."

#, fuzzy
#~| msgid ""
#~| "By default, <span class=\"application\">NoScript</span> is disabled and "
#~| "some\n"
#~| "JavaScript is allowed by the <span\n"
#~| "class=\"application\">[[Torbutton|Tor_Browser#javascript]]</span> "
#~| "extension as\n"
#~| "explained above.\n"
#~ msgid ""
#~ "By default, <span class=\"application\">NoScript</span> is disabled and "
#~ "some\n"
#~ "JavaScript is allowed by <span\n"
#~ "class=\"application\">[[Tor Browser|Tor_Browser#javascript]]</span>, as\n"
#~ "explained above.\n"
#~ msgstr ""
#~ "Por padrão, o <span class=\"application\">NoScript</span> fica "
#~ "desabilitado e\n"
#~ "uma certa quantidade de JavaScript é permitida pela extensão <span\n"
#~ "class=\"application\">[[Torbutton|Tor_Browser#javascript]]</span>, como "
#~ "explicado acima.\n"

#~ msgid "Here are a few things worth mentioning in the context of Tails."
#~ msgstr ""
#~ "Aqui estão algumas coisas que valem a pena serem mencionadas no contexto "
#~ "do Tails."

#~ msgid "<a id=\"https\"></a>\n"
#~ msgstr "<a id=\"https\"></a>\n"

#~ msgid "HTTPS Encryption\n"
#~ msgstr "Criptografia HTTPS\n"

#~ msgid "Torbutton\n"
#~ msgstr "Torbutton\n"

#, fuzzy
#~| msgid ""
#~| "In Tails all such features are handled from inside the browser by an "
#~| "extension called [Torbutton](https://www.torproject.org/torbutton/) "
#~| "which does all sorts of things to prevent the above type of attacks. But "
#~| "that comes at a price: since this will disable some functionalities and "
#~| "some sites might not work as intended."
#~ msgid ""
#~ "In <span class=\"application\">Tor Browser</span> all such features are "
#~ "handled from inside the browser by an extension\n"
#~ "called [Torbutton](https://www.torproject.org/docs/torbutton/) which does "
#~ "all sorts\n"
#~ "of things to prevent the above type of attacks. But that comes at a "
#~ "price: since\n"
#~ "this will disable some functionalities and some sites might not work as\n"
#~ "intended.\n"
#~ msgstr ""
#~ "No Tails, todas estas características são gerenciadas de dentro do "
#~ "navegador por uma extensão chamada [Torbutton](https://www.torproject.org/"
#~ "torbutton/) que faz todo tipo de coisa para evitar os tipos de ataque "
#~ "descritos acima. Mas isto tem um preço, uma vez que para tal a extensão "
#~ "desabilita algumas funcionalidades e alguns sítios podem não funcionar da "
#~ "forma esperada."

#, fuzzy
#~| msgid "<a id=\"https\"></a>\n"
#~ msgid "<a id=\"new_circuit\"></a>\n"
#~ msgstr "<a id=\"https\"></a>\n"

#~ msgid ""
#~ "[[!img Tor_Browser/address-bar.png link=no alt=\"address bar showing "
#~ "'lavabit.com'\n"
#~ "/ 'https://lavabit.com/'\"]]\n"
#~ msgstr ""
#~ "[[!img Tor_Browser/address-bar.png link=no alt=\"barra de endereços "
#~ "mostrando 'lavabit.com'\n"
#~ "/ 'https://lavabit.com/'\"]]\n"

#~ msgid ""
#~ "These are the indicators that an encrypted connection using [[!wikipedia "
#~ "HTTPS]] is being used."
#~ msgstr ""
#~ "Estes são os indicadores de que uma conexão criptografada usando HTTPS "
#~ "está sendo usada."

#~ msgid "To learn more about Torbutton you can see:"
#~ msgstr "Para saber mais sobre o Torbutton, você pode ver:"

#~ msgid "[the Torbutton homepage](https://www.torproject.org/torbutton/)"
#~ msgstr "[A página do Torbutton](https://www.torproject.org/torbutton/)"

#~ msgid ""
#~ "[the Torbutton FAQ](https://www.torproject.org/torbutton/torbutton-faq."
#~ "html.en)"
#~ msgstr ""
#~ "[o FAQ do Torbutton](https://www.torproject.org/torbutton/torbutton-faq."
#~ "html.en)"<|MERGE_RESOLUTION|>--- conflicted
+++ resolved
@@ -7,11 +7,7 @@
 msgstr ""
 "Project-Id-Version: PACKAGE VERSION\n"
 "Report-Msgid-Bugs-To: tails-l10n@boum.org\n"
-<<<<<<< HEAD
-"POT-Creation-Date: 2020-04-12 16:10+0200\n"
-=======
 "POT-Creation-Date: 2020-04-15 02:12+0000\n"
->>>>>>> 5f2d5937
 "PO-Revision-Date: 2020-02-06 15:26+0000\n"
 "Last-Translator: Halley Pacheco de Oliveira <halley.oliveira@protonmail."
 "com>\n"
@@ -109,11 +105,7 @@
 
 #. type: Title =
 #, no-wrap
-<<<<<<< HEAD
-msgid "AppArmor confinement"
-=======
 msgid "AppArmor confinement, downloading, and uploading files\n"
->>>>>>> 5f2d5937
 msgstr ""
 
 #. type: Plain text
@@ -185,7 +177,7 @@
 #. type: Title =
 #, fuzzy, no-wrap
 #| msgid "HTTPS Everywhere\n"
-msgid "HTTPS encryption with HTTPS Everywhere"
+msgid "HTTPS encryption with HTTPS Everywhere\n"
 msgstr "HTTPS Everywhere\n"
 
 #. type: Plain text
@@ -328,8 +320,8 @@
 
 #. type: Title =
 #, no-wrap
-msgid "Protection against dangerous JavaScript"
-msgstr "Proteção contra JavaScript perigoso"
+msgid "Protection against dangerous JavaScript\n"
+msgstr "Proteção contra JavaScript perigoso\n"
 
 #. type: Plain text
 #, fuzzy
@@ -371,7 +363,7 @@
 
 #. type: Title =
 #, no-wrap
-msgid "Security level"
+msgid "Security level\n"
 msgstr ""
 
 #. type: Plain text
@@ -413,7 +405,7 @@
 
 #. type: Title =
 #, no-wrap
-msgid "Tor circuit"
+msgid "Tor circuit\n"
 msgstr ""
 
 #. type: Plain text
@@ -467,10 +459,9 @@
 msgstr "<a id=\"new_identity\"></a>\n"
 
 #. type: Title =
-#, fuzzy, no-wrap
-#| msgid "That's why **JavaScript is enabled by default** in Tails."
-msgid "<span class=\"guilabel\">New Identity</span> feature"
-msgstr "É por isto queo  **JavaScript está habilitado por padrão** no Tails."
+#, no-wrap
+msgid "<span class=\"guilabel\">New Identity</span> feature\n"
+msgstr ""
 
 #. type: Plain text
 #, no-wrap
@@ -544,8 +535,8 @@
 
 #. type: Title =
 #, no-wrap
-msgid "NoScript to have even more control over JavaScript"
-msgstr "Use o NoScript para ter ainda mais controle sobre JavaScript"
+msgid "NoScript to have even more control over JavaScript\n"
+msgstr "Use o NoScript para ter ainda mais controle sobre JavaScript\n"
 
 #. type: Plain text
 #, no-wrap
