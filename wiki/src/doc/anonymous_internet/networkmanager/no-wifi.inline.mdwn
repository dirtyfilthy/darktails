If your Wi-Fi interface is not working, either:

* There is no Wi-Fi option in the system menu:

  [[!img system-without-wi-fi.png link="no" alt=""]]

* The interface is disabled when starting Tails or when plugging in your USB
  Wi-Fi adapter:

  [[!img mac-spoofing-disabled.png link="no" alt="Notification about network card being disabled"]]

  In this case, you can disable MAC spoofing to get your Wi-Fi interface
  to work in Tails. Disabling MAC spoofing has security implications, so read
  carefully our [[documentation about MAC
  spoofing|first_steps/welcome_screen/mac_spoofing]] before doing so.

To connect to the Internet, you can try to:

* Use an Ethernet cable instead of Wi-Fi if possible. Wired interfaces work
  much more reliably than Wi-Fi in Tails.

* Share the Wi-Fi or mobile data connection of your phone using a
  USB cable. Sharing a connection this way is called *USB tethering*.

  [[!img usb-tethering.png link="no" alt=""]]

  See instructions for:

  * [Android](https://support.google.com/android/answer/9059108?hl=en)

  * [iPhones or iPads](https://support.apple.com/en-us/HT204023)<br/>
<<<<<<< HEAD
    Only sharing mobile data work on iPhones and iPads; sharing Wi-Fi does not work.
    You need to [[disable MAC address
=======
    Only sharing mobile data works on iPhones and iPads; sharing Wi-Fi does not work.
    For mobile data sharing to work, you need to [[disable MAC address
>>>>>>> 11f5d798
    spoofing|first_steps/welcome_screen/mac_spoofing#disable]] in the
    Welcome Screen.

  <div class="caution">
  <p>Tails cannot hide the information that identifies your phone on the network.
  If you connect your phone to:</p>
  <ul>
  <li><p>A Wi-Fi network, then the network will know the MAC
  address of your phone. This has security implications that are discussed in
  our [[documentation on MAC address spoofing|first_steps/welcome_screen/mac_spoofing]].
  Some phones have a feature to hide the real MAC address of the phone.</p></li>
<<<<<<< HEAD
  <li><p>A mobile data network, then the
=======
  <li><p>A mobile data network, then
>>>>>>> 11f5d798
  the network will be able to know the identifier of your SIM card (IMSI)
  and also the serial number of your phone (IMEI).</p></li>
  </ul>
  </div>

<a id="wi-fi-adapters"></a>

* Buy a USB Wi-Fi adapter that works in Tails:

  <!--  <tr><td>D-Link</td><td>DWA-121</td><td>Nano</td><td>150 Mbit/s</td><td>$6</td><td>No</td><td><a href="https://www.amazon.com/d/B004X8R7HY">Amazon</a></td></tr>-->

  <table>
  <tr><th>Vendor</th><th>Model</th><th>Size</th><th>Speed</th><th>Price</th><th>Buy offline</th><th>Buy online</th></tr>
  <tr><td>Edimax</td><td>EW-7811Un</td><td>Nano</td><td>150 Mbit/s</td><td>$10</td><td>No</td><td><a href="https://www.amazon.com/d/B003MTTJOY">Amazon</a></td></tr>
  <tr><td>Panda Wireless</td><td>Ultra</td><td>Nano</td><td>150 Mbit/s</td><td>$12</td><td>No</td><td><a href="https://www.amazon.com/d/B00762YNMG">Amazon</a></td></tr>
  <tr><td>Panda Wireless</td><td>PAU05</td><td>Small</td><td>300 Mbit/s</td><td>$14</td><td>No</td><td><a href="https://www.amazon.com/d/B00EQT0YK2">Amazon</a></td></tr>
  </table>

  <!-- See https://tails.boum.org/blueprint/wi-fi_adapters/ for Wi-Fi adapters that don't work or that have no advantage over these ones. -->

  <div class="note">
  <p>If you find another USB Wi-Fi adapter that works in Tails, please let us
  know. You can write to [[sajolida@pimienta.org]] (private email).</p>
  </div><|MERGE_RESOLUTION|>--- conflicted
+++ resolved
@@ -29,13 +29,8 @@
   * [Android](https://support.google.com/android/answer/9059108?hl=en)
 
   * [iPhones or iPads](https://support.apple.com/en-us/HT204023)<br/>
-<<<<<<< HEAD
-    Only sharing mobile data work on iPhones and iPads; sharing Wi-Fi does not work.
-    You need to [[disable MAC address
-=======
     Only sharing mobile data works on iPhones and iPads; sharing Wi-Fi does not work.
     For mobile data sharing to work, you need to [[disable MAC address
->>>>>>> 11f5d798
     spoofing|first_steps/welcome_screen/mac_spoofing#disable]] in the
     Welcome Screen.
 
@@ -47,11 +42,7 @@
   address of your phone. This has security implications that are discussed in
   our [[documentation on MAC address spoofing|first_steps/welcome_screen/mac_spoofing]].
   Some phones have a feature to hide the real MAC address of the phone.</p></li>
-<<<<<<< HEAD
-  <li><p>A mobile data network, then the
-=======
   <li><p>A mobile data network, then
->>>>>>> 11f5d798
   the network will be able to know the identifier of your SIM card (IMSI)
   and also the serial number of your phone (IMEI).</p></li>
   </ul>
