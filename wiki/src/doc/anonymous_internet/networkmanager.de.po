# SOME DESCRIPTIVE TITLE
# Copyright (C) YEAR Free Software Foundation, Inc.
# This file is distributed under the same license as the PACKAGE package.
# FIRST AUTHOR <EMAIL@ADDRESS>, YEAR.
#
msgid ""
msgstr ""
"Project-Id-Version: Tails\n"
"Report-Msgid-Bugs-To: tails-l10n@boum.org\n"
<<<<<<< HEAD
"POT-Creation-Date: 2020-04-23 16:49+0000\n"
"PO-Revision-Date: 2020-01-15 21:27+0000\n"
=======
"POT-Creation-Date: 2019-08-29 15:15+0200\n"
"PO-Revision-Date: 2020-04-23 14:35+0000\n"
>>>>>>> abd3dc78
"Last-Translator: emmapeel <emma.peel@riseup.net>\n"
"Language-Team: Tails Translations <tails-l10n@boum.org>\n"
"Language: de\n"
"MIME-Version: 1.0\n"
"Content-Type: text/plain; charset=UTF-8\n"
"Content-Transfer-Encoding: 8bit\n"
"Plural-Forms: nplurals=2; plural=n != 1;\n"
"X-Generator: Weblate 3.5.1\n"

#. type: Plain text
#, no-wrap
msgid "[[!meta title=\"Connecting to a network\"]]\n"
msgstr "[[!meta title=\"Eine Netzwerkverbindung herstellen\"]]\n"

#. type: Plain text
#, no-wrap
msgid "[[!toc levels=2]]\n"
msgstr "[[!toc levels=2]]\n"

#. type: Title =
#, fuzzy, no-wrap
#| msgid "[[!meta title=\"Connecting to a network\"]]\n"
msgid "Connecting to a network"
msgstr "[[!meta title=\"Eine Netzwerkverbindung herstellen\"]]\n"

#. type: Plain text
msgid ""
"You can connect to a network using a wired, Wi-Fi, or mobile broadband "
"connection:"
msgstr ""
"Sie können sich mit einem kabelgebundenen Netzwerk, Wi-Fi- oder einem "
"mobilen Breitbandnetzwerk (Mobile Broadband) verbinden:"

#. type: Bullet: '1. '
msgid "Open the system menu in the top-right corner."
msgstr "Öffnen Sie das Systemmenü in der oberen, rechten Ecke."

#. type: Plain text
#, fuzzy, no-wrap
#| msgid "[[!img doc/first_steps/introduction_to_gnome_and_the_tails_desktop/system.png link=\"no\"]]\n"
msgid "   [[!img doc/first_steps/introduction_to_gnome_and_the_tails_desktop/system.png link=\"no\"]]\n"
msgstr "[[!img doc/first_steps/introduction_to_gnome_and_the_tails_desktop/system.png link=\"no\"]]\n"

#. type: Bullet: '   - '
#, fuzzy
#| msgid ""
#| "If a wired connection is detected, Tails automatically connects to it."
msgid ""
"If a wired connection is detected, Tails automatically connects to the "
"network."
msgstr ""
"Wenn eine kabelgebundene Verbindung erkannt wird, verbindet sich Tails "
"automatisch mit dieser."

#. type: Bullet: '   - '
#, fuzzy
#| msgid ""
#| "Choose <span class=\"guilabel\">Wi-Fi</span> and then <span class="
#| "\"guilabel\">Select Network</span>."
msgid ""
"To connect to a Wi-Fi network, choose <span class=\"guilabel\">Wi-Fi Not "
"Connected</span> and then <span class=\"guilabel\">Select Network</span>."
msgstr ""
"Wählen Sie <span class=\"guilabel\">Wi-Fi</span> und anschließend <span "
"class=\"guilabel\">Wählen Sie ein Netzwerk aus</span>."

#. type: Bullet: '   - '
#, fuzzy
#| msgid "Choose <span class=\"guilabel\">Mobile Broadband</span>."
msgid ""
"To connect to a mobile broadband network, choose <span class=\"guilabel"
"\">Mobile Broadband</span>."
msgstr "Wählen Sie <span class=\"guilabel\">Mobile Broadband</span> aus."

#. type: Plain text
#, fuzzy, no-wrap
#| msgid "<p>It is currently impossible to connect using:</p>\n"
msgid ""
"   <div class=\"note\">\n"
"   <p>It is currently impossible to connect to a network using:</p>\n"
msgstr "<p>Es ist momentan nicht möglich, eine Verbindung herzustellen mit:</p>\n"

#. type: Plain text
#, fuzzy, no-wrap
#| msgid ""
#| "<ul>\n"
#| "<li>Dial-up modems, see [[!tails_ticket 5913]].</li>\n"
#| "<li>VPNs, see [[the corresponding FAQ|support/faq#vpn]].</li>\n"
#| "</ul>\n"
msgid ""
"   <ul>\n"
"   <li>Dial-up modems.</li>\n"
"   <li>VPNs, see [[the corresponding FAQ|support/faq#vpn]].</li>\n"
"   </ul>\n"
msgstr ""
"<ul>\n"
"<li>Einwahlmodems, lesen Sie [[!tails_ticket 5913]].</li>\n"
"<li>VPNs, lesen Sie [[die zugehörigen FAQ.|support/faq#vpn]]</li>\n"
"</ul>\n"

#. type: Plain text
#, no-wrap
msgid "   </div>\n"
msgstr "   </div>\n"

#. type: Bullet: '1. '
msgid "After establishing a connection to a network:"
msgstr "Nachdem eine Verbindung mit einem Netzwerk hergestellt wurde:"

#. type: Bullet: '   - '
#, fuzzy
#| msgid ""
#| "  a. If you can already access the Internet, Tor is automatically "
#| "started.\n"
msgid "If you can already access the Internet, Tor is automatically started."
msgstr ""
"  a. Wenn Sie bereits Internetzugriff haben, wird Tor automatisch "
"gestartet.\n"

#. type: Bullet: '   - '
#, fuzzy
#| msgid ""
#| "  b. If you need to log in to a captive portal before being granted "
#| "access to\n"
#| "     the Internet, then [[see the corresponding documentation|"
#| "unsafe_browser]].\n"
msgid ""
"If you need to log in to a captive portal before being granted access to the "
"Internet, see our documentation on [[logging in to captive portals|doc/"
"anonymous_internet/unsafe_browser]]."
msgstr ""
"  b. Falls Sie sich in ein Captive Portal einloggen müssen, bevor Ihnen "
"Zugang\n"
"     zum Internet gewährt wird, [[lesen Sie die zugehörige Dokumentation|"
"unsafe_browser]].\n"

#. type: Plain text
#, fuzzy, no-wrap
#| msgid ""
#| "For more information, open\n"
#| "<span class=\"application\">[[GNOME Help|first_steps/introduction_to_gnome_and_the_tails_desktop#help]]</span>\n"
#| "and choose <span class=\"guilabel\">Networking, web, email & chat</span>.\n"
msgid ""
"For more information, open\n"
"<span class=\"application\">[[GNOME Help|first_steps/introduction_to_gnome_and_the_tails_desktop#help]]</span>\n"
"and choose <span class=\"guilabel\">Networking, web & email</span>.\n"
msgstr ""
"Öffnen Sie für ausführlichere Informationen die\n"
"<span class=\"application\">[[GNOME Hilfe|first_steps/introduction_to_gnome_and_the_tails_desktop#help]]</span>\n"
"und wählen Sie <span class=\"guilabel\">Netzwerk, Web, E-Mail und Chat</span> aus.\n"

#. type: Plain text
msgid ""
"If you are concerned about being identified as a Tails user on your network, "
"read our documentation about [[network fingerprinting|doc/about/"
"fingerprint]]."
msgstr ""
"Falls Sie Bedenken haben, als Nutzer von Tails in Ihrem Netzwerk "
"identifiziert zu werden, lesen Sie unsere Dokumentation zu [[Netzwerk-"
"Fingerabdrücken|doc/about/fingerprint]]."

#. type: Plain text
#, no-wrap
msgid "<a id=\"no-wi-fi\"></a>\n"
msgstr ""

#. type: Title =
#, no-wrap
msgid "Troubleshooting Wi-Fi not working"
msgstr ""

#. type: Plain text
#, no-wrap
msgid "[[!inline pages=\"doc/anonymous_internet/networkmanager/no-wifi.inline\" raw=\"yes\" sort=\"age\"]]\n"
msgstr ""
"[[!inline pages=\"doc/anonymous_internet/networkmanager/no-wifi.inline.de\" "
"raw=\"yes\" sort=\"age\"]]\n"

#. type: Bullet: '* '
msgid ""
"Check in our list of [[known Wi-Fi issues|support/known_issues#wi-fi-"
"workarounds]] if there is a workaround to get your Wi-Fi interface to work "
"in Tails."
msgstr ""

#. type: Title =
#, no-wrap
msgid "Using Tor bridges or a local proxy"
msgstr ""

#. type: Plain text
msgid ""
"To connect to Tor using bridges or configure a proxy to access the Internet, "
"you need to [[activate additional Tor configuration when starting Tails|"
"first_steps/welcome_screen#additional]]."
msgstr ""
"Um sich mit Hilfe von Bridges mit Tor zu verbinden oder einen Proxy für den "
"Internetzugriff zu konfigurieren, ist es nötig [[beim Start von Tails "
"zusätzliche Konfigurationen für Tor zu aktivieren|first_steps/"
"welcome_screen#additional]]."

#. type: Title =
#, no-wrap
msgid "Modifying and saving your network settings"
msgstr ""

#. type: Plain text
msgid ""
"To modify your network settings, for example, to configure whether or not to "
"automatically connect to a Wi-Fi network, do the following:"
msgstr ""
"Tun sie folgendes, um Ihre Netzwerkeinstellungen zu verändern, "
"beispielsweise um zu konfigurieren, ob automatisch eine Verbindung mit einem "
"Wi-Fi-Netzwerk hergestellt werden soll oder nicht:"

#. type: Bullet: '1. '
msgid ""
"Click on the [[!img lib/preferences-system.png alt=\"System\" class="
"\"symbolic\" link=\"no\"]] button to open the system settings."
msgstr ""
"Klicken Sie auf die Schaltfläche [[!img lib/preferences-system.png alt="
"\"System\" class=\"symbolic\" link=\"no\"]], um die Systemeinstellungen zu "
"öffnen."

#. type: Bullet: '1. '
msgid "Choose <span class=\"guilabel\">Network</span>."
msgstr "Wählen Sie <span class=\"guilabel\">Netzwerk</span> aus."

#. type: Plain text
#, fuzzy
#| msgid ""
#| "If you want to reuse your custom\n"
#| "configuration or the passwords of encrypted wireless connections across "
#| "separate\n"
#| "working sessions, you can activate the [[<span class=\"guilabel\">Network "
#| "connections</span> persistence\n"
#| "feature|first_steps/persistence/configure#network_connections]].\n"
msgid ""
"If you want to reuse your custom configuration or the passwords of encrypted "
"wireless connections across separate working sessions, you can turn on the "
"[[Network connections|first_steps/persistence/"
"configure#network_connections]] feature of the Persistent Storage."
msgstr ""
"Falls Sie Ihre angepasste Konfiguration\n"
"oder die Passwörter von verschlüsselten Drahtlosverbindungen\n"
"über mehrere Arbeitssitzungen hinweg wiederverwenden möchten, können Sie die "
"[[Funktion für\n"
"<span class=\"guilabel\">Netzwerkverbindungen</span> des beständigen "
"Speicherbereichs|first_steps/persistence/configure#network_connections]]\n"
" aktivieren.\n"

#~ msgid "To connect to a Wi-Fi network:"
#~ msgstr "Um eine Verbindung mit einem Wi-Fi-Netzwerk herzustellen:"

#~ msgid "To connect to a mobile broadband network:"
#~ msgstr "Um sich mit einem mobilen Breitbandnetzwerk zu verbinden:"

#~ msgid "<div class=\"note\">\n"
#~ msgstr "<div class=\"note\">\n"<|MERGE_RESOLUTION|>--- conflicted
+++ resolved
@@ -7,13 +7,8 @@
 msgstr ""
 "Project-Id-Version: Tails\n"
 "Report-Msgid-Bugs-To: tails-l10n@boum.org\n"
-<<<<<<< HEAD
 "POT-Creation-Date: 2020-04-23 16:49+0000\n"
 "PO-Revision-Date: 2020-01-15 21:27+0000\n"
-=======
-"POT-Creation-Date: 2019-08-29 15:15+0200\n"
-"PO-Revision-Date: 2020-04-23 14:35+0000\n"
->>>>>>> abd3dc78
 "Last-Translator: emmapeel <emma.peel@riseup.net>\n"
 "Language-Team: Tails Translations <tails-l10n@boum.org>\n"
 "Language: de\n"
@@ -35,7 +30,6 @@
 
 #. type: Title =
 #, fuzzy, no-wrap
-#| msgid "[[!meta title=\"Connecting to a network\"]]\n"
 msgid "Connecting to a network"
 msgstr "[[!meta title=\"Eine Netzwerkverbindung herstellen\"]]\n"
 
@@ -53,14 +47,11 @@
 
 #. type: Plain text
 #, fuzzy, no-wrap
-#| msgid "[[!img doc/first_steps/introduction_to_gnome_and_the_tails_desktop/system.png link=\"no\"]]\n"
 msgid "   [[!img doc/first_steps/introduction_to_gnome_and_the_tails_desktop/system.png link=\"no\"]]\n"
 msgstr "[[!img doc/first_steps/introduction_to_gnome_and_the_tails_desktop/system.png link=\"no\"]]\n"
 
 #. type: Bullet: '   - '
 #, fuzzy
-#| msgid ""
-#| "If a wired connection is detected, Tails automatically connects to it."
 msgid ""
 "If a wired connection is detected, Tails automatically connects to the "
 "network."
@@ -70,9 +61,6 @@
 
 #. type: Bullet: '   - '
 #, fuzzy
-#| msgid ""
-#| "Choose <span class=\"guilabel\">Wi-Fi</span> and then <span class="
-#| "\"guilabel\">Select Network</span>."
 msgid ""
 "To connect to a Wi-Fi network, choose <span class=\"guilabel\">Wi-Fi Not "
 "Connected</span> and then <span class=\"guilabel\">Select Network</span>."
@@ -82,7 +70,6 @@
 
 #. type: Bullet: '   - '
 #, fuzzy
-#| msgid "Choose <span class=\"guilabel\">Mobile Broadband</span>."
 msgid ""
 "To connect to a mobile broadband network, choose <span class=\"guilabel"
 "\">Mobile Broadband</span>."
@@ -90,7 +77,6 @@
 
 #. type: Plain text
 #, fuzzy, no-wrap
-#| msgid "<p>It is currently impossible to connect using:</p>\n"
 msgid ""
 "   <div class=\"note\">\n"
 "   <p>It is currently impossible to connect to a network using:</p>\n"
@@ -98,11 +84,6 @@
 
 #. type: Plain text
 #, fuzzy, no-wrap
-#| msgid ""
-#| "<ul>\n"
-#| "<li>Dial-up modems, see [[!tails_ticket 5913]].</li>\n"
-#| "<li>VPNs, see [[the corresponding FAQ|support/faq#vpn]].</li>\n"
-#| "</ul>\n"
 msgid ""
 "   <ul>\n"
 "   <li>Dial-up modems.</li>\n"
@@ -125,9 +106,6 @@
 
 #. type: Bullet: '   - '
 #, fuzzy
-#| msgid ""
-#| "  a. If you can already access the Internet, Tor is automatically "
-#| "started.\n"
 msgid "If you can already access the Internet, Tor is automatically started."
 msgstr ""
 "  a. Wenn Sie bereits Internetzugriff haben, wird Tor automatisch "
@@ -135,11 +113,6 @@
 
 #. type: Bullet: '   - '
 #, fuzzy
-#| msgid ""
-#| "  b. If you need to log in to a captive portal before being granted "
-#| "access to\n"
-#| "     the Internet, then [[see the corresponding documentation|"
-#| "unsafe_browser]].\n"
 msgid ""
 "If you need to log in to a captive portal before being granted access to the "
 "Internet, see our documentation on [[logging in to captive portals|doc/"
@@ -152,10 +125,6 @@
 
 #. type: Plain text
 #, fuzzy, no-wrap
-#| msgid ""
-#| "For more information, open\n"
-#| "<span class=\"application\">[[GNOME Help|first_steps/introduction_to_gnome_and_the_tails_desktop#help]]</span>\n"
-#| "and choose <span class=\"guilabel\">Networking, web, email & chat</span>.\n"
 msgid ""
 "For more information, open\n"
 "<span class=\"application\">[[GNOME Help|first_steps/introduction_to_gnome_and_the_tails_desktop#help]]</span>\n"
@@ -188,9 +157,7 @@
 #. type: Plain text
 #, no-wrap
 msgid "[[!inline pages=\"doc/anonymous_internet/networkmanager/no-wifi.inline\" raw=\"yes\" sort=\"age\"]]\n"
-msgstr ""
-"[[!inline pages=\"doc/anonymous_internet/networkmanager/no-wifi.inline.de\" "
-"raw=\"yes\" sort=\"age\"]]\n"
+msgstr "[[!inline pages=\"doc/anonymous_internet/networkmanager/no-wifi.inline.de\" raw=\"yes\" sort=\"age\"]]\n"
 
 #. type: Bullet: '* '
 msgid ""
@@ -244,13 +211,6 @@
 
 #. type: Plain text
 #, fuzzy
-#| msgid ""
-#| "If you want to reuse your custom\n"
-#| "configuration or the passwords of encrypted wireless connections across "
-#| "separate\n"
-#| "working sessions, you can activate the [[<span class=\"guilabel\">Network "
-#| "connections</span> persistence\n"
-#| "feature|first_steps/persistence/configure#network_connections]].\n"
 msgid ""
 "If you want to reuse your custom configuration or the passwords of encrypted "
 "wireless connections across separate working sessions, you can turn on the "
@@ -272,4 +232,24 @@
 #~ msgstr "Um sich mit einem mobilen Breitbandnetzwerk zu verbinden:"
 
 #~ msgid "<div class=\"note\">\n"
-#~ msgstr "<div class=\"note\">\n"+#~ msgstr "<div class=\"note\">\n"
+
+#, fuzzy
+#~ msgid "Connecting to a network\n"
+#~ msgstr "[[!meta title=\"Eine Netzwerkverbindung herstellen\"]]\n"
+
+#~ msgid ""
+#~ "If you want to reuse your custom\n"
+#~ "configuration or the passwords of encrypted wireless connections across "
+#~ "separate\n"
+#~ "working sessions, you can activate the [[<span class=\"guilabel\">Network "
+#~ "connections</span> persistence\n"
+#~ "feature|first_steps/persistence/configure#network_connections]].\n"
+#~ msgstr ""
+#~ "Falls Sie Ihre angepasste Konfiguration\n"
+#~ "oder die Passwörter von verschlüsselten Drahtlosverbindungen\n"
+#~ "über mehrere Arbeitssitzungen hinweg wiederverwenden möchten, können Sie "
+#~ "die [[Funktion für\n"
+#~ "<span class=\"guilabel\">Netzwerkverbindungen</span> des beständigen "
+#~ "Speicherbereichs|first_steps/persistence/configure#network_connections]]\n"
+#~ " aktivieren.\n"