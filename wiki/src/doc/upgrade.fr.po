# SOME DESCRIPTIVE TITLE
# Copyright (C) YEAR Free Software Foundation, Inc.
# This file is distributed under the same license as the PACKAGE package.
# FIRST AUTHOR <EMAIL@ADDRESS>, YEAR.
#
msgid ""
msgstr ""
"Project-Id-Version: Tails\n"
"Report-Msgid-Bugs-To: tails-l10n@boum.org\n"
<<<<<<< HEAD
"POT-Creation-Date: 2020-06-25 21:11+0000\n"
"PO-Revision-Date: 2020-01-03 14:25+0000\n"
=======
"POT-Creation-Date: 2020-04-23 16:49+0000\n"
"PO-Revision-Date: 2020-07-22 14:30+0000\n"
>>>>>>> 6f51c0dc
"Last-Translator: xin <xin@riseup.net>\n"
"Language-Team: Tails translators <tails@boum.org>\n"
"Language: fr\n"
"MIME-Version: 1.0\n"
"Content-Type: text/plain; charset=UTF-8\n"
"Content-Transfer-Encoding: 8bit\n"
"Plural-Forms: nplurals=2; plural=n > 1;\n"
"X-Generator: Weblate 3.5.1\n"

#. type: Plain text
#, no-wrap
msgid "[[!meta title=\"Upgrading a Tails USB stick\"]]\n"
msgstr "[[!meta title=\"Mettre à jour une clé USB Tails\"]]\n"

#. type: Plain text
msgid ""
"Tails includes an automatic mechanism to upgrade a USB stick to a newer "
"version. In some cases, it is impossible to do an **automatic upgrade** and "
"you might have to do a **manual upgrade**. This page describes both "
"techniques."
msgstr ""
"Tails inclut un mécanisme de mise à jour automatique d'une clé USB vers une "
"version plus récente. Dans quelques cas, il est impossible de faire une "
"**mise à jour automatique** et vous pouvez avoir besoin de faire une **mise "
"à jour manuelle**. Cette page décrit les deux méthodes."

#. type: Plain text
#, no-wrap
msgid "<div class=\"note\">\n"
msgstr "<div class=\"note\">\n"

#. type: Plain text
#, no-wrap
msgid ""
"<p>Your Persistent Storage will be preserved by both automatic and\n"
"manual upgrades.</p>\n"
msgstr ""

#. type: Plain text
#, no-wrap
msgid "</div>\n"
msgstr "</div>\n"

#. type: Plain text
msgid ""
"If you use Tails from a DVD, you need to [[burn a new DVD|install/dvd]]."
msgstr ""
"Si vous utilisez Tails depuis un DVD, vous devez [[graver un nouveau DVD|"
"install/dvd]]."

#. type: Plain text
#, no-wrap
msgid "[[!toc levels=2]]\n"
msgstr "[[!toc levels=2]]\n"

#. type: Plain text
#, no-wrap
msgid "<a name=\"automatic\"></a>\n"
msgstr "<a name=\"automatic\"></a>\n"

#. type: Title =
#, fuzzy, no-wrap
#| msgid "Automatic upgrade using <span class=\"application\">Tails Upgrader</span>\n"
msgid "Automatic upgrade using <span class=\"application\">Tails Upgrader</span>"
msgstr "Mise à jour automatique avec le <span class=\"application\">Tails Upgrader</span>\n"

#. type: Plain text
#, no-wrap
msgid ""
"After starting Tails and connecting to Tor, <span class=\"application\">Tails\n"
"Upgrader</span> automatically checks if upgrades are available and then\n"
"proposes you to upgrade your USB stick. The upgrades are checked for and downloaded\n"
"through Tor.\n"
msgstr ""
"Après le démarrage de Tails et la connexion à Tor, le <span class=\"application\">Tails\n"
"Upgrader</span> vérifie automatiquement si des mises à jour sont disponibles\n"
"et vous propose le cas échéant de mettre à jour votre clé USB. Les mises à jour\n"
"sont vérifiées et téléchargées via Tor.\n"

#. type: Plain text
msgid "The advantages of this technique are the following:"
msgstr "Les avantages de cette technique sont les suivants :"

#. type: Bullet: '  - '
msgid ""
"You only need a single Tails USB stick. The upgrade is done on the fly from "
"a running Tails. After upgrading, you can restart and use the new version."
msgstr ""
"Vous n'avez besoin que d'une seule clé USB Tails. La mise à jour est faite à "
"la volée depuis un Tails en cours d'utilisation. Après la mise à jour, vous "
"pouvez redémarrer et utiliser directement la nouvelle version."

#. type: Bullet: '  - '
msgid "The upgrade is much smaller to download than a full USB image."
msgstr ""
"La mise à jour est beaucoup plus petite à télécharger qu'une image USB "
"complète."

#. type: Bullet: '  - '
msgid ""
"The upgrade mechanism includes cryptographic verification of the upgrade.  "
"You don't have to verify the USB image yourself anymore."
msgstr ""
"Le mécanisme de mise à jour inclut une vérification cryptographique de la "
"mise à jour. Vous n'avez plus à vérifier l'image USB vous-même."

#. type: Plain text
msgid "Requirements:"
msgstr "Pré-requis :"

#. type: Bullet: '  - '
msgid "A Tails USB stick."
msgstr "Une clé USB Tails."

#. type: Bullet: '  - '
msgid "An Internet connection."
msgstr "Une connexion Internet."

#. type: Plain text
msgid ""
"After connecting to Tor, if an upgrade is available, a dialog appears and "
"proposes you to upgrade your USB stick."
msgstr ""
"Après connexion à Tor, si une mise à jour est disponible, une boîte de "
"dialogue apparaît et vous propose de mettre à jour votre clé USB."

#. type: Plain text
#, no-wrap
msgid "[[!img upgrader_automatic.png link=no]]\n"
msgstr "[[!img upgrader_automatic.png link=no]]\n"

#. type: Plain text
#, no-wrap
msgid ""
"If you decide to do the upgrade, click on <span\n"
"class=\"guilabel\">Upgrade now</span>,\n"
"and follow the assistant through the upgrade process.\n"
msgstr ""
"Si vous voulez faire la mise à jour, cliquez sur <span class=\"guilabel\">Mettre à jour maintenant</span>,\n"
"et suivez l'assistant à travers le processus de mise à jour.\n"

#. type: Plain text
#, no-wrap
msgid "<div class=\"tip\">\n"
msgstr "<div class=\"tip\">\n"

#. type: Plain text
#, no-wrap
msgid ""
"<p>If you cannot upgrade at startup (for example, if you have no network\n"
"connection by then), you can start <span class=\"application\">Tails\n"
"Upgrader</span> later by opening a terminal and executing the following\n"
"command:</p>\n"
msgstr ""
"<p>Si vous ne pouvez pas mettre à jour au démarrage (par exemple si vous n'avez\n"
"pas de connexion à un réseau au démarrage), vous pouvez lancer\n"
"<span class=\"application\">Tails Upgrader</span> plus tard en ouvrant un\n"
"terminal et en exécutant la commande suivante :</p>\n"

#. type: Plain text
#, no-wrap
msgid "<pre>tails-upgrade-frontend-wrapper</pre>\n"
msgstr "<pre>tails-upgrade-frontend-wrapper</pre>\n"

#. type: Title -
#, no-wrap
msgid "Troubleshooting"
msgstr "Résolution des problèmes"

#. type: Plain text
msgid ""
"If an error occurs during the upgrade, the assistant proposes you to read "
"one of the following pages:"
msgstr ""
"Si une erreur se produit durant la mise à jour, l'assistant vous propose de "
"lire l'une des pages suivantes :"

#. type: Bullet: '  - '
msgid ""
"If an error occurs while checking for available upgrades:<br/> [[file:///usr/"
"share/doc/tails/website/doc/upgrade/error/check.en.html|upgrade/error/check]]"
msgstr ""
"Si une erreur se produit lors de la vérification des mises à jour "
"disponibles :<br/> [[file:///usr/share/doc/tails/website/doc/upgrade/error/"
"check.fr.html|upgrade/error/check]]"

#. type: Bullet: '  - '
msgid ""
"If an error occurs while download the upgrade:<br/> [[file:///usr/share/doc/"
"tails/website/doc/upgrade/error/download.en.html|upgrade/error/download]]"
msgstr ""
"Si une erreur se produit lors du téléchargement de la mise à jour :<br/> "
"[[file:///usr/share/doc/tails/website/doc/upgrade/error/download.fr.html|"
"upgrade/error/download]]"

#. type: Bullet: '  - '
msgid ""
"If an error occurs while installing the upgrade:<br/> [[file:///usr/share/"
"doc/tails/website/doc/upgrade/error/install.en.html|upgrade/error/install]]"
msgstr ""
"Si une erreur se produit lors de l'installation de la mise à jour :<br/> "
"[[file:///usr/share/doc/tails/website/doc/upgrade/error/install.fr.html|"
"upgrade/error/install]]"

#. type: Plain text
#, fuzzy
#| msgid ""
#| "If your Tails USB stick fails to start after an upgrade, try to do a "
#| "[[manual upgrade|/upgrade]]."
msgid ""
"If your Tails USB stick fails to start after an automatic upgrade, see below "
"how to do a manual upgrade."
msgstr ""
"Si votre clé USB Tails n'arrive pas à démarrer après une mise à jour, "
"essayez de faire une [[mise à jour manuelle|/upgrade]]."

#. type: Plain text
#, no-wrap
msgid "<a name=\"manual\"></a>\n"
msgstr "<a name=\"manual\"></a>\n"

#. type: Title =
#, fuzzy, no-wrap
#| msgid "Manual upgrade using <span class=\"application\">Tails Installer</span>\n"
msgid "Manual upgrade using <span class=\"application\">Tails Installer</span>"
msgstr "Mise à jour manuelle avec l'<span class=\"application\">Installeur de Tails</span>\n"

#. type: Plain text
msgid ""
"It might not always be possible to do an automatic upgrade as described "
"above.  For example, when:"
msgstr ""
"Il n'est parfois pas possible de faire une mise à jour automatique comme "
"décrit ci-dessus. Par exemple lorsque :"

#. type: Bullet: '  - '
msgid "No automatic upgrade is available from our website for this version."
msgstr ""
"Aucune mise à jour automatique n'est disponible depuis notre site web pour "
"cette version."

#. type: Bullet: '  - '
msgid ""
"The automatic upgrade is impossible for technical reasons (not enough "
"memory, not enough free space on the USB stick, etc.)."
msgstr ""
"La mise à jour automatique est impossible pour des raisons techniques (pas "
"assez de mémoire, pas assez d'espace libre sur la clé USB, etc.)."

#. type: Bullet: '  - '
msgid "The automatic upgrade failed and you need to repair a Tails USB stick."
msgstr ""
"La mise à jour automatique échoue et que vous devez réparer la clé USB Tails."

#. type: Bullet: '  - '
#, fuzzy
#| msgid ""
#| "You want to upgrade from another Tails USB stick which already has a "
#| "newer version installed, for example when working offline."
msgid ""
"You want to upgrade by cloning from another Tails USB stick which is already "
"up-to-date, for example, when working offline or with a slow Internet "
"connection."
msgstr ""
"Vous voulez mettre à jour depuis une autre clé USB Tails qui a déjà la "
"dernière version d'installée, par exemple en travaillant hors ligne."

#. type: Plain text
#, no-wrap
msgid ""
"After connecting to Tor, a dialog informs you if you have to\n"
"upgrade your USB stick using <span class=\"application\">Tails Installer</span>\n"
"to a newer version of Tails.\n"
msgstr ""
"Après connexion à Tor, une boîte de dialogue vous prévient si vous devez\n"
"mettre à jour votre clé USB vers une version plus récente de Tails en\n"
"utilisant l'<span class=\"application\">Installeur de Tails</span>.\n"

#. type: Plain text
#, no-wrap
msgid "[[!img upgrader_manual.png link=no]]\n"
msgstr "[[!img upgrader_manual.png link=no]]\n"

#. type: Plain text
msgid "To do a manual upgrade, you can either:"
msgstr ""

#. type: Plain text
msgid ""
"- [[Download and upgrade|doc/upgrade/#download]] (below)  - [[Upgrade by "
"cloning from another Tails|doc/upgrade/#clone]] (below)  - [[Burn a new "
"Tails DVD|install/dvd-download]] - [[Upgrade your virtual machine|install/vm-"
"download]]"
msgstr ""

#. type: Plain text
#, no-wrap
msgid "<a id=\"download\"></a>\n"
msgstr "<a id=\"download\"></a>\n"

#. type: Title ###
#, no-wrap
msgid "Download and upgrade"
msgstr ""

#. type: Plain text
msgid "You need:"
msgstr ""

#. type: Bullet: '- '
msgid "Your Tails USB stick"
msgstr "Votre clé USB Tails"

#. type: Bullet: '- '
msgid ""
"Another empty USB stick <small>(at least 8 GB)</small>&nbsp;[[!toggle id="
"\"why_extra\" text=\"Why?\"]]"
msgstr ""

#. type: Bullet: '- '
msgid ""
"1 hour to download Tails (<small class=\"remove-extra-space\">[[!inline "
"pages=\"inc/stable_amd64_iso_size\" raw=\"yes\" sort=\"age\"]]</small>)"
msgstr ""

#. type: Bullet: '- '
msgid "½ hour to upgrade"
msgstr ""

#. type: Plain text
#, no-wrap
msgid "[[!toggleable id=\"why_extra\" text=\"\"\"\n"
msgstr ""

#. type: Plain text
#, no-wrap
msgid "[[!toggle id=\"why_extra\" text=\"X\"]]\n"
msgstr ""

#. type: Plain text
#, no-wrap
msgid "[[!inline pages=\"install/inc/router/why_extra.inline\" raw=\"yes\" sort=\"age\"]]\n"
msgstr ""

#. type: Plain text
msgid "See our instructions on how to do a manual upgrade by:"
msgstr ""

#. type: Plain text
msgid ""
"- [[Downloading and upgrading from your Tails|upgrade/tails-overview]] (more "
"secure)  - [[Downloading and upgrading from Windows|upgrade/win-overview]] "
"(more convenient)  - [[Downloading and upgrading from macOS|upgrade/mac-"
"overview]] (more convenient)  - [[Downloading and upgrading from Linux|"
"upgrade/linux-overview]] (more convenient)"
msgstr ""

#. type: Plain text
#, no-wrap
msgid "<div class=\"caution\">\n"
msgstr "<div class=\"caution\">\n"

#. type: Plain text
#, no-wrap
msgid ""
"<p>Downloading and upgrading from Windows might be less secure if your\n"
"Windows is compromised but it might be more convenient and faster to\n"
"download.</p>\n"
msgstr ""

#. type: Plain text
#, no-wrap
msgid "<a id=\"clone\"></a>\n"
msgstr "<a id=\"clone\"></a>\n"

#. type: Title ###
#, no-wrap
msgid "Upgrade by cloning from another Tails"
msgstr ""

#. type: Plain text
msgid ""
"If you know someone you trust who already did the upgrade, you can upgrade "
"your Tails by cloning from their Tails."
msgstr ""

#. type: Plain text
msgid ""
"- Your Tails USB stick - Another up-to-date Tails (USB stick or DVD)  - ¼ "
"hour to upgrade"
msgstr ""

#. type: Plain text
msgid "- [[Cloning from another Tails|upgrade/clone-overview]]"
msgstr ""

#~ msgid ""
#~ "<p>For example, if you have a Tails 4.1 and the current version\n"
#~ "is 4.5, then the upgrade to 4.3 will be installed, and after you restart Tails, the\n"
#~ "upgrade to 4.5 will be installed.</p>\n"
#~ msgstr ""
#~ "<p>Par exemple, si vous avez Tails 4.1 et que la version actuelle\n"
#~ "est la 4.5, la mise à jour vers la version 4.3 va être installée, et après le redémarrage de Tails, la\n"
#~ "mise à jour vers la version 4.5 va être installée.</p>\n"

#~ msgid ""
#~ "<p>We recommend you read the [[release notes|release_notes]] for the "
#~ "latest version. They document all the changes in this new version:</p>\n"
#~ msgstr ""
#~ "<p>Nous vous recommandons de lire les [[notes de version|release_notes]] "
#~ "de la dernière version. Elles documentent tout ce qui a changé dans la "
#~ "nouvelle version :</p>\n"

#~ msgid ""
#~ "<ul>\n"
#~ "  <li>new features</li>\n"
#~ "  <li>problems that were solved</li>\n"
#~ "  <li>known issues that have already been identified</li>\n"
#~ "</ul>\n"
#~ msgstr ""
#~ "<ul>\n"
#~ "  <li>nouvelles fonctionnalités</li>\n"
#~ "  <li>problèmes qui ont été résolus</li>\n"
#~ "  <li>problèmes connus qui ont été identifiés</li>\n"
#~ "</ul>\n"

#~ msgid ""
#~ "To know your version of Tails, choose\n"
#~ "<span class=\"menuchoice\">\n"
#~ "  <span class=\"guimenu\">Applications</span>&nbsp;▸\n"
#~ "  <span class=\"guisubmenu\">Tails</span>&nbsp;▸\n"
#~ "  <span class=\"guimenuitem\">About Tails</span>\n"
#~ "</span>\n"
#~ msgstr ""
#~ "Pour connaître votre version de Tails, choisissez\n"
#~ "<span class=\"menuchoice\">\n"
#~ "  <span class=\"guimenu\">Applications</span>&nbsp;▸\n"
#~ "  <span class=\"guisubmenu\">Tails</span>&nbsp;▸\n"
#~ "  <span class=\"guimenuitem\">À propos de Tails</span>\n"
#~ "</span>\n"

#~ msgid ""
#~ "Our upgrades always fix important security issues so it is important to "
#~ "do them as soon as possible."
#~ msgstr ""
#~ "Nos mises à jour corrigent toujours d'importants problèmes de sécurité "
#~ "c'est pourquoi il est important de les faire dès que possible."

#~ msgid "<p>The persistent storage on the USB stick will be preserved.</p>\n"
#~ msgstr "<p>Le stockage persistant sur la clé USB sera préservé.</p>\n"

#~ msgid ""
#~ "<ul>\n"
#~ "<li>We recommend you close all other applications during the upgrade.</"
#~ "li>\n"
#~ "<li>Downloading the upgrade might take a long time, from several minutes "
#~ "to a\n"
#~ "few hours.</li>\n"
#~ "<li>The networking will be disabled after downloading the upgrade.</li>\n"
#~ "</ul>\n"
#~ msgstr ""
#~ "<ul>\n"
#~ "<li>Nous vous recommandons de fermer toutes les autres applications "
#~ "pendant\n"
#~ "la mise à jour.</li>\n"
#~ "<li>Télécharger la mise à jour peut prendre du temps, de quelques "
#~ "minutes\n"
#~ "à plusieurs heures.</li>\n"
#~ "<li>La connexion réseau sera désactivée après le téléchargement de la "
#~ "mise à jour.</li>\n"
#~ "</ul>\n"

#~ msgid ""
#~ "<p>They might also contain <strong>special instructions for upgrading</"
#~ "strong>.</p>\n"
#~ msgstr ""
#~ "<p>Elles peuvent également contenir des <strong>instructions spéciales "
#~ "pour la mise à jour</strong>.</p>\n"

#~ msgid ""
#~ "Both techniques only work if the upgraded USB stick, was\n"
#~ "installed using <span class=\"application\">Tails Installer</span>. "
#~ "**The\n"
#~ "persistent storage on the USB stick will be preserved.**\n"
#~ msgstr ""
#~ "Les deux procédures ne fonctionnent que si la clé USB mise à jour\n"
#~ "a été installé via l'<span class=\"application\">Installeur de Tails</"
#~ "span>.\n"
#~ "**L'espace persistant de la clé USB sera préservé.**\n"

#~ msgid ""
#~ "<p>If you use Tails from a USB stick installed from macOS using the\n"
#~ "command line, you need to [[reinstall|install/mac/usb-overview]].</p>\n"
#~ msgstr ""
#~ "<p>Si vous utilisez Tails depuis une clé USB installée depuis macOS en "
#~ "utilisant la\n"
#~ "ligne de commande, vous devez [[réinstaller|install/mac/usb-overview]].</"
#~ "p>\n"

#~ msgid ""
#~ "A Tails USB stick, installed using <span class=\"application\">Tails "
#~ "Installer</span>."
#~ msgstr ""
#~ "Une clé USB Tails, installée avec l'<span class=\"application"
#~ "\">Installeur de Tails</span>."

#, fuzzy
#~| msgid ""
#~| "Manual upgrade using <span class=\"application\">Tails Installer</span>\n"
#~ msgid ""
#~ "Using <span class=\"application\">Tails Installer</span> you can either:\n"
#~ msgstr ""
#~ "Installation manuelle avec l'<span class=\"application\">Installeur de "
#~ "Tails</span>\n"

#~ msgid ""
#~ "[[Upgrade by cloning from another device|upgrade#clone]] which already "
#~ "runs a newer version of Tails."
#~ msgstr ""
#~ "[[Mettre à jour en clonant à partir d'un autre périphérique|"
#~ "upgrade#clone]] qui contient déjà une version plus récente de Tails."

#~ msgid ""
#~ "[[Upgrade from an ISO image|upgrade#from_iso]] of a newer version of "
#~ "Tails."
#~ msgstr ""
#~ "[[Mettre à jour depuis une image ISO|upgrade#from_iso]] d'une version "
#~ "plus récente de Tails."

#~ msgid ""
#~ "Like for installing, you need to start <span class=\"application\">Tails\n"
#~ "Installer</span> from another media than the device that you want to "
#~ "upgrade.\n"
#~ msgstr ""
#~ "Comme pour l'installation, vous avez besoin de démarrer l'\n"
#~ "<span class=\"application\">Installeur de Tails</span> à partir d'un "
#~ "autre média que\n"
#~ "celui que vous souhaitez mettre à jour.\n"

#~ msgid ""
#~ "Start Tails from the DVD, USB stick, or SD card, that you want to clone "
#~ "from."
#~ msgstr ""
#~ "Démarrez Tails depuis le DVD, la clé USB ou la carte SD, depuis lequel "
#~ "vous voulez cloner."

#~ msgid ""
#~ "2. Choose\n"
#~ "   <span class=\"menuchoice\">\n"
#~ "     <span class=\"guimenu\">Applications</span>&nbsp;▸\n"
#~ "     <span class=\"guisubmenu\">Tails</span>&nbsp;▸\n"
#~ "     <span class=\"guimenuitem\">Tails Installer</span>\n"
#~ "   </span>\n"
#~ "   to start <span class=\"application\">Tails Installer</span>.\n"
#~ msgstr ""
#~ "2. Choisissez\n"
#~ "   <span class=\"menuchoice\">\n"
#~ "     <span class=\"guimenu\">Applications</span>&nbsp;▸\n"
#~ "     <span class=\"guisubmenu\">Tails</span>&nbsp;▸\n"
#~ "     <span class=\"guimenuitem\">Programme d'installation Tails</span>\n"
#~ "   </span>\n"
#~ "  pour lancer l'<span class=\"application\">Installeur de Tails</span>.\n"

#, fuzzy
#~| msgid "Choose <span class=\"guilabel\">Upgrade from ISO</span>."
#~ msgid "Choose <span class=\"guilabel\">Upgrade by cloning</span>."
#~ msgstr ""
#~ "Choisissez <span class=\"guilabel\">Mettre à jour depuis une image ISO</"
#~ "span>."

#~ msgid "Plug the device that you want to upgrade."
#~ msgstr "Insérez le périphérique que vous souhaitez mettre à jour."

#~ msgid ""
#~ "   A new device, which corresponds to the USB stick or SD card, appears "
#~ "in the\n"
#~ "   <span class=\"guilabel\">Target Device</span> drop-down list.\n"
#~ msgstr ""
#~ "   Un nouveau périphérique, qui correspond à la clé USB ou carte SD, "
#~ "apparaît dans la liste déroulante des\n"
#~ "   <span class=\"guilabel\">Périphériques cibles</span>.\n"

#~ msgid ""
#~ "Choose the device from the <span class=\"guilabel\">Target Device</span> "
#~ "drop-down list."
#~ msgstr ""
#~ "Choisissez le périphérique dans la liste déroulante des <span class="
#~ "\"guilabel\">Périphériques cibles</span>."

#~ msgid ""
#~ "To start the upgrade, click on the <span class=\"button\">Install Tails</"
#~ "span> button."
#~ msgstr ""
#~ "Pour commencer la mise à jour, cliquez sur le bouton <span class=\"button"
#~ "\">Installer Tails</span> ."

#~ msgid ""
#~ "Read the warning message in the pop-up window. Click on the <span class="
#~ "\"button\">Yes</span> button to confirm."
#~ msgstr ""
#~ "Lisez le message d'avertissement dans le champ de texte. Cliquez sur le "
#~ "bouton <span class=\"button\">Oui</span> pour confirmer."

#~ msgid "<a id=\"from_iso\"></a>\n"
#~ msgstr "<a id=\"from_iso\"></a>\n"

#~ msgid "Upgrade from ISO\n"
#~ msgstr "Mettre à jour à partir d'une image ISO\n"

#~ msgid ""
#~ "Start Tails from another DVD, USB stick, or SD card, than the device that "
#~ "you want to upgrade."
#~ msgstr ""
#~ "Démarrez Tails depuis un autre DVD, clé USB ou carte SD, que le "
#~ "périphérique que vous voulez mettre à jour."

#~ msgid "Choose <span class=\"guilabel\">Upgrade from ISO</span>."
#~ msgstr ""
#~ "Choisissez <span class=\"guilabel\">Mettre à jour depuis une image ISO</"
#~ "span>."

#~ msgid ""
#~ "Click on the <span class=\"guilabel\">Browse</span> button to specify the "
#~ "location of the ISO image."
#~ msgstr ""
#~ "Cliquez sur le bouton <span class=\"guilabel\">Parcourir</span> pour "
#~ "désigner l'emplacement de l'image ISO."

#~ msgid ""
#~ "   If the ISO image is saved on another media, plug it if necessary and "
#~ "click on\n"
#~ "   the corresponding device in the <span class=\"guilabel\">Places</span> "
#~ "column.\n"
#~ msgstr ""
#~ "   Si l'image ISO est sauvegardée sur un média différent, insérez-le si "
#~ "nécessaire et cliquez sur\n"
#~ "   le périphérique correspondant dans la colonne <span class=\"guilabel"
#~ "\">Emplacements</span>.\n"

#~ msgid "   <div class=\"tip\">\n"
#~ msgstr "   <div class=\"tip\">\n"

#~ msgid ""
#~ "   If the ISO image is stored in a persistent volume, the corresponding "
#~ "device\n"
#~ "   appears first as <span class=\"guilabel\">Encrypted</span>. Click on "
#~ "the device\n"
#~ "   and, in the popup window, enter the passphrase to unlock it.\n"
#~ msgstr ""
#~ "   Si l'image ISO est stockée dans un volume persistant, le périphérique "
#~ "correspondant\n"
#~ "   apparaît d'abord comme <span class=\"guilabel\">Chiffré</span>. "
#~ "Cliquez sur le périphérique\n"
#~ "   et, dans la fenêtre qui s'affiche alors, entrez la phrase de passe "
#~ "pour le débloquer.\n"

#~ msgid "   </div>\n"
#~ msgstr "   </div>\n"

#~ msgid ""
#~ "If you use Tails from a DVD or if your Tails device was not installed "
#~ "using\n"
#~ "<span class=\"application\">Tails Installer</span>, it is not possible to "
#~ "upgrade\n"
#~ "and you need to follow our [[installation instructions|download#media]] "
#~ "again\n"
#~ "with the new ISO image.\n"
#~ msgstr ""
#~ "Si vous utilisez Tails depuis un DVD ou si votre périphérique Tails n'a "
#~ "pas été\n"
#~ "installé avec l'<span class=\"application\">Installeur de Tails</span>, "
#~ "il n'est\n"
#~ "pas possible de faire ces mises à jour, vous devez donc suivre les "
#~ "[[instructions\n"
#~ "d'installation|download#media]] de nouveau avec la nouvelle image ISO.\n"

#~ msgid "Clone & Upgrade\n"
#~ msgstr "Cloner & Mettre à jour\n"

#~ msgid "Choose <span class=\"guilabel\">Clone & Upgrade</span>."
#~ msgstr "Choisissez <span class=\"guilabel\">Cloner & Mettre à jour</span>."<|MERGE_RESOLUTION|>--- conflicted
+++ resolved
@@ -7,13 +7,8 @@
 msgstr ""
 "Project-Id-Version: Tails\n"
 "Report-Msgid-Bugs-To: tails-l10n@boum.org\n"
-<<<<<<< HEAD
 "POT-Creation-Date: 2020-06-25 21:11+0000\n"
 "PO-Revision-Date: 2020-01-03 14:25+0000\n"
-=======
-"POT-Creation-Date: 2020-04-23 16:49+0000\n"
-"PO-Revision-Date: 2020-07-22 14:30+0000\n"
->>>>>>> 6f51c0dc
 "Last-Translator: xin <xin@riseup.net>\n"
 "Language-Team: Tails translators <tails@boum.org>\n"
 "Language: fr\n"
@@ -76,7 +71,6 @@
 
 #. type: Title =
 #, fuzzy, no-wrap
-#| msgid "Automatic upgrade using <span class=\"application\">Tails Upgrader</span>\n"
 msgid "Automatic upgrade using <span class=\"application\">Tails Upgrader</span>"
 msgstr "Mise à jour automatique avec le <span class=\"application\">Tails Upgrader</span>\n"
 
@@ -220,9 +214,6 @@
 
 #. type: Plain text
 #, fuzzy
-#| msgid ""
-#| "If your Tails USB stick fails to start after an upgrade, try to do a "
-#| "[[manual upgrade|/upgrade]]."
 msgid ""
 "If your Tails USB stick fails to start after an automatic upgrade, see below "
 "how to do a manual upgrade."
@@ -237,7 +228,6 @@
 
 #. type: Title =
 #, fuzzy, no-wrap
-#| msgid "Manual upgrade using <span class=\"application\">Tails Installer</span>\n"
 msgid "Manual upgrade using <span class=\"application\">Tails Installer</span>"
 msgstr "Mise à jour manuelle avec l'<span class=\"application\">Installeur de Tails</span>\n"
 
@@ -270,9 +260,6 @@
 
 #. type: Bullet: '  - '
 #, fuzzy
-#| msgid ""
-#| "You want to upgrade from another Tails USB stick which already has a "
-#| "newer version installed, for example when working offline."
 msgid ""
 "You want to upgrade by cloning from another Tails USB stick which is already "
 "up-to-date, for example, when working offline or with a slow Internet "
@@ -412,11 +399,13 @@
 
 #~ msgid ""
 #~ "<p>For example, if you have a Tails 4.1 and the current version\n"
-#~ "is 4.5, then the upgrade to 4.3 will be installed, and after you restart Tails, the\n"
+#~ "is 4.5, then the upgrade to 4.3 will be installed, and after you restart "
+#~ "Tails, the\n"
 #~ "upgrade to 4.5 will be installed.</p>\n"
 #~ msgstr ""
 #~ "<p>Par exemple, si vous avez Tails 4.1 et que la version actuelle\n"
-#~ "est la 4.5, la mise à jour vers la version 4.3 va être installée, et après le redémarrage de Tails, la\n"
+#~ "est la 4.5, la mise à jour vers la version 4.3 va être installée, et "
+#~ "après le redémarrage de Tails, la\n"
 #~ "mise à jour vers la version 4.5 va être installée.</p>\n"
 
 #~ msgid ""
@@ -521,8 +510,6 @@
 #~ "\">Installeur de Tails</span>."
 
 #, fuzzy
-#~| msgid ""
-#~| "Manual upgrade using <span class=\"application\">Tails Installer</span>\n"
 #~ msgid ""
 #~ "Using <span class=\"application\">Tails Installer</span> you can either:\n"
 #~ msgstr ""
@@ -578,7 +565,6 @@
 #~ "  pour lancer l'<span class=\"application\">Installeur de Tails</span>.\n"
 
 #, fuzzy
-#~| msgid "Choose <span class=\"guilabel\">Upgrade from ISO</span>."
 #~ msgid "Choose <span class=\"guilabel\">Upgrade by cloning</span>."
 #~ msgstr ""
 #~ "Choisissez <span class=\"guilabel\">Mettre à jour depuis une image ISO</"
