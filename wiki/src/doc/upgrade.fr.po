# SOME DESCRIPTIVE TITLE
# Copyright (C) YEAR Free Software Foundation, Inc.
# This file is distributed under the same license as the PACKAGE package.
# FIRST AUTHOR <EMAIL@ADDRESS>, YEAR.
#
msgid ""
msgstr ""
"Project-Id-Version: Tails\n"
"Report-Msgid-Bugs-To: tails-l10n@boum.org\n"
<<<<<<< HEAD
"POT-Creation-Date: 2020-04-12 16:10+0200\n"
=======
"POT-Creation-Date: 2020-04-15 02:12+0000\n"
>>>>>>> 5f2d5937
"PO-Revision-Date: 2020-01-03 14:25+0000\n"
"Last-Translator: xin <xin@riseup.net>\n"
"Language-Team: Tails translators <tails@boum.org>\n"
"Language: fr\n"
"MIME-Version: 1.0\n"
"Content-Type: text/plain; charset=UTF-8\n"
"Content-Transfer-Encoding: 8bit\n"
"Plural-Forms: nplurals=2; plural=n > 1;\n"
"X-Generator: Weblate 3.5.1\n"

#. type: Plain text
#, no-wrap
msgid "[[!meta title=\"Upgrading a Tails USB stick\"]]\n"
msgstr "[[!meta title=\"Mettre à jour une clé USB Tails\"]]\n"

#. type: Plain text
msgid ""
"Tails includes an automatic mechanism to upgrade a USB stick to a newer "
"version. In some cases, it is impossible to do an **automatic upgrade** and "
"you might have to do a **manual upgrade**. This page describes both "
"techniques."
msgstr ""
"Tails inclut un mécanisme de mise à jour automatique d'une clé USB vers une "
"version plus récente. Dans quelques cas, il est impossible de faire une "
"**mise à jour automatique** et vous pouvez avoir besoin de faire une **mise "
"à jour manuelle**. Cette page décrit les deux méthodes."

#. type: Plain text
#, no-wrap
msgid "<div class=\"note\">\n"
msgstr "<div class=\"note\">\n"

#. type: Plain text
#, no-wrap
msgid ""
"<p>Your Persistent Storage will be preserved by both automatic and\n"
"manual upgrades.</p>\n"
msgstr ""

#. type: Plain text
#, no-wrap
msgid "</div>\n"
msgstr "</div>\n"

#. type: Plain text
msgid ""
"If you use Tails from a DVD, you need to [[burn a new DVD|install/dvd]]."
msgstr ""
"Si vous utilisez Tails depuis un DVD, vous devez [[graver un nouveau DVD|"
"install/dvd]]."

#. type: Plain text
#, no-wrap
msgid "[[!toc levels=2]]\n"
msgstr "[[!toc levels=2]]\n"

#. type: Plain text
#, no-wrap
msgid "<a name=\"automatic\"></a>\n"
msgstr "<a name=\"automatic\"></a>\n"

#. type: Title =
#, no-wrap
msgid "Automatic upgrade using <span class=\"application\">Tails Upgrader</span>"
msgstr "Mise à jour automatique avec le <span class=\"application\">Tails Upgrader</span>"

#. type: Plain text
#, no-wrap
msgid ""
"After starting Tails and connecting to Tor, <span class=\"application\">Tails\n"
"Upgrader</span> automatically checks if upgrades are available and then\n"
"proposes you to upgrade your USB stick. The upgrades are checked for and downloaded\n"
"through Tor.\n"
msgstr ""
"Après le démarrage de Tails et la connexion à Tor, le <span class=\"application\">Tails\n"
"Upgrader</span> vérifie automatiquement si des mises à jour sont disponibles\n"
"et vous propose le cas échéant de mettre à jour votre clé USB. Les mises à jour\n"
"sont vérifiées et téléchargées via Tor.\n"

#. type: Plain text
msgid "The advantages of this technique are the following:"
msgstr "Les avantages de cette technique sont les suivants :"

#. type: Bullet: '  - '
msgid ""
"You only need a single Tails USB stick. The upgrade is done on the fly from "
"a running Tails. After upgrading, you can restart and use the new version."
msgstr ""
"Vous n'avez besoin que d'une seule clé USB Tails. La mise à jour est faite à "
"la volée depuis un Tails en cours d'utilisation. Après la mise à jour, vous "
"pouvez redémarrer et utiliser directement la nouvelle version."

#. type: Bullet: '  - '
msgid "The upgrade is much smaller to download than a full USB image."
msgstr ""
"La mise à jour est beaucoup plus petite à télécharger qu'une image USB "
"complète."

#. type: Bullet: '  - '
msgid ""
"The upgrade mechanism includes cryptographic verification of the upgrade.  "
"You don't have to verify the USB image yourself anymore."
msgstr ""
"Le mécanisme de mise à jour inclut une vérification cryptographique de la "
"mise à jour. Vous n'avez plus à vérifier l'image USB vous-même."

#. type: Plain text
msgid "Requirements:"
msgstr "Pré-requis :"

#. type: Bullet: '  - '
msgid "A Tails USB stick."
msgstr "Une clé USB Tails."

#. type: Bullet: '  - '
msgid "An Internet connection."
msgstr "Une connexion Internet."

#. type: Plain text
msgid ""
"After connecting to Tor, if an upgrade is available, a dialog appears and "
"proposes you to upgrade your USB stick."
msgstr ""
"Après connexion à Tor, si une mise à jour est disponible, une boîte de "
"dialogue apparaît et vous propose de mettre à jour votre clé USB."

#. type: Plain text
#, no-wrap
msgid "[[!img upgrader_automatic.png link=no]]\n"
msgstr "[[!img upgrader_automatic.png link=no]]\n"

#. type: Plain text
#, no-wrap
msgid ""
"If you decide to do the upgrade, click on <span\n"
"class=\"guilabel\">Upgrade now</span>,\n"
"and follow the assistant through the upgrade process.\n"
msgstr ""
"Si vous voulez faire la mise à jour, cliquez sur <span class=\"guilabel\">Mettre à jour maintenant</span>,\n"
"et suivez l'assistant à travers le processus de mise à jour.\n"

#. type: Plain text
#, no-wrap
msgid ""
"<p>If you missed an upgrade, each upgrade will be installed one after the\n"
"other.</p>\n"
msgstr ""

#. type: Plain text
#, no-wrap
msgid ""
"<p>For example, if you have a Tails 4.1 and the current version\n"
"is 4.5, then the upgrade to 4.3 will be installed, and after you restart Tails, the\n"
"upgrade to 4.5 will be installed.</p>\n"
msgstr ""
"<p>Par exemple, si vous avez Tails 4.1 et que la version actuelle\n"
"est la 4.5, la mise à jour vers la version 4.3 va être installée, et après le redémarrage de Tails, la\n"
"mise à jour vers la version 4.5 va être installée.</p>\n"

#. type: Plain text
#, no-wrap
msgid "<div class=\"tip\">\n"
msgstr "<div class=\"tip\">\n"

#. type: Plain text
#, no-wrap
msgid ""
"<p>If you cannot upgrade at startup (for example, if you have no network\n"
"connection by then), you can start <span class=\"application\">Tails\n"
"Upgrader</span> later by opening a terminal and executing the following\n"
"command:</p>\n"
msgstr ""
"<p>Si vous ne pouvez pas mettre à jour au démarrage (par exemple si vous n'avez\n"
"pas de connexion à un réseau au démarrage), vous pouvez lancer\n"
"<span class=\"application\">Tails Upgrader</span> plus tard en ouvrant un\n"
"terminal et en exécutant la commande suivante :</p>\n"

#. type: Plain text
#, no-wrap
msgid "<pre>tails-upgrade-frontend-wrapper</pre>\n"
msgstr "<pre>tails-upgrade-frontend-wrapper</pre>\n"

#. type: Title -
#, no-wrap
msgid "Troubleshooting"
msgstr "Résolution des problèmes"

#. type: Plain text
msgid ""
"If an error occurs during the upgrade, the assistant proposes you to read "
"one of the following pages:"
msgstr ""
"Si une erreur se produit durant la mise à jour, l'assistant vous propose de "
"lire l'une des pages suivantes :"

#. type: Bullet: '  - '
msgid ""
"If an error occurs while checking for available upgrades:<br/> [[file:///usr/"
"share/doc/tails/website/doc/upgrade/error/check.en.html|upgrade/error/check]]"
msgstr ""
"Si une erreur se produit lors de la vérification des mises à jour "
"disponibles :<br/> [[file:///usr/share/doc/tails/website/doc/upgrade/error/"
"check.fr.html|upgrade/error/check]]"

#. type: Bullet: '  - '
msgid ""
"If an error occurs while download the upgrade:<br/> [[file:///usr/share/doc/"
"tails/website/doc/upgrade/error/download.en.html|upgrade/error/download]]"
msgstr ""
"Si une erreur se produit lors du téléchargement de la mise à jour :<br/> "
"[[file:///usr/share/doc/tails/website/doc/upgrade/error/download.fr.html|"
"upgrade/error/download]]"

#. type: Bullet: '  - '
msgid ""
"If an error occurs while installing the upgrade:<br/> [[file:///usr/share/"
"doc/tails/website/doc/upgrade/error/install.en.html|upgrade/error/install]]"
msgstr ""
"Si une erreur se produit lors de l'installation de la mise à jour :<br/> "
"[[file:///usr/share/doc/tails/website/doc/upgrade/error/install.fr.html|"
"upgrade/error/install]]"

#. type: Plain text
#, fuzzy
#| msgid ""
#| "If your Tails USB stick fails to start after an upgrade, try to do a "
#| "[[manual upgrade|/upgrade]]."
msgid ""
"If your Tails USB stick fails to start after an automatic upgrade, see below "
"how to do a manual upgrade."
msgstr ""
"Si votre clé USB Tails n'arrive pas à démarrer après une mise à jour, "
"essayez de faire une [[mise à jour manuelle|/upgrade]]."

#. type: Plain text
#, no-wrap
msgid "<a name=\"manual\"></a>\n"
msgstr "<a name=\"manual\"></a>\n"

#. type: Title =
#, no-wrap
msgid "Manual upgrade using <span class=\"application\">Tails Installer</span>"
msgstr "Mise à jour manuelle avec l'<span class=\"application\">Installeur de Tails</span>"

#. type: Plain text
msgid ""
"It might not always be possible to do an automatic upgrade as described "
"above.  For example, when:"
msgstr ""
"Il n'est parfois pas possible de faire une mise à jour automatique comme "
"décrit ci-dessus. Par exemple lorsque :"

#. type: Bullet: '  - '
msgid "No automatic upgrade is available from our website for this version."
msgstr ""
"Aucune mise à jour automatique n'est disponible depuis notre site web pour "
"cette version."

#. type: Bullet: '  - '
msgid ""
"The automatic upgrade is impossible for technical reasons (not enough "
"memory, not enough free space on the USB stick, etc.)."
msgstr ""
"La mise à jour automatique est impossible pour des raisons techniques (pas "
"assez de mémoire, pas assez d'espace libre sur la clé USB, etc.)."

#. type: Bullet: '  - '
msgid "The automatic upgrade failed and you need to repair a Tails USB stick."
msgstr ""
"La mise à jour automatique échoue et que vous devez réparer la clé USB Tails."

#. type: Bullet: '  - '
#, fuzzy
#| msgid ""
#| "You want to upgrade from another Tails USB stick which already has a "
#| "newer version installed, for example when working offline."
msgid ""
"You want to upgrade by cloning from another Tails USB stick which is already "
"up-to-date, for example, when working offline or with a slow Internet "
"connection."
msgstr ""
"Vous voulez mettre à jour depuis une autre clé USB Tails qui a déjà la "
"dernière version d'installée, par exemple en travaillant hors ligne."

#. type: Plain text
#, no-wrap
msgid ""
"After connecting to Tor, a dialog informs you if you have to\n"
"upgrade your USB stick using <span class=\"application\">Tails Installer</span>\n"
"to a newer version of Tails.\n"
msgstr ""
"Après connexion à Tor, une boîte de dialogue vous prévient si vous devez\n"
"mettre à jour votre clé USB vers une version plus récente de Tails en\n"
"utilisant l'<span class=\"application\">Installeur de Tails</span>.\n"

#. type: Plain text
#, no-wrap
msgid "[[!img upgrader_manual.png link=no]]\n"
msgstr "[[!img upgrader_manual.png link=no]]\n"

#. type: Plain text
msgid "To do a manual upgrade, you can either:"
msgstr ""

#. type: Plain text
msgid ""
"- [[Download and upgrade|doc/upgrade/#download]] (below)  - [[Upgrade by "
"cloning from another Tails|doc/upgrade/#clone]] (below)  - [[Burn a new "
"Tails DVD|install/dvd-download]] - [[Upgrade your virtual machine|install/vm-"
"download]]"
msgstr ""

#. type: Plain text
#, no-wrap
msgid "<a id=\"download\"></a>\n"
msgstr "<a id=\"download\"></a>\n"

#. type: Title ###
#, no-wrap
msgid "Download and upgrade"
msgstr ""

#. type: Plain text
msgid "You need:"
msgstr ""

#. type: Bullet: '- '
msgid "Your Tails USB stick"
msgstr "Votre clé USB Tails"

#. type: Bullet: '- '
msgid ""
"Another empty USB stick <small>(at least 8 GB)</small>&nbsp;[[!toggle id="
"\"why_extra\" text=\"Why?\"]]"
msgstr ""

#. type: Bullet: '- '
msgid ""
"1 hour to download Tails (<small class=\"remove-extra-space\">[[!inline "
"pages=\"inc/stable_amd64_iso_size\" raw=\"yes\" sort=\"age\"]]</small>)"
msgstr ""

#. type: Bullet: '- '
msgid "½ hour to upgrade"
msgstr ""

#. type: Plain text
#, no-wrap
msgid "[[!toggleable id=\"why_extra\" text=\"\"\"\n"
msgstr ""

#. type: Plain text
#, no-wrap
msgid "[[!toggle id=\"why_extra\" text=\"X\"]]\n"
msgstr ""

#. type: Plain text
#, no-wrap
msgid "[[!inline pages=\"install/inc/router/why_extra.inline\" raw=\"yes\" sort=\"age\"]]\n"
msgstr ""

#. type: Plain text
msgid "See our instructions on how to do a manual upgrade by:"
msgstr ""

#. type: Plain text
msgid ""
"- [[Downloading and upgrading from your Tails|upgrade/tails-overview]] (more "
"secure)  - [[Downloading and upgrading from Windows|upgrade/win-overview]] "
"(more convenient)  - [[Downloading and upgrading from macOS|upgrade/mac-"
"overview]] (more convenient)  - [[Downloading and upgrading from Linux|"
"upgrade/linux-overview]] (more convenient)"
msgstr ""

#. type: Plain text
#, no-wrap
msgid "<div class=\"caution\">\n"
msgstr "<div class=\"caution\">\n"

#. type: Plain text
#, no-wrap
msgid ""
"<p>Downloading and upgrading from Windows might be less secure if your\n"
"Windows is compromised but it might be more convenient and faster to\n"
"download.</p>\n"
msgstr ""

#. type: Plain text
#, no-wrap
msgid "<a id=\"clone\"></a>\n"
msgstr "<a id=\"clone\"></a>\n"

#. type: Title ###
#, no-wrap
msgid "Upgrade by cloning from another Tails"
msgstr ""

#. type: Plain text
msgid ""
"If you know someone you trust who already did the upgrade, you can upgrade "
"your Tails by cloning from their Tails."
msgstr ""

#. type: Plain text
msgid ""
"- Your Tails USB stick - Another up-to-date Tails (USB stick or DVD)  - ¼ "
"hour to upgrade"
msgstr ""

#. type: Plain text
msgid "- [[Cloning from another Tails|upgrade/clone-overview]]"
msgstr ""

#~ msgid ""
#~ "<p>We recommend you read the [[release notes|release_notes]] for the "
#~ "latest version. They document all the changes in this new version:</p>\n"
#~ msgstr ""
#~ "<p>Nous vous recommandons de lire les [[notes de version|release_notes]] "
#~ "de la dernière version. Elles documentent tout ce qui a changé dans la "
#~ "nouvelle version :</p>\n"

#~ msgid ""
#~ "<ul>\n"
#~ "  <li>new features</li>\n"
#~ "  <li>problems that were solved</li>\n"
#~ "  <li>known issues that have already been identified</li>\n"
#~ "</ul>\n"
#~ msgstr ""
#~ "<ul>\n"
#~ "  <li>nouvelles fonctionnalités</li>\n"
#~ "  <li>problèmes qui ont été résolus</li>\n"
#~ "  <li>problèmes connus qui ont été identifiés</li>\n"
#~ "</ul>\n"

#~ msgid ""
#~ "To know your version of Tails, choose\n"
#~ "<span class=\"menuchoice\">\n"
#~ "  <span class=\"guimenu\">Applications</span>&nbsp;▸\n"
#~ "  <span class=\"guisubmenu\">Tails</span>&nbsp;▸\n"
#~ "  <span class=\"guimenuitem\">About Tails</span>\n"
#~ "</span>\n"
#~ msgstr ""
#~ "Pour connaître votre version de Tails, choisissez\n"
#~ "<span class=\"menuchoice\">\n"
#~ "  <span class=\"guimenu\">Applications</span>&nbsp;▸\n"
#~ "  <span class=\"guisubmenu\">Tails</span>&nbsp;▸\n"
#~ "  <span class=\"guimenuitem\">À propos de Tails</span>\n"
#~ "</span>\n"

#~ msgid ""
#~ "Our upgrades always fix important security issues so it is important to "
#~ "do them as soon as possible."
#~ msgstr ""
#~ "Nos mises à jour corrigent toujours d'importants problèmes de sécurité "
#~ "c'est pourquoi il est important de les faire dès que possible."

#~ msgid "<p>The persistent storage on the USB stick will be preserved.</p>\n"
#~ msgstr "<p>Le stockage persistant sur la clé USB sera préservé.</p>\n"

#~ msgid ""
#~ "<ul>\n"
#~ "<li>We recommend you close all other applications during the upgrade.</"
#~ "li>\n"
#~ "<li>Downloading the upgrade might take a long time, from several minutes "
#~ "to a\n"
#~ "few hours.</li>\n"
#~ "<li>The networking will be disabled after downloading the upgrade.</li>\n"
#~ "</ul>\n"
#~ msgstr ""
#~ "<ul>\n"
#~ "<li>Nous vous recommandons de fermer toutes les autres applications "
#~ "pendant\n"
#~ "la mise à jour.</li>\n"
#~ "<li>Télécharger la mise à jour peut prendre du temps, de quelques "
#~ "minutes\n"
#~ "à plusieurs heures.</li>\n"
#~ "<li>La connexion réseau sera désactivée après le téléchargement de la "
#~ "mise à jour.</li>\n"
#~ "</ul>\n"

#~ msgid ""
#~ "<p>They might also contain <strong>special instructions for upgrading</"
#~ "strong>.</p>\n"
#~ msgstr ""
#~ "<p>Elles peuvent également contenir des <strong>instructions spéciales "
#~ "pour la mise à jour</strong>.</p>\n"

#~ msgid ""
#~ "Both techniques only work if the upgraded USB stick, was\n"
#~ "installed using <span class=\"application\">Tails Installer</span>. "
#~ "**The\n"
#~ "persistent storage on the USB stick will be preserved.**\n"
#~ msgstr ""
#~ "Les deux procédures ne fonctionnent que si la clé USB mise à jour\n"
#~ "a été installé via l'<span class=\"application\">Installeur de Tails</"
#~ "span>.\n"
#~ "**L'espace persistant de la clé USB sera préservé.**\n"

#~ msgid ""
#~ "<p>If you use Tails from a USB stick installed from macOS using the\n"
#~ "command line, you need to [[reinstall|install/mac/usb-overview]].</p>\n"
#~ msgstr ""
#~ "<p>Si vous utilisez Tails depuis une clé USB installée depuis macOS en "
#~ "utilisant la\n"
#~ "ligne de commande, vous devez [[réinstaller|install/mac/usb-overview]].</"
#~ "p>\n"

#~ msgid ""
#~ "A Tails USB stick, installed using <span class=\"application\">Tails "
#~ "Installer</span>."
#~ msgstr ""
#~ "Une clé USB Tails, installée avec l'<span class=\"application"
#~ "\">Installeur de Tails</span>."

#, fuzzy
#~| msgid ""
#~| "Manual upgrade using <span class=\"application\">Tails Installer</span>\n"
#~ msgid ""
#~ "Using <span class=\"application\">Tails Installer</span> you can either:\n"
#~ msgstr ""
#~ "Installation manuelle avec l'<span class=\"application\">Installeur de "
#~ "Tails</span>\n"

#~ msgid ""
#~ "[[Upgrade by cloning from another device|upgrade#clone]] which already "
#~ "runs a newer version of Tails."
#~ msgstr ""
#~ "[[Mettre à jour en clonant à partir d'un autre périphérique|"
#~ "upgrade#clone]] qui contient déjà une version plus récente de Tails."

#~ msgid ""
#~ "[[Upgrade from an ISO image|upgrade#from_iso]] of a newer version of "
#~ "Tails."
#~ msgstr ""
#~ "[[Mettre à jour depuis une image ISO|upgrade#from_iso]] d'une version "
#~ "plus récente de Tails."

#~ msgid ""
#~ "Like for installing, you need to start <span class=\"application\">Tails\n"
#~ "Installer</span> from another media than the device that you want to "
#~ "upgrade.\n"
#~ msgstr ""
#~ "Comme pour l'installation, vous avez besoin de démarrer l'\n"
#~ "<span class=\"application\">Installeur de Tails</span> à partir d'un "
#~ "autre média que\n"
#~ "celui que vous souhaitez mettre à jour.\n"

#~ msgid ""
#~ "Start Tails from the DVD, USB stick, or SD card, that you want to clone "
#~ "from."
#~ msgstr ""
#~ "Démarrez Tails depuis le DVD, la clé USB ou la carte SD, depuis lequel "
#~ "vous voulez cloner."

#~ msgid ""
#~ "2. Choose\n"
#~ "   <span class=\"menuchoice\">\n"
#~ "     <span class=\"guimenu\">Applications</span>&nbsp;▸\n"
#~ "     <span class=\"guisubmenu\">Tails</span>&nbsp;▸\n"
#~ "     <span class=\"guimenuitem\">Tails Installer</span>\n"
#~ "   </span>\n"
#~ "   to start <span class=\"application\">Tails Installer</span>.\n"
#~ msgstr ""
#~ "2. Choisissez\n"
#~ "   <span class=\"menuchoice\">\n"
#~ "     <span class=\"guimenu\">Applications</span>&nbsp;▸\n"
#~ "     <span class=\"guisubmenu\">Tails</span>&nbsp;▸\n"
#~ "     <span class=\"guimenuitem\">Programme d'installation Tails</span>\n"
#~ "   </span>\n"
#~ "  pour lancer l'<span class=\"application\">Installeur de Tails</span>.\n"

#, fuzzy
#~| msgid "Choose <span class=\"guilabel\">Upgrade from ISO</span>."
#~ msgid "Choose <span class=\"guilabel\">Upgrade by cloning</span>."
#~ msgstr ""
#~ "Choisissez <span class=\"guilabel\">Mettre à jour depuis une image ISO</"
#~ "span>."

#~ msgid "Plug the device that you want to upgrade."
#~ msgstr "Insérez le périphérique que vous souhaitez mettre à jour."

#~ msgid ""
#~ "   A new device, which corresponds to the USB stick or SD card, appears "
#~ "in the\n"
#~ "   <span class=\"guilabel\">Target Device</span> drop-down list.\n"
#~ msgstr ""
#~ "   Un nouveau périphérique, qui correspond à la clé USB ou carte SD, "
#~ "apparaît dans la liste déroulante des\n"
#~ "   <span class=\"guilabel\">Périphériques cibles</span>.\n"

#~ msgid ""
#~ "Choose the device from the <span class=\"guilabel\">Target Device</span> "
#~ "drop-down list."
#~ msgstr ""
#~ "Choisissez le périphérique dans la liste déroulante des <span class="
#~ "\"guilabel\">Périphériques cibles</span>."

#~ msgid ""
#~ "To start the upgrade, click on the <span class=\"button\">Install Tails</"
#~ "span> button."
#~ msgstr ""
#~ "Pour commencer la mise à jour, cliquez sur le bouton <span class=\"button"
#~ "\">Installer Tails</span> ."

#~ msgid ""
#~ "Read the warning message in the pop-up window. Click on the <span class="
#~ "\"button\">Yes</span> button to confirm."
#~ msgstr ""
#~ "Lisez le message d'avertissement dans le champ de texte. Cliquez sur le "
#~ "bouton <span class=\"button\">Oui</span> pour confirmer."

#~ msgid "<a id=\"from_iso\"></a>\n"
#~ msgstr "<a id=\"from_iso\"></a>\n"

#~ msgid "Upgrade from ISO\n"
#~ msgstr "Mettre à jour à partir d'une image ISO\n"

#~ msgid ""
#~ "Start Tails from another DVD, USB stick, or SD card, than the device that "
#~ "you want to upgrade."
#~ msgstr ""
#~ "Démarrez Tails depuis un autre DVD, clé USB ou carte SD, que le "
#~ "périphérique que vous voulez mettre à jour."

#~ msgid "Choose <span class=\"guilabel\">Upgrade from ISO</span>."
#~ msgstr ""
#~ "Choisissez <span class=\"guilabel\">Mettre à jour depuis une image ISO</"
#~ "span>."

#~ msgid ""
#~ "Click on the <span class=\"guilabel\">Browse</span> button to specify the "
#~ "location of the ISO image."
#~ msgstr ""
#~ "Cliquez sur le bouton <span class=\"guilabel\">Parcourir</span> pour "
#~ "désigner l'emplacement de l'image ISO."

#~ msgid ""
#~ "   If the ISO image is saved on another media, plug it if necessary and "
#~ "click on\n"
#~ "   the corresponding device in the <span class=\"guilabel\">Places</span> "
#~ "column.\n"
#~ msgstr ""
#~ "   Si l'image ISO est sauvegardée sur un média différent, insérez-le si "
#~ "nécessaire et cliquez sur\n"
#~ "   le périphérique correspondant dans la colonne <span class=\"guilabel"
#~ "\">Emplacements</span>.\n"

#~ msgid "   <div class=\"tip\">\n"
#~ msgstr "   <div class=\"tip\">\n"

#~ msgid ""
#~ "   If the ISO image is stored in a persistent volume, the corresponding "
#~ "device\n"
#~ "   appears first as <span class=\"guilabel\">Encrypted</span>. Click on "
#~ "the device\n"
#~ "   and, in the popup window, enter the passphrase to unlock it.\n"
#~ msgstr ""
#~ "   Si l'image ISO est stockée dans un volume persistant, le périphérique "
#~ "correspondant\n"
#~ "   apparaît d'abord comme <span class=\"guilabel\">Chiffré</span>. "
#~ "Cliquez sur le périphérique\n"
#~ "   et, dans la fenêtre qui s'affiche alors, entrez la phrase de passe "
#~ "pour le débloquer.\n"

#~ msgid "   </div>\n"
#~ msgstr "   </div>\n"

#~ msgid ""
#~ "If you use Tails from a DVD or if your Tails device was not installed "
#~ "using\n"
#~ "<span class=\"application\">Tails Installer</span>, it is not possible to "
#~ "upgrade\n"
#~ "and you need to follow our [[installation instructions|download#media]] "
#~ "again\n"
#~ "with the new ISO image.\n"
#~ msgstr ""
#~ "Si vous utilisez Tails depuis un DVD ou si votre périphérique Tails n'a "
#~ "pas été\n"
#~ "installé avec l'<span class=\"application\">Installeur de Tails</span>, "
#~ "il n'est\n"
#~ "pas possible de faire ces mises à jour, vous devez donc suivre les "
#~ "[[instructions\n"
#~ "d'installation|download#media]] de nouveau avec la nouvelle image ISO.\n"

#~ msgid "Clone & Upgrade\n"
#~ msgstr "Cloner & Mettre à jour\n"

#~ msgid "Choose <span class=\"guilabel\">Clone & Upgrade</span>."
#~ msgstr "Choisissez <span class=\"guilabel\">Cloner & Mettre à jour</span>."<|MERGE_RESOLUTION|>--- conflicted
+++ resolved
@@ -7,11 +7,7 @@
 msgstr ""
 "Project-Id-Version: Tails\n"
 "Report-Msgid-Bugs-To: tails-l10n@boum.org\n"
-<<<<<<< HEAD
-"POT-Creation-Date: 2020-04-12 16:10+0200\n"
-=======
 "POT-Creation-Date: 2020-04-15 02:12+0000\n"
->>>>>>> 5f2d5937
 "PO-Revision-Date: 2020-01-03 14:25+0000\n"
 "Last-Translator: xin <xin@riseup.net>\n"
 "Language-Team: Tails translators <tails@boum.org>\n"
@@ -75,8 +71,8 @@
 
 #. type: Title =
 #, no-wrap
-msgid "Automatic upgrade using <span class=\"application\">Tails Upgrader</span>"
-msgstr "Mise à jour automatique avec le <span class=\"application\">Tails Upgrader</span>"
+msgid "Automatic upgrade using <span class=\"application\">Tails Upgrader</span>\n"
+msgstr "Mise à jour automatique avec le <span class=\"application\">Tails Upgrader</span>\n"
 
 #. type: Plain text
 #, no-wrap
@@ -196,8 +192,8 @@
 
 #. type: Title -
 #, no-wrap
-msgid "Troubleshooting"
-msgstr "Résolution des problèmes"
+msgid "Troubleshooting\n"
+msgstr "Résolution des problèmes\n"
 
 #. type: Plain text
 msgid ""
@@ -253,8 +249,8 @@
 
 #. type: Title =
 #, no-wrap
-msgid "Manual upgrade using <span class=\"application\">Tails Installer</span>"
-msgstr "Mise à jour manuelle avec l'<span class=\"application\">Installeur de Tails</span>"
+msgid "Manual upgrade using <span class=\"application\">Tails Installer</span>\n"
+msgstr "Mise à jour manuelle avec l'<span class=\"application\">Installeur de Tails</span>\n"
 
 #. type: Plain text
 msgid ""
