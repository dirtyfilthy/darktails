# SOME DESCRIPTIVE TITLE
# Copyright (C) YEAR Free Software Foundation, Inc.
# This file is distributed under the same license as the PACKAGE package.
# FIRST AUTHOR <EMAIL@ADDRESS>, YEAR.
#
msgid ""
msgstr ""
"Project-Id-Version: PACKAGE VERSION\n"
"Report-Msgid-Bugs-To: tails-l10n@boum.org\n"
<<<<<<< HEAD
"POT-Creation-Date: 2020-04-12 16:10+0200\n"
=======
"POT-Creation-Date: 2020-04-15 02:12+0000\n"
>>>>>>> 5f2d5937
"PO-Revision-Date: 2019-12-22 21:03+0000\n"
"Last-Translator: emmapeel <emma.peel@riseup.net>\n"
"Language-Team: LANGUAGE <LL@li.org>\n"
"Language: pt\n"
"MIME-Version: 1.0\n"
"Content-Type: text/plain; charset=UTF-8\n"
"Content-Transfer-Encoding: 8bit\n"
"Plural-Forms: nplurals=2; plural=n > 1;\n"
"X-Generator: Weblate 3.5.1\n"

#. type: Plain text
#, no-wrap
msgid "[[!meta title=\"Upgrading a Tails USB stick\"]]\n"
msgstr "[[!meta title=\"Atualizando um dispositivo USB com Tails\"]]\n"

#. type: Plain text
#, fuzzy
#| msgid ""
#| "Tails includes an automatic mechanism to upgrade a USB stick or a SD card "
#| "to newer versions. When it is not possible to do this **automatic "
#| "upgrade**, it is possible to do a **manual upgrade**. This page describes "
#| "both techniques."
msgid ""
"Tails includes an automatic mechanism to upgrade a USB stick to a newer "
"version. In some cases, it is impossible to do an **automatic upgrade** and "
"you might have to do a **manual upgrade**. This page describes both "
"techniques."
msgstr ""
"Tails inclui um mecanismo automático para atualizar uma memória USB ou um "
"cartão SD para versões mais novas. Quando não é possível fazer esta "
"**atualização automática**, é possível fazer uma **atualização manual**. "
"Esta página descreve ambas as técnicas."

#. type: Plain text
#, no-wrap
msgid "<div class=\"note\">\n"
msgstr "<div class=\"note\">\n"

#. type: Plain text
#, no-wrap
msgid ""
"<p>Your Persistent Storage will be preserved by both automatic and\n"
"manual upgrades.</p>\n"
msgstr ""

#. type: Plain text
#, no-wrap
msgid "</div>\n"
msgstr "</div>\n"

#. type: Plain text
msgid ""
"If you use Tails from a DVD, you need to [[burn a new DVD|install/dvd]]."
msgstr ""

#. type: Plain text
#, no-wrap
msgid "[[!toc levels=2]]\n"
msgstr "[[!toc levels=2]]\n"

#. type: Plain text
#, no-wrap
msgid "<a name=\"automatic\"></a>\n"
msgstr "<a name=\"automatic\"></a>\n"

#. type: Title =
#, no-wrap
msgid "Automatic upgrade using <span class=\"application\">Tails Upgrader</span>"
msgstr "Atualização automática usando o <span class=\"application\">Tails Upgrader</span>"

#. type: Plain text
#, fuzzy, no-wrap
#| msgid ""
#| "After starting Tails and connecting to Tor, <span class=\"application\">Tails\n"
#| "Upgrader</span> automatically checks if upgrades are available and then\n"
#| "proposes you to upgrade your device. The upgrades are checked for and downloaded\n"
#| "through Tor.\n"
msgid ""
"After starting Tails and connecting to Tor, <span class=\"application\">Tails\n"
"Upgrader</span> automatically checks if upgrades are available and then\n"
"proposes you to upgrade your USB stick. The upgrades are checked for and downloaded\n"
"through Tor.\n"
msgstr ""
"Depois de inicializar o Tails e conectar ao Tor, o <span class=\"application\">Tails\n"
"Upgrader</span> verifica automaticamente se atualizações estão disponíveis e então\n"
"propõe que você atualize seu dispositivo. As atualizações são verificadas e baixadas\n"
"através do Tor.\n"

#. type: Plain text
msgid "The advantages of this technique are the following:"
msgstr "As vantagens desta técnica são as seguintes:"

#. type: Bullet: '  - '
#, fuzzy
#| msgid ""
#| "You only need a single Tails device. The upgrade is done on the fly from "
#| "a running Tails. After upgrading, you can restart and use the new version."
msgid ""
"You only need a single Tails USB stick. The upgrade is done on the fly from "
"a running Tails. After upgrading, you can restart and use the new version."
msgstr ""
"Você só precisa de um dispositivo com Tails. A atualização é feita \"on the "
"fly\", a partir de um Tails sendo executado. Após atualizar, você pode "
"reiniciar e usar a nova versão."

#. type: Bullet: '  - '
#, fuzzy
#| msgid "The upgrade is much smaller to download than a full ISO image."
msgid "The upgrade is much smaller to download than a full USB image."
msgstr ""
"A atualização é muito menor para baixar do que uma imagem ISO completa."

#. type: Bullet: '  - '
#, fuzzy
#| msgid ""
#| "The upgrade mechanism includes cryptographic verification of the "
#| "upgrade.  You don't have to verify the ISO image yourself anymore."
msgid ""
"The upgrade mechanism includes cryptographic verification of the upgrade.  "
"You don't have to verify the USB image yourself anymore."
msgstr ""
"O mecanismo de atualização inclui verificação criptográfica da atualização. "
"Você não tem mais que verificar a imagem ISO você mesmo/a."

#. type: Plain text
msgid "Requirements:"
msgstr "Requisitos:"

#. type: Bullet: '  - '
msgid "A Tails USB stick."
msgstr ""

#. type: Bullet: '  - '
msgid "An Internet connection."
msgstr "Uma conexão de Internet."

#. type: Plain text
#, fuzzy
#| msgid ""
#| "After connecting to Tor, if an upgrade is available, a dialog box appears "
#| "and proposes you to upgrade your device."
msgid ""
"After connecting to Tor, if an upgrade is available, a dialog appears and "
"proposes you to upgrade your USB stick."
msgstr ""
"Após conectar ao Tor, se uma atualização estiver disponível, uma caixa de "
"diálogo vai aparecer e propor a você que atualize seu dispositivo."

#. type: Plain text
#, no-wrap
msgid "[[!img upgrader_automatic.png link=no]]\n"
msgstr "[[!img upgrader_automatic.png link=no]]\n"

#. type: Plain text
#, no-wrap
msgid ""
"If you decide to do the upgrade, click on <span\n"
"class=\"guilabel\">Upgrade now</span>,\n"
"and follow the assistant through the upgrade process.\n"
msgstr ""
"Se você decidir fazer a atualização, clique em <span\n"
"class=\"guilabel\">Atualizar agora</span>,\n"
"e siga o assistente pelo processo de atualização.\n"

#. type: Plain text
#, no-wrap
msgid ""
"<p>If you missed an upgrade, each upgrade will be installed one after the\n"
"other.</p>\n"
msgstr ""

#. type: Plain text
#, no-wrap
msgid ""
"<p>For example, if you have a Tails 4.1 and the current version\n"
"is 4.5, then the upgrade to 4.3 will be installed, and after you restart Tails, the\n"
"upgrade to 4.5 will be installed.</p>\n"
msgstr ""

#. type: Plain text
#, no-wrap
msgid "<div class=\"tip\">\n"
msgstr "<div class=\"tip\">\n"

#. type: Plain text
#, no-wrap
msgid ""
"<p>If you cannot upgrade at startup (for example, if you have no network\n"
"connection by then), you can start <span class=\"application\">Tails\n"
"Upgrader</span> later by opening a terminal and executing the following\n"
"command:</p>\n"
msgstr ""

#. type: Plain text
#, no-wrap
msgid "<pre>tails-upgrade-frontend-wrapper</pre>\n"
msgstr "<pre>tails-upgrade-frontend-wrapper</pre>\n"

#. type: Title -
#, no-wrap
msgid "Troubleshooting"
msgstr "Resolução de problemas"

#. type: Plain text
#, fuzzy
#| msgid ""
#| "If an error occurs, the assistant proposes you to read one of the "
#| "following pages:"
msgid ""
"If an error occurs during the upgrade, the assistant proposes you to read "
"one of the following pages:"
msgstr ""
"Se algum erro ocorrer, o assistente proporá que você leia uma das seguintes "
"páginas:"

#. type: Bullet: '  - '
msgid ""
"If an error occurs while checking for available upgrades:<br/> [[file:///usr/"
"share/doc/tails/website/doc/upgrade/error/check.en.html|upgrade/error/check]]"
msgstr ""
"Se um erro ocorreu ao verificar as atualizações disponíveis:<br/> [[file:///"
"usr/share/doc/tails/website/doc/upgrade/error/check.en.html|upgrade/error/"
"check]]"

#. type: Bullet: '  - '
msgid ""
"If an error occurs while download the upgrade:<br/> [[file:///usr/share/doc/"
"tails/website/doc/upgrade/error/download.en.html|upgrade/error/download]]"
msgstr ""
"Se um erro ocorreu ao baixar a atualização:<br/> [[file:///usr/share/doc/"
"tails/website/doc/upgrade/error/download.en.html|upgrade/error/download]]"

#. type: Bullet: '  - '
msgid ""
"If an error occurs while installing the upgrade:<br/> [[file:///usr/share/"
"doc/tails/website/doc/upgrade/error/install.en.html|upgrade/error/install]]"
msgstr ""
"Se um erro ocorreu ao instalar a atualização:<br/> [[file:///usr/share/doc/"
"tails/website/doc/upgrade/error/install.en.html|upgrade/error/install]]"

#. type: Plain text
msgid ""
"If your Tails USB stick fails to start after an automatic upgrade, see below "
"how to do a manual upgrade."
msgstr ""

#. type: Plain text
#, no-wrap
msgid "<a name=\"manual\"></a>\n"
msgstr "<a name=\"manual\"></a>\n"

#. type: Title =
#, no-wrap
msgid "Manual upgrade using <span class=\"application\">Tails Installer</span>"
msgstr "Atualização manual usando o <span class=\"application\">Tails Installer</span>"

#. type: Plain text
msgid ""
"It might not always be possible to do an automatic upgrade as described "
"above.  For example, when:"
msgstr ""
"Pode ser que não seja possível fazer uma instalação automática da forma "
"descrita acima. Por exemplo, quando:"

#. type: Bullet: '  - '
msgid "No automatic upgrade is available from our website for this version."
msgstr ""
"Nenhuma atualização automática está disponível a partir do nosso sítio web "
"para esta versão."

#. type: Bullet: '  - '
#, fuzzy
#| msgid ""
#| "The automatic upgrade is impossible for technical reasons (not enough "
#| "memory, not enough free space on the device, etc.)."
msgid ""
"The automatic upgrade is impossible for technical reasons (not enough "
"memory, not enough free space on the USB stick, etc.)."
msgstr ""
"A atualização automática não pode ser realizada por razões técnicas (falta "
"de memória, falta de espaço livre no dispositivo, etc.)."

#. type: Bullet: '  - '
#, fuzzy
#| msgid "The automatic upgrade failed and you need to repair a Tails device."
msgid "The automatic upgrade failed and you need to repair a Tails USB stick."
msgstr ""
"A atualização automática falhou e você precisa reparar o dispositivo com "
"Tails."

#. type: Bullet: '  - '
#, fuzzy
#| msgid ""
#| "You want to upgrade from another Tails device which already has a newer "
#| "version installed, for example when working offline."
msgid ""
"You want to upgrade by cloning from another Tails USB stick which is already "
"up-to-date, for example, when working offline or with a slow Internet "
"connection."
msgstr ""
"Você quer atualizar a partir de um outro dispositivo Tails que já tem uma "
"versão mais nova instalada, por exemplo ao trabalhar offline."

#. type: Plain text
#, fuzzy, no-wrap
#| msgid ""
#| "In that case, <span class=\"application\">Tails Installer</span> allows you to\n"
#| "manually upgrade a USB stick or SD card to a newer version of Tails. Using <span\n"
#| "class=\"application\">Tails Installer</span> you can either:\n"
msgid ""
"After connecting to Tor, a dialog informs you if you have to\n"
"upgrade your USB stick using <span class=\"application\">Tails Installer</span>\n"
"to a newer version of Tails.\n"
msgstr ""
"Neste caso, o <span class=\"application\">Tails Installer</span> permite fazer\n"
"a atualização da memória USB ou do cartão SD para uma versão mais nova do Tails.\n"
"Usando o <span class=\"application\">Tails Installer</span> você pode:\n"

#. type: Plain text
#, no-wrap
msgid "[[!img upgrader_manual.png link=no]]\n"
msgstr "[[!img upgrader_manual.png link=no]]\n"

#. type: Plain text
msgid "To do a manual upgrade, you can either:"
msgstr ""

#. type: Plain text
msgid ""
"- [[Download and upgrade|doc/upgrade/#download]] (below)  - [[Upgrade by "
"cloning from another Tails|doc/upgrade/#clone]] (below)  - [[Burn a new "
"Tails DVD|install/dvd-download]] - [[Upgrade your virtual machine|install/vm-"
"download]]"
msgstr ""

#. type: Plain text
#, fuzzy, no-wrap
#| msgid "<a id=\"clone\"></a>\n"
msgid "<a id=\"download\"></a>\n"
msgstr "<a id=\"clone\"></a>\n"

#. type: Title ###
#, no-wrap
msgid "Download and upgrade"
msgstr ""

#. type: Plain text
msgid "You need:"
msgstr "Você precisa de:"

#. type: Bullet: '- '
msgid "Your Tails USB stick"
msgstr ""

#. type: Bullet: '- '
msgid ""
"Another empty USB stick <small>(at least 8 GB)</small>&nbsp;[[!toggle id="
"\"why_extra\" text=\"Why?\"]]"
msgstr ""

#. type: Bullet: '- '
msgid ""
"1 hour to download Tails (<small class=\"remove-extra-space\">[[!inline "
"pages=\"inc/stable_amd64_iso_size\" raw=\"yes\" sort=\"age\"]]</small>)"
msgstr ""
"1 hora para baixar o Tails (<small class=\"remove-extra-space\">[[!inline "
"pages=\"inc/stable_amd64_iso_size\" raw=\"yes\" sort=\"age\"]]</small>)"

#. type: Bullet: '- '
msgid "½ hour to upgrade"
msgstr ""

#. type: Plain text
#, no-wrap
msgid "[[!toggleable id=\"why_extra\" text=\"\"\"\n"
msgstr ""

#. type: Plain text
#, no-wrap
msgid "[[!toggle id=\"why_extra\" text=\"X\"]]\n"
msgstr ""

#. type: Plain text
#, fuzzy, no-wrap
#| msgid "[[!inline pages=\"doc/upgrade.release_notes\" raw=\"yes\"]]\n"
msgid "[[!inline pages=\"install/inc/router/why_extra.inline\" raw=\"yes\" sort=\"age\"]]\n"
msgstr "[[!inline pages=\"doc/upgrade.release_notes.pt\" raw=\"yes\" sort=\"age\"]]\n"

#. type: Plain text
msgid "See our instructions on how to do a manual upgrade by:"
msgstr ""

#. type: Plain text
msgid ""
"- [[Downloading and upgrading from your Tails|upgrade/tails-overview]] (more "
"secure)  - [[Downloading and upgrading from Windows|upgrade/win-overview]] "
"(more convenient)  - [[Downloading and upgrading from macOS|upgrade/mac-"
"overview]] (more convenient)  - [[Downloading and upgrading from Linux|"
"upgrade/linux-overview]] (more convenient)"
msgstr ""

#. type: Plain text
#, no-wrap
msgid "<div class=\"caution\">\n"
msgstr "<div class=\"caution\">\n"

#. type: Plain text
#, no-wrap
msgid ""
"<p>Downloading and upgrading from Windows might be less secure if your\n"
"Windows is compromised but it might be more convenient and faster to\n"
"download.</p>\n"
msgstr ""

#. type: Plain text
#, no-wrap
msgid "<a id=\"clone\"></a>\n"
msgstr "<a id=\"clone\"></a>\n"

#. type: Title ###
#, no-wrap
msgid "Upgrade by cloning from another Tails"
msgstr ""

#. type: Plain text
msgid ""
"If you know someone you trust who already did the upgrade, you can upgrade "
"your Tails by cloning from their Tails."
msgstr ""

#. type: Plain text
msgid ""
"- Your Tails USB stick - Another up-to-date Tails (USB stick or DVD)  - ¼ "
"hour to upgrade"
msgstr ""

#. type: Plain text
msgid "- [[Cloning from another Tails|upgrade/clone-overview]]"
msgstr ""

#~ msgid ""
#~ "<p>We recommend you read the [[release notes|release_notes]] for the "
#~ "latest version. They document all the changes in this new version:</p>\n"
#~ msgstr ""
#~ "<p>Recomendamos a leitura das [[notas de lançamento|release_notes]] da "
#~ "última versão. Elas documentam todas as mudanças nesta nova versão:</p>\n"

#, fuzzy
#~| msgid ""
#~| "<ul>\n"
#~| "  <li>new features</li>\n"
#~| "  <li>bugs that were solved</li>\n"
#~| "  <li>known issues that have already been identified</li>\n"
#~| "</ul>\n"
#~ msgid ""
#~ "<ul>\n"
#~ "  <li>new features</li>\n"
#~ "  <li>problems that were solved</li>\n"
#~ "  <li>known issues that have already been identified</li>\n"
#~ "</ul>\n"
#~ msgstr ""
#~ "<ul>\n"
#~ "  <li>novos recursos</li>\n"
#~ "  <li>defeitos que foram resolvidos</li>\n"
#~ "  <li>problemas conhecidos que já foram identificados</li>\n"
#~ "</ul>\n"

#, fuzzy
#~| msgid ""
#~| "To know the version of a running Tails, choose\n"
#~| "<span class=\"menuchoice\">\n"
#~| "  <span class=\"guimenu\">Applications</span>&nbsp;▸\n"
#~| "  <span class=\"guisubmenu\">Tails</span>&nbsp;▸\n"
#~| "  <span class=\"guimenuitem\">About Tails</span>\n"
#~| "</span>\n"
#~ msgid ""
#~ "To know your version of Tails, choose\n"
#~ "<span class=\"menuchoice\">\n"
#~ "  <span class=\"guimenu\">Applications</span>&nbsp;▸\n"
#~ "  <span class=\"guisubmenu\">Tails</span>&nbsp;▸\n"
#~ "  <span class=\"guimenuitem\">About Tails</span>\n"
#~ "</span>\n"
#~ msgstr ""
#~ "Para saber a versão do Tails que está rodando, escolha:\n"
#~ "<span class=\"menuchoice\">\n"
#~ "  <span class=\"guimenu\">Aplicações</span>&nbsp;▸\n"
#~ "  <span class=\"guisubmenu\">Tails</span>&nbsp;▸\n"
#~ "  <span class=\"guimenuitem\">Sobre o Tails</span>\n"
#~ "</span>\n"

#~ msgid ""
#~ "Our upgrades always fix important security issues so it is important to "
#~ "do them as soon as possible."
#~ msgstr ""
#~ "Nossas atualizações sempre corrigem falhas de segurança importantes, "
#~ "então é importante fazê-las o mais rápido possível."

#, fuzzy
#~| msgid ""
#~| "<ul>\n"
#~| "<li>It is recommended to close all the open applications during the\n"
#~| "upgrade.</li>\n"
#~| "<li>Downloading the upgrade might take a long time, from several minutes "
#~| "to a\n"
#~| "few hours.</li>\n"
#~| "<li>The networking will be disabled after downloading the upgrade.</li>\n"
#~| "</ul>\n"
#~ msgid ""
#~ "<ul>\n"
#~ "<li>We recommend you close all other applications during the upgrade.</"
#~ "li>\n"
#~ "<li>Downloading the upgrade might take a long time, from several minutes "
#~ "to a\n"
#~ "few hours.</li>\n"
#~ "<li>The networking will be disabled after downloading the upgrade.</li>\n"
#~ "</ul>\n"
#~ msgstr ""
#~ "<ul>\n"
#~ "<li>É recomendável fechar todas as aplicações abertas durante a\n"
#~ "atualização.</li>\n"
#~ "<li>Baixar a atualização pode demorar um pouco, de vários minutos a\n"
#~ "algumas horas.</li>\n"
#~ "<li>A rede será desabilitada depois que a atualização for baixada.</li>\n"
#~ "</ul>\n"

#~ msgid ""
#~ "<p>They might also contain <strong>special instructions for upgrading</"
#~ "strong>.</p>\n"
#~ msgstr ""
#~ "<p>Elas podem conter também <strong>instruções especiais para "
#~ "atualização</strong>.</p>\n"

#, fuzzy
#~| msgid ""
#~| "Both techniques only work if the upgraded device, USB stick or SD card, "
#~| "was\n"
#~| "installed using <span class=\"application\">Tails Installer</span>. "
#~| "**The\n"
#~| "persistent storage on the device will be preserved.**\n"
#~ msgid ""
#~ "Both techniques only work if the upgraded USB stick, was\n"
#~ "installed using <span class=\"application\">Tails Installer</span>. "
#~ "**The\n"
#~ "persistent storage on the USB stick will be preserved.**\n"
#~ msgstr ""
#~ "A técnica a seguir somente funciona se o dispositivo a ser atualizado, "
#~ "seja uma\n"
#~ "memória USB ou um cartão SD, tiver sido instalado usando\n"
#~ "o <span class=\"application\">Tails Installer</span>. **O armazenamento\n"
#~ "persistente no dispositivo será preservado.**\n"

#, fuzzy
#~| msgid ""
#~| "A Tails device, USB stick or SD card, installed using <span class="
#~| "\"application\">Tails Installer</span>."
#~ msgid ""
#~ "A Tails USB stick, installed using <span class=\"application\">Tails "
#~ "Installer</span>."
#~ msgstr ""
#~ "Um dispositivo com Tails, memória USB ou cartão SD, instalados usando o "
#~ "<span class=\"application\">Tails Installer</span>."

#, fuzzy
#~| msgid ""
#~| "Manual upgrade using <span class=\"application\">Tails Installer</span>\n"
#~ msgid ""
#~ "Using <span class=\"application\">Tails Installer</span> you can either:\n"
#~ msgstr ""
#~ "Atualização manual usando o <span class=\"application\">Tails Installer</"
#~ "span>\n"

#~ msgid ""
#~ "[[Upgrade by cloning from another device|upgrade#clone]] which already "
#~ "runs a newer version of Tails."
#~ msgstr ""
#~ "[[Atualizar fazendo um clone de um outro dispositivo|upgrade#clone]] que "
#~ "já contenha uma versão mais nova do Tails."

#~ msgid ""
#~ "[[Upgrade from an ISO image|upgrade#from_iso]] of a newer version of "
#~ "Tails."
#~ msgstr ""
#~ "[[Atualizar a partir de uma imagem ISO|upgrade#from_iso]] de uma versão "
#~ "mais nova do Tails"

#~ msgid ""
#~ "Like for installing, you need to start <span class=\"application\">Tails\n"
#~ "Installer</span> from another media than the device that you want to "
#~ "upgrade.\n"
#~ msgstr ""
#~ "Para a instalação, você precisa iniciar o <span class=\"application"
#~ "\">Tails\n"
#~ "Installer</span> a partir de uma outra midia que não seja aquela que você "
#~ "quer atualizar.\n"

#~ msgid ""
#~ "Start Tails from the DVD, USB stick, or SD card, that you want to clone "
#~ "from."
#~ msgstr ""
#~ "Inicie o Tails a partir do DVD, dispositivo USB ou cartão SD que você "
#~ "quer clonar."

#~ msgid ""
#~ "2. Choose\n"
#~ "   <span class=\"menuchoice\">\n"
#~ "     <span class=\"guimenu\">Applications</span>&nbsp;▸\n"
#~ "     <span class=\"guisubmenu\">Tails</span>&nbsp;▸\n"
#~ "     <span class=\"guimenuitem\">Tails Installer</span>\n"
#~ "   </span>\n"
#~ "   to start <span class=\"application\">Tails Installer</span>.\n"
#~ msgstr ""
#~ "2. Escolha\n"
#~ "   <span class=\"menuchoice\">\n"
#~ "     <span class=\"guimenu\">Aplicações (Applications)</span>&nbsp;▸\n"
#~ "     <span class=\"guisubmenu\">Tails</span>&nbsp;▸\n"
#~ "     <span class=\"guimenuitem\">Tails Installer</span>\n"
#~ "   </span>\n"
#~ "   para iniciar o <span class=\"application\">Tails Installer</span>.\n"

#, fuzzy
#~| msgid "Choose <span class=\"guilabel\">Upgrade from ISO</span>."
#~ msgid "Choose <span class=\"guilabel\">Upgrade by cloning</span>."
#~ msgstr ""
#~ "Escolha <span class=\"guilabel\">Atualizar a partir da imagem ISO</span>."

#~ msgid "Plug the device that you want to upgrade."
#~ msgstr "Conecte o dispositivo que você quer atualizar."

#~ msgid ""
#~ "   A new device, which corresponds to the USB stick or SD card, appears "
#~ "in the\n"
#~ "   <span class=\"guilabel\">Target Device</span> drop-down list.\n"
#~ msgstr ""
#~ "   Um novo dispositivo, que corresponde à memória USB ou ao cartão SD, "
#~ "aparecerá na\n"
#~ "   lista de opções <span class=\"guilabel\">Dispositivo de Destino "
#~ "(Target Device)</span>.\n"

#~ msgid ""
#~ "Choose the device from the <span class=\"guilabel\">Target Device</span> "
#~ "drop-down list."
#~ msgstr ""
#~ "Escolha o dispositivo a partir da lista de opções <span class=\"guilabel"
#~ "\">Dispositivo de Destino (Target Device)</span>."

#~ msgid ""
#~ "To start the upgrade, click on the <span class=\"button\">Install Tails</"
#~ "span> button."
#~ msgstr ""
#~ "Para iniciar a atualização, clique no botão <span class=\"button"
#~ "\">Instalar Tails (Install Tails)</span>."

#~ msgid ""
#~ "Read the warning message in the pop-up window. Click on the <span class="
#~ "\"button\">Yes</span> button to confirm."
#~ msgstr ""
#~ "Leia a mensagem de advertência na janela que se abrirá. Clique no botão "
#~ "<span class=\"button\">Sim (Yes)</span> para confirmar."

#~ msgid "<a id=\"from_iso\"></a>\n"
#~ msgstr "<a id=\"from_iso\"></a>\n"

#~ msgid "Upgrade from ISO\n"
#~ msgstr "Atualize a partir de uma imagem ISO\n"

#~ msgid ""
#~ "Start Tails from another DVD, USB stick, or SD card, than the device that "
#~ "you want to upgrade."
#~ msgstr ""
#~ "Inicie o Tails a partir de um outro DVD, memória USB ou cartão SD, "
#~ "diferente daquele que você quer atualizar."

#~ msgid "Choose <span class=\"guilabel\">Upgrade from ISO</span>."
#~ msgstr ""
#~ "Escolha <span class=\"guilabel\">Atualizar a partir da imagem ISO</span>."

#~ msgid ""
#~ "Click on the <span class=\"guilabel\">Browse</span> button to specify the "
#~ "location of the ISO image."
#~ msgstr ""
#~ "Clique no botão <span class=\"guilabel\">Browse</span> para especificar a "
#~ "localização da imagem ISO."

#~ msgid ""
#~ "   If the ISO image is saved on another media, plug it if necessary and "
#~ "click on\n"
#~ "   the corresponding device in the <span class=\"guilabel\">Places</span> "
#~ "column.\n"
#~ msgstr ""
#~ "   Se a imagem ISO estiver salva em uma outra mídia, conecte-a se "
#~ "necessário e clique\n"
#~ "   no dispositivo correspondente na coluna <span class=\"guilabel"
#~ "\">Locais</span>.\n"

#~ msgid "   <div class=\"tip\">\n"
#~ msgstr "   <div class=\"tip\">\n"

#~ msgid ""
#~ "   If the ISO image is stored in a persistent volume, the corresponding "
#~ "device\n"
#~ "   appears first as <span class=\"guilabel\">Encrypted</span>. Click on "
#~ "the device\n"
#~ "   and, in the popup window, enter the passphrase to unlock it.\n"
#~ msgstr ""
#~ "   Se a imagem ISO estiver armazenada em um volume persistente, o "
#~ "dispositivo correspondente\n"
#~ "   aparecerá primeiro como <span class=\"emphasis\">Criptografado "
#~ "(Encrypted)</span>. Clique no dispositivo e,\n"
#~ "   na janela que aparecerá, digite a senha para abrí-lo.\n"

#~ msgid "   </div>\n"
#~ msgstr "   </div>\n"

#~ msgid ""
#~ "If you use Tails from a DVD or if your Tails device was not installed "
#~ "using\n"
#~ "<span class=\"application\">Tails Installer</span>, it is not possible to "
#~ "upgrade\n"
#~ "and you need to follow our [[installation instructions|download#media]] "
#~ "again\n"
#~ "with the new ISO image.\n"
#~ msgstr ""
#~ "Se você usa Tails a partir de um DVD ou se seu dispositivo com Tails não "
#~ "foi\n"
#~ "instalado usando o <span class=\"application\">Tails Installer</span>, "
#~ "então\n"
#~ "não é possível atualizar e você terá de seguir as [[instruções de "
#~ "instalação|download#media]]\n"
#~ "novamente, usando a nova imagem ISO.\n"

#~ msgid "Clone & Upgrade\n"
#~ msgstr "Clonar & Atualizar\n"

#~ msgid "Choose <span class=\"guilabel\">Clone & Upgrade</span>."
#~ msgstr "Escolha <span class=\"guilabel\">Clonar & Atualizar</span>."<|MERGE_RESOLUTION|>--- conflicted
+++ resolved
@@ -7,11 +7,7 @@
 msgstr ""
 "Project-Id-Version: PACKAGE VERSION\n"
 "Report-Msgid-Bugs-To: tails-l10n@boum.org\n"
-<<<<<<< HEAD
-"POT-Creation-Date: 2020-04-12 16:10+0200\n"
-=======
 "POT-Creation-Date: 2020-04-15 02:12+0000\n"
->>>>>>> 5f2d5937
 "PO-Revision-Date: 2019-12-22 21:03+0000\n"
 "Last-Translator: emmapeel <emma.peel@riseup.net>\n"
 "Language-Team: LANGUAGE <LL@li.org>\n"
@@ -79,8 +75,8 @@
 
 #. type: Title =
 #, no-wrap
-msgid "Automatic upgrade using <span class=\"application\">Tails Upgrader</span>"
-msgstr "Atualização automática usando o <span class=\"application\">Tails Upgrader</span>"
+msgid "Automatic upgrade using <span class=\"application\">Tails Upgrader</span>\n"
+msgstr "Atualização automática usando o <span class=\"application\">Tails Upgrader</span>\n"
 
 #. type: Plain text
 #, fuzzy, no-wrap
@@ -212,8 +208,8 @@
 
 #. type: Title -
 #, no-wrap
-msgid "Troubleshooting"
-msgstr "Resolução de problemas"
+msgid "Troubleshooting\n"
+msgstr "Resolução de problemas\n"
 
 #. type: Plain text
 #, fuzzy
@@ -265,8 +261,8 @@
 
 #. type: Title =
 #, no-wrap
-msgid "Manual upgrade using <span class=\"application\">Tails Installer</span>"
-msgstr "Atualização manual usando o <span class=\"application\">Tails Installer</span>"
+msgid "Manual upgrade using <span class=\"application\">Tails Installer</span>\n"
+msgstr "Atualização manual usando o <span class=\"application\">Tails Installer</span>\n"
 
 #. type: Plain text
 msgid ""
