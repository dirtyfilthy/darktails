# SOME DESCRIPTIVE TITLE
# Copyright (C) YEAR Free Software Foundation, Inc.
# This file is distributed under the same license as the PACKAGE package.
# FIRST AUTHOR <EMAIL@ADDRESS>, YEAR.
#
msgid ""
msgstr ""
"Project-Id-Version: \n"
"Report-Msgid-Bugs-To: tails-l10n@boum.org\n"
<<<<<<< HEAD
"POT-Creation-Date: 2019-01-07 18:02+0000\n"
=======
"POT-Creation-Date: 2019-01-07 18:48+0000\n"
>>>>>>> fc39d0e7
"PO-Revision-Date: 2016-04-06 00:05+0100\n"
"Last-Translator: \n"
"Language-Team: ita <transitails@inventati.org>\n"
"Language: it\n"
"MIME-Version: 1.0\n"
"Content-Type: text/plain; charset=UTF-8\n"
"Content-Transfer-Encoding: 8bit\n"
"X-Generator: Poedit 1.6.10\n"

#. type: Plain text
#, no-wrap
msgid "[[!meta title=\"Introduction to GNOME and the Tails desktop\"]]\n"
msgstr "[[!meta title=\"Introduzione a GNOME e al desktop di Tails\"]]\n"

#. type: Plain text
#, fuzzy
#| msgid ""
#| "The desktop environment used in Tails is [GNOME](https://www.gnome.org), "
#| "version 3.4 in [Fallback mode](https://help.gnome.org/users/gnome-"
#| "help/3.4/fallback-mode.html.en)."
msgid ""
"The desktop environment used in Tails is [GNOME](https://www.gnome.org).  "
"This page describes some important features of the desktop in the context of "
"Tails."
msgstr ""
"l'ambiente desktop usato in Tails è [GNOME](https://www.gnome.org), version "
"3.4, in [modalità limitata](https://help.gnome.org/users/gnome-help/3.4/"
"fallback-mode.html.it)."

#. type: Plain text
#, no-wrap
msgid "[[!toc levels=3]]\n"
msgstr "[[!toc levels=3]]\n"

#. type: Title =
#, no-wrap
msgid "Top navigation bar\n"
msgstr "Barra di navgazione superiore\n"

#. type: Plain text
msgid "In the upper left corner of the screen there are two menus:"
msgstr "Nell'angolo superiore a sinistra dello schermo ci sono due menù:"

#. type: Bullet: '  - '
msgid "the <span class=\"guimenu\">Applications</span> menu"
msgstr "le menu <span class=\"guimenu\">Applicationi</span>"

#. type: Bullet: '  - '
msgid "the <span class=\"guimenu\">Places</span> menu"
msgstr "le menu <span class=\"guimenu\">Luoghi</span>"

#. type: Plain text
#, no-wrap
msgid "<a id=\"applications\"></a>\n"
msgstr "<a id=\"applications\"></a>\n"

#. type: Title -
#, no-wrap
msgid "Applications menu\n"
msgstr "Menu delle applicazioni\n"

#. type: Plain text
#, no-wrap
msgid ""
"The <span class=\"guimenu\">Applications</span> menu provides shortcuts to the\n"
"[[included software|about/features]] and to GNOME configuration utilities.\n"
msgstr ""
"Il menu <span class=\"guimenu\">Applicazioni</span> offre scorciatoie ai \n"
" [[software inclusi in Tails|about/features]] e agli strumenti di configurazione di GNOME.\n"

#. type: Plain text
#, no-wrap
msgid "[[!img applications.png link=no alt=\"\"]]\n"
msgstr "[[!img applications.png link=no alt=\"\"]]\n"

#. type: Plain text
#, no-wrap
msgid "<a id=\"help\"></a>\n"
msgstr "<a id=\"help\"></a>\n"

#. type: Plain text
#, no-wrap
msgid "<div class=\"icon\">\n"
msgstr "<div class=\"icon\">\n"

#. type: Plain text
#, no-wrap
msgid "[[!img help-browser.png link=no]]\n"
msgstr "[[!img help-browser.png link=no]]\n"

#. type: Plain text
#, fuzzy, no-wrap
#| msgid ""
#| "<div class=\"text\">\n"
#| "  <span class=\"guimenuitem\">Help</span>: to access the GNOME Desktop Help choose\n"
#| "  <span class=\"menuchoice\">\n"
#| "    <span class=\"guisubmenu\">Accessories</span>&nbsp;▸\n"
#| "    <span class=\"guimenuitem\">Help</span></span>\n"
#| "  </div>\n"
#| "</div>\n"
msgid ""
"<div class=\"text\">\n"
"  <span class=\"guimenuitem\">Help</span>: to access the <span class=\"application\">GNOME Desktop Help</span> choose\n"
"  <span class=\"menuchoice\">\n"
"    <span class=\"guisubmenu\">Utilities</span>&nbsp;▸\n"
"    <span class=\"guimenuitem\">Help</span></span>\n"
"  </div>\n"
"</div>\n"
msgstr ""
"<div class=\"text\">\n"
"  <span class=\"guimenuitem\">Aide</span>:  per accedere all'aiuto del Desktop GNOME scegliere\n"
"  <span class=\"menuchoice\">\n"
"    <span class=\"guisubmenu\">Accessori</span>&nbsp;▸\n"
"    <span class=\"guimenuitem\">Aiuto</span></span>\n"
"  </div>\n"
"</div>\n"

#. type: Plain text
#, no-wrap
msgid "[[!img preferences-system.png link=no]]\n"
msgstr "[[!img preferences-system.png link=no]]\n"

#. type: Plain text
#, fuzzy, no-wrap
#| msgid ""
#| "<div class=\"text\">\n"
#| "  <span class=\"guimenuitem\">System Settings</span>:\n"
#| "  to change various system settings such as keyboard, mouse and touchpad,\n"
#| "  or displays choose\n"
#| "  <span class=\"menuchoice\">\n"
#| "    <span class=\"guisubmenu\">System Tools</span>&nbsp;▸\n"
#| "    <span class=\"guisubmenu\">Preferences</span>&nbsp;▸\n"
#| "    <span class=\"guimenuitem\">System Settings</span></span>\n"
#| "  </div>\n"
#| "</div>\n"
msgid ""
"<div class=\"text\">\n"
"  <span class=\"guimenuitem\">Settings</span>:\n"
"  to change various system settings such as keyboard, mouse and touchpad,\n"
"  or displays choose\n"
"  <span class=\"menuchoice\">\n"
"    <span class=\"guisubmenu\">System Tools</span>&nbsp;▸\n"
"    <span class=\"guimenuitem\">Settings</span></span>\n"
"  </div>\n"
"</div>\n"
msgstr ""
"<div class=\"text\">\n"
"  <span class=\"guimenuitem\">Configurazioni di sistema</span> :\n"
"per cambiare varie configurazioni del sistema come la tastiera, il mouse e il touchpad,\n"
" o lo scermo scegliere \n"
"  <span class=\"menuchoice\">\n"
"    <span class=\"guisubmenu\">Strumenti di sistema</span>&nbsp;▸\n"
"    <span class=\"guisubmenu\">Preferenze</span>&nbsp;▸\n"
"    <span class=\"guimenuitem\">Strumenti di sistema</span></span>\n"
"  </div>\n"
"</div>\n"

#. type: Plain text
#, no-wrap
msgid "<div class=\"tip\">\n"
msgstr "<div class=\"tip\">\n"

#. type: Plain text
#, no-wrap
msgid ""
"<p>To learn about the many keyboard shortcuts in GNOME, click on\n"
"<span class=\"guilabel\">Keyboard</span> from the <span class=\"guilabel\">System\n"
"Settings</span> and open the <span class=\"guilabel\">Shortcuts</span>\n"
"tab.</p>\n"
msgstr ""
"<p>Per imparare le molte scorciatoie da tastiera di GNOME, clicca su\n"
"<span class=\"guilabel\">Tastiera</span> da <span class=\"guilabel\"> Settaggi di\n"
"Sistema </span> e apri le <span class=\"guilabel\">Scorciatoie</span>\n"
"tab.</p>\n"

#. type: Plain text
#, no-wrap
msgid "</div>\n"
msgstr "</div>\n"

#. type: Plain text
#, no-wrap
msgid "<div class=\"next\">\n"
msgstr "<div class=\"next\">\n"

#. type: Plain text
msgid ""
"By default, any such customization is reset when shutting down Tails. Read "
"the documentation on [[persistence|persistence]] to learn which "
"configuration can be made persistent across separate working sessions."
msgstr ""
"Di base, ogni personalizzazione viene cancellata quando si spegne Tails. "
"Leggere la documentazione su  [[persistence|persistence]] per imparare come "
"le configurazioni possono essere rese persistenti per\n"
"sessioni di lavoro differenti."

#. type: Plain text
#, no-wrap
msgid "[[!img seahorse.png link=no]]\n"
msgstr "[[!img seahorse.png link=no]]\n"

#. type: Plain text
#, fuzzy, no-wrap
#| msgid ""
#| "<div class=\"text\">\n"
#| "  <span class=\"guimenuitem\">Seahorse</span>:\n"
#| "  to manage your OpenPGP keys choose\n"
#| "  <span class=\"menuchoice\">\n"
#| "    <span class=\"guisubmenu\">System Tools</span>&nbsp;▸\n"
#| "    <span class=\"guisubmenu\">Preferences</span>&nbsp;▸\n"
#| "    <span class=\"guimenuitem\">Passwords and Keys</span></span>\n"
#| "  </div>\n"
#| "</div>\n"
msgid ""
"<div class=\"text\">\n"
"  <span class=\"guimenuitem\">Seahorse</span>:\n"
"  to manage your OpenPGP keys choose\n"
"  <span class=\"menuchoice\">\n"
"    <span class=\"guisubmenu\">Utilities</span>&nbsp;▸\n"
"    <span class=\"guimenuitem\">Passwords and Keys</span></span>\n"
"  </div>\n"
"</div>\n"
msgstr ""
"<div class=\"text\">\n"
"  <span class=\"guimenuitem\">Seahorse</span>:\n"
"  pour gérer vos clés OpenPGP, choisissez\n"
"  <span class=\"menuchoice\">\n"
"    <span class=\"guisubmenu\">Strumenti di sistema</span>&nbsp;▸\n"
"    <span class=\"guisubmenu\">Preferenze</span>&nbsp;▸\n"
"    <span class=\"guimenuitem\">Password e chiavi</span></span>\n"
"  </div>\n"
"</div>\n"

#. type: Plain text
#, fuzzy, no-wrap
#| msgid "<a id=\"nautilus\"></a>\n"
msgid "<a id=\"favorites\"></a>\n"
msgstr "<a id=\"nautilus\"></a>\n"

#. type: Title ###
#, no-wrap
msgid "Favorites submenu"
msgstr "Submenu Preferiti"

#. type: Plain text
#, no-wrap
msgid ""
"In the <span class=\"guisubmenu\">Favorites</span> submenu, a few\n"
"shortcuts allow you to launch the most frequently used applications:\n"
msgstr ""
"Nei <span class=\"guisubmenu\">Preferiti</span> submenu, qualche\n"
"scorciatoia che ti permetterà di lanciare le applicazioni che usi frequentemente:\n"

#. type: Plain text
#, no-wrap
msgid "[[!img tor-browser.png link=no]]\n"
msgstr "[[!img tor-browser.png link=no]]\n"

#. type: Plain text
#, no-wrap
msgid ""
"<div class=\"text\">\n"
"<strong>Tor Browser</strong>: browse the World Wide Web<br/>\n"
"[[See the corresponding documentation|anonymous_internet/Tor_Browser]]\n"
"</div>\n"
"</div>\n"
msgstr ""
"<div class=\"text\">\n"
"<strong>Tor Browser</strong> : navigare nel World Wide Web<br/>\n"
"[[Voir la documentation|anonymous_internet/tor_browser]]\n"
"</div>\n"
"</div>\n"

#. type: Plain text
#, fuzzy, no-wrap
#| msgid "[[!img tor-stopping.png link=no]]\n"
msgid "[[!img doc/first_steps/persistence/thunderbird.png link=no]]\n"
msgstr "[[!img tor-stopping.png link=no]]\n"

#. type: Plain text
#, fuzzy, no-wrap
#| msgid ""
#| "<div class=\"text\"><strong>Claws Mail</strong>: email client<br />\n"
#| "[[See the corresponding documentation|anonymous_internet/claws_mail]]\n"
#| "</div>\n"
#| "</div>\n"
msgid ""
"<div class=\"text\"><strong>Thunderbird</strong>: email client<br />\n"
"[[See the corresponding documentation|anonymous_internet/thunderbird]]\n"
"</div>\n"
"</div>\n"
msgstr ""
"<div class=\"text\"><strong>Claws Mail</strong>: client email<br />\n"
"[[Vedere la documentazione corrispondente|anonymous_internet/claws_mail]]\n"
"</div>\n"
"</div>\n"

#. type: Plain text
#, no-wrap
msgid "[[!img pidgin.png link=no]]\n"
msgstr "[[!img pidgin.png link=no]]\n"

#. type: Plain text
#, no-wrap
msgid ""
"<div class=\"text\">\n"
"<strong>Pidgin</strong>: instant messaging client<br/>\n"
"[[See the corresponding documentation|anonymous_internet/pidgin]]\n"
"</div>\n"
"</div>\n"
msgstr ""
"<div class=\"text\">\n"
"<strong>Pidgin</strong> : client di messaggeria istantanea<br/>\n"
"[[Vedere la relativa documentazione|anonymous_internet/pidgin]]\n"
"</div>\n"
"</div>\n"

#. type: Plain text
#, no-wrap
msgid "[[!img keepassx.png link=no]]\n"
msgstr "[[!img keepassx.png link=no]]\n"

#. type: Plain text
#, no-wrap
msgid ""
"<div class=\"text\">\n"
"<strong>KeePassX</strong>: password manager<br/>\n"
"[[See the corresponding documentation|encryption_and_privacy/manage_passwords]]\n"
"</div>\n"
"</div>\n"
msgstr ""
"<div class=\"text\">\n"
"<strong>KeePassX</strong>:  gestore di password<br/>\n"
"[[Vedere la relativa documentazione|encryption_and_privacy/manage_passwords]]\n"
"</div>\n"
"</div>\n"

#. type: Plain text
#, no-wrap
msgid "<a id=\"terminal\"></a>\n"
msgstr "<a id=\"terminal\"></a>\n"

#. type: Plain text
#, no-wrap
msgid "[[!img gnome-terminal.png link=no]]\n"
msgstr "[[!img gnome-terminal.png link=no]]\n"

#. type: Plain text
#, no-wrap
msgid ""
"<div class=\"text\"><strong>GNOME Terminal</strong>: use the command line</div>\n"
"</div>\n"
msgstr ""
"<div class=\"text\"><strong>GNOME Terminal</strong> : per utilizzare la linea di comando</div>\n"
"</div>\n"

#. type: Plain text
#, fuzzy, no-wrap
#| msgid "<a id=\"help\"></a>\n"
msgid "<a id=\"places\"></a>\n"
msgstr "<a id=\"help\"></a>\n"

# ???????????????
#. type: Title -
#, no-wrap
msgid "Places menu\n"
msgstr "Menù indirizzi\n"

#. type: Plain text
#, fuzzy, no-wrap
#| msgid ""
#| "The <span class=\"guimenu\">Places</span> menu provides direct access to different\n"
#| "storage media.\n"
msgid ""
"The <span class=\"guimenu\">Places</span> menu provides direct access to different\n"
"folders and storage media.\n"
msgstr ""
"Il menù <span class=\"guimenu\">Indirizzi</span> fornisce un accesso diretto a fiversi\n"
"dispositivi di archiviazione.\n"

#. type: Plain text
#, no-wrap
msgid "[[!img places.png link=no alt=\"\"]]\n"
msgstr "[[!img places.png link=no alt=\"\"]]\n"

#. type: Plain text
#, fuzzy, no-wrap
#| msgid "<a id=\"nautilus\"></a>\n"
msgid "<a id=\"tor-status\"></a>\n"
msgstr "<a id=\"nautilus\"></a>\n"

#. type: Title -
#, no-wrap
msgid "Tor status and circuits\n"
msgstr ""

#. type: Plain text
#, fuzzy, no-wrap
#| msgid ""
#| "<div class=\"text\">\n"
#| "<strong>Vidalia</strong>: graphical controller for Tor<br/>\n"
#| "[[See the corresponding documentation|anonymous_internet/vidalia]]\n"
#| "</div>\n"
#| "</div>\n"
msgid ""
"The Tor status icon and <span class=\"application\">Onion\n"
"Circuits</span> allow you to view the status of Tor.\n"
"[[See the corresponding documentation.|anonymous_internet/tor_status]]\n"
msgstr ""
"<div class=\"text\">\n"
"<strong>Vidalia</strong> : interfaccia di controllo per Tor<br/>\n"
"[[Vedere la relativa documentazione|anonymous_internet/vidalia]]\n"
"</div>\n"
"</div>\n"

#. type: Plain text
#, no-wrap
msgid "[[!img tor-status.png link=no alt=\"\"]]\n"
msgstr "[[!img tor-status.png link=no alt=\"\"]]\n"

#. type: Plain text
#, fuzzy, no-wrap
#| msgid "<a id=\"help\"></a>\n"
msgid "<a id=\"openpgp\"></a>\n"
msgstr "<a id=\"help\"></a>\n"

#. type: Title -
#, no-wrap
msgid "OpenPGP applet\n"
msgstr "OpenPGP applet\n"

# Tradizione di °clipboard°?
#. type: Plain text
#, fuzzy, no-wrap
#| msgid ""
#| "<div class=\"text\"><strong>Tails OpenPGP Applet</strong>: encryption and decrypt the\n"
#| "clipboard using OpenPGP<br/> [[See the corresponding\n"
#| "documentation|encryption_and_privacy/gpgapplet]]</div>\n"
#| "</div>\n"
msgid ""
"Using the <span class=\"application\">OpenPGP Applet</span> you can\n"
"encrypt and decrypt the clipboard using OpenPGP.\n"
"[[See the corresponding documentation.|encryption_and_privacy/gpgapplet]]\n"
msgstr ""
"<div class=\"text\"><strong>Applet per Tails OpenPGP</strong> : cifra o decifra la clipboard usando\n"
"OpenPGP<br/> [[Voir la documentation correspondante|encryption_and_privacy/gpgapplet]]</div>\n"
"</div>\n"

#. type: Plain text
#, no-wrap
msgid "[[!img openpgp_applet.png link=no alt=\"\"]]\n"
msgstr "[[!img openpgp_applet.png link=no alt=\"\"]]\n"

#. type: Plain text
#, fuzzy, no-wrap
#| msgid "<a id=\"help\"></a>\n"
msgid "<a id=\"accessibility\"></a>\n"
msgstr "<a id=\"help\"></a>\n"

#. type: Title -
#, no-wrap
msgid "Universal access\n"
msgstr "Accesso Universale\n"

#. type: Plain text
#, fuzzy
#| msgid ""
#| "The universal access menu allows you to activate the screen reader, large "
#| "text display, and other accessibility technologies.  [[See the "
#| "corresponding documentation.|accessibility]]"
msgid ""
"The universal access menu allows you to activate the screen reader, screen "
"keyboard, large text display, and other accessibility technologies.  [[See "
"the corresponding documentation.|accessibility]]"
msgstr ""
"Il menù di accesso universale pemette di attivare ul lettore dello schermo, "
"una visualizzazione di un testo più grande, e altre tecnologie di "
"accessibilità [[Guarda la documentazione corrispondente.|accessibility]]"

#. type: Plain text
#, no-wrap
msgid "[[!img accessibility.png link=no alt=\"\"]]\n"
msgstr "[[!img accessibility.png link=no alt=\"\"]]\n"

#. type: Plain text
#, fuzzy, no-wrap
#| msgid "<a id=\"help\"></a>\n"
msgid "<a id=\"keyboard\"></a>\n"
msgstr "<a id=\"help\"></a>\n"

#. type: Title -
#, no-wrap
msgid "Keyboard layouts\n"
msgstr "Schema della tastiera\n"

#. type: Plain text
msgid ""
"The keyboard layout menu allow you to change the keyboard layout and input "
"method for non-Latin scripts."
msgstr ""
"Il menù dello schema della tastiera ti permette di cambiare lo schema e il "
"metodo di immissione per le scritture non-Latine."

#. type: Plain text
#, no-wrap
msgid "[[!img keyboard.png link=no alt=\"\"]]\n"
msgstr "[[!img keyboard.png link=no alt=\"\"]]\n"

#. type: Plain text
#, no-wrap
msgid "<a id=\"system\"></a>\n"
msgstr "<a id=\"system\"></a>\n"

#. type: Title -
#, fuzzy, no-wrap
#| msgid "System Tools submenu"
msgid "System menu\n"
msgstr "sottomenù dei strumenti di sistema "

#. type: Plain text
msgid ""
"In the top-right corner of the top bar, the system menu allows you to manage "
"your systems settings and your computer."
msgstr ""
"Nell'angolo in alto a destra della barra superiore, il menù di sistema vi "
"consente di gestire le impostazioni di sistema e del vostro computer."

#. type: Plain text
#, no-wrap
msgid "[[!img system.png link=no alt=\"\"]]\n"
msgstr "[[!img system.png link=no alt=\"\"]]\n"

#. type: Plain text
#, no-wrap
msgid "<p>See also the documentation on [[connecting to the network|anonymous_internet/networkmanager]].</p>\n"
msgstr "<p>Guarda anche la documetazione su [[connettersi a una rete|anonymous_internet/networkmanager]].</p>\n"

#. type: Plain text
#, fuzzy, no-wrap
#| msgid "<a id=\"help\"></a>\n"
msgid "<a id=\"screen-locker\"></a>\n"
msgstr "<a id=\"help\"></a>\n"

#. type: Title ###
#, no-wrap
msgid "Locking your screen"
msgstr ""

#. type: Plain text
#, no-wrap
msgid ""
"Click on the <span class=\"button\">[[!img lib/network-wireless-encrypted.png alt=\"Lock\" class=\"symbolic\" link=\"no\"]]</span>\n"
"button in the system menu to lock your screen with a password.\n"
msgstr ""

#. type: Bullet: '- '
msgid ""
"If you set up an [[administration password|first_steps/startup_options/"
"administration_password]] when starting Tails, you can unlock your screen "
"with your administration password."
msgstr ""

#. type: Plain text
#, no-wrap
msgid ""
"  <div class=\"note\">\n"
"  <p>Your screen will automatically lock after some time if you have set up an\n"
"  administration password. To disable this behavior, execute the following\n"
"  command:</p>\n"
msgstr ""

#. type: Plain text
#, no-wrap
msgid "  <p class=\"pre command\">gsettings org.gnome.desktop.screensaver lock-enabled false</p>\n"
msgstr ""

#. type: Plain text
#, fuzzy, no-wrap
#| msgid "</div>\n"
msgid "  </div>\n"
msgstr "</div>\n"

#. type: Bullet: '- '
msgid ""
"Otherwise, you can set up a password to unlock your screen when locking your "
"screen for the first time."
msgstr ""

#. type: Plain text
#, no-wrap
msgid "  [[!img screen-locker.png alt=\"\" link=\"no\"]]\n"
msgstr "  [[!img screen-locker.png alt=\"\" link=\"no\"]]\n"

#. type: Plain text
#, fuzzy, no-wrap
#| msgid "<a id=\"nautilus\"></a>\n"
msgid "<a id=\"activities\"></a>\n"
msgstr "<a id=\"nautilus\"></a>\n"

#. type: Title =
#, no-wrap
msgid "Activities overview\n"
msgstr "Panoramica delle Attività\n"

#. type: Plain text
msgid "To access your windows and applications you can either:"
msgstr "Per accedere alle tue applicazioni e' possibile:"

#. type: Plain text
#, no-wrap
msgid ""
"  - Choose <span class=\"menuchoice\">\n"
"      <span class=\"guisubmenu\">Applications</span>&nbsp;▸\n"
"      <span class=\"guimenuitem\">Activities Overview</span></span>.\n"
"  - Throw your mouse pointer to the top-left hot corner.\n"
"  - Press the windows key on your keyboard.\n"
msgstr ""
"  - Choose <span class=\"menuchoice\">\n"
"      <span class=\"guisubmenu\">Applicazioni</span>&nbsp;▸\n"
"      <span class=\"guimenuitem\">Panoramica delle Attività</span></span>.\n"
"  - Posizionare il puntatore del mouse all'angolo in alto inistro.\n"
"  - Premere il tasto windows sulla tua tastiera.\n"

#. type: Plain text
msgid ""
"You can see your windows and applications in the overview. You can also "
"start typing to search your applications, files, and folders."
msgstr ""
"Puoi vedere le tue finestre e le applicazioni nella panoramica. Puoi anche "
"iniziare a digitare per cercare le tue applicazioni, documenti e cartelle."

#. type: Plain text
#, fuzzy, no-wrap
#| msgid "<a id=\"nautilus\"></a>\n"
msgid "<a id=\"shortcuts\"></a>\n"
msgstr "<a id=\"nautilus\"></a>\n"

#. type: Title =
#, no-wrap
msgid "Desktop shortcuts\n"
msgstr "Scorciatoie Desktop\n"

#. type: Plain text
#, no-wrap
msgid "[[!img user-home.png link=no]]\n"
msgstr "[[!img user-home.png link=no]]\n"

#. type: Plain text
#, fuzzy, no-wrap
#| msgid ""
#| "<div class=\"text\"><strong>amnesia's Home</strong>: shortcut to the default\n"
#| "user's folder</div>\n"
#| "</div>\n"
msgid ""
"<div class=\"text\"><strong>Home</strong>: shortcut to the default\n"
"user's folder</div>\n"
"</div>\n"
msgstr ""
"<div class=\"text\"><strong>amnesia Home</strong> : scorciatoria alla cartella predefinita dell'utente</div>\n"
"</div>\n"

#. type: Plain text
#, no-wrap
msgid "[[!img system-help.png link=no]]\n"
msgstr "[[!img system-help.png link=no]]\n"

#. type: Plain text
#, no-wrap
msgid ""
"<div class=\"text\"><strong>Tails documentation</strong>: open a local copy of\n"
"Tails website and documentation</div>\n"
"</div>\n"
msgstr ""
"<div class=\"text\"><strong>Documentaione di Tails</strong> : apre una copia del sito di Tails e della sua documentazione</div>\n"
"</div>\n"

#. type: Plain text
#, no-wrap
msgid "[[!img whisperback.png link=no]]\n"
msgstr "[[!img whisperback.png link=no]]\n"

#. type: Plain text
#, no-wrap
msgid ""
"<div class=\"text\">\n"
"<strong>Report an error</strong>: help you [[troubleshoot|/support]] Tails\n"
"</div>\n"
"</div>\n"
msgstr ""
"<div class=\"text\">\n"
"<strong>Segnalare un errore</strong> : aiuto [[troubleshoot|/support]] Tails\n"
"</div>\n"
"</div>\n"

#. type: Plain text
#, no-wrap
msgid "[[!img emptytrash.png link=no]]\n"
msgstr "[[!img emptytrash.png link=no]]\n"

#. type: Plain text
#, no-wrap
msgid ""
"<div class=\"text\"><strong>Trash</strong>: where the \"deleted\" files are\n"
"moved</div>\n"
"</div>\n"
msgstr ""
"<div class=\"text\"><strong>Cestino</strong> : dove finiscono i file cancellati</div>\n"
"</div>\n"

#. type: Plain text
#, no-wrap
msgid "<a id=\"nautilus\"></a>\n"
msgstr "<a id=\"nautilus\"></a>\n"

#. type: Title =
#, no-wrap
msgid "Managing files with Nautilus\n"
msgstr "Gestire i file con Nautilus\n"

#. type: Plain text
msgid "Nautilus is GNOME's file manager, FTP, SFTP client and more."
msgstr "Nautilus è il gestore di file di GNOME, FTP, SFTP client e altro."

#. type: Plain text
#, no-wrap
msgid "[[!img nautilus.png link=no]]\n"
msgstr "[[!img nautilus.png link=no]]\n"

#. type: Plain text
#, fuzzy
#| msgid ""
#| "To manage local files, follow links on the desktop or from the **Places** "
#| "menu at top right corner of the screen. To move files or folders, you can "
#| "drag them from one window and drop them to another."
msgid ""
"To manage local files, follow links on the desktop or from the **Places** "
"menu at top left corner of the screen. To move files or folders, you can "
"drag them from one window and drop them to another."
msgstr ""
"Per gestire i file locali, segui i link sul Desktop o dal menù \"Indirizzi\" "
"nell'angolo in alto a destra dello schermo. Per muovere file o cartelle, "
"puoi trascinarli da una finestra all'altra."

#. type: Plain text
#, fuzzy, no-wrap
#| msgid ""
#| "To connect to a remote FTP or SFTP server choose\n"
#| "<span class=\"menuchoice\">\n"
#| "  <span class=\"guimenu\">Places</span>&nbsp;▸\n"
#| "  <span class=\"guimenuitem\">Connect to Server…</span></span>\n"
msgid ""
"To connect to a remote FTP or SFTP server choose\n"
"<span class=\"guilabel\">Connect to Server</span></span>.\n"
msgstr ""
"Per connettersi a un server remoto FTP o SFTP scegliere\n"
"<span class=\"menuchoice\">\n"
"  <span class=\"guimenu\">Indirizzi</span>&nbsp;▸\n"
"  <span class=\"guimenuitem\">Connettere al server…</span></span>\n"

#, fuzzy
#~| msgid "</div>\n"
#~ msgid "  </div>\n"
#~ msgstr "</div>\n"

#, fuzzy
#~| msgid "<div class=\"next\">\n"
#~ msgid "  <div class=\"note\">\n"
#~ msgstr "<div class=\"next\">\n"

#~ msgid ""
#~ "Virtual keyboard\n"
#~ "-----------------\n"
#~ msgstr ""
#~ "Tastiera Virtuale\n"
#~ "-----------------\n"

#, fuzzy
#~| msgid ""
#~| "<div class=\"text\">\n"
#~| "<strong>Florence</strong>: virtual keyboard<br/>\n"
#~| "[[See the corresponding documentation|encryption_and_privacy/"
#~| "virtual_keyboard]]\n"
#~| "</div>\n"
#~| "</div>\n"
#~ msgid ""
#~ "The <span class=\"application\">Florence</span> virtual keyboard can\n"
#~ "protect you against a hardware keylogger when typing passwords and "
#~ "sensitive text.\n"
#~ "[[See the corresponding documentation.|encryption_and_privacy/"
#~ "virtual_keyboard]]\n"
#~ msgstr ""
#~ "<div class=\"text\">\n"
#~ "<strong>Florence</strong> :tastiera virtuale<br/>\n"
#~ "[[Vedere la relativa documentazione|encryption_and_privacy/"
#~ "virtual_keyboard]]\n"
#~ "</div>\n"
#~ "</div>\n"

#, fuzzy
#~| msgid "[[!img florence.png link=no]]\n"
#~ msgid "[[!img florence.png link=no alt=\"Florence\"]]\n"
#~ msgstr "[[!img florence.png link=no]]\n"

#, fuzzy
#~| msgid "<a id=\"help\"></a>\n"
#~ msgid "<a id=\"thunderbird\"></a>\n"
#~ msgstr "<a id=\"help\"></a>\n"

#, fuzzy
#~| msgid "<a id=\"terminal\"></a>\n"
#~ msgid "<a id=\"vidalia\"></a>\n"
#~ msgstr "<a id=\"terminal\"></a>\n"

#~ msgid "Tor controller\n"
#~ msgstr "Tor controller\n"

#, fuzzy
#~| msgid "[[!img places.png link=no alt=\"Places menu\"]]\n"
#~ msgid "[[!img vidalia.png link=no alt=\"Vidalia\"]]\n"
#~ msgstr "[[!img places.png link=no alt=\"Indirizzi\"]]\n"

#~ msgid ""
#~ "This page describes some important features of the desktop in the context "
#~ "of Tails."
#~ msgstr ""
#~ "Questa pagina descrive alcune importanti caratteristiche del desktop nel "
#~ "contesto di Tails."

#~ msgid ""
#~ "The <span class=\"guisubmenu\">System Tools</span> submenu allows you to "
#~ "customize\n"
#~ "the GNOME desktop or the system.\n"
#~ msgstr ""
#~ "Il sottomenù <span class=\"guisubmenu\">Strumenti di Sistema</span> ti "
#~ "permette di personalizzare\n"
#~ "il desktop GNOME del sistema\n"

#~ msgid "Among other utilities, it includes:"
#~ msgstr "Oltre ad altri strumenti, esso include:"

#~ msgid "[[!img synaptic.png link=no]]\n"
#~ msgstr "[[!img synaptic.png link=no]]\n"

#~ msgid ""
#~ "<div class=\"text\">\n"
#~ "  <span class=\"guimenuitem\">Synaptic Package Manager</span>:\n"
#~ "  to install, remove, and upgrade software packages choose\n"
#~ "  <span class=\"menuchoice\">\n"
#~ "    <span class=\"guisubmenu\">System Tools</span>&nbsp;▸\n"
#~ "    <span class=\"guisubmenu\">Administration</span>&nbsp;▸\n"
#~ "    <span class=\"guimenuitem\">Synaptic Package Manager</span></span>\n"
#~ "  </div>\n"
#~ "</div>\n"
#~ msgstr ""
#~ "<div class=\"text\">\n"
#~ "  <span class=\"guimenuitem\">Gestore di pacchietti Synaptic</span> :\n"
#~ "  per installare, rimuovere o aggiornare i pacchetti software "
#~ "selezionare\n"
#~ "  <span class=\"menuchoice\">\n"
#~ "    <span class=\"guisubmenu\">Strumenti di sistema</span>&nbsp;▸\n"
#~ "    <span class=\"guisubmenu\">Amministrazione</span>&nbsp;▸\n"
#~ "    <span class=\"guimenuitem\">Gestore dei pacchietti Synaptic</span></"
#~ "span>\n"
#~ "  </div>\n"
#~ "</div>\n"

#~ msgid "Applications shortcuts\n"
#~ msgstr "scorciatorie delle applicazioni\n"

#~ msgid "Notification area\n"
#~ msgstr "Zona delle notifiche\n"

#~ msgid ""
#~ "In the upper right corner you will find a couple of icons, each of which "
#~ "offers an interface for some system feature or running application. You "
#~ "are encouraged to check these icons out with the left and right mouse "
#~ "buttons."
#~ msgstr ""
#~ "Nell'angolo in alto a destra trovarai un paio di icone, ogniuna delle "
#~ "quali offre una interfaccia per alcune caratteristiche del sistema o per "
#~ "le applicazioni in esecuzione. Sei invitato a guardare queste incone "
#~ "utilizzando\n"
#~ "il bottone destro o sinistro del mouse."

#~ msgid "[[!img tor-on.png link=no]]\n"
#~ msgstr "[[!img tor-on.png link=no]]\n"

#~ msgid "[[!img tor-starting.png link=no]]\n"
#~ msgstr "[[!img tor-starting.png link=no]]\n"

#~ msgid "[[!img tor-off.png link=no]]\n"
#~ msgstr "[[!img tor-off.png link=no]]\n"

#~ msgid ""
#~ "<a id=\"florence\"></a>\n"
#~ "<div class=\"icon\">\n"
#~ msgstr ""
#~ "<a id=\"florence\"></a>\n"
#~ "<div class=\"icon\">\n"

#~ msgid "[[!img gpgApplet-text.png link=no]]\n"
#~ msgstr "[[!img gpgApplet-text.png link=no]]\n"

#~ msgid "[[!img gpgApplet.png link=no]]\n"
#~ msgstr "[[!img gpgApplet.png link=no]]\n"

#~ msgid "[[!img gpgApplet-seal.png link=no]]\n"
#~ msgstr "[[!img gpgApplet-seal.png link=no]]\n"

#~ msgid ""
#~ "<a id=\"audio\"></a>\n"
#~ "<div class=\"icon\">\n"
#~ msgstr ""
#~ "<a id=\"audio\"></a>\n"
#~ "<div class=\"icon\">\n"

#~ msgid "[[!img sound.png link=no]]\n"
#~ msgstr "[[!img sound.png link=no]]\n"

#~ msgid ""
#~ "<div class=\"text\"><strong>Audio Volume</strong>: control the audio\n"
#~ "volume</div>\n"
#~ "</div>\n"
#~ msgstr ""
#~ "<div class=\"text\"><strong>Volume Audio</strong> : controlla il volume\n"
#~ "audio</div>\n"
#~ "</div>\n"

#~ msgid "[[!img power.png link=no]]\n"
#~ msgstr "[[!img power.png link=no]]\n"

#~ msgid ""
#~ "<div class=\"text\">\n"
#~ "<strong>Power Manager</strong>: information about your battery, if you "
#~ "are using\n"
#~ "a laptop<br/>\n"
#~ "</div>\n"
#~ "</div>\n"
#~ msgstr ""
#~ "<div class=\"text\">\n"
#~ "<strong>Power Manager</strong> : informazioni relative alla batteria, se "
#~ "in utilizzo<br/>\n"
#~ "</div>\n"
#~ "</div>\n"

#~ msgid ""
#~ "<a id=\"keyboard_layout\"></a>\n"
#~ "<div class=\"icon\">\n"
#~ msgstr ""
#~ "<a id=\"keyboard_layout\"></a>\n"
#~ "<div class=\"icon\">\n"

#~ msgid "[[!img keyboard-de.png link=no]]\n"
#~ msgstr "[[!img keyboard-de.png link=no]]\n"

#~ msgid ""
#~ "<div class=\"text\">\n"
#~ "<strong>Keyboard Layout</strong>: current keyboard layout<br/>\n"
#~ "Right-click to configure a different keyboard layout.</div>\n"
#~ "</div>\n"
#~ msgstr ""
#~ "<div class=\"text\">\n"
#~ "<strong>Layout della tastiera<br/>: layout corrente della tastiera\n"
#~ "Clicca con il destro per configurare i diversi layout della tastiera</"
#~ "div>\n"
#~ "</div>\n"

#~ msgid "[[!img network-idle.png link=no]]\n"
#~ msgstr "[[!img network-idle.png link=no]]\n"

#~ msgid "[[!img network-wired.png link=no]]\n"
#~ msgstr "[[!img network-wired.png link=no]]\n"

#~ msgid "[[!img network-wireless.png link=no]]\n"
#~ msgstr "[[!img network-wireless.png link=no]]\n"

#~ msgid ""
#~ "<div class=\"text\">\n"
#~ "<strong>Network Manager</strong>: handle your wireless or cabled network\n"
#~ "connection<br/>\n"
#~ "[[See the corresponding documentation|anonymous_internet/"
#~ "networkmanager]]\n"
#~ "</div>\n"
#~ "</div>\n"
#~ msgstr ""
#~ "<div class=\"text\">\n"
#~ "<strong>Network Manager</strong> : gestisce la tua connessione wireless o "
#~ "cablata<br/>\n"
#~ "[[Vedere la relativa documentazione|anonymous_internet/networkmanager]]\n"
#~ "</div>\n"
#~ "</div>\n"

#~ msgid ""
#~ "<a id=\"shutdown\"></a>\n"
#~ "<div class=\"icon\">\n"
#~ msgstr ""
#~ "<a id=\"shutdown\"></a>\n"
#~ "<div class=\"icon\">\n"

#~ msgid "[[!img shutdown.png link=no]]\n"
#~ msgstr "[[!img shutdown.png link=no]]\n"

#~ msgid ""
#~ "<div class=\"text\"><strong>System Shutdown</strong>: shut down or "
#~ "restart the\n"
#~ "system</div>\n"
#~ "</div>\n"
#~ msgstr ""
#~ "<div class=\"text\"><strong>Spegnimento del sistema</strong> : spegne o "
#~ "riavvia il sistema\n"
#~ "</div>\n"
#~ "</div>\n"

#~ msgid "Bottom panel\n"
#~ msgstr "Pannello inferiore\n"

#~ msgid ""
#~ "On the left of the bottom panel are displayed buttons for open windows."
#~ msgstr ""
#~ "Nel pannello inferiore sinistro sono mostrari i bottoni delle finestre "
#~ "aperte."

#~ msgid ""
#~ "On the right of the bottom panel, a set of four similar rectangle icons "
#~ "gives access to four different workspaces."
#~ msgstr ""
#~ "A destra del pannello inferiore, un insieme di quattro rettangoli rende "
#~ "accessibili quattro spazi di lavoro differenti. "

#~ msgid "[[!img computer.png link=no]]\n"
#~ msgstr "[[!img computer.png link=no]]\n"

#~ msgid ""
#~ "<div class=\"text\"><strong>Computer</strong>: access storage media</"
#~ "div>\n"
#~ "</div>\n"
#~ msgstr ""
#~ "<div class=\"text\"><strong>Computerl</strong> : accesso ai dispositivi "
#~ "di archiviazione</div>\n"
#~ "</div>\n"

#~ msgid "<a id=\"claws_mail\"></a>\n"
#~ msgstr "<a id=\"claws_mail\"></a>\n"

#~ msgid "[[!img claws-mail.png link=no]]\n"
#~ msgstr "[[!img claws-mail.png link=no]]\n"

#~ msgid ""
#~ "<div class=\"text\"><strong>Claws Mail</strong>: email client</div>\n"
#~ "</div>\n"
#~ msgstr ""
#~ "<div class=\"text\"><strong>Claws Mail</strong> : client email</div>\n"
#~ "</div>\n"

#~ msgid "[[!img iceweasel.png link=no]]\n"
#~ msgstr "[[!img iceweasel.png link=no]]\n"

#~ msgid ""
#~ "The graphical user interface used in Tails is called [GNOME](gnome.org) "
#~ "and shares many fundamentals with that of Microsoft Windows, macOS and "
#~ "most other modern operating systems, so if you have used any of them, "
#~ "getting used to GNOME will take no time. As this document is not intended "
#~ "as a complete guide for GNOME there are only a few things about it that "
#~ "we will mention here to spare you some time."
#~ msgstr ""
#~ "L'interface graphique employée dans Tails est appellée [GNOME](gnome."
#~ "org), et partage plusieurs propriétés de base avec Microsoft Windows, Mac "
#~ "OS X et d'autres systèmes d'exploitation modernes. Si vous êtes déjà "
#~ "familier de l'un de ces systèmes, apprendre à utiliser GNOME ne prendra "
#~ "pas beaucoup de temps. On ne veut pas présenter dans ce document un guide "
#~ "complet pour GNOME, mais il y a quelques trucs à savoir qu'on va évoquer "
#~ "ici."

#~ msgid ""
#~ "First of all, in the upper left corner of the screen there is a button "
#~ "with a logo in it, followed by three menus: **Applications**, **Places** "
#~ "and **System**."
#~ msgstr ""
#~ "Avant tout, en haut à gauche de l'écran, se trouve une icône suivie de "
#~ "trois menus :  **Applications**, **Raccourcis**, et **Système**."

#~ msgid ""
#~ "The **Applications** menu is where you will find shortcuts to the "
#~ "installed applications. Please explore the different categories and try "
#~ "out those that seem interesting."
#~ msgstr ""
#~ "Le menu **Applications** contient des raccourcis vers les logiciels "
#~ "installés. N'hésitez pas à parcourir ce menu et à essayer les logiciels "
#~ "qui vous semblent intéressants."

#~ msgid ""
#~ "The **Places** menu is here to make it easy to access storage medias."
#~ msgstr ""
#~ "Le menu **Raccourcis** a pour but de faciliter l'accès à différents "
#~ "supports de stockage."

#~ msgid "Here are a few ones that you might want to check:"
#~ msgstr ""
#~ "En voici quelques-unes auxquelles vous pourriez vouloir jeter un œil :"

#~ msgid "[[!img gnome-display-properties.png link=no]]\n"
#~ msgstr "[[!img gnome-display-properties.png link=no]]\n"

#~ msgid ""
#~ "<div class=\"text\"><strong>Preferences&nbsp;▸ Monitors</strong>: change "
#~ "the resolution\n"
#~ "and position of the display</div>\n"
#~ "</div>\n"
#~ msgstr ""
#~ "<div class=\"text\"><strong>Préférences&nbsp;▸ Écrans</strong> : Modifie "
#~ "la résolution et la position des écrans</div>\n"
#~ "</div>\n"

#~ msgid ""
#~ "<div class=\"text\"><strong>Preferences&nbsp;▸ Passwords and Encryption "
#~ "Keys</strong>:\n"
#~ "manage your OpenPGP keys</div>\n"
#~ "</div>\n"
#~ msgstr ""
#~ "<div class=\"text\"><strong>Préférences&nbsp;▸ Mots de passe et clés de "
#~ "chiffrement</strong> :\n"
#~ "Gérer vos mots de passe et clés de chiffrement</div>\n"
#~ "</div>\n"

#~ msgid "[[!img gnome-dev-printer.png link=no]]\n"
#~ msgstr "[[!img gnome-dev-printer.png link=no]]\n"

#~ msgid ""
#~ "<div class=\"text\"><strong>Administration</strong>&nbsp;▸ "
#~ "<strong>Printing</strong>: configure printers, see [[Printing and "
#~ "scanning|sensitive_documents/printing_and_scanning]].</div>\n"
#~ "</div>\n"
#~ msgstr ""
#~ "<div class=\"text\"><strong>Administration</strong>&nbsp;▸ "
#~ "<strong>Impression</strong> : configurer les imprimantes, voir [[Imprimer "
#~ "et scanner|sensitive_documents/printing_and_scanning]].</div>\n"
#~ "</div>\n"

#~ msgid ""
#~ "<div class=\"text\"><strong>Administration</strong>&nbsp;▸ "
#~ "<strong>Synaptic Package Manager</strong>: install,\n"
#~ "remove and upgrade software packages</div>\n"
#~ "</div>\n"
#~ msgstr ""
#~ "<div class=\"text\"><strong>Administration</strong>&nbsp;▸ "
#~ "<strong>Gestionnaire de\n"
#~ "paquets Synaptic</strong> : installer, désinstaller et mettre à jour les\n"
#~ "paquets logiciels</div>\n"
#~ "</div>\n"

#~ msgid "[[!img gtk-about.png link=no]]\n"
#~ msgstr "[[!img gtk-about.png link=no]]\n"

#~ msgid ""
#~ "<div class=\"text\"><strong>About Tails</strong>: Tails version and other "
#~ "information</div>\n"
#~ "</div>\n"
#~ msgstr ""
#~ "<div class=\"text\"><strong>À propos de Tails</strong> : version de Tails "
#~ "et autres informations</div>\n"
#~ "</div>\n"

#~ msgid "[[!img gnome-power-manager.png link=no]]\n"
#~ msgstr "[[!img gnome-power-manager.png link=no]]\n"

#~ msgid "[[!img audio-volume-high.png link=no]]\n"
#~ msgstr "[[!img audio-volume-high.png link=no]]\n"

#~ msgid "On the bottom of the screen is another panel."
#~ msgstr "En bas de l'écran, il y a un autre panneau."

#~ msgid "[[!img desktop.png link=no]]\n"
#~ msgstr "[[!img desktop.png link=no]]\n"

#~ msgid ""
#~ "<div class=\"text\"><strong>Desktop shortcut</strong>: allows to minimize "
#~ "all open\n"
#~ "windows to show the desktop.</div>\n"
#~ "</div>\n"
#~ msgstr ""
#~ "<div class=\"text\"><strong>Raccourci vers le bureau</strong> : permet de "
#~ "masquer toutes les fenêtres et afficher le bureau.</div>\n"
#~ "</div>\n"

#~ msgid ""
#~ "To connect to remote FTP or SFTP server, go to **Places**&nbsp;▸ "
#~ "**Connect to Server...**."
#~ msgstr ""
#~ "Pour se connecter à un serveur FTP ou SFTP distant, allez sur "
#~ "**Raccourcis** → **Se connecter à un serveur...**."

#~ msgid ""
#~ "<div class=\"text\">\n"
#~ "<strong>Report a bug</strong>: open a dedicated application to report "
#~ "bugs from\n"
#~ "inside Tails<br/>\n"
#~ "[[See the corresponding documentation|first_steps/bug_reporting]]\n"
#~ "</div>\n"
#~ "</div>\n"
#~ msgstr ""
#~ "<div class=\"text\">\n"
#~ "<strong>Faire un rapport de bug</strong> : ouvre une application dédiée "
#~ "aux rappports de bugs dans Tails<br/>\n"
#~ "[[Voir la documentation|first_steps/bug_reporting]]\n"
#~ "</div>\n"
#~ "</div>\n"

#~ msgid ""
#~ "[[!img tails-desktop-0.10.jpg link=no alt=\"Tails desktop as of 0.9\" "
#~ "title=\"Tails\n"
#~ "Desktop as of 0.10\"]]\n"
#~ msgstr ""
#~ "[[!img tails-desktop-0.10.jpg link=no alt=\"Tails desktop as of 0.9\" "
#~ "title=\"Tails\n"
#~ "Desktop as of 0.10\"]]\n"<|MERGE_RESOLUTION|>--- conflicted
+++ resolved
@@ -7,11 +7,7 @@
 msgstr ""
 "Project-Id-Version: \n"
 "Report-Msgid-Bugs-To: tails-l10n@boum.org\n"
-<<<<<<< HEAD
-"POT-Creation-Date: 2019-01-07 18:02+0000\n"
-=======
 "POT-Creation-Date: 2019-01-07 18:48+0000\n"
->>>>>>> fc39d0e7
 "PO-Revision-Date: 2016-04-06 00:05+0100\n"
 "Last-Translator: \n"
 "Language-Team: ita <transitails@inventati.org>\n"
@@ -771,16 +767,6 @@
 "  <span class=\"guimenu\">Indirizzi</span>&nbsp;▸\n"
 "  <span class=\"guimenuitem\">Connettere al server…</span></span>\n"
 
-#, fuzzy
-#~| msgid "</div>\n"
-#~ msgid "  </div>\n"
-#~ msgstr "</div>\n"
-
-#, fuzzy
-#~| msgid "<div class=\"next\">\n"
-#~ msgid "  <div class=\"note\">\n"
-#~ msgstr "<div class=\"next\">\n"
-
 #~ msgid ""
 #~ "Virtual keyboard\n"
 #~ "-----------------\n"
