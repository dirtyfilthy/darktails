--- conflicted
+++ resolved
@@ -7,22 +7,15 @@
 msgstr ""
 "Project-Id-Version: \n"
 "Report-Msgid-Bugs-To: tails-l10n@boum.org\n"
-<<<<<<< HEAD
-"POT-Creation-Date: 2019-01-07 18:48+0000\n"
-"PO-Revision-Date: 2019-01-30 11:03+0000\n"
-"Last-Translator: emmapeel <emma.peel@riseup.net>\n"
-=======
 "POT-Creation-Date: 2019-03-06 10:10+0000\n"
 "PO-Revision-Date: 2016-04-06 00:05+0100\n"
 "Last-Translator: \n"
->>>>>>> 819222ca
 "Language-Team: ita <transitails@inventati.org>\n"
 "Language: it\n"
 "MIME-Version: 1.0\n"
 "Content-Type: text/plain; charset=UTF-8\n"
 "Content-Transfer-Encoding: 8bit\n"
-"Plural-Forms: nplurals=2; plural=n != 1;\n"
-"X-Generator: Weblate 2.19.1\n"
+"X-Generator: Poedit 1.6.10\n"
 
 #. type: Plain text
 #, no-wrap
@@ -592,9 +585,10 @@
 msgstr ""
 
 #. type: Plain text
-#, no-wrap
+#, fuzzy, no-wrap
+#| msgid "</div>\n"
 msgid "  </div>\n"
-msgstr "  </div>\n"
+msgstr "</div>\n"
 
 #. type: Bullet: '- '
 msgid ""
