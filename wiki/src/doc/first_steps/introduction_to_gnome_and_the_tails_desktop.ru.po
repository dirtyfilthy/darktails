# SOME DESCRIPTIVE TITLE
# Copyright (C) YEAR Free Software Foundation, Inc.
# This file is distributed under the same license as the PACKAGE package.
# FIRST AUTHOR <EMAIL@ADDRESS>, YEAR.
#
msgid ""
msgstr ""
"Project-Id-Version: PACKAGE VERSION\n"
"Report-Msgid-Bugs-To: tails-l10n@boum.org\n"
<<<<<<< HEAD
"POT-Creation-Date: 2020-04-23 16:49+0000\n"
"PO-Revision-Date: 2018-07-02 11:28+0000\n"
"Last-Translator: Weblate Admin <admin@example.com>\n"
=======
"POT-Creation-Date: 2019-05-27 14:15+0000\n"
"PO-Revision-Date: 2020-04-23 10:35+0000\n"
"Last-Translator: emmapeel <emma.peel@riseup.net>\n"
>>>>>>> abd3dc78
"Language-Team: LANGUAGE <LL@li.org>\n"
"Language: ru\n"
"MIME-Version: 1.0\n"
"Content-Type: text/plain; charset=UTF-8\n"
"Content-Transfer-Encoding: 8bit\n"
"Plural-Forms: nplurals=3; plural=n%10==1 && n%100!=11 ? 0 : n%10>=2 && n%10<="
"4 && (n%100<10 || n%100>=20) ? 1 : 2;\n"
"X-Generator: Weblate 3.5.1\n"

#. type: Plain text
#, no-wrap
msgid "[[!meta title=\"Introduction to GNOME and the Tails desktop\"]]\n"
msgstr ""

#. type: Plain text
msgid ""
"The desktop environment used in Tails is [GNOME](https://www.gnome.org).  "
"This page describes some important features of the desktop in the context of "
"Tails."
msgstr ""

#. type: Plain text
#, no-wrap
msgid "[[!toc levels=3]]\n"
msgstr "[[!toc levels=3]]\n"

#. type: Title =
#, no-wrap
msgid "Top navigation bar"
msgstr ""

#. type: Plain text
msgid "In the upper left corner of the screen there are two menus:"
msgstr ""

#. type: Bullet: '  - '
msgid "the <span class=\"guimenu\">Applications</span> menu"
msgstr ""

#. type: Bullet: '  - '
msgid "the <span class=\"guimenu\">Places</span> menu"
msgstr ""

#. type: Plain text
#, no-wrap
msgid "<a id=\"applications\"></a>\n"
msgstr "<a id=\"applications\"></a>\n"

#. type: Title -
#, no-wrap
msgid "Applications menu"
msgstr ""

#. type: Plain text
#, no-wrap
msgid ""
"The <span class=\"guimenu\">Applications</span> menu provides shortcuts to the\n"
"[[included software|about/features]] and to GNOME configuration utilities.\n"
msgstr ""

#. type: Plain text
#, no-wrap
msgid "[[!img applications.png link=no alt=\"\"]]\n"
msgstr "[[!img applications.png link=no alt=\"\"]]\n"

#. type: Plain text
#, no-wrap
msgid "<a id=\"help\"></a>\n"
msgstr "<a id=\"help\"></a>\n"

#. type: Plain text
#, no-wrap
msgid "<div class=\"icon\">\n"
msgstr "<div class=\"icon\">\n"

#. type: Plain text
#, fuzzy, no-wrap
<<<<<<< HEAD
msgid "[[!img lib/help-browser.png link=no]]\n"
msgstr "[[!img help-browser.png link=no]]\n"
=======
msgid "[[!img anonymous_internet/Tor_Browser/tor-browser.png link=no]]\n"
msgstr "[[!img tor-browser.png link=no]]\n"

#. type: Plain text
#, no-wrap
msgid ""
"<div class=\"text\">\n"
"<strong>Tor Browser</strong>: browse the World Wide Web<br/>\n"
"[[See the corresponding documentation|anonymous_internet/Tor_Browser]]\n"
"</div>\n"
"</div>\n"
msgstr ""

#. type: Plain text
#, no-wrap
msgid "[[!img doc/first_steps/persistence/thunderbird.png link=no]]\n"
msgstr "[[!img doc/first_steps/persistence/thunderbird.png link=no]]\n"

#. type: Plain text
#, no-wrap
msgid ""
"<div class=\"text\"><strong>Thunderbird</strong>: email client<br />\n"
"[[See the corresponding documentation|anonymous_internet/thunderbird]]\n"
"</div>\n"
"</div>\n"
msgstr ""

#. type: Plain text
#, no-wrap
msgid "[[!img pidgin.png link=no]]\n"
msgstr "[[!img pidgin.png link=no]]\n"

#. type: Plain text
#, no-wrap
msgid ""
"<div class=\"text\">\n"
"<strong>Pidgin</strong>: instant messaging client<br/>\n"
"[[See the corresponding documentation|anonymous_internet/pidgin]]\n"
"</div>\n"
"</div>\n"
msgstr ""

#. type: Plain text
#, no-wrap
msgid "[[!img keepassxc.png link=no]]\n"
msgstr "[[!img keepassxc.png link=no]]\n"

#. type: Plain text
#, no-wrap
msgid ""
"<div class=\"text\">\n"
"<strong>KeePassX</strong>: password manager<br/>\n"
"[[See the corresponding documentation|encryption_and_privacy/manage_passwords]]\n"
"</div>\n"
"</div>\n"
msgstr ""

#. type: Plain text
#, no-wrap
msgid "<a id=\"terminal\"></a>\n"
msgstr "<a id=\"terminal\"></a>\n"

#. type: Plain text
#, no-wrap
msgid "[[!img gnome-terminal.png link=no]]\n"
msgstr ""

#. type: Plain text
#, no-wrap
msgid ""
"<div class=\"text\"><strong>GNOME Terminal</strong>: use the command line</div>\n"
"</div>\n"
msgstr ""

#. type: Plain text
#, no-wrap
msgid "<a id=\"places\"></a>\n"
msgstr "<a id=\"places\"></a>\n"

#. type: Title -
#, no-wrap
msgid "Places menu\n"
msgstr ""

#. type: Plain text
#, no-wrap
msgid ""
"The <span class=\"guimenu\">Places</span> menu provides direct access to different\n"
"folders and storage media.\n"
msgstr ""

#. type: Plain text
#, no-wrap
msgid "[[!img places.png link=no alt=\"\"]]\n"
msgstr ""

#. type: Plain text
#, no-wrap
msgid "<a id=\"tor-status\"></a>\n"
msgstr "<a id=\"tor-status\"></a>\n"

#. type: Title -
#, no-wrap
msgid "Tor status and circuits\n"
msgstr ""

#. type: Plain text
#, no-wrap
msgid ""
"The Tor status icon and <span class=\"application\">Onion\n"
"Circuits</span> allow you to view the status of Tor.\n"
"[[See the corresponding documentation.|anonymous_internet/tor_status]]\n"
msgstr ""

#. type: Plain text
#, no-wrap
msgid "[[!img tor-status.png link=no alt=\"\"]]\n"
msgstr ""

#. type: Plain text
#, no-wrap
msgid "<a id=\"openpgp\"></a>\n"
msgstr ""

#. type: Title -
#, no-wrap
msgid "OpenPGP applet\n"
msgstr ""

#. type: Plain text
#, no-wrap
msgid ""
"Using the <span class=\"application\">OpenPGP Applet</span> you can\n"
"encrypt and decrypt the clipboard using OpenPGP.\n"
"[[See the corresponding documentation.|encryption_and_privacy/gpgapplet]]\n"
msgstr ""

#. type: Plain text
#, no-wrap
msgid "[[!img openpgp_applet.png link=no alt=\"\"]]\n"
msgstr "[[!img openpgp_applet.png link=no alt=\"\"]]\n"

#. type: Plain text
#, no-wrap
msgid "<a id=\"accessibility\"></a>\n"
msgstr ""

#. type: Title -
#, no-wrap
msgid "Universal access\n"
msgstr ""

#. type: Plain text
msgid ""
"The universal access menu allows you to activate the screen reader, screen "
"keyboard, large text display, and other accessibility technologies.  [[See "
"the corresponding documentation.|accessibility]]"
msgstr ""

#. type: Plain text
#, no-wrap
msgid "[[!img accessibility.png link=no alt=\"\"]]\n"
msgstr "[[!img accessibility.png link=no alt=\"\"]]\n"

#. type: Plain text
#, no-wrap
msgid "<a id=\"keyboard\"></a>\n"
msgstr ""

#. type: Title -
#, no-wrap
msgid "Keyboard layouts\n"
msgstr ""

#. type: Plain text
msgid ""
"The keyboard layout menu allow you to change the keyboard layout and input "
"method for non-Latin scripts."
msgstr ""

#. type: Plain text
#, no-wrap
msgid "[[!img keyboard.png link=no alt=\"\"]]\n"
msgstr "[[!img keyboard.png link=no alt=\"\"]]\n"

#. type: Plain text
#, no-wrap
msgid "<a id=\"system\"></a>\n"
msgstr ""

#. type: Title -
#, no-wrap
msgid "System menu\n"
msgstr ""

#. type: Plain text
msgid ""
"In the top-right corner of the top navigation bar, the system menu allows "
"you to manage your settings, connect to a Wi-Fi network, and restart your "
"computer."
msgstr ""

#. type: Plain text
#, no-wrap
msgid "[[!img system.png link=no alt=\"\"]]\n"
msgstr "[[!img system.png link=no alt=\"\"]]\n"

#. type: Title ###
#, no-wrap
msgid "Networking"
msgstr ""

#. type: Plain text
msgid "From the system menu, you can choose which Wi-Fi network to connect to."
msgstr ""

#. type: Plain text
msgid ""
"See also the documentation on [[connecting to a network|anonymous_internet/"
"networkmanager]]."
msgstr ""

#. type: Title ###
#, no-wrap
msgid "System settings"
msgstr ""

#. type: Plain text
msgid ""
"Click on the [[!img lib/preferences-system.png alt=\"Settings\" class="
"\"symbolic\" link=\"no\"]] button to edit your system settings."
msgstr ""

#. type: Plain text
msgid "These settings will not be saved when you restart Tails."
msgstr ""

#. type: Plain text
#, fuzzy, no-wrap
msgid "<a id=\"screen-locker\"></a>\n"
msgstr "<a id=\"places\"></a>\n"

#. type: Title ###
#, no-wrap
msgid "Screen locker"
msgstr ""

#. type: Plain text
msgid ""
"Click on the [[!img lib/network-wireless-encrypted.png alt=\"Lock Screen\" "
"class=\"symbolic\" link=\"no\"]] button to lock your screen with a password."
msgstr ""

#. type: Bullet: '- '
msgid ""
"If you set up an [[administration password|first_steps/welcome_screen/"
"administration_password]] when starting Tails, you can unlock your screen "
"with your administration password."
msgstr ""

#. type: Plain text
#, no-wrap
msgid ""
"  <div class=\"tip\">\n"
"  <p>Your screen will automatically lock after some time if you have set up an\n"
"  administration password. To disable this behavior, execute the following\n"
"  command:</p>\n"
msgstr ""

#. type: Plain text
#, no-wrap
msgid "  <p class=\"pre command\">gsettings set org.gnome.desktop.screensaver lock-enabled false</p>\n"
msgstr ""

#. type: Plain text
#, fuzzy, no-wrap
msgid "  </div>\n"
msgstr "</div>\n"

#. type: Bullet: '- '
msgid ""
"Otherwise, you can set up a password to unlock your screen when locking your "
"screen for the first time."
msgstr ""

#. type: Plain text
#, no-wrap
msgid "  [[!img screen-locker.png alt=\"\" link=\"no\"]]\n"
msgstr "  [[!img screen-locker.png alt=\"\" link=\"no\"]]\n"

#. type: Title ###
#, no-wrap
msgid "Suspend"
msgstr ""

#. type: Plain text
msgid ""
"Click on the [[!img lib/media-playback-pause.png alt=\"Suspend\" class="
"\"symbolic\" link=\"no\"]] button to suspend your computer."
msgstr ""

#. type: Plain text
msgid ""
"While suspended, your computer is not computing anymore but is still powered "
"on, like if it was standing still but still alive."
msgstr ""

#. type: Plain text
msgid ""
"To resume from suspend and go back to the Tails desktop, push the power "
"button of your computer."
msgstr ""

#. type: Plain text
#, no-wrap
msgid "<div class=\"caution\">\n"
msgstr "<div class=\"caution\">\n"

#. type: Plain text
#, no-wrap
msgid ""
"<p>If you remove your Tails USB stick while suspended, your computer will not\n"
"shut down immediately and will only shut down when resuming.</p>\n"
msgstr ""

#. type: Plain text
#, no-wrap
msgid ""
"<p>An attacker with physical access to your computer and capable of finding\n"
"your screen locker password or setting up a [[cold-boot\n"
"attack|doc/advanced_topics/cold_boot_attacks]] can compromise your Tails while\n"
"suspended.</p>\n"
msgstr ""

#. type: Plain text
#, no-wrap
msgid "<p>For more security, [[shut down Tails|doc/first_steps/shutdown]] entirely.</p>\n"
msgstr ""

#. type: Title ###
#, no-wrap
msgid "Restart"
msgstr ""

#. type: Plain text
msgid ""
"Click on the [[!img lib/view-refresh.png alt=\"Restart\" class=\"symbolic\" "
"link=\"no\"]] button to restart your computer."
msgstr ""
>>>>>>> abd3dc78

#~ msgid "[[!img preferences-system.png link=no]]\n"
#~ msgstr "[[!img preferences-system.png link=no]]\n"

#~ msgid "<div class=\"tip\">\n"
#~ msgstr "<div class=\"tip\">\n"

#~ msgid "</div>\n"
#~ msgstr "</div>\n"

#~ msgid "<div class=\"next\">\n"
#~ msgstr "<div class=\"next\">\n"

#~ msgid "[[!img seahorse.png link=no]]\n"
#~ msgstr "[[!img seahorse.png link=no]]\n"

#~ msgid "<a id=\"favorites\"></a>\n"
#~ msgstr "<a id=\"favorites\"></a>\n"

#, fuzzy
#~ msgid "[[!img anonymous_internet/Tor_Browser/tor-browser.png link=no]]\n"
#~ msgstr "[[!img tor-browser.png link=no]]\n"

#~ msgid "[[!img doc/first_steps/persistence/thunderbird.png link=no]]\n"
#~ msgstr "[[!img doc/first_steps/persistence/thunderbird.png link=no]]\n"

#~ msgid "[[!img pidgin.png link=no]]\n"
#~ msgstr "[[!img pidgin.png link=no]]\n"

#~ msgid "[[!img keepassxc.png link=no]]\n"
#~ msgstr "[[!img keepassxc.png link=no]]\n"

#~ msgid "<a id=\"terminal\"></a>\n"
#~ msgstr "<a id=\"terminal\"></a>\n"

#~ msgid "<a id=\"places\"></a>\n"
#~ msgstr "<a id=\"places\"></a>\n"

#~ msgid "<a id=\"tor-status\"></a>\n"
#~ msgstr "<a id=\"tor-status\"></a>\n"

#~ msgid "[[!img openpgp_applet.png link=no alt=\"\"]]\n"
#~ msgstr "[[!img openpgp_applet.png link=no alt=\"\"]]\n"

#~ msgid "[[!img accessibility.png link=no alt=\"\"]]\n"
#~ msgstr "[[!img accessibility.png link=no alt=\"\"]]\n"

#~ msgid "[[!img keyboard.png link=no alt=\"\"]]\n"
#~ msgstr "[[!img keyboard.png link=no alt=\"\"]]\n"

#~ msgid "[[!img system.png link=no alt=\"\"]]\n"
#~ msgstr "[[!img system.png link=no alt=\"\"]]\n"

#, fuzzy
#~ msgid "<a id=\"screen-locker\"></a>\n"
#~ msgstr "<a id=\"places\"></a>\n"

#, fuzzy
#~ msgid "  </div>\n"
#~ msgstr "</div>\n"

#~ msgid "  [[!img screen-locker.png alt=\"\" link=\"no\"]]\n"
#~ msgstr "  [[!img screen-locker.png alt=\"\" link=\"no\"]]\n"

#, fuzzy
#~ msgid "<div class=\"caution\">\n"
#~ msgstr "<div class=\"icon\">\n"

#~ msgid "<a id=\"shortcuts\"></a>\n"
#~ msgstr "<a id=\"shortcuts\"></a>\n"

#~ msgid "[[!img user-home.png link=no]]\n"
#~ msgstr "[[!img user-home.png link=no]]\n"

#~ msgid "[[!img whisperback.png link=no]]\n"
#~ msgstr "[[!img whisperback.png link=no]]\n"<|MERGE_RESOLUTION|>--- conflicted
+++ resolved
@@ -7,23 +7,17 @@
 msgstr ""
 "Project-Id-Version: PACKAGE VERSION\n"
 "Report-Msgid-Bugs-To: tails-l10n@boum.org\n"
-<<<<<<< HEAD
 "POT-Creation-Date: 2020-04-23 16:49+0000\n"
 "PO-Revision-Date: 2018-07-02 11:28+0000\n"
 "Last-Translator: Weblate Admin <admin@example.com>\n"
-=======
-"POT-Creation-Date: 2019-05-27 14:15+0000\n"
-"PO-Revision-Date: 2020-04-23 10:35+0000\n"
-"Last-Translator: emmapeel <emma.peel@riseup.net>\n"
->>>>>>> abd3dc78
 "Language-Team: LANGUAGE <LL@li.org>\n"
 "Language: ru\n"
 "MIME-Version: 1.0\n"
 "Content-Type: text/plain; charset=UTF-8\n"
 "Content-Transfer-Encoding: 8bit\n"
-"Plural-Forms: nplurals=3; plural=n%10==1 && n%100!=11 ? 0 : n%10>=2 && n%10<="
-"4 && (n%100<10 || n%100>=20) ? 1 : 2;\n"
-"X-Generator: Weblate 3.5.1\n"
+"Plural-Forms: nplurals=3; plural=n%10==1 && n%100!=11 ? 0 : n%10>=2 && n"
+"%10<=4 && (n%100<10 || n%100>=20) ? 1 : 2;\n"
+"X-Generator: Weblate 2.10.1\n"
 
 #. type: Plain text
 #, no-wrap
@@ -93,360 +87,8 @@
 
 #. type: Plain text
 #, fuzzy, no-wrap
-<<<<<<< HEAD
 msgid "[[!img lib/help-browser.png link=no]]\n"
 msgstr "[[!img help-browser.png link=no]]\n"
-=======
-msgid "[[!img anonymous_internet/Tor_Browser/tor-browser.png link=no]]\n"
-msgstr "[[!img tor-browser.png link=no]]\n"
-
-#. type: Plain text
-#, no-wrap
-msgid ""
-"<div class=\"text\">\n"
-"<strong>Tor Browser</strong>: browse the World Wide Web<br/>\n"
-"[[See the corresponding documentation|anonymous_internet/Tor_Browser]]\n"
-"</div>\n"
-"</div>\n"
-msgstr ""
-
-#. type: Plain text
-#, no-wrap
-msgid "[[!img doc/first_steps/persistence/thunderbird.png link=no]]\n"
-msgstr "[[!img doc/first_steps/persistence/thunderbird.png link=no]]\n"
-
-#. type: Plain text
-#, no-wrap
-msgid ""
-"<div class=\"text\"><strong>Thunderbird</strong>: email client<br />\n"
-"[[See the corresponding documentation|anonymous_internet/thunderbird]]\n"
-"</div>\n"
-"</div>\n"
-msgstr ""
-
-#. type: Plain text
-#, no-wrap
-msgid "[[!img pidgin.png link=no]]\n"
-msgstr "[[!img pidgin.png link=no]]\n"
-
-#. type: Plain text
-#, no-wrap
-msgid ""
-"<div class=\"text\">\n"
-"<strong>Pidgin</strong>: instant messaging client<br/>\n"
-"[[See the corresponding documentation|anonymous_internet/pidgin]]\n"
-"</div>\n"
-"</div>\n"
-msgstr ""
-
-#. type: Plain text
-#, no-wrap
-msgid "[[!img keepassxc.png link=no]]\n"
-msgstr "[[!img keepassxc.png link=no]]\n"
-
-#. type: Plain text
-#, no-wrap
-msgid ""
-"<div class=\"text\">\n"
-"<strong>KeePassX</strong>: password manager<br/>\n"
-"[[See the corresponding documentation|encryption_and_privacy/manage_passwords]]\n"
-"</div>\n"
-"</div>\n"
-msgstr ""
-
-#. type: Plain text
-#, no-wrap
-msgid "<a id=\"terminal\"></a>\n"
-msgstr "<a id=\"terminal\"></a>\n"
-
-#. type: Plain text
-#, no-wrap
-msgid "[[!img gnome-terminal.png link=no]]\n"
-msgstr ""
-
-#. type: Plain text
-#, no-wrap
-msgid ""
-"<div class=\"text\"><strong>GNOME Terminal</strong>: use the command line</div>\n"
-"</div>\n"
-msgstr ""
-
-#. type: Plain text
-#, no-wrap
-msgid "<a id=\"places\"></a>\n"
-msgstr "<a id=\"places\"></a>\n"
-
-#. type: Title -
-#, no-wrap
-msgid "Places menu\n"
-msgstr ""
-
-#. type: Plain text
-#, no-wrap
-msgid ""
-"The <span class=\"guimenu\">Places</span> menu provides direct access to different\n"
-"folders and storage media.\n"
-msgstr ""
-
-#. type: Plain text
-#, no-wrap
-msgid "[[!img places.png link=no alt=\"\"]]\n"
-msgstr ""
-
-#. type: Plain text
-#, no-wrap
-msgid "<a id=\"tor-status\"></a>\n"
-msgstr "<a id=\"tor-status\"></a>\n"
-
-#. type: Title -
-#, no-wrap
-msgid "Tor status and circuits\n"
-msgstr ""
-
-#. type: Plain text
-#, no-wrap
-msgid ""
-"The Tor status icon and <span class=\"application\">Onion\n"
-"Circuits</span> allow you to view the status of Tor.\n"
-"[[See the corresponding documentation.|anonymous_internet/tor_status]]\n"
-msgstr ""
-
-#. type: Plain text
-#, no-wrap
-msgid "[[!img tor-status.png link=no alt=\"\"]]\n"
-msgstr ""
-
-#. type: Plain text
-#, no-wrap
-msgid "<a id=\"openpgp\"></a>\n"
-msgstr ""
-
-#. type: Title -
-#, no-wrap
-msgid "OpenPGP applet\n"
-msgstr ""
-
-#. type: Plain text
-#, no-wrap
-msgid ""
-"Using the <span class=\"application\">OpenPGP Applet</span> you can\n"
-"encrypt and decrypt the clipboard using OpenPGP.\n"
-"[[See the corresponding documentation.|encryption_and_privacy/gpgapplet]]\n"
-msgstr ""
-
-#. type: Plain text
-#, no-wrap
-msgid "[[!img openpgp_applet.png link=no alt=\"\"]]\n"
-msgstr "[[!img openpgp_applet.png link=no alt=\"\"]]\n"
-
-#. type: Plain text
-#, no-wrap
-msgid "<a id=\"accessibility\"></a>\n"
-msgstr ""
-
-#. type: Title -
-#, no-wrap
-msgid "Universal access\n"
-msgstr ""
-
-#. type: Plain text
-msgid ""
-"The universal access menu allows you to activate the screen reader, screen "
-"keyboard, large text display, and other accessibility technologies.  [[See "
-"the corresponding documentation.|accessibility]]"
-msgstr ""
-
-#. type: Plain text
-#, no-wrap
-msgid "[[!img accessibility.png link=no alt=\"\"]]\n"
-msgstr "[[!img accessibility.png link=no alt=\"\"]]\n"
-
-#. type: Plain text
-#, no-wrap
-msgid "<a id=\"keyboard\"></a>\n"
-msgstr ""
-
-#. type: Title -
-#, no-wrap
-msgid "Keyboard layouts\n"
-msgstr ""
-
-#. type: Plain text
-msgid ""
-"The keyboard layout menu allow you to change the keyboard layout and input "
-"method for non-Latin scripts."
-msgstr ""
-
-#. type: Plain text
-#, no-wrap
-msgid "[[!img keyboard.png link=no alt=\"\"]]\n"
-msgstr "[[!img keyboard.png link=no alt=\"\"]]\n"
-
-#. type: Plain text
-#, no-wrap
-msgid "<a id=\"system\"></a>\n"
-msgstr ""
-
-#. type: Title -
-#, no-wrap
-msgid "System menu\n"
-msgstr ""
-
-#. type: Plain text
-msgid ""
-"In the top-right corner of the top navigation bar, the system menu allows "
-"you to manage your settings, connect to a Wi-Fi network, and restart your "
-"computer."
-msgstr ""
-
-#. type: Plain text
-#, no-wrap
-msgid "[[!img system.png link=no alt=\"\"]]\n"
-msgstr "[[!img system.png link=no alt=\"\"]]\n"
-
-#. type: Title ###
-#, no-wrap
-msgid "Networking"
-msgstr ""
-
-#. type: Plain text
-msgid "From the system menu, you can choose which Wi-Fi network to connect to."
-msgstr ""
-
-#. type: Plain text
-msgid ""
-"See also the documentation on [[connecting to a network|anonymous_internet/"
-"networkmanager]]."
-msgstr ""
-
-#. type: Title ###
-#, no-wrap
-msgid "System settings"
-msgstr ""
-
-#. type: Plain text
-msgid ""
-"Click on the [[!img lib/preferences-system.png alt=\"Settings\" class="
-"\"symbolic\" link=\"no\"]] button to edit your system settings."
-msgstr ""
-
-#. type: Plain text
-msgid "These settings will not be saved when you restart Tails."
-msgstr ""
-
-#. type: Plain text
-#, fuzzy, no-wrap
-msgid "<a id=\"screen-locker\"></a>\n"
-msgstr "<a id=\"places\"></a>\n"
-
-#. type: Title ###
-#, no-wrap
-msgid "Screen locker"
-msgstr ""
-
-#. type: Plain text
-msgid ""
-"Click on the [[!img lib/network-wireless-encrypted.png alt=\"Lock Screen\" "
-"class=\"symbolic\" link=\"no\"]] button to lock your screen with a password."
-msgstr ""
-
-#. type: Bullet: '- '
-msgid ""
-"If you set up an [[administration password|first_steps/welcome_screen/"
-"administration_password]] when starting Tails, you can unlock your screen "
-"with your administration password."
-msgstr ""
-
-#. type: Plain text
-#, no-wrap
-msgid ""
-"  <div class=\"tip\">\n"
-"  <p>Your screen will automatically lock after some time if you have set up an\n"
-"  administration password. To disable this behavior, execute the following\n"
-"  command:</p>\n"
-msgstr ""
-
-#. type: Plain text
-#, no-wrap
-msgid "  <p class=\"pre command\">gsettings set org.gnome.desktop.screensaver lock-enabled false</p>\n"
-msgstr ""
-
-#. type: Plain text
-#, fuzzy, no-wrap
-msgid "  </div>\n"
-msgstr "</div>\n"
-
-#. type: Bullet: '- '
-msgid ""
-"Otherwise, you can set up a password to unlock your screen when locking your "
-"screen for the first time."
-msgstr ""
-
-#. type: Plain text
-#, no-wrap
-msgid "  [[!img screen-locker.png alt=\"\" link=\"no\"]]\n"
-msgstr "  [[!img screen-locker.png alt=\"\" link=\"no\"]]\n"
-
-#. type: Title ###
-#, no-wrap
-msgid "Suspend"
-msgstr ""
-
-#. type: Plain text
-msgid ""
-"Click on the [[!img lib/media-playback-pause.png alt=\"Suspend\" class="
-"\"symbolic\" link=\"no\"]] button to suspend your computer."
-msgstr ""
-
-#. type: Plain text
-msgid ""
-"While suspended, your computer is not computing anymore but is still powered "
-"on, like if it was standing still but still alive."
-msgstr ""
-
-#. type: Plain text
-msgid ""
-"To resume from suspend and go back to the Tails desktop, push the power "
-"button of your computer."
-msgstr ""
-
-#. type: Plain text
-#, no-wrap
-msgid "<div class=\"caution\">\n"
-msgstr "<div class=\"caution\">\n"
-
-#. type: Plain text
-#, no-wrap
-msgid ""
-"<p>If you remove your Tails USB stick while suspended, your computer will not\n"
-"shut down immediately and will only shut down when resuming.</p>\n"
-msgstr ""
-
-#. type: Plain text
-#, no-wrap
-msgid ""
-"<p>An attacker with physical access to your computer and capable of finding\n"
-"your screen locker password or setting up a [[cold-boot\n"
-"attack|doc/advanced_topics/cold_boot_attacks]] can compromise your Tails while\n"
-"suspended.</p>\n"
-msgstr ""
-
-#. type: Plain text
-#, no-wrap
-msgid "<p>For more security, [[shut down Tails|doc/first_steps/shutdown]] entirely.</p>\n"
-msgstr ""
-
-#. type: Title ###
-#, no-wrap
-msgid "Restart"
-msgstr ""
-
-#. type: Plain text
-msgid ""
-"Click on the [[!img lib/view-refresh.png alt=\"Restart\" class=\"symbolic\" "
-"link=\"no\"]] button to restart your computer."
-msgstr ""
->>>>>>> abd3dc78
 
 #~ msgid "[[!img preferences-system.png link=no]]\n"
 #~ msgstr "[[!img preferences-system.png link=no]]\n"
@@ -511,9 +153,8 @@
 #~ msgid "  [[!img screen-locker.png alt=\"\" link=\"no\"]]\n"
 #~ msgstr "  [[!img screen-locker.png alt=\"\" link=\"no\"]]\n"
 
-#, fuzzy
 #~ msgid "<div class=\"caution\">\n"
-#~ msgstr "<div class=\"icon\">\n"
+#~ msgstr "<div class=\"caution\">\n"
 
 #~ msgid "<a id=\"shortcuts\"></a>\n"
 #~ msgstr "<a id=\"shortcuts\"></a>\n"
@@ -522,4 +163,7 @@
 #~ msgstr "[[!img user-home.png link=no]]\n"
 
 #~ msgid "[[!img whisperback.png link=no]]\n"
-#~ msgstr "[[!img whisperback.png link=no]]\n"+#~ msgstr "[[!img whisperback.png link=no]]\n"
+
+#~ msgid "[[!img help-browser.png link=no]]\n"
+#~ msgstr "[[!img help-browser.png link=no]]\n"