# SOME DESCRIPTIVE TITLE
# Copyright (C) YEAR Free Software Foundation, Inc.
# This file is distributed under the same license as the PACKAGE package.
# FIRST AUTHOR <EMAIL@ADDRESS>, YEAR.
#
msgid ""
msgstr ""
"Project-Id-Version: Tails\n"
"POT-Creation-Date: 2018-03-22 17:11+0100\n"
"PO-Revision-Date: 2017-09-26 19:16+0000\n"
"Last-Translator: \n"
"Language-Team: Tails translators <tails@boum.org>\n"
"Language: fr\n"
"MIME-Version: 1.0\n"
"Content-Type: text/plain; charset=UTF-8\n"
"Content-Transfer-Encoding: 8bit\n"
"X-Generator: Poedit 1.8.11\n"

#. type: Plain text
#, no-wrap
msgid "[[!meta title=\"Report an error\"]]\n"
msgstr "[[!meta title=\"Signaler une erreur\"]]\n"

#. type: Plain text
msgid ""
"In this documentation we use the term *bug* to refer to a software error."
msgstr ""
"Dans cette documentation, nous utilisons le terme *bug* pour parler d'erreur "
"logicielle."

#. type: Plain text
msgid "Reporting bugs is a great way of helping us improving Tails."
msgstr ""
"Signaler des bugs est une façon très utile de nous aider à améliorer Tails."

#. type: Plain text
msgid ""
"Remember that **the more effectively you report a bug**, the more likely we "
"are to fix it."
msgstr ""
"Rappelez-vous que **plus votre rapport de bug est précis**, plus il a de "
"chances d'être corrigé."

#. type: Plain text
#, no-wrap
msgid "[[!toc levels=2]]\n"
msgstr "[[!toc levels=2]]\n"

#. type: Plain text
#, no-wrap
msgid "<a id=\"already_known\"></a>\n"
msgstr "<a id=\"already_known\"></a>\n"

#. type: Title =
#, no-wrap
msgid "Check if the bug is already known\n"
msgstr "Vérifiez si le bug a déjà été signalé\n"

#. type: Plain text
msgid "Have a look at:"
msgstr "Allez jeter un coup d'œil à :"

#. type: Bullet: '  - '
msgid "the [[list of known issues|support/known_issues]]"
msgstr "la [[liste des problèmes connus|support/known_issues]]"

#. type: Bullet: '  - '
msgid ""
"the [list of things that will be fixed or improved in the next release]"
"(https://labs.riseup.net/code/projects/tails/issues?query_id=111)"
msgstr ""
"la [liste des choses qui seront corrigées ou améliorées dans la prochaine "
"version](https://labs.riseup.net/code/projects/tails/issues?query_id=111)"

#. type: Plain text
#, no-wrap
msgid "<a id=\"useful_bug_report\"></a>\n"
msgstr "<a id=\"useful_bug_report\"></a>\n"

#. type: Title =
#, no-wrap
msgid "How to write a useful bug report\n"
msgstr "Comment écrire un rapport de bug utile ?\n"

#. type: Bullet: '  - '
msgid ""
"The first aim of a bug report is to **tell the developers exactly how to "
"reproduce the failure**, so try to reproduce the issue yourself and describe "
"how you did that."
msgstr ""
"Le premier but d'un rapport de bug est de **dire aux développeurs exactement "
"comment reproduire l'erreur**, essayez de reproduire l'erreur vous-même et "
"de décrire comment vous avez fait."

#. type: Bullet: '  - '
msgid ""
"If that is not possible, try to **describe what went wrong in detail**.  "
"Write down the error messages, especially if they have numbers."
msgstr ""
"Si ce n'est pas possible, essayez de **décrire en détails ce qui ne marche "
"pas**. Écrivez les messages d'erreur, en particulier si ils ont un numéro."

#. type: Bullet: '  - '
msgid ""
"Write **clearly and be precise**. Say what you mean, and make sure it cannot "
"be misinterpreted."
msgstr ""
"Écrivez de manière **claire et précise**. Explicitez ce que vous voulez dire "
"et assurez-vous que ça ne peut pas être mal interprété."

#. type: Bullet: '  - '
msgid ""
"Be ready to provide extra information if the developers need it. If they did "
"not need it, they would not be asking for it."
msgstr ""
"Soyez prêt à fournir des informations supplémentaires si les développeurs en "
"ont besoin. S'ils n'en ont pas besoin, ils ne le vous demanderaient pas."

#. type: Plain text
msgid ""
"You can also refer to the great [How to Report Bugs Effectively](http://www."
"chiark.greenend.org.uk/~sgtatham/bugs.html), by Simon Tatham."
msgstr ""
"Vous pouvez aussi vous inspirez de l'excellent [Comment signaler "
"efficacement un bug](http://www.chiark.greenend.org.uk/~sgtatham/bugs-fr."
"html), par Simon Tatham."

#. type: Plain text
#, no-wrap
msgid "<a id=\"whisperback\"></a>\n"
msgstr "<a id=\"whisperback\"></a>\n"

#. type: Title =
#, no-wrap
msgid "Use WhisperBack\n"
msgstr "Utilisez Whisperback\n"

#. type: Plain text
#, no-wrap
msgid ""
"**WhisperBack is an application written specifically to report bugs anonymously\n"
"from inside Tails. If you are not able to use WhisperBack, see the [[special\n"
"cases|bug_reporting#special_cases]].**\n"
msgstr ""
"**WhisperBack est une application écrite spécialement pour rapport les bugs de manière anonyme\n"
"depuis Tails. Si vous n'arrivez pas à utiliser WhisperBack, reportez-vous aux [[cas\n"
"spécifiques|bug_reporting#special_cases]].**\n"

#. type: Plain text
msgid ""
"WhisperBack will help you fill-up a bug report, including relevant technical "
"details and send it to us encrypted and through Tor."
msgstr ""
"WhisperBack va vous aider à remplir un formulaire de rapport de bug, y "
"compris les détails techniques importants et nous les enverra de manière "
"chiffrée *via* Tor."

#. type: Title -
#, no-wrap
msgid "Start WhisperBack\n"
msgstr "Lancer WhisperBack\n"

#. type: Plain text
#, no-wrap
msgid ""
"To start <span class=\"application\">WhisperBack</span>, choose\n"
"<span class=\"menuchoice\">\n"
"  <span class=\"guimenu\">Applications</span>&nbsp;▸\n"
"  <span class=\"guisubmenu\">System Tools</span>&nbsp;▸\n"
"  <span class=\"guimenuitem\">WhisperBack</span></span>.\n"
msgstr ""
"Pour lancer <span class=\"application\">WhisperBack</span>, choisir\n"
"<span class=\"menuchoice\">\n"
"  <span class=\"guimenu\">Applications</span>&nbsp;▸\n"
"  <span class=\"guisubmenu\">Outils système</span>&nbsp;▸\n"
"  <span class=\"guimenuitem\">WhisperBack</span></span>.\n"

#. type: Title -
#, no-wrap
msgid "Write the report\n"
msgstr "Écrire le rapport\n"

#. type: Plain text
msgid "WhisperBack lets you give plenty of useful information about your bug:"
msgstr ""
"WhisperBack vous permet de fournir de nombreuses informations utiles à "
"propos de votre bug :"

#. type: Bullet: '  - '
msgid ""
"**Summary** a summary of the bug, try to be short, clear and informative"
msgstr ""
"**Résumé** : un résumé du bug, en essayant d'être concis, clair et "
"synthétique"

#. type: Bullet: '  - '
msgid "**Name of the affected software**"
msgstr "**Nom du logiciel affecté**"

#. type: Bullet: '  - '
msgid "**Exact steps to reproduce the error**"
msgstr "**Étapes exactes pour reproduire l'erreur**"

#. type: Bullet: '  - '
msgid "**Actual result and description of the error**"
msgstr "**Résultat actuel et description de l'erreur**"

#. type: Bullet: '  - '
msgid "**Desired result**"
msgstr "**Résultat normalement attendu**"

#. type: Plain text
#, no-wrap
msgid ""
"You can also have a look at the <span class=\"guilabel\">technical details\n"
"to include</span> in your bug report. It will give us information about\n"
"your hardware, your version of Tails and the startup process.\n"
msgstr ""
"Vous pouvez également jeter un œil aux <span class=\"guilabel\">détails\n"
"techniques à inclure</span> dans votre rapport de bug. Ça nous donne des\n"
"information sur votre matériel, votre version de Tails et sur le démarrage du système.\n"

#. type: Plain text
#, no-wrap
msgid "[[!inline pages=\"support/talk/languages.inline\" raw=\"yes\" sort=\"age\"]]\n"
msgstr "[[!inline pages=\"support/talk/languages.inline.fr\" raw=\"yes\" sort=\"age\"]]\n"

#. type: Title -
#, no-wrap
msgid "Optional email address\n"
msgstr "Adresse email optionnelle\n"

#. type: Plain text
msgid ""
"Giving us an email address allows us to contact you to clarify the problem. "
"This is needed for the vast majority of the reports we receive as most "
"reports without any contact information are useless. But note that it also "
"provides an opportunity for eavesdroppers, like your email or Internet "
"provider, to confirm that you are using Tails."
msgstr ""
"Nous donner une adresse email permet de vous contacter pour clarifier le "
"problème. Cela est nécessaire pour la plupart des rapports de bugs que nous "
"recevons, qui sont rendu inutiles par le fait qu'il ne nous est pas possible "
"de prendre contact avec la personne ayant rencontré le problème. Mais ça "
"fournit également une opportunité pour une oreille indiscrète, comme un "
"fournisseur d'accès à Internet ou un fournisseur de mail, de confirmer que "
"vous utilisez Tails."

#. type: Title -
#, no-wrap
msgid "Optional OpenPGP key\n"
msgstr "Clé OpenPGP (facultatif)\n"

#. type: Plain text
msgid ""
"You can also indicate an OpenPGP key corresponding to this email address. "
"You can either give:"
msgstr ""
"Vous pouvez aussi nous indiquer une clé OpenPGP correspondant à votre "
"adresse email. Vous pouvez aussi nous donner :"

#. type: Bullet: '  - '
msgid "a **key ID**, if the key is available on public key servers"
msgstr ""
"l'**identifiant de la clé**, si la clé est disponible sur un serveur de clé "
"public"

#. type: Bullet: '  - '
msgid "a **link to the key**, if the key is available on the web"
msgstr "un **lien vers la clé**, si celle-ci est disponible sur le web"

#. type: Bullet: '  - '
msgid "a **public key block**, if the key is not publicly available"
msgstr ""
"le **bloc de la clé publique**, si la clé n'est pas accessible publiquement"

#. type: Title -
#, no-wrap
msgid "Send your report\n"
msgstr "Envoyer votre rapport\n"

#. type: Plain text
msgid ""
"Once you are done writing your report, send it by clicking the *Send* button."
msgstr ""
"Une fois que vous avez fini d'écrire votre rapport, envoyez le en cliquant "
"sur le bouton *Envoyer*."

#. type: Plain text
#, no-wrap
msgid ""
"Once your email has been sent correctly you will get the following\n"
"notification: <span class=\"guilabel\">Your message has been sent</span>.\n"
msgstr ""
"Une fois que votre email a correctement été envoyé vous obtiendrez la\n"
"notification suivante : <span class=\"guilabel\">Votre message a été envoyé</span>.\n"

#. type: Plain text
#, no-wrap
msgid "<a id=\"special_cases\"></a>\n"
msgstr "<a id=\"special_cases\"></a>\n"

#. type: Title =
#, no-wrap
msgid "If you cannot use <span class=\"application\">WhisperBack</span>\n"
msgstr ""

#. type: Plain text
msgid ""
"You might not always be able to use WhisperBack. In those cases, you can "
"also send your bug report by [[email|support/talk]] directly."
msgstr ""
"Il est possible que vous ne puissiez pas utiliser WhisperBack. Dans ces cas-"
"là, vous pouvez envoyer votre rapport de bug directement par [[email|support/"
"talk]]."

#. type: Plain text
msgid ""
"Note that if you send the report yourself, it might not be anonymous unless "
"you take special care (e.g. using Tor with a throw-away email account)."
msgstr ""
"Soyez conscient du fait que si vous envoyez le rapport vous même, il "
"pourrait ne pas être anonyme, à moins que vous ayiez pris des précautions "
"particulières (par ex. utiliser Tor avec un compte email jetable)."

#. type: Plain text
#, no-wrap
msgid "<a id=\"no_internet_access\"></a>\n"
msgstr "<a id=\"no_internet_access\"></a>\n"

#. type: Title -
#, no-wrap
msgid "No internet access\n"
msgstr "Pas d'accès à Internet\n"

#. type: Plain text
msgid "WhisperBack won't be able to send your bug report."
msgstr "WhisperBack ne pourra pas à envoyer votre rapport de bug."

#. type: Plain text
msgid "The following steps can be used as an alternative method:"
msgstr ""
"Les étapes suivantes peuvent être utilisées comme une méthode alternative :"

#. type: Bullet: '1. '
msgid "In Tails, start WhisperBack"
msgstr "Dans Tails, lancez WhisperBack"

#. type: Bullet: '2. '
msgid "In the bug report window, expand \"technical details to include\""
msgstr ""
"Dans la fenêtre de rapport de bug, faites dérouler l'onglet \"Détails "
"techniques à inclure\""

#. type: Bullet: '3. '
msgid "Copy everything in the \"debugging info\" box"
msgstr "Copiez tout ce qu'il y a dans la partie \"debugging info\""

#. type: Bullet: '4. '
msgid "Paste it to another document (using gedit for instance)"
msgstr "Collez cela dans un autre document (en utilisant gedit par exemple)"

#. type: Bullet: '5. '
msgid "Save the document on a USB stick"
msgstr "Sauvegardez le document sur une clé USB"

#. type: Bullet: '6. '
msgid "Boot into a system with Internet connection and send your report"
msgstr "Lancez un système avec une connexion Internet et envoyez votre rapport"

#. type: Plain text
#, no-wrap
msgid "<a id=\"does_not_start\"></a>\n"
msgstr "<a id=\"does_not_start\"></a>\n"

#. type: Title -
#, no-wrap
msgid "Tails does not start\n"
msgstr "Tails ne démarre pas\n"

#. type: Plain text
msgid ""
"For troubleshooting instructions in case Tails fails to start, refer to our "
"installation instructions on:"
msgstr ""
"Pour des instructions de dépannage dans le cas où Tails ne démarre pas, "
"consultez nos instructions d'installation :"

#. type: Bullet: '  - '
msgid "[[Starting a PC on a USB|install/debian/usb#start-tails]]"
msgstr "[[Démarrer un PC sur USB|install/debian/usb#start-tails]]"

#. type: Bullet: '  - '
msgid "[[Starting a Mac on a USB|install/mac/usb#start-intermediary]]"
msgstr "[[Démarrer un Mac sur USB|install/mac/usb#start-intermediary]]"

#. type: Bullet: '  - '
msgid "[[Starting a Mac on a DVD|install/mac/dvd#start-dvd]]"
msgstr "[[Démarrer un Mac sur DVD|install/mac/dvd#start-dvd]]"

<<<<<<< HEAD
#. type: Plain text
#, no-wrap
msgid "<a id=\"debian\"></a>\n"
msgstr "<a id=\"debian\"></a>\n"

#. type: Title =
#, no-wrap
msgid "Reproducing the bug in Debian\n"
msgstr ""

#. type: Plain text
msgid ""
"It is very useful for us to know if your bug only affects Tails or also "
"affects Debian, on which Tails is based."
msgstr ""

#. type: Plain text
msgid "You can:"
msgstr ""

#. type: Bullet: '1. '
msgid ""
"Download the [latest version of Debian (testing)](http://get.debian.org/"
"cdimage/unofficial/non-free/cd-including-firmware/weekly-live-builds/amd64/"
"iso-hybrid/debian-live-testing-amd64-gnome+nonfree.iso) (2.5 GB)."
msgstr ""

#. type: Bullet: '1. '
msgid ""
"Install Debian on a USB stick using <span class=\"application\">GNOME Disks</"
"span>. To do so, you can follow our instructions to [[Install an "
"intermediary Tails|install/linux/usb#install-intermediary]] from Linux."
msgstr ""

#. type: Bullet: '1. '
msgid "Try to reproduce your bug and tell us about the results in your report."
msgstr ""
=======
#~ msgid "<a id=\"debian\"></a>\n"
#~ msgstr "<a id=\"debian\"></a>\n"
>>>>>>> 831219dc

#~ msgid "the [[!tails_redmine desc=\"list of things to do\"]]"
#~ msgstr "la [[!tails_redmine desc=\"liste des choses à faire\"]]"

#~ msgid "Special cases\n"
#~ msgstr "Cas particuliers\n"

#~ msgid "See [[Tails_does_not_start]]."
#~ msgstr "Voir [[Tails ne démarre pas|Tails_does_not_start]]."

#~ msgid "You will find a shortcut to start WhisperBack on the desktop:"
#~ msgstr "Vous trouverez le raccourci pour lancer WhisperBack sur le bureau :"

#~ msgid ""
#~ "[[!img report_a_bug.png link=no alt=\"Report a Bug shortcut on the desktop"
#~ "\"]]\n"
#~ msgstr ""
#~ "[[!img report_a_bug.png link=no alt=\"Raccourcis Faire un rapport de Bug "
#~ "sur le bureau\"]]\n"

#~ msgid ""
#~ "You can also start it from the menu *Applications*&nbsp;▸ *System "
#~ "Tools*&nbsp;▸ *WhisperBack*."
#~ msgstr ""
#~ "Vous pouvez aussi le lancer depuis le menu *Applications*&nbsp;▸ *Outils "
#~ "système*&nbsp;▸ *WhisperBack*."

#~ msgid "the [[list of things that will be in the next release|todo/pending]]"
#~ msgstr ""
#~ "la [[liste des nouveautés prévues pour la prochaine version|todo/pending]]"<|MERGE_RESOLUTION|>--- conflicted
+++ resolved
@@ -398,48 +398,8 @@
 msgid "[[Starting a Mac on a DVD|install/mac/dvd#start-dvd]]"
 msgstr "[[Démarrer un Mac sur DVD|install/mac/dvd#start-dvd]]"
 
-<<<<<<< HEAD
-#. type: Plain text
-#, no-wrap
-msgid "<a id=\"debian\"></a>\n"
-msgstr "<a id=\"debian\"></a>\n"
-
-#. type: Title =
-#, no-wrap
-msgid "Reproducing the bug in Debian\n"
-msgstr ""
-
-#. type: Plain text
-msgid ""
-"It is very useful for us to know if your bug only affects Tails or also "
-"affects Debian, on which Tails is based."
-msgstr ""
-
-#. type: Plain text
-msgid "You can:"
-msgstr ""
-
-#. type: Bullet: '1. '
-msgid ""
-"Download the [latest version of Debian (testing)](http://get.debian.org/"
-"cdimage/unofficial/non-free/cd-including-firmware/weekly-live-builds/amd64/"
-"iso-hybrid/debian-live-testing-amd64-gnome+nonfree.iso) (2.5 GB)."
-msgstr ""
-
-#. type: Bullet: '1. '
-msgid ""
-"Install Debian on a USB stick using <span class=\"application\">GNOME Disks</"
-"span>. To do so, you can follow our instructions to [[Install an "
-"intermediary Tails|install/linux/usb#install-intermediary]] from Linux."
-msgstr ""
-
-#. type: Bullet: '1. '
-msgid "Try to reproduce your bug and tell us about the results in your report."
-msgstr ""
-=======
 #~ msgid "<a id=\"debian\"></a>\n"
 #~ msgstr "<a id=\"debian\"></a>\n"
->>>>>>> 831219dc
 
 #~ msgid "the [[!tails_redmine desc=\"list of things to do\"]]"
 #~ msgstr "la [[!tails_redmine desc=\"liste des choses à faire\"]]"
