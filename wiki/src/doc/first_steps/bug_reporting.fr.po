# SOME DESCRIPTIVE TITLE
# Copyright (C) YEAR Free Software Foundation, Inc.
# This file is distributed under the same license as the PACKAGE package.
# FIRST AUTHOR <EMAIL@ADDRESS>, YEAR.
#
msgid ""
msgstr ""
"Project-Id-Version: \n"
"POT-Creation-Date: 2013-09-29 16:23+0300\n"
<<<<<<< HEAD
"PO-Revision-Date: 2013-07-30 18:33-0000\n"
=======
"PO-Revision-Date: 2013-10-21 14:39-0000\n"
>>>>>>> 09c521eb
"Last-Translator: \n"
"Language-Team: LANGUAGE <LL@li.org>\n"
"MIME-Version: 1.0\n"
"Content-Type: text/plain; charset=UTF-8\n"
"Content-Transfer-Encoding: 8bit\n"
"X-Generator: Poedit 1.5.4\n"

#. type: Plain text
<<<<<<< HEAD
#, fuzzy, no-wrap
#| msgid "[[!meta title=\"Report a bug\"]]\n"
msgid "[[!meta title=\"Report an error\"]]\n"
msgstr "[[!meta title=\"Signaler un bug\"]]\n"
=======
#, no-wrap
#| msgid "[[!meta title=\"Report a bug\"]]\n"
msgid "[[!meta title=\"Report an error\"]]\n"
msgstr "[[!meta title=\"Rapporter une erreur\"]]\n"

#. type: Plain text
msgid ""
"In this documentation we use the term *bug* to refer to a software error."
msgstr ""
"Dans cette documentation, nous utilisons le terme *bug* pour parler d'erreur "
"logicielle."
>>>>>>> 09c521eb

#. type: Plain text
msgid ""
"In this documentation we use the term *bug* to refer to a software error."
msgstr ""

#. type: Plain text
msgid "Reporting bugs is a great way of helping us improving Tails."
msgstr ""
"Rapporter des bugs est une façon très utile de nous aider à améliorer Tails."

#. type: Plain text
msgid ""
"Remember that **the more effectively you report a bug**, the more likely we "
"are to fix it."
msgstr ""
"Rappelez-vous que **plus votre rapport de bug est précis**, plus il a de "
"chances d'être corrigé."

#. type: Plain text
#, no-wrap
msgid "[[!toc levels=2]]\n"
msgstr "[[!toc levels=2]]\n"

#. type: Plain text
#, no-wrap
msgid "<a id=\"already_known\"></a>\n"
msgstr "<a id=\"already_known\"></a>\n"

#. type: Title =
#, no-wrap
msgid "Check if the bug is already known\n"
msgstr "Vérifiez si le bug a déjà été signalé\n"

#. type: Plain text
msgid "Have a look at:"
msgstr "Allez jeter un coup d'œil à :"

#. type: Bullet: '  - '
msgid "the [[list of known issues|support/known_issues]]"
msgstr "la [[liste des problèmes connus|support/known_issues]]"

#. type: Bullet: '  - '
msgid "the [[!tails_redmine desc=\"list of things to do\"]]"
msgstr "la [[!tails_redmine desc=\"liste des choses à faire\"]]"

#. type: Bullet: '  - '
msgid ""
"the [list of things that will be fixed or improved in the next release]"
"(https://labs.riseup.net/code/projects/tails/issues?query_id=111)"
msgstr ""
"la [liste des choses qui seront corrigées ou améliorées dans la prochaine "
"version](https://labs.riseup.net/code/projects/tails/issues?query_id=111)"

#. type: Plain text
#, no-wrap
msgid "<a id=\"useful_bug_report\"></a>\n"
msgstr "<a id=\"useful_bug_report\"></a>\n"

#. type: Title =
#, no-wrap
msgid "How to write a useful bug report\n"
msgstr "Comment écrire un rapport de bug utile ?\n"

#. type: Bullet: '  - '
msgid ""
"The first aim of a bug report is to **tell the developers exactly how to "
"reproduce the failure**."
msgstr ""
"Le premier but d'un rapport de bug est de **dire aux développeurs exactement "
"comment reproduire l'erreur**."

#. type: Bullet: '  - '
msgid ""
"If that is not possible, try to **describe what went wrong in detail**.  "
"Write down the error messages, especially if they have numbers."
msgstr ""
"Si ce n'est pas possible, essayez de **décrire en détails ce qui ne marche "
"pas**. Écrivez les messages d'erreur, en particulier si ils ont un numéro."

#. type: Bullet: '  - '
msgid ""
"Write **clearly and be precise**. Say what you mean, and make sure it cannot "
"be misinterpreted."
msgstr ""
"Écrivez de manière **claire et précise**. Explicitez ce que vous voulez "
"dire, et assurez-vous que ça ne peut pas être mal interprété. "

#. type: Bullet: '  - '
msgid ""
"Be ready to provide extra information if the developers need it. If they did "
"not need it, they would not be asking for it."
msgstr ""
"Soyez prêt à fournir des informations supplémentaires si les développeurs en "
"ont besoin. S'ils n'en ont pas besoin, ils ne le vous demanderaient pas."

#. type: Plain text
msgid ""
"You can also refer to the great [How to Report Bugs Effectively](http://www."
"chiark.greenend.org.uk/~sgtatham/bugs.html), by Simon Tatham."
msgstr ""
"Vous pouvez aussi vous inspirez de l'excellent [Comment signaler "
"efficacement un bug](http://www.chiark.greenend.org.uk/~sgtatham/bugs-fr."
"html), par Simon Tatham."

#. type: Plain text
#, no-wrap
msgid "<a id=\"whisperback\"></a>\n"
msgstr "<a id=\"whisperback\"></a>\n"

#. type: Title =
#, no-wrap
msgid "Use WhisperBack\n"
msgstr "Utilisez Whisperback\n"

#. type: Plain text
#, no-wrap
msgid ""
"**WhisperBack is an application written specifically to report bugs anonymously\n"
"from inside Tails. If you are not able to use WhisperBack, see the [[special\n"
"cases|bug_reporting#special_cases]].**\n"
msgstr ""
"**WhisperBack est une application écrite spécialement pour rapport les bugs de manière anonyme\n"
"depuis Tails. Si vous n'arrivez pas à utiliser WhisperBack, reportez-vous aux [[cas\n"
"spécifiques|bug_reporting#special_cases]].**\n"

#. type: Plain text
msgid ""
"WhisperBack will help you fill-up a bug report, including relevant technical "
"details and send it to us encrypted and through Tor."
msgstr ""
"WhisperBack va vous aider à remplir un formulaire de rapport de bug, y "
"compris les détails techniques importants et nous les enverra de manière "
"chiffrée *via* Tor."

#. type: Title -
#, no-wrap
msgid "Start WhisperBack\n"
msgstr "Lancer WhisperBack\n"

#. type: Plain text
#, no-wrap
msgid ""
"To start <span class=\"application\">WhisperBack</span>, choose\n"
"<span class=\"menuchoice\">\n"
"  <span class=\"guimenu\">Applications</span>&nbsp;▸\n"
"  <span class=\"guisubmenu\">System Tools</span>&nbsp;▸\n"
"  <span class=\"guimenuitem\">WhisperBack</span></span>.\n"
msgstr ""
<<<<<<< HEAD
=======
"Pour lancer <span class=\"application\">WhisperBack</span>, choisir\n"
"<span class=\"menuchoice\">\n"
"  <span class=\"guimenu\">Applications</span>&nbsp;▸\n"
"  <span class=\"guisubmenu\">Outils système</span>&nbsp;▸\n"
"  <span class=\"guimenuitem\">WhisperBack</span></span>.\n"
>>>>>>> 09c521eb

#. type: Title -
#, no-wrap
msgid "Write the report\n"
msgstr "Écrire le rapport\n"

#. type: Plain text
msgid "WhisperBack lets you give plenty of useful information about your bug:"
msgstr ""
"WhisperBack vous permet de fournir de nombreuses informations utiles à "
"propos de votre bug :"

#. type: Bullet: '  - '
msgid ""
"**Summary** a summary of the bug, try to be short, clear and informative"
msgstr ""
"**Résumé** : un résumé du bug, en essayant d'être concis, clair et "
"synthétique"

#. type: Bullet: '  - '
msgid "**Name of the affected software**"
msgstr "**Nom du logiciel affecté**"

#. type: Bullet: '  - '
<<<<<<< HEAD
#, fuzzy
#| msgid "**Exact steps to reproduce the problem**"
msgid "**Exact steps to reproduce the error**"
msgstr "**La procédure exacte qui mène au problème**"

#. type: Bullet: '  - '
#, fuzzy
#| msgid "**Actual result / the problem**"
msgid "**Actual result and description of the error**"
msgstr "**Description du problème qui survient**"
=======
#| msgid "**Exact steps to reproduce the problem**"
msgid "**Exact steps to reproduce the error**"
msgstr "**Étapes exactes pour reproduire l'erreur**"

#. type: Bullet: '  - '
#| msgid "**Actual result / the problem**"
msgid "**Actual result and description of the error**"
msgstr "**Résultat actuel et description de l'erreur**"
>>>>>>> 09c521eb

#. type: Bullet: '  - '
msgid "**Desired result**"
msgstr "**Résultat normalement attendu**"

#. type: Plain text
#, no-wrap
msgid ""
"You can also have a look at the <span class=\"guilabel\">technical details\n"
"to include</span> in your bug report. It will give us information about\n"
"your hardware, your version of Tails and the startup process.\n"
msgstr ""
"Vous pouvez également jeter un œil aux <span class=\"guilabel\">détails\n"
"techniques à inclure</span> dans votre rapport de bug. Ça nous donne des\n"
"information sur votre matériel, votre version de Tails et sur le démarrage du système.\n"

#. type: Title -
#, no-wrap
msgid "Optional email address\n"
msgstr "Adresse email optionnelle\n"

#. type: Plain text
msgid ""
"Giving us an email address allows us to contact you to clarify the problem. "
"But it also provides an opportunity for eavesdroppers, like your email or "
"Internet provider, to confirm that you are using Tails."
msgstr ""
"Nous donner une adresse email permet de vous contacter pour clarifier le "
"problème. Mais ça fournit également une opportunité pour une oreille "
"indiscrète, comme un fournisseur d'accès à Internet ou un fournisseur de "
"mail, de confirmer que vous utiliser Tails."

#. type: Title -
#, no-wrap
msgid "Optional OpenPGP key\n"
msgstr "Clé OpenPGP (facultatif)\n"

#. type: Plain text
msgid ""
"You can also indicate an OpenPGP key corresponding to this email address. "
"You can either give:"
msgstr ""
"Vous pouvez aussi nous indiquer une clé OpenPGP correspondant à votre "
"adresse email. Vous pouvez aussi nous donner :"

#. type: Bullet: '  - '
msgid "a **key ID**, if the key is available on public key servers"
msgstr ""
"l'**identifiant de la clé**, si la clé est disponible sur un serveur de clé "
"public"

#. type: Bullet: '  - '
msgid "a **link to the key**, if the key is available on the web"
msgstr "un **lien vers la clé**, si celle-ci est disponible sur le web"

#. type: Bullet: '  - '
msgid "a **public key block**, if the key is not publicly available"
msgstr ""
"le **bloc de la clé publique**, si la clé n'est pas accessible publiquement"

#. type: Title -
#, no-wrap
msgid "Send your report\n"
msgstr "Envoyer votre rapport\n"

#. type: Plain text
msgid ""
"Once you are done writing your report, send it by clicking the *Send* button."
msgstr ""
"Une fois que vous avez fini d'écrire votre rapport, envoyez le en cliquant "
"sur le bouton *Envoyer*."

#. type: Plain text
#, no-wrap
msgid ""
"Once your email has been sent correctly you will get the following\n"
"notification: <span class=\"guilabel\">Your message has been sent</span>.\n"
msgstr ""
"Une fois que votre email a correctement été envoyé vous obtiendrez la\n"
"notification suivante : <span class=\"guilabel\">Votre message a été envoyé</span>.\n"

#. type: Plain text
#, no-wrap
msgid "<a id=\"special_cases\"></a>\n"
msgstr "<a id=\"special_cases\"></a>\n"

#. type: Title =
#, no-wrap
msgid "Special cases\n"
msgstr "Cas particuliers\n"

#. type: Plain text
msgid ""
"You might not always be able to use WhisperBack. In those cases, you can "
"also send your bug report by [[email|support/talk]] directly."
msgstr ""
"Il est possible que vous ne puissiez pas utiliser WhisperBack. Dans ces cas-"
"là, vous pouvez envoyer votre rapport de bug directement par [[email|support/"
"talk]]."

#. type: Plain text
msgid ""
"Note that if you send the report yourself, it might not be anonymous unless "
"you take special care (e.g. using Tor with a throw-away email account)."
msgstr ""
"Soyez conscient du fait que si vous envoyez le rapport vous même, il "
"pourrait ne pas être anonyme, à moins que vous ayiez pris des précautions "
"particulières (par ex. utiliser Tor avec un compte email jetable)."

#. type: Plain text
#, no-wrap
msgid "<a id=\"no_internet_access\"></a>\n"
msgstr "<a id=\"no_internet_access\"></a>\n"

#. type: Title -
#, no-wrap
msgid "No internet access\n"
msgstr "Pas d'accès à Internet\n"

#. type: Plain text
msgid "WhisperBack won't be able to send your bug report."
msgstr "WhisperBack ne pourra pas à envoyer votre rapport de bug."

#. type: Plain text
msgid "The following steps can be used as an alternative method:"
msgstr ""
"Les étapes suivantes peuvent être utilisées comme une méthode alternative :"

#. type: Bullet: '1. '
msgid "In Tails, start WhisperBack"
msgstr "Dans Tails, lancez WhisperBack"

#. type: Bullet: '2. '
msgid "In the bug report window, expand \"technical details to include\""
msgstr ""
"Dans la fenêtre de rapport de bug, faites dérouler \"technical details to "
"include\""

#. type: Bullet: '3. '
msgid "Copy everything in the \"debugging info\" box"
msgstr "Copiez tout ce qu'il y a dans la partie \"debugging info\""

#. type: Bullet: '4. '
msgid "Paste it to another document (using gedit for instance)"
msgstr "Collez cela dans un autre document (en utilisant gedit par exemple)"

#. type: Bullet: '5. '
msgid "Save the document on a USB stick"
msgstr "Sauvegardez le document sur une clé USB"

#. type: Bullet: '6. '
msgid "Boot into a system with Internet connection and send your report"
msgstr "Lancez un système avec une connexion Internet et envoyez votre rapport"

#. type: Title -
#, no-wrap
msgid "Tails does not start\n"
msgstr "Tails ne démarre pas\n"

#. type: Plain text
msgid "See [[Tails_does_not_start]]."
msgstr "Voir [[Tails ne démarre pas|Tails_does_not_start]]."

#~ msgid "You will find a shortcut to start WhisperBack on the desktop:"
#~ msgstr "Vous trouverez le raccourci pour lancer WhisperBack sur le bureau :"

<<<<<<< HEAD
#~ msgid "[[!img report_a_bug.png link=no alt=\"Report a Bug shortcut on the desktop\"]]\n"
#~ msgstr "[[!img report_a_bug.png link=no alt=\"Raccourcis Faire un rapport de Bug sur le bureau\"]]\n"
=======
#~ msgid ""
#~ "[[!img report_a_bug.png link=no alt=\"Report a Bug shortcut on the desktop"
#~ "\"]]\n"
#~ msgstr ""
#~ "[[!img report_a_bug.png link=no alt=\"Raccourcis Faire un rapport de Bug "
#~ "sur le bureau\"]]\n"
>>>>>>> 09c521eb

#~ msgid ""
#~ "You can also start it from the menu *Applications* → *System Tools* → "
#~ "*WhisperBack*."
#~ msgstr ""
#~ "Vous pouvez aussi le lancer depuis le menu *Applications* → *Outils "
#~ "système* → *WhisperBack*."

#~ msgid "the [[list of things that will be in the next release|todo/pending]]"
#~ msgstr ""
#~ "la [[liste des nouveautés prévues pour la prochaine version|todo/pending]]"<|MERGE_RESOLUTION|>--- conflicted
+++ resolved
@@ -7,11 +7,7 @@
 msgstr ""
 "Project-Id-Version: \n"
 "POT-Creation-Date: 2013-09-29 16:23+0300\n"
-<<<<<<< HEAD
-"PO-Revision-Date: 2013-07-30 18:33-0000\n"
-=======
 "PO-Revision-Date: 2013-10-21 14:39-0000\n"
->>>>>>> 09c521eb
 "Last-Translator: \n"
 "Language-Team: LANGUAGE <LL@li.org>\n"
 "MIME-Version: 1.0\n"
@@ -20,12 +16,6 @@
 "X-Generator: Poedit 1.5.4\n"
 
 #. type: Plain text
-<<<<<<< HEAD
-#, fuzzy, no-wrap
-#| msgid "[[!meta title=\"Report a bug\"]]\n"
-msgid "[[!meta title=\"Report an error\"]]\n"
-msgstr "[[!meta title=\"Signaler un bug\"]]\n"
-=======
 #, no-wrap
 #| msgid "[[!meta title=\"Report a bug\"]]\n"
 msgid "[[!meta title=\"Report an error\"]]\n"
@@ -37,12 +27,6 @@
 msgstr ""
 "Dans cette documentation, nous utilisons le terme *bug* pour parler d'erreur "
 "logicielle."
->>>>>>> 09c521eb
-
-#. type: Plain text
-msgid ""
-"In this documentation we use the term *bug* to refer to a software error."
-msgstr ""
 
 #. type: Plain text
 msgid "Reporting bugs is a great way of helping us improving Tails."
@@ -187,14 +171,11 @@
 "  <span class=\"guisubmenu\">System Tools</span>&nbsp;▸\n"
 "  <span class=\"guimenuitem\">WhisperBack</span></span>.\n"
 msgstr ""
-<<<<<<< HEAD
-=======
 "Pour lancer <span class=\"application\">WhisperBack</span>, choisir\n"
 "<span class=\"menuchoice\">\n"
 "  <span class=\"guimenu\">Applications</span>&nbsp;▸\n"
 "  <span class=\"guisubmenu\">Outils système</span>&nbsp;▸\n"
 "  <span class=\"guimenuitem\">WhisperBack</span></span>.\n"
->>>>>>> 09c521eb
 
 #. type: Title -
 #, no-wrap
@@ -219,18 +200,6 @@
 msgstr "**Nom du logiciel affecté**"
 
 #. type: Bullet: '  - '
-<<<<<<< HEAD
-#, fuzzy
-#| msgid "**Exact steps to reproduce the problem**"
-msgid "**Exact steps to reproduce the error**"
-msgstr "**La procédure exacte qui mène au problème**"
-
-#. type: Bullet: '  - '
-#, fuzzy
-#| msgid "**Actual result / the problem**"
-msgid "**Actual result and description of the error**"
-msgstr "**Description du problème qui survient**"
-=======
 #| msgid "**Exact steps to reproduce the problem**"
 msgid "**Exact steps to reproduce the error**"
 msgstr "**Étapes exactes pour reproduire l'erreur**"
@@ -239,7 +208,6 @@
 #| msgid "**Actual result / the problem**"
 msgid "**Actual result and description of the error**"
 msgstr "**Résultat actuel et description de l'erreur**"
->>>>>>> 09c521eb
 
 #. type: Bullet: '  - '
 msgid "**Desired result**"
@@ -406,17 +374,12 @@
 #~ msgid "You will find a shortcut to start WhisperBack on the desktop:"
 #~ msgstr "Vous trouverez le raccourci pour lancer WhisperBack sur le bureau :"
 
-<<<<<<< HEAD
-#~ msgid "[[!img report_a_bug.png link=no alt=\"Report a Bug shortcut on the desktop\"]]\n"
-#~ msgstr "[[!img report_a_bug.png link=no alt=\"Raccourcis Faire un rapport de Bug sur le bureau\"]]\n"
-=======
 #~ msgid ""
 #~ "[[!img report_a_bug.png link=no alt=\"Report a Bug shortcut on the desktop"
 #~ "\"]]\n"
 #~ msgstr ""
 #~ "[[!img report_a_bug.png link=no alt=\"Raccourcis Faire un rapport de Bug "
 #~ "sur le bureau\"]]\n"
->>>>>>> 09c521eb
 
 #~ msgid ""
 #~ "You can also start it from the menu *Applications* → *System Tools* → "
