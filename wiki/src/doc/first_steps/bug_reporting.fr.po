--- conflicted
+++ resolved
@@ -6,11 +6,7 @@
 msgid ""
 msgstr ""
 "Project-Id-Version: Tails\n"
-<<<<<<< HEAD
-"POT-Creation-Date: 2018-11-07 15:43+0000\n"
-=======
 "POT-Creation-Date: 2018-12-18 11:31+0000\n"
->>>>>>> 9e3df488
 "PO-Revision-Date: 2018-06-02 11:21+0200\n"
 "Last-Translator: \n"
 "Language-Team: Tails translators <tails@boum.org>\n"
@@ -408,15 +404,12 @@
 msgid "[[Starting a PC on a USB stick|install/win/usb#start-tails]]"
 msgstr "[[Démarrer un PC sur USB|install/win/usb#start-tails]]"
 
-<<<<<<< HEAD
-=======
 #. type: Bullet: '  - '
 #, fuzzy
 #| msgid "[[Starting a Mac on a USB|install/mac/usb#start-tails]]"
 msgid "[[Starting a Mac on a USB stick|install/mac/usb#start-tails]]"
 msgstr "[[Démarrer un Mac sur USB|install/mac/usb#start-tails]]"
 
->>>>>>> 9e3df488
 #. type: Plain text
 #, no-wrap
 msgid "<a id=\"debian\"></a>\n"
@@ -515,8 +508,6 @@
 "<https://get.debian.org/cdimage/unofficial/non-free/cd-including-firmware/"
 "weekly-live-builds/amd64/iso-hybrid/>"
 
-<<<<<<< HEAD
-=======
 #~ msgid ""
 #~ "Debian also distributes images (*Debian live*) that you can install on a\n"
 #~ "USB stick, like Tails. To do so, you can follow our instructions to\n"
@@ -532,7 +523,6 @@
 #~ "depuis Linux en utilisant <span class=\"application\">GNOME Disques</"
 #~ "span>.\n"
 
->>>>>>> 9e3df488
 #~ msgid "[[Starting a Mac on a DVD|install/mac/dvd#start-dvd]]"
 #~ msgstr "[[Démarrer un Mac sur DVD|install/mac/dvd#start-dvd]]"
 
