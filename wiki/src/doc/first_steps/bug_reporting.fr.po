--- conflicted
+++ resolved
@@ -6,11 +6,7 @@
 msgid ""
 msgstr ""
 "Project-Id-Version: Tails\n"
-<<<<<<< HEAD
-"POT-Creation-Date: 2018-12-18 11:31+0000\n"
-=======
 "POT-Creation-Date: 2018-12-29 23:52+0000\n"
->>>>>>> 646949f5
 "PO-Revision-Date: 2018-06-02 11:21+0200\n"
 "Last-Translator: \n"
 "Language-Team: Tails translators <tails@boum.org>\n"
@@ -56,8 +52,7 @@
 msgstr "<a id=\"already_known\"></a>\n"
 
 #. type: Title =
-#, fuzzy, no-wrap
-#| msgid "Check if the bug is already known\n"
+#, no-wrap
 msgid "Check if the bug is already known\n"
 msgstr "Vérifiez si le bug a déjà été signalé\n"
 
@@ -84,8 +79,7 @@
 msgstr "<a id=\"useful_bug_report\"></a>\n"
 
 #. type: Title =
-#, fuzzy, no-wrap
-#| msgid "How to write a useful bug report\n"
+#, no-wrap
 msgid "How to write a useful bug report\n"
 msgstr "Comment écrire un rapport de bug utile ?\n"
 
@@ -138,8 +132,7 @@
 msgstr "<a id=\"whisperback\"></a>\n"
 
 #. type: Title =
-#, fuzzy, no-wrap
-#| msgid "Use WhisperBack\n"
+#, no-wrap
 msgid "Use WhisperBack\n"
 msgstr "Utilisez Whisperback\n"
 
@@ -164,8 +157,7 @@
 "chiffrée via Tor."
 
 #. type: Title -
-#, fuzzy, no-wrap
-#| msgid "Start WhisperBack\n"
+#, no-wrap
 msgid "Start WhisperBack\n"
 msgstr "Lancer WhisperBack\n"
 
@@ -185,8 +177,7 @@
 "  <span class=\"guimenuitem\">WhisperBack Error Reporting</span></span>.\n"
 
 #. type: Title -
-#, fuzzy, no-wrap
-#| msgid "Write the report\n"
+#, no-wrap
 msgid "Write the report\n"
 msgstr "Écrire le rapport\n"
 
@@ -236,8 +227,7 @@
 msgstr "[[!inline pages=\"support/talk/languages.inline.fr\" raw=\"yes\" sort=\"age\"]]\n"
 
 #. type: Title -
-#, fuzzy, no-wrap
-#| msgid "Optional email address\n"
+#, no-wrap
 msgid "Optional email address\n"
 msgstr "Adresse email optionnelle\n"
 
@@ -258,8 +248,7 @@
 "vous utilisez Tails."
 
 #. type: Title -
-#, fuzzy, no-wrap
-#| msgid "Optional OpenPGP key\n"
+#, no-wrap
 msgid "Optional OpenPGP key\n"
 msgstr "Clé OpenPGP (facultatif)\n"
 
@@ -287,8 +276,7 @@
 "le **bloc de la clé publique**, si la clé n'est pas accessible publiquement"
 
 #. type: Title -
-#, fuzzy, no-wrap
-#| msgid "Send your report\n"
+#, no-wrap
 msgid "Send your report\n"
 msgstr "Envoyer votre rapport\n"
 
@@ -314,8 +302,7 @@
 msgstr "<a id=\"special_cases\"></a>\n"
 
 #. type: Title =
-#, fuzzy, no-wrap
-#| msgid "If you cannot use <span class=\"application\">WhisperBack</span>\n"
+#, no-wrap
 msgid "If you cannot use <span class=\"application\">WhisperBack</span>\n"
 msgstr "Si vous ne pouvez pas utiliser <span class=\"application\">WhisperBack</span>\n"
 
@@ -343,8 +330,7 @@
 msgstr "<a id=\"no_internet_access\"></a>\n"
 
 #. type: Title -
-#, fuzzy, no-wrap
-#| msgid "No internet access\n"
+#, no-wrap
 msgid "No internet access\n"
 msgstr "Pas d'accès à Internet\n"
 
@@ -389,8 +375,7 @@
 msgstr "<a id=\"does_not_start\"></a>\n"
 
 #. type: Title -
-#, fuzzy, no-wrap
-#| msgid "Tails does not start\n"
+#, no-wrap
 msgid "Tails does not start\n"
 msgstr "Tails ne démarre pas\n"
 
@@ -420,8 +405,7 @@
 msgstr "<a id=\"debian\"></a>\n"
 
 #. type: Title =
-#, fuzzy, no-wrap
-#| msgid "Reproducing the bug in Debian (for advanced users)\n"
+#, no-wrap
 msgid "Reproducing the bug in Debian (for advanced users)\n"
 msgstr "Reproduire le bug dans Debian (usage avancé)\n"
 
@@ -465,8 +449,7 @@
 msgstr ""
 
 #. type: Title -
-#, fuzzy, no-wrap
-#| msgid "Debian stable\n"
+#, no-wrap
 msgid "Debian stable\n"
 msgstr "Debian stable\n"
 
@@ -495,8 +478,7 @@
 "les micrologiciels non-libres pour une meilleure compatibilité matérielle."
 
 #. type: Title -
-#, fuzzy, no-wrap
-#| msgid "Debian testing\n"
+#, no-wrap
 msgid "Debian testing\n"
 msgstr "Debian testing\n"
 
@@ -518,21 +500,10 @@
 #~ "[[Install an intermediary Tails|install/linux/usb#install-intermediary]]\n"
 #~ "from Linux using <span class=\"application\">GNOME Disks</span>.\n"
 #~ msgstr ""
-<<<<<<< HEAD
-#~ "Debian distribue également des images (*Debian live*) qui peuvent être "
-#~ "installées sur une\n"
-#~ "clé USB, comme Tails. Pour ce faire, vous pouvez suivre nos instructions "
-#~ "pour\n"
-#~ "[[installer un Tails intermédiaire|install/linux/usb#install-"
-#~ "intermediary]]\n"
-#~ "depuis Linux en utilisant <span class=\"application\">GNOME Disques</"
-#~ "span>.\n"
-=======
 #~ "Debian distribue également des images (*Debian live*) qui peuvent être installées sur une\n"
 #~ "clé USB, comme Tails. Pour ce faire, vous pouvez suivre nos instructions pour\n"
 #~ "[[installer un Tails intermédiaire|install/linux/usb#install-intermediary]]\n"
 #~ "depuis Linux en utilisant <span class=\"application\">GNOME Disques</span>.\n"
->>>>>>> 646949f5
 
 #~ msgid "[[Starting a Mac on a DVD|install/mac/dvd#start-dvd]]"
 #~ msgstr "[[Démarrer un Mac sur DVD|install/mac/dvd#start-dvd]]"
