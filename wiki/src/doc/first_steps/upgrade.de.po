# SOME DESCRIPTIVE TITLE
# Copyright (C) YEAR Free Software Foundation, Inc.
# This file is distributed under the same license as the PACKAGE package.
# FIRST AUTHOR <EMAIL@ADDRESS>, YEAR.
#
#, fuzzy
msgid ""
msgstr ""
"Project-Id-Version: PACKAGE VERSION\n"
<<<<<<< HEAD
"POT-Creation-Date: 2014-01-10 15:58+0100\n"
"PO-Revision-Date: YEAR-MO-DA HO:MI+ZONE\n"
=======
"POT-Creation-Date: 2014-02-18 15:08+0100\n"
"PO-Revision-Date: 2014-04-14 22:41+0100\n"
>>>>>>> 4d85dd29
"Last-Translator: FULL NAME <EMAIL@ADDRESS>\n"
"Language-Team: LANGUAGE <LL@li.org>\n"
"Language: \n"
"MIME-Version: 1.0\n"
"Content-Type: text/plain; charset=UTF-8\n"
"Content-Transfer-Encoding: 8bit\n"

#. type: Plain text
#, no-wrap
msgid "[[!meta title=\"Upgrading a Tails USB stick or SD card\"]]\n"
<<<<<<< HEAD
msgstr ""
=======
msgstr "[[!meta title=\"Eine existierende Tails-Installation auf USB-Stick oder SD-Karte aktualisieren\"]]\n"
>>>>>>> 4d85dd29

#. type: Plain text
msgid ""
"Tails includes an automatic mechanism to upgrade a USB stick or a SD card to "
"newer versions. When it is not possible to do this **automatic upgrade**, it "
"is possible to do a **manual upgrade**. This page describes both techniques."
<<<<<<< HEAD
=======
msgstr ""

#. type: Plain text
#, no-wrap
msgid "<div class=\"caution\">\n"
msgstr ""

#. type: Plain text
msgid ""
"Our upgrades always fix important security issues so it is important to do "
"them as soon as possible."
msgstr ""

#. type: Plain text
#, no-wrap
msgid "</div>\n"
msgstr ""

#. type: Plain text
#, no-wrap
msgid ""
"Both techniques only work if the upgraded device, USB stick or SD card, was\n"
"installed using <span class=\"application\">Tails Installer</span>. **The\n"
"persistent storage on the device will be preserved.**\n"
msgstr ""

#. type: Plain text
#, no-wrap
msgid "<div class=\"note\">\n"
msgstr ""

#. type: Plain text
#, no-wrap
msgid ""
"If you use Tails from a DVD or if your Tails device was not installed using\n"
"<span class=\"application\">Tails Installer</span>, it is not possible to upgrade\n"
"and you need to follow our [[installation instructions|download#media]] again\n"
"with the new ISO image.\n"
msgstr ""

#. type: Plain text
#, no-wrap
msgid "[[!toc levels=2]]\n"
msgstr ""

#. type: Plain text
#, no-wrap
msgid "<a name=\"automatic\"></a>\n"
msgstr ""

#. type: Title =
#, no-wrap
msgid "Automatic upgrade using <span class=\"application\">Tails Upgrader</span>\n"
msgstr ""

#. type: Plain text
#, no-wrap
msgid ""
"After starting Tails and connecting to Tor, <span class=\"application\">Tails\n"
"Upgrader</span> automatically checks if upgrades are available and then\n"
"proposes you to upgrade your device. The upgrades are checked for and downloaded\n"
"through Tor.\n"
msgstr ""

#. type: Plain text
msgid "The advantages of this technique are the following:"
msgstr ""

#. type: Bullet: '  - '
msgid ""
"You only need a single Tails device. The upgrade is done on the fly from a "
"running Tails. After upgrading, you can restart and use the new version."
msgstr ""

#. type: Bullet: '  - '
msgid "The upgrade is much smaller to download than a full ISO image."
msgstr ""

#. type: Bullet: '  - '
msgid ""
"The upgrade mechanism includes cryptographic verification of the upgrade.  "
"You don't have to verify the ISO image yourself anymore."
msgstr ""

#. type: Plain text
msgid "Requirements:"
msgstr ""

#. type: Bullet: '  - '
msgid ""
"A Tails device, USB stick or SD card, installed using <span class="
"\"application\">Tails Installer</span>."
msgstr ""

#. type: Bullet: '  - '
msgid "An Internet connection."
msgstr ""

#. type: Plain text
msgid ""
"After connecting to Tor, if an upgrade is available, a dialog box appears "
"and proposes you to upgrade your device."
msgstr ""

#. type: Plain text
#, no-wrap
msgid "[[!img upgrader.png link=no]]\n"
msgstr ""

#. type: Plain text
#, no-wrap
msgid ""
"<ul>\n"
"<li>It is recommended to close all the open applications during the\n"
"upgrade.</li>\n"
"<li>Downloading the upgrade might take a long time, from several minutes to a\n"
"few hours.</li>\n"
"<li>The networking will be disabled after downloading the upgrade.</li>\n"
"</ul>\n"
msgstr ""

#. type: Plain text
#, no-wrap
msgid ""
"If you decide to do the upgrade, click on <span\n"
"class=\"guilabel\">Upgrade now</span>,\n"
"and follow the assistant through the upgrade process.\n"
msgstr ""

#. type: Plain text
msgid ""
"If an error occurs, the assistant proposes you to read one of the following "
"pages:"
msgstr ""

#. type: Bullet: '  - '
msgid ""
"If an error occurs while checking for available upgrades:<br/> [[file:///usr/"
"share/doc/tails/website/doc/upgrade/error/check.en.html|upgrade/error/check]]"
msgstr ""

#. type: Bullet: '  - '
msgid ""
"If an error occurs while download the upgrade:<br/> [[file:///usr/share/doc/"
"tails/website/doc/upgrade/error/download.en.html|upgrade/error/download]]"
msgstr ""

#. type: Bullet: '  - '
msgid ""
"If an error occurs while installing the upgrade:<br/> [[file:///usr/share/"
"doc/tails/website/doc/upgrade/error/install.en.html|upgrade/error/install]]"
>>>>>>> 4d85dd29
msgstr ""

#. type: Plain text
#, no-wrap
<<<<<<< HEAD
msgid "<div class=\"caution\">\n"
msgstr ""

#. type: Plain text
msgid ""
"Our upgrades always fix important security issues so it is important to do "
"them as soon as possible."
msgstr ""

#. type: Plain text
#, no-wrap
msgid "</div>\n"
=======
msgid "<a name=\"manual\"></a>\n"
msgstr ""

#. type: Title =
#, no-wrap
msgid "Manual upgrade using <span class=\"application\">Tails Installer</span>\n"
msgstr ""

#. type: Plain text
msgid ""
"It might not always be possible to do an automatic upgrade as described "
"above.  For example, when:"
msgstr ""

#. type: Bullet: '  - '
msgid "No automatic upgrade is available from our website for this version."
msgstr ""

#. type: Bullet: '  - '
msgid ""
"The automatic upgrade is impossible for technical reasons (not enough "
"memory, not enough free space on the device, etc.)."
msgstr ""

#. type: Bullet: '  - '
msgid ""
"You want to upgrade from another Tails device which already has a newer "
"version installed, for example when working offline."
msgstr ""

#. type: Bullet: '  - '
msgid "The automatic upgrade failed and you need to repair a Tails device."
>>>>>>> 4d85dd29
msgstr ""

#. type: Plain text
#, no-wrap
msgid ""
<<<<<<< HEAD
"Both techniques only work if the upgraded device, USB stick or SD card, was\n"
"installed using <span class=\"application\">Tails Installer</span>. **The\n"
"persistent storage on the device will be preserved.**\n"
msgstr ""

#. type: Plain text
#, no-wrap
msgid "<div class=\"note\">\n"
msgstr ""

#. type: Plain text
#, no-wrap
msgid ""
"If you use Tails from a DVD or if your Tails device was not installed using\n"
"<span class=\"application\">Tails Installer</span>, it is not possible to upgrade\n"
"and you need to follow our [[installation instructions|download#media]] again\n"
"with the new ISO image.\n"
msgstr ""

#. type: Plain text
#, no-wrap
msgid "[[!toc levels=2]]\n"
msgstr ""

#. type: Plain text
#, no-wrap
msgid "<a name=\"automatic\"></a>\n"
msgstr ""

#. type: Title =
#, no-wrap
msgid "Automatic upgrade using <span class=\"application\">Tails Upgrader</span>\n"
msgstr ""

#. type: Plain text
#, no-wrap
msgid ""
"After starting Tails and connecting to Tor, <span class=\"application\">Tails\n"
"Upgrader</span> automatically checks if upgrades are available and then\n"
"proposes you to upgrade your device.\n"
msgstr ""

#. type: Plain text
msgid "The advantages of this technique are the following:"
msgstr ""

#. type: Bullet: '  - '
msgid ""
"You only need a single Tails device. The upgrade is done on the fly from a "
"running Tails. After upgrading, you can restart and use the new version."
msgstr ""

#. type: Bullet: '  - '
msgid "The upgrade is much smaller to download than a full ISO image."
msgstr ""

#. type: Bullet: '  - '
msgid ""
"The upgrade mechanism includes cryptographic verification of the upgrade.  "
"You don't have to verify the ISO image yourself anymore."
msgstr ""

#. type: Plain text
msgid "Requirements:"
msgstr ""

#. type: Bullet: '  - '
msgid ""
"A Tails device, USB stick or SD card, installed using <span class="
"\"application\">Tails Installer</span>."
msgstr ""

#. type: Bullet: '  - '
msgid "An Internet connection."
msgstr ""

#. type: Plain text
msgid ""
"After connecting to Tor, if an upgrade is available, a dialog box appears "
"and proposes you to upgrade your device."
msgstr ""

#. type: Plain text
#, no-wrap
msgid "[[!img upgrader.png link=no]]\n"
msgstr ""

#. type: Plain text
#, no-wrap
msgid ""
"<ul>\n"
"<li>It is recommended to close all the open applications during the\n"
"upgrade.</li>\n"
"<li>Downloading the upgrade might take a long time, from several minutes to a\n"
"few hours.</li>\n"
"<li>The networking will be disabled after downloading the upgrade.</li>\n"
"</ul>\n"
msgstr ""

#. type: Plain text
#, no-wrap
msgid ""
"If you decide to do the upgrade, click on <span class=\"guilabel\">Upgrade</span>,\n"
"and follow the assistant through the upgrade process.\n"
msgstr ""

#. type: Plain text
msgid ""
"If an error occurs, the assistant proposes you to read one of the following "
"pages:"
msgstr ""

#. type: Bullet: '  - '
msgid ""
"If an error occurs while checking for available upgrades:<br/> [[file:///usr/"
"share/doc/tails/website/doc/upgrade/error/check.en.html|upgrade/error/check]]"
msgstr ""

#. type: Bullet: '  - '
msgid ""
"If an error occurs while download the upgrade:<br/> [[file:///usr/share/doc/"
"tails/website/doc/upgrade/error/download.en.html|upgrade/error/download]]"
msgstr ""

#. type: Bullet: '  - '
msgid ""
"If an error occurs while installing the upgrade:<br/> [[file:///usr/share/"
"doc/tails/website/doc/upgrade/error/install.en.html|upgrade/error/install]]"
msgstr ""

#. type: Plain text
#, no-wrap
msgid "<a name=\"manual\"></a>\n"
msgstr ""

#. type: Title =
#, no-wrap
msgid "Manual upgrade using <span class=\"application\">Tails Installer</span>\n"
msgstr ""

#. type: Plain text
msgid ""
"It might not always be possible to do an automatic upgrade as described "
"above.  For example, when:"
msgstr ""

#. type: Bullet: '  - '
msgid "No automatic upgrade is available from our website for this version."
msgstr ""

#. type: Bullet: '  - '
msgid ""
"The automatic upgrade is impossible for technical reasons (not enough "
"memory, not enough free space on the device, etc.)."
msgstr ""

#. type: Bullet: '  - '
msgid ""
"You want to upgrade from another Tails device which already has a newer "
"version installed, for example when working offline."
msgstr ""

#. type: Bullet: '  - '
msgid "The automatic upgrade failed and you need to repair a Tails device."
msgstr ""

#. type: Plain text
#, no-wrap
msgid ""
=======
>>>>>>> 4d85dd29
"In that case, <span class=\"application\">Tails Installer</span> allows you to\n"
"manually upgrade a USB stick or SD card to a newer version of Tails. Using <span\n"
"class=\"application\">Tails Installer</span> you can either:\n"
msgstr ""

#. type: Bullet: '  - '
msgid ""
"[[Upgrade by cloning from another device|upgrade#clone]] which already runs "
"a newer version of Tails."
msgstr ""

#. type: Bullet: '  - '
msgid ""
"[[Upgrade from an ISO image|upgrade#from_iso]] of a newer version of Tails."
msgstr ""

#. type: Plain text
#, no-wrap
msgid ""
"Like for installing, you need to start <span class=\"application\">Tails\n"
"Installer</span> from another media than the device that you want to upgrade.\n"
msgstr ""

#. type: Plain text
#, no-wrap
msgid "<div class=\"tip\">\n"
msgstr ""

#. type: Plain text
#, no-wrap
msgid ""
"To know the version of a running Tails, choose\n"
"<span class=\"menuchoice\">\n"
"  <span class=\"guimenu\">System</span>&nbsp;▸\n"
"  <span class=\"guimenuitem\">About Tails</span>\n"
"</span>\n"
msgstr ""

#. type: Plain text
#, no-wrap
msgid "<a id=\"clone\"></a>\n"
msgstr ""

#. type: Title -
#, no-wrap
msgid "Clone & Upgrade\n"
msgstr ""

#. type: Bullet: '1. '
msgid ""
"Start Tails from the DVD, USB stick, or SD card, that you want to clone from."
msgstr ""

#. type: Plain text
#, no-wrap
msgid ""
"2. Choose\n"
"   <span class=\"menuchoice\">\n"
"     <span class=\"guimenu\">Applications</span>&nbsp;▸\n"
"     <span class=\"guisubmenu\">Tails</span>&nbsp;▸\n"
"     <span class=\"guimenuitem\">Tails Installer</span>\n"
"   </span>\n"
"   to start <span class=\"application\">Tails Installer</span>.\n"
msgstr ""

#. type: Bullet: '3. '
msgid "Choose <span class=\"guilabel\">Clone & Upgrade</span>."
msgstr ""

#. type: Bullet: '4. '
msgid "Plug the device that you want to upgrade."
msgstr ""

#. type: Plain text
#, no-wrap
msgid ""
"   A new device, which corresponds to the USB stick or SD card, appears in the\n"
"   <span class=\"guilabel\">Target Device</span> drop-down list.\n"
msgstr ""

#. type: Bullet: '5. '
msgid ""
"Choose the device from the <span class=\"guilabel\">Target Device</span> "
"drop-down list."
msgstr ""

#. type: Bullet: '6. '
msgid ""
"To start the upgrade, click on the <span class=\"button\">Install Tails</"
"span> button."
msgstr ""

#. type: Bullet: '7. '
msgid ""
"Read the warning message in the pop-up window. Click on the <span class="
"\"button\">Yes</span> button to confirm."
msgstr ""

#. type: Plain text
#, no-wrap
msgid "<a id=\"from_iso\"></a>\n"
msgstr ""

#. type: Title -
#, no-wrap
msgid "Upgrade from ISO\n"
msgstr ""

#. type: Bullet: '1. '
msgid ""
"Start Tails from another DVD, USB stick, or SD card, than the device that "
"you want to upgrade."
msgstr ""

#. type: Bullet: '3. '
msgid "Choose <span class=\"guilabel\">Upgrade from ISO</span>."
msgstr ""

#. type: Bullet: '6. '
msgid ""
"Click on the <span class=\"guilabel\">Browse</span> button to specify the "
"location of the ISO image."
msgstr ""

#. type: Plain text
#, no-wrap
msgid ""
"   If the ISO image is saved on another media, plug it if necessary and click on\n"
"   the corresponding device in the <span class=\"guilabel\">Places</span> column.\n"
msgstr ""

#. type: Plain text
#, no-wrap
msgid "   <div class=\"tip\">\n"
msgstr ""

#. type: Plain text
#, no-wrap
msgid ""
"   If the ISO image is stored in a persistent volume, the corresponding device\n"
"   appears first as <span class=\"guilabel\">Encrypted</span>. Click on the device\n"
"   and, in the popup window, enter the passphrase to unlock it.\n"
msgstr ""

#. type: Plain text
#, no-wrap
msgid "   </div>\n"
msgstr ""<|MERGE_RESOLUTION|>--- conflicted
+++ resolved
@@ -7,13 +7,8 @@
 msgid ""
 msgstr ""
 "Project-Id-Version: PACKAGE VERSION\n"
-<<<<<<< HEAD
-"POT-Creation-Date: 2014-01-10 15:58+0100\n"
-"PO-Revision-Date: YEAR-MO-DA HO:MI+ZONE\n"
-=======
 "POT-Creation-Date: 2014-02-18 15:08+0100\n"
 "PO-Revision-Date: 2014-04-14 22:41+0100\n"
->>>>>>> 4d85dd29
 "Last-Translator: FULL NAME <EMAIL@ADDRESS>\n"
 "Language-Team: LANGUAGE <LL@li.org>\n"
 "Language: \n"
@@ -24,19 +19,13 @@
 #. type: Plain text
 #, no-wrap
 msgid "[[!meta title=\"Upgrading a Tails USB stick or SD card\"]]\n"
-<<<<<<< HEAD
-msgstr ""
-=======
 msgstr "[[!meta title=\"Eine existierende Tails-Installation auf USB-Stick oder SD-Karte aktualisieren\"]]\n"
->>>>>>> 4d85dd29
 
 #. type: Plain text
 msgid ""
 "Tails includes an automatic mechanism to upgrade a USB stick or a SD card to "
 "newer versions. When it is not possible to do this **automatic upgrade**, it "
 "is possible to do a **manual upgrade**. This page describes both techniques."
-<<<<<<< HEAD
-=======
 msgstr ""
 
 #. type: Plain text
@@ -188,25 +177,10 @@
 msgid ""
 "If an error occurs while installing the upgrade:<br/> [[file:///usr/share/"
 "doc/tails/website/doc/upgrade/error/install.en.html|upgrade/error/install]]"
->>>>>>> 4d85dd29
-msgstr ""
-
-#. type: Plain text
-#, no-wrap
-<<<<<<< HEAD
-msgid "<div class=\"caution\">\n"
-msgstr ""
-
-#. type: Plain text
-msgid ""
-"Our upgrades always fix important security issues so it is important to do "
-"them as soon as possible."
-msgstr ""
-
-#. type: Plain text
-#, no-wrap
-msgid "</div>\n"
-=======
+msgstr ""
+
+#. type: Plain text
+#, no-wrap
 msgid "<a name=\"manual\"></a>\n"
 msgstr ""
 
@@ -239,184 +213,11 @@
 
 #. type: Bullet: '  - '
 msgid "The automatic upgrade failed and you need to repair a Tails device."
->>>>>>> 4d85dd29
-msgstr ""
-
-#. type: Plain text
-#, no-wrap
-msgid ""
-<<<<<<< HEAD
-"Both techniques only work if the upgraded device, USB stick or SD card, was\n"
-"installed using <span class=\"application\">Tails Installer</span>. **The\n"
-"persistent storage on the device will be preserved.**\n"
-msgstr ""
-
-#. type: Plain text
-#, no-wrap
-msgid "<div class=\"note\">\n"
-msgstr ""
-
-#. type: Plain text
-#, no-wrap
-msgid ""
-"If you use Tails from a DVD or if your Tails device was not installed using\n"
-"<span class=\"application\">Tails Installer</span>, it is not possible to upgrade\n"
-"and you need to follow our [[installation instructions|download#media]] again\n"
-"with the new ISO image.\n"
-msgstr ""
-
-#. type: Plain text
-#, no-wrap
-msgid "[[!toc levels=2]]\n"
-msgstr ""
-
-#. type: Plain text
-#, no-wrap
-msgid "<a name=\"automatic\"></a>\n"
-msgstr ""
-
-#. type: Title =
-#, no-wrap
-msgid "Automatic upgrade using <span class=\"application\">Tails Upgrader</span>\n"
-msgstr ""
-
-#. type: Plain text
-#, no-wrap
-msgid ""
-"After starting Tails and connecting to Tor, <span class=\"application\">Tails\n"
-"Upgrader</span> automatically checks if upgrades are available and then\n"
-"proposes you to upgrade your device.\n"
-msgstr ""
-
-#. type: Plain text
-msgid "The advantages of this technique are the following:"
-msgstr ""
-
-#. type: Bullet: '  - '
-msgid ""
-"You only need a single Tails device. The upgrade is done on the fly from a "
-"running Tails. After upgrading, you can restart and use the new version."
-msgstr ""
-
-#. type: Bullet: '  - '
-msgid "The upgrade is much smaller to download than a full ISO image."
-msgstr ""
-
-#. type: Bullet: '  - '
-msgid ""
-"The upgrade mechanism includes cryptographic verification of the upgrade.  "
-"You don't have to verify the ISO image yourself anymore."
-msgstr ""
-
-#. type: Plain text
-msgid "Requirements:"
-msgstr ""
-
-#. type: Bullet: '  - '
-msgid ""
-"A Tails device, USB stick or SD card, installed using <span class="
-"\"application\">Tails Installer</span>."
-msgstr ""
-
-#. type: Bullet: '  - '
-msgid "An Internet connection."
-msgstr ""
-
-#. type: Plain text
-msgid ""
-"After connecting to Tor, if an upgrade is available, a dialog box appears "
-"and proposes you to upgrade your device."
-msgstr ""
-
-#. type: Plain text
-#, no-wrap
-msgid "[[!img upgrader.png link=no]]\n"
-msgstr ""
-
-#. type: Plain text
-#, no-wrap
-msgid ""
-"<ul>\n"
-"<li>It is recommended to close all the open applications during the\n"
-"upgrade.</li>\n"
-"<li>Downloading the upgrade might take a long time, from several minutes to a\n"
-"few hours.</li>\n"
-"<li>The networking will be disabled after downloading the upgrade.</li>\n"
-"</ul>\n"
-msgstr ""
-
-#. type: Plain text
-#, no-wrap
-msgid ""
-"If you decide to do the upgrade, click on <span class=\"guilabel\">Upgrade</span>,\n"
-"and follow the assistant through the upgrade process.\n"
-msgstr ""
-
-#. type: Plain text
-msgid ""
-"If an error occurs, the assistant proposes you to read one of the following "
-"pages:"
-msgstr ""
-
-#. type: Bullet: '  - '
-msgid ""
-"If an error occurs while checking for available upgrades:<br/> [[file:///usr/"
-"share/doc/tails/website/doc/upgrade/error/check.en.html|upgrade/error/check]]"
-msgstr ""
-
-#. type: Bullet: '  - '
-msgid ""
-"If an error occurs while download the upgrade:<br/> [[file:///usr/share/doc/"
-"tails/website/doc/upgrade/error/download.en.html|upgrade/error/download]]"
-msgstr ""
-
-#. type: Bullet: '  - '
-msgid ""
-"If an error occurs while installing the upgrade:<br/> [[file:///usr/share/"
-"doc/tails/website/doc/upgrade/error/install.en.html|upgrade/error/install]]"
-msgstr ""
-
-#. type: Plain text
-#, no-wrap
-msgid "<a name=\"manual\"></a>\n"
-msgstr ""
-
-#. type: Title =
-#, no-wrap
-msgid "Manual upgrade using <span class=\"application\">Tails Installer</span>\n"
-msgstr ""
-
-#. type: Plain text
-msgid ""
-"It might not always be possible to do an automatic upgrade as described "
-"above.  For example, when:"
-msgstr ""
-
-#. type: Bullet: '  - '
-msgid "No automatic upgrade is available from our website for this version."
-msgstr ""
-
-#. type: Bullet: '  - '
-msgid ""
-"The automatic upgrade is impossible for technical reasons (not enough "
-"memory, not enough free space on the device, etc.)."
-msgstr ""
-
-#. type: Bullet: '  - '
-msgid ""
-"You want to upgrade from another Tails device which already has a newer "
-"version installed, for example when working offline."
-msgstr ""
-
-#. type: Bullet: '  - '
-msgid "The automatic upgrade failed and you need to repair a Tails device."
-msgstr ""
-
-#. type: Plain text
-#, no-wrap
-msgid ""
-=======
->>>>>>> 4d85dd29
+msgstr ""
+
+#. type: Plain text
+#, no-wrap
+msgid ""
 "In that case, <span class=\"application\">Tails Installer</span> allows you to\n"
 "manually upgrade a USB stick or SD card to a newer version of Tails. Using <span\n"
 "class=\"application\">Tails Installer</span> you can either:\n"
