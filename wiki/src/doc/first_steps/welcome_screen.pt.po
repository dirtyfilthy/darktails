# SOME DESCRIPTIVE TITLE
# Copyright (C) YEAR Free Software Foundation, Inc.
# This file is distributed under the same license as the PACKAGE package.
# FIRST AUTHOR <EMAIL@ADDRESS>, YEAR.
#
msgid ""
msgstr ""
"Project-Id-Version: PACKAGE VERSION\n"
"Report-Msgid-Bugs-To: tails-l10n@boum.org\n"
<<<<<<< HEAD
"POT-Creation-Date: 2020-04-23 16:49+0000\n"
"PO-Revision-Date: 2019-12-22 21:03+0000\n"
=======
"POT-Creation-Date: 2020-04-07 17:04+0200\n"
"PO-Revision-Date: 2020-04-23 09:35+0000\n"
>>>>>>> abd3dc78
"Last-Translator: emmapeel <emma.peel@riseup.net>\n"
"Language-Team: Portuguese <http://translate.tails.boum.org/projects/tails/"
"welcome_screen/pt/>\n"
"Language: pt\n"
"MIME-Version: 1.0\n"
"Content-Type: text/plain; charset=UTF-8\n"
"Content-Transfer-Encoding: 8bit\n"
"Plural-Forms: nplurals=2; plural=n != 1;\n"
"X-Generator: Weblate 3.5.1\n"

#. type: Plain text
#, fuzzy, no-wrap
#| msgid "[[!meta title=\"Startup options\"]]\n"
msgid "[[!meta title=\"Welcome Screen\"]]\n"
msgstr "[[!meta title=\"Opções de Inicialização\"]]\n"

#. type: Plain text
msgid ""
"The Welcome Screen appears after the Boot Loader, but before the GNOME "
"Desktop."
msgstr ""

#. type: Plain text
#, fuzzy
#| msgid ""
#| "When starting Tails, you can specify startup options to alter some of its "
#| "basic functioning. The two ways of specifying startup options are the "
#| "following:"
msgid ""
"You can use the Welcome Screen to specify startup options that alter some of "
"the basic functioning of Tails."
msgstr ""
"Ao iniciar o Tails, você pode especificar opções de inicialização para "
"alterar partes do seu funcionamento básico. As duas formas de especificar "
"opções de inicialização são as seguintes:"

#. type: Plain text
#, fuzzy, no-wrap
#| msgid ""
#| "[[!img tails-greeter-welcome-to-tails.png link=no alt=\"Welcome to Tails. More\n"
#| "options? Yes, and No toggle button, and Login button.\"]]\n"
msgid "[[!img welcome-screen.png link=no alt=\"Welcome to Tails!\"]]\n"
msgstr ""
"[[!img tails-greeter-welcome-to-tails.png link=no alt=\"Bem vindo/a ao Tails. Mais\n"
"opções? Botão Sim e Não, e botão de Login.\"]]\n"

#. type: Plain text
#, fuzzy, no-wrap
#| msgid ""
#| "**To start Tails without options**, click on the\n"
#| "<span class=\"button\">Login</span> button, or just press\n"
#| "<span class=\"keycap\">Enter</span>.\n"
msgid ""
"To start Tails without options, click on the\n"
"<span class=\"button\">Start Tails</span> button.\n"
msgstr ""
"**Para iniciar o Tails sem opções**, clique no botão de \n"
"<span class=\"button\">Login</span>, ou simplesmente\n"
"pressione <span class=\"keycap\">Enter</span>.\n"

#. type: Plain text
#, no-wrap
msgid "[[!toc levels=1]]\n"
msgstr "[[!toc levels=1]]\n"

#. type: Plain text
#, fuzzy, no-wrap
#| msgid "<a id=\"boot_menu\"></a>\n"
msgid "<a id=\"accessibility\"></a>\n"
msgstr "<a id=\"boot_menu\"></a>\n"

#. type: Title =
#, no-wrap
msgid "Assistive technologies"
msgstr ""

#. type: Plain text
msgid ""
"You can activate assistive technologies, like a screen reader or large text, "
"from the universal access menu (the"
msgstr ""

#. type: Plain text
#, no-wrap
msgid "[[!img lib/preferences-desktop-accessibility.png alt=\"Universal Access\" class=\"symbolic\" link=\"no\"]]\n"
msgstr ""

#. type: Plain text
msgid "icon which looks like a person) in the top bar."
msgstr ""

#. type: Plain text
#, fuzzy, no-wrap
#| msgid "<a id=\"boot_menu\"></a>\n"
msgid "<a id=\"locale\"></a>\n"
msgstr "<a id=\"boot_menu\"></a>\n"

#. type: Title =
#, no-wrap
msgid "Language & region"
msgstr ""

#. type: Plain text
#, fuzzy
#| msgid ""
#| "Here is a list of options that you can set using <span class=\"application"
#| "\">Tails\n"
#| "Greeter</span>:\n"
msgid ""
"You can configure Tails depending on your language and location from the "
"Welcome Screen."
msgstr ""
"Aqui está uma lista de aplicações que você pode configurar usando o <span "
"class=\"application\">Tails\n"
"Greeter</span>:\n"

#. type: Plain text
#, no-wrap
msgid "[[!img locale.png link=\"no\" alt=\"Language & Region section of the Welcome Screen\"]]\n"
msgstr ""

#. type: Bullet: '* '
msgid ""
"The <span class=\"guilabel\">Language</span> option allows you to change the "
"main language of the interface."
msgstr ""

#. type: Plain text
#, no-wrap
msgid ""
"  Text that is not translated yet will appear in English. You can [[help\n"
"  to translate more text|contribute/how/translate]].\n"
msgstr ""

#. type: Bullet: '* '
msgid ""
"The <span class=\"guilabel\">Keyboard Layout</span> option allows you to "
"change the layout of the keyboard. For example to switch to an *AZERTY* "
"keyboard which is common in France."
msgstr ""

#. type: Plain text
#, no-wrap
msgid ""
"  You will still be able to switch between different keyboard layouts from the\n"
"  desktop after starting Tails.\n"
msgstr ""

#. type: Plain text
#, no-wrap
msgid "  [[!img introduction_to_gnome_and_the_tails_desktop/keyboard.png link=\"no\" alt=\"Menu in the top-right corner of the desktop to switch between different keyboard layouts\"]]\n"
msgstr ""

#. type: Bullet: '* '
msgid ""
"The <span class=\"guilabel\">Formats</span> option allows you to change the "
"date and time format, first day of the week, measurement units, and default "
"paper size according to the standards in use in a country."
msgstr ""

#. type: Plain text
#, no-wrap
msgid ""
"  For example, the USA and the United Kingdom, two English-speaking countries,\n"
"  have different standards:\n"
msgstr ""

#. type: Plain text
#, no-wrap
msgid ""
"  <table>\n"
"  <tr><th></th><th>USA</th><th>United Kingdom</th></tr>\n"
"  <tr><td>Date & time</td><td>3/17/2017 3:56 PM</td><td>17/03/2017 15:56</td></tr>\n"
"  <tr><td>First day of the week</td><td>Sunday</td><td>Monday</td></tr>\n"
"  <tr><td>Unit system</td><td>Imperial</td><td>Metric</td></tr>\n"
"  <tr><td>Paper size</td><td>Letter</td><td>A4</td></tr>\n"
"  </table>\n"
msgstr ""

#. type: Plain text
#, no-wrap
msgid ""
"  With this option you can also display the calendar in a different language\n"
"  than the main language. For example, to display a US calendar, with weeks\n"
"  starting on Sunday, when the main language is Russian.\n"
msgstr ""

#. type: Plain text
#, no-wrap
msgid "  [[!img US_calendar_in_Russian.png link=\"no\" alt=\"\"]]\n"
msgstr ""

#. type: Plain text
#, no-wrap
msgid "<a id=\"persistence\"></a>\n"
msgstr "<a id=\"persistence\"></a>\n"

#. type: Title =
#, no-wrap
msgid "Persistent Storage"
msgstr ""

#. type: Plain text
msgid ""
"If a [[Persistent Storage|first_steps/persistence]] is detected on the USB "
"stick, an additional section appears in the Welcome Screen below the "
"**Language & Region** section:"
msgstr ""

#. type: Plain text
#, no-wrap
msgid "[[!img persistence.png link=\"no\" alt=\"\"]]\n"
msgstr ""

#. type: Plain text
msgid ""
"To unlock the Persistent Storage, enter your passphrase and click **Unlock**."
msgstr ""

#. type: Plain text
msgid ""
"To create a Persistent Storage, see our the instructions to [[create a "
"Persistent Storage|install/win/usb#create-persistence]] in our installation "
"instructions and our [[documentation on the Persistent Storage|persistence]]."
msgstr ""

#. type: Plain text
#, fuzzy, no-wrap
#| msgid "<a id=\"boot_menu\"></a>\n"
msgid "<a id=\"additional\"></a>\n"
msgstr "<a id=\"boot_menu\"></a>\n"

#. type: Title =
#, no-wrap
msgid "Additional settings"
msgstr ""

#. type: Plain text
msgid ""
"Tails is configured with care to be as safe as possible by default. But, "
"depending on your situation, you can change one of the following settings "
"from the Welcome Screen."
msgstr ""

#. type: Plain text
#, no-wrap
msgid "[[!img additional.png link=\"no\" alt=\"Additional settings of the Welcome Screen\"]]\n"
msgstr ""

#. type: Bullet: '- '
msgid ""
"Set an <span class=\"guilabel\">Administration Password</span> to be able to "
"perform administrative tasks like installing additional software or "
"accessing the internal hard disks of the computer."
msgstr ""

#. type: Plain text
#, fuzzy, no-wrap
#| msgid "[[Administration password|administration_password]]"
msgid "  [[See our documentation about the administration password.|administration_password]]\n"
msgstr "[[Senha para administração|administration_password]]"

#. type: Bullet: '- '
msgid ""
"Disable <span class=\"guilabel\">MAC Address Spoofing</span> to prevent "
"connectivity problems with your network interfaces."
msgstr ""

#. type: Plain text
#, fuzzy, no-wrap
#| msgid "[[MAC address spoofing|mac_spoofing]]"
msgid "  [[See our documentation about MAC address spoofing.|mac_spoofing]]\n"
msgstr "[[Mudança de endereço MAC|mac_spoofing]]"

#. type: Bullet: '- '
msgid ""
"Change the <span class=\"guilabel\">Network Configuration</span> to either:"
msgstr ""

#. type: Bullet: '  - '
msgid "Connect directly to the Tor network (default)."
msgstr ""

#. type: Bullet: '  - '
msgid "Configure a Tor bridge or local proxy:"
msgstr ""

#. type: Bullet: '    - '
msgid ""
"If you want to use Tor bridges because your Internet connection is censored "
"or you want to hide the fact that you are using Tor."
msgstr ""

#. type: Bullet: '    - '
msgid "If you need to use a local proxy to access the Internet."
msgstr ""

#. type: Plain text
#, no-wrap
msgid ""
"    After starting Tails and connecting to a network, an assistant will\n"
"    guide you through the configuration of Tor.\n"
msgstr ""

#. type: Plain text
#, no-wrap
msgid "    [[See our documentation about Tor bridges.|bridge_mode]]\n"
msgstr ""

#. type: Bullet: '  - '
msgid ""
"Disable all networking if you want to work completely offline with "
"additional security."
msgstr ""

#. type: Title =
#, no-wrap
msgid "Keyboard shortcuts"
msgstr ""

#. type: Plain text
#, no-wrap
msgid ""
"<table>\n"
"<tr><td><span class=\"keycap\">Alt+L</span></td><td><span class=\"guilabel\">Language</td></tr>\n"
"<tr><td><span class=\"keycap\">Alt+K</span></td><td><span class=\"guilabel\">Keyboard Layout</td></tr>\n"
"<tr><td><span class=\"keycap\">Alt+F</span></td><td><span class=\"guilabel\">Formats</td></tr>\n"
"<tr><td><span class=\"keycap\">Alt+P</span></td><td><span class=\"guilabel\">Persistent Storage</td></tr>\n"
"<tr><td><span class=\"keycap\">Alt+A</span></td><td><span class=\"guilabel\">Additional Settings</td></tr>\n"
"<tr><td><span class=\"keycap\">Ctrl+Shift+A</span></td><td><span class=\"guilabel\">Administration Password</td></tr>\n"
"<tr><td><span class=\"keycap\">Ctrl+Shift+M</span></td><td><span class=\"guilabel\">MAC Address Spoofing</td></tr>\n"
"<tr><td><span class=\"keycap\">Ctrl+Shift+N</span></td><td><span class=\"guilabel\">Network Configuration</td></tr>\n"
"<tr><td><span class=\"keycap\">Alt+S</td><td><span class=\"guilabel\">Start Tails</td></tr>\n"
"</table>\n"
msgstr ""

#~ msgid ""
#~ "<a id=\"boot_loader_menu\"></a>\n"
#~ "<a id=\"boot_menu\"></a> <!-- for backward compatibility -->\n"
#~ msgstr ""
#~ "<a id=\"boot_loader_menu\"></a>\n"
#~ "<a id=\"boot_menu\"></a> <!-- for backward compatibility -->\n"

#, fuzzy
#~| msgid "Using the <span class=\"application\">boot menu</span>\n"
#~ msgid "Using the <span class=\"application\">Boot Loader Menu</span>\n"
#~ msgstr "Usando o <span class=\"application\">menu de boot</span>\n"

#, fuzzy
#~| msgid ""
#~| "The <span class=\"application\">boot menu</span> is the first screen to "
#~| "appear\n"
#~| "when Tails starts.\n"
#~ msgid ""
#~ "The <span class=\"application\">Boot Loader Menu</span> is the first "
#~ "screen to appear\n"
#~ "when Tails starts.\n"
#~ msgstr ""
#~ "O <span class=\"application\">menu de boot</span> é a primeira tela a "
#~ "aparecer\n"
#~ "quando Tails é iniciado.\n"

#~ msgid "<div class=\"tip\">\n"
#~ msgstr "<div class=\"tip\">\n"

#, fuzzy
#~| msgid ""
#~| "The <span class=\"guilabel\">failsafe</span> mode disables some features "
#~| "of the\n"
#~| "kernel and might work better on some computers. You can try this option "
#~| "if you\n"
#~| "think you are experiencing errors related to hardware compatibility "
#~| "while\n"
#~| "starting Tails.\n"
#~ msgid ""
#~ "<p>The <span class=\"guilabel\">Troubleshooting Mode</span> disables some "
#~ "features of the\n"
#~ "Linux kernel and might work better on some computers. You can try this "
#~ "option if you\n"
#~ "think you are experiencing errors related to hardware compatibility "
#~ "while\n"
#~ "starting Tails.</p>\n"
#~ msgstr ""
#~ "O modo <span class=\"guilabel\">failsafe</span> desabilita algumas "
#~ "funcionalidades\n"
#~ "do kernel e pode funcionar melhor em alguns computadores. Você pode "
#~ "tentar esta\n"
#~ "opção se você acha que está experienciando erros relacionados a "
#~ "compatibilidade de\n"
#~ "hardware ao iniciar o Tails.\n"

#~ msgid "</div>\n"
#~ msgstr "</div>\n"

#, fuzzy
#~| msgid ""
#~| "To add a boot option, press <span class=\"keycap\">Tab</span> when the "
#~| "<span class=\"application\">boot menu</span> appears. A list of boot "
#~| "options appears at the bottom of the screen."
#~ msgid ""
#~ "To add a boot option, press <span class=\"keycap\">Tab</span> when the "
#~ "<span class=\"application\">Boot Loader Menu</span> appears. A list of "
#~ "boot options appears at the bottom of the screen."
#~ msgstr ""
#~ "Para adicionar uma opção de boot, pressione <span class=\"keycap\">Tab</"
#~ "span> quando o <span class=\"application\">menu de boot</span> aparecer. "
#~ "Uma lista de opções de boot aparecerão na parte de baixo da tela."

#, fuzzy
#~| msgid ""
#~| "[[!img boot-menu-with-options.png link=no alt=\"Black screen with Debian "
#~| "live\n"
#~| "artwork. 'Boot menu' with two options 'Live' and 'Live (failsafe)'. At "
#~| "the\n"
#~| "bottom, a list of options ending with 'noautologin quiet_'\"]]\n"
#~ msgid ""
#~ "[[!img boot-menu-with-options.png link=no alt=\"Black screen with Tails\n"
#~ "artwork. Boot Loader Menu with two options 'Tails' and 'Tails "
#~ "(Troubleshooting Mode)'.\n"
#~ "At the bottom, a list of options ending with 'vsyscall=none quiet_'\"]]\n"
#~ msgstr ""
#~ "[[!img boot-menu-with-options.png link=no alt=\"Tela preta com a arte do "
#~ "Tails.\n"
#~ "'Menu de boot' com duas opções 'Live' e 'Live (failsafe)'. Na parte de "
#~ "baixo,\n"
#~ "uma lista de opções que termina com 'noautologin quiet_'\"]]\n"

#~ msgid ""
#~ "Press <span class=\"keycap\">Space</span>, and type the boot option that "
#~ "you want to add."
#~ msgstr ""
#~ "Precione <span class=\"keycap\">Espaço</span>, e digite a opção de boot "
#~ "que você quer adicionar."

#~ msgid ""
#~ "If you want to add more than one boot option, type them one after the "
#~ "other, and separate them by a <span class=\"keycap\">Space</span>."
#~ msgstr ""
#~ "Se você quiser adicionar mais de uma opção de boot, digite-as uma após a "
#~ "outra, e separe-as por um <span class=\"keycap\">Espaço</span>."

#~ msgid "Then press <span class=\"keycap\">Enter</span> to start Tails."
#~ msgstr ""
#~ "A seguir presione <span class=\"keycap\">Enter</span> para iniciar o "
#~ "Tails."

#~ msgid ""
#~ "<a id=\"greeter\"></a>\n"
#~ "<a id=\"tails_greeter\"></a>\n"
#~ msgstr ""
#~ "<a id=\"greeter\"></a>\n"
#~ "<a id=\"tails_greeter\"></a>\n"

#~ msgid "Using <span class=\"application\">Tails Greeter</span>\n"
#~ msgstr "Usando o <span class=\"application\">Tails Greeter</span>\n"

#, fuzzy
#~| msgid ""
#~| "<span class=\"application\">Tails Greeter</span> is the set of dialogs "
#~| "that\n"
#~| "appear after the <span class=\"application\">boot menu</span>, but "
#~| "before the\n"
#~| "<span class=\"application\">GNOME Desktop</span> appears. This is how to "
#~| "first\n"
#~| "screen of <span class=\"application\">Tails Greeter</span> looks like:\n"
#~ msgid ""
#~ "<span class=\"application\">Tails Greeter</span>\n"
#~ "appears after the <span class=\"application\">Boot Loader Menu</span>, "
#~ "but before the\n"
#~ "<span class=\"application\">GNOME Desktop</span>:\n"
#~ msgstr ""
#~ "<span class=\"application\">Tails Greeter</span> é um conjunto de "
#~ "diálogos que\n"
#~ "aparecem após o <span class=\"application\">menu de boot</span>, mas "
#~ "antes que\n"
#~ "o <span class=\"application\">GNOME Desktop</span> apareça. É assim que a "
#~ "primeira\n"
#~ "tela do <span class=\"application\">Tails Greeter</span> se parece:\n"

#~ msgid ""
#~ "**To start Tails in languages other than English**, select the one you\n"
#~ "want from the menu at the bottom of the screen. You can also adapt\n"
#~ "your country and keyboard layout. When you do that, <span class="
#~ "\"application\">Tails Greeter</span> itself\n"
#~ "switches language.\n"
#~ msgstr ""
#~ "**Para iniciar o Tails em outros idiomas que não inglês**, selecione o\n"
#~ "idioma que você quer a partir do menu na parte de baixo da tela. Você\n"
#~ "também pode adaptar seu país e leiaute de teclado. Quando você faz\n"
#~ "isso, é o <span class=\"application\">Tails Greeter</span> que faz a\n"
#~ "mudança do idioma de fato.\n"

#~ msgid ""
#~ "**To set more options**, click on the <span class=\"button\">Yes</span> "
#~ "button.\n"
#~ "Then click on the <span class=\"button\">Forward</span> button.\n"
#~ msgstr ""
#~ "**Para configurar mais opções**, clique no botão <span class=\"button"
#~ "\">Yes</span>.\n"
#~ "Em seguida clique no botão <span class=\"button\">Forward</span>.\n"

#, fuzzy
#~| msgid ""
#~| "  - [[Network configuration|network_configuration]]\n"
#~| "    - [[Tor bridge mode|bridge_mode]]\n"
#~ msgid ""
#~ "  - [[Network configuration|network_configuration]]\n"
#~ "    - [[Tor bridge mode|bridge_mode]]\n"
#~ "    - [[Disabling all networking (offline_mode)|offline_mode]]\n"
#~ "  - [[Encrypted persistence|doc/first_steps/persistence/use]]\n"
#~ msgstr ""
#~ "  - [[Configuração de rede|network_configuration]]\n"
#~ "    - [[Modo Tor bridge|bridge_mode]]\n"

#, fuzzy
#~| msgid ""
#~| "Here is a list of options that you can add to the <span class="
#~| "\"application\">boot\n"
#~| "menu</span>:\n"
#~ msgid ""
#~ "Here is a list of options that you can add to the <span class="
#~ "\"application\">Boot\n"
#~ "Loader Menu</span>:\n"
#~ msgstr ""
#~ "Aqui está uma lista de opções que você pode adicionar ao <span class="
#~ "\"application\">menu\n"
#~ "de boot</span>:\n"

#~ msgid "Problems booting?\n"
#~ msgstr "Problemas ao iniciar?\n"

#~ msgid ""
#~ "If you have problems booting Tails, please read the [[following "
#~ "guidelines|doc/first_steps/bug_reporting/tails_does_not_start]]."
#~ msgstr ""
#~ "Se você tem problemas ao iniciar o Tails, por favor leia as [[seguintes "
#~ "diretivas|doc/first_steps/bug_reporting/tails_does_not_start]]."

#~ msgid "[[Windows camouflage|windows_camouflage]]"
#~ msgstr "[[Camuflagem Windows|windows_camouflage]]"

#~ msgid ""
#~ "<span class=\"command\">truecrypt</span>, to enable [[TrueCrypt|"
#~ "encryption_and_privacy/truecrypt]]"
#~ msgstr ""
#~ "<span class=\"command\">truecrypt</span>, para habilitar [[TrueCrypt|"
#~ "encryption_and_privacy/truecrypt]]"<|MERGE_RESOLUTION|>--- conflicted
+++ resolved
@@ -7,13 +7,8 @@
 msgstr ""
 "Project-Id-Version: PACKAGE VERSION\n"
 "Report-Msgid-Bugs-To: tails-l10n@boum.org\n"
-<<<<<<< HEAD
 "POT-Creation-Date: 2020-04-23 16:49+0000\n"
 "PO-Revision-Date: 2019-12-22 21:03+0000\n"
-=======
-"POT-Creation-Date: 2020-04-07 17:04+0200\n"
-"PO-Revision-Date: 2020-04-23 09:35+0000\n"
->>>>>>> abd3dc78
 "Last-Translator: emmapeel <emma.peel@riseup.net>\n"
 "Language-Team: Portuguese <http://translate.tails.boum.org/projects/tails/"
 "welcome_screen/pt/>\n"
@@ -26,7 +21,6 @@
 
 #. type: Plain text
 #, fuzzy, no-wrap
-#| msgid "[[!meta title=\"Startup options\"]]\n"
 msgid "[[!meta title=\"Welcome Screen\"]]\n"
 msgstr "[[!meta title=\"Opções de Inicialização\"]]\n"
 
@@ -38,10 +32,6 @@
 
 #. type: Plain text
 #, fuzzy
-#| msgid ""
-#| "When starting Tails, you can specify startup options to alter some of its "
-#| "basic functioning. The two ways of specifying startup options are the "
-#| "following:"
 msgid ""
 "You can use the Welcome Screen to specify startup options that alter some of "
 "the basic functioning of Tails."
@@ -52,9 +42,6 @@
 
 #. type: Plain text
 #, fuzzy, no-wrap
-#| msgid ""
-#| "[[!img tails-greeter-welcome-to-tails.png link=no alt=\"Welcome to Tails. More\n"
-#| "options? Yes, and No toggle button, and Login button.\"]]\n"
 msgid "[[!img welcome-screen.png link=no alt=\"Welcome to Tails!\"]]\n"
 msgstr ""
 "[[!img tails-greeter-welcome-to-tails.png link=no alt=\"Bem vindo/a ao Tails. Mais\n"
@@ -62,10 +49,6 @@
 
 #. type: Plain text
 #, fuzzy, no-wrap
-#| msgid ""
-#| "**To start Tails without options**, click on the\n"
-#| "<span class=\"button\">Login</span> button, or just press\n"
-#| "<span class=\"keycap\">Enter</span>.\n"
 msgid ""
 "To start Tails without options, click on the\n"
 "<span class=\"button\">Start Tails</span> button.\n"
@@ -81,7 +64,6 @@
 
 #. type: Plain text
 #, fuzzy, no-wrap
-#| msgid "<a id=\"boot_menu\"></a>\n"
 msgid "<a id=\"accessibility\"></a>\n"
 msgstr "<a id=\"boot_menu\"></a>\n"
 
@@ -107,7 +89,6 @@
 
 #. type: Plain text
 #, fuzzy, no-wrap
-#| msgid "<a id=\"boot_menu\"></a>\n"
 msgid "<a id=\"locale\"></a>\n"
 msgstr "<a id=\"boot_menu\"></a>\n"
 
@@ -118,10 +99,6 @@
 
 #. type: Plain text
 #, fuzzy
-#| msgid ""
-#| "Here is a list of options that you can set using <span class=\"application"
-#| "\">Tails\n"
-#| "Greeter</span>:\n"
 msgid ""
 "You can configure Tails depending on your language and location from the "
 "Welcome Screen."
@@ -242,7 +219,6 @@
 
 #. type: Plain text
 #, fuzzy, no-wrap
-#| msgid "<a id=\"boot_menu\"></a>\n"
 msgid "<a id=\"additional\"></a>\n"
 msgstr "<a id=\"boot_menu\"></a>\n"
 
@@ -272,7 +248,6 @@
 
 #. type: Plain text
 #, fuzzy, no-wrap
-#| msgid "[[Administration password|administration_password]]"
 msgid "  [[See our documentation about the administration password.|administration_password]]\n"
 msgstr "[[Senha para administração|administration_password]]"
 
@@ -284,7 +259,6 @@
 
 #. type: Plain text
 #, fuzzy, no-wrap
-#| msgid "[[MAC address spoofing|mac_spoofing]]"
 msgid "  [[See our documentation about MAC address spoofing.|mac_spoofing]]\n"
 msgstr "[[Mudança de endereço MAC|mac_spoofing]]"
 
@@ -358,15 +332,10 @@
 #~ "<a id=\"boot_menu\"></a> <!-- for backward compatibility -->\n"
 
 #, fuzzy
-#~| msgid "Using the <span class=\"application\">boot menu</span>\n"
 #~ msgid "Using the <span class=\"application\">Boot Loader Menu</span>\n"
 #~ msgstr "Usando o <span class=\"application\">menu de boot</span>\n"
 
 #, fuzzy
-#~| msgid ""
-#~| "The <span class=\"application\">boot menu</span> is the first screen to "
-#~| "appear\n"
-#~| "when Tails starts.\n"
 #~ msgid ""
 #~ "The <span class=\"application\">Boot Loader Menu</span> is the first "
 #~ "screen to appear\n"
@@ -380,14 +349,6 @@
 #~ msgstr "<div class=\"tip\">\n"
 
 #, fuzzy
-#~| msgid ""
-#~| "The <span class=\"guilabel\">failsafe</span> mode disables some features "
-#~| "of the\n"
-#~| "kernel and might work better on some computers. You can try this option "
-#~| "if you\n"
-#~| "think you are experiencing errors related to hardware compatibility "
-#~| "while\n"
-#~| "starting Tails.\n"
 #~ msgid ""
 #~ "<p>The <span class=\"guilabel\">Troubleshooting Mode</span> disables some "
 #~ "features of the\n"
@@ -409,10 +370,6 @@
 #~ msgstr "</div>\n"
 
 #, fuzzy
-#~| msgid ""
-#~| "To add a boot option, press <span class=\"keycap\">Tab</span> when the "
-#~| "<span class=\"application\">boot menu</span> appears. A list of boot "
-#~| "options appears at the bottom of the screen."
 #~ msgid ""
 #~ "To add a boot option, press <span class=\"keycap\">Tab</span> when the "
 #~ "<span class=\"application\">Boot Loader Menu</span> appears. A list of "
@@ -423,12 +380,6 @@
 #~ "Uma lista de opções de boot aparecerão na parte de baixo da tela."
 
 #, fuzzy
-#~| msgid ""
-#~| "[[!img boot-menu-with-options.png link=no alt=\"Black screen with Debian "
-#~| "live\n"
-#~| "artwork. 'Boot menu' with two options 'Live' and 'Live (failsafe)'. At "
-#~| "the\n"
-#~| "bottom, a list of options ending with 'noautologin quiet_'\"]]\n"
 #~ msgid ""
 #~ "[[!img boot-menu-with-options.png link=no alt=\"Black screen with Tails\n"
 #~ "artwork. Boot Loader Menu with two options 'Tails' and 'Tails "
@@ -471,14 +422,6 @@
 #~ msgstr "Usando o <span class=\"application\">Tails Greeter</span>\n"
 
 #, fuzzy
-#~| msgid ""
-#~| "<span class=\"application\">Tails Greeter</span> is the set of dialogs "
-#~| "that\n"
-#~| "appear after the <span class=\"application\">boot menu</span>, but "
-#~| "before the\n"
-#~| "<span class=\"application\">GNOME Desktop</span> appears. This is how to "
-#~| "first\n"
-#~| "screen of <span class=\"application\">Tails Greeter</span> looks like:\n"
 #~ msgid ""
 #~ "<span class=\"application\">Tails Greeter</span>\n"
 #~ "appears after the <span class=\"application\">Boot Loader Menu</span>, "
@@ -516,9 +459,6 @@
 #~ "Em seguida clique no botão <span class=\"button\">Forward</span>.\n"
 
 #, fuzzy
-#~| msgid ""
-#~| "  - [[Network configuration|network_configuration]]\n"
-#~| "    - [[Tor bridge mode|bridge_mode]]\n"
 #~ msgid ""
 #~ "  - [[Network configuration|network_configuration]]\n"
 #~ "    - [[Tor bridge mode|bridge_mode]]\n"
@@ -529,10 +469,6 @@
 #~ "    - [[Modo Tor bridge|bridge_mode]]\n"
 
 #, fuzzy
-#~| msgid ""
-#~| "Here is a list of options that you can add to the <span class="
-#~| "\"application\">boot\n"
-#~| "menu</span>:\n"
 #~ msgid ""
 #~ "Here is a list of options that you can add to the <span class="
 #~ "\"application\">Boot\n"
