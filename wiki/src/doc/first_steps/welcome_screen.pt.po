# SOME DESCRIPTIVE TITLE
# Copyright (C) YEAR Free Software Foundation, Inc.
# This file is distributed under the same license as the PACKAGE package.
# FIRST AUTHOR <EMAIL@ADDRESS>, YEAR.
#
msgid ""
msgstr ""
"Project-Id-Version: PACKAGE VERSION\n"
"Report-Msgid-Bugs-To: tails-l10n@boum.org\n"
<<<<<<< HEAD
"POT-Creation-Date: 2020-06-25 02:00+0000\n"
"PO-Revision-Date: 2019-12-22 21:03+0000\n"
"Last-Translator: emmapeel <emma.peel@riseup.net>\n"
=======
"POT-Creation-Date: 2020-04-23 16:49+0000\n"
"PO-Revision-Date: 2020-06-30 21:16+0000\n"
"Last-Translator: julho <julho@riseup.net>\n"
>>>>>>> 6f51c0dc
"Language-Team: Portuguese <http://translate.tails.boum.org/projects/tails/"
"welcome_screen/pt/>\n"
"Language: pt\n"
"MIME-Version: 1.0\n"
"Content-Type: text/plain; charset=UTF-8\n"
"Content-Transfer-Encoding: 8bit\n"
"Plural-Forms: nplurals=2; plural=n != 1;\n"
"X-Generator: Weblate 3.5.1\n"

#. type: Plain text
#, fuzzy, no-wrap
msgid "[[!meta title=\"Welcome Screen\"]]\n"
msgstr "[[!meta title=\"Opções de Inicialização\"]]\n"

#. type: Plain text
msgid ""
"The Welcome Screen appears after the Boot Loader, but before the GNOME "
"Desktop."
msgstr ""

#. type: Plain text
#, fuzzy
msgid ""
"You can use the Welcome Screen to specify startup options that alter some of "
"the basic functioning of Tails."
msgstr ""
"Ao iniciar o Tails, você pode especificar opções de inicialização para "
"alterar partes do seu funcionamento básico. As duas formas de especificar "
"opções de inicialização são as seguintes:"

#. type: Plain text
#, fuzzy, no-wrap
msgid "[[!img welcome-screen.png link=no alt=\"Welcome to Tails!\"]]\n"
msgstr ""
"[[!img tails-greeter-welcome-to-tails.png link=no alt=\"Bem vindo/a ao Tails. Mais\n"
"opções? Botão Sim e Não, e botão de Login.\"]]\n"

#. type: Plain text
#, fuzzy, no-wrap
msgid ""
"To start Tails without options, click on the\n"
"<span class=\"button\">Start Tails</span> button.\n"
msgstr ""
"**Para iniciar o Tails sem opções**, clique no botão de \n"
"<span class=\"button\">Login</span>, ou simplesmente\n"
"pressione <span class=\"keycap\">Enter</span>.\n"

#. type: Plain text
#, fuzzy, no-wrap
#| msgid "<div class=\"tip\">\n"
msgid "<div class=\"note\">\n"
msgstr "<div class=\"tip\">\n"

#. type: Plain text
#, no-wrap
msgid ""
"<p>To store the settings of the Welcome Screen across different Tails sessions,\n"
"turn on the [[Welcome Screen|doc/first_steps/persistence/configure#welcome_screen]]\n"
"feature of the Persistent Storage.</p>\n"
msgstr ""

#. type: Plain text
#, no-wrap
msgid ""
"<p>With this feature turned on, unlock your Persistent Storage to\n"
"restore your settings in the Welcome Screen.</p>\n"
msgstr ""

#. type: Plain text
#, no-wrap
msgid "<!-- Remove this note once #17136 is closed. -->\n"
msgstr ""

#. type: Plain text
#, no-wrap
msgid ""
"<p><strong>Beta</strong>: In Tails 4.8, only the additional setting to\n"
"enable the Unsafe Browser is made persistent.</p>\n"
msgstr ""

#. type: Plain text
#, no-wrap
msgid "</div>\n"
msgstr "</div>\n"

#. type: Plain text
#, fuzzy, no-wrap
#| msgid "[[!toc levels=1]]\n"
msgid "[[!toc levels=2]]\n"
msgstr "[[!toc levels=1]]\n"

#. type: Plain text
#, no-wrap
msgid "<a id=\"accessibility\"></a>\n"
msgstr "<a id=\"accessibility\"></a>\n"

#. type: Title =
#, no-wrap
msgid "Assistive technologies"
msgstr ""

#. type: Plain text
msgid ""
"You can activate assistive technologies, like a screen reader or large text, "
"from the universal access menu (the"
msgstr ""

#. type: Plain text
#, no-wrap
msgid "[[!img lib/preferences-desktop-accessibility.png alt=\"Accessibility Menu\" class=\"symbolic\" link=\"no\"]]\n"
msgstr ""

#. type: Plain text
msgid "icon which looks like a person) in the top bar."
msgstr ""

#. type: Plain text
#, no-wrap
msgid "<a id=\"locale\"></a>\n"
msgstr "<a id=\"locale\"></a>\n"

#. type: Title =
#, no-wrap
msgid "Language & region"
msgstr ""

#. type: Plain text
#, fuzzy
msgid ""
"You can configure Tails depending on your language and location from the "
"Welcome Screen."
msgstr ""
"Aqui está uma lista de aplicações que você pode configurar usando o <span "
"class=\"application\">Tails\n"
"Greeter</span>:\n"

#. type: Plain text
#, fuzzy, no-wrap
msgid "[[!img locale.png link=\"no\" alt=\"\"]]\n"
msgstr ""
"[[!img tails-greeter-welcome-to-tails.png link=no alt=\"Bem vindo/a ao Tails. Mais\n"
"opções? Botão Sim e Não, e botão de Login.\"]]\n"

#. type: Bullet: '* '
msgid ""
"The <span class=\"guilabel\">Language</span> option allows you to change the "
"main language of the interface."
msgstr ""

#. type: Plain text
#, no-wrap
msgid ""
"  Text that is not translated yet will appear in English. You can [[help\n"
"  to translate more text|contribute/how/translate]].\n"
msgstr ""

#. type: Bullet: '* '
msgid ""
"The <span class=\"guilabel\">Keyboard Layout</span> option allows you to "
"change the layout of the keyboard. For example to switch to an *AZERTY* "
"keyboard which is common in France."
msgstr ""

#. type: Plain text
#, no-wrap
msgid ""
"  You will still be able to switch between different keyboard layouts from the\n"
"  desktop after starting Tails.\n"
msgstr ""

#. type: Plain text
#, no-wrap
msgid "  [[!img introduction_to_gnome_and_the_tails_desktop/keyboard.png link=\"no\" alt=\"Keyboard Menu\"]]\n"
msgstr ""

#. type: Bullet: '* '
msgid ""
"The <span class=\"guilabel\">Formats</span> option allows you to change the "
"date and time format, first day of the week, measurement units, and default "
"paper size according to the standards in use in a country."
msgstr ""

#. type: Plain text
#, no-wrap
msgid ""
"  For example, the USA and the United Kingdom, two English-speaking countries,\n"
"  have different standards:\n"
msgstr ""

#. type: Plain text
#, no-wrap
msgid ""
"  <table>\n"
"  <tr><th></th><th>USA</th><th>United Kingdom</th></tr>\n"
"  <tr><td>Date & time</td><td>3/17/2017 3:56 PM</td><td>17/03/2017 15:56</td></tr>\n"
"  <tr><td>First day of the week</td><td>Sunday</td><td>Monday</td></tr>\n"
"  <tr><td>Unit system</td><td>Imperial</td><td>Metric</td></tr>\n"
"  <tr><td>Paper size</td><td>Letter</td><td>A4</td></tr>\n"
"  </table>\n"
msgstr ""

#. type: Plain text
#, no-wrap
msgid ""
"  With this option you can also display the calendar in a different language\n"
"  than the main language. For example, to display a US calendar, with weeks\n"
"  starting on Sunday, when the main language is Russian.\n"
msgstr ""

#. type: Plain text
#, no-wrap
msgid "  [[!img US_calendar_in_Russian.png link=\"no\" alt=\"\"]]\n"
msgstr "  [[!img US_calendar_in_Russian.png link=\"no\" alt=\"\"]]\n"

#. type: Plain text
#, no-wrap
msgid "<a id=\"persistence\"></a>\n"
msgstr "<a id=\"persistence\"></a>\n"

#. type: Title =
#, no-wrap
msgid "Persistent Storage"
msgstr ""

#. type: Plain text
msgid ""
"If a [[Persistent Storage|first_steps/persistence]] is detected on the USB "
"stick, an additional section appears in the Welcome Screen below the "
"**Language & Region** section:"
msgstr ""

#. type: Plain text
#, no-wrap
msgid "[[!img persistence.png link=\"no\" alt=\"\"]]\n"
msgstr "[[!img persistence.png link=\"no\" alt=\"\"]]\n"

#. type: Plain text
msgid ""
"To unlock the Persistent Storage, enter your passphrase and click **Unlock**."
msgstr ""

#. type: Plain text
msgid ""
"To create a Persistent Storage, see our the instructions to [[create a "
"Persistent Storage|install/win/usb#create-persistence]] in our installation "
"instructions and our [[documentation on the Persistent Storage|persistence]]."
msgstr ""

#. type: Plain text
#, no-wrap
msgid "<a id=\"additional\"></a>\n"
msgstr "<a id=\"additional\"></a>\n"

#. type: Title =
#, no-wrap
msgid "Additional settings"
msgstr ""

#. type: Plain text
msgid ""
"Tails is configured with care to be as safe as possible by default. But, "
"depending on your situation, you can change one of the following settings "
"from the Welcome Screen."
msgstr ""

#. type: Plain text
#, fuzzy, no-wrap
msgid "[[!img additional.png link=\"no\" alt=\"\"]]\n"
msgstr ""
"[[!img tails-greeter-welcome-to-tails.png link=no alt=\"Bem vindo/a ao Tails. Mais\n"
"opções? Botão Sim e Não, e botão de Login.\"]]\n"

#. type: Title -
#, no-wrap
msgid "Administration Password"
msgstr ""

#. type: Plain text
#, no-wrap
msgid ""
"Set an <span class=\"guilabel\">Administration Password</span> to be\n"
"able to perform administrative tasks like installing additional\n"
"software or accessing the internal hard disks of the computer.\n"
msgstr ""

#. type: Plain text
#, fuzzy
msgid ""
"See our documentation about [[the administration password and its security "
"implications|administration_password]]."
msgstr "[[Senha para administração|administration_password]]"

#. type: Title -
#, no-wrap
msgid "MAC Address Spoofing"
msgstr ""

#. type: Plain text
#, no-wrap
msgid ""
"Disable <span class=\"guilabel\">MAC Address Spoofing</span> to prevent\n"
"connectivity problems with your network interfaces.\n"
msgstr ""

#. type: Plain text
#, fuzzy
msgid "See our documentation about [[MAC address spoofing|mac_spoofing]]."
msgstr "[[Mudança de endereço MAC|mac_spoofing]]"

#. type: Title -
#, no-wrap
msgid "Network Configuration"
msgstr ""

#. type: Plain text
#, no-wrap
msgid "Change the <span class=\"guilabel\">Network Configuration</span> to either:\n"
msgstr ""

#. type: Plain text
msgid "- Connect directly to the Tor network (default)."
msgstr ""

#. type: Plain text
msgid "- Configure a Tor bridge or local proxy:"
msgstr ""

#. type: Bullet: '  - '
msgid ""
"If you want to use Tor bridges because your Internet connection is censored "
"or you want to hide the fact that you are using Tor."
msgstr ""

#. type: Bullet: '  - '
msgid "If you need to use a local proxy to access the Internet."
msgstr ""

#. type: Plain text
#, no-wrap
msgid ""
"  After starting Tails and connecting to a network, an assistant will\n"
"  guide you through the configuration of Tor.\n"
msgstr ""

#. type: Plain text
#, fuzzy, no-wrap
msgid "  See our documentation about [[Tor bridges|bridge_mode]].\n"
msgstr "[[Mudança de endereço MAC|mac_spoofing]]"

#. type: Bullet: '- '
msgid ""
"Disable all networking if you want to work completely offline with "
"additional security."
msgstr ""

#. type: Title -
#, no-wrap
msgid "Unsafe Browser"
msgstr ""

#. type: Plain text
msgid ""
"Enable the ** *Unsafe Browser* ** to log in to a captive portal before "
"starting Tor."
msgstr ""

#. type: Plain text
msgid ""
"See our documentation about [[the *Unsafe Browser* and its security "
"implications|anonymous_internet/unsafe_browser]]."
msgstr ""

#. type: Title =
#, no-wrap
msgid "Keyboard shortcuts"
msgstr ""

#. type: Plain text
#, no-wrap
msgid ""
"<table>\n"
"<tr><td><span class=\"keycap\">Alt+L</span></td><td><span class=\"guilabel\">Language</td></tr>\n"
"<tr><td><span class=\"keycap\">Alt+K</span></td><td><span class=\"guilabel\">Keyboard Layout</td></tr>\n"
"<tr><td><span class=\"keycap\">Alt+F</span></td><td><span class=\"guilabel\">Formats</td></tr>\n"
"<tr><td><span class=\"keycap\">Alt+P</span></td><td><span class=\"guilabel\">Persistent Storage</td></tr>\n"
"<tr><td><span class=\"keycap\">Alt+A</span></td><td><span class=\"guilabel\">Additional Settings</td></tr>\n"
"<tr><td><span class=\"keycap\">Ctrl+Shift+A</span></td><td><span class=\"guilabel\">Administration Password</td></tr>\n"
"<tr><td><span class=\"keycap\">Ctrl+Shift+M</span></td><td><span class=\"guilabel\">MAC Address Spoofing</td></tr>\n"
"<tr><td><span class=\"keycap\">Ctrl+Shift+N</span></td><td><span class=\"guilabel\">Network Configuration</td></tr>\n"
"<tr><td><span class=\"keycap\">Alt+S</td><td><span class=\"guilabel\">Start Tails</td></tr>\n"
"</table>\n"
msgstr ""

#~ msgid ""
#~ "<a id=\"boot_loader_menu\"></a>\n"
#~ "<a id=\"boot_menu\"></a> <!-- for backward compatibility -->\n"
#~ msgstr ""
#~ "<a id=\"boot_loader_menu\"></a>\n"
#~ "<a id=\"boot_menu\"></a> <!-- for backward compatibility -->\n"

#, fuzzy
#~ msgid "Using the <span class=\"application\">Boot Loader Menu</span>\n"
#~ msgstr "Usando o <span class=\"application\">menu de boot</span>\n"

#, fuzzy
#~ msgid ""
#~ "The <span class=\"application\">Boot Loader Menu</span> is the first "
#~ "screen to appear\n"
#~ "when Tails starts.\n"
#~ msgstr ""
#~ "O <span class=\"application\">menu de boot</span> é a primeira tela a "
#~ "aparecer\n"
#~ "quando Tails é iniciado.\n"

#, fuzzy
#~ msgid ""
#~ "<p>The <span class=\"guilabel\">Troubleshooting Mode</span> disables some "
#~ "features of the\n"
#~ "Linux kernel and might work better on some computers. You can try this "
#~ "option if you\n"
#~ "think you are experiencing errors related to hardware compatibility "
#~ "while\n"
#~ "starting Tails.</p>\n"
#~ msgstr ""
#~ "O modo <span class=\"guilabel\">failsafe</span> desabilita algumas "
#~ "funcionalidades\n"
#~ "do kernel e pode funcionar melhor em alguns computadores. Você pode "
#~ "tentar esta\n"
#~ "opção se você acha que está experienciando erros relacionados a "
#~ "compatibilidade de\n"
#~ "hardware ao iniciar o Tails.\n"

#, fuzzy
#~ msgid ""
#~ "To add a boot option, press <span class=\"keycap\">Tab</span> when the "
#~ "<span class=\"application\">Boot Loader Menu</span> appears. A list of "
#~ "boot options appears at the bottom of the screen."
#~ msgstr ""
#~ "Para adicionar uma opção de boot, pressione <span class=\"keycap\">Tab</"
#~ "span> quando o <span class=\"application\">menu de boot</span> aparecer. "
#~ "Uma lista de opções de boot aparecerão na parte de baixo da tela."

#, fuzzy
#~ msgid ""
#~ "[[!img boot-menu-with-options.png link=no alt=\"Black screen with Tails\n"
#~ "artwork. Boot Loader Menu with two options 'Tails' and 'Tails "
#~ "(Troubleshooting Mode)'.\n"
#~ "At the bottom, a list of options ending with 'vsyscall=none quiet_'\"]]\n"
#~ msgstr ""
#~ "[[!img boot-menu-with-options.png link=no alt=\"Tela preta com a arte do "
#~ "Tails.\n"
#~ "'Menu de boot' com duas opções 'Live' e 'Live (failsafe)'. Na parte de "
#~ "baixo,\n"
#~ "uma lista de opções que termina com 'noautologin quiet_'\"]]\n"

#~ msgid ""
#~ "Press <span class=\"keycap\">Space</span>, and type the boot option that "
#~ "you want to add."
#~ msgstr ""
#~ "Precione <span class=\"keycap\">Espaço</span>, e digite a opção de boot "
#~ "que você quer adicionar."

#~ msgid ""
#~ "If you want to add more than one boot option, type them one after the "
#~ "other, and separate them by a <span class=\"keycap\">Space</span>."
#~ msgstr ""
#~ "Se você quiser adicionar mais de uma opção de boot, digite-as uma após a "
#~ "outra, e separe-as por um <span class=\"keycap\">Espaço</span>."

#~ msgid "Then press <span class=\"keycap\">Enter</span> to start Tails."
#~ msgstr ""
#~ "A seguir presione <span class=\"keycap\">Enter</span> para iniciar o "
#~ "Tails."

#~ msgid ""
#~ "<a id=\"greeter\"></a>\n"
#~ "<a id=\"tails_greeter\"></a>\n"
#~ msgstr ""
#~ "<a id=\"greeter\"></a>\n"
#~ "<a id=\"tails_greeter\"></a>\n"

#~ msgid "Using <span class=\"application\">Tails Greeter</span>\n"
#~ msgstr "Usando o <span class=\"application\">Tails Greeter</span>\n"

#, fuzzy
#~ msgid ""
#~ "<span class=\"application\">Tails Greeter</span>\n"
#~ "appears after the <span class=\"application\">Boot Loader Menu</span>, "
#~ "but before the\n"
#~ "<span class=\"application\">GNOME Desktop</span>:\n"
#~ msgstr ""
#~ "<span class=\"application\">Tails Greeter</span> é um conjunto de "
#~ "diálogos que\n"
#~ "aparecem após o <span class=\"application\">menu de boot</span>, mas "
#~ "antes que\n"
#~ "o <span class=\"application\">GNOME Desktop</span> apareça. É assim que a "
#~ "primeira\n"
#~ "tela do <span class=\"application\">Tails Greeter</span> se parece:\n"

#~ msgid ""
#~ "**To start Tails in languages other than English**, select the one you\n"
#~ "want from the menu at the bottom of the screen. You can also adapt\n"
#~ "your country and keyboard layout. When you do that, <span class="
#~ "\"application\">Tails Greeter</span> itself\n"
#~ "switches language.\n"
#~ msgstr ""
#~ "**Para iniciar o Tails em outros idiomas que não inglês**, selecione o\n"
#~ "idioma que você quer a partir do menu na parte de baixo da tela. Você\n"
#~ "também pode adaptar seu país e leiaute de teclado. Quando você faz\n"
#~ "isso, é o <span class=\"application\">Tails Greeter</span> que faz a\n"
#~ "mudança do idioma de fato.\n"

#~ msgid ""
#~ "**To set more options**, click on the <span class=\"button\">Yes</span> "
#~ "button.\n"
#~ "Then click on the <span class=\"button\">Forward</span> button.\n"
#~ msgstr ""
#~ "**Para configurar mais opções**, clique no botão <span class=\"button"
#~ "\">Yes</span>.\n"
#~ "Em seguida clique no botão <span class=\"button\">Forward</span>.\n"

#, fuzzy
#~ msgid ""
#~ "  - [[Network configuration|network_configuration]]\n"
#~ "    - [[Tor bridge mode|bridge_mode]]\n"
#~ "    - [[Disabling all networking (offline_mode)|offline_mode]]\n"
#~ "  - [[Encrypted persistence|doc/first_steps/persistence/use]]\n"
#~ msgstr ""
#~ "  - [[Configuração de rede|network_configuration]]\n"
#~ "    - [[Modo Tor bridge|bridge_mode]]\n"

#, fuzzy
#~ msgid ""
#~ "Here is a list of options that you can add to the <span class="
#~ "\"application\">Boot\n"
#~ "Loader Menu</span>:\n"
#~ msgstr ""
#~ "Aqui está uma lista de opções que você pode adicionar ao <span class="
#~ "\"application\">menu\n"
#~ "de boot</span>:\n"

#~ msgid "Problems booting?\n"
#~ msgstr "Problemas ao iniciar?\n"

#~ msgid ""
#~ "If you have problems booting Tails, please read the [[following "
#~ "guidelines|doc/first_steps/bug_reporting/tails_does_not_start]]."
#~ msgstr ""
#~ "Se você tem problemas ao iniciar o Tails, por favor leia as [[seguintes "
#~ "diretivas|doc/first_steps/bug_reporting/tails_does_not_start]]."

#~ msgid "[[Windows camouflage|windows_camouflage]]"
#~ msgstr "[[Camuflagem Windows|windows_camouflage]]"

#~ msgid ""
#~ "<span class=\"command\">truecrypt</span>, to enable [[TrueCrypt|"
#~ "encryption_and_privacy/truecrypt]]"
#~ msgstr ""
#~ "<span class=\"command\">truecrypt</span>, para habilitar [[TrueCrypt|"
#~ "encryption_and_privacy/truecrypt]]"<|MERGE_RESOLUTION|>--- conflicted
+++ resolved
@@ -7,15 +7,9 @@
 msgstr ""
 "Project-Id-Version: PACKAGE VERSION\n"
 "Report-Msgid-Bugs-To: tails-l10n@boum.org\n"
-<<<<<<< HEAD
 "POT-Creation-Date: 2020-06-25 02:00+0000\n"
 "PO-Revision-Date: 2019-12-22 21:03+0000\n"
 "Last-Translator: emmapeel <emma.peel@riseup.net>\n"
-=======
-"POT-Creation-Date: 2020-04-23 16:49+0000\n"
-"PO-Revision-Date: 2020-06-30 21:16+0000\n"
-"Last-Translator: julho <julho@riseup.net>\n"
->>>>>>> 6f51c0dc
 "Language-Team: Portuguese <http://translate.tails.boum.org/projects/tails/"
 "welcome_screen/pt/>\n"
 "Language: pt\n"
@@ -65,7 +59,6 @@
 
 #. type: Plain text
 #, fuzzy, no-wrap
-#| msgid "<div class=\"tip\">\n"
 msgid "<div class=\"note\">\n"
 msgstr "<div class=\"tip\">\n"
 
@@ -103,7 +96,6 @@
 
 #. type: Plain text
 #, fuzzy, no-wrap
-#| msgid "[[!toc levels=1]]\n"
 msgid "[[!toc levels=2]]\n"
 msgstr "[[!toc levels=1]]\n"
 
@@ -575,4 +567,21 @@
 #~ "encryption_and_privacy/truecrypt]]"
 #~ msgstr ""
 #~ "<span class=\"command\">truecrypt</span>, para habilitar [[TrueCrypt|"
-#~ "encryption_and_privacy/truecrypt]]"+#~ "encryption_and_privacy/truecrypt]]"
+
+#~ msgid "[[!toc levels=1]]\n"
+#~ msgstr "[[!toc levels=1]]\n"
+
+#, fuzzy
+#~ msgid ""
+#~ "  [[See our documentation about the administration password.|"
+#~ "administration_password]]\n"
+#~ msgstr "[[Senha para administração|administration_password]]"
+
+#, fuzzy
+#~ msgid ""
+#~ "  [[See our documentation about MAC address spoofing.|mac_spoofing]]\n"
+#~ msgstr "[[Mudança de endereço MAC|mac_spoofing]]"
+
+#~ msgid "<div class=\"tip\">\n"
+#~ msgstr "<div class=\"tip\">\n"