<<<<<<< HEAD
[[!meta title="Resetting a USB stick or SD card using macOS"]]
=======
[[!meta title="Resetting a USB stick using Mac OSX"]]
>>>>>>> 7517eb79

[[!inline pages="doc/first_steps/reset.intro" raw="yes" sort="age"]]

<div class="caution">

<strong>You might overwrite any hard disk on the computer.</strong> If at some
point you are not sure about which device to choose, stop proceeding.

</div>

1.  Make sure that the USB stick that you want to reset is unplugged.

2.  Start <span class="application">Disk Utility</span>.

    A list of all the storage devices on the computer appears in the left pane
    of the window.

3.  Plug the USB stick that you want to reset.

    A new device appears in the list of storage devices. This new device
    corresponds to the USB stick that you plugged in. Click on it.

4.  In the list of storage devices, verify that the device corresponds
    to the device that you want to reset, its brand, its size, etc.

5.  To reset the device:

    a. If there is an <span class="guilabel">Erase</span> tab
    in the right pane, click on it and then click on the <span class="button">
    Erase</span> button on the bottom right

    b. If there is an <span class="button">
    Erase</span> button on the top middle, click on it.

6.  In the confirmation dialog, click on the <span class="button">Erase</span>
    button to confirm.

<div class="note">

<p>If the erase process fails, try [[!toggle id="format"
text="formatting the USB stick using the command line"]] first.</p>

</div>

[[!toggleable id="format" text="""
<span class="hide">[[!toggle id="format" text=""]]</span>

Troubleshooting
---------------

Format using the command line
-----------------------------

<!-- Note for translators: This section is very similar to /install/mac/usb. -->

1. Unplug the USB stick from the computer.

1. Open <span class="application">Terminal</span> from
   <span class="menuchoice">
     <span class="guimenu">Applications</span>&nbsp;▸
     <span class="guisubmenu">Utilities</span>&nbsp;▸
     <span class="guimenuitem">Terminal.app</span></span>.

1. Execute the following command:

       diskutil list

   It returns a list of the storage devices on the system. For example:

       $ diskutil list
       /dev/disk0
         #:                     TYPE NAME         SIZE      IDENTIFIER
         0:    GUID_partition_scheme             *500.1 GB  disk0
         1:                      EFI              209.7 MB  disk0s1
         2:                Apple_HFS MacDrive     250.0 GB  disk0s2
         3:                      EFI              134.1 GB  disk0s3
         4:     Microsoft Basic Data BOOTCAMP     115.5 GB  disk0s4

1. Plug the USB stick in the computer.

1. Execute again the same command:

       diskutil list

   Your USB stick appears as a new device in the list. Check
   that its size corresponds to the size of your USB stick.

       $ diskutil list
       /dev/disk0
         #:                     TYPE NAME         SIZE      IDENTIFIER
         0:    GUID_partition_scheme             *500.1 GB  disk0
         1:                      EFI              209.7 MB  disk0s1
         2:                Apple_HFS MacDrive     250.0 GB  disk0s2
         3:                      EFI              134.1 GB  disk0s3
         4:     Microsoft Basic Data BOOTCAMP     115.5 GB  disk0s4
       /dev/disk1
         #:                     TYPE NAME         SIZE      IDENTIFIER
         0:   FDisk_partition_scheme             *4.0 GB    disk1
         1:                Apple_HFS Untitled 1   4.0 GB    disk1s1

1. Take note of the *device name* of your USB stick.
   In this example, the USB stick is 4.0 GB and its device name is <span class="code">/dev/disk1</span>.
   Yours might be different.

   <div class="caution">
   <p>If you are unsure about the device name, you should stop proceeding or
   <strong>you risk overwriting any hard disk on the system</strong>.</p>
   </div>

1. Execute the following command to safely remove the USB stick. Replace <span class="code">[device]</span>
   with the device name found in step 6.

       diskutil unmountDisk [device]

2. Execute the following command to format the USB stick. Replace <span class="code">[device]</span>
   with the device name found in step 6.

       sudo fdisk -iy [device]

1. You can try to reset the USB stick again using
   <span class="application">Disk Utility</span> from the beginning of this
   page.

"""]]<|MERGE_RESOLUTION|>--- conflicted
+++ resolved
@@ -1,8 +1,4 @@
-<<<<<<< HEAD
-[[!meta title="Resetting a USB stick or SD card using macOS"]]
-=======
-[[!meta title="Resetting a USB stick using Mac OSX"]]
->>>>>>> 7517eb79
+[[!meta title="Resetting a USB stick using macOS"]]
 
 [[!inline pages="doc/first_steps/reset.intro" raw="yes" sort="age"]]
 
