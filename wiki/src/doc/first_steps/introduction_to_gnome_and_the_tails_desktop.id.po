# SOME DESCRIPTIVE TITLE
# Copyright (C) YEAR Free Software Foundation, Inc.
# This file is distributed under the same license as the PACKAGE package.
# FIRST AUTHOR <EMAIL@ADDRESS>, YEAR.
#
msgid ""
msgstr ""
"Project-Id-Version: Tails\n"
"Report-Msgid-Bugs-To: tails-l10n@boum.org\n"
<<<<<<< HEAD
"POT-Creation-Date: 2020-04-23 16:49+0000\n"
"PO-Revision-Date: 2020-01-16 00:26+0000\n"
=======
"POT-Creation-Date: 2019-05-27 14:15+0000\n"
"PO-Revision-Date: 2020-04-23 12:35+0000\n"
>>>>>>> abd3dc78
"Last-Translator: emmapeel <emma.peel@riseup.net>\n"
"Language-Team: Tails translators <tails@boum.org>\n"
"Language: id\n"
"MIME-Version: 1.0\n"
"Content-Type: text/plain; charset=UTF-8\n"
"Content-Transfer-Encoding: 8bit\n"
"Plural-Forms: nplurals=1; plural=0;\n"
"X-Generator: Weblate 3.5.1\n"

#. type: Plain text
#, no-wrap
msgid "[[!meta title=\"Introduction to GNOME and the Tails desktop\"]]\n"
msgstr ""

#. type: Plain text
msgid ""
"The desktop environment used in Tails is [GNOME](https://www.gnome.org).  "
"This page describes some important features of the desktop in the context of "
"Tails."
msgstr ""

#. type: Plain text
#, no-wrap
msgid "[[!toc levels=3]]\n"
msgstr "[[!toc levels=3]]\n"

#. type: Title =
#, no-wrap
msgid "Top navigation bar"
msgstr ""

#. type: Plain text
msgid "In the upper left corner of the screen there are two menus:"
msgstr ""

#. type: Bullet: '  - '
msgid "the <span class=\"guimenu\">Applications</span> menu"
msgstr ""

#. type: Bullet: '  - '
msgid "the <span class=\"guimenu\">Places</span> menu"
msgstr ""

#. type: Plain text
#, no-wrap
msgid "<a id=\"applications\"></a>\n"
msgstr ""

#. type: Title -
#, no-wrap
msgid "Applications menu"
msgstr ""

#. type: Plain text
#, no-wrap
msgid ""
"The <span class=\"guimenu\">Applications</span> menu provides shortcuts to the\n"
"[[included software|about/features]] and to GNOME configuration utilities.\n"
msgstr ""

#. type: Plain text
#, no-wrap
msgid "[[!img applications.png link=no alt=\"\"]]\n"
msgstr ""

#. type: Plain text
#, no-wrap
msgid "<a id=\"help\"></a>\n"
msgstr ""

#. type: Plain text
#, no-wrap
msgid "<div class=\"icon\">\n"
msgstr "<div class=\"icon\">\n"

#. type: Plain text
#, no-wrap
<<<<<<< HEAD
msgid "[[!img lib/help-browser.png link=no]]\n"
msgstr ""

#~ msgid "<div class=\"tip\">\n"
#~ msgstr "<div class=\"tip\">\n"
=======
msgid "[[!img help-browser.png link=no]]\n"
msgstr "[[!img help-browser.png link=no]]\n"

#. type: Plain text
#, no-wrap
msgid ""
"<div class=\"text\">\n"
"  <span class=\"guimenuitem\">Help</span>: to access the <span class=\"application\">GNOME Desktop Help</span> choose\n"
"  <span class=\"menuchoice\">\n"
"    <span class=\"guisubmenu\">Utilities</span>&nbsp;▸\n"
"    <span class=\"guimenuitem\">Help</span></span>\n"
"  </div>\n"
"</div>\n"
msgstr ""

#. type: Plain text
#, no-wrap
msgid "[[!img preferences-system.png link=no]]\n"
msgstr ""

#. type: Plain text
#, no-wrap
msgid ""
"<div class=\"text\">\n"
"  <span class=\"guimenuitem\">Settings</span>:\n"
"  to change various system settings such as keyboard, mouse and touchpad,\n"
"  or displays choose\n"
"  <span class=\"menuchoice\">\n"
"    <span class=\"guisubmenu\">System Tools</span>&nbsp;▸\n"
"    <span class=\"guimenuitem\">Settings</span></span>\n"
"  </div>\n"
"</div>\n"
msgstr ""

#. type: Plain text
#, no-wrap
msgid "<div class=\"tip\">\n"
msgstr "<div class=\"tip\">\n"

#. type: Plain text
#, no-wrap
msgid ""
"<p>To learn about the many keyboard shortcuts in GNOME, click on\n"
"<span class=\"guilabel\">Keyboard</span> from the <span class=\"guilabel\">System\n"
"Settings</span> and open the <span class=\"guilabel\">Shortcuts</span>\n"
"tab.</p>\n"
msgstr ""

#. type: Plain text
#, no-wrap
msgid "</div>\n"
msgstr "</div>\n"

#. type: Plain text
#, no-wrap
msgid "<div class=\"next\">\n"
msgstr "<div class=\"next\">\n"

#. type: Plain text
msgid ""
"By default, any such customization is reset when shutting down Tails. Read "
"the documentation on [[persistence|persistence]] to learn which "
"configuration can be made persistent across separate working sessions."
msgstr ""

#. type: Plain text
#, no-wrap
msgid "[[!img seahorse.png link=no]]\n"
msgstr ""

#. type: Plain text
#, no-wrap
msgid ""
"<div class=\"text\">\n"
"  <span class=\"guimenuitem\">Seahorse</span>:\n"
"  to manage your OpenPGP keys choose\n"
"  <span class=\"menuchoice\">\n"
"    <span class=\"guisubmenu\">Utilities</span>&nbsp;▸\n"
"    <span class=\"guimenuitem\">Passwords and Keys</span></span>\n"
"  </div>\n"
"</div>\n"
msgstr ""

#. type: Plain text
#, no-wrap
msgid "<a id=\"favorites\"></a>\n"
msgstr ""

#. type: Title ###
#, no-wrap
msgid "Favorites submenu"
msgstr ""

#. type: Plain text
#, no-wrap
msgid ""
"In the <span class=\"guisubmenu\">Favorites</span> submenu, a few\n"
"shortcuts allow you to launch the most frequently used applications:\n"
msgstr ""

#. type: Plain text
#, no-wrap
msgid "[[!img anonymous_internet/Tor_Browser/tor-browser.png link=no]]\n"
msgstr ""

#. type: Plain text
#, no-wrap
msgid ""
"<div class=\"text\">\n"
"<strong>Tor Browser</strong>: browse the World Wide Web<br/>\n"
"[[See the corresponding documentation|anonymous_internet/Tor_Browser]]\n"
"</div>\n"
"</div>\n"
msgstr ""

#. type: Plain text
#, no-wrap
msgid "[[!img doc/first_steps/persistence/thunderbird.png link=no]]\n"
msgstr ""

#. type: Plain text
#, no-wrap
msgid ""
"<div class=\"text\"><strong>Thunderbird</strong>: email client<br />\n"
"[[See the corresponding documentation|anonymous_internet/thunderbird]]\n"
"</div>\n"
"</div>\n"
msgstr ""

#. type: Plain text
#, no-wrap
msgid "[[!img pidgin.png link=no]]\n"
msgstr ""

#. type: Plain text
#, no-wrap
msgid ""
"<div class=\"text\">\n"
"<strong>Pidgin</strong>: instant messaging client<br/>\n"
"[[See the corresponding documentation|anonymous_internet/pidgin]]\n"
"</div>\n"
"</div>\n"
msgstr ""

#. type: Plain text
#, no-wrap
msgid "[[!img keepassxc.png link=no]]\n"
msgstr ""

#. type: Plain text
#, no-wrap
msgid ""
"<div class=\"text\">\n"
"<strong>KeePassX</strong>: password manager<br/>\n"
"[[See the corresponding documentation|encryption_and_privacy/manage_passwords]]\n"
"</div>\n"
"</div>\n"
msgstr ""

#. type: Plain text
#, no-wrap
msgid "<a id=\"terminal\"></a>\n"
msgstr ""

#. type: Plain text
#, no-wrap
msgid "[[!img gnome-terminal.png link=no]]\n"
msgstr ""

#. type: Plain text
#, no-wrap
msgid ""
"<div class=\"text\"><strong>GNOME Terminal</strong>: use the command line</div>\n"
"</div>\n"
msgstr ""

#. type: Plain text
#, no-wrap
msgid "<a id=\"places\"></a>\n"
msgstr ""

#. type: Title -
#, no-wrap
msgid "Places menu\n"
msgstr ""

#. type: Plain text
#, no-wrap
msgid ""
"The <span class=\"guimenu\">Places</span> menu provides direct access to different\n"
"folders and storage media.\n"
msgstr ""

#. type: Plain text
#, no-wrap
msgid "[[!img places.png link=no alt=\"\"]]\n"
msgstr ""

#. type: Plain text
#, no-wrap
msgid "<a id=\"tor-status\"></a>\n"
msgstr ""

#. type: Title -
#, no-wrap
msgid "Tor status and circuits\n"
msgstr ""

#. type: Plain text
#, no-wrap
msgid ""
"The Tor status icon and <span class=\"application\">Onion\n"
"Circuits</span> allow you to view the status of Tor.\n"
"[[See the corresponding documentation.|anonymous_internet/tor_status]]\n"
msgstr ""

#. type: Plain text
#, no-wrap
msgid "[[!img tor-status.png link=no alt=\"\"]]\n"
msgstr ""

#. type: Plain text
#, no-wrap
msgid "<a id=\"openpgp\"></a>\n"
msgstr ""

#. type: Title -
#, no-wrap
msgid "OpenPGP applet\n"
msgstr ""

#. type: Plain text
#, no-wrap
msgid ""
"Using the <span class=\"application\">OpenPGP Applet</span> you can\n"
"encrypt and decrypt the clipboard using OpenPGP.\n"
"[[See the corresponding documentation.|encryption_and_privacy/gpgapplet]]\n"
msgstr ""

#. type: Plain text
#, no-wrap
msgid "[[!img openpgp_applet.png link=no alt=\"\"]]\n"
msgstr ""

#. type: Plain text
#, no-wrap
msgid "<a id=\"accessibility\"></a>\n"
msgstr ""

#. type: Title -
#, no-wrap
msgid "Universal access\n"
msgstr ""

#. type: Plain text
msgid ""
"The universal access menu allows you to activate the screen reader, screen "
"keyboard, large text display, and other accessibility technologies.  [[See "
"the corresponding documentation.|accessibility]]"
msgstr ""

#. type: Plain text
#, no-wrap
msgid "[[!img accessibility.png link=no alt=\"\"]]\n"
msgstr ""

#. type: Plain text
#, no-wrap
msgid "<a id=\"keyboard\"></a>\n"
msgstr ""

#. type: Title -
#, no-wrap
msgid "Keyboard layouts\n"
msgstr ""

#. type: Plain text
msgid ""
"The keyboard layout menu allow you to change the keyboard layout and input "
"method for non-Latin scripts."
msgstr ""

#. type: Plain text
#, no-wrap
msgid "[[!img keyboard.png link=no alt=\"\"]]\n"
msgstr ""

#. type: Plain text
#, no-wrap
msgid "<a id=\"system\"></a>\n"
msgstr ""

#. type: Title -
#, no-wrap
msgid "System menu\n"
msgstr ""

#. type: Plain text
msgid ""
"In the top-right corner of the top navigation bar, the system menu allows "
"you to manage your settings, connect to a Wi-Fi network, and restart your "
"computer."
msgstr ""

#. type: Plain text
#, no-wrap
msgid "[[!img system.png link=no alt=\"\"]]\n"
msgstr ""

#. type: Title ###
#, no-wrap
msgid "Networking"
msgstr ""

#. type: Plain text
msgid "From the system menu, you can choose which Wi-Fi network to connect to."
msgstr ""

#. type: Plain text
msgid ""
"See also the documentation on [[connecting to a network|anonymous_internet/"
"networkmanager]]."
msgstr ""

#. type: Title ###
#, no-wrap
msgid "System settings"
msgstr ""

#. type: Plain text
msgid ""
"Click on the [[!img lib/preferences-system.png alt=\"Settings\" class="
"\"symbolic\" link=\"no\"]] button to edit your system settings."
msgstr ""

#. type: Plain text
msgid "These settings will not be saved when you restart Tails."
msgstr ""

#. type: Plain text
#, no-wrap
msgid "<a id=\"screen-locker\"></a>\n"
msgstr ""

#. type: Title ###
#, no-wrap
msgid "Screen locker"
msgstr ""

#. type: Plain text
msgid ""
"Click on the [[!img lib/network-wireless-encrypted.png alt=\"Lock Screen\" "
"class=\"symbolic\" link=\"no\"]] button to lock your screen with a password."
msgstr ""

#. type: Bullet: '- '
msgid ""
"If you set up an [[administration password|first_steps/welcome_screen/"
"administration_password]] when starting Tails, you can unlock your screen "
"with your administration password."
msgstr ""

#. type: Plain text
#, no-wrap
msgid ""
"  <div class=\"tip\">\n"
"  <p>Your screen will automatically lock after some time if you have set up an\n"
"  administration password. To disable this behavior, execute the following\n"
"  command:</p>\n"
msgstr ""

#. type: Plain text
#, no-wrap
msgid "  <p class=\"pre command\">gsettings set org.gnome.desktop.screensaver lock-enabled false</p>\n"
msgstr ""

#. type: Plain text
#, no-wrap
msgid "  </div>\n"
msgstr ""

#. type: Bullet: '- '
msgid ""
"Otherwise, you can set up a password to unlock your screen when locking your "
"screen for the first time."
msgstr ""

#. type: Plain text
#, no-wrap
msgid "  [[!img screen-locker.png alt=\"\" link=\"no\"]]\n"
msgstr ""

#. type: Title ###
#, no-wrap
msgid "Suspend"
msgstr ""

#. type: Plain text
msgid ""
"Click on the [[!img lib/media-playback-pause.png alt=\"Suspend\" class="
"\"symbolic\" link=\"no\"]] button to suspend your computer."
msgstr ""

#. type: Plain text
msgid ""
"While suspended, your computer is not computing anymore but is still powered "
"on, like if it was standing still but still alive."
msgstr ""

#. type: Plain text
msgid ""
"To resume from suspend and go back to the Tails desktop, push the power "
"button of your computer."
msgstr ""

#. type: Plain text
#, no-wrap
msgid "<div class=\"caution\">\n"
msgstr "<div class=\"caution\">\n"

#. type: Plain text
#, no-wrap
msgid ""
"<p>If you remove your Tails USB stick while suspended, your computer will not\n"
"shut down immediately and will only shut down when resuming.</p>\n"
msgstr ""

#. type: Plain text
#, no-wrap
msgid ""
"<p>An attacker with physical access to your computer and capable of finding\n"
"your screen locker password or setting up a [[cold-boot\n"
"attack|doc/advanced_topics/cold_boot_attacks]] can compromise your Tails while\n"
"suspended.</p>\n"
msgstr ""

#. type: Plain text
#, no-wrap
msgid "<p>For more security, [[shut down Tails|doc/first_steps/shutdown]] entirely.</p>\n"
msgstr ""

#. type: Title ###
#, no-wrap
msgid "Restart"
msgstr ""

#. type: Plain text
msgid ""
"Click on the [[!img lib/view-refresh.png alt=\"Restart\" class=\"symbolic\" "
"link=\"no\"]] button to restart your computer."
msgstr ""

#. type: Title ###
#, no-wrap
msgid "Shutdown"
msgstr ""

#. type: Plain text
msgid ""
"Click on the [[!img lib/system-shutdown.png alt=\"Power Off\" class="
"\"symbolic\" link=\"no\"]] button to shut down your computer."
msgstr ""

#. type: Plain text
#, no-wrap
msgid "<a id=\"activities\"></a>\n"
msgstr ""

#. type: Title =
#, no-wrap
msgid "Activities overview\n"
msgstr ""

#. type: Plain text
msgid "To access your windows and applications you can either:"
msgstr ""

#. type: Plain text
#, no-wrap
msgid ""
"  - Choose <span class=\"menuchoice\">\n"
"      <span class=\"guisubmenu\">Applications</span>&nbsp;▸\n"
"      <span class=\"guimenuitem\">Activities Overview</span></span>.\n"
"  - Throw your mouse pointer to the top-left hot corner.\n"
"  - Press the windows key on your keyboard.\n"
msgstr ""

#. type: Plain text
msgid ""
"You can see your windows and applications in the overview. You can also "
"start typing to search your applications, files, and folders."
msgstr ""

#. type: Plain text
#, no-wrap
msgid "<a id=\"shortcuts\"></a>\n"
msgstr ""

#. type: Title =
#, no-wrap
msgid "Desktop shortcuts\n"
msgstr ""

#. type: Plain text
#, no-wrap
msgid "[[!img user-home.png link=no]]\n"
msgstr ""

#. type: Plain text
#, no-wrap
msgid ""
"<div class=\"text\"><strong>Home</strong>: shortcut to the default\n"
"user's folder</div>\n"
"</div>\n"
msgstr ""

#. type: Plain text
#, no-wrap
msgid "[[!img tails-help.png link=no]]\n"
msgstr ""

#. type: Plain text
#, no-wrap
msgid ""
"<div class=\"text\"><strong>Tails documentation</strong>: open a local copy of\n"
"Tails website and documentation</div>\n"
"</div>\n"
msgstr ""

#. type: Plain text
#, no-wrap
msgid "[[!img whisperback.png link=no]]\n"
msgstr ""

#. type: Plain text
#, no-wrap
msgid ""
"<div class=\"text\">\n"
"<strong>Report an error</strong>: help you [[troubleshoot|/support]] Tails\n"
"</div>\n"
"</div>\n"
msgstr ""

#. type: Plain text
#, no-wrap
msgid "[[!img emptytrash.png link=no]]\n"
msgstr ""

#. type: Plain text
#, no-wrap
msgid ""
"<div class=\"text\"><strong>Trash</strong>: where the \"deleted\" files are\n"
"moved</div>\n"
"</div>\n"
msgstr ""

#. type: Plain text
#, no-wrap
msgid ""
"<a id=\"nautilus\"></a>\n"
"<a id=\"files\"></a>\n"
msgstr ""

#. type: Title =
#, no-wrap
msgid "The <span class=\"application\">Files</span> browser\n"
msgstr ""

#. type: Plain text
#, no-wrap
msgid "[[!img nautilus.png link=no]]\n"
msgstr ""

#. type: Plain text
#, no-wrap
msgid ""
"To open the <span class=\"application\">Files</span> browser, you can\n"
"either:\n"
msgstr ""

#. type: Bullet: '- '
msgid ""
"Open the <span class=\"guilabel\">Home</span> shortcut from the desktop."
msgstr ""

#. type: Plain text
#, no-wrap
msgid ""
"- Choose <span class=\"menuchoice\">\n"
"    <span class=\"guimenu\">Applications</span>&nbsp;▸\n"
"    <span class=\"guisubmenu\">Accessories</span>&nbsp;▸\n"
"    <span class=\"guimenuitem\">Files</span></span>.\n"
msgstr ""

#. type: Bullet: '- '
msgid ""
"Open one of the shortcuts from the <span class=\"guimenu\">Places</span> "
"menu."
msgstr ""

#. type: Plain text
msgid "To connect to a remote SFTP (SSH File Transfer Protocol) server:"
msgstr ""

#. type: Bullet: '1. '
msgid ""
"Choose <span class=\"guilabel\">Other Locations</span> in the sidebar of the "
"<span class=\"application\">Files</span> browser."
msgstr ""

#. type: Bullet: '1. '
msgid ""
"Specify an SFTP server in <span class=\"guilabel\">Connect to Server</span> "
"at the bottom of the right pane. For example:"
msgstr ""

#. type: Plain text
#, no-wrap
msgid "   <p class=\"pre command\">ssh://user@example.com/</p>\n"
msgstr ""
>>>>>>> abd3dc78

#~ msgid "</div>\n"
#~ msgstr "</div>\n"<|MERGE_RESOLUTION|>--- conflicted
+++ resolved
@@ -7,13 +7,8 @@
 msgstr ""
 "Project-Id-Version: Tails\n"
 "Report-Msgid-Bugs-To: tails-l10n@boum.org\n"
-<<<<<<< HEAD
 "POT-Creation-Date: 2020-04-23 16:49+0000\n"
 "PO-Revision-Date: 2020-01-16 00:26+0000\n"
-=======
-"POT-Creation-Date: 2019-05-27 14:15+0000\n"
-"PO-Revision-Date: 2020-04-23 12:35+0000\n"
->>>>>>> abd3dc78
 "Last-Translator: emmapeel <emma.peel@riseup.net>\n"
 "Language-Team: Tails translators <tails@boum.org>\n"
 "Language: id\n"
@@ -91,634 +86,20 @@
 
 #. type: Plain text
 #, no-wrap
-<<<<<<< HEAD
 msgid "[[!img lib/help-browser.png link=no]]\n"
 msgstr ""
 
 #~ msgid "<div class=\"tip\">\n"
 #~ msgstr "<div class=\"tip\">\n"
-=======
-msgid "[[!img help-browser.png link=no]]\n"
-msgstr "[[!img help-browser.png link=no]]\n"
-
-#. type: Plain text
-#, no-wrap
-msgid ""
-"<div class=\"text\">\n"
-"  <span class=\"guimenuitem\">Help</span>: to access the <span class=\"application\">GNOME Desktop Help</span> choose\n"
-"  <span class=\"menuchoice\">\n"
-"    <span class=\"guisubmenu\">Utilities</span>&nbsp;▸\n"
-"    <span class=\"guimenuitem\">Help</span></span>\n"
-"  </div>\n"
-"</div>\n"
-msgstr ""
-
-#. type: Plain text
-#, no-wrap
-msgid "[[!img preferences-system.png link=no]]\n"
-msgstr ""
-
-#. type: Plain text
-#, no-wrap
-msgid ""
-"<div class=\"text\">\n"
-"  <span class=\"guimenuitem\">Settings</span>:\n"
-"  to change various system settings such as keyboard, mouse and touchpad,\n"
-"  or displays choose\n"
-"  <span class=\"menuchoice\">\n"
-"    <span class=\"guisubmenu\">System Tools</span>&nbsp;▸\n"
-"    <span class=\"guimenuitem\">Settings</span></span>\n"
-"  </div>\n"
-"</div>\n"
-msgstr ""
-
-#. type: Plain text
-#, no-wrap
-msgid "<div class=\"tip\">\n"
-msgstr "<div class=\"tip\">\n"
-
-#. type: Plain text
-#, no-wrap
-msgid ""
-"<p>To learn about the many keyboard shortcuts in GNOME, click on\n"
-"<span class=\"guilabel\">Keyboard</span> from the <span class=\"guilabel\">System\n"
-"Settings</span> and open the <span class=\"guilabel\">Shortcuts</span>\n"
-"tab.</p>\n"
-msgstr ""
-
-#. type: Plain text
-#, no-wrap
-msgid "</div>\n"
-msgstr "</div>\n"
-
-#. type: Plain text
-#, no-wrap
-msgid "<div class=\"next\">\n"
-msgstr "<div class=\"next\">\n"
-
-#. type: Plain text
-msgid ""
-"By default, any such customization is reset when shutting down Tails. Read "
-"the documentation on [[persistence|persistence]] to learn which "
-"configuration can be made persistent across separate working sessions."
-msgstr ""
-
-#. type: Plain text
-#, no-wrap
-msgid "[[!img seahorse.png link=no]]\n"
-msgstr ""
-
-#. type: Plain text
-#, no-wrap
-msgid ""
-"<div class=\"text\">\n"
-"  <span class=\"guimenuitem\">Seahorse</span>:\n"
-"  to manage your OpenPGP keys choose\n"
-"  <span class=\"menuchoice\">\n"
-"    <span class=\"guisubmenu\">Utilities</span>&nbsp;▸\n"
-"    <span class=\"guimenuitem\">Passwords and Keys</span></span>\n"
-"  </div>\n"
-"</div>\n"
-msgstr ""
-
-#. type: Plain text
-#, no-wrap
-msgid "<a id=\"favorites\"></a>\n"
-msgstr ""
-
-#. type: Title ###
-#, no-wrap
-msgid "Favorites submenu"
-msgstr ""
-
-#. type: Plain text
-#, no-wrap
-msgid ""
-"In the <span class=\"guisubmenu\">Favorites</span> submenu, a few\n"
-"shortcuts allow you to launch the most frequently used applications:\n"
-msgstr ""
-
-#. type: Plain text
-#, no-wrap
-msgid "[[!img anonymous_internet/Tor_Browser/tor-browser.png link=no]]\n"
-msgstr ""
-
-#. type: Plain text
-#, no-wrap
-msgid ""
-"<div class=\"text\">\n"
-"<strong>Tor Browser</strong>: browse the World Wide Web<br/>\n"
-"[[See the corresponding documentation|anonymous_internet/Tor_Browser]]\n"
-"</div>\n"
-"</div>\n"
-msgstr ""
-
-#. type: Plain text
-#, no-wrap
-msgid "[[!img doc/first_steps/persistence/thunderbird.png link=no]]\n"
-msgstr ""
-
-#. type: Plain text
-#, no-wrap
-msgid ""
-"<div class=\"text\"><strong>Thunderbird</strong>: email client<br />\n"
-"[[See the corresponding documentation|anonymous_internet/thunderbird]]\n"
-"</div>\n"
-"</div>\n"
-msgstr ""
-
-#. type: Plain text
-#, no-wrap
-msgid "[[!img pidgin.png link=no]]\n"
-msgstr ""
-
-#. type: Plain text
-#, no-wrap
-msgid ""
-"<div class=\"text\">\n"
-"<strong>Pidgin</strong>: instant messaging client<br/>\n"
-"[[See the corresponding documentation|anonymous_internet/pidgin]]\n"
-"</div>\n"
-"</div>\n"
-msgstr ""
-
-#. type: Plain text
-#, no-wrap
-msgid "[[!img keepassxc.png link=no]]\n"
-msgstr ""
-
-#. type: Plain text
-#, no-wrap
-msgid ""
-"<div class=\"text\">\n"
-"<strong>KeePassX</strong>: password manager<br/>\n"
-"[[See the corresponding documentation|encryption_and_privacy/manage_passwords]]\n"
-"</div>\n"
-"</div>\n"
-msgstr ""
-
-#. type: Plain text
-#, no-wrap
-msgid "<a id=\"terminal\"></a>\n"
-msgstr ""
-
-#. type: Plain text
-#, no-wrap
-msgid "[[!img gnome-terminal.png link=no]]\n"
-msgstr ""
-
-#. type: Plain text
-#, no-wrap
-msgid ""
-"<div class=\"text\"><strong>GNOME Terminal</strong>: use the command line</div>\n"
-"</div>\n"
-msgstr ""
-
-#. type: Plain text
-#, no-wrap
-msgid "<a id=\"places\"></a>\n"
-msgstr ""
-
-#. type: Title -
-#, no-wrap
-msgid "Places menu\n"
-msgstr ""
-
-#. type: Plain text
-#, no-wrap
-msgid ""
-"The <span class=\"guimenu\">Places</span> menu provides direct access to different\n"
-"folders and storage media.\n"
-msgstr ""
-
-#. type: Plain text
-#, no-wrap
-msgid "[[!img places.png link=no alt=\"\"]]\n"
-msgstr ""
-
-#. type: Plain text
-#, no-wrap
-msgid "<a id=\"tor-status\"></a>\n"
-msgstr ""
-
-#. type: Title -
-#, no-wrap
-msgid "Tor status and circuits\n"
-msgstr ""
-
-#. type: Plain text
-#, no-wrap
-msgid ""
-"The Tor status icon and <span class=\"application\">Onion\n"
-"Circuits</span> allow you to view the status of Tor.\n"
-"[[See the corresponding documentation.|anonymous_internet/tor_status]]\n"
-msgstr ""
-
-#. type: Plain text
-#, no-wrap
-msgid "[[!img tor-status.png link=no alt=\"\"]]\n"
-msgstr ""
-
-#. type: Plain text
-#, no-wrap
-msgid "<a id=\"openpgp\"></a>\n"
-msgstr ""
-
-#. type: Title -
-#, no-wrap
-msgid "OpenPGP applet\n"
-msgstr ""
-
-#. type: Plain text
-#, no-wrap
-msgid ""
-"Using the <span class=\"application\">OpenPGP Applet</span> you can\n"
-"encrypt and decrypt the clipboard using OpenPGP.\n"
-"[[See the corresponding documentation.|encryption_and_privacy/gpgapplet]]\n"
-msgstr ""
-
-#. type: Plain text
-#, no-wrap
-msgid "[[!img openpgp_applet.png link=no alt=\"\"]]\n"
-msgstr ""
-
-#. type: Plain text
-#, no-wrap
-msgid "<a id=\"accessibility\"></a>\n"
-msgstr ""
-
-#. type: Title -
-#, no-wrap
-msgid "Universal access\n"
-msgstr ""
-
-#. type: Plain text
-msgid ""
-"The universal access menu allows you to activate the screen reader, screen "
-"keyboard, large text display, and other accessibility technologies.  [[See "
-"the corresponding documentation.|accessibility]]"
-msgstr ""
-
-#. type: Plain text
-#, no-wrap
-msgid "[[!img accessibility.png link=no alt=\"\"]]\n"
-msgstr ""
-
-#. type: Plain text
-#, no-wrap
-msgid "<a id=\"keyboard\"></a>\n"
-msgstr ""
-
-#. type: Title -
-#, no-wrap
-msgid "Keyboard layouts\n"
-msgstr ""
-
-#. type: Plain text
-msgid ""
-"The keyboard layout menu allow you to change the keyboard layout and input "
-"method for non-Latin scripts."
-msgstr ""
-
-#. type: Plain text
-#, no-wrap
-msgid "[[!img keyboard.png link=no alt=\"\"]]\n"
-msgstr ""
-
-#. type: Plain text
-#, no-wrap
-msgid "<a id=\"system\"></a>\n"
-msgstr ""
-
-#. type: Title -
-#, no-wrap
-msgid "System menu\n"
-msgstr ""
-
-#. type: Plain text
-msgid ""
-"In the top-right corner of the top navigation bar, the system menu allows "
-"you to manage your settings, connect to a Wi-Fi network, and restart your "
-"computer."
-msgstr ""
-
-#. type: Plain text
-#, no-wrap
-msgid "[[!img system.png link=no alt=\"\"]]\n"
-msgstr ""
-
-#. type: Title ###
-#, no-wrap
-msgid "Networking"
-msgstr ""
-
-#. type: Plain text
-msgid "From the system menu, you can choose which Wi-Fi network to connect to."
-msgstr ""
-
-#. type: Plain text
-msgid ""
-"See also the documentation on [[connecting to a network|anonymous_internet/"
-"networkmanager]]."
-msgstr ""
-
-#. type: Title ###
-#, no-wrap
-msgid "System settings"
-msgstr ""
-
-#. type: Plain text
-msgid ""
-"Click on the [[!img lib/preferences-system.png alt=\"Settings\" class="
-"\"symbolic\" link=\"no\"]] button to edit your system settings."
-msgstr ""
-
-#. type: Plain text
-msgid "These settings will not be saved when you restart Tails."
-msgstr ""
-
-#. type: Plain text
-#, no-wrap
-msgid "<a id=\"screen-locker\"></a>\n"
-msgstr ""
-
-#. type: Title ###
-#, no-wrap
-msgid "Screen locker"
-msgstr ""
-
-#. type: Plain text
-msgid ""
-"Click on the [[!img lib/network-wireless-encrypted.png alt=\"Lock Screen\" "
-"class=\"symbolic\" link=\"no\"]] button to lock your screen with a password."
-msgstr ""
-
-#. type: Bullet: '- '
-msgid ""
-"If you set up an [[administration password|first_steps/welcome_screen/"
-"administration_password]] when starting Tails, you can unlock your screen "
-"with your administration password."
-msgstr ""
-
-#. type: Plain text
-#, no-wrap
-msgid ""
-"  <div class=\"tip\">\n"
-"  <p>Your screen will automatically lock after some time if you have set up an\n"
-"  administration password. To disable this behavior, execute the following\n"
-"  command:</p>\n"
-msgstr ""
-
-#. type: Plain text
-#, no-wrap
-msgid "  <p class=\"pre command\">gsettings set org.gnome.desktop.screensaver lock-enabled false</p>\n"
-msgstr ""
-
-#. type: Plain text
-#, no-wrap
-msgid "  </div>\n"
-msgstr ""
-
-#. type: Bullet: '- '
-msgid ""
-"Otherwise, you can set up a password to unlock your screen when locking your "
-"screen for the first time."
-msgstr ""
-
-#. type: Plain text
-#, no-wrap
-msgid "  [[!img screen-locker.png alt=\"\" link=\"no\"]]\n"
-msgstr ""
-
-#. type: Title ###
-#, no-wrap
-msgid "Suspend"
-msgstr ""
-
-#. type: Plain text
-msgid ""
-"Click on the [[!img lib/media-playback-pause.png alt=\"Suspend\" class="
-"\"symbolic\" link=\"no\"]] button to suspend your computer."
-msgstr ""
-
-#. type: Plain text
-msgid ""
-"While suspended, your computer is not computing anymore but is still powered "
-"on, like if it was standing still but still alive."
-msgstr ""
-
-#. type: Plain text
-msgid ""
-"To resume from suspend and go back to the Tails desktop, push the power "
-"button of your computer."
-msgstr ""
-
-#. type: Plain text
-#, no-wrap
-msgid "<div class=\"caution\">\n"
-msgstr "<div class=\"caution\">\n"
-
-#. type: Plain text
-#, no-wrap
-msgid ""
-"<p>If you remove your Tails USB stick while suspended, your computer will not\n"
-"shut down immediately and will only shut down when resuming.</p>\n"
-msgstr ""
-
-#. type: Plain text
-#, no-wrap
-msgid ""
-"<p>An attacker with physical access to your computer and capable of finding\n"
-"your screen locker password or setting up a [[cold-boot\n"
-"attack|doc/advanced_topics/cold_boot_attacks]] can compromise your Tails while\n"
-"suspended.</p>\n"
-msgstr ""
-
-#. type: Plain text
-#, no-wrap
-msgid "<p>For more security, [[shut down Tails|doc/first_steps/shutdown]] entirely.</p>\n"
-msgstr ""
-
-#. type: Title ###
-#, no-wrap
-msgid "Restart"
-msgstr ""
-
-#. type: Plain text
-msgid ""
-"Click on the [[!img lib/view-refresh.png alt=\"Restart\" class=\"symbolic\" "
-"link=\"no\"]] button to restart your computer."
-msgstr ""
-
-#. type: Title ###
-#, no-wrap
-msgid "Shutdown"
-msgstr ""
-
-#. type: Plain text
-msgid ""
-"Click on the [[!img lib/system-shutdown.png alt=\"Power Off\" class="
-"\"symbolic\" link=\"no\"]] button to shut down your computer."
-msgstr ""
-
-#. type: Plain text
-#, no-wrap
-msgid "<a id=\"activities\"></a>\n"
-msgstr ""
-
-#. type: Title =
-#, no-wrap
-msgid "Activities overview\n"
-msgstr ""
-
-#. type: Plain text
-msgid "To access your windows and applications you can either:"
-msgstr ""
-
-#. type: Plain text
-#, no-wrap
-msgid ""
-"  - Choose <span class=\"menuchoice\">\n"
-"      <span class=\"guisubmenu\">Applications</span>&nbsp;▸\n"
-"      <span class=\"guimenuitem\">Activities Overview</span></span>.\n"
-"  - Throw your mouse pointer to the top-left hot corner.\n"
-"  - Press the windows key on your keyboard.\n"
-msgstr ""
-
-#. type: Plain text
-msgid ""
-"You can see your windows and applications in the overview. You can also "
-"start typing to search your applications, files, and folders."
-msgstr ""
-
-#. type: Plain text
-#, no-wrap
-msgid "<a id=\"shortcuts\"></a>\n"
-msgstr ""
-
-#. type: Title =
-#, no-wrap
-msgid "Desktop shortcuts\n"
-msgstr ""
-
-#. type: Plain text
-#, no-wrap
-msgid "[[!img user-home.png link=no]]\n"
-msgstr ""
-
-#. type: Plain text
-#, no-wrap
-msgid ""
-"<div class=\"text\"><strong>Home</strong>: shortcut to the default\n"
-"user's folder</div>\n"
-"</div>\n"
-msgstr ""
-
-#. type: Plain text
-#, no-wrap
-msgid "[[!img tails-help.png link=no]]\n"
-msgstr ""
-
-#. type: Plain text
-#, no-wrap
-msgid ""
-"<div class=\"text\"><strong>Tails documentation</strong>: open a local copy of\n"
-"Tails website and documentation</div>\n"
-"</div>\n"
-msgstr ""
-
-#. type: Plain text
-#, no-wrap
-msgid "[[!img whisperback.png link=no]]\n"
-msgstr ""
-
-#. type: Plain text
-#, no-wrap
-msgid ""
-"<div class=\"text\">\n"
-"<strong>Report an error</strong>: help you [[troubleshoot|/support]] Tails\n"
-"</div>\n"
-"</div>\n"
-msgstr ""
-
-#. type: Plain text
-#, no-wrap
-msgid "[[!img emptytrash.png link=no]]\n"
-msgstr ""
-
-#. type: Plain text
-#, no-wrap
-msgid ""
-"<div class=\"text\"><strong>Trash</strong>: where the \"deleted\" files are\n"
-"moved</div>\n"
-"</div>\n"
-msgstr ""
-
-#. type: Plain text
-#, no-wrap
-msgid ""
-"<a id=\"nautilus\"></a>\n"
-"<a id=\"files\"></a>\n"
-msgstr ""
-
-#. type: Title =
-#, no-wrap
-msgid "The <span class=\"application\">Files</span> browser\n"
-msgstr ""
-
-#. type: Plain text
-#, no-wrap
-msgid "[[!img nautilus.png link=no]]\n"
-msgstr ""
-
-#. type: Plain text
-#, no-wrap
-msgid ""
-"To open the <span class=\"application\">Files</span> browser, you can\n"
-"either:\n"
-msgstr ""
-
-#. type: Bullet: '- '
-msgid ""
-"Open the <span class=\"guilabel\">Home</span> shortcut from the desktop."
-msgstr ""
-
-#. type: Plain text
-#, no-wrap
-msgid ""
-"- Choose <span class=\"menuchoice\">\n"
-"    <span class=\"guimenu\">Applications</span>&nbsp;▸\n"
-"    <span class=\"guisubmenu\">Accessories</span>&nbsp;▸\n"
-"    <span class=\"guimenuitem\">Files</span></span>.\n"
-msgstr ""
-
-#. type: Bullet: '- '
-msgid ""
-"Open one of the shortcuts from the <span class=\"guimenu\">Places</span> "
-"menu."
-msgstr ""
-
-#. type: Plain text
-msgid "To connect to a remote SFTP (SSH File Transfer Protocol) server:"
-msgstr ""
-
-#. type: Bullet: '1. '
-msgid ""
-"Choose <span class=\"guilabel\">Other Locations</span> in the sidebar of the "
-"<span class=\"application\">Files</span> browser."
-msgstr ""
-
-#. type: Bullet: '1. '
-msgid ""
-"Specify an SFTP server in <span class=\"guilabel\">Connect to Server</span> "
-"at the bottom of the right pane. For example:"
-msgstr ""
-
-#. type: Plain text
-#, no-wrap
-msgid "   <p class=\"pre command\">ssh://user@example.com/</p>\n"
-msgstr ""
->>>>>>> abd3dc78
 
 #~ msgid "</div>\n"
-#~ msgstr "</div>\n"+#~ msgstr "</div>\n"
+
+#~ msgid "[[!img help-browser.png link=no]]\n"
+#~ msgstr "[[!img help-browser.png link=no]]\n"
+
+#~ msgid "<div class=\"next\">\n"
+#~ msgstr "<div class=\"next\">\n"
+
+#~ msgid "<div class=\"caution\">\n"
+#~ msgstr "<div class=\"caution\">\n"