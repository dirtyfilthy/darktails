--- conflicted
+++ resolved
@@ -245,13 +245,9 @@
 
 #. type: Plain text
 #, no-wrap
-<<<<<<< HEAD
+
 msgid "  [[!img introduction_to_gnome_and_the_tails_desktop/keyboard.png size=\"267x\" link=\"no\" alt=\"Menu in the top-right corner of the desktop to switch between different keyboard layouts\"]]\n"
 msgstr "  [[!img introduction_to_gnome_and_the_tails_desktop/keyboard.png size=\"267x\" link=\"no\" alt=\"Menu in the top-right corner of the desktop to switch between different keyboard layouts\"]]\n"
-=======
-msgid "  [[!img introduction_to_gnome_and_the_tails_desktop/keyboard.png link=\"no\" alt=\"Menu in the top-right corner of the desktop to switch between different keyboard layouts\"]]\n"
-msgstr ""
->>>>>>> 109ddbee
 
 #. type: Bullet: '* '
 msgid ""
