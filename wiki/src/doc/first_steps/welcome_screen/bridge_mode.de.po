# SOME DESCRIPTIVE TITLE
# Copyright (C) YEAR Free Software Foundation, Inc.
# This file is distributed under the same license as the PACKAGE package.
# FIRST AUTHOR <EMAIL@ADDRESS>, YEAR.
#
msgid ""
msgstr ""
"Project-Id-Version: TAILS\n"
<<<<<<< HEAD
"POT-Creation-Date: 2020-04-12 16:10+0200\n"
=======
"POT-Creation-Date: 2020-04-15 02:12+0000\n"
>>>>>>> 5f2d5937
"PO-Revision-Date: 2018-04-07 14:07+0200\n"
"Last-Translator: Tails translators\n"
"Language-Team: Tails Translations <tails-l10n@boum.org>\n"
"Language: de\n"
"MIME-Version: 1.0\n"
"Content-Type: text/plain; charset=UTF-8\n"
"Content-Transfer-Encoding: 8bit\n"
"X-Generator: Poedit 2.0.6\n"

#. type: Plain text
#, no-wrap
msgid "[[!meta title=\"Tor bridge mode\"]]\n"
msgstr "[[!meta title=\"Tor Bridge Modus\"]]\n"

#. type: Plain text
#, no-wrap
msgid "[[!toc levels=1]]\n"
msgstr "[[!toc levels=1]]\n"

#. type: Title =
#, no-wrap
msgid "What bridges are and when to use them"
msgstr "Was Bridges sind und wann sie benutzt werden"

#. type: Plain text
msgid ""
"When using Tor with Tails in its default configuration, anyone who can "
"observe the traffic of your Internet connection (for example your Internet "
"Service Provider and perhaps your government and law enforcement agencies) "
"can know that you are using Tor."
msgstr ""
"Wenn Tor in Verbindung mit Tails in seiner Standardkonfiguration verwendet "
"wird, kann jeder, der die Datenströme Ihrer Internetverbindung überwachen "
"kann (beispielsweise Ihr Internetanbieter und möglicherweise auch Ihre "
"Regierung sowie Strafverfolgungsbehörden) feststellen, dass Sie Tor benutzen."

#. type: Plain text
msgid ""
"This may be an issue if you are in a country where the following applies:"
msgstr ""
"Dies kann ein Problem sein, wenn Sie sich in einem Land befinden, in dem "
"folgendes zutrifft:"

#. type: Bullet: '1. '
msgid ""
"**Using Tor is blocked by censorship:** since all connections to the "
"Internet are forced to go through Tor, this would render Tails useless for "
"everything except for working offline on documents, etc."
msgstr ""
"**Die Nutzung von Tor ist durch Zensur blockiert:** Da alle Verbindungen ins "
"Internet durch Tor geleitet werden, würde das bedeuten, dass Tails "
"unbenutzbar wird, außer um offline an Dokumenten zu arbeiten."

#. type: Bullet: '2. '
msgid ""
"**Using Tor is dangerous or considered suspicious:** in this case starting "
"Tails in its default configuration might get you into serious trouble."
msgstr ""
"**Die Benutzung von Tor ist gefährlich oder wird als verdächtig erachtet:** "
"In diesem Falle könnte das Starten von Tails Sie in ernsthafte "
"Schwierigkeiten bringen."

#. type: Plain text
msgid ""
"Tor bridges, also called Tor bridge relays, are alternative entry points to "
"the Tor network that are not all listed publicly. Using a bridge makes it "
"harder, but not impossible, for your Internet Service Provider to know that "
"you are using Tor."
msgstr ""
"Tor Bridges, auch Tor Bridge Relais genannt, sind alternative, nicht "
"öffentlich aufgelistete Eingangspunkte in das Tor Netzwerk. Die Nutzung "
"einer Bridge macht es schwieriger, jedoch nicht unmöglich, für Ihren "
"Internetprovider festzustellen, dass Sie Tor nutzen."

#. type: Plain text
msgid ""
"If you are in one of the situations described above you might want to use "
"Tor bridges in Tails. Please also read The Tor Project's [dedicated page "
"about bridges](https://www.torproject.org/docs/bridges) to get a general "
"idea about what bridges are."
msgstr ""
"Falls Sie sich in einer der oben genannten Situationen befinden können Sie "
"es in Erwägung ziehen, Tor Bridges in Tails zu nutzen. Bitte lesen Sie "
"hierzu auch die [zugehörige Dokumentation zu Brigdes](https://www.torproject."
"org/docs/bridges) des Tor Projekts, um einen Überblick darüber zu bekommen, "
"was Bridges sind."

#. type: Plain text
msgid ""
"In order to use Tor through bridges, you must know the address of at least "
"one bridge in advance. The Tor Project distributes bridge addresses in "
"several ways, for example from their [website](https://bridges.torproject."
"org/) and via email."
msgstr ""
"Um Tor über Bridges zu benutzen, müssen Sie im Vorfeld eine Adresse von "
"zumindest einer Bridge kennen. Das Tor Projekt verteilt diese auf "
"verschiedenste Art und Weise, beispielsweise auf ihrer [Website](https://"
"bridges.torproject.org/) als auch über E-Mail."

#. type: Plain text
#, no-wrap
msgid "<div class=\"note\">\n"
msgstr "<div class=\"note\">\n"

#. type: Plain text
msgid ""
"Bridges are less reliable and tend to have lower performance than other "
"entry points."
msgstr ""
"Bridges sind weniger zuverlässig und neigen dazu, eine niedrigere Kapazität "
"als andere Eingangspunkte ins Tor Netzwerk zu haben."

#. type: Plain text
#, no-wrap
msgid "</div>\n"
msgstr "</div>\n"

#. type: Title =
#, no-wrap
msgid "How to use bridges in Tails"
msgstr "Wie Bridges in Tails benutzt werden"

#. type: Plain text
#, fuzzy
#| msgid ""
#| "You must have at hand at least one bridge address before starting Tails. "
#| "For example, you can write it down on a piece of paper or store it in the "
#| "[[persistent volume|doc/first_steps/persistence]]."
msgid ""
"You must have at hand at least one bridge address before starting Tails. For "
"example, you can write it down on a piece of paper or store it in the "
"[[Persistent Storage|doc/first_steps/persistence]]."
msgstr ""
"Sie müssen zumindest eine Adresse einer Bridge zur Verfügung haben, bevor "
"Sie Tails starten. Sie können die Adresse zum Beispiel auf einem Papier "
"aufschreiben oder sie im [[beständigen Speicherbereich|doc/first_steps/"
"persistence]] speichern."

#. type: Plain text
msgid "Tails allows you to use bridges of the following types:"
msgstr ""
"Tails bietet Ihnen die Möglichkeit folgende Arten von Bridges zu benutzen:"

#. type: Bullet: '  - '
msgid "`bridge`"
msgstr "`bridge`"

#. type: Bullet: '  - '
msgid "`obfs2`"
msgstr "`obfs2`"

#. type: Bullet: '  - '
msgid "`obfs3`"
msgstr "`obfs3`"

#. type: Bullet: '  - '
msgid "`obfs4`"
msgstr "`obfs4`"

#. type: Bullet: '  - '
msgid "`ScrambleSuit`"
msgstr "`ScrambleSuit`"

#. type: Plain text
#, fuzzy
#| msgid ""
#| "To use bridges, choose to configure bridge settings from\n"
#| "<span class=\"application\">Tails Greeter</span>:\n"
msgid ""
"To use bridges, choose to configure bridge settings from the Welcome Screen:"
msgstr ""
"Um Bridges zu benutzen, konfigurieren Sie bitte die Bridge-Einstellungen "
"des\n"
"<span class=\"application\">Tails Greeter</span>:\n"

#. type: Plain text
#, no-wrap
msgid "[[!inline pages=\"doc/first_steps/welcome_screen/bridge_mode.inline\" raw=\"yes\" sort=\"age\"]]\n"
msgstr "[[!inline pages=\"doc/first_steps/welcome_screen/bridge_mode.inline.de\" raw=\"yes\" sort=\"age\"]]\n"

#. type: Plain text
#, no-wrap
msgid "<div class=\"tip\">\n"
msgstr "<div class=\"tip\">\n"

#. type: Plain text
#, no-wrap
msgid ""
"<p>After Tor is started, the bridges that you configured appear as the first\n"
"relay of your Tor circuits in\n"
"<span class=\"application\">[[Onion Circuits|doc/anonymous_internet/tor_status#circuits]]</span>.</p>\n"
msgstr ""
"<p>Nachdem Tor gestartet wurde, erscheinen die von Ihnen konfigurierten Bridges als die\n"
"ersten Relais Ihrer Tor-Kanäle in\n"
"<span class=\"application\">[[Onion Circuits|doc/anonymous_internet/tor_status#circuits]]</span>.</p>\n"

#. type: Title =
#, no-wrap
msgid "If using Tor is dangerous in your country"
msgstr "Falls die Nutzung von Tor in Ihrem Land gefährlich ist"

#. type: Plain text
msgid ""
"The Tor Project's [documentation on bridges](https://www.torproject.org/docs/"
"bridges) mainly focuses on censorship circumvention: when using Tor is "
"blocked by censorship. If using Tor is dangerous or considered suspicious in "
"your country, then there are some extra rules that you should follow in "
"order to prevent yourself from being identified as a Tor user."
msgstr ""
"Die [Dokumentation zu Bridges](https://www.torproject.org/docs/bridges) des "
"Tor Projekts ist hauptsächlich auf die Umgehung von Zensur ausgelegt, also "
"wenn die Nutzung von Tor durch Zensur verhindert wird. Falls die Nutzung von "
"Tor in Ihrem Land gefährlich ist oder als verdächtig eingestuft wird, müssen "
"Sie einige spezielle Regeln befolgen, damit Sie nicht als Nutzer von Tor "
"erkannt werden."

#. type: Plain text
#, no-wrap
msgid "<div class=\"caution\">\n"
msgstr "<div class=\"caution\">\n"

#. type: Plain text
#, no-wrap
msgid ""
"Bridges are important tools that work in many cases but <strong>they are\n"
"not absolute protection</strong> against all techniques that\n"
"an adversary could do to identify Tor users.\n"
msgstr ""
"Bridges sind wichtige Werkzeuge, die in den meisten Fällen funktionieren, bieten jedoch <strong>keine\n"
"vollkommene Sicherheit</strong> gegen alle technischen Abläufe, die ein Angreifer\n"
"anwenden kann, um Nutzer von Tor zu identifizieren.\n"

#. type: Bullet: '1. '
msgid "Always start Tails in *bridge mode*."
msgstr "Starten Sie Tails immer im *Bridge-Modus*."

#. type: Bullet: '2. '
msgid ""
"Only use [*obfuscated bridges*](https://www.torproject.org/docs/"
"bridges#PluggableTransports)  since they are harder to identify than other "
"bridges."
msgstr ""
"Benutzen Sie nur [*verschleierte Bridges*](https://www.torproject.org/docs/"
"bridges#PluggableTransports), da diese schwieriger als andere Bridges zu "
"erkennen sind."

#. type: Bullet: '3. '
msgid ""
"The less publicly known the bridges are, the better.  Unfortunately, since "
"some bridge addresses can be obtained by anyone from the Tor website or by "
"email, it is also possible for an adversary to get the same bridge "
"information by the same means. The Tor Project has some protection against "
"that, but they are far from being perfect."
msgstr ""
"Je weniger Bridges öffentlich bekannt sind, umso besser. Bedauerlicherweise, "
"da einige Adressen von Bridges von jedem über die Tor Webseite oder über E-"
"Mail herausgefunden werden können, kann ein Angreifer die gleichen "
"Informationen über dieselben Wege bekommen. Das Tor Projekt hat einige "
"Sicherheitsvorkehrungen dagegen, diese sind jedoch weit davon entfernt, "
"perfekt zu sein."

#. type: Plain text
#, no-wrap
msgid ""
"   So the best is if you can find a trusted friend or\n"
"   an organisation in a different country who runs a \"private\" *obfuscated\n"
"   bridge* for you. In this case \"private\" means that the bridge is\n"
"   configured with the option `PublishServerDescriptor 0`. Without this option The Tor\n"
"   Project will learn about the bridge and may distribute its address to others\n"
"   and so it could end up in the hands of your adversary.\n"
msgstr ""
"   Deswegen ist es am besten, wenn Sie eine vertrauenswürdige Freundin oder eine Organisation\n"
"   in einem anderen Land finden, die eine \"private\", *verschleierte\n"
"   Bridge* für Sie betreiben. In diesem Falle bedeutet \"privat\", dass die Bridge mit der\n"
"   Option `PublishServerDescriptor 0` konfiguriert ist. Ohne diese Option erhält das Tor\n"
"   Projekt Informationen über diese Bridge und kann die Adresse weitergeben,\n"
"   wodurch sie in die Hände eines Angreifers geraten könnte.\n"<|MERGE_RESOLUTION|>--- conflicted
+++ resolved
@@ -6,11 +6,7 @@
 msgid ""
 msgstr ""
 "Project-Id-Version: TAILS\n"
-<<<<<<< HEAD
-"POT-Creation-Date: 2020-04-12 16:10+0200\n"
-=======
 "POT-Creation-Date: 2020-04-15 02:12+0000\n"
->>>>>>> 5f2d5937
 "PO-Revision-Date: 2018-04-07 14:07+0200\n"
 "Last-Translator: Tails translators\n"
 "Language-Team: Tails Translations <tails-l10n@boum.org>\n"
@@ -32,8 +28,8 @@
 
 #. type: Title =
 #, no-wrap
-msgid "What bridges are and when to use them"
-msgstr "Was Bridges sind und wann sie benutzt werden"
+msgid "What bridges are and when to use them\n"
+msgstr "Was Bridges sind und wann sie benutzt werden\n"
 
 #. type: Plain text
 msgid ""
@@ -130,8 +126,8 @@
 
 #. type: Title =
 #, no-wrap
-msgid "How to use bridges in Tails"
-msgstr "Wie Bridges in Tails benutzt werden"
+msgid "How to use bridges in Tails\n"
+msgstr "Wie Bridges in Tails benutzt werden\n"
 
 #. type: Plain text
 #, fuzzy
@@ -209,8 +205,8 @@
 
 #. type: Title =
 #, no-wrap
-msgid "If using Tor is dangerous in your country"
-msgstr "Falls die Nutzung von Tor in Ihrem Land gefährlich ist"
+msgid "If using Tor is dangerous in your country\n"
+msgstr "Falls die Nutzung von Tor in Ihrem Land gefährlich ist\n"
 
 #. type: Plain text
 msgid ""
