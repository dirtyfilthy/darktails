--- conflicted
+++ resolved
@@ -5,11 +5,7 @@
 msgid ""
 msgstr ""
 "Project-Id-Version: Tails\n"
-<<<<<<< HEAD
-"POT-Creation-Date: 2020-04-12 16:10+0200\n"
-=======
 "POT-Creation-Date: 2020-04-15 02:12+0000\n"
->>>>>>> 5f2d5937
 "PO-Revision-Date: 2018-02-08 18:19+0000\n"
 "Last-Translator: emmapeel <emma.peel@riseup.net>\n"
 "Language-Team: Spanish <http://translate.tails.boum.org/projects/tails/"
@@ -33,8 +29,8 @@
 
 #. type: Title =
 #, no-wrap
-msgid "What bridges are and when to use them"
-msgstr "Qué son los puentes y cuándo usarlos"
+msgid "What bridges are and when to use them\n"
+msgstr "Qué son los puentes y cuándo usarlos\n"
 
 #. type: Plain text
 msgid ""
@@ -129,8 +125,8 @@
 
 #. type: Title =
 #, no-wrap
-msgid "How to use bridges in Tails"
-msgstr "Cómo usar puentes en Tails"
+msgid "How to use bridges in Tails\n"
+msgstr "Cómo usar puentes en Tails\n"
 
 #. type: Plain text
 #, fuzzy
@@ -205,8 +201,8 @@
 
 #. type: Title =
 #, no-wrap
-msgid "If using Tor is dangerous in your country"
-msgstr "Si usar Tor es peligroso en tu país"
+msgid "If using Tor is dangerous in your country\n"
+msgstr "Si usar Tor es peligroso en tu país\n"
 
 #. type: Plain text
 msgid ""
