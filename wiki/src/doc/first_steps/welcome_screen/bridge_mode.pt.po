# SOME DESCRIPTIVE TITLE
# Copyright (C) YEAR Free Software Foundation, Inc.
# This file is distributed under the same license as the PACKAGE package.
# FIRST AUTHOR <EMAIL@ADDRESS>, YEAR.
#
msgid ""
msgstr ""
"Project-Id-Version: PACKAGE VERSION\n"
<<<<<<< HEAD
"POT-Creation-Date: 2020-04-23 16:49+0000\n"
"PO-Revision-Date: 2014-06-21 10:07-0300\n"
"Last-Translator: Tails Developers <amnesia@boum.org>\n"
=======
"Report-Msgid-Bugs-To: tails-l10n@boum.org\n"
"POT-Creation-Date: 2020-03-25 05:24+0000\n"
"PO-Revision-Date: 2020-04-18 23:34+0000\n"
"Last-Translator: drebs <drebs@riseup.net>\n"
>>>>>>> abd3dc78
"Language-Team: LANGUAGE <LL@li.org>\n"
"Language: pt\n"
"MIME-Version: 1.0\n"
"Content-Type: text/plain; charset=UTF-8\n"
"Content-Transfer-Encoding: 8bit\n"
"Plural-Forms: nplurals=2; plural=n > 1;\n"
"X-Generator: Weblate 3.5.1\n"

#. type: Plain text
#, no-wrap
msgid "[[!meta title=\"Tor bridge mode\"]]\n"
msgstr "[[!meta title=\"Usando Tor no modo bridge\"]]\n"

#. type: Plain text
#, no-wrap
msgid "[[!toc levels=1]]\n"
msgstr "[[!toc levels=1]]\n"

#. type: Title =
<<<<<<< HEAD
#, fuzzy, no-wrap
#| msgid "What bridges are and when to use them\n"
msgid "What bridges are and when to use them"
msgstr "O que são pontes (bridges) e quando usá-las\n"
=======
#, no-wrap
msgid "What bridges are and when to use them\n"
msgstr "O que são bridges e quando usá-las\n"
>>>>>>> abd3dc78

#. type: Plain text
msgid ""
"When using Tor with Tails in its default configuration, anyone who can "
"observe the traffic of your Internet connection (for example your Internet "
"Service Provider and perhaps your government and law enforcement agencies) "
"can know that you are using Tor."
msgstr ""
"Ao usar Tor com Tails em sua configuração padrão, qualquer pessoa que possa "
"observar o tráfego da sua conexão de Internet (por exemplo seu Provedor de "
"Serviços de Internet e talvez seu governo e instituições com poder de fazer "
"valer a lei) pode saber que você está usando Tor."

#. type: Plain text
msgid ""
"This may be an issue if you are in a country where the following applies:"
msgstr "Isto pode ser um problema se você estiver em um país no qual:"

#. type: Bullet: '1. '
msgid ""
"**Using Tor is blocked by censorship:** since all connections to the "
"Internet are forced to go through Tor, this would render Tails useless for "
"everything except for working offline on documents, etc."
msgstr ""
"**O uso do Tor é bloqueado pela censura:** uma vez que todas as conexões à "
"Internet passam obrigatoriamente pela rede Tor, a censura torna o Tails seja "
"inútil para tudo, exceto trabalhar offline em documentos, etc."

#. type: Bullet: '2. '
msgid ""
"**Using Tor is dangerous or considered suspicious:** in this case starting "
"Tails in its default configuration might get you into serious trouble."
msgstr ""
"**O uso do Tor é perigoso ou considerado suspeito:** neste caso, iniciar o "
"Tails com sua configuração padrão poderá te trazer sérios problemas."

#. type: Plain text
msgid ""
"Tor bridges, also called Tor bridge relays, are alternative entry points to "
"the Tor network that are not all listed publicly. Using a bridge makes it "
"harder, but not impossible, for your Internet Service Provider to know that "
"you are using Tor."
msgstr ""
"Pontes Tor (Tor bridges), também chamadas pontes repetidoras Tor (Tor bridge "
"relays), são pontos de entrada alternativos à rede Tor que não estão "
"listadas publicamente. Usar uma ponte torna mais difícil, mas não "
"impossível, para seu Provedor de Serviços de Internet, saber que você está "
"usando Tor."

#. type: Plain text
msgid ""
"If you are in one of the situations described above you might want to use "
"Tor bridges in Tails. Please also read The Tor Project's [dedicated page "
"about bridges](https://www.torproject.org/docs/bridges) to get a general "
"idea about what bridges are."
msgstr ""
"Se você está em uma destas situações descritas acima, pode ser que você "
"queira usar pontes Tor no Tails. Por favor, leia a [página dedicada sobre "
"pontes](https://www.torproject.org/docs/bridges) do projeto Tor, para ter "
"uma dieia geral do que são as pontes."

#. type: Plain text
#, fuzzy
#| msgid ""
#| "In order to use bridges, you must know in advance the address of at least "
#| "one bridge. The Tor Project distributes bridge addresses in several ways, "
#| "for example from their [website](https://bridges.torproject.org/) and via "
#| "email."
msgid ""
"In order to use Tor through bridges, you must know the address of at least "
"one bridge in advance. The Tor Project distributes bridge addresses in "
"several ways, for example from their [website](https://bridges.torproject."
"org/) and via email."
msgstr ""
"Para usar pontes, você tem que saber de antemão o endereço de ao menos uma "
"ponte. O projeto Tor distribui endereços de pontes de diversas maneiras, por "
"exemplo a partir do [website](https://bridges.torproject.org/) e por email."

#. type: Plain text
#, no-wrap
msgid "<div class=\"note\">\n"
msgstr "<div class=\"note\">\n"

#. type: Plain text
msgid ""
"Bridges are less reliable and tend to have lower performance than other "
"entry points."
msgstr ""
"Pontes são menos confiáveis e têm a tendência de ter um desempenho pior do "
"que que outros pontos de entrada."

#. type: Plain text
#, no-wrap
msgid "</div>\n"
msgstr "</div>\n"

#. type: Title =
#, fuzzy, no-wrap
#| msgid "How to use bridges in Tails\n"
msgid "How to use bridges in Tails"
msgstr "Como usar pontes no Tails\n"

#. type: Plain text
#, fuzzy
#| msgid ""
#| "You must have at hand at least one bridge address before starting Tails. "
#| "For example, you can write it down on a piece of paper or store it in the "
#| "[[persistent volume|doc/first_steps/persistence]]."
msgid ""
"You must have at hand at least one bridge address before starting Tails. For "
"example, you can write it down on a piece of paper or store it in the "
"[[Persistent Storage|doc/first_steps/persistence]]."
msgstr ""
"Você precisa ter ao menos um endereço de ponte antes de iniciar o Tails. Por "
"exemplo, você pode escrevê-lo em um pedaço de papel ou armazená-lo no "
"[[volume persistente|doc/first_steps/persistence]]."

#. type: Plain text
msgid "Tails allows you to use bridges of the following types:"
msgstr "O Tails permite que você use pontes dos seguintes tipos:"

#. type: Bullet: '  - '
msgid "`bridge`"
msgstr "`bridge`"

#. type: Bullet: '  - '
msgid "`obfs2`"
msgstr "`obfs2`"

#. type: Bullet: '  - '
msgid "`obfs3`"
msgstr "`obfs3`"

#. type: Bullet: '  - '
#, fuzzy
#| msgid "`obfs2`"
msgid "`obfs4`"
msgstr "`obfs4`"

#. type: Bullet: '  - '
msgid "`ScrambleSuit`"
msgstr ""

#. type: Plain text
#, fuzzy
#| msgid ""
#| "To use bridges, choose to configure bridge settings from\n"
#| "<span class=\"application\">Tails Greeter</span>:\n"
msgid ""
"To use bridges, choose to configure bridge settings from the Welcome Screen:"
msgstr ""
"Para usar pontes, escolha para configurar as preferências de ponte a partir "
"do\n"
"<span class=\"application\">Tails Greeter</span>:\n"

#. type: Plain text
#, no-wrap
msgid "[[!inline pages=\"doc/first_steps/welcome_screen/bridge_mode.inline\" raw=\"yes\" sort=\"age\"]]\n"
msgstr "[[!inline pages=\"doc/first_steps/welcome_screen/bridge_mode.inline.pt\" raw=\"yes\" sort=\"age\"]]\n"

#. type: Plain text
#, no-wrap
msgid "<div class=\"tip\">\n"
msgstr "<div class=\"tip\">\n"

#. type: Plain text
#, no-wrap
msgid ""
"<p>After Tor is started, the bridges that you configured appear as the first\n"
"relay of your Tor circuits in\n"
"<span class=\"application\">[[Onion Circuits|doc/anonymous_internet/tor_status#circuits]]</span>.</p>\n"
msgstr ""

#. type: Title =
#, fuzzy, no-wrap
#| msgid "If using Tor is dangerous in your country\n"
msgid "If using Tor is dangerous in your country"
msgstr "Se usar Tor é perigoso em seu país\n"

#. type: Plain text
#, fuzzy
#| msgid ""
#| "The Tor Project's [documentation on bridges](https://www.torproject.org/"
#| "docs/bridges) mainly focuses on censorship circumvention, this means when "
#| "the usage of Tor is blocked by censorship. If using Tor is dangerous or "
#| "considered suspicious in your country, then there are some extra rules "
#| "that you should follow in order to prevent you from being identified as a "
#| "Tor user."
msgid ""
"The Tor Project's [documentation on bridges](https://www.torproject.org/docs/"
"bridges) mainly focuses on censorship circumvention: when using Tor is "
"blocked by censorship. If using Tor is dangerous or considered suspicious in "
"your country, then there are some extra rules that you should follow in "
"order to prevent yourself from being identified as a Tor user."
msgstr ""
"A [documentação sobre pontes](https://www.torproject.org/docs/bridges) do "
"Projeto Tor foca principalmente em como contornar a censura, ou seja, quando "
"o uso do Tor é bloqueado por censura. Se o uso do Tor é perigoso ou "
"considerado suspeito em seu país, então existem algumas regras a mais que "
"você deve seguir para evitar que você seja identificado com um/a usuário/a "
"Tor."

#. type: Plain text
#, no-wrap
msgid "<div class=\"caution\">\n"
msgstr "<div class=\"caution\">\n"

#. type: Plain text
#, fuzzy, no-wrap
#| msgid ""
#| "Bridges are important tools that work in many cases but <strong>they are\n"
#| "not an absolute protection</strong> against the technical progress that\n"
#| "an adversary could do to identify Tor users.\n"
msgid ""
"Bridges are important tools that work in many cases but <strong>they are\n"
"not absolute protection</strong> against all techniques that\n"
"an adversary could do to identify Tor users.\n"
msgstr ""
"Pontes são ferramentas importantes que funcionam em muitos casos, mas\n"
"<strong>elas não são uma proteção absoluta</strong> contra o progresso técnico\n"
"que um adversário poderia realizar para identificar usuários/as Tor.\n"

#. type: Bullet: '1. '
msgid "Always start Tails in *bridge mode*."
msgstr "Sempre inicie em *modo ponte* (bridge mode)."

#. type: Bullet: '2. '
msgid ""
"Only use [*obfuscated bridges*](https://www.torproject.org/docs/"
"bridges#PluggableTransports)  since they are harder to identify than other "
"bridges."
msgstr ""
"Somente use [*pontes ofuscadas*](https://www.torproject.org/docs/"
"bridges#PluggableTransports) uma vez que elas são mais difíceis de "
"identificar do que outras pontes."

#. type: Bullet: '3. '
msgid ""
"The less publicly known the bridges are, the better.  Unfortunately, since "
"some bridge addresses can be obtained by anyone from the Tor website or by "
"email, it is also possible for an adversary to get the same bridge "
"information by the same means. The Tor Project has some protection against "
"that, but they are far from being perfect."
msgstr ""
"Quanto menos publicamente conhecidas as pontes forem, melhor. Infelizmente, "
"uma vez que alguns endereços de pontes podem ser obtidos por qualquer um a "
"partir do sítio do Tor ou por email, também é possível para um adversário "
"obter as mesmas informações sobre pontes por outros meios. O projeto Tor "
"possui algumas proteções contra isso, mas elas estão longe de serem "
"perfeitas."

#. type: Plain text
#, fuzzy, no-wrap
#| msgid ""
#| "   So the best is if you can find a trusted friend or\n"
#| "   an organisation in a different country who runs a \"private\" *obfuscated\n"
#| "   bridge* for you. In this case \"private\" means that the bridge is\n"
#| "   configured with the option `PublishServerDescriptor 0`. Without this option The Tor\n"
#| "   Project can learn about the bridge and may distribute its address to others\n"
#| "   and so it could end up in the hands of your adversary.\n"
msgid ""
"   So the best is if you can find a trusted friend or\n"
"   an organisation in a different country who runs a \"private\" *obfuscated\n"
"   bridge* for you. In this case \"private\" means that the bridge is\n"
"   configured with the option `PublishServerDescriptor 0`. Without this option The Tor\n"
"   Project will learn about the bridge and may distribute its address to others\n"
"   and so it could end up in the hands of your adversary.\n"
msgstr ""
"   Então, o melhor é se você conseguir encontrar um/a amigo/a confiável ou\n"
"   uma organização em um país diferente que rode uma *ponte ofuscada*\n"
"   \"privada\" para você. Neste caso, \"privada\" significa que a ponte está\n"
"   configurada com a opção `PublishServerDescriptor 0`. Sem esta opção, o\n"
"   Projeto Tor terá conhecimento sobre esta ponte e poderá distribuir seu endereço\n"
"   para outras pessoas, e assim ela poderia cair nas mãos do seu adversário.\n"

#, fuzzy
#~ msgid ""
#~ "To activate the *bridge mode*, add the <span\n"
#~ "class=\"command\">bridge</span> boot option to the <span\n"
#~ "class=\"application\">boot menu</span>. For detailed instructions, see\n"
#~ "the documentation on\n"
#~ "[[using the <span class=\"application\">boot menu</span>|"
#~ "welcome_screen#boot_menu]].\n"
#~ msgstr ""
#~ "Para ativar o modo bridge do Tor, adicione a opção de boot <span class="
#~ "\"command\">bridge</span>\n"
#~ "no <span class=\"application\">menu de boot</span>. Para instruções "
#~ "detalhadas,\n"
#~ "veja a documentação sobre [[como usar o <span class=\"application\">menu "
#~ "de boot</span>|welcome_screen#boot_menu]].\n"

#~ msgid ""
#~ "If you live in a country where Tor is blocked, or if you want to try to "
#~ "hide the fact that you are using Tor, you may want to use [Tor bridges]"
#~ "(https://www.torproject.org/docs/bridges) (see the link for further "
#~ "information about bridges and how to get them). Tails can be started in "
#~ "\"bridge mode\" which forces Tor to only connect through bridges (it will "
#~ "*never* connect to the Tor network directly). Once Tails graphical user "
#~ "interface has started you will be guided to set up bridges but you must "
#~ "have obtained the bridge information prior to this and have them "
#~ "available (e.g. written down on a piece of paper)."
#~ msgstr ""
#~ "Se você vive em um país no qual o Tor é  bloqueado, ou se você quer "
#~ "tentar ocultar o fato de que você está usando Tor, você pode usar [Tor "
#~ "bridges](https://www.torproject.org/docs/bridges) (veja o link para mais "
#~ "informações sobre bridges e como obtê-las). Tails pode ser iniciado no "
#~ "\"modo bridge\" que força o Tor a somente se conectar através de bridges "
#~ "(ele não vai *nunca* se conectar à rede do Tor diretamente). Uma vez que "
#~ "a interface gráfica de usuário tiver iniciado, você será guiado/a pela "
#~ "configuração de bridges, mas para isso você deve ter obtido a informação "
#~ "sobre as bridges que vai utilizar antes deste momento, e você deve ter "
#~ "estas informações disponíveis (por exemplo, escreva-as em um pedaço de "
#~ "papel)."<|MERGE_RESOLUTION|>--- conflicted
+++ resolved
@@ -6,23 +6,14 @@
 msgid ""
 msgstr ""
 "Project-Id-Version: PACKAGE VERSION\n"
-<<<<<<< HEAD
 "POT-Creation-Date: 2020-04-23 16:49+0000\n"
 "PO-Revision-Date: 2014-06-21 10:07-0300\n"
 "Last-Translator: Tails Developers <amnesia@boum.org>\n"
-=======
-"Report-Msgid-Bugs-To: tails-l10n@boum.org\n"
-"POT-Creation-Date: 2020-03-25 05:24+0000\n"
-"PO-Revision-Date: 2020-04-18 23:34+0000\n"
-"Last-Translator: drebs <drebs@riseup.net>\n"
->>>>>>> abd3dc78
 "Language-Team: LANGUAGE <LL@li.org>\n"
 "Language: pt\n"
 "MIME-Version: 1.0\n"
 "Content-Type: text/plain; charset=UTF-8\n"
 "Content-Transfer-Encoding: 8bit\n"
-"Plural-Forms: nplurals=2; plural=n > 1;\n"
-"X-Generator: Weblate 3.5.1\n"
 
 #. type: Plain text
 #, no-wrap
@@ -35,16 +26,9 @@
 msgstr "[[!toc levels=1]]\n"
 
 #. type: Title =
-<<<<<<< HEAD
-#, fuzzy, no-wrap
-#| msgid "What bridges are and when to use them\n"
+#, fuzzy, no-wrap
 msgid "What bridges are and when to use them"
 msgstr "O que são pontes (bridges) e quando usá-las\n"
-=======
-#, no-wrap
-msgid "What bridges are and when to use them\n"
-msgstr "O que são bridges e quando usá-las\n"
->>>>>>> abd3dc78
 
 #. type: Plain text
 msgid ""
@@ -108,11 +92,6 @@
 
 #. type: Plain text
 #, fuzzy
-#| msgid ""
-#| "In order to use bridges, you must know in advance the address of at least "
-#| "one bridge. The Tor Project distributes bridge addresses in several ways, "
-#| "for example from their [website](https://bridges.torproject.org/) and via "
-#| "email."
 msgid ""
 "In order to use Tor through bridges, you must know the address of at least "
 "one bridge in advance. The Tor Project distributes bridge addresses in "
@@ -143,16 +122,11 @@
 
 #. type: Title =
 #, fuzzy, no-wrap
-#| msgid "How to use bridges in Tails\n"
 msgid "How to use bridges in Tails"
 msgstr "Como usar pontes no Tails\n"
 
 #. type: Plain text
 #, fuzzy
-#| msgid ""
-#| "You must have at hand at least one bridge address before starting Tails. "
-#| "For example, you can write it down on a piece of paper or store it in the "
-#| "[[persistent volume|doc/first_steps/persistence]]."
 msgid ""
 "You must have at hand at least one bridge address before starting Tails. For "
 "example, you can write it down on a piece of paper or store it in the "
@@ -180,7 +154,6 @@
 
 #. type: Bullet: '  - '
 #, fuzzy
-#| msgid "`obfs2`"
 msgid "`obfs4`"
 msgstr "`obfs4`"
 
@@ -190,9 +163,6 @@
 
 #. type: Plain text
 #, fuzzy
-#| msgid ""
-#| "To use bridges, choose to configure bridge settings from\n"
-#| "<span class=\"application\">Tails Greeter</span>:\n"
 msgid ""
 "To use bridges, choose to configure bridge settings from the Welcome Screen:"
 msgstr ""
@@ -220,19 +190,11 @@
 
 #. type: Title =
 #, fuzzy, no-wrap
-#| msgid "If using Tor is dangerous in your country\n"
 msgid "If using Tor is dangerous in your country"
 msgstr "Se usar Tor é perigoso em seu país\n"
 
 #. type: Plain text
 #, fuzzy
-#| msgid ""
-#| "The Tor Project's [documentation on bridges](https://www.torproject.org/"
-#| "docs/bridges) mainly focuses on censorship circumvention, this means when "
-#| "the usage of Tor is blocked by censorship. If using Tor is dangerous or "
-#| "considered suspicious in your country, then there are some extra rules "
-#| "that you should follow in order to prevent you from being identified as a "
-#| "Tor user."
 msgid ""
 "The Tor Project's [documentation on bridges](https://www.torproject.org/docs/"
 "bridges) mainly focuses on censorship circumvention: when using Tor is "
@@ -254,10 +216,6 @@
 
 #. type: Plain text
 #, fuzzy, no-wrap
-#| msgid ""
-#| "Bridges are important tools that work in many cases but <strong>they are\n"
-#| "not an absolute protection</strong> against the technical progress that\n"
-#| "an adversary could do to identify Tor users.\n"
 msgid ""
 "Bridges are important tools that work in many cases but <strong>they are\n"
 "not absolute protection</strong> against all techniques that\n"
@@ -298,13 +256,6 @@
 
 #. type: Plain text
 #, fuzzy, no-wrap
-#| msgid ""
-#| "   So the best is if you can find a trusted friend or\n"
-#| "   an organisation in a different country who runs a \"private\" *obfuscated\n"
-#| "   bridge* for you. In this case \"private\" means that the bridge is\n"
-#| "   configured with the option `PublishServerDescriptor 0`. Without this option The Tor\n"
-#| "   Project can learn about the bridge and may distribute its address to others\n"
-#| "   and so it could end up in the hands of your adversary.\n"
 msgid ""
 "   So the best is if you can find a trusted friend or\n"
 "   an organisation in a different country who runs a \"private\" *obfuscated\n"
@@ -319,6 +270,24 @@
 "   configurada com a opção `PublishServerDescriptor 0`. Sem esta opção, o\n"
 "   Projeto Tor terá conhecimento sobre esta ponte e poderá distribuir seu endereço\n"
 "   para outras pessoas, e assim ela poderia cair nas mãos do seu adversário.\n"
+
+#~ msgid "How to use bridges in Tails\n"
+#~ msgstr "Como usar pontes no Tails\n"
+
+#~ msgid ""
+#~ "You must have at hand at least one bridge address before starting Tails. "
+#~ "For example, you can write it down on a piece of paper or store it in the "
+#~ "[[persistent volume|doc/first_steps/persistence]]."
+#~ msgstr ""
+#~ "Você precisa ter ao menos um endereço de ponte antes de iniciar o Tails. "
+#~ "Por exemplo, você pode escrevê-lo em um pedaço de papel ou armazená-lo no "
+#~ "[[volume persistente|doc/first_steps/persistence]]."
+
+#~ msgid "If using Tor is dangerous in your country\n"
+#~ msgstr "Se usar Tor é perigoso em seu país\n"
+
+#~ msgid "What bridges are and when to use them\n"
+#~ msgstr "O que são bridges e quando usá-las\n"
 
 #, fuzzy
 #~ msgid ""
