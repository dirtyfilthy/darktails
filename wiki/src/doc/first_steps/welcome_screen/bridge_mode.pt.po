--- conflicted
+++ resolved
@@ -6,11 +6,7 @@
 msgid ""
 msgstr ""
 "Project-Id-Version: PACKAGE VERSION\n"
-<<<<<<< HEAD
-"POT-Creation-Date: 2020-04-12 16:10+0200\n"
-=======
 "POT-Creation-Date: 2020-04-15 02:12+0000\n"
->>>>>>> 5f2d5937
 "PO-Revision-Date: 2014-06-21 10:07-0300\n"
 "Last-Translator: Tails Developers <amnesia@boum.org>\n"
 "Language-Team: LANGUAGE <LL@li.org>\n"
@@ -31,8 +27,8 @@
 
 #. type: Title =
 #, no-wrap
-msgid "What bridges are and when to use them"
-msgstr "O que são pontes (bridges) e quando usá-las"
+msgid "What bridges are and when to use them\n"
+msgstr "O que são pontes (bridges) e quando usá-las\n"
 
 #. type: Plain text
 msgid ""
@@ -131,8 +127,8 @@
 
 #. type: Title =
 #, no-wrap
-msgid "How to use bridges in Tails"
-msgstr "Como usar pontes no Tails"
+msgid "How to use bridges in Tails\n"
+msgstr "Como usar pontes no Tails\n"
 
 #. type: Plain text
 #, fuzzy
@@ -207,8 +203,8 @@
 
 #. type: Title =
 #, no-wrap
-msgid "If using Tor is dangerous in your country"
-msgstr "Se usar Tor é perigoso em seu país"
+msgid "If using Tor is dangerous in your country\n"
+msgstr "Se usar Tor é perigoso em seu país\n"
 
 #. type: Plain text
 #, fuzzy
