--- conflicted
+++ resolved
@@ -7,11 +7,7 @@
 msgstr ""
 "Project-Id-Version: PACKAGE VERSION\n"
 "POT-Creation-Date: 2014-04-15 11:39+0300\n"
-<<<<<<< HEAD
 "PO-Revision-Date: 2014-04-25 06:25-0000\n"
-=======
-"PO-Revision-Date: 2014-04-22 13:51+0100\n"
->>>>>>> 93610ad0
 "Last-Translator: FULL NAME <EMAIL@ADDRESS>\n"
 "Language-Team: LANGUAGE <LL@li.org>\n"
 "MIME-Version: 1.0\n"
@@ -116,33 +112,20 @@
 #. type: Title =
 #, no-wrap
 msgid "Problems starting Tails?\n"
-<<<<<<< HEAD
-msgstr "Des soucis pour démarrer Tails ?\n"
-=======
 msgstr "Des problèmes pour démarrer Tails ?\n"
->>>>>>> 93610ad0
 
 #. type: Plain text
 msgid ""
 "Read our specific [[reporting guidelines when Tails does not start|doc/"
 "first_steps/bug_reporting/tails_does_not_start]]."
 msgstr ""
-<<<<<<< HEAD
 "Lire nos [[instructions spécifiques lorsque Tails ne démarre pas|doc/"
 "first_steps/bug_reporting/tails_does_not_start]]."
-=======
-"Lisez nos [[indications spécifiques de rapport lorsque Tails ne démarre pas|"
-"doc/first_steps/bug_reporting/tails_does_not_start]]."
->>>>>>> 93610ad0
 
 #. type: Title =
 #, no-wrap
 msgid "Using a virtualization software\n"
-<<<<<<< HEAD
 msgstr "Utiliser un logiciel de virtualisation\n"
-=======
-msgstr "En utilisant un logiciel de virtualisation\n"
->>>>>>> 93610ad0
 
 #. type: Plain text
 msgid "[[See the corresponding documentation.|advanced_topics/virtualization]]"
