# SOME DESCRIPTIVE TITLE
# Copyright (C) YEAR Free Software Foundation, Inc.
# This file is distributed under the same license as the PACKAGE package.
# FIRST AUTHOR <EMAIL@ADDRESS>, YEAR.
#
msgid ""
msgstr ""
"Project-Id-Version: Tails\n"
"POT-Creation-Date: 2017-05-19 17:19+0200\n"
"PO-Revision-Date: 2017-06-07 16:39+0000\n"
"Last-Translator: amnesia <amnesia@boum.org>\n"
"Language-Team: Tails translators <tails@boum.org>\n"
"Language: fr\n"
"MIME-Version: 1.0\n"
"Content-Type: text/plain; charset=UTF-8\n"
"Content-Transfer-Encoding: 8bit\n"
<<<<<<< HEAD
"Plural-Forms: nplurals=2; plural=n > 1;\n"
"X-Generator: Weblate 2.5-dev\n"
=======
"X-Generator: Poedit 1.8.11\n"
>>>>>>> 2e42c5cc

#. type: Plain text
#, no-wrap
msgid "[[!meta title=\"Startup options\"]]\n"
msgstr "[[!meta title=\"Options de démarrage\"]]\n"

#. type: Plain text
msgid ""
"When starting Tails, you can specify startup options to alter some of its "
"basic functioning. The two ways of specifying startup options are the "
"following:"
msgstr ""
"Quand Tails démarre, vous pouvez spécifier des options de démarrage pour "
"modifier son fonctionnement de base. Les deux manières de spécifier les "
"options de démarrage sont les suivantes :"

#. type: Plain text
<<<<<<< HEAD
#, fuzzy, no-wrap
msgid "[[!toc levels=1]]\n"
msgstr "[[!toc levels=1]]\n"
=======
#, no-wrap
msgid "[[!toc levels=2]]\n"
msgstr "[[!toc levels=2]]\n"
>>>>>>> 2e42c5cc

#. type: Plain text
#, no-wrap
msgid ""
"<a id=\"boot_loader_menu\"></a>\n"
"<a id=\"boot_menu\"></a> <!-- for backward compatibility -->\n"
msgstr ""
"<a id=\"boot_loader_menu\"></a>\n"
"<a id=\"boot_menu\"></a> <!-- for backward compatibility -->\n"

#. type: Title =
#, no-wrap
msgid "Using the <span class=\"application\">Boot Loader Menu</span>\n"
msgstr "Utiliser le <span class=\"application\">menu du chargeur d’amorçage</span>\n"

#. type: Plain text
#, no-wrap
msgid ""
"The <span class=\"application\">Boot Loader Menu</span> is the first screen to appear\n"
"when Tails starts.\n"
msgstr ""
"Le <span class=\"application\">menu du chargeur d’amorçage</span> est le premier écran qui apparaît\n"
"lorsque Tails démarre.\n"

#. type: Plain text
#, no-wrap
msgid "<div class=\"tip\">\n"
msgstr "<div class=\"tip\">\n"

#. type: Plain text
#, no-wrap
msgid ""
"<p>The <span class=\"guilabel\">Troubleshooting Mode</span> disables some features of the\n"
"Linux kernel and might work better on some computers. You can try this option if you\n"
"think you are experiencing errors related to hardware compatibility while\n"
"starting Tails.</p>\n"
msgstr ""
"<p>Le mode <span class=\"guilabel\">Troubleshooting Mode</span> désactive certaines fonctionnalités\n"
"du noyau Linux et peut mieux marcher sur certains ordinateurs. Vous pouvez essayer cette option\n"
"si vous pensez que vous rencontrez des erreurs de compatibilité\n"
"matérielle en démarrant Tails.</p>\n"

#. type: Plain text
#, no-wrap
msgid "</div>\n"
msgstr "</div>\n"

#. type: Bullet: '1.  '
msgid ""
"To add a boot option, press <span class=\"keycap\">Tab</span> when the <span "
"class=\"application\">Boot Loader Menu</span> appears. A list of boot "
"options appears at the bottom of the screen."
msgstr ""
"Pour ajouter une option de démarrage, appuyez sur <span class=\"keycap"
"\">Tab</span> lorsque le <span class=\"application\">menu du chargeur "
"d’amorçage</span> apparaît. Une liste d'options de démarrage apparaît au bas "
"de l'écran."

#. type: Plain text
#, no-wrap
msgid ""
"[[!img boot-menu-with-options.png link=no alt=\"Black screen with Tails\n"
"artwork. Boot Loader Menu with two options 'Tails' and 'Tails (Troubleshooting Mode)'.\n"
"At the bottom, a list of options ending with 'vsyscall=none quiet_'\"]]\n"
msgstr ""
"[[!img boot-menu-with-options.png link=no alt=\"Écran noir avec le logo de\n"
"Tails. Menu du chargeur d’amorçage avec deux options 'Tails' et 'Tails (Troubleshooting Mode)'. En bas,\n"
"une liste d'options se terminant par 'vsyscall=none quiet_'\"]]\n"

#. type: Bullet: '2.  '
msgid ""
"Press <span class=\"keycap\">Space</span>, and type the boot option that you "
"want to add."
msgstr ""
"Appuyez alors sur <span class=\"keycap\">Espace</span>, et saisissez "
"l'option de démarrage que vous souhaitez ajouter."

#. type: Bullet: '3.  '
msgid ""
"If you want to add more than one boot option, type them one after the other, "
"and separate them by a <span class=\"keycap\">Space</span>."
msgstr ""
"Si vous désirez ajouter d'autres options de démarrage, saisissez-les après "
"la première, en les séparant par une <span class=\"keycap\">Espace</span>."

#. type: Bullet: '4.  '
msgid "Then press <span class=\"keycap\">Enter</span> to start Tails."
msgstr ""
"Appuyez ensuite sur <span class=\"keycap\">Entrée</span> pour démarrer Tails."

#. type: Plain text
#, no-wrap
msgid ""
"<a id=\"greeter\"></a>\n"
"<a id=\"tails_greeter\"></a>\n"
msgstr ""
"<a id=\"greeter\"></a>\n"
"<a id=\"tails_greeter\"></a>\n"

#. type: Title =
#, no-wrap
msgid "Using <span class=\"application\">Tails Greeter</span>\n"
msgstr "Utiliser <span class=\"application\">Tails Greeter</span>\n"

#. type: Plain text
#, no-wrap
msgid ""
"<span class=\"application\">Tails Greeter</span> is the set of dialogs that\n"
"appear after the <span class=\"application\">Boot Loader Menu</span>, but before the\n"
"<span class=\"application\">GNOME Desktop</span> appears. This is how the first\n"
"screen of <span class=\"application\">Tails Greeter</span> looks like:\n"
msgstr ""
"<span class=\"application\">Tails Greeter</span> est un ensemble de boîtes de dialogue\n"
"qui apparaît après le <span class=\"application\">menu du chargeur d’amorçage</span>, mais avant que le\n"
"<span class=\"application\">bureau GNOME</span> n'apparaisse. Voici à quoi ressemble\n"
"le premier écran de <span class=\"application\">Tails Greeter</span> :\n"

#. type: Plain text
#, no-wrap
msgid "[[!img tails-greeter-welcome-to-tails.png link=no alt=\"Welcome to Tails!\"]]\n"
msgstr "[[!img tails-greeter-welcome-to-tails.png link=no alt=\"Bienvenue dans Tails !\"]]\n"

#. type: Plain text
msgid ""
"You can activate assistive technologies, like a screen reader or large text, "
"from the universal access menu (the"
msgstr ""
"Vous pouvez activer les technologies d'assistance, comme un lecteur d'écran "
"ou de grands textes, depuis le menu d'accès universel (l’icône"

#. type: Plain text
#, no-wrap
msgid "[[!img lib/preferences-desktop-accessibility.png alt=\"Universal Access\" class=\"symbolic\" link=\"no\"]]\n"
msgstr "[[!img lib/preferences-desktop-accessibility.png alt=\"Accès universel\" class=\"symbolic\" link=\"no\"]]\n"

#. type: Plain text
msgid "icon which looks like a person) in the top bar."
msgstr "qui ressemble à une personne) dans la barre du haut."

#. type: Plain text
#, no-wrap
msgid ""
"To start Tails without options, click on the\n"
"<span class=\"button\">Start Tails</span> button.\n"
msgstr ""
"Pour démarrer Tails sans options, cliquez sur le\n"
"bouton <span class=\"button\">Démarrer Tails</span>.\n"

#. type: Plain text
#, no-wrap
msgid "<a id=\"locale\"></a>\n"
msgstr "<a id=\"locale\"></a>\n"

#. type: Title -
#, no-wrap
msgid "Language & region\n"
msgstr "Langue et région\n"

#. type: Plain text
#, no-wrap
msgid ""
"You can configure Tails depending on your language and location from\n"
"<span class=\"application\">Tails Greeter</span>.\n"
msgstr ""
"Vous pouvez configurer Tails suivant votre langue et votre localisation depuis\n"
"<span class=\"application\">Tails Greeter</span>.\n"

#. type: Plain text
#, no-wrap
msgid "[[!img locale.png link=\"no\" alt=\"Language & Region section of Tails Greeter\"]]\n"
msgstr "[[!img locale.png link=\"no\" alt=\"Section Langue et région du Tails Greeter\"]]\n"

#. type: Bullet: '* '
msgid ""
"The <span class=\"guilabel\">Language</span> option allows you to change the "
"main language of the interface."
msgstr ""
"L'option <span class=\"guilabel\">Langue</span> vous permet de changer la "
"langue principale de l'interface."

#. type: Plain text
#, no-wrap
msgid ""
"  Text that is not translated yet will appear in English. You can [[help\n"
"  to translate more text|contribute/how/translate]].\n"
msgstr ""
"  Le texte qui n'est pas encore traduit apparaîtra en anglais. Vous pouvez [[aider\n"
"  à traduire plus de textes|contribute/how/translate]].\n"

#. type: Bullet: '* '
msgid ""
"The <span class=\"guilabel\">Keyboard Layout</span> option allows you to "
"change the layout of the keyboard. For example to switch to an *AZERTY* "
"keyboard which is common in France."
msgstr ""
"L'option <span class=\"guilabel\">Disposition du clavier</span> vous permet "
"de changer la disposition du clavier. Par exemple pour passer au clavier "
"*AZERTY* qui est courant en France."

#. type: Plain text
#, no-wrap
msgid ""
"  You will still be able to switch between different keyboard layouts from the\n"
"  desktop after starting Tails.\n"
msgstr ""
"  Vous aurez toujours la possibilité d'alterner entre différentes dispositions du clavier depuis le\n"
"  bureau après le démarrage de Tails.\n"

#. type: Plain text
#, no-wrap
msgid "  [[!img introduction_to_gnome_and_the_tails_desktop/keyboard.png link=\"no\" alt=\"Menu in the top-right corner of the desktop to switch between different keyboard layouts\"]]\n"
msgstr "  [[!img introduction_to_gnome_and_the_tails_desktop/keyboard.png link=\"no\" alt=\"Menu dans le coin en haut à droite du bureau pour alterner entre différentes dispositions du clavier\"]]\n"

#. type: Bullet: '* '
msgid ""
"The <span class=\"guilabel\">Formats</span> option allows you to change the "
"date and time format, first day of the week, measurement units, and default "
"paper size according to the standards in use in a country."
msgstr ""
"L'option <span class=\"guilabel\">Formats</span> vous permet de changer le "
"format de la date et de l'heure, le premier jour de la semaine, les unités "
"de mesure et le format par défaut du papier suivant les standards en usage "
"dans un pays."

#. type: Plain text
#, no-wrap
msgid ""
"  For example, the USA and the United Kingdom, two English-speaking countries,\n"
"  have different standards:\n"
msgstr ""
"  Par exemple, les États-Unis et le Royaume-Uni, deux pays anglophones,\n"
"  ont des standards différents :\n"

#. type: Plain text
#, no-wrap
msgid ""
"  <table>\n"
"  <tr><td></td><td>USA</td><td>United Kingdom</td></tr>\n"
"  <tr><td>Date & time</td><td>3/17/2017 3:56 PM</td><td>17/03/2017 15:56</td></tr>\n"
"  <tr><td>First day of the week</td><td>Sunday</td><td>Monday</td></tr>\n"
"  <tr><td>Unit system</td><td>Imperial</td><td>Metric</td></tr>\n"
"  <tr><td>Paper size</td><td>Letter</td><td>A4</td></tr>\n"
"  </table>\n"
msgstr ""
"  <table>\n"
"  <tr><td></td><td>États-Unis</td><td>Royaume-Uni</td></tr>\n"
"  <tr><td>Date et heure</td><td>3/17/2017 3:56 PM</td><td>17/03/2017 15:56</td></tr>\n"
"  <tr><td>Premier jour de la semaine</td><td>Dimanche</td><td>Lundi</td></tr>\n"
"  <tr><td>Système d’unités de mesures</td><td>Impérial</td><td>Métrique</td></tr>\n"
"  <tr><td>Format de papier</td><td>Letter</td><td>A4</td></tr>\n"
"  </table>\n"

#. type: Plain text
#, no-wrap
msgid ""
"  With this option you can also display the calendar in a different language\n"
"  than the main language. For example, to display a US calendar, with weeks\n"
"  starting on Sunday, when the main language is Russian.\n"
msgstr ""
"  Avec cette option, vous pouvez également afficher un calendrier dans une langue différente\n"
"  de la langue principale. Par exemple, pour afficher le calendrier étasunien, avec les semaines\n"
"  commençant le dimanche, quand la langue principale est le russe.\n"

#. type: Plain text
#, no-wrap
msgid "  [[!img US_calendar_in_Russian.png link=\"no\" alt=\"\"]]\n"
msgstr "  [[!img US_calendar_in_Russian.png link=\"no\" alt=\"\"]]\n"

#. type: Plain text
#, no-wrap
msgid "<a id=\"persistence\"></a>\n"
msgstr "<a id=\"persistence\"></a>\n"

#. type: Title -
#, no-wrap
msgid "Encrypted persistence storage\n"
msgstr "Stockage persistant chiffré\n"

#. type: Plain text
#, no-wrap
msgid ""
"If an [[encrypted persistence storage]] is detected on the USB stick, an\n"
"additional section appears in <span class=\"application\">Tails\n"
"Greeter</span> below the <span class=\"guilabel\">Language & Region</span>\n"
"section:\n"
msgstr ""
"Si un [[stockage persistant chiffré]] est détecté sur la clé USB, une\n"
"section supplémentaire apparaît dans <span class=\"application\">Tails\n"
"Greeter</span> sous la section <span class=\"guilabel\">Langue et région</span>\n"
":\n"

#. type: Plain text
#, no-wrap
msgid "[[!img persistence.png link=\"no\" alt=\"\"]]\n"
msgstr "[[!img persistence.png link=\"no\" alt=\"\"]]\n"

#. type: Plain text
#, no-wrap
msgid "<a id=\"additional\"></a>\n"
msgstr "<a id=\"additional\"></a>\n"

#. type: Title -
#, no-wrap
msgid "Additional settings\n"
msgstr "Paramètres supplémentaires\n"

#. type: Plain text
#, no-wrap
msgid ""
"Tails is configured with care to be as safe as possible by default. But,\n"
"depending on your situation, you can change one of the following\n"
"settings from <span class=\"application\">Tails Greeter</span>.\n"
msgstr ""
"Tails est configuré avec attention pour être aussi sûr que possible par défaut. Mais,\n"
"suivant votre situation, vous pouvez changer un des paramètres\n"
"suivants depuis <span class=\"application\">Tails Greeter</span>.\n"

#. type: Plain text
#, no-wrap
msgid "[[!img additional.png link=\"no\" alt=\"Additional settings of Tails Greeter\"]]\n"
msgstr "[[!img additional.png link=\"no\" alt=\"Paramètres supplémentaires du Tails Greeter\"]]\n"

#. type: Bullet: '- '
msgid ""
"Set an <span class=\"guilabel\">Administration Password</span> to be able to "
"perform administrative tasks like installing additional software or "
"accessing the internal hard disks of the computer."
msgstr ""
"Définir un <span class=\"guilabel\">Mot de passe d'administration</span> "
"pour pouvoir effectuer des taches d'administration comme installer des "
"logiciels supplémentaires ou accéder aux disques durs internes de "
"l'ordinateur."

#. type: Plain text
#, no-wrap
msgid "  [[See our documentation about the administration password.|administration_password]]\n"
msgstr "  [[Voir notre documentation à propos du mot de passe d'administration.|administration_password]]\n"

#. type: Bullet: '- '
msgid ""
"Disable <span class=\"guilabel\">MAC Address Spoofing</span> to prevent "
"connectivity problems with your network interfaces."
msgstr ""
"Désactiver l'<span class=\"guilabel\">Usurpation d'adresse MAC</span> pour "
"éviter des problèmes de connectivité avec vos interfaces réseau."

#. type: Plain text
#, no-wrap
msgid "  [[See our documentation about MAC address spoofing.|mac_spoofing]]\n"
msgstr "  [[Voir notre documentation à propos de l'usurpation d'adresse MAC.|mac_spoofing]]\n"

#. type: Bullet: '- '
msgid ""
"Change the <span class=\"guilabel\">Network Configuration</span> to either:"
msgstr ""
"Changer la <span class=\"guilabel\">Configuration du réseau</span> pour au "
"choix :"

#. type: Bullet: '  - '
msgid "Connect directly to the Tor network (default)."
msgstr "Se connecter directement au réseau Tor (par défaut)"

#. type: Bullet: '  - '
msgid "Configure a Tor bridge or local proxy:"
msgstr "Configurer un bridge Tor ou un proxy local :"

#. type: Bullet: '    - '
msgid ""
"If you want to use Tor bridges because your Internet connection is censored "
"or you want to hide the fact that you are using Tor."
msgstr ""
"Si vous voulez utiliser des bridges Tor car votre connexion à Internet est "
"censurée ou parce que vous voulez cacher le fait que vous utilisez Tor."

#. type: Bullet: '    - '
msgid "If you need to use a local proxy to access the Internet."
msgstr "Si vous avez besoin d'utiliser un proxy local pour accéder à Internet."

#. type: Plain text
#, no-wrap
msgid ""
"    After starting Tails and connecting to a network, an assistant will\n"
"    guide you through the configuration of Tor.\n"
msgstr ""
"    Après le démarrage de Tails et une fois connecté à un réseau, un assistant vous\n"
"    guidera à travers la configuration de Tor.\n"

#. type: Plain text
#, no-wrap
msgid "    [[See our documentation about Tor bridges.|bridge_mode]]\n"
msgstr "    [[Voir notre documentation à propos des bridges Tor.|bridge_mode]]\n"

#. type: Bullet: '  - '
msgid ""
"Disable all networking if you want to work completely offline with "
"additional security."
msgstr ""
"Désactiver toutes les connexions réseaux si vous voulez travailler hors "
"ligne avec une sécurité supplémentaire."

#. type: Title -
#, no-wrap
msgid "Keyboard shortcuts\n"
msgstr "Raccourcis clavier\n"

#. type: Plain text
#, no-wrap
msgid ""
"<table>\n"
"<tr><td><span class=\"keycap\">Alt+L</span></td><td><span class=\"guilabel\">Language</td></tr>\n"
"<tr><td><span class=\"keycap\">Alt+K</span></td><td><span class=\"guilabel\">Keyboard Layout</td></tr>\n"
"<tr><td><span class=\"keycap\">Alt+F</span></td><td><span class=\"guilabel\">Formats</td></tr>\n"
"<tr><td><span class=\"keycap\">Alt+P</span></td><td><span class=\"guilabel\">Encrypted Persistent Storage</td></tr>\n"
"<tr><td><span class=\"keycap\">Alt+A</span></td><td><span class=\"guilabel\">Additional Settings</td></tr>\n"
"<tr><td><span class=\"keycap\">Ctrl+Shift+A</span></td><td><span class=\"guilabel\">Administration Password</td></tr>\n"
"<tr><td><span class=\"keycap\">Ctrl+Shift+M</span></td><td><span class=\"guilabel\">MAC Address Spoofing</td></tr>\n"
"<tr><td><span class=\"keycap\">Ctrl+Shift+N</span></td><td><span class=\"guilabel\">Network Configuration</td></tr>\n"
"<tr><td><span class=\"keycap\">Alt+S</td><td><span class=\"guilabel\">Start Tails</td></tr>\n"
"</table>\n"
msgstr ""
"<table>\n"
"<tr><td><span class=\"keycap\">Alt+L</span></td><td><span class=\"guilabel\">Langue</td></tr>\n"
"<tr><td><span class=\"keycap\">Alt+C</span></td><td><span class=\"guilabel\">Disposition du clavier</td></tr>\n"
"<tr><td><span class=\"keycap\">Alt+F</span></td><td><span class=\"guilabel\">Formats</td></tr>\n"
"<tr><td><span class=\"keycap\">Alt+S</span></td><td><span class=\"guilabel\">Stockage persistant chiffré</td></tr>\n"
"<tr><td><span class=\"keycap\">Alt+P</span></td><td><span class=\"guilabel\">Paramètres supplémentaires</td></tr>\n"
"<tr><td><span class=\"keycap\">Ctrl+Shift+M</span></td><td><span class=\"guilabel\">Mot de passe d'administration</td></tr>\n"
"<tr><td><span class=\"keycap\">Ctrl+Shift+U</span></td><td><span class=\"guilabel\">Usurpation d'adresse MAC</td></tr>\n"
"<tr><td><span class=\"keycap\">Ctrl+Shift+R</span></td><td><span class=\"guilabel\">Configuration du réseau</td></tr>\n"
"<tr><td><span class=\"keycap\">Alt+D</td><td><span class=\"guilabel\">Démarrer Tails</td></tr>\n"
"</table>\n"

#~ msgid ""
#~ "**To start Tails in languages other than English**, select the one you\n"
#~ "want from the menu at the bottom of the screen. You can also adapt\n"
#~ "your country and keyboard layout. When you do that, <span class="
#~ "\"application\">Tails Greeter</span> itself\n"
#~ "switches language.\n"
#~ msgstr ""
#~ "**Pour lancer Tails dans une autre langue que l'anglais**, sélectionner "
#~ "celle\n"
#~ "que vous voulez depuis le menu en bas de l'écran. Vous pouvez aussi "
#~ "adapter\n"
#~ "votre pays et l'agencement du clavier. Lorsque que vous faites cela, "
#~ "<span class=\"application\">Tails Greeter</span> change\n"
#~ "de langue.\n"

#~ msgid ""
#~ "**To set more options**, click on the <span class=\"button\">Yes</span> "
#~ "button.\n"
#~ "Then click on the <span class=\"button\">Forward</span> button.\n"
#~ msgstr ""
#~ "**Pour définir plus d'options**, cliquez sur le bouton <span class="
#~ "\"button\">Oui</span>.\n"
#~ "Cliquez ensuite sur le bouton <span class=\"button\">Suivant</span>.\n"

#~ msgid ""
#~ "  - [[Network configuration|network_configuration]]\n"
#~ "    - [[Tor bridge mode|bridge_mode]]\n"
#~ "    - [[Disabling all networking (offline_mode)|offline_mode]]\n"
#~ "  - [[Encrypted persistence|doc/first_steps/persistence/use]]\n"
#~ msgstr ""
#~ "  - [[Configuration du réseau|network_configuration]]\n"
#~ "    - [[Mode bridge de Tor|bridge_mode]]\n"
#~ "    - [[Désactiver_toutes_les_connexions_réseaux_(mode_hors-ligne)|"
#~ "offline_mode]]\n"
#~ "  - [[Persistance chiffrée|doc/first_steps/persistence/use]]\n"

#~ msgid ""
#~ "Here is a list of options that you can add to the <span class="
#~ "\"application\">Boot\n"
#~ "Loader Menu</span>:\n"
#~ msgstr ""
#~ "Voici une liste d'options que vous pouvez ajouter au <span class="
#~ "\"application\">menu\n"
#~ "du chargeur d’amorçage</span>:\n"

#~ msgid "Problems booting?\n"
#~ msgstr "Un problème au démarrage ?\n"

#~ msgid ""
#~ "If you have problems booting Tails, please read the [[following "
#~ "guidelines|doc/first_steps/bug_reporting/tails_does_not_start]]."
#~ msgstr ""
#~ "Si vous avez des problèmes pour démarrer Tails, veuillez lire les "
#~ "[[instructions suivantes|doc/first_steps/bug_reporting/"
#~ "tails_does_not_start]]."

#~ msgid "[[Windows camouflage|windows_camouflage]]"
#~ msgstr "[[Camouflage Windows|windows_camouflage]]"

#~ msgid ""
#~ "<span class=\"command\">truecrypt</span>, to enable [[TrueCrypt|"
#~ "encryption_and_privacy/truecrypt]]"
#~ msgstr ""
#~ "<span class=\"command\">truecrypt</span>, pour activer [[TrueCrypt|"
#~ "encryption_and_privacy/truecrypt]]"

#~ msgid ""
#~ "Problems booting?\n"
#~ "===============================\n"
#~ msgstr ""
#~ "Problèmes au démarrage ?\n"
#~ "===============================\n"<|MERGE_RESOLUTION|>--- conflicted
+++ resolved
@@ -14,12 +14,7 @@
 "MIME-Version: 1.0\n"
 "Content-Type: text/plain; charset=UTF-8\n"
 "Content-Transfer-Encoding: 8bit\n"
-<<<<<<< HEAD
-"Plural-Forms: nplurals=2; plural=n > 1;\n"
-"X-Generator: Weblate 2.5-dev\n"
-=======
 "X-Generator: Poedit 1.8.11\n"
->>>>>>> 2e42c5cc
 
 #. type: Plain text
 #, no-wrap
@@ -37,15 +32,9 @@
 "options de démarrage sont les suivantes :"
 
 #. type: Plain text
-<<<<<<< HEAD
-#, fuzzy, no-wrap
-msgid "[[!toc levels=1]]\n"
-msgstr "[[!toc levels=1]]\n"
-=======
 #, no-wrap
 msgid "[[!toc levels=2]]\n"
 msgstr "[[!toc levels=2]]\n"
->>>>>>> 2e42c5cc
 
 #. type: Plain text
 #, no-wrap
