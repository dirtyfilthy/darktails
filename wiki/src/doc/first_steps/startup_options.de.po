--- conflicted
+++ resolved
@@ -6,15 +6,9 @@
 msgid ""
 msgstr ""
 "Project-Id-Version: PACKAGE VERSION\n"
-<<<<<<< HEAD
-"POT-Creation-Date: 2015-04-29 18:05+0300\n"
-"PO-Revision-Date: YEAR-MO-DA HO:MI+ZONE\n"
-"Last-Translator: FULL NAME <EMAIL@ADDRESS>\n"
-=======
 "POT-Creation-Date: 2015-03-15 20:54+0100\n"
 "PO-Revision-Date: 2015-05-02 15:20-0000\n"
 "Last-Translator: spriver <spriver@autistici.org>\n"
->>>>>>> 01ca0491
 "Language-Team: LANGUAGE <LL@li.org>\n"
 "MIME-Version: 1.0\n"
 "Content-Type: text/plain; charset=UTF-8\n"
@@ -99,8 +93,8 @@
 "artwork. 'Boot menu' with two options 'Live' and 'Live (failsafe)'. At the\n"
 "bottom, a list of options ending with 'noautologin quiet_'\"]]\n"
 msgstr ""
-"[[!img boot-menu-with-options.png link=no alt=\"Schwarzer Bildschirm mit Debian\n"
-"Live Grafik. 'Bootmenü' mit zwei Optionen, 'Live' und 'Live (failsafe)'. Am unteren\n"
+"[[!img boot-menu-with-options.png link=no alt=\"Schwarzer Bildschirm mit Tails\n"
+"Grafik. 'Bootmenü' mit zwei Optionen, 'Live' und 'Live (failsafe)'. Am unteren\n"
 "Ende befindet sich eine Liste von Optionen die mit 'noautologin quiet_' endet\"]]\n"
 
 #. type: Bullet: '2.  '
