# SOME DESCRIPTIVE TITLE
# Copyright (C) YEAR Free Software Foundation, Inc.
# This file is distributed under the same license as the PACKAGE package.
# FIRST AUTHOR <EMAIL@ADDRESS>, YEAR.
#
msgid ""
msgstr ""
"Project-Id-Version: PACKAGE VERSION\n"
"POT-Creation-Date: 2015-03-15 20:54+0100\n"
"PO-Revision-Date: 2015-05-02 15:20-0000\n"
"Last-Translator: spriver <spriver@autistici.org>\n"
"Language-Team: LANGUAGE <LL@li.org>\n"
"MIME-Version: 1.0\n"
"Content-Type: text/plain; charset=UTF-8\n"
"Content-Transfer-Encoding: 8bit\n"
"X-Generator: Poedit 1.5.4\n"

#. type: Plain text
#, no-wrap
msgid "[[!meta title=\"Startup options\"]]\n"
msgstr "[[!meta title=\"Startoptionen\"]]\n"

#. type: Plain text
msgid ""
"When starting Tails, you can specify startup options to alter some of its "
"basic functioning. The two ways of specifying startup options are the "
"following:"
msgstr ""
"Beim Starten von Tails können Sie Optionen auswählen, um einige grundlegende "
"Funktionen zu verändern."

#. type: Plain text
#, no-wrap
msgid "[[!toc levels=1]]\n"
msgstr "[[!toc levels=1]]\n"

#. type: Plain text
#, no-wrap
msgid "<a id=\"boot_menu\"></a>\n"
msgstr "<a id=\"boot_menu\"></a>\n"

#. type: Title =
#, no-wrap
msgid "Using the <span class=\"application\">boot menu</span>\n"
msgstr "Benutzung des <span class=\"application\">Boot-Menüs</span>\n"

#. type: Plain text
#, no-wrap
msgid ""
"The <span class=\"application\">boot menu</span> is the first screen to appears\n"
"when Tails starts.\n"
msgstr ""
"Das <span class=\"application\">Bootmenü</span> ist der erste erscheinende Bildschirm\n"
"beim Start von Tails.\n"

#. type: Plain text
#, no-wrap
msgid "<div class=\"tip\">\n"
msgstr "<div class=\"tip\">\n"

#. type: Plain text
#, no-wrap
msgid ""
"The <span class=\"guilabel\">failsafe</span> mode disables some features of the\n"
"kernel and might work better on some computers. You can try this option if you\n"
"think you are experiencing errors related to hardware compatibility while\n"
"starting Tails.\n"
msgstr ""
"Der <span class=\"guilabel\">failsafe</span> Modus deaktiviert einige Funktionen\n"
"des Kernels und könnte auf einigen Computern besser funktionieren. Sie können diese\n"
"Option ausprobieren, falls Sie annehmen, dass Sie auf Grund von Hardware-Inkompatibilität\n"
"Probleme beim Start von Tails haben.\n"

#. type: Plain text
#, no-wrap
msgid "</div>\n"
msgstr "</div>\n"

#. type: Bullet: '1.  '
msgid ""
"To add a boot option, press <span class=\"keycap\">Tab</span> when the <span "
"class=\"application\">boot menu</span> appears. A list of boot options "
"appears at the bottom of the screen."
msgstr ""
"Um eine Bootoption hinzuzufügen, drücken Sie <span class=\"keycap\">Tab</"
"span> wenn das <span class=\"application\">Bootmenü</span> erscheint. Eine "
"Liste von Bootoptionen wird im unteren Teil des Bildschirms aufgeführt."

#. type: Plain text
#, no-wrap
msgid ""
"[[!img boot-menu-with-options.png link=no alt=\"Black screen with Tails\n"
"artwork. 'Boot menu' with two options 'Live' and 'Live (failsafe)'. At the\n"
"bottom, a list of options ending with 'noautologin quiet_'\"]]\n"
msgstr ""
<<<<<<< HEAD
"[[!img boot-menu-with-options.png link=no alt=\"Schwarzer Bildschirm mit Debian\n"
"Live Grafik. 'Bootmenü' mit zwei Optionen, 'Live' und 'Live (failsafe)'. Am unteren\n"
=======
"[[!img boot-menu-with-options.png link=no alt=\"Schwarzer Bildschirm mit Tails\n"
"Grafik. 'Bootmenü' mit zwei Optionen, 'Live' und 'Live (failsafe)'. Am unteren\n"
>>>>>>> a178a69b
"Ende befindet sich eine Liste von Optionen die mit 'noautologin quiet_' endet\"]]\n"

#. type: Bullet: '2.  '
msgid ""
"Press <span class=\"keycap\">Space</span>, and type the boot option that you "
"want to add."
msgstr ""
"Drücken Sie die <span class=\"keycap\">Leertaste</span> und geben Sie die "
"Bootoptionen ein, die Sie hinzufügen möchten."

#. type: Bullet: '3.  '
msgid ""
"If you want to add more than one boot option, type them one after the other, "
"and separate them by a <span class=\"keycap\">Space</span>."
msgstr ""
"Falls Sie mehr als eine Bootoption hinzufügen wollen, geben Sie eine nach "
"der anderen ein und trennen Sie diese jeweils durch ein <span class=\"keycap"
"\">Leerzeichen</span>."

#. type: Bullet: '4.  '
msgid "Then press <span class=\"keycap\">Enter</span> to start Tails."
msgstr ""
"Drücken Sie anschließend <span class=\"keycap\">Enter</span> um Tails zu "
"starten."

#. type: Plain text
#, no-wrap
msgid ""
"Here is a list of options that you can add to the <span class=\"application\">boot\n"
"menu</span>:\n"
msgstr ""
"Hier ist eine Liste von Optionen, die Sie zum <span class=\"application\">Bootmenü\n"
"</span> hinzufügen können:\n"

#. type: Bullet: '  - '
msgid ""
"<span class=\"command\">i2p</span>, to enable [[I2P|anonymous_internet/I2P]]"
msgstr ""
"<span class=\"command\">i2p</span> um [[I2P|anonymous_internet/I2P]] zu "
"aktivieren"

#. type: Plain text
#, no-wrap
msgid ""
"<a id=\"greeter\"></a>\n"
"<a id=\"tails_greeter\"></a>\n"
msgstr ""
"<a id=\"greeter\"></a>\n"
"<a id=\"tails_greeter\"></a>\n"

#. type: Title =
#, no-wrap
msgid "Using <span class=\"application\">Tails Greeter</span>\n"
msgstr "Benutzung des <span class=\"application\">Tails Greeter</span>\n"

#. type: Plain text
#, no-wrap
msgid ""
"<span class=\"application\">Tails Greeter</span> is the set of dialogs that\n"
"appear after the <span class=\"application\">boot menu</span>, but before the\n"
"<span class=\"application\">GNOME Desktop</span> appears. This is how to first\n"
"screen of <span class=\"application\">Tails Greeter</span> looks like:\n"
msgstr ""
"Als <span class=\"application\">Tails Greeter</span> werden mehrere Dialoge bezeichnet,\n"
"die nach dem <span class=\"application\">Bootmenü</span>, aber vor dem Erscheinen des\n"
"<span class=\"application\">GNOME Desktop</span>, angezeigt werden.\n"
"So sieht der erste Bildschirm des <span class=\"application\">Tails Greeter</span> aus:\n"

#. type: Plain text
#, no-wrap
msgid ""
"[[!img tails-greeter-welcome-to-tails.png link=no alt=\"Welcome to Tails. More\n"
"options? Yes, and No toggle button, and Login button.\"]]\n"
msgstr ""
"[[!img tails-greeter-welcome-to-tails.png link=no alt=\"Willkommen bei Tails. Weitere\n"
"Optionen? Ja und Nein Umschaltfläche sowie Anmeldeschaltfläche.\"]]\n"

#. type: Plain text
#, no-wrap
msgid ""
"**To start Tails without options**, click on the\n"
"<span class=\"button\">Login</span> button, or just press\n"
"<span class=\"keycap\">Enter</span>.\n"
msgstr ""
"**Um Tails ohne Optionen zu Starten**, klicken Sie auf die\n"
"<span class=\"button\">Anmelden</span>-Schaltfläche oder drücken einfach\n"
"<span class=\"keycap\">Enter</span>.\n"

#. type: Plain text
#, no-wrap
msgid ""
"**To start Tails in languages other than English**, select the one you\n"
"want from the menu at the bottom of the screen. You can also adapt\n"
"your country and keyboard layout. When you do that, <span class=\"application\">Tails Greeter</span> itself\n"
"switches language.\n"
msgstr ""
"**Um Tails in einer anderen Sprache als Englisch zu starten**, wählen Sie die\n"
"Gewünschte aus dem Menü am unteren Bildschirmrand aus. Sie können auch\n"
"Ihr Land sowie die Tastaturbelegung anpassen. Wenn Sie dies tun, wird der\n"
"<span class=\"application\">Tails Greeter</span> selbst die Sprache wechseln.\n"

#. type: Plain text
#, no-wrap
msgid ""
"**To set more options**, click on the <span class=\"button\">Yes</span> button.\n"
"Then click on the <span class=\"button\">Forward</span> button.\n"
msgstr ""
"**Um mehr Optionen einzustellen**, klicken Sie auf die <span class=\"button\">Ja</span>-Schaltfläche.\n"
"Klicken Sie anschließend auf die <span class=\"button\">Weiter</span>-Schaltfläche.\n"

#. type: Plain text
#, no-wrap
msgid ""
"Here is a list of options that you can set using <span class=\"application\">Tails\n"
"Greeter</span>:\n"
msgstr ""
"Hier ist eine Liste von Optionen, die Sie mit Hilfe des <span class=\"application\">Tails\n"
"Greeter</span> einstellen können:\n"

#. type: Bullet: '  - '
msgid "[[Administration password|administration_password]]"
msgstr "[[Administrationspasswort|administration_password]]"

#. type: Bullet: '  - '
msgid "[[Windows camouflage|windows_camouflage]]"
msgstr "[[Windows-Tarnmodus|windows_camouflage]]"

#. type: Bullet: '  - '
msgid "[[MAC address spoofing|mac_spoofing]]"
msgstr "[[Verschleiern der MAC-Adresse|mac_spoofing]]"

#. type: Plain text
#, no-wrap
msgid ""
"  - [[Network configuration|network_configuration]]\n"
"    - [[Tor bridge mode|bridge_mode]]\n"
"  - [[Encrypted persistence|doc/first_steps/persistence/use]]\n"
msgstr ""
"  - [[Netzwerkeinstellungen|network_configuration]]\n"
"    - [[Tor Bridge Modus|bridge_mode]]\n"
"  - [[Verschlüsselter beständiger Speicherbereich|doc/first_steps/persistence/use]]\n"

#. type: Title =
#, no-wrap
msgid "Problems booting?\n"
msgstr "Probleme beim Starten?\n"

#. type: Plain text
msgid ""
"If you have problems booting Tails, please read the [[following guidelines|"
"doc/first_steps/bug_reporting/tails_does_not_start]]."
msgstr ""
"Falls Sie Probleme beim Starten von Tails haben, lesen Sie bitte die "
"[[folgenden Hinweise|doc/first_steps/bug_reporting/tails_does_not_start]]."<|MERGE_RESOLUTION|>--- conflicted
+++ resolved
@@ -93,13 +93,8 @@
 "artwork. 'Boot menu' with two options 'Live' and 'Live (failsafe)'. At the\n"
 "bottom, a list of options ending with 'noautologin quiet_'\"]]\n"
 msgstr ""
-<<<<<<< HEAD
-"[[!img boot-menu-with-options.png link=no alt=\"Schwarzer Bildschirm mit Debian\n"
-"Live Grafik. 'Bootmenü' mit zwei Optionen, 'Live' und 'Live (failsafe)'. Am unteren\n"
-=======
 "[[!img boot-menu-with-options.png link=no alt=\"Schwarzer Bildschirm mit Tails\n"
 "Grafik. 'Bootmenü' mit zwei Optionen, 'Live' und 'Live (failsafe)'. Am unteren\n"
->>>>>>> a178a69b
 "Ende befindet sich eine Liste von Optionen die mit 'noautologin quiet_' endet\"]]\n"
 
 #. type: Bullet: '2.  '
