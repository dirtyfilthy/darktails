--- conflicted
+++ resolved
@@ -41,50 +41,32 @@
 msgstr "<h2 class=\"bullet-number-one\">Installer isohybrid</h2>\n"
 
 #. type: Plain text
-<<<<<<< HEAD
+msgid ""
+"In **Debian Wheezy**, **Ubuntu 14.04**, and earlier the `isohybrid` utility "
+"is included in the `syslinux` package. To install it, execute the following "
+"command:"
+msgstr ""
+"Dans **Debian Wheezy**, **Ubuntu 14.04**, et versions plus anciennes, l'outil "
+"`isohybrid` est inclus dans le paquet `syslinux`. Pour l'installer, "
+"exécutez la commande suivante :"
+
+#. type: Plain text
+#, no-wrap
+msgid "    sudo apt-get install syslinux\n"
+msgstr "    sudo apt-get install syslinux\n"
+
+#. type: Plain text
 #| msgid ""
 #| "Under Debian or Ubuntu the `isohybrid` utility is included in the "
 #| "`syslinux` package. To install it, you can execute the following command:"
-=======
->>>>>>> cc0c9a98
-msgid ""
-"In **Debian Wheezy**, **Ubuntu 14.04**, and earlier the `isohybrid` utility "
-"is included in the `syslinux` package. To install it, execute the following "
-"command:"
-msgstr ""
-<<<<<<< HEAD
-"Dans **Debian Wheezy**, **Ubuntu 14.04**, et versions plus anciennes "
-"l'outils `isohybrid` est inclus dans le paquet `syslinux`. Pour l'installer, "
-"vous pouvez exécuter la commande suivante :"
-=======
-"Dans **Debian Wheezy**, **Ubuntu 14.04**, et versions plus anciennes, l'outil "
-"`isohybrid` est inclus dans le paquet `syslinux`. Pour l'installer, "
-"exécutez la commande suivante :"
->>>>>>> cc0c9a98
-
-#. type: Plain text
-#, no-wrap
-msgid "    sudo apt-get install syslinux\n"
-msgstr "    sudo apt-get install syslinux\n"
-
-#. type: Plain text
-#| msgid ""
-#| "Under Debian or Ubuntu the `isohybrid` utility is included in the "
-#| "`syslinux` package. To install it, you can execute the following command:"
 msgid ""
 "In **Debian Jessie**, **Ubuntu 14.10**, and later the `isohyrid` utility is "
 "included in the `syslinux-utils` package. To install it, execute the "
 "following command:"
 msgstr ""
-<<<<<<< HEAD
-"Dans **Debian Jessie**, **Ubuntu 14.10**, et versions plus récentes, "
-"l'outils `isohybrid` est inclus dans le paquet `syslinux-utils`. Pour "
-"l'installer, vous pouvez exécuter la commande suivante :"
-=======
 "Dans **Debian Jessie**, **Ubuntu 14.10**, et versions plus récentes, l'outil "
 "`isohybrid` est inclus dans le paquet `syslinux-utils`. Pour l'installer, "
 "exécutez la commande suivante :"
->>>>>>> cc0c9a98
 
 #. type: Plain text
 #, no-wrap
@@ -241,11 +223,7 @@
 "original ISO image that you downloaded.</p>\n"
 msgstr ""
 "<p>Notez que la commande <code>isohybrid</code> modifie l'image ISO. En\n"
-<<<<<<< HEAD
-"conséquence, vous ne serez pas en mesure de la [[verifier|download/#verify]] à nouveau\n"
-=======
 "conséquence, vous ne serez pas en mesure de la [[vérifier|download/#verify]] à nouveau\n"
->>>>>>> cc0c9a98
 "après coup. Nous vous recommandons d'effectuer cette opération sur une copie\n"
 "de l'image ISO originale que vous avez téléchargé.</p>\n"
 
