# SOME DESCRIPTIVE TITLE
# Copyright (C) YEAR Free Software Foundation, Inc.
# This file is distributed under the same license as the PACKAGE package.
# FIRST AUTHOR <EMAIL@ADDRESS>, YEAR.
#
msgid ""
msgstr ""
"Project-Id-Version: ACKAGE VERSION\n"
<<<<<<< HEAD
"POT-Creation-Date: 2014-01-05 18:29+0100\n"
"PO-Revision-Date: 2013-09-05 19:25-0000\n"
=======
"POT-Creation-Date: 2013-12-31 16:01+0100\n"
"PO-Revision-Date: 2014-01-03 12:20-0000\n"
>>>>>>> dc78091e
"Last-Translator: FULL NAME <EMAIL@ADDRESS>\n"
"Language-Team: LANGUAGE <LL@li.org>\n"
"MIME-Version: 1.0\n"
"Content-Type: text/plain; charset=UTF-8\n"
"Content-Transfer-Encoding: 8bit\n"
"X-Generator: Poedit 1.5.4\n"

#. type: Plain text
#, no-wrap
msgid "[[!meta title=\"Manual installation using Mac\"]]\n"
msgstr "[[!meta title=\"Installer manuellement depuis un Mac\"]]\n"

#. type: Plain text
#, no-wrap
msgid "[[!inline pages=\"doc/first_steps/manual_usb_installation.intro\" raw=\"yes\"]]\n"
msgstr "[[!inline pages=\"doc/first_steps/manual_usb_installation.intro.fr\" raw=\"yes\"]]\n"

#. type: Plain text
msgid "This technique uses the command line."
msgstr "Cette méthode utilise les lignes de commandes."

#. type: Plain text
#, no-wrap
msgid "[[!toc levels=1]]\n"
msgstr ""

#. type: Plain text
#, no-wrap
msgid "<h2 class=\"bullet-number-one\">Setup rEFInd</h2>\n"
msgstr "<h2 class=\"bullet-number-one\">Configurer rEFInd</h2>\n"

#. type: Plain text
msgid ""
"You need to have [rEFInd](http://sourceforge.net/projects/refind/) installed "
"and working on the Mac."
msgstr ""
"Vous devez avoir [rEFInd](http://sourceforge.net/projects/refind/) installé "
"et fonctionnel sur le Mac."

#. type: Plain text
msgid ""
"If you need help with rEFInd, look at [their installation documentation]"
"(http://www.rodsbooks.com/refind/installing.html)."
msgstr ""
"Si vous avez besoin d'aide concernant rEFInd, jetez un œil à [leur "
"documentation d'installation (en anglais)](http://www.rodsbooks.com/refind/"
"installing.html)."

#. type: Plain text
#, no-wrap
msgid "<div class=\"caution\">\n"
msgstr ""

#. type: Plain text
#, no-wrap
msgid ""
"rEFInd will replace your original bootloader.<br/>\n"
"<strong>This could cause your Mac to not boot.</strong> It is recommended to create a full backup and know how to\n"
"restore. See <a href=\"https://support.apple.com/kb/HT1427\">Apple's\n"
"instructions</a>.\n"
msgstr ""
"rEFInd remplacera votre programme d'amorçage par défaut.<br/>\n"
"<strong>Cela peut empêcher votre Mac de démarrer.</strong> Il est recommandé de faire une sauvegarde complète ainsi\n"
"que de savoir comment le restaurer. Voir <a href=\"https://support.apple.com/kb/HT1427?viewlocale=fr_FR\">\n"
"les instructions d'Apple</a>.\n"

#. type: Plain text
#, no-wrap
msgid "</div>\n"
msgstr ""

#. type: Plain text
#, no-wrap
msgid "<a id=\"step_2\"></a>\n"
msgstr ""

#. type: Plain text
#, no-wrap
msgid "<h2 class=\"bullet-number-two\">Find out the device name of the USB stick</h2>\n"
msgstr "<h2 class=\"bullet-number-two\">Trouver le nom de périphérique de la clé USB</h2>\n"

#. type: Plain text
#| msgid ""
#| "The device name should be something like `/dev/disk1`, `/dev/disk2`, etc."
msgid ""
"The device name should be something like `/dev/disk8`, `/dev/disk9`, etc."
msgstr ""
"Le nom du périphérique devrait être quelque chose comme `/dev/disk8`, `/dev/"
"disk9`, etc."

#. type: Plain text
msgid "If you are not sure about the exact device name, do the following:"
msgstr ""
"Si vous n'êtes pas certain du son nom exact du périphérique, procédez comme "
"suit :"

#. type: Bullet: '  1. '
msgid "Unplug the USB stick."
msgstr "Débranchez la clé USB."

#. type: Plain text
#, no-wrap
msgid ""
"  1. Open <span class=\"application\">Terminal</span> from\n"
"     <span class=\"menuchoice\">\n"
"       <span class=\"guimenu\">Applications</span>&nbsp;▸\n"
"       <span class=\"guisubmenu\">Utilities</span>&nbsp;▸\n"
"       <span class=\"guimenuitem\">Terminal.app</span>\n"
"     </span>\n"
"  1. Execute the following command:\n"
msgstr ""
"  1. Ouvrir un <span class=\"application\">Terminal</span> depuis\n"
"     <span class=\"menuchoice\">\n"
"       <span class=\"guimenu\">Applications</span>&nbsp;▸\n"
"       <span class=\"guisubmenu\">Utilitaires</span>&nbsp;▸\n"
"       <span class=\"guimenuitem\">Terminal.app</span>\n"
"     </span>\n"
"  1. Exécutez la commande suivante :\n"

#. type: Plain text
#, no-wrap
msgid "         diskutil list\n"
msgstr "         diskutil list\n"

#. type: Plain text
#, no-wrap
msgid "     This returns a list of all the current storage devices. For example:\n"
msgstr "     Ceci renvoi la liste des périphériques de stockages actuels. Par exemple :\n"

#. type: Plain text
#, no-wrap
msgid ""
"<pre>\n"
"$ diskutil list\n"
"/dev/disk0\n"
"    #:                       TYPE NAME                 SIZE       IDENTIFIER\n"
"    0:      GUID_partition_scheme                     *500.1 GB   disk0\n"
"    1:                        EFI                      209.7 MB   disk0s1\n"
"    2:                  Apple_HFS MacDrive             250.0 GB   disk0s2\n"
"    3:                        EFI                      134.1 GB   disk0s3\n"
"    4:       Microsoft Basic Data BOOTCAMP             115.5 GB   disk0s4\n"
"</pre>\n"
msgstr ""
"<pre>\n"
"$ diskutil list\n"
"/dev/disk0\n"
"    #:                       TYPE NAME                 SIZE       IDENTIFIER\n"
"    0:      GUID_partition_scheme                     *500.1 GB   disk0\n"
"    1:                        EFI                      209.7 MB   disk0s1\n"
"    2:                  Apple_HFS MacDrive             250.0 GB   disk0s2\n"
"    3:                        EFI                      134.1 GB   disk0s3\n"
"    4:       Microsoft Basic Data BOOTCAMP             115.5 GB   disk0s4\n"
"</pre>\n"

#. type: Bullet: '  1. '
msgid "Plug back the USB stick and run the same command as before:"
msgstr "Rebranchez la clé USB et lancez la même commande que précédemment :"

#. type: Plain text
#, no-wrap
msgid ""
"     A new device should appear in the list of storage devices. Check\n"
"     that the size of the device corresponds to the size of your USB\n"
"     stick.\n"
msgstr ""
"     Un nouveau périphérique devrait apparaître dans la liste des périphériques\n"
"     de stockage. Vérifier que la taille du périphérique correspond à la taille de\n"
"     votre clé USB.\n"

#. type: Plain text
#, no-wrap
msgid ""
"<pre>\n"
"$ diskutil list\n"
"/dev/disk0\n"
"   #:                       TYPE NAME                 SIZE       IDENTIFIER\n"
"   0:      GUID_partition_scheme                     *500.1 GB   disk0\n"
"   1:                        EFI                      209.7 MB   disk0s1\n"
"   2:                  Apple_HFS MacDrive             250.0 GB   disk0s2\n"
"   3:                        EFI                      134.1 GB   disk0s3\n"
"   4:       Microsoft Basic Data BOOTCAMP             115.5 GB   disk0s4\n"
"/dev/disk1\n"
"   #:                       TYPE NAME                 SIZE       IDENTIFIER\n"
"   0:     FDisk_partition_scheme                     *4.0 GB     disk1\n"
"   1:                  Apple_HFS Untitled 1           4.0 GB     disk1s1\n"
"</pre>\n"
msgstr ""
"<pre>\n"
"$ diskutil list\n"
"/dev/disk0\n"
"   #:                       TYPE NAME                 SIZE       IDENTIFIER\n"
"   0:      GUID_partition_scheme                     *500.1 GB   disk0\n"
"   1:                        EFI                      209.7 MB   disk0s1\n"
"   2:                  Apple_HFS MacDrive             250.0 GB   disk0s2\n"
"   3:                        EFI                      134.1 GB   disk0s3\n"
"   4:       Microsoft Basic Data BOOTCAMP             115.5 GB   disk0s4\n"
"/dev/disk1\n"
"   #:                       TYPE NAME                 SIZE       IDENTIFIER\n"
"   0:     FDisk_partition_scheme                     *4.0 GB     disk1\n"
"   1:                  Apple_HFS Untitled 1           4.0 GB     disk1s1\n"
"</pre>\n"

#. type: Plain text
msgid ""
"In this example, the USB stick is 4.0 GB and the device name is `/dev/"
"disk1`.  Yours are probably different."
msgstr ""
"Dans cet exemple, la clé USB fait 4.0 GB et le nom du périphérique est `/dev/"
"disk1`. La vôtre est probablement différente."

#. type: Plain text
#, no-wrap
msgid ""
"If you are not sure about the device name you should stop proceeding or\n"
"<strong>you risk overwriting any hard drive on the system</strong>.\n"
msgstr ""
"Si vous n'êtes pas sûr du nom du périphérique vous devriez arrêtez la\n"
"manipulation ou <strong>vous risquez d'écraser un disque dur du système</strong>.\n"

#. type: Plain text
#, no-wrap
msgid "<a id=\"step_3\"></a>\n"
msgstr ""

#. type: Plain text
#, no-wrap
msgid "<h2 class=\"bullet-number-three\">Unmount the USB drive</h2>\n"
msgstr "<h2 class=\"bullet-number-three\">Démonter la clé USB</h2>\n"

#. type: Plain text
msgid ""
"Execute the following command, replacing `[device]` with the device name "
"found in step 2."
msgstr ""
"Exécutez la commande suivante, en remplaçant `[device]` par le nom du "
"périphérique trouvé à l'étape 2."

#. type: Plain text
#, no-wrap
msgid "     diskutil unmountDisk [device]\n"
msgstr "     diskutil unmountDisk [device]\n"

#. type: Plain text
#, no-wrap
msgid "<h2 class=\"bullet-number-four\">Run isohybrid.pl on the ISO image</h2>\n"
msgstr "<h2 class=\"bullet-number-four\">Lancer isohybrid.pl sur l'image ISO</h2>\n"

#. type: Plain text
msgid ""
"You need to modify the ISO image using `isohybrid` before copying it onto "
"the USB stick."
msgstr ""
"Vous devez modifier l'image ISO en utilisant `isohybrid` avant de la copier "
"sur la clé USB."

#. type: Bullet: '1. '
msgid ""
"Download [syslinux](http://ftp.debian.org/debian/pool/main/s/syslinux/"
"syslinux_4.02+dfsg.orig.tar.gz)."
msgstr ""
"Téléchargez [syslinux](http://ftp.debian.org/debian/pool/main/s/syslinux/"
"syslinux_4.02+dfsg.orig.tar.gz)."

#. type: Bullet: '1. '
msgid "Double click on the package to extract it."
msgstr "Double cliquez sur le paquet pour l'extraire."

#. type: Bullet: '1. '
msgid "Copy `isohybrid.pl` from the `/utils` folder to the desktop."
msgstr "Copiez `isohybrid.pl`depuis le dossier `/utils` sur le bureau."

#. type: Bullet: '1. '
msgid ""
"Copy the ISO image (for example `tails-i386-0.17.1.iso`) to the desktop."
msgstr ""
"Copiez l'image ISO (par exemple `tails-i386-0.17.1.iso`) sur le bureau."

#. type: Bullet: '1. '
msgid "To change directory into the desktop, execute:"
msgstr "Pour changer de dossier et aller sur le bureau, faire :"

#. type: Plain text
#, no-wrap
msgid "       cd Desktop\n"
msgstr "       cd Desktop\n"

#. type: Bullet: '1. '
msgid ""
"To run `isohybrid.pl` on the ISO image, execute the following command, "
"replacing `[tails.iso]` with the path to the ISO image that you want to "
"install."
msgstr ""
"Pour lancer `isohybrid.pl` sur l'image ISO, exécutez la commande suivante, "
"en remplaçant `[tails.iso]` par le chemin de l'image ISO que vous voulez "
"installer."

#. type: Plain text
#, no-wrap
msgid "       perl isohybrid.pl [tails.iso]\n"
msgstr "       perl isohybrid.pl [tails.iso]\n"

#. type: Plain text
#, no-wrap
msgid "   Here is an example of the commands to execute, yours are probably different:\n"
msgstr "   Voici un exemple de commande à exécuter, la vôtre est probablement différente :\n"

#. type: Plain text
#, no-wrap
msgid "       perl isohybrid.pl tails-i386-0.17.1.iso\n"
msgstr "       perl isohybrid.pl tails-i386-0.17.1.iso\n"

#. type: Plain text
#, no-wrap
msgid "<div class=\"tip\">\n"
msgstr ""

#. type: Plain text
#, no-wrap
msgid ""
"If you are not sure about the path to the ISO image or if you get a\n"
"<span class=\"guilabel\">No such\n"
"file or directory</span> error, you can first type `perl isohybrid.pl`, followed by a space, and\n"
"then drag and drop the icon of the ISO image from a file browser onto\n"
"<span class=\"application\">\n"
"Terminal</span>. This should insert the correct path to the ISO image in\n"
"<span class=\"application\">Terminal</span>.\n"
"Then complete the command and execute it.\n"
msgstr ""
"Si vous n'êtes pas sûr du chemin menant à votre image ISO ou si vous\n"
"obtenez une erreur du type <span class=\"guilabel\">No such file or directory</span>,\n"
"vous pouvez d'abord taper, dans le terminal,  `perl isohybrid.pl`, suivi d'un espace, et\n"
"venir glisser-déposer l'icône de votre image ISO depuis le navigateur de fichiers vers\n"
"le <span class=\"application\">\n"
"Terminal</span>. Cela devrait insérer le chemin correct de l'image ISO dans le\n"
"<span class=\"application\">Terminal</span>.\n"
"Complétez ensuite la commande et exécutez-la.\n"

#. type: Plain text
#, no-wrap
msgid "<h2 class=\"bullet-number-five\">Do the copy</h2>\n"
msgstr "<h2 class=\"bullet-number-five\">Faire la copie</h2>\n"

#. type: Plain text
msgid ""
"Execute the following command, replacing `[tails.iso]` by the path to the "
"ISO image that you want to copy and `[device]` by the device name found in "
"step 1."
msgstr ""
"Exécutez la commande suivante, en remplaçant `[tails.iso]` par le chemin de "
"l'image ISO que vous voulez copier et `[device]` par le nom du périphérique "
"trouvé à l'étape 1."

#. type: Plain text
#, fuzzy, no-wrap
#| msgid "    dd if=[tails.iso] of=[device] bs=16M\n"
msgid "    dd if=[tails.iso] of=[device]\n"
msgstr "    dd if=[tails.iso] of=[device] bs=16M\n"

#. type: Plain text
msgid "You should get something like this:"
msgstr "Vous devriez obtenir quelque chose comme :"

#. type: Plain text
#, no-wrap
#| msgid "    dd if=tails-0.17.1.iso of=/dev/disk1 bs=16M\n"
<<<<<<< HEAD
msgid "    dd if=tails-0.17.1.iso of=/dev/disk9\n"
msgstr "    dd if=tails-0.17.1.iso of=/dev/disk1 bs=16M\n"
=======
msgid "    dd if=tails-0.17.1.iso of=/dev/disk9 bs=16M\n"
msgstr "    dd if=tails-0.17.1.iso of=/dev/disk9 bs=16M\n"
>>>>>>> dc78091e

#. type: Plain text
msgid ""
"If you don't see any error message, Tails is being copied onto the USB "
"stick. The whole process might take some time, generally a few minutes."
msgstr ""
"Si vous ne voyez aucun message d'erreur, Tails est en train d'être copié "
"vers la clé USB. Ce processus peut prendre du temps, généralement quelques "
"minutes."

#. type: Plain text
#, no-wrap
msgid ""
"If you get a \"Permission denied\" error, try executing the command with\n"
"<code>sudo</code>:\n"
msgstr ""

#. type: Plain text
#, fuzzy, no-wrap
#| msgid "    dd if=[tails.iso] of=[device] bs=16M\n"
msgid "<pre>sudo if=[tails.iso] of=[device]</pre>\n"
msgstr "    dd if=[tails.iso] of=[device] bs=16M\n"

#. type: Plain text
#, fuzzy
#| msgid ""
#| "If you are not sure about the device name you should stop proceeding or\n"
#| "<strong>you risk overwriting any hard drive on the system</strong>.\n"
msgid ""
"Be careful, if the device name is wrong you might overwriting any hard drive "
"on the system."
msgstr ""
"Si vous n'êtes pas sûr du nom du périphérique vous devriez arrêtez la\n"
"manipulation ou <strong>vous risquez d'écraser un disque dur du système</"
"strong>.\n"

#. type: Plain text
#, no-wrap
msgid "<div class=\"next\">\n"
msgstr ""

#. type: Plain text
#, no-wrap
msgid ""
"<p>Once the command prompt reappears, you can restart your Mac.\n"
"Wait for the rEFInd menu and select the USB stick to\n"
"[[start Tails|/download/#start]].</p>\n"
msgstr ""
"<p>Lorsque l'invite de commande réapparaît, vous pouvez redémarrer.\n"
"votre Mac. Attendre le menu rEFInd et sélectionnez la clé USB pou\n"
"[[démarrer Tails|/download/#start]].</p>\n"

#. type: Title =
#, no-wrap
msgid "Notes\n"
msgstr "Notes\n"

#. type: Plain text
msgid "This method was successfully tested on the following hardware:"
msgstr "Cette méthode à été testée avec succès sur le matériel suivant :"

#. type: Bullet: '  - '
msgid "MacBook Pro Model A1150 with OS X 10.6.8, 2006"
msgstr "MacBook Pro Model A1150 avec OS X 10.6.8, 2006"

#. type: Bullet: '  - '
msgid "MacBook Pro Retina 15\" Mid-2012 (aka MacBookPro10,1)"
msgstr ""
"MacBook Pro Retina 15\" milieu 2012 (aussi connu sous le nom de "
"MacBookPro10,1)"

#. type: Plain text
msgid ""
"The method worked on some hardware but a bug in the video support prevented "
"Tails to start successfully:"
msgstr ""
"Cette méthode marchait sur d'autre matériel mais un bug dans la prise en "
"charge vidéo empêchait Tails de finir de démarrer :"

#. type: Bullet: '  - '
msgid "MacBook Pro Retina with OS X 10.8.3, December 2012"
msgstr "MacBook Pro Retina avec OS X 10.8.3, décembre 2012"

#. type: Bullet: '  - '
msgid "Macbook Pro model A1150"
msgstr "Macbook Pro modèle A1150"

#. type: Plain text
msgid ""
"Note that Tails developers are in general not very knowledgeable about Mac. "
"Any additional information is welcome."
msgstr ""
"Veuillez noter que les développeurs de Tails ne s'y connaissent généralement "
"pas bien en Mac. Toute information supplémentaire est la bienvenue."

#. type: Plain text
#, no-wrap
msgid ""
"<!--\n"
"An alternative method was suggested:\n"
msgstr ""
"<!--\n"
"Une méthode alternative a été suggérée :\n"

#. type: Bullet: '1. '
msgid "Open Disk Utility"
msgstr "Ouvrir Disk Utility"

#. type: Bullet: '1. '
msgid "Find The Drive"
msgstr "Trouver la clé"

#. type: Bullet: '1. '
msgid "Format Tab"
msgstr "La formater"

#. type: Bullet: '1. '
msgid "Source is ISO File"
msgstr "La source est le fichier ISO"

#. type: Plain text
#, no-wrap
msgid ""
"1. Destination is USB Drive\n"
"-->\n"
msgstr ""
"1. La destination est la clé USB\n"
"-->\n"<|MERGE_RESOLUTION|>--- conflicted
+++ resolved
@@ -6,13 +6,8 @@
 msgid ""
 msgstr ""
 "Project-Id-Version: ACKAGE VERSION\n"
-<<<<<<< HEAD
-"POT-Creation-Date: 2014-01-05 18:29+0100\n"
-"PO-Revision-Date: 2013-09-05 19:25-0000\n"
-=======
 "POT-Creation-Date: 2013-12-31 16:01+0100\n"
 "PO-Revision-Date: 2014-01-03 12:20-0000\n"
->>>>>>> dc78091e
 "Last-Translator: FULL NAME <EMAIL@ADDRESS>\n"
 "Language-Team: LANGUAGE <LL@li.org>\n"
 "MIME-Version: 1.0\n"
@@ -378,13 +373,8 @@
 #. type: Plain text
 #, no-wrap
 #| msgid "    dd if=tails-0.17.1.iso of=/dev/disk1 bs=16M\n"
-<<<<<<< HEAD
 msgid "    dd if=tails-0.17.1.iso of=/dev/disk9\n"
-msgstr "    dd if=tails-0.17.1.iso of=/dev/disk1 bs=16M\n"
-=======
-msgid "    dd if=tails-0.17.1.iso of=/dev/disk9 bs=16M\n"
-msgstr "    dd if=tails-0.17.1.iso of=/dev/disk9 bs=16M\n"
->>>>>>> dc78091e
+msgstr "    dd if=tails-0.17.1.iso of=/dev/disk9\n"
 
 #. type: Plain text
 msgid ""
