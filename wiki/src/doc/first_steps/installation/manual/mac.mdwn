[[!meta title="Manual installation using Mac"]]

[[!inline pages="doc/first_steps/manual_usb_installation.intro" raw="yes"]]

This technique uses the command line.

[[!toc levels=1]]

<h2 class="bullet-number-one">Find out the device name of the USB stick</h2>

The device name should be something like `/dev/disk8`, `/dev/disk9`, etc.

If you are not sure about the exact device name, do the following:

  1. Unplug the USB stick.
  1. Open <span class="application">Terminal</span> from
     <span class="menuchoice">
       <span class="guimenu">Applications</span>&nbsp;▸
       <span class="guisubmenu">Utilities</span>&nbsp;▸
       <span class="guimenuitem">Terminal.app</span>
     </span>
  1. Execute the following command:

         diskutil list

     This returns a list of all the current storage devices. For example:

<pre>
$ diskutil list
/dev/disk0
    #:                       TYPE NAME                 SIZE       IDENTIFIER
    0:      GUID_partition_scheme                     *500.1 GB   disk0
    1:                        EFI                      209.7 MB   disk0s1
    2:                  Apple_HFS MacDrive             250.0 GB   disk0s2
    3:                        EFI                      134.1 GB   disk0s3
    4:       Microsoft Basic Data BOOTCAMP             115.5 GB   disk0s4
</pre>

  1. Plug back the USB stick and run the same command as before:

         diskutil list

     A new device should appear in the list of storage devices. Check
     that the size of the device corresponds to the size of your USB
     stick.

<pre>
$ diskutil list
/dev/disk0
   #:                       TYPE NAME                 SIZE       IDENTIFIER
   0:      GUID_partition_scheme                     *500.1 GB   disk0
   1:                        EFI                      209.7 MB   disk0s1
   2:                  Apple_HFS MacDrive             250.0 GB   disk0s2
   3:                        EFI                      134.1 GB   disk0s3
   4:       Microsoft Basic Data BOOTCAMP             115.5 GB   disk0s4
/dev/disk1
   #:                       TYPE NAME                 SIZE       IDENTIFIER
   0:     FDisk_partition_scheme                     *4.0 GB     disk1
   1:                  Apple_HFS Untitled 1           4.0 GB     disk1s1
</pre>

In this example, the USB stick is 4.0 GB and the device name is `/dev/disk1`.
Yours are probably different.

<div class="caution">

If you are not sure about the device name you should stop proceeding or
<strong>you risk overwriting any hard disk on the system</strong>.

</div>

<h2 class="bullet-number-two">Unmount the USB stick</h2>

Execute the following command, replacing `[device]`
with the device name found in step 1.

     diskutil unmountDisk [device]

<h2 class="bullet-number-three">Do the copy</h2>

Execute the following command, replacing `[tails.iso]` by the path to the ISO
image that you want to copy and `[device]` by the device name found in step
1. You can add `r` before `disk` to make the installation faster.

<<<<<<< HEAD
    dd if=[tails.iso] of=[device] bs=16m

You should get something like this:

    dd if=tails-i386-1.3.iso of=/dev/rdisk9 bs=16m
=======
    dd if=[tails.iso] of=[device] && sync

You should get something like this:

    dd if=tails-0.17.1.iso of=/dev/disk9 && sync
>>>>>>> df05ec57

<div class="tip">

If you are not sure about the path to the ISO image or if you get a
<span class="guilabel">No such
file or directory</span> error, you can first type <code>dd</code>, followed by a space, and
then drag and drop the icon of the ISO image from a file browser onto
<span class="application">
Terminal</span>. This should insert the correct path to the ISO image in
<span class="application">Terminal</span>.
Then complete the command and execute it.

</div>

If you don't see any error message, Tails is being copied onto the USB
stick. The whole process might take some time, generally a few minutes.

<div class="tip">

If you get a "Permission denied" error, try executing the command with
<code>sudo</code>:

<<<<<<< HEAD
<pre>sudo dd if=[tails.iso] of=[device] bs=16m</pre>
=======
<pre>sudo dd if=[tails.iso] of=[device] && sync</pre>
>>>>>>> df05ec57

Be careful, if the device name is wrong you might overwriting any hard disk on
the system.

</div>

<p>The installation is complete when the command prompt reappears.</p>

<h2 class="bullet-number-four">Start Tails</h2>

<div class="next">

<p>After the installation completes, follow the instructions to [[start Tails on
Mac|first_steps/start_tails#usb-mac]].</p>

</div>

Notes
=====

This method was successfully tested on the following hardware:

  - MacBook Pro Model A1150 with OS X 10.6.8, 2006
  - MacBook Pro Retina 15" Mid-2012 (aka MacBookPro10,1)

The method worked on some hardware but a bug in the video support
prevented Tails to start successfully:

  - MacBook Pro Retina with OS X 10.8.3, December 2012
  - Macbook Pro model A1150

Note that Tails developers are in general not very knowledgeable about
Mac. Any additional information is welcome.

<!--
An alternative method was suggested:

1. Open Disk Utility
1. Find The Drive
1. Format Tab
1. Source is ISO File
1. Destination is USB Drive
--><|MERGE_RESOLUTION|>--- conflicted
+++ resolved
@@ -82,19 +82,11 @@
 image that you want to copy and `[device]` by the device name found in step
 1. You can add `r` before `disk` to make the installation faster.
 
-<<<<<<< HEAD
-    dd if=[tails.iso] of=[device] bs=16m
+    dd if=[tails.iso] of=[device] bs=16m && sync
 
 You should get something like this:
 
-    dd if=tails-i386-1.3.iso of=/dev/rdisk9 bs=16m
-=======
-    dd if=[tails.iso] of=[device] && sync
-
-You should get something like this:
-
-    dd if=tails-0.17.1.iso of=/dev/disk9 && sync
->>>>>>> df05ec57
+    dd if=tails-i386-1.3.iso of=/dev/rdisk9 bs=16m && sync
 
 <div class="tip">
 
@@ -117,11 +109,7 @@
 If you get a "Permission denied" error, try executing the command with
 <code>sudo</code>:
 
-<<<<<<< HEAD
-<pre>sudo dd if=[tails.iso] of=[device] bs=16m</pre>
-=======
-<pre>sudo dd if=[tails.iso] of=[device] && sync</pre>
->>>>>>> df05ec57
+<pre>sudo dd if=[tails.iso] of=[device] bs=16m && sync</pre>
 
 Be careful, if the device name is wrong you might overwriting any hard disk on
 the system.
