--- conflicted
+++ resolved
@@ -48,10 +48,6 @@
 msgstr "- En appuyant sur le bouton d'allumage de l'ordinateur."
 
 #. type: Plain text
-<<<<<<< HEAD
-#| msgid "- By removing physically the device you are running Tails from."
-=======
->>>>>>> c4d9e3a3
 msgid "- By removing physically the device Tails is running from."
 msgstr ""
 "- En enlevant physiquement le périphérique depuis lequel vous utilisez Tails."
