--- conflicted
+++ resolved
@@ -6,15 +6,9 @@
 msgstr ""
 "Project-Id-Version: Tails\n"
 "Report-Msgid-Bugs-To: tails-l10n@boum.org\n"
-<<<<<<< HEAD
-"POT-Creation-Date: 2018-08-16 18:12+0200\n"
-"PO-Revision-Date: 2018-12-20 23:05+0000\n"
-"Last-Translator: emmapeel <emma.peel@riseup.net>\n"
-=======
 "POT-Creation-Date: 2019-05-14 16:29+0000\n"
 "PO-Revision-Date: 2018-01-30 20:49+0000\n"
 "Last-Translator: Weblate Admin <admin@example.com>\n"
->>>>>>> ce42f477
 "Language-Team: Spanish <http://translate.tails.boum.org/projects/tails/"
 "persistence/es/>\n"
 "Language: es\n"
@@ -22,7 +16,7 @@
 "Content-Type: text/plain; charset=UTF-8\n"
 "Content-Transfer-Encoding: 8bit\n"
 "Plural-Forms: nplurals=2; plural=n != 1;\n"
-"X-Generator: Weblate 2.19.1\n"
+"X-Generator: Weblate 2.10.1\n"
 
 #. type: Plain text
 #, no-wrap
@@ -59,15 +53,15 @@
 
 #. type: Bullet: '  - '
 msgid "Personal files"
-msgstr "Archivos personales"
+msgstr ""
 
 #. type: Bullet: '  - '
 msgid "Some settings"
-msgstr "Algunas configuraciones"
+msgstr ""
 
 #. type: Bullet: '  - '
 msgid "Additional software"
-msgstr "Software adicional"
+msgstr ""
 
 #. type: Bullet: '  - '
 msgid "Encryption keys"
