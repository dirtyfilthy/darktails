# SOME DESCRIPTIVE TITLE
# Copyright (C) YEAR Free Software Foundation, Inc.
# This file is distributed under the same license as the PACKAGE package.
# FIRST AUTHOR <EMAIL@ADDRESS>, YEAR.
#
msgid ""
msgstr ""
"Project-Id-Version: PACKAGE VERSION\n"
"Report-Msgid-Bugs-To: tails-l10n@boum.org\n"
<<<<<<< HEAD
"POT-Creation-Date: 2018-11-07 15:43+0000\n"
=======
"POT-Creation-Date: 2018-11-21 17:35-0800\n"
>>>>>>> 18905505
"PO-Revision-Date: 2015-10-06 10:27+0000\n"
"Last-Translator: sprint5 <translation5@451f.org>\n"
"Language-Team: Persian <http://weblate.451f.org:8889/projects/tails/"
"bug_reporting/fa/>\n"
"Language: fa\n"
"MIME-Version: 1.0\n"
"Content-Type: text/plain; charset=UTF-8\n"
"Content-Transfer-Encoding: 8bit\n"
"Plural-Forms: nplurals=1; plural=0;\n"
"X-Generator: Weblate 2.4-dev\n"

#. type: Plain text
#, no-wrap
msgid "[[!meta title=\"Report an error\"]]\n"
msgstr "[[!meta title=\"گزارش یک ایراد\"]]\n"

#. type: Plain text
msgid ""
"In this documentation we use the term *bug* to refer to a software error."
msgstr "در این سند به اشکالات نرم‌افزار *ایراد* می‌گوییم."

#. type: Plain text
msgid "Reporting bugs is a great way of helping us improving Tails."
msgstr "گزارش کردن ایرادها می‌تواند به ما برای بهبود «تیلز» بسیار کمک کند."

#. type: Plain text
msgid ""
"Remember that **the more effectively you report a bug**, the more likely we "
"are to fix it."
msgstr ""
"به یاد داشته باشید **ایراد را هرچه دقیق‌تر گزارش بدهید**، ما بهتر می‌توانیم آن "
"را برطرف کنیم."

#. type: Plain text
#, no-wrap
msgid "[[!toc levels=2]]\n"
msgstr "[[!toc levels=2]]\n"

#. type: Plain text
#, no-wrap
msgid "<a id=\"already_known\"></a>\n"
msgstr "<a id=\"already_known\"></a>\n"

#. type: Title =
#, fuzzy, no-wrap
#| msgid "Check if the bug is already known\n"
msgid "Check if the bug is already known"
msgstr "بررسی کنید که آیا این ایراد قبلاً شناخته شده است یا خیر\n"

#. type: Plain text
msgid "Have a look at:"
msgstr "این‌جا را ببینید:"

#. type: Bullet: '  - '
msgid "the [[list of known issues|support/known_issues]]"
msgstr "[[فهرست مشکلات شناخته‌شده|support/known_issues]]"

#. type: Bullet: '  - '
msgid ""
"the [list of things that will be fixed or improved in the next release]"
"(https://redmine.tails.boum.org/code/projects/tails/issues?query_id=111)"
msgstr ""
"[فهرست موارد و ایرادهایی که در نسخهٔ بعدی برطرف شده یا بهبود خواهند یافت]"
"(https://redmine.tails.boum.org/code/projects/tails/issues?query_id=111)"

#. type: Plain text
#, no-wrap
msgid "<a id=\"useful_bug_report\"></a>\n"
msgstr "<a id=\"useful_bug_report\"></a>\n"

#. type: Title =
#, fuzzy, no-wrap
#| msgid "How to write a useful bug report\n"
msgid "How to write a useful bug report"
msgstr "چگونه یک گزارش ایرادِ سودمند بنویسیم\n"

#. type: Bullet: '  - '
#, fuzzy
#| msgid ""
#| "The first aim of a bug report is to **tell the developers exactly how to "
#| "reproduce the failure**."
msgid ""
"The first aim of a bug report is to **tell the developers exactly how to "
"reproduce the failure**, so try to reproduce the issue yourself and describe "
"how you did that."
msgstr ""
"هدف اصلی گزارش یک ایراد **گفتن این به توسعه‌دهندگان است که چطور ایراد را "
"دوباره به وجود بیاورند**."

#. type: Bullet: '  - '
msgid ""
"If that is not possible, try to **describe what went wrong in detail**.  "
"Write down the error messages, especially if they have numbers."
msgstr ""
"اگر امکان این کار وجود ندارد، تلاش کنید **با جزئیات توضیح دهید چه اتفاقی رخ "
"داده است**. پیغام خطایی را که نرم‌افزار به شما می‌دهد یادداشت کنید، به ویژه "
"اگر شماره‌ای دارد."

#. type: Bullet: '  - '
msgid ""
"Write **clearly and be precise**. Say what you mean, and make sure it cannot "
"be misinterpreted."
msgstr ""
"**واضح و دقیق** بنویسید منظورتان چیست، طوری که امکان برداشت اشتباه از گزارش "
"شما نباشد."

#. type: Bullet: '  - '
msgid ""
"Be ready to provide extra information if the developers need it. If they did "
"not need it, they would not be asking for it."
msgstr ""
"برای ارائه اطلاعات بیشتر به توسعه‌دهندگان در صورت نیاز آماده باشید. مطمئن "
"باشید اگر به این اطلاعات نیاز نداشتند از شما در مورد آن نمی‌پرسیدند."

#. type: Plain text
msgid ""
"You can also refer to the great [How to Report Bugs Effectively](http://www."
"chiark.greenend.org.uk/~sgtatham/bugs.html), by Simon Tatham."
msgstr ""
"همچنین می‌توانید به صفحه‌ٔ عالی [چطور ایرادات را به بهترین شکل گزارش کنیم]"
"(http://www.chiark.greenend.org.uk/~sgtatham/bugs.html) به قلم سایمون تاتام "
"مراجعه کنید."

#. type: Plain text
#, no-wrap
msgid "<a id=\"whisperback\"></a>\n"
msgstr "<a id=\"whisperback\"></a>\n"

#. type: Title =
#, fuzzy, no-wrap
#| msgid "Use WhisperBack\n"
msgid "Use WhisperBack"
msgstr "از ویسپربَک استفاده کنید\n"

#. type: Plain text
#, no-wrap
msgid ""
"**WhisperBack is an application written specifically to report bugs anonymously\n"
"from inside Tails. If you are not able to use WhisperBack, see the [[special\n"
"cases|bug_reporting#special_cases]].**\n"
msgstr ""
"**ویسپربَک ابزاری برای گزارش ایرادات به صورت ناشناس از داخل تیلز است.\n"
" اگر امکان استفاده از ویسپربک را ندارید، صفحهٔ [[special\n"
"موارد خاص|bug_reporting#special_cases]] را ببینید.**\n"

#. type: Plain text
msgid ""
"WhisperBack will help you fill-up a bug report, including relevant technical "
"details and send it to us encrypted and through Tor."
msgstr ""
"ویسپربک به شما کمک می‌کند گزارش ایراد، شامل جزئیات فنی مرتبط را کامل کنید و "
"به صورت کدگذاری‌شده از طریق تور ارسال کنید."

#. type: Title -
#, fuzzy, no-wrap
#| msgid "Start WhisperBack\n"
msgid "Start WhisperBack"
msgstr "راه‌اندازی ویسپربک\n"

#. type: Plain text
#, fuzzy, no-wrap
msgid ""
"To start <span class=\"application\">WhisperBack</span>, choose\n"
"<span class=\"menuchoice\">\n"
"  <span class=\"guimenu\">Applications</span>&nbsp;▸\n"
"  <span class=\"guisubmenu\">System Tools</span>&nbsp;▸\n"
"  <span class=\"guimenuitem\">WhisperBack Error Reporting</span></span>.\n"
msgstr ""
"برای راه‌اندازی <span class=\"application\">ویسپربک</span> از این مسیر بروید:\n"
"<span class=\"menuchoice\">\n"
"  <span class=\"guimenu\">ابزار</span>&nbsp;▸\n"
"  <span class=\"guisubmenu\">ابزار سیستم</span>&nbsp;▸\n"
"  <span class=\"guimenuitem\">ویسپربک</span></span>.\n"

#. type: Title -
#, fuzzy, no-wrap
#| msgid "Write the report\n"
msgid "Write the report"
msgstr "نوشتن گزارش\n"

#. type: Plain text
msgid "WhisperBack lets you give plenty of useful information about your bug:"
msgstr "ویسپربک به شما امکان می‌دهد اطلاعات مفید بسیاری درباره ایراد بدهید:"

#. type: Bullet: '  - '
msgid ""
"**Summary** a summary of the bug, try to be short, clear and informative"
msgstr ""
"**خلاصه** خلاصه‌ای از یک ایراد است. تلاش کنید هرچه مختصرتر و مفیدتر توضیح "
"دهید."

#. type: Bullet: '  - '
msgid "**Name of the affected software**"
msgstr "**نام نرم‌افزار مرتبط**"

#. type: Bullet: '  - '
msgid "**Exact steps to reproduce the error**"
msgstr "**مراحل دقیق رخ دادن ایراد**"

#. type: Bullet: '  - '
msgid "**Actual result and description of the error**"
msgstr "**آثار این ایراد و توضیح دقیق پیغام خطا**"

#. type: Bullet: '  - '
msgid "**Desired result**"
msgstr "**نتیجهٔ موردانتظار**"

#. type: Plain text
#, no-wrap
msgid ""
"You can also have a look at the <span class=\"guilabel\">technical details\n"
"to include</span> in your bug report. It will give us information about\n"
"your hardware, your version of Tails and the startup process.\n"
msgstr ""
"همچنین می‌توانید نگاهی به <span class=\"guilabel\">جزییات فنی\n"
"</span> بندازید که می‌توانید در گزارشتان به کار ببرید. این کار باعث می‌شود\n"
"ما اطلاعاتی در مورد سخت‌افزار، نسخهٔ تیلز و روند راه‌اندازی شما داشته باشیم.\n"

#. type: Plain text
#, no-wrap
msgid "[[!inline pages=\"support/talk/languages.inline\" raw=\"yes\" sort=\"age\"]]\n"
msgstr "[[!inline pages=\"support/talk/languages.inline.fa\" raw=\"yes\" sort=\"age\"]]\n"

#. type: Title -
#, fuzzy, no-wrap
#| msgid "Optional email address\n"
msgid "Optional email address"
msgstr "آدرس رایانامه (اختیاری)\n"

#. type: Plain text
#, fuzzy
#| msgid ""
#| "Giving us an email address allows us to contact you to clarify the "
#| "problem. This is needed for the vast majority of the reports we receive "
#| "as most reports without any contact information are useless. On the other "
#| "hand it also provides an opportunity for eavesdroppers, like your email "
#| "or Internet provider, to confirm that you are using Tails."
msgid ""
"Giving us an email address allows us to contact you to clarify the problem. "
"This is needed for the vast majority of the reports we receive as most "
"reports without any contact information are useless. But note that it also "
"provides an opportunity for eavesdroppers, like your email or Internet "
"provider, to confirm that you are using Tails."
msgstr ""
"اگر رایانامه شما را داشته باشیم، می‌توانیم برای روشن کردن مشکل با شما تماس "
"بگیریم. برای بیشتر گزارش‌هایی که در مورد ایرادها دریافت می‌کنیم لازم است با "
"شما تماس بگیریم و گزارش‌های بدون اطلاعات تماس به کار نمی‌آیند. توجه داشته‌باشید "
"که این می‌تواند موجب شود شنودکنندگانی مانند ارائه‌دهندگان خدمات اینترنت یا "
"رایانامه، متوجه شوند که شما از تیلز استفاده می‌کنید."

#. type: Title -
#, fuzzy, no-wrap
#| msgid "Optional OpenPGP key\n"
msgid "Optional OpenPGP key"
msgstr "کلید اُپن‌پی‌جی‌پی (اختیاری)‌\n"

#. type: Plain text
msgid ""
"You can also indicate an OpenPGP key corresponding to this email address. "
"You can either give:"
msgstr ""
"همچنین می‌توانید کلید اُپن‌پی‌جی‌پی مربوط به این رایانامه را بنویسید. می‌توانید "
"این اطلاعات را هم بدهید:‌"

#. type: Bullet: '  - '
msgid "a **key ID**, if the key is available on public key servers"
msgstr ""
"یک **شناسه کلید**، در صورتی که این کلید روی سرور عمومی کلید در دسترس باشد"

#. type: Bullet: '  - '
msgid "a **link to the key**, if the key is available on the web"
msgstr "یک **پیوند به کلید**، درصورتی که این کلید بر روی وب در دسترس باشد"

#. type: Bullet: '  - '
msgid "a **public key block**, if the key is not publicly available"
msgstr "یک **متن کلید عمومی**، درصورتی که کلید در دسترس عموم نباشد."

#. type: Title -
#, fuzzy, no-wrap
#| msgid "Send your report\n"
msgid "Send your report"
msgstr "فرستادن گزارش\n"

#. type: Plain text
msgid ""
"Once you are done writing your report, send it by clicking the *Send* button."
msgstr ""
"وقتی نوشتن گزارش تمام شد، روی دکمهٔ *فرستادن* کلیک کنید تا آن را بفرستید."

#. type: Plain text
#, no-wrap
msgid ""
"Once your email has been sent correctly you will get the following\n"
"notification: <span class=\"guilabel\">Your message has been sent</span>.\n"
msgstr ""
"وقتی رایانامه‌تان به درستی ارسال شود، این پیغام را دریافت خواهید کرد:‌ \n"
"<span class=\"guilabel\">پیغام شما ارسال شد</span>.\n"

#. type: Plain text
#, no-wrap
msgid "<a id=\"special_cases\"></a>\n"
msgstr "<a id=\"special_cases\"></a>\n"

#. type: Title =
#, no-wrap
msgid "If you cannot use <span class=\"application\">WhisperBack</span>"
msgstr ""

#. type: Plain text
msgid ""
"You might not always be able to use WhisperBack. In those cases, you can "
"also send your bug report by [[email|support/talk]] directly."
msgstr ""
"همیشه نمی‌توان از ویسپربک استفاده کرد. در چنین مواردی می‌توانید گزارش ایراد "
"خود را مستقیم با [[رایانامه|support/talk]] نیز بفرستید."

#. type: Plain text
msgid ""
"Note that if you send the report yourself, it might not be anonymous unless "
"you take special care (e.g. using Tor with a throw-away email account)."
msgstr ""
"به یاد داشته باشید که در صورت ارسال ایراد به صورت شخصی، ممکن است دیگر ناشناس "
"نمانید، مگر این که مراقبت‌هایی ویژه اتخاذ کنید (برای نمونه استفاده از تور و "
"یک حساب نابودکردنی رایانامه)."

#. type: Plain text
#, no-wrap
msgid "<a id=\"no_internet_access\"></a>\n"
msgstr "<a id=\"no_internet_access\"></a>\n"

#. type: Title -
#, fuzzy, no-wrap
#| msgid "No internet access\n"
msgid "No internet access"
msgstr "در صورت عدم دسترسی به اینترنت\n"

#. type: Plain text
msgid "WhisperBack won't be able to send your bug report."
msgstr "ویسپربک نمی‌تواند گزارش ایراد را ارسال کند."

#. type: Plain text
msgid "The following steps can be used as an alternative method:"
msgstr "می‌توانید این مراحل را به عنوان راه‌حل جایگزین دنبال کنید:"

#. type: Bullet: '1. '
msgid "In Tails, start WhisperBack"
msgstr "ویسپربک را در تیلز راه‌اندازی کنید"

#. type: Bullet: '2. '
msgid "In the bug report window, expand \"technical details to include\""
msgstr "در پنجرهٔ گزارش ایراد، «جزئیات فنی» را باز کنید"

#. type: Bullet: '3. '
msgid "Copy everything in the \"debugging info\" box"
msgstr "تمام محتوای بخش «اطلاعات رفع ایراد» را کپی کنید"

#. type: Bullet: '4. '
msgid "Paste it to another document (using gedit for instance)"
msgstr "در یک سند دیگر آن را بچسبانید (برای نمونه از گِدیت استفاده کنید)"

#. type: Bullet: '5. '
msgid "Save the document on a USB stick"
msgstr "سند را روی یک درایو یو‌اس‌بی ذخیره کنید"

#. type: Bullet: '6. '
msgid "Boot into a system with Internet connection and send your report"
msgstr "وارد سیستمی شوید که دسترسی به اینترنت دارد و گزارش خود را بفرستید"

#. type: Plain text
#, no-wrap
msgid "<a id=\"does_not_start\"></a>\n"
msgstr "<a id=\"does_not_start\"></a>\n"

#. type: Title -
#, fuzzy, no-wrap
#| msgid "Tails does not start\n"
msgid "Tails does not start"
msgstr "در صورتی که تیلز راه‌اندازی نمی‌شود\n"

#. type: Plain text
msgid ""
"For troubleshooting instructions in case Tails fails to start, refer to our "
"installation instructions on:"
msgstr ""

#. type: Bullet: '  - '
msgid "[[Starting a PC on a USB stick|install/win/usb#start-tails]]"
msgstr ""

<<<<<<< HEAD
=======
#. type: Bullet: '  - '
msgid "[[Starting a Mac on a USB stick|install/mac/usb#start-tails]]"
msgstr ""

>>>>>>> 18905505
#. type: Plain text
#, fuzzy, no-wrap
#| msgid "<a id=\"whisperback\"></a>\n"
msgid "<a id=\"debian\"></a>\n"
msgstr "<a id=\"whisperback\"></a>\n"

#. type: Title =
#, no-wrap
msgid "Reproducing the bug in Debian (for advanced users)"
msgstr ""

#. type: Plain text
msgid ""
"It is very useful for us to know if your bug only affects Tails or also "
"affects Debian, on which Tails is based."
msgstr ""

#. type: Plain text
msgid ""
"Doing so takes much more time so, in doubt, report your bug as instructed "
"earlier and wait for guidance from our help desk."
msgstr ""

#. type: Bullet: '- '
msgid ""
"If your bug also affects Debian *stable* then it will have to be fixed in "
"Debian directly and not in Tails."
msgstr ""

#. type: Bullet: '- '
msgid ""
"If your bug affects Debian *stable* but not Debian *testing* then it might "
"have been solved already in Debian."
msgstr ""

#. type: Plain text
msgid ""
"Debian also distributes images (*Debian live*) that you can install on a USB "
"stick using the same installation procedure as for installing Tails."
msgstr ""

#. type: Title -
#, no-wrap
msgid "Debian stable"
msgstr ""

#. type: Plain text
msgid ""
"Images for the stable version of Debian, on which Tails is based, are "
"available on:"
msgstr ""

#. type: Plain text
msgid ""
"<https://cdimage.debian.org/images/unofficial/non-free/images-including-"
"firmware/current-live/amd64/iso-hybrid/>"
msgstr ""

#. type: Plain text
msgid ""
"Download the `gnome+nonfree.iso` image to have the GNOME desktop and all the "
"non-free firmware for better hardware compatibility."
msgstr ""

#. type: Title -
#, no-wrap
msgid "Debian testing"
msgstr ""

#. type: Plain text
msgid "Images for the testing version of Debian are available on:"
msgstr ""

#. type: Plain text
msgid ""
"<https://get.debian.org/cdimage/unofficial/non-free/cd-including-firmware/"
"weekly-live-builds/amd64/iso-hybrid/>"
msgstr ""

#~ msgid "the [[!tails_redmine desc=\"list of things to do\"]]"
#~ msgstr "[[!tails_redmine desc=\"فهرست کارهایی که باید انجام داد\"]]"

#~ msgid "Special cases\n"
#~ msgstr "موارد خاص\n"

#~ msgid "See [[Tails_does_not_start]]."
#~ msgstr "بروید به [[Tails_does_not_start]]."<|MERGE_RESOLUTION|>--- conflicted
+++ resolved
@@ -7,11 +7,7 @@
 msgstr ""
 "Project-Id-Version: PACKAGE VERSION\n"
 "Report-Msgid-Bugs-To: tails-l10n@boum.org\n"
-<<<<<<< HEAD
-"POT-Creation-Date: 2018-11-07 15:43+0000\n"
-=======
 "POT-Creation-Date: 2018-11-21 17:35-0800\n"
->>>>>>> 18905505
 "PO-Revision-Date: 2015-10-06 10:27+0000\n"
 "Last-Translator: sprint5 <translation5@451f.org>\n"
 "Language-Team: Persian <http://weblate.451f.org:8889/projects/tails/"
@@ -401,13 +397,10 @@
 msgid "[[Starting a PC on a USB stick|install/win/usb#start-tails]]"
 msgstr ""
 
-<<<<<<< HEAD
-=======
 #. type: Bullet: '  - '
 msgid "[[Starting a Mac on a USB stick|install/mac/usb#start-tails]]"
 msgstr ""
 
->>>>>>> 18905505
 #. type: Plain text
 #, fuzzy, no-wrap
 #| msgid "<a id=\"whisperback\"></a>\n"
