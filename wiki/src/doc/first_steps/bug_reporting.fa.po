--- conflicted
+++ resolved
@@ -7,11 +7,7 @@
 msgstr ""
 "Project-Id-Version: PACKAGE VERSION\n"
 "Report-Msgid-Bugs-To: tails-l10n@boum.org\n"
-<<<<<<< HEAD
-"POT-Creation-Date: 2018-12-18 11:31+0000\n"
-=======
 "POT-Creation-Date: 2018-12-29 23:52+0000\n"
->>>>>>> 646949f5
 "PO-Revision-Date: 2015-10-06 10:27+0000\n"
 "Last-Translator: sprint5 <translation5@451f.org>\n"
 "Language-Team: Persian <http://weblate.451f.org:8889/projects/tails/"
@@ -56,8 +52,7 @@
 msgstr "<a id=\"already_known\"></a>\n"
 
 #. type: Title =
-#, fuzzy, no-wrap
-#| msgid "Check if the bug is already known\n"
+#, no-wrap
 msgid "Check if the bug is already known\n"
 msgstr "بررسی کنید که آیا این ایراد قبلاً شناخته شده است یا خیر\n"
 
@@ -83,8 +78,7 @@
 msgstr "<a id=\"useful_bug_report\"></a>\n"
 
 #. type: Title =
-#, fuzzy, no-wrap
-#| msgid "How to write a useful bug report\n"
+#, no-wrap
 msgid "How to write a useful bug report\n"
 msgstr "چگونه یک گزارش ایرادِ سودمند بنویسیم\n"
 
@@ -141,8 +135,7 @@
 msgstr "<a id=\"whisperback\"></a>\n"
 
 #. type: Title =
-#, fuzzy, no-wrap
-#| msgid "Use WhisperBack\n"
+#, no-wrap
 msgid "Use WhisperBack\n"
 msgstr "از ویسپربَک استفاده کنید\n"
 
@@ -166,8 +159,7 @@
 "به صورت کدگذاری‌شده از طریق تور ارسال کنید."
 
 #. type: Title -
-#, fuzzy, no-wrap
-#| msgid "Start WhisperBack\n"
+#, no-wrap
 msgid "Start WhisperBack\n"
 msgstr "راه‌اندازی ویسپربک\n"
 
@@ -187,8 +179,7 @@
 "  <span class=\"guimenuitem\">ویسپربک</span></span>.\n"
 
 #. type: Title -
-#, fuzzy, no-wrap
-#| msgid "Write the report\n"
+#, no-wrap
 msgid "Write the report\n"
 msgstr "نوشتن گزارش\n"
 
@@ -236,8 +227,7 @@
 msgstr "[[!inline pages=\"support/talk/languages.inline.fa\" raw=\"yes\" sort=\"age\"]]\n"
 
 #. type: Title -
-#, fuzzy, no-wrap
-#| msgid "Optional email address\n"
+#, no-wrap
 msgid "Optional email address\n"
 msgstr "آدرس رایانامه (اختیاری)\n"
 
@@ -263,8 +253,7 @@
 "رایانامه، متوجه شوند که شما از تیلز استفاده می‌کنید."
 
 #. type: Title -
-#, fuzzy, no-wrap
-#| msgid "Optional OpenPGP key\n"
+#, no-wrap
 msgid "Optional OpenPGP key\n"
 msgstr "کلید اُپن‌پی‌جی‌پی (اختیاری)‌\n"
 
@@ -290,8 +279,7 @@
 msgstr "یک **متن کلید عمومی**، درصورتی که کلید در دسترس عموم نباشد."
 
 #. type: Title -
-#, fuzzy, no-wrap
-#| msgid "Send your report\n"
+#, no-wrap
 msgid "Send your report\n"
 msgstr "فرستادن گزارش\n"
 
@@ -343,8 +331,7 @@
 msgstr "<a id=\"no_internet_access\"></a>\n"
 
 #. type: Title -
-#, fuzzy, no-wrap
-#| msgid "No internet access\n"
+#, no-wrap
 msgid "No internet access\n"
 msgstr "در صورت عدم دسترسی به اینترنت\n"
 
@@ -386,8 +373,7 @@
 msgstr "<a id=\"does_not_start\"></a>\n"
 
 #. type: Title -
-#, fuzzy, no-wrap
-#| msgid "Tails does not start\n"
+#, no-wrap
 msgid "Tails does not start\n"
 msgstr "در صورتی که تیلز راه‌اندازی نمی‌شود\n"
 
