--- conflicted
+++ resolved
@@ -6,12 +6,8 @@
 msgid ""
 msgstr ""
 "Project-Id-Version: \n"
-<<<<<<< HEAD
 "Report-Msgid-Bugs-To: tails-l10n@boum.org\n"
-"POT-Creation-Date: 2018-06-02 11:17+0200\n"
-=======
 "POT-Creation-Date: 2018-11-07 15:43+0000\n"
->>>>>>> 867e4d81
 "PO-Revision-Date: 2018-06-02 11:21+0200\n"
 "Last-Translator: \n"
 "Language-Team: ita <transitails@inventati.org>\n"
@@ -398,13 +394,6 @@
 msgid "[[Starting a Mac on a USB|install/mac/usb#start-intermediary]]"
 msgstr "[[Avviare un Mac da una USB|install/mac/usb#start-intermediary]]"
 
-<<<<<<< HEAD
-#. type: Bullet: '  - '
-msgid "[[Starting a Mac on a DVD|install/mac/dvd#start-dvd]]"
-msgstr "[[Avviare un Mac da un DVD|install/mac/dvd#start-dvd]]"
-
-=======
->>>>>>> 867e4d81
 #. type: Plain text
 #, no-wrap
 msgid "<a id=\"debian\"></a>\n"
