# SOME DESCRIPTIVE TITLE
# Copyright (C) YEAR Free Software Foundation, Inc.
# This file is distributed under the same license as the PACKAGE package.
# FIRST AUTHOR <EMAIL@ADDRESS>, YEAR.
#
msgid ""
msgstr ""
"Project-Id-Version: \n"
<<<<<<< HEAD
"POT-Creation-Date: 2018-11-07 15:43+0000\n"
=======
"Report-Msgid-Bugs-To: tails-l10n@boum.org\n"
"POT-Creation-Date: 2018-06-02 11:17+0200\n"
>>>>>>> 53094b0e
"PO-Revision-Date: 2018-06-02 11:21+0200\n"
"Last-Translator: \n"
"Language-Team: ita <transitails@inventati.org>\n"
"Language: it\n"
"MIME-Version: 1.0\n"
"Content-Type: text/plain; charset=UTF-8\n"
"Content-Transfer-Encoding: 8bit\n"
"X-Generator: Poedit 1.6.10\n"
"Plural-Forms: nplurals=2; plural=(n != 1);\n"

#. type: Plain text
#, no-wrap
msgid "[[!meta title=\"Report an error\"]]\n"
msgstr "[[!meta title=\"Segnalare un errore\"]]\n"

#. type: Plain text
msgid ""
"In this documentation we use the term *bug* to refer to a software error."
msgstr ""
"In questa documentazione usiamo il termine *bug* per fare riferimento a un "
"errore del programma."

#. type: Plain text
msgid "Reporting bugs is a great way of helping us improving Tails."
msgstr ""
"Segnalare un errore di programma in un ottimo modo per aiutare a svlluppare "
"Tails."

#. type: Plain text
msgid ""
"Remember that **the more effectively you report a bug**, the more likely we "
"are to fix it."
msgstr ""
"Ricorda che **piu' si segnala in modo efficace un bug**, e ci saranno più "
"possibilità di risolverlo."

#. type: Plain text
#, no-wrap
msgid "[[!toc levels=2]]\n"
msgstr "[[!toc levels=2]]\n"

#. type: Plain text
#, no-wrap
msgid "<a id=\"already_known\"></a>\n"
msgstr "<a id=\"Già conosciute\"></a>\n"

#. type: Title =
#, no-wrap
msgid "Check if the bug is already known\n"
msgstr "Controlla se il bug è già conosciuto\n"

#. type: Plain text
msgid "Have a look at:"
msgstr "Dai un occhiata a:"

#. type: Bullet: '  - '
msgid "the [[list of known issues|support/known_issues]]"
msgstr "la [[lista dei problemi conosciuti|support/known_issues]]"

#. type: Bullet: '  - '
msgid ""
"the [list of things that will be fixed or improved in the next release]"
"(https://redmine.tails.boum.org/code/projects/tails/issues?query_id=111)"
msgstr ""
"la [lista delle cose che saranno risolte o migliorate nella prossima release]"
"(https://redmine.tails.boum.org/code/projects/tails/issues?query_id=111)"

#. type: Plain text
#, no-wrap
msgid "<a id=\"useful_bug_report\"></a>\n"
msgstr "<a id=\"useful_bug_report\"></a>\n"

#. type: Title =
#, no-wrap
msgid "How to write a useful bug report\n"
msgstr "Come scrivere un buon rapporto relativo al bug\n"

#. type: Bullet: '  - '
msgid ""
"The first aim of a bug report is to **tell the developers exactly how to "
"reproduce the failure**, so try to reproduce the issue yourself and describe "
"how you did that."
msgstr ""
"Il primo obiettivo di una segnalazione di un bug è di **dire agli "
"sviluppatori esattamente come riprodurre il problema**, prova a riprodurre "
"il problema e descrivici la procedura."

#. type: Bullet: '  - '
msgid ""
"If that is not possible, try to **describe what went wrong in detail**.  "
"Write down the error messages, especially if they have numbers."
msgstr ""
"Se questo non è possibile, prova a **descrivere che cosa è andato storto "
"dettagliatamente**. Scrivi i messaggi di errore, specialmente se questi "
"hanno dei numeri."

#. type: Bullet: '  - '
msgid ""
"Write **clearly and be precise**. Say what you mean, and make sure it cannot "
"be misinterpreted."
msgstr ""
"Scrivi **in modo chiaro e preciso**. Dicci che cosa intendi, e assicurati "
"che non sia mal interpretato."

#. type: Bullet: '  - '
msgid ""
"Be ready to provide extra information if the developers need it. If they did "
"not need it, they would not be asking for it."
msgstr ""
"Stai pronto a fornire maggiori informazioni nel caso che gli sviluppatori ne "
"abbiano bisogno. Se non ne hanno necessità, non te le chiederanno."

#. type: Plain text
msgid ""
"You can also refer to the great [How to Report Bugs Effectively](http://www."
"chiark.greenend.org.uk/~sgtatham/bugs.html), by Simon Tatham."
msgstr ""
"È anche possibile fare riferimento al grande [Come segnalare un bug "
"efficacemente](http://www.chiark.greenend.org.uk/~sgtatham/bugs.html), "
"scritto da Simon Tatham."

#. type: Plain text
#, no-wrap
msgid "<a id=\"whisperback\"></a>\n"
msgstr "<a id=\"whisperback\"></a>\n"

#. type: Title =
#, no-wrap
msgid "Use WhisperBack\n"
msgstr "Usa WhisperBack\n"

#. type: Plain text
#, no-wrap
msgid ""
"**WhisperBack is an application written specifically to report bugs anonymously\n"
"from inside Tails. If you are not able to use WhisperBack, see the [[special\n"
"cases|bug_reporting#special_cases]].**\n"
msgstr ""
"**WhisperBack è una applicazione scritta specificatamente per segnalare bug in modo anonimo\n"
"dentro Tails. Se non sei capace di usare WhisperBack, guarda [[casi \n"
"speciali|bug_reporting#special_cases]].**\n"

#. type: Plain text
msgid ""
"WhisperBack will help you fill-up a bug report, including relevant technical "
"details and send it to us encrypted and through Tor."
msgstr ""
"WhisperBack ti aiuterà a compilare il rapporto del bug, includendo rilevanti "
"dettagli tecnici e lo invierà a noi crittografato attraverso Tor."

#. type: Title -
#, no-wrap
msgid "Start WhisperBack\n"
msgstr "Iniziare WhisperBack\n"

#. type: Plain text
#, no-wrap
msgid ""
"To start <span class=\"application\">WhisperBack</span>, choose\n"
"<span class=\"menuchoice\">\n"
"  <span class=\"guimenu\">Applications</span>&nbsp;▸\n"
"  <span class=\"guisubmenu\">System Tools</span>&nbsp;▸\n"
"  <span class=\"guimenuitem\">WhisperBack Error Reporting</span></span>.\n"
msgstr ""
"Per iniziare<span class=\"application\">WhisperBack</span>, scegli\n"
"<span class=\"menuchoice\">\n"
"  <span class=\"guimenu\">Applications</span>&nbsp;▸\n"
"  <span class=\"guisubmenu\">System Tools</span>&nbsp;▸\n"
"  <span class=\"guimenuitem\">WhisperBack Error Reporting</span></span>.\n"

#. type: Title -
#, no-wrap
msgid "Write the report\n"
msgstr "Scrivere un rapporto\n"

#. type: Plain text
msgid "WhisperBack lets you give plenty of useful information about your bug:"
msgstr ""
"WhisperBack consente di dare un sacco di informazioni utili sul vostro bug:"

#. type: Bullet: '  - '
msgid ""
"**Summary** a summary of the bug, try to be short, clear and informative"
msgstr ""
"**Sommario** un sommario di un bug, deve essere corto, chiao e informativo"

#. type: Bullet: '  - '
msgid "**Name of the affected software**"
msgstr "**Nome del software colpito.**"

#. type: Bullet: '  - '
msgid "**Exact steps to reproduce the error**"
msgstr "**I passi esatti per riprodurre l'errore**"

#. type: Bullet: '  - '
msgid "**Actual result and description of the error**"
msgstr "**Risultato effettivo e descrizione dell'errore**"

#. type: Bullet: '  - '
msgid "**Desired result**"
msgstr "**Risultati desiderati**"

#. type: Plain text
#, no-wrap
msgid ""
"You can also have a look at the <span class=\"guilabel\">technical details\n"
"to include</span> in your bug report. It will give us information about\n"
"your hardware, your version of Tails and the startup process.\n"
msgstr ""
"Potresti dare un occhiata anche ai <span class=\"guilabel\">dettagli tecnici\n"
"da includere</span> nel tuo rapporto del bug. Questo potrebbe darci informazioni riguardo\n"
"il tuo hardware, la tua versione di Tails e il processo di avvio.\n"

#. type: Plain text
#, no-wrap
msgid "[[!inline pages=\"support/talk/languages.inline\" raw=\"yes\" sort=\"age\"]]\n"
msgstr "[[!inline pages=\"support/talk/languages.inline.it\" raw=\"yes\" sort=\"age\"]]\n"

#. type: Title -
#, no-wrap
msgid "Optional email address\n"
msgstr "Indirizzo email opzionale\n"

#. type: Plain text
msgid ""
"Giving us an email address allows us to contact you to clarify the problem. "
"This is needed for the vast majority of the reports we receive as most "
"reports without any contact information are useless. But note that it also "
"provides an opportunity for eavesdroppers, like your email or Internet "
"provider, to confirm that you are using Tails."
msgstr ""
"Forniscici un indirizzo email che ci permetta di contattarti nel caso ci "
"servissero dei chiarimenti riguardo il problema. Ciò è necessario per la "
"stragrande maggioranza delle segnalazioni che riceviamo come la maggior "
"parte dei rapporti senza alcuna informazioni di contatto sono inutili. Ma "
"nota che fornisce anche l'opportunità di intercettazioni, come il vostro e-"
"mail o Internet provider per confermare che si sta utilizzando Tails."

#. type: Title -
#, no-wrap
msgid "Optional OpenPGP key\n"
msgstr "Chiave OpenPGP opzionale\n"

#. type: Plain text
msgid ""
"You can also indicate an OpenPGP key corresponding to this email address. "
"You can either give:"
msgstr ""
"Puoi anche indicare una chiave OpenPGP che corrisponde a questo indirizzo "
"email. E' possibile dare:"

#. type: Bullet: '  - '
msgid "a **key ID**, if the key is available on public key servers"
msgstr ""
"una **chiave ID**, se la chiave è disponibile  su dei server di chiavi "
"pubblici"

#. type: Bullet: '  - '
msgid "a **link to the key**, if the key is available on the web"
msgstr "un **collegamento alla chiave**, se la chiave è disponibile nel web"

#. type: Bullet: '  - '
msgid "a **public key block**, if the key is not publicly available"
msgstr ""
"una **chiave pubblica blocco**, se la chiave non è pubblicamente disponibile"

#. type: Title -
#, no-wrap
msgid "Send your report\n"
msgstr "Invia il tuo rapporto\n"

#. type: Plain text
msgid ""
"Once you are done writing your report, send it by clicking the *Send* button."
msgstr ""
"Una volta che hai finito di scrivere il tuo rapporto, invialo cliccando il "
"bottone \"Invia\"."

#. type: Plain text
#, no-wrap
msgid ""
"Once your email has been sent correctly you will get the following\n"
"notification: <span class=\"guilabel\">Your message has been sent</span>.\n"
msgstr ""
"Una volta che l'email è stata inviata correttamente riceverai la seguente notifica\n"
"<span class=\"guilabel\">Il tuo messaggio è stato spedito</span>.\n"

#. type: Plain text
#, no-wrap
msgid "<a id=\"special_cases\"></a>\n"
msgstr "<a id=\"special_cases\"></a>\n"

#. type: Title =
#, no-wrap
msgid "If you cannot use <span class=\"application\">WhisperBack</span>\n"
msgstr "Se non puoi utilizzare <span class=\"application\">WhisperBack</span>\n"

#. type: Plain text
msgid ""
"You might not always be able to use WhisperBack. In those cases, you can "
"also send your bug report by [[email|support/talk]] directly."
msgstr ""
"Potresti non essere in grado sempre di usare WhisperBack. In quei casi puoi "
"anche inviare il tuo rapporto del bug a  [[email|support/talk]] direttamente."

#. type: Plain text
msgid ""
"Note that if you send the report yourself, it might not be anonymous unless "
"you take special care (e.g. using Tor with a throw-away email account)."
msgstr ""
"Si noti che quando invii un rapporto, esso potrebbe non essere anonimo a "
"meno che tu non prenda delle precauzioni (per esempio usando Tor con un "
"account email usa e getta)."

#. type: Plain text
#, no-wrap
msgid "<a id=\"no_internet_access\"></a>\n"
msgstr "<a id=\"no_internet_access\"></a>\n"

#. type: Title -
#, no-wrap
msgid "No internet access\n"
msgstr "Nessun accesso a internet\n"

#. type: Plain text
msgid "WhisperBack won't be able to send your bug report."
msgstr "WhisperBack non sarà capace di inviare il tuo rapporto sul bug."

#. type: Plain text
msgid "The following steps can be used as an alternative method:"
msgstr "I seguenti passi possono essere usati come metodo alternativo:"

#. type: Bullet: '1. '
msgid "In Tails, start WhisperBack"
msgstr "In Tails, avvia WhisperBack"

#. type: Bullet: '2. '
msgid "In the bug report window, expand \"technical details to include\""
msgstr ""
"Nella finestra del rapporto del bug, espandi \"dettagli tecnici da includere"
"\""

#. type: Bullet: '3. '
msgid "Copy everything in the \"debugging info\" box"
msgstr "Copia tutto nella casella \"informazioni di debug\""

#. type: Bullet: '4. '
msgid "Paste it to another document (using gedit for instance)"
msgstr "Copialo in altro documento (usando gedit per l'istanza)"

#. type: Bullet: '5. '
msgid "Save the document on a USB stick"
msgstr "Salva il documento in una chiavetta USB"

#. type: Bullet: '6. '
msgid "Boot into a system with Internet connection and send your report"
msgstr ""
"Fallo partire in un sistema con la connessione internet attiva e invia il "
"tuo rapporto"

#. type: Plain text
#, no-wrap
msgid "<a id=\"does_not_start\"></a>\n"
msgstr "<a id=\"does_not_start\"></a>\n"

#. type: Title -
#, no-wrap
msgid "Tails does not start\n"
msgstr "Tails non parte.\n"

#. type: Plain text
msgid ""
"For troubleshooting instructions in case Tails fails to start, refer to our "
"installation instructions on:"
msgstr ""
"Per istruzioni su come risolvere i problemi nel caso Tails non si avvii, "
"fate riferimento alle nostre istruzioni di installazione su:"

#. type: Bullet: '  - '
<<<<<<< HEAD
msgid "[[Starting a PC on a USB|install/win/usb#start-tails]]"
msgstr ""

#. type: Bullet: '  - '
msgid "[[Starting a Mac on a USB|install/mac/usb#start-tails]]"
msgstr ""
=======
msgid "[[Starting a PC on a USB|install/debian/usb#start-tails]]"
msgstr "[[Avviare il PC da una USB|install/debian/usb#start-tails]]"

#. type: Bullet: '  - '
msgid "[[Starting a Mac on a USB|install/mac/usb#start-intermediary]]"
msgstr "[[Avviare un Mac da una USB|install/mac/usb#start-intermediary]]"

#. type: Bullet: '  - '
msgid "[[Starting a Mac on a DVD|install/mac/dvd#start-dvd]]"
msgstr "[[Avviare un Mac da un DVD|install/mac/dvd#start-dvd]]"
>>>>>>> 53094b0e

#. type: Plain text
#, no-wrap
msgid "<a id=\"debian\"></a>\n"
msgstr "<a id=\"debian\"></a>\n"

#. type: Title =
#, no-wrap
msgid "Reproducing the bug in Debian (for advanced users)\n"
msgstr "Riprodurre il bug in Debian (per persone esperte)\n"

#. type: Plain text
msgid ""
"It is very useful for us to know if your bug only affects Tails or also "
"affects Debian, on which Tails is based."
msgstr ""
"E' davvero utile per noi sapere se il bug (errore o difetto) affligge solo "
"Tails o anche Debian, su cui Tails è fondato."

#. type: Plain text
msgid ""
"Doing so takes much more time so, in doubt, report your bug as instructed "
"earlier and wait for guidance from our help desk."
msgstr ""
"Fare questa verifica richiede molto tempo quindi, nel dubbio, segnala il tuo "
"bug come spiegato prima ed attendi la risposta da parte del nostro help desk."

#. type: Bullet: '- '
msgid ""
"If your bug also affects Debian *stable* then it will have to be fixed in "
"Debian directly and not in Tails."
msgstr ""
"Se il vostro bug coinvolge anche Debian *stable*, il bug dovrebbe essere "
"risolto direttamente in Debian e non in Tails."

#. type: Bullet: '- '
msgid ""
"If your bug affects Debian *stable* but not Debian *testing* then it might "
"have been solved already in Debian."
msgstr ""
"Se il vostro bug riguarda Debian *stable* ma non Debian *testing* potrebbe "
"essere già stato risolto in Debian."

#. type: Plain text
#, no-wrap
msgid ""
"Debian also distributes images (*Debian live*) that you can install on a\n"
"USB stick, like Tails. To do so, you can follow our instructions to\n"
"[[Install an intermediary Tails|install/linux/usb#install-intermediary]]\n"
"from Linux using <span class=\"application\">GNOME Disks</span>.\n"
msgstr ""
"Anche Debian distribuisce immagini (*Debian live*) che potete installare su "
"una\n"
"chiavetta USB, come Tails. Per farlo, potete seguire le nostre istruzioni "
"su\n"
"[[Install an intermediary Tails|install/linux/usb#install-intermediary]]\n"
"da Linux utilizzando <span class=\"application\">GNOME Disks</span>\n"

#. type: Title -
#, no-wrap
msgid "Debian stable\n"
msgstr "Debian stable\n"

#. type: Plain text
msgid ""
"Images for the stable version of Debian, on which Tails is based, are "
"available on:"
msgstr ""
"Le immagini per la versione stabile di Debian, sul quale è basato Tails, "
"sono disponibili su:"

#. type: Plain text
msgid ""
"<https://cdimage.debian.org/images/unofficial/non-free/images-including-"
"firmware/current-live/amd64/iso-hybrid/>"
msgstr ""
"<https://cdimage.debian.org/images/unofficial/non-free/"
"images-including-firmware/current-live/amd64/iso-hybrid/>"

#. type: Plain text
msgid ""
"Download the `gnome+nonfree.iso` image to have the GNOME desktop and all the "
"non-free firmware for better hardware compatibility."
msgstr ""
"Scaricate l'immagine `gnome+nonfree.iso` per avere il desktop GNOME e tutto "
"il firmware non gratuito per una maggiore compatibilità hardware."

#. type: Title -
#, no-wrap
msgid "Debian testing\n"
msgstr "Versione test di Debian\n"

#. type: Plain text
msgid "Images for the testing version of Debian are available on:"
msgstr "Immagini per la versione test di Debian sono disponibili a questo link:"

#. type: Plain text
msgid ""
"<https://get.debian.org/cdimage/unofficial/non-free/cd-including-firmware/"
"weekly-live-builds/amd64/iso-hybrid/>"
msgstr ""
"<https://get.debian.org/cdimage/unofficial/non-free/cd-including-firmware/"
"weekly-live-builds/amd64/iso-hybrid/>"

#~ msgid "the [[!tails_redmine desc=\"list of things to do\"]]"
#~ msgstr "la [[!tails_redmine desc=\"lista delle cose da fare\"]]"

#~ msgid "Special cases\n"
#~ msgstr "Casi speciali\n"

#~ msgid "See [[Tails_does_not_start]]."
#~ msgstr "Guarda [[Tails non parte]]."

#~ msgid "You will find a shortcut to start WhisperBack on the desktop:"
#~ msgstr "Troverai una scorciatoia per avviare WhisperBack  dal desktop:"

#~ msgid ""
#~ "[[!img report_a_bug.png link=no alt=\"Report a Bug shortcut on the desktop"
#~ "\"]]\n"
#~ msgstr ""
#~ "[[!img report_a_bug.png link=no alt=\"Segnala un Bug scorciatoia sul "
#~ "desktop\"]]\n"

#~ msgid ""
#~ "You can also start it from the menu *Applications*&nbsp;▸ *System "
#~ "Tools*&nbsp;▸ *WhisperBack*."
#~ msgstr ""
#~ "Puoi anche avviarlo dal menu  *applicazioni*&nbsp;▸ *Strumenti di "
#~ "Sistema*&nbsp;▸ *WhisperBack*."

#~ msgid "the [[list of things that will be in the next release|todo/pending]]"
#~ msgstr ""
#~ "la [[lista delle cose che ci saranno nella prossima release|todo/pending]]"<|MERGE_RESOLUTION|>--- conflicted
+++ resolved
@@ -6,12 +6,8 @@
 msgid ""
 msgstr ""
 "Project-Id-Version: \n"
-<<<<<<< HEAD
-"POT-Creation-Date: 2018-11-07 15:43+0000\n"
-=======
 "Report-Msgid-Bugs-To: tails-l10n@boum.org\n"
 "POT-Creation-Date: 2018-06-02 11:17+0200\n"
->>>>>>> 53094b0e
 "PO-Revision-Date: 2018-06-02 11:21+0200\n"
 "Last-Translator: \n"
 "Language-Team: ita <transitails@inventati.org>\n"
@@ -391,14 +387,6 @@
 "fate riferimento alle nostre istruzioni di installazione su:"
 
 #. type: Bullet: '  - '
-<<<<<<< HEAD
-msgid "[[Starting a PC on a USB|install/win/usb#start-tails]]"
-msgstr ""
-
-#. type: Bullet: '  - '
-msgid "[[Starting a Mac on a USB|install/mac/usb#start-tails]]"
-msgstr ""
-=======
 msgid "[[Starting a PC on a USB|install/debian/usb#start-tails]]"
 msgstr "[[Avviare il PC da una USB|install/debian/usb#start-tails]]"
 
@@ -409,7 +397,6 @@
 #. type: Bullet: '  - '
 msgid "[[Starting a Mac on a DVD|install/mac/dvd#start-dvd]]"
 msgstr "[[Avviare un Mac da un DVD|install/mac/dvd#start-dvd]]"
->>>>>>> 53094b0e
 
 #. type: Plain text
 #, no-wrap
