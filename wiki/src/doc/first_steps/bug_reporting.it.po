--- conflicted
+++ resolved
@@ -6,11 +6,7 @@
 msgid ""
 msgstr ""
 "Project-Id-Version: \n"
-<<<<<<< HEAD
-"POT-Creation-Date: 2018-11-07 15:43+0000\n"
-=======
 "POT-Creation-Date: 2018-11-21 17:35-0800\n"
->>>>>>> 18905505
 "PO-Revision-Date: 2018-06-02 11:21+0200\n"
 "Last-Translator: \n"
 "Language-Team: ita <transitails@inventati.org>\n"
@@ -414,13 +410,10 @@
 msgid "[[Starting a PC on a USB stick|install/win/usb#start-tails]]"
 msgstr ""
 
-<<<<<<< HEAD
-=======
 #. type: Bullet: '  - '
 msgid "[[Starting a Mac on a USB stick|install/mac/usb#start-tails]]"
 msgstr ""
 
->>>>>>> 18905505
 #. type: Plain text
 #, no-wrap
 msgid "<a id=\"debian\"></a>\n"
