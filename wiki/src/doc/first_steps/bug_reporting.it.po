# SOME DESCRIPTIVE TITLE
# Copyright (C) YEAR Free Software Foundation, Inc.
# This file is distributed under the same license as the PACKAGE package.
# FIRST AUTHOR <EMAIL@ADDRESS>, YEAR.
#
msgid ""
msgstr ""
"Project-Id-Version: \n"
<<<<<<< HEAD
"POT-Creation-Date: 2018-12-18 11:31+0000\n"
=======
"Report-Msgid-Bugs-To: tails-l10n@boum.org\n"
"POT-Creation-Date: 2018-06-02 11:17+0200\n"
>>>>>>> 86aed73c
"PO-Revision-Date: 2018-06-02 11:21+0200\n"
"Last-Translator: \n"
"Language-Team: ita <transitails@inventati.org>\n"
"Language: it\n"
"MIME-Version: 1.0\n"
"Content-Type: text/plain; charset=UTF-8\n"
"Content-Transfer-Encoding: 8bit\n"
"X-Generator: Poedit 1.6.10\n"
"Plural-Forms: nplurals=2; plural=(n != 1);\n"

#. type: Plain text
#, no-wrap
msgid "[[!meta title=\"Report an error\"]]\n"
msgstr "[[!meta title=\"Segnalare un errore\"]]\n"

#. type: Plain text
msgid ""
"In this documentation we use the term *bug* to refer to a software error."
msgstr ""
"In questa documentazione usiamo il termine *bug* per fare riferimento a un "
"errore del programma."

#. type: Plain text
msgid "Reporting bugs is a great way of helping us improving Tails."
msgstr ""
"Segnalare un errore di programma in un ottimo modo per aiutare a svlluppare "
"Tails."

#. type: Plain text
msgid ""
"Remember that **the more effectively you report a bug**, the more likely we "
"are to fix it."
msgstr ""
"Ricorda che **piu' si segnala in modo efficace un bug**, e ci saranno più "
"possibilità di risolverlo."

#. type: Plain text
#, no-wrap
msgid "[[!toc levels=2]]\n"
msgstr "[[!toc levels=2]]\n"

#. type: Plain text
#, no-wrap
msgid "<a id=\"already_known\"></a>\n"
msgstr "<a id=\"Già conosciute\"></a>\n"

#. type: Title =
#, fuzzy, no-wrap
#| msgid "Check if the bug is already known\n"
msgid "Check if the bug is already known\n"
msgstr "Controlla se il bug è già conosciuto\n"

#. type: Plain text
msgid "Have a look at:"
msgstr "Dai un occhiata a:"

#. type: Bullet: '  - '
msgid "the [[list of known issues|support/known_issues]]"
msgstr "la [[lista dei problemi conosciuti|support/known_issues]]"

#. type: Bullet: '  - '
msgid ""
"the [list of things that will be fixed or improved in the next release]"
"(https://redmine.tails.boum.org/code/projects/tails/issues?query_id=111)"
msgstr ""
"la [lista delle cose che saranno risolte o migliorate nella prossima release]"
"(https://redmine.tails.boum.org/code/projects/tails/issues?query_id=111)"

#. type: Plain text
#, no-wrap
msgid "<a id=\"useful_bug_report\"></a>\n"
msgstr "<a id=\"useful_bug_report\"></a>\n"

#. type: Title =
#, fuzzy, no-wrap
#| msgid "How to write a useful bug report\n"
msgid "How to write a useful bug report\n"
msgstr "Come scrivere un buon rapporto relativo al bug\n"

#. type: Bullet: '  - '
msgid ""
"The first aim of a bug report is to **tell the developers exactly how to "
"reproduce the failure**, so try to reproduce the issue yourself and describe "
"how you did that."
msgstr ""
"Il primo obiettivo di una segnalazione di un bug è di **dire agli "
"sviluppatori esattamente come riprodurre il problema**, prova a riprodurre "
"il problema e descrivici la procedura."

#. type: Bullet: '  - '
msgid ""
"If that is not possible, try to **describe what went wrong in detail**.  "
"Write down the error messages, especially if they have numbers."
msgstr ""
"Se questo non è possibile, prova a **descrivere che cosa è andato storto "
"dettagliatamente**. Scrivi i messaggi di errore, specialmente se questi "
"hanno dei numeri."

#. type: Bullet: '  - '
msgid ""
"Write **clearly and be precise**. Say what you mean, and make sure it cannot "
"be misinterpreted."
msgstr ""
"Scrivi **in modo chiaro e preciso**. Dicci che cosa intendi, e assicurati "
"che non sia mal interpretato."

#. type: Bullet: '  - '
msgid ""
"Be ready to provide extra information if the developers need it. If they did "
"not need it, they would not be asking for it."
msgstr ""
"Stai pronto a fornire maggiori informazioni nel caso che gli sviluppatori ne "
"abbiano bisogno. Se non ne hanno necessità, non te le chiederanno."

#. type: Plain text
msgid ""
"You can also refer to the great [How to Report Bugs Effectively](http://www."
"chiark.greenend.org.uk/~sgtatham/bugs.html), by Simon Tatham."
msgstr ""
"È anche possibile fare riferimento al grande [Come segnalare un bug "
"efficacemente](http://www.chiark.greenend.org.uk/~sgtatham/bugs.html), "
"scritto da Simon Tatham."

#. type: Plain text
#, no-wrap
msgid "<a id=\"whisperback\"></a>\n"
msgstr "<a id=\"whisperback\"></a>\n"

#. type: Title =
#, fuzzy, no-wrap
#| msgid "Use WhisperBack\n"
msgid "Use WhisperBack\n"
msgstr "Usa WhisperBack\n"

#. type: Plain text
#, no-wrap
msgid ""
"**WhisperBack is an application written specifically to report bugs anonymously\n"
"from inside Tails. If you are not able to use WhisperBack, see the [[special\n"
"cases|bug_reporting#special_cases]].**\n"
msgstr ""
"**WhisperBack è una applicazione scritta specificatamente per segnalare bug in modo anonimo\n"
"dentro Tails. Se non sei capace di usare WhisperBack, guarda [[casi \n"
"speciali|bug_reporting#special_cases]].**\n"

#. type: Plain text
msgid ""
"WhisperBack will help you fill-up a bug report, including relevant technical "
"details and send it to us encrypted and through Tor."
msgstr ""
"WhisperBack ti aiuterà a compilare il rapporto del bug, includendo rilevanti "
"dettagli tecnici e lo invierà a noi crittografato attraverso Tor."

#. type: Title -
#, fuzzy, no-wrap
#| msgid "Start WhisperBack\n"
msgid "Start WhisperBack\n"
msgstr "Iniziare WhisperBack\n"

#. type: Plain text
#, no-wrap
msgid ""
"To start <span class=\"application\">WhisperBack</span>, choose\n"
"<span class=\"menuchoice\">\n"
"  <span class=\"guimenu\">Applications</span>&nbsp;▸\n"
"  <span class=\"guisubmenu\">System Tools</span>&nbsp;▸\n"
"  <span class=\"guimenuitem\">WhisperBack Error Reporting</span></span>.\n"
msgstr ""
"Per iniziare<span class=\"application\">WhisperBack</span>, scegli\n"
"<span class=\"menuchoice\">\n"
"  <span class=\"guimenu\">Applications</span>&nbsp;▸\n"
"  <span class=\"guisubmenu\">System Tools</span>&nbsp;▸\n"
"  <span class=\"guimenuitem\">WhisperBack Error Reporting</span></span>.\n"

#. type: Title -
#, fuzzy, no-wrap
#| msgid "Write the report\n"
msgid "Write the report\n"
msgstr "Scrivere un rapporto\n"

#. type: Plain text
msgid "WhisperBack lets you give plenty of useful information about your bug:"
msgstr ""
"WhisperBack consente di dare un sacco di informazioni utili sul vostro bug:"

#. type: Bullet: '  - '
msgid ""
"**Summary** a summary of the bug, try to be short, clear and informative"
msgstr ""
"**Sommario** un sommario di un bug, deve essere corto, chiao e informativo"

#. type: Bullet: '  - '
msgid "**Name of the affected software**"
msgstr "**Nome del software colpito.**"

#. type: Bullet: '  - '
msgid "**Exact steps to reproduce the error**"
msgstr "**I passi esatti per riprodurre l'errore**"

#. type: Bullet: '  - '
msgid "**Actual result and description of the error**"
msgstr "**Risultato effettivo e descrizione dell'errore**"

#. type: Bullet: '  - '
msgid "**Desired result**"
msgstr "**Risultati desiderati**"

#. type: Plain text
#, no-wrap
msgid ""
"You can also have a look at the <span class=\"guilabel\">technical details\n"
"to include</span> in your bug report. It will give us information about\n"
"your hardware, your version of Tails and the startup process.\n"
msgstr ""
"Potresti dare un occhiata anche ai <span class=\"guilabel\">dettagli tecnici\n"
"da includere</span> nel tuo rapporto del bug. Questo potrebbe darci informazioni riguardo\n"
"il tuo hardware, la tua versione di Tails e il processo di avvio.\n"

#. type: Plain text
#, no-wrap
msgid "[[!inline pages=\"support/talk/languages.inline\" raw=\"yes\" sort=\"age\"]]\n"
msgstr "[[!inline pages=\"support/talk/languages.inline.it\" raw=\"yes\" sort=\"age\"]]\n"

#. type: Title -
#, fuzzy, no-wrap
#| msgid "Optional email address\n"
msgid "Optional email address\n"
msgstr "Indirizzo email opzionale\n"

#. type: Plain text
msgid ""
"Giving us an email address allows us to contact you to clarify the problem. "
"This is needed for the vast majority of the reports we receive as most "
"reports without any contact information are useless. But note that it also "
"provides an opportunity for eavesdroppers, like your email or Internet "
"provider, to confirm that you are using Tails."
msgstr ""
"Forniscici un indirizzo email che ci permetta di contattarti nel caso ci "
"servissero dei chiarimenti riguardo il problema. Ciò è necessario per la "
"stragrande maggioranza delle segnalazioni che riceviamo come la maggior "
"parte dei rapporti senza alcuna informazioni di contatto sono inutili. Ma "
"nota che fornisce anche l'opportunità di intercettazioni, come il vostro e-"
"mail o Internet provider per confermare che si sta utilizzando Tails."

#. type: Title -
#, fuzzy, no-wrap
#| msgid "Optional OpenPGP key\n"
msgid "Optional OpenPGP key\n"
msgstr "Chiave OpenPGP opzionale\n"

#. type: Plain text
msgid ""
"You can also indicate an OpenPGP key corresponding to this email address. "
"You can either give:"
msgstr ""
"Puoi anche indicare una chiave OpenPGP che corrisponde a questo indirizzo "
"email. E' possibile dare:"

#. type: Bullet: '  - '
msgid "a **key ID**, if the key is available on public key servers"
msgstr ""
"una **chiave ID**, se la chiave è disponibile  su dei server di chiavi "
"pubblici"

#. type: Bullet: '  - '
msgid "a **link to the key**, if the key is available on the web"
msgstr "un **collegamento alla chiave**, se la chiave è disponibile nel web"

#. type: Bullet: '  - '
msgid "a **public key block**, if the key is not publicly available"
msgstr ""
"una **chiave pubblica blocco**, se la chiave non è pubblicamente disponibile"

#. type: Title -
#, fuzzy, no-wrap
#| msgid "Send your report\n"
msgid "Send your report\n"
msgstr "Invia il tuo rapporto\n"

#. type: Plain text
msgid ""
"Once you are done writing your report, send it by clicking the *Send* button."
msgstr ""
"Una volta che hai finito di scrivere il tuo rapporto, invialo cliccando il "
"bottone \"Invia\"."

#. type: Plain text
#, no-wrap
msgid ""
"Once your email has been sent correctly you will get the following\n"
"notification: <span class=\"guilabel\">Your message has been sent</span>.\n"
msgstr ""
"Una volta che l'email è stata inviata correttamente riceverai la seguente notifica\n"
"<span class=\"guilabel\">Il tuo messaggio è stato spedito</span>.\n"

#. type: Plain text
#, no-wrap
msgid "<a id=\"special_cases\"></a>\n"
msgstr "<a id=\"special_cases\"></a>\n"

#. type: Title =
#, no-wrap
msgid "If you cannot use <span class=\"application\">WhisperBack</span>\n"
msgstr "Se non puoi utilizzare <span class=\"application\">WhisperBack</span>\n"

#. type: Plain text
msgid ""
"You might not always be able to use WhisperBack. In those cases, you can "
"also send your bug report by [[email|support/talk]] directly."
msgstr ""
"Potresti non essere in grado sempre di usare WhisperBack. In quei casi puoi "
"anche inviare il tuo rapporto del bug a  [[email|support/talk]] direttamente."

#. type: Plain text
msgid ""
"Note that if you send the report yourself, it might not be anonymous unless "
"you take special care (e.g. using Tor with a throw-away email account)."
msgstr ""
"Si noti che quando invii un rapporto, esso potrebbe non essere anonimo a "
"meno che tu non prenda delle precauzioni (per esempio usando Tor con un "
"account email usa e getta)."

#. type: Plain text
#, no-wrap
msgid "<a id=\"no_internet_access\"></a>\n"
msgstr "<a id=\"no_internet_access\"></a>\n"

#. type: Title -
#, fuzzy, no-wrap
#| msgid "No internet access\n"
msgid "No internet access\n"
msgstr "Nessun accesso a internet\n"

#. type: Plain text
msgid "WhisperBack won't be able to send your bug report."
msgstr "WhisperBack non sarà capace di inviare il tuo rapporto sul bug."

#. type: Plain text
msgid "The following steps can be used as an alternative method:"
msgstr "I seguenti passi possono essere usati come metodo alternativo:"

#. type: Bullet: '1. '
msgid "In Tails, start WhisperBack"
msgstr "In Tails, avvia WhisperBack"

#. type: Bullet: '2. '
msgid "In the bug report window, expand \"technical details to include\""
msgstr ""
"Nella finestra del rapporto del bug, espandi \"dettagli tecnici da includere"
"\""

#. type: Bullet: '3. '
msgid "Copy everything in the \"debugging info\" box"
msgstr "Copia tutto nella casella \"informazioni di debug\""

#. type: Bullet: '4. '
msgid "Paste it to another document (using gedit for instance)"
msgstr "Copialo in altro documento (usando gedit per l'istanza)"

#. type: Bullet: '5. '
msgid "Save the document on a USB stick"
msgstr "Salva il documento in una chiavetta USB"

#. type: Bullet: '6. '
msgid "Boot into a system with Internet connection and send your report"
msgstr ""
"Fallo partire in un sistema con la connessione internet attiva e invia il "
"tuo rapporto"

#. type: Plain text
#, no-wrap
msgid "<a id=\"does_not_start\"></a>\n"
msgstr "<a id=\"does_not_start\"></a>\n"

#. type: Title -
#, fuzzy, no-wrap
#| msgid "Tails does not start\n"
msgid "Tails does not start\n"
msgstr "Tails non parte.\n"

#. type: Plain text
msgid ""
"For troubleshooting instructions in case Tails fails to start, refer to our "
"installation instructions on:"
msgstr ""
"Per istruzioni su come risolvere i problemi nel caso Tails non si avvii, "
"fate riferimento alle nostre istruzioni di installazione su:"

#. type: Bullet: '  - '
<<<<<<< HEAD
msgid "[[Starting a PC on a USB stick|install/win/usb#start-tails]]"
msgstr ""

#. type: Bullet: '  - '
msgid "[[Starting a Mac on a USB stick|install/mac/usb#start-tails]]"
msgstr ""
=======
msgid "[[Starting a PC on a USB|install/debian/usb#start-tails]]"
msgstr "[[Avviare il PC da una USB|install/debian/usb#start-tails]]"

#. type: Bullet: '  - '
msgid "[[Starting a Mac on a USB|install/mac/usb#start-intermediary]]"
msgstr "[[Avviare un Mac da una USB|install/mac/usb#start-intermediary]]"

#. type: Bullet: '  - '
msgid "[[Starting a Mac on a DVD|install/mac/dvd#start-dvd]]"
msgstr "[[Avviare un Mac da un DVD|install/mac/dvd#start-dvd]]"
>>>>>>> 86aed73c

#. type: Plain text
#, no-wrap
msgid "<a id=\"debian\"></a>\n"
msgstr "<a id=\"debian\"></a>\n"

#. type: Title =
#, no-wrap
msgid "Reproducing the bug in Debian (for advanced users)\n"
msgstr "Riprodurre il bug in Debian (per persone esperte)\n"

#. type: Plain text
msgid ""
"It is very useful for us to know if your bug only affects Tails or also "
"affects Debian, on which Tails is based."
msgstr ""
"E' davvero utile per noi sapere se il bug (errore o difetto) affligge solo "
"Tails o anche Debian, su cui Tails è fondato."

#. type: Plain text
msgid ""
"Doing so takes much more time so, in doubt, report your bug as instructed "
"earlier and wait for guidance from our help desk."
msgstr ""
"Fare questa verifica richiede molto tempo quindi, nel dubbio, segnala il tuo "
"bug come spiegato prima ed attendi la risposta da parte del nostro help desk."

#. type: Bullet: '- '
msgid ""
"If your bug also affects Debian *stable* then it will have to be fixed in "
"Debian directly and not in Tails."
msgstr ""
"Se il vostro bug coinvolge anche Debian *stable*, il bug dovrebbe essere "
"risolto direttamente in Debian e non in Tails."

#. type: Bullet: '- '
msgid ""
"If your bug affects Debian *stable* but not Debian *testing* then it might "
"have been solved already in Debian."
msgstr ""
"Se il vostro bug riguarda Debian *stable* ma non Debian *testing* potrebbe "
"essere già stato risolto in Debian."

#. type: Plain text
msgid ""
"Debian also distributes images (*Debian live*) that you can install on a USB "
"stick using the same installation procedure as for installing Tails."
msgstr ""
"Anche Debian distribuisce immagini (*Debian live*) che potete installare su "
"una\n"
"chiavetta USB, come Tails. Per farlo, potete seguire le nostre istruzioni "
"su\n"
"[[Install an intermediary Tails|install/linux/usb#install-intermediary]]\n"
"da Linux utilizzando <span class=\"application\">GNOME Disks</span>\n"

#. type: Title -
#, no-wrap
msgid "Debian stable\n"
msgstr "Debian stable\n"

#. type: Plain text
msgid ""
"Images for the stable version of Debian, on which Tails is based, are "
"available on:"
msgstr ""
"Le immagini per la versione stabile di Debian, sul quale è basato Tails, "
"sono disponibili su:"

#. type: Plain text
msgid ""
"<https://cdimage.debian.org/images/unofficial/non-free/images-including-"
"firmware/current-live/amd64/iso-hybrid/>"
msgstr ""
"<https://cdimage.debian.org/images/unofficial/non-free/"
"images-including-firmware/current-live/amd64/iso-hybrid/>"

#. type: Plain text
msgid ""
"Download the `gnome+nonfree.iso` image to have the GNOME desktop and all the "
"non-free firmware for better hardware compatibility."
msgstr ""
"Scaricate l'immagine `gnome+nonfree.iso` per avere il desktop GNOME e tutto "
"il firmware non gratuito per una maggiore compatibilità hardware."

#. type: Title -
#, no-wrap
msgid "Debian testing\n"
msgstr "Versione test di Debian\n"

#. type: Plain text
msgid "Images for the testing version of Debian are available on:"
msgstr "Immagini per la versione test di Debian sono disponibili a questo link:"

#. type: Plain text
msgid ""
"<https://get.debian.org/cdimage/unofficial/non-free/cd-including-firmware/"
"weekly-live-builds/amd64/iso-hybrid/>"
msgstr ""
"<https://get.debian.org/cdimage/unofficial/non-free/cd-including-firmware/"
"weekly-live-builds/amd64/iso-hybrid/>"

#~ msgid "the [[!tails_redmine desc=\"list of things to do\"]]"
#~ msgstr "la [[!tails_redmine desc=\"lista delle cose da fare\"]]"

#~ msgid "Special cases\n"
#~ msgstr "Casi speciali\n"

#~ msgid "See [[Tails_does_not_start]]."
#~ msgstr "Guarda [[Tails non parte]]."

#~ msgid "You will find a shortcut to start WhisperBack on the desktop:"
#~ msgstr "Troverai una scorciatoia per avviare WhisperBack  dal desktop:"

#~ msgid ""
#~ "[[!img report_a_bug.png link=no alt=\"Report a Bug shortcut on the desktop"
#~ "\"]]\n"
#~ msgstr ""
#~ "[[!img report_a_bug.png link=no alt=\"Segnala un Bug scorciatoia sul "
#~ "desktop\"]]\n"

#~ msgid ""
#~ "You can also start it from the menu *Applications*&nbsp;▸ *System "
#~ "Tools*&nbsp;▸ *WhisperBack*."
#~ msgstr ""
#~ "Puoi anche avviarlo dal menu  *applicazioni*&nbsp;▸ *Strumenti di "
#~ "Sistema*&nbsp;▸ *WhisperBack*."

#~ msgid "the [[list of things that will be in the next release|todo/pending]]"
#~ msgstr ""
#~ "la [[lista delle cose che ci saranno nella prossima release|todo/pending]]"<|MERGE_RESOLUTION|>--- conflicted
+++ resolved
@@ -6,12 +6,8 @@
 msgid ""
 msgstr ""
 "Project-Id-Version: \n"
-<<<<<<< HEAD
-"POT-Creation-Date: 2018-12-18 11:31+0000\n"
-=======
 "Report-Msgid-Bugs-To: tails-l10n@boum.org\n"
 "POT-Creation-Date: 2018-06-02 11:17+0200\n"
->>>>>>> 86aed73c
 "PO-Revision-Date: 2018-06-02 11:21+0200\n"
 "Last-Translator: \n"
 "Language-Team: ita <transitails@inventati.org>\n"
@@ -257,8 +253,7 @@
 "mail o Internet provider per confermare che si sta utilizzando Tails."
 
 #. type: Title -
-#, fuzzy, no-wrap
-#| msgid "Optional OpenPGP key\n"
+#, no-wrap
 msgid "Optional OpenPGP key\n"
 msgstr "Chiave OpenPGP opzionale\n"
 
@@ -387,10 +382,9 @@
 msgstr "<a id=\"does_not_start\"></a>\n"
 
 #. type: Title -
-#, fuzzy, no-wrap
-#| msgid "Tails does not start\n"
+#, no-wrap
 msgid "Tails does not start\n"
-msgstr "Tails non parte.\n"
+msgstr "Tails non parte\n"
 
 #. type: Plain text
 msgid ""
@@ -401,14 +395,14 @@
 "fate riferimento alle nostre istruzioni di installazione su:"
 
 #. type: Bullet: '  - '
-<<<<<<< HEAD
 msgid "[[Starting a PC on a USB stick|install/win/usb#start-tails]]"
 msgstr ""
 
 #. type: Bullet: '  - '
 msgid "[[Starting a Mac on a USB stick|install/mac/usb#start-tails]]"
 msgstr ""
-=======
+
+#. type: Bullet: '  - '
 msgid "[[Starting a PC on a USB|install/debian/usb#start-tails]]"
 msgstr "[[Avviare il PC da una USB|install/debian/usb#start-tails]]"
 
@@ -419,7 +413,6 @@
 #. type: Bullet: '  - '
 msgid "[[Starting a Mac on a DVD|install/mac/dvd#start-dvd]]"
 msgstr "[[Avviare un Mac da un DVD|install/mac/dvd#start-dvd]]"
->>>>>>> 86aed73c
 
 #. type: Plain text
 #, no-wrap
