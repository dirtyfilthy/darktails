--- conflicted
+++ resolved
@@ -7,13 +7,8 @@
 msgstr ""
 "Project-Id-Version: SACKAGE VERSION\n"
 "POT-Creation-Date: 2012-06-07 12:57+0300\n"
-<<<<<<< HEAD
-"PO-Revision-Date: 2012-06-08 15:34-0000\n"
-"Last-Translator: FULL NAME <EMAIL@ADDRESS>\n"
-=======
 "PO-Revision-Date: 2012-06-09 10:34-0000\n"
 "Last-Translator: amnesia <amnesia@boum.org>\n"
->>>>>>> b6389247
 "Language-Team: SLANGUAGE <LL@li.org>\n"
 "Language: \n"
 "MIME-Version: 1.0\n"
@@ -23,11 +18,7 @@
 #. type: Plain text
 #, no-wrap
 msgid "[[!meta title=\"Logging in to captive portals\"]]\n"
-<<<<<<< HEAD
-msgstr "[[!meta title=\"S' identifier auprès d'un portail captif\"]]\n"
-=======
 msgstr "[[!meta title=\"S'identifier auprès d'un portail captif\"]]\n"
->>>>>>> b6389247
 
 #. type: Plain text
 msgid ""
@@ -46,15 +37,9 @@
 "service payant ou gratuit, la plupart des accès disponibles dans les cyber-"
 "cafés, bibliothèques, aéroports, hôtels, ou université par exemple "
 "interceptent toutes les connexions vers internet et les redirigent vers une "
-<<<<<<< HEAD
-"page d'identification, appelée *portail captif*.  Aucun de ces portails "
-"captifs ne fonctionne avec Tor, c'est pourquoi un navigateur internet ayant "
-"un accès sans restriction à internet est nécessaire. Cela signifie que **le "
-=======
 "page d'identification, appelée *portail captif*. Aucun de ces portails "
 "captifs ne fonctionne avec Tor, c'est pourquoi un navigateur web ayant un "
 "accès sans restriction à internet est nécessaire. Cela signifie que **le "
->>>>>>> b6389247
 "Navigateur non-sécurisé n'est pas anonyme**, utilisez-le avec précaution."
 
 #. type: Plain text
@@ -66,11 +51,7 @@
 "different (and in this case, unsafe) browser is used compared to the\n"
 "normal, safe web browser included in Tails.\n"
 msgstr ""
-<<<<<<< HEAD
-"Tails fournit pour cela un \"Navigateur internet non-sécurisé\", disponible\n"
-=======
 "Tails fournit pour cela un \"Navigateur web non-sécurisé\", disponible\n"
->>>>>>> b6389247
 "*via* le menu `Application -> Internet -> Unsafe Browser`. Son\n"
 "apparence rouge et jaune devrait permettre de le différencier\n"
 "clairement du navigateur sécurisé inclu dans Tails.\n"
@@ -95,15 +76,9 @@
 "browser. This makes it easy to not mistake one browser for the other, which "
 "could have catastrophic consequences."
 msgstr ""
-<<<<<<< HEAD
-"N'utilisez pas ce navigateur en même temps que le navigateur internet "
-"habituel, et anonyme. C'est un moyen simple d'éviter une confusion entre ces "
-"navigateurs, ce qui pourrait s'avérer catastrophique."
-=======
 "N'utilisez pas ce navigateur en même temps que le navigateur web habituel, et "
 "anonyme. Simplement pour éviter de confondre ces navigateurs, ce qui pourrait "
 "s'avérer catastrophique."
->>>>>>> b6389247
 
 #. type: Bullet: '* '
 msgid ""
@@ -115,16 +90,8 @@
 msgstr ""
 "Lorsque vous utilisez l'option [[Windows Camouflage|doc/first_steps/"
 "startup_options/windows_camouflage]], le thème rouge est désactivé pour "
-<<<<<<< HEAD
-"éviter d'éveiller la suspicion. Il est toujours possible de différencier le "
-"Navigateur non-sécurisé par le fait que Wikipedia est le moteur de recherche "
-"par défaut, et le seul, disponible dans la barre de navigation. L'absence de "
-"l'icône Torbutton, représentant un oignon, est un autre moyen de ne pas faire "
-"de confusion."
-=======
 "éviter d'éveiller les soupçons. Il est toujours possible de différencier le "
 "Navigateur non-sécurisé par le fait que Wikipedia en anglais est le seul "
 "moteur de recherche par défaut, disponible dans la barre de navigation. "
 "L'absence de l'icône Torbutton, représentant un oignon, est un autre moyen de "
-"ne pas faire de confusion."
->>>>>>> b6389247
+"ne pas faire de confusion."