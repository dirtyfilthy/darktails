--- conflicted
+++ resolved
@@ -6,11 +6,7 @@
 msgid ""
 msgstr ""
 "Project-Id-Version: PACKAGE VERSION\n"
-<<<<<<< HEAD
-"POT-Creation-Date: 2014-01-10 15:58+0100\n"
-=======
 "POT-Creation-Date: 2014-02-18 15:08+0100\n"
->>>>>>> 4d85dd29
 "PO-Revision-Date: 2012-07-11 15:21+0100\n"
 "Last-Translator: drebs <drebs@riseup.net>\n"
 "Language-Team: LANGUAGE <LL@li.org>\n"
@@ -98,12 +94,8 @@
 msgid ""
 "After starting Tails and connecting to Tor, <span class=\"application\">Tails\n"
 "Upgrader</span> automatically checks if upgrades are available and then\n"
-<<<<<<< HEAD
-"proposes you to upgrade your device.\n"
-=======
 "proposes you to upgrade your device. The upgrades are checked for and downloaded\n"
 "through Tor.\n"
->>>>>>> 4d85dd29
 msgstr ""
 
 #. type: Plain text
@@ -166,12 +158,8 @@
 #. type: Plain text
 #, no-wrap
 msgid ""
-<<<<<<< HEAD
-"If you decide to do the upgrade, click on <span class=\"guilabel\">Upgrade</span>,\n"
-=======
 "If you decide to do the upgrade, click on <span\n"
 "class=\"guilabel\">Upgrade now</span>,\n"
->>>>>>> 4d85dd29
 "and follow the assistant through the upgrade process.\n"
 msgstr ""
 
