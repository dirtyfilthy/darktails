--- conflicted
+++ resolved
@@ -6,15 +6,9 @@
 msgid ""
 msgstr ""
 "Project-Id-Version: PACKAGE VERSION\n"
-<<<<<<< HEAD
 "POT-Creation-Date: 2014-05-25 11:15+0200\n"
 "PO-Revision-Date: 2012-07-11 15:21+0100\n"
 "Last-Translator: drebs <drebs@riseup.net>\n"
-=======
-"POT-Creation-Date: 2014-02-18 15:08+0100\n"
-"PO-Revision-Date: 2014-06-13 17:31-0300\n"
-"Last-Translator: Tails Developers <amnesia@boum.org>\n"
->>>>>>> 2b3be8ec
 "Language-Team: LANGUAGE <LL@li.org>\n"
 "Language: \n"
 "MIME-Version: 1.0\n"
@@ -285,21 +279,12 @@
 "  <span class=\"guimenuitem\">About Tails</span>\n"
 "</span>\n"
 msgstr ""
-<<<<<<< HEAD
-"2. Escolha\n"
-"   <span class=\"menuchoice\">\n"
-"     <span class=\"guimenu\">Aplicações</span>&nbsp;▸\n"
-"     <span class=\"guisubmenu\">Tails</span>&nbsp;▸\n"
-"     <span class=\"guimenuitem\">Instalador USB do Tails</span>\n"
-"   </span>\n"
-"   para iniciar o <span class=\"application\">Instalador USB do Tails</span>.\n"
-=======
 "Para saber a versão do Tails que está rodando, escolha:\n"
 "<span class=\"menuchoice\">\n"
-"  <span class=\"guimenu\">Sistema (System)</span>&nbsp;▸\n"
+"  <span class=\"guimenu\">Aplicações</span>&nbsp;▸\n"
+"  <span class=\"guisubmenu\">Tails</span>&nbsp;▸\n"
 "  <span class=\"guimenuitem\">Sobre o Tails (About Tails)</span>\n"
 "</span>\n"
->>>>>>> 2b3be8ec
 
 #. type: Plain text
 #, no-wrap
