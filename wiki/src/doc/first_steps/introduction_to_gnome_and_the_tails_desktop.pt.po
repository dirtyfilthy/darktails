--- conflicted
+++ resolved
@@ -6,13 +6,8 @@
 msgid ""
 msgstr ""
 "Project-Id-Version: PACKAGE VERSION\n"
-<<<<<<< HEAD
-"POT-Creation-Date: 2012-06-06 23:52+0300\n"
-"PO-Revision-Date: 2012-10-09 21:34-0300\n"
-=======
 "POT-Creation-Date: 2012-10-17 18:32+0300\n"
-"PO-Revision-Date: 2012-09-28 10:47-0300\n"
->>>>>>> 3d3f6d64
+"PO-Revision-Date: 2012-10-26 12:33-0300\n"
 "Last-Translator: Tails Developers <amnesia@boum.org>\n"
 "Language-Team: LANGUAGE <LL@li.org>\n"
 "Language: \n"
@@ -26,20 +21,8 @@
 msgstr "[[!meta title=\"Introdução ao GNOME e à área de trabalho do Tails\"]]\n"
 
 #. type: Plain text
-msgid ""
-"The graphical user interface used in Tails is called [GNOME](gnome.org) and "
-"shares many fundamentals with that of Microsoft Windows, Mac OS X and most "
-"other modern operating systems, so if you have used any of them, getting "
-"used to GNOME will take no time. As this document is not intended as a "
-"complete guide for GNOME there are only a few things about it that we will "
-"mention here to spare you some time."
-msgstr ""
-"A interface gráfica de usuário usada no Tails é chamada [GNOME](gnome.org) e "
-"compartilha muitos fundamentos do Microsoft Windows, Mac OS X e a maioria "
-"dos outros sistemas operacionais modernos e então, se você já tiver usado "
-"qualquer um deles, acostumar-se com o GNOME será fácil. Como este documento "
-"não pretende ser um guia completo de GNOME mencionaremos apenas algumas "
-"coisas para poupar um pouco do seu tempo."
+msgid "The graphical user interface used in Tails is called [GNOME](gnome.org) and shares many fundamentals with that of Microsoft Windows, Mac OS X and most other modern operating systems, so if you have used any of them, getting used to GNOME will take no time. As this document is not intended as a complete guide for GNOME there are only a few things about it that we will mention here to spare you some time."
+msgstr "A interface gráfica de usuário usada no Tails é chamada [GNOME](gnome.org) e compartilha muitos fundamentos do Microsoft Windows, Mac OS X e a maioria dos outros sistemas operacionais modernos e então, se você já tiver usado qualquer um deles, acostumar-se com o GNOME será fácil. Como este documento não pretende ser um guia completo de GNOME mencionaremos apenas algumas coisas para poupar um pouco do seu tempo."
 
 #. type: Plain text
 #, no-wrap
@@ -59,13 +42,8 @@
 msgstr "Barra de navegação do topo\n"
 
 #. type: Plain text
-msgid ""
-"First of all, in the upper left corner of the screen there is a button with "
-"a logo in it, followed by three menus: **Applications**, **Places** and "
-"**System**."
-msgstr ""
-"Em primeiro lugar, no canto superior esquerdo da tela há um botão com um "
-"logotipo, seguido de três menus: **Aplicações**, **Lugares** e **Sistema**."
+msgid "First of all, in the upper left corner of the screen there is a button with a logo in it, followed by three menus: **Applications**, **Places** and **System**."
+msgstr "Em primeiro lugar, no canto superior esquerdo da tela há um botão com um logotipo, seguido de três menus: **Aplicações**, **Lugares** e **Sistema**."
 
 #. type: Title -
 #, no-wrap
@@ -73,14 +51,8 @@
 msgstr "Menu de Aplicativos\n"
 
 #. type: Plain text
-msgid ""
-"The **Applications** menu is where you will find shortcuts to the installed "
-"applications. Please explore the different categories and try out those that "
-"seem interesting."
-msgstr ""
-"O menu **Aplicativos** é onde você encontra atalhos para os aplicativos "
-"instalados. Por favor explore as diferentes categorias e experimento aqueles "
-"que parecerem interessantes."
+msgid "The **Applications** menu is where you will find shortcuts to the installed applications. Please explore the different categories and try out those that seem interesting."
+msgstr "O menu **Aplicativos** é onde você encontra atalhos para os aplicativos instalados. Por favor explore as diferentes categorias e experimento aqueles que parecerem interessantes."
 
 #. type: Plain text
 #, no-wrap
@@ -94,9 +66,7 @@
 
 #. type: Plain text
 msgid "The **Places** menu is here to make it easy to access storage medias."
-msgstr ""
-"O menu **Locais** está aqui para tornar mais fácil o acesso à mídias de "
-"armazenamento."
+msgstr "O menu **Locais** está aqui para tornar mais fácil o acesso à mídias de armazenamento."
 
 #. type: Plain text
 #, no-wrap
@@ -109,8 +79,7 @@
 msgstr "Menu de Sistema\n"
 
 #. type: Plain text
-msgid ""
-"The **System** menu allows to customize the GNOME desktop or the system."
+msgid "The **System** menu allows to customize the GNOME desktop or the system."
 msgstr "O menu **Sistema** permite a personalização do GNOME ou do sistema."
 
 #. type: Plain text
@@ -125,15 +94,15 @@
 #. type: Plain text
 #, no-wrap
 msgid "<div class=\"icon\">\n"
-msgstr ""
+msgstr "<div class=\"icon\">\n"
 
 #. type: Plain text
 #, no-wrap
 msgid "[[!img preferences-desktop-keyboard.png link=no]]\n"
-msgstr ""
-
-#. type: Plain text
-#, fuzzy, no-wrap
+msgstr "[[!img preferences-desktop-keyboard.png link=no]]\n"
+
+#. type: Plain text
+#, no-wrap
 #| msgid ""
 #| "<div class=\"icon\">\n"
 #| "<div class=\"image\"><img src=\"preferences-desktop-keyboard.png\"/></div>\n"
@@ -145,8 +114,6 @@
 "layout and other preferences</div>\n"
 "</div>\n"
 msgstr ""
-"<div class=\"icon\">\n"
-"<div class=\"image\"><img src=\"preferences-desktop-keyboard.png\"/></div>\n"
 "<div class=\"text\"><strong>Preferências → Teclado</strong>: altera a disposição das teclas\n"
 "no teclado e outras preferências</div>\n"
 "</div>\n"
@@ -154,7 +121,7 @@
 #. type: Plain text
 #, no-wrap
 msgid "[[!img gnome-display-properties.png link=no]]\n"
-msgstr ""
+msgstr "[[!img gnome-display-properties.png link=no]]\n"
 
 #. type: Plain text
 #, no-wrap
@@ -163,8 +130,6 @@
 "and position of the display</div>\n"
 "</div>\n"
 msgstr ""
-"<div class=\"icon\">\n"
-"<div class=\"image\"><img src=\"gnome-display-properties.png\"/></div>\n"
 "<div class=\"text\"><strong>Preferências → Monitores</strong>: altere a resolução\n"
 "e posição da tela</div>\n"
 "</div>\n"
@@ -172,7 +137,7 @@
 #. type: Plain text
 #, no-wrap
 msgid "[[!img seahorse.png link=no]]\n"
-msgstr ""
+msgstr "[[!img seahorse.png link=no]]\n"
 
 #. type: Plain text
 #, no-wrap
@@ -181,8 +146,6 @@
 "manage your OpenPGP keys</div>\n"
 "</div>\n"
 msgstr ""
-"<div class=\"icon\">\n"
-"<div class=\"image\"><img src=\"seahorse.png\"/></div>\n"
 "<div class=\"text\"><strong>Preferências → Senhas e Chaves Criptográficas</strong>:\n"
 "gerencie suas chaves OpenPGP</div>\n"
 "</div>\n"
@@ -190,7 +153,7 @@
 #. type: Plain text
 #, no-wrap
 msgid "[[!img gnome-dev-printer.png link=no]]\n"
-msgstr ""
+msgstr "[[!img gnome-dev-printer.png link=no]]\n"
 
 #. type: Plain text
 #, no-wrap
@@ -198,15 +161,13 @@
 "<div class=\"text\"><strong>System</strong> → <strong>Printing</strong>: configure printers</div>\n"
 "</div>\n"
 msgstr ""
-"<div class=\"icon\">\n"
-"<div class=\"image\"><img src=\"gnome-dev-printer.png\"/></div>\n"
 "<div class=\"text\"><strong>Sistema</strong> → <strong>Impressão</strong>: configure impressoras</div>\n"
 "</div>\n"
 
 #. type: Plain text
 #, no-wrap
 msgid "[[!img synaptic.png link=no]]\n"
-msgstr ""
+msgstr "[[!img synaptic.png link=no]]\n"
 
 #. type: Plain text
 #, no-wrap
@@ -215,8 +176,6 @@
 "remove and upgrade software packages</div>\n"
 "</div>\n"
 msgstr ""
-"<div class=\"icon\">\n"
-"<div class=\"image\"><img src=\"synaptic.png\"/></div>\n"
 "<div class=\"text\"><strong>Sistema</strong> → <strong>Gerenciador de Pacotes Synaptic</strong>: instale,\n"
 "remova e atualize pacotes de software</div>\n"
 "</div>\n"
@@ -227,21 +186,14 @@
 msgstr "Atalhos de Aplicações\n"
 
 #. type: Plain text
-<<<<<<< HEAD
 msgid "On the right of these three menu entries, a few shortcuts allow to launch the most frequently used applications."
 msgstr "À direita destes três ítens de menu, alguns atalhos permitem abrir as aplicações mais frequentemente utilizadas."
-=======
-msgid ""
-"On the right of these three menu entries, a few shortcuts allow to launch "
-"the most frequently used applications."
-msgstr ""
->>>>>>> 3d3f6d64
-
-#. type: Plain text
-#, fuzzy, no-wrap
+
+#. type: Plain text
+#, no-wrap
 #| msgid "[[!img places-menu.jpg link=no alt=\"Places menu\"]]\n"
 msgid "[[!img iceweasel.png link=no]]\n"
-msgstr "[[!img places-menu.jpg link=no alt=\"Menu de Locais\"]]\n"
+msgstr "[[!img iceweasel.png link=no]]\n"
 
 #. type: Plain text
 #, no-wrap
@@ -252,8 +204,6 @@
 "</div>\n"
 "</div>\n"
 msgstr ""
-"<div class=\"icon\">\n"
-"<div class=\"image\"><img src=\"iceweasel.png\"/></div>\n"
 "<div class=\"text\">\n"
 "<strong>Iceweasel</strong>: navegue na World Wide Web<br/>\n"
 "[[Veja a documentação correspondente|anonymous_internet/iceweasel]]\n"
@@ -261,10 +211,10 @@
 "</div>\n"
 
 #. type: Plain text
-#, fuzzy, no-wrap
+#, no-wrap
 #| msgid "[[!img places-menu.jpg link=no alt=\"Places menu\"]]\n"
 msgid "[[!img claws-mail.png link=no]]\n"
-msgstr "[[!img places-menu.jpg link=no alt=\"Menu de Locais\"]]\n"
+msgstr "[[!img claws-mail.png link=no]]\n"
 
 #. type: Plain text
 #, no-wrap
@@ -272,15 +222,13 @@
 "<div class=\"text\"><strong>Claws Mail</strong>: email client</div>\n"
 "</div>\n"
 msgstr ""
-"<div class=\"icon\">\n"
-"<div class=\"image\"><img src=\"claws-mail.png\"/></div>\n"
 "<div class=\"text\"><strong>Claws Mail</strong>: cliente de email</div>\n"
 "</div>\n"
 
 #. type: Plain text
 #, no-wrap
 msgid "[[!img pidgin.png link=no]]\n"
-msgstr ""
+msgstr "[[!img pidgin.png link=no]]\n"
 
 #. type: Plain text
 #, no-wrap
@@ -291,8 +239,6 @@
 "</div>\n"
 "</div>\n"
 msgstr ""
-"<div class=\"icon\">\n"
-"<div class=\"image\"><img src=\"pidgin.png\"/></div>\n"
 "<div class=\"text\">\n"
 "<strong>Pidgin</strong>: cliente de mensagens instantâneas<br/>\n"
 "[[Veja a documentação correspondente|anonymous_internet/pidgin]]\n"
@@ -302,7 +248,7 @@
 #. type: Plain text
 #, no-wrap
 msgid "[[!img gnome-terminal.png link=no]]\n"
-msgstr ""
+msgstr "[[!img gnome-terminal.png link=no]]\n"
 
 #. type: Plain text
 #, no-wrap
@@ -310,8 +256,6 @@
 "<div class=\"text\"><strong>GNOME Terminal</strong>: use the command line</div>\n"
 "</div>\n"
 msgstr ""
-"<div class=\"icon\">\n"
-"<div class=\"image\"><img src=\"gnome-terminal.png\"/></div>\n"
 "<div class=\"text\"><strong>GNOME Terminal</strong>: use a linha de comando</div>\n"
 "</div>\n"
 
@@ -321,37 +265,29 @@
 msgstr "Área de notificação\n"
 
 #. type: Plain text
-<<<<<<< HEAD
 msgid "In the upper right corner you will find a couple of icons, each of which offers an interface for some system feature or running application. You are encouraged to check these icons out with the left and right mouse buttons."
 msgstr "No canto superior direito você encontrará alguns ícones, cada um oferecendo uma interface para alguma funcionalidade do sistema ou para aplicações em execução. Você é encorajado/a a consultar este ícones utilizando os botões esquerdo e direito do mouse."
-=======
-msgid ""
-"In the upper right corner you will find a couple of icons, each of which "
-"offers an interface for some system feature or running application. You are "
-"encouraged to check these icons out with the left and right mouse buttons."
-msgstr ""
-
-#. type: Plain text
-#, fuzzy, no-wrap
+
+#. type: Plain text
+#, no-wrap
 #| msgid "[[!img system-menu.jpg link=no alt=\"System menu\"]]\n"
 msgid "[[!img tor-on.png link=no]]\n"
-msgstr "[[!img system-menu.jpg link=no alt=\"Menu de Sistema\"]]\n"
+msgstr "[[!img tor-on.png link=no]]\n"
 
 #. type: Plain text
 #, no-wrap
 msgid "[[!img tor-starting.png link=no]]\n"
-msgstr ""
+msgstr "[[!img tor-starting.png link=no]]\n"
 
 #. type: Plain text
 #, no-wrap
 msgid "[[!img tor-stopping.png link=no]]\n"
-msgstr ""
+msgstr "[[!img tor-stopping.png link=no]]\n"
 
 #. type: Plain text
 #, no-wrap
 msgid "[[!img tor-off.png link=no]]\n"
-msgstr ""
->>>>>>> 3d3f6d64
+msgstr "[[!img tor-off.png link=no]]\n"
 
 #. type: Plain text
 #, no-wrap
@@ -362,13 +298,6 @@
 "</div>\n"
 "</div>\n"
 msgstr ""
-"<div class=\"icon\">\n"
-"<div class=\"image\">\n"
-"<img src=\"tor-on.png\"/>\n"
-"<img src=\"tor-starting.png\"/>\n"
-"<img src=\"tor-stopping.png\"/>\n"
-"<img src=\"tor-off.png\"/>\n"
-"</div>\n"
 "<div class=\"text\">\n"
 "<strong>Vidalia</strong>: controlador gráfico para o Tor<br/>\n"
 "[[Veja a documentação correspondente|anonymous_internet/vidalia]]\n"
@@ -378,12 +307,12 @@
 #. type: Plain text
 #, no-wrap
 msgid "[[!img gpgApplet-text.png link=no]]\n"
-msgstr ""
+msgstr "[[!img gpgApplet-text.png link=no]]\n"
 
 #. type: Plain text
 #, no-wrap
 msgid "[[!img gpgApplet.png link=no]]\n"
-msgstr ""
+msgstr "[[!img gpgApplet.png link=no]]\n"
 
 #. type: Plain text
 #, no-wrap
@@ -393,8 +322,6 @@
 "documentation|encryption_and_privacy/openpgp_passphrase_encryption]]</div>\n"
 "</div>\n"
 msgstr ""
-"<div class=\"icon\">\n"
-"<div class=\"image\"><img src=\"gpgApplet-text.png\"/><img src=\"gpgApplet.png\"/></div>\n"
 "<div class=\"text\"><strong>gpgApplet</strong>: área de transferência com criptografia\n"
 "que usa OpenPGP<br/> [[Veja a documentação\n"
 "correspondente|encryption_and_privacy/openpgp_passphrase_encryption]]</div>\n"
@@ -403,7 +330,7 @@
 #. type: Plain text
 #, no-wrap
 msgid "[[!img florence.png link=no]]\n"
-msgstr ""
+msgstr "[[!img florence.png link=no]]\n"
 
 #. type: Plain text
 #, no-wrap
@@ -414,8 +341,6 @@
 "</div>\n"
 "</div>\n"
 msgstr ""
-"<div class=\"icon\">\n"
-"<div class=\"image\"><img src=\"florence.png\"/></div>\n"
 "<div class=\"text\">\n"
 "<strong>Florence</strong>: teclado virtual<br/>\n"
 "[[Veja a documentação correspondente|encryption_and_privacy/virtual_keyboard]]\n"
@@ -425,17 +350,17 @@
 #. type: Plain text
 #, no-wrap
 msgid "[[!img network-idle.png link=no]]\n"
-msgstr ""
+msgstr "[[!img network-idle.png link=no]]\n"
 
 #. type: Plain text
 #, no-wrap
 msgid "[[!img network-wired.png link=no]]\n"
-msgstr ""
+msgstr "[[!img network-wired.png link=no]]\n"
 
 #. type: Plain text
 #, no-wrap
 msgid "[[!img network-wireless.png link=no]]\n"
-msgstr ""
+msgstr "[[!img network-wireless.png link=no]]\n"
 
 #. type: Plain text
 #, no-wrap
@@ -447,12 +372,6 @@
 "</div>\n"
 "</div>\n"
 msgstr ""
-"<div class=\"icon\">\n"
-"<div class=\"image\">\n"
-"<img src=\"network-idle.png\"/>\n"
-"<img src=\"network-wired.png\"/>\n"
-"<img src=\"network-wireless.png\"/>\n"
-"</div>\n"
 "<div class=\"text\">\n"
 "<strong>Network Manager</strong>: gerencia sua conexão de rede cabeada ou sem fio<br/>\n"
 "[[Veja a documentação correspondente|anonymous_internet/networkmanager]]\n"
@@ -462,7 +381,7 @@
 #. type: Plain text
 #, no-wrap
 msgid "[[!img gnome-power-manager.png link=no]]\n"
-msgstr ""
+msgstr "[[!img gnome-power-manager.png link=no]]\n"
 
 #. type: Plain text
 #, no-wrap
@@ -473,8 +392,6 @@
 "</div>\n"
 "</div>\n"
 msgstr ""
-"<div class=\"icon\">\n"
-"<div class=\"image\"><img src=\"gnome-power-manager.png\"/></div>\n"
 "<div class=\"text\">\n"
 "<strong>Power Manager</strong>: informações sobre sua bateria, se você\n"
 "estiver utilizando um laptop<br/>\n"
@@ -484,7 +401,7 @@
 #. type: Plain text
 #, no-wrap
 msgid "[[!img audio-volume-high.png link=no]]\n"
-msgstr ""
+msgstr "[[!img audio-volume-high.png link=no]]\n"
 
 #. type: Plain text
 #, no-wrap
@@ -493,17 +410,15 @@
 "volume</div>\n"
 "</div>\n"
 msgstr ""
-"<div class=\"icon\">\n"
-"<div class=\"image\"><img src=\"audio-volume-high.png\"/></div>\n"
 "<div class=\"text\"><strong>Audio Volume</strong>: controle o volume\n"
 "do áudio</div>\n"
 "</div>\n"
 
 #. type: Plain text
-#, fuzzy, no-wrap
+#, no-wrap
 #| msgid "[[!img system-menu.jpg link=no alt=\"System menu\"]]\n"
 msgid "[[!img system-shutdown.png link=no]]\n"
-msgstr "[[!img system-menu.jpg link=no alt=\"Menu de Sistema\"]]\n"
+msgstr "[[!img system-shutdown.png link=no]]\n"
 
 #. type: Plain text
 #, no-wrap
@@ -512,8 +427,6 @@
 "system</div>\n"
 "</div>\n"
 msgstr ""
-"<div class=\"icon\">\n"
-"<div class=\"image\"><img src=\"system-shutdown.png\"/></div>\n"
 "<div class=\"text\"><strong>System Shutdown</strong>: desligue imediatamente\n"
 "o sistema</div>\n"
 "</div>\n"
@@ -530,7 +443,7 @@
 #. type: Plain text
 #, no-wrap
 msgid "[[!img desktop.png link=no]]\n"
-msgstr ""
+msgstr "[[!img desktop.png link=no]]\n"
 
 #. type: Plain text
 #, no-wrap
@@ -546,15 +459,8 @@
 "</div>\n"
 
 #. type: Plain text
-<<<<<<< HEAD
 msgid "Then come the buttons for open windows and on the right, a set of four similar rectangle icons gives access to four different workspaces."
 msgstr "Em seguida vêm os botões para as janelas abertas e, à direita, um conjunto de quatro retângulos similares dá acesso à quatro espaços de trabalho distintos."
-=======
-msgid ""
-"Then come the buttons for open windows and on the right, a set of four "
-"similar rectangle icons gives access to four different workspaces."
-msgstr ""
->>>>>>> 3d3f6d64
 
 #. type: Title =
 #, no-wrap
@@ -564,7 +470,7 @@
 #. type: Plain text
 #, no-wrap
 msgid "[[!img computer.png link=no]]\n"
-msgstr ""
+msgstr "[[!img computer.png link=no]]\n"
 
 #. type: Plain text
 #, no-wrap
@@ -572,16 +478,14 @@
 "<div class=\"text\"><strong>Computer</strong>: access storage media</div>\n"
 "</div>\n"
 msgstr ""
-"<div class=\"icon\">\n"
-"<div class=\"image\"><img src=\"computer.png\"/></div>\n"
 "<div class=\"text\"><strong>Computador</strong>: acesse mídias de armazenamento</div>\n"
 "</div>\n"
 
 #. type: Plain text
-#, fuzzy, no-wrap
+#, no-wrap
 #| msgid "[[!img system-menu.jpg link=no alt=\"System menu\"]]\n"
 msgid "[[!img user-home.png link=no]]\n"
-msgstr "[[!img system-menu.jpg link=no alt=\"Menu de Sistema\"]]\n"
+msgstr "[[!img user-home.png link=no]]\n"
 
 #. type: Plain text
 #, no-wrap
@@ -590,8 +494,6 @@
 "user's folder</div>\n"
 "</div>\n"
 msgstr ""
-"<div class=\"icon\">\n"
-"<div class=\"image\"><img src=\"user-home.png\"/></div>\n"
 "<div class=\"text\"><strong>amnesia's Home</strong>: atalho para a\n"
 "pasta de usuário padrão</div>\n"
 "</div>\n"
@@ -599,7 +501,7 @@
 #. type: Plain text
 #, no-wrap
 msgid "[[!img emptytrash.png link=no]]\n"
-msgstr ""
+msgstr "[[!img emptytrash.png link=no]]\n"
 
 #. type: Plain text
 #, no-wrap
@@ -608,17 +510,15 @@
 "moved</div>\n"
 "</div>\n"
 msgstr ""
-"<div class=\"icon\">\n"
-"<div class=\"image\"><img src=\"emptytrash.png\"/></div>\n"
 "<div class=\"text\"><strong>Lixo</strong>: local para onde os\n"
 "arquivos \"apagados\" são movidos</div>\n"
 "</div>\n"
 
 #. type: Plain text
-#, fuzzy, no-wrap
+#, no-wrap
 #| msgid "[[!img system-menu.jpg link=no alt=\"System menu\"]]\n"
 msgid "[[!img system-help.png link=no]]\n"
-msgstr "[[!img system-menu.jpg link=no alt=\"Menu de Sistema\"]]\n"
+msgstr "[[!img system-help.png link=no]]\n"
 
 #. type: Plain text
 #, no-wrap
@@ -627,8 +527,6 @@
 "Tails website and documentation</div>\n"
 "</div>\n"
 msgstr ""
-"<div class=\"icon\">\n"
-"<div class=\"image\"><img src=\"system-help.png\"/></div>\n"
 "<div class=\"text\"><strong>Documentação do Tails</strong>:\n"
 "abra uma cópia local do sítio web do Tails e sua documentação</div>\n"
 "</div>\n"
@@ -636,7 +534,7 @@
 #. type: Plain text
 #, no-wrap
 msgid "[[!img whisperback.png link=no]]\n"
-msgstr ""
+msgstr "[[!img whisperback.png link=no]]\n"
 
 #. type: Plain text
 #, no-wrap
@@ -648,8 +546,6 @@
 "</div>\n"
 "</div>\n"
 msgstr ""
-"<div class=\"icon\">\n"
-"<div class=\"image\"><img src=\"whisperback.png\"/></div>\n"
 "<div class=\"text\">\n"
 "<strong>Relate um bug</strong>: abra uma aplicação dedicada ao\n"
 "relato de bugs para relatar bugs de dentro do Tails<br/>\n"
@@ -672,23 +568,9 @@
 msgstr "[[!img nautilus.jpg link=no]]\n"
 
 #. type: Plain text
-<<<<<<< HEAD
 msgid "To manage local files, follow links on the desktop or from the **Places** menu at top right corner of the screen. To move files or folders, you can drag them from one window and drop them to another."
 msgstr "Para gerenciar arquivos locais, siga os links na área de trabalho ou a partir do menu **Locais** no canto superior direito da tela. Para mover arquivos ou pastas, você pode arrastá-los a partir de uma janela e soltá-los em outra."
 
 #. type: Plain text
 msgid "To connect to remote FTP or SFTP server, go to **Places** → **Connect to Server...**."
-msgstr "Para conectar com servidores remotos FTP ou SFTP, vá até **Locais** → **Conectar a um Servidor...**."
-=======
-msgid ""
-"To manage local files, follow links on the desktop or from the **Places** "
-"menu at top right corner of the screen. To move files or folders, you can "
-"drag them from one window and drop them to another."
-msgstr ""
-
-#. type: Plain text
-msgid ""
-"To connect to remote FTP or SFTP server, go to **Places** → **Connect to "
-"Server...**."
-msgstr ""
->>>>>>> 3d3f6d64
+msgstr "Para conectar a servidores remotos FTP ou SFTP, vá até **Locais** → **Conectar a um Servidor...**."
