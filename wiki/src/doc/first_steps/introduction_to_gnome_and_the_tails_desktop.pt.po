# SOME DESCRIPTIVE TITLE
# Copyright (C) YEAR Free Software Foundation, Inc.
# This file is distributed under the same license as the PACKAGE package.
# FIRST AUTHOR <EMAIL@ADDRESS>, YEAR.
#
msgid ""
msgstr ""
"Project-Id-Version: PACKAGE VERSION\n"
<<<<<<< HEAD
"POT-Creation-Date: 2012-10-12 20:20+0300\n"
=======
"POT-Creation-Date: 2012-10-17 18:32+0300\n"
>>>>>>> da1b49ff
"PO-Revision-Date: 2012-09-28 10:47-0300\n"
"Last-Translator: Tails Developers <amnesia@boum.org>\n"
"Language-Team: LANGUAGE <LL@li.org>\n"
"Language: \n"
"MIME-Version: 1.0\n"
"Content-Type: text/plain; charset=UTF-8\n"
"Content-Transfer-Encoding: 8bit\n"

#. type: Plain text
#, no-wrap
msgid "[[!meta title=\"Introduction to GNOME and the Tails desktop\"]]\n"
msgstr "[[!meta title=\"Introdução ao GNOME e à área de trabalho do Tails\"]]\n"

#. type: Plain text
msgid ""
"The graphical user interface used in Tails is called [GNOME](gnome.org) and "
"shares many fundamentals with that of Microsoft Windows, Mac OS X and most "
"other modern operating systems, so if you have used any of them, getting "
"used to GNOME will take no time. As this document is not intended as a "
"complete guide for GNOME there are only a few things about it that we will "
"mention here to spare you some time."
msgstr ""
"A interface gráfica de usuário usada no Tails é chamada [GNOME](gnome.org) e "
"compartilha muitos fundamentos do Microsoft Windows, Mac OS X e a maioria "
"dos outros sistemas operacionais modernos e então, se você já tiver usado "
"qualquer um deles, acostumar-se com o GNOME será fácil. Como este documento "
"não pretende ser um guia completo de GNOME mencionaremos apenas algumas "
"coisas para poupar um pouco do seu tempo."

#. type: Plain text
#, no-wrap
msgid "[[!toc levels=2]]\n"
msgstr ""

#. type: Plain text
#, no-wrap
msgid ""
"[[!img tails-desktop-0.10.jpg link=no alt=\"Tails desktop as of 0.9\" title=\"Tails\n"
"Desktop as of 0.10\"]]\n"
msgstr "[[!img tails-desktop-0.10.jpg link=no alt=\"Área de trabalho do Tails na versão 0.10\" title=\"Área de trabalho do Tails na versão 0.10\"]]\n"

#. type: Title =
#, no-wrap
msgid "Top navigation bar\n"
msgstr "Barra de navegação do topo\n"

#. type: Plain text
msgid ""
"First of all, in the upper left corner of the screen there is a button with "
"a logo in it, followed by three menus: **Applications**, **Places** and "
"**System**."
msgstr ""
"Em primeiro lugar, no canto superior esquerdo da tela há um botão com um "
"logotipo, seguido de três menus: **Aplicações**, **Lugares** e **Sistema**."

#. type: Title -
#, no-wrap
msgid "Applications menu\n"
msgstr "Menu de Aplicativos\n"

#. type: Plain text
msgid ""
"The **Applications** menu is where you will find shortcuts to the installed "
"applications. Please explore the different categories and try out those that "
"seem interesting."
msgstr ""
"O menu **Aplicativos** é onde você encontra atalhos para os aplicativos "
"instalados. Por favor explore as diferentes categorias e experimento aqueles "
"que parecerem interessantes."

#. type: Plain text
#, no-wrap
msgid "[[!img applications-menu.jpg link=no alt=\"Applications menu\"]]\n"
msgstr "[[!img applications-menu.jpg link=no alt=\"Menu de Aplicativos\"]]\n"

#. type: Title -
#, no-wrap
msgid "Places menu\n"
msgstr "Menu de Locais\n"

#. type: Plain text
msgid "The **Places** menu is here to make it easy to access storage medias."
msgstr ""
"O menu **Locais** está aqui para tornar mais fácil o acesso à mídias de "
"armazenamento."

#. type: Plain text
#, no-wrap
msgid "[[!img places-menu.jpg link=no alt=\"Places menu\"]]\n"
msgstr "[[!img places-menu.jpg link=no alt=\"Menu de Locais\"]]\n"

#. type: Title -
#, no-wrap
msgid "System menu\n"
msgstr "Menu de Sistema\n"

#. type: Plain text
msgid ""
"The **System** menu allows to customize the GNOME desktop or the system."
msgstr "O menu **Sistema** permite a personalização do GNOME ou do sistema."

#. type: Plain text
#, no-wrap
msgid "[[!img system-menu.jpg link=no alt=\"System menu\"]]\n"
msgstr "[[!img system-menu.jpg link=no alt=\"Menu de Sistema\"]]\n"

#. type: Plain text
msgid "Here are a few ones that you might want to check:"
msgstr "Aqui estão alguns que talvez você queira conhecer:"

#. type: Plain text
#, no-wrap
msgid "<div class=\"icon\">\n"
msgstr ""

#. type: Plain text
#, no-wrap
msgid "[[!img preferences-desktop-keyboard.png link=no]]\n"
msgstr ""

#. type: Plain text
#, fuzzy, no-wrap
#| msgid ""
#| "<div class=\"icon\">\n"
#| "<div class=\"image\"><img src=\"preferences-desktop-keyboard.png\"/></div>\n"
#| "<div class=\"text\"><strong>Preferences → Keyboard</strong>: change the keyboard\n"
#| "layout and other preferences</div>\n"
#| "</div>\n"
msgid ""
"<div class=\"text\"><strong>Preferences → Keyboard</strong>: change the keyboard\n"
"layout and other preferences</div>\n"
"</div>\n"
msgstr ""
"<div class=\"icon\">\n"
"<div class=\"image\"><img src=\"preferences-desktop-keyboard.png\"/></div>\n"
"<div class=\"text\"><strong>Preferências → Teclado</strong>: altera a disposição das teclas\n"
"no teclado e outras preferências</div>\n"
"</div>\n"

#. type: Plain text
#, no-wrap
msgid "[[!img gnome-display-properties.png link=no]]\n"
msgstr ""

#. type: Plain text
#, no-wrap
msgid ""
"<div class=\"text\"><strong>Preferences → Monitors</strong>: change the resolution\n"
"and position of the display</div>\n"
"</div>\n"
msgstr ""

#. type: Plain text
#, no-wrap
msgid "[[!img seahorse.png link=no]]\n"
msgstr ""

#. type: Plain text
#, no-wrap
msgid ""
"<div class=\"text\"><strong>Preferences → Passwords and Encryption Keys</strong>:\n"
"manage your OpenPGP keys</div>\n"
"</div>\n"
msgstr ""

#. type: Plain text
#, no-wrap
msgid "[[!img gnome-dev-printer.png link=no]]\n"
msgstr ""

#. type: Plain text
#, no-wrap
msgid ""
"<div class=\"text\"><strong>System</strong> → <strong>Printing</strong>: configure printers</div>\n"
"</div>\n"
msgstr ""

#. type: Plain text
#, no-wrap
msgid "[[!img synaptic.png link=no]]\n"
msgstr ""

#. type: Plain text
#, no-wrap
msgid ""
"<div class=\"text\"><strong>System</strong> → <strong>Synaptic Package Manager</strong>: install,\n"
"remove and upgrade software packages</div>\n"
"</div>\n"
msgstr ""

#. type: Title -
#, no-wrap
msgid "Applications Shortcuts\n"
msgstr ""

#. type: Plain text
msgid ""
"On the right of these three menu entries, a few shortcuts allow to launch "
"the most frequently used applications."
msgstr ""

#. type: Plain text
#, fuzzy, no-wrap
#| msgid "[[!img places-menu.jpg link=no alt=\"Places menu\"]]\n"
msgid "[[!img iceweasel.png link=no]]\n"
msgstr "[[!img places-menu.jpg link=no alt=\"Menu de Locais\"]]\n"

#. type: Plain text
#, no-wrap
msgid ""
"<div class=\"text\">\n"
"<strong>Iceweasel</strong>: browser the World Wide Web<br/>\n"
"[[See the corresponding documentation|anonymous_internet/iceweasel]]\n"
"</div>\n"
"</div>\n"
msgstr ""

#. type: Plain text
#, fuzzy, no-wrap
#| msgid "[[!img places-menu.jpg link=no alt=\"Places menu\"]]\n"
msgid "[[!img claws-mail.png link=no]]\n"
msgstr "[[!img places-menu.jpg link=no alt=\"Menu de Locais\"]]\n"

#. type: Plain text
#, no-wrap
msgid ""
"<div class=\"text\"><strong>Claws Mail</strong>: email client</div>\n"
"</div>\n"
msgstr ""

#. type: Plain text
#, no-wrap
msgid "[[!img pidgin.png link=no]]\n"
msgstr ""

#. type: Plain text
#, no-wrap
msgid ""
"<div class=\"text\">\n"
"<strong>Pidgin</strong>: instant messaging client<br/>\n"
"[[See the corresponding documentation|anonymous_internet/pidgin]]\n"
"</div>\n"
"</div>\n"
msgstr ""

#. type: Plain text
#, no-wrap
msgid "[[!img gnome-terminal.png link=no]]\n"
msgstr ""

#. type: Plain text
#, no-wrap
msgid ""
"<div class=\"text\"><strong>GNOME Terminal</strong>: use the command line</div>\n"
"</div>\n"
msgstr ""

#. type: Title -
#, no-wrap
msgid "Notification area\n"
msgstr ""

#. type: Plain text
msgid ""
"In the upper right corner you will find a couple of icons, each of which "
"offers an interface for some system feature or running application. You are "
"encouraged to check these icons out with the left and right mouse buttons."
<<<<<<< HEAD
=======
msgstr ""

#. type: Plain text
#, fuzzy, no-wrap
#| msgid "[[!img system-menu.jpg link=no alt=\"System menu\"]]\n"
msgid "[[!img tor-on.png link=no]]\n"
msgstr "[[!img system-menu.jpg link=no alt=\"Menu de Sistema\"]]\n"

#. type: Plain text
#, no-wrap
msgid "[[!img tor-starting.png link=no]]\n"
msgstr ""

#. type: Plain text
#, no-wrap
msgid "[[!img tor-stopping.png link=no]]\n"
msgstr ""

#. type: Plain text
#, no-wrap
msgid "[[!img tor-off.png link=no]]\n"
>>>>>>> da1b49ff
msgstr ""

#. type: Plain text
#, no-wrap
msgid ""
"<div class=\"text\">\n"
"<strong>Vidalia</strong>: graphical controller for Tor<br/>\n"
"[[See the corresponding documentation|anonymous_internet/vidalia]]\n"
"</div>\n"
"</div>\n"
msgstr ""

#. type: Plain text
#, no-wrap
msgid "[[!img gpgApplet-text.png link=no]]\n"
msgstr ""

#. type: Plain text
#, no-wrap
msgid "[[!img gpgApplet.png link=no]]\n"
msgstr ""

#. type: Plain text
#, no-wrap
msgid ""
"<div class=\"text\"><strong>gpgApplet</strong>: encryption and decrypt the\n"
"clipboard using OpenPGP<br/> [[See the corresponding\n"
"documentation|encryption_and_privacy/gpgapplet]]</div>\n"
"</div>\n"
msgstr ""

#. type: Plain text
#, no-wrap
msgid "[[!img florence.png link=no]]\n"
msgstr ""

#. type: Plain text
#, no-wrap
msgid ""
"<div class=\"text\">\n"
"<strong>Florence</strong>: virtual keyboard<br/>\n"
"[[See the corresponding documentation|encryption_and_privacy/virtual_keyboard]]\n"
"</div>\n"
"</div>\n"
msgstr ""

#. type: Plain text
#, no-wrap
msgid "[[!img network-idle.png link=no]]\n"
msgstr ""

#. type: Plain text
#, no-wrap
msgid "[[!img network-wired.png link=no]]\n"
msgstr ""

#. type: Plain text
#, no-wrap
msgid "[[!img network-wireless.png link=no]]\n"
msgstr ""

#. type: Plain text
#, no-wrap
msgid ""
"<div class=\"text\">\n"
"<strong>Network Manager</strong>: handle your wireless or cabled network\n"
"connection<br/>\n"
"[[See the corresponding documentation|anonymous_internet/networkmanager]]\n"
"</div>\n"
"</div>\n"
msgstr ""

#. type: Plain text
#, no-wrap
msgid "[[!img gnome-power-manager.png link=no]]\n"
msgstr ""

#. type: Plain text
#, no-wrap
msgid ""
"<div class=\"text\">\n"
"<strong>Power Manager</strong>: information about your battery, if you are using\n"
"a laptop<br/>\n"
"</div>\n"
"</div>\n"
msgstr ""

#. type: Plain text
#, no-wrap
msgid "[[!img audio-volume-high.png link=no]]\n"
msgstr ""

#. type: Plain text
#, no-wrap
msgid ""
"<div class=\"text\"><strong>Audio Volume</strong>: control the audio\n"
"volume</div>\n"
"</div>\n"
msgstr ""

#. type: Plain text
#, fuzzy, no-wrap
#| msgid "[[!img system-menu.jpg link=no alt=\"System menu\"]]\n"
msgid "[[!img system-shutdown.png link=no]]\n"
msgstr "[[!img system-menu.jpg link=no alt=\"Menu de Sistema\"]]\n"

#. type: Plain text
#, no-wrap
msgid ""
"<div class=\"text\"><strong>System Shutdown</strong>: immediately shut down the\n"
"system</div>\n"
"</div>\n"
msgstr ""

#. type: Title =
#, no-wrap
msgid "Bottom panel\n"
msgstr ""

#. type: Plain text
msgid "On the bottom of the screen is another panel."
msgstr ""

#. type: Plain text
#, no-wrap
msgid "[[!img desktop.png link=no]]\n"
msgstr ""

#. type: Plain text
#, no-wrap
msgid ""
"<div class=\"text\"><strong>Desktop shortcut</strong>: allows to minimize all open\n"
"windows to show the desktop.</div>\n"
"</div>\n"
msgstr ""

#. type: Plain text
msgid ""
"Then come the buttons for open windows and on the right, a set of four "
"similar rectangle icons gives access to four different workspaces."
msgstr ""

#. type: Title =
#, no-wrap
msgid "Desktop shortcuts\n"
msgstr ""

#. type: Plain text
#, no-wrap
msgid "[[!img computer.png link=no]]\n"
msgstr ""

#. type: Plain text
#, no-wrap
msgid ""
"<div class=\"text\"><strong>Computer</strong>: access storage media</div>\n"
"</div>\n"
msgstr ""

#. type: Plain text
#, fuzzy, no-wrap
#| msgid "[[!img system-menu.jpg link=no alt=\"System menu\"]]\n"
msgid "[[!img user-home.png link=no]]\n"
msgstr "[[!img system-menu.jpg link=no alt=\"Menu de Sistema\"]]\n"

#. type: Plain text
#, no-wrap
msgid ""
"<div class=\"text\"><strong>amnesia's Home</strong>: shortcut to the default\n"
"user's folder</div>\n"
"</div>\n"
msgstr ""

#. type: Plain text
#, no-wrap
msgid "[[!img emptytrash.png link=no]]\n"
msgstr ""

#. type: Plain text
#, no-wrap
msgid ""
"<div class=\"text\"><strong>Trash</strong>: where the \"deleted\" files are\n"
"moved</div>\n"
"</div>\n"
msgstr ""

#. type: Plain text
#, fuzzy, no-wrap
#| msgid "[[!img system-menu.jpg link=no alt=\"System menu\"]]\n"
msgid "[[!img system-help.png link=no]]\n"
msgstr "[[!img system-menu.jpg link=no alt=\"Menu de Sistema\"]]\n"

#. type: Plain text
#, no-wrap
msgid ""
"<div class=\"text\"><strong>Tails documentation</strong>: open a local copy of\n"
"Tails website and documentation</div>\n"
"</div>\n"
msgstr ""

#. type: Plain text
#, no-wrap
msgid "[[!img whisperback.png link=no]]\n"
msgstr ""

#. type: Plain text
#, no-wrap
msgid ""
"<div class=\"text\">\n"
"<strong>Report a bug</strong>: open a dedicated application to report bugs from\n"
"inside Tails<br/>\n"
"[[See the corresponding documentation|first_steps/bug_reporting]]\n"
"</div>\n"
"</div>\n"
msgstr ""

#. type: Title =
#, no-wrap
msgid "Managing files with Nautilus\n"
msgstr ""

#. type: Plain text
msgid "Nautilus is GNOME's file manager, FTP, SFTP client and more."
msgstr ""

#. type: Plain text
#, no-wrap
msgid "[[!img nautilus.jpg link=no]]\n"
msgstr ""

#. type: Plain text
msgid ""
"To manage local files, follow links on the desktop or from the **Places** "
"menu at top right corner of the screen. To move files or folders, you can "
"drag them from one window and drop them to another."
msgstr ""

#. type: Plain text
msgid ""
"To connect to remote FTP or SFTP server, go to **Places** → **Connect to "
"Server...**."
msgstr ""<|MERGE_RESOLUTION|>--- conflicted
+++ resolved
@@ -6,11 +6,7 @@
 msgid ""
 msgstr ""
 "Project-Id-Version: PACKAGE VERSION\n"
-<<<<<<< HEAD
-"POT-Creation-Date: 2012-10-12 20:20+0300\n"
-=======
 "POT-Creation-Date: 2012-10-17 18:32+0300\n"
->>>>>>> da1b49ff
 "PO-Revision-Date: 2012-09-28 10:47-0300\n"
 "Last-Translator: Tails Developers <amnesia@boum.org>\n"
 "Language-Team: LANGUAGE <LL@li.org>\n"
@@ -278,8 +274,6 @@
 "In the upper right corner you will find a couple of icons, each of which "
 "offers an interface for some system feature or running application. You are "
 "encouraged to check these icons out with the left and right mouse buttons."
-<<<<<<< HEAD
-=======
 msgstr ""
 
 #. type: Plain text
@@ -301,7 +295,6 @@
 #. type: Plain text
 #, no-wrap
 msgid "[[!img tor-off.png link=no]]\n"
->>>>>>> da1b49ff
 msgstr ""
 
 #. type: Plain text
@@ -329,7 +322,7 @@
 msgid ""
 "<div class=\"text\"><strong>gpgApplet</strong>: encryption and decrypt the\n"
 "clipboard using OpenPGP<br/> [[See the corresponding\n"
-"documentation|encryption_and_privacy/gpgapplet]]</div>\n"
+"documentation|encryption_and_privacy/openpgp_passphrase_encryption]]</div>\n"
 "</div>\n"
 msgstr ""
 
