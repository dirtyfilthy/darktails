--- conflicted
+++ resolved
@@ -7,11 +7,7 @@
 msgstr ""
 "Project-Id-Version: PACKAGE VERSION\n"
 "Report-Msgid-Bugs-To: tails-l10n@boum.org\n"
-<<<<<<< HEAD
-"POT-Creation-Date: 2020-04-12 16:10+0200\n"
-=======
 "POT-Creation-Date: 2020-04-15 02:12+0000\n"
->>>>>>> 5f2d5937
 "PO-Revision-Date: 2019-12-22 21:03+0000\n"
 "Last-Translator: emmapeel <emma.peel@riseup.net>\n"
 "Language-Team: Portuguese <http://translate.tails.boum.org/projects/tails/"
@@ -35,7 +31,7 @@
 
 #. type: Title =
 #, no-wrap
-msgid "Which additional software can I install in Tails?"
+msgid "Which additional software can I install in Tails?\n"
 msgstr ""
 
 #. type: Plain text
@@ -119,7 +115,7 @@
 
 #. type: Title -
 #, no-wrap
-msgid "Being careful about what you install"
+msgid "Being careful about what you install\n"
 msgstr ""
 
 #. type: Plain text
@@ -172,7 +168,7 @@
 
 #. type: Title =
 #, no-wrap
-msgid "Examples of additional useful software"
+msgid "Examples of additional useful software\n"
 msgstr ""
 
 #. type: Plain text
@@ -182,7 +178,7 @@
 
 #. type: Title -
 #, no-wrap
-msgid "Language packs"
+msgid "Language packs\n"
 msgstr ""
 
 #. type: Bullet: '- '
@@ -207,7 +203,7 @@
 
 #. type: Title -
 #, no-wrap
-msgid "Spell-checking dictionaries"
+msgid "Spell-checking dictionaries\n"
 msgstr ""
 
 #. type: Bullet: '- '
@@ -227,7 +223,7 @@
 
 #. type: Title =
 #, no-wrap
-msgid "Installing additional software"
+msgid "Installing additional software\n"
 msgstr ""
 
 #. type: Plain text
@@ -284,7 +280,7 @@
 
 #. type: Title -
 #, no-wrap
-msgid "Installing additional software automatically when starting Tails"
+msgid "Installing additional software automatically when starting Tails\n"
 msgstr ""
 
 #. type: Plain text
@@ -343,7 +339,7 @@
 
 #. type: Title -
 #, no-wrap
-msgid "Additional configuration"
+msgid "Additional configuration\n"
 msgstr ""
 
 #. type: Plain text
@@ -356,7 +352,7 @@
 
 #. type: Title =
 #, no-wrap
-msgid "Checking your list of additional software"
+msgid "Checking your list of additional software\n"
 msgstr ""
 
 #. type: Plain text
@@ -396,7 +392,7 @@
 
 #. type: Title =
 #, no-wrap
-msgid "Removing additional software"
+msgid "Removing additional software\n"
 msgstr ""
 
 #. type: Plain text
@@ -468,11 +464,7 @@
 
 #. type: Title -
 #, no-wrap
-<<<<<<< HEAD
-msgid "Freeing space in your persistent storage"
-=======
 msgid "Freeing space in your Persistent Storage\n"
->>>>>>> 5f2d5937
 msgstr ""
 
 #. type: Plain text
@@ -500,7 +492,7 @@
 
 #. type: Title =
 #, no-wrap
-msgid "Configuring additional APT repositories  (for advanced users)"
+msgid "Configuring additional APT repositories  (for advanced users)\n"
 msgstr ""
 
 #. type: Plain text
