# SOME DESCRIPTIVE TITLE
# Copyright (C) YEAR Free Software Foundation, Inc.
# This file is distributed under the same license as the PACKAGE package.
# FIRST AUTHOR <EMAIL@ADDRESS>, YEAR.
#
msgid ""
msgstr ""
"Project-Id-Version: Tails\n"
"Report-Msgid-Bugs-To: tails-l10n@boum.org\n"
<<<<<<< HEAD
"POT-Creation-Date: 2020-04-23 16:49+0000\n"
"PO-Revision-Date: 2020-01-15 21:28+0000\n"
=======
"POT-Creation-Date: 2019-10-10 11:28+0200\n"
"PO-Revision-Date: 2020-04-23 10:59+0000\n"
>>>>>>> abd3dc78
"Last-Translator: emmapeel <emma.peel@riseup.net>\n"
"Language-Team: Tails translators <tails@boum.org>\n"
"Language: id\n"
"MIME-Version: 1.0\n"
"Content-Type: text/plain; charset=UTF-8\n"
"Content-Transfer-Encoding: 8bit\n"
"Plural-Forms: nplurals=1; plural=0;\n"
"X-Generator: Weblate 3.5.1\n"

#. type: Plain text
#, no-wrap
msgid "[[!meta title=\"Installing additional software\"]]\n"
msgstr ""

#. type: Plain text
#, no-wrap
msgid "[[!toc levels=2]]\n"
msgstr "[[!toc levels=2]]\n"

#. type: Title =
#, no-wrap
msgid "Which additional software can I install in Tails?"
msgstr ""

#. type: Plain text
msgid ""
"Tails includes a [[limited set of applications|doc/about/features]] but you "
"can install more software."
msgstr ""

#. type: Plain text
msgid ""
"This software is distributed in packages that are made available from the "
"Debian repositories, which are similar to an app store."
msgstr ""

#. type: Plain text
msgid "To know which packages are available in Debian:"
msgstr ""

#. type: Bullet: '- '
msgid ""
"Browse locally with the <span class=\"application\">Synaptic Package "
"Manager</span>:"
msgstr ""

#. type: Bullet: '1. '
msgid ""
"[[Set up an administration password |first_steps/welcome_screen/"
"administration_password]] when you start Tails."
msgstr ""

<<<<<<< HEAD
#~ msgid "</div>\n"
#~ msgstr "</div>\n"
=======
#. type: Bullet: '    1. '
msgid ""
"Choose <span class=\"menuchoice\"> <span class=\"guimenu\">Applications</"
"span>&nbsp;▸ <span class=\"guisubmenu\">System Tools</span>&nbsp;▸ <span "
"class=\"guimenuitem\">Synaptic Package Manager</span></span>."
msgstr ""

#. type: Bullet: '  1. '
msgid ""
"Wait until <span class=\"application\">Synaptic</span> finishes downloading "
"new package information from the Debian servers."
msgstr ""

#. type: Bullet: '  1. '
msgid "You can:"
msgstr ""

#. type: Bullet: '     - '
msgid "Browse the packages by sections from the left sidebar."
msgstr ""

#. type: Bullet: '     - '
msgid ""
"Search on titles and descriptions of packages with the <span class=\"button"
"\">Search</span> button."
msgstr ""

#. type: Plain text
msgid "- Search the Internet for alternatives to other software."
msgstr ""

#. type: Plain text
#, no-wrap
msgid "  For example: \"*debian alternatives to photoshop*\".\n"
msgstr ""

#. type: Plain text
msgid "- Ask a friend who is knowledgeable about Linux."
msgstr ""

#. type: Plain text
msgid ""
"- Search the [Debian website](https://www.debian.org/distrib/"
"packages#search_packages)."
msgstr ""

#. type: Plain text
#, no-wrap
msgid "<a id=\"warning\"></a>\n"
msgstr ""

#. type: Title -
#, no-wrap
msgid "Being careful about what you install\n"
msgstr ""

#. type: Plain text
#, no-wrap
msgid "<div class=\"caution\">\n"
msgstr "<div class=\"caution\">\n"

#. type: Plain text
#, no-wrap
msgid ""
"<p>The packages included in Tails are carefully tested for security.\n"
"Installing additional packages might break the security built in Tails, so be\n"
"careful with what you install.</p>\n"
msgstr ""

#. type: Plain text
#, no-wrap
msgid "</div>\n"
msgstr "</div>\n"

#. type: Plain text
msgid "If you are unsure:"
msgstr ""

#. type: Bullet: '- '
msgid ""
"Packages that use the network need to be configured to go through Tor. They "
"are otherwise blocked from accessing the network."
msgstr ""

#. type: Bullet: '- '
msgid ""
"Some software might, for example, modify the firewall and break the security "
"built in Tails. But other software like games or office tools are probably "
"fine."
msgstr ""

#. type: Bullet: '- '
msgid ""
"Software not [[officially included in Tails|doc/about/features]] might have "
"not been tested for security.  We also cannot provide support or "
"documentation for it."
msgstr ""

#. type: Bullet: '- '
msgid ""
"Only applications that are packaged for Debian can be installed and they are "
"under [[public scrutiny|doc/about/trust#trust_debian]]."
msgstr ""

#. type: Title =
#, no-wrap
msgid "Examples of additional useful software\n"
msgstr ""

#. type: Plain text
#, no-wrap
msgid "<a id=\"language-packs\"></a>\n"
msgstr ""

#. type: Title -
#, no-wrap
msgid "Language packs\n"
msgstr ""

#. type: Bullet: '- '
msgid ""
"for <span class=\"application\">LibreOffice</span>: <span class=\"command"
"\">libreoffice-l10n-<span class=\"command-placeholder\">lang</span></span>"
msgstr ""

#. type: Bullet: '- '
msgid ""
"for <span class=\"application\">Thunderbird</span>: <span class=\"command"
"\">thunderbird-l10n-<span class=\"command-placeholder\">lang</span></span>"
msgstr ""

#. type: Plain text
#, no-wrap
msgid ""
"Replace <span class=\"command-placeholder\">lang</span> with the code for your\n"
"language. For example, <span class=\"command\">es</span> for Spanish or\n"
"<span class=\"command\">de</span> for German.\n"
msgstr ""

#. type: Title -
#, no-wrap
msgid "Spell-checking dictionaries\n"
msgstr ""

#. type: Bullet: '- '
msgid ""
"<span class=\"command\">hunspell-<span class=\"command-placeholder\">lang</"
"span></span>"
msgstr ""

#. type: Plain text
#, no-wrap
msgid ""
"The <span class=\"command\">hunspell</span> dictionaries are used for\n"
"spell-checking by <span class=\"application\">Tor Browser</span>,\n"
"<span class=\"application\">LibreOffice</span>,\n"
"<span class=\"application\">Thunderbird</span>, and many other applications.\n"
msgstr ""

#. type: Title =
#, no-wrap
msgid "Installing additional software\n"
msgstr ""

#. type: Plain text
#, no-wrap
msgid "To install a package using <span class=\"application\">Synaptic</span>:\n"
msgstr ""

#. type: Plain text
#, no-wrap
msgid ""
"1. Choose <span class=\"menuchoice\">\n"
"     <span class=\"guimenu\">Applications</span>&nbsp;▸\n"
"     <span class=\"guisubmenu\">System Tools</span>&nbsp;▸\n"
"     <span class=\"guimenuitem\">Synaptic Package Manager</span></span>.\n"
msgstr ""

#. type: Bullet: '    1. '
msgid ""
"Click <span class=\"button\">Search</span> and search for the name of the "
"package."
msgstr ""

#. type: Bullet: '1. '
msgid ""
"Right-click (on Mac, click with two fingers) on the name of the package in "
"the search results and choose <span class=\"guimenuitem\">Mark for "
"Installation</span>."
msgstr ""

#. type: Bullet: '1. '
msgid ""
"<span class=\"application\">Synaptic</span> calculates the additional "
"changes for your package to work. Click <span class=\"button\">Mark</span> "
"to confirm those changes."
msgstr ""

#. type: Bullet: '1. '
msgid ""
"Click <span class=\"button\">Apply</span> to download, install, and "
"configure the package."
msgstr ""

#. type: Plain text
#, no-wrap
msgid "<div class=\"tip\">\n"
msgstr "<div class=\"tip\">\n"

#. type: Plain text
#, no-wrap
msgid ""
"<p>If you are comfortable with the command line, you can use the <span\n"
"class=\"command\">apt</span> command instead.</p>\n"
msgstr ""

#. type: Title -
#, no-wrap
msgid "Installing additional software automatically when starting Tails\n"
msgstr ""

#. type: Plain text
#, no-wrap
msgid ""
"To do so, you need to enable the [[<span class=\"guilabel\">Additional\n"
"Software</span> persistence feature|persistence/configure#additional_software]].\n"
msgstr ""

#. type: Plain text
#, no-wrap
msgid ""
"After a package is installed using <span class=\"application\">Synaptic</span> or\n"
"<span class=\"command\">apt</span>, a notification appears to ask if you want to install this package\n"
"every time you start Tails in the future.\n"
msgstr ""

#. type: Plain text
#, no-wrap
msgid "[[!img additional_software/add-additional-software.png link=\"no\" alt=\"\"]]\n"
msgstr ""

#. type: Bullet: '- '
msgid ""
"If you choose <span class=\"button\">Install Every Time</span>, the package "
"is saved in the persistent storage and will be reinstalled automatically "
"every time you start Tails."
msgstr ""

#. type: Plain text
#, no-wrap
msgid ""
"  The package will also be updated automatically when you connect to the\n"
"  Internet.\n"
msgstr ""

#. type: Bullet: '- '
msgid ""
"If you choose <span class=\"button\">Install Only Once</span>, the package "
"is also saved in the persistent storage but won't be reinstalled "
"automatically every time you start Tails."
msgstr ""
>>>>>>> abd3dc78

#~ msgid "<div class=\"tip\">\n"
#~ msgstr "<div class=\"tip\">\n"<|MERGE_RESOLUTION|>--- conflicted
+++ resolved
@@ -7,13 +7,8 @@
 msgstr ""
 "Project-Id-Version: Tails\n"
 "Report-Msgid-Bugs-To: tails-l10n@boum.org\n"
-<<<<<<< HEAD
 "POT-Creation-Date: 2020-04-23 16:49+0000\n"
 "PO-Revision-Date: 2020-01-15 21:28+0000\n"
-=======
-"POT-Creation-Date: 2019-10-10 11:28+0200\n"
-"PO-Revision-Date: 2020-04-23 10:59+0000\n"
->>>>>>> abd3dc78
 "Last-Translator: emmapeel <emma.peel@riseup.net>\n"
 "Language-Team: Tails translators <tails@boum.org>\n"
 "Language: id\n"
@@ -66,272 +61,11 @@
 "administration_password]] when you start Tails."
 msgstr ""
 
-<<<<<<< HEAD
 #~ msgid "</div>\n"
 #~ msgstr "</div>\n"
-=======
-#. type: Bullet: '    1. '
-msgid ""
-"Choose <span class=\"menuchoice\"> <span class=\"guimenu\">Applications</"
-"span>&nbsp;▸ <span class=\"guisubmenu\">System Tools</span>&nbsp;▸ <span "
-"class=\"guimenuitem\">Synaptic Package Manager</span></span>."
-msgstr ""
-
-#. type: Bullet: '  1. '
-msgid ""
-"Wait until <span class=\"application\">Synaptic</span> finishes downloading "
-"new package information from the Debian servers."
-msgstr ""
-
-#. type: Bullet: '  1. '
-msgid "You can:"
-msgstr ""
-
-#. type: Bullet: '     - '
-msgid "Browse the packages by sections from the left sidebar."
-msgstr ""
-
-#. type: Bullet: '     - '
-msgid ""
-"Search on titles and descriptions of packages with the <span class=\"button"
-"\">Search</span> button."
-msgstr ""
-
-#. type: Plain text
-msgid "- Search the Internet for alternatives to other software."
-msgstr ""
-
-#. type: Plain text
-#, no-wrap
-msgid "  For example: \"*debian alternatives to photoshop*\".\n"
-msgstr ""
-
-#. type: Plain text
-msgid "- Ask a friend who is knowledgeable about Linux."
-msgstr ""
-
-#. type: Plain text
-msgid ""
-"- Search the [Debian website](https://www.debian.org/distrib/"
-"packages#search_packages)."
-msgstr ""
-
-#. type: Plain text
-#, no-wrap
-msgid "<a id=\"warning\"></a>\n"
-msgstr ""
-
-#. type: Title -
-#, no-wrap
-msgid "Being careful about what you install\n"
-msgstr ""
-
-#. type: Plain text
-#, no-wrap
-msgid "<div class=\"caution\">\n"
-msgstr "<div class=\"caution\">\n"
-
-#. type: Plain text
-#, no-wrap
-msgid ""
-"<p>The packages included in Tails are carefully tested for security.\n"
-"Installing additional packages might break the security built in Tails, so be\n"
-"careful with what you install.</p>\n"
-msgstr ""
-
-#. type: Plain text
-#, no-wrap
-msgid "</div>\n"
-msgstr "</div>\n"
-
-#. type: Plain text
-msgid "If you are unsure:"
-msgstr ""
-
-#. type: Bullet: '- '
-msgid ""
-"Packages that use the network need to be configured to go through Tor. They "
-"are otherwise blocked from accessing the network."
-msgstr ""
-
-#. type: Bullet: '- '
-msgid ""
-"Some software might, for example, modify the firewall and break the security "
-"built in Tails. But other software like games or office tools are probably "
-"fine."
-msgstr ""
-
-#. type: Bullet: '- '
-msgid ""
-"Software not [[officially included in Tails|doc/about/features]] might have "
-"not been tested for security.  We also cannot provide support or "
-"documentation for it."
-msgstr ""
-
-#. type: Bullet: '- '
-msgid ""
-"Only applications that are packaged for Debian can be installed and they are "
-"under [[public scrutiny|doc/about/trust#trust_debian]]."
-msgstr ""
-
-#. type: Title =
-#, no-wrap
-msgid "Examples of additional useful software\n"
-msgstr ""
-
-#. type: Plain text
-#, no-wrap
-msgid "<a id=\"language-packs\"></a>\n"
-msgstr ""
-
-#. type: Title -
-#, no-wrap
-msgid "Language packs\n"
-msgstr ""
-
-#. type: Bullet: '- '
-msgid ""
-"for <span class=\"application\">LibreOffice</span>: <span class=\"command"
-"\">libreoffice-l10n-<span class=\"command-placeholder\">lang</span></span>"
-msgstr ""
-
-#. type: Bullet: '- '
-msgid ""
-"for <span class=\"application\">Thunderbird</span>: <span class=\"command"
-"\">thunderbird-l10n-<span class=\"command-placeholder\">lang</span></span>"
-msgstr ""
-
-#. type: Plain text
-#, no-wrap
-msgid ""
-"Replace <span class=\"command-placeholder\">lang</span> with the code for your\n"
-"language. For example, <span class=\"command\">es</span> for Spanish or\n"
-"<span class=\"command\">de</span> for German.\n"
-msgstr ""
-
-#. type: Title -
-#, no-wrap
-msgid "Spell-checking dictionaries\n"
-msgstr ""
-
-#. type: Bullet: '- '
-msgid ""
-"<span class=\"command\">hunspell-<span class=\"command-placeholder\">lang</"
-"span></span>"
-msgstr ""
-
-#. type: Plain text
-#, no-wrap
-msgid ""
-"The <span class=\"command\">hunspell</span> dictionaries are used for\n"
-"spell-checking by <span class=\"application\">Tor Browser</span>,\n"
-"<span class=\"application\">LibreOffice</span>,\n"
-"<span class=\"application\">Thunderbird</span>, and many other applications.\n"
-msgstr ""
-
-#. type: Title =
-#, no-wrap
-msgid "Installing additional software\n"
-msgstr ""
-
-#. type: Plain text
-#, no-wrap
-msgid "To install a package using <span class=\"application\">Synaptic</span>:\n"
-msgstr ""
-
-#. type: Plain text
-#, no-wrap
-msgid ""
-"1. Choose <span class=\"menuchoice\">\n"
-"     <span class=\"guimenu\">Applications</span>&nbsp;▸\n"
-"     <span class=\"guisubmenu\">System Tools</span>&nbsp;▸\n"
-"     <span class=\"guimenuitem\">Synaptic Package Manager</span></span>.\n"
-msgstr ""
-
-#. type: Bullet: '    1. '
-msgid ""
-"Click <span class=\"button\">Search</span> and search for the name of the "
-"package."
-msgstr ""
-
-#. type: Bullet: '1. '
-msgid ""
-"Right-click (on Mac, click with two fingers) on the name of the package in "
-"the search results and choose <span class=\"guimenuitem\">Mark for "
-"Installation</span>."
-msgstr ""
-
-#. type: Bullet: '1. '
-msgid ""
-"<span class=\"application\">Synaptic</span> calculates the additional "
-"changes for your package to work. Click <span class=\"button\">Mark</span> "
-"to confirm those changes."
-msgstr ""
-
-#. type: Bullet: '1. '
-msgid ""
-"Click <span class=\"button\">Apply</span> to download, install, and "
-"configure the package."
-msgstr ""
-
-#. type: Plain text
-#, no-wrap
-msgid "<div class=\"tip\">\n"
-msgstr "<div class=\"tip\">\n"
-
-#. type: Plain text
-#, no-wrap
-msgid ""
-"<p>If you are comfortable with the command line, you can use the <span\n"
-"class=\"command\">apt</span> command instead.</p>\n"
-msgstr ""
-
-#. type: Title -
-#, no-wrap
-msgid "Installing additional software automatically when starting Tails\n"
-msgstr ""
-
-#. type: Plain text
-#, no-wrap
-msgid ""
-"To do so, you need to enable the [[<span class=\"guilabel\">Additional\n"
-"Software</span> persistence feature|persistence/configure#additional_software]].\n"
-msgstr ""
-
-#. type: Plain text
-#, no-wrap
-msgid ""
-"After a package is installed using <span class=\"application\">Synaptic</span> or\n"
-"<span class=\"command\">apt</span>, a notification appears to ask if you want to install this package\n"
-"every time you start Tails in the future.\n"
-msgstr ""
-
-#. type: Plain text
-#, no-wrap
-msgid "[[!img additional_software/add-additional-software.png link=\"no\" alt=\"\"]]\n"
-msgstr ""
-
-#. type: Bullet: '- '
-msgid ""
-"If you choose <span class=\"button\">Install Every Time</span>, the package "
-"is saved in the persistent storage and will be reinstalled automatically "
-"every time you start Tails."
-msgstr ""
-
-#. type: Plain text
-#, no-wrap
-msgid ""
-"  The package will also be updated automatically when you connect to the\n"
-"  Internet.\n"
-msgstr ""
-
-#. type: Bullet: '- '
-msgid ""
-"If you choose <span class=\"button\">Install Only Once</span>, the package "
-"is also saved in the persistent storage but won't be reinstalled "
-"automatically every time you start Tails."
-msgstr ""
->>>>>>> abd3dc78
 
 #~ msgid "<div class=\"tip\">\n"
-#~ msgstr "<div class=\"tip\">\n"+#~ msgstr "<div class=\"tip\">\n"
+
+#~ msgid "<div class=\"caution\">\n"
+#~ msgstr "<div class=\"caution\">\n"