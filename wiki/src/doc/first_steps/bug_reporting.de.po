# SOME DESCRIPTIVE TITLE
# Copyright (C) YEAR Free Software Foundation, Inc.
# This file is distributed under the same license as the PACKAGE package.
# FIRST AUTHOR <EMAIL@ADDRESS>, YEAR.
#
msgid ""
msgstr ""
"Project-Id-Version: Tails\n"
<<<<<<< HEAD
"POT-Creation-Date: 2018-12-18 11:31+0000\n"
=======
"POT-Creation-Date: 2018-12-29 23:52+0000\n"
>>>>>>> 646949f5
"PO-Revision-Date: 2018-06-02 11:21+0200\n"
"Last-Translator: Tails translators <tails@boum.org>\n"
"Language-Team: Tails Language Team <tails@boum.org>\n"
"Language: de\n"
"MIME-Version: 1.0\n"
"Content-Type: text/plain; charset=UTF-8\n"
"Content-Transfer-Encoding: 8bit\n"
"X-Generator: Poedit 2.0.6\n"

#. type: Plain text
#, no-wrap
msgid "[[!meta title=\"Report an error\"]]\n"
msgstr "[[!meta title=\"Einen Fehler melden\"]]\n"

#. type: Plain text
msgid ""
"In this documentation we use the term *bug* to refer to a software error."
msgstr ""
"In dieser Dokumentation verwenden wir das Wort *Bug*, wenn wir von einem "
"Softwarefehler reden."

#. type: Plain text
msgid "Reporting bugs is a great way of helping us improving Tails."
msgstr ""
"Bugs zu melden ist eine prima Möglichkeit, um uns zu helfen, Tails zu "
"verbessern."

#. type: Plain text
msgid ""
"Remember that **the more effectively you report a bug**, the more likely we "
"are to fix it."
msgstr ""
"Denken Sie daran, **je detaillierter Sie einen Bug beschreiben**, umso eher "
"können wir ihn beheben."

#. type: Plain text
#, no-wrap
msgid "[[!toc levels=2]]\n"
msgstr "[[!toc levels=2]]\n"

#. type: Plain text
#, no-wrap
msgid "<a id=\"already_known\"></a>\n"
msgstr "<a id=\"already_known\"></a>\n"

#. type: Title =
#, fuzzy, no-wrap
#| msgid "Check if the bug is already known\n"
msgid "Check if the bug is already known\n"
msgstr "Schauen Sie, ob der Fehler schon bekannt ist\n"

#. type: Plain text
msgid "Have a look at:"
msgstr "Werfen Sie einen Blick auf:"

#. type: Bullet: '  - '
msgid "the [[list of known issues|support/known_issues]]"
msgstr "die [[Liste bekannter Probleme|support/known_issues]]"

#. type: Bullet: '  - '
msgid ""
"the [list of things that will be fixed or improved in the next release]"
"(https://redmine.tails.boum.org/code/projects/tails/issues?query_id=111)"
msgstr ""
"die [Liste an Dingen, die in der nächsten Version repariert oder verbessert "
"werden](https://redmine.tails.boum.org/code/projects/tails/issues?"
"query_id=111)"

#. type: Plain text
#, no-wrap
msgid "<a id=\"useful_bug_report\"></a>\n"
msgstr "<a id=\"useful_bug_report\"></a>\n"

#. type: Title =
#, fuzzy, no-wrap
#| msgid "How to write a useful bug report\n"
msgid "How to write a useful bug report\n"
msgstr "Wie schreibe ich eine nützliche Fehlerbeschreibung?\n"

#. type: Bullet: '  - '
msgid ""
"The first aim of a bug report is to **tell the developers exactly how to "
"reproduce the failure**, so try to reproduce the issue yourself and describe "
"how you did that."
msgstr ""
"Das Hauptziel einer Fehlerbeschreibung ist es, **den Entwicklern genau zu "
"sagen wie der Fehler reproduziert werden kann**. Versuchen Sie also selbst "
"das Problem wiederherzustellen und beschreiben Sie, wie Sie das erreicht "
"haben."

#. type: Bullet: '  - '
msgid ""
"If that is not possible, try to **describe what went wrong in detail**.  "
"Write down the error messages, especially if they have numbers."
msgstr ""
"Falls das nicht möglich ist, versuchen Sie **detailliert zu beschreiben, was "
"nicht funktionierte**. Schreiben Sie Fehlermeldungen auf, vor allem wenn "
"diese Nummern haben."

#. type: Bullet: '  - '
msgid ""
"Write **clearly and be precise**. Say what you mean, and make sure it cannot "
"be misinterpreted."
msgstr ""
"Schreiben Sie **klar und präzise**. Sagen Sie was Sie meinen und stellen Sie "
"sicher, dass es nicht falsch verstanden werden kann."

#. type: Bullet: '  - '
msgid ""
"Be ready to provide extra information if the developers need it. If they did "
"not need it, they would not be asking for it."
msgstr ""
"Seien Sie bereit, zusätzliche Angaben zu machen, falls die Entwickler sie "
"brauchen. Andernfalls würden sie nicht danach fragen."

#. type: Plain text
msgid ""
"You can also refer to the great [How to Report Bugs Effectively](http://www."
"chiark.greenend.org.uk/~sgtatham/bugs.html), by Simon Tatham."
msgstr ""
"Sie können auch im großartigen Text [Fehlerberichte - wie Sie Softwarefehler "
"melden sollten](http://www.chiark.greenend.org.uk/~sgtatham/bugs-de.html) "
"von Simon Tatham nachlesen."

#. type: Plain text
#, no-wrap
msgid "<a id=\"whisperback\"></a>\n"
msgstr "<a id=\"whisperback\"></a>\n"

#. type: Title =
#, fuzzy, no-wrap
#| msgid "Use WhisperBack\n"
msgid "Use WhisperBack\n"
msgstr "Benutzen Sie WhisperBack\n"

#. type: Plain text
#, no-wrap
msgid ""
"**WhisperBack is an application written specifically to report bugs anonymously\n"
"from inside Tails. If you are not able to use WhisperBack, see the [[special\n"
"cases|bug_reporting#special_cases]].**\n"
msgstr ""
"**WhisperBack ist eine Anwendung, die speziell dafür geschrieben wurde, Fehler anonym\n"
"aus Tails heraus zu melden. Falls Sie WhisperBack nicht verwenden können, lesen Sie\n"
"[[Spezialfälle|bug_reporting#special_cases]].**\n"

#. type: Plain text
msgid ""
"WhisperBack will help you fill-up a bug report, including relevant technical "
"details and send it to us encrypted and through Tor."
msgstr ""
"WhisperBack hilft Ihnen, eine Fehlerbeschreibung zu erstellen, die die "
"relevanten technischen Informationen enthält, und uns diese verschlüsselt "
"über Tor zukommen zu lassen."

#. type: Title -
#, fuzzy, no-wrap
#| msgid "Start WhisperBack\n"
msgid "Start WhisperBack\n"
msgstr "Starten Sie WhisperBack\n"

#. type: Plain text
#, no-wrap
msgid ""
"To start <span class=\"application\">WhisperBack</span>, choose\n"
"<span class=\"menuchoice\">\n"
"  <span class=\"guimenu\">Applications</span>&nbsp;▸\n"
"  <span class=\"guisubmenu\">System Tools</span>&nbsp;▸\n"
"  <span class=\"guimenuitem\">WhisperBack Error Reporting</span></span>.\n"
msgstr ""
"Um <span class=\"application\">WhisperBack</span> zu starten, wählen Sie\n"
"<span class=\"menuchoice\">\n"
"  <span class=\"guimenu\">Anwendungen</span>&nbsp;▸\n"
"  <span class=\"guisubmenu\">Systemwerkzeuge</span>&nbsp;▸\n"
"  <span class=\"guimenuitem\">WhisperBack Error Reporting</span></span>.\n"

#. type: Title -
#, fuzzy, no-wrap
#| msgid "Write the report\n"
msgid "Write the report\n"
msgstr "Schreiben Sie die Fehlerbeschreibung\n"

#. type: Plain text
msgid "WhisperBack lets you give plenty of useful information about your bug:"
msgstr "WhisperBack lässt Sie zahlreiche Informationen zu dem Fehler angeben:"

#. type: Bullet: '  - '
msgid ""
"**Summary** a summary of the bug, try to be short, clear and informative"
msgstr ""
"**Zusammenfassung** eine Zusammenfassung des Fehlers, versuchen Sie sich "
"kurz zu halten und klar und informativ zu formulieren"

#. type: Bullet: '  - '
msgid "**Name of the affected software**"
msgstr "**Name der betroffenen Software**"

#. type: Bullet: '  - '
msgid "**Exact steps to reproduce the error**"
msgstr "**Genaue Schritte um den Fehler zu reproduzieren**"

#. type: Bullet: '  - '
msgid "**Actual result and description of the error**"
msgstr "**Tatsächliches Ergebnis und Fehlerbeschreibung**"

#. type: Bullet: '  - '
msgid "**Desired result**"
msgstr "**Erwartetes Ergebnis**"

#. type: Plain text
#, no-wrap
msgid ""
"You can also have a look at the <span class=\"guilabel\">technical details\n"
"to include</span> in your bug report. It will give us information about\n"
"your hardware, your version of Tails and the startup process.\n"
msgstr ""
"Sie können auch die <span class=\"guilabel\">Technischen Details\n"
"zum Einbeziehen</span> in Ihrem Fehlerbericht überprüfen. Diese geben uns Informationen zu\n"
"Ihrer Hardware, Ihrer Tails-Version und zum Start des Tails-Systems.\n"

#. type: Plain text
#, no-wrap
msgid "[[!inline pages=\"support/talk/languages.inline\" raw=\"yes\" sort=\"age\"]]\n"
msgstr "[[!inline pages=\"support/talk/languages.inline.de\" raw=\"yes\" sort=\"age\"]]\n"

#. type: Title -
#, fuzzy, no-wrap
#| msgid "Optional email address\n"
msgid "Optional email address\n"
msgstr "Optionale E-Mail-Addresse\n"

#. type: Plain text
msgid ""
"Giving us an email address allows us to contact you to clarify the problem. "
"This is needed for the vast majority of the reports we receive as most "
"reports without any contact information are useless. But note that it also "
"provides an opportunity for eavesdroppers, like your email or Internet "
"provider, to confirm that you are using Tails."
msgstr ""
"Wenn Sie uns eine E-Mail-Adresse angeben, ermöglichen Sie es uns, mit Ihnen "
"in Kontakt zu treten, um das Problem zu klären. Dies wird für die "
"überwiegende Mehrheit der Berichte die wir bekommen benötigt, da die meisten "
"Berichte ohne Kontaktinformation unbrauchbar sind. Nehmen Sie jedoch zur "
"Kenntnis, das dies auch eine Möglichkeit zur Überwachung bietet, z.B. von "
"Ihrem E-Mail- oder Internetprovider, um zu bestätigen, dass Sie Tails "
"benutzen."

#. type: Title -
#, fuzzy, no-wrap
#| msgid "Optional OpenPGP key\n"
msgid "Optional OpenPGP key\n"
msgstr "Optionaler OpenPGP Schlüssel\n"

#. type: Plain text
msgid ""
"You can also indicate an OpenPGP key corresponding to this email address. "
"You can either give:"
msgstr ""
"Sie können auch einen OpenPGP Schlüssel angeben, der zu der E-Mail-Adresse "
"gehört. Sie können angeben:"

#. type: Bullet: '  - '
msgid "a **key ID**, if the key is available on public key servers"
msgstr ""
"eine **Schlüssel ID**, falls der Schlüssel auf einem öffentlichen "
"Schlüsselserver abrufbar ist"

#. type: Bullet: '  - '
msgid "a **link to the key**, if the key is available on the web"
msgstr ""
"einen **Link zu dem Schlüssel**, falls der Schlüssel im Web abrufbar ist"

#. type: Bullet: '  - '
msgid "a **public key block**, if the key is not publicly available"
msgstr ""
"einen **öffentlichen Schlüssel**, falls der Schlüssel nicht öffentlich "
"abrufbar ist"

#. type: Title -
#, fuzzy, no-wrap
#| msgid "Send your report\n"
msgid "Send your report\n"
msgstr "Versenden Sie ihre Fehlerbeschreibung\n"

#. type: Plain text
msgid ""
"Once you are done writing your report, send it by clicking the *Send* button."
msgstr ""
"Wenn Sie fertig sind, Ihre Fehlerbeschreibung zu verfassen, senden Sie "
"diese, indem Sie den *Senden*-Button klicken."

#. type: Plain text
#, no-wrap
msgid ""
"Once your email has been sent correctly you will get the following\n"
"notification: <span class=\"guilabel\">Your message has been sent</span>.\n"
msgstr ""
"Sobald Ihre E-Mail korrekt versandt wurde werden Sie folgenden\n"
"Hinweis sehen: <span class=\"guilabel\">Ihre Nachricht wurde versandt</span>.\n"

#. type: Plain text
#, no-wrap
msgid "<a id=\"special_cases\"></a>\n"
msgstr "<a id=\"special_cases\"></a>\n"

#. type: Title =
#, fuzzy, no-wrap
#| msgid "If you cannot use <span class=\"application\">WhisperBack</span>\n"
msgid "If you cannot use <span class=\"application\">WhisperBack</span>\n"
msgstr "Falls Sie <span class=\"application\">WhisperBack</span> nicht benutzen können\n"

#. type: Plain text
msgid ""
"You might not always be able to use WhisperBack. In those cases, you can "
"also send your bug report by [[email|support/talk]] directly."
msgstr ""
"Sie können möglicherweise nicht immer WhisperBack benutzen. In diesem Falle "
"können Sie uns die Fehlerbeschreibung auch per [[E-Mail|support/talk]] "
"direkt zusenden."

#. type: Plain text
msgid ""
"Note that if you send the report yourself, it might not be anonymous unless "
"you take special care (e.g. using Tor with a throw-away email account)."
msgstr ""
"Falls Sie die Fehlerbeschreibung selber versenden, denken Sie daran, dass "
"diese nicht anonym sein wird, solange Sie keine speziellen Vorkehrungen "
"treffen (z.B. indem Sie Tor mit einem Wegwerf-E-Mail Account verwenden)."

#. type: Plain text
#, no-wrap
msgid "<a id=\"no_internet_access\"></a>\n"
msgstr "<a id=\"no_internet_access\"></a>\n"

#. type: Title -
#, fuzzy, no-wrap
#| msgid "No internet access\n"
msgid "No internet access\n"
msgstr "Keine Internetverbindung\n"

#. type: Plain text
msgid "WhisperBack won't be able to send your bug report."
msgstr "WhisperBack wird Ihre Fehlerbeschreibung nicht versenden können."

#. type: Plain text
msgid "The following steps can be used as an alternative method:"
msgstr "Die folgenden Schritte können Sie alternativ durchführen:"

#. type: Bullet: '1. '
msgid "In Tails, start WhisperBack"
msgstr "Starten Sie Whisperback in Tails"

#. type: Bullet: '2. '
msgid "In the bug report window, expand \"technical details to include\""
msgstr ""
"Im Fehlermeldungsfenster gehen Sie auf \"Technische Details zum Einbeziehen\""

#. type: Bullet: '3. '
msgid "Copy everything in the \"debugging info\" box"
msgstr "Kopieren Sie alles in dem Feld \"Informationen zur Fehlersuche\""

#. type: Bullet: '4. '
msgid "Paste it to another document (using gedit for instance)"
msgstr "Fügen Sie es in ein anderes Dokument ein (z.B. mit Gedit)."

#. type: Bullet: '5. '
msgid "Save the document on a USB stick"
msgstr "Speichern Sie das Dokument auf einem USB Stick"

#. type: Bullet: '6. '
msgid "Boot into a system with Internet connection and send your report"
msgstr ""
"Starten Sie ein System, das eine Internetverbindung hat und versenden Sie "
"ihre Fehlerbeschreibung"

#. type: Plain text
#, no-wrap
msgid "<a id=\"does_not_start\"></a>\n"
msgstr "<a id=\"does_not_start\"></a>\n"

#. type: Title -
#, fuzzy, no-wrap
#| msgid "Tails does not start\n"
msgid "Tails does not start\n"
msgstr "Tails startet nicht\n"

#. type: Plain text
msgid ""
"For troubleshooting instructions in case Tails fails to start, refer to our "
"installation instructions on:"
msgstr ""
"Für Anweisungen zur Problembehebung für den Fall, dass Tails nicht startet, "
"verweisen wir auf unsere Installationsanweisungen zum:"

#. type: Bullet: '  - '
#, fuzzy
#| msgid "[[Starting a PC on a USB|install/win/usb#start-tails]]"
msgid "[[Starting a PC on a USB stick|install/win/usb#start-tails]]"
msgstr "[[Starten von USB mit einem PC|install/win/usb#start-tails]]"

#. type: Bullet: '  - '
#, fuzzy
#| msgid "[[Starting a Mac on a USB|install/mac/usb#start-tails]]"
msgid "[[Starting a Mac on a USB stick|install/mac/usb#start-tails]]"
msgstr "[[Starten von USB mit einem Mac|install/mac/usb#start-tails]]"

#. type: Plain text
#, no-wrap
msgid "<a id=\"debian\"></a>\n"
msgstr "<a id=\"debian\"></a>\n"

#. type: Title =
#, fuzzy, no-wrap
#| msgid "Reproducing the bug in Debian (for advanced users)\n"
msgid "Reproducing the bug in Debian (for advanced users)\n"
msgstr "Den Fehler in Debian reproduzieren (für erfahrene Benutzende)\n"

#. type: Plain text
msgid ""
"It is very useful for us to know if your bug only affects Tails or also "
"affects Debian, on which Tails is based."
msgstr ""
"Es ist sehr hilfreich für uns zu wissen, ob der Fehler nur Tails betrifft "
"oder auch Debian, worauf Tails basiert."

#. type: Plain text
msgid ""
"Doing so takes much more time so, in doubt, report your bug as instructed "
"earlier and wait for guidance from our help desk."
msgstr ""
"Dies zu tun benötigt viel mehr Zeit. Melden Sie im Zweifelsfall den Fehler "
"wie zuvor beschrieben und warten Sie auf Anweisungen von unserem Help Desk."

#. type: Bullet: '- '
msgid ""
"If your bug also affects Debian *stable* then it will have to be fixed in "
"Debian directly and not in Tails."
msgstr ""
"Falls Ihr Fehler ebenfalls Debian *stable* betrifft, muss er direkt in "
"Debian und nicht in Tails behoben werden."

#. type: Bullet: '- '
msgid ""
"If your bug affects Debian *stable* but not Debian *testing* then it might "
"have been solved already in Debian."
msgstr ""
"Falls Ihr Fehler Debian *stable*, jedoch nicht Debian *testing* betrifft, "
"könnte er bereits in Debian behoben sein."

#. type: Plain text
msgid ""
"Debian also distributes images (*Debian live*) that you can install on a USB "
"stick using the same installation procedure as for installing Tails."
msgstr ""

#. type: Title -
#, fuzzy, no-wrap
#| msgid "Debian stable\n"
msgid "Debian stable\n"
msgstr "Debian stable\n"

#. type: Plain text
msgid ""
"Images for the stable version of Debian, on which Tails is based, are "
"available on:"
msgstr ""
"Images für die stable-Version von Debian, worauf Tails basiert, sind "
"verfügbar von:"

#. type: Plain text
msgid ""
"<https://cdimage.debian.org/images/unofficial/non-free/images-including-"
"firmware/current-live/amd64/iso-hybrid/>"
msgstr ""
"<https://cdimage.debian.org/images/unofficial/non-free/images-including-"
"firmware/current-live/amd64/iso-hybrid/>"

#. type: Plain text
msgid ""
"Download the `gnome+nonfree.iso` image to have the GNOME desktop and all the "
"non-free firmware for better hardware compatibility."
msgstr ""
"Laden Sie das Image `gnome+nonfree.iso` herunter, um die GNOME-"
"Arbeitsumgebung und alle unfreie Firmware für bessere Hardwarekompatibilität "
"zu haben."

#. type: Title -
#, fuzzy, no-wrap
#| msgid "Debian testing\n"
msgid "Debian testing\n"
msgstr "Debian testing\n"

#. type: Plain text
msgid "Images for the testing version of Debian are available on:"
msgstr "Images für die testing-Version von Debian sind verfügbar von:"

#. type: Plain text
msgid ""
"<https://get.debian.org/cdimage/unofficial/non-free/cd-including-firmware/"
"weekly-live-builds/amd64/iso-hybrid/>"
msgstr ""
"<https://get.debian.org/cdimage/unofficial/non-free/cd-including-firmware/"
"weekly-live-builds/amd64/iso-hybrid/>"

#~ msgid ""
#~ "Debian also distributes images (*Debian live*) that you can install on a\n"
#~ "USB stick, like Tails. To do so, you can follow our instructions to\n"
#~ "[[Install an intermediary Tails|install/linux/usb#install-intermediary]]\n"
#~ "from Linux using <span class=\"application\">GNOME Disks</span>.\n"
#~ msgstr ""
<<<<<<< HEAD
#~ "Debian stellt auch Images (*Debian live*) zur Verfügung, die Sie auf "
#~ "einen USB-Stick, genauso wie Tails, installieren können.\n"
#~ "Um dies zu tun, können Sie unsere Anweisungen zum [[Installieren eines "
#~ "zwischenzeitlichen Tails|install/linux/usb#install-intermediary]]\n"
#~ "von Linux aus unter der Nutzung von <span class=\"application\">GNOME "
#~ "Disks</span> befolgen.\n"
=======
#~ "Debian stellt auch Images (*Debian live*) zur Verfügung, die Sie auf einen USB-Stick, genauso wie Tails, installieren können.\n"
#~ "Um dies zu tun, können Sie unsere Anweisungen zum [[Installieren eines zwischenzeitlichen Tails|install/linux/usb#install-intermediary]]\n"
#~ "von Linux aus unter der Nutzung von <span class=\"application\">GNOME Disks</span> befolgen.\n"
>>>>>>> 646949f5

#~ msgid "[[Starting a Mac on a DVD|install/mac/dvd#start-dvd]]"
#~ msgstr "[[Starten von DVD mit einem Mac|install/mac/dvd#start-dvd]]"

#~ msgid "the [[!tails_redmine desc=\"list of things to do\"]]"
#~ msgstr "die [[!tails_redmine desc=\"Todo-Liste\"]]"

#~ msgid "Special cases\n"
#~ msgstr "Spezialfälle\n"

#~ msgid "See [[Tails_does_not_start]]."
#~ msgstr "Lesen Sie [[Tails startet nicht|Tails_does_not_start]]."<|MERGE_RESOLUTION|>--- conflicted
+++ resolved
@@ -6,11 +6,7 @@
 msgid ""
 msgstr ""
 "Project-Id-Version: Tails\n"
-<<<<<<< HEAD
-"POT-Creation-Date: 2018-12-18 11:31+0000\n"
-=======
 "POT-Creation-Date: 2018-12-29 23:52+0000\n"
->>>>>>> 646949f5
 "PO-Revision-Date: 2018-06-02 11:21+0200\n"
 "Last-Translator: Tails translators <tails@boum.org>\n"
 "Language-Team: Tails Language Team <tails@boum.org>\n"
@@ -57,8 +53,7 @@
 msgstr "<a id=\"already_known\"></a>\n"
 
 #. type: Title =
-#, fuzzy, no-wrap
-#| msgid "Check if the bug is already known\n"
+#, no-wrap
 msgid "Check if the bug is already known\n"
 msgstr "Schauen Sie, ob der Fehler schon bekannt ist\n"
 
@@ -85,8 +80,7 @@
 msgstr "<a id=\"useful_bug_report\"></a>\n"
 
 #. type: Title =
-#, fuzzy, no-wrap
-#| msgid "How to write a useful bug report\n"
+#, no-wrap
 msgid "How to write a useful bug report\n"
 msgstr "Wie schreibe ich eine nützliche Fehlerbeschreibung?\n"
 
@@ -141,8 +135,7 @@
 msgstr "<a id=\"whisperback\"></a>\n"
 
 #. type: Title =
-#, fuzzy, no-wrap
-#| msgid "Use WhisperBack\n"
+#, no-wrap
 msgid "Use WhisperBack\n"
 msgstr "Benutzen Sie WhisperBack\n"
 
@@ -167,8 +160,7 @@
 "über Tor zukommen zu lassen."
 
 #. type: Title -
-#, fuzzy, no-wrap
-#| msgid "Start WhisperBack\n"
+#, no-wrap
 msgid "Start WhisperBack\n"
 msgstr "Starten Sie WhisperBack\n"
 
@@ -188,8 +180,7 @@
 "  <span class=\"guimenuitem\">WhisperBack Error Reporting</span></span>.\n"
 
 #. type: Title -
-#, fuzzy, no-wrap
-#| msgid "Write the report\n"
+#, no-wrap
 msgid "Write the report\n"
 msgstr "Schreiben Sie die Fehlerbeschreibung\n"
 
@@ -237,8 +228,7 @@
 msgstr "[[!inline pages=\"support/talk/languages.inline.de\" raw=\"yes\" sort=\"age\"]]\n"
 
 #. type: Title -
-#, fuzzy, no-wrap
-#| msgid "Optional email address\n"
+#, no-wrap
 msgid "Optional email address\n"
 msgstr "Optionale E-Mail-Addresse\n"
 
@@ -259,8 +249,7 @@
 "benutzen."
 
 #. type: Title -
-#, fuzzy, no-wrap
-#| msgid "Optional OpenPGP key\n"
+#, no-wrap
 msgid "Optional OpenPGP key\n"
 msgstr "Optionaler OpenPGP Schlüssel\n"
 
@@ -290,8 +279,7 @@
 "abrufbar ist"
 
 #. type: Title -
-#, fuzzy, no-wrap
-#| msgid "Send your report\n"
+#, no-wrap
 msgid "Send your report\n"
 msgstr "Versenden Sie ihre Fehlerbeschreibung\n"
 
@@ -317,8 +305,7 @@
 msgstr "<a id=\"special_cases\"></a>\n"
 
 #. type: Title =
-#, fuzzy, no-wrap
-#| msgid "If you cannot use <span class=\"application\">WhisperBack</span>\n"
+#, no-wrap
 msgid "If you cannot use <span class=\"application\">WhisperBack</span>\n"
 msgstr "Falls Sie <span class=\"application\">WhisperBack</span> nicht benutzen können\n"
 
@@ -346,8 +333,7 @@
 msgstr "<a id=\"no_internet_access\"></a>\n"
 
 #. type: Title -
-#, fuzzy, no-wrap
-#| msgid "No internet access\n"
+#, no-wrap
 msgid "No internet access\n"
 msgstr "Keine Internetverbindung\n"
 
@@ -392,8 +378,7 @@
 msgstr "<a id=\"does_not_start\"></a>\n"
 
 #. type: Title -
-#, fuzzy, no-wrap
-#| msgid "Tails does not start\n"
+#, no-wrap
 msgid "Tails does not start\n"
 msgstr "Tails startet nicht\n"
 
@@ -423,8 +408,7 @@
 msgstr "<a id=\"debian\"></a>\n"
 
 #. type: Title =
-#, fuzzy, no-wrap
-#| msgid "Reproducing the bug in Debian (for advanced users)\n"
+#, no-wrap
 msgid "Reproducing the bug in Debian (for advanced users)\n"
 msgstr "Den Fehler in Debian reproduzieren (für erfahrene Benutzende)\n"
 
@@ -467,8 +451,7 @@
 msgstr ""
 
 #. type: Title -
-#, fuzzy, no-wrap
-#| msgid "Debian stable\n"
+#, no-wrap
 msgid "Debian stable\n"
 msgstr "Debian stable\n"
 
@@ -498,8 +481,7 @@
 "zu haben."
 
 #. type: Title -
-#, fuzzy, no-wrap
-#| msgid "Debian testing\n"
+#, no-wrap
 msgid "Debian testing\n"
 msgstr "Debian testing\n"
 
@@ -521,18 +503,9 @@
 #~ "[[Install an intermediary Tails|install/linux/usb#install-intermediary]]\n"
 #~ "from Linux using <span class=\"application\">GNOME Disks</span>.\n"
 #~ msgstr ""
-<<<<<<< HEAD
-#~ "Debian stellt auch Images (*Debian live*) zur Verfügung, die Sie auf "
-#~ "einen USB-Stick, genauso wie Tails, installieren können.\n"
-#~ "Um dies zu tun, können Sie unsere Anweisungen zum [[Installieren eines "
-#~ "zwischenzeitlichen Tails|install/linux/usb#install-intermediary]]\n"
-#~ "von Linux aus unter der Nutzung von <span class=\"application\">GNOME "
-#~ "Disks</span> befolgen.\n"
-=======
 #~ "Debian stellt auch Images (*Debian live*) zur Verfügung, die Sie auf einen USB-Stick, genauso wie Tails, installieren können.\n"
 #~ "Um dies zu tun, können Sie unsere Anweisungen zum [[Installieren eines zwischenzeitlichen Tails|install/linux/usb#install-intermediary]]\n"
 #~ "von Linux aus unter der Nutzung von <span class=\"application\">GNOME Disks</span> befolgen.\n"
->>>>>>> 646949f5
 
 #~ msgid "[[Starting a Mac on a DVD|install/mac/dvd#start-dvd]]"
 #~ msgstr "[[Starten von DVD mit einem Mac|install/mac/dvd#start-dvd]]"
