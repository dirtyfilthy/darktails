msgid ""
msgstr ""
"Project-Id-Version: Tails Italiano\n"
<<<<<<< HEAD
"POT-Creation-Date: 2018-11-21 17:35-0800\n"
=======
"Report-Msgid-Bugs-To: tails-l10n@boum.org\n"
"POT-Creation-Date: 2018-08-14 20:37+0200\n"
>>>>>>> 86aed73c
"PO-Revision-Date: 2016-05-17 09:30+0200\n"
"Last-Translator: \n"
"Language-Team: ita <transitails@inventati.org>\n"
"Language: it\n"
"MIME-Version: 1.0\n"
"Content-Type: text/plain; charset=UTF-8\n"
"Content-Transfer-Encoding: 8bit\n"
"X-Generator: Poedit 1.6.10\n"

#. type: Plain text
#, fuzzy, no-wrap
msgid "[[!meta title=\"Administration password\"]]\n"
msgstr "[[!meta title=\"Password di amministrazione\"]]\n"

#. type: Plain text
#, fuzzy
#| msgid ""
#| "In Tails, an administration password is required to perform system\n"
#| "administration tasks.<br/>\n"
#| "For example:\n"
msgid ""
"In Tails, an administration password (also called *root password* or "
"*amnesia password*) is required to perform system administration tasks.  For "
"example:"
msgstr ""
"Su Tails è necessario avere una password da amministratore\n"
"per effettuare operazioni da amministratore.<br/>\n"
"Per esempio:\n"

#. type: Bullet: '  - '
msgid "To [[install additional software|doc/first_steps/additional_software]]"
msgstr ""
"Per [[installare software aggiuntivo|doc/first_steps/additional_software]]"

#. type: Bullet: '  - '
msgid ""
"To [[access the internal hard disks of the computer|doc/"
"encryption_and_privacy/your_data_wont_be_saved_unless_explicitly_asked]]"
msgstr ""
"Per [[accedere all'hard disk interno del computer|doc/encryption_and_privacy/"
"your_data_wont_be_saved_unless_explicitly_asked]]"

#. type: Bullet: '  - '
msgid "To execute commands with <span class=\"command\">sudo</span>"
msgstr "Per eseguire comandi con <span class=\"command\">sudo</span>"

#. type: Plain text
#, no-wrap
msgid ""
"**By default, the administration password is disabled for better security.**\n"
"This can prevent an attacker with physical or remote access to your Tails system\n"
"to gain administration privileges and perform administration tasks\n"
"against your will.\n"
msgstr ""
"**La password da amministratore è disabilitata di default per una migliore sicurezza.**\n"
"Questo può prevenire che durante un attacco con accesso fisico o remoto al tuo sistema Tails\n"
"vengano acquisiti i privilegi da amministratore ed effettuate operazioni di amministrazione\n"
"contro la tua volontà..\n"

#. type: Plain text
#, no-wrap
msgid "[[!img password-prompt.png link=\"no\" alt=\"Authentication required: amnesia password (also called *administration password* or *root password*)\"]] <!-- Note for translators: the alt tag is useful for SEO. -->\n"
msgstr ""

#. type: Title =
#, fuzzy, no-wrap
#| msgid "Set up an administration password\n"
msgid "Set up an administration password"
msgstr "Definire una password da amministratore\n"

#. type: Plain text
#, no-wrap
msgid ""
"In order to perform administration tasks, you need to set up an administration\n"
"password when starting Tails, using [[<span class=\"application\">Tails\n"
"Greeter</span>|startup_options#tails_greeter]].\n"
msgstr ""
"Per effettuare operazioni da amministratore hai bisogno di \n"
"impostare una password da amministratore durante l'avvio di Tails, usando [[<span class=\"application\">Tails\n"
"Greeter</span>|startup_options#tails_greeter]].\n"

#. type: Bullet: '1. '
msgid ""
"When <span class=\"application\">Tails Greeter</span> appears, click on the "
"<span class=\"button\">[[!img lib/list-add.png alt=\"Expand\" class="
"\"symbolic\" link=\"no\"]]</span> button."
msgstr ""
"Quando appare <span class=\"application\">Tails Greeter</span>, cliccate "
"sul\n"
"bottone <span class=\"button\">[[!img lib/list-add.png alt=\"Expand\" class="
"\"symbolic\" link=\"no\"]]\n"
"</span>."

#. type: Plain text
#, no-wrap
msgid "   [[!img additional.png link=\"no\" alt=\"Additional settings of Tails Greeter\"]]\n"
msgstr ""

#. type: Bullet: '2. '
msgid ""
"When the <span class=\"guilabel\">Additional Settings</span> dialog appears, "
"click on <span class=\"guilabel\">Administration Password</span>."
msgstr ""

#. type: Bullet: '3. '
#, fuzzy
msgid ""
"Specify a password of your choice in both the <span class=\"guilabel"
"\">Administration Password</span> and <span class=\"guilabel\">Confirm</"
"span> text boxes then click <span class=\"button\">Add</span>."
msgstr ""
"Nella sezione <span class=\"guilabel\">Password da amministratore</span>\n"
"inserire una password di tua scelta sia nella casella di testo <span class="
"\"guilabel\">\n"
"Password</span> che in <span class=\"guilabel\">Verifica password</span>."

#. type: Plain text
#, no-wrap
msgid "<a id=\"open_root_terminal\"></a>\n"
msgstr "<a id=\"open_root_terminal\"></a>\n"

#. type: Title =
#, fuzzy, no-wrap
#| msgid "How to open a root terminal\n"
msgid "How to open a root terminal"
msgstr "Come aprire un terminale root\n"

#. type: Plain text
msgid ""
"To open a root terminal during your working session, you can do any of the "
"following:"
msgstr ""
"Per aprire un terminale root durante la tua sessione di lavoro, puoi fare "
"una delle cose seguenti:"

#. type: Plain text
#, fuzzy, no-wrap
#| msgid ""
#| "  - Choose\n"
#| "    <span class=\"menuchoice\">\n"
#| "      <span class=\"guimenu\">Applications</span>&nbsp;\n"
#| "      <span class=\"guisubmenu\">Accessories</span>&nbsp;\n"
#| "      <span class=\"guimenuitem\">Root Terminal</span></span>.\n"
msgid ""
"  - Choose\n"
"    <span class=\"menuchoice\">\n"
"      <span class=\"guimenu\">Applications</span>&nbsp;▸\n"
"      <span class=\"guisubmenu\">System Tools</span>&nbsp;▸\n"
"      <span class=\"guimenuitem\">Root Terminal</span></span>.\n"
msgstr ""
"  - Scegli\n"
"    <span class=\"menuchoice\">\n"
"      <span class=\"guimenu\">Applicazioni</span>&nbsp;\n"
"      <span class=\"guisubmenu\">Accessori</span>&nbsp;\n"
"      <span class=\"guimenuitem\">Terminale root</span></span>.\n"

#. type: Bullet: '  - '
msgid "Execute <span class=\"command\">sudo -i</span> in a terminal."
msgstr "Esegui <span class=\"command\">sudo -i</span> in un terminale."

#~ msgid "To install new programs and packages"
#~ msgstr "Pour installer de nouveaux programmes et paquets"

#~ msgid "To access the internal hard disks of the computer"
#~ msgstr "Pour avoir accÃ¨s au disque dur interne de l'ordinateur"<|MERGE_RESOLUTION|>--- conflicted
+++ resolved
@@ -1,12 +1,8 @@
 msgid ""
 msgstr ""
 "Project-Id-Version: Tails Italiano\n"
-<<<<<<< HEAD
-"POT-Creation-Date: 2018-11-21 17:35-0800\n"
-=======
 "Report-Msgid-Bugs-To: tails-l10n@boum.org\n"
 "POT-Creation-Date: 2018-08-14 20:37+0200\n"
->>>>>>> 86aed73c
 "PO-Revision-Date: 2016-05-17 09:30+0200\n"
 "Last-Translator: \n"
 "Language-Team: ita <transitails@inventati.org>\n"
@@ -37,9 +33,11 @@
 "Per esempio:\n"
 
 #. type: Bullet: '  - '
-msgid "To [[install additional software|doc/first_steps/additional_software]]"
+msgid ""
+"To [[install additional software|doc/first_steps/additional_software]]"
 msgstr ""
-"Per [[installare software aggiuntivo|doc/first_steps/additional_software]]"
+"Per [[installare software aggiuntivo|doc/first_steps/"
+"additional_software]]"
 
 #. type: Bullet: '  - '
 msgid ""
@@ -72,9 +70,8 @@
 msgstr ""
 
 #. type: Title =
-#, fuzzy, no-wrap
-#| msgid "Set up an administration password\n"
-msgid "Set up an administration password"
+#, no-wrap
+msgid "Set up an administration password\n"
 msgstr "Definire una password da amministratore\n"
 
 #. type: Plain text
@@ -129,9 +126,8 @@
 msgstr "<a id=\"open_root_terminal\"></a>\n"
 
 #. type: Title =
-#, fuzzy, no-wrap
-#| msgid "How to open a root terminal\n"
-msgid "How to open a root terminal"
+#, no-wrap
+msgid "How to open a root terminal\n"
 msgstr "Come aprire un terminale root\n"
 
 #. type: Plain text
