# SOME DESCRIPTIVE TITLE
# Copyright (C) YEAR Free Software Foundation, Inc.
# This file is distributed under the same license as the PACKAGE package.
# FIRST AUTHOR <EMAIL@ADDRESS>, YEAR.
#
msgid ""
msgstr ""
"Project-Id-Version: Tails\n"
"POT-Creation-Date: 2015-10-26 23:57+0100\n"
<<<<<<< HEAD
"PO-Revision-Date: 2015-10-28 18:00+0100\n"
=======
"PO-Revision-Date: 2015-10-28 18:16+0100\n"
>>>>>>> 853af96e
"Last-Translator: Tails translators <tails@boum.org>\n"
"Language-Team: Tails translators <tails@boum.oef>\n"
"Language: de\n"
"MIME-Version: 1.0\n"
"Content-Type: text/plain; charset=UTF-8\n"
"Content-Transfer-Encoding: 8bit\n"
<<<<<<< HEAD
"X-Generator: Poedit 1.8.5\n"
=======
"X-Generator: Poedit 1.6.10\n"
>>>>>>> 853af96e

#. type: Plain text
#, no-wrap
msgid "[[!meta title=\"Network configuration\"]]\n"
msgstr "[[!meta title=\"Netzwerkkonfiguration\"]]\n"

#. type: Plain text
msgid ""
"Depending on your Internet connection, you might need to configure the way "
"Tor connects to the Internet. For example:"
msgstr ""
"Je nachdem, was Sie für eine Internetverbindung haben, könnte es "
"erforderlich sein, die Art und Weise, wie sich Tor ins Internet verbindet, "
"anzupassen. Zum Beispiel:"

#. type: Bullet: '- '
msgid "If you need to use a proxy to access the Internet."
msgstr ""
"Wenn Sie einen Proxy benötigen, um eine Internetverbindung herzustellen."

#. type: Bullet: '- '
msgid ""
"If your Internet connection goes through a firewall that only allows "
"connections to certain ports."
msgstr ""
"Falls Ihre Internetverbindung eine Firewall passieren muss, die nur "
"Verbindungen durch bestimmte Ports zulässt."

#. type: Bullet: '- '
msgid ""
"If you want to use Tor bridges because your Internet connection is censored "
"or you want to hide the fact that you are using Tor. See also our "
"documentation on [[what are bridges and when to use them|bridge_mode]]."
msgstr ""
"Falls Sie Tor Bridges verwenden wollen, weil Ihre Internetverbindung "
"zensiert ist oder Sie verschleiern wollen, dass Sie Tor nutzen. Lesen Sie "
"hierzu auch die Dokumentation über [[Bridges, was sie sind und wann sie "
"verwendet werden sollten|bridge_mode]]."

#. type: Plain text
#, no-wrap
msgid ""
"In these cases, choose to configure bridge, firewall, or proxy settings from\n"
"[[<span class=\"application\">Tails\n"
"Greeter</span>|startup_options#tails_greeter]]:\n"
msgstr ""
"Falls einer dieser Fälle auf Sie zutrifft, wählen Sie die Option zur Konfiguration \n"
"von Bridges, der Firewall oder Proxyeinstellungen im \n"
"[[<span class=\"application\">Tails\n"
"Greeter</span>|startup_options#tails_greeter]]:\n"

#. type: Bullet: '1. '
msgid ""
"When <span class=\"application\">Tails Greeter</span> appears, in the <span "
"class=\"guilabel\">Welcome to Tails</span> window, click on the <span class="
"\"button\">Yes</span> button. Then click on the <span class=\"button"
"\">Forward</span> button."
msgstr ""
"Wenn der <span class=\"application\">Tails Greeter</span> erscheint, klicken "
"Sie im <span class=\"guilabel\">Willkommen bei Tails</span> Fenster auf "
"<span class=\"button\">Ja</span>. Anschließend klicken Sie bitte auf <span "
"class=\"button\">Weiter</span>."

#. type: Bullet: '2. '
msgid ""
"In the <span class=\"guilabel\">Network configuration</span> section, select "
"the following option: <span class=\"guilabel\">This computer's Internet "
"connection is censored, filtered, or proxied.</span>"
msgstr ""
"In Bereich <span class=\"guilabel\">Netzwerkkonfiguration</span> wählen Sie "
"bitte folgende Option aus: <span class=\"guilabel\">Die Internetverbindung "
"dieses Rechners ist zensiert, gefiltert oder vermittelt.</span>"

#. type: Plain text
msgid ""
"Then, after starting the working session and connecting to the network, an "
"assistant will guide you through the configuration of Tor."
msgstr ""
"Nachdem die Arbeitsumgebung geladen und eine Netzwerkverbindung hergestellt "
"wurde, wird Sie ein Assistent durch die Konfiguration von Tor führen."

#. type: Plain text
#, no-wrap
msgid "<div class=\"tip\">\n"
msgstr "<div class=\"tip\">\n"

#. type: Plain text
#, no-wrap
msgid ""
"<p>If, on the contrary, you want to work completely offline, you can choose to\n"
"[[disable all networking|offline_mode]].</p>\n"
msgstr ""
<<<<<<< HEAD
"<p>Wenn Sie, im Gegensatz dazu komplett Offline arbeiten möchten, können Sie sich dazu entscheiden\n"
=======
"<p>Wenn Sie im Gegensatz dazu komplett Offline arbeiten möchten, können Sie sich dazu entscheiden\n"
>>>>>>> 853af96e
"[[alle Netzwerkfunktionen zu deaktivieren|offline_mode]].</p>\n"

#. type: Plain text
#, no-wrap
msgid "</div>\n"
msgstr "</div>\n"<|MERGE_RESOLUTION|>--- conflicted
+++ resolved
@@ -7,22 +7,14 @@
 msgstr ""
 "Project-Id-Version: Tails\n"
 "POT-Creation-Date: 2015-10-26 23:57+0100\n"
-<<<<<<< HEAD
-"PO-Revision-Date: 2015-10-28 18:00+0100\n"
-=======
 "PO-Revision-Date: 2015-10-28 18:16+0100\n"
->>>>>>> 853af96e
 "Last-Translator: Tails translators <tails@boum.org>\n"
 "Language-Team: Tails translators <tails@boum.oef>\n"
 "Language: de\n"
 "MIME-Version: 1.0\n"
 "Content-Type: text/plain; charset=UTF-8\n"
 "Content-Transfer-Encoding: 8bit\n"
-<<<<<<< HEAD
-"X-Generator: Poedit 1.8.5\n"
-=======
 "X-Generator: Poedit 1.6.10\n"
->>>>>>> 853af96e
 
 #. type: Plain text
 #, no-wrap
@@ -115,11 +107,7 @@
 "<p>If, on the contrary, you want to work completely offline, you can choose to\n"
 "[[disable all networking|offline_mode]].</p>\n"
 msgstr ""
-<<<<<<< HEAD
-"<p>Wenn Sie, im Gegensatz dazu komplett Offline arbeiten möchten, können Sie sich dazu entscheiden\n"
-=======
 "<p>Wenn Sie im Gegensatz dazu komplett Offline arbeiten möchten, können Sie sich dazu entscheiden\n"
->>>>>>> 853af96e
 "[[alle Netzwerkfunktionen zu deaktivieren|offline_mode]].</p>\n"
 
 #. type: Plain text
