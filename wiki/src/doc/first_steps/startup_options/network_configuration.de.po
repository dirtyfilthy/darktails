--- conflicted
+++ resolved
@@ -5,21 +5,12 @@
 #
 msgid ""
 msgstr ""
-<<<<<<< HEAD
-"Project-Id-Version: PACKAGE VERSION\n"
-"POT-Creation-Date: 2015-10-26 23:57+0100\n"
-"PO-Revision-Date: 2015-02-21 23:52-0000\n"
-"Last-Translator: Tails developers <tails@boum.org>\n"
-"Language-Team: LANGUAGE <LL@li.org>\n"
-"Language: \n"
-=======
 "Project-Id-Version: Tails\n"
 "POT-Creation-Date: 2015-10-26 23:57+0100\n"
 "PO-Revision-Date: 2015-10-28 18:16+0100\n"
 "Last-Translator: Tails translators <tails@boum.org>\n"
 "Language-Team: Tails translators <tails@boum.oef>\n"
 "Language: de\n"
->>>>>>> ac3bbe78
 "MIME-Version: 1.0\n"
 "Content-Type: text/plain; charset=UTF-8\n"
 "Content-Transfer-Encoding: 8bit\n"
@@ -102,21 +93,13 @@
 "Then, after starting the working session and connecting to the network, an "
 "assistant will guide you through the configuration of Tor."
 msgstr ""
-<<<<<<< HEAD
-"Nachdem die Arbeitsumgebung geladen und eine Internetverbindung hergestellt "
-=======
 "Nachdem die Arbeitsumgebung geladen und eine Netzwerkverbindung hergestellt "
->>>>>>> ac3bbe78
 "wurde, wird Sie ein Assistent durch die Konfiguration von Tor führen."
 
 #. type: Plain text
 #, no-wrap
 msgid "<div class=\"tip\">\n"
-<<<<<<< HEAD
-msgstr ""
-=======
 msgstr "<div class=\"tip\">\n"
->>>>>>> ac3bbe78
 
 #. type: Plain text
 #, no-wrap
@@ -124,17 +107,10 @@
 "<p>If, on the contrary, you want to work completely offline, you can choose to\n"
 "[[disable all networking|offline_mode]].</p>\n"
 msgstr ""
-<<<<<<< HEAD
-=======
 "<p>Wenn Sie im Gegensatz dazu komplett Offline arbeiten möchten, können Sie sich dazu entscheiden\n"
 "[[alle Netzwerkfunktionen zu deaktivieren|offline_mode]].</p>\n"
->>>>>>> ac3bbe78
 
 #. type: Plain text
 #, no-wrap
 msgid "</div>\n"
-<<<<<<< HEAD
-msgstr ""
-=======
-msgstr "</div>\n"
->>>>>>> ac3bbe78
+msgstr "</div>\n"