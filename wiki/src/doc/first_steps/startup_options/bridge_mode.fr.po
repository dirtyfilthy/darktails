# SOME DESCRIPTIVE TITLE
# Copyright (C) YEAR Free Software Foundation, Inc.
# This file is distributed under the same license as the PACKAGE package.
# FIRST AUTHOR <EMAIL@ADDRESS>, YEAR.
#
msgid ""
msgstr ""
"Project-Id-Version: PACKAGE VERSION\n"
<<<<<<< HEAD
"POT-Creation-Date: 2012-04-09 21:44+0300\n"
=======
"POT-Creation-Date: 2012-06-06 23:06+0300\n"
>>>>>>> 550b884d
"PO-Revision-Date: 2012-05-12 15:30-0000\n"
"Last-Translator: amnesia <amnesia@boum.org>\n"
"Language-Team: LANGUAGE <LL@li.org>\n"
"Language: \n"
"MIME-Version: 1.0\n"
"Content-Type: text/plain; charset=UTF-8\n"
"Content-Transfer-Encoding: 8bit\n"

#. type: Plain text
#, no-wrap
<<<<<<< HEAD
#| msgid "[[!meta title=\"Booting Tails in bridge mode\"]]\n"
=======
>>>>>>> 550b884d
msgid "[[!meta title=\"Tor Bridge Mode\"]]\n"
msgstr "[[!meta title=\"Tor en mode bridge\"]]\n"

#. type: Plain text
<<<<<<< HEAD
#| msgid ""
#| "If you live in a country where Tor is blocked, or if you want to try to "
#| "hide the fact that you are using Tor, you may want to use [Tor bridges]"
#| "(https://www.torproject.org/docs/bridges) (see the link for further "
#| "information about bridges and how to get them). Tails can be started in "
#| "\"bridge mode\" which forces Tor to only connect through bridges (it will "
#| "*never* connect to the Tor network directly). Once Tails graphical user "
#| "interface has started you will be guided to set up bridges but you must "
#| "have obtained the bridge information prior to this and have them "
#| "available (e.g. written down on a piece of paper)."
msgid "If you live in a country where Tor is blocked, or if you want to try to hide the fact that you are using Tor, you may want to use [Tor bridges](https://www.torproject.org/docs/bridges) (see the link for further information about bridges and how to get them). Tails can be started in \"bridge mode\" which forces Tor to only connect through bridges (it will *never* connect to the Tor network directly). Once Tails graphical user interface has started you will be guided to set up bridges but you must have obtained the bridge information prior to this and have them available (e.g. written down on a piece of paper)."
msgstr "Si vous vivez dans un pays où Tor est bloqué, ou si vous voulez masquer le fait que vous utilisez Tor, vous souhaiterez certainement utiliser des [passerelles Tor](https://www.torproject.org/docs/bridges) (regardez le lien pour davantage d'informations à propos des passerelles).  Tails peut être démarré en \"mode bridge\" ce qui forcera Tor à se connecter à travers des passerelles (il ne se connectera *jamais* à Tor directement). Une fois que l'interface graphique aura chargé, vous serez guidé à travers la configuration des passerelles. Vous devrez avoir obtenu les informations sur ces passerelles au préalable, et avoir ces infos disponibles (e.g l'avoir écrit sur une feuille de papier)."
=======
msgid ""
"If you live in a country where Tor is blocked, or if you want to try to hide "
"the fact that you are using Tor, you may want to use [Tor bridges](https://"
"www.torproject.org/docs/bridges) (see the link for further information about "
"bridges and how to get them). Tails can be started in \"bridge mode\" which "
"forces Tor to only connect through bridges (it will *never* connect to the "
"Tor network directly). Once Tails graphical user interface has started you "
"will be guided to set up bridges but you must have obtained the bridge "
"information prior to this and have them available (e.g. written down on a "
"piece of paper)."
msgstr ""
"Si vous vivez dans un pays où Tor est bloqué, ou si vous voulez masquer le "
"fait que vous utilisez Tor, vous souhaiterez certainement utiliser des "
"[passerelles Tor](https://www.torproject.org/docs/bridges) (regardez le lien "
"pour davantage d'informations à propos des passerelles).  Tails peut être "
"démarré en \"mode bridge\" ce qui forcera Tor à se connecter à travers des "
"passerelles (il ne se connectera *jamais* à Tor directement). Une fois que "
"l'interface graphique aura chargé, vous serez guidé à travers la "
"configuration des passerelles. Vous devrez avoir obtenu les informations sur "
"ces passerelles au préalable, et avoir ces infos disponibles (e.g l'avoir "
"écrit sur une feuille de papier)."
>>>>>>> 550b884d

#. type: Plain text
#, no-wrap
msgid ""
"To activate the Tor bridge mode, add the <span class=\"command\">bridge</span>\n"
"boot option in the <span class=\"application\">boot menu</span>. For detailed\n"
"instructions, see the documentation on [[using the <span\n"
"class=\"application\">boot menu</span>|startup_options#boot_menu]].\n"
msgstr ""
"Pour activer le mode bridge, ajouter  l'option\n"
"<span class=\"command\">bridge</span> au\n"
"<span class=\"application\">menu de boot</span>. Pour des\n"
"instructions détaillées, voir la documentation sur [[l'utilisation du <span\n"
"class=\"application\">menu de boot</span>|startup_options#boot_menu]].\n"

#~ msgid ""
#~ "This is currently an experimental feature that can be enabled by adding "
#~ "\"bridge\" to the kernel cmdline: when Tails boots, select language in "
#~ "the boot menu but press TAB instead of ENTER. Then write \"bridge"
#~ "\" (without quotes) and press ENTER."
#~ msgstr ""
#~ "Ceci est pour le moment une fonction expérimentale qui peut être activée "
#~ "en ajoutant \"bridge\" à la ligne de commande du noyau: quand Tails "
#~ "démarrera, sélectionnez le langage dans le menu de boot puis pressez TAB "
#~ "au lieu d'ENTER. Ensuite, écrivez \"bridge\" (sans les guillemets) et "
#~ "tapez ENTER."
<|MERGE_RESOLUTION|>--- conflicted
+++ resolved
@@ -6,11 +6,7 @@
 msgid ""
 msgstr ""
 "Project-Id-Version: PACKAGE VERSION\n"
-<<<<<<< HEAD
-"POT-Creation-Date: 2012-04-09 21:44+0300\n"
-=======
 "POT-Creation-Date: 2012-06-06 23:06+0300\n"
->>>>>>> 550b884d
 "PO-Revision-Date: 2012-05-12 15:30-0000\n"
 "Last-Translator: amnesia <amnesia@boum.org>\n"
 "Language-Team: LANGUAGE <LL@li.org>\n"
@@ -21,28 +17,10 @@
 
 #. type: Plain text
 #, no-wrap
-<<<<<<< HEAD
-#| msgid "[[!meta title=\"Booting Tails in bridge mode\"]]\n"
-=======
->>>>>>> 550b884d
 msgid "[[!meta title=\"Tor Bridge Mode\"]]\n"
 msgstr "[[!meta title=\"Tor en mode bridge\"]]\n"
 
 #. type: Plain text
-<<<<<<< HEAD
-#| msgid ""
-#| "If you live in a country where Tor is blocked, or if you want to try to "
-#| "hide the fact that you are using Tor, you may want to use [Tor bridges]"
-#| "(https://www.torproject.org/docs/bridges) (see the link for further "
-#| "information about bridges and how to get them). Tails can be started in "
-#| "\"bridge mode\" which forces Tor to only connect through bridges (it will "
-#| "*never* connect to the Tor network directly). Once Tails graphical user "
-#| "interface has started you will be guided to set up bridges but you must "
-#| "have obtained the bridge information prior to this and have them "
-#| "available (e.g. written down on a piece of paper)."
-msgid "If you live in a country where Tor is blocked, or if you want to try to hide the fact that you are using Tor, you may want to use [Tor bridges](https://www.torproject.org/docs/bridges) (see the link for further information about bridges and how to get them). Tails can be started in \"bridge mode\" which forces Tor to only connect through bridges (it will *never* connect to the Tor network directly). Once Tails graphical user interface has started you will be guided to set up bridges but you must have obtained the bridge information prior to this and have them available (e.g. written down on a piece of paper)."
-msgstr "Si vous vivez dans un pays où Tor est bloqué, ou si vous voulez masquer le fait que vous utilisez Tor, vous souhaiterez certainement utiliser des [passerelles Tor](https://www.torproject.org/docs/bridges) (regardez le lien pour davantage d'informations à propos des passerelles).  Tails peut être démarré en \"mode bridge\" ce qui forcera Tor à se connecter à travers des passerelles (il ne se connectera *jamais* à Tor directement). Une fois que l'interface graphique aura chargé, vous serez guidé à travers la configuration des passerelles. Vous devrez avoir obtenu les informations sur ces passerelles au préalable, et avoir ces infos disponibles (e.g l'avoir écrit sur une feuille de papier)."
-=======
 msgid ""
 "If you live in a country where Tor is blocked, or if you want to try to hide "
 "the fact that you are using Tor, you may want to use [Tor bridges](https://"
@@ -64,7 +42,6 @@
 "configuration des passerelles. Vous devrez avoir obtenu les informations sur "
 "ces passerelles au préalable, et avoir ces infos disponibles (e.g l'avoir "
 "écrit sur une feuille de papier)."
->>>>>>> 550b884d
 
 #. type: Plain text
 #, no-wrap
@@ -90,4 +67,4 @@
 #~ "en ajoutant \"bridge\" à la ligne de commande du noyau: quand Tails "
 #~ "démarrera, sélectionnez le langage dans le menu de boot puis pressez TAB "
 #~ "au lieu d'ENTER. Ensuite, écrivez \"bridge\" (sans les guillemets) et "
-#~ "tapez ENTER."
+#~ "tapez ENTER."