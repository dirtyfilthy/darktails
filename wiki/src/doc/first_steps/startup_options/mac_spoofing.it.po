# SOME DESCRIPTIVE TITLE
# Copyright (C) YEAR Free Software Foundation, Inc.
# This file is distributed under the same license as the PACKAGE package.
# FIRST AUTHOR <EMAIL@ADDRESS>, YEAR.
#
msgid ""
msgstr ""
"Project-Id-Version: Team italiano\n"
<<<<<<< HEAD
"POT-Creation-Date: 2018-11-21 17:35-0800\n"
=======
"Report-Msgid-Bugs-To: tails-l10n@boum.org\n"
"POT-Creation-Date: 2018-01-29 14:25+0100\n"
>>>>>>> 86aed73c
"PO-Revision-Date: 2016-04-03 19:29-0000\n"
"Last-Translator: Zeyev <tbd@tbd.com>\n"
"Language-Team: ita <transitails@inventati.org>\n"
"Language: it\n"
"MIME-Version: 1.0\n"
"Content-Type: text/plain; charset=UTF-8\n"
"Content-Transfer-Encoding: 8bit\n"
"X-Generator: Poedit 1.6.10\n"

#. type: Plain text
#, no-wrap
msgid "[[!meta title=\"MAC address spoofing\"]]\n"
msgstr "[[!meta title=\"Mascheramento dell' indirizzo MAC\"]]\n"

#. type: Title =
#, fuzzy, no-wrap
#| msgid "What is a MAC address?\n"
msgid "What is a MAC address?"
msgstr "Che cosa è l'indirizzo MAC?\n"

#. type: Plain text
msgid ""
"Every network interface — wired or Wi-Fi — has a [[!wikipedia MAC address]] "
"which is a serial number defined for each interface from factory by its "
"vendor. MAC addresses are used on the local network to identify the "
"communications of each network interface."
msgstr ""
"Ogni scheda di rete -ethernet o wireless- ha un [[!wikipedia_it "
"Indirizzo_MAC desc=\"indirizzo MAC\"]], cioè un numero seriale definito per "
"ogni interfaccia dalla persona che la vende. Gli indirizzi MAC sono usati "
"sulla rete locale per identificare le comunicazioni di ciascuna interfaccia."

#. type: Plain text
msgid ""
"While your IP address identifies where you are on the Internet, your MAC "
"address identifies which device you are using on the local network. MAC "
"addresses are only useful on the local network and are not sent over the "
"Internet."
msgstr ""
"Mentre il tuo indirizzo IP identifica dove sei su Internet, il tuo indirizzo "
"MAC identifica quale dispositivo stai usando all'interno della rete locale. "
"Gli indirizzi MAC sono utili solo nella rete locale e non sono inviati in "
"Internet."

#. type: Plain text
msgid ""
"Having such a unique identifier used on the local network can harm your "
"privacy.  Here are two examples:"
msgstr ""
"Avere un identificatore così unico all'interno della rete locale può "
"danneggiare la tua privacy. Qui ci sono due esempi:"

#. type: Plain text
#, no-wrap
msgid ""
"1. If you use your laptop to connect to several Wi-Fi networks, the\n"
"same MAC address of your Wi-Fi interface is used on all those local networks. Someone\n"
"observing those networks can recognize your MAC address and **track your\n"
"geographical location**.\n"
msgstr ""
"1. Se utilizzi il tuo portatile per collegarti a molte reti Wi-Fi, lo\n"
" stesso indirizzo MAC sulla tua interfaccia Wi-Fi è utilizzato su tutte queste reti locali. Qualcuno\n"
" che osserva queste reti può riconoscere il tuo indirizzo MAC e **tracciare la tua\n"
" posizione geografica**.\n"

#. type: Plain text
#, no-wrap
msgid ""
"2. As explained in our documentation on [[network\n"
"fingerprint|about/fingerprint]], someone observing the traffic coming out of\n"
"your computer on the local network can probably see that you are using Tails. In\n"
"that case, your MAC address can **identify you as a Tails user**.\n"
msgstr ""
"2. Come spiegato nella nostra documentazione sulle [[network\n"
"fingerprint|about/fingerprint]], qualcuno che osserva il traffico in uscita del\n"
" tuo computer sulla rete locale può probabilmente vedere che stai usando Tails. In\n"
" questo caso, il tuo indirizzo MAC può **identificarti come un utilizzatore di Tails**.\n"

#. type: Title =
#, fuzzy, no-wrap
#| msgid "What is MAC address spoofing?\n"
msgid "What is MAC address spoofing?"
msgstr "Cos'è lo spoofing dell'indirizzo MAC?\n"

#. type: Plain text
msgid ""
"Tails can temporarily change the MAC address of your network interfaces to "
"random values for the time of a working session. This is what we call \"MAC "
"address spoofing\". MAC address spoofing in Tails hides the serial number of "
"your network interface, and so to some extend, who you are, to the local "
"network."
msgstr ""
"Tails può temporaneamente cambiare l'indirizzo MAC delle tue interfacce di "
"rete in valori casuali durante una sessione di lavoro. Questo è quello che "
"chiamiamo \"spoofing dell'indirizzo MAC\". Lo spoofing dell'indirizzo MAC "
"nascone il numero seriale della tua interfaccia di rete e, in parte, la tua "
"identità sulla rete locale."

#. type: Plain text
msgid ""
"MAC address spoofing is enabled by default in Tails because it is usually "
"beneficial. But in some situations it might also lead to connectivity "
"problems or make your network activity look suspicious. This documentation "
"explains whether to use MAC spoofing or not, depending on your situation."
msgstr ""
"Lo spoofing dell'indirizzo MAC è attivato di default su Tails perché "
"solitamente è vantaggioso. Ma in alcune situazioni potrebbe anche portare a "
"problemi di connettività o far sembrare la tua attività di rete sospettosa. "
"Questa documentazione spiega quando usare o meno lo spoofing/mascheramento "
"dell'indirizzo MAC, a seconda della tua situazione."

#. type: Title =
#, fuzzy, no-wrap
#| msgid "When to keep MAC address spoofing enabled\n"
msgid "When to keep MAC address spoofing enabled"
msgstr "Quando tenere lo spoofing dell'indirizzo MAC attivato\n"

#. type: Plain text
#, no-wrap
msgid ""
"**MAC address spoofing is enabled by default for all network interfaces.** This is\n"
"usually beneficial, even if you don't want to hide your geographical location.\n"
msgstr ""
"**Lo spoofing dell'indirizzo MAC è attivato di default su tutte le interfacce di rete.**\n"
"Questo è generalmente vantaggioso, anche se non vuoi nascondere la tua posizione geografica.\n"

#. type: Plain text
msgid "Here are a few examples:"
msgstr "Qui ci sono alcuni esempi:"

#. type: Bullet: '* '
msgid ""
"**Using your own computer on an public network without registration**, for "
"example a free Wi-Fi service in a restaurant where you don't need to "
"register with your identity. In this case, MAC address spoofing hides the "
"fact that your computer is connected to this network."
msgstr ""
"**Utilizzare il tuo computere in una rete pubblica senza registrazione**, "
"per esempio un servizio Wi-Fi gratuito in un ristorante dove non hai bisogno "
"di registrarti con la tua identità. In questo caso, lo spoofing "
"dell'indirizzo MAC nasconde il fatto che il tuo computer è connesso alla "
"rete."

#. type: Bullet: '* '
msgid ""
"**Using your own computer on a network that you use frequently**, for "
"example at a friend's place, at work, at university, etc. You already have a "
"strong relationship with this place but MAC address spoofing hides the fact "
"that your computer is connected to this network *at a particular time*. It "
"also hides the fact that *you* are running Tails on this network."
msgstr ""
"**Utilizzare il tuo computer in una rete che usi frequentemente**, per "
"esempio a casa di un amico, al lavoro, all'università, ecc. Hai già una "
"forte relazione con il posto, ma lo spoofing dell'indirizzo MAC nasconde il "
"fatto che il tuo computer è connesso con la sua rete *in un preciso "
"momento*. Nasconde anche il fatto che *tu* stai usando Tails nella rete."

#. type: Title =
#, fuzzy, no-wrap
#| msgid "When to disable MAC address spoofing\n"
msgid "When to disable MAC address spoofing"
msgstr "Quando disattivare lo spoofing dell'indirizzo MAC\n"

#. type: Plain text
msgid ""
"In some situations MAC address spoofing is not useful but can instead be "
"problematic. In such cases, you might want to [[disable MAC address spoofing|"
"mac_spoofing#disable]]."
msgstr ""
"In alcune situazioni lo spoofing dell'indirizzo MAC non è utile, ma può anzi "
"essere problematico. In questi casi potresti voler [[disattivare lo spoofing "
"dell'indirizzo MAC|mac_spoofing#disable]]."

#. type: Plain text
msgid ""
"Note that even if MAC spoofing is disabled, your anonymity on the Internet "
"is preserved:"
msgstr ""
"Ricorda che anche se lo spoofing dell'indirizzo MAC è disattivato, il tuo "
"anonimato in rete è preservato:"

#. type: Bullet: '  - '
msgid ""
"An adversary on the local network can only see encrypted connections to the "
"Tor network."
msgstr ""
"Un avversario nella rete locale può solo vedere connessioni criptate alla "
"rete Tor."

#. type: Bullet: '  - '
msgid ""
"Your MAC address is not sent over the Internet to the websites that you are "
"visiting."
msgstr ""
"Il tuo indirizzo MAC non è inviato attraverso Internet al sito che stai "
"visitando."

#. type: Plain text
msgid ""
"However, disabling MAC address spoofing makes it possible again for the "
"local network to track your geographical location. If this is problematic, "
"consider using a different network device or moving to another network."
msgstr ""
"Tuttavia, disabilitare lo spoofing dell'indirizzo MAC rende nuovamente "
"possibile per la rete locale tracciare la tua posizione geografica. Se "
"questo è problematico considera di utilizzare un diverso dispositivo di rete "
"o di cambiare rete."

#. type: Bullet: '- '
msgid ""
"**Using a public computer**, for example in an Internet café or a library.  "
"This computer is regularly used on this local network, and its MAC address "
"is not associated with your identity. In this case, MAC address spoofing can "
"make it impossible to connect. It can even **look suspicious** to the "
"network administrators to see an unknown MAC address being used on that "
"network."
msgstr ""
"**Utilizzare un computer pubblico**, ad esempio un Internet caffé o una "
"biblioteca. Questo computer è solitamente usato su una certa rete locale, e "
"il suo indirizzo MAC non è associato alla tua identità. In questo caso, lo "
"spoofing dell'indirizzo MAC può rendere impossibile la connessione. Può "
"addirittura **sembrare sospetto** agli amministratori della rete vedere "
"l'utilizzo di un indirizzo MAC sconosciuto nella rete."

#. type: Bullet: '- '
msgid ""
"On some network interfaces, **MAC address spoofing is impossible** due to "
"limitations in the hardware or in Linux. Tails temporarily disables such "
"network interfaces. You might disable MAC address spoofing to be able to use "
"them."
msgstr ""
"Su alcune interfacce di rete, **lo spoofing dell'indirizzo MAC è "
"impossibile** a causa di limitazioni dell'hardware o di Linux. Tails "
"disabilita temporaneamente queste interfacce di network. Puoi disabilitare "
"lo spoofing dell'indirizzo MAC per poterle usare."

#. type: Bullet: '- '
msgid ""
"Some networks **only allow connections from a list of authorized MAC "
"addresses**. In this case, MAC address spoofing makes it impossible to "
"connect to such networks. If you were granted access to such network in the "
"past, then MAC address spoofing might prevent you from connecting."
msgstr ""
"Alcuni network **permettono connessioni solo da una lista di indirizzi MAC "
"autorizzati**. In questo caso, lo spoofing dell'indirizzo MAC rende "
"impossibile connettersi a questi network. Se hai avuto accesso a questi "
"network in passato, lo spoofing dell'indirizzo MAC può impedirti di "
"connetterti."

#. type: Bullet: '- '
msgid ""
"**Using your own computer at home**. Your identity and the MAC address of "
"your computer are already associated to this local network, so MAC address "
"spoofing is probably useless. But if access to your local network is "
"restricted based on MAC addresses it might be impossible to connect with a "
"spoofed MAC address."
msgstr ""
"**Utilizzare il tuo computer a casa**. La tua identità e l'indirizzo MAC del "
"tuo computer sono già associate sulla tua rete locale, quindi lo spoofing "
"dell'indirizzo MAC è probabilmente inutile. Ma se l'accesso alla tua rete "
"locale è ristretta in base all'indirizzo MAC potrebbe essere impossibile "
"connettersi con un indirizzo MAC usurpato."

#. type: Plain text
#, no-wrap
msgid "<a id=\"disable\"></a>\n"
msgstr "<a id=\"disable\"></a>\n"

#. type: Title =
#, fuzzy, no-wrap
#| msgid "Disable MAC address spoofing\n"
msgid "Disable MAC address spoofing"
msgstr "Disattivare lo spoofing dell'indirizzo MAC\n"

#. type: Plain text
#, no-wrap
msgid ""
"You can disable MAC address spoofing from [[<span class=\"application\">Tails\n"
"Greeter</span>|startup_options#tails_greeter]]:\n"
msgstr ""
"Puoi disattivare lo spoofing dell'indirizzo MAC tramite [[<span class=\"application\">Tails\n"
"Greeter</span>|startup_options#tails_greeter]]:\n"

#. type: Bullet: '1. '
msgid ""
"When <span class=\"application\">Tails Greeter</span> appears, click on the "
"<span class=\"button\">[[!img lib/list-add.png alt=\"Expand\" class="
"\"symbolic\" link=\"no\"]]</span> button."
msgstr ""
"Quando appare <span class=\"application\">Tails Greeter</span>, cliccate "
"sul\n"
"bottone <span class=\"button\">[[!img lib/list-add.png alt=\"Expand\" class="
"\"symbolic\" link=\"no\"]]\n"
"</span>."

#. type: Plain text
#, no-wrap
msgid "   [[!img additional.png link=\"no\" alt=\"Additional settings of Tails Greeter\"]]\n"
msgstr ""

#. type: Bullet: '2. '
#, fuzzy
#| msgid ""
#| "In the <span class=\"guilabel\">MAC address spoofing</span> section, "
#| "deselect the <span class=\"guilabel\">Spoof all MAC addresses</span> "
#| "option."
msgid ""
"When the <span class=\"guilabel\">Additional Settings</span> dialog appears, "
"click on <span class=\"guilabel\">MAC Address Spoofing</span>."
msgstr ""
"Nella sezione <span class=\"guilabel\">spoofing dell'indirizzo MAC</span>, "
"deseleziona l'opzione <span class=\"guilabel\">Effettua lo spoofing di tutti "
"gli indirizzi MAC</span>."

#. type: Bullet: '3. '
#, fuzzy
#| msgid ""
#| "In the <span class=\"guilabel\">MAC address spoofing</span> section, "
#| "deselect the <span class=\"guilabel\">Spoof all MAC addresses</span> "
#| "option."
msgid ""
"Select the <span class=\"guilabel\">Don't spoof MAC addresses</span> option."
msgstr ""
"Nella sezione <span class=\"guilabel\">spoofing dell'indirizzo MAC</span>, "
"deseleziona l'opzione <span class=\"guilabel\">Effettua lo spoofing di tutti "
"gli indirizzi MAC</span>."

#. type: Title =
#, fuzzy, no-wrap
#| msgid "Other considerations\n"
msgid "Other considerations"
msgstr "Altre considerazioni\n"

#. type: Bullet: '- '
msgid ""
"Other means of surveillance can reveal your geographical location: video "
"surveillance, mobile phone activity, credit card transactions, social "
"interactions, etc."
msgstr ""
"Altri mezzi di sorveglianza possono rivelare la tua posizione geografica: "
"video sorveglianza, utilizzo del cellulare, transazioni con la carta di "
"credito, interazioni sociali, ecc."

#. type: Bullet: '- '
msgid ""
"While using Wi-Fi, anybody within range of your Wi-Fi interface can see your "
"MAC address, even without being connected to the same Wi-Fi access point."
msgstr ""
"Quando usi il Wi-Fi, ogni persona che rientra nel raggio d'azione della tua "
"interfaccia Wi-Fi può vedere il tuo indirizzo MAC, anche se non siete "
"connessi dallo stesso punto di accesso Wi-Fi."

#. type: Bullet: '- '
msgid ""
"When using mobile phone connectivity, such as 3G or GSM, the identifier of "
"your SIM card (IMSI) and the serial number of your phone (IMEI) are always "
"revealed to the mobile phone operator."
msgstr ""
"Quando usi la connettività del cellulare, come la rete 3G o GSM, "
"l'identificatore della tua carta SIM (IMSI) e il numero seriale del tuo "
"telefono (IMEI) sono sempre rivelati al tuo operatore mobile."

#. type: Bullet: '- '
msgid ""
"Some [[!wikipedia captive portals]] might send your MAC address over the "
"Internet to their authentication servers. This should not affect your "
"decision regarding MAC address spoofing. If you decide to disable MAC "
"address spoofing your computer can already be identified by your ISP."
msgstr ""
"Alcuni [[!wikipedia_it Captive_portal  desc=\"captive portals\"]] possono "
"inviare il tuo indirizzo MAC attraverso Internet ai loro server di "
"autenticazione. Questo non dovrebbe influenzare la tua decisione riguardante "
"lo spoofing dell'indirizzo MAC. Se decidi di disabilitare lo spoofing "
"dell'indirizzo MAC il tuo computer può essere già stato identificato dal tuo "
"ISP."

#~ msgid ""
#~ "<p>Macchanger is shipped in Tails but there is currently no documented "
#~ "method of\n"
#~ "using it.</p>\n"
#~ msgstr ""
#~ "<p>Macchanger est inclus dans Tails, mais son utilisation n'est pas "
#~ "encore documentée.</p>\n"

#~ msgid ""
#~ "<p>[[!tails_todo macchanger desc=\"See the corresponding ticket.\"]]</p>\n"
#~ msgstr ""
#~ "<p>[[!tails_todo macchanger desc=\"Voir le ticket correspondant.\"]]</p>\n"

#~ msgid ""
#~ "First of all, you should know that all network cards, both wired and "
#~ "wireless, have a unique identifier stored in them called their MAC "
#~ "address. This address is actually used to address your computer on the "
#~ "_local_ network. It will usually not go out on the Internet but some "
#~ "public Wi-Fi connections transmit that MAC address to a central "
#~ "authentication server, for example when logging into their service.  It "
#~ "is never useful enabling this option if you are using a public computer – "
#~ "only use this if you are using a computer that can be linked to you on a "
#~ "public network."
#~ msgstr ""
#~ "Premièrement, vous devriez savoir que toute carte réseau, filaire ou sans-"
#~ "fil, possède un identifiant unique, appelé adresse MAC. Cette adresse "
#~ "sert à identifier votre ordinateur sur un réseau _local_. Elle ne "
#~ "transite habituellement pas sur Internet mais quelques connexions Wi-Fi "
#~ "publiques transmettent l'adresse MAC à un serveur central "
#~ "d'authentification, par exemple quand vous vous identifiez à un de leur "
#~ "service. Cela ne sert à rien d'utiliser cette option si vous utilisez un "
#~ "ordinateur public - utilisez-là seulement si vous utilisez un ordinateur "
#~ "qui peut être lié à vous sur un réseau public."

#~ msgid ""
#~ "The reason why this is not always enabled is that is might cause problems "
#~ "on some networks, so if you experience network problems while it is "
#~ "enabled you might want try disabling it."
#~ msgstr ""
#~ "La raison pour laquelle ce n'est pas toujours activé est que ça peut "
#~ "poser des problèmes sur certains réseaux, donc si vous rencontrez des "
#~ "problèmes lorsque que macchanger est activé, vous devriez le désactiver."<|MERGE_RESOLUTION|>--- conflicted
+++ resolved
@@ -6,12 +6,8 @@
 msgid ""
 msgstr ""
 "Project-Id-Version: Team italiano\n"
-<<<<<<< HEAD
-"POT-Creation-Date: 2018-11-21 17:35-0800\n"
-=======
 "Report-Msgid-Bugs-To: tails-l10n@boum.org\n"
 "POT-Creation-Date: 2018-01-29 14:25+0100\n"
->>>>>>> 86aed73c
 "PO-Revision-Date: 2016-04-03 19:29-0000\n"
 "Last-Translator: Zeyev <tbd@tbd.com>\n"
 "Language-Team: ita <transitails@inventati.org>\n"
@@ -27,9 +23,8 @@
 msgstr "[[!meta title=\"Mascheramento dell' indirizzo MAC\"]]\n"
 
 #. type: Title =
-#, fuzzy, no-wrap
-#| msgid "What is a MAC address?\n"
-msgid "What is a MAC address?"
+#, no-wrap
+msgid "What is a MAC address?\n"
 msgstr "Che cosa è l'indirizzo MAC?\n"
 
 #. type: Plain text
@@ -91,9 +86,8 @@
 " questo caso, il tuo indirizzo MAC può **identificarti come un utilizzatore di Tails**.\n"
 
 #. type: Title =
-#, fuzzy, no-wrap
-#| msgid "What is MAC address spoofing?\n"
-msgid "What is MAC address spoofing?"
+#, no-wrap
+msgid "What is MAC address spoofing?\n"
 msgstr "Cos'è lo spoofing dell'indirizzo MAC?\n"
 
 #. type: Plain text
@@ -124,9 +118,8 @@
 "dell'indirizzo MAC, a seconda della tua situazione."
 
 #. type: Title =
-#, fuzzy, no-wrap
-#| msgid "When to keep MAC address spoofing enabled\n"
-msgid "When to keep MAC address spoofing enabled"
+#, no-wrap
+msgid "When to keep MAC address spoofing enabled\n"
 msgstr "Quando tenere lo spoofing dell'indirizzo MAC attivato\n"
 
 #. type: Plain text
@@ -170,9 +163,8 @@
 "momento*. Nasconde anche il fatto che *tu* stai usando Tails nella rete."
 
 #. type: Title =
-#, fuzzy, no-wrap
-#| msgid "When to disable MAC address spoofing\n"
-msgid "When to disable MAC address spoofing"
+#, no-wrap
+msgid "When to disable MAC address spoofing\n"
 msgstr "Quando disattivare lo spoofing dell'indirizzo MAC\n"
 
 #. type: Plain text
@@ -281,9 +273,8 @@
 msgstr "<a id=\"disable\"></a>\n"
 
 #. type: Title =
-#, fuzzy, no-wrap
-#| msgid "Disable MAC address spoofing\n"
-msgid "Disable MAC address spoofing"
+#, no-wrap
+msgid "Disable MAC address spoofing\n"
 msgstr "Disattivare lo spoofing dell'indirizzo MAC\n"
 
 #. type: Plain text
@@ -340,9 +331,8 @@
 "gli indirizzi MAC</span>."
 
 #. type: Title =
-#, fuzzy, no-wrap
-#| msgid "Other considerations\n"
-msgid "Other considerations"
+#, no-wrap
+msgid "Other considerations\n"
 msgstr "Altre considerazioni\n"
 
 #. type: Bullet: '- '
