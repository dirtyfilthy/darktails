[[!meta title="Network configuration"]]

Depending on your Internet connection, you might need to configure the way Tor
connects to the Internet. For example:

- If you need to use a proxy to access the Internet.
- If your Internet connection goes through a firewall that only allows
  connections to certain ports.
- If you want to use Tor bridges because your Internet connection is censored or
  you want to hide the fact that you are using Tor. See also our documentation
  on [[what are bridges and when to use them|bridge_mode]].

In these cases, choose to configure bridge, firewall, or proxy settings from
[[<span class="application">Tails
Greeter</span>|startup_options#tails_greeter]]:

<<<<<<< HEAD
1. When <span class="application">Tails Greeter</span> appears, in the
   <span class="guilabel">Welcome to Tails</span> window, click on the
   <span class="button">Yes</span> button. Then click on the
   <span class="button">Forward</span> button.

2. In the <span class="guilabel">Network configuration</span> section, select
   the following option: <span class="guilabel">This computer's Internet
   connection is censored, filtered, or proxied.</span>

Then, after starting the working session and connecting to the network, an
assistant will guide you through the configuration of Tor.

<div class="tip">

<p>If, on the contrary, you want to work completely offline, you can choose to
[[disable all networking|offline_mode]].</p>

</div>
=======
[[!inline pages="doc/first_steps/startup_options/bridge_mode.inline" raw="yes"]]
>>>>>>> 003d825f
<|MERGE_RESOLUTION|>--- conflicted
+++ resolved
@@ -14,25 +14,11 @@
 [[<span class="application">Tails
 Greeter</span>|startup_options#tails_greeter]]:
 
-<<<<<<< HEAD
-1. When <span class="application">Tails Greeter</span> appears, in the
-   <span class="guilabel">Welcome to Tails</span> window, click on the
-   <span class="button">Yes</span> button. Then click on the
-   <span class="button">Forward</span> button.
-
-2. In the <span class="guilabel">Network configuration</span> section, select
-   the following option: <span class="guilabel">This computer's Internet
-   connection is censored, filtered, or proxied.</span>
-
-Then, after starting the working session and connecting to the network, an
-assistant will guide you through the configuration of Tor.
+[[!inline pages="doc/first_steps/startup_options/bridge_mode.inline" raw="yes"]]
 
 <div class="tip">
 
 <p>If, on the contrary, you want to work completely offline, you can choose to
 [[disable all networking|offline_mode]].</p>
 
-</div>
-=======
-[[!inline pages="doc/first_steps/startup_options/bridge_mode.inline" raw="yes"]]
->>>>>>> 003d825f
+</div>