# SOME DESCRIPTIVE TITLE
# Copyright (C) YEAR Free Software Foundation, Inc.
# This file is distributed under the same license as the PACKAGE package.
# FIRST AUTHOR <EMAIL@ADDRESS>, YEAR.
#
msgid ""
msgstr ""
"Project-Id-Version: TAILS\n"
"POT-Creation-Date: 2016-03-07 18:54+0100\n"
"PO-Revision-Date: 2015-11-06 15:21+0100\n"
"Last-Translator: Tails translators <tails@boum.org>\n"
"Language-Team: Tails Translations <tails-l10n@boum.org>\n"
"Language: de\n"
"MIME-Version: 1.0\n"
"Content-Type: text/plain; charset=UTF-8\n"
"Content-Transfer-Encoding: 8bit\n"
"X-Generator: Poedit 1.6.10\n"

#. type: Plain text
#, no-wrap
msgid "[[!meta title=\"Tor bridge mode\"]]\n"
msgstr "[[!meta title=\"Tor Bridge Modus\"]]\n"

#. type: Plain text
#, no-wrap
msgid "[[!toc levels=1]]\n"
msgstr "[[!toc levels=1]]\n"

#. type: Title =
#, no-wrap
msgid "What bridges are and when to use them\n"
msgstr "Was Bridges sind und wann sie benutzt werden\n"

#. type: Plain text
msgid ""
"When using Tor with Tails in its default configuration, anyone who can "
"observe the traffic of your Internet connection (for example your Internet "
"Service Provider and perhaps your government and law enforcement agencies) "
"can know that you are using Tor."
msgstr ""
"Wenn Tor in Verbindung mit Tails in seiner Standardkonfiguration verwendet "
"wird, kann jeder die Datenströme Ihrer Internetverbindung überwachen "
"(beispielsweise Ihr Internetanbieter und möglicherweise auch Ihre Regierung "
"sowie Strafverfolgungsbehörden) und somit feststellen, dass Sie Tor benutzen."

#. type: Plain text
msgid ""
"This may be an issue if you are in a country where the following applies:"
msgstr ""
"Dies kann ein Problem sein, wenn Sie sich in einem Land befinden, in dem "
"folgendes zutrifft:"

#. type: Bullet: '1. '
msgid ""
"**Using Tor is blocked by censorship:** since all connections to the "
"Internet are forced to go through Tor, this would render Tails useless for "
"everything except for working offline on documents, etc."
msgstr ""
"**Die Nutzung von Tor ist durch Zensur blockiert:** Da alle Verbindungen ins "
"Internet durch Tor geleitet werden, würde das bedeuten, dass Tails "
"unbenutzbar wird, außer um offline an Dokumenten zu arbeiten."

#. type: Bullet: '2. '
msgid ""
"**Using Tor is dangerous or considered suspicious:** in this case starting "
"Tails in its default configuration might get you into serious trouble."
msgstr ""
"**Die Benutzung von Tor ist gefährlich oder wird als verdächtig erachtet:** "
"In diesem Falle könnte das Starten von Tails Sie in ernsthafte "
"Schwierigkeiten bringen."

#. type: Plain text
msgid ""
"Tor bridges, also called Tor bridge relays, are alternative entry points to "
"the Tor network that are not all listed publicly. Using a bridge makes it "
"harder, but not impossible, for your Internet Service Provider to know that "
"you are using Tor."
msgstr ""
"Tor Bridges, auch Tor Bridge Relais gennant, sind alternative, nicht "
"öffentlich aufgelistete Eingangspunkte in das Tor Netzwerk. Die Nutzung "
"einer Bridge macht es schwieriger, jedoch nicht unmöglich, für Ihren "
"Internetprovider festzustellen, dass Sie Tor nutzen."

#. type: Plain text
msgid ""
"If you are in one of the situations described above you might want to use "
"Tor bridges in Tails. Please also read The Tor Project's [dedicated page "
"about bridges](https://www.torproject.org/docs/bridges) to get a general "
"idea about what bridges are."
msgstr ""
"Falls Sie sich in einer der oben genannten Situationen befinden können Sie "
"es in Erwägung ziehen, Tor Bridges in Tails zu nutzen. Bitte lesen Sie "
"hierzu auch die [zugehörige Dokumentation zu Brigdes](https://www.torproject."
"org/docs/bridges) des Tor Projekts, um einen Überblick darüber zu bekommen, "
"was Bridges sind."

#. type: Plain text
msgid ""
"In order to use Tor through bridges, you must know the address of at least "
"one bridge in advance. The Tor Project distributes bridge addresses in "
"several ways, for example from their [website](https://bridges.torproject."
"org/) and via email."
msgstr ""
"Um Tor über Bridges zu benutzen, müssen Sie im Vorfeld eine Adresse von "
"zumindest einer Bridge kennen. Das Tor Projekt verteilt diese  auf "
"verschiedenste Art und Weise, beispielsweise auf ihrer [Website](https://"
"bridges.torproject.org/) als auch über E-Mail."

#. type: Plain text
#, no-wrap
msgid "<div class=\"note\">\n"
msgstr "<div class=\"note\">\n"

#. type: Plain text
msgid ""
"Bridges are less reliable and tend to have lower performance than other "
"entry points."
msgstr ""
"Bridges sind unzuverlässiger und neigen dazu eine niedrigere Kapazität als "
"andere Eingangspunkte ins Tor Netzwerk zu haben."

#. type: Plain text
#, no-wrap
msgid "</div>\n"
msgstr "</div>\n"

#. type: Title =
#, no-wrap
msgid "How to use bridges in Tails\n"
msgstr "Wie Bridges in Tails benutzt werden\n"

#. type: Plain text
msgid ""
"You must have at hand at least one bridge address before starting Tails. For "
"example, you can write it down on a piece of paper or store it in the "
"[[persistent volume|doc/first_steps/persistence]]."
msgstr ""
"Sie müssen zumindest eine Adresse einer Bridge zur Verfügung haben, bevor "
"Sie Tails starten. Sie können die Adresse zum Beispiel auf einem Papier "
"aufschreiben oder sie im [[beständigen Speicherbereich|doc/first_steps/"
"persistence]] speichern."

#. type: Plain text
msgid "Tails allows you to use bridges of the following types:"
msgstr ""
"Tails bietet Ihnen die Möglichkeit folgende Arten von Bridges zu benutzen:"

#. type: Bullet: '  - '
msgid "`bridge`"
msgstr "`bridge`"

#. type: Bullet: '  - '
msgid "`obfs2`"
msgstr "`obfs2`"

#. type: Bullet: '  - '
msgid "`obfs3`"
msgstr "`obfs3`"

#. type: Bullet: '  - '
msgid "`obfs4`"
msgstr "`obfs4`"

#. type: Bullet: '  - '
msgid "`ScrambleSuit`"
msgstr "`ScrambleSuit`"

#. type: Plain text
#, no-wrap
msgid ""
<<<<<<< HEAD
"To use Tor through bridges, choose the bridge settings configuration option in [[<span\n"
"class=\"application\">Tails Greeter</span>|startup_options#tails_greeter]] as\n"
"explained in the [[network configuration|network_configuration]] documentation.\n"
msgstr ""
"Um Tor über Bridges zu benutzen, konfigurieren Sie bitte die Bridge-Einstellungen vom [[<span\n"
"class=\"application\">Tails Greeter</span>|startup_options#tails_greeter]], wie es in der \n"
"Dokumentation zur [[Netzwerkkonfiguration|network_configuration]] erklärt wird.\n"

#. type: Plain text
#, no-wrap
=======
"To use bridges, choose to configure bridge settings from [[<span\n"
"class=\"application\">Tails Greeter</span>|startup_options#tails_greeter]]:\n"
msgstr ""
"Um Bridges zu benutzen, konfigurieren Sie bitte die Bridge-Einstellungen vom [[<span\n"
"class=\"application\">Tails Greeter</span>|startup_options#tails_greeter]]:\n"

#. type: Plain text
#, no-wrap
msgid "[[!inline pages=\"doc/first_steps/startup_options/bridge_mode.inline\" raw=\"yes\"]]\n"
msgstr "[[!inline pages=\"doc/first_steps/startup_options/bridge_mode.inline.de\" raw=\"yes\"]]\n"

#. type: Plain text
#, no-wrap
>>>>>>> 003d825f
msgid "<div class=\"tip\">\n"
msgstr "<div class=\"tip\">\n"

#. type: Plain text
#, fuzzy, no-wrap
#| msgid ""
#| "<p>After Tor is started, the bridges that you configured appear as the first\n"
#| "relays of your Tor circuits in the [[Network Map of\n"
#| "<span class=\"application\">Vidalia</span>|/doc/anonymous_internet/vidalia#map]].</p>\n"
msgid ""
"<p>After Tor is started, the bridges that you configured appear as the first\n"
"relay of your Tor circuits in\n"
"<span class=\"application\">[[Onion Circuits|doc/anonymous_internet/Tor_status#circuits]]</span>.</p>\n"
msgstr ""
"<p>Nachdem Tor gestartet wurde, erscheinen die von Ihnen konfigurierten Bridges als die\n"
"ersten Relais Ihrer Tor Kanäle auf der [[Netzwerkkarte von\n"
"<span class=\"application\">Vidalia</span>|/doc/anonymous_internet/vidalia#map]].</p>\n"

#. type: Title =
#, no-wrap
msgid "If using Tor is dangerous in your country\n"
msgstr "Falls die Nutzung von Tor in Ihrem Land gefährlich ist\n"

#. type: Plain text
msgid ""
"The Tor Project's [documentation on bridges](https://www.torproject.org/docs/"
"bridges) mainly focuses on censorship circumvention: when using Tor is "
"blocked by censorship. If using Tor is dangerous or considered suspicious in "
"your country, then there are some extra rules that you should follow in "
"order to prevent yourself from being identified as a Tor user."
msgstr ""
"Die [Dokumentation zu Bridges](https://www.torproject.org/docs/bridges) des "
"Tor Projekts ist hauptsächlich auf die Umgehung von Zensur ausgelegt, also "
"wenn die Nutzung von Tor durch Zensur verhindert wird. Falls die Nutzung von "
"Tor in Ihrem Land gefährlich ist oder als verdächtig eingestuft wird, müssen "
"Sie einige spezielle Regeln befolgen, damit Sie nicht als Nutzer von Tor "
"erkannt werden."

#. type: Plain text
#, no-wrap
msgid "<div class=\"caution\">\n"
msgstr "<div class=\"caution\">\n"

#. type: Plain text
#, no-wrap
msgid ""
"Bridges are important tools that work in many cases but <strong>they are\n"
"not absolute protection</strong> against all techniques that\n"
"an adversary could do to identify Tor users.\n"
msgstr "Bridges sind wichtige Werkzeuge, die in den meisten Fällen funktionieren, bieten jedoch <strong>keine vollkommene Sicherheit</strong> gegen die technischen Abläufe, die ein Angreifer anwenden kann, um Nutzer von Tor zu identifizieren.\n"

#. type: Bullet: '1. '
msgid "Always start Tails in *bridge mode*."
msgstr "Starten Sie Tails immer im *Bridge-Modus*."

#. type: Bullet: '2. '
msgid ""
"Only use [*obfuscated bridges*](https://www.torproject.org/docs/"
"bridges#PluggableTransports)  since they are harder to identify than other "
"bridges."
msgstr ""
"Benutzen Sie nur [*verschleierte Bridges*](https://www.torproject.org/docs/"
"bridges#PluggableTransports), da diese schwieriger als andere Bridges zu "
"erkennen sind."

#. type: Bullet: '3. '
msgid ""
"The less publicly known the bridges are, the better.  Unfortunately, since "
"some bridge addresses can be obtained by anyone from the Tor website or by "
"email, it is also possible for an adversary to get the same bridge "
"information by the same means. The Tor Project has some protection against "
"that, but they are far from being perfect."
msgstr ""
"Je weniger Bridges öffentlich bekannt sind, umso besser. Bedauerlicherweise, "
"da einige Adressen von Bridges von jedem über die Tor Webseite oder über E-"
"Mail herausgefunden werden können, kann ein Angreifer die gleichen "
"Informationen über dieselben Wege bekommen. Das Tor Projekt hat einige "
"Sicherheitsvorkehrungen dagegen, diese sind jedoch weit davon entfernt, "
"perfekt zu sein."

#. type: Plain text
#, no-wrap
msgid ""
"   So the best is if you can find a trusted friend or\n"
"   an organisation in a different country who runs a \"private\" *obfuscated\n"
"   bridge* for you. In this case \"private\" means that the bridge is\n"
"   configured with the option `PublishServerDescriptor 0`. Without this option The Tor\n"
"   Project will learn about the bridge and may distribute its address to others\n"
"   and so it could end up in the hands of your adversary.\n"
msgstr ""
"   Deswegen ist es am Besten, wenn Sie einen Freund oder eine Organisation in einem anderen Land finden, denen Sie vertrauen, die eine \"private\",  *verschleierte\n"
"   Bridge* für Sie betreiben. In diesem Falle bedeutet \"privat\", dass die Bridge mit der Option `PublishServerDescriptor 0` konfiguriert ist.\n"
"   Ohne diese Option erhält das Tor Projekt Informationen über diese Bridge und kann die Adresse weitergeben,\n"
"   wodurch sie in die Hände eines Angreifers geraten könnte.\n"

#, fuzzy
#~ msgid ""
#~ "To activate the *bridge mode*, add the <span\n"
#~ "class=\"command\">bridge</span> boot option to the <span\n"
#~ "class=\"application\">boot menu</span>. For detailed instructions, see\n"
#~ "the documentation on\n"
#~ "[[using the <span class=\"application\">boot menu</span>|"
#~ "startup_options#boot_menu]].\n"
#~ msgstr ""
#~ "Zur Aktivierung des Tor bridge mode, müssen Sie die <span class=\"command"
#~ "\">bridge</span> Startup-Option während des Bootvorgangs setzen. "
#~ "Detaillierte Informationen sind im Dokument [[zur Verwendung des <span "
#~ "class=\"application\">boot menu</span>|startup_options#boot_menu]] zu "
#~ "finden.\n"

#~ msgid ""
#~ "If you live in a country where Tor is blocked, or if you want to try to "
#~ "hide the fact that you are using Tor, you may want to use [Tor bridges]"
#~ "(https://www.torproject.org/docs/bridges) (see the link for further "
#~ "information about bridges and how to get them). Tails can be started in "
#~ "\"bridge mode\" which forces Tor to only connect through bridges (it will "
#~ "*never* connect to the Tor network directly). Once Tails graphical user "
#~ "interface has started you will be guided to set up bridges but you must "
#~ "have obtained the bridge information prior to this and have them "
#~ "available (e.g. written down on a piece of paper)."
#~ msgstr ""
#~ "Wenn Sie in einem Land leben, wo der Zugang zu Tor geblockt wird oder "
#~ "wenn Sie verschleiern möchten, dass Sie Tor verwenden, dann können Sie "
#~ "[Tor bridges](https://www.torproject.org/docs/bridges) verwenden "
#~ "(besuchen Sie den Link, um mehr über Bridges und deren Nutzung zu "
#~ "erfahren).<br />Tails kann im sog. \"bridge mode\" gestartet werden. "
#~ "Dieser Modus zwingt Tor dazu, sich ausschließlich über bridges mit dem "
#~ "Tor-Netz zu verbinden. Tor wird sich in diesem Fall *niemals* direkt mit "
#~ "dem Tor-Netz direkt verwinden).<br />Sobald die Tails GUI gestartet ist, "
#~ "wird erscheint automatisch ein Wizard, welcher Sie durch die benötigten "
#~ "Einstellungen leitet, um eine Bridge zu konfigurieren.<br />Sie benötigen "
#~ "im *Vorfeld* die Informationen zu den Bridges, um die Konfiguration "
#~ "erfolgreich abzuschließen (z.B. eine Notiz auf einem Zettel)."<|MERGE_RESOLUTION|>--- conflicted
+++ resolved
@@ -168,18 +168,6 @@
 #. type: Plain text
 #, no-wrap
 msgid ""
-<<<<<<< HEAD
-"To use Tor through bridges, choose the bridge settings configuration option in [[<span\n"
-"class=\"application\">Tails Greeter</span>|startup_options#tails_greeter]] as\n"
-"explained in the [[network configuration|network_configuration]] documentation.\n"
-msgstr ""
-"Um Tor über Bridges zu benutzen, konfigurieren Sie bitte die Bridge-Einstellungen vom [[<span\n"
-"class=\"application\">Tails Greeter</span>|startup_options#tails_greeter]], wie es in der \n"
-"Dokumentation zur [[Netzwerkkonfiguration|network_configuration]] erklärt wird.\n"
-
-#. type: Plain text
-#, no-wrap
-=======
 "To use bridges, choose to configure bridge settings from [[<span\n"
 "class=\"application\">Tails Greeter</span>|startup_options#tails_greeter]]:\n"
 msgstr ""
@@ -193,7 +181,6 @@
 
 #. type: Plain text
 #, no-wrap
->>>>>>> 003d825f
 msgid "<div class=\"tip\">\n"
 msgstr "<div class=\"tip\">\n"
 
