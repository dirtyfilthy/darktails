# SOME DESCRIPTIVE TITLE
# Copyright (C) YEAR Free Software Foundation, Inc.
# This file is distributed under the same license as the PACKAGE package.
# FIRST AUTHOR <EMAIL@ADDRESS>, YEAR.
#
msgid ""
msgstr ""
"Project-Id-Version: PACKAGE VERSION\n"
<<<<<<< HEAD
"POT-Creation-Date: 2014-05-26 12:52+0200\n"
"PO-Revision-Date: YEAR-MO-DA HO:MI+ZONE\n"
"Last-Translator: FULL NAME <EMAIL@ADDRESS>\n"
=======
"POT-Creation-Date: 2013-12-09 00:44+0100\n"
"PO-Revision-Date: 2014-06-22 08:52-0300\n"
"Last-Translator: Tails Developers <amnesia@boum.org>\n"
>>>>>>> 2563994d
"Language-Team: LANGUAGE <LL@li.org>\n"
"Language: \n"
"MIME-Version: 1.0\n"
"Content-Type: text/plain; charset=UTF-8\n"
"Content-Transfer-Encoding: 8bit\n"

#. type: Plain text
#, no-wrap
msgid "[[!meta title=\"Accessibility\"]]\n"
msgstr "[[!meta title=\"Acessibilidade\"]]\n"

#. type: Title =
#, no-wrap
msgid "<span class=\"application\">Universal access</span> utilities\n"
msgstr ""

#. type: Plain text
msgid ""
"The GNOME desktop provides many accessibility features as documented in the "
"[GNOME Universal access](https://help.gnome.org/users/gnome-help/stable/a11y."
"html)  guide."
msgstr ""

#. type: Plain text
#, no-wrap
msgid ""
"To access those utilities choose\n"
"<span class=\"menuchoice\">\n"
"  <span class=\"guimenu\">Applications</span>&nbsp;▸\n"
"  <span class=\"guisubmenu\">System Tools</span>&nbsp;▸\n"
"  <span class=\"guisubmenu\">Preferences</span>&nbsp;▸\n"
"  <span class=\"guimenuitem\">System Settings</span>&nbsp;▸\n"
"  <span class=\"guimenuitem\">Universal Access</span></span>.\n"
msgstr ""

#. type: Title =
#, no-wrap
msgid "<span class=\"application\">Orca</span> screen reader\n"
msgstr ""

#. type: Plain text
#, no-wrap
msgid ""
"To **hear screen elements spoken to you** use the <span\n"
"class=\"application\">ORCA</span> screen reader.\n"
msgstr ""
"O Tails usa o <span class=\"application\">GNOME Desktop</span> que\n"
"proporciona mais funcionalidades, conforme documentado no [Guia de Acesso\n"
"ao GNOME](http://library.gnome.org/users/gnome-access-guide/2.32/gnome-access-guide.html).\n"
"Para um sumário destas funcionalidades, leia a sessão de [referência\n"
"rápida](http://library.gnome.org/users/gnome-access-guide/2.32/gnome-access-guide.html#quickref)\n"
"deste guia.\n"

#. type: Plain text
<<<<<<< HEAD
#, no-wrap
msgid ""
"<span class=\"application\">ORCA</span> is available from\n"
"<span class=\"menuchoice\">\n"
"  <span class=\"guimenu\">Applications</span>&nbsp;▸\n"
"  <span class=\"guisubmenu\">Universal Access</span>&nbsp;▸\n"
"  <span class=\"guimenuitem\">Orca Screen Reader</span></span>.\n"
msgstr ""

#. type: Plain text
#, no-wrap
msgid ""
"For more detailed documentation refer to the official [<span\n"
"class=\"application\">Orca</span>\n"
"documentation](https://help.gnome.org/users/orca/stable/).\n"
msgstr ""
=======
msgid "To **hear screen elements spoken to you** or **magnify the screen**, see the [GNOME Orca](http://library.gnome.org/users/gnome-access-guide/2.32/gnome-access-guide.html#enable-orca)  section of this guide."
msgstr "Para **ouvir elementos da tela serem lidos para você** ou **ampliar a tela**, veja a sessão [GNOME Orca](http://library.gnome.org/users/gnome-access-guide/2.32/gnome-access-guide.html#enable-orca) deste guia."
>>>>>>> 2563994d

#. type: Plain text
#, no-wrap
msgid "<div class=\"bug\">\n"
msgstr "<div class=\"bug\">\n"

#. type: Plain text
#, no-wrap
msgid ""
"The screen reading functionality of <span class=\"application\">GNOME\n"
"Orca</span> works neither with the <span\n"
"class=\"application\">Tor Browser</span> nor with the <span\n"
"class=\"application\">Unsafe Web Browser</span>.\n"
msgstr ""
"A funcionalidade de leitura de tela do <span class=\"application\">GNOME\n"
"Orca</span> não funciona com o <span\n"
"class=\"application\">Navegador Tor</span> nem com o <span\n"
"class=\"application\">Navegador não-seguro</span>.\n"

#. type: Plain text
#, no-wrap
msgid "</div>\n"
msgstr "</div>\n"

#. type: Title =
#, no-wrap
msgid "<span class=\"application\">Florence</span> virtual keyboard\n"
msgstr ""

#. type: Plain text
#, no-wrap
msgid ""
"If you **prefer a pointing device over the keyboard**, you can use the\n"
"[[<span class=\"application\">Florence</span> virtual\n"
"keyboard|first_steps/introduction_to_gnome_and_the_tails_desktop#florence]].\n"
msgstr ""

#. type: Title =
#, no-wrap
msgid "<span class=\"application\">Dasher</span> graphical text entry application\n"
msgstr ""
"Se você **prefere um dispositivo de ponteiro ao invés do teclado**, você pode usar o\n"
"[[teclado virtual\n"
"<span class=\"application\">Florence</span>\n"
"|first_steps/introduction_to_gnome_and_the_tails_desktop#florence]],\n"
"ao invés do <span class=\"application\">Teclado na tela\n"
"do GNOME</span>.\n"

#. type: Plain text
#, no-wrap
msgid ""
"If you **are operating a computer one-handed** (by joystick, touchscreen,\n"
"or mouse) or **zero-handed** (by head-mouse or eyetracker), you can use the <span\n"
"class=\"application\">[Dasher](http://www.inference.phy.cam.ac.uk/dasher/)</span> graphical predictive text\n"
"entry application.\n"
msgstr ""
"Se você **está operando o computador com apenas uma mão** (usando um controle, touchscreen,\n"
"ou mouse) ou **sem nenhuma mão** (usando um mouse de cabeça ou rastreador de olhos), você pode usar o <span\n"
"class=\"application\">[Dasher](http://www.inference.phy.cam.ac.uk/dasher/)</span> aplicação de entrada para previsão\n"
"gráfica de texto.\n"

#. type: Plain text
<<<<<<< HEAD
#, no-wrap
msgid ""
"<span class=\"application\">Dasher</span> is available from\n"
"<span class=\"menuchoice\">\n"
"  <span class=\"guimenu\">Applications</span>&nbsp;▸\n"
"  <span class=\"guisubmenu\">Universal Access</span>&nbsp;▸\n"
"  <span class=\"guimenuitem\">Dasher</span></span>.\n"
msgstr ""
=======
msgid "If you **prefer high contrast, large print or inversed colors**, you can change the default theme:"
msgstr "Se você **prefere alto contraste, letras grandes ou cores invertidas**, você pode mudar o tema padrão:"

#. type: Plain text
#, no-wrap
msgid ""
"  0. Choose\n"
"     <span class=\"menuchoice\">\n"
"       <span class=\"guimenu\">System</span>&nbsp;▸\n"
"       <span class=\"guisubmenu\">Preferences</span>&nbsp;▸\n"
"       <span class=\"guimenuitem\">Appearance</span></span>.\n"
"  0. Select one of the theme to apply it. The following themes are\n"
"     available:\n"
"     - High Contrast\n"
"     - High Contrast Inverse\n"
"     - High Contrast Large Print\n"
"     - High Contrast Large Print Inverse\n"
"     - Large Print\n"
"     - Low Contrast\n"
"     - Low Contrast Large Print\n"
"  0. For large print themes, click the <span class=\"guilabel\">Apply\n"
"     Font</span> to change the font size.\n"
"  0. Click <span class=\"guilabel\">Close</span>.\n"
msgstr ""
"  0. Escolha\n"
"     <span class=\"menuchoice\">\n"
"       <span class=\"guimenu\">Sistema</span>&nbsp;▸\n"
"       <span class=\"guisubmenu\">Preferências</span>&nbsp;▸\n"
"       <span class=\"guimenuitem\">Aparência</span></span>.\n"
"  0. Selecione um dos temas para aplicar. Os seguintes temas estão\n"
"     disponíveis:\n"
"     - Alto Contraste\n"
"     - Alto Contraste Invertido\n"
"     - Alto Contraste Letras Grandes\n"
"     - Alto Contraste Letras Grandes Invertido\n"
"     - Letras Grandes\n"
"     - Baixo Contraste\n"
"     - Baixo Contraste Letras Grandes\n"
"  0. Para temas de letras grandes, clique em <span class=\"guilabel\">Aplicar\n"
"     Fonte</span> para mudar o tamanho da fonte.\n"
"  0. Clique <span class=\"guilabel\">Fechar</span>.\n"
>>>>>>> 2563994d
<|MERGE_RESOLUTION|>--- conflicted
+++ resolved
@@ -6,15 +6,9 @@
 msgid ""
 msgstr ""
 "Project-Id-Version: PACKAGE VERSION\n"
-<<<<<<< HEAD
 "POT-Creation-Date: 2014-05-26 12:52+0200\n"
-"PO-Revision-Date: YEAR-MO-DA HO:MI+ZONE\n"
-"Last-Translator: FULL NAME <EMAIL@ADDRESS>\n"
-=======
-"POT-Creation-Date: 2013-12-09 00:44+0100\n"
 "PO-Revision-Date: 2014-06-22 08:52-0300\n"
 "Last-Translator: Tails Developers <amnesia@boum.org>\n"
->>>>>>> 2563994d
 "Language-Team: LANGUAGE <LL@li.org>\n"
 "Language: \n"
 "MIME-Version: 1.0\n"
@@ -69,27 +63,8 @@
 "deste guia.\n"
 
 #. type: Plain text
-<<<<<<< HEAD
-#, no-wrap
-msgid ""
-"<span class=\"application\">ORCA</span> is available from\n"
-"<span class=\"menuchoice\">\n"
-"  <span class=\"guimenu\">Applications</span>&nbsp;▸\n"
-"  <span class=\"guisubmenu\">Universal Access</span>&nbsp;▸\n"
-"  <span class=\"guimenuitem\">Orca Screen Reader</span></span>.\n"
-msgstr ""
-
-#. type: Plain text
-#, no-wrap
-msgid ""
-"For more detailed documentation refer to the official [<span\n"
-"class=\"application\">Orca</span>\n"
-"documentation](https://help.gnome.org/users/orca/stable/).\n"
-msgstr ""
-=======
 msgid "To **hear screen elements spoken to you** or **magnify the screen**, see the [GNOME Orca](http://library.gnome.org/users/gnome-access-guide/2.32/gnome-access-guide.html#enable-orca)  section of this guide."
 msgstr "Para **ouvir elementos da tela serem lidos para você** ou **ampliar a tela**, veja a sessão [GNOME Orca](http://library.gnome.org/users/gnome-access-guide/2.32/gnome-access-guide.html#enable-orca) deste guia."
->>>>>>> 2563994d
 
 #. type: Plain text
 #, no-wrap
@@ -152,7 +127,10 @@
 "gráfica de texto.\n"
 
 #. type: Plain text
-<<<<<<< HEAD
+msgid "If you **prefer high contrast, large print or inversed colors**, you can change the default theme:"
+msgstr "Se você **prefere alto contraste, letras grandes ou cores invertidas**, você pode mudar o tema padrão:"
+
+#. type: Plain text
 #, no-wrap
 msgid ""
 "<span class=\"application\">Dasher</span> is available from\n"
@@ -160,31 +138,6 @@
 "  <span class=\"guimenu\">Applications</span>&nbsp;▸\n"
 "  <span class=\"guisubmenu\">Universal Access</span>&nbsp;▸\n"
 "  <span class=\"guimenuitem\">Dasher</span></span>.\n"
-msgstr ""
-=======
-msgid "If you **prefer high contrast, large print or inversed colors**, you can change the default theme:"
-msgstr "Se você **prefere alto contraste, letras grandes ou cores invertidas**, você pode mudar o tema padrão:"
-
-#. type: Plain text
-#, no-wrap
-msgid ""
-"  0. Choose\n"
-"     <span class=\"menuchoice\">\n"
-"       <span class=\"guimenu\">System</span>&nbsp;▸\n"
-"       <span class=\"guisubmenu\">Preferences</span>&nbsp;▸\n"
-"       <span class=\"guimenuitem\">Appearance</span></span>.\n"
-"  0. Select one of the theme to apply it. The following themes are\n"
-"     available:\n"
-"     - High Contrast\n"
-"     - High Contrast Inverse\n"
-"     - High Contrast Large Print\n"
-"     - High Contrast Large Print Inverse\n"
-"     - Large Print\n"
-"     - Low Contrast\n"
-"     - Low Contrast Large Print\n"
-"  0. For large print themes, click the <span class=\"guilabel\">Apply\n"
-"     Font</span> to change the font size.\n"
-"  0. Click <span class=\"guilabel\">Close</span>.\n"
 msgstr ""
 "  0. Escolha\n"
 "     <span class=\"menuchoice\">\n"
@@ -203,4 +156,3 @@
 "  0. Para temas de letras grandes, clique em <span class=\"guilabel\">Aplicar\n"
 "     Fonte</span> para mudar o tamanho da fonte.\n"
 "  0. Clique <span class=\"guilabel\">Fechar</span>.\n"
->>>>>>> 2563994d
