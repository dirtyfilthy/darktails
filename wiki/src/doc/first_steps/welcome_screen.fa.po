# SOME DESCRIPTIVE TITLE
# Copyright (C) YEAR Free Software Foundation, Inc.
# This file is distributed under the same license as the PACKAGE package.
# FIRST AUTHOR <EMAIL@ADDRESS>, YEAR.
#
msgid ""
msgstr ""
"Project-Id-Version: PACKAGE VERSION\n"
"Report-Msgid-Bugs-To: tails-l10n@boum.org\n"
<<<<<<< HEAD
"POT-Creation-Date: 2020-04-23 16:49+0000\n"
"PO-Revision-Date: 2015-10-10 06:50+0000\n"
"Last-Translator: sprint5 <translation5@451f.org>\n"
=======
"POT-Creation-Date: 2020-04-07 17:04+0200\n"
"PO-Revision-Date: 2020-04-23 09:35+0000\n"
"Last-Translator: emmapeel <emma.peel@riseup.net>\n"
>>>>>>> abd3dc78
"Language-Team: Persian <http://weblate.451f.org:8889/projects/tails/"
"welcome_screen/fa/>\n"
"Language: fa\n"
"MIME-Version: 1.0\n"
"Content-Type: text/plain; charset=UTF-8\n"
"Content-Transfer-Encoding: 8bit\n"
"Plural-Forms: nplurals=1; plural=0;\n"
"X-Generator: Weblate 3.5.1\n"

#. type: Plain text
#, fuzzy, no-wrap
#| msgid "[[!meta title=\"Startup options\"]]\n"
msgid "[[!meta title=\"Welcome Screen\"]]\n"
msgstr "[[!meta title=\"گزینه‌های راه‌اندازی\"]]\n"

#. type: Plain text
msgid ""
"The Welcome Screen appears after the Boot Loader, but before the GNOME "
"Desktop."
msgstr ""

#. type: Plain text
#, fuzzy
#| msgid ""
#| "When starting Tails, you can specify startup options to alter some of its "
#| "basic functioning. The two ways of specifying startup options are the "
#| "following:"
msgid ""
"You can use the Welcome Screen to specify startup options that alter some of "
"the basic functioning of Tails."
msgstr ""
"هنگام راه‌اندازی تیلز می‌توانید گزینه‌های خاصی برای راه‌اندازی انتخاب کنید تا "
"حالت پیش‌فرض تغییر کند. دو راه تغییر گزینه‌های راه‌اندازی عبارتند از:"

#. type: Plain text
#, fuzzy, no-wrap
#| msgid ""
#| "[[!img tails-greeter-welcome-to-tails.png link=no alt=\"Welcome to Tails. More\n"
#| "options? Yes, and No toggle button, and Login button.\"]]\n"
msgid "[[!img welcome-screen.png link=no alt=\"Welcome to Tails!\"]]\n"
msgstr ""
"[[!img tails-greeter-welcome-to-tails.png link=no alt=\"به تیلز خوش آمدید.\n"
"گزینه‌های بیشتری در نظر دارید؟ دکمه‌های بله و خیر و دکمهٔ ورود.\"]]\n"

#. type: Plain text
#, fuzzy, no-wrap
#| msgid ""
#| "**To start Tails without options**, click on the\n"
#| "<span class=\"button\">Login</span> button, or just press\n"
#| "<span class=\"keycap\">Enter</span>.\n"
msgid ""
"To start Tails without options, click on the\n"
"<span class=\"button\">Start Tails</span> button.\n"
msgstr ""
"**برای راه‌اندازی تیلز بدون گزینه‌های راه‌اندازی** دکمهٔ\n"
"<span class=\"button\">ورود</span> یا تنها دکمهٔ\n"
"<span class=\"keycap\">Enter</span> را فشار دهید.\n"

#. type: Plain text
#, no-wrap
msgid "[[!toc levels=1]]\n"
msgstr "[[!toc levels=1]]\n"

#. type: Plain text
#, fuzzy, no-wrap
#| msgid "<a id=\"boot_menu\"></a>\n"
msgid "<a id=\"accessibility\"></a>\n"
msgstr "<a id=\"boot_menu\"></a>\n"

#. type: Title =
#, no-wrap
msgid "Assistive technologies"
msgstr ""

#. type: Plain text
msgid ""
"You can activate assistive technologies, like a screen reader or large text, "
"from the universal access menu (the"
msgstr ""

#. type: Plain text
#, no-wrap
msgid "[[!img lib/preferences-desktop-accessibility.png alt=\"Universal Access\" class=\"symbolic\" link=\"no\"]]\n"
msgstr ""

#. type: Plain text
msgid "icon which looks like a person) in the top bar."
msgstr ""

#. type: Plain text
#, fuzzy, no-wrap
#| msgid "<a id=\"boot_menu\"></a>\n"
msgid "<a id=\"locale\"></a>\n"
msgstr "<a id=\"boot_menu\"></a>\n"

#. type: Title =
#, no-wrap
msgid "Language & region"
msgstr ""

#. type: Plain text
#, fuzzy
#| msgid ""
#| "Here is a list of options that you can set using <span class=\"application"
#| "\">Tails\n"
#| "Greeter</span>:\n"
msgid ""
"You can configure Tails depending on your language and location from the "
"Welcome Screen."
msgstr ""
"این‌جا فهرستی از گزینه‌هایی که می‌توانید در <span class=\"application\">\n"
"خوشامدگوی تیلز</span> تغییر دهید آمده است:\n"

#. type: Plain text
#, no-wrap
msgid "[[!img locale.png link=\"no\" alt=\"Language & Region section of the Welcome Screen\"]]\n"
msgstr ""

#. type: Bullet: '* '
msgid ""
"The <span class=\"guilabel\">Language</span> option allows you to change the "
"main language of the interface."
msgstr ""

#. type: Plain text
#, no-wrap
msgid ""
"  Text that is not translated yet will appear in English. You can [[help\n"
"  to translate more text|contribute/how/translate]].\n"
msgstr ""

#. type: Bullet: '* '
msgid ""
"The <span class=\"guilabel\">Keyboard Layout</span> option allows you to "
"change the layout of the keyboard. For example to switch to an *AZERTY* "
"keyboard which is common in France."
msgstr ""

#. type: Plain text
#, no-wrap
msgid ""
"  You will still be able to switch between different keyboard layouts from the\n"
"  desktop after starting Tails.\n"
msgstr ""

#. type: Plain text
#, no-wrap
msgid "  [[!img introduction_to_gnome_and_the_tails_desktop/keyboard.png link=\"no\" alt=\"Menu in the top-right corner of the desktop to switch between different keyboard layouts\"]]\n"
msgstr ""

#. type: Bullet: '* '
msgid ""
"The <span class=\"guilabel\">Formats</span> option allows you to change the "
"date and time format, first day of the week, measurement units, and default "
"paper size according to the standards in use in a country."
msgstr ""

#. type: Plain text
#, no-wrap
msgid ""
"  For example, the USA and the United Kingdom, two English-speaking countries,\n"
"  have different standards:\n"
msgstr ""

#. type: Plain text
#, no-wrap
msgid ""
"  <table>\n"
"  <tr><th></th><th>USA</th><th>United Kingdom</th></tr>\n"
"  <tr><td>Date & time</td><td>3/17/2017 3:56 PM</td><td>17/03/2017 15:56</td></tr>\n"
"  <tr><td>First day of the week</td><td>Sunday</td><td>Monday</td></tr>\n"
"  <tr><td>Unit system</td><td>Imperial</td><td>Metric</td></tr>\n"
"  <tr><td>Paper size</td><td>Letter</td><td>A4</td></tr>\n"
"  </table>\n"
msgstr ""

#. type: Plain text
#, no-wrap
msgid ""
"  With this option you can also display the calendar in a different language\n"
"  than the main language. For example, to display a US calendar, with weeks\n"
"  starting on Sunday, when the main language is Russian.\n"
msgstr ""

#. type: Plain text
#, no-wrap
msgid "  [[!img US_calendar_in_Russian.png link=\"no\" alt=\"\"]]\n"
msgstr ""

#. type: Plain text
#, no-wrap
msgid "<a id=\"persistence\"></a>\n"
msgstr "<a id=\"persistence\"></a>\n"

#. type: Title =
#, no-wrap
msgid "Persistent Storage"
msgstr ""

#. type: Plain text
msgid ""
"If a [[Persistent Storage|first_steps/persistence]] is detected on the USB "
"stick, an additional section appears in the Welcome Screen below the "
"**Language & Region** section:"
msgstr ""

#. type: Plain text
#, no-wrap
msgid "[[!img persistence.png link=\"no\" alt=\"\"]]\n"
msgstr ""

#. type: Plain text
msgid ""
"To unlock the Persistent Storage, enter your passphrase and click **Unlock**."
msgstr ""

#. type: Plain text
msgid ""
"To create a Persistent Storage, see our the instructions to [[create a "
"Persistent Storage|install/win/usb#create-persistence]] in our installation "
"instructions and our [[documentation on the Persistent Storage|persistence]]."
msgstr ""

#. type: Plain text
#, fuzzy, no-wrap
#| msgid "<a id=\"boot_menu\"></a>\n"
msgid "<a id=\"additional\"></a>\n"
msgstr "<a id=\"boot_menu\"></a>\n"

#. type: Title =
#, no-wrap
msgid "Additional settings"
msgstr ""

#. type: Plain text
msgid ""
"Tails is configured with care to be as safe as possible by default. But, "
"depending on your situation, you can change one of the following settings "
"from the Welcome Screen."
msgstr ""

#. type: Plain text
#, no-wrap
msgid "[[!img additional.png link=\"no\" alt=\"Additional settings of the Welcome Screen\"]]\n"
msgstr ""

#. type: Bullet: '- '
msgid ""
"Set an <span class=\"guilabel\">Administration Password</span> to be able to "
"perform administrative tasks like installing additional software or "
"accessing the internal hard disks of the computer."
msgstr ""

#. type: Plain text
#, fuzzy, no-wrap
#| msgid "[[Administration password|administration_password]]"
msgid "  [[See our documentation about the administration password.|administration_password]]\n"
msgstr "[[گذرواژهٔ مدیریتی|administration_password]]"

#. type: Bullet: '- '
msgid ""
"Disable <span class=\"guilabel\">MAC Address Spoofing</span> to prevent "
"connectivity problems with your network interfaces."
msgstr ""

#. type: Plain text
#, fuzzy, no-wrap
#| msgid "[[MAC address spoofing|mac_spoofing]]"
msgid "  [[See our documentation about MAC address spoofing.|mac_spoofing]]\n"
msgstr "[[جا زدن آدرس مک|mac_spoofing]]"

#. type: Bullet: '- '
msgid ""
"Change the <span class=\"guilabel\">Network Configuration</span> to either:"
msgstr ""

#. type: Bullet: '  - '
msgid "Connect directly to the Tor network (default)."
msgstr ""

#. type: Bullet: '  - '
msgid "Configure a Tor bridge or local proxy:"
msgstr ""

#. type: Bullet: '    - '
msgid ""
"If you want to use Tor bridges because your Internet connection is censored "
"or you want to hide the fact that you are using Tor."
msgstr ""

#. type: Bullet: '    - '
msgid "If you need to use a local proxy to access the Internet."
msgstr ""

#. type: Plain text
#, no-wrap
msgid ""
"    After starting Tails and connecting to a network, an assistant will\n"
"    guide you through the configuration of Tor.\n"
msgstr ""

#. type: Plain text
#, no-wrap
msgid "    [[See our documentation about Tor bridges.|bridge_mode]]\n"
msgstr ""

#. type: Bullet: '  - '
msgid ""
"Disable all networking if you want to work completely offline with "
"additional security."
msgstr ""

#. type: Title =
#, no-wrap
msgid "Keyboard shortcuts"
msgstr ""

#. type: Plain text
#, no-wrap
msgid ""
"<table>\n"
"<tr><td><span class=\"keycap\">Alt+L</span></td><td><span class=\"guilabel\">Language</td></tr>\n"
"<tr><td><span class=\"keycap\">Alt+K</span></td><td><span class=\"guilabel\">Keyboard Layout</td></tr>\n"
"<tr><td><span class=\"keycap\">Alt+F</span></td><td><span class=\"guilabel\">Formats</td></tr>\n"
"<tr><td><span class=\"keycap\">Alt+P</span></td><td><span class=\"guilabel\">Persistent Storage</td></tr>\n"
"<tr><td><span class=\"keycap\">Alt+A</span></td><td><span class=\"guilabel\">Additional Settings</td></tr>\n"
"<tr><td><span class=\"keycap\">Ctrl+Shift+A</span></td><td><span class=\"guilabel\">Administration Password</td></tr>\n"
"<tr><td><span class=\"keycap\">Ctrl+Shift+M</span></td><td><span class=\"guilabel\">MAC Address Spoofing</td></tr>\n"
"<tr><td><span class=\"keycap\">Ctrl+Shift+N</span></td><td><span class=\"guilabel\">Network Configuration</td></tr>\n"
"<tr><td><span class=\"keycap\">Alt+S</td><td><span class=\"guilabel\">Start Tails</td></tr>\n"
"</table>\n"
msgstr ""

#~ msgid ""
#~ "<a id=\"boot_loader_menu\"></a>\n"
#~ "<a id=\"boot_menu\"></a> <!-- for backward compatibility -->\n"
#~ msgstr ""
#~ "<a id=\"boot_loader_menu\"></a>\n"
#~ "<a id=\"boot_menu\"></a> <!-- for backward compatibility -->\n"

#, fuzzy
#~| msgid "Using the <span class=\"application\">boot menu</span>\n"
#~ msgid "Using the <span class=\"application\">Boot Loader Menu</span>\n"
#~ msgstr "استفاده از <span class=\"application\">فهرست راه‌اندازی</span>\n"

#, fuzzy
#~| msgid ""
#~| "The <span class=\"application\">boot menu</span> is the first screen to "
#~| "appear\n"
#~| "when Tails starts.\n"
#~ msgid ""
#~ "The <span class=\"application\">Boot Loader Menu</span> is the first "
#~ "screen to appear\n"
#~ "when Tails starts.\n"
#~ msgstr ""
#~ "<span class=\"application\">فهرست راه‌اندازی</span> نخستین صفحه‌ای است که "
#~ "هنگام راه‌اندازی تیلز\n"
#~ "به نمایش در می‌آید.\n"

#~ msgid "<div class=\"tip\">\n"
#~ msgstr "<div class=\"tip\">\n"

#, fuzzy
#~| msgid ""
#~| "The <span class=\"guilabel\">failsafe</span> mode disables some features "
#~| "of the\n"
#~| "kernel and might work better on some computers. You can try this option "
#~| "if you\n"
#~| "think you are experiencing errors related to hardware compatibility "
#~| "while\n"
#~| "starting Tails.\n"
#~ msgid ""
#~ "<p>The <span class=\"guilabel\">Troubleshooting Mode</span> disables some "
#~ "features of the\n"
#~ "Linux kernel and might work better on some computers. You can try this "
#~ "option if you\n"
#~ "think you are experiencing errors related to hardware compatibility "
#~ "while\n"
#~ "starting Tails.</p>\n"
#~ msgstr ""
#~ "حالت <span class=\"guilabel\">failsafe</span> برخی از ویژگی‌های کرنل را "
#~ "غیر فعال می‌کند و\n"
#~ "ممکن است روی برخی رایانه‌ها به خوبی کار کند.\n"
#~ "در صورتی فکر می‌کنید هنگاه راه‌اندازی با خطاهایی مرتبط با سازگاری\n"
#~ "سخت‌افزارها مواجه می‌شوید از این گزینه استفاده کنید.\n"

#~ msgid "</div>\n"
#~ msgstr "</div>\n"

#, fuzzy
#~| msgid ""
#~| "To add a boot option, press <span class=\"keycap\">Tab</span> when the "
#~| "<span class=\"application\">boot menu</span> appears. A list of boot "
#~| "options appears at the bottom of the screen."
#~ msgid ""
#~ "To add a boot option, press <span class=\"keycap\">Tab</span> when the "
#~ "<span class=\"application\">Boot Loader Menu</span> appears. A list of "
#~ "boot options appears at the bottom of the screen."
#~ msgstr ""
#~ "برای افزودن فهرست راه‌اندازی، وقتی که <span class=\"application\">فهرست "
#~ "راه‌اندازی</span> نمایان شد دکمهٔ <span class=\"keycap\">Tab</span> را "
#~ "بزنید. فهرستی از گزینه‌های راه‌اندازی در پایین صفحه نمایش داده می‌شود."

#, fuzzy
#~| msgid ""
#~| "[[!img boot-menu-with-options.png link=no alt=\"Black screen with Tails\n"
#~| "artwork. 'Boot menu' with two options 'Live' and 'Live (failsafe)'. At "
#~| "the\n"
#~| "bottom, a list of options ending with 'noautologin quiet_'\"]]\n"
#~ msgid ""
#~ "[[!img boot-menu-with-options.png link=no alt=\"Black screen with Tails\n"
#~ "artwork. Boot Loader Menu with two options 'Tails' and 'Tails "
#~ "(Troubleshooting Mode)'.\n"
#~ "At the bottom, a list of options ending with 'vsyscall=none quiet_'\"]]\n"
#~ msgstr ""
#~ "[[!img boot-menu-with-options.png link=no alt=\"صفحهٔ سیاه با طرح تیلز\n"
#~ "فهرست راه‌اندازی با دو گزینهٔ «زنده» و «زنده failsafe».\n"
#~ "در پایین صفحه فهرستی از گزینه‌ها می‌بینید که «noautologin quiet» آخرین آن‌ها "
#~ "است._'\"]]\n"

#~ msgid ""
#~ "Press <span class=\"keycap\">Space</span>, and type the boot option that "
#~ "you want to add."
#~ msgstr ""
#~ "دکمهٔ <span class=\"keycap\">Space</span> را فشار دهید و گزینهٔ راه‌اندازی "
#~ "که قصد اضافه کردن آن را دارید تایپ کنید."

#~ msgid ""
#~ "If you want to add more than one boot option, type them one after the "
#~ "other, and separate them by a <span class=\"keycap\">Space</span>."
#~ msgstr ""
#~ "اگر قصد اضافه کردن بیش از یک گزینهٔ راه‌اندازی دارید، آن‌ها را یکی پس از "
#~ "دیگری تایپ و با یک <span class=\"keycap\">Space</span> از هم جدا کنید."

#~ msgid "Then press <span class=\"keycap\">Enter</span> to start Tails."
#~ msgstr ""
#~ "سپس کلید <span class=\"keycap\">Enter</span> را فشار دهید تا تیلز "
#~ "راه‌اندازی شود."

#~ msgid ""
#~ "<a id=\"greeter\"></a>\n"
#~ "<a id=\"tails_greeter\"></a>\n"
#~ msgstr ""
#~ "<a id=\"greeter\"></a>\n"
#~ "<a id=\"tails_greeter\"></a>\n"

#~ msgid "Using <span class=\"application\">Tails Greeter</span>\n"
#~ msgstr "استفاده از <span class=\"application\">خوشامدگوی تیلز</span>\n"

#, fuzzy
#~| msgid ""
#~| "<span class=\"application\">Tails Greeter</span> is the set of dialogs "
#~| "that\n"
#~| "appear after the <span class=\"application\">boot menu</span>, but "
#~| "before the\n"
#~| "<span class=\"application\">GNOME Desktop</span> appears. This is how to "
#~| "first\n"
#~| "screen of <span class=\"application\">Tails Greeter</span> looks like:\n"
#~ msgid ""
#~ "<span class=\"application\">Tails Greeter</span>\n"
#~ "appears after the <span class=\"application\">Boot Loader Menu</span>, "
#~ "but before the\n"
#~ "<span class=\"application\">GNOME Desktop</span>:\n"
#~ msgstr ""
#~ "<span class=\"application\">خوشامدگوی تیلز</span> مجموعه‌ای از نوشته‌ها است "
#~ "که\n"
#~ "پس از <span class=\"application\">فهرست راه‌اندازی</span> و پیش از\n"
#~ "<span class=\"application\">دسکتاپ گنوم</span> نمایش داده می‌شود. این "
#~ "تصویر نمایی از\n"
#~ "<span class=\"application\">خوشامدگوی تیلز</span> است.\n"

#~ msgid ""
#~ "**To start Tails in languages other than English**, select the one you\n"
#~ "want from the menu at the bottom of the screen. You can also adapt\n"
#~ "your country and keyboard layout. When you do that, <span class="
#~ "\"application\">Tails Greeter</span> itself\n"
#~ "switches language.\n"
#~ msgstr ""
#~ "**برای راه‌اندازی تیلز با زبان‌هایی به جز انگلیسی** زبان مورد نظر خود را \n"
#~ "از فهرست پایین صفحه انتخاب کنید. همچنین می‌توانید کشور و آرایش صفحه‌کلید \n"
#~ "خود را انتخاب کنید. پس از انجام این کار<span class=\"application"
#~ "\">خوشامدگوی تیلز</span>\n"
#~ "خودش زبان را عوض می‌کند.\n"

#, fuzzy
#~ msgid ""
#~ "**To set more options**, click on the <span class=\"button\">Yes</span> "
#~ "button.\n"
#~ "Then click on the <span class=\"button\">Forward</span> button.\n"
#~ msgstr ""
#~ "**برای تنظیم گزینه‌های بیشتر** روی دکمهٔ  <span class=\"button\">Yes</span> "
#~ "کلیک کنید.\n"
#~ "سپس روی دکمهٔ <span class=\"button\">Forward</span> کلیک کنید.\n"

#, fuzzy
#~| msgid ""
#~| "  - [[Network configuration|network_configuration]]\n"
#~| "    - [[Tor bridge mode|bridge_mode]]\n"
#~| "  - [[Encrypted persistence|doc/first_steps/persistence/use]]\n"
#~ msgid ""
#~ "  - [[Network configuration|network_configuration]]\n"
#~ "    - [[Tor bridge mode|bridge_mode]]\n"
#~ "    - [[Disabling all networking (offline_mode)|offline_mode]]\n"
#~ "  - [[Encrypted persistence|doc/first_steps/persistence/use]]\n"
#~ msgstr ""
#~ "  - [[پیکربندی شبکه|network_configuration]]\n"
#~ "    - [[حالت پل تور|bridge_mode]]\n"
#~ "  - [[مانای رمزگذاری‌شده|doc/first_steps/persistence/use]]\n"

#, fuzzy
#~| msgid ""
#~| "Here is a list of options that you can add to the <span class="
#~| "\"application\">boot\n"
#~| "menu</span>:\n"
#~ msgid ""
#~ "Here is a list of options that you can add to the <span class="
#~ "\"application\">Boot\n"
#~ "Loader Menu</span>:\n"
#~ msgstr ""
#~ "این‌جا فهرستی از گزینه‌هایی می‌بینید که می‌توانید به <span class=\"application"
#~ "\">فهرست منو\n"
#~ "</span> اضافه کنید:\n"

#~ msgid "Problems booting?\n"
#~ msgstr "هنگام راه‌اندازی به مشکل برخورده‌اید؟\n"

#~ msgid ""
#~ "If you have problems booting Tails, please read the [[following "
#~ "guidelines|doc/first_steps/bug_reporting/tails_does_not_start]]."
#~ msgstr ""
#~ "اگر هنگام راه‌اندازی تیلز به مشکل برخورده‌اید، لطفاً  [[این راهنما|doc/"
#~ "first_steps/bug_reporting/tails_does_not_start]] را بخوانید."

#~ msgid "[[Windows camouflage|windows_camouflage]]"
#~ msgstr "[[استتار ویندوزی|windows_camouflage]]"<|MERGE_RESOLUTION|>--- conflicted
+++ resolved
@@ -7,15 +7,9 @@
 msgstr ""
 "Project-Id-Version: PACKAGE VERSION\n"
 "Report-Msgid-Bugs-To: tails-l10n@boum.org\n"
-<<<<<<< HEAD
 "POT-Creation-Date: 2020-04-23 16:49+0000\n"
 "PO-Revision-Date: 2015-10-10 06:50+0000\n"
 "Last-Translator: sprint5 <translation5@451f.org>\n"
-=======
-"POT-Creation-Date: 2020-04-07 17:04+0200\n"
-"PO-Revision-Date: 2020-04-23 09:35+0000\n"
-"Last-Translator: emmapeel <emma.peel@riseup.net>\n"
->>>>>>> abd3dc78
 "Language-Team: Persian <http://weblate.451f.org:8889/projects/tails/"
 "welcome_screen/fa/>\n"
 "Language: fa\n"
@@ -23,11 +17,10 @@
 "Content-Type: text/plain; charset=UTF-8\n"
 "Content-Transfer-Encoding: 8bit\n"
 "Plural-Forms: nplurals=1; plural=0;\n"
-"X-Generator: Weblate 3.5.1\n"
-
-#. type: Plain text
-#, fuzzy, no-wrap
-#| msgid "[[!meta title=\"Startup options\"]]\n"
+"X-Generator: Weblate 2.4-dev\n"
+
+#. type: Plain text
+#, fuzzy, no-wrap
 msgid "[[!meta title=\"Welcome Screen\"]]\n"
 msgstr "[[!meta title=\"گزینه‌های راه‌اندازی\"]]\n"
 
@@ -39,10 +32,6 @@
 
 #. type: Plain text
 #, fuzzy
-#| msgid ""
-#| "When starting Tails, you can specify startup options to alter some of its "
-#| "basic functioning. The two ways of specifying startup options are the "
-#| "following:"
 msgid ""
 "You can use the Welcome Screen to specify startup options that alter some of "
 "the basic functioning of Tails."
@@ -52,9 +41,6 @@
 
 #. type: Plain text
 #, fuzzy, no-wrap
-#| msgid ""
-#| "[[!img tails-greeter-welcome-to-tails.png link=no alt=\"Welcome to Tails. More\n"
-#| "options? Yes, and No toggle button, and Login button.\"]]\n"
 msgid "[[!img welcome-screen.png link=no alt=\"Welcome to Tails!\"]]\n"
 msgstr ""
 "[[!img tails-greeter-welcome-to-tails.png link=no alt=\"به تیلز خوش آمدید.\n"
@@ -62,10 +48,6 @@
 
 #. type: Plain text
 #, fuzzy, no-wrap
-#| msgid ""
-#| "**To start Tails without options**, click on the\n"
-#| "<span class=\"button\">Login</span> button, or just press\n"
-#| "<span class=\"keycap\">Enter</span>.\n"
 msgid ""
 "To start Tails without options, click on the\n"
 "<span class=\"button\">Start Tails</span> button.\n"
@@ -81,7 +63,6 @@
 
 #. type: Plain text
 #, fuzzy, no-wrap
-#| msgid "<a id=\"boot_menu\"></a>\n"
 msgid "<a id=\"accessibility\"></a>\n"
 msgstr "<a id=\"boot_menu\"></a>\n"
 
@@ -107,7 +88,6 @@
 
 #. type: Plain text
 #, fuzzy, no-wrap
-#| msgid "<a id=\"boot_menu\"></a>\n"
 msgid "<a id=\"locale\"></a>\n"
 msgstr "<a id=\"boot_menu\"></a>\n"
 
@@ -118,10 +98,6 @@
 
 #. type: Plain text
 #, fuzzy
-#| msgid ""
-#| "Here is a list of options that you can set using <span class=\"application"
-#| "\">Tails\n"
-#| "Greeter</span>:\n"
 msgid ""
 "You can configure Tails depending on your language and location from the "
 "Welcome Screen."
@@ -241,7 +217,6 @@
 
 #. type: Plain text
 #, fuzzy, no-wrap
-#| msgid "<a id=\"boot_menu\"></a>\n"
 msgid "<a id=\"additional\"></a>\n"
 msgstr "<a id=\"boot_menu\"></a>\n"
 
@@ -271,7 +246,6 @@
 
 #. type: Plain text
 #, fuzzy, no-wrap
-#| msgid "[[Administration password|administration_password]]"
 msgid "  [[See our documentation about the administration password.|administration_password]]\n"
 msgstr "[[گذرواژهٔ مدیریتی|administration_password]]"
 
@@ -283,7 +257,6 @@
 
 #. type: Plain text
 #, fuzzy, no-wrap
-#| msgid "[[MAC address spoofing|mac_spoofing]]"
 msgid "  [[See our documentation about MAC address spoofing.|mac_spoofing]]\n"
 msgstr "[[جا زدن آدرس مک|mac_spoofing]]"
 
@@ -357,15 +330,10 @@
 #~ "<a id=\"boot_menu\"></a> <!-- for backward compatibility -->\n"
 
 #, fuzzy
-#~| msgid "Using the <span class=\"application\">boot menu</span>\n"
 #~ msgid "Using the <span class=\"application\">Boot Loader Menu</span>\n"
 #~ msgstr "استفاده از <span class=\"application\">فهرست راه‌اندازی</span>\n"
 
 #, fuzzy
-#~| msgid ""
-#~| "The <span class=\"application\">boot menu</span> is the first screen to "
-#~| "appear\n"
-#~| "when Tails starts.\n"
 #~ msgid ""
 #~ "The <span class=\"application\">Boot Loader Menu</span> is the first "
 #~ "screen to appear\n"
@@ -379,14 +347,6 @@
 #~ msgstr "<div class=\"tip\">\n"
 
 #, fuzzy
-#~| msgid ""
-#~| "The <span class=\"guilabel\">failsafe</span> mode disables some features "
-#~| "of the\n"
-#~| "kernel and might work better on some computers. You can try this option "
-#~| "if you\n"
-#~| "think you are experiencing errors related to hardware compatibility "
-#~| "while\n"
-#~| "starting Tails.\n"
 #~ msgid ""
 #~ "<p>The <span class=\"guilabel\">Troubleshooting Mode</span> disables some "
 #~ "features of the\n"
@@ -406,10 +366,6 @@
 #~ msgstr "</div>\n"
 
 #, fuzzy
-#~| msgid ""
-#~| "To add a boot option, press <span class=\"keycap\">Tab</span> when the "
-#~| "<span class=\"application\">boot menu</span> appears. A list of boot "
-#~| "options appears at the bottom of the screen."
 #~ msgid ""
 #~ "To add a boot option, press <span class=\"keycap\">Tab</span> when the "
 #~ "<span class=\"application\">Boot Loader Menu</span> appears. A list of "
@@ -420,11 +376,6 @@
 #~ "بزنید. فهرستی از گزینه‌های راه‌اندازی در پایین صفحه نمایش داده می‌شود."
 
 #, fuzzy
-#~| msgid ""
-#~| "[[!img boot-menu-with-options.png link=no alt=\"Black screen with Tails\n"
-#~| "artwork. 'Boot menu' with two options 'Live' and 'Live (failsafe)'. At "
-#~| "the\n"
-#~| "bottom, a list of options ending with 'noautologin quiet_'\"]]\n"
 #~ msgid ""
 #~ "[[!img boot-menu-with-options.png link=no alt=\"Black screen with Tails\n"
 #~ "artwork. Boot Loader Menu with two options 'Tails' and 'Tails "
@@ -466,14 +417,6 @@
 #~ msgstr "استفاده از <span class=\"application\">خوشامدگوی تیلز</span>\n"
 
 #, fuzzy
-#~| msgid ""
-#~| "<span class=\"application\">Tails Greeter</span> is the set of dialogs "
-#~| "that\n"
-#~| "appear after the <span class=\"application\">boot menu</span>, but "
-#~| "before the\n"
-#~| "<span class=\"application\">GNOME Desktop</span> appears. This is how to "
-#~| "first\n"
-#~| "screen of <span class=\"application\">Tails Greeter</span> looks like:\n"
 #~ msgid ""
 #~ "<span class=\"application\">Tails Greeter</span>\n"
 #~ "appears after the <span class=\"application\">Boot Loader Menu</span>, "
@@ -511,10 +454,6 @@
 #~ "سپس روی دکمهٔ <span class=\"button\">Forward</span> کلیک کنید.\n"
 
 #, fuzzy
-#~| msgid ""
-#~| "  - [[Network configuration|network_configuration]]\n"
-#~| "    - [[Tor bridge mode|bridge_mode]]\n"
-#~| "  - [[Encrypted persistence|doc/first_steps/persistence/use]]\n"
 #~ msgid ""
 #~ "  - [[Network configuration|network_configuration]]\n"
 #~ "    - [[Tor bridge mode|bridge_mode]]\n"
@@ -526,10 +465,6 @@
 #~ "  - [[مانای رمزگذاری‌شده|doc/first_steps/persistence/use]]\n"
 
 #, fuzzy
-#~| msgid ""
-#~| "Here is a list of options that you can add to the <span class="
-#~| "\"application\">boot\n"
-#~| "menu</span>:\n"
 #~ msgid ""
 #~ "Here is a list of options that you can add to the <span class="
 #~ "\"application\">Boot\n"
