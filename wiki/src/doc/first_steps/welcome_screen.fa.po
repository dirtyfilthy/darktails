--- conflicted
+++ resolved
@@ -7,11 +7,7 @@
 msgstr ""
 "Project-Id-Version: PACKAGE VERSION\n"
 "Report-Msgid-Bugs-To: tails-l10n@boum.org\n"
-<<<<<<< HEAD
-"POT-Creation-Date: 2020-04-12 16:10+0200\n"
-=======
 "POT-Creation-Date: 2020-04-15 02:12+0000\n"
->>>>>>> 5f2d5937
 "PO-Revision-Date: 2015-10-10 06:50+0000\n"
 "Last-Translator: sprint5 <translation5@451f.org>\n"
 "Language-Team: Persian <http://weblate.451f.org:8889/projects/tails/"
@@ -86,7 +82,7 @@
 
 #. type: Title =
 #, no-wrap
-msgid "Assistive technologies"
+msgid "Assistive technologies\n"
 msgstr ""
 
 #. type: Plain text
@@ -112,7 +108,7 @@
 
 #. type: Title =
 #, no-wrap
-msgid "Language & region"
+msgid "Language & region\n"
 msgstr ""
 
 #. type: Plain text
@@ -211,11 +207,7 @@
 
 #. type: Title =
 #, no-wrap
-<<<<<<< HEAD
-msgid "Encrypted persistence storage"
-=======
 msgid "Persistent Storage\n"
->>>>>>> 5f2d5937
 msgstr ""
 
 #. type: Plain text
@@ -250,7 +242,7 @@
 
 #. type: Title =
 #, no-wrap
-msgid "Additional settings"
+msgid "Additional settings\n"
 msgstr ""
 
 #. type: Plain text
@@ -333,7 +325,7 @@
 
 #. type: Title =
 #, no-wrap
-msgid "Keyboard shortcuts"
+msgid "Keyboard shortcuts\n"
 msgstr ""
 
 #. type: Plain text
