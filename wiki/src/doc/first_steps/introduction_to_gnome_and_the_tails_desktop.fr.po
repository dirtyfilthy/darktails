# SOME DESCRIPTIVE TITLE
# Copyright (C) YEAR Free Software Foundation, Inc.
# This file is distributed under the same license as the PACKAGE package.
# FIRST AUTHOR <EMAIL@ADDRESS>, YEAR.
#
msgid ""
msgstr ""
"Project-Id-Version: PACKAGE VERSION\n"
"POT-Creation-Date: 2012-12-13 11:49+0100\n"
<<<<<<< HEAD
"PO-Revision-Date: 2012-11-20 21:21-0000\n"
=======
"PO-Revision-Date: 2012-12-18 13:44-0000\n"
>>>>>>> 1b23453f
"Last-Translator: FULL NAME <EMAIL@ADDRESS>\n"
"Language-Team: LANGUAGE <LL@li.org>\n"
"MIME-Version: 1.0\n"
"Content-Type: text/plain; charset=UTF-8\n"
"Content-Transfer-Encoding: 8bit\n"
"X-Generator: Poedit 1.5.4\n"

#. type: Plain text
#, no-wrap
msgid "[[!meta title=\"Introduction to GNOME and the Tails desktop\"]]\n"
msgstr "[[!meta title=\"Introduction à GNOME et au bureau de Tails\"]]\n"

#. type: Plain text
msgid ""
"The graphical user interface used in Tails is called [GNOME](gnome.org) and "
"shares many fundamentals with that of Microsoft Windows, Mac OS X and most "
"other modern operating systems, so if you have used any of them, getting "
"used to GNOME will take no time. As this document is not intended as a "
"complete guide for GNOME there are only a few things about it that we will "
"mention here to spare you some time."
msgstr ""
"L'interface graphique employée dans Tails est appellée [GNOME](gnome.org), "
"et partage plusieurs propriétés de base avec Microsoft Windows, Mac OS X et "
"d'autres systèmes d'exploitation modernes. Si vous êtes déjà familier de "
"l'un de ces systèmes, apprendre à utiliser GNOME ne prendra pas beaucoup de "
"temps. On ne veut pas présenter dans ce document un guide complet pour "
"GNOME, mais il y a quelques trucs à savoir qu'on va évoquer ici."

#. type: Plain text
#, no-wrap
msgid "[[!toc levels=2]]\n"
msgstr "[[!toc levels=2]]\n"

#. type: Plain text
#, no-wrap
msgid ""
"[[!img tails-desktop-0.10.jpg link=no alt=\"Tails desktop as of 0.9\" title=\"Tails\n"
"Desktop as of 0.10\"]]\n"
msgstr ""
"[[!img tails-desktop-0.10.jpg link=no alt=\"Tails desktop as of 0.9\" title=\"Tails\n"
"Desktop as of 0.10\"]]\n"

#. type: Title =
#, no-wrap
msgid "Top navigation bar\n"
msgstr "Barre de navigation supérieure\n"

#. type: Plain text
msgid ""
"First of all, in the upper left corner of the screen there is a button with "
"a logo in it, followed by three menus: **Applications**, **Places** and "
"**System**."
msgstr ""
"Avant tout, en haut à gauche de l'écran, se trouve une icône suivie de trois "
"menus :  **Applications**, **Raccourcis**, et **Système**."

#. type: Title -
#, no-wrap
msgid "Applications menu\n"
msgstr "Menu des applications\n"

#. type: Plain text
msgid ""
"The **Applications** menu is where you will find shortcuts to the installed "
"applications. Please explore the different categories and try out those that "
"seem interesting."
msgstr ""
"Le menu **Applications** contient des raccourcis vers les logiciels "
"installés. N'hésitez pas à parcourir ce menu et à essayer les logiciels qui "
"vous semblent intéressants."

#. type: Plain text
#, no-wrap
msgid "[[!img applications-menu.jpg link=no alt=\"Applications menu\"]]\n"
msgstr "[[!img applications-menu.jpg link=no alt=\"Applications menu\"]]\n"

#. type: Title -
#, no-wrap
msgid "Places menu\n"
msgstr "Menu des raccourcis\n"

#. type: Plain text
msgid "The **Places** menu is here to make it easy to access storage medias."
msgstr ""
"Le menu **Raccourcis** a pour but de faciliter l'accès à différents supports "
"de stockage."

#. type: Plain text
#, no-wrap
msgid "[[!img places-menu.jpg link=no alt=\"Places menu\"]]\n"
msgstr "[[!img places-menu.jpg link=no alt=\"Places menu\"]]\n"

#. type: Title -
#, no-wrap
msgid "System menu\n"
msgstr "Menu système\n"

#. type: Plain text
msgid ""
"The **System** menu allows to customize the GNOME desktop or the system."
msgstr ""
"Le menu **Système** permet de personaliser le bureau GNOME ou le système."

#. type: Plain text
#, no-wrap
msgid "[[!img system-menu.jpg link=no alt=\"System menu\"]]\n"
msgstr "[[!img system-menu.jpg link=no alt=\"System menu\"]]\n"

#. type: Plain text
msgid "Here are a few ones that you might want to check:"
msgstr "En voici quelques-unes auxquelles vous pourriez vouloir jeter un œil :"

#. type: Plain text
#, no-wrap
msgid "<div class=\"icon\">\n"
msgstr "<div class=\"icon\">\n"

#. type: Plain text
#, no-wrap
msgid "[[!img preferences-desktop-keyboard.png link=no]]\n"
msgstr "[[!img preferences-desktop-keyboard.png link=no]]\n"

#. type: Plain text
#, no-wrap
msgid ""
"<div class=\"text\"><strong>Preferences → Keyboard</strong>: change the keyboard\n"
"layout and other preferences</div>\n"
"</div>\n"
msgstr ""
"<div class=\"text\"><strong>Préférences → Clavier</strong> : Définir les paramètres de votre clavier</div>\n"
"</div>\n"

#. type: Plain text
#, no-wrap
msgid "[[!img gnome-display-properties.png link=no]]\n"
msgstr "[[!img gnome-display-properties.png link=no]]\n"

#. type: Plain text
#, no-wrap
msgid ""
"<div class=\"text\"><strong>Preferences → Monitors</strong>: change the resolution\n"
"and position of the display</div>\n"
"</div>\n"
msgstr ""
"<div class=\"text\"><strong>Préférences → Écrans</strong> : Modifie la résolution et la position des écrans</div>\n"
"</div>\n"

#. type: Plain text
#, no-wrap
msgid "[[!img seahorse.png link=no]]\n"
msgstr "[[!img seahorse.png link=no]]\n"

#. type: Plain text
#, no-wrap
msgid ""
"<div class=\"text\"><strong>Preferences → Passwords and Encryption Keys</strong>:\n"
"manage your OpenPGP keys</div>\n"
"</div>\n"
msgstr ""
"<div class=\"text\"><strong>Préférences → Mots de passe et clés de chiffrement</strong> :\n"
"Gérer vos mots de passe et clés de chiffrement</div>\n"
"</div>\n"

#. type: Plain text
#, no-wrap
msgid "[[!img gnome-dev-printer.png link=no]]\n"
msgstr "[[!img gnome-dev-printer.png link=no]]\n"

#. type: Plain text
#, no-wrap
msgid ""
"<div class=\"text\"><strong>System</strong> → <strong>Printing</strong>: configure printers</div>\n"
"</div>\n"
msgstr ""
"<div class=\"text\"><strong>Administration</strong> → <strong>Impression</strong> : configurer les imprimantes</div>\n"
"</div>\n"

#. type: Plain text
#, no-wrap
msgid "[[!img synaptic.png link=no]]\n"
msgstr "[[!img synaptic.png link=no]]\n"

#. type: Plain text
#, no-wrap
msgid ""
"<div class=\"text\"><strong>System</strong> → <strong>Synaptic Package Manager</strong>: install,\n"
"remove and upgrade software packages</div>\n"
"</div>\n"
msgstr ""
"<div class=\"text\"><strong>Administration</strong> → <strong>Gestionnaire de paquets Synaptic</strong> : installer, désinstaller et mettre à jour les paquets logiciels</div>\n"
"</div>\n"

#. type: Title -
#, no-wrap
msgid "Applications Shortcuts\n"
msgstr "Raccourcis Applications\n"

#. type: Plain text
msgid ""
"On the right of these three menu entries, a few shortcuts allow to launch "
"the most frequently used applications."
msgstr ""
"Immédiatement à droite des trois menus principaux, se trouvent quelques "
"raccourcis permettant d'accéder à des applications fréquemment utilisées."

#. type: Plain text
#, no-wrap
msgid "[[!img iceweasel.png link=no]]\n"
msgstr "[[!img iceweasel.png link=no]]\n"

#. type: Plain text
#, no-wrap
msgid ""
"<div class=\"text\">\n"
"<strong>Iceweasel</strong>: browser the World Wide Web<br/>\n"
"[[See the corresponding documentation|anonymous_internet/iceweasel]]\n"
"</div>\n"
"</div>\n"
msgstr ""
"<div class=\"text\">\n"
"<strong>Iceweasel</strong> : navigateur Internet<br/>\n"
"[[Voir la documentation|anonymous_internet/iceweasel]]\n"
"</div>\n"
"</div>\n"

#. type: Plain text
#, no-wrap
msgid "[[!img claws-mail.png link=no]]\n"
msgstr "[[!img claws-mail.png link=no]]\n"

#. type: Plain text
#, no-wrap
msgid ""
"<div class=\"text\"><strong>Claws Mail</strong>: email client</div>\n"
"</div>\n"
msgstr ""
"<div class=\"text\"><strong>Claws Mail</strong> : client email</div>\n"
"</div>\n"

#. type: Plain text
#, no-wrap
msgid "[[!img pidgin.png link=no]]\n"
msgstr "[[!img pidgin.png link=no]]\n"

#. type: Plain text
#, no-wrap
msgid ""
"<div class=\"text\">\n"
"<strong>Pidgin</strong>: instant messaging client<br/>\n"
"[[See the corresponding documentation|anonymous_internet/pidgin]]\n"
"</div>\n"
"</div>\n"
msgstr ""
"<div class=\"text\">\n"
"<strong>Pidgin</strong> : client de messagerie instantanée<br/>\n"
"[[Voir la documentation|anonymous_internet/pidgin]]\n"
"</div>\n"
"</div>\n"

#. type: Plain text
#, no-wrap
msgid "[[!img gnome-terminal.png link=no]]\n"
msgstr "[[!img gnome-terminal.png link=no]]\n"

#. type: Plain text
#, no-wrap
msgid ""
"<div class=\"text\"><strong>GNOME Terminal</strong>: use the command line</div>\n"
"</div>\n"
msgstr ""
"<div class=\"text\"><strong>GNOME Terminal</strong> : pour utiliser la ligne de commande</div>\n"
"</div>\n"

#. type: Title -
#, no-wrap
msgid "Notification area\n"
msgstr "Zone de notification\n"

#. type: Plain text
msgid ""
"In the upper right corner you will find a couple of icons, each of which "
"offers an interface for some system feature or running application. You are "
"encouraged to check these icons out with the left and right mouse buttons."
msgstr ""
"Dans le coin supérieur gauche, vous trouverez quelques icônes, chacune offre "
"un accès a des fonctionnalités du système ou des applications en "
"fonctionnement. Nous vous encourageons à les explorer avec le bouton gauche "
"ou droit de la souris."

#. type: Plain text
#, no-wrap
msgid "[[!img tor-on.png link=no]]\n"
msgstr "[[!img tor-on.png link=no]]\n"

#. type: Plain text
#, no-wrap
msgid "[[!img tor-starting.png link=no]]\n"
msgstr "[[!img tor-starting.png link=no]]\n"

#. type: Plain text
#, no-wrap
msgid "[[!img tor-stopping.png link=no]]\n"
msgstr "[[!img tor-stopping.png link=no]]\n"

#. type: Plain text
#, no-wrap
msgid "[[!img tor-off.png link=no]]\n"
msgstr "[[!img tor-off.png link=no]]\n"

#. type: Plain text
#, no-wrap
msgid ""
"<div class=\"text\">\n"
"<strong>Vidalia</strong>: graphical controller for Tor<br/>\n"
"[[See the corresponding documentation|anonymous_internet/vidalia]]\n"
"</div>\n"
"</div>\n"
msgstr ""
"<div class=\"text\">\n"
"<strong>Pidgin</strong> : client de messagerie instantanée<br/>\n"
"[[Voir la documentation|anonymous_internet/pidgin]]\n"
"</div>\n"
"</div>\n"

#. type: Plain text
#, no-wrap
msgid "[[!img gpgApplet-text.png link=no]]\n"
msgstr "[[!img gpgApplet-text.png link=no]]\n"

#. type: Plain text
#, no-wrap
msgid "[[!img gpgApplet.png link=no]]\n"
msgstr "[[!img gpgApplet.png link=no]]\n"

#. type: Plain text
#, no-wrap
msgid ""
"<div class=\"text\"><strong>gpgApplet</strong>: encryption and decrypt the\n"
"clipboard using OpenPGP<br/> [[See the corresponding\n"
"documentation|encryption_and_privacy/gpgapplet]]</div>\n"
"</div>\n"
msgstr ""
"<div class=\"text\"><strong>gpgApplet</strong> : chiffrer et déchiffrer le presse-papier avec\n"
"OpenPGP<br/> [[Voir la documentation correspondante|encryption_and_privacy/gpgapplet]]</div>\n"
"</div>\n"

#. type: Plain text
#, no-wrap
msgid "[[!img florence.png link=no]]\n"
msgstr "[[!img florence.png link=no]]\n"

#. type: Plain text
#, no-wrap
msgid ""
"<div class=\"text\">\n"
"<strong>Florence</strong>: virtual keyboard<br/>\n"
"[[See the corresponding documentation|encryption_and_privacy/virtual_keyboard]]\n"
"</div>\n"
"</div>\n"
msgstr ""
"<div class=\"text\">\n"
"<strong>Florence</strong> : clavier virtuel<br/>\n"
"[[Voir la  documentation|encryption_and_privacy/virtual_keyboard]]\n"
"</div>\n"
"</div>\n"

#. type: Plain text
#, no-wrap
msgid "[[!img network-idle.png link=no]]\n"
msgstr "[[!img network-idle.png link=no]]\n"

#. type: Plain text
#, no-wrap
msgid "[[!img network-wired.png link=no]]\n"
msgstr "[[!img network-wired.png link=no]]\n"

#. type: Plain text
#, no-wrap
msgid "[[!img network-wireless.png link=no]]\n"
msgstr "[[!img network-wireless.png link=no]]\n"

#. type: Plain text
#, no-wrap
msgid ""
"<div class=\"text\">\n"
"<strong>Network Manager</strong>: handle your wireless or cabled network\n"
"connection<br/>\n"
"[[See the corresponding documentation|anonymous_internet/networkmanager]]\n"
"</div>\n"
"</div>\n"
msgstr ""
"<div class=\"text\">\n"
"<strong>Network Manager</strong> : gérez vos connexions filaires et sans-fil<br/>\n"
"[[Voir la documentation|anonymous_internet/networkmanager]]\n"
"</div>\n"
"</div>\n"

#. type: Plain text
#, no-wrap
msgid "[[!img gnome-power-manager.png link=no]]\n"
msgstr "[[!img gnome-power-manager.png link=no]]\n"

#. type: Plain text
#, no-wrap
msgid ""
"<div class=\"text\">\n"
"<strong>Power Manager</strong>: information about your battery, if you are using\n"
"a laptop<br/>\n"
"</div>\n"
"</div>\n"
msgstr ""
"<div class=\"text\">\n"
"<strong>Power Manager</strong> : informations sur la batterie si vous utilisez un ordinateur portable<br/>\n"
"</div>\n"
"</div>\n"

#. type: Plain text
#, no-wrap
msgid "[[!img audio-volume-high.png link=no]]\n"
msgstr "[[!img audio-volume-high.png link=no]]\n"

#. type: Plain text
#, no-wrap
msgid ""
"<div class=\"text\"><strong>Audio Volume</strong>: control the audio\n"
"volume</div>\n"
"</div>\n"
msgstr ""
"<div class=\"text\"><strong>Volume Audio</strong> : contrôle le volume\n"
"audio</div>\n"
"</div>\n"

#. type: Plain text
#, no-wrap
msgid "[[!img system-shutdown.png link=no]]\n"
msgstr "[[!img system-shutdown.png link=no]]\n"

#. type: Plain text
<<<<<<< HEAD
#, fuzzy, no-wrap
=======
#, no-wrap
>>>>>>> 1b23453f
#| msgid ""
#| "<div class=\"text\"><strong>System Shutdown</strong>: immediately shut down the\n"
#| "system</div>\n"
#| "</div>\n"
msgid ""
"<div class=\"text\"><strong>System Shutdown</strong>: shut down or restart the\n"
"system</div>\n"
"</div>\n"
msgstr ""
"<div class=\"text\"><strong>System Shutdown</strong> : Arrête ou redémarre le\n"
"système</div>\n"
"</div>\n"

#. type: Title =
#, no-wrap
msgid "Bottom panel\n"
msgstr "Panneau inférieur\n"

#. type: Plain text
msgid "On the bottom of the screen is another panel."
msgstr "En bas de l'écran, il y a un autre panneau."

#. type: Plain text
#, no-wrap
msgid "[[!img desktop.png link=no]]\n"
msgstr "[[!img desktop.png link=no]]\n"

#. type: Plain text
#, no-wrap
msgid ""
"<div class=\"text\"><strong>Desktop shortcut</strong>: allows to minimize all open\n"
"windows to show the desktop.</div>\n"
"</div>\n"
msgstr ""
"<div class=\"text\"><strong>Raccourci vers le bureau</strong> : permet de masquer toutes les fenêtres et afficher le bureau.</div>\n"
"</div>\n"

#. type: Plain text
msgid ""
"Then come the buttons for open windows and on the right, a set of four "
"similar rectangle icons gives access to four different workspaces."
msgstr ""
"Viennent ensuite les boutons pour ouvrir les fenêtres et sur la droite, un "
"ensemble de quatre icônes rectangulaires donnant accès à quatre espaces de "
"travail différents."

#. type: Title =
#, no-wrap
msgid "Desktop shortcuts\n"
msgstr "Raccourcis clavier\n"

#. type: Plain text
#, no-wrap
msgid "[[!img computer.png link=no]]\n"
msgstr "[[!img computer.png link=no]]\n"

#. type: Plain text
#, no-wrap
msgid ""
"<div class=\"text\"><strong>Computer</strong>: access storage media</div>\n"
"</div>\n"
msgstr ""
"<div class=\"text\"><strong>Poste de travail</strong> : accéder aux médias de stockage</div>\n"
"</div>\n"

#. type: Plain text
#, no-wrap
msgid "[[!img user-home.png link=no]]\n"
msgstr "[[!img user-home.png link=no]]\n"

#. type: Plain text
#, no-wrap
msgid ""
"<div class=\"text\"><strong>amnesia's Home</strong>: shortcut to the default\n"
"user's folder</div>\n"
"</div>\n"
msgstr ""
"<div class=\"text\"><strong>Dossier personnel de amnesia</strong> : raccourcis vers le dossier de l'utilisateur par défaut</div>\n"
"</div>\n"

#. type: Plain text
#, no-wrap
msgid "[[!img emptytrash.png link=no]]\n"
msgstr "[[!img emptytrash.png link=no]]\n"

#. type: Plain text
#, no-wrap
msgid ""
"<div class=\"text\"><strong>Trash</strong>: where the \"deleted\" files are\n"
"moved</div>\n"
"</div>\n"
msgstr ""
"<div class=\"text\"><strong>Corbeille</strong> : où sont déplacés les fichiers \"effacés\"</div>\n"
"</div>\n"

#. type: Plain text
#, no-wrap
msgid "[[!img system-help.png link=no]]\n"
msgstr "[[!img system-help.png link=no]]\n"

#. type: Plain text
#, no-wrap
msgid ""
"<div class=\"text\"><strong>Tails documentation</strong>: open a local copy of\n"
"Tails website and documentation</div>\n"
"</div>\n"
msgstr ""
"<div class=\"text\"><strong>Documentation de Tails</strong> : ouvre une copie locale du site web et de la documentation de Tails</div>\n"
"</div>\n"

#. type: Plain text
#, no-wrap
msgid "[[!img whisperback.png link=no]]\n"
msgstr "[[!img whisperback.png link=no]]\n"

#. type: Plain text
#, no-wrap
msgid ""
"<div class=\"text\">\n"
"<strong>Report a bug</strong>: open a dedicated application to report bugs from\n"
"inside Tails<br/>\n"
"[[See the corresponding documentation|first_steps/bug_reporting]]\n"
"</div>\n"
"</div>\n"
msgstr ""
"<div class=\"text\">\n"
"<strong>Faire un rapport de bug</strong> : ouvre une application dédiée aux rappports de bugs dans Tails<br/>\n"
"[[Voir la documentation|first_steps/bug_reporting]]\n"
"</div>\n"
"</div>\n"

#. type: Title =
#, no-wrap
msgid "Managing files with Nautilus\n"
msgstr "Gérer les fichiers avec Nautilus\n"

#. type: Plain text
msgid "Nautilus is GNOME's file manager, FTP, SFTP client and more."
msgstr ""
"Nautilus est le gestionnaire de fichiers de GNOME, un client FTP, SFTP et "
"plus encore."

#. type: Plain text
#, no-wrap
msgid "[[!img nautilus.jpg link=no]]\n"
msgstr "[[!img nautilus.jpg link=no]]\n"

#. type: Plain text
msgid ""
"To manage local files, follow links on the desktop or from the **Places** "
"menu at top right corner of the screen. To move files or folders, you can "
"drag them from one window and drop them to another."
msgstr ""
"Pour gérer les fichiers locaux, suivez les liens sur le bureau ou depuis le "
"menu **Raccourcis** dans le coin supérieur droit de l'écran. Pour déplacer "
"des fichiers ou dossiers, vous pouvez les faire glisser d'une fenêtre à une "
"autre."

#. type: Plain text
msgid ""
"To connect to remote FTP or SFTP server, go to **Places** → **Connect to "
"Server...**."
msgstr ""
"Pour se connecter à un serveur FTP ou SFTP distant, allez sur "
"**Raccourcis** → **Se connecter à un serveur...**."<|MERGE_RESOLUTION|>--- conflicted
+++ resolved
@@ -7,11 +7,7 @@
 msgstr ""
 "Project-Id-Version: PACKAGE VERSION\n"
 "POT-Creation-Date: 2012-12-13 11:49+0100\n"
-<<<<<<< HEAD
-"PO-Revision-Date: 2012-11-20 21:21-0000\n"
-=======
 "PO-Revision-Date: 2012-12-18 13:44-0000\n"
->>>>>>> 1b23453f
 "Last-Translator: FULL NAME <EMAIL@ADDRESS>\n"
 "Language-Team: LANGUAGE <LL@li.org>\n"
 "MIME-Version: 1.0\n"
@@ -450,11 +446,7 @@
 msgstr "[[!img system-shutdown.png link=no]]\n"
 
 #. type: Plain text
-<<<<<<< HEAD
-#, fuzzy, no-wrap
-=======
-#, no-wrap
->>>>>>> 1b23453f
+#, no-wrap
 #| msgid ""
 #| "<div class=\"text\"><strong>System Shutdown</strong>: immediately shut down the\n"
 #| "system</div>\n"
