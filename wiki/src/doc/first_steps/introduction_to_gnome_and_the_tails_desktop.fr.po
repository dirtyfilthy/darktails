--- conflicted
+++ resolved
@@ -7,11 +7,7 @@
 msgstr ""
 "Project-Id-Version: PACKAGE VERSION\n"
 "POT-Creation-Date: 2013-10-01 16:10+0200\n"
-<<<<<<< HEAD
-"PO-Revision-Date: 2013-03-13 20:05-0000\n"
-=======
 "PO-Revision-Date: 2013-10-21 14:44-0000\n"
->>>>>>> 09c521eb
 "Last-Translator: FULL NAME <EMAIL@ADDRESS>\n"
 "Language-Team: LANGUAGE <LL@li.org>\n"
 "MIME-Version: 1.0\n"
@@ -172,11 +168,7 @@
 msgstr "[[!img gnome-dev-printer.png link=no]]\n"
 
 #. type: Plain text
-<<<<<<< HEAD
-#, fuzzy, no-wrap
-=======
-#, no-wrap
->>>>>>> 09c521eb
+#, no-wrap
 #| msgid ""
 #| "<div class=\"text\"><strong>Administration</strong> → <strong>Printing</strong>: configure printers</div>\n"
 #| "</div>\n"
@@ -272,13 +264,13 @@
 "</div>\n"
 
 #. type: Plain text
-#, fuzzy, no-wrap
+#, no-wrap
 #| msgid "[[!img iceweasel.png link=no]]\n"
 msgid "[[!img keepassx.png link=no]]\n"
-msgstr "[[!img iceweasel.png link=no]]\n"
-
-#. type: Plain text
-#, fuzzy, no-wrap
+msgstr "[[!img keepassx.png link=no]]\n"
+
+#. type: Plain text
+#, no-wrap
 #| msgid ""
 #| "<div class=\"text\">\n"
 #| "<strong>Florence</strong>: virtual keyboard<br/>\n"
@@ -293,33 +285,6 @@
 "</div>\n"
 msgstr ""
 "<div class=\"text\">\n"
-"<strong>Florence</strong> : clavier virtuel<br/>\n"
-"[[Voir la  documentation|encryption_and_privacy/virtual_keyboard]]\n"
-"</div>\n"
-"</div>\n"
-
-#. type: Plain text
-#, no-wrap
-#| msgid "[[!img iceweasel.png link=no]]\n"
-msgid "[[!img keepassx.png link=no]]\n"
-msgstr "[[!img keepassx.png link=no]]\n"
-
-#. type: Plain text
-#, no-wrap
-#| msgid ""
-#| "<div class=\"text\">\n"
-#| "<strong>Florence</strong>: virtual keyboard<br/>\n"
-#| "[[See the corresponding documentation|encryption_and_privacy/virtual_keyboard]]\n"
-#| "</div>\n"
-#| "</div>\n"
-msgid ""
-"<div class=\"text\">\n"
-"<strong>KeePassX</strong>: password manager<br/>\n"
-"[[See the corresponding documentation|encryption_and_privacy/manage_passwords]]\n"
-"</div>\n"
-"</div>\n"
-msgstr ""
-"<div class=\"text\">\n"
 "<strong>KeePassX</strong>: gestionnaire de mots de passe<br/>\n"
 "[[Voir la documentation correspondante|encryption_and_privacy/manage_passwords]]\n"
 "</div>\n"
@@ -647,11 +612,7 @@
 msgstr "[[!img whisperback.png link=no]]\n"
 
 #. type: Plain text
-<<<<<<< HEAD
-#, fuzzy, no-wrap
-=======
-#, no-wrap
->>>>>>> 09c521eb
+#, no-wrap
 #| msgid ""
 #| "<div class=\"text\">\n"
 #| "<strong>Power Manager</strong>: information about your battery, if you are using\n"
@@ -665,11 +626,7 @@
 "</div>\n"
 msgstr ""
 "<div class=\"text\">\n"
-<<<<<<< HEAD
-"<strong>Power Manager</strong> : informations sur la batterie si vous utilisez un ordinateur portable<br/>\n"
-=======
 "<strong>Rapporter une erreur</strong>: vous aide à [[comprendre le problème|/support/troubleshooting]] dans Tails\n"
->>>>>>> 09c521eb
 "</div>\n"
 "</div>\n"
 
@@ -710,40 +667,25 @@
 
 #~ msgid ""
 #~ "<div class=\"text\">\n"
-<<<<<<< HEAD
-#~ "<strong>Report a bug</strong>: open a dedicated application to report bugs from\n"
-=======
 #~ "<strong>Report a bug</strong>: open a dedicated application to report "
 #~ "bugs from\n"
->>>>>>> 09c521eb
 #~ "inside Tails<br/>\n"
 #~ "[[See the corresponding documentation|first_steps/bug_reporting]]\n"
 #~ "</div>\n"
 #~ "</div>\n"
 #~ msgstr ""
 #~ "<div class=\"text\">\n"
-<<<<<<< HEAD
-#~ "<strong>Faire un rapport de bug</strong> : ouvre une application dédiée aux rappports de bugs dans Tails<br/>\n"
-=======
 #~ "<strong>Faire un rapport de bug</strong> : ouvre une application dédiée "
 #~ "aux rappports de bugs dans Tails<br/>\n"
->>>>>>> 09c521eb
 #~ "[[Voir la documentation|first_steps/bug_reporting]]\n"
 #~ "</div>\n"
 #~ "</div>\n"
 
 #~ msgid ""
-<<<<<<< HEAD
-#~ "[[!img tails-desktop-0.10.jpg link=no alt=\"Tails desktop as of 0.9\" title=\"Tails\n"
-#~ "Desktop as of 0.10\"]]\n"
-#~ msgstr ""
-#~ "[[!img tails-desktop-0.10.jpg link=no alt=\"Tails desktop as of 0.9\" title=\"Tails\n"
-=======
 #~ "[[!img tails-desktop-0.10.jpg link=no alt=\"Tails desktop as of 0.9\" "
 #~ "title=\"Tails\n"
 #~ "Desktop as of 0.10\"]]\n"
 #~ msgstr ""
 #~ "[[!img tails-desktop-0.10.jpg link=no alt=\"Tails desktop as of 0.9\" "
 #~ "title=\"Tails\n"
->>>>>>> 09c521eb
 #~ "Desktop as of 0.10\"]]\n"