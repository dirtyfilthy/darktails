--- conflicted
+++ resolved
@@ -205,11 +205,7 @@
 "<div class=\"text\"><strong>About Tails</strong>: Tails version and other information</div>\n"
 "</div>\n"
 msgstr ""
-<<<<<<< HEAD
-"<div class=\"text\"><strong>À propos de Tails</strong> : la version de Tails et autres informations</div>\n"
-=======
 "<div class=\"text\"><strong>À propos de Tails</strong> : version de Tails et autres informations</div>\n"
->>>>>>> 8614ae70
 "</div>\n"
 
 #. type: Title -
