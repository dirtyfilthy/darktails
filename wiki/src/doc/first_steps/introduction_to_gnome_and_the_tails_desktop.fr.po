--- conflicted
+++ resolved
@@ -6,13 +6,8 @@
 msgid ""
 msgstr ""
 "Project-Id-Version: PACKAGE VERSION\n"
-<<<<<<< HEAD
-"POT-Creation-Date: 2014-01-10 15:58+0100\n"
-"PO-Revision-Date: 2014-01-03 12:21-0000\n"
-=======
 "POT-Creation-Date: 2014-06-05 12:15+0200\n"
 "PO-Revision-Date: 2014-06-05 12:16+0200\n"
->>>>>>> 4d85dd29
 "Last-Translator: FULL NAME <EMAIL@ADDRESS>\n"
 "Language-Team: LANGUAGE <LL@li.org>\n"
 "Language: \n"
@@ -194,34 +189,17 @@
 "</div>\n"
 
 #. type: Plain text
-<<<<<<< HEAD
-#, fuzzy, no-wrap
-#| msgid "[[!img tor-on.png link=no]]\n"
-msgid "[[!img gtk-about.png link=no]]\n"
-msgstr "[[!img tor-on.png link=no]]\n"
-
-#. type: Plain text
-#, fuzzy, no-wrap
-#| msgid ""
-#| "<div class=\"text\"><strong>Claws Mail</strong>: email client</div>\n"
-#| "</div>\n"
-=======
 #, no-wrap
 msgid "[[!img gtk-about.png link=no]]\n"
 msgstr "[[!img gtk-about.png link=no]]\n"
 
 #. type: Plain text
 #, no-wrap
->>>>>>> 4d85dd29
 msgid ""
 "<div class=\"text\"><strong>About Tails</strong>: Tails version and other information</div>\n"
 "</div>\n"
 msgstr ""
-<<<<<<< HEAD
-"<div class=\"text\"><strong>Claws Mail</strong> : client email</div>\n"
-=======
 "<div class=\"text\"><strong>À propos de Tails</strong> : version de Tails et autres informations</div>\n"
->>>>>>> 4d85dd29
 "</div>\n"
 
 #. type: Title -
