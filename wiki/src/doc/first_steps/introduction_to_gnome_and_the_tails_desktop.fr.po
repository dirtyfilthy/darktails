# SOME DESCRIPTIVE TITLE
# Copyright (C) YEAR Free Software Foundation, Inc.
# This file is distributed under the same license as the PACKAGE package.
# FIRST AUTHOR <EMAIL@ADDRESS>, YEAR.
#
msgid ""
msgstr ""
"Project-Id-Version: PACKAGE VERSION\n"
"POT-Creation-Date: 2012-01-28 21:21+0100\n"
"PO-Revision-Date: 2012-01-28 21:28+0100\n"
"Last-Translator: FULL NAME <EMAIL@ADDRESS>\n"
"Language-Team: LANGUAGE <LL@li.org>\n"
"Language: \n"
"MIME-Version: 1.0\n"
"Content-Type: text/plain; charset=UTF-8\n"
"Content-Transfer-Encoding: 8bit\n"

#. type: Plain text
#, no-wrap
msgid "[[!meta title=\"Introduction to GNOME and the Tails desktop\"]]\n"
msgstr "[[!meta title=\"Introduction à GNOME et au bureau de Tails\"]]\n"

#. type: Plain text
msgid ""
"The graphical user interface used in Tails is called [GNOME](gnome.org) and "
"shares many fundamentals with that of Microsoft Windows, Mac OS X and most "
"other modern operating systems, so if you have used any of them, getting "
"used to GNOME will take no time. As this document is not intended as a "
"complete guide for GNOME there are only a few things about it that we will "
"mention here to spare you some time."
msgstr ""
"L'interface graphique employée dans Tails est appellée [GNOME](gnome.org), "
"et partage plusieurs propriétés de base avec Microsoft Windows, Mac OS X et "
"d'autres systèmes d'exploitation modernes. Si vous êtes déjà familier de "
"l'un de ces systèmes, apprendre à utiliser GNOME ne prendra pas beaucoup de "
"temps. On ne veut pas présenter dans ce document un guide complet pour "
"GNOME, mais il y a quelques trucs à savoir qu'on va évoquer ici."

#. type: Plain text
#, no-wrap
msgid "[[!toc levels=2]]\n"
msgstr ""

#. type: Plain text
#, no-wrap
msgid ""
"[[!img tails-desktop-0.10.jpg link=no alt=\"Tails desktop as of 0.9\" title=\"Tails\n"
"Desktop as of 0.10\"]]\n"
msgstr ""

#. type: Title =
#, no-wrap
msgid "Top navigation bar\n"
msgstr "Barre de navigation supérieure\n"

#. type: Plain text
msgid ""
"First of all, in the upper left corner of the screen there is a button with "
"a logo in it, followed by three menus: **Applications**, **Places** and "
"**System**."
msgstr ""
"Avant tout, en haut à gauche de l'écran, se trouve une icône suivie de trois "
"menus :  **Applications**, **Raccourcis**, et **Système**."

#. type: Title -
#, no-wrap
msgid "Applications menu\n"
msgstr "Menu des applications\n"

#. type: Plain text
msgid ""
"The **Applications** menu is where you will find shortcuts to the installed "
"applications. Please explore the different categories and try out those that "
"seem interesting."
msgstr ""
"Le menu **Applications** contient des raccourcis vers les logiciels "
"installés. N'hésitez pas à parcourir ce menu et à essayer les logiciels qui "
"vous semblent intéressants."

#. type: Plain text
#, no-wrap
msgid "[[!img applications-menu.jpg link=no alt=\"Applications menu\"]]\n"
msgstr ""

#. type: Title -
#, no-wrap
msgid "Places menu\n"
msgstr "Menu des raccourcis\n"

#. type: Plain text
msgid "The **Places** menu is here to make it easy to access storage medias."
msgstr ""
"Le menu **Raccourcis** a pour but de faciliter l'accès à différents supports "
"de stockage."

#. type: Plain text
#, no-wrap
msgid "[[!img places-menu.jpg link=no alt=\"Places menu\"]]\n"
msgstr ""

#. type: Title -
#, no-wrap
msgid "System menu\n"
msgstr "Menu système\n"

#. type: Plain text
msgid ""
"The **System** menu allows to customize the GNOME desktop or the system."
msgstr ""
"Le menu **Système** permet de personaliser le bureau GNOME ou le système."

#. type: Plain text
#, no-wrap
msgid "[[!img system-menu.jpg link=no alt=\"System menu\"]]\n"
msgstr ""

#. type: Plain text
msgid "Here are a few ones that you might want to check:"
msgstr "En voici quelques-unes auxquelles vous pourriez vouloir jeter un œil :"

#. type: Plain text
#, no-wrap
msgid ""
"<div class=\"icon\">\n"
"<div class=\"image\"><img src=\"preferences-desktop-keyboard.png\"/></div>\n"
"<div class=\"text\"><strong>Preferences → Keyboard</strong>: change the keyboard\n"
"layout and other preferences</div>\n"
"</div>\n"
msgstr ""
"<div class=\"icon\">\n"
"<div class=\"image\"><img src=\"preferences-desktop-keyboard.png\"/></div>\n"
"<div class=\"text\"><strong>Préférences → Clavier</strong> : Définir les paramètres de votre clavier</div>\n"
"</div>\n"

#. type: Plain text
#, no-wrap
msgid ""
"<div class=\"icon\">\n"
"<div class=\"image\"><img src=\"gnome-display-properties.png\"/></div>\n"
"<div class=\"text\"><strong>Preferences → Monitors</strong>: change the resolution\n"
"and position of the display</div>\n"
"</div>\n"
msgstr ""
"<div class=\"icon\">\n"
"<div class=\"image\"><img src=\"gnome-display-properties.png\"/></div>\n"
"<div class=\"text\"><strong>Préférences → Écrans</strong> : Modifie la résolution et la position des écrans</div>\n"
"</div>\n"

#. type: Plain text
#, no-wrap
msgid ""
"<div class=\"icon\">\n"
"<div class=\"image\"><img src=\"seahorse.png\"/></div>\n"
"<div class=\"text\"><strong>Preferences → Passwords and Encryption Keys</strong>:\n"
"manage your OpenPGP keys</div>\n"
"</div>\n"
msgstr ""
"<div class=\"icon\">\n"
"<div class=\"image\"><img src=\"seahorse.png\"/></div>\n"
"<div class=\"text\"><strong>Préférences → Mots de passe et clés de chiffrement</strong> :\n"
"Gérer vos mots de passe et clés de chiffrement</div>\n"
"</div>\n"

#. type: Plain text
#, no-wrap
msgid ""
"<div class=\"icon\">\n"
"<div class=\"image\"><img src=\"gnome-dev-printer.png\"/></div>\n"
"<div class=\"text\"><strong>System</strong> → <strong>Printing</strong>: configure printers</div>\n"
"</div>\n"
msgstr ""
"<div class=\"icon\">\n"
"<div class=\"image\"><img src=\"gnome-dev-printer.png\"/></div>\n"
"<div class=\"text\"><strong>Administration</strong> → <strong>Impression</strong> : configurer les imprimantes</div>\n"
"</div>\n"

#. type: Plain text
#, no-wrap
msgid ""
"<div class=\"icon\">\n"
"<div class=\"image\"><img src=\"synaptic.png\"/></div>\n"
"<div class=\"text\"><strong>System</strong> → <strong>Synaptic Package Manager</strong>: install,\n"
"remove and upgrade software packages</div>\n"
"</div>\n"
msgstr ""
"<div class=\"icon\">\n"
"<div class=\"image\"><img src=\"synaptic.png\"/></div>\n"
"<div class=\"text\"><strong>Administration</strong> → <strong>Gestionnaire de paquets Synaptic</strong> : installer, désinstaller et mettre à jour les paquets logiciels</div>\n"
"</div>\n"

#. type: Title -
#, no-wrap
msgid "Applications Shortcuts\n"
msgstr "Raccourcis Applications\n"

#. type: Plain text
msgid ""
"On the right of these three menu entries, a few shortcuts allow to launch "
"the most frequently used applications."
msgstr ""
"Immédiatement à droite des trois menus principaux, se trouvent quelques "
"raccourcis permettant d'accéder à des applications fréquemment utilisées."

#. type: Plain text
#, no-wrap
msgid ""
"<div class=\"icon\">\n"
"<div class=\"image\"><img src=\"iceweasel.png\"/></div>\n"
"<div class=\"text\">\n"
"<strong>Iceweasel</strong>: browser the World Wide Web<br/>\n"
"[[See the corresponding documentation|anonymous_internet/iceweasel]]\n"
"</div>\n"
"</div>\n"
msgstr ""
"<div class=\"icon\">\n"
"<div class=\"image\"><img src=\"iceweasel.png\"/></div>\n"
"<div class=\"text\">\n"
"<strong>Iceweasel</strong> : navigateur Internet<br/>\n"
"[[Voir la documentation|anonymous_internet/iceweasel]]\n"
"</div>\n"
"</div>\n"

#. type: Plain text
#, no-wrap
msgid ""
"<div class=\"icon\">\n"
"<div class=\"image\"><img src=\"claws-mail.png\"/></div>\n"
"<div class=\"text\"><strong>Claws Mail</strong>: email client</div>\n"
"</div>\n"
msgstr ""
"<div class=\"icon\">\n"
"<div class=\"image\"><img src=\"claws-mail.png\"/></div>\n"
"<div class=\"text\"><strong>Claws Mail</strong> : client email</div>\n"
"</div>\n"

#. type: Plain text
#, no-wrap
msgid ""
"<div class=\"icon\">\n"
"<div class=\"image\"><img src=\"pidgin.png\"/></div>\n"
"<div class=\"text\">\n"
"<strong>Pidgin</strong>: instant messaging client<br/>\n"
"[[See the corresponding documentation|anonymous_internet/pidgin]]\n"
"</div>\n"
"</div>\n"
msgstr ""
"<div class=\"icon\">\n"
"<div class=\"image\"><img src=\"pidgin.png\"/></div>\n"
"<div class=\"text\">\n"
"<strong>Pidgin</strong> : client de messagerie instantanée<br/>\n"
"[[Voir la documentation|anonymous_internet/pidgin]]\n"
"</div>\n"
"</div>\n"

#. type: Plain text
#, no-wrap
msgid ""
"<div class=\"icon\">\n"
"<div class=\"image\"><img src=\"gnome-terminal.png\"/></div>\n"
"<div class=\"text\"><strong>GNOME Terminal</strong>: use the command line</div>\n"
"</div>\n"
msgstr ""
"<div class=\"icon\">\n"
"<div class=\"image\"><img src=\"gnome-terminal.png\"/></div>\n"
"<div class=\"text\"><strong>GNOME Terminal</strong> : pour utiliser la ligne de commande</div>\n"
"</div>\n"

#. type: Title -
#, no-wrap
msgid "Notification area\n"
msgstr "Zone de notification\n"

#. type: Plain text
msgid ""
"In the upper right corner you will find a couple of icons, each of which "
"offers an interface for some system feature or running application. You are "
"encouraged to check these icons out with the left and right mouse buttons."
msgstr ""
"Dans le coin supérieur gauche, vous trouverez quelques icônes, chacune offre "
"un accès a des fonctionnalités du système ou des applications en "
"fonctionnement. Nous vous encourageons à les explorer avec le bouton gauche "
"ou droit de la souris."

#. type: Plain text
#, no-wrap
msgid ""
"<div class=\"icon\">\n"
"<div class=\"image\">\n"
"<img src=\"tor-on.png\"/>\n"
"<img src=\"tor-starting.png\"/>\n"
"<img src=\"tor-stopping.png\"/>\n"
"<img src=\"tor-off.png\"/>\n"
"</div>\n"
"<div class=\"text\">\n"
"<strong>Vidalia</strong>: graphical controller for Tor<br/>\n"
"[[See the corresponding documentation|anonymous_internet/vidalia]]\n"
"</div>\n"
"</div>\n"
msgstr ""
"<div class=\"icon\">\n"
"<div class=\"image\">\n"
"<img src=\"tor-on.png\"/>\n"
"<img src=\"tor-starting.png\"/>\n"
"<img src=\"tor-stopping.png\"/>\n"
"<img src=\"tor-off.png\"/>\n"
"</div>\n"
"<div class=\"text\">\n"
"<strong>Vidalia</strong> : interface graphique pour Tor<br/>\n"
"[[Voir la documentation|anonymous_internet/vidalia]]\n"
"</div>\n"
"</div>\n"

#. type: Plain text
#, no-wrap
msgid ""
"<div class=\"icon\">\n"
"<div class=\"image\"><img src=\"gpgApplet-text.png\"/><img src=\"gpgApplet.png\"/></div>\n"
"<div class=\"text\"><strong>gpgApplet</strong>: encryption and decrypt the\n"
"clipboard using OpenPGP<br/> [[See the corresponding\n"
"documentation|encryption_and_privacy/openpgp_passphrase_encryption]]</div>\n"
"</div>\n"
msgstr ""
"<div class=\"icon\">\n"
"<div class=\"image\"><img src=\"gpgApplet-text.png\"/><img src=\"gpgApplet.png\"/></div>\n"
"<div class=\"text\"><strong>gpgApplet</strong> : chiffrer et déchiffrer le presse-papiers avec OpenPGP<br/> [[Voir la documentation|encryption_and_privacy/openpgp_passphrase_encryption]]</div>\n"
"</div>\n"

#. type: Plain text
#, no-wrap
msgid ""
"<div class=\"icon\">\n"
"<div class=\"image\"><img src=\"florence.png\"/></div>\n"
"<div class=\"text\">\n"
"<strong>Florence</strong>: virtual keyboard<br/>\n"
"[[See the corresponding documentation|encryption_and_privacy/virtual_keyboard]]\n"
"</div>\n"
"</div>\n"
msgstr ""
"<div class=\"icon\">\n"
"<div class=\"image\"><img src=\"florence.png\"/></div>\n"
"<div class=\"text\">\n"
"<strong>Florence</strong> : clavier virtuel<br/>\n"
"[[Voir la  documentation|encryption_and_privacy/virtual_keyboard]]\n"
"</div>\n"
"</div>\n"

#. type: Plain text
#, no-wrap
msgid ""
"<div class=\"icon\">\n"
"<div class=\"image\">\n"
"<img src=\"network-idle.png\"/>\n"
"<img src=\"network-wired.png\"/>\n"
"<img src=\"network-wireless.png\"/>\n"
"</div>\n"
"<div class=\"text\">\n"
"<strong>Network Manager</strong>: handle your wireless or cabled network\n"
"connection<br/>\n"
"[[See the corresponding documentation|anonymous_internet/networkmanager]]\n"
"</div>\n"
"</div>\n"
msgstr ""
"<div class=\"icon\">\n"
"<div class=\"image\">\n"
"<img src=\"network-idle.png\"/>\n"
"<img src=\"network-wired.png\"/>\n"
"<img src=\"network-wireless.png\"/>\n"
"</div>\n"
"<div class=\"text\">\n"
"<strong>Network Manager</strong> : gérez vos connexions filaires et sans-fil<br/>\n"
"[[Voir la documentation|anonymous_internet/networkmanager]]\n"
"</div>\n"
"</div>\n"

#. type: Plain text
#, no-wrap
msgid ""
"<div class=\"icon\">\n"
"<div class=\"image\"><img src=\"gnome-power-manager.png\"/></div>\n"
"<div class=\"text\">\n"
"<strong>Power Manager</strong>: information about your battery, if you are using\n"
"a laptop<br/>\n"
"</div>\n"
"</div>\n"
msgstr ""
"<div class=\"icon\">\n"
"<div class=\"image\"><img src=\"gnome-power-manager.png\"/></div>\n"
"<div class=\"text\">\n"
"<strong>Power Manager</strong> : informations sur la batterie si vous utilisez un ordinateur portable<br/>\n"
"</div>\n"
"</div>\n"

#. type: Plain text
#, no-wrap
msgid ""
"<div class=\"icon\">\n"
"<div class=\"image\"><img src=\"audio-volume-high.png\"/></div>\n"
"<div class=\"text\"><strong>Audio Volume</strong>: control the audio\n"
"volume</div>\n"
"</div>\n"
msgstr ""
"<div class=\"icon\">\n"
"<div class=\"image\"><img src=\"audio-volume-high.png\"/></div>\n"
"<div class=\"text\"><strong>Volume Audio</strong> : contrôle le volume\n"
"audio</div>\n"
"</div>\n"

#. type: Plain text
#, no-wrap
msgid ""
"<div class=\"icon\">\n"
"<div class=\"image\"><img src=\"system-shutdown.png\"/></div>\n"
"<div class=\"text\"><strong>System Shutdown</strong>: immediately shut down the\n"
"system</div>\n"
"</div>\n"
msgstr ""
"<div class=\"icon\">\n"
"<div class=\"image\"><img src=\"system-shutdown.png\"/></div>\n"
"<div class=\"text\"><strong>System Shutdown</strong> :Arrête immédiatement le système</div>\n"
"</div>\n"

#. type: Title =
#, no-wrap
msgid "Bottom panel\n"
msgstr "Panneau inférieur\n"

#. type: Plain text
msgid "On the bottom of the screen is another panel."
msgstr "En bas de l'écran, il y a un autre panneau."

#. type: Plain text
#, no-wrap
msgid ""
"<div class=\"icon\">\n"
"<div class=\"image\"><img src=\"desktop.png\"/></div>\n"
"<div class=\"text\"><strong>Desktop shortcut</strong>: allows to minimize all open\n"
"windows to show the desktop.</div>\n"
"</div>\n"
msgstr ""
"<div class=\"icon\">\n"
"<div class=\"image\"><img src=\"desktop.png\"/></div>\n"
"<div class=\"text\"><strong>Desktop shortcut</strong> : permet de masquer toutes les fenêtres et afficher le bureau.</div>\n"
"</div>\n"

#. type: Plain text
msgid ""
"Then come the buttons for open windows and on the right, a set of four "
"similar rectangle icons gives access to four different workspaces."
msgstr ""
"Viennent ensuite les boutons pour ouvrir les fenêtres et sur la droite, un "
"ensemble de quatre icônes rectangulaires donnant accès à quatre espaces de "
"travail différents."

#. type: Title =
#, no-wrap
msgid "Desktop shortcuts\n"
msgstr "Raccourcis clavier\n"

#. type: Plain text
#, no-wrap
msgid ""
"<div class=\"icon\">\n"
"<div class=\"image\"><img src=\"computer.png\"/></div>\n"
"<div class=\"text\"><strong>Computer</strong>: access storage media</div>\n"
"</div>\n"
msgstr ""
"<div class=\"icon\">\n"
"<div class=\"image\"><img src=\"computer.png\"/></div>\n"
"<div class=\"text\"><strong>Poste de travail</strong> : accéder aux médias de stockage</div>\n"
"</div>\n"

#. type: Plain text
#, no-wrap
msgid ""
"<div class=\"icon\">\n"
"<div class=\"image\"><img src=\"user-home.png\"/></div>\n"
"<div class=\"text\"><strong>amnesia's Home</strong>: shortcut to the default\n"
"user's folder</div>\n"
"</div>\n"
msgstr ""
"<div class=\"icon\">\n"
"<div class=\"image\"><img src=\"user-home.png\"/></div>\n"
"<div class=\"text\"><strong>Dossier personnel de amnesia</strong> : raccourcis vers le dossier de l'utilisateur par défaut</div>\n"
"</div>\n"

#. type: Plain text
#, no-wrap
msgid ""
"<div class=\"icon\">\n"
"<div class=\"image\"><img src=\"emptytrash.png\"/></div>\n"
"<div class=\"text\"><strong>Trash</strong>: where the \"deleted\" files are\n"
"moved</div>\n"
"</div>\n"
msgstr ""
"<div class=\"icon\">\n"
"<div class=\"image\"><img src=\"emptytrash.png\"/></div>\n"
"<div class=\"text\"><strong>Corbeille</strong> : où sont déplacés les fichiers \"effacés\"</div>\n"
"</div>\n"

#. type: Plain text
#, no-wrap
msgid ""
"<div class=\"icon\">\n"
"<div class=\"image\"><img src=\"system-help.png\"/></div>\n"
"<div class=\"text\"><strong>Tails documentation</strong>: open a local copy of\n"
"Tails website and documentation</div>\n"
"</div>\n"
msgstr ""
"<div class=\"icon\">\n"
"<div class=\"image\"><img src=\"system-help.png\"/></div>\n"
"<div class=\"text\"><strong>Documentation de Tails</strong> : ouvre une copie locale du site web et de la documentation de Tails</div>\n"
"</div>\n"

#. type: Plain text
#, no-wrap
msgid ""
"<div class=\"icon\">\n"
"<div class=\"image\"><img src=\"whisperback.png\"/></div>\n"
"<div class=\"text\">\n"
"<strong>Report a bug</strong>: open a dedicated application to report bugs from\n"
"inside Tails<br/>\n"
"[[See the corresponding documentation|first_steps/report_a_bug]]\n"
"</div>\n"
"</div>\n"
msgstr ""
"<div class=\"icon\">\n"
"<div class=\"image\"><img src=\"whisperback.png\"/></div>\n"
"<div class=\"text\">\n"
"<strong>Faire un rapport de bug</strong> : ouvre une application dédiée aux rappports de bugs dans Tails<br/>\n"
"[[Voir la documentation|first_steps/report_a_bug]]\n"
"</div>\n"
"</div>\n"

#. type: Title =
#, no-wrap
msgid "Managing files with Nautilus\n"
msgstr "Gérer les fichiers avec Nautilus\n"

#. type: Plain text
msgid "Nautilus is GNOME's file manager, FTP, SFTP client and more."
msgstr ""
"Nautilus est le gestionnaire de fichiers de GNOME, un client FTP, SFTP et "
"plus encore."

#. type: Plain text
#, no-wrap
msgid "[[!img nautilus.jpg link=no]]\n"
msgstr ""

#. type: Plain text
<<<<<<< HEAD
#, fuzzy
#| msgid ""
#| "To manage local files, follow links on the desktop or from the **Places** "
#| "menu at top left corner of the screen. To move files or folders, you can "
#| "drag them from one window and drop them to another."
=======

>>>>>>> 79f898d3
msgid ""
"To manage local files, follow links on the desktop or from the **Places** "
"menu at top right corner of the screen. To move files or folders, you can "
"drag them from one window and drop them to another."
msgstr ""
"Pour gérer les fichiers locaux, suivez les liens sur le bureau ou depuis le "
<<<<<<< HEAD
"menu **Raccourcis** dans le coin supérieur gauche de l'écran. Pour déplacer "
=======
"menu **Raccourcis** dans le coin supérieur droit de l'écran. Pour déplacer "
>>>>>>> 79f898d3
"des fichiers ou dossiers, vous pouvez les faire glisser d'une fenêtre à une "
"autre."

#. type: Plain text
msgid ""
"To connect to remote FTP or SFTP server, go to **Places** → **Connect to "
"Server...**."
msgstr ""
"Pour se connecter à un serveur FTP ou SFTP distant, allez sur "
"**Raccourcis** → **Se connecter à un serveur...**."

#~ msgid "The *System* menu allows to:"
#~ msgstr "Le menu *Système* permet de :"

#~ msgid "customize some aspects of the GNOME desktop (*Preferences*);"
#~ msgstr "configurer du bureau GNOME (*Préférences*) ;"

#, fuzzy
#~ msgid ""
#~ "change some important aspects of the system and hardware behavior "
#~ "(*Administration*);"
#~ msgstr ""
#~ "* effectuer des modifications importantes sur le système ou le   matériel "
#~ "(*Administration*) ; * éteindre le système."

#, fuzzy
#~ msgid ""
#~ "In the upper right corner you will find a couple of icons, each of which "
#~ "offers an interface for some running application : the onion icon is made "
#~ "to control Tor using Vidalia, the two computer screens are for the "
#~ "network settings using NetworkManager. They will be explained more in "
#~ "details in [[anonymous_internet]]. Other icons help you keep an eye on "
#~ "the battery level if you run from a laptop, one allows to instantly "
#~ "change the keyboard layout, another controls the sound level. Note that "
#~ "the clock icon allows to change the current timezone to make it show the "
#~ "local time."
#~ msgstr ""
#~ "Dans le coin en haut à droite, viennent s'afficher les icônes de "
#~ "certaines des applications en cours de fonctionnement : l'oignon permet "
#~ "de contrôler Tor, l'icône représentant deux écrans d'ordinateurs "
#~ "correspond aux réglages du réseau. D'autres icônes servent à garder un "
#~ "œil sur l'état de la batterie lorsqu'un ordinateur portable est utilisé, "
#~ "à changer la disposition du clavier, et à régler le volume sonore. "
#~ "L'horloge permet de changer le fuseau horaire, afin qu'elle affiche "
#~ "l'heure locale."

#~ msgid ""
#~ "You are encouraged to check these icons out with the left and right mouse "
#~ "buttons, but we will say more about some of them later on in this article."
#~ msgstr ""
#~ "Nous vous encourageons à cliquer sur ces différentes icônes, avec les "
#~ "boutons gauche ou droit de la souris, mais nous en dirons plus ci-dessous."

#~ msgid ""
#~ "Clicking on the icon at the bottom left you will access the Desktop. A "
#~ "*Computer* icon provides access to storage media; the *amnesia's Home* is "
#~ "a shortcut to the default folder where most applications save files; then "
#~ "comes the shortcut to this documentation, and another allows to report a "
#~ "bug in Tails to its developers; to end with, the *Trash* is the place "
#~ "where \"deleted\" files are moved."
#~ msgstr ""
#~ "En bas de l'écran enfin, on trouve : à gauche, un bouton permettant de "
#~ "faire afficher le bureau en réduisant toutes les fenêtres ouvertes ; au "
#~ "centre en partant de la gauche, des boutons permettant d'accéder aux "
#~ "fenêtres en cours d'utilisation ; à droite, une série de quatre icônes "
#~ "rectangles identiques permettant d'utiliser quatre espaces de travail "
#~ "différents."<|MERGE_RESOLUTION|>--- conflicted
+++ resolved
@@ -548,26 +548,14 @@
 msgstr ""
 
 #. type: Plain text
-<<<<<<< HEAD
-#, fuzzy
-#| msgid ""
-#| "To manage local files, follow links on the desktop or from the **Places** "
-#| "menu at top left corner of the screen. To move files or folders, you can "
-#| "drag them from one window and drop them to another."
-=======
-
->>>>>>> 79f898d3
+
 msgid ""
 "To manage local files, follow links on the desktop or from the **Places** "
 "menu at top right corner of the screen. To move files or folders, you can "
 "drag them from one window and drop them to another."
 msgstr ""
 "Pour gérer les fichiers locaux, suivez les liens sur le bureau ou depuis le "
-<<<<<<< HEAD
-"menu **Raccourcis** dans le coin supérieur gauche de l'écran. Pour déplacer "
-=======
 "menu **Raccourcis** dans le coin supérieur droit de l'écran. Pour déplacer "
->>>>>>> 79f898d3
 "des fichiers ou dossiers, vous pouvez les faire glisser d'une fenêtre à une "
 "autre."
 
