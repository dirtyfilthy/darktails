--- conflicted
+++ resolved
@@ -71,52 +71,19 @@
 msgid "[[!img applications.png link=no alt=\"Applications menu\"]]\n"
 msgstr "[[!img applications.png link=no alt=\"Menu des applications\"]]\n"
 
-<<<<<<< HEAD
-#. type: Title -
-#, no-wrap
-msgid "Places menu\n"
-msgstr "Menu des raccourcis\n"
-
-#. type: Plain text
-msgid "The **Places** menu is here to make it easy to access storage medias."
-msgstr ""
-"Le menu **Raccourcis** a pour but de faciliter l'accès à différents supports "
-"de stockage."
-
-#. type: Plain text
-#, no-wrap
-msgid "[[!img places.png link=no alt=\"Places menu\"]]\n"
-msgstr "[[!img places.png link=no alt=\"Raccourcis\"]]\n"
-
-#. type: Title -
-#, no-wrap
-msgid "System menu\n"
-=======
 #. type: Title ###
 #, fuzzy, no-wrap
 #| msgid "System menu\n"
 msgid "System Tools submenu"
->>>>>>> 74799a4c
 msgstr "Menu système\n"
 
 #. type: Plain text
 #, fuzzy, no-wrap
 #| msgid "The **System** menu allows to customize the GNOME desktop or the system."
 msgid ""
-<<<<<<< HEAD
-"The **System** menu allows to customize the GNOME desktop or the system."
-msgstr ""
-"Le menu **Système** permet de personaliser le bureau GNOME ou le système."
-
-#. type: Plain text
-#, no-wrap
-msgid "[[!img system.png link=no alt=\"System menu\"]]\n"
-msgstr "[[!img system.png link=no alt=\"Menu système\"]]\n"
-=======
 "The <span class=\"guisubmenu\">System Tools</span> submenu allows you to customize\n"
 "the GNOME desktop or the system.\n"
 msgstr "Le menu **Système** permet de personaliser le bureau GNOME ou le système."
->>>>>>> 74799a4c
 
 #. type: Plain text
 msgid "Among other utilities, it includes:"
@@ -376,15 +343,12 @@
 msgstr "[[!img gpgApplet.png link=no]]\n"
 
 #. type: Plain text
-<<<<<<< HEAD
-=======
 #, fuzzy, no-wrap
 #| msgid "[[!img gpgApplet.png link=no]]\n"
 msgid "[[!img gpgApplet-seal.png link=no]]\n"
 msgstr "[[!img gpgApplet.png link=no]]\n"
 
 #. type: Plain text
->>>>>>> 74799a4c
 #, no-wrap
 msgid ""
 "<div class=\"text\"><strong>Tails OpenPGP Applet</strong>: encryption and decrypt the\n"
