# SOME DESCRIPTIVE TITLE
# Copyright (C) YEAR Free Software Foundation, Inc.
# This file is distributed under the same license as the PACKAGE package.
# FIRST AUTHOR <EMAIL@ADDRESS>, YEAR.
#
msgid ""
msgstr ""
"Project-Id-Version: Tails\n"
<<<<<<< HEAD
"POT-Creation-Date: 2019-01-07 18:02+0000\n"
=======
"POT-Creation-Date: 2019-01-07 18:48+0000\n"
>>>>>>> fc39d0e7
"PO-Revision-Date: 2018-07-22 14:39+0000\n"
"Last-Translator: \n"
"Language-Team: Tails translators <tails@boum.org>\n"
"Language: fr\n"
"MIME-Version: 1.0\n"
"Content-Type: text/plain; charset=UTF-8\n"
"Content-Transfer-Encoding: 8bit\n"
"X-Generator: Poedit 1.8.11\n"

#. type: Plain text
#, no-wrap
msgid "[[!meta title=\"Introduction to GNOME and the Tails desktop\"]]\n"
msgstr "[[!meta title=\"Introduction à GNOME et au bureau de Tails\"]]\n"

#. type: Plain text
msgid ""
"The desktop environment used in Tails is [GNOME](https://www.gnome.org).  "
"This page describes some important features of the desktop in the context of "
"Tails."
msgstr ""
"Tails utilise l'environnement de bureau [GNOME](https://www.gnome.org). "
"Cette page décrit certaines des fonctionnalités importantes du bureau dans "
"le contexte de Tails."

#. type: Plain text
#, no-wrap
msgid "[[!toc levels=3]]\n"
msgstr "[[!toc levels=3]]\n"

#. type: Title =
#, no-wrap
msgid "Top navigation bar\n"
msgstr "Barre de navigation supérieure\n"

#. type: Plain text
msgid "In the upper left corner of the screen there are two menus:"
msgstr "En haut à gauche de l'écran, vous pouvez voir deux menus :"

#. type: Bullet: '  - '
msgid "the <span class=\"guimenu\">Applications</span> menu"
msgstr "le menu <span class=\"guimenu\">Applications</span>"

#. type: Bullet: '  - '
msgid "the <span class=\"guimenu\">Places</span> menu"
msgstr "le menu <span class=\"guimenu\">Emplacements</span>"

#. type: Plain text
#, no-wrap
msgid "<a id=\"applications\"></a>\n"
msgstr "<a id=\"applications\"></a>\n"

#. type: Title -
#, no-wrap
msgid "Applications menu\n"
msgstr "Menu des applications\n"

#. type: Plain text
#, no-wrap
msgid ""
"The <span class=\"guimenu\">Applications</span> menu provides shortcuts to the\n"
"[[included software|about/features]] and to GNOME configuration utilities.\n"
msgstr ""
"Le menu <span class=\"guimenu\">Applications</span> rassemble des raccourcis vers\n"
"les [[logiciels inclus dans Tails|about/features]] et vers les utilitaires GNOME.\n"

#. type: Plain text
#, no-wrap
msgid "[[!img applications.png link=no alt=\"\"]]\n"
msgstr "[[!img applications.png link=no alt=\"\"]]\n"

#. type: Plain text
#, no-wrap
msgid "<a id=\"help\"></a>\n"
msgstr "<a id=\"help\"></a>\n"

#. type: Plain text
#, no-wrap
msgid "<div class=\"icon\">\n"
msgstr "<div class=\"icon\">\n"

#. type: Plain text
#, no-wrap
msgid "[[!img help-browser.png link=no]]\n"
msgstr "[[!img help-browser.png link=no]]\n"

#. type: Plain text
#, no-wrap
msgid ""
"<div class=\"text\">\n"
"  <span class=\"guimenuitem\">Help</span>: to access the <span class=\"application\">GNOME Desktop Help</span> choose\n"
"  <span class=\"menuchoice\">\n"
"    <span class=\"guisubmenu\">Utilities</span>&nbsp;▸\n"
"    <span class=\"guimenuitem\">Help</span></span>\n"
"  </div>\n"
"</div>\n"
msgstr ""
"<div class=\"text\">\n"
"  <span class=\"guimenuitem\">Aide</span> : pour accéder au <span class=\"application\">Manuel de GNOME</span>, choisissez\n"
"  <span class=\"menuchoice\">\n"
"    <span class=\"guisubmenu\">Utilitaires</span>&nbsp;▸\n"
"    <span class=\"guimenuitem\">Aide</span></span>\n"
"  </div>\n"
"</div>\n"

#. type: Plain text
#, no-wrap
msgid "[[!img preferences-system.png link=no]]\n"
msgstr "[[!img preferences-system.png link=no]]\n"

#. type: Plain text
#, no-wrap
msgid ""
"<div class=\"text\">\n"
"  <span class=\"guimenuitem\">Settings</span>:\n"
"  to change various system settings such as keyboard, mouse and touchpad,\n"
"  or displays choose\n"
"  <span class=\"menuchoice\">\n"
"    <span class=\"guisubmenu\">System Tools</span>&nbsp;▸\n"
"    <span class=\"guimenuitem\">Settings</span></span>\n"
"  </div>\n"
"</div>\n"
msgstr ""
"<div class=\"text\">\n"
"  <span class=\"guimenuitem\">Paramètres</span> :\n"
"  pour modifier les paramètres tels que le clavier, la souris, le pavé tactile,\n"
"  ou les paramètres d'affichage, choisissez\n"
"  <span class=\"menuchoice\">\n"
"    <span class=\"guisubmenu\">Outils système</span>&nbsp;▸\n"
"    <span class=\"guimenuitem\">Paramètres</span></span>\n"
"  </div>\n"
"</div>\n"

#. type: Plain text
#, no-wrap
msgid "<div class=\"tip\">\n"
msgstr "<div class=\"tip\">\n"

#. type: Plain text
#, no-wrap
msgid ""
"<p>To learn about the many keyboard shortcuts in GNOME, click on\n"
"<span class=\"guilabel\">Keyboard</span> from the <span class=\"guilabel\">System\n"
"Settings</span> and open the <span class=\"guilabel\">Shortcuts</span>\n"
"tab.</p>\n"
msgstr ""
"<p>Pour apprendre les différents raccourcis clavier de GNOME, cliquez sur\n"
"<span class=\"guilabel\">Clavier</span> depuis les <span class=\"guilabel\">Paramètres</span>\n"
"puis ouvrez l'onglet\n"
"<span class=\"guilabel\">Raccourcis</span>.</p>\n"

#. type: Plain text
#, no-wrap
msgid "</div>\n"
msgstr "</div>\n"

#. type: Plain text
#, no-wrap
msgid "<div class=\"next\">\n"
msgstr "<div class=\"next\">\n"

#. type: Plain text
msgid ""
"By default, any such customization is reset when shutting down Tails. Read "
"the documentation on [[persistence|persistence]] to learn which "
"configuration can be made persistent across separate working sessions."
msgstr ""
"Par défaut, les personnalisations de ce type sont annulées lors de "
"l'extinction de Tails. Consultez la documentation relative à la "
"[[persistance|persistence]] pour savoir quelles configurations peuvent être "
"conservées de manière persistante entre deux sessions de travail."

#. type: Plain text
#, no-wrap
msgid "[[!img seahorse.png link=no]]\n"
msgstr "[[!img seahorse.png link=no]]\n"

#. type: Plain text
#, no-wrap
msgid ""
"<div class=\"text\">\n"
"  <span class=\"guimenuitem\">Seahorse</span>:\n"
"  to manage your OpenPGP keys choose\n"
"  <span class=\"menuchoice\">\n"
"    <span class=\"guisubmenu\">Utilities</span>&nbsp;▸\n"
"    <span class=\"guimenuitem\">Passwords and Keys</span></span>\n"
"  </div>\n"
"</div>\n"
msgstr ""
"<div class=\"text\">\n"
"  <span class=\"guimenuitem\">Seahorse</span> :\n"
"  pour gérer vos clés OpenPGP, choisissez\n"
"  <span class=\"menuchoice\">\n"
"    <span class=\"guisubmenu\">Utilitaires</span>&nbsp;▸\n"
"    <span class=\"guimenuitem\">Mots de passe et clés</span></span>\n"
"  </div>\n"
"</div>\n"

#. type: Plain text
#, no-wrap
msgid "<a id=\"favorites\"></a>\n"
msgstr "<a id=\"favorites\"></a>\n"

#. type: Title ###
#, no-wrap
msgid "Favorites submenu"
msgstr "Sous-menu Favoris"

#. type: Plain text
#, no-wrap
msgid ""
"In the <span class=\"guisubmenu\">Favorites</span> submenu, a few\n"
"shortcuts allow you to launch the most frequently used applications:\n"
msgstr ""
"Dans le sous-menu <span class=\"guisubmenu\">Favoris</span>, quelques\n"
"raccourcis permettent d'accéder à des applications fréquemment utilisées :\n"

#. type: Plain text
#, no-wrap
msgid "[[!img tor-browser.png link=no]]\n"
msgstr "[[!img tor-browser.png link=no]]\n"

#. type: Plain text
#, no-wrap
msgid ""
"<div class=\"text\">\n"
"<strong>Tor Browser</strong>: browse the World Wide Web<br/>\n"
"[[See the corresponding documentation|anonymous_internet/Tor_Browser]]\n"
"</div>\n"
"</div>\n"
msgstr ""
"<div class=\"text\">\n"
"<strong>Navigateur Tor</strong> : navigateur Web<br/>\n"
"[[Voir la documentation correspondante|anonymous_internet/tor_browser]]\n"
"</div>\n"
"</div>\n"

#. type: Plain text
#, no-wrap
msgid "[[!img doc/first_steps/persistence/thunderbird.png link=no]]\n"
msgstr "[[!img doc/first_steps/persistence/thunderbird.png link=no]]\n"

#. type: Plain text
#, no-wrap
msgid ""
"<div class=\"text\"><strong>Thunderbird</strong>: email client<br />\n"
"[[See the corresponding documentation|anonymous_internet/thunderbird]]\n"
"</div>\n"
"</div>\n"
msgstr ""
"<div class=\"text\"><strong>Thunderbird</strong> : client email<br />\n"
"[[Voir la documentation correspondante|anonymous_internet/thunderbird]]\n"
"</div>\n"
"</div>\n"

#. type: Plain text
#, no-wrap
msgid "[[!img pidgin.png link=no]]\n"
msgstr "[[!img pidgin.png link=no]]\n"

#. type: Plain text
#, no-wrap
msgid ""
"<div class=\"text\">\n"
"<strong>Pidgin</strong>: instant messaging client<br/>\n"
"[[See the corresponding documentation|anonymous_internet/pidgin]]\n"
"</div>\n"
"</div>\n"
msgstr ""
"<div class=\"text\">\n"
"<strong>Pidgin</strong> : client de messagerie instantanée<br/>\n"
"[[Voir la documentation correspondante|anonymous_internet/pidgin]]\n"
"</div>\n"
"</div>\n"

#. type: Plain text
#, no-wrap
msgid "[[!img keepassx.png link=no]]\n"
msgstr "[[!img keepassx.png link=no]]\n"

#. type: Plain text
#, no-wrap
msgid ""
"<div class=\"text\">\n"
"<strong>KeePassX</strong>: password manager<br/>\n"
"[[See the corresponding documentation|encryption_and_privacy/manage_passwords]]\n"
"</div>\n"
"</div>\n"
msgstr ""
"<div class=\"text\">\n"
"<strong>KeePassX</strong> : gestionnaire de mots de passe<br/>\n"
"[[Voir la documentation correspondante|encryption_and_privacy/manage_passwords]]\n"
"</div>\n"
"</div>\n"

#. type: Plain text
#, no-wrap
msgid "<a id=\"terminal\"></a>\n"
msgstr "<a id=\"terminal\"></a>\n"

#. type: Plain text
#, no-wrap
msgid "[[!img gnome-terminal.png link=no]]\n"
msgstr "[[!img gnome-terminal.png link=no]]\n"

#. type: Plain text
#, no-wrap
msgid ""
"<div class=\"text\"><strong>GNOME Terminal</strong>: use the command line</div>\n"
"</div>\n"
msgstr ""
"<div class=\"text\"><strong>Terminal GNOME</strong> : pour utiliser la ligne de commande</div>\n"
"</div>\n"

#. type: Plain text
#, no-wrap
msgid "<a id=\"places\"></a>\n"
msgstr "<a id=\"places\"></a>\n"

#. type: Title -
#, no-wrap
msgid "Places menu\n"
msgstr "Menu Emplacements\n"

#. type: Plain text
#, no-wrap
msgid ""
"The <span class=\"guimenu\">Places</span> menu provides direct access to different\n"
"folders and storage media.\n"
msgstr ""
"Le menu <span class=\"guimenu\">Emplacements</span> fournit un accès direct à différents\n"
"dossiers et supports de stockage.\n"

#. type: Plain text
#, no-wrap
msgid "[[!img places.png link=no alt=\"\"]]\n"
msgstr "[[!img places.png link=no alt=\"\"]]\n"

#. type: Plain text
#, no-wrap
msgid "<a id=\"tor-status\"></a>\n"
msgstr "<a id=\"tor-status\"></a>\n"

#. type: Title -
#, no-wrap
msgid "Tor status and circuits\n"
msgstr "Statut et circuits de Tor\n"

#. type: Plain text
#, no-wrap
msgid ""
"The Tor status icon and <span class=\"application\">Onion\n"
"Circuits</span> allow you to view the status of Tor.\n"
"[[See the corresponding documentation.|anonymous_internet/tor_status]]\n"
msgstr ""
"L'icône de statut de Tor et <span class=\"application\">Onion\n"
"Circuits</span> vous permettent de voir l'état de Tor.\n"
"[[Voir la documentation correspondante.|anonymous_internet/tor_status]]\n"

#. type: Plain text
#, no-wrap
msgid "[[!img tor-status.png link=no alt=\"\"]]\n"
msgstr "[[!img tor-status.png link=no alt=\"\"]]\n"

#. type: Plain text
#, no-wrap
msgid "<a id=\"openpgp\"></a>\n"
msgstr "<a id=\"openpgp\"></a>\n"

#. type: Title -
#, no-wrap
msgid "OpenPGP applet\n"
msgstr "Applet OpenPGP\n"

#. type: Plain text
#, no-wrap
msgid ""
"Using the <span class=\"application\">OpenPGP Applet</span> you can\n"
"encrypt and decrypt the clipboard using OpenPGP.\n"
"[[See the corresponding documentation.|encryption_and_privacy/gpgapplet]]\n"
msgstr ""
"Avec l'<span class=\"application\">applet OpenPGP</span> vous pouvez\n"
"chiffrer et déchiffrer le presse-papier en utilisant OpenPGP.\n"
"[[Voir la documentation correspondante.|encryption_and_privacy/gpgapplet]]\n"

#. type: Plain text
#, no-wrap
msgid "[[!img openpgp_applet.png link=no alt=\"\"]]\n"
msgstr "[[!img openpgp_applet.png link=no alt=\"\"]]\n"

#. type: Plain text
#, no-wrap
msgid "<a id=\"accessibility\"></a>\n"
msgstr "<a id=\"accessibility\"></a>\n"

#. type: Title -
#, no-wrap
msgid "Universal access\n"
msgstr "Accès universel\n"

#. type: Plain text
msgid ""
"The universal access menu allows you to activate the screen reader, screen "
"keyboard, large text display, and other accessibility technologies.  [[See "
"the corresponding documentation.|accessibility]]"
msgstr ""
"Le menu d'accès universel vous permet d'activer le lecteur d'écran, le "
"clavier visuel, l'affichage de grand texte et d'autres technologies "
"d'accessibilité. [[Voir la documentation correspondante.|accessibility]]"

#. type: Plain text
#, no-wrap
msgid "[[!img accessibility.png link=no alt=\"\"]]\n"
msgstr "[[!img accessibility.png link=no alt=\"\"]]\n"

#. type: Plain text
#, no-wrap
msgid "<a id=\"keyboard\"></a>\n"
msgstr "<a id=\"keyboard\"></a>\n"

#. type: Title -
#, no-wrap
msgid "Keyboard layouts\n"
msgstr "Dispositions du clavier\n"

#. type: Plain text
msgid ""
"The keyboard layout menu allow you to change the keyboard layout and input "
"method for non-Latin scripts."
msgstr ""
"Le menu de disposition du clavier vous permet de changer la disposition du "
"clavier et la méthode de saisie pour l'écriture non-latine."

#. type: Plain text
#, no-wrap
msgid "[[!img keyboard.png link=no alt=\"\"]]\n"
msgstr "[[!img keyboard.png link=no alt=\"\"]]\n"

#. type: Plain text
#, no-wrap
msgid "<a id=\"system\"></a>\n"
msgstr "<a id=\"system\"></a>\n"

#. type: Title -
#, no-wrap
msgid "System menu\n"
msgstr "Menu système\n"

#. type: Plain text
msgid ""
"In the top-right corner of the top bar, the system menu allows you to manage "
"your systems settings and your computer."
msgstr ""
"Dans le coin à droite de la barre du haut, le menu système vous permet de "
"gérer les paramètres système et votre ordinateur."

#. type: Plain text
#, no-wrap
msgid "[[!img system.png link=no alt=\"\"]]\n"
msgstr "[[!img system.png link=no alt=\"\"]]\n"

#. type: Plain text
#, no-wrap
msgid "<p>See also the documentation on [[connecting to the network|anonymous_internet/networkmanager]].</p>\n"
msgstr "<p>Voir également la documentation sur comment [[se connecter à un réseau|anonymous_internet/networkmanager]].</p>\n"

#. type: Plain text
#, fuzzy, no-wrap
#| msgid "<a id=\"florence\"></a>\n"
msgid "<a id=\"screen-locker\"></a>\n"
msgstr "<a id=\"florence\"></a>\n"

#. type: Title ###
#, no-wrap
msgid "Locking your screen"
msgstr "Verrouiller votre écran"

#. type: Plain text
#, no-wrap
msgid ""
"Click on the <span class=\"button\">[[!img lib/network-wireless-encrypted.png alt=\"Lock\" class=\"symbolic\" link=\"no\"]]</span>\n"
"button in the system menu to lock your screen with a password.\n"
msgstr ""
"Cliquez sur le bouton <span class=\"button\">[[!img lib/network-wireless-encrypted.png alt=\"Verrouillage\" class=\"symbolic\" link=\"no\"]]</span>\n"
"dans le menu système pour verrouiller votre écran avec un mot de passe.\n"

#. type: Bullet: '- '
msgid ""
"If you set up an [[administration password|first_steps/startup_options/"
"administration_password]] when starting Tails, you can unlock your screen "
"with your administration password."
msgstr ""
"Si vous avez défini un [[mot de passe d'administration|first_steps/"
"startup_options/administration_password]] lors du démarrage de Tails, vous "
"pouvez déverrouiller votre écran avec votre mot de passe d'administration."

#. type: Plain text
#, no-wrap
msgid ""
"  <div class=\"note\">\n"
"  <p>Your screen will automatically lock after some time if you have set up an\n"
"  administration password. To disable this behavior, execute the following\n"
"  command:</p>\n"
msgstr ""

#. type: Plain text
#, no-wrap
msgid "  <p class=\"pre command\">gsettings org.gnome.desktop.screensaver lock-enabled false</p>\n"
msgstr ""

#. type: Plain text
#, fuzzy, no-wrap
#| msgid "</div>\n"
msgid "  </div>\n"
msgstr "</div>\n"

#. type: Bullet: '- '
msgid ""
"Otherwise, you can set up a password to unlock your screen when locking your "
"screen for the first time."
msgstr ""
"Dans le cas contraire, vous pouvez définir un mot de passe pour "
"déverrouiller votre écran lorsque vous le verrouillez pour la première fois."

#. type: Plain text
#, no-wrap
msgid "  [[!img screen-locker.png alt=\"\" link=\"no\"]]\n"
msgstr "  [[!img screen-locker.png alt=\"\" link=\"no\"]]\n"

#. type: Plain text
#, no-wrap
msgid "<a id=\"activities\"></a>\n"
msgstr "<a id=\"activities\"></a>\n"

#. type: Title =
#, no-wrap
msgid "Activities overview\n"
msgstr "Vue d'ensemble des activités\n"

#. type: Plain text
msgid "To access your windows and applications you can either:"
msgstr "Pour accéder à vos fenêtres et applications vous pouvez au choix :"

#. type: Plain text
#, no-wrap
msgid ""
"  - Choose <span class=\"menuchoice\">\n"
"      <span class=\"guisubmenu\">Applications</span>&nbsp;▸\n"
"      <span class=\"guimenuitem\">Activities Overview</span></span>.\n"
"  - Throw your mouse pointer to the top-left hot corner.\n"
"  - Press the windows key on your keyboard.\n"
msgstr ""
"  - Choisir <span class=\"menuchoice\">\n"
"      <span class=\"guisubmenu\">Applications</span>&nbsp;▸\n"
"      <span class=\"guimenuitem\">Vue d'ensemble des activités</span></span>.\n"
"  - Amener le curseur de la souris dans le coin en haut à gauche.\n"
"  - Appuyer sur la touche fenêtre de votre clavier.\n"

#. type: Plain text
msgid ""
"You can see your windows and applications in the overview. You can also "
"start typing to search your applications, files, and folders."
msgstr ""
"Vous pouvez voir les fenêtres et applications dans la vue d'ensemble. Vous "
"pouvez également faire une recherche parmis vos applications, fichiers et "
"dossiers."

#. type: Plain text
#, no-wrap
msgid "<a id=\"shortcuts\"></a>\n"
msgstr "<a id=\"shortcuts\"></a>\n"

#. type: Title =
#, no-wrap
msgid "Desktop shortcuts\n"
msgstr "Raccourcis sur le bureau\n"

#. type: Plain text
#, no-wrap
msgid "[[!img user-home.png link=no]]\n"
msgstr "[[!img user-home.png link=no]]\n"

#. type: Plain text
#, no-wrap
msgid ""
"<div class=\"text\"><strong>Home</strong>: shortcut to the default\n"
"user's folder</div>\n"
"</div>\n"
msgstr ""
"<div class=\"text\"><strong>Dossier personnel</strong> : raccourci vers le dossier de l'utilisateur par défaut</div>\n"
"</div>\n"

#. type: Plain text
#, no-wrap
msgid "[[!img system-help.png link=no]]\n"
msgstr "[[!img system-help.png link=no]]\n"

#. type: Plain text
#, no-wrap
msgid ""
"<div class=\"text\"><strong>Tails documentation</strong>: open a local copy of\n"
"Tails website and documentation</div>\n"
"</div>\n"
msgstr ""
"<div class=\"text\"><strong>Documentation de Tails</strong> : ouvre une copie locale du site web et de la documentation de Tails</div>\n"
"</div>\n"

#. type: Plain text
#, no-wrap
msgid "[[!img whisperback.png link=no]]\n"
msgstr "[[!img whisperback.png link=no]]\n"

#. type: Plain text
#, no-wrap
msgid ""
"<div class=\"text\">\n"
"<strong>Report an error</strong>: help you [[troubleshoot|/support]] Tails\n"
"</div>\n"
"</div>\n"
msgstr ""
"<div class=\"text\">\n"
"<strong>Signaler une erreur</strong> : vous aide à [[dépanner|/support]] Tails\n"
"</div>\n"
"</div>\n"

#. type: Plain text
#, no-wrap
msgid "[[!img emptytrash.png link=no]]\n"
msgstr "[[!img emptytrash.png link=no]]\n"

#. type: Plain text
#, no-wrap
msgid ""
"<div class=\"text\"><strong>Trash</strong>: where the \"deleted\" files are\n"
"moved</div>\n"
"</div>\n"
msgstr ""
"<div class=\"text\"><strong>Corbeille</strong> : où sont déplacés les fichiers \"effacés\"</div>\n"
"</div>\n"

#. type: Plain text
#, no-wrap
msgid "<a id=\"nautilus\"></a>\n"
msgstr "<a id=\"nautilus\"></a>\n"

#. type: Title =
#, no-wrap
msgid "Managing files with Nautilus\n"
msgstr "Gérer les fichiers avec Nautilus\n"

#. type: Plain text
msgid "Nautilus is GNOME's file manager, FTP, SFTP client and more."
msgstr ""
"Nautilus est le gestionnaire de fichiers de GNOME, un client FTP, SFTP et "
"plus encore."

#. type: Plain text
#, no-wrap
msgid "[[!img nautilus.png link=no]]\n"
msgstr "[[!img nautilus.png link=no]]\n"

#. type: Plain text
msgid ""
"To manage local files, follow links on the desktop or from the **Places** "
"menu at top left corner of the screen. To move files or folders, you can "
"drag them from one window and drop them to another."
msgstr ""
"Pour gérer les fichiers locaux, suivez les liens sur le bureau ou depuis le "
"menu **Emplacements** dans le coin supérieur gauche de l'écran. Pour "
"déplacer des fichiers ou dossiers, vous pouvez les faire glisser d'une "
"fenêtre à une autre."

#. type: Plain text
#, no-wrap
msgid ""
"To connect to a remote FTP or SFTP server choose\n"
"<span class=\"guilabel\">Connect to Server</span></span>.\n"
msgstr ""
"Pour vous connecter à un serveur FTP ou SFTP, choisissez\n"
"<span class=\"guilabel\">Connexion à un serveur</span></span>.\n"

#, fuzzy
#~| msgid "</div>\n"
#~ msgid "  </div>\n"
#~ msgstr "</div>\n"

#, fuzzy
#~| msgid "<div class=\"next\">\n"
#~ msgid "  <div class=\"note\">\n"
#~ msgstr "<div class=\"next\">\n"

#~ msgid ""
#~ "Virtual keyboard\n"
#~ "-----------------\n"
#~ msgstr ""
#~ "Clavier virtuel\n"
#~ "-----------------\n"

#~ msgid ""
#~ "The <span class=\"application\">Florence</span> virtual keyboard can\n"
#~ "protect you against a hardware keylogger when typing passwords and "
#~ "sensitive text.\n"
#~ "[[See the corresponding documentation.|encryption_and_privacy/"
#~ "virtual_keyboard]]\n"
#~ msgstr ""
#~ "Le clavier virtuel <span class=\"application\">Florence</span> peut\n"
#~ "vous protéger contre un enregistreur de frappe matériel quand vous tapez "
#~ "vos mots de passe et des textes sensibles.\n"
#~ "[[Voir la documentation correspondante.|encryption_and_privacy/"
#~ "virtual_keyboard]]\n"

#~ msgid "[[!img florence.png link=no alt=\"Florence\"]]\n"
#~ msgstr "[[!img florence.png link=no alt=\"Florence\"]]\n"

#, fuzzy
#~| msgid "<a id=\"help\"></a>\n"
#~ msgid "<a id=\"thunderbird\"></a>\n"
#~ msgstr "<a id=\"help\"></a>\n"

#, fuzzy
#~| msgid "<a id=\"terminal\"></a>\n"
#~ msgid "<a id=\"vidalia\"></a>\n"
#~ msgstr "<a id=\"terminal\"></a>\n"

#, fuzzy
#~| msgid "[[!img places.png link=no alt=\"Places menu\"]]\n"
#~ msgid "[[!img vidalia.png link=no alt=\"Vidalia\"]]\n"
#~ msgstr "[[!img places.png link=no alt=\"Raccourcis\"]]\n"

#~ msgid ""
#~ "This page describes some important features of the desktop in the context "
#~ "of Tails."
#~ msgstr ""
#~ "Cette page décrit les fonctionnalités principales du bureau dans le "
#~ "contexte de Tails."

#~ msgid ""
#~ "The <span class=\"guisubmenu\">System Tools</span> submenu allows you to "
#~ "customize\n"
#~ "the GNOME desktop or the system.\n"
#~ msgstr ""
#~ "Le sous-menu <span class=\"guisubmenu\">Outils système</span> vous permet "
#~ "de personnaliser\n"
#~ "le bureau GNOME et le système.\n"

#~ msgid "Among other utilities, it includes:"
#~ msgstr "Entre autres utilitaires, ce menu contient :"

#~ msgid "[[!img synaptic.png link=no]]\n"
#~ msgstr "[[!img synaptic.png link=no]]\n"

#~ msgid ""
#~ "<div class=\"text\">\n"
#~ "  <span class=\"guimenuitem\">Synaptic Package Manager</span>:\n"
#~ "  to install, remove, and upgrade software packages choose\n"
#~ "  <span class=\"menuchoice\">\n"
#~ "    <span class=\"guisubmenu\">System Tools</span>&nbsp;▸\n"
#~ "    <span class=\"guisubmenu\">Administration</span>&nbsp;▸\n"
#~ "    <span class=\"guimenuitem\">Synaptic Package Manager</span></span>\n"
#~ "  </div>\n"
#~ "</div>\n"
#~ msgstr ""
#~ "<div class=\"text\">\n"
#~ "  <span class=\"guimenuitem\">Gestionnaire de paquets Synaptic</span> :\n"
#~ "  pour installer, désinstaller ou mettre à jour des paquets logiciels, "
#~ "choisissez\n"
#~ "  <span class=\"menuchoice\">\n"
#~ "    <span class=\"guisubmenu\">Outils système</span>&nbsp;▸\n"
#~ "    <span class=\"guisubmenu\">Administration</span>&nbsp;▸\n"
#~ "    <span class=\"guimenuitem\">Gestionnaire de paquets Synaptic</span></"
#~ "span>\n"
#~ "  </div>\n"
#~ "</div>\n"

#~ msgid "Applications shortcuts\n"
#~ msgstr "Raccourcis vers des applications\n"

#~ msgid "Notification area\n"
#~ msgstr "Zone de notification\n"

#~ msgid ""
#~ "In the upper right corner you will find a couple of icons, each of which "
#~ "offers an interface for some system feature or running application. You "
#~ "are encouraged to check these icons out with the left and right mouse "
#~ "buttons."
#~ msgstr ""
#~ "Dans le coin supérieur gauche, vous trouverez quelques icônes, chacune "
#~ "offre un accès a des fonctionnalités du système ou des applications en "
#~ "fonctionnement. Nous vous encourageons à les explorer avec le bouton "
#~ "gauche ou droit de la souris."

#~ msgid "[[!img tor-on.png link=no]]\n"
#~ msgstr "[[!img tor-on.png link=no]]\n"

#~ msgid "[[!img tor-starting.png link=no]]\n"
#~ msgstr "[[!img tor-starting.png link=no]]\n"

#~ msgid "[[!img tor-off.png link=no]]\n"
#~ msgstr "[[!img tor-off.png link=no]]\n"

#~ msgid ""
#~ "<a id=\"florence\"></a>\n"
#~ "<div class=\"icon\">\n"
#~ msgstr ""
#~ "<a id=\"florence\"></a>\n"
#~ "<div class=\"icon\">\n"

#~ msgid "[[!img gpgApplet-text.png link=no]]\n"
#~ msgstr "[[!img gpgApplet-text.png link=no]]\n"

#~ msgid "[[!img gpgApplet.png link=no]]\n"
#~ msgstr "[[!img gpgApplet.png link=no]]\n"

#~ msgid "[[!img gpgApplet-seal.png link=no]]\n"
#~ msgstr "[[!img gpgApplet-seal.png link=no]]\n"

#~ msgid ""
#~ "<a id=\"audio\"></a>\n"
#~ "<div class=\"icon\">\n"
#~ msgstr ""
#~ "<a id=\"audio\"></a>\n"
#~ "<div class=\"icon\">\n"

#~ msgid "[[!img sound.png link=no]]\n"
#~ msgstr "[[!img sound.png link=no]]\n"

#~ msgid ""
#~ "<div class=\"text\"><strong>Audio Volume</strong>: control the audio\n"
#~ "volume</div>\n"
#~ "</div>\n"
#~ msgstr ""
#~ "<div class=\"text\"><strong>Volume Audio</strong> : contrôle le volume\n"
#~ "audio</div>\n"
#~ "</div>\n"

#~ msgid "[[!img power.png link=no]]\n"
#~ msgstr "[[!img power.png link=no]]\n"

#~ msgid ""
#~ "<div class=\"text\">\n"
#~ "<strong>Power Manager</strong>: information about your battery, if you "
#~ "are using\n"
#~ "a laptop<br/>\n"
#~ "</div>\n"
#~ "</div>\n"
#~ msgstr ""
#~ "<div class=\"text\">\n"
#~ "<strong>Power Manager</strong> : informations sur la batterie si vous "
#~ "utilisez un ordinateur portable<br/>\n"
#~ "</div>\n"
#~ "</div>\n"

#~ msgid ""
#~ "<a id=\"keyboard_layout\"></a>\n"
#~ "<div class=\"icon\">\n"
#~ msgstr ""
#~ "<a id=\"keyboard_layout\"></a>\n"
#~ "<div class=\"icon\">\n"

#~ msgid "[[!img keyboard-de.png link=no]]\n"
#~ msgstr "[[!img keyboard-de.png link=no]]\n"

#~ msgid ""
#~ "<div class=\"text\">\n"
#~ "<strong>Keyboard Layout</strong>: current keyboard layout<br/>\n"
#~ "Right-click to configure a different keyboard layout.</div>\n"
#~ "</div>\n"
#~ msgstr ""
#~ "<div class=\"text\">\n"
#~ "<strong>Agencement du clavier</strong> : agencement du clavier actuel<br/"
#~ ">\n"
#~ "Clique-droit pour définir un agencement de clavier différent.</div>\n"
#~ "</div>\n"

#~ msgid "[[!img network-idle.png link=no]]\n"
#~ msgstr "[[!img network-idle.png link=no]]\n"

#~ msgid "[[!img network-wired.png link=no]]\n"
#~ msgstr "[[!img network-wired.png link=no]]\n"

#~ msgid "[[!img network-wireless.png link=no]]\n"
#~ msgstr "[[!img network-wireless.png link=no]]\n"

#~ msgid ""
#~ "<div class=\"text\">\n"
#~ "<strong>Network Manager</strong>: handle your wireless or cabled network\n"
#~ "connection<br/>\n"
#~ "[[See the corresponding documentation|anonymous_internet/"
#~ "networkmanager]]\n"
#~ "</div>\n"
#~ "</div>\n"
#~ msgstr ""
#~ "<div class=\"text\">\n"
#~ "<strong>Network Manager</strong> : gérez vos connexions filaires et sans-"
#~ "fil<br/>\n"
#~ "[[Voir la documentation|anonymous_internet/networkmanager]]\n"
#~ "</div>\n"
#~ "</div>\n"

#~ msgid ""
#~ "<a id=\"shutdown\"></a>\n"
#~ "<div class=\"icon\">\n"
#~ msgstr ""
#~ "<a id=\"shutdown\"></a>\n"
#~ "<div class=\"icon\">\n"

#~ msgid "[[!img shutdown.png link=no]]\n"
#~ msgstr "[[!img shutdown.png link=no]]\n"

#~ msgid ""
#~ "<div class=\"text\"><strong>System Shutdown</strong>: shut down or "
#~ "restart the\n"
#~ "system</div>\n"
#~ "</div>\n"
#~ msgstr ""
#~ "<div class=\"text\"><strong>System Shutdown</strong> : Arrête ou "
#~ "redémarre le\n"
#~ "système</div>\n"
#~ "</div>\n"

#~ msgid "Bottom panel\n"
#~ msgstr "Panneau inférieur\n"

#~ msgid ""
#~ "On the left of the bottom panel are displayed buttons for open windows."
#~ msgstr ""
#~ "En bas à gauche de l'écran s'affichent des boutons correspondants aux "
#~ "fenêtres ouvertes."

#~ msgid ""
#~ "On the right of the bottom panel, a set of four similar rectangle icons "
#~ "gives access to four different workspaces."
#~ msgstr ""
#~ "En bas à droite de l'écran, quatre rectangles similaires donnent accès à "
#~ "quatre espaces de travail distincts."

#~ msgid "[[!img computer.png link=no]]\n"
#~ msgstr "[[!img computer.png link=no]]\n"

#~ msgid ""
#~ "<div class=\"text\"><strong>Computer</strong>: access storage media</"
#~ "div>\n"
#~ "</div>\n"
#~ msgstr ""
#~ "<div class=\"text\"><strong>Poste de travail</strong> : accéder aux "
#~ "médias de stockage</div>\n"
#~ "</div>\n"

#~ msgid "<a id=\"claws_mail\"></a>\n"
#~ msgstr "<a id=\"claws_mail\"></a>\n"

#~ msgid "[[!img claws-mail.png link=no]]\n"
#~ msgstr "[[!img claws-mail.png link=no]]\n"

#~ msgid ""
#~ "<div class=\"text\"><strong>Claws Mail</strong>: email client</div>\n"
#~ "</div>\n"
#~ msgstr ""
#~ "<div class=\"text\"><strong>Claws Mail</strong> : client email</div>\n"
#~ "</div>\n"

#~ msgid "[[!img iceweasel.png link=no]]\n"
#~ msgstr "[[!img iceweasel.png link=no]]\n"

#~ msgid ""
#~ "The graphical user interface used in Tails is called [GNOME](gnome.org) "
#~ "and shares many fundamentals with that of Microsoft Windows, macOS and "
#~ "most other modern operating systems, so if you have used any of them, "
#~ "getting used to GNOME will take no time. As this document is not intended "
#~ "as a complete guide for GNOME there are only a few things about it that "
#~ "we will mention here to spare you some time."
#~ msgstr ""
#~ "L'interface graphique employée dans Tails est appellée [GNOME](gnome."
#~ "org), et partage plusieurs propriétés de base avec Microsoft Windows, Mac "
#~ "OS X et d'autres systèmes d'exploitation modernes. Si vous êtes déjà "
#~ "familier de l'un de ces systèmes, apprendre à utiliser GNOME ne prendra "
#~ "pas beaucoup de temps. On ne veut pas présenter dans ce document un guide "
#~ "complet pour GNOME, mais il y a quelques trucs à savoir qu'on va évoquer "
#~ "ici."

#~ msgid ""
#~ "First of all, in the upper left corner of the screen there is a button "
#~ "with a logo in it, followed by three menus: **Applications**, **Places** "
#~ "and **System**."
#~ msgstr ""
#~ "Avant tout, en haut à gauche de l'écran, se trouve une icône suivie de "
#~ "trois menus :  **Applications**, **Raccourcis**, et **Système**."

#~ msgid ""
#~ "The **Applications** menu is where you will find shortcuts to the "
#~ "installed applications. Please explore the different categories and try "
#~ "out those that seem interesting."
#~ msgstr ""
#~ "Le menu **Applications** contient des raccourcis vers les logiciels "
#~ "installés. N'hésitez pas à parcourir ce menu et à essayer les logiciels "
#~ "qui vous semblent intéressants."

#~ msgid ""
#~ "The **Places** menu is here to make it easy to access storage medias."
#~ msgstr ""
#~ "Le menu **Raccourcis** a pour but de faciliter l'accès à différents "
#~ "supports de stockage."

#~ msgid "Here are a few ones that you might want to check:"
#~ msgstr ""
#~ "En voici quelques-unes auxquelles vous pourriez vouloir jeter un œil :"

#~ msgid "[[!img gnome-display-properties.png link=no]]\n"
#~ msgstr "[[!img gnome-display-properties.png link=no]]\n"

#~ msgid ""
#~ "<div class=\"text\"><strong>Preferences&nbsp;▸ Monitors</strong>: change "
#~ "the resolution\n"
#~ "and position of the display</div>\n"
#~ "</div>\n"
#~ msgstr ""
#~ "<div class=\"text\"><strong>Préférences&nbsp;▸ Écrans</strong> : Modifie "
#~ "la résolution et la position des écrans</div>\n"
#~ "</div>\n"

#~ msgid ""
#~ "<div class=\"text\"><strong>Preferences&nbsp;▸ Passwords and Encryption "
#~ "Keys</strong>:\n"
#~ "manage your OpenPGP keys</div>\n"
#~ "</div>\n"
#~ msgstr ""
#~ "<div class=\"text\"><strong>Préférences&nbsp;▸ Mots de passe et clés de "
#~ "chiffrement</strong> :\n"
#~ "Gérer vos mots de passe et clés de chiffrement</div>\n"
#~ "</div>\n"

#~ msgid "[[!img gnome-dev-printer.png link=no]]\n"
#~ msgstr "[[!img gnome-dev-printer.png link=no]]\n"

#~ msgid ""
#~ "<div class=\"text\"><strong>Administration</strong>&nbsp;▸ "
#~ "<strong>Printing</strong>: configure printers, see [[Printing and "
#~ "scanning|sensitive_documents/printing_and_scanning]].</div>\n"
#~ "</div>\n"
#~ msgstr ""
#~ "<div class=\"text\"><strong>Administration</strong>&nbsp;▸ "
#~ "<strong>Impression</strong> : configurer les imprimantes, voir [[Imprimer "
#~ "et scanner|sensitive_documents/printing_and_scanning]].</div>\n"
#~ "</div>\n"

#~ msgid ""
#~ "<div class=\"text\"><strong>Administration</strong>&nbsp;▸ "
#~ "<strong>Synaptic Package Manager</strong>: install,\n"
#~ "remove and upgrade software packages</div>\n"
#~ "</div>\n"
#~ msgstr ""
#~ "<div class=\"text\"><strong>Administration</strong>&nbsp;▸ "
#~ "<strong>Gestionnaire de\n"
#~ "paquets Synaptic</strong> : installer, désinstaller et mettre à jour les\n"
#~ "paquets logiciels</div>\n"
#~ "</div>\n"

#~ msgid "[[!img gtk-about.png link=no]]\n"
#~ msgstr "[[!img gtk-about.png link=no]]\n"

#~ msgid ""
#~ "<div class=\"text\"><strong>About Tails</strong>: Tails version and other "
#~ "information</div>\n"
#~ "</div>\n"
#~ msgstr ""
#~ "<div class=\"text\"><strong>À propos de Tails</strong> : version de Tails "
#~ "et autres informations</div>\n"
#~ "</div>\n"

#~ msgid "[[!img gnome-power-manager.png link=no]]\n"
#~ msgstr "[[!img gnome-power-manager.png link=no]]\n"

#~ msgid "[[!img audio-volume-high.png link=no]]\n"
#~ msgstr "[[!img audio-volume-high.png link=no]]\n"

#~ msgid "On the bottom of the screen is another panel."
#~ msgstr "En bas de l'écran, il y a un autre panneau."

#~ msgid "[[!img desktop.png link=no]]\n"
#~ msgstr "[[!img desktop.png link=no]]\n"

#~ msgid ""
#~ "<div class=\"text\"><strong>Desktop shortcut</strong>: allows to minimize "
#~ "all open\n"
#~ "windows to show the desktop.</div>\n"
#~ "</div>\n"
#~ msgstr ""
#~ "<div class=\"text\"><strong>Raccourci vers le bureau</strong> : permet de "
#~ "masquer toutes les fenêtres et afficher le bureau.</div>\n"
#~ "</div>\n"

#~ msgid ""
#~ "To connect to remote FTP or SFTP server, go to **Places**&nbsp;▸ "
#~ "**Connect to Server...**."
#~ msgstr ""
#~ "Pour se connecter à un serveur FTP ou SFTP distant, allez sur "
#~ "**Raccourcis** → **Se connecter à un serveur...**."

#~ msgid ""
#~ "<div class=\"text\">\n"
#~ "<strong>Report a bug</strong>: open a dedicated application to report "
#~ "bugs from\n"
#~ "inside Tails<br/>\n"
#~ "[[See the corresponding documentation|first_steps/bug_reporting]]\n"
#~ "</div>\n"
#~ "</div>\n"
#~ msgstr ""
#~ "<div class=\"text\">\n"
#~ "<strong>Faire un rapport de bug</strong> : ouvre une application dédiée "
#~ "aux rappports de bugs dans Tails<br/>\n"
#~ "[[Voir la documentation|first_steps/bug_reporting]]\n"
#~ "</div>\n"
#~ "</div>\n"

#~ msgid ""
#~ "[[!img tails-desktop-0.10.jpg link=no alt=\"Tails desktop as of 0.9\" "
#~ "title=\"Tails\n"
#~ "Desktop as of 0.10\"]]\n"
#~ msgstr ""
#~ "[[!img tails-desktop-0.10.jpg link=no alt=\"Tails desktop as of 0.9\" "
#~ "title=\"Tails\n"
#~ "Desktop as of 0.10\"]]\n"<|MERGE_RESOLUTION|>--- conflicted
+++ resolved
@@ -6,11 +6,7 @@
 msgid ""
 msgstr ""
 "Project-Id-Version: Tails\n"
-<<<<<<< HEAD
-"POT-Creation-Date: 2019-01-07 18:02+0000\n"
-=======
 "POT-Creation-Date: 2019-01-07 18:48+0000\n"
->>>>>>> fc39d0e7
 "PO-Revision-Date: 2018-07-22 14:39+0000\n"
 "Last-Translator: \n"
 "Language-Team: Tails translators <tails@boum.org>\n"
@@ -690,16 +686,6 @@
 msgstr ""
 "Pour vous connecter à un serveur FTP ou SFTP, choisissez\n"
 "<span class=\"guilabel\">Connexion à un serveur</span></span>.\n"
-
-#, fuzzy
-#~| msgid "</div>\n"
-#~ msgid "  </div>\n"
-#~ msgstr "</div>\n"
-
-#, fuzzy
-#~| msgid "<div class=\"next\">\n"
-#~ msgid "  <div class=\"note\">\n"
-#~ msgstr "<div class=\"next\">\n"
 
 #~ msgid ""
 #~ "Virtual keyboard\n"
