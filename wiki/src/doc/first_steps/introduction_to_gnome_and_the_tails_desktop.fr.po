# SOME DESCRIPTIVE TITLE
# Copyright (C) YEAR Free Software Foundation, Inc.
# This file is distributed under the same license as the PACKAGE package.
# FIRST AUTHOR <EMAIL@ADDRESS>, YEAR.
#
msgid ""
msgstr ""
"Project-Id-Version: PACKAGE VERSION\n"
"POT-Creation-Date: 2012-10-17 18:32+0300\n"
"PO-Revision-Date: 2012-01-28 21:28+0100\n"
"Last-Translator: FULL NAME <EMAIL@ADDRESS>\n"
"Language-Team: LANGUAGE <LL@li.org>\n"
"Language: \n"
"MIME-Version: 1.0\n"
"Content-Type: text/plain; charset=UTF-8\n"
"Content-Transfer-Encoding: 8bit\n"

#. type: Plain text
#, no-wrap
msgid "[[!meta title=\"Introduction to GNOME and the Tails desktop\"]]\n"
msgstr "[[!meta title=\"Introduction à GNOME et au bureau de Tails\"]]\n"

#. type: Plain text
msgid ""
"The graphical user interface used in Tails is called [GNOME](gnome.org) and "
"shares many fundamentals with that of Microsoft Windows, Mac OS X and most "
"other modern operating systems, so if you have used any of them, getting "
"used to GNOME will take no time. As this document is not intended as a "
"complete guide for GNOME there are only a few things about it that we will "
"mention here to spare you some time."
msgstr ""
"L'interface graphique employée dans Tails est appellée [GNOME](gnome.org), "
"et partage plusieurs propriétés de base avec Microsoft Windows, Mac OS X et "
"d'autres systèmes d'exploitation modernes. Si vous êtes déjà familier de "
"l'un de ces systèmes, apprendre à utiliser GNOME ne prendra pas beaucoup de "
"temps. On ne veut pas présenter dans ce document un guide complet pour "
"GNOME, mais il y a quelques trucs à savoir qu'on va évoquer ici."

#. type: Plain text
#, no-wrap
msgid "[[!toc levels=2]]\n"
msgstr ""

#. type: Plain text
#, no-wrap
msgid ""
"[[!img tails-desktop-0.10.jpg link=no alt=\"Tails desktop as of 0.9\" title=\"Tails\n"
"Desktop as of 0.10\"]]\n"
msgstr ""

#. type: Title =
#, no-wrap
msgid "Top navigation bar\n"
msgstr "Barre de navigation supérieure\n"

#. type: Plain text
msgid ""
"First of all, in the upper left corner of the screen there is a button with "
"a logo in it, followed by three menus: **Applications**, **Places** and "
"**System**."
msgstr ""
"Avant tout, en haut à gauche de l'écran, se trouve une icône suivie de trois "
"menus :  **Applications**, **Raccourcis**, et **Système**."

#. type: Title -
#, no-wrap
msgid "Applications menu\n"
msgstr "Menu des applications\n"

#. type: Plain text
msgid ""
"The **Applications** menu is where you will find shortcuts to the installed "
"applications. Please explore the different categories and try out those that "
"seem interesting."
msgstr ""
"Le menu **Applications** contient des raccourcis vers les logiciels "
"installés. N'hésitez pas à parcourir ce menu et à essayer les logiciels qui "
"vous semblent intéressants."

#. type: Plain text
#, no-wrap
msgid "[[!img applications-menu.jpg link=no alt=\"Applications menu\"]]\n"
msgstr ""

#. type: Title -
#, no-wrap
msgid "Places menu\n"
msgstr "Menu des raccourcis\n"

#. type: Plain text
msgid "The **Places** menu is here to make it easy to access storage medias."
msgstr ""
"Le menu **Raccourcis** a pour but de faciliter l'accès à différents supports "
"de stockage."

#. type: Plain text
#, no-wrap
msgid "[[!img places-menu.jpg link=no alt=\"Places menu\"]]\n"
msgstr ""

#. type: Title -
#, no-wrap
msgid "System menu\n"
msgstr "Menu système\n"

#. type: Plain text
msgid ""
"The **System** menu allows to customize the GNOME desktop or the system."
msgstr ""
"Le menu **Système** permet de personaliser le bureau GNOME ou le système."

#. type: Plain text
#, no-wrap
msgid "[[!img system-menu.jpg link=no alt=\"System menu\"]]\n"
msgstr ""

#. type: Plain text
msgid "Here are a few ones that you might want to check:"
msgstr "En voici quelques-unes auxquelles vous pourriez vouloir jeter un œil :"

#. type: Plain text
#, no-wrap
msgid "<div class=\"icon\">\n"
msgstr ""

#. type: Plain text
#, no-wrap
msgid "[[!img preferences-desktop-keyboard.png link=no]]\n"
msgstr ""

#. type: Plain text
<<<<<<< HEAD
#, fuzzy, no-wrap
=======
#, no-wrap
>>>>>>> 20e0755f
#| msgid ""
#| "<div class=\"icon\">\n"
#| "<div class=\"image\"><img src=\"preferences-desktop-keyboard.png\"/></div>\n"
#| "<div class=\"text\"><strong>Preferences → Keyboard</strong>: change the keyboard\n"
#| "layout and other preferences</div>\n"
#| "</div>\n"
msgid ""
"<div class=\"text\"><strong>Preferences → Keyboard</strong>: change the keyboard\n"
"layout and other preferences</div>\n"
"</div>\n"
msgstr ""
"<div class=\"text\"><strong>Préférences → Clavier</strong> : Définir les paramètres de votre clavier</div>\n"
"</div>\n"

#. type: Plain text
#, no-wrap
msgid "[[!img gnome-display-properties.png link=no]]\n"
msgstr ""

#. type: Plain text
<<<<<<< HEAD
#, fuzzy, no-wrap
=======
#, no-wrap
>>>>>>> 20e0755f
#| msgid ""
#| "<div class=\"icon\">\n"
#| "<div class=\"image\"><img src=\"gnome-display-properties.png\"/></div>\n"
#| "<div class=\"text\"><strong>Preferences → Monitors</strong>: change the resolution\n"
#| "and position of the display</div>\n"
#| "</div>\n"
msgid ""
"<div class=\"text\"><strong>Preferences → Monitors</strong>: change the resolution\n"
"and position of the display</div>\n"
"</div>\n"
msgstr ""
"<div class=\"text\"><strong>Préférences → Écrans</strong> : Modifie la résolution et la position des écrans</div>\n"
"</div>\n"

#. type: Plain text
#, no-wrap
msgid "[[!img seahorse.png link=no]]\n"
msgstr ""

#. type: Plain text
<<<<<<< HEAD
#, fuzzy, no-wrap
=======
#, no-wrap
>>>>>>> 20e0755f
#| msgid ""
#| "<div class=\"icon\">\n"
#| "<div class=\"image\"><img src=\"seahorse.png\"/></div>\n"
#| "<div class=\"text\"><strong>Preferences → Passwords and Encryption Keys</strong>:\n"
#| "manage your OpenPGP keys</div>\n"
#| "</div>\n"
msgid ""
"<div class=\"text\"><strong>Preferences → Passwords and Encryption Keys</strong>:\n"
"manage your OpenPGP keys</div>\n"
"</div>\n"
msgstr ""
"<div class=\"text\"><strong>Préférences → Mots de passe et clés de chiffrement</strong> :\n"
"Gérer vos mots de passe et clés de chiffrement</div>\n"
"</div>\n"

#. type: Plain text
#, no-wrap
msgid "[[!img gnome-dev-printer.png link=no]]\n"
msgstr ""

#. type: Plain text
<<<<<<< HEAD
#, fuzzy, no-wrap
=======
#, no-wrap
>>>>>>> 20e0755f
#| msgid ""
#| "<div class=\"icon\">\n"
#| "<div class=\"image\"><img src=\"gnome-dev-printer.png\"/></div>\n"
#| "<div class=\"text\"><strong>System</strong> → <strong>Printing</strong>: configure printers</div>\n"
#| "</div>\n"
msgid ""
"<div class=\"text\"><strong>System</strong> → <strong>Printing</strong>: configure printers</div>\n"
"</div>\n"
msgstr ""
"<div class=\"text\"><strong>Administration</strong> → <strong>Impression</strong> : configurer les imprimantes</div>\n"
"</div>\n"

#. type: Plain text
#, no-wrap
msgid "[[!img synaptic.png link=no]]\n"
msgstr ""

#. type: Plain text
<<<<<<< HEAD
#, fuzzy, no-wrap
=======
#, no-wrap
>>>>>>> 20e0755f
#| msgid ""
#| "<div class=\"icon\">\n"
#| "<div class=\"image\"><img src=\"synaptic.png\"/></div>\n"
#| "<div class=\"text\"><strong>System</strong> → <strong>Synaptic Package Manager</strong>: install,\n"
#| "remove and upgrade software packages</div>\n"
#| "</div>\n"
msgid ""
"<div class=\"text\"><strong>System</strong> → <strong>Synaptic Package Manager</strong>: install,\n"
"remove and upgrade software packages</div>\n"
"</div>\n"
msgstr ""
"<div class=\"text\"><strong>Administration</strong> → <strong>Gestionnaire de paquets Synaptic</strong> : installer, désinstaller et mettre à jour les paquets logiciels</div>\n"
"</div>\n"

#. type: Title -
#, no-wrap
msgid "Applications Shortcuts\n"
msgstr "Raccourcis Applications\n"

#. type: Plain text
msgid ""
"On the right of these three menu entries, a few shortcuts allow to launch "
"the most frequently used applications."
msgstr ""
"Immédiatement à droite des trois menus principaux, se trouvent quelques "
"raccourcis permettant d'accéder à des applications fréquemment utilisées."

#. type: Plain text
#, no-wrap
msgid "[[!img iceweasel.png link=no]]\n"
msgstr ""

#. type: Plain text
<<<<<<< HEAD
#, fuzzy, no-wrap
=======
#, no-wrap
>>>>>>> 20e0755f
#| msgid ""
#| "<div class=\"icon\">\n"
#| "<div class=\"image\"><img src=\"iceweasel.png\"/></div>\n"
#| "<div class=\"text\">\n"
#| "<strong>Iceweasel</strong>: browser the World Wide Web<br/>\n"
#| "[[See the corresponding documentation|anonymous_internet/iceweasel]]\n"
#| "</div>\n"
#| "</div>\n"
msgid ""
"<div class=\"text\">\n"
"<strong>Iceweasel</strong>: browser the World Wide Web<br/>\n"
"[[See the corresponding documentation|anonymous_internet/iceweasel]]\n"
"</div>\n"
"</div>\n"
msgstr ""
"<div class=\"text\">\n"
"<strong>Iceweasel</strong> : navigateur Internet<br/>\n"
"[[Voir la documentation|anonymous_internet/iceweasel]]\n"
"</div>\n"
"</div>\n"

#. type: Plain text
#, no-wrap
msgid "[[!img claws-mail.png link=no]]\n"
msgstr ""

#. type: Plain text
<<<<<<< HEAD
#, fuzzy, no-wrap
=======
#, no-wrap
>>>>>>> 20e0755f
#| msgid ""
#| "<div class=\"icon\">\n"
#| "<div class=\"image\"><img src=\"claws-mail.png\"/></div>\n"
#| "<div class=\"text\"><strong>Claws Mail</strong>: email client</div>\n"
#| "</div>\n"
msgid ""
"<div class=\"text\"><strong>Claws Mail</strong>: email client</div>\n"
"</div>\n"
msgstr ""
"<div class=\"text\"><strong>Claws Mail</strong> : client email</div>\n"
"</div>\n"

#. type: Plain text
#, no-wrap
msgid "[[!img pidgin.png link=no]]\n"
msgstr ""

#. type: Plain text
<<<<<<< HEAD
#, fuzzy, no-wrap
=======
#, no-wrap
>>>>>>> 20e0755f
#| msgid ""
#| "<div class=\"icon\">\n"
#| "<div class=\"image\"><img src=\"pidgin.png\"/></div>\n"
#| "<div class=\"text\">\n"
#| "<strong>Pidgin</strong>: instant messaging client<br/>\n"
#| "[[See the corresponding documentation|anonymous_internet/pidgin]]\n"
#| "</div>\n"
#| "</div>\n"
msgid ""
"<div class=\"text\">\n"
"<strong>Pidgin</strong>: instant messaging client<br/>\n"
"[[See the corresponding documentation|anonymous_internet/pidgin]]\n"
"</div>\n"
"</div>\n"
msgstr ""
"<div class=\"text\">\n"
"<strong>Pidgin</strong> : client de messagerie instantanée<br/>\n"
"[[Voir la documentation|anonymous_internet/pidgin]]\n"
"</div>\n"
"</div>\n"

#. type: Plain text
#, no-wrap
msgid "[[!img gnome-terminal.png link=no]]\n"
msgstr ""

#. type: Plain text
<<<<<<< HEAD
#, fuzzy, no-wrap
=======
#, no-wrap
>>>>>>> 20e0755f
#| msgid ""
#| "<div class=\"icon\">\n"
#| "<div class=\"image\"><img src=\"gnome-terminal.png\"/></div>\n"
#| "<div class=\"text\"><strong>GNOME Terminal</strong>: use the command line</div>\n"
#| "</div>\n"
msgid ""
"<div class=\"text\"><strong>GNOME Terminal</strong>: use the command line</div>\n"
"</div>\n"
msgstr ""
"<div class=\"text\"><strong>GNOME Terminal</strong> : pour utiliser la ligne de commande</div>\n"
"</div>\n"

#. type: Title -
#, no-wrap
msgid "Notification area\n"
msgstr "Zone de notification\n"

#. type: Plain text
msgid ""
"In the upper right corner you will find a couple of icons, each of which "
"offers an interface for some system feature or running application. You are "
"encouraged to check these icons out with the left and right mouse buttons."
msgstr ""
"Dans le coin supérieur gauche, vous trouverez quelques icônes, chacune offre "
"un accès a des fonctionnalités du système ou des applications en "
"fonctionnement. Nous vous encourageons à les explorer avec le bouton gauche "
"ou droit de la souris."

#. type: Plain text
#, no-wrap
msgid "[[!img tor-on.png link=no]]\n"
msgstr ""

#. type: Plain text
#, no-wrap
msgid "[[!img tor-starting.png link=no]]\n"
msgstr ""

#. type: Plain text
#, no-wrap
msgid "[[!img tor-stopping.png link=no]]\n"
msgstr ""

#. type: Plain text
#, no-wrap
msgid "[[!img tor-off.png link=no]]\n"
msgstr ""

#. type: Plain text
<<<<<<< HEAD
#, fuzzy, no-wrap
=======
#, no-wrap
>>>>>>> 20e0755f
#| msgid ""
#| "<div class=\"icon\">\n"
#| "<div class=\"image\"><img src=\"pidgin.png\"/></div>\n"
#| "<div class=\"text\">\n"
#| "<strong>Pidgin</strong>: instant messaging client<br/>\n"
#| "[[See the corresponding documentation|anonymous_internet/pidgin]]\n"
#| "</div>\n"
#| "</div>\n"
msgid ""
"<div class=\"text\">\n"
"<strong>Vidalia</strong>: graphical controller for Tor<br/>\n"
"[[See the corresponding documentation|anonymous_internet/vidalia]]\n"
"</div>\n"
"</div>\n"
msgstr ""
<<<<<<< HEAD
"<div class=\"icon\">\n"
"<div class=\"image\"><img src=\"pidgin.png\"/></div>\n"
=======
>>>>>>> 20e0755f
"<div class=\"text\">\n"
"<strong>Pidgin</strong> : client de messagerie instantanée<br/>\n"
"[[Voir la documentation|anonymous_internet/pidgin]]\n"
"</div>\n"
"</div>\n"

#. type: Plain text
#, no-wrap
msgid "[[!img gpgApplet-text.png link=no]]\n"
msgstr ""

#. type: Plain text
#, no-wrap
msgid "[[!img gpgApplet.png link=no]]\n"
msgstr ""

#. type: Plain text
<<<<<<< HEAD
#, fuzzy, no-wrap
=======
#, no-wrap
>>>>>>> 20e0755f
#| msgid ""
#| "<div class=\"icon\">\n"
#| "<div class=\"image\"><img src=\"gpgApplet-text.png\"/><img src=\"gpgApplet.png\"/></div>\n"
#| "<div class=\"text\"><strong>gpgApplet</strong>: encryption and decrypt the\n"
#| "clipboard using OpenPGP<br/> [[See the corresponding\n"
#| "documentation|encryption_and_privacy/openpgp_passphrase_encryption]]</div>\n"
#| "</div>\n"
msgid ""
"<div class=\"text\"><strong>gpgApplet</strong>: encryption and decrypt the\n"
"clipboard using OpenPGP<br/> [[See the corresponding\n"
"documentation|encryption_and_privacy/gpgapplet]]</div>\n"
"</div>\n"
msgstr ""
<<<<<<< HEAD
"<div class=\"icon\">\n"
"<div class=\"image\"><img src=\"gpgApplet-text.png\"/><img src=\"gpgApplet.png\"/></div>\n"
=======
>>>>>>> 20e0755f
"<div class=\"text\"><strong>gpgApplet</strong> : chiffrer et déchiffrer le presse-papier avec\n"
"OpenPGP<br/> [[Voir la documentation correspondante|encryption_and_privacy/gpgapplet]]</div>\n"
"</div>\n"

#. type: Plain text
#, no-wrap
msgid "[[!img florence.png link=no]]\n"
msgstr ""

#. type: Plain text
<<<<<<< HEAD
#, fuzzy, no-wrap
=======
#, no-wrap
>>>>>>> 20e0755f
#| msgid ""
#| "<div class=\"icon\">\n"
#| "<div class=\"image\"><img src=\"florence.png\"/></div>\n"
#| "<div class=\"text\">\n"
#| "<strong>Florence</strong>: virtual keyboard<br/>\n"
#| "[[See the corresponding documentation|encryption_and_privacy/virtual_keyboard]]\n"
#| "</div>\n"
#| "</div>\n"
msgid ""
"<div class=\"text\">\n"
"<strong>Florence</strong>: virtual keyboard<br/>\n"
"[[See the corresponding documentation|encryption_and_privacy/virtual_keyboard]]\n"
"</div>\n"
"</div>\n"
msgstr ""
"<div class=\"text\">\n"
"<strong>Florence</strong> : clavier virtuel<br/>\n"
"[[Voir la  documentation|encryption_and_privacy/virtual_keyboard]]\n"
"</div>\n"
"</div>\n"

#. type: Plain text
#, no-wrap
msgid "[[!img network-idle.png link=no]]\n"
msgstr ""

#. type: Plain text
#, no-wrap
msgid "[[!img network-wired.png link=no]]\n"
msgstr ""

#. type: Plain text
#, no-wrap
msgid "[[!img network-wireless.png link=no]]\n"
msgstr ""

#. type: Plain text
<<<<<<< HEAD
#, fuzzy, no-wrap
=======
#, no-wrap
>>>>>>> 20e0755f
#| msgid ""
#| "<div class=\"icon\">\n"
#| "<div class=\"image\">\n"
#| "<img src=\"network-idle.png\"/>\n"
#| "<img src=\"network-wired.png\"/>\n"
#| "<img src=\"network-wireless.png\"/>\n"
#| "</div>\n"
#| "<div class=\"text\">\n"
#| "<strong>Network Manager</strong>: handle your wireless or cabled network\n"
#| "connection<br/>\n"
#| "[[See the corresponding documentation|anonymous_internet/networkmanager]]\n"
#| "</div>\n"
#| "</div>\n"
msgid ""
"<div class=\"text\">\n"
"<strong>Network Manager</strong>: handle your wireless or cabled network\n"
"connection<br/>\n"
"[[See the corresponding documentation|anonymous_internet/networkmanager]]\n"
"</div>\n"
"</div>\n"
msgstr ""
"<div class=\"text\">\n"
"<strong>Network Manager</strong> : gérez vos connexions filaires et sans-fil<br/>\n"
"[[Voir la documentation|anonymous_internet/networkmanager]]\n"
"</div>\n"
"</div>\n"

#. type: Plain text
#, no-wrap
msgid "[[!img gnome-power-manager.png link=no]]\n"
msgstr ""

#. type: Plain text
<<<<<<< HEAD
#, fuzzy, no-wrap
=======
#, no-wrap
>>>>>>> 20e0755f
#| msgid ""
#| "<div class=\"icon\">\n"
#| "<div class=\"image\"><img src=\"gnome-power-manager.png\"/></div>\n"
#| "<div class=\"text\">\n"
#| "<strong>Power Manager</strong>: information about your battery, if you are using\n"
#| "a laptop<br/>\n"
#| "</div>\n"
#| "</div>\n"
msgid ""
"<div class=\"text\">\n"
"<strong>Power Manager</strong>: information about your battery, if you are using\n"
"a laptop<br/>\n"
"</div>\n"
"</div>\n"
msgstr ""
"<div class=\"text\">\n"
"<strong>Power Manager</strong> : informations sur la batterie si vous utilisez un ordinateur portable<br/>\n"
"</div>\n"
"</div>\n"

#. type: Plain text
#, no-wrap
msgid "[[!img audio-volume-high.png link=no]]\n"
msgstr ""

#. type: Plain text
<<<<<<< HEAD
#, fuzzy, no-wrap
=======
#, no-wrap
>>>>>>> 20e0755f
#| msgid ""
#| "<div class=\"icon\">\n"
#| "<div class=\"image\"><img src=\"audio-volume-high.png\"/></div>\n"
#| "<div class=\"text\"><strong>Audio Volume</strong>: control the audio\n"
#| "volume</div>\n"
#| "</div>\n"
msgid ""
"<div class=\"text\"><strong>Audio Volume</strong>: control the audio\n"
"volume</div>\n"
"</div>\n"
msgstr ""
"<div class=\"text\"><strong>Volume Audio</strong> : contrôle le volume\n"
"audio</div>\n"
"</div>\n"

#. type: Plain text
#, no-wrap
msgid "[[!img system-shutdown.png link=no]]\n"
msgstr ""

#. type: Plain text
<<<<<<< HEAD
#, fuzzy, no-wrap
=======
#, no-wrap
>>>>>>> 20e0755f
#| msgid ""
#| "<div class=\"icon\">\n"
#| "<div class=\"image\"><img src=\"system-shutdown.png\"/></div>\n"
#| "<div class=\"text\"><strong>System Shutdown</strong>: immediately shut down the\n"
#| "system</div>\n"
#| "</div>\n"
msgid ""
"<div class=\"text\"><strong>System Shutdown</strong>: immediately shut down the\n"
"system</div>\n"
"</div>\n"
msgstr ""
"<div class=\"text\"><strong>System Shutdown</strong> :Arrête immédiatement le système</div>\n"
"</div>\n"

#. type: Title =
#, no-wrap
msgid "Bottom panel\n"
msgstr "Panneau inférieur\n"

#. type: Plain text
msgid "On the bottom of the screen is another panel."
msgstr "En bas de l'écran, il y a un autre panneau."

#. type: Plain text
#, no-wrap
msgid "[[!img desktop.png link=no]]\n"
msgstr ""

#. type: Plain text
<<<<<<< HEAD
#, fuzzy, no-wrap
=======
#, no-wrap
>>>>>>> 20e0755f
#| msgid ""
#| "<div class=\"icon\">\n"
#| "<div class=\"image\"><img src=\"desktop.png\"/></div>\n"
#| "<div class=\"text\"><strong>Desktop shortcut</strong>: allows to minimize all open\n"
#| "windows to show the desktop.</div>\n"
#| "</div>\n"
msgid ""
"<div class=\"text\"><strong>Desktop shortcut</strong>: allows to minimize all open\n"
"windows to show the desktop.</div>\n"
"</div>\n"
msgstr ""
"<div class=\"text\"><strong>Raccourci vers le bureau</strong> : permet de masquer toutes les fenêtres et afficher le bureau.</div>\n"
"</div>\n"

#. type: Plain text
msgid ""
"Then come the buttons for open windows and on the right, a set of four "
"similar rectangle icons gives access to four different workspaces."
msgstr ""
"Viennent ensuite les boutons pour ouvrir les fenêtres et sur la droite, un "
"ensemble de quatre icônes rectangulaires donnant accès à quatre espaces de "
"travail différents."

#. type: Title =
#, no-wrap
msgid "Desktop shortcuts\n"
msgstr "Raccourcis clavier\n"

#. type: Plain text
#, no-wrap
msgid "[[!img computer.png link=no]]\n"
msgstr ""

#. type: Plain text
<<<<<<< HEAD
#, fuzzy, no-wrap
=======
#, no-wrap
>>>>>>> 20e0755f
#| msgid ""
#| "<div class=\"icon\">\n"
#| "<div class=\"image\"><img src=\"computer.png\"/></div>\n"
#| "<div class=\"text\"><strong>Computer</strong>: access storage media</div>\n"
#| "</div>\n"
msgid ""
"<div class=\"text\"><strong>Computer</strong>: access storage media</div>\n"
"</div>\n"
msgstr ""
"<div class=\"text\"><strong>Poste de travail</strong> : accéder aux médias de stockage</div>\n"
"</div>\n"

#. type: Plain text
#, no-wrap
msgid "[[!img user-home.png link=no]]\n"
msgstr ""

#. type: Plain text
<<<<<<< HEAD
#, fuzzy, no-wrap
=======
#, no-wrap
>>>>>>> 20e0755f
#| msgid ""
#| "<div class=\"icon\">\n"
#| "<div class=\"image\"><img src=\"user-home.png\"/></div>\n"
#| "<div class=\"text\"><strong>amnesia's Home</strong>: shortcut to the default\n"
#| "user's folder</div>\n"
#| "</div>\n"
msgid ""
"<div class=\"text\"><strong>amnesia's Home</strong>: shortcut to the default\n"
"user's folder</div>\n"
"</div>\n"
msgstr ""
"<div class=\"text\"><strong>Dossier personnel de amnesia</strong> : raccourcis vers le dossier de l'utilisateur par défaut</div>\n"
"</div>\n"

#. type: Plain text
#, no-wrap
msgid "[[!img emptytrash.png link=no]]\n"
msgstr ""

#. type: Plain text
<<<<<<< HEAD
#, fuzzy, no-wrap
=======
#, no-wrap
>>>>>>> 20e0755f
#| msgid ""
#| "<div class=\"icon\">\n"
#| "<div class=\"image\"><img src=\"emptytrash.png\"/></div>\n"
#| "<div class=\"text\"><strong>Trash</strong>: where the \"deleted\" files are\n"
#| "moved</div>\n"
#| "</div>\n"
msgid ""
"<div class=\"text\"><strong>Trash</strong>: where the \"deleted\" files are\n"
"moved</div>\n"
"</div>\n"
msgstr ""
"<div class=\"text\"><strong>Corbeille</strong> : où sont déplacés les fichiers \"effacés\"</div>\n"
"</div>\n"

#. type: Plain text
#, no-wrap
msgid "[[!img system-help.png link=no]]\n"
msgstr ""

#. type: Plain text
<<<<<<< HEAD
#, fuzzy, no-wrap
=======
#, no-wrap
>>>>>>> 20e0755f
#| msgid ""
#| "<div class=\"icon\">\n"
#| "<div class=\"image\"><img src=\"system-help.png\"/></div>\n"
#| "<div class=\"text\"><strong>Tails documentation</strong>: open a local copy of\n"
#| "Tails website and documentation</div>\n"
#| "</div>\n"
msgid ""
"<div class=\"text\"><strong>Tails documentation</strong>: open a local copy of\n"
"Tails website and documentation</div>\n"
"</div>\n"
msgstr ""
"<div class=\"text\"><strong>Documentation de Tails</strong> : ouvre une copie locale du site web et de la documentation de Tails</div>\n"
"</div>\n"

#. type: Plain text
#, no-wrap
msgid "[[!img whisperback.png link=no]]\n"
msgstr ""

#. type: Plain text
<<<<<<< HEAD
#, fuzzy, no-wrap
=======
#, no-wrap
>>>>>>> 20e0755f
#| msgid ""
#| "<div class=\"icon\">\n"
#| "<div class=\"image\"><img src=\"whisperback.png\"/></div>\n"
#| "<div class=\"text\">\n"
#| "<strong>Report a bug</strong>: open a dedicated application to report bugs from\n"
#| "inside Tails<br/>\n"
#| "[[See the corresponding documentation|first_steps/bug_reporting]]\n"
#| "</div>\n"
#| "</div>\n"
msgid ""
"<div class=\"text\">\n"
"<strong>Report a bug</strong>: open a dedicated application to report bugs from\n"
"inside Tails<br/>\n"
"[[See the corresponding documentation|first_steps/bug_reporting]]\n"
"</div>\n"
"</div>\n"
msgstr ""
"<div class=\"text\">\n"
"<strong>Faire un rapport de bug</strong> : ouvre une application dédiée aux rappports de bugs dans Tails<br/>\n"
"[[Voir la documentation|first_steps/bug_reporting]]\n"
"</div>\n"
"</div>\n"

#. type: Title =
#, no-wrap
msgid "Managing files with Nautilus\n"
msgstr "Gérer les fichiers avec Nautilus\n"

#. type: Plain text
msgid "Nautilus is GNOME's file manager, FTP, SFTP client and more."
msgstr ""
"Nautilus est le gestionnaire de fichiers de GNOME, un client FTP, SFTP et "
"plus encore."

#. type: Plain text
#, no-wrap
msgid "[[!img nautilus.jpg link=no]]\n"
msgstr ""

#. type: Plain text
msgid ""
"To manage local files, follow links on the desktop or from the **Places** "
"menu at top right corner of the screen. To move files or folders, you can "
"drag them from one window and drop them to another."
msgstr ""
"Pour gérer les fichiers locaux, suivez les liens sur le bureau ou depuis le "
"menu **Raccourcis** dans le coin supérieur droit de l'écran. Pour déplacer "
"des fichiers ou dossiers, vous pouvez les faire glisser d'une fenêtre à une "
"autre."

#. type: Plain text
msgid ""
"To connect to remote FTP or SFTP server, go to **Places** → **Connect to "
"Server...**."
msgstr ""
"Pour se connecter à un serveur FTP ou SFTP distant, allez sur "
"**Raccourcis** → **Se connecter à un serveur...**."<|MERGE_RESOLUTION|>--- conflicted
+++ resolved
@@ -129,11 +129,7 @@
 msgstr ""
 
 #. type: Plain text
-<<<<<<< HEAD
-#, fuzzy, no-wrap
-=======
-#, no-wrap
->>>>>>> 20e0755f
+#, no-wrap
 #| msgid ""
 #| "<div class=\"icon\">\n"
 #| "<div class=\"image\"><img src=\"preferences-desktop-keyboard.png\"/></div>\n"
@@ -154,11 +150,7 @@
 msgstr ""
 
 #. type: Plain text
-<<<<<<< HEAD
-#, fuzzy, no-wrap
-=======
-#, no-wrap
->>>>>>> 20e0755f
+#, no-wrap
 #| msgid ""
 #| "<div class=\"icon\">\n"
 #| "<div class=\"image\"><img src=\"gnome-display-properties.png\"/></div>\n"
@@ -179,11 +171,7 @@
 msgstr ""
 
 #. type: Plain text
-<<<<<<< HEAD
-#, fuzzy, no-wrap
-=======
-#, no-wrap
->>>>>>> 20e0755f
+#, no-wrap
 #| msgid ""
 #| "<div class=\"icon\">\n"
 #| "<div class=\"image\"><img src=\"seahorse.png\"/></div>\n"
@@ -205,11 +193,7 @@
 msgstr ""
 
 #. type: Plain text
-<<<<<<< HEAD
-#, fuzzy, no-wrap
-=======
-#, no-wrap
->>>>>>> 20e0755f
+#, no-wrap
 #| msgid ""
 #| "<div class=\"icon\">\n"
 #| "<div class=\"image\"><img src=\"gnome-dev-printer.png\"/></div>\n"
@@ -228,11 +212,7 @@
 msgstr ""
 
 #. type: Plain text
-<<<<<<< HEAD
-#, fuzzy, no-wrap
-=======
-#, no-wrap
->>>>>>> 20e0755f
+#, no-wrap
 #| msgid ""
 #| "<div class=\"icon\">\n"
 #| "<div class=\"image\"><img src=\"synaptic.png\"/></div>\n"
@@ -266,11 +246,7 @@
 msgstr ""
 
 #. type: Plain text
-<<<<<<< HEAD
-#, fuzzy, no-wrap
-=======
-#, no-wrap
->>>>>>> 20e0755f
+#, no-wrap
 #| msgid ""
 #| "<div class=\"icon\">\n"
 #| "<div class=\"image\"><img src=\"iceweasel.png\"/></div>\n"
@@ -298,11 +274,7 @@
 msgstr ""
 
 #. type: Plain text
-<<<<<<< HEAD
-#, fuzzy, no-wrap
-=======
-#, no-wrap
->>>>>>> 20e0755f
+#, no-wrap
 #| msgid ""
 #| "<div class=\"icon\">\n"
 #| "<div class=\"image\"><img src=\"claws-mail.png\"/></div>\n"
@@ -321,11 +293,7 @@
 msgstr ""
 
 #. type: Plain text
-<<<<<<< HEAD
-#, fuzzy, no-wrap
-=======
-#, no-wrap
->>>>>>> 20e0755f
+#, no-wrap
 #| msgid ""
 #| "<div class=\"icon\">\n"
 #| "<div class=\"image\"><img src=\"pidgin.png\"/></div>\n"
@@ -353,11 +321,7 @@
 msgstr ""
 
 #. type: Plain text
-<<<<<<< HEAD
-#, fuzzy, no-wrap
-=======
-#, no-wrap
->>>>>>> 20e0755f
+#, no-wrap
 #| msgid ""
 #| "<div class=\"icon\">\n"
 #| "<div class=\"image\"><img src=\"gnome-terminal.png\"/></div>\n"
@@ -407,11 +371,7 @@
 msgstr ""
 
 #. type: Plain text
-<<<<<<< HEAD
-#, fuzzy, no-wrap
-=======
-#, no-wrap
->>>>>>> 20e0755f
+#, no-wrap
 #| msgid ""
 #| "<div class=\"icon\">\n"
 #| "<div class=\"image\"><img src=\"pidgin.png\"/></div>\n"
@@ -427,11 +387,6 @@
 "</div>\n"
 "</div>\n"
 msgstr ""
-<<<<<<< HEAD
-"<div class=\"icon\">\n"
-"<div class=\"image\"><img src=\"pidgin.png\"/></div>\n"
-=======
->>>>>>> 20e0755f
 "<div class=\"text\">\n"
 "<strong>Pidgin</strong> : client de messagerie instantanée<br/>\n"
 "[[Voir la documentation|anonymous_internet/pidgin]]\n"
@@ -449,11 +404,7 @@
 msgstr ""
 
 #. type: Plain text
-<<<<<<< HEAD
-#, fuzzy, no-wrap
-=======
-#, no-wrap
->>>>>>> 20e0755f
+#, no-wrap
 #| msgid ""
 #| "<div class=\"icon\">\n"
 #| "<div class=\"image\"><img src=\"gpgApplet-text.png\"/><img src=\"gpgApplet.png\"/></div>\n"
@@ -467,11 +418,6 @@
 "documentation|encryption_and_privacy/gpgapplet]]</div>\n"
 "</div>\n"
 msgstr ""
-<<<<<<< HEAD
-"<div class=\"icon\">\n"
-"<div class=\"image\"><img src=\"gpgApplet-text.png\"/><img src=\"gpgApplet.png\"/></div>\n"
-=======
->>>>>>> 20e0755f
 "<div class=\"text\"><strong>gpgApplet</strong> : chiffrer et déchiffrer le presse-papier avec\n"
 "OpenPGP<br/> [[Voir la documentation correspondante|encryption_and_privacy/gpgapplet]]</div>\n"
 "</div>\n"
@@ -482,11 +428,7 @@
 msgstr ""
 
 #. type: Plain text
-<<<<<<< HEAD
-#, fuzzy, no-wrap
-=======
-#, no-wrap
->>>>>>> 20e0755f
+#, no-wrap
 #| msgid ""
 #| "<div class=\"icon\">\n"
 #| "<div class=\"image\"><img src=\"florence.png\"/></div>\n"
@@ -524,11 +466,7 @@
 msgstr ""
 
 #. type: Plain text
-<<<<<<< HEAD
-#, fuzzy, no-wrap
-=======
-#, no-wrap
->>>>>>> 20e0755f
+#, no-wrap
 #| msgid ""
 #| "<div class=\"icon\">\n"
 #| "<div class=\"image\">\n"
@@ -562,11 +500,7 @@
 msgstr ""
 
 #. type: Plain text
-<<<<<<< HEAD
-#, fuzzy, no-wrap
-=======
-#, no-wrap
->>>>>>> 20e0755f
+#, no-wrap
 #| msgid ""
 #| "<div class=\"icon\">\n"
 #| "<div class=\"image\"><img src=\"gnome-power-manager.png\"/></div>\n"
@@ -593,11 +527,7 @@
 msgstr ""
 
 #. type: Plain text
-<<<<<<< HEAD
-#, fuzzy, no-wrap
-=======
-#, no-wrap
->>>>>>> 20e0755f
+#, no-wrap
 #| msgid ""
 #| "<div class=\"icon\">\n"
 #| "<div class=\"image\"><img src=\"audio-volume-high.png\"/></div>\n"
@@ -619,11 +549,7 @@
 msgstr ""
 
 #. type: Plain text
-<<<<<<< HEAD
-#, fuzzy, no-wrap
-=======
-#, no-wrap
->>>>>>> 20e0755f
+#, no-wrap
 #| msgid ""
 #| "<div class=\"icon\">\n"
 #| "<div class=\"image\"><img src=\"system-shutdown.png\"/></div>\n"
@@ -653,11 +579,7 @@
 msgstr ""
 
 #. type: Plain text
-<<<<<<< HEAD
-#, fuzzy, no-wrap
-=======
-#, no-wrap
->>>>>>> 20e0755f
+#, no-wrap
 #| msgid ""
 #| "<div class=\"icon\">\n"
 #| "<div class=\"image\"><img src=\"desktop.png\"/></div>\n"
@@ -692,11 +614,7 @@
 msgstr ""
 
 #. type: Plain text
-<<<<<<< HEAD
-#, fuzzy, no-wrap
-=======
-#, no-wrap
->>>>>>> 20e0755f
+#, no-wrap
 #| msgid ""
 #| "<div class=\"icon\">\n"
 #| "<div class=\"image\"><img src=\"computer.png\"/></div>\n"
@@ -715,11 +633,7 @@
 msgstr ""
 
 #. type: Plain text
-<<<<<<< HEAD
-#, fuzzy, no-wrap
-=======
-#, no-wrap
->>>>>>> 20e0755f
+#, no-wrap
 #| msgid ""
 #| "<div class=\"icon\">\n"
 #| "<div class=\"image\"><img src=\"user-home.png\"/></div>\n"
@@ -740,11 +654,7 @@
 msgstr ""
 
 #. type: Plain text
-<<<<<<< HEAD
-#, fuzzy, no-wrap
-=======
-#, no-wrap
->>>>>>> 20e0755f
+#, no-wrap
 #| msgid ""
 #| "<div class=\"icon\">\n"
 #| "<div class=\"image\"><img src=\"emptytrash.png\"/></div>\n"
@@ -765,11 +675,7 @@
 msgstr ""
 
 #. type: Plain text
-<<<<<<< HEAD
-#, fuzzy, no-wrap
-=======
-#, no-wrap
->>>>>>> 20e0755f
+#, no-wrap
 #| msgid ""
 #| "<div class=\"icon\">\n"
 #| "<div class=\"image\"><img src=\"system-help.png\"/></div>\n"
@@ -790,11 +696,7 @@
 msgstr ""
 
 #. type: Plain text
-<<<<<<< HEAD
-#, fuzzy, no-wrap
-=======
-#, no-wrap
->>>>>>> 20e0755f
+#, no-wrap
 #| msgid ""
 #| "<div class=\"icon\">\n"
 #| "<div class=\"image\"><img src=\"whisperback.png\"/></div>\n"
