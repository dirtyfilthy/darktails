# SOME DESCRIPTIVE TITLE
# Copyright (C) YEAR Free Software Foundation, Inc.
# This file is distributed under the same license as the PACKAGE package.
# FIRST AUTHOR <EMAIL@ADDRESS>, YEAR.
#
msgid ""
msgstr ""
"Project-Id-Version: PACKAGE VERSION\n"
"POT-Creation-Date: 2012-10-23 10:57+0300\n"
<<<<<<< HEAD
"PO-Revision-Date: 2012-07-11 15:05+0100\n"
"Last-Translator: drebs <drebs@riseup.net>\n"
=======
"PO-Revision-Date: 2012-11-06 16:09-0300\n"
"Last-Translator: Tails Developers <amnesia@boum.org>\n"
>>>>>>> 20e0755f
"Language-Team: LANGUAGE <LL@li.org>\n"
"Language: \n"
"MIME-Version: 1.0\n"
"Content-Type: text/plain; charset=UTF-8\n"
"Content-Transfer-Encoding: 8bit\n"

#. type: Plain text
#, no-wrap
msgid "[[!meta title=\"Resetting a USB Stick, for Windows\"]]\n"
msgstr "[[!meta title=\"Resetando a memória USB no Windows\"]]\n"

#. type: Plain text
#, no-wrap
msgid "[[!inline pages=\"doc/first_steps/usb_reset.intro\" raw=\"yes\"]]\n"
msgstr "[[!inline pages=\"doc/first_steps/usb_reset.intro.pt\" raw=\"yes\"]]\n"

#. type: Plain text
#, no-wrap
msgid ""
"<div class=\"bug\">\n"
"<strong>The following instructions do not work on Windows XP.</strong><br/>\n"
"The version of Diskpart does not list removable disks.\n"
"</div>\n"
msgstr ""
"<div class=\"bug\">\n"
"<strong>As instruções a seguir não funcionam no Windows XP.</strong><br/>\n"
"A versão do Diskpart não lista discos removíveis.\n"
"</div>\n"

#. type: Title =
#, no-wrap
msgid "Using <span class=\"application\">Diskpart</span>\n"
msgstr "Usando <span class=\"application\">Diskpart</span>\n"

#. type: Plain text
#, no-wrap
msgid ""
"<div class=\"caution\">\n"
"<strong>You might overwrite any hard drive on the computer.</strong><br/>\n"
"If at some point you are not sure about the disk number, stop proceeding.\n"
"</div>\n"
msgstr ""
"<div class=\"caution\">\n"
"<strong>Você pode sobrescrever qualquer disco rígido no seu computador.</strong> Se em algum\n"
"\"\"ponto você não tiver certeza de qual dispositivo escolher, interrompa o procedimento.\n"
"</div>\n"

#. type: Bullet: '1.  '
msgid "Make sure that the USB stick that you want to reset is unplugged."
msgstr ""
"Tenha certeza de que a memória USB que você quer resetar esteja desconectada."

#. type: Bullet: '1.  '
msgid ""
"Click on the <span class=\"button\">Start</span> button, and choose <span "
"class=\"menuchoice\">All Programs&nbsp;▸ Accessories&nbsp;▸ Command Prompt</"
"span>, to open the <span class=\"application\">[[!wikipedia Command Prompt]]"
"</span>,"
msgstr ""
"Clique no botão <span class=\"button\">Iniciar</span>, e escolha <span class="
"\"menuchoice\">Todos os programas&nbsp;▸ Acessórios&nbsp;▸ Prompt de "
"Comando</span>, para abrir o <span class=\"application\">[[!wikipedia "
"Command Prompt]]</span>,"

#. type: Plain text
#, no-wrap
msgid ""
"    [[More help on how to start the <span class=\"application\">Command\n"
"    Prompt</span>|http://www.computerhope.com/issues/chdos.htm]]\n"
msgstr ""
"    [[Mais informações sobre como iniciar o <span class=\"application\">Command\n"
"    Prompt</span>|http://www.computerhope.com/issues/chdos.htm]]\n"

#. type: Plain text
#, no-wrap
msgid ""
"2.  Execute the <span class=\"command\">diskpart</span> command, to start\n"
"<span class=\"application\">Diskpart</span>.\n"
msgstr ""
"2.  Execute o comando <span class=\"command\">diskpart</span>, para iniciar\n"
"o <span class=\"application\">Diskpart</span>.\n"

#. type: Bullet: '3.  '
msgid ""
"Execute the <span class=\"command\">list disk</span> command to obtain "
"information about each disk in the computer."
msgstr ""
"Execute o comando <span class=\"command\">list disk</span> para obter "
"informações sobre cada disco em seu computador."

#. type: Plain text
#, no-wrap
msgid "    For example:\n"
msgstr "    Por exemplo:\n"

#. type: Plain text
#, no-wrap
msgid "        Diskpart> list disk\n"
msgstr "        Diskpart> list disk\n"

#. type: Plain text
#, no-wrap
msgid ""
"          Disk ###  Status      Size     Free     Dyn  Gpt\n"
"          --------  ----------  -------  -------  ---  ---\n"
"          Disk 0    Online        80 GB      0 B\n"
msgstr ""
"          Disk ###  Status      Size     Free     Dyn  Gpt\n"
"          --------  ----------  -------  -------  ---  ---\n"
"          Disk 0    Online        80 GB      0 B\n"

#. type: Bullet: '4. '
msgid ""
"Plug the USB stick that you want to reset. Run the <span class=\"command"
"\">list disk</span> command again."
msgstr ""
"Conecte a memória USB que você quer resetar. Execute o comando <span class="
"\"command\">list disk</span> novamente."

#. type: Plain text
#, no-wrap
msgid "   A new disk, which corresponds to the USB stick, appears in the list.\n"
msgstr "   Um novo disco, que corresponde á memória USB, aparecerá na lista.\n"

#. type: Plain text
#, no-wrap
msgid "   For example:\n"
msgstr "   Por exemplo:\n"

#. type: Plain text
#, no-wrap
msgid ""
"          Disk ###  Status      Size     Free     Dyn  Gpt\n"
"          --------  ----------  -------  -------  ---  ---\n"
"          Disk 0    Online        80 GB      0 B\n"
"          Disk 1    Online         4 GB      0 B\n"
msgstr ""
"          Disk ###  Status      Size     Free     Dyn  Gpt\n"
"          --------  ----------  -------  -------  ---  ---\n"
"          Disk 0    Online        80 GB      0 B\n"
"          Disk 1    Online         4 GB      0 B\n"

#. type: Plain text
#, no-wrap
msgid ""
"   Make sure that its size corresponds to the size of the USB that you want to\n"
"   reset. Note down the disk number assigned by <span\n"
"   class=\"application\">Diskpart</span> to the USB stick.\n"
msgstr ""
"   Tenha certeza de que o tamanho corresponde ao tamanho do disco USB que\n"
"   você quer resetar. Anote o número do disco designado para a memõria USB\n"
"  pelo <span class=\"application\">Diskpart</span>.\n"

#. type: Bullet: '5. '
msgid ""
"To select the USB stick, execute the following command: <span class=\"command"
"\">select disk=<span class=\"replaceable\">number</span></span>.  Replace "
"<span class=\"replaceable\">number</span> by the disk number of the USB "
"stick that you want to reset."
msgstr ""
"Para selecionar a memória USB, execute o seguinte comando: <span class="
"\"command\">select disk=<span class=\"replaceable\">número</span></span>. "
"Substitua <span class=\"replaceable\">número</span> pelo número do disco que "
"você quer resetar."

#. type: Bullet: '6. '
<<<<<<< HEAD
#, fuzzy
#| msgid ""
#| "Execute the <span class=\"command\">clean</span> command to remove all "
#| "partitions on the USB stick."
msgid ""
"Execute the <span class=\"command\">clean</span> command to remove all "
"partitioning structures from the USB stick."
msgstr ""
"Execute o comando <span class=\"command\">clean</span> para remover todas as "
"partições na memória USB."

#. type: Bullet: '7. '
#, fuzzy
#| msgid ""
#| "Execute the <span class=\"command\">clean</span> command to remove all "
#| "partitions on the USB stick."
msgid ""
"Execute the <span class=\"command\">convert mbr</span> command to give the "
"USB stick a partition table."
msgstr ""
"Execute o comando <span class=\"command\">clean</span> para remover todas as "
"partições na memória USB."

#. type: Bullet: '8. '
#, fuzzy
#| msgid ""
#| "Execute the <span class=\"command\">clean</span> command to remove all "
#| "partitions on the USB stick."
msgid ""
"Execute the <span class=\"command\">create partition primary</span> command "
"to create a new primary partition on the stick."
msgstr ""
"Execute o comando <span class=\"command\">clean</span> para remover todas as "
"partições na memória USB."
=======
#| msgid ""
#| "Execute the <span class=\"command\">clean</span> command to remove all "
#| "partitions on the USB stick."
msgid "Execute the <span class=\"command\">clean</span> command to remove all partitioning structures from the USB stick."
msgstr "Execute o comando <span class=\"command\">clean</span> para remover todas as partições da memória USB."

#. type: Bullet: '7. '
#| msgid ""
#| "Execute the <span class=\"command\">clean</span> command to remove all "
#| "partitions on the USB stick."
msgid "Execute the <span class=\"command\">convert mbr</span> command to give the USB stick a partition table."
msgstr "Execute o comando <span class=\"command\">convert mbr</span> para instalar uma partição na memória USB."

#. type: Bullet: '8. '
#| msgid ""
#| "Execute the <span class=\"command\">clean</span> command to remove all "
#| "partitions on the USB stick."
msgid "Execute the <span class=\"command\">create partition primary</span> command to create a new primary partition on the stick."
msgstr "Execute o comando <span class=\"command\">create partition primary</span> para criar uma nova partição primária na memória USB."
>>>>>>> 20e0755f

#. type: Title =
#, no-wrap
msgid "Troubleshooting\n"
msgstr "Resolução de problemas\n"

#. type: Plain text
msgid ""
"See the [[Diskpart documentation from Microsoft Support|http://support."
"microsoft.com/kb/300415]]."
msgstr ""
"Veja a [[documentação do Diskpart no Suporte da Microsoft|http://support."
"microsoft.com/kb/300415]]."<|MERGE_RESOLUTION|>--- conflicted
+++ resolved
@@ -7,13 +7,8 @@
 msgstr ""
 "Project-Id-Version: PACKAGE VERSION\n"
 "POT-Creation-Date: 2012-10-23 10:57+0300\n"
-<<<<<<< HEAD
-"PO-Revision-Date: 2012-07-11 15:05+0100\n"
-"Last-Translator: drebs <drebs@riseup.net>\n"
-=======
 "PO-Revision-Date: 2012-11-06 16:09-0300\n"
 "Last-Translator: Tails Developers <amnesia@boum.org>\n"
->>>>>>> 20e0755f
 "Language-Team: LANGUAGE <LL@li.org>\n"
 "Language: \n"
 "MIME-Version: 1.0\n"
@@ -63,20 +58,11 @@
 
 #. type: Bullet: '1.  '
 msgid "Make sure that the USB stick that you want to reset is unplugged."
-msgstr ""
-"Tenha certeza de que a memória USB que você quer resetar esteja desconectada."
+msgstr "Tenha certeza de que a memória USB que você quer resetar esteja desconectada."
 
 #. type: Bullet: '1.  '
-msgid ""
-"Click on the <span class=\"button\">Start</span> button, and choose <span "
-"class=\"menuchoice\">All Programs&nbsp;▸ Accessories&nbsp;▸ Command Prompt</"
-"span>, to open the <span class=\"application\">[[!wikipedia Command Prompt]]"
-"</span>,"
-msgstr ""
-"Clique no botão <span class=\"button\">Iniciar</span>, e escolha <span class="
-"\"menuchoice\">Todos os programas&nbsp;▸ Acessórios&nbsp;▸ Prompt de "
-"Comando</span>, para abrir o <span class=\"application\">[[!wikipedia "
-"Command Prompt]]</span>,"
+msgid "Click on the <span class=\"button\">Start</span> button, and choose <span class=\"menuchoice\">All Programs&nbsp;▸ Accessories&nbsp;▸ Command Prompt</span>, to open the <span class=\"application\">[[!wikipedia Command Prompt]]</span>,"
+msgstr "Clique no botão <span class=\"button\">Iniciar</span>, e escolha <span class=\"menuchoice\">Todos os programas&nbsp;▸ Acessórios&nbsp;▸ Prompt de Comando</span>, para abrir o <span class=\"application\">[[!wikipedia Command Prompt]]</span>,"
 
 #. type: Plain text
 #, no-wrap
@@ -97,12 +83,8 @@
 "o <span class=\"application\">Diskpart</span>.\n"
 
 #. type: Bullet: '3.  '
-msgid ""
-"Execute the <span class=\"command\">list disk</span> command to obtain "
-"information about each disk in the computer."
-msgstr ""
-"Execute o comando <span class=\"command\">list disk</span> para obter "
-"informações sobre cada disco em seu computador."
+msgid "Execute the <span class=\"command\">list disk</span> command to obtain information about each disk in the computer."
+msgstr "Execute o comando <span class=\"command\">list disk</span> para obter informações sobre cada disco em seu computador."
 
 #. type: Plain text
 #, no-wrap
@@ -126,12 +108,8 @@
 "          Disk 0    Online        80 GB      0 B\n"
 
 #. type: Bullet: '4. '
-msgid ""
-"Plug the USB stick that you want to reset. Run the <span class=\"command"
-"\">list disk</span> command again."
-msgstr ""
-"Conecte a memória USB que você quer resetar. Execute o comando <span class="
-"\"command\">list disk</span> novamente."
+msgid "Plug the USB stick that you want to reset. Run the <span class=\"command\">list disk</span> command again."
+msgstr "Conecte a memória USB que você quer resetar. Execute o comando <span class=\"command\">list disk</span> novamente."
 
 #. type: Plain text
 #, no-wrap
@@ -168,54 +146,10 @@
 "  pelo <span class=\"application\">Diskpart</span>.\n"
 
 #. type: Bullet: '5. '
-msgid ""
-"To select the USB stick, execute the following command: <span class=\"command"
-"\">select disk=<span class=\"replaceable\">number</span></span>.  Replace "
-"<span class=\"replaceable\">number</span> by the disk number of the USB "
-"stick that you want to reset."
-msgstr ""
-"Para selecionar a memória USB, execute o seguinte comando: <span class="
-"\"command\">select disk=<span class=\"replaceable\">número</span></span>. "
-"Substitua <span class=\"replaceable\">número</span> pelo número do disco que "
-"você quer resetar."
+msgid "To select the USB stick, execute the following command: <span class=\"command\">select disk=<span class=\"replaceable\">number</span></span>.  Replace <span class=\"replaceable\">number</span> by the disk number of the USB stick that you want to reset."
+msgstr "Para selecionar a memória USB, execute o seguinte comando: <span class=\"command\">select disk=<span class=\"replaceable\">número</span></span>. Substitua <span class=\"replaceable\">número</span> pelo número do disco que você quer resetar."
 
 #. type: Bullet: '6. '
-<<<<<<< HEAD
-#, fuzzy
-#| msgid ""
-#| "Execute the <span class=\"command\">clean</span> command to remove all "
-#| "partitions on the USB stick."
-msgid ""
-"Execute the <span class=\"command\">clean</span> command to remove all "
-"partitioning structures from the USB stick."
-msgstr ""
-"Execute o comando <span class=\"command\">clean</span> para remover todas as "
-"partições na memória USB."
-
-#. type: Bullet: '7. '
-#, fuzzy
-#| msgid ""
-#| "Execute the <span class=\"command\">clean</span> command to remove all "
-#| "partitions on the USB stick."
-msgid ""
-"Execute the <span class=\"command\">convert mbr</span> command to give the "
-"USB stick a partition table."
-msgstr ""
-"Execute o comando <span class=\"command\">clean</span> para remover todas as "
-"partições na memória USB."
-
-#. type: Bullet: '8. '
-#, fuzzy
-#| msgid ""
-#| "Execute the <span class=\"command\">clean</span> command to remove all "
-#| "partitions on the USB stick."
-msgid ""
-"Execute the <span class=\"command\">create partition primary</span> command "
-"to create a new primary partition on the stick."
-msgstr ""
-"Execute o comando <span class=\"command\">clean</span> para remover todas as "
-"partições na memória USB."
-=======
 #| msgid ""
 #| "Execute the <span class=\"command\">clean</span> command to remove all "
 #| "partitions on the USB stick."
@@ -235,7 +169,6 @@
 #| "partitions on the USB stick."
 msgid "Execute the <span class=\"command\">create partition primary</span> command to create a new primary partition on the stick."
 msgstr "Execute o comando <span class=\"command\">create partition primary</span> para criar uma nova partição primária na memória USB."
->>>>>>> 20e0755f
 
 #. type: Title =
 #, no-wrap
@@ -243,9 +176,5 @@
 msgstr "Resolução de problemas\n"
 
 #. type: Plain text
-msgid ""
-"See the [[Diskpart documentation from Microsoft Support|http://support."
-"microsoft.com/kb/300415]]."
-msgstr ""
-"Veja a [[documentação do Diskpart no Suporte da Microsoft|http://support."
-"microsoft.com/kb/300415]]."+msgid "See the [[Diskpart documentation from Microsoft Support|http://support.microsoft.com/kb/300415]]."
+msgstr "Veja a [[documentação do Diskpart no Suporte da Microsoft|http://support.microsoft.com/kb/300415]]."
