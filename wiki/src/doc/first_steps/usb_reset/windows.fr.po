# SOME DESCRIPTIVE TITLE
# Copyright (C) YEAR Free Software Foundation, Inc.
# This file is distributed under the same license as the PACKAGE package.
# FIRST AUTHOR <EMAIL@ADDRESS>, YEAR.
#
msgid ""
msgstr ""
"Project-Id-Version: PACKAGE VERSION\n"
"POT-Creation-Date: 2012-10-23 10:57+0300\n"
"PO-Revision-Date: 2012-09-23 19:05-0000\n"
"Last-Translator: \n"
"Language-Team: LANGUAGE <LL@li.org>\n"
"Language: \n"
"MIME-Version: 1.0\n"
"Content-Type: text/plain; charset=UTF-8\n"
"Content-Transfer-Encoding: 8bit\n"

#. type: Plain text
#, no-wrap
msgid "[[!meta title=\"Resetting a USB Stick, for Windows\"]]\n"
msgstr "[[!meta title=\"Réinitialiser une clé USB, pour Windows\"]]\n"

#. type: Plain text
#, no-wrap
msgid "[[!inline pages=\"doc/first_steps/usb_reset.intro\" raw=\"yes\"]]\n"
msgstr "[[!inline pages=\"doc/first_steps/usb_reset.intro.fr\" raw=\"yes\"]]\n"

#. type: Plain text
#, no-wrap
msgid ""
"<div class=\"bug\">\n"
"<strong>The following instructions do not work on Windows XP.</strong><br/>\n"
"The version of Diskpart does not list removable disks.\n"
"</div>\n"
msgstr ""
"<div class=\"bug\">\n"
"<strong>Les instructions suivantes ne marchent pas sur Windows XP.</strong><br/>\n"
"La version de Diskpart ne liste pas les périphériques amovibles.\n"
"</div>\n"

#. type: Title =
#, no-wrap
msgid "Using <span class=\"application\">Diskpart</span>\n"
msgstr "En utilisant <span class=\"application\">Diskpart</span>\n"

#. type: Plain text
#, no-wrap
msgid ""
"<div class=\"caution\">\n"
"<strong>You might overwrite any hard drive on the computer.</strong><br/>\n"
"If at some point you are not sure about the disk number, stop proceeding.\n"
"</div>\n"
msgstr ""
"<div class=\"caution\">\n"
"<strong>Vous pourriez écraser n'importe quel disque dur sur l'ordinateur.</strong>\n"
"Si à un moment vous n'êtes pas sûr du choix du périphérique, arrêtez-vous là.\n"
"</div>\n"

#. type: Bullet: '1.  '
msgid "Make sure that the USB stick that you want to reset is unplugged."
msgstr "Soyez sûr que la clé USB que vous voulez réinitialiser est débranchée."

#. type: Bullet: '1.  '
msgid ""
"Click on the <span class=\"button\">Start</span> button, and choose <span "
"class=\"menuchoice\">All Programs&nbsp;▸ Accessories&nbsp;▸ Command Prompt</"
"span>, to open the <span class=\"application\">[[!wikipedia Command Prompt]]"
"</span>,"
msgstr ""
"Cliquez sur le bouton <span class=\"button\">Démarrer</span>, et choisir "
"<span class=\"menuchoice\">Tous les programmes&nbsp;▸ Accessoires&nbsp;▸ "
"Invite de commandes</span>, pour ouvrir <span class=\"application\">[[!"
"wikipedia_fr Cmd desc=\"l'interpréteur de commande\"]]</span>,"

#. type: Plain text
#, no-wrap
msgid ""
"    [[More help on how to start the <span class=\"application\">Command\n"
"    Prompt</span>|http://www.computerhope.com/issues/chdos.htm]]\n"
msgstr ""
"    [[Plus d'aide sur comment lancer <span class=\"application\">l'interpréteur\n"
"    de commande</span>|http://www.computerhope.com/issues/chdos.htm]]\n"

#. type: Plain text
#, no-wrap
msgid ""
"2.  Execute the <span class=\"command\">diskpart</span> command, to start\n"
"<span class=\"application\">Diskpart</span>.\n"
msgstr ""
"2.  Exécutez la commande <span class=\"command\">diskpart</span> pour lancer\n"
"<span class=\"application\">Diskpart</span>.\n"

#. type: Bullet: '3.  '
msgid ""
"Execute the <span class=\"command\">list disk</span> command to obtain "
"information about each disk in the computer."
msgstr ""
"Exécutez la commande <span class=\"command\">list disk</span> pour obtenir "
"des informations sur chaque disque de l'ordinateur."

#. type: Plain text
#, no-wrap
msgid "    For example:\n"
msgstr "    Par exemple :\n"

#. type: Plain text
#, no-wrap
msgid "        Diskpart> list disk\n"
msgstr "        Diskpart> list disk\n"

#. type: Plain text
#, no-wrap
msgid ""
"          Disk ###  Status      Size     Free     Dyn  Gpt\n"
"          --------  ----------  -------  -------  ---  ---\n"
"          Disk 0    Online        80 GB      0 B\n"
msgstr ""
"          Disk ###  Status      Size     Free     Dyn  Gpt\n"
"          --------  ----------  -------  -------  ---  ---\n"
"          Disk 0    Online        80 GB      0 B\n"

#. type: Bullet: '4. '
msgid ""
"Plug the USB stick that you want to reset. Run the <span class=\"command"
"\">list disk</span> command again."
msgstr ""
"Branchez la clé USB que vous voulez réinitialiser. Relancez la commande "
"<span class=\"command\">list disk</span>."

#. type: Plain text
#, no-wrap
msgid "   A new disk, which corresponds to the USB stick, appears in the list.\n"
msgstr "   Un nouveau disque, correspondant à la clé USB, apparaît dans la liste.\n"

#. type: Plain text
#, no-wrap
msgid "   For example:\n"
msgstr "   Par exemple :\n"

#. type: Plain text
#, no-wrap
msgid ""
"          Disk ###  Status      Size     Free     Dyn  Gpt\n"
"          --------  ----------  -------  -------  ---  ---\n"
"          Disk 0    Online        80 GB      0 B\n"
"          Disk 1    Online         4 GB      0 B\n"
msgstr ""
"          Disk ###  Status      Size     Free     Dyn  Gpt\n"
"          --------  ----------  -------  -------  ---  ---\n"
"          Disk 0    Online        80 GB      0 B\n"
"          Disk 1    Online         4 GB      0 B\n"

#. type: Plain text
#, no-wrap
msgid ""
"   Make sure that its size corresponds to the size of the USB that you want to\n"
"   reset. Note down the disk number assigned by <span\n"
"   class=\"application\">Diskpart</span> to the USB stick.\n"
msgstr ""
"   S'assurer que la taille correspond à la taille de la clé USB que vous voulez\n"
"   réinitialiser. Noter le numéro de disque assigné par <span\n"
"   class=\"application\">Diskpart</span> à la clé USB.\n"

#. type: Bullet: '5. '
msgid ""
"To select the USB stick, execute the following command: <span class=\"command"
"\">select disk=<span class=\"replaceable\">number</span></span>.  Replace "
"<span class=\"replaceable\">number</span> by the disk number of the USB "
"stick that you want to reset."
msgstr ""
"Pour sélectionner la clé USB, exécutez la commande suivante : <span class="
"\"command\">select disk=<span class=\"replaceable\">number</span></span>. "
"Remplacez <span class=\"replaceable\">number</span> par le numéro de disque "
"de la clé USB que vous voulez réinitialiser."

#. type: Bullet: '6. '
#, fuzzy
#| msgid ""
#| "Execute the <span class=\"command\">clean</span> command to remove all "
#| "partitions on the USB stick."
msgid ""
"Execute the <span class=\"command\">clean</span> command to remove all "
"partitioning structures from the USB stick."
msgstr ""
"Exécutez la commande <span class=\"command\">clean</span> pour supprimer "
"toutes les partitions de la clé USB."

#. type: Bullet: '7. '
<<<<<<< HEAD
#, fuzzy
=======
>>>>>>> 20e0755f
#| msgid ""
#| "Execute the <span class=\"command\">clean</span> command to remove all "
#| "partitions on the USB stick."
msgid ""
"Execute the <span class=\"command\">convert mbr</span> command to give the "
"USB stick a partition table."
<<<<<<< HEAD
msgstr ""
"Exécutez la commande <span class=\"command\">clean</span> pour supprimer "
"toutes les partitions de la clé USB."

#. type: Bullet: '8. '
#, fuzzy
#| msgid ""
#| "Execute the <span class=\"command\">clean</span> command to remove all "
#| "partitions on the USB stick."
msgid ""
"Execute the <span class=\"command\">create partition primary</span> command "
"to create a new primary partition on the stick."
msgstr ""
"Exécutez la commande <span class=\"command\">clean</span> pour supprimer "
"toutes les partitions de la clé USB."
=======
msgstr ""
"Exécutez la commande <span class=\"command\">convert mbr</span> pour créer "
"une table des partitions sur la clé USB."

#. type: Bullet: '8. '
#| msgid ""
#| "Execute the <span class=\"command\">clean</span> command to remove all "
#| "partitions on the USB stick."
msgid ""
"Execute the <span class=\"command\">create partition primary</span> command "
"to create a new primary partition on the stick."
msgstr ""
"Exécutez la commande <span class=\"command\">create partition primary</span> "
"pour créer une partition primaire sur la clé USB."
>>>>>>> 20e0755f

#. type: Title =
#, no-wrap
msgid "Troubleshooting\n"
msgstr "Dépannage\n"

#. type: Plain text
msgid ""
"See the [[Diskpart documentation from Microsoft Support|http://support."
"microsoft.com/kb/300415]]."
msgstr ""
"Voir la [[documentation sur Diskpart de l'assistance Microsoft|http://"
"support.microsoft.com/kb/300415/fr]]."<|MERGE_RESOLUTION|>--- conflicted
+++ resolved
@@ -174,45 +174,20 @@
 "de la clé USB que vous voulez réinitialiser."
 
 #. type: Bullet: '6. '
-#, fuzzy
+msgid ""
+"Execute the <span class=\"command\">clean</span> command to remove all "
+"partitioning structures from the USB stick."
+msgstr ""
+"Exécutez la commande <span class=\"command\">clean</span> pour supprimer "
+"toutes les partitions de la clé USB."
+
+#. type: Bullet: '7. '
 #| msgid ""
 #| "Execute the <span class=\"command\">clean</span> command to remove all "
 #| "partitions on the USB stick."
 msgid ""
-"Execute the <span class=\"command\">clean</span> command to remove all "
-"partitioning structures from the USB stick."
-msgstr ""
-"Exécutez la commande <span class=\"command\">clean</span> pour supprimer "
-"toutes les partitions de la clé USB."
-
-#. type: Bullet: '7. '
-<<<<<<< HEAD
-#, fuzzy
-=======
->>>>>>> 20e0755f
-#| msgid ""
-#| "Execute the <span class=\"command\">clean</span> command to remove all "
-#| "partitions on the USB stick."
-msgid ""
 "Execute the <span class=\"command\">convert mbr</span> command to give the "
 "USB stick a partition table."
-<<<<<<< HEAD
-msgstr ""
-"Exécutez la commande <span class=\"command\">clean</span> pour supprimer "
-"toutes les partitions de la clé USB."
-
-#. type: Bullet: '8. '
-#, fuzzy
-#| msgid ""
-#| "Execute the <span class=\"command\">clean</span> command to remove all "
-#| "partitions on the USB stick."
-msgid ""
-"Execute the <span class=\"command\">create partition primary</span> command "
-"to create a new primary partition on the stick."
-msgstr ""
-"Exécutez la commande <span class=\"command\">clean</span> pour supprimer "
-"toutes les partitions de la clé USB."
-=======
 msgstr ""
 "Exécutez la commande <span class=\"command\">convert mbr</span> pour créer "
 "une table des partitions sur la clé USB."
@@ -227,7 +202,6 @@
 msgstr ""
 "Exécutez la commande <span class=\"command\">create partition primary</span> "
 "pour créer une partition primaire sur la clé USB."
->>>>>>> 20e0755f
 
 #. type: Title =
 #, no-wrap
