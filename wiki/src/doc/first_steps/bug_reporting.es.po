--- conflicted
+++ resolved
@@ -6,11 +6,7 @@
 msgstr ""
 "Project-Id-Version: PACKAGE VERSION\n"
 "Report-Msgid-Bugs-To: tails-l10n@boum.org\n"
-<<<<<<< HEAD
-"POT-Creation-Date: 2018-11-07 15:43+0000\n"
-=======
 "POT-Creation-Date: 2018-12-18 11:31+0000\n"
->>>>>>> 9e3df488
 "PO-Revision-Date: 2018-08-26 09:49+0000\n"
 "Last-Translator: Joaquín Serna <bubuanabelas@cryptolab.net>\n"
 "Language-Team: Spanish <http://translate.tails.boum.org/projects/tails/"
@@ -402,15 +398,10 @@
 msgstr "[[Arrancar un ordenador PC desde USB|install/win/usb#start-tails]]"
 
 #. type: Bullet: '  - '
-<<<<<<< HEAD
-msgid "[[Starting a Mac on a USB|install/mac/usb#start-intermediary]]"
-msgstr "[[Arrancar un Mac desde USB|install/mac/usb#start-intermediary]]"
-=======
 #, fuzzy
 #| msgid "[[Starting a Mac on a USB|install/mac/usb#start-tails]]"
 msgid "[[Starting a Mac on a USB stick|install/mac/usb#start-tails]]"
 msgstr "[[Arrancar un Mac desde USB|install/mac/usb#start-tails]]"
->>>>>>> 9e3df488
 
 #. type: Plain text
 #, no-wrap
@@ -503,8 +494,6 @@
 "<https://get.debian.org/cdimage/unofficial/non-free/cd-including-firmware/"
 "weekly-live-builds/amd64/iso-hybrid/>"
 
-<<<<<<< HEAD
-=======
 #~ msgid ""
 #~ "Debian also distributes images (*Debian live*) that you can install on a\n"
 #~ "USB stick, like Tails. To do so, you can follow our instructions to\n"
@@ -517,7 +506,6 @@
 #~ "[[Instalar un Tails intermedio|install/linux/usb#install-intermediary]]\n"
 #~ "desde Linux usando <span class=\"application\">GNOME Disks</span>.\n"
 
->>>>>>> 9e3df488
 #~ msgid "[[Starting a Mac on a DVD|install/mac/dvd#start-dvd]]"
 #~ msgstr "[[Arrancar un Mac desde DVD|install/mac/dvd#start-dvd]]"
 
