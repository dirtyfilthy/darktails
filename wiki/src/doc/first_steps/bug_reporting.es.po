--- conflicted
+++ resolved
@@ -6,11 +6,7 @@
 msgstr ""
 "Project-Id-Version: PACKAGE VERSION\n"
 "Report-Msgid-Bugs-To: tails-l10n@boum.org\n"
-<<<<<<< HEAD
-"POT-Creation-Date: 2018-12-18 11:31+0000\n"
-=======
 "POT-Creation-Date: 2018-12-29 23:52+0000\n"
->>>>>>> 646949f5
 "PO-Revision-Date: 2018-08-26 09:49+0000\n"
 "Last-Translator: Joaquín Serna <bubuanabelas@cryptolab.net>\n"
 "Language-Team: Spanish <http://translate.tails.boum.org/projects/tails/"
@@ -57,8 +53,7 @@
 msgstr "<a id=\"already_known\"></a>\n"
 
 #. type: Title =
-#, fuzzy, no-wrap
-#| msgid "Check if the bug is already known\n"
+#, no-wrap
 msgid "Check if the bug is already known\n"
 msgstr "Revisa si el error ya ha sido notificado\n"
 
@@ -85,8 +80,7 @@
 msgstr "<a id=\"useful_bug_report\"></a>\n"
 
 #. type: Title =
-#, fuzzy, no-wrap
-#| msgid "How to write a useful bug report\n"
+#, no-wrap
 msgid "How to write a useful bug report\n"
 msgstr "Cómo escribir un reporte de error eficaz\n"
 
@@ -139,8 +133,7 @@
 msgstr "<a id=\"whisperback\"></a>\n"
 
 #. type: Title =
-#, fuzzy, no-wrap
-#| msgid "Use WhisperBack\n"
+#, no-wrap
 msgid "Use WhisperBack\n"
 msgstr "Usa WhisperBack\n"
 
@@ -164,8 +157,7 @@
 "detalles técnicos relevantes y nos lo enviará cifrado a través de Tor."
 
 #. type: Title -
-#, fuzzy, no-wrap
-#| msgid "Start WhisperBack\n"
+#, no-wrap
 msgid "Start WhisperBack\n"
 msgstr "Inicia WhisperBack\n"
 
@@ -185,8 +177,7 @@
 "  <span class=\"guimenuitem\">WhisperBack Error Reporting</span></span>.\n"
 
 #. type: Title -
-#, fuzzy, no-wrap
-#| msgid "Write the report\n"
+#, no-wrap
 msgid "Write the report\n"
 msgstr "Escribe el reporte\n"
 
@@ -233,8 +224,7 @@
 msgstr "[[!inline pages=\"support/talk/languages.inline.es\" raw=\"yes\" sort=\"age\"]]\n"
 
 #. type: Title -
-#, fuzzy, no-wrap
-#| msgid "Optional email address\n"
+#, no-wrap
 msgid "Optional email address\n"
 msgstr "Dirección de correo opcional\n"
 
@@ -254,8 +244,7 @@
 "confirmar que estás usando Tails."
 
 #. type: Title -
-#, fuzzy, no-wrap
-#| msgid "Optional OpenPGP key\n"
+#, no-wrap
 msgid "Optional OpenPGP key\n"
 msgstr "Clave OpenPGP opcional\n"
 
@@ -281,8 +270,7 @@
 msgstr "un **archivo de clave pública** si la clave no está disponible online"
 
 #. type: Title -
-#, fuzzy, no-wrap
-#| msgid "Send your report\n"
+#, no-wrap
 msgid "Send your report\n"
 msgstr "Enviando tu reporte\n"
 
@@ -308,8 +296,7 @@
 msgstr "<a id=\"special_cases\"></a>\n"
 
 #. type: Title =
-#, fuzzy, no-wrap
-#| msgid "If you cannot use <span class=\"application\">WhisperBack</span>\n"
+#, no-wrap
 msgid "If you cannot use <span class=\"application\">WhisperBack</span>\n"
 msgstr "Si no puedes usar <span class=\"application\">WhisperBack</span>\n"
 
@@ -336,8 +323,7 @@
 msgstr "<a id=\"no_internet_access\"></a>\n"
 
 #. type: Title -
-#, fuzzy, no-wrap
-#| msgid "No internet access\n"
+#, no-wrap
 msgid "No internet access\n"
 msgstr "Sin acceso a Internet\n"
 
@@ -382,8 +368,7 @@
 msgstr "<a id=\"does_not_start\"></a>\n"
 
 #. type: Title -
-#, fuzzy, no-wrap
-#| msgid "Tails does not start\n"
+#, no-wrap
 msgid "Tails does not start\n"
 msgstr "Tails no arranca\n"
 
@@ -413,8 +398,7 @@
 msgstr "<a id=\"debian\"></a>\n"
 
 #. type: Title =
-#, fuzzy, no-wrap
-#| msgid "Reproducing the bug in Debian (for advanced users)\n"
+#, no-wrap
 msgid "Reproducing the bug in Debian (for advanced users)\n"
 msgstr "Reproducir el bug en Debian (para usuarios avanzados)\n"
 
@@ -451,8 +435,7 @@
 msgstr ""
 
 #. type: Title -
-#, fuzzy, no-wrap
-#| msgid "Debian stable\n"
+#, no-wrap
 msgid "Debian stable\n"
 msgstr "Debian stable\n"
 
@@ -481,8 +464,7 @@
 "el firmware no-libre para mejor compatibilidad de hardware."
 
 #. type: Title -
-#, fuzzy, no-wrap
-#| msgid "Debian testing\n"
+#, no-wrap
 msgid "Debian testing\n"
 msgstr "Debian testing\n"
 
@@ -505,12 +487,7 @@
 #~ "from Linux using <span class=\"application\">GNOME Disks</span>.\n"
 #~ msgstr ""
 #~ "Debian también distribuye imágenes (*Debian live*) que puedes instalar\n"
-<<<<<<< HEAD
-#~ "en una memoria USB, como Tails. Para hacerlo sigue nuestras instrucciones "
-#~ "para\n"
-=======
 #~ "en una memoria USB, como Tails. Para hacerlo sigue nuestras instrucciones para\n"
->>>>>>> 646949f5
 #~ "[[Instalar un Tails intermedio|install/linux/usb#install-intermediary]]\n"
 #~ "desde Linux usando <span class=\"application\">GNOME Disks</span>.\n"
 
