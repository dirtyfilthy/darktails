# SOME DESCRIPTIVE TITLE
# Copyright (C) YEAR Free Software Foundation, Inc.
# This file is distributed under the same license as the PACKAGE package.
# FIRST AUTHOR <EMAIL@ADDRESS>, YEAR.
msgid ""
msgstr ""
"Project-Id-Version: Tails\n"
"Report-Msgid-Bugs-To: tails-l10n@boum.org\n"
<<<<<<< HEAD
"POT-Creation-Date: 2020-04-12 16:10+0200\n"
=======
"POT-Creation-Date: 2020-04-15 02:12+0000\n"
>>>>>>> 5f2d5937
"PO-Revision-Date: 2018-01-30 21:56+0000\n"
"Last-Translator: emmapeel <emma.peel@riseup.net>\n"
"Language-Team: Spanish <http://translate.tails.boum.org/projects/tails/"
"welcome_screen/es/>\n"
"Language: es\n"
"MIME-Version: 1.0\n"
"Content-Type: text/plain; charset=UTF-8\n"
"Content-Transfer-Encoding: 8bit\n"
"Plural-Forms: nplurals=2; plural=n != 1;\n"
"X-Generator: Weblate 2.10.1\n"

#. type: Plain text
#, fuzzy, no-wrap
#| msgid "[[!meta title=\"Startup options\"]]\n"
msgid "[[!meta title=\"Welcome Screen\"]]\n"
msgstr "[[!meta title=\"Opciones de arranque\"]]\n"

#. type: Plain text
msgid ""
"The Welcome Screen appears after the Boot Loader, but before the GNOME "
"Desktop."
msgstr ""

#. type: Plain text
#, fuzzy
#| msgid ""
#| "When starting Tails, you can specify startup options to alter some of its "
#| "basic functioning. The two ways of specifying startup options are the "
#| "following:"
msgid ""
"You can use the Welcome Screen to specify startup options that alter some of "
"the basic functioning of Tails."
msgstr ""
"Cuando inicies Tails, puedes especificar opciones de arranque para alterar "
"algunas de sus funcionalidades básicas. Las dos maneras de especificar "
"opciones de arranque son las siguientes:"

#. type: Plain text
#, fuzzy, no-wrap
#| msgid "[[!img tails-greeter-welcome-to-tails.png link=no alt=\"Tails Greeter: Welcome to Tails!\"]]\n"
msgid "[[!img welcome-screen.png link=no alt=\"Welcome to Tails!\"]]\n"
msgstr "[[!img tails-greeter-welcome-to-tails.png link=no alt=\"Tails Greeter: Bienvenido a Tails!\"]]\n"

#. type: Plain text
#, no-wrap
msgid ""
"To start Tails without options, click on the\n"
"<span class=\"button\">Start Tails</span> button.\n"
msgstr ""
"Para iniciar Tails sin opciones, haz click en el\n"
"botón de <span class=\"button\">Start Tails</span>.\n"

#. type: Plain text
#, fuzzy, no-wrap
#| msgid "[[!toc levels=2]]\n"
msgid "[[!toc levels=1]]\n"
msgstr "[[!toc levels=2]]\n"

#. type: Plain text
#, fuzzy, no-wrap
#| msgid "<a id=\"additional\"></a>\n"
msgid "<a id=\"accessibility\"></a>\n"
msgstr "<a id=\"additional\"></a>\n"

#. type: Title =
#, no-wrap
msgid "Assistive technologies"
msgstr ""

#. type: Plain text
msgid ""
"You can activate assistive technologies, like a screen reader or large text, "
"from the universal access menu (the"
msgstr ""
"Puedes activar tecnologías de asistencia, como un lector de pantalla o "
"ampliar textos desde el menu de acceso universal ( El"

#. type: Plain text
#, no-wrap
msgid "[[!img lib/preferences-desktop-accessibility.png alt=\"Universal Access\" class=\"symbolic\" link=\"no\"]]\n"
msgstr "[[!img lib/preferences-desktop-accessibility.png alt=\"Acceso Universal\" class=\"symbolic\" link=\"no\"]]\n"

#. type: Plain text
msgid "icon which looks like a person) in the top bar."
msgstr ""
"icono que se parece a una persona) en la barra superior de herramientas."

#. type: Plain text
#, no-wrap
msgid "<a id=\"locale\"></a>\n"
msgstr "<a id=\"locale\"></a>\n"

#. type: Title =
#, no-wrap
msgid "Language & region"
msgstr "Idioma y región"

#. type: Plain text
#, fuzzy
#| msgid ""
#| "You can configure Tails depending on your language and location from\n"
#| "<span class=\"application\">Tails Greeter</span>.\n"
msgid ""
"You can configure Tails depending on your language and location from the "
"Welcome Screen."
msgstr ""
"Puedes configurar Tails para tu idioma o lugar desde\n"
"el <span class=\"application\">Tails Greeter</span>.\n"

#. type: Plain text
#, fuzzy, no-wrap
#| msgid "[[!img locale.png link=\"no\" alt=\"Language & Region section of Tails Greeter\"]]\n"
msgid "[[!img locale.png link=\"no\" alt=\"Language & Region section of the Welcome Screen\"]]\n"
msgstr "[[!img locale.png link=\"no\" alt=\"Sección Idioma y Región del Tails Greeter\"]]\n"

#. type: Bullet: '* '
msgid ""
"The <span class=\"guilabel\">Language</span> option allows you to change the "
"main language of the interface."
msgstr ""
"La opción <span class=\"guilabel\">Idioma</span> le permite cambiar el "
"idioma principal del interfaz."

#. type: Plain text
#, no-wrap
msgid ""
"  Text that is not translated yet will appear in English. You can [[help\n"
"  to translate more text|contribute/how/translate]].\n"
msgstr ""
"  El texto que todavía no está traducido aparecerá en inglés. Puedes [[ayudar\n"
"  a traducir más|contribute/how/translate]].\n"

#. type: Bullet: '* '
msgid ""
"The <span class=\"guilabel\">Keyboard Layout</span> option allows you to "
"change the layout of the keyboard. For example to switch to an *AZERTY* "
"keyboard which is common in France."
msgstr ""
"La opción de <span class=\"guilabel\">Configuración de teclado </span> te "
"permite cambiar la configuración del teclado. Por ejemplo para cambiar a un "
"teclado *AZERTY* común en Francia."

#. type: Plain text
#, no-wrap
msgid ""
"  You will still be able to switch between different keyboard layouts from the\n"
"  desktop after starting Tails.\n"
msgstr ""
"  Siempre tendrás la posiblidad de alternar entre distintos planos de teclado desde\n"
"  el escritorio después de haber arrancado Tails.\n"

#. type: Plain text
#, no-wrap
msgid "  [[!img introduction_to_gnome_and_the_tails_desktop/keyboard.png link=\"no\" alt=\"Menu in the top-right corner of the desktop to switch between different keyboard layouts\"]]\n"
msgstr "  [[!img introduction_to_gnome_and_the_tails_desktop/keyboard.png link=\"no\" alt=\"Menú en la esquina superior derecha del escritorio para cambiar la disposición del teclado\"]]\n"

#. type: Bullet: '* '
msgid ""
"The <span class=\"guilabel\">Formats</span> option allows you to change the "
"date and time format, first day of the week, measurement units, and default "
"paper size according to the standards in use in a country."
msgstr ""
"La opción <span class=\"guilabel\">Formatos</span> te permite cambiar el "
"formato de fecha y hora, el primer día de la semana, las unidades de medida, "
"y el formato de papel por defecto según los estandares de cada país."

#. type: Plain text
#, no-wrap
msgid ""
"  For example, the USA and the United Kingdom, two English-speaking countries,\n"
"  have different standards:\n"
msgstr ""
"  Por ejemplo, Estados-Unidos y el Reino Unido, dos países angloparlantes,\n"
"  tienen estándares distintos.\n"

#. type: Plain text
#, no-wrap
msgid ""
"  <table>\n"
"  <tr><th></th><th>USA</th><th>United Kingdom</th></tr>\n"
"  <tr><td>Date & time</td><td>3/17/2017 3:56 PM</td><td>17/03/2017 15:56</td></tr>\n"
"  <tr><td>First day of the week</td><td>Sunday</td><td>Monday</td></tr>\n"
"  <tr><td>Unit system</td><td>Imperial</td><td>Metric</td></tr>\n"
"  <tr><td>Paper size</td><td>Letter</td><td>A4</td></tr>\n"
"  </table>\n"
msgstr ""
"  <table>\n"
"  <tr><th></th><th>Estados-Unidos</th><th>Reino Unido</th></tr>\n"
"  <tr><td>Fecha y hora</td><td>3/17/2017 3:56 PM</td><td>17/03/2017 15:56</td></tr>\n"
"  <tr><td>Primer día de la semana</td><td>Domingo</td><td>Lunes</td></tr>\n"
"  <tr><td>Unidad de medida</td><td>Imperial</td><td>Métrica</td></tr>\n"
"  <tr><td>Formato de papel</td><td>Carta</td><td>A4</td></tr>\n"
"  </table>\n"

#. type: Plain text
#, no-wrap
msgid ""
"  With this option you can also display the calendar in a different language\n"
"  than the main language. For example, to display a US calendar, with weeks\n"
"  starting on Sunday, when the main language is Russian.\n"
msgstr ""
"  Con esta opción también puede visualizar el calendario en idiomas distintos\n"
"  al idioma principal. Por ejemplo, para puede visualizar un calendario de Estados-Unidos, con semanas\n"
" que empiezan el Domingo, cuando el idioma principal este en ruso.\n"

#. type: Plain text
#, no-wrap
msgid "  [[!img US_calendar_in_Russian.png link=\"no\" alt=\"\"]]\n"
msgstr "  [[!img US_calendar_in_Russian.png link=\"no\" alt=\"\"]]\n"

#. type: Plain text
#, no-wrap
msgid "<a id=\"persistence\"></a>\n"
msgstr "<a id=\"persistence\"></a>\n"

#. type: Title =
<<<<<<< HEAD
#, no-wrap
msgid "Encrypted persistence storage"
msgstr "Almacenamiento cifrado persistente "
=======
#, fuzzy, no-wrap
#| msgid "Encrypted persistence storage\n"
msgid "Persistent Storage\n"
msgstr "Almacenamiento cifrado persistente \n"
>>>>>>> 5f2d5937

#. type: Plain text
#, fuzzy
#| msgid ""
#| "If an [[encrypted persistence storage|first_steps/persistence]] is "
#| "detected on the USB stick, an\n"
#| "additional section appears in <span class=\"application\">Tails\n"
#| "Greeter</span> below the <span class=\"guilabel\">Language & Region</"
#| "span>\n"
#| "section:\n"
msgid ""
"If a [[Persistent Storage|first_steps/persistence]] is detected on the USB "
"stick, an additional section appears in the Welcome Screen below the "
"**Language & Region** section:"
msgstr ""
"Si un [[almacenamiento cifrado persistente|first_steps/persistence]] se "
"detecta en la memoria USB, una\n"
"sección adicional parecerá en el <span class=\"application\">Tails\n"
"Greeter</span> debajo de la sección <span class=\"guilabel\">Idioma y "
"región</span>\n"
":\n"

#. type: Plain text
#, no-wrap
msgid "[[!img persistence.png link=\"no\" alt=\"\"]]\n"
msgstr "[[!img persistence.png link=\"no\" alt=\"\"]]\n"

#. type: Plain text
msgid ""
"To unlock the Persistent Storage, enter your passphrase and click **Unlock**."
msgstr ""

#. type: Plain text
msgid ""
"To create a Persistent Storage, see our the instructions to [[create a "
"Persistent Storage|install/win/usb#create-persistence]] in our installation "
"instructions and our [[documentation on the Persistent Storage|persistence]]."
msgstr ""

#. type: Plain text
#, no-wrap
msgid "<a id=\"additional\"></a>\n"
msgstr "<a id=\"additional\"></a>\n"

#. type: Title =
#, no-wrap
msgid "Additional settings"
msgstr "Configuraciones adicionales"

#. type: Plain text
#, fuzzy
#| msgid ""
#| "Tails is configured with care to be as safe as possible by default. But,\n"
#| "depending on your situation, you can change one of the following\n"
#| "settings from <span class=\"application\">Tails Greeter</span>.\n"
msgid ""
"Tails is configured with care to be as safe as possible by default. But, "
"depending on your situation, you can change one of the following settings "
"from the Welcome Screen."
msgstr ""
"Tails esta configurado con cuidado para ser lo más seguro posible por "
"defecto. Pero, \n"
"dependiendo de su situación, puede cambiar algunas de las configuraciones \n"
"siguientes desde la ventana de <span class=\"application\">Tails Greeter</"
"span>.\n"

#. type: Plain text
#, fuzzy, no-wrap
#| msgid "[[!img additional.png link=\"no\" alt=\"Additional settings of Tails Greeter\"]]\n"
msgid "[[!img additional.png link=\"no\" alt=\"Additional settings of the Welcome Screen\"]]\n"
msgstr "[[!img additional.png link=\"no\" alt=\"Configuraciones adicionales del Tails Greeter\"]]\n"

#. type: Bullet: '- '
msgid ""
"Set an <span class=\"guilabel\">Administration Password</span> to be able to "
"perform administrative tasks like installing additional software or "
"accessing the internal hard disks of the computer."
msgstr ""
"Define una <span class=\"guilabel\">Contraseña de administración</span> para "
"poder ejecutar tareas administrativas como instalar un programa adicional o "
"acceder al disco duro interno del computador."

#. type: Plain text
#, no-wrap
msgid "  [[See our documentation about the administration password.|administration_password]]\n"
msgstr "  [[Lee nuestra documentación acerca de la contraseña de administración.|administration_password]]\n"

#. type: Bullet: '- '
msgid ""
"Disable <span class=\"guilabel\">MAC Address Spoofing</span> to prevent "
"connectivity problems with your network interfaces."
msgstr ""
"Desactivar<span class=\"guilabel\">Falsificación de la dirección MAC</span> "
"para evitar problemas de connexión con la interfaz de su red."

#. type: Plain text
#, no-wrap
msgid "  [[See our documentation about MAC address spoofing.|mac_spoofing]]\n"
msgstr "  [[Lee nuestra documentación sobre Spoofing de dirección MAC|mac_spoofing]]\n"

#. type: Bullet: '- '
msgid ""
"Change the <span class=\"guilabel\">Network Configuration</span> to either:"
msgstr "Cambiar la<span class=\"guilabel\">Configuración de red</span> para :"

#. type: Bullet: '  - '
msgid "Connect directly to the Tor network (default)."
msgstr "Conectarse directamente a la red Tor (default)."

#. type: Bullet: '  - '
msgid "Configure a Tor bridge or local proxy:"
msgstr "Configura un puente Tor o proxy local:"

#. type: Bullet: '    - '
msgid ""
"If you want to use Tor bridges because your Internet connection is censored "
"or you want to hide the fact that you are using Tor."
msgstr ""
"Si quiere utilizar puentes Tor porque su conexión internet esta censurada o "
"si quiere esconder el hecho que está usando Tor."

#. type: Bullet: '    - '
msgid "If you need to use a local proxy to access the Internet."
msgstr "Si necesita utilizar un proxy local para acceder a Internet."

#. type: Plain text
#, no-wrap
msgid ""
"    After starting Tails and connecting to a network, an assistant will\n"
"    guide you through the configuration of Tor.\n"
msgstr ""
"    Después de arrancar Tails y conectarse a la red, un asistente \n"
"lo guiará en la configuración de Tor.\n"

#. type: Plain text
#, no-wrap
msgid "    [[See our documentation about Tor bridges.|bridge_mode]]\n"
msgstr "    [[Ver nuestra documentación sobre puentes Tor.|bridge_mode]]\n"

#. type: Bullet: '  - '
msgid ""
"Disable all networking if you want to work completely offline with "
"additional security."
msgstr ""
"Desactivar todas las redes si quiere trabajar totalmente desconectado para "
"mayor seguridad."

#. type: Title =
#, no-wrap
msgid "Keyboard shortcuts"
msgstr "Atajos de teclado"

#. type: Plain text
#, fuzzy, no-wrap
#| msgid ""
#| "<table>\n"
#| "<tr><td><span class=\"keycap\">Alt+L</span></td><td><span class=\"guilabel\">Language</td></tr>\n"
#| "<tr><td><span class=\"keycap\">Alt+K</span></td><td><span class=\"guilabel\">Keyboard Layout</td></tr>\n"
#| "<tr><td><span class=\"keycap\">Alt+F</span></td><td><span class=\"guilabel\">Formats</td></tr>\n"
#| "<tr><td><span class=\"keycap\">Alt+P</span></td><td><span class=\"guilabel\">Encrypted Persistent Storage</td></tr>\n"
#| "<tr><td><span class=\"keycap\">Alt+A</span></td><td><span class=\"guilabel\">Additional Settings</td></tr>\n"
#| "<tr><td><span class=\"keycap\">Ctrl+Shift+A</span></td><td><span class=\"guilabel\">Administration Password</td></tr>\n"
#| "<tr><td><span class=\"keycap\">Ctrl+Shift+M</span></td><td><span class=\"guilabel\">MAC Address Spoofing</td></tr>\n"
#| "<tr><td><span class=\"keycap\">Ctrl+Shift+N</span></td><td><span class=\"guilabel\">Network Configuration</td></tr>\n"
#| "<tr><td><span class=\"keycap\">Alt+S</td><td><span class=\"guilabel\">Start Tails</td></tr>\n"
#| "</table>\n"
msgid ""
"<table>\n"
"<tr><td><span class=\"keycap\">Alt+L</span></td><td><span class=\"guilabel\">Language</td></tr>\n"
"<tr><td><span class=\"keycap\">Alt+K</span></td><td><span class=\"guilabel\">Keyboard Layout</td></tr>\n"
"<tr><td><span class=\"keycap\">Alt+F</span></td><td><span class=\"guilabel\">Formats</td></tr>\n"
"<tr><td><span class=\"keycap\">Alt+P</span></td><td><span class=\"guilabel\">Persistent Storage</td></tr>\n"
"<tr><td><span class=\"keycap\">Alt+A</span></td><td><span class=\"guilabel\">Additional Settings</td></tr>\n"
"<tr><td><span class=\"keycap\">Ctrl+Shift+A</span></td><td><span class=\"guilabel\">Administration Password</td></tr>\n"
"<tr><td><span class=\"keycap\">Ctrl+Shift+M</span></td><td><span class=\"guilabel\">MAC Address Spoofing</td></tr>\n"
"<tr><td><span class=\"keycap\">Ctrl+Shift+N</span></td><td><span class=\"guilabel\">Network Configuration</td></tr>\n"
"<tr><td><span class=\"keycap\">Alt+S</td><td><span class=\"guilabel\">Start Tails</td></tr>\n"
"</table>\n"
msgstr ""
"<table>\n"
"<tr><td><span class=\"keycap\">Alt+L</span></td><td><span class=\"guilabel\">Idioma</td></tr>\n"
"<tr><td><span class=\"keycap\">Alt+K</span></td><td><span class=\"guilabel\">Plano de Teclado</td></tr>\n"
"<tr><td><span class=\"keycap\">Alt+F</span></td><td><span class=\"guilabel\">Formatos</td></tr>\n"
"<tr><td><span class=\"keycap\">Alt+P</span></td><td><span class=\"guilabel\">Almacenamiento cifrado persistente </td></tr>\n"
"<tr><td><span class=\"keycap\">Alt+A</span></td><td><span class=\"guilabel\">Configuraciones adicionales</td></tr>\n"
"<tr><td><span class=\"keycap\">Ctrl+Shift+A</span></td><td><span class=\"guilabel\">Contraseña de administración</td></tr>\n"
"<tr><td><span class=\"keycap\">Ctrl+Shift+M</span></td><td><span class=\"guilabel\">Falsificación de la dirección MAC</td></tr>\n"
"<tr><td><span class=\"keycap\">Ctrl+Shift+N</span></td><td><span class=\"guilabel\">Configuración de red</td></tr>\n"
"<tr><td><span class=\"keycap\">Alt+S</td><td><span class=\"guilabel\">Lanzar Tails</td></tr>\n"
"</table>\n"

#~ msgid ""
#~ "<a id=\"boot_loader_menu\"></a>\n"
#~ "<a id=\"boot_menu\"></a> <!-- for backward compatibility -->\n"
#~ msgstr ""
#~ "<a id=\"boot_loader_menu\"></a>\n"
#~ "<a id=\"boot_menu\"></a> <!-- compatibilidad con versiones anteriores --"
#~ ">\n"

#~ msgid "Using the <span class=\"application\">Boot Loader Menu</span>\n"
#~ msgstr ""
#~ "Utilizar el <span class=\"application\">Menú de gestor de arranque</"
#~ "span>\n"

#~ msgid ""
#~ "The <span class=\"application\">Boot Loader Menu</span> is the first "
#~ "screen to appear\n"
#~ "when Tails starts.\n"
#~ msgstr ""
#~ "El <span class=\"application\">Menú de gestor de arranque</span> es la "
#~ "primer pantalla en aparecer\n"
#~ "cuando Tails inicia.\n"

#~ msgid "<div class=\"tip\">\n"
#~ msgstr "<div class=\"tip\">\n"

#~ msgid ""
#~ "<p>The <span class=\"guilabel\">Troubleshooting Mode</span> disables some "
#~ "features of the\n"
#~ "Linux kernel and might work better on some computers. You can try this "
#~ "option if you\n"
#~ "think you are experiencing errors related to hardware compatibility "
#~ "while\n"
#~ "starting Tails.</p>\n"
#~ msgstr ""
#~ "<p>El <span class=\"guilabel\">Troubleshooting Mode</span> deshabilita "
#~ "algunas funcionalidades del\n"
#~ "kernel de Linux y podría funcionar mejor en algunas computadoras. Puedes "
#~ "utilizar esta opción si crees\n"
#~ "que estás experimentando errores relacionados con la compatibilidad del "
#~ "hardware mientras\n"
#~ "inicias Tails.</p>\n"

#~ msgid "</div>\n"
#~ msgstr "</div>\n"

#~ msgid ""
#~ "To add a boot option, press <span class=\"keycap\">Tab</span> when the "
#~ "<span class=\"application\">Boot Loader Menu</span> appears. A list of "
#~ "boot options appears at the bottom of the screen."
#~ msgstr ""
#~ "Para agregar una opción de arranque, presiona <span class=\"keycap\">Tab</"
#~ "span> cuando el <span class=\"application\">Menú de Gestor de Arranque</"
#~ "span> aparece. Una lista de opciones de arranque aparecerá en la parte "
#~ "inferior de la pantalla."

#~ msgid ""
#~ "[[!img boot-menu-with-options.png link=no alt=\"Black screen with Tails\n"
#~ "artwork. Boot Loader Menu with two options 'Tails' and 'Tails "
#~ "(Troubleshooting Mode)'.\n"
#~ "At the bottom, a list of options ending with 'vsyscall=none quiet_'\"]]\n"
#~ msgstr ""
#~ "[[!img boot-menu-with-options.png link=no alt=\"Pantalla negra con arte "
#~ "sobre\n"
#~ "Tails. El menú de gestor de arranque con dos opciones 'Tails' and 'Tails "
#~ "(Troubleshooting mode)'.\n"
#~ "En la parte inferior, una lista de opciones que terminan con "
#~ "'vsyscall=none quiet_'\"]]\n"

#~ msgid ""
#~ "Press <span class=\"keycap\">Space</span>, and type the boot option that "
#~ "you want to add."
#~ msgstr ""
#~ "Presiona <span class=\"keycap\">Espacio</span>, y escribe la opción de "
#~ "arranque que deseas agregar."

#~ msgid ""
#~ "If you want to add more than one boot option, type them one after the "
#~ "other, and separate them by a <span class=\"keycap\">Space</span>."
#~ msgstr ""
#~ "Si quieres agregar más de una opción de arranque, escríbelas una luego de "
#~ "la otra, y sepáralas con un <span class=\"keycap\">Espacio</span>."

#~ msgid "Then press <span class=\"keycap\">Enter</span> to start Tails."
#~ msgstr ""
#~ "Luego presiona <span class=\"keycap\">Enter</span> para iniciar Tails."

#~ msgid ""
#~ "<a id=\"greeter\"></a>\n"
#~ "<a id=\"tails_greeter\"></a>\n"
#~ msgstr ""
#~ "<a id=\"greeter\"></a>\n"
#~ "<a id=\"tails_greeter\"></a>\n"

#~ msgid "Using <span class=\"application\">Tails Greeter</span>\n"
#~ msgstr "Usando el <span class=\"application\">Tails Greeter</span>\n"

#~ msgid ""
#~ "<span class=\"application\">Tails Greeter</span>\n"
#~ "appears after the <span class=\"application\">Boot Loader Menu</span>, "
#~ "but before the\n"
#~ "<span class=\"application\">GNOME Desktop</span>:\n"
#~ msgstr ""
#~ "<span class=\"application\">Tails Greeter</span> aparece después del  "
#~ "<span class=\"application\">Menú de arranque</span>, pero antes del\n"
#~ "<span class=\"application\">Escritorio GNOME</span>:\n"

#~ msgid ""
#~ "Here is a list of options that you can add to the <span class="
#~ "\"application\">Boot\n"
#~ "Loader Menu</span>:\n"
#~ msgstr ""
#~ "Aquí hay una lista de opciones que puedes agregar al <span class="
#~ "\"application\">Menú\n"
#~ "de Gestor de Arranque</span>:\n"

#~ msgid ""
#~ "<span class=\"command\">i2p</span>, to enable [[I2P|anonymous_internet/"
#~ "I2P]]"
#~ msgstr ""
#~ "<span class=\"command\">i2p</span>, para habilitar [[I2P|"
#~ "anonymous_internet/I2P]]"

#~ msgid ""
#~ "**To set more options**, click on the <span class=\"button\">Yes</span> "
#~ "button.\n"
#~ "Then click on the <span class=\"button\">Forward</span> button.\n"
#~ msgstr ""
#~ "**Para definir más opciones**, haz click en el botón <span class=\"button"
#~ "\">Sí</span>.\n"
#~ "Luego haz click en el botón <span class=\"button\">Avanzar</span>.\n"<|MERGE_RESOLUTION|>--- conflicted
+++ resolved
@@ -6,11 +6,7 @@
 msgstr ""
 "Project-Id-Version: Tails\n"
 "Report-Msgid-Bugs-To: tails-l10n@boum.org\n"
-<<<<<<< HEAD
-"POT-Creation-Date: 2020-04-12 16:10+0200\n"
-=======
 "POT-Creation-Date: 2020-04-15 02:12+0000\n"
->>>>>>> 5f2d5937
 "PO-Revision-Date: 2018-01-30 21:56+0000\n"
 "Last-Translator: emmapeel <emma.peel@riseup.net>\n"
 "Language-Team: Spanish <http://translate.tails.boum.org/projects/tails/"
@@ -77,7 +73,7 @@
 
 #. type: Title =
 #, no-wrap
-msgid "Assistive technologies"
+msgid "Assistive technologies\n"
 msgstr ""
 
 #. type: Plain text
@@ -105,8 +101,8 @@
 
 #. type: Title =
 #, no-wrap
-msgid "Language & region"
-msgstr "Idioma y región"
+msgid "Language & region\n"
+msgstr "Idioma y región\n"
 
 #. type: Plain text
 #, fuzzy
@@ -227,16 +223,10 @@
 msgstr "<a id=\"persistence\"></a>\n"
 
 #. type: Title =
-<<<<<<< HEAD
-#, no-wrap
-msgid "Encrypted persistence storage"
-msgstr "Almacenamiento cifrado persistente "
-=======
 #, fuzzy, no-wrap
 #| msgid "Encrypted persistence storage\n"
 msgid "Persistent Storage\n"
 msgstr "Almacenamiento cifrado persistente \n"
->>>>>>> 5f2d5937
 
 #. type: Plain text
 #, fuzzy
@@ -283,8 +273,8 @@
 
 #. type: Title =
 #, no-wrap
-msgid "Additional settings"
-msgstr "Configuraciones adicionales"
+msgid "Additional settings\n"
+msgstr "Configuraciones adicionales\n"
 
 #. type: Plain text
 #, fuzzy
@@ -386,8 +376,8 @@
 
 #. type: Title =
 #, no-wrap
-msgid "Keyboard shortcuts"
-msgstr "Atajos de teclado"
+msgid "Keyboard shortcuts\n"
+msgstr "Atajos de teclado\n"
 
 #. type: Plain text
 #, fuzzy, no-wrap
