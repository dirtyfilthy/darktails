--- conflicted
+++ resolved
@@ -7,13 +7,8 @@
 msgstr ""
 "Project-Id-Version: \n"
 "Report-Msgid-Bugs-To: tails-l10n@boum.org\n"
-<<<<<<< HEAD
 "POT-Creation-Date: 2020-04-15 02:12+0000\n"
 "PO-Revision-Date: 2019-10-24 10:31+0000\n"
-=======
-"POT-Creation-Date: 2018-06-10 15:35+0200\n"
-"PO-Revision-Date: 2020-04-23 10:59+0000\n"
->>>>>>> abd3dc78
 "Last-Translator: emmapeel <emma.peel@riseup.net>\n"
 "Language-Team: \n"
 "Language: id\n"
@@ -21,7 +16,7 @@
 "Content-Type: text/plain; charset=UTF-8\n"
 "Content-Transfer-Encoding: 8bit\n"
 "Plural-Forms: nplurals=2; plural=n != 1;\n"
-"X-Generator: Weblate 3.5.1\n"
+"X-Generator: Weblate 2.20\n"
 
 #. type: Plain text
 #, no-wrap
@@ -62,13 +57,8 @@
 
 #. type: Plain text
 #, no-wrap
-<<<<<<< HEAD
 msgid "  <div class=\"caution\">\n"
 msgstr ""
-=======
-msgid "<div class=\"caution\">\n"
-msgstr "<div class=\"caution\">\n"
->>>>>>> abd3dc78
 
 #. type: Plain text
 #, no-wrap
@@ -98,4 +88,10 @@
 "Random-access_memory desc=\"RAM\"]] is erased\n"
 "to protect you from [[cold boot\n"
 "attacks|doc/advanced_topics/cold_boot_attacks]].\n"
-msgstr ""+msgstr ""
+
+#~ msgid "<div class=\"caution\">\n"
+#~ msgstr "<div class=\"caution\">\n"
+
+#~ msgid "</div>\n"
+#~ msgstr "</div>\n"