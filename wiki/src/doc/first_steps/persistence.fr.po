--- conflicted
+++ resolved
@@ -135,11 +135,7 @@
 "[[Change the passphrase of the persistent volume|first_steps/persistence/"
 "change_passphrase]]"
 msgstr ""
-<<<<<<< HEAD
-"[[Créer et configurer le volume persistant|first_steps/persistence/"
-=======
 "[[Changer la phrase de passe du volume persistant|first_steps/persistence/"
->>>>>>> 8614ae70
 "change_passphrase]]"
 
 #. type: Bullet: '  - '
@@ -147,17 +143,9 @@
 "[[Manually copy your persistent data to a new device|first_steps/persistence/"
 "copy]]"
 msgstr ""
-<<<<<<< HEAD
-"[[Copier manuellement vos données persistantes vers un nouveau périphérique|first_steps/persistence/copy]]"
-
-#. type: Bullet: '  - '
-msgid "[[Delete the persistent volume|first_steps/persistence/delete]]"
-msgstr "[[Supprimer le volume persistant|first_steps/persistence/delete]]"
-=======
 "[[Copier manuellement vos données persistantes vers un nouveau périphérique|"
 "first_steps/persistence/copy]]"
 
 #. type: Bullet: '  - '
 msgid "[[Delete the persistent volume|first_steps/persistence/delete]]"
-msgstr "[[Supprimer le volume persistant|first_steps/persistence/delete]]"
->>>>>>> 8614ae70
+msgstr "[[Supprimer le volume persistant|first_steps/persistence/delete]]"