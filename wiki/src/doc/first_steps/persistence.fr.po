--- conflicted
+++ resolved
@@ -7,11 +7,7 @@
 msgstr ""
 "Project-Id-Version: sPACKAGE VERSION\n"
 "POT-Creation-Date: 2013-09-29 11:45+0200\n"
-<<<<<<< HEAD
-"PO-Revision-Date: 2013-01-02 11:28-0000\n"
-=======
 "PO-Revision-Date: 2013-10-23 11:52-0000\n"
->>>>>>> 09c521eb
 "Last-Translator: amnesia <amnesia@boum.org>\n"
 "Language-Team: sLANGUAGE <LL@li.org>\n"
 "MIME-Version: 1.0\n"
@@ -25,11 +21,7 @@
 msgstr "[[!meta title=\"Persistance\"]]\n"
 
 #. type: Plain text
-<<<<<<< HEAD
-#, fuzzy, no-wrap
-=======
 #, no-wrap
->>>>>>> 09c521eb
 #| msgid ""
 #| "If you have started Tails from a USB stick, you can create a\n"
 #| "persistent volume in the free space left on the USB stick by the <span\n"
