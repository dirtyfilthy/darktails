--- conflicted
+++ resolved
@@ -7,11 +7,7 @@
 msgstr ""
 "Project-Id-Version: Tails\n"
 "Report-Msgid-Bugs-To: tails-l10n@boum.org\n"
-<<<<<<< HEAD
-"POT-Creation-Date: 2020-04-12 16:10+0200\n"
-=======
 "POT-Creation-Date: 2020-04-15 02:12+0000\n"
->>>>>>> 5f2d5937
 "PO-Revision-Date: 2019-11-16 15:50+0000\n"
 "Last-Translator: xin <xin@riseup.net>\n"
 "Language-Team: Tails translators <tails@boum.org>\n"
@@ -35,8 +31,8 @@
 
 #. type: Title =
 #, no-wrap
-msgid "Which additional software can I install in Tails?"
-msgstr "Quels logiciels additionnels puis-je installer dans Tails ?"
+msgid "Which additional software can I install in Tails?\n"
+msgstr "Quels logiciels additionnels puis-je installer dans Tails ?\n"
 
 #. type: Plain text
 msgid ""
@@ -138,8 +134,8 @@
 
 #. type: Title -
 #, no-wrap
-msgid "Being careful about what you install"
-msgstr "Faire attention à ce que vous installez"
+msgid "Being careful about what you install\n"
+msgstr "Faire attention à ce que vous installez\n"
 
 #. type: Plain text
 #, no-wrap
@@ -204,8 +200,8 @@
 
 #. type: Title =
 #, no-wrap
-msgid "Examples of additional useful software"
-msgstr "Exemples de logiciels additionnels utiles"
+msgid "Examples of additional useful software\n"
+msgstr "Exemples de logiciels additionnels utiles\n"
 
 #. type: Plain text
 #, no-wrap
@@ -214,8 +210,8 @@
 
 #. type: Title -
 #, no-wrap
-msgid "Language packs"
-msgstr "Packs de langue"
+msgid "Language packs\n"
+msgstr "Packs de langue\n"
 
 #. type: Bullet: '- '
 msgid ""
@@ -246,8 +242,8 @@
 
 #. type: Title -
 #, no-wrap
-msgid "Spell-checking dictionaries"
-msgstr "Dictionnaires correcteurs d'orthographe"
+msgid "Spell-checking dictionaries\n"
+msgstr "Dictionnaires correcteurs d'orthographe\n"
 
 #. type: Bullet: '- '
 msgid ""
@@ -272,8 +268,8 @@
 
 #. type: Title =
 #, no-wrap
-msgid "Installing additional software"
-msgstr "Installation de logiciels additionnels"
+msgid "Installing additional software\n"
+msgstr "Installation de logiciels additionnels\n"
 
 #. type: Plain text
 #, no-wrap
@@ -346,8 +342,8 @@
 
 #. type: Title -
 #, no-wrap
-msgid "Installing additional software automatically when starting Tails"
-msgstr "Installer des logiciels additionnels automatiquement lorsque Tails démarre"
+msgid "Installing additional software automatically when starting Tails\n"
+msgstr "Installer des logiciels additionnels automatiquement lorsque Tails démarre\n"
 
 #. type: Plain text
 #, fuzzy
@@ -450,8 +446,8 @@
 
 #. type: Title -
 #, no-wrap
-msgid "Additional configuration"
-msgstr "Configuration supplémentaire"
+msgid "Additional configuration\n"
+msgstr "Configuration supplémentaire\n"
 
 #. type: Plain text
 #, fuzzy
@@ -475,8 +471,8 @@
 
 #. type: Title =
 #, no-wrap
-msgid "Checking your list of additional software"
-msgstr "Vérifier votre liste de logiciels additionnels"
+msgid "Checking your list of additional software\n"
+msgstr "Vérifier votre liste de logiciels additionnels\n"
 
 #. type: Plain text
 #, no-wrap
@@ -529,8 +525,8 @@
 
 #. type: Title =
 #, no-wrap
-msgid "Removing additional software"
-msgstr "Enlever un logiciel additionnel"
+msgid "Removing additional software\n"
+msgstr "Enlever un logiciel additionnel\n"
 
 #. type: Plain text
 msgid "When you installed the package, if you chose:"
@@ -618,16 +614,10 @@
 msgstr "  [[!img additional_software/remove-additional-software.png link=\"no\" alt=\"\"]]\n"
 
 #. type: Title -
-<<<<<<< HEAD
-#, no-wrap
-msgid "Freeing space in your persistent storage"
-msgstr "Libérer de la place dans votre stockage persistant"
-=======
 #, fuzzy, no-wrap
 #| msgid "Freeing space in your persistent storage\n"
 msgid "Freeing space in your Persistent Storage\n"
 msgstr "Libérer de la place dans votre stockage persistant\n"
->>>>>>> 5f2d5937
 
 #. type: Plain text
 #, fuzzy
@@ -664,8 +654,8 @@
 
 #. type: Title =
 #, no-wrap
-msgid "Configuring additional APT repositories  (for advanced users)"
-msgstr "Configurer des dépôts APT supplémentaires (utilisation avancée)"
+msgid "Configuring additional APT repositories  (for advanced users)\n"
+msgstr "Configurer des dépôts APT supplémentaires (utilisation avancée)\n"
 
 #. type: Plain text
 #, no-wrap
