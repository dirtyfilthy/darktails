--- conflicted
+++ resolved
@@ -7,11 +7,7 @@
 msgstr ""
 "Project-Id-Version: PACKAGE VERSION\n"
 "Report-Msgid-Bugs-To: tails-l10n@boum.org\n"
-<<<<<<< HEAD
-"POT-Creation-Date: 2020-04-12 16:10+0200\n"
-=======
 "POT-Creation-Date: 2020-04-15 02:12+0000\n"
->>>>>>> 5f2d5937
 "PO-Revision-Date: 2019-12-22 21:03+0000\n"
 "Last-Translator: emmapeel <emma.peel@riseup.net>\n"
 "Language-Team: LANGUAGE <LL@li.org>\n"
@@ -59,8 +55,8 @@
 
 #. type: Title =
 #, no-wrap
-msgid "Check if the bug is already known"
-msgstr "Verifique se o bug já é conhecido"
+msgid "Check if the bug is already known\n"
+msgstr "Verifique se o bug já é conhecido\n"
 
 #. type: Plain text
 msgid "Have a look at:"
@@ -90,8 +86,8 @@
 
 #. type: Title =
 #, no-wrap
-msgid "How to write a useful bug report"
-msgstr "Como escrever um relatório de bug útil"
+msgid "How to write a useful bug report\n"
+msgstr "Como escrever um relatório de bug útil\n"
 
 #. type: Bullet: '  - '
 #, fuzzy
@@ -145,8 +141,8 @@
 
 #. type: Title =
 #, no-wrap
-msgid "Use WhisperBack"
-msgstr "Use WhisperBack"
+msgid "Use WhisperBack\n"
+msgstr "Use WhisperBack\n"
 
 #. type: Plain text
 #, no-wrap
@@ -170,8 +166,8 @@
 
 #. type: Title -
 #, no-wrap
-msgid "Start WhisperBack"
-msgstr "Iniciando o WhisperBack"
+msgid "Start WhisperBack\n"
+msgstr "Iniciando o WhisperBack\n"
 
 #. type: Plain text
 #, no-wrap
@@ -190,8 +186,8 @@
 
 #. type: Title -
 #, no-wrap
-msgid "Write the report"
-msgstr "Escrevendo o relatório"
+msgid "Write the report\n"
+msgstr "Escrevendo o relatório\n"
 
 #. type: Plain text
 msgid "WhisperBack lets you give plenty of useful information about your bug:"
@@ -236,8 +232,8 @@
 
 #. type: Title -
 #, no-wrap
-msgid "Optional email address"
-msgstr "Sobre nos fornecer um endereço de email"
+msgid "Optional email address\n"
+msgstr "Sobre nos fornecer um endereço de email\n"
 
 #. type: Plain text
 #, fuzzy
@@ -263,8 +259,8 @@
 
 #. type: Title -
 #, no-wrap
-msgid "Optional OpenPGP key"
-msgstr "Chave OpenPGP opcional"
+msgid "Optional OpenPGP key\n"
+msgstr "Chave OpenPGP opcional\n"
 
 #. type: Plain text
 msgid ""
@@ -290,8 +286,8 @@
 
 #. type: Title -
 #, no-wrap
-msgid "Send your report"
-msgstr "Enviando um relatório"
+msgid "Send your report\n"
+msgstr "Enviando um relatório\n"
 
 #. type: Plain text
 msgid ""
@@ -314,7 +310,7 @@
 
 #. type: Title =
 #, no-wrap
-msgid "If you cannot use <span class=\"application\">WhisperBack</span>"
+msgid "If you cannot use <span class=\"application\">WhisperBack</span>\n"
 msgstr ""
 
 #. type: Plain text
@@ -343,8 +339,8 @@
 
 #. type: Title -
 #, no-wrap
-msgid "No internet access"
-msgstr "Sem acesso à internet"
+msgid "No internet access\n"
+msgstr "Sem acesso à internet\n"
 
 #. type: Plain text
 msgid "WhisperBack won't be able to send your bug report."
@@ -385,8 +381,8 @@
 
 #. type: Title -
 #, no-wrap
-msgid "Tails does not start"
-msgstr "Tails não inicia completamente"
+msgid "Tails does not start\n"
+msgstr "Tails não inicia completamente\n"
 
 #. type: Plain text
 msgid ""
@@ -409,7 +405,7 @@
 
 #. type: Title =
 #, no-wrap
-msgid "Reproducing the bug in Debian (for advanced users)"
+msgid "Reproducing the bug in Debian (for advanced users)\n"
 msgstr ""
 
 #. type: Plain text
@@ -444,7 +440,7 @@
 
 #. type: Title -
 #, no-wrap
-msgid "Debian stable"
+msgid "Debian stable\n"
 msgstr ""
 
 #. type: Plain text
@@ -467,7 +463,7 @@
 
 #. type: Title -
 #, no-wrap
-msgid "Debian testing"
+msgid "Debian testing\n"
 msgstr ""
 
 #. type: Plain text
