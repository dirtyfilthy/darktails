--- conflicted
+++ resolved
@@ -33,11 +33,7 @@
 msgstr ""
 
 #. type: Bullet: '  - '
-<<<<<<< HEAD
-msgid "[[Starting a Mac on a USB|install/mac/usb#start-intermediary]]"
-=======
 msgid "[[Starting a Mac on a USB|install/mac/usb#start-tails]]"
->>>>>>> 18905505
 msgstr ""
 
 #~ msgid "[[!toc levels=2]]\n"
