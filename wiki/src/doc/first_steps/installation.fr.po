# SOME DESCRIPTIVE TITLE
# Copyright (C) YEAR Free Software Foundation, Inc.
# This file is distributed under the same license as the PACKAGE package.
# FIRST AUTHOR <EMAIL@ADDRESS>, YEAR.
#
msgid ""
msgstr ""
"Project-Id-Version: SACKAGE VERSION\n"
<<<<<<< HEAD
"POT-Creation-Date: 2015-04-24 23:21+0300\n"
"PO-Revision-Date: 2015-06-12 09:57-0000\n"
=======
"POT-Creation-Date: 2015-07-07 16:34+0300\n"
"PO-Revision-Date: 2015-07-01 19:32-0000\n"
>>>>>>> c005e0f2
"Last-Translator: \n"
"Language-Team: SLANGUAGE <LL@li.org>\n"
"MIME-Version: 1.0\n"
"Content-Type: text/plain; charset=UTF-8\n"
"Content-Transfer-Encoding: 8bit\n"
"X-Generator: Poedit 1.5.4\n"

#. type: Plain text
#, no-wrap
msgid "[[!meta title=\"Installing onto a USB stick or SD card\"]]\n"
msgstr "[[!meta title=\"Installation sur une clé USB ou une carte SD\"]]\n"

#. type: Plain text
#, no-wrap
msgid ""
"Tails includes <span class=\"application\">Tails Installer</span>: a custom\n"
"installer for USB sticks and SD cards.\n"
msgstr ""
"Tails comprend l'<span class=\"application\">Installeur de Tails</span> : un installeur\n"
"personnalisé pour clés USB et cartes SD.\n"

#. type: Plain text
#, no-wrap
msgid "<div class=\"tip\">\n"
msgstr "<div class=\"tip\">\n"

#. type: Plain text
#, no-wrap
msgid ""
"<p>Using <span class=\"application\">Tails Installer</span> allows you to\n"
"later [[create a persistent volume|persistence]] in the free space\n"
"left on the device.</p>\n"
msgstr ""
"<p>Utiliser l'<span class=\"application\">Installeur de Tails</span> vous permet de\n"
"[[créer un volume persistant|persistence]] plus tard sur l'espace libre\n"
"restant du périphérique.</p>\n"

#. type: Plain text
#, no-wrap
msgid "</div>\n"
msgstr "</div>\n"

#. type: Plain text
#, no-wrap
msgid "<div class=\"note\">\n"
msgstr "<div class=\"note\">\n"

#. type: Plain text
#, no-wrap
msgid ""
"<p><span class=\"application\">Tails Installer</span> can only install Tails on a\n"
"USB stick or SD card of <strong>at least 4 GB</strong>.</p>\n"
msgstr ""
"<p>L'<span class=\"application\">Installeur de Tails</span> peut uniquement installer Tails\n"
"sur une clé USB ou une carte SD d'<strong>au moins 4 Go</strong>.</p>\n"

#. type: Plain text
#, no-wrap
msgid ""
"<p>Tails requires a dedicated USB stick or SD card. It is impossible to add\n"
"another operating system or partition on the same device if you want to benefit\n"
"from [[automatic upgrades|upgrade]] or create a [[persistent encrypted volume|persistence]].</p>\n"
msgstr ""
<<<<<<< HEAD
"<p>Tails requière une clé USB ou une carte SD dédiée. Il est impossible d'ajouter\n"
"un autre système d'exploitation ou une autre partition sur le même périphérique si vous voulez\n"
"bénéficier des [[mises à jour automatiques|upgrade]] ou créer un [[volume persistant chiffré|persistence]].</p>\n"
=======
"<p>Tails nécessite une clé USB ou une carte SD dédiée. Il est impossible d'ajouter\n"
"un autre système d'exploitation ou une autre partition sur le même périphérique si\n"
"vous voulez bénéficier des [[mises à jour automatiques|upgrade]] ou créer un\n"
"[[volume persistant chiffré|persistence]].</p>\n"
>>>>>>> c005e0f2

#. type: Plain text
#, no-wrap
msgid ""
"For the moment, <span class=\"application\">Tails Installer</span> is only\n"
"available from inside Tails. So you need to start Tails from a first\n"
"media, and later clone it onto the device of your choice, USB stick or SD card.\n"
msgstr ""
"Pour le moment, l'<span class=\"application\">Installeur de Tails</span> est seulement\n"
"disponible depuis Tails. Vous devez donc démarrer Tails depuis un premier support, puis\n"
"le cloner sur le périphérique de votre choix, clé USB ou carte SD.\n"

#. type: Bullet: '1. '
msgid "Get a first Tails running. To do so you can either:"
msgstr ""
"Commencer par obtenir un Tails qui fonctionne. Pour cela, vous pouvez soit :"

#. type: Bullet: '   - '
msgid "Start Tails from a [[Tails DVD|dvd]] (recommended)."
msgstr "Démarrer Tails depuis un [[DVD Tails|dvd]] (recommandé)."

#. type: Bullet: '   - '
msgid ""
"Start Tails from another Tails USB stick or SD card, for example from a "
"friend."
msgstr ""
"Démarrer Tails depuis une autre clé USB ou carte SD Tails, par exemple celle "
"d'un ami."

#. type: Bullet: '   - '
msgid ""
"[[Manually install Tails onto another USB or SD card|installation/manual]] "
"and start *Tails Installer* from it."
msgstr ""
"[[Installer manuellement Tails sur une autre clé USB ou carte SD|"
"installation/manual]] et lancer l'*Installeur de Tails* depuis celle-ci."

#. type: Plain text
#, no-wrap
msgid ""
"2. Choose\n"
"   <span class=\"menuchoice\">\n"
"     <span class=\"guimenu\">Applications</span>&nbsp;▸\n"
"     <span class=\"guisubmenu\">Tails</span>&nbsp;▸\n"
"     <span class=\"guimenuitem\">Tails Installer</span>\n"
"   </span>\n"
"   to start <span class=\"application\">Tails Installer</span>.\n"
msgstr ""
"2. Choisissez\n"
"   <span class=\"menuchoice\">\n"
"     <span class=\"guimenu\">Applications</span>&nbsp;▸\n"
"     <span class=\"guisubmenu\">Tails</span>&nbsp;▸\n"
"     <span class=\"guimenuitem\">Programme d'installation de Tails</span>\n"
"   </span>\n"
"   pour démarrer l'<span class=\"application\">Installeur de Tails</span>.\n"

#. type: Bullet: '3. '
msgid ""
"To install onto a new device, click on the <span class=\"button\">Clone & "
"Install</span> button."
msgstr ""
"Pour installer sur un nouveau périphérique, cliquez sur le bouton <span "
"class=\"button\">Cloner & Installer</span>."

#. type: Bullet: '4. '
msgid "Plug the device onto which you want to install Tails."
msgstr "Branchez le périphérique sur lequel vous souhaitez installer Tails."

#. type: Plain text
#, no-wrap
msgid ""
"   A new device, which corresponds to the USB stick or SD card, appears in the\n"
"   <span class=\"guilabel\">Target Device</span> drop-down list.\n"
msgstr ""
"Un nouveau périphérique, correspondant à votre clé USB ou carte SD, apparaît dans le\n"
"menu déroulant <span class=\"guilabel\">Périphérique cible</span>.\n"

#. type: Bullet: '5. '
msgid ""
"Choose this new device from the <span class=\"guilabel\">Target Device</"
"span> drop-down list."
msgstr ""
"Sélectionnez ce nouveau périphérique dans la liste déroulante <span class="
"\"guilabel\">Périphérique cible</span>."

#. type: Plain text
#, no-wrap
msgid "   <div class=\"caution\">\n"
msgstr "   <div class=\"caution\">\n"

#. type: Plain text
#, no-wrap
msgid ""
"   <ul>\n"
"   <li><strong>All the data on the installed device will be\n"
"   lost.</strong></li>\n"
"   <li><strong>This operation does not [[securely\n"
"   delete|encryption_and_privacy/secure_deletion]] the lost data on the\n"
"   installed device.</strong></li>\n"
"   <li><strong>This operation does not copy the persistent volume of the\n"
"   device which is being cloned.</strong></li>\n"
"   </ul>\n"
msgstr ""
"  <ul>\n"
"   <li><strong>Toutes les données du périphérique à installer seront\n"
"   perdues.</strong></li>\n"
"   <li><strong>Cette opération ne [[supprime\n"
"   pas de manière sécurisée|encryption_and_privacy/secure_deletion]] les données perdues\n"
"   du périphérique à installer.</strong></li>\n"
"   <li><strong>Cette opération ne copie pas le volume persistant du périphérique\n"
"   en train d'être cloné.</strong></li>\n"
"   </ul>\n"

#. type: Plain text
#, no-wrap
msgid "   </div>\n"
msgstr "   </div>\n"

#. type: Bullet: '6. '
msgid ""
"To start the installation, click on the <span class=\"button\">Install "
"Tails</span> button."
msgstr ""
"Pour démarrer l'installation, cliquez sur le bouton <span class=\"button"
"\">Installer Tails</span>."

#. type: Bullet: '7. '
msgid ""
"Read the warning message in the pop-up window. Click on the <span class="
"\"button\">Yes</span> button to confirm."
msgstr ""
"Lisez le message d'avertissement. Cliquez sur le bouton <span class=\"button"
"\">Oui</span> pour confirmer."

#. type: Plain text
#, no-wrap
msgid "<div class=\"next\">\n"
msgstr "<div class=\"next\">\n"

#. type: Plain text
#, no-wrap
msgid ""
"<p>After the installation completes, you can [[start Tails|start_tails]]\n"
"from this new device.</p>\n"
msgstr ""
"<p>Une fois l'installation terminée, vous pouvez [[démarrer Tails|start_tails]]\n"
"depuis ce nouveau périphérique.</p>\n"

#~ msgid "Using Tails Installer\n"
#~ msgstr "Utiliser l'Installeur de Tails\n"

#~ msgid ""
#~ "Start Tails from another media than the device, USB stick or SD card, "
#~ "onto which you want to install Tails."
#~ msgstr ""
#~ "Démarrez Tails depuis un autre support que la clé USB ou carte SD sur "
#~ "laquelle vous souhaitez installer Tails."

#~ msgid "Instructions\n"
#~ msgstr "Instructions\n"<|MERGE_RESOLUTION|>--- conflicted
+++ resolved
@@ -6,15 +6,11 @@
 msgid ""
 msgstr ""
 "Project-Id-Version: SACKAGE VERSION\n"
-<<<<<<< HEAD
 "POT-Creation-Date: 2015-04-24 23:21+0300\n"
-"PO-Revision-Date: 2015-06-12 09:57-0000\n"
-=======
-"POT-Creation-Date: 2015-07-07 16:34+0300\n"
-"PO-Revision-Date: 2015-07-01 19:32-0000\n"
->>>>>>> c005e0f2
+"PO-Revision-Date: 2014-10-08 08:58-0000\n"
 "Last-Translator: \n"
 "Language-Team: SLANGUAGE <LL@li.org>\n"
+"Language: \n"
 "MIME-Version: 1.0\n"
 "Content-Type: text/plain; charset=UTF-8\n"
 "Content-Transfer-Encoding: 8bit\n"
@@ -76,16 +72,10 @@
 "another operating system or partition on the same device if you want to benefit\n"
 "from [[automatic upgrades|upgrade]] or create a [[persistent encrypted volume|persistence]].</p>\n"
 msgstr ""
-<<<<<<< HEAD
-"<p>Tails requière une clé USB ou une carte SD dédiée. Il est impossible d'ajouter\n"
-"un autre système d'exploitation ou une autre partition sur le même périphérique si vous voulez\n"
-"bénéficier des [[mises à jour automatiques|upgrade]] ou créer un [[volume persistant chiffré|persistence]].</p>\n"
-=======
 "<p>Tails nécessite une clé USB ou une carte SD dédiée. Il est impossible d'ajouter\n"
 "un autre système d'exploitation ou une autre partition sur le même périphérique si\n"
 "vous voulez bénéficier des [[mises à jour automatiques|upgrade]] ou créer un\n"
 "[[volume persistant chiffré|persistence]].</p>\n"
->>>>>>> c005e0f2
 
 #. type: Plain text
 #, no-wrap
