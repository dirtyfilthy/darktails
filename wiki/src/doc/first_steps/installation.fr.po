--- conflicted
+++ resolved
@@ -6,13 +6,8 @@
 msgid ""
 msgstr ""
 "Project-Id-Version: SACKAGE VERSION\n"
-<<<<<<< HEAD
-"POT-Creation-Date: 2014-02-14 11:42+0100\n"
-"PO-Revision-Date: 2014-03-04 09:49-0000\n"
-=======
 "POT-Creation-Date: 2014-03-18 02:28+0100\n"
 "PO-Revision-Date: 2014-03-17 12:05+0100\n"
->>>>>>> 8614ae70
 "Last-Translator: \n"
 "Language-Team: SLANGUAGE <LL@li.org>\n"
 "MIME-Version: 1.0\n"
@@ -27,21 +22,12 @@
 
 #. type: Plain text
 #, no-wrap
-<<<<<<< HEAD
-#| msgid "Tails includes a custom installer for USB sticks and SD cards."
-=======
->>>>>>> 8614ae70
 msgid ""
 "Tails includes <span class=\"application\">Tails Installer</span> a custom\n"
 "installer for USB sticks and SD cards.\n"
 msgstr ""
-<<<<<<< HEAD
-"Tails inclut l'<span class=\"application\">Installeur de Tails</span>,\n"
-"un outils sur mesure pour créer les clés USB ou cartes SD Tails.\n"
-=======
 "Tails comprend l'<span class=\"application\">Installeur de Tails</span> un installeur\n"
 "personnalisé pour clés USB et cartes SD.\n"
->>>>>>> 8614ae70
 
 #. type: Plain text
 #, no-wrap
@@ -54,13 +40,8 @@
 "<p><span class=\"application\">Tails Installer</span> can only install Tails on a\n"
 "USB stick or SD card of <strong>at least 4 GB</strong>.</p>\n"
 msgstr ""
-<<<<<<< HEAD
-"<p>L'<span class=\"application\">Installeur de Tails</span> ne fonctionnera que\n"
-"sur une clé USB ou carte SD d'<strong>au moins 4 GB</strong>.</p>\n"
-=======
 "L'<p><span class=\"application\">Installeur de Tails</span> peut uniquement installer Tails\n"
 "sur une clé USB ou une carte SD d'<strong>au moins 4 Go</strong>.</p>\n"
->>>>>>> 8614ae70
 
 #. type: Plain text
 #, no-wrap
@@ -73,11 +54,7 @@
 "</div>\n"
 "Afin d'utiliser l'<span class=\"application\">Installeur de Tails\n"
 "</span>, vous devez démarrer Tails depuis un autre support, puis\n"
-<<<<<<< HEAD
-"le cloner sur la clé USB ou carte SD que vous souhaitez installer. Vous pouvez, au\n"
-=======
 "le cloner sur la clé USB ou la carte SD que vous souhaitez installer. Vous pouvez, au\n"
->>>>>>> 8614ae70
 "choix : \n"
 
 #. type: Bullet: '  - '
@@ -105,12 +82,8 @@
 "left on the device.\n"
 msgstr ""
 "Utiliser l'<span class=\"application\">Installeur de Tails</span> vous permet de\n"
-<<<<<<< HEAD
-"**[[créer un volume persistant|persistence]]** sur l'espace libre de la clé USB.\n"
-=======
 "**[[créer un volume persistant|persistence]]** sur l'espace libre du\n"
 "périphérique.\n"
->>>>>>> 8614ae70
 
 #. type: Title =
 #, no-wrap
