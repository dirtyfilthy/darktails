--- conflicted
+++ resolved
@@ -6,11 +6,7 @@
 msgid ""
 msgstr ""
 "Project-Id-Version: Tails\n"
-<<<<<<< HEAD
-"POT-Creation-Date: 2019-01-07 18:02+0000\n"
-=======
 "POT-Creation-Date: 2019-01-07 18:48+0000\n"
->>>>>>> fc39d0e7
 "PO-Revision-Date: 2018-04-07 13:07+0200\n"
 "Last-Translator: Tails translators\n"
 "Language-Team: Tails translators <tails@boum.org>\n"
@@ -695,14 +691,4 @@
 "<span class=\"guilabel\">Connect to Server</span></span>.\n"
 msgstr ""
 "Um sich mit einem FTP- oder SFTP-Server zu verbinden, wählen Sie\n"
-"<span class=\"guilabel\">Mit Server verbinden</span></span>.\n"
-
-#, fuzzy
-#~| msgid "</div>\n"
-#~ msgid "  </div>\n"
-#~ msgstr "</div>\n"
-
-#, fuzzy
-#~| msgid "<div class=\"next\">\n"
-#~ msgid "  <div class=\"note\">\n"
-#~ msgstr "<div class=\"next\">\n"+"<span class=\"guilabel\">Mit Server verbinden</span></span>.\n"