--- conflicted
+++ resolved
@@ -7,11 +7,7 @@
 msgstr ""
 "Project-Id-Version: Tails\n"
 "POT-Creation-Date: 2015-09-01 10:05+0300\n"
-<<<<<<< HEAD
-"PO-Revision-Date: 2015-10-10 18:59+0100\n"
-=======
 "PO-Revision-Date: 2015-10-11 10:58+0100\n"
->>>>>>> 64765094
 "Last-Translator: Tails translators <tails@boum.org>\n"
 "Language-Team: Tails translators <tails@boum.org>\n"
 "Language: de\n"
@@ -331,11 +327,7 @@
 "</div>\n"
 "</div>\n"
 msgstr ""
-<<<<<<< HEAD
-"<div class=\"text\"><strong>Claws Mail</strong>: E-Mail Programm<br />\n"
-=======
 "<div class=\"text\"><strong>Claws Mail</strong>: E-Mail-Programm<br />\n"
->>>>>>> 64765094
 "[[Lesen Sie die entsprechende Dokumentation|anonymous_internet/claws_mail]]\n"
 "</div>\n"
 "</div>\n"
@@ -605,11 +597,7 @@
 "</div>\n"
 msgstr ""
 "<div class=\"text\">\n"
-<<<<<<< HEAD
-"<strong>Netzwerk-Manager</strong>: Verwalten Sie Ihre drathlosen oder kabelgebundenen\n"
-=======
 "<strong>Netzwerk-Manager</strong>: Verwalten Sie Ihre drahtlosen oder kabelgebundenen\n"
->>>>>>> 64765094
 "Netzwerkverbindungen<br/>\n"
 "[[Lesen Sie die entsprechende Dokumentation|anonymous_internet/networkmanager]]\n"
 "</div>\n"
@@ -657,11 +645,7 @@
 "gives access to four different workspaces."
 msgstr ""
 "Im rechten Bereich der Fußleiste sehen Sie eine Anordnung vier gleicher, "
-<<<<<<< HEAD
-"rechteckiger Symbole, die Zugruff zu vier verschiedenen Arbeitsbereichen "
-=======
 "rechteckiger Symbole, die Zugriff zu vier verschiedenen Arbeitsbereichen "
->>>>>>> 64765094
 "bieten."
 
 #. type: Title =
@@ -745,11 +729,7 @@
 "</div>\n"
 msgstr ""
 "<div class=\"text\">\n"
-<<<<<<< HEAD
-"<strong>Einen Fehler melden</strong>: Helfen Sie mit [[Probleme|/support]] in Tails zu lösen\n"
-=======
 "<strong>Einen Fehler melden</strong>: Helfen Sie mit, [[Probleme|/support]] in Tails zu lösen\n"
->>>>>>> 64765094
 "</div>\n"
 "</div>\n"
 
@@ -779,14 +759,7 @@
 "menu at top right corner of the screen. To move files or folders, you can "
 "drag them from one window and drop them to another."
 msgstr ""
-<<<<<<< HEAD
-"Um lokale Dateien zu verwalten folgen Sie den Verknüpfungen vom Desktop oder "
-"aus dem **Orte**-Menü im oberen, linken Eck des Fensterbereichs. Um Dateien "
-"oder Ordner zu verschieben, können Sie sie aus einem Fenster in das nächste "
-"ziehen und loslassen."
-=======
 "Um lokale Dateien zu verwalten, folgen Sie den Verknüpfungen vom Desktop "
 "oder aus dem **Orte**-Menü im oberen, linken Eck des Fensterbereichs. Um "
 "Dateien oder Ordner zu verschieben, können Sie sie aus einem Fenster in das "
-"nächste ziehen und loslassen."
->>>>>>> 64765094
+"nächste ziehen und loslassen."