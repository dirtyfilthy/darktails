# SOME DESCRIPTIVE TITLE
# Copyright (C) YEAR Free Software Foundation, Inc.
# This file is distributed under the same license as the PACKAGE package.
# FIRST AUTHOR <EMAIL@ADDRESS>, YEAR.
#
msgid ""
msgstr ""
<<<<<<< HEAD
"Project-Id-Version: PACKAGE VERSION\n"
"POT-Creation-Date: 2014-01-10 15:58+0100\n"
"PO-Revision-Date: 2014-01-03 12:24-0000\n"
=======
"Project-Id-Version: \n"
"POT-Creation-Date: 2014-01-10 15:58+0100\n"
"PO-Revision-Date: 2014-01-16 21:30-0000\n"
>>>>>>> 0096409b
"Last-Translator: saegor <saegor@boum.org>\n"
"Language-Team: LANGUAGE <LL@li.org>\n"
"MIME-Version: 1.0\n"
"Content-Type: text/plain; charset=UTF-8\n"
"Content-Transfer-Encoding: 8bit\n"
"X-Generator: Poedit 1.5.4\n"

#. type: Plain text
<<<<<<< HEAD
#, fuzzy, no-wrap
#| msgid "[[!meta title=\"Upgrading a Tails USB Stick or SD card\"]]\n"
msgid "[[!meta title=\"Upgrading a Tails USB stick or SD card\"]]\n"
msgstr "[[!meta title=\"Mettre à jour une Clé USB ou carte SD Tails\"]]\n"
=======
#, no-wrap
#| msgid "[[!meta title=\"Upgrading a Tails USB Stick or SD card\"]]\n"
msgid "[[!meta title=\"Upgrading a Tails USB stick or SD card\"]]\n"
msgstr "[[!meta title=\"Mettre à jour une clé USB ou une carte SD Tails\"]]\n"

#. type: Plain text
msgid ""
"Tails includes an automatic mechanism to upgrade a USB stick or a SD card to "
"newer versions. When it is not possible to do this **automatic upgrade**, it "
"is possible to do a **manual upgrade**. This page describes both techniques."
msgstr ""
"Tails inclut un mécanisme de mise à jour automatique des clés USB et cartes "
"SD vers une version plus récente. Lorsqu'il n'est pas possible de faire "
"cette **mise à jour automatique**, il est possible de faire une **mise à "
"jour manuelle*. Cette page décrit les deux méthodes."

#. type: Plain text
#, no-wrap
msgid "<div class=\"caution\">\n"
msgstr ""

#. type: Plain text
msgid ""
"Our upgrades always fix important security issues so it is important to do "
"them as soon as possible."
msgstr ""
"Nos mises à jour corrigent toujours d'importants problèmes de sécurité c'est "
"pourquoi il est important de les faire dès que possible."

#. type: Plain text
#, no-wrap
msgid "</div>\n"
msgstr ""

#. type: Plain text
#, no-wrap
#| msgid ""
#| "The following techniques only work if the device, USB stick or SD card, was installed using\n"
#| "<span class=\"application\">Tails Installer</span>. **The persistent storage\n"
#| "on the device will be preserved.** There are two methods to do the upgrade:\n"
msgid ""
"Both techniques only work if the upgraded device, USB stick or SD card, was\n"
"installed using <span class=\"application\">Tails Installer</span>. **The\n"
"persistent storage on the device will be preserved.**\n"
msgstr ""
"Les deux procédures ne fonctionnent que si le périphérique mis à jour, clé USB ou carte SD,\n"
"a été installée via l'<span class=\"application\">Installeur de Tails</span>.\n"
"**L'espace persistant du périphérique sera préservé.**\n"

#. type: Plain text
#, no-wrap
msgid "<div class=\"note\">\n"
msgstr ""

#. type: Plain text
#, no-wrap
msgid ""
"If you use Tails from a DVD or if your Tails device was not installed using\n"
"<span class=\"application\">Tails Installer</span>, it is not possible to upgrade\n"
"and you need to follow our [[installation instructions|download#media]] again\n"
"with the new ISO image.\n"
msgstr ""
"Si vous utilisez Tails depuis un DVD ou si votre périphérique Tails n'a pas été\n"
"installé avec l'<span class=\"application\">Installeur de Tails</span>, il n'est\n"
"pas possible de faire ces mises à jour, vous devez donc suivre les [[instructions\n"
"d'installation|download#media]] de nouveau avec la nouvelle image ISO.\n"

#. type: Plain text
#, no-wrap
msgid "[[!toc levels=2]]\n"
msgstr ""

#. type: Plain text
#, no-wrap
#| msgid "<a id=\"from_iso\"></a>\n"
msgid "<a name=\"automatic\"></a>\n"
msgstr ""

#. type: Title =
#, no-wrap
msgid "Automatic upgrade using <span class=\"application\">Tails Upgrader</span>\n"
msgstr "Mise à jour automatique avec le <span class=\"application\">Tails Upgrader</span>\n"

#. type: Plain text
#, no-wrap
msgid ""
"After starting Tails and connecting to Tor, <span class=\"application\">Tails\n"
"Upgrader</span> automatically checks if upgrades are available and then\n"
"proposes you to upgrade your device.\n"
msgstr ""
"Après le démarrage de Tails et la connexion à Tor, le <span class=\"application\">Tails\n"
"Upgrader</span> vérifie automatiquement si des mises à jour sont disponibles\n"
"et vous propose le cas échéant de mettre à jour votre périphérique.\n"

#. type: Plain text
msgid "The advantages of this technique are the following:"
msgstr "Les avantages de cette technique sont les suivants :"

#. type: Bullet: '  - '
msgid ""
"You only need a single Tails device. The upgrade is done on the fly from a "
"running Tails. After upgrading, you can restart and use the new version."
msgstr ""
"Vous avez uniquement besoin d'un seul périphérique Tails. La mise à jour est "
"faite à la volée depuis un Tails en cours d'utilisation. Après la mise à "
"jour, vous pouvez redémarrer et utiliser directement la nouvelle version."

#. type: Bullet: '  - '
msgid "The upgrade is much smaller to download than a full ISO image."
msgstr ""
"La mise à jour est beaucoup plus petite à télécharger qu'une image ISO "
"complète."

#. type: Bullet: '  - '
msgid ""
"The upgrade mechanism includes cryptographic verification of the upgrade.  "
"You don't have to verify the ISO image yourself anymore."
msgstr ""
"Le mécanisme de mise à jour inclut une vérification cryptographique de la "
"mise à jour. Vous n'avez plus à vérifier l'image ISO vous-même."

#. type: Plain text
msgid "Requirements:"
msgstr "Pré-requis :"

#. type: Bullet: '  - '
msgid ""
"A Tails device, USB stick or SD card, installed using <span class="
"\"application\">Tails Installer</span>."
msgstr ""
"Un périphérique Tails, clé USB ou carte SD, installé avec l'<span class="
"\"application\">Installeur de Tails</span>."

#. type: Bullet: '  - '
msgid "An Internet connection."
msgstr "Une connexion Internet."

#. type: Plain text
msgid ""
"After connecting to Tor, if an upgrade is available, a dialog box appears "
"and proposes you to upgrade your device."
msgstr ""
"Après connexion à Tor, si une mise à jour est disponible, une boîte de "
"dialogue apparaît et vous propose de mettre à jour votre périphérique."

#. type: Plain text
#, no-wrap
msgid "[[!img upgrader.png link=no]]\n"
msgstr ""

#. type: Plain text
#, no-wrap
msgid ""
"<ul>\n"
"<li>It is recommended to close all the open applications during the\n"
"upgrade.</li>\n"
"<li>Downloading the upgrade might take a long time, from several minutes to a\n"
"few hours.</li>\n"
"<li>The networking will be disabled after downloading the upgrade.</li>\n"
"</ul>\n"
msgstr ""
"<ul>\n"
"<li>Il est recommandé de fermer toutes les applications ouvertes pendant\n"
"la mise à jour.</li>\n"
"<li>Télécharger la mise à jour peut prendre du temps, de quelques minutes\n"
"à plusieurs heures.</li>\n"
"<li>La connexion réseau sera désactivée après le téléchargement de la mise à jour.</li>\n"
"</ul>\n"

#. type: Plain text
#, no-wrap
msgid ""
"If you decide to do the upgrade, click on <span class=\"guilabel\">Upgrade</span>,\n"
"and follow the assistant through the upgrade process.\n"
msgstr ""
"Si vous voulez faire la mise à jour, cliquez sur <span class=\"guilabel\">Upgrade</span>,\n"
"et suivez l'assistant à travers le processus de mise à jour.\n"

#. type: Plain text
msgid ""
"If an error occurs, the assistant proposes you to read one of the following "
"pages:"
msgstr ""
"Si une erreur se produit, l'assistant vous propose de lire l'une des pages "
"suivantes :"

#. type: Bullet: '  - '
msgid ""
"If an error occurs while checking for available upgrades:<br/> [[file:///usr/"
"share/doc/tails/website/doc/upgrade/error/check.en.html|upgrade/error/check]]"
msgstr ""
"Si une erreur se produit lors de la vérification des mises à jour "
"disponibles :<br/> [[file:///usr/share/doc/tails/website/doc/upgrade/error/"
"check.fr.html|upgrade/error/check]]"

#. type: Bullet: '  - '
msgid ""
"If an error occurs while download the upgrade:<br/> [[file:///usr/share/doc/"
"tails/website/doc/upgrade/error/download.en.html|upgrade/error/download]]"
msgstr ""
"Si une erreur se produit lors du téléchargement de la mise à jour :<br/> "
"[[file:///usr/share/doc/tails/website/doc/upgrade/error/download.fr.html|"
"upgrade/error/download]]"

#. type: Bullet: '  - '
msgid ""
"If an error occurs while installing the upgrade:<br/> [[file:///usr/share/"
"doc/tails/website/doc/upgrade/error/install.en.html|upgrade/error/install]]"
msgstr ""
"Si une erreur se produit lors de l'installation de la mise à jour :<br/> "
"[[file:///usr/share/doc/tails/website/doc/upgrade/error/install.fr.html|"
"upgrade/error/install]]"
>>>>>>> 0096409b

#. type: Plain text
msgid ""
"Tails includes an automatic mechanism to upgrade a USB stick or a SD card to "
"newer versions. When it is not possible to do this **automatic upgrade**, it "
"is possible to do a **manual upgrade**. This page describes both techniques."
msgstr ""

#. type: Plain text
#, no-wrap
<<<<<<< HEAD
msgid "<div class=\"caution\">\n"
msgstr ""

#. type: Plain text
msgid ""
"Our upgrades always fix important security issues so it is important to do "
"them as soon as possible."
msgstr ""

#. type: Plain text
#, no-wrap
msgid "</div>\n"
msgstr ""

#. type: Plain text
#, fuzzy, no-wrap
#| msgid ""
#| "The following techniques only work if the device, USB stick or SD card, was installed using\n"
#| "<span class=\"application\">Tails Installer</span>. **The persistent storage\n"
#| "on the device will be preserved.** There are two methods to do the upgrade:\n"
msgid ""
"Both techniques only work if the upgraded device, USB stick or SD card, was\n"
"installed using <span class=\"application\">Tails Installer</span>. **The\n"
"persistent storage on the device will be preserved.**\n"
=======
#| msgid "<a id=\"clone\"></a>\n"
msgid "<a name=\"manual\"></a>\n"
msgstr ""

#. type: Title =
#, no-wrap
msgid "Manual upgrade using <span class=\"application\">Tails Installer</span>\n"
msgstr "Installation manuelle avec l'<span class=\"application\">Installeur de Tails</span>\n"

#. type: Plain text
msgid ""
"It might not always be possible to do an automatic upgrade as described "
"above.  For example, when:"
msgstr ""
"Il n'est parfois pas possible de faire une mise à jour automatique comme "
"décrit ci-dessus. Par exemple lorsque :"

#. type: Bullet: '  - '
msgid "No automatic upgrade is available from our website for this version."
msgstr ""
"Aucune mise à jour automatique n'est disponible depuis notre site web pour "
"cette version."

#. type: Bullet: '  - '
msgid ""
"The automatic upgrade is impossible for technical reasons (not enough "
"memory, not enough free space on the device, etc.)."
msgstr ""
"La mise à jour automatique est impossible pour des raisons techniques (pas "
"assez de mémoire, pas assez d'espace libre sur le périphérique, etc.)."

#. type: Bullet: '  - '
msgid ""
"You want to upgrade from another Tails device which already has a newer "
"version installed, for example when working offline."
msgstr ""
"Vous voulez mettre à jour depuis un autre périphérique Tails qui a déjà la "
"dernière version d'installée, par exemple en travaillant hors ligne."

#. type: Bullet: '  - '
msgid "The automatic upgrade failed and you need to repair a Tails device."
msgstr ""
"La mise à jour automatique échoue et que vous devez réparer le périphérique "
"Tails."

#. type: Plain text
#, no-wrap
#| msgid ""
#| "<span class=\"application\">Tails Installer</span> also allows you to upgrade\n"
#| "a USB stick or SD card to a newer version of Tails.\n"
msgid ""
"In that case, <span class=\"application\">Tails Installer</span> allows you to\n"
"manually upgrade a USB stick or SD card to a newer version of Tails. Using <span\n"
"class=\"application\">Tails Installer</span> you can either:\n"
>>>>>>> 0096409b
msgstr ""
"Dans ce cas, l'<span class=\"application\">'Installeur de Tails</span> vous permet\n"
"de manuellement mettre à jour une clé USB ou une carte SD vers une version plus récente\n"
"de Tails. En utilisant l'<span class=\"application\">'Installeur de Tails</span> vous pouvez soit :\n"

#. type: Plain text
#, no-wrap
msgid "<div class=\"note\">\n"
msgstr ""

#. type: Plain text
#, no-wrap
msgid ""
"If you use Tails from a DVD or if your Tails device was not installed using\n"
"<span class=\"application\">Tails Installer</span>, it is not possible to upgrade\n"
"and you need to follow our [[installation instructions|download#media]] again\n"
"with the new ISO image.\n"
msgstr ""

#. type: Plain text
#, no-wrap
msgid "[[!toc levels=2]]\n"
msgstr ""

#. type: Plain text
#, fuzzy, no-wrap
#| msgid "<a id=\"from_iso\"></a>\n"
msgid "<a name=\"automatic\"></a>\n"
msgstr "<a id=\"from_iso\"></a>\n"

#. type: Title =
#, no-wrap
msgid "Automatic upgrade using <span class=\"application\">Tails Upgrader</span>\n"
msgstr ""

#. type: Plain text
#, no-wrap
msgid ""
"After starting Tails and connecting to Tor, <span class=\"application\">Tails\n"
"Upgrader</span> automatically checks if upgrades are available and then\n"
"proposes you to upgrade your device.\n"
msgstr ""

#. type: Plain text
msgid "The advantages of this technique are the following:"
msgstr ""

#. type: Bullet: '  - '
msgid ""
"You only need a single Tails device. The upgrade is done on the fly from a "
"running Tails. After upgrading, you can restart and use the new version."
msgstr ""

#. type: Bullet: '  - '
msgid "The upgrade is much smaller to download than a full ISO image."
msgstr ""

#. type: Bullet: '  - '
msgid ""
"The upgrade mechanism includes cryptographic verification of the upgrade.  "
"You don't have to verify the ISO image yourself anymore."
msgstr ""

#. type: Plain text
msgid "Requirements:"
msgstr ""

#. type: Bullet: '  - '
msgid ""
"A Tails device, USB stick or SD card, installed using <span class="
"\"application\">Tails Installer</span>."
msgstr ""

#. type: Bullet: '  - '
msgid "An Internet connection."
msgstr ""

#. type: Plain text
msgid ""
"After connecting to Tor, if an upgrade is available, a dialog box appears "
"and proposes you to upgrade your device."
msgstr ""

#. type: Plain text
#, no-wrap
msgid "[[!img upgrader.png link=no]]\n"
msgstr ""

#. type: Plain text
#, no-wrap
msgid ""
"<ul>\n"
"<li>It is recommended to close all the open applications during the\n"
"upgrade.</li>\n"
"<li>Downloading the upgrade might take a long time, from several minutes to a\n"
"few hours.</li>\n"
"<li>The networking will be disabled after downloading the upgrade.</li>\n"
"</ul>\n"
msgstr ""

#. type: Plain text
#, no-wrap
msgid ""
"If you decide to do the upgrade, click on <span class=\"guilabel\">Upgrade</span>,\n"
"and follow the assistant through the upgrade process.\n"
msgstr ""

#. type: Plain text
msgid ""
"If an error occurs, the assistant proposes you to read one of the following "
"pages:"
msgstr ""

#. type: Bullet: '  - '
msgid ""
"If an error occurs while checking for available upgrades:<br/> [[file:///usr/"
"share/doc/tails/website/doc/upgrade/error/check.en.html|upgrade/error/check]]"
msgstr ""

#. type: Bullet: '  - '
msgid ""
"If an error occurs while download the upgrade:<br/> [[file:///usr/share/doc/"
"tails/website/doc/upgrade/error/download.en.html|upgrade/error/download]]"
msgstr ""

#. type: Bullet: '  - '
msgid ""
"If an error occurs while installing the upgrade:<br/> [[file:///usr/share/"
"doc/tails/website/doc/upgrade/error/install.en.html|upgrade/error/install]]"
msgstr ""

#. type: Plain text
#, fuzzy, no-wrap
#| msgid "<a id=\"clone\"></a>\n"
msgid "<a name=\"manual\"></a>\n"
msgstr "<a id=\"clone\"></a>\n"

#. type: Title =
#, no-wrap
msgid "Manual upgrade using <span class=\"application\">Tails Installer</span>\n"
msgstr ""

#. type: Plain text
msgid ""
"It might not always be possible to do an automatic upgrade as described "
"above.  For example, when:"
msgstr ""

#. type: Bullet: '  - '
msgid "No automatic upgrade is available from our website for this version."
msgstr ""

#. type: Bullet: '  - '
msgid ""
"The automatic upgrade is impossible for technical reasons (not enough "
"memory, not enough free space on the device, etc.)."
msgstr ""

#. type: Bullet: '  - '
#| msgid ""
#| "[[Upgrade by cloning from another device|upgrade#clone]] which already "
#| "runs a newer version of Tails"
msgid ""
"You want to upgrade from another Tails device which already has a newer "
"version installed, for example when working offline."
msgstr ""

#. type: Bullet: '  - '
msgid "The automatic upgrade failed and you need to repair a Tails device."
msgstr ""

#. type: Plain text
#, fuzzy, no-wrap
#| msgid ""
#| "<span class=\"application\">Tails Installer</span> also allows you to upgrade\n"
#| "a USB stick or SD card to a newer version of Tails.\n"
msgid ""
"In that case, <span class=\"application\">Tails Installer</span> allows you to\n"
"manually upgrade a USB stick or SD card to a newer version of Tails. Using <span\n"
"class=\"application\">Tails Installer</span> you can either:\n"
msgstr ""
"<span class=\"application\">L'Installeur de Tails</span> vous permet\n"
"de mettre à jour une clé USB ou une carte SD vers une version plus récente.\n"

#. type: Bullet: '  - '
#, fuzzy
#| msgid ""
#| "[[Upgrade by cloning from another device|upgrade#clone]] which already "
#| "runs a newer version of Tails"
msgid ""
"[[Upgrade by cloning from another device|upgrade#clone]] which already runs "
"a newer version of Tails."
msgstr ""
"[[Mettre à jour en clonant à partir d'un autre périphérique|upgrade#clone]] "
"qui contient déjà une version plus récente de Tails."

#. type: Bullet: '  - '
<<<<<<< HEAD
#, fuzzy
=======
>>>>>>> 0096409b
#| msgid ""
#| "[[Upgrade from an ISO image|upgrade#from_iso]] of a newer version of Tails"
msgid ""
"[[Upgrade from an ISO image|upgrade#from_iso]] of a newer version of Tails."
msgstr ""
"[[Mettre à jour depuis une image ISO|upgrade#from_iso]] d'une version plus "
"récente de Tails."

#. type: Plain text
<<<<<<< HEAD
#, fuzzy, no-wrap
=======
#, no-wrap
>>>>>>> 0096409b
#| msgid ""
#| "As for the installation, you need to start\n"
#| "<span class=\"application\">Tails Installer</span> from another media than the\n"
#| "device that you want to upgrade.\n"
msgid ""
"Like for installing, you need to start <span class=\"application\">Tails\n"
"Installer</span> from another media than the device that you want to upgrade.\n"
msgstr ""
"Comme pour l'installation, vous avez besoin de démarrer l'\n"
"<span class=\"application\">Installeur de Tails</span> à partir d'un autre média que\n"
"celui que vous souhaitez mettre à jour.\n"

#. type: Plain text
#, no-wrap
msgid "<div class=\"tip\">\n"
msgstr ""

#. type: Plain text
#, no-wrap
msgid ""
"To know the version of a running Tails, choose\n"
"<span class=\"menuchoice\">\n"
"  <span class=\"guimenu\">System</span>&nbsp;▸\n"
"  <span class=\"guimenuitem\">About Tails</span>\n"
"</span>\n"
msgstr ""
"Pour connaître la version d'un Tails en cours d'utilisation, choisissez\n"
"<span class=\"menuchoice\">\n"
"  <span class=\"guimenu\">Système</span>&nbsp;▸\n"
"  <span class=\"guimenuitem\">À propos de Tails</span>\n"
"</span>\n"

#. type: Plain text
#, no-wrap
msgid "<div class=\"tip\">\n"
msgstr ""

#. type: Plain text
#, no-wrap
msgid ""
"To know the version of a running Tails, choose\n"
"<span class=\"menuchoice\">\n"
"  <span class=\"guimenu\">System</span>&nbsp;▸\n"
"  <span class=\"guimenuitem\">About Tails</span>\n"
"</span>\n"
msgstr ""

#. type: Plain text
#, no-wrap
msgid "<a id=\"clone\"></a>\n"
msgstr "<a id=\"clone\"></a>\n"

#. type: Title -
#, no-wrap
msgid "Clone & Upgrade\n"
msgstr "Cloner & Mettre à jour\n"

#. type: Bullet: '1. '
<<<<<<< HEAD
#, fuzzy
=======
>>>>>>> 0096409b
#| msgid ""
#| "Start Tails from the device, USB stick or SD card, that you want to clone "
#| "from."
msgid ""
"Start Tails from the DVD, USB stick, or SD card, that you want to clone from."
msgstr ""
"Démarrez Tails depuis le DVD, la clé USB ou la carte SD, depuis lequel vous "
"voulez cloner."

#. type: Plain text
#, no-wrap
msgid ""
"2. Choose\n"
"   <span class=\"menuchoice\">\n"
"     <span class=\"guimenu\">Applications</span>&nbsp;▸\n"
"     <span class=\"guisubmenu\">Tails</span>&nbsp;▸\n"
"     <span class=\"guimenuitem\">Tails Installer</span>\n"
"   </span>\n"
"   to start <span class=\"application\">Tails Installer</span>.\n"
msgstr ""
"2. Choisissez\n"
"   <span class=\"menuchoice\">\n"
"     <span class=\"guimenu\">Applications</span>&nbsp;▸\n"
"     <span class=\"guisubmenu\">Tails</span>&nbsp;▸\n"
"     <span class=\"guimenuitem\">Programme d'installation Tails</span>\n"
"   </span>\n"
"  pour lancer l'<span class=\"application\">Installeur de Tails</span>.\n"

#. type: Bullet: '3. '
msgid "Choose <span class=\"guilabel\">Clone & Upgrade</span>."
msgstr "Choisissez <span class=\"guilabel\">Cloner & Mettre à jour</span>."

#. type: Bullet: '4. '
msgid "Plug the device that you want to upgrade."
msgstr "Insérez le périphérique que vous souhaitez mettre à jour."

#. type: Plain text
#, no-wrap
msgid ""
"   A new device, which corresponds to the USB stick or SD card, appears in the\n"
"   <span class=\"guilabel\">Target Device</span> drop-down list.\n"
msgstr ""
"   Un nouveau périphérique, qui correspond à la clé USB ou carte SD, apparaît dans la liste déroulante des\n"
"   <span class=\"guilabel\">Périphériques cibles</span>.\n"

#. type: Bullet: '5. '
msgid ""
"Choose the device from the <span class=\"guilabel\">Target Device</span> "
"drop-down list."
msgstr ""
"Choisissez le périphérique dans la liste déroulante des <span class="
"\"guilabel\">Périphériques cibles</span>."

#. type: Bullet: '6. '
msgid ""
"To start the upgrade, click on the <span class=\"button\">Install Tails</"
"span> button."
msgstr ""
"Pour commencer la mise à jour, cliquez sur le bouton <span class=\"button"
"\">Installer Tails</span> ."

#. type: Bullet: '7. '
msgid ""
"Read the warning message in the pop-up window. Click on the <span class="
"\"button\">Yes</span> button to confirm."
msgstr ""
"Lisez le message d'avertissement dans le champ de texte. Cliquez sur le "
"bouton <span class=\"button\">Oui</span> pour confirmer."

#. type: Plain text
#, no-wrap
msgid "<a id=\"from_iso\"></a>\n"
msgstr "<a id=\"from_iso\"></a>\n"

#. type: Title -
#, no-wrap
msgid "Upgrade from ISO\n"
msgstr "Mettre à jour à partir d'une image ISO\n"

#. type: Bullet: '1. '
<<<<<<< HEAD
#, fuzzy
=======
>>>>>>> 0096409b
#| msgid ""
#| "Start Tails from another media than the device, USB stick or SD card, "
#| "that you want to upgrade."
msgid ""
"Start Tails from another DVD, USB stick, or SD card, than the device that "
"you want to upgrade."
msgstr ""
"Démarrez Tails depuis un autre DVD, clé USB ou carte SD, que le périphérique "
"que vous voulez mettre à jour."

#. type: Bullet: '3. '
msgid "Choose <span class=\"guilabel\">Upgrade from ISO</span>."
msgstr ""
"Choisissez <span class=\"guilabel\">Mettre à jour depuis une image ISO</"
"span>."

#. type: Bullet: '6. '
msgid ""
"Click on the <span class=\"guilabel\">Browse</span> button to specify the "
"location of the ISO image."
msgstr ""
"Cliquez sur le bouton <span class=\"guilabel\">Parcourir</span> pour "
"désigner l'emplacement de l'image ISO."

#. type: Plain text
#, no-wrap
msgid ""
"   If the ISO image is saved on another media, plug it if necessary and click on\n"
"   the corresponding device in the <span class=\"guilabel\">Places</span> column.\n"
msgstr ""
"   Si l'image ISO est sauvegardée sur un média différent, insérez-le si nécessaire et cliquez sur\n"
"   le périphérique correspondant dans la colonne <span class=\"guilabel\">Emplacements</span>.\n"

#. type: Plain text
#, no-wrap
msgid "   <div class=\"tip\">\n"
msgstr ""

#. type: Plain text
<<<<<<< HEAD
#, fuzzy, no-wrap
=======
#, no-wrap
>>>>>>> 0096409b
#| msgid ""
#| "   If the ISO image is stored in a persistent volume, the corresponding device\n"
#| "   appears first as <span class=\"emphasis\">Encrypted</span>. Click on the device\n"
#| "   and, in the popup window, enter the passphrase to unlock it.\n"
msgid ""
"   If the ISO image is stored in a persistent volume, the corresponding device\n"
"   appears first as <span class=\"guilabel\">Encrypted</span>. Click on the device\n"
"   and, in the popup window, enter the passphrase to unlock it.\n"
msgstr ""
"  Si l'image ISO est stockée dans un volume persistant, le périphérique correspondant\n"
"   apparaît d'abord comme <span class=\"guilabel\">Chiffré</span>. Cliquez sur le périphérique\n"
"   et, dans la fenêtre qui s'affiche alors, entrez la phrase de passe pour le débloquer.\n"

#. type: Plain text
#, no-wrap
msgid "   </div>\n"
msgstr ""<|MERGE_RESOLUTION|>--- conflicted
+++ resolved
@@ -5,15 +5,9 @@
 #
 msgid ""
 msgstr ""
-<<<<<<< HEAD
-"Project-Id-Version: PACKAGE VERSION\n"
-"POT-Creation-Date: 2014-01-10 15:58+0100\n"
-"PO-Revision-Date: 2014-01-03 12:24-0000\n"
-=======
 "Project-Id-Version: \n"
 "POT-Creation-Date: 2014-01-10 15:58+0100\n"
 "PO-Revision-Date: 2014-01-16 21:30-0000\n"
->>>>>>> 0096409b
 "Last-Translator: saegor <saegor@boum.org>\n"
 "Language-Team: LANGUAGE <LL@li.org>\n"
 "MIME-Version: 1.0\n"
@@ -22,12 +16,6 @@
 "X-Generator: Poedit 1.5.4\n"
 
 #. type: Plain text
-<<<<<<< HEAD
-#, fuzzy, no-wrap
-#| msgid "[[!meta title=\"Upgrading a Tails USB Stick or SD card\"]]\n"
-msgid "[[!meta title=\"Upgrading a Tails USB stick or SD card\"]]\n"
-msgstr "[[!meta title=\"Mettre à jour une Clé USB ou carte SD Tails\"]]\n"
-=======
 #, no-wrap
 #| msgid "[[!meta title=\"Upgrading a Tails USB Stick or SD card\"]]\n"
 msgid "[[!meta title=\"Upgrading a Tails USB stick or SD card\"]]\n"
@@ -240,43 +228,9 @@
 "Si une erreur se produit lors de l'installation de la mise à jour :<br/> "
 "[[file:///usr/share/doc/tails/website/doc/upgrade/error/install.fr.html|"
 "upgrade/error/install]]"
->>>>>>> 0096409b
-
-#. type: Plain text
-msgid ""
-"Tails includes an automatic mechanism to upgrade a USB stick or a SD card to "
-"newer versions. When it is not possible to do this **automatic upgrade**, it "
-"is possible to do a **manual upgrade**. This page describes both techniques."
-msgstr ""
-
-#. type: Plain text
-#, no-wrap
-<<<<<<< HEAD
-msgid "<div class=\"caution\">\n"
-msgstr ""
-
-#. type: Plain text
-msgid ""
-"Our upgrades always fix important security issues so it is important to do "
-"them as soon as possible."
-msgstr ""
-
-#. type: Plain text
-#, no-wrap
-msgid "</div>\n"
-msgstr ""
-
-#. type: Plain text
-#, fuzzy, no-wrap
-#| msgid ""
-#| "The following techniques only work if the device, USB stick or SD card, was installed using\n"
-#| "<span class=\"application\">Tails Installer</span>. **The persistent storage\n"
-#| "on the device will be preserved.** There are two methods to do the upgrade:\n"
-msgid ""
-"Both techniques only work if the upgraded device, USB stick or SD card, was\n"
-"installed using <span class=\"application\">Tails Installer</span>. **The\n"
-"persistent storage on the device will be preserved.**\n"
-=======
+
+#. type: Plain text
+#, no-wrap
 #| msgid "<a id=\"clone\"></a>\n"
 msgid "<a name=\"manual\"></a>\n"
 msgstr ""
@@ -331,197 +285,16 @@
 "In that case, <span class=\"application\">Tails Installer</span> allows you to\n"
 "manually upgrade a USB stick or SD card to a newer version of Tails. Using <span\n"
 "class=\"application\">Tails Installer</span> you can either:\n"
->>>>>>> 0096409b
 msgstr ""
 "Dans ce cas, l'<span class=\"application\">'Installeur de Tails</span> vous permet\n"
 "de manuellement mettre à jour une clé USB ou une carte SD vers une version plus récente\n"
 "de Tails. En utilisant l'<span class=\"application\">'Installeur de Tails</span> vous pouvez soit :\n"
 
-#. type: Plain text
-#, no-wrap
-msgid "<div class=\"note\">\n"
-msgstr ""
-
-#. type: Plain text
-#, no-wrap
-msgid ""
-"If you use Tails from a DVD or if your Tails device was not installed using\n"
-"<span class=\"application\">Tails Installer</span>, it is not possible to upgrade\n"
-"and you need to follow our [[installation instructions|download#media]] again\n"
-"with the new ISO image.\n"
-msgstr ""
-
-#. type: Plain text
-#, no-wrap
-msgid "[[!toc levels=2]]\n"
-msgstr ""
-
-#. type: Plain text
-#, fuzzy, no-wrap
-#| msgid "<a id=\"from_iso\"></a>\n"
-msgid "<a name=\"automatic\"></a>\n"
-msgstr "<a id=\"from_iso\"></a>\n"
-
-#. type: Title =
-#, no-wrap
-msgid "Automatic upgrade using <span class=\"application\">Tails Upgrader</span>\n"
-msgstr ""
-
-#. type: Plain text
-#, no-wrap
-msgid ""
-"After starting Tails and connecting to Tor, <span class=\"application\">Tails\n"
-"Upgrader</span> automatically checks if upgrades are available and then\n"
-"proposes you to upgrade your device.\n"
-msgstr ""
-
-#. type: Plain text
-msgid "The advantages of this technique are the following:"
-msgstr ""
-
-#. type: Bullet: '  - '
-msgid ""
-"You only need a single Tails device. The upgrade is done on the fly from a "
-"running Tails. After upgrading, you can restart and use the new version."
-msgstr ""
-
-#. type: Bullet: '  - '
-msgid "The upgrade is much smaller to download than a full ISO image."
-msgstr ""
-
-#. type: Bullet: '  - '
-msgid ""
-"The upgrade mechanism includes cryptographic verification of the upgrade.  "
-"You don't have to verify the ISO image yourself anymore."
-msgstr ""
-
-#. type: Plain text
-msgid "Requirements:"
-msgstr ""
-
-#. type: Bullet: '  - '
-msgid ""
-"A Tails device, USB stick or SD card, installed using <span class="
-"\"application\">Tails Installer</span>."
-msgstr ""
-
-#. type: Bullet: '  - '
-msgid "An Internet connection."
-msgstr ""
-
-#. type: Plain text
-msgid ""
-"After connecting to Tor, if an upgrade is available, a dialog box appears "
-"and proposes you to upgrade your device."
-msgstr ""
-
-#. type: Plain text
-#, no-wrap
-msgid "[[!img upgrader.png link=no]]\n"
-msgstr ""
-
-#. type: Plain text
-#, no-wrap
-msgid ""
-"<ul>\n"
-"<li>It is recommended to close all the open applications during the\n"
-"upgrade.</li>\n"
-"<li>Downloading the upgrade might take a long time, from several minutes to a\n"
-"few hours.</li>\n"
-"<li>The networking will be disabled after downloading the upgrade.</li>\n"
-"</ul>\n"
-msgstr ""
-
-#. type: Plain text
-#, no-wrap
-msgid ""
-"If you decide to do the upgrade, click on <span class=\"guilabel\">Upgrade</span>,\n"
-"and follow the assistant through the upgrade process.\n"
-msgstr ""
-
-#. type: Plain text
-msgid ""
-"If an error occurs, the assistant proposes you to read one of the following "
-"pages:"
-msgstr ""
-
-#. type: Bullet: '  - '
-msgid ""
-"If an error occurs while checking for available upgrades:<br/> [[file:///usr/"
-"share/doc/tails/website/doc/upgrade/error/check.en.html|upgrade/error/check]]"
-msgstr ""
-
-#. type: Bullet: '  - '
-msgid ""
-"If an error occurs while download the upgrade:<br/> [[file:///usr/share/doc/"
-"tails/website/doc/upgrade/error/download.en.html|upgrade/error/download]]"
-msgstr ""
-
-#. type: Bullet: '  - '
-msgid ""
-"If an error occurs while installing the upgrade:<br/> [[file:///usr/share/"
-"doc/tails/website/doc/upgrade/error/install.en.html|upgrade/error/install]]"
-msgstr ""
-
-#. type: Plain text
-#, fuzzy, no-wrap
-#| msgid "<a id=\"clone\"></a>\n"
-msgid "<a name=\"manual\"></a>\n"
-msgstr "<a id=\"clone\"></a>\n"
-
-#. type: Title =
-#, no-wrap
-msgid "Manual upgrade using <span class=\"application\">Tails Installer</span>\n"
-msgstr ""
-
-#. type: Plain text
-msgid ""
-"It might not always be possible to do an automatic upgrade as described "
-"above.  For example, when:"
-msgstr ""
-
-#. type: Bullet: '  - '
-msgid "No automatic upgrade is available from our website for this version."
-msgstr ""
-
-#. type: Bullet: '  - '
-msgid ""
-"The automatic upgrade is impossible for technical reasons (not enough "
-"memory, not enough free space on the device, etc.)."
-msgstr ""
-
 #. type: Bullet: '  - '
 #| msgid ""
 #| "[[Upgrade by cloning from another device|upgrade#clone]] which already "
 #| "runs a newer version of Tails"
 msgid ""
-"You want to upgrade from another Tails device which already has a newer "
-"version installed, for example when working offline."
-msgstr ""
-
-#. type: Bullet: '  - '
-msgid "The automatic upgrade failed and you need to repair a Tails device."
-msgstr ""
-
-#. type: Plain text
-#, fuzzy, no-wrap
-#| msgid ""
-#| "<span class=\"application\">Tails Installer</span> also allows you to upgrade\n"
-#| "a USB stick or SD card to a newer version of Tails.\n"
-msgid ""
-"In that case, <span class=\"application\">Tails Installer</span> allows you to\n"
-"manually upgrade a USB stick or SD card to a newer version of Tails. Using <span\n"
-"class=\"application\">Tails Installer</span> you can either:\n"
-msgstr ""
-"<span class=\"application\">L'Installeur de Tails</span> vous permet\n"
-"de mettre à jour une clé USB ou une carte SD vers une version plus récente.\n"
-
-#. type: Bullet: '  - '
-#, fuzzy
-#| msgid ""
-#| "[[Upgrade by cloning from another device|upgrade#clone]] which already "
-#| "runs a newer version of Tails"
-msgid ""
 "[[Upgrade by cloning from another device|upgrade#clone]] which already runs "
 "a newer version of Tails."
 msgstr ""
@@ -529,10 +302,6 @@
 "qui contient déjà une version plus récente de Tails."
 
 #. type: Bullet: '  - '
-<<<<<<< HEAD
-#, fuzzy
-=======
->>>>>>> 0096409b
 #| msgid ""
 #| "[[Upgrade from an ISO image|upgrade#from_iso]] of a newer version of Tails"
 msgid ""
@@ -542,11 +311,7 @@
 "récente de Tails."
 
 #. type: Plain text
-<<<<<<< HEAD
-#, fuzzy, no-wrap
-=======
-#, no-wrap
->>>>>>> 0096409b
+#, no-wrap
 #| msgid ""
 #| "As for the installation, you need to start\n"
 #| "<span class=\"application\">Tails Installer</span> from another media than the\n"
@@ -581,21 +346,6 @@
 
 #. type: Plain text
 #, no-wrap
-msgid "<div class=\"tip\">\n"
-msgstr ""
-
-#. type: Plain text
-#, no-wrap
-msgid ""
-"To know the version of a running Tails, choose\n"
-"<span class=\"menuchoice\">\n"
-"  <span class=\"guimenu\">System</span>&nbsp;▸\n"
-"  <span class=\"guimenuitem\">About Tails</span>\n"
-"</span>\n"
-msgstr ""
-
-#. type: Plain text
-#, no-wrap
 msgid "<a id=\"clone\"></a>\n"
 msgstr "<a id=\"clone\"></a>\n"
 
@@ -605,10 +355,6 @@
 msgstr "Cloner & Mettre à jour\n"
 
 #. type: Bullet: '1. '
-<<<<<<< HEAD
-#, fuzzy
-=======
->>>>>>> 0096409b
 #| msgid ""
 #| "Start Tails from the device, USB stick or SD card, that you want to clone "
 #| "from."
@@ -689,10 +435,6 @@
 msgstr "Mettre à jour à partir d'une image ISO\n"
 
 #. type: Bullet: '1. '
-<<<<<<< HEAD
-#, fuzzy
-=======
->>>>>>> 0096409b
 #| msgid ""
 #| "Start Tails from another media than the device, USB stick or SD card, "
 #| "that you want to upgrade."
@@ -732,11 +474,7 @@
 msgstr ""
 
 #. type: Plain text
-<<<<<<< HEAD
-#, fuzzy, no-wrap
-=======
-#, no-wrap
->>>>>>> 0096409b
+#, no-wrap
 #| msgid ""
 #| "   If the ISO image is stored in a persistent volume, the corresponding device\n"
 #| "   appears first as <span class=\"emphasis\">Encrypted</span>. Click on the device\n"
