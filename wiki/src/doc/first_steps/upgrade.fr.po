--- conflicted
+++ resolved
@@ -6,15 +6,11 @@
 msgid ""
 msgstr ""
 "Project-Id-Version: \n"
-<<<<<<< HEAD
 "POT-Creation-Date: 2015-05-09 06:26+0300\n"
-"PO-Revision-Date: 2015-06-12 10:07-0000\n"
-=======
-"POT-Creation-Date: 2015-07-07 16:34+0300\n"
-"PO-Revision-Date: 2015-07-04 11:08+0200\n"
->>>>>>> c005e0f2
+"PO-Revision-Date: 2014-10-08 09:36-0000\n"
 "Last-Translator: saegor <saegor@boum.org>\n"
 "Language-Team: LANGUAGE <LL@li.org>\n"
+"Language: \n"
 "MIME-Version: 1.0\n"
 "Content-Type: text/plain; charset=UTF-8\n"
 "Content-Transfer-Encoding: 8bit\n"
@@ -203,18 +199,11 @@
 "1.3.2, then the upgrade to 1.3.1 will be installed, and after you restart "
 "Tails, the upgrade to 1.3.2 will be installed."
 msgstr ""
-<<<<<<< HEAD
-"Si vous ratez une mise à jour, chaque mise à jour sera installée l'une après "
-"l'autre. Par exemple, si vous avez un Tails 1.3 et que la version actuelle "
-"est la 1.3.2, alors la mise à jour de la 1.3.1 sera installée, et après "
-"avoir redémarré Tails, la mise à jour vers la 1.3.2 sera installée."
-=======
 "Si vous avez raté une mise à jour, chaque mise à jour va être installée "
 "l'une après l'autre. Par exemple, si vous avez Tails 1.3 et que la version "
 "actuelle est la 1.3.2, la mise à jour vers la version 1.3.1 va être "
 "installée, et après le redémarrage de Tails, la mise à jour vers la version "
 "1.3.2 va être installée."
->>>>>>> c005e0f2
 
 #. type: Plain text
 #, no-wrap
@@ -229,17 +218,10 @@
 "Upgrader</span> later by opening a terminal and executing the following\n"
 "command:</p>\n"
 msgstr ""
-<<<<<<< HEAD
-"<p>Si vous ne pouvez pas mettre à jour au démarrage (par exemple si vous n'avez pas\n"
-"de connexion réseau à ce moment), vous pouvez lancer le <span class=\"application\">Tails\n"
-"Upgrader</span> plus tard en ouvrant un terminal et en exécutant la commande\n"
-"suivante :</p>\n"
-=======
 "<p>Si vous ne pouvez pas mettre à jour au démarrage (par exemple si vous n'avez\n"
 "pas de connexion à un réseau au démarrage), vous pouvez lancer\n"
 "<span class=\"application\">Tails Upgrader</span> plus tard en ouvrant un\n"
 "terminal et en exécutant la commande suivante :</p>\n"
->>>>>>> c005e0f2
 
 #. type: Plain text
 #, no-wrap
