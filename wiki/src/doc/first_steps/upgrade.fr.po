--- conflicted
+++ resolved
@@ -6,15 +6,11 @@
 msgid ""
 msgstr ""
 "Project-Id-Version: \n"
-<<<<<<< HEAD
-"POT-Creation-Date: 2014-01-10 15:58+0100\n"
-"PO-Revision-Date: 2014-01-16 21:30-0000\n"
-=======
 "POT-Creation-Date: 2014-04-22 14:34+0300\n"
 "PO-Revision-Date: 2014-03-11 17:20-0000\n"
->>>>>>> 4d85dd29
 "Last-Translator: saegor <saegor@boum.org>\n"
 "Language-Team: LANGUAGE <LL@li.org>\n"
+"Language: \n"
 "MIME-Version: 1.0\n"
 "Content-Type: text/plain; charset=UTF-8\n"
 "Content-Transfer-Encoding: 8bit\n"
@@ -22,10 +18,6 @@
 
 #. type: Plain text
 #, no-wrap
-<<<<<<< HEAD
-#| msgid "[[!meta title=\"Upgrading a Tails USB Stick or SD card\"]]\n"
-=======
->>>>>>> 4d85dd29
 msgid "[[!meta title=\"Upgrading a Tails USB stick or SD card\"]]\n"
 msgstr "[[!meta title=\"Mettre à jour une clé USB ou une carte SD Tails\"]]\n"
 
@@ -60,13 +52,6 @@
 
 #. type: Plain text
 #, no-wrap
-<<<<<<< HEAD
-#| msgid ""
-#| "The following techniques only work if the device, USB stick or SD card, was installed using\n"
-#| "<span class=\"application\">Tails Installer</span>. **The persistent storage\n"
-#| "on the device will be preserved.** There are two methods to do the upgrade:\n"
-=======
->>>>>>> 4d85dd29
 msgid ""
 "Both techniques only work if the upgraded device, USB stick or SD card, was\n"
 "installed using <span class=\"application\">Tails Installer</span>. **The\n"
@@ -101,10 +86,6 @@
 
 #. type: Plain text
 #, no-wrap
-<<<<<<< HEAD
-#| msgid "<a id=\"from_iso\"></a>\n"
-=======
->>>>>>> 4d85dd29
 msgid "<a name=\"automatic\"></a>\n"
 msgstr ""
 
@@ -118,13 +99,6 @@
 msgid ""
 "After starting Tails and connecting to Tor, <span class=\"application\">Tails\n"
 "Upgrader</span> automatically checks if upgrades are available and then\n"
-<<<<<<< HEAD
-"proposes you to upgrade your device.\n"
-msgstr ""
-"Après le démarrage de Tails et la connexion à Tor, le <span class=\"application\">Tails\n"
-"Upgrader</span> vérifie automatiquement si des mises à jour sont disponibles\n"
-"et vous propose le cas échéant de mettre à jour votre périphérique.\n"
-=======
 "proposes you to upgrade your device. The upgrades are checked for and downloaded\n"
 "through Tor.\n"
 msgstr ""
@@ -132,7 +106,6 @@
 "Upgrader</span> vérifie automatiquement si des mises à jour sont disponibles\n"
 "et vous propose le cas échéant de mettre à jour votre périphérique. Les mises à jour\n"
 "sont vérifiées et téléchargées via Tor.\n"
->>>>>>> 4d85dd29
 
 #. type: Plain text
 msgid "The advantages of this technique are the following:"
@@ -212,18 +185,11 @@
 #. type: Plain text
 #, no-wrap
 msgid ""
-<<<<<<< HEAD
-"If you decide to do the upgrade, click on <span class=\"guilabel\">Upgrade</span>,\n"
-"and follow the assistant through the upgrade process.\n"
-msgstr ""
-"Si vous voulez faire la mise à jour, cliquez sur <span class=\"guilabel\">Upgrade</span>,\n"
-=======
 "If you decide to do the upgrade, click on <span\n"
 "class=\"guilabel\">Upgrade now</span>,\n"
 "and follow the assistant through the upgrade process.\n"
 msgstr ""
 "Si vous voulez faire la mise à jour, cliquez sur <span class=\"guilabel\">Mettre à jour maintenant</span>,\n"
->>>>>>> 4d85dd29
 "et suivez l'assistant à travers le processus de mise à jour.\n"
 
 #. type: Plain text
@@ -263,10 +229,6 @@
 
 #. type: Plain text
 #, no-wrap
-<<<<<<< HEAD
-#| msgid "<a id=\"clone\"></a>\n"
-=======
->>>>>>> 4d85dd29
 msgid "<a name=\"manual\"></a>\n"
 msgstr ""
 
@@ -313,9 +275,6 @@
 
 #. type: Plain text
 #, no-wrap
-#| msgid ""
-#| "<span class=\"application\">Tails Installer</span> also allows you to upgrade\n"
-#| "a USB stick or SD card to a newer version of Tails.\n"
 msgid ""
 "In that case, <span class=\"application\">Tails Installer</span> allows you to\n"
 "manually upgrade a USB stick or SD card to a newer version of Tails. Using <span\n"
@@ -326,9 +285,6 @@
 "de Tails. En utilisant l'<span class=\"application\">'Installeur de Tails</span> vous pouvez soit :\n"
 
 #. type: Bullet: '  - '
-#| msgid ""
-#| "[[Upgrade by cloning from another device|upgrade#clone]] which already "
-#| "runs a newer version of Tails"
 msgid ""
 "[[Upgrade by cloning from another device|upgrade#clone]] which already runs "
 "a newer version of Tails."
@@ -337,8 +293,6 @@
 "qui contient déjà une version plus récente de Tails."
 
 #. type: Bullet: '  - '
-#| msgid ""
-#| "[[Upgrade from an ISO image|upgrade#from_iso]] of a newer version of Tails"
 msgid ""
 "[[Upgrade from an ISO image|upgrade#from_iso]] of a newer version of Tails."
 msgstr ""
@@ -347,10 +301,6 @@
 
 #. type: Plain text
 #, no-wrap
-#| msgid ""
-#| "As for the installation, you need to start\n"
-#| "<span class=\"application\">Tails Installer</span> from another media than the\n"
-#| "device that you want to upgrade.\n"
 msgid ""
 "Like for installing, you need to start <span class=\"application\">Tails\n"
 "Installer</span> from another media than the device that you want to upgrade.\n"
@@ -390,9 +340,6 @@
 msgstr "Cloner & Mettre à jour\n"
 
 #. type: Bullet: '1. '
-#| msgid ""
-#| "Start Tails from the device, USB stick or SD card, that you want to clone "
-#| "from."
 msgid ""
 "Start Tails from the DVD, USB stick, or SD card, that you want to clone from."
 msgstr ""
@@ -470,9 +417,6 @@
 msgstr "Mettre à jour à partir d'une image ISO\n"
 
 #. type: Bullet: '1. '
-#| msgid ""
-#| "Start Tails from another media than the device, USB stick or SD card, "
-#| "that you want to upgrade."
 msgid ""
 "Start Tails from another DVD, USB stick, or SD card, than the device that "
 "you want to upgrade."
@@ -510,10 +454,6 @@
 
 #. type: Plain text
 #, no-wrap
-#| msgid ""
-#| "   If the ISO image is stored in a persistent volume, the corresponding device\n"
-#| "   appears first as <span class=\"emphasis\">Encrypted</span>. Click on the device\n"
-#| "   and, in the popup window, enter the passphrase to unlock it.\n"
 msgid ""
 "   If the ISO image is stored in a persistent volume, the corresponding device\n"
 "   appears first as <span class=\"guilabel\">Encrypted</span>. Click on the device\n"
