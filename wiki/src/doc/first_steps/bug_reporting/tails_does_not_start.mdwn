--- conflicted
+++ resolved
@@ -53,10 +53,7 @@
 
    - Enable Legacy mode
    - Disable Secure boot
-<<<<<<< HEAD
-=======
    - Disable Fast boot
->>>>>>> 74799a4c
    - Enable CSM boot
    - Disable UEFI
 
