# SOME DESCRIPTIVE TITLE
# Copyright (C) YEAR Free Software Foundation, Inc.
# This file is distributed under the same license as the PACKAGE package.
# FIRST AUTHOR <EMAIL@ADDRESS>, YEAR.
#
msgid ""
msgstr ""
"Project-Id-Version: PACKAGE VERSION\n"
<<<<<<< HEAD
"POT-Creation-Date: 2014-04-07 08:46+0300\n"
=======
"POT-Creation-Date: 2014-05-14 15:48+0300\n"
>>>>>>> 74799a4c
"PO-Revision-Date: 2014-04-22 14:22+0100\n"
"Last-Translator: \n"
"Language-Team: LANGUAGE <LL@li.org>\n"
"Language: \n"
"MIME-Version: 1.0\n"
"Content-Type: text/plain; charset=UTF-8\n"
"Content-Transfer-Encoding: 8bit\n"
"X-Generator: Poedit 1.5.4\n"

#. type: Plain text
#, no-wrap
msgid "[[!meta title=\"Tails does not start\"]]\n"
msgstr "[[!meta title=\"Tails ne démarre pas\"]]\n"

#. type: Plain text
msgid ""
"If Tails does not start properly, refer first to the [[known issues|/support/"
"known_issues]] page. Similar issues might have already been reported for the "
"same model of computer."
msgstr ""
"Si Tails ne démarre pas correctement, reportez-vous tout d'abord à la page "
"des [[problèmes connus|/support/known_issues]]. Des problèmes similaires ont "
"peut-être déjà été rapportés pour le même modèle d'ordinateur."

#. type: Plain text
msgid ""
"Otherwise refer to the following sections, depending on whether or not the "
"[[boot menu|/doc/first_steps/startup_options#boot_menu]] appears when "
"starting Tails:"
msgstr ""
"Sinon reportez-vous aux sections suivantes, en fonction de l'apparition, ou "
"pas, du [[menu de démarrage|/doc/first_steps/startup_options#boot_menu]] de "
"Tails lors de son démarrage :"

#. type: Plain text
#, no-wrap
msgid "<a id=\"at_all\"></a>\n"
msgstr "<a id=\"du tout\"></a>\n"

#. type: Title -
#, no-wrap
msgid "Tails does not start at all\n"
msgstr "Tails ne démarre pas du tout\n"

#. type: Plain text
msgid ""
"The following section applies if the [[boot menu|/doc/first_steps/"
"startup_options#boot_menu]] does not appears when starting Tails."
msgstr ""
"La section suivante correspond au cas où le [[menu de démarrage|/doc/"
"first_steps/startup_options#boot_menu]] n'apparaît pas lors du démarrage de "
"Tails."

#. type: Plain text
msgid "[[Send us an email|/support/talk]] including the following information:"
msgstr ""
"[[Envoyez-nous un e-mail|/support/talk]] contenant les informations "
"suivantes :"

#. type: Bullet: '1. '
msgid "Which is the brand, and model of the computer?"
msgstr "Quelle est la marque, le modèle de l'ordinateur ?"

#. type: Bullet: '2. '
msgid ""
"What exactly happens when trying to start? Report the complete error message "
"that appears on the screen, if any."
msgstr ""
"Que se passe-t-il exactement lors des tentatives de démarrage ? Si il y en a "
"un, rapportez entièrement le message d'erreur qui apparaît à l'écran."

#. type: Bullet: '3. '
msgid ""
"From which media are you trying to start Tails: DVD, USB stick [[installed "
"manually|doc/first_steps/installation/manual]], USB stick [[installed with "
"Tails Installer|doc/first_steps/installation/manual]], SD card? Keep in mind "
"that, we do not support any other installation method than the ones listed "
"above."
msgstr ""
"Depuis quel type de support essayez-vous de démarrer Tails : DVD, clé USB "
"[[installée manuellement|/doc/first_steps/installation/manual]], clé USB "
"[[installée avec l'installeur USB Tails|/doc/first_steps/installation/"
"manual]], carte SD ? Sachez que nous ne prenons en charge aucun autre moyen "
"d'installation que ceux décrits ci-dessus."

#. type: Bullet: '4. '
msgid ""
"Have you been able to start Tails successfully on this computer before, from "
"another media, or with another version of Tails? If so, which ones?"
msgstr ""
"Avez-vous déjà réussi à démarrer Tails correctement sur cet ordinateur "
"auparavant, depuis un autre support, ou avec une autre version de Tails ?"

#. type: Bullet: '5. '
msgid "Does the same media start successfully on other computers?"
msgstr ""
"Est-ce que le même support démarre correctement sur d'autres ordinateurs ?"

#. type: Bullet: '6. '
msgid ""
"Have you been able to start Tails successfully on the same computer using "
"different installation methods? For example, it might start from a DVD but "
"not from a USB stick."
msgstr ""
"Avez-vous déjà réussi à démarrer Tails correctement sur ce même ordinateur, "
"en utilisant une méthode d'installation différente ? Par exemple, il "
"pourrait démarrer avec un DVD et non avec une clé USB."

#. type: Bullet: '7. '
msgid "What installation method did you use to set up Tails?"
msgstr "Quelle méthode avez-vous utilisée pour installer Tails ?"

#. type: Plain text
msgid ""
"If you are knowledgeable about BIOS configuration, you can also try the "
"following:"
msgstr ""
"Si vous êtes compétent pour ce qui est de la configuration de BIOS, vous "
"pouvez essayez ceci :"

#. type: Bullet: '1. '
msgid ""
"Make sure the computer is configured to start with legacy BIOS and not only "
"UEFI. Try any of the following options if available:"
msgstr ""
"Assurez-vous que l'ordinateur est configuré afin de démarrer avec l'ancien "
"BIOS, et pas seulement UEFI. Essayez ces options si disponibles :"

#. type: Bullet: '   - '
msgid "Enable Legacy mode"
msgstr "Activez l'ancien mode (Legacy mode)"

#. type: Bullet: '   - '
msgid "Disable Secure boot"
msgstr "Désactivez le démarrage sécurisé (Secure boot)"

#. type: Bullet: '   - '
<<<<<<< HEAD
=======
#, fuzzy
#| msgid "Disable Secure boot"
msgid "Disable Fast boot"
msgstr "Désactivez le démarrage sécurisé (Secure boot)"

#. type: Bullet: '   - '
>>>>>>> 74799a4c
msgid "Enable CSM boot"
msgstr "Activez le démarrage CSM"

#. type: Bullet: '   - '
msgid "Disable UEFI"
msgstr "Désactivez UEFI"

#. type: Bullet: '2. '
msgid "Try to upgrade your BIOS version."
msgstr "Essayez de mettre à jour la version de votre BIOS."

#. type: Plain text
#, no-wrap
msgid "<a id=\"entirely\"></a>\n"
msgstr "<a id=\"entirely\"></a>\n"

#. type: Title -
#, no-wrap
msgid "Tails does not start entirely\n"
msgstr "Tails ne démarre pas complètement\n"

#. type: Plain text
msgid ""
"The following section applies if the [[boot menu|/doc/first_steps/"
"startup_options#boot_menu]] appears but not [[Tails Greeter|/doc/first_steps/"
"startup_options/#tails_greeter]] when starting Tails."
msgstr ""
"La section suivante correspond au cas où le [[menu de démarrage|/doc/"
"first_steps/startup_options#boot_menu]] apparaît mais pas [[Tails Greeter|/"
"doc/first_steps/startup_options/#tails_greeter]] lors du démarrage de Tails."

#. type: Bullet: '1. '
msgid "In the graphical boot menu, press `TAB`."
msgstr "Au niveau du menu de démarrage, appuyez sur `TAB`."

#. type: Bullet: '2. '
msgid "Remove the `quiet` option from the boot command line."
msgstr "Enlevez l'option `quiet` de la ligne de commande de démarrage."

#. type: Bullet: '3. '
msgid "Add the `debug` and `nosplash` option."
msgstr "Ajoutez les options `debug` et `nosplash`."

#. type: Bullet: '4. '
msgid ""
"Hopefully, this displays useful messages while starting Tails. You can then "
"include them in a bug report to be sent:"
msgstr ""
"Ceci devrait normalement afficher des messages lors du démarrage, messages "
"très utiles que vous pourrez inclure dans le rapport de bug à envoyer :"

#. type: Bullet: '   - '
msgid ""
"either using [[WhisperBack|/doc/first_steps/bug_reporting]] if you are able "
"to start Tails from another media,"
msgstr ""
"soit en utilisant [[WhisperBack|/doc/first_steps/bug_reporting]] si vous "
"pouvez démarrer Tails depuis un autre support,"

#. type: Bullet: '   - '
msgid "either by [[sending us an email|/support/talk]]"
msgstr "soit en [[nous envoyant un email|/support/talk]]"

#. type: Bullet: '5. '
msgid ""
"If the error message is `/bin/sh: can't access tty; job control turned off` "
"followed by `(initramfs)`, then try removing the `live-media=removable` "
"option."
msgstr ""
"Si le message d'erreur est `/bin/sh: can't access tty; job control turned "
"off` suivie par `(initramfs)`, essayez ensuite d'enlever l'option `live-"
"media=removable`."

#. type: Plain text
#, no-wrap
msgid "   <div class=\"caution\">\n"
msgstr "   <div class=\"caution\">\n"

#. type: Plain text
#, no-wrap
msgid ""
"   <strong>When removing this option, if an adversary installed a fake\n"
"   Tails on an internal hard disk, then you will likely be starting\n"
"   this dangerous operating system instead of the genuine Tails that\n"
"   you intended to use.</strong>\n"
msgstr ""
"   <strong>En faisant cela, si un adversaire était capable d'installer un\n"
"   faux Tails sur un disque dur interne, vous pourriez démarrer ce système\n"
"   d'exploitation dangereux au lieu du vrai Tails que vous vouliez\n"
"   utiliser.</strong>\n"

#. type: Plain text
#, no-wrap
msgid "   </div>\n"
msgstr "   </div>\n"

#. type: Plain text
#, no-wrap
msgid ""
"   If removing `live-media=removable` allows you to start Tails, please\n"
"   report a bug as documented above: this allows us to improve the [[list\n"
"   of problematic USB sticks|support/known_issues#problematic-usb-sticks]].\n"
"   In this case, you should install Tails on another, better supported\n"
"   USB stick.\n"
msgstr ""
"   Si enlever `live-media=removable` vous permet de démarrer Tails, merci de\n"
"   faire un rapport de bug comme documenté ci-dessus : cela nous permettra\n"
"   d'améliorer la [[liste des clés USB problématiques|support/known_issues#problematic-usb-sticks]].\n"
"   Dans ce cas vous devriez installer Tails sur une autre clé USB, mieux supportée.\n"<|MERGE_RESOLUTION|>--- conflicted
+++ resolved
@@ -6,11 +6,7 @@
 msgid ""
 msgstr ""
 "Project-Id-Version: PACKAGE VERSION\n"
-<<<<<<< HEAD
-"POT-Creation-Date: 2014-04-07 08:46+0300\n"
-=======
 "POT-Creation-Date: 2014-05-14 15:48+0300\n"
->>>>>>> 74799a4c
 "PO-Revision-Date: 2014-04-22 14:22+0100\n"
 "Last-Translator: \n"
 "Language-Team: LANGUAGE <LL@li.org>\n"
@@ -148,15 +144,12 @@
 msgstr "Désactivez le démarrage sécurisé (Secure boot)"
 
 #. type: Bullet: '   - '
-<<<<<<< HEAD
-=======
 #, fuzzy
 #| msgid "Disable Secure boot"
 msgid "Disable Fast boot"
 msgstr "Désactivez le démarrage sécurisé (Secure boot)"
 
 #. type: Bullet: '   - '
->>>>>>> 74799a4c
 msgid "Enable CSM boot"
 msgstr "Activez le démarrage CSM"
 
