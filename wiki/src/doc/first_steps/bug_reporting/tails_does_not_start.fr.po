# SOME DESCRIPTIVE TITLE
# Copyright (C) YEAR Free Software Foundation, Inc.
# This file is distributed under the same license as the PACKAGE package.
# FIRST AUTHOR <EMAIL@ADDRESS>, YEAR.
#
msgid ""
msgstr ""
"Project-Id-Version: PACKAGE VERSION\n"
<<<<<<< HEAD
"POT-Creation-Date: 2012-08-22 12:32+0300\n"
=======
"POT-Creation-Date: 2012-09-02 15:45+0300\n"
>>>>>>> 988c878a
"PO-Revision-Date: 2012-08-28 23:31-0000\n"
"Last-Translator: amnesia <amnesia@boum.org>\n"
"Language-Team: LANGUAGE <LL@li.org>\n"
"Language: \n"
"MIME-Version: 1.0\n"
"Content-Type: text/plain; charset=UTF-8\n"
"Content-Transfer-Encoding: 8bit\n"

#. type: Plain text
#, no-wrap
msgid "[[!meta title=\"Tails does not start\"]]\n"
msgstr "[[!meta title=\"Tails ne démarre pas\"]]\n"

#. type: Plain text
msgid ""
"If Tails does not start properly, refer first to the [[known issues|/support/"
"known_issues]] page. Similar issues might have already been reported for the "
"same model of computer."
msgstr ""
"Si Tails ne démarre pas correctement, reportez-vous tout d'abord à la page "
"des [[problèmes connus|/support/known_issues]]. Des problèmes similaires ont "
"peut-être déjà été rapportés pour le même model d'ordinateur."

#. type: Plain text
msgid ""
"Otherwise refer to the following sections, depending on whether or not the "
"[[boot menu|/doc/first_steps/startup_options#boot_menu]] appears when "
"starting Tails:"
msgstr ""
"Sinon reportez-vous aux section suivantes, en fonction de l'apparition, ou "
"pas, du [[menu de démarrage|/doc/first_steps/startup_options#boot_menu]] de "
"Tails lors de son démarrage :"

#. type: Plain text
#, no-wrap
msgid "<a id=\"at_all\"></a>\n"
msgstr ""

#. type: Title -
#, no-wrap
msgid "Tails does not start at all\n"
msgstr "Tails ne démarre pas du tout\n"

#. type: Plain text
msgid ""
"The following section applies if the [[boot menu|/doc/first_steps/"
"startup_options#boot_menu]] does not appears when starting Tails."
msgstr ""
"La section suivante correspond au cas où le [[menu de démarrage|/doc/"
"first_steps/startup_options#boot_menu]] n'apparaît pas lors du démarrage de "
"Tails."

#. type: Plain text
msgid "[[Send us an email|/support/talk]] including the following information:"
msgstr ""
"[[Envoyez-nous un e-mail|/support/talk]] contenant les informations "
"suivantes :"

#. type: Bullet: '1. '
msgid "Which is the brand, and model of the computer?"
msgstr "Quelle est la marque, le modèle de l'ordinateur ?"

#. type: Bullet: '2. '
msgid ""
"What exactly happens when trying to start? Report the complete error message "
"that appears on the screen, if any."
msgstr ""
"2. Que se passe-t-il exactement lors des tentatives de démarrage ?\n"
"Rapportez le message d'erreur complet qui apparaît  à l'écran, si il y en a "
"un.\n"

#. type: Bullet: '3. '
#, fuzzy
#| msgid ""
#| "3. From which media are you trying to start Tails: DVD, USB stick\n"
#| "[[installed manually|/doc/first_steps/manual_usb_installation]], USB\n"
#| "stick [[installed with Tails USB\n"
#| "installer|/doc/first_steps/manual_usb_installation]]?  Keep in mind\n"
#| "that, we do not support any other installation method than the ones\n"
#| "listed above.\n"
msgid ""
<<<<<<< HEAD
"3. From which media are you trying to start Tails: DVD, USB stick\n"
"[[installed manually|/doc/first_steps/manual_usb_installation]], USB\n"
"stick [[installed with Tails USB\n"
"installer|/doc/first_steps/manual_usb_installation]]?  Keep in mind\n"
"that, we do not support any other installation method than the ones\n"
"listed above.\n"
=======
"From which media are you trying to start Tails: DVD, USB stick [[installed "
"manually|/doc/first_steps/manual_usb_installation]], USB stick [[installed "
"with Tails USB installer|/doc/first_steps/manual_usb_installation]]? Keep in "
"mind that, we do not support any other installation method than the ones "
"listed above."
>>>>>>> 988c878a
msgstr ""
"3. Depuis quel type de support essayez-vous de démarrer Tails : DVD, clé\n"
"USB [[installée manuellement|/doc/first_steps/manual_usb_installation]],\n"
"clé USB [[installée avec l'installeur USB\n"
<<<<<<< HEAD
"Tails|/doc/first_steps/manual_usb_installation]]? Sachez que nous ne prenons\n"
=======
"Tails|/doc/first_steps/manual_usb_installation]]? Sachez que nous ne "
"prenons\n"
>>>>>>> 988c878a
"en charge aucun autre moyen d'installation que ceux décrits ci-dessus.\n"

#. type: Bullet: '4. '
msgid ""
"Have you been able to start Tails successfully on this computer before, from "
"another media, or with another version of Tails? If so, which ones?"
msgstr ""
"4. Avez-vous déjà réussi à correctement démarrer Tails sur cet\n"
"ordinateur auparavant, depuis un autre support, ou avec une autre\n"
"version de Tails ?\n"

#. type: Bullet: '5. '
msgid "Does the same media start successfully on other computers?"
msgstr ""
"Est-ce que le même support démarre correctement sur d'autres ordinateurs ?"

#. type: Bullet: '6. '
msgid ""
"Have you been able to start Tails successfully on the same computer using "
"different installation methods? For example, it might start from a DVD but "
"not from a USB stick."
msgstr ""
"6. Avez-vous déjà réussi à démarrer Tails correctement sur ce même\n"
"ordinateur, en utilisant une méthode d'installation différente ? Par "
"exemple,\n"
"il pourrait démarrer avec un DVD et non avec une clé USB.\n"

#. type: Plain text
msgid ""
"If you are knowledgeable about BIOS configuration, you can also try the "
"following:"
msgstr ""
"Si vous êtes compétent pour ce qui est de la configuration de BIOS, vous "
"pouvez essayez ceci :"

#. type: Bullet: '1. '
msgid ""
"Make sure the computer is configured to start with legacy BIOS support first, "
"and not UEFI."
msgstr ""
"1. Assurez-vous que l'ordinateur est configuré afin de démarrer avec\n"
"le legacy BIOS, et pas UEFI"

#. type: Bullet: '2. '
msgid "Try to upgrade your BIOS version."
msgstr "Essayez de mettre à jour la version de votre BIOS."

#. type: Plain text
#, no-wrap
msgid "<a id=\"entirely\"></a>\n"
msgstr ""

#. type: Title -
#, no-wrap
msgid "Tails does not start entirely\n"
msgstr "Tails ne démarre pas complètement\n"

#. type: Plain text
msgid ""
"The following section applies if the [[boot menu|/doc/first_steps/"
"startup_options#boot_menu]] appears but not [[Tails Greeter|/doc/first_steps/"
"startup_options/#tails_greeter]] when starting Tails."
msgstr ""
"La section suivante correspond au cas où le [[menu de démarrage|/doc/"
"first_steps/startup_options#boot_menu]] apparaît mais pas [[Tails Greeter|/"
"doc/first_steps/startup_options/#tails_greeter]] lors du démarrage de Tails."

#. type: Bullet: '1. '
msgid "In the graphical boot menu, press `TAB`."
msgstr "Au niveau du menu de démarrage, appuyez sur `TAB`."

#. type: Bullet: '2. '
msgid "Add the `debug` parameter to the boot command line."
msgstr "Ajoutez le paramètre `debug` à la ligne de commande de démarrage."

#. type: Bullet: '3. '
msgid "Remove all appearance of the `quiet` parameter."
msgstr "Supprimez toute occurence du paramètre `quiet`."

#. type: Plain text
#, fuzzy
#| msgid ""
#| "This will hopefully display useful messages while starting, and that you "
#| "can later include in your bug report."
msgid ""
"Hopefully, this displays useful messages while starting Tails. You can then "
"include them in a bug report to be sent:"
msgstr ""
"Ceci devrait normalement afficher des messages lors du démarrage, messages "
"très utiles que vous pourrez inclure dans le rapport de bug."

#. type: Bullet: '  - '
msgid ""
<<<<<<< HEAD
"This will hopefully display useful messages while starting, and that you can "
"later include in your bug report."
msgstr ""
"Ceci devrait normalement afficher des messages lors du démarrage, messages "
"très utiles que vous pourrez inclure dans le rapport de bug."
=======
"either using [[Whisperback|/doc/first_steps/bug_reporting]] if you are able "
"to start Tails from another media,"
msgstr ""

#. type: Bullet: '  - '
msgid "either by [[sending us an email|/support/talk]]"
msgstr ""
>>>>>>> 988c878a
<|MERGE_RESOLUTION|>--- conflicted
+++ resolved
@@ -6,11 +6,7 @@
 msgid ""
 msgstr ""
 "Project-Id-Version: PACKAGE VERSION\n"
-<<<<<<< HEAD
-"POT-Creation-Date: 2012-08-22 12:32+0300\n"
-=======
 "POT-Creation-Date: 2012-09-02 15:45+0300\n"
->>>>>>> 988c878a
 "PO-Revision-Date: 2012-08-28 23:31-0000\n"
 "Last-Translator: amnesia <amnesia@boum.org>\n"
 "Language-Team: LANGUAGE <LL@li.org>\n"
@@ -92,30 +88,17 @@
 #| "that, we do not support any other installation method than the ones\n"
 #| "listed above.\n"
 msgid ""
-<<<<<<< HEAD
-"3. From which media are you trying to start Tails: DVD, USB stick\n"
-"[[installed manually|/doc/first_steps/manual_usb_installation]], USB\n"
-"stick [[installed with Tails USB\n"
-"installer|/doc/first_steps/manual_usb_installation]]?  Keep in mind\n"
-"that, we do not support any other installation method than the ones\n"
-"listed above.\n"
-=======
 "From which media are you trying to start Tails: DVD, USB stick [[installed "
 "manually|/doc/first_steps/manual_usb_installation]], USB stick [[installed "
 "with Tails USB installer|/doc/first_steps/manual_usb_installation]]? Keep in "
 "mind that, we do not support any other installation method than the ones "
 "listed above."
->>>>>>> 988c878a
 msgstr ""
 "3. Depuis quel type de support essayez-vous de démarrer Tails : DVD, clé\n"
 "USB [[installée manuellement|/doc/first_steps/manual_usb_installation]],\n"
 "clé USB [[installée avec l'installeur USB\n"
-<<<<<<< HEAD
-"Tails|/doc/first_steps/manual_usb_installation]]? Sachez que nous ne prenons\n"
-=======
 "Tails|/doc/first_steps/manual_usb_installation]]? Sachez que nous ne "
 "prenons\n"
->>>>>>> 988c878a
 "en charge aucun autre moyen d'installation que ceux décrits ci-dessus.\n"
 
 #. type: Bullet: '4. '
@@ -153,8 +136,8 @@
 
 #. type: Bullet: '1. '
 msgid ""
-"Make sure the computer is configured to start with legacy BIOS support first, "
-"and not UEFI."
+"Make sure the computer is configured to start with legacy BIOS support "
+"first, and not UEFI."
 msgstr ""
 "1. Assurez-vous que l'ordinateur est configuré afin de démarrer avec\n"
 "le legacy BIOS, et pas UEFI"
@@ -209,18 +192,10 @@
 
 #. type: Bullet: '  - '
 msgid ""
-<<<<<<< HEAD
-"This will hopefully display useful messages while starting, and that you can "
-"later include in your bug report."
-msgstr ""
-"Ceci devrait normalement afficher des messages lors du démarrage, messages "
-"très utiles que vous pourrez inclure dans le rapport de bug."
-=======
 "either using [[Whisperback|/doc/first_steps/bug_reporting]] if you are able "
 "to start Tails from another media,"
 msgstr ""
 
 #. type: Bullet: '  - '
 msgid "either by [[sending us an email|/support/talk]]"
-msgstr ""
->>>>>>> 988c878a
+msgstr ""