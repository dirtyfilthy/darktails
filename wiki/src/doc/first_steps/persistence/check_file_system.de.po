--- conflicted
+++ resolved
@@ -116,11 +116,7 @@
 "In the confirmation dialog, enter your administration password and click "
 "<span class=\"guilabel\">Authenticate</span>."
 msgstr ""
-<<<<<<< HEAD
 "Geben Sie in dem Bestätigungsdialog Ihr Administrationskennwort ein und "
-=======
-"Geben Sie in dem Bestätigungsdialog Ihr Administrationspasswort ein und "
->>>>>>> dc34146b
 "klicken Sie auf <span class=\"guilabel\">Anmelden</span>."
 
 #. type: Bullet: '1. '
