# SOME DESCRIPTIVE TITLE
# Copyright (C) YEAR Free Software Foundation, Inc.
# This file is distributed under the same license as the PACKAGE package.
# FIRST AUTHOR <EMAIL@ADDRESS>, YEAR.
#
msgid ""
msgstr ""
"Project-Id-Version: PACKAGE VERSION\n"
<<<<<<< HEAD
"POT-Creation-Date: 2014-07-02 02:49+0300\n"
"PO-Revision-Date: YEAR-MO-DA HO:MI+ZONE\n"
"Last-Translator: FULL NAME <EMAIL@ADDRESS>\n"
=======
"POT-Creation-Date: 2014-03-25 10:53+0100\n"
"PO-Revision-Date: 2014-07-17 16:02-0300\n"
"Last-Translator: Tails Developers <amnesia@boum.org>\n"
>>>>>>> 8741d0cd
"Language-Team: LANGUAGE <LL@li.org>\n"
"Language: \n"
"MIME-Version: 1.0\n"
"Content-Type: text/plain; charset=UTF-8\n"
"Content-Transfer-Encoding: 8bit\n"

#. type: Plain text
#, no-wrap
msgid "[[!meta title=\"Manually copying your persistent data to a new device\"]]\n"
msgstr "[[!meta title=\"Copie manualmente seus dados persistentes para um novo dispositivo\"]]\n"

#. type: Plain text
msgid "These instructions explain how to manually copy your persistent data to a new device. Follow them if you have good reasons to think that your persistence settings are corrupted or if you want to be extra careful."
msgstr "Estas instruções explicam como copiar manualmente seus dados persistentes para um novo dispositivo. Siga-as se você tiver boas razões para pensar que suas configurações de persistência estão corrompidas ou se vocẽ quiser ser super cuidadoso/a."

#. type: Title =
#, no-wrap
msgid "Create a new device\n"
msgstr "Crie um novo dispositivo\n"

#. type: Bullet: '1. '
msgid "Install the latest Tails onto a new device using the usual [[installing instructions|installation]]. Do not use the Tails device that might be corrupted in the process of installing the new one."
msgstr "Instale o Tails mais recente em um novo dispositivo usando as [[instruções de instalação|installation]] usuais. Não use o dispositivo do Tails que talvez esteja corrompido no processo de instalação do novo dispositivo."

#. type: Bullet: '1. '
msgid "[[Create a persistent volume|configure]] on this new device. We advice you to use a different passphrase to protect this new persistent volume."
msgstr "[[Crie um volume persistente|configure]] neste novo dispositivo. Nós sugerimos que você use uma senha diferente para proteger este novo volume persistente."

#. type: Bullet: '1. '
msgid "Enable again on this new device the persistence features of your choice."
msgstr "Habilite novamente neste novo dispositivo as funcionalidades de persistência de sua escolha."

#. type: Bullet: '1. '
msgid "Restart Tails, enable persistence, and [[set up an administration password|startup_options/administration_password]]."
msgstr "Reinicie o Tails, habilite a persistência, e [[configure uma senha de administração|startup_options/administration_password]]."

#. type: Title =
#, no-wrap
msgid "Rescue your files from the old Tails device\n"
msgstr "Resgate seus arquivos do dispositivo antigo com Tails\n"

#. type: Title -
#, no-wrap
msgid "Mount the old persistent volume\n"
msgstr "Monte o volume persistente antigo\n"

#. type: Bullet: '1. '
msgid "Plug in the old Tails device from which you want to rescue your data."
msgstr "Plugue o dispositivo antigo com Tails a partir do qual você quer recuperar seus dados."

#. type: Plain text
#, no-wrap
msgid ""
"1. Choose\n"
"   <span class=\"menuchoice\">\n"
"     <span class=\"guimenu\">Applications</span>&nbsp;▸\n"
"     <span class=\"guisubmenu\">Accessories</span>&nbsp;▸\n"
"     <span class=\"guimenuitem\">Disk Utility</span>\n"
"   </span>\n"
"   to open the <span class=\"application\">GNOME Disk Utility</span>.\n"
msgstr ""
"1. Escolha\n"
"   <span class=\"menuchoice\">\n"
"     <span class=\"guimenu\">Aplicações</span>&nbsp;▸\n"
"     <span class=\"guisubmenu\">Ferramentas de Sistema</span>&nbsp;▸\n"
"     <span class=\"guimenuitem\">Utilitário de Disco</span>\n"
"   </span>\n"
"   para abrir o <span class=\"application\">Utilitário de disco do GNOME</span>.\n"

#. type: Bullet: '1. '
msgid "In the left pane, click on the device corresponding to the old Tails device."
msgstr "No painel esquerdo, clique no dispositivo correspondente ao dispositivo antigo com Tails."

#. type: Bullet: '1. '
msgid "In the right pane, click on the partition labeled as <span class=\"guilabel\">Encrypted</span>. The <span class=\"guilabel\">Partition Label</span> must be <span class=\"label\">TailsData</span>."
msgstr "No painel à direita, clique na partição chamada <span class=\"guilabel\">Encrypted</span>. O <span class=\"guilabel\">Nome da Partição</span> deve ser <span class=\"label\">TailsData</span>."

#. type: Bullet: '1. '
msgid "Click on <span class=\"guilabel\">Unlock Volume</span> to unlock the old persistent volume. Enter the passphrase of the old persistent volume and click <span class=\"guilabel\">Unlock</span>."
msgstr "Clique em <span class=\"guilabel\">Abrir Volume</span> para abrir o volume persistente antigo. Entre com a senha do volume persistente antigo e clique em <span class=\"guilabel\">Abrir</span>."

#. type: Bullet: '1. '
msgid "Click on the <span class=\"guilabel\">TailsData</span> partition that appears below the <span class=\"guilabel\">Encrypted Volume</span> partition."
msgstr "Clique na partição <span class=\"guilabel\">TailsData</span> que aparece abaixo da partição <span class=\"guilabel\">Encrypted Volume</span>."

#. type: Bullet: '1. '
msgid "Click on <span class=\"guilabel\">Mount Volume</span>. The old persistent volume is now mounted as <span class=\"filename\">/media/TailsData</span>."
msgstr "Clique em <span class=\"guilabel\">Montar Volume</span>. O volume persistente antigo agora está montado como <span class=\"filename\">/media/TailsData</span>."

#. type: Title -
#, no-wrap
msgid "Copy your old files to the new persistent volume\n"
msgstr "Copie seus arquivos antigos para o novo volume persistente\n"

#. type: Plain text
#, no-wrap
msgid ""
"1. Choose\n"
"   <span class=\"menuchoice\">\n"
"     <span class=\"guimenu\">Applications</span>&nbsp;▸\n"
"     <span class=\"guisubmenu\">Accessories</span>&nbsp;▸\n"
"     <span class=\"guimenuitem\">Root Terminal</span>\n"
"   </span>\n"
"   to open a terminal with administration rights.\n"
msgstr ""
"1. Escolha\n"
"   <span class=\"menuchoice\">\n"
"     <span class=\"guimenu\">Aplicações</span>&nbsp;▸\n"
"     <span class=\"guisubmenu\">Acessórios</span>&nbsp;▸\n"
"     <span class=\"guimenuitem\">Terminal como Root</span>\n"
"   </span>\n"
"   para abrir um terminal com privilégios administrativos.\n"

#. type: Bullet: '1. '
msgid "Execute the <span class=\"code\">nautilus</span> command to open the file browser with administration rights."
msgstr "Execute o comando <span class=\"code\">nautilus</span> para abrir o navegador de arquivos com privilégios administrativos."

#. type: Bullet: '1. '
msgid "In the file browser, navigate to <span class=\"filename\">/media/TailsData</span> to open the old persistent volume."
msgstr "No navegador de arquivos, navegue até <span class=\"filename\">/media/TailsData</span> para abrir o volume persistente antigo."

#. type: Plain text
#, no-wrap
msgid ""
"1. Choose\n"
"   <span class=\"menuchoice\">\n"
"     <span class=\"guimenu\">File</span>&nbsp;▸\n"
"     <span class=\"guimenuitem\">New Tab</span>\n"
"   </span>\n"
"   and navigate to\n"
"   <span class=\"filename\">/live/persistence/TailsData_unlocked</span> in\n"
"   this new tab.\n"
msgstr ""
"1. Escolha\n"
"   <span class=\"menuchoice\">\n"
"     <span class=\"guimenu\">Arquivo</span>&nbsp;▸\n"
"     <span class=\"guimenuitem\">Nova aba</span>\n"
"   </span>\n"
"   e navegue para\n"
"   <span class=\"filename\">/live/persistence/TailsData_unlocked</span> nesta\n"
"   nova aba.\n"

#. type: Bullet: '1. '
msgid "Click on the <span class=\"guilabel\">TailsData</span> tab."
msgstr "Clique na aba <span class=\"guilabel\">TailsData</span>."

#. type: Bullet: '1. '
msgid "To copy a folder containing persistent data from the old persistent volume to the new one, drag and drop that folder from the <span class=\"guilabel\">TailsData</span> onto the <span class=\"guilabel\">TailsData_unlocked</span> tab. When copying a folder, choose to <span class=\"guilabel\">Merge All</span> the folder, and <span class=\"guilabel\">Replace All</span> files. Do not copy a folder if you do not know what it is used for."
msgstr "Para copiar uma pasta contedo dados persistentes do volume persistente antigo para o novo, arraste e solte essa pasta da aba <span class=\"guilabel\">TailsData</span> para a aba <span class=\"guilabel\">TailsData_unlocked</span>. Ao copiar uma pasta, escolha para <span class=\"guilabel\">Unir Todos</span>, e <span class=\"guilabel\">Substituir Todos</span> os arquivos. Não copie uma pasta se você não souber para que ela é usada."

#. type: Bullet: '    - '
msgid "The <span class=\"filename\">apt</span> folder corresponds to the <span class=\"guilabel\">[[APT Packages|configure#apt_packages]]</span> and <span class=\"guilabel\">[[APT Lists|configure#apt_lists]]</span> persistence features. But it requires administration rights to be imported and this goes beyond the scope of these instructions.  Note that this folder does not contain personal data."
msgstr "A pasta <span class=\"filename\">apt</span> corresponde às funcionalidades de persistência <span class=\"guilabel\">[[Pacotes APT|configure#apt_packages]]</span> e <span class=\"guilabel\">[[Listas APT|configure#apt_lists]]</span>. Mas elas necessitam de privilégios administrativos para que sejam importadas e isto está além do escopo destas instruções. note que esta pasta não contém dados pessoais."

#. type: Bullet: '    - '
msgid "The <span class=\"filename\">bookmarks</span> folder corresponds to the <span class=\"guilabel\">[[Browser bookmarks|configure#browser_bookmarks]]</span> persistence feature."
msgstr "A pasta <span class=\"filename\">bookmarks</span> corresponde à funcionalidade de persistência de <span class=\"guilabel\">[[Favoritos do navegador|configure#browser_bookmarks]]</span>"

#. type: Bullet: '    - '
msgid "The <span class=\"filename\">claws-mail</span> folder corresponds to the <span class=\"guilabel\">[[Claws Mail|configure#claws_mail]]</span> persistence feature."
msgstr "A pasta <span class=\"filename\">claws-mail</span> corresponde à funcionalidade de persistência do <span class=\"guilabel\">[[Claws Mail|configure#claws_mail]]</span>"

#. type: Bullet: '    - '
msgid "The <span class=\"filename\">cups-configuration</span> folder corresponds to the <span class=\"guilabel\">[[Printers|configure#printers]]</span> persistence feature."
msgstr "A pasta <span class=\"filename\">cups-configuration</span> corresponde à funcionalidade de persistência das <span class=\"guilabel\">[[Impressoras|configure#printers]]</span>"

#. type: Bullet: '    - '
msgid "The <span class=\"filename\">dotfiles</span> folder corresponds to the <span class=\"guilabel\">[[Dotfiles|configure#dotfiles]]</span> persistence feature."
msgstr "A pasta <span class=\"filename\">dotfiles</span> corresponde à funcionalidade de persistência dos <span class=\"guilabel\">[[Dotfiles|configure#dotfiles]]</span>"

#. type: Bullet: '    - '
msgid "The <span class=\"filename\">gnome-keyring</span> folder corresponds to the <span class=\"guilabel\">[[GNOME Keyring|configure#gnome_keyring]]</span> persistence feature."
msgstr "A pasta <span class=\"filename\">gnome-keyring</span> corresponde à funcionalidade de persistência do <span class=\"guilabel\">[[Chaveiro do GNOME|configure#gnome_keyring]]</span>"

#. type: Bullet: '    - '
msgid "The <span class=\"filename\">gnupg</span> folder corresponds to the <span class=\"guilabel\">[[GnuPG|configure#gnupg]]</span> persistence feature."
msgstr "A pasta <span class=\"filename\">gnupg</span> corresponde à funcionalidade de persistência do <span class=\"guilabel\">[[GnuPG|configure#gnupg]]</span>"

#. type: Bullet: '    - '
msgid "The <span class=\"filename\">nm-connections</span> folder corresponds to the <span class=\"guilabel\">[[Network Connections|configure#network_connections]]</span> persistence feature."
msgstr "A pasta <span class=\"filename\">nm-connections</span> corresponde à funcionalidade de persistência das <span class=\"guilabel\">[[Conexões de Rede|configure#network_connections]]</span>"

#. type: Bullet: '    - '
msgid "The <span class=\"filename\">openssh-client</span> folder corresponds to the <span class=\"guilabel\">[[SSH Client|configure#ssh_client]]</span> persistence feature."
msgstr "A pasta <span class=\"filename\">openssh-client</span> corresponde à funcionalidade de persistência do <span class=\"guilabel\">[[Cliente SSH|configure#ssh_client]]</span>"

#. type: Bullet: '    - '
msgid "The <span class=\"filename\">Persistent</span> folder corresponds to the <span class=\"guilabel\">[[Personal Data|configure#personal_data]]</span> persistence feature."
msgstr "A pasta <span class=\"filename\">Persistent</span> corresponde à funcionalidade de persistência dos <span class=\"guilabel\">[[Dados Pessoais|configure#personal_data]]</span>"

#. type: Bullet: '    - '
<<<<<<< HEAD
msgid ""
"The <span class=\"filename\">pidgin</span> folder corresponds to the <span "
"class=\"guilabel\">[[Pidgin|configure#pidgin]]</span> persistence feature."
msgstr ""

#. type: Bullet: '1. '
msgid "After doing the copy, close the file browser and the terminal."
msgstr ""

#. type: Plain text
#, no-wrap
msgid ""
"1. Choose\n"
"   <span class=\"menuchoice\">\n"
"     <span class=\"guimenu\">Applications</span>&nbsp;▸\n"
"     <span class=\"guisubmenu\">Accessories</span>&nbsp;▸\n"
"     <span class=\"guimenuitem\">Root Terminal</span>\n"
"   </span>\n"
"   to open a new terminal with administration rights. In the new terminal,\n"
"   execute the following command to fix the ownership of your personal files:\n"
msgstr ""

#. type: Plain text
#, no-wrap
msgid ""
"<style>\n"
"pre { max-width: 100%; }\n"
"</style>\n"
msgstr ""

#. type: Plain text
#, no-wrap
msgid "       find /live/persistence/TailsData_unlocked/ -uid 1000 -exec chown -R 1000:1000 '{}' \\;\n"
msgstr ""
=======
msgid "The <span class=\"filename\">pidgin</span> folder corresponds to the <span class=\"guilabel\">[[Pidgin|configure#pidgin]]</span> persistence feature."
msgstr "A pasta <span class=\"filename\">pidgin</span> corresponde à funcionalidade de persistência do <span class=\"guilabel\">[[Pidgin|configure#pidgin]]</span>"
>>>>>>> 8741d0cd
<|MERGE_RESOLUTION|>--- conflicted
+++ resolved
@@ -6,15 +6,9 @@
 msgid ""
 msgstr ""
 "Project-Id-Version: PACKAGE VERSION\n"
-<<<<<<< HEAD
-"POT-Creation-Date: 2014-07-02 02:49+0300\n"
-"PO-Revision-Date: YEAR-MO-DA HO:MI+ZONE\n"
-"Last-Translator: FULL NAME <EMAIL@ADDRESS>\n"
-=======
 "POT-Creation-Date: 2014-03-25 10:53+0100\n"
 "PO-Revision-Date: 2014-07-17 16:02-0300\n"
 "Last-Translator: Tails Developers <amnesia@boum.org>\n"
->>>>>>> 8741d0cd
 "Language-Team: LANGUAGE <LL@li.org>\n"
 "Language: \n"
 "MIME-Version: 1.0\n"
@@ -206,11 +200,10 @@
 msgstr "A pasta <span class=\"filename\">Persistent</span> corresponde à funcionalidade de persistência dos <span class=\"guilabel\">[[Dados Pessoais|configure#personal_data]]</span>"
 
 #. type: Bullet: '    - '
-<<<<<<< HEAD
 msgid ""
 "The <span class=\"filename\">pidgin</span> folder corresponds to the <span "
 "class=\"guilabel\">[[Pidgin|configure#pidgin]]</span> persistence feature."
-msgstr ""
+msgstr "A pasta <span class=\"filename\">pidgin</span> corresponde à funcionalidade de persistência do <span class=\"guilabel\">[[Pidgin|configure#pidgin]]</span>"
 
 #. type: Bullet: '1. '
 msgid "After doing the copy, close the file browser and the terminal."
@@ -240,8 +233,4 @@
 #. type: Plain text
 #, no-wrap
 msgid "       find /live/persistence/TailsData_unlocked/ -uid 1000 -exec chown -R 1000:1000 '{}' \\;\n"
-msgstr ""
-=======
-msgid "The <span class=\"filename\">pidgin</span> folder corresponds to the <span class=\"guilabel\">[[Pidgin|configure#pidgin]]</span> persistence feature."
-msgstr "A pasta <span class=\"filename\">pidgin</span> corresponde à funcionalidade de persistência do <span class=\"guilabel\">[[Pidgin|configure#pidgin]]</span>"
->>>>>>> 8741d0cd
+msgstr ""