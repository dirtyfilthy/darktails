--- conflicted
+++ resolved
@@ -7,11 +7,7 @@
 msgstr ""
 "Project-Id-Version: Tails\n"
 "Report-Msgid-Bugs-To: tails-l10n@boum.org\n"
-<<<<<<< HEAD
-"POT-Creation-Date: 2020-04-12 16:10+0200\n"
-=======
 "POT-Creation-Date: 2020-04-15 02:12+0000\n"
->>>>>>> 5f2d5937
 "PO-Revision-Date: 2020-01-29 15:26+0000\n"
 "Last-Translator: Muri Nicanor <muri@immerda.ch>\n"
 "Language-Team: Tails translators <tails@boum.org>\n"
@@ -37,7 +33,7 @@
 #. type: Title =
 #, fuzzy, no-wrap
 #| msgid "Create a new USB stick\n"
-msgid "Create a new Tails to store your backup"
+msgid "Create a new Tails to store your backup\n"
 msgstr "Erstellen Sie einen neuen USB-Stick\n"
 
 #. type: Plain text
@@ -106,10 +102,9 @@
 msgstr ""
 
 #. type: Title =
-#, fuzzy, no-wrap
-#| msgid "Create a new USB stick\n"
-msgid "Create or update your backup"
-msgstr "Erstellen Sie einen neuen USB-Stick\n"
+#, no-wrap
+msgid "Create or update your backup\n"
+msgstr ""
 
 #. type: Bullet: '1. '
 #, fuzzy
