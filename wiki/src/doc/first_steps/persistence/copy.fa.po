# SOME DESCRIPTIVE TITLE
# Copyright (C) YEAR Free Software Foundation, Inc.
# This file is distributed under the same license as the PACKAGE package.
# FIRST AUTHOR <EMAIL@ADDRESS>, YEAR.
#
msgid ""
msgstr ""
"Project-Id-Version: PACKAGE VERSION\n"
"Report-Msgid-Bugs-To: tails-l10n@boum.org\n"
"POT-Creation-Date: 2020-03-18 16:35+0000\n"
"PO-Revision-Date: 2020-01-22 15:26+0000\n"
"Last-Translator: emmapeel <emma.peel@riseup.net>\n"
"Language-Team: Persian <http://weblate.451f.org:8889/projects/tails/"
"first_steps_persistence_copy/fa/>\n"
"Language: fa\n"
"MIME-Version: 1.0\n"
"Content-Type: text/plain; charset=UTF-8\n"
"Content-Transfer-Encoding: 8bit\n"
"Plural-Forms: nplurals=1; plural=0;\n"
"X-Generator: Weblate 3.5.1\n"

#. type: Plain text
#, fuzzy, no-wrap
#| msgid "[[!meta title=\"Manually copying your persistent data to a new device\"]]\n"
msgid "[[!meta title=\"Make a backup of your persistent volume\"]]\n"
msgstr "[[!meta title=\"کپی کردن دستی درایو مانای خود روی دستگاهی جدید\"]]\n"

#. type: Plain text
msgid ""
"These instructions explain how to back up your persistent volume to another "
"Tails USB stick."
msgstr ""

#. type: Title =
#, fuzzy, no-wrap
#| msgid "Create a new device\n"
msgid "Create a new Tails to store your backup\n"
msgstr "ایجاد یک دستگاه جدید\n"

#. type: Plain text
msgid ""
"In these instructions, we recommend you to create another Tails to store "
"your backup. This way, if your Tails is lost or damaged, you will be able to "
"replace it immediately with your backup Tails."
msgstr ""

#. type: Bullet: '1. '
msgid ""
"Install Tails on a new USB stick on which you want to create your backup "
"Tails. For detailed instructions, see how to [[install Tails from another "
"Tails|install/clone#install-tails]]."
msgstr ""

#. type: Plain text
#, no-wrap
msgid ""
"   Make sure that this new USB stick is at least as large as your\n"
"   current Tails USB stick.\n"
msgstr ""

#. type: Bullet: '1. '
msgid ""
"We recommend making your backup Tails USB stick look different than your "
"current Tails USB stick to avoid using your backup Tails by mistake."
msgstr ""

#. type: Bullet: '1. '
msgid "Shutdown and unplug your current Tails USB stick."
msgstr ""

#. type: Bullet: '1. '
msgid ""
"Restart on your backup Tails and create a persistent volume on it.  For "
"detailed instructions, see how to [[create & configure the persistent volume|"
"doc/first_steps/persistence/configure]]."
msgstr ""

#. type: Plain text
#, no-wrap
msgid ""
"   <div class=\"tip\">\n"
"   <p>We recommend using the same passphrase as your current Tails\n"
"   so that the passphrase is easier to remember.</p>\n"
"   </div>\n"
msgstr ""

#. type: Bullet: '1. '
msgid ""
"When the persistent volume configuration shows a list of the possible "
"persistence features, click <span class=\"button\">Save</span> and exit."
msgstr ""

#. type: Plain text
#, no-wrap
msgid ""
"   The backup process described below overrides the configuration of the\n"
"   persistent volume. So, it does not matter which features are enabled\n"
"   when you create the persistent volume.\n"
msgstr ""

#. type: Bullet: '1. '
msgid "Shutdown and unplug your backup Tails USB stick."
msgstr ""

#. type: Title =
#, no-wrap
msgid "Create or update your backup\n"
msgstr ""

#. type: Bullet: '1. '
#, fuzzy
#| msgid ""
#| "Restart Tails, enable persistence, and [[set up an administration "
#| "password|welcome_screen/administration_password]]."
msgid ""
<<<<<<< HEAD
"Start on your current Tails and set up an [[administration password|doc/"
"first_steps/welcome_screen/administration_password]]."
=======
"Start on your current Tails, set up an [[administration password|doc/"
"first_steps/startup_options/administration_password]], and unlock the "
"persistent volume."
>>>>>>> 91e831b2
msgstr ""
"تیلز را دوباره راه‌اندازی و مانا را فعال کنید و [[یک گذرواژهٔ مدیریتی نیز "
"بسازید|welcome_screen/administration_password]]."

#. type: Plain text
#, fuzzy, no-wrap
#| msgid ""
#| "1. Choose\n"
#| "   <span class=\"menuchoice\">\n"
#| "     <span class=\"guimenu\">Applications</span>&nbsp;▸\n"
#| "     <span class=\"guisubmenu\">Accessories</span>&nbsp;▸\n"
#| "     <span class=\"guimenuitem\">Disk Utility</span>\n"
#| "   </span>\n"
#| "   to open the <span class=\"application\">GNOME Disk Utility</span>.\n"
msgid ""
"1. Choose\n"
"   <span class=\"menuchoice\">\n"
"     <span class=\"guimenu\">Applications</span>&nbsp;▸\n"
"     <span class=\"guisubmenu\">Accessories</span>&nbsp;▸\n"
"     <span class=\"guimenuitem\">Files</span></span>\n"
"   to open the <span class=\"application\">Files</span> browser.\n"
msgstr ""
"۱. این گزینه را انتخاب کنید\n"
"   <span class=\"menuchoice\">\n"
"     <span class=\"guimenu\">ابزارها</span>&nbsp;◀\n"
"     <span class=\"guisubmenu\">موارد کمکی</span>&nbsp;◀\n"
"     <span class=\"guimenuitem\">ابزارهای دیسک</span>\n"
"   </span>\n"
"   تا <span class=\"application\">ابزار دیسک گنوم</span> باز شود.\n"

#. type: Bullet: '1. '
msgid "Plug in your backup Tails USB stick."
msgstr ""

#. type: Bullet: '1. '
msgid ""
"If your backup Tails is outdated, you can upgrade it by cloning your current "
"Tails using <span class=\"application\">Tails Installer</span>.  For "
"detailed instructions, see how to [[manually upgrade from another Tails|"
"upgrade/clone#upgrade]]."
msgstr ""

#. type: Bullet: '1. '
msgid ""
"A new encrypted volume appears in the sidebar of the <span class="
"\"application\">Files</span> browser. Click on it and enter the passphrase "
"of your backup Tails to unlock it."
msgstr ""

#. type: Plain text
#, fuzzy, no-wrap
#| msgid "Click on the <span class=\"guilabel\">TailsData</span> tab."
msgid ""
"   Your backup now appears as the\n"
"   <span class=\"guilabel\">TailsData</span> volume in the sidebar.\n"
msgstr "روی زبانهٔ <span class=\"guilabel\">TailsData</span> کلیک کنید."

#. type: Plain text
#, fuzzy, no-wrap
#| msgid ""
#| "1. Choose\n"
#| "   <span class=\"menuchoice\">\n"
#| "     <span class=\"guimenu\">Applications</span>&nbsp;▸\n"
#| "     <span class=\"guisubmenu\">Accessories</span>&nbsp;▸\n"
#| "     <span class=\"guimenuitem\">Root Terminal</span>\n"
#| "   </span>\n"
#| "   to open a terminal with administration rights.\n"
msgid ""
"1. Choose\n"
"   <span class=\"menuchoice\">\n"
"     <span class=\"guimenu\">Applications</span>&nbsp;▸\n"
"     <span class=\"guisubmenu\">System Tools</span>&nbsp;▸\n"
"     <span class=\"guimenuitem\">Root Terminal</span>\n"
"   </span>\n"
"   to open a terminal with administration rights.\n"
msgstr ""
"۱. برای باز کردن پایانهٔ مرتبط با حقوق مدیریتی\n"
"   <span class=\"menuchoice\">\n"
"     <span class=\"guimenu\">ابزارها</span>&nbsp;◀\n"
"     <span class=\"guisubmenu\">موارد کمکی</span>&nbsp;◀\n"
"     <span class=\"guimenuitem\">پایانهٔ کاربر اصلی</span>\n"
"   </span>\n"
"   را انتخاب کنید.\n"

#. type: Bullet: '1. '
msgid "Execute the following command to backup your persistent volume:"
msgstr ""

#. type: Plain text
#, no-wrap
msgid "<div class=\"caution\">\n"
msgstr "<div class=\"caution\">\n"

#. type: Plain text
#, no-wrap
msgid ""
"<p>Make sure to execute this command <strong>from the Tails that you\n"
"want to back up</strong>: your current Tails. If you run this command from your\n"
"backup Tails instead, you will delete the persistent volume on your\n"
"current Tails.</p>\n"
msgstr ""

#. type: Plain text
#, no-wrap
msgid "</div>\n"
msgstr "</div>\n"

#. type: Plain text
#, no-wrap
msgid "<!-- <li> are limited to 45em so I'm breaking the list here to prevent wrapping the long command line. -->\n"
msgstr ""

#. type: Plain text
#, no-wrap
msgid "<p class=\"pre command root\">rsync -PaSHAXv --del /live/persistence/TailsData_unlocked/ /media/amnesia/TailsData/</p>\n"
msgstr ""

#. type: Plain text
msgid ""
"When the command finishes, it displays a summary of the data that was "
"copied. For example:"
msgstr ""

#. type: Plain text
#, no-wrap
msgid ""
"<pre>\n"
"sent 32.32M bytes  received 1.69K bytes  21.55M bytes/sec\n"
"total size is 32.30M  speedup is 1.00\n"
"</pre>\n"
msgstr ""

#. type: Plain text
#, no-wrap
msgid "<div class=\"note\">\n"
msgstr "<div class=\"note\">\n"

#. type: Plain text
#, no-wrap
msgid ""
"<p>Each time you update your backup, only the files that have changed\n"
"are copied.</p>\n"
msgstr ""

#. type: Plain text
#, no-wrap
msgid ""
"You can now eject the <span class=\"guilabel\">TailsData</span> volume in the\n"
"<span class=\"application\">Files</span> browser and unplug your backup Tails USB stick.\n"
msgstr ""

#, fuzzy
#~| msgid ""
#~| "These instructions explain how to manually copy your persistent data to "
#~| "a new device. Follow them if you have good reasons to think that your "
#~| "persistence settings are corrupted or if you want to be extra careful."
#~ msgid ""
#~ "These instructions explain how to manually copy your persistent data to a "
#~ "new USB stick. Follow them if you have good reasons to think that your "
#~ "persistence settings are corrupted or if you want to be extra careful."
#~ msgstr ""
#~ "این دستورالعمل‌ها نحوهٔ کپی دستی درایو مانای خود روی دستگاهی جدید را توضیح "
#~ "می‌دهند. اگر فکر می‌کنید تنظیمات مانای شما دچار مشکل شده یا می‌خواهید احتیاط "
#~ "بیشتری به خرج دهید، این دستورالعمل‌ها را دنبال کنید."

#, fuzzy
#~| msgid ""
#~| "Install the latest Tails onto a new device using the usual [[installing "
#~| "instructions|install]]. Do not use the Tails device that might be "
#~| "corrupted in the process of installing the new one."
#~ msgid ""
#~ "Install the latest Tails onto a new USB stick using the usual "
#~ "[[installing instructions|install]]. Do not use the Tails USB stick that "
#~ "might be corrupted in the process of installing the new one."
#~ msgstr ""
#~ "آخرین نسخهٔ تیلز را با استفاده از [[دستورالعمل‌های نصب|install]] معمول روی "
#~ "یک دستگاه جدید نصب کنید. از دستگاهی که ممکن است در روند نصب تیلز جدید "
#~ "دچار مشکل شده باشد استفاده نکنید."

#, fuzzy
#~| msgid ""
#~| "[[Create a persistent volume|configure]] on this new device. We advise "
#~| "you to use a different passphrase to protect this new persistent volume."
#~ msgid ""
#~ "[[Create a persistent volume|configure]] on this new USB stick. We advise "
#~ "you to use a different passphrase to protect this new persistent volume."
#~ msgstr ""
#~ "روی دستگاه حدید [[یک درایو مانا ایجاد کنید|configure]]. پیشنهاد می‌کنیم "
#~ "برای محافظت از مانای جدید از گذرواژهٔ دیگری استفاده کنید."

#, fuzzy
#~| msgid ""
#~| "Enable again on this new device the persistence features of your choice."
#~ msgid ""
#~ "Enable again on this new USB stick the persistence features of your "
#~ "choice."
#~ msgstr "ویژگی‌های مورد نظر مانای خود را دوباره روی دستگاه جدید فعال کنید."

#, fuzzy
#~| msgid "Rescue your files from the old Tails device\n"
#~ msgid "Rescue your files from the old Tails USB stick\n"
#~ msgstr "بازیابی فایل‌هایتان از دستگاه قدیمی تیلز\n"

#~ msgid "Mount the old persistent volume\n"
#~ msgstr "درایو مانای قدیمی را متصل کنید\n"

#, fuzzy
#~| msgid ""
#~| "Plug in the old Tails device from which you want to rescue your data."
#~ msgid ""
#~ "Plug in the old Tails USB stick from which you want to rescue your data."
#~ msgstr "دستگاه قدیمی تیلز که قصد بازیابی داده‌ها از رویش دارید را وصل کنید."

#, fuzzy
#~| msgid ""
#~| "In the left pane, click on the device corresponding to the old Tails "
#~| "device."
#~ msgid ""
#~ "In the left pane, click on the USB stick corresponding to the old Tails "
#~ "USB stick."
#~ msgstr "در سمت راست روی دستگاه مرتبط با تیلز قدیمی کلیک کنید."

#, fuzzy
#~ msgid ""
#~ "In the right pane, click on the partition labeled as <span class="
#~ "\"guilabel\">LUKS</span>. The name of the partition must be <span class="
#~ "\"guilabel\">TailsData</span>."
#~ msgstr ""
#~ "در سمت چپ روی بخش موسوم به <span class=\"guilabel\">Encrypted</span> کلیک "
#~ "کنید. <span class=\"guilabel\">نام پارتیشن</span> باید <span class=\"label"
#~ "\">TailsData</span> باشد."

#, fuzzy
#~ msgid ""
#~ "Click on the <span class=\"guimenu\">[[!img lib/unlock.png alt=\"Unlock\" "
#~ "class=\"symbolic\" link=\"no\"]]</span> button to unlock the old "
#~ "persistent volume.  Enter the passphrase of the old persistent volume and "
#~ "click <span class=\"button\">Unlock</span>."
#~ msgstr ""
#~ "روی <span class=\"guilabel\">آزاد کردن درایو</span> کلیک کنید تا درایو "
#~ "مانا آزاد شود. گذرواژهٔ درایو مانای قدیمی را وارد کرده و روی <span class="
#~ "\"guilabel\">آزاد کردن</span> کلیک کنید."

#, fuzzy
#~ msgid ""
#~ "Click on the <span class=\"guilabel\">TailsData</span> partition that "
#~ "appears below the <span class=\"guilabel\">LUKS</span> partition."
#~ msgstr ""
#~ "روی پارتیشن <span class=\"guilabel\">TailsData</span> که پایین <span "
#~ "class=\"guilabel\">Encrypted Volume</span> دیده می‌شود کلیک کنید."

#, fuzzy
#~| msgid ""
#~| "Click on <span class=\"guilabel\">Mount Volume</span>. The old "
#~| "persistent volume is now mounted as <span class=\"filename\">/media/"
#~| "TailsData</span>."
#~ msgid ""
#~ "Click on the <span class=\"guimenu\">[[!img lib/media-playback-start.png "
#~ "alt=\"Mount\" class=\"symbolic\" link=\"no\"]]</span> button. The old "
#~ "persistent volume is now mounted as <span class=\"filename\">/media/"
#~ "amnesia/TailsData</span>."
#~ msgstr ""
#~ "روی <span class=\"guilabel\">وصل کردن درایو</span> کلیک کنید. درایو مانای "
#~ "قدیمی حالا به عنوان <span class=\"filename\">/media/TailsData</span> متصل "
#~ "می‌شود."

#~ msgid "Copy your old files to the new persistent volume\n"
#~ msgstr "کپی کردن فایل‌های قدیمی خود را درایو مانای جدید\n"

#~ msgid ""
#~ "Execute the <span class=\"code\">nautilus</span> command to open the file "
#~ "browser with administration rights."
#~ msgstr ""
#~ "فرمان <span class=\"code\">nautilus</span> را برای باز کردن مرورگر وب "
#~ "دارای حقوق مدیریتی اجرا کنید."

#, fuzzy
#~| msgid "Click on the <span class=\"guilabel\">TailsData</span> tab."
#~ msgid ""
#~ "In the left pane, click on <span class=\"guilabel\">Other Locations</"
#~ "span>."
#~ msgstr "روی زبانهٔ <span class=\"guilabel\">TailsData</span> کلیک کنید."

#, fuzzy
#~| msgid ""
#~| "1. Choose\n"
#~| "   <span class=\"menuchoice\">\n"
#~| "     <span class=\"guimenu\">File</span>&nbsp;▸\n"
#~| "     <span class=\"guimenuitem\">New Tab</span>\n"
#~| "   </span>\n"
#~| "   and navigate to\n"
#~| "   <span class=\"filename\">/live/persistence/TailsData_unlocked</span> "
#~| "in\n"
#~| "   this new tab.\n"
#~ msgid ""
#~ "1. In the titlebar, choose\n"
#~ "   <span class=\"menuchoice\">\n"
#~ "     <span class=\"guimenu\">[[!img lib/open-menu.png alt=\"Menu\" class="
#~ "\"symbolic\" link=\"no\"]]</span>&nbsp;▸\n"
#~ "     <span class=\"guimenuitem\">[[!img lib/tab-new.png alt=\"New tab\" "
#~ "class=\"symbolic\" link=\"no\"]]</span>\n"
#~ "   </span>\n"
#~ "   to open a new tab.\n"
#~ msgstr ""
#~ "۲. به\n"
#~ "   <span class=\"menuchoice\">\n"
#~ "     <span class=\"guimenu\">فایل</span>&nbsp;▸\n"
#~ "     <span class=\"guimenuitem\">زبانهٔ جدید</span>\n"
#~ "   </span>\n"
#~ "   رفته و در این زبانهٔ جدید \n"
#~ "   <span class=\"filename\">/live/persistence/TailsData_unlocked</span>\n"
#~ "   را باز کنید.\n"

#, fuzzy
#~| msgid ""
#~| "To copy a folder containing persistent data from the old persistent "
#~| "volume to the new one, drag and drop that folder from the <span class="
#~| "\"guilabel\">TailsData</span> onto the <span class=\"guilabel"
#~| "\">TailsData_unlocked</span> tab. When copying a folder, choose to <span "
#~| "class=\"guilabel\">Merge All</span> the folder, and <span class="
#~| "\"guilabel\">Replace All</span> files. Do not copy a folder if you do "
#~| "not know what it is used for."
#~ msgid ""
#~ "To copy a folder containing persistent data from the old persistent "
#~ "volume to the new one, drag and drop that folder from the <span class="
#~ "\"guilabel\">TailsData</span> onto the <span class=\"guilabel"
#~ "\">TailsData_unlocked</span> tab."
#~ msgstr ""
#~ "برای کپی کردن پوشه‌ٔ حاوی داده‌های مانا از درایو مانای قدیمی خود به مانای "
#~ "جدید، آن پوشه را از <span class=\"guilabel\">TailsData</span> کشیده و در "
#~ "زبانهٔ <span class=\"guilabel\">TailsData_unlocked</span> رها کنید. هنگام "
#~ "کپی کردن پوشه گزینهٔ <span class=\"guilabel\">یکی کردن همه</span> و <span "
#~ "class=\"guilabel\">جایگزین کردن همه</span> فایل‌ها را انتخاب کنید. اگر "
#~ "نمی‌دانید کارکرد یک پوشه چیست، آن را کپی نکنید."

#, fuzzy
#~| msgid ""
#~| "The <span class=\"filename\">apt</span> folder corresponds to the <span "
#~| "class=\"guilabel\">[[APT Packages|configure#apt_packages]]</span> and "
#~| "<span class=\"guilabel\">[[APT Lists|configure#apt_lists]]</span> "
#~| "persistence features. But it requires administration rights to be "
#~| "imported and this goes beyond the scope of these instructions.  Note "
#~| "that this folder does not contain personal data."
#~ msgid ""
#~ "The <span class=\"filename\">apt</span> folder and the <span class="
#~ "\"filename\">live-additional-software.conf</span> file correspond to the "
#~ "<span class=\"guilabel\">[[Additional Software|"
#~ "configure#additional_software]]</span> persistence feature. But they "
#~ "require administration rights to be imported and this goes beyond the "
#~ "scope of these instructions.  Note that this folder does not contain "
#~ "personal data."
#~ msgstr ""
#~ "پوشهٔ <span class=\"filename\">apt</span> مرتبط با ویژگی‌های <span class="
#~ "\"guilabel\">[[بسته‌های اپت|configure#apt_packages]]</span> و <span class="
#~ "\"guilabel\">[[فهرست‌های اپت|configure#apt_lists]]</span> مانا است. اما "
#~ "وارد کردن این پوشه نیازمند حقوق مدیریتی است و این مساله فراتر از بحث این "
#~ "بخش است. توجه داشته باشید که این پوشه حاوی داده‌های شخصی نیست."

#~ msgid ""
#~ "The <span class=\"filename\">bookmarks</span> folder corresponds to the "
#~ "<span class=\"guilabel\">[[Browser Bookmarks|"
#~ "configure#browser_bookmarks]]</span> persistence feature."
#~ msgstr ""
#~ "پوشهٔ <span class=\"filename\">bookmarks</span> مرتبط با ویژگی <span class="
#~ "\"guilabel\">[[نشانک‌های مرورگر|configure#browser_bookmarks]]</span> مانا "
#~ "است."

#~ msgid ""
#~ "The <span class=\"filename\">cups-configuration</span> folder corresponds "
#~ "to the <span class=\"guilabel\">[[Printers|configure#printers]]</span> "
#~ "persistence feature."
#~ msgstr ""
#~ "پوشهٔ <span class=\"filename\">cups-configuration</span> مرتبط با ویژگی "
#~ "<span class=\"guilabel\">[[چاپ‌گرها|configure#printers]]</span> مانا است."

#~ msgid ""
#~ "The <span class=\"filename\">dotfiles</span> folder corresponds to the "
#~ "<span class=\"guilabel\">[[Dotfiles|configure#dotfiles]]</span> "
#~ "persistence feature."
#~ msgstr ""
#~ "پوشهٔ <span class=\"filename\">dotfiles</span> مرتبط با ویژگی <span class="
#~ "\"guilabel\">[[دات‌فایلز|configure#dotfiles]]</span> مانا است."

#, fuzzy
#~| msgid ""
#~| "The <span class=\"filename\">openssh-client</span> folder corresponds to "
#~| "the <span class=\"guilabel\">[[SSH Client|configure#ssh_client]]</span> "
#~| "persistence feature."
#~ msgid ""
#~ "The <span class=\"filename\">electrum</span> folder corresponds to the "
#~ "<span class=\"guilabel\">[[Bitcoin Client|configure#bitcoin]]</span> "
#~ "persistence feature."
#~ msgstr ""
#~ "پوشهٔ <span class=\"filename\">openssh-client</span> مرتبط با ویژگی <span "
#~ "class=\"guilabel\">[[کارخواه اس‌اس‌اچ|configure#ssh_client]]</span> مانا "
#~ "است."

#~ msgid ""
#~ "The <span class=\"filename\">gnupg</span> folder corresponds to the <span "
#~ "class=\"guilabel\">[[GnuPG|configure#gnupg]]</span> persistence feature."
#~ msgstr ""
#~ "پوشهٔ <span class=\"filename\">gnupg</span> مرتبط با ویژگی <span class="
#~ "\"guilabel\">[[GnuPG|configure#gnupg]]</span> مانا است."

#, fuzzy
#~| msgid ""
#~| "The <span class=\"filename\">dotfiles</span> folder corresponds to the "
#~| "<span class=\"guilabel\">[[Dotfiles|configure#dotfiles]]</span> "
#~| "persistence feature."
#~ msgid ""
#~ "The <span class=\"filename\">thunderbird</span> folder corresponds to the "
#~ "<span class=\"guilabel\">[[Thunderbird|configure#thunderbird]]</span> "
#~ "persistence feature."
#~ msgstr ""
#~ "پوشهٔ <span class=\"filename\">dotfiles</span> مرتبط با ویژگی <span class="
#~ "\"guilabel\">[[دات‌فایلز|configure#dotfiles]]</span> مانا است."

#~ msgid ""
#~ "The <span class=\"filename\">nm-connections</span> folder corresponds to "
#~ "the <span class=\"guilabel\">[[Network Connections|"
#~ "configure#network_connections]]</span> persistence feature."
#~ msgstr ""
#~ "پوشهٔ <span class=\"filename\">nm-connections</span> مرتبط با ویژگی <span "
#~ "class=\"guilabel\">[[ارتباط‌های شبکه|configure#network_connections]]</"
#~ "span> مانا است."

#~ msgid ""
#~ "The <span class=\"filename\">openssh-client</span> folder corresponds to "
#~ "the <span class=\"guilabel\">[[SSH Client|configure#ssh_client]]</span> "
#~ "persistence feature."
#~ msgstr ""
#~ "پوشهٔ <span class=\"filename\">openssh-client</span> مرتبط با ویژگی <span "
#~ "class=\"guilabel\">[[کارخواه اس‌اس‌اچ|configure#ssh_client]]</span> مانا "
#~ "است."

#~ msgid ""
#~ "The <span class=\"filename\">Persistent</span> folder corresponds to the "
#~ "<span class=\"guilabel\">[[Personal Data|configure#personal_data]]</span> "
#~ "persistence feature."
#~ msgstr ""
#~ "پوشهٔ <span class=\"filename\">Persistent</span> مرتبط با ویژگی <span "
#~ "class=\"guilabel\">[[داده‌های شخصی|configure#personal_data]]</span> مانا "
#~ "است."

#~ msgid ""
#~ "The <span class=\"filename\">pidgin</span> folder corresponds to the "
#~ "<span class=\"guilabel\">[[Pidgin|configure#pidgin]]</span> persistence "
#~ "feature."
#~ msgstr ""
#~ "پوشهٔ <span class=\"filename\">pidgin</span> مرتبط با ویژگی <span class="
#~ "\"guilabel\">[[پیجین|configure#pidgin]]</span> مانا است."

#, fuzzy
#~| msgid "After doing the copy, close the file browser and the terminal."
#~ msgid "After doing the copy, close the file browser."
#~ msgstr "پس از کپی کردن، مرورگر فایل و پایانه را ببندید."

#~ msgid ""
#~ "<style>\n"
#~ "pre { max-width: 100%; }\n"
#~ "</style>\n"
#~ msgstr ""
#~ "<style>\n"
#~ "pre { max-width: 100%; }\n"
#~ "</style>\n"

#~ msgid ""
#~ "       find /live/persistence/TailsData_unlocked/ -uid 1000 -exec chown -"
#~ "R 1000:1000 '{}' \\;\n"
#~ msgstr ""
#~ "       find /live/persistence/TailsData_unlocked/ -uid 1000 -exec chown -"
#~ "R 1000:1000 '{}' \\;\n"

#~ msgid ""
#~ "The <span class=\"filename\">gnome-keyring</span> folder corresponds to "
#~ "the <span class=\"guilabel\">[[GNOME Keyring|configure#gnome_keyring]]</"
#~ "span> persistence feature."
#~ msgstr ""
#~ "پوشهٔ <span class=\"filename\">gnome-keyring</span> مرتبط با ویژگی <span "
#~ "class=\"guilabel\">[[دسته‌کلید گنوم|configure#gnome_keyring]]</span> مانا "
#~ "است."

#, fuzzy
#~| msgid ""
#~| "In the file browser, navigate to <span class=\"filename\">/media/"
#~| "TailsData</span> to open the old persistent volume."
#~ msgid ""
#~ "In the file browser, navigate to <span class=\"filename\">/media/amnesia/"
#~ "TailsData</span> to open the old persistent volume."
#~ msgstr ""
#~ "در مرورگر فایل به <span class=\"filename\">/media/TailsData</span> بروید "
#~ "تا درایو مانای قدیمی را باز کنید."

#~ msgid ""
#~ "The <span class=\"filename\">claws-mail</span> folder corresponds to the "
#~ "<span class=\"guilabel\">[[Claws Mail|configure#claws_mail]]</span> "
#~ "persistence feature."
#~ msgstr ""
#~ "پوشهٔ <span class=\"filename\">claws-mail</span> مرتبط با ویژگی <span "
#~ "class=\"guilabel\">[[Claws Mail|configure#claws_mail]]</span> مانا است."

#~ msgid ""
#~ "1. Choose\n"
#~ "   <span class=\"menuchoice\">\n"
#~ "     <span class=\"guimenu\">Applications</span>&nbsp;▸\n"
#~ "     <span class=\"guisubmenu\">Accessories</span>&nbsp;▸\n"
#~ "     <span class=\"guimenuitem\">Root Terminal</span>\n"
#~ "   </span>\n"
#~ "   to open a new terminal with administration rights. In the new "
#~ "terminal,\n"
#~ "   execute the following command to fix the ownership of your personal "
#~ "files:\n"
#~ msgstr ""
#~ "۱. برای باز کردن یک پایانه جدید با حقوق مدیریتی به\n"
#~ "   <span class=\"menuchoice\">\n"
#~ "     <span class=\"guimenu\">ابزارها</span>&nbsp;◀\n"
#~ "     <span class=\"guisubmenu\">موارد کمکی</span>&nbsp;◀\n"
#~ "     <span class=\"guimenuitem\">پایانهٔ اصلی</span>\n"
#~ "   </span>\n"
#~ "    بروید.\n"
#~ "   در پایانهٔ جدید این فرمان را برای\n"
#~ "   درست کردن مالکیت فایل‌های شخصی اجرا کنید:\n"<|MERGE_RESOLUTION|>--- conflicted
+++ resolved
@@ -111,19 +111,14 @@
 #, fuzzy
 #| msgid ""
 #| "Restart Tails, enable persistence, and [[set up an administration "
-#| "password|welcome_screen/administration_password]]."
-msgid ""
-<<<<<<< HEAD
-"Start on your current Tails and set up an [[administration password|doc/"
-"first_steps/welcome_screen/administration_password]]."
-=======
+#| "password|startup_options/administration_password]]."
+msgid ""
 "Start on your current Tails, set up an [[administration password|doc/"
 "first_steps/startup_options/administration_password]], and unlock the "
 "persistent volume."
->>>>>>> 91e831b2
 msgstr ""
 "تیلز را دوباره راه‌اندازی و مانا را فعال کنید و [[یک گذرواژهٔ مدیریتی نیز "
-"بسازید|welcome_screen/administration_password]]."
+"بسازید|startup_options/administration_password]]."
 
 #. type: Plain text
 #, fuzzy, no-wrap
