# SOME DESCRIPTIVE TITLE
# Copyright (C) YEAR Free Software Foundation, Inc.
# This file is distributed under the same license as the PACKAGE package.
# FIRST AUTHOR <EMAIL@ADDRESS>, YEAR.
#
msgid ""
msgstr ""
"Project-Id-Version: PACKAGE VERSION\n"
"Report-Msgid-Bugs-To: tails-l10n@boum.org\n"
<<<<<<< HEAD
"POT-Creation-Date: 2020-04-12 16:10+0200\n"
=======
"POT-Creation-Date: 2020-04-15 02:12+0000\n"
>>>>>>> 5f2d5937
"PO-Revision-Date: 2020-01-22 15:26+0000\n"
"Last-Translator: emmapeel <emma.peel@riseup.net>\n"
"Language-Team: Persian <http://weblate.451f.org:8889/projects/tails/"
"first_steps_persistence_copy/fa/>\n"
"Language: fa\n"
"MIME-Version: 1.0\n"
"Content-Type: text/plain; charset=UTF-8\n"
"Content-Transfer-Encoding: 8bit\n"
"Plural-Forms: nplurals=1; plural=0;\n"
"X-Generator: Weblate 3.5.1\n"

#. type: Plain text
#, fuzzy, no-wrap
#| msgid "[[!meta title=\"Manually copying your persistent data to a new device\"]]\n"
msgid "[[!meta title=\"Making a backup of your Persistent Storage\"]]\n"
msgstr "[[!meta title=\"کپی کردن دستی درایو مانای خود روی دستگاهی جدید\"]]\n"

#. type: Plain text
msgid ""
"These instructions explain how to back up your Persistent Storage to another "
"Tails USB stick."
msgstr ""

#. type: Title =
#, fuzzy, no-wrap
#| msgid "Create a new device\n"
msgid "Create a new Tails to store your backup"
msgstr "ایجاد یک دستگاه جدید\n"

#. type: Plain text
msgid ""
"In these instructions, we recommend you to create another Tails to store "
"your backup. This way, if your Tails is lost or damaged, you will be able to "
"replace it immediately with your backup Tails."
msgstr ""

#. type: Bullet: '1. '
msgid ""
"Install Tails on a new USB stick on which you want to create your backup "
"Tails. For detailed instructions, see how to [[install Tails from another "
"Tails|install/clone#install-tails]]."
msgstr ""

#. type: Plain text
#, no-wrap
msgid ""
"   Make sure that this new USB stick is at least as large as your\n"
"   current Tails USB stick.\n"
msgstr ""

#. type: Bullet: '1. '
msgid ""
"We recommend making your backup Tails USB stick look different than your "
"current Tails USB stick to avoid using your backup Tails by mistake."
msgstr ""

#. type: Bullet: '1. '
msgid "Shutdown and unplug your current Tails USB stick."
msgstr ""

#. type: Bullet: '1. '
msgid ""
"Restart on your backup Tails and create a Persistent Storage on it.  For "
"detailed instructions, see how to [[create & configure the Persistent "
"Storage|doc/first_steps/persistence/configure]]."
msgstr ""

#. type: Plain text
#, no-wrap
msgid ""
"   <div class=\"tip\">\n"
"   <p>We recommend using the same passphrase as your current Tails\n"
"   so that the passphrase is easier to remember.</p>\n"
"   </div>\n"
msgstr ""

#. type: Bullet: '1. '
msgid ""
"When the Persistent Storage settings shows the list of possible features, "
"click **Save** and exit."
msgstr ""

#. type: Plain text
#, no-wrap
msgid ""
"   The backup process described below overrides the configuration of the\n"
"   Persistent Storage. So, it does not matter which features you turn on\n"
"   when creating the Persistent Storage.\n"
msgstr ""

#. type: Bullet: '1. '
msgid "Shutdown and unplug your backup Tails USB stick."
msgstr ""

#. type: Title =
#, fuzzy, no-wrap
#| msgid "Create a new device\n"
msgid "Create or update your backup"
msgstr "ایجاد یک دستگاه جدید\n"

#. type: Bullet: '1. '
#, fuzzy
#| msgid ""
#| "Restart Tails, enable persistence, and [[set up an administration "
#| "password|startup_options/administration_password]]."
msgid ""
"Start on your current Tails, set up an [[administration password|doc/"
"first_steps/welcome_screen/administration_password]], and unlock the "
"Persistent Storage."
msgstr ""
"تیلز را دوباره راه‌اندازی و مانا را فعال کنید و [[یک گذرواژهٔ مدیریتی نیز "
"بسازید|startup_options/administration_password]]."

#. type: Plain text
#, fuzzy, no-wrap
#| msgid ""
#| "1. Choose\n"
#| "   <span class=\"menuchoice\">\n"
#| "     <span class=\"guimenu\">Applications</span>&nbsp;▸\n"
#| "     <span class=\"guisubmenu\">Accessories</span>&nbsp;▸\n"
#| "     <span class=\"guimenuitem\">Disk Utility</span>\n"
#| "   </span>\n"
#| "   to open the <span class=\"application\">GNOME Disk Utility</span>.\n"
msgid ""
"1. Choose\n"
"   <span class=\"menuchoice\">\n"
"     <span class=\"guimenu\">Applications</span>&nbsp;▸\n"
"     <span class=\"guisubmenu\">Accessories</span>&nbsp;▸\n"
"     <span class=\"guimenuitem\">Files</span></span>\n"
"   to open the <span class=\"application\">Files</span> browser.\n"
msgstr ""
"۱. این گزینه را انتخاب کنید\n"
"   <span class=\"menuchoice\">\n"
"     <span class=\"guimenu\">ابزارها</span>&nbsp;◀\n"
"     <span class=\"guisubmenu\">موارد کمکی</span>&nbsp;◀\n"
"     <span class=\"guimenuitem\">ابزارهای دیسک</span>\n"
"   </span>\n"
"   تا <span class=\"application\">ابزار دیسک گنوم</span> باز شود.\n"

#. type: Bullet: '1. '
msgid "Plug in your backup Tails USB stick."
msgstr ""

#. type: Bullet: '1. '
msgid ""
"If your backup Tails is outdated, you can upgrade it by cloning your current "
"Tails using <span class=\"application\">Tails Installer</span>.  For "
"detailed instructions, see how to [[manually upgrade from another Tails|"
"upgrade/clone#upgrade]]."
msgstr ""

#. type: Bullet: '1. '
msgid ""
"A new encrypted volume appears in the sidebar of the <span class="
"\"application\">Files</span> browser. Click on it and enter the passphrase "
"of your backup Tails to unlock it."
msgstr ""

#. type: Plain text
#, fuzzy, no-wrap
#| msgid "Click on the <span class=\"guilabel\">TailsData</span> tab."
msgid ""
"   Your backup now appears as the\n"
"   <span class=\"guilabel\">TailsData</span> volume in the sidebar.\n"
msgstr "روی زبانهٔ <span class=\"guilabel\">TailsData</span> کلیک کنید."

#. type: Plain text
#, fuzzy, no-wrap
#| msgid ""
#| "1. Choose\n"
#| "   <span class=\"menuchoice\">\n"
#| "     <span class=\"guimenu\">Applications</span>&nbsp;▸\n"
#| "     <span class=\"guisubmenu\">Accessories</span>&nbsp;▸\n"
#| "     <span class=\"guimenuitem\">Root Terminal</span>\n"
#| "   </span>\n"
#| "   to open a terminal with administration rights.\n"
msgid ""
"1. Choose\n"
"   <span class=\"menuchoice\">\n"
"     <span class=\"guimenu\">Applications</span>&nbsp;▸\n"
"     <span class=\"guisubmenu\">System Tools</span>&nbsp;▸\n"
"     <span class=\"guimenuitem\">Root Terminal</span>\n"
"   </span>\n"
"   to open a terminal with administration rights.\n"
msgstr ""
"۱. برای باز کردن پایانهٔ مرتبط با حقوق مدیریتی\n"
"   <span class=\"menuchoice\">\n"
"     <span class=\"guimenu\">ابزارها</span>&nbsp;◀\n"
"     <span class=\"guisubmenu\">موارد کمکی</span>&nbsp;◀\n"
"     <span class=\"guimenuitem\">پایانهٔ کاربر اصلی</span>\n"
"   </span>\n"
"   را انتخاب کنید.\n"

#. type: Bullet: '1. '
msgid "Execute the following command to backup your Persistent Storage:"
msgstr ""

#. type: Plain text
#, no-wrap
msgid "<div class=\"caution\">\n"
msgstr "<div class=\"caution\">\n"

#. type: Plain text
#, no-wrap
msgid ""
"<p>Make sure to execute this command <strong>from the Tails that you\n"
"want to back up</strong>: your current Tails. If you run this command from your\n"
"backup Tails instead, you will delete the Persistent Storage on your\n"
"current Tails.</p>\n"
msgstr ""

#. type: Plain text
#, no-wrap
msgid "</div>\n"
msgstr "</div>\n"

#. type: Plain text
#, no-wrap
msgid "<!-- <li> are limited to 45em so I'm breaking the list here to prevent wrapping the long command line. -->\n"
msgstr ""

#. type: Plain text
#, no-wrap
msgid "<p class=\"pre command root\">rsync -PaSHAXv --del /live/persistence/TailsData_unlocked/ /media/amnesia/TailsData/</p>\n"
msgstr ""

#. type: Plain text
msgid ""
"When the command finishes, it displays a summary of the data that was "
"copied. For example:"
msgstr ""

#. type: Plain text
#, no-wrap
msgid ""
"<pre>\n"
"sent 32.32M bytes  received 1.69K bytes  21.55M bytes/sec\n"
"total size is 32.30M  speedup is 1.00\n"
"</pre>\n"
msgstr ""

#. type: Plain text
#, no-wrap
msgid "<div class=\"note\">\n"
msgstr "<div class=\"note\">\n"

#. type: Plain text
#, no-wrap
msgid ""
"<p>Each time you update your backup, only the files that have changed\n"
"are copied.</p>\n"
msgstr ""

#. type: Plain text
#, no-wrap
msgid ""
"You can now eject the <span class=\"guilabel\">TailsData</span> volume in the\n"
"<span class=\"application\">Files</span> browser and unplug your backup Tails USB stick.\n"
msgstr ""

#, fuzzy
#~| msgid ""
#~| "These instructions explain how to manually copy your persistent data to "
#~| "a new device. Follow them if you have good reasons to think that your "
#~| "persistence settings are corrupted or if you want to be extra careful."
#~ msgid ""
#~ "These instructions explain how to manually copy your persistent data to a "
#~ "new USB stick. Follow them if you have good reasons to think that your "
#~ "persistence settings are corrupted or if you want to be extra careful."
#~ msgstr ""
#~ "این دستورالعمل‌ها نحوهٔ کپی دستی درایو مانای خود روی دستگاهی جدید را توضیح "
#~ "می‌دهند. اگر فکر می‌کنید تنظیمات مانای شما دچار مشکل شده یا می‌خواهید احتیاط "
#~ "بیشتری به خرج دهید، این دستورالعمل‌ها را دنبال کنید."

#, fuzzy
#~| msgid ""
#~| "Install the latest Tails onto a new device using the usual [[installing "
#~| "instructions|install]]. Do not use the Tails device that might be "
#~| "corrupted in the process of installing the new one."
#~ msgid ""
#~ "Install the latest Tails onto a new USB stick using the usual "
#~ "[[installing instructions|install]]. Do not use the Tails USB stick that "
#~ "might be corrupted in the process of installing the new one."
#~ msgstr ""
#~ "آخرین نسخهٔ تیلز را با استفاده از [[دستورالعمل‌های نصب|install]] معمول روی "
#~ "یک دستگاه جدید نصب کنید. از دستگاهی که ممکن است در روند نصب تیلز جدید "
#~ "دچار مشکل شده باشد استفاده نکنید."

#, fuzzy
#~| msgid ""
#~| "[[Create a persistent volume|configure]] on this new device. We advise "
#~| "you to use a different passphrase to protect this new persistent volume."
#~ msgid ""
#~ "[[Create a persistent volume|configure]] on this new USB stick. We advise "
#~ "you to use a different passphrase to protect this new persistent volume."
#~ msgstr ""
#~ "روی دستگاه حدید [[یک درایو مانا ایجاد کنید|configure]]. پیشنهاد می‌کنیم "
#~ "برای محافظت از مانای جدید از گذرواژهٔ دیگری استفاده کنید."

#, fuzzy
#~| msgid ""
#~| "Enable again on this new device the persistence features of your choice."
#~ msgid ""
#~ "Enable again on this new USB stick the persistence features of your "
#~ "choice."
#~ msgstr "ویژگی‌های مورد نظر مانای خود را دوباره روی دستگاه جدید فعال کنید."

#, fuzzy
#~| msgid "Rescue your files from the old Tails device\n"
#~ msgid "Rescue your files from the old Tails USB stick\n"
#~ msgstr "بازیابی فایل‌هایتان از دستگاه قدیمی تیلز\n"

#~ msgid "Mount the old persistent volume\n"
#~ msgstr "درایو مانای قدیمی را متصل کنید\n"

#, fuzzy
#~| msgid ""
#~| "Plug in the old Tails device from which you want to rescue your data."
#~ msgid ""
#~ "Plug in the old Tails USB stick from which you want to rescue your data."
#~ msgstr "دستگاه قدیمی تیلز که قصد بازیابی داده‌ها از رویش دارید را وصل کنید."

#, fuzzy
#~| msgid ""
#~| "In the left pane, click on the device corresponding to the old Tails "
#~| "device."
#~ msgid ""
#~ "In the left pane, click on the USB stick corresponding to the old Tails "
#~ "USB stick."
#~ msgstr "در سمت راست روی دستگاه مرتبط با تیلز قدیمی کلیک کنید."

#, fuzzy
#~ msgid ""
#~ "In the right pane, click on the partition labeled as <span class="
#~ "\"guilabel\">LUKS</span>. The name of the partition must be <span class="
#~ "\"guilabel\">TailsData</span>."
#~ msgstr ""
#~ "در سمت چپ روی بخش موسوم به <span class=\"guilabel\">Encrypted</span> کلیک "
#~ "کنید. <span class=\"guilabel\">نام پارتیشن</span> باید <span class=\"label"
#~ "\">TailsData</span> باشد."

#, fuzzy
#~ msgid ""
#~ "Click on the <span class=\"guimenu\">[[!img lib/unlock.png alt=\"Unlock\" "
#~ "class=\"symbolic\" link=\"no\"]]</span> button to unlock the old "
#~ "persistent volume.  Enter the passphrase of the old persistent volume and "
#~ "click <span class=\"button\">Unlock</span>."
#~ msgstr ""
#~ "روی <span class=\"guilabel\">آزاد کردن درایو</span> کلیک کنید تا درایو "
#~ "مانا آزاد شود. گذرواژهٔ درایو مانای قدیمی را وارد کرده و روی <span class="
#~ "\"guilabel\">آزاد کردن</span> کلیک کنید."

#, fuzzy
#~ msgid ""
#~ "Click on the <span class=\"guilabel\">TailsData</span> partition that "
#~ "appears below the <span class=\"guilabel\">LUKS</span> partition."
#~ msgstr ""
#~ "روی پارتیشن <span class=\"guilabel\">TailsData</span> که پایین <span "
#~ "class=\"guilabel\">Encrypted Volume</span> دیده می‌شود کلیک کنید."

#, fuzzy
#~| msgid ""
#~| "Click on <span class=\"guilabel\">Mount Volume</span>. The old "
#~| "persistent volume is now mounted as <span class=\"filename\">/media/"
#~| "TailsData</span>."
#~ msgid ""
#~ "Click on the <span class=\"guimenu\">[[!img lib/media-playback-start.png "
#~ "alt=\"Mount\" class=\"symbolic\" link=\"no\"]]</span> button. The old "
#~ "persistent volume is now mounted as <span class=\"filename\">/media/"
#~ "amnesia/TailsData</span>."
#~ msgstr ""
#~ "روی <span class=\"guilabel\">وصل کردن درایو</span> کلیک کنید. درایو مانای "
#~ "قدیمی حالا به عنوان <span class=\"filename\">/media/TailsData</span> متصل "
#~ "می‌شود."

#~ msgid "Copy your old files to the new persistent volume\n"
#~ msgstr "کپی کردن فایل‌های قدیمی خود را درایو مانای جدید\n"

#~ msgid ""
#~ "Execute the <span class=\"code\">nautilus</span> command to open the file "
#~ "browser with administration rights."
#~ msgstr ""
#~ "فرمان <span class=\"code\">nautilus</span> را برای باز کردن مرورگر وب "
#~ "دارای حقوق مدیریتی اجرا کنید."

#, fuzzy
#~| msgid "Click on the <span class=\"guilabel\">TailsData</span> tab."
#~ msgid ""
#~ "In the left pane, click on <span class=\"guilabel\">Other Locations</"
#~ "span>."
#~ msgstr "روی زبانهٔ <span class=\"guilabel\">TailsData</span> کلیک کنید."

#, fuzzy
#~| msgid ""
#~| "1. Choose\n"
#~| "   <span class=\"menuchoice\">\n"
#~| "     <span class=\"guimenu\">File</span>&nbsp;▸\n"
#~| "     <span class=\"guimenuitem\">New Tab</span>\n"
#~| "   </span>\n"
#~| "   and navigate to\n"
#~| "   <span class=\"filename\">/live/persistence/TailsData_unlocked</span> "
#~| "in\n"
#~| "   this new tab.\n"
#~ msgid ""
#~ "1. In the titlebar, choose\n"
#~ "   <span class=\"menuchoice\">\n"
#~ "     <span class=\"guimenu\">[[!img lib/open-menu.png alt=\"Menu\" class="
#~ "\"symbolic\" link=\"no\"]]</span>&nbsp;▸\n"
#~ "     <span class=\"guimenuitem\">[[!img lib/tab-new.png alt=\"New tab\" "
#~ "class=\"symbolic\" link=\"no\"]]</span>\n"
#~ "   </span>\n"
#~ "   to open a new tab.\n"
#~ msgstr ""
#~ "۲. به\n"
#~ "   <span class=\"menuchoice\">\n"
#~ "     <span class=\"guimenu\">فایل</span>&nbsp;▸\n"
#~ "     <span class=\"guimenuitem\">زبانهٔ جدید</span>\n"
#~ "   </span>\n"
#~ "   رفته و در این زبانهٔ جدید \n"
#~ "   <span class=\"filename\">/live/persistence/TailsData_unlocked</span>\n"
#~ "   را باز کنید.\n"

#, fuzzy
#~| msgid ""
#~| "To copy a folder containing persistent data from the old persistent "
#~| "volume to the new one, drag and drop that folder from the <span class="
#~| "\"guilabel\">TailsData</span> onto the <span class=\"guilabel"
#~| "\">TailsData_unlocked</span> tab. When copying a folder, choose to <span "
#~| "class=\"guilabel\">Merge All</span> the folder, and <span class="
#~| "\"guilabel\">Replace All</span> files. Do not copy a folder if you do "
#~| "not know what it is used for."
#~ msgid ""
#~ "To copy a folder containing persistent data from the old persistent "
#~ "volume to the new one, drag and drop that folder from the <span class="
#~ "\"guilabel\">TailsData</span> onto the <span class=\"guilabel"
#~ "\">TailsData_unlocked</span> tab."
#~ msgstr ""
#~ "برای کپی کردن پوشه‌ٔ حاوی داده‌های مانا از درایو مانای قدیمی خود به مانای "
#~ "جدید، آن پوشه را از <span class=\"guilabel\">TailsData</span> کشیده و در "
#~ "زبانهٔ <span class=\"guilabel\">TailsData_unlocked</span> رها کنید. هنگام "
#~ "کپی کردن پوشه گزینهٔ <span class=\"guilabel\">یکی کردن همه</span> و <span "
#~ "class=\"guilabel\">جایگزین کردن همه</span> فایل‌ها را انتخاب کنید. اگر "
#~ "نمی‌دانید کارکرد یک پوشه چیست، آن را کپی نکنید."

#, fuzzy
#~| msgid ""
#~| "The <span class=\"filename\">apt</span> folder corresponds to the <span "
#~| "class=\"guilabel\">[[APT Packages|configure#apt_packages]]</span> and "
#~| "<span class=\"guilabel\">[[APT Lists|configure#apt_lists]]</span> "
#~| "persistence features. But it requires administration rights to be "
#~| "imported and this goes beyond the scope of these instructions.  Note "
#~| "that this folder does not contain personal data."
#~ msgid ""
#~ "The <span class=\"filename\">apt</span> folder and the <span class="
#~ "\"filename\">live-additional-software.conf</span> file correspond to the "
#~ "<span class=\"guilabel\">[[Additional Software|"
#~ "configure#additional_software]]</span> persistence feature. But they "
#~ "require administration rights to be imported and this goes beyond the "
#~ "scope of these instructions.  Note that this folder does not contain "
#~ "personal data."
#~ msgstr ""
#~ "پوشهٔ <span class=\"filename\">apt</span> مرتبط با ویژگی‌های <span class="
#~ "\"guilabel\">[[بسته‌های اپت|configure#apt_packages]]</span> و <span class="
#~ "\"guilabel\">[[فهرست‌های اپت|configure#apt_lists]]</span> مانا است. اما "
#~ "وارد کردن این پوشه نیازمند حقوق مدیریتی است و این مساله فراتر از بحث این "
#~ "بخش است. توجه داشته باشید که این پوشه حاوی داده‌های شخصی نیست."

#~ msgid ""
#~ "The <span class=\"filename\">bookmarks</span> folder corresponds to the "
#~ "<span class=\"guilabel\">[[Browser Bookmarks|"
#~ "configure#browser_bookmarks]]</span> persistence feature."
#~ msgstr ""
#~ "پوشهٔ <span class=\"filename\">bookmarks</span> مرتبط با ویژگی <span class="
#~ "\"guilabel\">[[نشانک‌های مرورگر|configure#browser_bookmarks]]</span> مانا "
#~ "است."

#~ msgid ""
#~ "The <span class=\"filename\">cups-configuration</span> folder corresponds "
#~ "to the <span class=\"guilabel\">[[Printers|configure#printers]]</span> "
#~ "persistence feature."
#~ msgstr ""
#~ "پوشهٔ <span class=\"filename\">cups-configuration</span> مرتبط با ویژگی "
#~ "<span class=\"guilabel\">[[چاپ‌گرها|configure#printers]]</span> مانا است."

#~ msgid ""
#~ "The <span class=\"filename\">dotfiles</span> folder corresponds to the "
#~ "<span class=\"guilabel\">[[Dotfiles|configure#dotfiles]]</span> "
#~ "persistence feature."
#~ msgstr ""
#~ "پوشهٔ <span class=\"filename\">dotfiles</span> مرتبط با ویژگی <span class="
#~ "\"guilabel\">[[دات‌فایلز|configure#dotfiles]]</span> مانا است."

#, fuzzy
#~| msgid ""
#~| "The <span class=\"filename\">openssh-client</span> folder corresponds to "
#~| "the <span class=\"guilabel\">[[SSH Client|configure#ssh_client]]</span> "
#~| "persistence feature."
#~ msgid ""
#~ "The <span class=\"filename\">electrum</span> folder corresponds to the "
#~ "<span class=\"guilabel\">[[Bitcoin Client|configure#bitcoin]]</span> "
#~ "persistence feature."
#~ msgstr ""
#~ "پوشهٔ <span class=\"filename\">openssh-client</span> مرتبط با ویژگی <span "
#~ "class=\"guilabel\">[[کارخواه اس‌اس‌اچ|configure#ssh_client]]</span> مانا "
#~ "است."

#~ msgid ""
#~ "The <span class=\"filename\">gnupg</span> folder corresponds to the <span "
#~ "class=\"guilabel\">[[GnuPG|configure#gnupg]]</span> persistence feature."
#~ msgstr ""
#~ "پوشهٔ <span class=\"filename\">gnupg</span> مرتبط با ویژگی <span class="
#~ "\"guilabel\">[[GnuPG|configure#gnupg]]</span> مانا است."

#, fuzzy
#~| msgid ""
#~| "The <span class=\"filename\">dotfiles</span> folder corresponds to the "
#~| "<span class=\"guilabel\">[[Dotfiles|configure#dotfiles]]</span> "
#~| "persistence feature."
#~ msgid ""
#~ "The <span class=\"filename\">thunderbird</span> folder corresponds to the "
#~ "<span class=\"guilabel\">[[Thunderbird|configure#thunderbird]]</span> "
#~ "persistence feature."
#~ msgstr ""
#~ "پوشهٔ <span class=\"filename\">dotfiles</span> مرتبط با ویژگی <span class="
#~ "\"guilabel\">[[دات‌فایلز|configure#dotfiles]]</span> مانا است."

#~ msgid ""
#~ "The <span class=\"filename\">nm-connections</span> folder corresponds to "
#~ "the <span class=\"guilabel\">[[Network Connections|"
#~ "configure#network_connections]]</span> persistence feature."
#~ msgstr ""
#~ "پوشهٔ <span class=\"filename\">nm-connections</span> مرتبط با ویژگی <span "
#~ "class=\"guilabel\">[[ارتباط‌های شبکه|configure#network_connections]]</"
#~ "span> مانا است."

#~ msgid ""
#~ "The <span class=\"filename\">openssh-client</span> folder corresponds to "
#~ "the <span class=\"guilabel\">[[SSH Client|configure#ssh_client]]</span> "
#~ "persistence feature."
#~ msgstr ""
#~ "پوشهٔ <span class=\"filename\">openssh-client</span> مرتبط با ویژگی <span "
#~ "class=\"guilabel\">[[کارخواه اس‌اس‌اچ|configure#ssh_client]]</span> مانا "
#~ "است."

#~ msgid ""
#~ "The <span class=\"filename\">Persistent</span> folder corresponds to the "
#~ "<span class=\"guilabel\">[[Personal Data|configure#personal_data]]</span> "
#~ "persistence feature."
#~ msgstr ""
#~ "پوشهٔ <span class=\"filename\">Persistent</span> مرتبط با ویژگی <span "
#~ "class=\"guilabel\">[[داده‌های شخصی|configure#personal_data]]</span> مانا "
#~ "است."

#~ msgid ""
#~ "The <span class=\"filename\">pidgin</span> folder corresponds to the "
#~ "<span class=\"guilabel\">[[Pidgin|configure#pidgin]]</span> persistence "
#~ "feature."
#~ msgstr ""
#~ "پوشهٔ <span class=\"filename\">pidgin</span> مرتبط با ویژگی <span class="
#~ "\"guilabel\">[[پیجین|configure#pidgin]]</span> مانا است."

#, fuzzy
#~| msgid "After doing the copy, close the file browser and the terminal."
#~ msgid "After doing the copy, close the file browser."
#~ msgstr "پس از کپی کردن، مرورگر فایل و پایانه را ببندید."

#~ msgid ""
#~ "<style>\n"
#~ "pre { max-width: 100%; }\n"
#~ "</style>\n"
#~ msgstr ""
#~ "<style>\n"
#~ "pre { max-width: 100%; }\n"
#~ "</style>\n"

#~ msgid ""
#~ "       find /live/persistence/TailsData_unlocked/ -uid 1000 -exec chown -"
#~ "R 1000:1000 '{}' \\;\n"
#~ msgstr ""
#~ "       find /live/persistence/TailsData_unlocked/ -uid 1000 -exec chown -"
#~ "R 1000:1000 '{}' \\;\n"

#~ msgid ""
#~ "The <span class=\"filename\">gnome-keyring</span> folder corresponds to "
#~ "the <span class=\"guilabel\">[[GNOME Keyring|configure#gnome_keyring]]</"
#~ "span> persistence feature."
#~ msgstr ""
#~ "پوشهٔ <span class=\"filename\">gnome-keyring</span> مرتبط با ویژگی <span "
#~ "class=\"guilabel\">[[دسته‌کلید گنوم|configure#gnome_keyring]]</span> مانا "
#~ "است."

#, fuzzy
#~| msgid ""
#~| "In the file browser, navigate to <span class=\"filename\">/media/"
#~| "TailsData</span> to open the old persistent volume."
#~ msgid ""
#~ "In the file browser, navigate to <span class=\"filename\">/media/amnesia/"
#~ "TailsData</span> to open the old persistent volume."
#~ msgstr ""
#~ "در مرورگر فایل به <span class=\"filename\">/media/TailsData</span> بروید "
#~ "تا درایو مانای قدیمی را باز کنید."

#~ msgid ""
#~ "The <span class=\"filename\">claws-mail</span> folder corresponds to the "
#~ "<span class=\"guilabel\">[[Claws Mail|configure#claws_mail]]</span> "
#~ "persistence feature."
#~ msgstr ""
#~ "پوشهٔ <span class=\"filename\">claws-mail</span> مرتبط با ویژگی <span "
#~ "class=\"guilabel\">[[Claws Mail|configure#claws_mail]]</span> مانا است."

#~ msgid ""
#~ "1. Choose\n"
#~ "   <span class=\"menuchoice\">\n"
#~ "     <span class=\"guimenu\">Applications</span>&nbsp;▸\n"
#~ "     <span class=\"guisubmenu\">Accessories</span>&nbsp;▸\n"
#~ "     <span class=\"guimenuitem\">Root Terminal</span>\n"
#~ "   </span>\n"
#~ "   to open a new terminal with administration rights. In the new "
#~ "terminal,\n"
#~ "   execute the following command to fix the ownership of your personal "
#~ "files:\n"
#~ msgstr ""
#~ "۱. برای باز کردن یک پایانه جدید با حقوق مدیریتی به\n"
#~ "   <span class=\"menuchoice\">\n"
#~ "     <span class=\"guimenu\">ابزارها</span>&nbsp;◀\n"
#~ "     <span class=\"guisubmenu\">موارد کمکی</span>&nbsp;◀\n"
#~ "     <span class=\"guimenuitem\">پایانهٔ اصلی</span>\n"
#~ "   </span>\n"
#~ "    بروید.\n"
#~ "   در پایانهٔ جدید این فرمان را برای\n"
#~ "   درست کردن مالکیت فایل‌های شخصی اجرا کنید:\n"<|MERGE_RESOLUTION|>--- conflicted
+++ resolved
@@ -7,11 +7,7 @@
 msgstr ""
 "Project-Id-Version: PACKAGE VERSION\n"
 "Report-Msgid-Bugs-To: tails-l10n@boum.org\n"
-<<<<<<< HEAD
-"POT-Creation-Date: 2020-04-12 16:10+0200\n"
-=======
 "POT-Creation-Date: 2020-04-15 02:12+0000\n"
->>>>>>> 5f2d5937
 "PO-Revision-Date: 2020-01-22 15:26+0000\n"
 "Last-Translator: emmapeel <emma.peel@riseup.net>\n"
 "Language-Team: Persian <http://weblate.451f.org:8889/projects/tails/"
@@ -38,7 +34,7 @@
 #. type: Title =
 #, fuzzy, no-wrap
 #| msgid "Create a new device\n"
-msgid "Create a new Tails to store your backup"
+msgid "Create a new Tails to store your backup\n"
 msgstr "ایجاد یک دستگاه جدید\n"
 
 #. type: Plain text
@@ -107,10 +103,9 @@
 msgstr ""
 
 #. type: Title =
-#, fuzzy, no-wrap
-#| msgid "Create a new device\n"
-msgid "Create or update your backup"
-msgstr "ایجاد یک دستگاه جدید\n"
+#, no-wrap
+msgid "Create or update your backup\n"
+msgstr ""
 
 #. type: Bullet: '1. '
 #, fuzzy
