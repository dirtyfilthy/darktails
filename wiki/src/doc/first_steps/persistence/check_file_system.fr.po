--- conflicted
+++ resolved
@@ -6,13 +6,8 @@
 msgid ""
 msgstr ""
 "Project-Id-Version: PACKAGE VERSION\n"
-<<<<<<< HEAD
 "POT-Creation-Date: 2014-09-14 19:32+0300\n"
-"PO-Revision-Date: 2014-10-08 13:49-0000\n"
-=======
-"POT-Creation-Date: 2014-10-08 16:49+0300\n"
-"PO-Revision-Date: YEAR-MO-DA HO:MI+ZONE\n"
->>>>>>> d9b8b985
+"PO-Revision-Date: 2014-10-08 16:37-0000\n"
 "Last-Translator: FULL NAME <EMAIL@ADDRESS>\n"
 "Language-Team: LANGUAGE <LL@li.org>\n"
 "MIME-Version: 1.0\n"
@@ -23,7 +18,7 @@
 #. type: Plain text
 #, no-wrap
 msgid "[[!meta title=\"Check the file system of the persistent volume\"]]\n"
-msgstr "[[!meta title=\"Vérifier le système de fichier du volume persistant\"]]\n"
+msgstr "[[!meta title=\"Vérifier le système de fichiers du volume persistant\"]]\n"
 
 #. type: Plain text
 msgid ""
@@ -31,7 +26,7 @@
 "broken persistent volume."
 msgstr ""
 "En de rares occasions, vous pourriez avoir à faire une vérification de "
-"système de fichier pour réparer votre volume persistant endommagé."
+"système de fichiers pour réparer votre volume persistant endommagé."
 
 #. type: Bullet: '1. '
 msgid ""
@@ -93,12 +88,10 @@
 "Click on the <span class=\"guilabel\">TailsData</span> partition that "
 "appears below the <span class=\"guilabel\">Encrypted Volume</span> partition."
 msgstr ""
-<<<<<<< HEAD
 "Cliquez sur la partition <span class=\"guilabel\">TailsData</span> qui "
 "apparaît en-dessous de la partition <span class=\"guilabel\">Chiffré</span>."
-=======
 
 #. type: Bullet: '1. '
 msgid "Click on <span class=\"guilabel\">Check Filesystem</span>."
 msgstr ""
->>>>>>> d9b8b985
+"Cliquez sur <span class=\"guilabel\">Vérifier le système de fichiers</span>."