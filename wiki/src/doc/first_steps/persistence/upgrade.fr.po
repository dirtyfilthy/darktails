# SOME DESCRIPTIVE TITLE
# Copyright (C) YEAR Free Software Foundation, Inc.
# This file is distributed under the same license as the PACKAGE package.
# FIRST AUTHOR <EMAIL@ADDRESS>, YEAR.
#
msgid ""
msgstr ""
"Project-Id-Version: \n"
<<<<<<< HEAD
"POT-Creation-Date: 2013-11-29 15:53+0100\n"
"PO-Revision-Date: 2013-12-09 22:24-0000\n"
=======
"POT-Creation-Date: 2013-12-31 02:44+0100\n"
"PO-Revision-Date: 2013-12-20 19:31+0100\n"
>>>>>>> eb6f0b24
"Last-Translator: FULL NAME <EMAIL@ADDRESS>\n"
"Language-Team: LANGUAGE <LL@li.org>\n"
"MIME-Version: 1.0\n"
"Content-Type: text/plain; charset=UTF-8\n"
"Content-Transfer-Encoding: 8bit\n"
"X-Generator: Poedit 1.5.4\n"

#. type: Plain text
#, no-wrap
msgid "[[!meta title=\"Upgrade to more secure persistence settings\"]]\n"
msgstr "[[!meta title=\"Mettre à jour vers une persistance plus sécurisée\"]]\n"

#. type: Plain text
msgid ""
"Tails 0.21 introduces a more secure access control over the persistent "
"volume settings. This also means that before Tails 0.21, an attacker who "
"could run an exploit from inside your Tails session could corrupt the "
"persistent volume settings. By doing this, an attacker could possibly gain "
"persistent administrator rights or install malicious software."
msgstr ""
"Tails 0.21 introduit une gestion plus sécurisée de l'accès aux paramètres du "
"volume persistant. Cela signifie également qu'avant Tails 0.21, un attaquant "
"pouvant exécuter du code malicieux depuis l'intérieur de votre session Tails "
"pouvait aussi corrompre les paramètres du volume persistant. Ainsi, cet "
"attaquant pouvait potentiellement obtenir un accès administrateur permanent "
"ou installer un logiciel malveillant."

#. type: Plain text
msgid ""
"For more technical details about the security of the persistent volume, read "
"our [[design document|contribute/design/persistence#security]]."
msgstr ""
"Pour des détails techniques sur la sécurité du volume persistant, consultez "
"notre [[document de conception|contribute/design/persistence#security]]."

#. type: Plain text
#, no-wrap
msgid "<div id=\"automatic_upgrade\">\n"
msgstr "<div id=\"automatic_upgrade\">\n"

#. type: Title =
#, no-wrap
msgid "Automatic upgrade\n"
msgstr "Mise à jour automatique\n"

#. type: Plain text
msgid ""
"We designed a migration mechanism that allows, in most cases, to upgrade "
"automatically to those more secure persistent volume settings. To do this "
"upgrade, once and for all:"
msgstr ""
"Nous avons mis en place un mécanisme de migration qui vous permet, dans la "
"plupart des cas, de mettre à jour automatiquement vers des paramètres de "
<<<<<<< HEAD
"persistance plus sécurisés. Pour faire cette mise à jour, une bonne fois "
"pour toute :"
=======
"persistance plus sûrs. Pour faire cette mise à jour, une bonne fois pour "
"toute :"
>>>>>>> eb6f0b24

#. type: Bullet: '1. '
msgid "**Start Tails 0.21**."
msgstr "**Démarrez Tails 0.21**."

#. type: Bullet: '2. '
msgid ""
"**Enable persistence** without the read-only option. Activating the read-"
"only option prevents Tails from starting correctly until the upgrade is made."
msgstr ""
"**Activez la persistance** sans l'option lecture-seule. Activer cette option "
<<<<<<< HEAD
"empêcherai Tails de démarrer correctement jusqu'à ce que la mise à jour soit "
"effectuée."
=======
"empêcherait Tails de démarrer correctement jusqu'à ce que la mise à jour "
"soit effectuée."
>>>>>>> eb6f0b24

#. type: Bullet: '3. '
msgid ""
"If the upgrade is successful, Tails starts as usual and no notification "
"appears."
msgstr ""
<<<<<<< HEAD
"Si la mise est à jour s'effectue avec succès, Tails démarre comme "
=======
"Si la mise à jour s'est effectuée avec succès, Tails démarre comme "
>>>>>>> eb6f0b24
"d'habitude et aucune notification n'apparaît."

#. type: Plain text
msgid "But this automatic upgrade might not be sufficient in some cases."
msgstr ""
"Mais cette mise à jour automatique pourrait ne pas suffire dans certains cas."

#. type: Plain text
#, no-wrap
msgid ""
"a. **If you skipped the upgrade to Tails 0.21 and upgraded directly\n"
"   to Tails 0.22 or later**, then install [Tails\n"
"   0.21](http://dl.amnesia.boum.org/tails/obsolete/) to run the automatic upgrade\n"
"   as described above, or follow the instructions to [[manually copy\n"
"   your persistent data to a new device|copy]].\n"
"   For security reasons the automatic upgrade is not available in Tails 0.22 or\n"
"   later.\n"
msgstr ""
"a. **Si vous n'avez pas mis à jour vers Tails 0.21 et utilisé directement Tails 0.22\n"
"   ou supérieure**, installez [Tails 0.21](http://dl.amnesia.boum.org/tails/obsolete/)\n"
"   pour exécuter la mise à jour automatique, ou suivez les instructions pour [[copier\n"
"   votre volume persistant vers un nouveau périphérique|copy]].\n"
"   Pour des raisons de sécurité, la mise à jour automatique n'est pas disponible dans\n"
"   Tails 0.22 ou supérieure.\n"

#. type: Plain text
#, no-wrap
<<<<<<< HEAD
#| msgid "**If you have custom persistence settings or use [[additional software packages|configure#additional_software]]**, the corresponding settings are not upgraded automatically."
=======
>>>>>>> eb6f0b24
msgid ""
"b. **If you have custom persistence settings or use\n"
"   [[additional software packages|configure#additional_software]]**, the\n"
"   corresponding settings are not upgraded automatically.\n"
msgstr ""
"**Si vous utilisez des paramètres de persistance personnalisés ou\n"
"la [[persistance pour les logiciels additionnels|configure#additional_software]]**, les\n"
"paramètres correspondants ne sont pas mis à jour automatiquement.\n"

#. type: Plain text
#, no-wrap
msgid ""
"   A notification should appear when starting Tails that indicates which\n"
"   persistence settings are temporarily disabled. In that case, follow\n"
"   the instructions to [[enable again your custom persistence\n"
"   settings|upgrade#custom_settings]].\n"
msgstr ""
"   Un message de notification devrait apparaître au démarrage de Tails, vous\n"
"   indiquant les paramètres de persistance désactivés temporairement.\n"
"   Dans ce cas, suivez les instructions vous permettant de  [[réactiver\n"
"   vos paramètres personnalisés|upgrade#custom_settings]].\n"

#. type: Plain text
#, no-wrap
msgid "   <div class=\"caution\">\n"
msgstr "   <div class=\"caution\">\n"

#. type: Plain text
#, no-wrap
<<<<<<< HEAD
#| msgid ""
#| "     If you have custom persistence settings or use additional software\n"
#| "     but no notification appear on the desktop, then your Tails system\n"
#| "     might be corrupted. In that case, follow the instructions to [[manually copy\n"
#| "     your persistent data to a new device|upgrade#new_device]].\n"
=======
>>>>>>> eb6f0b24
msgid ""
"     If you have custom persistence settings or use additional software\n"
"     but no notification appear on the desktop, then your Tails system\n"
"     might be corrupted. In that case, follow the instructions to [[manually copy\n"
"     your persistent data to a new device|copy]].\n"
msgstr ""
"     Si vous utilisez des paramètres de persistance personnalisés ou la\n"
"     persistance pour les logiciels additionnels et qu'aucun message n'apparaît\n"
"     au démarrage, il est possible que votre Tails soit corrompu.\n"
"     Dans ce cas, suivez les instructions pour [[copier manuellement\n"
"     vos données persistantes vers un nouveau périphérique|copy]].\n"

#. type: Plain text
#, no-wrap
msgid "   </div>\n"
msgstr "   </div>\n"

#. type: Plain text
#, no-wrap
<<<<<<< HEAD
#| msgid "**If you have good reasons to think that your persistence settings are corrupted** or if you want to be extra careful, then follow the instructions to [[manually copy your persistent data to a new device|upgrade#new_device]]."
=======
>>>>>>> eb6f0b24
msgid ""
"c. **If you have good reasons to think that your persistence settings\n"
"   are corrupted** or if you want to be extra careful, then follow the\n"
"   instructions to [[manually copy your persistent data to a new\n"
"   device|copy]].\n"
msgstr ""
"**Si vous avez de bonnes raisons de penser que vos paramètres de persistance\n"
"sont corrompus** ou si vous souhaitez prendre cette précaution, suivez\n"
"les instructions pour [[copier manuellement vos données persistantes vers un\n"
"nouveau périphérique|copy]].\n"

#. type: Plain text
#, no-wrap
msgid "<div id=\"custom_settings\">\n"
msgstr "<div id=\"custom_settings\">\n"

#. type: Title =
#, no-wrap
msgid "Enabling again your custom persistence settings\n"
msgstr "Réactiver vos paramètres de persistance personnalisés\n"

#. type: Plain text
msgid ""
"Custom persistence settings and additional software are disabled during the "
"automatic upgrade because, there is technically a possibility for these "
"files to be corrupted."
msgstr ""
"Les paramètres de persistance personnalisés et les logiciels additionnels  "
"sont désactivés durant la mise à jour automatique, il est possible que ces "
"fichiers soient corrompus."

#. type: Plain text
msgid ""
"These instructions explain how to verify the content of these files and "
"enable again your custom persistence settings."
msgstr ""
"Les instructions suivantes vous permettent de vérifier le contenu de ces "
"fichiers et de réactiver vos paramètres personnalisés."

#. type: Bullet: '1. '
msgid ""
"Start Tails and set an [[administration password|startup_options/"
"administration_password]]."
msgstr ""
"Démarrez Tails et définissez un[[mot de passe d'administration|"
"startup_options/administration_password]]."

#. type: Plain text
#, no-wrap
msgid ""
"1. Choose\n"
"   <span class=\"menuchoice\">\n"
"     <span class=\"guimenu\">Applications</span>&nbsp;▸\n"
"     <span class=\"guisubmenu\">Accessories</span>&nbsp;▸\n"
"     <span class=\"guimenuitem\">Root Terminal</span>\n"
"   </span>\n"
"   to open a terminal with administration rights.\n"
msgstr ""
"1. Choisissez\n"
"   <span class=\"menuchoice\">\n"
"     <span class=\"guimenu\">Applications</span>&nbsp;▸\n"
"     <span class=\"guisubmenu\">Accessoires</span>&nbsp;▸\n"
"     <span class=\"guimenuitem\">Terminal administrateur</span>\n"
"   </span>\n"
"   pour ouvrir un terminal avec les droits d'aministration.\n"

#. type: Bullet: '1. '
msgid ""
"Execute the <span class=\"code\">nautilus</span> command to open the file "
"browser."
msgstr ""
"Exécutez la commande <span class=\"code\">nautilus</span> pour ouvrir le "
"navigateur de fichiers."

#. type: Bullet: '1. '
msgid ""
"In the file browser navigate to <span class=\"filename\">/live/persistence/"
"TailsData_unlocked</span>."
msgstr ""
"Dans le navigateur de fichier, ouvrez le dossier <span class=\"filename\">/"
"live/persistence/TailsData_unlocked</span>."

#. type: Title -
#, no-wrap
msgid "<span class=\"filename\">live-persistence.conf.old</span>\n"
msgstr "<span class=\"filename\">live-persistence.conf.old</span>\n"

#. type: Plain text
#, no-wrap
msgid ""
"If there is a file named\n"
"<span class=\"filename\">live-persistence.conf.old</span> in the\n"
"<span class=\"filename\">TailsData_unlocked</span> folder, then some of your\n"
"persistence settings need to be enabled manually.\n"
msgstr ""
"Si il y a un fichier nommé\n"
"<span class=\"filename\">live-persistence.conf.old</span> dans le dossier\n"
"<span class=\"filename\">TailsData_unlocked</span>, alors certains de vos\n"
"paramètres de persistance doivent être mis à jour manuellement.\n"

#. type: Bullet: '1. '
msgid ""
"In the file browser, right-click on the <span class=\"filename\">live-"
"persistence.conf.old</span> file and open it by choosing <span class="
"\"guilabel\">Open with Other Application...</span> and then <span class="
"\"guilabel\">gedit</span>."
msgstr ""
"Dans le navigateur de fichiers, effectuez un clic-droit sur le fichier <span "
"class=\"filename\">live-persistence.conf.old</span>, ouvrez-le en "
"choisissant <span class=\"guilabel\">Ouvrir avec une autre application...</"
"span>, puis sélectionnez <span class=\"guilabel\">gedit</span>."

#. type: Bullet: '1. '
msgid ""
"Switch back to the file browser, right-click on the <span class=\"filename"
"\">persistence.conf</span> file and choose <span class=\"guilabel\">Open "
"with Other Application...</span> and then <span class=\"guilabel\">gedit</"
"span> to open it in a new tab in <span class=\"application\">gedit</span>."
msgstr ""
"Retournez dans le navigateur de fichiers, effectuez un clic-droit sur le "
"fichier <span class=\"filename\">persistence.conf</span>, choisissez <span "
"class=\"guilabel\">Ouvrir avec une autre application...</span>, puis "
"sélectionnez <span class=\"guilabel\">gedit</span> pour l'ouvrir dans un "
"nouvel onglet dans <span class=\"application\">gedit</span>."

#. type: Bullet: '1. '
msgid ""
"Switch between the two tabs corresponding to those files in <span class="
"\"application\">gedit</span> and compare their content.  Copy from <span "
"class=\"filename\">live-persistence.conf.old</span> to <span class=\"filename"
"\">persistence.conf</span> the lines corresponding to your custom settings "
"that have not been upgraded automatically."
msgstr ""
"Naviguez entre les onglets correspondant à ces fichiers dans <span class="
"\"application\">gedit</span> et comparez leur contenu. Copiez depuis <span "
"class=\"filename\">live-persistence.conf.old</span> vers <span class="
"\"filename\">persistence.conf</span> les lignes correspondant à vos "
"paramètres personnalisés qui n'ont pas été mises à jour automatiquement."

#. type: Plain text
msgid ""
"Those missing lines should correspond to your custom directories or other "
"custom persistence settings."
msgstr ""
"Les lignes manquantes devrait correspondre à vos dossiers ou autres "
"paramètres de persistance personnalisés."

#. type: Plain text
#, no-wrap
msgid ""
"**If you detect unexpected lines in\n"
"<span class=\"filename\">live-persistence.conf.old</span>** that do not\n"
"correspond to any change that you have made, they might have been\n"
"introduced by an attacker. In this case, do the following:\n"
msgstr ""
"**Si vous détectez des lignes suspectes dans\n"
"<span class=\"filename\">live-persistence.conf.old</span>** qui ne\n"
"correspondent pas à des changements que vous avez vous-même effectué,\n"
"elles pourraient avoir été ajoutées par un attaquant. Dans ce cas, procédez ainsi :\n"

#. type: Bullet: '1. '
msgid ""
"[[Report a bug using <span class=\"application\">WhisperBack</span>|"
"bug_reporting]] and explain which are the lines that look suspicious to you."
msgstr ""
"[[Rapportez une erreur avec <span class=\"application\">WhisperBack</span>|"
"bug_reporting]] en nous expliquant en quoi ces lignes vous semblent "
"suspectes."

#. type: Bullet: '1. '
msgid ""
"Keep that Tails device without modifying it in order to analyse it later if "
"needed."
msgstr ""
"Conservez ce périphérique Tails sans le modifier afin de pouvoir l'analyser "
"si nécessaire."

#. type: Bullet: '1. '
<<<<<<< HEAD
#| msgid ""
#| "Follow the instructions to [[manually copy your persistent data to a new "
#| "device|upgrade#new_device]]."
=======
>>>>>>> eb6f0b24
msgid ""
"Follow the instructions to [[manually copy your persistent data to a new "
"device|copy]]."
msgstr ""
"Suivez les instructions pour [[copier manuellement vos données persistantes "
"vers un nouveau périphérique|copy]]."

#. type: Plain text
#, no-wrap
msgid ""
"**If you do not detect any suspicious line**, close\n"
"<span class=\"application\">gedit</span> and delete the\n"
"<span class=\"filename\">live-persistence.conf.old</span> file using the\n"
"file browser.\n"
msgstr ""
"**Si vous ne détectez pas de lignes suspectes**, fermez\n"
"<span class=\"application\">gedit</span> et effacez le fichier\n"
"<span class=\"filename\">live-persistence.conf.old</span> avec le\n"
"navigateur de fichiers.\n"

#. type: Title -
#, no-wrap
msgid "<span class=\"filename\">live-additional-software.conf.disabled</span>\n"
msgstr "<span class=\"filename\">live-additional-software.conf.disabled</span>\n"

#. type: Plain text
#, no-wrap
msgid ""
"If there is a file named\n"
"<span class=\"filename\">live-additional-software.conf.disabled</span> in\n"
"the <span class=\"filename\">TailsData_unlocked</span> folder, then your\n"
"[[additional software|configure#additional_software]] need to be enabled\n"
"manually.\n"
msgstr ""
"Si il y a un fichier nommé\n"
"<span class=\"filename\">live-additional-software.conf.disabled</span>\n"
"dans le dossier <span class=\"filename\">TailsData_unlocked</span>,\n"
"alors vos [[logiciels additionnels|configure#additional_software]] doivent être\n"
"édités manuellement.\n"

#. type: Bullet: '1. '
msgid ""
"In the file browser, right-click on the <span class=\"filename\">live-"
"additional-software.conf.disabled</span> file and open it by choosing <span "
"class=\"guilabel\">Open with Other Application...</span> and then <span "
"class=\"guilabel\">gedit</span>."
msgstr ""
"Dans le navigateur de fichiers, effectuez un clic-droit sur le fichier <span "
"class=\"filename\">live-additional-software.conf.disabled</span>, ouvrez-le "
"en choisissant <span class=\"guilabel\">Ouvrir avec une autre application..."
"</span>, puis sélectionnez <span class=\"guilabel\">gedit</span>."

#. type: Bullet: '1. '
msgid ""
"Right-click on the <span class=\"filename\">live-additional-software.conf</"
"span> file and choose <span class=\"guilabel\">Open with Other Application..."
"</span> and then <span class=\"guilabel\">gedit</span> to open it in a new "
"tab in <span class=\"application\">gedit</span>."
msgstr ""
"Effectuez un clic-droit sur le fichier <span class=\"filename\">live-"
"additional-software.conf</span>, choisissez <span class=\"guilabel\">Ouvrir "
"avec une autre application...</span>, puis sélectionnez <span class="
"\"guilabel\">gedit</span> pour l'ouvrir dans un nouvel onglet dans <span "
"class=\"application\">gedit</span>."

#. type: Bullet: '1. '
msgid ""
"Copy from <span class=\"filename\">live-additional-software.conf.disabled</"
"span> to <span class=\"filename\">live-additional-software.conf</span> the "
"lines corresponding to your additional software."
msgstr ""
"Copiez depuis <span class=\"filename\">live-additional-software.conf."
"disabled</span> vers <span class=\"filename\">live-additional-software.conf</"
"span> les lignes correspondant à vos logiciels additionnels."

#. type: Plain text
#, no-wrap
msgid ""
"**If you detect unexpected lines in\n"
"<span class=\"filename\">live-additional-software.conf.disabled</span>**\n"
"that do not correspond to any additional software added by you, they\n"
"might have been introduced by an attacker. In this case, do the\n"
"following:\n"
msgstr ""
"**Si vous détectez des lignes suspectes dans\n"
"<span class=\"filename\">live-additional-software.conf.disabled</span>** qui ne\n"
"correspondent pas à des logiciels additionnels que vous avez vous-même ajouté,\n"
"elles pourraient avoir été ajoutées par un attaquant. Dans ce cas, procédez ainsi :\n"

#. type: Plain text
#, no-wrap
msgid ""
"**If you do not detect any suspicious line**, close\n"
"<span class=\"application\">gedit</span> and delete the\n"
"<span class=\"filename\">live-additional-software.conf.disabled</span>\n"
"file using the file browser.\n"
msgstr ""
"**Si vous ne détectez pas de lignes suspectes**, fermez\n"
"<span class=\"application\">gedit</span> et effacez le fichier\n"
"<span class=\"filename\">live-additional-software.conf.disabled</span> avec le\n"
"navigateur de fichiers.\n"

#~ msgid ""
#~ "We designed a migration mechanism that allows, in most cases, to upgrade "
#~ "automatically to those more secure persistent volume settings. To do this "
#~ "upgrade, start Tails 0.21 or later, and enable persistence without the "
#~ "read-only option. If the upgrade is successful, Tails starts as usual and "
#~ "no notification appears. This upgrade is done once and for all. "
#~ "Activating the read-only option prevents Tails from starting correctly "
#~ "until the upgrade is made."
#~ msgstr ""
#~ "Nous avons mis en place un système de migration permettant, dans la "
#~ "plupart des cas, de mettre à jour automatiquement les paramètres du "
#~ "volume persistant. Pour cela, démarrez une Tails, version 0.21 ou "
#~ "supérieure, sans activer l'option \"lecture-seule\". Si la mise à jour se "
#~ "déroule normalement, Tails démarre comme d'habitude et aucune "
#~ "notification n'apparaît. La mise à jour est alors faite une fois pour "
#~ "toute. L' activation de l'option \"lecture-seule\" empêcherai Tails de "
#~ "démarrer correctement jusqu'à ce que la mise à jour soit faite."

#~ msgid "<div id=\"new_device\">\n"
#~ msgstr "<div id=\"new_device\">\n"

#~ msgid "Manually copying your persistent data to a new device\n"
#~ msgstr ""
#~ "Copier manuellement vos données persistantes vers un nouveau "
#~ "périphérique\n"

#~ msgid ""
#~ "These instructions explain how to manually copy your persistent data to a "
#~ "new device. Follow them if you have good reasons to think that your "
#~ "persistence settings are corrupted or if want to be extra careful."
#~ msgstr ""
#~ "Ces instructions expliquent comment copier manuellement vos données "
#~ "persistantes vers un nouveau périphérique. Suivez-les si vous avez de "
#~ "bonnes raisons de penser que vos paramètres de persistance sont corrompus "
#~ "ou si vous souhaitez prendre cette précaution supplémentaire."

#~ msgid "Create a new device\n"
#~ msgstr "Créer un nouveau périphérique\n"

#~ msgid ""
#~ "Install Tails 0.21 or later onto a new device using the usual "
#~ "[[installing instructions|installation]]. Do not use the Tails device "
#~ "that might be corrupted in the process of installing the new one."
#~ msgstr ""
#~ "Installez Tails version 0.21 ou supérieure sur un nouveau périphérique en "
#~ "utilisant les [[instructions habituelles|installation]]. N'utilisez pas "
#~ "le périphérique Tails potentiellement corrompu pour installer le nouveau."

#~ msgid ""
#~ "[[Create a persistent volume|configure]] on this new device. We advice "
#~ "you to use a different passphrase to protect this new persistent volume."
#~ msgstr ""
#~ "[[Créez un volume persistant|configure]] sur ce nouveau périphérique. "
#~ "Nous vous conseillons d'utiliser une phrase de passe différente pour "
#~ "protéger ce nouveau volume persistant."

#~ msgid ""
#~ "Enable again on this new device the persistence features of your choice."
#~ msgstr ""
#~ "Activez de nouveau sur ce périphérique les options de persistance que "
#~ "vous souhaitez utiliser."

#~ msgid "Restart Tails and enable persistence."
#~ msgstr "Redémarrez Tails et activez la persistance."

#~ msgid "Rescue your files from the old Tails device\n"
#~ msgstr "Récupérer vos fichiers depuis l'ancien périphérique Tails\n"

#~ msgid ""
#~ "Plug in the old Tails device from which you want to rescue your data."
#~ msgstr ""
#~ "Branchez l'ancien périphérique depuis lequel vous souhaitez récupérer vos "
#~ "données."

#~ msgid ""
#~ "1. Choose\n"
#~ "   <span class=\"menuchoice\">\n"
#~ "     <span class=\"guimenu\">Applications</span>&nbsp;▸\n"
#~ "     <span class=\"guisubmenu\">System Tools</span>&nbsp;▸\n"
#~ "     <span class=\"guimenuitem\">Disk Utility</span>\n"
#~ "   </span>\n"
#~ "   to open the <span class=\"application\">GNOME Disk Utility</span>.\n"
#~ msgstr ""
#~ "1. Choisissez\n"
#~ "   <span class=\"menuchoice\">\n"
#~ "     <span class=\"guimenu\">Applications</span>&nbsp;▸\n"
#~ "     <span class=\"guisubmenu\">Outils système</span>&nbsp;▸\n"
#~ "     <span class=\"guimenuitem\">Utilitaire de disque</span>\n"
#~ "   </span>\n"
#~ "   pour ouvrir l'<span class=\"application\">utilitaire de disque GNOME</"
#~ "span>.\n"

#~ msgid ""
#~ "In the left panel, click on the device corresponding to the old Tails "
#~ "device."
#~ msgstr ""
#~ "Dans le panneau de gauche, cliquez sur le périphérique correspondant à "
#~ "votre ancienne Tails."

#~ msgid ""
#~ "In the right panel, click on the partition labeled as <span class="
#~ "\"guilabel\">Encrypted</span>. The <span class=\"guilabel\">Partition "
#~ "Label</span> must be <span class=\"label\">TailsData</span>."
#~ msgstr ""
#~ "Dans le panneau de droite, cliquez sur la partition appelée <span class="
#~ "\"guilabel\">Chiffrée</span>. L'<span class=\"guilabel\">étiquette de la "
#~ "partition</span> doit être <span class=\"label\">TailsData</span>."

#~ msgid ""
#~ "Click on <span class=\"guilabel\">Unlock Volume</span> to unlock the old "
#~ "persistent volume. Enter the passphrase of the old persistent volume and "
#~ "click <span class=\"guilabel\">Unlock</span>."
#~ msgstr ""
#~ "Cliquez sur <span class=\"guilabel\">Déverrouiller le volume</span> pour "
#~ "ouvrir l'ancien volume de persistance. Entrez la phrase de passe de votre "
#~ "ancienne persistance et cliquez sur <span class=\"guilabel"
#~ "\">Déverrouiller</span>."

#~ msgid ""
#~ "Click on the <span class=\"guilabel\">TailsData</span> partition that "
#~ "appears below the <span class=\"guilabel\">Encrypted Volume</span> "
#~ "partition."
#~ msgstr ""
#~ " Cliquez sur la partition <span class=\"guilabel\">TailsData</span> qui "
#~ "apparaît en dessous de la partition <span class=\"guilabel\">Chiffrée</"
#~ "span>."

#~ msgid ""
#~ "Click on <span class=\"guilabel\">Mount Volume</span>. The old persistent "
#~ "volume is now mounted as <span class=\"filename\">/media/TailsData</span>."
#~ msgstr ""
#~ "Cliquez sur <span class=\"guilabel\">Monter le volume</span>. L'ancien "
#~ "volume persistant est maintenant monté dans <span class=\"filename\">/"
#~ "media/TailsData</span>."

#~ msgid ""
#~ "1. Choose\n"
#~ "   <span class=\"menuchoice\">\n"
#~ "     <span class=\"guimenu\">Places</span>&nbsp;▸\n"
#~ "     <span class=\"guimenuitem\">TailsData</span>\n"
#~ "   </span>\n"
#~ "   from the top navigation bar to open the old persistent volume.\n"
#~ msgstr ""
#~ "1. Choisissez\n"
#~ "   <span class=\"menuchoice\">\n"
#~ "     <span class=\"guimenu\">Raccourcis</span>&nbsp;▸\n"
#~ "     <span class=\"guimenuitem\">TailsData</span>\n"
#~ "   </span>\n"
#~ "   depuis la barre supérieure pour ouvrir l'ancien volume persistant.\n"

#~ msgid ""
#~ "1. In the file browser, choose\n"
#~ "   <span class=\"menuchoice\">\n"
#~ "     <span class=\"guimenu\">File</span>&nbsp;▸\n"
#~ "     <span class=\"guimenuitem\">New Tab</span>\n"
#~ "   </span>\n"
#~ "   and navigate to\n"
#~ "   <span class=\"filename\">/live/persistence/TailsData_unlocked</span> "
#~ "in\n"
#~ "   this new tab.\n"
#~ msgstr ""
#~ "1. Dans le navigateur de fichier, choisissez\n"
#~ "   <span class=\"menuchoice\">\n"
#~ "     <span class=\"guimenu\">Fichier</span>&nbsp;▸\n"
#~ "     <span class=\"guimenuitem\">Nouvel onglet</span>\n"
#~ "   </span>\n"
#~ "   et naviguez jusqu'au dossier\n"
#~ "   <span class=\"filename\">/live/persistence/TailsData_unlocked</span> "
#~ "dans\n"
#~ "   ce nouvel onglet.\n"

#~ msgid "Click on the <span class=\"guilabel\">TailsData</span> tab."
#~ msgstr " Cliquez sur l'onglet <span class=\"guilabel\">TailsData</span>."

#~ msgid ""
#~ "To import a folder containing persistent data from the old persistent "
#~ "volume to the new one, drag and drop that folder from the <span class="
#~ "\"guilabel\">TailsData</span>onto the <span class=\"guilabel"
#~ "\">TailsData_unlocked</span> tab. When importing a folder, choose to "
#~ "<span class=\"guilabel\">Merge All</span> the folder, and <span class="
#~ "\"guilabel\">Replace All</span> files. Do not import a folder if you do "
#~ "not know what it is used for."
#~ msgstr ""
#~ "Pour importer un dossier contenant vos données persistantes depuis "
#~ "l'ancien périphérique vers le nouveau, glissez puis déposez ces dossiers "
#~ "depuis l'onglet <span class=\"guilabel\">TailsData</span> vers l'onglet "
#~ "<span class=\"guilabel\">TailsData_unlocked</span>. Lorsque vous importez "
#~ "un dossier, choisissez <span class=\"guilabel\">Tout fusionner</span> "
#~ "puis <span class=\"guilabel\">Tout remplacer</span>. N'importez pas un "
#~ "dossier si vous ne savez pas à quoi il sert."

#~ msgid ""
#~ "The <span class=\"filename\">apt</span> folder corresponds to the <span "
#~ "class=\"guilabel\">[[APT Packages|configure#apt_packages]]</span> and "
#~ "<span class=\"guilabel\">[[APT Lists|configure#apt_lists]]</span> "
#~ "persistence features. But it requires administration rights to be "
#~ "imported and this goes beyond the scope of these instructions.  Note that "
#~ "this folder does not contain personal data."
#~ msgstr ""
#~ "Le dossier <span class=\"filename\">apt</span> correspond aux options de "
#~ "persistance des <span class=\"guilabel\">[[paquets APT|"
#~ "configure#apt_packages]]</span> et <span class=\"guilabel\">[[listes "
#~ "d'APT|configure#apt_lists]]</span>. Mais il est nécessaire d'avoir les "
#~ "droits d'administration pour l'importer et cela sort du cadre de ces "
#~ "instructions. Notez que ce dossier ne contient aucune donnes personnelles."

#~ msgid ""
#~ "The <span class=\"filename\">bookmarks</span> folder corresponds to the "
#~ "<span class=\"guilabel\">[[Browser bookmarks|configure#browser_bookmarks]]"
#~ "</span> persistence feature."
#~ msgstr ""
#~ "Le dossier <span class=\"filename\">bookmarks</span> correspond à "
#~ "l'option de persistance <span class=\"guilabel\">[[Marque-pages du "
#~ "navigateur|configure#browser_bookmarks]]</span>."

#~ msgid ""
#~ "The <span class=\"filename\">claws-mail</span> folder corresponds to the "
#~ "<span class=\"guilabel\">[[Claws Mail|configure#claws_mail]]</span> "
#~ "persistence feature."
#~ msgstr ""
#~ "Le dossier <span class=\"filename\">claws-mail</span> correspond à "
#~ "l'option de persistance <span class=\"guilabel\">[Claws Mail|"
#~ "configure#claws_mail]]</span>."

#~ msgid ""
#~ "The <span class=\"filename\">dotfiles</span> folder corresponds to the "
#~ "<span class=\"guilabel\">[[Dotfiles|configure#dotfiles]]</span> "
#~ "persistence feature."
#~ msgstr ""
#~ "Le dossier <span class=\"filename\">dotfiles</span> correspond à l'option "
#~ "de persistance <span class=\"guilabel\">Dotfiles|configure#dotfiles]]</"
#~ "span>."

#~ msgid ""
#~ "The <span class=\"filename\">gnome-keyring</span> folder corresponds to "
#~ "the <span class=\"guilabel\">[[GNOME Keyring|configure#gnome_keyring]]</"
#~ "span> persistence feature."
#~ msgstr ""
#~ "Le dossier <span class=\"filename\">gnome-keyring</span> correspond à "
#~ "l'option de persistance <span class=\"guilabel\">Trousseau de clés de "
#~ "GNOME|configure#gnome_keyring]]</span>."

#~ msgid ""
#~ "The <span class=\"filename\">gnupg</span> folder corresponds to the <span "
#~ "class=\"guilabel\">[[GnuPG|configure#gnupg]]</span> persistence feature."
#~ msgstr ""
#~ "Le dossier <span class=\"filename\">gnupg</span> correspond à l'option de "
#~ "persistance <span class=\"guilabel\">[[GnuPG|configure#gnupg]]</span>."

#~ msgid ""
#~ "The <span class=\"filename\">nm-connections</span> folder corresponds to "
#~ "the <span class=\"guilabel\">[[Network Connections|"
#~ "configure#network_connections]]</span> persistence feature."
#~ msgstr ""
#~ "Le dossier <span class=\"filename\">nm-connections</span> correspond à "
#~ "l'option de persistance <span class=\"guilabel\">[[Connexions Réseaux|"
#~ "configure#network_connections]]</span>."

#~ msgid ""
#~ "The <span class=\"filename\">openssh-client</span> folder corresponds to "
#~ "the <span class=\"guilabel\">[[SSH Client|configure#ssh_client]]</span> "
#~ "persistence feature."
#~ msgstr ""
#~ "Le dossier <span class=\"filename\">openssh-client</span> correspond à "
#~ "l'option de persistance <span class=\"guilabel\">[[Client SSH|"
#~ "configure#ssh_client]]</span>."

#~ msgid ""
#~ "The <span class=\"filename\">Persistent</span> folder corresponds to the "
#~ "<span class=\"guilabel\">[[Personal Data|configure#personal_data]]</span> "
#~ "persistence feature."
#~ msgstr ""
#~ "Le dossier <span class=\"filename\">Persistent</span> correspond à "
#~ "l'option de persistance <span class=\"guilabel\">[[Données personnelles|"
#~ "configure#personal_data]]</span>."

#~ msgid ""
#~ "The <span class=\"filename\">pidgin</span> folder corresponds to the "
#~ "<span class=\"guilabel\">[[Pidgin|configure#pidgin]]</span> persistence "
#~ "feature."
#~ msgstr ""
#~ "Le dossier <span class=\"filename\">pidgin</span> correspond à l'option "
#~ "de persistance <span class=\"guilabel\">[[Pidgin|configure#pidgin]]</"
#~ "span>."<|MERGE_RESOLUTION|>--- conflicted
+++ resolved
@@ -6,15 +6,11 @@
 msgid ""
 msgstr ""
 "Project-Id-Version: \n"
-<<<<<<< HEAD
-"POT-Creation-Date: 2013-11-29 15:53+0100\n"
-"PO-Revision-Date: 2013-12-09 22:24-0000\n"
-=======
 "POT-Creation-Date: 2013-12-31 02:44+0100\n"
 "PO-Revision-Date: 2013-12-20 19:31+0100\n"
->>>>>>> eb6f0b24
 "Last-Translator: FULL NAME <EMAIL@ADDRESS>\n"
 "Language-Team: LANGUAGE <LL@li.org>\n"
+"Language: \n"
 "MIME-Version: 1.0\n"
 "Content-Type: text/plain; charset=UTF-8\n"
 "Content-Transfer-Encoding: 8bit\n"
@@ -66,13 +62,8 @@
 msgstr ""
 "Nous avons mis en place un mécanisme de migration qui vous permet, dans la "
 "plupart des cas, de mettre à jour automatiquement vers des paramètres de "
-<<<<<<< HEAD
-"persistance plus sécurisés. Pour faire cette mise à jour, une bonne fois "
-"pour toute :"
-=======
 "persistance plus sûrs. Pour faire cette mise à jour, une bonne fois pour "
 "toute :"
->>>>>>> eb6f0b24
 
 #. type: Bullet: '1. '
 msgid "**Start Tails 0.21**."
@@ -84,24 +75,15 @@
 "only option prevents Tails from starting correctly until the upgrade is made."
 msgstr ""
 "**Activez la persistance** sans l'option lecture-seule. Activer cette option "
-<<<<<<< HEAD
-"empêcherai Tails de démarrer correctement jusqu'à ce que la mise à jour soit "
-"effectuée."
-=======
 "empêcherait Tails de démarrer correctement jusqu'à ce que la mise à jour "
 "soit effectuée."
->>>>>>> eb6f0b24
 
 #. type: Bullet: '3. '
 msgid ""
 "If the upgrade is successful, Tails starts as usual and no notification "
 "appears."
 msgstr ""
-<<<<<<< HEAD
-"Si la mise est à jour s'effectue avec succès, Tails démarre comme "
-=======
 "Si la mise à jour s'est effectuée avec succès, Tails démarre comme "
->>>>>>> eb6f0b24
 "d'habitude et aucune notification n'apparaît."
 
 #. type: Plain text
@@ -129,10 +111,6 @@
 
 #. type: Plain text
 #, no-wrap
-<<<<<<< HEAD
-#| msgid "**If you have custom persistence settings or use [[additional software packages|configure#additional_software]]**, the corresponding settings are not upgraded automatically."
-=======
->>>>>>> eb6f0b24
 msgid ""
 "b. **If you have custom persistence settings or use\n"
 "   [[additional software packages|configure#additional_software]]**, the\n"
@@ -162,14 +140,6 @@
 
 #. type: Plain text
 #, no-wrap
-<<<<<<< HEAD
-#| msgid ""
-#| "     If you have custom persistence settings or use additional software\n"
-#| "     but no notification appear on the desktop, then your Tails system\n"
-#| "     might be corrupted. In that case, follow the instructions to [[manually copy\n"
-#| "     your persistent data to a new device|upgrade#new_device]].\n"
-=======
->>>>>>> eb6f0b24
 msgid ""
 "     If you have custom persistence settings or use additional software\n"
 "     but no notification appear on the desktop, then your Tails system\n"
@@ -189,10 +159,6 @@
 
 #. type: Plain text
 #, no-wrap
-<<<<<<< HEAD
-#| msgid "**If you have good reasons to think that your persistence settings are corrupted** or if you want to be extra careful, then follow the instructions to [[manually copy your persistent data to a new device|upgrade#new_device]]."
-=======
->>>>>>> eb6f0b24
 msgid ""
 "c. **If you have good reasons to think that your persistence settings\n"
 "   are corrupted** or if you want to be extra careful, then follow the\n"
@@ -371,12 +337,6 @@
 "si nécessaire."
 
 #. type: Bullet: '1. '
-<<<<<<< HEAD
-#| msgid ""
-#| "Follow the instructions to [[manually copy your persistent data to a new "
-#| "device|upgrade#new_device]]."
-=======
->>>>>>> eb6f0b24
 msgid ""
 "Follow the instructions to [[manually copy your persistent data to a new "
 "device|copy]]."
@@ -687,8 +647,8 @@
 
 #~ msgid ""
 #~ "The <span class=\"filename\">bookmarks</span> folder corresponds to the "
-#~ "<span class=\"guilabel\">[[Browser bookmarks|configure#browser_bookmarks]]"
-#~ "</span> persistence feature."
+#~ "<span class=\"guilabel\">[[Browser bookmarks|"
+#~ "configure#browser_bookmarks]]</span> persistence feature."
 #~ msgstr ""
 #~ "Le dossier <span class=\"filename\">bookmarks</span> correspond à "
 #~ "l'option de persistance <span class=\"guilabel\">[[Marque-pages du "
