# SOME DESCRIPTIVE TITLE
# Copyright (C) YEAR Free Software Foundation, Inc.
# This file is distributed under the same license as the PACKAGE package.
# FIRST AUTHOR <EMAIL@ADDRESS>, YEAR.
#
msgid ""
msgstr ""
"Project-Id-Version: Tails\n"
<<<<<<< HEAD
"POT-Creation-Date: 2020-04-12 16:10+0200\n"
=======
"POT-Creation-Date: 2020-04-15 02:12+0000\n"
>>>>>>> 5f2d5937
"PO-Revision-Date: 2018-05-24 09:41+0200\n"
"Last-Translator: Tails translators\n"
"Language-Team: Tails translators <tails@boum.org>\n"
"Language: de\n"
"MIME-Version: 1.0\n"
"Content-Type: text/plain; charset=UTF-8\n"
"Content-Transfer-Encoding: 8bit\n"
"X-Generator: Poedit 2.0.7\n"

#. type: Plain text
#, fuzzy, no-wrap
#| msgid "[[!meta title=\"Warnings about persistence\"]]\n"
msgid "[[!meta title=\"Warnings about the Persistent Storage\"]]\n"
msgstr "[[!meta title=\"Warnungen zu Beständigkeit\"]]\n"

#. type: Plain text
#, no-wrap
msgid "[[!toc levels=1]]\n"
msgstr "[[!toc levels=1]]\n"

#. type: Plain text
#, no-wrap
msgid "<a id=\"sensitive_documents\"></a>\n"
msgstr "<a id=\"sensitive_documents\"></a>\n"

#. type: Title =
#, no-wrap
msgid "Storing sensitive documents"
msgstr "Speicherung sensibler Dokumente"

#. type: Plain text
#, fuzzy
#| msgid ""
#| "**The persistent volume is not hidden.** An attacker in possession of\n"
#| "your USB stick can know that there is a persistent volume on it. Take "
#| "into consideration\n"
#| "that you can be forced or tricked to give out its passphrase.\n"
msgid ""
"The Persistent Storage is not hidden. An attacker in possession of your USB "
"stick can know that there is a Persistent Storage on it. Take into "
"consideration that you can be forced or tricked to give out its passphrase."
msgstr ""
"**Der beständige Speicherbereich ist nicht versteckt.** Angreifende im "
"Besitz\n"
"Ihres USB-Sticks können wissen, dass ein beständiger Speicherbereich "
"vorhanden ist.\n"
"Bedenken Sie, dass Sie gezwungen oder durch einen Trick dazu gebracht "
"werden\n"
"könnten, die Passphrase herauszugeben.\n"

#. type: Plain text
#, fuzzy
#| msgid ""
#| "Read also our instructions to [[securely delete the persistent volume|"
#| "delete]]."
msgid ""
"Read also our instructions to [[securely delete the Persistent Storage|"
"delete]]."
msgstr ""
"Lesen Sie auch unsere Anleitung zum [[sicheren Löschen des beständigen "
"Speicherbereichs|delete]]."

#. type: Plain text
#, no-wrap
msgid "<a id=\"overwriting_configurations\"></a>\n"
msgstr "<a id=\"overwriting_configurations\"></a>\n"

#. type: Title =
#, no-wrap
msgid "Overwriting configurations"
msgstr "Überschreiben von Konfigurationen"

#. type: Plain text
msgid ""
"You can weaken your security or break some programs if your use the "
"Persistent Storage to overwrite their settings. The programs included in "
"Tails are carefully configured with security in mind.  Be especially careful "
"when using the [[Dotfiles|persistence/configure#dotfiles]] feature."
msgstr ""

#. type: Plain text
#, fuzzy
#| msgid ""
#| "Furthermore, the anonymity of Tor and Tails relies on making it harder "
#| "to\n"
#| "distinguish one Tails user from another. <strong>Changing the default\n"
#| "configurations can break your anonymity.</strong>\n"
msgid ""
"The anonymity of Tor and Tails relies on making it harder to distinguish one "
"Tails user from another. In some cases, changing the default settings can "
"break your anonymity."
msgstr ""
"Hinzu kommt, dass die Anonymität von Tor und Tails darauf basiert,\n"
"es schwieriger zu machen, die Nutzenden von Tails voneinander zu "
"unterscheiden.\n"
"<strong>Das Verändern der Standardkonfiguration kann Ihre Anonymität "
"gefährden.</strong>\n"

#. type: Plain text
#, no-wrap
msgid "<a id=\"minimum\"></a>\n"
msgstr "<a id=\"minimum\"></a>\n"

#. type: Title =
#, no-wrap
msgid "Use to the minimum"
msgstr "Minimale Benutzung"

#. type: Plain text
msgid "Use the Persistent Storage only when necessary and to the minimum:"
msgstr ""

#. type: Bullet: '- '
msgid "Only unlock the Persistent Storage when you need it."
msgstr ""

#. type: Bullet: '- '
msgid "Only turn on the features of the Persistent Storage that you need."
msgstr ""

#. type: Bullet: '- '
msgid ""
"Only the files and folders that you specify are saved in the Persistent "
"Storage."
msgstr ""

#. type: Plain text
#, no-wrap
msgid "<a id=\"open_other_systems\"></a>\n"
msgstr "<a id=\"open_other_systems\"></a>\n"

#. type: Title =
#, no-wrap
msgid "Opening the persistent volume from other operating systems"
msgstr "Öffnen des beständigen Speicherbereichs mit anderen Betriebssystemen"

#. type: Plain text
#, fuzzy
#| msgid "Opening the persistent volume from other operating systems\n"
msgid ""
"You can compromise your security if you open the Persistent Storage from "
"another operating system."
msgstr "Öffnen des beständigen Speicherbereichs mit anderen Betriebssystemen\n"

#. type: Plain text
msgid ""
"For example, another operating system might create thumbnails of images or "
"index the contents of files in the Persistent Storage."
msgstr ""

#~ msgid ""
#~ "The programs included in Tails are carefully configured with security in "
#~ "mind. If you use the persistence volume to overwrite the configuration of "
#~ "the programs included in Tails, it can break this security or render "
#~ "these programs unusable."
#~ msgstr ""
#~ "Die in Tails enthaltenen Programme sind im Bezug auf Sicherheit "
#~ "sorgfältig konfiguriert worden. Falls Sie den beständigen Speicherbereich "
#~ "nutzen, um die Konfigurationen der in Tails enthaltenen Programme zu "
#~ "überschreiben, könnte dies diese Sicherheit gefährden oder diese "
#~ "Programme unbenutzbar machen."

#~ msgid ""
#~ "Be especially careful when using the [[Dotfiles|persistence/"
#~ "configure#dotfiles]] feature."
#~ msgstr ""
#~ "Seien Sie besonders vorsichtig, wenn Sie mit der [[Dotfiles|persistence/"
#~ "configure#dotfiles]]-Funktion arbeiten."

#~ msgid ""
#~ "**Use the persistent volume only when necessary and to the minimum.** It is\n"
#~ "always possible to start Tails without activating the persistent volume. All the\n"
#~ "features of the persistent volume are optional and need to be explicitly\n"
#~ "activated. Only the files and folders that you specify are saved.\n"
#~ msgstr ""
#~ "**Benutzen Sie den beständigen Speicherbereich nur, wenn es notwendig ist und in minimalen Ausmaßen.**\n"
#~ "Es ist immer möglich, Tails ohne die Aktivierung des beständigen Speicherbereichs zu starten.\n"
#~ "Alle Funktionen des beständigen Speicherbereichs sind optional und müssen explizit aktiviert werden.\n"
#~ "Nur die Ordner und Dateien, die von Ihnen angegeben sind, werden gespeichert.\n"

#~ msgid ""
#~ "**It is possible to\n"
#~ "open the persistent volume from other operating systems. But, doing so might\n"
#~ "compromise the security provided by Tails.**\n"
#~ msgstr ""
#~ "**Es ist möglich, den beständigen Speicherbereich\n"
#~ "von einem anderen Betriebssystem aus zu öffnen, dies könnte jedoch Ihre Sicherheit gefährden.**\n"

#~ msgid ""
#~ "For example, image thumbnails might be created and saved by the other "
#~ "operating system. Or, the contents of files might be indexed by the other "
#~ "operating system."
#~ msgstr ""
#~ "Zum Beispiel könnten durch das andere Betriebssystem Thumbnails von Fotos "
#~ "erstellt und gespeichert werden. Oder die Inhalte von Dateien könnten vom "
#~ "anderen Betriebssystem indiziert werden."

#~ msgid ""
#~ "Other operating systems should probably not be trusted to handle "
#~ "sensitive information or leave no trace."
#~ msgstr ""
#~ "Anderen Betriebssystemen sollte möglicherweise nicht vertraut werden, mit "
#~ "sensiblen Informationen umzugehen\n"
#~ "oder keine Spuren zu hinterlassen."

#~ msgid "<a id=\"installing_programs\"></a>\n"
#~ msgstr "<a id=\"installing_programs\"></a>\n"

#~ msgid "Installing additional programs\n"
#~ msgstr "Installation zusätzlicher Programme\n"

#~ msgid ""
#~ "To protect your anonymity and leave no trace, Tails developers select and "
#~ "configure with care programs that work well together. **Installing "
#~ "additional programs may introduce unpredictable problems and may break "
#~ "the protections built-in Tails.** Tails developers may not want or may "
#~ "not be capable of helping you to solve those problems."
#~ msgstr ""
#~ "Um Ihre Anonymität zu schützen und keine Spuren zu hinterlassen, werden "
#~ "die Programme von den Entwickelnden von Tails mit Sorgfalt ausgewählt und "
#~ "so konfiguriert, dass sie gut zusammen funktionieren. **Die Installation "
#~ "zusätzlicher Programme könnte zu unvorhersehbaren Problemen führen und "
#~ "die Vorsichtsmaßnahmen, die in Tails eingebaut wurden, zerstören.** Die "
#~ "Entwickelnden von Tails wollen oder können Ihnen möglicherweise nicht "
#~ "helfen, solche Probleme zu beheben."

#~ msgid "<a id=\"browser_plugins\"></a>\n"
#~ msgstr "<a id=\"browser_plugins\"></a>\n"

#~ msgid "Browser plugins\n"
#~ msgstr "Browser-Erweiterungen\n"

#~ msgid ""
#~ "The web browser is a central part in a system like Tails. The plugins "
#~ "included in the browser are carefully chosen and configured with security "
#~ "in mind. **If you install other plugins or change their configuration, "
#~ "you can break your anonymity.**"
#~ msgstr ""
#~ "In einem System wie Tails ist der Webbrowser ein zentraler Bestandteil. "
#~ "Die im Browser enthaltenen Plugins sind sorgfältig ausgewählt und im "
#~ "Bezug auf Sicherheit konfiguriert worden. **Falls Sie andere Plugins "
#~ "installieren oder die Konfiguration ändern, könnten Sie Ihre Anonymität "
#~ "verlieren.**"<|MERGE_RESOLUTION|>--- conflicted
+++ resolved
@@ -6,11 +6,7 @@
 msgid ""
 msgstr ""
 "Project-Id-Version: Tails\n"
-<<<<<<< HEAD
-"POT-Creation-Date: 2020-04-12 16:10+0200\n"
-=======
 "POT-Creation-Date: 2020-04-15 02:12+0000\n"
->>>>>>> 5f2d5937
 "PO-Revision-Date: 2018-05-24 09:41+0200\n"
 "Last-Translator: Tails translators\n"
 "Language-Team: Tails translators <tails@boum.org>\n"
@@ -38,8 +34,8 @@
 
 #. type: Title =
 #, no-wrap
-msgid "Storing sensitive documents"
-msgstr "Speicherung sensibler Dokumente"
+msgid "Storing sensitive documents\n"
+msgstr "Speicherung sensibler Dokumente\n"
 
 #. type: Plain text
 #, fuzzy
@@ -80,8 +76,8 @@
 
 #. type: Title =
 #, no-wrap
-msgid "Overwriting configurations"
-msgstr "Überschreiben von Konfigurationen"
+msgid "Overwriting configurations\n"
+msgstr "Überschreiben von Konfigurationen\n"
 
 #. type: Plain text
 msgid ""
@@ -116,8 +112,8 @@
 
 #. type: Title =
 #, no-wrap
-msgid "Use to the minimum"
-msgstr "Minimale Benutzung"
+msgid "Use to the minimum\n"
+msgstr "Minimale Benutzung\n"
 
 #. type: Plain text
 msgid "Use the Persistent Storage only when necessary and to the minimum:"
@@ -144,8 +140,8 @@
 
 #. type: Title =
 #, no-wrap
-msgid "Opening the persistent volume from other operating systems"
-msgstr "Öffnen des beständigen Speicherbereichs mit anderen Betriebssystemen"
+msgid "Opening the persistent volume from other operating systems\n"
+msgstr "Öffnen des beständigen Speicherbereichs mit anderen Betriebssystemen\n"
 
 #. type: Plain text
 #, fuzzy
