# SOME DESCRIPTIVE TITLE
# Copyright (C) YEAR Free Software Foundation, Inc.
# This file is distributed under the same license as the PACKAGE package.
# FIRST AUTHOR <EMAIL@ADDRESS>, YEAR.
#
msgid ""
msgstr ""
"Project-Id-Version: Tails\n"
"Report-Msgid-Bugs-To: tails-l10n@boum.org\n"
<<<<<<< HEAD
"POT-Creation-Date: 2020-04-23 16:49+0000\n"
"PO-Revision-Date: 2020-01-16 00:26+0000\n"
"Last-Translator: Caesar <pinkpidgeon@protonmail.com>\n"
=======
"POT-Creation-Date: 2019-08-29 15:15+0200\n"
"PO-Revision-Date: 2020-04-23 12:35+0000\n"
"Last-Translator: emmapeel <emma.peel@riseup.net>\n"
>>>>>>> abd3dc78
"Language-Team: Tails translators <tails@boum.org>\n"
"Language: id\n"
"MIME-Version: 1.0\n"
"Content-Type: text/plain; charset=UTF-8\n"
"Content-Transfer-Encoding: 8bit\n"
"Plural-Forms: nplurals=2; plural=n != 1;\n"
"X-Generator: Weblate 3.5.1\n"

#. type: Plain text
#, no-wrap
msgid "[[!meta title=\"Creating and configuring the Persistent Storage\"]]\n"
msgstr ""

#. type: Plain text
#, no-wrap
msgid "[[!inline pages=\"doc/first_steps/persistence.caution\" raw=\"yes\" sort=\"age\"]]\n"
msgstr ""

#. type: Plain text
#, no-wrap
msgid "[[!toc levels=3]]\n"
msgstr "[[!toc levels=3]]\n"

<<<<<<< HEAD
#~ msgid "<div class=\"note\">\n"
#~ msgstr "<div class=\"note\">\n"
=======
#. type: Plain text
#, no-wrap
msgid ""
"To start the persistent volume assistant, choose\n"
"<span class=\"menuchoice\">\n"
"  <span class=\"guimenu\">Applications</span>&nbsp;▸\n"
"  <span class=\"guisubmenu\">Tails</span>&nbsp;▸\n"
"  <span class=\"guimenuitem\">Configure persistent volume</span></span>.\n"
msgstr ""

#. type: Plain text
#, no-wrap
msgid "<div class=\"note\">\n"
msgstr "<div class=\"note\">\n"

#. type: Plain text
#, no-wrap
msgid ""
"The error message <span class=\"emphasis\">Error, Persistence partition is not\n"
"unlocked.</span> means that the persistent volume was not enabled from\n"
"<span class=\"application\">Tails Greeter</span>. So you can not configure it\n"
"but you can delete it and create a new one.\n"
msgstr ""

#. type: Plain text
#, no-wrap
msgid "</div>\n"
msgstr "</div>\n"

#. type: Plain text
msgid ""
"When run for the first time, or after [[deleting the persistent volume|"
"delete]], the assistant proposes to create a new persistent volume on the "
"USB stick. Refer to our [[installation instructions|install/clone#create-"
"persistence]] for more guidance on creating the persistent volume."
msgstr ""

#. type: Title =
#, no-wrap
msgid "Persistence features\n"
msgstr ""

#. type: Plain text
#, no-wrap
msgid ""
"<strong>Restart Tails to apply the changes</strong> after selecting or\n"
"deselecting one or several features.\n"
msgstr ""

#. type: Plain text
msgid ""
"Only features that are listed here can currently be made persistent. Some "
"other features have been asked and accepted, but are waiting to be "
"implemented: browser extensions, [[!tails_ticket 7148 desc=\"wallpaper\"]], "
"[[!tails_ticket 7246 desc=\"default sound card\"]], [[!tails_ticket 5979 "
"desc=\"mouse and touchpad settings\"]], etc. See the [[corresponding tickets|"
"https://redmine.tails.boum.org/code/projects/tails/issues?query_id=122]] for "
"more details."
msgstr ""

#. type: Plain text
#, no-wrap
msgid "<div class=\"bug\" id=\"deselect\">\n"
msgstr "<div class=\"bug\" id=\"deselect\">\n"

#. type: Plain text
#, no-wrap
msgid ""
"<p>If you deselect a feature that used to be activated, it will be\n"
"deactivated after restarting Tails but the\n"
"[[corresponding files|doc/first_steps/persistence/copy#feature_files]]\n"
"will remain on the persistent volume.</p>\n"
msgstr ""

#. type: Plain text
#, no-wrap
msgid "<p>To delete the files corresponding to a feature:</p>\n"
msgstr ""

#. type: Plain text
#, no-wrap
msgid ""
"<ol>\n"
"  <li>\n"
"    Start Tails and set an\n"
"    [[administration password|doc/first_steps/welcome_screen/administration_password]].\n"
"  </li>\n"
"  <li>\n"
"    Choose\n"
"    <span class=\"menuchoice\">\n"
"      <span class=\"guimenu\">Applications</span>&nbsp;▸\n"
"      <span class=\"guisubmenu\">System Tools</span>&nbsp;▸\n"
"      <span class=\"guimenuitem\">Root Terminal</span>\n"
"    </span>\n"
"    to open a terminal with administration rights.\n"
"  </li>\n"
"  <li>\n"
"    Execute the <span class=\"code\">nautilus</span> command to open the file\n"
"    browser with administration rights.\n"
"  </li>\n"
"  <li>\n"
"    In the file browser, navigate to <span class=\"filename\">\n"
"    /live/persistence/TailsData_unlocked</span>.\n"
"  </li>\n"
"  <li>\n"
"    Delete the [[folder corresponding to the feature|doc/first_steps/persistence/copy#feature_files]].\n"
"  </li>\n"
"</ol>\n"
msgstr ""

#. type: Plain text
#, no-wrap
msgid "<a id=\"personal_data\"></a>\n"
msgstr ""

#. type: Plain text
#, no-wrap
msgid "<div class=\"icon\">\n"
msgstr "<div class=\"icon\">\n"

#. type: Plain text
#, no-wrap
msgid "[[!img stock_folder.png link=no]]\n"
msgstr ""

#. type: Plain text
#, no-wrap
msgid ""
"<div class=\"text\"><h2>Personal Data</h2></div>\n"
"</div>\n"
msgstr ""

#. type: Plain text
#, no-wrap
msgid ""
"When this feature is activated, you can save your personal files and working\n"
"documents in the <span class=\"filename\">Persistent</span> folder.\n"
msgstr ""

#. type: Plain text
#, no-wrap
msgid ""
"To open the <span class=\"filename\">Persistent</span> folder, choose\n"
"<span class=\"menuchoice\">\n"
"  <span class=\"guimenu\">Places</span>&nbsp;▸\n"
"  <span class=\"guimenuitem\">Persistent</span></span>.\n"
msgstr ""

#. type: Plain text
#, no-wrap
msgid "<a id=\"browser_bookmarks\"></a>\n"
msgstr ""

#. type: Plain text
#, no-wrap
msgid "[[!img user-bookmarks.png link=no]]\n"
msgstr ""

#. type: Plain text
#, no-wrap
msgid ""
"<div class=\"text\"><h2>Browser Bookmarks</h2></div>\n"
"</div>\n"
msgstr ""

#. type: Plain text
#, no-wrap
msgid ""
"When this feature is activated, changes to the bookmarks in\n"
"[[<span class=\"application\">Tor Browser</span>|doc/anonymous_internet/Tor_Browser]]\n"
"are saved in the persistent volume. This does not apply to the\n"
"[[<span class=\"application\">Unsafe Browser</span>|doc/anonymous_internet/unsafe_browser]].\n"
msgstr ""

#. type: Plain text
#, no-wrap
msgid "<a id=\"network_connections\"></a>\n"
msgstr ""

#. type: Plain text
#, no-wrap
msgid "[[!img network-manager.png link=no]]\n"
msgstr ""

#. type: Plain text
#, no-wrap
msgid ""
"<div class=\"text\"><h2>Network Connections</h2></div>\n"
"</div>\n"
msgstr ""

#. type: Plain text
msgid ""
"When this feature is activated, the [[configuration of the network devices "
"and connections|doc/anonymous_internet/networkmanager]] is saved in the "
"persistent volume."
msgstr ""

#. type: Plain text
#, no-wrap
msgid "<a id=\"additional_software\"></a>\n"
msgstr ""

#. type: Plain text
#, no-wrap
msgid "[[!img additional-software.png link=no]]\n"
msgstr ""

#. type: Plain text
#, no-wrap
msgid ""
"<div class=\"text\"><h2>Additional Software</h2></div>\n"
"</div>\n"
msgstr ""

#. type: Plain text
msgid ""
"When this feature is enabled, a list of [[additional software|doc/"
"first_steps/additional_software]] of your choice is automatically installed "
"every time you start Tails."
msgstr ""

#. type: Plain text
msgid ""
"The corresponding software packages are stored in the persistent volume. "
"They are automatically upgraded for security after a network connection is "
"established."
msgstr ""

#. type: Plain text
#, no-wrap
msgid "<div class=\"caution\">\n"
msgstr "<div class=\"caution\">\n"

#. type: Plain text
#, no-wrap
msgid ""
"<p>The packages included in Tails are carefully tested for security.\n"
"Installing additional packages might break the security built in Tails,\n"
"so [[be careful with what you install|additional_software#warning]].</p>\n"
msgstr ""

#. type: Plain text
#, no-wrap
msgid "<a id=\"printers\"></a>\n"
msgstr ""

#. type: Plain text
#, no-wrap
msgid "[[!img printer.png link=no]]\n"
msgstr ""

#. type: Plain text
#, no-wrap
msgid ""
"<div class=\"text\"><h2>Printers</h2></div>\n"
"</div>\n"
msgstr ""

#. type: Plain text
msgid ""
"When this feature is activated, the [[configuration of the printers|doc/"
"sensitive_documents/printing_and_scanning]] is saved in the persistent "
"volume."
msgstr ""

#. type: Plain text
#, no-wrap
msgid "<a id=\"thunderbird\"></a>\n"
msgstr ""

#. type: Plain text
#, no-wrap
msgid "[[!img thunderbird.png link=no]]\n"
msgstr ""

#. type: Plain text
#, no-wrap
msgid ""
"<div class=\"text\"><h2>Thunderbird</h2></div>\n"
"</div>\n"
msgstr ""

#. type: Plain text
#, no-wrap
msgid ""
"When this feature is activated, the configuration and emails stored\n"
"by the\n"
"[[<span class=\"application\">Thunderbird</span> email client|doc/anonymous_internet/thunderbird]]\n"
"are saved in the persistent volume.\n"
msgstr ""
>>>>>>> abd3dc78

#~ msgid "</div>\n"
#~ msgstr "</div>\n"<|MERGE_RESOLUTION|>--- conflicted
+++ resolved
@@ -7,15 +7,9 @@
 msgstr ""
 "Project-Id-Version: Tails\n"
 "Report-Msgid-Bugs-To: tails-l10n@boum.org\n"
-<<<<<<< HEAD
 "POT-Creation-Date: 2020-04-23 16:49+0000\n"
 "PO-Revision-Date: 2020-01-16 00:26+0000\n"
 "Last-Translator: Caesar <pinkpidgeon@protonmail.com>\n"
-=======
-"POT-Creation-Date: 2019-08-29 15:15+0200\n"
-"PO-Revision-Date: 2020-04-23 12:35+0000\n"
-"Last-Translator: emmapeel <emma.peel@riseup.net>\n"
->>>>>>> abd3dc78
 "Language-Team: Tails translators <tails@boum.org>\n"
 "Language: id\n"
 "MIME-Version: 1.0\n"
@@ -39,302 +33,17 @@
 msgid "[[!toc levels=3]]\n"
 msgstr "[[!toc levels=3]]\n"
 
-<<<<<<< HEAD
 #~ msgid "<div class=\"note\">\n"
 #~ msgstr "<div class=\"note\">\n"
-=======
-#. type: Plain text
-#, no-wrap
-msgid ""
-"To start the persistent volume assistant, choose\n"
-"<span class=\"menuchoice\">\n"
-"  <span class=\"guimenu\">Applications</span>&nbsp;▸\n"
-"  <span class=\"guisubmenu\">Tails</span>&nbsp;▸\n"
-"  <span class=\"guimenuitem\">Configure persistent volume</span></span>.\n"
-msgstr ""
-
-#. type: Plain text
-#, no-wrap
-msgid "<div class=\"note\">\n"
-msgstr "<div class=\"note\">\n"
-
-#. type: Plain text
-#, no-wrap
-msgid ""
-"The error message <span class=\"emphasis\">Error, Persistence partition is not\n"
-"unlocked.</span> means that the persistent volume was not enabled from\n"
-"<span class=\"application\">Tails Greeter</span>. So you can not configure it\n"
-"but you can delete it and create a new one.\n"
-msgstr ""
-
-#. type: Plain text
-#, no-wrap
-msgid "</div>\n"
-msgstr "</div>\n"
-
-#. type: Plain text
-msgid ""
-"When run for the first time, or after [[deleting the persistent volume|"
-"delete]], the assistant proposes to create a new persistent volume on the "
-"USB stick. Refer to our [[installation instructions|install/clone#create-"
-"persistence]] for more guidance on creating the persistent volume."
-msgstr ""
-
-#. type: Title =
-#, no-wrap
-msgid "Persistence features\n"
-msgstr ""
-
-#. type: Plain text
-#, no-wrap
-msgid ""
-"<strong>Restart Tails to apply the changes</strong> after selecting or\n"
-"deselecting one or several features.\n"
-msgstr ""
-
-#. type: Plain text
-msgid ""
-"Only features that are listed here can currently be made persistent. Some "
-"other features have been asked and accepted, but are waiting to be "
-"implemented: browser extensions, [[!tails_ticket 7148 desc=\"wallpaper\"]], "
-"[[!tails_ticket 7246 desc=\"default sound card\"]], [[!tails_ticket 5979 "
-"desc=\"mouse and touchpad settings\"]], etc. See the [[corresponding tickets|"
-"https://redmine.tails.boum.org/code/projects/tails/issues?query_id=122]] for "
-"more details."
-msgstr ""
-
-#. type: Plain text
-#, no-wrap
-msgid "<div class=\"bug\" id=\"deselect\">\n"
-msgstr "<div class=\"bug\" id=\"deselect\">\n"
-
-#. type: Plain text
-#, no-wrap
-msgid ""
-"<p>If you deselect a feature that used to be activated, it will be\n"
-"deactivated after restarting Tails but the\n"
-"[[corresponding files|doc/first_steps/persistence/copy#feature_files]]\n"
-"will remain on the persistent volume.</p>\n"
-msgstr ""
-
-#. type: Plain text
-#, no-wrap
-msgid "<p>To delete the files corresponding to a feature:</p>\n"
-msgstr ""
-
-#. type: Plain text
-#, no-wrap
-msgid ""
-"<ol>\n"
-"  <li>\n"
-"    Start Tails and set an\n"
-"    [[administration password|doc/first_steps/welcome_screen/administration_password]].\n"
-"  </li>\n"
-"  <li>\n"
-"    Choose\n"
-"    <span class=\"menuchoice\">\n"
-"      <span class=\"guimenu\">Applications</span>&nbsp;▸\n"
-"      <span class=\"guisubmenu\">System Tools</span>&nbsp;▸\n"
-"      <span class=\"guimenuitem\">Root Terminal</span>\n"
-"    </span>\n"
-"    to open a terminal with administration rights.\n"
-"  </li>\n"
-"  <li>\n"
-"    Execute the <span class=\"code\">nautilus</span> command to open the file\n"
-"    browser with administration rights.\n"
-"  </li>\n"
-"  <li>\n"
-"    In the file browser, navigate to <span class=\"filename\">\n"
-"    /live/persistence/TailsData_unlocked</span>.\n"
-"  </li>\n"
-"  <li>\n"
-"    Delete the [[folder corresponding to the feature|doc/first_steps/persistence/copy#feature_files]].\n"
-"  </li>\n"
-"</ol>\n"
-msgstr ""
-
-#. type: Plain text
-#, no-wrap
-msgid "<a id=\"personal_data\"></a>\n"
-msgstr ""
-
-#. type: Plain text
-#, no-wrap
-msgid "<div class=\"icon\">\n"
-msgstr "<div class=\"icon\">\n"
-
-#. type: Plain text
-#, no-wrap
-msgid "[[!img stock_folder.png link=no]]\n"
-msgstr ""
-
-#. type: Plain text
-#, no-wrap
-msgid ""
-"<div class=\"text\"><h2>Personal Data</h2></div>\n"
-"</div>\n"
-msgstr ""
-
-#. type: Plain text
-#, no-wrap
-msgid ""
-"When this feature is activated, you can save your personal files and working\n"
-"documents in the <span class=\"filename\">Persistent</span> folder.\n"
-msgstr ""
-
-#. type: Plain text
-#, no-wrap
-msgid ""
-"To open the <span class=\"filename\">Persistent</span> folder, choose\n"
-"<span class=\"menuchoice\">\n"
-"  <span class=\"guimenu\">Places</span>&nbsp;▸\n"
-"  <span class=\"guimenuitem\">Persistent</span></span>.\n"
-msgstr ""
-
-#. type: Plain text
-#, no-wrap
-msgid "<a id=\"browser_bookmarks\"></a>\n"
-msgstr ""
-
-#. type: Plain text
-#, no-wrap
-msgid "[[!img user-bookmarks.png link=no]]\n"
-msgstr ""
-
-#. type: Plain text
-#, no-wrap
-msgid ""
-"<div class=\"text\"><h2>Browser Bookmarks</h2></div>\n"
-"</div>\n"
-msgstr ""
-
-#. type: Plain text
-#, no-wrap
-msgid ""
-"When this feature is activated, changes to the bookmarks in\n"
-"[[<span class=\"application\">Tor Browser</span>|doc/anonymous_internet/Tor_Browser]]\n"
-"are saved in the persistent volume. This does not apply to the\n"
-"[[<span class=\"application\">Unsafe Browser</span>|doc/anonymous_internet/unsafe_browser]].\n"
-msgstr ""
-
-#. type: Plain text
-#, no-wrap
-msgid "<a id=\"network_connections\"></a>\n"
-msgstr ""
-
-#. type: Plain text
-#, no-wrap
-msgid "[[!img network-manager.png link=no]]\n"
-msgstr ""
-
-#. type: Plain text
-#, no-wrap
-msgid ""
-"<div class=\"text\"><h2>Network Connections</h2></div>\n"
-"</div>\n"
-msgstr ""
-
-#. type: Plain text
-msgid ""
-"When this feature is activated, the [[configuration of the network devices "
-"and connections|doc/anonymous_internet/networkmanager]] is saved in the "
-"persistent volume."
-msgstr ""
-
-#. type: Plain text
-#, no-wrap
-msgid "<a id=\"additional_software\"></a>\n"
-msgstr ""
-
-#. type: Plain text
-#, no-wrap
-msgid "[[!img additional-software.png link=no]]\n"
-msgstr ""
-
-#. type: Plain text
-#, no-wrap
-msgid ""
-"<div class=\"text\"><h2>Additional Software</h2></div>\n"
-"</div>\n"
-msgstr ""
-
-#. type: Plain text
-msgid ""
-"When this feature is enabled, a list of [[additional software|doc/"
-"first_steps/additional_software]] of your choice is automatically installed "
-"every time you start Tails."
-msgstr ""
-
-#. type: Plain text
-msgid ""
-"The corresponding software packages are stored in the persistent volume. "
-"They are automatically upgraded for security after a network connection is "
-"established."
-msgstr ""
-
-#. type: Plain text
-#, no-wrap
-msgid "<div class=\"caution\">\n"
-msgstr "<div class=\"caution\">\n"
-
-#. type: Plain text
-#, no-wrap
-msgid ""
-"<p>The packages included in Tails are carefully tested for security.\n"
-"Installing additional packages might break the security built in Tails,\n"
-"so [[be careful with what you install|additional_software#warning]].</p>\n"
-msgstr ""
-
-#. type: Plain text
-#, no-wrap
-msgid "<a id=\"printers\"></a>\n"
-msgstr ""
-
-#. type: Plain text
-#, no-wrap
-msgid "[[!img printer.png link=no]]\n"
-msgstr ""
-
-#. type: Plain text
-#, no-wrap
-msgid ""
-"<div class=\"text\"><h2>Printers</h2></div>\n"
-"</div>\n"
-msgstr ""
-
-#. type: Plain text
-msgid ""
-"When this feature is activated, the [[configuration of the printers|doc/"
-"sensitive_documents/printing_and_scanning]] is saved in the persistent "
-"volume."
-msgstr ""
-
-#. type: Plain text
-#, no-wrap
-msgid "<a id=\"thunderbird\"></a>\n"
-msgstr ""
-
-#. type: Plain text
-#, no-wrap
-msgid "[[!img thunderbird.png link=no]]\n"
-msgstr ""
-
-#. type: Plain text
-#, no-wrap
-msgid ""
-"<div class=\"text\"><h2>Thunderbird</h2></div>\n"
-"</div>\n"
-msgstr ""
-
-#. type: Plain text
-#, no-wrap
-msgid ""
-"When this feature is activated, the configuration and emails stored\n"
-"by the\n"
-"[[<span class=\"application\">Thunderbird</span> email client|doc/anonymous_internet/thunderbird]]\n"
-"are saved in the persistent volume.\n"
-msgstr ""
->>>>>>> abd3dc78
 
 #~ msgid "</div>\n"
-#~ msgstr "</div>\n"+#~ msgstr "</div>\n"
+
+#~ msgid "<div class=\"bug\" id=\"deselect\">\n"
+#~ msgstr "<div class=\"bug\" id=\"deselect\">\n"
+
+#~ msgid "<div class=\"icon\">\n"
+#~ msgstr "<div class=\"icon\">\n"
+
+#~ msgid "<div class=\"caution\">\n"
+#~ msgstr "<div class=\"caution\">\n"