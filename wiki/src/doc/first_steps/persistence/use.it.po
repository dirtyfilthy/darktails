--- conflicted
+++ resolved
@@ -6,11 +6,7 @@
 msgid ""
 msgstr ""
 "Project-Id-Version: \n"
-<<<<<<< HEAD
-"POT-Creation-Date: 2020-04-12 16:10+0200\n"
-=======
 "POT-Creation-Date: 2020-04-15 02:12+0000\n"
->>>>>>> 5f2d5937
 "PO-Revision-Date: 2016-02-25 21:06+0100\n"
 "Last-Translator: Zeyev <zeyev@autistici.org>\n"
 "Language-Team: ita <transitails@inventati.org>\n"
@@ -37,16 +33,10 @@
 msgstr "[[!toc levels=1]]\n"
 
 #. type: Title =
-<<<<<<< HEAD
-#, no-wrap
-msgid "Enable the persistent volume"
-msgstr "Avviare il volume persistente"
-=======
 #, fuzzy, no-wrap
 #| msgid "Enable the persistent volume\n"
 msgid "Unlocking the Persistent Storage\n"
 msgstr "Avviare il volume persistente\n"
->>>>>>> 5f2d5937
 
 #. type: Plain text
 #, fuzzy, no-wrap
@@ -72,16 +62,10 @@
 msgstr "[[!img welcome_screen/persistence.png link=\"no\" alt=\"\"]]\n"
 
 #. type: Title =
-<<<<<<< HEAD
-#, no-wrap
-msgid "Use the persistent volume"
-msgstr "Usare il volume persistente"
-=======
 #, fuzzy, no-wrap
 #| msgid "Use the persistent volume\n"
 msgid "Using the Persistent Storage\n"
 msgstr "Usare il volume persistente\n"
->>>>>>> 5f2d5937
 
 #. type: Plain text
 msgid ""
