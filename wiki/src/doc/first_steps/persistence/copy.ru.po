# SOME DESCRIPTIVE TITLE
# Copyright (C) YEAR Free Software Foundation, Inc.
# This file is distributed under the same license as the PACKAGE package.
# FIRST AUTHOR <EMAIL@ADDRESS>, YEAR.
#
#, fuzzy
msgid ""
msgstr ""
"Project-Id-Version: PACKAGE VERSION\n"
"Report-Msgid-Bugs-To: tails-l10n@boum.org\n"
"POT-Creation-Date: 2020-03-18 16:35+0000\n"
"PO-Revision-Date: YEAR-MO-DA HO:MI+ZONE\n"
"Last-Translator: FULL NAME <EMAIL@ADDRESS>\n"
"Language-Team: LANGUAGE <LL@li.org>\n"
"Language: ru\n"
"MIME-Version: 1.0\n"
"Content-Type: text/plain; charset=UTF-8\n"
"Content-Transfer-Encoding: 8bit\n"

#. type: Plain text
#, no-wrap
msgid "[[!meta title=\"Make a backup of your persistent volume\"]]\n"
msgstr ""

#. type: Plain text
msgid ""
"These instructions explain how to back up your persistent volume to another "
"Tails USB stick."
msgstr ""

#. type: Title =
#, no-wrap
msgid "Create a new Tails to store your backup\n"
msgstr ""

#. type: Plain text
msgid ""
"In these instructions, we recommend you to create another Tails to store "
"your backup. This way, if your Tails is lost or damaged, you will be able to "
"replace it immediately with your backup Tails."
msgstr ""

#. type: Bullet: '1. '
msgid ""
"Install Tails on a new USB stick on which you want to create your backup "
"Tails. For detailed instructions, see how to [[install Tails from another "
"Tails|install/clone#install-tails]]."
msgstr ""

#. type: Plain text
#, no-wrap
msgid ""
"   Make sure that this new USB stick is at least as large as your\n"
"   current Tails USB stick.\n"
msgstr ""

#. type: Bullet: '1. '
msgid ""
"We recommend making your backup Tails USB stick look different than your "
"current Tails USB stick to avoid using your backup Tails by mistake."
msgstr ""

#. type: Bullet: '1. '
msgid "Shutdown and unplug your current Tails USB stick."
msgstr ""

#. type: Bullet: '1. '
msgid ""
"Restart on your backup Tails and create a persistent volume on it.  For "
"detailed instructions, see how to [[create & configure the persistent volume|"
"doc/first_steps/persistence/configure]]."
msgstr ""

#. type: Plain text
#, no-wrap
msgid ""
"   <div class=\"tip\">\n"
"   <p>We recommend using the same passphrase as your current Tails\n"
"   so that the passphrase is easier to remember.</p>\n"
"   </div>\n"
msgstr ""

#. type: Bullet: '1. '
msgid ""
"When the persistent volume configuration shows a list of the possible "
"persistence features, click <span class=\"button\">Save</span> and exit."
msgstr ""

#. type: Plain text
#, no-wrap
msgid ""
"   The backup process described below overrides the configuration of the\n"
"   persistent volume. So, it does not matter which features are enabled\n"
"   when you create the persistent volume.\n"
msgstr ""

#. type: Bullet: '1. '
msgid "Shutdown and unplug your backup Tails USB stick."
msgstr ""

#. type: Title =
#, no-wrap
msgid "Create or update your backup\n"
msgstr ""

#. type: Bullet: '1. '
msgid ""
<<<<<<< HEAD
"Start on your current Tails and set up an [[administration password|doc/"
"first_steps/welcome_screen/administration_password]]."
=======
"Start on your current Tails, set up an [[administration password|doc/"
"first_steps/startup_options/administration_password]], and unlock the "
"persistent volume."
>>>>>>> 91e831b2
msgstr ""

#. type: Plain text
#, no-wrap
msgid ""
"1. Choose\n"
"   <span class=\"menuchoice\">\n"
"     <span class=\"guimenu\">Applications</span>&nbsp;▸\n"
"     <span class=\"guisubmenu\">Accessories</span>&nbsp;▸\n"
"     <span class=\"guimenuitem\">Files</span></span>\n"
"   to open the <span class=\"application\">Files</span> browser.\n"
msgstr ""

#. type: Bullet: '1. '
msgid "Plug in your backup Tails USB stick."
msgstr ""

#. type: Bullet: '1. '
msgid ""
"If your backup Tails is outdated, you can upgrade it by cloning your current "
"Tails using <span class=\"application\">Tails Installer</span>.  For "
"detailed instructions, see how to [[manually upgrade from another Tails|"
"upgrade/clone#upgrade]]."
msgstr ""

#. type: Bullet: '1. '
msgid ""
"A new encrypted volume appears in the sidebar of the <span class="
"\"application\">Files</span> browser. Click on it and enter the passphrase "
"of your backup Tails to unlock it."
msgstr ""

#. type: Plain text
#, no-wrap
msgid ""
"   Your backup now appears as the\n"
"   <span class=\"guilabel\">TailsData</span> volume in the sidebar.\n"
msgstr ""

#. type: Plain text
#, no-wrap
msgid ""
"1. Choose\n"
"   <span class=\"menuchoice\">\n"
"     <span class=\"guimenu\">Applications</span>&nbsp;▸\n"
"     <span class=\"guisubmenu\">System Tools</span>&nbsp;▸\n"
"     <span class=\"guimenuitem\">Root Terminal</span>\n"
"   </span>\n"
"   to open a terminal with administration rights.\n"
msgstr ""

#. type: Bullet: '1. '
msgid "Execute the following command to backup your persistent volume:"
msgstr ""

#. type: Plain text
#, no-wrap
msgid "<div class=\"caution\">\n"
msgstr ""

#. type: Plain text
#, no-wrap
msgid ""
"<p>Make sure to execute this command <strong>from the Tails that you\n"
"want to back up</strong>: your current Tails. If you run this command from your\n"
"backup Tails instead, you will delete the persistent volume on your\n"
"current Tails.</p>\n"
msgstr ""

#. type: Plain text
#, no-wrap
msgid "</div>\n"
msgstr ""

#. type: Plain text
#, no-wrap
msgid "<!-- <li> are limited to 45em so I'm breaking the list here to prevent wrapping the long command line. -->\n"
msgstr ""

#. type: Plain text
#, no-wrap
msgid "<p class=\"pre command root\">rsync -PaSHAXv --del /live/persistence/TailsData_unlocked/ /media/amnesia/TailsData/</p>\n"
msgstr ""

#. type: Plain text
msgid ""
"When the command finishes, it displays a summary of the data that was "
"copied. For example:"
msgstr ""

#. type: Plain text
#, no-wrap
msgid ""
"<pre>\n"
"sent 32.32M bytes  received 1.69K bytes  21.55M bytes/sec\n"
"total size is 32.30M  speedup is 1.00\n"
"</pre>\n"
msgstr ""

#. type: Plain text
#, no-wrap
msgid "<div class=\"note\">\n"
msgstr ""

#. type: Plain text
#, no-wrap
msgid ""
"<p>Each time you update your backup, only the files that have changed\n"
"are copied.</p>\n"
msgstr ""

#. type: Plain text
#, no-wrap
msgid ""
"You can now eject the <span class=\"guilabel\">TailsData</span> volume in the\n"
"<span class=\"application\">Files</span> browser and unplug your backup Tails USB stick.\n"
msgstr ""

#~ msgid ""
#~ "These instructions explain how to manually copy your persistent data to a "
#~ "new USB stick. Follow them if you have good reasons to think that your "
#~ "persistence settings are corrupted or if you want to be extra careful."
#~ msgstr ""
#~ "Diese Anweisungen erklären, wie Sie Ihre beständig gespeicherten Daten "
#~ "händisch auf einen neuen USB-Stick kopieren. Befolgen Sie diese, wenn Sie "
#~ "gute Gründe dafür haben, zu glauben, dass Ihre Einstellungen für den "
#~ "beständigen Speicherbereich beschädigt sind oder Sie besonders vorsichtig "
#~ "sein möchten."

#~ msgid ""
#~ "Install the latest Tails onto a new USB stick using the usual "
#~ "[[installing instructions|install]]. Do not use the Tails USB stick that "
#~ "might be corrupted in the process of installing the new one."
#~ msgstr ""
#~ "Installieren Sie das aktuellste Tails auf einem neuen USB-Stick, indem "
#~ "Sie die [[Installationsanleitung|install]] befolgen. Benutzen Sie beim "
#~ "Vorgang der Installation auf einen neuen USB-Stick nicht den "
#~ "möglicherweise beschädigten."

#~ msgid ""
#~ "[[Create a persistent volume|configure]] on this new USB stick. We advise "
#~ "you to use a different passphrase to protect this new persistent volume."
#~ msgstr ""
#~ "[[Erstellen Sie einen neuen beständigen Speicherbereich|configure]] auf "
#~ "diesem neuen USB-Stick. Wir empfehlen es Ihnen, eine andere Passphrase "
#~ "zum Schutz dieses neuen beständigen Speicherbereichs zu wählen."

#~ msgid ""
#~ "Enable again on this new USB stick the persistence features of your "
#~ "choice."
#~ msgstr ""
#~ "Aktivieren Sie auf dem neuen USB-Stick erneut die Funktionen Ihrer Wahl "
#~ "für den beständigen Speicherbereich."

#~ msgid "Rescue your files from the old Tails USB stick\n"
#~ msgstr "Sichern Sie Ihre Dateien vom alten USB-Stick mit Tails\n"

#~ msgid "Mount the old persistent volume\n"
#~ msgstr "Hängen Sie den alten beständigen Speicherbereich ein\n"

#~ msgid ""
#~ "Plug in the old Tails USB stick from which you want to rescue your data."
#~ msgstr ""
#~ "Schließen Sie den alten USB-Stick mit Tails an, von welchem Sie Ihre "
#~ "Daten sichern möchten."

#~ msgid ""
#~ "In the left pane, click on the USB stick corresponding to the old Tails "
#~ "USB stick."
#~ msgstr ""
#~ "Wählen Sie im linken Fensterbereich den USB-Stick aus, welcher dem alten "
#~ "USB-Stick mit Tails entspricht."

#~ msgid ""
#~ "In the right pane, click on the partition labeled as <span class="
#~ "\"guilabel\">LUKS</span>. The name of the partition must be <span class="
#~ "\"guilabel\">TailsData</span>."
#~ msgstr ""
#~ "Wählen Sie im rechten Fensterbereich die Partition mit dem Typ <span "
#~ "class=\"guilabel\">LUKS</span> aus. Der Name der Partition muss <span "
#~ "class=\"label\">TailsData</span> lauten."

#~ msgid ""
#~ "Click on the <span class=\"guimenu\">[[!img lib/unlock.png alt=\"Unlock\" "
#~ "class=\"symbolic\" link=\"no\"]]</span> button to unlock the old "
#~ "persistent volume.  Enter the passphrase of the old persistent volume and "
#~ "click <span class=\"button\">Unlock</span>."
#~ msgstr ""
#~ "Klicken Sie auf die Schaltfläche <span class=\"guimenu\">[[!img lib/"
#~ "unlock.png alt=\"Entsperren\" class=\"symbolic\" link=\"no\"]]</span>, um "
#~ "den alten beständigen Speicherbereich zu entsperren. Geben Sie die "
#~ "Passphrase des alten beständigen Speicherbereichs ein und klicken Sie auf "
#~ "<span class=\"guilabel\">Entsperren</span>."

#~ msgid ""
#~ "Click on the <span class=\"guilabel\">TailsData</span> partition that "
#~ "appears below the <span class=\"guilabel\">LUKS</span> partition."
#~ msgstr ""
#~ "Wählen Sie die Partition <span class=\"guilabel\">TailsData</span> aus, "
#~ "die unter der <span class=\"guilabel\">LUKS</span>-Partition erscheint."

#~ msgid ""
#~ "Click on the <span class=\"guimenu\">[[!img lib/media-playback-start.png "
#~ "alt=\"Mount\" class=\"symbolic\" link=\"no\"]]</span> button. The old "
#~ "persistent volume is now mounted as <span class=\"filename\">/media/"
#~ "amnesia/TailsData</span>."
#~ msgstr ""
#~ "Klicken Sie auf die Schaltfläche <span class=\"guimenu\">[[!img lib/media-"
#~ "playback-start.png alt=\"Einhängen\" class=\"symbolic\" link=\"no\"]]</"
#~ "span>. Der alte beständige Speicherbereich ist nun unter <span class="
#~ "\"filename\">/media/amnesia/TailsData</span> eingehängt."

#~ msgid "Copy your old files to the new persistent volume\n"
#~ msgstr ""
#~ "Kopieren Sie Ihre alten Dateien in den neuen beständigen Speicherbereich\n"

#~ msgid ""
#~ "Execute the <span class=\"code\">nautilus</span> command to open the file "
#~ "browser with administration rights."
#~ msgstr ""
#~ "Führen Sie den Befehl <span class=\"code\">nautilus</span> aus, um den "
#~ "Dateimanager mit Administrationsrechten zu öffnen."

#~ msgid ""
#~ "In the left pane, click on <span class=\"guilabel\">Other Locations</"
#~ "span>."
#~ msgstr ""
#~ "Klicken Sie im linken Fensterbereich auf <span class=\"guilabel\">Andere "
#~ "Orte</span>."

#~ msgid ""
#~ "In the right pane, navigate to <span class=\"guilabel\">Computer</"
#~ "span>&nbsp;▸ <span class=\"guilabel\">media</span>&nbsp;▸ <span class="
#~ "\"guilabel\">amnesia</span>&nbsp;▸ <span class=\"guilabel\">TailsData</"
#~ "span> to open the old persistent volume."
#~ msgstr ""
#~ "Navigieren Sie im rechten Fensterbereich nach <span class=\"guilabel"
#~ "\">Computer</span>&nbsp;▸ <span class=\"guilabel\">media</span>&nbsp;▸ "
#~ "<span class=\"guilabel\">amnesia</span>&nbsp;▸ <span class=\"guilabel"
#~ "\">TailsData</span>, um den alten beständigen Speicherbereich zu öffnen."

#~ msgid ""
#~ "1. In the titlebar, choose\n"
#~ "   <span class=\"menuchoice\">\n"
#~ "     <span class=\"guimenu\">[[!img lib/open-menu.png alt=\"Menu\" class="
#~ "\"symbolic\" link=\"no\"]]</span>&nbsp;▸\n"
#~ "     <span class=\"guimenuitem\">[[!img lib/tab-new.png alt=\"New tab\" "
#~ "class=\"symbolic\" link=\"no\"]]</span>\n"
#~ "   </span>\n"
#~ "   to open a new tab.\n"
#~ msgstr ""
#~ "1. Wählen Sie in der Titelleiste\n"
#~ "   <span class=\"menuchoice\">\n"
#~ "     <span class=\"guimenu\">[[!img lib/open-menu.png alt=\"Menü\" class="
#~ "\"symbolic\" link=\"no\"]]</span>&nbsp;▸\n"
#~ "     <span class=\"guimenuitem\">[[!img lib/tab-new.png alt=\"Neuer Tab\" "
#~ "class=\"symbolic\" link=\"no\"]]</span>\n"
#~ "   </span>\n"
#~ "   um einen neuen Reiter zu öffnen.\n"

#~ msgid ""
#~ "In the right pane, navigate to <span class=\"guilabel\">Computer</"
#~ "span>&nbsp;▸ <span class=\"guilabel\">live</span>&nbsp;▸ <span class="
#~ "\"guilabel\">persistence</span>&nbsp;▸ <span class=\"guilabel"
#~ "\">TailsData_unlocked</span> to open the new persistent volume."
#~ msgstr ""
#~ "Navigieren Sie in dem rechten Reiter nach <span class=\"guilabel"
#~ "\">Computer</span>&nbsp;▸ <span class=\"guilabel\">live</span>&nbsp;▸ "
#~ "<span class=\"guilabel\">persistence</span>&nbsp;▸ <span class=\"guilabel"
#~ "\">TailsData_unlocked</span>, um den neuen beständigen Speicherbereich zu "
#~ "öffnen."

#~ msgid ""
#~ "To copy a folder containing persistent data from the old persistent "
#~ "volume to the new one, drag and drop that folder from the <span class="
#~ "\"guilabel\">TailsData</span> onto the <span class=\"guilabel"
#~ "\">TailsData_unlocked</span> tab."
#~ msgstr ""
#~ "Um einen Ordner, der beständig gespeicherte Daten enthält, vom alten "
#~ "beständigen Speicherbereich in den neuen zu kopieren, ziehen Sie diesen "
#~ "Ordner aus dem Reiter <span class=\"guilabel\">TailsData</span> und "
#~ "lassen Sie ihn auf  dem Reiter <span class=\"guilabel"
#~ "\">TailsData_unlocked</span> los."

#~ msgid ""
#~ "   When copying a folder, select the\n"
#~ "   <span class=\"guilabel\"> Apply this action to all files</span> option "
#~ "and\n"
#~ "   click <span class=\"button\">Merge</span> to apply to all subfolders.\n"
#~ "   Then you might have to select again the\n"
#~ "   <span class=\"guilabel\"> Apply this action to all files</span> option "
#~ "and\n"
#~ "   click <span class=\"button\">Replace</span> to apply to all files.\n"
#~ msgstr ""
#~ "   Wählen Sie beim Kopieren von Ordnern die Option\n"
#~ "   <span class=\"guilabel\"> Diese Aktion auf alle Dateien anwenden</"
#~ "span> und klicken\n"
#~ "   Sie auf <span class=\"button\">Zusammenführen</span>, um es auf alle "
#~ "Unterordner anzuwenden.\n"
#~ "   Anschließend könnte es notwendig sein, die Option\n"
#~ "   <span class=\"guilabel\"> Aktion auf alle Dateien anwenden</span> "
#~ "auszuwählen\n"
#~ "   und auf <span class=\"button\">Ersetzen</span> zu klicken, um sie auf "
#~ "alle Dateien anzuwenden.\n"

#~ msgid "   Do not copy a folder if you do not know what it is used for.\n"
#~ msgstr ""
#~ "   Kopieren Sie einen Ordner nicht, sofern Sie nicht wissen, wofür er "
#~ "verwendet wird.\n"

#~ msgid "   <a id=\"feature_files\"></a>\n"
#~ msgstr "   <a id=\"feature_files\"></a>\n"

#, fuzzy
#~ msgid ""
#~ "The <span class=\"filename\">apt</span> folder and the <span class="
#~ "\"filename\">live-additional-software.conf</span> file correspond to the "
#~ "<span class=\"guilabel\">[[Additional Software|"
#~ "configure#additional_software]]</span> persistence feature. But they "
#~ "require administration rights to be imported and this goes beyond the "
#~ "scope of these instructions.  Note that this folder does not contain "
#~ "personal data."
#~ msgstr ""
#~ "Der <span class=\"filename\">apt</span>-Ordner entspricht der <span class="
#~ "\"guilabel\">[[APT Pakete|configure#apt_packages]]</span> und <span class="
#~ "\"guilabel\">[[APT Listen|configure#apt_lists]]</span> Funktion des "
#~ "beständigen Speicherbereichs. Aber sie benötigen Administrationsrechte, "
#~ "um importiert zu werden und dies sprengt den Rahmen dieser Dokumentation. "
#~ "Beachten Sie, dass dieser Ordner keine persönlichen Daten enthält."

#~ msgid ""
#~ "The <span class=\"filename\">bookmarks</span> folder corresponds to the "
#~ "<span class=\"guilabel\">[[Browser Bookmarks|"
#~ "configure#browser_bookmarks]]</span> persistence feature."
#~ msgstr ""
#~ "Der <span class=\"filename\">bookmarks</span>-Ordner entspricht der "
#~ "Funktion des beständigen Speicherbereichs für <span class=\"guilabel"
#~ "\">[[Lesezeichen des Browsers|configure#browser_bookmarks]]</span>."

#~ msgid ""
#~ "The <span class=\"filename\">cups-configuration</span> folder corresponds "
#~ "to the <span class=\"guilabel\">[[Printers|configure#printers]]</span> "
#~ "persistence feature."
#~ msgstr ""
#~ "Der <span class=\"filename\">cups-configuration</span>-Ordner entspricht "
#~ "der <span class=\"guilabel\">[[Drucker|configure#printers]]</span>-"
#~ "Funktion des beständigen Speicherbereichs."

#~ msgid ""
#~ "The <span class=\"filename\">dotfiles</span> folder corresponds to the "
#~ "<span class=\"guilabel\">[[Dotfiles|configure#dotfiles]]</span> "
#~ "persistence feature."
#~ msgstr ""
#~ "Der <span class=\"filename\">dotfiles</span>-Ordner entspricht der "
#~ "Funktion des beständigen Speicherbereichs für <span class=\"guilabel"
#~ "\">[[Versteckte Konfigurationsdateien|configure#dotfiles]]</span>."

#~ msgid ""
#~ "The <span class=\"filename\">electrum</span> folder corresponds to the "
#~ "<span class=\"guilabel\">[[Bitcoin Client|configure#bitcoin]]</span> "
#~ "persistence feature."
#~ msgstr ""
#~ "Der <span class=\"filename\">electrum</span>-Ordner entspricht der <span "
#~ "class=\"guilabel\">[[Bitcoin-Client|configure#bitcoin]]</span>-Funktion "
#~ "des beständigen Speicherbereichs."

#~ msgid ""
#~ "The <span class=\"filename\">gnupg</span> folder corresponds to the <span "
#~ "class=\"guilabel\">[[GnuPG|configure#gnupg]]</span> persistence feature."
#~ msgstr ""
#~ "Der <span class=\"filename\">gnupg</span>-Ordner entspricht der <span "
#~ "class=\"guilabel\">[[GnuPG|configure#gnupg]]</span>-Funktion des "
#~ "beständigen Speicherbereichs."

#~ msgid ""
#~ "The <span class=\"filename\">thunderbird</span> folder corresponds to the "
#~ "<span class=\"guilabel\">[[Thunderbird|configure#thunderbird]]</span> "
#~ "persistence feature."
#~ msgstr ""
#~ "Der <span class=\"filename\">thunderbird</span>-Ordner entspricht der "
#~ "Funktion des beständigen Speicherbereichs für <span class=\"guilabel"
#~ "\">[[Thunderbird|configure#thunderbird]]</span>."

#~ msgid ""
#~ "The <span class=\"filename\">nm-connections</span> folder corresponds to "
#~ "the <span class=\"guilabel\">[[Network Connections|"
#~ "configure#network_connections]]</span> persistence feature."
#~ msgstr ""
#~ "Der <span class=\"filename\">nm-connections</span>-Ordner entspricht der "
#~ "<span class=\"guilabel\">[[Netzwerkverbindungen|"
#~ "configure#network_connections]]</span>-Funktion des beständigen "
#~ "Speicherbereichs."

#~ msgid ""
#~ "The <span class=\"filename\">openssh-client</span> folder corresponds to "
#~ "the <span class=\"guilabel\">[[SSH Client|configure#ssh_client]]</span> "
#~ "persistence feature."
#~ msgstr ""
#~ "Der <span class=\"filename\">openssh-client</span>-Ordner entspricht der "
#~ "<span class=\"guilabel\">[[SSH Client|configure#ssh_client]]</span> "
#~ "Funktion des beständigen Speicherbereichs."

#~ msgid ""
#~ "The <span class=\"filename\">Persistent</span> folder corresponds to the "
#~ "<span class=\"guilabel\">[[Personal Data|configure#personal_data]]</span> "
#~ "persistence feature."
#~ msgstr ""
#~ "Der <span class=\"filename\">Persistent</span>-Ordner entspricht der "
#~ "<span class=\"guilabel\">[[Persönliche Dateien|configure#personal_data]]</"
#~ "span> Funktion des beständigen Speicherbereichs."

#~ msgid ""
#~ "The <span class=\"filename\">pidgin</span> folder corresponds to the "
#~ "<span class=\"guilabel\">[[Pidgin|configure#pidgin]]</span> persistence "
#~ "feature."
#~ msgstr ""
#~ "Der <span class=\"filename\">pidgin</span>-Ordner entspricht der <span "
#~ "class=\"guilabel\">[[Pidgin|configure#pidgin]]</span>-Funktion des "
#~ "beständigen Speicherbereichs."

#~ msgid "After doing the copy, close the file browser."
#~ msgstr "Schließen Sie nach dem Durchführen der Kopie den Dateimanager."

#~ msgid ""
#~ "<style>\n"
#~ "pre { max-width: 100%; }\n"
#~ "</style>\n"
#~ msgstr ""
#~ "<style>\n"
#~ "pre { max-width: 100%; }\n"
#~ "</style>\n"

#~ msgid ""
#~ "       find /live/persistence/TailsData_unlocked/ -uid 1000 -exec chown -"
#~ "R 1000:1000 '{}' \\;\n"
#~ msgstr ""
#~ "       find /live/persistence/TailsData_unlocked/ -uid 1000 -exec chown -"
#~ "R 1000:1000 '{}' \\;\n"

#~ msgid ""
#~ "The <span class=\"filename\">gnome-keyring</span> folder corresponds to "
#~ "the <span class=\"guilabel\">[[GNOME Keyring|configure#gnome_keyring]]</"
#~ "span> persistence feature."
#~ msgstr ""
#~ "Der <span class=\"filename\">gnome-keyring</span>-Ordner entspricht der "
#~ "<span class=\"guilabel\">[[GNOME Schlüsselbund|configure#gnome_keyring]]</"
#~ "span> Funktion des beständigen Speicherbereichs."

#~ msgid ""
#~ "In the file browser, navigate to <span class=\"filename\">/media/amnesia/"
#~ "TailsData</span> to open the old persistent volume."
#~ msgstr ""
#~ "Navigieren Sie im Dateimanager zu <span class=\"filename\">/media/amnesia/"
#~ "TailsData</span>, um die alte beständige Speicherpartition zu öffnen."<|MERGE_RESOLUTION|>--- conflicted
+++ resolved
@@ -105,14 +105,9 @@
 
 #. type: Bullet: '1. '
 msgid ""
-<<<<<<< HEAD
-"Start on your current Tails and set up an [[administration password|doc/"
-"first_steps/welcome_screen/administration_password]]."
-=======
 "Start on your current Tails, set up an [[administration password|doc/"
 "first_steps/startup_options/administration_password]], and unlock the "
 "persistent volume."
->>>>>>> 91e831b2
 msgstr ""
 
 #. type: Plain text
