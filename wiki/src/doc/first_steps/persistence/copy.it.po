# SOME DESCRIPTIVE TITLE
# Copyright (C) YEAR Free Software Foundation, Inc.
# This file is distributed under the same license as the PACKAGE package.
# FIRST AUTHOR <EMAIL@ADDRESS>, YEAR.
#
msgid ""
msgstr ""
"Project-Id-Version: PACKAGE VERSION\n"
"Report-Msgid-Bugs-To: tails-l10n@boum.org\n"
<<<<<<< HEAD
"POT-Creation-Date: 2020-04-12 16:10+0200\n"
=======
"POT-Creation-Date: 2020-04-15 02:12+0000\n"
>>>>>>> 5f2d5937
"PO-Revision-Date: 2019-11-24 09:36+0000\n"
"Last-Translator: emmapeel <emma.peel@riseup.net>\n"
"Language-Team: ita <transitails@inventati.org>\n"
"Language: it\n"
"MIME-Version: 1.0\n"
"Content-Type: text/plain; charset=UTF-8\n"
"Content-Transfer-Encoding: 8bit\n"
"Plural-Forms: nplurals=2; plural=n != 1;\n"
"X-Generator: Weblate 2.20\n"

#. type: Plain text
#, no-wrap
msgid "[[!meta title=\"Making a backup of your Persistent Storage\"]]\n"
msgstr ""

#. type: Plain text
msgid ""
"These instructions explain how to back up your Persistent Storage to another "
"Tails USB stick."
msgstr ""

#. type: Title =
#, no-wrap
msgid "Create a new Tails to store your backup"
msgstr ""

#. type: Plain text
msgid ""
"In these instructions, we recommend you to create another Tails to store "
"your backup. This way, if your Tails is lost or damaged, you will be able to "
"replace it immediately with your backup Tails."
msgstr ""

#. type: Bullet: '1. '
msgid ""
"Install Tails on a new USB stick on which you want to create your backup "
"Tails. For detailed instructions, see how to [[install Tails from another "
"Tails|install/clone#install-tails]]."
msgstr ""

#. type: Plain text
#, no-wrap
msgid ""
"   Make sure that this new USB stick is at least as large as your\n"
"   current Tails USB stick.\n"
msgstr ""

#. type: Bullet: '1. '
msgid ""
"We recommend making your backup Tails USB stick look different than your "
"current Tails USB stick to avoid using your backup Tails by mistake."
msgstr ""

#. type: Bullet: '1. '
msgid "Shutdown and unplug your current Tails USB stick."
msgstr ""

#. type: Bullet: '1. '
msgid ""
"Restart on your backup Tails and create a Persistent Storage on it.  For "
"detailed instructions, see how to [[create & configure the Persistent "
"Storage|doc/first_steps/persistence/configure]]."
msgstr ""

#. type: Plain text
#, no-wrap
msgid ""
"   <div class=\"tip\">\n"
"   <p>We recommend using the same passphrase as your current Tails\n"
"   so that the passphrase is easier to remember.</p>\n"
"   </div>\n"
msgstr ""

#. type: Bullet: '1. '
msgid ""
"When the Persistent Storage settings shows the list of possible features, "
"click **Save** and exit."
msgstr ""

#. type: Plain text
#, no-wrap
msgid ""
"   The backup process described below overrides the configuration of the\n"
"   Persistent Storage. So, it does not matter which features you turn on\n"
"   when creating the Persistent Storage.\n"
msgstr ""

#. type: Bullet: '1. '
msgid "Shutdown and unplug your backup Tails USB stick."
msgstr ""

#. type: Title =
#, no-wrap
msgid "Create or update your backup"
msgstr ""

#. type: Bullet: '1. '
msgid ""
"Start on your current Tails, set up an [[administration password|doc/"
"first_steps/welcome_screen/administration_password]], and unlock the "
"Persistent Storage."
msgstr ""

#. type: Plain text
#, no-wrap
msgid ""
"1. Choose\n"
"   <span class=\"menuchoice\">\n"
"     <span class=\"guimenu\">Applications</span>&nbsp;▸\n"
"     <span class=\"guisubmenu\">Accessories</span>&nbsp;▸\n"
"     <span class=\"guimenuitem\">Files</span></span>\n"
"   to open the <span class=\"application\">Files</span> browser.\n"
msgstr ""

#. type: Bullet: '1. '
msgid "Plug in your backup Tails USB stick."
msgstr ""

#. type: Bullet: '1. '
msgid ""
"If your backup Tails is outdated, you can upgrade it by cloning your current "
"Tails using <span class=\"application\">Tails Installer</span>.  For "
"detailed instructions, see how to [[manually upgrade from another Tails|"
"upgrade/clone#upgrade]]."
msgstr ""

#. type: Bullet: '1. '
msgid ""
"A new encrypted volume appears in the sidebar of the <span class="
"\"application\">Files</span> browser. Click on it and enter the passphrase "
"of your backup Tails to unlock it."
msgstr ""

#. type: Plain text
#, no-wrap
msgid ""
"   Your backup now appears as the\n"
"   <span class=\"guilabel\">TailsData</span> volume in the sidebar.\n"
msgstr ""

#. type: Plain text
#, no-wrap
msgid ""
"1. Choose\n"
"   <span class=\"menuchoice\">\n"
"     <span class=\"guimenu\">Applications</span>&nbsp;▸\n"
"     <span class=\"guisubmenu\">System Tools</span>&nbsp;▸\n"
"     <span class=\"guimenuitem\">Root Terminal</span>\n"
"   </span>\n"
"   to open a terminal with administration rights.\n"
msgstr ""

#. type: Bullet: '1. '
msgid "Execute the following command to backup your Persistent Storage:"
msgstr ""

#. type: Plain text
#, no-wrap
msgid "<div class=\"caution\">\n"
msgstr "<div class=\"caution\">\n"

#. type: Plain text
#, no-wrap
msgid ""
"<p>Make sure to execute this command <strong>from the Tails that you\n"
"want to back up</strong>: your current Tails. If you run this command from your\n"
"backup Tails instead, you will delete the Persistent Storage on your\n"
"current Tails.</p>\n"
msgstr ""

#. type: Plain text
#, no-wrap
msgid "</div>\n"
msgstr "</div>\n"

#. type: Plain text
#, no-wrap
msgid "<!-- <li> are limited to 45em so I'm breaking the list here to prevent wrapping the long command line. -->\n"
msgstr ""

#. type: Plain text
#, no-wrap
msgid "<p class=\"pre command root\">rsync -PaSHAXv --del /live/persistence/TailsData_unlocked/ /media/amnesia/TailsData/</p>\n"
msgstr ""

#. type: Plain text
msgid ""
"When the command finishes, it displays a summary of the data that was "
"copied. For example:"
msgstr ""

#. type: Plain text
#, no-wrap
msgid ""
"<pre>\n"
"sent 32.32M bytes  received 1.69K bytes  21.55M bytes/sec\n"
"total size is 32.30M  speedup is 1.00\n"
"</pre>\n"
msgstr ""

#. type: Plain text
#, no-wrap
msgid "<div class=\"note\">\n"
msgstr "<div class=\"note\">\n"

#. type: Plain text
#, no-wrap
msgid ""
"<p>Each time you update your backup, only the files that have changed\n"
"are copied.</p>\n"
msgstr ""

#. type: Plain text
#, no-wrap
msgid ""
"You can now eject the <span class=\"guilabel\">TailsData</span> volume in the\n"
"<span class=\"application\">Files</span> browser and unplug your backup Tails USB stick.\n"
msgstr ""

#~ msgid ""
#~ "<style>\n"
#~ "pre { max-width: 100%; }\n"
#~ "</style>\n"
#~ msgstr ""
#~ "<style>\n"
#~ "pre { max-width: 100%; }\n"
#~ "</style>\n"

#~ msgid ""
#~ "       find /live/persistence/TailsData_unlocked/ -uid 1000 -exec chown -"
#~ "R 1000:1000 '{}' \\;\n"
#~ msgstr ""
#~ "       find /live/persistence/TailsData_unlocked/ -uid 1000 -exec chown -"
#~ "R 1000:1000 '{}' \\;\n"<|MERGE_RESOLUTION|>--- conflicted
+++ resolved
@@ -7,11 +7,7 @@
 msgstr ""
 "Project-Id-Version: PACKAGE VERSION\n"
 "Report-Msgid-Bugs-To: tails-l10n@boum.org\n"
-<<<<<<< HEAD
-"POT-Creation-Date: 2020-04-12 16:10+0200\n"
-=======
 "POT-Creation-Date: 2020-04-15 02:12+0000\n"
->>>>>>> 5f2d5937
 "PO-Revision-Date: 2019-11-24 09:36+0000\n"
 "Last-Translator: emmapeel <emma.peel@riseup.net>\n"
 "Language-Team: ita <transitails@inventati.org>\n"
@@ -35,7 +31,7 @@
 
 #. type: Title =
 #, no-wrap
-msgid "Create a new Tails to store your backup"
+msgid "Create a new Tails to store your backup\n"
 msgstr ""
 
 #. type: Plain text
@@ -105,7 +101,7 @@
 
 #. type: Title =
 #, no-wrap
-msgid "Create or update your backup"
+msgid "Create or update your backup\n"
 msgstr ""
 
 #. type: Bullet: '1. '
