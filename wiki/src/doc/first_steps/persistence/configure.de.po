--- conflicted
+++ resolved
@@ -7,11 +7,7 @@
 msgstr ""
 "Project-Id-Version: Tails\n"
 "Report-Msgid-Bugs-To: tails-l10n@boum.org\n"
-<<<<<<< HEAD
-"POT-Creation-Date: 2020-04-12 16:10+0200\n"
-=======
 "POT-Creation-Date: 2020-04-15 02:12+0000\n"
->>>>>>> 5f2d5937
 "PO-Revision-Date: 2020-01-21 18:26+0000\n"
 "Last-Translator: Muri Nicanor <muri@immerda.ch>\n"
 "Language-Team: Tails translators <tails@boum.org>\n"
@@ -108,13 +104,8 @@
 
 #. type: Title =
 #, no-wrap
-<<<<<<< HEAD
-msgid "Persistence features"
-msgstr "Funktionen des beständigen Speicherbereichs"
-=======
 msgid "Features of the Persistent Storage\n"
 msgstr ""
->>>>>>> 5f2d5937
 
 #. type: Plain text
 #, fuzzy, no-wrap
