--- conflicted
+++ resolved
@@ -6,19 +6,11 @@
 msgid ""
 msgstr ""
 "Project-Id-Version: PACKAGE VERSION\n"
-<<<<<<< HEAD
-"POT-Creation-Date: 2017-07-31 16:10+0000\n"
-"PO-Revision-Date: 2018-04-12 17:37+0000\n"
-"Last-Translator: emmapeel <emma.peel@riseup.net>\n"
-"Language-Team: Persian <http://translate.tails.boum.org/projects/tails/first_"
-"steps_persistence_configure/fa/>\n"
-=======
 "POT-Creation-Date: 2018-09-05 18:37+0200\n"
 "PO-Revision-Date: 2015-10-15 07:26+0000\n"
 "Last-Translator: sprint5 <translation5@451f.org>\n"
 "Language-Team: Persian <http://weblate.451f.org:8889/projects/tails/"
 "first_steps_persistence_configure/fa/>\n"
->>>>>>> fee21691
 "Language: fa\n"
 "MIME-Version: 1.0\n"
 "Content-Type: text/plain; charset=UTF-8\n"
@@ -293,14 +285,9 @@
 "and connections|doc/anonymous_internet/networkmanager]] is saved in the "
 "persistent volume."
 msgstr ""
-<<<<<<< HEAD
-"هنگامی که این ویژگی فعال شد، تمام فایل‌های مرتبط با کارخواه دارای پوستهٔ امن "
-"روی درایو مانا ذخیره می‌شوند:"
-=======
 "هنگامی که این ویژگی فعال باشد، [[پیکربندی دستگاه‌ها و ارتباط‌های شبکه|doc/"
 "anonymous_internet/networkmanager]]\n"
 "روی درایو مانا ذخیره می‌شوند."
->>>>>>> fee21691
 
 #. type: Plain text
 #, no-wrap
@@ -354,24 +341,6 @@
 
 #. type: Plain text
 #, no-wrap
-<<<<<<< HEAD
-msgid ""
-"When this feature is activated, all the configuration files of the\n"
-"[[<span class=\"application\">Pidgin</span> Internet messenger|doc/anonymous_internet/pidgin]]\n"
-"are saved in the persistent volume:\n"
-msgstr ""
-"هنگامی که این ویژگی فعال شد تمام فایل‌های پیکربندی\n"
-"[[پیغام‌رسان اینترنتی<span class=\"application\">پیچین</span>|doc/anonymous_internet/pidgin]]\n"
-"روی درایو مانا ذخیره خواهند شد.\n"
-
-#. type: Bullet: '  - '
-msgid "The configuration of your accounts, buddies and chats."
-msgstr "تنظیمات حساب‌ها، دوستان و گفتگوهای شما."
-
-#. type: Bullet: '  - '
-msgid "Your OTR encryption keys and keyring."
-msgstr "کلیدها و دسته‌کلید رمزگذاری ORT شما."
-=======
 msgid "<a id=\"printers\"></a>\n"
 msgstr "<a id=\"printers\"></a>\n"
 
@@ -379,7 +348,6 @@
 #, no-wrap
 msgid "[[!img printer.png link=no]]\n"
 msgstr "[[!img printer.png link=no]]\n"
->>>>>>> fee21691
 
 #. type: Plain text
 #, no-wrap
