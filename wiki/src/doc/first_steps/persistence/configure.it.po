--- conflicted
+++ resolved
@@ -7,15 +7,9 @@
 msgstr ""
 "Project-Id-Version: sPACKAGE VERSION\n"
 "POT-Creation-Date: 2016-05-17 09:40+0200\n"
-<<<<<<< HEAD
 "PO-Revision-Date: 2016-09-10 18:49+0200\n"
 "Last-Translator: boyska <piuttosto@logorroici.org>\n"
 "Language-Team: \n"
-=======
-"PO-Revision-Date: 2016-02-25 20:53+0100\n"
-"Last-Translator: Zeyev <zeyev@autistici.org>\n"
-"Language-Team: ita <transitails@inventati.org>\n"
->>>>>>> e4812b36
 "Language: it\n"
 "MIME-Version: 1.0\n"
 "Content-Type: text/plain; charset=UTF-8\n"
@@ -359,21 +353,16 @@
 
 #. type: Plain text
 #, no-wrap
-#| msgid "<a id=\"bitcoin\"></a>\n"
 msgid "<a id=\"icedove\"></a>\n"
 msgstr "<a id=\"icedove\"></a>\n"
 
 #. type: Plain text
 #, no-wrap
-#| msgid "[[!img pidgin.png link=no]]\n"
 msgid "[[!img icedove.png link=no]]\n"
 msgstr "[[!img icedove.png link=no]]\n"
 
 #. type: Plain text
 #, no-wrap
-#| msgid ""
-#| "<div class=\"text\"><h2>Dotfiles</h2></div>\n"
-#| "</div>\n"
 msgid ""
 "<div class=\"text\"><h2>Icedove</h2></div>\n"
 "</div>\n"
@@ -621,9 +610,6 @@
 
 #. type: Plain text
 #, no-wrap
-#| msgid ""
-#| "If you activate this feature, it is recommended to activate the\n"
-#| "<span class=\"guilabel\">APT Lists</span> feature as well.\n"
 msgid ""
 "If you activate the <span class=\"guilabel\">APT Packages</span> persistence feature,\n"
 "it is recommended to activate the <span class=\"guilabel\">APT Lists</span> feature as well.\n"
