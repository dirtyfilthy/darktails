--- conflicted
+++ resolved
@@ -6,17 +6,10 @@
 msgid ""
 msgstr ""
 "Project-Id-Version: sPACKAGE VERSION\n"
-<<<<<<< HEAD
 "POT-Creation-Date: 2016-05-17 09:40+0200\n"
 "PO-Revision-Date: 2016-09-10 18:49+0200\n"
 "Last-Translator: boyska <piuttosto@logorroici.org>\n"
 "Language-Team: \n"
-=======
-"POT-Creation-Date: 2017-05-02 10:57+0300\n"
-"PO-Revision-Date: 2016-02-25 20:53+0100\n"
-"Last-Translator: Zeyev <zeyev@autistici.org>\n"
-"Language-Team: ita <transitails@inventati.org>\n"
->>>>>>> 565ac40b
 "Language: it\n"
 "MIME-Version: 1.0\n"
 "Content-Type: text/plain; charset=UTF-8\n"
@@ -30,8 +23,8 @@
 
 #. type: Plain text
 #, no-wrap
-msgid "[[!inline pages=\"doc/first_steps/persistence.caution\" raw=\"yes\" sort=\"age\"]]\n"
-msgstr "[[!inline pages=\"doc/first_steps/persistence.caution.it\" raw=\"yes\" sort=\"age\"]]\n"
+msgid "[[!inline pages=\"doc/first_steps/persistence.caution\" raw=\"yes\"]]\n"
+msgstr "[[!inline pages=\"doc/first_steps/persistence.caution.it\" raw=\"yes\"]]\n"
 
 #. type: Plain text
 #, no-wrap
@@ -78,6 +71,11 @@
 msgstr "</div>\n"
 
 #. type: Plain text
+#, fuzzy
+#| msgid ""
+#| "When run for the first time, or after [[deleting the persistent volume|"
+#| "delete]], the assistant proposes to create a new persistent volume on the "
+#| "device from which Tails is running."
 msgid ""
 "When run for the first time, or after [[deleting the persistent volume|"
 "delete]], the assistant proposes to create a new persistent volume on the "
@@ -96,13 +94,10 @@
 msgstr "Opzioni di persistenza\n"
 
 #. type: Plain text
-#, fuzzy, no-wrap
-#| msgid ""
-#| "<strong>Restart Tails to apply the changes</strong> after selecting or\n"
-#| "unselecting one or several features.\n"
+#, no-wrap
 msgid ""
 "<strong>Restart Tails to apply the changes</strong> after selecting or\n"
-"deselecting one or several features.\n"
+"unselecting one or several features.\n"
 msgstr ""
 "<strong>Riavvia Tails per applicare i cambiamenti</strong> dopo aver selezionato o\n"
 "tolto una o più caratteristiche .\n"
@@ -382,11 +377,6 @@
 
 #. type: Plain text
 #, no-wrap
-msgid "<div class=\"bug\">\n"
-msgstr "<div class=\"bug\">\n"
-
-#. type: Plain text
-#, no-wrap
 msgid ""
 "<p>Pidgin fails to load any account if you enable persistence and\n"
 "select the <span class=\"guilabel\">Read-Only</span> check box as a startup option.</p>\n"
@@ -404,22 +394,27 @@
 "[[!tails_ticket 8465]].</p>\n"
 
 #. type: Plain text
-#, no-wrap
+#, fuzzy, no-wrap
+#| msgid "<a id=\"bitcoin\"></a>\n"
 msgid "<a id=\"icedove\"></a>\n"
-msgstr "<a id=\"icedove\"></a>\n"
-
-#. type: Plain text
-#, no-wrap
+msgstr "<a id=\"bitcoin\"></a>\n"
+
+#. type: Plain text
+#, fuzzy, no-wrap
+#| msgid "[[!img pidgin.png link=no]]\n"
 msgid "[[!img icedove.png link=no]]\n"
-msgstr "[[!img icedove.png link=no]]\n"
-
-#. type: Plain text
-#, no-wrap
+msgstr "[[!img pidgin.png link=no]]\n"
+
+#. type: Plain text
+#, fuzzy, no-wrap
+#| msgid ""
+#| "<div class=\"text\"><h2>Dotfiles</h2></div>\n"
+#| "</div>\n"
 msgid ""
 "<div class=\"text\"><h2>Icedove</h2></div>\n"
 "</div>\n"
 msgstr ""
-"<div class=\"text\"><h2>Icedove</h2></div>\n"
+"<div class=\"text\"><h2>Dotfiles</h2></div>\n"
 "</div>\n"
 
 #. type: Plain text
@@ -640,14 +635,22 @@
 "\n"
 
 #. type: Plain text
+#, fuzzy
+#| msgid ""
+#| "If you [[install additional programs|doc/advanced_topics/"
+#| "additional_software]], this feature allows you to download them once and "
+#| "reinstall them during future working sessions, even offline. Note that "
+#| "those packages are not automatically installed when restarting Tails."
 msgid ""
 "If you [[install additional programs|doc/advanced_topics/"
 "additional_software]], this feature allows you to download them once and "
 "reinstall them during future working sessions, even offline."
 msgstr ""
-"Se [[installi altri programmi|doc/advanced_topics/additional_software]], "
-"questa opzione ti permette di scaricarli una volta e reinstallarli durante "
-"le future sessioni di lavoro, anche offline."
+"Se vuoi [[installare altri programmi|doc/advanced_topics/"
+"additional_software]], questa opzione ti permette di scaricarli una volta e "
+"reinstallarli durante le future sessioni di lavoro, anche offline. Nota "
+"che \n"
+"non vengono installati automaticamente quando riavvii Tails."
 
 #. type: Plain text
 #, no-wrap
@@ -661,13 +664,16 @@
 "feature|configure#additional_software]].\n"
 
 #. type: Plain text
-#, no-wrap
+#, fuzzy, no-wrap
+#| msgid ""
+#| "If you activate this feature, it is recommended to activate the\n"
+#| "<span class=\"guilabel\">APT Lists</span> feature as well.\n"
 msgid ""
 "If you activate the <span class=\"guilabel\">APT Packages</span> persistence feature,\n"
 "it is recommended to activate the <span class=\"guilabel\">APT Lists</span> feature as well.\n"
 msgstr ""
-"Se attivi l'opzione <span class=\"guilabel\">Pacchetti API</span>,\n"
-"è raccomandato attivare anche <span class=\"guilabel\">Liste APT</span>.\n"
+"Se attivi questa opzione, è raccomandato attivare anche\n"
+"l'opzione <span class=\"guilabel\">Lista APT</span>.\n"
 
 #. type: Plain text
 #, no-wrap
@@ -902,23 +908,31 @@
 "installare come pacchetto software aggiuntivo."
 
 #. type: Plain text
+#, fuzzy
+#| msgid ""
+#| "For example, to automatically install the `dia` software, a diagram "
+#| "editor, and the `fontmatrix` software, a font manager, add the following "
+#| "content to `live-additional-software.conf`:"
 msgid ""
 "For example, to automatically install the `dia` software, a diagram editor, "
 "and the `font-manager` software, a font manager, add the following content "
 "to `live-additional-software.conf`:"
 msgstr ""
-"Per esempio, per installare automaticamente il programma `dia`, un programma "
-"per disegnare diagrammi, e il software `font-manager`, un gestore di font, "
+"Per esempio, per installare automaticamente il programma `dia`, un "
+"generatore di grafici, e il software `fontmatrix`, un gestore di font, "
 "aggiungi il seguente contenuto a `live-additional-software.conf`:"
 
 #. type: Plain text
-#, no-wrap
+#, fuzzy, no-wrap
+#| msgid ""
+#| "    dia\n"
+#| "    fontmatrix\n"
 msgid ""
 "    dia\n"
 "    font-manager\n"
 msgstr ""
 "    dia\n"
-"    font-manager\n"
+"    fontmatrix\n"
 
 #. type: Plain text
 msgid ""
@@ -950,11 +964,9 @@
 #~ msgstr "Creare il volume persistente\n"
 
 #~ msgid ""
-#~ "1. The persistent volume is an encrypted partition protected by a "
-#~ "passphrase.\n"
+#~ "1. The persistent volume is an encrypted partition protected by a passphrase.\n"
 #~ "Specify a passphrase of your choice in both the\n"
-#~ "<span class=\"guilabel\">Passphrase</span> and <span class=\"guilabel"
-#~ "\">Verify\n"
+#~ "<span class=\"guilabel\">Passphrase</span> and <span class=\"guilabel\">Verify\n"
 #~ "Passphrase</span> text boxes.\n"
 #~ msgstr ""
 #~ "1. Il volume persistente è una partizione cifrata protetta da una "
@@ -972,11 +984,9 @@
 #~ msgstr "Attendi per la conclusione della creazione"
 
 #~ msgid ""
-#~ "<strong>If the creation is interrupted before it finishes</strong>, you "
-#~ "may not\n"
+#~ "<strong>If the creation is interrupted before it finishes</strong>, you may not\n"
 #~ "be able to start Tails from this device any more. This can happen if you\n"
-#~ "close the window of the wizard or unplug the USB stick or SD card during "
-#~ "the creation of\n"
+#~ "close the window of the wizard or unplug the USB stick or SD card during the creation of\n"
 #~ "the persistent volume. [[Delete|first_steps/reset]] and\n"
 #~ "[[reinstall|first_steps/installation]] Tails to fix this issue.\n"
 #~ msgstr ""
