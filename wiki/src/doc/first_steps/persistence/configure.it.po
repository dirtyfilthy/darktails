--- conflicted
+++ resolved
@@ -6,18 +6,10 @@
 msgid ""
 msgstr ""
 "Project-Id-Version: sPACKAGE VERSION\n"
-<<<<<<< HEAD
-"POT-Creation-Date: 2017-07-31 16:10+0000\n"
-"PO-Revision-Date: 2018-04-12 17:38+0000\n"
-"Last-Translator: emmapeel <emma.peel@riseup.net>\n"
-"Language-Team: Italian <http://translate.tails.boum.org/projects/tails/first_"
-"steps_persistence_configure/it/>\n"
-=======
 "POT-Creation-Date: 2018-09-05 18:37+0200\n"
 "PO-Revision-Date: 2016-02-25 20:53+0100\n"
 "Last-Translator: Zeyev <zeyev@autistici.org>\n"
 "Language-Team: ita <transitails@inventati.org>\n"
->>>>>>> fee21691
 "Language: it\n"
 "MIME-Version: 1.0\n"
 "Content-Type: text/plain; charset=UTF-8\n"
@@ -259,22 +251,6 @@
 "</div>\n"
 
 #. type: Plain text
-<<<<<<< HEAD
-msgid ""
-"When this feature is activated, the OpenPGP keys that you create or import "
-"are saved in the persistent volume."
-msgstr ""
-"Quando questa opzione è attivata, le chiavi OpenPGP che hai creato o "
-"importato sono salvate sul volume persistente."
-
-#. type: Plain text
-#, no-wrap
-msgid "<div class=\"caution\">\n"
-msgstr "<div class=\"caution\">\n"
-
-#. type: Plain text
-=======
->>>>>>> fee21691
 #, no-wrap
 msgid ""
 "When this feature is activated, changes to the bookmarks in\n"
@@ -312,14 +288,9 @@
 "and connections|doc/anonymous_internet/networkmanager]] is saved in the "
 "persistent volume."
 msgstr ""
-<<<<<<< HEAD
-"Quando questa opzione è attivata, tutti i file relativi al programma secure-"
-"shell client sono salvati nel volume persistente:"
-=======
 "Quando questa opzione è attivata, la [[configurazione delle periferiche di "
 "rete e le connessioni|doc/anonymous_internet/networkmanager]] sono salvate "
 "nel volume persistente."
->>>>>>> fee21691
 
 #. type: Plain text
 #, no-wrap
@@ -376,16 +347,10 @@
 msgid "<a id=\"printers\"></a>\n"
 msgstr "<a id=\"stampanti\"></a>\n"
 
-<<<<<<< HEAD
-#. type: Bullet: '  - '
-msgid "Your OTR encryption keys and keyring."
-msgstr "Le chiavi di cifratura e il portachiavi di OTR."
-=======
 #. type: Plain text
 #, no-wrap
 msgid "[[!img printer.png link=no]]\n"
 msgstr "[[!img printer.png link=no]]\n"
->>>>>>> fee21691
 
 #. type: Plain text
 #, no-wrap
@@ -393,13 +358,8 @@
 "<div class=\"text\"><h2>Printers</h2></div>\n"
 "</div>\n"
 msgstr ""
-<<<<<<< HEAD
-"I contenuti delle discussioni non saranno salvati finché non abiliti la "
-"configurazione su <span class=\"application\">Pidgin</span>."
-=======
 "<div class=\"text\"><h2>Stampanti</h2></div>\n"
 "</div>\n"
->>>>>>> fee21691
 
 #. type: Plain text
 msgid ""
