# SOME DESCRIPTIVE TITLE
# Copyright (C) YEAR Free Software Foundation, Inc.
# This file is distributed under the same license as the PACKAGE package.
# FIRST AUTHOR <EMAIL@ADDRESS>, YEAR.
#
msgid ""
msgstr ""
"Project-Id-Version: sPACKAGE VERSION\n"
"Report-Msgid-Bugs-To: tails-l10n@boum.org\n"
<<<<<<< HEAD
"POT-Creation-Date: 2020-04-12 16:10+0200\n"
=======
"POT-Creation-Date: 2020-04-15 02:12+0000\n"
>>>>>>> 5f2d5937
"PO-Revision-Date: 2020-01-22 14:26+0000\n"
"Last-Translator: Davide <davidesantoro@mail.ru>\n"
"Language-Team: ita <transitails@inventati.org>\n"
"Language: it\n"
"MIME-Version: 1.0\n"
"Content-Type: text/plain; charset=UTF-8\n"
"Content-Transfer-Encoding: 8bit\n"
"Plural-Forms: nplurals=2; plural=n != 1;\n"
"X-Generator: Weblate 3.5.1\n"

#. type: Plain text
#, fuzzy, no-wrap
#| msgid "[[!meta title=\"Create & configure the persistent volume\"]]\n"
msgid "[[!meta title=\"Creating and configuring the Persistent Storage\"]]\n"
msgstr "[[!meta title=\"Creare e configurare il volume persistente\"]]\n"

#. type: Plain text
#, no-wrap
msgid "[[!inline pages=\"doc/first_steps/persistence.caution\" raw=\"yes\" sort=\"age\"]]\n"
msgstr "[[!inline pages=\"doc/first_steps/persistence.caution.it\" raw=\"yes\" sort=\"age\"]]\n"

#. type: Plain text
#, no-wrap
msgid "[[!toc levels=3]]\n"
msgstr "[[!toc levels=3]]\n"

#. type: Plain text
msgid ""
"To create or configure the Persistent Storage, choose **Applications**&nbsp;"
"▸ **Tails**&nbsp;▸ **Configure persistent volume**."
msgstr ""

#. type: Plain text
#, no-wrap
msgid "<div class=\"note\">\n"
msgstr "<div class=\"note\">\n"

#. type: Plain text
#, no-wrap
msgid "<!-- We should improve this error message in #10048 and get rid of this note. -->\n"
msgstr ""

#. type: Plain text
#, fuzzy, no-wrap
#| msgid ""
#| "The error message <span class=\"emphasis\">Error, Persistence partition is not\n"
#| "unlocked.</span> means that the persistent volume was not enabled from\n"
#| "<span class=\"application\">Tails Greeter</span>. So you can not configure it\n"
#| "but you can delete it and create a new one.\n"
msgid ""
"<p>The error message <em>Error, Persistence partition is not\n"
"unlocked.</em> means that the Persistent Storage was not unlocked in\n"
"the Welcome Screen. You cannot use or configure your Persistent Storage\n"
"but you can delete it and create a new one.</p>\n"
msgstr ""
"Il messaggio d'errore <span class=\"emphasis\">Il volume persistente non è\n"
"sbloccato.</span> \n"
" significa che il volume persistente non è stato attivato \n"
"da <span class=\"application\">Tails Greeter</span>. \n"
"Non puoi quindi configurarlo ma puoi cancellarlo e crearne uno nuovo.\n"

#. type: Plain text
#, no-wrap
msgid ""
"<p>To change the configuration of your Persistent Storage, restart Tails,\n"
"unlock the Persistent Storage, and choose <strong>Applications</strong>&nbsp;▸\n"
"<strong>Tails</strong>&nbsp;▸ <strong>Configure persistent volume</strong>\n"
"again.</p>\n"
msgstr ""

#. type: Plain text
#, no-wrap
msgid "</div>\n"
msgstr "</div>\n"

#. type: Plain text
#, fuzzy
#| msgid ""
#| "When run for the first time, or after [[deleting the persistent volume|"
#| "delete]], the assistant proposes to create a new persistent volume on the "
#| "device from which Tails is running."
msgid ""
"When run for the first time, or after [[deleting the Persistent Storage|"
"delete]], an assistant allows you to create a Persistent Storage in the free "
"space left on the USB stick. Refer to our [[installation instructions|"
"install/clone#create-persistence]] for more guidance on creating the "
"Persistent Storage."
msgstr ""
"Quando si esegue per la prima volta, o dopo [[aver cancellato il volume "
"persistente|delete]], l'assistente propone di creare un nuovo volume "
"persistente dal dispositivo dove sta girando Tails."

#. type: Title =
<<<<<<< HEAD
#, no-wrap
msgid "Persistence features"
msgstr "Opzioni di persistenza"
=======
#, fuzzy, no-wrap
#| msgid "Creating the persistent volume\n"
msgid "Features of the Persistent Storage\n"
msgstr "Creare il volume persistente\n"
>>>>>>> 5f2d5937

#. type: Plain text
#, fuzzy, no-wrap
#| msgid ""
#| "<strong>Restart Tails to apply the changes</strong> after selecting or\n"
#| "unselecting one or several features.\n"
msgid ""
"<p><strong>Restart Tails to apply the changes</strong> after selecting or\n"
"deselecting one or several features.</p>\n"
msgstr ""
"<strong>Riavvia Tails per applicare i cambiamenti</strong> dopo aver selezionato o\n"
"tolto una o più caratteristiche .\n"

#. type: Plain text
#, fuzzy, no-wrap
#| msgid "Only features that are listed here can currently be made persistent. Some other features have been asked and accepted, but are waiting to be implemented: browser extensions, [[!tails_ticket 7148 desc=\"wallpaper\"]], [[!tails_ticket 7625 desc=\"RSS feeds\"]], [[!tails_ticket 7246 desc=\"default sound card\"]], [[!tails_ticket 5979 desc=\"mouse and touchpad settings\"]], etc. See the [[corresponding tickets|https://labs.riseup.net/code/projects/tails/issues?query_id=122]] for more details."
msgid ""
"<p>Only the features that are listed below can currently be made\n"
"persistent. We are often asked to implement new features of the\n"
"Persistent Storage:\n"
"[[!tails_ticket 5501 desc=\"language and keyboard layout\"]],\n"
"[[!tails_ticket 5461 desc=\"Tor configuration\"]],\n"
"[[!tails_ticket 7148 desc=\"wallpaper\"]],\n"
"[[!tails_ticket 5979 desc=\"mouse and touchpad settings\"]],\n"
"etc. See the\n"
"[[corresponding tickets|https://redmine.tails.boum.org/code/projects/tails/issues?query_id=122]]\n"
"for more details.</p>\n"
msgstr "Solo le opzioni che sono elencate qui possono al momento essere rese persistenti. Alcune altre opzioni sono state richieste e accettate, ma stanno attendendo di essere implementate, [[!tails_ticket 7148 desc=\"wallpaper\"]], [[!tails_ticket 7625 desc=\"RSS feeds\"]], [[!tails_ticket 7246 desc=\"default sound card\"]], [[!tails_ticket 5979 desc=\"mouse and touchpad settings\"]], ecc. Guarda [[corresponding tickets|https://labs.riseup.net/code/projects/tails/issues?query_id=122]] per maggiori dettagli."

#. type: Plain text
#, no-wrap
msgid "<div class=\"bug\" id=\"deselect\">\n"
msgstr "<div class=\"bug\" id=\"deselect\">\n"

#. type: Plain text
#, fuzzy, no-wrap
#| msgid "If you unselect a feature that used to be activated, it will be deactivated after restarting Tails but the corresponding files will remain on the persistent volume."
msgid ""
"<p>If you turn off a feature, it will be\n"
"unavailable after restarting Tails but the\n"
"[[corresponding files|doc/first_steps/persistence/copy#feature_files]]\n"
"are still saved in the Persistent Storage.</p>\n"
msgstr "Se deselezioni un'opzione che prima era attivata, questa sarà disattivata dopo il riavvio di Tails ma i file corrispondenti rimarranno sul volume persistente"

#. type: Plain text
#, no-wrap
msgid "<p>To delete the files corresponding to a feature:</p>\n"
msgstr ""

#. type: Plain text
#, no-wrap
msgid ""
"<ol>\n"
"  <li>\n"
"    Start Tails and set an\n"
"    [[administration password|doc/first_steps/welcome_screen/administration_password]].\n"
"  </li>\n"
"  <li>\n"
"    Choose\n"
"    <span class=\"menuchoice\">\n"
"      <span class=\"guimenu\">Applications</span>&nbsp;▸\n"
"      <span class=\"guisubmenu\">System Tools</span>&nbsp;▸\n"
"      <span class=\"guimenuitem\">Root Terminal</span>\n"
"    </span>\n"
"    to open a terminal with administration rights.\n"
"  </li>\n"
"  <li>\n"
"    Execute the <span class=\"code\">nautilus</span> command to open the file\n"
"    browser with administration rights.\n"
"  </li>\n"
"  <li>\n"
"    In the file browser, navigate to <span class=\"filename\">\n"
"    /live/persistence/TailsData_unlocked</span>.\n"
"  </li>\n"
"  <li>\n"
"    Delete the [[folder corresponding to the feature|doc/first_steps/persistence/copy#feature_files]].\n"
"  </li>\n"
"</ol>\n"
msgstr ""

#. type: Plain text
#, no-wrap
msgid "<a id=\"personal_data\"></a>\n"
msgstr "<a id=\"personal_data\"></a>\n"

#. type: Plain text
#, no-wrap
msgid "<div class=\"icon\">\n"
msgstr "<div class=\"icon\">\n"

#. type: Plain text
#, no-wrap
msgid "[[!img stock_folder.png link=no]]\n"
msgstr "[[!img stock_folder.png link=no]]\n"

#. type: Plain text
#, no-wrap
msgid ""
"<div class=\"text\"><h2>Personal Data</h2></div>\n"
"</div>\n"
msgstr ""
"<div class=\"text\"><h2>Dati personali</h2></div>\n"
"</div>\n"

#. type: Plain text
#, fuzzy, no-wrap
#| msgid ""
#| "When this feature is activated, you can save your personal files and working\n"
#| "documents in the <span class=\"filename\">Persistent</span> folder.\n"
msgid ""
"When the Personal Data feature is turned on, you can save your personal files and working\n"
"documents in the <span class=\"filename\">Persistent</span> folder.\n"
msgstr ""
"Quando questa opzione è attivata, puoi salvare file personali e documenti\n"
"nella cartella <span class=\"filename\">Persistente</span> \n"

# I menu non sono tradotti
#. type: Plain text
#, no-wrap
msgid ""
"To open the <span class=\"filename\">Persistent</span> folder, choose\n"
"<span class=\"menuchoice\">\n"
"  <span class=\"guimenu\">Places</span>&nbsp;▸\n"
"  <span class=\"guimenuitem\">Persistent</span></span>.\n"
msgstr ""
"Per aprire la cartella <span class=\"filename\">Persistente</span>, scegliere\n"
"<span class=\"menuchoice\">\n"
"  <span class=\"guimenu\">Places</span>&nbsp;▸\n"
"  <span class=\"guimenuitem\">Persistent</span></span>.\n"

#. type: Plain text
#, no-wrap
msgid "<a id=\"browser_bookmarks\"></a>\n"
msgstr "<a id=\"browser_bookmarks\"></a>\n"

#. type: Plain text
#, no-wrap
msgid "[[!img user-bookmarks.png link=no]]\n"
msgstr "[[!img user-bookmarks.png link=no]]\n"

#. type: Plain text
#, no-wrap
msgid ""
"<div class=\"text\"><h2>Browser Bookmarks</h2></div>\n"
"</div>\n"
msgstr ""
"<div class=\"text\"><h2>Segnalibri del Browser</h2></div>\n"
"</div>\n"

#. type: Plain text
#, fuzzy
#| msgid ""
#| "When this feature is activated, changes to the bookmarks in\n"
#| "[[<span class=\"application\">Tor Browser</span>|doc/anonymous_internet/"
#| "Tor_Browser]]\n"
#| "are saved in the persistent volume. This does not apply to the\n"
#| "[[<span class=\"application\">Unsafe Browser</span>|doc/"
#| "anonymous_internet/unsafe_browser]].\n"
msgid ""
"When the Browser Bookmarks feature is turned on, changes to the bookmarks in "
"[[*Tor Browser*|doc/anonymous_internet/Tor_Browser]] are saved in the "
"Persistent Storage. This does not apply to the [[*Unsafe Browser*|doc/"
"anonymous_internet/unsafe_browser]]."
msgstr ""
"Quando questa opzione è attivata, i cambiamenti dei segnalibri di \n"
"[[<span class=\"application\">Tor Browser</span>|doc/anonymous_internet/"
"Tor_Browser]]\n"
"vengono salvati nel volume persistente. Questo non viene applicato al \n"
"[[<span class=\"application\">Browser non sicuro</span>|doc/"
"anonymous_internet/unsafe_browser]].\n"

#. type: Plain text
#, no-wrap
msgid "<a id=\"network_connections\"></a>\n"
msgstr "<a id=\"network_connections\"></a>\n"

#. type: Plain text
#, no-wrap
msgid "[[!img network-manager.png link=no]]\n"
msgstr "[[!img network-manager.png link=no]]\n"

#. type: Plain text
#, no-wrap
msgid ""
"<div class=\"text\"><h2>Network Connections</h2></div>\n"
"</div>\n"
msgstr ""
"<div class=\"text\"><h2>Connessioni di rete</h2></div>\n"
"</div>\n"

#. type: Plain text
#, fuzzy
#| msgid ""
#| "When this feature is activated, the [[configuration of the network "
#| "devices and connections|doc/anonymous_internet/networkmanager]] is saved "
#| "in the persistent volume."
msgid ""
"When the Network Connections feature is turned on, the [[configuration of "
"the network devices and connections|doc/anonymous_internet/networkmanager]] "
"is saved in the Persistent Storage, for example the passwords of Wi-Fi "
"networks."
msgstr ""
"Quando questa opzione è attivata, la [[configurazione delle periferiche di "
"rete e le connessioni|doc/anonymous_internet/networkmanager]] sono salvate "
"nel volume persistente."

#. type: Plain text
#, no-wrap
msgid "<a id=\"additional_software\"></a>\n"
msgstr "<a id=\"additional_software\"></a>\n"

#. type: Plain text
#, fuzzy, no-wrap
#| msgid "[[!img printer.png link=no]]\n"
msgid "[[!img additional-software.png link=no]]\n"
msgstr "[[!img printer.png link=no]]\n"

#. type: Plain text
#, fuzzy, no-wrap
#| msgid ""
#| "<div class=\"text\"><h2>Personal Data</h2></div>\n"
#| "</div>\n"
msgid ""
"<div class=\"text\"><h2>Additional Software</h2></div>\n"
"</div>\n"
msgstr ""
"<div class=\"text\"><h2>Dati personali</h2></div>\n"
"</div>\n"

#. type: Plain text
msgid ""
"When the Additional Software feature is turned on, a list of [[additional "
"software|doc/first_steps/additional_software]] of your choice is "
"automatically installed every time you start Tails."
msgstr ""

#. type: Plain text
msgid ""
"The corresponding software packages are stored in the Persistent Storage. "
"They are automatically upgraded for security after a network connection is "
"established."
msgstr ""

#. type: Plain text
#, no-wrap
msgid "<div class=\"caution\">\n"
msgstr "<div class=\"caution\">\n"

#. type: Plain text
#, no-wrap
msgid ""
"<p>The packages included in Tails are carefully tested for security.\n"
"Installing additional packages might break the security built in Tails,\n"
"so [[be careful with what you install|additional_software#warning]].</p>\n"
msgstr ""

#. type: Plain text
#, no-wrap
msgid "<a id=\"printers\"></a>\n"
msgstr "<a id=\"printers\"></a>\n"

#. type: Plain text
#, no-wrap
msgid "[[!img printer.png link=no]]\n"
msgstr "[[!img printer.png link=no]]\n"

#. type: Plain text
#, no-wrap
msgid ""
"<div class=\"text\"><h2>Printers</h2></div>\n"
"</div>\n"
msgstr ""
"<div class=\"text\"><h2>Stampanti</h2></div>\n"
"</div>\n"

#. type: Plain text
#, fuzzy
#| msgid ""
#| "When this feature is activated, the [[configuration of the printers|doc/"
#| "sensitive_documents/printing_and_scanning]] is saved in the persistent "
#| "volume."
msgid ""
"When the Printers feature is turned on, the [[configuration of the printers|"
"doc/sensitive_documents/printing_and_scanning]] is saved in the Persistent "
"Storage."
msgstr ""
"Quando questa opzione è attivata, la [[configurazione delle stampanti|doc/"
"sensitive_documents/printing_and_scanning]] viene salvata nel volume "
"persistente."

#. type: Plain text
#, no-wrap
msgid "<a id=\"thunderbird\"></a>\n"
msgstr "<a id=\"thunderbird\"></a>\n"

#. type: Plain text
#, no-wrap
msgid "[[!img thunderbird.png link=no]]\n"
msgstr "[[!img thunderbird.png link=no]]\n"

#. type: Plain text
#, no-wrap
msgid ""
"<div class=\"text\"><h2>Thunderbird</h2></div>\n"
"</div>\n"
msgstr ""
"<div class=\"text\"><h2>Thunderbird</h2></div>\n"
"</div>\n"

#. type: Plain text
#, fuzzy
msgid ""
"When the Thunderbird feature is turned on, the configuration and emails "
"stored by the [[*Thunderbird* email client|doc/anonymous_internet/"
"thunderbird]] are saved in the Persistent Storage."
msgstr ""
"Quando questa opzione è attivata, la configurazione e le email memorizzate "
"localmente\n"
"da [[<span class=\"application\">Claws Mail</span> email client|doc/"
"anonymous_internet/claws_mail]]\n"
"sono salvate nel volume persistente.\n"

#. type: Plain text
#, no-wrap
msgid "<a id=\"gnupg\"></a>\n"
msgstr "<a id=\"gnupg\"></a>\n"

#. type: Plain text
#, no-wrap
msgid "[[!img seahorse-key.png link=no]]\n"
msgstr "[[!img seahorse-key.png link=no]]\n"

#. type: Plain text
#, no-wrap
msgid ""
"<div class=\"text\"><h2>GnuPG</h2></div>\n"
"</div>\n"
msgstr ""
"<div class=\"text\"><h2>GnuPG</h2></div>\n"
"</div>\n"

#. type: Plain text
#, fuzzy
#| msgid ""
#| "When this feature is activated, the OpenPGP keys that you create or "
#| "import are saved in the persistent volume."
msgid ""
"When the GnuPG feature is turned on, the OpenPGP keys that you create or "
"import are saved in the Persistent Storage."
msgstr ""
"Quando questa opzione è attivata, le chiavi OpenPGP che hai creato o "
"importato sono salvate sul volume persistente."

#. type: Plain text
#, no-wrap
msgid ""
"<p>You might lessen your anonymity, weaken encryption, or break features of\n"
"GnuPG if you manually edit or overwrite the <em>~/.gnupg/gpg.conf</em>\n"
"configuration file.</p>\n"
msgstr ""

#. type: Plain text
#, no-wrap
msgid "<a id=\"bitcoin\"></a>\n"
msgstr "<a id=\"bitcoin\"></a>\n"

#. type: Plain text
#, no-wrap
msgid "[[!img electrum.png link=no]]\n"
msgstr "[[!img electrum.png link=no]]\n"

#. type: Plain text
#, no-wrap
msgid ""
"<div class=\"text\"><h2>Bitcoin Client</h2></div>\n"
"</div>\n"
msgstr ""
"<div class=\"text\"><h2>Client Bitcoin</h2></div>\n"
"</div>\n"

#. type: Plain text
#, fuzzy
#| msgid ""
#| "When this feature is activated, the bitcoin wallet and preferences of the "
#| "[[*Electrum* bitcoin client|anonymous_internet/electrum]] are saved in "
#| "the persistent volume."
msgid ""
"When the Bitcoin Client feature is turned on, the bitcoin wallet and "
"preferences of the [[*Electrum* bitcoin client|anonymous_internet/electrum]] "
"are saved in the Persistent Storage."
msgstr ""
"Quando questa opzione è attivata, il portafoglio bitcoin e le preferenze "
"dell' [[*Electrum* bitcoin client|anonymous_internet/electrum]] sono salvati "
"nel volume persistente."

#. type: Plain text
#, no-wrap
msgid "<a id=\"pidgin\"></a>\n"
msgstr "<a id=\"pidgin\"></a>\n"

#. type: Plain text
#, no-wrap
msgid "[[!img pidgin.png link=no]]\n"
msgstr "[[!img pidgin.png link=no]]\n"

#. type: Plain text
#, no-wrap
msgid ""
"<div class=\"text\"><h2>Pidgin</h2></div>\n"
"</div>\n"
msgstr ""
"<div class=\"text\"><h2>Pidgin</h2></div>\n"
"</div>\n"

#. type: Plain text
#, fuzzy
#| msgid ""
#| "When this feature is activated, all the configuration files of the\n"
#| "[[<span class=\"application\">Pidgin</span> Internet messenger|doc/"
#| "anonymous_internet/pidgin]]\n"
#| "are saved in the persistent volume:\n"
msgid ""
"When the Pidgin feature is turned on, all the configuration files of the "
"[[*Pidgin* internet messenger|doc/anonymous_internet/pidgin]] are saved in "
"the Persistent Storage:"
msgstr ""
"Quando questa opzione è attivata, tutti i file di configurazione di \n"
"[[<span class=\"application\">Pidgin</span> Internet messenger|doc/"
"anonymous_internet/pidgin]]\n"
"sono salvati nel volume persistente:\n"

#. type: Bullet: '  - '
msgid "The configuration of your accounts, buddies and chats."
msgstr "La configurazione del tuo account, contatti e chat."

#. type: Bullet: '  - '
msgid "Your OTR encryption keys and keyring."
msgstr "Le chiavi di cifratura e il portachiavi di OTR."

#. type: Bullet: '  - '
msgid ""
"The content of the discussions is not saved unless you configure <span class="
"\"application\">Pidgin</span> to do so."
msgstr ""
"I contenuti delle discussioni non saranno salvati finché non abiliti la "
"configurazione su <span class=\"application\">Pidgin</span>."

#. type: Plain text
#, fuzzy
#| msgid ""
#| "All the configuration options are available from the graphical interface. "
#| "There is no need to manually edit or overwrite the configuration files."
msgid ""
"All the configuration options are available from the graphical interface of "
"*Pidgin*. There is no need to manually edit or overwrite the configuration "
"files."
msgstr ""
"Tutte le opzioni di configurazione sono disponibili dall'interfaccia "
"grafica. Non c'è bisogno di modificare manualmente o sovrascrivere i file di "
"configurazione."

#. type: Plain text
#, no-wrap
msgid "<a id=\"ssh_client\"></a>\n"
msgstr "<a id=\"ssh_client\"></a>\n"

#. type: Plain text
#, no-wrap
msgid "[[!img seahorse-key-ssh.png link=no]]\n"
msgstr "[[!img seahorse-key-ssh.png link=no]]\n"

#. type: Plain text
#, no-wrap
msgid ""
"<div class=\"text\"><h2>SSH Client</h2></div>\n"
"</div>\n"
msgstr ""
"<div class=\"text\"><h2>Client SSH</h2></div>\n"
"</div>\n"

#. type: Plain text
#, fuzzy
#| msgid ""
#| "When this feature is activated, all the files related to the secure-shell "
#| "client are saved in the persistent volume:"
msgid ""
"When the SSH Client feature is turned on, all the files related to the "
"secure-shell (SSH) client are saved in the Persistent Storage:"
msgstr ""
"Quando questa opzione è attivata, tutti i file relativi al programma secure-"
"shell client sono salvati nel volume persistente:"

#. type: Bullet: '  - '
msgid "The SSH keys that you create or import"
msgstr "Le chiavi SSH che hai creato o importato"

#. type: Bullet: '  - '
msgid "The public keys of the hosts you connect to"
msgstr "Le chiavi pubbliche degli host ai quali ti connetti"

#. type: Bullet: '  - '
msgid ""
"The SSH configuration file in <span class=\"filename\">~/.ssh/config</span>"
msgstr ""
"Il file di configurazione SSH in <span class=\"filename\">~/.ssh/config</"
"span>"

#. type: Plain text
#, no-wrap
msgid ""
"If you manually edit the <span class=\"filename\">~/.ssh/config</span>\n"
"configuration file, make sure not to overwrite the\n"
"default configuration from the\n"
"<span class=\"filename\">/etc/ssh/ssh_config</span> file. Otherwise, you may weaken the\n"
"encryption defaults or render SSH unusable.\n"
msgstr ""
"Se modifichi manualmente il file di configurazione <span class=\"filename\">~/.ssh/config</span>,\n"
"assicurati di non sovrascrivere il file di configurazione predefinito dal file\n"
"<span class=\"filename\">/etc/ssh/ssh_config</span>. Altrimenti potresti indebolire\n"
"la cifratura predefinita o rendere SSH inutilizzabile.\n"

#. type: Plain text
#, no-wrap
msgid "<a id=\"dotfiles\"></a>\n"
msgstr "<a id=\"dotfiles\"></a>\n"

#. type: Plain text
#, no-wrap
msgid "[[!img preferences-desktop.png link=no]]\n"
msgstr "[[!img preferences-desktop.png link=no]]\n"

#. type: Plain text
#, no-wrap
msgid ""
"<div class=\"text\"><h2>Dotfiles</h2></div>\n"
"</div>\n"
msgstr ""
"<div class=\"text\"><h2>Dotfiles</h2></div>\n"
"</div>\n"

#. type: Plain text
msgid "When the Dotfiles feature is turned on:"
msgstr ""

#. type: Bullet: '- '
msgid ""
"All the files in the */live/persistence/TailsData_unlocked/dotfiles* folder "
"are linked in the *Home* folder."
msgstr ""

#. type: Bullet: '- '
msgid ""
"All the files in subfolders of */live/persistence/TailsData_unlocked/"
"dotfiles* are also linked in the corresponding subfolder of the *Home* "
"folder."
msgstr ""

#. type: Plain text
#, fuzzy
#| msgid ""
#| "For example, having the following files in <span\n"
#| "class=\"filename\">/live/persistence/TailsData_unlocked/dotfiles</span>:\n"
msgid ""
"For example, having the following files in */live/persistence/"
"TailsData_unlocked/dotfiles*:"
msgstr ""
"Per esempio, avere i seguenti file in <span\n"
"class=\"filename\">/live/persistence/TailsData_unlocked/dotfiles</span>:\n"

#. type: Plain text
#, no-wrap
msgid ""
"    /live/persistence/TailsData_unlocked/dotfiles\n"
"    ├── file_a\n"
"    ├── folder\n"
"    │   ├── file_b\n"
"    │   └── subfolder\n"
"    │       └── file_c\n"
"    └── emptyfolder\n"
msgstr ""
"    /live/persistence/TailsData_unlocked/dotfiles\n"
"    ├── file_a\n"
"    ├── folder\n"
"    │   ├── file_b\n"
"    │   └── subfolder\n"
"    │       └── file_c\n"
"    └── emptyfolder\n"

#. type: Plain text
#, fuzzy
#| msgid ""
#| "Produces the following result in <span class=\"filename\">/home/amnesia</"
#| "span>:\n"
msgid "Produces the following result in */home/amnesia*:"
msgstr ""
"Produce questo risultato in <span class=\"filename\">/home/amnesia</span>:\n"

#. type: Plain text
#, no-wrap
msgid ""
"    /home/amnesia\n"
"    ├── file_a → /live/persistence/TailsData_unlocked/dotfiles/file_a\n"
"    └── folder\n"
"        ├── file_b → /live/persistence/TailsData_unlocked/dotfiles/folder/file_b\n"
"        └── subfolder\n"
"            └── file_c → /live/persistence/TailsData_unlocked/dotfiles/folder/subfolder/file_c\n"
msgstr ""
"    /home/amnesia\n"
"    ├── file_a → /live/persistence/TailsData_unlocked/dotfiles/file_a\n"
"    └── folder\n"
"        ├── file_b → /live/persistence/TailsData_unlocked/dotfiles/folder/file_b\n"
"        └── subfolder\n"
"            └── file_c → /live/persistence/TailsData_unlocked/dotfiles/folder/subfolder/file_c\n"

#. type: Plain text
msgid ""
"The Dotfiles feature is useful to make specific files persistent but not "
"their entire folder."
msgstr ""

#. type: Plain text
msgid ""
"On Tails and Linux in general, the name of configuration files often starts "
"with a dot and are sometimes called [[!wikipedia dotfiles]] for this "
"reason.  The Dotfiles feature of the Persistent Storage makes it easy to "
"persist such \"*dotfiles*\", for example *~/.gitconfig* or *~/.bashrc*."
msgstr ""

#. type: Plain text
#, fuzzy
#| msgid ""
#| "As you can see in the previous example, empty folders are ignored. This "
#| "feature\n"
#| "only links files, and not folders, from the persistent volume into the "
#| "<span\n"
#| "class=\"filename\">Home</span> folder.\n"
msgid ""
"As in the previous example, empty folders are ignored. The Dotfiles feature "
"only links files, and not folders, from the Persistent Storage into the "
"*Home* folder."
msgstr ""
"Come puoi vedere dall'esempio precedente, le cartelle vuote vengono "
"ignorate. Questa\n"
"opzione collega solo i file, e non le cartelle, dal volume persistente "
"dentro la cartella \n"
"<span class=\"filename\">Home</span>.\n"

#. type: Plain text
#, no-wrap
msgid "<a id=\"displays\"></a>\n"
msgstr "<a id=\"displays\"></a>\n"

#. type: Title ###
#, fuzzy, no-wrap
#| msgid "The configuration of your accounts, buddies and chats."
msgid "Save the configuration of your displays"
msgstr "La configurazione del tuo account, contatti e chat."

#. type: Plain text
#, no-wrap
msgid ""
"If you have more than one display (for example, two monitors or a\n"
"projector), you can save the configuration of your displays using the\n"
"<span class=\"guilabel\">Dotfiles</span> feature.\n"
msgstr ""

#. type: Bullet: '1. '
#, fuzzy
#| msgid "Click on the <span class=\"guilabel\">Create</span> button."
msgid "Turn on the *Dotfiles* feature and restart Tails."
msgstr "Clicca sul bottone <span class=\"guilabel\">Crea</span>."

#. type: Bullet: '1. '
msgid "Open the <span class=\"application\">Settings</span> utility."
msgstr ""

#. type: Bullet: '1. '
#, fuzzy
#| msgid ""
#| "To start the persistent volume assistant, choose\n"
#| "<span class=\"menuchoice\">\n"
#| "  <span class=\"guimenu\">Applications</span>&nbsp;▸\n"
#| "  <span class=\"guisubmenu\">Tails</span>&nbsp;▸\n"
#| "  <span class=\"guimenuitem\">Configure persistent volume</span></span>.\n"
msgid ""
"Choose <span class=\"menuchoice\"> <span class=\"guimenu\">Devices</"
"span>&nbsp;▸ <span class=\"guisubmenu\">Displays</span></span>."
msgstr ""
"Per lanciare l'assistente del volume persistente scegliere\n"
"<span class=\"menuchoice\">\n"
"  <span class=\"guimenu\">Applications</span>&nbsp;▸\n"
"  <span class=\"guisubmenu\">Tails</span>&nbsp;▸\n"
"  <span class=\"guimenuitem\">Configurare il volume persistente</span></"
"span>.\n"

#. type: Bullet: '1. '
msgid "Configure your displays."
msgstr ""

#. type: Bullet: '1. '
#, fuzzy
#| msgid ""
#| "For example, having the following files in <span\n"
#| "class=\"filename\">/live/persistence/TailsData_unlocked/dotfiles</span>:\n"
msgid ""
"Open <span class=\"filename\">/live/persistence/TailsData_unlocked/dotfiles</"
"span> in the <span class=\"application\">Files</span> browser."
msgstr ""
"Per esempio, avere i seguenti file in <span\n"
"class=\"filename\">/live/persistence/TailsData_unlocked/dotfiles</span>:\n"

#. type: Bullet: '1. '
#, fuzzy
#| msgid ""
#| "To start the persistent volume assistant, choose\n"
#| "<span class=\"menuchoice\">\n"
#| "  <span class=\"guimenu\">Applications</span>&nbsp;▸\n"
#| "  <span class=\"guisubmenu\">Tails</span>&nbsp;▸\n"
#| "  <span class=\"guimenuitem\">Configure persistent volume</span></span>.\n"
msgid ""
"Click on the <span class=\"guimenu\">[[!img lib/pan-down.png alt=\"menu "
"toggle\" class=\"symbolic\" link=\"no\"]]</span> button in the title bar and "
"choose <span class=\"guilabel\">Show Hidden Files</span>."
msgstr ""
"Per lanciare l'assistente del volume persistente scegliere\n"
"<span class=\"menuchoice\">\n"
"  <span class=\"guimenu\">Applications</span>&nbsp;▸\n"
"  <span class=\"guisubmenu\">Tails</span>&nbsp;▸\n"
"  <span class=\"guimenuitem\">Configurare il volume persistente</span></"
"span>.\n"

#. type: Bullet: '1. '
msgid ""
"Create a folder called <span class=\"filename\">.config</span> (<span class="
"\"filename\">config</span> preceded by a dot)."
msgstr ""

#. type: Bullet: '1. '
#, fuzzy
#| msgid ""
#| "For example, having the following files in <span\n"
#| "class=\"filename\">/live/persistence/TailsData_unlocked/dotfiles</span>:\n"
msgid ""
"Copy the <span class=\"filename\">.config/monitors.xml</span> file from your "
"<span class=\"filename\">Home</span> folder to <span class=\"filename\">/"
"live/persistence/TailsData_unlocked/dotfiles/.config</span>."
msgstr ""
"Per esempio, avere i seguenti file in <span\n"
"class=\"filename\">/live/persistence/TailsData_unlocked/dotfiles</span>:\n"

#~ msgid ""
#~ "To start the persistent volume assistant, choose\n"
#~ "<span class=\"menuchoice\">\n"
#~ "  <span class=\"guimenu\">Applications</span>&nbsp;▸\n"
#~ "  <span class=\"guisubmenu\">Tails</span>&nbsp;▸\n"
#~ "  <span class=\"guimenuitem\">Configure persistent volume</span></span>.\n"
#~ msgstr ""
#~ "Per lanciare l'assistente del volume persistente scegliere\n"
#~ "<span class=\"menuchoice\">\n"
#~ "  <span class=\"guimenu\">Applications</span>&nbsp;▸\n"
#~ "  <span class=\"guisubmenu\">Tails</span>&nbsp;▸\n"
#~ "  <span class=\"guimenuitem\">Configurare il volume persistente</span></span>.\n"

#~ msgid "Persistence features\n"
#~ msgstr "Opzioni di persistenza\n"

#~ msgid ""
#~ "If you manually edit or overwrite the\n"
#~ "<span class=\"filename\">~/.gnupg/gpg.conf</span> configuration file\n"
#~ "you may lessen your anonymity,\n"
#~ "weaken the encryption defaults or render GnuPG unusable.\n"
#~ msgstr ""
#~ "Se modifichi manualmente o sovrascrivi il\n"
#~ "file di configurazione <span class=\"filename\">~/.gnupg/gpg.conf</span> \n"
#~ "potresti perdere l'anonimato,\n"
#~ "indebolire la cifratura predefinita o rendere GnuPG inutilizzabile.\n"

#~ msgid ""
#~ "When this feature is activated, all the files in the <span\n"
#~ "class=\"filename\">/live/persistence/TailsData_unlocked/dotfiles</span> folder\n"
#~ "are linked in the <span class=\"filename\">Home</span> folder. Files in\n"
#~ "subfolders of <span class=\"filename\">dotfiles</span> are also linked\n"
#~ "in the corresponding subfolder of your <span class=\"filename\">Home\n"
#~ "</span> folder.\n"
#~ msgstr ""
#~ "Quando questa opzione è attivata, tutti i file nella cartella \n"
#~ "<span class=\"filename\">/live/persistence/TailsData_unlocked/dotfiles</span> \n"
#~ "sono collegati nella cartella <span class=\"filename\">Home</span>. I file nella\n"
#~ "sottocartella di <span class=\"filename\">dotfiles</span> sono anch'essi collegati \n"
#~ "alla sottocartella corrispondente nella tua cartella di <span class=\"filename\">Home\n"
#~ "</span>.\n"

#~ msgid ""
#~ "This option is useful if you want to make some specific files\n"
#~ "persistent, but not the folders they are stored in. A fine example are\n"
#~ "the so called \"dotfiles\" (and hence the name of this feature), the\n"
#~ "hidden configuration files in the root of your home directory, like\n"
#~ "<span class=\"filename\">~/.gitconfig</span> and <span\n"
#~ "class=\"filename\">~/.bashrc</span>.\n"
#~ msgstr ""
#~ "Questa opzione è utile se vuoi creare alcuni file persistenti specifici,\n"
#~ "ma non le cartelle dove sono memorizzati. Un buon esempio sono\n"
#~ "i file chiamati \"dotfiles\"  (che è anche il nome della relativa opzione), \n"
#~ "i file di configurazione nascosti nella radice della tua cartella di home, come \n"
#~ "<span class=\"filename\">~/.gitconfig</span> e <span\n"
#~ "class=\"filename\">~/.bashrc</span>.\n"

#~ msgid "<a id=\"gnome_keyring\"></a>\n"
#~ msgstr "<a id=\"gnome_keyring\"></a>\n"

#~ msgid "[[!img seahorse-key-personal.png link=no]]\n"
#~ msgstr "[[!img seahorse-key-personal.png link=no]]\n"

#~ msgid ""
#~ "<div class=\"text\"><h2>GNOME Keyring</h2></div>\n"
#~ "</div>\n"
#~ msgstr ""
#~ "<div class=\"text\"><h2>Portachiavi di GNOME</h2></div>\n"
#~ "</div>\n"

#~ msgid ""
#~ "When this feature is activated, the secrets of\n"
#~ "<span class=\"application\">GNOME Keyring</span> are saved in the "
#~ "persistent\n"
#~ "volume.\n"
#~ msgstr ""
#~ "Quando questa opzione è attivata, i segreti del \n"
#~ "<span class=\"application\">Portachiavi GNOME</span> sono salvati nel "
#~ "volume\n"
#~ "persistente.\n"

#~ msgid ""
#~ "GNOME Keyring is a collection of components in GNOME that store secrets,\n"
#~ "passwords, keys, certificates and make them available to applications.\n"
#~ "For more information about <span class=\"application\">GNOME Keyring</"
#~ "span> see\n"
#~ "the [official documentation](http://live.gnome.org/GnomeKeyring).\n"
#~ msgstr ""
#~ "Il portachiavi di GNOME è una collezione di componenti di GNOME che "
#~ "memorizza i segreti,\n"
#~ "password, chiavi, certificati e li rende disponibili a tutte le "
#~ "applicazioni.\n"
#~ "Per maggiori informazioni sul <span class=\"application\">portachiavi "
#~ "GNOME</span> vedere\n"
#~ "la [documentazione ufficiale (in inglese)](http://live.gnome.org/"
#~ "GnomeKeyring).\n"

#~ msgid ""
#~ "To save passwords, for example the passwords of encrypted wireless "
#~ "connections,\n"
#~ "the [[<span class=\"application\">GNOME Keyring</span> persistence\n"
#~ "feature|configure#gnome_keyring]] must also be activated.\n"
#~ msgstr ""
#~ "Per salvare le password, per esempio le password delle connessioni "
#~ "wireless cifrate,\n"
#~ "anche l' [[opzione persistente del <span class=\"application"
#~ "\">portachiavi GNOME/span>|configure#gnome_keyring]]\n"
#~ "deve essere attivata.\n"
#~ " \n"

#~ msgid "<a id=\"apt_packages\"></a>\n"
#~ msgstr "<a id=\"apt_packages\"></a>\n"

#~ msgid "[[!img synaptic.png link=no]]\n"
#~ msgstr "[[!img synaptic.png link=no]]\n"

#~ msgid ""
#~ "<div class=\"text\"><h2>APT Packages</h2></div>\n"
#~ "</div>\n"
#~ msgstr ""
#~ "<div class=\"text\"><h2>Pacchetti APT</h2></div>\n"
#~ "</div>\n"

#~ msgid ""
#~ "When this feature is activated, the packages that you install using the\n"
#~ "<span class=\"application\">Synaptic</span> package manager or the\n"
#~ "<span class=\"command\">apt</span> command are saved in the persistent "
#~ "volume.\n"
#~ msgstr ""
#~ "Quando questa opzione è attivata, i pacchetti che installi usando \n"
#~ "il gestore di pacchetti <span class=\"application\">Synaptic</span> o \n"
#~ "il comando <span class=\"command\">apt</span> sono salvati nel volume "
#~ "persistente.\n"
#~ "\n"

#, fuzzy
#~| msgid ""
#~| "If you [[install additional programs|doc/advanced_topics/"
#~| "additional_software]], this feature allows you to download them once and "
#~| "reinstall them during future working sessions, even offline. Note that "
#~| "those packages are not automatically installed when restarting Tails."
#~ msgid ""
#~ "If you [[install additional programs|doc/advanced_topics/"
#~ "additional_software]], this feature allows you to download them once and "
#~ "reinstall them during future working sessions, even offline."
#~ msgstr ""
#~ "Se vuoi [[installare altri programmi|doc/advanced_topics/"
#~ "additional_software]], questa opzione ti permette di scaricarli una volta "
#~ "e reinstallarli durante le future sessioni di lavoro, anche offline. Nota "
#~ "che \n"
#~ "non vengono installati automaticamente quando riavvii Tails."

#~ msgid ""
#~ "To reinstall these packages automatically when restarting Tails, use the\n"
#~ "[[<span class=\"guilabel\">Additional software packages</span> "
#~ "persistence\n"
#~ "feature|configure#additional_software]].\n"
#~ msgstr ""
#~ "Per reinstallare questi pacchetti automaticamente al riavvio di Tails, "
#~ "usa \n"
#~ "[[<span class=\"guilabel\">Additional software packages</span> "
#~ "persistence\n"
#~ "feature|configure#additional_software]].\n"

#, fuzzy
#~| msgid ""
#~| "If you activate this feature, it is recommended to activate the\n"
#~| "<span class=\"guilabel\">APT Lists</span> feature as well.\n"
#~ msgid ""
#~ "If you activate the <span class=\"guilabel\">APT Packages</span> "
#~ "persistence feature,\n"
#~ "it is recommended to activate the <span class=\"guilabel\">APT Lists</"
#~ "span> feature as well.\n"
#~ msgstr ""
#~ "Se attivi questa opzione, è raccomandato attivare anche\n"
#~ "l'opzione <span class=\"guilabel\">Lista APT</span>.\n"

#~ msgid "<a id=\"apt_lists\"></a>\n"
#~ msgstr "<a id=\"apt_lists\"></a>\n"

#~ msgid ""
#~ "<div class=\"text\"><h2>APT Lists</h2></div>\n"
#~ "</div>\n"
#~ msgstr ""
#~ "<div class=\"text\"><h2>Lista APT</h2></div>\n"
#~ "</div>\n"

#~ msgid ""
#~ "When this feature is activated, the lists of all the software packages "
#~ "available for installation are saved in the persistent volume."
#~ msgstr ""
#~ "Quando questa opzione è attivata, la lista di tutti i pacchetti software "
#~ "disponibili per l'installazione è salvata nel volume persistente."

#~ msgid ""
#~ "Those so called <span class=\"emphasis\">APT lists</span> correspond to "
#~ "the files\n"
#~ "downloaded while doing\n"
#~ "<span class=\"guilabel\">Reload</span> from the\n"
#~ "<span class=\"application\">Synaptic</span> package manager or issuing "
#~ "the\n"
#~ "<span class=\"command\">apt update</span> command.\n"
#~ msgstr ""
#~ "Quelle chiamate <span class=\"emphasis\">liste APT </span> corrispondono "
#~ "ai file \n"
#~ "scaricati durante l'esecuzione di \n"
#~ "<span class=\"guilabel\">Reload</span> dal gestore di pacchetti\n"
#~ "<span class=\"application\">Synaptic</span> o eseguendo il comando\n"
#~ " \n"
#~ "<span class=\"command\">apt update</span>.\n"

#~ msgid ""
#~ "The <span class=\"emphasis\">APT lists</span> are needed to\n"
#~ "[[install additional programs|doc/advanced_topics/additional_software]]\n"
#~ "or explore the list of available software packages. This feature\n"
#~ "allows you to reuse them during future working sessions, even offline.\n"
#~ msgstr ""
#~ "Le  <span class=\"emphasis\">liste APT</span> sono necessarie per \n"
#~ "[[installare programmi addizionali |doc/advanced_topics/"
#~ "additional_software]]\n"
#~ "o per esplorare la lista dei pacchetti software disponibili. \n"
#~ "Questa opzione permette di riusarli in sessioni future, anche offline.\n"

#~ msgid "Additional software packages\n"
#~ msgstr "Pacchetti software addizionali\n"

#~ msgid "<div class=\"bug\">\n"
#~ msgstr "<div class=\"bug\">\n"

#~ msgid ""
#~ "<p>Pidgin fails to load any account if you enable persistence and\n"
#~ "select the <span class=\"guilabel\">Read-Only</span> check box as a "
#~ "startup option.</p>\n"
#~ msgstr ""
#~ "<p>Pidgin fallisce nel caricare ogni account se abiliti la persistenza "
#~ "e \n"
#~ "scegli l'opzione <span class=\"guilabel\">Solo lettura</span> come "
#~ "opzione iniziale. </p>\n"

#~ msgid ""
#~ "<p>Don't use the <span class=\"guilabel\">Read-Only</span> option if you "
#~ "want to use Pidgin. See\n"
#~ "[[!tails_ticket 8465]].</p>\n"
#~ msgstr ""
#~ "<p>Non utilizzare l'opzione <span class=\"guilabel\">Solo lettura</span> "
#~ "se vuoi usare Pidgin. Vedi\n"
#~ "[[!tails_ticket 8465]].</p>\n"

#~ msgid "Start the persistent volume assistant\n"
#~ msgstr "Lanciare l'assistente al volume persistente\n"

#~ msgid ""
#~ "1. The persistent volume is an encrypted partition protected by a "
#~ "passphrase.\n"
#~ "Specify a passphrase of your choice in both the\n"
#~ "<span class=\"guilabel\">Passphrase</span> and <span class=\"guilabel"
#~ "\">Verify\n"
#~ "Passphrase</span> text boxes.\n"
#~ msgstr ""
#~ "1. Il volume persistente è una partizione cifrata protetta da una "
#~ "password.\n"
#~ "Specifica una password a tua scelta in entrambe le caselle di testo <span "
#~ "class\n"
#~ "=\"guilabel\">Password</span> e <span class=\"guilabel\">Verifica la "
#~ "password\n"
#~ "\n"

#~ msgid "Wait for the creation to finish."
#~ msgstr "Attendi per la conclusione della creazione"

#~ msgid ""
#~ "<strong>If the creation is interrupted before it finishes</strong>, you "
#~ "may not\n"
#~ "be able to start Tails from this device any more. This can happen if you\n"
#~ "close the window of the wizard or unplug the USB stick or SD card during "
#~ "the creation of\n"
#~ "the persistent volume. [[Delete|first_steps/reset]] and\n"
#~ "[[reinstall|first_steps/installation]] Tails to fix this issue.\n"
#~ msgstr ""
#~ "<strong>Se la creazione si interrompe prima della conclusione</strong>, "
#~ "potresti non\n"
#~ "essere più in grado di eseguire Tails dal dispositivo. Questo può "
#~ "accadere se\n"
#~ "chiudi la finestra dell'assistente o se scolleghi la chiavetta USB o la "
#~ "scheda SD durante la creazione\n"
#~ "di un volume persistente.  Per sistemare questo problema devi "
#~ "[[cancellare|first_steps/reset]] e\n"
#~ "[[reinstallare|first_steps/installation]] Tails.\n"

#~ msgid "<a id=\"features\"></a>\n"
#~ msgstr "<a id=\"features\"></a>\n"

#~ msgid ""
#~ "When run from a Tails device that already has a persistent volume, the "
#~ "assistant shows a list of the possible persistence features. Each feature "
#~ "corresponds to a set a files to be saved in the persistent volume."
#~ msgstr ""
#~ "Quando si esegue Tails su un dispositivo che contiene già un volume "
#~ "persistente, l'assistente mostra una lista delle possibili "
#~ "caratteristiche. Ogni caratteristica corrisponde ad un insieme di files "
#~ "salvati nel volume\n"
#~ "persistente"

#~ msgid "<a id=\"claws_mail\"></a>\n"
#~ msgstr "<a id=\"claws_mail\"></a>\n"

#~ msgid "[[!img claws-mail.png link=no]]\n"
#~ msgstr "[[!img claws-mail.png link=no]]\n"

#~ msgid ""
#~ "<div class=\"text\"><h2>Claws Mail</h2></div>\n"
#~ "</div>\n"
#~ msgstr ""
#~ "<div class=\"text\"><h2>Claws Mail</h2></div>\n"
#~ "</div>\n"

#~ msgid ""
#~ "When this feature is activated, the configuration and emails stored\n"
#~ "locally by the\n"
#~ "[[<span class=\"application\">Claws Mail</span> email client|doc/"
#~ "anonymous_internet/claws_mail]]\n"
#~ "are saved in the persistent volume.\n"
#~ msgstr ""
#~ "Quando questa opzione è attivata, la configurazione e le email "
#~ "memorizzate localmente\n"
#~ "da [[<span class=\"application\">Claws Mail</span> email client|doc/"
#~ "anonymous_internet/claws_mail]]\n"
#~ "sono salvate nel volume persitente.\n"

#~ msgid ""
#~ "[[!inline pages=\"doc/anonymous_internet/claws_mail/persistence.bug\" raw="
#~ "\"yes\"]]\n"
#~ msgstr ""
#~ "[[!inline pages=\"doc/anonymous_internet/claws_mail/persistence.bug.fr\" "
#~ "raw=\"yes\"]]\n"

#~ msgid ""
#~ "<p>The emails of a POP3 account created without using the configuration\n"
#~ "assistant are not stored in the persistent volume by default.  For "
#~ "example,\n"
#~ "when configuring a second email account.</p>\n"
#~ msgstr ""
#~ "<p>Les emails d'un compte POP3 créé sans utiliser l'assistant de "
#~ "configuration\n"
#~ "ne sont pas stockés dans le volume persistant par défaut. Par exemple,\n"
#~ "lors de la configuration d'un second compte mail.</p>\n"

#~ msgid ""
#~ "<p>To make it persistent choose\n"
#~ "<span class=\"menuchoice\">\n"
#~ "  <span class=\"guimenu\">File</span>&nbsp;▸\n"
#~ "  <span class=\"guimenu\">Add Mailbox</span>&nbsp;▸\n"
#~ "  <span class=\"guimenuitem\">MH...</span></span> and change the location "
#~ "of the mailbox\n"
#~ "from <span class=\"filename\">Mail</span> to <span class=\"filename\">."
#~ "claws-mail/Mail</span>.</p>\n"
#~ msgstr ""
#~ "<p>Pour la rendre persistante choisir\n"
#~ "<span class=\"menuchoice\">\n"
#~ "  <span class=\"guimenu\">Fichier</span>&nbsp;▸\n"
#~ "  <span class=\"guimenu\">Ajouter une boîte aux lettres</span>&nbsp;▸\n"
#~ "  <span class=\"guimenuitem\">MH...</span></span> et changer "
#~ "l'emplacement de la boîte aux lettres\n"
#~ "de <span class=\"filename\">Mail</span> à <span class=\"filename\">.claws-"
#~ "mail/Mail</span>.</p>\n"<|MERGE_RESOLUTION|>--- conflicted
+++ resolved
@@ -7,11 +7,7 @@
 msgstr ""
 "Project-Id-Version: sPACKAGE VERSION\n"
 "Report-Msgid-Bugs-To: tails-l10n@boum.org\n"
-<<<<<<< HEAD
-"POT-Creation-Date: 2020-04-12 16:10+0200\n"
-=======
 "POT-Creation-Date: 2020-04-15 02:12+0000\n"
->>>>>>> 5f2d5937
 "PO-Revision-Date: 2020-01-22 14:26+0000\n"
 "Last-Translator: Davide <davidesantoro@mail.ru>\n"
 "Language-Team: ita <transitails@inventati.org>\n"
@@ -105,16 +101,10 @@
 "persistente dal dispositivo dove sta girando Tails."
 
 #. type: Title =
-<<<<<<< HEAD
-#, no-wrap
-msgid "Persistence features"
-msgstr "Opzioni di persistenza"
-=======
 #, fuzzy, no-wrap
 #| msgid "Creating the persistent volume\n"
 msgid "Features of the Persistent Storage\n"
 msgstr "Creare il volume persistente\n"
->>>>>>> 5f2d5937
 
 #. type: Plain text
 #, fuzzy, no-wrap
