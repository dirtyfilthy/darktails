# SOME DESCRIPTIVE TITLE
# Copyright (C) YEAR Free Software Foundation, Inc.
# This file is distributed under the same license as the PACKAGE package.
# FIRST AUTHOR <EMAIL@ADDRESS>, YEAR.
#
msgid ""
msgstr ""
"Project-Id-Version: PACKAGE VERSION\n"
"POT-Creation-Date: 2012-07-24 10:58+0300\n"
<<<<<<< HEAD
"PO-Revision-Date: 2012-09-28 11:01-0300\n"
=======
"PO-Revision-Date: 2012-11-06 16:13-0300\n"
>>>>>>> 20e0755f
"Last-Translator: Tails Developers <amnesia@boum.org>\n"
"Language-Team: LANGUAGE <LL@li.org>\n"
"Language: \n"
"MIME-Version: 1.0\n"
"Content-Type: text/plain; charset=UTF-8\n"
"Content-Transfer-Encoding: 8bit\n"

#. type: Plain text
#, no-wrap
msgid "[[!meta title=\"Warnings About Persistence\"]]\n"
msgstr "[[!meta title=\"Advertências Sobre Persistência\"]]\n"

#. type: Plain text
#, no-wrap
msgid "[[!toc levels=1]]\n"
msgstr "[[!toc levels=1]]\n"

#. type: Plain text
#, no-wrap
msgid "<a id=\"sensitive_documents\"></a>\n"
msgstr "<a id=\"sensitive_documents\"></a>\n"

#. type: Title =
#, no-wrap
msgid "Storing Sensitive Documents\n"
msgstr "Armazenando documentos sensíveis\n"

#. type: Plain text
#, no-wrap
msgid ""
"**The persistent volume is not hidden.** An attacker in possession of the USB\n"
"stick can know that there is a persistent volume on it. Take into consideration\n"
"that you can be forced or tricked to give out its passphrase.\n"
msgstr ""
"**O volume persistente não é oculto.** Um atacante que possua a memória\n"
"USB pode saber qie existe um volume persistente nela. Leve em consideração\n"
"que você pode ser forçado/a ou persuadido/a a entregar a senha do volume.\n"

#. type: Plain text
#, no-wrap
msgid ""
"Note also that **secure deletion does not work as expected on USB sticks.**<br/>\n"
"[[See the corresponding documentation.|encryption_and_privacy/secure_deletion#usb_and_ssd]]\n"
"Read also how to [[delete the persistent volume|delete]].\n"
msgstr ""
"Note também que **apagamento seguro não funciona da forma esperada em memórias USB.**<br/>\n"
"[[Veja a documentação correspondente|encryption_and_privacy/secure_deletion#usb_and_ssd]].\n"
"Leia também como [[apagar o volume persistente|delete]].\n"

#. type: Plain text
#, no-wrap
msgid "<a id=\"overwriting_configurations\"></a>\n"
msgstr "<a id=\"overwriting_configurations\"></a>\n"

#. type: Title =
#, no-wrap
msgid "Overwriting Configurations\n"
msgstr "Sobrescrevendo Configurações\n"

#. type: Plain text
msgid "The persistent volume allows you to overwrite the configuration of the programs included in Tails. Those programs are carefully configured with security in mind.  Overwriting the default configuration can break this security or render them unusable."
msgstr "O volume persistente te permite sobrescrever as configurações dos programas inclusos no Tails. Estes programas são configurados meticulosamente tendo a questão da segurança em mente. Sobrescrever as configurações padrão pode quebrar esta segurança ou torná os programas inutilizáveis."

#. type: Plain text
#, no-wrap
msgid ""
"Furthermore, the anonymity of Tor and Tails relies on making it harder to\n"
"distinguish one Tails user from another. <strong>Changing the default\n"
"configurations can break your anonymity.</strong>\n"
msgstr ""
"Além disso, a anonimidade do Tor e do Tails se baseia em tornar mais difícil\n"
"distinguir um Tails do outro. <strong>Alterar as configurações padrão\n"
"pode quebrar sua anonimidade.</strong>\n"

#. type: Plain text
#, no-wrap
msgid "<a id=\"installing_programs\"></a>\n"
msgstr "<a id=\"installing_programs\"></a>\n"

#. type: Title =
#, no-wrap
msgid "Installing Additional Programs\n"
msgstr "Instalando Programas Adicionais\n"

#. type: Plain text
msgid "To protect your anonymity and leave no trace, Tails developers select and configure with care programs that work well together. **Installing additional programs may introduce unpredictable problems and may break the protections built-in Tails.** Tails developers may not want or may not be capable of helping you to solve those problems."
msgstr "Para proteger sua anonimidade e não deixar rastros, os desenvolvedores do Tails selecionam e configuram com cuidado programas que funcionam bem juntos. **Instalar programas adicionais pode introduzir problemas imprevisíveis e quebrar as proteções configuradas no Tails.** Os desenvolvedores do Tails podem não querer ou podem não ser capazes de te ajudar a resolver estes problemas."

#. type: Plain text
#, no-wrap
msgid "<a id=\"browser_plugins\"></a>\n"
msgstr "<a id=\"browser_plugins\"></a>\n"

#. type: Title =
#, no-wrap
msgid "Browser Plugins\n"
<<<<<<< HEAD
msgstr "Plugins de Navegadores"
=======
msgstr "Plugins de Navegadores\n"
>>>>>>> 20e0755f

#. type: Plain text
msgid "The web browser is a central part in a system like Tails. The plugins included in the browser are carefully chosen and configured with security in mind. **If you install other plugins or change their configuration, you can break your anonymity.**"
msgstr "O navegador de Internet é uma parte central em sistemas como o Tails. Os plugins inclusos no navegador são escolhidos com cuidado e configurados tendo a questão da segurança em mente. **Se você instalar outros plugins ou alterar suas configurações, você pode quebrar sua anonimidade.**"

#. type: Plain text
#, no-wrap
msgid "<a id=\"minimum\"></a>\n"
msgstr "<a id=\"minimum\"></a>\n"

#. type: Title =
#, no-wrap
msgid "Use to the Minimum\n"
msgstr "Use o Mínimo Possível\n"

#. type: Plain text
#, no-wrap
msgid ""
"**Use the persistent volume only when necessary and to the minimum.** It is\n"
"always possible to start Tails without activating the persistent volume. All the\n"
"features of the persistent volume are optional and need to be explicitly\n"
"activated. Only the files and folders that you specify are saved.\n"
msgstr ""
"**Use o volume persistente somente quando necessário e o mínimo possível.**\n"
"É sempre possível iniciar o Tails sem ativar o volume persistente. Todas as\n"
"características do volume persistente são opcionais e precisam ser explicitamente\n"
"ativadas. Somente os arquivos e pastas que você especificar serão salvos.\n"
<|MERGE_RESOLUTION|>--- conflicted
+++ resolved
@@ -7,11 +7,7 @@
 msgstr ""
 "Project-Id-Version: PACKAGE VERSION\n"
 "POT-Creation-Date: 2012-07-24 10:58+0300\n"
-<<<<<<< HEAD
-"PO-Revision-Date: 2012-09-28 11:01-0300\n"
-=======
 "PO-Revision-Date: 2012-11-06 16:13-0300\n"
->>>>>>> 20e0755f
 "Last-Translator: Tails Developers <amnesia@boum.org>\n"
 "Language-Team: LANGUAGE <LL@li.org>\n"
 "Language: \n"
@@ -108,11 +104,7 @@
 #. type: Title =
 #, no-wrap
 msgid "Browser Plugins\n"
-<<<<<<< HEAD
-msgstr "Plugins de Navegadores"
-=======
 msgstr "Plugins de Navegadores\n"
->>>>>>> 20e0755f
 
 #. type: Plain text
 msgid "The web browser is a central part in a system like Tails. The plugins included in the browser are carefully chosen and configured with security in mind. **If you install other plugins or change their configuration, you can break your anonymity.**"
