# SOME DESCRIPTIVE TITLE
# Copyright (C) YEAR Free Software Foundation, Inc.
# This file is distributed under the same license as the PACKAGE package.
# FIRST AUTHOR <EMAIL@ADDRESS>, YEAR.
#
msgid ""
msgstr ""
"Project-Id-Version: PACKAGE VERSION\n"
"Report-Msgid-Bugs-To: tails-l10n@boum.org\n"
<<<<<<< HEAD
"POT-Creation-Date: 2020-04-12 16:10+0200\n"
=======
"POT-Creation-Date: 2020-04-15 02:12+0000\n"
>>>>>>> 5f2d5937
"PO-Revision-Date: 2020-04-05 23:29+0000\n"
"Last-Translator: drebs <drebs@riseup.net>\n"
"Language-Team: LANGUAGE <LL@li.org>\n"
"Language: pt\n"
"MIME-Version: 1.0\n"
"Content-Type: text/plain; charset=UTF-8\n"
"Content-Transfer-Encoding: 8bit\n"
"Plural-Forms: nplurals=2; plural=n > 1;\n"
"X-Generator: Weblate 3.5.1\n"

#. type: Plain text
#, fuzzy, no-wrap
#| msgid "[[!meta title=\"Warnings about persistence\"]]\n"
msgid "[[!meta title=\"Warnings about the Persistent Storage\"]]\n"
msgstr "[[!meta title=\"Avisos sobre persistência\"]]\n"

#. type: Plain text
#, no-wrap
msgid "[[!toc levels=1]]\n"
msgstr "[[!toc levels=1]]\n"

#. type: Plain text
#, no-wrap
msgid "<a id=\"sensitive_documents\"></a>\n"
msgstr "<a id=\"sensitive_documents\"></a>\n"

#. type: Title =
#, no-wrap
msgid "Storing sensitive documents"
msgstr "Armazenando documentos sensíveis"

#. type: Plain text
#, fuzzy
#| msgid ""
#| "**The persistent volume is not hidden.** An attacker in possession of\n"
#| "your USB stick can know that there is a persistent volume on it. Take "
#| "into consideration\n"
#| "that you can be forced or tricked to give out its passphrase.\n"
msgid ""
"The Persistent Storage is not hidden. An attacker in possession of your USB "
"stick can know that there is a Persistent Storage on it. Take into "
"consideration that you can be forced or tricked to give out its passphrase."
msgstr ""
"**O volume persistente não é oculto.** Um atacante que tenha acesso ao\n"
"seu dispositivo USB pode saber que existe um volume persistente nele. Leve "
"em consideração\n"
"que você pode ser forçado/a ou persuadido/a a entregar a senha do volume.\n"

#. type: Plain text
#, fuzzy
#| msgid ""
#| "Read also our instructions to [[securely delete the persistent volume|"
#| "delete]]."
msgid ""
"Read also our instructions to [[securely delete the Persistent Storage|"
"delete]]."
msgstr ""
"Leia também nossas instruções para [[apagar de forma segura o volume "
"persistente|delete]]."

#. type: Plain text
#, no-wrap
msgid "<a id=\"overwriting_configurations\"></a>\n"
msgstr "<a id=\"overwriting_configurations\"></a>\n"

#. type: Title =
#, no-wrap
msgid "Overwriting configurations"
msgstr "Sobrescrevendo Configurações"

#. type: Plain text
msgid ""
"You can weaken your security or break some programs if your use the "
"Persistent Storage to overwrite their settings. The programs included in "
"Tails are carefully configured with security in mind.  Be especially careful "
"when using the [[Dotfiles|persistence/configure#dotfiles]] feature."
msgstr ""

#. type: Plain text
#, fuzzy
#| msgid ""
#| "Furthermore, the anonymity of Tor and Tails relies on making it harder "
#| "to\n"
#| "distinguish one Tails user from another. <strong>Changing the default\n"
#| "configurations can break your anonymity.</strong>\n"
msgid ""
"The anonymity of Tor and Tails relies on making it harder to distinguish one "
"Tails user from another. In some cases, changing the default settings can "
"break your anonymity."
msgstr ""
"Além disso, a anonimidade do Tor e do Tails se baseia em tornar mais "
"difícil\n"
"distinguir um Tails do outro. <strong>Alterar as configurações padrão\n"
"pode quebrar sua anonimidade.</strong>\n"

#. type: Plain text
#, no-wrap
msgid "<a id=\"minimum\"></a>\n"
msgstr "<a id=\"minimum\"></a>\n"

#. type: Title =
#, no-wrap
msgid "Use to the minimum"
msgstr "Use o Mínimo Possível"

#. type: Plain text
msgid "Use the Persistent Storage only when necessary and to the minimum:"
msgstr ""

#. type: Bullet: '- '
msgid "Only unlock the Persistent Storage when you need it."
msgstr ""

#. type: Bullet: '- '
msgid "Only turn on the features of the Persistent Storage that you need."
msgstr ""

#. type: Bullet: '- '
msgid ""
"Only the files and folders that you specify are saved in the Persistent "
"Storage."
msgstr ""

#. type: Plain text
#, no-wrap
msgid "<a id=\"open_other_systems\"></a>\n"
msgstr "<a id=\"open_other_systems\"></a>\n"

#. type: Title =
#, no-wrap
msgid "Opening the persistent volume from other operating systems"
msgstr "Abrindo o volume persistente a partir de outros sistemas operacionais"

#. type: Plain text
#, fuzzy
#| msgid "Opening the persistent volume from other operating systems\n"
msgid ""
"You can compromise your security if you open the Persistent Storage from "
"another operating system."
msgstr ""
<<<<<<< HEAD
"**É possível abrir o volume persistente a partir de outros sistemas operacionais.\n"
"Porém, fazer isso pode comprometer a segurança que Tails oferece.**\n"
=======
"Abrindo o volume persistente a partir de outros sistemas operacionais\n"
>>>>>>> 5f2d5937

#. type: Plain text
msgid ""
"For example, another operating system might create thumbnails of images or "
"index the contents of files in the Persistent Storage."
msgstr ""

#~ msgid ""
#~ "The programs included in Tails are carefully configured with security in "
#~ "mind. If you use the persistence volume to overwrite the configuration of "
#~ "the programs included in Tails, it can break this security or render "
#~ "these programs unusable."
#~ msgstr ""
#~ "Os programas incluídos no Tails são cuidadosamente configurados tendo a "
#~ "questão da segurança em mente. Se você usa o volume persistente para "
#~ "sobrescrever as configurações dos programas incluídos no Tails, pode "
#~ "quebrar esta segurança ou tornar os programas inutilizáveis."

#~ msgid ""
#~ "Be especially careful when using the [[Dotfiles|persistence/"
#~ "configure#dotfiles]] feature."
#~ msgstr ""
#~ "Tenha cuidado especial ao usar a funcionalidade [[Dotfiles|persistence/"
#~ "configure#dotfiles]]."

#~ msgid ""
#~ "**Use the persistent volume only when necessary and to the minimum.** It is\n"
#~ "always possible to start Tails without activating the persistent volume. All the\n"
#~ "features of the persistent volume are optional and need to be explicitly\n"
#~ "activated. Only the files and folders that you specify are saved.\n"
#~ msgstr ""
#~ "**Use o volume persistente somente quando necessário e o mínimo possível.**\n"
#~ "É sempre possível iniciar o Tails sem ativar o volume persistente. Todas as\n"
#~ "características do volume persistente são opcionais e precisam ser explicitamente\n"
#~ "ativadas. Somente os arquivos e pastas que você especificar serão salvos.\n"

#~ msgid ""
#~ "**It is possible to\n"
#~ "open the persistent volume from other operating systems. But, doing so might\n"
#~ "compromise the security provided by Tails.**\n"
#~ msgstr ""
#~ "**É possível abrir o volume persistente a partir de outros sistemas operacionais.\n"
#~ "Porém, fazer isso pode comprometer a segurança que Tails oferece.**\n"

#~ msgid ""
#~ "For example, image thumbnails might be created and saved by the other "
#~ "operating system. Or, the contents of files might be indexed by the other "
#~ "operating system."
#~ msgstr ""
#~ "Por exemplo, miniaturas de imagens podem ser criadas e salvas pelo outro "
#~ "sistema operacional. Ou então conteúdos de arquivos podem ser indexados "
#~ "pelo outro sistema operacional."

#~ msgid ""
#~ "Other operating systems should probably not be trusted to handle "
#~ "sensitive information or leave no trace."
#~ msgstr ""
#~ "Outros sistemas operacionais provavelmente não são confiáveis para lidar "
#~ "com informações sensíveis ou para evitar que sejam deixados rastros."

#~ msgid "<a id=\"installing_programs\"></a>\n"
#~ msgstr "<a id=\"installing_programs\"></a>\n"

#~ msgid "Installing additional programs\n"
#~ msgstr "Instalando Programas Adicionais\n"

#~ msgid ""
#~ "To protect your anonymity and leave no trace, Tails developers select and "
#~ "configure with care programs that work well together. **Installing "
#~ "additional programs may introduce unpredictable problems and may break "
#~ "the protections built-in Tails.** Tails developers may not want or may "
#~ "not be capable of helping you to solve those problems."
#~ msgstr ""
#~ "Para proteger seu anonimato e não deixar rastros, os desenvolvedores do "
#~ "Tails selecionam e configuram com cuidado programas que funcionam bem "
#~ "juntos um do outro. **Instalar programas adicionais pode introduzir "
#~ "problemas imprevisíveis e quebrar as proteções configuradas no Tails.** "
#~ "Os desenvolvedores do Tails podem não querer ou podem não ser capazes de "
#~ "te ajudar a resolver estes problemas."

#~ msgid "<a id=\"browser_plugins\"></a>\n"
#~ msgstr "<a id=\"browser_plugins\"></a>\n"

#~ msgid "Browser plugins\n"
#~ msgstr "Plugins de Navegadores\n"

#~ msgid ""
#~ "The web browser is a central part in a system like Tails. The plugins "
#~ "included in the browser are carefully chosen and configured with security "
#~ "in mind. **If you install other plugins or change their configuration, "
#~ "you can break your anonymity.**"
#~ msgstr ""
#~ "O navegador de Internet é uma parte central em sistemas como o Tails. Os "
#~ "plugins inclusos no navegador são escolhidos com cuidado e configurados "
#~ "tendo a questão da segurança em mente. **Se você instalar outros plugins "
#~ "ou alterar suas configurações, você pode quebrar seu anonimato.**"

#~ msgid ""
#~ "Note also that **secure deletion does not work as expected on USB sticks."
#~ "**<br/>\n"
#~ "[[See the corresponding documentation.|encryption_and_privacy/"
#~ "secure_deletion#usb_and_ssd]]\n"
#~ "Read also how to [[delete the persistent volume|delete]].\n"
#~ msgstr ""
#~ "Note também que **apagamento seguro não funciona da forma esperada em "
#~ "memórias USB.**<br/>\n"
#~ "[[Veja a documentação correspondente|encryption_and_privacy/"
#~ "secure_deletion#usb_and_ssd]].\n"
#~ "Leia também como [[apagar o volume persistente|delete]].\n"<|MERGE_RESOLUTION|>--- conflicted
+++ resolved
@@ -7,11 +7,7 @@
 msgstr ""
 "Project-Id-Version: PACKAGE VERSION\n"
 "Report-Msgid-Bugs-To: tails-l10n@boum.org\n"
-<<<<<<< HEAD
-"POT-Creation-Date: 2020-04-12 16:10+0200\n"
-=======
 "POT-Creation-Date: 2020-04-15 02:12+0000\n"
->>>>>>> 5f2d5937
 "PO-Revision-Date: 2020-04-05 23:29+0000\n"
 "Last-Translator: drebs <drebs@riseup.net>\n"
 "Language-Team: LANGUAGE <LL@li.org>\n"
@@ -40,8 +36,8 @@
 
 #. type: Title =
 #, no-wrap
-msgid "Storing sensitive documents"
-msgstr "Armazenando documentos sensíveis"
+msgid "Storing sensitive documents\n"
+msgstr "Armazenando documentos sensíveis\n"
 
 #. type: Plain text
 #, fuzzy
@@ -79,8 +75,8 @@
 
 #. type: Title =
 #, no-wrap
-msgid "Overwriting configurations"
-msgstr "Sobrescrevendo Configurações"
+msgid "Overwriting configurations\n"
+msgstr "Sobrescrevendo Configurações\n"
 
 #. type: Plain text
 msgid ""
@@ -114,8 +110,8 @@
 
 #. type: Title =
 #, no-wrap
-msgid "Use to the minimum"
-msgstr "Use o Mínimo Possível"
+msgid "Use to the minimum\n"
+msgstr "Use o Mínimo Possível\n"
 
 #. type: Plain text
 msgid "Use the Persistent Storage only when necessary and to the minimum:"
@@ -142,8 +138,8 @@
 
 #. type: Title =
 #, no-wrap
-msgid "Opening the persistent volume from other operating systems"
-msgstr "Abrindo o volume persistente a partir de outros sistemas operacionais"
+msgid "Opening the persistent volume from other operating systems\n"
+msgstr "Abrindo o volume persistente a partir de outros sistemas operacionais\n"
 
 #. type: Plain text
 #, fuzzy
@@ -152,12 +148,7 @@
 "You can compromise your security if you open the Persistent Storage from "
 "another operating system."
 msgstr ""
-<<<<<<< HEAD
-"**É possível abrir o volume persistente a partir de outros sistemas operacionais.\n"
-"Porém, fazer isso pode comprometer a segurança que Tails oferece.**\n"
-=======
 "Abrindo o volume persistente a partir de outros sistemas operacionais\n"
->>>>>>> 5f2d5937
 
 #. type: Plain text
 msgid ""
