--- conflicted
+++ resolved
@@ -792,11 +792,7 @@
 msgstr ""
 "Comme vous pouvez le voir dans l'exemple précédent, les dossiers vides sont ignorés.\n"
 "Cette fonctionnalité lie uniquement les fichiers et non les dossiers, du volume persistant\n"
-<<<<<<< HEAD
-"vers le dossier <span class=\"filename\">Home</span> folder.\n"
-=======
 "vers le dossier <span class=\"filename\">Home</span>.\n"
->>>>>>> cc0c9a98
 
 #. type: Plain text
 #, no-wrap
