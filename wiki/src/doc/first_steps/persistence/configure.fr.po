--- conflicted
+++ resolved
@@ -712,11 +712,7 @@
 #. type: Title -
 #, no-wrap
 msgid "Additional software packages\n"
-<<<<<<< HEAD
-msgstr ""
-=======
 msgstr "Logiciels additionnels\n"
->>>>>>> bc3f9e77
 
 #. type: Plain text
 #, no-wrap
@@ -725,12 +721,9 @@
 "This is an experimental feature which does not appear in the assistant.\n"
 "</div>\n"
 msgstr ""
-<<<<<<< HEAD
-=======
 "<div class=\"note\">\n"
 "C'est une fonctionnalité expérimentale qui n'apparaît pas dans l'assistant.\n"
 "</div>\n"
->>>>>>> bc3f9e77
 
 #. type: Plain text
 msgid ""
@@ -740,11 +733,6 @@
 "are automatically upgraded for security after a network connection is "
 "established."
 msgstr ""
-<<<<<<< HEAD
-
-#. type: Plain text
-#, fuzzy, no-wrap
-=======
 "Lorsque cette fonctionnalité est activée, une liste de logiciels "
 "additionnels de votre choix est installée automatiquement au début de chaque "
 "session de travail. Les paquets correspondants sont stockés sur le volume "
@@ -753,7 +741,6 @@
 
 #. type: Plain text
 #, no-wrap
->>>>>>> bc3f9e77
 #| msgid ""
 #| "If you activate this feature, it is recommended to activate the\n"
 #| "<span class=\"guilabel\">APT Lists</span> feature as well.\n"
@@ -762,13 +749,8 @@
 "class=\"guilabel\">APT Lists</span> and <span class=\"guilabel\">APT\n"
 "Packages</span> features.\n"
 msgstr ""
-<<<<<<< HEAD
-"Si vous activez cette option, il est recommandé d'activer également l'option\n"
-"<span class=\"guilabel\">Listes d'APT</span>.\n"
-=======
 "Pour utiliser cette option, vous devez activer la persistance des<span\n"
 "class=\"guilabel\">Listes d'APT</span> et des <span class=\"guilabel\">Paquets APT</span>.\n"
->>>>>>> bc3f9e77
 
 #. type: Plain text
 msgid ""
@@ -778,14 +760,11 @@
 "stored: probably `sdb2`). Each line of this file must contain the name of a "
 "Debian package to be installed as an additional software package."
 msgstr ""
-<<<<<<< HEAD
-=======
 "Pour définir la liste des logiciels additionnels, créez un fichier `/lib/"
 "live/mount/persistence/XXX_unlocked/live-additional-software.conf` (où `XXX` "
 "correspond au nom du périphérique sur lequel est installé la persistance: "
 "probablement `sdb2`). Chaque ligne de ce fichier doit contenir le nom d'un "
 "paquet Debian devant être installé comme logiciel additionnel."
->>>>>>> bc3f9e77
 
 #. type: Plain text
 msgid ""
@@ -793,13 +772,10 @@
 "and the `fontmatrix` software, a font manager, create a `live-additional-"
 "software.conf` file with the following content:"
 msgstr ""
-<<<<<<< HEAD
-=======
 "Par exemple, pour installer automatiquement le logiciel `dia`, un éditeur de "
 "diagrammes, et `fontmatrix`, un gestionnaire de polices de caractère, vous "
 "devez créer un fichier `live-additional-software.conf` avec le contenu "
 "suivant :"
->>>>>>> bc3f9e77
 
 #. type: Plain text
 #, no-wrap
@@ -807,22 +783,16 @@
 "    dia\n"
 "    fontmatrix\n"
 msgstr ""
-<<<<<<< HEAD
-=======
 "    dia\n"
 "    fontmatrix\n"
->>>>>>> bc3f9e77
 
 #. type: Plain text
 msgid ""
 "To learn about the many software packages available in Debian, visit <http://"
 "packages.debian.org/stable/>."
 msgstr ""
-<<<<<<< HEAD
-=======
 "Pour en savoir plus sur les nombreux logiciels disponibles dans Debian, "
 "visitez la page <http://packages.debian.org/stable/>."
->>>>>>> bc3f9e77
 
 #~ msgid ""
 #~ "<div class=\"icon\">\n"
