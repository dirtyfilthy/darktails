--- conflicted
+++ resolved
@@ -6,13 +6,8 @@
 msgid ""
 msgstr ""
 "Project-Id-Version: sPACKAGE VERSION\n"
-<<<<<<< HEAD
-"POT-Creation-Date: 2012-10-17 18:32+0300\n"
-"PO-Revision-Date: 2012-09-18 19:58-0000\n"
-=======
 "POT-Creation-Date: 2012-06-27 18:51+0300\n"
 "PO-Revision-Date: \n"
->>>>>>> 5bc532fc
 "Last-Translator: \n"
 "Language-Team: \n"
 "Language: \n"
@@ -86,8 +81,8 @@
 #. type: Plain text
 msgid ""
 "When run for the first time, or after [[deleting the persistent volume|"
-"delete]], the assistant proposes to create a new persistent volume on the "
-"USB stick from which Tails is running."
+"delete]], the assistant proposes to create a new persistent volume on the USB "
+"stick from which Tails is running."
 msgstr ""
 "Lorsque vous lancez l'assistant pour la première fois, ou après avoir "
 "[[effacé le volume persistant|delete]], l'assistant vous propose de créer un "
@@ -139,9 +134,9 @@
 
 #. type: Plain text
 msgid ""
-"When run from a USB stick that already has a persistent volume, the "
-"assistant shows a list of the possible persistent features. Each feature "
-"corresponds to a set a files to be saved in the persistent volume."
+"When run from a USB stick that already has a persistent volume, the assistant "
+"shows a list of the possible persistent features. Each feature corresponds to "
+"a set a files to be saved in the persistent volume."
 msgstr ""
 "Lorsque vous démarrez depuis une clé USB Tails contenant un volume "
 "persistant, un assistant vous présente une liste des options disponibles. "
@@ -184,20 +179,16 @@
 
 #. type: Plain text
 #, no-wrap
-msgid "<div class=\"icon\">\n"
-msgstr ""
-
-#. type: Plain text
-#, no-wrap
-msgid "[[!img stock_folder.png link=no]]\n"
-msgstr ""
-
-#. type: Plain text
-#, no-wrap
-msgid ""
+msgid ""
+"<div class=\"icon\">\n"
+"<div class=\"image\"><img src=\"../stock_folder.png\"/></div>\n"
 "<div class=\"text\"><h2>Personal Data</h2></div>\n"
 "</div>\n"
 msgstr ""
+"<div class=\"icon\">\n"
+"<div class=\"image\"><img src=\"../stock_folder.png\"/></div>\n"
+"<div class=\"text\"><h2>Données personnelles</h2></div>\n"
+"</div>\n"
 
 #. type: Plain text
 #, no-wrap
@@ -237,27 +228,24 @@
 
 #. type: Plain text
 #, no-wrap
-msgid "[[!img seahorse-key.png link=no]]\n"
-msgstr ""
-
-#. type: Plain text
-#, no-wrap
-msgid ""
-"<div class=\"text\"><h2>GnuPG</h2></div>\n"
-"</div>\n"
-msgstr ""
+msgid ""
 "<div class=\"icon\">\n"
 "<div class=\"image\"><img src=\"../seahorse-key.png\"/></div>\n"
 "<div class=\"text\"><h2>GnuPG</h2></div>\n"
 "</div>\n"
+msgstr ""
+"<div class=\"icon\">\n"
+"<div class=\"image\"><img src=\"../seahorse-key.png\"/></div>\n"
+"<div class=\"text\"><h2>GnuPG</h2></div>\n"
+"</div>\n"
 
 #. type: Plain text
 msgid ""
 "When this feature is activated, the OpenPGP keys that you create or import "
 "are saved in the persistent volume."
 msgstr ""
-"Lorsque cette option est activée, les clés OpenPGP que vous créez et "
-"importez sont sauvegardées dans le volume persistant."
+"Lorsque cette option est activée, les clés OpenPGP que vous créez et importez "
+"sont sauvegardées dans le volume persistant."
 
 #. type: Plain text
 #, no-wrap
@@ -283,15 +271,16 @@
 
 #. type: Plain text
 #, no-wrap
-msgid "[[!img seahorse-key-ssh.png link=no]]\n"
-msgstr ""
-
-#. type: Plain text
-#, no-wrap
-msgid ""
+msgid ""
+"<div class=\"icon\">\n"
+"<div class=\"image\"><img src=\"../seahorse-key-ssh.png\"/></div>\n"
 "<div class=\"text\"><h2>SSH Client</h2></div>\n"
 "</div>\n"
 msgstr ""
+"<div class=\"icon\">\n"
+"<div class=\"image\"><img src=\"../seahorse-key-ssh.png\"/></div>\n"
+"<div class=\"text\"><h2>Client SSH</h2></div>\n"
+"</div>\n"
 
 #. type: Plain text
 msgid ""
@@ -341,15 +330,16 @@
 
 #. type: Plain text
 #, no-wrap
-msgid "[[!img pidgin.png link=no]]\n"
-msgstr ""
-
-#. type: Plain text
-#, no-wrap
-msgid ""
+msgid ""
+"<div class=\"icon\">\n"
+"<div class=\"image\"><img src=\"../pidgin.png\"/></div>\n"
 "<div class=\"text\"><h2>Pidgin</h2></div>\n"
 "</div>\n"
 msgstr ""
+"<div class=\"icon\">\n"
+"<div class=\"image\"><img src=\"../pidgin.png\"/></div>\n"
+"<div class=\"text\"><h2>Pidgin</h2></div>\n"
+"</div>\n"
 
 #. type: Plain text
 #, no-wrap
@@ -394,15 +384,16 @@
 
 #. type: Plain text
 #, no-wrap
-msgid "[[!img claws-mail.png link=no]]\n"
-msgstr ""
-
-#. type: Plain text
-#, no-wrap
-msgid ""
+msgid ""
+"<div class=\"icon\">\n"
+"<div class=\"image\"><img src=\"../claws-mail.png\"/></div>\n"
 "<div class=\"text\"><h2>Claws Mail</h2></div>\n"
 "</div>\n"
 msgstr ""
+"<div class=\"icon\">\n"
+"<div class=\"image\"><img src=\"../claws-mail.png\"/></div>\n"
+"<div class=\"text\"><h2>Claws Mail</h2></div>\n"
+"</div>\n"
 
 #. type: Plain text
 #, no-wrap
@@ -422,12 +413,9 @@
 
 #. type: Plain text
 #, no-wrap
-msgid "[[!img seahorse-key-personal.png link=no]]\n"
-msgstr ""
-
-#. type: Plain text
-#, no-wrap
-msgid ""
+msgid ""
+"<div class=\"icon\">\n"
+"<div class=\"image\"><img src=\"../seahorse-key-personal.png\"/></div>\n"
 "<div class=\"text\"><h2>GNOME Keyring</h2></div>\n"
 "</div>\n"
 msgstr ""
@@ -468,12 +456,9 @@
 
 #. type: Plain text
 #, no-wrap
-msgid "[[!img synaptic.png link=no]]\n"
-msgstr ""
-
-#. type: Plain text
-#, no-wrap
-msgid ""
+msgid ""
+"<div class=\"icon\">\n"
+"<div class=\"image\"><img src=\"../synaptic.png\"/></div>\n"
 "<div class=\"text\"><h2>APT Packages</h2></div>\n"
 "</div>\n"
 msgstr ""
@@ -523,6 +508,8 @@
 #. type: Plain text
 #, no-wrap
 msgid ""
+"<div class=\"icon\">\n"
+"<div class=\"image\"><img src=\"../synaptic.png\"/></div>\n"
 "<div class=\"text\"><h2>APT Lists</h2></div>\n"
 "</div>\n"
 msgstr ""
@@ -536,8 +523,8 @@
 "When this feature is activated, the lists of all the software packages "
 "available for installation are saved in the persistent volume."
 msgstr ""
-"Lorsque cette option est activée, les listes de tous les paquets "
-"installables sont sauvegardées sur le volume persistant."
+"Lorsque cette option est activée, les listes de tous les paquets installables "
+"sont sauvegardées sur le volume persistant."
 
 #. type: Plain text
 #, no-wrap
@@ -568,12 +555,9 @@
 
 #. type: Plain text
 #, no-wrap
-msgid "[[!img preferences-desktop.png link=no]]\n"
-msgstr ""
-
-#. type: Plain text
-#, no-wrap
-msgid ""
+msgid ""
+"<div class=\"icon\">\n"
+"<div class=\"image\"><img src=\"../preferences-desktop.png\"/></div>\n"
 "<div class=\"text\"><h2>Dotfiles</h2></div>\n"
 "</div>\n"
 msgstr ""
@@ -637,8 +621,8 @@
 
 #. type: Plain text
 msgid ""
-"With this feature you can specify other folders of your choice to be saved "
-"in the persistent volume."
+"With this feature you can specify other folders of your choice to be saved in "
+"the persistent volume."
 msgstr ""
 "Lorsque cette option est activée, vous pouvez choisir d'autres dossiers qui "
 "seront sauvegardées dans le volume persistant."
@@ -655,48 +639,4 @@
 "<span class=\"filename\">Images</span> dans votre\n"
 "<span class=\"filename\">dossier Home</span>\n"
 "vous pouvez indiquer <span class=\"filename\">/home/amnesia/Images</span>\n"
-"comme dossier personnalisé.\n"
-
-#~ msgid ""
-#~ "<div class=\"icon\">\n"
-#~ "<div class=\"image\"><img src=\"../stock_folder.png\"/></div>\n"
-#~ "<div class=\"text\"><h2>Personal Data</h2></div>\n"
-#~ "</div>\n"
-#~ msgstr ""
-#~ "<div class=\"icon\">\n"
-#~ "<div class=\"image\"><img src=\"../stock_folder.png\"/></div>\n"
-#~ "<div class=\"text\"><h2>Données personnelles</h2></div>\n"
-#~ "</div>\n"
-
-#~ msgid ""
-#~ "<div class=\"icon\">\n"
-#~ "<div class=\"image\"><img src=\"../seahorse-key-ssh.png\"/></div>\n"
-#~ "<div class=\"text\"><h2>SSH Client</h2></div>\n"
-#~ "</div>\n"
-#~ msgstr ""
-#~ "<div class=\"icon\">\n"
-#~ "<div class=\"image\"><img src=\"../seahorse-key-ssh.png\"/></div>\n"
-#~ "<div class=\"text\"><h2>Client SSH</h2></div>\n"
-#~ "</div>\n"
-
-#~ msgid ""
-#~ "<div class=\"icon\">\n"
-#~ "<div class=\"image\"><img src=\"../pidgin.png\"/></div>\n"
-#~ "<div class=\"text\"><h2>Pidgin</h2></div>\n"
-#~ "</div>\n"
-#~ msgstr ""
-#~ "<div class=\"icon\">\n"
-#~ "<div class=\"image\"><img src=\"../pidgin.png\"/></div>\n"
-#~ "<div class=\"text\"><h2>Pidgin</h2></div>\n"
-#~ "</div>\n"
-
-#~ msgid ""
-#~ "<div class=\"icon\">\n"
-#~ "<div class=\"image\"><img src=\"../claws-mail.png\"/></div>\n"
-#~ "<div class=\"text\"><h2>Claws Mail</h2></div>\n"
-#~ "</div>\n"
-#~ msgstr ""
-#~ "<div class=\"icon\">\n"
-#~ "<div class=\"image\"><img src=\"../claws-mail.png\"/></div>\n"
-#~ "<div class=\"text\"><h2>Claws Mail</h2></div>\n"
-#~ "</div>\n"+"comme dossier personnalisé.\n"