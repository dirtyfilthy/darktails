# SOME DESCRIPTIVE TITLE
# Copyright (C) YEAR Free Software Foundation, Inc.
# This file is distributed under the same license as the PACKAGE package.
# FIRST AUTHOR <EMAIL@ADDRESS>, YEAR.
#
msgid ""
msgstr ""
"Project-Id-Version: Tails\n"
"Report-Msgid-Bugs-To: tails-l10n@boum.org\n"
<<<<<<< HEAD
"POT-Creation-Date: 2020-04-12 16:10+0200\n"
=======
"POT-Creation-Date: 2020-04-15 02:12+0000\n"
>>>>>>> 5f2d5937
"PO-Revision-Date: 2020-02-14 10:26+0000\n"
"Last-Translator: xin <xin@riseup.net>\n"
"Language-Team: Tails translators <tails@boum.org>\n"
"Language: fr\n"
"MIME-Version: 1.0\n"
"Content-Type: text/plain; charset=UTF-8\n"
"Content-Transfer-Encoding: 8bit\n"
"Plural-Forms: nplurals=2; plural=n > 1;\n"
"X-Generator: Weblate 3.5.1\n"

#. type: Plain text
#, fuzzy, no-wrap
#| msgid "[[!meta title=\"Create & configure the persistent volume\"]]\n"
msgid "[[!meta title=\"Creating and configuring the Persistent Storage\"]]\n"
msgstr "[[!meta title=\"Créer et configurer le volume persistant\"]]\n"

#. type: Plain text
#, no-wrap
msgid "[[!inline pages=\"doc/first_steps/persistence.caution\" raw=\"yes\" sort=\"age\"]]\n"
msgstr "[[!inline pages=\"doc/first_steps/persistence.caution.fr\" raw=\"yes\" sort=\"age\"]]\n"

#. type: Plain text
#, no-wrap
msgid "[[!toc levels=3]]\n"
msgstr "[[!toc levels=3]]\n"

#. type: Plain text
msgid ""
"To create or configure the Persistent Storage, choose **Applications**&nbsp;"
"▸ **Tails**&nbsp;▸ **Configure persistent volume**."
msgstr ""

#. type: Plain text
#, no-wrap
msgid "<div class=\"note\">\n"
msgstr "<div class=\"note\">\n"

#. type: Plain text
#, no-wrap
msgid "<!-- We should improve this error message in #10048 and get rid of this note. -->\n"
msgstr ""

#. type: Plain text
#, fuzzy, no-wrap
#| msgid ""
#| "The error message <span class=\"emphasis\">Error, Persistence partition is not\n"
#| "unlocked.</span> means that the persistent volume was not enabled from\n"
#| "<span class=\"application\">Tails Greeter</span>. So you can not configure it\n"
#| "but you can delete it and create a new one.\n"
msgid ""
"<p>The error message <em>Error, Persistence partition is not\n"
"unlocked.</em> means that the Persistent Storage was not unlocked in\n"
"the Welcome Screen. You cannot use or configure your Persistent Storage\n"
"but you can delete it and create a new one.</p>\n"
msgstr ""
"Le message d'erreur <span class=\"emphasis\">Le volume persistant est\n"
"verrouillé.</span> signifie que le volume persistant n'a pas été rendu accessible via\n"
"<span class=\"application\">Tails Greeter</span>. Vous ne pouvez donc pas le\n"
"configurer, mais vous pouvez le supprimer et en créer un nouveau.\n"

#. type: Plain text
#, no-wrap
msgid ""
"<p>To change the configuration of your Persistent Storage, restart Tails,\n"
"unlock the Persistent Storage, and choose <strong>Applications</strong>&nbsp;▸\n"
"<strong>Tails</strong>&nbsp;▸ <strong>Configure persistent volume</strong>\n"
"again.</p>\n"
msgstr ""

#. type: Plain text
#, no-wrap
msgid "</div>\n"
msgstr "</div>\n"

#. type: Plain text
#, fuzzy
#| msgid ""
#| "When run for the first time, or after [[deleting the persistent volume|"
#| "delete]], the assistant proposes to create a new persistent volume on the "
#| "USB stick. Refer to our [[installation instructions|install/clone#create-"
#| "persistence]] for more guidance on creating the persistent volume."
msgid ""
"When run for the first time, or after [[deleting the Persistent Storage|"
"delete]], an assistant allows you to create a Persistent Storage in the free "
"space left on the USB stick. Refer to our [[installation instructions|"
"install/clone#create-persistence]] for more guidance on creating the "
"Persistent Storage."
msgstr ""
"Lorsque vous lancez l'assistant pour la première fois, ou après avoir "
"[[effacé le volume persistant|delete]], l'assistant vous propose de créer un "
"nouveau volume persistant sur la clé USB. Consultez nos [[instructions "
"d'installation|install/clone#create-persistence]] pour plus de conseils dans "
"la création d'un volume persistant."

#. type: Title =
<<<<<<< HEAD
#, no-wrap
msgid "Persistence features"
msgstr "Options de persistance"
=======
#, fuzzy, no-wrap
#| msgid "Creating the persistent volume\n"
msgid "Features of the Persistent Storage\n"
msgstr "Créer le volume persistant\n"
>>>>>>> 5f2d5937

#. type: Plain text
#, fuzzy, no-wrap
#| msgid ""
#| "<strong>Restart Tails to apply the changes</strong> after selecting or\n"
#| "deselecting one or several features.\n"
msgid ""
"<p><strong>Restart Tails to apply the changes</strong> after selecting or\n"
"deselecting one or several features.</p>\n"
msgstr ""
"<strong>Redémarrez Tails pour appliquer les changements</strong> après\n"
"avoir sélectionné ou désélectionné une ou plusieurs options.\n"

#. type: Plain text
#, fuzzy, no-wrap
#| msgid "Only features that are listed here can currently be made persistent. Some other features have been asked and accepted, but are waiting to be implemented: browser extensions, [[!tails_ticket 7148 desc=\"wallpaper\"]], [[!tails_ticket 7246 desc=\"default sound card\"]], [[!tails_ticket 5979 desc=\"mouse and touchpad settings\"]], etc. See the [[corresponding tickets|https://redmine.tails.boum.org/code/projects/tails/issues?query_id=122]] for more details."
msgid ""
"<p>Only the features that are listed below can currently be made\n"
"persistent. We are often asked to implement new features of the\n"
"Persistent Storage:\n"
"[[!tails_ticket 5501 desc=\"language and keyboard layout\"]],\n"
"[[!tails_ticket 5461 desc=\"Tor configuration\"]],\n"
"[[!tails_ticket 7148 desc=\"wallpaper\"]],\n"
"[[!tails_ticket 5979 desc=\"mouse and touchpad settings\"]],\n"
"etc. See the\n"
"[[corresponding tickets|https://redmine.tails.boum.org/code/projects/tails/issues?query_id=122]]\n"
"for more details.</p>\n"
msgstr "Seules les options listées ici peuvent actuellement être rendues persistantes. D'autres options ont été demandées et acceptées, mais attendent d'être implémentées : les extensions du navigateur, [[!tails_ticket 7148 desc=\"le fond d'écran\"]], [[!tails_ticket 7246 desc=\"la carte son par défaut\"]], [[!tails_ticket 5979 desc=\"la configuration de la souris et du pavé tactile\"]], etc. Voir [[les tickets correspondants|https://redmine.tails.boum.org/code/projects/tails/issues?query_id=122]] pour plus de détails."

#. type: Plain text
#, no-wrap
msgid "<div class=\"bug\" id=\"deselect\">\n"
msgstr "<div class=\"bug\" id=\"deselect\">\n"

#. type: Plain text
#, fuzzy, no-wrap
#| msgid ""
#| "<p>If you deselect a feature that used to be activated, it will be\n"
#| "deactivated after restarting Tails but the\n"
#| "[[corresponding files|doc/first_steps/persistence/copy#feature_files]]\n"
#| "will remain on the persistent volume.</p>\n"
msgid ""
"<p>If you turn off a feature, it will be\n"
"unavailable after restarting Tails but the\n"
"[[corresponding files|doc/first_steps/persistence/copy#feature_files]]\n"
"are still saved in the Persistent Storage.</p>\n"
msgstr ""
"<p>Si vous désélectionnez une option qui était auparavant activée, elle sera\n"
"désactivée après avoir redémarré Tails mais les\n"
"[[fichiers correspondants|doc/first_steps/persistence/copy#feature_files]]\n"
"seront conservés sur le volume persistant.</p>\n"

#. type: Plain text
#, no-wrap
msgid "<p>To delete the files corresponding to a feature:</p>\n"
msgstr "<p>Pour supprimer les fichiers correspondants à une option :</p>\n"

#. type: Plain text
#, no-wrap
msgid ""
"<ol>\n"
"  <li>\n"
"    Start Tails and set an\n"
"    [[administration password|doc/first_steps/welcome_screen/administration_password]].\n"
"  </li>\n"
"  <li>\n"
"    Choose\n"
"    <span class=\"menuchoice\">\n"
"      <span class=\"guimenu\">Applications</span>&nbsp;▸\n"
"      <span class=\"guisubmenu\">System Tools</span>&nbsp;▸\n"
"      <span class=\"guimenuitem\">Root Terminal</span>\n"
"    </span>\n"
"    to open a terminal with administration rights.\n"
"  </li>\n"
"  <li>\n"
"    Execute the <span class=\"code\">nautilus</span> command to open the file\n"
"    browser with administration rights.\n"
"  </li>\n"
"  <li>\n"
"    In the file browser, navigate to <span class=\"filename\">\n"
"    /live/persistence/TailsData_unlocked</span>.\n"
"  </li>\n"
"  <li>\n"
"    Delete the [[folder corresponding to the feature|doc/first_steps/persistence/copy#feature_files]].\n"
"  </li>\n"
"</ol>\n"
msgstr ""
"<ol>\n"
"  <li>\n"
"    Démarrer Tails et mettre un\n"
"    [[mot de passe d'administration|doc/first_steps/welcome_screen/administration_password]].\n"
"  </li>\n"
"  <li>\n"
"    Choisir\n"
"    <span class=\"menuchoice\">\n"
"      <span class=\"guimenu\">Applications</span>&nbsp;▸\n"
"      <span class=\"guisubmenu\">Outils système</span>&nbsp;▸\n"
"      <span class=\"guimenuitem\">Terminal administrateur</span>\n"
"    </span>\n"
"    pour ouvrir un terminal avec les droits d'administration.\n"
"  </li>\n"
"  <li>\n"
"    Exécuter la commande <span class=\"code\">nautilus</span> pour ouvrir le gestionnaire\n"
"    de fichiers avec les droits d'administration.\n"
"  </li>\n"
"  <li>\n"
"    Dans le gestionnaire de fichiers, naviguer jusqu'à <span class=\"filename\">\n"
"    /live/persistence/TailsData_unlocked</span>.\n"
"  </li>\n"
"  <li>\n"
"    Supprimer le [[dossier correspondant à l'option|doc/first_steps/persistence/copy#feature_files]].\n"
"  </li>\n"
"</ol>\n"

#. type: Plain text
#, no-wrap
msgid "<a id=\"personal_data\"></a>\n"
msgstr "<a id=\"personal_data\"></a>\n"

#. type: Plain text
#, no-wrap
msgid "<div class=\"icon\">\n"
msgstr "<div class=\"icon\">\n"

#. type: Plain text
#, no-wrap
msgid "[[!img stock_folder.png link=no]]\n"
msgstr "[[!img stock_folder.png link=no]]\n"

#. type: Plain text
#, no-wrap
msgid ""
"<div class=\"text\"><h2>Personal Data</h2></div>\n"
"</div>\n"
msgstr ""
"<div class=\"text\"><h2>Données personnelles</h2></div>\n"
"</div>\n"

#. type: Plain text
#, fuzzy, no-wrap
#| msgid ""
#| "When this feature is activated, you can save your personal files and working\n"
#| "documents in the <span class=\"filename\">Persistent</span> folder.\n"
msgid ""
"When the Personal Data feature is turned on, you can save your personal files and working\n"
"documents in the <span class=\"filename\">Persistent</span> folder.\n"
msgstr ""
"Lorsque cette option est activée, vous pouvez sauvegarder vos données\n"
"personnelles et vos documents de travail dans le dossier\n"
"<span class=\"filename\">Persistent</span>.\n"

#. type: Plain text
#, no-wrap
msgid ""
"To open the <span class=\"filename\">Persistent</span> folder, choose\n"
"<span class=\"menuchoice\">\n"
"  <span class=\"guimenu\">Places</span>&nbsp;▸\n"
"  <span class=\"guimenuitem\">Persistent</span></span>.\n"
msgstr ""
"Pour ouvrir le dossier <span class=\"filename\">Persistent</span>, choisir\n"
"<span class=\"menuchoice\">\n"
"  <span class=\"guimenu\">Emplacements</span>&nbsp;▸\n"
"  <span class=\"guimenuitem\">Persistent</span></span>.\n"

#. type: Plain text
#, no-wrap
msgid "<a id=\"browser_bookmarks\"></a>\n"
msgstr "<a id=\"browser_bookmarks\"></a>\n"

#. type: Plain text
#, no-wrap
msgid "[[!img user-bookmarks.png link=no]]\n"
msgstr "[[!img user-bookmarks.png link=no]]\n"

#. type: Plain text
#, no-wrap
msgid ""
"<div class=\"text\"><h2>Browser Bookmarks</h2></div>\n"
"</div>\n"
msgstr ""
"<div class=\"text\"><h2>Marque-pages du navigateur</h2></div>\n"
"</div>\n"

#. type: Plain text
#, fuzzy
#| msgid ""
#| "When this feature is activated, changes to the bookmarks in\n"
#| "[[<span class=\"application\">Tor Browser</span>|doc/anonymous_internet/"
#| "Tor_Browser]]\n"
#| "are saved in the persistent volume. This does not apply to the\n"
#| "[[<span class=\"application\">Unsafe Browser</span>|doc/"
#| "anonymous_internet/unsafe_browser]].\n"
msgid ""
"When the Browser Bookmarks feature is turned on, changes to the bookmarks in "
"[[*Tor Browser*|doc/anonymous_internet/Tor_Browser]] are saved in the "
"Persistent Storage. This does not apply to the [[*Unsafe Browser*|doc/"
"anonymous_internet/unsafe_browser]]."
msgstr ""
"Quand cette option est activée, les modifications des marque-pages\n"
"du [[<span class=\"application\">Navigateur Tor</span>|doc/"
"anonymous_internet/Tor_Browser]]\n"
"seront sauvegardées dans le volume persistant. Ceci ne s'applique pas au\n"
"[[<span class=\"application\">Navigateur non sécurisé</span>|doc/"
"anonymous_internet/unsafe_browser]].\n"

#. type: Plain text
#, no-wrap
msgid "<a id=\"network_connections\"></a>\n"
msgstr "<a id=\"network_connections\"></a>\n"

#. type: Plain text
#, no-wrap
msgid "[[!img network-manager.png link=no]]\n"
msgstr "[[!img network-manager.png link=no]]\n"

#. type: Plain text
#, no-wrap
msgid ""
"<div class=\"text\"><h2>Network Connections</h2></div>\n"
"</div>\n"
msgstr ""
"<div class=\"text\"><h2>Connexions réseaux</h2></div>\n"
"</div>\n"

#. type: Plain text
#, fuzzy
#| msgid ""
#| "When this feature is activated, the [[configuration of the network "
#| "devices and connections|doc/anonymous_internet/networkmanager]] is saved "
#| "in the persistent volume."
msgid ""
"When the Network Connections feature is turned on, the [[configuration of "
"the network devices and connections|doc/anonymous_internet/networkmanager]] "
"is saved in the Persistent Storage, for example the passwords of Wi-Fi "
"networks."
msgstr ""
"Lorsque cette option est activée, la [[configuration des périphériques "
"réseaux et des connexions|doc/anonymous_internet/networkmanager]] est "
"sauvegardée dans le volume persistant."

#. type: Plain text
#, no-wrap
msgid "<a id=\"additional_software\"></a>\n"
msgstr "<a id=\"additional_software\"></a>\n"

#. type: Plain text
#, no-wrap
msgid "[[!img additional-software.png link=no]]\n"
msgstr "[[!img additional-software.png link=no]]\n"

#. type: Plain text
#, no-wrap
msgid ""
"<div class=\"text\"><h2>Additional Software</h2></div>\n"
"</div>\n"
msgstr ""
"<div class=\"text\"><h2>Logiciels additionnels</h2></div>\n"
"</div>\n"

#. type: Plain text
#, fuzzy
#| msgid ""
#| "When this feature is enabled, a list of [[additional software|doc/"
#| "first_steps/additional_software]] of your choice is automatically "
#| "installed every time you start Tails."
msgid ""
"When the Additional Software feature is turned on, a list of [[additional "
"software|doc/first_steps/additional_software]] of your choice is "
"automatically installed every time you start Tails."
msgstr ""
"Quand cette option est activée, une liste des [[logiciels additionnels|doc/"
"first_steps/additional_software]] de votre choix est automatiquement "
"installée à chaque fois que vous démarrez Tails."

#. type: Plain text
#, fuzzy
#| msgid ""
#| "The corresponding software packages are stored in the persistent volume. "
#| "They are automatically upgraded for security after a network connection "
#| "is established."
msgid ""
"The corresponding software packages are stored in the Persistent Storage. "
"They are automatically upgraded for security after a network connection is "
"established."
msgstr ""
"Les paquets logiciels correspondants sont stockés dans le volume persistant. "
"Ils sont automatiquement mis à jour pour la sécurité après qu'une connexion "
"réseau a été établie."

#. type: Plain text
#, no-wrap
msgid "<div class=\"caution\">\n"
msgstr "<div class=\"caution\">\n"

#. type: Plain text
#, no-wrap
msgid ""
"<p>The packages included in Tails are carefully tested for security.\n"
"Installing additional packages might break the security built in Tails,\n"
"so [[be careful with what you install|additional_software#warning]].</p>\n"
msgstr ""
"<p>Les paquets inclus dans Tails sont soigneusement testés concernant la sécurité.\n"
"Installer des paquets supplémentaires peut casser la sécurité construite dans Tails,\n"
"donc [[faites preuve de prudence avec ce que vous installez|additional_software#warning]].</p>\n"

#. type: Plain text
#, no-wrap
msgid "<a id=\"printers\"></a>\n"
msgstr "<a id=\"printers\"></a>\n"

#. type: Plain text
#, no-wrap
msgid "[[!img printer.png link=no]]\n"
msgstr "[[!img printer.png link=no]]\n"

#. type: Plain text
#, no-wrap
msgid ""
"<div class=\"text\"><h2>Printers</h2></div>\n"
"</div>\n"
msgstr ""
"<div class=\"text\"><h2>Imprimantes</h2></div>\n"
"</div>\n"

#. type: Plain text
#, fuzzy
#| msgid ""
#| "When this feature is activated, the [[configuration of the printers|doc/"
#| "sensitive_documents/printing_and_scanning]] is saved in the persistent "
#| "volume."
msgid ""
"When the Printers feature is turned on, the [[configuration of the printers|"
"doc/sensitive_documents/printing_and_scanning]] is saved in the Persistent "
"Storage."
msgstr ""
"Lorsque cette option est activée, la [[configuration des imprimantes|doc/"
"sensitive_documents/printing_and_scanning]] est sauvegardée dans le volume "
"persistant."

#. type: Plain text
#, no-wrap
msgid "<a id=\"thunderbird\"></a>\n"
msgstr "<a id=\"thunderbird\"></a>\n"

#. type: Plain text
#, no-wrap
msgid "[[!img thunderbird.png link=no]]\n"
msgstr "[[!img thunderbird.png link=no]]\n"

#. type: Plain text
#, no-wrap
msgid ""
"<div class=\"text\"><h2>Thunderbird</h2></div>\n"
"</div>\n"
msgstr ""
"<div class=\"text\"><h2>Thunderbird</h2></div>\n"
"</div>\n"

#. type: Plain text
#, fuzzy
#| msgid ""
#| "When this feature is activated, the configuration and emails stored\n"
#| "by the\n"
#| "[[<span class=\"application\">Thunderbird</span> email client|doc/"
#| "anonymous_internet/thunderbird]]\n"
#| "are saved in the persistent volume.\n"
msgid ""
"When the Thunderbird feature is turned on, the configuration and emails "
"stored by the [[*Thunderbird* email client|doc/anonymous_internet/"
"thunderbird]] are saved in the Persistent Storage."
msgstr ""
"Lorsque cette option est activée, tous les fichiers de configuration "
"relatifs\n"
"au [[client de messagerie <span class=\"application\">Thunderbird</span>|doc/"
"anonymous_internet/thunderbird]]\n"
"ainsi que les courriers électroniques stockés localement sont sauvegardés "
"sur le volume persistant.\n"

#. type: Plain text
#, no-wrap
msgid "<a id=\"gnupg\"></a>\n"
msgstr "<a id=\"gnupg\"></a>\n"

#. type: Plain text
#, no-wrap
msgid "[[!img seahorse-key.png link=no]]\n"
msgstr "[[!img seahorse-key.png link=no]]\n"

#. type: Plain text
#, no-wrap
msgid ""
"<div class=\"text\"><h2>GnuPG</h2></div>\n"
"</div>\n"
msgstr ""
"<div class=\"text\"><h2>GnuPG</h2></div>\n"
"</div>\n"

#. type: Plain text
#, fuzzy
#| msgid ""
#| "When this feature is activated, the OpenPGP keys that you create or "
#| "import are saved in the persistent volume."
msgid ""
"When the GnuPG feature is turned on, the OpenPGP keys that you create or "
"import are saved in the Persistent Storage."
msgstr ""
"Lorsque cette option est activée, les clés OpenPGP que vous créez et "
"importez sont sauvegardées dans le volume persistant."

#. type: Plain text
#, no-wrap
msgid ""
"<p>You might lessen your anonymity, weaken encryption, or break features of\n"
"GnuPG if you manually edit or overwrite the <em>~/.gnupg/gpg.conf</em>\n"
"configuration file.</p>\n"
msgstr ""

#. type: Plain text
#, no-wrap
msgid "<a id=\"bitcoin\"></a>\n"
msgstr "<a id=\"bitcoin\"></a>\n"

#. type: Plain text
#, no-wrap
msgid "[[!img electrum.png link=no]]\n"
msgstr "[[!img electrum.png link=no]]\n"

#. type: Plain text
#, no-wrap
msgid ""
"<div class=\"text\"><h2>Bitcoin Client</h2></div>\n"
"</div>\n"
msgstr ""
"<div class=\"text\"><h2>Client bitcoin</h2></div>\n"
"</div>\n"

#. type: Plain text
#, fuzzy
#| msgid ""
#| "When this feature is activated, the bitcoin wallet and preferences of the "
#| "[[*Electrum* bitcoin client|anonymous_internet/electrum]] are saved in "
#| "the persistent volume."
msgid ""
"When the Bitcoin Client feature is turned on, the bitcoin wallet and "
"preferences of the [[*Electrum* bitcoin client|anonymous_internet/electrum]] "
"are saved in the Persistent Storage."
msgstr ""
"Lorsque cette option est activée, la configuration et le portefeuille du "
"[[client bitcoin *Electrum*|anonymous_internet/electrum]] sont sauvegardés "
"dans le volume persistant."

#. type: Plain text
#, no-wrap
msgid "<a id=\"pidgin\"></a>\n"
msgstr "<a id=\"pidgin\"></a>\n"

#. type: Plain text
#, no-wrap
msgid "[[!img pidgin.png link=no]]\n"
msgstr "[[!img pidgin.png link=no]]\n"

#. type: Plain text
#, no-wrap
msgid ""
"<div class=\"text\"><h2>Pidgin</h2></div>\n"
"</div>\n"
msgstr ""
"<div class=\"text\"><h2>Pidgin</h2></div>\n"
"</div>\n"

#. type: Plain text
#, fuzzy
#| msgid ""
#| "When this feature is activated, all the configuration files of the\n"
#| "[[<span class=\"application\">Pidgin</span> Internet messenger|doc/"
#| "anonymous_internet/pidgin]]\n"
#| "are saved in the persistent volume:\n"
msgid ""
"When the Pidgin feature is turned on, all the configuration files of the "
"[[*Pidgin* internet messenger|doc/anonymous_internet/pidgin]] are saved in "
"the Persistent Storage:"
msgstr ""
"Lorsque cette option est activée, tous les fichiers de configuration "
"relatifs\n"
"à la [[messagerie instantanée <span class=\"application\">Pidgin</span>|doc/"
"anonymous_internet/pidgin]]\n"
"sont sauvegardés dans le volume persistant :\n"

#. type: Bullet: '  - '
msgid "The configuration of your accounts, buddies and chats."
msgstr "La configuration de vos comptes, contacts et conversations."

#. type: Bullet: '  - '
msgid "Your OTR encryption keys and keyring."
msgstr "Vos clés de chiffrement et votre trousseau de clés OTR."

#. type: Bullet: '  - '
msgid ""
"The content of the discussions is not saved unless you configure <span class="
"\"application\">Pidgin</span> to do so."
msgstr ""
"Le contenu de vos conversations n'est pas sauvegardé à moins que vous ne "
"configuriez <span class=\"application\">Pidgin</span> pour le faire."

#. type: Plain text
#, fuzzy
#| msgid ""
#| "All the configuration options are available from the graphical interface. "
#| "There is no need to manually edit or overwrite the configuration files."
msgid ""
"All the configuration options are available from the graphical interface of "
"*Pidgin*. There is no need to manually edit or overwrite the configuration "
"files."
msgstr ""
"Toutes les options de configuration sont disponibles depuis l'interface "
"graphique. Il n'est pas nécessaire d'éditer ou de remplacer manuellement les "
"fichiers de configuration."

#. type: Plain text
#, no-wrap
msgid "<a id=\"ssh_client\"></a>\n"
msgstr "<a id=\"ssh_client\"></a>\n"

#. type: Plain text
#, no-wrap
msgid "[[!img seahorse-key-ssh.png link=no]]\n"
msgstr "[[!img seahorse-key-ssh.png link=no]]\n"

#. type: Plain text
#, no-wrap
msgid ""
"<div class=\"text\"><h2>SSH Client</h2></div>\n"
"</div>\n"
msgstr ""
"<div class=\"text\"><h2>Client SSH</h2></div>\n"
"</div>\n"

#. type: Plain text
#, fuzzy
#| msgid ""
#| "When this feature is activated, all the files related to the secure-shell "
#| "client are saved in the persistent volume:"
msgid ""
"When the SSH Client feature is turned on, all the files related to the "
"secure-shell (SSH) client are saved in the Persistent Storage:"
msgstr ""
"Lorsque cette option est activée, tous les fichiers relatifs au client shell "
"sécurisé (SSH) sont sauvegardés dans le volume persistant :"

#. type: Bullet: '  - '
msgid "The SSH keys that you create or import"
msgstr "Les clés SSH que vous créez ou importez"

#. type: Bullet: '  - '
msgid "The public keys of the hosts you connect to"
msgstr "Les clés publiques des hôtes auxquels vous vous connectez"

#. type: Bullet: '  - '
msgid ""
"The SSH configuration file in <span class=\"filename\">~/.ssh/config</span>"
msgstr ""
"Le fichier de configuration dans <span class=\"filename\">~/.ssh/config</"
"span>"

#. type: Plain text
#, no-wrap
msgid ""
"If you manually edit the <span class=\"filename\">~/.ssh/config</span>\n"
"configuration file, make sure not to overwrite the\n"
"default configuration from the\n"
"<span class=\"filename\">/etc/ssh/ssh_config</span> file. Otherwise, you may weaken the\n"
"encryption defaults or render SSH unusable.\n"
msgstr ""
"Si vous modifiez manuellement le fichier de configuration <span class=\"filename\">~/.ssh/config</span>,\n"
"assurez-vous de ne pas écraser les options de configuration\n"
"contenues dans le fichier <span class=\"filename\">/etc/ssh/ssh_config</span>.\n"
"Sinon, vous pourriez affaiblir la configuration de chiffrement par défaut\n"
"ou rendre SSH inutilisable.\n"

#. type: Plain text
#, no-wrap
msgid "<a id=\"dotfiles\"></a>\n"
msgstr "<a id=\"dotfiles\"></a>\n"

#. type: Plain text
#, no-wrap
msgid "[[!img preferences-desktop.png link=no]]\n"
msgstr "[[!img preferences-desktop.png link=no]]\n"

#. type: Plain text
#, no-wrap
msgid ""
"<div class=\"text\"><h2>Dotfiles</h2></div>\n"
"</div>\n"
msgstr ""
"<div class=\"text\"><h2>Dotfiles</h2></div>\n"
"</div>\n"

#. type: Plain text
msgid "When the Dotfiles feature is turned on:"
msgstr ""

#. type: Bullet: '- '
msgid ""
"All the files in the */live/persistence/TailsData_unlocked/dotfiles* folder "
"are linked in the *Home* folder."
msgstr ""

#. type: Bullet: '- '
msgid ""
"All the files in subfolders of */live/persistence/TailsData_unlocked/"
"dotfiles* are also linked in the corresponding subfolder of the *Home* "
"folder."
msgstr ""

#. type: Plain text
#, fuzzy
#| msgid ""
#| "For example, having the following files in <span\n"
#| "class=\"filename\">/live/persistence/TailsData_unlocked/dotfiles</span>:\n"
msgid ""
"For example, having the following files in */live/persistence/"
"TailsData_unlocked/dotfiles*:"
msgstr ""
"Par exemple, avoir les fichiers suivants dans <span\n"
"class=\"filename\">/live/persistence/TailsData_unlocked/dotfiles</span> :\n"

#. type: Plain text
#, no-wrap
msgid ""
"    /live/persistence/TailsData_unlocked/dotfiles\n"
"    ├── file_a\n"
"    ├── folder\n"
"    │   ├── file_b\n"
"    │   └── subfolder\n"
"    │       └── file_c\n"
"    └── emptyfolder\n"
msgstr ""
"    /live/persistence/TailsData_unlocked/dotfiles\n"
"    ├── fichier_a\n"
"    ├── dossier\n"
"    │   ├── fichier_b\n"
"    │   └── sous_dossier\n"
"    │       └── fichier_c\n"
"    └── dossier_vide\n"

#. type: Plain text
#, fuzzy
#| msgid ""
#| "Produces the following result in <span class=\"filename\">/home/amnesia</"
#| "span>:\n"
msgid "Produces the following result in */home/amnesia*:"
msgstr ""
"Produit le résultat suivant dans <span class=\"filename\">/home/amnesia</"
"span> :\n"

#. type: Plain text
#, no-wrap
msgid ""
"    /home/amnesia\n"
"    ├── file_a → /live/persistence/TailsData_unlocked/dotfiles/file_a\n"
"    └── folder\n"
"        ├── file_b → /live/persistence/TailsData_unlocked/dotfiles/folder/file_b\n"
"        └── subfolder\n"
"            └── file_c → /live/persistence/TailsData_unlocked/dotfiles/folder/subfolder/file_c\n"
msgstr ""
"    /home/amnesia\n"
"    ├── fichier_a → /live/persistence/TailsData_unlocked/dotfiles/fichier_a\n"
"    └── dossier\n"
"        ├── fichier_b → /live/persistence/TailsData_unlocked/dotfiles/dossier/fichier_b\n"
"        └── sous_dossier\n"
"            └── fichier_c → /live/persistence/TailsData_unlocked/dotfiles/dossier/sous_dossier/fichier_c\n"

#. type: Plain text
msgid ""
"The Dotfiles feature is useful to make specific files persistent but not "
"their entire folder."
msgstr ""

#. type: Plain text
msgid ""
"On Tails and Linux in general, the name of configuration files often starts "
"with a dot and are sometimes called [[!wikipedia dotfiles]] for this "
"reason.  The Dotfiles feature of the Persistent Storage makes it easy to "
"persist such \"*dotfiles*\", for example *~/.gitconfig* or *~/.bashrc*."
msgstr ""

#. type: Plain text
#, fuzzy
#| msgid ""
#| "As you can see in the previous example, empty folders are ignored. This "
#| "feature\n"
#| "only links files, and not folders, from the persistent volume into the "
#| "<span\n"
#| "class=\"filename\">Home</span> folder.\n"
msgid ""
"As in the previous example, empty folders are ignored. The Dotfiles feature "
"only links files, and not folders, from the Persistent Storage into the "
"*Home* folder."
msgstr ""
"Comme vous pouvez le voir dans l'exemple précédent, les dossiers vides sont "
"ignorés.\n"
"Cette fonctionnalité lie uniquement les fichiers et non les dossiers, du "
"volume persistant\n"
"vers le dossier <span class=\"filename\">Dossier personnel</span>.\n"

#. type: Plain text
#, no-wrap
msgid "<a id=\"displays\"></a>\n"
msgstr "<a id=\"displays\"></a>\n"

#. type: Title ###
#, no-wrap
msgid "Save the configuration of your displays"
msgstr "Sauvegarder la configuration de vos écrans"

#. type: Plain text
#, no-wrap
msgid ""
"If you have more than one display (for example, two monitors or a\n"
"projector), you can save the configuration of your displays using the\n"
"<span class=\"guilabel\">Dotfiles</span> feature.\n"
msgstr ""
"Si vous avez plus d'un écran (par exemple, deux moniteurs ou un\n"
"projecteur), vous pouvez sauvegarder la configuration de vos écrans en utilisant\n"
"l'option <span class=\"guilabel\">Dotfiles</span>.\n"

#. type: Bullet: '1. '
#, fuzzy
#| msgid ""
#| "Activate the <span class=\"guilabel\">Dotfiles</span> feature and restart "
#| "Tails."
msgid "Turn on the *Dotfiles* feature and restart Tails."
msgstr ""
"Activez l'option <span class=\"guilabel\">Dotfiles</span> et redémarrez "
"Tails."

#. type: Bullet: '1. '
msgid "Open the <span class=\"application\">Settings</span> utility."
msgstr "Ouvrez l'utilitaire <span class=\"application\">Paramètres</span>."

#. type: Bullet: '1. '
msgid ""
"Choose <span class=\"menuchoice\"> <span class=\"guimenu\">Devices</"
"span>&nbsp;▸ <span class=\"guisubmenu\">Displays</span></span>."
msgstr ""
"Choisissez <span class=\"menuchoice\"> <span class=\"guimenu"
"\">Périphériques</span>&nbsp;▸ <span class=\"guisubmenu\">Écrans</span></"
"span>."

#. type: Bullet: '1. '
msgid "Configure your displays."
msgstr "Configurez vos écrans."

#. type: Bullet: '1. '
msgid ""
"Open <span class=\"filename\">/live/persistence/TailsData_unlocked/dotfiles</"
"span> in the <span class=\"application\">Files</span> browser."
msgstr ""
"Ouvrez <span class=\"filename\">/live/persistence/TailsData_unlocked/"
"dotfiles</span> dans le navigateur de <span class=\"application\">Fichiers</"
"span>."

#. type: Bullet: '1. '
msgid ""
"Click on the <span class=\"guimenu\">[[!img lib/pan-down.png alt=\"menu "
"toggle\" class=\"symbolic\" link=\"no\"]]</span> button in the title bar and "
"choose <span class=\"guilabel\">Show Hidden Files</span>."
msgstr ""
"Cliquez sur le bouton <span class=\"guimenu\">[[!img lib/pan-down.png alt="
"\"afficher menu\" class=\"symbolic\" link=\"no\"]]</span> dans la barre de "
"titre et choisissez <span class=\"guilabel\">Afficher les fichiers cachés</"
"span>."

#. type: Bullet: '1. '
msgid ""
"Create a folder called <span class=\"filename\">.config</span> (<span class="
"\"filename\">config</span> preceded by a dot)."
msgstr ""
"Créez un dossier appelé <span class=\"filename\">.config</span> (<span class="
"\"filename\">config</span> précédé par un point)."

#. type: Bullet: '1. '
msgid ""
"Copy the <span class=\"filename\">.config/monitors.xml</span> file from your "
"<span class=\"filename\">Home</span> folder to <span class=\"filename\">/"
"live/persistence/TailsData_unlocked/dotfiles/.config</span>."
msgstr ""
"Copiez le fichier <span class=\"filename\">.config/monitors.xml</span> "
"depuis votre <span class=\"filename\">Dossier personnel</span> vers <span "
"class=\"filename\">/live/persistence/TailsData_unlocked/dotfiles/.config</"
"span>."

#~ msgid ""
#~ "To start the persistent volume assistant, choose\n"
#~ "<span class=\"menuchoice\">\n"
#~ "  <span class=\"guimenu\">Applications</span>&nbsp;▸\n"
#~ "  <span class=\"guisubmenu\">Tails</span>&nbsp;▸\n"
#~ "  <span class=\"guimenuitem\">Configure persistent volume</span></span>.\n"
#~ msgstr ""
#~ "Pour lancer l'assistant de persistance, utilisez\n"
#~ "<span class=\"menuchoice\">\n"
#~ "  <span class=\"guimenu\">Applications</span>&nbsp;▸\n"
#~ "  <span class=\"guisubmenu\">Tails</span>&nbsp;▸\n"
#~ "  <span class=\"guimenuitem\">Configurer le stockage persistant</span></span>.\n"

#~ msgid "Persistence features\n"
#~ msgstr "Options de persistance\n"

#~ msgid ""
#~ "If you manually edit or overwrite the\n"
#~ "<span class=\"filename\">~/.gnupg/gpg.conf</span> configuration file\n"
#~ "you may lessen your anonymity,\n"
#~ "weaken the encryption defaults or render GnuPG unusable.\n"
#~ msgstr ""
#~ "Si vous modifiez manuellement ou remplacez\n"
#~ "le fichier de configuration <span class=\"filename\">~/.gnupg/gpg.conf</span>\n"
#~ "vous pouvez rompre votre anonymat, affaiblir la configuration de chiffrement\n"
#~ "par défaut ou rendre GnuPG inutilisable.\n"

#~ msgid ""
#~ "When this feature is activated, all the files in the <span\n"
#~ "class=\"filename\">/live/persistence/TailsData_unlocked/dotfiles</span> folder\n"
#~ "are linked in the <span class=\"filename\">Home</span> folder. Files in\n"
#~ "subfolders of <span class=\"filename\">dotfiles</span> are also linked\n"
#~ "in the corresponding subfolder of your <span class=\"filename\">Home\n"
#~ "</span> folder.\n"
#~ msgstr ""
#~ "Lorsque cette option est activée, tous les fichiers du dossier\n"
#~ "<span class=\"filename\">/live/persistence/TailsData_unlocked/dotfiles</span>\n"
#~ "sont liés dans le dossier <span class=\"filename\">Dossier personnel</span>.\n"
#~ "Les fichiers dans les sous-dossiers\n"
#~ "de <span class=\"filename\">dotfiles</span> sont également liés\n"
#~ "dans les sous-dossiers correspondants\n"
#~ "de votre dossier <span class=\"filename\">Dossier personnel</span>.\n"

#~ msgid ""
#~ "This option is useful if you want to make some specific files\n"
#~ "persistent, but not the folders they are stored in. A fine example are\n"
#~ "the so called \"dotfiles\" (and hence the name of this feature), the\n"
#~ "hidden configuration files in the root of your home directory, like\n"
#~ "<span class=\"filename\">~/.gitconfig</span> and <span\n"
#~ "class=\"filename\">~/.bashrc</span>.\n"
#~ msgstr ""
#~ "Cette option est utile au cas où vous voulez rendre persistants\n"
#~ "certains fichiers, mais pas les dossiers dans lesquels ils se trouvent.\n"
#~ "Les fichiers appelés \"dotfiles\" en sont un bon exemple\n"
#~ "(d'où le nom de cette option), tels les fichiers cachés de\n"
#~ "configuration situés à la racine de votre dossier *home*,\n"
#~ "comme <span class=\"filename\">~/.gitconfig</span> et\n"
#~ "<span class=\"filename\">~/.bashrc</span>.\n"

#~ msgid ""
#~ "<div class=\"text\"><h2>GNOME Keyring</h2></div>\n"
#~ "</div>\n"
#~ msgstr ""
#~ "<div class=\"text\"><h2>Trousseau de clés GNOME</h2></div>\n"
#~ "</div>\n"

#~ msgid ""
#~ "When this feature is activated, the secrets of\n"
#~ "<span class=\"application\">GNOME Keyring</span> are saved in the "
#~ "persistent\n"
#~ "volume.\n"
#~ msgstr ""
#~ "Lorsque cette option est activée, les secrets du\n"
#~ "<span class=\"application\">Trousseau de clés GNOME</span> sont "
#~ "sauvegardés\n"
#~ "dans le volume persistant.\n"

#~ msgid ""
#~ "GNOME Keyring is a collection of components in GNOME that store secrets,\n"
#~ "passwords, keys, certificates and make them available to applications.\n"
#~ "For more information about <span class=\"application\">GNOME Keyring</"
#~ "span> see\n"
#~ "the [official documentation](http://live.gnome.org/GnomeKeyring).\n"
#~ msgstr ""
#~ "Le trousseau de clés GNOME est un ensemble de composants de GNOME qui "
#~ "garde\n"
#~ "des secrets, tels que mots de passe, clés, certificats, et qui les rend "
#~ "accessibles\n"
#~ "pour d'autres applications. Pour plus d'informations à propos du\n"
#~ "<span class=\"application\">trousseau de clés GNOME</span> voir la\n"
#~ "[documentation officielle (en anglais)](http://live.gnome.org/"
#~ "GnomeKeyring).\n"

#~ msgid ""
#~ "To save passwords, for example the passwords of encrypted wireless "
#~ "connections,\n"
#~ "the [[<span class=\"application\">GNOME Keyring</span> persistence\n"
#~ "feature|configure#gnome_keyring]] must also be activated.\n"
#~ msgstr ""
#~ "Pour sauvegarder des mots de passe, tels que des mots de passe de "
#~ "connexion sans-fil\n"
#~ "chiffrée, l'option de persistance du [[<span class=\"application"
#~ "\">trousseau de clés GNOME</span>\n"
#~ "|configure#gnome_keyring]] doit également être activée.\n"

#~ msgid ""
#~ "When this feature is activated, the packages that you install using the\n"
#~ "<span class=\"application\">Synaptic</span> package manager or the\n"
#~ "<span class=\"command\">apt</span> command are saved in the persistent "
#~ "volume.\n"
#~ msgstr ""
#~ "Lorsque cette option est activée, les paquets logiciels que vous "
#~ "installez\n"
#~ "avec le gestionnaire de paquets <span class=\"application\">Synaptic</"
#~ "span>\n"
#~ "ou avec la commande <span class=\"command\">apt</span> sont\n"
#~ "sauvegardés dans le volume persistant.\n"

#~ msgid ""
#~ "If you [[install additional programs|doc/advanced_topics/"
#~ "additional_software]], this feature allows you to download them once and "
#~ "reinstall them during future working sessions, even offline."
#~ msgstr ""
#~ "Si vous [[installez des logiciels additionnels|doc/advanced_topics/"
#~ "additional_software]], cette option vous permet de n'avoir besoin de les "
#~ "télécharger qu'une seule fois, et de les réinstaller lors d'une future "
#~ "session de travail, même hors-ligne."

#~ msgid ""
#~ "To reinstall these packages automatically when restarting Tails, use the\n"
#~ "[[<span class=\"guilabel\">Additional software packages</span> "
#~ "persistence\n"
#~ "feature|configure#additional_software]].\n"
#~ msgstr ""
#~ "Pour réinstaller automatiquement ces paquets au redémarrage de Tails, "
#~ "utilisez\n"
#~ "l'option [[<span class=\"guilabel\">Logiciels additionnels</span> de la "
#~ "persistance|configure#additional_software]].\n"

#~ msgid ""
#~ "If you activate the <span class=\"guilabel\">APT Packages</span> "
#~ "persistence feature,\n"
#~ "it is recommended to activate the <span class=\"guilabel\">APT Lists</"
#~ "span> feature as well.\n"
#~ msgstr ""
#~ "Si vous activez l'option <span class=\"guilabel\">Paquets APT</span>,\n"
#~ " il est recommandé d'activer également l'option <span class=\"guilabel"
#~ "\">Listes d'APT</span>.\n"

#~ msgid ""
#~ "When this feature is activated, the lists of all the software packages "
#~ "available for installation are saved in the persistent volume."
#~ msgstr ""
#~ "Lorsque cette option est activée, les listes de tous les paquets "
#~ "installables sont sauvegardées dans le volume persistant."

#~ msgid ""
#~ "Those so called <span class=\"emphasis\">APT lists</span> correspond to "
#~ "the files\n"
#~ "downloaded while doing\n"
#~ "<span class=\"guilabel\">Reload</span> from the\n"
#~ "<span class=\"application\">Synaptic</span> package manager or issuing "
#~ "the\n"
#~ "<span class=\"command\">apt update</span> command.\n"
#~ msgstr ""
#~ "Ces <span class=\"emphasis\">Listes d'APT</span> correspondent aux "
#~ "fichiers téléchargés en faisant\n"
#~ "<span class=\"guilabel\">Recharger</span> dans le gestionnaire de "
#~ "paquets\n"
#~ "<span class=\"application\">Synaptic</span>, ou en lançant la commande\n"
#~ "<span class=\"command\">apt update</span>.\n"

#~ msgid ""
#~ "The <span class=\"emphasis\">APT lists</span> are needed to\n"
#~ "[[install additional programs|doc/advanced_topics/additional_software]]\n"
#~ "or explore the list of available software packages. This feature\n"
#~ "allows you to reuse them during future working sessions, even offline.\n"
#~ msgstr ""
#~ "Les <span class=\"emphasis\">listes d'APT</span> sont nécessaires pour\n"
#~ "[[installer des programmes supplémentaires|doc/advanced_topics/"
#~ "additional_software]]\n"
#~ "ou explorer la liste des paquets disponibles. Cette option vous permet de "
#~ "les réutiliser lors\n"
#~ "de sessions de travail ultérieures, même hors-ligne.\n"

#~ msgid "Additional software packages\n"
#~ msgstr "Logiciels additionnels\n"

#~ msgid ""
#~ "<p>Pidgin fails to load any account if you enable persistence and\n"
#~ "select the <span class=\"guilabel\">Read-Only</span> check box as a "
#~ "startup option.</p>\n"
#~ msgstr ""
#~ "<p>Pidgin n'arrive pas à charger de compte si vous activez la persistance "
#~ "et cochez\n"
#~ "l'option <span class=\"guilabel\">Lecture-Seule</span> dans les options "
#~ "de démarrage.</p>\n"

#~ msgid ""
#~ "<p>Don't use the <span class=\"guilabel\">Read-Only</span> option if you "
#~ "want to use Pidgin. See\n"
#~ "[[!tails_ticket 8465]].</p>\n"
#~ msgstr ""
#~ "<p>N'utilisez pas l'option <span class=\"guilabel\">Lecture-Seule</span> "
#~ "si vous voulez utiliser Pidgin. Voir le\n"
#~ "[[!tails_ticket 8465]].</p>\n"

#~ msgid "Start the persistent volume assistant\n"
#~ msgstr "Démarrer l'assistant de persistance\n"

#~ msgid ""
#~ "1. The persistent volume is an encrypted partition protected by a "
#~ "passphrase.\n"
#~ "Specify a passphrase of your choice in both the\n"
#~ "<span class=\"guilabel\">Passphrase</span> and <span class=\"guilabel"
#~ "\">Verify\n"
#~ "Passphrase</span> text boxes.\n"
#~ msgstr ""
#~ "1. Le volume persistant est une partition chiffrée protégée par une "
#~ "phrase de passe.\n"
#~ "Définissez une phrase de passe de votre choix dans les zones de texte "
#~ "<span class\n"
#~ "=\"guilabel\">Phrase de passe</span> et <span class=\"guilabel"
#~ "\">Vérification de\n"
#~ "la phrase de passe</span>.\n"

#~ msgid "Wait for the creation to finish."
#~ msgstr "Patientez jusqu'à la fin de l'opération."

#~ msgid ""
#~ "<strong>If the creation is interrupted before it finishes</strong>, you "
#~ "may not\n"
#~ "be able to start Tails from this device any more. This can happen if you\n"
#~ "close the window of the wizard or unplug the USB stick or SD card during "
#~ "the creation of\n"
#~ "the persistent volume. [[Delete|first_steps/reset]] and\n"
#~ "[[reinstall|first_steps/installation]] Tails to fix this issue.\n"
#~ msgstr ""
#~ "<strong>Si l'opération est interrompue avant la fin</strong>, vous "
#~ "pourriez ne plus\n"
#~ "pouvoir démarrer Tails à partir de cette clé USB. Cela peut se produire "
#~ "si vous fermez\n"
#~ " la fenêtre de l'assistant ou débranchez la clé USB ou carte SD pendant "
#~ "la création du volume\n"
#~ "persistant. Pour résoudre ce problème, vous devez\n"
#~ "[[supprimer|first_steps/reset]] et\n"
#~ "[[réinstaller|first_steps/installation]] Tails.\n"

#~ msgid ""
#~ "When run from a Tails device that already has a persistent volume, the "
#~ "assistant shows a list of the possible persistence features. Each feature "
#~ "corresponds to a set a files to be saved in the persistent volume."
#~ msgstr ""
#~ "Lorsque vous démarrez depuis un périphérique Tails contenant un volume "
#~ "persistant, un assistant vous présente une liste des options disponibles. "
#~ "Chacune de ces options correspond à un ensemble de fichiers qui seront "
#~ "sauvegardés dans le volume persistant."

#~ msgid ""
#~ "<p>The emails of a POP3 account created without using the configuration\n"
#~ "assistant are not stored in the persistent volume by default.  For "
#~ "example,\n"
#~ "when configuring a second email account.</p>\n"
#~ msgstr ""
#~ "<p>Les emails d'un compte POP3 créé sans utiliser l'assistant de "
#~ "configuration\n"
#~ "ne sont pas stockés dans le volume persistant par défaut. Par exemple,\n"
#~ "lors de la configuration d'un second compte mail.</p>\n"

#~ msgid ""
#~ "<p>To make it persistent choose\n"
#~ "<span class=\"menuchoice\">\n"
#~ "  <span class=\"guimenu\">File</span>&nbsp;▸\n"
#~ "  <span class=\"guimenu\">Add Mailbox</span>&nbsp;▸\n"
#~ "  <span class=\"guimenuitem\">MH...</span></span> and change the location "
#~ "of the mailbox\n"
#~ "from <span class=\"filename\">Mail</span> to <span class=\"filename\">."
#~ "claws-mail/Mail</span>.</p>\n"
#~ msgstr ""
#~ "<p>Pour la rendre persistante choisir\n"
#~ "<span class=\"menuchoice\">\n"
#~ "  <span class=\"guimenu\">Fichier</span>&nbsp;▸\n"
#~ "  <span class=\"guimenu\">Ajouter une boîte aux lettres</span>&nbsp;▸\n"
#~ "  <span class=\"guimenuitem\">MH...</span></span> et changer "
#~ "l'emplacement de la boîte aux lettres\n"
#~ "de <span class=\"filename\">Mail</span> à <span class=\"filename\">.claws-"
#~ "mail/Mail</span>.</p>\n"<|MERGE_RESOLUTION|>--- conflicted
+++ resolved
@@ -7,11 +7,7 @@
 msgstr ""
 "Project-Id-Version: Tails\n"
 "Report-Msgid-Bugs-To: tails-l10n@boum.org\n"
-<<<<<<< HEAD
-"POT-Creation-Date: 2020-04-12 16:10+0200\n"
-=======
 "POT-Creation-Date: 2020-04-15 02:12+0000\n"
->>>>>>> 5f2d5937
 "PO-Revision-Date: 2020-02-14 10:26+0000\n"
 "Last-Translator: xin <xin@riseup.net>\n"
 "Language-Team: Tails translators <tails@boum.org>\n"
@@ -107,16 +103,10 @@
 "la création d'un volume persistant."
 
 #. type: Title =
-<<<<<<< HEAD
-#, no-wrap
-msgid "Persistence features"
-msgstr "Options de persistance"
-=======
 #, fuzzy, no-wrap
 #| msgid "Creating the persistent volume\n"
 msgid "Features of the Persistent Storage\n"
 msgstr "Créer le volume persistant\n"
->>>>>>> 5f2d5937
 
 #. type: Plain text
 #, fuzzy, no-wrap
