# SOME DESCRIPTIVE TITLE
# Copyright (C) YEAR Free Software Foundation, Inc.
# This file is distributed under the same license as the PACKAGE package.
# FIRST AUTHOR <EMAIL@ADDRESS>, YEAR.
#
msgid ""
msgstr ""
"Project-Id-Version: sPACKAGE VERSION\n"
"POT-Creation-Date: 2013-10-16 23:14+0300\n"
"PO-Revision-Date: \n"
"Last-Translator: \n"
"Language-Team: \n"
"MIME-Version: 1.0\n"
"Content-Type: text/plain; charset=UTF-8\n"
"Content-Transfer-Encoding: 8bit\n"
"X-Generator: Poedit 1.5.4\n"

#. type: Plain text
#, no-wrap
msgid "[[!meta title=\"Create & Configure the Persistent Volume\"]]\n"
msgstr "[[!meta title=\"Créer et configurer un volume persistant\"]]\n"

#. type: Plain text
#, no-wrap
msgid "[[!inline pages=\"doc/first_steps/persistence.caution\" raw=\"yes\"]]\n"
msgstr "[[!inline pages=\"doc/first_steps/persistence.caution.fr\" raw=\"yes\"]]\n"

#. type: Plain text
#, no-wrap
msgid "[[!toc levels=2]]\n"
msgstr "[[!toc levels=2]]\n"

#. type: Title =
#, no-wrap
msgid "Start the Persistent Volume Assistant\n"
msgstr "Démarrer l'assistant de persistance\n"

#. type: Plain text
#, no-wrap
msgid ""
"To start the persistent volume assistant, choose\n"
"<span class=\"menuchoice\">\n"
"  <span class=\"guimenu\">Applications</span>&nbsp;▸\n"
"  <span class=\"guisubmenu\">Tails</span>&nbsp;▸\n"
"  <span class=\"guimenuitem\">Configure persistent storage</span></span>.\n"
msgstr ""
"Pour lancer l'assistant de persistance, utilisez\n"
"<span class=\"menuchoice\">\n"
"  <span class=\"guimenu\">Applications</span>&nbsp;▸\n"
"  <span class=\"guisubmenu\">Tails</span>&nbsp;▸\n"
"  <span class=\"guimenuitem\">Configurer le stockage persistant</span></span>.\n"

#. type: Plain text
#, no-wrap
msgid "<div class=\"note\">\n"
msgstr ""

#. type: Plain text
#, no-wrap
msgid ""
"The error message <span class=\"emphasis\">Error, Persistence partition is not\n"
"unlocked.</span> means that the persistent volume was not enabled from\n"
"<span class=\"application\">Tails greeter</span>. So you can not configure it\n"
"but you can delete it and create a new one.\n"
msgstr ""
"Le message d'erreur <span class=\"emphasis\">Le volume persistant est\n"
"verrouillé.</span> signifie que le volume persistant n'a pas été rendu accessible via\n"
"<span class=\"application\">Tails greeter</span>. Vous ne pouvez donc pas le\n"
"configurer, mais vous pouvez le supprimer et en créer un nouveau.\n"

#. type: Plain text
#, no-wrap
msgid "</div>\n"
msgstr ""

#. type: Title =
#, no-wrap
msgid "Creating the Persistent Volume\n"
msgstr "Créer le volume persistant\n"

#. type: Plain text
msgid ""
"When run for the first time, or after [[deleting the persistent volume|"
"delete]], the assistant proposes to create a new persistent volume on the "
"USB stick from which Tails is running."
msgstr ""
"Lorsque vous lancez l'assistant pour la première fois, ou après avoir "
"[[effacé le volume persistant|delete]], l'assistant vous propose de créer un "
"nouveau volume persistant sur la clé USB depuis laquelle vous utilisez Tails."

#. type: Plain text
#, no-wrap
msgid ""
"1. The persistent volume is an encrypted partition protected by a passphrase.\n"
"Specify a passphrase of your choice in both the\n"
"<span class=\"guilabel\">Passphrase</span> and <span class=\"guilabel\">Verify\n"
"Passphrase</span> text boxes.\n"
msgstr ""
"1. Le volume persistant est une partition chiffrée protégée par une phrase de passe.\n"
"Définissez une phrase de passe de votre choix dans les zones de texte <span class\n"
"=\"guilabel\">Phrase de passe</span> et <span class=\"guilabel\">Vérification de\n"
"la phrase de passe</span>.\n"

#. type: Bullet: '2. '
msgid "Click on the <span class=\"guilabel\">Create</span> button."
msgstr "Cliquez sur le bouton <span class=\"guilabel\">Création</span>."

#. type: Bullet: '3. '
msgid "Wait for the creation to finish."
msgstr "Patientez jusqu'à la fin de l'opération."

#. type: Plain text
#, no-wrap
msgid "<div class=\"bug\">\n"
msgstr ""

#. type: Plain text
#, no-wrap
msgid ""
"<strong>If the creation is interrupted before it finishes</strong>, you may not\n"
"be able to start Tails from this USB stick any more. This can happen if you\n"
"close the window of the wizard or unplug the USB stick during the creation of\n"
"the persistent volume. [[Delete|first_steps/usb_reset]] and\n"
"[[reinstall|first_steps/usb_installation]] Tails to fix this issue.\n"
msgstr ""
"<strong>Si l'opération est interrompue avant la fin</strong>, vous pourriez ne plus\n"
"pouvoir démarrer Tails à partir de cette clé USB. Cela peut se produire si vous fermez\n"
" la fenêtre de l'assistant ou débranchez la clé USB pendant la création du volume\n"
"persistant. Pour résoudre ce problème, vous devez\n"
"[[supprimer|first_steps/usb_reset]] et\n"
"[[réinstaller|first_steps/usb_installation]] Tails.\n"

#. type: Title =
#, no-wrap
msgid "Persistent Volume Features\n"
msgstr "Options du volume persistant\n"

#. type: Plain text
msgid ""
"When run from a USB stick that already has a persistent volume, the "
"assistant shows a list of the possible persistent features. Each feature "
"corresponds to a set a files to be saved in the persistent volume."
msgstr ""
"Lorsque vous démarrez depuis une clé USB Tails contenant un volume "
"persistant, un assistant vous présente une liste des options disponibles. "
"Chacune de ces options correspond à un ensemble de fichiers qui seront "
"sauvegardés sur le volume persistant."

#. type: Plain text
#, no-wrap
msgid ""
"<strong>Restart Tails to apply the changes</strong> after selecting or\n"
"unselecting one or several features.\n"
msgstr ""
"<strong>Redémarrez Tails pour appliquer les changements</strong> après\n"
"avoir activé ou désactivé une ou plusieurs options.\n"

#. type: Plain text
msgid ""
"If you unselect a feature that used to be activated, it will be deactivated "
"after restarting Tails but the corresponding files will remain on the "
"persistent volume."
msgstr ""
<<<<<<< HEAD
"Si vous désactivez une option qui était auparavant activée,"
"elle sera désactivée après avoir redémarré Tails, mais les"
"fichiers correspondants seront conservés sur le volume"
"persistant."
=======
"Si vous désactivez une option qui était auparavant activée, elle sera "
"désactivée après avoir redémarré Tails, mais les fichiers correspondants "
"seront conservés sur le volume persistant."
>>>>>>> 09c521eb

#. type: Plain text
#, no-wrap
msgid "<a id=\"personal_data\"></a>\n"
msgstr "<a id=\"personal_data\"></a>\n"

#. type: Plain text
#, no-wrap
msgid "<div class=\"icon\">\n"
msgstr "<div class=\"icon\">\n"

#. type: Plain text
#, no-wrap
msgid "[[!img stock_folder.png link=no]]\n"
msgstr "[[!img stock_folder.png link=no]]\n"

#. type: Plain text
#, no-wrap
msgid ""
"<div class=\"text\"><h2>Personal Data</h2></div>\n"
"</div>\n"
msgstr ""
"<div class=\"text\"><h2>Données personnelles</h2></div>\n"
"</div>\n"

#. type: Plain text
#, no-wrap
msgid ""
"When this feature is activated, you can save your personal files and working\n"
"documents in the <span class=\"filename\">Persistent</span> folder.\n"
msgstr ""
"Lorsque cette options est activée, vous pouvez sauvegarder vos données\n"
"personnelles et vos documents de travail dans le dossier\n"
"<span class=\"filename\">Persistent</span>.\n"

#. type: Plain text
#, no-wrap
msgid ""
"To open the <span class=\"filename\">Persistent</span> folder, choose\n"
"<span class=\"menuchoice\">\n"
"  <span class=\"guimenu\">Places</span>&nbsp;▸\n"
"  <span class=\"guimenuitem\">Home Folder</span></span>, and open the <span\n"
"  class=\"guilabel\">Persistent</span> folder.\n"
msgstr ""
"Pour  accéder au dossier <span class=\"filename\">Persistent</span>\n"
"aller dans <span class=\"menuchoice\">\n"
"  <span class=\"guimenu\">Raccourcis</span>&nbsp;▸\n"
"  <span class=\"guimenuitem\">Dossier personnel</span></span>,\n"
"et ouvrir le dossier <span  class=\"guilabel\">Persistent</span>.\n"

#. type: Plain text
#, no-wrap
msgid "<a id=\"gnupg\"></a>\n"
msgstr "<a id=\"gnupg\"></a>\n"

#. type: Plain text
#, no-wrap
msgid "[[!img seahorse-key.png link=no]]\n"
msgstr "[[!img seahorse-key.png link=no]]\n"

#. type: Plain text
#, no-wrap
msgid ""
"<div class=\"text\"><h2>GnuPG</h2></div>\n"
"</div>\n"
msgstr ""
"<div class=\"text\"><h2>GnuPG</h2></div>\n"
"</div>\n"

#. type: Plain text
msgid ""
"When this feature is activated, the OpenPGP keys that you create or import "
"are saved in the persistent volume."
msgstr ""
"Lorsque cette option est activée, les clés OpenPGP que vous créez et "
"importez sont sauvegardées dans le volume persistant."

#. type: Plain text
#, no-wrap
msgid "<div class=\"caution\">\n"
msgstr ""

#. type: Plain text
#, no-wrap
msgid ""
"If you manually edit or overwrite the\n"
"<span class=\"filename\">~/.gnupg/gpg.conf</span> configuration file\n"
"you may lessen your anonymity,\n"
"weaken the encryption defaults or render GnuPG unusable.\n"
msgstr ""
"Si vous modifiez manuellement ou remplacez\n"
"le fichier de configuration <span class=\"filename\">~/.gnupg/gpg.conf</span>\n"
"vous pouvez rompre votre anonymat, affaiblir la configuration de chiffrement\n"
"par défaut ou rendre GnuPG inutilisable.\n"

#. type: Plain text
#, no-wrap
msgid "<a id=\"ssh_client\"></a>\n"
msgstr "<a id=\"ssh_client\"></a>\n"

#. type: Plain text
#, no-wrap
msgid "[[!img seahorse-key-ssh.png link=no]]\n"
msgstr "[[!img seahorse-key-ssh.png link=no]]\n"

#. type: Plain text
#, no-wrap
msgid ""
"<div class=\"text\"><h2>SSH Client</h2></div>\n"
"</div>\n"
msgstr ""
"<div class=\"text\"><h2>Client SSH</h2></div>\n"
"</div>\n"

#. type: Plain text
msgid ""
"When this feature is activated, all the files related to the secure-shell "
"client are saved in the persistent volume:"
msgstr ""
"Lorsque cette option est activée, tous les fichiers relatifs au client SSH "
"sont sauvegardés sur le volume persistant :"

#. type: Bullet: '  - '
msgid "The SSH keys that you create or import"
msgstr "Les clés SSH que vous créez ou importez"

#. type: Bullet: '  - '
msgid "The public keys of the hosts you connect to"
msgstr "Les clés publiques des hôtes auxquels vous vous connectez"

#. type: Bullet: '  - '
msgid ""
"The SSH configuration file in <span class=\"filename\">~/.ssh/config</span>"
msgstr ""
"Le fichier de configuration <span class=\"filename\">~/.ssh/config</span>"

#. type: Plain text
#, no-wrap
msgid ""
"If you manually edit the <span class=\"filename\">~/.ssh/config</span>\n"
"configuration file, make sure not to overwrite the\n"
"default configuration from the\n"
"<span class=\"filename\">/etc/ssh/ssh_config</span> file. Otherwise, you may weaken the\n"
"encryption defaults or render SSH unusable.\n"
msgstr ""
"Si vous modifiez manuellement le fichier de configuration <span class=\"filename\">~/.ssh/config</span>,\n"
"assurez-vous de ne pas écraser les options de configuration\n"
"contenues dans le fichier <span class=\"filename\">/etc/ssh/ssh_config</span>.\n"
"Sinon, vous pourriez affaiblir la configuration de chiffrement par défaut\n"
"ou rendre SSH inutilisable.\n"

#. type: Plain text
#, no-wrap
msgid "<a id=\"pidgin\"></a>\n"
msgstr "<a id=\"pidgin\"></a>\n"

#. type: Plain text
#, no-wrap
msgid "[[!img pidgin.png link=no]]\n"
msgstr "[[!img pidgin.png link=no]]\n"

#. type: Plain text
#, no-wrap
msgid ""
"<div class=\"text\"><h2>Pidgin</h2></div>\n"
"</div>\n"
msgstr ""
"<div class=\"text\"><h2>Pidgin</h2></div>\n"
"</div>\n"

#. type: Plain text
#, no-wrap
msgid ""
"When this feature is activated, all the configuration files of the\n"
"<span class=\"application\">Pidgin</span> Internet messenger are saved in the\n"
"persistent volume:\n"
msgstr ""
"Lorsque cette option est activée, tous les fichiers de configuration relatifs\n"
"à la messagerie instantanée <span class=\"application\">Pidgin</span>\n"
"sont sauvegardés sur le volume persistant :\n"

#. type: Bullet: '  - '
msgid "The configuration of your accounts, buddies and chats."
msgstr "La configuration de vos comptes, contacts et conversations."

#. type: Bullet: '  - '
msgid "Your OTR encryption keys and keyring."
msgstr "Vos clés de chiffrement et votre trousseau de clés OTR."

#. type: Bullet: '  - '
msgid ""
"The content of the discussions is not saved unless you configure <span class="
"\"application\">Pidgin</span> to do so."
msgstr ""
"Le contenu de vos conversations n'est pas sauvegardé à moins que vous ne "
"configuriez <span class=\"application\">Pidgin</span> pour le faire."

#. type: Plain text
msgid ""
"All the configuration options are available from the graphical interface. "
"There is no need to manually edit or overwrite the configuration files."
msgstr ""
"Toutes les options de configuration sont disponibles depuis l'interface "
"graphique. Il n'est pas nécessaire d'éditer ou de remplacer manuellement les "
"fichiers de configuration."

#. type: Plain text
#, no-wrap
msgid "<a id=\"claws_mail\"></a>\n"
msgstr "<a id=\"claws_mail\"></a>\n"

#. type: Plain text
#, no-wrap
msgid "[[!img claws-mail.png link=no]]\n"
msgstr "[[!img claws-mail.png link=no]]\n"

#. type: Plain text
#, no-wrap
msgid ""
"<div class=\"text\"><h2>Claws Mail</h2></div>\n"
"</div>\n"
msgstr ""
"<div class=\"text\"><h2>Claws Mail</h2></div>\n"
"</div>\n"

#. type: Plain text
#, no-wrap
msgid ""
"When this feature is activated, the configuration and emails stored locally by\n"
"the <span class=\"application\">Claws Mail</span> email client are saved in the\n"
"persistent volume.\n"
msgstr ""
"Lorsque cette option est activée, tous les fichiers de configuration relatifs\n"
"au client mail <span class=\"application\">Claws Mail</span> ainsi que\n"
"les emails stockés localement sont sauvegardés sur le volume persistant.\n"

#. type: Plain text
#, no-wrap
msgid ""
"<p>The emails of a POP3 account created without using the configuration\n"
"assistant are not stored in the persistent volume by default.  For example,\n"
"when configuring a second email account.</p>\n"
msgstr ""
"<p>Les emails d'un compte POP3 créé sans utiliser l'assistant de configuration\n"
"ne sont pas stockés dans le volume persistant par défaut. Par exemple,\n"
"lors de la configuration d'un second compte mail.</p>\n"

#. type: Plain text
#, no-wrap
#| msgid ""
#| "To start the persistent volume assistant, choose\n"
#| "<span class=\"menuchoice\">\n"
#| "  <span class=\"guimenu\">Applications</span>&nbsp;▸\n"
#| "  <span class=\"guisubmenu\">Tails</span>&nbsp;▸\n"
#| "  <span class=\"guimenuitem\">Configure persistent storage</span></span>.\n"
msgid ""
"<p>To make it persistent choose\n"
"<span class=\"menuchoice\">\n"
"  <span class=\"guimenu\">File</span>&nbsp;▸\n"
"  <span class=\"guimenu\">Add Mailbox</span>&nbsp;▸\n"
"  <span class=\"guimenuitem\">MH...</span></span> and change the location of the mailbox\n"
"from <span class=\"filename\">Mail</span> to <span class=\"filename\">.claws-mail/Mail</span>.</p>\n"
msgstr ""
"<p>Pour la rendre persistante choisir\n"
"<span class=\"menuchoice\">\n"
"  <span class=\"guimenu\">Fichier</span>&nbsp;▸\n"
"  <span class=\"guimenu\">Ajouter une boîte aux lettres</span>&nbsp;▸\n"
"  <span class=\"guimenuitem\">MH...</span></span> et changer l'emplacement de la boîte aux lettres\n"
"de <span class=\"filename\">Mail</span> à <span class=\"filename\">.claws-mail/Mail</span>.</p>\n"

#. type: Plain text
#, no-wrap
msgid "<a id=\"gnome_keyring\"></a>\n"
msgstr "<a id=\"gnome_keyring\"></a>\n"

#. type: Plain text
#, no-wrap
msgid "[[!img seahorse-key-personal.png link=no]]\n"
msgstr "[[!img seahorse-key-personal.png link=no]]\n"

#. type: Plain text
#, no-wrap
msgid ""
"<div class=\"text\"><h2>GNOME Keyring</h2></div>\n"
"</div>\n"
msgstr ""
"<div class=\"text\"><h2>Trousseau de clés de GNOME</h2></div>\n"
"</div>\n"

#. type: Plain text
#, no-wrap
msgid ""
"When this feature is activated, the secrets of\n"
"<span class=\"application\">GNOME Keyring</span> are saved in the persistent\n"
"volume.\n"
msgstr ""
"Lorsque cette option est activée, les secrets du\n"
"<span class=\"application\">GNOME Keyring</span> sont sauvegardés\n"
"sur le volume persistant.\n"

#. type: Plain text
#, no-wrap
msgid ""
"GNOME Keyring is a collection of components in GNOME that store secrets,\n"
"passwords, keys, certificates and make them available to applications.\n"
"For more information about <span class=\"application\">GNOME Keyring</span> see\n"
"the [official documentation](http://live.gnome.org/GnomeKeyring).\n"
msgstr ""
"Le GNOME Keyring est un ensemble de composants de GNOME qui gardent\n"
"des secrets, tels que mots de passe, clés, certificats, et qui les rend accessible\n"
"pour d'autres applications. Pour plus d'informations à propos du\n"
"<span class=\"application\">GNOME Keyring</span> voir la\n"
"[documentation officielle (en anglais)](http://live.gnome.org/GnomeKeyring).\n"

#. type: Plain text
#, no-wrap
msgid "<a id=\"network-manager\"></a>\n"
msgstr "<a id=\"network-manager\"></a>\n"

#. type: Plain text
#, no-wrap
msgid "[[!img network-manager.png link=no]]\n"
msgstr "[[!img network-manager.png link=no]]\n"

#. type: Plain text
#, no-wrap
msgid ""
"<div class=\"text\"><h2>Network Connections</h2></div>\n"
"</div>\n"
msgstr ""
"<div class=\"text\"><h2>Connexions Réseaux</h2></div>\n"
"</div>\n"

#. type: Plain text
msgid ""
"When this feature is activated, the configuration of the network devices and "
"connections is saved in the persistent volume."
msgstr ""
"Lorsque cette option est activée, la configurations des périphériques "
"réseaux et des connexions est sauvegardée sur le volume persistant."

#. type: Plain text
#, no-wrap
msgid ""
"To save passwords, for example the passwords of encrypted wireless connections,\n"
"the [[<span class=\"application\">GNOME Keyring</span> persistence\n"
"feature|configure#gnome_keyring]] must also be activated.\n"
msgstr ""
"Pour sauvegarder des mots de passe, tels que des mots de passe de connexion sans-fil\n"
"chiffrée, l'option de persistance du [[<span class=\"application\">GNOME Keyring</span>\n"
"|configure#gnome_keyring]] doit également être activée.\n"

#. type: Plain text
#, no-wrap
msgid "<a id=\"apt_packages\"></a>\n"
msgstr "<a id=\"apt_packages\"></a>\n"

#. type: Plain text
#, no-wrap
msgid "[[!img synaptic.png link=no]]\n"
msgstr "[[!img synaptic.png link=no]]\n"

#. type: Plain text
#, no-wrap
msgid ""
"<div class=\"text\"><h2>APT Packages</h2></div>\n"
"</div>\n"
msgstr ""
"<div class=\"text\"><h2>Paquets APT</h2></div>\n"
"</div>\n"

#. type: Plain text
#, no-wrap
msgid ""
"When this feature is activated, the packages that you install using the\n"
"<span class=\"application\">Synaptic</span> package manager or the\n"
"<span class=\"command\">apt-get</span> command are saved in the persistent volume.\n"
msgstr ""
"Lorsque cette option est activée, les paquets logiciels que vous installez\n"
"avec le gestionnaire de paquets <span class=\"application\">Synaptic</span>\n"
"ou avec la commande <span class=\"command\">apt-get</span> sont\n"
"sauvegardés sur le volume persistant.\n"

#. type: Plain text
msgid ""
"If you install additional programs, this feature allows you to download them "
"once and reinstall them during future working sessions, even offline.  Note "
"that those packages are not automatically installed when restarting Tails."
msgstr ""
"Si vous installez des logiciels additionnels, cette option vous permet de "
"n'avoir besoin de les télécharger qu'une seule fois. Vous pourrez les "
"réinstaller lors d'une future session de travail, même hors-ligne. Notez que "
"ces logiciels ne seront pas réinstallés *automatiquement* au redémarrage de "
"Tails."

#. type: Plain text
#, no-wrap
msgid ""
"If you activate this feature, it is recommended to activate the\n"
"<span class=\"guilabel\">APT Lists</span> feature as well.\n"
msgstr ""
"Si vous activez cette option, il est recommandé d'activer également l'option\n"
"<span class=\"guilabel\">Listes d'APT</span>.\n"

#. type: Plain text
#, no-wrap
msgid "<a id=\"apt_lists\"></a>\n"
msgstr "<a id=\"apt_lists\"></a>\n"

#. type: Plain text
#, no-wrap
msgid ""
"<div class=\"text\"><h2>APT Lists</h2></div>\n"
"</div>\n"
msgstr ""
"<div class=\"text\"><h2>Listes d'APT</h2></div>\n"
"</div>\n"

#. type: Plain text
msgid ""
"When this feature is activated, the lists of all the software packages "
"available for installation are saved in the persistent volume."
msgstr ""
"Lorsque cette option est activée, les listes de tous les paquets "
"installables sont sauvegardées sur le volume persistant."

#. type: Plain text
#, no-wrap
msgid ""
"Those so called <span class=\"emphasis\">APT lists</span> correspond to the files\n"
"downloaded while doing\n"
"<span class=\"guilabel\">Reload</span> from the\n"
"<span class=\"application\">Synaptic</span> package manager or issuing the\n"
"<span class=\"command\">apt-get update</span> command.\n"
msgstr ""
"Ces <span class=\"emphasis\">Listes d'APT</span> correspondent aux fichiers téléchargés en faisant\n"
"<span class=\"guilabel\">Recharger</span> dans le gestionnaire de paquets\n"
"<span class=\"application\">Synaptic</span>, ou en lançant la commande\n"
"<span class=\"command\">apt-get update</span>.\n"

#. type: Plain text
#, no-wrap
msgid ""
"The <span class=\"emphasis\">APT lists</span> are needed to install additional\n"
"programs or explore the list of available software packages. This feature allows\n"
"you to reuse them during future working sessions, even offline.\n"
msgstr "Les <span class=\"emphasis\">listes d'APT</span> sont nécessaires pour installer des programmes supplémentaires ou explorer la liste des paquets disponibles. Cette option vous permet de les réutiliser lors de sessions de travail ultérieures, même hors-ligne.\n"

#. type: Plain text
#, no-wrap
msgid "<a id=\"browser_bookmarks\"></a>\n"
msgstr "<a id=\"browser_bookmarks\"></a>\n"

#. type: Plain text
#, no-wrap
msgid "[[!img user-bookmarks.png link=no]]\n"
msgstr "[[!img user-bookmarks.png link=no]]\n"

#. type: Plain text
#, no-wrap
msgid ""
"<div class=\"text\"><h2>Browser bookmarks</h2></div>\n"
"</div>\n"
msgstr ""
"<div class=\"text\"><h2>Marque-pages du navigateur</h2></div>\n"
"</div>\n"

#. type: Plain text
#, no-wrap
msgid ""
"When this feature is activated, changes to the bookmarks in the\n"
"<span class=\"application\">Iceweasel</span> web browser are saved in the persistent\n"
"volume. This does not apply to the Unsafe web browser.\n"
msgstr ""
"Quand cette option est activée, les modifications des marques-pages\n"
"du navigateur web <span class=\"application\">Iceweasel</span> seront\n"
"sauvegardées dans le volume persistant. Ceci ne s'applique pas au Navigateur\n"
"Web Non-sécurisé.\n"

#. type: Plain text
#, fuzzy, no-wrap
#| msgid "<a id=\"pidgin\"></a>\n"
msgid "<a id=\"printers\"></a>\n"
msgstr "<a id=\"pidgin\"></a>\n"

#. type: Plain text
#, fuzzy, no-wrap
#| msgid "[[!img pidgin.png link=no]]\n"
msgid "[[!img printer.png link=no]]\n"
msgstr "[[!img pidgin.png link=no]]\n"

#. type: Plain text
#, fuzzy, no-wrap
#| msgid ""
#| "<div class=\"text\"><h2>Pidgin</h2></div>\n"
#| "</div>\n"
msgid ""
"<div class=\"text\"><h2>Printers</h2></div>\n"
"</div>\n"
msgstr ""
"<div class=\"text\"><h2>Pidgin</h2></div>\n"
"</div>\n"

#. type: Plain text
#, fuzzy
#| msgid ""
#| "When this feature is activated, the configuration of the network devices "
#| "and connections is saved in the persistent volume."
msgid ""
"When this feature is activated, the configuration of the printers is saved "
"in the persistent volume."
msgstr ""
"Lorsque cette option est activée, la configurations des périphériques "
"réseaux et des connexions est sauvegardée sur le volume persistant."

#. type: Plain text
#, no-wrap
#| msgid "<a id=\"pidgin\"></a>\n"
msgid "<a id=\"printers\"></a>\n"
msgstr "<a id=\"printers\"></a>\n"

#. type: Plain text
#, no-wrap
#| msgid "[[!img pidgin.png link=no]]\n"
msgid "[[!img printer.png link=no]]\n"
msgstr "[[!img printer.png link=no]]\n"

#. type: Plain text
#, no-wrap
#| msgid ""
#| "<div class=\"text\"><h2>Pidgin</h2></div>\n"
#| "</div>\n"
msgid ""
"<div class=\"text\"><h2>Printers</h2></div>\n"
"</div>\n"
msgstr ""
"<div class=\"text\"><h2>Printers</h2></div>\n"
"</div>\n"

#. type: Plain text
#| msgid ""
#| "When this feature is activated, the configuration of the network devices "
#| "and connections is saved in the persistent volume."
msgid ""
"When this feature is activated, the configuration of the printers is saved "
"in the persistent volume."
msgstr ""
"Lorsque cette option est activée, la configurations des imprimantes est "
"sauvegardée sur le volume persistant."

#. type: Plain text
#, no-wrap
msgid "<a id=\"dotfiles\"></a>\n"
msgstr "<a id=\"dotfiles\"></a>\n"

#. type: Plain text
#, no-wrap
msgid "[[!img preferences-desktop.png link=no]]\n"
msgstr "[[!img preferences-desktop.png link=no]]\n"

#. type: Plain text
#, no-wrap
msgid ""
"<div class=\"text\"><h2>Dotfiles</h2></div>\n"
"</div>\n"
msgstr ""
"<div class=\"text\"><h2>Dotfiles</h2></div>\n"
"</div>\n"

#. type: Plain text
#, no-wrap
msgid ""
"When this feature is activated, all the files in the <span\n"
"class=\"filename\">/lib/live/mount/persistence/TailsData_unlocked/dotfiles</span> folder\n"
"are linked in the <span class=\"filename\">Home Folder</span> (files in\n"
"subfolders of <span class=\"filename\">dotfiles</span> are also linked\n"
"in the corresponding subfolder of your <span class=\"filename\">Home\n"
"Folder</span>).\n"
msgstr ""
"Lorsque cette option est activée, tout les fichiers du dossier\n"
"<span class=\"filename\">/lib/live/mount/persistent/TailsData_unlocked/dotfiles</span>\n"
"sont liés dans le <span class=\"filename\">dossier Home</span>\n"
"(les fichiers dans les sous-dossiers\n"
"de <span class=\"filename\">dotfiles</span> sont également liés\n"
"dans les sous-dossiers correspondants\n"
"de votre dossier <span class=\"filename\">Home</span>).\n"

#. type: Plain text
#, no-wrap
msgid ""
"This option is useful if you want to make some specific files\n"
"persistent, but not the folders they are stored in. A fine example are\n"
"the so called \"dotfiles\" (and hence the name of this feature), the\n"
"hidden configuration files in the root of your home directory, like\n"
"<span class=\"filename\">~/.git</span> and <span\n"
"class=\"filename\">~/.bashrc</span>.\n"
msgstr ""
"Cette option est utile au cas où vous voulez rendre persistants\n"
"certains fichiers, mais pas les dossiers dans lesquels ils se trouvent.\n"
"Les fichiers appelés \"dotfiles\" en sont un bon exemple\n"
"(d'où le nom de cette option), tel les fichiers cachés de\n"
"configuration situés à la racine de votre dossier *home*,\n"
"comme <span class=\"filename\">~/.git</span> et\n"
"<span class=\"filename\">~/.bashrc</span>.\n"

#. type: Plain text
#, no-wrap
msgid "<a id=\"additional_packages\"></a>\n"
msgstr "<a id=\"additional_packages\"></a>\n"

#. type: Title -
#, no-wrap
msgid "Additional software packages\n"
msgstr "Logiciels additionnels\n"

#. type: Plain text
msgid "This is an experimental feature which does not appear in the assistant."
msgstr ""
"C'est une fonctionnalité expérimentale qui n'apparaît pas dans l'assistant."

#. type: Plain text
#| msgid ""
#| "When this feature is enabled, a list of additional software of your "
#| "choice is automatically installed at the beginning of every working "
#| "session if your are connected to the network. The corresponding software "
#| "packages are stored in the persistent volume. They are automatically "
#| "upgraded for security after a network connection is established."
msgid ""
"When this feature is enabled, a list of additional software of your choice "
"is automatically installed at the beginning of every working session. The "
"corresponding software packages are stored in the persistent volume. They "
"are automatically upgraded for security after a network connection is "
"established."
msgstr ""
"Lorsque cette fonctionnalité est activée, une liste de logiciels "
"additionnels de votre choix est installée automatiquement au début de chaque "
"session de travail. Les paquets correspondants sont stockés sur le volume "
"persistant. Pour des raisons de sécurité, ils sont automatiquement mis à "
"jour quand une connexion Internet est établie."

#. type: Plain text
#, no-wrap
msgid ""
"To use this feature you need to enable both the <span\n"
"class=\"guilabel\">APT Lists</span> and <span class=\"guilabel\">APT\n"
"Packages</span> features.\n"
msgstr ""
"Pour utiliser cette option, vous devez activer la persistance des <span\n"
"class=\"guilabel\">Listes d'APT</span> et des <span class=\"guilabel\">Paquets APT</span>.\n"

#. type: Plain text
msgid ""
"If you are offline and your additional software packages don't install, it "
"might be caused by outdated APT Lists. The issue will be fixed next time you "
"connect Tails to Internet with persistence activated."
msgstr ""
"Si vous êtes hors ligne et que vos logiciels additionnels ne s'installent "
<<<<<<< HEAD
"pas,"
"cela peut être causé par des listes APT qui ne sont pas à jour. Ce problème "
"sera"
"réglé la prochaine fois que vous connecterez Tails à Internet avec la "
"persistance activée."
=======
"pas,cela peut être causé par des listes APT qui ne sont pas à jour. Ce "
"problème sera réglé la prochaine fois que vous connecterez Tails à Internet "
"avec la persistance activée."
>>>>>>> 09c521eb

#. type: Plain text
msgid ""
"To choose the list of additional software, create a file called `/lib/live/"
<<<<<<< HEAD
"mount/persistence/TailsData_unlocked/live-additional-software.conf`. "
"Each line of this file must contain the name of a "
"Debian package to be installed as an additional software package."
msgstr ""
"Pour définir la liste des logiciels additionnels, créez un fichier `/lib/"
"live/mount/persistence/TailsData_unlocked/live-additional-software.conf`. "
"Chaque ligne de ce fichier doit contenir le nom d'un "
"paquet Debian devant être installé comme logiciel additionnel."
=======
"mount/persistence/TailsData_unlocked/live-additional-software.conf`. Each "
"line of this file must contain the name of a Debian package to be installed "
"as an additional software package."
msgstr ""
"Pour définir la liste des logiciels additionnels, créez un fichier `/lib/"
"live/mount/persistence/TailsData_unlocked/live-additional-software.conf`. "
"Chaque ligne de ce fichier doit contenir le nom d'un paquet Debian devant "
"être installé comme logiciel additionnel."
>>>>>>> 09c521eb

#. type: Plain text
msgid ""
"For example, to automatically install the `dia` software, a diagram editor, "
"and the `fontmatrix` software, a font manager, create a `live-additional-"
"software.conf` file with the following content:"
msgstr ""
"Par exemple, pour installer automatiquement le logiciel `dia`, un éditeur de "
"diagrammes, et `fontmatrix`, un gestionnaire de polices de caractère, vous "
"devez créer un fichier `live-additional-software.conf` avec le contenu "
"suivant :"

#. type: Plain text
#, no-wrap
msgid ""
"    dia\n"
"    fontmatrix\n"
msgstr ""
"    dia\n"
"    fontmatrix\n"

#. type: Plain text
msgid ""
"To learn about the many software packages available in Debian, visit <http://"
"packages.debian.org/stable/>."
msgstr ""
"Pour en savoir plus sur les nombreux logiciels disponibles dans Debian, "
"visitez la page <http://packages.debian.org/stable/>."

#. type: Plain text
#, no-wrap
msgid ""
"<strong>Installing additional software is at your own risk.</strong>\n"
"Most additional software requires extra configuration to be able to\n"
"connect to the network through Tor, and will not work otherwise. Some other software might, for\n"
"example, modify the firewall and break the security built in Tails.\n"
"Software not officially included in Tails is not tested for security.\n"
msgstr ""
"<strong>L'installation de logiciels additionnels est à vos propres risques.</strong>\n"
"La plupart des logiciels additionnels requièrent une configuration supplémentaire pour\n"
"pouvoir se connecter en passant par Tor, et ne marcheront pas sinon. D'autres logiciels pourraient,\n"
"par exemple, modifier le pare-feu et briser la sécurité construite au sein de Tails.\n"
"La sécurité des logiciels non officiellement inclus dans Tails n'est pas testées.\n"

#~ msgid "<a id=\"custom_directory\"></a>\n"
#~ msgstr "<a id=\"custom_directory\"></a>\n"

#~ msgid "Custom directory\n"
#~ msgstr "Dossier personnalisé\n"

#~ msgid ""
#~ "With this feature you can specify other folders of your choice to be "
#~ "saved in the persistent volume."
#~ msgstr ""
#~ "Lorsque cette option est activée, vous pouvez choisir d'autres dossiers "
#~ "qui seront sauvegardées dans le volume persistant."

#~ msgid ""
#~ "If for example you want to create and make persistent an\n"
#~ "<span class=\"filename\">Images</span> folder in the\n"
#~ "<span class=\"filename\">Home Folder</span> you can specify\n"
#~ "<span class=\"filename\">/home/amnesia/Images</span> as a custom "
#~ "directory.\n"
#~ msgstr ""
#~ "Par exemple, si vous voulez créer et rendre persistant un dossier\n"
#~ "<span class=\"filename\">Images</span> dans votre\n"
#~ "<span class=\"filename\">dossier Home</span>\n"
#~ "vous pouvez indiquer <span class=\"filename\">/home/amnesia/Images</"
#~ "span>\n"
#~ "comme dossier personnalisé.\n"

#~ msgid ""
#~ "<div class=\"icon\">\n"
#~ "<div class=\"image\"><img src=\"../stock_folder.png\"/></div>\n"
#~ "<div class=\"text\"><h2>Personal Data</h2></div>\n"
#~ "</div>\n"
#~ msgstr ""
#~ "<div class=\"icon\">\n"
#~ "<div class=\"image\"><img src=\"../stock_folder.png\"/></div>\n"
#~ "<div class=\"text\"><h2>Données personnelles</h2></div>\n"
#~ "</div>\n"

#~ msgid ""
#~ "<div class=\"icon\">\n"
#~ "<div class=\"image\"><img src=\"../seahorse-key.png\"/></div>\n"
#~ "<div class=\"text\"><h2>GnuPG</h2></div>\n"
#~ "</div>\n"
#~ msgstr ""
#~ "<div class=\"text\"><h2>GnuPG</h2></div>\n"
#~ "</div>\n"

#~ msgid ""
#~ "<div class=\"icon\">\n"
#~ "<div class=\"image\"><img src=\"../seahorse-key-ssh.png\"/></div>\n"
#~ "<div class=\"text\"><h2>SSH Client</h2></div>\n"
#~ "</div>\n"
#~ msgstr ""
#~ "<div class=\"icon\">\n"
#~ "<div class=\"image\"><img src=\"../seahorse-key-ssh.png\"/></div>\n"
#~ "<div class=\"text\"><h2>Client SSH</h2></div>\n"
#~ "</div>\n"

#~ msgid ""
#~ "<div class=\"icon\">\n"
#~ "<div class=\"image\"><img src=\"../pidgin.png\"/></div>\n"
#~ "<div class=\"text\"><h2>Pidgin</h2></div>\n"
#~ "</div>\n"
#~ msgstr ""
#~ "<div class=\"icon\">\n"
#~ "<div class=\"image\"><img src=\"../pidgin.png\"/></div>\n"
#~ "<div class=\"text\"><h2>Pidgin</h2></div>\n"
#~ "</div>\n"

#~ msgid ""
#~ "<div class=\"icon\">\n"
#~ "<div class=\"image\"><img src=\"../claws-mail.png\"/></div>\n"
#~ "<div class=\"text\"><h2>Claws Mail</h2></div>\n"
#~ "</div>\n"
#~ msgstr ""
#~ "<div class=\"icon\">\n"
#~ "<div class=\"image\"><img src=\"../claws-mail.png\"/></div>\n"
#~ "<div class=\"text\"><h2>Claws Mail</h2></div>\n"
#~ "</div>\n"

#~ msgid ""
#~ "<div class=\"icon\">\n"
#~ "<div class=\"image\"><img src=\"../seahorse-key-personal.png\"/></div>\n"
#~ "<div class=\"text\"><h2>GNOME Keyring</h2></div>\n"
#~ "</div>\n"
#~ msgstr ""
#~ "<div class=\"text\"><h2>GNOME Keyring</h2></div>\n"
#~ "</div>\n"

#~ msgid ""
#~ "<div class=\"icon\">\n"
#~ "<div class=\"image\"><img src=\"../synaptic.png\"/></div>\n"
#~ "<div class=\"text\"><h2>APT Packages</h2></div>\n"
#~ "</div>\n"
#~ msgstr ""
#~ "<div class=\"text\"><h2>Paquets APT</h2></div>\n"
#~ "</div>\n"

#~ msgid ""
#~ "<div class=\"icon\">\n"
#~ "<div class=\"image\"><img src=\"../synaptic.png\"/></div>\n"
#~ "<div class=\"text\"><h2>APT Lists</h2></div>\n"
#~ "</div>\n"
#~ msgstr ""
#~ "<div class=\"text\"><h2>Listes d'APT</h2></div>\n"
#~ "</div>\n"

#~ msgid ""
#~ "<div class=\"icon\">\n"
#~ "<div class=\"image\"><img src=\"../preferences-desktop.png\"/></div>\n"
#~ "<div class=\"text\"><h2>Dotfiles</h2></div>\n"
#~ "</div>\n"
#~ msgstr ""
#~ "<div class=\"text\"><h2>Dotfiles</h2></div>\n"
#~ "</div>\n"<|MERGE_RESOLUTION|>--- conflicted
+++ resolved
@@ -161,16 +161,9 @@
 "after restarting Tails but the corresponding files will remain on the "
 "persistent volume."
 msgstr ""
-<<<<<<< HEAD
-"Si vous désactivez une option qui était auparavant activée,"
-"elle sera désactivée après avoir redémarré Tails, mais les"
-"fichiers correspondants seront conservés sur le volume"
-"persistant."
-=======
 "Si vous désactivez une option qui était auparavant activée, elle sera "
 "désactivée après avoir redémarré Tails, mais les fichiers correspondants "
 "seront conservés sur le volume persistant."
->>>>>>> 09c521eb
 
 #. type: Plain text
 #, no-wrap
@@ -649,42 +642,6 @@
 "du navigateur web <span class=\"application\">Iceweasel</span> seront\n"
 "sauvegardées dans le volume persistant. Ceci ne s'applique pas au Navigateur\n"
 "Web Non-sécurisé.\n"
-
-#. type: Plain text
-#, fuzzy, no-wrap
-#| msgid "<a id=\"pidgin\"></a>\n"
-msgid "<a id=\"printers\"></a>\n"
-msgstr "<a id=\"pidgin\"></a>\n"
-
-#. type: Plain text
-#, fuzzy, no-wrap
-#| msgid "[[!img pidgin.png link=no]]\n"
-msgid "[[!img printer.png link=no]]\n"
-msgstr "[[!img pidgin.png link=no]]\n"
-
-#. type: Plain text
-#, fuzzy, no-wrap
-#| msgid ""
-#| "<div class=\"text\"><h2>Pidgin</h2></div>\n"
-#| "</div>\n"
-msgid ""
-"<div class=\"text\"><h2>Printers</h2></div>\n"
-"</div>\n"
-msgstr ""
-"<div class=\"text\"><h2>Pidgin</h2></div>\n"
-"</div>\n"
-
-#. type: Plain text
-#, fuzzy
-#| msgid ""
-#| "When this feature is activated, the configuration of the network devices "
-#| "and connections is saved in the persistent volume."
-msgid ""
-"When this feature is activated, the configuration of the printers is saved "
-"in the persistent volume."
-msgstr ""
-"Lorsque cette option est activée, la configurations des périphériques "
-"réseaux et des connexions est sauvegardée sur le volume persistant."
 
 #. type: Plain text
 #, no-wrap
@@ -828,31 +785,13 @@
 "connect Tails to Internet with persistence activated."
 msgstr ""
 "Si vous êtes hors ligne et que vos logiciels additionnels ne s'installent "
-<<<<<<< HEAD
-"pas,"
-"cela peut être causé par des listes APT qui ne sont pas à jour. Ce problème "
-"sera"
-"réglé la prochaine fois que vous connecterez Tails à Internet avec la "
-"persistance activée."
-=======
 "pas,cela peut être causé par des listes APT qui ne sont pas à jour. Ce "
 "problème sera réglé la prochaine fois que vous connecterez Tails à Internet "
 "avec la persistance activée."
->>>>>>> 09c521eb
 
 #. type: Plain text
 msgid ""
 "To choose the list of additional software, create a file called `/lib/live/"
-<<<<<<< HEAD
-"mount/persistence/TailsData_unlocked/live-additional-software.conf`. "
-"Each line of this file must contain the name of a "
-"Debian package to be installed as an additional software package."
-msgstr ""
-"Pour définir la liste des logiciels additionnels, créez un fichier `/lib/"
-"live/mount/persistence/TailsData_unlocked/live-additional-software.conf`. "
-"Chaque ligne de ce fichier doit contenir le nom d'un "
-"paquet Debian devant être installé comme logiciel additionnel."
-=======
 "mount/persistence/TailsData_unlocked/live-additional-software.conf`. Each "
 "line of this file must contain the name of a Debian package to be installed "
 "as an additional software package."
@@ -861,7 +800,6 @@
 "live/mount/persistence/TailsData_unlocked/live-additional-software.conf`. "
 "Chaque ligne de ce fichier doit contenir le nom d'un paquet Debian devant "
 "être installé comme logiciel additionnel."
->>>>>>> 09c521eb
 
 #. type: Plain text
 msgid ""
