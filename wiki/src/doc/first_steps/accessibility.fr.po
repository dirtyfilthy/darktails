--- conflicted
+++ resolved
@@ -152,7 +152,6 @@
 
 #. type: Plain text
 #, no-wrap
-<<<<<<< HEAD
 msgid "<p>The screen reader takes around 10 seconds to start.</p>\n"
 msgstr ""
 
@@ -161,14 +160,6 @@
 msgid "</div>\n"
 msgstr "</div>\n"
 
-#. type: Plain text
-#, fuzzy, no-wrap
-#| msgid ""
-#| "<p>The screen reader does not work with <span class=\"application\">Tails\n"
-#| "Installer</span> nor with the <span class=\"application\">Unsafe\n"
-#| "Web Browser</span> and <span class=\"application\">I2P Browser</span>.</p>\n"
-=======
->>>>>>> f1419f6f
 msgid ""
 "<p>The screen reader does not work with the <span class=\"application\">Unsafe\n"
 "Browser</span>.</p>\n"
