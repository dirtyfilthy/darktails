# SOME DESCRIPTIVE TITLE
# Copyright (C) YEAR Free Software Foundation, Inc.
# This file is distributed under the same license as the PACKAGE package.
# FIRST AUTHOR <EMAIL@ADDRESS>, YEAR.
#
msgid ""
msgstr ""
"Project-Id-Version: PACKAGE VERSION\n"
"POT-Creation-Date: 2012-05-17 15:08+0300\n"
<<<<<<< HEAD
"PO-Revision-Date: 2012-07-08 23:09-0300\n"
"Last-Translator: drebs <drebs@riseup.net>\n"
=======
"PO-Revision-Date: 2012-07-31 03:52-0000\n"
"Last-Translator: lucas alkaid vicente <alkaid@ime.usp.br>\n"
>>>>>>> f9df1714
"Language-Team: LANGUAGE <LL@li.org>\n"
"Language: \n"
"MIME-Version: 1.0\n"
"Content-Type: text/plain; charset=UTF-8\n"
"Content-Transfer-Encoding: 8bit\n"

#. type: Plain text
#, no-wrap
msgid "[[!meta title=\"Installing onto a USB Stick\"]]\n"
msgstr "[[!meta title=\"Instalando em uma memória USB\"]]\n"

#. type: Plain text
msgid "Tails, version 0.11 or later, includes a custom USB installer."
<<<<<<< HEAD
msgstr "Tails, a partir da versão 0.11, inclui um instalador USB personalizado."
=======
msgstr "Tails, versão 0.11 ou superior, inclui um instalador USB personalizado."
>>>>>>> f9df1714

#. type: Plain text
#, no-wrap
msgid ""
"<span class=\"application\">Tails USB installer</span> allows you to **[[create a\n"
"persistent volume|persistence]]** in the free space left on the USB stick. It\n"
"requires a USB stick of **at least 2 GB**.\n"
msgstr ""
<<<<<<< HEAD
"<span class=\"application\">O instalador USB do Tails</span> permite a você **[[criar um\n"
"volume persistente|persistence]]** no espaço livre da sua memória USB. É necessária\n"
"uma memória USB de  **ao menos 2 GB**.\n"
=======
"<span class=\"application\">Instalador USB do Tails</span> te permite **[[criar um\n"
"persistent volume|persistence]]** no espaço livre no pendrive. Isto\n"
"requer um dispositivo USB com **mais de 2 GB**.\n"
>>>>>>> f9df1714

#. type: Plain text
#, no-wrap
msgid ""
"In order to use <span class=\"application\">Tails USB installer</span>, you need\n"
"to start Tails from another media, and clone it onto the USB stick that you want\n"
"to install. You can either:\n"
msgstr ""
<<<<<<< HEAD
"Para poder utilizar o <span class=\"application\">Instalador USB Tails</span>, você precisa\n"
"iniciar o Tails a partir de uma outra mídia, e cloná-lo para a memória USB na qual você quer\n"
"instalá-lo. As opções são:\n"

#. type: Bullet: '  - '
msgid "**[[Burn a Tails DVD|download#support]]** (recommended)."
msgstr "**[[Gravar um DVD do Tails|download#support]]** (recomendado)."

#. type: Bullet: '  - '
msgid "**Use another Tails USB stick**, version 0.11 or later, for example from a friend."
msgstr "**Usar uma outra memória USB**, com a versão 0.11 ou maior, por exemplo a de uma amiga."

#. type: Bullet: '  - '
msgid "**[[Manually install Tails onto another USB stick|manual_usb_installation]]**, if you can't use a DVD."
msgstr "**[[Instalar manualmente o Tails em outra memória USB|manual_usb_installation]]**, se você não puder utilizar um DVD."
=======
"Para usar o <span class=\"application\">Tails USB installer</span>, você precisa\n"
"iniciar o Tails a partir de outra mídia, e clona-lo para a memória USB que você quer\n"
"instalar. Você pode tanto:\n"

#. type: Bullet: '  - '
msgid "**[[Burn a Tails DVD|download#support]]** (recommended)."
msgstr "**[[Queimar um Tails DVD|download#support]]** (recomendado)."

#. type: Bullet: '  - '
msgid "**Use another Tails USB stick**, version 0.11 or later, for example from a friend."
msgstr "**Usar outro dispositivo USB com Tails**, versão 0.11 ou superior, de um amigo por exemplo."

#. type: Bullet: '  - '
msgid "**[[Manually install Tails onto another USB stick|manual_usb_installation]]**, if you can't use a DVD."
msgstr "**[[Instalação manual de outro dispositivo USB|manual_usb_installation]]**, se você não pode usar um DVD."
>>>>>>> f9df1714

#. type: Title =
#, no-wrap
msgid "Instructions\n"
msgstr "Instruções\n"

#. type: Plain text
#, no-wrap
msgid ""
"<div class=\"caution\">\n"
"<strong>The content of the USB stick will be lost in the operation.</strong>\n"
"</div>\n"
msgstr ""
"<div class=\"caution\">\n"
<<<<<<< HEAD
"<strong>O conteúdo da memória USB será perdido nesta operação.</strong>\n"
=======
"<strong>O conteúdo do pendrive será perdido.</strong>\n"
>>>>>>> f9df1714
"</div>\n"

#. type: Bullet: '1. '
msgid "Start Tails, version 0.11 or later, from another media than the USB stick onto which you want to install Tails."
<<<<<<< HEAD
msgstr "Inicie o Tails, versão 0.11 ou maior, a partir de uma outra mídia que não seja a memória USB na qual você quer instalar o Tails."
=======
msgstr "Inicie o Tails, versão 0.11 ou superior, de outra mídia como um pendrive do qual você quer instalar o Tails."
>>>>>>> f9df1714

#. type: Plain text
#, no-wrap
msgid ""
"2. Choose\n"
"   <span class=\"menuchoice\">\n"
"     <span class=\"guimenu\">Applications</span>&nbsp;▸\n"
"     <span class=\"guisubmenu\">Tails</span>&nbsp;▸\n"
"     <span class=\"guimenuitem\">Tails USB installer</span>\n"
"   </span>\n"
"   to start <span class=\"application\">Tails USB installer</span>.\n"
msgstr ""
"2. Escolha\n"
"   <span class=\"menuchoice\">\n"
<<<<<<< HEAD
"     <span class=\"guimenu\">Aplicações</span>&nbsp;▸\n"
"     <span class=\"guisubmenu\">Tails</span>&nbsp;▸\n"
"     <span class=\"guimenuitem\">Instalador USB do Tails</span>\n"
"   </span>\n"
"   para iniciar o <span class=\"application\">Instalador USB do Tails</span>.\n"

#. type: Bullet: '3. '
msgid "To install onto a new USB stick, click on the <span class=\"button\">Clone & Install</span> button."
msgstr "Para instalar em uma nova memória USB, clique no botão <span class=\"button\">Clonar & Instalar</span>."

#. type: Bullet: '4. '
msgid "Plug the USB stick onto which you want to install Tails."
msgstr "Conecte a memória USB na qual você quer instalar o Tails."
=======
"     <span class=\"guimenu\">Aplicativos</span>&nbsp;▸\n"
"     <span class=\"guisubmenu\">Tails</span>&nbsp;▸\n"
"     <span class=\"guimenuitem\">Tails USB installer</span>\n"
"   </span>\n"
"   to start <span class=\"application\">Tails USB installer</span>.\n"

#. type: Bullet: '3. '
msgid "To install onto a new USB stick, click on the <span class=\"button\">Clone & Install</span> button."
msgstr "Para instalar em um pendrive novo, clique no botão <span class=\"button\">Clone & Install</span>."

#. type: Bullet: '4. '
msgid "Plug the USB stick onto which you want to install Tails."
msgstr "Insira o pendrive no qual deseja instalar o Tails"
>>>>>>> f9df1714

#. type: Plain text
#, no-wrap
msgid ""
"   A new device, which corresponds to the USB stick, appears in the\n"
"   <span class=\"guilabel\">Target Device</span> drop-down list.\n"
msgstr ""
<<<<<<< HEAD
"   Um novo dispositivo, que corresponde à memória USB, aparece na\n"
"   lista <span class=\"guilabel\">Dispositivo de Destino</span>.\n"

#. type: Bullet: '5. '
msgid "Choose the USB stick from the <span class=\"guilabel\">Target Device</span> drop-down list."
msgstr "Escolha a memória USB na lista <span class=\"guilabel\">Dispositivo de Destino</span>."
=======
"   Um novo dispositivo, qual corresponde ao pendrive, aparecerá na\n"
"   lista suspensa <span class=\"guilabel\">Dispositivo de destino</span>.\n"

#. type: Bullet: '5. '
msgid "Choose the USB stick from the <span class=\"guilabel\">Target Device</span> drop-down list."
msgstr "Escolha o pendrive na lista suspensa <span class=\"guilabel\">Dispositivo de destino</span>."
>>>>>>> f9df1714

#. type: Plain text
#, no-wrap
msgid ""
"6. To start the installation, click on the <span class=\"button\">Create Live\n"
"USB</span> button.\n"
msgstr ""
<<<<<<< HEAD
"6. Para iniciar a instalação, clique no botão <span class=\"button\">Criar USB Live\n"
"</span>.\n"

#. type: Bullet: '7. '
msgid "Read the warning message in the text area. Click on the <span class=\"button\">Next</span> button to confirm."
msgstr "Leia a mensagem de advertência na área de texto. Clique no botão <span class=\"button\">Próximo</span> para confirmar."
=======
"6. Para iniciar a instalação, clique no botão <span class=\"button\">Create Live\n"
"USB</span>.\n"

#. type: Bullet: '7. '
msgid "Read the warning message in the text area. Click on the <span class=\"button\">Next</span> button to confirm."
msgstr "Leia a mensagem de aviso na área de texto. Clique no botão <span class=\"button\">Next</span> para confirmar."
>>>>>>> f9df1714
<|MERGE_RESOLUTION|>--- conflicted
+++ resolved
@@ -7,13 +7,8 @@
 msgstr ""
 "Project-Id-Version: PACKAGE VERSION\n"
 "POT-Creation-Date: 2012-05-17 15:08+0300\n"
-<<<<<<< HEAD
-"PO-Revision-Date: 2012-07-08 23:09-0300\n"
-"Last-Translator: drebs <drebs@riseup.net>\n"
-=======
 "PO-Revision-Date: 2012-07-31 03:52-0000\n"
 "Last-Translator: lucas alkaid vicente <alkaid@ime.usp.br>\n"
->>>>>>> f9df1714
 "Language-Team: LANGUAGE <LL@li.org>\n"
 "Language: \n"
 "MIME-Version: 1.0\n"
@@ -27,11 +22,7 @@
 
 #. type: Plain text
 msgid "Tails, version 0.11 or later, includes a custom USB installer."
-<<<<<<< HEAD
-msgstr "Tails, a partir da versão 0.11, inclui um instalador USB personalizado."
-=======
 msgstr "Tails, versão 0.11 ou superior, inclui um instalador USB personalizado."
->>>>>>> f9df1714
 
 #. type: Plain text
 #, no-wrap
@@ -40,15 +31,9 @@
 "persistent volume|persistence]]** in the free space left on the USB stick. It\n"
 "requires a USB stick of **at least 2 GB**.\n"
 msgstr ""
-<<<<<<< HEAD
-"<span class=\"application\">O instalador USB do Tails</span> permite a você **[[criar um\n"
+"O <span class=\"application\">Tails Usb installer</span> te permite **[[criar um\n"
 "volume persistente|persistence]]** no espaço livre da sua memória USB. É necessária\n"
 "uma memória USB de  **ao menos 2 GB**.\n"
-=======
-"<span class=\"application\">Instalador USB do Tails</span> te permite **[[criar um\n"
-"persistent volume|persistence]]** no espaço livre no pendrive. Isto\n"
-"requer um dispositivo USB com **mais de 2 GB**.\n"
->>>>>>> f9df1714
 
 #. type: Plain text
 #, no-wrap
@@ -57,8 +42,7 @@
 "to start Tails from another media, and clone it onto the USB stick that you want\n"
 "to install. You can either:\n"
 msgstr ""
-<<<<<<< HEAD
-"Para poder utilizar o <span class=\"application\">Instalador USB Tails</span>, você precisa\n"
+"Para poder utilizar o <span class=\"application\">Tails USB installer</span>, você precisa\n"
 "iniciar o Tails a partir de uma outra mídia, e cloná-lo para a memória USB na qual você quer\n"
 "instalá-lo. As opções são:\n"
 
@@ -73,23 +57,6 @@
 #. type: Bullet: '  - '
 msgid "**[[Manually install Tails onto another USB stick|manual_usb_installation]]**, if you can't use a DVD."
 msgstr "**[[Instalar manualmente o Tails em outra memória USB|manual_usb_installation]]**, se você não puder utilizar um DVD."
-=======
-"Para usar o <span class=\"application\">Tails USB installer</span>, você precisa\n"
-"iniciar o Tails a partir de outra mídia, e clona-lo para a memória USB que você quer\n"
-"instalar. Você pode tanto:\n"
-
-#. type: Bullet: '  - '
-msgid "**[[Burn a Tails DVD|download#support]]** (recommended)."
-msgstr "**[[Queimar um Tails DVD|download#support]]** (recomendado)."
-
-#. type: Bullet: '  - '
-msgid "**Use another Tails USB stick**, version 0.11 or later, for example from a friend."
-msgstr "**Usar outro dispositivo USB com Tails**, versão 0.11 ou superior, de um amigo por exemplo."
-
-#. type: Bullet: '  - '
-msgid "**[[Manually install Tails onto another USB stick|manual_usb_installation]]**, if you can't use a DVD."
-msgstr "**[[Instalação manual de outro dispositivo USB|manual_usb_installation]]**, se você não pode usar um DVD."
->>>>>>> f9df1714
 
 #. type: Title =
 #, no-wrap
@@ -104,20 +71,12 @@
 "</div>\n"
 msgstr ""
 "<div class=\"caution\">\n"
-<<<<<<< HEAD
 "<strong>O conteúdo da memória USB será perdido nesta operação.</strong>\n"
-=======
-"<strong>O conteúdo do pendrive será perdido.</strong>\n"
->>>>>>> f9df1714
 "</div>\n"
 
 #. type: Bullet: '1. '
 msgid "Start Tails, version 0.11 or later, from another media than the USB stick onto which you want to install Tails."
-<<<<<<< HEAD
-msgstr "Inicie o Tails, versão 0.11 ou maior, a partir de uma outra mídia que não seja a memória USB na qual você quer instalar o Tails."
-=======
-msgstr "Inicie o Tails, versão 0.11 ou superior, de outra mídia como um pendrive do qual você quer instalar o Tails."
->>>>>>> f9df1714
+msgstr "Inicie o Tails, versão 0.11 ou superior, a partir de uma outra mídia que não seja a memória USB na qual você quer instalar o Tails."
 
 #. type: Plain text
 #, no-wrap
@@ -132,35 +91,20 @@
 msgstr ""
 "2. Escolha\n"
 "   <span class=\"menuchoice\">\n"
-<<<<<<< HEAD
-"     <span class=\"guimenu\">Aplicações</span>&nbsp;▸\n"
+"     <span class=\"guimenu\">Aplicativos</span>&nbsp;▸\n"
 "     <span class=\"guisubmenu\">Tails</span>&nbsp;▸\n"
-"     <span class=\"guimenuitem\">Instalador USB do Tails</span>\n"
+"     <span class=\"guimenuitem\">Tails USB installer</span>\n"
 "   </span>\n"
-"   para iniciar o <span class=\"application\">Instalador USB do Tails</span>.\n"
+"   para iniciar o <span class=\"application\">Tails USB installer</span>.\n"
 
 #. type: Bullet: '3. '
 msgid "To install onto a new USB stick, click on the <span class=\"button\">Clone & Install</span> button."
-msgstr "Para instalar em uma nova memória USB, clique no botão <span class=\"button\">Clonar & Instalar</span>."
+msgstr "Para instalar em uma nova memória USB, clique no botão <span
+class=\"button\">Clone & Install</span>."
 
 #. type: Bullet: '4. '
 msgid "Plug the USB stick onto which you want to install Tails."
 msgstr "Conecte a memória USB na qual você quer instalar o Tails."
-=======
-"     <span class=\"guimenu\">Aplicativos</span>&nbsp;▸\n"
-"     <span class=\"guisubmenu\">Tails</span>&nbsp;▸\n"
-"     <span class=\"guimenuitem\">Tails USB installer</span>\n"
-"   </span>\n"
-"   to start <span class=\"application\">Tails USB installer</span>.\n"
-
-#. type: Bullet: '3. '
-msgid "To install onto a new USB stick, click on the <span class=\"button\">Clone & Install</span> button."
-msgstr "Para instalar em um pendrive novo, clique no botão <span class=\"button\">Clone & Install</span>."
-
-#. type: Bullet: '4. '
-msgid "Plug the USB stick onto which you want to install Tails."
-msgstr "Insira o pendrive no qual deseja instalar o Tails"
->>>>>>> f9df1714
 
 #. type: Plain text
 #, no-wrap
@@ -168,21 +112,12 @@
 "   A new device, which corresponds to the USB stick, appears in the\n"
 "   <span class=\"guilabel\">Target Device</span> drop-down list.\n"
 msgstr ""
-<<<<<<< HEAD
 "   Um novo dispositivo, que corresponde à memória USB, aparece na\n"
 "   lista <span class=\"guilabel\">Dispositivo de Destino</span>.\n"
 
 #. type: Bullet: '5. '
 msgid "Choose the USB stick from the <span class=\"guilabel\">Target Device</span> drop-down list."
 msgstr "Escolha a memória USB na lista <span class=\"guilabel\">Dispositivo de Destino</span>."
-=======
-"   Um novo dispositivo, qual corresponde ao pendrive, aparecerá na\n"
-"   lista suspensa <span class=\"guilabel\">Dispositivo de destino</span>.\n"
-
-#. type: Bullet: '5. '
-msgid "Choose the USB stick from the <span class=\"guilabel\">Target Device</span> drop-down list."
-msgstr "Escolha o pendrive na lista suspensa <span class=\"guilabel\">Dispositivo de destino</span>."
->>>>>>> f9df1714
 
 #. type: Plain text
 #, no-wrap
@@ -190,18 +125,9 @@
 "6. To start the installation, click on the <span class=\"button\">Create Live\n"
 "USB</span> button.\n"
 msgstr ""
-<<<<<<< HEAD
-"6. Para iniciar a instalação, clique no botão <span class=\"button\">Criar USB Live\n"
+"6. Para iniciar a instalação, clique no botão <span class=\"button\">Create Live USB\n"
 "</span>.\n"
 
 #. type: Bullet: '7. '
 msgid "Read the warning message in the text area. Click on the <span class=\"button\">Next</span> button to confirm."
-msgstr "Leia a mensagem de advertência na área de texto. Clique no botão <span class=\"button\">Próximo</span> para confirmar."
-=======
-"6. Para iniciar a instalação, clique no botão <span class=\"button\">Create Live\n"
-"USB</span>.\n"
-
-#. type: Bullet: '7. '
-msgid "Read the warning message in the text area. Click on the <span class=\"button\">Next</span> button to confirm."
-msgstr "Leia a mensagem de aviso na área de texto. Clique no botão <span class=\"button\">Next</span> para confirmar."
->>>>>>> f9df1714
+msgstr "Leia a mensagem de advertência na área de texto. Clique no botão <span class=\"button\">Next</span> para confirmar."
