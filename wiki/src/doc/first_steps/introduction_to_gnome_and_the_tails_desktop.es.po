# SOME DESCRIPTIVE TITLE
# Copyright (C) YEAR Free Software Foundation, Inc.
# This file is distributed under the same license as the PACKAGE package.
# FIRST AUTHOR <EMAIL@ADDRESS>, YEAR.
#
msgid ""
msgstr ""
<<<<<<< HEAD
"Project-Id-Version: PACKAGE VERSION\n"
"POT-Creation-Date: 2012-01-28 21:21+0100\n"
"PO-Revision-Date: YEAR-MO-DA HO:MI+ZONE\n"
"Last-Translator: FULL NAME <EMAIL@ADDRESS>\n"
"Language-Team: LANGUAGE <LL@li.org>\n"
=======
"Project-Id-Version: 1\n"
"POT-Creation-Date: 2012-02-13 10:18+0100\n"
"PO-Revision-Date: 2012-02-28 22:53-0600\n"
"Last-Translator: Alfredo Rubio <alfrb76@hotmail.com>\n"
"Language-Team: SPANISH <LL@li.org>\n"
>>>>>>> 79f898d3
"Language: \n"
"MIME-Version: 1.0\n"
"Content-Type: text/plain; charset=UTF-8\n"
"Content-Transfer-Encoding: 8bit\n"
"X-Poedit-Language: Spanish\n"
"X-Poedit-Country: MEXICO\n"

#. type: Plain text
#, no-wrap
<<<<<<< HEAD
msgid "[[!meta title=\"Introducción a GNOME y al escritorio de Tails\"]]\n"
msgstr ""

#. type: Plain text
msgid ""
"The graphical user interface used in Tails is called [GNOME](gnome.org) and "
"shares many fundamentals with that of Microsoft Windows, Mac OS X and most "
"other modern operating systems, so if you have used any of them, getting "
"used to GNOME will take no time. As this document is not intended as a "
"complete guide for GNOME there are only a few things about it that we will "
"mention here to spare you some time."
msgstr ""
=======
msgid "[[!meta title=\"Introduction to GNOME and the Tails desktop\"]]\n"
msgstr "[[!meta title=\"Introducción al escritorio GNOME en Tails\"]]\n"

#. type: Plain text
msgid "The graphical user interface used in Tails is called [GNOME](gnome.org) and shares many fundamentals with that of Microsoft Windows, Mac OS X and most other modern operating systems, so if you have used any of them, getting used to GNOME will take no time. As this document is not intended as a complete guide for GNOME there are only a few things about it that we will mention here to spare you some time."
msgstr "En Tails la interfaz gráfica para el usuario se llama [GNOME](http://gnome.org/) y su uso tiene mucho en común con Microsoft Windows, Mac OS X y otros sistemas operativos modernos, de modo que si has usado cualquiera de ellos, aprender a manejar GNOME no tomará mucho tiempo. Este texto no es una guía completa de GNOME sino solamente mencionamos unas pocas cosas de éste para ahorrarte tiempo."
>>>>>>> 79f898d3

#. type: Plain text
#, no-wrap
msgid "[[!toc levels=2]]\n"
msgstr "[[!toc levels=2]]\n"

#. type: Plain text
#, no-wrap
msgid ""
"[[!img tails-desktop-0.10.jpg link=no alt=\"Tails desktop as of 0.9\" title=\"Tails\n"
"Desktop as of 0.10\"]]\n"
msgstr ""
"[[!img tails-desktop-0.10.jpg link=no alt=\"El escritorio de Tails en su versión 0.9\" title=\"Tails\n"
"Desktop as of 0.10\"]]\n"

#. type: Title =
#, no-wrap
msgid "Top navigation bar\n"
msgstr "Panel superior\n"

#. type: Plain text
<<<<<<< HEAD
msgid ""
"First of all, in the upper left corner of the screen there is a button with "
"a logo in it, followed by three menus: **Applications**, **Places** and "
"**System**."
msgstr ""
=======
msgid "First of all, in the upper left corner of the screen there is a button with a logo in it, followed by three menus: **Applications**, **Places** and **System**."
msgstr "Antes que todo, en la esquina superior izquierda de la pantalla hay un botón con un logo en éste, seguido por tres menús: **Aplicaciones**, **Lugares** y **Sistema**."
>>>>>>> 79f898d3

#. type: Title -
#, no-wrap
msgid "Applications menu\n"
msgstr "Menú Aplicaciones\n"

#. type: Plain text
msgid "The **Applications** menu is where you will find shortcuts to the installed applications. Please explore the different categories and try out those that seem interesting."
msgstr "En el menú **Aplicaciones** es donde encontrarás enlaces directos a las aplicaciones instaladas. Explora las diferentes categorías y prueba las que te parezcan interesantes."

#. type: Plain text
#, no-wrap
msgid "[[!img applications-menu.jpg link=no alt=\"Applications menu\"]]\n"
msgstr "[[!img applications-menu.jpg link=no alt=\"Menú Aplicaciones\"]]\n"

#. type: Title -
#, no-wrap
msgid "Places menu\n"
msgstr "Menú Lugares\n"

#. type: Plain text
msgid "The **Places** menu is here to make it easy to access storage medias."
msgstr "El menú **Lugares** está hecho para facilitar el acceso a medios de almacenamiento."

#. type: Plain text
#, no-wrap
msgid "[[!img places-menu.jpg link=no alt=\"Places menu\"]]\n"
msgstr "[[!img places-menu.jpg link=no alt=\"Menú Lugares\"]]\n"

#. type: Title -
#, no-wrap
msgid "System menu\n"
msgstr "Menú Sistema\n"

#. type: Plain text
<<<<<<< HEAD
msgid ""
"The **System** menu allows to customize the GNOME desktop or the system."
msgstr ""
=======
msgid "The **System** menu allows to customize the GNOME desktop or the system."
msgstr "El menú **Sistema** permite personalizar el escritorio GNOME o el sistema."
>>>>>>> 79f898d3

#. type: Plain text
#, no-wrap
msgid "[[!img system-menu.jpg link=no alt=\"System menu\"]]\n"
msgstr "[[!img system-menu.jpg link=no alt=\"Menú Sistema\"]]\n"

#. type: Plain text
msgid "Here are a few ones that you might want to check:"
msgstr "Aquí hay unas cuantas que quizá quieras revisar:"

#. type: Plain text
#, no-wrap
msgid ""
"<div class=\"icon\">\n"
"<div class=\"image\"><img src=\"preferences-desktop-keyboard.png\"/></div>\n"
"<div class=\"text\"><strong>Preferences → Keyboard</strong>: change the keyboard\n"
"layout and other preferences</div>\n"
"</div>\n"
msgstr ""
"<div class=\"icon\">\n"
"<div class=\"image\"><img src=\"preferences-desktop-keyboard.png\"/></div>\n"
"<div class=\"text\"><strong>Preferencias → Teclado</strong>: establecer preferencias del\n"
"teclado</div>\n"
"</div>\n"

#. type: Plain text
#, no-wrap
msgid ""
"<div class=\"icon\">\n"
"<div class=\"image\"><img src=\"gnome-display-properties.png\"/></div>\n"
"<div class=\"text\"><strong>Preferences → Monitors</strong>: change the resolution\n"
"and position of the display</div>\n"
"</div>\n"
msgstr ""
"<div class=\"icon\">\n"
"<div class=\"image\"><img src=\"gnome-display-properties.png\"/></div>\n"
"<div class=\"text\"><strong>Preferencias → Monitores</strong>: cambiar resolución\n"
"y posición de la pantalla</div>\n"
"</div>\n"

#. type: Plain text
#, no-wrap
msgid ""
"<div class=\"icon\">\n"
"<div class=\"image\"><img src=\"seahorse.png\"/></div>\n"
"<div class=\"text\"><strong>Preferences → Passwords and Encryption Keys</strong>:\n"
"manage your OpenPGP keys</div>\n"
"</div>\n"
msgstr ""
"<div class=\"icon\">\n"
"<div class=\"image\"><img src=\"seahorse.png\"/></div>\n"
"<div class=\"text\"><strong>Preferencias → Contraseñas y claves de cifrado</strong>:\n"
"administrar claves de OpenPGP</div>\n"
"</div>\n"

#. type: Plain text
#, no-wrap
msgid ""
"<div class=\"icon\">\n"
"<div class=\"image\"><img src=\"gnome-dev-printer.png\"/></div>\n"
"<div class=\"text\"><strong>System</strong> → <strong>Printing</strong>: configure printers</div>\n"
"</div>\n"
msgstr ""
"<div class=\"icon\">\n"
"<div class=\"image\"><img src=\"gnome-dev-printer.png\"/></div>\n"
"<div class=\"text\"><strong>Sistema</strong> → <strong>Administración</strong> → <strong>Impresión</strong>: configurar impresora</div>\n"
"</div>\n"

#. type: Plain text
#, no-wrap
msgid ""
"<div class=\"icon\">\n"
"<div class=\"image\"><img src=\"synaptic.png\"/></div>\n"
"<div class=\"text\"><strong>System</strong> → <strong>Synaptic Package Manager</strong>: install,\n"
"remove and upgrade software packages</div>\n"
"</div>\n"
msgstr ""
"<div class=\"icon\">\n"
"<div class=\"image\"><img src=\"synaptic.png\"/></div>\n"
"<div class=\"text\"><strong>Sistema</strong> → <strong>Administración</strong> → <strong>Gestor de Paquetes Synaptic</strong>: instalar,\n"
"eliminar y actualizar las aplicaciones</div>\n"
"</div>\n"

#. type: Title -
#, no-wrap
msgid "Applications Shortcuts\n"
msgstr "Enlaces a Aplicaciones\n"

#. type: Plain text
<<<<<<< HEAD
msgid ""
"On the right of these three menu entries, a few shortcuts allow to launch "
"the most frequently used applications."
msgstr ""
=======
msgid "On the right of these three menu entries, a few shortcuts allow to launch the most frequently used applications."
msgstr "A la derecha de estos tres menús, unos cuantos iconos permiten lanzar las aplicaciones más usadas."
>>>>>>> 79f898d3

#. type: Plain text
#, no-wrap
msgid ""
"<div class=\"icon\">\n"
"<div class=\"image\"><img src=\"iceweasel.png\"/></div>\n"
"<div class=\"text\">\n"
"<strong>Iceweasel</strong>: browser the World Wide Web<br/>\n"
"[[See the corresponding documentation|anonymous_internet/iceweasel]]\n"
"</div>\n"
"</div>\n"
msgstr ""
"<div class=\"icon\">\n"
"<div class=\"image\"><img src=\"iceweasel.png\"/></div>\n"
"<div class=\"text\">\n"
"<strong>Iceweasel</strong>: navega por la Internet<br/>\n"
"[[Ve la documentación correspondiente|anonymous_internet/iceweasel]]\n"
"</div>\n"
"</div>\n"

#. type: Plain text
#, no-wrap
msgid ""
"<div class=\"icon\">\n"
"<div class=\"image\"><img src=\"claws-mail.png\"/></div>\n"
"<div class=\"text\"><strong>Claws Mail</strong>: email client</div>\n"
"</div>\n"
msgstr ""
"<div class=\"icon\">\n"
"<div class=\"image\"><img src=\"claws-mail.png\"/></div>\n"
"<div class=\"text\"><strong>Claws Mail</strong>: cliente de correo electrónico</div>\n"
"</div>\n"

#. type: Plain text
#, no-wrap
msgid ""
"<div class=\"icon\">\n"
"<div class=\"image\"><img src=\"pidgin.png\"/></div>\n"
"<div class=\"text\">\n"
"<strong>Pidgin</strong>: instant messaging client<br/>\n"
"[[See the corresponding documentation|anonymous_internet/pidgin]]\n"
"</div>\n"
"</div>\n"
msgstr ""
"<div class=\"icon\">\n"
"<div class=\"image\"><img src=\"pidgin.png\"/></div>\n"
"<div class=\"text\">\n"
"<strong>Pidgin</strong>: cliente de mensajería instantánea<br/>\n"
"[[Ve la documentación correspondiente|anonymous_internet/pidgin]]\n"
"</div>\n"
"</div>\n"

#. type: Plain text
#, no-wrap
msgid ""
"<div class=\"icon\">\n"
"<div class=\"image\"><img src=\"gnome-terminal.png\"/></div>\n"
"<div class=\"text\"><strong>GNOME Terminal</strong>: use the command line</div>\n"
"</div>\n"
msgstr ""
"<div class=\"icon\">\n"
"<div class=\"image\"><img src=\"gnome-terminal.png\"/></div>\n"
"<div class=\"text\"><strong>Terminal GNOME</strong>: usa la línea de comando</div>\n"
"</div>\n"

#. type: Title -
#, no-wrap
msgid "Notification area\n"
msgstr "Área de Notificación\n"

#. type: Plain text
msgid "In the upper right corner you will find a couple of icons, each of which offers an interface for some system feature or running application. You are encouraged to check these icons out with the left and right mouse buttons."
msgstr "En la esquina superior derecha encontrarás un par de iconos, cada uno de los cuales ofrecen una interfaz para algunas funciones del sistema o aplicaciones activas. Te invitamos a que revises estos iconos tanto con el botón derecho del ratón como con el botón izquierdo."

#. type: Plain text
#, no-wrap
msgid ""
"<div class=\"icon\">\n"
"<div class=\"image\">\n"
"<img src=\"tor-on.png\"/>\n"
"<img src=\"tor-starting.png\"/>\n"
"<img src=\"tor-stopping.png\"/>\n"
"<img src=\"tor-off.png\"/>\n"
"</div>\n"
"<div class=\"text\">\n"
"<strong>Vidalia</strong>: graphical controller for Tor<br/>\n"
"[[See the corresponding documentation|anonymous_internet/vidalia]]\n"
"</div>\n"
"</div>\n"
msgstr ""
"<div class=\"icon\">\n"
"<div class=\"image\">\n"
"<img src=\"tor-on.png\"/>\n"
"<img src=\"tor-starting.png\"/>\n"
"<img src=\"tor-stopping.png\"/>\n"
"<img src=\"tor-off.png\"/>\n"
"</div>\n"
"<div class=\"text\">\n"
"<strong>Vidalia</strong>: controlador gráfico de Tor<br/>\n"
"[[Ve la documentación correspondiente|anonymous_internet/vidalia]]\n"
"</div>\n"
"</div>\n"

#. type: Plain text
#, no-wrap
msgid ""
"<div class=\"icon\">\n"
"<div class=\"image\"><img src=\"gpgApplet-text.png\"/><img src=\"gpgApplet.png\"/></div>\n"
"<div class=\"text\"><strong>gpgApplet</strong>: encryption and decrypt the\n"
"clipboard using OpenPGP<br/> [[See the corresponding\n"
"documentation|encryption_and_privacy/openpgp_passphrase_encryption]]</div>\n"
"</div>\n"
msgstr ""
"<div class=\"icon\">\n"
"<div class=\"image\"><img src=\"gpgApplet-text.png\"/><img src=\"gpgApplet.png\"/></div>\n"
"<div class=\"text\"><strong>gpgApplet</strong>: cifra y descifra el\n"
"portapapeles usando OpenPGP<br/> [[Ve la documentación\n"
"correspondiente|encryption_and_privacy/openpgp_passphrase_encryption]]</div>\n"
"</div>\n"

#. type: Plain text
#, no-wrap
msgid ""
"<div class=\"icon\">\n"
"<div class=\"image\"><img src=\"florence.png\"/></div>\n"
"<div class=\"text\">\n"
"<strong>Florence</strong>: virtual keyboard<br/>\n"
"[[See the corresponding documentation|encryption_and_privacy/virtual_keyboard]]\n"
"</div>\n"
"</div>\n"
msgstr ""
"<div class=\"icon\">\n"
"<div class=\"image\"><img src=\"florence.png\"/></div>\n"
"<div class=\"text\">\n"
"<strong>Florence</strong>: teclado virtual<br/>\n"
"[[Ve la documentación correspondiente|encryption_and_privacy/virtual_keyboard]]\n"
"</div>\n"
"</div>\n"

#. type: Plain text
#, no-wrap
msgid ""
"<div class=\"icon\">\n"
"<div class=\"image\">\n"
"<img src=\"network-idle.png\"/>\n"
"<img src=\"network-wired.png\"/>\n"
"<img src=\"network-wireless.png\"/>\n"
"</div>\n"
"<div class=\"text\">\n"
"<strong>Network Manager</strong>: handle your wireless or cabled network\n"
"connection<br/>\n"
"[[See the corresponding documentation|anonymous_internet/networkmanager]]\n"
"</div>\n"
"</div>\n"
msgstr ""
"<div class=\"icon\">\n"
"<div class=\"image\">\n"
"<img src=\"network-idle.png\"/>\n"
"<img src=\"network-wired.png\"/>\n"
"<img src=\"network-wireless.png\"/>\n"
"</div>\n"
"<div class=\"text\">\n"
"<strong>Administra las redes</strong>: maneja tu conexión a la red inalámbrica o\n"
"cableada<br/>\n"
"[[Ve la documentación correspondiente|anonymous_internet/networkmanager]]\n"
"</div>\n"
"</div>\n"

#. type: Plain text
#, no-wrap
msgid ""
"<div class=\"icon\">\n"
"<div class=\"image\"><img src=\"gnome-power-manager.png\"/></div>\n"
"<div class=\"text\">\n"
"<strong>Power Manager</strong>: information about your battery, if you are using\n"
"a laptop<br/>\n"
"</div>\n"
"</div>\n"
msgstr ""
"<div class=\"icon\">\n"
"<div class=\"image\"><img src=\"gnome-power-manager.png\"/></div>\n"
"<div class=\"text\">\n"
"<strong>Administración de energía</strong>: información de la batería de una\n"
"laptop<br/>\n"
"</div>\n"
"</div>\n"

#. type: Plain text
#, no-wrap
msgid ""
"<div class=\"icon\">\n"
"<div class=\"image\"><img src=\"audio-volume-high.png\"/></div>\n"
"<div class=\"text\"><strong>Audio Volume</strong>: control the audio\n"
"volume</div>\n"
"</div>\n"
msgstr ""
"<div class=\"icon\">\n"
"<div class=\"image\"><img src=\"audio-volume-high.png\"/></div>\n"
"<div class=\"text\"><strong>Volumen de audio</strong>: controla el nivel\n"
"del audio</div>\n"
"</div>\n"

#. type: Plain text
#, no-wrap
msgid ""
"<div class=\"icon\">\n"
"<div class=\"image\"><img src=\"system-shutdown.png\"/></div>\n"
"<div class=\"text\"><strong>System Shutdown</strong>: immediately shut down the\n"
"system</div>\n"
"</div>\n"
msgstr ""
"<div class=\"icon\">\n"
"<div class=\"image\"><img src=\"system-shutdown.png\"/></div>\n"
"<div class=\"text\"><strong>Apagar el sistema</strong>: inmediatamente apagar el\n"
"sistema</div>\n"
"</div>\n"

#. type: Title =
#, no-wrap
msgid "Bottom panel\n"
msgstr "Panel inferior\n"

#. type: Plain text
msgid "On the bottom of the screen is another panel."
msgstr "En la parte baja de la pantalla hay otro panel."

#. type: Plain text
#, no-wrap
msgid ""
"<div class=\"icon\">\n"
"<div class=\"image\"><img src=\"desktop.png\"/></div>\n"
"<div class=\"text\"><strong>Desktop shortcut</strong>: allows to minimize all open\n"
"windows to show the desktop.</div>\n"
"</div>\n"
msgstr ""
"<div class=\"icon\">\n"
"<div class=\"image\"><img src=\"desktop.png\"/></div>\n"
"<div class=\"text\"><strong>Enlace directo al Escritorio</strong>: minimiza todas las ventanas\n"
"abiertas para mostrar el escritorio.</div>\n"
"</div>\n"

#. type: Plain text
msgid "Then come the buttons for open windows and on the right, a set of four similar rectangle icons gives access to four different workspaces."
msgstr "Enseguida están los botones de ventanas abiertas y a la derecha un juego de cuatro iconos rectangulares que dan acceso a cuatro Espacios de Trabajo diferentes."

#. type: Title =
#, no-wrap
msgid "Desktop shortcuts\n"
msgstr "Enlaces del Escritorio\n"

#. type: Plain text
#, no-wrap
msgid ""
"<div class=\"icon\">\n"
"<div class=\"image\"><img src=\"computer.png\"/></div>\n"
"<div class=\"text\"><strong>Computer</strong>: access storage media</div>\n"
"</div>\n"
msgstr ""
"<div class=\"icon\">\n"
"<div class=\"image\"><img src=\"computer.png\"/></div>\n"
"<div class=\"text\"><strong>Equipo</strong>: acceso a medios de almacenamiento</div>\n"
"</div>\n"

#. type: Plain text
#, no-wrap
msgid ""
"<div class=\"icon\">\n"
"<div class=\"image\"><img src=\"user-home.png\"/></div>\n"
"<div class=\"text\"><strong>amnesia's Home</strong>: shortcut to the default\n"
"user's folder</div>\n"
"</div>\n"
msgstr ""
"<div class=\"icon\">\n"
"<div class=\"image\"><img src=\"user-home.png\"/></div>\n"
"<div class=\"text\"><strong>Carpeta personal de amnesia</strong>: enlace directo a la carpeta\n"
"predeterminada del usuario</div>\n"
"</div>\n"

#. type: Plain text
#, no-wrap
msgid ""
"<div class=\"icon\">\n"
"<div class=\"image\"><img src=\"emptytrash.png\"/></div>\n"
"<div class=\"text\"><strong>Trash</strong>: where the \"deleted\" files are\n"
"moved</div>\n"
"</div>\n"
msgstr ""
"<div class=\"icon\">\n"
"<div class=\"image\"><img src=\"emptytrash.png\"/></div>\n"
"<div class=\"text\"><strong>Papelera</strong>: donde los archivos \"borrados\" son\n"
"movidos</div>\n"
"</div>\n"

#. type: Plain text
#, no-wrap
msgid ""
"<div class=\"icon\">\n"
"<div class=\"image\"><img src=\"system-help.png\"/></div>\n"
"<div class=\"text\"><strong>Tails documentation</strong>: open a local copy of\n"
"Tails website and documentation</div>\n"
"</div>\n"
msgstr ""
"<div class=\"icon\">\n"
"<div class=\"image\"><img src=\"system-help.png\"/></div>\n"
"<div class=\"text\"><strong>Documentación acerca de Tails</strong>: muestra una copia local del\n"
"sitio web y documentación de Tails</div>\n"
"</div>\n"

#. type: Plain text
#, no-wrap
msgid ""
"<div class=\"icon\">\n"
"<div class=\"image\"><img src=\"whisperback.png\"/></div>\n"
"<div class=\"text\">\n"
"<strong>Report a bug</strong>: open a dedicated application to report bugs from\n"
"inside Tails<br/>\n"
"[[See the corresponding documentation|first_steps/report_a_bug]]\n"
"</div>\n"
"</div>\n"
msgstr ""
"<div class=\"icon\">\n"
"<div class=\"image\"><img src=\"whisperback.png\"/></div>\n"
"<div class=\"text\">\n"
"<strong>Reporte de errores</strong>: abre una aplicación especial para notificar cualquier error\n"
"de Tails<br/>\n"
"[[Ve la documentación correspondiente|first_steps/report_a_bug]]\n"
"</div>\n"
"</div>\n"

#. type: Title =
#, no-wrap
msgid "Managing files with Nautilus\n"
msgstr "Administrando archivos con Nautilus\n"

#. type: Plain text
msgid "Nautilus is GNOME's file manager, FTP, SFTP client and more."
msgstr "Nautilus es el administrador de archivos de GNOME, también cliente FTP, SFTP y más."

#. type: Plain text
#, no-wrap
msgid "[[!img nautilus.jpg link=no]]\n"
msgstr "[[!img nautilus.jpg link=no]]\n"

#. type: Plain text
<<<<<<< HEAD
msgid ""
"To manage local files, follow links on the desktop or from the **Places** "
"menu at top right corner of the screen. To move files or folders, you can "
"drag them from one window and drop them to another."
msgstr ""
=======
msgid "To manage local files, follow links on the desktop or from the **Places** menu at top right corner of the screen. To move files or folders, you can drag them from one window and drop them to another."
msgstr "Para administrar archivos locales, sigue los enlaces en el escritorio o desde el menú **Lugares** de la esquina superior izquierda de la pantalla. Para mover archivos o carpetas, puedes arrastralos de una ventana y soltarlos en otra."
>>>>>>> 79f898d3

#. type: Plain text
msgid "To connect to remote FTP or SFTP server, go to **Places** → **Connect to Server...**."
msgstr "Para conectarte a un servidor FTP o SFTP remoto, ve a **Lugares** → **Conectar con el Servidor...**."<|MERGE_RESOLUTION|>--- conflicted
+++ resolved
@@ -5,19 +5,11 @@
 #
 msgid ""
 msgstr ""
-<<<<<<< HEAD
-"Project-Id-Version: PACKAGE VERSION\n"
-"POT-Creation-Date: 2012-01-28 21:21+0100\n"
-"PO-Revision-Date: YEAR-MO-DA HO:MI+ZONE\n"
-"Last-Translator: FULL NAME <EMAIL@ADDRESS>\n"
-"Language-Team: LANGUAGE <LL@li.org>\n"
-=======
 "Project-Id-Version: 1\n"
 "POT-Creation-Date: 2012-02-13 10:18+0100\n"
 "PO-Revision-Date: 2012-02-28 22:53-0600\n"
 "Last-Translator: Alfredo Rubio <alfrb76@hotmail.com>\n"
 "Language-Team: SPANISH <LL@li.org>\n"
->>>>>>> 79f898d3
 "Language: \n"
 "MIME-Version: 1.0\n"
 "Content-Type: text/plain; charset=UTF-8\n"
@@ -27,27 +19,12 @@
 
 #. type: Plain text
 #, no-wrap
-<<<<<<< HEAD
-msgid "[[!meta title=\"Introducción a GNOME y al escritorio de Tails\"]]\n"
-msgstr ""
-
-#. type: Plain text
-msgid ""
-"The graphical user interface used in Tails is called [GNOME](gnome.org) and "
-"shares many fundamentals with that of Microsoft Windows, Mac OS X and most "
-"other modern operating systems, so if you have used any of them, getting "
-"used to GNOME will take no time. As this document is not intended as a "
-"complete guide for GNOME there are only a few things about it that we will "
-"mention here to spare you some time."
-msgstr ""
-=======
 msgid "[[!meta title=\"Introduction to GNOME and the Tails desktop\"]]\n"
 msgstr "[[!meta title=\"Introducción al escritorio GNOME en Tails\"]]\n"
 
 #. type: Plain text
 msgid "The graphical user interface used in Tails is called [GNOME](gnome.org) and shares many fundamentals with that of Microsoft Windows, Mac OS X and most other modern operating systems, so if you have used any of them, getting used to GNOME will take no time. As this document is not intended as a complete guide for GNOME there are only a few things about it that we will mention here to spare you some time."
 msgstr "En Tails la interfaz gráfica para el usuario se llama [GNOME](http://gnome.org/) y su uso tiene mucho en común con Microsoft Windows, Mac OS X y otros sistemas operativos modernos, de modo que si has usado cualquiera de ellos, aprender a manejar GNOME no tomará mucho tiempo. Este texto no es una guía completa de GNOME sino solamente mencionamos unas pocas cosas de éste para ahorrarte tiempo."
->>>>>>> 79f898d3
 
 #. type: Plain text
 #, no-wrap
@@ -69,16 +46,8 @@
 msgstr "Panel superior\n"
 
 #. type: Plain text
-<<<<<<< HEAD
-msgid ""
-"First of all, in the upper left corner of the screen there is a button with "
-"a logo in it, followed by three menus: **Applications**, **Places** and "
-"**System**."
-msgstr ""
-=======
 msgid "First of all, in the upper left corner of the screen there is a button with a logo in it, followed by three menus: **Applications**, **Places** and **System**."
 msgstr "Antes que todo, en la esquina superior izquierda de la pantalla hay un botón con un logo en éste, seguido por tres menús: **Aplicaciones**, **Lugares** y **Sistema**."
->>>>>>> 79f898d3
 
 #. type: Title -
 #, no-wrap
@@ -114,14 +83,8 @@
 msgstr "Menú Sistema\n"
 
 #. type: Plain text
-<<<<<<< HEAD
-msgid ""
-"The **System** menu allows to customize the GNOME desktop or the system."
-msgstr ""
-=======
 msgid "The **System** menu allows to customize the GNOME desktop or the system."
 msgstr "El menú **Sistema** permite personalizar el escritorio GNOME o el sistema."
->>>>>>> 79f898d3
 
 #. type: Plain text
 #, no-wrap
@@ -211,15 +174,8 @@
 msgstr "Enlaces a Aplicaciones\n"
 
 #. type: Plain text
-<<<<<<< HEAD
-msgid ""
-"On the right of these three menu entries, a few shortcuts allow to launch "
-"the most frequently used applications."
-msgstr ""
-=======
 msgid "On the right of these three menu entries, a few shortcuts allow to launch the most frequently used applications."
 msgstr "A la derecha de estos tres menús, unos cuantos iconos permiten lanzar las aplicaciones más usadas."
->>>>>>> 79f898d3
 
 #. type: Plain text
 #, no-wrap
@@ -564,16 +520,8 @@
 msgstr "[[!img nautilus.jpg link=no]]\n"
 
 #. type: Plain text
-<<<<<<< HEAD
-msgid ""
-"To manage local files, follow links on the desktop or from the **Places** "
-"menu at top right corner of the screen. To move files or folders, you can "
-"drag them from one window and drop them to another."
-msgstr ""
-=======
 msgid "To manage local files, follow links on the desktop or from the **Places** menu at top right corner of the screen. To move files or folders, you can drag them from one window and drop them to another."
 msgstr "Para administrar archivos locales, sigue los enlaces en el escritorio o desde el menú **Lugares** de la esquina superior izquierda de la pantalla. Para mover archivos o carpetas, puedes arrastralos de una ventana y soltarlos en otra."
->>>>>>> 79f898d3
 
 #. type: Plain text
 msgid "To connect to remote FTP or SFTP server, go to **Places** → **Connect to Server...**."
