--- conflicted
+++ resolved
@@ -6,11 +6,7 @@
 msgstr ""
 "Project-Id-Version: Tails\n"
 "Report-Msgid-Bugs-To: tails-l10n@boum.org\n"
-<<<<<<< HEAD
-"POT-Creation-Date: 2020-04-12 16:10+0200\n"
-=======
 "POT-Creation-Date: 2020-04-15 02:12+0000\n"
->>>>>>> 5f2d5937
 "PO-Revision-Date: 2020-01-12 13:31+0000\n"
 "Last-Translator: emmapeel <emma.peel@riseup.net>\n"
 "Language-Team: Spanish <http://translate.tails.boum.org/projects/tails/"
@@ -44,8 +40,8 @@
 
 #. type: Title =
 #, no-wrap
-msgid "Top navigation bar"
-msgstr "Barra de navegación superior"
+msgid "Top navigation bar\n"
+msgstr "Barra de navegación superior\n"
 
 #. type: Plain text
 msgid "In the upper left corner of the screen there are two menus:"
@@ -66,8 +62,8 @@
 
 #. type: Title -
 #, no-wrap
-msgid "Applications menu"
-msgstr "Menú de Aplicaciones"
+msgid "Applications menu\n"
+msgstr "Menú de Aplicaciones\n"
 
 #. type: Plain text
 #, no-wrap
@@ -356,8 +352,8 @@
 
 #. type: Title -
 #, no-wrap
-msgid "Places menu"
-msgstr "menú Lugares"
+msgid "Places menu\n"
+msgstr "menú Lugares\n"
 
 #. type: Plain text
 #, no-wrap
@@ -378,8 +374,8 @@
 
 #. type: Title -
 #, no-wrap
-msgid "Tor status and circuits"
-msgstr "Estatus de Tor y circuitos"
+msgid "Tor status and circuits\n"
+msgstr "Estatus de Tor y circuitos\n"
 
 #. type: Plain text
 #, no-wrap
@@ -404,8 +400,8 @@
 
 #. type: Title -
 #, no-wrap
-msgid "OpenPGP applet"
-msgstr "applet de OpenPGP"
+msgid "OpenPGP applet\n"
+msgstr "applet de OpenPGP\n"
 
 #. type: Plain text
 #, no-wrap
@@ -430,8 +426,8 @@
 
 #. type: Title -
 #, no-wrap
-msgid "Universal access"
-msgstr "Acceso universal"
+msgid "Universal access\n"
+msgstr "Acceso universal\n"
 
 #. type: Plain text
 msgid ""
@@ -455,8 +451,8 @@
 
 #. type: Title -
 #, no-wrap
-msgid "Keyboard layouts"
-msgstr "Disposición del teclado"
+msgid "Keyboard layouts\n"
+msgstr "Disposición del teclado\n"
 
 #. type: Plain text
 msgid ""
@@ -478,8 +474,8 @@
 
 #. type: Title -
 #, no-wrap
-msgid "System menu"
-msgstr "menú Sistema"
+msgid "System menu\n"
+msgstr "menú Sistema\n"
 
 #. type: Plain text
 msgid ""
@@ -687,8 +683,8 @@
 
 #. type: Title =
 #, no-wrap
-msgid "Activities overview"
-msgstr "Resumen de actividades"
+msgid "Activities overview\n"
+msgstr "Resumen de actividades\n"
 
 #. type: Plain text
 msgid "To access your windows and applications you can either:"
@@ -724,8 +720,8 @@
 
 #. type: Title =
 #, no-wrap
-msgid "Desktop shortcuts"
-msgstr "Atajos de Escritorio"
+msgid "Desktop shortcuts\n"
+msgstr "Atajos de Escritorio\n"
 
 #. type: Plain text
 #, no-wrap
@@ -789,7 +785,7 @@
 #. type: Title =
 #, fuzzy, no-wrap
 #| msgid "the <span class=\"guimenu\">Applications</span> menu"
-msgid "The <span class=\"application\">Files</span> browser"
+msgid "The <span class=\"application\">Files</span> browser\n"
 msgstr "el menú de <span class=\"guimenu\">Aplicaciones</span>"
 
 #. type: Plain text
@@ -865,7 +861,7 @@
 
 #. type: Title -
 #, no-wrap
-msgid "Emptying the trash"
+msgid "Emptying the trash\n"
 msgstr ""
 
 #. type: Bullet: '1. '
