--- conflicted
+++ resolved
@@ -6,11 +6,7 @@
 msgid ""
 msgstr ""
 "Project-Id-Version: PACKAGE VERSION\n"
-<<<<<<< HEAD
-"POT-Creation-Date: 2020-04-12 16:10+0200\n"
-=======
 "POT-Creation-Date: 2020-04-15 02:12+0000\n"
->>>>>>> 5f2d5937
 "PO-Revision-Date: YEAR-MO-DA HO:MI+ZONE\n"
 "Last-Translator: FULL NAME <EMAIL@ADDRESS>\n"
 "Language-Team: ita <transitails@inventati.org>\n"
@@ -32,7 +28,7 @@
 
 #. type: Title =
 #, no-wrap
-msgid "Which additional software can I install in Tails?"
+msgid "Which additional software can I install in Tails?\n"
 msgstr ""
 
 #. type: Plain text
@@ -116,7 +112,7 @@
 
 #. type: Title -
 #, no-wrap
-msgid "Being careful about what you install"
+msgid "Being careful about what you install\n"
 msgstr ""
 
 #. type: Plain text
@@ -170,7 +166,7 @@
 #. type: Title =
 #, fuzzy, no-wrap
 #| msgid "Installing additional software\n"
-msgid "Examples of additional useful software"
+msgid "Examples of additional useful software\n"
 msgstr "Installare programmi addizionali\n"
 
 #. type: Plain text
@@ -180,7 +176,7 @@
 
 #. type: Title -
 #, no-wrap
-msgid "Language packs"
+msgid "Language packs\n"
 msgstr ""
 
 #. type: Bullet: '- '
@@ -205,7 +201,7 @@
 
 #. type: Title -
 #, no-wrap
-msgid "Spell-checking dictionaries"
+msgid "Spell-checking dictionaries\n"
 msgstr ""
 
 #. type: Bullet: '- '
@@ -225,8 +221,8 @@
 
 #. type: Title =
 #, no-wrap
-msgid "Installing additional software"
-msgstr "Installare programmi addizionali"
+msgid "Installing additional software\n"
+msgstr "Installare programmi addizionali\n"
 
 #. type: Plain text
 #, no-wrap
@@ -281,10 +277,9 @@
 msgstr ""
 
 #. type: Title -
-#, fuzzy, no-wrap
-#| msgid "Installing additional software\n"
-msgid "Installing additional software automatically when starting Tails"
-msgstr "Installare programmi addizionali\n"
+#, no-wrap
+msgid "Installing additional software automatically when starting Tails\n"
+msgstr ""
 
 #. type: Plain text
 msgid "To install an additional packages automatically when starting Tails:"
@@ -342,7 +337,7 @@
 
 #. type: Title -
 #, no-wrap
-msgid "Additional configuration"
+msgid "Additional configuration\n"
 msgstr ""
 
 #. type: Plain text
@@ -354,10 +349,9 @@
 msgstr ""
 
 #. type: Title =
-#, fuzzy, no-wrap
-#| msgid "Installing additional software\n"
-msgid "Checking your list of additional software"
-msgstr "Installare programmi addizionali\n"
+#, no-wrap
+msgid "Checking your list of additional software\n"
+msgstr ""
 
 #. type: Plain text
 #, no-wrap
@@ -395,10 +389,9 @@
 msgstr ""
 
 #. type: Title =
-#, fuzzy, no-wrap
-#| msgid "Installing additional software\n"
-msgid "Removing additional software"
-msgstr "Installare programmi addizionali\n"
+#, no-wrap
+msgid "Removing additional software\n"
+msgstr ""
 
 #. type: Plain text
 msgid "When you installed the package, if you chose:"
@@ -469,11 +462,7 @@
 
 #. type: Title -
 #, no-wrap
-<<<<<<< HEAD
-msgid "Freeing space in your persistent storage"
-=======
 msgid "Freeing space in your Persistent Storage\n"
->>>>>>> 5f2d5937
 msgstr ""
 
 #. type: Plain text
@@ -501,7 +490,7 @@
 
 #. type: Title =
 #, no-wrap
-msgid "Configuring additional APT repositories  (for advanced users)"
+msgid "Configuring additional APT repositories  (for advanced users)\n"
 msgstr ""
 
 #. type: Plain text
