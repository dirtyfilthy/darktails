[[!meta title="Start Tails"]]

To learn how to start Tails, refer to our installation instructions on:

<<<<<<< HEAD
  - [[Starting a PC on a USB|install/debian/usb#start-tails]]
  - [[Starting a Mac on a USB|install/mac/usb#start-intermediary]]
=======
  - [[Starting a PC on a USB|install/win/usb#start-tails]]
  - [[Starting a Mac on a USB|install/mac/usb#start-tails]]
>>>>>>> 9e3df488
<|MERGE_RESOLUTION|>--- conflicted
+++ resolved
@@ -2,10 +2,5 @@
 
 To learn how to start Tails, refer to our installation instructions on:
 
-<<<<<<< HEAD
-  - [[Starting a PC on a USB|install/debian/usb#start-tails]]
-  - [[Starting a Mac on a USB|install/mac/usb#start-intermediary]]
-=======
   - [[Starting a PC on a USB|install/win/usb#start-tails]]
-  - [[Starting a Mac on a USB|install/mac/usb#start-tails]]
->>>>>>> 9e3df488
+  - [[Starting a Mac on a USB|install/mac/usb#start-tails]]