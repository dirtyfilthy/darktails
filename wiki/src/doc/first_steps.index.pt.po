--- conflicted
+++ resolved
@@ -5,15 +5,9 @@
 #
 msgid ""
 msgstr ""
-<<<<<<< HEAD
-"Project-Id-Version: PACKAGE VERSION\n"
-"POT-Creation-Date: 2016-04-29 13:53+0000\n"
-"PO-Revision-Date: 2014-07-30 18:34-0300\n"
-=======
 "Project-Id-Version: \n"
 "POT-Creation-Date: 2016-01-26 22:36+0100\n"
 "PO-Revision-Date: 2016-04-30 11:34-0300\n"
->>>>>>> 887e4423
 "Last-Translator: Tails Developers <amnesia@boum.org>\n"
 "Language-Team: LANGUAGE <LL@li.org>\n"
 "Language: pt\n"
@@ -22,8 +16,6 @@
 "Content-Transfer-Encoding: 8bit\n"
 "X-Generator: Poedit 1.6.10\n"
 
-<<<<<<< HEAD
-=======
 #. type: Plain text
 #, no-wrap
 msgid "<div class=\"tip\">\n"
@@ -45,7 +37,6 @@
 msgid "</div>\n"
 msgstr "</div>\n"
 
->>>>>>> 887e4423
 #. type: Bullet: '  - '
 #, fuzzy
 #| msgid "[[!traillink Burning_a_DVD|first_steps/dvd]]"
@@ -104,19 +95,7 @@
 "  - [[!traillink Relate_um_erro|first_steps/bug_reporting]]\n"
 "    - [[!traillink O_Tails_não_inicia|first_steps/bug_reporting/tails_does_not_start]]\n"
 "  - [[!traillink Desligando_o_Tails|first_steps/shutdown]]\n"
-<<<<<<< HEAD
-
-#~ msgid ""
-#~ "[[!traillink "
-#~ "Choosing_between_burning_a_DVD_and_installing_onto_a_USB_stick_or_SD_card|"
-#~ "first_steps/media]]"
-#~ msgstr ""
-#~ "[[!traillink "
-#~ "Escolhendo_entre_gravar_um_DVD_e_instalar_em_uma_memória_USB_ou_cartão_SD|"
-#~ "first_steps/media]]"
-=======
 "  - Desinstalando Tails ou Resetando uma memória USB ou cartão SD,\n"
 "    usando [[!traillink Linux|first_steps/reset/linux]],\n"
 "    [[!traillink Windows|first_steps/reset/windows]],\n"
-"    ou [[!traillink Mac|first_steps/reset/mac]]\n"
->>>>>>> 887e4423
+"    ou [[!traillink Mac|first_steps/reset/mac]]\n"