--- conflicted
+++ resolved
@@ -7,11 +7,7 @@
 msgid ""
 msgstr ""
 "Project-Id-Version: PACKAGE VERSION\n"
-<<<<<<< HEAD
-"POT-Creation-Date: 2014-03-30 16:55+0300\n"
-=======
 "POT-Creation-Date: 2014-05-25 23:40+0200\n"
->>>>>>> 74799a4c
 "PO-Revision-Date: 2014-03-30 19:56+0200\n"
 "Last-Translator: FULL NAME <EMAIL@ADDRESS>\n"
 "Language-Team: LANGUAGE <LL@li.org>\n"
@@ -21,11 +17,6 @@
 "Content-Transfer-Encoding: ENCODING\n"
 
 #. type: Plain text
-<<<<<<< HEAD
-#, no-wrap
-msgid ""
-"<div class=\"download\">\n"
-=======
 #, fuzzy, no-wrap
 #| msgid ""
 #| "<div class=\"download\">\n"
@@ -35,7 +26,6 @@
 #| "</div>\n"
 msgid ""
 "<div class=\"download button\">\n"
->>>>>>> 74799a4c
 "  [[<span class=\"download\">Download</span>\n"
 "    <span class=\"tails\">Tails [[!inline pages=\"inc/stable_i386_version\" raw=\"yes\"]]</span>\n"
 "    <span class=\"date\">[[!inline pages=\"inc/stable_i386_date\" raw=\"yes\"]]</span>|Download]]\n"
@@ -46,8 +36,6 @@
 "    <span class=\"tails\">Tails [[!inline pages=\"inc/stable_i386_version\" raw=\"yes\"]]</span>\n"
 "    <span class=\"date\">[[!inline pages=\"inc/stable_i386_date\" raw=\"yes\"]]</span>|Download]]\n"
 "</div>\n"
-<<<<<<< HEAD
-=======
 
 #. type: Plain text
 #, no-wrap
@@ -73,36 +61,11 @@
 "    <li>[[Nouvelles|news]]</li>\n"
 "  </ul>\n"
 "</div>\n"
->>>>>>> 74799a4c
 
 #. type: Plain text
 #, no-wrap
 msgid ""
-<<<<<<< HEAD
-"<div class=\"links\">\n"
-"  <ul>\n"
-"    <li>[[About|about]]</li>\n"
-"    <li>[[Getting started…|getting started]]</li>\n"
-"    <li>[[Documentation|doc]]</li>\n"
-"    <li>[[Help &amp; Support|support]]</li>\n"
-"    <li>[[Contribute]]</li>\n"
-"    <li>[[News|news]]</li>\n"
-"  </ul>\n"
-"</div>\n"
-msgstr ""
-"<div class=\"links\">\n"
-"  <ul>\n"
-"    <li>[[À propos|about]]</li>\n"
-"    <li>[[Premiers pas…|getting started]]</li>\n"
-"    <li>[[Documentation|doc]]</li>\n"
-"    <li>[[Aide &amp; Support|support]]</li>\n"
-"    <li>[[Participer|contribute]]</li>\n"
-"    <li>[[Nouvelles|news]]</li>\n"
-"  </ul>\n"
-"</div>\n"
-=======
 "<div class=\"donate button\">\n"
 "  <a href=\"https://pressfreedomfoundation.org/bundle/encryption-tools-journalists\">Donate now</a>\n"
 "</div>\n"
-msgstr ""
->>>>>>> 74799a4c
+msgstr ""