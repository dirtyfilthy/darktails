--- conflicted
+++ resolved
@@ -29,11 +29,7 @@
 "\" raw=\"yes\"]]</span>|Download]]"
 
 #. type: Content of: <div><ul><li>
-<<<<<<< HEAD
-msgid "[[About|doc/about]]"
-=======
 msgid "[[About|about]]"
->>>>>>> 48a11499
 msgstr ""
 
 #. type: Content of: <div><ul><li>
