--- conflicted
+++ resolved
@@ -7,11 +7,7 @@
 msgid ""
 msgstr ""
 "Project-Id-Version: PACKAGE VERSION\n"
-<<<<<<< HEAD
-"POT-Creation-Date: 2011-06-18 22:40+0300\n"
-=======
 "POT-Creation-Date: 2011-06-28 01:19-0600\n"
->>>>>>> cd3d96fa
 "PO-Revision-Date: YEAR-MO-DA HO:MI+ZONE\n"
 "Last-Translator: FULL NAME <EMAIL@ADDRESS>\n"
 "Language-Team: LANGUAGE <LL@li.org>\n"
@@ -220,18 +216,11 @@
 msgstr ""
 
 #. type: Content of: <div><div><p>
-<<<<<<< HEAD
-msgid ""
-"First, download [[!tails_website tails-signing.key desc=\"Tails signing key"
-"\"]]. If you did already download it to verify a previous tails release, you "
-"should still download it again to have an up\tto date version."
-=======
 msgid "First, download Tails signing key:"
 msgstr ""
 
 #. type: Content of: <div><div>
 msgid "[[!inline pages=\"lib/download_tails_signing_key\" raw=\"yes\"]]"
->>>>>>> cd3d96fa
 msgstr ""
 
 #. type: Content of: <div><div><p>
