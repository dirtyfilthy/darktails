--- conflicted
+++ resolved
@@ -3,11 +3,7 @@
 Is Tails the right tool for me?
 -------------------------------
 
-<<<<<<< HEAD
-1. First, read the [[about|doc/about]] page to get a basic idea of what Tails is.
-=======
 1. First, read the [[about|about]] page to get a basic idea of what Tails is.
->>>>>>> 48a11499
 
 2. Then read the [[warning|doc/warning]] page to understand **what Tails doesn't protect you
 against**, how you can screw up your anonymity or leave traces.
