# SOME DESCRIPTIVE TITLE
# Copyright (C) YEAR Free Software Foundation, Inc.
# This file is distributed under the same license as the PACKAGE package.
# FIRST AUTHOR <EMAIL@ADDRESS>, YEAR.
#
msgid ""
msgstr ""
"Project-Id-Version: \n"
<<<<<<< HEAD
"POT-Creation-Date: 2019-07-30 19:48+0000\n"
=======
"POT-Creation-Date: 2019-07-20 16:34+0000\n"
>>>>>>> a6254966
"PO-Revision-Date: 2019-05-24 09:54+0200\n"
"Last-Translator: \n"
"Language-Team: ita <transitails@inventati.org>\n"
"Language: it\n"
"MIME-Version: 1.0\n"
"Content-Type: text/plain; charset=UTF-8\n"
"Content-Transfer-Encoding: 8bit\n"
"X-Generator: Poedit 1.8.11\n"

#. type: Content of: <div>
msgid "[[!meta title=\"Welcome to Tails!\"]]"
msgstr ""

#. type: Content of: outside any tag (error?)
msgid ""
"[[!meta stylesheet=\"home\" rel=\"stylesheet\" title=\"\"]] [[!meta robots="
"\"noindex\"]] [[!meta script=\"home\"]]"
msgstr ""

#. type: Content of: <div>
msgid "[[!inline pages=\"home/donate\" raw=\"yes\" sort=\"age\"]]"
msgstr "[[!inline pages=\"home/donate.it\" raw=\"yes\" sort=\"age\"]]"

#. type: Content of: <div>
msgid "[[!inline pages=\"news\" raw=\"yes\" sort=\"age\"]]"
msgstr "[[!inline pages=\"news.it\" raw=\"yes\" sort=\"age\"]]"

#~ msgid "[[!inline pages=\"home/tor_check\" raw=\"yes\" sort=\"age\"]]"
#~ msgstr "[[!inline pages=\"home/tor_check.it\" raw=\"yes\" sort=\"age\"]]"

#, fuzzy
#~| msgid ""
#~| "<a href=\"https://check.torproject.org/\"> [[!img \"lib/onion.png\" link="
#~| "\"no\"]] <span>Tor check</span> </a>"
#~ msgid ""
#~ "<a href=\"https://tails.boum.org/install/check/\"> [[!img \"lib/onion.png"
#~ "\" link=\"no\"]] <span>Tor check</span> </a>"
#~ msgstr ""
#~ "<a href=\"https://check.torproject.org/\"> [[!img \"lib/onion.png\" link="
#~ "\"no\"]] <span>Verifica Tor</span> </a>"<|MERGE_RESOLUTION|>--- conflicted
+++ resolved
@@ -6,11 +6,7 @@
 msgid ""
 msgstr ""
 "Project-Id-Version: \n"
-<<<<<<< HEAD
-"POT-Creation-Date: 2019-07-30 19:48+0000\n"
-=======
 "POT-Creation-Date: 2019-07-20 16:34+0000\n"
->>>>>>> a6254966
 "PO-Revision-Date: 2019-05-24 09:54+0200\n"
 "Last-Translator: \n"
 "Language-Team: ita <transitails@inventati.org>\n"
@@ -20,14 +16,11 @@
 "Content-Transfer-Encoding: 8bit\n"
 "X-Generator: Poedit 1.8.11\n"
 
-#. type: Content of: <div>
-msgid "[[!meta title=\"Welcome to Tails!\"]]"
-msgstr ""
-
 #. type: Content of: outside any tag (error?)
 msgid ""
-"[[!meta stylesheet=\"home\" rel=\"stylesheet\" title=\"\"]] [[!meta robots="
-"\"noindex\"]] [[!meta script=\"home\"]]"
+"[[!meta title=\"Welcome to Tails!\"]] [[!meta stylesheet=\"home\" rel="
+"\"stylesheet\" title=\"\"]] [[!meta robots=\"noindex\"]] [[!meta script="
+"\"home\"]]"
 msgstr ""
 
 #. type: Content of: <div>
