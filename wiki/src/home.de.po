--- conflicted
+++ resolved
@@ -56,13 +56,8 @@
 "erhalten."
 
 #. type: Content of: <div><div>
-<<<<<<< HEAD
 msgid "[[Donate|donate#home]]"
-msgstr ""
-=======
-msgid "[[Donate|donate]]"
-msgstr "[[Spenden|donate]]"
->>>>>>> 55360d20
+msgstr "[[Spenden|donate#home]]"
 
 #. type: Content of: outside any tag (error?)
 msgid "[[!inline pages=\"news\" raw=\"yes\"]]"
