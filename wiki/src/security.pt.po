--- conflicted
+++ resolved
@@ -59,11 +59,7 @@
 "são publicados no mesmo dia que a vulnerabilidade é anunciada "
 "publicamente e nós também temos um time de Auditoria de Segurança que "
 "revisa os repositórios procurando por falhas de segurança novas ou não "
-<<<<<<< HEAD
-"corrigidas."
-=======
 "corrigidas.\n"
->>>>>>> 74799a4c
 
 #. type: Plain text
 #, no-wrap
@@ -78,11 +74,7 @@
 "divulgação pública permite soluções melhores e mais rápidas para "
 "problemas de segurança. Nesse sentido, esta página cuida do estado do "
 "Debian a respeito de várias brechas de segurança conhecidas e que "
-<<<<<<< HEAD
-"potencialmente podem afetar o Debian."
-=======
 "potencialmente podem afetar o Debian.\n"
->>>>>>> 74799a4c
 
 #. type: Title #
 #, no-wrap
