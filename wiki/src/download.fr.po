--- conflicted
+++ resolved
@@ -7,11 +7,7 @@
 msgstr ""
 "Project-Id-Version: Tails-download-fr\n"
 "POT-Creation-Date: 2014-01-10 15:58+0100\n"
-<<<<<<< HEAD
-"PO-Revision-Date: 2013-10-28 19:15-0000\n"
-=======
 "PO-Revision-Date: 2014-01-12 18:32-0000\n"
->>>>>>> 0096409b
 "Last-Translator: \n"
 "Language-Team: tavu <tav@tav.net>\n"
 "Language: fr\n"
@@ -276,8 +272,8 @@
 #. type: Content of: <div><div>
 msgid ""
 "[[!toggleable id=\"verify_the_iso_image_using_gnome\" text=\"\"\" <span "
-"class=\"hide\">[[!toggle id=\"verify_the_iso_image_using_gnome\" text="
-"\"\"]]</span>"
+"class=\"hide\">[[!toggle id=\"verify_the_iso_image_using_gnome\" text=\"\"]]"
+"</span>"
 msgstr ""
 
 #. type: Content of: <div><div><h2>
@@ -367,21 +363,11 @@
 msgstr "Installer ou mettre à jour Tails"
 
 #. type: Content of: <div><div><h2>
-<<<<<<< HEAD
-#, fuzzy
-#| msgid "Upgrading Tails on a USB stick or SD card"
-msgid "Upgrading a Tails USB stick or SD card"
-msgstr "Mettre à jour Tails sur une clé USB ou une carte SD"
-
-#. type: Content of: <div><div><p>
-#, fuzzy
-=======
 #| msgid "Upgrading Tails on a USB stick or SD card"
 msgid "Upgrading a Tails USB stick or SD card"
 msgstr "Mettre à jour une clé USB ou une carte SD Tails"
 
 #. type: Content of: <div><div><p>
->>>>>>> 0096409b
 #| msgid ""
 #| "If you already have an older version of Tails installed onto a USB stick "
 #| "or SD card, follow the [[upgrade instructions|doc/first_steps/upgrade]] "
@@ -391,15 +377,9 @@
 "<span class=\"application\">Tails Installer</span>, then follow our "
 "[[upgrade instructions|doc/first_steps/upgrade]]."
 msgstr ""
-<<<<<<< HEAD
-"Si vous avez déjà une ancienne version de Tails installée sur une clé USB ou "
-"sur une carte SD, suivez les [[instructions de mise à jour|doc/first_steps/"
-"upgrade]] de la documentation."
-=======
 "Si vous avez déjà un périphérique Tails, une clé USB ou une carte SD, "
 "installé avec l'<span class=\"application\">Installeur de Tails</span>, "
 "suivez les [[instructions de mise à jour|doc/first_steps/upgrade]]."
->>>>>>> 0096409b
 
 #. type: Content of: <div><div><h2>
 msgid "Installing Tails"
