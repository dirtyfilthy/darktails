--- conflicted
+++ resolved
@@ -5,19 +5,11 @@
 #
 msgid ""
 msgstr ""
-<<<<<<< HEAD
-"Project-Id-Version: PACKAGE VERSION\n"
-"POT-Creation-Date: 2011-06-18 22:40+0300\n"
-"PO-Revision-Date: 2011-06-13 19:00+0200\n"
-"Last-Translator: \n"
-"Language-Team: LANGUAGE <LL@li.org>\n"
-=======
 "Project-Id-Version: Tails-download-fr\n"
 "POT-Creation-Date: 2011-06-28 01:19-0600\n"
 "PO-Revision-Date: 2011-06-16 19:04+0100\n"
 "Last-Translator: nada <nada@quedal.net>\n"
 "Language-Team: tavu <tav@tav.net>\n"
->>>>>>> cd3d96fa
 "Language: \n"
 "MIME-Version: 1.0\n"
 "Content-Type: text/plain; charset=UTF-8\n"
@@ -306,14 +298,7 @@
 "sudo apt-get install seahorse-plugins\n"
 
 #. type: Content of: <div><div><p>
-<<<<<<< HEAD
-msgid ""
-"First, download [[!tails_website tails-signing.key desc=\"Tails signing key"
-"\"]]. If you did already download it to verify a previous tails release, you "
-"should still download it again to have an up\tto date version."
-=======
 msgid "First, download Tails signing key:"
->>>>>>> cd3d96fa
 msgstr ""
 
 #. type: Content of: <div><div>
