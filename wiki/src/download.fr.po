# SOME DESCRIPTIVE TITLE
# Copyright (C) YEAR Free Software Foundation, Inc.
# This file is distributed under the same license as the PACKAGE package.
# FIRST AUTHOR <EMAIL@ADDRESS>, YEAR.
#
msgid ""
msgstr ""
"Project-Id-Version: PACKAGE VERSION\n"
<<<<<<< HEAD
"POT-Creation-Date: 2011-04-25 13:25+0300\n"
"PO-Revision-Date: 2011-03-18 11:16+0100\n"
"Last-Translator: FULL NAME <EMAIL@ADDRESS>\n"
=======
"POT-Creation-Date: 2011-04-12 04:25-0600\n"
"PO-Revision-Date: 2011-04-13 11:43+0100\n"
"Last-Translator: \n"
>>>>>>> 0222ce7a
"Language-Team: LANGUAGE <LL@li.org>\n"
"Language: \n"
"MIME-Version: 1.0\n"
"Content-Type: text/plain; charset=UTF-8\n"
"Content-Transfer-Encoding: 8bit\n"

#. type: Content of: outside any tag (error?)
msgid "[[!meta title=\"Download Tails\"]]"
msgstr "[[!meta title=\"Télécharger Tails\"]]"

<<<<<<< HEAD
#. type: Content of: <div>
#, fuzzy
#| msgid "[[!toc levels=2]]"
msgid "[[!toc levels=1]]"
msgstr "[[!toc levels=2]]"

#. type: Content of: <div><div><h1>
msgid "0. First time user?"
msgstr ""

#. type: Content of: <div><div><ul><li>
msgid "If you don't know what a metadata or a man-in-the-middle attack is."
msgstr ""

#. type: Content of: <div><div><ul><li>
msgid "If you think no-one can eavesdrop on your communications by using Tor."
msgstr ""

#. type: Content of: <div><div><ul><li>
msgid "If you have no notion on how Tails works."
msgstr ""

#. type: Content of: <div><div>
msgid ""
"<strong>Then, check first the [[overview|doc/overview]] and [[warning|doc/"
"warning]] pages to make sure that Tails is the right tool for you and that "
"you understand well its limitations.</strong>"
msgstr ""

#. type: Content of: <div><div><h1>
#, fuzzy
#| msgid "1. Download the image"
msgid "1. Download the ISO image"
msgstr "1. Télécharger l'image"

#. type: Content of: <div><div><div><h2>
#, fuzzy
#| msgid "Direct download (HTTP)"
msgid "Direct download"
msgstr "Téléchargement direct (HTTP)"

#. type: Content of: <div><div><div><h3>
msgid "Latest release"
msgstr "Dernière version"

#. type: Content of: <div><div><div><p>
#, fuzzy
#| msgid ""
#| "<a id='http-pool' href='http://dl.amnesia.boum.org/tails/stable/'> http://"
#| "dl.amnesia.boum.org/tails/stable/ </a>"
msgid ""
"<a id='http-pool' href='http://dl.amnesia.boum.org/tails/stable/tails-"
"i386-0.7/tails-i386-0.7.iso'> Tails 0.7 </a>"
msgstr ""
"<a id='http-pool' href='http://dl.amnesia.boum.org/tails/stable/'> http://dl."
"amnesia.boum.org/tails/stable/ </a>"

#. type: Content of: <div><div><div><h3>
msgid "Release candidates"
msgstr "Versions candidates"

#. type: Content of: <div><div><div><p>
#, fuzzy
#| msgid ""
#| "<strong>Warning!</strong> Please try release candidates for testing "
#| "purposes but do <strong>not</strong> rely on these for anything. No "
#| "guarantee, blablabla. Anyway, here they are: <a href='http://dl.amnesia."
#| "boum.org/tails/testing/'> http://dl.amnesia.boum.org/tails/testing/ </a>"
msgid ""
"<strong>Warning!</strong> Please try release candidates for testing purposes "
"but do <strong>not</strong> rely on these for anything. No guarantee, "
"blablabla."
=======
#. type: Content of: <div><div><p>
msgid "Every ISO image we ship is a hybrid one:"
msgstr "Toutes les images ISO que nous fournissons sont hybrides :"

#. type: Content of: <div><div><p><ul><li>
msgid "it can be burnt to a CD;"
msgstr "elles peuvent être gravées sur CD ;"

#. type: Content of: <div><div><p><ul><li>
msgid "it also contains a full disk image (including partition table) and can thus be [[installed onto a USB stick|support/Installing onto a USB stick]]; the USB stick's content is lost in the operation."
msgstr "elle contient aussi une image complète de disque (table de partitions inclue) qui peut ainsi être [[installée sur une clé USB|support/installing_onto_a_usb_stick]] ; le contenu de la clé USB est effacé pendant cette opération."

#. type: Content of: <div><div><p>
#| msgid ""
#| "Any help to spread Tails is more than welcome, [[using BitTorrent or by "
#| "setting up a web mirror|contribute/mirror]]."
msgid "Any help to spread Tails is more than welcome, [[using BitTorrent or by setting up a web mirror|contribute/how/mirror]]."
msgstr "Toute aide est la bienvenue pour diffuser Tails, [[via BitTorrent ou en vous occupant d'un miroir HTTP|contribute/how/mirror]]"

#. type: Content of: <div><div><p>
msgid "If you are interested in the source code, have a look to our [[dev zone|contribute]]."
>>>>>>> 0222ce7a
msgstr ""
"<strong>Attention !</strong> Merci d'essayer les versions candidates\n"
"uniquement dans un but de test, mais ne vous y fiez\n"
"<strong>pas</strong>. Pas de garantie, blablabla. Ceci dit, elles sont\n"
"là-bas : <a href='http://dl.amnesia.boum.org/tails/testing/'>http://dl."
"amnesia.boum.org/tails/testing/</a>."

#. type: Content of: <div><div><div><p>
#, fuzzy
#| msgid ""
#| "<a id='http-pool' href='http://dl.amnesia.boum.org/tails/stable/'> http://"
#| "dl.amnesia.boum.org/tails/stable/ </a>"
msgid ""
"<a href='http://dl.amnesia.boum.org/tails/testing/'> Release candidates </a>"
msgstr ""
"<a id='http-pool' href='http://dl.amnesia.boum.org/tails/stable/'> http://dl."
"amnesia.boum.org/tails/stable/ </a>"

#. type: Content of: <div><div><div><h3>
msgid "Set up a web mirror"
msgstr ""

#. type: Content of: <div><div><div><p>
#, fuzzy
#| msgid ""
#| "Any help to spread Tails is more than welcome, [[using BitTorrent or by "
#| "setting up a web mirror|contribute/mirror]]."
msgid ""
"If you're running a web server, you're most welcome to help us spread Tails "
"by [[setting up a web mirror|contribute/how/mirror]]."
msgstr ""
"Toute aide est la bienvenue pour diffuser Tails, [[via BitTorrent ou en vous "
"occupant d'un miroir HTTP|contribute/mirror]]."

#. type: Content of: <div><div><div><h2>
msgid "BitTorrent"
msgstr "BitTorrent"

<<<<<<< HEAD
#. type: Content of: <div><div><div><p>
msgid "[[!map pages=\"torrents/files/*.torrent\"]]"
msgstr ""
=======
#. type: Content of: <div><div><div><h3>
msgid "Torrent files"
msgstr "Torrent files"

#. type: Content of: <div><div><div>
msgid "Here are the latest available BitTorrent files (<code>.torrent</code>): [[!map pages=\"torrents/files/*.torrent\"]]"
msgstr ""
"Voici les derniers fichiers BitTorrent (<code>.torrent</code>) disponibles&nbsp;:\n"
"[[!map pages=\"torrents/files/*.torrent\"]]"
>>>>>>> 0222ce7a

#. type: Content of: <div><div><div><h3>
#, fuzzy
#| msgid "Cryptographic signatures and checksums"
msgid "Cryptographic signatures"
msgstr "Signatures cryptographiques et sommes de contrôle"

<<<<<<< HEAD
#. type: Content of: <div><div><div><p>
#, fuzzy
=======
#. type: Content of: <div><div><div>
>>>>>>> 0222ce7a
#| msgid ""
#| "Here are the OpenPGP signatures (<code>.asc</code>)  and checksums "
#| "(<code>.sha256</code>) for the BitTorrent files listed above: [[!map "
#| "pages=\"torrents/files/*.torrent.asc or torrents/files/*.torrent."
#| "sha256\"]]"
<<<<<<< HEAD
msgid "Here are the OpenPGP signatures for the BitTorrent files listed above:"
=======
msgid "Here are the OpenPGP signatures (<code>.asc</code>)  for the BitTorrent files listed above: [[!map pages=\"torrents/files/*.torrent.asc\"]]"
>>>>>>> 0222ce7a
msgstr ""
"Voici les signatures OpenPGP (<code>.asc</code>) et les sommes de contrôle\n"
"(<code>.sha256</code>) des fichiers BitTorrent listés ci-dessus&nbsp;:\n"
"[[!map pages=\"torrents/files/*.torrent.asc or torrents/files/*.torrent.sha256\"]]"

#. type: Content of: <div><div><div>
msgid "[[!map pages=\"torrents/files/*.torrent.asc\"]]"
msgstr ""

#. type: Content of: <div><div><div><h3>
msgid "Seed back!"
msgstr ""

#. type: Content of: <div><div><div><p>
<<<<<<< HEAD
msgid ""
"Seeing back the image once you downloaded it is also a nice and easy way of "
"helping spread Tails."
msgstr ""

#. type: Content of: <div><div><h1>
#, fuzzy
#| msgid "2. Verify the downloaded image integrity"
msgid "2. Verify the ISO image"
msgstr "2. Vérifier l'intégrité de l'image"

#. type: Content of: <div><div><p>
msgid ""
"It is important to check the [[!wikipedia Data_integrity desc=\"integrity"
"\"]] of the ISO image you downloaded to make sure that the download went "
"well."
msgstr ""

#. type: Content of: <div><div><p>
msgid ""
"<strong>Warning: the following techniques doesn't provide you with a strong "
"way of checking the ISO image [[!wikipedia Authentication desc=\"authenticity"
"\"]] and making sure you downloaded a genuine Tails.</strong>"
msgstr ""

#. type: Content of: <div><div><p>
msgid ""
"Those techniques rely on standard HTTPS and [[!wikipedia "
"Certificate_authority desc=\"certificate authorities\"]] to make you trust "
"the content of this website. But, [[as explained on our warning page|doc/"
"warning#index3h2]], you could still be victim of a man-in-the-middle attack "
"while using HTTPS. On this website as much as on any other."
msgstr ""

#. type: Content of: <div><div><p>
msgid ""
"It is anyway a good thing to check the ISO image integrity first. We will "
"propose you after that a more advanced technique to <a href=\"#authenticity-"
"check\">check the authenticity of the ISO image</a>."
msgstr ""

#. type: Content of: <div><div><p>
msgid "Do you want to check the ISO image integrity:"
msgstr ""

#. type: Content of: <div><div><ul><li>
msgid ""
"<a href=\"#verify-the-iso-with-terminal\"> Using the command line (faster, "
"Linux and Mac)  </a>"
msgstr ""

#. type: Content of: <div><div><ul><li>
msgid ""
"<a href=\"#verify-the-iso-with-firefox\"> Using Firefox (easier, all "
"operating systems)  </a>"
msgstr ""

#. type: Content of: <div><div><ul><li>
msgid ""
"<a href=\"#verify-the-iso-with-openpgp\"> Using our OpenPGP key (advanced, "
"Linux)  </a>"
msgstr ""

#. type: Content of: <div><div><div><h2>
msgid ""
"<a name=\"verify-the-iso-with-terminal\"></a>Using the command line (faster, "
"Linux and Mac)"
msgstr ""

#. type: Content of: <div><div><div><p>
msgid ""
"Download the file <a href=\"http://dl.amnesia.boum.org/tails/stable/tails-"
"i386-0.7/tails-i386-0.7.iso.sha256\">tails-i386-0.7.iso.sha256</a> "
"containing the SHA-256 hash in the same directory as the ISO image you "
"downloaded."
msgstr ""
=======
msgid "It can be found there:"
msgstr "Vous pouvez la trouver là-bas :"

#. type: Content of: <div><div><div><p>
msgid "<a id='http-pool' href='http://dl.amnesia.boum.org/tails/stable/'> http://dl.amnesia.boum.org/tails/stable/ </a>"
msgstr "<a id='http-pool' href='http://dl.amnesia.boum.org/tails/stable/'> http://dl.amnesia.boum.org/tails/stable/ </a>"
>>>>>>> 0222ce7a

#. type: Content of: <div><div><div><p>
msgid "Open a terminal and go to the directory of as the ISO image:"
msgstr ""

#. type: Content of: <div><div><div><pre>
#, no-wrap
msgid "cd [your iso image directory]"
msgstr ""

#. type: Content of: <div><div><div><p>
<<<<<<< HEAD
msgid ""
"Then run the following command to check the integrity of the ISO image "
"against the .sha256 file:"
msgstr ""
=======
msgid "<strong>Warning!</strong> Please try release candidates for testing purposes but do <strong>not</strong> rely on these for anything. No guarantee, blablabla. Anyway, here they are: <a href='http://dl.amnesia.boum.org/tails/testing/'> http://dl.amnesia.boum.org/tails/testing/ </a>"
msgstr ""
"<strong>Attention !</strong> Merci d'essayer les versions candidates\n"
"uniquement dans un but de test, mais ne vous y fiez\n"
"<strong>pas</strong>. Pas de garantie, blablabla. Ceci dit, elles sont\n"
"là-bas : <a href='http://dl.amnesia.boum.org/tails/testing/'>http://dl.amnesia.boum.org/tails/testing/</a>."
>>>>>>> 0222ce7a

#. type: Content of: <div><div><div><pre>
#, no-wrap
msgid "sha256sum -c tails-i386-0.7.iso.sha256"
msgstr ""

<<<<<<< HEAD
#. type: Content of: <div><div><div><p>
msgid "If your ISO image is correct you will get:"
msgstr ""

#. type: Content of: <div><div><div><pre>
#, no-wrap
msgid "tails-i386-0.7.iso: OK"
msgstr ""

#. type: Content of: <div><div><div><h2>
msgid ""
"<a name=\"verify-the-iso-with-firefox\"></a>Using Firefox (easier, all "
"operating systems)"
msgstr ""

#. type: Content of: <div><div><div><p>
msgid ""
"Install the CheckIt extension for Firefox available <a href=\"https://addons."
"mozilla.org/en-US/firefox/addon/checkit/\">here</a> and restart Firefox."
msgstr ""

#. type: Content of: <div><div><div><p>
msgid "Select with your cursor the following hash:"
msgstr ""

#. type: Content of: <div><div><div><pre>
#, no-wrap
msgid "fd95926c203fc5bff619573c4c040056cdd9b692ecca11e34b4b7bbec5fffe06"
msgstr ""

#. type: Content of: <div><div><div><p>
msgid ""
"Right-click on it and choose \"Selected hash (256)\" from the contextual "
"menu:"
msgstr ""

#. type: Content of: <div><div><div><p>
msgid "From the dialog box that shows up, open the ISO image:"
msgstr ""

#. type: Content of: <div><div><div><p>
msgid ""
"Wait for the hash to compute. This should take several seconds during which "
"your browser will be unresponsive."
msgstr ""

#. type: Content of: <div><div><div><p>
msgid ""
"If the ISO is correct you should a message should appear saying \"SHA256 "
"checksums match!\":"
msgstr ""

#. type: Content of: <div><div><div><h2>
msgid ""
"<a name=\"verify-the-iso-with-openpgp\"></a>Using our OpenPGP key (advanced, "
"Linux)"
msgstr ""

#. type: Content of: <div><div><div><p>
msgid ""
"The released images are signed with our [[GnuPG key]]; you can, and should, "
"verify their integrity before using them."
msgstr ""
"Les images publiées sont signées avec notre [[clef GnuPG|GnuPG key]] ; vous "
"pouvez, et devriez, vérifier leur intégrité avant de les utiliser."

#. type: Content of: <div><div><div><p>
msgid ""
"Users of a recent enough GNOME should make sure they have the <code>seahorse-"
"plugins</code> package installed, then right-click on the <code>.asc</code> "
"OpenPGP signature file, and open it with the"
msgstr ""
=======
#. type: Content of: <div><div><p>
msgid "The released images are signed with our [[GnuPG key]]; you can, and should, verify their integrity before using them."
msgstr "Les images publiées sont signées avec notre [[clef GnuPG|GnuPG key]] ; vous pouvez, et devriez, vérifier leur intégrité avant de les utiliser."

#. type: Content of: <div><div><p>
msgid "Users of a recent enough GNOME should make sure they have the <code>seahorse-plugins</code> package installed, then right-click on the <code>.asc</code> OpenPGP signature file, and open it with the"
msgstr "Les utilisateurs d'un GNOME assez récent devront vérifier que le paquet <code>seahorse-plugins</code> est installé, ensuite faites clique-droit sur le fichier de signature OpenPGP (<code>.asc</code>) et ouvrez le avec"
>>>>>>> 0222ce7a

#. type: Content of: <div><div><div><p><emph>
msgid "Verify signature"
msgstr "l'outils"

#. type: Content of: <div><div><div><p>
msgid "tool."
msgstr "'Vérifier la signature'."

<<<<<<< HEAD
#. type: Content of: <div><div><div><p>
msgid ""
"Others rather need to do this on the command-line, in the directory where "
"the <code>.iso</code> and <code>.asc</code> files are:"
msgstr ""
=======
#. type: Content of: <div><div><p>
msgid "Others rather need to do this on the command-line, in the directory where the <code>.iso</code> and <code>.asc</code> files are:"
msgstr "Il est possible de le faire en ligne de commance, dans le dossier où se trouver les fichiers <code>.iso</code> et <code>.asc</code> : "
>>>>>>> 0222ce7a

#. type: Content of: <div><div><div><pre>
#, no-wrap
msgid "gpg --verify tails*.iso.asc\n"
msgstr "gpg --verify tails*.iso.asc\n"

#. type: Content of: <div><div><h2>
msgid ""
"<a name=\"authenticity-check\"></a>So how can I check better the ISO image "
"authenticity?"
msgstr ""

#. type: Content of: <div><div><p>
msgid ""
"If you want to be extra cautious and authenticate a Tails ISO image in a "
"stronger way than what standard HTTPS offers you, you will need to use the "
"OpenPGP Web of Trust."
msgstr ""

#. type: Content of: <div><div><p>
msgid ""
"One of the inherent problems of standard HTTPS is that the trust we usually "
"put on a website is defined by certificate authorities: a hierarchical and "
"closed set of companies and governmental institutions approved by web "
"vendors. This model of trust has long been critized and proved several times "
"to be vulnerable to attacks [[as explained on our warning page|doc/"
"warning#index3h2]]."
msgstr ""

#. type: Content of: <div><div><p>
msgid ""
"We believe instead that users should be given the final say when trusting a "
"website, and that designation of trust should be done on the basis of human "
"interaction."
msgstr ""

#. type: Content of: <div><div><p>
msgid ""
"The OpenPGP [[!wikipedia Web_of_Trust desc=\"Web of Trust\"]] is a "
"decentralized trust model based on OpenPGP keys. OpenPGP is a standard for "
"data encryption and decryption that provides cryptographic privacy and "
"authentication through the use of key owned by its users."
msgstr ""

#. type: Content of: <div><div><p>
msgid ""
"All Tails ISO image are signed by our OpenPGP key and finding a way of "
"trusting Tails' key could allow you to authenticate better the ISO image you "
"downloaded by verifying this signature. Let's see that with an example."
msgstr ""

#. type: Content of: <div><div><p>
msgid ""
"<em>You're a friend of Alice and really trust her way of managing OpenPGP "
"keys. You're trusting Alice's key.</em>"
msgstr ""

#. type: Content of: <div><div><p>
msgid ""
"<em>Furthermore, Alice met Bob, a Tails developper, in a conference, and "
"signed Bob's key. Alice is trusting Bob's key.</em>"
msgstr ""

#. type: Content of: <div><div><p>
msgid ""
"<em>Bob is a Tails developper who directly owns the Tails' key. Bob fully "
"trusts Tails' key.</em>"
msgstr ""

#. type: Content of: <div><div><p>
msgid ""
"This scenario creates a trust path from you to Tails' key that could allow "
"you to trust Tails' key without having to depend on certicate authorities."
msgstr ""

#. type: Content of: <div><div><p>
msgid ""
"This trust model is not perfect either and requires both caution and "
"intelligent supervision by users. The technical details of creating, "
"managing and trusting OpenPGP keys is outside of the scope of this document."
msgstr ""

#. type: Content of: <div><div><p>
msgid ""
"<strong>If you never used OpenPGP before</strong> and since the Web of Trust "
"is actually based on human relationships and real-life interactions you will "
"need to start establishing contacts with people knowledgeable about OpenPGP "
"and start building trust relationships in order to find a trust path to "
"Tails' key. You could start by contacting a local [[!wikipedia "
"Linux_User_Group desc=\"%s\"]] or other Tails enthousiasts near you."
msgstr ""

#. type: Content of: <div><div><p>
msgid "For further technical reading you can check:"
msgstr ""

#. type: Content of: <div><div><ul><li>
msgid "[[!wikipedia GnuPG desc=\"Wikipedia: %s\"]], a free OpenPGP software"
msgstr ""

#. type: Content of: <div><div><ul><li>
msgid ""
"<a href=\"http://www.apache.org/dev/openpgp.html\">Apache: How To OpenPGP</a>"
msgstr ""

#. type: Content of: <div><div><ul><li>
msgid ""
"<a href=\"http://www.debian.org/events/keysigning\">Debian: Keysigning</a>, "
"a tutorial on sign keys of other people"
msgstr ""

#. type: Content of: <div><div><ul><li>
msgid ""
"<a href=\"http://www.rubin.ch/pgp/weboftrust.en.html\">rubin.ch: Explanation "
"of the web of trust of PGP</a>"
msgstr ""

#. type: Content of: <div><div><h2>
msgid "FIXME: What to do if the image is bad?"
msgstr ""

#. type: Content of: <div><div><h1>
msgid "3. Burn a CD or install onto a USB stick"
msgstr ""

#. type: Content of: <div><div><p>
msgid ""
"Every ISO image we ship can be either burn on a CD or installed onto a USB "
"stick."
msgstr ""

#. type: Content of: <div><div><p>
#, fuzzy
#| msgid "<strong>FIXME:</strong>"
msgid "<strong>Burning a CD</strong>"
msgstr "<strong>FIXME:</strong>"

#. type: Content of: <div><div><ul><li>
msgid ""
"CDs are read-only so your Tails can't be altered by a virus or an attacker."
msgstr ""

#. type: Content of: <div><div><ul><li>
msgid ""
"CDs are cheap but you will need to burn a new CD each time you will update "
"your Tails version."
msgstr ""

#. type: Content of: <div><div><ul><li>
msgid "Instructions for Windows"
msgstr ""

#. type: Content of: <div><div><ul><li>
msgid "Instructions for Linux"
msgstr ""

#. type: Content of: <div><div><p>
<<<<<<< HEAD
msgid ""
"<strong>Installing onto a USB stick</strong> (the content of the USB stick "
"will be lost in the operation)"
msgstr ""

#. type: Content of: <div><div><ul><li>
msgid ""
"An attacker with physical access to your USB stick or through a virus can "
"alter your Tails."
msgstr ""

#. type: Content of: <div><div><ul><li>
msgid "USB sticks can be reused across Tails versions."
msgstr ""

#. type: Content of: <div><div><ul><li>
msgid "USB sticks are smaller."
msgstr ""

#. type: Content of: <div><div><ul><li>
msgid ""
"This technique also works for [[!wikipedia SD_card desc=\"SD cards\"]]. Some "
"SD cards have a read-only switch to prevent your Tails from being altered."
msgstr ""

#. type: Content of: <div><div><ul><li>
msgid "[[Instructions for Windows|doc/usb-install-for-windows]]"
msgstr ""

#. type: Content of: <div><div><ul><li>
msgid "[[Instructions for Linux|doc/usb-install-for-linux]]"
msgstr ""
=======
msgid "You now may:"
msgstr "Vous pouvez désormais : "

#. type: Content of: <div><div><ul><li>
msgid "burn the ISO image to a CD;"
msgstr "graver l'image ISO sur un CD"

#. type: Content of: <div><div><ul><li>
msgid "or install the ISO image onto a USB stick: just follow [[our dedicated how-to|support/Installing onto a USB stick]]."
msgstr "ou installer l'image ISO sur une clé USB: en suivant [[notre guide d'installation sur une clé USB|support/Installing onto a USB stick]]"
>>>>>>> 0222ce7a

#. type: Content of: <div><div><p>
msgid "<strong>FIXME:</strong> mention Intel-based Mac users sometimes need to upgrade their firmware to get the keyboard working in the syslinux boot menu."
msgstr "<strong>FIXME :</strong> préciser que les utilisateurs de Mac-Intel doivent parfois mettre à jour leur firmware pour que le clavier fonctionne dans le menu syslinux."

#. type: Content of: <div><div><h1>
msgid "4. Stay tuned!"
msgstr "4. Suivez les nouveautés !"

<<<<<<< HEAD
#. type: Content of: <div><div><p>
msgid ""
"<strong>It's very important to keep your Tails version up-to-date, otherwise "
"your system will be vulnerable to numerous security holes.</strong> The "
"development team is doing its best to release new versions fixing known "
"security holes on a regular basis."
msgstr ""

#. type: Content of: <div><div><p>
msgid "New versions are announced on:"
msgstr ""

#. type: Content of: <div><div><ul><li>
msgid ""
"our <a href='https://boum.org/mailman/listinfo/amnesia-news'>news mailing-"
"list</a>"
msgstr ""

#. type: Content of: <div><div><ul><li>
msgid ""
"our <a href='torrents/rss/index.rss'>RSS</a> and <a href='/torrents/rss/"
"index.atom'>Atom</a> feeds that announces new available BitTorrent files."
msgstr ""

#. type: Content of: <div><div><p>
msgid ""
"Refer to our [[security announcements|/security]] feed for more detailed "
"information about the security holes affecting Tails.  Furthermore you will "
"be automatically noticed of the security holes affecting the version you are "
"using at the startup of a new Tails session."
msgstr ""

#. type: Content of: <div><div><p>
msgid ""
"Since Tails is based on Debian, it takes advantages of the all of the work "
"done by the [Debian security team]. As quoted from <a href=\"http://security."
"debian.org/\">(http://security.debian.org/)</a>:"
msgstr ""

#. type: Content of: <div><div><blockquote>
msgid ""
"Debian takes security very seriously. We handle all security problems "
"brought to our attention and ensure that they are corrected within a "
"reasonable timeframe. Many advisories are coordinated with other free "
"software vendors and are published the same day a vulnerability is made "
"public and we also have a Security Audit team that reviews the archive "
"looking for new or unfixed security bugs."
msgstr ""

#. type: Content of: <div><div><blockquote>
msgid ""
"Experience has shown that \"security through obscurity\" does not work. "
"Public disclosure allows for more rapid and better solutions to security "
"problems. In that vein, this page addresses Debian's status with respect to "
"various known security holes, which could potentially affect Debian."
msgstr ""

#~ msgid "Every ISO image we ship is a hybrid one:"
#~ msgstr "Toutes les images ISO que nous fournissons sont hybrides :"

#~ msgid "it can be burnt to a CD;"
#~ msgstr "elles peuvent être gravées sur CD ;"

#~ msgid ""
#~ "it also contains a full disk image (including partition table) and can "
#~ "thus be [[installed onto a USB stick|support/Installing onto a USB "
#~ "stick]]; the USB stick's content is lost in the operation."
#~ msgstr ""
#~ "elle contient aussi une image complète de disque (table de partitions "
#~ "inclue) qui peut ainsi être [[installée sur une clé USB|support/"
#~ "installing_onto_a_usb_stick]] ; le contenu de la clé USB est effacé "
#~ "pendant cette opération."

#~ msgid ""
#~ "If you are interested in the source code, have a look to our [[dev zone|"
#~ "contribute]]."
#~ msgstr ""
#~ "Si le code source vous intéresse, regardez la [[zone de\n"
#~ "développement|contribute]]."

#~ msgid "ISO images can be downloaded using BitTorrent or over HTTP."
#~ msgstr ""
#~ "Les images ISO peuvent être téléchargées par BitTorrent ou par HTTP."

#~ msgid "Torrent files"
#~ msgstr "Torrent files"

#~ msgid ""
#~ "Here are the latest available BitTorrent files (<code>.torrent</code>): "
#~ "[[!map pages=\"torrents/files/*.torrent\"]]"
#~ msgstr ""
#~ "Voici les derniers fichiers BitTorrent (<code>.torrent</code>) "
#~ "disponibles&nbsp;:\n"
#~ "[[!map pages=\"torrents/files/*.torrent\"]]"

#~ msgid "It can be found there:"
#~ msgstr "Vous pouvez la trouver là-bas :"

#~ msgid "3. Install the system"
#~ msgstr "3. Installer le système"

#~ msgid ""
#~ "<strong>FIXME</strong>: explain why it is important to use the latest "
#~ "version [[!inline pages=\"stay_tuned\" raw=\"yes\"]]"
#~ msgstr ""
#~ "<strong>FIXME</strong>: explain why it is important to use the latest "
#~ "version [[!inline pages=\"stay_tuned.fr\" raw=\"yes\"]]"
=======
#. type: Content of: <div><div>
msgid "<strong>FIXME</strong>: explain why it is important to use the latest version [[!inline pages=\"stay_tuned\" raw=\"yes\"]]"
msgstr "<strong>FIXME</strong>: expliquer pourquoi il est important de toujours utiliser la dernière version [[!inline pages=\"stay_tuned.fr\" raw=\"yes\"]]"
>>>>>>> 0222ce7a

#~ msgid "This is documented: [[support/Installing onto a USB stick]]."
#~ msgstr ""
#~ "C'est documenté sur la page [[support/Installing onto a USB stick]]."
#~ msgid "Here it is:"
#~ msgstr "La voici :"
#~ msgid ""
#~ "Please <a href='/found_a_problem/'>drop us an email</a> if you happen to "
#~ "meet a non-working mirror, preferably including the faulty mirror's IP "
#~ "address if you can."
#~ msgstr ""
#~ "Merci de <a href='/found_a_problem/'>nous contacter</a> si vous\n"
#~ "trouvez un miroir qui ne fonctionne pas, de préférence (et si\n"
#~ "possible) en incluant l'adresse IP de ce miroir."
<<<<<<< HEAD

=======
#~ msgid "<strong>FIXME:</strong>"
#~ msgstr "<strong>FIXME:</strong>"
>>>>>>> 0222ce7a
#~ msgid "FIXME: explain a user-friendly way to do so"
#~ msgstr "(FIXME : expliquer comment faire)"
#~ msgid ""
#~ "Any help to spread Tails is more than welcome: don't hesitate seeding our "
#~ "Torrents.  If you want to setup a web mirror, please [[drop us an email|"
#~ "contribute]]. <strong>FIXME</strong>: link to the related documentation "
#~ "page."
#~ msgstr ""
#~ "Toute aide pour diffuser Tails est chaleureusement bienvenue :\n"
#~ "n'hésitez pas à partager vos Torrents. Si vous voulez installer un\n"
#~ "miroir web, [[envoyez un message|contribute]].<strong>FIXME</strong>:\n"
#~ "lien vers la page de doc. "
#~ msgid "link to the documentation"
#~ msgstr ""
#~ "Le <a href=\"https://guide.boum.org/"
#~ "tomes/1_hors_connexions/3_outils/03_utiliser_un_systeme_live/\">Guide "
#~ "d'autodéfense numérique</a>\n"
#~ "explique comment installer Tails."
#~ msgid ""
#~ "Here are the latest available BitTorrent files, signatures and packages "
#~ "lists: [[!map pages=\"torrents/files/*.torrent or torrents/files/*.asc or "
#~ "torrents/files/*.packages or torrents/files/*.sha256 \" show=\"30\"]] You "
#~ "can also have a look to the <a href='/torrents/files/'>full list</a>."
#~ msgstr ""
#~ "Voici les fichiers BitTorrent les plus récents, les signatures et la\n"
#~ "liste des paquets : [[!map pages=\"torrents/files/*.torrent or\n"
#~ "torrents/files/*.asc or torrents/files/*.packages or torrents/files/*."
#~ "sha256\" show=\"30\"]]. Vous pouvez aussi regarder\n"
#~ "la <a href='/torrents/files/'>liste complète</a>."
#~ msgid "\t[[!inline pages=\"stay_tuned\" raw=\"yes\"]]\n"
#~ msgstr "\t[[!inline pages=\"stay_tuned.fr\" raw=\"yes\"]]\n"<|MERGE_RESOLUTION|>--- conflicted
+++ resolved
@@ -6,15 +6,9 @@
 msgid ""
 msgstr ""
 "Project-Id-Version: PACKAGE VERSION\n"
-<<<<<<< HEAD
-"POT-Creation-Date: 2011-04-25 13:25+0300\n"
-"PO-Revision-Date: 2011-03-18 11:16+0100\n"
-"Last-Translator: FULL NAME <EMAIL@ADDRESS>\n"
-=======
 "POT-Creation-Date: 2011-04-12 04:25-0600\n"
 "PO-Revision-Date: 2011-04-13 11:43+0100\n"
 "Last-Translator: \n"
->>>>>>> 0222ce7a
 "Language-Team: LANGUAGE <LL@li.org>\n"
 "Language: \n"
 "MIME-Version: 1.0\n"
@@ -25,80 +19,6 @@
 msgid "[[!meta title=\"Download Tails\"]]"
 msgstr "[[!meta title=\"Télécharger Tails\"]]"
 
-<<<<<<< HEAD
-#. type: Content of: <div>
-#, fuzzy
-#| msgid "[[!toc levels=2]]"
-msgid "[[!toc levels=1]]"
-msgstr "[[!toc levels=2]]"
-
-#. type: Content of: <div><div><h1>
-msgid "0. First time user?"
-msgstr ""
-
-#. type: Content of: <div><div><ul><li>
-msgid "If you don't know what a metadata or a man-in-the-middle attack is."
-msgstr ""
-
-#. type: Content of: <div><div><ul><li>
-msgid "If you think no-one can eavesdrop on your communications by using Tor."
-msgstr ""
-
-#. type: Content of: <div><div><ul><li>
-msgid "If you have no notion on how Tails works."
-msgstr ""
-
-#. type: Content of: <div><div>
-msgid ""
-"<strong>Then, check first the [[overview|doc/overview]] and [[warning|doc/"
-"warning]] pages to make sure that Tails is the right tool for you and that "
-"you understand well its limitations.</strong>"
-msgstr ""
-
-#. type: Content of: <div><div><h1>
-#, fuzzy
-#| msgid "1. Download the image"
-msgid "1. Download the ISO image"
-msgstr "1. Télécharger l'image"
-
-#. type: Content of: <div><div><div><h2>
-#, fuzzy
-#| msgid "Direct download (HTTP)"
-msgid "Direct download"
-msgstr "Téléchargement direct (HTTP)"
-
-#. type: Content of: <div><div><div><h3>
-msgid "Latest release"
-msgstr "Dernière version"
-
-#. type: Content of: <div><div><div><p>
-#, fuzzy
-#| msgid ""
-#| "<a id='http-pool' href='http://dl.amnesia.boum.org/tails/stable/'> http://"
-#| "dl.amnesia.boum.org/tails/stable/ </a>"
-msgid ""
-"<a id='http-pool' href='http://dl.amnesia.boum.org/tails/stable/tails-"
-"i386-0.7/tails-i386-0.7.iso'> Tails 0.7 </a>"
-msgstr ""
-"<a id='http-pool' href='http://dl.amnesia.boum.org/tails/stable/'> http://dl."
-"amnesia.boum.org/tails/stable/ </a>"
-
-#. type: Content of: <div><div><div><h3>
-msgid "Release candidates"
-msgstr "Versions candidates"
-
-#. type: Content of: <div><div><div><p>
-#, fuzzy
-#| msgid ""
-#| "<strong>Warning!</strong> Please try release candidates for testing "
-#| "purposes but do <strong>not</strong> rely on these for anything. No "
-#| "guarantee, blablabla. Anyway, here they are: <a href='http://dl.amnesia."
-#| "boum.org/tails/testing/'> http://dl.amnesia.boum.org/tails/testing/ </a>"
-msgid ""
-"<strong>Warning!</strong> Please try release candidates for testing purposes "
-"but do <strong>not</strong> rely on these for anything. No guarantee, "
-"blablabla."
-=======
 #. type: Content of: <div><div><p>
 msgid "Every ISO image we ship is a hybrid one:"
 msgstr "Toutes les images ISO que nous fournissons sont hybrides :"
@@ -120,50 +40,26 @@
 
 #. type: Content of: <div><div><p>
 msgid "If you are interested in the source code, have a look to our [[dev zone|contribute]]."
->>>>>>> 0222ce7a
-msgstr ""
-"<strong>Attention !</strong> Merci d'essayer les versions candidates\n"
-"uniquement dans un but de test, mais ne vous y fiez\n"
-"<strong>pas</strong>. Pas de garantie, blablabla. Ceci dit, elles sont\n"
-"là-bas : <a href='http://dl.amnesia.boum.org/tails/testing/'>http://dl."
-"amnesia.boum.org/tails/testing/</a>."
-
-#. type: Content of: <div><div><div><p>
-#, fuzzy
-#| msgid ""
-#| "<a id='http-pool' href='http://dl.amnesia.boum.org/tails/stable/'> http://"
-#| "dl.amnesia.boum.org/tails/stable/ </a>"
-msgid ""
-"<a href='http://dl.amnesia.boum.org/tails/testing/'> Release candidates </a>"
-msgstr ""
-"<a id='http-pool' href='http://dl.amnesia.boum.org/tails/stable/'> http://dl."
-"amnesia.boum.org/tails/stable/ </a>"
-
-#. type: Content of: <div><div><div><h3>
-msgid "Set up a web mirror"
-msgstr ""
-
-#. type: Content of: <div><div><div><p>
-#, fuzzy
-#| msgid ""
-#| "Any help to spread Tails is more than welcome, [[using BitTorrent or by "
-#| "setting up a web mirror|contribute/mirror]]."
-msgid ""
-"If you're running a web server, you're most welcome to help us spread Tails "
-"by [[setting up a web mirror|contribute/how/mirror]]."
-msgstr ""
-"Toute aide est la bienvenue pour diffuser Tails, [[via BitTorrent ou en vous "
-"occupant d'un miroir HTTP|contribute/mirror]]."
+msgstr ""
+"Si le code source vous intéresse, regardez la [[zone de\n"
+"développement|contribute]]."
+
+#. type: Content of: <div><div>
+msgid "[[!toc levels=2]]"
+msgstr "[[!toc levels=2]]"
+
+#. type: Content of: <div><div><h1>
+msgid "1. Download the image"
+msgstr "1. Télécharger l'image"
+
+#. type: Content of: <div><div><p>
+msgid "ISO images can be downloaded using BitTorrent or over HTTP."
+msgstr "Les images ISO peuvent être téléchargées par BitTorrent ou par HTTP."
 
 #. type: Content of: <div><div><div><h2>
 msgid "BitTorrent"
 msgstr "BitTorrent"
 
-<<<<<<< HEAD
-#. type: Content of: <div><div><div><p>
-msgid "[[!map pages=\"torrents/files/*.torrent\"]]"
-msgstr ""
-=======
 #. type: Content of: <div><div><div><h3>
 msgid "Torrent files"
 msgstr "Torrent files"
@@ -173,233 +69,55 @@
 msgstr ""
 "Voici les derniers fichiers BitTorrent (<code>.torrent</code>) disponibles&nbsp;:\n"
 "[[!map pages=\"torrents/files/*.torrent\"]]"
->>>>>>> 0222ce7a
-
-#. type: Content of: <div><div><div><h3>
-#, fuzzy
-#| msgid "Cryptographic signatures and checksums"
-msgid "Cryptographic signatures"
+
+#. type: Content of: <div><div><div><h3>
+msgid "Cryptographic signatures and checksums"
 msgstr "Signatures cryptographiques et sommes de contrôle"
 
-<<<<<<< HEAD
-#. type: Content of: <div><div><div><p>
-#, fuzzy
-=======
 #. type: Content of: <div><div><div>
->>>>>>> 0222ce7a
 #| msgid ""
 #| "Here are the OpenPGP signatures (<code>.asc</code>)  and checksums "
 #| "(<code>.sha256</code>) for the BitTorrent files listed above: [[!map "
 #| "pages=\"torrents/files/*.torrent.asc or torrents/files/*.torrent."
 #| "sha256\"]]"
-<<<<<<< HEAD
-msgid "Here are the OpenPGP signatures for the BitTorrent files listed above:"
-=======
 msgid "Here are the OpenPGP signatures (<code>.asc</code>)  for the BitTorrent files listed above: [[!map pages=\"torrents/files/*.torrent.asc\"]]"
->>>>>>> 0222ce7a
 msgstr ""
 "Voici les signatures OpenPGP (<code>.asc</code>) et les sommes de contrôle\n"
 "(<code>.sha256</code>) des fichiers BitTorrent listés ci-dessus&nbsp;:\n"
 "[[!map pages=\"torrents/files/*.torrent.asc or torrents/files/*.torrent.sha256\"]]"
 
-#. type: Content of: <div><div><div>
-msgid "[[!map pages=\"torrents/files/*.torrent.asc\"]]"
-msgstr ""
-
-#. type: Content of: <div><div><div><h3>
-msgid "Seed back!"
-msgstr ""
+#. type: Content of: <div><div><div><h2>
+msgid "Direct download (HTTP)"
+msgstr "Téléchargement direct (HTTP)"
+
+#. type: Content of: <div><div><div><h3>
+msgid "Latest release"
+msgstr "Dernière version"
 
 #. type: Content of: <div><div><div><p>
-<<<<<<< HEAD
-msgid ""
-"Seeing back the image once you downloaded it is also a nice and easy way of "
-"helping spread Tails."
-msgstr ""
-
-#. type: Content of: <div><div><h1>
-#, fuzzy
-#| msgid "2. Verify the downloaded image integrity"
-msgid "2. Verify the ISO image"
-msgstr "2. Vérifier l'intégrité de l'image"
-
-#. type: Content of: <div><div><p>
-msgid ""
-"It is important to check the [[!wikipedia Data_integrity desc=\"integrity"
-"\"]] of the ISO image you downloaded to make sure that the download went "
-"well."
-msgstr ""
-
-#. type: Content of: <div><div><p>
-msgid ""
-"<strong>Warning: the following techniques doesn't provide you with a strong "
-"way of checking the ISO image [[!wikipedia Authentication desc=\"authenticity"
-"\"]] and making sure you downloaded a genuine Tails.</strong>"
-msgstr ""
-
-#. type: Content of: <div><div><p>
-msgid ""
-"Those techniques rely on standard HTTPS and [[!wikipedia "
-"Certificate_authority desc=\"certificate authorities\"]] to make you trust "
-"the content of this website. But, [[as explained on our warning page|doc/"
-"warning#index3h2]], you could still be victim of a man-in-the-middle attack "
-"while using HTTPS. On this website as much as on any other."
-msgstr ""
-
-#. type: Content of: <div><div><p>
-msgid ""
-"It is anyway a good thing to check the ISO image integrity first. We will "
-"propose you after that a more advanced technique to <a href=\"#authenticity-"
-"check\">check the authenticity of the ISO image</a>."
-msgstr ""
-
-#. type: Content of: <div><div><p>
-msgid "Do you want to check the ISO image integrity:"
-msgstr ""
-
-#. type: Content of: <div><div><ul><li>
-msgid ""
-"<a href=\"#verify-the-iso-with-terminal\"> Using the command line (faster, "
-"Linux and Mac)  </a>"
-msgstr ""
-
-#. type: Content of: <div><div><ul><li>
-msgid ""
-"<a href=\"#verify-the-iso-with-firefox\"> Using Firefox (easier, all "
-"operating systems)  </a>"
-msgstr ""
-
-#. type: Content of: <div><div><ul><li>
-msgid ""
-"<a href=\"#verify-the-iso-with-openpgp\"> Using our OpenPGP key (advanced, "
-"Linux)  </a>"
-msgstr ""
-
-#. type: Content of: <div><div><div><h2>
-msgid ""
-"<a name=\"verify-the-iso-with-terminal\"></a>Using the command line (faster, "
-"Linux and Mac)"
-msgstr ""
-
-#. type: Content of: <div><div><div><p>
-msgid ""
-"Download the file <a href=\"http://dl.amnesia.boum.org/tails/stable/tails-"
-"i386-0.7/tails-i386-0.7.iso.sha256\">tails-i386-0.7.iso.sha256</a> "
-"containing the SHA-256 hash in the same directory as the ISO image you "
-"downloaded."
-msgstr ""
-=======
 msgid "It can be found there:"
 msgstr "Vous pouvez la trouver là-bas :"
 
 #. type: Content of: <div><div><div><p>
 msgid "<a id='http-pool' href='http://dl.amnesia.boum.org/tails/stable/'> http://dl.amnesia.boum.org/tails/stable/ </a>"
 msgstr "<a id='http-pool' href='http://dl.amnesia.boum.org/tails/stable/'> http://dl.amnesia.boum.org/tails/stable/ </a>"
->>>>>>> 0222ce7a
+
+#. type: Content of: <div><div><div><h3>
+msgid "Release candidates"
+msgstr "Versions candidates"
 
 #. type: Content of: <div><div><div><p>
-msgid "Open a terminal and go to the directory of as the ISO image:"
-msgstr ""
-
-#. type: Content of: <div><div><div><pre>
-#, no-wrap
-msgid "cd [your iso image directory]"
-msgstr ""
-
-#. type: Content of: <div><div><div><p>
-<<<<<<< HEAD
-msgid ""
-"Then run the following command to check the integrity of the ISO image "
-"against the .sha256 file:"
-msgstr ""
-=======
 msgid "<strong>Warning!</strong> Please try release candidates for testing purposes but do <strong>not</strong> rely on these for anything. No guarantee, blablabla. Anyway, here they are: <a href='http://dl.amnesia.boum.org/tails/testing/'> http://dl.amnesia.boum.org/tails/testing/ </a>"
 msgstr ""
 "<strong>Attention !</strong> Merci d'essayer les versions candidates\n"
 "uniquement dans un but de test, mais ne vous y fiez\n"
 "<strong>pas</strong>. Pas de garantie, blablabla. Ceci dit, elles sont\n"
 "là-bas : <a href='http://dl.amnesia.boum.org/tails/testing/'>http://dl.amnesia.boum.org/tails/testing/</a>."
->>>>>>> 0222ce7a
-
-#. type: Content of: <div><div><div><pre>
-#, no-wrap
-msgid "sha256sum -c tails-i386-0.7.iso.sha256"
-msgstr ""
-
-<<<<<<< HEAD
-#. type: Content of: <div><div><div><p>
-msgid "If your ISO image is correct you will get:"
-msgstr ""
-
-#. type: Content of: <div><div><div><pre>
-#, no-wrap
-msgid "tails-i386-0.7.iso: OK"
-msgstr ""
-
-#. type: Content of: <div><div><div><h2>
-msgid ""
-"<a name=\"verify-the-iso-with-firefox\"></a>Using Firefox (easier, all "
-"operating systems)"
-msgstr ""
-
-#. type: Content of: <div><div><div><p>
-msgid ""
-"Install the CheckIt extension for Firefox available <a href=\"https://addons."
-"mozilla.org/en-US/firefox/addon/checkit/\">here</a> and restart Firefox."
-msgstr ""
-
-#. type: Content of: <div><div><div><p>
-msgid "Select with your cursor the following hash:"
-msgstr ""
-
-#. type: Content of: <div><div><div><pre>
-#, no-wrap
-msgid "fd95926c203fc5bff619573c4c040056cdd9b692ecca11e34b4b7bbec5fffe06"
-msgstr ""
-
-#. type: Content of: <div><div><div><p>
-msgid ""
-"Right-click on it and choose \"Selected hash (256)\" from the contextual "
-"menu:"
-msgstr ""
-
-#. type: Content of: <div><div><div><p>
-msgid "From the dialog box that shows up, open the ISO image:"
-msgstr ""
-
-#. type: Content of: <div><div><div><p>
-msgid ""
-"Wait for the hash to compute. This should take several seconds during which "
-"your browser will be unresponsive."
-msgstr ""
-
-#. type: Content of: <div><div><div><p>
-msgid ""
-"If the ISO is correct you should a message should appear saying \"SHA256 "
-"checksums match!\":"
-msgstr ""
-
-#. type: Content of: <div><div><div><h2>
-msgid ""
-"<a name=\"verify-the-iso-with-openpgp\"></a>Using our OpenPGP key (advanced, "
-"Linux)"
-msgstr ""
-
-#. type: Content of: <div><div><div><p>
-msgid ""
-"The released images are signed with our [[GnuPG key]]; you can, and should, "
-"verify their integrity before using them."
-msgstr ""
-"Les images publiées sont signées avec notre [[clef GnuPG|GnuPG key]] ; vous "
-"pouvez, et devriez, vérifier leur intégrité avant de les utiliser."
-
-#. type: Content of: <div><div><div><p>
-msgid ""
-"Users of a recent enough GNOME should make sure they have the <code>seahorse-"
-"plugins</code> package installed, then right-click on the <code>.asc</code> "
-"OpenPGP signature file, and open it with the"
-msgstr ""
-=======
+
+#. type: Content of: <div><div><h1>
+msgid "2. Verify the downloaded image integrity"
+msgstr "2. Vérifier l'intégrité de l'image"
+
 #. type: Content of: <div><div><p>
 msgid "The released images are signed with our [[GnuPG key]]; you can, and should, verify their integrity before using them."
 msgstr "Les images publiées sont signées avec notre [[clef GnuPG|GnuPG key]] ; vous pouvez, et devriez, vérifier leur intégrité avant de les utiliser."
@@ -407,218 +125,29 @@
 #. type: Content of: <div><div><p>
 msgid "Users of a recent enough GNOME should make sure they have the <code>seahorse-plugins</code> package installed, then right-click on the <code>.asc</code> OpenPGP signature file, and open it with the"
 msgstr "Les utilisateurs d'un GNOME assez récent devront vérifier que le paquet <code>seahorse-plugins</code> est installé, ensuite faites clique-droit sur le fichier de signature OpenPGP (<code>.asc</code>) et ouvrez le avec"
->>>>>>> 0222ce7a
-
-#. type: Content of: <div><div><div><p><emph>
+
+#. type: Content of: <div><div><p><emph>
 msgid "Verify signature"
 msgstr "l'outils"
 
-#. type: Content of: <div><div><div><p>
+#. type: Content of: <div><div><p>
 msgid "tool."
 msgstr "'Vérifier la signature'."
 
-<<<<<<< HEAD
-#. type: Content of: <div><div><div><p>
-msgid ""
-"Others rather need to do this on the command-line, in the directory where "
-"the <code>.iso</code> and <code>.asc</code> files are:"
-msgstr ""
-=======
 #. type: Content of: <div><div><p>
 msgid "Others rather need to do this on the command-line, in the directory where the <code>.iso</code> and <code>.asc</code> files are:"
 msgstr "Il est possible de le faire en ligne de commance, dans le dossier où se trouver les fichiers <code>.iso</code> et <code>.asc</code> : "
->>>>>>> 0222ce7a
-
-#. type: Content of: <div><div><div><pre>
+
+#. type: Content of: <div><div><p><pre>
 #, no-wrap
 msgid "gpg --verify tails*.iso.asc\n"
 msgstr "gpg --verify tails*.iso.asc\n"
 
-#. type: Content of: <div><div><h2>
-msgid ""
-"<a name=\"authenticity-check\"></a>So how can I check better the ISO image "
-"authenticity?"
-msgstr ""
-
-#. type: Content of: <div><div><p>
-msgid ""
-"If you want to be extra cautious and authenticate a Tails ISO image in a "
-"stronger way than what standard HTTPS offers you, you will need to use the "
-"OpenPGP Web of Trust."
-msgstr ""
-
-#. type: Content of: <div><div><p>
-msgid ""
-"One of the inherent problems of standard HTTPS is that the trust we usually "
-"put on a website is defined by certificate authorities: a hierarchical and "
-"closed set of companies and governmental institutions approved by web "
-"vendors. This model of trust has long been critized and proved several times "
-"to be vulnerable to attacks [[as explained on our warning page|doc/"
-"warning#index3h2]]."
-msgstr ""
-
-#. type: Content of: <div><div><p>
-msgid ""
-"We believe instead that users should be given the final say when trusting a "
-"website, and that designation of trust should be done on the basis of human "
-"interaction."
-msgstr ""
-
-#. type: Content of: <div><div><p>
-msgid ""
-"The OpenPGP [[!wikipedia Web_of_Trust desc=\"Web of Trust\"]] is a "
-"decentralized trust model based on OpenPGP keys. OpenPGP is a standard for "
-"data encryption and decryption that provides cryptographic privacy and "
-"authentication through the use of key owned by its users."
-msgstr ""
-
-#. type: Content of: <div><div><p>
-msgid ""
-"All Tails ISO image are signed by our OpenPGP key and finding a way of "
-"trusting Tails' key could allow you to authenticate better the ISO image you "
-"downloaded by verifying this signature. Let's see that with an example."
-msgstr ""
-
-#. type: Content of: <div><div><p>
-msgid ""
-"<em>You're a friend of Alice and really trust her way of managing OpenPGP "
-"keys. You're trusting Alice's key.</em>"
-msgstr ""
-
-#. type: Content of: <div><div><p>
-msgid ""
-"<em>Furthermore, Alice met Bob, a Tails developper, in a conference, and "
-"signed Bob's key. Alice is trusting Bob's key.</em>"
-msgstr ""
-
-#. type: Content of: <div><div><p>
-msgid ""
-"<em>Bob is a Tails developper who directly owns the Tails' key. Bob fully "
-"trusts Tails' key.</em>"
-msgstr ""
-
-#. type: Content of: <div><div><p>
-msgid ""
-"This scenario creates a trust path from you to Tails' key that could allow "
-"you to trust Tails' key without having to depend on certicate authorities."
-msgstr ""
-
-#. type: Content of: <div><div><p>
-msgid ""
-"This trust model is not perfect either and requires both caution and "
-"intelligent supervision by users. The technical details of creating, "
-"managing and trusting OpenPGP keys is outside of the scope of this document."
-msgstr ""
-
-#. type: Content of: <div><div><p>
-msgid ""
-"<strong>If you never used OpenPGP before</strong> and since the Web of Trust "
-"is actually based on human relationships and real-life interactions you will "
-"need to start establishing contacts with people knowledgeable about OpenPGP "
-"and start building trust relationships in order to find a trust path to "
-"Tails' key. You could start by contacting a local [[!wikipedia "
-"Linux_User_Group desc=\"%s\"]] or other Tails enthousiasts near you."
-msgstr ""
-
-#. type: Content of: <div><div><p>
-msgid "For further technical reading you can check:"
-msgstr ""
-
-#. type: Content of: <div><div><ul><li>
-msgid "[[!wikipedia GnuPG desc=\"Wikipedia: %s\"]], a free OpenPGP software"
-msgstr ""
-
-#. type: Content of: <div><div><ul><li>
-msgid ""
-"<a href=\"http://www.apache.org/dev/openpgp.html\">Apache: How To OpenPGP</a>"
-msgstr ""
-
-#. type: Content of: <div><div><ul><li>
-msgid ""
-"<a href=\"http://www.debian.org/events/keysigning\">Debian: Keysigning</a>, "
-"a tutorial on sign keys of other people"
-msgstr ""
-
-#. type: Content of: <div><div><ul><li>
-msgid ""
-"<a href=\"http://www.rubin.ch/pgp/weboftrust.en.html\">rubin.ch: Explanation "
-"of the web of trust of PGP</a>"
-msgstr ""
-
-#. type: Content of: <div><div><h2>
-msgid "FIXME: What to do if the image is bad?"
-msgstr ""
-
-#. type: Content of: <div><div><h1>
-msgid "3. Burn a CD or install onto a USB stick"
-msgstr ""
-
-#. type: Content of: <div><div><p>
-msgid ""
-"Every ISO image we ship can be either burn on a CD or installed onto a USB "
-"stick."
-msgstr ""
-
-#. type: Content of: <div><div><p>
-#, fuzzy
-#| msgid "<strong>FIXME:</strong>"
-msgid "<strong>Burning a CD</strong>"
-msgstr "<strong>FIXME:</strong>"
-
-#. type: Content of: <div><div><ul><li>
-msgid ""
-"CDs are read-only so your Tails can't be altered by a virus or an attacker."
-msgstr ""
-
-#. type: Content of: <div><div><ul><li>
-msgid ""
-"CDs are cheap but you will need to burn a new CD each time you will update "
-"your Tails version."
-msgstr ""
-
-#. type: Content of: <div><div><ul><li>
-msgid "Instructions for Windows"
-msgstr ""
-
-#. type: Content of: <div><div><ul><li>
-msgid "Instructions for Linux"
-msgstr ""
-
-#. type: Content of: <div><div><p>
-<<<<<<< HEAD
-msgid ""
-"<strong>Installing onto a USB stick</strong> (the content of the USB stick "
-"will be lost in the operation)"
-msgstr ""
-
-#. type: Content of: <div><div><ul><li>
-msgid ""
-"An attacker with physical access to your USB stick or through a virus can "
-"alter your Tails."
-msgstr ""
-
-#. type: Content of: <div><div><ul><li>
-msgid "USB sticks can be reused across Tails versions."
-msgstr ""
-
-#. type: Content of: <div><div><ul><li>
-msgid "USB sticks are smaller."
-msgstr ""
-
-#. type: Content of: <div><div><ul><li>
-msgid ""
-"This technique also works for [[!wikipedia SD_card desc=\"SD cards\"]]. Some "
-"SD cards have a read-only switch to prevent your Tails from being altered."
-msgstr ""
-
-#. type: Content of: <div><div><ul><li>
-msgid "[[Instructions for Windows|doc/usb-install-for-windows]]"
-msgstr ""
-
-#. type: Content of: <div><div><ul><li>
-msgid "[[Instructions for Linux|doc/usb-install-for-linux]]"
-msgstr ""
-=======
+#. type: Content of: <div><div><h1>
+msgid "3. Install the system"
+msgstr "3. Installer le système"
+
+#. type: Content of: <div><div><p>
 msgid "You now may:"
 msgstr "Vous pouvez désormais : "
 
@@ -629,7 +158,6 @@
 #. type: Content of: <div><div><ul><li>
 msgid "or install the ISO image onto a USB stick: just follow [[our dedicated how-to|support/Installing onto a USB stick]]."
 msgstr "ou installer l'image ISO sur une clé USB: en suivant [[notre guide d'installation sur une clé USB|support/Installing onto a USB stick]]"
->>>>>>> 0222ce7a
 
 #. type: Content of: <div><div><p>
 msgid "<strong>FIXME:</strong> mention Intel-based Mac users sometimes need to upgrade their firmware to get the keyboard working in the syslinux boot menu."
@@ -639,119 +167,9 @@
 msgid "4. Stay tuned!"
 msgstr "4. Suivez les nouveautés !"
 
-<<<<<<< HEAD
-#. type: Content of: <div><div><p>
-msgid ""
-"<strong>It's very important to keep your Tails version up-to-date, otherwise "
-"your system will be vulnerable to numerous security holes.</strong> The "
-"development team is doing its best to release new versions fixing known "
-"security holes on a regular basis."
-msgstr ""
-
-#. type: Content of: <div><div><p>
-msgid "New versions are announced on:"
-msgstr ""
-
-#. type: Content of: <div><div><ul><li>
-msgid ""
-"our <a href='https://boum.org/mailman/listinfo/amnesia-news'>news mailing-"
-"list</a>"
-msgstr ""
-
-#. type: Content of: <div><div><ul><li>
-msgid ""
-"our <a href='torrents/rss/index.rss'>RSS</a> and <a href='/torrents/rss/"
-"index.atom'>Atom</a> feeds that announces new available BitTorrent files."
-msgstr ""
-
-#. type: Content of: <div><div><p>
-msgid ""
-"Refer to our [[security announcements|/security]] feed for more detailed "
-"information about the security holes affecting Tails.  Furthermore you will "
-"be automatically noticed of the security holes affecting the version you are "
-"using at the startup of a new Tails session."
-msgstr ""
-
-#. type: Content of: <div><div><p>
-msgid ""
-"Since Tails is based on Debian, it takes advantages of the all of the work "
-"done by the [Debian security team]. As quoted from <a href=\"http://security."
-"debian.org/\">(http://security.debian.org/)</a>:"
-msgstr ""
-
-#. type: Content of: <div><div><blockquote>
-msgid ""
-"Debian takes security very seriously. We handle all security problems "
-"brought to our attention and ensure that they are corrected within a "
-"reasonable timeframe. Many advisories are coordinated with other free "
-"software vendors and are published the same day a vulnerability is made "
-"public and we also have a Security Audit team that reviews the archive "
-"looking for new or unfixed security bugs."
-msgstr ""
-
-#. type: Content of: <div><div><blockquote>
-msgid ""
-"Experience has shown that \"security through obscurity\" does not work. "
-"Public disclosure allows for more rapid and better solutions to security "
-"problems. In that vein, this page addresses Debian's status with respect to "
-"various known security holes, which could potentially affect Debian."
-msgstr ""
-
-#~ msgid "Every ISO image we ship is a hybrid one:"
-#~ msgstr "Toutes les images ISO que nous fournissons sont hybrides :"
-
-#~ msgid "it can be burnt to a CD;"
-#~ msgstr "elles peuvent être gravées sur CD ;"
-
-#~ msgid ""
-#~ "it also contains a full disk image (including partition table) and can "
-#~ "thus be [[installed onto a USB stick|support/Installing onto a USB "
-#~ "stick]]; the USB stick's content is lost in the operation."
-#~ msgstr ""
-#~ "elle contient aussi une image complète de disque (table de partitions "
-#~ "inclue) qui peut ainsi être [[installée sur une clé USB|support/"
-#~ "installing_onto_a_usb_stick]] ; le contenu de la clé USB est effacé "
-#~ "pendant cette opération."
-
-#~ msgid ""
-#~ "If you are interested in the source code, have a look to our [[dev zone|"
-#~ "contribute]]."
-#~ msgstr ""
-#~ "Si le code source vous intéresse, regardez la [[zone de\n"
-#~ "développement|contribute]]."
-
-#~ msgid "ISO images can be downloaded using BitTorrent or over HTTP."
-#~ msgstr ""
-#~ "Les images ISO peuvent être téléchargées par BitTorrent ou par HTTP."
-
-#~ msgid "Torrent files"
-#~ msgstr "Torrent files"
-
-#~ msgid ""
-#~ "Here are the latest available BitTorrent files (<code>.torrent</code>): "
-#~ "[[!map pages=\"torrents/files/*.torrent\"]]"
-#~ msgstr ""
-#~ "Voici les derniers fichiers BitTorrent (<code>.torrent</code>) "
-#~ "disponibles&nbsp;:\n"
-#~ "[[!map pages=\"torrents/files/*.torrent\"]]"
-
-#~ msgid "It can be found there:"
-#~ msgstr "Vous pouvez la trouver là-bas :"
-
-#~ msgid "3. Install the system"
-#~ msgstr "3. Installer le système"
-
-#~ msgid ""
-#~ "<strong>FIXME</strong>: explain why it is important to use the latest "
-#~ "version [[!inline pages=\"stay_tuned\" raw=\"yes\"]]"
-#~ msgstr ""
-#~ "<strong>FIXME</strong>: explain why it is important to use the latest "
-#~ "version [[!inline pages=\"stay_tuned.fr\" raw=\"yes\"]]"
-=======
 #. type: Content of: <div><div>
 msgid "<strong>FIXME</strong>: explain why it is important to use the latest version [[!inline pages=\"stay_tuned\" raw=\"yes\"]]"
 msgstr "<strong>FIXME</strong>: expliquer pourquoi il est important de toujours utiliser la dernière version [[!inline pages=\"stay_tuned.fr\" raw=\"yes\"]]"
->>>>>>> 0222ce7a
 
 #~ msgid "This is documented: [[support/Installing onto a USB stick]]."
 #~ msgstr ""
@@ -766,12 +184,8 @@
 #~ "Merci de <a href='/found_a_problem/'>nous contacter</a> si vous\n"
 #~ "trouvez un miroir qui ne fonctionne pas, de préférence (et si\n"
 #~ "possible) en incluant l'adresse IP de ce miroir."
-<<<<<<< HEAD
-
-=======
 #~ msgid "<strong>FIXME:</strong>"
 #~ msgstr "<strong>FIXME:</strong>"
->>>>>>> 0222ce7a
 #~ msgid "FIXME: explain a user-friendly way to do so"
 #~ msgstr "(FIXME : expliquer comment faire)"
 #~ msgid ""
