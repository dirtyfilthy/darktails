# SOME DESCRIPTIVE TITLE
# Copyright (C) YEAR Free Software Foundation, Inc.
# This file is distributed under the same license as the PACKAGE package.
# FIRST AUTHOR <EMAIL@ADDRESS>, YEAR.
#
msgid ""
msgstr ""
"Project-Id-Version: Tails-download-fr\n"
<<<<<<< HEAD
"POT-Creation-Date: 2012-04-03 14:50+0300\n"
"PO-Revision-Date: 2012-03-08 19:42+0100\n"
=======
"POT-Creation-Date: 2012-04-14 20:02+0300\n"
"PO-Revision-Date: 2012-01-06 02:23+0100\n"
>>>>>>> 75947a89
"Last-Translator: yo <yo@yo.yo>\n"
"Language-Team: tavu <tav@tav.net>\n"
"Language: \n"
"MIME-Version: 1.0\n"
"Content-Type: text/plain; charset=UTF-8\n"
"Content-Transfer-Encoding: 8bit\n"
"X-Poedit-Language: French\n"

#. type: Content of: outside any tag (error?)
msgid ""
"[[!meta title=\"Download, verify and install\"]] <strong>Tails is [[Free "
"Software|doc/about/license]], you can download it, use it and share it "
"without restriction.</strong>"
msgstr ""
"[[!meta title=\"Télécharger, vérifier et installer Tails\"]] <strong>Tails "
"est un [[Logiciel Libre|doc/about/license]], vous pouvez le télécharger, "
"l'utiliser et le partager sans restriction.</strong>"

#. type: Content of: <div>
msgid "[[!toc levels=1]]"
msgstr "[[!toc levels=1]]"

#. type: Content of: <div><div><h1>
msgid "First time user?"
msgstr "Première utilisation ?"

#. type: Content of: <div><div><ul><li>
msgid "If you don't know what a metadata or a man-in-the-middle attack is."
msgstr ""
"Si vous ne savez pas ce qu'est une metadonnée ou une attaque <emph>man-in-"
"the-middle</emph>."

#. type: Content of: <div><div><ul><li>
msgid ""
"If you think no-one can eavesdrop on your communications because you are "
"using Tor."
msgstr ""
"Si vous pensez que personne ne peut surveiller vos communications lorsque "
"vous utilisez Tor."

#. type: Content of: <div><div><ul><li>
msgid "If you have no notion on how Tails works."
msgstr "Si vous n'avez aucune idée du fonctionnement de Tor."

#. type: Content of: <div><div><p>
msgid ""
"<strong>Then, check first the [[about]] and [[warning|doc/about/warning]] "
"pages to make sure that Tails is the right tool for you and that you "
"understand well its limitations.</strong>"
msgstr ""
"<strong>Alors, consultez les pages [[à propos|about]] et\n"
"[[avertissement|doc/about/warning]] afin de vous assurer que Tails est bien\n"
"l'outil qu'il vous faut et d'en connaître les limites.</strong>"

#. type: Content of: <div><div><h1>
msgid "Download the ISO image"
msgstr "Télécharger l'image ISO"

#. type: Content of: <div><div><p>
msgid ""
"You will download Tails in the form of an <span class=\"definition\">[[!"
"wikipedia ISO_image desc=\"ISO image\"]]</span>: a single file that you will "
"later burn on a DVD or installed onto a USB stick."
msgstr ""
"Vous téléchargerez Tails sous forme d'une <span class=\"definition\">[[!"
"wikipedia ISO_image desc=\"image ISO\"]]</span>: un unique fichier que vous "
"graverez ensuite sur un DVD ou que vous installerez sur une clé USB."

#. type: Content of: <div><div><div><h2>
msgid "Direct download"
msgstr "Téléchargement direct"

#. type: Content of: <div><div><div><h3>
msgid "Latest release"
msgstr "Dernière version"

#. type: Content of: <div><div><div><p>
msgid ""
"<a class='download-file' href=[[!inline pages=\"inc/stable_i386_iso_url\" "
"raw=\"yes\"]]> Tails [[!inline pages=\"inc/stable_i386_version\" raw=\"yes"
"\"]] ISO image</a>"
msgstr ""

#. type: Content of: <div><div><div><h3>
msgid "Cryptographic signature"
msgstr "Signature numérique"

#. type: Content of: <div><div><div>
msgid "[[!inline pages=\"lib/download_stable_i386_iso_sig\" raw=\"yes\"]]"
msgstr ""

#. type: Content of: <div><div><div><p>
msgid ""
"If you're not sure what the cryptographic signature is, please go on and "
"read the part on [[verifying the ISO image|download#verify]]."
msgstr ""
"Si vous ne savez pas ce qu'est une signature numérique, consultez la "
"documentation consacrée à la [[vérification de l'image ISO|download#verify]]."

#. type: Content of: <div><div><div><h3>
msgid "Set up a web mirror"
msgstr "Configurer un miroir web"

#. type: Content of: <div><div><div><p>
msgid ""
"If you're running a web server, you're most welcome to help us spread Tails "
"by [[setting up a web mirror|contribute/how/mirror]]."
msgstr ""
"Si vous avez un serveur web, vous pouvez aider à diffuser Tails en [[mettant "
"en\n"
"place un miroir HTTP|contribute/how/mirror]]"

#. type: Content of: <div><div><div><h2>
msgid "BitTorrent download"
msgstr "Téléchargement via BitTorrent"

#. type: Content of: <div><div><div><p>
msgid ""
"<a class='download-file' href=[[!inline pages=\"inc/stable_i386_torrent_url"
"\" raw=\"yes\"]]> Tails [[!inline pages=\"inc/stable_i386_version\" raw=\"yes"
"\"]] torrent</a>"
msgstr ""

#. type: Content of: <div><div><div><p>
msgid ""
"<a class='download-signature' href=[[!inline pages=\"inc/"
"stable_i386_torrent_sig_url\" raw=\"yes\"]]> Tails [[!inline pages=\"inc/"
"stable_i386_version\" raw=\"yes\"]] torrent signature</a>"
msgstr ""

#. type: Content of: <div><div><div><h3>
msgid "Seed back!"
msgstr "Diffusez !"

#. type: Content of: <div><div><div><p>
msgid ""
"Seeding back the image once you downloaded it is also a nice and easy way of "
"helping spread Tails."
msgstr ""
"Maintenir en partage l'image téléchargée via BitTorrent est un moyen simple "
"d'aider à diffuser Tails."

#. type: Content of: <div><div><h1>
msgid "Verify the ISO image"
msgstr "Vérifier l'image ISO"

#. type: Content of: <div><div><p>
msgid ""
"It is important to check the <span class=\"definition\">[[!wikipedia "
"Data_integrity desc=\"integrity\"]]</span> of the ISO image you downloaded "
"to make sure that the download went well."
msgstr ""
"Il est  important de vérifier l'<span class=\"definition\">[[!wikipedia_fr "
"Intégrité_(cryptographie) desc=\"intégrité\"]]</span> de l'image ISO "
"téléchargée afin de vous assurer que le téléchargement s'est bien déroulé."

#. type: Content of: <div><div><p>
msgid ""
"<strong>Warning: the following techniques don't provide you with a strong "
"way of checking the ISO image <span class=\"definition\">[[!wikipedia "
"Authentication desc=\"authenticity\"]]</span> and making sure you downloaded "
"a genuine Tails.</strong> We will propose you after that some more advanced "
"techniques to <a href=\"#authenticity-check\">check the authenticity of the "
"ISO image</a>."
msgstr ""
"<strong>Avertissement: les techniques suivantes ne vous assurent pas d'avoir "
"téléchargé une image ISO intègre, fonctionnelle et [[!wikipedia_fr "
"Facteur_d'authentification desc=\"authentique\"]].</strong>? Nous vous "
"proposons donc des techniques avancées pour  <a href=\"#authenticity-check"
"\">vérifier l'authenticité de l'image ISO</a>."

#. type: Content of: <div><div><p>
msgid ""
"Those techniques rely on standard HTTPS and <span class=\"definition\">[[!"
"wikipedia Certificate_authority desc=\"certificate authorities\"]]</span> to "
"make you trust the content of this website.  But, [[as explained on our "
"warning page|doc/about/warning#man-in-the-middle]], you could still be "
"victim of a man-in-the-middle attack while using HTTPS.  On this website as "
"much as on any other of the Internet."
msgstr ""
"Ces techniques sont basées sur le standard HTTPS et les [[!wikipedia_fr "
"Autorité_de_certification desc=\"autorités de certification\"]] pour "
"certifier le contenu de ce site. Or, [[comme expliqué sur notre page "
"d'avertissement|doc/about/warning#man-in-the-middle]], vous pouvez être "
"victime d'une attaque de type \"man-in-the-middle\" lorsque vous accédez à "
"ce site. Lorsque vous accédez à ce site, tout comme lorsque vous accédez à "
"n'importe quel site internet..."

#. type: Content of: <div><div><p>
msgid ""
"<strong>All Tails ISO image are cryptographically signed by our OpenPGP key."
"</strong> OpenPGP is a standard for data encryption that provides "
"cryptographic privacy and authentication through the use of keys owned by "
"its users.  Checking this signature is the recommended way of checking the "
"ISO image integrity."
msgstr ""
"<strong>Toutes les images ISO de Tails sont signées avec notre clé OpenGPG</"
"strong>. OpenGPG est un standard pour le chiffrement des données qui fournit "
"confidentialité et authentification par l'usage de clés.  La vérification de "
"ces signatures est recommandée afin de s'assurer de l'intégrité de l'image "
"ISO téléchargée."

#. type: Content of: <div><div><p>
msgid ""
"If you already know how to use an OpenPGP key you can download it straight "
"away:"
msgstr ""
"Si vous savez déjà comment utiliser une clé OpenGPG vous pouvez la "
"télécharger directement."

#. type: Content of: <div><div>
msgid "[[!inline pages=\"lib/download_tails_signing_key\" raw=\"yes\"]]"
msgstr ""

#. type: Content of: <div><div><p>
msgid "Otherwise, read our instructions to check the ISO image integrity:"
msgstr ""
"Sinon, lisez nos instructions pour vérifier l'intégrité de l'image ISO :"

#. type: Content of: <div><div><ul><li>
msgid ""
"[[!toggle id=\"verify_the_iso_image_using_gnome\" text=\"Using Linux with "
"Gnome: Ubuntu, Debian, Tails, etc.\"]]"
msgstr ""
"[[!toggle id=\"verify_the_iso_image_using_gnome\" text=\"En utilisant Linux "
"avec Gnome: Ubuntu, Debian, Tails, etc.\"]]"

#. type: Content of: <div><div><ul><li>
msgid ""
"[[!toggle id=\"verify_the_iso_image_using_the_command_line\" text=\"Using "
"Linux with the command line\"]]"
msgstr ""
"[[!toggle id=\"verify_the_iso_image_using_the_command_line\" text=\"En "
"utilisant Linux et les lignes de commande\"]]"

#. type: Content of: <div><div><ul><li>
msgid ""
"[[!toggle id=\"verify_the_iso_image_using_other_operating_systems\" text="
"\"Using other operating systems\"]]"
msgstr ""
"[[!toggle id=\"verify_the_iso_image_using_other_operating_systems\" text="
"\"En utilisant un autre système d'exploitation\"]]"

#. type: Content of: <div><div>
msgid ""
"[[!toggleable id=\"verify_the_iso_image_using_gnome\" text=\"\"\" <span "
"class=\"hide\">[[!toggle id=\"verify_the_iso_image_using_gnome\" text=\"\"]]"
"</span>"
msgstr ""

#. type: Content of: <div><div><h2>
msgid "Using Linux with Gnome: Ubuntu, Debian, Tails, Fedora, etc."
msgstr "En utilisant Linux avec Gnome: Ubuntu, Debian, Tails, Fedora, etc."

#. type: Content of: <div><div>
msgid ""
"[[!inline pages=\"doc/get/verify_the_iso_image_using_gnome\" raw=\"yes\"]] "
"\"\"\"]] [[!toggleable id=\"verify_the_iso_image_using_the_command_line\" "
"text=\"\"\" <span class=\"hide\">[[!toggle id="
"\"verify_the_iso_image_using_the_command_line\" text=\"\"]]</span>"
msgstr ""
"[[!inline pages=\"doc/get/verify_the_iso_image_using_gnome.fr\" raw=\"yes"
"\"]] \"\"\"]] [[!toggleable id=\"verify_the_iso_image_using_the_command_line"
"\" text=\"\"\" <span class=\"hide\">[[!toggle id="
"\"verify_the_iso_image_using_the_command_line\" text=\"\"]]</span>"

#. type: Content of: <div><div><h2>
msgid "Using Linux with the command line"
msgstr "Utiliser Linux et les lignes de commande"

#. type: Content of: <div><div>
msgid ""
"[[!inline pages=\"doc/get/verify_the_iso_image_using_the_command_line\" raw="
"\"yes\"]] \"\"\"]] [[!toggleable id="
"\"verify_the_iso_image_using_other_operating_systems\" text=\"\"\" <span "
"class=\"hide\">[[!toggle id="
"\"verify_the_iso_image_using_other_operating_systems\" text=\"\"]]</span>"
msgstr ""
"[[!inline pages=\"doc/get/verify_the_iso_image_using_the_command_line.fr\" "
"raw=\"yes\"]] \"\"\"]] [[!toggleable id="
"\"verify_the_iso_image_using_other_operating_systems\" text=\"\"\" <span "
"class=\"hide\">[[!toggle id="
"\"verify_the_iso_image_using_other_operating_systems\" text=\"\"]]</span>"

#. type: Content of: <div><div><h2>
msgid "Using other operating systems"
msgstr "Avec un autre système d'exploitation"

#. type: Content of: <div><div>
msgid ""
"[[!inline pages=\"doc/get/verify_the_iso_image_using_other_operating_systems"
"\" raw=\"yes\"]] \"\"\"]]"
msgstr ""
<<<<<<< HEAD
"[[!inline pages=\"doc/get/verify_the_iso_image_using_other_operating_systems."
"fr\" raw=\"yes\"]] \"\"\"]]"
=======
>>>>>>> 75947a89

#. type: Content of: <div><div><h2>
msgid ""
"<a name=\"authenticity-check\"></a>So how can I check better the ISO image "
"authenticity?"
msgstr ""
"<a name=\"authenticity-check\"></a> Comment -mieux- vérifier  l'authenticité "
"de l'image ISO?"

#. type: Content of: <div><div><p>
msgid ""
"But the Tails signing key that you downloaded from this website could be a "
"fake one if you were victim of a [[man-in-the-middle attack|doc/about/"
"warning#man-in-the-middle]]."
msgstr ""
"La clé de signature Tails que vous avez téléchargé depuis ce site peut être "
"une fausse dans le cas où vous êtes victime d'une attaque [[man-in-the-"
"middle|doc/about/warning#man-in-the-middle]]."

#. type: Content of: <div><div><p>
msgid ""
"Finding a way of trusting better Tails signing key would allow you to "
"authenticate better the ISO image you downloaded. The following page will "
"give you hints on how to increase the trust you can put in the Tails signing "
"key you downloaded:"
msgstr ""
"Trouver un moyen de vérifier la clé de signature Tails vous permettrai "
"d'authentifier plus sûrement l'image ISO téléchargée. La page suivante vous "
"donne des pistes pour accroître la confiance que vous pouvez accorder à la "
"clé de signature Tails téléchargée :"

#. type: Content of: <div><div><ul><li>
msgid "[[Trusting Tails signing key|doc/get/trusting_tails_signing_key]]"
msgstr ""
<<<<<<< HEAD
"[[Faire confiance à la clé de signature Tails|doc/"
"trusting_tails_signing_key]]"

#. type: Content of: <div><div><h1>
msgid "Burn a CD or install onto a USB stick"
msgstr "Graver un CD ou installer sur une clé USB"

#. type: Content of: <div><div><p>
msgid ""
"Every ISO image we ship can be either burn on a CD or installed onto a USB "
"stick."
msgstr ""
"Toutes les images ISO que nous diffusons peuvent être gravées sur CD ou "
"installées sur une clé USB."
=======
"[[Faire confiance à la clef de signature Tails|doc/get/trusting_tails_signing_key]]"

#. type: Content of: <div><div><h1>
msgid "Burn a DVD or install onto a USB stick"
msgstr "Graver un DVD ou installer sur une clef USB"
>>>>>>> 75947a89

#. type: Content of: <div><div><h2>
msgid "Burning a DVD"
msgstr "Graver un DVD"

#. type: Content of: <div><div><ul><li>
msgid ""
"DVDs are read-only so your Tails can't be altered by a virus or an attacker."
msgstr ""
"Les DVD sont en \"lecture seule\" ; votre Tails ne peut donc pas être "
"modifié par un virus ou un attaquant."

#. type: Content of: <div><div><ul><li>
msgid ""
"DVDs are cheap but you will need to burn a new DVD each time you will update "
"your version of Tails."
msgstr ""
"Les DVD sont moins cher mais vous devrez graver un nouveau DVD pour chaque "
"nouvelle version de Tails."

#. type: Content of: <div><div><ul><li>
msgid "You could also use a DVD-RW but those are not read-only."
msgstr ""

# Trouver une documentation équivalente en Français
#. type: Content of: <div><div><p>
#, fuzzy
#| msgid ""
#| "For detailed instructions on how to burn an ISO image under Linux, "
#| "Windows or Mac OS X you can consult <a href=\"https://help.ubuntu.com/"
#| "community/BurningIsoHowto\">the corresponding Ubuntu documentation</a>: "
#| "just replace the Ubuntu ISO image by the Tails ISO image you downloaded "
#| "and ignore the part on verifying the data integrity since you've already "
#| "done that."
msgid ""
"For detailed instructions on how to burn an ISO image under Linux, Windows "
"or Mac OS X you can consult <a href=\"https://help.ubuntu.com/community/"
"BurningIsoHowto\">the corresponding Ubuntu documentation</a>: just replace "
"the Ubuntu ISO image by the Tails ISO image you downloaded and ignore the "
"part on verifying the data integrity since you've already done that."
msgstr ""
"Pour des instructions détaillées sur la gravure d'image ISO sous Linux, "
"Windows et MAC OS X, vous pouvez consulter <a href=\"https://help.ubuntu.com/"
"community/BurningIsoHowto\">la documentation Ubuntu correspondante</a>, en "
"remplaçant simplement l'image ISO d'Ubuntu par celle de Tails et en ignorant "
"la partie concernant la vérification du fichier, étant donné que vous l'avez "
"déjà effectuée."

#. type: Content of: <div><div><h2>
msgid "Installing onto a USB stick"
msgstr "Installer sur une clé USB"

#. type: Content of: <div><div><p>
msgid ""
"<strong>The content of the USB stick will be lost in the operation.</strong>"
msgstr ""
"<strong>Le contenu de la clé sera effacé lors de cette opération !</strong>"

#. type: Content of: <div><div><ul><li>
msgid ""
"An attacker with physical access to your USB stick or through a virus could "
"alter your Tails."
msgstr ""
"Un attaquant peut avoir un accès physique à votre clé USB, ou au travers "
"d'un virus, modifier votre Tails."

#. type: Content of: <div><div><ul><li>
msgid "USB sticks can be reused across different versions of Tails."
msgstr ""
"Les clés USB peuvent être réutilisées pour les différentes versions de Tails."

#. type: Content of: <div><div><ul><li>
msgid ""
"You can store documents in the space left on the USB stick and use "
"persistence."
msgstr ""

#. type: Content of: <div><div><ul><li>
msgid "USB sticks are smaller to fit in your pocket."
msgstr "Les clés USB sont plus facilement transportables."

#. type: Content of: <div><div><ul><li>
msgid "Older computers might not be able to start from a USB stick."
msgstr ""
"Les vieux ordinateurs ne peuvent pas toujours démarrer sur une clé USB."

#. type: Content of: <div><div><ul><li>
msgid ""
"This technique also works for <span class=\"definition\">[[!wikipedia "
"SD_card desc=\"SD cards\"]]</span>. Some SD cards have a read-only switch "
"that can prevent your Tails from being altered."
msgstr ""
"Cette technique fonctionne aussi pour les  [[!wikipedia_fr Carte_SD desc="
"\"cartes SD\"]]. Certaines cartes SD ont un petit loquet permettant "
"d'interdire l'accès en écriture et ainsi de protéger votre Tails d'une "
"éventuelle modification."

<<<<<<< HEAD
#. type: Content of: <div><div><ul><li>
msgid "[[Instructions for Linux|doc/installing_onto_a_usb_stick/linux]]"
msgstr "[[Instructions pour Linux|doc/installing_onto_a_usb_stick/linux]]"

#. type: Content of: <div><div><ul><li>
msgid "[[Instructions for Windows|doc/installing_onto_a_usb_stick/windows]]"
msgstr "[[Instructions pour Windows|doc/installing_onto_a_usb_stick/windows]]"

#. type: Content of: <div><div><ul><li>
msgid "[[Instructions for Mac|doc/installing_onto_a_usb_stick/mac]]"
msgstr "[[Instructions pour Mac|doc/installing_onto_a_usb_stick/mac]]"

=======
>>>>>>> 75947a89
#. type: Content of: <div><div><p>
msgid "[[See the corresponding documentation.|doc/first_steps/usb_installation]]"
msgstr ""

#. type: Content of: <div><div><h1>
msgid "Stay tuned"
msgstr "Suivre les nouveautés"

#. type: Content of: <div><div><p>
msgid ""
"<strong>It's very important to keep your version of Tails up-to-date, "
"otherwise your system will be vulnerable to numerous security holes.</"
"strong> The development team is doing its best to release new versions "
"fixing known security holes on a regular basis."
msgstr ""
"<strong>Il est très important que vous mainteniez votre Tails à jour! Dans "
"le cas contraire, votre système sera sujet à de nombreuses failles de "
"sécurité</strong> L'équipe de développement fait tout son possible pour "
"publier de nouvelles versions répondant à ces problèmes dans les plus brefs "
"délais."

#. type: Content of: <div><div><p>
msgid "New versions are announced on:"
msgstr "Les nouvelles versions sont annoncées sur :"

#. type: Content of: <div><div><ul><li>
msgid ""
"our <a href='https://boum.org/mailman/listinfo/amnesia-news'>news mailing-"
"list</a>"
msgstr ""
"notre <a href='https://boum.org/mailman/listinfo/amnesia-news'>liste de\n"
"diffusion d'annonces</a>"

#. type: Content of: <div><div><ul><li>
msgid ""
"our <a href='/torrents/rss/index.rss'>RSS</a> and <a href='/torrents/rss/"
"index.atom'>Atom</a> feeds that announces new available BitTorrent files."
msgstr ""
"nos fils <a href='/torrents/rss/index.rss'>RSS</a> et <a href='/torrents/rss/"
"index.atom'>Atom</a>, qui annoncent la mise à disposition de nouveaux "
"fichiers BitTorrent."

#. type: Content of: <div><div><p>
msgid ""
"Refer to our [[security announcements|/security]] feed for more detailed "
"information about the security holes affecting Tails.  Furthermore you will "
"be automatically notified of the security holes affecting the version you "
"are using at the startup of a new Tails session."
msgstr ""
"Référez vous à notre flux [[sécurité |/security]] pour des infos détaillées "
"sur\n"
"les failles de sécurité affectant Tails. Par ailleurs, au démarrage de "
"Tails,\n"
"vous serez informé des failles concernant la version que vous utilisez."

#. type: Content of: <div><div><p>
msgid ""
"Since Tails is based on Debian, it takes advantages of the all of the work "
"done by the Debian security team. As quoted from <a href=\"http://security."
"debian.org/\">(http://security.debian.org/)</a>:"
msgstr ""
"Tails est basé sur Debian et profite ainsi de tout le travail effectué par "
"l'équipe de sécurité Debian. Citation tirée de <a href=\"http://security."
"debian.org/\">(http://security.debian.org/)</a>:"

#. type: Content of: <div><div><blockquote>
msgid ""
"Debian takes security very seriously. We handle all security problems "
"brought to our attention and ensure that they are corrected within a "
"reasonable timeframe. Many advisories are coordinated with other free "
"software vendors and are published the same day a vulnerability is made "
"public and we also have a Security Audit team that reviews the archive "
"looking for new or unfixed security bugs."
msgstr ""
"Debian prend les questions de sécurité très au sérieux. Nous traitons tous "
"les problèmes de sécurité qui sont portés à notre attention et nous nous "
"assurons qu'ils sont corrigés avec un délai raisonnable. De nombreuses "
"annonces de sécurité sont gérées en coordination avec les autres "
"distributeurs de logiciel libre, et sont publiées le même jour que la "
"vulnérabilité associée. L'équipe d'audit de sécurité est chargée d'inspecter "
"l'archive à la recherche de bogues de sécurité nouveaux ou non corrigés."

#. type: Content of: <div><div><blockquote>
msgid ""
"Experience has shown that \"security through obscurity\" does not work. "
"Public disclosure allows for more rapid and better solutions to security "
"problems. In that vein, this page addresses Debian's status with respect to "
"various known security holes, which could potentially affect Debian."
msgstr ""
"L'expérience a montré que \"la sécurité par le secret\" ne fonctionne pas. "
"Une diffusion publique des problèmes de sécurité apporte plus rapidement des "
"solutions meilleures. Dans cet esprit, cette page indique l'état de Debian "
"sur différents trous de sécurité connus, qui pourraient potentiellement "
"affecter Debian."

#. type: Content of: <div><div><h1>
msgid "Start Tails!"
msgstr "Démarrer Tails !"

#. type: Content of: <div><div><p>
msgid ""
"Now that you have a Tails DVD or USB stick you can shutdown your computer "
"and start using Tails without altering your existing operating system."
msgstr ""
<<<<<<< HEAD
"Maintenant que vous avez Tails sur CD ou sur une clé USB vous pouvez "
=======
"Maintenant que vous avez Tails sur DVD ou sur une clef USB vous pouvez "
>>>>>>> 75947a89
"redémarrer votre ordinateur  et commencer à utiliser Tails sans altérer vos "
"autres systèmes d'exploitation."

#. type: Content of: <div><div><p>
msgid ""
"<strong>If you're using a DVD:</strong> Put the Tails DVD into the CD/DVD-"
"drive and restart the computer. You should see a welcome screen prompting "
"you to choose your language."
msgstr ""
"<strong>Si vous utilisez un DVD : </strong>Insérer le DVD dans le lecteur et "
"redémarrez l'ordinateur. Vous devriez voir apparaître un écran d'accueil "
"vous invitant à choisir votre langue."

#. type: Content of: <div><div><p>
msgid ""
"If you don't get this menu, you can consult the Ubuntu documentation about "
"<a href=\"https://help.ubuntu.com/community/BootFromCD\">booting from the "
"CD</a> for more information, especially the part on the <a href=\"https://"
"help.ubuntu.com/community/BootFromCD#BIOS%20is%20not%20set%20to%20boot%20from"
"%20CD%20or%20DVD%20drive\"> BIOS settings</a>."
msgstr ""
"Si vous n'obtenez pas ce menu, vous pouvez consulter la documentation Ubuntu "
"à propos du <a href=\"https://help.ubuntu.com/community/BootFromCD"
"\">démarrage depuis un CD</a>, et plus spécialement <a href=\"http://doc."
"ubuntu-fr.org//tutoriel/modifier_ordre_amorcage_du_bios\"> la partie "
"concernant le BIOS</a>."

#. type: Content of: <div><div><p>
msgid ""
"<strong>If you're using a USB stick:</strong> Shutdown the computer, plug "
"your USB stick and start the computer. You should see a welcome screen "
"prompting you to choose your language."
msgstr ""
"<strong>Si vous utilisez une clé USB :</strong>  branchez votre clé USB et "
"redémarrez l'ordinateur. Vous devriez voir apparaître un écran d'accueil "
"vous invitant à choisir votre langue."

#. type: Content of: <div><div><p>
msgid ""
"If your computer does not automatically do so, you might need to edit the "
"BIOS settings. Restart your computer, and watch for a message telling you "
"which key to press to enter the BIOS setup. It will usually be one of F1, "
"F2, DEL, ESC or F10. Press this key while your computer is booting to edit "
"your BIOS settings. You need to edit the Boot Order.  Depending on your "
"computer you should see an entry for 'removable drive' or 'USB media'. Move "
"this to the top of the list to force the computer to attempt to boot from "
"USB before booting from the hard disk. Save your changes and continue."
msgstr ""
"Si le menu n'apparait pas, vous pourriez avoir besoin d'<a href=\"http://doc."
"ubuntu-fr.org//tutoriel/modifier_ordre_amorcage_du_bios\">éditer le BIOS de "
"votre ordinateur</a>. C'est la même manip que pour démarrer depuis un DVD, "
"sélectionnez simplement \"Removable Device\" ou \"USB Media\" et déplacer en "
"haut de la liste. Sauvegardez les modifications et redémarrez votre ordi. "
"Pour accéder au BIOS, il vous faudra presser une touche durant le démarrage "
"de votre ordinateur. La touche à utiliser peut être F1, F2, DEL, ESC, F10 ou "
"autre. Elle est souvent affichée pendant le démarrage, en bas de l'écran."

#. type: Content of: <div><div><p>
msgid ""
"For more detailed instruction on how to boot from USB you can read <a href="
"\"http://pcsupport.about.com/od/tipstricks/ht/bootusbflash.htm\">About.com: "
"How To Boot your Computer from a Bootable USB Device</a>"
msgstr ""
"Pour des information plus détaillées sur comment démarrer à partir d'une clé "
"USB, vous pouvez lire <a href=\"http://pcsupport.about.com/od/tipstricks/ht/"
"bootusbflash.htm\">About.com: How To Boot your Computer from a Bootable USB "
"Device</a>"

#. type: Content of: <div><div><p>
msgid ""
"If you have problems accessing the BIOS, try to read <a href=\"http://www."
"pendrivelinux.com/how-to-access-bios/\">pendrivelinux.com: How to Access "
"BIOS</a>"
msgstr ""
"Si vous avez des soucis pour accéder au BIOS, essayez de lire <a href="
"\"http://www.pendrivelinux.com/how-to-access-bios/\">pendrivelinux.com: How "
"to Access BIOS</a>"

#~ msgid ""
#~ "Every ISO image we ship can be either burn on a CD or installed onto a "
#~ "USB stick."
#~ msgstr ""
#~ "Toutes les images ISO que nous diffusons peuvent être gravées sur CD ou "
#~ "installées sur une clef USB."

#~ msgid "[[Instructions for Linux|doc/first_steps/manual_usb_installation/linux]]"
#~ msgstr "[[Instructions pour Linux|doc/first_steps/manual_usb_installation/linux]]"

#~ msgid "[[Instructions for Windows|doc/first_steps/manual_usb_installation/windows]]"
#~ msgstr ""
#~ "[[Instructions pour Windows|doc/first_steps/manual_usb_installation/windows]]"

#~ msgid ""
#~ "<strong>FIXME:</strong> mention Intel-based Mac users sometimes need to "
#~ "upgrade their firmware to get the keyboard working in the syslinux boot "
#~ "menu."
#~ msgstr ""
#~ "<strong>FIXME :</strong> préciser que les utilisateurs de Mac-Intel "
#~ "doivent parfois mettre à jour leur firmware pour que le clavier "
#~ "fonctionne dans le menu syslinux."

#~ msgid ""
#~ "You need to have the <code>seahorse-plugins</code> package installed. If "
#~ "you're not sure or want to install it, under Debian, Ubuntu or Tails you "
#~ "can issue the following commands:"
#~ msgstr ""
#~ "Vous avez besoin du paquet <code>seahorse-plugins</code>. Si vous n'êtes "
#~ "pas sûr qu'il soit installé ou souhaitez l'installer, vous pouvez "
#~ "utiliser les commandes suivantes dans un terminal :"

#~ msgid ""
#~ "sudo apt-get update\n"
#~ "sudo apt-get install seahorse-plugins\n"
#~ msgstr ""
#~ "sudo apt-get update\n"
#~ "sudo apt-get install seahorse-plugins\n"

#~ msgid "First, download Tails signing key:"
#~ msgstr "Tout d'abord, téléchargez la clé de signature de Tails:"

#~ msgid ""
#~ "Your browser should propose you to open it with \"Import Key\". Choose "
#~ "this action. It will add Tails signing key to your keyring, the "
#~ "collection of OpenPGP keys you already imported:"
#~ msgstr ""
#~ "Votre navigateur peut vous proposer de l'ouvrir avec \"Import Key\" ou "
#~ "\"Importer la clef\". Choisissez cette action. Cela va ajouter la clef "
#~ "Tails à votre trousseau, qui rassemble les clef OpenPGP que vous avez "
#~ "déjà importées:"

#~ msgid "You will get notified will the following message:"
#~ msgstr "Vous serez notifié avec le message suivant :"

#~ msgid ""
#~ "Now, download the cryptographic signature corresponding to the ISO image "
#~ "you want to verify:"
#~ msgstr ""
#~ "Maintenant téléchargez la signature numérique correspondant à l'image ISO "
#~ "que vous souhaitez vérifier :"

#~ msgid ""
#~ "Your browser should propose you to open it with \"Verify Signature\".  "
#~ "Choose this action to start the cryptographic verification:"
#~ msgstr ""
#~ "Votre navigateur devrait vous proposer de l'ouvrir avec \"Vérifier "
#~ "signature\". Choisissez cette action pour démarrer la vérification :"

#~ msgid ""
#~ "Browse your files to select the Tails ISO image you want to verify.  "
#~ "Then, the verification will start. It can take several minutes:"
#~ msgstr ""
#~ "Parcourez vos fichiers pour sélectionner l'image ISO que vous souhaitez "
#~ "vérifier. La vérification peut prendre quelques minutes :"

#~ msgid ""
#~ "<strong>If the ISO image is correct</strong> you will get a notification "
#~ "telling you that the signature is good:"
#~ msgstr ""
#~ "<strong>Si la signature numérique correspond à l'image ISO </strong>, "
#~ "vous recevrez un message vous l'indiquant :"

#~ msgid ""
#~ "<strong>If the ISO image is not correct</strong> you will get a "
#~ "notification telling you that the signature is bad:"
#~ msgstr ""
#~ "<strong>Si l'image ISO est corrompu</strong>, vous recevrez un message de "
#~ "ce type :"

#~ msgid ""
#~ "You need to have GnuPG installed. GnuPG is the common OpenPGP "
#~ "implementation for Linux: it is installed by default under Debian, "
#~ "Ubuntu, Tails and many other distributions."
#~ msgstr ""
#~ "Vous avez besoin d'avoir GnuPG installé? GnuPG est l'implementation de "
#~ "OpenPGP pour Linux. Il est installé par défaut avec Debian, Ubuntu, Tails "
#~ "et bien d'autres distributions."

#~ msgid "First, <strong>download Tails signing key</strong>:"
#~ msgstr "Tout d'abord, téléchargez la clé de signature de Tails:"

#~ msgid ""
#~ "Open a terminal and <strong>import Tails signing key</strong> with the "
#~ "following commands:"
#~ msgstr ""
#~ "Ouvrez un terminal et <strong>importez la signature Tails</strong> avec "
#~ "les commandes suivantes:"

#~ msgid ""
#~ "cd [the directory in which you downloaded the key]\n"
#~ "cat tails-signing.key | gpg --import\n"
#~ msgstr ""
#~ "cd [le dossier dans lequel vous avez téléchargé la clef]\n"
#~ "cat tails-signing.key | gpg --import\n"

#~ msgid "The output should tell you that the key was imported:"
#~ msgstr "La sortie devrait vous indiquer que la clef a été importée:"

#~ msgid ""
#~ "<strong>If you had already imported Tails signing key in the past</"
#~ "strong>, the output should tell you that the key was not changed:"
#~ msgstr ""
#~ "<strong>Si vous aviez déjà importé une clef Tails par le passé</strong>, "
#~ "la sortie devrait vous indiquer que la clef n'a pas été modifiée :"

#~ msgid ""
#~ "Now, <strong>download the cryptographic signature</strong> corresponding "
#~ "to the ISO image you want to verify and save it in the same folder as the "
#~ "ISO image:"
#~ msgstr ""
#~ "Maintenant <strong>téléchargez la signature numérique</strong> "
#~ "correspondant au fichier ISO que vous souhaitez vérifier et sauvegardez-"
#~ "la dans le même dossier que le fichier ISO :"

#~ msgid ""
#~ "Then, <strong>start the cryptographic verification</strong>, it can take "
#~ "several minutes:"
#~ msgstr ""
#~ "<strong>Lancez alors la vérification</strong>, qui peut prendre plusieurs "
#~ "minutes :"

#~ msgid ""
#~ "cd [the ISO image directory]\n"
#~ "gpg --verify tails-i386-0.9.iso.pgp tails-i386-0.9.iso\n"
#~ msgstr ""
#~ "cd [le répertoire contenant l'image ISO]\n"
#~ "gpg --verify tails-i386-0.9.iso.pgp tails-i386-0.9.iso\n"

#~ msgid ""
#~ "<strong>If the ISO image is correct</strong> the output will tell you "
#~ "that the signature is good:"
#~ msgstr ""
#~ "<strong>Si la signature numérique correspond à l'image ISO </strong>, "
#~ "vous recevrez un message vous l'indiquant :"

#~ msgid "This might be followed by a warning saying:"
#~ msgstr "Ce qui risque d'être suivie d'un avertissement disant :"

#~ msgid ""
#~ "This doesn't alter the validity of the signature according to the key you "
#~ "downloaded. This warning rather has to do with the trust that you put in "
#~ "Tails signing key. See, [[Trusting Tails signing key|doc/get/"
#~ "trusting_tails_signing_key]]. To remove this warning you would have to "
#~ "personnally <span class=\"definition\">[[!wikipedia Keysigning desc=\"sign"
#~ "\"]]</span> Tails signing key with your own key."
#~ msgstr ""
#~ "Ceci n'altère pas la validité de la signature liée à la clé que vous avez "
#~ "téléchargé. Cet avertissement a plutôt à voir avec la confiance que vous "
#~ "portez à la clé de signature de Tails. Voir [[Faire confiance à la clé de "
#~ "signature de Tails|doc/get/trusting_tails_signing_key]]. Afin de ne plus "
#~ "avoir cet avertissement, vous devrez personnellement <span class="
#~ "\"definition\">[[!wikipedia Keysigning desc=\"signer\"]]</span> la clé de "
#~ "signature de Tails avec votre propre clé."

#~ msgid ""
#~ "<strong>If the ISO image is not correct</strong> the output will tell you "
#~ "that the signature is bad:"
#~ msgstr ""
#~ "<strong>Si l'image ISO est corrompu</strong>, vous recevrez un message de "
#~ "ce type :"

#~ msgid "Using Firefox"
#~ msgstr "Avec Firefox"

#~ msgid ""
#~ "This technique is not using the cryptographic signature as the others do. "
#~ "We propose it because it's especially easy for Windows users."
#~ msgstr ""
#~ "Cette technique n'utilise pas la signature numérique de la même manière "
#~ "que les autres. Nous la proposons car elle est aisée pour les "
#~ "utilisateurs de Windows."

#~ msgid ""
#~ "Install the CheckIt extension for Firefox available <a href=\"https://"
#~ "addons.mozilla.org/en-US/firefox/addon/checkit/\">here</a> and restart "
#~ "Firefox."
#~ msgstr ""
#~ "Installez l'extension CheckIt pour Firefox<a href=\"https://addons."
#~ "mozilla.org/fr/firefox/addon/checkit/\"> disponible ici </a> et "
#~ "redémarrez Firefox."

#~ msgid ""
#~ "Here is the checksum (a kind of digital fingerprint) of the ISO image. "
#~ "Select it with your cursor:"
#~ msgstr ""
#~ "Voici la somme de contrôle (une sorte d'empreinte digitale numérique) de "
#~ "l'image ISO. Sélectionnez-la avec votre curseur :"

#~ msgid ""
#~ "Right-click on it and choose \"Selected hash (SHA256)\" from the "
#~ "contextual menu:"
#~ msgstr ""
#~ "Cliquez-droit dessus et choisissez \"Selected hash (SHA256)\" dans le "
#~ "menu contextuel :"

#~ msgid ""
#~ "From the dialog box that shows up, open the ISO image. Then wait for the "
#~ "checksum to compute. This will take several seconds during which your "
#~ "browser will be unresponsive."
#~ msgstr ""
#~ "Dans la fenêtre qui s'ouvre alors, ouvrez l'image ISO. Attendez que la "
#~ "vérification soit effectuée. Cela prendra quelques secondes durant "
#~ "lesquelles votre navigateur sera inutilisable. Soyez patient !"

#~ msgid ""
#~ "<strong>If the ISO image is correct</strong> you will get a notification "
#~ "saying that the checksums match:"
#~ msgstr ""
#~ "<strong>Si la somme de contrôle correspond à l'image ISO </strong>, vous "
#~ "recevrez un message vous l'indiquant :"

#~ msgid ""
#~ "<strong>If the ISO image is not correct</strong> you will get a "
#~ "notification telling you that the checksums do not match:"
#~ msgstr ""
#~ "<strong>Si la somme de contrôle ne correspond pas à l'image ISO </"
#~ "strong>, vous recevrez un message de ce type :"

#~ msgid "Using the cryptographic signature"
#~ msgstr "Utiliser la signature numérique"

#, fuzzy
#~| msgid ""
#~| "GnuPG, a common free software implementation of OpenPGP has versions and "
#~| "graphical frontends for both Windows and Mac OS X. This also make it "
#~| "possible to check the cryptographic signature with those operating "
#~| "systems:"
#~ msgid ""
#~ "GnuPG, a common free software implementation of OpenPGP has versions and "
#~ "graphical frontends for both Windows and Mac OS X. This also make it "
#~ "possible to check the cryptographic signature with those operating "
#~ "systems:"
#~ msgstr ""
#~ "GnuPG est une implémentation d'OpenPGP comportant une interface graphique "
#~ "pour Windows et Mac OS X, qui rend possible la vérification de signatures "
#~ "cryptographiques avec ces systèmes d'exploitation :"

#~ msgid "[[Gpg4win|http://www.gpg4win.org/]], for Windows"
#~ msgstr "[[Gpg4win|http://www.gpg4win.org/]], pour Windows"

#, fuzzy
#~| msgid "[[GPGTools|http://www.gpgtools.org/]], for Mac OS X"
#~ msgid "[[GPGTools|http://www.gpgtools.org/]], for Mac OS X"
#~ msgstr "[[GPGTools|http://www.gpgtools.org/]], pour Mac OS X"

#~ msgid ""
#~ "You will find on either of those websites detailed documentation on how "
#~ "to install and use them."
#~ msgstr ""
#~ "Vous trouverez sur ces sites internet une documentation détaillée sur "
#~ "l'installation et l'usage de ces logiciels."

#~ msgid "For Windows using Gpg4win"
#~ msgstr "Pour Windows et Gpg4win"

#~ msgid "After installing Gpg4win, download Tails signing key:"
#~ msgstr ""
#~ "Après l'installation de Gpg4win, téléchargez la clef de signature Tails :"

#~ msgid ""
#~ "[[Consult the Gpg4win documentation to import it|http://www.gpg4win.org/"
#~ "doc/en/gpg4win-compendium_15.html]]"
#~ msgstr ""
#~ "[[Consultez la documentation de Gpg4win pour l'importer|http://www."
#~ "gpg4win.org/doc/en/gpg4win-compendium_15.html]]"

#~ msgid ""
#~ "Then, download the cryptographic signature corresponding to the ISO image "
#~ "you want to verify:"
#~ msgstr ""
#~ "Maintenant téléchargez la signature numérique correspondant au fichier "
#~ "ISO que vous souhaitez vérifier :"

#~ msgid ""
#~ "[[Consult the Gpg4win documentation to check the signature|http://www."
#~ "gpg4win.org/doc/en/gpg4win-compendium_24.html#id4]]"
#~ msgstr ""
#~ "[[Consultez la documentation de Gpg4win pour vérifier la signature|http://"
#~ "www.gpg4win.org/doc/en/gpg4win-compendium_24.html#id4]]"

#, fuzzy
#~| msgid "For Mac OS X using GPGTools"
#~ msgid "For Mac OS X using GPGTools"
#~ msgstr "Pour Mac OS X et GPGTools"

#~ msgid ""
#~ "After installing GPGTools, you should be able to follow the instruction "
#~ "for Linux with the command line. To open the command line, navigate to "
#~ "your Applications folder, open Utilities, and double click on Terminal."
#~ msgstr ""
#~ "Après l'installation de GPGTools, vous devriez être en mesure de suivre "
#~ "les instructions <a href=\"#verify-the-iso-with-terminal\">\"Linux et "
#~ "lignes de commandes\"</a>. Pour ouvrir un terminal, ouvrez votre dossier "
#~ "Applications, puis Utilities/Utilitaires et double-cliquez sur Terminal."

#~ msgid ""
#~ "It is anyway a good thing to check the ISO image integrity first. We will "
#~ "propose you after that some more advanced techniques to <a href="
#~ "\"#authenticity-check\">check the authenticity of the ISO image</a>."
#~ msgstr ""
#~ "C'est une bonne chose, dans tous les cas, de commencer par vérifier "
#~ "l'intégrité de l'image ISO. Nous vous proposerons ensuite quelques "
#~ "techniques avancées pour <a href=\"#authenticity-check\">vérifier "
#~ "l'<strong>authenticité</strong> de l'image ISO</a>."

#~ msgid "BitTorrent"
#~ msgstr "BitTorrent"

#~ msgid "Cryptographic signatures"
#~ msgstr "Signatures numériques"

#~ msgid ""
#~ "Here are the OpenPGP signatures for the BitTorrent files listed above:"
#~ msgstr ""
#~ "Voici les signatures OpenPGP  des fichiers BitTorrent listés ci-dessus:"

#~ msgid "FIXME: What to do if the image is bad?"
#~ msgstr "FIXME:  Que faire lorsque l'image n'est pas correcte?"

#~ msgid "Verifying"
#~ msgstr "Vérification"

#~ msgid "Goog Signature"
#~ msgstr "Signature correcte"<|MERGE_RESOLUTION|>--- conflicted
+++ resolved
@@ -6,13 +6,8 @@
 msgid ""
 msgstr ""
 "Project-Id-Version: Tails-download-fr\n"
-<<<<<<< HEAD
-"POT-Creation-Date: 2012-04-03 14:50+0300\n"
-"PO-Revision-Date: 2012-03-08 19:42+0100\n"
-=======
 "POT-Creation-Date: 2012-04-14 20:02+0300\n"
 "PO-Revision-Date: 2012-01-06 02:23+0100\n"
->>>>>>> 75947a89
 "Last-Translator: yo <yo@yo.yo>\n"
 "Language-Team: tavu <tav@tav.net>\n"
 "Language: \n"
@@ -98,7 +93,7 @@
 
 #. type: Content of: <div><div><div><h3>
 msgid "Cryptographic signature"
-msgstr "Signature numérique"
+msgstr "Signatures cryptographiques"
 
 #. type: Content of: <div><div><div>
 msgid "[[!inline pages=\"lib/download_stable_i386_iso_sig\" raw=\"yes\"]]"
@@ -209,18 +204,18 @@
 "its users.  Checking this signature is the recommended way of checking the "
 "ISO image integrity."
 msgstr ""
-"<strong>Toutes les images ISO de Tails sont signées avec notre clé OpenGPG</"
+"<strong>Toutes les images ISO de Tails sont signées avec notre clef OpenGPG</"
 "strong>. OpenGPG est un standard pour le chiffrement des données qui fournit "
-"confidentialité et authentification par l'usage de clés.  La vérification de "
-"ces signatures est recommandée afin de s'assurer de l'intégrité de l'image "
-"ISO téléchargée."
+"confidentialité et authentification par l'usage de clefs.  La vérification "
+"de ces signatures est recommandée afin de s'assurer de l'intégrité de "
+"l'image ISO téléchargée."
 
 #. type: Content of: <div><div><p>
 msgid ""
 "If you already know how to use an OpenPGP key you can download it straight "
 "away:"
 msgstr ""
-"Si vous savez déjà comment utiliser une clé OpenGPG vous pouvez la "
+"Si vous savez déjà comment utiliser une clef OpenGPG vous pouvez la "
 "télécharger directement."
 
 #. type: Content of: <div><div>
@@ -274,10 +269,6 @@
 "text=\"\"\" <span class=\"hide\">[[!toggle id="
 "\"verify_the_iso_image_using_the_command_line\" text=\"\"]]</span>"
 msgstr ""
-"[[!inline pages=\"doc/get/verify_the_iso_image_using_gnome.fr\" raw=\"yes"
-"\"]] \"\"\"]] [[!toggleable id=\"verify_the_iso_image_using_the_command_line"
-"\" text=\"\"\" <span class=\"hide\">[[!toggle id="
-"\"verify_the_iso_image_using_the_command_line\" text=\"\"]]</span>"
 
 #. type: Content of: <div><div><h2>
 msgid "Using Linux with the command line"
@@ -285,17 +276,12 @@
 
 #. type: Content of: <div><div>
 msgid ""
-"[[!inline pages=\"doc/get/verify_the_iso_image_using_the_command_line\" raw="
-"\"yes\"]] \"\"\"]] [[!toggleable id="
+"[[!inline pages=\"doc/get/verify_the_iso_image_using_gnome\" raw=\"yes\"]] "
+"\"\"\"]] [[!toggleable id="
 "\"verify_the_iso_image_using_other_operating_systems\" text=\"\"\" <span "
 "class=\"hide\">[[!toggle id="
 "\"verify_the_iso_image_using_other_operating_systems\" text=\"\"]]</span>"
 msgstr ""
-"[[!inline pages=\"doc/get/verify_the_iso_image_using_the_command_line.fr\" "
-"raw=\"yes\"]] \"\"\"]] [[!toggleable id="
-"\"verify_the_iso_image_using_other_operating_systems\" text=\"\"\" <span "
-"class=\"hide\">[[!toggle id="
-"\"verify_the_iso_image_using_other_operating_systems\" text=\"\"]]</span>"
 
 #. type: Content of: <div><div><h2>
 msgid "Using other operating systems"
@@ -306,11 +292,6 @@
 "[[!inline pages=\"doc/get/verify_the_iso_image_using_other_operating_systems"
 "\" raw=\"yes\"]] \"\"\"]]"
 msgstr ""
-<<<<<<< HEAD
-"[[!inline pages=\"doc/get/verify_the_iso_image_using_other_operating_systems."
-"fr\" raw=\"yes\"]] \"\"\"]]"
-=======
->>>>>>> 75947a89
 
 #. type: Content of: <div><div><h2>
 msgid ""
@@ -326,7 +307,7 @@
 "fake one if you were victim of a [[man-in-the-middle attack|doc/about/"
 "warning#man-in-the-middle]]."
 msgstr ""
-"La clé de signature Tails que vous avez téléchargé depuis ce site peut être "
+"La clef de signature Tails que vous avez téléchargé depuis ce site peut être "
 "une fausse dans le cas où vous êtes victime d'une attaque [[man-in-the-"
 "middle|doc/about/warning#man-in-the-middle]]."
 
@@ -337,36 +318,19 @@
 "give you hints on how to increase the trust you can put in the Tails signing "
 "key you downloaded:"
 msgstr ""
-"Trouver un moyen de vérifier la clé de signature Tails vous permettrai "
+"Trouver un moyen de vérifier la clef de signature Tails vous permettrai "
 "d'authentifier plus sûrement l'image ISO téléchargée. La page suivante vous "
 "donne des pistes pour accroître la confiance que vous pouvez accorder à la "
-"clé de signature Tails téléchargée :"
+"clef de signature Tails téléchargée :"
 
 #. type: Content of: <div><div><ul><li>
 msgid "[[Trusting Tails signing key|doc/get/trusting_tails_signing_key]]"
 msgstr ""
-<<<<<<< HEAD
-"[[Faire confiance à la clé de signature Tails|doc/"
-"trusting_tails_signing_key]]"
-
-#. type: Content of: <div><div><h1>
-msgid "Burn a CD or install onto a USB stick"
-msgstr "Graver un CD ou installer sur une clé USB"
-
-#. type: Content of: <div><div><p>
-msgid ""
-"Every ISO image we ship can be either burn on a CD or installed onto a USB "
-"stick."
-msgstr ""
-"Toutes les images ISO que nous diffusons peuvent être gravées sur CD ou "
-"installées sur une clé USB."
-=======
 "[[Faire confiance à la clef de signature Tails|doc/get/trusting_tails_signing_key]]"
 
 #. type: Content of: <div><div><h1>
 msgid "Burn a DVD or install onto a USB stick"
 msgstr "Graver un DVD ou installer sur une clef USB"
->>>>>>> 75947a89
 
 #. type: Content of: <div><div><h2>
 msgid "Burning a DVD"
@@ -393,14 +357,6 @@
 
 # Trouver une documentation équivalente en Français
 #. type: Content of: <div><div><p>
-#, fuzzy
-#| msgid ""
-#| "For detailed instructions on how to burn an ISO image under Linux, "
-#| "Windows or Mac OS X you can consult <a href=\"https://help.ubuntu.com/"
-#| "community/BurningIsoHowto\">the corresponding Ubuntu documentation</a>: "
-#| "just replace the Ubuntu ISO image by the Tails ISO image you downloaded "
-#| "and ignore the part on verifying the data integrity since you've already "
-#| "done that."
 msgid ""
 "For detailed instructions on how to burn an ISO image under Linux, Windows "
 "or Mac OS X you can consult <a href=\"https://help.ubuntu.com/community/"
@@ -417,26 +373,27 @@
 
 #. type: Content of: <div><div><h2>
 msgid "Installing onto a USB stick"
-msgstr "Installer sur une clé USB"
+msgstr "Installer sur une clef USB"
 
 #. type: Content of: <div><div><p>
 msgid ""
 "<strong>The content of the USB stick will be lost in the operation.</strong>"
 msgstr ""
-"<strong>Le contenu de la clé sera effacé lors de cette opération !</strong>"
+"<strong>Le contenu de la clef sera effacé lors de cette opération !</strong>"
 
 #. type: Content of: <div><div><ul><li>
 msgid ""
 "An attacker with physical access to your USB stick or through a virus could "
 "alter your Tails."
 msgstr ""
-"Un attaquant peut avoir un accès physique à votre clé USB, ou au travers "
+"Un attaquant peut avoir un accès physique à votre clef USB, ou au travers "
 "d'un virus, modifier votre Tails."
 
 #. type: Content of: <div><div><ul><li>
 msgid "USB sticks can be reused across different versions of Tails."
 msgstr ""
-"Les clés USB peuvent être réutilisées pour les différentes versions de Tails."
+"Les clefs USB peuvent être réutilisées pour les différentes versions de "
+"Tails."
 
 #. type: Content of: <div><div><ul><li>
 msgid ""
@@ -446,12 +403,12 @@
 
 #. type: Content of: <div><div><ul><li>
 msgid "USB sticks are smaller to fit in your pocket."
-msgstr "Les clés USB sont plus facilement transportables."
+msgstr "Les clefs USB sont plus facilement transportables."
 
 #. type: Content of: <div><div><ul><li>
 msgid "Older computers might not be able to start from a USB stick."
 msgstr ""
-"Les vieux ordinateurs ne peuvent pas toujours démarrer sur une clé USB."
+"Les vieux ordinateurs ne peuvent pas toujours démarrer sur une clef USB."
 
 #. type: Content of: <div><div><ul><li>
 msgid ""
@@ -464,21 +421,6 @@
 "d'interdire l'accès en écriture et ainsi de protéger votre Tails d'une "
 "éventuelle modification."
 
-<<<<<<< HEAD
-#. type: Content of: <div><div><ul><li>
-msgid "[[Instructions for Linux|doc/installing_onto_a_usb_stick/linux]]"
-msgstr "[[Instructions pour Linux|doc/installing_onto_a_usb_stick/linux]]"
-
-#. type: Content of: <div><div><ul><li>
-msgid "[[Instructions for Windows|doc/installing_onto_a_usb_stick/windows]]"
-msgstr "[[Instructions pour Windows|doc/installing_onto_a_usb_stick/windows]]"
-
-#. type: Content of: <div><div><ul><li>
-msgid "[[Instructions for Mac|doc/installing_onto_a_usb_stick/mac]]"
-msgstr "[[Instructions pour Mac|doc/installing_onto_a_usb_stick/mac]]"
-
-=======
->>>>>>> 75947a89
 #. type: Content of: <div><div><p>
 msgid "[[See the corresponding documentation.|doc/first_steps/usb_installation]]"
 msgstr ""
@@ -514,10 +456,10 @@
 
 #. type: Content of: <div><div><ul><li>
 msgid ""
-"our <a href='/torrents/rss/index.rss'>RSS</a> and <a href='/torrents/rss/"
+"our <a href='torrents/rss/index.rss'>RSS</a> and <a href='/torrents/rss/"
 "index.atom'>Atom</a> feeds that announces new available BitTorrent files."
 msgstr ""
-"nos fils <a href='/torrents/rss/index.rss'>RSS</a> et <a href='/torrents/rss/"
+"nos fils <a href='torrents/rss/index.rss'>RSS</a> et <a href='/torrents/rss/"
 "index.atom'>Atom</a>, qui annoncent la mise à disposition de nouveaux "
 "fichiers BitTorrent."
 
@@ -583,11 +525,7 @@
 "Now that you have a Tails DVD or USB stick you can shutdown your computer "
 "and start using Tails without altering your existing operating system."
 msgstr ""
-<<<<<<< HEAD
-"Maintenant que vous avez Tails sur CD ou sur une clé USB vous pouvez "
-=======
 "Maintenant que vous avez Tails sur DVD ou sur une clef USB vous pouvez "
->>>>>>> 75947a89
 "redémarrer votre ordinateur  et commencer à utiliser Tails sans altérer vos "
 "autres systèmes d'exploitation."
 
@@ -621,7 +559,7 @@
 "your USB stick and start the computer. You should see a welcome screen "
 "prompting you to choose your language."
 msgstr ""
-"<strong>Si vous utilisez une clé USB :</strong>  branchez votre clé USB et "
+"<strong>Si vous utilisez une clef USB :</strong>  branchez votre clef USB et "
 "redémarrez l'ordinateur. Vous devriez voir apparaître un écran d'accueil "
 "vous invitant à choisir votre langue."
 
@@ -916,7 +854,7 @@
 #~| "systems:"
 #~ msgid ""
 #~ "GnuPG, a common free software implementation of OpenPGP has versions and "
-#~ "graphical frontends for both Windows and Mac OS X. This also make it "
+#~ "graphical frontends for both Windows and Mac OS X. This also make it "
 #~ "possible to check the cryptographic signature with those operating "
 #~ "systems:"
 #~ msgstr ""
@@ -929,7 +867,7 @@
 
 #, fuzzy
 #~| msgid "[[GPGTools|http://www.gpgtools.org/]], for Mac OS X"
-#~ msgid "[[GPGTools|http://www.gpgtools.org/]], for Mac OS X"
+#~ msgid "[[GPGTools|http://www.gpgtools.org/]], for Mac OS X"
 #~ msgstr "[[GPGTools|http://www.gpgtools.org/]], pour Mac OS X"
 
 #~ msgid ""
@@ -969,7 +907,7 @@
 
 #, fuzzy
 #~| msgid "For Mac OS X using GPGTools"
-#~ msgid "For Mac OS X using GPGTools"
+#~ msgid "For Mac OS X using GPGTools"
 #~ msgstr "Pour Mac OS X et GPGTools"
 
 #~ msgid ""
