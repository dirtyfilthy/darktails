[[!meta date="Sun, 18 Mar 2018 18:30:12 +0100"]]
[[!meta title="Tails 3.6.1 is out"]]
[[!tag announce]]

This release fixes [[several security
issues|security/Numerous_security_holes_in_3.6]] and users should
upgrade as soon as possible.

[[!toc levels=1]]

# Changes

## Upgrades and changes

- Update *Tor Browser* to 7.5.2.

  This fixes a [critical issue in
  Firefox](https://www.mozilla.org/en-US/security/advisories/mfsa2018-08/)
  announced on March 16.

## Fixed problems

- This release is [[reproducible|contribute/build/reproducible]], unlike
  Tails 3.6. ([[!tails_ticket 15400]])

For more details, read our [[!tails_gitweb debian/changelog desc="changelog"]].

<a id="known-issues"></a>

# Known issues

- <span class="application">Tails Verification</span>, our browser
<<<<<<< HEAD
  extension to verify Tails downloads, is broken in Tails 3.6. Please,
  use it from Tor Browser outside of Tails, Firefox, or Chrome instead.
=======
  extension to verify Tails downloads, is broken in Tails 3.6.1. Please
  use it from Firefox, Chrome, or Tor Browser outside of Tails.
>>>>>>> 17889272
  ([[!tails_ticket 15434]])

See the list of [[long-standing issues|support/known_issues]].

# Get Tails 3.6.1

- To install, follow our [[installation instructions|install]].

- To upgrade, automatic upgrades are available from 3.6 to 3.6.1.

  If you cannot do an automatic upgrade or if you fail to start after an
  automatic upgrade, please try to do a [[manual upgrade|upgrade]].

  If you are doing a manual upgrade from Tails 3.2, 3.3, 3.4, or 3.5, it is only possible to select an
  ISO image when running Tails in English. For other languages, the
  file chooser button remains inactive:

  [[!img news/version_3.5/broken-file-chooser.png link="no"]]

  To do a manual upgrade from Tails 3.2, 3.3, 3.4, or 3.5, you can either:

  - Restart Tails in English.

  - Start <span class="application">Tails Installer</span> in
    English from the command line:

    <pre>LANG=en_US tails-installer</pre>

- [[Download Tails 3.6.1.|install/download]]

# What's coming up?

Tails 3.7 is [[scheduled|contribute/calendar]] for May 8.

Have a look at our [[!tails_roadmap]] to see where we are heading to.

We need your help and there are many ways to [[contribute to
Tails|contribute]] (<a href="https://tails.boum.org/donate?r=3.6.1">donating</a> is only one of
them). Come [[talk to us|about/contact#tails-dev]]!<|MERGE_RESOLUTION|>--- conflicted
+++ resolved
@@ -30,13 +30,8 @@
 # Known issues
 
 - <span class="application">Tails Verification</span>, our browser
-<<<<<<< HEAD
-  extension to verify Tails downloads, is broken in Tails 3.6. Please,
-  use it from Tor Browser outside of Tails, Firefox, or Chrome instead.
-=======
   extension to verify Tails downloads, is broken in Tails 3.6.1. Please
   use it from Firefox, Chrome, or Tor Browser outside of Tails.
->>>>>>> 17889272
   ([[!tails_ticket 15434]])
 
 See the list of [[long-standing issues|support/known_issues]].
