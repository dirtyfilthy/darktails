# SOME DESCRIPTIVE TITLE
# Copyright (C) YEAR Free Software Foundation, Inc.
# This file is distributed under the same license as the PACKAGE package.
# FIRST AUTHOR <EMAIL@ADDRESS>, YEAR.
#
#, fuzzy
msgid ""
msgstr ""
"Project-Id-Version: PACKAGE VERSION\n"
<<<<<<< HEAD
"POT-Creation-Date: 2018-11-21 17:35-0800\n"
=======
"POT-Creation-Date: 2018-11-11 07:42+0000\n"
>>>>>>> 646949f5
"PO-Revision-Date: YEAR-MO-DA HO:MI+ZONE\n"
"Last-Translator: FULL NAME <EMAIL@ADDRESS>\n"
"Language-Team: LANGUAGE <LL@li.org>\n"
"Language: \n"
"MIME-Version: 1.0\n"
"Content-Type: text/plain; charset=UTF-8\n"
"Content-Transfer-Encoding: 8bit\n"

#. type: Plain text
#, no-wrap
msgid "[[!meta date=\"Fri, 11 Nov 2018 08:00:00 +0000\"]]\n"
msgstr ""

#. type: Plain text
#, no-wrap
msgid "[[!meta title=\"Our achievements in 2018\"]]\n"
msgstr ""

#. type: Plain text
#, no-wrap
msgid "[[!pagetemplate template=\"news.tmpl\"]]\n"
msgstr ""

#. type: Plain text
#, no-wrap
msgid "[[!tag announce]]\n"
msgstr ""

#. type: Plain text
msgid ""
"On October 12, we started our [[yearly donation "
"campaign|news/2018-fundraiser]].  Today, we summarize what we achieved with "
"your help in 2018 and renew our call for donations."
msgstr ""

#. type: Title =
#, no-wrap
msgid "New features"
msgstr ""

#. type: Bullet: '- '
msgid ""
"We integrated *VeraCrypt* in the desktop to allow you to work with encrypted "
"files across different operating systems (Windows, Linux, and macOS)."
msgstr ""

#. type: Plain text
#, no-wrap
msgid ""
"  [[!img "
"doc/encryption_and_privacy/veracrypt/unlock-veracrypt-volumes-with-partition.png "
"link=\"no\" alt=\"\"]]\n"
msgstr ""

#. type: Plain text
#, no-wrap
msgid ""
"  This work was done upstream in GNOME and will be available outside of\n"
"  Tails in Debian 10 (Buster) and Ubuntu 18.10 (Cosmic Cuttlefish).\n"
msgstr ""

#. type: Bullet: '- '
msgid ""
"*[[Additional Software|doc/first_steps/additional_software]]* allows you to "
"install additional software automatically when starting Tails."
msgstr ""

#. type: Plain text
#, no-wrap
msgid ""
"  [[!img doc/first_steps/additional_software/add-additional-software.png "
"link=\"no\" alt=\"Add vlc to your additional software? 'Install Only Once' "
"or 'Install Every Time'\"]]\n"
msgstr ""

#. type: Plain text
#, no-wrap
msgid ""
"  [[!img doc/first_steps/additional_software/additional-software.png "
"link=\"no\" alt=\"\"]]\n"
msgstr ""

#. type: Bullet: '- '
msgid ""
"We added a [[screen "
"locker|doc/first_steps/introduction_to_gnome_and_the_tails_desktop#screen-locker]] "
"to give you some protection if you leave your Tails unattended, willingly or "
"not."
msgstr ""

#. type: Plain text
#, no-wrap
msgid ""
"  [[!img "
"doc/first_steps/introduction_to_gnome_and_the_tails_desktop/screen-locker.png "
"alt=\"\" link=\"no\"]]\n"
msgstr ""

#. type: Bullet: '- '
msgid ""
"We completely redesigned our [[download page|install/download]] and "
"verification extension to make it easier to get and verify Tails. It is also "
"now possible to verify Tails from Chrome."
msgstr ""

#. type: Title =
#, no-wrap
msgid "Adoption"
msgstr ""

#. type: Plain text
msgid "- Tails was used approximately 22 000 times a day."
msgstr ""

#. type: Bullet: '- '
msgid ""
"We did more usability work than ever before. Every new feature was tested "
"with actual users to make sure Tails becomes easier to use."
msgstr ""

#. type: Bullet: '- '
msgid ""
"We answered 1123 bug reports through our help desk and helped all these "
"people to be safer online."
msgstr ""

#. type: Title =
#, no-wrap
msgid "Under the hood"
msgstr ""

#. type: Bullet: '- '
msgid ""
"We released 11 new versions of Tails to continue offering improvements and "
"security fixes as soon as possible, including 4 emergency releases. This "
"year we've faced critical security issues like Spectre, Meltdown, EFAIL, and "
"issues in Firefox and are working hard to always have your back covered!"
msgstr ""

#. type: Bullet: '- '
msgid ""
"We made the build of Tails completely "
"[[reproducible|news/reproducible_Tails]], which brings even more trust in "
"the ISO images that we are distributing, a faster release process, and "
"slightly smaller upgrades."
msgstr ""

#. type: Bullet: '- '
msgid ""
"We greatly diversified our sources of income. Thanks to all of you, the "
"share of donations that we got from individuals increased from 17% to "
"34%. This made our organization more robust and independent."
msgstr ""

#. type: Title =
#, no-wrap
msgid "Community"
msgstr ""

#. type: Bullet: '- '
msgid ""
"We published a [[social contract|news/social_contract]] to clarify the "
"social commitments that we stand by as Tails contributors."
msgstr ""

#. type: Bullet: '- '
msgid ""
"We attended 12 conferences and connected to free software and Internet "
"freedom communities in 8 different countries, including Chaos Computer "
"Congress (Germany), FOSDEM (Belgium), Internet Freedom Festival (Spain), Tor "
"Meeting (Italy and Mexico), Debian Conference (Taiwan), and CryptoRave "
"(Brazil)."
msgstr ""

#. type: Bullet: '- '
msgid ""
"We grew our pool of regular contractors with 4 new workers, mostly to work "
"on our core code and infrastructure. These include several very skilled "
"Debian developers."
msgstr ""

#. type: Plain text
msgid ""
"All of this is made possible by donations from people like you. And because "
"they help us to plan our work, we particularly appreciate monthly and yearly "
"donations, even the smallest ones."
msgstr ""

#. type: Plain text
msgid ""
"If you liked our work in 2018, please take a minute to donate and make us "
"thrive in 2019!"
msgstr ""

#. type: Plain text
#, no-wrap
msgid ""
"<div id=\"donate-button\"><a "
"href=\"https://tails.boum.org/donate?r=2018-achievements\">Donate</a></div>\n"
msgstr ""<|MERGE_RESOLUTION|>--- conflicted
+++ resolved
@@ -7,11 +7,7 @@
 msgid ""
 msgstr ""
 "Project-Id-Version: PACKAGE VERSION\n"
-<<<<<<< HEAD
-"POT-Creation-Date: 2018-11-21 17:35-0800\n"
-=======
-"POT-Creation-Date: 2018-11-11 07:42+0000\n"
->>>>>>> 646949f5
+"POT-Creation-Date: 2018-11-22 14:52+0000\n"
 "PO-Revision-Date: YEAR-MO-DA HO:MI+ZONE\n"
 "Last-Translator: FULL NAME <EMAIL@ADDRESS>\n"
 "Language-Team: LANGUAGE <LL@li.org>\n"
@@ -22,7 +18,7 @@
 
 #. type: Plain text
 #, no-wrap
-msgid "[[!meta date=\"Fri, 11 Nov 2018 08:00:00 +0000\"]]\n"
+msgid "[[!meta date=\"Fri, 14 Nov 2018 08:00:00 +0000\"]]\n"
 msgstr ""
 
 #. type: Plain text
@@ -42,14 +38,14 @@
 
 #. type: Plain text
 msgid ""
-"On October 12, we started our [[yearly donation "
-"campaign|news/2018-fundraiser]].  Today, we summarize what we achieved with "
-"your help in 2018 and renew our call for donations."
+"On October 12, we started our [[yearly donation campaign|news/2018-"
+"fundraiser]].  Today, we summarize what we achieved with your help in 2018 "
+"and renew our call for donations."
 msgstr ""
 
 #. type: Title =
 #, no-wrap
-msgid "New features"
+msgid "New features\n"
 msgstr ""
 
 #. type: Bullet: '- '
@@ -60,10 +56,7 @@
 
 #. type: Plain text
 #, no-wrap
-msgid ""
-"  [[!img "
-"doc/encryption_and_privacy/veracrypt/unlock-veracrypt-volumes-with-partition.png "
-"link=\"no\" alt=\"\"]]\n"
+msgid "  [[!img doc/encryption_and_privacy/veracrypt/unlock-veracrypt-volumes-with-partition.png link=\"no\" alt=\"\"]]\n"
 msgstr ""
 
 #. type: Plain text
@@ -81,33 +74,24 @@
 
 #. type: Plain text
 #, no-wrap
-msgid ""
-"  [[!img doc/first_steps/additional_software/add-additional-software.png "
-"link=\"no\" alt=\"Add vlc to your additional software? 'Install Only Once' "
-"or 'Install Every Time'\"]]\n"
+msgid "  [[!img doc/first_steps/additional_software/add-additional-software.png link=\"no\" alt=\"Add vlc to your additional software? 'Install Only Once' or 'Install Every Time'\"]]\n"
 msgstr ""
 
 #. type: Plain text
 #, no-wrap
-msgid ""
-"  [[!img doc/first_steps/additional_software/additional-software.png "
-"link=\"no\" alt=\"\"]]\n"
+msgid "  [[!img doc/first_steps/additional_software/additional-software.png link=\"no\" alt=\"\"]]\n"
 msgstr ""
 
 #. type: Bullet: '- '
 msgid ""
-"We added a [[screen "
-"locker|doc/first_steps/introduction_to_gnome_and_the_tails_desktop#screen-locker]] "
-"to give you some protection if you leave your Tails unattended, willingly or "
-"not."
+"We added a [[screen locker|doc/first_steps/"
+"introduction_to_gnome_and_the_tails_desktop#screen-locker]] to give you some "
+"protection if you leave your Tails unattended, willingly or not."
 msgstr ""
 
 #. type: Plain text
 #, no-wrap
-msgid ""
-"  [[!img "
-"doc/first_steps/introduction_to_gnome_and_the_tails_desktop/screen-locker.png "
-"alt=\"\" link=\"no\"]]\n"
+msgid "  [[!img doc/first_steps/introduction_to_gnome_and_the_tails_desktop/screen-locker.png alt=\"\" link=\"no\"]]\n"
 msgstr ""
 
 #. type: Bullet: '- '
@@ -119,7 +103,7 @@
 
 #. type: Title =
 #, no-wrap
-msgid "Adoption"
+msgid "Adoption\n"
 msgstr ""
 
 #. type: Plain text
@@ -140,7 +124,7 @@
 
 #. type: Title =
 #, no-wrap
-msgid "Under the hood"
+msgid "Under the hood\n"
 msgstr ""
 
 #. type: Bullet: '- '
@@ -153,22 +137,21 @@
 
 #. type: Bullet: '- '
 msgid ""
-"We made the build of Tails completely "
-"[[reproducible|news/reproducible_Tails]], which brings even more trust in "
-"the ISO images that we are distributing, a faster release process, and "
-"slightly smaller upgrades."
+"We made the build of Tails completely [[reproducible|news/"
+"reproducible_Tails]], which brings even more trust in the ISO images that we "
+"are distributing, a faster release process, and slightly smaller upgrades."
 msgstr ""
 
 #. type: Bullet: '- '
 msgid ""
 "We greatly diversified our sources of income. Thanks to all of you, the "
-"share of donations that we got from individuals increased from 17% to "
-"34%. This made our organization more robust and independent."
+"share of donations that we got from individuals increased from 17% to 34%. "
+"This made our organization more robust and independent."
 msgstr ""
 
 #. type: Title =
 #, no-wrap
-msgid "Community"
+msgid "Community\n"
 msgstr ""
 
 #. type: Bullet: '- '
@@ -208,7 +191,5 @@
 
 #. type: Plain text
 #, no-wrap
-msgid ""
-"<div id=\"donate-button\"><a "
-"href=\"https://tails.boum.org/donate?r=2018-achievements\">Donate</a></div>\n"
+msgid "<div id=\"donate-button\"><a href=\"https://tails.boum.org/donate?r=2018-achievements\">Donate</a></div>\n"
 msgstr ""