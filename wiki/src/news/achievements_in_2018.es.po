--- conflicted
+++ resolved
@@ -7,11 +7,7 @@
 msgid ""
 msgstr ""
 "Project-Id-Version: PACKAGE VERSION\n"
-<<<<<<< HEAD
-"POT-Creation-Date: 2018-11-22 14:52+0000\n"
-=======
 "POT-Creation-Date: 2018-11-21 17:35-0800\n"
->>>>>>> 29e91dbb
 "PO-Revision-Date: YEAR-MO-DA HO:MI+ZONE\n"
 "Last-Translator: FULL NAME <EMAIL@ADDRESS>\n"
 "Language-Team: LANGUAGE <LL@li.org>\n"
@@ -22,7 +18,7 @@
 
 #. type: Plain text
 #, no-wrap
-msgid "[[!meta date=\"Fri, 14 Nov 2018 08:00:00 +0000\"]]\n"
+msgid "[[!meta date=\"Fri, 11 Nov 2018 08:00:00 +0000\"]]\n"
 msgstr ""
 
 #. type: Plain text
