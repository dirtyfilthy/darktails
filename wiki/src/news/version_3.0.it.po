# SOME DESCRIPTIVE TITLE
# Copyright (C) YEAR Free Software Foundation, Inc.
# This file is distributed under the same license as the PACKAGE package.
# FIRST AUTHOR <EMAIL@ADDRESS>, YEAR.
#
msgid ""
msgstr ""
"Project-Id-Version: \n"
"Report-Msgid-Bugs-To: tails-l10n@boum.org\n"
"POT-Creation-Date: 2018-09-18 06:11+0200\n"
"PO-Revision-Date: 2018-10-25 10:27+0000\n"
"Last-Translator: emmapeel <emma.peel@riseup.net>\n"
"Language-Team: \n"
"Language: it\n"
"MIME-Version: 1.0\n"
"Content-Type: text/plain; charset=UTF-8\n"
"Content-Transfer-Encoding: 8bit\n"
"Plural-Forms: nplurals=2; plural=n != 1;\n"
<<<<<<< HEAD
"X-Generator: Weblate 2.19.1\n"
=======
"X-Generator: Weblate 2.10.1\n"
>>>>>>> fbe73618

#. type: Plain text
#, no-wrap
msgid "[[!meta date=\"Tue, 13 Jun 2017 12:34:56 +0000\"]]\n"
msgstr "[[!meta date=\"Tue, 13 Jun 2017 12:34:56 +0000\"]]\n"

#. type: Plain text
#, no-wrap
msgid "[[!pagetemplate template=\"news.tmpl\"]]\n"
msgstr ""

#. type: Plain text
#, no-wrap
msgid "[[!meta title=\"Tails 3.0 is out\"]]\n"
msgstr "[[!meta title=\"Tails 3.0 è uscita!\"]]\n"

#. type: Plain text
#, no-wrap
msgid "[[!tag announce]]\n"
msgstr "[[!tag announce]]\n"

#. type: Plain text
msgid ""
"We are especially proud to present you Tails 3.0, the first version of Tails "
"based on Debian 9 (Stretch). It brings a completely new startup and shutdown "
"experience, a lot of polishing to the desktop, security improvements in "
"depth, and major upgrades to a lot of the included software."
msgstr ""
"Siamo molto orgogliose di presentare Tails 3.0, la prima versione di Tails "
"basata su Debian 9 (Stretch). Questa porterà una esperienza di avvio e "
"spegnimento totalmente diversa, un po di estetica sul desktop, miglioramenti "
"di sicurezza in profondità, e aggiornamenti alle nuove versioni stabili di "
"un sacco di software inclusi."

#. type: Plain text
#, fuzzy
#| msgid ""
#| "Debian 9 (Stretch) will be [released on June 17](https://lists.debian.org/"
#| "debian-devel-announce/2017/05/msg00002.html).  It is the first time that "
#| "we are releasing a new version of Tails almost at the same time as its "
#| "new version of Debian. This was an important objective for us as it is "
#| "beneficial to both our users and users of Debian in general and "
#| "strengthens our [[relationship with upstream|contribute/"
#| "relationship_with_upstream]]:"
msgid ""
"Debian 9 (Stretch) will be [released on June 17](https://lists.debian.org/"
"debian-devel-announce/2017/05/msg00002.html).  It is the first time that we "
"are releasing a new version of Tails almost at the same time as the version "
"of Debian it is based upon. This was an important objective for us as it is "
"beneficial to both our users and users of Debian in general and strengthens "
"our [[relationship with upstream|contribute/relationship_with_upstream]]:"
msgstr ""
"Debian 9 (Stretch) sarà [rilasciata il 17 giugno](https://lists.debian.org/"
"debian-devel-announce/2017/05/msg00002.html).  Sarà la prima volta che "
"riusciamo a rilasciare la nuova versione di Tails circa allo stesso tempo "
"della nuova versione di Debian. Questo era un importante obiettivo per noi "
"ed è un beneficio per gli utenti di entrambi, i nostri utenti e gli "
"utilizzatori di Debian in generale e per rinforzare la nostra [[relazione "
"nel flusso di lavoro|contribute/relationship_with_upstream]]:"

#. type: Bullet: '- '
msgid "Our users can benefit from the cool changes in Debian earlier."
msgstr ""
"I nostri utenti possono beneficiare più rapidamente dei grandiosi "
"cambiamenti in Debian."

#. type: Bullet: '- '
msgid ""
"We can detect and fix issues in the new version of Debian while it is still "
"in development so that our work also benefits Debian earlier."
msgstr ""
"Noi possiamo trovare e sistemare gli errori nella nuova versione di Debian "
"mentre è ancora in sviluppo così che Debian possa presto beneficiare del "
"nostro lavoro."

#. type: Plain text
msgid ""
"This release also fixes [[many security issues|security/"
"Numerous_security_holes_in_2.12]] and users should upgrade as soon as "
"possible."
msgstr ""
"Questa versione aggiusta anche [[molti buchi di sicurezza|security/"
"Numerous_security_holes_in_2.12]] e gli utenti dovrebbero avanzare di "
"versione al più presto possibile."

#. type: Plain text
#, no-wrap
msgid "[[!toc levels=1]]\n"
msgstr "[[!toc levels=1]]\n"

#. type: Title #
#, no-wrap
msgid "Changes"
msgstr "Cambi"

#. type: Title ##
#, no-wrap
msgid "New features"
msgstr "Nuove funzionalità"

#. type: Title ###
#, no-wrap
msgid "New startup and shutdown experience"
msgstr "Nuova esperienza di avvio e di spegnimento"

#. type: Plain text
#, no-wrap
msgid ""
"- *Tails Greeter*, the application to configure Tails at startup, has\n"
"  been completely redesigned for ease of use:\n"
"  - All options are available from a single window.\n"
"  - Language and region settings are displayed first to benefit our\n"
"    international audience.\n"
"  - Accessibility features can be enabled from the start.\n"
msgstr ""
"-  *Tails Greeter*, l'applicazione per configurare Tails all'avvio,\n"
"    è stata completamente rivista per un uso più semplice:\n"
"  - Tutte le opzioni sono disponibili in una sola finestra.\n"
"  - La scelta dell'impostazione della lingua e della località sono mostrate per prime per favorire\n"
"    l'audience internazionale.\n"
"  - Le funzioni di accessibilità possono essere attivate dall'avvio.\n"

#. type: Plain text
#, no-wrap
msgid ""
"  This has been a long process, started three years ago with the UX team of\n"
"  [NUMA Paris](https://paris.numa.co/) and lead only by volunteers. Join us on\n"
"  [[tails-ux@boum.org|about/contact#tails-ux]] to participate in future\n"
"  designs!\n"
msgstr ""
"  Questo è stato un lungo processo, iniziato tre anni fa con il gruppo UX "
"di\n"
"[NUMA Paris](https://paris.numa.co/) e guidato solo da volontari. Unisciti a "
"noi\n"
"  [[tails-ux@boum.org|about/contact#tails-ux]] per partecipare alle "
"discussioni di design\n"
"  future!\n"

#. type: Plain text
#, no-wrap
msgid "  [[!img tails-greeter.png link=\"no\"]]\n"
msgstr "  [[!img tails-greeter.png link=\"no\"]]\n"

#. type: Plain text
#, no-wrap
msgid ""
"- The shutdown experience has also been redesigned in order to be:\n"
"  - More reliable. It was crashing on various computers with\n"
"    unpredictable results.\n"
"  - More discrete. The screen is now totally black to look less\n"
"    suspicious.\n"
msgstr ""
"- L'eperienza della procedura di spegnimento è stata ridisegnata per essere:\n"
"  - Più affidabile. Crashava su vari computer con\n"
"    risultati imprevedibili.\n"
"  - Più discreta. Lo schermo è ora totalmente nero per sembrare meno\n"
"    sospetto.\n"

#. type: Plain text
#, no-wrap
msgid ""
"  Technically speaking, it is now using the [[freed memory poisoning\n"
"  feature|contribute/design/memory_erasure]] of the Linux kernel.\n"
msgstr ""
"  Tecnicamente parlando, ora si sta usando la feature [[freed memory poisoning\n"
" |contribute/design/memory_erasure]] del kernel Linux.\n"

#. type: Title ###
#, no-wrap
msgid "Polishing the desktop"
msgstr "Estetica del desktop"

#. type: Bullet: '- '
msgid ""
"We switched to the default black theme of GNOME which has a more modern and "
"discrete look:"
msgstr ""
"Ci siamo spostati sulla tema di default nero di GNOME che ha un look più "
"moderno e discreto:"

#. type: Plain text
#, no-wrap
msgid "  [[!img black-theme.png link=\"no\"]]\n"
msgstr "  [[!img black-theme.png link=\"no\"]]\n"

#. type: Plain text
msgid ""
"- Tails 3.0 benefits from many other small improvements to the GNOME desktop:"
msgstr ""
"- Tails 3.0 beneficia di molte altre piccole migliorie introdotte dal "
"desktop GNOME:"

#. type: Bullet: '  - '
msgid ""
"*Files* has been redesigned to reduce clutter and make the interface easier "
"to use. Several new features have been added, such as the ability to rename "
"multiple files at the same time and the ability to extract compressed files "
"without needing a separate application."
msgstr ""
"*Files*  è stato riprogettato per ridurre l'ingombro e rendere l'interfaccia "
"più facile da usare. Diverse nuove caratteristiche sono state aggiunte, come "
"la possibilità di rinominare multipli file in un colpo solo e la possibilità "
"di estrarre file compressi senza aver bisogno di una applicazione a parte."

#. type: Plain text
#, no-wrap
msgid "    [[!img batch-rename.png link=\"no\"]]\n"
msgstr "    [[!img batch-rename.png link=\"no\"]]\n"

#. type: Bullet: '  - '
msgid ""
"The notification area has been improved to allow easy access to previous "
"notifications. Notification popups have also been repositioned to make them "
"more noticeable."
msgstr ""
"Le notifiche sono state migliorate per permettere un facile accesso ai "
"messaggi precedenti. I popup delle notifiche sono stati anche riposizionati "
"per fare in modo che siano più evidenti."

#. type: Plain text
#, no-wrap
msgid "    [[!img message-list.png link=\"no\"]]\n"
msgstr "    [[!img message-list.png link=\"no\"]]\n"

#. type: Bullet: '  - '
msgid ""
"Shortcut windows have been added to help you discover keyboard shortcuts in "
"GNOME applications."
msgstr ""
"Finestre con le scorciatoie (keybord's shortcut) sono state aggiunte per "
"scoprire le scorciatoie da tastiera nelle applicazioni di GNOME."

#. type: Plain text
#, no-wrap
msgid ""
"    For example, press <span class=\"keycap\">Ctrl+F1</span> in *Files* to\n"
"    display its shortcut window.\n"
msgstr ""
"    Per esempio, schiaccia <span class=\"keycap\">Ctrl+F1</span> in *Files* per\n"
"    mostrare la sua finestra delle scorciatoie.\n"

#. type: Title ###
#, no-wrap
msgid "Security improvements in depth"
msgstr "Miglioramenti di sicurezza in profondità"

#. type: Bullet: '- '
#, fuzzy
#| msgid ""
#| "Tails 3.0 works on <span class=\"definition\">[[!wikipedia x86-64 desc="
#| "\"64-bit computers\"]]</span> only and not on 32-bit computers anymore. "
#| "Dropping hardware support, even for a small portion of our user base, is "
#| "always a hard decision to make but being 64-bit only has important "
#| "security and stability benefits. For example, to protect against some "
#| "types of security exploits, support for the <span class=\"definition\">[[!"
#| "wikipedia NX_bit]]</span> is compulsory and most binaries are harden with "
#| "<span class=\"definition\">[[!wikipedia Position-independent_code desc="
#| "\"PIE\"]]</span> which allows <span class=\"definition\">[[!wikipedia "
#| "Address_space_layout_randomization desc=\"ASLR\"]]</span>."
msgid ""
"Tails 3.0 works on <span class=\"definition\">[[!wikipedia x86-64 desc=\"64-"
"bit computers\"]]</span> only and not on 32-bit computers anymore. Dropping "
"hardware support, even for a small portion of our user base, is always a "
"hard decision to make but being 64-bit only has important security and "
"reliability benefits. For example, to protect against some types of security "
"exploits, support for the <span class=\"definition\">[[!wikipedia NX_bit]]</"
"span> is compulsory and most binaries are hardened with <span class="
"\"definition\">[[!wikipedia Position-independent_code desc=\"PIE\"]]</span> "
"which allows <span class=\"definition\">[[!wikipedia "
"Address_space_layout_randomization desc=\"ASLR\"]]</span>."
msgstr ""
"Tails 3.0 funziona su <span class=\"definition\">[[!wikipedia x86-64 desc="
"\"computer a 64-bit\"]]</span> soltanto e non più sui computer a 32-bit. "
"Lasciare il supporto hardware, anche per una piccola parte dei nostri "
"utenti, è sempre una decisione difficile da prendere, ma soltanto i 64-bit "
"hanno importanti benefici di sicurezza e di stabilità. Per sempio, per "
"proteggere contro alcuni tipi di exploit di sicurezza, il supporto per <span "
"class=\"definition\">[[!wikipedia NX_bit]]</span> è obbligatorio e la "
"maggior parte dei binari sono ora rafforzati con <span class=\"definition"
"\">[[!wikipedia Position-independent_code desc=\"PIE\"]]</span> che permette "
"la<span class=\"definition\">[[!wikipedia Address_space_layout_randomization "
"desc=\"ASLR\"]]</span>."

#. type: Plain text
#, no-wrap
msgid "  [[!toggle id=\"check\" text=\"Check if your computer is 64-bit or 32-bit.\"]]\n"
msgstr "  [[!toggle id=\"check\" text=\"Testa se il tuo computer è a 64-bit o 32-bit.\"]]\n"

#. type: Plain text
#, no-wrap
msgid "[[!toggleable id=\"check\" text=\"\"\"\n"
msgstr "[[!toggleable id=\"check\" text=\"\"\"\n"

#. type: Bullet: '1. '
msgid "Start any Tails version."
msgstr "Avvia una qualunque versione di Tails."

#. type: Bullet: '1. '
msgid ""
"To open a terminal choose <span class=\"menuchoice\"><span class=\"guimenu"
"\">Applications</span>&nbsp;▸ <span class=\"guisubmenu\">Utilities</"
"span>&nbsp;▸ <span class=\"guimenuitem\">Terminal</span></span>."
msgstr ""
"Per aprire un terminale scegli <span class=\"menuchoice\"><span class="
"\"guimenu\">Applications</span>&nbsp;▸ <span class=\"guisubmenu\">Utilities</"
"span>&nbsp;▸ <span class=\"guimenuitem\">Terminal</span></span>."

#. type: Bullet: '1. '
msgid "Execute the following command to display system information:"
msgstr "Esegui il seguente comando per mostrare le informazioni di sistema:"

#. type: Plain text
#, no-wrap
msgid "           uname -m\n"
msgstr "           uname -m\n"

#. type: Bullet: '   - '
msgid ""
"If the output is `x86_64`, your computer is 64-bit and Tails 3.0 should work."
msgstr ""
"Se l'output è `x86_64`, il tuo computer è a 64-bit e Tails 3.0 dovrebbe "
"avviarsi."

#. type: Bullet: '   - '
msgid ""
"If the output is `i686`, your computer is 32-bit and Tails 3.0 will not work."
msgstr ""
"Se l'output è `i686`, il tuo computer è a 32-bit e Tails 3.0 non si avvierà."

#. type: Bullet: '- '
#, fuzzy
#| msgid ""
#| "Update *Tor Browser* to 7.0 (based on Firefox 52 ESR) which is "
#| "[multiprocess](https://developer.mozilla.org/en-US/Firefox/"
#| "Multiprocess_Firefox)  and enables [content sandboxing](https://wiki."
#| "mozilla.org/Security/Sandbox). This should make it harder to exploit "
#| "security vulnerabilities in the browser."
msgid ""
"Update *Tor Browser* to 7.0.1 (based on Firefox 52 ESR) which is "
"[multiprocess](https://developer.mozilla.org/en-US/Firefox/"
"Multiprocess_Firefox)  and paves the way to [content sandboxing](https://"
"wiki.mozilla.org/Security/Sandbox). This should make it harder to exploit "
"security vulnerabilities in the browser."
msgstr ""
"Aggiornamento a *Tor Browser* 7.0 (basato su Firefox 52 ESR) che è "
"[multiprocesso](https://developer.mozilla.org/en-US/Firefox/"
"Multiprocess_Firefox) e permette il [(content sandboxing) isolamento dei "
"contenuti](https://wiki.mozilla.org/Security/Sandbox). Questo dovrebbe "
"rendere il browser più resistente a tentativi di sfruttamento delle "
"vulnerabilità di sicurezza."

#. type: Title ###
#, no-wrap
msgid "Major upgrades to included software"
msgstr "Aggiornamenti a nuove versioni stabili dei software inclusi"

#. type: Plain text
#, fuzzy, no-wrap
#| msgid ""
#| "- Most included software has been upgraded in Debian 9, for example:\n"
#| "  - *KeePassX* from 0.4.3 to 2.0.3<br/>\n"
#| "    Your password database will be\n"
#| "    [[migrated automatically|doc/encryption_and_privacy/manage_passwords#migrate]] to the new format of *KeePassX* 2.\n"
#| "  - *LibreOffice* from 4.3.3 to 5.2.6\n"
#| "  - *Inkscape* from 0.48.5 to 0.92.1\n"
#| "  - *Audacity* from 2.0.6 to 2.1.2\n"
#| "  - *Enigmail* from 1.8.2 to 1.9.6\n"
#| "  - *MAT* from 0.5.2 to 0.6.1\n"
#| "  - *Dasher* from 4.11 to 5.0\n"
#| "  - *git* from 2.1.4 to 2.11.0\n"
msgid ""
"- Most included software has been upgraded in Debian 9, for example:\n"
"  - *KeePassX* from 0.4.3 to 2.0.3<br/>\n"
"    Your password database will be\n"
"    [[migrated automatically|doc/encryption_and_privacy/manage_passwords#migration]] to the new format of *KeePassX* 2.\n"
"  - *LibreOffice* from 4.3.3 to 5.2.6\n"
"  - *Inkscape* from 0.48.5 to 0.92.1\n"
"  - *Audacity* from 2.0.6 to 2.1.2\n"
"  - *Enigmail* from 1.8.2 to 1.9.6\n"
"  - *MAT* from 0.5.2 to 0.6.1\n"
"  - *Dasher* from 4.11 to 5.0\n"
"  - *git* from 2.1.4 to 2.11.0\n"
msgstr ""
"- La maggior parte del software incluso è stato aggiornato alla versione presente in Debian 9, per esempio:\n"
"  - *KeePassX* dalla 0.4.3 alla 2.0.3<br/>\n"
"    Il tuo database delle password sarà\n"
"    [[migrato automaticamente|doc/encryption_and_privacy/manage_passwords#migrate]] al nuovo formato di *KeePassX* 2.\n"
"  - *LibreOffice* dalla 4.3.3 alla 5.2.6\n"
"  - *Inkscape* dalla 0.48.5 alla 0.92.1\n"
"  - *Audacity* dalla 2.0.6 alla 2.1.2\n"
"  - *Enigmail* dalla 1.8.2 alla 1.9.6\n"
"  - *MAT* dalla 0.5.2 alla 0.6.1\n"
"  - *Dasher* dalla 4.11 alla 5.0\n"
"  - *git* dalla 2.1.4 alla 2.11.0\n"

#. type: Title ##
#, no-wrap
msgid "Upgrades and changes"
msgstr "Aggiornamenti e cambiamenti"

#. type: Bullet: '- '
msgid ""
"The *Pidgin* tray icon was removed from the top navigation bar and replaced "
"by popup notifications."
msgstr ""
"L'icona della barra delle applicazioni di *Pidgin* è stata rimossa dalla "
"barra di navigazione in alto e rimpiazzata da un popup di notifica."

#. type: Plain text
#, no-wrap
msgid "  [[!img pidgin.png link=\"no\"]]\n"
msgstr "  [[!img pidgin.png link=\"no\"]]\n"

#. type: Bullet: '- '
msgid ""
"*Icedove* was renamed as *Thunderbird*, its original name, inheriting this "
"change from Debian."
msgstr ""
"*Icedove* è stato rinominato *Thunderbird*, il suo nome originale, "
"ereditando questo cambiamento da Debian."

#. type: Bullet: '- '
msgid ""
"The search box and the search feature of the address bar of the *Unsafe "
"Browser* were removed. ([[!tails_ticket 12540]])"
msgstr ""

#. type: Bullet: '- '
msgid ""
"The read-only option of the persistent storage was removed. It was used by "
"very few users, created confusion, and lead to unexpected issues. ([[!"
"tails_ticket 12093]])"
msgstr ""
"L'opzione read-only sulla partizione persistente è stata rimossa. Era usata "
"da pochi utenti, creava confusione, e portava a problemi inaspettati. ([[!"
"tails_ticket 12093]])"

#. type: Title ##
#, no-wrap
msgid "Fixed problems"
msgstr "Problemi risolti"

#. type: Bullet: '- '
msgid ""
"The new *X.Org* display server in Tails 3.0 should work on more newer "
"graphical hardware."
msgstr ""
"Il nuovo server grafico *X.Org* in Tails 3.0 dovrebbe lavorare su un maggior "
"numero di nuovo hardware grafico."

#. type: Plain text
msgid "- UEFI boot has been fixed on some machines (ThinkPad X220)."
msgstr "- Il boot da UEFI è stato riparato in alcune macchine (ThinkPad X220)."

#. type: Plain text
msgid ""
"- MAC spoofing has been fixed on some network interfaces (TP-Link WN725N). "
"([[!tails_ticket 12362]])"
msgstr ""
"- Il mascheramento del MAC address è stato aggiustato in alcune interfacce "
"di rete (TP-Link WN725N). ([[!tails_ticket 12362]])"

#. type: Plain text
msgid ""
"For more details, read our [[!tails_gitweb debian/changelog desc=\"changelog"
"\"]]."
msgstr ""
"Per maggiori dettagli, leggi il nostro [[!tails_gitweb debian/changelog desc="
"\"changelog\"]]."

#. type: Plain text
#, no-wrap
msgid "<a id=\"known-issues\"></a>\n"
msgstr "<a id=\"known-issues\"></a>\n"

#. type: Title #
#, no-wrap
msgid "Known issues"
msgstr "Problemi noti"

#. type: Bullet: '- '
msgid ""
"*Tails Installer* erroneously rejects some USB sticks. When this happens, a "
"message that starts with \"Skipping non-removable device\" is displayed ([[!"
"tails_ticket 12696]]). To workaround this problem:"
msgstr ""

#. type: Bullet: '  1. '
msgid ""
"Start the operating system you want to use *Tails Installer* on.<br /> If "
"you want to use *Tails Installer* in Tails 3.0, [[set up an administration "
"password|doc/first_steps/startup_options/administration_password]]."
msgstr ""

#. type: Plain text
#, fuzzy, no-wrap
#| msgid "To open a terminal choose <span class=\"menuchoice\"><span class=\"guimenu\">Applications</span>&nbsp;▸ <span class=\"guisubmenu\">Utilities</span>&nbsp;▸ <span class=\"guimenuitem\">Terminal</span></span>."
msgid ""
"  2. Choose\n"
"     <span class=\"menuchoice\">\n"
"       <span class=\"guimenu\">Applications</span>&nbsp;▸\n"
"       <span class=\"guisubmenu\">System Tools</span>&nbsp;▸\n"
"       <span class=\"guimenuitem\">Root Terminal</span>\n"
"     </span>\n"
"     to open a terminal with administration rights.\n"
msgstr "Per aprire un terminale scegli <span class=\"menuchoice\"><span class=\"guimenu\">Applications</span>&nbsp;▸ <span class=\"guisubmenu\">Utilities</span>&nbsp;▸ <span class=\"guimenuitem\">Terminal</span></span>."

#. type: Bullet: '  3. '
#, fuzzy
#| msgid "Execute the following command to display system information:"
msgid "Execute the following command to fix the bug in *Tails Installer*:"
msgstr "Esegui il seguente comando per mostrare le informazioni di sistema:"

#. type: Plain text
#, no-wrap
msgid ""
"     <span class=\"code\">\n"
"     perl -pi -E 's,media_removable,removable,' /usr/lib/python2.7/dist-packages/tails_installer/creator.py\n"
"     </span>\n"
msgstr ""

#. type: Bullet: '  4. '
msgid ""
"*Tails Installer* should not expose this problem again… until you restart "
"Tails, as these changes will be reverted upon restart."
msgstr ""

#. type: Bullet: '- '
msgid ""
"Tails fails to start on some computers with [[Intel graphical hardware|"
"support/known_issues#xorg-driver]]."
msgstr ""
"Tails fallisce l'avvio in alcuni computer con [[hardware grafico Intel|"
"support/known_issues#xorg-driver]]."

#. type: Bullet: '- '
msgid ""
"Some users have reported problems during the migration from *Icedove* to "
"*Thunderbird*, in particular that *Thunderbird* doesn't start."
msgstr ""

#. type: Plain text
#, no-wrap
msgid ""
"  If this happens to you, please\n"
"  [[send us a *WhisperBack* report|doc/first_steps/bug_reporting/#whisperback]]\n"
"  without restarting Tails.\n"
msgstr ""

#. type: Plain text
msgid "See the list of [[long-standing issues|support/known_issues]]."
msgstr "Vedi la lista dei [[problemi noti da tempo|support/known_issues]]."

#. type: Title #
#, no-wrap
msgid "Get Tails 3.0"
msgstr "Ottieni Tails 3.0"

#. type: Plain text
msgid "- To install, follow our [[installation instructions|install]]."
msgstr ""
"- Per installare, segui le nostre [[istruzioni per l'installazione|install]]."

#. type: Plain text
msgid "- To upgrade, all users have to do a [[manual upgrade|upgrade]]."
msgstr ""
"- Per l'aggiornamento, tutti gli utenti devono fare l'[[avanzamento manuale|"
"upgrade]]."

#. type: Plain text
msgid "- [[Download Tails 3.0.|install/download]]"
msgstr "- [[Scarica Tails 3.0.|install/download]]"

#. type: Title #
#, no-wrap
msgid "What's coming up?"
msgstr "Cosa arriverà nelle prossime versioni?"

#. type: Plain text
msgid "Tails 3.1 is [[scheduled|contribute/calendar]] for August 8."
msgstr "Tails 3.1 è [[prevista|contribute/calendar]] per l'8 agosto."

#. type: Plain text
msgid "Have a look at our [[!tails_roadmap]] to see where we are heading to."
msgstr "Dai uno sguardo alla [[!tails_roadmap]] per sapere a cosa puntiamo."

#. type: Plain text
#, no-wrap
msgid ""
"We need your help and there are many ways to [[contribute to\n"
"Tails|contribute]] (<a href=\"https://tails.boum.org/donate?r=3.0\">donating</a> is only one of\n"
"them). Come [[talk to us|about/contact#tails-dev]]!\n"
msgstr "Abbiamo bisogno del tuo aiuto e ci sono molti modi per [[contribuire a Tails|contribute]] (<a href=\"https://tails.boum.org/donate/index.it.html?r=3.0\">Donare</a> è soltanto uno di questi). Vieni a [[parlare con noi|about/contact#tails-dev]]!\n"

#~ msgid ""
#~ "  To activate the tray icon again, choose\n"
#~ "  <span class=\"menuchoice\">\n"
#~ "    <span class=\"guimenu\">Tools</span>&nbsp;▸\n"
#~ "    <span class=\"guisubmenu\">Preferences</span>&nbsp;▸\n"
#~ "    <span class=\"guimenuitem\">Interface</span>\n"
#~ "    <span class=\"guimenuitem\">System Tray Icon</span>\n"
#~ "  </span> in *Pidgin* and select <span class=\"guilabel\">Always</span> "
#~ "or\n"
#~ "  <span class=\"guilabel\">On unread messages</span>.\n"
#~ msgstr ""
#~ "  Per attivare di nuovo l'icona dalla barra delle applicazioni, scegli\n"
#~ "  <span class=\"menuchoice\">\n"
#~ "    <span class=\"guimenu\">Tools</span>&nbsp;▸\n"
#~ "    <span class=\"guisubmenu\">Preferences</span>&nbsp;▸\n"
#~ "    <span class=\"guimenuitem\">Interface</span>\n"
#~ "    <span class=\"guimenuitem\">System Tray Icon</span>\n"
#~ "  </span> in *Pidgin* e seleziona <span class=\"guilabel\">Always</span> "
#~ "o\n"
#~ "  <span class=\"guilabel\">On unread messages</span>.\n"<|MERGE_RESOLUTION|>--- conflicted
+++ resolved
@@ -16,11 +16,7 @@
 "Content-Type: text/plain; charset=UTF-8\n"
 "Content-Transfer-Encoding: 8bit\n"
 "Plural-Forms: nplurals=2; plural=n != 1;\n"
-<<<<<<< HEAD
-"X-Generator: Weblate 2.19.1\n"
-=======
 "X-Generator: Weblate 2.10.1\n"
->>>>>>> fbe73618
 
 #. type: Plain text
 #, no-wrap
