--- conflicted
+++ resolved
@@ -7,25 +7,15 @@
 msgstr ""
 "Project-Id-Version: \n"
 "POT-Creation-Date: 2018-03-04 16:45+0100\n"
-<<<<<<< HEAD
 "PO-Revision-Date: 2018-03-14 09:23+0000\n"
 "Last-Translator: Weblate Admin <admin@example.com>\n"
 "Language-Team: LANGUAGE <LL@li.org>\n"
-=======
-"PO-Revision-Date: 2018-04-05 08:56+0200\n"
->>>>>>> dc34146b
 "Language: de\n"
 "MIME-Version: 1.0\n"
 "Content-Type: text/plain; charset=UTF-8\n"
 "Content-Transfer-Encoding: 8bit\n"
 "Plural-Forms: nplurals=2; plural=n != 1;\n"
-<<<<<<< HEAD
 "X-Generator: Weblate 2.10.1\n"
-=======
-"X-Generator: Poedit 1.8.11\n"
-"Last-Translator: Tails translators\n"
-"Language-Team: \n"
->>>>>>> dc34146b
 
 #. type: Plain text
 #, no-wrap
@@ -241,12 +231,6 @@
 "contribute]] ([[donating|donate]] is only one of them). Come [[talk to us|"
 "about/contact#tails-dev]]!"
 msgstr ""
-<<<<<<< HEAD
 "Wir brauchen Ihre Hilfe und es gibt viele Wege, [[Tails zu "
 "unterstützen|contribute]], ([[Spenden|donate]] ist nur einer davon). [["
-"Sprechen Sie uns an|about/contact#tails-dev]]!"
-=======
-"Wir brauchen Ihre Hilfe und es gibt viele Wege, [[Tails zu unterstützen|"
-"contribute]]([[Spenden|donate]] ist nur einer davon). [[Sprechen Sie uns an|"
-"about/contact#tails-dev]]!"
->>>>>>> dc34146b
+"Sprechen Sie uns an|about/contact#tails-dev]]!"