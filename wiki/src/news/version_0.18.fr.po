# SOME DESCRIPTIVE TITLE
# Copyright (C) YEAR Free Software Foundation, Inc.
# This file is distributed under the same license as the PACKAGE package.
# FIRST AUTHOR <EMAIL@ADDRESS>, YEAR.
#
#, fuzzy
msgid ""
msgstr ""
"Project-Id-Version: PACKAGE VERSION\n"
"POT-Creation-Date: 2013-05-19 12:16+0300\n"
"PO-Revision-Date: YEAR-MO-DA HO:MI+ZONE\n"
"Last-Translator: FULL NAME <EMAIL@ADDRESS>\n"
"Language-Team: LANGUAGE <LL@li.org>\n"
"Language: \n"
"MIME-Version: 1.0\n"
"Content-Type: text/plain; charset=UTF-8\n"
"Content-Transfer-Encoding: 8bit\n"

#. type: Plain text
#, no-wrap
msgid "[[!meta date=\"Sat May 18 11:23:45 2013\"]]\n"
msgstr ""

#. type: Plain text
#, no-wrap
msgid "[[!meta title=\"Tails 0.18 is out\"]]\n"
msgstr "[[!meta title=\"Tails 0.18 est sorti\"]]"

#. type: Plain text
#, no-wrap
msgid "[[!tag announce]]\n"
msgstr ""

#. type: Plain text
msgid "Tails, The Amnesic Incognito Live System, version 0.18, is out."
msgstr "Tails, The Amnesic Incognito Live System, version 0.18, est sorti."

#. type: Plain text
msgid "All users must upgrade as soon as possible."
msgstr "Tous les utilisateurs doivent le mettre à jour dès que possible."

#. type: Plain text
#, no-wrap
msgid "[[!toc levels=1]]\n"
msgstr ""

#. type: Title #
#, no-wrap
msgid "Changes"
msgstr "Changements"

#. type: Plain text
msgid "Notable user-visible changes include:"
msgstr "Les changements notables visibles pour l'utilisateur comprennent :"

#. type: Plain text
#, fuzzy, no-wrap
#| msgid ""
#| "* New features\n"
#| "  - Support obfs3 bridges.\n"
#| "  - Automatically install a custom list of additional packages chosen by\n"
#| "    the user at the beginning of every working session, and upgrade them\n"
#| "    once a network connection is established (technology preview).\n"
msgid ""
"* New features\n"
"  - Support obfs3 bridges.\n"
"  - Automatically [[install a custom list of additional packages|doc/first_steps/persistence/configure#additional_packages]]\n"
"    chosen by the user at the beginning of every working session, and upgrade\n"
"    them once a network connection is established (technology preview).\n"
msgstr ""
"* Nouvelles fontionnalités :\n"
"  - Support des passerelles obfs3.\n"
"  - Installation automatique à chaque début de session de travail d'une liste\n"
"    personnalisée de logiciels additionnels sélectionnés par l'utilisateur, qui\n"
"    seront mis à jour une fois qu'une connexion au réseau est établie (disponible\n"
"    pour expérimentation)\n"

#. type: Plain text
#, no-wrap
msgid ""
"* Iceweasel\n"
"  - Upgrade to Iceweasel 17.0.5esr-0+tails2~bpo60+1.\n"
"  - Update Torbrowser patches to current maint-2.4 branch (567682b).\n"
"  - Torbutton 1.5.2, and various prefs hacks to fix breakage.\n"
"  - HTTPS Everywhere 3.2\n"
"  - NoScript 2.6.6.1-1\n"
"  - Isolate DOM storage to first party URI, and enable DOM storage.\n"
"  - Isolate the image cache per url bar domain.\n"
"  - Update prefs to match the TBB's, fix bugs, and take advantage of\n"
"    the latest Torbrowser patches.\n"
"  - Make prefs organization closer to the TBB's, and generally clean\n"
"    them up.\n"
msgstr ""

#. type: Plain text
#, no-wrap
msgid ""
"* Bugfixes\n"
"  - Linux 3.2.41-2+deb7u2.\n"
"  - All Iceweasel prefs we set are now applied.\n"
"  - Bring back support for proxies of type other than obfsproxy.\n"
msgstr ""

#. type: Plain text
#, no-wrap
msgid ""
"* Minor improvements\n"
"  - Set `kernel.dmesg_restrict=1`, and make `/proc/<pid>/` invisible\n"
"    and restricted for other users. It makes it slightly harder for an\n"
"    attacker to gather information that may allow them to\n"
"    escalate privileges.\n"
"  - Install gnome-screenshot.\n"
"  - Add a *About Tails* launcher in the *System* menu.\n"
"  - Install GNOME accessibility themes.\n"
"  - Use *Getting started...* as the homepage for the Tails\n"
"    documentation button.\n"
"  - Disable audio preview in Nautilus.\n"
msgstr ""

#. type: Bullet: '* '
msgid "Localization: many translation updates all over the place."
msgstr ""

#. type: Plain text
msgid ""
"See the [online Changelog](http://git.immerda.ch/?p=amnesia.git;a=blob_plain;"
"f=debian/changelog;hb=refs/tags/0.18)  for technical details."
msgstr ""

#. type: Title #
#, no-wrap
msgid "Known issue"
msgstr "Problèmes connus"

#. type: Plain text
msgid ""
"The web browser default search engine is Google, instead of the intended "
"localized Startpage. You may select *Startpage HTTPS* in the search engine "
"menu next to the Google icon."
msgstr ""
"Le moteur de recherche par défaut du navigateur est Google, au lieu de "
<<<<<<< HEAD
"l'habituel Startpage. Il vous faut sélectionner *Startpage HTTPS* dans le menu "
"situé près de l'icône Google."
=======
"l'habituel Startpage. Il vous faut sélectionner *Startpage HTTPS* dans le "
"menu situé près de l'icône Google."
>>>>>>> c0d07e31

#. type: Title #
#, no-wrap
msgid "I want to try it / to upgrade!"
msgstr "Je veux l'essayer / me mettre à jour !"

#. type: Plain text
msgid "See the [[Getting started]] page."
msgstr "Voir la page [[pour commencer|Getting started]]."

#. type: Plain text
msgid ""
"As no software is ever perfect, we maintain a list of [[problems that "
"affects the last release of Tails|support/known_issues]]."
msgstr ""
"Comme aucun logiciel n'est parfait, nous maintenons une liste des "
"[[problèmes qui affectent la dernière version de Tails|support/"
"known_issues]]."

#. type: Title #
#, no-wrap
msgid "What's coming up?"
msgstr "Et après ?"

#. type: Plain text
msgid "The next Tails release is scheduled for June 27."
msgstr "La prochaine version de Tails est prévue pour le 27 Juin."

#. type: Plain text
msgid "Have a look to our [[!tails_roadmap]] to see where we are heading to."
msgstr ""
"Jetez un œil à notre [[feuille de route|contribute/roadmap]] pour voir vers "
"où nous allons."

#. type: Plain text
msgid ""
"Would you want to help? As explained in our [[\"how to contribute\" "
"documentation|contribute]], there are many ways **you** can contribute to "
"Tails. If you want to help, come talk to us!"
msgstr ""
"Vous voulez aider ? Comme expliqué dans notre [[documentation \"comment "
"contribuer\"|contribute]], il y a de nombreuses manières pour **vous** de "
"contribuer à Tails. Si vous voulez aider, venez nous en parler ! "<|MERGE_RESOLUTION|>--- conflicted
+++ resolved
@@ -139,13 +139,8 @@
 "menu next to the Google icon."
 msgstr ""
 "Le moteur de recherche par défaut du navigateur est Google, au lieu de "
-<<<<<<< HEAD
-"l'habituel Startpage. Il vous faut sélectionner *Startpage HTTPS* dans le menu "
-"situé près de l'icône Google."
-=======
 "l'habituel Startpage. Il vous faut sélectionner *Startpage HTTPS* dans le "
 "menu situé près de l'icône Google."
->>>>>>> c0d07e31
 
 #. type: Title #
 #, no-wrap
