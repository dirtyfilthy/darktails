# SOME DESCRIPTIVE TITLE
# Copyright (C) YEAR Free Software Foundation, Inc.
# This file is distributed under the same license as the PACKAGE package.
# FIRST AUTHOR <EMAIL@ADDRESS>, YEAR.
#
msgid ""
msgstr ""
<<<<<<< HEAD
"Project-Id-Version: \n"
"POT-Creation-Date: 2015-12-23 00:05+0100\n"
"PO-Revision-Date: 2015-12-26 00:38+0100\n"
"Last-Translator: AtomiKe <tails@atomike.ninja>\n"
=======
"Project-Id-Version: PACKAGE VERSION\n"
"POT-Creation-Date: 2016-01-01 21:57+0100\n"
"PO-Revision-Date: YEAR-MO-DA HO:MI+ZONE\n"
"Last-Translator: FULL NAME <EMAIL@ADDRESS>\n"
>>>>>>> f44e6e58
"Language-Team: LANGUAGE <LL@li.org>\n"
"Language: fr\n"
"MIME-Version: 1.0\n"
"Content-Type: text/plain; charset=UTF-8\n"
"Content-Transfer-Encoding: 8bit\n"
"X-Generator: Poedit 1.6.10\n"

#. type: Plain text
#, no-wrap
msgid "[[!meta title=\"Call for testing: 2.0~beta1\"]]\n"
msgstr "[[!meta title=\"Appel à tester Tails 2.0~beta1\"]]\n"

#. type: Plain text
#, no-wrap
msgid "[[!meta date=\"2015-12-22 12:00:00\"]]\n"
msgstr "[[!meta date=\"2015-12-22 12:00:00\"]]\n"

#. type: Plain text
#, no-wrap
msgid "[[!tag announce]]\n"
msgstr "[[!tag announce]]\n"

#. type: Plain text
msgid ""
"You can help Tails! The first beta for the upcoming version 2.0 is out. We "
"are very excited and cannot wait to hear what you think about it :)"
msgstr ""
"Vous pouvez aider Tails ! La première beta de la prochaine version (2.0) est "
"disponible. Nous sommes très enthousiastes et impatients de savoir ce que "
"vous en pensez :)"

#. type: Plain text
#, no-wrap
msgid "[[!toc levels=1]]\n"
msgstr "[[!toc levels=1]]\n"

#. type: Title #
#, no-wrap
msgid "What's new in 2.0?"
msgstr "Quoi de neuf pour la version 2.0 ?"

#. type: Plain text
msgid ""
"Tails 2.0 will be the first version of Tails based on Debian 8 (Jessie). As "
"such, it upgrades essentially all included software."
msgstr ""
"Tails 2.0 sera la première version de Tails basée sur Debian 8 (Jessie). Par "
"conséquent, beaucoup de logiciels seront mis à jours."

#. type: Plain text
msgid ""
"The most noticeable change is probably the move to GNOME Shell, configured "
"in *Classic mode*. This desktop environment provides a modern and actively "
"developed replacement for the aging GNOME \"Flashback\".  GNOME Shell also "
"paves the way for better supporting touchscreens in the future."
msgstr ""
"Le changement le plus notable est sûrement le passage à GNOME Shell, "
"configuré en *mode Classique*. Cet environnement de bureau est un remplacent "
"moderne et activement développé au vieillissant GNOME \"Flashback\". GNOME "
"Shell prépare aussi le terrain pour un meilleur support des écrans tactiles "
"dans le futur."

#. type: Plain text
msgid ""
"Under the hood, an amazing amount of code was ported to more modern "
"technologies. This, in turn, allowed us to do lots of small changes all "
"around the place, that will make the Tails experience both safer, and more "
"pleasant. For example, all custom system services are harder to exploit "
"thanks to the use of Linux namespaces, set up by systemd. And the way Tails "
"tells the user that \"Tor is ready\" is now more accurate."
msgstr ""
"Sous le capot, une quantité phénoménale de code a été portée vers des "
"technologies plus modernes. Cela nous a permis, au passage, de faire plein "
"de petits changements qui rendront l'utilisation de Tails plus sécurisée et "
"plus agréable. Par exemple, tous nos services systèmes personnalisés sont "
"plus difficiles à compromettre grâce à l'utilisation des *namespaces* Linux, "
"mis en place par *systemd*. Et la manière d'annoncer à l'utilisateur que "
"\"Tor est prêt\" est maintenant plus précise."

#. type: Plain text
msgid ""
"But really, there are simply too many changes to describe them all here, so "
"just try Tails 2.0~beta1 yourself!"
msgstr ""
"Mais vraiment, il y a trop de changements pour tous les décrire ici, donc "
"essayez Tails 2.0~beta1 vous-même !"

#. type: Plain text
msgid ""
"Technical details of all the changes are listed in the [Changelog](https://"
"git-tails.immerda.ch/tails/plain/debian/changelog?h=devel)."
msgstr ""
"Les détails techniques de tous les changements sont listés dans le [journal "
"des changements](https://git-tails.immerda.ch/tails/plain/debian/changelog?"
"h=devel)."

#. type: Plain text
msgid ""
"There is only one piece of bad news, that makes us a bit sad, though: we had "
"to remove the Windows camouflage feature, since our call for help to port it "
"to GNOME Shell (issued in January, 2015) was unsuccessful."
msgstr ""
"Il n'y a qu'une seule mauvaise nouvelle qui nous attriste quand même un "
"peu : nous avons dû retirer le camouflage Windows car notre appel à l'aide "
"pour le porter pour GNOME Shell (en janvier 2015) n'a pas aboutie."

#. type: Title #
#, no-wrap
msgid "How to test Tails 2.0~beta1?"
msgstr "Comment tester Tails 2.0~beta1 ? "

#. type: Bullet: '1. '
msgid ""
"**Keep in mind that this is a test image.** We have ensured that it is not "
"broken in any obvious way, but it might still contain undiscovered issues."
msgstr ""
"**Gardez à l'esprit qu'il s'agit d'une image de test.** Nous nous sommes "
"assurés qu'il n'y a pas de dysfonctionnements évidents, mais elle peut "
"toujours contenir des problèmes non-découverts."

#. type: Bullet: '2. '
msgid "Download the ISO image and its signature:"
msgstr "Télécharger l'image ISO et sa signature :"

#. type: Plain text
#, no-wrap
msgid "   <a class=\"download-file\" href=\"http://dl.amnesia.boum.org/tails/alpha/tails-i386-2.0~beta1/tails-i386-2.0~beta1.iso\" >Tails 2.0~beta1 ISO image</a>\n"
msgstr "   <a class=\"download-file\" href=\"http://dl.amnesia.boum.org/tails/alpha/tails-i386-2.0~beta1/tails-i386-2.0~beta1.iso\" >Image ISO de Tails 2.0~beta1</a>\n"

#. type: Plain text
#, no-wrap
msgid ""
"   <a class=\"download-signature\"\n"
"   href=\"https://tails.boum.org/torrents/files/tails-i386-2.0~beta1.iso.sig\">Tails 2.0~beta1 signature</a>\n"
msgstr ""
"   <a class=\"download-signature\"\n"
"   href=\"https://tails.boum.org/torrents/files/tails-i386-2.0~beta1.iso.sig\">Signature de Tails 2.0~beta1</a>\n"

#. type: Plain text
#, no-wrap
msgid "   Note that there is no automatic upgrade applicable to this release.\n"
msgstr "   Veuillez noter qu'il n'y a pas de mise à jour automatique pour cette version.\n"

#. type: Bullet: '1. '
msgid "[[Verify the ISO image|download#verify]]."
msgstr "[[Vérifier l'image ISO|download#verify]]."

#. type: Bullet: '1. '
msgid ""
"Have a look at the list of <a href=\"#known_issues\">known issues of this "
"release</a> and the list of [[longstanding known issues|support/"
"known_issues]]."
msgstr ""
"Jetez un œil à la liste des  <a href=\"#known_issues\">problèmes connus de "
"cette version</a> et à la liste des [[problèmes connus de longue date|"
"support/known_issues]]."

#. type: Bullet: '1. '
msgid "Test wildly!"
msgstr "Testez à volonté !"

#. type: Plain text
#, no-wrap
msgid ""
"If you find anything that is not working as it should, please report to\n"
"us on <tails-testers@boum.org>.\n"
msgstr ""
"Si vous tombez sur quelque chose qui ne fonctionne pas comme il le devrait, merci\n"
"de nous le signaler à <tails-testers@boum.org>.\n"

#. type: Plain text
#, no-wrap
msgid ""
"Bonus points if you first check if it is a\n"
"<a href=\"#known_issues\">known issue of this release</a> or a\n"
"[[longstanding known issue|support/known_issues]].\n"
msgstr ""
"Points bonus si vous vérifiez avant s'il ne s'agit pas d'un\n"
"<a href=\"#known_issues\">problème connu de cette version</a> ou un\n"
"[[bug connu depuis longtemps|support/known_issues]].\n"

#. type: Plain text
#, no-wrap
msgid "<a id=\"known_issues\"></a>\n"
msgstr "<a id=\"known_issues\"></a>\n"

#. type: Title =
#, no-wrap
msgid "Known issues in 2.0~beta1\n"
msgstr "Problèmes connus dans 2.0~beta1\n"

#. type: Bullet: '* '
msgid "The documentation was not adjusted yet."
msgstr "La documentation n'a pas encore été adaptée."

#. type: Bullet: '* '
msgid ""
"The <span class=\"application\">Electrum</span> Bitcoin client is not "
"functional ([[!tails_ticket 10754]])."
msgstr ""
"Le client Bitcoin <span class=\"application\">Electrum</span> ne fonctionne "
"pas ([[!tails_ticket 10754]])."

#. type: Bullet: '* '
msgid ""
"The network is sometimes not unblocked after logging in ([[!tails_ticket "
"9012]]). If this happens to you, please send <intrigeri@boum.org> the "
"complete output of the `sudo tails-debugging-info` command."
msgstr ""
"Le réseau n'est parfois pas débloqué après s'être connecté ([[!tails_ticket "
"9012]]). Si cela vous arrive, merci d'envoyer le résultat complet de la "
"commande `sudo tails-debugging-info` à <intrigeri@boum.org>."

#. type: Bullet: '* '
msgid ""
"The *Dotfiles* persistence feature does not work correctly ([[!tails_ticket "
"10784]])."
msgstr ""
"La fonction *Dotfiles* de la persistance ne fonctionne pas correctement ([[!"
"tails_ticket 10784]])."

#. type: Bullet: '* '
msgid "Default file associations are missing ([[!tails_ticket 10798]])."
msgstr ""

#. type: Bullet: '* '
msgid ""
"It is not possible to [[re-configure an existing persistent volume|doc/"
"first_steps/persistence/configure]] using the persistent volume assistant "
"([[!tails_ticket 10809]]).  However, it is possible to [[use|doc/first_steps/"
"persistence/use]] an existing persistent volume, and to create a new one."
msgstr ""

#. type: Bullet: '* '
msgid "[[Longstanding known issues|support/known_issues]]"
msgstr ""
"Voir également les [[problèmes connus de longue date|support/known_issues]]"<|MERGE_RESOLUTION|>--- conflicted
+++ resolved
@@ -3,19 +3,13 @@
 # This file is distributed under the same license as the PACKAGE package.
 # FIRST AUTHOR <EMAIL@ADDRESS>, YEAR.
 #
-msgid ""
-msgstr ""
-<<<<<<< HEAD
+#, fuzzy
+msgid ""
+msgstr ""
 "Project-Id-Version: \n"
 "POT-Creation-Date: 2015-12-23 00:05+0100\n"
 "PO-Revision-Date: 2015-12-26 00:38+0100\n"
 "Last-Translator: AtomiKe <tails@atomike.ninja>\n"
-=======
-"Project-Id-Version: PACKAGE VERSION\n"
-"POT-Creation-Date: 2016-01-01 21:57+0100\n"
-"PO-Revision-Date: YEAR-MO-DA HO:MI+ZONE\n"
-"Last-Translator: FULL NAME <EMAIL@ADDRESS>\n"
->>>>>>> f44e6e58
 "Language-Team: LANGUAGE <LL@li.org>\n"
 "Language: fr\n"
 "MIME-Version: 1.0\n"
