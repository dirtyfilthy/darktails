--- conflicted
+++ resolved
@@ -6,15 +6,9 @@
 msgid ""
 msgstr ""
 "Project-Id-Version: PACKAGE VERSION\n"
-<<<<<<< HEAD
 "POT-Creation-Date: 2018-07-02 20:04+0200\n"
 "PO-Revision-Date: 2018-07-03 07:15+0000\n"
 "Last-Translator: emmapeel <emma.peel@riseup.net>\n"
-=======
-"POT-Creation-Date: 2018-07-04 19:50+0200\n"
-"PO-Revision-Date: YEAR-MO-DA HO:MI+ZONE\n"
-"Last-Translator: FULL NAME <EMAIL@ADDRESS>\n"
->>>>>>> e16174d7
 "Language-Team: LANGUAGE <LL@li.org>\n"
 "Language: es\n"
 "MIME-Version: 1.0\n"
@@ -104,16 +98,8 @@
 
 #. type: Plain text
 #, no-wrap
-<<<<<<< HEAD
 msgid "<div class=\"bug\">\n"
 msgstr "<div class=\"bug\">\n"
-=======
-msgid ""
-"After upgrading to Tails 3.8, you have to go through the\n"
-"<span class=\"application\">Enigmail Setup Wizard</span> again every time you\n"
-"restart Tails.\n"
-msgstr ""
->>>>>>> e16174d7
 
 #. type: Plain text
 msgid "Your OpenPGP keys and your per-recipient rules are preserved."
@@ -138,16 +124,9 @@
 msgstr ""
 
 #. type: Plain text
-<<<<<<< HEAD
 #, no-wrap
 msgid "</div>\n"
 msgstr "</div>\n"
-=======
-msgid ""
-"This bug will be fixed in the next version of Tails. ([[!tails_ticket "
-"15693]])"
-msgstr ""
->>>>>>> e16174d7
 
 #. type: Plain text
 msgid "See the list of [[long-standing issues|support/known_issues]]."
