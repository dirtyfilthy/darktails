--- conflicted
+++ resolved
@@ -69,11 +69,7 @@
 msgstr ""
 "* Améliorations mineures\n"
 "  - Remplacement du bouton d'exctinction sur lequel il était trop facile de cliquer\n"
-<<<<<<< HEAD
-"    par un meilleur applet d'\"Aide à l'extinction\".\n"
-=======
 "    accidentellement par un meilleur applet d'\"Aide à l'extinction\".\n"
->>>>>>> ffea4af1
 "  - Affichage de `~/Persistent` dans les raccourcis de GNOME et la sélection de fichiers Gtk.\n"
 "  - Installation de nouveaux dictionnaires pour quelques langues.\n"
 "  - Changement du titre de la fenêtre du Navigateur Web Non-sécurisé à \"Unsafe Browser\".\n"
@@ -99,21 +95,12 @@
 "* Corrections de bugs\n"
 "  - Désactivation de l'IPv6 sur toutes les interfaces réseaux. C'est un workaround\n"
 "    pour la fuite d'IPv6 link-local multicast découverte récemment.\n"
-<<<<<<< HEAD
-"  - Tails était capable de lister les partitions GPT labellées\"TailsData\"\n"
-"    sur des disques durs (!) comme des volumes persistants valides...\n"
-"    c'est désormais réglé.\n"
-"  - Correction de SCIM à l'auto-lancement du navigateur web.\n"
-"  - Remplacement de DVD par CD dans le message d'extinction.\n"
-"  - tordate marche désormais avec une mauvaise heure en mode bridge.\n"
-=======
 "  - Tails était capable de lister les partitions GPT labellées \"TailsData\"\n"
 "    sur des disques durs (!) comme des volumes persistants valides...\n"
 "    c'est désormais réglé.\n"
 "  - Correction de SCIM à l'auto-lancement du navigateur web.\n"
 "  - Remplacement de CD par DVD dans le message d'extinction.\n"
 "  - tordate fonctionne désormais en mode bridge même dans le cas d'une heure incorrecte.\n"
->>>>>>> ffea4af1
 
 #. type: Plain text
 #, no-wrap
@@ -143,13 +130,8 @@
 msgstr ""
 "* Langues\n"
 "  - tails-greeter: ajout de la traduction allemande, mise à jour de la brésilienne\n"
-<<<<<<< HEAD
-"    ainsi que de la usse.\n"
-"  - tails-persistence-setup: ise à jour des traductions française, allemande\n"
-=======
 "    ainsi que de la Russe.\n"
 "  - tails-persistence-setup: mise à jour des traductions française, allemande\n"
->>>>>>> ffea4af1
 "    et italienne.\n"
 
 #. type: Plain text
