--- conflicted
+++ resolved
@@ -6,13 +6,8 @@
 msgid ""
 msgstr ""
 "Project-Id-Version: PACKAGE VERSION\n"
-<<<<<<< HEAD
 "POT-Creation-Date: 2020-04-12 16:10+0200\n"
 "PO-Revision-Date: 2020-01-22 14:26+0000\n"
-=======
-"POT-Creation-Date: 2020-03-25 05:24+0000\n"
-"PO-Revision-Date: 2020-04-24 09:35+0000\n"
->>>>>>> abd3dc78
 "Last-Translator: emmapeel <emma.peel@riseup.net>\n"
 "Language-Team: LANGUAGE <LL@li.org>\n"
 "Language: fa\n"
@@ -59,539 +54,4 @@
 msgid ""
 "Here are some stories about how it all started and some vintage screenshots. "
 "But first of all, the birthday cake!"
-msgstr ""
-
-#. type: Plain text
-#, no-wrap
-msgid ""
-"<pre style=\"width: 29em;\">\n"
-"                      _____\n"
-"                     |_|_|_|\n"
-"                     | . . |\n"
-"                     |_____|\n"
-"                    ´       `\n"
-"                    |       |\n"
-"                    |  :-)  |\n"
-"                   {}       {}\n"
-"                   ||       ||\n"
-"                  _||_______||_\n"
-"             {}  {~ ~ ~ ~ ~ ~ ~}  {}\n"
-"             ||  { ~ ~ ~ ~ ~ ~ }  ||\n"
-"           __||__{_____________}__||__\n"
-"          {\\/\\/\\/\\/\\/\\/\\/\\/\\/\\/\\/\\/\\/\\}\n"
-"       {} {         H a p p y        \\} {}\n"
-"       || {\\/\\/\\/\\/\\/\\/\\/\\/\\/\\/\\/\\/\\/\\} ||\n"
-"     __||_{___________________________}_||__\n"
-"    {\\/\\/\\/\\/\\/\\/\\/\\/\\/\\/\\/\\/\\/\\/\\/\\/\\/\\/\\/\\}\n"
-"    {            B i r t h d a y            }\n"
-"    {       ! ! !   T a i ls   ! ! !        }\n"
-"    {/\\/\\/\\/\\/\\/\\/\\/\\/\\/\\/\\/\\/\\/\\/\\/\\/\\/\\/\\/}\n"
-"    {_______________________________________}\n"
-msgstr ""
-
-#. type: Plain text
-#, no-wrap
-msgid "</pre>\n"
-msgstr ""
-
-#. type: Title =
-#, no-wrap
-msgid "2009&ndash;2010: amnesia, T(A)ILS, and their ancestors"
-msgstr ""
-
-#. type: Plain text
-msgid ""
-"Today, Tails is based on Debian, Tor, and GNOME. We inherit from their work "
-"and try to contribute back in order to create a healthy ecosystem of "
-"reliable, secure, and usable tools."
-msgstr ""
-
-#. type: Plain text
-msgid ""
-"When we started the *amnesia* project back in 2009, other projects before us "
-"paved the way to what is Tails today:"
-msgstr ""
-
-#. type: Bullet: '- '
-msgid ""
-"[Knoppix](http://www.knoppix.org/), born in 2000 and still alive today, was "
-"the first popular live Linux distribution. Back then, it was a "
-"groundbreaking achievement to be able to start and use Linux without going "
-"through lengthy, very complex, and uncertain Linux install \"parties\". "
-"Knoppix was primarily designed for convenience and diagnosis."
-msgstr ""
-
-#. type: Bullet: '- '
-msgid ""
-"[ELE](https://web.archive.org/web/20050422130010/http://www.northernsecurity."
-"net:80/download/ele/), born in 2005 and based on Damn Small Linux, [Anonym."
-"OS](https://web.archive.org/web/20060212030338/http://theory.kaos.to:80/"
-"projects.html), born in 2006 and based on OpenBSD, and [Incognito](https://"
-"web.archive.org/web/20071213084719/http://www.browseanonymouslyanywhere.com/"
-"incognito/index.php?option=com_content&task=view&id=28&Itemid=41), born in "
-"2007 and based on Gentoo, pushed the concept of live operating systems a bit "
-"further by focusing on security, online anonymity, and the use of Tor."
-msgstr ""
-
-#. type: Plain text
-#, no-wrap
-msgid ""
-"  *Incognito*\n"
-"  was the first live operating system to include a full set of\n"
-"  applications preconfigured to go through Tor (browser, email\n"
-"  client, IRC client, etc.), offer a persistent *Home*\n"
-"  directory, and even allow hosting onion services.\n"
-"  *Incognito* was also the first live operating system to receive an\n"
-"  [official recognition from the Tor\n"
-"  Project](https://blog.torproject.org/incognito-and-tor-project-sign-licensing-agreement).\n"
-msgstr ""
-
-#. type: Plain text
-#, no-wrap
-msgid ""
-"  The original author of *Incognito*, *Pat Double*, resigned in 2007 and *anonym*, who\n"
-"  still works for Tails today, took over the maintenance.\n"
-msgstr ""
-
-#. type: Bullet: '- '
-msgid ""
-"On August 16 2009, *intrigeri* announced the first release of *amnesia* on "
-"the [*tor-talk* mailing list](https://lists.torproject.org/pipermail/tor-"
-"talk/2009-August/002667.html)."
-msgstr ""
-
-#. type: Bullet: '- '
-msgid ""
-"In March 2010, *Incognito* was declared dead and *amnesia* its \"[spiritual "
-"successor](https://web.archive.org/web/20100728224716/http://www."
-"anonymityanywhere.com:80/incognito)\".  Some weeks later, *amnesia* would be "
-"renamed *T(A)ILS*, *The Amnesic Incognito Live System*, to act the fusion "
-"between *amnesia* and *Incognito*."
-msgstr ""
-
-#. type: Plain text
-#, no-wrap
-msgid ""
-"  We quickly realized that having parenthesis in our name looked very\n"
-"  radical but was quite confusing and finally settled on *Tails* in 2011.\n"
-"  Eight years later, we still see most people on the Internet write it\n"
-"  TAILS though it's never been written in all caps on our website.\n"
-msgstr ""
-
-#. type: Plain text
-#, no-wrap
-msgid "  Hey people, it's Tails not TAILS!\n"
-msgstr ""
-
-#. type: Plain text
-msgid ""
-"This is how *amnesia* 0.2 and our website looked like in 2009. The browser "
-"was *Iceweasel* with *Tor Button* and the Tor controller was *TorK*."
-msgstr ""
-
-#. type: Plain text
-#, no-wrap
-msgid "[[!img amnesia-0.2.png link=\"no\" alt=\"\"]]\n"
-msgstr ""
-
-#. type: Title =
-#, no-wrap
-msgid "2011-2014: core features, Tails 1.0, and public recognition"
-msgstr ""
-
-#. type: Plain text
-msgid ""
-"Until Tails 1.0 (April 2014), we would develop most of the core features "
-"that make Tails today:"
-msgstr ""
-
-#. type: Bullet: '- '
-msgid ""
-"**Tails Installer**, forked from the [[!wikipedia Fedora_Media_Writer desc="
-"\"Fedora Live USB Creator\"]]"
-msgstr ""
-
-#. type: Bullet: '- '
-msgid "**Persistence**"
-msgstr ""
-
-#. type: Bullet: '- '
-msgid "**Welcome Screen**"
-msgstr ""
-
-#. type: Bullet: '- '
-msgid "**Automatic upgades**"
-msgstr ""
-
-#. type: Bullet: '- '
-msgid "**MAC Spoofing**"
-msgstr ""
-
-#. type: Bullet: '- '
-msgid ""
-"**MAT (Metadata Anonymization Toolkit)**, which was developed by Julien "
-"Voisin as a Google Summer of Code with our help in 2011."
-msgstr ""
-
-#. type: Plain text
-msgid ""
-"To support this intense development and the increased responsibility on our "
-"shoulders, we accepted our first grant, from the *Swedish International "
-"Development Agency* in 2011 and started paying for some of the development "
-"work."
-msgstr ""
-
-#. type: Plain text
-msgid ""
-"In October 2012, Tails was started around 2&#8239;500 times a day, 10 times "
-"less than today."
-msgstr ""
-
-#. type: Plain text
-msgid ""
-"In June 2013, Edward Snowden would reveal thousands of classified documents "
-"on the surveillance programs of the NSA. Tails got mentioned by famous "
-"technologists [Bruce Schneier](https://www.theguardian.com/world/2013/sep/05/"
-"nsa-how-to-remain-secure-surveillance)  and [Micah Lee](https://freedom."
-"press/news/encryption-works-how-to-protect-your-privacy-and-your-sources-in-"
-"the-age-of-nsa-surveillance/)  as one of the tools that protect from the NSA "
-"surveillance."
-msgstr ""
-
-#. type: Plain text
-msgid ""
-"In March 2014, we received our first award, the [Access Innovation Prize for "
-"Endpoint Security](https://www.accessnow.org/blog/2014/03/11/2014-access-"
-"innovation-prize-winners-announced-at-rightscon).  According to Access Now:"
-msgstr ""
-
-#. type: Plain text
-#, no-wrap
-msgid ""
-"> Tails embodies the successful collaboration of developers, trainers,\n"
-"> security professionals towards tackling the spectrum of user needs --\n"
-"> from usability to security -- in high-risk environments.\n"
-msgstr ""
-
-#. type: Plain text
-msgid ""
-"The same month, we launched a [[logo contest|blueprint/logo]]. It was "
-"heartwarming to receive 36 very creative proposals. Here are some of the "
-"best ones:"
-msgstr ""
-
-#. type: Plain text
-#, no-wrap
-msgid "[[!img logos.png link=\"no\" alt=\"\"]]\n"
-msgstr ""
-
-#. type: Plain text
-msgid ""
-"In April 2014, Freedom of the Press Foundation launched the first "
-"crowdfunding campaign for Tails and revealed that Tails \"has been critical "
-"to all of the main NSA journalists\". Since then, [Edward Snowden](https://"
-"twitter.com/Snowden/status/975827513321623553)  and journalists [Laura "
-"Poitras](https://www.eff.org/deeplinks/2014/10/7-privacy-tools-essential-"
-"making-citizenfour), [Glenn Greenwald](https://www.eff.org/"
-"deeplinks/2014/10/7-privacy-tools-essential-making-citizenfour), and [Micah "
-"Lee](https://theintercept.com/2014/10/28/smuggling-snowden-secrets/)  have "
-"repeatedly stated the importance of Tails for their work and supported us in "
-"many ways."
-msgstr ""
-
-#. type: Plain text
-#, no-wrap
-msgid "<p style=\"max-width: 800px;\">\n"
-msgstr ""
-
-#. type: Plain text
-#, no-wrap
-msgid "[[!img snowden-1.jpg size=\"380x\" alt=\"Snowden plugging an SD card in a laptop with a blue Tails USB stick\"]]\n"
-msgstr ""
-
-#. type: Plain text
-#, no-wrap
-msgid "[[!img snowden-2.jpg size=\"380x\" alt=\"Snowden showing NSA documents on Tails to Ewen MacAskill\"]]\n"
-msgstr ""
-
-#. type: Plain text
-#, no-wrap
-msgid ""
-"<em>Images from <a href=\"https://citizenfourfilm.com/\">Citizenfour</a> by Laura Poitras, minutes 37 and 41.</em>\n"
-"</p>\n"
-msgstr ""
-
-#. type: Plain text
-msgid ""
-"A few weeks later, the release of Tails 1.0 got press coverage on [The Verge]"
-"(https://www.theverge.com/2014/4/29/5664884/this-is-the-most-secure-computer-"
-"you-ll-ever-own), [CNET](https://www.cnet.com/news/anonymous-os-reportedly-"
-"favored-by-nsa-whistle-blower-edward-snowden-reaches-version-1-0/), [Boing "
-"Boing](https://boingboing.net/2014/04/30/tails-snowdens-favorite-ano.html), "
-"and many others. In December, [Der Spiegel](https://www.spiegel.de/media/"
-"media-35535.pdf)  published internal NSA slides that categorize Tails as "
-"\"catastrophic impact\" and \"highest priority\":"
-msgstr ""
-
-#. type: Plain text
-#, no-wrap
-msgid ""
-"[[!img nsa.png link=\"https://www.spiegel.de/media/media-35535.pdf\"\n"
-"alt=\"Tor, TrueCrypt, Tails are classified as 'Use Risk: Current Highest\n"
-"Priority Target Use' and 'Impact: Catastrophic (near-total loss/lack of\n"
-"insight to target communications, presence)'\"]]\n"
-msgstr ""
-
-#. type: Plain text
-msgid ""
-"This is how Tails 1.0 looked like in 2014. It had a camouflage mode that "
-"looked like Windows XP and the Tor controller was *Vidalia*."
-msgstr ""
-
-#. type: Plain text
-#, no-wrap
-msgid "[[!img tails-1.0.png link=\"no\" alt=\"\"]]\n"
-msgstr ""
-
-#. type: Title =
-#, no-wrap
-msgid "2015-2019 - Maturity, user experience, and automation"
-msgstr ""
-
-#. type: Plain text
-msgid ""
-"In May 2014, the UX team at [NUMA Paris](https://web.archive.org/"
-"web/20140524130455/http://events.numaparis.com/Evenements/Apero-Experience-"
-"Utilisateur-Tails-The-Amnesic-Incognito-Live-System)  invited us to organize "
-"a usability testing session of Tails with journalists. We asked participants "
-"to do slightly complex tasks such as establishing an encrypted conversation "
-"with someone else using *Pidgin*.  Reality hit us hard when all the "
-"journalists in the room encountered problems to either install, start, or "
-"connect Tails to Tor. We realized that, despite having laid down most of the "
-"core features in Tails 1.0, we still had a lot of work to do to make Tails "
-"easy to use by most people."
-msgstr ""
-
-#. type: Plain text
-msgid ""
-"Since then, we focused our work on 3 aspects of the project that don't bring "
-"in so many new features but rather ensure its long term sustainability and "
-"growth: user experience, continuous integration, and project sustainability."
-msgstr ""
-
-#. type: Title ###
-#, no-wrap
-msgid "User experience"
-msgstr ""
-
-#. type: Plain text
-msgid ""
-"Since these first usability tests in 2014, we systematically relied on user-"
-"centered design practices to ensure that all the major changes that we do in "
-"Tails are making it easier to use. We conducted 10 sessions of usability "
-"tests, used [paper prototypes](https://simplysecure.org/blog/formative-"
-"testing), conducted [[quantitative surveys|blueprint/veracrypt]], and "
-"defined better our audience using [[personas|contribute/personas]]."
-msgstr ""
-
-#. type: Plain text
-#, no-wrap
-msgid "[[<img src=\"https://git.tails.boum.org/ux/plain/personas/personas-small.png\" id=\"picture\" class=\"img-responsive\" alt=\"Our 3 personas: Riou, Cris, and Kim\">|contribute/personas]]\n"
-msgstr ""
-
-#. type: Plain text
-msgid ""
-"This usability work was key in all the work that we did since 2015 to make "
-"Tails easier to install:"
-msgstr ""
-
-#. type: Plain text
-msgid ""
-"- The [[installation instructions|install]] (2016)  - The [[verification "
-"extension|install/download]] (2016)  - The new [[Welcome Screen|news/"
-"version_3.0#greeter]] (2017)  - The shift to [[USB images and Etcher|news/"
-"version_3.12#usb-images]] (2019)"
-msgstr ""
-
-#. type: Title ###
-#, no-wrap
-msgid "Continuous integration"
-msgstr ""
-
-#. type: Plain text
-msgid ""
-"To cope with this rapid development and the many releases, we built a "
-"cutting edge *continuous integration* infrastructure:"
-msgstr ""
-
-#. type: Bullet: '- '
-msgid ""
-"Images of Tails are [built automatically](https://nightly.tails.boum.org/) "
-"every time we develop a change for an upcoming release."
-msgstr ""
-
-#. type: Bullet: '- '
-msgid ""
-"These images are [[tested automatically|contribute/release_process/test/"
-"automated_tests]] against a comprehensive list of usability and security "
-"scenarios."
-msgstr ""
-
-#. type: Bullet: '- '
-msgid ""
-"All our images are [[reproducible|news/reproducible_Tails]], which allows "
-"security researchers to verify that the images distributed on our website "
-"have not been modified to introduce undisclosed security vulnerabilities."
-msgstr ""
-
-#. type: Plain text
-msgid ""
-"The following video shows the test suite in action. On the left, it displays "
-"the scenario that is being tested, for example \"*symmetrically encrypting a "
-"message*\". On the right, it displays Tails being manipulated automatically "
-"according to the scenario."
-msgstr ""
-
-#. type: Plain text
-#, no-wrap
-msgid ""
-"<video controls=\"true\" width=\"880\" height=\"352\">\n"
-"  <source src=\"https://tails.boum.org/news/celebrating_10_years/test-suite.mp4\" type=\"video/mp4\" />\n"
-"</video>\n"
-msgstr ""
-
-#. type: Plain text
-msgid ""
-"This infrastructure increases the quality and reliability of our releases. "
-"It also makes it faster to publish emergency security releases when "
-"important vulnerabilities are fixed, for example in Firefox and Tor Browser."
-msgstr ""
-
-#. type: Title ###
-#, no-wrap
-msgid "Project sustainability"
-msgstr ""
-
-#. type: Plain text
-msgid ""
-"The combination of these efforts both on visible improvements and behind the "
-"scene had to go hand-in-hand with working on the sustainability of the "
-"project as an organization."
-msgstr ""
-
-#. type: Plain text
-msgid "Since 2014:"
-msgstr ""
-
-#. type: Bullet: '- '
-msgid ""
-"The number of Tails users was multiplied by 2.4, increasing by 20% each year "
-"on average, reaching 25000 daily users on average in 2019.  Our yearly "
-"budget was multiplied by a similar amount, to reach 240&#8239;000€ "
-"(estimated) in 2019."
-msgstr ""
-
-#. type: Bullet: '- '
-msgid ""
-"We worked on foundational documents and processes to ensure a healthy "
-"community and project, such as our [[Code of Conduct|contribute/"
-"working_together/code_of_conduct]], [[Social Contract|contribute/"
-"working_together/social_contract]], and [[Missions and values|contribute/"
-"mission]]."
-msgstr ""
-
-#. type: Plain text
-#, no-wrap
-msgid "[[!img users-budget.svg link=\"no\" alt=\"\"]]\n"
-msgstr ""
-
-#. type: Plain text
-msgid ""
-"Sustainability cannot go without enjoying working together and having fun. "
-"We had memorable gatherings where we danced to the privacy-protecting sound "
-"of [Rockwell &mdash; Somebody's Watching Me](https://www.youtube.com/watch?"
-"v=7YvAYIJSSZY=), [Rap News &mdash; Whistleblower](https://www.youtube.com/"
-"watch?v=7aiZjD0_mTA), [Pete Seeger &mdash; The Onion Makes Us Strong (*sic*)]"
-"(https://www.youtube.com/watch?v=pCnEAH5wCzo), [The Police &mdash; Every "
-"Breath You Take](https://www.youtube.com/watch?v=OMOGaugKpzs), and [Cyndi "
-"Lauper &mdash; Girls Just Want To Fix Bugs (*sic*)](https://www.youtube.com/"
-"watch?v=PIb6AZdTr-A), ate delicious [[vegan mafé|mafe]] from our beloved "
-"cooking team, and squashed an [[!tails_ticket 11140 desc=\"anarchist coup "
-"d'état\"]]."
-msgstr ""
-
-#. type: Plain text
-msgid "In 2018 and 2019:"
-msgstr ""
-
-#. type: Bullet: '- '
-msgid ""
-"66 different people contributed to our main source code, including coders, "
-"writers, and translators."
-msgstr ""
-
-#. type: Bullet: '- '
-msgid ""
-"22 different people were paid to work on Tails: a few of them full-time, "
-"most of them part-time or as consultants."
-msgstr ""
-
-#. type: Bullet: '- '
-msgid ""
-"We attended 21 conferences in 10 different countries to stay connected with "
-"the communities of the Tails ecosystem: related Free Software projects, "
-"digital security trainers, and users."
-msgstr ""
-
-#. type: Bullet: '- '
-msgid "20 people, both workers and volunteers, attended our yearly gatherings."
-msgstr ""
-
-#. type: Plain text
-msgid ""
-"Meanwhile, we counted no less than [[21 projects|doc/about/"
-"acknowledgments_and_similar_projects#similar_projects]], who also tried to "
-"build a live operating system for privacy and anonymity but are now "
-"abandoned."
-msgstr ""
-
-#. type: Plain text
-msgid ""
-"A big thank you to everybody who either contributed to Tails or supported us:"
-msgstr ""
-
-#. type: Bullet: '- '
-msgid "All the people mentioned in this article one way or another"
-msgstr ""
-
-#. type: Bullet: '- '
-msgid ""
-"The people from other related Free Software projects that Tails relies upon"
-msgstr ""
-
-#. type: Bullet: '- '
-msgid ""
-"The thousands of activists, journalists, and human-rights defenders who are "
-"using Tails everyday"
-msgstr ""
-
-#. type: Bullet: '- '
-msgid ""
-"The digital security trainers and technologists who got excited about Tails "
-"in its early days and continue advocating for it today"
-msgstr ""
-
-#. type: Bullet: '- '
-msgid ""
-"Everybody who ever contributed to our source code, including the dozens of "
-"translators"
-msgstr ""
-
-#. type: Bullet: '- '
-msgid ""
-"Our [[partners, sponsors|partners]], and everybody who ever donated to Tails."
-msgstr ""
-
-#. type: Plain text
-msgid "Thank you!"
 msgstr ""