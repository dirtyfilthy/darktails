--- conflicted
+++ resolved
@@ -5,25 +5,15 @@
 #
 msgid ""
 msgstr ""
-<<<<<<< HEAD
 "Project-Id-Version: PACKAGE VERSION\n"
 "POT-Creation-Date: 2017-09-26 19:06+0200\n"
 "PO-Revision-Date: YEAR-MO-DA HO:MI+ZONE\n"
 "Last-Translator: FULL NAME <EMAIL@ADDRESS>\n"
 "Language-Team: LANGUAGE <LL@li.org>\n"
 "Language: \n"
-=======
-"Project-Id-Version: \n"
-"POT-Creation-Date: 2017-09-25 20:19+0200\n"
-"PO-Revision-Date: 2017-09-26 18:01+0000\n"
-"Language: fr\n"
->>>>>>> ff2e0af1
 "MIME-Version: 1.0\n"
 "Content-Type: text/plain; charset=UTF-8\n"
 "Content-Transfer-Encoding: 8bit\n"
-"Last-Translator: \n"
-"Language-Team: \n"
-"X-Generator: Poedit 1.8.11\n"
 
 #. type: Plain text
 #, no-wrap
@@ -43,12 +33,8 @@
 #. type: Plain text
 msgid ""
 "This release fixes [[many security issues|security/"
-<<<<<<< HEAD
 "Numerous_security_holes_in_3.1]] and users should upgrade as soon as "
 "possible."
-=======
-"Numerous_security_holes_in_3.1]] and users should upgrade as soon as possible."
->>>>>>> ff2e0af1
 msgstr ""
 "Cette version corrige [[plusieurs failles de sécurité|security/"
 "Numerous_security_holes_in_3.1]] et la mise à jour doit être faite dès que "
@@ -102,7 +88,6 @@
 #. type: Bullet: '- '
 msgid ""
 "We added *GNOME Screen Keyboard* to replace *Florence*, the previous virtual "
-<<<<<<< HEAD
 "keyboard, which had [many issues](https://labs.riseup.net/code/projects/"
 "tails/issues?utf8=%E2%9C%93&set_filter=1&f%5B%5D=cf_18&op%5Bcf_18%5D=%3D&v"
 "%5Bcf_18%5D%5B%5D=On-screen+keyboard&f%5B%5D=subject&op%5Bsubject%5D=%7E&v"
@@ -110,15 +95,6 @@
 "%5D=%3D&v%5Bfixed_version_id%5D%5B%5D=294&f%5B%5D=&c%5B%5D=status&c%5B"
 "%5D=priority&c%5B%5D=fixed_version&c%5B%5D=subject&c%5B%5D=category&c%5B"
 "%5D=cf_15&c%5B%5D=assigned_to&c%5B%5D=cf_9&group_by=&t%5B%5D=)."
-msgstr ""
-=======
-"keyboard, which had [many issues](https://labs.riseup.net/code/projects/tails/"
-"issues?utf8=%E2%9C%93&set_filter=1&f%5B%5D=cf_18&op%5Bcf_18%5D=%3D&v%5Bcf_18%5D"
-"%5B%5D=On-screen+keyboard&f%5B%5D=subject&op%5Bsubject%5D=%7E&v%5Bsubject%5D%5B"
-"%5D=Florence&f%5B%5D=fixed_version_id&op%5Bfixed_version_id%5D=%3D&v"
-"%5Bfixed_version_id%5D%5B%5D=294&f%5B%5D=&c%5B%5D=status&c%5B%5D=priority&c%5B"
-"%5D=fixed_version&c%5B%5D=subject&c%5B%5D=category&c%5B%5D=cf_15&c%5B"
-"%5D=assigned_to&c%5B%5D=cf_9&group_by=&t%5B%5D=)."
 msgstr ""
 "Nous avons ajouté le *clavier écran GNOME* pour remplacer *Florence*, le "
 "précédent clavier virtule, qui avait [beaucoup de problèmes](https://labs."
@@ -129,7 +105,6 @@
 "%5D=294&f%5B%5D=&c%5B%5D=status&c%5B%5D=priority&c%5B%5D=fixed_version&c%5B"
 "%5D=subject&c%5B%5D=category&c%5B%5D=cf_15&c%5B%5D=assigned_to&c%5B"
 "%5D=cf_9&group_by=&t%5B%5D=)."
->>>>>>> ff2e0af1
 
 #. type: Plain text
 #, no-wrap
@@ -180,11 +155,7 @@
 #. type: Plain text
 #, no-wrap
 msgid "  [[!img install/inc/screenshots/tails_installer_in_tails.png link=\"no\"]]\n"
-<<<<<<< HEAD
-msgstr ""
-=======
 msgstr "  [[!img install/inc/screenshots/tails_installer_in_tails.png link=\"no\"]]\n"
->>>>>>> ff2e0af1
 
 #. type: Title ###
 #, no-wrap
@@ -223,8 +194,8 @@
 
 #. type: Bullet: '- '
 msgid ""
-"Deny access to the D-Bus service of *Pidgin* to prevent other applications to "
-"access and modify its configuration. [[!tails_ticket 14612]]."
+"Deny access to the D-Bus service of *Pidgin* to prevent other applications "
+"to access and modify its configuration. [[!tails_ticket 14612]]."
 msgstr ""
 "Accès bloqué au service D-Bus de *Pidgin* pour empêcher d'autres applications "
 "d'accéder et de modifier sa configuration. [[!tails_ticket 14612]]."
@@ -244,23 +215,6 @@
 msgid "  [[!tails_ticket 12733]]\n"
 msgstr "  [[!tails_ticket 12733]]\n"
 
-<<<<<<< HEAD
-=======
-#. type: Bullet: '- '
-msgid ""
-"Tor Browser now saves downloads in the <span class=\"filename\">Tor Browser</"
-"span> folder by default which removes annoying error messages."
-msgstr ""
-"Le Navigateur Tor enregistre les téléchargements dans le dossier <span class="
-"\"filename\">Tor Browser</span> par défaut, ce qui évite les messages "
-"d'erreurs agaçants."
-
-#. type: Plain text
-#, no-wrap
-msgid "  [[!tails_ticket 8917]]\n"
-msgstr "  [[!tails_ticket 8917]]\n"
-
->>>>>>> ff2e0af1
 #. type: Plain text
 msgid ""
 "For more details, read our [[!tails_gitweb debian/changelog desc=\"changelog"
@@ -336,15 +290,9 @@
 #. type: Plain text
 msgid ""
 "We need your help and there are many ways to [[contribute to Tails|"
-<<<<<<< HEAD
 "contribute]] ([[donating|donate#3.2]] is only one of them). Come [[talk to "
 "us|about/contact#tails-dev]]!"
 msgstr ""
-=======
-"contribute]] ([[donating|donate#3.2]] is only one of them). Come [[talk to us|"
-"about/contact#tails-dev]]!"
-msgstr ""
 "Nous avons besoin de votre aide et il y a de nombreuses manières de "
 "[[contribuer à Tails|contribute]] ([[faire un don|donate#3.2]] est seulement "
-"l'une d'entre elles). Venez [[discuter avec nous|about/contact#tails-dev]] !"
->>>>>>> ff2e0af1
+"l'une d'entre elles). Venez [[discuter avec nous|about/contact#tails-dev]] !"