--- conflicted
+++ resolved
@@ -7,25 +7,15 @@
 msgstr ""
 "Project-Id-Version: \n"
 "POT-Creation-Date: 2018-06-10 11:31+0200\n"
-<<<<<<< HEAD
 "PO-Revision-Date: 2018-06-27 19:33+0000\n"
 "Last-Translator: Weblate Admin <admin@example.com>\n"
 "Language-Team: LANGUAGE <LL@li.org>\n"
-=======
-"PO-Revision-Date: 2018-06-23 10:53+0000\n"
->>>>>>> e16174d7
 "Language: fr\n"
 "MIME-Version: 1.0\n"
 "Content-Type: text/plain; charset=UTF-8\n"
 "Content-Transfer-Encoding: 8bit\n"
-<<<<<<< HEAD
 "Plural-Forms: nplurals=2; plural=n > 1;\n"
 "X-Generator: Weblate 2.10.1\n"
-=======
-"Last-Translator: \n"
-"Language-Team: \n"
-"X-Generator: Poedit 1.8.11\n"
->>>>>>> e16174d7
 
 #. type: Plain text
 #, no-wrap
@@ -96,11 +86,7 @@
 #. type: Title ##
 #, no-wrap
 msgid "Fixed problems"
-<<<<<<< HEAD
 msgstr "Problèmes corrigés"
-=======
-msgstr "Problèmes résolus"
->>>>>>> e16174d7
 
 #. type: Bullet: '- '
 msgid ""
@@ -145,13 +131,8 @@
 #. type: Plain text
 msgid "See the list of [[long-standing issues|support/known_issues]]."
 msgstr ""
-<<<<<<< HEAD
 "Voir la liste de nos [[problèmes connus de longue "
 "date|support/known_issues]]."
-=======
-"Voir la liste de nos [[problèmes connus de longue date|support/"
-"known_issues]]."
->>>>>>> e16174d7
 
 #. type: Title #
 #, no-wrap
@@ -160,12 +141,7 @@
 
 #. type: Plain text
 msgid "- To install, follow our [[installation instructions|install]]."
-<<<<<<< HEAD
 msgstr "- Pour installer, suivez nos [[instructions d'installation|install]]."
-=======
-msgstr ""
-"- Pour l'installer, suivez nos [[instructions d'installation|install]]."
->>>>>>> e16174d7
 
 #. type: Bullet: '- '
 msgid ""
@@ -181,15 +157,10 @@
 "  If you cannot do an automatic upgrade or if Tails fails to start after an\n"
 "  automatic upgrade, please try to do a [[manual upgrade|upgrade]].\n"
 msgstr ""
-<<<<<<< HEAD
 "  Si vous ne pouvez pas faire une mise à jour automatique ou si le démarrage "
 "échoue après une mise à\n"
 "  jour automatique, merci d'essayer de faire une [[mise à jour "
 "manuelle|upgrade]].\n"
-=======
-"  Si vous ne pouvez pas faire une mise à jour automatique ou si le démarrage\n"
-"  échoue après une mise à jour automatique, merci d'essayer de faire une [[mise à jour manuelle|upgrade]].\n"
->>>>>>> e16174d7
 
 #. type: Plain text
 msgid "- [[Download Tails 3.7.1.|install/download]]"
@@ -202,11 +173,7 @@
 
 #. type: Plain text
 msgid "Tails 3.8 is [[scheduled|contribute/calendar]] for June 26."
-<<<<<<< HEAD
 msgstr "Tails 3.8 est [[prévu|contribute/calendar]] pour le 26 juin."
-=======
-msgstr "Tails 3.8 is [[prévu|contribute/calendar]] pour le 26 juin."
->>>>>>> e16174d7
 
 #. type: Plain text
 msgid "Have a look at our [[!tails_roadmap]] to see where we are heading to."
