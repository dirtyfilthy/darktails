[[!meta date="Tue Jun 13 12:34:56 2017"]]
[[!meta title="Tails 3.0 is out"]]
[[!tag announce]]

We are especially proud to present you Tails 3.0, the first version of Tails
based on Debian 9 (Stretch). It brings a completely new startup and shutdown
experience, a lot of polishing to the desktop, security improvements in depth,
and major upgrades to a lot of the included software.

<<<<<<< HEAD
XXX: I'm not 100% convinced by the part "security improvements in depth"... Opinions welcome!

=======
>>>>>>> 3999a600
Debian 9 (Stretch) will be [released on June
17](https://lists.debian.org/debian-devel-announce/2017/05/msg00002.html).
It is the first time that we are releasing a new version of Tails almost
at the same time as its new version of Debian. This was an important
objective for us as it is beneficial to both our users and users of
<<<<<<< HEAD
Debian in general and strengthens our [[relationship with
=======
Debian in general and strengthen our [[relationship with
>>>>>>> 3999a600
upstream|contribute/relationship_with_upstream]]:

- Our users can benefit from the cool changes in Debian earlier.
- We can detect and fix issues in the new version of Debian while it is
  still in development so that our work also benefits Debian earlier.

This release also fixes [[many security
issues|security/Numerous_security_holes_in_2.12]] and users should
upgrade as soon as possible.

[[!toc levels=1]]

# Changes

## New features

### New startup and shutdown experience

- *Tails Greeter*, the application to configure Tails at startup, has
  been completely redesigned for ease of use:
  - All options are available from a single window.
  - Language and region settings are displayed first to benefit our
    international audience.
  - Accessibility features can be enabled from the start.

  This has been a long process, started three years ago with the UX team of
  [NUMA Paris](https://paris.numa.co/) and lead only by volunteers. Join us on
  [[tails-ux@boum.org|about/contact#tails-ux]] to participate in future
  designs!

  [[!img tails-greeter.png link="no"]]

<<<<<<< HEAD
- XXX: Memory wipe: #5417 :spriver:
  - more robust
  - invisible
  - better experience
  - technicalities: https://tails.boum.org/contribute/design/memory_erasure
=======
- The shutdown experience has also been redesigned in order to be:
  - More reliable. It was crashing on various computers with
    unpredictable results.
  - More discrete. The screen is now totally black to look less
    suspicious.

  Technically speaking, it is now using the [[freed memory poisoning
  feature|contribute/design/memory_erasure]] of the Linux kernel.
>>>>>>> 3999a600

### Polishing the desktop

- We switched to the default black theme of GNOME which has a more
  modern and discrete look:

  [[!img black-theme.png link="no"]]

- Tails 3.0 benefits from many other small improvements to the GNOME desktop:

  - *Files* has been redesigned to reduce clutter and make the interface easier
    to use. Several new features have been added, such as the ability to
    rename multiple files at the same time and the ability to extract
    compressed files without needing a separate application.
<<<<<<< HEAD
  - The Message Tray has been replaced by a new message list, allowing easy
    access to previous notifications. Notification popups have also been
    repositioned to make them more noticeable.
  - Shortcut windows have been added to help you discover keyboard shortcuts in
    GNOME applications.

### Security improvements in depth

- XXX: 64-bits only ISO images :spriver:
  - [[news/Tails_3.0_will_require_a_64-bit_processor]]
  - harder to bruteforce offsets/addresses, ASLR becomes stronger in
    that sense as is PIE support
  - most binaries are hardened with PIE
  - https://en.wikipedia.org/wiki/Position-independent_code#Position-independent_executables
=======

    [[!img batch-rename.png link="no"]]

  - The notification area has been improved to allow easy access to previous
    notifications. Notification popups have also been repositioned to make them
    more noticeable.

    [[!img message-list.png link="no"]]

  - Shortcut windows have been added to help you discover keyboard shortcuts in
    GNOME applications.

    For example, press <span class="keycap">Ctrl+F1</span> in *Files* to
    display its shortcut window.

### Security improvements in depth

- Tails 3.0 works on
  <span class="definition">[[!wikipedia x86-64 desc="64-bit computers"]]</span>
  only and not on 32-bit computers anymore. Dropping hardware support,
  even for a small portion of our user base, is always a hard decision
  to make but being 64-bit only has important security and stability
  benefits. For example, to protect against some types of security
  exploits, support for the <span class="definition">[[!wikipedia NX_bit]]</span>
  is compulsory and most binaries are harden with
  <span class="definition">[[!wikipedia Position-independent_code desc="PIE"]]</span>
  which allows <span class="definition">[[!wikipedia Address_space_layout_randomization desc="ASLR"]]</span>.

  [[!toggle id="check" text="Check if your computer is 64-bit or 32-bit."]]

[[!toggleable id="check" text="""
1. Start any Tails version.

1. To open a terminal choose
   <span class="menuchoice"><span class="guimenu">Applications</span>&nbsp;▸
   <span class="guisubmenu">Utilities</span>&nbsp;▸
   <span class="guimenuitem">Terminal</span></span>.

1. Execute the following command to display system information:

           uname -m

   - If the output is `x86_64`, your computer is 64-bit and Tails 3.0
     should work.

   - If the output is `i686`, your computer is 32-bit and Tails 3.0 will
     not work.
"""]]
>>>>>>> 3999a600

- Update *Tor Browser* to 7.0 (based on Firefox 52 ESR) which is
  [multiprocess](https://developer.mozilla.org/en-US/Firefox/Multiprocess_Firefox)
  and enables [content
  sandboxing](https://wiki.mozilla.org/Security/Sandbox). This should
  make it harder to exploit security vulnerabilities in the browser.

<<<<<<< HEAD
- XXX: Reproducible build
  - ask anonym and intrigeri whether 3.0 will be reproducible, from
    https://tails.boum.org/blueprint/monthly_report/report_2017_05/ I
    understand that it's not the case yet
  - see #11997#note-6

### Major upgrades to included software

- XXX: Major versions of included software: :cbrownstein:
  - this is all I could spot in the diff, but maybe not all of it is
    worth mentioning
  - maybe check if changes are significant enough
  - maybe list only most popular software if changes are not that big
  - audacity		2.0.6-2		2.1.2-2
  - bookletimposer	0.2-2		2.5.3+dfsg-3
  - dasher		4.11		5.0.0
  - enigmail		2:1.8.2-4	2:1.9.6-2
  - git			1:2.1.4-2.1	1:2.11.0-2
  - inkscape		0.48.5-3        0.92.1-1
  - keepassx		0.4.3		2.0.3-1
    - [[doc/encryption_and_privacy/manage_passwords#migration]]
  - keyringer		0.3.7-1		0.5.0-2
  - libreoffice-core	1:4.3.3-2	1:5.2.6-2
  - liferea		1.10.12-1	1.12~rc2-2
  - mat			0.5.2-3		0.6.1-4
  - pitivi		0.93-4.2	0.98-1.1
  - scribus		1.4.4		1.4.6
  - synaptic		0.81.2		0.84.2
=======
### Major upgrades to included software

- Most included software has been upgraded in Debian 9, for example:
  - *KeePassX* from 0.4.3 to 2.0.3<br/>
    Your password database will be
    [[migrated automatically|doc/encryption_and_privacy/manage_passwords#migrate]] to the new format of *KeePassX* 2.
  - *LibreOffice* from 4.3.3 to 5.2.6
  - *Inkscape* from 0.48.5 to 0.92.1
  - *Audacity* from 2.0.6 to 2.1.2
  - *Enigmail* from 1.8.2 to 1.9.6
  - *MAT* from 0.5.2 to 0.6.1
  - *Dasher* from 4.11 to 5.0
  - *git* from 2.1.4 to 2.11.0
>>>>>>> 3999a600

## Upgrades and changes

- The *Pidgin* tray icon was removed from the top navigation bar and
<<<<<<< HEAD
  replaced by popup notifications. To activate the tray icon again,
  choose
=======
  replaced by popup notifications.

  To activate the tray icon again, choose
>>>>>>> 3999a600
  <span class="menuchoice">
    <span class="guimenu">Tools</span>&nbsp;▸
    <span class="guisubmenu">Preferences</span>&nbsp;▸
    <span class="guimenuitem">Interface</span>
    <span class="guimenuitem">System Tray Icon</span>
  </span> in *Pidgin* and select <span class="guilabel">Always</span> or
  <span class="guilabel">On unread messages</span>.

  [[!img pidgin.png link="no"]]

- *Icedove* was renamed as *Thunderbird*, its original name, inheriting
  this change from Debian.

- The read-only option of the persistent storage was removed. It was
  used by very few users, created confusion, and lead to unexpected
  issues. ([[!tails_ticket 12093]])

## Fixed problems

- The new *X.Org* display server in Tails 3.0 should work on more newer
  graphical hardware.

- UEFI boot has been fixed on some machines (ThinkPad X220).

<<<<<<< HEAD
=======
- MAC spoofing has been fixed on some network interfaces (TP-Link WN725N). ([[!tails_ticket 12362]])

>>>>>>> 3999a600
For more details, read our [[!tails_gitweb debian/changelog desc="changelog"]].

# Known issues

- Tails fails to start on some computers with [[Intel graphical
  hardware|support/known_issues#xorg-driver]].

See the list of [[long-standing issues|support/known_issues]].

# Get Tails 3.0

- To install, follow our [[installation instructions|install]].

- To upgrade, all users have to do a [[manual upgrade|upgrade]].

- [[Download Tails 3.0.|install/download]]

# What's coming up?

Tails 3.1 is [[scheduled|contribute/calendar]] for August 8.

Have a look at our [[!tails_roadmap]] to see where we are heading to.

We need your help and there are many ways to [[contribute to
Tails|contribute]] ([[donating|donate#3.0]] is only one of
them). Come [[talk to us|about/contact#tails-dev]]!<|MERGE_RESOLUTION|>--- conflicted
+++ resolved
@@ -7,21 +7,12 @@
 experience, a lot of polishing to the desktop, security improvements in depth,
 and major upgrades to a lot of the included software.
 
-<<<<<<< HEAD
-XXX: I'm not 100% convinced by the part "security improvements in depth"... Opinions welcome!
-
-=======
->>>>>>> 3999a600
 Debian 9 (Stretch) will be [released on June
 17](https://lists.debian.org/debian-devel-announce/2017/05/msg00002.html).
 It is the first time that we are releasing a new version of Tails almost
 at the same time as its new version of Debian. This was an important
 objective for us as it is beneficial to both our users and users of
-<<<<<<< HEAD
 Debian in general and strengthens our [[relationship with
-=======
-Debian in general and strengthen our [[relationship with
->>>>>>> 3999a600
 upstream|contribute/relationship_with_upstream]]:
 
 - Our users can benefit from the cool changes in Debian earlier.
@@ -54,13 +45,6 @@
 
   [[!img tails-greeter.png link="no"]]
 
-<<<<<<< HEAD
-- XXX: Memory wipe: #5417 :spriver:
-  - more robust
-  - invisible
-  - better experience
-  - technicalities: https://tails.boum.org/contribute/design/memory_erasure
-=======
 - The shutdown experience has also been redesigned in order to be:
   - More reliable. It was crashing on various computers with
     unpredictable results.
@@ -69,7 +53,6 @@
 
   Technically speaking, it is now using the [[freed memory poisoning
   feature|contribute/design/memory_erasure]] of the Linux kernel.
->>>>>>> 3999a600
 
 ### Polishing the desktop
 
@@ -84,22 +67,6 @@
     to use. Several new features have been added, such as the ability to
     rename multiple files at the same time and the ability to extract
     compressed files without needing a separate application.
-<<<<<<< HEAD
-  - The Message Tray has been replaced by a new message list, allowing easy
-    access to previous notifications. Notification popups have also been
-    repositioned to make them more noticeable.
-  - Shortcut windows have been added to help you discover keyboard shortcuts in
-    GNOME applications.
-
-### Security improvements in depth
-
-- XXX: 64-bits only ISO images :spriver:
-  - [[news/Tails_3.0_will_require_a_64-bit_processor]]
-  - harder to bruteforce offsets/addresses, ASLR becomes stronger in
-    that sense as is PIE support
-  - most binaries are hardened with PIE
-  - https://en.wikipedia.org/wiki/Position-independent_code#Position-independent_executables
-=======
 
     [[!img batch-rename.png link="no"]]
 
@@ -148,7 +115,6 @@
    - If the output is `i686`, your computer is 32-bit and Tails 3.0 will
      not work.
 """]]
->>>>>>> 3999a600
 
 - Update *Tor Browser* to 7.0 (based on Firefox 52 ESR) which is
   [multiprocess](https://developer.mozilla.org/en-US/Firefox/Multiprocess_Firefox)
@@ -156,36 +122,6 @@
   sandboxing](https://wiki.mozilla.org/Security/Sandbox). This should
   make it harder to exploit security vulnerabilities in the browser.
 
-<<<<<<< HEAD
-- XXX: Reproducible build
-  - ask anonym and intrigeri whether 3.0 will be reproducible, from
-    https://tails.boum.org/blueprint/monthly_report/report_2017_05/ I
-    understand that it's not the case yet
-  - see #11997#note-6
-
-### Major upgrades to included software
-
-- XXX: Major versions of included software: :cbrownstein:
-  - this is all I could spot in the diff, but maybe not all of it is
-    worth mentioning
-  - maybe check if changes are significant enough
-  - maybe list only most popular software if changes are not that big
-  - audacity		2.0.6-2		2.1.2-2
-  - bookletimposer	0.2-2		2.5.3+dfsg-3
-  - dasher		4.11		5.0.0
-  - enigmail		2:1.8.2-4	2:1.9.6-2
-  - git			1:2.1.4-2.1	1:2.11.0-2
-  - inkscape		0.48.5-3        0.92.1-1
-  - keepassx		0.4.3		2.0.3-1
-    - [[doc/encryption_and_privacy/manage_passwords#migration]]
-  - keyringer		0.3.7-1		0.5.0-2
-  - libreoffice-core	1:4.3.3-2	1:5.2.6-2
-  - liferea		1.10.12-1	1.12~rc2-2
-  - mat			0.5.2-3		0.6.1-4
-  - pitivi		0.93-4.2	0.98-1.1
-  - scribus		1.4.4		1.4.6
-  - synaptic		0.81.2		0.84.2
-=======
 ### Major upgrades to included software
 
 - Most included software has been upgraded in Debian 9, for example:
@@ -199,19 +135,13 @@
   - *MAT* from 0.5.2 to 0.6.1
   - *Dasher* from 4.11 to 5.0
   - *git* from 2.1.4 to 2.11.0
->>>>>>> 3999a600
 
 ## Upgrades and changes
 
 - The *Pidgin* tray icon was removed from the top navigation bar and
-<<<<<<< HEAD
-  replaced by popup notifications. To activate the tray icon again,
-  choose
-=======
   replaced by popup notifications.
 
   To activate the tray icon again, choose
->>>>>>> 3999a600
   <span class="menuchoice">
     <span class="guimenu">Tools</span>&nbsp;▸
     <span class="guisubmenu">Preferences</span>&nbsp;▸
@@ -236,11 +166,8 @@
 
 - UEFI boot has been fixed on some machines (ThinkPad X220).
 
-<<<<<<< HEAD
-=======
 - MAC spoofing has been fixed on some network interfaces (TP-Link WN725N). ([[!tails_ticket 12362]])
 
->>>>>>> 3999a600
 For more details, read our [[!tails_gitweb debian/changelog desc="changelog"]].
 
 # Known issues
