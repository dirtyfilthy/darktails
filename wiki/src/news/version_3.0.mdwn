[[!meta date="Tue Jun 13 12:34:56 2017"]]
[[!meta title="Tails 3.0 is out"]]
[[!tag announce]]

We are especially proud to present you Tails 3.0, the first version of Tails
based on Debian 9 (Stretch). It brings a completely new startup and shutdown
experience, a lot of polishing to the desktop, security improvements in depth,
and major upgrades to a lot of the included software.

XXX: I'm not 100% convinced by the part "security improvements in depth"... Opinions welcome!

Debian 9 (Stretch) will be [released on June
17](https://lists.debian.org/debian-devel-announce/2017/05/msg00002.html).
It is the first time that we are releasing a new version of Tails almost
at the same time as its new version of Debian. This was an important
objective for us as it is beneficial to both our users and users of
Debian in general and strengthen our [[relationship with
upstream|contribute/relationship_with_upstream]]:

- Our users can benefit from the cool changes in Debian earlier.
- We can detect and fix issues in the new version of Debian while it is
  still in development so that our work also benefits Debian earlier.

This release also fixes [[many security
issues|security/Numerous_security_holes_in_2.12]] and users should
upgrade as soon as possible.

[[!toc levels=1]]

# Changes

## New features

### New startup and shutdown experience

- *Tails Greeter*, the application to configure Tails at startup, has
  been completely redesigned for ease of use:
  - All options are available from a single window.
  - Language and region settings are displayed first to benefit our
    international audience.
  - Accessibility features can be enabled from the start.

  This has been a long process, started three years ago with the UX team of
  [NUMA Paris](https://paris.numa.co/) and lead only by volunteers. Join us on
  [[tails-ux@boum.org|about/contact#tails-ux]] to participate in future
  designs!

  [[!img tails-greeter.png link="no"]]

- XXX: Memory wipe: #5417 :spriver:
  - more robust
  - invisible
  - better experience
  - technicalities: https://tails.boum.org/contribute/design/memory_erasure

### Polishing the desktop

- We switched to the default black theme of GNOME which has a more
  modern and discrete look:

  [[!img black-theme.png link="no"]]

- Tails 3.0 benefits from many other small improvements to the GNOME desktop:

  - *Files* has been redesigned to reduce clutter and make the interface easier
    to use. Several new features have been added, such as the ability to
    rename multiple files at the same time and the ability to extract
    compressed files without needing a separate application.

    [[!img batch-rename.png link="no"]]

  - The notification area has been improved to allow easy access to previous
    notifications. Notification popups have also been repositioned to make them
    more noticeable.

    [[!img message-list.png link="no"]]
<<<<<<< HEAD

=======
    
>>>>>>> 45f22b70
  - Shortcut windows have been added to help you discover keyboard shortcuts in
    GNOME applications. For example, press <span class="keycap">Ctrl+F1</span>
    in *Files* to display its shortcut window.

### Security improvements in depth

- Tails 3.0 works only on
  <span class="definition">[[!wikipedia x86-64 desc="64-bit computers"]]</span>
  only and not on 32-bit computers anymore. Dropping hardware support,
  even for a small portion of our user base, is always a hard decision
  to make but being 64-bit only has important security and stability
  benefits. For example, to protect against some types of security
  exploits support for the <span class="definition">[[!wikipedia NX_bit]]</span>
  is compulsory and most binaries are harden with
  <span class="definition">[[!wikipedia Position-independent_code desc="PIE"]]</span>
  which allows <span class="definition">[[!wikipedia Address_space_layout_randomization desc="ASLR"]]</span>.

  [[!toggle id="check" text="Check if your computer is 64-bit or 32-bit"]]

[[!toggleable id="check" text="""
1. Start any Tails version.

1. To open a terminal choose
   <span class="menuchoice"><span class="guimenu">Applications</span>&nbsp;▸
   <span class="guisubmenu">Utilities</span>&nbsp;▸
   <span class="guimenuitem">Terminal</span></span>.

1. Execute the following command to display system information:

           uname -m

   - If the output is `x86_64`, your computer is 64-bit and Tails 3.0
     should work.

   - If the output is `i686`, your computer is 32-bit and Tails 3.0 will
     not work.
"""]]

- Update *Tor Browser* to 7.0 (based on Firefox 52 ESR) which is
  [multiprocess](https://developer.mozilla.org/en-US/Firefox/Multiprocess_Firefox)
  and enables [content
  sandboxing](https://wiki.mozilla.org/Security/Sandbox). This should
  make it harder to exploit security vulnerabilities in the browser.

- XXX: Reproducible build
  - ask anonym and intrigeri whether 3.0 will be reproducible, from
    https://tails.boum.org/blueprint/monthly_report/report_2017_05/ I
    understand that it's not the case yet
  - see #11997#note-6

### Major upgrades to included software

- XXX: Major versions of included software: :cbrownstein:
  - this is all I could spot in the diff, but maybe not all of it is
    worth mentioning
  - maybe check if changes are significant enough
  - maybe list only most popular software if changes are not that big
  - audacity		2.0.6-2		2.1.2-2
  - bookletimposer	0.2-2		2.5.3+dfsg-3
  - dasher		4.11		5.0.0
  - enigmail		2:1.8.2-4	2:1.9.6-2
  - git			1:2.1.4-2.1	1:2.11.0-2
  - inkscape		0.48.5-3        0.92.1-1
  - keepassx		0.4.3		2.0.3-1
    - [[doc/encryption_and_privacy/manage_passwords#migration]]
  - keyringer		0.3.7-1		0.5.0-2
  - libreoffice-core	1:4.3.3-2	1:5.2.6-2
  - liferea		1.10.12-1	1.12~rc2-2
  - mat			0.5.2-3		0.6.1-4
  - pitivi		0.93-4.2	0.98-1.1
  - scribus		1.4.4		1.4.6
  - synaptic		0.81.2		0.84.2

## Upgrades and changes

- The *Pidgin* tray icon was removed from the top navigation bar and
  replaced by popup notifications. To activate the tray icon again,
  choose
  <span class="menuchoice">
    <span class="guimenu">Tools</span>&nbsp;▸
    <span class="guisubmenu">Preferences</span>&nbsp;▸
    <span class="guimenuitem">Interface</span>
    <span class="guimenuitem">System Tray Icon</span>
  </span> in *Pidgin* and select <span class="guilabel">Always</span> or
  <span class="guilabel">On unread messages</span>.

  [[!img pidgin.png link="no"]]

- *Icedove* was renamed as *Thunderbird*, its original name, inheriting
  this change from Debian.

- The read-only option of the persistent storage was removed. It was
  used by very few users, created confusion, and lead to unexpected
  issues. ([[!tails_ticket 12093]])

## Fixed problems

- The new *X.Org* display server in Tails 3.0 should work on more newer
  graphical hardware.

- UEFI boot has been fixed on some machines (ThinkPad X220).

For more details, read our [[!tails_gitweb debian/changelog desc="changelog"]].

# Known issues

- Tails fails to start on some computers with [[Intel graphical
  hardware|support/known_issues#xorg-driver]].

See the list of [[long-standing issues|support/known_issues]].

# Get Tails 3.0

- To install, follow our [[installation instructions|install]].

- To upgrade, all users have to do a [[manual upgrade|upgrade]].

- [[Download Tails 3.0.|install/download]]

# What's coming up?

Tails 3.1 is [[scheduled|contribute/calendar]] for August 8.

Have a look at our [[!tails_roadmap]] to see where we are heading to.

We need your help and there are many ways to [[contribute to
Tails|contribute]] ([[donating|donate#3.0]] is only one of
them). Come [[talk to us|about/contact#tails-dev]]!<|MERGE_RESOLUTION|>--- conflicted
+++ resolved
@@ -74,11 +74,7 @@
     more noticeable.
 
     [[!img message-list.png link="no"]]
-<<<<<<< HEAD
 
-=======
-    
->>>>>>> 45f22b70
   - Shortcut windows have been added to help you discover keyboard shortcuts in
     GNOME applications. For example, press <span class="keycap">Ctrl+F1</span>
     in *Files* to display its shortcut window.
@@ -122,12 +118,6 @@
   and enables [content
   sandboxing](https://wiki.mozilla.org/Security/Sandbox). This should
   make it harder to exploit security vulnerabilities in the browser.
-
-- XXX: Reproducible build
-  - ask anonym and intrigeri whether 3.0 will be reproducible, from
-    https://tails.boum.org/blueprint/monthly_report/report_2017_05/ I
-    understand that it's not the case yet
-  - see #11997#note-6
 
 ### Major upgrades to included software
 
