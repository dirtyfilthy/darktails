# SOME DESCRIPTIVE TITLE
# Copyright (C) YEAR Free Software Foundation, Inc.
# This file is distributed under the same license as the PACKAGE package.
# FIRST AUTHOR <EMAIL@ADDRESS>, YEAR.
#
msgid ""
msgstr ""
<<<<<<< HEAD
"Project-Id-Version: PACKAGE VERSION\n"
"POT-Creation-Date: 2018-05-09 20:37+0200\n"
"PO-Revision-Date: YEAR-MO-DA HO:MI+ZONE\n"
"Last-Translator: FULL NAME <EMAIL@ADDRESS>\n"
"Language-Team: LANGUAGE <LL@li.org>\n"
"Language: \n"
=======
"Project-Id-Version: \n"
"POT-Creation-Date: 2018-05-08 12:51+0200\n"
"PO-Revision-Date: 2018-05-08 12:35+0000\n"
"Language: fr\n"
>>>>>>> ce873715
"MIME-Version: 1.0\n"
"Content-Type: text/plain; charset=UTF-8\n"
"Content-Transfer-Encoding: 8bit\n"
"Last-Translator: \n"
"Language-Team: \n"
"X-Generator: Poedit 1.8.11\n"

#. type: Plain text
#, no-wrap
<<<<<<< HEAD
msgid "[[!meta date=\"Wed, 09 May 2018 17:26:18 +0000\"]]\n"
msgstr ""
=======
msgid "[[!meta date=\"Wed, 09 May 2018 17:25:18 +0000\"]]\n"
msgstr "[[!meta date=\"Wed, 09 May 2018 17:25:18 +0000\"]]\n"
>>>>>>> ce873715

#. type: Plain text
#, no-wrap
msgid "[[!meta title=\"Tails 3.7 is out\"]]\n"
msgstr "[[!meta title=\"Tails 3.7 est sorti\"]]\n"

#. type: Plain text
#, no-wrap
msgid "[[!tag announce]]\n"
msgstr "[[!tag announce]]\n"

#. type: Plain text
msgid ""
"This release fixes [[several security issues|security/"
"Numerous_security_holes_in_3.6.2]] and users should upgrade as soon as "
"possible."
msgstr ""
"Cette version corrige [[plusieurs failles de sécurité|security/"
"Numerous_security_holes_in_3.6.2]] et la mise à jour doit être faite dès que "
"possible."

#. type: Plain text
#, no-wrap
msgid "[[!toc levels=1]]\n"
msgstr "[[!toc levels=1]]\n"

#. type: Title #
#, no-wrap
msgid "Changes"
msgstr "Changements"

#. type: Title ##
#, no-wrap
msgid "Upgrades and changes"
msgstr "Mises à jour et changements"

#. type: Plain text
msgid "- Update *Tor Browser* to 7.5.4."
msgstr "- Mise à jour du *Navigateur Tor* vers la version 7.5.4."

#. type: Plain text
#, no-wrap
msgid ""
"  This fixes a [critical issue in\n"
"  Firefox](https://www.mozilla.org/en-US/security/advisories/mfsa2018-12/)\n"
"  announced on May 9.\n"
msgstr ""
"  Cela corrige une [faille critique dans\n"
"  Firefox](https://www.mozilla.org/en-US/security/advisories/mfsa2018-12/)\n"
"  annoncée le 9 mai.\n"

#. type: Title ##
#, no-wrap
msgid "Fixed problems"
msgstr "Problèmes résolus"

<<<<<<< HEAD
#. type: Bullet: '- '
msgid ""
"Allow removing the optional OpenPGP key in *WhisperBack*, in case you "
"specified one."
msgstr ""
=======
#. type: Plain text
msgid "- Enable the removal of OpenPGP keyblock in Whisperback."
msgstr "- Autoriser la suppression du bloc de clé OpenPGP dans Whisperback."
>>>>>>> ce873715

#. type: Plain text
msgid ""
"For more details, read our [[!tails_gitweb debian/changelog desc=\"changelog"
"\"]]."
msgstr ""
"Pour plus d'informations, lisez notre [[!tails_gitweb debian/changelog desc="
"\"liste des changements\"]]."

#. type: Plain text
#, no-wrap
msgid "<a id=\"known-issues\"></a>\n"
msgstr "<a id=\"known-issues\"></a>\n"

#. type: Title #
#, no-wrap
msgid "Known issues"
msgstr ""

#. type: Plain text
msgid "None specific to this release."
msgstr ""

#. type: Plain text
msgid "See the list of [[long-standing issues|support/known_issues]]."
msgstr ""
"Voir la liste de nos [[problèmes connus de longue date|support/"
"known_issues]]."

#. type: Title #
#, no-wrap
msgid "Get Tails 3.7"
msgstr "Obtenir Tails 3.7"

#. type: Plain text
msgid "- To install, follow our [[installation instructions|install]]."
msgstr "- Pour installer, suivez nos [[instructions d'installation|install]]."

#. type: Bullet: '- '
msgid ""
"To upgrade, automatic upgrades are available from 3.6, 3.6.1, and 3.6.2 to "
"3.7."
msgstr ""
"Pour mettre à jour, des mises à jour automatiques sont disponibles depuis "
"les versions 3.6, 3.6~rc1, 3.6.1 et 3.6.2 vers la version 3.7."

#. type: Plain text
#, no-wrap
msgid ""
"  If you cannot do an automatic upgrade or if Tails fails to start after an\n"
"  automatic upgrade, please try to do a [[manual upgrade|upgrade]].\n"
msgstr ""
"  Si vous ne pouvez pas faire une mise à jour automatique ou si le démarrage échoue après une mise à\n"
"  jour automatique, merci d'essayer de faire une [[mise à jour manuelle|upgrade]].\n"

#. type: Plain text
#, no-wrap
msgid ""
<<<<<<< HEAD
"  If you are doing a manual upgrade from Tails 3.2, 3.3, 3.4, or 3.5, it\n"
"  is only possible to select an ISO image when running Tails in English. For\n"
"  other languages, the file chooser button remains inactive:\n"
=======
"  If you are doing a manual upgrade from Tails 3.2, 3.3, 3.4, or 3.5, it is only possible to select an\n"
"  ISO image when running Tails in English. For other languages, the\n"
"  file chooser button remains inactive:\n"
>>>>>>> ce873715
msgstr ""
"  Si vous faites une mise à jour manuelle depuis Tails 3.2, 3.3, 3.4 ou 3.5, il n'est possible de\n"
"  sélectionner une image ISO qu'en exécutant un Tails en anglais. Pour les autres langues, le\n"
"  bouton du sélecteur de fichier reste inactif :\n"

#. type: Plain text
#, no-wrap
msgid "  [[!img news/version_3.5/broken-file-chooser.png link=\"no\"]]\n"
msgstr "  [[!img news/version_3.5/broken-file-chooser.png link=\"no\"]]\n"

#. type: Plain text
#, no-wrap
msgid "  To do a manual upgrade from Tails 3.2, 3.3, 3.4, or 3.5, you can either:\n"
msgstr "  Pour faire une mise à jour manuelle depuis Tails 3.2, 3.3, 3.4 ou 3.5, vous pouvez au choix :\n"

#. type: Bullet: '  - '
msgid "Restart Tails in English."
msgstr "Redémarrer Tails en anglais."

#. type: Bullet: '  - '
msgid ""
"Start <span class=\"application\">Tails Installer</span> in English from the "
"command line:"
msgstr ""
"Démarrer l'<span class=\"application\">Installeur Tails</span> en anglais "
"depuis la ligne de commande :"

#. type: Plain text
#, no-wrap
msgid "    <pre>LANG=en_US tails-installer</pre>\n"
msgstr "    <pre>LANG=en_US tails-installer</pre>\n"

#. type: Plain text
msgid "- [[Download Tails 3.7.|install/download]]"
msgstr "- [[Télécharger Tails 3.7.|install/download]]"

#. type: Title #
#, no-wrap
msgid "What's coming up?"
msgstr "Et ensuite ?"

#. type: Plain text
msgid "Tails 3.8 is [[scheduled|contribute/calendar]] for June 26."
msgstr "Tails 3.8 est [[prévu|contribute/calendar]] pour le 26 juin."

#. type: Plain text
msgid "Have a look at our [[!tails_roadmap]] to see where we are heading to."
msgstr ""
"Jetez un œil à notre [[!tails_roadmap desc=\"feuille de route\"]] pour "
"savoir ce que nous avons en tête."

#. type: Plain text
#, no-wrap
msgid ""
"We need your help and there are many ways to [[contribute to\n"
"Tails|contribute]] (<a href=\"https://tails.boum.org/donate?r=3.7\">donating</a> is only one of\n"
"them). Come [[talk to us|about/contact#tails-dev]]!\n"
msgstr ""
"Nous avons besoin de votre aide et il y a de nombreuses manières de [[contribuer à\n"
"Tails|contribute]] (<a href=\"https://tails.boum.org/donate/index.fr.html?r=3.7\">faire un don</a> est seulement l'une\n"
"d'entre elles). Venez [[discuter avec nous|about/contact#tails-dev]] !\n"<|MERGE_RESOLUTION|>--- conflicted
+++ resolved
@@ -5,19 +5,10 @@
 #
 msgid ""
 msgstr ""
-<<<<<<< HEAD
-"Project-Id-Version: PACKAGE VERSION\n"
-"POT-Creation-Date: 2018-05-09 20:37+0200\n"
-"PO-Revision-Date: YEAR-MO-DA HO:MI+ZONE\n"
-"Last-Translator: FULL NAME <EMAIL@ADDRESS>\n"
-"Language-Team: LANGUAGE <LL@li.org>\n"
-"Language: \n"
-=======
 "Project-Id-Version: \n"
 "POT-Creation-Date: 2018-05-08 12:51+0200\n"
 "PO-Revision-Date: 2018-05-08 12:35+0000\n"
 "Language: fr\n"
->>>>>>> ce873715
 "MIME-Version: 1.0\n"
 "Content-Type: text/plain; charset=UTF-8\n"
 "Content-Transfer-Encoding: 8bit\n"
@@ -27,13 +18,8 @@
 
 #. type: Plain text
 #, no-wrap
-<<<<<<< HEAD
-msgid "[[!meta date=\"Wed, 09 May 2018 17:26:18 +0000\"]]\n"
-msgstr ""
-=======
 msgid "[[!meta date=\"Wed, 09 May 2018 17:25:18 +0000\"]]\n"
 msgstr "[[!meta date=\"Wed, 09 May 2018 17:25:18 +0000\"]]\n"
->>>>>>> ce873715
 
 #. type: Plain text
 #, no-wrap
@@ -90,17 +76,11 @@
 msgid "Fixed problems"
 msgstr "Problèmes résolus"
 
-<<<<<<< HEAD
 #. type: Bullet: '- '
 msgid ""
 "Allow removing the optional OpenPGP key in *WhisperBack*, in case you "
 "specified one."
 msgstr ""
-=======
-#. type: Plain text
-msgid "- Enable the removal of OpenPGP keyblock in Whisperback."
-msgstr "- Autoriser la suppression du bloc de clé OpenPGP dans Whisperback."
->>>>>>> ce873715
 
 #. type: Plain text
 msgid ""
@@ -159,15 +139,9 @@
 #. type: Plain text
 #, no-wrap
 msgid ""
-<<<<<<< HEAD
-"  If you are doing a manual upgrade from Tails 3.2, 3.3, 3.4, or 3.5, it\n"
-"  is only possible to select an ISO image when running Tails in English. For\n"
-"  other languages, the file chooser button remains inactive:\n"
-=======
 "  If you are doing a manual upgrade from Tails 3.2, 3.3, 3.4, or 3.5, it is only possible to select an\n"
 "  ISO image when running Tails in English. For other languages, the\n"
 "  file chooser button remains inactive:\n"
->>>>>>> ce873715
 msgstr ""
 "  Si vous faites une mise à jour manuelle depuis Tails 3.2, 3.3, 3.4 ou 3.5, il n'est possible de\n"
 "  sélectionner une image ISO qu'en exécutant un Tails en anglais. Pour les autres langues, le\n"
