--- conflicted
+++ resolved
@@ -6,15 +6,9 @@
 msgid ""
 msgstr ""
 "Project-Id-Version: PACKAGE VERSION\n"
-<<<<<<< HEAD
 "POT-Creation-Date: 2018-06-26 19:09+0200\n"
 "PO-Revision-Date: 2018-06-27 21:41+0000\n"
 "Last-Translator: Weblate Admin <admin@example.com>\n"
-=======
-"POT-Creation-Date: 2018-07-02 20:04+0200\n"
-"PO-Revision-Date: YEAR-MO-DA HO:MI+ZONE\n"
-"Last-Translator: FULL NAME <EMAIL@ADDRESS>\n"
->>>>>>> bb128392
 "Language-Team: LANGUAGE <LL@li.org>\n"
 "Language: fa\n"
 "MIME-Version: 1.0\n"
@@ -69,13 +63,8 @@
 
 #. type: Title ##
 #, no-wrap
-<<<<<<< HEAD
 msgid "<div class=\"note\">\n"
 msgstr "<div class=\"note\">\n"
-=======
-msgid "Fixed problems"
-msgstr ""
->>>>>>> bb128392
 
 #. type: Plain text
 msgid ""
@@ -97,13 +86,8 @@
 
 #. type: Plain text
 #, no-wrap
-<<<<<<< HEAD
 msgid "</div>\n"
 msgstr "</div>\n"
-=======
-msgid "<a id=\"known-issues\"></a>\n"
-msgstr ""
->>>>>>> bb128392
 
 #. type: Title #
 #, no-wrap
@@ -130,23 +114,13 @@
 
 #. type: Plain text
 #, no-wrap
-<<<<<<< HEAD
 msgid "<a id=\"known-issues\"></a>\n"
 msgstr "<a id=\"known-issues\"></a>\n"
-=======
-msgid "<p>This bug will be fixed in the next version of Tails. ([[!tails_ticket 15692]])</p>\n"
-msgstr ""
->>>>>>> bb128392
 
 #. type: Plain text
 #, no-wrap
-<<<<<<< HEAD
 msgid "Known issues"
 msgstr "مشکلات شناسایی‌شده"
-=======
-msgid "<p>[[!img enigmail-setup.png link=\"no\" alt=\"\"]]</p>\n"
-msgstr ""
->>>>>>> bb128392
 
 #. type: Plain text
 #, no-wrap
