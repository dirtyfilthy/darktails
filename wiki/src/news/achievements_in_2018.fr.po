# SOME DESCRIPTIVE TITLE
# Copyright (C) YEAR Free Software Foundation, Inc.
# This file is distributed under the same license as the PACKAGE package.
# FIRST AUTHOR <EMAIL@ADDRESS>, YEAR.
#
#, fuzzy
msgid ""
msgstr ""
<<<<<<< HEAD
"Project-Id-Version: PACKAGE VERSION\n"
"POT-Creation-Date: 2018-11-21 17:35-0800\n"
"PO-Revision-Date: YEAR-MO-DA HO:MI+ZONE\n"
"Last-Translator: FULL NAME <EMAIL@ADDRESS>\n"
"Language-Team: LANGUAGE <LL@li.org>\n"
"Language: \n"
=======
"Project-Id-Version: \n"
"POT-Creation-Date: 2018-11-22 14:52+0000\n"
"PO-Revision-Date: 2018-12-06 11:14+0000\n"
"Last-Translator: \n"
"Language-Team: \n"
"Language: fr\n"
>>>>>>> 86aed73c
"MIME-Version: 1.0\n"
"Content-Type: text/plain; charset=UTF-8\n"
"Content-Transfer-Encoding: 8bit\n"

#. type: Plain text
#, no-wrap
<<<<<<< HEAD
msgid "[[!meta date=\"Fri, 11 Nov 2018 08:00:00 +0000\"]]\n"
msgstr ""
=======
msgid "[[!meta date=\"Fri, 14 Nov 2018 08:00:00 +0000\"]]\n"
msgstr "[[!meta date=\"Fri, 14 Nov 2018 08:00:00 +0000\"]]\n"
>>>>>>> 86aed73c

#. type: Plain text
#, no-wrap
msgid "[[!meta title=\"Our achievements in 2018\"]]\n"
msgstr ""

#. type: Plain text
#, no-wrap
msgid "[[!pagetemplate template=\"news.tmpl\"]]\n"
msgstr ""

#. type: Plain text
#, no-wrap
msgid "[[!tag announce]]\n"
msgstr ""

#. type: Plain text
msgid ""
"On October 12, we started our [[yearly donation campaign|news/2018-"
"fundraiser]].  Today, we summarize what we achieved with your help in 2018 "
"and renew our call for donations."
msgstr ""

#. type: Title =
#, no-wrap
msgid "New features"
msgstr ""

#. type: Bullet: '- '
msgid ""
"We integrated *VeraCrypt* in the desktop to allow you to work with encrypted "
"files across different operating systems (Windows, Linux, and macOS)."
msgstr ""

#. type: Plain text
#, no-wrap
msgid "  [[!img doc/encryption_and_privacy/veracrypt/unlock-veracrypt-volumes-with-partition.png link=\"no\" alt=\"\"]]\n"
msgstr ""

#. type: Plain text
#, no-wrap
msgid ""
"  This work was done upstream in GNOME and will be available outside of\n"
"  Tails in Debian 10 (Buster) and Ubuntu 18.10 (Cosmic Cuttlefish).\n"
msgstr ""

#. type: Bullet: '- '
msgid ""
"*[[Additional Software|doc/first_steps/additional_software]]* allows you to "
"install additional software automatically when starting Tails."
msgstr ""

#. type: Plain text
#, no-wrap
msgid "  [[!img doc/first_steps/additional_software/add-additional-software.png link=\"no\" alt=\"Add vlc to your additional software? 'Install Only Once' or 'Install Every Time'\"]]\n"
msgstr ""

#. type: Plain text
#, no-wrap
msgid "  [[!img doc/first_steps/additional_software/additional-software.png link=\"no\" alt=\"\"]]\n"
msgstr ""

#. type: Bullet: '- '
msgid ""
"We added a [[screen locker|doc/first_steps/"
"introduction_to_gnome_and_the_tails_desktop#screen-locker]] to give you some "
"protection if you leave your Tails unattended, willingly or not."
msgstr ""

#. type: Plain text
#, no-wrap
msgid "  [[!img doc/first_steps/introduction_to_gnome_and_the_tails_desktop/screen-locker.png alt=\"\" link=\"no\"]]\n"
msgstr ""

#. type: Bullet: '- '
msgid ""
"We completely redesigned our [[download page|install/download]] and "
"verification extension to make it easier to get and verify Tails. It is also "
"now possible to verify Tails from Chrome."
msgstr ""

#. type: Title =
#, no-wrap
msgid "Adoption"
msgstr ""

#. type: Plain text
msgid "- Tails was used approximately 22 000 times a day."
msgstr ""

#. type: Bullet: '- '
msgid ""
"We did more usability work than ever before. Every new feature was tested "
"with actual users to make sure Tails becomes easier to use."
msgstr ""

#. type: Bullet: '- '
msgid ""
"We answered 1123 bug reports through our help desk and helped all these "
"people to be safer online."
msgstr ""

#. type: Title =
#, no-wrap
msgid "Under the hood"
msgstr ""

#. type: Bullet: '- '
msgid ""
"We released 11 new versions of Tails to continue offering improvements and "
"security fixes as soon as possible, including 4 emergency releases. This "
"year we've faced critical security issues like Spectre, Meltdown, EFAIL, and "
"issues in Firefox and are working hard to always have your back covered!"
msgstr ""

#. type: Bullet: '- '
msgid ""
"We made the build of Tails completely [[reproducible|news/"
"reproducible_Tails]], which brings even more trust in the ISO images that we "
"are distributing, a faster release process, and slightly smaller upgrades."
msgstr ""

#. type: Bullet: '- '
msgid ""
"We greatly diversified our sources of income. Thanks to all of you, the "
"share of donations that we got from individuals increased from 17% to 34%. "
"This made our organization more robust and independent."
msgstr ""

#. type: Title =
#, no-wrap
msgid "Community"
msgstr ""

#. type: Bullet: '- '
msgid ""
"We published a [[social contract|news/social_contract]] to clarify the "
"social commitments that we stand by as Tails contributors."
msgstr ""

#. type: Bullet: '- '
msgid ""
"We attended 12 conferences and connected to free software and Internet "
"freedom communities in 8 different countries, including Chaos Computer "
"Congress (Germany), FOSDEM (Belgium), Internet Freedom Festival (Spain), Tor "
"Meeting (Italy and Mexico), Debian Conference (Taiwan), and CryptoRave "
"(Brazil)."
msgstr ""

#. type: Bullet: '- '
msgid ""
"We grew our pool of regular contractors with 4 new workers, mostly to work "
"on our core code and infrastructure. These include several very skilled "
"Debian developers."
msgstr ""

#. type: Plain text
msgid ""
"All of this is made possible by donations from people like you. And because "
"they help us to plan our work, we particularly appreciate monthly and yearly "
"donations, even the smallest ones."
msgstr ""

#. type: Plain text
msgid ""
"If you liked our work in 2018, please take a minute to donate and make us "
"thrive in 2019!"
msgstr ""

#. type: Plain text
#, no-wrap
msgid "<div id=\"donate-button\"><a href=\"https://tails.boum.org/donate?r=2018-achievements\">Donate</a></div>\n"
msgstr ""<|MERGE_RESOLUTION|>--- conflicted
+++ resolved
@@ -3,52 +3,38 @@
 # This file is distributed under the same license as the PACKAGE package.
 # FIRST AUTHOR <EMAIL@ADDRESS>, YEAR.
 #
-#, fuzzy
-msgid ""
-msgstr ""
-<<<<<<< HEAD
-"Project-Id-Version: PACKAGE VERSION\n"
-"POT-Creation-Date: 2018-11-21 17:35-0800\n"
-"PO-Revision-Date: YEAR-MO-DA HO:MI+ZONE\n"
-"Last-Translator: FULL NAME <EMAIL@ADDRESS>\n"
-"Language-Team: LANGUAGE <LL@li.org>\n"
-"Language: \n"
-=======
+msgid ""
+msgstr ""
 "Project-Id-Version: \n"
 "POT-Creation-Date: 2018-11-22 14:52+0000\n"
 "PO-Revision-Date: 2018-12-06 11:14+0000\n"
 "Last-Translator: \n"
 "Language-Team: \n"
 "Language: fr\n"
->>>>>>> 86aed73c
 "MIME-Version: 1.0\n"
 "Content-Type: text/plain; charset=UTF-8\n"
 "Content-Transfer-Encoding: 8bit\n"
-
-#. type: Plain text
-#, no-wrap
-<<<<<<< HEAD
-msgid "[[!meta date=\"Fri, 11 Nov 2018 08:00:00 +0000\"]]\n"
-msgstr ""
-=======
+"X-Generator: Poedit 1.8.11\n"
+
+#. type: Plain text
+#, no-wrap
 msgid "[[!meta date=\"Fri, 14 Nov 2018 08:00:00 +0000\"]]\n"
 msgstr "[[!meta date=\"Fri, 14 Nov 2018 08:00:00 +0000\"]]\n"
->>>>>>> 86aed73c
 
 #. type: Plain text
 #, no-wrap
 msgid "[[!meta title=\"Our achievements in 2018\"]]\n"
-msgstr ""
+msgstr "[[!meta title=\"Nos réalisations en 2018\"]]\n"
 
 #. type: Plain text
 #, no-wrap
 msgid "[[!pagetemplate template=\"news.tmpl\"]]\n"
-msgstr ""
+msgstr "[[!pagetemplate template=\"news.tmpl\"]]\n"
 
 #. type: Plain text
 #, no-wrap
 msgid "[[!tag announce]]\n"
-msgstr ""
+msgstr "[[!tag announce]]\n"
 
 #. type: Plain text
 msgid ""
@@ -56,22 +42,28 @@
 "fundraiser]].  Today, we summarize what we achieved with your help in 2018 "
 "and renew our call for donations."
 msgstr ""
-
-#. type: Title =
-#, no-wrap
-msgid "New features"
-msgstr ""
+"Le 12 octobre, nous avons commencé notre [[campagne de dons annuelle|"
+"news/2018-fundraiser]]. Aujourd'hui, nous résumons ce que nous avons "
+"accompli avec votre aide en 2018 et renouvelons notre appel à dons."
+
+#. type: Title =
+#, no-wrap
+msgid "New features\n"
+msgstr "Nouvelles fonctionnalités\n"
 
 #. type: Bullet: '- '
 msgid ""
 "We integrated *VeraCrypt* in the desktop to allow you to work with encrypted "
 "files across different operating systems (Windows, Linux, and macOS)."
 msgstr ""
+"Nous avons intégré *VeraCrypt* dans le bureau pour vous permettre de "
+"travailler avec des fichiers chiffrés issus de différents systèmes "
+"d'exploitation (Windows, Linux et macOS)."
 
 #. type: Plain text
 #, no-wrap
 msgid "  [[!img doc/encryption_and_privacy/veracrypt/unlock-veracrypt-volumes-with-partition.png link=\"no\" alt=\"\"]]\n"
-msgstr ""
+msgstr "  [[!img doc/encryption_and_privacy/veracrypt/unlock-veracrypt-volumes-with-partition.png link=\"no\" alt=\"\"]]\n"
 
 #. type: Plain text
 #, no-wrap
@@ -79,22 +71,27 @@
 "  This work was done upstream in GNOME and will be available outside of\n"
 "  Tails in Debian 10 (Buster) and Ubuntu 18.10 (Cosmic Cuttlefish).\n"
 msgstr ""
+"  Ce travail a été fait directement dans GNOME et sera disponible en dehors de\n"
+"  Tails dans Debian 10 (Buster) et Ubuntu 18.10 (Cosmic Cuttlefish).\n"
 
 #. type: Bullet: '- '
 msgid ""
 "*[[Additional Software|doc/first_steps/additional_software]]* allows you to "
 "install additional software automatically when starting Tails."
 msgstr ""
+"*[[Logiciels additionnels|doc/first_steps/additional_software]]* vous permet "
+"d'installer automatiquement des logiciels supplémentaires au démarrage de "
+"Tails."
 
 #. type: Plain text
 #, no-wrap
 msgid "  [[!img doc/first_steps/additional_software/add-additional-software.png link=\"no\" alt=\"Add vlc to your additional software? 'Install Only Once' or 'Install Every Time'\"]]\n"
-msgstr ""
+msgstr "  [[!img doc/first_steps/additional_software/add-additional-software.png link=\"no\" alt=\"Ajouter vlc à vos logiciels additionnels ? 'Installer une seule fois' ou 'Installer à chaque fois'\"]]\n"
 
 #. type: Plain text
 #, no-wrap
 msgid "  [[!img doc/first_steps/additional_software/additional-software.png link=\"no\" alt=\"\"]]\n"
-msgstr ""
+msgstr "  [[!img doc/first_steps/additional_software/additional-software.png link=\"no\" alt=\"\"]]\n"
 
 #. type: Bullet: '- '
 msgid ""
@@ -102,11 +99,15 @@
 "introduction_to_gnome_and_the_tails_desktop#screen-locker]] to give you some "
 "protection if you leave your Tails unattended, willingly or not."
 msgstr ""
+"Nous avons ajouté un [[verrouillage d'écran|doc/first_steps/"
+"introduction_to_gnome_and_the_tails_desktop#screen-locker]] pour vous donner "
+"une protection si vous quittez votre Tails de façon inattendue, "
+"volontairement ou non."
 
 #. type: Plain text
 #, no-wrap
 msgid "  [[!img doc/first_steps/introduction_to_gnome_and_the_tails_desktop/screen-locker.png alt=\"\" link=\"no\"]]\n"
-msgstr ""
+msgstr "  [[!img doc/first_steps/introduction_to_gnome_and_the_tails_desktop/screen-locker.png alt=\"\" link=\"no\"]]\n"
 
 #. type: Bullet: '- '
 msgid ""
@@ -114,32 +115,41 @@
 "verification extension to make it easier to get and verify Tails. It is also "
 "now possible to verify Tails from Chrome."
 msgstr ""
-
-#. type: Title =
-#, no-wrap
-msgid "Adoption"
-msgstr ""
+"Nous avons complètement repensé notre [[page de téléchargement|install/"
+"download]] et l'extension de vérification pour rendre plus facile "
+"l'obtention et la vérification de Tails. Il est également maintenant "
+"possible de vérifier Tails depuis Chrome."
+
+#. type: Title =
+#, no-wrap
+msgid "Adoption\n"
+msgstr "Adoption\n"
 
 #. type: Plain text
 msgid "- Tails was used approximately 22 000 times a day."
-msgstr ""
+msgstr "- Tails est utilisé approximativement 22 000 fois par jour."
 
 #. type: Bullet: '- '
 msgid ""
 "We did more usability work than ever before. Every new feature was tested "
 "with actual users to make sure Tails becomes easier to use."
 msgstr ""
+"Nous avons fait plus de travail d'ergonomie que jamais auparavant. Chaque "
+"nouvelle fonctionnalité a été testée avec des vraies personnes pour avoir "
+"l'assurance de rendre Tails plus facile à utiliser."
 
 #. type: Bullet: '- '
 msgid ""
 "We answered 1123 bug reports through our help desk and helped all these "
 "people to be safer online."
 msgstr ""
-
-#. type: Title =
-#, no-wrap
-msgid "Under the hood"
-msgstr ""
+"Nous avons répondu à 1123 rapports d'erreurs avec notre équipe d'assistance "
+"et avons aidé toutes ces personnes à être plus en sûreté en ligne."
+
+#. type: Title =
+#, no-wrap
+msgid "Under the hood\n"
+msgstr "Sous le capot\n"
 
 #. type: Bullet: '- '
 msgid ""
@@ -148,6 +158,11 @@
 "year we've faced critical security issues like Spectre, Meltdown, EFAIL, and "
 "issues in Firefox and are working hard to always have your back covered!"
 msgstr ""
+"Nous avons publié 11 nouvelles versions de Tails pour continuer d'offrir des "
+"améliorations et des correctifs de sécurité dès que possible, incluant 4 "
+"versions d'urgence. Cette année nous avons été confronté à des failles de "
+"sécurité comme Spectre, Meltdown, EFAIL et des failles dans Firefox et nous "
+"avons travaillé dur pour toujours assurer vos arrières !"
 
 #. type: Bullet: '- '
 msgid ""
@@ -155,6 +170,10 @@
 "reproducible_Tails]], which brings even more trust in the ISO images that we "
 "are distributing, a faster release process, and slightly smaller upgrades."
 msgstr ""
+"Nous avons rendu l'assemblage de Tails entièrement [[reproductible|news/"
+"reproducible_Tails]], ce qui permet d'avoir encore plus confiance dans les "
+"images ISO que nous distribuons, un processus de publication plus rapide et "
+"des mises à jour légèrement plus petites."
 
 #. type: Bullet: '- '
 msgid ""
@@ -162,17 +181,24 @@
 "share of donations that we got from individuals increased from 17% to 34%. "
 "This made our organization more robust and independent."
 msgstr ""
-
-#. type: Title =
-#, no-wrap
-msgid "Community"
-msgstr ""
+"Nous avons sensiblement diversifié nos sources de revenus. Merci à toutes "
+"les personnes qui ont permis à la part des dons reçus d'individus "
+"d'augmenter de 17% à 34%. Cela rend notre organisation plus robuste et "
+"indépendante."
+
+#. type: Title =
+#, no-wrap
+msgid "Community\n"
+msgstr "Communauté\n"
 
 #. type: Bullet: '- '
 msgid ""
 "We published a [[social contract|news/social_contract]] to clarify the "
 "social commitments that we stand by as Tails contributors."
 msgstr ""
+"Nous avons publié un [[contrat social|news/social_contract]] pour clarifier "
+"les engagements sociaux que nous prenons en tant que personnes contribuant à "
+"Tails."
 
 #. type: Bullet: '- '
 msgid ""
@@ -182,6 +208,11 @@
 "Meeting (Italy and Mexico), Debian Conference (Taiwan), and CryptoRave "
 "(Brazil)."
 msgstr ""
+"Nous avons participé à 12 conférences et rencontré des communautés des "
+"logiciels libres et des libertés sur Internet dans 8 pays différents, "
+"incluant Chaos Computer Congress (Allemagne), FOSDEM (Belgique), Internet "
+"Freedom Festival (Espagne), Tor Meeting (Italie et Mexique), Debian "
+"Conference (Taïwan), et CryptoRave (Brésil)."
 
 #. type: Bullet: '- '
 msgid ""
@@ -189,6 +220,10 @@
 "on our core code and infrastructure. These include several very skilled "
 "Debian developers."
 msgstr ""
+"Nous avons augmenté le nombre de nos contrats réguliers avec 4 nouvelles "
+"personnes, majoritairement pour travailler sur notre code principal et sur "
+"l'infrastructure. Elles incluent plusieurs personnes très expérimentées dans "
+"le développement de Debian."
 
 #. type: Plain text
 msgid ""
@@ -196,14 +231,20 @@
 "they help us to plan our work, we particularly appreciate monthly and yearly "
 "donations, even the smallest ones."
 msgstr ""
+"Tout cela a été rendu possible par des dons de personnes comme vous. Et "
+"parce que cela nous aide à planifier notre travail, nous apprécions "
+"particulièrement les dons mensuels et annuels, même les plus petits d'entre "
+"eux."
 
 #. type: Plain text
 msgid ""
 "If you liked our work in 2018, please take a minute to donate and make us "
 "thrive in 2019!"
 msgstr ""
+"Si vous avez apprécié notre travail en 2018, merci de prendre une minute "
+"pour faire un don et faites-nous prospérer en 2019 !"
 
 #. type: Plain text
 #, no-wrap
 msgid "<div id=\"donate-button\"><a href=\"https://tails.boum.org/donate?r=2018-achievements\">Donate</a></div>\n"
-msgstr ""+msgstr "<div id=\"donate-button\"><a href=\"https://tails.boum.org/donate?r=2018-achievements\">Faire un don</a></div>\n"