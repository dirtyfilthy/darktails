--- conflicted
+++ resolved
@@ -5,35 +5,20 @@
 #
 msgid ""
 msgstr ""
-<<<<<<< HEAD
-"Project-Id-Version: PACKAGE VERSION\n"
+"Project-Id-Version: \n"
 "POT-Creation-Date: 2018-10-09 19:47+0200\n"
-"PO-Revision-Date: YEAR-MO-DA HO:MI+ZONE\n"
+"PO-Revision-Date: 2018-10-09 20:54+0000\n"
 "Last-Translator: FULL NAME <EMAIL@ADDRESS>\n"
 "Language-Team: LANGUAGE <LL@li.org>\n"
-"Language: \n"
-=======
-"Project-Id-Version: \n"
-"POT-Creation-Date: 2018-09-18 06:11+0200\n"
-"PO-Revision-Date: 2018-10-09 20:54+0000\n"
 "Language: fr\n"
->>>>>>> 5588619a
 "MIME-Version: 1.0\n"
 "Content-Type: text/plain; charset=UTF-8\n"
 "Content-Transfer-Encoding: 8bit\n"
-"Last-Translator: \n"
-"Language-Team: \n"
-"X-Generator: Poedit 1.8.11\n"
-
-#. type: Plain text
-#, no-wrap
-<<<<<<< HEAD
+
+#. type: Plain text
+#, no-wrap
 msgid "[[!meta date=\"Tue, 5 Sep 2018 12:34:56 +0000\"]]\n"
-msgstr ""
-=======
-msgid "[[!meta date=\"Tue, 4 Sep 2018 12:34:56 +0000\"]]\n"
-msgstr "[[!meta date=\"Tue, 4 Sep 2018 12:34:56 +0000\"]]\n"
->>>>>>> 5588619a
+msgstr "[[!meta date=\"Tue, 5 Sep 2018 12:34:56 +0000\"]]\n"
 
 #. type: Plain text
 #, no-wrap
@@ -460,7 +445,4 @@
 "We need your help and there are many ways to [[contribute to\n"
 "Tails|contribute]] (<a href=\"https://tails.boum.org/donate?r=3.9\">donating</a> is only one of\n"
 "them). Come [[talk to us|about/contact#tails-dev]]!\n"
-msgstr ""
-"Nous avons besoin de votre aide et il y a de nombreuses manières de [[contribuer à\n"
-"Tails|contribute]] (<a href=\"https://tails.boum.org/donate/index.fr.html?r=3.9\">faire un don</a> est seulement l'une\n"
-"d'entre elles). Venez [[discuter avec nous|about/contact#tails-dev]] !\n"+msgstr ""