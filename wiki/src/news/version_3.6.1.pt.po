--- conflicted
+++ resolved
@@ -5,29 +5,17 @@
 #
 msgid ""
 msgstr ""
-<<<<<<< HEAD
 "Project-Id-Version: PACKAGE VERSION\n"
 "POT-Creation-Date: 2018-03-19 15:21+0100\n"
 "PO-Revision-Date: 2018-03-22 04:11+0000\n"
 "Last-Translator: emmapeel <emma.peel@riseup.net>\n"
 "Language-Team: LANGUAGE <LL@li.org>\n"
-=======
-"Project-Id-Version: \n"
-"POT-Creation-Date: 2018-03-26 22:05+0300\n"
-"PO-Revision-Date: 2018-03-26 08:27-0300\n"
-"Last-Translator: Tails translators <tails@boum.org>\n"
-"Language-Team: \n"
->>>>>>> 99c18fe8
 "Language: pt\n"
 "MIME-Version: 1.0\n"
 "Content-Type: text/plain; charset=UTF-8\n"
 "Content-Transfer-Encoding: 8bit\n"
-<<<<<<< HEAD
 "Plural-Forms: nplurals=2; plural=n != 1;\n"
 "X-Generator: Weblate 2.10.1\n"
-=======
-"X-Generator: Poedit 1.8.11\n"
->>>>>>> 99c18fe8
 
 #. type: Plain text
 #, no-wrap
@@ -67,11 +55,7 @@
 #. type: Title ##
 #, no-wrap
 msgid "Upgrades and changes"
-<<<<<<< HEAD
 msgstr "Atualizações e mudanças"
-=======
-msgstr "Atualização e mudanças"
->>>>>>> 99c18fe8
 
 #. type: Plain text
 msgid "- Update *Tor Browser* to 7.5.2."
@@ -103,13 +87,8 @@
 "For more details, read our [[!tails_gitweb debian/changelog desc=\"changelog"
 "\"]]."
 msgstr ""
-<<<<<<< HEAD
 "Para mais detalhes, leia nosso  [[!tails_gitweb debian/changelog desc=\""
 "changelog\"]]."
-=======
-"Para mais detalhes, leia nosso [[!tails_gitweb debian/changelog desc="
-"\"changelog\"]]."
->>>>>>> 99c18fe8
 
 #. type: Plain text
 #, no-wrap
