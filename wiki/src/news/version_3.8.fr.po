--- conflicted
+++ resolved
@@ -108,7 +108,6 @@
 
 #. type: Plain text
 #, no-wrap
-<<<<<<< HEAD
 msgid ""
 "To avoid going through the <span class=\"application\">Enigmail Setup\n"
 "Wizard</span>, you can execute the following command in a terminal\n"
@@ -116,10 +115,6 @@
 msgstr ""
 "Pour plus d'informations, lisez notre [[!tails_gitweb debian/changelog desc="
 "\"liste des changements\"]]."
-=======
-msgid "<p>Your OpenPGP keys and your per-recipient rules are preserved.</p>\n"
-msgstr "Pour plus d'informations, lisez notre [[!tails_gitweb debian/changelog desc=\"liste des changements\"]]."
->>>>>>> cbe2ba13
 
 #. type: Plain text
 #, no-wrap
