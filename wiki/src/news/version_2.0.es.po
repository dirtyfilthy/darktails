--- conflicted
+++ resolved
@@ -5,16 +5,9 @@
 msgid ""
 msgstr ""
 "Project-Id-Version: PACKAGE VERSION\n"
-<<<<<<< HEAD
-"Report-Msgid-Bugs-To: tails-l10n@boum.org\n"
-"POT-Creation-Date: 2018-09-18 06:11+0200\n"
-"PO-Revision-Date: 2018-11-27 11:24+0000\n"
-"Last-Translator: emmapeel <emma.peel@riseup.net>\n"
-=======
 "POT-Creation-Date: 2019-01-24 19:01+0000\n"
 "PO-Revision-Date: 2017-05-17 00:03+0000\n"
 "Last-Translator: Joaquín Serna <bubuanabelas@cryptolab.net>\n"
->>>>>>> 9b843829
 "Language-Team: Spanish <http://translate.tails.boum.org/projects/tails/"
 "version_20/es/>\n"
 "Language: es\n"
@@ -22,7 +15,7 @@
 "Content-Type: text/plain; charset=UTF-8\n"
 "Content-Transfer-Encoding: 8bit\n"
 "Plural-Forms: nplurals=2; plural=n != 1;\n"
-"X-Generator: Weblate 2.19.1\n"
+"X-Generator: Weblate 2.10.1\n"
 
 #. type: Plain text
 #, no-wrap
@@ -37,7 +30,7 @@
 #. type: Plain text
 #, no-wrap
 msgid "[[!meta title=\"Tails 2.0 is out\"]]\n"
-msgstr "[[!meta title=\"Ha salido Tails 2.0\"]]\n"
+msgstr ""
 
 #. type: Plain text
 #, no-wrap
@@ -220,7 +213,7 @@
 #. type: Plain text
 #, no-wrap
 msgid "  [[!tor_bug 13313 desc=\"protection against fingerprinting\"]]\n"
-msgstr "  [[!tor_bug 13313 desc=\"protección contra fingerprinting\"]]\n"
+msgstr ""
 
 #. type: Plain text
 #, no-wrap
@@ -308,7 +301,4 @@
 "We need your help and there are many ways to [[contribute to Tails|"
 "contribute]] ([[donating|donate]] is only one of them). Come [[talk to us|"
 "about/contact#tails-dev]]!"
-msgstr ""
-"Necesitamos tu ayuda y hay muchas formas de [[colaborar con "
-"Tails|contribute]] ([[donar|donate]] es solo una de ellas). Ven y [[habla "
-"con nosotros/as|about/contact#tails-dev]]!"+msgstr ""