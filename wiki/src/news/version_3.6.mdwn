--- conflicted
+++ resolved
@@ -86,13 +86,8 @@
 # Known issues
 
 - <span class="application">Tails Verification</span>, our browser
-<<<<<<< HEAD
-  extension to verify Tails downloads, is broken in Tails 3.6. Please,
-  use it from Tor Browser outside of Tails, Firefox, or Chrome instead.
-=======
   extension to verify Tails downloads, is broken in Tails 3.6. Please
   use it from Firefox, Chrome, or Tor Browser outside of Tails.
->>>>>>> 17889272
   ([[!tails_ticket 15434]])
 
 - <span class="application">Enigmail</span> is unable to download
