--- conflicted
+++ resolved
@@ -63,18 +63,13 @@
 
 #. type: Title ##
 #, no-wrap
-<<<<<<< HEAD
-msgid "Fixed arbitrary code execution in *Tor Browser*"
-msgstr "Correction de l'exécution de code arbitraire dans le *Navigateur Tor*"
-=======
 msgid "Fixed arbitrary code execution"
-msgstr ""
+msgstr "Correction de l'exécution de code arbitraire"
 
 #. type: Plain text
 #, no-wrap
 msgid "**This vulnerability is fixed in Tails 3.14.1.**\n"
 msgstr ""
->>>>>>> fc2ac23e
 
 #. type: Plain text
 msgid ""
@@ -96,8 +91,6 @@
 "Coinbase cryptocurrency exchange](https://www.zdnet.com/article/firefox-zero-"
 "day-was-used-in-attack-against-coinbase-employees-not-its-users/)."
 msgstr ""
-"L'équipe Firefox a signalé avoir constaté que cette faille est utilisée sur "
-"Internet mais n'a pas donné plus de détails."
 
 #. type: Plain text
 msgid ""
@@ -113,13 +106,14 @@
 "sécurité."
 
 #. type: Plain text
+#, fuzzy
 msgid ""
 "Because *Tor Browser* in Tails is [[confined using *AppArmor*|doc/"
-<<<<<<< HEAD
-"anonymous_internet/Tor_Browser#confinement]], the impact of this vulnerability "
-"in Tails is less than in other operating systems.  For example, an exploited "
-"*Tor Browser* in Tails could have accessed your files in the *Tor Browser* and "
-"*Persistent/Tor Browser* folders but not elsewhere in your persistent storage."
+"anonymous_internet/Tor_Browser#confinement]], the impact of this "
+"vulnerability in Tails is less than in other operating systems.  For "
+"example, an exploited *Tor Browser* in Tails could have accessed your files "
+"in the *Tor Browser* and *Persistent/Tor Browser* folders but not anywhere "
+"else."
 msgstr ""
 "Comme le *Navigateur Tor* dans Tails est [[confiné avec *AppArmor*|doc/"
 "anonymous_internet/Tor_Browser#confinement]], l'impact de cette faille est "
@@ -127,19 +121,11 @@
 "exemple, un *Navigateur Tor* exploité dans Tails pourrait avoir accès aux "
 "fichiers dans les dossiers *Tor Browser* et *Persistent/Tor Browser* mais pas "
 "ailleurs dans votre stockage persistant."
-=======
-"anonymous_internet/Tor_Browser#confinement]], the impact of this "
-"vulnerability in Tails is less than in other operating systems.  For "
-"example, an exploited *Tor Browser* in Tails could have accessed your files "
-"in the *Tor Browser* and *Persistent/Tor Browser* folders but not anywhere "
-"else."
-msgstr ""
 
 #. type: Title ##
 #, no-wrap
 msgid "Unfixed sandbox escape"
 msgstr ""
->>>>>>> fc2ac23e
 
 #. type: Plain text
 #, no-wrap
@@ -149,24 +135,6 @@
 #. type: Plain text
 #, no-wrap
 msgid ""
-<<<<<<< HEAD
-"A second security vulnerability (a *sandbox escape*) has been revealed on "
-"*Firefox* and *Tor Browser*. This second vulnerability could only be used by "
-"other possible vulnerabilities in *Firefox* or *Tor Browser* as a way to do "
-"more damage to the operating system. Because in Tails, *Tor Browser* is already "
-"confined by *AppArmor*, we think that this second vulnerability is not severe "
-"in Tails. That is why, we are releasing 3.14.1 today, without waiting for a fix "
-"for this second vulnerability."
-msgstr ""
-"Une seconde faille de sécurité (une *sandbox escape*) a été signalé pour "
-"*Firefox* et le *Navigateur Tor*. Cette seconde faille peut seulement être "
-"utilisée avec d'autres vulnérabilités potentielles dans *Firefox* et le "
-"*Navigateur Tor* comme un moyen de faire plus de dégâts au système "
-"d'exploitation. Comme dans Tails le *Navigateur Tor* est déjà confiné par "
-"*AppArmor*, nous pensons que cette seconde faille n'est pas très grave pour "
-"Tails. C'est pourquoi nous publions aujourd'hui la version 3.14.1, sans "
-"attendre le correctif pour la deuxième faille."
-=======
 "<p><strong>This second vulnerability is still affecting Tails 3.14.1 and\n"
 "<em>Tor Browser</em> is unsafe to use in most cases.</strong></p>\n"
 msgstr ""
@@ -191,7 +159,6 @@
 "We might update our analysis or announce an emergency release soon in our "
 "[[security advisory|security/sandbox_escape_in_tor_browser]]."
 msgstr ""
->>>>>>> fc2ac23e
 
 #. type: Title #
 #, no-wrap
@@ -239,11 +206,7 @@
 #. type: Title ##
 #, no-wrap
 msgid "Tails fails to start a second time on some computers ([[!tails_ticket 16389]])"
-<<<<<<< HEAD
 msgstr "Tails n'arrive pas à démarrer une seconde fois sur certains ordinateurs ([[!tails_ticket 16389]])"
-=======
-msgstr ""
->>>>>>> fc2ac23e
 
 #. type: Plain text
 msgid ""
@@ -389,11 +352,7 @@
 #. type: Plain text
 #, no-wrap
 msgid "<div class=\"caution\"><p>All the data on this USB stick will be lost.</p></div>\n"
-<<<<<<< HEAD
 msgstr "<div class=\"caution\"><p>Toutes les données sur cette clé USB seront perdues.</p></div>\n"
-=======
-msgstr ""
->>>>>>> fc2ac23e
 
 #. type: Title ##
 #, no-wrap
