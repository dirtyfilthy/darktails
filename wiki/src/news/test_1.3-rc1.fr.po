# SOME DESCRIPTIVE TITLE
# Copyright (C) YEAR Free Software Foundation, Inc.
# This file is distributed under the same license as the PACKAGE package.
# FIRST AUTHOR <EMAIL@ADDRESS>, YEAR.
#
msgid ""
msgstr ""
"Project-Id-Version: PACKAGE VERSION\n"
<<<<<<< HEAD
"POT-Creation-Date: 2015-02-12 18:08+0100\n"
"PO-Revision-Date: 2015-02-21 22:33-0000\n"
=======
"POT-Creation-Date: 2015-02-22 17:32+0100\n"
"PO-Revision-Date: YEAR-MO-DA HO:MI+ZONE\n"
>>>>>>> d9e4a417
"Last-Translator: FULL NAME <EMAIL@ADDRESS>\n"
"Language-Team: LANGUAGE <LL@li.org>\n"
"MIME-Version: 1.0\n"
"Content-Type: text/plain; charset=UTF-8\n"
"Content-Transfer-Encoding: 8bit\n"
"X-Generator: Poedit 1.5.4\n"

#. type: Plain text
#, no-wrap
msgid "[[!meta title=\"Call for testing: 1.3~rc1\"]]\n"
msgstr "[[!meta title=\"Appel à tester Tails 1.3~rc1\"]]\n"

#. type: Plain text
#, no-wrap
msgid "[[!meta date=\"2015-02-12 12:00:00\"]]\n"
msgstr ""

#. type: Plain text
msgid ""
"You can help Tails! The first release candidate for the upcoming version 1.3 "
"is out. Please test it and see if it works for you."
msgstr ""
"Vous pouvez aider Tails ! La première version candidate pour la version "
"Tails 1.3 à venir est sortie. Merci de la tester et de voir si tout "
"fonctionne pour vous."

#. type: Plain text
#, no-wrap
msgid "[[!toc levels=1]]\n"
msgstr ""

#. type: Title =
#, no-wrap
msgid "How to test Tails 1.3~rc1?\n"
msgstr "Comment tester Tails 1.3~rc1?\n"

#. type: Bullet: '1. '
msgid ""
"**Keep in mind that this is a test image.** We have made sure that it is not "
"broken in an obvious way, but it might still contain undiscovered issues."
msgstr ""
"**Gardez à l'esprit que c'est une image de test.** Nous nous sommes assurés "
"qu'elle n'est pas corrompue d'une manière évidente, mais elle peut toujours "
"contenir des problèmes non découverts."

#. type: Bullet: '1. '
msgid ""
"Either try the <a href=\"#automatic_upgrade\">automatic upgrade</a>, or "
"download the ISO image and its signature:"
msgstr ""
"Vous pouvez soit essayer la <a href=\"#automatic_upgrade\">mise à jour "
"automatique</a>, soit télécharger l'image ISO et sa signature :"

#. type: Plain text
#, no-wrap
msgid "   <a class=\"download-file\" href=\"http://dl.amnesia.boum.org/tails/alpha/tails-i386-1.3~rc1/tails-i386-1.3~rc1.iso\">Tails 1.3~rc1 ISO image</a>\n"
msgstr "   <a class=\"download-file\" href=\"http://dl.amnesia.boum.org/tails/alpha/tails-i386-1.3~rc1/tails-i386-1.3~rc1.iso\">Image ISO de Tails 1.3~rc1</a>\n"

#. type: Plain text
#, no-wrap
msgid ""
"   <a class=\"download-signature\"\n"
"   href=\"https://tails.boum.org/torrents/files/tails-i386-1.3~rc1.iso.sig\">Tails 1.3~rc1 signature</a>\n"
msgstr ""
"   <a class=\"download-signature\"\n"
"   href=\"https://tails.boum.org/torrents/files/tails-i386-1.3~rc1.iso.sig\">Signature de Tails 1.3~rc1</a>\n"

#. type: Bullet: '1. '
msgid "[[Verify the ISO image|download#verify]]."
msgstr "[[Vérifiez l'image ISO|download#verify]]."

#. type: Bullet: '1. '
msgid ""
"Have a look at the list of <a href=\"#known_issues\">known issues of this "
"release</a> and the list of [[longstanding known issues|support/"
"known_issues]]."
msgstr ""
"Jetez un œil à la liste des <a href=\"#known_issues\">problèmes connus de "
"cette version</a> et à la liste des [[problèmes connus de longue date|"
"support/known_issues]]."

#. type: Bullet: '1. '
msgid "Test wildly!"
msgstr "Testez à volonté !"

#. type: Plain text
#, no-wrap
msgid ""
"If you find anything that is not working as it should, please [[report to\n"
"us|doc/first_steps/bug_reporting]]! Bonus points if you first check if it is a\n"
"<a href=\"#known_issues\">known issue of this release</a> or a\n"
"[[longstanding known issue|support/known_issues]].\n"
msgstr ""
"Si vous découvrez quelque chose qui ne fonctionne pas comme prévu, merci de [[nous\n"
"le rapporter|doc/first_steps/bug_reporting]] ! Points bonus si vous vérifiez que ce n'est\n"
"pas un <a href=\"#known_issues\">problème connu de cette version</a> ou un [[problème\n"
"connu de longue date|support/known_issues]].\n"

#. type: Plain text
#, no-wrap
msgid "<div id=\"automatic_upgrade\"></a>\n"
msgstr ""

#. type: Title =
#, no-wrap
msgid "How to automatically upgrade from 1.2.3?\n"
msgstr "Comment mettre à jour automatiquement depuis la version 1.2.3 ?\n"

#. type: Plain text
#, no-wrap
msgid ""
"These steps allow you to automatically upgrade a device installed with <span\n"
"class=\"application\">Tails Installer</span> from Tails 1.2.3 to Tails 1.3~rc1.\n"
msgstr ""
"Ces étapes vous permettent de mettre à jour automatiquement un périphérique installé\n"
"avec l'<span class=\"application\">Installeur de Tails</span> depuis Tails 1.2.3 vers Tails 1.3~rc1.\n"

#. type: Bullet: '1. '
msgid ""
"Start Tails 1.2.3 from a USB stick or SD card (installed by the Tails "
"Installer), and [[set an administration password|doc/first_steps/"
"startup_options/administration_password]]."
msgstr ""
"Démarrer Tails 1.2.3 depuis une clé USB ou une carte SD (installée avec "
"l'Installeur de Tails), et [[définir un mot de passe d'administration|doc/"
"first_steps/startup_options/administration_password]]."

#. type: Bullet: '1. '
msgid ""
"Run this command in a <span class=\"application\">Root Terminal</span> to "
"select the \"alpha\" upgrade channel and start the upgrade:"
msgstr ""
"Lancez cette commande dans un <span class=\"application\">Terminal "
"administrateur</span> pour sélectionner le canal \"alpha\" de mise à jour et "
"la lancer :"

#. type: Plain text
#, no-wrap
msgid ""
"       echo TAILS_CHANNEL=\\\"alpha\\\" >> /etc/os-release && \\\n"
"            tails-upgrade-frontend-wrapper\n"
msgstr ""
"       echo TAILS_CHANNEL=\\\"alpha\\\" >> /etc/os-release && \\\n"
"            tails-upgrade-frontend-wrapper\n"

#. type: Plain text
#, no-wrap
msgid ""
"1. Once the upgrade has been installed, restart Tails and look at\n"
"   <span class=\"menuchoice\">\n"
"     <span class=\"guimenu\">Applications</span>&nbsp;▸\n"
"     <span class=\"guisubmenu\">Tails</span>&nbsp;▸\n"
"     <span class=\"guimenuitem\">About Tails</span>\n"
"   </span>\n"
"   to confirm that the running system is Tails 1.3~rc1.\n"
msgstr ""
"1. Une fois la mise à jour terminée, redémarrer Tails et regarder\n"
"   <span class=\"menuchoice\">\n"
"     <span class=\"guimenu\">Système</span>&nbsp;▸\n"
"     <span class=\"guimenuitem\">À propos de Tails</span>\n"
"   </span>\n"
"   pour vérifier que vous utiliser bien un Tails 1.3~rc1.\n"

#. type: Title =
#, no-wrap
msgid "What's new since 1.2.3?\n"
msgstr "Quoi de neuf depuis la version 1.2.3 ?\n"

#. type: Plain text
msgid "Notable changes since Tails 1.2.3 include:"
msgstr "Les changements visibles depuis Tails 1.2.3 comprennent :"

#. type: Plain text
#, no-wrap
msgid ""
"  * Major new features\n"
"    - Distribute a hybrid ISO image again: no need for anyone to\n"
"      manually run `isohybrid` anymore! ([[!tails_ticket 8510]])\n"
"    - Confine the Tor Browser using AppArmor to protect against some\n"
"      types of attack. [Learn more](https://git-tails.immerda.ch/tails/plain/wiki/src/doc/anonymous_internet/Tor_Browser.mdwn?h=testing)\n"
"      about how this will affect your usage of Tails.\n"
"      ([[!tails_ticket 5525]])\n"
"    - Install the Electrum bitcoin client, and allow users\n"
"      to persist their wallet. ([[!tails_ticket 6739]])\n"
msgstr ""
"  * Nouvelles fonctionnalités majeures\n"
"    - Distribution à nouveau d'une image ISO hybride : plus besoin\n"
"      de lancer `isohybrid` à la main ! ([[!tails_ticket 8510]])\n"
"    - Confinement de Tor Browser via AppArmor pour se protéger de certains\n"
"      types d'attaques. [En savoir plus](https://git-tails.immerda.ch/tails/plain/wiki/src/doc/anonymous_internet/Tor_Browser.mdwn?h=testing)\n"
"      sur ce que ça changera dans votre usage de Tails.\n"
"      ([[!tails_ticket 5525]])\n"
"    - Installation du client bitcoin Electrum, et possibilité de\n"
"      rendre le portefeuille persistant. ([[!tails_ticket 6739]])\n"

#. type: Plain text
#, no-wrap
msgid ""
"  * Minor improvements\n"
"    - Support obfs4 Tor bridges ([[!tails_ticket 7980]])\n"
"    - Touchpad: enable tap-to-click, 2-fingers scrolling, and disable\n"
"      while typing. ([[!tails_ticket 7779]])\n"
"    - Support Vietnamese input in IBus. ([[!tails_ticket 7999]])\n"
"    - Improve support for OpenPGP smartcards. ([[!tails_ticket 6241]])\n"
msgstr ""
"  * Améliorations mineures\n"
"    - Prise en charge des bridge Tor obfs4 ([[!tails_ticket 7980]])\n"
"    - Pavé tactile : activation du toucher-pour-cliquer, défilement à deux doigts, et désactivation\n"
"      lors d'utilisation du clavier. ([[!tails_ticket 7779]])\n"
"    - Prise en charge du Vietnamien avec IBus. ([[!tails_ticket 7999]])\n"
"    - Amélioration de la prise en charge des smartcards OpenPGP. ([[!tails_ticket 6241]])\n"

#. type: Plain text
#, no-wrap
msgid ""
"See the <a href=\"https://git-tails.immerda.ch/tails/plain/debian/changelog?id=ca9705874a4380db51a85aaddf5309580fd3e04e\">online\n"
"Changelog</a> for technical details.\n"
msgstr ""
"Voir le <a href=\"https://git-tails.immerda.ch/tails/plain/debian/changelog?id=ca9705874a4380db51a85aaddf5309580fd3e04e\"> journal des modifications\n"
"en ligne</a> pour les détails techniques.\n"

#. type: Plain text
#, no-wrap
msgid "<a id=\"known_issues\"></a>\n"
msgstr ""

#. type: Title #
#, no-wrap
msgid "Known issues in 1.3~rc1"
msgstr "Problèmes connus de la version 1.3~rc1"

#. type: Bullet: '* '
msgid "[[Longstanding known issues|support/known_issues]]"
msgstr "[[Problèmes connus de longue date|support/known_issues]]"

#. type: Title #
#, no-wrap
msgid "Required persistent configuration updates"
msgstr "Mise à jour de la configuration de la persistance requise"

#. type: Plain text
msgid ""
"If you have the Pidgin persistence preset enabled, then you perform the "
"following manual steps to make it open links in the Tor Browser:"
msgstr ""
"Si vous avez la persistance de Pidgin activée, vous devrez alors faire ce "
"qui suit pour qu'il puisse ouvrir les liens dans le Tor Browser :"

#. type: Bullet: '* '
msgid "Start Tails"
msgstr "Démarrer Tails"

#. type: Bullet: '* '
msgid "Enable persistence without the read-only option"
msgstr "Activer la persistance sans l'option de lecture seule"

#. type: Bullet: '* '
msgid "Start Pidgin"
msgstr "Lancer Pidgin"

#. type: Plain text
#, no-wrap
msgid ""
"* Choose\n"
"  <span class=\"menuchoice\">\n"
"    <span class=\"guimenu\">Tools</span>&nbsp;▸\n"
"    <span class=\"guimenuitem\">Preferences</span>\n"
"  </span>\n"
"* Click the <span class=\"guilabel\">Browser</span> tab\n"
"* Type `/usr/local/bin/tor-browser %s` in the <span\n"
"  class=\"guilabel\">Manual</span> field\n"
"* Click the <span class=\"button\">Close</span> button\n"
msgstr ""
"* Choisir\n"
"  <span class=\"menuchoice\">\n"
"    <span class=\"guimenu\">Outils</span>&nbsp;▸\n"
"    <span class=\"guimenuitem\">Préférences</span>\n"
"  </span>\n"
"* Cliquer sur l'onglet <span class=\"guilabel\">Navigateur</span>\n"
"* Taper `/usr/local/bin/tor-browser %s`dans le champ <span\n"
"  class=\"guilabel\">Manuel</span>\n"
"* Cliquer sur le bouton <span class=\"button\">Fermer</span>\n"<|MERGE_RESOLUTION|>--- conflicted
+++ resolved
@@ -3,22 +3,18 @@
 # This file is distributed under the same license as the PACKAGE package.
 # FIRST AUTHOR <EMAIL@ADDRESS>, YEAR.
 #
+#, fuzzy
 msgid ""
 msgstr ""
 "Project-Id-Version: PACKAGE VERSION\n"
-<<<<<<< HEAD
 "POT-Creation-Date: 2015-02-12 18:08+0100\n"
-"PO-Revision-Date: 2015-02-21 22:33-0000\n"
-=======
-"POT-Creation-Date: 2015-02-22 17:32+0100\n"
 "PO-Revision-Date: YEAR-MO-DA HO:MI+ZONE\n"
->>>>>>> d9e4a417
 "Last-Translator: FULL NAME <EMAIL@ADDRESS>\n"
 "Language-Team: LANGUAGE <LL@li.org>\n"
+"Language: \n"
 "MIME-Version: 1.0\n"
 "Content-Type: text/plain; charset=UTF-8\n"
 "Content-Transfer-Encoding: 8bit\n"
-"X-Generator: Poedit 1.5.4\n"
 
 #. type: Plain text
 #, no-wrap
@@ -119,7 +115,7 @@
 #. type: Title =
 #, no-wrap
 msgid "How to automatically upgrade from 1.2.3?\n"
-msgstr "Comment mettre à jour automatiquement depuis la version 1.2.3 ?\n"
+msgstr ""
 
 #. type: Plain text
 #, no-wrap
@@ -163,8 +159,7 @@
 msgid ""
 "1. Once the upgrade has been installed, restart Tails and look at\n"
 "   <span class=\"menuchoice\">\n"
-"     <span class=\"guimenu\">Applications</span>&nbsp;▸\n"
-"     <span class=\"guisubmenu\">Tails</span>&nbsp;▸\n"
+"     <span class=\"guimenu\">System</span>&nbsp;▸\n"
 "     <span class=\"guimenuitem\">About Tails</span>\n"
 "   </span>\n"
 "   to confirm that the running system is Tails 1.3~rc1.\n"
