--- conflicted
+++ resolved
@@ -1,8 +1,4 @@
-<<<<<<< HEAD
-[[!meta date="Thu Oct 27 12:34:56 2016"]]
-=======
 [[!meta date="Mon Nov 2 12:34:56 2016"]]
->>>>>>> 78cd522c
 [[!meta title="What we do with your money"]]
 [[!tag announce]]
 
