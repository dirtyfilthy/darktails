# SOME DESCRIPTIVE TITLE
# Copyright (C) YEAR Free Software Foundation, Inc.
# This file is distributed under the same license as the PACKAGE package.
# FIRST AUTHOR <EMAIL@ADDRESS>, YEAR.
#
msgid ""
msgstr ""
"Project-Id-Version: PACKAGE VERSION\n"
<<<<<<< HEAD
"POT-Creation-Date: 2018-06-26 19:09+0200\n"
"PO-Revision-Date: 2018-07-07 15:05+0000\n"
"Last-Translator: emmapeel <emma.peel@riseup.net>\n"
=======
"POT-Creation-Date: 2018-07-03 16:18+0000\n"
"PO-Revision-Date: 2018-06-27 22:00+0000\n"
"Last-Translator: Weblate Admin <admin@example.com>\n"
>>>>>>> cbe2ba13
"Language-Team: LANGUAGE <LL@li.org>\n"
"Language: de\n"
"MIME-Version: 1.0\n"
"Content-Type: text/plain; charset=UTF-8\n"
"Content-Transfer-Encoding: 8bit\n"
"Plural-Forms: nplurals=2; plural=n != 1;\n"
"X-Generator: Weblate 2.10.1\n"

#. type: Plain text
#, no-wrap
msgid "[[!meta date=\"Tue, 26 Jun 2018 12:34:56 +0000\"]]\n"
msgstr ""

#. type: Plain text
#, no-wrap
msgid "[[!meta title=\"Tails 3.8 is out\"]]\n"
msgstr ""

#. type: Plain text
#, no-wrap
msgid "[[!tag announce]]\n"
msgstr "[[!tag announce]]\n"

#. type: Plain text
msgid ""
"This release fixes [[many security issues|security/"
"Numerous_security_holes_in_3.7.1]] and users should upgrade as soon as "
"possible."
msgstr ""

#. type: Plain text
#, no-wrap
msgid "[[!toc levels=1]]\n"
msgstr "[[!toc levels=1]]\n"

#. type: Title #
#, no-wrap
msgid "Changes"
msgstr "Änderungen"

#. type: Title ##
#, no-wrap
msgid "Upgrades and changes"
msgstr "Aktualisierungen und Änderungen"

#. type: Bullet: '- '
msgid ""
"Upgrade *Enigmail* from 1.9.9 to [2.0.7](https://enigmail.net/index.php/en/"
"download/changelog#enig2.0.7) which fixes some of the [EFAIL](https://efail."
"de/) attacks on OpenPGP."
msgstr ""

#. type: Title ##
#, no-wrap
msgid "Fixed problems"
msgstr "Behobene Probleme"

#. type: Plain text
msgid ""
"- Fix importing OpenPGP keys from email attachments. ([[!tails_ticket "
"15610]])"
msgstr ""

#. type: Plain text
msgid ""
"- Fix the translations of the homepage of the *Unsafe Browser*. ([[!"
"tails_ticket 15461]])"
msgstr ""

#. type: Plain text
msgid ""
"For more details, read our [[!tails_gitweb debian/changelog desc=\"changelog"
"\"]]."
msgstr ""

#. type: Plain text
#, no-wrap
msgid "<a id=\"known-issues\"></a>\n"
msgstr "<a id=\"known-issues\"></a>\n"

#. type: Title #
#, no-wrap
msgid "Known issues"
msgstr "Bekannte Probleme"

#. type: Plain text
#, no-wrap
msgid ""
"After upgrading to Tails 3.8, you have to go through the\n"
"<span class=\"application\">Enigmail Setup Wizard</span> again every time you\n"
"restart Tails.\n"
msgstr ""

#. type: Plain text
msgid "Your OpenPGP keys and your per-recipient rules are preserved."
msgstr ""

#. type: Plain text
#, no-wrap
<<<<<<< HEAD
msgid ""
"To avoid going through the <span class=\"application\">Enigmail Setup\n"
"Wizard</span>, you can execute the following command in a terminal\n"
"before starting <span class=\"application\">Thunderbird</span>:\n"
msgstr ""
=======
msgid "<p>Your OpenPGP keys and your per-recipient rules are preserved.</p>\n"
msgstr "Lesen Sie für mehr Details unser [[!tails_gitweb debian/changelog desc=\"Änderungsprotokoll\"]]."
>>>>>>> cbe2ba13

#. type: Plain text
#, no-wrap
msgid "<p>This bug will be fixed in the next version of Tails. ([[!tails_ticket 15692]])</p>\n"
msgstr ""

#. type: Plain text
#, no-wrap
msgid "<p>[[!img enigmail-setup.png link=\"no\" alt=\"\"]]</p>\n"
msgstr ""

#. type: Plain text
#, no-wrap
msgid "</div>\n"
msgstr "</div>\n"

#. type: Plain text
msgid "See the list of [[long-standing issues|support/known_issues]]."
msgstr ""
"Lesen Sie sich die Liste der [[längerfristig bekannten Probleme|support/"
"known_issues]] durch."

#. type: Title #
#, no-wrap
msgid "Get Tails 3.8"
msgstr ""

#. type: Plain text
msgid "- To install, follow our [[installation instructions|install]]."
msgstr ""
"- Befolgen Sie zum Installieren unsere [[Installationsanweisungen|install]]."

#. type: Plain text
msgid ""
"- To upgrade, automatic upgrades are available from 3.6, 3.6.1, 3.6.2, 3.7, "
"and 3.7.1."
msgstr ""

#. type: Plain text
#, no-wrap
msgid ""
"  If you cannot do an automatic upgrade or if Tails fails to start after an\n"
"  automatic upgrade, please try to do a [[manual upgrade|upgrade]].\n"
msgstr ""
"  Falls Sie keine automatische Aktualisierung durchführen können oder das Starten\n"
"  nach einer automatischen Aktualisierung fehlschlägt, versuchen Sie bitte eine\n"
"  [[manuelle Aktualisierung|upgrade]].\n"

#. type: Plain text
msgid "- [[Download Tails 3.8.|install/download]]"
msgstr ""

#. type: Title #
#, no-wrap
msgid "What's coming up?"
msgstr "Was kommt als Nächstes?"

#. type: Plain text
msgid "Tails 3.9 is [[scheduled|contribute/calendar]] for September 5."
msgstr ""

#. type: Plain text
msgid "Have a look at our [[!tails_roadmap]] to see where we are heading to."
msgstr ""
"Werfen Sie einen Blick auf die [[!tails_roadmap desc=\"Roadmap\"]], um zu "
"sehen, was wir als Nächstes vorhaben."

#. type: Plain text
#, no-wrap
msgid ""
"We need your help and there are many ways to [[contribute to\n"
"Tails|contribute]] (<a href=\"https://tails.boum.org/donate?r=3.8\">donating</a> is only one of\n"
"them). Come [[talk to us|about/contact#tails-dev]]!\n"
msgstr ""

#~ msgid "<div class=\"note\">\n"
#~ msgstr "<div class=\"note\">\n"

#~ msgid "None specific to this release."
#~ msgstr "Für diese Version sind keine bekannt."<|MERGE_RESOLUTION|>--- conflicted
+++ resolved
@@ -6,15 +6,9 @@
 msgid ""
 msgstr ""
 "Project-Id-Version: PACKAGE VERSION\n"
-<<<<<<< HEAD
 "POT-Creation-Date: 2018-06-26 19:09+0200\n"
 "PO-Revision-Date: 2018-07-07 15:05+0000\n"
 "Last-Translator: emmapeel <emma.peel@riseup.net>\n"
-=======
-"POT-Creation-Date: 2018-07-03 16:18+0000\n"
-"PO-Revision-Date: 2018-06-27 22:00+0000\n"
-"Last-Translator: Weblate Admin <admin@example.com>\n"
->>>>>>> cbe2ba13
 "Language-Team: LANGUAGE <LL@li.org>\n"
 "Language: de\n"
 "MIME-Version: 1.0\n"
@@ -114,16 +108,11 @@
 
 #. type: Plain text
 #, no-wrap
-<<<<<<< HEAD
 msgid ""
 "To avoid going through the <span class=\"application\">Enigmail Setup\n"
 "Wizard</span>, you can execute the following command in a terminal\n"
 "before starting <span class=\"application\">Thunderbird</span>:\n"
 msgstr ""
-=======
-msgid "<p>Your OpenPGP keys and your per-recipient rules are preserved.</p>\n"
-msgstr "Lesen Sie für mehr Details unser [[!tails_gitweb debian/changelog desc=\"Änderungsprotokoll\"]]."
->>>>>>> cbe2ba13
 
 #. type: Plain text
 #, no-wrap
