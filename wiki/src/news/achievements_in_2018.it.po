# SOME DESCRIPTIVE TITLE
# Copyright (C) YEAR Free Software Foundation, Inc.
# This file is distributed under the same license as the PACKAGE package.
# FIRST AUTHOR <EMAIL@ADDRESS>, YEAR.
#
msgid ""
msgstr ""
"Project-Id-Version: PACKAGE VERSION\n"
"POT-Creation-Date: 2018-11-22 14:52+0000\n"
"PO-Revision-Date: 2018-12-13 13:29+0000\n"
"Last-Translator: _ignifugo <ignifugo@insicuri.net>\n"
"Language-Team: LANGUAGE <LL@li.org>\n"
"Language: it\n"
"MIME-Version: 1.0\n"
"Content-Type: text/plain; charset=UTF-8\n"
"Content-Transfer-Encoding: 8bit\n"
"Plural-Forms: nplurals=2; plural=n != 1;\n"
"X-Generator: Weblate 2.19.1\n"

#. type: Plain text
#, no-wrap
msgid "[[!meta date=\"Fri, 14 Nov 2018 08:00:00 +0000\"]]\n"
msgstr "[[!meta date=\"Fri, 14 Nov 2018 08:00:00 +0000\"]]\n"

#. type: Plain text
#, no-wrap
msgid "[[!meta title=\"Our achievements in 2018\"]]\n"
msgstr "[[!meta title=\"I nostri risultati nel 2018\"]]\n"

#. type: Plain text
#, no-wrap
msgid "[[!pagetemplate template=\"news.tmpl\"]]\n"
msgstr "[[!pagetemplate template=\"news.tmpl\"]]\n"

#. type: Plain text
#, no-wrap
msgid "[[!tag announce]]\n"
msgstr "[[!tag announce]]\n"

#. type: Plain text
msgid ""
"On October 12, we started our [[yearly donation campaign|news/2018-"
"fundraiser]].  Today, we summarize what we achieved with your help in 2018 "
"and renew our call for donations."
msgstr ""
"Il 12 Ottobre abbiamo iniziato la nostra [[campagna annuale di donazioni|"
"news/2018-fundraiser]].  Oggi, riassumiamo ciò che abbiamo ottenuto con il "
"vostro aiuto nel 2018 e rinnoviamo il nostro appello per le donazioni."

#. type: Title =
#, no-wrap
msgid "New features\n"
msgstr "Nuove funzionalità\n"

#. type: Bullet: '- '
msgid ""
"We integrated *VeraCrypt* in the desktop to allow you to work with encrypted "
"files across different operating systems (Windows, Linux, and macOS)."
msgstr ""
"Abbiamo integrato *VeraCrypt* nel desktop per permetterti di lavorare con "
"file cifrati tramite i vari sistemi operativi (Windows, Linux e macOS)."

#. type: Plain text
#, no-wrap
msgid "  [[!img doc/encryption_and_privacy/veracrypt/unlock-veracrypt-volumes-with-partition.png link=\"no\" alt=\"\"]]\n"
msgstr ""
"  [[!img doc/encryption_and_privacy/veracrypt/unlock-veracrypt-volumes-with-"
"partition.png link=\"no\" alt=\"\"]]\n"

#. type: Plain text
#, no-wrap
msgid ""
"  This work was done upstream in GNOME and will be available outside of\n"
"  Tails in Debian 10 (Buster) and Ubuntu 18.10 (Cosmic Cuttlefish).\n"
msgstr ""
"  Questo lavoro è stato eseguito a monte in GNOME e sarà disponibile "
"all'infuori di\n"
"  Tails in Debian 10 (Buster) ed Ubuntu 18.10 (Cosmic Cuttlefish).\n"

#. type: Bullet: '- '
msgid ""
"*[[Additional Software|doc/first_steps/additional_software]]* allows you to "
"install additional software automatically when starting Tails."
msgstr ""
"*[[Software aggiuntivo|doc/first_steps/additional_software]]* vi permette di "
"installare automaticamente software aggiuntivo all'avvio di Tails."

#. type: Plain text
#, no-wrap
msgid "  [[!img doc/first_steps/additional_software/add-additional-software.png link=\"no\" alt=\"Add vlc to your additional software? 'Install Only Once' or 'Install Every Time'\"]]\n"
msgstr ""
"  [[!img doc/first_steps/additional_software/add-additional-software.png "
"link=\"no\" alt=\"Add vlc to your additional software? 'Install Only Once' "
"or 'Install Every Time'\"]]\n"

#. type: Plain text
#, no-wrap
msgid "  [[!img doc/first_steps/additional_software/additional-software.png link=\"no\" alt=\"\"]]\n"
msgstr ""
"  [[!img doc/first_steps/additional_software/additional-software.png link=\""
"no\" alt=\"\"]]\n"

#. type: Bullet: '- '
msgid ""
"We added a [[screen locker|doc/first_steps/"
"introduction_to_gnome_and_the_tails_desktop#screen-locker]] to give you some "
"protection if you leave your Tails unattended, willingly or not."
msgstr ""
"Abbiamo aggiunto un [[blocca schermo|doc/first_steps/"
"introduction_to_gnome_and_the_tails_desktop#screen-locker]] per darvi "
"maggiore protezione qualora doveste lasciare il vostro Tails incustodito, "
"volenti o nolenti."

#. type: Plain text
#, no-wrap
msgid "  [[!img doc/first_steps/introduction_to_gnome_and_the_tails_desktop/screen-locker.png alt=\"\" link=\"no\"]]\n"
msgstr ""
"  [[!img doc/first_steps/introduction_to_gnome_and_the_tails_desktop/screen-"
"locker.png alt=\"\" link=\"no\"]]\n"

#. type: Bullet: '- '
msgid ""
"We completely redesigned our [[download page|install/download]] and "
"verification extension to make it easier to get and verify Tails. It is also "
"now possible to verify Tails from Chrome."
msgstr ""
"Abbiamo ridisegnato completamente la nostra [[pagina di download|install/"
"download]] e l'estensione di verifica per rendere più semplice "
"l'acquisizione e la verifica di Tails. Adesso è possibile verificare Tails "
"anche da Chrome."

#. type: Title =
#, no-wrap
msgid "Adoption\n"
msgstr "Utilizzo\n"

#. type: Plain text
msgid "- Tails was used approximately 22 000 times a day."
msgstr "- Tails è stato utilizzato circa 22 000 volte al giorno."

#. type: Bullet: '- '
msgid ""
"We did more usability work than ever before. Every new feature was tested "
"with actual users to make sure Tails becomes easier to use."
msgstr ""
"Abbiamo fatto un grande lavoro per l'usabilità, ogni nuova funzione è stata "
"testata con utenti reali per rendere Tails più facile da utilizzare."

#. type: Bullet: '- '
msgid ""
"We answered 1123 bug reports through our help desk and helped all these "
"people to be safer online."
msgstr ""
"Abbiamo risposto a 1123 segnalazioni di bug attraverso il nostro help desk "
"ed abbiamo aiutato tutte queste persone ad essere più sicure online."

#. type: Title =
#, no-wrap
msgid "Under the hood\n"
msgstr "Sotto il cofano\n"

#. type: Bullet: '- '
msgid ""
"We released 11 new versions of Tails to continue offering improvements and "
"security fixes as soon as possible, including 4 emergency releases. This "
"year we've faced critical security issues like Spectre, Meltdown, EFAIL, and "
"issues in Firefox and are working hard to always have your back covered!"
msgstr ""
"Abbiamo rilasciato 11 nuove versioni di Tails per continuare ad offrire "
"miglioramenti e correzioni di sicurezza il prima possibile inclusi 4 rilasci "
"di emergenza. Questo anno abbiamo fronteggiato diversi problemi di sicurezza "
"particolarmente critici come Spectre, Meltdown, EFAIL oltre a problemi in "
"Firefox e stiamo lavorando duramente per avere sempre le spalle coperte!"

#. type: Bullet: '- '
msgid ""
"We made the build of Tails completely [[reproducible|news/"
"reproducible_Tails]], which brings even more trust in the ISO images that we "
"are distributing, a faster release process, and slightly smaller upgrades."
msgstr ""
"Abbiamo reso la build di Tails completamente [[riproducibile|news/"
"reproducible_Tails]] e ciò ci da ancora più fiducia nelle immagini ISO che "
"stiamo distribuendo, un processo di rilascio più veloce ed aggiornamenti "
"leggermente più piccoli."

#. type: Bullet: '- '
msgid ""
"We greatly diversified our sources of income. Thanks to all of you, the "
"share of donations that we got from individuals increased from 17% to 34%. "
"This made our organization more robust and independent."
msgstr ""
"Abbiamo notevolmente diversificato le nostre fonti di reddito. Grazie a "
"tutti voi, la percentuale di donazioni ricevute da individui è aumentata dal "
"17% al 34% e ciò rende la nostra organizzazione più forte ed indipendente."

#. type: Title =
#, no-wrap
msgid "Community\n"
msgstr "Comunità\n"

#. type: Bullet: '- '
msgid ""
"We published a [[social contract|news/social_contract]] to clarify the "
"social commitments that we stand by as Tails contributors."
msgstr ""
"Abbiamo pubblicato un [[contratto sociale|news/social_contract]] per "
"chiarire gli impegni sociali che portiamo avanti come contributori di Tails."

#. type: Bullet: '- '
msgid ""
"We attended 12 conferences and connected to free software and Internet "
"freedom communities in 8 different countries, including Chaos Computer "
"Congress (Germany), FOSDEM (Belgium), Internet Freedom Festival (Spain), Tor "
"Meeting (Italy and Mexico), Debian Conference (Taiwan), and CryptoRave "
"(Brazil)."
msgstr ""
"Abbiamo partecipato a 12 conferenze collegate al software libero ed alle "
"comunità per la libertà di Internet in 8 paesi differenti, tra cui Chaos "
"Computer Congress (Germania), FOSDEM (Belgio), Internet Freedom Festival "
"(Spagna), Tor Meeting (Italia e Messico), Debian Conference (Taiwan) e "
"CryptoRave (Brasile)."

#. type: Bullet: '- '
msgid ""
"We grew our pool of regular contractors with 4 new workers, mostly to work "
"on our core code and infrastructure. These include several very skilled "
"Debian developers."
msgstr ""
"Abbiamo aumentato il numero delle persone contrattualizzate con 4 nuove "
"persone che lavorano principalmente sul nostro codice di base e sulla nostra "
"infrastruttura. Tra di loro ci sono diverse persone sviluppatrici molto "
"abili e provenienti da Debian."

#. type: Plain text
msgid ""
"All of this is made possible by donations from people like you. And because "
"they help us to plan our work, we particularly appreciate monthly and yearly "
"donations, even the smallest ones."
msgstr ""
"Tutto ciò è stato reso possibile grazie alle donazioni di persone come te e, "
"siccome ci aiutano a pianificare al meglio il nostro lavoro, apprezziamo "
"particolarmente le donazioni mensili o annuali anche le più piccole."

#. type: Plain text
msgid ""
"If you liked our work in 2018, please take a minute to donate and make us "
"thrive in 2019!"
msgstr ""
"Se avete apprezzato il nostro lavoro nel 2018, vi chiediamo di prendervi un "
"minuto per donare e per farci crescere nel 2019!"

#. type: Plain text
#, no-wrap
<<<<<<< HEAD
msgid "<div id=\"donate-button\"><a href=\"https://tails.boum.org/donate?r=2018-achievements\">Donate</a></div>\n"
msgstr ""
"<div id=\"donate-button\"><a href=\"https://tails.boum.org/donate?r=2018-"
"achievements\">\n"
"Dona</a></div>\n"
=======
msgid "<div id=\"donate-button\"><a href=\"https://tails.boum.org/donate/?r=2018-achievements\">Donate</a></div>\n"
msgstr ""
>>>>>>> f43201ab
<|MERGE_RESOLUTION|>--- conflicted
+++ resolved
@@ -3,39 +3,38 @@
 # This file is distributed under the same license as the PACKAGE package.
 # FIRST AUTHOR <EMAIL@ADDRESS>, YEAR.
 #
+#, fuzzy
 msgid ""
 msgstr ""
 "Project-Id-Version: PACKAGE VERSION\n"
 "POT-Creation-Date: 2018-11-22 14:52+0000\n"
-"PO-Revision-Date: 2018-12-13 13:29+0000\n"
-"Last-Translator: _ignifugo <ignifugo@insicuri.net>\n"
+"PO-Revision-Date: YEAR-MO-DA HO:MI+ZONE\n"
+"Last-Translator: FULL NAME <EMAIL@ADDRESS>\n"
 "Language-Team: LANGUAGE <LL@li.org>\n"
-"Language: it\n"
+"Language: \n"
 "MIME-Version: 1.0\n"
 "Content-Type: text/plain; charset=UTF-8\n"
 "Content-Transfer-Encoding: 8bit\n"
-"Plural-Forms: nplurals=2; plural=n != 1;\n"
-"X-Generator: Weblate 2.19.1\n"
 
 #. type: Plain text
 #, no-wrap
 msgid "[[!meta date=\"Fri, 14 Nov 2018 08:00:00 +0000\"]]\n"
-msgstr "[[!meta date=\"Fri, 14 Nov 2018 08:00:00 +0000\"]]\n"
+msgstr ""
 
 #. type: Plain text
 #, no-wrap
 msgid "[[!meta title=\"Our achievements in 2018\"]]\n"
-msgstr "[[!meta title=\"I nostri risultati nel 2018\"]]\n"
+msgstr ""
 
 #. type: Plain text
 #, no-wrap
 msgid "[[!pagetemplate template=\"news.tmpl\"]]\n"
-msgstr "[[!pagetemplate template=\"news.tmpl\"]]\n"
+msgstr ""
 
 #. type: Plain text
 #, no-wrap
 msgid "[[!tag announce]]\n"
-msgstr "[[!tag announce]]\n"
+msgstr ""
 
 #. type: Plain text
 msgid ""
@@ -43,29 +42,22 @@
 "fundraiser]].  Today, we summarize what we achieved with your help in 2018 "
 "and renew our call for donations."
 msgstr ""
-"Il 12 Ottobre abbiamo iniziato la nostra [[campagna annuale di donazioni|"
-"news/2018-fundraiser]].  Oggi, riassumiamo ciò che abbiamo ottenuto con il "
-"vostro aiuto nel 2018 e rinnoviamo il nostro appello per le donazioni."
 
 #. type: Title =
 #, no-wrap
 msgid "New features\n"
-msgstr "Nuove funzionalità\n"
+msgstr ""
 
 #. type: Bullet: '- '
 msgid ""
 "We integrated *VeraCrypt* in the desktop to allow you to work with encrypted "
 "files across different operating systems (Windows, Linux, and macOS)."
 msgstr ""
-"Abbiamo integrato *VeraCrypt* nel desktop per permetterti di lavorare con "
-"file cifrati tramite i vari sistemi operativi (Windows, Linux e macOS)."
 
 #. type: Plain text
 #, no-wrap
 msgid "  [[!img doc/encryption_and_privacy/veracrypt/unlock-veracrypt-volumes-with-partition.png link=\"no\" alt=\"\"]]\n"
 msgstr ""
-"  [[!img doc/encryption_and_privacy/veracrypt/unlock-veracrypt-volumes-with-"
-"partition.png link=\"no\" alt=\"\"]]\n"
 
 #. type: Plain text
 #, no-wrap
@@ -73,32 +65,22 @@
 "  This work was done upstream in GNOME and will be available outside of\n"
 "  Tails in Debian 10 (Buster) and Ubuntu 18.10 (Cosmic Cuttlefish).\n"
 msgstr ""
-"  Questo lavoro è stato eseguito a monte in GNOME e sarà disponibile "
-"all'infuori di\n"
-"  Tails in Debian 10 (Buster) ed Ubuntu 18.10 (Cosmic Cuttlefish).\n"
 
 #. type: Bullet: '- '
 msgid ""
 "*[[Additional Software|doc/first_steps/additional_software]]* allows you to "
 "install additional software automatically when starting Tails."
 msgstr ""
-"*[[Software aggiuntivo|doc/first_steps/additional_software]]* vi permette di "
-"installare automaticamente software aggiuntivo all'avvio di Tails."
 
 #. type: Plain text
 #, no-wrap
 msgid "  [[!img doc/first_steps/additional_software/add-additional-software.png link=\"no\" alt=\"Add vlc to your additional software? 'Install Only Once' or 'Install Every Time'\"]]\n"
 msgstr ""
-"  [[!img doc/first_steps/additional_software/add-additional-software.png "
-"link=\"no\" alt=\"Add vlc to your additional software? 'Install Only Once' "
-"or 'Install Every Time'\"]]\n"
 
 #. type: Plain text
 #, no-wrap
 msgid "  [[!img doc/first_steps/additional_software/additional-software.png link=\"no\" alt=\"\"]]\n"
 msgstr ""
-"  [[!img doc/first_steps/additional_software/additional-software.png link=\""
-"no\" alt=\"\"]]\n"
 
 #. type: Bullet: '- '
 msgid ""
@@ -106,17 +88,11 @@
 "introduction_to_gnome_and_the_tails_desktop#screen-locker]] to give you some "
 "protection if you leave your Tails unattended, willingly or not."
 msgstr ""
-"Abbiamo aggiunto un [[blocca schermo|doc/first_steps/"
-"introduction_to_gnome_and_the_tails_desktop#screen-locker]] per darvi "
-"maggiore protezione qualora doveste lasciare il vostro Tails incustodito, "
-"volenti o nolenti."
 
 #. type: Plain text
 #, no-wrap
 msgid "  [[!img doc/first_steps/introduction_to_gnome_and_the_tails_desktop/screen-locker.png alt=\"\" link=\"no\"]]\n"
 msgstr ""
-"  [[!img doc/first_steps/introduction_to_gnome_and_the_tails_desktop/screen-"
-"locker.png alt=\"\" link=\"no\"]]\n"
 
 #. type: Bullet: '- '
 msgid ""
@@ -124,40 +100,32 @@
 "verification extension to make it easier to get and verify Tails. It is also "
 "now possible to verify Tails from Chrome."
 msgstr ""
-"Abbiamo ridisegnato completamente la nostra [[pagina di download|install/"
-"download]] e l'estensione di verifica per rendere più semplice "
-"l'acquisizione e la verifica di Tails. Adesso è possibile verificare Tails "
-"anche da Chrome."
 
 #. type: Title =
 #, no-wrap
 msgid "Adoption\n"
-msgstr "Utilizzo\n"
+msgstr ""
 
 #. type: Plain text
 msgid "- Tails was used approximately 22 000 times a day."
-msgstr "- Tails è stato utilizzato circa 22 000 volte al giorno."
+msgstr ""
 
 #. type: Bullet: '- '
 msgid ""
 "We did more usability work than ever before. Every new feature was tested "
 "with actual users to make sure Tails becomes easier to use."
 msgstr ""
-"Abbiamo fatto un grande lavoro per l'usabilità, ogni nuova funzione è stata "
-"testata con utenti reali per rendere Tails più facile da utilizzare."
 
 #. type: Bullet: '- '
 msgid ""
 "We answered 1123 bug reports through our help desk and helped all these "
 "people to be safer online."
 msgstr ""
-"Abbiamo risposto a 1123 segnalazioni di bug attraverso il nostro help desk "
-"ed abbiamo aiutato tutte queste persone ad essere più sicure online."
 
 #. type: Title =
 #, no-wrap
 msgid "Under the hood\n"
-msgstr "Sotto il cofano\n"
+msgstr ""
 
 #. type: Bullet: '- '
 msgid ""
@@ -166,11 +134,6 @@
 "year we've faced critical security issues like Spectre, Meltdown, EFAIL, and "
 "issues in Firefox and are working hard to always have your back covered!"
 msgstr ""
-"Abbiamo rilasciato 11 nuove versioni di Tails per continuare ad offrire "
-"miglioramenti e correzioni di sicurezza il prima possibile inclusi 4 rilasci "
-"di emergenza. Questo anno abbiamo fronteggiato diversi problemi di sicurezza "
-"particolarmente critici come Spectre, Meltdown, EFAIL oltre a problemi in "
-"Firefox e stiamo lavorando duramente per avere sempre le spalle coperte!"
 
 #. type: Bullet: '- '
 msgid ""
@@ -178,10 +141,6 @@
 "reproducible_Tails]], which brings even more trust in the ISO images that we "
 "are distributing, a faster release process, and slightly smaller upgrades."
 msgstr ""
-"Abbiamo reso la build di Tails completamente [[riproducibile|news/"
-"reproducible_Tails]] e ciò ci da ancora più fiducia nelle immagini ISO che "
-"stiamo distribuendo, un processo di rilascio più veloce ed aggiornamenti "
-"leggermente più piccoli."
 
 #. type: Bullet: '- '
 msgid ""
@@ -189,22 +148,17 @@
 "share of donations that we got from individuals increased from 17% to 34%. "
 "This made our organization more robust and independent."
 msgstr ""
-"Abbiamo notevolmente diversificato le nostre fonti di reddito. Grazie a "
-"tutti voi, la percentuale di donazioni ricevute da individui è aumentata dal "
-"17% al 34% e ciò rende la nostra organizzazione più forte ed indipendente."
 
 #. type: Title =
 #, no-wrap
 msgid "Community\n"
-msgstr "Comunità\n"
+msgstr ""
 
 #. type: Bullet: '- '
 msgid ""
 "We published a [[social contract|news/social_contract]] to clarify the "
 "social commitments that we stand by as Tails contributors."
 msgstr ""
-"Abbiamo pubblicato un [[contratto sociale|news/social_contract]] per "
-"chiarire gli impegni sociali che portiamo avanti come contributori di Tails."
 
 #. type: Bullet: '- '
 msgid ""
@@ -214,11 +168,6 @@
 "Meeting (Italy and Mexico), Debian Conference (Taiwan), and CryptoRave "
 "(Brazil)."
 msgstr ""
-"Abbiamo partecipato a 12 conferenze collegate al software libero ed alle "
-"comunità per la libertà di Internet in 8 paesi differenti, tra cui Chaos "
-"Computer Congress (Germania), FOSDEM (Belgio), Internet Freedom Festival "
-"(Spagna), Tor Meeting (Italia e Messico), Debian Conference (Taiwan) e "
-"CryptoRave (Brasile)."
 
 #. type: Bullet: '- '
 msgid ""
@@ -226,10 +175,6 @@
 "on our core code and infrastructure. These include several very skilled "
 "Debian developers."
 msgstr ""
-"Abbiamo aumentato il numero delle persone contrattualizzate con 4 nuove "
-"persone che lavorano principalmente sul nostro codice di base e sulla nostra "
-"infrastruttura. Tra di loro ci sono diverse persone sviluppatrici molto "
-"abili e provenienti da Debian."
 
 #. type: Plain text
 msgid ""
@@ -237,27 +182,14 @@
 "they help us to plan our work, we particularly appreciate monthly and yearly "
 "donations, even the smallest ones."
 msgstr ""
-"Tutto ciò è stato reso possibile grazie alle donazioni di persone come te e, "
-"siccome ci aiutano a pianificare al meglio il nostro lavoro, apprezziamo "
-"particolarmente le donazioni mensili o annuali anche le più piccole."
 
 #. type: Plain text
 msgid ""
 "If you liked our work in 2018, please take a minute to donate and make us "
 "thrive in 2019!"
 msgstr ""
-"Se avete apprezzato il nostro lavoro nel 2018, vi chiediamo di prendervi un "
-"minuto per donare e per farci crescere nel 2019!"
 
 #. type: Plain text
 #, no-wrap
-<<<<<<< HEAD
-msgid "<div id=\"donate-button\"><a href=\"https://tails.boum.org/donate?r=2018-achievements\">Donate</a></div>\n"
-msgstr ""
-"<div id=\"donate-button\"><a href=\"https://tails.boum.org/donate?r=2018-"
-"achievements\">\n"
-"Dona</a></div>\n"
-=======
 msgid "<div id=\"donate-button\"><a href=\"https://tails.boum.org/donate/?r=2018-achievements\">Donate</a></div>\n"
-msgstr ""
->>>>>>> f43201ab
+msgstr ""