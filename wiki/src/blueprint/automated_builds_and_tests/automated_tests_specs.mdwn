[[!meta title="Automated tests specification"]]

*Ticket*: [[!tails_ticket 8667]]

This blueprint helps to keep track of the discussions and decisions
about the specification of automated tests ran in Tails' Jenkins on
the [[automatically build ISOs|autobuild_specs]] ([[!tails_ticket 5288]]).

[[!toc levels=3]]

# Facts

Running the full test suite on 1 isotester hosted on Lizard takes
around 8 hours.
We intend to run __4 isotesters__, so at the moment we would be able
to run __12 full test suites__ per day. ([[!tails_ticket 6094]] will
save ~25% on the full test suite runtime, but we'll keep on adding
more tests, so let's stick to the 8 hours estimate for now.)

We have 2 isobuilders on Lizard, that build a total of a bit less than
__400 ISOs/month__ (that's __an average of 13 ISOs/day__).
At the moment, we build __from 6 ISOs to 30-40 ISOs a day__, depending
on the activity.

We usually build the _stable_, _devel_, _experimental_,
_feature/jessie_ (+ _testing_ sometimes) and a bunch of other
branches.

This numbers are expected to grow when the automated builds will be
put in production. It's difficult to guess what would the maximum
number of builds per day be, but the minimum should be expected to
raise to in between __10/20 ISOs/day__.

# Things to keep in mind

There will probably be new hardware at the end of the year to deploy
more isotesters. If a machine is dedicated to that usage, we can throw
in faster CPUs and run the test suite on bare metal, which would
speed up the test process. That's [[!tails_ticket 9264]].

So in this discussion, we have to think to a deployment that might
have two iterations with different computational powers (and thus
different amounts of tests/day possible), and the defined
implementation should be modular enough to handle both of them without
too many changes.

# Questions

<a id="when-to-test-the-builds"></a>

## When to test the builds

It doesn't sound reasonable to run the full test suite on every ISO
automatically built by Jenkins, at least in the first iteration.

We __need to lessen the number of tests per day__. Probably even in
the second iteration, with the expected growth of the number of
automated builds.

At first, we'll try to run the full test suite on all of them. If our
infra can't cope with that, we have ideas written below to help in that.
The one that everyone seem to agree on is to run the full test suite for
base branches and features branches that are in ReadyForQA status in
Redmine.

We might want to play with job priorities, the same way we'll do with
the automated builds (see [[!tails_ticket 9760]]). Luckily, configuring
that for the builds will probably also work by itself for their automated
tests, as this jobs will be chained together.

### Current proposal

    For branch stable:
      Must test ISOs built daily and on every Git push;
        so that we're always ready to put out an emergency release;
    For the next scheduled release branch (either stable, testing, or devel):
      Must test ISOs built daily and on every Git push;
        so that we always know the state of the next release;
    For other branches:
      For branches with a `Ready for QA` ticket:
        Must test ISO built daily and on every Git push;
      Must test ISOs built on every Git push,
        with some rate-limiting if necessary;

<a id="how-to-run-the-tests"></a>

## How to run the tests

This section heavily depends on the discussion about the previous one.

To test a specific ISO, the automated test suite MUST have access to:

 * the corresponding build artifacts;
 * the commit ID of that build;
 * if applicable, the commit at which the base branch was at, when it
   was merged into the branch being built;
 * the ISO of the previous Tails release.

The automated test suite MUST be run in a clean environment, using a
fresh _--tmpdir_ for each run.

The automated test suite MUST be run on a freshly built ISO,
corresponding to the commit it tests.

When [[!tails_ticket 9515]] and friends will be resolved and a first
deployment of the automated test suite will clarify its need, we'll see
if it should be able to accept a treshold of failures for some features
before sending notifications. This could help if a scenario fails
e.g. because of a network congestion.

## Notifications

Email will be the main interface. Use the same settings than for
automated builds:

* For base branches, notify the RM.
* For topic branches, notify the author of the last commit.

When notifying Redmine, the use of the ReadyForQA custom field is not so
semantically correct, and may overlap with the dev usage of it. We will
probably have to add a new one for Jenkins to decide to test the branch
if we choose to test only the feature branch that are ready to be
reviewed.

## What kind of result shall be kept

The test suite produces different kind of artifacts: logfiles, screen
captures for failing steps, snapshots of the test VM, and also videos of
the running test session.

Videos may be a bit too much to keep, given they slow down the test
suite and might take quite a bit of disk space to store. If we want to
<<<<<<< HEAD
keep them, we may want to do so only for failing test suite runs. But
then, often the screen capture are enought to identify why a step failed
to run. If we decide to still use them, then we probably have to wait
for [[!tails_ticket 10001]] too be resolved.

Proposal:

 * For green test suite run: keep the test logs (Jenkins natively do
   that)
 * For red test suite run: keep the screen captures and the logs.

The retention strategy should be the same than for the automatically
built ISOs.
=======
keep them, we may want to do so only for failing test suite runs. If we
decide to still use them, then we probably have to wait for
[[!tails_ticket 10001]] too be resolved.

Proposal for a first iteration:

 * For green test suite run: keep the test logs (Jenkins natively do
   that) and video captures
 * For red test suite run: keep the screen and video captures and the
   logs.

On the second iteration, we will keep video capture only for the red
tests.

The retention strategy should be the same than for the automatically
built ISOs. In particular, we will have to pay attention to the rotation
of videos capture (given they'll quickly bloat our storage space).
Keeping them only for 7 days sounds reasonnable.
>>>>>>> 2f645d13

# Scenarios

In the following scenario:

0. topic branches are named branch F
0. base branches are named branch B

We also assume that the following scenarios expectations only cover
the test suite artifacts, the ISO one being covered in the automated
builds specification.

## Scenario 1 : reviewer

    As a reviewer
    When I'm asked to review branch F into branch B
    Then I need to know if branch F passes the automated tests
      once locally merged into branch B and built (fresh results!)
    And if all the automated tests scenarios suceeded
      The resulting test logs must be made available to me
      The Redmine ticket should be notified
    Otherwise the developer who proposed the merge must be notified
      And the developer *needs* to see the test logs and screenshots
      And the ticket should be reassigned to the branch submitter
      And QA check should be set to "Dev needed"

## Scenario 2 : developer

    As a developer who has the commit bit
    When I'm working on branch F
    Then I need to know if my branch passes the automated tests suite
      once locally merged in base branch B
    And I need to know if my branch fails to pass the automated test
      suite because of an external change possibly weeks after my
      last commit (by e.g Debian changes, changes in branch B, ...)
    And if my branch passes the automated test suite
      The resulting test logs must be made available to me
      The Redmine ticket should be notified
    Otherwise I *need* to see the build logs and screenshots
      And I must be notified
      And the ticket should be reassigned to me if needed
      And QA check should be set to "Dev needed"


## Scenario 3 : RM

    As the current RM
    When working the full dev release cycle
    Then I need to know if a base branch does not pass the automated
      test suite
    And when this happens the build logs and screenshots must be made
      available to me.


# Future ideas

## Cutting the number of run per day

For feature branches, we could run the full test suite only on the daily
builds or on ReadyForQA ones, and either only the automated tests
related to the branch on every git push, and/or a subset of the whole
test suite.

We can also maybe find more ways to split the automated test suite in
faster subsets of features depending on the context, define priorities
for built ISO and/or tests.

The automated test suite could be able to run features in parallel
for a single automated build ISO. This way, if more than one isotester
are idle, it can use several of them to test an ISO faster.

The automated suite then should be able when there are more than one ISO
queued for testing to fairly distribute the parallelizing of their
features.

The automated test suite also should not allocate all the isotesters for
one ISO when others are waiting to be tested.

## Scenarios

Folowing is a list of other scenarios that we have also envisaged for
the second iteration of the automated builds deployment, as they are
really tightened.

### Scenario 10

    As a Tails developer working on branch B
    When I upload a package to APT suite B
    Then I want to know if the automated test suite passes

(same responsiveness as when pushing to git)
(acceptable workaround: being able to manually trigger a test suite.)


### Scenario 11

    As the current RM
    When I push new tag T on branch B
    Then I want the APT suite for tag T to be created
    And I want the APT suite B to be copied into the APT suite T
    And once this is done, I want the automated test suite to be run
      on the ISO build from the checkout of tag T


### Scenario 12

    As a Tails developer
    When the test suite is ran on the ISO build from my last commit
    I want to watch TV and see the test video in HTML5 from the Tor Browser


### Scenario 14

    As a Tails developer
    When I push a new commit or a new Debian package to a base branch
    I want the affected feature branches ISO to be tested with that change<|MERGE_RESOLUTION|>--- conflicted
+++ resolved
@@ -130,21 +130,6 @@
 
 Videos may be a bit too much to keep, given they slow down the test
 suite and might take quite a bit of disk space to store. If we want to
-<<<<<<< HEAD
-keep them, we may want to do so only for failing test suite runs. But
-then, often the screen capture are enought to identify why a step failed
-to run. If we decide to still use them, then we probably have to wait
-for [[!tails_ticket 10001]] too be resolved.
-
-Proposal:
-
- * For green test suite run: keep the test logs (Jenkins natively do
-   that)
- * For red test suite run: keep the screen captures and the logs.
-
-The retention strategy should be the same than for the automatically
-built ISOs.
-=======
 keep them, we may want to do so only for failing test suite runs. If we
 decide to still use them, then we probably have to wait for
 [[!tails_ticket 10001]] too be resolved.
@@ -163,7 +148,6 @@
 built ISOs. In particular, we will have to pay attention to the rotation
 of videos capture (given they'll quickly bloat our storage space).
 Keeping them only for 7 days sounds reasonnable.
->>>>>>> 2f645d13
 
 # Scenarios
 
