--- conflicted
+++ resolved
@@ -3,30 +3,14 @@
 /dev/random and /dev/urandom are special Linux devices that provide access from
 user land to the Linux kernel Pseudo Random Number Generator (PRNG). This
 generator is used for almost every security protocol, like TLS/SSL key
-<<<<<<< HEAD
-generation, choosing TCP sequence and file system and email encryption [1]. In
-order to this seed to be cryptographically secure, a source with good amount of
-=======
 generation, choosing TCP sequences, ASLR offsets, and GPG key generation [1]. In
 order for this seed to be cryptographically secure, a source with 'good'
->>>>>>> 207de7f9
 entropy must be used. The Linux kernel collects entropy from several sources,
 for example keyboard typing, mouse movement, among others.
 
 ## Problem
 
 Because of the Tails nature of being amnesic, and run from a (USB) live device,
-<<<<<<< HEAD
-care must be taken to ensure the system still gets enough entropy through a
-random seed and the related daemons it ships.
-
-Althought this problem has been documented since a long time (see [7] and [8]),
-there's not so much LiveCD OSes out there that tackle it. Whonix has a [wiki
-page](https://www.whonix.org/wiki/Dev/Entropy) with some notes, and Qubes has tickets
-about this.
-
-Read [3],[4],[5] and [6] for more information.
-=======
 care must be taken to ensure the system still gets enough entropy and boots with enough randomness. For example by providing a random seed through different means.
 
 Although these problem have been documented since a long time (see [7] and [8]),
@@ -35,7 +19,6 @@
 about this.
 
 The Qubes tickets can be found at footnotes [3],[4],[5] and [6] for more information.
->>>>>>> 207de7f9
 
 ## Current situation
 
