--- conflicted
+++ resolved
@@ -1,10 +1,6 @@
 [[!meta title="Replace TrueCrypt"]]
 
-<<<<<<< HEAD
-Due to various concerns, Trecrypt is about to be replaced in Tails,
-=======
 Due to various concerns, TrueCrypt is about to be replaced in Tails,
->>>>>>> 74799a4c
 either by tcplay or cryptsetup.
 
 This is the blueprint for [[!tails_ticket 5373]] and subtasks.
@@ -20,13 +16,10 @@
 
 tc-play allows to create TrueCrypt volumes.
 
-<<<<<<< HEAD
-=======
 version 2 added an ability to save and restore TrueCrypt volume headers to
 external header files.This feature can be used to change a TrueCrypt volume
 password.
 
->>>>>>> 74799a4c
 ## Cryptsetup
 
 [Cryptsetup 1.6 supports reading the TrueCrypt
