[[!toc levels=2]]

<div class="caution">
<strong>Deadline: 2015-09-05</strong>
</div>

<div class="note">
Deliverable identifiers and descriptions are not free-form: they must
be copy'n'pasted as-is from the proposal sent to the sponsor.
</div>

<pre>

# A. Replace Claws Mail with Icedove

In May we discovered than Claws Mail is leaking plaintext of encrypted
emails to the IMAP server [1] and that it was impossible to fix this
properly in Tails. As a consequence, we're now considering moving to
Icedove faster than planned initially (late January) and to:

  - Replace Claws Mail with Icedove *without* its account creation
    wizard in Tails 1.7 (early November). TorBirdy already provides an
    alternative account wizard which is good enough for that step.
  - Add the wizard in Tails 1.9 (late January).

We also started prototyping tools for users to migrate their data from
Claws Mail to Icedove but nothing is published yet.

[1]: https://tails.boum.org/security/claws_mail_leaks_plaintext_to_imap/

# B. Improve our quality assurance process

<<<<<<< HEAD
## B.2.1 Adjust our infrastructure to run tests in parallel: #9645,
   #9486

All the isotesters we planned to deploy (four of them) are now live, and
our test suite developpers have access to it to run the test suite on
them. They are connected to our Jenkins master, but do not have jobs
running on them yet. Our puppet modules have been adapted for their
deployment.

The test suite is actually run by hand regulary to see how it behaves
and how our system can cope with it.

We still need to automate this runs through Jenkins to have good
statistics. It will also help use to have an idea about whether we need
to fire a up a clean test VM before each test suite run. Ideas to
implement this have already been researched and discussed.

## B.2.2 Decide what kind of ISO images qualify for testing and when,
         how to process, advertise, and store the results: #8667

The discussion has reached its end, and the draft of the blueprint is
now done.
Now that this step is completed, we have a clear design and we know what
will need to be done to deploy our automated test suite.
=======
## B.1. Automatically build ISO images for all the branches of our
        source code that are under active development

- B.1.9. Deploy, refresh our Jenkins jobs regularly

  After our code freeze for Tails 1.5, we realized that there was
  a bug in our algorithm that detects what Git branch should be built
  on Jenkins (#9925). We promptly worked around the
  problem initially, to not interfere with the release management work.
  And then, a proper fix was implemented and deployed.

  https://labs.riseup.net/code/issues/9925

## B.2. Continuously run our entire test suite on all those ISO images
        once they are built

- B.2.1. Adjust our infrastructure to run tests in parallel (#9645, #9486)

  All the testing VMs we planned to deploy (four of them) are now live,
  and our test suite developers have access to them and can run the test
  suite there. They are connected to our Jenkins master, but have no
  jobs running on them yet. Our Puppet modules have been adapted to make
  this possible.

  Manual stress testing of these new systems is ongoing. It will allow
  us to see how our test suite behaves there, and how these systems cope
  with it.

  We still need to automate these test suite runs with Jenkins to have
  good statistics. It will also teach us whether we need to start a
  clean test VM before each test suite run. Ideas to implement this have
  been researched, evaluated, and discussed.

  https://labs.riseup.net/code/issues/9645
  https://labs.riseup.net/code/issues/9486

- B.2.2. Decide what kind of ISO images qualify for testing and when,
  how to process, advertise, and store the results (#8667)

  The discussion has almost reached its end, and the corresponding
  blueprint [2] is now essentially complete.  Now that this step is
  completed, we have clear design goals, and we know what will need to
  be done to deploy our automated test suite on our Jenkins
  infrastructure.

  [2]: https://tails.boum.org/blueprint/automated_builds_and_tests/automated_tests_specs/
>>>>>>> ac94b84c

# C. Scale our infrastructure

## C.4. Maintain our already existing services

This covers "C.4.3. Administer our services upto milestone III" until
the end of August.

- We fixed the "reboot required" notifications on our Jessie and
  newer systems. The corresponding Puppet code was proposed upstream.
- We started adapting our Puppet code to migrate to Gitolite v3 (#10093).
- We experimented with http://httpredir.debian.org, with limited
  success so far. It should improve with the version of APT that will
  ship in Debian 9 (Stretch).
- We deployed to pre-production a meeting reminder system that should
  be more robust (#9172).
- We converted some obsolete service management we had to systemd.
- We installed the base system of the VM that was planned to be a
  failover for our critical services (#6250).

  https://labs.riseup.net/code/issues/10093
  https://labs.riseup.net/code/issues/9172
  https://labs.riseup.net/code/issues/6250

# D. Migration to Debian Jessie

Not much technical work in this area in August: we were busy attending
GUADEC and DebConf.

Still, aside of the achievements described below:

- We identified issues on Jessie with the AppArmor profile for CUPS
  (#9963). The Tails-specific part was corrected,
  and more generic maintainability issues were raised on the upstream
  mailing-list.

  https://labs.riseup.net/code/issues/9963

- We identified a couple minor issues that we would like to address
  before the Tails 2.0 release (#9966, #9967), if time permits.

  https://labs.riseup.net/code/issues/9966
  https://labs.riseup.net/code/issues/9967

## D.1. Adjust to the change of desktop environment to GNOME Shell

- Regarding the not fully solved problem we have with desktop
  notifications (#7989): we asked for advice to
  a GNOME developer, and were pointed to a technical solution that
  seems to be exactly what we need.

  https://labs.riseup.net/code/issues/7989

## D.2. Take advantage of systemd to improve the internals of Tails

- D.2.2. Replace our patches to upstream initscripts with systemd
  drop-in overrides (#9881)

  We actually found a better solution to solve the underlying problem.
  The objective was to patch 9 initscripts maximum, and we are now
  modifying only 8.

  https://labs.riseup.net/code/issues/9881

## D.6. Upgrade Tails-specific tools to Debian Jessie technologies

- D.6.1. Port Tails-specific tools from udisks 1 to udisks 2

  We worked a bit on simple reproducers for the race conditions we are
  seeing in udisks (#9691).

  https://labs.riseup.net/code/issues/9691

- D.6.3. Port WhisperBack, our integrated bug reporting tool, to Python 3

  We fixed a bug caused by a typo, and made progress on adding native
  SOCKS support to WhisperBack (#9412).

  https://labs.riseup.net/code/issues/9412

# E. Release management

  - Tails 1.5 [3] was released on 2015-08-11

    - Disable access to the local network in the Tor Browser. Users
      should now use the Unsafe Browser to access the local network.
    - Install Tor Browser 5.0 (based on Firefox 38esr).
    - Install a 32-bit GRUB EFI boot loader. Tails now starts on some
      tablets with Intel Bay Trail processors and on some Mac with
      32-bit UEFI.
    - Let the user know when Tails Installer has rejected a device
      because it is too small.
    - Our AppArmor setup has been audited and improved in various ways
      which should harden the system.

    [3]: https://tails.boum.org/news/version_1.5/

  - Tails 1.5.1 [4] was released on 2015-08-28

    Tails 1.5.1 was an emergency release triggered by an unscheduled Firefox
    release meant to fix critical security issues.

    [4]: https://tails.boum.org/news/version_1.5.1/

</pre><|MERGE_RESOLUTION|>--- conflicted
+++ resolved
@@ -30,32 +30,6 @@
 
 # B. Improve our quality assurance process
 
-<<<<<<< HEAD
-## B.2.1 Adjust our infrastructure to run tests in parallel: #9645,
-   #9486
-
-All the isotesters we planned to deploy (four of them) are now live, and
-our test suite developpers have access to it to run the test suite on
-them. They are connected to our Jenkins master, but do not have jobs
-running on them yet. Our puppet modules have been adapted for their
-deployment.
-
-The test suite is actually run by hand regulary to see how it behaves
-and how our system can cope with it.
-
-We still need to automate this runs through Jenkins to have good
-statistics. It will also help use to have an idea about whether we need
-to fire a up a clean test VM before each test suite run. Ideas to
-implement this have already been researched and discussed.
-
-## B.2.2 Decide what kind of ISO images qualify for testing and when,
-         how to process, advertise, and store the results: #8667
-
-The discussion has reached its end, and the draft of the blueprint is
-now done.
-Now that this step is completed, we have a clear design and we know what
-will need to be done to deploy our automated test suite.
-=======
 ## B.1. Automatically build ISO images for all the branches of our
         source code that are under active development
 
@@ -102,7 +76,6 @@
   infrastructure.
 
   [2]: https://tails.boum.org/blueprint/automated_builds_and_tests/automated_tests_specs/
->>>>>>> ac94b84c
 
 # C. Scale our infrastructure
 
