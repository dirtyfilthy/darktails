[[!toc levels=2]]

<div class="caution">
<strong>Deadline: 2015-10-05</strong>
</div>

<div class="note">
Deliverable identifiers and descriptions are not free-form: they must
be copy'n'pasted as-is from the proposal sent to the sponsor.
</div>

This reports covers the activity of Tails in September 2015.

Everything in this report can be made public.

Note: the numbers preceded with a `#` correspond to tickets in our bug
tracker which contain more technical details and timeline. For example,
ticket #6938 can be seen on <https://labs.riseup.net/code/issues/6938>.

# A. Replace Claws Mail with Icedove

- A.1.3. Integrate Icedove into Tails

  We amended the strategy we had in mind initially and made it more
  incremental. If time allows, a first stage will be to include
  Icedove in Tails 1.7 (2015-11-03), but without the Icedove account
  setup wizard. During this first stage, Torbirdy's own account setup
  wizard will be used. And the second stage will be about securing
  Icedove's wizard (#6154). If this works out as we hope, Tails users
  will be able to start using Icedove two months earlier than what we
  planned initially, and the transition period from Claws Mail will be
  longer, and thus smoother, for users.

  We started implementing this plan (#10285), set up team coordination
  tools, and triaged what is a blocker for the first stage, from what is
  not.

  Then we worked on the "Torbirdy uses Arabic as a default locale"
  bug, submitted a pull request upstream, that was accepted (#9821).

- A.1.4. Provide a migration path for our users from Claws Mail to Icedove

  We decided how long to keep Claws Mails once we have Icedove
  (#10010), and initiated work on the migration for users of Tails
  persistence feature (#9498).

# B. Improve our quality assurance process

## B.2. Continuously run our entire test suite on all those ISO images once they are built

- B.2.1. Adjust our infrastructure to run tests in parallel

  Great progress was made on this front, and more specifically on the
  last remaining chunk of it: firing up a clean test runner virtual
<<<<<<< HEAD
  machine before each test suite run. It was tricky to implement this
  in a way that prevented race conditions, but we now have a working prototype that we are
  confident fixes the issues we have seen earlier (#9486, #10215).
  Along the way we encouraged a few Debian developers to take care of
  a package we rely on (`jenkins-job-builder`), and one of them
  promptly took it over and updated it to the version we need (#9646).
=======
  machine before each test suite run. It was tricky to implement this in
  a way that prevented race conditions, but we now have a working
  prototype that we are confident fixes the issues we have seen earlier
  (#9486, #10215).  Along the way we encouraged a few Debian developers
  to take care of a package we rely on (`jenkins-job-builder`), and one
  of them promptly took it over and updated it to the version we need
  (#9646).
>>>>>>> 64765094

- B.2.2. Decide what kind of ISO images qualify for testing and when,
  how to process, advertise, and store the results (#8667)

  Early in September, we reached an agreement on all discussion topics
  that were left pending in August, such as how to archive videos from
  test suite runs. As can be seen in the "Help Jenkins integration"
  section below, our test suite team promptly started adjusting their
  code to match what we will need on the Jenkins deployment.

  <https://tails.boum.org/blueprint/automated_builds_and_tests/automated_tests_specs/>

- B.2.3. Research and design a solution to generate a set of Jenkins ISO test jobs

  Some research and experiments were done for sending ISO images that
  shall be tested to the test suite runner virtual machines (#9597), and
  major blockers were removed in the underlying infrastructure.  Some of
  our Puppet code saw a nice refactoring in this process.  On the same
  topic, we reached a consensus regarding what "old" ISO image to use
  for tests that require two images, such as upgrade tests (#10117). And
  here as well, test suite developers promptly implemented what we
  needed (#10147).

  <https://tails.boum.org/blueprint/automated_builds_and_tests/jenkins/>

## B.3 Extend the coverage of our test suite

### General improvements

- Filesystem shares are incompatible with QEMU snapshots: #5571

  We have come up with a short-term strategy that will work well with
  our current workflow. In addition we have our eyes on a long-term
  technical solution that will require adding a small feature into
  upstream QEMU. This is, however, out of the scope of this
  deliverable.

### Help Jenkins integration

These changes, on the test suite side, were prompted by the ongoing
work on "B.2. Continuously run our entire test suite on all those ISO
images once they are built".

It should be noted that many of the things mentioned here also greatly
assist developers when debugging the automated test suite.

- Leverage Cucumber's formatter system for debug logging: #9491

  This makes it easier to have clean console logging while still
  keeping the full debug log in a separate file. Consequently it will
  be easier to get an overview of how a test is currently running.

- Capture individual videos for failed scenarios only: #10148

  This will both make these video artifacts more manageable and useful
  for the developers (more focused, better granularity), and will save
  a lot of disk space on our servers by excluding videos of tests that
  succeeded and hence aren't very interesting.

- Make the old Tails ISO default to the "new" ISO: #10147

  This compromise will test 90% of what we want to test, and simplify
  the Jenkins setup by eliminating the need to share multiple ISO
  artifacts to the test suite context.

### B.3.6. Fix newly identified issues to make our test suite more robust and faster

#### Performance improvements

- Snapshot improvements: #6094, #8008

  The proof-of-concept that was written as part of B.3.4 has matured
  into a reliable implementation and
  it is basically done; only fine-tuning and style improvements
  remain. It is expected to be ready for the Jenkins deployment in
  Milestone III, and will allow us to run 33% more tests. It will add
  less overhead for new tests using persistence in the future, and
  thus complete "B.3.9. Optimize tests that need a persistent volume"
  three months in advance.

- Use the more efficient x264 encoding when capturing videos: #10001

  This will reduce the CPU load on the host running the automated test
  suite, as well as reduce its runtime with a few percent.

- Optimize IRC test using waitAny: #9653

  In case there are connection issues, this may save several minutes
  per instance by waiting for both the failure and success condition
  in parallel, instead of serially.

#### Robustness improvements

Some of what follows was part of a project we have with
another sponsor.

- Avoid nested FindFailed exceptions in waitAny()/findAny(): #9633

  This works around a race condition due to a bug in Rjb that made
  these helpers fail with some probability depending on the host
  hardware.

- Import logging module in otr-bot.py: #9375

  Without this fix, the bot may occasionally fail due to it wanting to
  use the logging facility when it is not in place.

- Force new Tor circuit and reload web site on browser
  timeouts: #10116

  Given the inherent instability of Tor circuits, this will
  drastically improve the robustness of all Tor Browser tests.

- Pidgin's multi-window GUI sometimes causes unexpected behaviour
  (e.g. one window covering the window we want to interact with):

  * Focus Pidgin's buddy list before trying to access the tools
    menu: #10217

  * Wait for (and focus if necessary) Pidgin's Certificate windows: #10222

- Develop a strategy for dealing with newly discovered fragile tests: #10288

  By leveraging our Jenkins instance, following this strategy will
  isolate individual robustness issues into individual branches while
  keeping all other branches functional. Consequently it will be
  easier to track and deal with future robustness issues.

- Escape regexp used to match nick in CTCP replies: #10219

  Due to how we randomize the nick name for the default Pidgin
  accounts, there was a 10% chance to generate one with characters
  that would have a special meaning when used inside regular
  expressions, causing failures.

### Writing more automated tests

- B.3.8. Automatically test that udev-watchdog is monitoring the
  right device: #9890.

  This was completed and merged almost four months ahead of schedule.

# C. Scale our infrastructure

## C.1. Change in depth the infrastructure of our pool of mirrors

We started working on this project, and decided to handle the
redirection on the client's side (for the record, the original plan
was to do it server-side). We quickly put together a very rough
proof-of-concept, and then moved on to update our plans for the next
steps, accordingly to our new technological choice.

The big picture is described on the corresponding blueprint:
<https://tails.boum.org/blueprint/HTTP_mirror_pool/>

- C.1.1. Specify a way of describing the pool of mirrors

  We picked a serialization format (JSON) that matches our
  implementation choices, and started researching what would be the
  best naming scheme for mirrors, taking into account future HTTPS
  hardening we have in mind, and support in various popular web
  servers (#10294).

- C.1.3. Design and implement the mirrors pool administration process and tools

  We settled on ikiwiki overlays for integration into our website, and
  on using Git and SSH to store and convey the configuration (#8637).

- C.1.2. Write & audit the code that makes the redirection decision

  We did some prototyping work (#8639), and then started refactoring
  it so that the code can be reused by other components that will need
  to implement the same redirection scheme client-side (#10284).

## C.2. Be able to detect within hours failures and malfunction on our services

This deliverable is technically due for January 15, but we kept on
working on it.

- C.2.1. Research and decide what monitoring solution to use: #8645

  We completed experiments and comparisons between monitoring systems,
  and settled on Icinga 2. We started looking for solutions regarding
  the single requirement of ours that it does not satisfy.

  <https://tails.boum.org/blueprint/monitor_servers/>

- C.2.2. Set up the monitoring software and the underlying
  infrastructure: #8646, #8647

  We found hosting for our monitoring setup, got access to the
  machine, and installed an operating system on it.

## C.4. Maintain our already existing services

This covers "C.4.3. Administer our services upto milestone III" until
the end of September.

Aside of the usual security updates and taking care of daily requests
coming from the Tails development community, we did some resources
planning, and updated the system requirements for the VM that will be
used as a failover for our critical services (#10243) and looked for
hosting that would meet our needs (#10244). We have an initial
agreement with a hosting organization, and will follow-up on
this shortly.

# D. Migration to Debian Jessie

## D.1. Adjust to the change of desktop environment to GNOME Shell

- D.1.1. Adjust to the change of desktop environment to GNOME Shell

  We completed the work started on our "Shutdown helper" applet for
  Jessie (#8302): visually impaired users can now use it, and we made
  sure it is integrated with our translation system.

  We cleaned up the desktop Applications menu (#8505).

## D.6. Upgrade Tails-specific tools to Debian Jessie technologies

- D.6.1. Port Tails-specific tools from udisks 1 to udisks 2

  We followed up on the persistent volume assistant's porting to
  udisks 2, and made sure it does not trigger spurious GNOME
  notifications that could confuse users (#9280).

- D.6.3. Port WhisperBack, our integrated bug reporting tool, to Python 3

  Native SOCKS support was completed, which was the only missing piece
  to make WhisperBack work great on Jessie and Python 3 (#9412).

## Additional improvements that were not planned

- When starting Tails in a virtual machine that runs with non-free
  technology (and does not hide this fact), users are now warned about
  the risks (#5315).

- Simplify printers administration: it can now be done without having
  to set an administration password, just like it was back when Tails
  was based on Debian Squeeze (#8443). This removes a usability
  pain-point, namely the need to restart Tails when one realizes too
  late they need to print a document, and should have set an
  administration password. In passing, we noticed that AppArmor
  blocked adding a printer on Jessie, and fixed it (#10210).

# E. Release management

- Tails 1.6 was released on 2015-09-22 [1]:

  * Upgrade Tor Browser to version 5.0.3 (based on Firefox 38.3.0 ESR).
  * Upgrade I2P to version 0.9.22 and enable its AppArmor profile.
  * Fix several issues related to MAC address spoofing:
    - If MAC address spoofing fails on a network interface and this
      interface cannot be disabled, then all networking is now
      completely disabled.
    - A notification is displayed if MAC address spoofing causes
      network issues, for example if a network only allows
      connections from a list of authorized MAC addresses.

  [1] <https://tails.boum.org/news/version_1.6/><|MERGE_RESOLUTION|>--- conflicted
+++ resolved
@@ -52,14 +52,6 @@
 
   Great progress was made on this front, and more specifically on the
   last remaining chunk of it: firing up a clean test runner virtual
-<<<<<<< HEAD
-  machine before each test suite run. It was tricky to implement this
-  in a way that prevented race conditions, but we now have a working prototype that we are
-  confident fixes the issues we have seen earlier (#9486, #10215).
-  Along the way we encouraged a few Debian developers to take care of
-  a package we rely on (`jenkins-job-builder`), and one of them
-  promptly took it over and updated it to the version we need (#9646).
-=======
   machine before each test suite run. It was tricky to implement this in
   a way that prevented race conditions, but we now have a working
   prototype that we are confident fixes the issues we have seen earlier
@@ -67,7 +59,6 @@
   to take care of a package we rely on (`jenkins-job-builder`), and one
   of them promptly took it over and updated it to the version we need
   (#9646).
->>>>>>> 64765094
 
 - B.2.2. Decide what kind of ISO images qualify for testing and when,
   how to process, advertise, and store the results (#8667)
