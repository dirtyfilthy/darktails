[[!meta title="User interface for additional software packages"]]


<<<<<<< HEAD
[[!map pages="additional_software_packages/*"]]
=======
The persistence feature for additional software packages is a great tool
to make Tails more flexible for diverse scenarios without having to
bloat the ISO image.

The current limitations include:

  - No user interface. Currently you have to edit a file as root. ([[!tails_ticket 5996 desc="#5996"]])

  - Their Installation locks the opening of the desktop. ([[!tails_ticket 9059 desc="#9059"]])

  - They are checked for updates every time Tor is restarted. ([[!tails_ticket 9819 desc="#9819"]])

We are going to implement this feature for Tails 3.7 ([[!tails_ticket 9059 desc="#14593"]])

Proposed user experience
========================

0. Have a way to enable the feature (and its dependencies) in
*tails-persistence-setup*. This besically means cheking both
*APT Lists* and *APT Packages Cache* (much welcome)

1. When installing a new package, either through the command line or
through Synaptic, the user is asked whether she wants to make it
persistent.

**FIXME**: long-term wise, we should probably focus on _GNOME
Software_ instead of _Synaptic_; if something works for both, fine,
but the PackageKit D-Bus interface might be easier to support than
hooking APT/dpkg, so one option would be to only support installation
& removal done via PackageKit (i.e. either with _GNOME Software_ or
using `pkcon` on the command line) and not operations done directly
with `apt` or _Synaptic_.

2. When removing a persistent package, the user is asked whether she
wants to remove it from the list of persistent packages.

3. Have a list of the persistent packages visible in the persistence
wizard. As the user need to be able to check the state of this feature
outside of APT operations.

4. Allow removing packages from the list in 3 (welcome).

5. Allow adding packages to the list in 3 (we don't really want that, do we?).

Implementation
--------------

  - 1 and 2 might be possible to implement using APT hooks or PackageKit DBus interface. We need to
    investigate how these hooks would communicate with the desktop
    notifications.

  - 3 might require modifying the general concept of the persistence
    wizard which is currently only a list of features that are activated
    or not, without feedback on the information managed by each of them.

  - 4 should be easy to implement once we have 3 as removing packages
    from the list doesn't need any validity check. Note that we would
    always answer Yes to debconf questions.

  - 5 would require validating the packages added to the list to make
    sure that they can be installed. Installing packages on the fly as
    they are added to the list might help solving this.

  - We could merge both the **APT Packages** and **APT Lists**
    persistence features

Speed up installation
=====================

To solve [[!tails_ticket 9059 desc="#9059"]], which can currently block
the opening of the desktop for several minutes, we should investigate:

  - Starting reading packages lists and building cache on GDM PostLogin.
    For that we need an APT mechanism to do all this without installing
    or removing anything.

  - Installing packages once the session has started.

  - Using `nice` to not slow down the desktop too much in competition with
    `tails-upgrade-frontend`.

  - What kind of packages would suffer from being installed after the
    session started.

  - A notification mechanism for APT to be started after the session is
    ready.
>>>>>>> 129261de

Notes
=====

- Extract additional software lines from WhisperBack reports:

      sed -i -n -e '/live-additional-software.conf =====$/,/^=====/{ /^=====/d; p; }'<|MERGE_RESOLUTION|>--- conflicted
+++ resolved
@@ -1,96 +1,6 @@
 [[!meta title="User interface for additional software packages"]]
 
-
-<<<<<<< HEAD
 [[!map pages="additional_software_packages/*"]]
-=======
-The persistence feature for additional software packages is a great tool
-to make Tails more flexible for diverse scenarios without having to
-bloat the ISO image.
-
-The current limitations include:
-
-  - No user interface. Currently you have to edit a file as root. ([[!tails_ticket 5996 desc="#5996"]])
-
-  - Their Installation locks the opening of the desktop. ([[!tails_ticket 9059 desc="#9059"]])
-
-  - They are checked for updates every time Tor is restarted. ([[!tails_ticket 9819 desc="#9819"]])
-
-We are going to implement this feature for Tails 3.7 ([[!tails_ticket 9059 desc="#14593"]])
-
-Proposed user experience
-========================
-
-0. Have a way to enable the feature (and its dependencies) in
-*tails-persistence-setup*. This besically means cheking both
-*APT Lists* and *APT Packages Cache* (much welcome)
-
-1. When installing a new package, either through the command line or
-through Synaptic, the user is asked whether she wants to make it
-persistent.
-
-**FIXME**: long-term wise, we should probably focus on _GNOME
-Software_ instead of _Synaptic_; if something works for both, fine,
-but the PackageKit D-Bus interface might be easier to support than
-hooking APT/dpkg, so one option would be to only support installation
-& removal done via PackageKit (i.e. either with _GNOME Software_ or
-using `pkcon` on the command line) and not operations done directly
-with `apt` or _Synaptic_.
-
-2. When removing a persistent package, the user is asked whether she
-wants to remove it from the list of persistent packages.
-
-3. Have a list of the persistent packages visible in the persistence
-wizard. As the user need to be able to check the state of this feature
-outside of APT operations.
-
-4. Allow removing packages from the list in 3 (welcome).
-
-5. Allow adding packages to the list in 3 (we don't really want that, do we?).
-
-Implementation
---------------
-
-  - 1 and 2 might be possible to implement using APT hooks or PackageKit DBus interface. We need to
-    investigate how these hooks would communicate with the desktop
-    notifications.
-
-  - 3 might require modifying the general concept of the persistence
-    wizard which is currently only a list of features that are activated
-    or not, without feedback on the information managed by each of them.
-
-  - 4 should be easy to implement once we have 3 as removing packages
-    from the list doesn't need any validity check. Note that we would
-    always answer Yes to debconf questions.
-
-  - 5 would require validating the packages added to the list to make
-    sure that they can be installed. Installing packages on the fly as
-    they are added to the list might help solving this.
-
-  - We could merge both the **APT Packages** and **APT Lists**
-    persistence features
-
-Speed up installation
-=====================
-
-To solve [[!tails_ticket 9059 desc="#9059"]], which can currently block
-the opening of the desktop for several minutes, we should investigate:
-
-  - Starting reading packages lists and building cache on GDM PostLogin.
-    For that we need an APT mechanism to do all this without installing
-    or removing anything.
-
-  - Installing packages once the session has started.
-
-  - Using `nice` to not slow down the desktop too much in competition with
-    `tails-upgrade-frontend`.
-
-  - What kind of packages would suffer from being installed after the
-    session started.
-
-  - A notification mechanism for APT to be started after the session is
-    ready.
->>>>>>> 129261de
 
 Notes
 =====
