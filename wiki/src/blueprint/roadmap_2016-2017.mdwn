[[!meta title="Roadmap for 2016-2017"]]

<<<<<<< HEAD
XXX: update with changes from Tails summit 2016

  - **Hardening**
    - **Persistent Tor state**: have persistent entry guards for each network connection ([[!tails_ticket 5462 desc="#5462"]])
    - **Protect against external bus exploitation**: Thunderbolt, BlueTooth, FireWire, PCMCIA, etc. ([[!tails_ticket 5451 desc="#5451"]])
    - **Stronger HTTPS**: HSTS preload lists of major browsers ([[!tails_ticket 8191 desc="#8191"]])
    - **Persistent seed for random number generator**: have stronger entropy and crypto ([[!tails_ticket 7675 desc="#7675"]])
    - **Robust time syncing**: currently quite fragile ([[!tails_ticket 5774 desc="#5774"]])
=======
  - **Easier adoption**
    - **Revamp Tails Greeter**: make it easier to configure Tails when starting ([[!tails_ticket 5464]])
    - **Simplify the interface of Tails Installer**: prevent confusion and
      mistakes by getting rid of the first screen ([[!tails_ticket 8859]])
    - **Rethink the installation and upgrade process**: take a step back and reflect
      on the future of Tails Installer, the installation on Windows and
      Mac, and automatic upgrades ([[!tails_ticket 11679]])
    - **Graphical installation method for Mac OS**: what would it take
      to document tools other than Tails Installer to do a graphical
      installation from Mac OS? ([[!tails_ticket 11682]])
    - **Explain better what Tails is** and what makes it so awesome ([[!tails_ticket 9814]])
>>>>>>> fc5e5bba

  - **Security hardening**
    - **Reproducible build of the ISO image**: protect users and
      developers from a malicious build of our ISO image ([[!tails_ticket 5630]])
    - **Persistent Tor state**: have persistent entry guards for each network connection ([[!tails_ticket 5462]])
    - **HTTPS mirrors**: serve our downloads over HTTPS only ([[!tails_ticket 9796]])
    - **Persistent seed for random number generator**: have better entropy and stronger crypto ([[!tails_ticket 7675]])
    - **Stronger HTTPS**: have our website in the HSTS preload lists of major browsers ([[!tails_ticket 8191]])

  - **Community**
    - **Web platform for translators**: make it easier to translate our website ([[!tails_ticket 10034]])
    - **Social contract**: guiding principles that reflects the commitment to our ideals ([[!tails_ticket 11669]])
    - **Personas**: study and describe our user base to take better design decisions ([[!tails_ticket 11162]])

  - **Better user support**
    - **Request tracker**: platform to handle better support requests ([[!tails_ticket 9960]])
    - **Improvements to WhisperBack**: make it easier and faster to answer support requests ([[!tails_ticket 9799]] [[!tails_ticket 9800]])

  - **Sustainability**
    - **Tails based on Debian Stretch** ([Tails 3.0](https://labs.riseup.net/code/versions/278))
    - **Migrate to Python 3**: adapt our custom programs and rewrite scripts ([[!tails_ticket 5958]] [[!tails_ticket 11198]])
    - **Better server infrastructure**: to handle our growing needs on continuous integration and have a backup server ([[!tails_ticket 11680]] [[!tails_ticket 6185]])

  - **New applications and features**
    - **Graphical interface for the Additional Packages persistent feature**: allow users to customize which applications are available in Tails ([[!tails_ticket 9050]] [[!tails_ticket 9059]])
    - **Backups**: provide a graphical tool to backup the persistent volume ([[!tails_ticket 5301]])
    - **Screen locker**: allow users to lock their session with a password ([[!tails_ticket 5684]])
    - **Full self-upgrades**: upgrade a Tails from itself endlessly for ease and security ([[!tails_ticket 7499]])
    - **Tails Server**: run onion services from Tails (collaboration tools, web servers, messaging servers, etc.) ([[!tails_ticket 5688]])
    - **Tails Verifier**: allow verifying whether a Tails installation has been corrupted ([[!tails_ticket 7496]])
    - **VoIP application** ([[!tails_ticket 11551]])
    - **Investigate possible replacements for Pidgin** ([[!tails_ticket 11686]])
    - **TrueCrypt support in GNOME Disks and udisks**: graphical utilities to mount TrueCrypt volumes ([[!tails_ticket 11684]] [[!tails_ticket 6337]])<|MERGE_RESOLUTION|>--- conflicted
+++ resolved
@@ -1,15 +1,5 @@
 [[!meta title="Roadmap for 2016-2017"]]
 
-<<<<<<< HEAD
-XXX: update with changes from Tails summit 2016
-
-  - **Hardening**
-    - **Persistent Tor state**: have persistent entry guards for each network connection ([[!tails_ticket 5462 desc="#5462"]])
-    - **Protect against external bus exploitation**: Thunderbolt, BlueTooth, FireWire, PCMCIA, etc. ([[!tails_ticket 5451 desc="#5451"]])
-    - **Stronger HTTPS**: HSTS preload lists of major browsers ([[!tails_ticket 8191 desc="#8191"]])
-    - **Persistent seed for random number generator**: have stronger entropy and crypto ([[!tails_ticket 7675 desc="#7675"]])
-    - **Robust time syncing**: currently quite fragile ([[!tails_ticket 5774 desc="#5774"]])
-=======
   - **Easier adoption**
     - **Revamp Tails Greeter**: make it easier to configure Tails when starting ([[!tails_ticket 5464]])
     - **Simplify the interface of Tails Installer**: prevent confusion and
@@ -21,7 +11,6 @@
       to document tools other than Tails Installer to do a graphical
       installation from Mac OS? ([[!tails_ticket 11682]])
     - **Explain better what Tails is** and what makes it so awesome ([[!tails_ticket 9814]])
->>>>>>> fc5e5bba
 
   - **Security hardening**
     - **Reproducible build of the ISO image**: protect users and
