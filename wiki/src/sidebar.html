<div class="download">
  [[<span class="download">Download</span>
    <span class="tails">Tails [[!inline pages="inc/stable_i386_version" raw="yes"]]</span>
    <span class="date">Latest release: [[!inline pages="inc/stable_i386_date" raw="yes"]]</span>|Download]]
</div>

<div class="links">
  <ul>
<<<<<<< HEAD
    <li>[[About|doc/about]]</li>
=======
    <li>[[About|about]]</li>
>>>>>>> 48a11499
    <li>[[Getting started…|getting started]]</li>
    <li>[[Documentation|doc]]</li>
    <li>[[Help &amp; Support|support]]</li>
    <li>[[Contribute]]</li>
  </ul>
</div><|MERGE_RESOLUTION|>--- conflicted
+++ resolved
@@ -6,11 +6,7 @@
 
 <div class="links">
   <ul>
-<<<<<<< HEAD
-    <li>[[About|doc/about]]</li>
-=======
     <li>[[About|about]]</li>
->>>>>>> 48a11499
     <li>[[Getting started…|getting started]]</li>
     <li>[[Documentation|doc]]</li>
     <li>[[Help &amp; Support|support]]</li>
