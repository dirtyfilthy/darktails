* French -> get Startpage in French as default search engine
* Português -> get Google as default search engine; expected:
  localized Startpage. Localized search engine is not listed.
  Note that a localized Startpage search engine is shipped in
  `/etc/iceweasel/searchplugins/locale/pt`, but not in `pt-PT`.
* Also check languages that have no localized search engine at all.

<<<<<<< HEAD
[[done]]
=======
> Fixed in `bugfix/default_search_engines`, merged into stable and
> devel, [[!taglink pending]] for Tails 0.14.
>>>>>>> 04634461
<|MERGE_RESOLUTION|>--- conflicted
+++ resolved
@@ -5,9 +5,8 @@
   `/etc/iceweasel/searchplugins/locale/pt`, but not in `pt-PT`.
 * Also check languages that have no localized search engine at all.
 
-<<<<<<< HEAD
-[[done]]
-=======
+
 > Fixed in `bugfix/default_search_engines`, merged into stable and
 > devel, [[!taglink pending]] for Tails 0.14.
->>>>>>> 04634461
+
+[[done]]