# SOME DESCRIPTIVE TITLE
# Copyright (C) YEAR Free Software Foundation, Inc.
# This file is distributed under the same license as the PACKAGE package.
# FIRST AUTHOR <EMAIL@ADDRESS>, YEAR.
#
msgid ""
msgstr ""
"Project-Id-Version: PACKAGE VERSION\n"
"Report-Msgid-Bugs-To: tails-l10n@boum.org\n"
<<<<<<< HEAD
"POT-Creation-Date: 2020-04-21 16:08+0000\n"
=======
"POT-Creation-Date: 2020-04-15 02:12+0000\n"
>>>>>>> 5f2d5937
"PO-Revision-Date: 2015-10-20 21:45+0000\n"
"Last-Translator: Weblate Admin <admin@example.com>\n"
"Language-Team: Persian <http://weblate.451f.org:8889/projects/tails/doc/fa/"
">\n"
"Language: fa\n"
"MIME-Version: 1.0\n"
"Content-Type: text/plain; charset=UTF-8\n"
"Content-Transfer-Encoding: 8bit\n"
"Plural-Forms: nplurals=1; plural=0;\n"
"X-Generator: Weblate 2.4-dev\n"

#. type: Plain text
#, no-wrap
msgid "[[!meta title=\"Documentation\"]]\n"
msgstr "[[!meta title=\"مستندات\"]]\n"

#. type: Plain text
#, no-wrap
msgid "<div class=\"tip\">\n"
msgstr "<div class=\"tip\">\n"

#. type: Plain text
#, no-wrap
msgid ""
"<p>If this section doesn't answer your questions, you can also look at our\n"
"[[FAQ|support/faq]].</p>\n"
msgstr "<p>اگر پاسخ سوالتان را در این بخش نگرفتید، می‌توانید به بخش [[سوال‌های متداول ما|support/faq]] رجوع کنید.</p>\n"

#. type: Plain text
#, no-wrap
msgid "</div>\n"
msgstr "</div>\n"

#. type: Plain text
msgid ""
"Read about how you can help [[improving Tails documentation|/contribute/how/"
"documentation]]."
msgstr ""
"این‌جا بخوانید که چگونه می‌توانید به  [[پیشرفت مستندات تیلز|/contribute/how/"
"documentation]] کمک کنید."

#. type: Plain text
msgid "- [[Introduction to this documentation|introduction]]"
msgstr "- [[مقدمه‌ای بر این سند|introduction]]"

#. type: Title #
#, no-wrap
msgid "General information"
msgstr "اطلاعات کلی"

#. type: Plain text
#, no-wrap
msgid "[[!inline pages=\"doc/about.index\" raw=\"yes\" sort=\"age\"]]\n"
msgstr "[[!inline pages=\"doc/about.index.fa\" raw=\"yes\" sort=\"age\"]]\n"

#. type: Plain text
#, no-wrap
msgid "<a id=\"install\"></a>\n"
msgstr ""

#. type: Title #
#, no-wrap
msgid "Download, installation, and upgrade"
msgstr ""

#. type: Plain text
#, no-wrap
msgid ""
"  - Downloading without installing:\n"
"    - [[For USB sticks (USB image)|install/download]]\n"
"    - [[For DVDs (ISO image)|install/dvd-download]]\n"
"    - [[For virtual machines (ISO image)|install/vm-download]]\n"
"  - [[Installing from another Tails (for PC)|install/win/clone-overview]]\n"
"  - [[Installing from another Tails (for Mac)|install/mac/clone-overview]]\n"
"  - [[Installing from Windows|install/win/usb-overview]]\n"
"  - [[Installing from macOS|install/mac/usb-overview]]\n"
"  - [[Installing from Linux (recommended)|install/linux/usb-overview]]\n"
"  - [[Installing from Debian, Ubuntu, or Mint using the command line and GnuPG (experts)|install/expert/usb-overview]]\n"
"  - [[Burning a DVD|install/dvd]]\n"
"  - [[!traillink Upgrading_a_Tails_USB_stick|upgrade]]\n"
"    - [[Manually_upgrading_from_your_Tails|upgrade/tails-overview]]\n"
"    - [[Manually_upgrading_from_Windows|upgrade/win-overview]]\n"
"    - [[Manually_upgrading_from_macOS|upgrade/mac-overview]]\n"
"    - [[Manually_upgrading_from_Linux|upgrade/linux-overview]]\n"
"    - [[Manually_upgrading_by_cloning_from_another_Tails|upgrade/clone-overview]]\n"
"    - [[!traillink Repairing_a_Tails_USB_stick_that_fails_to_start_after_an_upgrade|upgrade/repair]]\n"
"  - Uninstalling Tails or resetting a USB stick using\n"
"    [[!traillink Linux|reset/linux]],\n"
"    [[!traillink Windows|reset/windows]], or\n"
msgstr ""

#. type: Plain text
#, no-wrap
msgid "    [[!traillink Mac|reset/mac]]\n"
msgstr ""

#. type: Title #
#, no-wrap
msgid "First steps with Tails"
msgstr "اولین گام‌های کار با تیلز"

#. type: Plain text
#, no-wrap
msgid "[[!inline pages=\"doc/first_steps.index\" raw=\"yes\" sort=\"age\"]]\n"
msgstr "[[!inline pages=\"doc/first_steps.index.fa\" raw=\"yes\" sort=\"age\"]]\n"

#. type: Title #
#, no-wrap
msgid "Anonymous Internet"
msgstr ""

#. type: Plain text
#, no-wrap
msgid "[[!inline pages=\"doc/anonymous_internet.index\" raw=\"yes\" sort=\"age\"]]\n"
msgstr "[[!inline pages=\"doc/anonymous_internet.index.fa\" raw=\"yes\" sort=\"age\"]]\n"

#. type: Title #
#, no-wrap
msgid "Encryption and privacy"
msgstr "رمز‌گذاری و حریم خصوصی"

#. type: Plain text
#, no-wrap
msgid "[[!inline pages=\"doc/encryption_and_privacy.index\" raw=\"yes\" sort=\"age\"]]\n"
msgstr "[[!inline pages=\"doc/encryption_and_privacy.index.fa\" raw=\"yes\" sort=\"age\"]]\n"

#. type: Title #
#, no-wrap
msgid "Work on sensitive documents"
msgstr "کار روی مستندات مهم"

#. type: Plain text
#, no-wrap
msgid "[[!inline pages=\"doc/sensitive_documents.index\" raw=\"yes\" sort=\"age\"]]\n"
msgstr "[[!inline pages=\"doc/sensitive_documents.index.fa\" raw=\"yes\" sort=\"age\"]]\n"

#. type: Title #
#, no-wrap
msgid "Advanced topics"
msgstr "موضوع‌های پیشرفته"

#. type: Plain text
#, no-wrap
msgid "[[!inline pages=\"doc/advanced_topics.index\" raw=\"yes\" sort=\"age\"]]\n"
msgstr "[[!inline pages=\"doc/advanced_topics.index.fa\" raw=\"yes\" sort=\"age\"]]\n"

#~ msgid "Connect to the Internet anonymously"
#~ msgstr "به صورت به ناشناس به اینترنت وصل شوید"

#, fuzzy
#~| msgid "Download and verify"
#~ msgid "Download and install"
#~ msgstr "دانلود کردن و تأیید"

#~ msgid "This documentation is a work in progress and a collective task."
#~ msgstr "این مستندات در حال گسترش و کاری جمعی است."

#, fuzzy
#~| msgid ""
#~| "  - [[Verify the ISO image|doc/get/verify]]\n"
#~| "    - [[Using Gnome: Ubuntu, Debian, Tails, etc.|get/"
#~| "verify_the_iso_image_using_gnome]]\n"
#~| "    - [[Using Linux with the command line|get/"
#~| "verify_the_iso_image_using_the_command_line]]\n"
#~| "    - [[Using other operating systems|get/"
#~| "verify_the_iso_image_using_other_operating_systems]]\n"
#~| "    - [[Trusting Tails signing key|get/trusting_tails_signing_key]]\n"
#~| "  - [[Stay tuned|download#stay_tuned]]\n"
#~ msgid ""
#~ "  - [[Verify the ISO image|doc/get/verify]]\n"
#~ "    - [[Using Gnome: Ubuntu, Debian, Tails, etc.|get/"
#~ "verify_the_iso_image_using_gnome]]\n"
#~ "    - [[Using Linux with the command line|get/"
#~ "verify_the_iso_image_using_the_command_line]]\n"
#~ "    - [[Using other operating systems|get/"
#~ "verify_the_iso_image_using_other_operating_systems]]\n"
#~ "    - [[Trusting Tails signing key|get/trusting_tails_signing_key]]\n"
#~ "  - [[Download and verify using OpenPGP|install/download/openpgp]]\n"
#~ msgstr ""
#~ "  - [[ایمج ایزو را تأیید کنید|doc/get/verify]]\n"
#~ "    - [[استفاده از گنوم: اوبونتو، دبیان، تیلز و غیره|get/"
#~ "verify_the_iso_image_using_gnome]]\n"
#~ "    - [[استفاده از لینوکس به کمک خط فرمان|get/"
#~ "verify_the_iso_image_using_the_command_line]]\n"
#~ "    - [[استفاده از سیستم‌های عامل دیگر|get/"
#~ "verify_the_iso_image_using_other_operating_systems]]\n"
#~ "    - [[اعتماد به کلید امضا|get/trusting_tails_signing_key]]\n"
#~ "  - [[صبر کنیدdownload#stay_tuned]]\n"

#~ msgid "[[!inline pages=\"doc/get.index\" raw=\"yes\"]]\n"
#~ msgstr "[[!inline pages=\"doc/get.index.fa\" raw=\"yes\"]]\n"<|MERGE_RESOLUTION|>--- conflicted
+++ resolved
@@ -7,11 +7,7 @@
 msgstr ""
 "Project-Id-Version: PACKAGE VERSION\n"
 "Report-Msgid-Bugs-To: tails-l10n@boum.org\n"
-<<<<<<< HEAD
-"POT-Creation-Date: 2020-04-21 16:08+0000\n"
-=======
 "POT-Creation-Date: 2020-04-15 02:12+0000\n"
->>>>>>> 5f2d5937
 "PO-Revision-Date: 2015-10-20 21:45+0000\n"
 "Last-Translator: Weblate Admin <admin@example.com>\n"
 "Language-Team: Persian <http://weblate.451f.org:8889/projects/tails/doc/fa/"
@@ -67,30 +63,48 @@
 msgid "[[!inline pages=\"doc/about.index\" raw=\"yes\" sort=\"age\"]]\n"
 msgstr "[[!inline pages=\"doc/about.index.fa\" raw=\"yes\" sort=\"age\"]]\n"
 
-#. type: Plain text
-#, no-wrap
-msgid "<a id=\"install\"></a>\n"
-msgstr ""
-
 #. type: Title #
 #, no-wrap
 msgid "Download, installation, and upgrade"
 msgstr ""
 
-#. type: Plain text
-#, no-wrap
-msgid ""
-"  - Downloading without installing:\n"
-"    - [[For USB sticks (USB image)|install/download]]\n"
-"    - [[For DVDs (ISO image)|install/dvd-download]]\n"
-"    - [[For virtual machines (ISO image)|install/vm-download]]\n"
-"  - [[Installing from another Tails (for PC)|install/win/clone-overview]]\n"
-"  - [[Installing from another Tails (for Mac)|install/mac/clone-overview]]\n"
-"  - [[Installing from Windows|install/win/usb-overview]]\n"
-"  - [[Installing from macOS|install/mac/usb-overview]]\n"
-"  - [[Installing from Linux (recommended)|install/linux/usb-overview]]\n"
-"  - [[Installing from Debian, Ubuntu, or Mint using the command line and GnuPG (experts)|install/expert/usb-overview]]\n"
-"  - [[Burning a DVD|install/dvd]]\n"
+#. type: Bullet: '  - '
+msgid "[[Downloading without installing|install/download]]"
+msgstr ""
+
+#. type: Bullet: '  - '
+msgid "[[Installing from another Tails (for PC)|install/win/clone-overview]]"
+msgstr ""
+
+#. type: Bullet: '  - '
+msgid "[[Installing from another Tails (for Mac)|install/mac/clone-overview]]"
+msgstr ""
+
+#. type: Bullet: '  - '
+msgid "[[Installing from Windows|install/win/usb-overview]]"
+msgstr ""
+
+#. type: Bullet: '  - '
+msgid "[[Installing from macOS|install/mac/usb-overview]]"
+msgstr ""
+
+#. type: Bullet: '  - '
+msgid "[[Installing from Linux (recommended)|install/linux/usb-overview]]"
+msgstr ""
+
+#. type: Bullet: '  - '
+msgid ""
+"[[Installing from Debian, Ubuntu, or Mint using the command line and GnuPG "
+"(experts)|install/expert/usb-overview]]"
+msgstr ""
+
+#. type: Bullet: '  - '
+msgid "[[Burning a DVD|install/dvd]]"
+msgstr ""
+
+#. type: Plain text
+#, no-wrap
+msgid ""
 "  - [[!traillink Upgrading_a_Tails_USB_stick|upgrade]]\n"
 "    - [[Manually_upgrading_from_your_Tails|upgrade/tails-overview]]\n"
 "    - [[Manually_upgrading_from_Windows|upgrade/win-overview]]\n"
