# SOME DESCRIPTIVE TITLE
# Copyright (C) YEAR Free Software Foundation, Inc.
# This file is distributed under the same license as the PACKAGE package.
# FIRST AUTHOR <EMAIL@ADDRESS>, YEAR.
#
msgid ""
msgstr ""
"Project-Id-Version: PACKAGE VERSION\n"
"Report-Msgid-Bugs-To: tails-l10n@boum.org\n"
<<<<<<< HEAD
"POT-Creation-Date: 2018-11-07 15:43+0000\n"
=======
"POT-Creation-Date: 2018-11-21 17:35-0800\n"
>>>>>>> 9e3df488
"PO-Revision-Date: 2015-10-20 21:45+0000\n"
"Last-Translator: Weblate Admin <admin@example.com>\n"
"Language-Team: Persian <http://weblate.451f.org:8889/projects/tails/doc/fa/"
">\n"
"Language: fa\n"
"MIME-Version: 1.0\n"
"Content-Type: text/plain; charset=UTF-8\n"
"Content-Transfer-Encoding: 8bit\n"
"Plural-Forms: nplurals=1; plural=0;\n"
"X-Generator: Weblate 2.4-dev\n"

#. type: Plain text
#, no-wrap
msgid "[[!meta title=\"Documentation\"]]\n"
msgstr "[[!meta title=\"مستندات\"]]\n"

#. type: Plain text
#, no-wrap
msgid "<div class=\"tip\">\n"
msgstr "<div class=\"tip\">\n"

#. type: Plain text
#, no-wrap
msgid ""
"<p>If this section doesn't answer your questions, you can also look at our\n"
"[[FAQ|support/faq]].</p>\n"
msgstr "<p>اگر پاسخ سوالتان را در این بخش نگرفتید، می‌توانید به بخش [[سوال‌های متداول ما|support/faq]] رجوع کنید.</p>\n"

#. type: Plain text
#, no-wrap
msgid "</div>\n"
msgstr "</div>\n"

#. type: Plain text
msgid ""
"Read about how you can help [[improving Tails documentation|/contribute/how/"
"documentation]]."
msgstr ""
"این‌جا بخوانید که چگونه می‌توانید به  [[پیشرفت مستندات تیلز|/contribute/how/"
"documentation]] کمک کنید."

#. type: Plain text
msgid "- [[Introduction to this documentation|introduction]]"
msgstr "- [[مقدمه‌ای بر این سند|introduction]]"

#. type: Title #
#, no-wrap
msgid "General information"
msgstr "اطلاعات کلی"

#. type: Plain text
#, no-wrap
msgid "[[!inline pages=\"doc/about.index\" raw=\"yes\" sort=\"age\"]]\n"
msgstr "[[!inline pages=\"doc/about.index.fa\" raw=\"yes\" sort=\"age\"]]\n"

#. type: Title #
#, fuzzy, no-wrap
#| msgid "Download and verify"
msgid "Download and install"
msgstr "دانلود کردن و تأیید"

#. type: Bullet: '  - '
msgid "[[Install from another Tails (for PC)|install/win/clone-overview]]"
msgstr ""

#. type: Bullet: '  - '
msgid "[[Install from another Tails (for Mac)|install/mac/clone-overview]]"
msgstr ""

#. type: Bullet: '  - '
msgid "[[Install from Windows|install/win/usb-overview]]"
msgstr ""

#. type: Bullet: '  - '
<<<<<<< HEAD
msgid "[[Install from Linux|install/linux/usb-overview]]"
msgstr ""

#. type: Bullet: '  - '
msgid ""
"[[Install from Debian, Ubuntu, or Mint using the command line and GnuPG|"
"install/expert/usb-overview]]"
msgstr ""

#. type: Bullet: '  - '
msgid "[[Install from macOS and the command line|install/mac/usb-overview]]"
=======
msgid "[[Install from macOS|install/mac/usb-overview]]"
msgstr ""

#. type: Bullet: '  - '
msgid "[[Install from Linux (recommended)|install/linux/usb-overview]]"
msgstr ""

#. type: Bullet: '  - '
msgid ""
"[[Install from Debian, Ubuntu, or Mint using the command line and GnuPG "
"(experts)|install/expert/usb-overview]]"
>>>>>>> 9e3df488
msgstr ""

#. type: Bullet: '  - '
msgid "[[Burn a DVD|install/dvd]]"
msgstr ""

#. type: Bullet: '  - '
msgid "[[Download without installing|install/download]]"
msgstr ""

#. type: Title #
#, no-wrap
msgid "First steps with Tails"
msgstr "اولین گام‌های کار با تیلز"

#. type: Plain text
#, no-wrap
msgid "[[!inline pages=\"doc/first_steps.index\" raw=\"yes\" sort=\"age\"]]\n"
msgstr "[[!inline pages=\"doc/first_steps.index.fa\" raw=\"yes\" sort=\"age\"]]\n"

#. type: Title #
#, no-wrap
msgid "Connect to the Internet anonymously"
msgstr "به صورت به ناشناس به اینترنت وصل شوید"

#. type: Plain text
#, no-wrap
msgid "[[!inline pages=\"doc/anonymous_internet.index\" raw=\"yes\" sort=\"age\"]]\n"
msgstr "[[!inline pages=\"doc/anonymous_internet.index.fa\" raw=\"yes\" sort=\"age\"]]\n"

#. type: Title #
#, no-wrap
msgid "Encryption and privacy"
msgstr "رمز‌گذاری و حریم خصوصی"

#. type: Plain text
#, no-wrap
msgid "[[!inline pages=\"doc/encryption_and_privacy.index\" raw=\"yes\" sort=\"age\"]]\n"
msgstr "[[!inline pages=\"doc/encryption_and_privacy.index.fa\" raw=\"yes\" sort=\"age\"]]\n"

#. type: Title #
#, no-wrap
msgid "Work on sensitive documents"
msgstr "کار روی مستندات مهم"

#. type: Plain text
#, no-wrap
msgid "[[!inline pages=\"doc/sensitive_documents.index\" raw=\"yes\" sort=\"age\"]]\n"
msgstr "[[!inline pages=\"doc/sensitive_documents.index.fa\" raw=\"yes\" sort=\"age\"]]\n"

#. type: Title #
#, no-wrap
msgid "Advanced topics"
msgstr "موضوع‌های پیشرفته"

#. type: Plain text
#, no-wrap
msgid "[[!inline pages=\"doc/advanced_topics.index\" raw=\"yes\" sort=\"age\"]]\n"
msgstr "[[!inline pages=\"doc/advanced_topics.index.fa\" raw=\"yes\" sort=\"age\"]]\n"

#~ msgid "This documentation is a work in progress and a collective task."
#~ msgstr "این مستندات در حال گسترش و کاری جمعی است."

#, fuzzy
#~| msgid ""
#~| "  - [[Verify the ISO image|doc/get/verify]]\n"
#~| "    - [[Using Gnome: Ubuntu, Debian, Tails, etc.|get/"
#~| "verify_the_iso_image_using_gnome]]\n"
#~| "    - [[Using Linux with the command line|get/"
#~| "verify_the_iso_image_using_the_command_line]]\n"
#~| "    - [[Using other operating systems|get/"
#~| "verify_the_iso_image_using_other_operating_systems]]\n"
#~| "    - [[Trusting Tails signing key|get/trusting_tails_signing_key]]\n"
#~| "  - [[Stay tuned|download#stay_tuned]]\n"
#~ msgid ""
#~ "  - [[Verify the ISO image|doc/get/verify]]\n"
#~ "    - [[Using Gnome: Ubuntu, Debian, Tails, etc.|get/"
#~ "verify_the_iso_image_using_gnome]]\n"
#~ "    - [[Using Linux with the command line|get/"
#~ "verify_the_iso_image_using_the_command_line]]\n"
#~ "    - [[Using other operating systems|get/"
#~ "verify_the_iso_image_using_other_operating_systems]]\n"
#~ "    - [[Trusting Tails signing key|get/trusting_tails_signing_key]]\n"
#~ "  - [[Download and verify using OpenPGP|install/download/openpgp]]\n"
#~ msgstr ""
#~ "  - [[ایمج ایزو را تأیید کنید|doc/get/verify]]\n"
#~ "    - [[استفاده از گنوم: اوبونتو، دبیان، تیلز و غیره|get/"
#~ "verify_the_iso_image_using_gnome]]\n"
#~ "    - [[استفاده از لینوکس به کمک خط فرمان|get/"
#~ "verify_the_iso_image_using_the_command_line]]\n"
#~ "    - [[استفاده از سیستم‌های عامل دیگر|get/"
#~ "verify_the_iso_image_using_other_operating_systems]]\n"
#~ "    - [[اعتماد به کلید امضا|get/trusting_tails_signing_key]]\n"
#~ "  - [[صبر کنیدdownload#stay_tuned]]\n"

#~ msgid "[[!inline pages=\"doc/get.index\" raw=\"yes\"]]\n"
#~ msgstr "[[!inline pages=\"doc/get.index.fa\" raw=\"yes\"]]\n"<|MERGE_RESOLUTION|>--- conflicted
+++ resolved
@@ -7,11 +7,7 @@
 msgstr ""
 "Project-Id-Version: PACKAGE VERSION\n"
 "Report-Msgid-Bugs-To: tails-l10n@boum.org\n"
-<<<<<<< HEAD
-"POT-Creation-Date: 2018-11-07 15:43+0000\n"
-=======
 "POT-Creation-Date: 2018-11-21 17:35-0800\n"
->>>>>>> 9e3df488
 "PO-Revision-Date: 2015-10-20 21:45+0000\n"
 "Last-Translator: Weblate Admin <admin@example.com>\n"
 "Language-Team: Persian <http://weblate.451f.org:8889/projects/tails/doc/fa/"
@@ -86,19 +82,6 @@
 msgstr ""
 
 #. type: Bullet: '  - '
-<<<<<<< HEAD
-msgid "[[Install from Linux|install/linux/usb-overview]]"
-msgstr ""
-
-#. type: Bullet: '  - '
-msgid ""
-"[[Install from Debian, Ubuntu, or Mint using the command line and GnuPG|"
-"install/expert/usb-overview]]"
-msgstr ""
-
-#. type: Bullet: '  - '
-msgid "[[Install from macOS and the command line|install/mac/usb-overview]]"
-=======
 msgid "[[Install from macOS|install/mac/usb-overview]]"
 msgstr ""
 
@@ -110,7 +93,6 @@
 msgid ""
 "[[Install from Debian, Ubuntu, or Mint using the command line and GnuPG "
 "(experts)|install/expert/usb-overview]]"
->>>>>>> 9e3df488
 msgstr ""
 
 #. type: Bullet: '  - '
