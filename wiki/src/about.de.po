--- conflicted
+++ resolved
@@ -3,18 +3,13 @@
 # This file is distributed under the same license as the PACKAGE package.
 # FIRST AUTHOR <EMAIL@ADDRESS>, YEAR.
 #
+#, fuzzy
 msgid ""
 msgstr ""
 "Project-Id-Version: PACKAGE VERSION\n"
-<<<<<<< HEAD
-"POT-Creation-Date: 2012-02-26 09:41+0100\n"
-"PO-Revision-Date: 2012-03-13 04:48+0100\n"
-"Last-Translator: \n"
-=======
 "POT-Creation-Date: 2012-04-10 09:13+0300\n"
 "PO-Revision-Date: YEAR-MO-DA HO:MI+ZONE\n"
 "Last-Translator: FULL NAME <EMAIL@ADDRESS>\n"
->>>>>>> 75947a89
 "Language-Team: LANGUAGE <LL@li.org>\n"
 "Language: \n"
 "MIME-Version: 1.0\n"
@@ -47,28 +42,23 @@
 "> Einer Person: unter fremdem Namen auftretend; unidentifizierbar.\n"
 
 #. type: Plain text
+#, fuzzy
 #| msgid ""
 #| "Tails ist ein Live-System mit dem Ziel, ihre Privatsphäre und ihre "
 #| "Anonymität zu sichern. It helps you to use the Internet anonymously "
 #| "almost anywhere you go and on any computer but leave no trace using "
 #| "unless you ask it explicitly.."
-msgid "Tails is a live system that aims at preserving your privacy and anonymity. It helps you to use the Internet anonymously almost anywhere you go and on any computer but leave no trace using unless you ask it explicitly."
-msgstr "Tails ist ein Live-Betriebssystem, das darauf ausgerichtet ist, Ihre Privatsphäre und Anonymität zu bewahren. Es hilft Ihnen dabei das Internet so gut wie überall und an jedem Computer anonym zu nutzen ohne Spuren zu hinterlassen, sofern Sie dies nicht ausdrücklich wünschen."
-
-#. type: Plain text
-<<<<<<< HEAD
-msgid "It is a complete operating-system designed to be used from a CD or a USB stick independently of the computer's original operating system. It is [[Free Software|doc/about/license]] and based on [[Debian GNU/Linux|http://www.debian.org/]]."
-msgstr "Es ist ein vollständiges Betriebssystem, das entwickelt wurde, um von CD oder USB-Stick, unabhängig vom eigentlichen Betriebssystem des Computers gestartet zu werden. Es ist [[freie Software|doc/about/license]] und basiert auf [[Debian GNU/Linux|http://www.debian.org/]]."
-
-#. type: Plain text
-#| msgid ""
-#| "Tails is [[Free Software|doc/license]] and based on [[Debian GNU/Linux|"
-#| "http://www.debian.org/]]. It comes with several built-in applications pre-"
-#| "configured with security in mind: web browser, instant messaging client, "
-#| "email client, office suite, image and sound editor, etc."
-msgid "Tails comes with several built-in applications pre-configured with security in mind: web browser, instant messaging client, email client, office suite, image and sound editor, etc."
-msgstr "Tails beinhaltet verschiedene Programme, die im Hinblick auf Sicherheit vorkonfiguriert wurden: einen Instant Messaging Client, ein E-Mail Programm, ein Office-Paket, einen Bild- und Audioeditor, u.a...."
-=======
+msgid ""
+"Tails is a live system that aims at preserving your privacy and anonymity. "
+"It helps you to use the Internet anonymously almost anywhere you go and on "
+"any computer but leave no trace using unless you ask it explicitly."
+msgstr ""
+"Tails ist ein Live-Betriebssystem, das darauf ausgerichtet ist, Ihre "
+"Privatsphäre und Anonymität zu bewahren. Es hilft Ihnen dabei das Internet "
+"so gut wie überall und an jedem Computer anonym zu nutzen und ohne Spuren zu "
+"hinterlassen, sofern Sie dies nicht ausdruecklich wünschen."
+
+#. type: Plain text
 msgid ""
 "It is a complete operating-system designed to be used from a DVD or a USB "
 "stick independently of the computer's original operating system. It is "
@@ -85,12 +75,11 @@
 "Tails beinhaltet verschiedene Programme die im Hinblick auf die Sicherheit "
 "vorkonfiguriert wurden: einen Instant Messaging Client, ein E-Mail Programm, "
 "ein Office-Paket, einen Bild- und Audioeditor, u.a...."
->>>>>>> 75947a89
 
 #. type: Plain text
 #, no-wrap
 msgid "[[!toc levels=1]]\n"
-msgstr "[[!toc levels=1]]\n"
+msgstr ""
 
 #. type: Title =
 #, no-wrap
@@ -98,50 +87,90 @@
 msgstr "Anonymität online, durch Tor\n"
 
 #. type: Plain text
+#, fuzzy
 #| msgid ""
 #| "Tails relies on the Tor anonymity network to protect your privacy online: "
 #| "all outgoing connections to the Internet are forced to go through Tor."
-msgid "Tails relies on the Tor anonymity network to protect your privacy online: all software are configured to connect through Tor, and direct (non-anonymous)  connections are blocked."
-msgstr "Tails setzt auf das Tor Anonymisierungs-Netzwerk zum Schutze Ihrer Privatsphäre:  alle ausgehenden Verbindungen zum Internet werden zwingend durch Tor geleitet und direkte (nicht anonymisierte) Verbindungen werden geblockt."
-
-#. type: Plain text
-msgid "Tor is free software and an open network that helps you defend against a form of network surveillance that threatens personal freedom and privacy, confidential business activities and relationships, and state security known as traffic analysis."
-msgstr "Tor ist Freie Software und ein offenes Netzwerk das Ihnen dabei hilft, sich gegen eine Form der Netzwerküberwachung zu wehren, die persönliche Freiheit und Privatsphäre, vertrauliche Geschäftsbeziehungen und -tätigkeiten, und die Sicherheit von Ländern gefährdet: die sogenannte *\"Verkehrsdaten-Analyse\"*."
-
-#. type: Plain text
-msgid "Tor protects you by bouncing your communications around a distributed network of relays run by volunteers all around the world: it prevents somebody watching your Internet connection from learning what sites you visit, and it prevents the sites you visit from learning your physical location."
-msgstr ""
-"Tor schützt Sie dadurch, Ihre Kommunikation durch ein verteiltes Netzwerk von Relais, betrieben von Freiwilligen aus aller Welt, springen zu lassen:<br/>\n"
-"&nbsp;Es verhindert, daß jemand der Ihre Internetverbindung beobachtet nachvollziehen kann, welche Seiten Sie besuchen, und sorgt dafür, daß die von Ihnen besuchten Seiten Ihren tatsächlichen Standort nicht ausfindig machen können."
-
-#. type: Plain text
-msgid "To learn more about Tor, see the official [Tor website](https://www.torproject.org/):"
-msgstr "Mehr über Tor erfahren Sie auf der offiziellen [Tor website](https://www.torproject.org):"
+msgid ""
+"Tails relies on the Tor anonymity network to protect your privacy online: "
+"all software are configured to connect through Tor, and direct (non-"
+"anonymous)  connections are blocked."
+msgstr ""
+"Tails setzt auf das Tor Anonymisierungs-Netzwerk zum Schutze Ihrer "
+"Privatsphäre: alle ausgehenden Verbindungen zum Internet werden zwingend "
+"durch Tor geleitet."
+
+#. type: Plain text
+msgid ""
+"Tor is free software and an open network that helps you defend against a "
+"form of network surveillance that threatens personal freedom and privacy, "
+"confidential business activities and relationships, and state security known "
+"as traffic analysis."
+msgstr ""
+"Tor ist Freie Software und ein offenes Netzwerk das Ihnen dabei hilft, sich "
+"gegen eine Form der Netzwerküberwachung zu wehren, die persönliche Freiheit "
+"und Privatsphäre, vertrauliche Geschäftsbeziehungen und -tätigkeiten, und "
+"die Sicherheit von Ländern gefährdet: die sogenannte *\"Verkehrsdaten-Analyse"
+"\"*."
+
+#. type: Plain text
+msgid ""
+"Tor protects you by bouncing your communications around a distributed "
+"network of relays run by volunteers all around the world: it prevents "
+"somebody watching your Internet connection from learning what sites you "
+"visit, and it prevents the sites you visit from learning your physical "
+"location."
+msgstr ""
+"Tor schützt Sie dadurch, Ihre Kommunikation durch ein verteiltes Netzwerk "
+"von Relais, betrieben von Freiwilligen aus aller Welt, springen zu lassen:"
+"<br/>\n"
+"&nbsp;Es verhindert, daß jemand der Ihre Internetverbindung beobachtet "
+"nachvollziehen kann, welche Seiten Sie besuchen, und sorgt dafür, daß die "
+"von Ihnen besuchten Seiten Ihren tatsächlichen Standort nicht ausfindig "
+"machen können."
+
+#. type: Plain text
+msgid ""
+"To learn more about Tor, see the official [Tor website](https://www."
+"torproject.org/):"
+msgstr ""
+"Mehr über Tor erfahren Sie auf der offiziellen [Tor website](https://www."
+"torproject.org/index.html.de):"
 
 #. type: Bullet: '- '
 #, fuzzy
 #| msgid ""
 #| "[Why we need Tor](https://www.torproject.org/about/overview.html."
 #| "en#whyweneedtor)"
-msgid "[Tor overview: Why we need Tor](https://www.torproject.org/about/overview.html.en#whyweneedtor)"
-msgstr "[Warum wir Tor brauchen](https://www.torproject.org/about/overview.html.de#whyweneedtor)"
+msgid ""
+"[Tor overview: Why we need Tor](https://www.torproject.org/about/overview."
+"html.en#whyweneedtor)"
+msgstr ""
+"[Warum wir Tor brauchen](https://www.torproject.org/about/overview.html."
+"de#whyweneedtor)"
 
 #. type: Bullet: '- '
 #, fuzzy
 #| msgid ""
 #| "[How does Tor work](https://www.torproject.org/about/overview.html."
 #| "en#thesolution)"
-msgid "[Tor overview: How does Tor work](https://www.torproject.org/about/overview.html.en#thesolution)"
-msgstr "[Wie arbeitet Tor?](https://www.torproject.org/about/overview.html.de#thesolution)"
+msgid ""
+"[Tor overview: How does Tor work](https://www.torproject.org/about/overview."
+"html.en#thesolution)"
+msgstr ""
+"[Wie arbeitet Tor?](https://www.torproject.org/about/overview.html."
+"de#thesolution)"
 
 #. type: Bullet: '- '
 msgid "[Who uses Tor?](https://www.torproject.org/about/torusers.html.en)"
-msgstr "[Wer verwendet Tor?](https://www.torproject.org/about/torusers.html.en) (en)"
+msgstr ""
+"[Wer verwendet Tor?](https://www.torproject.org/about/torusers.html.en) (en)"
 
 #. type: Bullet: '- '
-#, fuzzy
-msgid "[Understanding and Using Tor — An Introduction for the Layman](https://trac.torproject.org/projects/tor/wiki/doc/TorALaymansGuide)"
-msgstr "[Tor verstehen und nutzen — Eine Einleitung für Laien](https://trac.torproject.org/projects/tor/wiki/doc/TorALaymansGuide)"
+msgid ""
+"[Understanding and Using Tor — An Introduction for the Layman](https://trac."
+"torproject.org/projects/tor/wiki/doc/TorALaymansGuide)"
+msgstr ""
 
 #. type: Title =
 #, no-wrap
@@ -149,10 +178,6 @@
 msgstr "Überall nutzen, ohne Spuren zu hinterlassen\n"
 
 #. type: Plain text
-<<<<<<< HEAD
-msgid "Using Tails on a computer doesn't alter or depend on the operating system installed on it. So you can use it in the same way on yours, the computer of a friend or one at your local library. After removing your Tails CD or USB stick the computer can start again on its usual operating system."
-msgstr "Tails auf einem Computer zu benutzen verändert weder das installierte Betriebssystem, noch ist es von diesem abhängig. Dadurch können Sie es auf die gleiche Weise auf Ihrem, dem Computer eines Freundes, oder dem der örtlichen Bibliothek verwenden. Nachdem Sie Ihre Tails-CD oder den USB-Stick entfernt haben, kann der Computer wieder wie gewohnt von seinem eigenen Betriebssystem starten."
-=======
 msgid ""
 "Using Tails on a computer doesn't alter or depend on the operating system "
 "installed on it. So you can use it in the same way on yours, the computer of "
@@ -165,15 +190,35 @@
 "örtlichen Bibliothek verwenden. Nachdem Sie Ihre Tails-DVD oder den USB-"
 "Stick entfernt haben, kann der Computer wieder wie gewohnt von seinem "
 "eigenen Betriebssystem starten."
->>>>>>> 75947a89
-
-#. type: Plain text
-msgid "Tails is configured with a special care to not use the computer's hard-disks, even if there is some swap space on it. The only storage space used by Tails is the RAM memory, which is automatically erased when the computer shuts down. So you won't leave any trace neither of the Tails system nor of what you did on the computer. That's why we call it \"amnesic\"."
-msgstr "Tails wurde mit besonderer Sorgfalt konfiguriert nicht die Festplatte des Computers zu benutzen, auch nicht wenn Auslagerungsspeicher (swap space) zur Verfügung steht. Der einzige von Tails genutze Speicher ist der Arbeitsspeicher, der automatisch gelöscht wird, sobald der Computer herunterfährt. So hinterlassen Sie weder Spuren durch das Tails System, noch was Sie auf dem Computer getan haben. Deshalb bezeichnen wir dies als \"Amnesie\"."
-
-#. type: Plain text
-msgid "This allows you to work on sensitive documents on any computer and protect you from data recovery after shutdown. Of course, you can still explicitly save some documents to another USB or external hard-disk and take them aways for future use."
-msgstr "Dies erlaubt Ihnen an sensiblen Dokumenten auf jedem Computer zu arbeiten, und schützt Sie vor Datenwiederherstellung nach dem Herunterfahren. Natürlich können Sie weiterhin ausgewählte Dokumente und Dateien auf einem anderen USB-Stick oder einer externen Festplatte speichern, und für die zukünftige Nutzung mit sich nehmen."
+
+#. type: Plain text
+msgid ""
+"Tails is configured with a special care to not use the computer's hard-"
+"disks, even if there is some swap space on it. The only storage space used "
+"by Tails is the RAM memory, which is automatically erased when the computer "
+"shuts down. So you won't leave any trace neither of the Tails system nor of "
+"what you did on the computer. That's why we call it \"amnesic\"."
+msgstr ""
+"Tails wurde mit besonderer Sorgfalt konfiguriert nicht die Festplatte des "
+"Computers zu benutzen, auch nicht wenn Auslagerungsspeicher (swap space) zur "
+"Verfügung steht. Der einzige von Tails genutze Speicher ist der "
+"Arbeitsspeicher, der automatisch gelöscht wird, sobald der Computer "
+"herunterfährt. So hinterlassen sie weder Spuren durch das Tail System, noch "
+"was Sie auf dem Computer getan haben. Deshalb bezeichnen wir dies als "
+"\"Amnesie\"."
+
+#. type: Plain text
+msgid ""
+"This allows you to work on sensitive documents on any computer and protect "
+"you from data recovery after shutdown. Of course, you can still explicitly "
+"save some documents to another USB or external hard-disk and take them aways "
+"for future use."
+msgstr ""
+"Dies erlaubt Ihnen an sensiblen Dokumenten auf jedem Computer zu arbeiten, "
+"und schützt Sie vor Datenwiederherstellung nach dem Herunterfahren. "
+"Natürlich können Sie weiterhin ausgewählte Dokumente und Dateien auf einem "
+"anderen USB-Stick oder einer externen Festplatte speichern, und für die "
+"zukünftige Nutzung mit sich nehmen."
 
 #. type: Plain text
 #, no-wrap
@@ -181,39 +226,59 @@
 msgstr ""
 
 #. type: Title =
-#, fuzzy, no-wrap
+#, no-wrap
 msgid "State-of-the-art cryptographic tools\n"
-msgstr "Hochmoderne Verschlüsselungsprogramme\n"
-
-#. type: Plain text
-msgid "Tails also comes with a selection of tools to protect your data using strong encryption:"
-msgstr "Tails besitzt auch eine Auswahl an Tools, um Ihre Daten mit starker Verschlüsselung zu schützen:"
-
-#. type: Bullet: '  - '
-msgid "[[Encrypt your USB sticks or external hard-disks|doc/encryption_and_privacy/encrypted_volumes]] using <span class=\"definition\">[[!wikipedia LUKS]]</span>, the Linux standard for disk-encryption."
-msgstr "[[Verschlüsseln|doc/encryption_and_privacy/encrypted_volumes]] Sie Ihre USB-Sticks und externen Festplatten  mit <span class=\"definition\">[[!wikipedia LUKS]]</span> , dem Linux-Standard für Daten-Verschlüsselung."
-
-#. type: Bullet: '  - '
-msgid "Automatically encrypt with HTTPS all your communications to a number of major websites using [HTTPS Everywhere](https://www.eff.org/https-everywhere), a Firefox extension developed by the [Electronic Frontier Foundation](https://www.eff.org)."
-msgstr "Verschlüsseln Sie mit HTTPS automatisch all Ihre Kommunikation zu den meisten Websites mit [HTTPS Everywhere](https://www.eff.org/https-everywhere), einer Firefox Erweiterung entwickelt von der [Electronic Frontier Foundation](https://www.eff.org)."
-
-#. type: Bullet: '  - '
-#, fuzzy
-msgid "Encrypt and sign your emails and documents, using the *de facto* standard <span class=\"definition\">[[!wikipedia OpenPGP]]</span> either from Tails email client, text editor or file browser."
-msgstr "Verschlüsseln und signieren Sie Ihre E-Mails und Dokumente, indem Sie die aktuelle \"Norm\" <span class=\"definition\">[[!wikipedia OpenPGP]]</span> benutzen, entweder im Tails-E-Mail-Client, Text-Editor, oder Dateimanager."
-
-#. type: Bullet: '  - '
-#, fuzzy
-msgid "Protect your instant messaging conversations using <span class=\"definition\">[[!wikipedia Off-the-Record_Messaging desc=\"OTR\"]]</span>, a cryptographic tool that provides encryption, authentication and deniability."
-msgstr "Schützen Sie Ihre Instant-Messenger-Unterhaltungen mit <span class=\"definition\">[[!wikipedia Off-the-Record_Messaging desc=\"OTR\"]]</span>, einem Programm, das Verschlüsselung, sichere Authentifizierung und Abstreitbarkeit(?) bietet"
-
-#. type: Bullet: '  - '
-msgid "[[Securely delete your files|doc/encryption_and_privacy/secure_deletion]] and clean your diskspace using [[Nautilus Wipe|http://wipetools.tuxfamily.org/nautilus-wipe.html]]."
-msgstr "[[Löschen Sie Ihre Dateien sicher|doc/encryption_and_privacy/secure_deletion]] und reinigen Sie ihren Speicherplatz mit [[Nautilus Wipe|http://wipetools.tuxfamily.org/nautilus-wipe.html]]."
-
-#. type: Plain text
-msgid "[[Read more about those tools in the documentation.|doc/encryption_and_privacy]]"
-msgstr "[[Lesen Sie mehr über diese Programme in der Dokumentation.|doc/encryption_and_privacy]]"
+msgstr ""
+
+#. type: Plain text
+msgid ""
+"Tails also comes with a selection of tools to protect your data using strong "
+"encryption:"
+msgstr ""
+"Tails besitzt auch eine Auswahl an Tools, um Ihre Daten mit starker "
+"Verschlüsselung zu schützen:"
+
+#. type: Bullet: '  - '
+msgid ""
+"[[Encrypt your USB sticks or external hard-disks|doc/encryption_and_privacy/"
+"encrypted_volumes]] using <span class=\"definition\">[[!wikipedia LUKS]]</"
+"span>, the Linux standard for disk-encryption."
+msgstr ""
+
+#. type: Bullet: '  - '
+msgid ""
+"Automatically encrypt with HTTPS all your communications to a number of "
+"major websites using [HTTPS Everywhere](https://www.eff.org/https-"
+"everywhere), a Firefox extension developed by the [Electronic Frontier "
+"Foundation](https://www.eff.org)."
+msgstr ""
+
+#. type: Bullet: '  - '
+msgid ""
+"Encrypt and sign your emails and documents, using the *de facto* standard "
+"<span class=\"definition\">[[!wikipedia OpenPGP]]</span> either from Tails "
+"email client, text editor or file browser."
+msgstr ""
+
+#. type: Bullet: '  - '
+msgid ""
+"Protect your instant messaging conversations using <span class=\"definition"
+"\">[[!wikipedia Off-the-Record_Messaging desc=\"OTR\"]]</span>, a "
+"cryptographic tool that provides encryption, authentication and deniability."
+msgstr ""
+
+#. type: Bullet: '  - '
+msgid ""
+"[[Securely delete your files|doc/encryption_and_privacy/secure_deletion]] "
+"and clean your diskspace using [[Nautilus Wipe|http://wipetools.tuxfamily."
+"org/nautilus-wipe.html]]."
+msgstr ""
+
+#. type: Plain text
+msgid ""
+"[[Read more about those tools in the documentation.|doc/"
+"encryption_and_privacy]]"
+msgstr ""
 
 #. type: Title =
 #, no-wrap
@@ -225,37 +290,36 @@
 msgstr "Um Tails weiter zu entdecken, können Sie folgende Seiten lesen:"
 
 #. type: Bullet: '  - '
-msgid "the [[warning page|doc/about/warning]] page to understand better the security limitations of Tails and Tor,"
-msgstr "die [[Warnungen|doc/about/warning]] um die Sicherheits-Beschränkungen von Tails und Tor besser zu verstehen,"
-
-#. type: Bullet: '  - '
-<<<<<<< HEAD
-#, fuzzy
-#| msgid ""
-#| "Tails,"
-msgid "more details about the [[features and software|doc/about/features]] included in Tails,"
-msgstr "weitere Details zu [[Funktionen und Software|doc/about/features]], die in Tails enthalten sind,"
-=======
+msgid ""
+"the [[warning page|doc/about/warning]] page to understand better the "
+"security limitations of Tails and Tor,"
+msgstr ""
+"die [[Warnungen|doc/about/warning]] um die Sicherheits-Beschränkungen von "
+"Tails und Tor besser zu verstehen,"
+
+#. type: Bullet: '  - '
 msgid ""
 "more details about the [[features and software|doc/about/features]] included "
 "in Tails,"
 msgstr ""
 "weitere Details zu [[Funktionen und Software|doc/about/features]], die in "
 "Tails enthalten sind,"
->>>>>>> 75947a89
 
 #. type: Bullet: '  - '
 msgid "our [[documentation|doc]] explaining in details how to use Tails,"
-msgstr "unsere [[Dokumentation|doc]] erklärt detailliert, wie Sie Tails benutzen,"
-
-#. type: Bullet: '  - '
-#, fuzzy
+msgstr ""
+
+#. type: Bullet: '  - '
 msgid "some hints on why [[should you trust Tails|doc/about/trust]],"
-msgstr "ein paar Gründe, warum Sie [[Tails vertrauen sollten|doc/about/trust]],"
-
-#. type: Bullet: '  - '
-msgid "our [[design document|contribute/design]] about Tails specification, threat model and implementation."
-msgstr "unser [[Design Dokument|contribute/design]] zu Tails technischer Spezifikation, Gefahrenmodell und Implementierung."
+msgstr ""
+
+#. type: Bullet: '  - '
+msgid ""
+"our [[design document|contribute/design]] about Tails specification, threat "
+"model and implementation."
+msgstr ""
+"unser [[Design Dokument|contribute/design]] zu Tails technischer "
+"Spezifikation, Gefahrenmodell und Implementierung."
 
 #. type: Title =
 #, no-wrap
@@ -263,105 +327,120 @@
 msgstr "Danksagungen\n"
 
 #. type: Bullet: '  - '
-msgid "Tails could not exist without [[Debian|http://www.debian.org/]], [[Debian Live|http://live.debian.net]], and [[Tor|https://www.torproject.org/]]; see our [[contribute/relationship with upstream]] document for details."
-msgstr "Tails wäre ohne [[Debian|http://www.debian.org/]], [[Debian Live|http://live.debian.net]], und [[Tor|https://www.torproject.org/]] nicht möglich; siehe unsere [[contribute/relationship_with_upstream]] Seite für Details."
-
-#. type: Bullet: '  - '
-msgid "Tails was inspired by the [[Incognito LiveCD|http://web.archive.org/web/20090220133020/http://anonymityanywhere.com/]]. The Incognito author has declared it to be dead on March 23rd, 2010, and written that Tails \"should be considered as its spiritual successor\"."
-msgstr "Tails wurde durch die [[Incognito LiveCD|http://web.archive.org/web/20090220133020/http://anonymityanywhere.com/]] inspiriert. Der Inkognito-Autor erklärte diese am 23. März 2010 für tot und schrieb, daß Tails \"als der geistige Nachfolger angesehen werden sollte\"."
-
-#. type: Bullet: '  - '
-msgid "The [[Privatix Live-System|http://mandalka.name/privatix/]] an early source of inspiration, too."
-msgstr "Das [[Privatix Live-System|http://mandalka.name/privatix/]] war ebenfalls eine frühe Quelle der Inspiration."
-
-#. type: Bullet: '  - '
-#, fuzzy
-msgid "Some ideas (in particular [[tordate|contribute/design/Time_syncing]] and improvements to our [[contribute/design/memory_erasure]] procedure) has been borrowed from [Liberté Linux](http://dee.su/liberte)."
-msgstr "Manche Ideen (um genau zu sein [[tordate|contribute/design/Time_syncing]] und Verbesserungen an unserer [[contribute/design/memory_erasure]] Prozedur) wurden von [Liberté Linux](http://dee.su/liberte) geborgt."
-
-#. type: Bullet: '  - '
-msgid "Portions of Tails are based on TrueCrypt, freely available at [[http://www.truecrypt.org/]]."
-msgstr "Teile von Tails basieren auf TrueCrypt, frei erhältlich unter [[http://www.truecrypt.org/]]."
+msgid ""
+"Tails could not exist without [[Debian|http://www.debian.org/]], [[Debian "
+"Live|http://live.debian.net]], and [[Tor|https://www.torproject.org/]]; see "
+"our [[contribute/relationship with upstream]] document for details."
+msgstr ""
+"Tails wäre ohne [[Debian|http://www.debian.org/]], [[Debian Live|http://live."
+"debian.net]], und [[Tor|https://www.torproject.org/]] nicht möglich; siehe "
+"unsere [[contribute/relationship_with_upstream]] Seite für Details."
+
+#. type: Bullet: '  - '
+msgid ""
+"Tails was inspired by the [[Incognito LiveCD|http://web.archive.org/"
+"web/20090220133020/http://anonymityanywhere.com/]]. The Incognito author has "
+"declared it to be dead on March 23rd, 2010, and written that Tails \"should "
+"be considered as its spiritual successor\"."
+msgstr ""
+"Tails wurde durch die [[Incognito LiveCD|http://web.archive.org/"
+"web/20090220133020/http://anonymityanywhere.com/]] inspiriert. Der Inkognito-"
+"Autor erklärte diese am 23. März 2010 für tot und schrieb, daß Tails \"als "
+"der geistige Nachfolger angesehen werden sollte\"."
+
+#. type: Bullet: '  - '
+msgid ""
+"The [[Privatix Live-System|http://mandalka.name/privatix/]] an early source "
+"of inspiration, too."
+msgstr ""
+"Das [[Privatix Live-System|http://mandalka.name/privatix/]] war ebenfalls "
+"eine frühe Quelle der Inspiration."
+
+#. type: Bullet: '  - '
+msgid ""
+"Some ideas (in particular [[tordate|contribute/design/Time_syncing]] and "
+"improvements to our [[contribute/design/memory_erasure]] procedure) has been "
+"borrowed from [Liberté Linux](http://dee.su/liberte)."
+msgstr ""
+
+#. type: Bullet: '  - '
+msgid ""
+"Portions of Tails are based on TrueCrypt, freely available at [[http://www."
+"truecrypt.org/]]."
+msgstr ""
+"Teile von Tails basieren auf TrueCrypt, frei erhältlich unter [[http://www."
+"truecrypt.org/]]."
 
 #. type: Title =
 #, no-wrap
 msgid "Related projects\n"
-msgstr "Ähnliche Projekte\n"
-
-#. type: Plain text
-msgid "Feel free to contact us if you think that your project is missing, or if some project is listed in the wrong category."
-msgstr "Bitte wenden Sie sich an uns, wenn sie denken, dass Ihr Projekt hier noch fehlt oder wenn sich ein Projekt in der falschen Kategorie befindet."
+msgstr ""
+
+#. type: Plain text
+msgid ""
+"Feel free to contact us if you think that your project is missing, or if "
+"some project is listed in the wrong category."
+msgstr ""
 
 #. type: Title ##
 #, no-wrap
 msgid "Active projects"
-msgstr "Aktive Projekte"
+msgstr ""
 
 #. type: Bullet: '* '
 msgid "[Liberté Linux](http://dee.su/liberte)"
-msgstr "[Liberté Linux](http://dee.su/liberte)"
+msgstr ""
 
 #. type: Bullet: '* '
 msgid "[Ubuntu Privacy Remix](https://www.privacy-cd.org/)"
-msgstr "[Ubuntu Privacy Remix](https://www.privacy-cd.org/)"
+msgstr ""
 
 #. type: Bullet: '* '
 msgid "[Privatix](http://www.mandalka.name/privatix/)"
-msgstr "[Privatix](http://www.mandalka.name/privatix/)"
+msgstr ""
 
 #. type: Bullet: '* '
 msgid "[Odebian](http://www.odebian.org/)"
-msgstr "[Odebian](http://www.odebian.org/)"
+msgstr ""
 
 #. type: Title ##
 #, no-wrap
 msgid "Discontinued, abandoned or sleeping projects"
-msgstr "Nicht fortgeführte, abgebrochene oder ruhende Projekte"
+msgstr ""
 
 #. type: Bullet: '* '
 msgid "[The Haven Project](https://www.haven-project.org/)"
-msgstr "[Das Haven Projekt](https://www.haven-project.org/)"
+msgstr ""
 
 #. type: Bullet: '* '
 msgid "[Polippix](http://polippix.org/)"
-msgstr "[Polippix](http://polippix.org/)"
+msgstr ""
 
 #. type: Bullet: '* '
 msgid "[ISXUbuntu](http://www.isoc-ny.org/wiki/ISXubuntu)"
-msgstr "[ISXUbuntu](http://www.isoc-ny.org/wiki/ISXubuntu)"
+msgstr ""
 
 #. type: Bullet: '* '
 msgid "[Phantomix](http://phantomix.ytternhagen.de/)"
-msgstr "[Phantomix](http://phantomix.ytternhagen.de/)"
+msgstr ""
 
 #. type: Bullet: '* '
 msgid "[Anonym.OS](http://sourceforge.net/projects/anonym-os/)"
-msgstr "[Anonym.OS](http://sourceforge.net/projects/anonym-os/)"
-
-#. type: Bullet: '* '
-msgid "[The Incognito LiveCD](http://anonymityanywhere.com/incognito/) (dead link)"
-msgstr "[Die Incognito LiveCD](http://anonymityanywhere.com/incognito/) (dead link)"
+msgstr ""
+
+#. type: Bullet: '* '
+msgid ""
+"[The Incognito LiveCD](http://anonymityanywhere.com/incognito/) (dead link)"
+msgstr ""
 
 #. type: Bullet: '* '
 msgid "[ParanoidLinux](http://www.paranoidlinux.org/) (dead link)"
-msgstr "[ParanoidLinux](http://www.paranoidlinux.org/) (dead link)"
+msgstr ""
 
 #. type: Bullet: '* '
 msgid "[onionOS](http://jamon.name/files/onionOS/) (dead link)"
-msgstr "[onionOS](http://jamon.name/files/onionOS/) (dead link)"
+msgstr ""
 
 #. type: Bullet: '* '
 msgid "[ELE](http://www.northernsecurity.net/download/ele/) (dead link)"
-<<<<<<< HEAD
-msgstr "[ELE](http://www.northernsecurity.net/download/ele/) (dead link)"
-
-#~ msgid "**FIXME**: end paste from index\n"
-#~ msgstr ""
-#~ "Tails ist ein Live System: ein komplettes Betriebssystem das dafür "
-#~ "geschaffen wurde, unabhängig des bereits installierten Betriebssystems "
-#~ "eines Computers von einer CD oder einem USB-Stick aus zu arbeiten. Es ist "
-#~ "[[Freie Software|doc/license]] und basiert auf [[Debian GNU/Linux|http://"
-#~ "www.debian.org/]]."
-=======
-msgstr ""
->>>>>>> 75947a89
+msgstr ""