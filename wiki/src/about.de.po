--- conflicted
+++ resolved
@@ -6,11 +6,7 @@
 msgid ""
 msgstr ""
 "Project-Id-Version: PACKAGE VERSION\n"
-<<<<<<< HEAD
-"POT-Creation-Date: 2014-12-02 16:30+0100\n"
-=======
 "POT-Creation-Date: 2014-12-03 15:04+0100\n"
->>>>>>> ca6e637c
 "PO-Revision-Date: 2014-06-14 20:24-0000\n"
 "Last-Translator: FULL NAME <EMAIL@ADDRESS>\n"
 "Language-Team: LANGUAGE <LL@li.org>\n"
@@ -454,6 +450,14 @@
 "contribute/design/memory_erasure]]) wurden von [Liberté Linux](http://dee.su/"
 "liberte) entliehen."
 
+#. type: Bullet: '  - '
+msgid ""
+"Portions of Tails are based on TrueCrypt, freely available at [[http://www."
+"truecrypt.org/]]."
+msgstr ""
+"Teile von Tails basieren auf TrueCrypt, frei erhältlich unter [[http://www."
+"truecrypt.org/]]."
+
 #. type: Title =
 #, no-wrap
 msgid "Related projects\n"
@@ -566,11 +570,4 @@
 
 #. type: Bullet: '* '
 msgid "[uVirtus](http://uvirtus.org/)"
-msgstr "[uVirtus](http://uvirtus.org/)"
-
-#~ msgid ""
-#~ "Portions of Tails are based on TrueCrypt, freely available at [[http://"
-#~ "www.truecrypt.org/]]."
-#~ msgstr ""
-#~ "Teile von Tails basieren auf TrueCrypt, frei erhältlich unter [[http://"
-#~ "www.truecrypt.org/]]."+msgstr "[uVirtus](http://uvirtus.org/)"