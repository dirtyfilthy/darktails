--- conflicted
+++ resolved
@@ -379,16 +379,13 @@
       </p>
     </div>
 
-<<<<<<< HEAD
     <p>Your donation goes entirely to Tails and will be handled by the
     Center for the Cultivation of Technology (CCT) which is a non-profit
     organization in Germany.<br/>
     <a href="https://techcultivation.org/donate.html">Donations are tax-deductible to the full extent permitted by law.</a></p>
 
-=======
-    <p><a href="https://techcultivation.org/donate.html">Donations are tax-deductible to the full extent permitted by law.</a></p>
     <p><small>Until recently, we asked donors to donate via Zwiebelfreunde e.V. towards Tails. The donations we received there were all (and will all be) used towards Tails.</small></p>
->>>>>>> 443c0d75
+
   </div>
 </div>
 
