<div>[[!meta title="Donate to fight surveillance and censorship"]]</div>

[[!meta stylesheet="bootstrap.min" rel="stylesheet" title=""]]
[[!meta stylesheet="donate" rel="stylesheet" title=""]]
[[!meta stylesheet="testimonials.inline" rel="stylesheet" title=""]]
[[!meta stylesheet="hide-breadcrumbs" rel="stylesheet" title=""]]
[[!meta script="donate"]]

<div class="row">

  <div id="feature" class="col-md-7">

  [[!img godzilla.svg link="no" alt=""]]

  <h2>Tails is their strongest protection</h2>

  <p>At Tails, we build a liberating operating system that puts people in control
  of their digital lives:</p>

  <ul>
    <li><b>Journalists and whistleblowers</b> use Tails to denounce the
    wrongdoings of governments and corporations.</li>
    <li><b>Activists</b> use Tails to avoid surveillance and organize
    their struggles for liberatory social change.</li>
    <li><b>Domestic violence survivors</b> use Tails to escape
    surveillance at home.</li>
    <li><b>Privacy-concerned citizens</b> use Tails to avoid online
    tracking and censorship.</li>
  </ul>

  <p>Tails is and will remain Free Software because the most vulnerable
  and oppressed people are the most in need of privacy and security.</p>

  <p>Donations from passionate people like you are our most valuable source of funding
  because they guarantee our independence. We are a very small non-profit and our yearly budget is
  ridiculously small compared to the value of Tails.</p>

  </div>

  <div class="col-md-5">

<div id="paypal-with-js">

<div id="variant-default">

<form method="post" action="https://www.paypal.com/cgi-bin/webscr">

  <!-- HTML Variables for PayPal Payments Standard:
       https://developer.paypal.com/docs/classic/paypal-payments-standard/integration-guide/Appx_websitestandard_htmlvariables/ -->
  <input type="hidden" name="cmd" value="_xclick-subscriptions" id="cmd"/>
  <input type="hidden" name="business" value="tailsriseuplabs@riseup.net" id="business"/>
  <input type="hidden" name="currency_code" value="USD" id="currency_code"/>
  <input type="hidden" name="item_name" value="Donation to Tails"/>
  <input type="hidden" name="custom" value="default"/>
  <input type="hidden" name="no_note" value="1"/>
  <input type="hidden" name="rm" value="1"/>

  <!-- Note for translators: adapt the URLs to return to the page in your language. -->
  <input type="hidden" name="return" value="https://tails.boum.org/donate/thanks/?v=default" class="return-url"/>
  <input type="hidden" name="cancel_return" value="https://tails.boum.org/donate/canceled/?v=default" class="return-url"/>

  <!-- Note for translators: adapt the value of 'lc' to your language. -->
  <input type="hidden" name="lc" value="US"/>

  <!-- For recurring donations only. -->
  <input type="hidden" name="a3" value="5" id="a3"/>
  <input type="hidden" name="t3" value="M" id="t3"/>
  <input type="hidden" name="p3" value="1"/>
  <input type="hidden" name="src" value="1"/>

  <!-- For one-time donation only. -->
  <input type="hidden" name="amount" value="5" id="amount"/>

  <div id="currency">
  <div class="col-md-12 btn-group btn-group-justified" data-toggle="buttons" role="group">
    <label class="btn btn-lg btn-primary active" id="currency-dollar">
      <input type="radio" id="dollars" autocomplete="off" checked data-complete-text="finished!"/> Dollars
    </label>
    <label class="btn btn-lg btn-primary" id="currency-euro">
      <input type="radio" id="euros" autocomplete="off" checked data-complete-text="finished!"/> Euros
    </label>
  </div>
  </div>

  <div id="frequency">
  <div class="col-md-12 btn-group btn-group-justified" data-toggle="buttons" role="group">
    <label class="btn btn-lg btn-primary" id="one-time">
      <input type="radio" autocomplete="off"/> One-time
    </label>
    <label class="btn btn-lg btn-primary active" id="monthly">
      <input type="radio" autocomplete="off"/> Monthly
    </label>
    <label class="btn btn-lg btn-primary" id="yearly">
      <input type="radio" autocomplete="off" checked/> Yearly
    </label>
  </div>
  </div>

  <div id="dollar-amounts" class="amounts donate-dollars" data-toggle="buttons" role="group">
    <label class="btn btn-amount btn-lg btn-primary col-md-3 col-xs-6 5 active">
      <input type="radio" autocomplete="off" value="5"/>$5
    </label>
    <label class="btn btn-amount btn-lg btn-primary col-md-3 col-xs-6 10">
      <input type="radio" autocomplete="off" value="10"/>$10
    </label>
    <label class="btn btn-amount btn-lg btn-primary col-md-3 col-xs-6 25">
      <input type="radio" autocomplete="off" value="25"/>$25
    </label>
    <label class="btn btn-amount btn-lg btn-primary col-md-3 col-xs-6 50">
      <input type="radio" autocomplete="off" value="50"/>$50
    </label>
    <label class="btn btn-amount btn-lg btn-primary col-md-3 col-xs-6 100">
      <input type="radio" autocomplete="off" value="100"/>$100
    </label>
    <label class="btn btn-amount btn-lg btn-primary col-md-3 col-xs-6 150">
      <input type="radio" autocomplete="off" value="150"/>$150
    </label>
    <label class="btn btn-amount btn-lg btn-primary col-md-3 col-xs-6 200">
      <input type="radio" autocomplete="off" value="200"/>$200
    </label>
    <label class="btn btn-amount btn-lg btn-primary col-md-3 col-xs-6 other">
      <div class="input-group">
        <span class="input-group-addon">$</span>
        <input type="text" pattern="\d+" class="form-control" id="other-dollar" placeholder="Other"/>
      </div>
    </label>
  </div>

  <div id="euro-amounts" class="amounts donate-euros" data-toggle="buttons" role="group">
    <label class="btn btn-amount btn-lg btn-primary col-md-3 col-xs-6 5 active">
      <input type="radio" autocomplete="off" value="5"/>5€
    </label>
    <label class="btn btn-amount btn-lg btn-primary col-md-3 col-xs-6 10">
      <input type="radio" autocomplete="off" value="10"/>10€
    </label>
    <label class="btn btn-amount btn-lg btn-primary col-md-3 col-xs-6 25">
      <input type="radio" autocomplete="off" value="25"/>25€
    </label>
    <label class="btn btn-amount btn-lg btn-primary col-md-3 col-xs-6 50">
      <input type="radio" autocomplete="off" value="50"/>50€
    </label>
    <label class="btn btn-amount btn-lg btn-primary col-md-3 col-xs-6 100">
      <input type="radio" autocomplete="off" value="100"/>100€
    </label>
    <label class="btn btn-amount btn-lg btn-primary col-md-3 col-xs-6 150">
      <input type="radio" autocomplete="off" value="150"/>150€
    </label>
    <label class="btn btn-amount btn-lg btn-primary col-md-3 col-xs-6 200">
      <input type="radio" autocomplete="off" value="200"/>200€
    </label>
    <label class="btn btn-amount btn-lg btn-primary col-md-3 col-xs-6 other">
      <div class="input-group">
        <input type="text" pattern="\d+" class="form-control text-right" id="other-euro" placeholder="Other"/>
        <span class="input-group-addon">€</span>
      </div>
    </label>
  </div>

  <div id="donate-paypal-button">
    <button class="btn btn-primary btn-lg btn-block col-md-12">Donate</button>
  </div>

</form>

<p id="require-paypal">Monthly and yearly donations require
a [[!img paypal-inline.png link="no" class="paypal-inline" alt="PayPal"]]
account.</p>

<p id="dollar-tax" class="tax-deductible donate-dollars">Your donation goes entirely to Tails
and will be handled by Riseup Labs which is a 501(c)(3) non-profit organization
in the USA.<br/><strong>Donations are [[!toggle id="tax-deductible" text="tax-deductible"]] to the full extent
permitted by law.</strong></p>

<p id="euro-tax" class="tax-deductible donate-euros">Your donation goes entirely to Tails
and will be handled by CCT which is a non-profit organization
in Germany.<br/><strong>Donations are [[!toggle id="tax-deductible" text="tax-deductible"]] to the full extent
permitted by law.</strong></p>

[[!toggleable id="tax-deductible" text="""
<p>If you need a donation receipt, contact us at<br/>
<a href="mailto:tails-fundraising@boum.org">tails-fundraising@boum.org</a>.</p>
"""]]

</div>

<div id="variant-forced">

<form method="post" action="https://www.paypal.com/cgi-bin/webscr">

  <!-- HTML Variables for PayPal Payments Standard:
       https://developer.paypal.com/docs/classic/paypal-payments-standard/integration-guide/Appx_websitestandard_htmlvariables/ -->
  <input type="hidden" name="cmd" value="_xclick-subscriptions" id="cmd"/>
  <input type="hidden" name="business" value="tailsriseuplabs@riseup.net" id="business"/>
  <input type="hidden" name="currency_code" value="USD" id="currency_code"/>
  <input type="hidden" name="item_name" value="Donation to Tails"/>
  <input type="hidden" name="custom" value="forced"/>
  <input type="hidden" name="no_note" value="1"/>
  <input type="hidden" name="rm" value="1"/>

  <!-- Note for translators: adapt the URLs to return to the page in your language. -->
  <input type="hidden" name="return" value="https://tails.boum.org/donate/thanks/?v=forced" class="return-url"/>
  <input type="hidden" name="cancel_return" value="https://tails.boum.org/donate/canceled/?v=forced" class="return-url"/>

  <!-- Note for translators: adapt the value of 'lc' to your language. -->
  <input type="hidden" name="lc" value="US"/>

  <!-- For recurring donations only. -->
  <input type="hidden" name="a3" value="5" id="a3"/>
  <input type="hidden" name="t3" value="M" id="t3"/>
  <input type="hidden" name="p3" value="1"/>
  <input type="hidden" name="src" value="1"/>

  <!-- For one-time donation only. -->
  <input type="hidden" name="amount" value="5" id="amount"/>

  <div id="currency">
  <div class="col-md-12 btn-group btn-group-justified" data-toggle="buttons" role="group">
    <label class="btn btn-lg btn-primary active" id="currency-dollar">
      <input type="radio" id="dollars" autocomplete="off" checked data-complete-text="finished!"/> Dollars
    </label>
    <label class="btn btn-lg btn-primary" id="currency-euro">
      <input type="radio" id="euros" autocomplete="off" checked data-complete-text="finished!"/> Euros
    </label>
  </div>
  </div>

  <div id="dollar-amounts" class="amounts donate-dollars" data-toggle="buttons" role="group">
    <label class="btn btn-amount btn-lg btn-primary col-md-3 col-xs-6 5 active">
      <input type="radio" autocomplete="off" value="5"/>$5
    </label>
    <label class="btn btn-amount btn-lg btn-primary col-md-3 col-xs-6 10">
      <input type="radio" autocomplete="off" value="10"/>$10
    </label>
    <label class="btn btn-amount btn-lg btn-primary col-md-3 col-xs-6 25">
      <input type="radio" autocomplete="off" value="25"/>$25
    </label>
    <label class="btn btn-amount btn-lg btn-primary col-md-3 col-xs-6 50">
      <input type="radio" autocomplete="off" value="50"/>$50
    </label>
    <label class="btn btn-amount btn-lg btn-primary col-md-3 col-xs-6 100">
      <input type="radio" autocomplete="off" value="100"/>$100
    </label>
    <label class="btn btn-amount btn-lg btn-primary col-md-3 col-xs-6 150">
      <input type="radio" autocomplete="off" value="150"/>$150
    </label>
    <label class="btn btn-amount btn-lg btn-primary col-md-3 col-xs-6 200">
      <input type="radio" autocomplete="off" value="200"/>$200
    </label>
    <label class="btn btn-amount btn-lg btn-primary col-md-3 col-xs-6 other">
      <div class="input-group">
        <span class="input-group-addon">$</span>
        <input type="text" pattern="\d+" class="form-control" id="other-dollar" placeholder="Other"/>
      </div>
    </label>
  </div>

  <div id="euro-amounts" class="amounts donate-euros" data-toggle="buttons" role="group">
    <label class="btn btn-amount btn-lg btn-primary col-md-3 col-xs-6 5 active">
      <input type="radio" autocomplete="off" value="5"/>5€
    </label>
    <label class="btn btn-amount btn-lg btn-primary col-md-3 col-xs-6 10">
      <input type="radio" autocomplete="off" value="10"/>10€
    </label>
    <label class="btn btn-amount btn-lg btn-primary col-md-3 col-xs-6 25">
      <input type="radio" autocomplete="off" value="25"/>25€
    </label>
    <label class="btn btn-amount btn-lg btn-primary col-md-3 col-xs-6 50">
      <input type="radio" autocomplete="off" value="50"/>50€
    </label>
    <label class="btn btn-amount btn-lg btn-primary col-md-3 col-xs-6 100">
      <input type="radio" autocomplete="off" value="100"/>100€
    </label>
    <label class="btn btn-amount btn-lg btn-primary col-md-3 col-xs-6 150">
      <input type="radio" autocomplete="off" value="150"/>150€
    </label>
    <label class="btn btn-amount btn-lg btn-primary col-md-3 col-xs-6 200">
      <input type="radio" autocomplete="off" value="200"/>200€
    </label>
    <label class="btn btn-amount btn-lg btn-primary col-md-3 col-xs-6 other">
      <div class="input-group">
        <input type="text" pattern="\d+" class="form-control text-right" id="other-euro" placeholder="Other"/>
        <span class="input-group-addon">€</span>
      </div>
    </label>
  </div>

  <div id="frequency-buttons">
    <div class="col-sm-4 col-xs-12"><input type="radio" name="frequency" id="one-time"/>One-time</div>
    <div class="col-sm-4 col-xs-12"><input type="radio" name="frequency" id="monthly"/>Monthly</div>
    <div class="col-sm-4 col-xs-12"><input type="radio" name="frequency" id="yearly"/>Yearly</div>
  </div>

  <div id="frequency-explanation">
    Monthly and yearly donations, even the smallest, are the most valuable for
    the sustainability of Tails. They require a [[!img paypal-inline.png
    link="no" class="paypal-inline" alt="PayPal"]] account.
  </div>

  <div id="donate-paypal-button">
    <button class="btn btn-primary btn-lg btn-block col-md-12">Donate</button>
  </div>

</form>

<p id="dollar-tax" class="tax-deductible donate-dollars">Your donation goes entirely to Tails
and will be handled by Riseup Labs which is a 501(c)(3) non-profit organization
in the USA.<br/><strong>Donations are [[!toggle id="tax-deductible" text="tax-deductible"]] to the full extent
permitted by law.</strong></p>

<p id="euro-tax" class="tax-deductible donate-euros">Your donation goes entirely to Tails
and will be handled by CCT which is a non-profit organization
in Germany.<br/><strong>Donations are [[!toggle id="tax-deductible" text="tax-deductible"]] to the full extent
permitted by law.</strong></p>

[[!toggleable id="tax-deductible" text="""
<p>If you need a donation receipt, contact us at<br/>
<a href="mailto:tails-fundraising@boum.org">tails-fundraising@boum.org</a>.</p>
"""]]

</div>

</div>

<div id="paypal-without-js">

<div id="dollars-without-js">

<h2>Donate in dollars</h2>

<h3>Recurring donation</h3>

<p>Monthly and yearly donations, even the smallest, are the most valuable for
the sustainability of Tails. They require a [[!img paypal-inline.png
link="no" class="paypal-inline" alt="PayPal"]] account.</p>

<form method="post" action="https://www.paypal.com/cgi-bin/webscr">

  <input type="hidden" name="cmd" value="_xclick-subscriptions"/>
  <input type="hidden" name="business" value="tailsriseuplabs@riseup.net"/>
  <input type="hidden" name="currency_code" value="USD" id="currency_code"/>
  <input type="hidden" name="item_name" value="Donation to Tails"/>
  <input type="hidden" name="no_note" value="1"/>
  <input type="hidden" name="rm" value="1"/>

  <!-- Note for translators: adapt the URLs to return to the page in your language. -->
  <input type="hidden" name="return" value="https://tails.boum.org/donate/thanks/" class="return-url"/>
  <input type="hidden" name="cancel_return" value="https://tails.boum.org/donate/canceled/" class="return-url"/>

  <!-- Note for translators: adapt the value of 'lc' to your language. -->
  <input type="hidden" name="lc" value="US"/>

  <input type="hidden" name="src" value="1"/>
  <input type="hidden" name="p3" value="1"/>

  <input type="radio" name="a3" value="5" id="sub5" checked="checked"/><label for="sub5">$5</label>
  <input type="radio" name="a3" value="10" id="sub10"/><label for="sub10">$10</label>
  <input type="radio" name="a3" value="25" id="sub25"/><label for="sub25">$25</label>
  <input type="radio" name="a3" value="50" id="sub50"/><label for="sub50">$50</label>
  <br/>
  <input type="radio" name="a3" value="100" id="sub100"/><label for="sub100">$100</label>
  <input type="radio" name="a3" value="150" id="sub150"/><label for="sub150">$150</label>
  <input type="radio" name="a3" value="500" id="sub500"/><label for="sub500">$200</label>
  <br/>
  <input type="radio" name="t3" value="M" id="sub_m" checked="checked"/><label for="sub_m">Monthly</label>
  <input type="radio" name="t3" value="Y" id="sub_y"/><label for="sub_y">Yearly</label>
  <br/>
  <input type="submit" value="Donate"/>

</form>

<h3>One-time donation</h3>

<p>Does not require a [[!img paypal-inline.png link="no" class="paypal-inline" alt="PayPal"]] account.</p>

<form method="post" action="https://www.paypal.com/cgi-bin/webscr">

  <input type="hidden" name="cmd" value="_donations"/>
  <input type="hidden" name='business' value="tailsriseuplabs@riseup.net"/>
  <input type="hidden" name="currency_code" value="USD" id="currency_code"/>
  <input type="hidden" name="item_name" value="Donation to Tails"/>
  <input type="hidden" name="no_note" value="1"/>
  <input type="hidden" name="rm" value="1"/>

  <!-- Note for translators: adapt the URLs to return to the page in your language. -->
  <input type="hidden" name="return" value="https://tails.boum.org/donate/thanks/" class="return-url"/>
  <input type="hidden" name="cancel_return" value="https://tails.boum.org/donate/canceled/" class="return-url"/>

  <!-- Note for translators: adapt the value of 'lc' to your language. -->
  <input type="hidden" name="lc" value="US"/>

  <input type="radio" name="amount" value="5" id="pp_5" checked="checked"/><label for="pp_5">$5</label>
  <input type="radio" name="amount" value="10" id="pp_10"/><label for="pp_10">$10</label>
  <input type="radio" name="amount" value="25" id="pp_25"/><label for="pp_25">$25</label>
  <input type="radio" name="amount" value="50" id="pp_50"/><label for="pp_50">$50</label>
  <br/>
  <input type="radio" name="amount" value="100" id="pp_100"/><label for="pp_100">$100</label>
  <input type="radio" name="amount" value="150" id="pp_150"/><label for="pp_150">$150</label>
  <input type="radio" name="amount" value="200" id="pp_200"/><label for="pp_200">$200</label>
  <input type="radio" name="amount" value="" id="pp_cust"/><label for="pp_cust">Custom amount</label>
  <br/>
  <input type="submit" value="Donate"/>

</form>

<p id="dollar-tax" class="tax-deductible">Your donation goes entirely to Tails
and will be handled by Riseup Labs which is a 501(c)(3) non-profit organization
in the USA.<br/><strong>Donations are tax-deductible to the full extent
permitted by law.</strong></p>

<p class="tax-deductible">If you need a donation receipt, contact us at
<a href="mailto:tails-fundraising@boum.org">tails-fundraising@boum.org</a>.</p>

</div> <!-- #dollars-without-js -->
<!--
<p><br/></p>
-->
  <!-- Note for translators: the following parts need to be translated:
         - https://tails.boum.org/donate/thanks/
         - https://tails.boum.org/donate/canceled/
         - US -->
<!--
<div id="euros-without-js">

<h2>Donate in euros</h2>

<p id="euro-tax" class="tax-deductible">Your donation goes entirely to Tails
and will be handled by CCT which is a non-profit organization
in Germany.<br/><strong>Donations are tax-deductible to the full extent
permitted by law.</strong></p>

<h3>Recurring donation</h3>

<form method="post" action="https://www.paypal.com/cgi-bin/webscr">

  <input type="hidden" name="cmd" value="_xclick-subscriptions"/>
  <input type="hidden" name="business" value="tails@torservers.net"/>
  <input type="hidden" name="currency_code" value="EUR" id="currency_code"/>
  <input type="hidden" name="item_name" value="Donation to Tails"/>
  <input type="hidden" name="no_note" value="1"/>
  <input type="hidden" name="rm" value="1"/>

  <input type="hidden" name="return" value="https://tails.boum.org/donate/thanks/" class="return-url"/>
  <input type="hidden" name="cancel_return" value="https://tails.boum.org/donate/canceled/" class="return-url"/>
  <input type="hidden" name="lc" value="US"/>

  <input type="hidden" name="src" value="1"/>
  <input type="hidden" name="p3" value="1"/>

  <input type="radio" name="a3" value="5" id="sub5" checked="checked"/><label for="sub5">5€</label>
  <input type="radio" name="a3" value="10" id="sub10"/><label for="sub10">10€</label>
  <input type="radio" name="a3" value="20" id="sub20"/><label for="sub20">20€</label>
  <input type="radio" name="a3" value="50" id="sub50"/><label for="sub50">50€</label>
  <input type="radio" name="a3" value="100" id="sub100"/><label for="sub100">100€</label>
  <input type="radio" name="a3" value="250" id="sub250"/><label for="sub250">250€</label>
  <input type="radio" name="a3" value="500" id="sub500"/><label for="sub500">500€</label>
  <br/>
  <input type="radio" name="t3" value="M" id="sub_m" checked="checked"/><label for="sub_m">Monthly</label>
  <input type="radio" name="t3" value="Y" id="sub_y"/><label for="sub_y">Yearly</label>
  <br/>
  <input type="submit" value="Donate"/> (Requires a [[!img paypal-inline.png link="no" class="paypal-inline" alt="PayPal"]] account.)

</form>

<h3>One-time donation</h3>

<form method="post" action="https://www.paypal.com/cgi-bin/webscr">

  <input type="hidden" name="cmd" value="_donations"/>
  <input type="hidden" name='business' value="tails@torservers.net"/>
  <input type="hidden" name="currency_code" value="EUR" id="currency_code"/>
  <input type="hidden" name="item_name" value="Donation to Tails"/>
  <input type="hidden" name="no_note" value="1"/>
  <input type="hidden" name="rm" value="1"/>

  <input type="hidden" name="return" value="https://tails.boum.org/donate/thanks/" class="return-url"/>
  <input type="hidden" name="cancel_return" value="https://tails.boum.org/donate/canceled/" class="return-url"/>
  <input type="hidden" name="lc" value="US"/>

  <input type="radio" name="amount" value="5" id="pp_5" checked="checked"/><label for="pp_5">5€</label>
  <input type="radio" name="amount" value="10" id="pp_10"/><label for="pp_10">10€</label>
  <input type="radio" name="amount" value="20" id="pp_20"/><label for="pp_20">20€</label>
  <input type="radio" name="amount" value="50" id="pp_50"/><label for="pp_50">50€</label>
  <input type="radio" name="amount" value="100" id="pp_100"/><label for="pp_100">100€</label>
  <input type="radio" name="amount" value="" id="pp_cust"/><label for="pp_cust">Custom amount</label>
  <br/>
  <input type="submit" value="Donate"/>

</form>

</div>
-->

</div> <!-- #paypal-without-js -->

  <div id="other-ways-1">

    <h3>Other ways to donate</h3>

    <div id="cryptos">

      <h4>Bitcoin</h4>
      <!--
       The bitcoin addresses below ('bitcoin-address' class) are displayed
       randomly according to their weight ('data-weight' attribute):
         - Addresses with 'data-weight="0"' are never displayed.
         - There is no maximum weight.
      -->
      <div id="tails-bitcoind" class="bitcoin-address" data-weight="9">
        <p><a href="bitcoin:1BvBMSEYstWetqTFn5Au4m4GFg7xJaNVN2">[[!img bitcoin-1BvBMSEYstWetqTFn5Au4m4GFg7xJaNVN2.png link="no"]]</a></p>
        <p><strong>1BvBMSEYstWetqTFn5Au4m4GFg7xJaNVN2</strong></p>
      </div>
      <div id="riseuplab-coinbase" class="bitcoin-address" data-weight="0">
        <p><a href="bitcoin:3QirvVRntoascPfTgNTUQvKxfKwPah5FNK">[[!img bitcoin-3QirvVRntoascPfTgNTUQvKxfKwPah5FNK.png link="no"]]</a></p>
        <p><strong>3QirvVRntoascPfTgNTUQvKxfKwPah5FNK</strong></p>
      </div>

      <h4 id="monero">Monero</h4>
      <p><strong>4B93hjotwmMQeaZ799D84XTxhqUGqqjfveUTB1GeduAKNeH47WDyn5eb8P2mtScErGbsbL5X3J6vUPAVPrw8j5pMFh6dAwY</strong></p>

      <h4 id="zcash">Zcash</h4>
      <p><strong>zs1ayrt0wckfpkddxqsqv9af6n7vtuspnv3t59w7e9mvykyznmcr3h9vep8emte2lgak8d5s0q65q2</strong></p>

      <a id="other-cryptos"></a>

      [[!toggle id="other-cryptos" text="Other cryptocurrencies"]]

      [[!toggleable id="other-cryptos" text="""

      <h4 id="stellar">Stellar</h4>
      <p><strong>GAGPBGYYAYS7YOIWFRTHLV7VAYMRB2Y6YU23FPH6AKGGLIIVVW43YAPM</strong></p>

      <h4 id="bitcoin-cash">Bitcoin Cash</h4>
      <p><strong>qrzav77wkhd942nyqvya34mya3fqxzx90ypjge0njh</strong></p>

      <h4 id="ethereum">Ethereum</h4>
      <p><strong>0xD6A73051933ab97C38cEFf2abB2f9E06F3a3ed78</strong></p>

      <h4 id="ethereum-classic">Ethereum Classic</h4>
      <p><strong>0x86359F8b44188c105E198DdA3c0421AC60729195</strong></p>

      <h4 id="litecoin">Litecoin</h4>
      <p><strong>MJ1fqVucBt8YpfPiQTuwBtmLJtzhizx6pz</strong></p>

      <p>Supporting more cryptocurrencies implies more work for us:
      learning how they works, installing the software in a secure place,
      monitoring their value and trading them, etc.</p>

      <p>To make a good use of
      our time, we focus on the cryptocurrencies that are the easiest for us to
      accept and the most popular.</p>

      <p>Until now, cryptocurrencies other than Bitcoin represent less
      than 5% of our donations in cryptocurrencies. We want to see
      cryptocurrencies other than Bitcoin gain popularity before spending
      more time on them.</p>

      """]]

    </div>

  </div> <!-- other-ways-1 -->

  </div> <!-- col-md-5 -->

</div> <!-- .row -->

<div id="other-ways-2" class="row">

  <div id="transfer" class="col-md-7">
    <h4>Bank transfer</h4>

    <h5>German bank account (preferred):</h5>
    <div id="transfer-eur" class="indent">
      <p>
        <em>Account holder</em>: Center for Cultivation of Technology gGmbH<br/>
        <em>IBAN</em>: DE65 4306 0967 4111 9411 01<br/>
        <em>BIC</em>: GENODEM1GLS<br/>
        <em>Bank</em>: GLS Gemeinschaftsbank eG<br/>
        <em>Bank address</em>: Christstrasse 9, 44789, Bochum, Germany<br/>
        <br/>
        Please make sure to mention the purpose of transfer:<br/>
        <em>Purpose of transfer</em>: TAILS-R43NGFR9<br/>
      </p>
    </div>

    <h5>US bank account:</h5>
    <div id="transfer-usd" class="indent">
      <p>
        <em>Account holder</em>: TransferWise FBO Center For The Cultivation Of
        Technology Gmbh<br/>
        <em>Account number</em>: 8310006087<br />
        <em>ACH Routing number</em>: 026073150<br />
        <em>Wire routing number</em>: 026073008<br />
        <em>Bank</em>: Transferwise<br />
        <em>Bank address</em>: 19 W 24th Street, New York 10010, USA
        <em>Purpose of transfer</em>: TAILS-R43NGFR9<br/>
        <br/>
        Please make sure to mention the purpose of transfer.<br/>
        <em>Purpose of transfer</em>: TAILS-R43NGFR9<br/>
      </p>
    </div>

    <p>Your donation goes entirely to Tails and will be handled by the
    Center for the Cultivation of Technology (CCT) which is a non-profit
    organization in Germany.<br/>
    <a href="https://techcultivation.org/donate.html">Donations are tax-deductible to the full extent permitted by law.</a></p>

  </div>

  <div class="col-md-5">

<<<<<<< HEAD
  <div id="post" class="col-md-7">
=======
>>>>>>> f4094d94
    <h4 id="post">Cash and US check</h4>
    <p>You can send us cash in any currency and US checks by post:</p>
    <p class="indent">Riseup Labs<br/>
       PO Box 4282<br/>
       Seattle, WA 98194
    </p>
    <p>Please add a note that your donation is for Tails.</p>
    <p>Checks should be made payable to Riseup Labs.</p>
<<<<<<< HEAD
  </div>

  <div class="col-md-5">
    <h4 id="contact">Contact</h4>
    <p>If you have any question or problem regarding your donation, our fundraising team is here to help you:</p>
    <p><a href="mailto:tails-fundraising@boum.org">tails-fundraising@boum.org</a></p>
  </div>

</div> <!-- .row -->

<div id="other-ways-3" class="row">

  <div id="corporate" class="col-md-7">
=======
>>>>>>> f4094d94

    <h4>Corporate matching donation programs</h4>

    <p>Search for <strong>Riseup Labs</strong> and donate to
    <strong>Tails via Riseup Labs</strong>.</p>

    <p>If you cannot specify that your donation to Riseup Labs is for
    Tails, please let us know at
    <a href="mailto:tails-fundraising@boum.org">tails-fundraising@boum.org</a>
    so we can attribute your donation to Tails specifically.
    Riseup Labs is a 501(c)(3) non-profit in the
    USA.</p>

    <h4 id="contact">Contact</h4>
    <p>If you have any question or problem regarding your donation, our fundraising team is here to help you:</p>
    <p><a href="mailto:tails-fundraising@boum.org">tails-fundraising@boum.org</a></p>

  </div>

</div> <!-- .row -->

<div id="expenses" class="row">

<div class="col-md-12">

<h3>How we spend our money</h3>

<!-- Spreadsheet in fundraising.git:tools:expenses-chart.ods -->

<figure class="chart">
  <!-- Adapted from https://medium.com/@heyoka/scratch-made-svg-donut-pie-charts-in-html5-2c587e935d72 -->
  <div class="chart-content">
    <svg width="75%" height="75%" viewBox="0 0 64 64">
      <!-- stroke-dashoffset = 100 - sum(lengths of preceding segments) + offset of 1st segment -->
      <circle cx="32" cy="32" r="15.91549430918954" fill="transparent" stroke="#7a478b" stroke-width="32" stroke-dasharray="38 62" stroke-dashoffset="25" aria-labelledby=""></circle>
      <circle cx="32" cy="32" r="15.91549430918954" fill="transparent" stroke="#9c6bad" stroke-width="32" stroke-dasharray="26 74" stroke-dashoffset="87" aria-labelledby=""></circle>
      <circle cx="32" cy="32" r="15.91549430918954" fill="transparent" stroke="#af97c7" stroke-width="32" stroke-dasharray="19 81" stroke-dashoffset="61" aria-labelledby=""></circle>
      <circle cx="32" cy="32" r="15.91549430918954" fill="transparent" stroke="#dadbdc" stroke-width="32" stroke-dasharray="17 83" stroke-dashoffset="42" aria-labelledby=""></circle>
    </svg>
  </div>

  <figcaption class="chart-key">
    <ul class="chart-key-list">
      <li class="purple-1">
        <div class="key-label">Releases, maintenance, and infrastructure</div><div class="key-percent">(38%)</div>
	<p>Tails is an endless work of updates and maintenance: publishing a
	new release every 4 weeks to fix security vulnerabilities, adapting to
	new versions of the underlying software, keeping our website and
	development infrastructure secure and reliable, etc.</p>
      </li>
      <li class="purple-2">
        <div class="key-label">New features and major improvements</div><div class="key-percent">(26%)</div>
	<p>In 2019&ndash;2020, we simplified the installation procedure for
	Windows and macOS, added support for Secure Boot, improved the upgrade
	process, and made it possible to persist the settings of the Welcome
	Screen.</p>
      </li>
      <li class="purple-3">
        <div class="key-label">User experience, documentation, and help desk</div><div class="key-percent">(19%)</div>
	<p>Even the most secure software is worthless if the people who need it
	cannot use it. We work hard to understand our users, make it easy to
	use Tails, and help them make informed security decisions.</p>
      </li>
      <li class="gray">
        <div class="key-label">Administration and fundraising</div><div class="key-percent">(17%)</div>
	<p>We make the most of the money that we receive because we prefer spending
	our time improving Tails for our users.</p>
      </li>
    </ul>
  </figcaption>
</figure>

</div>

</div> <!-- .row -->

<div class="row">

<div class="col-md-12">

<h3>Our impact</h3>

</div>

</div> <!-- .row -->

<div class="row">

<div id="popularity" class="col-md-6">

<p>Our biggest satisfaction comes from the growing popularity of
Tails.</p>

<p>From the number of automatic upgrades, we know that Tails was used by
around 30&#8239;000 people every day in 2020. This number has been
steadily growing by 15% each year on average since 2012.</p>

<p>We keep people safe more than 10 million times every year, for a
budget under $300&#8239;000.</p>

<p>Our financial records are available [[here|doc/about/finances]].</p>

</div>

<div id="users" class="col-md-6">

<div class="image">

[[!img users.png alt=""]]

<p class="caption">Daily users since 2012</p>

</div>

</div>

</div> <!-- .row -->

<div id="recommended" class="row">

<div class="col-md-12">

<h3>Recommended by</h3>

[[!inline pages="testimonials.inline" raw="yes" sort="age"]]

</div>

</div> <!-- .row -->

<div id="income" class="row">

<div class="col-md-12">

<h3>Where our money comes from</h3>

<!-- Spreadsheet in fundraising.git:tools:income-chart.ods -->

<figure class="chart">
  <!-- Adapted from https://medium.com/@heyoka/scratch-made-svg-donut-pie-charts-in-html5-2c587e935d72 -->
  <div class="chart-content">
    <svg width="75%" height="75%" viewBox="0 0 64 64">
      <!-- stroke-dashoffset = 100 - sum(lengths of preceding segments) + offset of 1st segment -->
      <circle cx="32" cy="32" r="15.91549430918954" fill="transparent" stroke="#53b351" stroke-width="32" stroke-dasharray="36 64" stroke-dashoffset="25" aria-labelledby=""></circle>
      <circle cx="32" cy="32" r="15.91549430918954" fill="transparent" stroke="#7a478b" stroke-width="32" stroke-dasharray="30 70" stroke-dashoffset="89" aria-labelledby=""></circle>
      <circle cx="32" cy="32" r="15.91549430918954" fill="transparent" stroke="#9c6bad" stroke-width="32" stroke-dasharray="25 75" stroke-dashoffset="59" aria-labelledby=""></circle>
      <circle cx="32" cy="32" r="15.91549430918954" fill="transparent" stroke="#af97c7" stroke-width="32" stroke-dasharray="9 91" stroke-dashoffset="34" aria-labelledby=""></circle>
    </svg>
  </div>

  <figcaption class="chart-key">
    <ul class="chart-key-list">
      <li class="green"><div class="key-label">Passionate people like you</div><div class="key-percent">(36%)</div></li>
      <li class="purple-1"><div class="key-label">Foundations & NGOs</div><div class="key-percent">(30%)</div><br/>like Mozilla or Handshake</li>
      <li class="purple-2"><div class="key-label">Entities related to the US government</div><div class="key-percent">(25%)</div><br/>like the Open Technology Fund or the ISC Project</li>
      <li class="purple-3"><div class="key-label">Private companies</div><div class="key-percent">(9%)</div><br/>like DuckDuckGo or Lush</li>
    </ul>
  </figcaption>
</figure>

<h3>Our partners</h3>

<p>All donations, grants, and awards of more than $1&#8239;000
   appear in our [[list of partners|partners]].</p>

<p>Come talk to us and [[become a partner|partners/become]] yourself!</p>

</div>

</div> <!-- .row --><|MERGE_RESOLUTION|>--- conflicted
+++ resolved
@@ -566,8 +566,9 @@
 
 <div id="other-ways-2" class="row">
 
-  <div id="transfer" class="col-md-7">
-    <h4>Bank transfer</h4>
+  <div class="col-md-7">
+
+    <h4 id="transfer">Bank transfer</h4>
 
     <h5>German bank account (preferred):</h5>
     <div id="transfer-eur" class="indent">
@@ -609,11 +610,8 @@
 
   <div class="col-md-5">
 
-<<<<<<< HEAD
-  <div id="post" class="col-md-7">
-=======
->>>>>>> f4094d94
     <h4 id="post">Cash and US check</h4>
+
     <p>You can send us cash in any currency and US checks by post:</p>
     <p class="indent">Riseup Labs<br/>
        PO Box 4282<br/>
@@ -621,24 +619,8 @@
     </p>
     <p>Please add a note that your donation is for Tails.</p>
     <p>Checks should be made payable to Riseup Labs.</p>
-<<<<<<< HEAD
-  </div>
-
-  <div class="col-md-5">
-    <h4 id="contact">Contact</h4>
-    <p>If you have any question or problem regarding your donation, our fundraising team is here to help you:</p>
-    <p><a href="mailto:tails-fundraising@boum.org">tails-fundraising@boum.org</a></p>
-  </div>
-
-</div> <!-- .row -->
-
-<div id="other-ways-3" class="row">
-
-  <div id="corporate" class="col-md-7">
-=======
->>>>>>> f4094d94
-
-    <h4>Corporate matching donation programs</h4>
+
+    <h4 id="corporate">Corporate matching donation programs</h4>
 
     <p>Search for <strong>Riseup Labs</strong> and donate to
     <strong>Tails via Riseup Labs</strong>.</p>
@@ -651,6 +633,7 @@
     USA.</p>
 
     <h4 id="contact">Contact</h4>
+
     <p>If you have any question or problem regarding your donation, our fundraising team is here to help you:</p>
     <p><a href="mailto:tails-fundraising@boum.org">tails-fundraising@boum.org</a></p>
 
