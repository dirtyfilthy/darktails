# SOME DESCRIPTIVE TITLE
# Copyright (C) YEAR Free Software Foundation, Inc.
# This file is distributed under the same license as the PACKAGE package.
# FIRST AUTHOR <EMAIL@ADDRESS>, YEAR.
#
#, fuzzy
msgid ""
msgstr ""
"Project-Id-Version: PACKAGE VERSION\n"
<<<<<<< HEAD
"POT-Creation-Date: 2010-10-12 09:50-0600\n"
=======
"POT-Creation-Date: 2010-10-15 01:16-0600\n"
>>>>>>> 2c8392c5
"PO-Revision-Date: 2010-06-08 11:50+0200\n"
"Last-Translator: FULL NAME <EMAIL@ADDRESS>\n"
"Language-Team: LANGUAGE <LL@li.org>\n"
"MIME-Version: 1.0\n"
"Content-Type: text/plain; charset=UTF-8\n"
"Content-Transfer-Encoding: ENCODING\n"
"Language: \n"

#. type: Plain text
#, fuzzy
#| msgid ""
#| "The (Amnesic) Incognito Live System, and this documentation wiki, are "
#| "developed in a bunch of git repositories."
msgid ""
"The (Amnesic) Incognito Live System and this documentation wiki are "
"developed in a bunch of Git repositories."
msgstr ""
"The (Amnesic) Incognito Live System und dieses Wiki zur Dokumentation werden "
"in einigen git Repositories entwickelt."

#. type: Plain text
#, no-wrap
msgid "[[!toc levels=2]]\n"
msgstr ""

#. type: Title =
#, no-wrap
msgid "Main repository\n"
msgstr ""

#. type: Plain text
msgid "This repository contains the T(A)ILS source code and the wiki source."
msgstr ""

#. type: Plain text
msgid "Anyone can check it out like this:"
msgstr "Jeder kann diese wie folgt einsehen:"

#. type: Plain text
#, no-wrap
msgid "\tgit clone git://git.immerda.ch/amnesia.git\n"
msgstr ""

#. type: Plain text
#, fuzzy
#| msgid "Developers with write access to the repository should instead:"
msgid "Developers with write access to the repositories should instead:"
msgstr "Entwickler mit Schreibzugriff rufen stattdessen folgendes auf:"

#. type: Plain text
#, no-wrap
msgid "\tgit clone 'ssh://boum_org_amnesia@webmasters.boum.org/~/wiki.git'\n"
msgstr ""

#. type: Plain text
msgid ""
"We have a Gitweb available for [the main repository](http://git.immerda.ch/?"
"p=amnesia.git)."
msgstr ""

#. type: Title -
#, no-wrap
msgid "Branches\n"
msgstr ""

#. type: Plain text
<<<<<<< HEAD
msgid ""
"T(A)ILS development uses several branches modeled a bit like the Debian "
"development process. Here they are."
msgstr ""

#. type: Title ###
#, no-wrap
msgid "master"
msgstr ""

#. type: Plain text
msgid "The `master` branch is used by the online wiki."
msgstr ""

#. type: Plain text
#, no-wrap
msgid ""
"**FIXME**: document what should go in there, when other branches are\n"
"merged into it, etc.\n"
msgstr ""

#. type: Title ###
#, no-wrap
msgid "stable"
msgstr ""

#. type: Plain text
msgid "The `stable` branch is intended to contain:"
msgstr ""

#. type: Plain text
msgid ""
"- the state of the code tagged for the last stable release - fixes for "
"security or important bugs."
msgstr ""

#. type: Plain text
msgid "Its purpose is to prepare minor releases."
msgstr ""

#. type: Title ###
#, no-wrap
msgid "testing"
msgstr ""

#. type: Plain text
msgid ""
"The `testing` branch is used to prepare an imminent release: at some point "
"of the development process, the `devel` branch code is merged into "
"`testing`, freezed, and endures careful testing and bug-fixing until this "
"branch is considered good enough to become a stable release. The `testing` "
"branch is then merged into the `stable` and `master` ones, images built and "
"shipped and we go back to code shiny new stuff in the `devel` branch."
msgstr ""

#. type: Plain text
msgid ""
"Please note that the `testing` branch generally has not been granted the "
"same testing and attention as code that has made it into a `stable` release: "
"please use it for testing purposes but do not rely on it for anything. No "
"guarantee, blablabla."
msgstr ""

#. type: Title ###
#, no-wrap
msgid "devel"
msgstr ""

#. type: Plain text
msgid ""
=======
msgid ""
"T(A)ILS development uses several branches modeled a bit like the Debian "
"development process. Here they are."
msgstr ""

#. type: Title ###
#, no-wrap
msgid "master"
msgstr ""

#. type: Plain text
msgid "The `master` branch is used by the online wiki."
msgstr ""

#. type: Plain text
#, no-wrap
msgid ""
"**FIXME**: document what should go in there, when other branches are\n"
"merged into it, etc.\n"
msgstr ""

#. type: Title ###
#, no-wrap
msgid "stable"
msgstr ""

#. type: Plain text
msgid "The `stable` branch is intended to contain:"
msgstr ""

#. type: Plain text
msgid ""
"- the state of the code tagged for the last stable release - fixes for "
"security or important bugs."
msgstr ""

#. type: Plain text
msgid "Its purpose is to prepare minor releases."
msgstr ""

#. type: Title ###
#, no-wrap
msgid "testing"
msgstr ""

#. type: Plain text
msgid ""
"The `testing` branch is used to prepare an imminent release: at some point "
"of the development process, the `devel` branch code is merged into "
"`testing`, freezed, and endures careful testing and bug-fixing until this "
"branch is considered good enough to become a stable release. The `testing` "
"branch is then merged into the `stable` and `master` ones, images built and "
"shipped and we go back to code shiny new stuff in the `devel` branch."
msgstr ""

#. type: Plain text
msgid ""
"Please note that the `testing` branch generally has not been granted the "
"same testing and attention as code that has made it into a stable release: "
"please use it for testing purposes but do not rely on it for anything. No "
"guarantee, blablabla."
msgstr ""

#. type: Title ###
#, no-wrap
msgid "devel"
msgstr ""

#. type: Plain text
msgid ""
>>>>>>> 2c8392c5
"Most of the development work that is done in T(A)ILS, is done in the `devel` "
"branch. This branch will never get released; instead, code from it will be "
"merged into testing and then into a real release."
msgstr ""

#. type: Plain text
msgid ""
"Please note that the `devel` branch can be broken, have awful security "
"problems and so on. No guarantee, blablabla."
msgstr ""

#. type: Plain text
msgid "The `master` branch is merged into `devel` from time to time."
msgstr ""

<<<<<<< HEAD
=======
#. type: Title ###
#, no-wrap
msgid "squeeze"
msgstr ""

#. type: Plain text
msgid ""
"The `squeeze` branch is aimed at building test images based on Debian "
"Squeeze whereas all other branches are based on Debian Lenny for the time "
"being. Code from the `devel` branch is merged into the `squeeze` one from "
"time to time."
msgstr ""

#. type: Plain text
msgid ""
"Please note that the `squeeze` branch can be broken, have awful security "
"problems and so on. No guarantee, blablabla."
msgstr ""

>>>>>>> 2c8392c5
#. type: Title =
#, no-wrap
msgid "live-boot\n"
msgstr ""

#. type: Plain text
#, no-wrap
msgid "\tgit clone git://git.immerda.ch/tails_live-boot.git\n"
msgstr ""

#. type: Plain text
#, no-wrap
msgid "\tgit clone 'ssh://git@git.immerda.ch/tails_live-boot.git'\n"
msgstr ""

#. type: Plain text
msgid ""
"We have a Gitweb available for [our custom live-boot](http:n//git.immerda."
"ch/?p=tails_live-boot.git)."
msgstr ""

#. type: Title =
#, no-wrap
msgid "live-config\n"
msgstr ""

#. type: Plain text
#, no-wrap
msgid "\tgit clone git://git.immerda.ch/tails_live-config.git\n"
msgstr ""

#. type: Plain text
#, no-wrap
msgid "\tgit clone 'ssh://git@git.immerda.ch/tails_live-config.git'\n"
msgstr ""

#. type: Plain text
msgid ""
"We have a Gitweb available or [our custom live-config](http://git.immerda."
"ch/?p=tails_live-config.git)."
msgstr ""

#. type: Title =
#, no-wrap
msgid "Caution!\n"
msgstr ""

#. type: Plain text
#, fuzzy
#| msgid ""
#| "If you want to commit patches that may be published later, you might want "
#| "to anonymize them a bit; to do so, run the following commands while in "
#| "every of your local clones' directories:"
msgid ""
"If you want to commit patches that may be published later, you might want to "
"anonymize them a bit; to do so, run the following commands in every of your "
"local clones' directories:"
msgstr ""
"Wenn du patches commitest, die später vielleicht publiziert werden, möchtest "
"du diese vielleicht etwas anonymisieren; das geht, indem du die folgenden "
"Befehle in allen lokalen Klon-Verzeichnissen ausführst:"

#. type: Plain text
#, no-wrap
msgid ""
"\tgit config user.name 'T(A)ILS developers'\n"
"\tgit config user.email amnesia@boum.org\n"
msgstr ""

#. type: Plain text
msgid ""
"If you might need to prepare T(A)ILS releases, you'll also need to make the "
"development team signing key the default one for Git tags:"
msgstr ""

#. type: Plain text
#, no-wrap
msgid "\tgit config user.signingkey BE2CD9C1\n"
msgstr ""

#, fuzzy
#~| msgid ""
#~| "\tgit clone git://git.immerda.ch/amnesia.git\n"
#~| "\tgit clone git://git.immerda.ch/amnesia_live-initramfs.git\n"
#~ msgid ""
#~ "\tgit clone git://git.immerda.ch/amnesia.git\n"
#~ "\tgit clone git://git.immerda.ch/tails_live-boot.git\n"
#~ "\tgit clone git://git.immerda.ch/tails_live-config.git\n"
#~ msgstr ""
#~ "\tgit clone git://git.immerda.ch/amnesia.git\n"
#~ "\tgit clone git://git.immerda.ch/amnesia_live-initramfs.git\n"

#, fuzzy
#~| msgid ""
#~| "The Gitweb for the main repository is [here](http://git.immerda.ch/?"
#~| "p=amnesia.git), while the one for our custom `live-initramfs` branches "
#~| "is [there](http://git.immerda.ch/?p=amnesia_live-initramfs.git)"
#~ msgid ""
#~ "We have Gitweb's available for [the main repository](http://git.immerda."
#~ "ch/?p=amnesia.git), [our custom live-boot](http:n//git.immerda.ch/?"
#~ "p=tails_live-boot.git) and for [our custom live-config](http://git."
#~ "immerda.ch/?p=tails_live-boot.git)."
#~ msgstr ""
#~ "Das Gitweb für das Haupt-Repository ist [hier](http://git.immerda.ch/?"
#~ "p=amnesia.git), während das für unsere eigenen `live-initramfs` Zweige "
#~ "[hier](http://git.immerda.ch/?p=amnesia_live-initramfs.git) ist."<|MERGE_RESOLUTION|>--- conflicted
+++ resolved
@@ -7,11 +7,7 @@
 msgid ""
 msgstr ""
 "Project-Id-Version: PACKAGE VERSION\n"
-<<<<<<< HEAD
-"POT-Creation-Date: 2010-10-12 09:50-0600\n"
-=======
 "POT-Creation-Date: 2010-10-15 01:16-0600\n"
->>>>>>> 2c8392c5
 "PO-Revision-Date: 2010-06-08 11:50+0200\n"
 "Last-Translator: FULL NAME <EMAIL@ADDRESS>\n"
 "Language-Team: LANGUAGE <LL@li.org>\n"
@@ -78,7 +74,6 @@
 msgstr ""
 
 #. type: Plain text
-<<<<<<< HEAD
 msgid ""
 "T(A)ILS development uses several branches modeled a bit like the Debian "
 "development process. Here they are."
@@ -137,77 +132,6 @@
 #. type: Plain text
 msgid ""
 "Please note that the `testing` branch generally has not been granted the "
-"same testing and attention as code that has made it into a `stable` release: "
-"please use it for testing purposes but do not rely on it for anything. No "
-"guarantee, blablabla."
-msgstr ""
-
-#. type: Title ###
-#, no-wrap
-msgid "devel"
-msgstr ""
-
-#. type: Plain text
-msgid ""
-=======
-msgid ""
-"T(A)ILS development uses several branches modeled a bit like the Debian "
-"development process. Here they are."
-msgstr ""
-
-#. type: Title ###
-#, no-wrap
-msgid "master"
-msgstr ""
-
-#. type: Plain text
-msgid "The `master` branch is used by the online wiki."
-msgstr ""
-
-#. type: Plain text
-#, no-wrap
-msgid ""
-"**FIXME**: document what should go in there, when other branches are\n"
-"merged into it, etc.\n"
-msgstr ""
-
-#. type: Title ###
-#, no-wrap
-msgid "stable"
-msgstr ""
-
-#. type: Plain text
-msgid "The `stable` branch is intended to contain:"
-msgstr ""
-
-#. type: Plain text
-msgid ""
-"- the state of the code tagged for the last stable release - fixes for "
-"security or important bugs."
-msgstr ""
-
-#. type: Plain text
-msgid "Its purpose is to prepare minor releases."
-msgstr ""
-
-#. type: Title ###
-#, no-wrap
-msgid "testing"
-msgstr ""
-
-#. type: Plain text
-msgid ""
-"The `testing` branch is used to prepare an imminent release: at some point "
-"of the development process, the `devel` branch code is merged into "
-"`testing`, freezed, and endures careful testing and bug-fixing until this "
-"branch is considered good enough to become a stable release. The `testing` "
-"branch is then merged into the `stable` and `master` ones, images built and "
-"shipped and we go back to code shiny new stuff in the `devel` branch."
-msgstr ""
-
-#. type: Plain text
-msgid ""
-"Please note that the `testing` branch generally has not been granted the "
 "same testing and attention as code that has made it into a stable release: "
 "please use it for testing purposes but do not rely on it for anything. No "
 "guarantee, blablabla."
@@ -220,7 +144,6 @@
 
 #. type: Plain text
 msgid ""
->>>>>>> 2c8392c5
 "Most of the development work that is done in T(A)ILS, is done in the `devel` "
 "branch. This branch will never get released; instead, code from it will be "
 "merged into testing and then into a real release."
@@ -236,8 +159,6 @@
 msgid "The `master` branch is merged into `devel` from time to time."
 msgstr ""
 
-<<<<<<< HEAD
-=======
 #. type: Title ###
 #, no-wrap
 msgid "squeeze"
@@ -257,7 +178,6 @@
 "problems and so on. No guarantee, blablabla."
 msgstr ""
 
->>>>>>> 2c8392c5
 #. type: Title =
 #, no-wrap
 msgid "live-boot\n"
