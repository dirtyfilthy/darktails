--- conflicted
+++ resolved
@@ -6,11 +6,7 @@
 msgid ""
 msgstr ""
 "Project-Id-Version: \n"
-<<<<<<< HEAD
 "POT-Creation-Date: 2018-06-17 14:04+0200\n"
-=======
-"POT-Creation-Date: 2019-09-29 19:58+0000\n"
->>>>>>> 7079c06c
 "PO-Revision-Date: 2018-06-17 14:10+0200\n"
 "Last-Translator: Tails translators\n"
 "Language-Team: Tails translators <tails-l10n@boum.org>\n"
@@ -25,17 +21,9 @@
 msgstr ""
 
 #. type: Content of: outside any tag (error?)
-<<<<<<< HEAD
 msgid ""
 "[[!pagetemplate template=\"unsafe_browser_warning.tmpl\"]] [[!meta title="
 "\"Warning! The web browser you are currently using is not anonymous!\"]]"
-=======
-msgid "[[!pagetemplate template=\"unsafe_browser_warning.tmpl\"]]"
-msgstr ""
-
-#. type: Content of: <p>
-msgid "The <em>Unsafe Browser</em> is not using Tor and is not anonymous."
->>>>>>> 7079c06c
 msgstr ""
 
 #. type: Content of: <p>
