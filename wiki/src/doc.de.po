# SOME DESCRIPTIVE TITLE
# Copyright (C) YEAR Free Software Foundation, Inc.
# This file is distributed under the same license as the PACKAGE package.
# FIRST AUTHOR <EMAIL@ADDRESS>, YEAR.
#
#, fuzzy
msgid ""
msgstr ""
"Project-Id-Version: PACKAGE VERSION\n"
<<<<<<< HEAD
"POT-Creation-Date: 2011-06-18 22:40+0300\n"
=======
"POT-Creation-Date: 2011-06-16 07:02-0600\n"
>>>>>>> cd3d96fa
"PO-Revision-Date: YEAR-MO-DA HO:MI+ZONE\n"
"Last-Translator: FULL NAME <EMAIL@ADDRESS>\n"
"Language-Team: LANGUAGE <LL@li.org>\n"
"Language: \n"
"MIME-Version: 1.0\n"
"Content-Type: text/plain; charset=UTF-8\n"
"Content-Transfer-Encoding: 8bit\n"

#. type: Plain text
#, no-wrap
msgid "[[!meta title=\"Documentation\"]]\n"
msgstr ""

#. type: Plain text
msgid ""
"This documentation is a work in progress and a collective task. If you think "
"it lacks documentation on a specific topic you can suggest us to complete it "
"or try to write it yourself and share it with us."
msgstr ""

#. type: Plain text
#, no-wrap
msgid ""
"**WARNING**: this documentation is still a work in progress. It is thus\n"
"incomplete, plenty lies on some points, and lacks screenshots. Originally\n"
"written for Incognito, it has not been fully adapted for Tails yet. Outdated\n"
"section are marked with **FIXME**. Please do **not** take them as true.\n"
msgstr ""

#. type: Plain text
#, no-wrap
msgid "**FIXME**: repair path to images\n"
msgstr ""

#. type: Title #
#, no-wrap
msgid "[[Introduction|0_introduction]]"
msgstr ""

#. type: Title #
#, no-wrap
<<<<<<< HEAD
msgid "[[About Tails|about]]"
=======
msgid "[[Warning|warning]]"
>>>>>>> cd3d96fa
msgstr ""

#. type: Plain text
msgid ""
"- [[About Tails anonymity|about/anonymity]] - [[About Tails amnesia|about/"
"amnesia]] - [[System requirements|about/requirements]] - [[Warnings!|about/"
"warning]]"
msgstr ""

#. type: Title ##
#, no-wrap
msgid "[[Download, verify and install|download]]"
msgstr ""

#. type: Bullet: '- '
msgid "[[First time user?|download#index1h1]]"
msgstr ""

#. type: Bullet: '- '
msgid "[[Download the ISO image|download#index2h1]]"
msgstr ""

#. type: Bullet: '- '
msgid "[[Verify the ISO image|download#index3h1]]"
msgstr ""

#. type: Plain text
#, no-wrap
msgid ""
"- [[Burn a CD or install onto a USB stick|download#index4h1]]\n"
"    - [[Installing onto a USB stick, for Linux|installing_onto_a_usb_stick/linux]]\n"
"    - [[Installing onto a USB stick, for Windows|installing_onto_a_usb_stick/windows]]\n"
"- [[Stay tuned|download#index5h1]]\n"
"- [[Starting Tails!|download#index6h1]]\n"
msgstr ""

#. type: Title ##
#, no-wrap
msgid "[[Use Tails|use]]"
msgstr ""

#. type: Plain text
#, no-wrap
msgid ""
"- [[Start Tails|use/start]]\n"
"    - [[Use Tails inside a virtualization software|use/start/virtualization]]\n"
"- [[Use the Tails desktop|use/desktop]]\n"
"- [[Connect to the Internet anonymously|use/connect_to_internet_anonymously]]\n"
"- [[Work on sensitive documents|use/work_on_sensitive_document]]\n"
"- [[Use encryption|use/encryption]]\n"
"    - [[TrueCrypt|use/encryption/truecrypt]]\n"
"- [[Report Tails bugs|use/debugging]]\n"
"- [[Other applications and features|use/other_applications]]\n"
msgstr ""<|MERGE_RESOLUTION|>--- conflicted
+++ resolved
@@ -7,11 +7,7 @@
 msgid ""
 msgstr ""
 "Project-Id-Version: PACKAGE VERSION\n"
-<<<<<<< HEAD
-"POT-Creation-Date: 2011-06-18 22:40+0300\n"
-=======
 "POT-Creation-Date: 2011-06-16 07:02-0600\n"
->>>>>>> cd3d96fa
 "PO-Revision-Date: YEAR-MO-DA HO:MI+ZONE\n"
 "Last-Translator: FULL NAME <EMAIL@ADDRESS>\n"
 "Language-Team: LANGUAGE <LL@li.org>\n"
@@ -53,11 +49,7 @@
 
 #. type: Title #
 #, no-wrap
-<<<<<<< HEAD
 msgid "[[About Tails|about]]"
-=======
-msgid "[[Warning|warning]]"
->>>>>>> cd3d96fa
 msgstr ""
 
 #. type: Plain text
