# SOME DESCRIPTIVE TITLE
# Copyright (C) YEAR Free Software Foundation, Inc.
# This file is distributed under the same license as the PACKAGE package.
# FIRST AUTHOR <EMAIL@ADDRESS>, YEAR.
#
#, fuzzy
msgid ""
msgstr ""
"Project-Id-Version: PACKAGE VERSION\n"
"POT-Creation-Date: 2011-06-16 07:02-0600\n"
"PO-Revision-Date: YEAR-MO-DA HO:MI+ZONE\n"
"Last-Translator: FULL NAME <EMAIL@ADDRESS>\n"
"Language-Team: LANGUAGE <LL@li.org>\n"
"Language: \n"
"MIME-Version: 1.0\n"
"Content-Type: text/plain; charset=UTF-8\n"
"Content-Transfer-Encoding: 8bit\n"

#. type: Plain text
#, no-wrap
msgid "[[!meta title=\"Documentation\"]]\n"
msgstr "[[!meta title=\"Benutzer Dokumentation\"]]\n"

#. type: Plain text
msgid ""
"This documentation is a work in progress and a collective task. If you think "
"it lacks documentation on a specific topic you can suggest us to complete it "
"or try to write it yourself and share it with us."
msgstr ""
"Diese Dokumentation ist in laufender Arbeit und eine gemeinschaftliche Aufgabe. Sollte Ihnen ein bestimmtes Thema fehlen, können Sie uns gerne vorschlagen es zu vervollständigen, oder  versuchen Sie es selbst zu schreiben und mit uns teilen."


#. type: Plain text
#, no-wrap
msgid ""
"**WARNING**: this documentation is still a work in progress. It is thus\n"
"incomplete, plenty lies on some points, and lacks screenshots. Originally\n"
"written for Incognito, it has not been fully adapted for Tails yet. Outdated\n"
"section are marked with **FIXME**. Please do **not** take them as true.\n"
msgstr ""

#. type: Plain text
#, no-wrap
msgid "**FIXME**: repair path to images\n"
msgstr ""

#. type: Title #
#, no-wrap
<<<<<<< HEAD
msgid "[[Introduction|0_introduction]]"
msgstr ""
=======
msgid "[[About|about]]"
msgstr "[[Über Tails|about]]"
>>>>>>> 8f2c8a93

#. type: Title #
#, no-wrap
<<<<<<< HEAD
msgid "[[About Tails|about]]"
msgstr ""
=======
msgid "[[Warning|warning]]"
msgstr "[[Warnungen|warning]]"
>>>>>>> 8f2c8a93

#. type: Plain text
msgid ""
"- [[About Tails anonymity|about/anonymity]] - [[About Tails amnesia|about/"
"amnesia]] - [[System requirements|about/requirements]] - [[Warnings!|about/"
"warning]]"
msgstr ""

#. type: Title ##
#, no-wrap
msgid "[[Download, verify and install|download]]"
msgstr "[[Herunterladen, überprüfen und installieren|download]]"

#. type: Bullet: '- '
msgid "[[First time user?|download#index1h1]]"
msgstr "[[Neuer Benutzer?|download#index1h1]]"

#. type: Bullet: '- '
msgid "[[Download the ISO image|download#index2h1]]"
msgstr "[[Download des ISO-Images|download#index2h1]] (CD-Abbild)"

#. type: Bullet: '- '
msgid "[[Verify the ISO image|download#index3h1]]"
msgstr "[[Das ISO-Image verifizieren|download#index3h1]]"

#. type: Plain text
#, no-wrap
msgid ""
"- [[Burn a CD or install onto a USB stick|download#index4h1]]\n"
"    - [[Installing onto a USB stick, for Linux|installing_onto_a_usb_stick/linux]]\n"
"    - [[Installing onto a USB stick, for Windows|installing_onto_a_usb_stick/windows]]\n"
"- [[Stay tuned|download#index5h1]]\n"
"- [[Starting Tails!|download#index6h1]]\n"
msgstr ""
"- [[Eine CD brennen, oder auf einem USB-Stick installieren|download#index4h1]]\n"
"    - [[Auf einem USB-Stick installieren, unter Linux|installing_onto_a_usb_stick/linux]]\n"
"    - [[Auf einem USB-Stick installieren, unter Windows|installing_onto_a_usb_stick/windows]]\n"
"- [[Auf dem aktuellen Stand bleiben!|download#index5h1]]\n"
"- [[Tails starten!|download#index6h1]]\n"

#. type: Title ##
#, no-wrap
<<<<<<< HEAD
msgid "[[Use Tails|use]]"
msgstr ""
=======
msgid "Using Tails"
msgstr "Tails benutzen"
>>>>>>> 8f2c8a93

#. type: Plain text
#, no-wrap
msgid ""
<<<<<<< HEAD
"- [[Start Tails|use/start]]\n"
"    - [[Use Tails inside a virtualization software|use/start/virtualization]]\n"
"- [[Use the Tails desktop|use/desktop]]\n"
"- [[Connect to the Internet anonymously|use/connect_to_internet_anonymously]]\n"
"- [[Work on sensitive documents|use/work_on_sensitive_document]]\n"
"- [[Use encryption|use/encryption]]\n"
"    - [[TrueCrypt|use/encryption/truecrypt]]\n"
"- [[Report Tails bugs|use/debugging]]\n"
"- [[Other applications and features|use/other_applications]]\n"
msgstr ""
=======
"- [[Walkthrough|support/walkthrough]] - [[Virtualization|support/"
"virtualization]] - [[TrueCrypt|support/truecrypt]]"
msgstr ""
"- [[Schritt-für-Schritt|support/walkthrough]] - [[Virtualisierung|support/"
"virtualization]] - [[TrueCrypt|support/truecrypt]]"
>>>>>>> 8f2c8a93
<|MERGE_RESOLUTION|>--- conflicted
+++ resolved
@@ -46,23 +46,13 @@
 
 #. type: Title #
 #, no-wrap
-<<<<<<< HEAD
-msgid "[[Introduction|0_introduction]]"
-msgstr ""
-=======
 msgid "[[About|about]]"
 msgstr "[[Über Tails|about]]"
->>>>>>> 8f2c8a93
 
 #. type: Title #
 #, no-wrap
-<<<<<<< HEAD
-msgid "[[About Tails|about]]"
-msgstr ""
-=======
 msgid "[[Warning|warning]]"
 msgstr "[[Warnungen|warning]]"
->>>>>>> 8f2c8a93
 
 #. type: Plain text
 msgid ""
@@ -105,18 +95,12 @@
 
 #. type: Title ##
 #, no-wrap
-<<<<<<< HEAD
-msgid "[[Use Tails|use]]"
-msgstr ""
-=======
 msgid "Using Tails"
 msgstr "Tails benutzen"
->>>>>>> 8f2c8a93
 
 #. type: Plain text
 #, no-wrap
 msgid ""
-<<<<<<< HEAD
 "- [[Start Tails|use/start]]\n"
 "    - [[Use Tails inside a virtualization software|use/start/virtualization]]\n"
 "- [[Use the Tails desktop|use/desktop]]\n"
@@ -127,10 +111,5 @@
 "- [[Report Tails bugs|use/debugging]]\n"
 "- [[Other applications and features|use/other_applications]]\n"
 msgstr ""
-=======
-"- [[Walkthrough|support/walkthrough]] - [[Virtualization|support/"
-"virtualization]] - [[TrueCrypt|support/truecrypt]]"
-msgstr ""
 "- [[Schritt-für-Schritt|support/walkthrough]] - [[Virtualisierung|support/"
-"virtualization]] - [[TrueCrypt|support/truecrypt]]"
->>>>>>> 8f2c8a93
+"virtualization]] - [[TrueCrypt|support/truecrypt]]"