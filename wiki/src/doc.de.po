--- conflicted
+++ resolved
@@ -7,11 +7,7 @@
 msgstr ""
 "Project-Id-Version: \n"
 "Report-Msgid-Bugs-To: tails-l10n@boum.org\n"
-<<<<<<< HEAD
-"POT-Creation-Date: 2020-04-21 16:08+0000\n"
-=======
 "POT-Creation-Date: 2020-04-15 02:12+0000\n"
->>>>>>> 5f2d5937
 "PO-Revision-Date: 2020-04-05 23:29+0000\n"
 "Last-Translator: Muri Nicanor <muri@immerda.ch>\n"
 "Language-Team: Tails translators <tails-l10n@boum.org>\n"
@@ -68,41 +64,68 @@
 msgid "[[!inline pages=\"doc/about.index\" raw=\"yes\" sort=\"age\"]]\n"
 msgstr "[[!inline pages=\"doc/about.index.de\" raw=\"yes\" sort=\"age\"]]\n"
 
-#. type: Plain text
-#, no-wrap
-msgid "<a id=\"install\"></a>\n"
-msgstr ""
-
 #. type: Title #
 #, no-wrap
 msgid "Download, installation, and upgrade"
 msgstr "Download, Installation und Upgrade"
 
-#. type: Plain text
-#, fuzzy, no-wrap
+#. type: Bullet: '  - '
+msgid "[[Downloading without installing|install/download]]"
+msgstr "[[Nur herunterladen ohne Installation|install/download]]"
+
+#. type: Bullet: '  - '
+#, fuzzy
+#| msgid "[[Install from another Tails (for PC)|install/win/clone-overview]]"
+msgid "[[Installing from another Tails (for PC)|install/win/clone-overview]]"
+msgstr ""
+"[[Von einem anderen Tails aus installieren (für PC)|install/win/clone-"
+"overview]]"
+
+#. type: Bullet: '  - '
+#, fuzzy
+#| msgid "[[Install from another Tails (for Mac)|install/mac/clone-overview]]"
+msgid "[[Installing from another Tails (for Mac)|install/mac/clone-overview]]"
+msgstr ""
+"[[Von einem anderen Tails aus installieren (für Mac)|install/mac/clone-"
+"overview]]"
+
+#. type: Bullet: '  - '
+msgid "[[Installing from Windows|install/win/usb-overview]]"
+msgstr "[[Installation unter Windows|install/win/usb-overview]]"
+
+#. type: Bullet: '  - '
+#, fuzzy
+#| msgid "[[Install from macOS and the command line|install/mac/usb-overview]]"
+msgid "[[Installing from macOS|install/mac/usb-overview]]"
+msgstr ""
+"[[Installation von Mac aus unter Nutzung der Kommandozeile|install/mac/usb-"
+"overview]]"
+
+#. type: Bullet: '  - '
+msgid "[[Installing from Linux (recommended)|install/linux/usb-overview]]"
+msgstr "[[Installation unter Linux (Empfohlen)|install/linux/usb-overview]]"
+
+#. type: Bullet: '  - '
+#, fuzzy
 #| msgid ""
-#| "  - [[!traillink Upgrading_a_Tails_USB_stick|upgrade]]\n"
-#| "    - [[Manually_upgrading_from_your_Tails|upgrade/tails-overview]]\n"
-#| "    - [[Manually_upgrading_from_Windows|upgrade/win-overview]]\n"
-#| "    - [[Manually_upgrading_from_macOS|upgrade/mac-overview]]\n"
-#| "    - [[Manually_upgrading_from_Linux|upgrade/linux-overview]]\n"
-#| "    - [[Manually_upgrading_by_cloning_from_another_Tails|upgrade/clone-overview]]\n"
-#| "    - [[!traillink Repairing_a_Tails_USB_stick_that_fails_to_start_after_an_upgrade|upgrade/repair]]\n"
-#| "  - Uninstalling Tails or resetting a USB stick using\n"
-#| "    [[!traillink Linux|reset/linux]],\n"
-#| "    [[!traillink Windows|reset/windows]], or\n"
-msgid ""
-"  - Downloading without installing:\n"
-"    - [[For USB sticks (USB image)|install/download]]\n"
-"    - [[For DVDs (ISO image)|install/dvd-download]]\n"
-"    - [[For virtual machines (ISO image)|install/vm-download]]\n"
-"  - [[Installing from another Tails (for PC)|install/win/clone-overview]]\n"
-"  - [[Installing from another Tails (for Mac)|install/mac/clone-overview]]\n"
-"  - [[Installing from Windows|install/win/usb-overview]]\n"
-"  - [[Installing from macOS|install/mac/usb-overview]]\n"
-"  - [[Installing from Linux (recommended)|install/linux/usb-overview]]\n"
-"  - [[Installing from Debian, Ubuntu, or Mint using the command line and GnuPG (experts)|install/expert/usb-overview]]\n"
-"  - [[Burning a DVD|install/dvd]]\n"
+#| "[[Install from Debian, Ubuntu, or Mint using the command line and GnuPG|"
+#| "install/expert/usb-overview]]"
+msgid ""
+"[[Installing from Debian, Ubuntu, or Mint using the command line and GnuPG "
+"(experts)|install/expert/usb-overview]]"
+msgstr ""
+"[[Installation von Debian, Ubuntu oder Mint aus unter Nutzung der "
+"Kommandozeile und GnuPG|install/expert/usb-overview]]"
+
+#. type: Bullet: '  - '
+#, fuzzy
+#| msgid "[[Burn a DVD|install/dvd]]"
+msgid "[[Burning a DVD|install/dvd]]"
+msgstr "[[Tails auf eine DVD brennen|install/dvd]]"
+
+#. type: Plain text
+#, no-wrap
+msgid ""
 "  - [[!traillink Upgrading_a_Tails_USB_stick|upgrade]]\n"
 "    - [[Manually_upgrading_from_your_Tails|upgrade/tails-overview]]\n"
 "    - [[Manually_upgrading_from_Windows|upgrade/win-overview]]\n"
@@ -180,59 +203,8 @@
 msgid "[[!inline pages=\"doc/advanced_topics.index\" raw=\"yes\" sort=\"age\"]]\n"
 msgstr "[[!inline pages=\"doc/advanced_topics.index.de\" raw=\"yes\" sort=\"age\"]]\n"
 
-<<<<<<< HEAD
-#~ msgid "[[Downloading without installing|install/download]]"
-#~ msgstr "[[Nur herunterladen ohne Installation|install/download]]"
-
-#, fuzzy
-#~| msgid "[[Install from another Tails (for PC)|install/win/clone-overview]]"
-#~ msgid ""
-#~ "[[Installing from another Tails (for PC)|install/win/clone-overview]]"
-#~ msgstr ""
-#~ "[[Von einem anderen Tails aus installieren (für PC)|install/win/clone-"
-#~ "overview]]"
-
-#, fuzzy
-#~| msgid "[[Install from another Tails (for Mac)|install/mac/clone-overview]]"
-#~ msgid ""
-#~ "[[Installing from another Tails (for Mac)|install/mac/clone-overview]]"
-#~ msgstr ""
-#~ "[[Von einem anderen Tails aus installieren (für Mac)|install/mac/clone-"
-#~ "overview]]"
-
-#~ msgid "[[Installing from Windows|install/win/usb-overview]]"
-#~ msgstr "[[Installation unter Windows|install/win/usb-overview]]"
-
-#, fuzzy
-#~| msgid ""
-#~| "[[Install from macOS and the command line|install/mac/usb-overview]]"
-#~ msgid "[[Installing from macOS|install/mac/usb-overview]]"
-#~ msgstr ""
-#~ "[[Installation von Mac aus unter Nutzung der Kommandozeile|install/mac/"
-#~ "usb-overview]]"
-
-#~ msgid "[[Installing from Linux (recommended)|install/linux/usb-overview]]"
-#~ msgstr "[[Installation unter Linux (Empfohlen)|install/linux/usb-overview]]"
-
-#, fuzzy
-#~| msgid ""
-#~| "[[Install from Debian, Ubuntu, or Mint using the command line and GnuPG|"
-#~| "install/expert/usb-overview]]"
-#~ msgid ""
-#~ "[[Installing from Debian, Ubuntu, or Mint using the command line and "
-#~ "GnuPG (experts)|install/expert/usb-overview]]"
-#~ msgstr ""
-#~ "[[Installation von Debian, Ubuntu oder Mint aus unter Nutzung der "
-#~ "Kommandozeile und GnuPG|install/expert/usb-overview]]"
-
-#, fuzzy
-#~| msgid "[[Burn a DVD|install/dvd]]"
-#~ msgid "[[Burning a DVD|install/dvd]]"
-#~ msgstr "[[Tails auf eine DVD brennen|install/dvd]]"
-=======
 #~ msgid "Connect to the Internet anonymously"
 #~ msgstr "Sich anonym mit dem Internet verbinden"
->>>>>>> 5f2d5937
 
 #~ msgid "Download and install"
 #~ msgstr "Herunterladen und installieren"
