# SOME DESCRIPTIVE TITLE
# Copyright (C) YEAR Free Software Foundation, Inc.
# This file is distributed under the same license as the PACKAGE package.
# FIRST AUTHOR <EMAIL@ADDRESS>, YEAR.
#
msgid ""
msgstr ""
"Project-Id-Version: Tails website\n"
<<<<<<< HEAD
"POT-Creation-Date: 2018-11-07 15:43+0000\n"
=======
"POT-Creation-Date: 2018-11-21 17:35-0800\n"
>>>>>>> 9e3df488
"PO-Revision-Date: 2018-03-21 15:59+0100\n"
"Last-Translator: Tails translators <tails@boum.org>\n"
"Language-Team: Tails translators <tails-l10n@boum.org>\n"
"Language: de_DE\n"
"MIME-Version: 1.0\n"
"Content-Type: text/plain; charset=UTF-8\n"
"Content-Transfer-Encoding: 8bit\n"
"X-Generator: Poedit 1.6.10\n"

#. type: Plain text
#, no-wrap
msgid "[[!meta title=\"Documentation\"]]\n"
msgstr "[[!meta title=\"Dokumentation\"]]\n"

#. type: Plain text
#, no-wrap
msgid "<div class=\"tip\">\n"
msgstr "<div class=\"tip\">\n"

#. type: Plain text
#, no-wrap
msgid ""
"<p>If this section doesn't answer your questions, you can also look at our\n"
"[[FAQ|support/faq]].</p>\n"
msgstr ""
"<p>Falls dieser Abschnitt ihre Fragen nicht beantwortet, können Sie auch einen Blick auf unsere\n"
"[[FAQ|support/faq]] werfen.</p>\n"

#. type: Plain text
#, no-wrap
msgid "</div>\n"
msgstr "</div>\n"

#. type: Plain text
msgid ""
"Read about how you can help [[improving Tails documentation|/contribute/how/"
"documentation]]."
msgstr ""
"Lesen Sie wie Sie [[die Tails-Dokumentation verbessern können|/contribute/"
"how/documentation]]."

#. type: Plain text
msgid "- [[Introduction to this documentation|introduction]]"
msgstr "- [[Einführung in diese Dokumentation|introduction]]"

#. type: Title #
#, no-wrap
msgid "General information"
msgstr "Allgemeine Informationen"

#. type: Plain text
#, no-wrap
msgid "[[!inline pages=\"doc/about.index\" raw=\"yes\" sort=\"age\"]]\n"
msgstr "[[!inline pages=\"doc/about.index.de\" raw=\"yes\" sort=\"age\"]]\n"

#. type: Title #
#, no-wrap
msgid "Download and install"
msgstr "Herunterladen und installieren"

#. type: Bullet: '  - '
msgid "[[Install from another Tails (for PC)|install/win/clone-overview]]"
msgstr ""
"[[Von einem anderen Tails aus installieren (für PC)|install/win/clone-"
"overview]]"

#. type: Bullet: '  - '
msgid "[[Install from another Tails (for Mac)|install/mac/clone-overview]]"
msgstr ""
"[[Von einem anderen Tails aus installieren (für Mac)|install/mac/clone-"
"overview]]"

#. type: Bullet: '  - '
msgid "[[Install from Windows|install/win/usb-overview]]"
msgstr "[[Installation unter Windows|install/win/usb-overview]]"

#. type: Bullet: '  - '
#, fuzzy
<<<<<<< HEAD
#| msgid "[[Install from Windows|install/win/usb-overview]]"
msgid "[[Install from Linux|install/linux/usb-overview]]"
msgstr "[[Installation unter Windows|install/win/usb-overview]]"

#. type: Bullet: '  - '
msgid ""
"[[Install from Debian, Ubuntu, or Mint using the command line and GnuPG|"
"install/expert/usb-overview]]"
msgstr ""
"[[Installation von Debian, Ubuntu oder Mint aus unter Nutzung der "
"Kommandozeile und GnuPG|install/expert/usb-overview]]"
=======
#| msgid "[[Install from macOS and the command line|install/mac/usb-overview]]"
msgid "[[Install from macOS|install/mac/usb-overview]]"
msgstr ""
"[[Installation von Mac aus unter Nutzung der Kommandozeile|install/mac/usb-"
"overview]]"

#. type: Bullet: '  - '
#, fuzzy
#| msgid "[[Install from Windows|install/win/usb-overview]]"
msgid "[[Install from Linux (recommended)|install/linux/usb-overview]]"
msgstr "[[Installation unter Windows|install/win/usb-overview]]"
>>>>>>> 9e3df488

#. type: Bullet: '  - '
#, fuzzy
#| msgid ""
#| "[[Install from Debian, Ubuntu, or Mint using the command line and GnuPG|"
#| "install/expert/usb-overview]]"
msgid ""
"[[Install from Debian, Ubuntu, or Mint using the command line and GnuPG "
"(experts)|install/expert/usb-overview]]"
msgstr ""
"[[Installation von Debian, Ubuntu oder Mint aus unter Nutzung der "
"Kommandozeile und GnuPG|install/expert/usb-overview]]"

#. type: Bullet: '  - '
msgid "[[Burn a DVD|install/dvd]]"
msgstr "[[Tails auf eine DVD brennen|install/dvd]]"

#. type: Bullet: '  - '
msgid "[[Download without installing|install/download]]"
msgstr "[[Ohne Installation herunterladen|install/download]]"

#. type: Title #
#, no-wrap
msgid "First steps with Tails"
msgstr "Erste Schritte mit Tails"

#. type: Plain text
#, no-wrap
msgid "[[!inline pages=\"doc/first_steps.index\" raw=\"yes\" sort=\"age\"]]\n"
msgstr "[[!inline pages=\"doc/first_steps.index.de\" raw=\"yes\" sort=\"age\"]]\n"

#. type: Title #
#, no-wrap
msgid "Connect to the Internet anonymously"
msgstr "Sich anonym mit dem Internet verbinden"

#. type: Plain text
#, no-wrap
msgid "[[!inline pages=\"doc/anonymous_internet.index\" raw=\"yes\" sort=\"age\"]]\n"
msgstr "[[!inline pages=\"doc/anonymous_internet.index.de\" raw=\"yes\" sort=\"age\"]]\n"

#. type: Title #
#, no-wrap
msgid "Encryption and privacy"
msgstr "Verschlüsselung und Privatsphäre"

#. type: Plain text
#, no-wrap
msgid "[[!inline pages=\"doc/encryption_and_privacy.index\" raw=\"yes\" sort=\"age\"]]\n"
msgstr "[[!inline pages=\"doc/encryption_and_privacy.index.de\" raw=\"yes\" sort=\"age\"]]\n"

#. type: Title #
#, no-wrap
msgid "Work on sensitive documents"
msgstr "Mit sensiblen Dokumenten arbeiten"

#. type: Plain text
#, no-wrap
msgid "[[!inline pages=\"doc/sensitive_documents.index\" raw=\"yes\" sort=\"age\"]]\n"
msgstr "[[!inline pages=\"doc/sensitive_documents.index.de\" raw=\"yes\" sort=\"age\"]]\n"

#. type: Title #
#, no-wrap
msgid "Advanced topics"
msgstr "Fortgeschrittene Themen"

#. type: Plain text
#, no-wrap
msgid "[[!inline pages=\"doc/advanced_topics.index\" raw=\"yes\" sort=\"age\"]]\n"
msgstr "[[!inline pages=\"doc/advanced_topics.index.de\" raw=\"yes\" sort=\"age\"]]\n"

#~ msgid "[[Install from Debian, Ubuntu, or Mint|install/debian/usb-overview]]"
#~ msgstr ""
#~ "[[Von Debian, Ubuntu oder Mint aus installieren|install/debian/usb-"
#~ "overview]]"

#~ msgid ""
#~ "[[Install from other Linux distributions|install/linux/usb-overview]]"
#~ msgstr ""
#~ "[[Von anderen Linux-Distributionen aus installieren|install/linux/usb-"
#~ "overview]]"

#~ msgid ""
#~ "[[Install from macOS by burning a DVD first|install/mac/dvd-overview]]"
#~ msgstr ""
#~ "[[Von macOS aus eine DVD brennen und anschließend installieren|install/"
#~ "mac/dvd-overview]]"<|MERGE_RESOLUTION|>--- conflicted
+++ resolved
@@ -6,11 +6,7 @@
 msgid ""
 msgstr ""
 "Project-Id-Version: Tails website\n"
-<<<<<<< HEAD
-"POT-Creation-Date: 2018-11-07 15:43+0000\n"
-=======
 "POT-Creation-Date: 2018-11-21 17:35-0800\n"
->>>>>>> 9e3df488
 "PO-Revision-Date: 2018-03-21 15:59+0100\n"
 "Last-Translator: Tails translators <tails@boum.org>\n"
 "Language-Team: Tails translators <tails-l10n@boum.org>\n"
@@ -89,19 +85,6 @@
 
 #. type: Bullet: '  - '
 #, fuzzy
-<<<<<<< HEAD
-#| msgid "[[Install from Windows|install/win/usb-overview]]"
-msgid "[[Install from Linux|install/linux/usb-overview]]"
-msgstr "[[Installation unter Windows|install/win/usb-overview]]"
-
-#. type: Bullet: '  - '
-msgid ""
-"[[Install from Debian, Ubuntu, or Mint using the command line and GnuPG|"
-"install/expert/usb-overview]]"
-msgstr ""
-"[[Installation von Debian, Ubuntu oder Mint aus unter Nutzung der "
-"Kommandozeile und GnuPG|install/expert/usb-overview]]"
-=======
 #| msgid "[[Install from macOS and the command line|install/mac/usb-overview]]"
 msgid "[[Install from macOS|install/mac/usb-overview]]"
 msgstr ""
@@ -113,7 +96,6 @@
 #| msgid "[[Install from Windows|install/win/usb-overview]]"
 msgid "[[Install from Linux (recommended)|install/linux/usb-overview]]"
 msgstr "[[Installation unter Windows|install/win/usb-overview]]"
->>>>>>> 9e3df488
 
 #. type: Bullet: '  - '
 #, fuzzy
