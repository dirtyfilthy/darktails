--- conflicted
+++ resolved
@@ -6,13 +6,8 @@
 msgid ""
 msgstr ""
 "Project-Id-Version: Tails\n"
-<<<<<<< HEAD
-"POT-Creation-Date: 2018-08-20 14:06+0000\n"
-"PO-Revision-Date: 2018-12-07 16:54+0000\n"
-=======
 "POT-Creation-Date: 2019-01-04 19:00+0000\n"
 "PO-Revision-Date: 2018-05-16 08:35+0000\n"
->>>>>>> fc39d0e7
 "Last-Translator: \n"
 "Language-Team: Tails translators <tails@boum.org>\n"
 "Language: fr\n"
@@ -84,31 +79,28 @@
 msgstr "|install/mac]]"
 
 #. type: Content of: <div><div><div><div>
-msgid "Linux"
-msgstr "Linux"
+msgid "Debian, Ubuntu, or Mint"
+msgstr "Debian, Ubuntu ou Mint"
+
+#. type: Content of: <div><div>
+msgid "|install/debian]]"
+msgstr "|install/debian]]"
+
+#. type: Content of: <div><div><div><div>
+msgid "Other Linux"
+msgstr "Autre Linux"
+
+#. type: Content of: <div><div><div><div>
+msgid "<small>(Red Hat, Fedora, etc.)</small>"
+msgstr "<small>(Red Hat, Fedora, etc.)</small>"
 
 #. type: Content of: <div><div>
 msgid "|install/linux]]"
 msgstr "|install/linux]]"
 
-#. type: Content of: <ul><li>
-msgid "[[Download only for USB sticks|install/download]]"
-msgstr "[[Seulement télécharger pour clés USB|install/download]]"
-
-#. type: Content of: <ul><li>
-msgid "[[Download only for DVDs and virtual machines|install/download-iso]]"
-msgstr ""
-"[[Seulement télécharger pour DVD et machines virtuelles|install/download-"
-"iso]]"
-
-#~ msgid "Debian, Ubuntu, or Mint"
-#~ msgstr "Debian, Ubuntu ou Mint"
-
-#~ msgid "|install/debian]]"
-#~ msgstr "|install/debian]]"
-
-#~ msgid "<small>(Red Hat, Fedora, etc.)</small>"
-#~ msgstr "<small>(Red Hat, Fedora, etc.)</small>"
+#. type: Content of: <p>
+msgid "[[Download only|install/download]]"
+msgstr "[[Seulement télécharger|install/download]]"
 
 #~ msgid "Let's start the journey!"
 #~ msgstr "En route !"
