# SOME DESCRIPTIVE TITLE
# Copyright (C) YEAR Free Software Foundation, Inc.
# This file is distributed under the same license as the PACKAGE package.
# FIRST AUTHOR <EMAIL@ADDRESS>, YEAR.
#
#, fuzzy
msgid ""
msgstr ""
"Project-Id-Version: PACKAGE VERSION\n"
<<<<<<< HEAD
"POT-Creation-Date: 2018-08-20 14:06+0000\n"
=======
"POT-Creation-Date: 2019-01-04 19:00+0000\n"
>>>>>>> fc39d0e7
"PO-Revision-Date: YEAR-MO-DA HO:MI+ZONE\n"
"Last-Translator: FULL NAME <EMAIL@ADDRESS>\n"
"Language-Team: LANGUAGE <LL@li.org>\n"
"Language: \n"
"MIME-Version: 1.0\n"
"Content-Type: text/plain; charset=UTF-8\n"
"Content-Transfer-Encoding: 8bit\n"

#. type: Content of: <div>
msgid "[[!meta title=\"Download and install Tails\"]]"
msgstr ""

#. type: Content of: outside any tag (error?)
msgid ""
"[[!meta stylesheet=\"bootstrap.min\" rel=\"stylesheet\" title=\"\"]] [[!meta "
"stylesheet=\"inc/stylesheets/assistant\" rel=\"stylesheet\" title=\"\"]]"
msgstr ""

#. type: Content of: <h4>
msgid "Thank you for your interest in Tails."
msgstr ""

#. type: Content of: <p>
msgid ""
"Installing Tails can be quite long but we hope you will still have a good "
"time :)"
msgstr ""

#. type: Content of: <p>
msgid ""
"We will first ask you a few questions to choose your installation scenario "
"and then guide you step by step."
msgstr ""

#. type: Content of: <h1>
msgid "Which operating system are you installing Tails from?"
msgstr ""

#. type: Content of: <div><div>
msgid "[["
msgstr ""

#. type: Content of: <div><div><div><div>
msgid "Windows"
msgstr ""

#. type: Content of: <div><div>
msgid "|install/win]]"
msgstr ""

#. type: Content of: <div><div><div><div>
msgid "macOS"
msgstr ""

#. type: Content of: <div><div>
msgid "|install/mac]]"
msgstr ""

#. type: Content of: <div><div><div><div>
msgid "Linux"
msgstr ""

#. type: Content of: <div><div>
msgid "|install/linux]]"
msgstr ""

#. type: Content of: <ul><li>
msgid "[[Download only for USB sticks|install/download]]"
msgstr ""

#. type: Content of: <ul><li>
msgid "[[Download only for DVDs and virtual machines|install/download-iso]]"
msgstr ""<|MERGE_RESOLUTION|>--- conflicted
+++ resolved
@@ -7,11 +7,7 @@
 msgid ""
 msgstr ""
 "Project-Id-Version: PACKAGE VERSION\n"
-<<<<<<< HEAD
-"POT-Creation-Date: 2018-08-20 14:06+0000\n"
-=======
 "POT-Creation-Date: 2019-01-04 19:00+0000\n"
->>>>>>> fc39d0e7
 "PO-Revision-Date: YEAR-MO-DA HO:MI+ZONE\n"
 "Last-Translator: FULL NAME <EMAIL@ADDRESS>\n"
 "Language-Team: LANGUAGE <LL@li.org>\n"
@@ -71,17 +67,25 @@
 msgstr ""
 
 #. type: Content of: <div><div><div><div>
-msgid "Linux"
+msgid "Debian, Ubuntu, or Mint"
+msgstr ""
+
+#. type: Content of: <div><div>
+msgid "|install/debian]]"
+msgstr ""
+
+#. type: Content of: <div><div><div><div>
+msgid "Other Linux"
+msgstr ""
+
+#. type: Content of: <div><div><div><div>
+msgid "<small>(Red Hat, Fedora, etc.)</small>"
 msgstr ""
 
 #. type: Content of: <div><div>
 msgid "|install/linux]]"
 msgstr ""
 
-#. type: Content of: <ul><li>
-msgid "[[Download only for USB sticks|install/download]]"
-msgstr ""
-
-#. type: Content of: <ul><li>
-msgid "[[Download only for DVDs and virtual machines|install/download-iso]]"
+#. type: Content of: <p>
+msgid "[[Download only|install/download]]"
 msgstr ""