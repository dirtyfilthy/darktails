--- conflicted
+++ resolved
@@ -35,11 +35,7 @@
 "\"]]</span>|Download]]"
 
 #. type: Content of: <div><ul><li>
-<<<<<<< HEAD
-msgid "[[About|doc/about]]"
-=======
 msgid "[[About|about]]"
->>>>>>> 48a11499
 msgstr ""
 
 #. type: Content of: <div><ul><li>
