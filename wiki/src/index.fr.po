--- conflicted
+++ resolved
@@ -80,14 +80,7 @@
 msgid "News"
 msgstr "Nouvelles"
 
-<<<<<<< HEAD
-#.  On each release `n` of Tails 3.0, 4.0, etc. this list should be
-#. updated to include news/version_* and news/test_* for release `n-2`.
-#. Also update ikiwiki.setup, ikiwiki-cgi.setup, news.mdwn, and security.mdwn. 
-#. type: Content of: <div><div>
-=======
 #. type: Content of: <div>
->>>>>>> 2e42c5cc
 msgid ""
 "[[!inline pages=\"page(news/*) and !news/*/* and !news/discussion and "
 "(currentlang() or news/report_2* or news/test_*-rc? or news/test_*beta? or "
