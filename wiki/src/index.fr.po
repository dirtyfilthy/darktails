# SOME DESCRIPTIVE TITLE
# Copyright (C) YEAR Free Software Foundation, Inc.
# This file is distributed under the same license as the PACKAGE package.
# FIRST AUTHOR <EMAIL@ADDRESS>, YEAR.
#
msgid ""
msgstr ""
"Project-Id-Version: tails-index-fr\n"
<<<<<<< HEAD
"POT-Creation-Date: 2014-04-30 07:21+0300\n"
=======
"POT-Creation-Date: 2014-05-13 13:31+0300\n"
>>>>>>> 74799a4c
"PO-Revision-Date: 2013-10-12 11:08+0200\n"
"Last-Translator: \n"
"Language-Team: nada-fr <LL@li.org>\n"
"Language: fr\n"
"MIME-Version: 1.0\n"
"Content-Type: text/plain; charset=UTF-8\n"
"Content-Transfer-Encoding: 8bit\n"
"X-Generator: Poedit 1.5.4\n"

#. type: Content of: outside any tag (error?)
msgid "[[!meta title=\"Privacy for anyone anywhere\"]]"
msgstr "[[!meta title=\"Confidentialité et anonymat, pour tous et partout\"]]"

#. type: Content of: <div><div><p>
msgid ""
"Tails is a [[!wikipedia desc=\"live operating system\" Live_USB]], that you "
"can start on almost any computer from a DVD, USB stick, or SD card.  It aims "
"at preserving your <strong>privacy</strong> and <strong>anonymity</strong>, "
"and helps you to:"
msgstr ""
"Tails est un [[!wikipedia_fr desc=\"système d'exploitation live\" "
"Live_USB]], que\n"
"vous pouvez démarrer, sur quasiment n'importe quel ordinateur, depuis un "
"DVD, une clé USB, ou une carte SD. Son but est de préserver votre "
"<strong>vie privée</strong> et votre\n"
"<strong>anonymat</strong>, et de vous aider à :"

#. type: Content of: <div><div><ul><li>
msgid ""
"<strong>use the Internet anonymously</strong> and <strong>circumvent "
"censorship</strong>;"
msgstr ""
"<strong>utiliser Internet de manière anonyme</strong> et <strong>contourner "
"la censure</strong> ;"

#. type: Content of: <div><div><ul><li>
msgid ""
"all connections to the Internet are forced to go through [[the Tor network|"
"https://www.torproject.org/]];"
msgstr ""
"toutes les connexions sortantes vers Internet sont obligées de passer par "
"[[le réseau Tor|https://www.torproject.org]] ;"

#. type: Content of: <div><div><ul><li>
msgid ""
"<strong>leave no trace</strong> on the computer you are using unless you ask "
"it explicitly;"
msgstr ""
"<strong>ne pas laisser de traces</strong> sur l'ordinateur que vous utilisez "
"sauf si vous le demandez explicitement ;"

#. type: Content of: <div><div><ul><li>
msgid ""
"<strong>use state-of-the-art cryptographic tools</strong> to encrypt your "
"files, emails and instant messaging."
msgstr ""
"<strong>utiliser des outils de cryptographie reconnus</strong> pour chiffrer "
"vos fichiers, emails et messagerie instantanée."

#. type: Content of: <div><div><p>
msgid "[[Learn more about Tails.|about]]"
msgstr "[[En savoir plus sur Tails.|about]]"

#. type: Content of: <div><div><h1>
msgid "News"
msgstr "Nouvelles"

#. type: Content of: <div><div>
msgid ""
"[[!inline pages=\"news/* and !news/*/* and !news/discussion and currentlang"
"()\" show=\"2\" feeds=\"no\" archive=\"yes\"]]"
msgstr ""
"[[!inline pages=\"news/* and !news/*/* and !news/discussion and currentlang"
"()\" show=\"2\" feeds=\"no\" archive=\"yes\"]]"

#. type: Content of: <div><div><p>
msgid "See [[News]] for more."
msgstr "Voir les [[Nouvelles|News]] pour plus d'actualités."

#. type: Content of: <div><div><h1>
msgid "Security"
msgstr "sécurité"

#. type: Content of: <div><div>
msgid ""
"[[!inline pages=\"security/* and !security/audits and !security/audits.* "
"and !security/audits/* and !security/*/* and !security/discussion and "
"currentlang()\" show=\"2\" feeds=\"no\" archive=\"yes\"]]"
msgstr ""
"[[!inline pages=\"security/* and !security/audits and !security/audits.* "
"and !security/audits/* and !security/*/* and !security/discussion and "
"currentlang()\" show=\"2\" feeds=\"no\" archive=\"yes\"]]"

#. type: Content of: <div><div><p>
msgid "See [[Security]] for more."
msgstr "Voir [[l'historique de sécurité|security]] pour en savoir plus."

#. type: Content of: <div><div>
msgid "[[!img lib/debian.png link=\"no\"]]"
msgstr ""

#. type: Content of: <div><div><p>
msgid "Tails is built upon <a href=\"https://debian.org/\">Debian</a>."
msgstr ""

<<<<<<< HEAD
#. type: Content of: <div><div><p>
msgid "Free Software"
=======
#. type: Content of: <div><div>
msgid "[[!img lib/free-software.png link=\"no\"]]"
>>>>>>> 74799a4c
msgstr ""

#. type: Content of: <div><div><p>
msgid "Tails is [[Free Software|doc/about/license]]."
msgstr ""

#. type: Content of: <div><div>
msgid "[[!img lib/tor.png link=\"no\"]]"
msgstr ""

#. type: Content of: <div><div><p>
msgid ""
"Tails sends its traffic through <a href=\"https://torproject.org/\">Tor</a>."
msgstr ""<|MERGE_RESOLUTION|>--- conflicted
+++ resolved
@@ -6,11 +6,7 @@
 msgid ""
 msgstr ""
 "Project-Id-Version: tails-index-fr\n"
-<<<<<<< HEAD
-"POT-Creation-Date: 2014-04-30 07:21+0300\n"
-=======
 "POT-Creation-Date: 2014-05-13 13:31+0300\n"
->>>>>>> 74799a4c
 "PO-Revision-Date: 2013-10-12 11:08+0200\n"
 "Last-Translator: \n"
 "Language-Team: nada-fr <LL@li.org>\n"
@@ -116,13 +112,8 @@
 msgid "Tails is built upon <a href=\"https://debian.org/\">Debian</a>."
 msgstr ""
 
-<<<<<<< HEAD
-#. type: Content of: <div><div><p>
-msgid "Free Software"
-=======
 #. type: Content of: <div><div>
 msgid "[[!img lib/free-software.png link=\"no\"]]"
->>>>>>> 74799a4c
 msgstr ""
 
 #. type: Content of: <div><div><p>
