--- conflicted
+++ resolved
@@ -6,11 +6,7 @@
 msgid ""
 msgstr ""
 "Project-Id-Version: Tails\n"
-<<<<<<< HEAD
-"POT-Creation-Date: 2016-07-14 12:36+0200\n"
-=======
 "POT-Creation-Date: 2016-07-15 17:47+0000\n"
->>>>>>> 193c6b0e
 "PO-Revision-Date: 2016-06-05 09:46-0000\n"
 "Last-Translator: \n"
 "Language-Team: Tails translators <tails@boum.org>\n"
@@ -78,12 +74,9 @@
 msgid "News"
 msgstr "Nouvelles"
 
-<<<<<<< HEAD
 #.  On each release `n` of Tails 3.0, 4.0, etc. this list should be
 #. updated to include news/version_* and news/test_* for release `n-2`.
 #. Also update ikiwiki.setup, ikiwiki-cgi.setup, news.mdwn, and security.mdwn. 
-=======
->>>>>>> 193c6b0e
 #. type: Content of: <div><div>
 msgid ""
 "[[!inline pages=\"page(news/*) and !news/*/* and !news/discussion and "
