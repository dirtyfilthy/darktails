--- conflicted
+++ resolved
@@ -7,11 +7,7 @@
 msgid ""
 msgstr ""
 "Project-Id-Version: PACKAGE VERSION\n"
-<<<<<<< HEAD
-"POT-Creation-Date: 2019-07-30 19:48+0000\n"
-=======
 "POT-Creation-Date: 2019-09-03 10:30+0200\n"
->>>>>>> a6254966
 "PO-Revision-Date: 2019-05-24 09:50+0200\n"
 "Last-Translator: FULL NAME <EMAIL@ADDRESS>\n"
 "Language-Team: LANGUAGE <LL@li.org>\n"
@@ -20,14 +16,11 @@
 "Content-Type: text/plain; charset=UTF-8\n"
 "Content-Transfer-Encoding: 8bit\n"
 
-#. type: Content of: <div>
-msgid "[[!meta title=\"Trying a testing version of Tails\"]]"
-msgstr ""
-
 #. type: Content of: outside any tag (error?)
 msgid ""
-"[[!meta stylesheet=\"home\" rel=\"stylesheet\" title=\"\"]] [[!meta robots="
-"\"noindex\"]] [[!meta script=\"home\"]]"
+"[[!meta title=\"Trying a testing version of Tails\"]] [[!meta stylesheet="
+"\"home\" rel=\"stylesheet\" title=\"\"]] [[!meta robots=\"noindex\"]] [[!"
+"meta script=\"home\"]]"
 msgstr ""
 
 #. type: Content of: <div>
