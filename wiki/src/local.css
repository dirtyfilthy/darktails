/*
-------------------  Tails custom style ---------------------------------------------
Some text sizing use ems with decimals to calculate round pixel numbers by
default, when the user does not resize the text.
See: http://www.alistapart.com/articles/howtosizetextincss/
*/

/*
Table of Content:

  - Fonts
  - Base
  - Basic Typography
  - Forms
  - Layout
  - Sidebar
  - Columns
  - Bullets
  - Download Buttons
  - Toggleable
  - Action Menu
  - Language Toolbar
  - Icons
  - Documentation Styling
  - Trail
  - Special Cases
  - partners
*/

/* Load RTL stylesheet */

@import url("local.rtl.css");

/* Fonts */

@font-face { font-family: "Source Sans Pro Regular"; src: url("lib/SourceSansPro-Regular.ttf"); }
@font-face { font-family: "Source Code Pro Regular"; src: url("lib/SourceCodePro-Regular.ttf"); }

/* Base */

body {
	font-family: "DejaVu Sans", "Verdana", sans-serif;
	color: black;
	background: url(lib/strip.png);
	margin: 0;
	padding: 0;
}

/* Basic Typography */
/* This section implements the ideas of typographic scale and rythm as
 * explained on http://lamb.cc/typograph/. */

/* Set the main font-size to 14px.
 * Set the main line-height, λ to 21px.
 * All this section is calculated so that each element measures in height a
 * multiple of λ. This allows, for exemple, to keep parallel threads of text
 * in a same vertical rythm. */
body {
	font-size: 87.5%; /* 16×87.5%=14px */
	line-height: 1.5; /* 14×1.5=21px=λ */
}

/* The bottom margin of all elements is fixed to a multiple of λ so that they
 * don't brake the rythm when they overlap. We set all top margin to 0. */
p {
	margin: 0 0 1.5em 0; /* 14×1.5=21px=λ */
}

span.title {
	font-family: "Source Sans Pro Regular", "DejaVu Sans", "Verdana", sans-serif;
}

h1, h2, h3, .sidebar {
	font-family: "Source Sans Pro Regular", "DejaVu Sans", "Verdana", sans-serif;
	font-weight: normal;
}

/* The size h1, h2 and h3 follows a traditional scale of 1, 1.5 and 2.
   Their line-height are adjusted to a multiple of λ. */

h1 {
	font-size: 2em; /* 14×2=28px */
	line-height: 1.5em; /* 28×1.5=42px=2λ */
	margin: 0.4em 0 0.35em 0; /* 28×0.75=21px=λ */
}

h2 {
	font-size: 1.5em; /* 14×1.5=21px */
	line-height: 2em; /* 21×1=21px=λ */
	margin: 0.5em 0 0.5em 0; /* 21×1=21px=λ */
}

h3 {
	font-size: 1.071em; /* 14×1.071=15px */
	text-transform: uppercase;
	letter-spacing: 0.067em; /* 15×0.067=1px */
	margin: 0.7em 0 0.7em 0; /* 15×1.4=21px=λ */
}

/* avoid super-long lines */
p, ul, ol, h1, h2, h3, h4, h5, h6 {
	max-width: 45em;
}

blockquote {
	max-width: 42em;
}

li>p {
	margin-top: 1em;
	margin-bottom: 0.5em;
}

code, kbd, samp, pre, tt, var, p.pre, p.code {
	font-family: "Source Code Pro Regular", "Courier", monospace;
	font-size: 1em; /* 14px */
}
pre code { font-size: 1em; } /* ikiwiki adds <code> tags inside <pre> */

p+p {
	text-indent: 1.5em;
}

p+p.no-indent {
	text-indent: 0;
}

table {
	border: solid 1px #AAAAAA;
}

tbody th, tbody td, tfoot th, tfoot td {
	border-top: solid 1px #AAAAAA;
}

img.img { /* overwrite style.css */
  margin: 0em;
}

img.margin { /* overwrite style.css */
  margin: 2em 4em 2em 0em;
}

table.img, table.img td {
  border: none;
}

table.img caption {
  font-size: 90%;
  font-style: italic;
}

/* Forms */

input[type="text"], input[type="password"], input[type="select"],
input[type="search"], #editcontent {
	font-size: 1em;
	width: 65%;
	display: block;
}

form.donation label {
	margin-left: 0.5em;
	margin-right: 1em;
}

form.donation br {
	margin-bottom: 0.5em;
}

form.donation {
	margin-left: 1em;
	margin-top: -1em;
	margin-bottom: 2em;
}

label.block {
	margin-top: 1em;
}

#searchbox {
	width: 12em;
}

ol, ul {
	padding: 0;
	margin-left: 1.5em;
}

.remove-extra-space {
  margin: 0 -0.3em;
}

.clearfix {
	clear: both;
	display: block;
	width: 100%;
}

/* Layout */

.page {
	margin:0 auto;
	padding: 0 2em 2em 2em;
	max-width:930px;
	position:relative;
	border :0px solid black;
	-moz-box-shadow: 3px 3px 5px #ccc;
	-webkit-box-shadow: 3px 3px 5px #ccc;
	box-shadow: 3px 3px 5px #ccc;
	background: white;
}

.pageheader .actions ul {
	padding: 0px;
	border-bottom: none;
}

.pageheader .actions li {
    display: inline;
	padding: 0.1em;
	margin:0.1em;
  display:inline;
    margin-top:1em;
    padding:4px;
	margin-right: 0.5em;
    position:relative;
    top:0.2em;
}

.pageheader .actions {
        position: absolute;
        top: 0;
        right: 0em;
}
.header {
	font-size: 1em; /* override style.css */
}

.banner {
	height: 114px;
        background: #56347c url(lib/banner.png) no-repeat;
	-moz-box-shadow: 3px 3px 5px #ccc;
	-webkit-box-shadow: 3px 3px 5px #ccc;
	box-shadow: 3px 3px 5px #ccc;
	padding: 0 2em;
	margin:0px auto;
	max-width:930px;
	margin-top:0px;
	border: 0px solid black;
}

.banner .tails {
	display: block;
	height: 100%;
	width: 100%;
}

.banner .tails span {
	display: none;
}

span.title {
	font-size: 2.5em; /* 14×2.5=35px */
	line-height: 1.2; /* 35×1.2=42px=2λ */
	font-weight: normal;
	display: block;
	margin: 1.2em 0 0.6em 0; /* 35x0.6=21px=λ */
	color: #6f4d96;
	border-left: 10px solid #444444;
	padding-left: 35px;
	margin-left: -28px;
}

/* Sidebar */

.sidebar {
	font-family: "Source Sans Pro Regular", "DejaVu Sans", "Verdana", sans-serif;
	z-index: 10;
	border: 0;
	padding: 0;
	width: auto;
	width: 18em;
	margin-left: 2em;
}

.sidebar .button a, .sidebar .button .selflink, .sidebar .links {
	width: 100%;
	display: block;
	margin-bottom: 1em;
	-moz-box-shadow: 1px 1px 5px #ccc;
	-webkit-box-shadow: 1px 1px 5px #ccc;
	box-shadow: 1px 1px 5px #ccc;
	-moz-border-radius: 0.5em;
	-webkit-border-radius: 0.5em;
	border-radius: 0.5em;
	-moz-box-sizing: border-box;
	-o-box-sizing: border-box;
	-webkit-box-sizing: border-box;
	box-sizing: border-box;
}

.sidebar .button a, .sidebar .button .selflink {
	text-decoration: none;
	color: white;
	padding: 0.5em 1em;
}

.sidebar .button a {
	background-color: #0a0;
}

.sidebar .button a:hover, .sidebar .button .selflink {
	background-color: #56347c;
}

.sidebar .download a {
	background: #0a0 url('lib/download-arrow.png') no-repeat scroll right 30%;
}

.sidebar .download a span, .sidebar .download span.selflink span {
	display: block;
	line-height: 1em;
}

.sidebar .download .download {
	font-size: 1.571em; /* 14×1.571=22px */
}

.sidebar .download .tails {
	font-size: 2.286em; /* 14×2.286=32px */
	font-weight: bold;
}

.sidebar .download .date {
	font-size: 1.143em; /* 14×1.143=16px */
	font-style: italic;
}

.sidebar .links {
	border:1px solid #DDDDDD;
	background: #eee;
}

.sidebar .links .selflink {
	border-left: 2px solid black;
	color: none;
	background:#f5f5f5;
}

.sidebar .links ul {
	list-style: none;
	margin: 0;
	padding: 3px 0;
}

.sidebar .links li a, .sidebar .links li .selflink {
	font-size: 1.429em; /* 14×1.429=20px */
	display: block;
	padding: 0.25em 0.7em; /* 5px 14px */
	border-top: 1px #ddd solid;
	text-decoration: none;
	letter-spacing: 0.05em;
	color: #888;
}

.sidebar .links li a:hover {
	background: #f5f5f5;
	border-left: 2px solid #0a0;
	padding: 0.25em 0.7em; /* 5px 14px */
	padding-left: 0.6em; /* 20×0.6=12px=padding-border */
}

.sidebar .links li:first-child a {
	border: none;
}

.sidebar .links li:first-child a:hover {
        border-left: 2px solid #0a0;
}

.sidebar .links li:first-child .selflink {
	border-left: 2px solid black;
	border-top: none;
	border-bottom: none;
	border-rigth: none;
}

.sidebar .donate a, .sidebar .donate .selflink {
	background: #0a0 url('lib/donate.png') no-repeat scroll 10px 50%;
	font-size: 1.857em; /* 14×1.857=26px */
	padding-left: 70px;
	line-height: 1em;
}

/* Links */

a {
	color: #888;
	text-decoration: none;
}

p+p {
	text-indent: 0;
	margin-top: 18px;
}

#news h1, #security h1, #doc h1, #talk h1, #bugs h1, #wishlist h1, #design h1, #other h1, #tools h1 {
	margin-top: 18px;
	padding: 0 0.5em;
	background-color:none;
	color:#fff;
	background: #56347c;
	border-radius: 0.2em;
	line-height: 1.6em;
}
#talk h1 { width: 90%; }

code {
	line-height:18px;
	white-space:pre;
}

pre, p.pre {
	background-color: #eee;
	border: thin solid #ccc;
	color: #444;
	margin: 1.5em 1em 1.5em 1.5em;
	padding: 0.25em 0.5em;
	max-width: 58em;
	width: 58em;
}

div.inlinepage {
	margin-bottom: 18px;
}

.inlinepage .inlineheader .header {
	font-size:36px;
	top:5px
}

.inlinepage h1 {
	font-size:28px;
	top:8px;
}

.inlinepage h2 {
	font-size:22px;
	top:1px;
}

.inlinepage h3 {
	font-size:18px;
	top:2px;
}

.inlinepage h4 {
	font-size:15px;
	top:4px;
}

.inlinepage h5 {
	font-size:13px;
	top:5px;
}

#footer {
	padding-left: 20px;
	padding-top: 36px;
}

#pageinfo {
	border-top: 0;
}

/* avoid printing search results below sidebar */
form {
	max-width: 45em;
}

form#searchform {
	overflow: visible;
	position: absolute;
	top:-3.5em;
	right: 4em;
}

div#feedlink {
	margin-top: 18px;
}

div.recentchanges {
	margin-top: 0px;
}

.blogform {
	margin-bottom: 18px;
	margin-top: 18px;
}

#pagebody .blogform > a.feedbutton {
	border-bottom: none;
}

.blogform > input[name="title"] {
	padding-top: 0;
}

.blogform > input[type="submit"] {
	position: static;
	top: auto;
	margin-bottom: 0;
}

.comment {
	margin-bottom: 18px;
}

li.L1 {
	list-style-type: decimal;
}

input#searchbox {
	background: url(lib/loupe.png) no-repeat;
	background-color: white;
	background-position: 97% 50%;
	color: #000;
	padding: 3px 16px 3px 3px;
	-moz-border-radius: 0.5em;
	-webkit-border-radius: 0.5em;
	border-radius: 0.5em;
	border: 2px solid #bbb;
}

#content {
	padding-left: 20px;
	background: none;
}

.toc {
	border-top:thin solid dimgray;
	border-left:thin solid dimgray;
	border-bottom:thin dotted darkgrey;
	border-right:thin dotted darkgrey;
	float:none;
	margin:1em 0;
        max-width: 38em;
	padding:0 1em 0 1em;
}

/* TESTING */

/* a[href*="/recentchanges/"]
{	overflow: visible;
	position: absolute;
	top:-120px;
	left: 200px;
}
*/

#pagebody a {
	color: #0a0;
	border-bottom: 1px solid #0a0;
}
#pagebody a:hover {
	text-decoration: none;
}

/* test inside and outside links */
#pagebody a[href^="http"] {
	padding-right: 13px;
	background: url(lib/link_out.gif) no-repeat right bottom;
}

#pagebody a[href^="http://localhost"],
#pagebody a[href^="http://tails.boum.org"],
#pagebody a[href^="https://tails.boum.org"],
#pagebody a[href^="http://dl.amnesia.boum.org"],
#pagebody a[href^="https://dl.amnesia.boum.org"],
#pagebody a.noicon,
#pagebody a.use-mirror-pool {

	background-image: none;
	padding-right: 0;
}

#pagebody span.definition a {
	color: black;
	background: none;
	padding-right: 0;
}

#pagebody span.definition a:hover {
	color: #0a0;
}

#pagebody span.definition a:after {
	content: '+';
	font-size: 10px;
	font-weight: normal;
	color: #0a0;
	position: relative;
	top: -6px;
}

.acronym {
}

 .slogan  {
}

.feedlink {
	margin-top: 1.585em;
}

#comments {
	clear: none;
	overflow: auto;
	width: auto;
}

#comments .actions {
	margin-bottom: 1em;
}

#comments .actions > ul {
	padding-left: 0;
}

.quoted-from {
	font-style: italic;
}

p.center {
	margin: 0 center;
	margin-top: 1em;
	display: inline-block;
}

/* Columns */

div.blocks {
	display: inline-block;
	margin: 0 5% 0 0;
	box-sizing: border-box;
	text-align: center;
	vertical-align: top;
}

div.two-blocks {
	width: 44%;
	margin-top: 2em;
}

div.three-blocks {
	width: 28%;
}

#news, #security {
	width: 31%;
	margin-bottom: 5em;
}

#security {
	margin-right: 0;
}

div.blocks p, div.blocks ul, div.blocks h1, div.blocks div {
	text-align: left;
}

div.blocks img {
	text-decoration: none;
	display: block;
	margin: 0 auto;
	max-width: 100%;
	height: auto
}

/* Bullets */

.bullet-number-one, .bullet-number-two, .bullet-number-three,
.bullet-number-four, .bullet-number-five, .bullet-number-six,
.bullet-number-seven, .bullet-number-eight, .bullet-number-nine {
	position: relative;
	left: -20px;
	padding-left: 60px;
	min-height: 52px;
	padding-top: 12px;
	margin-top: 42px;
}
.bullet-number-one   { background: url('lib/bullet/1.png') no-repeat top left; }
.bullet-number-two   { background: url('lib/bullet/2.png') no-repeat top left; }
.bullet-number-three { background: url('lib/bullet/3.png') no-repeat top left; }
.bullet-number-four  { background: url('lib/bullet/4.png') no-repeat top left; }
.bullet-number-five  { background: url('lib/bullet/5.png') no-repeat top left; }
.bullet-number-six   { background: url('lib/bullet/6.png') no-repeat top left; }
.bullet-number-seven { background: url('lib/bullet/7.png') no-repeat top left; }
.bullet-number-eight { background: url('lib/bullet/8.png') no-repeat top left; }
.bullet-number-nine  { background: url('lib/bullet/9.png') no-repeat top left; }
.bullet-number-zero  { background: url('lib/bullet/0.png') no-repeat top left; }

/* Download Buttons */

#pagebody a.download-file,
#pagebody a.download-signature,
#pagebody a.download-key {
	font-size: 17px;
	font-family: "Source Sans Pro Regular", "DejaVu Sans", "Verdana", sans-serif;
	font-weight: bold;
	-moz-box-shadow: 1px 1px 5px #ccc;
	-webkit-box-shadow: 1px 1px 5px #ccc;
	box-shadow: 1px 1px 5px #ccc;
	-moz-border-radius: 0.5em;
	-webkit-border-radius: 0.5em;
	border-radius: 0.5em;
	text-decoration: none;
	margin-bottom: 1em;
	padding: 0.5em 51px 0.5em 12px;
	color: white;
}

#pagebody a.download-file {
	background: #0a0 url('lib/download-arrow.png') no-repeat scroll right center;
}

#pagebody a.download-signature {
	background: #0a0 url('lib/download-signature.png') no-repeat scroll right center;
}

#pagebody a.download-key {
	background: #0a0 url('lib/download-key.png') no-repeat scroll right center;
}

#pagebody p.checksum {
	word-wrap: break-word;
	width: 19.7em;
}

#pagebody span.openpgp-small-link {
	display: block;
	margin-top: 1em;
	margin-left: 1em;
	font-size: 11px;
}

/* Toggleable */

#pagebody div.toggleable {
	position: relative;
	background: #f3edf9;
	border-top: solid 5px black;
	border-bottom: solid 5px black;
	padding: 0em 2em;
	margin: 2em 0;
	padding-top: 15px;
	padding-bottom: 63px;
}

#pagebody div.toggleable span.hide a.toggle {
	display: block;
	height: 48px;
	width: 78px;
	position: absolute;
	right: 0;
	background: url('lib/close.png') no-repeat 15px 0px;
	border: none;
}

/* Hide revert button on recentchanges */
span.revert {
	display: none;
}

/* Action Menu */

.pageheader .actions {
        position: absolute;
        top: 35px;
        right: 0em;
	height:28px;
	background:url(lib/tools-20.jpg) right no-repeat;
	width: 100%;
	max-width: 930px;
	}

.pageheader .actions ul {
	padding: 0px;
	/* reduce the extra vertical space between title and body
	margin-bottom: 1.385em;  13×1.385=18px
	margin-top: -0.538em;  13×1.538=20px */
	border-bottom: none;
	display:none;
	text-align: right;
	}

.pageheader .actions li {
	display:inline;
	margin-top:1em;
	padding:4px;
	position:relative;
	top:0.2em;
	}

.pageheader .actions li a {
	color:#888888;
	text-decoration:none;
	}

.pageheader .actions:hover {
	}

.pageheader .actions:hover ul {
	display:inline;
	float:right;
	position:relative;
	top:0px;
	padding-right:30px;
	height:25px;


}

.pageheader .actions:hover ul li {
	background:white;
	-moz-transition: all 0.3s ease-out;
	-webkit-transition: all 0.3s ease-out;
	-o-transition: all 0.3s ease-out;
	transition: all 0.3s ease-out;
	border-bottom:2px solid white;
}

.pageheader .actions:hover ul li:hover {
	border-bottom:2px solid #451E6F;
	text-decoration:none;
	background:#EEEEEE;

	}

.pageheader .actions:hover ul li:hover a {
	-moz-transition: all 0,5s ease-out;
	-webkit-transition: all 0,5s ease-out;
	-o-transition: all 0,5s ease-out;
	transition: all 0,5s ease-out;
	color:black;
	}




blockquote > p {
border-left:2px solid green;
-moz-transition:all 0.1s ease-out;
padding-left:5px;
background:#F5F5F5;

}

blockquote > p:hover {
background:#EEEEEE;
}

#crumbs ul, #crumbs li {
	list-style-type:none;
	padding:0;
	margin:0;
	}




#crumbs {
	height:2.3em;
	border-bottom:1px solid #DEDEDE;
	margin: 0 -2em;
	padding-right:2em;
	max-width:110%;
	font-weight:normal;
	margin-bottom:0;
	margin-top: 0;

}
#crumbs li {
	display: inline-block;
	line-height:2.3em;
	color:#777;
	padding-left:.75em;
	}


#crumbs li:first-child img {
	top:5px;
	position:relative;
	vertical-align: top;
	}

#crumbs li a {
	background:url(lib/crumbs.gif) no-repeat right center;
	display:block;
	padding:0 15px 0 0;
	}

#crumbs li a:link,
#crumbs li a:visited {
	color:#777;
	text-decoration:none;
	}
#crumbs li a:hover,
#crumbs li a:focus {
	}




/* Language Toolbar */

.pageheader #otherlanguages {
        position: absolute;
        top: 66px;
        right: 0em;
	height:25px;
	width: 70%;
	max-width: 930px;
	border-bottom:none;
        }

.pageheader #otherlanguages ul {
        padding: 0px;
        /* reduce the extra vertical space between title and body
        margin-bottom: 1.385em;  13×1.385=18px
        margin-top: -0.538em;  13×1.538=20px */
        border-bottom: none;
        display:inline;
	float:right;
        position:relative;
        top:0px;
        height:35px;
        }

.pageheader #otherlanguages li {
        display:inline;
        padding:4px 8px;
        margin-right: 0.0em;
        position:relative;
        float: left;
        }

.pageheader #otherlanguages li a {
        color:#888888;
        text-decoration:none;
        }



.pageheader #otherlanguages ul li {
        background:white;
        text-decoration:none;
	text-align:center;
	-moz-transition: all 0.3s ease-out;
	-webkit-transition: all 0.3s ease-out;
	-o-transition: all 0.3s ease-out;
	transition: all 0.3s ease-out;
	border-bottom:1px solid white;
}



.pageheader #otherlanguages ul li span {
        }

.pageheader #otherlanguages ul li:hover, .pageheader #otherlanguages ul li.current{
	border-bottom:2px solid green;
	text-decoration:none;
	background:#EEEEEE;
}


.pageheader #otherlanguages ul li.master, .pageheader #otherlanguages ul li:hover.master  {
	font-weight:bold;
        }


.pageheader #otherlanguages ul li:hover a {
	-moz-transition: all 0,5s ease-out;
	-webkit-transition: all 0,5s ease-out;
	-o-transition: all 0,5s ease-out;
	transition: all 0,5s ease-out;
	color:black;
        }

.current > .visible {
text-transform: none !important;
}


/* visible and hidden */

.pageheader #otherlanguages ul li span.visible {
	display:inline !important;
	text-transform:uppercase;
	}

.pageheader #otherlanguages ul li span.hidden {
	display:none !important;
	}

.pageheader #otherlanguages ul li:hover span.visible {
	display:none !important;
	}

.pageheader #otherlanguages ul li:hover span.hidden {
	display:inline !important;
	}

/* Icons */

div.icon {
	margin-bottom: 1.5em;
	position: relative;
}

div.icon img {
	display: inline-block;
}

div.icon div.text {
	position: absolute;
	top: 0;
	display: inline-block;
	vertical-align: top;
	padding-top: 1em;
	margin-left: 1em;
}

div.icon h2 {
	line-height: 1;
}

/* Documentation Styling */

span.application { font-style: italic; }
span.button { font-weight: bold; }
span.code {
  font-family: "Source Code Pro Regular", "Courier", monospace;
}
span.command {
  font-family: "Source Code Pro Regular", "Courier", monospace;
  font-size: 1.071em; /* 14×1.071=15px */
  border: 1px solid #E0E0DF;
  padding-left: 0.2em;
  padding-right: 0.2em;
}
span.emphasis { font-style: italic; }
span.filename { font-style: italic; display: inline-block; }
span.guilabel { font-weight: bold; }
span.guimenu { font-weight: bold; }
span.guisubmenu { font-weight: bold; }
span.guimenuitem { font-weight: bold; }
span.keycap { font-weight: bold; }
span.menuchoice { font-weight: bold; }
span.replaceable { font-style: italic; }
div.bug, div.caution, div.next, div.note, div.tip, div.trophy {
  background-color: #FFFFF0;
  border: 1px solid #E0E0DF;
  border-radius: 4px;
  padding: 1.35em 6px 0em;
  background-position: 6px 0.5em;
  background-repeat: no-repeat;
  min-height: 48px;
  padding-left: 66px;
  margin: 0 0 1.5em 0;
  max-width: 38em;
}
div.bug {
  background-image: url(lib/admon-bug.png);
}
div.caution {
  background-image: url(lib/admon-caution.png);
}
div.next {
  background-image: url(lib/go-next.png);
}
div.note {
  background-image: url(lib/admon-note.png);
}
div.tip {
  background-image: url(lib/admon-tip.png);
}
div.trophy {
  background-image: url(lib/trophy-gold.png);
}

div.bug pre, div.caution pre, div.next pre, div.note pre, div.tip pre, div.trophy pre {
  max-width: 34em;
}

/* Inlined icons */

img.symbolic, img.symbolic-22 {
  display: inline-block;
  position: relative;
}
img.symbolic { top: 1px; } /* Default: 16 × 16 px */
img.symbolic-22 { top: 4px; } /* 22 × 22 px */

/* Trail */

div.trail {
  height: 2em;
  border: solid 1px #bbb;
  margin-bottom: 1.5em;
}

div.pageheader div.trail {
  margin-left: 20px;
}

div.trail span.trailup {
  display: none;
}

div.trail span.trailarrow {
  position: absolute;
}

div.trail span.trailprev, div.trail span.trailnext {
  width: 45%;
  margin-top: 0.25em;
}

div.trail span.trailprev {
  left: 0.5em;
}

div.trail span.trailprev a {
  margin-left: 1.5em;
}

div.trail span.trailnext {
  right: 1.5em;
}

div.trail span.trailnext a {
  margin-right: 0.5em;
}

/* Special Cases */

/* doc/get/trusting_tails_signing_key */

pre.list-key {
  width: 60em;
}

/* "Are you using Tor?" link on /news */

@media all and (min-width: 600px) {
	#tor_check {
		position: absolute;
		z-index: 10;
		right: 2em;
	}
}

#tor_check a[href="https://check.torproject.org/"] {
	background: #0a0;
	-moz-border-radius: 0.5em;
	-webkit-border-radius: 0.5em;
	border-radius: 0.5em;
	display: inline-block;
	padding: 0.5em 1em 0.5em 0.5em;
	width: 16.5em; /* sidebar - padding */
	box-sizing-border-box;
}

#tor_check a img {
	float: left;
}

#tor_check a span {
	font-family: "Century Gothic", "Avant Garde", Avenir, TeXGyreAdventorRegular, "Heiti SC", "Heiti TC", AppleGothic, sans-serif;
	font-weight: normal;
	color: white;
	text-align: left;
	font-size: 2.29em;
	line-height: 2.1em;
	margin-left: 0.5em;
}

#tor_check a span.twolines {
	font-size: 1.59em;
}

/* Contribute section */

div.sidebar-intro {
	height: 320px;
}

div.contribute-roles-1 {
	display: inline-block;
	margin-right: 2em;
	width: 31%;
}

div.contribute-roles-3 div.contribute-role {
	width: 29%;
}

div.contribute-role {
	display: inline-block;
	margin-right: 2em;
	vertical-align: top;
}

div.contribute-role p {
	font-style: italic;
}

div.contribute-role img {
	display: block;
	margin: 0 auto 0.5em;
	max-width: 100%;
	height: auto;
}

/* Highlight */

div#highlight {
  border: 5px solid #56347C;
  width: 44em;
  padding: 0.5em 1em;
  -moz-border-radius: 0.5em;
  -webkit-border-radius: 0.5em;
  border-radius: 0.5em;
  -moz-box-sizing: border-box;
  -o-box-sizing: border-box;
  -webkit-box-sizing: border-box;
  box-sizing: border-box;
}
div#highlight p {
  margin: 0.5em 0;
}

/* Donation button */

#donate-button a {
  width: 100%;
  display: block;
  -moz-box-shadow: 1px 1px 5px #ccc;
  -webkit-box-shadow: 1px 1px 5px #ccc;
  box-shadow: 1px 1px 5px #ccc;
  -moz-border-radius: 0.5em;
  -webkit-border-radius: 0.5em;
  border-radius: 0.5em;
  -moz-box-sizing: border-box;
  -o-box-sizing: border-box;
  -webkit-box-sizing: border-box;
  box-sizing: border-box;
  text-decoration: none;
  color: white;
  padding: 0.5em 1em;
  background: #56347c url('lib/donate.png') no-repeat scroll 10px 50%;
  font-size: 26px;
  padding-left: 70px;
  line-height: 1em;
  font-weight: normal;
}

#donate-button a:hover {
  background-color: #56347c;
}

/* partners page */

#pagebody a.partner {
    background-image: none;
    padding-right: 0;
    text-decoration: none;
    border: none;
}

#pagebody .partner {
    display: inline-block;
    margin: 1em 2.5em 2em 0;
    vertical-align: middle;
}

#pagebody .partner.first-partner-in-range:before {
    float: left;
    font-size: 1.4em;
    font-weight: bold;
    color: #ddd;
    display: inline-block;
    width: 100px;
    text-align: left;
    clear: left;
    line-height: 1.4em;
    margin-right: 2em;
    margin-top: 1em;
}

#pagebody .pastpartner.first-partner-in-range:before {
    font-size: 0.9em;
}

#pagebody .first-partner-in-range.partner-size-1:before {
    content: "> $100.000";
}

#pagebody .first-partner-in-range.partner-size-2:before {
    content: "$50.000 – $99.999";
}

#pagebody .first-partner-in-range.partner-size-3:before {
    content: "$10.000 – $49.999";
}

#pagebody .first-partner-in-range.partner-size-4:before {
    content: "$1.000 – $9.999";
}

#pagebody .first-partner-in-range.partner-in-kind:before {
    content: "in-kind";
}

<<<<<<< HEAD
=======
html[lang="de"] #pagebody .first-partner-in-range.partner-in-kind:before {
    content: "Sachspende";
}

html[lang="es"] #pagebody .first-partner-in-range.partner-in-kind:before {
    content: "en especie";
}

html[lang="fa"] #pagebody .first-partner-in-range.partner-in-kind:before {
    content: "اهداء";
}

html[lang="fr"] #pagebody .first-partner-in-range.partner-in-kind:before {
    content: "en nature";
}

html[lang="it"] #pagebody .first-partner-in-range.partner-in-kind:before {
    content: "in natura";
}

html[lang="pt"] #pagebody .first-partner-in-range.partner-in-kind:before {
    content: "o troco";
}

>>>>>>> cad99dff
#pagebody .partner.pastpartner {
    margin-right: 1em;
    margin-bottom: 1em;
}

#pagebody .partner img {
    margin-bottom: 1em;
    -ms-transition-duration: 0.6s;
    -moz-transition-duration: 0.6s;
    -webkit-transition-duration: 0.6s;
    transition-duration: 0.6s;
    height: 85px;
}

#pagebody .partner:hover img {
    opacity: 0.8;
}

#pagebody a.pastpartner img {
    -ms-filter: grayscale(100%);
    -webkit-filter: grayscale(100%);
    filter: grayscale(100%);
    opacity: 0.4;
    height: 60px;
    width: auto;
}

#pagebody a.pastpartner:hover img {
    -webkit-filter: none;
    filter: none;
    opacity: 1;
}<|MERGE_RESOLUTION|>--- conflicted
+++ resolved
@@ -1325,8 +1325,6 @@
     content: "in-kind";
 }
 
-<<<<<<< HEAD
-=======
 html[lang="de"] #pagebody .first-partner-in-range.partner-in-kind:before {
     content: "Sachspende";
 }
@@ -1351,7 +1349,6 @@
     content: "o troco";
 }
 
->>>>>>> cad99dff
 #pagebody .partner.pastpartner {
     margin-right: 1em;
     margin-bottom: 1em;
