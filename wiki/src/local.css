/*
-------------------  Tails custom style ---------------------------------------------
Some text sizing use ems with decimals to calculate round pixel numbers by
default, when the user does not resize the text.
See: http://www.alistapart.com/articles/howtosizetextincss/
*/

/*
Table of Content:

  - Fonts
  - Base
  - Basic Typography
  - Forms
  - Layout
  - Sidebar
  - Get in Touch with Us
  - Bullets
  - Download Buttons
  - Toggleable
  - Action Menu
  - Language Toolbar
  - Icons
  - Documentation Styling
  - Trail
  - Special Cases
*/

/* Load RTL stylesheet */

@import url("local.rtl.css");

/* Fonts */

@font-face { font-family: "Source Sans Pro Regular"; src: url("lib/SourceSansPro-Regular.ttf"); }
@font-face { font-family: "Source Code Pro Regular"; src: url("lib/SourceCodePro-Regular.ttf"); }

/* Base */

body {
	font-family: "DejaVu Sans", "Verdana", sans-serif;
	color: black;
	background: url(lib/strip.png);
	margin: 0;
	padding: 0;
}

/* Basic Typography */
/* This section implements the ideas of typographic scale and rythm as
 * explained on http://lamb.cc/typograph/. */

/* Set the main font-size to 14px.
 * Set the main line-height, λ to 21px.
 * All this section is calculated so that each element measures in height a
 * multiple of λ. This allows, for exemple, to keep parallel threads of text
 * in a same vertical rythm. */
body {
	font-size: 87.5%; /* 16×87.5%=14px */
	line-height: 1.5; /* 14×1.5=21px=λ */
}

/* The bottom margin of all elements is fixed to a multiple of λ so that they
 * don't brake the rythm when they overlap. We set all top margin to 0. */
p {
	margin: 0 0 1.5em 0; /* 14×1.5=21px=λ */
}

span.title {
	font-family: "Source Sans Pro Regular", "DejaVu Sans", "Verdana", sans-serif;
}

h1, h2, h3, .sidebar {
	font-family: "Source Sans Pro Regular", "DejaVu Sans", "Verdana", sans-serif;
	font-weight: normal;
}

/* The size h1, h2 and h3 follows a traditional scale of 1, 1.5 and 2.
   Their line-height are adjusted to a multiple of λ. */

h1 {
	font-size: 2em; /* 14×2=28px */
	line-height: 1.5em; /* 28×1.5=42px=2λ */
	margin: 0.4em 0 0.35em 0; /* 28×0.75=21px=λ */
}

h2 {
	font-size: 1.5em; /* 14×1.5=21px */
	line-height: 2em; /* 21×1=21px=λ */
	margin: 0.5em 0 0.5em 0; /* 21×1=21px=λ */
}

h3 {
	font-size: 1.071em; /* 14×1.071=15px */
	text-transform: uppercase;
	letter-spacing: 0.067em; /* 15×0.067=1px */
	margin: 0.7em 0 0.7em 0; /* 15×1.4=21px=λ */
}

/* avoid super-long lines */
p, ul, ol, h1, h2, h3, h4, h5, h6 {
	max-width: 45em;
}

blockquote {
	max-width: 42em;
}

li>p {
	margin-top: 1em;
	margin-bottom: 0.5em;
}

code, kbd, samp, pre, tt, var, p.pre, p.code {
	font-family: "Source Code Pro Regular", "Courier", monospace;
	font-size: 1em; /* 14px */
}
pre code { font-size: 1em; } /* ikiwiki adds <code> tags inside <pre> */

p+p {
	text-indent: 1.5em;
}

p+p.no-indent {
	text-indent: 0;
}

table {
	border: solid 1px #AAAAAA;
}

tbody th, tbody td, tfoot th, tfoot td {
	border-top: solid 1px #AAAAAA;
}

img.img { /* overwrite style.css */
  margin: 0em;
}

img.margin { /* overwrite style.css */
  margin: 2em 4em 2em 0em;
}

table.img, table.img td {
  border: none;
}

table.img caption {
  font-size: 90%;
  font-style: italic;
}

/* Forms */

input[type="text"], input[type="password"], input[type="select"],
input[type="search"], #editcontent {
	font-size: 1em;
	width: 65%;
	display: block;
}

form.donation label {
	margin-left: 0.5em;
	margin-right: 1em;
}

form.donation br {
	margin-bottom: 0.5em;
}

form.donation {
	margin-left: 1em;
	margin-top: -1em;
	margin-bottom: 2em;
}

label.block {
	margin-top: 1em;
}

#searchbox {
	width: 12em;
}

ol, ul {
	padding: 0;
	margin-left: 1.5em;
}

.remove-extra-space {
  margin: 0 -0.3em;
}

/* Layout */

.page {
	margin:0 auto;
	padding: 0 2em 2em 2em;
	max-width:930px;
	position:relative;
	border :0px solid black;
	-moz-box-shadow: 3px 3px 5px #ccc;
	-webkit-box-shadow: 3px 3px 5px #ccc;
	box-shadow: 3px 3px 5px #ccc;
	background: white;
}

.pageheader .actions ul {
	padding: 0px;
	border-bottom: none;
}

.pageheader .actions li {
    display: inline;
	padding: 0.1em;
	margin:0.1em;
  display:inline;
    margin-top:1em;
    padding:4px;
	margin-right: 0.5em;
    position:relative;
    top:0.2em;
}

.pageheader .actions {
        position: absolute;
        top: 0;
        right: 0em;
}
.header {
	font-size: 1em; /* override style.css */
}

.banner {
	height: 114px;
        background: #56347c url(lib/banner.png) no-repeat;
	-moz-box-shadow: 3px 3px 5px #ccc;
	-webkit-box-shadow: 3px 3px 5px #ccc;
	box-shadow: 3px 3px 5px #ccc;
	padding: 0 2em;
	margin:0px auto;
	max-width:930px;
	margin-top:0px;
	border: 0px solid black;
}

.banner .tails {
	display: block;
	height: 100%;
	width: 100%;
}

.banner .tails span {
	display: none;
}

span.title {
	font-size: 2.5em; /* 14×2.5=35px */
	line-height: 1.2; /* 35×1.2=42px=2λ */
	font-weight: normal;
	display: block;
	margin: 1.2em 0 0.6em 0; /* 35x0.6=21px=λ */
	color: #6f4d96;
	border-left: 10px solid #444444;
	padding-left: 35px;
	margin-left: -28px;
}

#homepage #news, #homepage #security,
#page-found_a_problem #bugs, #page-found_a_problem #wishlist,
#page-download #bittorrent, #page-download #http {
	display: inline-block;
	width: 32%;
	vertical-align: top;
}

#page-download #bittorrent, #page-download #http {
	width: 40%;
}

#homepage #news,
#page-found_a_problem #bugs,
#page-download #http
{
	margin-right: 2em;
}

/* Sidebar */

.sidebar {
	font-family: "Source Sans Pro Regular", "DejaVu Sans", "Verdana", sans-serif;
	z-index: 10;
	border: 0;
	padding: 0;
	width: auto;
	width: 18em;
	margin-left: 2em;
}

.sidebar .button a, .sidebar .button .selflink, .sidebar .links {
	width: 100%;
	display: block;
	margin-bottom: 1em;
	-moz-box-shadow: 1px 1px 5px #ccc;
	-webkit-box-shadow: 1px 1px 5px #ccc;
	box-shadow: 1px 1px 5px #ccc;
	-moz-border-radius: 0.5em;
	-webkit-border-radius: 0.5em;
	border-radius: 0.5em;
	-moz-box-sizing: border-box;
	-o-box-sizing: border-box;
	-webkit-box-sizing: border-box;
	box-sizing: border-box;
}

.sidebar .button a, .sidebar .button .selflink {
	text-decoration: none;
	color: white;
	padding: 0.5em 1em;
}

.sidebar .button a {
	background-color: #0a0;
}

.sidebar .button a:hover, .sidebar .button .selflink {
	background-color: #56347c;
}

.sidebar .download a {
	background: #0a0 url('lib/download-arrow.png') no-repeat scroll right 30%;
}

.sidebar .download a span, .sidebar .download span.selflink span {
	display: block;
	line-height: 1em;
}

.sidebar .download .download {
	font-size: 1.571em; /* 14×1.571=22px */
}

.sidebar .download .tails {
	font-size: 2.286em; /* 14×2.286=32px */
	font-weight: bold;
}

.sidebar .download .date {
	font-size: 1.143em; /* 14×1.143=16px */
	font-style: italic;
}

.sidebar .links {
	border:1px solid #DDDDDD;
	background: #eee;
}

.sidebar .links .selflink {
	border-left: 2px solid black;
	color: none;
	background:#f5f5f5;
}

.sidebar .links ul {
	list-style: none;
	margin: 0;
	padding: 3px 0;
}

.sidebar .links li a, .sidebar .links li .selflink {
	font-size: 1.429em; /* 14×1.429=20px */
	display: block;
	padding: 0.25em 0.7em; /* 5px 14px */
	border-top: 1px #ddd solid;
	text-decoration: none;
	letter-spacing: 0.05em;
	color: #888;
}

.sidebar .links li a:hover {
	background: #f5f5f5;
	border-left: 2px solid #0a0;
	padding: 0.25em 0.7em; /* 5px 14px */
	padding-left: 0.6em; /* 20×0.6=12px=padding-border */
}

.sidebar .links li:first-child a {
	border: none;
}

.sidebar .links li:first-child a:hover {
        border-left: 2px solid #0a0;
}

.sidebar .links li:first-child .selflink {
	border-left: 2px solid black;
	border-top: none;
	border-bottom: none;
	border-rigth: none;
}

.sidebar .donate a, .sidebar .donate .selflink {
	background: #0a0 url('lib/donate.png') no-repeat scroll 10px 50%;
	font-size: 1.857em; /* 14×1.857=26px */
	padding-left: 70px;
	line-height: 1em;
}

/* Links */

a {
	color: #888;
	text-decoration: none;
}

p+p {
	text-indent: 0;
	margin-top: 18px;
}

#news h1, #security h1, #doc h1, #found_a_problem h1, #talk h1, #bugs h1, #wishlist h1, #design h1, #other h1, #tools h1 {
	margin-top: 18px;
	padding: 0 0.5em;
	background-color:none;
	color:#fff;
	background: #56347c;
	border-radius: 0.2em;
	line-height: 1.6em;
}


code {
	line-height:18px;
	white-space:pre;
}

pre, p.pre {
	background-color: #eee;
	border: thin solid #ccc;
	color: #444;
	margin: 1.5em 1em 1.5em 1.5em;
	padding: 0.25em 0.5em;
	max-width: 58em;
	width: 58em;
}

div.inlinepage {
	margin-bottom: 18px;
}

.inlinepage .inlineheader .header {
	font-size:36px;
	top:5px
}

.inlinepage h1 {
	font-size:28px;
	top:8px;
}

.inlinepage h2 {
	font-size:22px;
	top:1px;
}

.inlinepage h3 {
	font-size:18px;
	top:2px;
}

.inlinepage h4 {
	font-size:15px;
	top:4px;
}

.inlinepage h5 {
	font-size:13px;
	top:5px;
}

#footer {
	padding-left: 20px;
	padding-top: 36px;
}

#pageinfo {
	border-top: 0;
}

/* avoid printing search results below sidebar */
form {
	max-width: 45em;
}

form#searchform {
	overflow: visible;
	position: absolute;
	top:-3.5em;
	right: 4em;
}

div#feedlink {
	margin-top: 18px;
}

div.recentchanges {
	margin-top: 0px;
}

.blogform {
	margin-bottom: 18px;
	margin-top: 18px;
}

#pagebody .blogform > a.feedbutton {
	border-bottom: none;
}

.blogform > input[name="title"] {
	padding-top: 0;
}

.blogform > input[type="submit"] {
	position: static;
	top: auto;
	margin-bottom: 0;
}

.comment {
	margin-bottom: 18px;
}

li.L1 {
	list-style-type: decimal;
}

input#searchbox {
	background: url(lib/loupe.png) no-repeat;
	background-color: white;
	background-position: 97% 50%;
	color: #000;
	padding: 3px 16px 3px 3px;
	-moz-border-radius: 0.5em;
	-webkit-border-radius: 0.5em;
	border-radius: 0.5em;
	border: 2px solid #bbb;
}

#content {
	padding-left: 20px;
	background: none;
}

.toc {
	border-top:thin solid dimgray;
	border-left:thin solid dimgray;
	border-bottom:thin dotted darkgrey;
	border-right:thin dotted darkgrey;
	float:none;
	margin:1em 0;
        max-width: 38em;
	padding:0 1em 0 1em;
}

/* TESTING */

/* a[href*="/recentchanges/"]
{	overflow: visible;
	position: absolute;
	top:-120px;
	left: 200px;
}
*/

#pagebody a {
	color: #0a0;
	border-bottom: 1px solid #0a0;
}
#pagebody a:hover {
	text-decoration: none;
}

/* test inside and outside links */
#pagebody a[href^="http"] {
	padding-right: 13px;
	background: url(lib/link_out.gif) no-repeat right bottom;
}

#pagebody a[href^="http://localhost"],
#pagebody a[href^="http://tails.boum.org"],
#pagebody a[href^="https://tails.boum.org"],
#pagebody a[href^="http://dl.amnesia.boum.org"],
#pagebody a[href^="https://dl.amnesia.boum.org"],
#pagebody a.noicon,
#pagebody a.use-mirror-pool {

	background-image: none;
	padding-right: 0;
}

#pagebody span.definition a {
	color: black;
	background: none;
	padding-right: 0;
}

#pagebody span.definition a:hover {
	color: #0a0;
}

#pagebody span.definition a:after {
	content: '+';
	font-size: 10px;
	font-weight: normal;
	color: #0a0;
	position: relative;
	top: -6px;
}

.acronym {
}

 .slogan  {
}

.feedlink {
	margin-top: 1.585em;
}

#comments {
	clear: none;
	overflow: auto;
	width: auto;
}

#comments .actions {
	margin-bottom: 1em;
}

#comments .actions > ul {
	padding-left: 0;
}

.quoted-from {
	font-style: italic;
}

/* Get in Touch with Us */

div.three-blocks {
	display: inline-block;
	width: 32%;
	padding: 0 5% 0 0;
	box-sizing: border-box;
	text-align: center;
	vertical-align: top;
}

#homepage div.three-blocks {
	margin-top: 5em;
}

div.three-blocks p, div.three-blocks ul, div.three-blocks form {
	text-align: left;
}

div.three-blocks img {
	text-decoration: none;
	display: block;
	margin: 0 auto;
	max-width: 100%;
	height: auto
}

p.center {
	margin: 0 center;
	margin-top: 1em;
	display: inline-block;
}

/* Bullets */

.bullet-number-one, .bullet-number-two, .bullet-number-three,
.bullet-number-four, .bullet-number-five, .bullet-number-six,
.bullet-number-seven, .bullet-number-eight, .bullet-number-nine {
	position: relative;
	left: -20px;
	padding-left: 60px;
	min-height: 52px;
	padding-top: 12px;
	margin-top: 42px;
}
.bullet-number-one   { background: url('lib/bullet/1.png') no-repeat top left; }
.bullet-number-two   { background: url('lib/bullet/2.png') no-repeat top left; }
.bullet-number-three { background: url('lib/bullet/3.png') no-repeat top left; }
.bullet-number-four  { background: url('lib/bullet/4.png') no-repeat top left; }
.bullet-number-five  { background: url('lib/bullet/5.png') no-repeat top left; }
.bullet-number-six   { background: url('lib/bullet/6.png') no-repeat top left; }
.bullet-number-seven { background: url('lib/bullet/7.png') no-repeat top left; }
.bullet-number-eight { background: url('lib/bullet/8.png') no-repeat top left; }
.bullet-number-nine  { background: url('lib/bullet/9.png') no-repeat top left; }
.bullet-number-zero  { background: url('lib/bullet/0.png') no-repeat top left; }

/* Download Buttons */

#pagebody a.download-file,
#pagebody a.download-signature,
#pagebody a.download-key {
	font-size: 17px;
	font-family: "Source Sans Pro Regular", "DejaVu Sans", "Verdana", sans-serif;
	font-weight: bold;
	-moz-box-shadow: 1px 1px 5px #ccc;
	-webkit-box-shadow: 1px 1px 5px #ccc;
	box-shadow: 1px 1px 5px #ccc;
	-moz-border-radius: 0.5em;
	-webkit-border-radius: 0.5em;
	border-radius: 0.5em;
	text-decoration: none;
	margin-bottom: 1em;
	padding: 0.5em 51px 0.5em 12px;
	color: white;
}

#pagebody a.download-file {
	background: #0a0 url('lib/download-arrow.png') no-repeat scroll right center;
}

#pagebody a.download-signature {
	background: #0a0 url('lib/download-signature.png') no-repeat scroll right center;
}

#pagebody a.download-key {
	background: #0a0 url('lib/download-key.png') no-repeat scroll right center;
}

#pagebody p.checksum {
	word-wrap: break-word;
	width: 19.7em;
}

#pagebody span.openpgp-small-link {
	display: block;
	margin-top: 1em;
	margin-left: 1em;
	font-size: 11px;
}

/* Toggleable */

#pagebody div.toggleable {
	position: relative;
	background: #f3edf9;
	border-top: solid 5px black;
	border-bottom: solid 5px black;
	padding: 0em 2em;
	margin: 2em 0;
	padding-top: 15px;
	padding-bottom: 63px;
}

#pagebody div.toggleable span.hide a.toggle {
	display: block;
	height: 48px;
	width: 78px;
	position: absolute;
	right: 0;
	background: url('lib/close.png') no-repeat 15px 0px;
	border: none;
}

/* Hide revert button on recentchanges */
span.revert {
	display: none;
}

/* Action Menu */

.pageheader .actions {
        position: absolute;
        top: 35px;
        right: 0em;
	height:28px;
	background:url(lib/tools-20.jpg) right no-repeat;
	width: 100%;
	max-width: 930px;
	}

.pageheader .actions ul {
	padding: 0px;
	/* reduce the extra vertical space between title and body
	margin-bottom: 1.385em;  13×1.385=18px
	margin-top: -0.538em;  13×1.538=20px */
	border-bottom: none;
	display:none;
	text-align: right;
	}

.pageheader .actions li {
	display:inline;
	margin-top:1em;
	padding:4px;
	position:relative;
	top:0.2em;
	}

.pageheader .actions li a {
	color:#888888;
	text-decoration:none;
	}

.pageheader .actions:hover {
	}

.pageheader .actions:hover ul {
	display:inline;
	float:right;
	position:relative;
	top:0px;
	padding-right:30px;
	height:25px;


}

.pageheader .actions:hover ul li {
	background:white;
	-moz-transition: all 0.3s ease-out;
	-webkit-transition: all 0.3s ease-out;
	-o-transition: all 0.3s ease-out;
	transition: all 0.3s ease-out;
	border-bottom:2px solid white;
}

.pageheader .actions:hover ul li:hover {
	border-bottom:2px solid #451E6F;
	text-decoration:none;
	background:#EEEEEE;

	}

.pageheader .actions:hover ul li:hover a {
	-moz-transition: all 0,5s ease-out;
	-webkit-transition: all 0,5s ease-out;
	-o-transition: all 0,5s ease-out;
	transition: all 0,5s ease-out;
	color:black;
	}




blockquote > p {
border-left:2px solid green;
-moz-transition:all 0.1s ease-out;
padding-left:5px;
background:#F5F5F5;

}

blockquote > p:hover {
background:#EEEEEE;
}

#crumbs ul, #crumbs li {
	list-style-type:none;
	padding:0;
	margin:0;
	}




#crumbs {
	height:2.3em;
	border-bottom:1px solid #DEDEDE;
	margin: 0 -2em;
	padding-right:2em;
	max-width:110%;
	font-weight:normal;
	margin-bottom:0;
	margin-top: 0;

}
#crumbs li {
	display: inline-block;
	line-height:2.3em;
	color:#777;
	padding-left:.75em;
	}


#crumbs li:first-child img {
	top:5px;
	position:relative;
	vertical-align: top;
	}

#crumbs li a {
	background:url(lib/crumbs.gif) no-repeat right center;
	display:block;
	padding:0 15px 0 0;
	}

#crumbs li a:link,
#crumbs li a:visited {
	color:#777;
	text-decoration:none;
	}
#crumbs li a:hover,
#crumbs li a:focus {
	}




/* Language Toolbar */

.pageheader #otherlanguages {
        position: absolute;
        top: 66px;
        right: 0em;
	height:25px;
	width: 70%;
	max-width: 930px;
	border-bottom:none;
        }

.pageheader #otherlanguages ul {
        padding: 0px;
        /* reduce the extra vertical space between title and body
        margin-bottom: 1.385em;  13×1.385=18px
        margin-top: -0.538em;  13×1.538=20px */
        border-bottom: none;
        display:inline;
	float:right;
        position:relative;
        top:0px;
        height:35px;
        }

.pageheader #otherlanguages li {
        display:inline;
        padding:4px 8px;
        margin-right: 0.0em;
        position:relative;
        float: left;
        }

.pageheader #otherlanguages li a {
        color:#888888;
        text-decoration:none;
        }



.pageheader #otherlanguages ul li {
        background:white;
        text-decoration:none;
	text-align:center;
	-moz-transition: all 0.3s ease-out;
	-webkit-transition: all 0.3s ease-out;
	-o-transition: all 0.3s ease-out;
	transition: all 0.3s ease-out;
	border-bottom:1px solid white;
}



.pageheader #otherlanguages ul li span {
        }

.pageheader #otherlanguages ul li:hover, .pageheader #otherlanguages ul li.current{
	border-bottom:2px solid green;
	text-decoration:none;
	background:#EEEEEE;
}


.pageheader #otherlanguages ul li.master, .pageheader #otherlanguages ul li:hover.master  {
	font-weight:bold;
        }


.pageheader #otherlanguages ul li:hover a {
	-moz-transition: all 0,5s ease-out;
	-webkit-transition: all 0,5s ease-out;
	-o-transition: all 0,5s ease-out;
	transition: all 0,5s ease-out;
	color:black;
        }

.current > .visible {
text-transform: none !important;
}


/* visible and hidden */

.pageheader #otherlanguages ul li span.visible {
	display:inline !important;
	text-transform:uppercase;
	}

.pageheader #otherlanguages ul li span.hidden {
	display:none !important;
	}

.pageheader #otherlanguages ul li:hover span.visible {
	display:none !important;
	}

.pageheader #otherlanguages ul li:hover span.hidden {
	display:inline !important;
	}

/* Icons */

div.icon {
	margin-bottom: 1.5em;
	position: relative;
}

div.icon img {
	display: inline-block;
}

div.icon div.text {
	position: absolute;
	top: 0;
	display: inline-block;
	vertical-align: top;
	padding-top: 1em;
	margin-left: 1em;
}

div.icon h2 {
	line-height: 1;
}

/* Documentation Styling */

span.application { font-style: italic; }
span.button { font-weight: bold; }
span.code {
  font-family: "Source Code Pro Regular", "Courier", monospace;
}
span.command {
  font-family: "Source Code Pro Regular", "Courier", monospace;
  font-size: 1.071em; /* 14×1.071=15px */
  border: 1px solid #E0E0DF;
  padding-left: 0.2em;
  padding-right: 0.2em;
}
span.emphasis { font-style: italic; }
span.filename { font-style: italic; display: inline-block; }
span.guilabel { font-weight: bold; }
span.guimenu { font-weight: bold; }
span.guisubmenu { font-weight: bold; }
span.guimenuitem { font-weight: bold; }
span.keycap { font-weight: bold; }
span.menuchoice { font-weight: bold; }
span.replaceable { font-style: italic; }
div.bug, div.caution, div.next, div.note, div.tip, div.trophy {
  background-color: #FFFFF0;
  border: 1px solid #E0E0DF;
  border-radius: 4px;
  padding: 1.35em 6px 0em;
  background-position: 6px 0.5em;
  background-repeat: no-repeat;
  min-height: 48px;
  padding-left: 66px;
  margin: 0 0 1.5em 0;
  max-width: 38em;
}
div.bug {
  background-image: url(lib/admon-bug.png);
}
div.caution {
  background-image: url(lib/admon-caution.png);
}
div.next {
  background-image: url(lib/go-next.png);
}
div.note {
  background-image: url(lib/admon-note.png);
}
div.tip {
  background-image: url(lib/admon-tip.png);
}
div.trophy {
  background-image: url(lib/trophy-gold.png);
}

div.bug pre, div.caution pre, div.next pre, div.note pre, div.tip pre, div.trophy pre {
  max-width: 34em;
}

/* Inlined 16x16 icons */

img.symbolic {
  display: inline-block;
  position: relative;
  top: 1px;
}

/* Trail */

div.trail {
  height: 2em;
  border: solid 1px #bbb;
  margin-bottom: 1.5em;
}

div.pageheader div.trail {
  margin-left: 20px;
}

div.trail span.trailup {
  display: none;
}

div.trail span.trailarrow {
  position: absolute;
}

div.trail span.trailprev, div.trail span.trailnext {
  width: 45%;
  margin-top: 0.25em;
}

div.trail span.trailprev {
  left: 0.5em;
}

div.trail span.trailprev a {
  margin-left: 1.5em;
}

div.trail span.trailnext {
  right: 1.5em;
}

div.trail span.trailnext a {
  margin-right: 0.5em;
}

/* Special Cases */

/* doc/get/trusting_tails_signing_key */

pre.list-key {
  width: 60em;
}

/* "Are you using Tor?" link on /news */

@media all and (min-width: 600px) {
	#tor_check {
		position: absolute;
		z-index: 10;
		right: 2em;
	}
}

#tor_check a[href="https://check.torproject.org/"] {
	background: #0a0;
	-moz-border-radius: 0.5em;
	-webkit-border-radius: 0.5em;
	border-radius: 0.5em;
	display: inline-block;
	padding: 0.5em 1em 0.5em 0.5em;
	width: 16.5em; /* sidebar - padding */
	box-sizing-border-box;
}

#tor_check a img {
	float: left;
}

#tor_check a span {
	font-family: "Century Gothic", "Avant Garde", Avenir, TeXGyreAdventorRegular, "Heiti SC", "Heiti TC", AppleGothic, sans-serif;
	font-weight: normal;
	color: white;
	text-align: left;
	font-size: 2.29em;
	line-height: 2.1em;
	margin-left: 0.5em;
}

#tor_check a span.twolines {
	font-size: 1.59em;
}

/* Contribute section */

div.sidebar-intro {
	height: 320px;
}

div.contribute-roles-1 {
	display: inline-block;
	margin-right: 2em;
	width: 31%;
}

div.contribute-roles-3 div.contribute-role {
	width: 29%;
}

div.contribute-role {
	display: inline-block;
	margin-right: 2em;
	vertical-align: top;
}

div.contribute-role p {
	font-style: italic;
}

div.contribute-role img {
	display: block;
	margin: 0 auto 0.5em;
	max-width: 100%;
	height: auto;
}

/* Highlight */

div#highlight {
  border: 5px solid #56347C;
  width: 44em;
  padding: 0.5em 1em;
  -moz-border-radius: 0.5em;
  -webkit-border-radius: 0.5em;
  border-radius: 0.5em;
  -moz-box-sizing: border-box;
  -o-box-sizing: border-box;
  -webkit-box-sizing: border-box;
  box-sizing: border-box;
}
div#highlight p {
  margin: 0.5em 0;
}

/* Donation campaign strip */

#donation-strip {
  position: absolute;
  top: 0;
  left: 0;
<<<<<<< HEAD
  font-size: 16px;
  font-weight: bold;
  color: black;
  padding: 0.7em 86px;
  background: yellow;
  max-width: 100%;
=======
  width: 100%;
  max-width: 100%;
}

#donation-strip a {
  display: block;
  font-size: 16px;
  font-weight: bold;
  color: black;
  padding: 0.4em 86px;
  background: yellow;
>>>>>>> 3bfd1018
  background: yellow url('lib/donate-black.png') no-repeat scroll 20px 50%;
}<|MERGE_RESOLUTION|>--- conflicted
+++ resolved
@@ -1247,14 +1247,6 @@
   position: absolute;
   top: 0;
   left: 0;
-<<<<<<< HEAD
-  font-size: 16px;
-  font-weight: bold;
-  color: black;
-  padding: 0.7em 86px;
-  background: yellow;
-  max-width: 100%;
-=======
   width: 100%;
   max-width: 100%;
 }
@@ -1266,6 +1258,5 @@
   color: black;
   padding: 0.4em 86px;
   background: yellow;
->>>>>>> 3bfd1018
   background: yellow url('lib/donate-black.png') no-repeat scroll 20px 50%;
 }