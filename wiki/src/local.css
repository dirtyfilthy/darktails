/*
Tails custom colors: see tails_ticket#14836
dark purple: #3a2354
medium purple (logo): #56347c
light purple: #a173d2f
dark green: #53b351
medium green: #68bd4f (currently unused)
light green: #ccaaff

Tails font style:
Some text sizing use ems with decimals to calculate round pixel numbers by
default, when the user does not resize the text.
See: http://www.alistapart.com/articles/howtosizetextincss/
*/

/*
Table of Content:

  - Fonts
  - Base
  - Basic Typography
  - Forms
  - Layout
  - Sidebar
  - Columns
  - Bullets
  - Download Buttons
  - Toggleable
  - Action Menu
  - Language Toolbar
  - Icons
  - Documentation Styling
  - Trail
  - Special Cases
  - Partners
*/

/* Load RTL stylesheet */
@import url("local.rtl.css");

/* Fonts */

@font-face { font-family: "Source Sans Pro Regular"; src: url("lib/SourceSansPro-Regular.ttf"); }
@font-face { font-family: "Source Code Pro Regular"; src: url("lib/SourceCodePro-Regular.ttf"); }

/* Base */

html {
    font-size: 16px !important;
}

body {
    font-family: "DejaVu Sans", "Verdana", sans-serif;
    color: black;
    background: url(lib/strip.png);
    margin: 0;
    padding: 0;
}

/* Basic Typography */
/* This section implements the ideas of typographic scale and rythm as
 * explained on http://lamb.cc/typograph/. */

/* Set the main font-size to 14px.
 * Set the main line-height, λ to 21px.
 * All this section is calculated so that each element measures in height a
 * multiple of λ. This allows, for exemple, to keep parallel threads of text
 * in a same vertical rythm. */
body {
    font-size: 87.5%; /* 16×87.5%=14px */
    line-height: 1.5em; /* 14×1.5=21px=λ */
}

/* The bottom margin of all elements is fixed to a multiple of λ so that they
 * don't brake the rythm when they overlap. We set all top margin to 0. */
p {
    margin: 0 0 1.5em 0; /* 14×1.5=21px=λ */
}

span.title {
    font-family: "Source Sans Pro Regular", "DejaVu Sans", "Verdana", sans-serif;
}

h1, h2, h3, .sidebar {
    font-family: "Source Sans Pro Regular", "DejaVu Sans", "Verdana", sans-serif;
    font-weight: normal;
}

/* The size h1, h2 and h3 follows a traditional scale of 1, 1.5 and 2.
   Their line-height are adjusted to a multiple of λ. */

h1 {
    font-size: 2em; /* 14×2=28px */
    line-height: 1.5em; /* 28×1.5=42px=2λ */
    margin: 0.4em 0 0.35em 0; /* 28×0.75=21px=λ */
}

h2 {
    font-size: 1.5em; /* 14×1.5=21px */
    line-height: 2em; /* 21×1=21px=λ */
    margin: 0.5em 0 0.5em 0; /* 21×1=21px=λ */
}

h3 {
    font-size: 1.071em; /* 14×1.071=15px */
    text-transform: uppercase;
    letter-spacing: 0.067em; /* 15×0.067=1px */
    margin: 0.7em 0 0.7em 0; /* 15×1.4=21px=λ */
}

/* avoid super-long lines */
#content #donate-button,
p, ul, ol, h1, h2, h3, h4, h5, h6 {
    max-width: 45em;
}

blockquote {
    max-width: 42em;
}

li>p {
    margin-top: 1em;
    margin-bottom: 0.5em;
}

code, kbd, samp, pre, tt, var, p.pre, p.code {
    font-family: "Source Code Pro Regular", "Courier", monospace;
    font-size: 1em; /* 14px */
}
pre code { font-size: 1em; } /* ikiwiki adds <code> tags inside <pre> */

p+p, table+p {
    margin-top: 18px;
}

table {
    border: solid 1px #AAAAAA;
}

tbody th, tbody td, tfoot th, tfoot td {
    border-top: solid 1px #AAAAAA;
}

img.img { /* overwrite style.css */
  margin: 0em;
}

img.margin { /* overwrite style.css */
  margin: 2em 4em 2em 0em;
}

table.img, table.img td {
  border: none;
}

table.img caption {
  font-size: 90%;
  font-style: italic;
}

/* Forms */

input[type="text"], input[type="password"], input[type="select"],
input[type="search"], #editcontent {
    font-size: 1em;
    width: 65%;
    display: block;
}

form.donation label {
    margin-left: 0.5em;
    margin-right: 1em;
}

form.donation br {
    margin-bottom: 0.5em;
}

form.donation {
    margin-left: 1em;
    margin-top: -1em;
    margin-bottom: 2em;
}

label.block {
    margin-top: 1em;
}

#searchbox {
    width: 12em;
}

ol, ul {
    padding: 0;
    margin-left: 1.5em;
}

.remove-extra-space {
  margin: 0 -0.3em;
}

.clearfix {
    clear: both;
    display: block;
    width: 100%;
}

/* Layout */

.page {
    margin:0 auto;
    padding: 0 2em 2em 2em;
    max-width:930px;
    position:relative;
    border :0px solid black;
    -moz-box-shadow: 3px 3px 5px #ccc;
    -webkit-box-shadow: 3px 3px 5px #ccc;
    box-shadow: 3px 3px 5px #ccc;
    background: white;
}

.header {
    font-size: 1em; /* override style.css */
}

.banner {
    height: 114px;
    background: #56347c url(lib/logo.png) no-repeat 4em 6px;
    -moz-box-shadow: 3px 3px 5px #ccc;
    -webkit-box-shadow: 3px 3px 5px #ccc;
    box-shadow: 3px 3px 5px #ccc;
    padding: 0 2em;
    margin: 0 auto;
    max-width: 930px;
    border: none;
}

.banner:hover {
    background-color: #3a2354;
}

@media all and (max-width: 480px) {
    .banner {
        background: #56347c url(lib/logo_mobile.png) no-repeat center center;
    }
}

.banner .tails {
    display: block;
    height: 100%;
    width: 100%;
}

.banner .tails span {
    display: none;
}

span.title {
    font-size: 2em;
    line-height: 1;
    font-weight: normal;
    display: block;
    margin: 1em 0;
    color: #56347c;
    border-left: 10px solid #444444;
    padding-left: 35px;
    margin-left: -28px;
}

.home-section {
    display: inline-block;
    width: 32%;
    vertical-align: top;
    box-sizing: border-box;
}

@media all and (max-width: 480px) {
    .home-section, div.three-blocks {
        width: 100% !important;
        padding: 0 !important;
        display: block;
    }
}

#news {
    margin-right: 2em;
}

#home-awards, #home-partners {
    width: 49%;
}

#home-awards {
    padding-right: 1em;
}

#home-partners {
    padding-left: 1em;
}

/* Sidebar */

.sidebar {
    font-family: "Source Sans Pro Regular", "DejaVu Sans", "Verdana", sans-serif;
    z-index: 10;
    border: 0;
    padding: 0;
    width: auto;
    width: 18em;
    margin-left: 2em;
    line-height: 2.2em;
}

@media all and (max-width: 480px) {
    .sidebar {
        width: auto;
    }
}

.sidebar .button a, .sidebar .button .selflink, .sidebar .links {
    width: 100%;
    display: block;
    margin-bottom: 1em;
    -moz-box-shadow: 1px 1px 5px #ccc;
    -webkit-box-shadow: 1px 1px 5px #ccc;
    box-shadow: 1px 1px 5px #ccc;
    -moz-border-radius: 0.5em;
    -webkit-border-radius: 0.5em;
    border-radius: 0.5em;
    -moz-box-sizing: border-box;
    -o-box-sizing: border-box;
    -webkit-box-sizing: border-box;
    box-sizing: border-box;
    -webkit-transition: .3s ease-in-out;
    -moz-transition: .3s ease-in-out;
    transition: .3s linear;
}

.sidebar .button a, .sidebar .button .selflink {
    text-decoration: none;
    color: white;
    padding: 0.5em 1em;
}

.sidebar .button a {
    background-color: #53b351;
}

.sidebar .button a:hover, .sidebar .button .selflink {
    background-color: #56347c;
}

.sidebar .download a {
    background: #53b351 url('lib/download-arrow.png') no-repeat scroll right 30%;
}

.sidebar .download a span, .sidebar .download span.selflink span {
    display: block;
    line-height: 1em;
}

.sidebar .download .download {
    font-size: 1.571em; /* 14×1.571=22px */
}

.sidebar .download .tails {
    font-size: 2.286em; /* 14×2.286=32px */
    font-weight: bold;
}

.sidebar .download .date {
    font-size: 1.143em; /* 14×1.143=16px */
    font-style: italic;
}

.sidebar .links {
    border:1px solid #DDDDDD;
    background: #eee;
}

.sidebar .links .selflink {
    border-left: 2px solid black;
    color: none;
    background:#f5f5f5;
}

.sidebar .links ul {
    list-style: none;
    margin: 0;
    padding: 3px 0;
}

.sidebar .links li a, .sidebar .links li .selflink {
    font-size: 1.429em; /* 14×1.429=20px */
    display: block;
    padding: 0.25em 0.7em; /* 5px 14px */
    border-top: 1px #ddd solid;
    text-decoration: none;
    letter-spacing: 0.05em;
    color: #888;
}

.sidebar .links li a:hover {
    background: #f5f5f5;
    border-left: 2px solid #53b351;
    padding: 0.25em 0.7em; /* 5px 14px */
    padding-left: 0.6em; /* 20×0.6=12px=padding-border */
}

.sidebar .links li:first-child a {
    border: none;
}

.sidebar .links li:first-child a:hover {
    border-left: 2px solid #53b351;
}

.sidebar .links li:first-child .selflink {
    border-left: 2px solid black;
    border-top: none;
    border-bottom: none;
    border-rigth: none;
}

.sidebar .donate a, .sidebar .donate .selflink {
    background: #53b351 url('lib/donate.png') no-repeat scroll 10px 50%;
    font-size: 1.857em; /* 14×1.857=26px */
    padding-left: 70px;
    line-height: 1em;
}

/* Links */

a {
    color: #888;
    text-decoration: none;
}

.home-section h1, #news h1, #security h1, #doc h1, #talk h1, #bugs h1, #wishlist h1, #design h1, #other h1, #tools h1 {
    margin-top: 18px;
    padding: 0 0.5em;
    background-color:none;
    color:#fff;
    background: #56347c;
    border-radius: 0.2em;
    line-height: 1.6em;
}
#talk h1 { width: 90%; }

code {
    line-height:18px;
    white-space:pre;
}

pre, p.pre {
    background-color: #eee;
    border: thin solid #ccc;
    color: #444;
    margin: 1.5em 1em 1.5em 1.5em;
    padding: 0.25em 0.5em;
    max-width: 58em;
    width: 58em;
    max-width: 90%;
}

<<<<<<< HEAD
p.command {
    margin: 0px;
}

p.command::before {
    content: '$ ';
}

=======
p.command, p.command-example, p.output {
    margin: 0px;
}

p.command::before, p.command-example::before {
    content: '$ ';
}

p.command-example, p.output {
    white-space: pre;
    -webkit-user-select: none;
    -moz-user-select: none;
    -ms-user-select: none;
    user-select: none;
}

>>>>>>> 710b1b0e
span.placeholder {
    color: #ec407a;
    font-style: italic;
    font-weight: bold;
}

<<<<<<< HEAD
p.output {
    margin: 0px;
    white-space: pre;
}

=======
>>>>>>> 710b1b0e
div.inlinepage {
    margin-bottom: 18px;
}

.inlinepage .inlineheader .header {
    font-size:36px;
    top:5px
}

.inlinepage h1 {
    font-size:28px;
    top:8px;
}

.inlinepage h2 {
    font-size:22px;
    top:1px;
}

.inlinepage h3 {
    font-size:18px;
    top:2px;
}

.inlinepage h4 {
    font-size:15px;
    top:4px;
}

.inlinepage h5 {
    font-size:13px;
    top:5px;
}

.inlinepage img {
    max-width: 100%;
    height: auto;
}

#footer {
    padding-left: 20px;
    padding-top: 36px;
}

#pageinfo {
    border-top: 0;
}

/* avoid printing search results below sidebar */
form {
    max-width: 45em;
}

.searchform {
    margin: 0 auto;
    max-width: 930px;
    position: relative;
}

form#searchform {
    overflow: visible;
    position: absolute;
    top: 1em;
    right: 1em;
}

@media all and (max-width: 639px) {
    .searchform  {
        background: #3a2354;
        height: 3em;
    }
    form#searchform {
        top: 0.5em !important;
        float: right;
    }
}

div#feedlink {
    margin-top: 18px;
}

div.recentchanges {
    margin-top: 0;
}

.blogform {
    margin-bottom: 18px;
    margin-top: 18px;
}

#pagebody .blogform > a.feedbutton {
    border-bottom: none;
}

.blogform > input[name="title"] {
    padding-top: 0;
}

.blogform > input[type="submit"] {
    position: static;
    top: auto;
    margin-bottom: 0;
}

.comment {
    margin-bottom: 18px;
}

li.L1 {
    list-style-type: decimal;
}

input#searchbox {
    background: url(lib/loupe.png) no-repeat;
    background-color: white;
    background-position: 97% 50%;
    color: #000;
    padding: 3px 16px 3px 3px;
    -moz-border-radius: 0.5em;
    -webkit-border-radius: 0.5em;
    border-radius: 0.5em;
    border: 2px solid #bbb;
}

#content {
    padding-left: 20px;
    background: none;
}

.toc {
    border-top:thin solid dimgray;
    border-left:thin solid dimgray;
    border-bottom:thin dotted darkgrey;
    border-right:thin dotted darkgrey;
    float:none;
    margin:1em 0;
    max-width: 38em;
    padding:0 1em 0 1em;
}

/* TESTING */

/* a[href*="/recentchanges/"]
{    overflow: visible;
    position: absolute;
    top:-120px;
    left: 200px;
}
*/

#pagebody a {
    color: #53b351;
    border-bottom: 1px solid #53b351;
}
#pagebody a:hover {
    text-decoration: none;
}

/* test inside and outside links */
#pagebody a[href^="http"] {
    padding-right: 13px;
    background: url(lib/link_out.gif) no-repeat right bottom;
}

#pagebody a[href^="http://localhost"],
#pagebody a[href^="http://tails.boum.org"],
#pagebody a[href^="https://tails.boum.org"],
#pagebody a[href^="http://dl.amnesia.boum.org"],
#pagebody a[href^="https://dl.amnesia.boum.org"],
#pagebody a.noicon,
#pagebody a.use-mirror-pool {
    background-image: none;
    padding-right: 0;
}

#pagebody span.definition a {
    color: black;
    background: none;
    padding-right: 0;
}

#pagebody span.definition a:hover {
    color: #53b351;
}

#pagebody span.definition a:after {
    content: '+';
    font-size: 10px;
    font-weight: normal;
    color: #53b351;
    position: relative;
    top: -6px;
}

.acronym {
}

 .slogan  {
}

.feedlink {
    margin-top: 1.585em;
}

#comments {
    clear: none;
    overflow: auto;
    width: auto;
}

#comments .actions {
    margin-bottom: 1em;
}

#comments .actions > ul {
    padding-left: 0;
}

.quoted-from {
    font-style: italic;
}

p.center {
    margin: 0 center;
    margin-top: 1em;
    display: inline-block;
}

/* Columns */

div.blocks {
    display: inline-block;
    margin: 0 5% 0 0;
    box-sizing: border-box;
    text-align: center;
    vertical-align: top;
}

div.two-blocks {
    width: 44%;
    margin-top: 2em;
}

div.three-blocks {
    width: 28%;
}

#news, #security {
    width: 31%;
    margin-bottom: 5em;
}

#security {
    margin-right: 0;
}

div.blocks p, div.blocks ul, div.blocks h1, div.blocks div {
    text-align: left;
}

div.blocks img {
    text-decoration: none;
    display: block;
    margin: 0 auto;
    max-width: 100%;
    height: auto
}

/* Bullets */

.bullet-number-one, .bullet-number-two, .bullet-number-three,
.bullet-number-four, .bullet-number-five, .bullet-number-six,
.bullet-number-seven, .bullet-number-eight, .bullet-number-nine {
    position: relative;
    left: -20px;
    padding-left: 60px;
    min-height: 52px;
    padding-top: 12px;
    margin-top: 42px;
}
.bullet-number-one   { background: url('lib/bullet/1.png') no-repeat top left; }
.bullet-number-two   { background: url('lib/bullet/2.png') no-repeat top left; }
.bullet-number-three { background: url('lib/bullet/3.png') no-repeat top left; }
.bullet-number-four  { background: url('lib/bullet/4.png') no-repeat top left; }
.bullet-number-five  { background: url('lib/bullet/5.png') no-repeat top left; }
.bullet-number-six   { background: url('lib/bullet/6.png') no-repeat top left; }
.bullet-number-seven { background: url('lib/bullet/7.png') no-repeat top left; }
.bullet-number-eight { background: url('lib/bullet/8.png') no-repeat top left; }
.bullet-number-nine  { background: url('lib/bullet/9.png') no-repeat top left; }
.bullet-number-zero  { background: url('lib/bullet/0.png') no-repeat top left; }

/* Download Buttons */

#pagebody a.download-file,
#pagebody a.download-signature,
#pagebody a.download-key {
    font-size: 17px;
    font-family: "Source Sans Pro Regular", "DejaVu Sans", "Verdana", sans-serif;
    font-weight: bold;
    -moz-box-shadow: 1px 1px 5px #ccc;
    -webkit-box-shadow: 1px 1px 5px #ccc;
    box-shadow: 1px 1px 5px #ccc;
    -moz-border-radius: 0.5em;
    -webkit-border-radius: 0.5em;
    border-radius: 0.5em;
    text-decoration: none;
    margin-bottom: 1em;
    padding: 0.5em 51px 0.5em 12px;
    color: white;
}

#pagebody a.download-file {
    background: #53b351 url('lib/download-arrow.png') no-repeat scroll right center;
}

#pagebody a.download-signature {
    background: #53b351 url('lib/download-signature.png') no-repeat scroll right center;
}

#pagebody a.download-key {
    background: #53b351 url('lib/download-key.png') no-repeat scroll right center;
}

#pagebody p.checksum {
    word-wrap: break-word;
    width: 19.7em;
}

#pagebody span.openpgp-small-link {
    display: block;
    margin-top: 1em;
    margin-left: 1em;
    font-size: 11px;
}

/* Toggleable */

#pagebody div.toggleable {
    position: relative;
    background: #f3edf9;
    border-top: solid 5px black;
    border-bottom: solid 5px black;
    padding: 15px 2em 63px;
    margin: 2em 0;
}

#pagebody div.toggleable span.hide a.toggle {
    display: block;
    height: 48px;
    width: 78px;
    position: absolute;
    right: 0;
    background: url('lib/close.png') no-repeat 15px 0px;
    border: none;
}

/* Hide revert button on recentchanges */
span.revert {
    display: none;
}

/* Action Menu */

.pageheader .actions {
    position: absolute;
    top: 0;
    right: 0;
    height: 30px;
    background:url(lib/tools-20.jpg) right no-repeat;
    padding-right: 25px;
}

.pageheader .actions ul {
    padding: 0;
    border-bottom: none;
    display:none;
    text-align: right;
    width: 930px;
    max-width: 100%;
    height: auto;
}

.pageheader .actions:hover ul {
    display: block;
}

.pageheader .actions li {
    display:inline-block;
    padding: 5px 4px 4px;
    font-size: 0.9em;
}

.pageheader .actions li a {
    color:#888888;
    text-decoration:none;
}

.pageheader .actions:hover ul {
    float:right;
    position:relative;
    top:0;
}

.pageheader .actions:hover ul li {
    background:white;
    -moz-transition: all 0.3s ease-out;
    -webkit-transition: all 0.3s ease-out;
    -o-transition: all 0.3s ease-out;
    transition: all 0.3s ease-out;
}

.pageheader .actions:hover ul li:hover {
    border-bottom:2px solid #451E6F;
    text-decoration:none;
    background:#EEEEEE;

    }

.pageheader .actions:hover ul li:hover a {
    -moz-transition: all 0.5s ease-out;
    -webkit-transition: all 0.5s ease-out;
    -o-transition: all 0.5s ease-out;
    transition: all 0.5s ease-out;
    color:black;
    }




blockquote > p {
    border-left:2px solid #53b351;
    -moz-transition:all 0.1s ease-out;
    padding-left:5px;
    background:#F5F5F5;
}

blockquote > p:hover {
    background:#EEEEEE;
}

#crumbs ul, #crumbs li {
    list-style-type:none;
    padding:0;
    margin:0;
}

#crumbs {
    border-bottom:1px solid #DEDEDE;
    margin: 0 -2em;
    padding-right:2em;
    max-width:110%;
    font-weight:normal;
    margin-bottom:0;
    margin-top: 0;
    white-space: nowrap;
    font-size: 0.9rem;
    line-height: 2.2em;
    height: 33px;
    box-sizing: border-box;
}

#crumbs li {
    display: inline-block;
    color:#777;
    padding-left:.75em;
    }


#crumbs li:first-child img {
    top:5px;
    position:relative;
    vertical-align: top;
    }

#crumbs li a {
    background:url(lib/crumbs.gif) no-repeat right center;
    display:block;
    padding:0 15px 0 0;
    }

#crumbs li a:link,
#crumbs li a:visited {
    color:#777;
    text-decoration:none;
}

#crumbs li a:hover,
#crumbs li a:focus {
}

/* Language Toolbar */

.pageheader #otherlanguages {
    position: absolute;
    top: 33px;
    right: 0;
    border: none;
}

.pageheader #otherlanguages ul {
    margin: 0;
    padding: 0;
    border-bottom: none;
    display:inline;
    float:right;
}

.pageheader #otherlanguages li {
    display:inline;
    padding:4px 8px;
    margin-right: 0.0em;
    position:relative;
    float: left;
}

.pageheader #otherlanguages li a {
    color:#888888;
    text-decoration:none;
}



.pageheader #otherlanguages ul li {
    background:white;
    text-decoration:none;
    text-align:center;
    -moz-transition: all 0.3s ease-out;
    -webkit-transition: all 0.3s ease-out;
    -o-transition: all 0.3s ease-out;
    transition: all 0.3s ease-out;
    border-bottom:1px solid white;
}



.pageheader #otherlanguages ul li span {
    }

.pageheader #otherlanguages ul li:hover, .pageheader #otherlanguages ul li.current{
    border-bottom:2px solid green;
    text-decoration:none;
    background:#EEEEEE;
}


.pageheader #otherlanguages ul li.master, .pageheader #otherlanguages ul li:hover.master  {
    font-weight:bold;
    }


.pageheader #otherlanguages ul li:hover a {
    -moz-transition: all 0.5s ease-out;
    -webkit-transition: all 0.5s ease-out;
    -o-transition: all 0.5s ease-out;
    transition: all 0.5s ease-out;
    color:black;
    }

.current > .visible {
text-transform: none !important;
}


/* visible and hidden */

.pageheader #otherlanguages ul li span.visible {
    display:inline !important;
    text-transform:uppercase;
    }

.pageheader #otherlanguages ul li span.hidden {
    display:none !important;
    }

.pageheader #otherlanguages ul li:hover span.visible {
    display:none !important;
    }

.pageheader #otherlanguages ul li:hover span.hidden {
    display:inline !important;
    }

/* Icons */

div.icon {
    margin-bottom: 1.5em;
    position: relative;
}

div.icon img {
    display: inline-block;
}

div.icon div.text {
    position: absolute;
    top: 0;
    display: inline-block;
    vertical-align: top;
    padding-top: 1em;
    margin-left: 1em;
}

div.icon h2 {
    line-height: 1;
}

/* Documentation Styling */

span.application { font-style: italic; }
span.button { font-weight: bold; }
span.code {
  font-family: "Source Code Pro Regular", "Courier", monospace;
}
span.command {
  font-family: "Source Code Pro Regular", "Courier", monospace;
  font-size: 1.071em; /* 14×1.071=15px */
  border: 1px solid #E0E0DF;
  padding-left: 0.2em;
  padding-right: 0.2em;
}
span.emphasis { font-style: italic; }
span.filename { font-style: italic; display: inline-block; }
span.guilabel { font-weight: bold; }
span.guimenu { font-weight: bold; }
span.guisubmenu { font-weight: bold; }
span.guimenuitem { font-weight: bold; }
span.keycap { font-weight: bold; }
span.menuchoice { font-weight: bold; }
span.replaceable { font-style: italic; }
div.bug, div.caution, div.next, div.note, div.tip, div.trophy {
  background-color: #FFFFF0;
  border: 1px solid #E0E0DF;
  border-radius: 4px;
  padding: 1.35em 6px 0em;
  background-position: 6px 0.5em;
  background-repeat: no-repeat;
  min-height: 48px;
  padding-left: 66px;
  margin: 0 0 1.5em 0;
  max-width: 38em;
}
div.bug {
  background-image: url(lib/admon-bug.png);
}
div.caution {
  background-image: url(lib/dialog-warning.png);
}
div.next {
  background-image: url(lib/go-next.png);
}
div.note {
  background-image: url(lib/admon-note.png);
}
div.tip {
  background-image: url(lib/admon-tip.png);
}
div.trophy {
  background-image: url(lib/trophy-gold.png);
}

div.bug pre, div.caution pre, div.next pre, div.note pre, div.tip pre, div.trophy pre {
  max-width: 34em;
}

/* Inlined icons */

img.symbolic, img.symbolic-22 {
  display: inline-block;
  position: relative;
}
img.symbolic { top: 1px; } /* Default: 16 × 16 px */
img.symbolic-22 { top: 4px; } /* 22 × 22 px */

/* Trail */

div.trail {
  height: 2em;
  border: solid 1px #bbb;
  margin-bottom: 1.5em;
}

div.pageheader div.trail {
  margin-left: 20px;
}

div.trail span.trailup {
  display: none;
}

div.trail span.trailarrow {
  position: absolute;
}

div.trail span.trailprev, div.trail span.trailnext {
  width: 45%;
  margin-top: 0.25em;
}

div.trail span.trailprev {
  left: 0.5em;
}

div.trail span.trailprev a {
  margin-left: 1.5em;
}

div.trail span.trailnext {
  right: 1.5em;
}

div.trail span.trailnext a {
  margin-right: 0.5em;
}

/* Special Cases */

/* doc/get/trusting_tails_signing_key */

pre.list-key {
  width: 60em;
}

/* "Are you using Tor?" link on /news */

@media all and (min-width: 600px) {
    #tor_check {
        position: absolute;
        z-index: 10;
        right: 2em;
    }
}

#tor_check a[href="https://check.torproject.org/"] {
    background: #53b351;
    -moz-border-radius: 0.5em;
    -webkit-border-radius: 0.5em;
    border-radius: 0.5em;
    display: inline-block;
    padding: 0.5em 1em 0.5em 0.5em;
    width: 18em; /* sidebar - padding */
    box-sizing-border-box;
}

#tor_check a img {
    float: left;
}

#tor_check a span {
    font-family: "Century Gothic", "Avant Garde", Avenir, TeXGyreAdventorRegular, "Heiti SC", "Heiti TC", AppleGothic, sans-serif;
    font-weight: normal;
    color: white;
    text-align: left;
    font-size: 2.29em;
    line-height: 2.1em;
    margin-left: 0.5em;
}

#tor_check a span.twolines {
    font-size: 1.59em;
}

/* Contribute section */

div.sidebar-intro {
    height: 320px;
}

div.contribute-roles-1 {
    display: inline-block;
    margin-right: 2em;
    width: 31%;
}

div.contribute-roles-3 div.contribute-role {
    width: 29%;
}

div.contribute-role {
    display: inline-block;
    margin-right: 2em;
    vertical-align: top;
}

div.contribute-role p {
    font-style: italic;
}

div.contribute-role img {
    display: block;
    margin: 0 auto 0.5em;
    max-width: 100%;
    height: auto;
}

/* Highlight */

div#highlight {
  border: 5px solid #56347C;
  width: 44em;
  padding: 0.5em 1em;
  -moz-border-radius: 0.5em;
  -webkit-border-radius: 0.5em;
  border-radius: 0.5em;
  -moz-box-sizing: border-box;
  -o-box-sizing: border-box;
  -webkit-box-sizing: border-box;
  box-sizing: border-box;
}
div#highlight p {
  margin: 0.5em 0;
}

/* Donation button */

#donate-button a {
  border-bottom: none;
  width: 100%;
  display: block;
  -moz-box-shadow: 1px 1px 5px #ccc;
  -webkit-box-shadow: 1px 1px 5px #ccc;
  box-shadow: 1px 1px 5px #ccc;
  -moz-border-radius: 0.5em;
  -webkit-border-radius: 0.5em;
  border-radius: 0.5em;
  -moz-box-sizing: border-box;
  -o-box-sizing: border-box;
  -webkit-box-sizing: border-box;
  box-sizing: border-box;
  text-decoration: none;
  color: white;
  padding: 0.5em 1em;
  background: #56347c url('lib/donate.png') no-repeat scroll 10px 50% !important;
  font-size: 26px;
  padding-left: 70px;
  line-height: 1em;
  font-weight: normal;
}

#donate-button a:hover {
  background-color: #56347c;
}

/* Partners page */

#pagebody .amount-range {
    clear: both;
    font-size: 0.9em;
    font-weight: bold;
    color: #bbb;
    overflow: hidden;
    width: 100px;
    text-align: left;
    clear: left;
    line-height: 1.4em;
    margin-right: 2em;
    margin-top: 1em;
    float: left;
}

#pagebody .pastpartner {
    overflow: hidden;
}

#pagebody .partner {
    display: inline-block;
    margin: 1em 2.5em 2em 0;
    vertical-align: middle;
    min-height: 3.5em;
}

#pagebody .partner a {
    background-image: none;
    padding-right: 0;
    text-decoration: none;
    border: none;
}

#pagebody .pastpartner .partner {
    margin-right: 1em;
    margin-bottom: 1em;
}

#pagebody .partner img {
    margin-bottom: 1em;
    -ms-transition-duration: 0.6s;
    -moz-transition-duration: 0.6s;
    -webkit-transition-duration: 0.6s;
    transition-duration: 0.6s;
    height: 85px;
    width: auto;
}

#pagebody .partner:hover img {
    opacity: 0.8;
}

#pagebody .pastpartner img {
    -ms-filter: grayscale(100%);
    -webkit-filter: grayscale(100%);
    filter: grayscale(100%);
    opacity: 0.4;
    height: 60px;
    width: auto;
}

#pagebody .pastpartner .partner:hover img {
    -webkit-filter: none;
    filter: none;
    opacity: 1;
}<|MERGE_RESOLUTION|>--- conflicted
+++ resolved
@@ -463,16 +463,6 @@
     max-width: 90%;
 }
 
-<<<<<<< HEAD
-p.command {
-    margin: 0px;
-}
-
-p.command::before {
-    content: '$ ';
-}
-
-=======
 p.command, p.command-example, p.output {
     margin: 0px;
 }
@@ -489,21 +479,12 @@
     user-select: none;
 }
 
->>>>>>> 710b1b0e
 span.placeholder {
     color: #ec407a;
     font-style: italic;
     font-weight: bold;
 }
 
-<<<<<<< HEAD
-p.output {
-    margin: 0px;
-    white-space: pre;
-}
-
-=======
->>>>>>> 710b1b0e
 div.inlinepage {
     margin-bottom: 18px;
 }
