--- conflicted
+++ resolved
@@ -272,24 +272,14 @@
 	margin-left: -28px;
 }
 
-<<<<<<< HEAD
-#homepage .home-section,
-#page-found_a_problem #bugs, #page-found_a_problem #wishlist,
-#page-download #bittorrent, #page-download #http {
+.home-section {
 	display: inline-block;
 	width: 32%;
 	vertical-align: top;
 	box-sizing: border-box;
 }
 
-#page-download #bittorrent, #page-download #http {
-	width: 40%;
-}
-
-#homepage #news,
-#page-found_a_problem #bugs,
-#page-download #http
-{
+#news {
 	margin-right: 2em;
 }
 
@@ -305,8 +295,6 @@
 	padding-left: 1em;
 }
 
-=======
->>>>>>> 290754cd
 /* Sidebar */
 
 .sidebar {
@@ -440,11 +428,7 @@
 	margin-top: 18px;
 }
 
-<<<<<<< HEAD
-.home-section h1, #doc h1, #found_a_problem h1, #talk h1, #bugs h1, #wishlist h1, #design h1, #other h1, #tools h1 {
-=======
-#news h1, #security h1, #doc h1, #talk h1, #bugs h1, #wishlist h1, #design h1, #other h1, #tools h1 {
->>>>>>> 290754cd
+.home-section h1, #news h1, #security h1, #doc h1, #talk h1, #bugs h1, #wishlist h1, #design h1, #other h1, #tools h1 {
 	margin-top: 18px;
 	padding: 0 0.5em;
 	background-color:none;
