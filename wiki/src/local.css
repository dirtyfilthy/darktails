/*
Tails custom colors: see tails_ticket#14836
dark purple: #3a2354
medium purple (logo): #56347c
light purple: #a173d2f
dark green: #53b351
medium green: #68bd4f (currently unused)
light green: #ccaaff

Tails font style:
Some text sizing use ems with decimals to calculate round pixel numbers by
default, when the user does not resize the text.
See: http://www.alistapart.com/articles/howtosizetextincss/
*/

/*
Table of Content:

  - Fonts
  - Base
  - Basic Typography
  - Forms
  - Layout
  - Sidebar
  - Columns
  - Bullets
  - Download Buttons
  - Toggleable
  - Action Menu
  - Language Toolbar
  - Icons
  - Documentation Styling
  - Trail
  - Special Cases
  - Partners
*/

/* Load RTL stylesheet */
@import url("local.rtl.css");

/* Load stylesheet for donation campaign */
@import url("donate-banner.css");

/* Fonts */

@font-face { font-family: "Source Sans Pro Regular"; src: url("lib/SourceSansPro-Regular.ttf"); }
@font-face { font-family: "Source Code Pro Regular"; src: url("lib/SourceCodePro-Regular.ttf"); }

/* Base */

body {
    font-family: "DejaVu Sans", "Verdana", sans-serif;
    color: black;
    background: url(lib/strip.png);
    margin: 0;
    padding: 0;
}

/* Basic Typography */
/* This section implements the ideas of typographic scale and rythm as
 * explained on http://lamb.cc/typograph/. */

/* Set the main font-size to 14px.
 * Set the main line-height, λ to 21px.
 * All this section is calculated so that each element measures in height a
 * multiple of λ. This allows, for exemple, to keep parallel threads of text
 * in a same vertical rythm. */
body {
    font-size: 87.5%; /* 16×87.5%=14px */
<<<<<<< HEAD
    line-height: 1.5em; /* 14×1.5=21px=λ */
=======
    line-height: 1.5; /* 14×1.5=21px=λ */
>>>>>>> 4bfb7291
}

/* The bottom margin of all elements is fixed to a multiple of λ so that they
 * don't brake the rythm when they overlap. We set all top margin to 0. */
p {
    margin: 0 0 1.5em 0; /* 14×1.5=21px=λ */
}

span.title {
    font-family: "Source Sans Pro Regular", "DejaVu Sans", "Verdana", sans-serif;
}

h1, h2, h3, .sidebar {
    font-family: "Source Sans Pro Regular", "DejaVu Sans", "Verdana", sans-serif;
    font-weight: normal;
}

/* The size h1, h2 and h3 follows a traditional scale of 1, 1.5 and 2.
   Their line-height are adjusted to a multiple of λ. */

h1 {
    font-size: 2em; /* 14×2=28px */
    line-height: 1.5em; /* 28×1.5=42px=2λ */
    margin: 0.4em 0 0.35em 0; /* 28×0.75=21px=λ */
}

h2 {
    font-size: 1.5em; /* 14×1.5=21px */
    line-height: 2em; /* 21×1=21px=λ */
    margin: 0.5em 0 0.5em 0; /* 21×1=21px=λ */
}

h3 {
    font-size: 1.071em; /* 14×1.071=15px */
    text-transform: uppercase;
    letter-spacing: 0.067em; /* 15×0.067=1px */
    margin: 0.7em 0 0.7em 0; /* 15×1.4=21px=λ */
}

/* avoid super-long lines */
p, ul, ol, h1, h2, h3, h4, h5, h6 {
    max-width: 45em;
}

blockquote {
    max-width: 42em;
}

li>p {
    margin-top: 1em;
    margin-bottom: 0.5em;
}

code, kbd, samp, pre, tt, var, p.pre, p.code {
    font-family: "Source Code Pro Regular", "Courier", monospace;
    font-size: 1em; /* 14px */
}
pre code { font-size: 1em; } /* ikiwiki adds <code> tags inside <pre> */

p+p, table+p {
    margin-top: 18px;
}

table {
    border: solid 1px #AAAAAA;
}

tbody th, tbody td, tfoot th, tfoot td {
    border-top: solid 1px #AAAAAA;
}

img.img { /* overwrite style.css */
  margin: 0em;
}

img.margin { /* overwrite style.css */
  margin: 2em 4em 2em 0em;
}

table.img, table.img td {
  border: none;
}

table.img caption {
  font-size: 90%;
  font-style: italic;
}

/* Forms */

input[type="text"], input[type="password"], input[type="select"],
input[type="search"], #editcontent {
    font-size: 1em;
    width: 65%;
    display: block;
}

form.donation label {
    margin-left: 0.5em;
    margin-right: 1em;
}

form.donation br {
    margin-bottom: 0.5em;
}

form.donation {
    margin-left: 1em;
    margin-top: -1em;
    margin-bottom: 2em;
}

label.block {
    margin-top: 1em;
}

#searchbox {
    width: 12em;
}

ol, ul {
    padding: 0;
    margin-left: 1.5em;
}

.remove-extra-space {
  margin: 0 -0.3em;
}

.clearfix {
    clear: both;
    display: block;
    width: 100%;
}

/* Layout */

.page {
    margin:0 auto;
    padding: 0 2em 2em 2em;
    max-width:930px;
    position:relative;
    border :0px solid black;
    -moz-box-shadow: 3px 3px 5px #ccc;
    -webkit-box-shadow: 3px 3px 5px #ccc;
    box-shadow: 3px 3px 5px #ccc;
    background: white;
<<<<<<< HEAD
}

.header {
    font-size: 1em; /* override style.css */
}

.banner {
    height: 114px;
    background: #56347c url(lib/logo.png) no-repeat 4em 6px;
    -moz-box-shadow: 3px 3px 5px #ccc;
    -webkit-box-shadow: 3px 3px 5px #ccc;
    box-shadow: 3px 3px 5px #ccc;
    padding: 0 2em;
    margin:0px auto;
    max-width:930px;
    margin-top:0px;
    border: 0px solid black;
}

.banner:hover {
    background-color: #3a2354;
}

@media all and (max-width: 480px) {
    .banner {
        background: #56347c url(lib/logo_mobile.png) no-repeat 4em 6px;
=======
}

.header {
    font-size: 1em; /* override style.css */
}

.banner {
    height: 114px;
    background: #56347c url(lib/logo.png) no-repeat 4em 6px;
    -moz-box-shadow: 3px 3px 5px #ccc;
    -webkit-box-shadow: 3px 3px 5px #ccc;
    box-shadow: 3px 3px 5px #ccc;
    padding: 0 2em;
    margin:0px auto;
    max-width:930px;
    margin-top:0px;
    border: 0px solid black;
}

@media all and (max-width: 480px) {
    .banner {
        background: #56347c url(lib/logo_mobile.png) no-repeat center center;
>>>>>>> 4bfb7291
    }
}

.banner .tails {
    display: block;
    height: 100%;
    width: 100%;
}

.banner .tails span {
    display: none;
}

span.title {
    font-size: 2.5em; /* 14×2.5=35px */
    line-height: 1.2; /* 35×1.2=42px=2λ */
    font-weight: normal;
    display: block;
    margin: 1.2em 0 0.6em 0; /* 35x0.6=21px=λ */
    color: #56347c;
    border-left: 10px solid #444444;
    padding-left: 35px;
    margin-left: -28px;
}

.home-section {
    display: inline-block;
    width: 32%;
    vertical-align: top;
    box-sizing: border-box;
}

@media all and (max-width: 480px) {
    .home-section, div.three-blocks {
        width: 100% !important;
        padding: 0 !important;
        display: block;
    }
}

#news {
    margin-right: 2em;
}

#home-awards, #home-partners {
    width: 49%;
}

#home-awards {
    padding-right: 1em;
}

#home-partners {
    padding-left: 1em;
}

/* Sidebar */

.sidebar {
    font-family: "Source Sans Pro Regular", "DejaVu Sans", "Verdana", sans-serif;
    z-index: 10;
    border: 0;
    padding: 0;
    width: auto;
    width: 18em;
    margin-left: 2em;
<<<<<<< HEAD
    line-height: 2.2em;
=======
>>>>>>> 4bfb7291
}

@media all and (max-width: 480px) {
    .sidebar {
        width: auto;
    }
}

.sidebar .button a, .sidebar .button .selflink, .sidebar .links {
    width: 100%;
    display: block;
    margin-bottom: 1em;
    -moz-box-shadow: 1px 1px 5px #ccc;
    -webkit-box-shadow: 1px 1px 5px #ccc;
    box-shadow: 1px 1px 5px #ccc;
    -moz-border-radius: 0.5em;
    -webkit-border-radius: 0.5em;
    border-radius: 0.5em;
    -moz-box-sizing: border-box;
    -o-box-sizing: border-box;
    -webkit-box-sizing: border-box;
    box-sizing: border-box;
    -webkit-transition: .3s ease-in-out;
    -moz-transition: .3s ease-in-out;
    transition: .3s linear;
}

.sidebar .button a, .sidebar .button .selflink {
    text-decoration: none;
    color: white;
    padding: 0.5em 1em;
}

.sidebar .button a {
<<<<<<< HEAD
    background-color: #53b351;
=======
    background-color: #0a0;
>>>>>>> 4bfb7291
}

.sidebar .button a:hover, .sidebar .button .selflink {
    background-color: #56347c;
}

.sidebar .download a {
<<<<<<< HEAD
    background: #53b351 url('lib/download-arrow.png') no-repeat scroll right 30%;
=======
    background: #0a0 url('lib/download-arrow.png') no-repeat scroll right 30%;
>>>>>>> 4bfb7291
}

.sidebar .download a span, .sidebar .download span.selflink span {
    display: block;
    line-height: 1em;
}

.sidebar .download .download {
    font-size: 1.571em; /* 14×1.571=22px */
}

.sidebar .download .tails {
    font-size: 2.286em; /* 14×2.286=32px */
    font-weight: bold;
}

.sidebar .download .date {
    font-size: 1.143em; /* 14×1.143=16px */
    font-style: italic;
}

.sidebar .links {
    border:1px solid #DDDDDD;
    background: #eee;
}

.sidebar .links .selflink {
    border-left: 2px solid black;
    color: none;
    background:#f5f5f5;
}

.sidebar .links ul {
    list-style: none;
    margin: 0;
    padding: 3px 0;
}

.sidebar .links li a, .sidebar .links li .selflink {
    font-size: 1.429em; /* 14×1.429=20px */
    display: block;
    padding: 0.25em 0.7em; /* 5px 14px */
    border-top: 1px #ddd solid;
    text-decoration: none;
    letter-spacing: 0.05em;
    color: #888;
}

.sidebar .links li a:hover {
    background: #f5f5f5;
<<<<<<< HEAD
    border-left: 2px solid #53b351;
=======
    border-left: 2px solid #0a0;
>>>>>>> 4bfb7291
    padding: 0.25em 0.7em; /* 5px 14px */
    padding-left: 0.6em; /* 20×0.6=12px=padding-border */
}

.sidebar .links li:first-child a {
    border: none;
}

.sidebar .links li:first-child a:hover {
<<<<<<< HEAD
    border-left: 2px solid #53b351;
=======
    border-left: 2px solid #0a0;
>>>>>>> 4bfb7291
}

.sidebar .links li:first-child .selflink {
    border-left: 2px solid black;
    border-top: none;
    border-bottom: none;
    border-rigth: none;
}

.sidebar .donate a, .sidebar .donate .selflink {
<<<<<<< HEAD
    background: #53b351 url('lib/donate.png') no-repeat scroll 10px 50%;
=======
    background: #0a0 url('lib/donate.png') no-repeat scroll 10px 50%;
>>>>>>> 4bfb7291
    font-size: 1.857em; /* 14×1.857=26px */
    padding-left: 70px;
    line-height: 1em;
}

/* Links */

a {
    color: #888;
    text-decoration: none;
}

.home-section h1, #news h1, #security h1, #doc h1, #talk h1, #bugs h1, #wishlist h1, #design h1, #other h1, #tools h1 {
    margin-top: 18px;
    padding: 0 0.5em;
    background-color:none;
    color:#fff;
    background: #56347c;
    border-radius: 0.2em;
    line-height: 1.6em;
}
#talk h1 { width: 90%; }

code {
    line-height:18px;
    white-space:pre;
}

pre, p.pre {
    background-color: #eee;
    border: thin solid #ccc;
    color: #444;
    margin: 1.5em 1em 1.5em 1.5em;
    padding: 0.25em 0.5em;
    max-width: 58em;
    width: 58em;
}

div.inlinepage {
    margin-bottom: 18px;
}

.inlinepage .inlineheader .header {
    font-size:36px;
    top:5px
}

.inlinepage h1 {
    font-size:28px;
    top:8px;
}

.inlinepage h2 {
    font-size:22px;
    top:1px;
}

.inlinepage h3 {
    font-size:18px;
    top:2px;
}

.inlinepage h4 {
    font-size:15px;
    top:4px;
}

.inlinepage h5 {
    font-size:13px;
    top:5px;
}

#footer {
    padding-left: 20px;
    padding-top: 36px;
}

#pageinfo {
    border-top: 0;
}

/* avoid printing search results below sidebar */
form {
    max-width: 45em;
}

form#searchform {
    overflow: visible;
    position: absolute;
    top:-3.5em;
    right: 4em;
<<<<<<< HEAD
}

@media all and (max-width: 479px) {
    .searchform  {
        background: #3a2354;
        height: 3em;
    }
    form#searchform {
        position: relative;
        top: 0.5em !important;
        right: auto !important;
    }
=======
>>>>>>> 4bfb7291
}

div#feedlink {
    margin-top: 18px;
}

div.recentchanges {
    margin-top: 0;
}

.blogform {
    margin-bottom: 18px;
    margin-top: 18px;
}

#pagebody .blogform > a.feedbutton {
    border-bottom: none;
}

.blogform > input[name="title"] {
    padding-top: 0;
}

.blogform > input[type="submit"] {
    position: static;
    top: auto;
    margin-bottom: 0;
}

.comment {
    margin-bottom: 18px;
}

li.L1 {
    list-style-type: decimal;
}

input#searchbox {
    background: url(lib/loupe.png) no-repeat;
    background-color: white;
    background-position: 97% 50%;
    color: #000;
    padding: 3px 16px 3px 3px;
    -moz-border-radius: 0.5em;
    -webkit-border-radius: 0.5em;
    border-radius: 0.5em;
    border: 2px solid #bbb;
}

#content {
    padding-left: 20px;
    background: none;
}

.toc {
    border-top:thin solid dimgray;
    border-left:thin solid dimgray;
    border-bottom:thin dotted darkgrey;
    border-right:thin dotted darkgrey;
    float:none;
    margin:1em 0;
    max-width: 38em;
    padding:0 1em 0 1em;
}

/* TESTING */

/* a[href*="/recentchanges/"]
{    overflow: visible;
    position: absolute;
    top:-120px;
    left: 200px;
}
*/

#pagebody a {
<<<<<<< HEAD
    color: #53b351;
    border-bottom: 1px solid #53b351;
=======
    color: #0a0;
    border-bottom: 1px solid #0a0;
>>>>>>> 4bfb7291
}
#pagebody a:hover {
    text-decoration: none;
}

/* test inside and outside links */
#pagebody a[href^="http"] {
    padding-right: 13px;
    background: url(lib/link_out.gif) no-repeat right bottom;
}

#pagebody a[href^="http://localhost"],
#pagebody a[href^="http://tails.boum.org"],
#pagebody a[href^="https://tails.boum.org"],
#pagebody a[href^="http://dl.amnesia.boum.org"],
#pagebody a[href^="https://dl.amnesia.boum.org"],
#pagebody a.noicon,
#pagebody a.use-mirror-pool {

    background-image: none;
    padding-right: 0;
}

#pagebody span.definition a {
    color: black;
    background: none;
    padding-right: 0;
}

#pagebody span.definition a:hover {
<<<<<<< HEAD
    color: #53b351;
=======
    color: #0a0;
>>>>>>> 4bfb7291
}

#pagebody span.definition a:after {
    content: '+';
    font-size: 10px;
    font-weight: normal;
<<<<<<< HEAD
    color: #53b351;
=======
    color: #0a0;
>>>>>>> 4bfb7291
    position: relative;
    top: -6px;
}

.acronym {
}

 .slogan  {
}

.feedlink {
    margin-top: 1.585em;
}

#comments {
    clear: none;
    overflow: auto;
    width: auto;
}

#comments .actions {
    margin-bottom: 1em;
}

#comments .actions > ul {
    padding-left: 0;
}

.quoted-from {
    font-style: italic;
}

p.center {
    margin: 0 center;
    margin-top: 1em;
    display: inline-block;
}

/* Columns */

div.blocks {
    display: inline-block;
    margin: 0 5% 0 0;
    box-sizing: border-box;
    text-align: center;
    vertical-align: top;
}

div.two-blocks {
    width: 44%;
    margin-top: 2em;
}

div.three-blocks {
    width: 28%;
}

#news, #security {
    width: 31%;
    margin-bottom: 5em;
}

#security {
    margin-right: 0;
}

div.blocks p, div.blocks ul, div.blocks h1, div.blocks div {
    text-align: left;
}

div.blocks img {
    text-decoration: none;
    display: block;
    margin: 0 auto;
    max-width: 100%;
    height: auto
}

/* Bullets */

.bullet-number-one, .bullet-number-two, .bullet-number-three,
.bullet-number-four, .bullet-number-five, .bullet-number-six,
.bullet-number-seven, .bullet-number-eight, .bullet-number-nine {
    position: relative;
    left: -20px;
    padding-left: 60px;
    min-height: 52px;
    padding-top: 12px;
    margin-top: 42px;
}
.bullet-number-one   { background: url('lib/bullet/1.png') no-repeat top left; }
.bullet-number-two   { background: url('lib/bullet/2.png') no-repeat top left; }
.bullet-number-three { background: url('lib/bullet/3.png') no-repeat top left; }
.bullet-number-four  { background: url('lib/bullet/4.png') no-repeat top left; }
.bullet-number-five  { background: url('lib/bullet/5.png') no-repeat top left; }
.bullet-number-six   { background: url('lib/bullet/6.png') no-repeat top left; }
.bullet-number-seven { background: url('lib/bullet/7.png') no-repeat top left; }
.bullet-number-eight { background: url('lib/bullet/8.png') no-repeat top left; }
.bullet-number-nine  { background: url('lib/bullet/9.png') no-repeat top left; }
.bullet-number-zero  { background: url('lib/bullet/0.png') no-repeat top left; }

/* Download Buttons */

#pagebody a.download-file,
#pagebody a.download-signature,
#pagebody a.download-key {
    font-size: 17px;
    font-family: "Source Sans Pro Regular", "DejaVu Sans", "Verdana", sans-serif;
    font-weight: bold;
    -moz-box-shadow: 1px 1px 5px #ccc;
    -webkit-box-shadow: 1px 1px 5px #ccc;
    box-shadow: 1px 1px 5px #ccc;
    -moz-border-radius: 0.5em;
    -webkit-border-radius: 0.5em;
    border-radius: 0.5em;
    text-decoration: none;
    margin-bottom: 1em;
    padding: 0.5em 51px 0.5em 12px;
    color: white;
}

#pagebody a.download-file {
<<<<<<< HEAD
    background: #53b351 url('lib/download-arrow.png') no-repeat scroll right center;
}

#pagebody a.download-signature {
    background: #53b351 url('lib/download-signature.png') no-repeat scroll right center;
}

#pagebody a.download-key {
    background: #53b351 url('lib/download-key.png') no-repeat scroll right center;
=======
    background: #0a0 url('lib/download-arrow.png') no-repeat scroll right center;
}

#pagebody a.download-signature {
    background: #0a0 url('lib/download-signature.png') no-repeat scroll right center;
}

#pagebody a.download-key {
    background: #0a0 url('lib/download-key.png') no-repeat scroll right center;
>>>>>>> 4bfb7291
}

#pagebody p.checksum {
    word-wrap: break-word;
    width: 19.7em;
}

#pagebody span.openpgp-small-link {
    display: block;
    margin-top: 1em;
    margin-left: 1em;
    font-size: 11px;
}

/* Toggleable */

#pagebody div.toggleable {
    position: relative;
    background: #f3edf9;
    border-top: solid 5px black;
    border-bottom: solid 5px black;
    padding: 15px 2em 63px;
    margin: 2em 0;
}

#pagebody div.toggleable span.hide a.toggle {
    display: block;
    height: 48px;
    width: 78px;
    position: absolute;
    right: 0;
    background: url('lib/close.png') no-repeat 15px 0px;
    border: none;
}

/* Hide revert button on recentchanges */
span.revert {
    display: none;
}

/* Action Menu */

.pageheader .actions {
    position: absolute;
    top: 0;
    right: 0;
    height: 30px;
    background:url(lib/tools-20.jpg) right no-repeat;
    padding-right: 25px;
}

.pageheader .actions ul {
    padding: 0;
    border-bottom: none;
    display:none;
    text-align: right;
    width: 930px;
    max-width: 100%;
    height: auto;
}

.pageheader .actions:hover ul {
    display: block;
}

.pageheader .actions li {
    display:inline-block;
    padding: 6px 4px 5px;
    font-size: 0.9em;
}

.pageheader .actions li a {
    color:#888888;
    text-decoration:none;
}

.pageheader .actions:hover ul {
    float:right;
    position:relative;
    top:0;
}

.pageheader .actions:hover ul li {
    background:white;
    -moz-transition: all 0.3s ease-out;
    -webkit-transition: all 0.3s ease-out;
    -o-transition: all 0.3s ease-out;
    transition: all 0.3s ease-out;
    border-bottom:2px solid white;
}

.pageheader .actions:hover ul li:hover {
    border-bottom:2px solid #451E6F;
    text-decoration:none;
    background:#EEEEEE;

    }

.pageheader .actions:hover ul li:hover a {
    -moz-transition: all 0.5s ease-out;
    -webkit-transition: all 0.5s ease-out;
    -o-transition: all 0.5s ease-out;
    transition: all 0.5s ease-out;
    color:black;
    }




blockquote > p {
<<<<<<< HEAD
    border-left:2px solid #53b351;
=======
    border-left:2px solid #0a0;
>>>>>>> 4bfb7291
    -moz-transition:all 0.1s ease-out;
    padding-left:5px;
    background:#F5F5F5;
}

blockquote > p:hover {
    background:#EEEEEE;
}

#crumbs ul, #crumbs li {
    list-style-type:none;
    padding:0;
    margin:0;
}

#crumbs {
    border-bottom:1px solid #DEDEDE;
    margin: 0 -2em;
    padding-right:2em;
    max-width:110%;
    font-weight:normal;
    margin-bottom:0;
    margin-top: 0;
    white-space: nowrap;
    font-size: 0.9rem;
    line-height: 2.2em;
    height: 31px;
}

#crumbs li {
    display: inline-block;
    color:#777;
    padding-left:.75em;
    }


#crumbs li:first-child img {
    top:5px;
    position:relative;
    vertical-align: top;
    }

#crumbs li a {
    background:url(lib/crumbs.gif) no-repeat right center;
    display:block;
    padding:0 15px 0 0;
    }

#crumbs li a:link,
#crumbs li a:visited {
    color:#777;
    text-decoration:none;
}

#crumbs li a:hover,
#crumbs li a:focus {
}

/* Language Toolbar */

.pageheader #otherlanguages {
    position: absolute;
    top: 32px;
    right: 0;
    border: none;
}

.pageheader #otherlanguages ul {
    margin: 0;
    padding: 0;
    border-bottom: none;
    display:inline;
    float:right;
}

.pageheader #otherlanguages li {
    display:inline;
    padding:4px 8px;
    margin-right: 0.0em;
    position:relative;
    float: left;
}

.pageheader #otherlanguages li a {
    color:#888888;
    text-decoration:none;
}



.pageheader #otherlanguages ul li {
    background:white;
    text-decoration:none;
    text-align:center;
    -moz-transition: all 0.3s ease-out;
    -webkit-transition: all 0.3s ease-out;
    -o-transition: all 0.3s ease-out;
    transition: all 0.3s ease-out;
    border-bottom:1px solid white;
}



.pageheader #otherlanguages ul li span {
    }

.pageheader #otherlanguages ul li:hover, .pageheader #otherlanguages ul li.current{
    border-bottom:2px solid green;
    text-decoration:none;
    background:#EEEEEE;
}


.pageheader #otherlanguages ul li.master, .pageheader #otherlanguages ul li:hover.master  {
    font-weight:bold;
    }


.pageheader #otherlanguages ul li:hover a {
    -moz-transition: all 0.5s ease-out;
    -webkit-transition: all 0.5s ease-out;
    -o-transition: all 0.5s ease-out;
    transition: all 0.5s ease-out;
    color:black;
    }

.current > .visible {
text-transform: none !important;
}


/* visible and hidden */

.pageheader #otherlanguages ul li span.visible {
    display:inline !important;
    text-transform:uppercase;
    }

.pageheader #otherlanguages ul li span.hidden {
    display:none !important;
    }

.pageheader #otherlanguages ul li:hover span.visible {
    display:none !important;
    }

.pageheader #otherlanguages ul li:hover span.hidden {
    display:inline !important;
    }

/* Icons */

div.icon {
    margin-bottom: 1.5em;
    position: relative;
}

div.icon img {
    display: inline-block;
}

div.icon div.text {
    position: absolute;
    top: 0;
    display: inline-block;
    vertical-align: top;
    padding-top: 1em;
    margin-left: 1em;
}

div.icon h2 {
    line-height: 1;
}

/* Documentation Styling */

span.application { font-style: italic; }
span.button { font-weight: bold; }
span.code {
  font-family: "Source Code Pro Regular", "Courier", monospace;
}
span.command {
  font-family: "Source Code Pro Regular", "Courier", monospace;
  font-size: 1.071em; /* 14×1.071=15px */
  border: 1px solid #E0E0DF;
  padding-left: 0.2em;
  padding-right: 0.2em;
}
span.emphasis { font-style: italic; }
span.filename { font-style: italic; display: inline-block; }
span.guilabel { font-weight: bold; }
span.guimenu { font-weight: bold; }
span.guisubmenu { font-weight: bold; }
span.guimenuitem { font-weight: bold; }
span.keycap { font-weight: bold; }
span.menuchoice { font-weight: bold; }
span.replaceable { font-style: italic; }
div.bug, div.caution, div.next, div.note, div.tip, div.trophy {
  background-color: #FFFFF0;
  border: 1px solid #E0E0DF;
  border-radius: 4px;
  padding: 1.35em 6px 0em;
  background-position: 6px 0.5em;
  background-repeat: no-repeat;
  min-height: 48px;
  padding-left: 66px;
  margin: 0 0 1.5em 0;
  max-width: 38em;
}
div.bug {
  background-image: url(lib/admon-bug.png);
}
div.caution {
  background-image: url(lib/admon-caution.png);
}
div.next {
  background-image: url(lib/go-next.png);
}
div.note {
  background-image: url(lib/admon-note.png);
}
div.tip {
  background-image: url(lib/admon-tip.png);
}
div.trophy {
  background-image: url(lib/trophy-gold.png);
}

div.bug pre, div.caution pre, div.next pre, div.note pre, div.tip pre, div.trophy pre {
  max-width: 34em;
}

/* Inlined icons */

img.symbolic, img.symbolic-22 {
  display: inline-block;
  position: relative;
}
img.symbolic { top: 1px; } /* Default: 16 × 16 px */
img.symbolic-22 { top: 4px; } /* 22 × 22 px */

/* Trail */

div.trail {
  height: 2em;
  border: solid 1px #bbb;
  margin-bottom: 1.5em;
}

div.pageheader div.trail {
  margin-left: 20px;
}

div.trail span.trailup {
  display: none;
}

div.trail span.trailarrow {
  position: absolute;
}

div.trail span.trailprev, div.trail span.trailnext {
  width: 45%;
  margin-top: 0.25em;
}

div.trail span.trailprev {
  left: 0.5em;
}

div.trail span.trailprev a {
  margin-left: 1.5em;
}

div.trail span.trailnext {
  right: 1.5em;
}

div.trail span.trailnext a {
  margin-right: 0.5em;
}

/* Special Cases */

/* doc/get/trusting_tails_signing_key */

pre.list-key {
  width: 60em;
}

/* "Are you using Tor?" link on /news */

@media all and (min-width: 600px) {
    #tor_check {
        position: absolute;
        z-index: 10;
        right: 2em;
    }
}

#tor_check a[href="https://check.torproject.org/"] {
<<<<<<< HEAD
    background: #53b351;
=======
    background: #0a0;
>>>>>>> 4bfb7291
    -moz-border-radius: 0.5em;
    -webkit-border-radius: 0.5em;
    border-radius: 0.5em;
    display: inline-block;
    padding: 0.5em 1em 0.5em 0.5em;
    width: 16.5em; /* sidebar - padding */
    box-sizing-border-box;
}

#tor_check a img {
    float: left;
}

#tor_check a span {
    font-family: "Century Gothic", "Avant Garde", Avenir, TeXGyreAdventorRegular, "Heiti SC", "Heiti TC", AppleGothic, sans-serif;
    font-weight: normal;
    color: white;
    text-align: left;
    font-size: 2.29em;
    line-height: 2.1em;
    margin-left: 0.5em;
}

#tor_check a span.twolines {
    font-size: 1.59em;
}

/* Contribute section */

div.sidebar-intro {
    height: 320px;
}

div.contribute-roles-1 {
    display: inline-block;
    margin-right: 2em;
    width: 31%;
}

div.contribute-roles-3 div.contribute-role {
    width: 29%;
}

div.contribute-role {
    display: inline-block;
    margin-right: 2em;
    vertical-align: top;
}

div.contribute-role p {
    font-style: italic;
}

div.contribute-role img {
    display: block;
    margin: 0 auto 0.5em;
    max-width: 100%;
    height: auto;
}

/* Highlight */

div#highlight {
  border: 5px solid #56347C;
  width: 44em;
  padding: 0.5em 1em;
  -moz-border-radius: 0.5em;
  -webkit-border-radius: 0.5em;
  border-radius: 0.5em;
  -moz-box-sizing: border-box;
  -o-box-sizing: border-box;
  -webkit-box-sizing: border-box;
  box-sizing: border-box;
}
div#highlight p {
  margin: 0.5em 0;
}

/* Donation button */

#donate-button a {
  width: 100%;
  display: block;
  -moz-box-shadow: 1px 1px 5px #ccc;
  -webkit-box-shadow: 1px 1px 5px #ccc;
  box-shadow: 1px 1px 5px #ccc;
  -moz-border-radius: 0.5em;
  -webkit-border-radius: 0.5em;
  border-radius: 0.5em;
  -moz-box-sizing: border-box;
  -o-box-sizing: border-box;
  -webkit-box-sizing: border-box;
  box-sizing: border-box;
  text-decoration: none;
  color: white;
  padding: 0.5em 1em;
  background: #56347c url('lib/donate.png') no-repeat scroll 10px 50%;
  font-size: 26px;
  padding-left: 70px;
  line-height: 1em;
  font-weight: normal;
}

#donate-button a:hover {
  background-color: #56347c;
}

/* Partners page */

#pagebody .partner {
    display: inline-block;
    margin: 1em 2.5em 2em 0;
    vertical-align: middle;
    min-height: 3.5em;
}

#pagebody .partner a {
    background-image: none;
    padding-right: 0;
    text-decoration: none;
    border: none;
}

#pagebody .partner.first-partner-in-range:before {
    float: left;
    font-size: 1.4em;
    font-weight: bold;
    color: #bbb;
    display: inline-block;
    width: 100px;
    text-align: left;
    clear: left;
    line-height: 1.4em;
    margin-right: 2em;
    margin-top: 1em;
}

#pagebody .pastpartner.first-partner-in-range:before {
    font-size: 0.9em;
}

#pagebody .first-partner-in-range.partner-size-1:before {
    content: "> $100.000";
}

#pagebody .first-partner-in-range.partner-size-2:before {
    content: "$50.000 – $99.999";
}

#pagebody .first-partner-in-range.partner-size-3:before {
    content: "$10.000 – $49.999";
}

#pagebody .first-partner-in-range.partner-size-4:before {
    content: "$1.000 – $9.999";
}

#pagebody .first-partner-in-range.partner-in-kind:before {
    content: "in-kind";
}

html[lang="de"] #pagebody .first-partner-in-range.partner-in-kind:before {
    content: "Sachspende";
}

html[lang="es"] #pagebody .first-partner-in-range.partner-in-kind:before {
    content: "en especie";
}

html[lang="fa"] #pagebody .first-partner-in-range.partner-in-kind:before {
    content: "اهداء";
}

html[lang="fr"] #pagebody .first-partner-in-range.partner-in-kind:before {
    content: "en nature";
}

html[lang="it"] #pagebody .first-partner-in-range.partner-in-kind:before {
    content: "in natura";
}

html[lang="pt"] #pagebody .first-partner-in-range.partner-in-kind:before {
    content: "o troco";
}

#pagebody .partner.pastpartner {
    margin-right: 1em;
    margin-bottom: 1em;
}

#pagebody .partner img {
    margin-bottom: 1em;
    -ms-transition-duration: 0.6s;
    -moz-transition-duration: 0.6s;
    -webkit-transition-duration: 0.6s;
    transition-duration: 0.6s;
    height: 85px;
    width: auto;
}

#pagebody .partner:hover img {
    opacity: 0.8;
}

#pagebody .pastpartner img {
    -ms-filter: grayscale(100%);
    -webkit-filter: grayscale(100%);
    filter: grayscale(100%);
    opacity: 0.4;
    height: 60px;
    width: auto;
}

#pagebody .pastpartner:hover img {
    -webkit-filter: none;
    filter: none;
    opacity: 1;
}<|MERGE_RESOLUTION|>--- conflicted
+++ resolved
@@ -67,11 +67,7 @@
  * in a same vertical rythm. */
 body {
     font-size: 87.5%; /* 16×87.5%=14px */
-<<<<<<< HEAD
     line-height: 1.5em; /* 14×1.5=21px=λ */
-=======
-    line-height: 1.5; /* 14×1.5=21px=λ */
->>>>>>> 4bfb7291
 }
 
 /* The bottom margin of all elements is fixed to a multiple of λ so that they
@@ -219,7 +215,6 @@
     -webkit-box-shadow: 3px 3px 5px #ccc;
     box-shadow: 3px 3px 5px #ccc;
     background: white;
-<<<<<<< HEAD
 }
 
 .header {
@@ -245,31 +240,7 @@
 
 @media all and (max-width: 480px) {
     .banner {
-        background: #56347c url(lib/logo_mobile.png) no-repeat 4em 6px;
-=======
-}
-
-.header {
-    font-size: 1em; /* override style.css */
-}
-
-.banner {
-    height: 114px;
-    background: #56347c url(lib/logo.png) no-repeat 4em 6px;
-    -moz-box-shadow: 3px 3px 5px #ccc;
-    -webkit-box-shadow: 3px 3px 5px #ccc;
-    box-shadow: 3px 3px 5px #ccc;
-    padding: 0 2em;
-    margin:0px auto;
-    max-width:930px;
-    margin-top:0px;
-    border: 0px solid black;
-}
-
-@media all and (max-width: 480px) {
-    .banner {
         background: #56347c url(lib/logo_mobile.png) no-repeat center center;
->>>>>>> 4bfb7291
     }
 }
 
@@ -336,10 +307,7 @@
     width: auto;
     width: 18em;
     margin-left: 2em;
-<<<<<<< HEAD
     line-height: 2.2em;
-=======
->>>>>>> 4bfb7291
 }
 
 @media all and (max-width: 480px) {
@@ -374,11 +342,7 @@
 }
 
 .sidebar .button a {
-<<<<<<< HEAD
     background-color: #53b351;
-=======
-    background-color: #0a0;
->>>>>>> 4bfb7291
 }
 
 .sidebar .button a:hover, .sidebar .button .selflink {
@@ -386,11 +350,7 @@
 }
 
 .sidebar .download a {
-<<<<<<< HEAD
     background: #53b351 url('lib/download-arrow.png') no-repeat scroll right 30%;
-=======
-    background: #0a0 url('lib/download-arrow.png') no-repeat scroll right 30%;
->>>>>>> 4bfb7291
 }
 
 .sidebar .download a span, .sidebar .download span.selflink span {
@@ -441,11 +401,7 @@
 
 .sidebar .links li a:hover {
     background: #f5f5f5;
-<<<<<<< HEAD
     border-left: 2px solid #53b351;
-=======
-    border-left: 2px solid #0a0;
->>>>>>> 4bfb7291
     padding: 0.25em 0.7em; /* 5px 14px */
     padding-left: 0.6em; /* 20×0.6=12px=padding-border */
 }
@@ -455,11 +411,7 @@
 }
 
 .sidebar .links li:first-child a:hover {
-<<<<<<< HEAD
     border-left: 2px solid #53b351;
-=======
-    border-left: 2px solid #0a0;
->>>>>>> 4bfb7291
 }
 
 .sidebar .links li:first-child .selflink {
@@ -470,11 +422,7 @@
 }
 
 .sidebar .donate a, .sidebar .donate .selflink {
-<<<<<<< HEAD
     background: #53b351 url('lib/donate.png') no-repeat scroll 10px 50%;
-=======
-    background: #0a0 url('lib/donate.png') no-repeat scroll 10px 50%;
->>>>>>> 4bfb7291
     font-size: 1.857em; /* 14×1.857=26px */
     padding-left: 70px;
     line-height: 1em;
@@ -566,7 +514,6 @@
     position: absolute;
     top:-3.5em;
     right: 4em;
-<<<<<<< HEAD
 }
 
 @media all and (max-width: 479px) {
@@ -579,8 +526,6 @@
         top: 0.5em !important;
         right: auto !important;
     }
-=======
->>>>>>> 4bfb7291
 }
 
 div#feedlink {
@@ -657,13 +602,8 @@
 */
 
 #pagebody a {
-<<<<<<< HEAD
     color: #53b351;
     border-bottom: 1px solid #53b351;
-=======
-    color: #0a0;
-    border-bottom: 1px solid #0a0;
->>>>>>> 4bfb7291
 }
 #pagebody a:hover {
     text-decoration: none;
@@ -694,22 +634,14 @@
 }
 
 #pagebody span.definition a:hover {
-<<<<<<< HEAD
     color: #53b351;
-=======
-    color: #0a0;
->>>>>>> 4bfb7291
 }
 
 #pagebody span.definition a:after {
     content: '+';
     font-size: 10px;
     font-weight: normal;
-<<<<<<< HEAD
     color: #53b351;
-=======
-    color: #0a0;
->>>>>>> 4bfb7291
     position: relative;
     top: -6px;
 }
@@ -832,7 +764,6 @@
 }
 
 #pagebody a.download-file {
-<<<<<<< HEAD
     background: #53b351 url('lib/download-arrow.png') no-repeat scroll right center;
 }
 
@@ -842,17 +773,6 @@
 
 #pagebody a.download-key {
     background: #53b351 url('lib/download-key.png') no-repeat scroll right center;
-=======
-    background: #0a0 url('lib/download-arrow.png') no-repeat scroll right center;
-}
-
-#pagebody a.download-signature {
-    background: #0a0 url('lib/download-signature.png') no-repeat scroll right center;
-}
-
-#pagebody a.download-key {
-    background: #0a0 url('lib/download-key.png') no-repeat scroll right center;
->>>>>>> 4bfb7291
 }
 
 #pagebody p.checksum {
@@ -963,11 +883,7 @@
 
 
 blockquote > p {
-<<<<<<< HEAD
     border-left:2px solid #53b351;
-=======
-    border-left:2px solid #0a0;
->>>>>>> 4bfb7291
     -moz-transition:all 0.1s ease-out;
     padding-left:5px;
     background:#F5F5F5;
@@ -1269,11 +1185,7 @@
 }
 
 #tor_check a[href="https://check.torproject.org/"] {
-<<<<<<< HEAD
     background: #53b351;
-=======
-    background: #0a0;
->>>>>>> 4bfb7291
     -moz-border-radius: 0.5em;
     -webkit-border-radius: 0.5em;
     border-radius: 0.5em;
