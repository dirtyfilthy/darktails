--- conflicted
+++ resolved
@@ -294,11 +294,18 @@
 	text-decoration: none;
 	color: white;
 	padding: 0.5em 1em;
-<<<<<<< HEAD
-	-moz-box-sizing: border-box;
-	-o-box-sizing: border-box;
-	-webkit-box-sizing: border-box;
-	box-sizing: border-box;
+}
+
+.sidebar .button a {
+	background-color: #0a0;
+}
+
+.sidebar .button a:hover, .sidebar .button .selflink {
+	background-color: #56347c;
+}
+
+.sidebar .download a {
+	background: #0a0 url('lib/download-arrow.png') no-repeat scroll right 30%;
 }
 
 .sidebar .download a span, .sidebar .download span.selflink span {
@@ -306,54 +313,17 @@
 	line-height: 1em;
 }
 
-.sidebar .download a:hover {
-	background: #56347c url('lib/download-arrow.png') no-repeat scroll right 30%;
-}
-
-.sidebar .download .download {
-	font-size: 22px; /* 14×1.286=18px */
-}
-
-.sidebar .download .tails {
-	font-size: 32px; /* 14×2=28px */
-	font-family: "Source Sans Pro Regular", "DejaVu Sans", "Verdana", sans-serif;
-=======
-}
-
-.sidebar .button a {
-	background-color: #0a0;
-}
-
-.sidebar .button a:hover, .sidebar .button .selflink {
-	background-color: #56347c;
-}
-
-.sidebar .download a {
-	background: #0a0 url('lib/download-arrow.png') no-repeat scroll right 30%;
-}
-
-.sidebar .download a span, .sidebar .download span.selflink span {
-	display: block;
-	line-height: 1em;
-}
-
 .sidebar .download .download {
 	font-size: 1.571em; /* 14×1.571=22px */
 }
 
 .sidebar .download .tails {
 	font-size: 2.286em; /* 14×2.286=32px */
->>>>>>> 74799a4c
 	font-weight: bold;
 }
 
 .sidebar .download .date {
-<<<<<<< HEAD
-	font-family: "Source Sans Pro Regular", "DejaVu Sans", "Verdana", sans-serif;
-	font-size: 16px;
-=======
 	font-size: 1.143em; /* 14×1.143=16px */
->>>>>>> 74799a4c
 	font-style: italic;
 }
 
@@ -681,11 +651,8 @@
 
 div.three-blocks img {
 	text-decoration: none;
-<<<<<<< HEAD
-=======
 	display: block;
 	margin: 0 auto;
->>>>>>> 74799a4c
 }
 
 p.center {
@@ -694,21 +661,6 @@
 	display: inline-block;
 }
 
-<<<<<<< HEAD
-p.free-software {
-	font-family: "Source Sans Pro Regular", "DejaVu Sans", "Verdana", sans-serif;
-	font-size: 4.5em;
-	line-height: 1em;
-	height: 123px;
-	margin-bottom: 0;
-}
-
-p.free-software + p.center {
-	margin-top: 1.4em;
-}
-
-=======
->>>>>>> 74799a4c
 /* Bullets */
 
 .bullet-number-one, .bullet-number-two, .bullet-number-three,
