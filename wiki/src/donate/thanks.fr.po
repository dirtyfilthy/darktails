# SOME DESCRIPTIVE TITLE
# Copyright (C) YEAR Free Software Foundation, Inc.
# This file is distributed under the same license as the PACKAGE package.
# FIRST AUTHOR <EMAIL@ADDRESS>, YEAR.
#
msgid ""
msgstr ""
"Project-Id-Version: Tails\n"
"Report-Msgid-Bugs-To: tails-l10n@boum.org\n"
<<<<<<< HEAD
"POT-Creation-Date: 2020-09-17 16:53+0000\n"
=======
"POT-Creation-Date: 2020-09-17 15:39+0000\n"
>>>>>>> 4637adb5
"PO-Revision-Date: 2019-10-01 18:06+0000\n"
"Last-Translator: xin <xin@riseup.net>\n"
"Language-Team: Tails translators <tails@boum.org>\n"
"Language: fr\n"
"MIME-Version: 1.0\n"
"Content-Type: text/plain; charset=UTF-8\n"
"Content-Transfer-Encoding: 8bit\n"
"Plural-Forms: nplurals=2; plural=n > 1;\n"
"X-Generator: Weblate 2.20\n"

#. type: Content of: <div>
msgid "[[!meta title=\"Thank you!\"]]"
msgstr "[[!meta title=\"Merci !\"]]"

#. type: Content of: outside any tag (error?)
#, fuzzy
#| msgid ""
#| "[[!meta stylesheet=\"donate/thanks\" rel=\"stylesheet\" title=\"\"]] [[!"
#| "meta script=\"lib/js/jquery.min\"]] [[!meta script=\"donate/thanks\"]]"
msgid ""
"[[!meta stylesheet=\"donate/thanks\" rel=\"stylesheet\" title=\"\"]] [[!meta "
"stylesheet=\"hide-breadcrumbs\" rel=\"stylesheet\" title=\"\"]] [[!meta "
"stylesheet=\"hide-donate-banner\" rel=\"stylesheet\" title=\"\"]] [[!meta "
"script=\"donate/thanks\"]]"
msgstr ""
"[[!meta stylesheet=\"donate/thanks\" rel=\"stylesheet\" title=\"\"]] [[!meta "
"script=\"lib/js/jquery.min\"]] [[!meta script=\"donate/thanks\"]]"

#. type: Content of: <div>
msgid ""
"[[!img thanks.svg link=\"no\" alt=\"Tails protects the most vulnerable\"]]"
msgstr ""

#. type: Content of: <div><div><h1>
msgid "Thank you so much for your support!"
msgstr ""

#. type: Content of: <div><div><p>
msgid ""
"Your generous donation will keep safe the people who need it the most and "
"protect freedom in the digital age."
msgstr ""

#. type: Content of: <div><div><p>
msgid ""
"Most Internet tools fund themselves by spying on their users. At Tails, we "
"do things differently and we couldn't do it without you."
msgstr ""

#. type: Content of: <div><div><p>
msgid ""
"If you need a donation receipt, contact us at <a href=\"mailto:tails-"
"fundraising@boum.org\">tails-fundraising@boum.org</a>."
msgstr ""

#. type: Content of: <div><div><p>
msgid "Your donation will appear as made to Riseup Labs, our fiscal sponsor."
msgstr ""

#. type: Content of: <div><div><blockquote><p><em>
msgid ""
"<em>We train human-rights activists and journalists to use Tails if they are "
"gonna be looking deep into shady business."
msgstr ""

#. type: Content of: <div><div><blockquote><p>
msgid ""
"Mexico is a dangerous place to research issues when the organized crime and "
"private companies are together behind some of the most violent stuff that we "
"see here.</em>"
msgstr ""

#. type: Content of: <div><div><blockquote>
msgid "&mdash; <strong>Digital security trainer, Mexico</strong>"
msgstr ""

#. type: Content of: <div><div><blockquote><p><em>
msgid ""
"<em>I always have a Tails USB stick handy, especially when traveling.  "
"Pakistan really isn't the safest place for journalists."
msgstr ""

#. type: Content of: <div><div><blockquote><p>
msgid "Thanks Tails for an amazing tool!</em>"
msgstr ""

#. type: Content of: <div><div><blockquote>
msgid "&mdash; <strong>Freelance journalist, Pakistan</strong>"
msgstr ""

#. type: Content of: <h1>
msgid "Help us spread the word"
msgstr ""

#.  Tweet intent generator: https://tech.cymi.org/tweet-intents 
#. type: Content of: <div><a>
msgid ""
"<a href=\"https://twitter.com/intent/tweet?url=https%3A%2F%2Ftails.boum.org"
"%2Fdonate%2F%3Fr%3Dtn&text=I%20donate%20to%20@Tails_live%20because%20nobody"
"%20should%20have%20to%20pay%20to%20be%20safe%20while%20using%20computers.\" "
"class=\"tweet\" target=\"_blank\"> [[!img godzilla.svg link=\"no\" alt=\"\"]]"
msgstr ""

#. type: Content of: <div><a><p>
msgid ""
"I donate to @Tails_live because nobody should have to pay to be safe while "
"using computers."
msgstr ""

#. type: Content of: <div><a><p>
msgid "Tweet"
msgstr ""

#. type: Content of: <div><a>
msgid ""
"</a> <a href=\"https://twitter.com/intent/tweet?url=https%3A%2F%2Ftails.boum."
"org%2Fdonate%2F%3Fr%3Dts&text=I%20proudly%20support%20@Tails_live%20to%20keep"
"%20safe%20activists%2C%20journalists%2C%20and%20domestic%20violence"
"%20survivors.\" class=\"tweet\" target=\"_blank\"> [[!img godzilla.svg link="
"\"no\" alt=\"\"]]"
msgstr ""

#. type: Content of: <div><a><p>
msgid ""
"I proudly support @Tails_live to keep safe activists, journalists, and "
"domestic violence survivors."
msgstr ""

#. type: Content of: <div><a>
msgid ""
"</a> <a href=\"https://twitter.com/intent/follow?screen_name=Tails_live\" "
"class=\"follow\" target=\"_blank\"> [[!img twitter.svg link=\"no\" alt=\"\"]]"
msgstr ""

#. type: Content of: <div><a><p>
msgid "Follow us"
msgstr ""

#. type: Content of: <div>
msgid "</a>"
msgstr ""

#~ msgid "[[!img love.png link=\"no\" class=\"smiley\"]]"
#~ msgstr "[[!img love.png link=\"no\" class=\"smiley\"]]"

#~ msgid "Your payment was successful."
#~ msgstr "Votre paiement a réussi."

#~ msgid "Please tweet about your donation"
#~ msgstr "S'il vous plaît tweetez à propos de votre don"

#~ msgid ""
#~ "Show your friends that you care about privacy and Internet freedom, and "
#~ "encourage others to do the same!"
#~ msgstr ""
#~ "Montrez à vos connaissances que la vie privée et la liberté sur Internet "
#~ "vous tiennent à cœur et encouragez d'autres personnes à faire de même !"

#~ msgid ""
#~ "<a href=\"https://twitter.com/intent/tweet?text=I+donate+to+@Tails_live"
#~ "+because+nobody+should+have+to+pay+to+be+safe+while+using+computers: "
#~ "https://tails.boum.org/donate/?r=nobody\" class=\"tweet\" target=\"_blank"
#~ "\"> I donate to @Tails_live because nobody should have to pay to be safe "
#~ "while using computers.  </a> <a href=https://twitter.com/intent/tweet?"
#~ "text=If+like+me+you+want+more+leaks,+donate+to+@Tails_live!+https://tails."
#~ "boum.org/donate/?r=leaks\" class=\"tweet\" target=\"_blank\"> If like me "
#~ "you want more leaks, donate to @Tails_live! </a> <a href=\"https://"
#~ "twitter.com/intent/tweet?text=I+proudly+support+@Tails_live+to+help"
#~ "+journalists+and+human+rights+defenders+do+their+job+safely:+https://"
#~ "tails.boum.org/donate/?r=hrd\" class=\"tweet\" target=\"_blank\"> I "
#~ "proudly support @Tails_live to help journalists and human rights "
#~ "defenders do their job safely.  </a> <a href=\"https://twitter.com/intent/"
#~ "tweet?text=It+takes+more+than+two+to+do+the+anonymity+dance.+Join+me+in"
#~ "+donating+to+@Tails_live+to+keep+dancing:+https://tails.boum.org/donate/?"
#~ "r=dance\" class=\"tweet\" target=\"_blank\"> It takes more than two to do "
#~ "the anonymity dance. Join me in donating to @Tails_live to keep dancing.  "
#~ "</a>"
#~ msgstr ""
#~ "<a href=\"https://twitter.com/intent/tweet?text=Je+donne+à+@Tails_live+car"
#~ "+personne+ne+devrait+avoir+à+payer+pour+être+en+sécurité++en+utilisant+des"
#~ "+ordinateurs: https://tails.boum.org/donate/index.fr.html?r=nobody\" "
#~ "class=\"tweet\" target=\"_blank\"> Je donne à @Tails_live car personne ne "
#~ "devrait avoir à payer pour être en sécurité en utilisant des "
#~ "ordinateurs.  </a> <a href=https://twitter.com/intent/tweet?text=Si+comme"
#~ "+moi+vous+voulez+plus+de+leaks,+faites+un+don+à+@Tails_live+!+https://"
#~ "tails.boum.org/donate/index.fr.html?r=leaks\" class=\"tweet\" target="
#~ "\"_blank\"> Si comme moi vous voulez plus de leaks, faites un don à "
#~ "@Tails_live ! </a> <a href=\"https://twitter.com/intent/tweet?text=Je"
#~ "+soutiens+fièrement+@Tails_live+pour+aider+journalistes+et+défenseurs+des"
#~ "+droits+humains+à+agir+en+sécurité:+https://tails.boum.org/donate/index."
#~ "fr.html?r=hrd\" class=\"tweet\" target=\"_blank\"> Je soutiens fièrement "
#~ "@Tails_live pour aider journalistes et défenseurs des droits humains à "
#~ "agir en sécurité.  </a> <a href=\"https://twitter.com/intent/tweet?text=It"
#~ "+takes+more+than+two+to+do+the+anonymity+dance.+Join+me+in+donating+to"
#~ "+@Tails_live+to+keep+dancing:+https://tails.boum.org/donate/?r=dance\" "
#~ "class=\"tweet\" target=\"_blank\"> It takes more than two to do the "
#~ "anonymity dance. Join me in donating to @Tails_live to keep dancing.  </a>"<|MERGE_RESOLUTION|>--- conflicted
+++ resolved
@@ -7,11 +7,7 @@
 msgstr ""
 "Project-Id-Version: Tails\n"
 "Report-Msgid-Bugs-To: tails-l10n@boum.org\n"
-<<<<<<< HEAD
-"POT-Creation-Date: 2020-09-17 16:53+0000\n"
-=======
 "POT-Creation-Date: 2020-09-17 15:39+0000\n"
->>>>>>> 4637adb5
 "PO-Revision-Date: 2019-10-01 18:06+0000\n"
 "Last-Translator: xin <xin@riseup.net>\n"
 "Language-Team: Tails translators <tails@boum.org>\n"
@@ -40,13 +36,12 @@
 "[[!meta stylesheet=\"donate/thanks\" rel=\"stylesheet\" title=\"\"]] [[!meta "
 "script=\"lib/js/jquery.min\"]] [[!meta script=\"donate/thanks\"]]"
 
-#. type: Content of: <div>
-msgid ""
-"[[!img thanks.svg link=\"no\" alt=\"Tails protects the most vulnerable\"]]"
-msgstr ""
-
-#. type: Content of: <div><div><h1>
-msgid "Thank you so much for your support!"
+#. type: Content of: <div><div><p>
+msgid "<span id=\"name\">Hi</span>,"
+msgstr ""
+
+#. type: Content of: <div><div><p>
+msgid "Thank you so much for your support."
 msgstr ""
 
 #. type: Content of: <div><div><p>
@@ -68,7 +63,9 @@
 msgstr ""
 
 #. type: Content of: <div><div><p>
-msgid "Your donation will appear as made to Riseup Labs, our fiscal sponsor."
+msgid ""
+"Your donation will appear as made to Riseup Labs. Riseup Labs is a fiscal "
+"sponsor for Tails."
 msgstr ""
 
 #. type: Content of: <div><div><blockquote><p><em>
