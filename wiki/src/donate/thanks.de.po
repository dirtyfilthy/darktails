--- conflicted
+++ resolved
@@ -6,11 +6,7 @@
 msgid ""
 msgstr ""
 "Project-Id-Version: \n"
-<<<<<<< HEAD
-"POT-Creation-Date: 2020-09-17 16:53+0000\n"
-=======
 "POT-Creation-Date: 2020-09-17 15:39+0000\n"
->>>>>>> 4637adb5
 "PO-Revision-Date: 2016-10-15 20:04-0000\n"
 "Last-Translator: spriver <spriver@autistici.org>\n"
 "Language-Team: LANGUAGE <LL@li.org>\n"
@@ -40,13 +36,12 @@
 "\"stylesheet\" title=\"\"]] [[!meta script=\"lib/js/jquery.min\"]] [[!meta "
 "script=\"donate/thanks\"]]"
 
-#. type: Content of: <div>
-msgid ""
-"[[!img thanks.svg link=\"no\" alt=\"Tails protects the most vulnerable\"]]"
-msgstr ""
-
-#. type: Content of: <div><div><h1>
-msgid "Thank you so much for your support!"
+#. type: Content of: <div><div><p>
+msgid "<span id=\"name\">Hi</span>,"
+msgstr ""
+
+#. type: Content of: <div><div><p>
+msgid "Thank you so much for your support."
 msgstr ""
 
 #. type: Content of: <div><div><p>
@@ -68,7 +63,9 @@
 msgstr ""
 
 #. type: Content of: <div><div><p>
-msgid "Your donation will appear as made to Riseup Labs, our fiscal sponsor."
+msgid ""
+"Your donation will appear as made to Riseup Labs. Riseup Labs is a fiscal "
+"sponsor for Tails."
 msgstr ""
 
 #. type: Content of: <div><div><blockquote><p><em>
