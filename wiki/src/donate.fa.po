# SOME DESCRIPTIVE TITLE
# Copyright (C) YEAR Free Software Foundation, Inc.
# This file is distributed under the same license as the PACKAGE package.
# FIRST AUTHOR <EMAIL@ADDRESS>, YEAR.
#
msgid ""
msgstr ""
"Project-Id-Version: PACKAGE VERSION\n"
"Report-Msgid-Bugs-To: tails-l10n@boum.org\n"
<<<<<<< HEAD
"POT-Creation-Date: 2020-09-07 16:29+0000\n"
=======
"POT-Creation-Date: 2020-09-09 21:19+0000\n"
>>>>>>> ef19470e
"PO-Revision-Date: 2020-08-25 07:29+0000\n"
"Last-Translator: emmapeel <emma.peel@riseup.net>\n"
"Language-Team: LANGUAGE <LL@li.org>\n"
"Language: fa\n"
"MIME-Version: 1.0\n"
"Content-Type: text/plain; charset=UTF-8\n"
"Content-Transfer-Encoding: 8bit\n"
"Plural-Forms: nplurals=2; plural=n > 1;\n"
"X-Generator: Weblate 3.5.1\n"

#. type: Content of: <div>
msgid "[[!meta title=\"Donate to fight surveillance and censorship\"]]"
msgstr ""

#. type: Content of: outside any tag (error?)
msgid ""
"[[!meta stylesheet=\"bootstrap.min\" rel=\"stylesheet\" title=\"\"]] [[!meta "
"stylesheet=\"donate\" rel=\"stylesheet\" title=\"\"]] [[!meta stylesheet="
"\"testimonials.inline\" rel=\"stylesheet\" title=\"\"]] [[!meta stylesheet="
"\"hide-breadcrumbs\" rel=\"stylesheet\" title=\"\"]] [[!meta script=\"donate"
"\"]]"
msgstr ""

#. type: Content of: <div><div>
msgid "[[!img godzilla.svg link=\"no\" alt=\"\"]]"
msgstr ""

#. type: Content of: <div><div><h2>
msgid "Tails is their strongest protection"
msgstr ""

#. type: Content of: <div><div><p>
msgid ""
"At Tails, we build a liberating operating system that puts people in control "
"of their digital lives:"
msgstr ""

#. type: Content of: <div><div><ul><li>
msgid ""
"<b>Journalists and whistleblowers</b> use Tails to denounce the wrongdoings "
"of governments and corporations."
msgstr ""

#. type: Content of: <div><div><ul><li>
msgid ""
"<b>Activists</b> use Tails to avoid surveillance and organize their "
"struggles for liberatory social change."
msgstr ""

#. type: Content of: <div><div><ul><li>
msgid ""
"<b>Domestic violence survivors</b> use Tails to escape surveillance at home."
msgstr ""

#. type: Content of: <div><div><ul><li>
msgid ""
"<b>Privacy-concerned citizens</b> use Tails to avoid online tracking and "
"censorship."
msgstr ""

#. type: Content of: <div><div><p>
msgid ""
"Tails is and will remain Free Software because the most vulnerable and "
"oppressed people are the most in need of privacy and security."
msgstr ""

#. type: Content of: <div><div><p>
msgid ""
"Donations from passionate people like you are our most valuable source of "
"funding because they guarantee our independence. We are a very small non-"
"profit and our yearly budget is ridiculously small compared to the value of "
"Tails."
msgstr ""

#.  HTML Variables for PayPal Payments Standard:
#.        https://developer.paypal.com/docs/classic/paypal-payments-standard/integration-guide/Appx_websitestandard_htmlvariables/ 
#.  Note for translators: adapt the URLs to return to the page in your language. 
#.  Note for translators: adapt the value of 'lc' to your language. 
#.  For recurring donations only. 
#.  For one-time donation only. 
#. type: Content of: <div><div><div><div><form>
msgid ""
"<input type=\"hidden\" name=\"cmd\" value=\"_xclick-subscriptions\" id=\"cmd"
"\"/> <input type=\"hidden\" name=\"business\" value=\"tailsriseuplabs@riseup."
"net\" id=\"business\"/> <input type=\"hidden\" name=\"currency_code\" value="
"\"USD\" id=\"currency_code\"/> <input type=\"hidden\" name=\"item_name\" "
"value=\"Donation to Tails\"/> <input type=\"hidden\" name=\"custom\" value="
"\"default\"/> <input type=\"hidden\" name=\"no_note\" value=\"1\"/> <input "
"type=\"hidden\" name=\"return\" class=\"return-url\" value=\"https://tails."
"boum.org/donate/thanks?v=default\"/> <input type=\"hidden\" name="
"\"cancel_return\" class=\"return-url\" value=\"https://tails.boum.org/donate/"
"canceled?v=default\"/> <input name=\"lc\" type=\"hidden\" value=\"US\"/> "
"<input type=\"hidden\" name=\"a3\" value=\"5\" id=\"a3\"/> <input type="
"\"hidden\" name=\"t3\" value=\"M\" id=\"t3\"/> <input type=\"hidden\" name="
"\"p3\" value=\"1\"/> <input type=\"hidden\" name=\"src\" value=\"1\"/> "
"<input type=\"hidden\" name=\"amount\" value=\"5\" id=\"amount\"/>"
msgstr ""

#. type: Content of: <div><div><div><div><form><div><div>
msgid ""
"<label class=\"btn btn-lg btn-primary active\" id=\"currency-dollar\"> "
"<input type=\"radio\" id=\"dollars\" autocomplete=\"off\" checked data-"
"complete-text=\"finished!\"/> Dollars </label> <label class=\"btn btn-lg btn-"
"primary\" id=\"currency-euro\"> <input type=\"radio\" id=\"euros\" "
"autocomplete=\"off\" checked data-complete-text=\"finished!\"/> Euros </"
"label>"
msgstr ""

#. type: Content of: <div><div><div><div><form><div><div>
msgid ""
"<label class=\"btn btn-lg btn-primary\" id=\"one-time\"> <input type=\"radio"
"\" autocomplete=\"off\"/> One-time </label> <label class=\"btn btn-lg btn-"
"primary active\" id=\"monthly\"> <input type=\"radio\" autocomplete=\"off\"/"
"> Monthly </label> <label class=\"btn btn-lg btn-primary\" id=\"yearly\"> "
"<input type=\"radio\" autocomplete=\"off\" checked/> Yearly </label>"
msgstr ""

#. type: Content of: <div><div><div><div><form><div><label>
msgid ""
"<label class=\"btn btn-amount btn-lg btn-primary col-md-3 col-xs-6 5 active"
"\"> <input type=\"radio\" autocomplete=\"off\" value=\"5\"/>$5 </label> "
"<label class=\"btn btn-amount btn-lg btn-primary col-md-3 col-xs-6 10\"> "
"<input type=\"radio\" autocomplete=\"off\" value=\"10\"/>$10 </label> <label "
"class=\"btn btn-amount btn-lg btn-primary col-md-3 col-xs-6 25\"> <input "
"type=\"radio\" autocomplete=\"off\" value=\"25\"/>$25 </label> <label class="
"\"btn btn-amount btn-lg btn-primary col-md-3 col-xs-6 50\"> <input type="
"\"radio\" autocomplete=\"off\" value=\"50\"/>$50 </label> <label class=\"btn "
"btn-amount btn-lg btn-primary col-md-3 col-xs-6 100\"> <input type=\"radio\" "
"autocomplete=\"off\" value=\"100\"/>$100 </label> <label class=\"btn btn-"
"amount btn-lg btn-primary col-md-3 col-xs-6 150\"> <input type=\"radio\" "
"autocomplete=\"off\" value=\"150\"/>$150 </label> <label class=\"btn btn-"
"amount btn-lg btn-primary col-md-3 col-xs-6 200\"> <input type=\"radio\" "
"autocomplete=\"off\" value=\"200\"/>$200 </label> <label class=\"btn btn-"
"amount btn-lg btn-primary col-md-3 col-xs-6 other\">"
msgstr ""

#. type: Content of: <div><div><div><div><form><div><label><div>
msgid ""
"<span class=\"input-group-addon\">$</span> <input type=\"text\" pattern=\"\\d"
"+\" class=\"form-control\" id=\"other-dollar\" placeholder=\"Other\"/>"
msgstr ""

#. type: Content of: <div><div><div><div><form><div>
msgid "</label>"
msgstr ""

#. type: Content of: <div><div><div><div><form><div><label>
msgid ""
"<label class=\"btn btn-amount btn-lg btn-primary col-md-3 col-xs-6 5 active"
"\"> <input type=\"radio\" autocomplete=\"off\" value=\"5\"/>5€ </label> "
"<label class=\"btn btn-amount btn-lg btn-primary col-md-3 col-xs-6 10\"> "
"<input type=\"radio\" autocomplete=\"off\" value=\"10\"/>10€ </label> <label "
"class=\"btn btn-amount btn-lg btn-primary col-md-3 col-xs-6 25\"> <input "
"type=\"radio\" autocomplete=\"off\" value=\"25\"/>25€ </label> <label class="
"\"btn btn-amount btn-lg btn-primary col-md-3 col-xs-6 50\"> <input type="
"\"radio\" autocomplete=\"off\" value=\"50\"/>50€ </label> <label class=\"btn "
"btn-amount btn-lg btn-primary col-md-3 col-xs-6 100\"> <input type=\"radio\" "
"autocomplete=\"off\" value=\"100\"/>100€ </label> <label class=\"btn btn-"
"amount btn-lg btn-primary col-md-3 col-xs-6 150\"> <input type=\"radio\" "
"autocomplete=\"off\" value=\"150\"/>150€ </label> <label class=\"btn btn-"
"amount btn-lg btn-primary col-md-3 col-xs-6 200\"> <input type=\"radio\" "
"autocomplete=\"off\" value=\"200\"/>200€ </label> <label class=\"btn btn-"
"amount btn-lg btn-primary col-md-3 col-xs-6 other\">"
msgstr ""

#. type: Content of: <div><div><div><div><form><div><label><div>
msgid ""
"<input type=\"text\" pattern=\"\\d+\" class=\"form-control text-right\" id="
"\"other-euro\" placeholder=\"Other\"/> <span class=\"input-group-addon\">€</"
"span>"
msgstr ""

#. type: Content of: <div><div><div><div><form><div>
msgid ""
"<button class=\"btn btn-primary btn-lg btn-block col-md-12\">Donate</button>"
msgstr ""

#. type: Content of: <div><div><div><div><p>
msgid ""
"Monthly and yearly donations require a [[!img paypal-inline.png link=\"no\" "
"class=\"paypal-inline\" alt=\"PayPal\"]] account."
msgstr ""

#. type: Content of: <div><div><div><div><p>
msgid ""
"Your donation goes entirely to Tails and will be handled by Riseup Labs "
"which is a 501(c)(3) non-profit organization in the USA."
msgstr ""

#. type: Content of: <div><div><div><div><p>
msgid ""
"<strong>Donations are [[!toggle id=\"tax-deductible\" text=\"tax-deductible"
"\"]] to the full extent permitted by law.</strong>"
msgstr ""

#. type: Content of: <div><div><div><div><p>
msgid ""
"Your donation goes entirely to Tails and will be handled by CCT which is a "
"non-profit organization in Germany."
msgstr ""

#. type: Content of: <div><div><div><div>
msgid "[[!toggleable id=\"tax-deductible\" text=\"\"\""
msgstr ""

#. type: Content of: <div><div><div><div><p>
msgid "If you need a donation receipt, ask"
msgstr ""

#. type: Content of: <div><div><div><div><p>
msgid ""
"<a href=\"mailto:tails-accounting@boum.org\">tails-accounting@boum.org</a>."
msgstr ""

#. type: Content of: <div><div><div><div>
msgid "\"\"\"]]"
msgstr ""

#.  HTML Variables for PayPal Payments Standard:
#.        https://developer.paypal.com/docs/classic/paypal-payments-standard/integration-guide/Appx_websitestandard_htmlvariables/ 
#.  Note for translators: adapt the URLs to return to the page in your language. 
#.  Note for translators: adapt the value of 'lc' to your language. 
#.  For recurring donations only. 
#.  For one-time donation only. 
#. type: Content of: <div><div><div><div><form>
msgid ""
"<input type=\"hidden\" name=\"cmd\" value=\"_xclick-subscriptions\" id=\"cmd"
"\"/> <input type=\"hidden\" name=\"business\" value=\"tailsriseuplabs@riseup."
"net\" id=\"business\"/> <input type=\"hidden\" name=\"currency_code\" value="
"\"USD\" id=\"currency_code\"/> <input type=\"hidden\" name=\"item_name\" "
"value=\"Donation to Tails\"/> <input type=\"hidden\" name=\"custom\" value="
"\"forced\"/> <input type=\"hidden\" name=\"no_note\" value=\"1\"/> <input "
"type=\"hidden\" name=\"return\" class=\"return-url\" value=\"https://tails."
"boum.org/donate/thanks?v=forced\"/> <input type=\"hidden\" name="
"\"cancel_return\" class=\"return-url\" value=\"https://tails.boum.org/donate/"
"canceled?v=forced\"/> <input name=\"lc\" type=\"hidden\" value=\"US\"/> "
"<input type=\"hidden\" name=\"a3\" value=\"5\" id=\"a3\"/> <input type="
"\"hidden\" name=\"t3\" value=\"M\" id=\"t3\"/> <input type=\"hidden\" name="
"\"p3\" value=\"1\"/> <input type=\"hidden\" name=\"src\" value=\"1\"/> "
"<input type=\"hidden\" name=\"amount\" value=\"5\" id=\"amount\"/>"
msgstr ""

#. type: Content of: <div><div><div><div><form><div><div>
msgid "<input type=\"radio\" name=\"frequency\" id=\"one-time\"/>One-time"
msgstr ""

#. type: Content of: <div><div><div><div><form><div><div>
msgid "<input type=\"radio\" name=\"frequency\" id=\"monthly\"/>Monthly"
msgstr ""

#. type: Content of: <div><div><div><div><form><div><div>
msgid "<input type=\"radio\" name=\"frequency\" id=\"yearly\"/>Yearly"
msgstr ""

#. type: Content of: <div><div><div><div><p>
msgid ""
"Monthly and yearly donations, even the smallest, are the most valuable for "
"the sustainability of Tails. They require a [[!img paypal-inline.png link="
"\"no\" class=\"paypal-inline\" alt=\"PayPal\"]] account."
msgstr ""

#. type: Content of: <div><div><div><div><h2>
msgid "Donate in dollars"
msgstr ""

#. type: Content of: <div><div><div><div><h3>
msgid "Recurring donation"
msgstr ""

#.  Note for translators: adapt the URLs to return to the page in your language. 
#.  Note for translators: adapt the value of 'lc' to your language. 
#. type: Content of: <div><div><div><div><form>
msgid ""
"<input type=\"hidden\" name=\"cmd\" value=\"_xclick-subscriptions\"/> <input "
"type=\"hidden\" name=\"business\" value=\"tailsriseuplabs@riseup.net\"/> "
"<input type=\"hidden\" name=\"currency_code\" value=\"USD\" id="
"\"currency_code\"/> <input type=\"hidden\" name=\"item_name\" value="
"\"Donation to Tails\"/> <input type=\"hidden\" name=\"no_note\" value=\"1\"/"
"> <input type=\"hidden\" name=\"return\" class=\"return-url\" value="
"\"https://tails.boum.org/donate/thanks\"/> <input type=\"hidden\" name="
"\"cancel_return\" class=\"return-url\" value=\"https://tails.boum.org/donate/"
"canceled\"/> <input name=\"lc\" type=\"hidden\" value=\"US\"/> <input type="
"\"hidden\" name=\"src\" value=\"1\"/> <input type=\"hidden\" name=\"p3\" "
"value=\"1\"/> <input type=\"radio\" name=\"a3\" value=\"5\" id=\"sub5\" "
"checked=\"checked\"/><label for=\"sub5\">$5</label> <input type=\"radio\" "
"name=\"a3\" value=\"10\" id=\"sub10\"/><label for=\"sub10\">$10</label> "
"<input type=\"radio\" name=\"a3\" value=\"25\" id=\"sub25\"/><label for="
"\"sub25\">$25</label> <input type=\"radio\" name=\"a3\" value=\"50\" id="
"\"sub50\"/><label for=\"sub50\">$50</label>"
msgstr ""

#. type: Content of: <div><div><div><div><form>
msgid ""
"<input type=\"radio\" name=\"a3\" value=\"100\" id=\"sub100\"/><label for="
"\"sub100\">$100</label> <input type=\"radio\" name=\"a3\" value=\"150\" id="
"\"sub150\"/><label for=\"sub150\">$150</label> <input type=\"radio\" name="
"\"a3\" value=\"500\" id=\"sub500\"/><label for=\"sub500\">$200</label>"
msgstr ""

#. type: Content of: <div><div><div><div><form>
msgid ""
"<input type=\"radio\" name=\"t3\" value=\"M\" id=\"sub_m\" checked=\"checked"
"\"/><label for=\"sub_m\">Monthly</label> <input type=\"radio\" name=\"t3\" "
"value=\"Y\" id=\"sub_y\"/><label for=\"sub_y\">Yearly</label>"
msgstr ""

#. type: Content of: <div><div><div><div><form>
msgid "<input type=\"submit\" value=\"Donate\"/>"
msgstr ""

#. type: Content of: <div><div><div><div><h3>
msgid "One-time donation"
msgstr ""

#. type: Content of: <div><div><div><div><p>
msgid ""
"Does not require a [[!img paypal-inline.png link=\"no\" class=\"paypal-inline"
"\" alt=\"PayPal\"]] account."
msgstr ""

#
#.  Note for translators: the following parts need to be translated:
#.          - https://tails.boum.org/donate/thanks
#.          - https://tails.boum.org/donate/canceled
#.          - US 
#. type: Content of: <div><div><div><div><form>
msgid ""
"<input type=\"hidden\" name=\"cmd\" value=\"_donations\"/> <input type="
"\"hidden\" name='business' value=\"tailsriseuplabs@riseup.net\"/> <input "
"type=\"hidden\" name=\"currency_code\" value=\"USD\" id=\"currency_code\"/> "
"<input type=\"hidden\" name=\"item_name\" value=\"Donation to Tails\"/> "
"<input type=\"hidden\" name=\"no_note\" value=\"1\"/> <input type=\"hidden\" "
"name=\"return\" class=\"return-url\" value=\"https://tails.boum.org/donate/"
"thanks\"/> <input type=\"hidden\" name=\"cancel_return\" class=\"return-url"
"\" value=\"https://tails.boum.org/donate/canceled\"/> <input name=\"lc\" "
"type=\"hidden\" value=\"US\"/> <input type=\"radio\" name=\"amount\" value="
"\"5\" id=\"pp_5\" checked=\"checked\"/><label for=\"pp_5\">$5</label> <input "
"type=\"radio\" name=\"amount\" value=\"10\" id=\"pp_10\"/><label for="
"\"pp_10\">$10</label> <input type=\"radio\" name=\"amount\" value=\"25\" id="
"\"pp_25\"/><label for=\"pp_25\">$25</label> <input type=\"radio\" name="
"\"amount\" value=\"50\" id=\"pp_50\"/><label for=\"pp_50\">$50</label>"
msgstr ""

#. type: Content of: <div><div><div><div><form>
msgid ""
"<input type=\"radio\" name=\"amount\" value=\"100\" id=\"pp_100\"/><label "
"for=\"pp_100\">$100</label> <input type=\"radio\" name=\"amount\" value="
"\"150\" id=\"pp_150\"/><label for=\"pp_150\">$150</label> <input type=\"radio"
"\" name=\"amount\" value=\"200\" id=\"pp_200\"/><label for=\"pp_200\">$200</"
"label> <input type=\"radio\" name=\"amount\" value=\"\" id=\"pp_cust\"/"
"><label for=\"pp_cust\">Custom amount</label>"
msgstr ""

#. type: Content of: <div><div><div><div><p>
msgid ""
"<strong>Donations are tax-deductible to the full extent permitted by law.</"
"strong>"
msgstr ""

#. type: Content of: <div><div><div><div><p>
msgid ""
"If you need a donation receipt, ask <a href=\"mailto:tails-accounting@boum."
"org\">tails-accounting@boum.org</a>."
msgstr ""

#. type: Content of: <div><div><div><h3>
msgid "Other ways to donate"
msgstr ""

#. type: Content of: <div><div><div><div><h4>
msgid "Bitcoin"
msgstr ""

#. type: Content of: <div><div><div><div><div><p>
msgid ""
"<a href=\"bitcoin:1BvBMSEYstWetqTFn5Au4m4GFg7xJaNVN2\">[[!img "
"bitcoin-1BvBMSEYstWetqTFn5Au4m4GFg7xJaNVN2.png link=\"no\"]]</a>"
msgstr ""

#. type: Content of: <div><div><div><div><div><p>
msgid "<strong>1BvBMSEYstWetqTFn5Au4m4GFg7xJaNVN2</strong>"
msgstr ""

#. type: Content of: <div><div><div><div><div><p>
msgid ""
"<a href=\"bitcoin:3QirvVRntoascPfTgNTUQvKxfKwPah5FNK\">[[!img "
"bitcoin-3QirvVRntoascPfTgNTUQvKxfKwPah5FNK.png link=\"no\"]]</a>"
msgstr ""

#. type: Content of: <div><div><div><div><div><p>
msgid "<strong>3QirvVRntoascPfTgNTUQvKxfKwPah5FNK</strong>"
msgstr ""

#. type: Content of: <div><div><div><div><h4>
msgid "Monero"
msgstr ""

#. type: Content of: <div><div><div><div><p>
msgid ""
"<strong>4B93hjotwmMQeaZ799D84XTxhqUGqqjfveUTB1GeduAKNeH47WDyn5eb8P2mtScErGbsbL5X3J6vUPAVPrw8j5pMFh6dAwY</"
"strong>"
msgstr ""

#. type: Content of: <div><div><div><div><h4>
msgid "Zcash"
msgstr ""

#. type: Content of: <div><div><div><div><p>
msgid ""
"<strong>zs1ayrt0wckfpkddxqsqv9af6n7vtuspnv3t59w7e9mvykyznmcr3h9vep8emte2lgak8d5s0q65q2</"
"strong>"
msgstr ""
"<strong>zs1ayrt0wckfpkddxqsqv9af6n7vtuspnv3t59w7e9mvykyznmcr3h9vep8emte2lgak8d5s0q65q2</"
"strong>"

#. type: Content of: <div><div><div><div>
msgid ""
"<a id=\"other-cryptos\"></a> [[!toggle id=\"other-cryptos\" text=\"Other "
"cryptocurrencies\"]] [[!toggleable id=\"other-cryptos\" text=\"\"\""
msgstr ""

#. type: Content of: <div><div><div><div><h4>
msgid "Stellar"
msgstr ""

#. type: Content of: <div><div><div><div><p>
msgid ""
"<strong>GAGPBGYYAYS7YOIWFRTHLV7VAYMRB2Y6YU23FPH6AKGGLIIVVW43YAPM</strong>"
msgstr ""

#. type: Content of: <div><div><div><div><h4>
msgid "Bitcoin Cash"
msgstr ""

#. type: Content of: <div><div><div><div><p>
msgid "<strong>qrzav77wkhd942nyqvya34mya3fqxzx90ypjge0njh</strong>"
msgstr ""

#. type: Content of: <div><div><div><div><h4>
msgid "Ethereum"
msgstr ""

#. type: Content of: <div><div><div><div><p>
msgid "<strong>0xD6A73051933ab97C38cEFf2abB2f9E06F3a3ed78</strong>"
msgstr ""

#. type: Content of: <div><div><div><div><h4>
msgid "Ethereum Classic"
msgstr ""

#. type: Content of: <div><div><div><div><p>
msgid "<strong>0x86359F8b44188c105E198DdA3c0421AC60729195</strong>"
msgstr ""

#. type: Content of: <div><div><div><div><h4>
msgid "Litecoin"
msgstr ""

#. type: Content of: <div><div><div><div><p>
msgid "<strong>MJ1fqVucBt8YpfPiQTuwBtmLJtzhizx6pz</strong>"
msgstr ""

#. type: Content of: <div><div><div><div><p>
msgid ""
"Supporting more cryptocurrencies implies more work for us: learning how they "
"works, installing the software in a secure place, monitoring their value and "
"trading them, etc."
msgstr ""

#. type: Content of: <div><div><div><div><p>
msgid ""
"To make a good use of our time, we focus on the cryptocurrencies that are "
"the easiest for us to accept and the most popular."
msgstr ""

#. type: Content of: <div><div><div><div><p>
msgid ""
"Until now, cryptocurrencies other than Bitcoin represent less than 5% of our "
"donations in cryptocurrencies. We want to see cryptocurrencies other than "
"Bitcoin gain popularity before spending more time on them."
msgstr ""

#. type: Content of: <div><div><h4>
msgid "Bank transfer"
msgstr ""

#. type: Content of: <div><div><h5>
msgid "German bank account (preferred):"
msgstr ""

#. type: Content of: <div><div><div><p>
msgid "<em>Account holder</em>: Center for Cultivation of Technology gGmbH"
msgstr ""

#. type: Content of: <div><div><div><p>
msgid "<em>IBAN</em>: DE65 4306 0967 4111 9411 01"
msgstr ""

#. type: Content of: <div><div><div><p>
msgid "<em>BIC</em>: GENODEM1GLS"
msgstr ""

#. type: Content of: <div><div><div><p>
msgid "<em>Bank</em>: GLS Gemeinschaftsbank eG"
msgstr ""

#. type: Content of: <div><div><div><p>
msgid "<em>Bank address</em>: Christstrasse 9, 44789, Bochum, Germany"
msgstr ""

#. type: Content of: <div><div><div><p>
msgid "Please make sure to mention the purpose of transfer:"
msgstr ""

#. type: Content of: <div><div><div><p>
msgid "<em>Purpose of transfer</em>: TAILS-R43NGFR9"
msgstr ""

#. type: Content of: <div><div><h5>
msgid "US bank account:"
msgstr ""

#. type: Content of: <div><div><div><p>
msgid ""
"<em>Account holder</em>: TransferWise FBO Center For The Cultivation Of "
"Technology Gmbh"
msgstr ""

#. type: Content of: <div><div><div><p>
msgid "<em>Account number</em>: 8310006087"
msgstr ""

#. type: Content of: <div><div><div><p>
msgid "<em>ACH Routing number</em>: 026073150"
msgstr ""

#. type: Content of: <div><div><div><p>
msgid "<em>Wire routing number</em>: 026073008"
msgstr ""

#. type: Content of: <div><div><div><p>
msgid "<em>Bank</em>: Transferwise"
msgstr ""

#. type: Content of: <div><div><div><p>
msgid ""
"<em>Bank address</em>: 19 W 24th Street, New York 10010, USA <em>Purpose of "
"transfer</em>: TAILS-R43NGFR9"
msgstr ""

#. type: Content of: <div><div><div><p>
msgid "Please make sure to mention the purpose of transfer."
msgstr ""

#. type: Content of: <div><div><p>
msgid ""
"Your donation goes entirely to Tails and will be handled by the Center for "
"the Cultivation of Technology (CCT) which is a non-profit organization in "
"Germany."
msgstr ""

#. type: Content of: <div><div><p>
msgid ""
"<a href=\"https://techcultivation.org/donate.html\">Donations are tax-"
"deductible to the full extent permitted by law.</a>"
msgstr ""

#. type: Content of: <div><div><h4>
msgid "Cash and US check"
msgstr ""

#. type: Content of: <div><div><p>
msgid "You can send us cash in any currency and US checks by post:"
msgstr ""

#. type: Content of: <div><div><p>
msgid "Riseup Labs"
msgstr ""

#. type: Content of: <div><div><p>
msgid "PO Box 4282"
msgstr ""

#. type: Content of: <div><div><p>
msgid "Seattle, WA 98194"
msgstr ""

#. type: Content of: <div><div><p>
msgid "Please add a note that your donation is for Tails."
msgstr ""

#. type: Content of: <div><div><p>
msgid "Checks should be made payable to Riseup Labs."
msgstr ""

#. type: Content of: <div><div><h4>
msgid "Corporate matching donation programs"
msgstr ""

#. type: Content of: <div><div><p>
msgid ""
"Search for <strong>Riseup Labs</strong> and donate to <strong>Tails via "
"Riseup Labs</strong>."
msgstr ""

#. type: Content of: <div><div><p>
msgid ""
"If you cannot specify that your donation to Riseup Labs is for Tails, please "
"let us know at <a href=\"mailto:tails-accounting@boum.org\">tails-"
"accounting@boum.org</a> so we can attribute your donation to Tails "
"specifically.  Riseup Labs is a 501(c)(3) non-profit in the USA."
msgstr ""

#. type: Content of: <div><div><h4>
msgid "Contact"
msgstr ""

#. type: Content of: <div><div><p>
msgid ""
"If you have any question or problem regarding your donation, our fundraising "
"team is here to help you:"
msgstr ""

#. type: Content of: <div><div><p>
msgid ""
"<a href=\"mailto:tails-fundraising@boum.org\">tails-fundraising@boum.org</a>"
msgstr ""

#. type: Content of: <div><div><h3>
msgid "How we spend our money"
msgstr ""

#. type: Content of: <div><div><figure><figcaption><ul><li><div>
msgid "Releases, maintenance, and infrastructure"
msgstr ""

#. type: Content of: <div><div><figure><figcaption><ul><li><div>
msgid "(38%)"
msgstr ""

#. type: Content of: <div><div><figure><figcaption><ul><li><p>
msgid ""
"Tails is an endless work of updates and maintenance: publishing a new "
"release every 4 weeks to fix security vulnerabilities, adapting to new "
"versions of the underlying software, keeping our website and development "
"infrastructure secure and reliable, etc."
msgstr ""

#. type: Content of: <div><div><figure><figcaption><ul><li><div>
msgid "New features and major improvements"
msgstr ""

#. type: Content of: <div><div><figure><figcaption><ul><li><div>
msgid "(26%)"
msgstr ""

#. type: Content of: <div><div><figure><figcaption><ul><li><p>
msgid ""
"In 2019&ndash;2020, we simplified the installation procedure for Windows and "
"macOS, added support for Secure Boot, improved the upgrade process, and made "
"it possible to persist the settings of the Welcome Screen."
msgstr ""

#. type: Content of: <div><div><figure><figcaption><ul><li><div>
msgid "User experience, documentation, and help desk"
msgstr ""

#. type: Content of: <div><div><figure><figcaption><ul><li><div>
msgid "(19%)"
msgstr ""

#. type: Content of: <div><div><figure><figcaption><ul><li><p>
msgid ""
"Even the most secure software is worthless if the people who need it cannot "
"use it. We work hard to understand our users, make it easy to use Tails, and "
"help them make informed security decisions."
msgstr ""

#. type: Content of: <div><div><figure><figcaption><ul><li><div>
msgid "Administration and fundraising"
msgstr ""

#. type: Content of: <div><div><figure><figcaption><ul><li><div>
msgid "(17%)"
msgstr ""

#. type: Content of: <div><div><figure><figcaption><ul><li><p>
msgid ""
"We make the most of the money that we receive because we prefer spending our "
"time improving Tails for our users."
msgstr ""

#. type: Content of: <div><div><h3>
msgid "Our impact"
msgstr ""

#. type: Content of: <div><div><p>
msgid "Our biggest satisfaction comes from the growing popularity of Tails."
msgstr ""

#. type: Content of: <div><div><p>
msgid ""
"From the number of automatic upgrades, we know that Tails was used by around "
"30&#8239;000 people every day in 2020. This number has been steadily growing "
"by 15% each year on average since 2012."
msgstr ""

#. type: Content of: <div><div><p>
msgid ""
"We keep people safe more than 10 million times every year, for a budget "
"under $300&#8239;000."
msgstr ""

#. type: Content of: <div><div><p>
msgid "Our financial records are available [[here|doc/about/finances]]."
msgstr ""

#. type: Content of: <div><div><div>
msgid "[[!img users.png alt=\"\"]]"
msgstr ""

#. type: Content of: <div><div><div><p>
msgid "Daily users since 2012"
msgstr ""

#. type: Content of: <div><div><h3>
msgid "Recommended by"
msgstr ""

#. type: Content of: <div><div>
msgid "[[!inline pages=\"testimonials.inline\" raw=\"yes\" sort=\"age\"]]"
msgstr ""

#. type: Content of: <div><div><h3>
msgid "Where our money comes from"
msgstr ""

#. type: Content of: <div><div><figure><figcaption><ul><li><div>
msgid "Passionate people like you"
msgstr ""

#. type: Content of: <div><div><figure><figcaption><ul><li><div>
msgid "(36%)"
msgstr ""

#. type: Content of: <div><div><figure><figcaption><ul><li><div>
msgid "Foundations & NGOs"
msgstr ""

#. type: Content of: <div><div><figure><figcaption><ul><li><div>
msgid "(30%)"
msgstr ""

#. type: Content of: <div><div><figure><figcaption><ul><li>
msgid "like Mozilla or Handshake"
msgstr ""

#. type: Content of: <div><div><figure><figcaption><ul><li><div>
msgid "Entities related to the US government"
msgstr ""

#. type: Content of: <div><div><figure><figcaption><ul><li><div>
msgid "(25%)"
msgstr ""

#. type: Content of: <div><div><figure><figcaption><ul><li>
msgid "like the Open Technology Fund or the ISC Project"
msgstr ""

#. type: Content of: <div><div><figure><figcaption><ul><li><div>
msgid "Private companies"
msgstr ""

#. type: Content of: <div><div><figure><figcaption><ul><li><div>
msgid "(9%)"
msgstr ""

#. type: Content of: <div><div><figure><figcaption><ul><li>
msgid "like DuckDuckGo or Lush"
msgstr ""

#. type: Content of: <div><div><h3>
msgid "Our partners"
msgstr ""

#. type: Content of: <div><div><p>
msgid ""
"All donations, grants, and awards of more than $1&#8239;000 appear in our "
"[[list of partners|partners]]."
msgstr ""

#. type: Content of: <div><div><p>
msgid "Come talk to us and [[become a partner|partners/become]] yourself!"
msgstr ""<|MERGE_RESOLUTION|>--- conflicted
+++ resolved
@@ -7,11 +7,7 @@
 msgstr ""
 "Project-Id-Version: PACKAGE VERSION\n"
 "Report-Msgid-Bugs-To: tails-l10n@boum.org\n"
-<<<<<<< HEAD
-"POT-Creation-Date: 2020-09-07 16:29+0000\n"
-=======
 "POT-Creation-Date: 2020-09-09 21:19+0000\n"
->>>>>>> ef19470e
 "PO-Revision-Date: 2020-08-25 07:29+0000\n"
 "Last-Translator: emmapeel <emma.peel@riseup.net>\n"
 "Language-Team: LANGUAGE <LL@li.org>\n"
@@ -600,10 +596,6 @@
 msgstr ""
 
 #. type: Content of: <div><div><p>
-msgid "Please add a note that your donation is for Tails."
-msgstr ""
-
-#. type: Content of: <div><div><p>
 msgid "Checks should be made payable to Riseup Labs."
 msgstr ""
 
