# SOME DESCRIPTIVE TITLE
# Copyright (C) YEAR Free Software Foundation, Inc.
# This file is distributed under the same license as the PACKAGE package.
# FIRST AUTHOR <EMAIL@ADDRESS>, YEAR.
#
msgid ""
msgstr ""
<<<<<<< HEAD
"Project-Id-Version: Tails\n"
"POT-Creation-Date: 2016-10-07 22:59+0200\n"
"PO-Revision-Date: 2016-10-07 06:51+0100\n"
"Last-Translator: AtomiKe <tails@atomike.ninja>\n"
"Language-Team: Tails translators <tails@boum.org>\n"
"Language: fr\n"
=======
"Project-Id-Version: PACKAGE VERSION\n"
"POT-Creation-Date: 2016-10-07 18:42+0300\n"
"PO-Revision-Date: YEAR-MO-DA HO:MI+ZONE\n"
"Last-Translator: FULL NAME <EMAIL@ADDRESS>\n"
"Language-Team: LANGUAGE <LL@li.org>\n"
"Language: \n"
>>>>>>> b89d6467
"MIME-Version: 1.0\n"
"Content-Type: text/plain; charset=UTF-8\n"
"Content-Transfer-Encoding: 8bit\n"
"X-Generator: Poedit 1.6.10\n"

#. type: Content of: outside any tag (error?)
msgid ""
"[[!meta title=\"Donate to Tails\"]] [[!meta stylesheet=\"bootstrap.min\" rel="
"\"stylesheet\" title=\"\"]] [[!meta stylesheet=\"donate\" rel=\"stylesheet\" "
"title=\"\"]] [[!meta script=\"donate\"]]"
msgstr ""
"[[!meta title=\"Faire un don à Tails\"]] [[!meta stylesheet=\"bootstrap.min"
"\" rel=\"stylesheet\" title=\"\"]] [[!meta stylesheet=\"donate\" rel="
"\"stylesheet\" title=\"\"]] [[!meta script=\"lib/js/jquery.min\"]] [[!meta "
"script=\"lib/js/bootstrap/button\"]] [[!meta script=\"donate\"]]"

#. type: Content of: <div><div><h2>
msgid ""
"Tails is free because nobody should have to pay to be safe while using "
"computers."
msgstr ""
"Tails est gratuit car personne ne devrait avoir à payer pour être en "
"sécurité lors de l'utilisation d'ordinateurs."

#. type: Content of: <div><div><h3>
msgid "But we need your support to stay alive!"
msgstr "Mais nous avons besoin de votre soutien pour survivre !"

#. type: Content of: <div><div><p>
msgid ""
"Tails is an irreplaceable security tool as it allows anyone to use computers "
"safely. But we know that secure tools need to be free software to be "
"reliable and relevant in all situations. That's why we are giving out Tails "
"for free."
msgstr ""
"Tails est un outil de sécurité irremplaçable car il permet à tout le monde "
"d'utiliser des ordinateurs de manière sûre. Nous savons que ces outils de "
"sécurité ont besoin d'être des logiciels libres pour être fiables et "
"pertinents dans toutes les situations. C'est pourquoi nous distribuons Tails "
"gratuitement."

#. type: Content of: <div><div><p>
msgid ""
"If everybody using Tails today donated, our fundraising would be done for "
"the whole year. But not everybody can donate. And that's fine. We just need "
"some of you to give to keep on providing such a secure platform for "
"everybody."
msgstr ""
"Si toutes les personnes qui utilisent Tails donnaient aujourd'hui, notre "
"collecte de fonds serait faite pour l'année entière. Mais tout le monde ne "
"peut pas donner. Et ce n'est pas grave. Nous avons juste besoin qu'une "
"partie d'entre vous nous aide à continuer de fournir une plate-forme "
"sécurisée pour tout le monde."

#. type: Content of: <div><div><p>
msgid ""
"Donations from individuals, like you, are our most valuable funding as they "
"make Tails more independent from government and corporate funding."
msgstr ""
"Les dons venants d'individus comme vous sont les plus précieux car ils "
"permettent à Tails d'être moins dépendant des subventions des gouvernements "
"et des entreprises."

#. type: Content of: <div><div><p>
msgid ""
"This year, please consider making a donation to protect and sustain Tails."
msgstr ""
"Cette année, s’il vous plaît pensez à faire un don pour protéger et "
"pérenniser Tails."

#. type: Content of: <div><div><p>
msgid "Thanks!"
msgstr "Merci !"

#.  HTML Variables for PayPal Payments Standard:
#.        https://developer.paypal.com/docs/classic/paypal-payments-standard/integration-guide/Appx_websitestandard_htmlvariables/ 
#.  Note for translators: adapt the URLs to return to the page in your language. 
#.  Note for translators: adapt the value of 'lc' to your language. 
#.  For recurring donations only. 
#.  For one-time donation only. 
#. type: Content of: <div><div><div><form>
msgid ""
"<input type=\"hidden\" name=\"cmd\" value=\"_xclick-subscriptions\" id=\"cmd"
"\"/> <input type=\"hidden\" name=\"business\" value=\"tailsriseuplabs@riseup."
"net\" id=\"business\"/> <input type=\"hidden\" name=\"currency_code\" value="
"\"USD\" id=\"currency_code\"/> <input type=\"hidden\" name=\"item_name\" "
"value=\"Donation to Tails\"/> <input type=\"hidden\" name=\"no_note\" value="
"\"1\"/> <input type=\"hidden\" name=\"return\" class=\"return-url\" value="
"\"https://tails.boum.org/donate/thanks\"/> <input type=\"hidden\" name="
"\"cancel_return\" class=\"return-url\" value=\"https://tails.boum.org/donate/"
"canceled\"/> <input name=\"lc\" type=\"hidden\" value=\"US\"/> <input type="
"\"hidden\" name=\"a3\" value=\"5\" id=\"a3\"/> <input type=\"hidden\" name="
"\"t3\" value=\"M\" id=\"t3\"/> <input type=\"hidden\" name=\"p3\" value="
"\"1\"/> <input type=\"hidden\" name=\"src\" value=\"1\"/> <input type="
"\"hidden\" name=\"amount\" value=\"5\" id=\"amount\"/>"
msgstr ""
"<input type=\"hidden\" name=\"cmd\" value=\"_xclick-subscriptions\" id=\"cmd"
"\"/> <input type=\"hidden\" name=\"business\" value=\"tailsriseuplabs@riseup."
"net\" id=\"business\"/> <input type=\"hidden\" name=\"currency_code\" value="
"\"USD\" id=\"currency_code\"/> <input type=\"hidden\" name=\"item_name\" "
"value=\"Donation to Tails\"/> <input type=\"hidden\" name=\"no_note\" value="
"\"1\"/> <input type=\"hidden\" name=\"return\" class=\"return-url\" value="
"\"https://tails.boum.org/donate/thanks/index.fr.html\"/> <input type=\"hidden"
"\" name=\"cancel_return\" class=\"return-url\" value=\"https://tails.boum."
"org/donate/canceled/index.fr.html\"/> <input name=\"lc\" type=\"hidden\" "
"value=\"FR\"/> <input type=\"hidden\" name=\"a3\" value=\"5\" id=\"a3\"/> "
"<input type=\"hidden\" name=\"t3\" value=\"Y\" id=\"t3\"/> <input type="
"\"hidden\" name=\"p3\" value=\"1\"/> <input type=\"hidden\" name=\"src\" "
"value=\"1\"/> <input type=\"hidden\" name=\"amount\" value=\"5\" id=\"amount"
"\"/>"

#. type: Content of: <div><div><div><form><div><div>
msgid ""
"<label class=\"btn btn-lg btn-primary active\" id=\"currency-dollar\"> "
"<input type=\"radio\" id=\"dollars\" autocomplete=\"off\" checked data-"
"complete-text=\"finished!\"/> Dollars </label> <label class=\"btn btn-lg btn-"
"primary\" id=\"currency-euro\"> <input type=\"radio\" id=\"euros\" "
"autocomplete=\"off\" checked data-complete-text=\"finished!\"/> Euros </"
"label>"
msgstr ""
"<label class=\"btn btn-lg btn-primary active\" id=\"currency-dollar\"> "
"<input type=\"radio\" id=\"dollars\" autocomplete=\"off\" checked data-"
"complete-text=\"finished!\"/> Dollars </label> <label class=\"btn btn-lg btn-"
"primary\" id=\"currency-euro\"> <input type=\"radio\" id=\"euros\" "
"autocomplete=\"off\" checked data-complete-text=\"finished!\"/> Euros </"
"label>"

#. type: Content of: <div><div><div><form><div><div>
msgid ""
"<label class=\"btn btn-lg btn-primary\" id=\"one-time\"> <input type=\"radio"
"\" autocomplete=\"off\"/> One-time </label> <label class=\"btn btn-lg btn-"
"primary active\" id=\"monthly\"> <input type=\"radio\" autocomplete=\"off\"/"
"> Monthly </label> <label class=\"btn btn-lg btn-primary\" id=\"yearly\"> "
"<input type=\"radio\" autocomplete=\"off\" checked/> Yearly </label>"
msgstr ""
"<label class=\"btn btn-lg btn-primary\" id=\"one-time\"> <input type=\"radio"
"\" autocomplete=\"off\"/> Ponctuel </label> <label class=\"btn btn-lg btn-"
"primary\" id=\"monthly\"> <input type=\"radio\" autocomplete=\"off\"/> "
"Mensuel </label> <label class=\"btn btn-lg btn-primary active\" id=\"yearly"
"\"> <input type=\"radio\" autocomplete=\"off\" checked/> Annuel </label>"

#. type: Content of: <div><div><div><form><div><label>
msgid ""
"<label class=\"btn btn-amount btn-lg btn-primary col-md-3 col-xs-6 5 active"
"\"> <input type=\"radio\" autocomplete=\"off\" value=\"5\"/>$5 </label> "
"<label class=\"btn btn-amount btn-lg btn-primary col-md-3 col-xs-6 10\"> "
"<input type=\"radio\" autocomplete=\"off\" value=\"10\"/>$10 </label> <label "
"class=\"btn btn-amount btn-lg btn-primary col-md-3 col-xs-6 20\"> <input "
"type=\"radio\" autocomplete=\"off\" value=\"20\"/>$20 </label> <label class="
"\"btn btn-amount btn-lg btn-primary col-md-3 col-xs-6 50\"> <input type="
"\"radio\" autocomplete=\"off\" value=\"50\"/>$50 </label> <label class=\"btn "
"btn-amount btn-lg btn-primary col-md-3 col-xs-6 100\"> <input type=\"radio\" "
"autocomplete=\"off\" value=\"100\"/>$100 </label> <label class=\"btn btn-"
"amount btn-lg btn-primary col-md-3 col-xs-6 250\"> <input type=\"radio\" "
"autocomplete=\"off\" value=\"250\"/>$250 </label> <label class=\"btn btn-"
"amount btn-lg btn-primary col-md-3 col-xs-6 500\"> <input type=\"radio\" "
"autocomplete=\"off\" value=\"500\"/>$500 </label> <label class=\"btn btn-"
"amount btn-lg btn-primary col-md-3 col-xs-6 other\"> <span>Other</span>"
msgstr ""
"<label class=\"btn btn-lg btn-primary col-md-3 col-xs-6 5\"> <input type="
"\"radio\" autocomplete=\"off\" value=\"5\"/>$5 </label> <label class=\"btn "
"btn-lg btn-primary col-md-3 col-xs-6 10\"> <input type=\"radio\" "
"autocomplete=\"off\" value=\"10\"/>$10 </label> <label class=\"btn btn-lg "
"btn-primary col-md-3 col-xs-6 20\"> <input type=\"radio\" autocomplete=\"off"
"\" value=\"20\"/>$20 </label> <label class=\"btn btn-lg btn-primary col-md-3 "
"col-xs-6 50\"> <input type=\"radio\" autocomplete=\"off\" value=\"50\"/>$50 "
"</label> <label class=\"btn btn-lg btn-primary col-md-3 col-xs-6 100\"> "
"<input type=\"radio\" autocomplete=\"off\" value=\"100\"/>$100 </label> "
"<label class=\"btn btn-lg btn-primary col-md-3 col-xs-6 250\"> <input type="
"\"radio\" autocomplete=\"off\" value=\"250\"/>$250 </label> <label class="
"\"btn btn-lg btn-primary col-md-3 col-xs-6 500\"> <input type=\"radio\" "
"autocomplete=\"off\" value=\"500\"/>$500 </label> <label class=\"btn btn-lg "
"btn-primary col-md-3 col-xs-6 other\"> <span>Autre</span>"

#. type: Content of: <div><div><div><form><div><label><div>
msgid ""
"<span class=\"input-group-addon\">$</span> <input type=\"text\" pattern=\"\\d"
"+\" class=\"form-control\" id=\"other-dollar\"/>"
msgstr ""
"<span class=\"input-group-addon\">$</span> <input type=\"text\" class=\"form-"
"control\" id=\"other-dollar\"/>"

#. type: Content of: <div><div><div><form><div>
msgid "</label>"
msgstr "</label>"

#. type: Content of: <div><div><div><form><div><label>
msgid ""
"<label class=\"btn btn-amount btn-lg btn-primary col-md-3 col-xs-6 5 active"
"\"> <input type=\"radio\" autocomplete=\"off\" value=\"5\"/>5€ </label> "
"<label class=\"btn btn-amount btn-lg btn-primary col-md-3 col-xs-6 10\"> "
"<input type=\"radio\" autocomplete=\"off\" value=\"10\"/>10€ </label> <label "
"class=\"btn btn-amount btn-lg btn-primary col-md-3 col-xs-6 20\"> <input "
"type=\"radio\" autocomplete=\"off\" value=\"20\"/>20€ </label> <label class="
"\"btn btn-amount btn-lg btn-primary col-md-3 col-xs-6 50\"> <input type="
"\"radio\" autocomplete=\"off\" value=\"50\"/>50€ </label> <label class=\"btn "
"btn-amount btn-lg btn-primary col-md-3 col-xs-6 100\"> <input type=\"radio\" "
"autocomplete=\"off\" value=\"100\"/>100€ </label> <label class=\"btn btn-"
"amount btn-lg btn-primary col-md-3 col-xs-6 250\"> <input type=\"radio\" "
"autocomplete=\"off\" value=\"250\"/>250€ </label> <label class=\"btn btn-"
"amount btn-lg btn-primary col-md-3 col-xs-6 500\"> <input type=\"radio\" "
"autocomplete=\"off\" value=\"500\"/>500€ </label> <label class=\"btn btn-"
"amount btn-lg btn-primary col-md-3 col-xs-6 other\"> <span>Other</span>"
msgstr ""
"<label class=\"btn btn-lg btn-primary col-md-3 col-xs-6 5\"> <input type="
"\"radio\" autocomplete=\"off\" value=\"5\"/>5€ </label> <label class=\"btn "
"btn-lg btn-primary col-md-3 col-xs-6 10\"> <input type=\"radio\" "
"autocomplete=\"off\" value=\"10\"/>10€ </label> <label class=\"btn btn-lg "
"btn-primary col-md-3 col-xs-6 20\"> <input type=\"radio\" autocomplete=\"off"
"\" value=\"20\"/>20€ </label> <label class=\"btn btn-lg btn-primary col-md-3 "
"col-xs-6 50\"> <input type=\"radio\" autocomplete=\"off\" value=\"50\"/>50€ "
"</label> <label class=\"btn btn-lg btn-primary col-md-3 col-xs-6 100\"> "
"<input type=\"radio\" autocomplete=\"off\" value=\"100\"/>100€ </label> "
"<label class=\"btn btn-lg btn-primary col-md-3 col-xs-6 250\"> <input type="
"\"radio\" autocomplete=\"off\" value=\"250\"/>250€ </label> <label class="
"\"btn btn-lg btn-primary col-md-3 col-xs-6 500\"> <input type=\"radio\" "
"autocomplete=\"off\" value=\"500\"/>500€ </label> <label class=\"btn btn-lg "
"btn-primary col-md-3 col-xs-6 other\"> <span>Autre</span>"

#. type: Content of: <div><div><div><form><div><label><div>
msgid ""
"<input type=\"text\" pattern=\"\\d+\" class=\"form-control text-right\" id="
"\"other-euro\"/> <span class=\"input-group-addon\">€</span>"
msgstr ""
"<input type=\"text\" class=\"form-control text-right\" id=\"other-euro\"/> "
"<span class=\"input-group-addon\">€</span>"

#. type: Content of: <div><div><div><form><div>
msgid ""
"<button class=\"btn btn-primary btn-lg btn-block col-md-12\">Donate</button>"
msgstr ""
"<button class=\"btn btn-primary btn-lg btn-block col-md-12\">Donner</button>"

#. type: Content of: <div><div><div><p>
msgid ""
"Monthly and yearly donations require a [[!img paypal-inline.png link=\"no\" "
"class=\"paypal-inline\" alt=\"PayPal\"]] account."
msgstr ""
"Les dons mensuels et annuels nécessitent un compte [[!img paypal-inline.png "
"link=\"no\" class=\"paypal-inline\" alt=\"PayPal\"]]."

#. type: Content of: <div><div><div><p>
msgid ""
"Your donation will be handled by RiseupLabs which is a 501(c)(3) non-profit "
"organization in the USA."
msgstr ""
"Votre don va être traité par RiseupLabs, une organisation 501(c)(3) à but "
"non lucratif basée aux États-Unis."

#. type: Content of: <div><div><div><p>
msgid ""
"<strong>All donations are tax-deductible to the full extent permitted by law."
"</strong>"
msgstr ""
"<strong>Tous les dons sont déductibles des impôts dans les limites prévues "
"par la loi.</strong>"

#. type: Content of: <div><div><div><p>
msgid ""
"Your donation will be handled by Zwiebelfreunde which is a non-profit "
"organization in Germany."
msgstr ""
"Votre don va être traité par Zwiebelfreunde, une organisation à but non "
"lucratif basée en Allemagne."

#. type: Content of: <div><div><div><h2>
msgid "Donate in dollars"
msgstr "Donner en dollars"

#. type: Content of: <div><div><div><h3>
msgid "Recurring donation"
msgstr "Don régulier"

#.  Note for translators: adapt the URLs to return to the page in your language. 
#.  Note for translators: adapt the value of 'lc' to your language. 
#. type: Content of: <div><div><div><form>
msgid ""
"<input type=\"hidden\" name=\"cmd\" value=\"_xclick-subscriptions\"/> <input "
"type=\"hidden\" name=\"business\" value=\"tailsriseuplabs@riseup.net\"/> "
"<input type=\"hidden\" name=\"currency_code\" value=\"USD\" id="
"\"currency_code\"/> <input type=\"hidden\" name=\"item_name\" value="
"\"Donation to Tails\"/> <input type=\"hidden\" name=\"no_note\" value=\"1\"/"
"> <input type=\"hidden\" name=\"return\" class=\"return-url\" value="
"\"https://tails.boum.org/donate/thanks\"/> <input type=\"hidden\" name="
"\"cancel_return\" class=\"return-url\" value=\"https://tails.boum.org/donate/"
"canceled\"/> <input name=\"lc\" type=\"hidden\" value=\"US\"/> <input type="
"\"hidden\" name=\"src\" value=\"1\"/> <input type=\"hidden\" name=\"p3\" "
"value=\"1\"/> <input type=\"radio\" name=\"a3\" value=\"5\" id=\"sub5\" "
"checked=\"checked\"/><label for=\"sub5\">$5</label> <input type=\"radio\" "
"name=\"a3\" value=\"10\" id=\"sub10\"/><label for=\"sub10\">$10</label> "
"<input type=\"radio\" name=\"a3\" value=\"20\" id=\"sub20\"/><label for="
"\"sub20\">$20</label> <input type=\"radio\" name=\"a3\" value=\"50\" id="
"\"sub50\"/><label for=\"sub50\">$50</label> <input type=\"radio\" name="
"\"a3\" value=\"100\" id=\"sub100\"/><label for=\"sub100\">$100</label> "
"<input type=\"radio\" name=\"a3\" value=\"250\" id=\"sub250\"/><label for="
"\"sub250\">$250</label> <input type=\"radio\" name=\"a3\" value=\"500\" id="
"\"sub500\"/><label for=\"sub500\">$500</label>"
msgstr ""
"<input type=\"hidden\" name=\"cmd\" value=\"_xclick-subscriptions\"/> <input "
"type=\"hidden\" name=\"business\" value=\"tailsriseuplabs@riseup.net\"/> "
"<input type=\"hidden\" name=\"currency_code\" value=\"USD\" id="
"\"currency_code\"/> <input type=\"hidden\" name=\"item_name\" value="
"\"Donation to Tails\"/> <input type=\"hidden\" name=\"no_note\" value=\"1\"/"
"> <input type=\"hidden\" name=\"return\" class=\"return-url\" value="
"\"https://tails.boum.org/donate/thanks/index.fr.html\"/> <input type=\"hidden"
"\" name=\"cancel_return\" class=\"return-url\" value=\"https://tails.boum."
"org/donate/canceled/index.fr.html\"/> <input name=\"lc\" type=\"hidden\" "
"value=\"FR\"/> <input type=\"hidden\" name=\"src\" value=\"1\"/> <input type="
"\"hidden\" name=\"p3\" value=\"1\"/> <input type=\"radio\" name=\"a3\" value="
"\"5\" id=\"sub5\" checked=\"checked\"/><label for=\"sub5\">$5</label> <input "
"type=\"radio\" name=\"a3\" value=\"10\" id=\"sub10\"/><label for=\"sub10\">"
"$10</label> <input type=\"radio\" name=\"a3\" value=\"20\" id=\"sub20\"/"
"><label for=\"sub20\">$20</label> <input type=\"radio\" name=\"a3\" value="
"\"50\" id=\"sub50\"/><label for=\"sub50\">$50</label> <input type=\"radio\" "
"name=\"a3\" value=\"100\" id=\"sub100\"/><label for=\"sub100\">$100</label> "
"<input type=\"radio\" name=\"a3\" value=\"250\" id=\"sub250\"/><label for="
"\"sub250\">$250</label> <input type=\"radio\" name=\"a3\" value=\"500\" id="
"\"sub500\"/><label for=\"sub500\">$500</label>"

#. type: Content of: <div><div><div><form>
msgid ""
"<input type=\"radio\" name=\"t3\" value=\"M\" id=\"sub_m\" checked=\"checked"
"\"/><label for=\"sub_m\">Monthly</label> <input type=\"radio\" name=\"t3\" "
"value=\"Y\" id=\"sub_y\"/><label for=\"sub_y\">Yearly</label>"
msgstr ""
"<input type=\"radio\" name=\"t3\" value=\"M\" id=\"sub_m\"/><label for="
"\"sub_m\">Mensuel</label> <input type=\"radio\" name=\"t3\" value=\"Y\" id="
"\"sub_y\" checked=\"checked\"/><label for=\"sub_y\">Annuel</label>"

#. type: Content of: <div><div><div><form>
msgid ""
"<input type=\"submit\" value=\"Donate\"/> (Requires a [[!img paypal-inline."
"png link=\"no\" class=\"paypal-inline\" alt=\"PayPal\"]] account.)"
msgstr ""
"<input type=\"submit\" value=\"Donner\"/> (Nécessite un compte [[!img paypal-"
"inline.png link=\"no\" class=\"paypal-inline\" alt=\"PayPal\"]].)"

#. type: Content of: <div><div><div><h3>
msgid "One-time donation"
msgstr "Don ponctuel"

#.  Note for translators: the following parts need to be translated:
#.          - https://tails.boum.org/donate/thanks
#.          - https://tails.boum.org/donate/canceled
#.          - US 
#. type: Content of: <div><div><div><form>
msgid ""
"<input type=\"hidden\" name=\"cmd\" value=\"_donations\"/> <input type="
"\"hidden\" name='business' value=\"tailsriseuplabs@riseup.net\"/> <input "
"type=\"hidden\" name=\"currency_code\" value=\"USD\" id=\"currency_code\"/> "
"<input type=\"hidden\" name=\"item_name\" value=\"Donation to Tails\"/> "
"<input type=\"hidden\" name=\"no_note\" value=\"1\"/> <input type=\"hidden\" "
"name=\"return\" class=\"return-url\" value=\"https://tails.boum.org/donate/"
"thanks\"/> <input type=\"hidden\" name=\"cancel_return\" class=\"return-url"
"\" value=\"https://tails.boum.org/donate/canceled\"/> <input name=\"lc\" "
"type=\"hidden\" value=\"US\"/> <input type=\"radio\" name=\"amount\" value="
"\"5\" id=\"pp_5\" checked=\"checked\"/><label for=\"pp_5\">$5</label> <input "
"type=\"radio\" name=\"amount\" value=\"10\" id=\"pp_10\"/><label for="
"\"pp_10\">$10</label> <input type=\"radio\" name=\"amount\" value=\"20\" id="
"\"pp_20\"/><label for=\"pp_20\">$20</label> <input type=\"radio\" name="
"\"amount\" value=\"50\" id=\"pp_50\"/><label for=\"pp_50\">$50</label> "
"<input type=\"radio\" name=\"amount\" value=\"100\" id=\"pp_100\"/><label "
"for=\"pp_100\">$100</label> <input type=\"radio\" name=\"amount\" value=\"\" "
"id=\"pp_cust\"/><label for=\"pp_cust\">Custom amount</label>"
msgstr ""
"<input type=\"hidden\" name=\"cmd\" value=\"_donations\"/> <input type="
"\"hidden\" name='business' value=\"tailsriseuplabs@riseup.net\"/> <input "
"type=\"hidden\" name=\"currency_code\" value=\"USD\" id=\"currency_code\"/> "
"<input type=\"hidden\" name=\"item_name\" value=\"Donation to Tails\"/> "
"<input type=\"hidden\" name=\"no_note\" value=\"1\"/> <input type=\"hidden\" "
"name=\"return\" class=\"return-url\" value=\"https://tails.boum.org/donate/"
"thanks/index.fr.html\"/> <input type=\"hidden\" name=\"cancel_return\" class="
"\"return-url\" value=\"https://tails.boum.org/donate/canceled/index.fr.html"
"\"/> <input name=\"lc\" type=\"hidden\" value=\"FR\"/> <input type=\"radio\" "
"name=\"amount\" value=\"5\" id=\"pp_5\" checked=\"checked\"/><label for="
"\"pp_5\">$5</label> <input type=\"radio\" name=\"amount\" value=\"10\" id="
"\"pp_10\"/><label for=\"pp_10\">$10</label> <input type=\"radio\" name="
"\"amount\" value=\"20\" id=\"pp_20\"/><label for=\"pp_20\">$20</label> "
"<input type=\"radio\" name=\"amount\" value=\"50\" id=\"pp_50\"/><label for="
"\"pp_50\">$50</label> <input type=\"radio\" name=\"amount\" value=\"100\" id="
"\"pp_100\"/><label for=\"pp_100\">$100</label> <input type=\"radio\" name="
"\"amount\" value=\"\" id=\"pp_cust\"/><label for=\"pp_cust\">Custom amount</"
"label>"

#. type: Content of: <div><div><div><form>
msgid "<input type=\"submit\" value=\"Donate\"/>"
msgstr "<input type=\"submit\" value=\"Donner\"/>"

#. type: Content of: <div><div><div><h2>
msgid "Donate in euros"
msgstr "Donner en euros"

#.  Note for translators: the following parts need to be translated:
#.          - https://tails.boum.org/donate/thanks
#.          - https://tails.boum.org/donate/canceled
#.          - US 
#. type: Content of: <div><div><div><form>
msgid ""
"<input type=\"hidden\" name=\"cmd\" value=\"_xclick-subscriptions\"/> <input "
"type=\"hidden\" name=\"business\" value=\"tails@torservers.net\"/> <input "
"type=\"hidden\" name=\"currency_code\" value=\"EUR\" id=\"currency_code\"/> "
"<input type=\"hidden\" name=\"item_name\" value=\"Donation to Tails\"/> "
"<input type=\"hidden\" name=\"no_note\" value=\"1\"/> <input type=\"hidden\" "
"name=\"return\" class=\"return-url\" value=\"https://tails.boum.org/donate/"
"thanks\"/> <input type=\"hidden\" name=\"cancel_return\" class=\"return-url"
"\" value=\"https://tails.boum.org/donate/canceled\"/> <input name=\"lc\" "
"type=\"hidden\" value=\"US\"/> <input type=\"hidden\" name=\"src\" value="
"\"1\"/> <input type=\"hidden\" name=\"p3\" value=\"1\"/> <input type=\"radio"
"\" name=\"a3\" value=\"5\" id=\"sub5\" checked=\"checked\"/><label for="
"\"sub5\">5€</label> <input type=\"radio\" name=\"a3\" value=\"10\" id="
"\"sub10\"/><label for=\"sub10\">10€</label> <input type=\"radio\" name="
"\"a3\" value=\"20\" id=\"sub20\"/><label for=\"sub20\">20€</label> <input "
"type=\"radio\" name=\"a3\" value=\"50\" id=\"sub50\"/><label for="
"\"sub50\">50€</label> <input type=\"radio\" name=\"a3\" value=\"100\" id="
"\"sub100\"/><label for=\"sub100\">100€</label> <input type=\"radio\" name="
"\"a3\" value=\"250\" id=\"sub250\"/><label for=\"sub250\">250€</label> "
"<input type=\"radio\" name=\"a3\" value=\"500\" id=\"sub500\"/><label for="
"\"sub500\">500€</label>"
msgstr ""
"<input type=\"hidden\" name=\"cmd\" value=\"_xclick-subscriptions\"/> <input "
"type=\"hidden\" name=\"business\" value=\"tails@torservers.net\"/> <input "
"type=\"hidden\" name=\"currency_code\" value=\"EUR\" id=\"currency_code\"/> "
"<input type=\"hidden\" name=\"item_name\" value=\"Donation to Tails\"/> "
"<input type=\"hidden\" name=\"no_note\" value=\"1\"/> <input type=\"hidden\" "
"name=\"return\" class=\"return-url\" value=\"https://tails.boum.org/donate/"
"thanks/index.fr.html\"/> <input type=\"hidden\" name=\"cancel_return\" class="
"\"return-url\" value=\"https://tails.boum.org/donate/canceled/index.fr.html"
"\"/> <input name=\"lc\" type=\"hidden\" value=\"FR\"/> <input type=\"hidden"
"\" name=\"src\" value=\"1\"/> <input type=\"hidden\" name=\"p3\" value=\"1\"/"
"> <input type=\"radio\" name=\"a3\" value=\"5\" id=\"sub5\" checked=\"checked"
"\"/><label for=\"sub5\">5€</label> <input type=\"radio\" name=\"a3\" value="
"\"10\" id=\"sub10\"/><label for=\"sub10\">10€</label> <input type=\"radio\" "
"name=\"a3\" value=\"20\" id=\"sub20\"/><label for=\"sub20\">20€</label> "
"<input type=\"radio\" name=\"a3\" value=\"50\" id=\"sub50\"/><label for="
"\"sub50\">50€</label> <input type=\"radio\" name=\"a3\" value=\"100\" id="
"\"sub100\"/><label for=\"sub100\">100€</label> <input type=\"radio\" name="
"\"a3\" value=\"250\" id=\"sub250\"/><label for=\"sub250\">250€</label> "
"<input type=\"radio\" name=\"a3\" value=\"500\" id=\"sub500\"/><label for="
"\"sub500\">500€</label>"

#.  Note for translators: the following parts need to be translated:
#.          - https://tails.boum.org/donate/thanks
#.          - https://tails.boum.org/donate/canceled
#.          - US 
#. type: Content of: <div><div><div><form>
msgid ""
"<input type=\"hidden\" name=\"cmd\" value=\"_donations\"/> <input type="
"\"hidden\" name='business' value=\"tails@torservers.net\"/> <input type="
"\"hidden\" name=\"currency_code\" value=\"EUR\" id=\"currency_code\"/> "
"<input type=\"hidden\" name=\"item_name\" value=\"Donation to Tails\"/> "
"<input type=\"hidden\" name=\"no_note\" value=\"1\"/> <input type=\"hidden\" "
"name=\"return\" class=\"return-url\" value=\"https://tails.boum.org/donate/"
"thanks\"/> <input type=\"hidden\" name=\"cancel_return\" class=\"return-url"
"\" value=\"https://tails.boum.org/donate/canceled\"/> <input name=\"lc\" "
"type=\"hidden\" value=\"US\"/> <input type=\"radio\" name=\"amount\" value="
"\"5\" id=\"pp_5\" checked=\"checked\"/><label for=\"pp_5\">5€</label> <input "
"type=\"radio\" name=\"amount\" value=\"10\" id=\"pp_10\"/><label for="
"\"pp_10\">10€</label> <input type=\"radio\" name=\"amount\" value=\"20\" id="
"\"pp_20\"/><label for=\"pp_20\">20€</label> <input type=\"radio\" name="
"\"amount\" value=\"50\" id=\"pp_50\"/><label for=\"pp_50\">50€</label> "
"<input type=\"radio\" name=\"amount\" value=\"100\" id=\"pp_100\"/><label "
"for=\"pp_100\">100€</label> <input type=\"radio\" name=\"amount\" value=\"\" "
"id=\"pp_cust\"/><label for=\"pp_cust\">Custom amount</label>"
msgstr ""
"<input type=\"hidden\" name=\"cmd\" value=\"_donations\"/> <input type="
"\"hidden\" name='business' value=\"tails@torservers.net\"/> <input type="
"\"hidden\" name=\"currency_code\" value=\"EUR\" id=\"currency_code\"/> "
"<input type=\"hidden\" name=\"item_name\" value=\"Donation to Tails\"/> "
"<input type=\"hidden\" name=\"no_note\" value=\"1\"/> <input type=\"hidden\" "
"name=\"return\" class=\"return-url\" value=\"https://tails.boum.org/donate/"
"thanks/index.fr.html\"/> <input type=\"hidden\" name=\"cancel_return\" class="
"\"return-url\" value=\"https://tails.boum.org/donate/canceled/index.fr.html"
"\"/> <input name=\"lc\" type=\"hidden\" value=\"FR\"/> <input type=\"radio\" "
"name=\"amount\" value=\"5\" id=\"pp_5\" checked=\"checked\"/><label for="
"\"pp_5\">5€</label> <input type=\"radio\" name=\"amount\" value=\"10\" id="
"\"pp_10\"/><label for=\"pp_10\">10€</label> <input type=\"radio\" name="
"\"amount\" value=\"20\" id=\"pp_20\"/><label for=\"pp_20\">20€</label> "
"<input type=\"radio\" name=\"amount\" value=\"50\" id=\"pp_50\"/><label for="
"\"pp_50\">50€</label> <input type=\"radio\" name=\"amount\" value=\"100\" id="
"\"pp_100\"/><label for=\"pp_100\">100€</label> <input type=\"radio\" name="
"\"amount\" value=\"\" id=\"pp_cust\"/><label for=\"pp_cust\">Custom amount</"
"label>"

#. type: Content of: <div><h3>
msgid "Other ways to donate"
msgstr "Autres moyens de donner"

#. type: Content of: <div><div><h4>
msgid "Bitcoin"
msgstr "Bitcoin"

#. type: Content of: <div><div><p>
msgid ""
"<a href=\"bitcoin:1BvBMSEYstWetqTFn5Au4m4GFg7xJaNVN2\">[[!img "
"bitcoin-1BvBMSEYstWetqTFn5Au4m4GFg7xJaNVN2.png link=\"no\"]]</a>"
msgstr ""
"<a href=\"bitcoin:1BvBMSEYstWetqTFn5Au4m4GFg7xJaNVN2\">[[!img "
"bitcoin-1BvBMSEYstWetqTFn5Au4m4GFg7xJaNVN2.png link=\"no\"]]</a>"

#. type: Content of: <div><div><p>
msgid "<strong>1BvBMSEYstWetqTFn5Au4m4GFg7xJaNVN2</strong>"
msgstr "<strong>1BvBMSEYstWetqTFn5Au4m4GFg7xJaNVN2</strong>"

#. type: Content of: <div><div><h4>
msgid "Flattr"
msgstr "Flattr"

#. type: Content of: <div><div>
msgid ""
"<a href=\"https://flattr.com/submit/auto?fid=j1rqzg&url=https%3A%2F%2Ftails."
"boum.org%2Fdonate%2F\" target=\"_blank\">[[!img flattr-badge-large.png link="
"\"no\" alt=\"Flattr this\"]]</a>"
msgstr ""
"<a href=\"https://flattr.com/submit/auto?fid=j1rqzg&url=https%3A%2F%2Ftails."
"boum.org%2Fdonate%2F\" target=\"_blank\">[[!img flattr-badge-large.png link="
"\"no\" alt=\"Flattr this\"]]</a>"

#. type: Content of: <div><div><h4>
msgid "Bank Transfer"
msgstr "Virement bancaire"

#. type: Content of: <div><div>
msgid "<strong>Zwiebelfreunde e.V.</strong>"
msgstr "<strong>Zwiebelfreunde e.V.</strong>"

#. type: Content of: <div><div>
msgid "<em>IBAN</em>: DE25 4306 0967 1126 8256 03"
msgstr "<em>IBAN</em> : DE25 4306 0967 1126 8256 03"

#. type: Content of: <div><div>
#, fuzzy
msgid "<em>BIC</em>: GENODEM1GLS"
msgstr "<em>BIC</em> : GENODEM1GLS"

#. type: Content of: <div><div>
msgid "<em>Bank</em>: GLS Gemeinschaftsbank eG"
msgstr "<em>Banque</em> : GLS Gemeinschaftsbank eG"

#. type: Content of: <div><div>
msgid "Christstrasse 9"
msgstr "Christstrasse 9"

#. type: Content of: <div><div>
msgid "44789 Bochum"
msgstr "44789 Bochum"

#. type: Content of: <div><div>
msgid "Germany"
<<<<<<< HEAD
msgstr "Allemagne"
=======
msgstr ""

#. type: Content of: <div><div><h3>
msgid "How we spend our money"
msgstr ""

#. type: Content of: <div><div><p>
msgid "[[!img expenses.png link=\"no\"]]"
msgstr ""

#. type: Content of: <div><div><p>
msgid "Our financial records are available [[here|doc/about/finances]]."
msgstr ""
>>>>>>> b89d6467
<|MERGE_RESOLUTION|>--- conflicted
+++ resolved
@@ -5,21 +5,12 @@
 #
 msgid ""
 msgstr ""
-<<<<<<< HEAD
 "Project-Id-Version: Tails\n"
 "POT-Creation-Date: 2016-10-07 22:59+0200\n"
 "PO-Revision-Date: 2016-10-07 06:51+0100\n"
 "Last-Translator: AtomiKe <tails@atomike.ninja>\n"
 "Language-Team: Tails translators <tails@boum.org>\n"
 "Language: fr\n"
-=======
-"Project-Id-Version: PACKAGE VERSION\n"
-"POT-Creation-Date: 2016-10-07 18:42+0300\n"
-"PO-Revision-Date: YEAR-MO-DA HO:MI+ZONE\n"
-"Last-Translator: FULL NAME <EMAIL@ADDRESS>\n"
-"Language-Team: LANGUAGE <LL@li.org>\n"
-"Language: \n"
->>>>>>> b89d6467
 "MIME-Version: 1.0\n"
 "Content-Type: text/plain; charset=UTF-8\n"
 "Content-Transfer-Encoding: 8bit\n"
@@ -568,10 +559,7 @@
 
 #. type: Content of: <div><div>
 msgid "Germany"
-<<<<<<< HEAD
 msgstr "Allemagne"
-=======
-msgstr ""
 
 #. type: Content of: <div><div><h3>
 msgid "How we spend our money"
@@ -584,4 +572,3 @@
 #. type: Content of: <div><div><p>
 msgid "Our financial records are available [[here|doc/about/finances]]."
 msgstr ""
->>>>>>> b89d6467
