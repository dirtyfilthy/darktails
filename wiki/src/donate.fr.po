--- conflicted
+++ resolved
@@ -7,13 +7,8 @@
 msgstr ""
 "Project-Id-Version: Tails\n"
 "Report-Msgid-Bugs-To: tails-l10n@boum.org\n"
-<<<<<<< HEAD
 "POT-Creation-Date: 2019-10-03 01:03+0000\n"
 "PO-Revision-Date: 2019-09-23 10:08+0000\n"
-=======
-"POT-Creation-Date: 2019-09-29 19:58+0000\n"
-"PO-Revision-Date: 2019-10-01 16:51+0000\n"
->>>>>>> 164b357b
 "Last-Translator: xin <xin@riseup.net>\n"
 "Language-Team: Tails translators <tails@boum.org>\n"
 "Language: fr\n"
@@ -34,8 +29,8 @@
 "\"]]"
 msgstr ""
 "[[!meta stylesheet=\"bootstrap.min\" rel=\"stylesheet\" title=\"\"]] [[!meta "
-"stylesheet=\"donate\" rel=\"stylesheet\" title=\"\"]] [[!meta script=\""
-"donate\"]]"
+"stylesheet=\"donate\" rel=\"stylesheet\" title=\"\"]] [[!meta script=\"donate"
+"\"]]"
 
 #. type: Content of: <div><div><h2>
 msgid ""
@@ -109,16 +104,15 @@
 
 #. type: Content of: <div><div><p>
 #, fuzzy
-#| msgid "Please consider making a donation to protect and sustain Tails."
 msgid "Donate today to protect and sustain Tails!"
 msgstr "Merci de penser à faire un don pour protéger et soutenir Tails."
 
 #.  HTML Variables for PayPal Payments Standard:
-#.        https://developer.paypal.com/docs/classic/paypal-payments-standard/integration-guide/Appx_websitestandard_htmlvariables/ 
-#.  Note for translators: adapt the URLs to return to the page in your language. 
-#.  Note for translators: adapt the value of 'lc' to your language. 
-#.  For recurring donations only. 
-#.  For one-time donation only. 
+#.        https://developer.paypal.com/docs/classic/paypal-payments-standard/integration-guide/Appx_websitestandard_htmlvariables/
+#.  Note for translators: adapt the URLs to return to the page in your language.
+#.  Note for translators: adapt the value of 'lc' to your language.
+#.  For recurring donations only.
+#.  For one-time donation only.
 #. type: Content of: <div><div><div><form>
 msgid ""
 "<input type=\"hidden\" name=\"cmd\" value=\"_xclick-subscriptions\" id=\"cmd"
@@ -334,8 +328,8 @@
 msgid "Recurring donation"
 msgstr "Don régulier"
 
-#.  Note for translators: adapt the URLs to return to the page in your language. 
-#.  Note for translators: adapt the value of 'lc' to your language. 
+#.  Note for translators: adapt the URLs to return to the page in your language.
+#.  Note for translators: adapt the value of 'lc' to your language.
 #. type: Content of: <div><div><div><div><form>
 msgid ""
 "<input type=\"hidden\" name=\"cmd\" value=\"_xclick-subscriptions\"/> <input "
@@ -409,7 +403,7 @@
 #.  Note for translators: the following parts need to be translated:
 #.          - https://tails.boum.org/donate/thanks
 #.          - https://tails.boum.org/donate/canceled
-#.          - US 
+#.          - US
 #. type: Content of: <div><div><div><div><form>
 msgid ""
 "<input type=\"hidden\" name=\"cmd\" value=\"_donations\"/> <input type="
@@ -743,7 +737,6 @@
 
 #. type: Content of: <div><div><figure><figcaption><ul><li><div>
 #, fuzzy
-#| msgid "Releases & core code maintenance"
 msgid "Release management & code maintenance"
 msgstr "Nouvelles versions et maintenance du code principal"
 
@@ -753,7 +746,6 @@
 
 #. type: Content of: <div><div><figure><figcaption><ul><li><div>
 #, fuzzy
-#| msgid "Administration & management"
 msgid "Administration, fundraising & management"
 msgstr "Administration et management"
 
@@ -767,7 +759,6 @@
 
 #. type: Content of: <div><div><figure><figcaption><ul><li><div>
 #, fuzzy
-#| msgid "Infrastructure"
 msgid "Infrastructure & sysadmin"
 msgstr "Infrastructure"
 
@@ -871,8 +862,20 @@
 #~ "gratuitement, mais nous vous demandons de nous aider à le protéger et à "
 #~ "le soutenir."
 
+#~ msgid "Please consider making a donation to protect and sustain Tails."
+#~ msgstr "Merci de penser à faire un don pour protéger et soutenir Tails."
+
 #~ msgid "Thanks!"
 #~ msgstr "Merci !"
+
+#~ msgid "Releases & core code maintenance"
+#~ msgstr "Nouvelles versions et maintenance du code principal"
+
+#~ msgid "Administration & management"
+#~ msgstr "Administration et management"
+
+#~ msgid "Infrastructure"
+#~ msgstr "Infrastructure"
 
 #~ msgid ""
 #~ "<b>If everyone using Tails donated $6, our fundraiser would be done in "
@@ -959,7 +962,6 @@
 #~ msgstr "Compte : <i>tailsriseuplabs@riseup.net</i>"
 
 #, fuzzy
-#~| msgid "<em>Purpose of transfer</em>: R43NGFR9 TAILS"
 #~ msgid ""
 #~ "<em>Purpose of transfer</em>: R43NGFR9 TAILS <em>Bank</em>: GLS "
 #~ "Gemeinschaftsbank eG"
