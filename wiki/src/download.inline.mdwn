<div id="download-and-verify">
  <div id="extension-version">0.2.1</div>

  <div id="undetected-browser">
    <p>We failed to detect your browser vendor, maybe because JavaScript is disabled.</p>
    <p>You can download and verify the ISO image via:</p>
    <div class="row download-options">
      <div class="col-md-6 extension">
        <h2>Browser extension</h2>
        <p>for Firefox <span class="minver-firefox">38.0.1</span>+ or
           Tor Browser <span class="minver-tor">5</span>+</p>
        <p>Copy and paste this link in Firefox or Tor Browser:</p>
        <code>https://tails.boum.org/download</code>
        <a href="?override=firefox" class="btn btn-lg btn-primary browser-override">I'm already in Firefox <span class="minver-firefox">38.0.1</span>+ or Tor Browser <span class="minver-tor">5</span>+.</a>
      </div>
      <div class="col-md-6 bittorrent">
        <h2>BitTorrent</h2>
        <a href='[[!inline pages="inc/stable_i386_torrent_url" raw="yes"]]' class="btn btn-lg btn-primary">Download Torrent file</a>
      </div>
    </div>
  </div>

  <div id="unsupported-browser">
    <p>You seem to be using an unsupported browser.</p>
    <p>You can download and verify the ISO image via:</p>
    <div class="row download-options">
      <div class="col-md-6 extension">
        <h2>Browser extension</h2>
        <p>for Firefox <span class="minver-firefox">38.0.1</span>+ or
           Tor Browser <span class="minver-tor">5</span>+</p>
        <p id="unsupported-firefox">You are running Firefox <span class="current-firefox">1.0</span>.
        Please update to Firefox <span class="minver-firefox">38.0.1</span>, Tor Browser <span class="minver-tor">5</span>, or newer and visit this link:</p>
        <p id="unsupported-other">Copy and paste this link in Firefox or Tor Browser:</p>
        <code>https://tails.boum.org/download</code>
        <a href="?override=firefox" class="btn btn-lg btn-primary browser-override">I'm already in Firefox <span class="minver-firefox">38.0.1</span>+ or Tor Browser <span class="minver-tor">5</span>+.</a>
      </div>
      <div class="col-md-6 bittorrent">
        <h2>BitTorrent</h2>
        <a href='[[!inline pages="inc/stable_i386_torrent_url" raw="yes"]]' class="btn btn-lg btn-primary">Download Torrent file</a>
      </div>
    </div>
  </div>

  <div id="supported-browser">
    <div id="use">
      <p>We detected that you are running Firefox or Tor Browser and already have our Firefox extension installed.</p>
      <a id="use-button" href="" class="btn btn-lg btn-primary clearfix">
        <span id="use-button-label" class="pull-left">Use Firefox extension</span>
        <div id="use-button-state" class="pull-right">
          <span class="label label-default state already">Already installed</span>
        </div>
      </a>
      <div id="use-text" class="btn btn-lg disabled clearfix">
        <span id="use-text-label" class="pull-left">Use Firefox extension</span>
        <div id="use-text-state" class="pull-right">
          <span class="label label-success state done">Done</span>
        </div>
      </div>
    </div>
    <div id="update">
      <p>We detected that you are running Firefox of Tor Browser but have an outdated version of our Firefox extension.</p>
      <a id="update-button" href="https://maone.net/dev/tails/dave.xpi" class="btn btn-lg btn-primary clearfix">
        <span id="update-button-label" class="pull-left">Update Firefox extension</span>
        <div id="update-state" class="pull-right">
          <span class="label label-default state restartless">No restart</span>
        </div>
      </a>
      <div id="update-text" class="btn btn-lg disabled clearfix">
        <span id="update-button-label" class="pull-left">Update Firefox extension</span>
        <div id="update-text-state" class="pull-right">
          <span class="label label-success state done">Done</span>
        </div>
      </div>
    </div>
    <div id="install">
      <p>We detected that you are running Firefox or Tor Browser.</p>
      <p>You can download and verify the ISO image via our Firefox extension.</p>
      <a id="install-button" href="https://maone.net/dev/tails/dave.xpi" class="btn btn-lg btn-primary clearfix">
        <span id="install-button-label" class="pull-left">Install Firefox extension</span>
        <div id="install-button-state" class="pull-right">
          <span class="label label-default state restartless">No restart</span>
        </div>
      </a>
      <div id="install-text" class="btn btn-lg disabled clearfix">
        <span id="install-text-label" class="pull-left">Install Firefox extension</span>
        <div id="install-text-state" class="pull-right">
          <span class="label label-success state done">Done</span>
        </div>
      </div>
    </div>
    <p id="bittorrent-minor">or <a href='[[!inline pages="inc/stable_i386_torrent_url" raw="yes"]]'>Download via BitTorrent</a></p>
  </div>

  <a id="i_have_iso" href="" title="Select an ISO image to verify">I already have an ISO image.</a>

  <div id="download">
  <a id="download-button" href='[[!inline pages="inc/stable_i386_iso_url" raw="yes"]]' class="btn btn-lg btn-primary clearfix iso-url">
      <span id="download-button-label" class="pull-left">Download Tails <span class="iso-version">[[!inline pages="inc/stable_i386_version" raw="yes"]]</span> ISO image
        <small id="download-button-size">(<span class="iso-size-MiB">$SIZE</span> MiB)</small>
      </span>
    </a>
    <div id="download-text" class="btn btn-lg clearfix">
  <div id="download-text-left" class="pull-left clearfix">
      <div id="download-text-label" class="pull-left">Download Tails <span class="iso-version">[[!inline pages="inc/stable_i386_version" raw="yes"]]</span> ISO image
      <small id="download-eta">
        <span class="speed-KBs">$SPEED</span> KB/s &mdash; <span class="downloaded-MiB">$DOWNLOADED</span>/<span class="iso-size-MiB">$SIZE</span> MiB,
        <span data-value="???">
          <span class="eta-mins">???</span>
          <span class="plural">minutes</span>
          <span class="singular">minute</span>
        </span>
        <span data-value="???">
          <span class="eta-secs">???</span>
          <span class="plural">seconds</span>
          <span class="singular">second</span>
        </span>
      </small>
      </div>
      <div id="download-progress" class="progress">
        <div class="progress-bar progress-bar-striped active" role="progressbar" aria-valuenow="$PROGRESS" aria-valuemin="0" aria-valuemax="100" style="width: $PROGRESS">
          <span class="sr-only"><span class="progress-label">$PROGRESS</span> complete</span>
          <span class="progress-label">$PROGRESS</span>
        </div>
      </div>
      <small id="download-path">Downloading to <span class="download-path">$PATH</span></small>
  </div>
  <div id="download-button-state" class="pull-right">
    <a id="download-button-state-retry" href="#" class="btn btn-primary iso-url">Retry</a>
    <span id="download-button-state-pause" class="btn btn-primary">Pause</span>
    <span id="download-button-state-resume" class="btn btn-primary">Resume</span>
    <span id="download-button-state-cancel" class="btn btn-primary label-warning">Cancel</span>
  </div>
      <div id="download-text-state" class="pull-right">
        <span id='download-text-pause'>
  Paused</span>
        <span id ="download-text-done" class="label label-success state">Done</span>
        <span id ="download-text-failed" class="label label-warning state">Failed</span>
      </div>
    </div>
    <div id="download-message">
  <div id="download-message-paused">
  <p>The download has been paused. Click "resume" to go on.</p>
  </div>
  <div id="download-message-failed">
  <p>The download of the ISO image failed! Please check your network connection and try to resume...</p>
  </div>
    </div>
  </div>

  <div id="verify">
    <div id="verify-text" class="btn btn-lg clearfix">
  <div class="pull-left">
      <div id="verify-text-label">Verify ISO image</div>
      <small id="verify-text-calculating">Computing SHA-256 checksum&hellip;</small>
   </div>
  <div id="verify-text-state" class="pull-right">
      <span id="verify-text-state-calculating" class="state calculating label label-info"><span class="verify-progress">$PROGRESS</span></span>
      <span id="verify-text-state-done" class="state success label label-success">Done</span>
      <span id="verify-text-state-failed" class="state failed label label-danger">Failed</span>

  </div>
    </div>
    <div id="verify-text-success" class="bg-success">
<<<<<<< HEAD
      <p>If you are knowledgeable about OpenPGP, you can do additional verification using the <a href='[[!inline pages="inc/stable_i386_iso_sig_url" raw="yes"]]'>OpenPGP signature.</a>.
      <a href="">Learn how to do that.</a></p>
      <span class="btn btn-lg btn-primary install-clone">[[Next <span>Open these instructions on another device</span>|install/clone]]</span>
      <span class="btn btn-lg btn-primary debian-usb">[[Next <span>Install <span class="application">Tails Installer</span></span>|install/debian/usb]]</span>
      <span class="btn btn-lg btn-primary windows-usb">[[Next <span>Install a temporary Tails</span>|install/win/usb]]</span>
      <span class="btn btn-lg btn-primary linux-usb">[[Next <span>Install a temporary Tails</span>|install/linux/usb]]</span>
      <span class="btn btn-lg btn-primary mac-dvd">[[Next <span>Burn a Tails DVD</span>|install/mac/dvd]]</span>
      <span class="btn btn-lg btn-primary mac-usb">[[Next <span>Install a temporary Tails</span>|install/mac/usb]]</span>
      <span class="btn btn-lg btn-primary mac-clone">[[Next <span>Open these instructions on another device</span>|install/mac/clone]]</span>
      <span class="btn btn-lg btn-primary upgrade-clone">[[Next <span>Open these instructions on another device</span>|upgrade/clone]]</span>
      <span class="btn btn-lg btn-primary upgrade-tails">[[Next <span>Install a temporary Tails</span>|upgrade/tails]]</span>
=======
      <p>If you are knowledgeable about OpenPGP, you can do additional verification using the <a href='[[!inline pages="inc/stable_i386_iso_sig_url" raw="yes"]]'>OpenPGP signature</a>.
      <a href="">Learn how to do that</a></p>
      <a href="" class="btn btn-lg btn-primary">Next <span>Copy ISO image on first USB stick</span></a>
      <a href="" class="btn btn-lg btn-link">Download again</a>
>>>>>>> 0dc408bf
    </div>

    <div id="verify-text-failure" class="bg-warning">
      <p>The verification of the ISO image failed! Please try to download again&hellip;</p>
    </div>
    <div id="verify-text-failure-again" class="bg-danger">
      <p>The verification of the ISO image failed again! Please try to download again from a different place or a different computer&hellip;</p>
    </div>
  </div>
</div><|MERGE_RESOLUTION|>--- conflicted
+++ resolved
@@ -161,7 +161,6 @@
   </div>
     </div>
     <div id="verify-text-success" class="bg-success">
-<<<<<<< HEAD
       <p>If you are knowledgeable about OpenPGP, you can do additional verification using the <a href='[[!inline pages="inc/stable_i386_iso_sig_url" raw="yes"]]'>OpenPGP signature.</a>.
       <a href="">Learn how to do that.</a></p>
       <span class="btn btn-lg btn-primary install-clone">[[Next <span>Open these instructions on another device</span>|install/clone]]</span>
@@ -173,12 +172,7 @@
       <span class="btn btn-lg btn-primary mac-clone">[[Next <span>Open these instructions on another device</span>|install/mac/clone]]</span>
       <span class="btn btn-lg btn-primary upgrade-clone">[[Next <span>Open these instructions on another device</span>|upgrade/clone]]</span>
       <span class="btn btn-lg btn-primary upgrade-tails">[[Next <span>Install a temporary Tails</span>|upgrade/tails]]</span>
-=======
-      <p>If you are knowledgeable about OpenPGP, you can do additional verification using the <a href='[[!inline pages="inc/stable_i386_iso_sig_url" raw="yes"]]'>OpenPGP signature</a>.
-      <a href="">Learn how to do that</a></p>
-      <a href="" class="btn btn-lg btn-primary">Next <span>Copy ISO image on first USB stick</span></a>
       <a href="" class="btn btn-lg btn-link">Download again</a>
->>>>>>> 0dc408bf
     </div>
 
     <div id="verify-text-failure" class="bg-warning">
