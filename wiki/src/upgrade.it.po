--- conflicted
+++ resolved
@@ -5,29 +5,17 @@
 #
 msgid ""
 msgstr ""
-<<<<<<< HEAD
-"POT-Creation-Date: 2016-08-17 09:18+0300\n"
-"Project-Id-Version: transitails\n"
-"Last-Translator: boyska <piuttosto@logorroici.org>\n"
-"Language-Team: ita <transitails@inventati.org>\n"
-=======
 
 "POT-Creation-Date: 2016-08-17 09:18+0300\n"
 "PO-Revision-Date: 2016-08-17 09:18+0300\n"
 "Project-Id-Version: transitails\n"
-"Last-Translator: transitails <transitails@inventati.org>\n"
-"Language-Team: transitails <LL@li.org>\n"
->>>>>>> cc92ebea
+"Last-Translator: boyska <piuttosto@logorroici.org>\n"
+"Language-Team: ita <transitails@inventati.org>\n"
 "Language: it\n"
 "MIME-Version: 1.0\n"
 "Content-Type: text/plain; charset=UTF-8\n"
 "Content-Transfer-Encoding: 8bit\n"
-<<<<<<< HEAD
 "X-Generator: Poedit 1.8.8\n"
-"PO-Revision-Date: \n"
-=======
-"X-Generator: Poedit 1.6.10\n"
->>>>>>> cc92ebea
 
 #. type: Content of: outside any tag (error?)
 msgid ""
@@ -83,13 +71,9 @@
 msgstr "Hai bisogno di:"
 
 #. type: Content of: <div><div><ul><li>
-<<<<<<< HEAD
-msgid "Your USB stick"
-=======
 #, fuzzy
 #| msgid "Your USB stick"
 msgid "Your Tails USB stick"
->>>>>>> cc92ebea
 msgstr "La tua pennetta USB"
 
 #. type: Content of: <div><div><ul><li>
