--- conflicted
+++ resolved
@@ -6,11 +6,7 @@
 msgstr ""
 "Project-Id-Version: \n"
 "Report-Msgid-Bugs-To: tails-l10n@boum.org\n"
-<<<<<<< HEAD
-"POT-Creation-Date: 2018-11-07 15:43+0000\n"
-=======
 "POT-Creation-Date: 2018-11-21 17:35-0800\n"
->>>>>>> 18905505
 "PO-Revision-Date: 2018-07-11 05:48+0000\n"
 "Last-Translator: cacukin <cacukin@cryptolab.net>\n"
 "Language-Team: Spanish <http://translate.tails.boum.org/projects/tails/"
@@ -120,17 +116,12 @@
 #~ msgid "<p>All the data on this USB stick will be lost.</p>\n"
 #~ msgstr "<p>Toda la información en esta memoria USB se perderá.</p>\n"
 
-<<<<<<< HEAD
-#~ msgid "<div class=\"step-image\">[[!img install/inc/infography/plug-upgrade-usb.png link=\"no\" alt=\"\"]]</div>\n"
-#~ msgstr "<div class=\"step-image\">[[!img install/inc/infography/plug-upgrade-usb.png link=\"no\" alt=\"\"]]</div>\n"
-=======
 #~ msgid ""
 #~ "<div class=\"step-image\">[[!img install/inc/infography/plug-upgrade-usb."
 #~ "png link=\"no\" alt=\"\"]]</div>\n"
 #~ msgstr ""
 #~ "<div class=\"step-image\">[[!img install/inc/infography/plug-upgrade-usb."
 #~ "png link=\"no\" alt=\"\"]]</div>\n"
->>>>>>> 18905505
 
 #~ msgid "Plug the intermediary USB stick in the computer."
 #~ msgstr "Conecta la memoria USB intermediaria en la computadora."
@@ -152,13 +143,6 @@
 #~ "   </span>\n"
 #~ "   para iniciar el <span class=\"application\">Tails Installer</span>.\n"
 
-<<<<<<< HEAD
-#~ msgid "   [[!img install/inc/screenshots/tails_installer_in_tails.png link=\"no\" alt=\"Tails Installer: 'Install by cloning', 'Upgrade by cloning', 'Upgrade from ISO'\"]]\n"
-#~ msgstr "   [[!img install/inc/screenshots/tails_installer_in_tails.png link=\"no\" alt=\"Tails Installer: 'Instalación por clonación', 'Actualización por cloning', 'Actualizar desde ISO'\"]]\n"
-
-#~ msgid "   <div class=\"step-image\">[[!img install/inc/infography/install-upgrade-usb.png link=\"no\" alt=\"\"]]</div>\n"
-#~ msgstr "   <div class=\"step-image\">[[!img install/inc/infography/install-upgrade-usb.png link=\"no\" alt=\"\"]]</div>\n"
-=======
 #~ msgid ""
 #~ "   [[!img install/inc/screenshots/tails_installer_in_tails.png link=\"no"
 #~ "\" alt=\"Tails Installer: 'Install by cloning', 'Upgrade by cloning', "
@@ -174,7 +158,6 @@
 #~ msgstr ""
 #~ "   <div class=\"step-image\">[[!img install/inc/infography/install-"
 #~ "upgrade-usb.png link=\"no\" alt=\"\"]]</div>\n"
->>>>>>> 18905505
 
 #~ msgid ""
 #~ "Choose <span class=\"guilabel\">Use a downloaded Tails ISO image</span>."
@@ -213,12 +196,8 @@
 #~ "   </div>\n"
 #~ msgstr ""
 #~ "   <div class=\"bug\">\n"
-<<<<<<< HEAD
-#~ "   <p>La barra de progreso usualmente se congela algo de tiempo alrededor del 95 por ciento\n"
-=======
 #~ "   <p>La barra de progreso usualmente se congela algo de tiempo alrededor "
 #~ "del 95 por ciento\n"
->>>>>>> 18905505
 #~ "   mientras sincroniza información en el disco.</p>\n"
 #~ "   </div>\n"
 
