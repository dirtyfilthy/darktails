# SOME DESCRIPTIVE TITLE
# Copyright (C) YEAR Free Software Foundation, Inc.
# This file is distributed under the same license as the PACKAGE package.
# FIRST AUTHOR <EMAIL@ADDRESS>, YEAR.
#
msgid ""
msgstr ""
"Project-Id-Version: PACKAGE VERSION\n"
<<<<<<< HEAD
"POT-Creation-Date: 2018-02-22 08:16+0000\n"
"PO-Revision-Date: 2018-02-20 12:23+0000\n"
"Last-Translator: emmapeel <emma.peel@riseup.net>\n"
"Language-Team: Italian <http://translate.tails.boum.org/projects/tails/"
"upgrade-tails/it/>\n"
=======
"POT-Creation-Date: 2018-02-21 18:45+0100\n"
"PO-Revision-Date: 2016-08-25 18:00-0000\n"
"Last-Translator: transitails <transitails@inventati.org>\n"
"Language-Team: ita <transitails@inventati.org>\n"
>>>>>>> 51f7e925
"Language: it\n"
"MIME-Version: 1.0\n"
"Content-Type: text/plain; charset=UTF-8\n"
"Content-Transfer-Encoding: 8bit\n"
"Plural-Forms: nplurals=2; plural=n != 1;\n"
"X-Generator: Weblate 2.10.1\n"

#. type: Plain text
#, no-wrap
msgid "[[!meta title=\"Manually upgrade inside Tails\"]]\n"
msgstr "[[!meta title=\"Aggiornamento Manuale dentro Tails\"]]\n"

#. type: Plain text
#, no-wrap
msgid "[[!meta stylesheet=\"bootstrap.min\" rel=\"stylesheet\" title=\"\"]]\n"
msgstr "[[!meta stylesheet=\"bootstrap.min\" rel=\"stylesheet\" title=\"\"]]\n"

#. type: Plain text
#, no-wrap
msgid "[[!meta stylesheet=\"install/inc/stylesheets/assistant\" rel=\"stylesheet\" title=\"\"]]\n"
msgstr "[[!meta stylesheet=\"install/inc/stylesheets/assistant\" rel=\"stylesheet\" title=\"\"]]\n"

#. type: Plain text
#, no-wrap
msgid "[[!meta stylesheet=\"install/inc/stylesheets/steps\" rel=\"stylesheet\" title=\"\"]]\n"
msgstr "[[!meta stylesheet=\"install/inc/stylesheets/steps\" rel=\"stylesheet\" title=\"\"]]\n"

#. type: Plain text
#, no-wrap
msgid "[[!meta stylesheet=\"install/inc/stylesheets/upgrade-tails\" rel=\"stylesheet\" title=\"\"]]\n"
msgstr "[[!meta stylesheet=\"install/inc/stylesheets/upgrade-tails\" rel=\"stylesheet\" title=\"\"]]\n"

#. type: Plain text
#, no-wrap
msgid "<div class=\"hidden-step-1\"></div>\n"
msgstr "<div class=\"hidden-step-1\"></div>\n"

#. type: Plain text
#, no-wrap
msgid "<div class=\"step-image\">[[!img install/inc/infography/os-tails.png link=\"no\" alt=\"\"]]</div>\n"
msgstr "<div class=\"step-image\">[[!img install/inc/infography/os-tails.png link=\"no\" alt=\"\"]]</div>\n"

#. type: Plain text
#, no-wrap
msgid "<p class=\"start\">Start in Tails.</p>\n"
msgstr "<p class=\"start\">Iniziare in Tails.</p>\n"

#. type: Title =
#, no-wrap
msgid "Install an intermediary Tails\n"
msgstr "Installare una Tails intermediaria\n"

#. type: Plain text
#, fuzzy
#| msgid ""
#| "In this step, you will upgrade the intermediary Tails using the Tails ISO "
#| "image that you downloaded earlier."
msgid ""
"In this step, you will install an intermediary Tails using the Tails ISO "
"image that you downloaded earlier."
msgstr ""
"In questo passo, aggiornerai la Tails intermedia usando l'immagine ISO che "
"avevi precedentemente scaricato."

#. type: Plain text
#, no-wrap
msgid "<div class=\"caution\">\n"
msgstr "<div class=\"caution\">\n"

#. type: Plain text
#, no-wrap
msgid "<p>All the data on this USB stick will be lost.</p>\n"
msgstr "<p>Tutti i dati in questa pennetta USB saranno persi.</p>\n"

#. type: Plain text
#, no-wrap
msgid "</div>\n"
msgstr "</div>\n"

#. type: Plain text
#, no-wrap
msgid "<div class=\"note\">\n"
msgstr "<div class=\"note\">\n"

#. type: Plain text
#, no-wrap
msgid ""
"<p>The persistent storage of your Tails USB stick will not be\n"
"copied.</p>\n"
msgstr ""
"<p>Il dispositivo permanente di memorizzazione della tua pennetta USB con Tails non è stato\n"
"copiato.</p>\n"

#. type: Plain text
#, no-wrap
msgid "<div class=\"step-image\">[[!img install/inc/infography/plug-upgrade-usb.png link=\"no\" alt=\"\"]]</div>\n"
msgstr "<div class=\"step-image\">[[!img install/inc/infography/plug-upgrade-usb.png link=\"no\" alt=\"\"]]</div>\n"

#. type: Bullet: '1. '
msgid "Plug the intermediary USB stick in the computer."
msgstr "Inserisci la pennetta USB intermediaria nel computer."

#. type: Plain text
#, no-wrap
msgid ""
"1. Choose\n"
"   <span class=\"menuchoice\">\n"
"     <span class=\"guimenu\">Applications</span>&nbsp;▸\n"
"     <span class=\"guisubmenu\">Tails</span>&nbsp;▸\n"
"     <span class=\"guimenuitem\">Tails Installer</span>\n"
"   </span>\n"
"   to start <span class=\"application\">Tails Installer</span>.\n"
msgstr ""
"1. Scegli\n"
"   <span class=\"menuchoice\">\n"
"     <span class=\"guimenu\">Applications</span>&nbsp;▸\n"
"     <span class=\"guisubmenu\">Tails</span>&nbsp;▸\n"
"     <span class=\"guimenuitem\">Tails Installer</span>\n"
"   </span>\n"
"   to start <span class=\"application\">Tails Installer</span>.\n"

#. type: Plain text
#, fuzzy, no-wrap
#| msgid "[[!img install/inc/screenshots/tails_installer_in_tails.png class=\"screenshot\" link=\"no\" alt=\"Tails Installer: 'Install by cloning', 'Upgrade by cloning', 'Upgrade from ISO'\"]]\n"
msgid "   [[!img install/inc/screenshots/tails_installer_in_tails.png class=\"screenshot\" link=\"no\" alt=\"Tails Installer: 'Install by cloning', 'Upgrade by cloning', 'Upgrade from ISO'\"]]\n"
msgstr "[[!img install/inc/infography/install-upgrade-usb.png link=\"no\"]]\n"

#. type: Plain text
#, no-wrap
msgid "   <div class=\"step-image\">[[!img install/inc/infography/install-upgrade-usb.png link=\"no\" alt=\"\"]]</div>\n"
msgstr "   <div class=\"step-image\">[[!img install/inc/infography/install-upgrade-usb.png link=\"no\" alt=\"\"]]</div>\n"

#. type: Bullet: '1. '
#, fuzzy
#| msgid "Close <span class=\"application\">Tails Installer</span>."
msgid ""
"Choose <span class=\"guilabel\">Use a downloaded Tails ISO image</span>."
msgstr "Chiudi <span class=\"application\">Tails Installer</span>."

#. type: Bullet: '1. '
msgid ""
"Use the <span class=\"guilabel\">Target Device</span> drop-down list to "
"specify the intermediary USB stick."
msgstr ""
"Use il menu a tendina <span class=\"guilabel\">Target Device</span> per "
"specificare la chiavetta USB intermediaria."

#. type: Bullet: '1. '
msgid ""
"To start the installation, click on the <span class=\"button\">Install "
"Tails</span> button."
msgstr ""
"Per iniziare l'installazione, clicca sul bottone <span class=\"button"
"\">Installa Tails</span>."

#. type: Bullet: '1. '
msgid ""
"Read the warning message in the confirmation dialog. Click on <span class="
"\"button\">Yes</span> to confirm."
msgstr ""
"Leggi il messaggio di avviso nella finestra di conferma. Clicca su <span "
"class=\"button\">Si</span> per confermare."

#. type: Plain text
#, no-wrap
msgid "   The installation takes a few minutes.\n"
msgstr "   L'installazione durerà qualche minuto.\n"

#. type: Plain text
#, no-wrap
msgid ""
"   <div class=\"bug\">\n"
"   <p>The progress bar usually freezes for some time around 95 percent\n"
"   while synchronizing data on disk.</p>\n"
"   </div>\n"
msgstr ""
"   <div class=\"bug\">\n"
"   <p>La barra di progressione normalmente si blocca per qualche tempo su 95 per cento\n"
"   mentre si stanno sincronizzando i dati sul disco.</p>\n"
"   </div>\n"

#. type: Bullet: '1. '
msgid "Close <span class=\"application\">Tails Installer</span>."
msgstr "Chiudi <span class=\"application\">Tails Installer</span>."

#. type: Plain text
#, no-wrap
msgid "[[!inline pages=\"install/inc/steps/restart_first_time.inline\" raw=\"yes\" sort=\"age\"]]\n"
<<<<<<< HEAD
msgstr "[[!inline pages=\"install/inc/steps/restart_first_time.inline.it\" raw=\"yes\" sort=\"age\"]]\n"
=======
msgstr "[[!inline pages=\"install/inc/steps/restart_first_time.inline\" raw=\"yes\" sort=\"age\"]]\n"
>>>>>>> 51f7e925

#. type: Plain text
#, no-wrap
msgid "[[!inline pages=\"install/inc/steps/install_final.inline\" raw=\"yes\" sort=\"age\"]]\n"
<<<<<<< HEAD
msgstr "[[!inline pages=\"install/inc/steps/install_final.inline.it\" raw=\"yes\" sort=\"age\"]]\n"
=======
msgstr "[[!inline pages=\"install/inc/steps/install_final.inline\" raw=\"yes\" sort=\"age\"]]\n"
>>>>>>> 51f7e925

#~ msgid ""
#~ "In this step, you will install an intermediary Tails by cloning your\n"
#~ "outdated Tails on another USB stick using <span class=\"application\">Tails Installer</span>.\n"
#~ msgstr ""
#~ "In questo passo, installerai una Tails intermedia clonando la tua\n"
#~ "vecchia Tails su un altra pennetta USB <span class=\"application\">Installatore di Tails</span>.\n"

#~ msgid ""
#~ "Click on the <span class=\"button\">Install by cloning</span> button."
#~ msgstr ""
#~ "Clicca sul bottone <span class=\"button\">Installazione da clonazione</"
#~ "span>."

#~ msgid "Upgrade the intermediary Tails\n"
#~ msgstr "Aggiornare la Tails intermedia\n"

#~ msgid "<div class=\"step-image\">[[!img install/inc/infography/upgrade-upgrade-usb.png link=\"no\" alt=\"\"]]</div>\n"
#~ msgstr "<div class=\"step-image\">[[!img install/inc/infography/upgrade-upgrade-usb.png link=\"no\" alt=\"\"]]</div>\n"

#~ msgid ""
#~ "1. Choose\n"
#~ "   <span class=\"menuchoice\">\n"
#~ "     <span class=\"guimenu\">Applications</span>&nbsp;▸\n"
#~ "     <span class=\"guisubmenu\">Tails</span>&nbsp;▸\n"
#~ "     <span class=\"guimenuitem\">Tails Installer</span>\n"
#~ "   </span>\n"
#~ "   to start <span class=\"application\">Tails Installer</span> again.\n"
#~ msgstr ""
#~ "1. Scegli\n"
#~ "   <span class=\"menuchoice\">\n"
#~ "     <span class=\"guimenu\">Applicazioni</span>&nbsp;▸\n"
#~ "     <span class=\"guisubmenu\">Tails</span>&nbsp;▸\n"
#~ "     <span class=\"guimenuitem\">Installatore Tails </span>\n"
#~ "   </span>\n"
#~ "   to start <span class=\"application\">Tails Installer</span> again.\n"

#~ msgid "Click on the <span class=\"button\">Upgrade from ISO</span> button."
#~ msgstr ""
#~ "Clicca sul bottone <span class=\"button\">Aggiornare da una ISO</span>."

#~ msgid ""
#~ "Click <span class=\"button\">Browse</span> and choose the ISO image that "
#~ "you downloaded earlier."
#~ msgstr ""
#~ "Clicca <span class=\"button\">Naviga</span> e scegli l'immagine ISO che "
#~ "hai scaricato precedentemente."

#~ msgid ""
#~ "Choose the intermediary USB stick in the <span class=\"guilabel\">Target "
#~ "Device</span> drop-down list."
#~ msgstr ""
#~ "Scegli la pennetta USB intermediaria nel <span class=\"guilabel"
#~ "\">Dispositivo specificato</span> nella lista a scomparsa."

#~ msgid ""
#~ "To start the upgrade, click on the <span class=\"button\">Install Tails</"
#~ "span> button."
#~ msgstr ""
#~ "Per iniziare ad aggiornare, clicca su <span class=\"button\">Installare "
#~ "Tails</span> button."
<<<<<<< HEAD

#~ msgid ""
#~ "Read the warning message in the pop-up window. Click on the <span class="
#~ "\"button\">Yes</span> button to confirm."
#~ msgstr ""
#~ "Leggi l'avviso nella finestra pop-up. Clicca su <span class=\"button"
#~ "\">Si</span> per confermare."

#~ msgid "   The upgrade takes a few minutes.\n"
#~ msgstr "   L'aggiornamento durerà alcuni minuti\n"

#~ msgid ""
=======

#~ msgid ""
#~ "Read the warning message in the pop-up window. Click on the <span class="
#~ "\"button\">Yes</span> button to confirm."
#~ msgstr ""
#~ "Leggi l'avviso nella finestra pop-up. Clicca su <span class=\"button"
#~ "\">Si</span> per confermare."

#~ msgid "   The upgrade takes a few minutes.\n"
#~ msgstr "L'aggiornamento durerà alcuni minuti\n"

#~ msgid ""
>>>>>>> 51f7e925
#~ "[[!inline pages=\"install/inc/tails-installation-assistant.inline\" raw="
#~ "\"yes\" sort=\"age\"]]\n"
#~ msgstr ""
#~ "[[!inline pages=\"install/inc/tails-installation-assistant.inline\" raw="
#~ "\"yes\" sort=\"age\"]]\n"

#~ msgid ""
#~ "[[!meta stylesheet=\"install/inc/stylesheets/dave\" rel=\"stylesheet\" "
#~ "title=\"\"]]\n"
#~ msgstr ""
#~ "[[!meta stylesheet=\"install/inc/stylesheets/dave\" rel=\"stylesheet\" "
#~ "title=\"\"]]\n"

#~ msgid "[[!meta script=\"install/inc/js/dave\"]]\n"
#~ msgstr "[[!meta script=\"install/inc/js/dave\"]]\n"

#~ msgid ""
#~ "[[!inline pages=\"install/inc/steps/download.inline\" raw=\"yes\" sort="
#~ "\"age\"]]\n"
#~ msgstr ""
#~ "[[!inline pages=\"install/inc/steps/download.inline\" raw=\"yes\" sort="
#~ "\"age\"]]\n"

#~ msgid ""
#~ "<div class=\"step-image\">[[!img install/inc/infography/plug-upgrade-usb."
#~ "png link=\"no\" alt=\"Second USB stick plugged on the left\"]]</div>\n"
#~ msgstr ""
#~ "<div class=\"step-image\">[[!img install/inc/infography/plug-upgrade-usb."
#~ "png link=\"no\"]]</div>\n"

#~ msgid ""
#~ "<div class=\"step-image\">[[!img install/inc/infography/upgrade-upgrade-"
#~ "usb.png link=\"no\" alt=\"ISO image installed on USB stick on the left"
#~ "\"]]</div>\n"
#~ msgstr ""
#~ "<div class=\"step-image\">[[!img install/inc/infography/upgrade-upgrade-"
#~ "usb.png link=\"no\"]]</div>\n"<|MERGE_RESOLUTION|>--- conflicted
+++ resolved
@@ -6,18 +6,10 @@
 msgid ""
 msgstr ""
 "Project-Id-Version: PACKAGE VERSION\n"
-<<<<<<< HEAD
-"POT-Creation-Date: 2018-02-22 08:16+0000\n"
-"PO-Revision-Date: 2018-02-20 12:23+0000\n"
-"Last-Translator: emmapeel <emma.peel@riseup.net>\n"
-"Language-Team: Italian <http://translate.tails.boum.org/projects/tails/"
-"upgrade-tails/it/>\n"
-=======
 "POT-Creation-Date: 2018-02-21 18:45+0100\n"
 "PO-Revision-Date: 2016-08-25 18:00-0000\n"
 "Last-Translator: transitails <transitails@inventati.org>\n"
 "Language-Team: ita <transitails@inventati.org>\n"
->>>>>>> 51f7e925
 "Language: it\n"
 "MIME-Version: 1.0\n"
 "Content-Type: text/plain; charset=UTF-8\n"
@@ -206,20 +198,12 @@
 #. type: Plain text
 #, no-wrap
 msgid "[[!inline pages=\"install/inc/steps/restart_first_time.inline\" raw=\"yes\" sort=\"age\"]]\n"
-<<<<<<< HEAD
-msgstr "[[!inline pages=\"install/inc/steps/restart_first_time.inline.it\" raw=\"yes\" sort=\"age\"]]\n"
-=======
 msgstr "[[!inline pages=\"install/inc/steps/restart_first_time.inline\" raw=\"yes\" sort=\"age\"]]\n"
->>>>>>> 51f7e925
 
 #. type: Plain text
 #, no-wrap
 msgid "[[!inline pages=\"install/inc/steps/install_final.inline\" raw=\"yes\" sort=\"age\"]]\n"
-<<<<<<< HEAD
-msgstr "[[!inline pages=\"install/inc/steps/install_final.inline.it\" raw=\"yes\" sort=\"age\"]]\n"
-=======
 msgstr "[[!inline pages=\"install/inc/steps/install_final.inline\" raw=\"yes\" sort=\"age\"]]\n"
->>>>>>> 51f7e925
 
 #~ msgid ""
 #~ "In this step, you will install an intermediary Tails by cloning your\n"
@@ -281,7 +265,6 @@
 #~ msgstr ""
 #~ "Per iniziare ad aggiornare, clicca su <span class=\"button\">Installare "
 #~ "Tails</span> button."
-<<<<<<< HEAD
 
 #~ msgid ""
 #~ "Read the warning message in the pop-up window. Click on the <span class="
@@ -291,23 +274,9 @@
 #~ "\">Si</span> per confermare."
 
 #~ msgid "   The upgrade takes a few minutes.\n"
-#~ msgstr "   L'aggiornamento durerà alcuni minuti\n"
-
-#~ msgid ""
-=======
-
-#~ msgid ""
-#~ "Read the warning message in the pop-up window. Click on the <span class="
-#~ "\"button\">Yes</span> button to confirm."
-#~ msgstr ""
-#~ "Leggi l'avviso nella finestra pop-up. Clicca su <span class=\"button"
-#~ "\">Si</span> per confermare."
-
-#~ msgid "   The upgrade takes a few minutes.\n"
 #~ msgstr "L'aggiornamento durerà alcuni minuti\n"
 
 #~ msgid ""
->>>>>>> 51f7e925
 #~ "[[!inline pages=\"install/inc/tails-installation-assistant.inline\" raw="
 #~ "\"yes\" sort=\"age\"]]\n"
 #~ msgstr ""
