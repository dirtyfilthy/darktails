# SOME DESCRIPTIVE TITLE
# Copyright (C) YEAR Free Software Foundation, Inc.
# This file is distributed under the same license as the PACKAGE package.
# FIRST AUTHOR <EMAIL@ADDRESS>, YEAR.
#
msgid ""
msgstr ""
"Project-Id-Version: PACKAGE VERSION\n"
<<<<<<< HEAD
"POT-Creation-Date: 2018-11-07 15:43+0000\n"
=======
"POT-Creation-Date: 2018-11-21 17:35-0800\n"
>>>>>>> 18905505
"PO-Revision-Date: 2016-08-25 18:00-0000\n"
"Last-Translator: transitails <transitails@inventati.org>\n"
"Language-Team: ita <transitails@inventati.org>\n"
"Language: it\n"
"MIME-Version: 1.0\n"
"Content-Type: text/plain; charset=UTF-8\n"
"Content-Transfer-Encoding: 8bit\n"
"X-Generator: Poedit 1.6.10\n"

#. type: Plain text
#, no-wrap
msgid "[[!meta title=\"Manually upgrade inside Tails\"]]\n"
msgstr "[[!meta title=\"Aggiornamento Manuale dentro Tails\"]]\n"

#. type: Plain text
#, no-wrap
msgid "[[!meta robots=\"noindex\"]]\n"
msgstr "[[!meta robots=\"noindex\"]]\n"

#. type: Plain text
#, no-wrap
msgid "[[!meta stylesheet=\"bootstrap.min\" rel=\"stylesheet\" title=\"\"]]\n"
msgstr "[[!meta stylesheet=\"bootstrap.min\" rel=\"stylesheet\" title=\"\"]]\n"

#. type: Plain text
#, no-wrap
msgid "[[!meta stylesheet=\"install/inc/stylesheets/assistant\" rel=\"stylesheet\" title=\"\"]]\n"
msgstr "[[!meta stylesheet=\"install/inc/stylesheets/assistant\" rel=\"stylesheet\" title=\"\"]]\n"

#. type: Plain text
#, no-wrap
msgid "[[!meta stylesheet=\"install/inc/stylesheets/steps\" rel=\"stylesheet\" title=\"\"]]\n"
msgstr "[[!meta stylesheet=\"install/inc/stylesheets/steps\" rel=\"stylesheet\" title=\"\"]]\n"

#. type: Plain text
#, no-wrap
msgid "[[!meta stylesheet=\"install/inc/stylesheets/upgrade-tails\" rel=\"stylesheet\" title=\"\"]]\n"
msgstr "[[!meta stylesheet=\"install/inc/stylesheets/upgrade-tails\" rel=\"stylesheet\" title=\"\"]]\n"

#. type: Plain text
#, no-wrap
msgid "<div class=\"hidden-step-1\"></div>\n"
msgstr "<div class=\"hidden-step-1\"></div>\n"

#. type: Plain text
#, no-wrap
msgid "<div class=\"step-image\">[[!img install/inc/infography/os-tails.png link=\"no\" alt=\"\"]]</div>\n"
msgstr "<div class=\"step-image\">[[!img install/inc/infography/os-tails.png link=\"no\" alt=\"\"]]</div>\n"

#. type: Plain text
#, no-wrap
msgid "<p class=\"start\">Start in Tails.</p>\n"
msgstr "<p class=\"start\">Iniziare in Tails.</p>\n"

#. type: Title =
#, fuzzy, no-wrap
#| msgid "Install an intermediary Tails\n"
msgid "Install an intermediary Tails"
msgstr "Installare una Tails intermediaria\n"

#. type: Plain text
#, fuzzy
#| msgid ""
#| "In this step, you will upgrade the intermediary Tails using the Tails ISO "
#| "image that you downloaded earlier."
msgid ""
"In this step, you will install an intermediary Tails using the Tails ISO "
"image that you downloaded earlier."
msgstr ""
"In questo passo, aggiornerai la Tails intermedia usando l'immagine ISO che "
"avevi precedentemente scaricato."

#. type: Plain text
#, no-wrap
msgid "<div class=\"note\">\n"
msgstr "<div class=\"note\">\n"

#. type: Plain text
#, no-wrap
msgid ""
"<p>The persistent storage of your Tails USB stick will not be\n"
"copied.</p>\n"
msgstr ""
"<p>Il dispositivo permanente di memorizzazione della tua pennetta USB con Tails non è stato\n"
"copiato.</p>\n"

#. type: Plain text
#, no-wrap
msgid "</div>\n"
msgstr "</div>\n"

#. type: Plain text
#, fuzzy, no-wrap
#| msgid "[[!inline pages=\"install/inc/steps/clone.inline\" raw=\"yes\" sort=\"age\"]]\n"
msgid "[[!inline pages=\"install/inc/steps/install_with_gnome_disks.inline\" raw=\"yes\" sort=\"age\"]]\n"
msgstr "[[!inline pages=\"install/inc/steps/clone.inline.it\" raw=\"yes\" sort=\"age\"]]\n"

#. type: Plain text
#, no-wrap
msgid "[[!inline pages=\"install/inc/steps/restart_first_time.inline\" raw=\"yes\" sort=\"age\"]]\n"
msgstr "[[!inline pages=\"install/inc/steps/restart_first_time.inline.it\" raw=\"yes\" sort=\"age\"]]\n"

#. type: Plain text
#, no-wrap
msgid "[[!inline pages=\"install/inc/steps/clone.inline\" raw=\"yes\" sort=\"age\"]]\n"
msgstr "[[!inline pages=\"install/inc/steps/clone.inline.it\" raw=\"yes\" sort=\"age\"]]\n"

#~ msgid "<div class=\"caution\">\n"
#~ msgstr "<div class=\"caution\">\n"

#~ msgid "<p>All the data on this USB stick will be lost.</p>\n"
#~ msgstr "<p>Tutti i dati in questa pennetta USB saranno persi.</p>\n"

<<<<<<< HEAD
#~ msgid "<div class=\"step-image\">[[!img install/inc/infography/plug-upgrade-usb.png link=\"no\" alt=\"\"]]</div>\n"
#~ msgstr "<div class=\"step-image\">[[!img install/inc/infography/plug-upgrade-usb.png link=\"no\" alt=\"\"]]</div>\n"
=======
#~ msgid ""
#~ "<div class=\"step-image\">[[!img install/inc/infography/plug-upgrade-usb."
#~ "png link=\"no\" alt=\"\"]]</div>\n"
#~ msgstr ""
#~ "<div class=\"step-image\">[[!img install/inc/infography/plug-upgrade-usb."
#~ "png link=\"no\" alt=\"\"]]</div>\n"
>>>>>>> 18905505

#~ msgid "Plug the intermediary USB stick in the computer."
#~ msgstr "Inserisci la pennetta USB intermediaria nel computer."

#~ msgid ""
#~ "1. Choose\n"
#~ "   <span class=\"menuchoice\">\n"
#~ "     <span class=\"guimenu\">Applications</span>&nbsp;▸\n"
#~ "     <span class=\"guisubmenu\">Tails</span>&nbsp;▸\n"
#~ "     <span class=\"guimenuitem\">Tails Installer</span>\n"
#~ "   </span>\n"
#~ "   to start <span class=\"application\">Tails Installer</span>.\n"
#~ msgstr ""
#~ "1. Scegli\n"
#~ "   <span class=\"menuchoice\">\n"
#~ "     <span class=\"guimenu\">Applications</span>&nbsp;▸\n"
#~ "     <span class=\"guisubmenu\">Tails</span>&nbsp;▸\n"
#~ "     <span class=\"guimenuitem\">Tails Installer</span>\n"
#~ "   </span>\n"
#~ "   to start <span class=\"application\">Tails Installer</span>.\n"

#, fuzzy
<<<<<<< HEAD
#~| msgid "[[!img install/inc/screenshots/tails_installer_in_tails.png link=\"no\" alt=\"Tails Installer: 'Install by cloning', 'Upgrade by cloning', 'Upgrade from ISO'\"]]\n"
#~ msgid "   [[!img install/inc/screenshots/tails_installer_in_tails.png link=\"no\" alt=\"Tails Installer: 'Install by cloning', 'Upgrade by cloning', 'Upgrade from ISO'\"]]\n"
#~ msgstr "[[!img install/inc/infography/install-upgrade-usb.png link=\"no\"]]\n"

#~ msgid "   <div class=\"step-image\">[[!img install/inc/infography/install-upgrade-usb.png link=\"no\" alt=\"\"]]</div>\n"
#~ msgstr "   <div class=\"step-image\">[[!img install/inc/infography/install-upgrade-usb.png link=\"no\" alt=\"\"]]</div>\n"
=======
#~| msgid ""
#~| "[[!img install/inc/screenshots/tails_installer_in_tails.png link=\"no\" "
#~| "alt=\"Tails Installer: 'Install by cloning', 'Upgrade by cloning', "
#~| "'Upgrade from ISO'\"]]\n"
#~ msgid ""
#~ "   [[!img install/inc/screenshots/tails_installer_in_tails.png link=\"no"
#~ "\" alt=\"Tails Installer: 'Install by cloning', 'Upgrade by cloning', "
#~ "'Upgrade from ISO'\"]]\n"
#~ msgstr ""
#~ "[[!img install/inc/infography/install-upgrade-usb.png link=\"no\"]]\n"

#~ msgid ""
#~ "   <div class=\"step-image\">[[!img install/inc/infography/install-"
#~ "upgrade-usb.png link=\"no\" alt=\"\"]]</div>\n"
#~ msgstr ""
#~ "   <div class=\"step-image\">[[!img install/inc/infography/install-"
#~ "upgrade-usb.png link=\"no\" alt=\"\"]]</div>\n"
>>>>>>> 18905505

#, fuzzy
#~| msgid "Close <span class=\"application\">Tails Installer</span>."
#~ msgid ""
#~ "Choose <span class=\"guilabel\">Use a downloaded Tails ISO image</span>."
#~ msgstr "Chiudi <span class=\"application\">Tails Installer</span>."

#, fuzzy
#~| msgid ""
#~| "Use the <span class=\"guilabel\">Target Device</span> drop-down list to "
#~| "specify the intermediary USB stick."
#~ msgid ""
#~ "Use the <span class=\"guilabel\">Target USB stick</span> drop-down list "
#~ "to specify the intermediary USB stick."
#~ msgstr ""
#~ "Use il menu a tendina <span class=\"guilabel\">Target Device</span> per "
#~ "specificare la chiavetta USB intermediaria."

#~ msgid ""
#~ "To start the installation, click on the <span class=\"button\">Install "
#~ "Tails</span> button."
#~ msgstr ""
#~ "Per iniziare l'installazione, clicca sul bottone <span class=\"button"
#~ "\">Installa Tails</span>."

#~ msgid ""
#~ "Read the warning message in the confirmation dialog. Click on <span class="
#~ "\"button\">Yes</span> to confirm."
#~ msgstr ""
#~ "Leggi il messaggio di avviso nella finestra di conferma. Clicca su <span "
#~ "class=\"button\">Si</span> per confermare."

#~ msgid "   The installation takes a few minutes.\n"
#~ msgstr "   L'installazione durerà qualche minuto.\n"

#~ msgid ""
#~ "   <div class=\"bug\">\n"
#~ "   <p>The progress bar usually freezes for some time around 95 percent\n"
#~ "   while synchronizing data on disk.</p>\n"
#~ "   </div>\n"
#~ msgstr ""
#~ "   <div class=\"bug\">\n"
<<<<<<< HEAD
#~ "   <p>La barra di progressione normalmente si blocca per qualche tempo su 95 per cento\n"
=======
#~ "   <p>La barra di progressione normalmente si blocca per qualche tempo su "
#~ "95 per cento\n"
>>>>>>> 18905505
#~ "   mentre si stanno sincronizzando i dati sul disco.</p>\n"
#~ "   </div>\n"

#~ msgid "Close <span class=\"application\">Tails Installer</span>."
#~ msgstr "Chiudi <span class=\"application\">Tails Installer</span>."

#~ msgid "   <div class=\"bug\">\n"
#~ msgstr "   <div class=\"bug\">\n"

#, fuzzy
#~| msgid "Close <span class=\"application\">Tails Installer</span>."
#~ msgid ""
#~ "     <li>Start <span class=\"application\">Tails Installer</span> in\n"
#~ "     English from the command line:\n"
#~ msgstr "Chiudi <span class=\"application\">Tails Installer</span>."

#~ msgid "   </div>\n"
#~ msgstr "   </div>\n"

#~ msgid ""
#~ "   [[!inline pages=\"news/version_3.5/manual_upgrade.inline\" raw=\"yes\" "
#~ "sort=\"age\"]]\n"
#~ msgstr ""
#~ "   [[!inline pages=\"news/version_3.5/manual_upgrade.inline.it\" raw=\"yes"
#~ "\" sort=\"age\"]]\n"

#~ msgid ""
#~ "In this step, you will install an intermediary Tails by cloning your\n"
#~ "outdated Tails on another USB stick using <span class=\"application"
#~ "\">Tails Installer</span>.\n"
#~ msgstr ""
#~ "In questo passo, installerai una Tails intermedia clonando la tua\n"
#~ "vecchia Tails su un altra pennetta USB <span class=\"application"
#~ "\">Installatore di Tails</span>.\n"

#~ msgid ""
#~ "Click on the <span class=\"button\">Install by cloning</span> button."
#~ msgstr ""
#~ "Clicca sul bottone <span class=\"button\">Installazione da clonazione</"
#~ "span>."

#~ msgid "Upgrade the intermediary Tails\n"
#~ msgstr "Aggiornare la Tails intermedia\n"

#~ msgid ""
#~ "<div class=\"step-image\">[[!img install/inc/infography/upgrade-upgrade-"
#~ "usb.png link=\"no\" alt=\"\"]]</div>\n"
#~ msgstr ""
#~ "<div class=\"step-image\">[[!img install/inc/infography/upgrade-upgrade-"
#~ "usb.png link=\"no\" alt=\"\"]]</div>\n"

#~ msgid ""
#~ "1. Choose\n"
#~ "   <span class=\"menuchoice\">\n"
#~ "     <span class=\"guimenu\">Applications</span>&nbsp;▸\n"
#~ "     <span class=\"guisubmenu\">Tails</span>&nbsp;▸\n"
#~ "     <span class=\"guimenuitem\">Tails Installer</span>\n"
#~ "   </span>\n"
#~ "   to start <span class=\"application\">Tails Installer</span> again.\n"
#~ msgstr ""
#~ "1. Scegli\n"
#~ "   <span class=\"menuchoice\">\n"
#~ "     <span class=\"guimenu\">Applicazioni</span>&nbsp;▸\n"
#~ "     <span class=\"guisubmenu\">Tails</span>&nbsp;▸\n"
#~ "     <span class=\"guimenuitem\">Installatore Tails </span>\n"
#~ "   </span>\n"
#~ "   to start <span class=\"application\">Tails Installer</span> again.\n"

#~ msgid "Click on the <span class=\"button\">Upgrade from ISO</span> button."
#~ msgstr ""
#~ "Clicca sul bottone <span class=\"button\">Aggiornare da una ISO</span>."

#~ msgid ""
#~ "Click <span class=\"button\">Browse</span> and choose the ISO image that "
#~ "you downloaded earlier."
#~ msgstr ""
#~ "Clicca <span class=\"button\">Naviga</span> e scegli l'immagine ISO che "
#~ "hai scaricato precedentemente."

#~ msgid ""
#~ "Choose the intermediary USB stick in the <span class=\"guilabel\">Target "
#~ "Device</span> drop-down list."
#~ msgstr ""
#~ "Scegli la pennetta USB intermediaria nel <span class=\"guilabel"
#~ "\">Dispositivo specificato</span> nella lista a scomparsa."

#~ msgid ""
#~ "To start the upgrade, click on the <span class=\"button\">Install Tails</"
#~ "span> button."
#~ msgstr ""
#~ "Per iniziare ad aggiornare, clicca su <span class=\"button\">Installare "
#~ "Tails</span> button."

#~ msgid ""
#~ "Read the warning message in the pop-up window. Click on the <span class="
#~ "\"button\">Yes</span> button to confirm."
#~ msgstr ""
#~ "Leggi l'avviso nella finestra pop-up. Clicca su <span class=\"button"
#~ "\">Si</span> per confermare."

#~ msgid "   The upgrade takes a few minutes.\n"
#~ msgstr "L'aggiornamento durerà alcuni minuti\n"

#~ msgid ""
#~ "[[!inline pages=\"install/inc/tails-installation-assistant.inline\" raw="
#~ "\"yes\" sort=\"age\"]]\n"
#~ msgstr ""
#~ "[[!inline pages=\"install/inc/tails-installation-assistant.inline\" raw="
#~ "\"yes\" sort=\"age\"]]\n"

#~ msgid ""
#~ "[[!meta stylesheet=\"install/inc/stylesheets/dave\" rel=\"stylesheet\" "
#~ "title=\"\"]]\n"
#~ msgstr ""
#~ "[[!meta stylesheet=\"install/inc/stylesheets/dave\" rel=\"stylesheet\" "
#~ "title=\"\"]]\n"

#~ msgid ""
#~ "<div class=\"step-image\">[[!img install/inc/infography/plug-upgrade-usb."
#~ "png link=\"no\" alt=\"Second USB stick plugged on the left\"]]</div>\n"
#~ msgstr ""
#~ "<div class=\"step-image\">[[!img install/inc/infography/plug-upgrade-usb."
#~ "png link=\"no\"]]</div>\n"

#~ msgid ""
#~ "<div class=\"step-image\">[[!img install/inc/infography/upgrade-upgrade-"
#~ "usb.png link=\"no\" alt=\"ISO image installed on USB stick on the left"
#~ "\"]]</div>\n"
#~ msgstr ""
#~ "<div class=\"step-image\">[[!img install/inc/infography/upgrade-upgrade-"
#~ "usb.png link=\"no\"]]</div>\n"<|MERGE_RESOLUTION|>--- conflicted
+++ resolved
@@ -6,11 +6,7 @@
 msgid ""
 msgstr ""
 "Project-Id-Version: PACKAGE VERSION\n"
-<<<<<<< HEAD
-"POT-Creation-Date: 2018-11-07 15:43+0000\n"
-=======
 "POT-Creation-Date: 2018-11-21 17:35-0800\n"
->>>>>>> 18905505
 "PO-Revision-Date: 2016-08-25 18:00-0000\n"
 "Last-Translator: transitails <transitails@inventati.org>\n"
 "Language-Team: ita <transitails@inventati.org>\n"
@@ -124,17 +120,12 @@
 #~ msgid "<p>All the data on this USB stick will be lost.</p>\n"
 #~ msgstr "<p>Tutti i dati in questa pennetta USB saranno persi.</p>\n"
 
-<<<<<<< HEAD
-#~ msgid "<div class=\"step-image\">[[!img install/inc/infography/plug-upgrade-usb.png link=\"no\" alt=\"\"]]</div>\n"
-#~ msgstr "<div class=\"step-image\">[[!img install/inc/infography/plug-upgrade-usb.png link=\"no\" alt=\"\"]]</div>\n"
-=======
 #~ msgid ""
 #~ "<div class=\"step-image\">[[!img install/inc/infography/plug-upgrade-usb."
 #~ "png link=\"no\" alt=\"\"]]</div>\n"
 #~ msgstr ""
 #~ "<div class=\"step-image\">[[!img install/inc/infography/plug-upgrade-usb."
 #~ "png link=\"no\" alt=\"\"]]</div>\n"
->>>>>>> 18905505
 
 #~ msgid "Plug the intermediary USB stick in the computer."
 #~ msgstr "Inserisci la pennetta USB intermediaria nel computer."
@@ -157,14 +148,6 @@
 #~ "   to start <span class=\"application\">Tails Installer</span>.\n"
 
 #, fuzzy
-<<<<<<< HEAD
-#~| msgid "[[!img install/inc/screenshots/tails_installer_in_tails.png link=\"no\" alt=\"Tails Installer: 'Install by cloning', 'Upgrade by cloning', 'Upgrade from ISO'\"]]\n"
-#~ msgid "   [[!img install/inc/screenshots/tails_installer_in_tails.png link=\"no\" alt=\"Tails Installer: 'Install by cloning', 'Upgrade by cloning', 'Upgrade from ISO'\"]]\n"
-#~ msgstr "[[!img install/inc/infography/install-upgrade-usb.png link=\"no\"]]\n"
-
-#~ msgid "   <div class=\"step-image\">[[!img install/inc/infography/install-upgrade-usb.png link=\"no\" alt=\"\"]]</div>\n"
-#~ msgstr "   <div class=\"step-image\">[[!img install/inc/infography/install-upgrade-usb.png link=\"no\" alt=\"\"]]</div>\n"
-=======
 #~| msgid ""
 #~| "[[!img install/inc/screenshots/tails_installer_in_tails.png link=\"no\" "
 #~| "alt=\"Tails Installer: 'Install by cloning', 'Upgrade by cloning', "
@@ -182,7 +165,6 @@
 #~ msgstr ""
 #~ "   <div class=\"step-image\">[[!img install/inc/infography/install-"
 #~ "upgrade-usb.png link=\"no\" alt=\"\"]]</div>\n"
->>>>>>> 18905505
 
 #, fuzzy
 #~| msgid "Close <span class=\"application\">Tails Installer</span>."
@@ -225,12 +207,8 @@
 #~ "   </div>\n"
 #~ msgstr ""
 #~ "   <div class=\"bug\">\n"
-<<<<<<< HEAD
-#~ "   <p>La barra di progressione normalmente si blocca per qualche tempo su 95 per cento\n"
-=======
 #~ "   <p>La barra di progressione normalmente si blocca per qualche tempo su "
 #~ "95 per cento\n"
->>>>>>> 18905505
 #~ "   mentre si stanno sincronizzando i dati sul disco.</p>\n"
 #~ "   </div>\n"
 
