--- conflicted
+++ resolved
@@ -6,11 +6,7 @@
 msgid ""
 msgstr ""
 "Project-Id-Version: Tails\n"
-<<<<<<< HEAD
-"POT-Creation-Date: 2018-12-18 11:31+0000\n"
-=======
 "POT-Creation-Date: 2018-11-07 15:43+0000\n"
->>>>>>> 646949f5
 "PO-Revision-Date: 2018-03-22 02:29+0000\n"
 "Last-Translator: Tails translators <amnesia@boum.org>\n"
 "Language-Team: Tails translators <tails@boum.org>\n"
@@ -66,8 +62,7 @@
 msgstr "<p class=\"start\">Démarrez Tails.</p>\n"
 
 #. type: Title =
-#, fuzzy, no-wrap
-#| msgid "Install an intermediary Tails\n"
+#, no-wrap
 msgid "Install an intermediary Tails\n"
 msgstr "Installer un Tails intermédiaire\n"
 
@@ -120,17 +115,8 @@
 #~ msgid "<p>All the data on this USB stick will be lost.</p>\n"
 #~ msgstr "<p>Toutes les données sur la clé USB seront perdus.</p>\n"
 
-<<<<<<< HEAD
-#~ msgid ""
-#~ "<div class=\"step-image\">[[!img install/inc/infography/plug-upgrade-usb."
-#~ "png link=\"no\" alt=\"\"]]</div>\n"
-#~ msgstr ""
-#~ "<div class=\"step-image\">[[!img install/inc/infography/plug-upgrade-usb."
-#~ "png link=\"no\" alt=\"\"]]</div>\n"
-=======
 #~ msgid "<div class=\"step-image\">[[!img install/inc/infography/plug-upgrade-usb.png link=\"no\" alt=\"\"]]</div>\n"
 #~ msgstr "<div class=\"step-image\">[[!img install/inc/infography/plug-upgrade-usb.png link=\"no\" alt=\"\"]]</div>\n"
->>>>>>> 646949f5
 
 #~ msgid "Plug the intermediary USB stick in the computer."
 #~ msgstr "Brancher la clé USB intermédiaire dans l'ordinateur."
@@ -148,29 +134,6 @@
 #~ "   <span class=\"menuchoice\">\n"
 #~ "     <span class=\"guimenu\">Applications</span>&nbsp;▸\n"
 #~ "     <span class=\"guisubmenu\">Tails</span>&nbsp;▸\n"
-<<<<<<< HEAD
-#~ "     <span class=\"guimenuitem\">Programme d'installation de Tails</"
-#~ "span>\n"
-#~ "   </span>\n"
-#~ "   pour démarrer l'<span class=\"application\">Installeur de Tails</"
-#~ "span>.\n"
-
-#~ msgid ""
-#~ "   [[!img install/inc/screenshots/tails_installer_in_tails.png link=\"no"
-#~ "\" alt=\"Tails Installer: 'Install by cloning', 'Upgrade by cloning', "
-#~ "'Upgrade from ISO'\"]]\n"
-#~ msgstr ""
-#~ "   [[!img install/inc/screenshots/tails_installer_in_tails.png link=\"no"
-#~ "\" alt=\"Installeur de Tails : 'Installation par clonage', 'Mise à jour "
-#~ "par clonage', 'Mise à jour à partir d'une ISO'\"]]\n"
-
-#~ msgid ""
-#~ "   <div class=\"step-image\">[[!img install/inc/infography/install-"
-#~ "upgrade-usb.png link=\"no\" alt=\"\"]]</div>\n"
-#~ msgstr ""
-#~ "   <div class=\"step-image\">[[!img install/inc/infography/install-"
-#~ "upgrade-usb.png link=\"no\" alt=\"\"]]</div>\n"
-=======
 #~ "     <span class=\"guimenuitem\">Programme d'installation de Tails</span>\n"
 #~ "   </span>\n"
 #~ "   pour démarrer l'<span class=\"application\">Installeur de Tails</span>.\n"
@@ -180,7 +143,6 @@
 
 #~ msgid "   <div class=\"step-image\">[[!img install/inc/infography/install-upgrade-usb.png link=\"no\" alt=\"\"]]</div>\n"
 #~ msgstr "   <div class=\"step-image\">[[!img install/inc/infography/install-upgrade-usb.png link=\"no\" alt=\"\"]]</div>\n"
->>>>>>> 646949f5
 
 #~ msgid ""
 #~ "Choose <span class=\"guilabel\">Use a downloaded Tails ISO image</span>."
@@ -219,12 +181,7 @@
 #~ "   </div>\n"
 #~ msgstr ""
 #~ "   <div class=\"bug\">\n"
-<<<<<<< HEAD
-#~ "   <p>La barre de progression se fige généralement pendant quelques "
-#~ "instants aux alentours des 95 pourcents\n"
-=======
 #~ "   <p>La barre de progression se fige généralement pendant quelques instants aux alentours des 95 pourcents\n"
->>>>>>> 646949f5
 #~ "   pendant la synchronisation des données sur le disque.</p>\n"
 #~ "   </div>\n"
 
