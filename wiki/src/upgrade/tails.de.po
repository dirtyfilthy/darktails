--- conflicted
+++ resolved
@@ -7,15 +7,9 @@
 msgstr ""
 "Project-Id-Version: \n"
 "Report-Msgid-Bugs-To: tails-l10n@boum.org\n"
-<<<<<<< HEAD
-"POT-Creation-Date: 2019-10-18 01:54+0000\n"
-"PO-Revision-Date: 2018-03-16 13:40+0000\n"
-"Last-Translator: Tails translators <amnesia@boum.org>\n"
-=======
 "POT-Creation-Date: 2019-02-22 19:05+0000\n"
 "PO-Revision-Date: 2019-10-25 09:35+0000\n"
 "Last-Translator: emmapeel <emma.peel@riseup.net>\n"
->>>>>>> f9b1993d
 "Language-Team: \n"
 "Language: de\n"
 "MIME-Version: 1.0\n"
@@ -27,7 +21,7 @@
 #. type: Plain text
 #, fuzzy, no-wrap
 #| msgid "[[!meta title=\"Manually upgrade inside Tails\"]]\n"
-msgid "[[!meta title=\"Manually upgrade from your Tails\"]]\n"
+msgid "[[!meta title=\"Manually upgrade inside Tails (or Linux)\"]]\n"
 msgstr "[[!meta title=\"Manuell in Tails aktualisieren\"]]\n"
 
 #. type: Plain text
@@ -68,7 +62,7 @@
 #. type: Plain text
 #, fuzzy, no-wrap
 #| msgid "<p class=\"start\">Start in Tails.</p>\n"
-msgid "<p class=\"start\">Start in Tails.</p>\n"
+msgid "<p class=\"start\">Start in Tails or Linux.</p>\n"
 msgstr "<p class=\"start\">Starten Sie unter Tails.</p>\n"
 
 #. type: Title =
@@ -89,10 +83,6 @@
 "von Tails, das Sie zuvor heruntergeladen haben, aktualisieren."
 
 #. type: Plain text
-<<<<<<< HEAD
-#, fuzzy, no-wrap
-#| msgid "[[!inline pages=\"install/inc/steps/clone.inline\" raw=\"yes\" sort=\"age\"]]\n"
-=======
 #, no-wrap
 msgid "<div class=\"note\">\n"
 msgstr "<div class=\"note\">\n"
@@ -113,7 +103,6 @@
 
 #. type: Plain text
 #, no-wrap
->>>>>>> f9b1993d
 msgid "[[!inline pages=\"install/inc/steps/install_with_gnome_disks.inline\" raw=\"yes\" sort=\"age\"]]\n"
 msgstr ""
 "[[!inline pages=\"install/inc/steps/install_with_gnome_disks.inline.de\" raw="
@@ -128,19 +117,6 @@
 #, no-wrap
 msgid "[[!inline pages=\"install/inc/steps/clone.inline\" raw=\"yes\" sort=\"age\"]]\n"
 msgstr "[[!inline pages=\"install/inc/steps/clone.inline.de\" raw=\"yes\" sort=\"age\"]]\n"
-
-#~ msgid "<div class=\"note\">\n"
-#~ msgstr "<div class=\"note\">\n"
-
-#~ msgid ""
-#~ "<p>The persistent storage of your Tails USB stick will not be\n"
-#~ "copied.</p>\n"
-#~ msgstr ""
-#~ "<p>Der beständige Speicherbereich Ihres USB-Sticks mit Tails wird nicht\n"
-#~ "kopiert.</p>\n"
-
-#~ msgid "</div>\n"
-#~ msgstr "</div>\n"
 
 #~ msgid "<div class=\"caution\">\n"
 #~ msgstr "<div class=\"caution\">\n"
