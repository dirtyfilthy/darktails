[[!meta title="Partners"]]

<p>These organizations, companies and individuals provide financial support
to Tails through grants or donations. Thanks to their
substantial support we are able to maintain and improve Tails. Thank you!</p>

<h1>Becoming a partner</h1>

<p>Are you a company or organization and want to help Tails? [[Become a partner!|partners/become/]]<br />
Are you an individual and want to help Tails? [[We warmly welcome your donations!|donate]]</p>

<h1>Current partners</h1>

<p class="amount-range">&gt; $100&#8239;000</p>
<div class="currentpartner">
<<<<<<< HEAD
    <p class="partner partner-size-1" title="Mozilla Open Source Support - $146 530">[[!img mozilla.png link="no"]]</p><!-- 2019-09-06 -->
    <p class="partner partner-size-1" title="Handshake Foundation - $200 000"><a href="https://handshake.org/">[[!img handshake.png link="no" alt="Handshake Foundation logo"]]</a></p><!-- 2018-08-30 (We messed up the link to their website and only fixed on 2019-09-02.) -->
=======
    <p class="partner partner-size-1" title="Handshake Foundation - $200 000"><a href="https://handshake.org/" target="_blank">[[!img handshake.png link="no" alt="Handshake Foundation logo"]]</a></p><!-- 2018-08-30 -->
>>>>>>> 0d117af4
</div>

<p class="amount-range">$10&#8239;000 – $50&#8239;000</p>
<div class="currentpartner">
    <p class="partner partner-size-3" title="ISC - 20 743€ ">[[!img isc.png link="no" alt="Counterpart International logo"]]</p><!-- 2018-09-04 -->
    <p class="partner partner-size-3" title="Anonymous donation - 4.5 btc">[[!img anonymous.png link="no"]]</p><!-- 2018-12-07 -->
</div>

<p class="amount-range">$1&#8239;000 – $9&#8239;999</p>
<div class="currentpartner">
    <p class="partner partner-size-4" title="An individual - 2 000€">[[!img anonymous.png link="no"]]</p><!-- 2018-12-17 -->
    <p class="partner partner-size-4" title="Anonymous donation - 0.2 btc">[[!img anonymous.png link="no"]]</p><!-- 2018-10-17 -->
    <p class="partner partner-size-4" title="Anonymous donation - 0.196 btc">[[!img anonymous.png link="no"]]</p><!-- 2018-10-18 -->
    <p class="partner partner-size-4" title="Anonymous donation - 0.19 btc">[[!img anonymous.png link="no"]]</p><!-- 2018-10-22 -->
    <p class="partner partner-size-4" title="A group of people - 1 000€">[[!img anonymous.png link="no"]]</p><!-- 2019-04-05 -->
    <p class="partner partner-size-4" title="An individual - 1 000€">[[!img anonymous.png link="no"]]</p><!-- 2018-12-18 -->
    <p class="partner partner-size-4" title="An individual - $1 000">[[!img anonymous.png link="no"]]</p><!-- 2018-12-19 -->
    <p class="partner partner-size-4" title="TOP10VPN - $1 000"><a href="https://www.top10vpn.com/" target="_blank">[[!img top10vpn.png link="no" alt="TOP10VPN logo"]]</a></p><!-- 2019-09-12 -->
    <p class="partner partner-size-4" title="DeepOnion - 0.154 btc"><a href="https://deeponion.org/" target="_blank">[[!img deeponion.png link="no" alt="DeepOnion logo"]]</a></p><!-- 2018-08-28 -->
    <p class="partner partner-size-4" title="The Best VPN - $1 000"><a href="https://thebestvpn.com/" target="_blank">[[!img bestvpn.png link="no" alt="The Best VPN logo"]]</a></p><!-- 2019-05-20 -->
    <p class="partner partner-size-4" title="VPN Review - $1 000"><a href="https://vpn-review.com/" target="_blank">[[!img vpnreview.png link="no" alt="VPN review logo"]]</a></p><!-- 2019-06-17 -->
    <p class="partner partner-size-4" title="Cooltechzone - $1 000"><a href="https://cooltechzone.com/" target="_blank">[[!img cooltechzone.png link="no" alt="Best VPN zone 2019 logo"]]</a></p><!-- 2019-07-04 -->
</div>

<p class="amount-range">in-kind</p>
<div class="currentpartner">
    <p class="partner partner-in-kind" title="Tor - Server rent"><a href="https://torproject.org" target="_blank">[[!img tor.png link="no" alt="Tor logo"]]</a></p>
</div>

<h1>Previous partners</h1>

<span class="clearfix"></span>
<h2>2018</h2>

<p class="amount-range">&gt; $100&#8239;000</p>
<div class="pastpartner">
    <p class="partner partner-size-1" title="Open Technology Fund - $132 390">[[!img otf.png link="no"]]</p>
</div>

<p class="amount-range">$10&#8239;000 – $50&#8239;000</p>
<div class="pastpartner">
    <p class="partner partner-size-3" title="DuckDuckGo donation challenge - $38 080">[[!img ddg.png link="no"]]</p>
    <p class="partner partner-size-3" title="Lush Digital Fund - 11 000€">[[!img lush.png link="no"]]</p>
</div>

<p class="amount-range">$1&#8239;000 – $9&#8239;999</p>
<div class="pastpartner">
    <p class="partner partner-size-4" title="Freedom of the Press Foundation - $3 954">[[!img fpf.png link="no"]]</p>
    <p class="partner partner-size-4" title="An individual - $2 000">[[!img anonymous.png link="no"]]</p>
    <p class="partner partner-size-4" title="I2P - 0.1 btc">[[!img i2p.png link="no"]]</p>
    <p class="partner partner-size-4" title="An individual - $1 000">[[!img anonymous.png link="no"]]</p>
</div>

<p class="amount-range">in-kind</p>
<div class="pastpartner">
    <p class="partner partner-in-kind" title="Tor - Server rent">[[!img tor.png link="no"]]</p>
</div>

<span class="clearfix"></span>
<h2>2017</h2>

<p class="amount-range">$50&#8239;000 – $99&#8239;000</p>
<div class="pastpartner">
    <p class="partner partner-size-2" title="Mozilla Open Source Support - $77 000">[[!img mozilla.png link="no"]]</p>
</div>

<p class="amount-range">$1&#8239;000 – $9&#8239;999</p>
<div class="pastpartner">
    <p class="partner partner-size-4" title="ExpressVPN - $1 000">[[!img expressvpn.png link="no"]]</p>
    <p class="partner partner-size-4" title="Anonymous donation - 0.5 btc">[[!img anonymous.png link="no"]]</p><!-- 2017-10-22 -->
    <p class="partner partner-size-4" title="Anonymous donation - 5 btc">[[!img anonymous.png link="no"]]</p><!-- 2017-10-22 -->
    <p class="partner partner-size-4" title="Anonymous donation - 0.5 btc">[[!img anonymous.png link="no"]]</p><!-- 2017-10-23 -->
    <p class="partner partner-size-4" title="Anonymous donation - 0.314 btc">[[!img anonymous.png link="no"]]</p><!-- 2017-10-31 -->
    <p class="partner partner-size-4" title="An individual - 2 000€">[[!img anonymous.png link="no"]]</p><!-- 2017-11-16 -->
    <p class="partner partner-size-4" title="Anonymous donation - 0.347 btc">[[!img anonymous.png link="no"]]</p><!-- 2017-11-25 -->
    <p class="partner partner-size-4" title="Anonymous donation - 2 btc">[[!img anonymous.png link="no"]]</p><!-- 2017-12-16 -->
    <p class="partner partner-size-4" title="Anonymous donation - 0.062 btc">[[!img anonymous.png link="no"]]</p><!-- 2017-12-17 -->
    <p class="partner partner-size-4" title="An individual - $1 000">[[!img anonymous.png link="no"]]</p><!-- 2017-12-28 -->
    <p class="partner partner-size-4" title="Anonymous donation - 0.1 btc">[[!img anonymous.png link="no"]]</p><!-- 2017-12-28 -->
</div>

<p class="amount-range">in-kind</p>
<div class="pastpartner">
<p class="partner partner-in-kind" title="Tor - Travel to Tor meeting & server rent">[[!img tor.png link="no"]]</p>
</div>

<span class="clearfix"></span>
<h2>2016</h2>

<p class="amount-range">&gt; $100&#8239;000</p>
<div class="pastpartner">
<p class="partner partner-size-1" title="Open Technology Fund - $208 800">[[!img otf.png link="no"]]</p>
</div>

<p class="amount-range">$10&#8239;000 – $49&#8239;999</p>
<div class="pastpartner">
<p class="partner partner-size-3" title="Anonymous donation - 11 609€">[[!img anonymous.png link="no"]]</p>
</div>

<p class="amount-range">$1&#8239;000 – $9&#8239;999</p>
<div class="pastpartner">
<p class="partner partner-size-4" title="An individual - $5 000">[[!img anonymous.png link="no"]]</p>
<p class="partner partner-size-4" title="Anonymous donation - 2 902€">[[!img anonymous.png link="no"]]</p>
<p class="partner partner-size-4" title="Mediapart - 2 000€">[[!img mediapart.png link="no"]]</p>
<p class="partner partner-size-4" title="An individual - 2 000€">[[!img anonymous.png link="no"]]</p>
<p class="partner partner-size-4" title="An individual - 2 000€">[[!img anonymous.png link="no"]]</p>
<p class="partner partner-size-4" title="Anonymous donation - 2 554€">[[!img anonymous.png link="no"]]</p>
<p class="partner partner-size-4" title="Anonymous donation - 1 857€">[[!img anonymous.png link="no"]]</p>
<p class="partner partner-size-4" title="Anonymous donation - 1 433€">[[!img anonymous.png link="no"]]</p>
<p class="partner partner-size-4" title="Anonymous donation - 1 161€">[[!img anonymous.png link="no"]]</p>
</div>

<p class="amount-range">in-kind</p>
<div class="pastpartner">
<p class="partner partner-in-kind" title="Google - GSoC Tails Server">[[!img gsoc.png link="no"]]</p>
<p class="partner partner-in-kind" title="Tor - Travel sponsorship & server rent">[[!img tor.png link="no"]]</p>
</div>

<span class="clearfix"></span>
<h2>2015</h2>

<p class="amount-range">$50&#8239;000 – $99&#8239;999</p>
<div class="pastpartner">
<p class="partner partner-size-2" title="Hivos International - 70 000€">[[!img hivos.png link="no"]]</p>
</div>

<p class="amount-range">$10&#8239;000 – $49&#8239;999</p>
<div class="pastpartner">
<p class="partner partner-size-3" title="DuckDuckGo - $25 000">[[!img ddg.png link="no"]]</p>
<p class="partner partner-size-3" title="Laura Poitras & Edward Snowden, Ridenhour's film award - $10 000">Laura Poitras &<br/>Edward Snowden</p>
</div>

<p class="amount-range">$1&#8239;000 – $9&#8239;999</p>
<div class="pastpartner">
<p class="partner partner-size-4" title="Freedom of the Press Foundation - $8 859">[[!img fpf.png link="no"]]</p>
</div>

<p class="amount-range">in-kind</p>
<div class="pastpartner">
<p class="partner partner-in-kind" title="Localization Lab - Translation to Farsi">[[!img localizationlab.png link="no"]]</p>
<p class="partner partner-in-kind" title="Tor - Server rent">[[!img tor.png link="no"]]</p>
</div>

<span class="clearfix"></span>
<h2>2014</h2>

<p class="amount-range">$50&#8239;000 – $99&#8239;999</p>
<div class="pastpartner">
<p class="partner partner-size-2" title="Hivos International - 70 000€">[[!img hivos.png link="no"]]</p>
<p class="partner partner-size-2" title="Access Now - 50 000€">[[!img accessnow.png link="no"]]</p>
</div>

<p class="amount-range">$10&#8239;000 – $49&#8239;999</p>
<div class="pastpartner">
<p class="partner partner-size-3" title="Freedom of the Press Foundation - $33 377">[[!img fpf.png link="no"]]</p>
<p class="partner partner-size-3" title="Open Internet Tools - $25 800">[[!img openitp.png link="no"]]</p>
</div>

<p class="amount-range">$1&#8239;000 – $9&#8239;999</p>
<div class="pastpartner">
<p class="partner partner-size-4" title="Förderung Freier Information und Software - 5 000€">[[!img ffis.png link="no"]]</p>
<p class="partner partner-size-4" title="Debian - $5 000">[[!img debian.png link="no"]]</p>
<p class="partner partner-size-4" title="Tor - $5 000">[[!img tor.png link="no"]]</p>
<p class="partner partner-size-4" title="An individual - $5 000">[[!img anonymous.png link="no"]]</p>
</div>

<p class="amount-range">in-kind</p>
<div class="pastpartner">
<p class="partner partner-in-kind" title="Mozilla - Travel to Tails hackfest">[[!img mozilla.png link="no"]]</p>
<p class="partner partner-in-kind" title="Tor - Server rent">[[!img tor.png link="no"]]</p>
</div>

<span class="clearfix"></span>
<h2>2013</h2>

<p class="amount-range">$10&#8239;000 – $49&#8239;999</p>
<div class="pastpartner">
<p class="partner partner-size-3" title="National Democratic Institute - $21 000">[[!img ndi.png link="no"]]</p>
<p class="partner partner-size-3" title="Tor - $20 000">[[!img tor.png link="no"]]</p>
</div>

<p class="amount-range">in-kind</p>
<div class="pastpartner">
<p class="partner partner-in-kind" title="Tor - Server rent">[[!img tor.png link="no"]]</p>
</div>

<span class="clearfix"></span>
<h2>2012</h2>

<p class="amount-range">in-kind</p>
<div class="pastpartner">
<p class="partner partner-in-kind" title="Tor - Server rent">[[!img tor.png link="no"]]</p>
</div>

<span class="clearfix"></span>
<h2>2011</h2>

<p class="amount-range">$10&#8239;000 – $49&#8239;999</p>
<div class="pastpartner">
<p class="partner partner-size-3" title="Tor - $10 950">[[!img tor.png link="no"]]</p>
</div>

<span class="clearfix"></span>
<h2>2010</h2>

<p class="amount-range">$1&#8239;000 – $9&#8239;999</p>
<div class="pastpartner">
<p class="partner partner-size-4" title="Tor - 8 500€">[[!img tor.png link="no"]]</p>
</div><|MERGE_RESOLUTION|>--- conflicted
+++ resolved
@@ -13,12 +13,8 @@
 
 <p class="amount-range">&gt; $100&#8239;000</p>
 <div class="currentpartner">
-<<<<<<< HEAD
     <p class="partner partner-size-1" title="Mozilla Open Source Support - $146 530">[[!img mozilla.png link="no"]]</p><!-- 2019-09-06 -->
-    <p class="partner partner-size-1" title="Handshake Foundation - $200 000"><a href="https://handshake.org/">[[!img handshake.png link="no" alt="Handshake Foundation logo"]]</a></p><!-- 2018-08-30 (We messed up the link to their website and only fixed on 2019-09-02.) -->
-=======
-    <p class="partner partner-size-1" title="Handshake Foundation - $200 000"><a href="https://handshake.org/" target="_blank">[[!img handshake.png link="no" alt="Handshake Foundation logo"]]</a></p><!-- 2018-08-30 -->
->>>>>>> 0d117af4
+    <p class="partner partner-size-1" title="Handshake Foundation - $200 000"><a href="https://handshake.org/" target="_blank">[[!img handshake.png link="no" alt="Handshake Foundation logo"]]</a></p><!-- 2018-08-30 (We messed up the link to their website and only fixed on 2019-09-02.) -->
 </div>
 
 <p class="amount-range">$10&#8239;000 – $50&#8239;000</p>
