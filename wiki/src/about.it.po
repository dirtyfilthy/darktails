--- conflicted
+++ resolved
@@ -6,13 +6,8 @@
 msgid ""
 msgstr ""
 "Project-Id-Version: 1\n"
-<<<<<<< HEAD
-"POT-Creation-Date: 2017-06-27 08:29+0300\n"
-"PO-Revision-Date: 2017-06-29 17:14+0000\n"
-=======
 "POT-Creation-Date: 2017-07-31 21:51+0000\n"
 "PO-Revision-Date: 2016-06-11 18:33+0100\n"
->>>>>>> b3194ef8
 "Last-Translator: Zeyev <zeyev@autistici.org>\n"
 "Language-Team: ita <transitails@inventati.org>\n"
 "Language: it\n"
@@ -59,17 +54,11 @@
 "esplicitamente."
 
 #. type: Plain text
-#, fuzzy
-#| msgid ""
-#| "It is a complete operating system designed to be used from a DVD, USB "
-#| "stick, or SD card independently of the computer's original operating "
-#| "system. It is [[Free Software|doc/about/license]] and based on [[Debian "
-#| "GNU/Linux|https://www.debian.org/]]."
-msgid ""
-"It is a complete operating system designed to be used from a USB stick or a "
-"DVD independently of the computer's original operating system. It is [[Free "
-"Software|doc/about/license]] and based on [[Debian GNU/Linux|https://www."
-"debian.org/]]."
+msgid ""
+"It is a complete operating system designed to be used from a DVD, USB stick, "
+"or SD card independently of the computer's original operating system. It is "
+"[[Free Software|doc/about/license]] and based on [[Debian GNU/Linux|https://"
+"www.debian.org/]]."
 msgstr ""
 "É un Sistema Operativo completo progettato per essere avviato da DVD, "
 "memoria USB o scheda SD e funziona indipendentemente dal sistema operativo "
@@ -302,9 +291,9 @@
 "encryption."
 msgstr ""
 "[[Criptare una memoria USB o un disco fisso esterno|doc/"
-"encryption_and_privacy/encrypted_volumes]] usando <span class=\"definition"
-"\">[[!wikipedia_it Linux_Unified_Key_Setup desc=\"LUKS\"]]</span>, lo "
-"strumento standard per criptare un disco su Gnu-Linux."
+"encryption_and_privacy/encrypted_volumes]] usando <span class=\"definition\">"
+"[[!wikipedia_it Linux_Unified_Key_Setup desc=\"LUKS\"]]</span>, lo strumento "
+"standard per criptare un disco su Gnu-Linux."
 
 #. type: Bullet: '  - '
 msgid ""
@@ -423,19 +412,18 @@
 
 #. type: Plain text
 msgid "See [[Press and media information|press]]."
-msgstr "Guarda [[informazioni dalla stampa e dai media|press]]."
-
-#. type: Title =
-#, no-wrap
+msgstr "Guarda [[informazioni dalla stampa e dai media|press]."
+
+#. type: Title =
+#, fuzzy, no-wrap
+#| msgid "Contact\n"
 msgid "Social Contract\n"
-msgstr "Contratto sociale\n"
+msgstr "Contatti\n"
 
 #. type: Plain text
 msgid ""
 "Read our [[Social Contract|contribute/working_together/social_contract]]."
 msgstr ""
-"Leggi il nostro [[Contratto sociale|contribute/working_together/"
-"social_contract]]."
 
 #. type: Title =
 #, no-wrap
