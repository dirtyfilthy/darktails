--- conflicted
+++ resolved
@@ -6,11 +6,7 @@
 msgid ""
 msgstr ""
 "Project-Id-Version: PACKAGE VERSION\n"
-<<<<<<< HEAD
-"POT-Creation-Date: 2014-04-27 20:08+0300\n"
-=======
 "POT-Creation-Date: 2014-06-08 19:38+0300\n"
->>>>>>> 74799a4c
 "PO-Revision-Date: 2013-10-27 00:02+0200\n"
 "Last-Translator: FULL NAME <EMAIL@ADDRESS>\n"
 "Language-Team: LANGUAGE <LL@li.org>\n"
@@ -21,11 +17,7 @@
 "X-Generator: Poedit 1.5.4\n"
 
 #. type: Content of: outside any tag (error?)
-<<<<<<< HEAD
-msgid "April 29, 2014"
-=======
 msgid "June 10, 2014"
->>>>>>> 74799a4c
 msgstr ""
 
 #, fuzzy
