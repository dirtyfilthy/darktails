--- conflicted
+++ resolved
@@ -7,13 +7,8 @@
 msgid ""
 msgstr ""
 "Project-Id-Version: PACKAGE VERSION\n"
-<<<<<<< HEAD
-"POT-Creation-Date: 2012-10-22 23:29+0300\n"
-"PO-Revision-Date: YEAR-MO-DA HO:MI+ZONE\n"
-=======
 "POT-Creation-Date: 2012-11-10 18:41+0100\n"
 "PO-Revision-Date: 2012-11-10 18:59+0100\n"
->>>>>>> 20e0755f
 "Last-Translator: FULL NAME <EMAIL@ADDRESS>\n"
 "Language-Team: LANGUAGE <LL@li.org>\n"
 "Language: \n"
@@ -22,12 +17,5 @@
 "Content-Transfer-Encoding: 8bit\n"
 
 #. type: Content of: outside any tag (error?)
-<<<<<<< HEAD
-#, fuzzy
-#| msgid "September 17, 2012"
-msgid "September 18, 2012"
-msgstr "17 septembre, 2012"
-=======
 msgid "November 13, 2012"
-msgstr "13 novembre 2012"
->>>>>>> 20e0755f
+msgstr "13 novembre 2012"