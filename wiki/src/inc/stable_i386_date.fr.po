--- conflicted
+++ resolved
@@ -6,13 +6,8 @@
 msgid ""
 msgstr ""
 "Project-Id-Version: PACKAGE VERSION\n"
-<<<<<<< HEAD
-"POT-Creation-Date: 2013-08-07 19:26+0300\n"
-"PO-Revision-Date: 2013-08-09 17:56+0200\n"
-=======
 "POT-Creation-Date: 2013-09-15 15:58+0200\n"
 "PO-Revision-Date: 2013-09-15 16:00+0200\n"
->>>>>>> dc28a5b4
 "Last-Translator: FULL NAME <EMAIL@ADDRESS>\n"
 "Language-Team: LANGUAGE <LL@li.org>\n"
 "Language: \n"
@@ -22,10 +17,5 @@
 "X-Generator: Poedit 1.5.4\n"
 
 #. type: Content of: outside any tag (error?)
-<<<<<<< HEAD
-msgid "August 9, 2013"
-msgstr "9 août 2013"
-=======
 msgid "September 19, 2013"
-msgstr "19 septembre 2013"
->>>>>>> dc28a5b4
+msgstr "19 septembre 2013"