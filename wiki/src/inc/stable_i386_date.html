--- conflicted
+++ resolved
@@ -1,5 +1 @@
-<<<<<<< HEAD
-September 18, 2012
-=======
-November 13, 2012
->>>>>>> 20e0755f
+November 13, 2012