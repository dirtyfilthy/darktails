# SOME DESCRIPTIVE TITLE
# Copyright (C) YEAR Free Software Foundation, Inc.
# This file is distributed under the same license as the PACKAGE package.
# FIRST AUTHOR <EMAIL@ADDRESS>, YEAR.
msgid ""
msgstr ""
"Project-Id-Version: PACKAGE VERSION\n"
"Report-Msgid-Bugs-To: tails-l10n@boum.org\n"
<<<<<<< HEAD
"POT-Creation-Date: 2018-08-20 14:06+0000\n"
=======
"POT-Creation-Date: 2019-01-04 19:00+0000\n"
>>>>>>> fc39d0e7
"PO-Revision-Date: 2018-05-09 19:35+0000\n"
"Last-Translator: Joaquín Serna <bubuanabelas@cryptolab.net>\n"
"Language-Team: Spanish <http://translate.tails.boum.org/projects/tails/"
"install/es/>\n"
"Language: es\n"
"MIME-Version: 1.0\n"
"Content-Type: text/plain; charset=UTF-8\n"
"Content-Transfer-Encoding: 8bit\n"
"Plural-Forms: nplurals=2; plural=n != 1;\n"
"X-Generator: Weblate 2.10.1\n"

#. type: Content of: <div>
msgid "[[!meta title=\"Download and install Tails\"]]"
msgstr ""

#. type: Content of: outside any tag (error?)
#, fuzzy
#| msgid ""
#| "[[!meta title=\"Download and install Tails\"]] [[!meta stylesheet="
#| "\"bootstrap.min\" rel=\"stylesheet\" title=\"\"]] [[!meta stylesheet="
#| "\"inc/stylesheets/assistant\" rel=\"stylesheet\" title=\"\"]]"
msgid ""
"[[!meta stylesheet=\"bootstrap.min\" rel=\"stylesheet\" title=\"\"]] [[!meta "
"stylesheet=\"inc/stylesheets/assistant\" rel=\"stylesheet\" title=\"\"]]"
msgstr ""
"[[!meta title=\"Descargar e instalar Tails\"]] [[!meta stylesheet="
"\"bootstrap.min\" rel=\"stylesheet\" title=\"\"]] [[!meta stylesheet=\"inc/"
"stylesheets/assistant\" rel=\"stylesheet\" title=\"\"]]"

#. type: Content of: <h4>
msgid "Thank you for your interest in Tails."
msgstr "Gracias por tu interés en Tails."

#. type: Content of: <p>
msgid ""
"Installing Tails can be quite long but we hope you will still have a good "
"time :)"
msgstr ""
"Instalar Tails es un proceso largo pero esperamos que te lo pases bien :)"

#. type: Content of: <p>
msgid ""
"We will first ask you a few questions to choose your installation scenario "
"and then guide you step by step."
msgstr ""
"Primero te haremos algunas preguntas para elegir un escenario de instalación "
"y guiarte paso a paso."

#. type: Content of: <h1>
msgid "Which operating system are you installing Tails from?"
msgstr "¿Desde qué sistema operativo estás instalando Tails?"

#. type: Content of: <div><div>
msgid "[["
msgstr "[["

#. type: Content of: <div><div><div><div>
msgid "Windows"
msgstr "Windows"

#. type: Content of: <div><div>
msgid "|install/win]]"
msgstr "|install/win]]"

#. type: Content of: <div><div><div><div>
msgid "macOS"
msgstr "macOS"

#. type: Content of: <div><div>
msgid "|install/mac]]"
msgstr "|install/mac]]"

#. type: Content of: <div><div><div><div>
#, fuzzy
#| msgid "Other Linux"
msgid "Linux"
msgstr "Otro Linux"

#. type: Content of: <div><div>
msgid "|install/linux]]"
msgstr "|install/linux]]"

#. type: Content of: <ul><li>
#, fuzzy
#| msgid "[[Download only|install/download]]"
msgid "[[Download only for USB sticks|install/download]]"
msgstr "[[Sólo descargar|install/download]]"

#. type: Content of: <ul><li>
#, fuzzy
#| msgid "[[Download only|install/download]]"
msgid "[[Download only for DVDs and virtual machines|install/download-iso]]"
msgstr "[[Sólo descargar|install/download]]"

#~ msgid "Debian, Ubuntu, or Mint"
#~ msgstr "Debian, Ubuntu, o Mint"

#~ msgid "|install/debian]]"
#~ msgstr "|install/debian]]"

#~ msgid "<small>(Red Hat, Fedora, etc.)</small>"
#~ msgstr "<small>(Red Hat, Fedora, etc.)</small>"

#~ msgid "Let's start the journey!"
#~ msgstr "¡Comencemos el viaje!"

#~ msgid "Welcome to the"
#~ msgstr "Bienvenido al"

#~ msgid "<strong>Tails Installation Assistant</strong>"
#~ msgstr "<strong>Asistente de Instalación de Tails</strong>"<|MERGE_RESOLUTION|>--- conflicted
+++ resolved
@@ -6,11 +6,7 @@
 msgstr ""
 "Project-Id-Version: PACKAGE VERSION\n"
 "Report-Msgid-Bugs-To: tails-l10n@boum.org\n"
-<<<<<<< HEAD
-"POT-Creation-Date: 2018-08-20 14:06+0000\n"
-=======
 "POT-Creation-Date: 2019-01-04 19:00+0000\n"
->>>>>>> fc39d0e7
 "PO-Revision-Date: 2018-05-09 19:35+0000\n"
 "Last-Translator: Joaquín Serna <bubuanabelas@cryptolab.net>\n"
 "Language-Team: Spanish <http://translate.tails.boum.org/projects/tails/"
@@ -84,35 +80,28 @@
 msgstr "|install/mac]]"
 
 #. type: Content of: <div><div><div><div>
-#, fuzzy
-#| msgid "Other Linux"
-msgid "Linux"
+msgid "Debian, Ubuntu, or Mint"
+msgstr "Debian, Ubuntu, o Mint"
+
+#. type: Content of: <div><div>
+msgid "|install/debian]]"
+msgstr "|install/debian]]"
+
+#. type: Content of: <div><div><div><div>
+msgid "Other Linux"
 msgstr "Otro Linux"
+
+#. type: Content of: <div><div><div><div>
+msgid "<small>(Red Hat, Fedora, etc.)</small>"
+msgstr "<small>(Red Hat, Fedora, etc.)</small>"
 
 #. type: Content of: <div><div>
 msgid "|install/linux]]"
 msgstr "|install/linux]]"
 
-#. type: Content of: <ul><li>
-#, fuzzy
-#| msgid "[[Download only|install/download]]"
-msgid "[[Download only for USB sticks|install/download]]"
+#. type: Content of: <p>
+msgid "[[Download only|install/download]]"
 msgstr "[[Sólo descargar|install/download]]"
-
-#. type: Content of: <ul><li>
-#, fuzzy
-#| msgid "[[Download only|install/download]]"
-msgid "[[Download only for DVDs and virtual machines|install/download-iso]]"
-msgstr "[[Sólo descargar|install/download]]"
-
-#~ msgid "Debian, Ubuntu, or Mint"
-#~ msgstr "Debian, Ubuntu, o Mint"
-
-#~ msgid "|install/debian]]"
-#~ msgstr "|install/debian]]"
-
-#~ msgid "<small>(Red Hat, Fedora, etc.)</small>"
-#~ msgstr "<small>(Red Hat, Fedora, etc.)</small>"
 
 #~ msgid "Let's start the journey!"
 #~ msgstr "¡Comencemos el viaje!"
