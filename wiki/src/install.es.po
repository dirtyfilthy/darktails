--- conflicted
+++ resolved
@@ -6,13 +6,8 @@
 msgstr ""
 "Project-Id-Version: PACKAGE VERSION\n"
 "Report-Msgid-Bugs-To: tails-l10n@boum.org\n"
-<<<<<<< HEAD
-"POT-Creation-Date: 2019-10-18 01:54+0000\n"
-"PO-Revision-Date: 2019-06-22 01:07+0000\n"
-=======
 "POT-Creation-Date: 2019-10-18 00:30+0000\n"
 "PO-Revision-Date: 2019-10-23 11:56+0000\n"
->>>>>>> 9b2b2670
 "Last-Translator: Joaquín Serna <bubuanabelas@cryptolab.net>\n"
 "Language-Team: Spanish <http://translate.tails.boum.org/projects/tails/"
 "install/es/>\n"
@@ -88,15 +83,6 @@
 
 #. type: Content of: <p>
 msgid "Download only:"
-<<<<<<< HEAD
-msgstr ""
-
-#. type: Content of: <ul><li>
-#, fuzzy
-#| msgid "[[Download only (for USB sticks)|install/download]]"
-msgid "[[For USB sticks (USB image)|install/download]]"
-msgstr "[[Sólo descargar (para memorias USB)|install/download]]"
-=======
 msgstr "Sólo descargar:"
 
 #. type: Content of: <ul><li>
@@ -110,23 +96,11 @@
 msgid "[[For DVDs (ISO image)|install/dvd-download]]"
 msgstr ""
 "[[Sólo descargar (para DVDs y maquinas virtuales)|install/download-iso]]"
->>>>>>> 9b2b2670
 
 #. type: Content of: <ul><li>
 #, fuzzy
 #| msgid ""
 #| "[[Download only (for DVDs and virtual machines)|install/download-iso]]"
-<<<<<<< HEAD
-msgid "[[For DVDs (ISO image)|install/dvd-download]]"
-msgstr ""
-"[[Sólo descargar (para DVDs y maquinas virtuales)|install/download-iso]]"
-
-#. type: Content of: <ul><li>
-#, fuzzy
-#| msgid ""
-#| "[[Download only (for DVDs and virtual machines)|install/download-iso]]"
-=======
->>>>>>> 9b2b2670
 msgid "[[For virtual machines (ISO image)|install/vm-download]]"
 msgstr ""
 "[[Sólo descargar (para DVDs y maquinas virtuales)|install/download-iso]]"
