# SOME DESCRIPTIVE TITLE
# Copyright (C) YEAR Free Software Foundation, Inc.
# This file is distributed under the same license as the PACKAGE package.
# FIRST AUTHOR <EMAIL@ADDRESS>, YEAR.
#
msgid ""
msgstr ""
"Project-Id-Version: Tails\n"
"Report-Msgid-Bugs-To: tails-l10n@boum.org\n"
<<<<<<< HEAD
"POT-Creation-Date: 2020-04-15 09:32+0200\n"
=======
"POT-Creation-Date: 2020-04-15 02:12+0000\n"
>>>>>>> 5f2d5937
"PO-Revision-Date: 2020-03-22 09:35+0000\n"
"Last-Translator: xin <xin@riseup.net>\n"
"Language-Team: Tails translators <tails@boum.org>\n"
"Language: fr\n"
"MIME-Version: 1.0\n"
"Content-Type: text/plain; charset=UTF-8\n"
"Content-Transfer-Encoding: 8bit\n"
"Plural-Forms: nplurals=2; plural=n > 1;\n"
"X-Generator: Weblate 3.5.1\n"

#. type: Plain text
#, no-wrap
msgid "[[!meta title=\"Contributing to Tails\"]]\n"
msgstr "[[!meta title=\"Participer à Tails\"]]\n"

#. type: Plain text
msgid ""
"There are many ways you can contribute to Tails. No effort is too small and "
"whatever you bring to this community will be appreciated.  So read on to "
"find out how you can make a difference in Tails."
msgstr ""
"Il existe de nombreuses manières de participer à Tails. Trouvez ci-dessous "
"le moyen pour vous de contribuer, toute participation est la bienvenue !"

#. type: Plain text
#, no-wrap
msgid ""
"<div class=\"contribute-roles-1\">\n"
"<h2>Share your experience</h2>\n"
"<div class=\"contribute-role\" id=\"user\">\n"
msgstr ""
"<div class=\"contribute-roles-1\">\n"
"<h2>Partagez votre expérience</h2>\n"
"<div class=\"contribute-role\" id=\"user\">\n"

#. type: Plain text
#, no-wrap
msgid "  [[!img user.png link=no]]\n"
msgstr "  [[!img user.png link=no]]\n"

#. type: Plain text
#, no-wrap
msgid ""
"  <p>Every user can help others or provide developers with useful information.</p>\n"
"  <ul>\n"
"    <li>[[Report bugs|doc/first_steps/bug_reporting]]</li>\n"
"    <li>[[Test experimental ISO images|contribute/how/testing]]</li>\n"
"    <li>[[Provide input to developers|contribute/how/input]]</li>\n"
"    <li>[[Help other Tails users|contribute/how/help]]</li>\n"
"  </ul>\n"
"</div>\n"
"</div>\n"
msgstr ""
"  <p>Tout utilisateur peut aider les autres ou fournir des informations utiles aux développeurs.</p>\n"
"  <ul>\n"
"    <li>[[Signaler des erreurs|doc/first_steps/bug_reporting]]</li>\n"
"    <li>[[Tester des images ISO expérimentales|contribute/how/testing]]</li>\n"
"    <li>[[Fournir des informations nécessaires aux développeurs|contribute/how/input]]</li>\n"
"    <li>[[Aider les autres utilisateurs de Tails|contribute/how/help]]</li>\n"
"  </ul>\n"
"</div>\n"
"</div>\n"

#. type: Plain text
#, no-wrap
msgid ""
"<div class=\"contribute-roles-1\">\n"
"<h2>Donate</h2>\n"
"<div class=\"contribute-role\" id=\"donate\">\n"
msgstr ""
"<div class=\"contribute-roles-1\">\n"
"<h2>Faire un don</h2>\n"
"<div class=\"contribute-role\" id=\"donate\">\n"

#. type: Plain text
#, no-wrap
msgid "  [[!img donate.png link=no]]\n"
msgstr "  [[!img donate.png link=no]]\n"

#. type: Plain text
#, no-wrap
msgid ""
"  <p>Donating speeds up the development of Tails.</p>\n"
"  <ul>\n"
"    <li><a href=\"https://tails.boum.org/donate/?r=contribute\">Make a donation</a></li>\n"
"  </ul>\n"
"</div>\n"
"</div>\n"
msgstr ""
"  <p>Faire un don accélère le développement de Tails.</p>\n"
"  <ul>\n"
"    <li><a href=\"https://tails.boum.org/donate/index.fr.html?r=contribute\">Faire un don</a></li>\n"
"  </ul>\n"
"</div>\n"
"</div>\n"

#. type: Plain text
#, no-wrap
msgid ""
"<div class=\"contribute-roles-3\">\n"
"<h2>Contribute your language skills</h2>\n"
"<div class=\"contribute-role\" id=\"content-writer\">\n"
"  <h3>Writer</h3>\n"
msgstr ""
"<div class=\"contribute-roles-3\">\n"
"<h2>Faire bénéficier de vos compétences linguistiques</h2>\n"
"<div class=\"contribute-role\" id=\"content-writer\">\n"
"  <h3>Rédacteur</h3>\n"

#. type: Plain text
#, no-wrap
msgid "  [[!img writer.png link=no]]\n"
msgstr "  [[!img writer.png link=no]]\n"

#. type: Plain text
#, no-wrap
msgid ""
"  <p>Good writers can make Tails accessible to more people.</p>\n"
"  <ul>\n"
"    <li>[[Improve documentation|contribute/how/documentation]]</li>\n"
"    <li>[[Write press releases|contribute/how/promote]]</li>\n"
"  </ul>\n"
"</div>\n"
"<div class=\"contribute-role\" id=\"translator\">\n"
"  <h3>Translator</h3>\n"
msgstr ""
"  <p>De bons rédacteurs peuvent rendre Tails accessible à plus de personnes.</p>\n"
"  <ul>\n"
"    <li>[[Améliorer la documentation|contribute/how/documentation]]</li>\n"
"    <li>[[Écrire des revues de presse|contribute/how/promote]]</li>\n"
"  </ul>\n"
"</div>\n"
"<div class=\"contribute-role\" id=\"translator\">\n"
"  <h3>Traducteur</h3>\n"

#. type: Plain text
#, no-wrap
msgid "  [[!img translator.png link=no]]\n"
msgstr "  [[!img translator.png link=no]]\n"

#. type: Plain text
#, no-wrap
msgid ""
"  <p>Translators can allow more people around the world to use Tails.</p>\n"
"  <ul>\n"
"    <li>[[Improve Tails in your own language|contribute/how/translate]]</li>\n"
"  </ul>\n"
"</div>\n"
"<div class=\"contribute-role\" id=\"speaker\">\n"
"  <h3>Speaker</h3>\n"
msgstr ""
"  <p>Des traducteurs peuvent permettre à plus de gens de part le monde d'utiliser Tails.</p>\n"
"  <ul>\n"
"    <li>[[Améliorer Tails dans votre langue|contribute/how/translate]]</li>\n"
"  </ul>\n"
"</div>\n"
"<div class=\"contribute-role\" id=\"speaker\">\n"
"  <h3>Orateur</h3>\n"

#. type: Plain text
#, no-wrap
msgid "  [[!img speaker.png link=no]]\n"
msgstr "  [[!img speaker.png link=no]]\n"

#. type: Plain text
#, no-wrap
msgid ""
"  <p>Speakers can advocate Tails to all kinds of public.</p>\n"
"  <ul>\n"
"    <li>[[Talk at events|contribute/how/promote]]</li>\n"
"  </ul>\n"
"</div>\n"
"</div>\n"
msgstr ""
"  <p>Des orateurs peuvent recommander Tails à toute sorte de public.</p>\n"
"  <ul>\n"
"    <li>[[Parler lors d'événements|contribute/how/promote]]</li>\n"
"  </ul>\n"
"</div>\n"
"</div>\n"

#. type: Plain text
#, no-wrap
msgid ""
"<div class=\"contribute-roles-3\">\n"
"<h2>Contribute your computer skills</h2>\n"
"<div class=\"contribute-role\" id=\"developer\">\n"
"  <h3>Developer or maintainer</h3>\n"
msgstr ""
"<div class=\"contribute-roles-3\">\n"
"<h2>Contribuer par vos compétences informatiques</h2>\n"
"<div class=\"contribute-role\" id=\"developer\">\n"
"  <h3>Développeur ou mainteneur</h3>\n"

#. type: Plain text
#, no-wrap
msgid "  [[!img software_developer.png link=no]]\n"
msgstr "  [[!img software_developer.png link=no]]\n"

#. type: Plain text
#, no-wrap
msgid ""
"  <p>Software people with very diverse skills can improve Tails.</p>\n"
"  <ul>\n"
"    <li>[[Work on the source code|contribute/how/code]]</li>\n"
"    <li>[[Improve Tails by working on Debian|contribute/how/debian]]</li>\n"
"  </ul>\n"
"</div>\n"
"<div class=\"contribute-role\" id=\"sysadmin\">\n"
"  <h3>System administrator</h3>\n"
msgstr ""
"  <p>Des développeurs logiciels avec diverses compétences peuvent améliorer Tails.</p>\n"
"  <ul>\n"
"    <li>[[Travailler sur le code source|contribute/how/code]]</li>\n"
"    <li>[[Améliorer Tails en travaillant sur Debian|contribute/how/debian]]</li>\n"
"  </ul>\n"
"</div>\n"
"<div class=\"contribute-role\" id=\"sysadmin\">\n"
"  <h3>Administrateur système</h3>\n"

#. type: Plain text
#, no-wrap
msgid "  [[!img system_administrator.png link=no]]\n"
msgstr "  [[!img system_administrator.png link=no]]\n"

#. type: Plain text
#, no-wrap
msgid ""
"  <p>System administrators can contribute to the infrastructure behind Tails.</p>\n"
"  <ul>\n"
"    <li>[[Run a HTTP mirror|contribute/how/mirror]]</li>\n"
"    <li>[[Improve Tails infrastructure|contribute/how/sysadmin]]</li>\n"
"  </ul>\n"
"</div>\n"
"<div class=\"contribute-role\" id=\"designer\">\n"
"  <h3>Designer</h3>\n"
msgstr ""
"  <p>Des administrateurs système peuvent participer à l'infrastructure qui sous-tend Tails.</p>\n"
"  <ul>\n"
"    <li>[[Faire tourner un miroir HTTP|contribute/how/mirror]]</li>\n"
"    <li>[[Améliorer l'infrastructure de Tails|contribute/how/sysadmin]]</li>\n"
"  </ul>\n"
"</div>\n"
"<div class=\"contribute-role\" id=\"designer\">\n"
"  <h3>Designer</h3>\n"

#. type: Plain text
#, no-wrap
msgid "  [[!img designer.png link=no]]\n"
msgstr "  [[!img designer.png link=no]]\n"

#. type: Plain text
#, no-wrap
msgid ""
"  <p>Designers can make Tails easier to use and more appealing.</p>\n"
"  <ul>\n"
"    <li>[[Improve the website|contribute/how/website]]</li>\n"
"    <li>[[Design graphics|contribute/how/graphics]]</li>\n"
"    <li>[[Improve the Tails user experience|contribute/how/user_experience]]</li>\n"
"  </ul>\n"
"</div>\n"
"</div>\n"
msgstr ""
"  <p>Des designers peuvent rendre Tails plus facile à utiliser et plus attirant.</p>\n"
"  <ul>\n"
"    <li>[[Améliorer le site web|contribute/how/website]]</li>\n"
"    <li>[[Graphisme|contribute/how/graphics]]</li>\n"
"    <li>[[Améliorer l'expérience d'utilisation de Tails|contribute/how/user_experience]]</li>\n"
"  </ul>\n"
"</div>\n"
"</div>\n"

#. type: Plain text
#, no-wrap
msgid "<div class=\"toc\">\n"
msgstr "<div class=\"toc\">\n"

#. type: Plain text
#, no-wrap
msgid "\t<h1>Table of contents</h1>\n"
msgstr "\t<h1>Table des matières</h1>\n"

#. type: Plain text
#, no-wrap
msgid ""
"\t<ol>\n"
"\t\t<li class=\"L2\"><a href=\"#reference-documents\">Reference documents</a></li>\n"
"\t\t<li class=\"L2\"><a href=\"#tools\">Tools for contributors</a></li>\n"
"\t\t<li class=\"L2\"><a href=\"#mentors\">Mentors & guidance for new contributors</a></li>\n"
"\t\t<li class=\"L2\"><a href=\"#release-cycle\">Release cycle</a></li>\n"
"\t\t<li class=\"L2\"><a href=\"#upstream\">Relationship with upstream</a></li>\n"
"\t\t<li class=\"L2\"><a href=\"#collective-process\">Collective process</a></li>\n"
"\t\t<li class=\"L2\"><a href=\"#talk\">Talk with us</a></li>\n"
"\t</ol>\n"
msgstr ""
"\t<ol>\n"
"\t\t<li class=\"L2\"><a href=\"#reference-documents\">Reference documents</a></li>\n"
"\t\t<li class=\"L2\"><a href=\"#tools\">Tools for contributors</a></li>\n"
"\t\t<li class=\"L2\"><a href=\"#mentors\">Mentors & guidance for new contributors</a></li>\n"
"\t\t<li class=\"L2\"><a href=\"#release-cycle\">Release cycle</a></li>\n"
"\t\t<li class=\"L2\"><a href=\"#upstream\">Relationship with upstream</a></li>\n"
"\t\t<li class=\"L2\"><a href=\"#collective-process\">Collective process</a></li>\n"
"\t\t<li class=\"L2\"><a href=\"#talk\">Talk with us</a></li>\n"
"\t</ol>\n"

#. type: Plain text
#, no-wrap
msgid "</div> <!-- .toc -->\n"
msgstr "</div> <!-- .toc -->\n"

#. type: Plain text
#, no-wrap
msgid "<div class=\"note\">\n"
msgstr "<div class=\"note\">\n"

#. type: Plain text
msgid ""
"This section is only in English, because there is currently no way to "
"contribute to Tails if you do not understand English."
msgstr ""
"Cette section n'est pas traduite en français, car il n'est pas possible à "
"l'heure actuelle de contribuer à Tails sans comprendre l'anglais."

#. type: Plain text
#, no-wrap
msgid "</div>\n"
msgstr "</div>\n"

#. type: Plain text
#, no-wrap
msgid "<a id=\"reference-documents\"></a>\n"
msgstr "<a id=\"reference-documents\"></a>\n"

#. type: Title =
#, no-wrap
msgid "Reference documents"
msgstr "Reference documents"

#. type: Bullet: '  - '
msgid "[[Mission and values|contribute/mission]]"
msgstr "[[Mission and values|contribute/mission]]"

#. type: Bullet: '  - '
msgid "[[Design documents|contribute/design]]"
msgstr "[[Design documents|contribute/design]]"

#. type: Bullet: '  - '
msgid ""
"[[Blueprints|blueprint]] to help structuring ideas for future improvements"
msgstr ""
"[[Blueprints|blueprint]] to help structuring ideas for future improvements"

#. type: Bullet: '  - '
msgid "[[Merge policy|contribute/merge_policy]]"
msgstr "[[Merge policy|contribute/merge_policy]]"

#. type: Bullet: '  - '
msgid "[[!tails_website contribute/how/promote/material/logo desc=\"Logo\"]]"
msgstr "[[!tails_website contribute/how/promote/material/logo desc=\"Logo\"]]"

#. type: Bullet: '  - '
msgid "[[Personas|contribute/personas]]"
msgstr "[[Personas|contribute/personas]]"

#. type: Plain text
#, no-wrap
msgid "<a id=\"tools\"></a>\n"
msgstr "<a id=\"tools\"></a>\n"

#. type: Title =
#, no-wrap
msgid "Tools for contributors"
msgstr "Tools for contributors"

#. type: Bullet: '  - '
msgid "Source code: [[Git repositories|contribute/git]]"
msgstr "Source code: [[Git repositories|contribute/git]]"

#. type: Bullet: '  - '
msgid "[[!tails_roadmap desc=\"Roadmap\"]]"
msgstr "[[!tails_roadmap desc=\"Roadmap\"]]"

#. type: Plain text
#, no-wrap
msgid ""
"  - [[Redmine bug tracker|contribute/working_together/Redmine]]\n"
"    - [[Starter tasks|starter_tasks]] for new contributors\n"
"    - [Tasks](https://redmine.tails.boum.org/code/projects/tails/issues)\n"
"      can be filtered by type of work (see links in the sidebar)\n"
"  - [[Building a Tails image|contribute/build]]\n"
"    - [[Build a local copy of the website|contribute/build/website]]\n"
"    - [[Customize Tails|contribute/customize]]\n"
"    - [Nightly ISO builds](http://nightly.tails.boum.org)\n"
"  - Debian packages\n"
"    - [[APT repository|contribute/APT_repository]], to store our custom Debian packages\n"
"    - How we manage and upgrade the [[Linux kernel|contribute/Linux_kernel]].\n"
"    - How we manage and upgrade [[contribute/tor]].\n"
"  - [[Glossary for contributors|contribute/glossary]]\n"
msgstr ""
"  - [[Redmine bug tracker|contribute/working_together/Redmine]]\n"
"    - [[Starter tasks|starter_tasks]] for new contributors\n"
"    - [Tasks](https://redmine.tails.boum.org/code/projects/tails/issues)\n"
"      can be filtered by type of work (see links in the sidebar)\n"
"  - [[Building a Tails image|contribute/build]]\n"
"    - [[Build a local copy of the website|contribute/build/website]]\n"
"    - [[Customize Tails|contribute/customize]]\n"
"    - [Nightly ISO builds](http://nightly.tails.boum.org)\n"
"  - Debian packages\n"
"    - [[APT repository|contribute/APT_repository]], to store our custom Debian packages\n"
"    - How we manage and upgrade the [[Linux kernel|contribute/Linux_kernel]].\n"
"    - How we manage and upgrade [[contribute/tor]].\n"
"  - [[Glossary for contributors|contribute/glossary]]\n"

#. type: Plain text
#, no-wrap
msgid "<a id=\"mentors\"></a>\n"
msgstr "<a id=\"mentors\"></a>\n"

#. type: Title =
#, no-wrap
msgid "Mentors & guidance for new contributors"
msgstr "Mentors & guidance for new contributors"

#. type: Plain text
msgid ""
"Once you have found a first [[Starter task|starter_tasks]] to work on, you "
"might need some guidance."
msgstr ""
"Once you have found a first [[Starter task|starter_tasks]] to work on, you "
"might need some guidance."

#. type: Plain text
#, no-wrap
msgid ""
"Here is a list of mentors who can help with\n"
"specific tasks. Feel free to talk to them if you plan to work on anything related to their\n"
"field of expertise, for example\n"
"by assigning them tickets on Redmine or <a href=\"#talk\">talking to us</a>\n"
"using the usual communication channels.\n"
msgstr ""
"Here is a list of mentors who can help with\n"
"specific tasks. Feel free to talk to them if you plan to work on anything related to their\n"
"field of expertise, for example\n"
"by assigning them tickets on Redmine or <a href=\"#talk\">talking to us</a>\n"
"using the usual communication channels.\n"

#. type: Bullet: '  - '
#, fuzzy
#| msgid "AppArmor: intrigeri, jvoisin, u"
msgid "AppArmor: intrigeri, jvoisin"
msgstr "AppArmor: intrigeri, jvoisin, u"

#. type: Bullet: '  - '
msgid "Build system (Vagrant, Rake): anonym"
msgstr "Build system (Vagrant, Rake): anonym"

#. type: Bullet: '  - '
#, fuzzy
#| msgid "Debian related work: intrigeri, u"
msgid "Debian related work: intrigeri"
msgstr "Debian related work: intrigeri, u"

#. type: Bullet: '  - '
msgid "Documentation: BitingBird, sajolida"
msgstr "Documentation: BitingBird, sajolida"

#. type: Bullet: '  - '
msgid "*Onion Circuits* (Python): alan"
msgstr "*Onion Circuits* (Python): alan"

#. type: Bullet: '  - '
msgid "*OpenPGP Applet* (Perl): nodens"
msgstr "*OpenPGP Applet* (Perl): nodens"

#. type: Bullet: '  - '
#, fuzzy
#| msgid "Persistence setup (Perl): intrigeri, kurono"
msgid "Persistent Storage (Perl): intrigeri, kurono"
msgstr "Persistence setup (Perl): intrigeri, kurono"

#. type: Bullet: '  - '
msgid "Sysadmin: [[contact|contribute/how/sysadmin/#contact]]"
msgstr "Sysadmin: [[contact|contribute/how/sysadmin/#contact]]"

#. type: Bullet: '  - '
#, fuzzy
#| msgid "*Tails Greeter* (Python): alan, intrigeri"
msgid "Welcome Screen (Python): alan, intrigeri"
msgstr "*Tails Greeter* (Python): alan, intrigeri"

#. type: Bullet: '  - '
#, fuzzy
#| msgid "*Tails Installer* (Python): alan, kurono, u"
msgid "*Tails Installer* (Python): alan, kurono"
msgstr "*Tails Installer* (Python): alan, kurono, u"

#. type: Bullet: '  - '
msgid "*Tails Upgrader* (Perl): intrigeri"
msgstr "*Tails Upgrader* (Perl): intrigeri"

#. type: Bullet: '  - '
msgid "*Tails Verification* (JavaScript): sajolida, anonym"
msgstr "*Tails Verification* (JavaScript): sajolida, anonym"

#. type: Bullet: '  - '
msgid "Test suite (Gherkin, Ruby): anonym"
msgstr "Test suite (Gherkin, Ruby): anonym"

#. type: Bullet: '  - '
msgid "*Thunderbird* (Icedove): anonym"
msgstr "*Thunderbird* (Icedove): anonym"

#. type: Bullet: '  - '
msgid "Tor configuration, time syncing, MAC spoofing: anonym"
msgstr "Tor configuration, time syncing, MAC spoofing: anonym"

#. type: Bullet: '  - '
msgid "*Tor Browser*: anonym"
msgstr "*Tor Browser*: anonym"

#. type: Bullet: '  - '
#, fuzzy
#| msgid "Usability: sajolida, tchou"
msgid "Usability: sajolida"
msgstr "Usability: sajolida, tchou"

#. type: Bullet: '  - '
msgid "*Unsafe Web Browser*: anonym"
msgstr "*Unsafe Web Browser*: anonym"

#. type: Bullet: '  - '
msgid "Website: sajolida"
msgstr "Website: sajolida"

#. type: Bullet: '  - '
msgid "*WhisperBack* (Python): alan"
msgstr "*WhisperBack* (Python): alan"

#. type: Plain text
#, no-wrap
msgid "<a id=\"release-cycle\"></a>\n"
msgstr "<a id=\"release-cycle\"></a>\n"

#. type: Title =
#, no-wrap
msgid "Release cycle"
msgstr "Release cycle"

#. type: Bullet: '  - '
msgid "[[Release schedule|contribute/release_schedule]]"
msgstr "[[Release schedule|contribute/release_schedule]]"

#. type: Plain text
#, no-wrap
msgid ""
"  - [[Release process|contribute/release_process]]\n"
"    - [[Manual test suite|contribute/release_process/test]]\n"
"    - [[Automated test suite|contribute/release_process/test/automated_tests]]\n"
msgstr ""
"  - [[Release process|contribute/release_process]]\n"
"    - [[Manual test suite|contribute/release_process/test]]\n"
"    - [[Automated test suite|contribute/release_process/test/automated_tests]]\n"

#. type: Plain text
#, no-wrap
msgid "<a id=\"upstream\"></a>\n"
msgstr "<a id=\"upstream\"></a>\n"

#. type: Title =
#, no-wrap
msgid "Relationship with upstream and derivatives"
msgstr "Relationship with upstream and derivatives"

#. type: Bullet: '  - '
msgid "[[Relationship with upstream|contribute/relationship_with_upstream]]"
msgstr "[[Relationship with upstream|contribute/relationship_with_upstream]]"

#. type: Bullet: '  - '
msgid "[[Improve Tails by working on Debian|contribute/how/debian]]"
msgstr "[[Improve Tails by working on Debian|contribute/how/debian]]"

#. type: Bullet: '  - '
msgid "[[About creating Tails derivatives|contribute/derivatives]]"
msgstr "[[About creating Tails derivatives|contribute/derivatives]]"

#. type: Plain text
#, no-wrap
msgid "<a id=\"collective-process\"></a>\n"
msgstr "<a id=\"collective-process\"></a>\n"

#. type: Title =
#, no-wrap
msgid "Collective process"
msgstr "Collective process"

#. type: Bullet: '  - '
msgid ""
"[[Calendar|contribute/calendar]] of releases, meetings, working sessions, "
"etc."
msgstr ""
"[[Calendar|contribute/calendar]] of releases, meetings, working sessions, "
"etc."

#. type: Bullet: '  - '
msgid "[[Code of conduct|contribute/working_together/code_of_conduct]]"
msgstr "[[Code of conduct|contribute/working_together/code_of_conduct]]"

#. type: Bullet: '  - '
msgid "[[Social contract|contribute/working_together/social_contract]]"
msgstr "[[Social contract|contribute/working_together/social_contract]]"

#. type: Bullet: '  - '
msgid ""
"[[Reimbursements for workers and regular contributors|contribute/"
"reimbursements]]"
msgstr ""
"[[Reimbursements for workers and regular contributors|contribute/"
"reimbursements]]"

#. type: Bullet: '  - '
msgid ""
"[[Sponsorship to attend events|contribute/sponsorship_to_attend_events]]"
msgstr ""
"[[Sponsorship to attend events|contribute/sponsorship_to_attend_events]]"

#. type: Bullet: '  - '
msgid "[[Organizing a sprint|contribute/sprint]]"
msgstr "[[Organizing a sprint|contribute/sprint]]"

#. type: Bullet: '  - '
msgid ""
"[[Marking a task as Starter|contribute/working_together/"
"criteria_for_starter_tasks]]"
msgstr ""
"[[Marking a task as Starter|contribute/working_together/"
"criteria_for_starter_tasks]]"

#. type: Bullet: '  - '
msgid "[[Document progress|contribute/working_together/document_progress]]"
msgstr "[[Document progress|contribute/working_together/document_progress]]"

#. type: Plain text
#, no-wrap
msgid ""
"  - Teams\n"
"    - [[Accounting and management team|contribute/working_together/roles/accounting]]\n"
"    - [[Foundations team|contribute/working_together/roles/foundations_team]]\n"
"    - [[Help desk|contribute/working_together/roles/help_desk]]\n"
"    - [[Release managers|contribute/working_together/roles/release_manager]]\n"
"    - [[Ticket gardeners|contribute/working_together/roles/ticket_gardener]]\n"
"    - [[Sysadmins|contribute/working_together/roles/sysadmins]]\n"
"    - [[Technical writers|contribute/working_together/roles/technical_writer]]\n"
"    - [[Test suite maintainers|contribute/working_together/roles/test_suite]]\n"
"    - [[Translation platform maintainers|contribute/working_together/roles/translation_platform]]\n"
"    - [[UX designers|contribute/working_together/roles/ux]]\n"
"    - [[Verification extension\n"
"      maintainers|contribute/working_together/roles/verification_extension]]\n"
"  - Roles for sponsor deliverables:\n"
"      - [[Team manager|contribute/working_together/roles/sponsor_deliverables/team_manager]]\n"
"      - [[Worker|contribute/working_together/roles/sponsor_deliverables/worker]]\n"
"  - [[Reports sent to sponsors|contribute/reports]]\n"
msgstr ""
"  - Teams\n"
"    - [[Accounting and management team|contribute/working_together/roles/accounting]]\n"
"    - [[Foundations team|contribute/working_together/roles/foundations_team]]\n"
"    - [[Help desk|contribute/working_together/roles/help_desk]]\n"
"    - [[Release managers|contribute/working_together/roles/release_manager]]\n"
"    - [[Ticket gardeners|contribute/working_together/roles/ticket_gardener]]\n"
"    - [[Sysadmins|contribute/working_together/roles/sysadmins]]\n"
"    - [[Technical writers|contribute/working_together/roles/technical_writer]]\n"
"    - [[Test suite maintainers|contribute/working_together/roles/test_suite]]\n"
"    - [[Translation platform maintainers|contribute/working_together/roles/translation_platform]]\n"
"    - [[UX designers|contribute/working_together/roles/ux]]\n"
"    - [[Verification extension\n"
"      maintainers|contribute/working_together/roles/verification_extension]]\n"
"  - Roles for sponsor deliverables:\n"
"      - [[Team manager|contribute/working_together/roles/sponsor_deliverables/team_manager]]\n"
"      - [[Worker|contribute/working_together/roles/sponsor_deliverables/worker]]\n"
"  - [[Reports sent to sponsors|contribute/reports]]\n"

#. type: Plain text
#, no-wrap
msgid "<a id=\"talk\"></a>\n"
msgstr "<a id=\"talk\"></a>\n"

#. type: Title =
#, no-wrap
msgid "Talk with us"
msgstr "Nous contacter"

#. type: Plain text
msgid ""
"To talk to other Tails contributors, subscribe to [[the relevant mailing "
"lists|about/contact]]."
msgstr ""
"Pour discuter avec d'autres personnes contribuant à Tails, inscrivez-vous "
"aux [[listes de discussion correspondantes|about/contact]]."

#~ msgid ""
#~ "[[Contributors meetings|contribute/meetings]], and minutes from past "
#~ "meetings"
#~ msgstr ""
#~ "[[Contributors meetings|contribute/meetings]], and minutes from past "
#~ "meetings"<|MERGE_RESOLUTION|>--- conflicted
+++ resolved
@@ -7,11 +7,7 @@
 msgstr ""
 "Project-Id-Version: Tails\n"
 "Report-Msgid-Bugs-To: tails-l10n@boum.org\n"
-<<<<<<< HEAD
-"POT-Creation-Date: 2020-04-15 09:32+0200\n"
-=======
 "POT-Creation-Date: 2020-04-15 02:12+0000\n"
->>>>>>> 5f2d5937
 "PO-Revision-Date: 2020-03-22 09:35+0000\n"
 "Last-Translator: xin <xin@riseup.net>\n"
 "Language-Team: Tails translators <tails@boum.org>\n"
@@ -347,8 +343,8 @@
 
 #. type: Title =
 #, no-wrap
-msgid "Reference documents"
-msgstr "Reference documents"
+msgid "Reference documents\n"
+msgstr "Reference documents\n"
 
 #. type: Bullet: '  - '
 msgid "[[Mission and values|contribute/mission]]"
@@ -383,8 +379,8 @@
 
 #. type: Title =
 #, no-wrap
-msgid "Tools for contributors"
-msgstr "Tools for contributors"
+msgid "Tools for contributors\n"
+msgstr "Tools for contributors\n"
 
 #. type: Bullet: '  - '
 msgid "Source code: [[Git repositories|contribute/git]]"
@@ -432,8 +428,8 @@
 
 #. type: Title =
 #, no-wrap
-msgid "Mentors & guidance for new contributors"
-msgstr "Mentors & guidance for new contributors"
+msgid "Mentors & guidance for new contributors\n"
+msgstr "Mentors & guidance for new contributors\n"
 
 #. type: Plain text
 msgid ""
@@ -459,9 +455,7 @@
 "using the usual communication channels.\n"
 
 #. type: Bullet: '  - '
-#, fuzzy
-#| msgid "AppArmor: intrigeri, jvoisin, u"
-msgid "AppArmor: intrigeri, jvoisin"
+msgid "AppArmor: intrigeri, jvoisin, u"
 msgstr "AppArmor: intrigeri, jvoisin, u"
 
 #. type: Bullet: '  - '
@@ -469,9 +463,7 @@
 msgstr "Build system (Vagrant, Rake): anonym"
 
 #. type: Bullet: '  - '
-#, fuzzy
-#| msgid "Debian related work: intrigeri, u"
-msgid "Debian related work: intrigeri"
+msgid "Debian related work: intrigeri, u"
 msgstr "Debian related work: intrigeri, u"
 
 #. type: Bullet: '  - '
@@ -503,9 +495,7 @@
 msgstr "*Tails Greeter* (Python): alan, intrigeri"
 
 #. type: Bullet: '  - '
-#, fuzzy
-#| msgid "*Tails Installer* (Python): alan, kurono, u"
-msgid "*Tails Installer* (Python): alan, kurono"
+msgid "*Tails Installer* (Python): alan, kurono, u"
 msgstr "*Tails Installer* (Python): alan, kurono, u"
 
 #. type: Bullet: '  - '
@@ -533,9 +523,7 @@
 msgstr "*Tor Browser*: anonym"
 
 #. type: Bullet: '  - '
-#, fuzzy
-#| msgid "Usability: sajolida, tchou"
-msgid "Usability: sajolida"
+msgid "Usability: sajolida, tchou"
 msgstr "Usability: sajolida, tchou"
 
 #. type: Bullet: '  - '
@@ -557,8 +545,8 @@
 
 #. type: Title =
 #, no-wrap
-msgid "Release cycle"
-msgstr "Release cycle"
+msgid "Release cycle\n"
+msgstr "Release cycle\n"
 
 #. type: Bullet: '  - '
 msgid "[[Release schedule|contribute/release_schedule]]"
@@ -582,8 +570,8 @@
 
 #. type: Title =
 #, no-wrap
-msgid "Relationship with upstream and derivatives"
-msgstr "Relationship with upstream and derivatives"
+msgid "Relationship with upstream and derivatives\n"
+msgstr "Relationship with upstream and derivatives\n"
 
 #. type: Bullet: '  - '
 msgid "[[Relationship with upstream|contribute/relationship_with_upstream]]"
@@ -604,8 +592,8 @@
 
 #. type: Title =
 #, no-wrap
-msgid "Collective process"
-msgstr "Collective process"
+msgid "Collective process\n"
+msgstr "Collective process\n"
 
 #. type: Bullet: '  - '
 msgid ""
@@ -699,8 +687,8 @@
 
 #. type: Title =
 #, no-wrap
-msgid "Talk with us"
-msgstr "Nous contacter"
+msgid "Talk with us\n"
+msgstr "Nous contacter\n"
 
 #. type: Plain text
 msgid ""
