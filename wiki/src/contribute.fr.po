# SOME DESCRIPTIVE TITLE
# Copyright (C) YEAR Free Software Foundation, Inc.
# This file is distributed under the same license as the PACKAGE package.
# FIRST AUTHOR <EMAIL@ADDRESS>, YEAR.
#
msgid ""
msgstr ""
"Project-Id-Version: \n"
"POT-Creation-Date: 2013-11-03 15:41+0100\n"
"PO-Revision-Date: 2013-11-09 21:33-0000\n"
"Last-Translator: MR\n"
"Language-Team: LANGUAGE <LL@li.org>\n"
"MIME-Version: 1.0\n"
"Content-Type: text/plain; charset=UTF-8\n"
"Content-Transfer-Encoding: 8bit\n"
"X-Generator: Poedit 1.5.4\n"

#. type: Plain text
#, no-wrap
msgid "[[!meta title=\"Contributing to Tails\"]]\n"
msgstr "[[!meta title=\"Contribuer à Tails\"]]\n"

#. type: Plain text
msgid "There are many ways **you** can contribute to Tails."
msgstr "**Vous** pouvez contribuer à Tails de diverses façons."

#. type: Plain text
#, no-wrap
msgid ""
"<div class=\"contribute-roles-1\">\n"
"<h2>User</h2>\n"
"<div class=\"contribute-role\" id=\"user\">\n"
"  <ul>\n"
"    <li>[[Report bugs|doc/first_steps/bug_reporting]]</li>\n"
"    <li>[[Provide needed input to developers|contribute/how/input]]</li>\n"
"    <li>[[Help other Tails users|contribute/how/help]]</li>\n"
"  </ul>\n"
"</div>\n"
"</div>\n"
msgstr ""
"<div class=\"contribute-roles-1\">\n"
"<h2>Utilisateur</h2>\n"
"<div class=\"contribute-role\" id=\"user\">\n"
"  <ul>\n"
"    <li>[[Rapporter des bugs|doc/first_steps/bug_reporting]]</li>\n"
"    <li>[[Fournir des informations nécessaires aux développeurs|contribute/how/input]]</li>\n"
"    <li>[[Aider les autres utilisateurs de Tails|contribute/how/help]]</li>\n"
"  </ul>\n"
"</div>\n"
"</div>\n"

#. type: Plain text
#, no-wrap
msgid ""
"<div class=\"contribute-roles-1\">\n"
"<h2>Donate</h2>\n"
"<div class=\"contribute-role\" id=\"donate\">\n"
"  <ul>\n"
"    <li>[[Make a donation|contribute/how/donate]]</li>\n"
"  </ul>\n"
"</div>\n"
"</div>\n"
msgstr ""
"<div class=\"contribute-roles-1\">\n"
"<h2>Donner</h2>\n"
"<div class=\"contribute-role\" id=\"donate\">\n"
"  <ul>\n"
"    <li>[[Faire un don|contribute/how/donate]]</li>\n"
"  </ul>\n"
"</div>\n"
"</div>\n"

#. type: Plain text
#, no-wrap
msgid ""
"<div class=\"contribute-roles-3\">\n"
"<h2>Contribute with your language skills</h2>\n"
"<div class=\"contribute-role\" id=\"content-writer\">\n"
"  <h3>Writer</h3>\n"
"  <ul>\n"
"    <li>[[Improve documentation|contribute/how/documentation]]</li>\n"
"    <li>[[Write press releases|contribute/how/promote]]</li>\n"
"  </ul>\n"
"</div>\n"
"<div class=\"contribute-role\" id=\"translator\">\n"
"  <h3>Translator</h3>\n"
"  <ul>\n"
"    <li>[[Improve Tails in your own language|contribute/how/translate]]</li>\n"
"  </ul>\n"
"</div>\n"
"<div class=\"contribute-role\" id=\"speaker\">\n"
"  <h3>Speaker</h3>\n"
"  <ul>\n"
"    <li>[[Talk at events|contribute/how/promote]]</li>\n"
"  </ul>\n"
"</div>\n"
"</div>\n"
msgstr ""
"<div class=\"contribute-roles-3\">\n"
"<h2>Contribuer selon vos compétences linguistiques</h2>\n"
"<div class=\"contribute-role\" id=\"content-writer\">\n"
"  <h3>Écrire</h3>\n"
"  <ul>\n"
"    <li>[[Améliorer la documentation|contribute/how/documentation]]</li>\n"
"    <li>[[Écrire des communiqués de presse|contribute/how/promote]]</li>\n"
"  </ul>\n"
"</div>\n"
"<div class=\"contribute-role\" id=\"translator\">\n"
"  <h3>Traduire</h3>\n"
"  <ul>\n"
"    <li>[[Améliorer Tails dans votre propre langue|contribute/how/translate]]</li>\n"
"  </ul>\n"
"</div>\n"
"<div class=\"contribute-role\" id=\"speaker\">\n"
"  <h3>Parler</h3>\n"
"  <ul>\n"
"    <li>[[Parler lors d'événements |contribute/how/promote]]</li>\n"
"  </ul>\n"
"</div>\n"
"</div>\n"

#. type: Plain text
#, no-wrap
msgid ""
"<div class=\"contribute-roles-3\">\n"
"<h2>Contribute with your technical skills</h2>\n"
"<div class=\"contribute-role\" id=\"developer\">\n"
"  <h3>Software developer</h3>\n"
"  <ul>\n"
"    <li>[[Fix a bug|contribute/how/code]]</li>\n"
"    <li>[[Implement a feature|contribute/how/code]]</li>\n"
"  </ul>\n"
"</div>\n"
"<div class=\"contribute-role\" id=\"sysadmin\">\n"
"  <h3>System administrator</h3>\n"
"  <ul>\n"
"    <li>[[Run a BitTorrent seed|contribute/how/mirror]]</li>\n"
"    <li>[[Run a HTTP mirror|contribute/how/mirror]]</li>\n"
"  </ul>\n"
"</div>\n"
"<div class=\"contribute-role\" id=\"designer\">\n"
"  <h3>Designer</h3>\n"
"  <ul>\n"
"    <li>[[Improve the website|contribute/how/website]]</li>\n"
"  </ul>\n"
"</div>\n"
"</div>\n"
msgstr ""
"<div class=\"contribute-roles-3\">\n"
"<h2>Contribuer selon vos compétences techniques</h2>\n"
"<div class=\"contribute-role\" id=\"developer\">\n"
"  <h3>Développement logiciel</h3>\n"
"  <ul>\n"
"    <li>[[Corriger un bug|contribute/how/code]]</li>\n"
"    <li>[[Implémenter une fonctionnalité|contribute/how/code]]</li>\n"
"  </ul>\n"
"</div>\n"
"<div class=\"contribute-role\" id=\"sysadmin\">\n"
"  <h3>Administration système</h3>\n"
"  <ul>\n"
"    <li>[[Faire tourner un mirroir BitTorrent|contribute/how/mirror]]</li>\n"
"    <li>[[Faire tourner un mirroir HTTP|contribute/how/mirror]]</li>\n"
"  </ul>\n"
"</div>\n"
"<div class=\"contribute-role\" id=\"designer\">\n"
"  <h3>Designer</h3>\n"
"  <ul>\n"
"    <li>[[Améliorer le site web|contribute/how/website]]</li>\n"
"  </ul>\n"
"</div>\n"
"</div>\n"

#. type: Plain text
#, no-wrap
msgid "<div class=\"toc\">\n"
msgstr ""

#. type: Plain text
#, no-wrap
msgid "\t<h1>Table of contents</h1>\n"
msgstr "\t<h1>Table des matières</h1>\n"

#. type: Plain text
#, no-wrap
msgid ""
"\t<ol>\n"
"\t\t<li class=\"L2\"><a href=\"#reference-documents\">Reference documents</a></li>\n"
"\t\t<li class=\"L2\"><a href=\"#tools\">Tools for contributors</a></li>\n"
"\t\t<li class=\"L2\"><a href=\"#release-cycle\">Release cycle</a></li>\n"
"\t\t<li class=\"L2\"><a href=\"#upstream\">Relationship with upstream</a></li>\n"
"\t\t<li class=\"L2\"><a href=\"#collective-process\">Collective process</a></li>\n"
"\t\t<li class=\"L2\"><a href=\"#talk\">Talk with us</a></li>\n"
"\t</ol>\n"
msgstr ""

#. type: Plain text
#, no-wrap
msgid "</div> <!-- .toc -->\n"
msgstr ""

#. type: Plain text
#, no-wrap
msgid "<div class=\"note\">\n"
msgstr ""

#. type: Plain text
#| msgid ""
#| "Other pages in this section are not translated into non-English "
#| "languages, since they document no way to contribute to Tails that is "
#| "doable without understanding English."
msgid ""
"This section is only in English, because there are currently no way to "
"contribute to Tails if you do not understand English."
msgstr ""
<<<<<<< HEAD
"Cette section n'est pas traduite en français, car il n'est pas possible"
"à l'heure actuelle de participer à Tails sans comprendre l'anglais."
=======
"Cette section est seulement en anglais, car il n'y a actuellement pas de "
"moyen de contribuer à Tails si vous ne comprenez pas l'anglais."
>>>>>>> c01b12f5

#. type: Plain text
#, no-wrap
msgid "</div>\n"
msgstr ""

#. type: Plain text
#, no-wrap
msgid "<a id=\"reference-documents\"></a>\n"
msgstr ""

#. type: Title =
#, no-wrap
msgid "Reference documents\n"
msgstr "Documents de référence\n"

#. type: Bullet: '  - '
#| msgid "Tails has a [[specification and design document|contribute/design]]."
msgid "[[Design documents|contribute/design]]"
msgstr ""
<<<<<<< HEAD
"[[Documents de spécification et de conception|contribute/"
"design]]."
=======
>>>>>>> c01b12f5

#. type: Bullet: '  - '
msgid "[[Blueprints|blueprint]]"
msgstr ""

#. type: Bullet: '  - '
msgid "[[Merge policy|contribute/merge_policy]]"
msgstr ""

#. type: Plain text
#, no-wrap
msgid "<a id=\"tools\"></a>\n"
msgstr ""

#. type: Title =
#, no-wrap
msgid "Tools for contributors\n"
msgstr ""

#. type: Bullet: '  - '
msgid "Source code: [[Git repositories|contribute/git]]"
msgstr ""

#. type: Plain text
#, no-wrap
msgid ""
"  - [[Redmine bug tracker|contribute/working_together/Redmine]]\n"
"    - [Roadmap](https://labs.riseup.net/code/projects/tails/roadmap)\n"
"    - [Easy tasks](https://labs.riseup.net/code/projects/tails/issues?query_id=112)\n"
"    - Tasks by type of work:\n"
"        [code](https://labs.riseup.net/code/projects/tails/issues?query_id=119),\n"
"        [documentation](https://labs.riseup.net/code/projects/tails/issues?query_id=118),\n"
"        [website](https://labs.riseup.net/code/projects/tails/issues?query_id=115),\n"
"        [test](https://labs.riseup.net/code/projects/tails/issues?query_id=116),\n"
"        [sysadmin](https://labs.riseup.net/code/projects/tails/issues?query_id=113)\n"
"  - [[Building a Tails image|contribute/build]]\n"
"    - [[Build the website|contribute/build/website]]\n"
"    - [[Customize Tails|contribute/customize]]\n"
"  - [[Debian package builder|contribute/Debian_package_builder]], to automatically build our custom Debian packages\n"
"  - [[APT repository|contribute/APT_repository]], to store our custom Debian packages\n"
"  - [[FAQ for contributors|contribute/faq]]\n"
msgstr ""

#. type: Plain text
#, no-wrap
msgid "<a id=\"release-cycle\"></a>\n"
msgstr ""

#. type: Title =
#, no-wrap
msgid "Release cycle\n"
msgstr ""

#. type: Bullet: '  - '
msgid "[[Release schedule|contribute/release_schedule]]"
msgstr ""

#. type: Plain text
#, no-wrap
msgid ""
"  - [[Release process|contribute/release_process]]\n"
"    - [[Test suite|contribute/release_process/test]]\n"
msgstr ""

#. type: Plain text
#, no-wrap
msgid "<a id=\"upstream\"></a>\n"
msgstr ""

#. type: Title =
#, no-wrap
msgid "Relationship with upstream\n"
msgstr ""

#. type: Bullet: '  - '
msgid "[[Relationship with upstream|contribute/relationship_with_upstream]]"
msgstr ""

#. type: Bullet: '  - '
#| msgid ""
#| "[bugs that we are interested in on the Debian BTS](http://bugs.debian.org/"
#| "cgi-bin/pkgreport.cgi?users=tails-dev@boum.org\")"
msgid ""
"[Bugs that we are interested in on the Debian BTS](http://bugs.debian.org/"
"cgi-bin/pkgreport.cgi?users=tails-dev@boum.org)"
msgstr ""
<<<<<<< HEAD
"[Bugs qui nous intéressent dans le Debian BTS](http://bugs.debian.org/cgi-"
"bin/pkgreport.cgi?users=tails-dev@boum.org\")"
=======
>>>>>>> c01b12f5

#. type: Plain text
#, no-wrap
msgid "<a id=\"collective-process\"></a>\n"
msgstr ""

#. type: Title =
#, no-wrap
msgid "Collective process\n"
msgstr ""

#. type: Bullet: '  - '
msgid "[[Meetings|contribute/meetings]], and minutes from past meetings"
msgstr ""

#. type: Bullet: '  - '
msgid ""
"[[Criteria for easy tasks|contribute/working_together/"
"criteria_for_easy_tasks]]"
msgstr ""

#. type: Bullet: '  - '
msgid "[[Document progress|contribute/working_together/document_progress]]"
msgstr ""

#. type: Plain text
#, no-wrap
msgid ""
"  - Roles\n"
"    - [[Front desk|contribute/working_together/roles/front_desk]]\n"
"    - [[Release manager|contribute/working_together/roles/release_manager]]\n"
"    - [[Ticket gardener|contribute/working_together/roles/ticket_gardener]]\n"
"    - [[Welcome and annoying nitpicker|contribute/working_together/roles/welcome_and_annoying_nitpicker]]\n"
msgstr ""

#. type: Plain text
#, no-wrap
msgid "<a id=\"talk\"></a>\n"
msgstr ""

#. type: Title =
#, no-wrap
msgid "Talk with us\n"
msgstr ""

#. type: Plain text
#, no-wrap
msgid "  [[!inline pages=\"contribute/talk\" raw=\"yes\"]]\n"
msgstr ""

#~ msgid "Design\n"
#~ msgstr "Design\n"

#~ msgid "Other design documentation:"
#~ msgstr "Autre documentation de conception :"

#~ msgid "[[!map pages=\"contribute/design/*\"]]\n"
#~ msgstr "[[!map pages=\"contribute/design/*\"]]\n"

#~ msgid "Tools\n"
#~ msgstr "Outils\n"

#~ msgid "Source code\n"
#~ msgstr "Code source\n"

#~ msgid "You can [[fetch Tails source code using Git|contribute/git]]."
#~ msgstr ""
#~ "Vous pouvez [[obtenir le code source de Tails en utilisant Git|contribute/"
#~ "git]]."

#~ msgid "Bugtracker\n"
#~ msgstr "Suivie de bug\n"

#~ msgid ""
#~ "Tails tasks are managed in Redmine at [[!tails_redmine \"\" desc=\"labs."
#~ "riseup.net\"]]."
#~ msgstr ""
#~ "Les tâches de Tails sont gérées dans Redmine chez [[!tails_redmine \"\" "
#~ "desc=\"labs.riseup.net\"]]."

#~ msgid "Tails heavy tasks are often [[drafted as blueprints|blueprint]]."
#~ msgstr ""
#~ "Les tâches importantes sont souvent [[rédigées sous forme de plan "
#~ "(*blueprint*)|blueprint]]."

#~ msgid "Other development pages\n"
#~ msgstr "Autres pages de développement\n"

#~ msgid ""
#~ "\t[[!map pages=\"contribute/* and !contribute/design and !contribute/"
#~ "design/* and !contribute/how and !contribute/how/*\"]]\n"
#~ msgstr ""
#~ "\t[[!map pages=\"contribute/* and !contribute/design and !contribute/"
#~ "design/* and !contribute/how and !contribute/how/*\"]]\n"

#~ msgid "[[Make a donation|contribute/how/donate]]"
#~ msgstr "[[Faire un don|contribute/how/donate]]"

#~ msgid "[[Test our release candidates|contribute/how/testing]]"
#~ msgstr "[[Tester nos Release Candidates|contribute/how/testing]]"

#~ msgid "[[Run a BitTorrent or HTTP mirror|contribute/how/mirror]]"
#~ msgstr ""
#~ "[[Faire tourner un mirroir BitTorrent ou HTTP|contribute/how/mirror]]"

#~ msgid "[[Help other Tails users|contribute/how/help]]"
#~ msgstr "[[Aider d'autres utilisateurs de Tails|contribute/how/help]]"

#~ msgid "[[Improve documentation|contribute/how/documentation]]"
#~ msgstr "[[Améliorer la documentation|contribute/how/documentation]]"

#~ msgid "[[Report bugs|doc/first_steps/bug_reporting]]"
#~ msgstr "[[Rapporter des Bugs|doc/first_steps/bug_reporting]]"

#~ msgid "[[Spread the word|contribute/how/promote]]"
#~ msgstr "[[Promouvoir Tails|contribute/how/promote]]"

#~ msgid "[[Fix a bug|contribute/how/code]]"
#~ msgstr "[[Proposer un correctif|contribute/how/code]]"

#~ msgid "[[Implement a feature|contribute/how/code]]"
#~ msgstr "[[Développer une fonctionnalité|contribute/how/code]]"

#~ msgid ""
#~ "[[Translate: improve Tails in your own language|contribute/how/translate]]"
#~ msgstr ""
#~ "[[Traduire : améliorer Tails dans votre propre langue|contribute/how/"
#~ "translate]]"

#~ msgid "[[Provide needed input to developers|contribute/how/input]]"
#~ msgstr "[[Apporter de l'aide aux développeurs|contribute/how/input]]"

#~ msgid "[[Improve the website|contribute/how/website]]"
#~ msgstr "[[Améliorer le site web|contribute/how/website]]"

#~ msgid ""
#~ "<a href=\"http://bugs.debian.org/cgi-bin/pkgreport.cgi?users=tails-"
#~ "dev@boum.org\">bugs that we are interested in on the Debian BTS</a>"
#~ msgstr ""
#~ "<a href=\"http://bugs.debian.org/cgi-bin/pkgreport.cgi?users=tails-"
#~ "dev@boum.org\">Bugs qui nous intéressent sur Debian BTS</a>"<|MERGE_RESOLUTION|>--- conflicted
+++ resolved
@@ -212,13 +212,8 @@
 "This section is only in English, because there are currently no way to "
 "contribute to Tails if you do not understand English."
 msgstr ""
-<<<<<<< HEAD
-"Cette section n'est pas traduite en français, car il n'est pas possible"
-"à l'heure actuelle de participer à Tails sans comprendre l'anglais."
-=======
 "Cette section est seulement en anglais, car il n'y a actuellement pas de "
 "moyen de contribuer à Tails si vous ne comprenez pas l'anglais."
->>>>>>> c01b12f5
 
 #. type: Plain text
 #, no-wrap
@@ -233,17 +228,12 @@
 #. type: Title =
 #, no-wrap
 msgid "Reference documents\n"
-msgstr "Documents de référence\n"
+msgstr ""
 
 #. type: Bullet: '  - '
 #| msgid "Tails has a [[specification and design document|contribute/design]]."
 msgid "[[Design documents|contribute/design]]"
 msgstr ""
-<<<<<<< HEAD
-"[[Documents de spécification et de conception|contribute/"
-"design]]."
-=======
->>>>>>> c01b12f5
 
 #. type: Bullet: '  - '
 msgid "[[Blueprints|blueprint]]"
@@ -330,11 +320,6 @@
 "[Bugs that we are interested in on the Debian BTS](http://bugs.debian.org/"
 "cgi-bin/pkgreport.cgi?users=tails-dev@boum.org)"
 msgstr ""
-<<<<<<< HEAD
-"[Bugs qui nous intéressent dans le Debian BTS](http://bugs.debian.org/cgi-"
-"bin/pkgreport.cgi?users=tails-dev@boum.org\")"
-=======
->>>>>>> c01b12f5
 
 #. type: Plain text
 #, no-wrap
