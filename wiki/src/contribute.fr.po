--- conflicted
+++ resolved
@@ -6,11 +6,7 @@
 msgid ""
 msgstr ""
 "Project-Id-Version: \n"
-<<<<<<< HEAD
-"POT-Creation-Date: 2013-10-11 23:40+0300\n"
-=======
 "POT-Creation-Date: 2013-11-03 15:41+0100\n"
->>>>>>> c4d9e3a3
 "PO-Revision-Date: 2013-10-13 17:16-0000\n"
 "Last-Translator: MR\n"
 "Language-Team: LANGUAGE <LL@li.org>\n"
@@ -21,18 +17,10 @@
 
 #. type: Plain text
 #, no-wrap
-<<<<<<< HEAD
-#| msgid "[[!meta title=\"Contributing to Tails\"]]"
-=======
->>>>>>> c4d9e3a3
 msgid "[[!meta title=\"Contributing to Tails\"]]\n"
 msgstr "[[!meta title=\"Contribuer à Tails\"]]\n"
 
 #. type: Plain text
-<<<<<<< HEAD
-#| msgid "There are many ways <strong>you</strong> can contribute to Tails:"
-=======
->>>>>>> c4d9e3a3
 msgid "There are many ways **you** can contribute to Tails."
 msgstr "**Vous** pouvez contribuer à Tails de diverses façons."
 
@@ -120,23 +108,6 @@
 msgstr ""
 
 #. type: Plain text
-<<<<<<< HEAD
-#| msgid ""
-#| "<strong>Note:</strong> other pages in this section are not translated "
-#| "into non-English languages, since they document no way to contribute to "
-#| "Tails that is doable without understanding English.  Sorry about that."
-msgid ""
-"Other pages in this section are not translated into non-English languages, "
-"since they document no way to contribute to Tails that is doable without "
-"understanding English."
-msgstr ""
-"Les autres pages de cette section ne sont pas traduites en Français, car "
-"elle n'expliquent aucune manière de contribuer à Tails qui est faisable sans "
-"comprendre l'Anglais."
-
-#. type: Plain text
-=======
->>>>>>> c4d9e3a3
 #, no-wrap
 msgid "<div class=\"toc\">\n"
 msgstr ""
@@ -164,18 +135,10 @@
 msgid "</div> <!-- .toc -->\n"
 msgstr ""
 
-<<<<<<< HEAD
-#. type: Title =
-#, no-wrap
-#| msgid "Design"
-msgid "Design\n"
-msgstr "Design\n"
-=======
 #. type: Plain text
 #, no-wrap
 msgid "<div class=\"note\">\n"
 msgstr ""
->>>>>>> c4d9e3a3
 
 #. type: Plain text
 #, fuzzy
@@ -224,17 +187,6 @@
 
 #. type: Plain text
 #, no-wrap
-<<<<<<< HEAD
-#| msgid "[[!inline pages=\"contribute/talk\" raw=\"yes\"]]"
-msgid "[[!map pages=\"contribute/design/*\"]]\n"
-msgstr "[[!map pages=\"contribute/design/*\"]]\n"
-
-#. type: Title =
-#, no-wrap
-#| msgid "Tools"
-msgid "Tools\n"
-msgstr "Outils\n"
-=======
 msgid "<a id=\"tools\"></a>\n"
 msgstr ""
 
@@ -242,7 +194,6 @@
 #, no-wrap
 msgid "Tools for contributors\n"
 msgstr ""
->>>>>>> c4d9e3a3
 
 #. type: Bullet: '  - '
 msgid "Source code: [[Git repositories|contribute/git]]"
@@ -250,10 +201,6 @@
 
 #. type: Plain text
 #, no-wrap
-<<<<<<< HEAD
-msgid "Source code\n"
-msgstr "Code source\n"
-=======
 msgid ""
 "  - [[Redmine bug tracker|contribute/working_together/Redmine]]\n"
 "    - [Roadmap](https://labs.riseup.net/code/projects/tails/roadmap)\n"
@@ -271,7 +218,6 @@
 "  - [[APT repository|contribute/APT_repository]], to store our custom Debian packages\n"
 "  - [[FAQ for contributors|contribute/faq]]\n"
 msgstr ""
->>>>>>> c4d9e3a3
 
 #. type: Plain text
 #, no-wrap
@@ -280,17 +226,12 @@
 
 #. type: Title =
 #, no-wrap
-<<<<<<< HEAD
-msgid "Bugtracker\n"
-msgstr "Suivie de bug\n"
-=======
 msgid "Release cycle\n"
 msgstr ""
 
 #. type: Bullet: '  - '
 msgid "[[Release schedule|contribute/release_schedule]]"
 msgstr ""
->>>>>>> c4d9e3a3
 
 #. type: Plain text
 #, no-wrap
@@ -306,23 +247,6 @@
 
 #. type: Title =
 #, no-wrap
-<<<<<<< HEAD
-#| msgid "Talk with us"
-msgid "Talk with us\n"
-msgstr "Nous parler\n"
-
-#. type: Plain text
-#, no-wrap
-#| msgid "[[!inline pages=\"contribute/talk\" raw=\"yes\"]]"
-msgid "  [[!inline pages=\"contribute/talk\" raw=\"yes\"]]\n"
-msgstr "  [[!inline pages=\"contribute/talk\" raw=\"yes\"]]\n"
-
-#. type: Title =
-#, no-wrap
-#| msgid "Other development pages"
-msgid "Other development pages\n"
-msgstr "Autres pages de développement\n"
-=======
 msgid "Relationship with upstream\n"
 msgstr ""
 
@@ -351,7 +275,6 @@
 #, no-wrap
 msgid "Collective process\n"
 msgstr ""
->>>>>>> c4d9e3a3
 
 #. type: Bullet: '  - '
 msgid "[[Meetings|contribute/meetings]], and minutes from past meetings"
@@ -381,11 +304,6 @@
 
 #. type: Plain text
 #, no-wrap
-<<<<<<< HEAD
-#| msgid "[[!map pages=\"contribute/* and !contribute/design and !contribute/design/* and !contribute/how and !contribute/how/*\"]]"
-msgid "\t[[!map pages=\"contribute/* and !contribute/design and !contribute/design/* and !contribute/how and !contribute/how/*\"]]\n"
-msgstr "\t[[!map pages=\"contribute/* and !contribute/design and !contribute/design/* and !contribute/how and !contribute/how/*\"]]\n"
-=======
 msgid "<a id=\"talk\"></a>\n"
 msgstr ""
 
@@ -443,7 +361,6 @@
 #~ msgstr ""
 #~ "\t[[!map pages=\"contribute/* and !contribute/design and !contribute/"
 #~ "design/* and !contribute/how and !contribute/how/*\"]]\n"
->>>>>>> c4d9e3a3
 
 #~ msgid "[[Make a donation|contribute/how/donate]]"
 #~ msgstr "[[Faire un don|contribute/how/donate]]"
