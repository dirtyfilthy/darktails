# SOME DESCRIPTIVE TITLE
# Copyright (C) YEAR Free Software Foundation, Inc.
# This file is distributed under the same license as the PACKAGE package.
# Schreppe <EMAIL@ADDRESS>, 2011.
#
#, fuzzy
msgid ""
msgstr ""
"Project-Id-Version: PACKAGE VERSION\n"
"POT-Creation-Date: 2012-04-25 00:39+0300\n"
"PO-Revision-Date: 2011-06-13 19:01+0200\n"
"Last-Translator: zon <oldbafox@hotmail.com>\n"
"Language-Team: zon <oldbafox@hotmail.com>\n"
"Language: \n"
"MIME-Version: 1.0\n"
"Content-Type: text/plain; charset=UTF-8\n"
"Content-Transfer-Encoding: ENCODING\n"

#. type: Content of: outside any tag (error?)
msgid ""
"[[!meta title=\"Download, verify and install\"]] <strong>Tails is [[Free "
"Software|doc/about/license]], you can download it, use it and share it "
"without restriction.</strong>"
msgstr ""
"[[!meta title=\"Laden, prüfen und installieren\"]] <strong>Tails ist [[freie "
"Software|doc/about/license]], Du kannst sie ohne Einschränkung "
"herunterladen, benutzen und verteilen.</strong>"

#. type: Content of: <div>
msgid "[[!toc levels=1]]"
msgstr "[[!toc levels=1]]"

#. type: Content of: <div><div><h1>
msgid "First time user?"
msgstr "Anfänger?"

#. type: Content of: <div><div><ul><li>
msgid "If you don't know what a metadata or a man-in-the-middle attack is."
msgstr ""
"Falls Du Metadata oder Man-in-the-middle-Angriffe noch nicht kennst ..."

#. type: Content of: <div><div><ul><li>
msgid ""
"If you think no-one can eavesdrop on your communications because you are "
"using Tor."
msgstr "Wenn Du die Kommunikation über Tor abhörsicher findest ..."

#. type: Content of: <div><div><ul><li>
msgid "If you have no notion on how Tails works."
msgstr "Falls Du keine Ahnung hast, wie Tails funktioniert ..."

#. type: Content of: <div><div><p>
msgid ""
"<strong>Then, check first the [[about]] and [[warning|doc/about/warning]] "
"pages to make sure that Tails is the right tool for you and that you "
"understand well its limitations.</strong>"
msgstr ""
"<strong>... dann lies Dir zuerst [[Über Tails|about]] und [[Warnung|doc/"
"about/warning]] durch, damit Du weisst, ob Tails auch das richtige für Dich "
"ist und Du auch dessen Grenzen gut verstehst.</strong>"

#. type: Content of: <div><div><h1>
msgid "Download the ISO image"
msgstr "Lade das ISO-Image herunter"

#. type: Content of: <div><div><p>
msgid ""
"You will download Tails in the form of an <span class=\"definition\">[[!"
"wikipedia ISO_image desc=\"ISO image\"]]</span>: a single file that you will "
<<<<<<< HEAD
"later burn on a CD or installed onto a USB stick."
msgstr "Der Download wird aus einem <span class=\"definition\">[[!"
"wikipedia ISO_image desc=\"ISO-Image\"]]</span> bestehen: eine einzige Datei, welche Du später auf eine CD brennen oder auf einem USB Stick installieren kannst."
=======
"later burn on a DVD or installed onto a USB stick."
msgstr ""
>>>>>>> 91bdb2b3

#. type: Content of: <div><div><div><h2>
msgid "Direct download"
msgstr "Direkter Download"

#. type: Content of: <div><div><div><h3>
msgid "Latest release"
msgstr "Aktuelle Version"

#. type: Content of: <div><div><div><p>
msgid ""
"<a class='download-file' href=[[!inline pages=\"inc/stable_i386_iso_url\" "
"raw=\"yes\"]]> Tails [[!inline pages=\"inc/stable_i386_version\" raw=\"yes"
"\"]] ISO image</a>"
msgstr ""

#. type: Content of: <div><div><div><h3>
#, fuzzy
#| msgid "Cryptographic signatures and checksums"
msgid "Cryptographic signature"
msgstr "Signaturen und Checksummen"

#. type: Content of: <div><div><div>
msgid "[[!inline pages=\"lib/download_stable_i386_iso_sig\" raw=\"yes\"]]"
msgstr ""

#. type: Content of: <div><div><div><p>
msgid ""
"If you're not sure what the cryptographic signature is, please go on and "
<<<<<<< HEAD
"read the part on [[verifying the ISO image|download#index3h1]]."
msgstr "Wenn Du dir nicht sicher bist, was die kryptographische Signatur ist, ließ zuerst den Teil über das [[Überprüfen von ISO Images|download#index3h1]]."
=======
"read the part on [[verifying the ISO image|download#verify]]."
msgstr ""
>>>>>>> 91bdb2b3

#. type: Content of: <div><div><div><h3>
msgid "Set up a web mirror"
msgstr ""

#. type: Content of: <div><div><div><p>
#, fuzzy
#| msgid ""
#| "Any help to spread Tails is more than welcome, [[using BitTorrent or by "
#| "setting up a web mirror|contribute/how/mirror]]."
msgid ""
"If you're running a web server, you're most welcome to help us spread Tails "
"by [[setting up a web mirror|contribute/how/mirror]]."
msgstr ""
"Jede Hilfe Tails weiter zu verbreiten ist mehr als willkommen - [[benutze "
"BitTorrent oder richte ein neues Web-Mirror ein|contribute/how/mirror]]."

#. type: Content of: <div><div><div><h2>
msgid "BitTorrent download"
msgstr "Direkter Download"

#. type: Content of: <div><div><div><p>
msgid ""
"<a class='download-file' href=[[!inline pages=\"inc/stable_i386_torrent_url"
"\" raw=\"yes\"]]> Tails [[!inline pages=\"inc/stable_i386_version\" raw=\"yes"
"\"]] torrent</a>"
msgstr ""

#. type: Content of: <div><div><div><p>
msgid ""
"<a class='download-signature' href=[[!inline pages=\"inc/"
"stable_i386_torrent_sig_url\" raw=\"yes\"]]> Tails [[!inline pages=\"inc/"
"stable_i386_version\" raw=\"yes\"]] torrent signature</a>"
msgstr ""

#. type: Content of: <div><div><div><h3>
msgid "Seed back!"
msgstr ""

#. type: Content of: <div><div><div><p>
msgid ""
"Seeding back the image once you downloaded it is also a nice and easy way of "
"helping spread Tails."
msgstr ""

#. type: Content of: <div><div><h1>
msgid "Verify the ISO image"
msgstr "ISO-Image überprüfen"

#. type: Content of: <div><div><p>
msgid ""
"It is important to check the <span class=\"definition\">[[!wikipedia "
"Data_integrity desc=\"integrity\"]]</span> of the ISO image you downloaded "
"to make sure that the download went well."
msgstr ""
"Es ist wichtig die [[!wikipedia Data_integrity desc=\"Integrität\"]] des "
"heruntergeladenen ISO-Images zu prüfen, um sicherzustellen, dass der "
"Download gut verlaufen ist."

#. type: Content of: <div><div><p>
#, fuzzy
#| msgid ""
#| "<strong>Warning: the following techniques don't provide you with a strong "
#| "way of checking the ISO image <span class=\"definition\">[[!wikipedia "
#| "Authentication desc=\"authenticity\"]]</span> and making sure you "
#| "downloaded a genuine Tails.</strong>"
msgid ""
"<strong>Warning: the following techniques don't provide you with a strong "
"way of checking the ISO image <span class=\"definition\">[[!wikipedia "
"Authentication desc=\"authenticity\"]]</span> and making sure you downloaded "
"a genuine Tails.</strong> We will propose you after that some more advanced "
"techniques to <a href=\"#authenticity-check\">check the authenticity of the "
"ISO image</a>."
msgstr ""
"<strong>Achtung: Die folgenden Techniken stellen keinen sehr sicheren Weg "
"dar die <span class=\"definition\">[[!wikipedia Authentication desc="
"\"Echtheit\"]]</span>des ISO-Images zu prüfen und sicherzustellen, dass du "
"eine unverfälschte Tails-version heruntergeladen hast.</strong>"

#. type: Content of: <div><div><p>
#, fuzzy
#| msgid ""
#| "Those techniques rely on standard HTTPS and <span class=\"definition\">[[!"
#| "wikipedia Certificate_authority desc=\"certificate authorities\"]]</span> "
#| "to make you trust the content of this website.  But, [[as explained on "
#| "our warning page|doc/about/warning#index3h1]], you could still be victim "
#| "of a man-in-the-middle attack while using HTTPS.  On this website as much "
#| "as on any other of the Internet."
msgid ""
"Those techniques rely on standard HTTPS and <span class=\"definition\">[[!"
"wikipedia Certificate_authority desc=\"certificate authorities\"]]</span> to "
"make you trust the content of this website.  But, [[as explained on our "
"warning page|doc/about/warning#man-in-the-middle]], you could still be "
"victim of a man-in-the-middle attack while using HTTPS.  On this website as "
"much as on any other of the Internet."
msgstr ""
"Diese Techniken basieren auf standard HTTPS und [[!wikipedia "
"Certificate_authority desc=\"Zertifizierungsstellen\"]] um dir Vertrauen in "
"den Inhalt dieser Website zu geben. Aber, [[wie auf unserer Warnungsseite "
"erklärt|doc/about/warning#index3h1]], könntest du immer noch Opfer eines Man-"
"in-the-middle-Angriffs sein während du HTTPS benutzt. Auf dieser Homepage, "
"genauso wie auch auf jeder anderen im Internet."

#. type: Content of: <div><div><p>
#, fuzzy
#| msgid ""
#| "Alle Tails ISO Images sind kryptographisch signiert mit Hilfe eines "
#| "OpenPGP Schlüssels.  OpenPGP ist ein Standard für die "
#| "Datenverschlüsselung, welcher eine kryptographische Privatsphäre und "
#| "Authentifizierung durch die Verwendung von Schlüsseln der Anwender "
#| "sicherstellt.  Checking this signature is the recommended way of checking "
#| "the ISO image integrity."
msgid ""
"<strong>All Tails ISO image are cryptographically signed by our OpenPGP key."
"</strong> OpenPGP is a standard for data encryption that provides "
"cryptographic privacy and authentication through the use of keys owned by "
"its users.  Checking this signature is the recommended way of checking the "
"ISO image integrity."
msgstr ""
"Alle Tails ISO-Images sind kryptografisch mit unserem OpenPGP-Schlüssel "
"signiert. OpenPGP ist ein Standard für Dateiverschlüsselung, der "
"kryptografisch Vertraulichkeit und Verifizierbarkeit mittels "
"Chiffrierschlüssel, die sich im Besitz des jeweiligen Benutzers befinden, "
"ermöglicht. Diese Signatur zu überprüfen ist die empfohlene Art die "
"Integrität des ISO-Images sicherzustellen."

#. type: Content of: <div><div><p>
msgid ""
"If you already know how to use an OpenPGP key you can download it straight "
"away:"
msgstr ""

#. type: Content of: <div><div>
msgid "[[!inline pages=\"lib/download_tails_signing_key\" raw=\"yes\"]]"
msgstr ""

#. type: Content of: <div><div><p>
#, fuzzy
#| msgid "Do you want to check the ISO image integrity:"
msgid "Otherwise, read our instructions to check the ISO image integrity:"
msgstr "Willst du die Integrität des ISO-Images überprüfen:"

#. type: Content of: <div><div><ul><li>
msgid ""
"[[!toggle id=\"verify_the_iso_image_using_gnome\" text=\"Using Linux with "
"Gnome: Ubuntu, Debian, Tails, etc.\"]]"
msgstr ""
"[[!toggle id=\"verify_the_iso_image_using_gnome\" text=\"Unter Linux mit "
"Gnome: Ubuntu, Debian, Tails, etc.\"]]"

#. type: Content of: <div><div><ul><li>
msgid ""
"[[!toggle id=\"verify_the_iso_image_using_the_command_line\" text=\"Using "
"Linux with the command line\"]]"
msgstr ""
"[[!toggle id=\"verify_the_iso_image_using_the_command_line\" text=\"Unter "
"Linux mit der Befehlszeile\"]]"

#. type: Content of: <div><div><ul><li>
msgid ""
"[[!toggle id=\"verify_the_iso_image_using_other_operating_systems\" text="
"\"Using other operating systems\"]]"
msgstr ""
"[[!toggle id=\"verify_the_iso_image_using_other_operating_systems\" text="
"\"Mit einem anderen Betriebssystem\"]]"

#. type: Content of: <div><div>
msgid ""
"[[!toggleable id=\"verify_the_iso_image_using_gnome\" text=\"\"\" <span "
"class=\"hide\">[[!toggle id=\"verify_the_iso_image_using_gnome\" text=\"\"]]"
"</span>"
msgstr ""

#. type: Content of: <div><div><h2>
msgid "Using Linux with Gnome: Ubuntu, Debian, Tails, Fedora, etc."
msgstr ""

#. type: Content of: <div><div>
msgid ""
"[[!inline pages=\"doc/get/verify_the_iso_image_using_gnome\" raw=\"yes\"]] "
"\"\"\"]] [[!toggleable id=\"verify_the_iso_image_using_the_command_line\" "
"text=\"\"\" <span class=\"hide\">[[!toggle id="
"\"verify_the_iso_image_using_the_command_line\" text=\"\"]]</span>"
msgstr ""

#. type: Content of: <div><div><h2>
msgid "Using Linux with the command line"
msgstr ""

#. type: Content of: <div><div>
msgid ""
"[[!inline pages=\"doc/get/verify_the_iso_image_using_the_command_line\" raw="
"\"yes\"]] \"\"\"]] [[!toggleable id="
"\"verify_the_iso_image_using_other_operating_systems\" text=\"\"\" <span "
"class=\"hide\">[[!toggle id="
"\"verify_the_iso_image_using_other_operating_systems\" text=\"\"]]</span>"
msgstr ""

#. type: Content of: <div><div><h2>
msgid "Using other operating systems"
msgstr ""

#. type: Content of: <div><div>
#, fuzzy
#| msgid ""
#| "[[!toggle id=\"verify_the_iso_image_using_other_operating_systems\" text="
#| "\"Using other operating systems\"]]"
msgid ""
"[[!inline pages=\"doc/get/verify_the_iso_image_using_other_operating_systems"
"\" raw=\"yes\"]] \"\"\"]]"
msgstr ""
"[[!toggle id=\"verify_the_iso_image_using_other_operating_systems\" text="
"\"Mit einem anderen Betriebssystem\"]]"

#. type: Content of: <div><div><h2>
msgid ""
"<a name=\"authenticity-check\"></a>So how can I check better the ISO image "
"authenticity?"
msgstr ""

#. type: Content of: <div><div><p>
msgid ""
"But the Tails signing key that you downloaded from this website could be a "
"fake one if you were victim of a [[man-in-the-middle attack|doc/about/"
"warning#man-in-the-middle]]."
msgstr ""

#. type: Content of: <div><div><p>
msgid ""
"Finding a way of trusting better Tails signing key would allow you to "
"authenticate better the ISO image you downloaded. The following page will "
"give you hints on how to increase the trust you can put in the Tails signing "
"key you downloaded:"
msgstr ""

#. type: Content of: <div><div><ul><li>
msgid "[[Trusting Tails signing key|doc/get/trusting_tails_signing_key]]"
msgstr ""

#. type: Content of: <div><div><h1>
msgid "Burn a DVD or install onto a USB stick"
msgstr ""

#. type: Content of: <div><div><h2>
msgid "Burning a DVD"
msgstr ""

#. type: Content of: <div><div><ul><li>
msgid ""
"DVDs are read-only so your Tails can't be altered by a virus or an attacker."
msgstr ""

#. type: Content of: <div><div><ul><li>
msgid ""
"DVDs are cheap but you will need to burn a new DVD each time you will update "
"your version of Tails."
msgstr ""

#. type: Content of: <div><div><ul><li>
msgid "You could also use a DVD-RW but those are not read-only."
msgstr ""

#. type: Content of: <div><div><p>
msgid ""
"For detailed instructions on how to burn an ISO image under Linux, Windows "
"or Mac OS X you can consult <a href=\"https://help.ubuntu.com/community/"
"BurningIsoHowto\">the corresponding Ubuntu documentation</a>: just replace "
"the Ubuntu ISO image by the Tails ISO image you downloaded and ignore the "
"part on verifying the data integrity since you've already done that."
msgstr ""

#. type: Content of: <div><div><h2>
msgid "Installing onto a USB stick"
msgstr ""

#. type: Content of: <div><div><p>
msgid ""
"<strong>The content of the USB stick will be lost in the operation.</strong>"
msgstr ""

#. type: Content of: <div><div><ul><li>
msgid ""
"An attacker with physical access to your USB stick or through a virus could "
"alter your Tails."
msgstr ""

#. type: Content of: <div><div><ul><li>
msgid "USB sticks can be reused across different versions of Tails."
msgstr ""

#. type: Content of: <div><div><ul><li>
msgid ""
"You can store documents in the space left on the USB stick and use "
"persistence."
msgstr ""

#. type: Content of: <div><div><ul><li>
msgid "USB sticks are smaller to fit in your pocket."
msgstr ""

#. type: Content of: <div><div><ul><li>
msgid "Older computers might not be able to start from a USB stick."
msgstr ""

#. type: Content of: <div><div><ul><li>
msgid ""
"This technique also works for <span class=\"definition\">[[!wikipedia "
"SD_card desc=\"SD cards\"]]</span>. Some SD cards have a read-only switch "
"that can prevent your Tails from being altered."
msgstr ""

#. type: Content of: <div><div><p>
msgid ""
"[[See the corresponding documentation.|doc/first_steps/usb_installation]]"
msgstr ""

#. type: Content of: <div><div><h1>
msgid "Stay tuned"
msgstr "Stay tuned"

#. type: Content of: <div><div><p>
msgid ""
"<strong>It's very important to keep your version of Tails up-to-date, "
"otherwise your system will be vulnerable to numerous security holes.</"
"strong> The development team is doing its best to release new versions "
"fixing known security holes on a regular basis."
msgstr ""

#. type: Content of: <div><div><p>
msgid "New versions are announced on:"
msgstr ""

#. type: Content of: <div><div><ul><li>
msgid ""
"our <a href='https://boum.org/mailman/listinfo/amnesia-news'>news mailing-"
"list</a>"
msgstr ""

#. type: Content of: <div><div><ul><li>
msgid ""
"our <a href='/torrents/rss/index.rss'>RSS</a> and <a href='/torrents/rss/"
"index.atom'>Atom</a> feeds that announces new available BitTorrent files."
msgstr ""

#. type: Content of: <div><div><p>
msgid ""
"Refer to our [[security announcements|/security]] feed for more detailed "
"information about the security holes affecting Tails.  Furthermore you will "
"be automatically notified of the security holes affecting the version you "
"are using at the startup of a new Tails session."
msgstr ""

#. type: Content of: <div><div><p>
msgid ""
"Since Tails is based on Debian, it takes advantages of the all of the work "
"done by the Debian security team. As quoted from <a href=\"http://security."
"debian.org/\">(http://security.debian.org/)</a>:"
msgstr ""

#. type: Content of: <div><div><blockquote>
msgid ""
"Debian takes security very seriously. We handle all security problems "
"brought to our attention and ensure that they are corrected within a "
"reasonable timeframe. Many advisories are coordinated with other free "
"software vendors and are published the same day a vulnerability is made "
"public and we also have a Security Audit team that reviews the archive "
"looking for new or unfixed security bugs."
msgstr ""

#. type: Content of: <div><div><blockquote>
msgid ""
"Experience has shown that \"security through obscurity\" does not work. "
"Public disclosure allows for more rapid and better solutions to security "
"problems. In that vein, this page addresses Debian's status with respect to "
"various known security holes, which could potentially affect Debian."
msgstr ""

#. type: Content of: <div><div><h1>
msgid "Start Tails!"
msgstr ""

#. type: Content of: <div><div><p>
msgid ""
"Now that you have a Tails DVD or USB stick you can shutdown your computer "
"and start using Tails without altering your existing operating system."
msgstr ""

#. type: Content of: <div><div><p>
msgid ""
"<strong>If you're using a DVD:</strong> Put the Tails DVD into the CD/DVD-"
"drive and restart the computer. You should see a welcome screen prompting "
"you to choose your language."
msgstr ""

#. type: Content of: <div><div><p>
msgid ""
"If you don't get this menu, you can consult the Ubuntu documentation about "
"<a href=\"https://help.ubuntu.com/community/BootFromCD\">booting from the "
"CD</a> for more information, especially the part on the <a href=\"https://"
"help.ubuntu.com/community/BootFromCD#BIOS%20is%20not%20set%20to%20boot%20from"
"%20CD%20or%20DVD%20drive\"> BIOS settings</a>."
msgstr ""

#. type: Content of: <div><div><p>
msgid ""
"<strong>If you're using a USB stick:</strong> Shutdown the computer, plug "
"your USB stick and start the computer. You should see a welcome screen "
"prompting you to choose your language."
msgstr ""

#. type: Content of: <div><div><p>
msgid ""
"If your computer does not automatically do so, you might need to edit the "
"BIOS settings. Restart your computer, and watch for a message telling you "
"which key to press to enter the BIOS setup. It will usually be one of F1, "
"F2, DEL, ESC or F10. Press this key while your computer is booting to edit "
"your BIOS settings. You need to edit the Boot Order.  Depending on your "
"computer you should see an entry for 'removable drive' or 'USB media'. Move "
"this to the top of the list to force the computer to attempt to boot from "
"USB before booting from the hard disk. Save your changes and continue."
msgstr ""

#. type: Content of: <div><div><p>
msgid ""
"For more detailed instruction on how to boot from USB you can read <a href="
"\"http://pcsupport.about.com/od/tipstricks/ht/bootusbflash.htm\">About.com: "
"How To Boot your Computer from a Bootable USB Device</a>"
msgstr ""

#. type: Content of: <div><div><p>
msgid ""
"If you have problems accessing the BIOS, try to read <a href=\"http://www."
"pendrivelinux.com/how-to-access-bios/\">pendrivelinux.com: How to Access "
"BIOS</a>"
msgstr ""

#, fuzzy
#~| msgid "Cryptographic signatures and checksums"
#~ msgid "Using the cryptographic signature"
#~ msgstr "Signaturen und Checksummen"

#~ msgid ""
#~ "It is anyway a good thing to check the ISO image integrity first. We will "
#~ "propose you after that some more advanced techniques to <a href="
#~ "\"#authenticity-check\">check the authenticity of the ISO image</a>."
#~ msgstr ""
#~ "Es ist dennoch eine gute Idee zunächst die Intigrität des ISO-Images zu "
#~ "prüfen. Wir werden dir später noch einige erweiterte Techniken vorstellen "
#~ "um die <a href=\"#authenticity-check\">Echtheit des ISO-Images zu prüfen</"
#~ "a>."

#~ msgid "BitTorrent"
#~ msgstr "BitTorrent"

#, fuzzy
#~| msgid "Cryptographic signatures and checksums"
#~ msgid "Cryptographic signatures"
#~ msgstr "Signaturen und Checksummen"

#, fuzzy
#~| msgid ""
#~| "Here are the OpenPGP signatures (<code>.asc</code>)  for the BitTorrent "
#~| "files listed above: [[!map pages=\"torrents/files/*.torrent.asc\"]]"
#~ msgid ""
#~ "Here are the OpenPGP signatures for the BitTorrent files listed above:"
#~ msgstr ""
#~ "Hier sind die OpenPGP Signaturen (<code>.asc</code>) für BitTorrent "
#~ "Dateien oben aufgelistet: [[!map pages=\"torrents/files/*.torrent.asc\"]]"

#, fuzzy
#~| msgid "Verify signature"
#~ msgid "Verifying"
#~ msgstr "Signaturprüfungswerkzeug"

#, fuzzy
#~| msgid "Verify signature"
#~ msgid "Goog Signature"
#~ msgstr "Signaturprüfungswerkzeug"

#~ msgid "[[!meta title=\"Download Tails\"]]"
#~ msgstr "[[!meta title=\"Tails herunterladen\"]]"

#~ msgid "Every ISO image we ship is a hybrid one:"
#~ msgstr "Jedes ISO-Image ist ein Hybrid-Image:"

#~ msgid "it can be burnt to a CD;"
#~ msgstr "Es kann auf CD gebrannt werden"

#~ msgid ""
#~ "it also contains a full disk image (including partition table) and can "
#~ "thus be [[installed onto a USB stick|support/Installing onto a USB "
#~ "stick]]; the USB stick's content is lost in the operation."
#~ msgstr ""
#~ "Es beinhaltet gleichzeitig ein komplettes Abbild (inklusive "
#~ "Partitionstabelle) und kann somit auf einen [[USB-Stick installiert|"
#~ "support/Installing onto a USB stick]] werden; Der ursprüngliche Inhalt "
#~ "des USB-Sticks geht während dieser Operation verloren."

#~ msgid ""
#~ "If you are interested in the source code, have a look to our [[dev zone|"
#~ "contribute]]."
#~ msgstr ""
#~ "Falls Du an dem Quellcode interessiert bist, kannst Du ihn Dir in der "
#~ "[[Dev Zone|contribute]] anschauen."

#~ msgid "ISO images can be downloaded using BitTorrent or over HTTP."
#~ msgstr "ISO Images können über BitTorrent oder HTTP heruntergeldaen werden."

#~ msgid "Torrent files"
#~ msgstr "Torrent Dateien"

#~ msgid ""
#~ "Here are the latest available BitTorrent files (<code>.torrent</code>): "
#~ "[[!map pages=\"torrents/files/*.torrent\"]]"
#~ msgstr ""
#~ "Hier findest du die aktuellen Torrent Dateien (<code>.torrent</code>): [[!"
#~ "map pages=\"torrents/files/*.torrent\"]]"

#~ msgid "It can be found there:"
#~ msgstr "Kannst Du hier herunterladen:"

#~ msgid ""
#~ "<a id='http-pool' href='http://dl.amnesia.boum.org/tails/stable/'> http://"
#~ "dl.amnesia.boum.org/tails/stable/ </a>"
#~ msgstr ""
#~ "<a id='http-pool' href='http://dl.amnesia.boum.org/tails/stable/'> http://"
#~ "dl.amnesia.boum.org/tails/stable/ </a>"

#~ msgid "Release candidates"
#~ msgstr "Release Kandidaten"

#~ msgid ""
#~ "<strong>Warning!</strong> Please try release candidates for testing "
#~ "purposes but do <strong>not</strong> rely on these for anything. No "
#~ "guarantee, blablabla. Anyway, here they are: <a href='http://dl.amnesia."
#~ "boum.org/tails/testing/'> http://dl.amnesia.boum.org/tails/testing/ </a>"
#~ msgstr ""
#~ "<strong>Warnung!</strong> Bitte verwende die RCs nur für Testzwecke, da "
#~ "diese mit <strong>keiner</strong> Garantie für Irgendetwas veröffentlicht "
#~ "werden. Keine Garantie, etc... Trotzdem kannst du diese hier "
#~ "herunterladen: <a href='http://dl.amnesia.boum.org/tails/testing/'> "
#~ "http://dl.amnesia.boum.org/tails/testing/ </a>"

#~ msgid "2. Verify the downloaded image integrity"
#~ msgstr "2. Verifizieren des heruntergeladenen Images"

#, fuzzy
#~| msgid ""
#~| "The released images are signed with our [[OpenPGP key|doc/about/"
#~| "openpgp_keys]]; you can, and should, verify their integrity before using "
#~| "them. Example:"
#~ msgid ""
#~ "The released images are signed with our [[OpenPGP key|doc/about/"
#~ "openpgp_keys]]; you can, and should, verify their integrity before using "
#~ "them."
#~ msgstr ""
#~ "Die heruntergeladenen Abbilder sind mit unserem [[OpenPGP key|doc/about/"
#~ "openpgp_keys]] signiert. Mit diesem kann (und sollte) die Integrität der "
#~ "Abbilder verifiziert werden. Beispiel:"

#~ msgid ""
#~ "Users of a recent enough GNOME should make sure they have the "
#~ "<code>seahorse-plugins</code> package installed, then right-click on the "
#~ "<code>.asc</code> OpenPGP signature file, and open it with the"
#~ msgstr ""
#~ "Benutzer einer halbwegs aktuellen GNOME-Version sollten sichergehen, dass "
#~ "auf ihrem System das <code>seahorse-plugins</code> package installiert "
#~ "ist, dann auf die <code>.asc</code> OpenPGP Signaturdatei rechtsklicken "
#~ "und mit dem"

#~ msgid "tool."
#~ msgstr "öffnen"

#, fuzzy
#~| msgid "gpg --verify amnesia*.iso.asc\n"
#~ msgid "gpg --verify tails*.iso.asc\n"
#~ msgstr "gpg --verify amnesia*.iso.asc\n"

#~ msgid ""
#~ "**NEW**: [pre-built images](https://amnesia.boum.org/torrents/) can be\n"
#~ "downloaded using BitTorrent. Any help welcome: don't hesitate\n"
#~ "seeding those!\n"
#~ msgstr ""
#~ "**NEU:** [Fertige Abbilder](https://amnesia.boum.org/torrents/) können \n"
#~ "via BitTorrent heruntergeladen werden. Jede Hilfe ist willkommen, \n"
#~ "seedet soviel ihr könnt!\n"<|MERGE_RESOLUTION|>--- conflicted
+++ resolved
@@ -67,14 +67,8 @@
 msgid ""
 "You will download Tails in the form of an <span class=\"definition\">[[!"
 "wikipedia ISO_image desc=\"ISO image\"]]</span>: a single file that you will "
-<<<<<<< HEAD
-"later burn on a CD or installed onto a USB stick."
-msgstr "Der Download wird aus einem <span class=\"definition\">[[!"
-"wikipedia ISO_image desc=\"ISO-Image\"]]</span> bestehen: eine einzige Datei, welche Du später auf eine CD brennen oder auf einem USB Stick installieren kannst."
-=======
 "later burn on a DVD or installed onto a USB stick."
 msgstr ""
->>>>>>> 91bdb2b3
 
 #. type: Content of: <div><div><div><h2>
 msgid "Direct download"
@@ -104,13 +98,8 @@
 #. type: Content of: <div><div><div><p>
 msgid ""
 "If you're not sure what the cryptographic signature is, please go on and "
-<<<<<<< HEAD
-"read the part on [[verifying the ISO image|download#index3h1]]."
-msgstr "Wenn Du dir nicht sicher bist, was die kryptographische Signatur ist, ließ zuerst den Teil über das [[Überprüfen von ISO Images|download#index3h1]]."
-=======
 "read the part on [[verifying the ISO image|download#verify]]."
 msgstr ""
->>>>>>> 91bdb2b3
 
 #. type: Content of: <div><div><div><h3>
 msgid "Set up a web mirror"
