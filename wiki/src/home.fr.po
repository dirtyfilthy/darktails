# SOME DESCRIPTIVE TITLE
# Copyright (C) YEAR Free Software Foundation, Inc.
# This file is distributed under the same license as the PACKAGE package.
# FIRST AUTHOR <EMAIL@ADDRESS>, YEAR.
#
msgid ""
msgstr ""
"Project-Id-Version: Tails\n"
"Report-Msgid-Bugs-To: tails-l10n@boum.org\n"
<<<<<<< HEAD
"POT-Creation-Date: 2020-09-17 15:39+0000\n"
"PO-Revision-Date: 2020-08-22 10:29+0000\n"
"Last-Translator: xin <xin@riseup.net>\n"
=======
"POT-Creation-Date: 2020-09-17 15:59+0000\n"
"PO-Revision-Date: 2020-10-18 15:31+0000\n"
"Last-Translator: Chre <tor@renaudineau.org>\n"
>>>>>>> 93833de5
"Language-Team: Tails translators <tails@boum.org>\n"
"Language: fr\n"
"MIME-Version: 1.0\n"
"Content-Type: text/plain; charset=UTF-8\n"
"Content-Transfer-Encoding: 8bit\n"
"Plural-Forms: nplurals=2; plural=n > 1;\n"
"X-Generator: Weblate 3.8\n"

#. type: Content of: <div>
#, fuzzy
msgid "[[!meta title=\"Dear Tails user,\"]]"
msgstr "[[!meta title=\"Nouvelles\"]]\n"

#. type: Content of: outside any tag (error?)
#, fuzzy
#| msgid ""
#| "[[!meta stylesheet=\"home\" rel=\"stylesheet\" title=\"\"]] [[!meta "
#| "stylesheet=\"hide-breadcrumbs\" rel=\"stylesheet\" title=\"\"]] [[!meta "
#| "robots=\"noindex\"]] [[!meta script=\"home\"]]"
msgid ""
"[[!meta stylesheet=\"home\" rel=\"stylesheet\" title=\"\"]] [[!meta "
"stylesheet=\"hide-breadcrumbs\" rel=\"stylesheet\" title=\"\"]] [[!meta "
"stylesheet=\"hide-donate-banner\" rel=\"stylesheet\" title=\"\"]] [[!meta "
"robots=\"noindex\"]] [[!meta script=\"home\"]]"
msgstr ""
"[[!meta stylesheet=\"home\" rel=\"stylesheet\" title=\"\"]] [[!meta "
"stylesheet=\"hide-breadcrumbs\" rel=\"stylesheet\" title=\"\"]] [[!meta "
"robots=\"noindex\"]] [[!meta script=\"home\"]]"

#. type: Content of: <div>
msgid ""
"<a href=\"https://check.torproject.org/\" id=\"tor_check\"> <span>Tor check</"
"span> </a>"
msgstr ""
"<a href=\"https://check.torproject.org/\" id=\"tor_check\"> "
"<span>Vérification de Tor</span> </a>"

<<<<<<< HEAD
#. type: Content of: <div><div><p>
=======
#. type: Content of: <div>
msgid "[[!inline pages=\"home/donate.inline\" raw=\"yes\" sort=\"age\"]]"
msgstr "[[!inline pages=\"home/donate.fr\" raw=\"yes\" sort=\"age\"]]"

#. type: Content of: <div><p>
>>>>>>> 93833de5
#, fuzzy
#| msgid ""
#| "Today, we are asking you to help Tails. You can enjoy Tails for free "
#| "because we believe that nobody should have to pay to be safe while using "
#| "computers. And we want to keep it this way. <span class=\"highlight\">If "
#| "everyone reading this donated $6, our fundraiser would be done in one day."
#| "</span> The price of a USB stick is all we need."
msgid ""
"Today, we are asking you to help Tails. Everybody can get Tails for free "
"because we believe that nobody should have to pay to be safe while using "
"computers. And we will keep it this way, with your support."
msgstr ""
"Aujourd'hui, nous vous demandons d'aider Tails. Vous pouvez profiter de "
"Tails gratuitement car nous croyons que personne ne devrait avoir à payer "
"pour être protégé lors de l'utilisation d'un ordinateur. Et nous voulons "
"pouvoir continuer ainsi. <span class=\"highlight\">Si chaque personne qui "
"lit ceci donnait 6$, notre objectif serait atteint en une journée.</span> "
"Nous n'avons besoin que de l'équivalent du prix d'une clé USB."

#. type: Content of: <div><div><p>
msgid ""
"<span class=\"highlight\">If everyone reading this gave $5, our fundraiser "
"would be done in one day.</span> The price of a USB stick is all we need."
msgstr ""

#. type: Content of: <div><div><p>
#, fuzzy
#| msgid ""
#| "But, not everyone can donate. When you donate, you are offering to many "
#| "others who need it, this precious tool that is Tails."
msgid ""
"But, not everyone can donate. So when you do, you are offering to many "
"others who need it, this precious tool that is Tails."
msgstr ""
"Mais tout le monde ne peut pas donner. Lorsque vous faites un don, vous "
"offrez aux nombreuses personnes qui en ont besoin cet outil précieux qu'est "
"Tails."

#. type: Content of: <div><div><p>
msgid "[[Donate now to fight surveillance and censorship!|donate]]"
msgstr ""

#. type: Content of: <div><div>
msgid "[[!inline pages=\"news\" raw=\"yes\" sort=\"age\"]]"
msgstr "[[!inline pages=\"news.fr\" raw=\"yes\" sort=\"age\"]]"

#~ msgid "[[!meta title=\"Welcome to Tails!\"]]"
#~ msgstr "[[!meta title=\"Bienvenue dans Tails !\"]]"

#, fuzzy
#~| msgid "[[!inline pages=\"home/donate\" raw=\"yes\" sort=\"age\"]]"
#~ msgid "[[!inline pages=\"home/donate.inline\" raw=\"yes\" sort=\"age\"]]"
#~ msgstr "[[!inline pages=\"home/donate.fr\" raw=\"yes\" sort=\"age\"]]"

#, fuzzy
#~| msgid ""
#~| "<a id=\"donate\" class=\"random-message\" href=\"https://tails.boum.org/"
#~| "donate?r=h\" data-display-probability=\"0.1\">"
#~ msgid ""
#~ "<a id=\"online-privacy\" class=\"random-message survey\" href=\"https://"
#~ "survey.tails.boum.org/index.php/229366?lang=en\" data-display-probability="
#~ "\"0.05\" data-display-offset=\"1\">"
#~ msgstr ""
#~ "<a id=\"donate\" class=\"random-message\" href=\"https://tails.boum.org/"
#~ "donate?r=h\" data-display-probability=\"0.1\">"

#, fuzzy
#~| msgid ""
#~| "<a href=\"https://tails.boum.org/install/check/\"> [[!img \"lib/onion.png"
#~| "\" link=\"no\"]] <span>Tor check</span> </a>"
#~ msgid ""
#~ "<a href=\"https://check.torproject.org/\"> [[!img \"lib/onion.png\" link="
#~ "\"no\"]]"
#~ msgstr ""
#~ "<a href=\"https://tails.boum.org/install/check/index.fr.html\"> [[!img "
#~ "\"lib/onion.png\" link=\"no\"]] <span class=\"twolines\">Vérification de "
#~ "Tor</span> </a>"

#, fuzzy
#~| msgid "[[!img \"lib/onion.png\" link=\"no\"]]\n"
#~ msgid "[[!img \"lib/onion.png\" link=\"no\"]]"
#~ msgstr "[[!img \"lib/onion.png\" link=\"no\"]]\n"

#~ msgid "<a href=\"https://tails.boum.org/donate?r=home\">Donate</a>"
#~ msgstr "<a href=\"https://tails.boum.org/donate?r=home\">Faire un don</a>"

#~ msgid "[[!inline pages=\"home/tor_check\" raw=\"yes\" sort=\"age\"]]"
#~ msgstr "[[!inline pages=\"home/tor_check.fr\" raw=\"yes\" sort=\"age\"]]"

#~ msgid "Tails needs donations from users like you."
#~ msgstr "Tails a besoin de dons de personnes comme vous."

#~ msgid "Donate"
#~ msgstr "Faire un don"

#~ msgid ""
#~ "Today, we are asking you to help Tails. You are able to download Tails "
#~ "for free because we believe that nobody should have to pay to be safe "
#~ "while using computers. And we want to keep it this way. <span class="
#~ "\"highlight\">If everyone reading this donated $6, our fundraiser would "
#~ "be done in one day.</span> The price of a USB stick is all we need."
#~ msgstr ""
#~ "Aujourd'hui, nous vous demandons d'aider Tails. Vous avez téléchargé "
#~ "Tails gratuitement car nous croyons que personne ne devrait avoir à payer "
#~ "pour être protégé lors de l'utilisation d'un ordinateur. Et nous voulons "
#~ "pouvoir continuer ainsi. <span class=\"highlight\">Si chaque personne qui "
#~ "lit ceci donnait 5€, notre objectif serait atteint en une journée.</span> "
#~ "Nous n'avons besoin que de l'équivalent du prix d'une clé USB."

#~ msgid "<a href=\"https://tails.boum.org/donate/?r=home\">Donate</a>"
#~ msgstr "<a href=\"https://tails.boum.org/donate/?r=home\">Faire un don</a>"

#~ msgid "[[!meta title=\"News\"]] [[!meta robots=\"noindex\"]]"
#~ msgstr "[[!meta title=\"Nouvelles\"]] [[!meta robots=\"noindex\"]]"<|MERGE_RESOLUTION|>--- conflicted
+++ resolved
@@ -7,15 +7,9 @@
 msgstr ""
 "Project-Id-Version: Tails\n"
 "Report-Msgid-Bugs-To: tails-l10n@boum.org\n"
-<<<<<<< HEAD
-"POT-Creation-Date: 2020-09-17 15:39+0000\n"
-"PO-Revision-Date: 2020-08-22 10:29+0000\n"
-"Last-Translator: xin <xin@riseup.net>\n"
-=======
 "POT-Creation-Date: 2020-09-17 15:59+0000\n"
 "PO-Revision-Date: 2020-10-18 15:31+0000\n"
 "Last-Translator: Chre <tor@renaudineau.org>\n"
->>>>>>> 93833de5
 "Language-Team: Tails translators <tails@boum.org>\n"
 "Language: fr\n"
 "MIME-Version: 1.0\n"
@@ -25,20 +19,13 @@
 "X-Generator: Weblate 3.8\n"
 
 #. type: Content of: <div>
-#, fuzzy
-msgid "[[!meta title=\"Dear Tails user,\"]]"
-msgstr "[[!meta title=\"Nouvelles\"]]\n"
+msgid "[[!meta title=\"Welcome to Tails!\"]]"
+msgstr "[[!meta title=\"Bienvenue dans Tails !\"]]"
 
 #. type: Content of: outside any tag (error?)
-#, fuzzy
-#| msgid ""
-#| "[[!meta stylesheet=\"home\" rel=\"stylesheet\" title=\"\"]] [[!meta "
-#| "stylesheet=\"hide-breadcrumbs\" rel=\"stylesheet\" title=\"\"]] [[!meta "
-#| "robots=\"noindex\"]] [[!meta script=\"home\"]]"
 msgid ""
 "[[!meta stylesheet=\"home\" rel=\"stylesheet\" title=\"\"]] [[!meta "
 "stylesheet=\"hide-breadcrumbs\" rel=\"stylesheet\" title=\"\"]] [[!meta "
-"stylesheet=\"hide-donate-banner\" rel=\"stylesheet\" title=\"\"]] [[!meta "
 "robots=\"noindex\"]] [[!meta script=\"home\"]]"
 msgstr ""
 "[[!meta stylesheet=\"home\" rel=\"stylesheet\" title=\"\"]] [[!meta "
@@ -53,15 +40,11 @@
 "<a href=\"https://check.torproject.org/\" id=\"tor_check\"> "
 "<span>Vérification de Tor</span> </a>"
 
-<<<<<<< HEAD
-#. type: Content of: <div><div><p>
-=======
 #. type: Content of: <div>
 msgid "[[!inline pages=\"home/donate.inline\" raw=\"yes\" sort=\"age\"]]"
 msgstr "[[!inline pages=\"home/donate.fr\" raw=\"yes\" sort=\"age\"]]"
 
 #. type: Content of: <div><p>
->>>>>>> 93833de5
 #, fuzzy
 #| msgid ""
 #| "Today, we are asking you to help Tails. You can enjoy Tails for free "
@@ -81,13 +64,13 @@
 "lit ceci donnait 6$, notre objectif serait atteint en une journée.</span> "
 "Nous n'avons besoin que de l'équivalent du prix d'une clé USB."
 
-#. type: Content of: <div><div><p>
+#. type: Content of: <div><p>
 msgid ""
 "<span class=\"highlight\">If everyone reading this gave $5, our fundraiser "
 "would be done in one day.</span> The price of a USB stick is all we need."
 msgstr ""
 
-#. type: Content of: <div><div><p>
+#. type: Content of: <div><p>
 #, fuzzy
 #| msgid ""
 #| "But, not everyone can donate. When you donate, you are offering to many "
@@ -100,21 +83,13 @@
 "offrez aux nombreuses personnes qui en ont besoin cet outil précieux qu'est "
 "Tails."
 
-#. type: Content of: <div><div><p>
+#. type: Content of: <div><p>
 msgid "[[Donate now to fight surveillance and censorship!|donate]]"
 msgstr ""
 
-#. type: Content of: <div><div>
+#. type: Content of: <div>
 msgid "[[!inline pages=\"news\" raw=\"yes\" sort=\"age\"]]"
 msgstr "[[!inline pages=\"news.fr\" raw=\"yes\" sort=\"age\"]]"
-
-#~ msgid "[[!meta title=\"Welcome to Tails!\"]]"
-#~ msgstr "[[!meta title=\"Bienvenue dans Tails !\"]]"
-
-#, fuzzy
-#~| msgid "[[!inline pages=\"home/donate\" raw=\"yes\" sort=\"age\"]]"
-#~ msgid "[[!inline pages=\"home/donate.inline\" raw=\"yes\" sort=\"age\"]]"
-#~ msgstr "[[!inline pages=\"home/donate.fr\" raw=\"yes\" sort=\"age\"]]"
 
 #, fuzzy
 #~| msgid ""
@@ -144,6 +119,10 @@
 #~| msgid "[[!img \"lib/onion.png\" link=\"no\"]]\n"
 #~ msgid "[[!img \"lib/onion.png\" link=\"no\"]]"
 #~ msgstr "[[!img \"lib/onion.png\" link=\"no\"]]\n"
+
+#, fuzzy
+#~ msgid "[[!meta title=\"Dear Tails user,\"]]"
+#~ msgstr "[[!meta title=\"Nouvelles\"]]\n"
 
 #~ msgid "<a href=\"https://tails.boum.org/donate?r=home\">Donate</a>"
 #~ msgstr "<a href=\"https://tails.boum.org/donate?r=home\">Faire un don</a>"
