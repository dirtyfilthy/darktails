# SOME DESCRIPTIVE TITLE
# Copyright (C) YEAR Free Software Foundation, Inc.
# This file is distributed under the same license as the PACKAGE package.
# FIRST AUTHOR <EMAIL@ADDRESS>, YEAR.
#
msgid ""
msgstr ""
"Project-Id-Version: Tails\n"
"Report-Msgid-Bugs-To: tails-l10n@boum.org\n"
<<<<<<< HEAD
"POT-Creation-Date: 2020-09-17 15:59+0000\n"
=======
"POT-Creation-Date: 2020-09-17 15:39+0000\n"
>>>>>>> 4637adb5
"PO-Revision-Date: 2020-08-22 10:29+0000\n"
"Last-Translator: xin <xin@riseup.net>\n"
"Language-Team: Tails translators <tails@boum.org>\n"
"Language: fr\n"
"MIME-Version: 1.0\n"
"Content-Type: text/plain; charset=UTF-8\n"
"Content-Transfer-Encoding: 8bit\n"
"Plural-Forms: nplurals=2; plural=n > 1;\n"
"X-Generator: Weblate 3.5.1\n"

#. type: Content of: <div>
#, fuzzy
msgid "[[!meta title=\"Dear Tails user,\"]]"
msgstr "[[!meta title=\"Nouvelles\"]]\n"

#. type: Content of: outside any tag (error?)
#, fuzzy
#| msgid ""
#| "[[!meta stylesheet=\"home\" rel=\"stylesheet\" title=\"\"]] [[!meta "
#| "stylesheet=\"hide-breadcrumbs\" rel=\"stylesheet\" title=\"\"]] [[!meta "
#| "robots=\"noindex\"]] [[!meta script=\"home\"]]"
msgid ""
"[[!meta stylesheet=\"home\" rel=\"stylesheet\" title=\"\"]] [[!meta "
"stylesheet=\"hide-breadcrumbs\" rel=\"stylesheet\" title=\"\"]] [[!meta "
"stylesheet=\"hide-donate-banner\" rel=\"stylesheet\" title=\"\"]] [[!meta "
"robots=\"noindex\"]] [[!meta script=\"home\"]]"
msgstr ""
"[[!meta stylesheet=\"home\" rel=\"stylesheet\" title=\"\"]] [[!meta "
"stylesheet=\"hide-breadcrumbs\" rel=\"stylesheet\" title=\"\"]] [[!meta "
"robots=\"noindex\"]] [[!meta script=\"home\"]]"

#. type: Content of: <div>
msgid ""
"<a href=\"https://check.torproject.org/\" id=\"tor_check\"> <span>Tor check</"
"span> </a>"
msgstr ""
"<a href=\"https://check.torproject.org/\" id=\"tor_check\"> "
"<span>Vérification de Tor</span> </a>"

#. type: Content of: <div><div><p>
#, fuzzy
#| msgid ""
#| "Today, we are asking you to help Tails. You can enjoy Tails for free "
#| "because we believe that nobody should have to pay to be safe while using "
#| "computers. And we want to keep it this way. <span class=\"highlight\">If "
#| "everyone reading this donated $6, our fundraiser would be done in one day."
#| "</span> The price of a USB stick is all we need."
msgid ""
"Today, we are asking you to help Tails. Everybody can get Tails for free "
"because we believe that nobody should have to pay to be safe while using "
"computers. And we will keep it this way, with your support."
msgstr ""
"Aujourd'hui, nous vous demandons d'aider Tails. Vous pouvez profiter de "
"Tails gratuitement car nous croyons que personne ne devrait avoir à payer "
"pour être protégé lors de l'utilisation d'un ordinateur. Et nous voulons "
"pouvoir continuer ainsi. <span class=\"highlight\">Si chaque personne qui "
"lit ceci donnait 6$, notre objectif serait atteint en une journée.</span> "
"Nous n'avons besoin que de l'équivalent du prix d'une clé USB."

#. type: Content of: <div><div><p>
msgid ""
"<span class=\"highlight\">If everyone reading this gave $5, our fundraiser "
"would be done in one day.</span> The price of a USB stick is all we need."
msgstr ""

<<<<<<< HEAD
#. type: Content of: <div><p>
#, fuzzy
#| msgid ""
#| "Today, we are asking you to help Tails. You can enjoy Tails for free "
#| "because we believe that nobody should have to pay to be safe while using "
#| "computers. And we want to keep it this way. <span class=\"highlight\">If "
#| "everyone reading this donated $6, our fundraiser would be done in one day."
#| "</span> The price of a USB stick is all we need."
msgid ""
"Today, we are asking you to help Tails. Everybody can get Tails for free "
"because we believe that nobody should have to pay to be safe while using "
"computers. And we will keep it this way, with your support."
msgstr ""
"Aujourd'hui, nous vous demandons d'aider Tails. Vous pouvez profiter de "
"Tails gratuitement car nous croyons que personne ne devrait avoir à payer "
"pour être protégé lors de l'utilisation d'un ordinateur. Et nous voulons "
"pouvoir continuer ainsi. <span class=\"highlight\">Si chaque personne qui "
"lit ceci donnait 6$, notre objectif serait atteint en une journée.</span> "
"Nous n'avons besoin que de l'équivalent du prix d'une clé USB."

#. type: Content of: <div><p>
msgid ""
"<span class=\"highlight\">If everyone reading this gave $5, our fundraiser "
"would be done in one day.</span> The price of a USB stick is all we need."
msgstr ""

#. type: Content of: <div><p>
=======
#. type: Content of: <div><div><p>
>>>>>>> 4637adb5
#, fuzzy
#| msgid ""
#| "But, not everyone can donate. When you donate, you are offering to many "
#| "others who need it, this precious tool that is Tails."
msgid ""
"But, not everyone can donate. So when you do, you are offering to many "
"others who need it, this precious tool that is Tails."
msgstr ""
"Mais tout le monde ne peut pas donner. Lorsque vous faites un don, vous "
"offrez aux nombreuses personnes qui en ont besoin cet outil précieux qu'est "
"Tails."

<<<<<<< HEAD
#. type: Content of: <div><p>
msgid "[[Donate now to fight surveillance and censorship!|donate]]"
msgstr ""

#. type: Content of: <div>
=======
#. type: Content of: <div><div><p>
msgid "[[Donate now to fight surveillance and censorship!|donate]]"
msgstr ""

#. type: Content of: <div><div>
>>>>>>> 4637adb5
msgid "[[!inline pages=\"news\" raw=\"yes\" sort=\"age\"]]"
msgstr "[[!inline pages=\"news.fr\" raw=\"yes\" sort=\"age\"]]"

#~ msgid "[[!meta title=\"Welcome to Tails!\"]]"
#~ msgstr "[[!meta title=\"Bienvenue dans Tails !\"]]"

#, fuzzy
#~| msgid "[[!inline pages=\"home/donate\" raw=\"yes\" sort=\"age\"]]"
#~ msgid "[[!inline pages=\"home/donate.inline\" raw=\"yes\" sort=\"age\"]]"
#~ msgstr "[[!inline pages=\"home/donate.fr\" raw=\"yes\" sort=\"age\"]]"

#, fuzzy
#~| msgid ""
#~| "<a id=\"donate\" class=\"random-message\" href=\"https://tails.boum.org/"
#~| "donate?r=h\" data-display-probability=\"0.1\">"
#~ msgid ""
#~ "<a id=\"online-privacy\" class=\"random-message survey\" href=\"https://"
#~ "survey.tails.boum.org/index.php/229366?lang=en\" data-display-probability="
#~ "\"0.05\" data-display-offset=\"1\">"
#~ msgstr ""
#~ "<a id=\"donate\" class=\"random-message\" href=\"https://tails.boum.org/"
#~ "donate?r=h\" data-display-probability=\"0.1\">"

#, fuzzy
#~| msgid ""
#~| "<a href=\"https://tails.boum.org/install/check/\"> [[!img \"lib/onion.png"
#~| "\" link=\"no\"]] <span>Tor check</span> </a>"
#~ msgid ""
#~ "<a href=\"https://check.torproject.org/\"> [[!img \"lib/onion.png\" link="
#~ "\"no\"]]"
#~ msgstr ""
#~ "<a href=\"https://tails.boum.org/install/check/index.fr.html\"> [[!img "
#~ "\"lib/onion.png\" link=\"no\"]] <span class=\"twolines\">Vérification de "
#~ "Tor</span> </a>"

#, fuzzy
#~| msgid "[[!img \"lib/onion.png\" link=\"no\"]]\n"
#~ msgid "[[!img \"lib/onion.png\" link=\"no\"]]"
#~ msgstr "[[!img \"lib/onion.png\" link=\"no\"]]\n"

<<<<<<< HEAD
#, fuzzy
#~ msgid "[[!meta title=\"Dear Tails user,\"]]"
#~ msgstr "[[!meta title=\"Nouvelles\"]]\n"

=======
>>>>>>> 4637adb5
#~ msgid "<a href=\"https://tails.boum.org/donate?r=home\">Donate</a>"
#~ msgstr "<a href=\"https://tails.boum.org/donate?r=home\">Faire un don</a>"

#~ msgid "[[!inline pages=\"home/tor_check\" raw=\"yes\" sort=\"age\"]]"
#~ msgstr "[[!inline pages=\"home/tor_check.fr\" raw=\"yes\" sort=\"age\"]]"

#~ msgid "Tails needs donations from users like you."
#~ msgstr "Tails a besoin de dons de personnes comme vous."

#~ msgid "Donate"
#~ msgstr "Faire un don"

#~ msgid ""
#~ "Today, we are asking you to help Tails. You are able to download Tails "
#~ "for free because we believe that nobody should have to pay to be safe "
#~ "while using computers. And we want to keep it this way. <span class="
#~ "\"highlight\">If everyone reading this donated $6, our fundraiser would "
#~ "be done in one day.</span> The price of a USB stick is all we need."
#~ msgstr ""
#~ "Aujourd'hui, nous vous demandons d'aider Tails. Vous avez téléchargé "
#~ "Tails gratuitement car nous croyons que personne ne devrait avoir à payer "
#~ "pour être protégé lors de l'utilisation d'un ordinateur. Et nous voulons "
#~ "pouvoir continuer ainsi. <span class=\"highlight\">Si chaque personne qui "
#~ "lit ceci donnait 5€, notre objectif serait atteint en une journée.</span> "
#~ "Nous n'avons besoin que de l'équivalent du prix d'une clé USB."

#~ msgid "<a href=\"https://tails.boum.org/donate/?r=home\">Donate</a>"
#~ msgstr "<a href=\"https://tails.boum.org/donate/?r=home\">Faire un don</a>"

#~ msgid "[[!meta title=\"News\"]] [[!meta robots=\"noindex\"]]"
#~ msgstr "[[!meta title=\"Nouvelles\"]] [[!meta robots=\"noindex\"]]"<|MERGE_RESOLUTION|>--- conflicted
+++ resolved
@@ -7,11 +7,7 @@
 msgstr ""
 "Project-Id-Version: Tails\n"
 "Report-Msgid-Bugs-To: tails-l10n@boum.org\n"
-<<<<<<< HEAD
-"POT-Creation-Date: 2020-09-17 15:59+0000\n"
-=======
 "POT-Creation-Date: 2020-09-17 15:39+0000\n"
->>>>>>> 4637adb5
 "PO-Revision-Date: 2020-08-22 10:29+0000\n"
 "Last-Translator: xin <xin@riseup.net>\n"
 "Language-Team: Tails translators <tails@boum.org>\n"
@@ -77,37 +73,7 @@
 "would be done in one day.</span> The price of a USB stick is all we need."
 msgstr ""
 
-<<<<<<< HEAD
-#. type: Content of: <div><p>
-#, fuzzy
-#| msgid ""
-#| "Today, we are asking you to help Tails. You can enjoy Tails for free "
-#| "because we believe that nobody should have to pay to be safe while using "
-#| "computers. And we want to keep it this way. <span class=\"highlight\">If "
-#| "everyone reading this donated $6, our fundraiser would be done in one day."
-#| "</span> The price of a USB stick is all we need."
-msgid ""
-"Today, we are asking you to help Tails. Everybody can get Tails for free "
-"because we believe that nobody should have to pay to be safe while using "
-"computers. And we will keep it this way, with your support."
-msgstr ""
-"Aujourd'hui, nous vous demandons d'aider Tails. Vous pouvez profiter de "
-"Tails gratuitement car nous croyons que personne ne devrait avoir à payer "
-"pour être protégé lors de l'utilisation d'un ordinateur. Et nous voulons "
-"pouvoir continuer ainsi. <span class=\"highlight\">Si chaque personne qui "
-"lit ceci donnait 6$, notre objectif serait atteint en une journée.</span> "
-"Nous n'avons besoin que de l'équivalent du prix d'une clé USB."
-
-#. type: Content of: <div><p>
-msgid ""
-"<span class=\"highlight\">If everyone reading this gave $5, our fundraiser "
-"would be done in one day.</span> The price of a USB stick is all we need."
-msgstr ""
-
-#. type: Content of: <div><p>
-=======
 #. type: Content of: <div><div><p>
->>>>>>> 4637adb5
 #, fuzzy
 #| msgid ""
 #| "But, not everyone can donate. When you donate, you are offering to many "
@@ -120,19 +86,11 @@
 "offrez aux nombreuses personnes qui en ont besoin cet outil précieux qu'est "
 "Tails."
 
-<<<<<<< HEAD
-#. type: Content of: <div><p>
-msgid "[[Donate now to fight surveillance and censorship!|donate]]"
-msgstr ""
-
-#. type: Content of: <div>
-=======
 #. type: Content of: <div><div><p>
 msgid "[[Donate now to fight surveillance and censorship!|donate]]"
 msgstr ""
 
 #. type: Content of: <div><div>
->>>>>>> 4637adb5
 msgid "[[!inline pages=\"news\" raw=\"yes\" sort=\"age\"]]"
 msgstr "[[!inline pages=\"news.fr\" raw=\"yes\" sort=\"age\"]]"
 
@@ -173,13 +131,6 @@
 #~ msgid "[[!img \"lib/onion.png\" link=\"no\"]]"
 #~ msgstr "[[!img \"lib/onion.png\" link=\"no\"]]\n"
 
-<<<<<<< HEAD
-#, fuzzy
-#~ msgid "[[!meta title=\"Dear Tails user,\"]]"
-#~ msgstr "[[!meta title=\"Nouvelles\"]]\n"
-
-=======
->>>>>>> 4637adb5
 #~ msgid "<a href=\"https://tails.boum.org/donate?r=home\">Donate</a>"
 #~ msgstr "<a href=\"https://tails.boum.org/donate?r=home\">Faire un don</a>"
 
