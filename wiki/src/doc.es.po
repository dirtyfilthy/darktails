--- conflicted
+++ resolved
@@ -36,7 +36,6 @@
 msgstr "- [[Introducción a esta documentación|introduction]]"
 
 #. type: Title #
-<<<<<<< HEAD
 msgid "[[General information|about]]"
 msgstr "[[Información general|about]]"
 
@@ -44,35 +43,6 @@
 #, no-wrap
 msgid "[[!inline pages=\"doc/about.index\" raw=\"yes\"]]\n"
 msgstr "[[!inline pages=\"doc/about.index.es\" raw=\"yes\"]]\n"
-=======
-#, no-wrap
-msgid "General information"
-msgstr "Información general"
-
-#. type: Bullet: '  - '
-msgid "[[Why do you need anonymity?|about/anonymity]]"
-msgstr "[[Porque necesitar anonimato?|about/anonymity]] "
-
-#. type: Bullet: '  - '
-msgid "[[System requirements|about/requirements]]"
-msgstr "[[Requisitos de sistema|about/requirements]]"
-
-#. type: Bullet: '  - '
-msgid "[[Warnings!|about/warning]]"
-msgstr "[[Avisos!|about/warning]]"
-
-#. type: Bullet: '  - '
-msgid "[[Features|about/features]]"
-msgstr "[[Caracteristicas|about/features]]"
-
-#. type: Bullet: '  - '
-msgid "[[Trusting Tails|about/trust]]"
-msgstr "[[Confiabilidad|about/trust]]"
-
-#. type: Bullet: '  - '
-msgid "[[Licence|about/licence]]"
-msgstr ""
->>>>>>> 932a867d
 
 #. type: Title #
 #, no-wrap
