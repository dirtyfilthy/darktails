# SOME DESCRIPTIVE TITLE
# Copyright (C) YEAR Free Software Foundation, Inc.
# This file is distributed under the same license as the PACKAGE package.
# FIRST AUTHOR <EMAIL@ADDRESS>, YEAR.
#
msgid ""
msgstr ""
"Project-Id-Version: PACKAGE VERSION\n"
<<<<<<< HEAD
"POT-Creation-Date: 2012-07-22 18:30+0300\n"
=======
"POT-Creation-Date: 2012-08-05 16:36+0300\n"
>>>>>>> c285ec32
"PO-Revision-Date: YEAR-MO-DA HO:MI+ZONE\n"
"Last-Translator: MIG PONCE <mig.p6165@gmail.com>\n"
"Language-Team: LANGUAGE <LL@li.org>\n"
"Language: \n"
"MIME-Version: 1.0\n"
"Content-Type: text/plain; charset=UTF-8\n"
"Content-Transfer-Encoding: 8bit\n"

#. type: Plain text
#, no-wrap
msgid "[[!meta title=\"Documentation\"]]\n"
msgstr "[[!meta title=\"Documentación\"]]\n"

#. type: Plain text
msgid ""
"This documentation is a work in progress and a collective task. If you think "
"it lacks documentation on a specific topic you can suggest us to complete it "
"or try to write it yourself and share it with us."
msgstr ""
"Esta documentación está en constante desarrollo y es un trabajo colectivo. "
"Si piensas que falta información acerca de un tema en particular, puedes "
"sugerirnos que sea completada o tratar de escribirla tú mismo y compartirla "
"con nosotros."

#. type: Plain text
msgid "- [[Introduction to this documentation|introduction]]"
msgstr "- [[Introducción a esta documentación|introduction]]"

#. type: Title #
msgid "[[General information|about]]"
msgstr "[[Información general|about]]"

<<<<<<< HEAD
#. type: Plain text
#, no-wrap
msgid "[[!inline pages=\"doc/about.index\" raw=\"yes\"]]\n"
msgstr "[[!inline pages=\"doc/about.index.es\" raw=\"yes\"]]\n"
=======
#. type: Bullet: '  - '
msgid "[[Features|about/features]]"
msgstr "[[Caracteristicas|about/features]]"

#. type: Bullet: '  - '
msgid "[[Trusting Tails|about/trust]]"
msgstr "[[Confiabilidad|about/trust]]"

#. type: Bullet: '  - '
#, fuzzy
#| msgid "[[Warnings!|about/warning]]"
msgid "[[License|about/license]]"
msgstr "[[Avisos!|about/warning]]"
>>>>>>> c285ec32

#. type: Title #
#, no-wrap
msgid "[[Get Tails|download]]"
msgstr "[[Descarga Tails|download]]"

#. type: Plain text
msgid "[[!inline pages=\"doc/get.index\" raw=\"yes\"]]\n"
msgstr "[[!inline pages=\"doc/get.index.es\" raw=\"yes\"]]\n"

#. type: Title #
#, no-wrap
msgid "[[First steps with Tails|first_steps]]"
msgstr "[[Primeros pasos con Tails|first_steps]]"

#. type: Plain text
#, no-wrap
msgid "[[!inline pages=\"doc/first_steps.index\" raw=\"yes\"]]\n"
msgstr "[[!inline pages=\"doc/first_steps.index.es\" raw=\"yes\"]]\n"

#. type: Title #
#, no-wrap
msgid "[[Connect to the Internet anonymously|anonymous_internet]]"
msgstr "[[Conectarse a Internet anónimamente|anonymous_internet]]"

#. type: Plain text
#, no-wrap
msgid "[[!inline pages=\"doc/anonymous_internet.index\" raw=\"yes\"]]\n"
msgstr "[[!inline pages=\"doc/anonymous_internet.index.es\" raw=\"yes\"]]\n"

#. type: Title #
#, no-wrap
msgid "[[Encryption & privacy|encryption_and_privacy]]"
msgstr "[[Encriptación y privacidad|encryption_and_privacy]]"

#. type: Plain text
#, no-wrap
msgid "[[!inline pages=\"doc/encryption_and_privacy.index\" raw=\"yes\"]]\n"
msgstr "[[!inline pages=\"doc/encryption_and_privacy.index.es\" raw=\"yes\"]]\n"

#. type: Title #
#, no-wrap
msgid "[[Work on sensitive documents|sensitive_documents]]"
msgstr "[[Trabajar con documentos sensitivos|sensitive_documents]]"

#. type: Plain text
#, no-wrap
msgid "[[!inline pages=\"doc/sensitive_documents.index\" raw=\"yes\"]]\n"
msgstr "[[!inline pages=\"doc/sensitive_documents.index.es\" raw=\"yes\"]]\n"

#. type: Title #
#, no-wrap
msgid "[[Advanced topics|advanced_topics]]"
msgstr "[[Temas avanzados|advanced_topics]]"

#. type: Plain text
#, no-wrap
msgid "[[!inline pages=\"doc/advanced_topics.index\" raw=\"yes\"]]\n"
msgstr "[[!inline pages=\"doc/advanced_topics.index.es\" raw=\"yes\"]]\n"

#~ msgid ""
#~ "- [[Why do you need anonymity?|about/anonymity]] - [[System requirements|"
#~ "about/requirements]] - [[Warnings!|about/warning]] - [[Features|about/"
#~ "features]] - [[Trusting Tails|about/trust]] - [[License|about/license]]"
#~ msgstr ""
#~ "- [[¿Por qué la necesidad de anonimato?|about/anonymity]] - [[Requisitos "
#~ "del sistema|about/requirements]] - [[Advertencia|about/warning]] - "
#~ "[[Características|about/features]] - [[Confianza en Tails|about/trust]] - "
#~ "[[Licencia|about/license]]"

#~ msgid ""
#~ "**WARNING**: Originally written for Incognito, it has not been fully "
#~ "adapted for\n"
#~ "Tails yet. Outdated section are marked with **FIXME**. **Please do not "
#~ "take them\n"
#~ "as true.**\n"
#~ msgstr ""
#~ "**ADVERTENCIA**: Esta información no ha sido adaptada completamente a "
#~ "Tails, sino que originalmente fue escrita para Incognito.\n"
#~ "Las secciones desactualizadas están marcadas con la palabra **FIXME**. "
#~ "**Por favor, no las consideres\n"
#~ "como verdaderas.**\n"

#~ msgid "[[First time user?|download#index1h1]]"
#~ msgstr "[[¿Primera vez con Tails?|download#index1h1]]"

#~ msgid "[[Download the ISO image|download#index2h1]]"
#~ msgstr "[[Descargar la imagen ISO|download#index2h1]]"

#~| msgid ""
#~| "- [[Burn a CD or install onto a USB stick|download#index4h1]]\n"
#~| "    - [[Installing onto a USB stick, for Linux|first_steps/"
#~| "manual_usb_installation/linux]]\n"
#~| "    - [[Installing onto a USB stick, for Windows|first_steps/"
#~| "manual_usb_installation/windows]]\n"
#~| "- [[Stay tuned|download#index5h1]]\n"
#~| "- [[Starting Tails!|download#index6h1]]\n"
#~ msgid ""
#~ "- [[Verify the ISO image|download#index3h1]]\n"
#~ "  - [[Using Gnome: Ubuntu, Debian, Tails, etc.|get/"
#~ "verify_the_iso_image_using_gnome]]\n"
#~ "  - [[Using Linux with the command line|get/"
#~ "verify_the_iso_image_using_the_command_line]]\n"
#~ "  - [[Using other operating systems|get/"
#~ "verify_the_iso_image_using_other_operating_systems]]\n"
#~ "- [[Burn a CD or install onto a USB stick|download#index4h1]]\n"
#~ "  - [[Installing onto a USB stick, for Linux|first_steps/"
#~ "manual_usb_installation/linux]]\n"
#~ "  - [[Installing onto a USB stick, for Windows|first_steps/"
#~ "manual_usb_installation/windows]]\n"
#~ "  - [[Installing onto a USB stick, for Mac|first_steps/"
#~ "manual_usb_installation/mac]]\n"
#~ "- [[Stay tuned|download#index5h1]]\n"
#~ "- [[Starting Tails!|download#index6h1]]\n"
#~ msgstr ""
#~ "- [[Grabar un CD o instalar en una memoria USB|download#index4h1]]\n"
#~ "    - [[Instalar en una memoria USB, para Linux|first_steps/"
#~ "manual_usb_installation/linux]]\n"
#~ "    - [[Instalar en una memoria USB, para Windows|first_steps/"
#~ "manual_usb_installation/windows]]\n"
#~ "- [[Mantente actualizado|download#index5h1]]\n"
#~ "- [[¡Inicia Tails!|download#index6h1]]\n"

#~ msgid "[[Verify the ISO image|download#index3h1]]"
#~ msgstr "[[Verificar la imagen ISO|download#index3h1]]"<|MERGE_RESOLUTION|>--- conflicted
+++ resolved
@@ -6,11 +6,7 @@
 msgid ""
 msgstr ""
 "Project-Id-Version: PACKAGE VERSION\n"
-<<<<<<< HEAD
-"POT-Creation-Date: 2012-07-22 18:30+0300\n"
-=======
 "POT-Creation-Date: 2012-08-05 16:36+0300\n"
->>>>>>> c285ec32
 "PO-Revision-Date: YEAR-MO-DA HO:MI+ZONE\n"
 "Last-Translator: MIG PONCE <mig.p6165@gmail.com>\n"
 "Language-Team: LANGUAGE <LL@li.org>\n"
@@ -43,26 +39,10 @@
 msgid "[[General information|about]]"
 msgstr "[[Información general|about]]"
 
-<<<<<<< HEAD
 #. type: Plain text
 #, no-wrap
 msgid "[[!inline pages=\"doc/about.index\" raw=\"yes\"]]\n"
 msgstr "[[!inline pages=\"doc/about.index.es\" raw=\"yes\"]]\n"
-=======
-#. type: Bullet: '  - '
-msgid "[[Features|about/features]]"
-msgstr "[[Caracteristicas|about/features]]"
-
-#. type: Bullet: '  - '
-msgid "[[Trusting Tails|about/trust]]"
-msgstr "[[Confiabilidad|about/trust]]"
-
-#. type: Bullet: '  - '
-#, fuzzy
-#| msgid "[[Warnings!|about/warning]]"
-msgid "[[License|about/license]]"
-msgstr "[[Avisos!|about/warning]]"
->>>>>>> c285ec32
 
 #. type: Title #
 #, no-wrap
