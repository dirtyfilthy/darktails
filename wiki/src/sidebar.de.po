--- conflicted
+++ resolved
@@ -35,15 +35,8 @@
 "raw=\"yes\"]]</span>|Download]]"
 
 #. type: Content of: <div><ul><li>
-<<<<<<< HEAD
-msgid "[[About|doc/about]]"
+msgid "[[Über Tails|about]]"
 msgstr ""
-=======
-#, fuzzy
-#| msgid "[[About]]"
-msgid "[[About|about]]"
-msgstr "[[Über Tails|About]]"
->>>>>>> 48a11499
 
 #. type: Content of: <div><ul><li>
 msgid "[[Getting started…|getting started]]"
