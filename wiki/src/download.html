--- conflicted
+++ resolved
@@ -19,11 +19,7 @@
 	<li>If you have no notion on how Tails works.</li>
 	</ul>
 
-<<<<<<< HEAD
-	<p><strong>Then, check first the [[about|doc/about]] and
-=======
-	<p><strong>Then, check first the [[about|about]] and
->>>>>>> 48a11499
+	<p><strong>Then, check first the [[about]] and
 	[[warning|doc/warning]] pages to make sure that Tails is the right tool
 	for you and that you understand well its limitations.</strong></p>
 
