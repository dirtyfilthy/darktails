[[!meta title="Download, verify and install"]]

<strong>Tails is [[Free Software|doc/about/license]], you can download it, use it and
share it without restriction.</strong>

<div id="page-download">

[[!toc levels=1]]

<div id="first_time">

	<h1 class="bullet-number-one">First time user?</h1>

	<div class="caution">

	<ul>
	<li>If you don't know what a metadata or a man-in-the-middle attack
	is.</li>
	<li>If you think no-one can eavesdrop on your communications
	because you are using Tor.</li>
	<li>If you have no notion of how Tails works.</li>
	</ul>

	<p><strong>Then, check first the [[about]] and
	[[warning|doc/about/warning]] pages to make sure that Tails is the right tool
	for you and that you understand well its limitations.</strong></p>

	</div>

</div>

<div id="download_iso" class="container">

	<h1 class="bullet-number-two">Download the ISO image</h1>

	<div class="tip">

	<p>You will download Tails in the form of an <span
	class="definition">[[!wikipedia ISO_image desc="ISO image"]]</span>: a
	single file that you will later burn on a DVD or install onto a USB
	stick or SD card.</p>

	</div>

<div id="http">

	<h2>Direct download</h2>

	<h3>Latest release</h3>

	<p>
	<a class='download-file' href=[[!inline pages="inc/stable_i386_iso_url" raw="yes"]]>
	Tails [[!inline pages="inc/stable_i386_version" raw="yes"]] ISO image</a>
	</p>

	<h3>Cryptographic signature</h3>

	[[!inline pages="lib/download_stable_i386_iso_sig" raw="yes"]]

	<p>If you're not sure what the cryptographic signature is,
	please read the part on [[verifying the ISO
	image|download#verify]].</p>

	<!--
	<h3>Set up a web mirror</h3>

	<p>If you're running a web server, you're most welcome to help us spread
	Tails by [[setting up a web mirror|contribute/how/mirror]].</p>
	-->

</div> <!-- #http -->

<div id="bittorrent">

	<h2>BitTorrent download</h2>

	<h3>Latest release</h3>

	<p>
	<a class='download-file' href=[[!inline pages="inc/stable_i386_torrent_url" raw="yes"]]>
	Tails [[!inline pages="inc/stable_i386_version" raw="yes"]] torrent</a>
	</p>

	<h3>Cryptographic signature</h3>

	<p>The cryptographic signature of the ISO image is also included in the Torrent.</p>

	<p>Additionally, you can verify the <a href=[[!inline
	pages="inc/stable_i386_torrent_sig_url" raw="yes"]]>signature of
	the Torrent file</a> itself before downloading it.</p>

	<h3>Seed back!</h3>

	<p>Seeding back the image once you have downloaded it is also a nice
	and easy way of helping spread Tails.</p>

</div> <!-- #bittorrent -->

<p>List of current [[known issues|support/known_issues]] in Tails.</p>

</div> <!-- #download_the_image .container -->

<div id="verify">

	<h1 class="bullet-number-three">Verify the ISO image</h1>

	<p>It is important to check the <span class="definition">[[!wikipedia
	Data_integrity desc="integrity"]]</span> of the ISO image you downloaded
	to make sure that the download went well.</p>

	<div class="caution">

	<p>Those techniques rely on standard HTTPS and <span
	class="definition">[[!wikipedia Certificate_authority desc="certificate
	authorities"]]</span> to make you trust the content of this website.
	But, [[as explained on our warning
	page|doc/about/warning#man-in-the-middle]], you
	could still be victim of a man-in-the-middle attack while using HTTPS.
	On this website as much as on any other of the Internet.</p>

	<p>As a consequence, <strong>they don't provide you with a
	strong way of checking the ISO image <span
	class="definition">[[!wikipedia Authentication
	desc="authenticity"]]</span> and making sure you downloaded a genuine
	Tails.</strong> In a dedicated section, we will propose you some more advanced
	techniques to <a href="#authenticity-check">check the authenticity of
	the ISO image</a>.</p>

	</div>

	<p><strong>All Tails ISO image are cryptographically signed by our
	OpenPGP key.</strong>
	OpenPGP is a standard for data encryption that provides cryptographic
	privacy and authentication through the use of keys owned by its users.
	Checking this signature is the recommended way of checking the ISO image
	integrity.</p>

	<p>If you already know how to use an OpenPGP key you can download it
	straight away:</p>

	[[!inline pages="lib/download_tails_signing_key" raw="yes"]]

	<p>Otherwise, read our instructions to check the ISO image integrity:</p>
	<ul>
	  <li>
	  [[!toggle id="verify_the_iso_image_using_gnome"
	  text="Using Linux with Gnome: Ubuntu, Debian, Tails, etc."]]
	  </li>
	  <li>
	  [[!toggle id="verify_the_iso_image_using_the_command_line"
	  text="Using Linux with the command line"]]
	  </li>
	  <li>
	  [[!toggle id="verify_the_iso_image_using_other_operating_systems"
	  text="Using other operating systems"]]
	  </li>
	</ul>

	[[!toggleable id="verify_the_iso_image_using_gnome" text="""
	<span class="hide">[[!toggle id="verify_the_iso_image_using_gnome" text=""]]</span>

	<h2>Using Linux with Gnome: Ubuntu, Debian, Tails, Fedora, etc.</h2>

	[[!inline pages="doc/get/verify_the_iso_image_using_gnome" raw="yes"]]

	"""]]

	[[!toggleable id="verify_the_iso_image_using_the_command_line" text="""
	<span class="hide">[[!toggle id="verify_the_iso_image_using_the_command_line" text=""]]</span>

	<h2>Using Linux with the command line</h2>

	[[!inline pages="doc/get/verify_the_iso_image_using_the_command_line" raw="yes"]]

	"""]]

	[[!toggleable id="verify_the_iso_image_using_other_operating_systems" text="""
	<span class="hide">[[!toggle id="verify_the_iso_image_using_other_operating_systems" text=""]]</span>

	<h2>Using other operating systems</h2>

	[[!inline pages="doc/get/verify_the_iso_image_using_other_operating_systems" raw="yes"]]

	"""]]

	<h2><a id="authenticity-check"></a>So how can I better check the ISO
	image authenticity?</h2>

	<p>The Tails signing key that you downloaded from this website could
	be a fake one if you were victim of a [[man-in-the-middle
	attack|doc/about/warning#man-in-the-middle]].</p>

	<p>Finding a way of trusting better Tails signing key would allow you to
	authenticate better the ISO image you downloaded. The following page
	will give you hints on how to increase the trust you can put in the
	Tails signing key you downloaded:</p>

	<ul>
	  <li>[[Trusting Tails signing key|doc/get/trusting_tails_signing_key]]</li>
	</ul>

	<!-- <h2>FIXME: What to do if the image is bad?</h2> -->

</div> <!-- #verify -->

<<<<<<< HEAD
<div id="media">

	<h1 class="bullet-number-four">Install or upgrade Tails</h1>

        <h2>Upgrading a Tails USB stick or SD card</h2>

	<p>If you already have a Tails device, USB stick or SD card, installed
	using <span class="application">Tails Installer</span>, then follow our
	[[upgrade instructions|doc/first_steps/upgrade]].</p>

	<h2>Installing Tails</h2>

	<p>You can either burn Tails onto a DVD or install it onto a USB stick or SD card.</p>

	<h3>Burning a DVD</h3>
	<ul>
	  <li>DVDs are read-only so your Tails can't be altered by a virus or an
	  attacker.</li>
	  <li>DVDs are cheap but you will need to burn a new DVD each time you
	  update your version of Tails.</li>
	  <li>You could also use a DVD-RW but those are not read-only.</li>
	</ul>

	<p>For detailed instructions on how to burn an ISO image under Linux,
	Windows or Mac OS X you can consult <a
	href="https://help.ubuntu.com/community/BurningIsoHowto">the
	corresponding Ubuntu documentation</a>: just replace the Ubuntu ISO
	image by the Tails ISO image you downloaded and ignore the part on
	verifying the data integrity since you've already done that.</p>

	<h3>Installing onto a USB stick or SD card</h3>

	<p><strong>The content of the device will be lost in the
	operation.</strong></p>

	<ul>
	  <li>An attacker with physical access to your device or through a
	  virus could alter your Tails.</li>
	  <li>USB sticks and SD cards can be upgraded to future versions of Tails.</li>
	  <li>You can use [[persistence|doc/first_steps/persistence]]
	  and store your documents and configuration in an encrypted
	  persistent volume on the same device.</li>
	  <li>USB sticks and SD cards are smaller to fit in your pocket.</li>
	  <li>Some older computers might not be able to start from a USB stick or SD card.</li>
	  <li>Some USB sticks, SD cards, or SD card adapters have a
	  read-only switch that can prevent your Tails from
	  being altered, but be aware that this protection is most probably not
	  ensured by the device itself: do not rely on untrusted computers to
	  respect this feature.</li>
	</ul>

	<p>[[See the corresponding
	documentation.|doc/first_steps/installation]]</p>
=======
<div id="stay_tuned">
>>>>>>> 4d85dd29

	<h1 class="bullet-number-four">Stay tuned</h1>

	<div class="caution">

	<p>It's very important to keep your version of Tails up-to-date, otherwise
	your system will be vulnerable to numerous security holes.</p>

	</div>

	<p>To be notified of new versions and important project news, follow our
	[[news feed|news]] or subscribe to our
	<a href="https://mailman.boum.org/listinfo/amnesia-news">news mailing
	list</a>:</p>

	<form method="POST" action="https://mailman.boum.org/subscribe/amnesia-news">
		<input class="text" name="email" value=""/>
		<input class="button" type="submit" value="Subscribe"/>
	</form>

</div> <!-- #stay_tuned-->

<div id="installation">

	<h1 class="bullet-number-five">Installation</h1>

	<div class="next">

	<p>Read the [[First steps|doc/first_steps]] section of our documentation
	to learn how to burn the ISO image on a DVD or install it onto a USB stick
	or SD card.</p>

	</div>

</div>

</div> <!-- #download --><|MERGE_RESOLUTION|>--- conflicted
+++ resolved
@@ -203,63 +203,7 @@
 
 </div> <!-- #verify -->
 
-<<<<<<< HEAD
-<div id="media">
-
-	<h1 class="bullet-number-four">Install or upgrade Tails</h1>
-
-        <h2>Upgrading a Tails USB stick or SD card</h2>
-
-	<p>If you already have a Tails device, USB stick or SD card, installed
-	using <span class="application">Tails Installer</span>, then follow our
-	[[upgrade instructions|doc/first_steps/upgrade]].</p>
-
-	<h2>Installing Tails</h2>
-
-	<p>You can either burn Tails onto a DVD or install it onto a USB stick or SD card.</p>
-
-	<h3>Burning a DVD</h3>
-	<ul>
-	  <li>DVDs are read-only so your Tails can't be altered by a virus or an
-	  attacker.</li>
-	  <li>DVDs are cheap but you will need to burn a new DVD each time you
-	  update your version of Tails.</li>
-	  <li>You could also use a DVD-RW but those are not read-only.</li>
-	</ul>
-
-	<p>For detailed instructions on how to burn an ISO image under Linux,
-	Windows or Mac OS X you can consult <a
-	href="https://help.ubuntu.com/community/BurningIsoHowto">the
-	corresponding Ubuntu documentation</a>: just replace the Ubuntu ISO
-	image by the Tails ISO image you downloaded and ignore the part on
-	verifying the data integrity since you've already done that.</p>
-
-	<h3>Installing onto a USB stick or SD card</h3>
-
-	<p><strong>The content of the device will be lost in the
-	operation.</strong></p>
-
-	<ul>
-	  <li>An attacker with physical access to your device or through a
-	  virus could alter your Tails.</li>
-	  <li>USB sticks and SD cards can be upgraded to future versions of Tails.</li>
-	  <li>You can use [[persistence|doc/first_steps/persistence]]
-	  and store your documents and configuration in an encrypted
-	  persistent volume on the same device.</li>
-	  <li>USB sticks and SD cards are smaller to fit in your pocket.</li>
-	  <li>Some older computers might not be able to start from a USB stick or SD card.</li>
-	  <li>Some USB sticks, SD cards, or SD card adapters have a
-	  read-only switch that can prevent your Tails from
-	  being altered, but be aware that this protection is most probably not
-	  ensured by the device itself: do not rely on untrusted computers to
-	  respect this feature.</li>
-	</ul>
-
-	<p>[[See the corresponding
-	documentation.|doc/first_steps/installation]]</p>
-=======
 <div id="stay_tuned">
->>>>>>> 4d85dd29
 
 	<h1 class="bullet-number-four">Stay tuned</h1>
 
