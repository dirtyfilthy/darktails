[[!meta title="Download, verify and install"]]

<strong>Tails is [[Free Software|doc/about/license]], you can download it, use it and
share it without restriction.</strong>

<div id="page-download">

[[!toc levels=1]]

<div id="first_time">

	<h1 class="bullet-number-one">First time user?</h1>

	<div class="caution">

	<ul>
	<li>If you don't know what a metadata or a man-in-the-middle attack
	is.</li>
	<li>If you think no-one can eavesdrop on your communications
	because you are using Tor.</li>
	<li>If you have no notion of how Tails works.</li>
	</ul>

	<p><strong>Then, check first the [[about]] and
	[[warning|doc/about/warning]] pages to make sure that Tails is the right tool
	for you and that you understand well its limitations.</strong></p>

	</div>

</div>

<div id="download_iso" class="container">

	<h1 class="bullet-number-two">Download the ISO image</h1>

	<div class="tip">

	<p>You will download Tails in the form of an <span
	class="definition">[[!wikipedia ISO_image desc="ISO image"]]</span>: a
	single file that you will later burn on a DVD or install onto a USB
	stick or SD card.</p>

	</div>

<div id="http">

	<h2>Direct download</h2>

	<h3>Latest release</h3>

	<p>
	<a class='download-file' href=[[!inline pages="inc/stable_i386_iso_url" raw="yes"]]>
	Tails [[!inline pages="inc/stable_i386_version" raw="yes"]] ISO image</a>
	</p>

	<h3>Cryptographic signature</h3>

	[[!inline pages="lib/download_stable_i386_iso_sig" raw="yes"]]

	<p>If you're not sure what the cryptographic signature is,
	please read the part on [[verifying the ISO
	image|download#verify]].</p>

	<!--
	<h3>Set up a web mirror</h3>

	<p>If you're running a web server, you're most welcome to help us spread
	Tails by [[setting up a web mirror|contribute/how/mirror]].</p>
	-->

</div> <!-- #http -->

<div id="bittorrent">

	<h2>BitTorrent download</h2>

	<h3>Latest release</h3>

	<p>
	<a class='download-file' href=[[!inline pages="inc/stable_i386_torrent_url" raw="yes"]]>
	Tails [[!inline pages="inc/stable_i386_version" raw="yes"]] torrent</a>
	</p>

	<h3>Cryptographic signature</h3>

	<p>The cryptographic signature of the ISO image is also included in the Torrent.</p>

	<p>Additionally, you can verify the <a href=[[!inline
	pages="inc/stable_i386_torrent_sig_url" raw="yes"]]>signature of
	the Torrent file</a> itself before downloading it.</p>

	<h3>Seed back!</h3>

	<p>Seeding back the image once you have downloaded it is also a nice
	and easy way of helping spread Tails.</p>

</div> <!-- #bittorrent -->

<p>List of current [[known issues|support/known_issues]] in Tails.</p>

</div> <!-- #download_the_image .container -->

<div id="verify">

	<h1 class="bullet-number-three">Verify the ISO image</h1>

	<p>It is important to check the <span class="definition">[[!wikipedia
	Data_integrity desc="integrity"]]</span> of the ISO image you downloaded
	to make sure that the download went well.</p>

	<div class="caution">

	<p>Those techniques rely on standard HTTPS and <span
	class="definition">[[!wikipedia Certificate_authority desc="certificate
	authorities"]]</span> to make you trust the content of this website.
	But, [[as explained on our warning
	page|doc/about/warning#man-in-the-middle]], you
	could still be victim of a man-in-the-middle attack while using HTTPS.
	On this website as much as on any other of the Internet.</p>

	<p>As a consequence, <strong>they don't provide you with a
	strong way of checking the ISO image <span
	class="definition">[[!wikipedia Authentication
	desc="authenticity"]]</span> and making sure you downloaded a genuine
	Tails.</strong> In a dedicated section, we will propose you some more advanced
	techniques to <a href="#authenticity-check">check the authenticity of
	the ISO image</a>.</p>

	</div>

	<p><strong>All Tails ISO image are cryptographically signed by our
	OpenPGP key.</strong>
	OpenPGP is a standard for data encryption that provides cryptographic
	privacy and authentication through the use of keys owned by its users.
	Checking this signature is the recommended way of checking the ISO image
	integrity.</p>

	<p>If you already know how to use an OpenPGP key you can download it
	straight away:</p>

	[[!inline pages="lib/download_tails_signing_key" raw="yes"]]

	<p>Otherwise, read our instructions to check the ISO image integrity:</p>
	<ul>
	  <li>
	  [[!toggle id="verify_the_iso_image_using_gnome"
	  text="Using Linux with Gnome: Ubuntu, Debian, Tails, etc."]]
	  </li>
	  <li>
	  [[!toggle id="verify_the_iso_image_using_the_command_line"
	  text="Using Linux with the command line"]]
	  </li>
	  <li>
	  [[!toggle id="verify_the_iso_image_using_other_operating_systems"
	  text="Using other operating systems"]]
	  </li>
	</ul>

	[[!toggleable id="verify_the_iso_image_using_gnome" text="""
	<span class="hide">[[!toggle id="verify_the_iso_image_using_gnome" text=""]]</span>

	<h2>Using Linux with Gnome: Ubuntu, Debian, Tails, Fedora, etc.</h2>

	[[!inline pages="doc/get/verify_the_iso_image_using_gnome" raw="yes"]]

	"""]]

	[[!toggleable id="verify_the_iso_image_using_the_command_line" text="""
	<span class="hide">[[!toggle id="verify_the_iso_image_using_the_command_line" text=""]]</span>

	<h2>Using Linux with the command line</h2>

	[[!inline pages="doc/get/verify_the_iso_image_using_the_command_line" raw="yes"]]

	"""]]

	[[!toggleable id="verify_the_iso_image_using_other_operating_systems" text="""
	<span class="hide">[[!toggle id="verify_the_iso_image_using_other_operating_systems" text=""]]</span>

	<h2>Using other operating systems</h2>

	[[!inline pages="doc/get/verify_the_iso_image_using_other_operating_systems" raw="yes"]]

	"""]]

	<h2><a id="authenticity-check"></a>So how can I better check the ISO
	image authenticity?</h2>

	<p>The Tails signing key that you downloaded from this website could
	be a fake one if you were victim of a [[man-in-the-middle
	attack|doc/about/warning#man-in-the-middle]].</p>

	<p>Finding a way of trusting better Tails signing key would allow you to
	authenticate better the ISO image you downloaded. The following page
	will give you hints on how to increase the trust you can put in the
	Tails signing key you downloaded:</p>

	<ul>
	  <li>[[Trusting Tails signing key|doc/get/trusting_tails_signing_key]]</li>
	</ul>

	<!-- <h2>FIXME: What to do if the image is bad?</h2> -->

</div> <!-- #verify -->

<div id="stay_tuned">
<<<<<<< HEAD

	<h1 class="bullet-number-four">Stay tuned</h1>
=======

	<h1 class="bullet-number-four">Stay tuned</h1>

	<div class="caution">

	<p>It's very important to keep your version of Tails up-to-date, otherwise
	your system will be vulnerable to numerous security holes.</p>
>>>>>>> 74799a4c

	</div>

	<p>To be notified of new versions and important project news, follow our
	[[news feed|news]] or subscribe to our
	<a href="https://mailman.boum.org/listinfo/amnesia-news">news mailing
	list</a>:</p>

	<form method="POST" action="https://mailman.boum.org/subscribe/amnesia-news">
		<input class="text" name="email" value=""/>
		<input class="button" type="submit" value="Subscribe"/>
	</form>
<<<<<<< HEAD
	</p>

	<p>There also are <a href='/torrents/rss/index.rss'>RSS</a> and
	<a href='/torrents/rss/index.atom'>Atom</a> feeds that announce new
	available BitTorrent files.</p>

	<p>Refer to our [[security announcements|/security]] feed for more
	detailed information about the security holes affecting Tails.
	Furthermore you will be automatically notified of the security holes
	affecting the version you are using at the startup of a new Tails
	session.</p>
=======
>>>>>>> 74799a4c

</div> <!-- #stay_tuned-->

<div id="installation">

	<h1 class="bullet-number-five">Installation</h1>

	<div class="next">

	<p>Read the [[First steps|doc/first_steps]] section of our documentation
	to learn how to burn the ISO image on a DVD or install it onto a USB stick
	or SD card.</p>

	</div>

</div>

</div> <!-- #download --><|MERGE_RESOLUTION|>--- conflicted
+++ resolved
@@ -204,10 +204,6 @@
 </div> <!-- #verify -->
 
 <div id="stay_tuned">
-<<<<<<< HEAD
-
-	<h1 class="bullet-number-four">Stay tuned</h1>
-=======
 
 	<h1 class="bullet-number-four">Stay tuned</h1>
 
@@ -215,7 +211,6 @@
 
 	<p>It's very important to keep your version of Tails up-to-date, otherwise
 	your system will be vulnerable to numerous security holes.</p>
->>>>>>> 74799a4c
 
 	</div>
 
@@ -228,20 +223,6 @@
 		<input class="text" name="email" value=""/>
 		<input class="button" type="submit" value="Subscribe"/>
 	</form>
-<<<<<<< HEAD
-	</p>
-
-	<p>There also are <a href='/torrents/rss/index.rss'>RSS</a> and
-	<a href='/torrents/rss/index.atom'>Atom</a> feeds that announce new
-	available BitTorrent files.</p>
-
-	<p>Refer to our [[security announcements|/security]] feed for more
-	detailed information about the security holes affecting Tails.
-	Furthermore you will be automatically notified of the security holes
-	affecting the version you are using at the startup of a new Tails
-	session.</p>
-=======
->>>>>>> 74799a4c
 
 </div> <!-- #stay_tuned-->
 
