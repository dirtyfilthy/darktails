# SOME DESCRIPTIVE TITLE
# Copyright (C) YEAR Free Software Foundation, Inc.
# This file is distributed under the same license as the PACKAGE package.
# FIRST AUTHOR <EMAIL@ADDRESS>, YEAR.
#
msgid ""
msgstr ""
"Project-Id-Version: \n"
<<<<<<< HEAD
"POT-Creation-Date: 2018-11-07 15:43+0000\n"
=======
"POT-Creation-Date: 2018-11-21 17:35-0800\n"
>>>>>>> 18905505
"PO-Revision-Date: 2017-06-29 09:56+0000\n"
"Last-Translator: \n"
"Language-Team: ita <transitails@inventati.org>\n"
"Language: it\n"
"MIME-Version: 1.0\n"
"Content-Type: text/plain; charset=UTF-8\n"
"Content-Transfer-Encoding: 8bit\n"
"X-Generator: Poedit 1.8.11\n"

#. type: Plain text
#, no-wrap
msgid "[[!meta title=\"Documentation\"]]\n"
msgstr "[[!meta title=\"Documentazione\"]]\n"

#. type: Plain text
#, no-wrap
msgid "<div class=\"tip\">\n"
msgstr "<div class=\"tip\">\n"

#. type: Plain text
#, no-wrap
msgid ""
"<p>If this section doesn't answer your questions, you can also look at our\n"
"[[FAQ|support/faq]].</p>\n"
msgstr ""
"<p>Se questa sezione non risponde alle tue domande, potresti anche guardare nelle\n"
"[[FAQ|support/faq]].</p>\n"

#. type: Plain text
#, no-wrap
msgid "</div>\n"
msgstr "</div>\n"

#. type: Plain text
msgid ""
"Read about how you can help [[improving Tails documentation|/contribute/how/"
"documentation]]."
msgstr ""
"Leggi come puoi contribuire [[migliorando la documentazione su Tails|/"
"contribute/how/documentation]]."

#. type: Plain text
msgid "- [[Introduction to this documentation|introduction]]"
msgstr "- [[Introduzione a questa documentazione|introduction]]"

#. type: Title #
#, no-wrap
msgid "General information"
msgstr "Informazioni generali"

#. type: Plain text
#, no-wrap
msgid "[[!inline pages=\"doc/about.index\" raw=\"yes\" sort=\"age\"]]\n"
msgstr "[[!inline pages=\"doc/about.index.it\" raw=\"yes\" sort=\"age\"]]\n"

#. type: Title #
#, no-wrap
msgid "Download and install"
msgstr "Scarica ed installa"

#. type: Bullet: '  - '
msgid "[[Install from another Tails (for PC)|install/win/clone-overview]]"
msgstr "[[Installa da un'altra Tails (per PC)|install/win/clone-overview]]"

#. type: Bullet: '  - '
msgid "[[Install from another Tails (for Mac)|install/mac/clone-overview]]"
msgstr "[[Installa da un'altra Tails (per Mac)|install/mac/clone-overview]]"

#. type: Bullet: '  - '
msgid "[[Install from Windows|install/win/usb-overview]]"
msgstr "[[Installa da Windows|install/win/usb-overview]]"

#. type: Bullet: '  - '
#, fuzzy
<<<<<<< HEAD
#| msgid "[[Install from Windows|install/win/usb-overview]]"
msgid "[[Install from Linux|install/linux/usb-overview]]"
msgstr "[[Installa da Windows|install/win/usb-overview]]"
=======
#| msgid "[[Install from macOS and the command line|install/mac/usb-overview]]"
msgid "[[Install from macOS|install/mac/usb-overview]]"
msgstr "[[Installa da macOS e utilizza il terminale|install/mac/usb-overview]]"
>>>>>>> 18905505

#. type: Bullet: '  - '
#, fuzzy
#| msgid "[[Install from Windows|install/win/usb-overview]]"
msgid "[[Install from Linux (recommended)|install/linux/usb-overview]]"
msgstr "[[Installa da Windows|install/win/usb-overview]]"

#. type: Bullet: '  - '
#, fuzzy
#| msgid ""
#| "[[Install from Debian, Ubuntu, or Mint using the command line and GnuPG|"
#| "install/expert/usb-overview]]"
msgid ""
"[[Install from Debian, Ubuntu, or Mint using the command line and GnuPG "
"(experts)|install/expert/usb-overview]]"
msgstr ""
"[[Installa da Debian, Ubuntu o Mint usando il terminale e GnuPG|install/"
"expert/usb-overview]]"

#. type: Bullet: '  - '
<<<<<<< HEAD
msgid "[[Install from macOS and the command line|install/mac/usb-overview]]"
msgstr "[[Installa da macOS e utilizza il terminale|install/mac/usb-overview]]"

#. type: Bullet: '  - '
=======
>>>>>>> 18905505
msgid "[[Burn a DVD|install/dvd]]"
msgstr "[[Masterizza un DVD|install/dvd]]"

#. type: Bullet: '  - '
msgid "[[Download without installing|install/download]]"
msgstr "[[Scarica senza installarla|install/download]]"

#. type: Title #
#, no-wrap
msgid "First steps with Tails"
msgstr "Tails per principianti"

#. type: Plain text
#, no-wrap
msgid "[[!inline pages=\"doc/first_steps.index\" raw=\"yes\" sort=\"age\"]]\n"
msgstr "[[!inline pages=\"doc/first_steps.index.it\" raw=\"yes\" sort=\"age\"]]\n"

#. type: Title #
#, no-wrap
msgid "Connect to the Internet anonymously"
msgstr "Connettiti ad internet in modo anonimo"

#. type: Plain text
#, no-wrap
msgid "[[!inline pages=\"doc/anonymous_internet.index\" raw=\"yes\" sort=\"age\"]]\n"
msgstr "[[!inline pages=\"doc/anonymous_internet.index.it\" raw=\"yes\" sort=\"age\"]]\n"

#. type: Title #
#, no-wrap
msgid "Encryption and privacy"
msgstr "Cifratura e privacy"

#. type: Plain text
#, no-wrap
msgid "[[!inline pages=\"doc/encryption_and_privacy.index\" raw=\"yes\" sort=\"age\"]]\n"
msgstr "[[!inline pages=\"doc/encryption_and_privacy.index.it\" raw=\"yes\" sort=\"age\"]]\n"

#. type: Title #
#, no-wrap
msgid "Work on sensitive documents"
msgstr "Lavorare su documenti sensibili"

#. type: Plain text
#, no-wrap
msgid "[[!inline pages=\"doc/sensitive_documents.index\" raw=\"yes\" sort=\"age\"]]\n"
msgstr "[[!inline pages=\"doc/sensitive_documents.index.it\" raw=\"yes\" sort=\"age\"]]\n"

#. type: Title #
#, no-wrap
msgid "Advanced topics"
msgstr "Argomenti avanzati"

#. type: Plain text
#, no-wrap
msgid "[[!inline pages=\"doc/advanced_topics.index\" raw=\"yes\" sort=\"age\"]]\n"
msgstr "[[!inline pages=\"doc/advanced_topics.index.it\" raw=\"yes\" sort=\"age\"]]\n"

#~ msgid "[[Install from Debian, Ubuntu, or Mint|install/debian/usb-overview]]"
#~ msgstr "[[Installa da Debian, Ubuntu o Mint|install/debian/usb-overview]]"

#~ msgid ""
#~ "[[Install from other Linux distributions|install/linux/usb-overview]]"
#~ msgstr ""
#~ "[[Installa da un'altra distribuzione GNU/Linux|install/linux/usb-"
#~ "overview]]"

#~ msgid ""
#~ "[[Install from macOS by burning a DVD first|install/mac/dvd-overview]]"
#~ msgstr ""
#~ "[[Installa da macOS masterizzandoti un DVD|install/mac/dvd-overview]]"

#~ msgid "[[Download and verify using OpenPGP|install/download/openpgp]]"
#~ msgstr "[[Scarica e verifica con OpenPGP|install/download/openpgp]]"

#~ msgid "This documentation is a work in progress and a collective task."
#~ msgstr ""
#~ "Questa documentazione è un lavoro in sviluppo e un obiettivo collettivo."<|MERGE_RESOLUTION|>--- conflicted
+++ resolved
@@ -6,11 +6,7 @@
 msgid ""
 msgstr ""
 "Project-Id-Version: \n"
-<<<<<<< HEAD
-"POT-Creation-Date: 2018-11-07 15:43+0000\n"
-=======
 "POT-Creation-Date: 2018-11-21 17:35-0800\n"
->>>>>>> 18905505
 "PO-Revision-Date: 2017-06-29 09:56+0000\n"
 "Last-Translator: \n"
 "Language-Team: ita <transitails@inventati.org>\n"
@@ -85,15 +81,9 @@
 
 #. type: Bullet: '  - '
 #, fuzzy
-<<<<<<< HEAD
-#| msgid "[[Install from Windows|install/win/usb-overview]]"
-msgid "[[Install from Linux|install/linux/usb-overview]]"
-msgstr "[[Installa da Windows|install/win/usb-overview]]"
-=======
 #| msgid "[[Install from macOS and the command line|install/mac/usb-overview]]"
 msgid "[[Install from macOS|install/mac/usb-overview]]"
 msgstr "[[Installa da macOS e utilizza il terminale|install/mac/usb-overview]]"
->>>>>>> 18905505
 
 #. type: Bullet: '  - '
 #, fuzzy
@@ -114,13 +104,6 @@
 "expert/usb-overview]]"
 
 #. type: Bullet: '  - '
-<<<<<<< HEAD
-msgid "[[Install from macOS and the command line|install/mac/usb-overview]]"
-msgstr "[[Installa da macOS e utilizza il terminale|install/mac/usb-overview]]"
-
-#. type: Bullet: '  - '
-=======
->>>>>>> 18905505
 msgid "[[Burn a DVD|install/dvd]]"
 msgstr "[[Masterizza un DVD|install/dvd]]"
 
