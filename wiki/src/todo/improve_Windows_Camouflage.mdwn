--- conflicted
+++ resolved
@@ -5,14 +5,10 @@
 - add *--no-splash* startup setting to those applications: scribus, inkscape
 
 >Instead of doing the XP theme, why not do the Windows Classic theme? It's much more square and could avoid people asking why you're using XP over Windows 7.
-<<<<<<< HEAD
->>Would they then ask why are you using an even older Windows than Windows XP or Windows 7?
-=======
 >>Would they then ask why are you using an even older Windows than
 >>Windows XP or Windows 7?
 
 >>> Please take discussions where we'll read it, and participate in
 >>> it: the tails-dev@boum.org (public) mailing list.
->>>>>>> c09a297c
 
 [[!tag todo/research]]