Since 0.12, a regression was introduced in the readahead mechanism that makes
the bloot slower because it pauses.

This is because the part that is supposed to be done in background is
done in the foreground instead.

Fix in `bugfix/fix_background_readahead`.

<<<<<<< HEAD
[[!tag todo/done]]
=======
Merged in devel, [[!taglink pending]] for the next Tails release.
>>>>>>> 04634461
<|MERGE_RESOLUTION|>--- conflicted
+++ resolved
@@ -6,8 +6,4 @@
 
 Fix in `bugfix/fix_background_readahead`.
 
-<<<<<<< HEAD
-[[!tag todo/done]]
-=======
-Merged in devel, [[!taglink pending]] for the next Tails release.
->>>>>>> 04634461
+[[!tag todo/done]] in Tails 0.14.