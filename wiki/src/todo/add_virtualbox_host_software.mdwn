Rationale: running a proprietary OS in a virtual machine *inside*
Tails would be useful by folks who cannot afford doing without their
prefered Windows-only piece of software but still want to work in a
relatively secure environment.

The compressed .deb files (4.0.x) take 20MB.

We'll soon get a [[todo/boot_menu]], support many languages and go
beyond the 700MB limit, so it may be time to implement this. (Beware:
in case it matters, we're shipping quite special guest packages --
custom backport of the guest tools and drivers, built against the xorg
from squeeze-backports).

IIRC, VirtualBox host software sets iptables/netfilter up in a way
that makes the guest system bypass the existing firewall / or be
blocked by it, so some care should be taken on this side.

<<<<<<< HEAD
=======
> I haven't seen any indication of this after years using VirtualBox.
> I don't even think port-forwarding for the NAT virtual adapter uses
> it.

>>>>>>> c09a297c
# Previous Work #
Whonix (back in times where it still was called TorBOX) implemented something very similar.

https://sourceforge.net/p/whonix/wiki/OneVM/

 * Tor was running on the host = Tails in this case.
 * Some operating system was running inside the Virtual Machine.
 * iptables / bridging was used to route all VM traffic through Tor.
 * It was probable affected by identity correlation through circuit sharing.

<<<<<<< HEAD
=======
# Other resources

* [How To Set Up A TOR Middlebox Routing All VirtualBox Virtual Machine Traffic Over The TOR Network](http://www.howtoforge.com/how-to-set-up-a-tor-middlebox-routing-all-virtualbox-virtual-machine-traffic-over-the-tor-network)
  (Using an adaptation of this we could instruct users to set up each
  guest with Bridged Adapter on `vnet0` and then it should magically
  rout all traffic from the VM through Tor. Identity correlation 
  could be dealt with by using a dedicated TransPort with the
  IsolateDestAddr option set.)

>>>>>>> c09a297c
[[!tag todo/code]]<|MERGE_RESOLUTION|>--- conflicted
+++ resolved
@@ -15,13 +15,10 @@
 that makes the guest system bypass the existing firewall / or be
 blocked by it, so some care should be taken on this side.
 
-<<<<<<< HEAD
-=======
 > I haven't seen any indication of this after years using VirtualBox.
 > I don't even think port-forwarding for the NAT virtual adapter uses
 > it.
 
->>>>>>> c09a297c
 # Previous Work #
 Whonix (back in times where it still was called TorBOX) implemented something very similar.
 
@@ -32,8 +29,6 @@
  * iptables / bridging was used to route all VM traffic through Tor.
  * It was probable affected by identity correlation through circuit sharing.
 
-<<<<<<< HEAD
-=======
 # Other resources
 
 * [How To Set Up A TOR Middlebox Routing All VirtualBox Virtual Machine Traffic Over The TOR Network](http://www.howtoforge.com/how-to-set-up-a-tor-middlebox-routing-all-virtualbox-virtual-machine-traffic-over-the-tor-network)
@@ -43,5 +38,4 @@
   could be dealt with by using a dedicated TransPort with the
   IsolateDestAddr option set.)
 
->>>>>>> c09a297c
 [[!tag todo/code]]