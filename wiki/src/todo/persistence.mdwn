See the [[persistence in Tails|contribute/design/persistence]] design
document.

[[!toc levels=4]]


Note that we also have [[many other ideas|todo/persistence/later]] for
further improvements.

# Implementation

Backend
-------

[[!tag todo/code todo/documentation]]

* update Debian Live *documentation* to match our changes to live-boot
* Have our code merged upstream!
* When enabled in read-only mode, avoid displaying one device icon on
  the GNOME desktop for every single persistent directory.

User interface
--------------

### bootstrap persistent storage

* test
  - automatic steps selection and sanity checks:
    * no existing container
    * existing locked container
    * existing unlocked but unmounted container
    * existing unlocked and mounted container
  - at delete step, check that persistence is disabled
    * test with persistence enabled
    * test with persistence disabled
* future (low priority) improvements:
  - make sure SD/SDHC cards are as well supported as USB
  - delete step: add warning icon / background
  - display paths as `/dev/sdb3` instead of
    `/org/freedesktop/.../sdb3` everywhere, and especially at delete
    time

### configure which bits are persistent

- umount/lock persistent volume before exiting? however, doing so
  would make it harder to run the (bootstrap and configure,
  configure again) sequence
- default window width is a tiny bit too small (maybe 10px)
- window doesn't fit vertically on a 1024x600 display (the "Save"
  button is hidden bellow the bottom GNOME taskbar)
- maximize window vertically
- make "Make custom directory persistent" run a file chooser dialog,
  instead of being a plain text entry widget
- sort items by category: personal data, app configuration,
  advanced; custom lines would go to advanced; advanced would be
  displayed if, and only if, at least one custom line is already in
  live.persist; else, an arrow icon allows to unroll/display it
  - add a "Reboot now" button to the dialog of the persistence
    wizard that state that you need to reboot to apply the changes
- forbid making `$HOME` of `/` fully persistent

### use persistence

<<<<<<< HEAD
* it's confusing to have an drive icon labeled ".gnupg" on the
  desktop. I also have a drive icon labeled "Persistent".
=======
#### Left to do

>>>>>>> e576690b
* The volume TailsData shows up in the Places menu but when clicking
  on it I get "Unable to mount TailsData /dev/dm-0 is mounted". I guess
  that's no big surprise but then it should either be removed from the
  Places menu or open the folder where it is mounted
 (/live/persistent/sdb2_unlocked) if we think that makes sense.
* symlink the dotfiles directory in `$HOME` or *Places*, or document
  where it is to be found: low-priority, would be nice for 0.11
* It would be nice to have a shortcut to the /persistent folder in
  Places → Persistent: low-priority, would be nice for 0.11 though.

# Documentation

[[!tag todo/documentation]]

## For users

Users must be explained:

- **how to use** Tails persistence features
- the **shortcomings** that come with using persistence in the context
  of Tails

## For developers

- document what and how to **test** when [[preparing a Tails
  release|contribute/release_process/test]]<|MERGE_RESOLUTION|>--- conflicted
+++ resolved
@@ -61,13 +61,6 @@
 
 ### use persistence
 
-<<<<<<< HEAD
-* it's confusing to have an drive icon labeled ".gnupg" on the
-  desktop. I also have a drive icon labeled "Persistent".
-=======
-#### Left to do
-
->>>>>>> e576690b
 * The volume TailsData shows up in the Places menu but when clicking
   on it I get "Unable to mount TailsData /dev/dm-0 is mounted". I guess
   that's no big surprise but then it should either be removed from the
