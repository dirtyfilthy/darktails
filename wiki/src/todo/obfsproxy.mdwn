--- conflicted
+++ resolved
@@ -1,13 +1,4 @@
 [[!tag todo/research]]
-[[!tag todo/discuss]]
-
-The [Obfsproxy](https://tails.boum.org/todo/obfsproxy/) project exists
-to achieve the benefits of Tor's bridges together with traffic
-obfuscation.
-
-# Use cases
-
-## Censorship circumvention
 
 The [Obfsproxy](https://tails.boum.org/todo/obfsproxy/) project exists
 to achieve the benefits of Tor's bridges together with traffic
@@ -30,24 +21,6 @@
 jeopardised by her use of Tor.
 
 # Implementation
-<<<<<<< HEAD
-
-The branch `feature/obfsproxy` currently adds rudimentary support for
-obfsproxy. It's possible to just add a bridge like `obfs2 $IP:$PORT`
-through Vidalia's settings and it works (also works with
-[[bridge-mode|todo/bridge_support]]).
-
-# Future
-
-A complete TBB+Obfsproxy bundle is available from the project's
-page. The default configuration file is set to connect via a selection
-of preconfigured obfs2 bridges. It all just works<sup>tm</sup>. Is
-shipping such a static list of bridges something we want to consider
-for Tails? It completely contradicts the "Hiding Tor usage"
-requirement, but such users could opt-out of using the static list and
-instead have to input bridges manually, as is currently the case when
-using [[bridge-mode|todo/bridge_support]].
-=======
 
 The branch `feature/obfsproxy` currently adds rudimentary support for
 obfsproxy. It's possible to just add a bridge like `obfs2 $IP:$PORT`
@@ -71,6 +44,5 @@
 >Would supplying the Obfsproxy project's default obfs2 bridge list in our torrc but with <span class="command">UseBridges 0</span> offer the best solution in all cases?
 
 [[!tag todo/discuss]]
->>>>>>> c09a297c
 
 [[!tag release/2.0]]