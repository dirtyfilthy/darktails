--- conflicted
+++ resolved
@@ -9,8 +9,4 @@
 > We forgot to merge it in time for the 0.13 freeze, though :/
 > Candidate for 0.14, once doc is written.
 
-<<<<<<< HEAD
-[[!taglink pending]] for 0.14
-=======
-[[!tag todo/done]]
->>>>>>> 4db7f990
+[[!taglink pending]] for 0.14