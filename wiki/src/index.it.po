# SOME DESCRIPTIVE TITLE
# Copyright (C) YEAR Free Software Foundation, Inc.
# This file is distributed under the same license as the PACKAGE package.
# FIRST AUTHOR <EMAIL@ADDRESS>, YEAR.
#
msgid ""
msgstr ""
"Project-Id-Version: tails-index-fr\n"
"POT-Creation-Date: 2017-06-10 11:15+0000\n"
"PO-Revision-Date: 2017-07-09 10:18+0000\n"
"Last-Translator: \n"
"Language-Team: ita <transitails@inventati.org>\n"
"Language: it_IT\n"
"MIME-Version: 1.0\n"
"Content-Type: text/plain; charset=UTF-8\n"
"Content-Transfer-Encoding: 8bit\n"
"X-Generator: Poedit 1.8.11\n"
"Plural-Forms: nplurals=2; plural=(n != 1);\n"

#. type: Content of: outside any tag (error?)
msgid "[[!meta title=\"Privacy for anyone anywhere\"]]"
msgstr "[[!meta title=\"Privacy per tutti dappertutto\"]]"

#. type: Content of: <div><p>
msgid "Tails is a [[!wikipedia desc=\"live operating system\" Live_USB]] that you can start on almost any computer from a DVD, USB stick, or SD card."
msgstr ""
"Tails è un [[!wikipedia_it desc=\"sistema operativo live\" Live_USB]], che\n"
"si può avviare in quasi tutti i computer da DVD, chiave USB o SD card."

#. type: Content of: <div><p>
<<<<<<< HEAD
msgid ""
"It aims at preserving your <strong>privacy</strong> and <strong>anonymity</"
"strong>, and helps you to:"
msgstr ""
"Tails è capace di preservare la tua <strong>privacy</strong> e il tuo "
"<strong>anonimato</strong> e aiutarti a:"

#. type: Content of: <div><ul><li>
msgid ""
"<strong>use the Internet anonymously</strong> and <strong>circumvent "
"censorship</strong>;"
msgstr ""
"<strong>usare internet in modo anonimo </strong> e <strong>aggirare la "
"censura</strong> ;"
=======
msgid "It aims at preserving your <strong>privacy</strong> and <strong>anonymity</strong>, and helps you to:"
msgstr "Esso e' capace di preservare la tua<strong>privacy</strong> e il tuo <strong>anonimato</strong> e aiutarti a:"

#. type: Content of: <div><ul><li>
msgid "<strong>use the Internet anonymously</strong> and <strong>circumvent censorship</strong>;"
msgstr "<strong>usare internet in modo anonimo </strong> e <strong>aggirare la censura</strong> ;"
>>>>>>> 7a61c843

#. type: Content of: <div><ul><li>
msgid "all connections to the Internet are forced to go through [[the Tor network|https://www.torproject.org/]];"
msgstr "tutte le connessioni verso internet vengono forzate a usare [[la rete Tor|https://www.torproject.org]] ;"

#. type: Content of: <div><ul><li>
msgid "<strong>leave no trace</strong> on the computer you are using unless you ask it explicitly;"
msgstr "<strong>non lasciare tracce</strong> sul computer che stai usando a meno che non venga chiesto in modo esplicito;"

# state-of-the-art = all'avanguardia
#. type: Content of: <div><ul><li>
<<<<<<< HEAD
msgid ""
"<strong>use state-of-the-art cryptographic tools</strong> to encrypt your "
"files, emails and instant messaging."
msgstr ""
"<strong>usare gli strumenti crittografici piú avanzati</strong> per "
"cifrare i tuoi file, email e messaggi istantanei."
=======
msgid "<strong>use state-of-the-art cryptographic tools</strong> to encrypt your files, emails and instant messaging."
msgstr "<strong>usare strumenti crittografici all'avanguardia</strong> per cifrare i tuoi file, email e messaggi istantanei."
>>>>>>> 7a61c843

#. type: Content of: <div><p>
msgid "[[Learn more about Tails.|about]]"
msgstr "[[Conoscere di più su Tails.|about]]"

#. type: Content of: <div><h1>
msgid "News"
msgstr "Novità"

#. type: Content of: <div>
msgid "[[!inline pages=\"page(news/*) and !news/*/* and !news/discussion and (currentlang() or news/report_2* or news/test_*-rc? or news/test_*beta? or news/test_*alpha?)\" show=\"2\" feeds=\"no\" archive=\"yes\" sort=\"-meta(date) age -path\"]]"
msgstr "[[!inline pages=\"page(news/*) and !news/*/* and !news/discussion and (currentlang() or news/report_2* or news/test_*-rc? or news/test_*beta? or news/test_*alpha?)\" show=\"2\" feeds=\"no\" archive=\"yes\" sort=\"-meta(date) age -path\"]]"

#. type: Content of: <div><p>
msgid "See [[News]] for more."
msgstr "Guarda le [[Novità|News]] per maggiori informazioni."

#. type: Content of: <div><h1>
msgid "Security"
msgstr "Sicurezza"

#. type: Content of: <div>
msgid "[[!inline pages=\"page(security/*) and !security/audits and !security/audits.* and !security/audits/* and !security/*/* and !security/discussion and currentlang()\" show=\"2\" feeds=\"no\" archive=\"yes\" sort=\"-meta(date) age -path\"]]"
msgstr "[[!inline pages=\"page(security/*) and !security/audits and !security/audits.* and !security/audits/* and !security/*/* and !security/discussion and currentlang()\" show=\"2\" feeds=\"no\" archive=\"yes\" sort=\"-meta(date) age -path\"]]"

#. type: Content of: <div><p>
msgid "See [[Security]] for more."
msgstr "Guarda [[Security]] per saperne di più."

#. type: Content of: <div><div>
msgid "<a href=\"https://www.debian.org/\" class=\"noicon\">[[!img lib/debian.png link=\"no\"]]</a>"
msgstr "<a href=\"https://www.debian.org/index.it.html\" class=\"noicon\">[[!img lib/debian.png link=\"no\"]]</a>"

#. type: Content of: <div><div><p>
msgid "Tails is built upon <a href=\"https://www.debian.org/\">Debian</a>."
<<<<<<< HEAD
msgstr "Tails è costruita su <a href=\"https://www.debian.org/index.fr.html\">Debian</a>."
=======
msgstr "Tails è costruito su <a href=\"https://www.debian.org/index.it.html\">Debian</a>."
>>>>>>> 7a61c843

#. type: Content of: <div><div>
msgid "[[!img lib/free-software.png link=\"doc/about/license\"]]"
msgstr "[[!img lib/free-software.png link=\"doc/about/license\"]]"

#. type: Content of: <div><div><p>
msgid "Tails is [[Free Software|doc/about/license]]."
msgstr "Tails è un [[software libero|doc/about/license]]."

#. type: Content of: <div><div>
msgid "<a href=\"https://www.torproject.org/\" class=\"noicon\">[[!img lib/tor.png link=\"no\"]]</a>"
msgstr "<a href=\"https://www.torproject.org/\" class=\"noicon\">[[!img lib/tor.png link=\"no\"]]</a>"

#. type: Content of: <div><div><p>
msgid "Tails sends its traffic through <a href=\"https://torproject.org/\">Tor</a>."
msgstr "Tails invia il suo traffico attraverso <a href=\"https://torproject.org/\">Tor</a>."

#. #debian-fs-tor
#. type: Content of: outside any tag (error?)
msgid "<span class=\"clearfix\"></span>"
msgstr "<span class=\"clearfix\"></span>"

#. type: Content of: <div><h1>
msgid "Awards"
msgstr "Premi"

#. type: Content of: <div><p>
<<<<<<< HEAD
msgid ""
"Tails has received the Mozilla Open Source Support Award (2016), the Access "
"Innovation Prize (2014) and the OpenITP award (2013)."
msgstr "Tails ha ricevuto il Mozilla Open Source Support award (2016), l'Access "
"Innovation Prize (2014) e il premio OpenITP (2013)."

#. type: Content of: <div><h1>
msgid "Partners & Grants"
msgstr "Partner e Finanziamenti"

#. type: Content of: <div><p>
msgid ""
"Tails receives grants, corporate donations, and substantial donations from "
"individuals."
msgstr "Tails riceve finanziamenti, donazioni aziendali e donazioni sostanziali da"
"individui."

#. type: Content of: <div><p>
msgid "[[Meet our partners|partners]] or [[become a partner|partners/become]]!"
msgstr "[[Incontra i nostri partner|partners]] o [[diventane uno|partners/become]]!"
=======
msgid "Tails has received the Mozilla Open Source Support Award (2016), the Access Innovation Prize (2014) and the OpenITP award (2013)."
msgstr "Tails ha ricevuto il premio Mozilla Open Source Support (2016), il premio Access Innovation (2014) e il premio OpenITP (2013)."

#. type: Content of: <div><h1>
msgid "Partners & Grants"
msgstr "Partner & Sovvenzioni"

#. type: Content of: <div><p>
msgid "Tails receives grants, corporate donations, and substantial donations from individuals."
msgstr "Tails riceve sovvenzioni, donazioni aziendali e donazioni sostanziali da parte degli individui."

#. type: Content of: <div><p>
msgid "[[Meet our partners|partners]] or [[become a partner|partners/become]]!"
msgstr "[[Incontra i nostri partener|partners]] o [[diventa un partner|partners/become]]!"
>>>>>>> 7a61c843

#~ msgid "[[!inline pages=\"news/who_are_you_helping/include\" raw=\"yes\"]]"
#~ msgstr "[[!inline pages=\"news/who_are_you_helping/include.fr\" raw=\"yes\"]]"<|MERGE_RESOLUTION|>--- conflicted
+++ resolved
@@ -22,80 +22,70 @@
 msgstr "[[!meta title=\"Privacy per tutti dappertutto\"]]"
 
 #. type: Content of: <div><p>
-msgid "Tails is a [[!wikipedia desc=\"live operating system\" Live_USB]] that you can start on almost any computer from a DVD, USB stick, or SD card."
+msgid ""
+"Tails is a [[!wikipedia desc=\"live operating system\" Live_USB]] that you "
+"can start on almost any computer from a DVD, USB stick, or SD card."
 msgstr ""
-"Tails è un [[!wikipedia_it desc=\"sistema operativo live\" Live_USB]], che\n"
+"Tails è un [[!wikipedia desc=\"sistema operativo live\" Live_USB]], che\n"
 "si può avviare in quasi tutti i computer da DVD, chiave USB o SD card."
 
 #. type: Content of: <div><p>
-<<<<<<< HEAD
-msgid ""
-"It aims at preserving your <strong>privacy</strong> and <strong>anonymity</"
-"strong>, and helps you to:"
-msgstr ""
-"Tails è capace di preservare la tua <strong>privacy</strong> e il tuo "
-"<strong>anonimato</strong> e aiutarti a:"
-
-#. type: Content of: <div><ul><li>
-msgid ""
-"<strong>use the Internet anonymously</strong> and <strong>circumvent "
-"censorship</strong>;"
-msgstr ""
-"<strong>usare internet in modo anonimo </strong> e <strong>aggirare la "
-"censura</strong> ;"
-=======
 msgid "It aims at preserving your <strong>privacy</strong> and <strong>anonymity</strong>, and helps you to:"
 msgstr "Esso e' capace di preservare la tua<strong>privacy</strong> e il tuo <strong>anonimato</strong> e aiutarti a:"
 
 #. type: Content of: <div><ul><li>
 msgid "<strong>use the Internet anonymously</strong> and <strong>circumvent censorship</strong>;"
 msgstr "<strong>usare internet in modo anonimo </strong> e <strong>aggirare la censura</strong> ;"
->>>>>>> 7a61c843
 
 #. type: Content of: <div><ul><li>
-msgid "all connections to the Internet are forced to go through [[the Tor network|https://www.torproject.org/]];"
-msgstr "tutte le connessioni verso internet vengono forzate a usare [[la rete Tor|https://www.torproject.org]] ;"
+msgid ""
+"all connections to the Internet are forced to go through [[the Tor network|"
+"https://www.torproject.org/]];"
+msgstr ""
+"tutte le connessioni verso internet vengono forzate a usare [[la rete Tor|"
+"https://www.torproject.org]] ;"
 
 #. type: Content of: <div><ul><li>
-msgid "<strong>leave no trace</strong> on the computer you are using unless you ask it explicitly;"
-msgstr "<strong>non lasciare tracce</strong> sul computer che stai usando a meno che non venga chiesto in modo esplicito;"
+msgid ""
+"<strong>leave no trace</strong> on the computer you are using unless you ask "
+"it explicitly;"
+msgstr ""
+"<strong>non lasciare tracce</strong> sul computer che stai usando a meno che "
+"non venga chiesto in modo esplicito;"
 
 # state-of-the-art = all'avanguardia
 #. type: Content of: <div><ul><li>
-<<<<<<< HEAD
-msgid ""
-"<strong>use state-of-the-art cryptographic tools</strong> to encrypt your "
-"files, emails and instant messaging."
-msgstr ""
-"<strong>usare gli strumenti crittografici piú avanzati</strong> per "
-"cifrare i tuoi file, email e messaggi istantanei."
-=======
 msgid "<strong>use state-of-the-art cryptographic tools</strong> to encrypt your files, emails and instant messaging."
 msgstr "<strong>usare strumenti crittografici all'avanguardia</strong> per cifrare i tuoi file, email e messaggi istantanei."
->>>>>>> 7a61c843
 
 #. type: Content of: <div><p>
 msgid "[[Learn more about Tails.|about]]"
-msgstr "[[Conoscere di più su Tails.|about]]"
+msgstr "[[Conoscere di più Tails.|about]]"
 
 #. type: Content of: <div><h1>
 msgid "News"
 msgstr "Novità"
 
 #. type: Content of: <div>
-msgid "[[!inline pages=\"page(news/*) and !news/*/* and !news/discussion and (currentlang() or news/report_2* or news/test_*-rc? or news/test_*beta? or news/test_*alpha?)\" show=\"2\" feeds=\"no\" archive=\"yes\" sort=\"-meta(date) age -path\"]]"
-msgstr "[[!inline pages=\"page(news/*) and !news/*/* and !news/discussion and (currentlang() or news/report_2* or news/test_*-rc? or news/test_*beta? or news/test_*alpha?)\" show=\"2\" feeds=\"no\" archive=\"yes\" sort=\"-meta(date) age -path\"]]"
+msgid ""
+"[[!inline pages=\"page(news/*) and !news/*/* and !news/discussion and "
+"(currentlang() or news/report_2* or news/version_0* or news/test_0* or news/"
+"test_*-rc?)\" show=\"2\" feeds=\"no\" archive=\"yes\" sort=\"-meta(date) age -path\"]]"
+msgstr "[[!inline pages=\"page(news/*) and !news/*/* and !news/discussion and (currentlang() or news/report_2* or news/version_0* or news/test_0* or news/test_*-rc?)\" show=\"2\" feeds=\"no\" archive=\"yes\" sort=\"-meta(date) age -path\"]]"
 
 #. type: Content of: <div><p>
 msgid "See [[News]] for more."
-msgstr "Guarda le [[Novità|News]] per maggiori informazioni."
+msgstr "Guarda [[Novità|News]] maggiori informazioni."
 
 #. type: Content of: <div><h1>
 msgid "Security"
 msgstr "Sicurezza"
 
 #. type: Content of: <div>
-msgid "[[!inline pages=\"page(security/*) and !security/audits and !security/audits.* and !security/audits/* and !security/*/* and !security/discussion and currentlang()\" show=\"2\" feeds=\"no\" archive=\"yes\" sort=\"-meta(date) age -path\"]]"
+msgid ""
+"[[!inline pages=\"page(security/*) and !security/audits and !security/audits."
+"* and !security/audits/* and !security/*/* and !security/discussion and "
+"currentlang()\" show=\"2\" feeds=\"no\" archive=\"yes\" sort=\"-meta(date) age -path\"]]"
 msgstr "[[!inline pages=\"page(security/*) and !security/audits and !security/audits.* and !security/audits/* and !security/*/* and !security/discussion and currentlang()\" show=\"2\" feeds=\"no\" archive=\"yes\" sort=\"-meta(date) age -path\"]]"
 
 #. type: Content of: <div><p>
@@ -103,16 +93,16 @@
 msgstr "Guarda [[Security]] per saperne di più."
 
 #. type: Content of: <div><div>
-msgid "<a href=\"https://www.debian.org/\" class=\"noicon\">[[!img lib/debian.png link=\"no\"]]</a>"
-msgstr "<a href=\"https://www.debian.org/index.it.html\" class=\"noicon\">[[!img lib/debian.png link=\"no\"]]</a>"
+msgid ""
+"<a href=\"https://www.debian.org/\" class=\"noicon\">[[!img lib/debian.png "
+"link=\"no\"]]</a>"
+msgstr ""
+"<a href=\"https://www.debian.org/index.it.html\" class=\"noicon\">[[!img lib/"
+"debian.png link=\"no\"]]</a>"
 
 #. type: Content of: <div><div><p>
 msgid "Tails is built upon <a href=\"https://www.debian.org/\">Debian</a>."
-<<<<<<< HEAD
-msgstr "Tails è costruita su <a href=\"https://www.debian.org/index.fr.html\">Debian</a>."
-=======
 msgstr "Tails è costruito su <a href=\"https://www.debian.org/index.it.html\">Debian</a>."
->>>>>>> 7a61c843
 
 #. type: Content of: <div><div>
 msgid "[[!img lib/free-software.png link=\"doc/about/license\"]]"
@@ -120,48 +110,33 @@
 
 #. type: Content of: <div><div><p>
 msgid "Tails is [[Free Software|doc/about/license]]."
-msgstr "Tails è un [[software libero|doc/about/license]]."
+msgstr "Tails è [[software libero|doc/about/license]]."
 
 #. type: Content of: <div><div>
-msgid "<a href=\"https://www.torproject.org/\" class=\"noicon\">[[!img lib/tor.png link=\"no\"]]</a>"
-msgstr "<a href=\"https://www.torproject.org/\" class=\"noicon\">[[!img lib/tor.png link=\"no\"]]</a>"
+msgid ""
+"<a href=\"https://www.torproject.org/\" class=\"noicon\">[[!img lib/tor.png "
+"link=\"no\"]]</a>"
+msgstr ""
+"<a href=\"https://www.torproject.org/\" class=\"noicon\">[[!img lib/tor.png "
+"link=\"no\"]]</a>"
 
 #. type: Content of: <div><div><p>
-msgid "Tails sends its traffic through <a href=\"https://torproject.org/\">Tor</a>."
-msgstr "Tails invia il suo traffico attraverso <a href=\"https://torproject.org/\">Tor</a>."
+msgid ""
+"Tails sends its traffic through <a href=\"https://torproject.org/\">Tor</a>."
+msgstr ""
+"Tails invia il suo traffico attraverso <a href=\"https://torproject.org/"
+"\">Tor</a>."
 
-#. #debian-fs-tor
+#.  #debian-fs-tor 
 #. type: Content of: outside any tag (error?)
 msgid "<span class=\"clearfix\"></span>"
-msgstr "<span class=\"clearfix\"></span>"
+msgstr ""
 
 #. type: Content of: <div><h1>
 msgid "Awards"
-msgstr "Premi"
+msgstr ""
 
 #. type: Content of: <div><p>
-<<<<<<< HEAD
-msgid ""
-"Tails has received the Mozilla Open Source Support Award (2016), the Access "
-"Innovation Prize (2014) and the OpenITP award (2013)."
-msgstr "Tails ha ricevuto il Mozilla Open Source Support award (2016), l'Access "
-"Innovation Prize (2014) e il premio OpenITP (2013)."
-
-#. type: Content of: <div><h1>
-msgid "Partners & Grants"
-msgstr "Partner e Finanziamenti"
-
-#. type: Content of: <div><p>
-msgid ""
-"Tails receives grants, corporate donations, and substantial donations from "
-"individuals."
-msgstr "Tails riceve finanziamenti, donazioni aziendali e donazioni sostanziali da"
-"individui."
-
-#. type: Content of: <div><p>
-msgid "[[Meet our partners|partners]] or [[become a partner|partners/become]]!"
-msgstr "[[Incontra i nostri partner|partners]] o [[diventane uno|partners/become]]!"
-=======
 msgid "Tails has received the Mozilla Open Source Support Award (2016), the Access Innovation Prize (2014) and the OpenITP award (2013)."
 msgstr "Tails ha ricevuto il premio Mozilla Open Source Support (2016), il premio Access Innovation (2014) e il premio OpenITP (2013)."
 
@@ -176,7 +151,7 @@
 #. type: Content of: <div><p>
 msgid "[[Meet our partners|partners]] or [[become a partner|partners/become]]!"
 msgstr "[[Incontra i nostri partener|partners]] o [[diventa un partner|partners/become]]!"
->>>>>>> 7a61c843
 
 #~ msgid "[[!inline pages=\"news/who_are_you_helping/include\" raw=\"yes\"]]"
-#~ msgstr "[[!inline pages=\"news/who_are_you_helping/include.fr\" raw=\"yes\"]]"+#~ msgstr ""
+#~ "[[!inline pages=\"news/who_are_you_helping/include.fr\" raw=\"yes\"]]"