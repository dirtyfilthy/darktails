# SOME DESCRIPTIVE TITLE
# Copyright (C) YEAR Free Software Foundation, Inc.
# This file is distributed under the same license as the PACKAGE package.
# FIRST AUTHOR <EMAIL@ADDRESS>, YEAR.
#
msgid ""
msgstr ""
<<<<<<< HEAD
"Project-Id-Version: PACKAGE VERSION\n"
"POT-Creation-Date: 2011-06-18 22:40+0300\n"
"PO-Revision-Date: YEAR-MO-DA HO:MI+ZONE\n"
"Last-Translator: FULL NAME <EMAIL@ADDRESS>\n"
"Language-Team: LANGUAGE <LL@li.org>\n"
=======
"Project-Id-Version: tails-about-fr\n"
"POT-Creation-Date: 2011-06-13 10:04-0600\n"
"PO-Revision-Date: 2011-06-17 17:00+0100\n"
"Last-Translator: nada <nada@quedal.net>\n"
"Language-Team: nada-fr <LL@li.org>\n"
>>>>>>> cd3d96fa
"Language: \n"
"MIME-Version: 1.0\n"
"Content-Type: text/plain; charset=UTF-8\n"
"Content-Transfer-Encoding: 8bit\n"

#. type: Plain text
#, no-wrap
msgid "[[!meta title=\"About\"]]\n"
msgstr "[[!meta title=\"A propos\"]]\n"

#. type: Plain text
#, no-wrap
msgid ""
"> **amnesiac**, *noun*:<br/>\n"
"> forgetfulness; loss of long-term memory.\n"
msgstr ""
"> **amnésie**, *nom*:<br/>\n"
"> oubli; perte de la mémoire à long terme.\n"

#. type: Plain text
#, no-wrap
msgid ""
"> **incognito**, *adjective & adverb*:<br/>\n"
"> (of a person) having one's true identity concealed.\n"
msgstr ""
"> **incognito**, *adjectif & adverbe*:<br/>\n"
"> se dit d'une personne dont la véritable identité est cachée.\n"

#. type: Plain text
<<<<<<< HEAD
#, no-wrap
msgid "**FIXME**: begin paste from index\n"
msgstr ""

#. type: Plain text
msgid ""
"Tails is a live CD or live USB that aims at preserving your privacy and "
"anonymity.  It helps you to:"
msgstr ""

#. type: Bullet: '- '
msgid ""
"use the Internet anonymously almost anywhere you go and on any computer: all "
"connections to the Internet are forced to go through the Tor network;"
msgstr ""

#. type: Bullet: '- '
msgid ""
"leave no trace on the computer you're using unless you ask it explicitly."
msgstr ""

#. type: Plain text
#, no-wrap
msgid "**FIXME**: end paste from index\n"
msgstr ""

#. type: Plain text
msgid ""
"Tails is [[Free Software|license]] and based on [[Debian GNU/Linux|http://"
"www.debian.org/]]. It comes with several built-in applications pre-"
"configured with security in mind: web browser, instant messaging client, "
"email client, office suite, image and sound editor, etc."
msgstr ""
=======
msgid "Tails is a live system: a complete operating-system designed to be used from a CD or a USB stick independently of the computer's original operating system. It is [[Free Software|license]] and based on [[Debian GNU/Linux|http://www.debian.org/]]."
msgstr "Tails est un système 'live' : un système d'exploitation complet destiné à être utilisé sur un CD ou une clef USB  indépendamment du système installé sur l'ordinateur. C'est un [[logiciel libre|license]] basé sur [[Debian GNU/Linux|http://www.debian.org/]]."

#. type: Plain text
msgid "Tails comes with several built-in applications pre-configured with security in mind: web browser, instant messaging client, email client, office suite, image and sound editor, etc."
msgstr "Tails est livré avec de nombreuses applications, configurées avec une attention particulière accordée à la sécurité : navigateur internet, client de messagerie instantanée, client email, suite bureautique, éditeur d'image et de son, etc."
>>>>>>> cd3d96fa

#. type: Title =
#, no-wrap
msgid "Anonymity online through Tor\n"
msgstr "Anonymat en ligne avec Tor\n"

#. type: Plain text
msgid "Tails relies on the Tor anonymity network to protect your privacy online: all outgoing connections to the Internet are forced to go through Tor."
msgstr "Tails se base sur le réseau Tor pour protéger votre vie privée en ligne: toutes les connections sortantes passent par Tor."

#. type: Plain text
msgid "Tor is free software and an open network that helps you defend against a form of network surveillance that threatens personal freedom and privacy, confidential business activities and relationships, and state security known as traffic analysis."
msgstr "Tor est un logiciel libre et un réseau ouvert qui vous aide à vous défendre contre une forme de surveillance qui menace les libertés individuelles et la vie privée, les activités et relations professionnelles confidentielles, et la sécurité d'État connue sous le nom d'analyse de trafic"

#. type: Plain text
msgid "Tor protects you by bouncing your communications around a distributed network of relays run by volunteers all around the world: it prevents somebody watching your Internet connection from learning what sites you visit, and it prevents the sites you visit from learning your physical location."
msgstr "Tor vous protège en faisant transiter vos communications au sein d'un réseau distribué de relais hébergés par des volontaires partout dans le monde : il empêche quiconque observant votre connexion Internet de savoir quels sites vous visitez, et il empêche le site que vous visitez de savoir où vous vous trouvez."

#. type: Plain text
msgid "To learn more about Tor, see the official [Tor website](https://www.torproject.org/):"
msgstr "Pour en savoir plus sur Tor, visitez le [site officiel de Tor](https://www.torproject.org/):"

#. type: Bullet: '- '
msgid "[Why we need Tor](https://www.torproject.org/about/overview.html.en#whyweneedtor)"
msgstr "[Pourquoi nous avons besoin de Tor](https://www.torproject.org/about/overview.html.fr#whyweneedtor)"

#. type: Bullet: '- '
msgid "[How does Tor work](https://www.torproject.org/about/overview.html.en#thesolution)"
msgstr "[La solution: une réseau anonyme et décentralisé](https://www.torproject.org/about/overview.html.fr#thesolution)"

#. type: Bullet: '- '
msgid "[Who uses Tor?](https://www.torproject.org/about/torusers.html.en)"
msgstr "[Qui utilise Tor ? (en anglais)](https://www.torproject.org/about/torusers.html)"

#. type: Plain text
msgid "[[Read more on Tails anonymity|anonymity]]"
msgstr ""

#. type: Title =
#, no-wrap
msgid "Use anywhere but leave no trace\n"
msgstr "Utilisez le partout, ne laissez pas de traces\n"

#. type: Plain text
msgid "Using Tails on a computer doesn't alter or depend on the operating system installed on it. So you can use it in the same way on yours, the computer of a friend or one at your local library. After removing your Tails CD or USB stick the computer can start again on its usual operating system."
msgstr "L'utilisation de Tails ne modifie pas le système d'exploitation installé sur l'ordinateur. Vous pouvez donc l'utiliser que vous soyez chez vous, chez un ami ou à la bibliothèque du coin. Une fois votre CD ou clef USB Tails retirée de l'ordinateur, celui-ci peut redémarrer sur le système d'exploitation habituel."

#. type: Plain text
msgid "Tails is configured with a special care to not use the computer's hard-disks, even if there is some swap space on it. The only storage space used by Tails is the RAM memory, which is automatically erased when the computer shuts down. So you won't leave any trace neither of the Tails system nor of what you did on the computer. That's why we call it \"amnesic\"."
msgstr "Tails est configuré pour ne pas utiliser le disque dur de l'ordinateur, pas même l'espace swap. Le seul espace utilisé par Tails est la mémoire RAM, qui est effacée automatiquement à l'extinction de l'ordinateur. Vous ne laisserez donc aucune trace de votre utilisation de Tails. C'est pourquoi nous le qualifions d' \"amnésique\"."

#. type: Plain text
msgid "This allows you to work on sensitive documents on any computer and protect you from data recovery after shutdown. Of course, you can still explicitly save some documents to another USB or external hard-disk and take them aways for future use."
msgstr "Cela vous permet de travailler sur un document sensible sur n'importe quel ordinateur tout en empêchant la récupération de ces données une fois l'ordinateur éteint. Bien sûr, vous pouvez toujours sauvegarder vos documents sur une clef USB ou un disque dur externe."

#. type: Plain text
#, no-wrap
msgid "**FIXME**: start of section not so relevant in the doc context\n"
msgstr ""

#. type: Plain text
msgid "[[Read more on Tails amnesia|amnesia]]"
msgstr ""

#. type: Title =
#, no-wrap
msgid "What's next?\n"
msgstr "Et ensuite ?\n"

#. type: Plain text
msgid "To continue discovering Tails, you can now read:"
msgstr "Pour aller plus loin dans votre découverte de Tails, vous pouvez lire :"

#. type: Bullet: '  - '
msgid "the [[warning page|doc/warning]] page to understand better the security limitations of Tails and Tor,"
msgstr "la [[page d'avertissement|doc/warning]] qui vous présente les limites en matière de sécurité de Tails et de Tor,"

#. type: Bullet: '  - '
msgid "more details about the [[features and software|features]] included in Tails,"
msgstr "une revue détaillée des [[fonctionnalités et logiciels inclus|features]] dans Tails,"

#. type: Bullet: '  - '
msgid "our [[design document|contribute/design]] about Tails specification, threat model and implementation."
msgstr ""

#. type: Plain text
#, no-wrap
msgid "**FIXME**: end of section not so relevant in the doc context\n"
msgstr ""

#. type: Title =
#, no-wrap
msgid "Acknowledgements\n"
msgstr "Remerciements\n"

#. type: Bullet: '  - '
msgid "Tails could not exist without [[Debian|http://www.debian.org/]], [[Debian Live|http://live.debian.net]], and [[Tor|https://www.torproject.org/]]; see our [[contribute/relationship with upstream]] document for details."
msgstr "Tails ne pourrait exister sans [[Debian|http://www.debian.org/]], [[Debian Live|http://live.debian.net]], et [[Tor|https://www.torproject.org/]]; pour en savoir plus, consultez [[cette page|contribute/relationship with upstream]]."

#. type: Bullet: '  - '
msgid "Tails was inspired by the [[Incognito LiveCD|http://web.archive.org/web/20090220133020/http://anonymityanywhere.com/]]. The Incognito author has declared it to be dead on March 23rd, 2010, and written that Tails \"should be considered as its spiritual successor\"."
msgstr "Tails est inspiré du [[LiveCD Incognito|http://web.archive.org/web/20090220133020/http://anonymityanywhere.com/]]. L'auteur de celui-ci l'a abandonné le 23 mars 2010 et a déclaré que Tails \"peut être considéré comme son successeur spirituel\" (\"should be considered as its spiritual successor\".)"

#. type: Bullet: '  - '
msgid "The [[Privatix Live-System|http://mandalka.name/privatix/]] an early source of inspiration, too."
msgstr "Le [[Live-System Privatix|http://mandalka.name/privatix/]] est lui aussi une source d'inspiration."

#. type: Bullet: '  - '
msgid "Portions of Tails are based on TrueCrypt, freely available at [[http://www.truecrypt.org/]]."
msgstr "Des parties de Tails sont issues de TrueCrypt, disponible ici : [[http://www.truecrypt.org/]]."<|MERGE_RESOLUTION|>--- conflicted
+++ resolved
@@ -5,19 +5,11 @@
 #
 msgid ""
 msgstr ""
-<<<<<<< HEAD
-"Project-Id-Version: PACKAGE VERSION\n"
-"POT-Creation-Date: 2011-06-18 22:40+0300\n"
-"PO-Revision-Date: YEAR-MO-DA HO:MI+ZONE\n"
-"Last-Translator: FULL NAME <EMAIL@ADDRESS>\n"
-"Language-Team: LANGUAGE <LL@li.org>\n"
-=======
 "Project-Id-Version: tails-about-fr\n"
 "POT-Creation-Date: 2011-06-13 10:04-0600\n"
 "PO-Revision-Date: 2011-06-17 17:00+0100\n"
 "Last-Translator: nada <nada@quedal.net>\n"
 "Language-Team: nada-fr <LL@li.org>\n"
->>>>>>> cd3d96fa
 "Language: \n"
 "MIME-Version: 1.0\n"
 "Content-Type: text/plain; charset=UTF-8\n"
@@ -47,48 +39,12 @@
 "> se dit d'une personne dont la véritable identité est cachée.\n"
 
 #. type: Plain text
-<<<<<<< HEAD
-#, no-wrap
-msgid "**FIXME**: begin paste from index\n"
-msgstr ""
-
-#. type: Plain text
-msgid ""
-"Tails is a live CD or live USB that aims at preserving your privacy and "
-"anonymity.  It helps you to:"
-msgstr ""
-
-#. type: Bullet: '- '
-msgid ""
-"use the Internet anonymously almost anywhere you go and on any computer: all "
-"connections to the Internet are forced to go through the Tor network;"
-msgstr ""
-
-#. type: Bullet: '- '
-msgid ""
-"leave no trace on the computer you're using unless you ask it explicitly."
-msgstr ""
-
-#. type: Plain text
-#, no-wrap
-msgid "**FIXME**: end paste from index\n"
-msgstr ""
-
-#. type: Plain text
-msgid ""
-"Tails is [[Free Software|license]] and based on [[Debian GNU/Linux|http://"
-"www.debian.org/]]. It comes with several built-in applications pre-"
-"configured with security in mind: web browser, instant messaging client, "
-"email client, office suite, image and sound editor, etc."
-msgstr ""
-=======
 msgid "Tails is a live system: a complete operating-system designed to be used from a CD or a USB stick independently of the computer's original operating system. It is [[Free Software|license]] and based on [[Debian GNU/Linux|http://www.debian.org/]]."
 msgstr "Tails est un système 'live' : un système d'exploitation complet destiné à être utilisé sur un CD ou une clef USB  indépendamment du système installé sur l'ordinateur. C'est un [[logiciel libre|license]] basé sur [[Debian GNU/Linux|http://www.debian.org/]]."
 
 #. type: Plain text
 msgid "Tails comes with several built-in applications pre-configured with security in mind: web browser, instant messaging client, email client, office suite, image and sound editor, etc."
 msgstr "Tails est livré avec de nombreuses applications, configurées avec une attention particulière accordée à la sécurité : navigateur internet, client de messagerie instantanée, client email, suite bureautique, éditeur d'image et de son, etc."
->>>>>>> cd3d96fa
 
 #. type: Title =
 #, no-wrap
