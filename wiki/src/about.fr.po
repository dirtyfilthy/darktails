--- conflicted
+++ resolved
@@ -6,11 +6,7 @@
 msgid ""
 msgstr ""
 "Project-Id-Version: tails-about-fr\n"
-<<<<<<< HEAD
-"POT-Creation-Date: 2013-10-11 17:31+0300\n"
-=======
 "POT-Creation-Date: 2013-10-27 00:01+0200\n"
->>>>>>> c4d9e3a3
 "PO-Revision-Date: 2013-10-13 17:08-0000\n"
 "Last-Translator: \n"
 "Language-Team: \n"
@@ -26,12 +22,6 @@
 
 #. type: Plain text
 #, no-wrap
-<<<<<<< HEAD
-#| msgid ""
-#| "> **amnesiac**, *noun*:<br/>\n"
-#| "> forgetfulness; loss of long-term memory.\n"
-=======
->>>>>>> c4d9e3a3
 msgid ""
 "> **amnesia**, *noun*:<br/>\n"
 "> forgetfulness; loss of long-term memory.\n"
