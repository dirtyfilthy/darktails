--- conflicted
+++ resolved
@@ -7,11 +7,7 @@
 msgstr ""
 "Project-Id-Version: italian\n"
 "POT-Creation-Date: 2017-02-09 18:52+0100\n"
-<<<<<<< HEAD
-"PO-Revision-Date: 2017-06-03 17:31+0200\n"
-=======
 "PO-Revision-Date: 2017-06-30 13:43+0000\n"
->>>>>>> 7a61c843
 "Last-Translator: transitails <transitails@inventati.org>\n"
 "Language-Team: ita <transitails@inventati.org>\n"
 "Language: it\n"
@@ -38,11 +34,7 @@
 
 #. type: Content of: <p>
 msgid "Installing Tails can be quite long but we hope you will still have a good time :)"
-<<<<<<< HEAD
-msgstr "Installare Tails potrebbe richiedere un po' di tempo, ma noi speriamo che sia tempo usato bene :)"
-=======
 msgstr "Installare Tails potrebbe richiedere un po' di tempo, ma noi speriamo che sia tempo speso bene :)"
->>>>>>> 7a61c843
 
 #. type: Content of: <p>
 msgid "We will first ask you a few questions to choose your installation scenario and then guide you step by step."
@@ -62,11 +54,7 @@
 
 #. type: Content of: <p>
 msgid "[[Download only|install/download]]"
-<<<<<<< HEAD
-msgstr "[[Solo download|install/download]]"
-=======
 msgstr "[[Scarica solamente|install/download]]"
->>>>>>> 7a61c843
 
 #~ msgid "The following set of instructions is quite new. If you face problems following them:"
 #~ msgstr "Il seguente set di istruzioni è relativamente nuovo, se incontri un problema seguendolo, per piacere:"
