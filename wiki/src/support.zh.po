# SOME DESCRIPTIVE TITLE
# Copyright (C) YEAR Free Software Foundation, Inc.
# This file is distributed under the same license as the PACKAGE package.
# FIRST AUTHOR <EMAIL@ADDRESS>, YEAR.
#
msgid ""
msgstr ""
"Project-Id-Version: PACKAGE VERSION\n"
"Report-Msgid-Bugs-To: tails-l10n@boum.org\n"
<<<<<<< HEAD
"POT-Creation-Date: 2020-04-12 16:10+0200\n"
"PO-Revision-Date: 2018-03-15 16:57+0000\n"
"Last-Translator: Weblate Admin <admin@example.com>\n"
=======
"POT-Creation-Date: 2019-12-24 10:35+0000\n"
"PO-Revision-Date: 2020-04-23 14:38+0000\n"
"Last-Translator: emmapeel <emma.peel@riseup.net>\n"
>>>>>>> abd3dc78
"Language-Team: LANGUAGE <LL@li.org>\n"
"Language: zh\n"
"MIME-Version: 1.0\n"
"Content-Type: text/plain; charset=UTF-8\n"
"Content-Transfer-Encoding: 8bit\n"
"Plural-Forms: nplurals=1; plural=0;\n"
"X-Generator: Weblate 3.5.1\n"

#. type: Plain text
#, no-wrap
msgid "[[!meta title=\"Support\"]]\n"
msgstr ""

#. type: Title =
#, fuzzy, no-wrap
msgid "Search the documentation"
msgstr "搜寻文件\n"

#. type: Plain text
msgid ""
"Read the [[official documentation|doc]] to learn more about how Tails works "
"and maybe start answering your questions. It contains:"
msgstr ""
"看 [[官方文件|doc]] 以了解 Tails 的运作，它也许能回答你的问题，其包括了："

#. type: Bullet: '  - '
msgid "General information about what Tails is"
msgstr "Tails 的一般资讯"

#. type: Bullet: '  - '
msgid ""
"Information to understand how it can help you and what its limitations are"
msgstr "了解它如何能协助你以及其限制"

#. type: Bullet: '  - '
msgid "Guides covering typical uses of Tails"
msgstr "典型的 Tails 使用指南"

#. type: Plain text
msgid "[[Visit Tails documentation|doc]]"
msgstr "[[查看 Tails 文档|doc]]"

#. type: Title =
#, fuzzy, no-wrap
msgid "Learn how to use Tails"
msgstr "学习如何使用 Tails\n"

#. type: Plain text
#, no-wrap
msgid "[[!inline pages=\"support/learn/intro.inline\" raw=\"yes\" sort=\"age\"]]\n"
msgstr "[[!inline pages=\"support/learn/intro.inline.zh\" raw=\"yes\" sort=\"age\"]]\n"

#. type: Title =
#, fuzzy, no-wrap
msgid "Frequently asked questions"
msgstr "常见问答集\n"

#. type: Plain text
msgid "Search our list of [[frequently asked questions|faq]]."
msgstr "找找看我们的 [[问答集|faq]]列表。"

#. type: Title =
#, fuzzy, no-wrap
msgid "Upgrade"
msgstr "升级\n"

#. type: Plain text
#, fuzzy
msgid ""
"Make sure you are using the latest version, as [[upgrading|doc/upgrade]] "
"might solve your problem."
msgstr "确认使用最新版本， [[升级|doc/upgrade]] 或可解决你的问题。"

#. type: Title =
#, fuzzy, no-wrap
msgid "Check if the problem is already known"
msgstr "检查看看这个问题是否已被知道了\n"

#. type: Plain text
msgid "You can have a look at:"
msgstr "你可以看看:"

#. type: Bullet: '  - '
msgid "The [[list of known issues|support/known_issues]]"
msgstr "[[已知的问题列表|support/known_issues]]"

#. type: Bullet: '  - '
#, fuzzy
msgid ""
"The [list of things that will be in the next release](https://redmine.tails."
"boum.org/code/projects/tails/issues?query_id=327)"
msgstr ""
"[下个发布版本中会处理的事件清单](https://labs.riseup.net/code/projects/tails/"
"issues?query_id=111)"

#. type: Bullet: '  - '
#, fuzzy
msgid "The [[!tails_redmine desc=\"rest of our open tickets on Redmine\"]]"
msgstr "[[!tails_redmine desc=\"rest of our open tickets on Redmine\"]]"

#. type: Plain text
#, no-wrap
msgid "<div id=\"bugs\" class=\"blocks two-blocks\">\n"
msgstr "<div id=\"bugs\" class=\"blocks two-blocks\">\n"

#. type: Plain text
#, no-wrap
msgid "  <h1>Report an error</h1>\n"
msgstr "  <h1>回报错误</h1>\n"

#. type: Plain text
#, no-wrap
msgid ""
"  <p>If you are facing an error in Tails, please follow the [[bug reporting\n"
"  guidelines|doc/first_steps/bug_reporting]].</p>\n"
msgstr ""
"  <p>如果你发现Tails出错, 请依照 [[bug 回报\n"
"  指示|doc/first_steps/bug_reporting]]来做。</p>\n"

#. type: Plain text
#, no-wrap
msgid ""
"  <p>If Tails does not start, please see our specific\n"
"  [[reporting guidelines|doc/first_steps/bug_reporting#does_not_start]].</p>\n"
msgstr ""
"  <p>如果Tails 没有启动, 请见特别的\n"
"  [[回报指南|doc/first_steps/bug_reporting#does_not_start]]。</p>\n"

#. type: Plain text
#, no-wrap
msgid "</div>\n"
msgstr "</div>\n"

#. type: Plain text
#, no-wrap
msgid "<div id=\"wishlist\" class=\"blocks two-blocks\">\n"
msgstr ""

#. type: Plain text
#, no-wrap
msgid "  <h1>Request a feature</h1>\n"
msgstr ""

#. type: Plain text
#, no-wrap
msgid ""
"  <p>If you would like to see a new feature in Tails,\n"
"  search the [[!tails_redmine desc=\"open tickets in Redmine\"]] first,\n"
"  and file a new ticket in there if no existing one matches your needs.</p>\n"
msgstr ""

#. type: Plain text
#, no-wrap
msgid "</div> <!-- #wishlist -->\n"
msgstr ""

#. type: Plain text
#, no-wrap
msgid "<div id=\"talk\">\n"
msgstr "<div id=\"talk\">\n"

#. type: Plain text
#, no-wrap
msgid "  <h1>Write to our help desk</h1>\n"
msgstr ""

#. type: Plain text
#, no-wrap
msgid "  [[!inline pages=\"support/talk\" raw=\"yes\" sort=\"age\"]]\n"
msgstr "  [[!inline pages=\"support/talk.zh\" raw=\"yes\" sort=\"age\"]]\n"<|MERGE_RESOLUTION|>--- conflicted
+++ resolved
@@ -7,22 +7,16 @@
 msgstr ""
 "Project-Id-Version: PACKAGE VERSION\n"
 "Report-Msgid-Bugs-To: tails-l10n@boum.org\n"
-<<<<<<< HEAD
 "POT-Creation-Date: 2020-04-12 16:10+0200\n"
 "PO-Revision-Date: 2018-03-15 16:57+0000\n"
 "Last-Translator: Weblate Admin <admin@example.com>\n"
-=======
-"POT-Creation-Date: 2019-12-24 10:35+0000\n"
-"PO-Revision-Date: 2020-04-23 14:38+0000\n"
-"Last-Translator: emmapeel <emma.peel@riseup.net>\n"
->>>>>>> abd3dc78
 "Language-Team: LANGUAGE <LL@li.org>\n"
 "Language: zh\n"
 "MIME-Version: 1.0\n"
 "Content-Type: text/plain; charset=UTF-8\n"
 "Content-Transfer-Encoding: 8bit\n"
 "Plural-Forms: nplurals=1; plural=0;\n"
-"X-Generator: Weblate 3.5.1\n"
+"X-Generator: Weblate 2.10.1\n"
 
 #. type: Plain text
 #, no-wrap
@@ -185,4 +179,19 @@
 #. type: Plain text
 #, no-wrap
 msgid "  [[!inline pages=\"support/talk\" raw=\"yes\" sort=\"age\"]]\n"
-msgstr "  [[!inline pages=\"support/talk.zh\" raw=\"yes\" sort=\"age\"]]\n"+msgstr "  [[!inline pages=\"support/talk.zh\" raw=\"yes\" sort=\"age\"]]\n"
+
+#~ msgid "Search the documentation\n"
+#~ msgstr "搜寻文件\n"
+
+#~ msgid "Learn how to use Tails\n"
+#~ msgstr "学习如何使用 Tails\n"
+
+#~ msgid "Frequently asked questions\n"
+#~ msgstr "常见问答集\n"
+
+#~ msgid "Upgrade\n"
+#~ msgstr "升级\n"
+
+#~ msgid "Check if the problem is already known\n"
+#~ msgstr "检查看看这个问题是否已被知道了\n"