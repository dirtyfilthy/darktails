--- conflicted
+++ resolved
@@ -7,11 +7,7 @@
 msgstr ""
 "Project-Id-Version: PACKAGE VERSION\n"
 "Report-Msgid-Bugs-To: tails-l10n@boum.org\n"
-<<<<<<< HEAD
-"POT-Creation-Date: 2020-04-15 09:32+0200\n"
-=======
 "POT-Creation-Date: 2020-04-15 02:12+0000\n"
->>>>>>> 5f2d5937
 "PO-Revision-Date: 2015-10-15 15:23+0000\n"
 "Last-Translator: sprint5 <translation5@451f.org>\n"
 "Language-Team: Persian <http://weblate.451f.org:8889/projects/tails/"
@@ -366,8 +362,8 @@
 
 #. type: Title =
 #, no-wrap
-msgid "Reference documents"
-msgstr "اسناد ارجاع"
+msgid "Reference documents\n"
+msgstr "اسناد ارجاع\n"
 
 #. type: Bullet: '  - '
 #, fuzzy
@@ -405,8 +401,8 @@
 
 #. type: Title =
 #, no-wrap
-msgid "Tools for contributors"
-msgstr "ابزارهایی برای کمک"
+msgid "Tools for contributors\n"
+msgstr "ابزارهایی برای کمک\n"
 
 #. type: Bullet: '  - '
 msgid "Source code: [[Git repositories|contribute/git]]"
@@ -466,7 +462,7 @@
 #. type: Title =
 #, fuzzy, no-wrap
 #| msgid "Tools for contributors\n"
-msgid "Mentors & guidance for new contributors"
+msgid "Mentors & guidance for new contributors\n"
 msgstr "ابزارهایی برای کمک\n"
 
 #. type: Plain text
@@ -486,7 +482,7 @@
 msgstr ""
 
 #. type: Bullet: '  - '
-msgid "AppArmor: intrigeri, jvoisin"
+msgid "AppArmor: intrigeri, jvoisin, u"
 msgstr ""
 
 #. type: Bullet: '  - '
@@ -494,7 +490,7 @@
 msgstr ""
 
 #. type: Bullet: '  - '
-msgid "Debian related work: intrigeri"
+msgid "Debian related work: intrigeri, u"
 msgstr ""
 
 #. type: Bullet: '  - '
@@ -522,7 +518,7 @@
 msgstr ""
 
 #. type: Bullet: '  - '
-msgid "*Tails Installer* (Python): alan, kurono"
+msgid "*Tails Installer* (Python): alan, kurono, u"
 msgstr ""
 
 #. type: Bullet: '  - '
@@ -550,7 +546,7 @@
 msgstr ""
 
 #. type: Bullet: '  - '
-msgid "Usability: sajolida"
+msgid "Usability: sajolida, tchou"
 msgstr ""
 
 #. type: Bullet: '  - '
@@ -572,8 +568,8 @@
 
 #. type: Title =
 #, no-wrap
-msgid "Release cycle"
-msgstr "چرخهٔ انتشار"
+msgid "Release cycle\n"
+msgstr "چرخهٔ انتشار\n"
 
 #. type: Bullet: '  - '
 msgid "[[Release schedule|contribute/release_schedule]]"
@@ -597,7 +593,7 @@
 
 #. type: Title =
 #, fuzzy, no-wrap
-msgid "Relationship with upstream and derivatives"
+msgid "Relationship with upstream and derivatives\n"
 msgstr "رابطه با آپ‌استریم\n"
 
 #. type: Bullet: '  - '
@@ -619,8 +615,8 @@
 
 #. type: Title =
 #, no-wrap
-msgid "Collective process"
-msgstr "روند جمعی"
+msgid "Collective process\n"
+msgstr "روند جمعی\n"
 
 #. type: Bullet: '  - '
 msgid ""
@@ -710,8 +706,8 @@
 
 #. type: Title =
 #, no-wrap
-msgid "Talk with us"
-msgstr "با ما تماس بگیرید"
+msgid "Talk with us\n"
+msgstr "با ما تماس بگیرید\n"
 
 #. type: Plain text
 msgid ""
