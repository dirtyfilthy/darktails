--- conflicted
+++ resolved
@@ -6,11 +6,7 @@
 msgstr ""
 "Project-Id-Version: PACKAGE VERSION\n"
 "Report-Msgid-Bugs-To: tails-l10n@boum.org\n"
-<<<<<<< HEAD
-"POT-Creation-Date: 2018-08-20 17:33+0000\n"
-=======
 "POT-Creation-Date: 2018-11-17 11:19+0000\n"
->>>>>>> 18905505
 "PO-Revision-Date: 2018-05-09 18:20+0000\n"
 "Last-Translator: Tails translators <tails-l10n@boum.org>\n"
 "Language-Team: Spanish <http://translate.tails.boum.org/projects/tails/mac/"
@@ -68,21 +64,12 @@
 msgid ""
 "1 hour to download Tails (<small class=\"remove-extra-space\">[[!inline "
 "pages=\"inc/stable_amd64_iso_size\" raw=\"yes\" sort=\"age\"]]</small>)"
-<<<<<<< HEAD
 msgstr ""
 
 #. type: Content of: <div><div><ul><li>
 msgid "½ hour to install"
 msgstr ""
 
-=======
-msgstr ""
-
-#. type: Content of: <div><div><ul><li>
-msgid "½ hour to install"
-msgstr ""
-
->>>>>>> 18905505
 #. type: Content of: <div><div>
 msgid "[["
 msgstr "[["
