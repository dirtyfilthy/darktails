# SOME DESCRIPTIVE TITLE
# Copyright (C) YEAR Free Software Foundation, Inc.
# This file is distributed under the same license as the PACKAGE package.
# FIRST AUTHOR <EMAIL@ADDRESS>, YEAR.
#
#, fuzzy
msgid ""
msgstr ""
"Project-Id-Version: PACKAGE VERSION\n"
<<<<<<< HEAD
"POT-Creation-Date: 2018-11-07 15:43+0000\n"
=======
"POT-Creation-Date: 2018-11-21 17:35-0800\n"
>>>>>>> 18905505
"PO-Revision-Date: YEAR-MO-DA HO:MI+ZONE\n"
"Last-Translator: FULL NAME <EMAIL@ADDRESS>\n"
"Language-Team: LANGUAGE <LL@li.org>\n"
"Language: \n"
"MIME-Version: 1.0\n"
"Content-Type: text/plain; charset=UTF-8\n"
"Content-Transfer-Encoding: 8bit\n"

#. type: Plain text
#, no-wrap
msgid "[[!meta title=\"Install from Mac using the command line\"]]\n"
msgstr ""

#. type: Plain text
#, no-wrap
msgid "[[!meta robots=\"noindex\"]]\n"
msgstr ""

#. type: Plain text
#, no-wrap
msgid "[[!meta stylesheet=\"bootstrap.min\" rel=\"stylesheet\" title=\"\"]]\n"
msgstr ""

#. type: Plain text
#, no-wrap
msgid "[[!meta stylesheet=\"inc/stylesheets/assistant\" rel=\"stylesheet\" title=\"\"]]\n"
msgstr ""

#. type: Plain text
#, no-wrap
msgid "[[!meta stylesheet=\"inc/stylesheets/steps\" rel=\"stylesheet\" title=\"\"]]\n"
msgstr ""

#. type: Plain text
#, no-wrap
<<<<<<< HEAD
msgid "[[!meta stylesheet=\"inc/stylesheets/mac-usb\" rel=\"stylesheet\" title=\"\"]]\n"
=======
msgid "[[!meta stylesheet=\"inc/stylesheets/mac\" rel=\"stylesheet\" title=\"\"]]\n"
>>>>>>> 18905505
msgstr ""

#. type: Plain text
#, no-wrap
msgid "<div class=\"hidden-step-1\"></div>\n"
msgstr ""

#. type: Plain text
msgid "These instructions require:"
msgstr ""

#. type: Bullet: '  - '
msgid "macOS 10.10 (Yosemite) or later"
msgstr ""

#. type: Plain text
#, no-wrap
msgid "<div class=\"step-image\">[[!img install/inc/infography/os-mac.png link=\"no\" alt=\"\"]]</div>\n"
msgstr ""

#. type: Plain text
#, no-wrap
msgid "<p class=\"start\">Start in macOS.</p>\n"
msgstr ""

#. type: Title =
#, no-wrap
<<<<<<< HEAD
msgid "Install Tails using <span class=\"application\">Etcher</span>\n"
=======
msgid "Install Tails using <span class=\"application\">Etcher</span>"
>>>>>>> 18905505
msgstr ""

#. type: Title -
#, no-wrap
<<<<<<< HEAD
msgid "Install Etcher\n"
=======
msgid "Install Etcher"
>>>>>>> 18905505
msgstr ""

#. type: Bullet: '1. '
msgid ""
"Click on the following link to download <span class=\"application\">Etcher</"
"span>:"
msgstr ""

#. type: Plain text
#, no-wrap
msgid "   <a href='https://tails.boum.org/etcher/Etcher.dmg'>Download Etcher for macOS</a>\n"
msgstr ""

#. type: Bullet: '1. '
msgid ""
"Open the <span class=\"application\">Etcher</span> download (DMG disk image)."
msgstr ""

#. type: Plain text
#, fuzzy, no-wrap
#| msgid "[[!inline pages=\"install/inc/steps/clone.inline\" raw=\"yes\" sort=\"age\"]]\n"
msgid "   [[!img install/inc/screenshots/install_etcher_in_mac.png link=\"no\" alt=\"\"]]\n"
msgstr "[[!inline pages=\"install/inc/steps/clone.inline.fa\" raw=\"yes\" sort=\"age\"]]\n"

#. type: Bullet: '1. '
msgid ""
"To install <span class=\"application\">Etcher</span>, drag the <span class="
"\"application\">Etcher</span> icon onto the <span class=\"guilabel"
"\">Applications</span> icon."
msgstr ""

#. type: Bullet: '1. '
msgid ""
"Close the installation window of <span class=\"application\">Etcher</span>."
msgstr ""

#. type: Plain text
#, no-wrap
msgid ""
"   Optionally, eject the <span class=\"application\">Etcher</span> disk image\n"
"   from the desktop.\n"
<<<<<<< HEAD
=======
msgstr ""

#. type: Plain text
#, no-wrap
msgid "   [[!img install/inc/screenshots/eject_etcher_dmg.png link=\"no\" alt=\"\"]]\n"
>>>>>>> 18905505
msgstr ""

#. type: Title -
#, no-wrap
<<<<<<< HEAD
msgid "   [[!img install/inc/screenshots/eject_etcher_dmg.png link=\"no\" alt=\"\"]]\n"
msgstr ""

#. type: Title -
#, no-wrap
msgid "Install Tails\n"
msgstr ""

=======
msgid "Install Tails"
msgstr ""

>>>>>>> 18905505
#. type: Plain text
#, fuzzy, no-wrap
#| msgid "[[!inline pages=\"install/inc/steps/clone.inline\" raw=\"yes\" sort=\"age\"]]\n"
msgid "[[!inline pages=\"install/inc/steps/install_with_etcher.inline\" raw=\"yes\" sort=\"age\"]]\n"
msgstr "[[!inline pages=\"install/inc/steps/clone.inline.fa\" raw=\"yes\" sort=\"age\"]]\n"

#. type: Plain text
#, no-wrap
msgid "[[!inline pages=\"install/inc/steps/restart_first_time.inline\" raw=\"yes\" sort=\"age\"]]\n"
msgstr "[[!inline pages=\"install/inc/steps/restart_first_time.inline.fa\" raw=\"yes\" sort=\"age\"]]\n"

#. type: Plain text
#, no-wrap
msgid "[[!inline pages=\"install/inc/steps/create_persistence.inline\" raw=\"yes\" sort=\"age\"]]\n"
msgstr "[[!inline pages=\"install/inc/steps/create_persistence.inline.fa\" raw=\"yes\" sort=\"age\"]]\n"

<<<<<<< HEAD
#~ msgid "[[!inline pages=\"install/inc/steps/restart_second_time.inline\" raw=\"yes\" sort=\"age\"]]\n"
#~ msgstr "[[!inline pages=\"install/inc/steps/restart_second_time.inline.fa\" raw=\"yes\" sort=\"age\"]]\n"
=======
#~ msgid ""
#~ "[[!inline pages=\"install/inc/steps/restart_second_time.inline\" raw=\"yes"
#~ "\" sort=\"age\"]]\n"
#~ msgstr ""
#~ "[[!inline pages=\"install/inc/steps/restart_second_time.inline.fa\" raw="
#~ "\"yes\" sort=\"age\"]]\n"
>>>>>>> 18905505
<|MERGE_RESOLUTION|>--- conflicted
+++ resolved
@@ -7,11 +7,7 @@
 msgid ""
 msgstr ""
 "Project-Id-Version: PACKAGE VERSION\n"
-<<<<<<< HEAD
-"POT-Creation-Date: 2018-11-07 15:43+0000\n"
-=======
 "POT-Creation-Date: 2018-11-21 17:35-0800\n"
->>>>>>> 18905505
 "PO-Revision-Date: YEAR-MO-DA HO:MI+ZONE\n"
 "Last-Translator: FULL NAME <EMAIL@ADDRESS>\n"
 "Language-Team: LANGUAGE <LL@li.org>\n"
@@ -47,11 +43,7 @@
 
 #. type: Plain text
 #, no-wrap
-<<<<<<< HEAD
-msgid "[[!meta stylesheet=\"inc/stylesheets/mac-usb\" rel=\"stylesheet\" title=\"\"]]\n"
-=======
 msgid "[[!meta stylesheet=\"inc/stylesheets/mac\" rel=\"stylesheet\" title=\"\"]]\n"
->>>>>>> 18905505
 msgstr ""
 
 #. type: Plain text
@@ -79,20 +71,12 @@
 
 #. type: Title =
 #, no-wrap
-<<<<<<< HEAD
-msgid "Install Tails using <span class=\"application\">Etcher</span>\n"
-=======
 msgid "Install Tails using <span class=\"application\">Etcher</span>"
->>>>>>> 18905505
 msgstr ""
 
 #. type: Title -
 #, no-wrap
-<<<<<<< HEAD
-msgid "Install Etcher\n"
-=======
 msgid "Install Etcher"
->>>>>>> 18905505
 msgstr ""
 
 #. type: Bullet: '1. '
@@ -134,32 +118,18 @@
 msgid ""
 "   Optionally, eject the <span class=\"application\">Etcher</span> disk image\n"
 "   from the desktop.\n"
-<<<<<<< HEAD
-=======
 msgstr ""
 
 #. type: Plain text
 #, no-wrap
 msgid "   [[!img install/inc/screenshots/eject_etcher_dmg.png link=\"no\" alt=\"\"]]\n"
->>>>>>> 18905505
 msgstr ""
 
 #. type: Title -
 #, no-wrap
-<<<<<<< HEAD
-msgid "   [[!img install/inc/screenshots/eject_etcher_dmg.png link=\"no\" alt=\"\"]]\n"
-msgstr ""
-
-#. type: Title -
-#, no-wrap
-msgid "Install Tails\n"
-msgstr ""
-
-=======
 msgid "Install Tails"
 msgstr ""
 
->>>>>>> 18905505
 #. type: Plain text
 #, fuzzy, no-wrap
 #| msgid "[[!inline pages=\"install/inc/steps/clone.inline\" raw=\"yes\" sort=\"age\"]]\n"
@@ -176,14 +146,9 @@
 msgid "[[!inline pages=\"install/inc/steps/create_persistence.inline\" raw=\"yes\" sort=\"age\"]]\n"
 msgstr "[[!inline pages=\"install/inc/steps/create_persistence.inline.fa\" raw=\"yes\" sort=\"age\"]]\n"
 
-<<<<<<< HEAD
-#~ msgid "[[!inline pages=\"install/inc/steps/restart_second_time.inline\" raw=\"yes\" sort=\"age\"]]\n"
-#~ msgstr "[[!inline pages=\"install/inc/steps/restart_second_time.inline.fa\" raw=\"yes\" sort=\"age\"]]\n"
-=======
 #~ msgid ""
 #~ "[[!inline pages=\"install/inc/steps/restart_second_time.inline\" raw=\"yes"
 #~ "\" sort=\"age\"]]\n"
 #~ msgstr ""
 #~ "[[!inline pages=\"install/inc/steps/restart_second_time.inline.fa\" raw="
-#~ "\"yes\" sort=\"age\"]]\n"
->>>>>>> 18905505
+#~ "\"yes\" sort=\"age\"]]\n"