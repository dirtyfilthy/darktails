--- conflicted
+++ resolved
@@ -17,18 +17,10 @@
 "X-Generator: Poedit 1.8.11\n"
 
 #. type: Plain text
-<<<<<<< HEAD
-#, no-wrap
-msgid "[[!meta title=\"Install from Mac using the command line\"]]\n"
-msgstr ""
-"[[!meta title=\"Tails von Mac aus mithilfe der Kommandozeile installieren\"]]"
-"\n"
-=======
 #, fuzzy, no-wrap
 #| msgid "[[!meta title=\"Install from Mac using the command line\"]]\n"
 msgid "[[!meta title=\"Install from macOS\"]]\n"
 msgstr "[[!meta title=\"Installation von Mac unter Nutzung der Kommandozeile\"]]\n"
->>>>>>> f43201ab
 
 #. type: Plain text
 #, no-wrap
