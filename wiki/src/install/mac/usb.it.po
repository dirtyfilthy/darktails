--- conflicted
+++ resolved
@@ -6,11 +6,7 @@
 msgid ""
 msgstr ""
 "Project-Id-Version: PACKAGE VERSION\n"
-<<<<<<< HEAD
-"POT-Creation-Date: 2018-11-07 15:43+0000\n"
-=======
 "POT-Creation-Date: 2018-11-21 17:35-0800\n"
->>>>>>> 18905505
 "PO-Revision-Date: 2016-07-29 14:47+0200\n"
 "Last-Translator: \n"
 "Language-Team: ita <transitails@inventati.org>\n"
@@ -47,13 +43,8 @@
 
 #. type: Plain text
 #, no-wrap
-<<<<<<< HEAD
-msgid "[[!meta stylesheet=\"inc/stylesheets/mac-usb\" rel=\"stylesheet\" title=\"\"]]\n"
-msgstr "[[!meta stylesheet=\"inc/stylesheets/mac-usb\" rel=\"stylesheet\" title=\"\"]]\n"
-=======
 msgid "[[!meta stylesheet=\"inc/stylesheets/mac\" rel=\"stylesheet\" title=\"\"]]\n"
 msgstr "[[!meta stylesheet=\"inc/stylesheets/mac\" rel=\"stylesheet\" title=\"\"]]\n"
->>>>>>> 18905505
 
 #. type: Plain text
 #, no-wrap
@@ -80,20 +71,12 @@
 
 #. type: Title =
 #, no-wrap
-<<<<<<< HEAD
-msgid "Install Tails using <span class=\"application\">Etcher</span>\n"
-=======
 msgid "Install Tails using <span class=\"application\">Etcher</span>"
->>>>>>> 18905505
 msgstr ""
 
 #. type: Title -
 #, no-wrap
-<<<<<<< HEAD
-msgid "Install Etcher\n"
-=======
 msgid "Install Etcher"
->>>>>>> 18905505
 msgstr ""
 
 #. type: Bullet: '1. '
@@ -144,11 +127,7 @@
 
 #. type: Title -
 #, no-wrap
-<<<<<<< HEAD
-msgid "Install Tails\n"
-=======
 msgid "Install Tails"
->>>>>>> 18905505
 msgstr ""
 
 #. type: Plain text
@@ -167,17 +146,12 @@
 msgid "[[!inline pages=\"install/inc/steps/create_persistence.inline\" raw=\"yes\" sort=\"age\"]]\n"
 msgstr "[[!inline pages=\"install/inc/steps/create_persistence.inline.it\" raw=\"yes\" sort=\"age\"]]\n"
 
-<<<<<<< HEAD
-#~ msgid "[[!inline pages=\"install/inc/steps/install_intermediary_intro.inline\" raw=\"yes\" sort=\"age\"]]\n"
-#~ msgstr "[[!inline pages=\"install/inc/steps/install_intermediary_intro.inline.it\" raw=\"yes\" sort=\"age\"]]\n"
-=======
 #~ msgid ""
 #~ "[[!inline pages=\"install/inc/steps/install_intermediary_intro.inline\" "
 #~ "raw=\"yes\" sort=\"age\"]]\n"
 #~ msgstr ""
 #~ "[[!inline pages=\"install/inc/steps/install_intermediary_intro.inline.it"
 #~ "\" raw=\"yes\" sort=\"age\"]]\n"
->>>>>>> 18905505
 
 #, fuzzy
 #~| msgid "Plug the first USB stick in the computer."
@@ -205,17 +179,12 @@
 #~ msgid "     <p class=\"pre command\">diskutil list</p>\n"
 #~ msgstr "        diskutil list\n"
 
-<<<<<<< HEAD
-#~ msgid "     It returns a list of the storage devices on the system. For example:\n"
-#~ msgstr "     Risponde con una lista di dispositivi d'archiviazione sul sitema. Per sempio:\n"
-=======
 #~ msgid ""
 #~ "     It returns a list of the storage devices on the system. For "
 #~ "example:\n"
 #~ msgstr ""
 #~ "     Risponde con una lista di dispositivi d'archiviazione sul sitema. "
 #~ "Per sempio:\n"
->>>>>>> 18905505
 
 #, fuzzy
 #~| msgid ""
@@ -245,17 +214,12 @@
 #~ "          3:                      EFI              134.1 GB  disk0s3\n"
 #~ "          4:     Microsoft Basic Data BOOTCAMP     115.5 GB  disk0s4\n"
 
-<<<<<<< HEAD
-#~ msgid "     <div class=\"step-image\">[[!img install/inc/infography/plug-first-usb.png link=\"no\" alt=\"\"]]</div>\n"
-#~ msgstr "     <div class=\"step-image\">[[!img install/inc/infography/plug-first-usb.png link=\"no\" alt=\"\"]]</div>\n"
-=======
 #~ msgid ""
 #~ "     <div class=\"step-image\">[[!img install/inc/infography/plug-first-"
 #~ "usb.png link=\"no\" alt=\"\"]]</div>\n"
 #~ msgstr ""
 #~ "     <div class=\"step-image\">[[!img install/inc/infography/plug-first-"
 #~ "usb.png link=\"no\" alt=\"\"]]</div>\n"
->>>>>>> 18905505
 
 #~ msgid "Plug the first USB stick in the computer."
 #~ msgstr "Connetti la prima chiave USB al computer."
@@ -267,12 +231,8 @@
 #~ "     Your USB stick appears as a new device in the list. Check\n"
 #~ "     that its size corresponds to the size of your USB stick.\n"
 #~ msgstr ""
-<<<<<<< HEAD
-#~ "    La tua chiave USB compare come un nuovo dispositivo nella lista. Controlla\n"
-=======
 #~ "    La tua chiave USB compare come un nuovo dispositivo nella lista. "
 #~ "Controlla\n"
->>>>>>> 18905505
 #~ "    che la sua dimensione corrisponda a quella della tua chiave USB.\n"
 
 #, fuzzy
@@ -326,15 +286,6 @@
 
 #~ msgid ""
 #~ "     <div class=\"caution\">\n"
-<<<<<<< HEAD
-#~ "     <p>If you are unsure about the device name, you should stop proceeding or\n"
-#~ "     <strong>you risk overwriting any hard disk on the system</strong>.</p>\n"
-#~ "     </div>\n"
-#~ msgstr ""
-#~ "     <div class=\"caution\">\n"
-#~ "     <p>Se non sei sicura del nome del dispositivo, dovresti fermarti oppure\n"
-#~ "     <strong>rischi di sovrascrivere un hard disk sul tuo sistema</strong>.</p>\n"
-=======
 #~ "     <p>If you are unsure about the device name, you should stop "
 #~ "proceeding or\n"
 #~ "     <strong>you risk overwriting any hard disk on the system</strong>.</"
@@ -346,7 +297,6 @@
 #~ "oppure\n"
 #~ "     <strong>rischi di sovrascrivere un hard disk sul tuo sistema</"
 #~ "strong>.</p>\n"
->>>>>>> 18905505
 #~ "     </div>\n"
 
 #, fuzzy
@@ -371,34 +321,22 @@
 
 #~ msgid ""
 #~ "       <div class=\"tip\">\n"
-<<<<<<< HEAD
-#~ "       <p>If you are unsure about the path to the ISO image, you can insert the\n"
-#~ "       correct path by dragging and dropping the icon of the ISO image from\n"
-#~ "       <span class=\"application\">Finder</span> onto <span class=\"application\">\n"
-=======
 #~ "       <p>If you are unsure about the path to the ISO image, you can "
 #~ "insert the\n"
 #~ "       correct path by dragging and dropping the icon of the ISO image "
 #~ "from\n"
 #~ "       <span class=\"application\">Finder</span> onto <span class="
 #~ "\"application\">\n"
->>>>>>> 18905505
 #~ "       Terminal</span>.</p>\n"
 #~ "       </div>\n"
 #~ msgstr ""
 #~ "       <div class=\"tip\">\n"
-<<<<<<< HEAD
-#~ "       <p>Se non sei sicura del percorso dell'immagine ISO, puoi inserire il\n"
-#~ "       percorso corretto trascinando e rilasciando l'icona dell'immagine ISO dal\n"
-#~ "       <span class=\"application\">Finder</span> nel <span class=\"application\">\n"
-=======
 #~ "       <p>Se non sei sicura del percorso dell'immagine ISO, puoi inserire "
 #~ "il\n"
 #~ "       percorso corretto trascinando e rilasciando l'icona dell'immagine "
 #~ "ISO dal\n"
 #~ "       <span class=\"application\">Finder</span> nel <span class="
 #~ "\"application\">\n"
->>>>>>> 18905505
 #~ "       Terminale</span>.</p>\n"
 #~ "       </div>\n"
 
@@ -414,13 +352,6 @@
 
 #~ msgid ""
 #~ "       <div class=\"tip\">\n"
-<<<<<<< HEAD
-#~ "       <p>You can try adding <span class=\"code\">r</span> before <span class=\"code\">disk</span> to make the installation faster.</p>\n"
-#~ "       </div>\n"
-#~ msgstr ""
-#~ "       <div class=\"tip\">\n"
-#~ "       <p>Puoi provare ad aggiungere <span class=\"code\">r</span> prima di <span class=\"code\">disk</span> per velocizzare l'installazione.</p>\n"
-=======
 #~ "       <p>You can try adding <span class=\"code\">r</span> before <span "
 #~ "class=\"code\">disk</span> to make the installation faster.</p>\n"
 #~ "       </div>\n"
@@ -428,18 +359,12 @@
 #~ "       <div class=\"tip\">\n"
 #~ "       <p>Puoi provare ad aggiungere <span class=\"code\">r</span> prima "
 #~ "di <span class=\"code\">disk</span> per velocizzare l'installazione.</p>\n"
->>>>>>> 18905505
 #~ "       </div>\n"
 
 #~ msgid "     You should get something like this:\n"
 #~ msgstr "     Dovresti ottenere qualcosa del tipo:\n"
 
 #, fuzzy
-<<<<<<< HEAD
-#~| msgid "      dd if=/Users/me/tails-amd64-3.0.iso of=/dev/rdisk9 bs=16m && sync\n"
-#~ msgid "     <p class=\"pre command-example\">dd if=/Users/me/tails-amd64-3.0.iso of=/dev/rdisk9 bs=16m && sync</p>\n"
-#~ msgstr "      dd if=/Users/me/tails-amd64-3.0.iso of=/dev/rdisk9 bs=16m && sync\n"
-=======
 #~| msgid ""
 #~| "      dd if=/Users/me/tails-amd64-3.0.iso of=/dev/rdisk9 bs=16m && sync\n"
 #~ msgid ""
@@ -447,31 +372,11 @@
 #~ "of=/dev/rdisk9 bs=16m && sync</p>\n"
 #~ msgstr ""
 #~ "      dd if=/Users/me/tails-amd64-3.0.iso of=/dev/rdisk9 bs=16m && sync\n"
->>>>>>> 18905505
 
 #~ msgid ""
 #~ "     If no error message is returned, Tails is being copied on the USB\n"
 #~ "     stick. The copy takes some time, generally a few minutes.\n"
 #~ msgstr ""
-<<<<<<< HEAD
-#~ "     Se non ritorna alcun messaggio di errore, Tails sta venendo copiato sulla\n"
-#~ "    chiave USB. La copia richiede un po' di tempo, generalmente alcuni minuti.\n"
-
-#~ msgid ""
-#~ "     <div class=\"note\">\n"
-#~ "     <p>If you get a <span class=\"guilabel\">Permission denied</span> error, try\n"
-#~ "     adding <code>sudo</code> at the beginning of the command:</p>\n"
-#~ msgstr ""
-#~ "     <div class=\"note\">\n"
-#~ "     <p>Se hai un errore del tipo <span class=\"guilabel\">Permission denied</span>, prova\n"
-#~ "     ad aggiungere <code>sudo</code> all'inizio del comando:</p>\n"
-
-#~ msgid ""
-#~ "     <p>If you get an <span class=\"guilabel\">invalid number ‘16m’</span> error, try\n"
-#~ "     using <code>16M</code> instead:</p>\n"
-#~ msgstr ""
-#~ "     <p>Se hai un errore del tipo <span class=\"guilabel\">invalid number ‘16m’</span>, prova\n"
-=======
 #~ "     Se non ritorna alcun messaggio di errore, Tails sta venendo copiato "
 #~ "sulla\n"
 #~ "    chiave USB. La copia richiede un po' di tempo, generalmente alcuni "
@@ -495,22 +400,11 @@
 #~ msgstr ""
 #~ "     <p>Se hai un errore del tipo <span class=\"guilabel\">invalid number "
 #~ "‘16m’</span>, prova\n"
->>>>>>> 18905505
 #~ "     a usare invece <code>16M</code>:</p>\n"
 
 #~ msgid "     </div>\n"
 #~ msgstr "     </div>\n"
 
-<<<<<<< HEAD
-#~ msgid "     The installation is complete once the command prompt reappeared.\n"
-#~ msgstr "     L'installazione è completata una volta che il prompt del comando riappare.\n"
-
-#~ msgid "[[!inline pages=\"install/inc/steps/install_intermediary_outro.inline\" raw=\"yes\" sort=\"age\"]]\n"
-#~ msgstr "[[!inline pages=\"install/inc/steps/install_intermediary_outro.inline.it\" raw=\"yes\" sort=\"age\"]]\n"
-
-#~ msgid "[[!inline pages=\"install/inc/steps/restart_second_time.inline\" raw=\"yes\" sort=\"age\"]]\n"
-#~ msgstr "[[!inline pages=\"install/inc/steps/restart_second_time.inline.it\" raw=\"yes\" sort=\"age\"]]\n"
-=======
 #~ msgid ""
 #~ "     The installation is complete once the command prompt reappeared.\n"
 #~ msgstr ""
@@ -530,7 +424,6 @@
 #~ msgstr ""
 #~ "[[!inline pages=\"install/inc/steps/restart_second_time.inline.it\" raw="
 #~ "\"yes\" sort=\"age\"]]\n"
->>>>>>> 18905505
 
 #, fuzzy
 #~| msgid "        diskutil unmountDisk [device]\n"
