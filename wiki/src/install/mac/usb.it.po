--- conflicted
+++ resolved
@@ -6,16 +6,9 @@
 msgid ""
 msgstr ""
 "Project-Id-Version: PACKAGE VERSION\n"
-<<<<<<< HEAD
-"Report-Msgid-Bugs-To: tails-l10n@boum.org\n"
-"POT-Creation-Date: 2018-05-15 16:57+0300\n"
-"PO-Revision-Date: 2018-12-14 16:31+0000\n"
-"Last-Translator: emmapeel <emma.peel@riseup.net>\n"
-=======
 "POT-Creation-Date: 2019-01-18 14:46+0100\n"
 "PO-Revision-Date: 2016-07-29 14:47+0200\n"
 "Last-Translator: \n"
->>>>>>> 6d9e2c0b
 "Language-Team: ita <transitails@inventati.org>\n"
 "Language: it\n"
 "MIME-Version: 1.0\n"
@@ -179,16 +172,10 @@
 msgstr "Esegui il comando seguente:"
 
 #. type: Plain text
-<<<<<<< HEAD
-#, no-wrap
-msgid "     <p class=\"pre command\">diskutil list</p>\n"
-msgstr "     <p class=\"pre command\">diskutil list</p>\n"
-=======
 #, fuzzy, no-wrap
 #| msgid "        diskutil list\n"
 msgid "   <p class=\"pre command\">diskutil list</p>\n"
 msgstr "        diskutil list\n"
->>>>>>> 6d9e2c0b
 
 #. type: Plain text
 #, fuzzy, no-wrap
