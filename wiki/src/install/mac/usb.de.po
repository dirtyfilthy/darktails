# SOME DESCRIPTIVE TITLE
# Copyright (C) YEAR Free Software Foundation, Inc.
# This file is distributed under the same license as the PACKAGE package.
# FIRST AUTHOR <EMAIL@ADDRESS>, YEAR.
#
msgid ""
msgstr ""
"Project-Id-Version: \n"
<<<<<<< HEAD
"POT-Creation-Date: 2018-11-07 15:43+0000\n"
=======
"POT-Creation-Date: 2018-12-18 11:31+0000\n"
>>>>>>> 9e3df488
"PO-Revision-Date: 2018-09-07 18:25+0200\n"
"Last-Translator: Tails translators\n"
"Language-Team: \n"
"Language: de\n"
"MIME-Version: 1.0\n"
"Content-Type: text/plain; charset=UTF-8\n"
"Content-Transfer-Encoding: 8bit\n"
"X-Generator: Poedit 2.1.1\n"

#. type: Plain text
#, no-wrap
msgid "[[!meta title=\"Install from Mac using the command line\"]]\n"
msgstr "[[!meta title=\"Tails von Mac aus mithilfe der Kommandozeile installieren\"]]\n"

#. type: Plain text
#, no-wrap
msgid "[[!meta robots=\"noindex\"]]\n"
msgstr "[[!meta robots=\"noindex\"]]\n"

#. type: Plain text
#, no-wrap
msgid "[[!meta stylesheet=\"bootstrap.min\" rel=\"stylesheet\" title=\"\"]]\n"
msgstr "[[!meta stylesheet=\"bootstrap.min\" rel=\"stylesheet\" title=\"\"]]\n"

#. type: Plain text
#, no-wrap
msgid "[[!meta stylesheet=\"inc/stylesheets/assistant\" rel=\"stylesheet\" title=\"\"]]\n"
msgstr "[[!meta stylesheet=\"inc/stylesheets/assistant\" rel=\"stylesheet\" title=\"\"]]\n"

#. type: Plain text
#, no-wrap
msgid "[[!meta stylesheet=\"inc/stylesheets/steps\" rel=\"stylesheet\" title=\"\"]]\n"
msgstr "[[!meta stylesheet=\"inc/stylesheets/steps\" rel=\"stylesheet\" title=\"\"]]\n"

#. type: Plain text
#, no-wrap
<<<<<<< HEAD
msgid "[[!meta stylesheet=\"inc/stylesheets/mac-usb\" rel=\"stylesheet\" title=\"\"]]\n"
msgstr "[[!meta stylesheet=\"inc/stylesheets/mac-usb\" rel=\"stylesheet\" title=\"\"]]\n"
=======
msgid "[[!meta stylesheet=\"inc/stylesheets/mac\" rel=\"stylesheet\" title=\"\"]]\n"
msgstr "[[!meta stylesheet=\"inc/stylesheets/mac\" rel=\"stylesheet\" title=\"\"]]\n"
>>>>>>> 9e3df488

#. type: Plain text
#, no-wrap
msgid "<div class=\"hidden-step-1\"></div>\n"
msgstr "<div class=\"hidden-step-1\"></div>\n"

#. type: Plain text
msgid "These instructions require:"
msgstr ""

#. type: Bullet: '  - '
msgid "macOS 10.10 (Yosemite) or later"
msgstr ""

#. type: Plain text
#, no-wrap
msgid "<div class=\"step-image\">[[!img install/inc/infography/os-mac.png link=\"no\" alt=\"\"]]</div>\n"
msgstr "<div class=\"step-image\">[[!img install/inc/infography/os-mac.png link=\"no\" alt=\"\"]]</div>\n"

#. type: Plain text
#, no-wrap
msgid "<p class=\"start\">Start in macOS.</p>\n"
msgstr "<p class=\"start\">Starten Sie unter macOS.</p>\n"

#. type: Title =
#, no-wrap
msgid "Install Tails using <span class=\"application\">Etcher</span>\n"
msgstr ""

#. type: Title -
#, no-wrap
msgid "Install Etcher\n"
msgstr ""

#. type: Bullet: '1. '
msgid ""
"Click on the following link to download <span class=\"application\">Etcher</"
"span>:"
msgstr ""

#. type: Plain text
#, no-wrap
msgid "   <a href='https://tails.boum.org/etcher/Etcher.dmg'>Download Etcher for macOS</a>\n"
msgstr ""

#. type: Bullet: '1. '
msgid ""
"Open the <span class=\"application\">Etcher</span> download (DMG disk image)."
msgstr ""

#. type: Plain text
#, fuzzy, no-wrap
#| msgid "     <div class=\"step-image\">[[!img install/inc/infography/install-intermediary-tails.png link=\"no\" alt=\"\"]]</div>\n"
msgid "   [[!img install/inc/screenshots/install_etcher_in_mac.png link=\"no\" alt=\"\"]]\n"
msgstr "     <div class=\"step-image\">[[!img install/inc/infography/install-intermediary-tails.png link=\"no\" alt=\"\"]]</div>\n"

#. type: Bullet: '1. '
msgid ""
"To install <span class=\"application\">Etcher</span>, drag the <span class="
"\"application\">Etcher</span> icon onto the <span class=\"guilabel"
"\">Applications</span> icon."
msgstr ""

#. type: Bullet: '1. '
msgid ""
"Close the installation window of <span class=\"application\">Etcher</span>."
msgstr ""

#. type: Plain text
#, no-wrap
msgid ""
"   Optionally, eject the <span class=\"application\">Etcher</span> disk image\n"
"   from the desktop.\n"
msgstr ""

#. type: Plain text
#, no-wrap
msgid "   [[!img install/inc/screenshots/eject_etcher_dmg.png link=\"no\" alt=\"\"]]\n"
msgstr ""

#. type: Title -
#, no-wrap
msgid "Install Tails\n"
msgstr ""

#. type: Plain text
#, fuzzy, no-wrap
#| msgid "[[!inline pages=\"install/inc/steps/clone.inline\" raw=\"yes\" sort=\"age\"]]\n"
msgid "[[!inline pages=\"install/inc/steps/install_with_etcher.inline\" raw=\"yes\" sort=\"age\"]]\n"
msgstr "[[!inline pages=\"install/inc/steps/clone.inline.de\" raw=\"yes\" sort=\"age\"]]\n"

#. type: Plain text
#, no-wrap
msgid "[[!inline pages=\"install/inc/steps/restart_first_time.inline\" raw=\"yes\" sort=\"age\"]]\n"
msgstr "[[!inline pages=\"install/inc/steps/restart_first_time.inline.de\" raw=\"yes\" sort=\"age\"]]\n"

#. type: Plain text
#, no-wrap
msgid "[[!inline pages=\"install/inc/steps/create_persistence.inline\" raw=\"yes\" sort=\"age\"]]\n"
msgstr "[[!inline pages=\"install/inc/steps/create_persistence.inline.de\" raw=\"yes\" sort=\"age\"]]\n"

<<<<<<< HEAD
#~ msgid "[[!inline pages=\"install/inc/steps/install_intermediary_intro.inline\" raw=\"yes\" sort=\"age\"]]\n"
#~ msgstr "[[!inline pages=\"install/inc/steps/install_intermediary_intro.inline.de\" raw=\"yes\" sort=\"age\"]]\n"
=======
#~ msgid ""
#~ "[[!inline pages=\"install/inc/steps/install_intermediary_intro.inline\" "
#~ "raw=\"yes\" sort=\"age\"]]\n"
#~ msgstr ""
#~ "[[!inline pages=\"install/inc/steps/install_intermediary_intro.inline.de"
#~ "\" raw=\"yes\" sort=\"age\"]]\n"
>>>>>>> 9e3df488

#~ msgid "Make sure that the first USB stick is unplugged."
#~ msgstr ""
#~ "Stellen Sie sicher, dass der erste USB-Stick nicht angeschlossen ist."

#~ msgid ""
#~ "  1. Open <span class=\"application\">Terminal</span> from\n"
#~ "     <span class=\"menuchoice\">\n"
#~ "       <span class=\"guimenu\">Applications</span>&nbsp;▸\n"
#~ "       <span class=\"guisubmenu\">Utilities</span>&nbsp;▸\n"
#~ "       <span class=\"guimenuitem\">Terminal.app</span></span>.\n"
#~ msgstr ""
#~ "  1. Öffnen Sie das <span class=\"application\">Terminal</span> über\n"
#~ "     <span class=\"menuchoice\">\n"
#~ "       <span class=\"guimenu\">Anwendungen</span>&nbsp;▸\n"
#~ "       <span class=\"guisubmenu\">Zubehör</span>&nbsp;▸\n"
#~ "       <span class=\"guimenuitem\">Terminal.app</span></span>.\n"

#~ msgid "Execute the following command:"
#~ msgstr "Führen Sie folgenden Befehl aus:"

#~ msgid "     <p class=\"pre command\">diskutil list</p>\n"
#~ msgstr "     <p class=\"pre command\">diskutil list</p>\n"

<<<<<<< HEAD
#~ msgid "     It returns a list of the storage devices on the system. For example:\n"
#~ msgstr "     Es wird eine Liste der Speichermedien des Systems ausgegeben. Zum Beispiel:\n"
=======
#~ msgid ""
#~ "     It returns a list of the storage devices on the system. For "
#~ "example:\n"
#~ msgstr ""
#~ "     Es wird eine Liste der Speichermedien des Systems ausgegeben. Zum "
#~ "Beispiel:\n"
>>>>>>> 9e3df488

#~ msgid ""
#~ "     <p class=\"pre command-output\">/dev/disk0\n"
#~ "      #:                     TYPE NAME         SIZE      IDENTIFIER\n"
#~ "      0:    GUID_partition_scheme             *500.1 GB  disk0\n"
#~ "      1:                      EFI              209.7 MB  disk0s1\n"
#~ "      2:                Apple_HFS MacDrive     250.0 GB  disk0s2\n"
#~ "      3:                      EFI              134.1 GB  disk0s3\n"
#~ "      4:     Microsoft Basic Data BOOTCAMP     115.5 GB  disk0s4</p>\n"
#~ msgstr ""
#~ "     <p class=\"pre command-output\">/dev/disk0\n"
#~ "      #:                     TYPE NAME         SIZE      IDENTIFIER\n"
#~ "      0:    GUID_partition_scheme             *500.1 GB  disk0\n"
#~ "      1:                      EFI              209.7 MB  disk0s1\n"
#~ "      2:                Apple_HFS MacDrive     250.0 GB  disk0s2\n"
#~ "      3:                      EFI              134.1 GB  disk0s3\n"
#~ "      4:     Microsoft Basic Data BOOTCAMP     115.5 GB  disk0s4</p>\n"

<<<<<<< HEAD
#~ msgid "     <div class=\"step-image\">[[!img install/inc/infography/plug-first-usb.png link=\"no\" alt=\"\"]]</div>\n"
#~ msgstr "     <div class=\"step-image\">[[!img install/inc/infography/plug-first-usb.png link=\"no\" alt=\"\"]]</div>\n"
=======
#~ msgid ""
#~ "     <div class=\"step-image\">[[!img install/inc/infography/plug-first-"
#~ "usb.png link=\"no\" alt=\"\"]]</div>\n"
#~ msgstr ""
#~ "     <div class=\"step-image\">[[!img install/inc/infography/plug-first-"
#~ "usb.png link=\"no\" alt=\"\"]]</div>\n"
>>>>>>> 9e3df488

#~ msgid "Plug the first USB stick in the computer."
#~ msgstr "Schließen Sie den ersten USB-Stick an den Computer an."

#~ msgid "Execute again the same command:"
#~ msgstr "Führen Sie den Befehl erneut aus:"

#~ msgid ""
#~ "     Your USB stick appears as a new device in the list. Check\n"
#~ "     that its size corresponds to the size of your USB stick.\n"
#~ msgstr ""
<<<<<<< HEAD
#~ "     Ihr USB-Stick erscheint als neues Speichermedium in der Liste. Stellen Sie\n"
#~ "     sicher, dass die Größe der Speicherkapazität Ihres USB-Sticks entspricht.\n"
=======
#~ "     Ihr USB-Stick erscheint als neues Speichermedium in der Liste. "
#~ "Stellen Sie\n"
#~ "     sicher, dass die Größe der Speicherkapazität Ihres USB-Sticks "
#~ "entspricht.\n"
>>>>>>> 9e3df488

#~ msgid ""
#~ "     <p class=\"pre command-output\">/dev/disk0\n"
#~ "      #:                     TYPE NAME         SIZE      IDENTIFIER\n"
#~ "      0:    GUID_partition_scheme             &lowast;500.1 GB  disk0\n"
#~ "      1:                      EFI              209.7 MB  disk0s1\n"
#~ "      2:                Apple_HFS MacDrive     250.0 GB  disk0s2\n"
#~ "      3:                      EFI              134.1 GB  disk0s3\n"
#~ "      4:     Microsoft Basic Data BOOTCAMP     115.5 GB  disk0s4\n"
#~ "    /dev/disk1\n"
#~ "      #:                     TYPE NAME         SIZE      IDENTIFIER\n"
#~ "      0:   FDisk_partition_scheme             *8.0 GB    disk1\n"
#~ "      1:                Apple_HFS Untitled 1   8.0 GB    disk1s1</p>\n"
#~ msgstr ""
#~ "     <p class=\"pre command-output\">/dev/disk0\n"
#~ "      #:                     TYPE NAME         SIZE      IDENTIFIER\n"
#~ "      0:    GUID_partition_scheme             &lowast;500.1 GB  disk0\n"
#~ "      1:                      EFI              209.7 MB  disk0s1\n"
#~ "      2:                Apple_HFS MacDrive     250.0 GB  disk0s2\n"
#~ "      3:                      EFI              134.1 GB  disk0s3\n"
#~ "      4:     Microsoft Basic Data BOOTCAMP     115.5 GB  disk0s4\n"
#~ "    /dev/disk1\n"
#~ "      #:                     TYPE NAME         SIZE      IDENTIFIER\n"
#~ "      0:   FDisk_partition_scheme             *8.0 GB    disk1\n"
#~ "      1:                Apple_HFS Untitled 1   8.0 GB    disk1s1</p>\n"

#~ msgid ""
#~ "Take note of the *device name* of your USB stick.  In this example, the "
#~ "USB stick is 8.0 GB and its device name is <span class=\"code\">/dev/"
#~ "disk1</span>.  Yours might be different."
#~ msgstr ""
#~ "Notieren Sie ich den *Gerätenamen* Ihres USB-Sticks. In diesem Beispiel "
#~ "ist der USB-Stick 8.0 GB groß und der Gerätename lautet <span class=\"code"
#~ "\">/dev/disk1</span>. Ihrer weicht möglicherweise ab."

#~ msgid ""
#~ "     <div class=\"caution\">\n"
<<<<<<< HEAD
#~ "     <p>If you are unsure about the device name, you should stop proceeding or\n"
#~ "     <strong>you risk overwriting any hard disk on the system</strong>.</p>\n"
#~ "     </div>\n"
#~ msgstr ""
#~ "     <div class=\"caution\">\n"
#~ "     <p>Falls Sie sich bezüglich des Gerätenamens nicht sicher sind, sollten Sie das Vorgehen abbrechen oder\n"
#~ "     <strong>Sie riskieren, dass jegliche Festplatten des Systems überschrieben werden</strong>.</p>\n"
=======
#~ "     <p>If you are unsure about the device name, you should stop "
#~ "proceeding or\n"
#~ "     <strong>you risk overwriting any hard disk on the system</strong>.</"
#~ "p>\n"
#~ "     </div>\n"
#~ msgstr ""
#~ "     <div class=\"caution\">\n"
#~ "     <p>Falls Sie sich bezüglich des Gerätenamens nicht sicher sind, "
#~ "sollten Sie das Vorgehen abbrechen oder\n"
#~ "     <strong>Sie riskieren, dass jegliche Festplatten des Systems "
#~ "überschrieben werden</strong>.</p>\n"
>>>>>>> 9e3df488
#~ "     </div>\n"

#~ msgid ""
#~ "  1. Execute the following commands to copy the ISO image that you\n"
#~ "          downloaded earlier to the USB stick.\n"
#~ msgstr ""
#~ "  1. Führen Sie folgenden Befehl aus, um das ISO-Abbild, das Sie zuvor\n"
#~ "          heruntergeladen haben, auf den USB-Stick zu kopieren.\n"

#~ msgid "     Replace:\n"
#~ msgstr "     Ersetzen Sie:\n"

#~ msgid ""
#~ "<span class=\"command-placeholder\">tails.iso</span> with the path to the "
#~ "ISO image"
#~ msgstr ""
#~ "<span class=\"command-placeholder\">tails.iso</span> mit dem Pfad zum ISO-"
#~ "Abbild"

#~ msgid ""
#~ "       <div class=\"tip\">\n"
<<<<<<< HEAD
#~ "       <p>If you are unsure about the path to the ISO image, you can insert the\n"
#~ "       correct path by dragging and dropping the icon of the ISO image from\n"
#~ "       <span class=\"application\">Finder</span> onto <span class=\"application\">\n"
=======
#~ "       <p>If you are unsure about the path to the ISO image, you can "
#~ "insert the\n"
#~ "       correct path by dragging and dropping the icon of the ISO image "
#~ "from\n"
#~ "       <span class=\"application\">Finder</span> onto <span class="
#~ "\"application\">\n"
>>>>>>> 9e3df488
#~ "       Terminal</span>.</p>\n"
#~ "       </div>\n"
#~ msgstr ""
#~ "       <div class=\"tip\">\n"
<<<<<<< HEAD
#~ "       <p>Falls Sie sich über den Pfad zum ISO-Image unsicher sind, können Sie\n"
#~ "       den richtigen Pfad per Drag and Drop des Symbols des ISO-Abbilds vom\n"
#~ "       <span class=\"application\">Finder</span> in das <span class=\"application\">\n"
=======
#~ "       <p>Falls Sie sich über den Pfad zum ISO-Image unsicher sind, "
#~ "können Sie\n"
#~ "       den richtigen Pfad per Drag and Drop des Symbols des ISO-Abbilds "
#~ "vom\n"
#~ "       <span class=\"application\">Finder</span> in das <span class="
#~ "\"application\">\n"
>>>>>>> 9e3df488
#~ "       Terminal</span> einfügen.</p>\n"
#~ "       </div>\n"

#~ msgid ""
#~ "<span class=\"command-placeholder\">device</span> with the device name "
#~ "found in step 6"
#~ msgstr ""
#~ "<span class=\"command-placeholder\">device</span> mit dem Gerätenamen, "
#~ "den Sie in Schritt 6 herausgefunden haben"

#~ msgid ""
#~ "       <div class=\"tip\">\n"
<<<<<<< HEAD
#~ "       <p>You can try adding <span class=\"code\">r</span> before <span class=\"code\">disk</span> to make the installation faster.</p>\n"
#~ "       </div>\n"
#~ msgstr ""
#~ "       <div class=\"tip\">\n"
#~ "       <p>Sie können versuchen, <span class=\"code\">r</span> vor <span class=\"code\">disk</span> einzugeben, um die Installation zu beschleunigen.</p>\n"
#~ "       </div>\n"

#~ msgid "     <p class=\"pre command\">diskutil unmountDisk <span class=\"command-placeholder\">device</span></p>\n"
#~ msgstr "     <p class=\"pre command\">diskutil unmountDisk <span class=\"command-placeholder\">device</span></p>\n"

#~ msgid "     <p class=\"pre command\">dd if=<span class=\"command-placeholder\">tails.iso</span> of=<span class=\"command-placeholder\">device</span> bs=16m && sync</p>\n"
#~ msgstr "     <p class=\"pre command\">dd if=<span class=\"command-placeholder\">tails.iso</span> of=<span class=\"command-placeholder\">device</span> bs=16m && sync</p>\n"
=======
#~ "       <p>You can try adding <span class=\"code\">r</span> before <span "
#~ "class=\"code\">disk</span> to make the installation faster.</p>\n"
#~ "       </div>\n"
#~ msgstr ""
#~ "       <div class=\"tip\">\n"
#~ "       <p>Sie können versuchen, <span class=\"code\">r</span> vor <span "
#~ "class=\"code\">disk</span> einzugeben, um die Installation zu "
#~ "beschleunigen.</p>\n"
#~ "       </div>\n"

#~ msgid ""
#~ "     <p class=\"pre command\">diskutil unmountDisk <span class=\"command-"
#~ "placeholder\">device</span></p>\n"
#~ msgstr ""
#~ "     <p class=\"pre command\">diskutil unmountDisk <span class=\"command-"
#~ "placeholder\">device</span></p>\n"

#~ msgid ""
#~ "     <p class=\"pre command\">dd if=<span class=\"command-placeholder"
#~ "\">tails.iso</span> of=<span class=\"command-placeholder\">device</span> "
#~ "bs=16m && sync</p>\n"
#~ msgstr ""
#~ "     <p class=\"pre command\">dd if=<span class=\"command-placeholder"
#~ "\">tails.iso</span> of=<span class=\"command-placeholder\">device</span> "
#~ "bs=16m && sync</p>\n"
>>>>>>> 9e3df488

#~ msgid "     You should get something like this:\n"
#~ msgstr "     Sie sollten etwas wie folgt erhalten:\n"

<<<<<<< HEAD
#~ msgid "     <p class=\"pre command-example\">dd if=/Users/me/tails-amd64-3.0.iso of=/dev/rdisk9 bs=16m && sync</p>\n"
#~ msgstr "     <p class=\"pre command-example\">dd if=/Users/me/tails-amd64-3.0.iso of=/dev/rdisk9 bs=16m && sync</p>\n"
=======
#~ msgid ""
#~ "     <p class=\"pre command-example\">dd if=/Users/me/tails-amd64-3.0.iso "
#~ "of=/dev/rdisk9 bs=16m && sync</p>\n"
#~ msgstr ""
#~ "     <p class=\"pre command-example\">dd if=/Users/me/tails-amd64-3.0.iso "
#~ "of=/dev/rdisk9 bs=16m && sync</p>\n"
>>>>>>> 9e3df488

#~ msgid ""
#~ "     If no error message is returned, Tails is being copied on the USB\n"
#~ "     stick. The copy takes some time, generally a few minutes.\n"
#~ msgstr ""
<<<<<<< HEAD
#~ "     Wenn keine Fehlermeldung angezeigt wird, wird Tails auf den USB-Stick\n"
#~ "     kopiert. Das Kopieren benötigt einige Zeit, in der Regel ein paar Minuten.\n"

#~ msgid ""
#~ "     <div class=\"note\">\n"
#~ "     <p>If you get a <span class=\"guilabel\">Permission denied</span> error, try\n"
#~ "     adding <code>sudo</code> at the beginning of the command:</p>\n"
#~ msgstr ""
#~ "     <div class=\"tip\">\n"
#~ "     <p>Wenn Sie eine <span class=\"guilabel\">Permission denied</span> Fehlermeldung erhalten, versuchen Sie\n"
#~ "     <code>sudo</code> vor den Beginn des Befehls hinzuzufügen:</p>\n"

#~ msgid "     <p class=\"pre command\">sudo dd if=<span class=\"command-placeholder\">tails.iso</span> of=<span class=\"command-placeholder\">device</span> bs=16m && sync</p>\n"
#~ msgstr "     <p class=\"pre command\">sudo dd if=<span class=\"command-placeholder\">tails.iso</span> of=<span class=\"command-placeholder\">device</span> bs=16m && sync</p>\n"

#~ msgid ""
#~ "     <p>If you get an <span class=\"guilabel\">invalid number ‘16m’</span> error, try\n"
#~ "     using <code>16M</code> instead:</p>\n"
#~ msgstr ""
#~ "     <p>Falls Sie die Fehlermeldung <span class=\"guilabel\">invalid number ‘16m’</span> erhalten, versuchen\n"
#~ "     Sie es stattdessen mit <code>16M</code>:</p>\n"

#~ msgid "     <p class=\"pre command\">dd if=<span class=\"command-placeholder\">tails.iso</span> of=<span class=\"command-placeholder\">device</span> bs=16M && sync</p>\n"
#~ msgstr "     <p class=\"pre command\">dd if=<span class=\"command-placeholder\">tails.iso</span> of=<span class=\"command-placeholder\">device</span> bs=16M && sync</p>\n"
=======
#~ "     Wenn keine Fehlermeldung angezeigt wird, wird Tails auf den USB-"
#~ "Stick\n"
#~ "     kopiert. Das Kopieren benötigt einige Zeit, in der Regel ein paar "
#~ "Minuten.\n"

#~ msgid ""
#~ "     <div class=\"note\">\n"
#~ "     <p>If you get a <span class=\"guilabel\">Permission denied</span> "
#~ "error, try\n"
#~ "     adding <code>sudo</code> at the beginning of the command:</p>\n"
#~ msgstr ""
#~ "     <div class=\"tip\">\n"
#~ "     <p>Wenn Sie eine <span class=\"guilabel\">Permission denied</span> "
#~ "Fehlermeldung erhalten, versuchen Sie\n"
#~ "     <code>sudo</code> vor den Beginn des Befehls hinzuzufügen:</p>\n"

#~ msgid ""
#~ "     <p class=\"pre command\">sudo dd if=<span class=\"command-placeholder"
#~ "\">tails.iso</span> of=<span class=\"command-placeholder\">device</span> "
#~ "bs=16m && sync</p>\n"
#~ msgstr ""
#~ "     <p class=\"pre command\">sudo dd if=<span class=\"command-placeholder"
#~ "\">tails.iso</span> of=<span class=\"command-placeholder\">device</span> "
#~ "bs=16m && sync</p>\n"

#~ msgid ""
#~ "     <p>If you get an <span class=\"guilabel\">invalid number ‘16m’</"
#~ "span> error, try\n"
#~ "     using <code>16M</code> instead:</p>\n"
#~ msgstr ""
#~ "     <p>Falls Sie die Fehlermeldung <span class=\"guilabel\">invalid "
#~ "number ‘16m’</span> erhalten, versuchen\n"
#~ "     Sie es stattdessen mit <code>16M</code>:</p>\n"

#~ msgid ""
#~ "     <p class=\"pre command\">dd if=<span class=\"command-placeholder"
#~ "\">tails.iso</span> of=<span class=\"command-placeholder\">device</span> "
#~ "bs=16M && sync</p>\n"
#~ msgstr ""
#~ "     <p class=\"pre command\">dd if=<span class=\"command-placeholder"
#~ "\">tails.iso</span> of=<span class=\"command-placeholder\">device</span> "
#~ "bs=16M && sync</p>\n"
>>>>>>> 9e3df488

#~ msgid "     </div>\n"
#~ msgstr "     </div>\n"

<<<<<<< HEAD
#~ msgid "     The installation is complete once the command prompt reappeared.\n"
#~ msgstr "     Die Installation ist abgeschlossen, sobald die Eingabeaufforderung wieder erscheint.\n"

#~ msgid "[[!inline pages=\"install/inc/steps/install_intermediary_outro.inline\" raw=\"yes\" sort=\"age\"]]\n"
#~ msgstr "[[!inline pages=\"install/inc/steps/install_intermediary_outro.inline.de\" raw=\"yes\" sort=\"age\"]]\n"

#~ msgid "[[!inline pages=\"install/inc/steps/restart_second_time.inline\" raw=\"yes\" sort=\"age\"]]\n"
#~ msgstr "[[!inline pages=\"install/inc/steps/restart_second_time.inline.de\" raw=\"yes\" sort=\"age\"]]\n"
=======
#~ msgid ""
#~ "     The installation is complete once the command prompt reappeared.\n"
#~ msgstr ""
#~ "     Die Installation ist abgeschlossen, sobald die Eingabeaufforderung "
#~ "wieder erscheint.\n"

#~ msgid ""
#~ "[[!inline pages=\"install/inc/steps/install_intermediary_outro.inline\" "
#~ "raw=\"yes\" sort=\"age\"]]\n"
#~ msgstr ""
#~ "[[!inline pages=\"install/inc/steps/install_intermediary_outro.inline.de"
#~ "\" raw=\"yes\" sort=\"age\"]]\n"

#~ msgid ""
#~ "[[!inline pages=\"install/inc/steps/restart_second_time.inline\" raw=\"yes"
#~ "\" sort=\"age\"]]\n"
#~ msgstr ""
#~ "[[!inline pages=\"install/inc/steps/restart_second_time.inline.de\" raw="
#~ "\"yes\" sort=\"age\"]]\n"
>>>>>>> 9e3df488

#, fuzzy
#~| msgid "        diskutil unmountDisk [device]\n"
#~ msgid "     <pre>diskutil unmountDisk [device]</pre>\n"
#~ msgstr "        diskutil unmountDisk [gerätename]\n"

#~ msgid "     <pre>dd if=[tails.iso] of=[device] bs=16m && sync</pre>\n"
#~ msgstr "     <pre>dd if=[tails.iso] of=[gerätename] bs=16m && sync</pre>\n"

#~ msgid "     <pre>sudo dd if=[tails.iso] of=[device] bs=16m && sync</pre>\n"
#~ msgstr ""
#~ "     <pre>sudo dd if=[tails.iso] of=[gerätename] bs=16m && sync</pre>\n"

#~ msgid "     <pre>dd if=[tails.iso] of=[device] bs=16M && sync</pre>\n"
#~ msgstr "     <pre>dd if=[tails.iso] of=[device] bs=16M && sync</pre>\n"

#~ msgid ""
#~ "[[!inline pages=\"install/inc/tails-installation-assistant.inline\" raw="
#~ "\"yes\" sort=\"age\"]]\n"
#~ msgstr ""
#~ "[[!inline pages=\"install/inc/tails-installation-assistant.inline.de\" "
#~ "raw=\"yes\" sort=\"age\"]]\n"

#~ msgid ""
#~ "Execute the following command to safely remove the USB stick. Replace "
#~ "<span class=\"code\">[device]</span> with the device name found in step 5."
#~ msgstr ""
#~ "Führen Sie folgenden Befehl aus, um den USB-Stick sicher zu entfernen.  "
#~ "Ersetzen Sie <span class=\"code\">[gerätename]</span> mit dem "
#~ "Gerätenamen, den Sie in Schritt fünf herausgefunden haben."

#~ msgid ""
#~ "[[!meta stylesheet=\"inc/stylesheets/dave\" rel=\"stylesheet\" title="
#~ "\"\"]]\n"
#~ msgstr ""
#~ "[[!meta stylesheet=\"inc/stylesheets/dave\" rel=\"stylesheet\" title="
#~ "\"\"]]\n"

#~ msgid ""
#~ "[[!inline pages=\"install/inc/steps/download.inline\" raw=\"yes\" sort="
#~ "\"age\"]]\n"
#~ msgstr ""
#~ "[[!inline pages=\"install/inc/steps/download.inline.de\" raw=\"yes\" sort="
#~ "\"age\"]]\n"<|MERGE_RESOLUTION|>--- conflicted
+++ resolved
@@ -6,11 +6,7 @@
 msgid ""
 msgstr ""
 "Project-Id-Version: \n"
-<<<<<<< HEAD
-"POT-Creation-Date: 2018-11-07 15:43+0000\n"
-=======
 "POT-Creation-Date: 2018-12-18 11:31+0000\n"
->>>>>>> 9e3df488
 "PO-Revision-Date: 2018-09-07 18:25+0200\n"
 "Last-Translator: Tails translators\n"
 "Language-Team: \n"
@@ -47,13 +43,8 @@
 
 #. type: Plain text
 #, no-wrap
-<<<<<<< HEAD
-msgid "[[!meta stylesheet=\"inc/stylesheets/mac-usb\" rel=\"stylesheet\" title=\"\"]]\n"
-msgstr "[[!meta stylesheet=\"inc/stylesheets/mac-usb\" rel=\"stylesheet\" title=\"\"]]\n"
-=======
 msgid "[[!meta stylesheet=\"inc/stylesheets/mac\" rel=\"stylesheet\" title=\"\"]]\n"
 msgstr "[[!meta stylesheet=\"inc/stylesheets/mac\" rel=\"stylesheet\" title=\"\"]]\n"
->>>>>>> 9e3df488
 
 #. type: Plain text
 #, no-wrap
@@ -155,17 +146,12 @@
 msgid "[[!inline pages=\"install/inc/steps/create_persistence.inline\" raw=\"yes\" sort=\"age\"]]\n"
 msgstr "[[!inline pages=\"install/inc/steps/create_persistence.inline.de\" raw=\"yes\" sort=\"age\"]]\n"
 
-<<<<<<< HEAD
-#~ msgid "[[!inline pages=\"install/inc/steps/install_intermediary_intro.inline\" raw=\"yes\" sort=\"age\"]]\n"
-#~ msgstr "[[!inline pages=\"install/inc/steps/install_intermediary_intro.inline.de\" raw=\"yes\" sort=\"age\"]]\n"
-=======
 #~ msgid ""
 #~ "[[!inline pages=\"install/inc/steps/install_intermediary_intro.inline\" "
 #~ "raw=\"yes\" sort=\"age\"]]\n"
 #~ msgstr ""
 #~ "[[!inline pages=\"install/inc/steps/install_intermediary_intro.inline.de"
 #~ "\" raw=\"yes\" sort=\"age\"]]\n"
->>>>>>> 9e3df488
 
 #~ msgid "Make sure that the first USB stick is unplugged."
 #~ msgstr ""
@@ -190,17 +176,12 @@
 #~ msgid "     <p class=\"pre command\">diskutil list</p>\n"
 #~ msgstr "     <p class=\"pre command\">diskutil list</p>\n"
 
-<<<<<<< HEAD
-#~ msgid "     It returns a list of the storage devices on the system. For example:\n"
-#~ msgstr "     Es wird eine Liste der Speichermedien des Systems ausgegeben. Zum Beispiel:\n"
-=======
 #~ msgid ""
 #~ "     It returns a list of the storage devices on the system. For "
 #~ "example:\n"
 #~ msgstr ""
 #~ "     Es wird eine Liste der Speichermedien des Systems ausgegeben. Zum "
 #~ "Beispiel:\n"
->>>>>>> 9e3df488
 
 #~ msgid ""
 #~ "     <p class=\"pre command-output\">/dev/disk0\n"
@@ -219,17 +200,12 @@
 #~ "      3:                      EFI              134.1 GB  disk0s3\n"
 #~ "      4:     Microsoft Basic Data BOOTCAMP     115.5 GB  disk0s4</p>\n"
 
-<<<<<<< HEAD
-#~ msgid "     <div class=\"step-image\">[[!img install/inc/infography/plug-first-usb.png link=\"no\" alt=\"\"]]</div>\n"
-#~ msgstr "     <div class=\"step-image\">[[!img install/inc/infography/plug-first-usb.png link=\"no\" alt=\"\"]]</div>\n"
-=======
 #~ msgid ""
 #~ "     <div class=\"step-image\">[[!img install/inc/infography/plug-first-"
 #~ "usb.png link=\"no\" alt=\"\"]]</div>\n"
 #~ msgstr ""
 #~ "     <div class=\"step-image\">[[!img install/inc/infography/plug-first-"
 #~ "usb.png link=\"no\" alt=\"\"]]</div>\n"
->>>>>>> 9e3df488
 
 #~ msgid "Plug the first USB stick in the computer."
 #~ msgstr "Schließen Sie den ersten USB-Stick an den Computer an."
@@ -241,15 +217,10 @@
 #~ "     Your USB stick appears as a new device in the list. Check\n"
 #~ "     that its size corresponds to the size of your USB stick.\n"
 #~ msgstr ""
-<<<<<<< HEAD
-#~ "     Ihr USB-Stick erscheint als neues Speichermedium in der Liste. Stellen Sie\n"
-#~ "     sicher, dass die Größe der Speicherkapazität Ihres USB-Sticks entspricht.\n"
-=======
 #~ "     Ihr USB-Stick erscheint als neues Speichermedium in der Liste. "
 #~ "Stellen Sie\n"
 #~ "     sicher, dass die Größe der Speicherkapazität Ihres USB-Sticks "
 #~ "entspricht.\n"
->>>>>>> 9e3df488
 
 #~ msgid ""
 #~ "     <p class=\"pre command-output\">/dev/disk0\n"
@@ -287,15 +258,6 @@
 
 #~ msgid ""
 #~ "     <div class=\"caution\">\n"
-<<<<<<< HEAD
-#~ "     <p>If you are unsure about the device name, you should stop proceeding or\n"
-#~ "     <strong>you risk overwriting any hard disk on the system</strong>.</p>\n"
-#~ "     </div>\n"
-#~ msgstr ""
-#~ "     <div class=\"caution\">\n"
-#~ "     <p>Falls Sie sich bezüglich des Gerätenamens nicht sicher sind, sollten Sie das Vorgehen abbrechen oder\n"
-#~ "     <strong>Sie riskieren, dass jegliche Festplatten des Systems überschrieben werden</strong>.</p>\n"
-=======
 #~ "     <p>If you are unsure about the device name, you should stop "
 #~ "proceeding or\n"
 #~ "     <strong>you risk overwriting any hard disk on the system</strong>.</"
@@ -307,7 +269,6 @@
 #~ "sollten Sie das Vorgehen abbrechen oder\n"
 #~ "     <strong>Sie riskieren, dass jegliche Festplatten des Systems "
 #~ "überschrieben werden</strong>.</p>\n"
->>>>>>> 9e3df488
 #~ "     </div>\n"
 
 #~ msgid ""
@@ -329,34 +290,22 @@
 
 #~ msgid ""
 #~ "       <div class=\"tip\">\n"
-<<<<<<< HEAD
-#~ "       <p>If you are unsure about the path to the ISO image, you can insert the\n"
-#~ "       correct path by dragging and dropping the icon of the ISO image from\n"
-#~ "       <span class=\"application\">Finder</span> onto <span class=\"application\">\n"
-=======
 #~ "       <p>If you are unsure about the path to the ISO image, you can "
 #~ "insert the\n"
 #~ "       correct path by dragging and dropping the icon of the ISO image "
 #~ "from\n"
 #~ "       <span class=\"application\">Finder</span> onto <span class="
 #~ "\"application\">\n"
->>>>>>> 9e3df488
 #~ "       Terminal</span>.</p>\n"
 #~ "       </div>\n"
 #~ msgstr ""
 #~ "       <div class=\"tip\">\n"
-<<<<<<< HEAD
-#~ "       <p>Falls Sie sich über den Pfad zum ISO-Image unsicher sind, können Sie\n"
-#~ "       den richtigen Pfad per Drag and Drop des Symbols des ISO-Abbilds vom\n"
-#~ "       <span class=\"application\">Finder</span> in das <span class=\"application\">\n"
-=======
 #~ "       <p>Falls Sie sich über den Pfad zum ISO-Image unsicher sind, "
 #~ "können Sie\n"
 #~ "       den richtigen Pfad per Drag and Drop des Symbols des ISO-Abbilds "
 #~ "vom\n"
 #~ "       <span class=\"application\">Finder</span> in das <span class="
 #~ "\"application\">\n"
->>>>>>> 9e3df488
 #~ "       Terminal</span> einfügen.</p>\n"
 #~ "       </div>\n"
 
@@ -369,20 +318,6 @@
 
 #~ msgid ""
 #~ "       <div class=\"tip\">\n"
-<<<<<<< HEAD
-#~ "       <p>You can try adding <span class=\"code\">r</span> before <span class=\"code\">disk</span> to make the installation faster.</p>\n"
-#~ "       </div>\n"
-#~ msgstr ""
-#~ "       <div class=\"tip\">\n"
-#~ "       <p>Sie können versuchen, <span class=\"code\">r</span> vor <span class=\"code\">disk</span> einzugeben, um die Installation zu beschleunigen.</p>\n"
-#~ "       </div>\n"
-
-#~ msgid "     <p class=\"pre command\">diskutil unmountDisk <span class=\"command-placeholder\">device</span></p>\n"
-#~ msgstr "     <p class=\"pre command\">diskutil unmountDisk <span class=\"command-placeholder\">device</span></p>\n"
-
-#~ msgid "     <p class=\"pre command\">dd if=<span class=\"command-placeholder\">tails.iso</span> of=<span class=\"command-placeholder\">device</span> bs=16m && sync</p>\n"
-#~ msgstr "     <p class=\"pre command\">dd if=<span class=\"command-placeholder\">tails.iso</span> of=<span class=\"command-placeholder\">device</span> bs=16m && sync</p>\n"
-=======
 #~ "       <p>You can try adding <span class=\"code\">r</span> before <span "
 #~ "class=\"code\">disk</span> to make the installation faster.</p>\n"
 #~ "       </div>\n"
@@ -408,53 +343,21 @@
 #~ "     <p class=\"pre command\">dd if=<span class=\"command-placeholder"
 #~ "\">tails.iso</span> of=<span class=\"command-placeholder\">device</span> "
 #~ "bs=16m && sync</p>\n"
->>>>>>> 9e3df488
 
 #~ msgid "     You should get something like this:\n"
 #~ msgstr "     Sie sollten etwas wie folgt erhalten:\n"
 
-<<<<<<< HEAD
-#~ msgid "     <p class=\"pre command-example\">dd if=/Users/me/tails-amd64-3.0.iso of=/dev/rdisk9 bs=16m && sync</p>\n"
-#~ msgstr "     <p class=\"pre command-example\">dd if=/Users/me/tails-amd64-3.0.iso of=/dev/rdisk9 bs=16m && sync</p>\n"
-=======
 #~ msgid ""
 #~ "     <p class=\"pre command-example\">dd if=/Users/me/tails-amd64-3.0.iso "
 #~ "of=/dev/rdisk9 bs=16m && sync</p>\n"
 #~ msgstr ""
 #~ "     <p class=\"pre command-example\">dd if=/Users/me/tails-amd64-3.0.iso "
 #~ "of=/dev/rdisk9 bs=16m && sync</p>\n"
->>>>>>> 9e3df488
 
 #~ msgid ""
 #~ "     If no error message is returned, Tails is being copied on the USB\n"
 #~ "     stick. The copy takes some time, generally a few minutes.\n"
 #~ msgstr ""
-<<<<<<< HEAD
-#~ "     Wenn keine Fehlermeldung angezeigt wird, wird Tails auf den USB-Stick\n"
-#~ "     kopiert. Das Kopieren benötigt einige Zeit, in der Regel ein paar Minuten.\n"
-
-#~ msgid ""
-#~ "     <div class=\"note\">\n"
-#~ "     <p>If you get a <span class=\"guilabel\">Permission denied</span> error, try\n"
-#~ "     adding <code>sudo</code> at the beginning of the command:</p>\n"
-#~ msgstr ""
-#~ "     <div class=\"tip\">\n"
-#~ "     <p>Wenn Sie eine <span class=\"guilabel\">Permission denied</span> Fehlermeldung erhalten, versuchen Sie\n"
-#~ "     <code>sudo</code> vor den Beginn des Befehls hinzuzufügen:</p>\n"
-
-#~ msgid "     <p class=\"pre command\">sudo dd if=<span class=\"command-placeholder\">tails.iso</span> of=<span class=\"command-placeholder\">device</span> bs=16m && sync</p>\n"
-#~ msgstr "     <p class=\"pre command\">sudo dd if=<span class=\"command-placeholder\">tails.iso</span> of=<span class=\"command-placeholder\">device</span> bs=16m && sync</p>\n"
-
-#~ msgid ""
-#~ "     <p>If you get an <span class=\"guilabel\">invalid number ‘16m’</span> error, try\n"
-#~ "     using <code>16M</code> instead:</p>\n"
-#~ msgstr ""
-#~ "     <p>Falls Sie die Fehlermeldung <span class=\"guilabel\">invalid number ‘16m’</span> erhalten, versuchen\n"
-#~ "     Sie es stattdessen mit <code>16M</code>:</p>\n"
-
-#~ msgid "     <p class=\"pre command\">dd if=<span class=\"command-placeholder\">tails.iso</span> of=<span class=\"command-placeholder\">device</span> bs=16M && sync</p>\n"
-#~ msgstr "     <p class=\"pre command\">dd if=<span class=\"command-placeholder\">tails.iso</span> of=<span class=\"command-placeholder\">device</span> bs=16M && sync</p>\n"
-=======
 #~ "     Wenn keine Fehlermeldung angezeigt wird, wird Tails auf den USB-"
 #~ "Stick\n"
 #~ "     kopiert. Das Kopieren benötigt einige Zeit, in der Regel ein paar "
@@ -497,21 +400,10 @@
 #~ "     <p class=\"pre command\">dd if=<span class=\"command-placeholder"
 #~ "\">tails.iso</span> of=<span class=\"command-placeholder\">device</span> "
 #~ "bs=16M && sync</p>\n"
->>>>>>> 9e3df488
 
 #~ msgid "     </div>\n"
 #~ msgstr "     </div>\n"
 
-<<<<<<< HEAD
-#~ msgid "     The installation is complete once the command prompt reappeared.\n"
-#~ msgstr "     Die Installation ist abgeschlossen, sobald die Eingabeaufforderung wieder erscheint.\n"
-
-#~ msgid "[[!inline pages=\"install/inc/steps/install_intermediary_outro.inline\" raw=\"yes\" sort=\"age\"]]\n"
-#~ msgstr "[[!inline pages=\"install/inc/steps/install_intermediary_outro.inline.de\" raw=\"yes\" sort=\"age\"]]\n"
-
-#~ msgid "[[!inline pages=\"install/inc/steps/restart_second_time.inline\" raw=\"yes\" sort=\"age\"]]\n"
-#~ msgstr "[[!inline pages=\"install/inc/steps/restart_second_time.inline.de\" raw=\"yes\" sort=\"age\"]]\n"
-=======
 #~ msgid ""
 #~ "     The installation is complete once the command prompt reappeared.\n"
 #~ msgstr ""
@@ -531,7 +423,6 @@
 #~ msgstr ""
 #~ "[[!inline pages=\"install/inc/steps/restart_second_time.inline.de\" raw="
 #~ "\"yes\" sort=\"age\"]]\n"
->>>>>>> 9e3df488
 
 #, fuzzy
 #~| msgid "        diskutil unmountDisk [device]\n"
