--- conflicted
+++ resolved
@@ -72,11 +72,7 @@
 
         diskutil unmountDisk [device]
 
-<<<<<<< HEAD
-     <div class="step-image">[[!img inc/infography/install-intermediary-tails.png link="no"]]</div>
-=======
-     <div class="step-image">[[!img install/inc/infography/install-temporary-tails.png link="no"]]</div>
->>>>>>> 9d597ff2
+     <div class="step-image">[[!img install/inc/infography/install-intermediary-tails.png link="no"]]</div>
 
   1. Execute the following command to copy the ISO image that you
 downloaded earlier to the USB stick. Replace:
