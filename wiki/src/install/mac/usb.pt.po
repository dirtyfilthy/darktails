--- conflicted
+++ resolved
@@ -7,11 +7,7 @@
 msgstr ""
 "Project-Id-Version: PACKAGE VERSION\n"
 "Report-Msgid-Bugs-To: tails-l10n@boum.org\n"
-<<<<<<< HEAD
-"POT-Creation-Date: 2018-11-07 15:43+0000\n"
-=======
 "POT-Creation-Date: 2018-11-21 17:35-0800\n"
->>>>>>> 18905505
 "PO-Revision-Date: 2018-04-27 10:45+0000\n"
 "Last-Translator: Tails translators <tails-l10n@boum.org>\n"
 "Language-Team: LANGUAGE <LL@li.org>\n"
@@ -49,11 +45,7 @@
 
 #. type: Plain text
 #, no-wrap
-<<<<<<< HEAD
-msgid "[[!meta stylesheet=\"inc/stylesheets/mac-usb\" rel=\"stylesheet\" title=\"\"]]\n"
-=======
 msgid "[[!meta stylesheet=\"inc/stylesheets/mac\" rel=\"stylesheet\" title=\"\"]]\n"
->>>>>>> 18905505
 msgstr ""
 
 #. type: Plain text
@@ -81,20 +73,12 @@
 
 #. type: Title =
 #, no-wrap
-<<<<<<< HEAD
-msgid "Install Tails using <span class=\"application\">Etcher</span>\n"
-=======
 msgid "Install Tails using <span class=\"application\">Etcher</span>"
->>>>>>> 18905505
 msgstr ""
 
 #. type: Title -
 #, no-wrap
-<<<<<<< HEAD
-msgid "Install Etcher\n"
-=======
 msgid "Install Etcher"
->>>>>>> 18905505
 msgstr ""
 
 #. type: Bullet: '1. '
@@ -145,11 +129,7 @@
 
 #. type: Title -
 #, no-wrap
-<<<<<<< HEAD
-msgid "Install Tails\n"
-=======
 msgid "Install Tails"
->>>>>>> 18905505
 msgstr ""
 
 #. type: Plain text
