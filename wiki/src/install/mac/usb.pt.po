# SOME DESCRIPTIVE TITLE
# Copyright (C) YEAR Free Software Foundation, Inc.
# This file is distributed under the same license as the PACKAGE package.
# FIRST AUTHOR <EMAIL@ADDRESS>, YEAR.
#
msgid ""
msgstr ""
"Project-Id-Version: PACKAGE VERSION\n"
"Report-Msgid-Bugs-To: tails-l10n@boum.org\n"
<<<<<<< HEAD
"POT-Creation-Date: 2019-10-18 01:54+0000\n"
"PO-Revision-Date: 2018-04-27 10:45+0000\n"
"Last-Translator: Tails translators <tails-l10n@boum.org>\n"
=======
"POT-Creation-Date: 2019-01-18 14:46+0100\n"
"PO-Revision-Date: 2019-10-24 10:32+0000\n"
"Last-Translator: emmapeel <emma.peel@riseup.net>\n"
>>>>>>> 9b2b2670
"Language-Team: LANGUAGE <LL@li.org>\n"
"Language: pt\n"
"MIME-Version: 1.0\n"
"Content-Type: text/plain; charset=UTF-8\n"
"Content-Transfer-Encoding: 8bit\n"
"Plural-Forms: nplurals=2; plural=n != 1;\n"
"X-Generator: Weblate 2.20\n"

#. type: Plain text
#, no-wrap
msgid "[[!meta title=\"Install from macOS\"]]\n"
msgstr ""

#. type: Plain text
#, no-wrap
msgid "[[!meta robots=\"noindex\"]]\n"
msgstr "[[!meta robots=\"noindex\"]]\n"

#. type: Plain text
#, no-wrap
msgid "[[!meta stylesheet=\"bootstrap.min\" rel=\"stylesheet\" title=\"\"]]\n"
msgstr "[[!meta stylesheet=\"bootstrap.min\" rel=\"stylesheet\" title=\"\"]]\n"

#. type: Plain text
#, no-wrap
msgid "[[!meta stylesheet=\"inc/stylesheets/assistant\" rel=\"stylesheet\" title=\"\"]]\n"
msgstr "[[!meta stylesheet=\"inc/stylesheets/assistant\" rel=\"stylesheet\" title=\"\"]]\n"

#. type: Plain text
#, no-wrap
msgid "[[!meta stylesheet=\"inc/stylesheets/steps\" rel=\"stylesheet\" title=\"\"]]\n"
msgstr "[[!meta stylesheet=\"inc/stylesheets/steps\" rel=\"stylesheet\" title=\"\"]]\n"

#. type: Plain text
#, no-wrap
msgid "[[!meta stylesheet=\"inc/stylesheets/mac\" rel=\"stylesheet\" title=\"\"]]\n"
msgstr ""

#. type: Plain text
#, fuzzy, no-wrap
#| msgid "[[!inline pages=\"install/inc/steps/clone.inline\" raw=\"yes\" sort=\"age\"]]\n"
msgid "[[!inline pages=\"install/inc/steps/install_etcher_in_mac.inline\" raw=\"yes\" sort=\"age\"]]\n"
msgstr "[[!inline pages=\"install/inc/steps/clone.inline.pt\" raw=\"yes\" sort=\"age\"]]\n"

<<<<<<< HEAD
=======
#. type: Bullet: '1. '
msgid ""
"To install <span class=\"application\">Etcher</span>, drag the <span class="
"\"application\">Etcher</span> icon onto the <span class=\"guilabel"
"\">Applications</span> icon."
msgstr ""

#. type: Bullet: '1. '
msgid ""
"Close the installation window of <span class=\"application\">Etcher</span>."
msgstr ""

#. type: Plain text
#, no-wrap
msgid ""
"   Optionally, eject the <span class=\"application\">Etcher</span> disk image\n"
"   from the desktop.\n"
msgstr ""

#. type: Plain text
#, no-wrap
msgid "   [[!img install/inc/screenshots/eject_etcher_dmg.png link=\"no\" alt=\"\"]]\n"
msgstr ""

#. type: Plain text
#, no-wrap
msgid ""
"Instead of installing <span class=\"application\">Etcher</span>, you can\n"
"also [[!toggle id=\"dd\" text=\"install Tails using `dd` on the command\n"
"line\"]].\n"
msgstr ""

#. type: Plain text
#, no-wrap
msgid "[[!toggleable id=\"dd\" text=\"\"\"\n"
msgstr ""

#. type: Bullet: '1. '
msgid "Make sure that your USB stick is unplugged."
msgstr ""

#. type: Plain text
#, no-wrap
msgid ""
"1. Open <span class=\"application\">Terminal</span> from\n"
"   <span class=\"menuchoice\">\n"
"     <span class=\"guimenu\">Applications</span>&nbsp;▸\n"
"     <span class=\"guisubmenu\">Utilities</span>&nbsp;▸\n"
"     <span class=\"guimenuitem\">Terminal.app</span></span>.\n"
msgstr ""

#. type: Bullet: '1. '
msgid "Execute the following command:"
msgstr ""

#. type: Plain text
#, no-wrap
msgid "   <p class=\"pre command\">diskutil list</p>\n"
msgstr ""

#. type: Plain text
#, no-wrap
msgid "   It returns a list of the storage devices on the system. For example:\n"
msgstr ""

#. type: Plain text
#, no-wrap
msgid ""
"   <p class=\"pre command-output\">/dev/disk0\n"
"    #:                     TYPE NAME         SIZE      IDENTIFIER\n"
"    0:    GUID_partition_scheme             *500.1 GB  disk0\n"
"    1:                      EFI              209.7 MB  disk0s1\n"
"    2:                Apple_HFS MacDrive     250.0 GB  disk0s2\n"
"    3:                      EFI              134.1 GB  disk0s3\n"
"    4:     Microsoft Basic Data BOOTCAMP     115.5 GB  disk0s4</p>\n"
msgstr ""

#. type: Bullet: '1. '
msgid "Plug your USB stick in the computer."
msgstr ""

#. type: Bullet: '1. '
msgid "Execute again the same command:"
msgstr ""

#. type: Plain text
#, no-wrap
msgid ""
"   Your USB stick appears as a new device in the list. Check\n"
"   that its size corresponds to the size of your USB stick.\n"
msgstr ""

#. type: Plain text
#, no-wrap
msgid ""
"   <p class=\"pre command-output\">/dev/disk0\n"
"    #:                     TYPE NAME         SIZE      IDENTIFIER\n"
"    0:    GUID_partition_scheme             &lowast;500.1 GB  disk0\n"
"    1:                      EFI              209.7 MB  disk0s1\n"
"    2:                Apple_HFS MacDrive     250.0 GB  disk0s2\n"
"    3:                      EFI              134.1 GB  disk0s3\n"
"    4:     Microsoft Basic Data BOOTCAMP     115.5 GB  disk0s4\n"
"  /dev/disk1\n"
"    #:                     TYPE NAME         SIZE      IDENTIFIER\n"
"    0:   FDisk_partition_scheme             *8.0 GB    disk1\n"
"    1:                Apple_HFS Untitled 1   8.0 GB    disk1s1</p>\n"
msgstr ""

#. type: Bullet: '1. '
msgid ""
"Take note of the *device name* of your USB stick.  In this example, the USB "
"stick is 8.0 GB and its device name is <span class=\"code\">/dev/disk1</"
"span>.  Yours might be different."
msgstr ""

#. type: Plain text
#, no-wrap
msgid ""
"   <div class=\"caution\">\n"
"   <p>If you are unsure about the device name, you should stop proceeding or\n"
"   <strong>you risk overwriting any hard disk on the system</strong>.</p>\n"
"   </div>\n"
msgstr ""

#. type: Bullet: '1. '
msgid ""
"Execute the following commands to copy the USB image that you downloaded "
"earlier to the USB stick."
msgstr ""

#. type: Plain text
#, no-wrap
msgid "   Replace:\n"
msgstr ""

#. type: Bullet: '   - '
msgid ""
"<span class=\"command-placeholder\">tails.img</span> with the path to the "
"USB image"
msgstr ""

#. type: Plain text
#, no-wrap
msgid ""
"     <div class=\"tip\">\n"
"     <p>If you are unsure about the path to the USB image, you can insert the\n"
"     correct path by dragging and dropping the icon of the USB image from\n"
"     <span class=\"application\">Finder</span> onto <span class=\"application\">\n"
"     Terminal</span>.</p>\n"
"     </div>\n"
msgstr ""

#. type: Bullet: '   - '
msgid ""
"<span class=\"command-placeholder\">device</span> with the device name found "
"in step 6"
msgstr ""

#. type: Plain text
#, no-wrap
msgid ""
"     <div class=\"tip\">\n"
"     <p>You can try adding <span class=\"code\">r</span> before <span class=\"code\">disk</span> to make the installation faster.</p>\n"
"     </div>\n"
msgstr ""

#. type: Plain text
#, no-wrap
msgid "   <p class=\"pre command\">diskutil unmountDisk <span class=\"command-placeholder\">device</span></p>\n"
msgstr ""

#. type: Plain text
#, no-wrap
msgid "   <p class=\"pre command\">dd if=<span class=\"command-placeholder\">tails.img</span> of=<span class=\"command-placeholder\">device</span> bs=16m && sync</p>\n"
msgstr ""

#. type: Plain text
#, no-wrap
msgid "   You should get something like this:\n"
msgstr ""

#. type: Plain text
#, no-wrap
msgid "   <p class=\"pre command-example\">dd if=/Users/me/tails-amd64-3.12.img of=/dev/rdisk9 bs=16m && sync</p>\n"
msgstr ""

#. type: Plain text
#, no-wrap
msgid ""
"   If no error message is returned, Tails is being copied on the USB\n"
"   stick. The copy takes some time, generally a few minutes.\n"
msgstr ""

#. type: Plain text
#, no-wrap
msgid ""
"   <div class=\"note\">\n"
"   <p>If you get a <span class=\"guilabel\">Permission denied</span> error, try\n"
"   adding <code>sudo</code> at the beginning of the command:</p>\n"
msgstr ""

#. type: Plain text
#, no-wrap
msgid "   <p class=\"pre command\">sudo dd if=<span class=\"command-placeholder\">tails.img</span> of=<span class=\"command-placeholder\">device</span> bs=16m && sync</p>\n"
msgstr ""

#. type: Plain text
#, no-wrap
msgid ""
"   <p>If you get an <span class=\"guilabel\">invalid number ‘16m’</span> error, try\n"
"   using <code>16M</code> instead:</p>\n"
msgstr ""

#. type: Plain text
#, no-wrap
msgid "   <p class=\"pre command\">dd if=<span class=\"command-placeholder\">tails.img</span> of=<span class=\"command-placeholder\">device</span> bs=16M && sync</p>\n"
msgstr ""

#. type: Plain text
#, no-wrap
msgid "   </div>\n"
msgstr "   </div>\n"

#. type: Plain text
#, no-wrap
msgid "   The installation is complete once the command prompt reappeared.\n"
msgstr ""

#. type: Title -
#, no-wrap
msgid "Install Tails\n"
msgstr ""

>>>>>>> 9b2b2670
#. type: Plain text
#, no-wrap
msgid "[[!inline pages=\"install/inc/steps/install_with_etcher.inline\" raw=\"yes\" sort=\"age\"]]\n"
msgstr ""
"[[!inline pages=\"install/inc/steps/install_with_etcher.inline.pt\" raw=\""
"yes\" sort=\"age\"]]\n"

#. type: Plain text
#, no-wrap
msgid "[[!inline pages=\"install/inc/steps/restart_first_time.inline\" raw=\"yes\" sort=\"age\"]]\n"
msgstr "[[!inline pages=\"install/inc/steps/restart_first_time.inline.pt\" raw=\"yes\" sort=\"age\"]]\n"

#. type: Plain text
#, no-wrap
msgid "[[!inline pages=\"install/inc/steps/create_persistence.inline\" raw=\"yes\" sort=\"age\"]]\n"
msgstr ""
<<<<<<< HEAD

#~ msgid "<div class=\"hidden-step-1\"></div>\n"
#~ msgstr "<div class=\"hidden-step-1\"></div>\n"

#, fuzzy
#~| msgid "[[!inline pages=\"install/inc/steps/clone.inline\" raw=\"yes\" sort=\"age\"]]\n"
#~ msgid "   [[!img install/inc/screenshots/install_etcher_in_mac.png link=\"no\" alt=\"\"]]\n"
#~ msgstr "[[!inline pages=\"install/inc/steps/clone.inline.pt\" raw=\"yes\" sort=\"age\"]]\n"

#, fuzzy
#~| msgid "     </div>\n"
#~ msgid "   </div>\n"
#~ msgstr "     </div>\n"
=======
"[[!inline pages=\"install/inc/steps/create_persistence.inline.pt\" raw=\""
"yes\" sort=\"age\"]]\n"
>>>>>>> 9b2b2670
<|MERGE_RESOLUTION|>--- conflicted
+++ resolved
@@ -7,15 +7,9 @@
 msgstr ""
 "Project-Id-Version: PACKAGE VERSION\n"
 "Report-Msgid-Bugs-To: tails-l10n@boum.org\n"
-<<<<<<< HEAD
-"POT-Creation-Date: 2019-10-18 01:54+0000\n"
-"PO-Revision-Date: 2018-04-27 10:45+0000\n"
-"Last-Translator: Tails translators <tails-l10n@boum.org>\n"
-=======
 "POT-Creation-Date: 2019-01-18 14:46+0100\n"
 "PO-Revision-Date: 2019-10-24 10:32+0000\n"
 "Last-Translator: emmapeel <emma.peel@riseup.net>\n"
->>>>>>> 9b2b2670
 "Language-Team: LANGUAGE <LL@li.org>\n"
 "Language: pt\n"
 "MIME-Version: 1.0\n"
@@ -55,13 +49,60 @@
 msgstr ""
 
 #. type: Plain text
+#, no-wrap
+msgid "<div class=\"hidden-step-1\"></div>\n"
+msgstr "<div class=\"hidden-step-1\"></div>\n"
+
+#. type: Plain text
+msgid "These instructions require:"
+msgstr ""
+
+#. type: Bullet: '  - '
+msgid "macOS 10.10 (Yosemite) or later"
+msgstr ""
+
+#. type: Plain text
+#, no-wrap
+msgid "<div class=\"step-image\">[[!img install/inc/infography/os-mac.png link=\"no\" alt=\"\"]]</div>\n"
+msgstr ""
+
+#. type: Plain text
+#, no-wrap
+msgid "<p class=\"start\">Start in macOS.</p>\n"
+msgstr ""
+
+#. type: Title =
+#, no-wrap
+msgid "Install Tails using <span class=\"application\">Etcher</span>\n"
+msgstr ""
+
+#. type: Title -
+#, no-wrap
+msgid "Install Etcher\n"
+msgstr ""
+
+#. type: Bullet: '1. '
+msgid ""
+"Click on the following link to download <span class=\"application\">Etcher</"
+"span>:"
+msgstr ""
+
+#. type: Plain text
+#, no-wrap
+msgid "   <a href='https://tails.boum.org/etcher/Etcher.dmg'>Download Etcher for macOS</a>\n"
+msgstr ""
+
+#. type: Bullet: '1. '
+msgid ""
+"Open the <span class=\"application\">Etcher</span> download (DMG disk image)."
+msgstr ""
+
+#. type: Plain text
 #, fuzzy, no-wrap
 #| msgid "[[!inline pages=\"install/inc/steps/clone.inline\" raw=\"yes\" sort=\"age\"]]\n"
-msgid "[[!inline pages=\"install/inc/steps/install_etcher_in_mac.inline\" raw=\"yes\" sort=\"age\"]]\n"
+msgid "   [[!img install/inc/screenshots/install_etcher_in_mac.png link=\"no\" alt=\"\"]]\n"
 msgstr "[[!inline pages=\"install/inc/steps/clone.inline.pt\" raw=\"yes\" sort=\"age\"]]\n"
 
-<<<<<<< HEAD
-=======
 #. type: Bullet: '1. '
 msgid ""
 "To install <span class=\"application\">Etcher</span>, drag the <span class="
@@ -295,7 +336,6 @@
 msgid "Install Tails\n"
 msgstr ""
 
->>>>>>> 9b2b2670
 #. type: Plain text
 #, no-wrap
 msgid "[[!inline pages=\"install/inc/steps/install_with_etcher.inline\" raw=\"yes\" sort=\"age\"]]\n"
@@ -312,21 +352,5 @@
 #, no-wrap
 msgid "[[!inline pages=\"install/inc/steps/create_persistence.inline\" raw=\"yes\" sort=\"age\"]]\n"
 msgstr ""
-<<<<<<< HEAD
-
-#~ msgid "<div class=\"hidden-step-1\"></div>\n"
-#~ msgstr "<div class=\"hidden-step-1\"></div>\n"
-
-#, fuzzy
-#~| msgid "[[!inline pages=\"install/inc/steps/clone.inline\" raw=\"yes\" sort=\"age\"]]\n"
-#~ msgid "   [[!img install/inc/screenshots/install_etcher_in_mac.png link=\"no\" alt=\"\"]]\n"
-#~ msgstr "[[!inline pages=\"install/inc/steps/clone.inline.pt\" raw=\"yes\" sort=\"age\"]]\n"
-
-#, fuzzy
-#~| msgid "     </div>\n"
-#~ msgid "   </div>\n"
-#~ msgstr "     </div>\n"
-=======
 "[[!inline pages=\"install/inc/steps/create_persistence.inline.pt\" raw=\""
-"yes\" sort=\"age\"]]\n"
->>>>>>> 9b2b2670
+"yes\" sort=\"age\"]]\n"