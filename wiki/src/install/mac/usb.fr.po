--- conflicted
+++ resolved
@@ -53,13 +53,8 @@
 
 #. type: Plain text
 #, no-wrap
-<<<<<<< HEAD
 msgid "<div class=\"step-image\">[[!img install/inc/infography/os-mac.png link=\"no\" alt=\"\"]]</div>\n"
 msgstr "<div class=\"step-image\">[[!img install/inc/infography/os-mac.png link=\"no\" alt=\"\"]]</div>\n"
-=======
-msgid "<div class=\"step-image\">[[!img install/inc/infography/os-mac.png link=\"no\" alt=\"Mac OS X\"]]</div>\n"
-msgstr "<div class=\"step-image\">[[!img install/inc/infography/os-mac.png link=\"no\" alt=\"Mac OS X\"]]</div>\n"
->>>>>>> ed81ec0a
 
 #. type: Plain text
 #, no-wrap
@@ -133,13 +128,8 @@
 
 #. type: Plain text
 #, no-wrap
-<<<<<<< HEAD
 msgid "     <div class=\"step-image\">[[!img install/inc/infography/plug-first-usb.png link=\"no\" alt=\"\"]]</div>\n"
 msgstr "     <div class=\"step-image\">[[!img install/inc/infography/plug-first-usb.png link=\"no\" alt=\"\"]]</div>\n"
-=======
-msgid "     <div class=\"step-image\">[[!img install/inc/infography/plug-first-usb.png link=\"no\" alt=\"USB stick plugged on the left\"]]</div>\n"
-msgstr "     <div class=\"step-image\">[[!img install/inc/infography/plug-first-usb.png link=\"no\" alt=\"clé USB branchée à gauche\"]]</div>\n"
->>>>>>> ed81ec0a
 
 #. type: Bullet: '  1. '
 msgid "Plug the first USB stick in the computer."
@@ -226,13 +216,8 @@
 
 #. type: Plain text
 #, no-wrap
-<<<<<<< HEAD
 msgid "     <div class=\"step-image\">[[!img install/inc/infography/install-intermediary-tails.png link=\"no\" alt=\"\"]]</div>\n"
 msgstr "     <div class=\"step-image\">[[!img install/inc/infography/install-intermediary-tails.png link=\"no\" alt=\"\"]]</div>\n"
-=======
-msgid "     <div class=\"step-image\">[[!img install/inc/infography/install-intermediary-tails.png link=\"no\" alt=\"ISO image installed on USB stick on the left\"]]</div>\n"
-msgstr "     <div class=\"step-image\">[[!img install/inc/infography/install-intermediary-tails.png link=\"no\" alt=\"Image ISO installée sur la clé USB à gauche\"]]</div>\n"
->>>>>>> ed81ec0a
 
 #. type: Plain text
 #, no-wrap
