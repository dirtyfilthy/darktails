# SOME DESCRIPTIVE TITLE
# Copyright (C) YEAR Free Software Foundation, Inc.
# This file is distributed under the same license as the PACKAGE package.
# FIRST AUTHOR <EMAIL@ADDRESS>, YEAR.
#
msgid ""
msgstr ""
"Project-Id-Version: PACKAGE VERSION\n"
"POT-Creation-Date: 2016-08-17 09:18+0300\n"
"PO-Revision-Date: 2016-07-29 14:49+0200\n"
<<<<<<< HEAD
"Language-Team: ita <transitails@inventati.org>\n"
=======
"Last-Translator: FULL NAME <EMAIL@ADDRESS>\n"
"Language-Team: LANGUAGE <LL@li.org>\n"
>>>>>>> cc92ebea
"Language: it\n"
"MIME-Version: 1.0\n"
"Content-Type: text/plain; charset=UTF-8\n"
"Content-Transfer-Encoding: 8bit\n"
<<<<<<< HEAD
"Last-Translator: \n"
=======
>>>>>>> cc92ebea
"X-Generator: Poedit 1.8.7.1\n"

#. type: Content of: outside any tag (error?)
msgid ""
"[[!meta title=\"Install from Mac using the command line: overview\"]] [[!"
"meta stylesheet=\"bootstrap\" rel=\"stylesheet\" title=\"\"]] [[!meta "
"stylesheet=\"inc/stylesheets/assistant\" rel=\"stylesheet\" title=\"\"]] [[!"
"meta stylesheet=\"inc/stylesheets/overview\" rel=\"stylesheet\" title=\"\"]] "
"[[!meta stylesheet=\"inc/stylesheets/mac-usb\" rel=\"stylesheet\" title="
"\"\"]] [[!inline pages=\"install/inc/tails-installation-assistant.inline\" "
"raw=\"yes\"]] [[<span class=\"back\">Back</span>|install/mac]]"
msgstr ""
"[[!meta title=\"Installare da Mac usando la riga di comando\"]] [[!meta "
"stylesheet=\"bootstrap\" rel=\"stylesheet\" title=\"\"]] [[!meta stylesheet="
"\"inc/stylesheets/assistant\" rel=\"stylesheet\" title=\"\"]] [[!meta "
"stylesheet=\"inc/stylesheets/overview\" rel=\"stylesheet\" title=\"\"]] [[!"
"meta stylesheet=\"inc/stylesheets/mac-usb\" rel=\"stylesheet\" title=\"\"]] "
"[[!inline pages=\"install/inc/tails-installation-assistant.inline\" raw=\"yes"
"\"]] [[<span class=\"back\">Back</span>|install/mac]]"

#. type: Content of: <h1>
msgid "Install from <strong>Mac</strong> <small>using the command line</small>"
<<<<<<< HEAD
msgstr ""
"Installare da <strong>Mac</strong> usando la <strong>riga di comando</strong"
=======
msgstr "Installare da <strong>Mac</strong> usando la <small>riga di comando</small>"
>>>>>>> cc92ebea

#. type: Content of: outside any tag (error?)
msgid "[[!inline pages=\"install/inc/overview\" raw=\"yes\"]] [["
msgstr "[[!inline pages=\"install/inc/overview\" raw=\"yes\"]] [["

#. type: Content of: <div><div><h3>
msgid "Let's go!"
msgstr "Iniziamo!"

#. type: Content of: outside any tag (error?)
msgid "|install/mac/usb]]"
msgstr "|install/mac/usb]]"<|MERGE_RESOLUTION|>--- conflicted
+++ resolved
@@ -8,20 +8,12 @@
 "Project-Id-Version: PACKAGE VERSION\n"
 "POT-Creation-Date: 2016-08-17 09:18+0300\n"
 "PO-Revision-Date: 2016-07-29 14:49+0200\n"
-<<<<<<< HEAD
 "Language-Team: ita <transitails@inventati.org>\n"
-=======
-"Last-Translator: FULL NAME <EMAIL@ADDRESS>\n"
-"Language-Team: LANGUAGE <LL@li.org>\n"
->>>>>>> cc92ebea
 "Language: it\n"
 "MIME-Version: 1.0\n"
 "Content-Type: text/plain; charset=UTF-8\n"
 "Content-Transfer-Encoding: 8bit\n"
-<<<<<<< HEAD
 "Last-Translator: \n"
-=======
->>>>>>> cc92ebea
 "X-Generator: Poedit 1.8.7.1\n"
 
 #. type: Content of: outside any tag (error?)
@@ -44,12 +36,7 @@
 
 #. type: Content of: <h1>
 msgid "Install from <strong>Mac</strong> <small>using the command line</small>"
-<<<<<<< HEAD
-msgstr ""
-"Installare da <strong>Mac</strong> usando la <strong>riga di comando</strong"
-=======
 msgstr "Installare da <strong>Mac</strong> usando la <small>riga di comando</small>"
->>>>>>> cc92ebea
 
 #. type: Content of: outside any tag (error?)
 msgid "[[!inline pages=\"install/inc/overview\" raw=\"yes\"]] [["
