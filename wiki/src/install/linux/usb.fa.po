--- conflicted
+++ resolved
@@ -3,28 +3,18 @@
 # This file is distributed under the same license as the PACKAGE package.
 # FIRST AUTHOR <EMAIL@ADDRESS>, YEAR.
 #
+#, fuzzy
 msgid ""
 msgstr ""
 "Project-Id-Version: PACKAGE VERSION\n"
-<<<<<<< HEAD
-"POT-Creation-Date: 2016-09-22 14:33+0300\n"
-"PO-Revision-Date: 2016-07-15 16:55+0000\n"
-"Last-Translator: anonymous <>\n"
-"Language-Team: Persian <http://weblate.451f.org:8889/projects/tails/install-"
-"linux-usb/fa/>\n"
-"Language: fa\n"
-=======
 "POT-Creation-Date: 2017-03-19 13:18+0100\n"
 "PO-Revision-Date: YEAR-MO-DA HO:MI+ZONE\n"
 "Last-Translator: FULL NAME <EMAIL@ADDRESS>\n"
 "Language-Team: LANGUAGE <LL@li.org>\n"
 "Language: \n"
->>>>>>> 2e42c5cc
 "MIME-Version: 1.0\n"
 "Content-Type: text/plain; charset=UTF-8\n"
 "Content-Transfer-Encoding: 8bit\n"
-"Plural-Forms: nplurals=2; plural=n != 1;\n"
-"X-Generator: Weblate 2.5-dev\n"
 
 #. type: Plain text
 #, no-wrap
@@ -191,7 +181,7 @@
 #. type: Plain text
 #, no-wrap
 msgid "   </div>\n"
-msgstr "   </div>\n"
+msgstr ""
 
 #. type: Plain text
 #, no-wrap
@@ -253,7 +243,7 @@
 #. type: Plain text
 #, no-wrap
 msgid "   <div class=\"tip\">\n"
-msgstr "   <div class=\"tip\">\n"
+msgstr ""
 
 #. type: Plain text
 #, no-wrap
