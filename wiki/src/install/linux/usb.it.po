--- conflicted
+++ resolved
@@ -134,15 +134,8 @@
 
 #. type: Plain text
 #, no-wrap
-<<<<<<< HEAD
-msgid "   [[!img install/inc/screenshots/gnome_disks_drive.png class=\"screenshot\" link=\"no\" alt=\"\"]]\n"
-msgstr ""
-"   [[!img install/inc/screenshots/gnome_disks_drive.png class=\"screenshot\" "
-"link=\"no\" alt=\"\"]]\n"
-=======
 msgid "   [[!img install/inc/screenshots/gnome_disks_drive.png link=\"no\" alt=\"\"]]\n"
 msgstr "[[!img install/inc/screenshots/gnome_disks_drive.png link=\"no\" alt=\"\"]]\n"
->>>>>>> 6fca7d69
 
 #. type: Plain text
 #, no-wrap
