# SOME DESCRIPTIVE TITLE
# Copyright (C) YEAR Free Software Foundation, Inc.
# This file is distributed under the same license as the PACKAGE package.
# FIRST AUTHOR <EMAIL@ADDRESS>, YEAR.
#
msgid ""
msgstr ""

"Project-Id-Version: PACKAGE VERSION\n"
<<<<<<< HEAD
"POT-Creation-Date: 2016-09-02 15:51+0300\n"
"PO-Revision-Date: 2016-07-09 19:12+0200\n"
=======
"POT-Creation-Date: 2016-09-16 16:58+0200\n"
"PO-Revision-Date: YEAR-MO-DA HO:MI+ZONE\n"
"Last-Translator: \n"
"Language-Team: \n"
>>>>>>> cc92ebea
"Language: it\n"
"MIME-Version: 1.0\n"
"Content-Type: text/plain; charset=UTF-8\n"
"Content-Transfer-Encoding: 8bit\n"
<<<<<<< HEAD
"Last-Translator: \n"
"Language-Team: ita <transitails@inventati.org>\n"
=======
>>>>>>> cc92ebea
"X-Generator: Poedit 1.8.7.1\n"

#. type: Plain text
#, no-wrap

msgid "[[!meta title=\"Install from Debian, Ubuntu, or Mint\"]]\n"
msgstr "[[!meta title=\"Installare Tails su una chiavetta USB da Debian o Ubuntu o Mint\"]]\n"

#. type: Plain text
#, no-wrap
msgid "[[!meta stylesheet=\"bootstrap\" rel=\"stylesheet\" title=\"\"]]\n"
msgstr "[[!meta stylesheet=\"bootstrap\" rel=\"stylesheet\" title=\"\"]]\n"

#. type: Plain text
#, no-wrap
msgid "[[!meta stylesheet=\"inc/stylesheets/assistant\" rel=\"stylesheet\" title=\"\"]]\n"
msgstr "[[!meta stylesheet=\"inc/stylesheets/assistant\" rel=\"stylesheet\" title=\"\"]]\n"

#. type: Plain text
#, no-wrap
msgid "[[!meta stylesheet=\"inc/stylesheets/dave\" rel=\"stylesheet\" title=\"\"]]\n"
msgstr "[[!meta stylesheet=\"inc/stylesheets/dave\" rel=\"stylesheet\" title=\"\"]]\n"

#. type: Plain text
#, no-wrap
msgid "[[!meta stylesheet=\"inc/stylesheets/steps\" rel=\"stylesheet\" title=\"\"]]\n"
msgstr "[[!meta stylesheet=\"inc/stylesheets/steps\" rel=\"stylesheet\" title=\"\"]]\n"

#. type: Plain text
#, no-wrap
msgid "[[!meta stylesheet=\"inc/stylesheets/debian\" rel=\"stylesheet\" title=\"\"]]\n"
msgstr "[[!meta stylesheet=\"inc/stylesheets/debian\" rel=\"stylesheet\" title=\"\"]]\n"

#. type: Plain text
#, no-wrap
msgid "[[!meta script=\"install/inc/js/dave\"]]\n"
msgstr "[[!meta script=\"install/inc/js/dave\"]]\n"

#. type: Plain text
#, no-wrap
msgid "[[!inline pages=\"install/inc/tails-installation-assistant.inline\" raw=\"yes\"]]\n"
msgstr "[[!inline pages=\"install/inc/tails-installation-assistant.inline\" raw=\"yes\"]]\n"

#. type: Plain text
#, no-wrap
msgid "<div class=\"step-image\">[[!img install/inc/infography/os-debian-ubuntu.png link=\"no\" alt=\"Debian or Ubuntu\"]]</div>\n"
msgstr ""

#. type: Plain text
msgid "Start in Debian, Ubuntu, or Linux Mint."
msgstr "Avviare in Debian o Ubuntu o Mint."

#. type: Plain text
#, no-wrap
msgid "[[!inline pages=\"install/inc/steps/debian_requirements.inline\" raw=\"yes\"]]\n"
msgstr ""

#. type: Plain text
#, no-wrap
msgid "[[!inline pages=\"install/inc/steps/download.inline\" raw=\"yes\"]]\n"
msgstr "[[!inline pages=\"install/inc/steps/download.inline\" raw=\"yes\"]]\n"

#. type: Title =
#, no-wrap
msgid "Install <span class=\"application\">Tails Installer</span>\n"
msgstr ""

#. type: Plain text
#, no-wrap

msgid ""
"In this step, you will install <span class=\"application\">Tails\n"
"Installer</span>, a program designed specifically for installing Tails.\n"
msgstr ""


#, no-wrap
msgid "<a id=\"debian\"></a>\n"
msgstr ""

#. type: Title -
#, no-wrap
msgid "If you are running Debian\n"
msgstr "Se stai usando Debian\n"

#. type: Bullet: '1. '
msgid "Make sure that you are connected to the Internet."
msgstr "Assicurati di essere connessa a Internet"

#. type: Bullet: '1. '
msgid "Start <span class=\"application\">Synaptic Package Manager</span>."
msgstr "Avvia <span class=\"application\">Synaptic Package Manager</span>."

#. type: Plain text
#, no-wrap
msgid ""
"1. Choose\n"
"   <span class=\"guimenupath\">\n"
"     <span class=\"guimenu\">Settings</span>&nbsp;▸\n"
"     <span class=\"guimenuitem\">Repositories</span></span>.\n"
msgstr ""
"1. Scegli\n"
"   <span class=\"guimenupath\">\n"
"     <span class=\"guimenu\">Settings</span>&nbsp;▸\n"
"     <span class=\"guimenuitem\">Repositories</span></span>.\n"

#. type: Bullet: '1. '
msgid ""
"To add the *jessie-backports* repository, click <span class=\"button\">New</"
"span> in the <span class=\"guilabel\">Repositories</span> dialog and specify:"
msgstr ""
"Per aggiungere il repository *jessie-backports*, clicca <span class=\"button"
"\">New</span> nella finestra di dialogo <span class=\"guilabel"
"\">Repositories</span> e specifica:"

#. type: Bullet: '   - '
msgid "<span class=\"guilabel\">URI</span>: *http://http.debian.net/debian/*"
msgstr "<span class=\"guilabel\">URI</span>: *http://http.debian.net/debian/*"

#. type: Bullet: '   - '
msgid "<span class=\"guilabel\">Distributions</span>: *jessie-backports*"
msgstr "<span class=\"guilabel\">Distributions</span>: *jessie-backports*"

#. type: Bullet: '   - '
msgid "<span class=\"guilabel\">Section(s)</span>: *main*"
msgstr "<span class=\"guilabel\">Section(s)</span>: *main*"

#. type: Bullet: '1. '
msgid "Click <span class=\"button\">Ok</span>."
msgstr "Clicca <span class=\"button\">Ok</span>."

#. type: Bullet: '1. '
msgid ""
"In the confirmation dialog, click <span class=\"guilabel\">Reload</span> and "
"wait for the download of the package information to finish."
msgstr ""
"Nella finestra di conferma, clicca <span class=\"guilabel\">Reload</span> e "
"aspetta che il pacchetto di informazioni sia stato scaricato."

#. type: Bullet: '1. '
msgid ""
"In the main windows of <span class=\"application\">Synaptic</span>, click "
"<span class=\"button\">Search</span> and search for `tails-installer`."
msgstr ""
"Nella finestra principale <span class=\"application\">Synaptic</span>, "
"clicca <span class=\"button\">Search</span> e cerca per 'tails-installer'."

#. type: Bullet: '1. '
msgid ""
"In the list of packages, double-click on `tails-installer` to mark `tails-"
"installer` for installation."
msgstr ""
"Nella lista dei pacchetti, fai doppio click su 'tails-installer' per "
"marcarlo per l'installazione."

#. type: Bullet: '1. '
msgid "In the confirmation dialog, click <span class=\"button\">Mark</span>."
msgstr "Nella finestra di conferma, clicca <span class=\"button\">Mark</span>."

#. type: Bullet: '1. '
msgid ""
"Click on the <span class=\"button\">Apply</span> button in the toolbar to "
"apply the changes."
msgstr ""
"Clicca sul pulsante <span class=\"button\">Apply</span> nella barra degli "
"strumenti per applicare i cambiamenti."

#. type: Bullet: '1. '
msgid "In the confirmation dialog, click <span class=\"button\">Apply</span>."
msgstr ""
"Nella finestra di conferma, clicca su <span class=\"button\">Apply</span>."

#. type: Bullet: '1. '
msgid ""
"After all the changes are applied, close <span class=\"application"
"\">Synaptic</span>."
msgstr ""
"Una volta che tutti i cambiamenti sono stati applicati, chiudi <span class="
"\"application\">Synaptic</span>."

#. type: Plain text
#, no-wrap
msgid "<a id=\"ubuntu\"></a>\n"
msgstr ""

#. type: Title -
#, no-wrap
msgid "If you are running Ubuntu\n"
msgstr "Se stai utilizzando Ubuntu\n"

#. type: Title ###
#, no-wrap
msgid "If you are running Ubuntu 16.04 or later"
msgstr ""

#. type: Bullet: '1. '
msgid "Open a <span class=\"guimenuitem\">Root Terminal</span>."
msgstr ""

#. type: Bullet: '1. '
msgid ""
"Execute the following command to add the *universe* repository to your "
"system:"
msgstr ""

#. type: Plain text
#, no-wrap
msgid "       add-apt-repository universe\n"
msgstr ""

#. type: Bullet: '1. '
msgid "Execute the following command to add our PPA repository to your system:"
msgstr ""

#. type: Plain text
#, no-wrap
msgid "       add-apt-repository ppa:tails-team/tails-installer\n"
msgstr ""

#. type: Bullet: '1. '
msgid "Execute the following command to update your lists of packages:"
msgstr ""

#. type: Plain text
#, no-wrap
msgid "       apt update\n"
msgstr ""

#. type: Bullet: '1. '
msgid ""
"Execute the following command to install the <span class=\"code\">tails-"
"installer</span> package:"
msgstr ""

#. type: Plain text
#, no-wrap
msgid "       apt install tails-installer\n"
msgstr ""

#. type: Title ###
#, no-wrap
msgid "If you are running Ubuntu 15.10"
msgstr ""

#. type: Bullet: '1. '
msgid "Start <span class=\"application\">Ubuntu Software Center</span>."
msgstr "Avvia l'<span class=\"application\">Ubuntu Software Center</span>."

#. type: Plain text
#, no-wrap
msgid ""
"1. Choose\n"
"   <span class=\"guimenupath\">\n"
"     <span class=\"guimenu\">Edit</span>&nbsp;▸\n"
"     <span class=\"guimenuitem\">Software Sources&hellip;</span></span>\n"
msgstr ""
"1. Scegli\n"
"   <span class=\"guimenupath\">\n"
"     <span class=\"guimenu\">Edit</span>&nbsp;▸\n"
"     <span class=\"guimenuitem\">Software Sources&hellip;</span></span>\n"

#. type: Bullet: '1. '
msgid ""
"In the <span class=\"guilabel\">Software & Updates</span> dialog, make sure "
"that the *universe* repository (labelled <span class=\"guilabel\">Community-"
"maintained free and open source software</span>) is selected."
msgstr ""
"Nella finestra <span class=\"guilabel\">Software & Updates</span>, "
"assicurati che il repository *universe*  (etichettato <span class=\"guilabel"
"\">Community-maintained free and open source software</span>) sia "
"selezionato."

#. type: Bullet: '1. '
msgid ""
"Open the <span class=\"guilabel\">Other Software</span> tab, and click on "
"the <span class=\"button\">Add&hellip;</span> button."
msgstr ""
"Apri la scheda <span class=\"guilabel\">Other Software</span> e clicca sul "
"pulsante <span class=\"button\">Add&hellip;</span>."

#. type: Bullet: '1. '
msgid ""
"In the <span class=\"guilabel\">APT line</span> field, specify `ppa:tails-"
"team/tails-installer` and click the <span class=\"button\">Add Source</span> "
"button."
msgstr ""
"Nel campo <span class=\"guilabel\">APT line</span>, specifica `ppa:tails-"
"team/tails-installer`e clicca sul pulsante <span class=\"button\">Add "
"Source</span> button."

#. type: Bullet: '1. '
msgid ""
"A new software source named <span class=\"filename\">https://ppa.launchpad."
"net/tails-team/tails-installer/ubuntu</span> appears in the list of sources."
msgstr ""
"Apparirà una nuova sorgente software <span class=\"filename\">https://ppa."
"launchpad.net/tails-team/tails-installer/ubuntu</span> nella lista delle "
"sorgenti."

#. type: Bullet: '1. '
msgid "Close the <span class=\"guilabel\">Software & Updates</span> dialog."
msgstr "Chiudi la finestra <span class=\"guilabel\">Software & Updates</span>."

#. type: Bullet: '1. '
msgid ""
"In the main window of <span class=\"application\">Ubuntu Software Center</"
"span>, search for `tails-installer`."
msgstr ""
"Nella finestra principale dell'<span class=\"application\">Ubuntu Software "
"Center</span>, cerca `tails-installer`."

#. type: Plain text
#, no-wrap
msgid ""
"   <div class=\"bug\">\n"
"   <p>If no package named `tails-installer` can be found, you might have to\n"
"   reload the cache of <span class=\"application\">Ubuntu Software Center</span>, to\n"
"   do so you can either:</p>\n"
msgstr ""
"   <div class=\"bug\">\n"
"   <p>Se non viene trovato nessun pacchetto chiamato 'tails-installer', potresti dover\n"
"   aggiornare la cache dell'<span class=\"application\">Ubuntu Software Center</span>. Per\n"
"   farlo puoi:</p>\n"

#. type: Plain text
#, no-wrap
msgid ""
"   <ul>\n"
"     <li>Execute <span class=\"command\">sudo update-apt-xapian-index</span>\n"
"     in a terminal.</span></li>\n"
"     <li>Restart Ubuntu.</li>\n"
"   </ul>\n"
"   </div>\n"
msgstr ""
"   <ul>\n"
"     <li>Esegui <span class=\"command\">sudo update-apt-xapian-index</span>\n"
"     in un terminale.</span></li>\n"
"     <li>Riavvia Ubuntu.</li>\n"
"   </ul>\n"
"   </div>\n"

#. type: Bullet: '1. '
msgid ""
"Select `tails-installer` in the list of packages and click <span class="
"\"button\">Install</span>."
msgstr ""
"Seleziona 'tails-installer' nella lista dei pacchetti e clicca <span class="
"\"button\">Install</span>."

#. type: Bullet: '1. '
msgid ""
"After `tails-installer` is installed, close <span class=\"application"
"\">Ubuntu Software Center</span>."
msgstr ""
"Una volta che `tails-installer` è stato installato, chiudi l'<span class="
"\"application\">Ubuntu Software Center</span>."

#. type: Title -
#, no-wrap
msgid "If you are running Linux Mint\n"
msgstr ""

#. type: Bullet: '1. '
msgid "Start <span class=\"application\">Software Manager</span>."
msgstr ""

#. type: Plain text
#, no-wrap
msgid ""
"1. Choose\n"
"   <span class=\"guimenupath\">\n"
"     <span class=\"guimenu\">Edit</span>&nbsp;▸\n"
"     <span class=\"guimenuitem\">Software sources</span></span>.\n"
msgstr ""

#. type: Bullet: '1. '
msgid ""
"Click on the <span class=\"guilabel\">PPAs</span> button and then choose to "
"<span class=\"button\">Add a new PPA&hellip;</span>."
msgstr ""

#. type: Bullet: '1. '
msgid ""
"In the dialog, specify `ppa:tails-team/tails-installer` and click <span "
"class=\"button\">Ok</span>."
msgstr ""

#. type: Bullet: '1. '
msgid ""
"Click <span class=\"button\">Ok</span> again to close the description of the "
"PPA."
msgstr ""

#. type: Bullet: '1. '
msgid ""
"In the <span class=\"guilabel\">Software Sources</span> window, click on the "
"<span class=\"button\">Update the cache</span> button and wait for the "
"download of the package information to finish."
msgstr ""

#. type: Bullet: '1. '
msgid "Close the <span class=\"guilabel\">Software Sources</span> dialog."
msgstr ""

#. type: Bullet: '1. '
msgid ""
"Wait a few seconds until <span class=\"application\">Software Manager</span> "
"reappears."
msgstr ""

#. type: Bullet: '1. '
msgid ""
"In the main window of <span class=\"application\">Software Manager</span>, "
"search for `tails-installer` and double-click on <span class=\"guilabel"
"\">Tails Installer</span> in the search results."
msgstr ""

#. type: Bullet: '1. '
msgid ""
"Click <span class=\"button\">Install</span> in the description of <span "
"class=\"application\">Tails Installer</span>."
msgstr ""

#. type: Bullet: '1. '
msgid ""
"After <span class=\"application\">Tails Installer</span> is installed, close "
"<span class=\"application\">Software Manager</span>."
msgstr ""

#. type: Plain text
#, no-wrap
msgid "[[!inline pages=\"install/inc/steps/install_final.inline\" raw=\"yes\"]]\n"
msgstr "[[!inline pages=\"install/inc/steps/install_final.inline\" raw=\"yes\"]]\n"

#. type: Plain text
#, no-wrap
msgid "[[!inline pages=\"install/inc/steps/restart_first_time.inline\" raw=\"yes\"]]\n"
msgstr "[[!inline pages=\"install/inc/steps/restart_first_time.inline\" raw=\"yes\"]]\n"

#. type: Plain text
#, no-wrap
msgid "[[!inline pages=\"install/inc/steps/create_persistence.inline\" raw=\"yes\"]]\n"
msgstr "[[!inline pages=\"install/inc/steps/create_persistence.inline\" raw=\"yes\"]]\n"<|MERGE_RESOLUTION|>--- conflicted
+++ resolved
@@ -5,31 +5,19 @@
 #
 msgid ""
 msgstr ""
-
 "Project-Id-Version: PACKAGE VERSION\n"
-<<<<<<< HEAD
-"POT-Creation-Date: 2016-09-02 15:51+0300\n"
-"PO-Revision-Date: 2016-07-09 19:12+0200\n"
-=======
 "POT-Creation-Date: 2016-09-16 16:58+0200\n"
 "PO-Revision-Date: YEAR-MO-DA HO:MI+ZONE\n"
-"Last-Translator: \n"
-"Language-Team: \n"
->>>>>>> cc92ebea
 "Language: it\n"
 "MIME-Version: 1.0\n"
 "Content-Type: text/plain; charset=UTF-8\n"
 "Content-Transfer-Encoding: 8bit\n"
-<<<<<<< HEAD
 "Last-Translator: \n"
 "Language-Team: ita <transitails@inventati.org>\n"
-=======
->>>>>>> cc92ebea
 "X-Generator: Poedit 1.8.7.1\n"
 
 #. type: Plain text
 #, no-wrap
-
 msgid "[[!meta title=\"Install from Debian, Ubuntu, or Mint\"]]\n"
 msgstr "[[!meta title=\"Installare Tails su una chiavetta USB da Debian o Ubuntu o Mint\"]]\n"
 
@@ -94,13 +82,12 @@
 
 #. type: Plain text
 #, no-wrap
-
 msgid ""
 "In this step, you will install <span class=\"application\">Tails\n"
 "Installer</span>, a program designed specifically for installing Tails.\n"
 msgstr ""
 
-
+#. type: Plain text
 #, no-wrap
 msgid "<a id=\"debian\"></a>\n"
 msgstr ""
