--- conflicted
+++ resolved
@@ -3,6 +3,7 @@
 # This file is distributed under the same license as the PACKAGE package.
 # FIRST AUTHOR <EMAIL@ADDRESS>, YEAR.
 #
+#, fuzzy
 msgid ""
 msgstr ""
 "Project-Id-Version: PACKAGE VERSION\n"
@@ -23,26 +24,22 @@
 #. type: Plain text
 #, no-wrap
 msgid "[[!meta robots=\"noindex\"]]\n"
-msgstr "[[!meta robots=\"noindex\"]]\n"
+msgstr ""
 
 #. type: Plain text
 #, no-wrap
 msgid "[[!meta stylesheet=\"bootstrap.min\" rel=\"stylesheet\" title=\"\"]]\n"
-msgstr "[[!meta stylesheet=\"bootstrap.min\" rel=\"stylesheet\" title=\"\"]]\n"
+msgstr ""
 
 #. type: Plain text
 #, no-wrap
 msgid "[[!meta stylesheet=\"inc/stylesheets/assistant\" rel=\"stylesheet\" title=\"\"]]\n"
 msgstr ""
-"[[!meta stylesheet=\"inc/stylesheets/assistant\" rel=\"stylesheet\" title=\""
-"\"]]\n"
 
 #. type: Plain text
 #, no-wrap
 msgid "[[!meta stylesheet=\"inc/stylesheets/steps\" rel=\"stylesheet\" title=\"\"]]\n"
 msgstr ""
-"[[!meta stylesheet=\"inc/stylesheets/steps\" rel=\"stylesheet\" title=\"\"]]"
-"\n"
 
 #. type: Plain text
 #, no-wrap
@@ -52,7 +49,7 @@
 #. type: Plain text
 #, no-wrap
 msgid "<div class=\"hidden-step-1\"></div>\n"
-msgstr "<div class=\"hidden-step-1\"></div>\n"
+msgstr ""
 
 #. type: Plain text
 msgid "These instructions require:"
@@ -74,15 +71,7 @@
 
 #. type: Title =
 #, no-wrap
-<<<<<<< HEAD
-msgid "   </div>\n"
-msgstr "   </div>\n"
-
-#. type: Bullet: '1. '
-msgid "Click <span class=\"button\">Create</span>."
-=======
 msgid "Install Tails using <span class=\"application\">Etcher</span>\n"
->>>>>>> f43201ab
 msgstr ""
 
 #. type: Bullet: '1. '
