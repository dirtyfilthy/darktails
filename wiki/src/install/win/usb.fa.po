--- conflicted
+++ resolved
@@ -74,15 +74,7 @@
 
 #. type: Title =
 #, no-wrap
-<<<<<<< HEAD
-msgid "   </div>\n"
-msgstr "   </div>\n"
-
-#. type: Bullet: '1. '
-msgid "Click <span class=\"button\">Create</span>."
-=======
 msgid "Install Tails using <span class=\"application\">Etcher</span>\n"
->>>>>>> 6d9e2c0b
 msgstr ""
 
 #. type: Bullet: '1. '
