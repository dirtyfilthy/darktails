# SOME DESCRIPTIVE TITLE
# Copyright (C) YEAR Free Software Foundation, Inc.
# This file is distributed under the same license as the PACKAGE package.
# FIRST AUTHOR <EMAIL@ADDRESS>, YEAR.
#
msgid ""
msgstr ""
"Project-Id-Version: Tails translators\n"
<<<<<<< HEAD
"POT-Creation-Date: 2018-11-07 15:43+0000\n"
=======
"POT-Creation-Date: 2018-12-18 11:31+0000\n"
>>>>>>> 9e3df488
"PO-Revision-Date: 2018-03-22 02:12+0000\n"
"Last-Translator: \n"
"Language-Team: Tails translators <tails@boum.org>\n"
"Language: fr\n"
"MIME-Version: 1.0\n"
"Content-Type: text/plain; charset=UTF-8\n"
"Content-Transfer-Encoding: 8bit\n"
"X-Generator: Poedit 1.8.11\n"

#. type: Plain text
#, no-wrap
msgid "[[!meta title=\"Install from Windows\"]]\n"
msgstr "[[!meta title=\"Installer depuis Windows\"]]\n"

#. type: Plain text
#, no-wrap
msgid "[[!meta robots=\"noindex\"]]\n"
msgstr "[[!meta robots=\"noindex\"]]\n"

#. type: Plain text
#, no-wrap
msgid "[[!meta stylesheet=\"bootstrap.min\" rel=\"stylesheet\" title=\"\"]]\n"
msgstr "[[!meta stylesheet=\"bootstrap.min\" rel=\"stylesheet\" title=\"\"]]\n"

#. type: Plain text
#, no-wrap
msgid "[[!meta stylesheet=\"inc/stylesheets/assistant\" rel=\"stylesheet\" title=\"\"]]\n"
msgstr "[[!meta stylesheet=\"inc/stylesheets/assistant\" rel=\"stylesheet\" title=\"\"]]\n"

#. type: Plain text
#, no-wrap
msgid "[[!meta stylesheet=\"inc/stylesheets/steps\" rel=\"stylesheet\" title=\"\"]]\n"
msgstr "[[!meta stylesheet=\"inc/stylesheets/steps\" rel=\"stylesheet\" title=\"\"]]\n"

#. type: Plain text
#, no-wrap
msgid "[[!meta stylesheet=\"inc/stylesheets/windows\" rel=\"stylesheet\" title=\"\"]]\n"
msgstr "[[!meta stylesheet=\"inc/stylesheets/windows\" rel=\"stylesheet\" title=\"\"]]\n"

#. type: Plain text
#, no-wrap
msgid "<div class=\"hidden-step-1\"></div>\n"
msgstr "<div class=\"hidden-step-1\"></div>\n"

#. type: Plain text
msgid "These instructions require:"
msgstr ""

#. type: Bullet: '  - '
msgid "Windows 7 (64-bit) or later"
msgstr ""

#. type: Plain text
#, no-wrap
msgid "<div class=\"step-image\">[[!img install/inc/infography/os-windows.png link=\"no\" alt=\"\"]]</div>\n"
msgstr "<div class=\"step-image\">[[!img install/inc/infography/os-windows.png link=\"no\" alt=\"\"]]</div>\n"

#. type: Plain text
#, no-wrap
msgid "<p class=\"start\">Start in Windows.</p>\n"
msgstr "<p class=\"start\">Démarrez Windows.</p>\n"

#. type: Title =
<<<<<<< HEAD
#, no-wrap
msgid "Install Tails using <span class=\"application\">Etcher</span>\n"
msgstr ""
=======
#, fuzzy, no-wrap
#| msgid "Click on the following link to download <span class=\"application\">Universal USB Installer</span>:"
msgid "Install Tails using <span class=\"application\">Etcher</span>\n"
msgstr "Cliquez sur le lien suivant pour télécharger <span class=\"application\">Universal USB Installer</span> :"
>>>>>>> 9e3df488

#. type: Bullet: '1. '
#, fuzzy
#| msgid ""
#| "Click on the following link to download <span class=\"application"
#| "\">Universal USB Installer</span>:"
msgid ""
"Click on the following link to download <span class=\"application\">Etcher</"
"span>:"
msgstr ""
"Cliquez sur le lien suivant pour télécharger <span class=\"application"
"\">Universal USB Installer</span> :"

#. type: Plain text
#, fuzzy, no-wrap
#| msgid "   <a href='https://tails.boum.org/uui/Universal-USB-Installer.exe'>Download Universal USB Installer</a>\n"
msgid "   <a href='https://tails.boum.org/etcher/Etcher.exe'>Download Etcher for Windows</a>\n"
msgstr "   <a href='https://tails.boum.org/uui/Universal-USB-Installer.exe'>Télécharger Universal USB Installer</a>\n"

#. type: Plain text
#, fuzzy, no-wrap
#| msgid "[[!inline pages=\"install/inc/steps/clone.inline\" raw=\"yes\" sort=\"age\"]]\n"
msgid "[[!inline pages=\"install/inc/steps/install_with_etcher.inline\" raw=\"yes\" sort=\"age\"]]\n"
msgstr "[[!inline pages=\"install/inc/steps/clone.inline.fr\" raw=\"yes\" sort=\"age\"]]\n"

#. type: Plain text
#, no-wrap
msgid "[[!inline pages=\"install/inc/steps/restart_first_time.inline\" raw=\"yes\" sort=\"age\"]]\n"
msgstr "[[!inline pages=\"install/inc/steps/restart_first_time.inline.fr\" raw=\"yes\" sort=\"age\"]]\n"

#. type: Plain text
#, no-wrap
msgid "[[!inline pages=\"install/inc/steps/create_persistence.inline\" raw=\"yes\" sort=\"age\"]]\n"
msgstr "[[!inline pages=\"install/inc/steps/create_persistence.inline.fr\" raw=\"yes\" sort=\"age\"]]\n"

<<<<<<< HEAD
#~ msgid "[[!inline pages=\"install/inc/steps/install_intermediary_intro.inline\" raw=\"yes\" sort=\"age\"]]\n"
#~ msgstr "[[!inline pages=\"install/inc/steps/install_intermediary_intro.inline.fr\" raw=\"yes\" sort=\"age\"]]\n"

#~ msgid "<div class=\"step-image\">[[!img install/inc/infography/plug-first-usb.png link=\"no\" alt=\"\"]]</div>\n"
#~ msgstr "<div class=\"step-image\">[[!img install/inc/infography/plug-first-usb.png link=\"no\" alt=\"\"]]</div>\n"
=======
#~ msgid ""
#~ "[[!inline pages=\"install/inc/steps/install_intermediary_intro.inline\" "
#~ "raw=\"yes\" sort=\"age\"]]\n"
#~ msgstr ""
#~ "[[!inline pages=\"install/inc/steps/install_intermediary_intro.inline.fr"
#~ "\" raw=\"yes\" sort=\"age\"]]\n"

#~ msgid ""
#~ "<div class=\"step-image\">[[!img install/inc/infography/plug-first-usb."
#~ "png link=\"no\" alt=\"\"]]</div>\n"
#~ msgstr ""
#~ "<div class=\"step-image\">[[!img install/inc/infography/plug-first-usb."
#~ "png link=\"no\" alt=\"\"]]</div>\n"
>>>>>>> 9e3df488

#~ msgid "Plug the first USB stick in the computer."
#~ msgstr "Branchez la première clé USB dans l'ordinateur."

#~ msgid ""
#~ "1. At the Windows security warning, confirm that you want to\n"
#~ "run the program.\n"
#~ msgstr ""
<<<<<<< HEAD
#~ "1. Lors de l'avertissement de sécurité Windows, confirmez que vous voulez\n"
#~ "lancer le logiciel.\n"

#~ msgid ""
#~ "1. Read the license agreement and click <span class=\"button\">I Agree</span>\n"
#~ "to continue and start <span class=\"application\">Universal USB Installer</span>.\n"
#~ msgstr ""
#~ "1. Lisez le contrat de licence et cliquez sur le bouton <span class=\"button\">I Agree</span>\n"
#~ "pour continuer et démarrer <span class=\"application\">Universal USB Installer</span>.\n"
=======
#~ "1. Lors de l'avertissement de sécurité Windows, confirmez que vous "
#~ "voulez\n"
#~ "lancer le logiciel.\n"

#~ msgid ""
#~ "1. Read the license agreement and click <span class=\"button\">I Agree</"
#~ "span>\n"
#~ "to continue and start <span class=\"application\">Universal USB "
#~ "Installer</span>.\n"
#~ msgstr ""
#~ "1. Lisez le contrat de licence et cliquez sur le bouton <span class="
#~ "\"button\">I Agree</span>\n"
#~ "pour continuer et démarrer <span class=\"application\">Universal USB "
#~ "Installer</span>.\n"
>>>>>>> 9e3df488

#~ msgid "   [[!img install/inc/screenshots/uui.png link=\"no\" alt=\"\"]]\n"
#~ msgstr "   [[!img install/inc/screenshots/uui.png link=\"no\" alt=\"\"]]\n"

#~ msgid ""
#~ "Select <span class=\"guilabel\">Tails</span> from the drop-down list."
#~ msgstr ""
#~ "Sélectionnez <span class=\"guilabel\">Tails</span> dans le menu déroulant."

<<<<<<< HEAD
#~ msgid "   [[!img install/inc/screenshots/uui_tails.png link=\"no\" alt=\"\"]]\n"
#~ msgstr "   [[!img install/inc/screenshots/uui_tails.png link=\"no\" alt=\"\"]]\n"

#~ msgid "   <div class=\"step-image\">[[!img install/inc/infography/install-intermediary-tails.png link=\"no\" alt=\"\"]]</div>\n"
#~ msgstr "   <div class=\"step-image\">[[!img install/inc/infography/install-intermediary-tails.png link=\"no\" alt=\"\"]]</div>\n"
=======
#~ msgid ""
#~ "   [[!img install/inc/screenshots/uui_tails.png link=\"no\" alt=\"\"]]\n"
#~ msgstr ""
#~ "   [[!img install/inc/screenshots/uui_tails.png link=\"no\" alt=\"\"]]\n"

#~ msgid ""
#~ "   <div class=\"step-image\">[[!img install/inc/infography/install-"
#~ "intermediary-tails.png link=\"no\" alt=\"\"]]</div>\n"
#~ msgstr ""
#~ "   <div class=\"step-image\">[[!img install/inc/infography/install-"
#~ "intermediary-tails.png link=\"no\" alt=\"\"]]</div>\n"
>>>>>>> 9e3df488

#~ msgid ""
#~ "Click <span class=\"button\">Browse</span> and choose the ISO image that "
#~ "you downloaded earlier."
#~ msgstr ""
#~ "Cliquez sur le bouton <span class=\"button\">Browse</span> et "
#~ "sélectionnez l'image ISO que vous avez téléchargé plus tôt."

#~ msgid ""
<<<<<<< HEAD
#~ "1. Use the drop-down list to specify the USB stick on which you want to install\n"
#~ "the ISO image.\n"
#~ msgstr ""
#~ "1. Utilisez le menu déroulant pour indiquer la clé USB sur laquelle vous voulez installer\n"
=======
#~ "1. Use the drop-down list to specify the USB stick on which you want to "
#~ "install\n"
#~ "the ISO image.\n"
#~ msgstr ""
#~ "1. Utilisez le menu déroulant pour indiquer la clé USB sur laquelle vous "
#~ "voulez installer\n"
>>>>>>> 9e3df488
#~ "l'image ISO.\n"

#~ msgid ""
#~ "   <div class=\"tip\">\n"
#~ "   <p>If the USB stick does not appear in the drop-down list, make sure\n"
#~ "   that it is plugged in correctly and restart\n"
#~ "   <span class=\"application\">Universal USB Installer</span>.</p>\n"
#~ "   </div>\n"
#~ msgstr ""
#~ "   <div class=\"tip\">\n"
<<<<<<< HEAD
#~ "   <p>Si la clé USB n'apparaît pas dans le menu déroulant, vérifiez qu'elle\n"
=======
#~ "   <p>Si la clé USB n'apparaît pas dans le menu déroulant, vérifiez "
#~ "qu'elle\n"
>>>>>>> 9e3df488
#~ "   est branchée correctement et redémarrez\n"
#~ "   <span class=\"application\">Universal USB Installer</span>.</p>\n"
#~ "   </div>\n"

#~ msgid "Select the <span class=\"guilabel\">Fat32 Format</span> option."
#~ msgstr "Sélectionnez l'option <span class=\"guilabel\">Fat32 Format</span>."

<<<<<<< HEAD
#~ msgid "   [[!img install/inc/screenshots/uui_format.png link=\"no\" alt=\"\"]]\n"
#~ msgstr "   [[!img install/inc/screenshots/uui_format.png link=\"no\" alt=\"\"]]\n"
=======
#~ msgid ""
#~ "   [[!img install/inc/screenshots/uui_format.png link=\"no\" alt=\"\"]]\n"
#~ msgstr ""
#~ "   [[!img install/inc/screenshots/uui_format.png link=\"no\" alt=\"\"]]\n"
>>>>>>> 9e3df488

#~ msgid ""
#~ "   <div class=\"caution\">\n"
#~ "   <p>If you forget to select the <span class=\"guilabel\">Fat32\n"
#~ "   Format</span> you will not be able to install the final Tails in step\n"
#~ "   4.</p>\n"
#~ msgstr ""
#~ "   <div class=\"caution\">\n"
<<<<<<< HEAD
#~ "   <p>Si vous oubliez de sélectionner l'option <span class=\"guilabel\">Fat32\n"
#~ "   Format</span> vous ne pourrez pas installer le Tails définitif à l'étape\n"
#~ "   4.</p>\n"

#~ msgid "   [[!img install/inc/screenshots/uui_format.gif link=\"no\" class=\"red-border\" alt=\"\"]]\n"
#~ msgstr "   [[!img install/inc/screenshots/uui_format.gif link=\"no\" class=\"red-border\" alt=\"\"]]\n"
=======
#~ "   <p>Si vous oubliez de sélectionner l'option <span class=\"guilabel"
#~ "\">Fat32\n"
#~ "   Format</span> vous ne pourrez pas installer le Tails définitif à "
#~ "l'étape\n"
#~ "   4.</p>\n"

#~ msgid ""
#~ "   [[!img install/inc/screenshots/uui_format.gif link=\"no\" class=\"red-"
#~ "border\" alt=\"\"]]\n"
#~ msgstr ""
#~ "   [[!img install/inc/screenshots/uui_format.gif link=\"no\" class=\"red-"
#~ "border\" alt=\"\"]]\n"
>>>>>>> 9e3df488

#~ msgid "   </div>\n"
#~ msgstr "   </div>\n"

#~ msgid "Click <span class=\"button\">Create</span>."
#~ msgstr "Cliquez sur <span class=\"button\">Create</span>."

#~ msgid ""
#~ "A warning appears. Click <span class=\"button\">Yes</span> to start the "
#~ "installation.  The installation takes a few minutes."
#~ msgstr ""
#~ "Un avertissement apparaît. Cliquez sur <span class=\"button\">Yes</span> "
#~ "pour démarrer l'installation.  Elle dure plusieurs minutes."

#~ msgid ""
<<<<<<< HEAD
#~ "1. After the installation is finished, click <span class=\"button\">Close</span>\n"
#~ "to quit <span class=\"application\">Universal USB Installer</span>.\n"
#~ msgstr ""
#~ "1. Une fois l'installation terminée, cliquez sur <span class=\"button\">Close</span>\n"
#~ "pour quitter <span class=\"application\">Universal USB Installer</span>.\n"

#~ msgid "[[!inline pages=\"install/inc/steps/install_intermediary_outro.inline\" raw=\"yes\" sort=\"age\"]]\n"
#~ msgstr "[[!inline pages=\"install/inc/steps/install_intermediary_outro.inline.fr\" raw=\"yes\" sort=\"age\"]]\n"

#~ msgid "[[!inline pages=\"install/inc/steps/restart_second_time.inline\" raw=\"yes\" sort=\"age\"]]\n"
#~ msgstr "[[!inline pages=\"install/inc/steps/restart_second_time.inline.fr\" raw=\"yes\" sort=\"age\"]]\n"
=======
#~ "1. After the installation is finished, click <span class=\"button"
#~ "\">Close</span>\n"
#~ "to quit <span class=\"application\">Universal USB Installer</span>.\n"
#~ msgstr ""
#~ "1. Une fois l'installation terminée, cliquez sur <span class=\"button"
#~ "\">Close</span>\n"
#~ "pour quitter <span class=\"application\">Universal USB Installer</span>.\n"

#~ msgid ""
#~ "[[!inline pages=\"install/inc/steps/install_intermediary_outro.inline\" "
#~ "raw=\"yes\" sort=\"age\"]]\n"
#~ msgstr ""
#~ "[[!inline pages=\"install/inc/steps/install_intermediary_outro.inline.fr"
#~ "\" raw=\"yes\" sort=\"age\"]]\n"

#~ msgid ""
#~ "[[!inline pages=\"install/inc/steps/restart_second_time.inline\" raw=\"yes"
#~ "\" sort=\"age\"]]\n"
#~ msgstr ""
#~ "[[!inline pages=\"install/inc/steps/restart_second_time.inline.fr\" raw="
#~ "\"yes\" sort=\"age\"]]\n"
>>>>>>> 9e3df488

#~ msgid ""
#~ "[[!inline pages=\"install/inc/tails-installation-assistant.inline\" raw="
#~ "\"yes\" sort=\"age\"]]\n"
#~ msgstr ""
#~ "[[!inline pages=\"install/inc/tails-installation-assistant.inline.fr\" "
#~ "raw=\"yes\" sort=\"age\"]]\n"

#~ msgid ""
#~ "[[!meta stylesheet=\"inc/stylesheets/dave\" rel=\"stylesheet\" title="
#~ "\"\"]]\n"
#~ msgstr ""
#~ "[[!meta stylesheet=\"inc/stylesheets/dave\" rel=\"stylesheet\" title="
#~ "\"\"]]\n"

#~ msgid ""
#~ "[[!inline pages=\"install/inc/steps/download.inline\" raw=\"yes\" sort="
#~ "\"age\"]]\n"
#~ msgstr ""
#~ "[[!inline pages=\"install/inc/steps/download.inline.fr\" raw=\"yes\" sort="
#~ "\"age\"]]\n"<|MERGE_RESOLUTION|>--- conflicted
+++ resolved
@@ -6,11 +6,7 @@
 msgid ""
 msgstr ""
 "Project-Id-Version: Tails translators\n"
-<<<<<<< HEAD
-"POT-Creation-Date: 2018-11-07 15:43+0000\n"
-=======
 "POT-Creation-Date: 2018-12-18 11:31+0000\n"
->>>>>>> 9e3df488
 "PO-Revision-Date: 2018-03-22 02:12+0000\n"
 "Last-Translator: \n"
 "Language-Team: Tails translators <tails@boum.org>\n"
@@ -74,16 +70,10 @@
 msgstr "<p class=\"start\">Démarrez Windows.</p>\n"
 
 #. type: Title =
-<<<<<<< HEAD
-#, no-wrap
-msgid "Install Tails using <span class=\"application\">Etcher</span>\n"
-msgstr ""
-=======
 #, fuzzy, no-wrap
 #| msgid "Click on the following link to download <span class=\"application\">Universal USB Installer</span>:"
 msgid "Install Tails using <span class=\"application\">Etcher</span>\n"
 msgstr "Cliquez sur le lien suivant pour télécharger <span class=\"application\">Universal USB Installer</span> :"
->>>>>>> 9e3df488
 
 #. type: Bullet: '1. '
 #, fuzzy
@@ -119,13 +109,6 @@
 msgid "[[!inline pages=\"install/inc/steps/create_persistence.inline\" raw=\"yes\" sort=\"age\"]]\n"
 msgstr "[[!inline pages=\"install/inc/steps/create_persistence.inline.fr\" raw=\"yes\" sort=\"age\"]]\n"
 
-<<<<<<< HEAD
-#~ msgid "[[!inline pages=\"install/inc/steps/install_intermediary_intro.inline\" raw=\"yes\" sort=\"age\"]]\n"
-#~ msgstr "[[!inline pages=\"install/inc/steps/install_intermediary_intro.inline.fr\" raw=\"yes\" sort=\"age\"]]\n"
-
-#~ msgid "<div class=\"step-image\">[[!img install/inc/infography/plug-first-usb.png link=\"no\" alt=\"\"]]</div>\n"
-#~ msgstr "<div class=\"step-image\">[[!img install/inc/infography/plug-first-usb.png link=\"no\" alt=\"\"]]</div>\n"
-=======
 #~ msgid ""
 #~ "[[!inline pages=\"install/inc/steps/install_intermediary_intro.inline\" "
 #~ "raw=\"yes\" sort=\"age\"]]\n"
@@ -139,7 +122,6 @@
 #~ msgstr ""
 #~ "<div class=\"step-image\">[[!img install/inc/infography/plug-first-usb."
 #~ "png link=\"no\" alt=\"\"]]</div>\n"
->>>>>>> 9e3df488
 
 #~ msgid "Plug the first USB stick in the computer."
 #~ msgstr "Branchez la première clé USB dans l'ordinateur."
@@ -148,17 +130,6 @@
 #~ "1. At the Windows security warning, confirm that you want to\n"
 #~ "run the program.\n"
 #~ msgstr ""
-<<<<<<< HEAD
-#~ "1. Lors de l'avertissement de sécurité Windows, confirmez que vous voulez\n"
-#~ "lancer le logiciel.\n"
-
-#~ msgid ""
-#~ "1. Read the license agreement and click <span class=\"button\">I Agree</span>\n"
-#~ "to continue and start <span class=\"application\">Universal USB Installer</span>.\n"
-#~ msgstr ""
-#~ "1. Lisez le contrat de licence et cliquez sur le bouton <span class=\"button\">I Agree</span>\n"
-#~ "pour continuer et démarrer <span class=\"application\">Universal USB Installer</span>.\n"
-=======
 #~ "1. Lors de l'avertissement de sécurité Windows, confirmez que vous "
 #~ "voulez\n"
 #~ "lancer le logiciel.\n"
@@ -173,7 +144,6 @@
 #~ "\"button\">I Agree</span>\n"
 #~ "pour continuer et démarrer <span class=\"application\">Universal USB "
 #~ "Installer</span>.\n"
->>>>>>> 9e3df488
 
 #~ msgid "   [[!img install/inc/screenshots/uui.png link=\"no\" alt=\"\"]]\n"
 #~ msgstr "   [[!img install/inc/screenshots/uui.png link=\"no\" alt=\"\"]]\n"
@@ -183,13 +153,6 @@
 #~ msgstr ""
 #~ "Sélectionnez <span class=\"guilabel\">Tails</span> dans le menu déroulant."
 
-<<<<<<< HEAD
-#~ msgid "   [[!img install/inc/screenshots/uui_tails.png link=\"no\" alt=\"\"]]\n"
-#~ msgstr "   [[!img install/inc/screenshots/uui_tails.png link=\"no\" alt=\"\"]]\n"
-
-#~ msgid "   <div class=\"step-image\">[[!img install/inc/infography/install-intermediary-tails.png link=\"no\" alt=\"\"]]</div>\n"
-#~ msgstr "   <div class=\"step-image\">[[!img install/inc/infography/install-intermediary-tails.png link=\"no\" alt=\"\"]]</div>\n"
-=======
 #~ msgid ""
 #~ "   [[!img install/inc/screenshots/uui_tails.png link=\"no\" alt=\"\"]]\n"
 #~ msgstr ""
@@ -201,7 +164,6 @@
 #~ msgstr ""
 #~ "   <div class=\"step-image\">[[!img install/inc/infography/install-"
 #~ "intermediary-tails.png link=\"no\" alt=\"\"]]</div>\n"
->>>>>>> 9e3df488
 
 #~ msgid ""
 #~ "Click <span class=\"button\">Browse</span> and choose the ISO image that "
@@ -211,19 +173,12 @@
 #~ "sélectionnez l'image ISO que vous avez téléchargé plus tôt."
 
 #~ msgid ""
-<<<<<<< HEAD
-#~ "1. Use the drop-down list to specify the USB stick on which you want to install\n"
-#~ "the ISO image.\n"
-#~ msgstr ""
-#~ "1. Utilisez le menu déroulant pour indiquer la clé USB sur laquelle vous voulez installer\n"
-=======
 #~ "1. Use the drop-down list to specify the USB stick on which you want to "
 #~ "install\n"
 #~ "the ISO image.\n"
 #~ msgstr ""
 #~ "1. Utilisez le menu déroulant pour indiquer la clé USB sur laquelle vous "
 #~ "voulez installer\n"
->>>>>>> 9e3df488
 #~ "l'image ISO.\n"
 
 #~ msgid ""
@@ -234,12 +189,8 @@
 #~ "   </div>\n"
 #~ msgstr ""
 #~ "   <div class=\"tip\">\n"
-<<<<<<< HEAD
-#~ "   <p>Si la clé USB n'apparaît pas dans le menu déroulant, vérifiez qu'elle\n"
-=======
 #~ "   <p>Si la clé USB n'apparaît pas dans le menu déroulant, vérifiez "
 #~ "qu'elle\n"
->>>>>>> 9e3df488
 #~ "   est branchée correctement et redémarrez\n"
 #~ "   <span class=\"application\">Universal USB Installer</span>.</p>\n"
 #~ "   </div>\n"
@@ -247,15 +198,10 @@
 #~ msgid "Select the <span class=\"guilabel\">Fat32 Format</span> option."
 #~ msgstr "Sélectionnez l'option <span class=\"guilabel\">Fat32 Format</span>."
 
-<<<<<<< HEAD
-#~ msgid "   [[!img install/inc/screenshots/uui_format.png link=\"no\" alt=\"\"]]\n"
-#~ msgstr "   [[!img install/inc/screenshots/uui_format.png link=\"no\" alt=\"\"]]\n"
-=======
 #~ msgid ""
 #~ "   [[!img install/inc/screenshots/uui_format.png link=\"no\" alt=\"\"]]\n"
 #~ msgstr ""
 #~ "   [[!img install/inc/screenshots/uui_format.png link=\"no\" alt=\"\"]]\n"
->>>>>>> 9e3df488
 
 #~ msgid ""
 #~ "   <div class=\"caution\">\n"
@@ -264,14 +210,6 @@
 #~ "   4.</p>\n"
 #~ msgstr ""
 #~ "   <div class=\"caution\">\n"
-<<<<<<< HEAD
-#~ "   <p>Si vous oubliez de sélectionner l'option <span class=\"guilabel\">Fat32\n"
-#~ "   Format</span> vous ne pourrez pas installer le Tails définitif à l'étape\n"
-#~ "   4.</p>\n"
-
-#~ msgid "   [[!img install/inc/screenshots/uui_format.gif link=\"no\" class=\"red-border\" alt=\"\"]]\n"
-#~ msgstr "   [[!img install/inc/screenshots/uui_format.gif link=\"no\" class=\"red-border\" alt=\"\"]]\n"
-=======
 #~ "   <p>Si vous oubliez de sélectionner l'option <span class=\"guilabel"
 #~ "\">Fat32\n"
 #~ "   Format</span> vous ne pourrez pas installer le Tails définitif à "
@@ -284,7 +222,6 @@
 #~ msgstr ""
 #~ "   [[!img install/inc/screenshots/uui_format.gif link=\"no\" class=\"red-"
 #~ "border\" alt=\"\"]]\n"
->>>>>>> 9e3df488
 
 #~ msgid "   </div>\n"
 #~ msgstr "   </div>\n"
@@ -300,19 +237,6 @@
 #~ "pour démarrer l'installation.  Elle dure plusieurs minutes."
 
 #~ msgid ""
-<<<<<<< HEAD
-#~ "1. After the installation is finished, click <span class=\"button\">Close</span>\n"
-#~ "to quit <span class=\"application\">Universal USB Installer</span>.\n"
-#~ msgstr ""
-#~ "1. Une fois l'installation terminée, cliquez sur <span class=\"button\">Close</span>\n"
-#~ "pour quitter <span class=\"application\">Universal USB Installer</span>.\n"
-
-#~ msgid "[[!inline pages=\"install/inc/steps/install_intermediary_outro.inline\" raw=\"yes\" sort=\"age\"]]\n"
-#~ msgstr "[[!inline pages=\"install/inc/steps/install_intermediary_outro.inline.fr\" raw=\"yes\" sort=\"age\"]]\n"
-
-#~ msgid "[[!inline pages=\"install/inc/steps/restart_second_time.inline\" raw=\"yes\" sort=\"age\"]]\n"
-#~ msgstr "[[!inline pages=\"install/inc/steps/restart_second_time.inline.fr\" raw=\"yes\" sort=\"age\"]]\n"
-=======
 #~ "1. After the installation is finished, click <span class=\"button"
 #~ "\">Close</span>\n"
 #~ "to quit <span class=\"application\">Universal USB Installer</span>.\n"
@@ -334,7 +258,6 @@
 #~ msgstr ""
 #~ "[[!inline pages=\"install/inc/steps/restart_second_time.inline.fr\" raw="
 #~ "\"yes\" sort=\"age\"]]\n"
->>>>>>> 9e3df488
 
 #~ msgid ""
 #~ "[[!inline pages=\"install/inc/tails-installation-assistant.inline\" raw="
