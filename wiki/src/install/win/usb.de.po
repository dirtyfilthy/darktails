# SOME DESCRIPTIVE TITLE
# Copyright (C) YEAR Free Software Foundation, Inc.
# This file is distributed under the same license as the PACKAGE package.
# FIRST AUTHOR <EMAIL@ADDRESS>, YEAR.
#
msgid ""
msgstr ""
"Project-Id-Version: \n"
"POT-Creation-Date: 2019-01-07 18:02+0000\n"
"PO-Revision-Date: 2018-09-06 18:16+0200\n"
"Last-Translator: Tails translators\n"
"Language-Team: \n"
"Language: de\n"
"MIME-Version: 1.0\n"
"Content-Type: text/plain; charset=UTF-8\n"
"Content-Transfer-Encoding: 8bit\n"
"X-Generator: Poedit 2.1.1\n"
"X-Poedit-Bookmarks: -1,25,-1,-1,-1,-1,-1,-1,-1,-1\n"

#. type: Plain text
#, no-wrap
msgid "[[!meta title=\"Install from Windows\"]]\n"
msgstr "[[!meta title=\"Von Windows aus installieren\"]]\n"

#. type: Plain text
#, no-wrap
msgid "[[!meta robots=\"noindex\"]]\n"
msgstr "[[!meta robots=\"noindex\"]]\n"

#. type: Plain text
#, no-wrap
msgid "[[!meta stylesheet=\"bootstrap.min\" rel=\"stylesheet\" title=\"\"]]\n"
msgstr "[[!meta stylesheet=\"bootstrap.min\" rel=\"stylesheet\" title=\"\"]]\n"

#. type: Plain text
#, no-wrap
msgid "[[!meta stylesheet=\"inc/stylesheets/assistant\" rel=\"stylesheet\" title=\"\"]]\n"
msgstr "[[!meta stylesheet=\"inc/stylesheets/assistant\" rel=\"stylesheet\" title=\"\"]]\n"

#. type: Plain text
#, no-wrap
msgid "[[!meta stylesheet=\"inc/stylesheets/steps\" rel=\"stylesheet\" title=\"\"]]\n"
msgstr "[[!meta stylesheet=\"inc/stylesheets/steps\" rel=\"stylesheet\" title=\"\"]]\n"

#. type: Plain text
#, no-wrap
msgid "[[!meta stylesheet=\"inc/stylesheets/windows\" rel=\"stylesheet\" title=\"\"]]\n"
msgstr "[[!meta stylesheet=\"inc/stylesheets/windows\" rel=\"stylesheet\" title=\"\"]]\n"

#. type: Plain text
#, no-wrap
msgid "<div class=\"hidden-step-1\"></div>\n"
msgstr "<div class=\"hidden-step-1\"></div>\n"

#. type: Plain text
msgid "These instructions require:"
msgstr ""

#. type: Bullet: '  - '
msgid "Windows 7 (64-bit) or later"
msgstr ""

#. type: Plain text
#, no-wrap
msgid "<div class=\"step-image\">[[!img install/inc/infography/os-windows.png link=\"no\" alt=\"\"]]</div>\n"
msgstr "<div class=\"step-image\">[[!img install/inc/infography/os-windows.png link=\"no\" alt=\"\"]]</div>\n"

#. type: Plain text
#, no-wrap
msgid "<p class=\"start\">Start in Windows.</p>\n"
msgstr "<p class=\"start\">Starten Sie unter Windows.</p>\n"

#. type: Title =
#, no-wrap
<<<<<<< HEAD
msgid "[[!inline pages=\"install/inc/steps/install_intermediary_intro.inline\" raw=\"yes\" sort=\"age\"]]\n"
msgstr "[[!inline pages=\"install/inc/steps/install_intermediary_intro.inline.de\" raw=\"yes\" sort=\"age\"]]\n"

#. type: Plain text
#, no-wrap
msgid "<div class=\"step-image\">[[!img install/inc/infography/plug-first-usb.png link=\"no\" alt=\"\"]]</div>\n"
msgstr "<div class=\"step-image\">[[!img install/inc/infography/plug-first-usb.png link=\"no\" alt=\"\"]]</div>\n"

#. type: Bullet: '1. '
msgid "Plug the first USB stick in the computer."
msgstr "Schließen Sie den ersten USB-Stick an den Computer an."
=======
msgid "Install Tails using <span class=\"application\">Etcher</span>\n"
msgstr ""
>>>>>>> 6d9e2c0b

#. type: Bullet: '1. '
#, fuzzy
#| msgid ""
#| "Click on the following link to download <span class=\"application"
#| "\">Universal USB Installer</span>:"
msgid ""
"Click on the following link to download <span class=\"application\">Etcher</"
"span>:"
msgstr ""
"Klicken Sie auf den folgenden Link, um den <span class=\"application"
"\">Universal USB Installer</span> herunterzuladen:"

#. type: Plain text
#, fuzzy, no-wrap
#| msgid "   <a href='https://tails.boum.org/uui/Universal-USB-Installer.exe'>Download Universal USB Installer</a>\n"
msgid "   <a href='https://tails.boum.org/etcher/Etcher-Portable.exe'>Download Etcher for Windows</a>\n"
msgstr "   <a href='https://tails.boum.org/uui/Universal-USB-Installer.exe'>Laden Sie den Universal USB Installer herunter</a>\n"

#. type: Plain text
#, fuzzy, no-wrap
#| msgid "[[!inline pages=\"install/inc/steps/clone.inline\" raw=\"yes\" sort=\"age\"]]\n"
msgid "[[!inline pages=\"install/inc/steps/install_with_etcher.inline\" raw=\"yes\" sort=\"age\"]]\n"
msgstr "[[!inline pages=\"install/inc/steps/clone.inline.de\" raw=\"yes\" sort=\"age\"]]\n"

#. type: Plain text
#, no-wrap
msgid "[[!inline pages=\"install/inc/steps/restart_first_time.inline\" raw=\"yes\" sort=\"age\"]]\n"
msgstr "[[!inline pages=\"install/inc/steps/restart_first_time.inline.de\" raw=\"yes\" sort=\"age\"]]\n"

#. type: Plain text
#, no-wrap
msgid "[[!inline pages=\"install/inc/steps/create_persistence.inline\" raw=\"yes\" sort=\"age\"]]\n"
msgstr "[[!inline pages=\"install/inc/steps/create_persistence.inline.de\" raw=\"yes\" sort=\"age\"]]\n"

#~ msgid ""
#~ "[[!inline pages=\"install/inc/steps/install_intermediary_intro.inline\" "
#~ "raw=\"yes\" sort=\"age\"]]\n"
#~ msgstr ""
#~ "[[!inline pages=\"install/inc/steps/install_intermediary_intro.inline.de"
#~ "\" raw=\"yes\" sort=\"age\"]]\n"

#~ msgid ""
#~ "<div class=\"step-image\">[[!img install/inc/infography/plug-first-usb."
#~ "png link=\"no\" alt=\"\"]]</div>\n"
#~ msgstr ""
#~ "<div class=\"step-image\">[[!img install/inc/infography/plug-first-usb."
#~ "png link=\"no\" alt=\"\"]]</div>\n"

#~ msgid "Plug the first USB stick in the computer."
#~ msgstr "Schließen Sie den ersten USB-Stick am Computer an."

#~ msgid ""
#~ "1. At the Windows security warning, confirm that you want to\n"
#~ "run the program.\n"
#~ msgstr ""
#~ "1. Wenn die Sicherheitswarnung von Windows erscheint, bestätigen Sie,\n"
#~ "dass Sie das Programm ausführen wollen.\n"

#~ msgid ""
#~ "1. Read the license agreement and click <span class=\"button\">I Agree</"
#~ "span>\n"
#~ "to continue and start <span class=\"application\">Universal USB "
#~ "Installer</span>.\n"
#~ msgstr ""
#~ "1. Lesen Sie die Lizenzvereinbarung durch und wählen Sie <span class="
#~ "\"button\">I Agree</span>,\n"
#~ "um fortzufahren und den <span class=\"application\">Universal USB "
#~ "Installer</span> zu starten.\n"

#~ msgid "   [[!img install/inc/screenshots/uui.png link=\"no\" alt=\"\"]]\n"
#~ msgstr "   [[!img install/inc/screenshots/uui.png link=\"no\" alt=\"\"]]\n"

#~ msgid ""
#~ "Select <span class=\"guilabel\">Tails</span> from the drop-down list."
#~ msgstr ""
#~ "Wählen Sie <span class=\"guilabel\">Tails</span> aus der Auswahl-Liste "
#~ "aus."

#~ msgid ""
#~ "   [[!img install/inc/screenshots/uui_tails.png link=\"no\" alt=\"\"]]\n"
#~ msgstr ""
#~ "   [[!img install/inc/screenshots/uui_tails.png link=\"no\" alt=\"\"]]\n"

#~ msgid ""
#~ "   <div class=\"step-image\">[[!img install/inc/infography/install-"
#~ "intermediary-tails.png link=\"no\" alt=\"\"]]</div>\n"
#~ msgstr ""
#~ "   <div class=\"step-image\">[[!img install/inc/infography/install-"
#~ "intermediary-tails.png link=\"no\" alt=\"\"]]</div>\n"

#~ msgid ""
#~ "Click <span class=\"button\">Browse</span> and choose the ISO image that "
#~ "you downloaded earlier."
#~ msgstr ""
#~ "Klicken Sie auf <span class=\"button\">Browse</span> und wählen Sie das "
#~ "zuvor heruntergeladene ISO-Image aus."

#~ msgid ""
#~ "1. Use the drop-down list to specify the USB stick on which you want to "
#~ "install\n"
#~ "the ISO image.\n"
#~ msgstr ""
#~ "1. Wählen Sie mithilfe der Auswahl-Liste den USB-Stick aus, auf dem Sie\n"
#~ "das ISO-Image installieren wollen.\n"

#~ msgid ""
#~ "   <div class=\"tip\">\n"
#~ "   <p>If the USB stick does not appear in the drop-down list, make sure\n"
#~ "   that it is plugged in correctly and restart\n"
#~ "   <span class=\"application\">Universal USB Installer</span>.</p>\n"
#~ "   </div>\n"
#~ msgstr ""
#~ "   <div class=\"tip\">\n"
#~ "   <p>Falls der USB-Stick nicht in der Auswahl-Liste aufgeführt wird, "
#~ "vergewissern Sie sich,\n"
#~ "   dass er korrekt angesteckt ist und starten Sie den\n"
#~ "   <span class=\"application\">Universal USB Installer</span> erneut.</"
#~ "p>\n"
#~ "   </div>\n"

#~ msgid "Select the <span class=\"guilabel\">Fat32 Format</span> option."
#~ msgstr ""
#~ "Wählen Sie die Option <span class=\"guilabel\">Fat32 Format</span> aus."

#~ msgid ""
#~ "   [[!img install/inc/screenshots/uui_format.png link=\"no\" alt=\"\"]]\n"
#~ msgstr ""
#~ "   [[!img install/inc/screenshots/uui_format.png link=\"no\" alt=\"\"]]\n"

#~ msgid ""
#~ "   <div class=\"caution\">\n"
#~ "   <p>If you forget to select the <span class=\"guilabel\">Fat32\n"
#~ "   Format</span> you will not be able to install the final Tails in step\n"
#~ "   4.</p>\n"
#~ msgstr ""
#~ "   <div class=\"caution\">\n"
#~ "   <p>Wenn Sie vergessen, die Option <span class=\"guilabel\">Fat32\n"
#~ "   Format</span> auszuwählen, wird es nicht möglich sein das endgültige\n"
#~ "   Tails in Schritt 4 zu installieren.</p>\n"

#~ msgid ""
#~ "   [[!img install/inc/screenshots/uui_format.gif link=\"no\" class=\"red-"
#~ "border\" alt=\"\"]]\n"
#~ msgstr ""
#~ "   [[!img install/inc/screenshots/uui_format.gif link=\"no\" class=\"red-"
#~ "border\" alt=\"\"]]\n"

#~ msgid "   </div>\n"
#~ msgstr "   </div>\n"

#~ msgid "Click <span class=\"button\">Create</span>."
#~ msgstr "Klicken Sie auf <span class=\"button\">Create</span>."

#~ msgid ""
#~ "A warning appears. Click <span class=\"button\">Yes</span> to start the "
#~ "installation.  The installation takes a few minutes."
#~ msgstr ""
#~ "Es erscheint eine Warnung. Klicken Sie auf <span class=\"button\">Yes</"
#~ "span>, um die Installation zu starten. Die Installation dauert einige "
#~ "Minuten."

#~ msgid ""
#~ "1. After the installation is finished, click <span class=\"button"
#~ "\">Close</span>\n"
#~ "to quit <span class=\"application\">Universal USB Installer</span>.\n"
#~ msgstr ""
#~ "1. Nach Beendigung der Installation, klicken Sie auf <span class=\"button"
#~ "\">Close</span>,\n"
#~ "um den <span class=\"application\">Universal USB Installer</span> zu "
#~ "schließen.\n"

#~ msgid ""
#~ "[[!inline pages=\"install/inc/steps/install_intermediary_outro.inline\" "
#~ "raw=\"yes\" sort=\"age\"]]\n"
#~ msgstr ""
#~ "[[!inline pages=\"install/inc/steps/install_intermediary_outro.inline.de"
#~ "\" raw=\"yes\" sort=\"age\"]]\n"

#~ msgid ""
#~ "[[!inline pages=\"install/inc/steps/restart_second_time.inline\" raw=\"yes"
#~ "\" sort=\"age\"]]\n"
#~ msgstr ""
#~ "[[!inline pages=\"install/inc/steps/restart_second_time.inline.de\" raw="
#~ "\"yes\" sort=\"age\"]]\n"

#~ msgid ""
#~ "[[!inline pages=\"install/inc/tails-installation-assistant.inline\" raw="
#~ "\"yes\" sort=\"age\"]]\n"
#~ msgstr ""
#~ "[[!inline pages=\"install/inc/tails-installation-assistant.inline.de\" "
#~ "raw=\"yes\" sort=\"age\"]]\n"

#~ msgid ""
#~ "[[!meta stylesheet=\"inc/stylesheets/dave\" rel=\"stylesheet\" title="
#~ "\"\"]]\n"
#~ msgstr ""
#~ "[[!meta stylesheet=\"inc/stylesheets/dave\" rel=\"stylesheet\" title="
#~ "\"\"]]\n"

#~ msgid "[[!meta script=\"install/inc/js/dave\"]]\n"
#~ msgstr "[[!meta script=\"install/inc/js/dave\"]]\n"

#~ msgid ""
#~ "[[!inline pages=\"install/inc/steps/download.inline\" raw=\"yes\" sort="
#~ "\"age\"]]\n"
#~ msgstr ""
#~ "[[!inline pages=\"install/inc/steps/download.inline.de\" raw=\"yes\" sort="
#~ "\"age\"]]\n"

#~ msgid "[[!inline pages=\"install/inc/steps/switch.inline\" raw=\"yes\"]]\n"
#~ msgstr ""
#~ "[[!inline pages=\"install/inc/steps/switch.inline.de\" raw=\"yes\"]]\n"

#~ msgid ""
#~ "[[!inline pages=\"install/inc/steps/you_are_done.inline\" raw=\"yes\"]]\n"
#~ msgstr ""
#~ "[[!inline pages=\"install/inc/steps/you_are_done.inline.de\" raw=\"yes"
#~ "\"]]\n"<|MERGE_RESOLUTION|>--- conflicted
+++ resolved
@@ -72,22 +72,8 @@
 
 #. type: Title =
 #, no-wrap
-<<<<<<< HEAD
-msgid "[[!inline pages=\"install/inc/steps/install_intermediary_intro.inline\" raw=\"yes\" sort=\"age\"]]\n"
-msgstr "[[!inline pages=\"install/inc/steps/install_intermediary_intro.inline.de\" raw=\"yes\" sort=\"age\"]]\n"
-
-#. type: Plain text
-#, no-wrap
-msgid "<div class=\"step-image\">[[!img install/inc/infography/plug-first-usb.png link=\"no\" alt=\"\"]]</div>\n"
-msgstr "<div class=\"step-image\">[[!img install/inc/infography/plug-first-usb.png link=\"no\" alt=\"\"]]</div>\n"
-
-#. type: Bullet: '1. '
-msgid "Plug the first USB stick in the computer."
-msgstr "Schließen Sie den ersten USB-Stick an den Computer an."
-=======
 msgid "Install Tails using <span class=\"application\">Etcher</span>\n"
 msgstr ""
->>>>>>> 6d9e2c0b
 
 #. type: Bullet: '1. '
 #, fuzzy
