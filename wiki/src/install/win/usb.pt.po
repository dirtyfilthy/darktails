--- conflicted
+++ resolved
@@ -54,67 +54,7 @@
 msgstr "<div class=\"hidden-step-1\"></div>\n"
 
 #. type: Plain text
-<<<<<<< HEAD
-#, no-wrap
-msgid "<div class=\"step-image\">[[!img install/inc/infography/os-windows.png link=\"no\" alt=\"\"]]</div>\n"
-msgstr ""
-
-#. type: Plain text
-#, no-wrap
-msgid "<p class=\"start\">Start in Windows.</p>\n"
-msgstr ""
-
-#. type: Plain text
-#, no-wrap
-msgid "[[!inline pages=\"install/inc/steps/install_intermediary_intro.inline\" raw=\"yes\" sort=\"age\"]]\n"
-msgstr ""
-"[[!inline pages=\"install/inc/steps/install_intermediary_intro.inline.pt\" "
-"raw=\"yes\" sort=\"age\"]]\n"
-
-#. type: Plain text
-#, no-wrap
-msgid "<div class=\"step-image\">[[!img install/inc/infography/plug-first-usb.png link=\"no\" alt=\"\"]]</div>\n"
-msgstr ""
-
-#. type: Bullet: '1. '
-msgid "Plug the first USB stick in the computer."
-msgstr ""
-
-#. type: Bullet: '1. '
-msgid ""
-"Click on the following link to download <span class=\"application"
-"\">Universal USB Installer</span>:"
-msgstr ""
-
-#. type: Plain text
-#, no-wrap
-msgid "   <a href='https://tails.boum.org/uui/Universal-USB-Installer.exe'>Download Universal USB Installer</a>\n"
-msgstr ""
-
-#. type: Plain text
-#, no-wrap
-msgid ""
-"1. At the Windows security warning, confirm that you want to\n"
-"run the program.\n"
-msgstr ""
-
-#. type: Plain text
-#, no-wrap
-msgid ""
-"1. Read the license agreement and click <span class=\"button\">I Agree</span>\n"
-"to continue and start <span class=\"application\">Universal USB Installer</span>.\n"
-msgstr ""
-
-#. type: Plain text
-#, no-wrap
-msgid "   [[!img install/inc/screenshots/uui.png link=\"no\" alt=\"\"]]\n"
-msgstr ""
-
-#. type: Bullet: '1. '
-msgid "Select <span class=\"guilabel\">Tails</span> from the drop-down list."
-=======
 msgid "These instructions require:"
->>>>>>> f43201ab
 msgstr ""
 
 #. type: Bullet: '  - '
