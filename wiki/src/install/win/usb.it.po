--- conflicted
+++ resolved
@@ -7,7 +7,7 @@
 msgstr ""
 "Project-Id-Version: PACKAGE VERSION\n"
 "Report-Msgid-Bugs-To: tails-l10n@boum.org\n"
-"POT-Creation-Date: 2018-11-07 15:43+0000\n"
+"POT-Creation-Date: 2018-04-24 16:42+0300\n"
 "PO-Revision-Date: 2016-07-29 15:09+0200\n"
 "Last-Translator: \n"
 "Language-Team: ita <transitails@inventati.org>\n"
@@ -53,14 +53,6 @@
 msgstr "<div class=\"hidden-step-1\"></div>\n"
 
 #. type: Plain text
-msgid "These instructions require:"
-msgstr ""
-
-#. type: Bullet: '  - '
-msgid "Windows 7 (64-bit) or later"
-msgstr ""
-
-#. type: Plain text
 #, no-wrap
 msgid "<div class=\"step-image\">[[!img install/inc/infography/os-windows.png link=\"no\" alt=\"\"]]</div>\n"
 msgstr "<div class=\"step-image\">[[!img install/inc/infography/os-windows.png link=\"no\" alt=\"\"]]</div>\n"
@@ -70,154 +62,194 @@
 msgid "<p class=\"start\">Start in Windows.</p>\n"
 msgstr "<p class=\"start\">Avviare in Windows.</p>\n"
 
-#. type: Title =
-#, no-wrap
-msgid "Install Tails using <span class=\"application\">Etcher</span>\n"
-msgstr ""
-
-#. type: Bullet: '1. '
-#, fuzzy
-#| msgid ""
-#| "Click on the following link to download <span class=\"application"
-#| "\">Universal USB Installer</span>:"
-msgid ""
-"Click on the following link to download <span class=\"application\">Etcher</"
-"span>:"
+#. type: Plain text
+#, no-wrap
+msgid "[[!inline pages=\"install/inc/steps/install_intermediary_intro.inline\" raw=\"yes\" sort=\"age\"]]\n"
+msgstr ""
+"[[!inline pages=\"install/inc/steps/install_intermediary_intro.inline.it\" "
+"raw=\"yes\" sort=\"age\"]]\n"
+
+#. type: Plain text
+#, no-wrap
+msgid "<div class=\"step-image\">[[!img install/inc/infography/plug-first-usb.png link=\"no\" alt=\"\"]]</div>\n"
+msgstr "<div class=\"step-image\">[[!img install/inc/infography/plug-first-usb.png link=\"no\" alt=\"\"]]</div>\n"
+
+#. type: Bullet: '1. '
+msgid "Plug the first USB stick in the computer."
+msgstr "Connetti la prima chiave USB al computer."
+
+#. type: Bullet: '1. '
+msgid ""
+"Click on the following link to download <span class=\"application"
+"\">Universal USB Installer</span>:"
 msgstr ""
 "Clicca sul link seguente per scaricare <span class=\"application\">Universal "
 "USB Installer</span>:"
 
 #. type: Plain text
-#, fuzzy, no-wrap
-#| msgid "   <a href='https://tails.boum.org/uui/Universal-USB-Installer.exe'>Download Universal USB Installer</a>\n"
-msgid "   <a href='https://tails.boum.org/etcher/Etcher.exe'>Download Etcher for Windows</a>\n"
-msgstr "   <a href='https://tails.boum.org/uui/Universal-USB-Installer.exe'>Download Universal USB Installer</a>\n"
-
-#. type: Plain text
-#, fuzzy, no-wrap
-#| msgid "[[!inline pages=\"install/inc/steps/clone.inline\" raw=\"yes\" sort=\"age\"]]\n"
-msgid "[[!inline pages=\"install/inc/steps/install_with_etcher.inline\" raw=\"yes\" sort=\"age\"]]\n"
-msgstr "[[!inline pages=\"install/inc/steps/clone.inline.it\" raw=\"yes\" sort=\"age\"]]\n"
-
-#. type: Plain text
-#, no-wrap
-msgid "[[!inline pages=\"install/inc/steps/restart_first_time.inline\" raw=\"yes\" sort=\"age\"]]\n"
-msgstr "[[!inline pages=\"install/inc/steps/restart_first_time.inline.it\" raw=\"yes\" sort=\"age\"]]\n"
-
-#. type: Plain text
-#, no-wrap
-msgid "[[!inline pages=\"install/inc/steps/create_persistence.inline\" raw=\"yes\" sort=\"age\"]]\n"
-msgstr "[[!inline pages=\"install/inc/steps/create_persistence.inline.it\" raw=\"yes\" sort=\"age\"]]\n"
-
-#~ msgid "[[!inline pages=\"install/inc/steps/install_intermediary_intro.inline\" raw=\"yes\" sort=\"age\"]]\n"
-#~ msgstr "[[!inline pages=\"install/inc/steps/install_intermediary_intro.inline.it\" raw=\"yes\" sort=\"age\"]]\n"
-
-#~ msgid "<div class=\"step-image\">[[!img install/inc/infography/plug-first-usb.png link=\"no\" alt=\"\"]]</div>\n"
-#~ msgstr "<div class=\"step-image\">[[!img install/inc/infography/plug-first-usb.png link=\"no\" alt=\"\"]]</div>\n"
-
-#~ msgid "Plug the first USB stick in the computer."
-#~ msgstr "Connetti la prima chiave USB al computer."
-
-#~ msgid ""
-#~ "1. At the Windows security warning, confirm that you want to\n"
-#~ "run the program.\n"
-#~ msgstr ""
-#~ "1. All'avviso di sicurezza di Windows, conferma che vuoi\n"
-#~ "eseguire il programma.\n"
-
-#~ msgid ""
-#~ "1. Read the license agreement and click <span class=\"button\">I Agree</span>\n"
-#~ "to continue and start <span class=\"application\">Universal USB Installer</span>.\n"
-#~ msgstr ""
-#~ "1. Leggi l'accordo della licenza e clicca <span class=\"button\">I Agree</span>\n"
-#~ "per continuare e avviare <span class=\"application\">Universal USB Installer</span>.\n"
-
-#~ msgid "   [[!img install/inc/screenshots/uui.png link=\"no\" alt=\"\"]]\n"
-#~ msgstr "   [[!img install/inc/screenshots/uui.png link=\"no\" alt=\"\"]]\n"
-
-#~ msgid ""
-#~ "Select <span class=\"guilabel\">Tails</span> from the drop-down list."
-#~ msgstr ""
-#~ "Seleziona <span class=\"guilabel\">Tails</span> dalla finestra a cascata."
-
-#~ msgid "   [[!img install/inc/screenshots/uui_tails.png link=\"no\" alt=\"\"]]\n"
-#~ msgstr "   [[!img install/inc/screenshots/uui_tails.png link=\"no\" alt=\"\"]]\n"
-
-#~ msgid "   <div class=\"step-image\">[[!img install/inc/infography/install-intermediary-tails.png link=\"no\" alt=\"\"]]</div>\n"
-#~ msgstr "   <div class=\"step-image\">[[!img install/inc/infography/install-intermediary-tails.png link=\"no\" alt=\"\"]]</div>\n"
-
-<<<<<<< HEAD
-#~ msgid ""
-#~ "Click <span class=\"button\">Browse</span> and choose the ISO image that "
-#~ "you downloaded earlier."
-#~ msgstr ""
-#~ "Clicca <span class=\"button\">Naviga</span> e scegli l'immagine ISO che "
-#~ "hai scaricato precedentemente."
-=======
+#, no-wrap
+msgid "   <a href='https://tails.boum.org/uui/Universal-USB-Installer.exe'>Download Universal USB Installer</a>\n"
+msgstr ""
+"   <a href='https://tails.boum.org/uui/Universal-USB-Installer.exe'>Download "
+"Universal USB Installer</a>\n"
+
+#. type: Plain text
+#, no-wrap
+msgid ""
+"1. At the Windows security warning, confirm that you want to\n"
+"run the program.\n"
+msgstr ""
+"1. All'avviso di sicurezza di Windows, conferma che vuoi\n"
+"eseguire il programma.\n"
+
+#. type: Plain text
+#, no-wrap
+msgid ""
+"1. Read the license agreement and click <span class=\"button\">I Agree</span>\n"
+"to continue and start <span class=\"application\">Universal USB Installer</span>.\n"
+msgstr ""
+"1. Leggi l'accordo della licenza e clicca <span class=\"button\">I Agree</span>\n"
+"per continuare e avviare <span class=\"application\">Universal USB Installer</span>.\n"
+
+#. type: Plain text
+#, no-wrap
+msgid "   [[!img install/inc/screenshots/uui.png link=\"no\" alt=\"\"]]\n"
+msgstr "   [[!img install/inc/screenshots/uui.png link=\"no\" alt=\"\"]]\n"
+
+#. type: Bullet: '1. '
+msgid "Select <span class=\"guilabel\">Tails</span> from the drop-down list."
+msgstr ""
+"Seleziona <span class=\"guilabel\">Tails</span> dalla finestra a cascata."
+
+#. type: Plain text
+#, no-wrap
+msgid "   [[!img install/inc/screenshots/uui_tails.png link=\"no\" alt=\"\"]]\n"
+msgstr "   [[!img install/inc/screenshots/uui_tails.png link=\"no\" alt=\"\"]]\n"
+
+#. type: Plain text
+#, no-wrap
+msgid "   <div class=\"step-image\">[[!img install/inc/infography/install-intermediary-tails.png link=\"no\" alt=\"\"]]</div>\n"
+msgstr "   <div class=\"step-image\">[[!img install/inc/infography/install-intermediary-tails.png link=\"no\" alt=\"\"]]</div>\n"
+
+#. type: Bullet: '1. '
+msgid ""
+"Click <span class=\"button\">Browse</span> and choose the ISO image that you "
+"downloaded earlier."
+msgstr ""
+"Clicca <span class=\"button\">Naviga</span> e scegli l'immagine ISO che hai "
+"scaricato precedentemente."
+
+#. type: Plain text
+#, no-wrap
+msgid ""
+"1. Use the drop-down list to specify the USB stick on which you want to install\n"
+"the ISO image.\n"
+msgstr ""
+"1. Usa la finestra a cascata per specificare la chiave USB sulla quale vuoi installare\n"
+"l'immagine ISO.\n"
+
+#. type: Plain text
+#, no-wrap
+msgid ""
+"   <div class=\"tip\">\n"
+"   <p>If the USB stick does not appear in the drop-down list, make sure\n"
+"   that it is plugged in correctly and restart\n"
+"   <span class=\"application\">Universal USB Installer</span>.</p>\n"
+"   </div>\n"
+msgstr ""
+"   <div class=\"tip\">\n"
+"   <p>Se la chiave USB non compare nella lista, assicurati\n"
+"   che sia collegata correttamente e riavvia\n"
+"   <span class=\"application\">Universal USB Installer</span>.</p>\n"
+"   </div>\n"
+
+#. type: Bullet: '1. '
+#, fuzzy
+#| msgid "Select the <span class=\"guilabel\">Format</span> option."
+msgid "Select the <span class=\"guilabel\">Fat32 Format</span> option."
+msgstr "Seleziona l'opzione <span class=\"guilabel\">Format</span>."
+
+#. type: Plain text
+#, no-wrap
+msgid "   [[!img install/inc/screenshots/uui_format.png link=\"no\" alt=\"\"]]\n"
+msgstr "   [[!img install/inc/screenshots/uui_format.png link=\"no\" alt=\"\"]]\n"
+
+#. type: Plain text
+#, no-wrap
+msgid ""
+"   <div class=\"caution\">\n"
+"   <p>If you forget to select the <span class=\"guilabel\">Fat32\n"
+"   Format</span> you will not be able to install the final Tails in step\n"
+"   4.</p>\n"
+msgstr ""
+
 #. type: Plain text
 #, no-wrap
 msgid "   [[!img install/inc/screenshots/uui_format.gif link=\"no\" class=\"red-border\" alt=\"\"]]\n"
 msgstr ""
 "   [[!img install/inc/screenshots/uui_format.gif link=\"no\" class=\"red-"
 "border\" alt=\"\"]]\n"
->>>>>>> 53094b0e
-
-#~ msgid ""
-#~ "1. Use the drop-down list to specify the USB stick on which you want to install\n"
-#~ "the ISO image.\n"
-#~ msgstr ""
-#~ "1. Usa la finestra a cascata per specificare la chiave USB sulla quale vuoi installare\n"
-#~ "l'immagine ISO.\n"
-
-#~ msgid ""
-#~ "   <div class=\"tip\">\n"
-#~ "   <p>If the USB stick does not appear in the drop-down list, make sure\n"
-#~ "   that it is plugged in correctly and restart\n"
-#~ "   <span class=\"application\">Universal USB Installer</span>.</p>\n"
-#~ "   </div>\n"
-#~ msgstr ""
-#~ "   <div class=\"tip\">\n"
-#~ "   <p>Se la chiave USB non compare nella lista, assicurati\n"
-#~ "   che sia collegata correttamente e riavvia\n"
-#~ "   <span class=\"application\">Universal USB Installer</span>.</p>\n"
-#~ "   </div>\n"
-
-#, fuzzy
-#~| msgid "Select the <span class=\"guilabel\">Format</span> option."
-#~ msgid "Select the <span class=\"guilabel\">Fat32 Format</span> option."
-#~ msgstr "Seleziona l'opzione <span class=\"guilabel\">Format</span>."
-
-#~ msgid "   [[!img install/inc/screenshots/uui_format.png link=\"no\" alt=\"\"]]\n"
-#~ msgstr "   [[!img install/inc/screenshots/uui_format.png link=\"no\" alt=\"\"]]\n"
-
-#~ msgid "   [[!img install/inc/screenshots/uui_format.gif link=\"no\" class=\"red-border\" alt=\"\"]]\n"
-#~ msgstr "[[!img install/inc/screenshots/uui_format.gif link=\"no\" class=\"red-border\" alt=\"\"]]\n"
-
-#~ msgid "   </div>\n"
-#~ msgstr "   </div>\n"
-
-#~ msgid "Click <span class=\"button\">Create</span>."
-#~ msgstr "Clicca su <span class=\"button\">Create</span>."
-
-#~ msgid ""
-#~ "A warning appears. Click <span class=\"button\">Yes</span> to start the "
-#~ "installation.  The installation takes a few minutes."
-#~ msgstr ""
-#~ "Apparirà un avvertimento. Clicca su <span class=\"button\">Yes</span> per "
-#~ "iniziare l'installazione.  L'installazione richiede alcuni minuti."
-
-#~ msgid ""
-#~ "1. After the installation is finished, click <span class=\"button\">Close</span>\n"
-#~ "to quit <span class=\"application\">Universal USB Installer</span>.\n"
-#~ msgstr ""
-#~ "1. Una volta che l'installazione è completata, clicca su <span class=\"button\">Close</span>\n"
-#~ "per uscire da <span class=\"application\">Universal USB Installer</span>.\n"
-
-#~ msgid "[[!inline pages=\"install/inc/steps/install_intermediary_outro.inline\" raw=\"yes\" sort=\"age\"]]\n"
-#~ msgstr "[[!inline pages=\"install/inc/steps/install_intermediary_outro.inline.it\" raw=\"yes\" sort=\"age\"]]\n"
-
-#~ msgid "[[!inline pages=\"install/inc/steps/restart_second_time.inline\" raw=\"yes\" sort=\"age\"]]\n"
-#~ msgstr "[[!inline pages=\"install/inc/steps/restart_second_time.inline.it\" raw=\"yes\" sort=\"age\"]]\n"
+
+#. type: Plain text
+#, no-wrap
+msgid "   </div>\n"
+msgstr "   </div>\n"
+
+#. type: Bullet: '1. '
+msgid "Click <span class=\"button\">Create</span>."
+msgstr "Clicca su <span class=\"button\">Create</span>."
+
+#. type: Bullet: '1. '
+msgid ""
+"A warning appears. Click <span class=\"button\">Yes</span> to start the "
+"installation.  The installation takes a few minutes."
+msgstr ""
+"Apparirà un avvertimento. Clicca su <span class=\"button\">Yes</span> per "
+"iniziare l'installazione.  L'installazione richiede alcuni minuti."
+
+#. type: Plain text
+#, no-wrap
+msgid ""
+"1. After the installation is finished, click <span class=\"button\">Close</span>\n"
+"to quit <span class=\"application\">Universal USB Installer</span>.\n"
+msgstr ""
+"1. Una volta che l'installazione è completata, clicca su <span class=\"button\">Close</span>\n"
+"per uscire da <span class=\"application\">Universal USB Installer</span>.\n"
+
+#. type: Plain text
+#, no-wrap
+msgid "[[!inline pages=\"install/inc/steps/install_intermediary_outro.inline\" raw=\"yes\" sort=\"age\"]]\n"
+msgstr ""
+"[[!inline pages=\"install/inc/steps/install_intermediary_outro.inline.it\" "
+"raw=\"yes\" sort=\"age\"]]\n"
+
+#. type: Plain text
+#, no-wrap
+msgid "[[!inline pages=\"install/inc/steps/restart_first_time.inline\" raw=\"yes\" sort=\"age\"]]\n"
+msgstr ""
+"[[!inline pages=\"install/inc/steps/restart_first_time.inline.it\" raw=\""
+"yes\" sort=\"age\"]]\n"
+
+#. type: Plain text
+#, no-wrap
+msgid "[[!inline pages=\"install/inc/steps/install_final.inline\" raw=\"yes\" sort=\"age\"]]\n"
+msgstr ""
+"[[!inline pages=\"install/inc/steps/install_final.inline.it\" raw=\"yes\" "
+"sort=\"age\"]]\n"
+
+#. type: Plain text
+#, no-wrap
+msgid "[[!inline pages=\"install/inc/steps/restart_second_time.inline\" raw=\"yes\" sort=\"age\"]]\n"
+msgstr ""
+"[[!inline pages=\"install/inc/steps/restart_second_time.inline.it\" raw=\""
+"yes\" sort=\"age\"]]\n"
+
+#. type: Plain text
+#, no-wrap
+msgid "[[!inline pages=\"install/inc/steps/create_persistence.inline\" raw=\"yes\" sort=\"age\"]]\n"
+msgstr ""
+"[[!inline pages=\"install/inc/steps/create_persistence.inline.it\" raw=\""
+"yes\" sort=\"age\"]]\n"
 
 #~ msgid ""
 #~ "[[!inline pages=\"install/inc/tails-installation-assistant.inline\" raw="
