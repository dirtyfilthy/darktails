# SOME DESCRIPTIVE TITLE
# Copyright (C) YEAR Free Software Foundation, Inc.
# This file is distributed under the same license as the PACKAGE package.
# FIRST AUTHOR <EMAIL@ADDRESS>, YEAR.
#
msgid ""
msgstr ""
"Project-Id-Version: PACKAGE VERSION\n"
"Report-Msgid-Bugs-To: tails-l10n@boum.org\n"
<<<<<<< HEAD
"POT-Creation-Date: 2018-11-07 15:43+0000\n"
=======
"POT-Creation-Date: 2018-12-18 11:31+0000\n"
>>>>>>> 9e3df488
"PO-Revision-Date: 2016-07-29 15:09+0200\n"
"Last-Translator: \n"
"Language-Team: ita <transitails@inventati.org>\n"
"Language: it\n"
"MIME-Version: 1.0\n"
"Content-Type: text/plain; charset=UTF-8\n"
"Content-Transfer-Encoding: 8bit\n"
"X-Generator: Poedit 1.8.7.1\n"

#. type: Plain text
#, no-wrap
msgid "[[!meta title=\"Install from Windows\"]]\n"
msgstr "[[!meta title=\"Installa da Windows\"]]\n"

#. type: Plain text
#, no-wrap
msgid "[[!meta robots=\"noindex\"]]\n"
msgstr "[[!meta robots=\"noindex\"]]\n"

#. type: Plain text
#, no-wrap
msgid "[[!meta stylesheet=\"bootstrap.min\" rel=\"stylesheet\" title=\"\"]]\n"
msgstr "[[!meta stylesheet=\"bootstrap.min\" rel=\"stylesheet\" title=\"\"]]\n"

#. type: Plain text
#, no-wrap
msgid "[[!meta stylesheet=\"inc/stylesheets/assistant\" rel=\"stylesheet\" title=\"\"]]\n"
msgstr "[[!meta stylesheet=\"inc/stylesheets/assistant\" rel=\"stylesheet\" title=\"\"]]\n"

#. type: Plain text
#, no-wrap
msgid "[[!meta stylesheet=\"inc/stylesheets/steps\" rel=\"stylesheet\" title=\"\"]]\n"
msgstr "[[!meta stylesheet=\"inc/stylesheets/steps\" rel=\"stylesheet\" title=\"\"]]\n"

#. type: Plain text
#, no-wrap
msgid "[[!meta stylesheet=\"inc/stylesheets/windows\" rel=\"stylesheet\" title=\"\"]]\n"
msgstr "[[!meta stylesheet=\"inc/stylesheets/windows\" rel=\"stylesheet\" title=\"\"]]\n"

#. type: Plain text
#, no-wrap
msgid "<div class=\"hidden-step-1\"></div>\n"
msgstr "<div class=\"hidden-step-1\"></div>\n"

#. type: Plain text
msgid "These instructions require:"
msgstr ""

#. type: Bullet: '  - '
msgid "Windows 7 (64-bit) or later"
msgstr ""

#. type: Plain text
#, no-wrap
msgid "<div class=\"step-image\">[[!img install/inc/infography/os-windows.png link=\"no\" alt=\"\"]]</div>\n"
msgstr "<div class=\"step-image\">[[!img install/inc/infography/os-windows.png link=\"no\" alt=\"\"]]</div>\n"

#. type: Plain text
#, no-wrap
msgid "<p class=\"start\">Start in Windows.</p>\n"
msgstr "<p class=\"start\">Avviare in Windows.</p>\n"

#. type: Title =
<<<<<<< HEAD
#, no-wrap
msgid "Install Tails using <span class=\"application\">Etcher</span>\n"
msgstr ""
=======
#, fuzzy, no-wrap
#| msgid "Click on the following link to download <span class=\"application\">Universal USB Installer</span>:"
msgid "Install Tails using <span class=\"application\">Etcher</span>\n"
msgstr "Clicca sul link seguente per scaricare <span class=\"application\">Universal USB Installer</span>:"
>>>>>>> 9e3df488

#. type: Bullet: '1. '
#, fuzzy
#| msgid ""
#| "Click on the following link to download <span class=\"application"
#| "\">Universal USB Installer</span>:"
msgid ""
"Click on the following link to download <span class=\"application\">Etcher</"
"span>:"
msgstr ""
"Clicca sul link seguente per scaricare <span class=\"application\">Universal "
"USB Installer</span>:"

#. type: Plain text
#, fuzzy, no-wrap
#| msgid "   <a href='https://tails.boum.org/uui/Universal-USB-Installer.exe'>Download Universal USB Installer</a>\n"
msgid "   <a href='https://tails.boum.org/etcher/Etcher.exe'>Download Etcher for Windows</a>\n"
msgstr "   <a href='https://tails.boum.org/uui/Universal-USB-Installer.exe'>Download Universal USB Installer</a>\n"

#. type: Plain text
#, fuzzy, no-wrap
#| msgid "[[!inline pages=\"install/inc/steps/clone.inline\" raw=\"yes\" sort=\"age\"]]\n"
msgid "[[!inline pages=\"install/inc/steps/install_with_etcher.inline\" raw=\"yes\" sort=\"age\"]]\n"
msgstr "[[!inline pages=\"install/inc/steps/clone.inline.it\" raw=\"yes\" sort=\"age\"]]\n"

#. type: Plain text
#, no-wrap
msgid "[[!inline pages=\"install/inc/steps/restart_first_time.inline\" raw=\"yes\" sort=\"age\"]]\n"
msgstr "[[!inline pages=\"install/inc/steps/restart_first_time.inline.it\" raw=\"yes\" sort=\"age\"]]\n"

#. type: Plain text
#, no-wrap
msgid "[[!inline pages=\"install/inc/steps/create_persistence.inline\" raw=\"yes\" sort=\"age\"]]\n"
msgstr "[[!inline pages=\"install/inc/steps/create_persistence.inline.it\" raw=\"yes\" sort=\"age\"]]\n"

<<<<<<< HEAD
#~ msgid "[[!inline pages=\"install/inc/steps/install_intermediary_intro.inline\" raw=\"yes\" sort=\"age\"]]\n"
#~ msgstr "[[!inline pages=\"install/inc/steps/install_intermediary_intro.inline.it\" raw=\"yes\" sort=\"age\"]]\n"

#~ msgid "<div class=\"step-image\">[[!img install/inc/infography/plug-first-usb.png link=\"no\" alt=\"\"]]</div>\n"
#~ msgstr "<div class=\"step-image\">[[!img install/inc/infography/plug-first-usb.png link=\"no\" alt=\"\"]]</div>\n"
=======
#~ msgid ""
#~ "[[!inline pages=\"install/inc/steps/install_intermediary_intro.inline\" "
#~ "raw=\"yes\" sort=\"age\"]]\n"
#~ msgstr ""
#~ "[[!inline pages=\"install/inc/steps/install_intermediary_intro.inline.it"
#~ "\" raw=\"yes\" sort=\"age\"]]\n"

#~ msgid ""
#~ "<div class=\"step-image\">[[!img install/inc/infography/plug-first-usb."
#~ "png link=\"no\" alt=\"\"]]</div>\n"
#~ msgstr ""
#~ "<div class=\"step-image\">[[!img install/inc/infography/plug-first-usb."
#~ "png link=\"no\" alt=\"\"]]</div>\n"
>>>>>>> 9e3df488

#~ msgid "Plug the first USB stick in the computer."
#~ msgstr "Connetti la prima chiave USB al computer."

#~ msgid ""
#~ "1. At the Windows security warning, confirm that you want to\n"
#~ "run the program.\n"
#~ msgstr ""
#~ "1. All'avviso di sicurezza di Windows, conferma che vuoi\n"
#~ "eseguire il programma.\n"

#~ msgid ""
<<<<<<< HEAD
#~ "1. Read the license agreement and click <span class=\"button\">I Agree</span>\n"
#~ "to continue and start <span class=\"application\">Universal USB Installer</span>.\n"
#~ msgstr ""
#~ "1. Leggi l'accordo della licenza e clicca <span class=\"button\">I Agree</span>\n"
#~ "per continuare e avviare <span class=\"application\">Universal USB Installer</span>.\n"
=======
#~ "1. Read the license agreement and click <span class=\"button\">I Agree</"
#~ "span>\n"
#~ "to continue and start <span class=\"application\">Universal USB "
#~ "Installer</span>.\n"
#~ msgstr ""
#~ "1. Leggi l'accordo della licenza e clicca <span class=\"button\">I Agree</"
#~ "span>\n"
#~ "per continuare e avviare <span class=\"application\">Universal USB "
#~ "Installer</span>.\n"
>>>>>>> 9e3df488

#~ msgid "   [[!img install/inc/screenshots/uui.png link=\"no\" alt=\"\"]]\n"
#~ msgstr "   [[!img install/inc/screenshots/uui.png link=\"no\" alt=\"\"]]\n"

#~ msgid ""
#~ "Select <span class=\"guilabel\">Tails</span> from the drop-down list."
#~ msgstr ""
#~ "Seleziona <span class=\"guilabel\">Tails</span> dalla finestra a cascata."

<<<<<<< HEAD
#~ msgid "   [[!img install/inc/screenshots/uui_tails.png link=\"no\" alt=\"\"]]\n"
#~ msgstr "   [[!img install/inc/screenshots/uui_tails.png link=\"no\" alt=\"\"]]\n"

#~ msgid "   <div class=\"step-image\">[[!img install/inc/infography/install-intermediary-tails.png link=\"no\" alt=\"\"]]</div>\n"
#~ msgstr "   <div class=\"step-image\">[[!img install/inc/infography/install-intermediary-tails.png link=\"no\" alt=\"\"]]</div>\n"
=======
#~ msgid ""
#~ "   [[!img install/inc/screenshots/uui_tails.png link=\"no\" alt=\"\"]]\n"
#~ msgstr ""
#~ "   [[!img install/inc/screenshots/uui_tails.png link=\"no\" alt=\"\"]]\n"

#~ msgid ""
#~ "   <div class=\"step-image\">[[!img install/inc/infography/install-"
#~ "intermediary-tails.png link=\"no\" alt=\"\"]]</div>\n"
#~ msgstr ""
#~ "   <div class=\"step-image\">[[!img install/inc/infography/install-"
#~ "intermediary-tails.png link=\"no\" alt=\"\"]]</div>\n"
>>>>>>> 9e3df488

#~ msgid ""
#~ "Click <span class=\"button\">Browse</span> and choose the ISO image that "
#~ "you downloaded earlier."
#~ msgstr ""
#~ "Clicca <span class=\"button\">Naviga</span> e scegli l'immagine ISO che "
#~ "hai scaricato precedentemente."

#~ msgid ""
<<<<<<< HEAD
#~ "1. Use the drop-down list to specify the USB stick on which you want to install\n"
#~ "the ISO image.\n"
#~ msgstr ""
#~ "1. Usa la finestra a cascata per specificare la chiave USB sulla quale vuoi installare\n"
=======
#~ "1. Use the drop-down list to specify the USB stick on which you want to "
#~ "install\n"
#~ "the ISO image.\n"
#~ msgstr ""
#~ "1. Usa la finestra a cascata per specificare la chiave USB sulla quale "
#~ "vuoi installare\n"
>>>>>>> 9e3df488
#~ "l'immagine ISO.\n"

#~ msgid ""
#~ "   <div class=\"tip\">\n"
#~ "   <p>If the USB stick does not appear in the drop-down list, make sure\n"
#~ "   that it is plugged in correctly and restart\n"
#~ "   <span class=\"application\">Universal USB Installer</span>.</p>\n"
#~ "   </div>\n"
#~ msgstr ""
#~ "   <div class=\"tip\">\n"
#~ "   <p>Se la chiave USB non compare nella lista, assicurati\n"
#~ "   che sia collegata correttamente e riavvia\n"
#~ "   <span class=\"application\">Universal USB Installer</span>.</p>\n"
#~ "   </div>\n"

#, fuzzy
#~| msgid "Select the <span class=\"guilabel\">Format</span> option."
#~ msgid "Select the <span class=\"guilabel\">Fat32 Format</span> option."
#~ msgstr "Seleziona l'opzione <span class=\"guilabel\">Format</span>."

<<<<<<< HEAD
#~ msgid "   [[!img install/inc/screenshots/uui_format.png link=\"no\" alt=\"\"]]\n"
#~ msgstr "   [[!img install/inc/screenshots/uui_format.png link=\"no\" alt=\"\"]]\n"

#~ msgid "   [[!img install/inc/screenshots/uui_format.gif link=\"no\" class=\"red-border\" alt=\"\"]]\n"
#~ msgstr "[[!img install/inc/screenshots/uui_format.gif link=\"no\" class=\"red-border\" alt=\"\"]]\n"
=======
#~ msgid ""
#~ "   [[!img install/inc/screenshots/uui_format.png link=\"no\" alt=\"\"]]\n"
#~ msgstr ""
#~ "   [[!img install/inc/screenshots/uui_format.png link=\"no\" alt=\"\"]]\n"

#~ msgid ""
#~ "   [[!img install/inc/screenshots/uui_format.gif link=\"no\" class=\"red-"
#~ "border\" alt=\"\"]]\n"
#~ msgstr ""
#~ "[[!img install/inc/screenshots/uui_format.gif link=\"no\" class=\"red-"
#~ "border\" alt=\"\"]]\n"
>>>>>>> 9e3df488

#~ msgid "   </div>\n"
#~ msgstr "   </div>\n"

#~ msgid "Click <span class=\"button\">Create</span>."
#~ msgstr "Clicca su <span class=\"button\">Create</span>."

#~ msgid ""
#~ "A warning appears. Click <span class=\"button\">Yes</span> to start the "
#~ "installation.  The installation takes a few minutes."
#~ msgstr ""
#~ "Apparirà un avvertimento. Clicca su <span class=\"button\">Yes</span> per "
#~ "iniziare l'installazione.  L'installazione richiede alcuni minuti."

#~ msgid ""
<<<<<<< HEAD
#~ "1. After the installation is finished, click <span class=\"button\">Close</span>\n"
#~ "to quit <span class=\"application\">Universal USB Installer</span>.\n"
#~ msgstr ""
#~ "1. Una volta che l'installazione è completata, clicca su <span class=\"button\">Close</span>\n"
#~ "per uscire da <span class=\"application\">Universal USB Installer</span>.\n"

#~ msgid "[[!inline pages=\"install/inc/steps/install_intermediary_outro.inline\" raw=\"yes\" sort=\"age\"]]\n"
#~ msgstr "[[!inline pages=\"install/inc/steps/install_intermediary_outro.inline.it\" raw=\"yes\" sort=\"age\"]]\n"

#~ msgid "[[!inline pages=\"install/inc/steps/restart_second_time.inline\" raw=\"yes\" sort=\"age\"]]\n"
#~ msgstr "[[!inline pages=\"install/inc/steps/restart_second_time.inline.it\" raw=\"yes\" sort=\"age\"]]\n"
=======
#~ "1. After the installation is finished, click <span class=\"button"
#~ "\">Close</span>\n"
#~ "to quit <span class=\"application\">Universal USB Installer</span>.\n"
#~ msgstr ""
#~ "1. Una volta che l'installazione è completata, clicca su <span class="
#~ "\"button\">Close</span>\n"
#~ "per uscire da <span class=\"application\">Universal USB Installer</"
#~ "span>.\n"

#~ msgid ""
#~ "[[!inline pages=\"install/inc/steps/install_intermediary_outro.inline\" "
#~ "raw=\"yes\" sort=\"age\"]]\n"
#~ msgstr ""
#~ "[[!inline pages=\"install/inc/steps/install_intermediary_outro.inline.it"
#~ "\" raw=\"yes\" sort=\"age\"]]\n"

#~ msgid ""
#~ "[[!inline pages=\"install/inc/steps/restart_second_time.inline\" raw=\"yes"
#~ "\" sort=\"age\"]]\n"
#~ msgstr ""
#~ "[[!inline pages=\"install/inc/steps/restart_second_time.inline.it\" raw="
#~ "\"yes\" sort=\"age\"]]\n"
>>>>>>> 9e3df488

#~ msgid ""
#~ "[[!inline pages=\"install/inc/tails-installation-assistant.inline\" raw="
#~ "\"yes\" sort=\"age\"]]\n"
#~ msgstr ""
#~ "[[!inline pages=\"install/inc/tails-installation-assistant.inline\" raw="
#~ "\"yes\" sort=\"age\"]]\n"

#~ msgid ""
#~ "[[!meta stylesheet=\"inc/stylesheets/dave\" rel=\"stylesheet\" title="
#~ "\"\"]]\n"
#~ msgstr ""
#~ "[[!meta stylesheet=\"inc/stylesheets/dave\" rel=\"stylesheet\" title="
#~ "\"\"]]\n"

#~ msgid ""
#~ "[[!inline pages=\"install/inc/steps/download.inline\" raw=\"yes\" sort="
#~ "\"age\"]]\n"
#~ msgstr ""
#~ "[[!inline pages=\"install/inc/steps/download.inline\" raw=\"yes\" sort="
#~ "\"age\"]]\n"

#~ msgid ""
#~ "<div class=\"step-image\">[[!img install/inc/infography/plug-first-usb."
#~ "png link=\"no\" alt=\"USB stick plugged on the left\"]]</div>\n"
#~ msgstr ""
#~ "<div class=\"step-image\">[[!img install/inc/infography/plug-first-usb."
#~ "png link=\"no\" alt=\"USB stick plugged on the left\"]]</div>\n"<|MERGE_RESOLUTION|>--- conflicted
+++ resolved
@@ -7,11 +7,7 @@
 msgstr ""
 "Project-Id-Version: PACKAGE VERSION\n"
 "Report-Msgid-Bugs-To: tails-l10n@boum.org\n"
-<<<<<<< HEAD
-"POT-Creation-Date: 2018-11-07 15:43+0000\n"
-=======
 "POT-Creation-Date: 2018-12-18 11:31+0000\n"
->>>>>>> 9e3df488
 "PO-Revision-Date: 2016-07-29 15:09+0200\n"
 "Last-Translator: \n"
 "Language-Team: ita <transitails@inventati.org>\n"
@@ -75,16 +71,10 @@
 msgstr "<p class=\"start\">Avviare in Windows.</p>\n"
 
 #. type: Title =
-<<<<<<< HEAD
-#, no-wrap
-msgid "Install Tails using <span class=\"application\">Etcher</span>\n"
-msgstr ""
-=======
 #, fuzzy, no-wrap
 #| msgid "Click on the following link to download <span class=\"application\">Universal USB Installer</span>:"
 msgid "Install Tails using <span class=\"application\">Etcher</span>\n"
 msgstr "Clicca sul link seguente per scaricare <span class=\"application\">Universal USB Installer</span>:"
->>>>>>> 9e3df488
 
 #. type: Bullet: '1. '
 #, fuzzy
@@ -120,13 +110,6 @@
 msgid "[[!inline pages=\"install/inc/steps/create_persistence.inline\" raw=\"yes\" sort=\"age\"]]\n"
 msgstr "[[!inline pages=\"install/inc/steps/create_persistence.inline.it\" raw=\"yes\" sort=\"age\"]]\n"
 
-<<<<<<< HEAD
-#~ msgid "[[!inline pages=\"install/inc/steps/install_intermediary_intro.inline\" raw=\"yes\" sort=\"age\"]]\n"
-#~ msgstr "[[!inline pages=\"install/inc/steps/install_intermediary_intro.inline.it\" raw=\"yes\" sort=\"age\"]]\n"
-
-#~ msgid "<div class=\"step-image\">[[!img install/inc/infography/plug-first-usb.png link=\"no\" alt=\"\"]]</div>\n"
-#~ msgstr "<div class=\"step-image\">[[!img install/inc/infography/plug-first-usb.png link=\"no\" alt=\"\"]]</div>\n"
-=======
 #~ msgid ""
 #~ "[[!inline pages=\"install/inc/steps/install_intermediary_intro.inline\" "
 #~ "raw=\"yes\" sort=\"age\"]]\n"
@@ -140,7 +123,6 @@
 #~ msgstr ""
 #~ "<div class=\"step-image\">[[!img install/inc/infography/plug-first-usb."
 #~ "png link=\"no\" alt=\"\"]]</div>\n"
->>>>>>> 9e3df488
 
 #~ msgid "Plug the first USB stick in the computer."
 #~ msgstr "Connetti la prima chiave USB al computer."
@@ -153,13 +135,6 @@
 #~ "eseguire il programma.\n"
 
 #~ msgid ""
-<<<<<<< HEAD
-#~ "1. Read the license agreement and click <span class=\"button\">I Agree</span>\n"
-#~ "to continue and start <span class=\"application\">Universal USB Installer</span>.\n"
-#~ msgstr ""
-#~ "1. Leggi l'accordo della licenza e clicca <span class=\"button\">I Agree</span>\n"
-#~ "per continuare e avviare <span class=\"application\">Universal USB Installer</span>.\n"
-=======
 #~ "1. Read the license agreement and click <span class=\"button\">I Agree</"
 #~ "span>\n"
 #~ "to continue and start <span class=\"application\">Universal USB "
@@ -169,7 +144,6 @@
 #~ "span>\n"
 #~ "per continuare e avviare <span class=\"application\">Universal USB "
 #~ "Installer</span>.\n"
->>>>>>> 9e3df488
 
 #~ msgid "   [[!img install/inc/screenshots/uui.png link=\"no\" alt=\"\"]]\n"
 #~ msgstr "   [[!img install/inc/screenshots/uui.png link=\"no\" alt=\"\"]]\n"
@@ -179,13 +153,6 @@
 #~ msgstr ""
 #~ "Seleziona <span class=\"guilabel\">Tails</span> dalla finestra a cascata."
 
-<<<<<<< HEAD
-#~ msgid "   [[!img install/inc/screenshots/uui_tails.png link=\"no\" alt=\"\"]]\n"
-#~ msgstr "   [[!img install/inc/screenshots/uui_tails.png link=\"no\" alt=\"\"]]\n"
-
-#~ msgid "   <div class=\"step-image\">[[!img install/inc/infography/install-intermediary-tails.png link=\"no\" alt=\"\"]]</div>\n"
-#~ msgstr "   <div class=\"step-image\">[[!img install/inc/infography/install-intermediary-tails.png link=\"no\" alt=\"\"]]</div>\n"
-=======
 #~ msgid ""
 #~ "   [[!img install/inc/screenshots/uui_tails.png link=\"no\" alt=\"\"]]\n"
 #~ msgstr ""
@@ -197,7 +164,6 @@
 #~ msgstr ""
 #~ "   <div class=\"step-image\">[[!img install/inc/infography/install-"
 #~ "intermediary-tails.png link=\"no\" alt=\"\"]]</div>\n"
->>>>>>> 9e3df488
 
 #~ msgid ""
 #~ "Click <span class=\"button\">Browse</span> and choose the ISO image that "
@@ -207,19 +173,12 @@
 #~ "hai scaricato precedentemente."
 
 #~ msgid ""
-<<<<<<< HEAD
-#~ "1. Use the drop-down list to specify the USB stick on which you want to install\n"
-#~ "the ISO image.\n"
-#~ msgstr ""
-#~ "1. Usa la finestra a cascata per specificare la chiave USB sulla quale vuoi installare\n"
-=======
 #~ "1. Use the drop-down list to specify the USB stick on which you want to "
 #~ "install\n"
 #~ "the ISO image.\n"
 #~ msgstr ""
 #~ "1. Usa la finestra a cascata per specificare la chiave USB sulla quale "
 #~ "vuoi installare\n"
->>>>>>> 9e3df488
 #~ "l'immagine ISO.\n"
 
 #~ msgid ""
@@ -240,13 +199,6 @@
 #~ msgid "Select the <span class=\"guilabel\">Fat32 Format</span> option."
 #~ msgstr "Seleziona l'opzione <span class=\"guilabel\">Format</span>."
 
-<<<<<<< HEAD
-#~ msgid "   [[!img install/inc/screenshots/uui_format.png link=\"no\" alt=\"\"]]\n"
-#~ msgstr "   [[!img install/inc/screenshots/uui_format.png link=\"no\" alt=\"\"]]\n"
-
-#~ msgid "   [[!img install/inc/screenshots/uui_format.gif link=\"no\" class=\"red-border\" alt=\"\"]]\n"
-#~ msgstr "[[!img install/inc/screenshots/uui_format.gif link=\"no\" class=\"red-border\" alt=\"\"]]\n"
-=======
 #~ msgid ""
 #~ "   [[!img install/inc/screenshots/uui_format.png link=\"no\" alt=\"\"]]\n"
 #~ msgstr ""
@@ -258,7 +210,6 @@
 #~ msgstr ""
 #~ "[[!img install/inc/screenshots/uui_format.gif link=\"no\" class=\"red-"
 #~ "border\" alt=\"\"]]\n"
->>>>>>> 9e3df488
 
 #~ msgid "   </div>\n"
 #~ msgstr "   </div>\n"
@@ -274,19 +225,6 @@
 #~ "iniziare l'installazione.  L'installazione richiede alcuni minuti."
 
 #~ msgid ""
-<<<<<<< HEAD
-#~ "1. After the installation is finished, click <span class=\"button\">Close</span>\n"
-#~ "to quit <span class=\"application\">Universal USB Installer</span>.\n"
-#~ msgstr ""
-#~ "1. Una volta che l'installazione è completata, clicca su <span class=\"button\">Close</span>\n"
-#~ "per uscire da <span class=\"application\">Universal USB Installer</span>.\n"
-
-#~ msgid "[[!inline pages=\"install/inc/steps/install_intermediary_outro.inline\" raw=\"yes\" sort=\"age\"]]\n"
-#~ msgstr "[[!inline pages=\"install/inc/steps/install_intermediary_outro.inline.it\" raw=\"yes\" sort=\"age\"]]\n"
-
-#~ msgid "[[!inline pages=\"install/inc/steps/restart_second_time.inline\" raw=\"yes\" sort=\"age\"]]\n"
-#~ msgstr "[[!inline pages=\"install/inc/steps/restart_second_time.inline.it\" raw=\"yes\" sort=\"age\"]]\n"
-=======
 #~ "1. After the installation is finished, click <span class=\"button"
 #~ "\">Close</span>\n"
 #~ "to quit <span class=\"application\">Universal USB Installer</span>.\n"
@@ -309,7 +247,6 @@
 #~ msgstr ""
 #~ "[[!inline pages=\"install/inc/steps/restart_second_time.inline.it\" raw="
 #~ "\"yes\" sort=\"age\"]]\n"
->>>>>>> 9e3df488
 
 #~ msgid ""
 #~ "[[!inline pages=\"install/inc/tails-installation-assistant.inline\" raw="
