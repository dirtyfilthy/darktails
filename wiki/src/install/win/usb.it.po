--- conflicted
+++ resolved
@@ -7,11 +7,7 @@
 msgstr ""
 "Project-Id-Version: PACKAGE VERSION\n"
 "Report-Msgid-Bugs-To: tails-l10n@boum.org\n"
-<<<<<<< HEAD
-"POT-Creation-Date: 2018-12-18 11:31+0000\n"
-=======
 "POT-Creation-Date: 2018-12-29 23:52+0000\n"
->>>>>>> 646949f5
 "PO-Revision-Date: 2016-07-29 15:09+0200\n"
 "Last-Translator: \n"
 "Language-Team: ita <transitails@inventati.org>\n"
@@ -75,16 +71,9 @@
 msgstr "<p class=\"start\">Avviare in Windows.</p>\n"
 
 #. type: Title =
-<<<<<<< HEAD
-#, fuzzy, no-wrap
-#| msgid "Click on the following link to download <span class=\"application\">Universal USB Installer</span>:"
+#, no-wrap
 msgid "Install Tails using <span class=\"application\">Etcher</span>\n"
-msgstr "Clicca sul link seguente per scaricare <span class=\"application\">Universal USB Installer</span>:"
-=======
-#, no-wrap
-msgid "Install Tails using <span class=\"application\">Etcher</span>\n"
-msgstr ""
->>>>>>> 646949f5
+msgstr ""
 
 #. type: Bullet: '1. '
 #, fuzzy
@@ -106,15 +95,9 @@
 
 #. type: Plain text
 #, fuzzy, no-wrap
-<<<<<<< HEAD
-#| msgid "[[!inline pages=\"install/inc/steps/clone.inline\" raw=\"yes\" sort=\"age\"]]\n"
-msgid "[[!inline pages=\"install/inc/steps/install_with_etcher.inline\" raw=\"yes\" sort=\"age\"]]\n"
-msgstr "[[!inline pages=\"install/inc/steps/clone.inline.it\" raw=\"yes\" sort=\"age\"]]\n"
-=======
 #| msgid "[[!inline pages=\"install/inc/steps/install_final.inline\" raw=\"yes\" sort=\"age\"]]\n"
 msgid "[[!inline pages=\"install/inc/steps/install_with_etcher.inline\" raw=\"yes\" sort=\"age\"]]\n"
 msgstr "[[!inline pages=\"install/inc/steps/install_final.inline.it\" raw=\"yes\" sort=\"age\"]]\n"
->>>>>>> 646949f5
 
 #. type: Plain text
 #, no-wrap
@@ -126,27 +109,11 @@
 msgid "[[!inline pages=\"install/inc/steps/create_persistence.inline\" raw=\"yes\" sort=\"age\"]]\n"
 msgstr "[[!inline pages=\"install/inc/steps/create_persistence.inline.it\" raw=\"yes\" sort=\"age\"]]\n"
 
-<<<<<<< HEAD
-#~ msgid ""
-#~ "[[!inline pages=\"install/inc/steps/install_intermediary_intro.inline\" "
-#~ "raw=\"yes\" sort=\"age\"]]\n"
-#~ msgstr ""
-#~ "[[!inline pages=\"install/inc/steps/install_intermediary_intro.inline.it"
-#~ "\" raw=\"yes\" sort=\"age\"]]\n"
-
-#~ msgid ""
-#~ "<div class=\"step-image\">[[!img install/inc/infography/plug-first-usb."
-#~ "png link=\"no\" alt=\"\"]]</div>\n"
-#~ msgstr ""
-#~ "<div class=\"step-image\">[[!img install/inc/infography/plug-first-usb."
-#~ "png link=\"no\" alt=\"\"]]</div>\n"
-=======
 #~ msgid "[[!inline pages=\"install/inc/steps/install_intermediary_intro.inline\" raw=\"yes\" sort=\"age\"]]\n"
 #~ msgstr "[[!inline pages=\"install/inc/steps/install_intermediary_intro.inline.it\" raw=\"yes\" sort=\"age\"]]\n"
 
 #~ msgid "<div class=\"step-image\">[[!img install/inc/infography/plug-first-usb.png link=\"no\" alt=\"\"]]</div>\n"
 #~ msgstr "<div class=\"step-image\">[[!img install/inc/infography/plug-first-usb.png link=\"no\" alt=\"\"]]</div>\n"
->>>>>>> 646949f5
 
 #~ msgid "Plug the first USB stick in the computer."
 #~ msgstr "Connetti la prima chiave USB al computer."
@@ -159,23 +126,11 @@
 #~ "eseguire il programma.\n"
 
 #~ msgid ""
-<<<<<<< HEAD
-#~ "1. Read the license agreement and click <span class=\"button\">I Agree</"
-#~ "span>\n"
-#~ "to continue and start <span class=\"application\">Universal USB "
-#~ "Installer</span>.\n"
-#~ msgstr ""
-#~ "1. Leggi l'accordo della licenza e clicca <span class=\"button\">I Agree</"
-#~ "span>\n"
-#~ "per continuare e avviare <span class=\"application\">Universal USB "
-#~ "Installer</span>.\n"
-=======
 #~ "1. Read the license agreement and click <span class=\"button\">I Agree</span>\n"
 #~ "to continue and start <span class=\"application\">Universal USB Installer</span>.\n"
 #~ msgstr ""
 #~ "1. Leggi l'accordo della licenza e clicca <span class=\"button\">I Agree</span>\n"
 #~ "per continuare e avviare <span class=\"application\">Universal USB Installer</span>.\n"
->>>>>>> 646949f5
 
 #~ msgid "   [[!img install/inc/screenshots/uui.png link=\"no\" alt=\"\"]]\n"
 #~ msgstr "   [[!img install/inc/screenshots/uui.png link=\"no\" alt=\"\"]]\n"
@@ -185,25 +140,11 @@
 #~ msgstr ""
 #~ "Seleziona <span class=\"guilabel\">Tails</span> dalla finestra a cascata."
 
-<<<<<<< HEAD
-#~ msgid ""
-#~ "   [[!img install/inc/screenshots/uui_tails.png link=\"no\" alt=\"\"]]\n"
-#~ msgstr ""
-#~ "   [[!img install/inc/screenshots/uui_tails.png link=\"no\" alt=\"\"]]\n"
-
-#~ msgid ""
-#~ "   <div class=\"step-image\">[[!img install/inc/infography/install-"
-#~ "intermediary-tails.png link=\"no\" alt=\"\"]]</div>\n"
-#~ msgstr ""
-#~ "   <div class=\"step-image\">[[!img install/inc/infography/install-"
-#~ "intermediary-tails.png link=\"no\" alt=\"\"]]</div>\n"
-=======
 #~ msgid "   [[!img install/inc/screenshots/uui_tails.png link=\"no\" alt=\"\"]]\n"
 #~ msgstr "   [[!img install/inc/screenshots/uui_tails.png link=\"no\" alt=\"\"]]\n"
 
 #~ msgid "   <div class=\"step-image\">[[!img install/inc/infography/install-intermediary-tails.png link=\"no\" alt=\"\"]]</div>\n"
 #~ msgstr "   <div class=\"step-image\">[[!img install/inc/infography/install-intermediary-tails.png link=\"no\" alt=\"\"]]</div>\n"
->>>>>>> 646949f5
 
 #~ msgid ""
 #~ "Click <span class=\"button\">Browse</span> and choose the ISO image that "
@@ -213,19 +154,10 @@
 #~ "hai scaricato precedentemente."
 
 #~ msgid ""
-<<<<<<< HEAD
-#~ "1. Use the drop-down list to specify the USB stick on which you want to "
-#~ "install\n"
-#~ "the ISO image.\n"
-#~ msgstr ""
-#~ "1. Usa la finestra a cascata per specificare la chiave USB sulla quale "
-#~ "vuoi installare\n"
-=======
 #~ "1. Use the drop-down list to specify the USB stick on which you want to install\n"
 #~ "the ISO image.\n"
 #~ msgstr ""
 #~ "1. Usa la finestra a cascata per specificare la chiave USB sulla quale vuoi installare\n"
->>>>>>> 646949f5
 #~ "l'immagine ISO.\n"
 
 #~ msgid ""
@@ -246,25 +178,11 @@
 #~ msgid "Select the <span class=\"guilabel\">Fat32 Format</span> option."
 #~ msgstr "Seleziona l'opzione <span class=\"guilabel\">Format</span>."
 
-<<<<<<< HEAD
-#~ msgid ""
-#~ "   [[!img install/inc/screenshots/uui_format.png link=\"no\" alt=\"\"]]\n"
-#~ msgstr ""
-#~ "   [[!img install/inc/screenshots/uui_format.png link=\"no\" alt=\"\"]]\n"
-
-#~ msgid ""
-#~ "   [[!img install/inc/screenshots/uui_format.gif link=\"no\" class=\"red-"
-#~ "border\" alt=\"\"]]\n"
-#~ msgstr ""
-#~ "[[!img install/inc/screenshots/uui_format.gif link=\"no\" class=\"red-"
-#~ "border\" alt=\"\"]]\n"
-=======
 #~ msgid "   [[!img install/inc/screenshots/uui_format.png link=\"no\" alt=\"\"]]\n"
 #~ msgstr "   [[!img install/inc/screenshots/uui_format.png link=\"no\" alt=\"\"]]\n"
 
 #~ msgid "   [[!img install/inc/screenshots/uui_format.gif link=\"no\" class=\"red-border\" alt=\"\"]]\n"
 #~ msgstr "   [[!img install/inc/screenshots/uui_format.gif link=\"no\" class=\"red-border\" alt=\"\"]]\n"
->>>>>>> 646949f5
 
 #~ msgid "   </div>\n"
 #~ msgstr "   </div>\n"
@@ -280,30 +198,6 @@
 #~ "iniziare l'installazione.  L'installazione richiede alcuni minuti."
 
 #~ msgid ""
-<<<<<<< HEAD
-#~ "1. After the installation is finished, click <span class=\"button"
-#~ "\">Close</span>\n"
-#~ "to quit <span class=\"application\">Universal USB Installer</span>.\n"
-#~ msgstr ""
-#~ "1. Una volta che l'installazione è completata, clicca su <span class="
-#~ "\"button\">Close</span>\n"
-#~ "per uscire da <span class=\"application\">Universal USB Installer</"
-#~ "span>.\n"
-
-#~ msgid ""
-#~ "[[!inline pages=\"install/inc/steps/install_intermediary_outro.inline\" "
-#~ "raw=\"yes\" sort=\"age\"]]\n"
-#~ msgstr ""
-#~ "[[!inline pages=\"install/inc/steps/install_intermediary_outro.inline.it"
-#~ "\" raw=\"yes\" sort=\"age\"]]\n"
-
-#~ msgid ""
-#~ "[[!inline pages=\"install/inc/steps/restart_second_time.inline\" raw=\"yes"
-#~ "\" sort=\"age\"]]\n"
-#~ msgstr ""
-#~ "[[!inline pages=\"install/inc/steps/restart_second_time.inline.it\" raw="
-#~ "\"yes\" sort=\"age\"]]\n"
-=======
 #~ "1. After the installation is finished, click <span class=\"button\">Close</span>\n"
 #~ "to quit <span class=\"application\">Universal USB Installer</span>.\n"
 #~ msgstr ""
@@ -315,7 +209,6 @@
 
 #~ msgid "[[!inline pages=\"install/inc/steps/restart_second_time.inline\" raw=\"yes\" sort=\"age\"]]\n"
 #~ msgstr "[[!inline pages=\"install/inc/steps/restart_second_time.inline.it\" raw=\"yes\" sort=\"age\"]]\n"
->>>>>>> 646949f5
 
 #~ msgid ""
 #~ "[[!inline pages=\"install/inc/tails-installation-assistant.inline\" raw="
