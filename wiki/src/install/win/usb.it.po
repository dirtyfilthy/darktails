--- conflicted
+++ resolved
@@ -8,20 +8,12 @@
 "Project-Id-Version: PACKAGE VERSION\n"
 "POT-Creation-Date: 2016-08-17 09:18+0300\n"
 "PO-Revision-Date: 2016-07-29 15:09+0200\n"
-<<<<<<< HEAD
 "Language-Team: ita <transitails@inventati.org>\n"
-=======
-"Last-Translator: FULL NAME <EMAIL@ADDRESS>\n"
-"Language-Team: LANGUAGE <LL@li.org>\n"
->>>>>>> cc92ebea
 "Language: it\n"
 "MIME-Version: 1.0\n"
 "Content-Type: text/plain; charset=UTF-8\n"
 "Content-Transfer-Encoding: 8bit\n"
-<<<<<<< HEAD
 "Last-Translator: \n"
-=======
->>>>>>> cc92ebea
 "X-Generator: Poedit 1.8.7.1\n"
 
 #. type: Plain text
@@ -29,10 +21,6 @@
 
 msgid "[[!meta title=\"Install from Windows\"]]\n"
 msgstr "[[!meta title=\"Installa da Windows\"]]\n"
-<<<<<<< HEAD
-
-=======
->>>>>>> cc92ebea
 
 #. type: Plain text
 #, no-wrap
@@ -95,10 +83,6 @@
 
 msgid "<div class=\"step-image\">[[!img install/inc/infography/plug-first-usb.png link=\"no\" alt=\"USB stick plugged on the left\"]]</div>\n"
 msgstr "<div class=\"step-image\">[[!img install/inc/infography/plug-first-usb.png link=\"no\" alt=\"USB stick plugged on the left\"]]</div>\n"
-<<<<<<< HEAD
-
-=======
->>>>>>> cc92ebea
 
 #. type: Bullet: '1. '
 msgid "Plug the first USB stick in the computer."
@@ -141,7 +125,6 @@
 msgid "   [[!img install/inc/screenshots/uui.png class=\"screenshot\" link=\"no\" alt=\"Universal USB Installer\"]]\n"
 msgstr ""
 
-
 #. type: Bullet: '1. '
 msgid "Select <span class=\"guilabel\">Tails</span> from the drop-down list."
 msgstr ""
@@ -157,7 +140,6 @@
 #, no-wrap
 msgid "   <div class=\"step-image\">[[!img install/inc/infography/install-intermediary-tails.png link=\"no\" alt=\"ISO image installed on USB stick on the left\"]]</div>\n"
 msgstr ""
-
 
 #. type: Bullet: '1. '
 msgid ""
@@ -201,7 +183,6 @@
 msgid "   [[!img install/inc/screenshots/uui_format.png link=\"no\" alt=\"\"]]\n"
 msgstr ""
 
-
 #. type: Bullet: '1. '
 msgid "Click <span class=\"button\">Create</span>."
 msgstr "Clicca su <span class=\"button\">Create</span>."
