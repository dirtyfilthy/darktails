# SOME DESCRIPTIVE TITLE
# Copyright (C) YEAR Free Software Foundation, Inc.
# This file is distributed under the same license as the PACKAGE package.
# FIRST AUTHOR <EMAIL@ADDRESS>, YEAR.
#
msgid ""
msgstr ""
"Project-Id-Version: Tails\n"
"POT-Creation-Date: 2018-08-20 17:33+0000\n"
"PO-Revision-Date: 2018-05-16 09:01+0000\n"
"Last-Translator: \n"
"Language-Team: Tails translators <tails@boum.org>\n"
"Language: fr\n"
"MIME-Version: 1.0\n"
"Content-Type: text/plain; charset=UTF-8\n"
"Content-Transfer-Encoding: 8bit\n"
"X-Generator: Poedit 1.8.11\n"

#. type: Content of: outside any tag (error?)
msgid ""
"[[!meta title=\"Mac\"]] [[!meta robots=\"noindex\"]] [[!meta stylesheet="
"\"bootstrap.min\" rel=\"stylesheet\" title=\"\"]] [[!meta stylesheet=\"inc/"
"stylesheets/assistant\" rel=\"stylesheet\" title=\"\"]] [[!meta stylesheet="
"\"inc/stylesheets/router-mac\" rel=\"stylesheet\" title=\"\"]]"
msgstr ""
"[[!meta title=\"Mac\"]] [[!meta robots=\"noindex\"]] [[!meta stylesheet="
"\"bootstrap.min\" rel=\"stylesheet\" title=\"\"]] [[!meta stylesheet=\"inc/"
"stylesheets/assistant\" rel=\"stylesheet\" title=\"\"]] [[!meta stylesheet="
"\"inc/stylesheets/router-mac\" rel=\"stylesheet\" title=\"\"]]"

#. type: Content of: <div><div>
msgid ""
"[[!inline pages=\"install/inc/router/clone\" raw=\"yes\" sort=\"age\"]] [["
msgstr ""

#. type: Content of: <div><div><div><div>
#, fuzzy
#| msgid "Try cloning from another Tails"
msgid "Install from another Tails"
msgstr "Essayer de cloner depuis un autre Tails"

#. type: Content of: <div><div>
#, fuzzy
#| msgid "|mac/clone-overview]]"
msgid "|install/mac/clone-overview]]"
msgstr "|mac/clone-overview]]"

#. type: Content of: <div><div><h3>
msgid "Download and install"
msgstr ""

#. type: Content of: <div><div><h4>
msgid "You need:"
msgstr ""

#. type: Content of: <div><div><ul><li>
msgid ""
"1 hour to download Tails (<small class=\"remove-extra-space\">[[!inline "
"pages=\"inc/stable_amd64_iso_size\" raw=\"yes\" sort=\"age\"]]</small>)"
msgstr ""

#. type: Content of: <div><div><ul><li>
msgid "½ hour to install"
msgstr ""

#. type: Content of: <div><div>
msgid "[["
msgstr "[["

#. type: Content of: <div><div><div><div>
#, fuzzy
#| msgid "<small>Install from</small>"
msgid "Install from macOS"
msgstr "<small>Installer depuis</small>"

#. type: Content of: <div><div>
msgid "|mac/usb-overview]]"
msgstr "|mac/usb-overview]]"

#. type: Content of: <div><div>
msgid "You can also:"
msgstr "Vous pouvez également :"

#. type: Content of: <div><div><ul><li>
#, fuzzy
#| msgid "[[Run Tails in a virtual machine|vm-download]]"
msgid "[[Burn Tails on a DVD|dvd-download]]"
msgstr "[[Exécuter Tails dans une machine virtuelle|vm-download]]"

#. type: Content of: <div><div><ul><li>
msgid "[[Run Tails in a virtual machine|vm-download]]"
msgstr "[[Exécuter Tails dans une machine virtuelle|vm-download]]"

<<<<<<< HEAD
#. type: Content of: <ol><li><div><div>
msgid "|install]]"
msgstr "|install]]"
=======
#~ msgid ""
#~ "Tails is not working on every Mac model and you might have to try "
#~ "<strong>different installation methods</strong>."
#~ msgstr ""
#~ "Tails ne fonctionne pas sur tous les modèles de Mac. Il vous faudra peut-"
#~ "être essayer <strong>plusieurs méthodes d'installation</strong>."
>>>>>>> 121100ef

#~ msgid "At the end, maybe:"
#~ msgstr "À la fin, il se peut que :"

#~ msgid "Tails will work <strong>perfectly</strong>!"
#~ msgstr "Tails fonctionne <strong>parfaitement</strong> !"

#~ msgid ""
#~ "You will start Tails with <strong>some core features missing</strong>."
#~ msgstr ""
#~ "Tails démarre avec <strong>sans certaines fonctionnalités cruciales</"
#~ "strong>."

#~ msgid ""
#~ "You will start Tails with <strong>Wi-Fi or graphics problems</strong>."
#~ msgstr ""
#~ "Tails démarre avec des <strong>problèmes de Wi-Fi ou d'affichage</strong>."

#~ msgid "It will be <strong>impossible</strong> to start Tails on your Mac."
#~ msgstr ""
#~ "Il soit <strong>impossible</strong> de démarrer Tails sur votre Mac."

#~ msgid "Anyway, ready to give it a try?"
#~ msgstr "Envie de tenter votre chance ?"

#~ msgid ""
#~ "If you know someone you trust who uses Tails already, you can try "
#~ "installing your Tails by cloning from their Tails."
#~ msgstr ""
#~ "Si vous connaissez une personne de confiance qui utilise déjà Tails, vous "
#~ "pouvez essayer d'installer votre Tails en copiant son Tails."

#~ msgid ""
#~ "If you don't know anyone who uses Tails or if you tried to clone and "
#~ "failed starting, then you can try these other 3 methods:"
#~ msgstr ""
#~ "Si vous ne connaissez personne qui utilise Tails ou que votre clone ne "
#~ "démarre pas, vous pouvez essayer l'une de ces trois autres méthodes :"

#~ msgid "Windows or Linux"
#~ msgstr "Windows ou Linux"

#~ msgid "Burn a DVD"
#~ msgstr "Graver un DVD"

#~ msgid "<small>and then install</small>"
#~ msgstr "<small>et ensuite installer</small>"

#~ msgid "|mac/dvd-overview]]"
#~ msgstr "|mac/dvd-overview]]"

#~ msgid "<small>Install using</small>"
#~ msgstr "<small>Installer en utilisant</small>"

#~ msgid "the command line"
#~ msgstr "la ligne de commande"

#~ msgid "|os]]"
#~ msgstr "|os]]"<|MERGE_RESOLUTION|>--- conflicted
+++ resolved
@@ -91,18 +91,12 @@
 msgid "[[Run Tails in a virtual machine|vm-download]]"
 msgstr "[[Exécuter Tails dans une machine virtuelle|vm-download]]"
 
-<<<<<<< HEAD
-#. type: Content of: <ol><li><div><div>
-msgid "|install]]"
-msgstr "|install]]"
-=======
 #~ msgid ""
 #~ "Tails is not working on every Mac model and you might have to try "
 #~ "<strong>different installation methods</strong>."
 #~ msgstr ""
 #~ "Tails ne fonctionne pas sur tous les modèles de Mac. Il vous faudra peut-"
 #~ "être essayer <strong>plusieurs méthodes d'installation</strong>."
->>>>>>> 121100ef
 
 #~ msgid "At the end, maybe:"
 #~ msgstr "À la fin, il se peut que :"
