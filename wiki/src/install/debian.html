--- conflicted
+++ resolved
@@ -8,11 +8,7 @@
 
 [[<span class="back">Back</span>|install/os]]
 
-<<<<<<< HEAD
-<h1 class="text-center"><strong>Debian, Ubuntu, or Mint</strong></h1>
-=======
-<h1 class="text-center"><strong>Debian</strong> or <strong>Ubuntu</strong></h1>
->>>>>>> c62f902c
+<h1 class="text-center"><strong>Debian</strong>, <strong>Ubuntu</strong>, or <strong>Mint</strong></h1>
 
 <div id="scenarios" class="row">
   <div class="col-md-6">
@@ -51,11 +47,7 @@
     [[
       <div class="panel panel-primary">
         <div class="panel-heading">
-<<<<<<< HEAD
-          <h3 class="panel-title"><small>Install from Debian, Ubuntu, or Mint using the</small><br />command line <small> and </small> GnuPG</h3>
-=======
-          <h3 class="panel-title"><small>Install from Debian or Ubuntu using the</small><br />command line <small>and</small> GnuPG</h3>
->>>>>>> c62f902c
+          <h3 class="panel-title"><small>Install from Debian, Ubuntu, or Mint using the</small><br />command line <small>and</small> GnuPG</h3>
         </div>
       </div>
     |expert/usb/overview]]
