# SOME DESCRIPTIVE TITLE
# Copyright (C) YEAR Free Software Foundation, Inc.
# This file is distributed under the same license as the PACKAGE package.
# FIRST AUTHOR <EMAIL@ADDRESS>, YEAR.
#
msgid ""
msgstr ""
"Project-Id-Version: \n"
<<<<<<< HEAD
"POT-Creation-Date: 2018-11-07 15:43+0000\n"
=======
"POT-Creation-Date: 2018-11-17 12:21+0000\n"
>>>>>>> 9e3df488
"PO-Revision-Date: 2017-02-09 19:26+0100\n"
"Last-Translator: Tails Developers <amnesia@boum.org>\n"
"Language-Team: LANGUAGE <LL@li.org>\n"
"Language: pt\n"
"MIME-Version: 1.0\n"
"Content-Type: text/plain; charset=UTF-8\n"
"Content-Transfer-Encoding: 8bit\n"
"Plural-Forms: nplurals=2; plural=n != 1;\n"
"X-Generator: Weblate 2.10.1\n"

#. type: Content of: <div><h3>
#, fuzzy
#| msgid "You need"
msgid "You need"
msgstr "Você precisa de"

#. type: Content of: <div><div><div><div>
#, fuzzy
#| msgid "[[!img install/inc/icons/clock.png link=\"no\"]]"
msgid "[[!img install/inc/icons/clock.png link=\"no\" alt=\"\"]]"
msgstr "[[!img install/inc/icons/clock.png link=\"no\"]]"

#. type: Content of: <div><div><div><div><div><h4>
#, fuzzy
#| msgid ""
<<<<<<< HEAD
#| "<span class=\"windows linux mac-usb\">2 hours</span> <span class=\"debian "
#| "expert\">1½ hour</span> <span class=\"install-clone mac-clone\">½ hour</span> <span "
#| "class=\"upgrade-clone\">¼ hour</span>"
msgid ""
"<span class=\"windows linux mac-usb expert upgrade-tails\">1½ hours in "
"total</span> <span class=\"install-clone mac-clone\">½ hour</span> <span class="
"\"upgrade-clone\">¼ hour</span>"
msgstr ""
"<span class=\"windows linux mac-usb\">2 horas</span> <span class=\"debian "
"expert\">1½ hora</span> <span class=\"install-clone mac-clone\">½ hora</span> <span "
"class=\"upgrade-clone\">¼ de hora</span>"
=======
#| "<span class=\"windows linux mac\">2 hours</span> <span class=\"debian "
#| "expert\">1½ hour</span> <span class=\"install-clone mac-clone\">½ hour</"
#| "span> <span class=\"upgrade-clone\">¼ hour</span>"
msgid ""
"<span class=\"windows linux mac expert upgrade-tails\">1½ hours in total</"
"span> <span class=\"install-clone mac-clone\">½ hour</span> <span class="
"\"upgrade-clone\">¼ hour</span>"
msgstr ""
"<span class=\"windows linux mac\">2 horas</span> <span class=\"debian expert"
"\">1½ hora</span> <span class=\"install-clone mac-clone\">½ hora</span> "
"<span class=\"upgrade-clone\">¼ de hora</span>"
>>>>>>> 9e3df488

#. type: Content of: <div><div><div><div><div><h4><span>
#, fuzzy
#| msgid ""
<<<<<<< HEAD
#| "<span class=\"windows linux mac-usb debian expert upgrade-tails\"> "
#| "<small>[[!inline pages=\"inc/stable_amd64_iso_size\" raw=\"yes\" sort="
#| "\"age\"]] to download</small>"
msgid ""
"<span class=\"windows linux mac-usb expert upgrade-tails\"> <small>[[!inline "
"pages=\"inc/stable_amd64_iso_size\" raw=\"yes\" sort=\"age\"]] to download</"
"small>"
msgstr ""
"<span class=\"windows linux mac-usb debian expert upgrade-tails\"> <small>[[!"
=======
#| "<span class=\"windows linux mac debian expert upgrade-tails\"> <small>[[!"
#| "inline pages=\"inc/stable_amd64_iso_size\" raw=\"yes\" sort=\"age\"]] to "
#| "download</small>"
msgid ""
"<span class=\"windows linux mac expert upgrade-tails\"> <small>[[!inline "
"pages=\"inc/stable_amd64_iso_size\" raw=\"yes\" sort=\"age\"]] to download</"
"small>"
msgstr ""
"<span class=\"windows linux mac debian expert upgrade-tails\"> <small>[[!"
>>>>>>> 9e3df488
"inline pages=\"inc/stable_amd64_iso_size\" raw=\"yes\" sort=\"age\"]] para "
"baixar</small>"

#. type: Content of: <div><div><div><div><div><h4>
#, fuzzy
#| msgid ""
<<<<<<< HEAD
#| "</span> <span class=\"windows linux mac-usb\"><small>1 hour to install</"
=======
#| "</span> <span class=\"windows linux mac\"><small>1 hour to install</"
>>>>>>> 9e3df488
#| "small></span> <span class=\"debian expert\"><small>½ hour to install</"
#| "small></span> <span class=\"upgrade-tails\"><small>½ hour to upgrade</"
#| "small></span>"
msgid ""
<<<<<<< HEAD
"</span> <span class=\"windows linux mac-usb expert\"><small>½ hour to "
"install</small></span> <span class=\"upgrade-tails\"><small>½ hour to "
"upgrade</small></span>"
msgstr ""
"</span> <span class=\"windows linux mac-usb\"><small>1 hora para instalar</"
=======
"</span> <span class=\"windows linux mac expert\"><small>½ hour to install</"
"small></span> <span class=\"upgrade-tails\"><small>½ hour to upgrade</"
"small></span>"
msgstr ""
"</span> <span class=\"windows linux mac\"><small>1 hora para instalar</"
>>>>>>> 9e3df488
"small></span> <span class=\"debian expert\"><small>½ hora para instalar</"
"small></span> <span class=\"upgrade-tails\"><small>½ hora para atualizar</"
"small></span>"

#. type: Content of: <div><div><div><div>
#, fuzzy
#| msgid "[[!img install/inc/icons/1-usb.png link=\"no\"]]"
msgid "[[!img install/inc/icons/usb.png link=\"no\" alt=\"\"]]"
msgstr "[[!img install/inc/icons/1-usb.png link=\"no\"]]"

#. type: Content of: <div><div><div><div><div><h4>
msgid "Your Tails"
msgstr "Seu Tails"

#. type: Content of: <div><div><div><div>
#, fuzzy
#| msgid "[[!img install/inc/icons/1-usb.png link=\"no\"]]"
msgid "[[!img install/inc/icons/usb.png link=\"no\"]]"
msgstr "[[!img install/inc/icons/1-usb.png link=\"no\"]]"

#. type: Content of: <div><div><div><div><div><h4>
msgid "1 other Tails"
msgstr "1 outro Tails"

#. type: Content of: <div><div><div><div><div><h4>
<<<<<<< HEAD
msgid "<small>DVD or USB</small>"
=======
#, fuzzy
#| msgid "<small>DVD or USB</small>"
msgid "<small>USB stick or DVD</small>"
>>>>>>> 9e3df488
msgstr "<small>DVD ou USB</small>"

#. type: Content of: <div><div><div><div><div><h4>
msgid "1 USB stick"
msgstr "1 memória USB"

#. type: Content of: <div><div><div><div><div><h4>
msgid "<small>8 GB minimum</small>"
msgstr "<small>mínimo de 8 GB</small>"

#. type: Content of: <div><div><div><div><div><h4>
msgid "<small>All data will be lost!</small>"
msgstr "<small>Todos os dados serão apagados!</small>"

#. type: Content of: <div><div><div><div><div><h4><small>
#, fuzzy
#| msgid "<small>All data will be lost!</small>"
msgid "<small>All data will be lost!"
msgstr "<small>Todos os dados serão apagados!</small>"

#. type: Content of: <div><div><div><div><div><h4>
msgid "[[!toggle id=\"why_extra\" text=\"Why?\"]]</small>"
msgstr ""

#. type: Content of: <div><div><div><div><div>
msgid ""
"[[!toggleable id=\"why_extra\" text=\"\"\" [[!toggle id=\"why_extra\" text="
"\"X\"]] [[!inline pages=\"install/inc/router/why_extra.inline\" raw=\"yes\" "
"sort=\"age\"]] \"\"\"]]"
msgstr ""
"[[!toggleable id=\"why_extra\" text=\"\"\" [[!toggle id=\"why_extra\" text="
"\"X\"]] [[!inline pages=\"install/inc/router/why_extra.inline.pt\" raw=\"yes"
"\" sort=\"age\"]] \"\"\"]]"

#. type: Content of: <div><div><div><div>
#, fuzzy
#| msgid "[[!img install/inc/icons/screens.png link=\"no\"]]"
msgid "[[!img install/inc/icons/screens.png link=\"no\" alt=\"\"]]"
msgstr "[[!img install/inc/icons/screens.png link=\"no\"]]"

#. type: Content of: <div><div><div><div><div><h4>
msgid "a smartphone"
msgstr "um *smartphone*"

#. type: Content of: <div><div><div><div><div><h4><small>
msgid "<small> another computer,"
msgstr "<small> outro computador,"

#. type: Content of: <div><div><div><div><div><h4><small>
msgid "or a printer"
msgstr "ou uma impressora"

#. type: Content of: <div><div><div><div><div><h4>
msgid "to follow the instructions </small>"
msgstr "para acompanhar as instruções </small>"

#. type: Content of: <div><h3>
msgid "Your steps"
msgstr "Seus passos"

#. type: Content of: <div><div><div><div>
#, fuzzy
#| msgid "[[!img install/inc/infography/download-and-verify.png link=\"no\"]]"
msgid ""
"[[!img install/inc/infography/download-and-verify.png link=\"no\" alt=\"USB "
"image downloaded and verified\"]]"
msgstr "[[!img install/inc/infography/download-and-verify.png link=\"no\"]]"

#. type: Content of: <div><div><div><div><p>
msgid "Download"
msgstr ""

#. type: Content of: <div><div><div><div>
#, fuzzy
#| msgid "[[!img install/inc/infography/download-and-verify.png link=\"no\"]]"
msgid ""
"[[!img install/inc/infography/download-and-verify-in-tails.png link=\"no\" "
<<<<<<< HEAD
"alt=\"ISO image downloaded and verified\"]]"
=======
"alt=\"USB image downloaded and verified\"]]"
>>>>>>> 9e3df488
msgstr "[[!img install/inc/infography/download-and-verify.png link=\"no\"]]"

#. type: Content of: <div><div><div><div>
#, fuzzy
#| msgid ""
#| "[[!img install/inc/infography/restart-on-intermediary-tails.png link=\"no"
#| "\"]]"
msgid ""
"[[!img install/inc/infography/restart-on-other-tails.png link=\"no\" alt="
"\"Computer restarted on USB stick on the left\"]]"
msgstr ""
"[[!img install/inc/infography/restart-on-intermediary-tails.png link=\"no\"]]"

#. type: Content of: <div><div><div><div><p>
msgid "Restart"
msgstr "Reinicie"

#. type: Content of: <div><div><div><div>
#, fuzzy
#| msgid "[[!img install/inc/infography/upgrade-upgrade-usb.png link=\"no\"]]"
msgid ""
<<<<<<< HEAD
"[[!img install/inc/infography/install-tails.png link=\"no\" alt=\"ISO image "
"installed on USB stick on the right\"]]"
=======
"[[!img install/inc/infography/install-tails.png link=\"no\" alt=\"USB image "
"installed on USB stick\"]]"
>>>>>>> 9e3df488
msgstr "[[!img install/inc/infography/upgrade-upgrade-usb.png link=\"no\"]]"

#. type: Content of: <div><div><div><div><p>
msgid "Install"
msgstr "Instale"

#. type: Content of: <div><div><div><div>
#, fuzzy
#| msgid "[[!img install/inc/infography/upgrade-upgrade-usb.png link=\"no\"]]"
msgid ""
"[[!img install/inc/infography/install-upgrade-usb.png link=\"no\" alt=\"USB "
"image installed on USB stick on the left\"]]"
msgstr "[[!img install/inc/infography/upgrade-upgrade-usb.png link=\"no\"]]"

#. type: Content of: <div><div><div><div><p>
msgid "Install intermediary"
msgstr ""

#. type: Content of: <div><div><div><div>
#, fuzzy
#| msgid "[[!img install/inc/icons/restart.png link=\"no\"]]"
msgid "[[!img install/inc/infography/restart.png link=\"no\" alt=\"\"]]"
msgstr "[[!img install/inc/icons/restart.png link=\"no\"]]"

#. type: Content of: <div><div><div><div>
<<<<<<< HEAD
=======
#, fuzzy
#| msgid "[[!img install/inc/infography/clone-dvd.png link=\"no\"]]"
msgid ""
"[[!img install/inc/infography/clone-tails.png link=\"no\" alt=\"Tails "
"installed on USB stick on the right\"]]"
msgstr "[[!img install/inc/infography/clone-dvd.png link=\"no\"]]"

#. type: Content of: <div><div><div><div><p>
>>>>>>> 9e3df488
#, fuzzy
#| msgid ""
#| "<span class=\"install-clone mac-clone windows linux mac\">Install</span> "
#| "<span class=\"upgrade\">Upgrade</span>"
msgid ""
"<span class=\"install-clone mac-clone\">Install</span> <span class=\"upgrade"
"\">Upgrade</span>"
msgstr ""
"<span class=\"install-clone mac-clone windows linux mac\">Instale</span> "
"<span class=\"upgrade\">Atualize</span>"

<<<<<<< HEAD
#. type: Content of: <div><div><div><div><p>
#, fuzzy
#| msgid ""
#| "<span class=\"install-clone mac-clone windows linux mac-usb\">Install</span> <span "
#| "class=\"upgrade\">Upgrade</span>"
msgid ""
"<span class=\"install-clone mac-clone\">Install</span> <span class=\"upgrade"
"\">Upgrade</span>"
msgstr ""
"<span class=\"install-clone mac-clone windows linux mac-usb\">Instale</span> <span "
"class=\"upgrade\">Atualize</span>"

=======
>>>>>>> 9e3df488
#. type: Content of: <div><div><div><div>
#, fuzzy
#| msgid "[[!img install/inc/infography/create-persistence.png link=\"no\"]]"
msgid ""
"[[!img install/inc/infography/create-persistence.png link=\"no\" alt="
"\"Encryption configured on USB stick\"]]"
msgstr "[[!img install/inc/infography/create-persistence.png link=\"no\"]]"

#. type: Content of: <div><div><div><div><p>
msgid "Configure"
msgstr ""

#~ msgid "[[!img install/inc/icons/1-dvd.png link=\"no\" alt=\"\"]]"
#~ msgstr "[[!img install/inc/icons/1-dvd.png link=\"no\" alt=\"\"]]"

#~ msgid "1 DVD"
#~ msgstr "1 DVD"

#, fuzzy
#~| msgid "[[!img install/inc/infography/insert-dvd.png link=\"no\"]]"
#~ msgid ""
#~ "[[!img install/inc/infography/insert-dvd.png link=\"no\" alt=\"DVD "
#~ "inserted\"]]"
#~ msgstr "[[!img install/inc/infography/insert-dvd.png link=\"no\"]]"

#, fuzzy
#~| msgid "[[!img install/inc/infography/clone-dvd.png link=\"no\"]]"
#~ msgid ""
#~ "[[!img install/inc/infography/clone-dvd.png link=\"no\" alt=\"Tails "
#~ "installed on USB stick on the right\"]]"
#~ msgstr "[[!img install/inc/infography/clone-dvd.png link=\"no\"]]"

#, fuzzy
#~| msgid "[[!img install/inc/icons/2-usb.png link=\"no\"]]"
#~ msgid "[[!img install/inc/icons/2-usb.png link=\"no\" alt=\"\"]]"
#~ msgstr "[[!img install/inc/icons/2-usb.png link=\"no\"]]"

#~ msgid "2 USB sticks"
#~ msgstr "2 memórias USB"

#, fuzzy
#~| msgid ""
#~| "First you will <span class=\"windows linux mac-usb\">install an "
#~| "intermediary Tails on the first USB stick.</span> <span class=\"\">burn "
#~| "an intermediary Tails on a DVD.</span> <span class=\"debian expert"
#~| "\">install a Tails on your USB stick.</span> <span class=\"install-clone mac-clone "
#~| "upgrade-clone\">restart on the other Tails.</span> <span class=\"upgrade-"
#~| "tails\">install and upgrade an intermediary Tails.</span>"
#~ msgid ""
#~ "First you will <span class=\"windows linux mac-usb\">install an "
#~ "intermediary Tails on the first USB stick.</span> <span class=\"\">burn "
#~ "an intermediary Tails on a DVD.</span> <span class=\"debian expert"
#~ "\">install a Tails on your USB stick.</span> <span class=\"install-clone mac-clone "
#~ "upgrade-clone\">restart on the other Tails.</span> <span class=\"upgrade-"
#~ "tails\">install an intermediary Tails.</span>"
#~ msgstr ""
#~ "Primeiro você vai <span class=\"windows linux mac-usb\">instalar um Tails "
#~ "intermediário na primeira memória USB.</span> <span class=\"\">gravar um "
#~ "Tails intermediário em um DVD.</span> <span class=\"debian expert"
#~ "\">instalar um Tails na sua memória USB.</span> <span class=\"install-"
#~ "clone upgrade-clone\">reiniciar o outro Tails.</span> <span class="
#~ "\"upgrade-tails\">instalar e atualizar um Tails intermediário.</span>"

#, fuzzy
#~| msgid ""
#~| "<span class=\"windows linux mac-usb debian expert upgrade-tails\"> "
#~| "<small>[[!inline pages=\"inc/stable_amd64_iso_size\" raw=\"yes\" sort="
#~| "\"age\"]] to download</small>"
#~ msgid ""
#~ "<span class=\"windows linux mac-usb upgrade-tails\"><small>[[!toggle id="
#~ "\"why_two\" text=\"Why an intermediary Tails?\"]]</small></span>"
#~ msgstr ""
#~ "<span class=\"windows linux mac-usb debian expert upgrade-tails\"> "
#~ "<small>[[!inline pages=\"inc/stable_amd64_iso_size\" raw=\"yes\" sort="
#~ "\"age\"]] para baixar</small>"

#, fuzzy
#~| msgid ""
#~| "[[!img install/inc/infography/install-intermediary-tails.png link=\"no"
#~| "\"]]"
#~ msgid ""
#~ "[[!img install/inc/infography/install-intermediary-tails.png link=\"no\" "
#~ "alt=\"ISO image installed on USB stick on the left\"]]"
#~ msgstr ""
#~ "[[!img install/inc/infography/install-intermediary-tails.png link=\"no\"]]"

#~ msgid ""
#~ "Then you will <span class=\"windows linux mac-usb\">install the final "
#~ "Tails on the second USB stick.</span> <span class=\"\">install the final "
#~ "Tails on your USB stick.</span> <span class=\"install-clone mac-clone\">install "
#~ "Tails on your USB stick.</span> <span class=\"debian expert\">configure "
#~ "it.</span> <span class=\"upgrade-clone upgrade-tails\">upgrade your Tails."
#~ "</span>"
#~ msgstr ""
#~ "Então você irá <span class=\"windows linux mac-usb\">instalar o Tails "
#~ "final na segunda unidade USB.</span> <span class=\"\">instalar o Tails "
#~ "final na sua unidade USB.</span> <span class=\"install-clone mac-clone\">instalar o "
#~ "Tails na unidade USB.</span> <span class=\"debian expert\">configurá-lo.</"
#~ "span> <span class=\"upgrade-clone upgrade-tails\">atualizar seu Tails.</"
#~ "span>"

#, fuzzy
#~| msgid ""
<<<<<<< HEAD
#~| "<span class=\"windows linux mac-usb\">2 hours</span> <span class="
#~| "\"debian expert\">1½ hour</span> <span class=\"install-clone mac-clone\">½ hour</"
#~| "span> <span class=\"upgrade-clone\">¼ hour</span>"
#~ msgid ""
#~ "<span class=\"windows linux mac-usb upgrade-tails\">2 hours in total</"
#~ "span> <span class=\"debian expert\">1½ hour in total</span> <span class="
#~ "\"install-clone mac-clone\">½ hour</span> <span class=\"upgrade-clone\">¼ hour</"
#~ "span>"
#~ msgstr ""
#~ "<span class=\"windows linux mac-usb\">2 horas</span> <span class=\"debian "
#~ "expert\">1½ hora</span> <span class=\"install-clone mac-clone\">½ hora</span> <span "
#~ "class=\"upgrade-clone\">¼ de hora</span>"

#, fuzzy
#~| msgid ""
#~| "</span> <span class=\"windows linux mac-usb\"><small>1 hour to install</"
=======
#~| "[[!img install/inc/infography/clone-intermediary-tails.png link=\"no\"]]"
#~ msgid ""
#~ "[[!img install/inc/infography/clone-intermediary-tails.png link=\"no\" "
#~ "alt=\"Tails installed on USB stick on the right\"]]"
#~ msgstr ""
#~ "[[!img install/inc/infography/clone-intermediary-tails.png link=\"no\"]]"

#~ msgid "[[!img install/inc/icons/1-dvd.png link=\"no\" alt=\"\"]]"
#~ msgstr "[[!img install/inc/icons/1-dvd.png link=\"no\" alt=\"\"]]"

#~ msgid "1 DVD"
#~ msgstr "1 DVD"

#, fuzzy
#~| msgid "[[!img install/inc/infography/insert-dvd.png link=\"no\"]]"
#~ msgid ""
#~ "[[!img install/inc/infography/insert-dvd.png link=\"no\" alt=\"DVD "
#~ "inserted\"]]"
#~ msgstr "[[!img install/inc/infography/insert-dvd.png link=\"no\"]]"

#, fuzzy
#~| msgid "[[!img install/inc/icons/2-usb.png link=\"no\"]]"
#~ msgid "[[!img install/inc/icons/2-usb.png link=\"no\" alt=\"\"]]"
#~ msgstr "[[!img install/inc/icons/2-usb.png link=\"no\"]]"

#~ msgid "2 USB sticks"
#~ msgstr "2 memórias USB"

#, fuzzy
#~| msgid ""
#~| "First you will <span class=\"windows linux mac\">install an intermediary "
#~| "Tails on the first USB stick.</span> <span class=\"\">burn an "
#~| "intermediary Tails on a DVD.</span> <span class=\"debian expert"
#~| "\">install a Tails on your USB stick.</span> <span class=\"install-clone "
#~| "mac-clone upgrade-clone\">restart on the other Tails.</span> <span class="
#~| "\"upgrade-tails\">install and upgrade an intermediary Tails.</span>"
#~ msgid ""
#~ "First you will <span class=\"windows linux mac\">install an intermediary "
#~ "Tails on the first USB stick.</span> <span class=\"\">burn an "
#~ "intermediary Tails on a DVD.</span> <span class=\"debian expert\">install "
#~ "a Tails on your USB stick.</span> <span class=\"install-clone mac-clone "
#~ "upgrade-clone\">restart on the other Tails.</span> <span class=\"upgrade-"
#~ "tails\">install an intermediary Tails.</span>"
#~ msgstr ""
#~ "Primeiro você vai <span class=\"windows linux mac\">instalar um Tails "
#~ "intermediário na primeira memória USB.</span> <span class=\"\">gravar um "
#~ "Tails intermediário em um DVD.</span> <span class=\"debian expert"
#~ "\">instalar um Tails na sua memória USB.</span> <span class=\"install-"
#~ "clone upgrade-clone\">reiniciar o outro Tails.</span> <span class="
#~ "\"upgrade-tails\">instalar e atualizar um Tails intermediário.</span>"

#, fuzzy
#~| msgid ""
#~| "<span class=\"windows linux mac debian expert upgrade-tails\"> <small>[[!"
#~| "inline pages=\"inc/stable_amd64_iso_size\" raw=\"yes\" sort=\"age\"]] to "
#~| "download</small>"
#~ msgid ""
#~ "<span class=\"windows linux mac upgrade-tails\"><small>[[!toggle id="
#~ "\"why_two\" text=\"Why an intermediary Tails?\"]]</small></span>"
#~ msgstr ""
#~ "<span class=\"windows linux mac debian expert upgrade-tails\"> <small>[[!"
#~ "inline pages=\"inc/stable_amd64_iso_size\" raw=\"yes\" sort=\"age\"]] "
#~ "para baixar</small>"

#, fuzzy
#~| msgid ""
#~| "[[!img install/inc/infography/install-intermediary-tails.png link=\"no"
#~| "\"]]"
#~ msgid ""
#~ "[[!img install/inc/infography/install-intermediary-tails.png link=\"no\" "
#~ "alt=\"ISO image installed on USB stick on the left\"]]"
#~ msgstr ""
#~ "[[!img install/inc/infography/install-intermediary-tails.png link=\"no\"]]"

#~ msgid ""
#~ "Then you will <span class=\"windows linux mac\">install the final Tails "
#~ "on the second USB stick.</span> <span class=\"\">install the final Tails "
#~ "on your USB stick.</span> <span class=\"install-clone mac-clone\">install "
#~ "Tails on your USB stick.</span> <span class=\"debian expert\">configure "
#~ "it.</span> <span class=\"upgrade-clone upgrade-tails\">upgrade your Tails."
#~ "</span>"
#~ msgstr ""
#~ "Então você irá <span class=\"windows linux mac\">instalar o Tails final "
#~ "na segunda unidade USB.</span> <span class=\"\">instalar o Tails final na "
#~ "sua unidade USB.</span> <span class=\"install-clone mac-clone\">instalar "
#~ "o Tails na unidade USB.</span> <span class=\"debian expert\">configurá-lo."
#~ "</span> <span class=\"upgrade-clone upgrade-tails\">atualizar seu Tails.</"
#~ "span>"

#, fuzzy
#~| msgid ""
#~| "<span class=\"windows linux mac\">2 hours</span> <span class=\"debian "
#~| "expert\">1½ hour</span> <span class=\"install-clone mac-clone\">½ hour</"
#~| "span> <span class=\"upgrade-clone\">¼ hour</span>"
#~ msgid ""
#~ "<span class=\"windows linux mac upgrade-tails\">2 hours in total</span> "
#~ "<span class=\"debian expert\">1½ hour in total</span> <span class="
#~ "\"install-clone mac-clone\">½ hour</span> <span class=\"upgrade-clone\">¼ "
#~ "hour</span>"
#~ msgstr ""
#~ "<span class=\"windows linux mac\">2 horas</span> <span class=\"debian "
#~ "expert\">1½ hora</span> <span class=\"install-clone mac-clone\">½ hora</"
#~ "span> <span class=\"upgrade-clone\">¼ de hora</span>"

#, fuzzy
#~| msgid ""
#~| "</span> <span class=\"windows linux mac\"><small>1 hour to install</"
>>>>>>> 9e3df488
#~| "small></span> <span class=\"debian expert\"><small>½ hour to install</"
#~| "small></span> <span class=\"upgrade-tails\"><small>½ hour to upgrade</"
#~| "small></span>"
#~ msgid ""
<<<<<<< HEAD
#~ "</span> <span class=\"windows linux mac-usb\"><small>1 hour to install</"
=======
#~ "</span> <span class=\"windows linux mac\"><small>1 hour to install</"
>>>>>>> 9e3df488
#~ "small></span> <span class=\"debian expert\"><small>½ hour to install</"
#~ "small></span> <span class=\"upgrade-tails\"><small>¼ hour to upgrade</"
#~ "small></span>"
#~ msgstr ""
<<<<<<< HEAD
#~ "</span> <span class=\"windows linux mac-usb\"><small>1 hora para "
#~ "instalar</small></span> <span class=\"debian expert\"><small>½ hora para "
#~ "instalar</small></span> <span class=\"upgrade-tails\"><small>½ hora para "
#~ "atualizar</small></span>"
=======
#~ "</span> <span class=\"windows linux mac\"><small>1 hora para instalar</"
#~ "small></span> <span class=\"debian expert\"><small>½ hora para instalar</"
#~ "small></span> <span class=\"upgrade-tails\"><small>½ hora para atualizar</"
#~ "small></span>"
>>>>>>> 9e3df488

#, fuzzy
#~| msgid "[[!img install/inc/infography/install-upgrade-usb.png link=\"no\"]]"
#~ msgid ""
#~ "[[!img install/inc/infography/install-upgrade-usb.png link=\"no\" alt="
#~ "\"Tails installed on USB stick on the left\"]]"
#~ msgstr "[[!img install/inc/infography/install-upgrade-usb.png link=\"no\"]]"

#~ msgid "Upgrade"
#~ msgstr "Atualize"

#~ msgid "<span class=\"step-number\"></span>Download"
#~ msgstr "<span class=\"step-number\"></span>Baixe"

#~ msgid "<span class=\"step-number\"></span>Restart"
#~ msgstr "<span class=\"step-number\"></span>Reinicie"

#~ msgid "<span class=\"step-number\"></span>Install"
#~ msgstr "<span class=\"step-number\"></span>Instale"

#~ msgid "<span class=\"step-number\"></span>Configure"
#~ msgstr "<span class=\"step-number\"></span>Configure"<|MERGE_RESOLUTION|>--- conflicted
+++ resolved
@@ -6,11 +6,7 @@
 msgid ""
 msgstr ""
 "Project-Id-Version: \n"
-<<<<<<< HEAD
-"POT-Creation-Date: 2018-11-07 15:43+0000\n"
-=======
 "POT-Creation-Date: 2018-11-17 12:21+0000\n"
->>>>>>> 9e3df488
 "PO-Revision-Date: 2017-02-09 19:26+0100\n"
 "Last-Translator: Tails Developers <amnesia@boum.org>\n"
 "Language-Team: LANGUAGE <LL@li.org>\n"
@@ -36,19 +32,6 @@
 #. type: Content of: <div><div><div><div><div><h4>
 #, fuzzy
 #| msgid ""
-<<<<<<< HEAD
-#| "<span class=\"windows linux mac-usb\">2 hours</span> <span class=\"debian "
-#| "expert\">1½ hour</span> <span class=\"install-clone mac-clone\">½ hour</span> <span "
-#| "class=\"upgrade-clone\">¼ hour</span>"
-msgid ""
-"<span class=\"windows linux mac-usb expert upgrade-tails\">1½ hours in "
-"total</span> <span class=\"install-clone mac-clone\">½ hour</span> <span class="
-"\"upgrade-clone\">¼ hour</span>"
-msgstr ""
-"<span class=\"windows linux mac-usb\">2 horas</span> <span class=\"debian "
-"expert\">1½ hora</span> <span class=\"install-clone mac-clone\">½ hora</span> <span "
-"class=\"upgrade-clone\">¼ de hora</span>"
-=======
 #| "<span class=\"windows linux mac\">2 hours</span> <span class=\"debian "
 #| "expert\">1½ hour</span> <span class=\"install-clone mac-clone\">½ hour</"
 #| "span> <span class=\"upgrade-clone\">¼ hour</span>"
@@ -60,22 +43,10 @@
 "<span class=\"windows linux mac\">2 horas</span> <span class=\"debian expert"
 "\">1½ hora</span> <span class=\"install-clone mac-clone\">½ hora</span> "
 "<span class=\"upgrade-clone\">¼ de hora</span>"
->>>>>>> 9e3df488
 
 #. type: Content of: <div><div><div><div><div><h4><span>
 #, fuzzy
 #| msgid ""
-<<<<<<< HEAD
-#| "<span class=\"windows linux mac-usb debian expert upgrade-tails\"> "
-#| "<small>[[!inline pages=\"inc/stable_amd64_iso_size\" raw=\"yes\" sort="
-#| "\"age\"]] to download</small>"
-msgid ""
-"<span class=\"windows linux mac-usb expert upgrade-tails\"> <small>[[!inline "
-"pages=\"inc/stable_amd64_iso_size\" raw=\"yes\" sort=\"age\"]] to download</"
-"small>"
-msgstr ""
-"<span class=\"windows linux mac-usb debian expert upgrade-tails\"> <small>[[!"
-=======
 #| "<span class=\"windows linux mac debian expert upgrade-tails\"> <small>[[!"
 #| "inline pages=\"inc/stable_amd64_iso_size\" raw=\"yes\" sort=\"age\"]] to "
 #| "download</small>"
@@ -85,35 +56,22 @@
 "small>"
 msgstr ""
 "<span class=\"windows linux mac debian expert upgrade-tails\"> <small>[[!"
->>>>>>> 9e3df488
 "inline pages=\"inc/stable_amd64_iso_size\" raw=\"yes\" sort=\"age\"]] para "
 "baixar</small>"
 
 #. type: Content of: <div><div><div><div><div><h4>
 #, fuzzy
 #| msgid ""
-<<<<<<< HEAD
-#| "</span> <span class=\"windows linux mac-usb\"><small>1 hour to install</"
-=======
 #| "</span> <span class=\"windows linux mac\"><small>1 hour to install</"
->>>>>>> 9e3df488
 #| "small></span> <span class=\"debian expert\"><small>½ hour to install</"
 #| "small></span> <span class=\"upgrade-tails\"><small>½ hour to upgrade</"
 #| "small></span>"
 msgid ""
-<<<<<<< HEAD
-"</span> <span class=\"windows linux mac-usb expert\"><small>½ hour to "
-"install</small></span> <span class=\"upgrade-tails\"><small>½ hour to "
-"upgrade</small></span>"
-msgstr ""
-"</span> <span class=\"windows linux mac-usb\"><small>1 hora para instalar</"
-=======
 "</span> <span class=\"windows linux mac expert\"><small>½ hour to install</"
 "small></span> <span class=\"upgrade-tails\"><small>½ hour to upgrade</"
 "small></span>"
 msgstr ""
 "</span> <span class=\"windows linux mac\"><small>1 hora para instalar</"
->>>>>>> 9e3df488
 "small></span> <span class=\"debian expert\"><small>½ hora para instalar</"
 "small></span> <span class=\"upgrade-tails\"><small>½ hora para atualizar</"
 "small></span>"
@@ -139,13 +97,9 @@
 msgstr "1 outro Tails"
 
 #. type: Content of: <div><div><div><div><div><h4>
-<<<<<<< HEAD
-msgid "<small>DVD or USB</small>"
-=======
 #, fuzzy
 #| msgid "<small>DVD or USB</small>"
 msgid "<small>USB stick or DVD</small>"
->>>>>>> 9e3df488
 msgstr "<small>DVD ou USB</small>"
 
 #. type: Content of: <div><div><div><div><div><h4>
@@ -223,11 +177,7 @@
 #| msgid "[[!img install/inc/infography/download-and-verify.png link=\"no\"]]"
 msgid ""
 "[[!img install/inc/infography/download-and-verify-in-tails.png link=\"no\" "
-<<<<<<< HEAD
-"alt=\"ISO image downloaded and verified\"]]"
-=======
 "alt=\"USB image downloaded and verified\"]]"
->>>>>>> 9e3df488
 msgstr "[[!img install/inc/infography/download-and-verify.png link=\"no\"]]"
 
 #. type: Content of: <div><div><div><div>
@@ -249,13 +199,8 @@
 #, fuzzy
 #| msgid "[[!img install/inc/infography/upgrade-upgrade-usb.png link=\"no\"]]"
 msgid ""
-<<<<<<< HEAD
-"[[!img install/inc/infography/install-tails.png link=\"no\" alt=\"ISO image "
-"installed on USB stick on the right\"]]"
-=======
 "[[!img install/inc/infography/install-tails.png link=\"no\" alt=\"USB image "
 "installed on USB stick\"]]"
->>>>>>> 9e3df488
 msgstr "[[!img install/inc/infography/upgrade-upgrade-usb.png link=\"no\"]]"
 
 #. type: Content of: <div><div><div><div><p>
@@ -281,8 +226,6 @@
 msgstr "[[!img install/inc/icons/restart.png link=\"no\"]]"
 
 #. type: Content of: <div><div><div><div>
-<<<<<<< HEAD
-=======
 #, fuzzy
 #| msgid "[[!img install/inc/infography/clone-dvd.png link=\"no\"]]"
 msgid ""
@@ -291,7 +234,6 @@
 msgstr "[[!img install/inc/infography/clone-dvd.png link=\"no\"]]"
 
 #. type: Content of: <div><div><div><div><p>
->>>>>>> 9e3df488
 #, fuzzy
 #| msgid ""
 #| "<span class=\"install-clone mac-clone windows linux mac\">Install</span> "
@@ -303,21 +245,6 @@
 "<span class=\"install-clone mac-clone windows linux mac\">Instale</span> "
 "<span class=\"upgrade\">Atualize</span>"
 
-<<<<<<< HEAD
-#. type: Content of: <div><div><div><div><p>
-#, fuzzy
-#| msgid ""
-#| "<span class=\"install-clone mac-clone windows linux mac-usb\">Install</span> <span "
-#| "class=\"upgrade\">Upgrade</span>"
-msgid ""
-"<span class=\"install-clone mac-clone\">Install</span> <span class=\"upgrade"
-"\">Upgrade</span>"
-msgstr ""
-"<span class=\"install-clone mac-clone windows linux mac-usb\">Instale</span> <span "
-"class=\"upgrade\">Atualize</span>"
-
-=======
->>>>>>> 9e3df488
 #. type: Content of: <div><div><div><div>
 #, fuzzy
 #| msgid "[[!img install/inc/infography/create-persistence.png link=\"no\"]]"
@@ -330,115 +257,8 @@
 msgid "Configure"
 msgstr ""
 
-#~ msgid "[[!img install/inc/icons/1-dvd.png link=\"no\" alt=\"\"]]"
-#~ msgstr "[[!img install/inc/icons/1-dvd.png link=\"no\" alt=\"\"]]"
-
-#~ msgid "1 DVD"
-#~ msgstr "1 DVD"
-
-#, fuzzy
-#~| msgid "[[!img install/inc/infography/insert-dvd.png link=\"no\"]]"
-#~ msgid ""
-#~ "[[!img install/inc/infography/insert-dvd.png link=\"no\" alt=\"DVD "
-#~ "inserted\"]]"
-#~ msgstr "[[!img install/inc/infography/insert-dvd.png link=\"no\"]]"
-
-#, fuzzy
-#~| msgid "[[!img install/inc/infography/clone-dvd.png link=\"no\"]]"
-#~ msgid ""
-#~ "[[!img install/inc/infography/clone-dvd.png link=\"no\" alt=\"Tails "
-#~ "installed on USB stick on the right\"]]"
-#~ msgstr "[[!img install/inc/infography/clone-dvd.png link=\"no\"]]"
-
-#, fuzzy
-#~| msgid "[[!img install/inc/icons/2-usb.png link=\"no\"]]"
-#~ msgid "[[!img install/inc/icons/2-usb.png link=\"no\" alt=\"\"]]"
-#~ msgstr "[[!img install/inc/icons/2-usb.png link=\"no\"]]"
-
-#~ msgid "2 USB sticks"
-#~ msgstr "2 memórias USB"
-
-#, fuzzy
-#~| msgid ""
-#~| "First you will <span class=\"windows linux mac-usb\">install an "
-#~| "intermediary Tails on the first USB stick.</span> <span class=\"\">burn "
-#~| "an intermediary Tails on a DVD.</span> <span class=\"debian expert"
-#~| "\">install a Tails on your USB stick.</span> <span class=\"install-clone mac-clone "
-#~| "upgrade-clone\">restart on the other Tails.</span> <span class=\"upgrade-"
-#~| "tails\">install and upgrade an intermediary Tails.</span>"
-#~ msgid ""
-#~ "First you will <span class=\"windows linux mac-usb\">install an "
-#~ "intermediary Tails on the first USB stick.</span> <span class=\"\">burn "
-#~ "an intermediary Tails on a DVD.</span> <span class=\"debian expert"
-#~ "\">install a Tails on your USB stick.</span> <span class=\"install-clone mac-clone "
-#~ "upgrade-clone\">restart on the other Tails.</span> <span class=\"upgrade-"
-#~ "tails\">install an intermediary Tails.</span>"
-#~ msgstr ""
-#~ "Primeiro você vai <span class=\"windows linux mac-usb\">instalar um Tails "
-#~ "intermediário na primeira memória USB.</span> <span class=\"\">gravar um "
-#~ "Tails intermediário em um DVD.</span> <span class=\"debian expert"
-#~ "\">instalar um Tails na sua memória USB.</span> <span class=\"install-"
-#~ "clone upgrade-clone\">reiniciar o outro Tails.</span> <span class="
-#~ "\"upgrade-tails\">instalar e atualizar um Tails intermediário.</span>"
-
-#, fuzzy
-#~| msgid ""
-#~| "<span class=\"windows linux mac-usb debian expert upgrade-tails\"> "
-#~| "<small>[[!inline pages=\"inc/stable_amd64_iso_size\" raw=\"yes\" sort="
-#~| "\"age\"]] to download</small>"
-#~ msgid ""
-#~ "<span class=\"windows linux mac-usb upgrade-tails\"><small>[[!toggle id="
-#~ "\"why_two\" text=\"Why an intermediary Tails?\"]]</small></span>"
-#~ msgstr ""
-#~ "<span class=\"windows linux mac-usb debian expert upgrade-tails\"> "
-#~ "<small>[[!inline pages=\"inc/stable_amd64_iso_size\" raw=\"yes\" sort="
-#~ "\"age\"]] para baixar</small>"
-
-#, fuzzy
-#~| msgid ""
-#~| "[[!img install/inc/infography/install-intermediary-tails.png link=\"no"
-#~| "\"]]"
-#~ msgid ""
-#~ "[[!img install/inc/infography/install-intermediary-tails.png link=\"no\" "
-#~ "alt=\"ISO image installed on USB stick on the left\"]]"
-#~ msgstr ""
-#~ "[[!img install/inc/infography/install-intermediary-tails.png link=\"no\"]]"
-
-#~ msgid ""
-#~ "Then you will <span class=\"windows linux mac-usb\">install the final "
-#~ "Tails on the second USB stick.</span> <span class=\"\">install the final "
-#~ "Tails on your USB stick.</span> <span class=\"install-clone mac-clone\">install "
-#~ "Tails on your USB stick.</span> <span class=\"debian expert\">configure "
-#~ "it.</span> <span class=\"upgrade-clone upgrade-tails\">upgrade your Tails."
-#~ "</span>"
-#~ msgstr ""
-#~ "Então você irá <span class=\"windows linux mac-usb\">instalar o Tails "
-#~ "final na segunda unidade USB.</span> <span class=\"\">instalar o Tails "
-#~ "final na sua unidade USB.</span> <span class=\"install-clone mac-clone\">instalar o "
-#~ "Tails na unidade USB.</span> <span class=\"debian expert\">configurá-lo.</"
-#~ "span> <span class=\"upgrade-clone upgrade-tails\">atualizar seu Tails.</"
-#~ "span>"
-
-#, fuzzy
-#~| msgid ""
-<<<<<<< HEAD
-#~| "<span class=\"windows linux mac-usb\">2 hours</span> <span class="
-#~| "\"debian expert\">1½ hour</span> <span class=\"install-clone mac-clone\">½ hour</"
-#~| "span> <span class=\"upgrade-clone\">¼ hour</span>"
-#~ msgid ""
-#~ "<span class=\"windows linux mac-usb upgrade-tails\">2 hours in total</"
-#~ "span> <span class=\"debian expert\">1½ hour in total</span> <span class="
-#~ "\"install-clone mac-clone\">½ hour</span> <span class=\"upgrade-clone\">¼ hour</"
-#~ "span>"
-#~ msgstr ""
-#~ "<span class=\"windows linux mac-usb\">2 horas</span> <span class=\"debian "
-#~ "expert\">1½ hora</span> <span class=\"install-clone mac-clone\">½ hora</span> <span "
-#~ "class=\"upgrade-clone\">¼ de hora</span>"
-
-#, fuzzy
-#~| msgid ""
-#~| "</span> <span class=\"windows linux mac-usb\"><small>1 hour to install</"
-=======
+#, fuzzy
+#~| msgid ""
 #~| "[[!img install/inc/infography/clone-intermediary-tails.png link=\"no\"]]"
 #~ msgid ""
 #~ "[[!img install/inc/infography/clone-intermediary-tails.png link=\"no\" "
@@ -546,31 +366,19 @@
 #, fuzzy
 #~| msgid ""
 #~| "</span> <span class=\"windows linux mac\"><small>1 hour to install</"
->>>>>>> 9e3df488
 #~| "small></span> <span class=\"debian expert\"><small>½ hour to install</"
 #~| "small></span> <span class=\"upgrade-tails\"><small>½ hour to upgrade</"
 #~| "small></span>"
 #~ msgid ""
-<<<<<<< HEAD
-#~ "</span> <span class=\"windows linux mac-usb\"><small>1 hour to install</"
-=======
 #~ "</span> <span class=\"windows linux mac\"><small>1 hour to install</"
->>>>>>> 9e3df488
 #~ "small></span> <span class=\"debian expert\"><small>½ hour to install</"
 #~ "small></span> <span class=\"upgrade-tails\"><small>¼ hour to upgrade</"
 #~ "small></span>"
 #~ msgstr ""
-<<<<<<< HEAD
-#~ "</span> <span class=\"windows linux mac-usb\"><small>1 hora para "
-#~ "instalar</small></span> <span class=\"debian expert\"><small>½ hora para "
-#~ "instalar</small></span> <span class=\"upgrade-tails\"><small>½ hora para "
-#~ "atualizar</small></span>"
-=======
 #~ "</span> <span class=\"windows linux mac\"><small>1 hora para instalar</"
 #~ "small></span> <span class=\"debian expert\"><small>½ hora para instalar</"
 #~ "small></span> <span class=\"upgrade-tails\"><small>½ hora para atualizar</"
 #~ "small></span>"
->>>>>>> 9e3df488
 
 #, fuzzy
 #~| msgid "[[!img install/inc/infography/install-upgrade-usb.png link=\"no\"]]"
