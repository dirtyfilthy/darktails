# SOME DESCRIPTIVE TITLE
# Copyright (C) YEAR Free Software Foundation, Inc.
# This file is distributed under the same license as the PACKAGE package.
# FIRST AUTHOR <EMAIL@ADDRESS>, YEAR.
#
msgid ""
msgstr ""
"Project-Id-Version: \n"
<<<<<<< HEAD
"POT-Creation-Date: 2018-11-07 15:43+0000\n"
=======
"POT-Creation-Date: 2018-11-17 12:21+0000\n"
>>>>>>> 9e3df488
"PO-Revision-Date: 2018-04-04 20:23+0200\n"
"Last-Translator: Tails translators\n"
"Language-Team: \n"
"Language: de\n"
"MIME-Version: 1.0\n"
"Content-Type: text/plain; charset=UTF-8\n"
"Content-Transfer-Encoding: 8bit\n"
"X-Generator: Poedit 2.1.1\n"

#. type: Content of: <div><h3>
msgid "You need"
msgstr "Sie brauchen"

#. type: Content of: <div><div><div><div>
msgid "[[!img install/inc/icons/clock.png link=\"no\" alt=\"\"]]"
msgstr "[[!img install/inc/icons/clock.png link=\"no\" alt=\"\"]]"

#. type: Content of: <div><div><div><div><div><h4>
#, fuzzy
#| msgid ""
<<<<<<< HEAD
#| "<span class=\"windows linux mac-usb debian expert upgrade-tails\">1½ "
#| "hours in total</span> <span class=\"install-clone mac-clone\">½ hour</span> <span "
#| "class=\"upgrade-clone\">¼ hour</span>"
msgid ""
"<span class=\"windows linux mac-usb expert upgrade-tails\">1½ hours in "
"total</span> <span class=\"install-clone mac-clone\">½ hour</span> <span class="
"\"upgrade-clone\">¼ hour</span>"
msgstr ""
"<span class=\"windows linux mac-usb\">2 Stunden insgesamt</span> <span class="
"\"debian expert upgrade-tails\">1½ Stunden insgesamt</span> <span class="
"\"install-clone mac-clone\">½ Stunde</span> <span class=\"upgrade-clone\">¼ Stunde</"
"span>"
=======
#| "<span class=\"windows linux mac debian expert upgrade-tails\">1½ hours in "
#| "total</span> <span class=\"install-clone mac-clone\">½ hour</span> <span "
#| "class=\"upgrade-clone\">¼ hour</span>"
msgid ""
"<span class=\"windows linux mac expert upgrade-tails\">1½ hours in total</"
"span> <span class=\"install-clone mac-clone\">½ hour</span> <span class="
"\"upgrade-clone\">¼ hour</span>"
msgstr ""
"<span class=\"windows linux mac\">2 Stunden insgesamt</span> <span class="
"\"debian expert upgrade-tails\">1½ Stunden insgesamt</span> <span class="
"\"install-clone mac-clone\">½ Stunde</span> <span class=\"upgrade-clone\">¼ "
"Stunde</span>"
>>>>>>> 9e3df488

#. type: Content of: <div><div><div><div><div><h4><span>
#, fuzzy
#| msgid ""
<<<<<<< HEAD
#| "<span class=\"windows linux mac-usb debian expert upgrade-tails\"> "
#| "<small>[[!inline pages=\"inc/stable_amd64_iso_size\" raw=\"yes\" sort="
#| "\"age\"]] to download</small>"
msgid ""
"<span class=\"windows linux mac-usb expert upgrade-tails\"> <small>[[!inline "
"pages=\"inc/stable_amd64_iso_size\" raw=\"yes\" sort=\"age\"]] to download</"
"small>"
msgstr ""
"<span class=\"windows linux mac-usb debian expert upgrade-tails\"> <small>[[!"
=======
#| "<span class=\"windows linux mac debian expert upgrade-tails\"> <small>[[!"
#| "inline pages=\"inc/stable_amd64_iso_size\" raw=\"yes\" sort=\"age\"]] to "
#| "download</small>"
msgid ""
"<span class=\"windows linux mac expert upgrade-tails\"> <small>[[!inline "
"pages=\"inc/stable_amd64_iso_size\" raw=\"yes\" sort=\"age\"]] to download</"
"small>"
msgstr ""
"<span class=\"windows linux mac debian expert upgrade-tails\"> <small>[[!"
>>>>>>> 9e3df488
"inline pages=\"inc/stable_amd64_iso_size\" raw=\"yes\" sort=\"age\"]] zum "
"herunterladen</small>"

#. type: Content of: <div><div><div><div><div><h4>
#, fuzzy
#| msgid ""
<<<<<<< HEAD
#| "</span> <span class=\"windows linux mac-usb debian expert\"><small>½ hour "
#| "to install</small></span> <span class=\"upgrade-tails\"><small>½ hour to "
#| "upgrade</small></span>"
msgid ""
"</span> <span class=\"windows linux mac-usb expert\"><small>½ hour to "
"install</small></span> <span class=\"upgrade-tails\"><small>½ hour to "
"upgrade</small></span>"
msgstr ""
"</span> <span class=\"windows linux mac-usb\"><small>1 Stunde zum "
"Installieren</small></span> <span class=\"debian expert\"><small>½ Stunde "
"zum Installieren</small></span> <span class=\"upgrade-tails\"><small>½ "
"Stunde zum Aktualisieren</small></span>"
=======
#| "</span> <span class=\"windows linux mac debian expert\"><small>½ hour to "
#| "install</small></span> <span class=\"upgrade-tails\"><small>½ hour to "
#| "upgrade</small></span>"
msgid ""
"</span> <span class=\"windows linux mac expert\"><small>½ hour to install</"
"small></span> <span class=\"upgrade-tails\"><small>½ hour to upgrade</"
"small></span>"
msgstr ""
"</span> <span class=\"windows linux mac\"><small>1 Stunde zum Installieren</"
"small></span> <span class=\"debian expert\"><small>½ Stunde zum "
"Installieren</small></span> <span class=\"upgrade-tails\"><small>½ Stunde "
"zum Aktualisieren</small></span>"
>>>>>>> 9e3df488

#. type: Content of: <div><div><div><div>
#, fuzzy
#| msgid "[[!img install/inc/icons/1-usb.png link=\"no\" alt=\"\"]]"
msgid "[[!img install/inc/icons/usb.png link=\"no\" alt=\"\"]]"
msgstr "[[!img install/inc/icons/1-usb.png link=\"no\" alt=\"\"]]"

#. type: Content of: <div><div><div><div><div><h4>
msgid "Your Tails"
msgstr "Ihr Tails"

#. type: Content of: <div><div><div><div>
#, fuzzy
#| msgid "[[!img install/inc/icons/1-usb.png link=\"no\"]]"
msgid "[[!img install/inc/icons/usb.png link=\"no\"]]"
msgstr "[[!img install/inc/icons/1-usb.png link=\"no\"]]"

#. type: Content of: <div><div><div><div><div><h4>
msgid "1 other Tails"
msgstr "1 anderes Tails"

#. type: Content of: <div><div><div><div><div><h4>
#, fuzzy
#| msgid "<small>DVD or USB</small>"
msgid "<small>USB stick or DVD</small>"
msgstr "<small>DVD oder USB</small>"

#. type: Content of: <div><div><div><div><div><h4>
msgid "1 USB stick"
msgstr "1 USB-Stick"

#. type: Content of: <div><div><div><div><div><h4>
msgid "<small>8 GB minimum</small>"
msgstr "<small>mindestens 8 GB</small>"

#. type: Content of: <div><div><div><div><div><h4>
msgid "<small>All data will be lost!</small>"
msgstr "<small>Alle Daten gehen verloren!</small>"

#. type: Content of: <div><div><div><div><div><h4><small>
msgid "<small>All data will be lost!"
msgstr "<small>Alle Daten gehen verloren!"

#. type: Content of: <div><div><div><div><div><h4>
msgid "[[!toggle id=\"why_extra\" text=\"Why?\"]]</small>"
msgstr "[[!toggle id=\"why_extra\" text=\"Wieso?\"]]</small>"

#. type: Content of: <div><div><div><div><div>
msgid ""
"[[!toggleable id=\"why_extra\" text=\"\"\" [[!toggle id=\"why_extra\" text="
"\"X\"]] [[!inline pages=\"install/inc/router/why_extra.inline\" raw=\"yes\" "
"sort=\"age\"]] \"\"\"]]"
msgstr ""
"[[!toggleable id=\"why_extra\" text=\"\"\" [[!toggle id=\"why_extra\" text="
"\"X\"]] [[!inline pages=\"install/inc/router/why_extra.inline.de\" raw=\"yes"
"\" sort=\"age\"]] \"\"\"]]"

#. type: Content of: <div><div><div><div>
msgid "[[!img install/inc/icons/screens.png link=\"no\" alt=\"\"]]"
msgstr "[[!img install/inc/icons/screens.png link=\"no\" alt=\"\"]]"

#. type: Content of: <div><div><div><div><div><h4>
msgid "a smartphone"
msgstr "Ein Smartphone"

#. type: Content of: <div><div><div><div><div><h4><small>
msgid "<small> another computer,"
msgstr "<small> einen anderen Computer,"

#. type: Content of: <div><div><div><div><div><h4><small>
msgid "or a printer"
msgstr "oder einen Drucker,"

#. type: Content of: <div><div><div><div><div><h4>
msgid "to follow the instructions </small>"
msgstr "um den Anweisungen zu folgen </small>"

#. type: Content of: <div><h3>
msgid "Your steps"
msgstr "Ihre Schritte"

#. type: Content of: <div><div><div><div>
#, fuzzy
#| msgid "[[!img install/inc/infography/download-and-verify.png link=\"no\"]]"
msgid ""
"[[!img install/inc/infography/download-and-verify.png link=\"no\" alt=\"USB "
"image downloaded and verified\"]]"
msgstr ""
"[[!img install/inc/infography/download-and-verify.png link=\"no\" alt=\"ISO-"
"Image heruntergeladen und verifiziert\"]]"

#. type: Content of: <div><div><div><div><p>
msgid "Download"
msgstr "Herunterladen"

#. type: Content of: <div><div><div><div>
#, fuzzy
#| msgid "[[!img install/inc/infography/download-and-verify.png link=\"no\"]]"
<<<<<<< HEAD
msgid ""
"[[!img install/inc/infography/download-and-verify-in-tails.png link=\"no\" "
"alt=\"ISO image downloaded and verified\"]]"
msgstr "[[!img install/inc/infography/download-and-verify.png link=\"no\"]]"

#. type: Content of: <div><div><div><div>
#, fuzzy
#| msgid ""
#| "[[!img install/inc/infography/restart-on-intermediary-tails.png link=\"no"
#| "\"]]"
=======
>>>>>>> 9e3df488
msgid ""
"[[!img install/inc/infography/download-and-verify-in-tails.png link=\"no\" "
"alt=\"USB image downloaded and verified\"]]"
msgstr "[[!img install/inc/infography/download-and-verify.png link=\"no\"]]"

#. type: Content of: <div><div><div><div>
#, fuzzy
#| msgid ""
#| "[[!img install/inc/infography/restart-on-intermediary-tails.png link=\"no"
#| "\"]]"
msgid ""
"[[!img install/inc/infography/restart-on-other-tails.png link=\"no\" alt="
"\"Computer restarted on USB stick on the left\"]]"
msgstr ""
"[[!img install/inc/infography/restart-on-intermediary-tails.png link=\"no\" "
"alt=\"Computer neugestartet und USB-Stick zur linken Seite\"]]"

#. type: Content of: <div><div><div><div><p>
msgid "Restart"
msgstr "Neustarten"

#. type: Content of: <div><div><div><div>
#, fuzzy
#| msgid "[[!img install/inc/infography/upgrade-upgrade-usb.png link=\"no\"]]"
msgid ""
<<<<<<< HEAD
"[[!img install/inc/infography/install-tails.png link=\"no\" alt=\"ISO image "
"installed on USB stick on the right\"]]"
=======
"[[!img install/inc/infography/install-tails.png link=\"no\" alt=\"USB image "
"installed on USB stick\"]]"
>>>>>>> 9e3df488
msgstr "[[!img install/inc/infography/upgrade-upgrade-usb.png link=\"no\"]]"

#. type: Content of: <div><div><div><div><p>
msgid "Install"
msgstr "Installieren"

#. type: Content of: <div><div><div><div>
#, fuzzy
#| msgid "[[!img install/inc/infography/upgrade-upgrade-usb.png link=\"no\"]]"
msgid ""
"[[!img install/inc/infography/install-upgrade-usb.png link=\"no\" alt=\"USB "
"image installed on USB stick on the left\"]]"
msgstr ""
"[[!img install/inc/infography/install-upgrade-usb.png link=\"no\" alt=\"ISO-"
"Image auf dem USB-Stick zur linken Seite installiert\"]]"

#. type: Content of: <div><div><div><div><p>
msgid "Install intermediary"
msgstr ""

#. type: Content of: <div><div><div><div>
#, fuzzy
#| msgid "[[!img install/inc/icons/restart.png link=\"no\"]]"
msgid "[[!img install/inc/infography/restart.png link=\"no\" alt=\"\"]]"
msgstr "[[!img install/inc/infography/restart.png link=\"no\" alt=\"\"]]"

#. type: Content of: <div><div><div><div>
#, fuzzy
<<<<<<< HEAD
#| msgid ""
#| "[[!img install/inc/infography/clone-intermediary-tails.png link=\"no\"]]"
msgid ""
"[[!img install/inc/infography/clone-intermediary-tails.png link=\"no\" alt="
"\"Tails installed on USB stick on the right\"]]"
msgstr ""
"[[!img install/inc/infography/clone-intermediary-tails.png link=\"no\" alt="
"\"Tails auf dem USB-Stick zur rechten Seite installiert\"]]"
=======
#| msgid "[[!img install/inc/infography/clone-dvd.png link=\"no\"]]"
msgid ""
"[[!img install/inc/infography/clone-tails.png link=\"no\" alt=\"Tails "
"installed on USB stick on the right\"]]"
msgstr ""
"[[!img install/inc/infography/clone-dvd.png link=\"no\" alt=\"Tails auf dem "
"USB-Stick zur rechten Seite installiert\"]]"
>>>>>>> 9e3df488

#. type: Content of: <div><div><div><div><p>
#, fuzzy
#| msgid ""
<<<<<<< HEAD
#| "<span class=\"install-clone mac-clone windows linux mac-usb\">Install</span> <span "
#| "class=\"upgrade\">Upgrade</span>"
=======
#| "<span class=\"install-clone mac-clone windows linux mac\">Install</span> "
#| "<span class=\"upgrade\">Upgrade</span>"
>>>>>>> 9e3df488
msgid ""
"<span class=\"install-clone mac-clone\">Install</span> <span class=\"upgrade"
"\">Upgrade</span>"
msgstr ""
<<<<<<< HEAD
"<span class=\"install-clone mac-clone windows linux mac-usb\">Installieren</span> "
"<span class=\"upgrade\">Aktualisieren</span>"
=======
"<span class=\"install-clone mac-clone windows linux mac\">Installieren</"
"span> <span class=\"upgrade\">Aktualisieren</span>"
>>>>>>> 9e3df488

#. type: Content of: <div><div><div><div>
#, fuzzy
#| msgid "[[!img install/inc/infography/create-persistence.png link=\"no\"]]"
msgid ""
"[[!img install/inc/infography/create-persistence.png link=\"no\" alt="
"\"Encryption configured on USB stick\"]]"
msgstr ""
"[[!img install/inc/infography/create-persistence.png link=\"no\" alt="
"\"Verschlüsselung auf dem USB-Stick zur rechten Seite eingerichtet\"]]"

#. type: Content of: <div><div><div><div><p>
msgid "Configure"
msgstr "Konfigurieren"

#~ msgid "[[!img install/inc/icons/1-dvd.png link=\"no\" alt=\"\"]]"
#~ msgstr "[[!img install/inc/icons/1-dvd.png link=\"no\" alt=\"\"]]"

#~ msgid "1 DVD"
#~ msgstr "1 DVD"

#, fuzzy
#~| msgid "[[!img install/inc/infography/insert-dvd.png link=\"no\"]]"
#~ msgid ""
#~ "[[!img install/inc/infography/insert-dvd.png link=\"no\" alt=\"DVD "
#~ "inserted\"]]"
#~ msgstr ""
#~ "[[!img install/inc/infography/insert-dvd.png link=\"no\" alt=\"DVD "
#~ "eingelegt\"]]"

#, fuzzy
#~| msgid "[[!img install/inc/infography/clone-dvd.png link=\"no\"]]"
#~ msgid ""
#~ "[[!img install/inc/infography/clone-dvd.png link=\"no\" alt=\"Tails "
#~ "installed on USB stick on the right\"]]"
#~ msgstr ""
#~ "[[!img install/inc/infography/clone-dvd.png link=\"no\" alt=\"Tails auf "
#~ "dem USB-Stick zur rechten Seite installiert\"]]"

#, fuzzy
#~| msgid ""
<<<<<<< HEAD
#~| "<span class=\"windows linux mac-usb\">2 hours</span> <span class="
#~| "\"debian expert\">1½ hour</span> <span class=\"install-clone mac-clone\">½ hour</"
#~| "span> <span class=\"upgrade-clone\">¼ hour</span>"
#~ msgid ""
#~ "<span class=\"windows linux mac-usb upgrade-tails\">2 hours in total</"
#~ "span> <span class=\"debian expert\">1½ hour in total</span> <span class="
#~ "\"install-clone mac-clone\">½ hour</span> <span class=\"upgrade-clone\">¼ hour</"
#~ "span>"
#~ msgstr ""
#~ "<span class=\"windows linux mac-usb\">2 Stunden</span> <span class="
#~ "\"debian expert\">1½  Stunden</span> <span class=\"install-clone mac-clone\">½ "
=======
#~| "[[!img install/inc/infography/clone-intermediary-tails.png link=\"no\"]]"
#~ msgid ""
#~ "[[!img install/inc/infography/clone-intermediary-tails.png link=\"no\" "
#~ "alt=\"Tails installed on USB stick on the right\"]]"
#~ msgstr ""
#~ "[[!img install/inc/infography/clone-intermediary-tails.png link=\"no\" "
#~ "alt=\"Tails auf dem USB-Stick zur rechten Seite installiert\"]]"

#~ msgid "[[!img install/inc/icons/1-dvd.png link=\"no\" alt=\"\"]]"
#~ msgstr "[[!img install/inc/icons/1-dvd.png link=\"no\" alt=\"\"]]"

#~ msgid "1 DVD"
#~ msgstr "1 DVD"

#, fuzzy
#~| msgid "[[!img install/inc/infography/insert-dvd.png link=\"no\"]]"
#~ msgid ""
#~ "[[!img install/inc/infography/insert-dvd.png link=\"no\" alt=\"DVD "
#~ "inserted\"]]"
#~ msgstr ""
#~ "[[!img install/inc/infography/insert-dvd.png link=\"no\" alt=\"DVD "
#~ "eingelegt\"]]"

#, fuzzy
#~| msgid ""
#~| "<span class=\"windows linux mac\">2 hours</span> <span class=\"debian "
#~| "expert\">1½ hour</span> <span class=\"install-clone mac-clone\">½ hour</"
#~| "span> <span class=\"upgrade-clone\">¼ hour</span>"
#~ msgid ""
#~ "<span class=\"windows linux mac upgrade-tails\">2 hours in total</span> "
#~ "<span class=\"debian expert\">1½ hour in total</span> <span class="
#~ "\"install-clone mac-clone\">½ hour</span> <span class=\"upgrade-clone\">¼ "
#~ "hour</span>"
#~ msgstr ""
#~ "<span class=\"windows linux mac\">2 Stunden</span> <span class=\"debian "
#~ "expert\">1½  Stunden</span> <span class=\"install-clone mac-clone\">½ "
>>>>>>> 9e3df488
#~ "Stunde</span> <span class=\"upgrade-clone\">¼ Stunde</span>"

#, fuzzy
#~| msgid ""
<<<<<<< HEAD
#~| "</span> <span class=\"windows linux mac-usb\"><small>1 hour to install</"
=======
#~| "</span> <span class=\"windows linux mac\"><small>1 hour to install</"
>>>>>>> 9e3df488
#~| "small></span> <span class=\"debian expert\"><small>½ hour to install</"
#~| "small></span> <span class=\"upgrade-tails\"><small>½ hour to upgrade</"
#~| "small></span>"
#~ msgid ""
<<<<<<< HEAD
#~ "</span> <span class=\"windows linux mac-usb\"><small>1 hour to install</"
=======
#~ "</span> <span class=\"windows linux mac\"><small>1 hour to install</"
>>>>>>> 9e3df488
#~ "small></span> <span class=\"debian expert\"><small>½ hour to install</"
#~ "small></span> <span class=\"upgrade-tails\"><small>¼ hour to upgrade</"
#~ "small></span>"
#~ msgstr ""
<<<<<<< HEAD
#~ "</span> <span class=\"windows linux mac-usb\"><small>1 Stunde zum "
=======
#~ "</span> <span class=\"windows linux mac\"><small>1 Stunde zum "
>>>>>>> 9e3df488
#~ "Installieren</small></span> <span class=\"debian expert\"><small>½ Stunde "
#~ "zum Installieren</small></span> <span class=\"upgrade-tails\"><small>½ "
#~ "Stunde zum Aktualisieren</small></span>"

#, fuzzy
#~| msgid "[[!img install/inc/icons/2-usb.png link=\"no\"]]"
#~ msgid "[[!img install/inc/icons/2-usb.png link=\"no\" alt=\"\"]]"
#~ msgstr "[[!img install/inc/icons/2-usb.png link=\"no\"]]"

#~ msgid "2 USB sticks"
#~ msgstr "2 USB-Sticks"

#, fuzzy
#~| msgid ""
<<<<<<< HEAD
#~| "First you will <span class=\"windows linux mac-usb\">install an "
#~| "intermediary Tails on the first USB stick.</span> <span class=\"\">burn "
#~| "an intermediary Tails on a DVD.</span> <span class=\"debian expert"
#~| "\">install a Tails on your USB stick.</span> <span class=\"install-clone mac-clone "
#~| "upgrade-clone\">restart on the other Tails.</span> <span class=\"upgrade-"
#~| "tails\">install and upgrade an intermediary Tails.</span>"
#~ msgid ""
#~ "First you will <span class=\"windows linux mac-usb\">install an "
#~ "intermediary Tails on the first USB stick.</span> <span class=\"\">burn "
#~ "an intermediary Tails on a DVD.</span> <span class=\"debian expert"
#~ "\">install a Tails on your USB stick.</span> <span class=\"install-clone mac-clone "
#~ "upgrade-clone\">restart on the other Tails.</span> <span class=\"upgrade-"
#~ "tails\">install an intermediary Tails.</span>"
#~ msgstr ""
#~ "Als erstes werden Sie <span class=\"windows linux mac-usb\">ein "
#~ "zwischenzeitliches Tails auf dem ersten USB-Stick installieren.</span> "
#~ "<span class=\"\">ein zwischenzeitliches Tails auf einer DVD installieren."
#~ "</span> <span class=\"debian expert\">Tails auf Ihrem USB-Stick "
#~ "installieren.</span> <span class=\"install-clone mac-clone upgrade-clone\">das "
#~ "andere Tails neustarten.</span> <span class=\"upgrade-tails\">ein "
=======
#~| "First you will <span class=\"windows linux mac\">install an intermediary "
#~| "Tails on the first USB stick.</span> <span class=\"\">burn an "
#~| "intermediary Tails on a DVD.</span> <span class=\"debian expert"
#~| "\">install a Tails on your USB stick.</span> <span class=\"install-clone "
#~| "mac-clone upgrade-clone\">restart on the other Tails.</span> <span class="
#~| "\"upgrade-tails\">install and upgrade an intermediary Tails.</span>"
#~ msgid ""
#~ "First you will <span class=\"windows linux mac\">install an intermediary "
#~ "Tails on the first USB stick.</span> <span class=\"\">burn an "
#~ "intermediary Tails on a DVD.</span> <span class=\"debian expert\">install "
#~ "a Tails on your USB stick.</span> <span class=\"install-clone mac-clone "
#~ "upgrade-clone\">restart on the other Tails.</span> <span class=\"upgrade-"
#~ "tails\">install an intermediary Tails.</span>"
#~ msgstr ""
#~ "Als erstes werden Sie <span class=\"windows linux mac\">ein "
#~ "zwischenzeitliches Tails auf dem ersten USB-Stick installieren.</span> "
#~ "<span class=\"\">ein zwischenzeitliches Tails auf einer DVD installieren."
#~ "</span> <span class=\"debian expert\">Tails auf Ihrem USB-Stick "
#~ "installieren.</span> <span class=\"install-clone mac-clone upgrade-clone"
#~ "\">das andere Tails neustarten.</span> <span class=\"upgrade-tails\">ein "
>>>>>>> 9e3df488
#~ "zwischenzeitliches Tails installieren und aktualisieren.</span>"

#, fuzzy
#~| msgid ""
<<<<<<< HEAD
#~| "<span class=\"windows linux mac-usb debian expert upgrade-tails\"> "
#~| "<small>[[!inline pages=\"inc/stable_amd64_iso_size\" raw=\"yes\" sort="
#~| "\"age\"]] to download</small>"
#~ msgid ""
#~ "<span class=\"windows linux mac-usb upgrade-tails\"><small>[[!toggle id="
#~ "\"why_two\" text=\"Why an intermediary Tails?\"]]</small></span>"
#~ msgstr ""
#~ "<span class=\"windows linux mac-usb debian expert upgrade-tails\"> "
#~ "<small>[[!inline pages=\"inc/stable_amd64_iso_size\" raw=\"yes\" sort="
#~ "\"age\"]] zum herunterladen</small>"
=======
#~| "<span class=\"windows linux mac debian expert upgrade-tails\"> <small>[[!"
#~| "inline pages=\"inc/stable_amd64_iso_size\" raw=\"yes\" sort=\"age\"]] to "
#~| "download</small>"
#~ msgid ""
#~ "<span class=\"windows linux mac upgrade-tails\"><small>[[!toggle id="
#~ "\"why_two\" text=\"Why an intermediary Tails?\"]]</small></span>"
#~ msgstr ""
#~ "<span class=\"windows linux mac debian expert upgrade-tails\"> <small>[[!"
#~ "inline pages=\"inc/stable_amd64_iso_size\" raw=\"yes\" sort=\"age\"]] zum "
#~ "herunterladen</small>"
>>>>>>> 9e3df488

#, fuzzy
#~| msgid ""
#~| "[[!img install/inc/infography/install-intermediary-tails.png link=\"no"
#~| "\"]]"
#~ msgid ""
#~ "[[!img install/inc/infography/install-intermediary-tails.png link=\"no\" "
#~ "alt=\"ISO image installed on USB stick on the left\"]]"
#~ msgstr ""
#~ "[[!img install/inc/infography/install-intermediary-tails.png link=\"no\"]]"

#~ msgid ""
<<<<<<< HEAD
#~ "Then you will <span class=\"windows linux mac-usb\">install the final "
#~ "Tails on the second USB stick.</span> <span class=\"\">install the final "
#~ "Tails on your USB stick.</span> <span class=\"install-clone mac-clone\">install "
=======
#~ "Then you will <span class=\"windows linux mac\">install the final Tails "
#~ "on the second USB stick.</span> <span class=\"\">install the final Tails "
#~ "on your USB stick.</span> <span class=\"install-clone mac-clone\">install "
>>>>>>> 9e3df488
#~ "Tails on your USB stick.</span> <span class=\"debian expert\">configure "
#~ "it.</span> <span class=\"upgrade-clone upgrade-tails\">upgrade your Tails."
#~ "</span>"
#~ msgstr ""
<<<<<<< HEAD
#~ "Anschließend werden Sie <span class=\"windows linux mac-usb\">das "
#~ "endgültige Tails auf dem zweiten USB-Stick installieren.</span> <span "
#~ "class=\"\">das endgültige Tails auf dem USB-Stick installieren.</span> "
#~ "<span class=\"install-clone mac-clone\">Tails auf Ihren USB-Stick installieren.</"
=======
#~ "Anschließend werden Sie <span class=\"windows linux mac\">das endgültige "
#~ "Tails auf dem zweiten USB-Stick installieren.</span> <span class=\"\">das "
#~ "endgültige Tails auf dem USB-Stick installieren.</span> <span class="
#~ "\"install-clone mac-clone\">Tails auf Ihren USB-Stick installieren.</"
>>>>>>> 9e3df488
#~ "span> <span class=\"debian expert\">es konfigurieren.</span> <span class="
#~ "\"upgrade-clone upgrade-tails\">Ihr Tails aktualisieren.</span>"

#, fuzzy
#~| msgid "[[!img install/inc/infography/install-upgrade-usb.png link=\"no\"]]"
#~ msgid ""
#~ "[[!img install/inc/infography/install-upgrade-usb.png link=\"no\" alt="
#~ "\"Tails installed on USB stick on the left\"]]"
#~ msgstr "[[!img install/inc/infography/install-upgrade-usb.png link=\"no\"]]"

#~ msgid "Upgrade"
#~ msgstr "Aktualisieren"

#~ msgid "<span class=\"step-number\"></span>Download"
#~ msgstr "<span class=\"step-number\"></span>Herunterladen"

#~ msgid "<span class=\"step-number\"></span>Restart"
#~ msgstr "<span class=\"step-number\"></span>Neustarten"

#~ msgid "<span class=\"step-number\"></span>Install"
#~ msgstr "<span class=\"step-number\"></span>Installieren"

#~ msgid "<span class=\"step-number\"></span>Configure"
#~ msgstr "<span class=\"step-number\"></span>Konfigurieren"<|MERGE_RESOLUTION|>--- conflicted
+++ resolved
@@ -6,11 +6,7 @@
 msgid ""
 msgstr ""
 "Project-Id-Version: \n"
-<<<<<<< HEAD
-"POT-Creation-Date: 2018-11-07 15:43+0000\n"
-=======
 "POT-Creation-Date: 2018-11-17 12:21+0000\n"
->>>>>>> 9e3df488
 "PO-Revision-Date: 2018-04-04 20:23+0200\n"
 "Last-Translator: Tails translators\n"
 "Language-Team: \n"
@@ -31,20 +27,6 @@
 #. type: Content of: <div><div><div><div><div><h4>
 #, fuzzy
 #| msgid ""
-<<<<<<< HEAD
-#| "<span class=\"windows linux mac-usb debian expert upgrade-tails\">1½ "
-#| "hours in total</span> <span class=\"install-clone mac-clone\">½ hour</span> <span "
-#| "class=\"upgrade-clone\">¼ hour</span>"
-msgid ""
-"<span class=\"windows linux mac-usb expert upgrade-tails\">1½ hours in "
-"total</span> <span class=\"install-clone mac-clone\">½ hour</span> <span class="
-"\"upgrade-clone\">¼ hour</span>"
-msgstr ""
-"<span class=\"windows linux mac-usb\">2 Stunden insgesamt</span> <span class="
-"\"debian expert upgrade-tails\">1½ Stunden insgesamt</span> <span class="
-"\"install-clone mac-clone\">½ Stunde</span> <span class=\"upgrade-clone\">¼ Stunde</"
-"span>"
-=======
 #| "<span class=\"windows linux mac debian expert upgrade-tails\">1½ hours in "
 #| "total</span> <span class=\"install-clone mac-clone\">½ hour</span> <span "
 #| "class=\"upgrade-clone\">¼ hour</span>"
@@ -57,22 +39,10 @@
 "\"debian expert upgrade-tails\">1½ Stunden insgesamt</span> <span class="
 "\"install-clone mac-clone\">½ Stunde</span> <span class=\"upgrade-clone\">¼ "
 "Stunde</span>"
->>>>>>> 9e3df488
 
 #. type: Content of: <div><div><div><div><div><h4><span>
 #, fuzzy
 #| msgid ""
-<<<<<<< HEAD
-#| "<span class=\"windows linux mac-usb debian expert upgrade-tails\"> "
-#| "<small>[[!inline pages=\"inc/stable_amd64_iso_size\" raw=\"yes\" sort="
-#| "\"age\"]] to download</small>"
-msgid ""
-"<span class=\"windows linux mac-usb expert upgrade-tails\"> <small>[[!inline "
-"pages=\"inc/stable_amd64_iso_size\" raw=\"yes\" sort=\"age\"]] to download</"
-"small>"
-msgstr ""
-"<span class=\"windows linux mac-usb debian expert upgrade-tails\"> <small>[[!"
-=======
 #| "<span class=\"windows linux mac debian expert upgrade-tails\"> <small>[[!"
 #| "inline pages=\"inc/stable_amd64_iso_size\" raw=\"yes\" sort=\"age\"]] to "
 #| "download</small>"
@@ -82,27 +52,12 @@
 "small>"
 msgstr ""
 "<span class=\"windows linux mac debian expert upgrade-tails\"> <small>[[!"
->>>>>>> 9e3df488
 "inline pages=\"inc/stable_amd64_iso_size\" raw=\"yes\" sort=\"age\"]] zum "
 "herunterladen</small>"
 
 #. type: Content of: <div><div><div><div><div><h4>
 #, fuzzy
 #| msgid ""
-<<<<<<< HEAD
-#| "</span> <span class=\"windows linux mac-usb debian expert\"><small>½ hour "
-#| "to install</small></span> <span class=\"upgrade-tails\"><small>½ hour to "
-#| "upgrade</small></span>"
-msgid ""
-"</span> <span class=\"windows linux mac-usb expert\"><small>½ hour to "
-"install</small></span> <span class=\"upgrade-tails\"><small>½ hour to "
-"upgrade</small></span>"
-msgstr ""
-"</span> <span class=\"windows linux mac-usb\"><small>1 Stunde zum "
-"Installieren</small></span> <span class=\"debian expert\"><small>½ Stunde "
-"zum Installieren</small></span> <span class=\"upgrade-tails\"><small>½ "
-"Stunde zum Aktualisieren</small></span>"
-=======
 #| "</span> <span class=\"windows linux mac debian expert\"><small>½ hour to "
 #| "install</small></span> <span class=\"upgrade-tails\"><small>½ hour to "
 #| "upgrade</small></span>"
@@ -115,7 +70,6 @@
 "small></span> <span class=\"debian expert\"><small>½ Stunde zum "
 "Installieren</small></span> <span class=\"upgrade-tails\"><small>½ Stunde "
 "zum Aktualisieren</small></span>"
->>>>>>> 9e3df488
 
 #. type: Content of: <div><div><div><div>
 #, fuzzy
@@ -214,10 +168,9 @@
 #. type: Content of: <div><div><div><div>
 #, fuzzy
 #| msgid "[[!img install/inc/infography/download-and-verify.png link=\"no\"]]"
-<<<<<<< HEAD
 msgid ""
 "[[!img install/inc/infography/download-and-verify-in-tails.png link=\"no\" "
-"alt=\"ISO image downloaded and verified\"]]"
+"alt=\"USB image downloaded and verified\"]]"
 msgstr "[[!img install/inc/infography/download-and-verify.png link=\"no\"]]"
 
 #. type: Content of: <div><div><div><div>
@@ -225,18 +178,6 @@
 #| msgid ""
 #| "[[!img install/inc/infography/restart-on-intermediary-tails.png link=\"no"
 #| "\"]]"
-=======
->>>>>>> 9e3df488
-msgid ""
-"[[!img install/inc/infography/download-and-verify-in-tails.png link=\"no\" "
-"alt=\"USB image downloaded and verified\"]]"
-msgstr "[[!img install/inc/infography/download-and-verify.png link=\"no\"]]"
-
-#. type: Content of: <div><div><div><div>
-#, fuzzy
-#| msgid ""
-#| "[[!img install/inc/infography/restart-on-intermediary-tails.png link=\"no"
-#| "\"]]"
 msgid ""
 "[[!img install/inc/infography/restart-on-other-tails.png link=\"no\" alt="
 "\"Computer restarted on USB stick on the left\"]]"
@@ -252,13 +193,8 @@
 #, fuzzy
 #| msgid "[[!img install/inc/infography/upgrade-upgrade-usb.png link=\"no\"]]"
 msgid ""
-<<<<<<< HEAD
-"[[!img install/inc/infography/install-tails.png link=\"no\" alt=\"ISO image "
-"installed on USB stick on the right\"]]"
-=======
 "[[!img install/inc/infography/install-tails.png link=\"no\" alt=\"USB image "
 "installed on USB stick\"]]"
->>>>>>> 9e3df488
 msgstr "[[!img install/inc/infography/upgrade-upgrade-usb.png link=\"no\"]]"
 
 #. type: Content of: <div><div><div><div><p>
@@ -287,16 +223,6 @@
 
 #. type: Content of: <div><div><div><div>
 #, fuzzy
-<<<<<<< HEAD
-#| msgid ""
-#| "[[!img install/inc/infography/clone-intermediary-tails.png link=\"no\"]]"
-msgid ""
-"[[!img install/inc/infography/clone-intermediary-tails.png link=\"no\" alt="
-"\"Tails installed on USB stick on the right\"]]"
-msgstr ""
-"[[!img install/inc/infography/clone-intermediary-tails.png link=\"no\" alt="
-"\"Tails auf dem USB-Stick zur rechten Seite installiert\"]]"
-=======
 #| msgid "[[!img install/inc/infography/clone-dvd.png link=\"no\"]]"
 msgid ""
 "[[!img install/inc/infography/clone-tails.png link=\"no\" alt=\"Tails "
@@ -304,29 +230,18 @@
 msgstr ""
 "[[!img install/inc/infography/clone-dvd.png link=\"no\" alt=\"Tails auf dem "
 "USB-Stick zur rechten Seite installiert\"]]"
->>>>>>> 9e3df488
 
 #. type: Content of: <div><div><div><div><p>
 #, fuzzy
 #| msgid ""
-<<<<<<< HEAD
-#| "<span class=\"install-clone mac-clone windows linux mac-usb\">Install</span> <span "
-#| "class=\"upgrade\">Upgrade</span>"
-=======
 #| "<span class=\"install-clone mac-clone windows linux mac\">Install</span> "
 #| "<span class=\"upgrade\">Upgrade</span>"
->>>>>>> 9e3df488
 msgid ""
 "<span class=\"install-clone mac-clone\">Install</span> <span class=\"upgrade"
 "\">Upgrade</span>"
 msgstr ""
-<<<<<<< HEAD
-"<span class=\"install-clone mac-clone windows linux mac-usb\">Installieren</span> "
-"<span class=\"upgrade\">Aktualisieren</span>"
-=======
 "<span class=\"install-clone mac-clone windows linux mac\">Installieren</"
 "span> <span class=\"upgrade\">Aktualisieren</span>"
->>>>>>> 9e3df488
 
 #. type: Content of: <div><div><div><div>
 #, fuzzy
@@ -342,45 +257,8 @@
 msgid "Configure"
 msgstr "Konfigurieren"
 
-#~ msgid "[[!img install/inc/icons/1-dvd.png link=\"no\" alt=\"\"]]"
-#~ msgstr "[[!img install/inc/icons/1-dvd.png link=\"no\" alt=\"\"]]"
-
-#~ msgid "1 DVD"
-#~ msgstr "1 DVD"
-
-#, fuzzy
-#~| msgid "[[!img install/inc/infography/insert-dvd.png link=\"no\"]]"
-#~ msgid ""
-#~ "[[!img install/inc/infography/insert-dvd.png link=\"no\" alt=\"DVD "
-#~ "inserted\"]]"
-#~ msgstr ""
-#~ "[[!img install/inc/infography/insert-dvd.png link=\"no\" alt=\"DVD "
-#~ "eingelegt\"]]"
-
-#, fuzzy
-#~| msgid "[[!img install/inc/infography/clone-dvd.png link=\"no\"]]"
-#~ msgid ""
-#~ "[[!img install/inc/infography/clone-dvd.png link=\"no\" alt=\"Tails "
-#~ "installed on USB stick on the right\"]]"
-#~ msgstr ""
-#~ "[[!img install/inc/infography/clone-dvd.png link=\"no\" alt=\"Tails auf "
-#~ "dem USB-Stick zur rechten Seite installiert\"]]"
-
-#, fuzzy
-#~| msgid ""
-<<<<<<< HEAD
-#~| "<span class=\"windows linux mac-usb\">2 hours</span> <span class="
-#~| "\"debian expert\">1½ hour</span> <span class=\"install-clone mac-clone\">½ hour</"
-#~| "span> <span class=\"upgrade-clone\">¼ hour</span>"
-#~ msgid ""
-#~ "<span class=\"windows linux mac-usb upgrade-tails\">2 hours in total</"
-#~ "span> <span class=\"debian expert\">1½ hour in total</span> <span class="
-#~ "\"install-clone mac-clone\">½ hour</span> <span class=\"upgrade-clone\">¼ hour</"
-#~ "span>"
-#~ msgstr ""
-#~ "<span class=\"windows linux mac-usb\">2 Stunden</span> <span class="
-#~ "\"debian expert\">1½  Stunden</span> <span class=\"install-clone mac-clone\">½ "
-=======
+#, fuzzy
+#~| msgid ""
 #~| "[[!img install/inc/infography/clone-intermediary-tails.png link=\"no\"]]"
 #~ msgid ""
 #~ "[[!img install/inc/infography/clone-intermediary-tails.png link=\"no\" "
@@ -417,34 +295,21 @@
 #~ msgstr ""
 #~ "<span class=\"windows linux mac\">2 Stunden</span> <span class=\"debian "
 #~ "expert\">1½  Stunden</span> <span class=\"install-clone mac-clone\">½ "
->>>>>>> 9e3df488
 #~ "Stunde</span> <span class=\"upgrade-clone\">¼ Stunde</span>"
 
 #, fuzzy
 #~| msgid ""
-<<<<<<< HEAD
-#~| "</span> <span class=\"windows linux mac-usb\"><small>1 hour to install</"
-=======
 #~| "</span> <span class=\"windows linux mac\"><small>1 hour to install</"
->>>>>>> 9e3df488
 #~| "small></span> <span class=\"debian expert\"><small>½ hour to install</"
 #~| "small></span> <span class=\"upgrade-tails\"><small>½ hour to upgrade</"
 #~| "small></span>"
 #~ msgid ""
-<<<<<<< HEAD
-#~ "</span> <span class=\"windows linux mac-usb\"><small>1 hour to install</"
-=======
 #~ "</span> <span class=\"windows linux mac\"><small>1 hour to install</"
->>>>>>> 9e3df488
 #~ "small></span> <span class=\"debian expert\"><small>½ hour to install</"
 #~ "small></span> <span class=\"upgrade-tails\"><small>¼ hour to upgrade</"
 #~ "small></span>"
 #~ msgstr ""
-<<<<<<< HEAD
-#~ "</span> <span class=\"windows linux mac-usb\"><small>1 Stunde zum "
-=======
 #~ "</span> <span class=\"windows linux mac\"><small>1 Stunde zum "
->>>>>>> 9e3df488
 #~ "Installieren</small></span> <span class=\"debian expert\"><small>½ Stunde "
 #~ "zum Installieren</small></span> <span class=\"upgrade-tails\"><small>½ "
 #~ "Stunde zum Aktualisieren</small></span>"
@@ -459,28 +324,6 @@
 
 #, fuzzy
 #~| msgid ""
-<<<<<<< HEAD
-#~| "First you will <span class=\"windows linux mac-usb\">install an "
-#~| "intermediary Tails on the first USB stick.</span> <span class=\"\">burn "
-#~| "an intermediary Tails on a DVD.</span> <span class=\"debian expert"
-#~| "\">install a Tails on your USB stick.</span> <span class=\"install-clone mac-clone "
-#~| "upgrade-clone\">restart on the other Tails.</span> <span class=\"upgrade-"
-#~| "tails\">install and upgrade an intermediary Tails.</span>"
-#~ msgid ""
-#~ "First you will <span class=\"windows linux mac-usb\">install an "
-#~ "intermediary Tails on the first USB stick.</span> <span class=\"\">burn "
-#~ "an intermediary Tails on a DVD.</span> <span class=\"debian expert"
-#~ "\">install a Tails on your USB stick.</span> <span class=\"install-clone mac-clone "
-#~ "upgrade-clone\">restart on the other Tails.</span> <span class=\"upgrade-"
-#~ "tails\">install an intermediary Tails.</span>"
-#~ msgstr ""
-#~ "Als erstes werden Sie <span class=\"windows linux mac-usb\">ein "
-#~ "zwischenzeitliches Tails auf dem ersten USB-Stick installieren.</span> "
-#~ "<span class=\"\">ein zwischenzeitliches Tails auf einer DVD installieren."
-#~ "</span> <span class=\"debian expert\">Tails auf Ihrem USB-Stick "
-#~ "installieren.</span> <span class=\"install-clone mac-clone upgrade-clone\">das "
-#~ "andere Tails neustarten.</span> <span class=\"upgrade-tails\">ein "
-=======
 #~| "First you will <span class=\"windows linux mac\">install an intermediary "
 #~| "Tails on the first USB stick.</span> <span class=\"\">burn an "
 #~| "intermediary Tails on a DVD.</span> <span class=\"debian expert"
@@ -501,23 +344,10 @@
 #~ "</span> <span class=\"debian expert\">Tails auf Ihrem USB-Stick "
 #~ "installieren.</span> <span class=\"install-clone mac-clone upgrade-clone"
 #~ "\">das andere Tails neustarten.</span> <span class=\"upgrade-tails\">ein "
->>>>>>> 9e3df488
 #~ "zwischenzeitliches Tails installieren und aktualisieren.</span>"
 
 #, fuzzy
 #~| msgid ""
-<<<<<<< HEAD
-#~| "<span class=\"windows linux mac-usb debian expert upgrade-tails\"> "
-#~| "<small>[[!inline pages=\"inc/stable_amd64_iso_size\" raw=\"yes\" sort="
-#~| "\"age\"]] to download</small>"
-#~ msgid ""
-#~ "<span class=\"windows linux mac-usb upgrade-tails\"><small>[[!toggle id="
-#~ "\"why_two\" text=\"Why an intermediary Tails?\"]]</small></span>"
-#~ msgstr ""
-#~ "<span class=\"windows linux mac-usb debian expert upgrade-tails\"> "
-#~ "<small>[[!inline pages=\"inc/stable_amd64_iso_size\" raw=\"yes\" sort="
-#~ "\"age\"]] zum herunterladen</small>"
-=======
 #~| "<span class=\"windows linux mac debian expert upgrade-tails\"> <small>[[!"
 #~| "inline pages=\"inc/stable_amd64_iso_size\" raw=\"yes\" sort=\"age\"]] to "
 #~| "download</small>"
@@ -528,7 +358,6 @@
 #~ "<span class=\"windows linux mac debian expert upgrade-tails\"> <small>[[!"
 #~ "inline pages=\"inc/stable_amd64_iso_size\" raw=\"yes\" sort=\"age\"]] zum "
 #~ "herunterladen</small>"
->>>>>>> 9e3df488
 
 #, fuzzy
 #~| msgid ""
@@ -541,30 +370,17 @@
 #~ "[[!img install/inc/infography/install-intermediary-tails.png link=\"no\"]]"
 
 #~ msgid ""
-<<<<<<< HEAD
-#~ "Then you will <span class=\"windows linux mac-usb\">install the final "
-#~ "Tails on the second USB stick.</span> <span class=\"\">install the final "
-#~ "Tails on your USB stick.</span> <span class=\"install-clone mac-clone\">install "
-=======
 #~ "Then you will <span class=\"windows linux mac\">install the final Tails "
 #~ "on the second USB stick.</span> <span class=\"\">install the final Tails "
 #~ "on your USB stick.</span> <span class=\"install-clone mac-clone\">install "
->>>>>>> 9e3df488
 #~ "Tails on your USB stick.</span> <span class=\"debian expert\">configure "
 #~ "it.</span> <span class=\"upgrade-clone upgrade-tails\">upgrade your Tails."
 #~ "</span>"
 #~ msgstr ""
-<<<<<<< HEAD
-#~ "Anschließend werden Sie <span class=\"windows linux mac-usb\">das "
-#~ "endgültige Tails auf dem zweiten USB-Stick installieren.</span> <span "
-#~ "class=\"\">das endgültige Tails auf dem USB-Stick installieren.</span> "
-#~ "<span class=\"install-clone mac-clone\">Tails auf Ihren USB-Stick installieren.</"
-=======
 #~ "Anschließend werden Sie <span class=\"windows linux mac\">das endgültige "
 #~ "Tails auf dem zweiten USB-Stick installieren.</span> <span class=\"\">das "
 #~ "endgültige Tails auf dem USB-Stick installieren.</span> <span class="
 #~ "\"install-clone mac-clone\">Tails auf Ihren USB-Stick installieren.</"
->>>>>>> 9e3df488
 #~ "span> <span class=\"debian expert\">es konfigurieren.</span> <span class="
 #~ "\"upgrade-clone upgrade-tails\">Ihr Tails aktualisieren.</span>"
 
