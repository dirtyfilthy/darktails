--- conflicted
+++ resolved
@@ -6,11 +6,7 @@
 msgid ""
 msgstr ""
 "Project-Id-Version: Tails\n"
-<<<<<<< HEAD
-"POT-Creation-Date: 2018-11-07 15:43+0000\n"
-=======
 "POT-Creation-Date: 2018-11-17 12:21+0000\n"
->>>>>>> 9e3df488
 "PO-Revision-Date: 2018-03-26 12:52+0000\n"
 "Last-Translator: \n"
 "Language-Team: Tails translators <tails@boum.org>\n"
@@ -31,19 +27,6 @@
 #. type: Content of: <div><div><div><div><div><h4>
 #, fuzzy
 #| msgid ""
-<<<<<<< HEAD
-#| "<span class=\"windows linux mac-usb\">1½ hours in total</span> <span "
-#| "class=\"install-clone mac-clone\">½ hour</span> <span class=\"upgrade-clone\">¼ "
-#| "hour</span>"
-msgid ""
-"<span class=\"windows linux mac-usb expert upgrade-tails\">1½ hours in "
-"total</span> <span class=\"install-clone mac-clone\">½ hour</span> <span class="
-"\"upgrade-clone\">¼ hour</span>"
-msgstr ""
-"<span class=\"windows linux mac-usb\">1½ heures au total</span> <span class="
-"\"install-clone mac-clone\">½ heure</span> <span class=\"upgrade-clone\">¼ d'heure</"
-"span>"
-=======
 #| "<span class=\"windows linux mac\">1½ hours in total</span> <span class="
 #| "\"install-clone mac-clone\">½ hour</span> <span class=\"upgrade-clone\">¼ "
 #| "hour</span>"
@@ -55,22 +38,10 @@
 "<span class=\"windows linux mac\">1½ heures au total</span> <span class="
 "\"install-clone mac-clone\">½ heure</span> <span class=\"upgrade-clone\">¼ "
 "d'heure</span>"
->>>>>>> 9e3df488
 
 #. type: Content of: <div><div><div><div><div><h4><span>
 #, fuzzy
 #| msgid ""
-<<<<<<< HEAD
-#| "<span class=\"windows linux mac-usb debian expert upgrade-tails\"> "
-#| "<small>[[!inline pages=\"inc/stable_amd64_iso_size\" raw=\"yes\" sort="
-#| "\"age\"]] to download</small>"
-msgid ""
-"<span class=\"windows linux mac-usb expert upgrade-tails\"> <small>[[!inline "
-"pages=\"inc/stable_amd64_iso_size\" raw=\"yes\" sort=\"age\"]] to download</"
-"small>"
-msgstr ""
-"<span class=\"windows linux mac-usb debian expert upgrade-tails\"> <small>[[!"
-=======
 #| "<span class=\"windows linux mac debian expert upgrade-tails\"> <small>[[!"
 #| "inline pages=\"inc/stable_amd64_iso_size\" raw=\"yes\" sort=\"age\"]] to "
 #| "download</small>"
@@ -80,35 +51,22 @@
 "small>"
 msgstr ""
 "<span class=\"windows linux mac debian expert upgrade-tails\"> <small>[[!"
->>>>>>> 9e3df488
 "inline pages=\"inc/stable_amd64_iso_size\" raw=\"yes\" sort=\"age\"]] à "
 "télécharger</small>"
 
 #. type: Content of: <div><div><div><div><div><h4>
 #, fuzzy
 #| msgid ""
-<<<<<<< HEAD
-#| "</span> <span class=\"windows linux mac-usb\"><small>1 hour to install</"
-=======
 #| "</span> <span class=\"windows linux mac\"><small>1 hour to install</"
->>>>>>> 9e3df488
 #| "small></span> <span class=\"debian expert\"><small>½ hour to install</"
 #| "small></span> <span class=\"upgrade-tails\"><small>½ hour to upgrade</"
 #| "small></span>"
 msgid ""
-<<<<<<< HEAD
-"</span> <span class=\"windows linux mac-usb expert\"><small>½ hour to "
-"install</small></span> <span class=\"upgrade-tails\"><small>½ hour to "
-"upgrade</small></span>"
-msgstr ""
-"</span> <span class=\"windows linux mac-usb\"><small>1 heure pour "
-=======
 "</span> <span class=\"windows linux mac expert\"><small>½ hour to install</"
 "small></span> <span class=\"upgrade-tails\"><small>½ hour to upgrade</"
 "small></span>"
 msgstr ""
 "</span> <span class=\"windows linux mac\"><small>1 heure pour "
->>>>>>> 9e3df488
 "l'installation</small></span> <span class=\"debian expert\"><small>½ heure "
 "pour l'installation</small></span> <span class=\"upgrade-tails\"><small>½ "
 "heure pour la mise à jour</small></span>"
@@ -194,13 +152,10 @@
 msgstr "Votre marche à suivre"
 
 #. type: Content of: <div><div><div><div>
-<<<<<<< HEAD
-=======
 #, fuzzy
 #| msgid ""
 #| "[[!img install/inc/infography/download-and-verify.png link=\"no\" alt="
 #| "\"ISO image downloaded and verified\"]]"
->>>>>>> 9e3df488
 msgid ""
 "[[!img install/inc/infography/download-and-verify.png link=\"no\" alt=\"USB "
 "image downloaded and verified\"]]"
@@ -217,25 +172,14 @@
 #| msgid ""
 #| "[[!img install/inc/infography/download-and-verify.png link=\"no\" alt="
 #| "\"ISO image downloaded and verified\"]]"
-<<<<<<< HEAD
 msgid ""
 "[[!img install/inc/infography/download-and-verify-in-tails.png link=\"no\" "
-"alt=\"ISO image downloaded and verified\"]]"
+"alt=\"USB image downloaded and verified\"]]"
 msgstr ""
 "[[!img install/inc/infography/download-and-verify.png link=\"no\" alt="
 "\"Image ISO téléchargée et vérifiée\"]]"
 
 #. type: Content of: <div><div><div><div>
-=======
->>>>>>> 9e3df488
-msgid ""
-"[[!img install/inc/infography/download-and-verify-in-tails.png link=\"no\" "
-"alt=\"USB image downloaded and verified\"]]"
-msgstr ""
-"[[!img install/inc/infography/download-and-verify.png link=\"no\" alt="
-"\"Image ISO téléchargée et vérifiée\"]]"
-
-#. type: Content of: <div><div><div><div>
 #, fuzzy
 #| msgid ""
 #| "[[!img install/inc/infography/restart-on-intermediary-tails.png link=\"no"
@@ -257,13 +201,8 @@
 #| "[[!img install/inc/infography/install-upgrade-usb.png link=\"no\" alt="
 #| "\"ISO image installed on USB stick on the left\"]]"
 msgid ""
-<<<<<<< HEAD
-"[[!img install/inc/infography/install-tails.png link=\"no\" alt=\"ISO image "
-"installed on USB stick on the right\"]]"
-=======
 "[[!img install/inc/infography/install-tails.png link=\"no\" alt=\"USB image "
 "installed on USB stick\"]]"
->>>>>>> 9e3df488
 msgstr ""
 "[[!img install/inc/infography/install-upgrade-usb.png link=\"no\" alt="
 "\"Image ISO installée sur la clé USB de gauche\"]]"
@@ -273,13 +212,10 @@
 msgstr "Installation"
 
 #. type: Content of: <div><div><div><div>
-<<<<<<< HEAD
-=======
 #, fuzzy
 #| msgid ""
 #| "[[!img install/inc/infography/install-upgrade-usb.png link=\"no\" alt="
 #| "\"ISO image installed on USB stick on the left\"]]"
->>>>>>> 9e3df488
 msgid ""
 "[[!img install/inc/infography/install-upgrade-usb.png link=\"no\" alt=\"USB "
 "image installed on USB stick on the left\"]]"
@@ -296,14 +232,6 @@
 msgstr "[[!img install/inc/infography/restart.png link=\"no\" alt=\"\"]]"
 
 #. type: Content of: <div><div><div><div>
-<<<<<<< HEAD
-msgid ""
-"[[!img install/inc/infography/clone-intermediary-tails.png link=\"no\" alt="
-"\"Tails installed on USB stick on the right\"]]"
-msgstr ""
-"[[!img install/inc/infography/clone-intermediary-tails.png link=\"no\" alt="
-"\"Tails installé sur la clé USB de droite\"]]"
-=======
 #, fuzzy
 #| msgid ""
 #| "[[!img install/inc/infography/clone-dvd.png link=\"no\" alt=\"Tails "
@@ -314,28 +242,16 @@
 msgstr ""
 "[[!img install/inc/infography/clone-dvd.png link=\"no\" alt=\"Tails installé "
 "sur la clé USB de droite\"]]"
->>>>>>> 9e3df488
-
-#. type: Content of: <div><div><div><div><p>
-#, fuzzy
-#| msgid ""
-<<<<<<< HEAD
-#| "<span class=\"install-clone mac-clone windows linux mac-usb\">Install</span> <span "
-#| "class=\"upgrade\">Upgrade</span>"
-=======
+
+#. type: Content of: <div><div><div><div><p>
+#, fuzzy
+#| msgid ""
 #| "<span class=\"install-clone mac-clone windows linux mac\">Install</span> "
 #| "<span class=\"upgrade\">Upgrade</span>"
->>>>>>> 9e3df488
 msgid ""
 "<span class=\"install-clone mac-clone\">Install</span> <span class=\"upgrade"
 "\">Upgrade</span>"
 msgstr ""
-<<<<<<< HEAD
-"<span class=\"install-clone mac-clone windows linux mac-usb\">Installation</span> "
-"<span class=\"upgrade\">Mise à jour</span>"
-
-#. type: Content of: <div><div><div><div>
-=======
 "<span class=\"install-clone mac-clone windows linux mac\">Installation</"
 "span> <span class=\"upgrade\">Mise à jour</span>"
 
@@ -344,7 +260,6 @@
 #| msgid ""
 #| "[[!img install/inc/infography/create-persistence.png link=\"no\" alt="
 #| "\"Encryption configured on USB stick on the right\"]]"
->>>>>>> 9e3df488
 msgid ""
 "[[!img install/inc/infography/create-persistence.png link=\"no\" alt="
 "\"Encryption configured on USB stick\"]]"
@@ -356,104 +271,7 @@
 msgid "Configure"
 msgstr "Configuration"
 
-#~ msgid "[[!img install/inc/icons/1-dvd.png link=\"no\" alt=\"\"]]"
-#~ msgstr "[[!img install/inc/icons/1-dvd.png link=\"no\" alt=\"\"]]"
-
-#~ msgid "1 DVD"
-#~ msgstr "1 DVD"
-
-#~ msgid ""
-#~ "[[!img install/inc/infography/insert-dvd.png link=\"no\" alt=\"DVD "
-#~ "inserted\"]]"
-#~ msgstr ""
-#~ "[[!img install/inc/infography/insert-dvd.png link=\"no\" alt=\"DVD inséré"
-#~ "\"]]"
-
-#~ msgid ""
-#~ "[[!img install/inc/infography/clone-dvd.png link=\"no\" alt=\"Tails "
-#~ "installed on USB stick on the right\"]]"
-#~ msgstr ""
-#~ "[[!img install/inc/infography/clone-dvd.png link=\"no\" alt=\"Tails "
-#~ "installé sur la clé USB de droite\"]]"
-
-#~ msgid "[[!img install/inc/icons/2-usb.png link=\"no\" alt=\"\"]]"
-#~ msgstr "[[!img install/inc/icons/2-usb.png link=\"no\" alt=\"\"]]"
-
-#~ msgid "2 USB sticks"
-#~ msgstr "2 clés USB"
-
-#~ msgid "[[!toggle id=\"why_two\" text=\"Why 2?\"]]</small>"
-#~ msgstr "[[!toggle id=\"why_two\" text=\"Pourquoi 2 ?\"]]</small>"
-
-#~ msgid ""
-#~ "[[!toggleable id=\"why_two\" text=\"\"\" [[!toggle id=\"why_two\" text=\"X"
-#~ "\"]] [[!inline pages=\"install/inc/router/why_two.inline\" raw=\"yes\" "
-#~ "sort=\"age\"]] \"\"\"]]"
-#~ msgstr ""
-#~ "[[!toggleable id=\"why_two\" text=\"\"\" [[!toggle id=\"why_two\" text=\"X"
-#~ "\"]] [[!inline pages=\"install/inc/router/why_two.inline.fr\" raw=\"yes\" "
-#~ "sort=\"age\"]] \"\"\"]]"
-
-#~ msgid ""
-#~ "First you will <span class=\"windows linux mac-usb\">install an "
-#~ "intermediary Tails on the first USB stick.</span> <span class=\"\">burn "
-#~ "an intermediary Tails on a DVD.</span> <span class=\"debian expert"
-#~ "\">install a Tails on your USB stick.</span> <span class=\"install-clone mac-clone "
-#~ "upgrade-clone\">restart on the other Tails.</span> <span class=\"upgrade-"
-#~ "tails\">install an intermediary Tails.</span>"
-#~ msgstr ""
-#~ "Vous allez d'abord <span class=\"windows linux mac-usb\">installer un "
-#~ "Tails intermédiaire sur la première clé USB.</span> <span class="
-#~ "\"\">graver un Tails intermédiaire sur un DVD.</span> <span class="
-#~ "\"debian expert\">installer un Tails sur votre clé USB.</span> <span "
-#~ "class=\"install-clone mac-clone upgrade-clone\">redémarrer sur l'autre Tails.</"
-#~ "span> <span class=\"upgrade-tails\">installer un Tails intermédiaire.</"
-#~ "span>"
-
-#~ msgid ""
-#~ "<span class=\"windows linux mac-usb upgrade-tails\"><small>[[!toggle id="
-#~ "\"why_two\" text=\"Why an intermediary Tails?\"]]</small></span>"
-#~ msgstr ""
-#~ "<span class=\"windows linux mac-usb upgrade-tails\"><small>[[!toggle id="
-#~ "\"why_two\" text=\"Pourquoi un Tails intermédiaire ?\"]]</small></span>"
-
-#~ msgid ""
-#~ "[[!img install/inc/infography/install-intermediary-tails.png link=\"no\" "
-#~ "alt=\"ISO image installed on USB stick on the left\"]]"
-#~ msgstr ""
-#~ "[[!img install/inc/infography/install-intermediary-tails.png link=\"no\" "
-#~ "alt=\"Image ISO installée sur la clé USB de gauche\"]]"
-
-#~ msgid ""
-#~ "Then you will <span class=\"windows linux mac-usb\">install the final "
-#~ "Tails on the second USB stick.</span> <span class=\"\">install the final "
-#~ "Tails on your USB stick.</span> <span class=\"install-clone mac-clone\">install "
-#~ "Tails on your USB stick.</span> <span class=\"debian expert\">configure "
-#~ "it.</span> <span class=\"upgrade-clone upgrade-tails\">upgrade your Tails."
-#~ "</span>"
-#~ msgstr ""
-#~ "Puis, vous allez <span class=\"windows linux mac-usb\">installer le Tails "
-#~ "final sur la seconde clé USB.</span> <span class=\"\">installer le Tails "
-#~ "final sur une clé USB.</span> <span class=\"install-clone mac-clone\">installer "
-#~ "Tails sur votre clé USB.</span> <span class=\"debian expert\">le "
-#~ "configurer.</span> <span class=\"upgrade-clone upgrade-tails\">mettre à "
-#~ "jour votre Tails.</span>"
-
-#~ msgid ""
-#~ "<span class=\"windows linux mac-usb upgrade-tails\">2 hours in total</"
-#~ "span> <span class=\"debian expert\">1½ hour in total</span> <span class="
-#~ "\"install-clone mac-clone\">½ hour</span> <span class=\"upgrade-clone\">¼ hour</"
-#~ "span>"
-#~ msgstr ""
-#~ "<span class=\"windows linux mac-usb upgrade-tails\">2 heures au total</"
-#~ "span> <span class=\"debian expert\">1 heure ½ au total</span> <span class="
-#~ "\"install-clone mac-clone\">½ heure</span> <span class=\"upgrade-clone\">¼ d'heure</"
-#~ "span>"
-
-#~ msgid ""
-<<<<<<< HEAD
-#~ "</span> <span class=\"windows linux mac-usb\"><small>1 hour to install</"
-=======
+#~ msgid ""
 #~ "[[!img install/inc/infography/clone-intermediary-tails.png link=\"no\" "
 #~ "alt=\"Tails installed on USB stick on the right\"]]"
 #~ msgstr ""
@@ -548,16 +366,11 @@
 
 #~ msgid ""
 #~ "</span> <span class=\"windows linux mac\"><small>1 hour to install</"
->>>>>>> 9e3df488
 #~ "small></span> <span class=\"debian expert\"><small>½ hour to install</"
 #~ "small></span> <span class=\"upgrade-tails\"><small>¼ hour to upgrade</"
 #~ "small></span>"
 #~ msgstr ""
-<<<<<<< HEAD
-#~ "</span> <span class=\"windows linux mac-usb\"><small>1 heure pour "
-=======
 #~ "</span> <span class=\"windows linux mac\"><small>1 heure pour "
->>>>>>> 9e3df488
 #~ "l'installation</small></span> <span class=\"debian expert\"><small>½ "
 #~ "heure pour l'installation</small></span> <span class=\"upgrade-tails"
 #~ "\"><small>¼ heure pour la mise à jour</small></span>"
