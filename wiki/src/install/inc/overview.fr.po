--- conflicted
+++ resolved
@@ -25,30 +25,14 @@
 msgstr "[[!img install/inc/icons/clock.png link=\"no\" alt=\"\"]]"
 
 #. type: Content of: <div><div><div><div><div><h4>
-<<<<<<< HEAD
-#, fuzzy
-#| msgid ""
-#| "<span class=\"windows linux mac-usb\">2 hours in total</span> "
-#| "<span class=\"debian expert\">1½ hour in total</span> <span class="
-#| "\"install-clone\">½ hour</span> <span class=\"upgrade-clone\">¼ hour</"
-#| "span>"
-=======
->>>>>>> 74efdde4
-msgid ""
-"<span class=\"windows linux mac-usb debian expert upgrade-tails\">1½ "
+msgid ""
+"<span class=\"windows linux mac-usb\">1½ "
 "hours in total</span> <span class=\"install-clone\">½ hour</span> <span "
 "class=\"upgrade-clone\">¼ hour</span>"
 msgstr ""
-<<<<<<< HEAD
-"<span class=\"windows linux mac-usb\">2 heures au total</span> <span "
-"class=\"debian expert\">1 heure ½ au total</span> <span class=\"install-clone"
-"\">½ heure</span> <span class=\"upgrade-clone\">¼ d'heure</span>"
-=======
-"<span class=\"windows linux mac-usb mac-dvd\">2 heures au total</span> <span "
-"class=\"debian expert upgrade-tails\">1 heure ½ au total</span> <span class="
-"\"install-clone\">½ heure</span> <span class=\"upgrade-clone\">¼ d'heure</"
-"span>"
->>>>>>> 74efdde4
+"<span class=\"windows linux mac-usb\">1½ "
+"heures au total</span> <span class=\"install-clone\">½ heure</span> <span "
+"class=\"upgrade-clone\">¼ d'heure</span>"
 
 #. type: Content of: <div><div><div><div><div><h4><span>
 msgid ""
@@ -338,7 +322,6 @@
 #~ "\">mettre à jour votre Tails.</span>"
 
 #~ msgid ""
-<<<<<<< HEAD
 #~ "<span class=\"windows linux mac-usb upgrade-tails\">2 hours in "
 #~ "total</span> <span class=\"debian expert\">1½ hour in total</span> <span "
 #~ "class=\"install-clone\">½ hour</span> <span class=\"upgrade-clone\">¼ "
@@ -351,9 +334,6 @@
 
 #~ msgid ""
 #~ "</span> <span class=\"windows linux mac-usb\"><small>1 hour to "
-=======
-#~ "</span> <span class=\"windows linux mac-usb mac-dvd\"><small>1 hour to "
->>>>>>> 74efdde4
 #~ "install</small></span> <span class=\"debian expert\"><small>½ hour to "
 #~ "install</small></span> <span class=\"upgrade-tails\"><small>¼ hour to "
 #~ "upgrade</small></span>"
