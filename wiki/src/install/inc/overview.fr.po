# SOME DESCRIPTIVE TITLE
# Copyright (C) YEAR Free Software Foundation, Inc.
# This file is distributed under the same license as the PACKAGE package.
# FIRST AUTHOR <EMAIL@ADDRESS>, YEAR.
#
msgid ""
msgstr ""
"Project-Id-Version: Tails\n"
<<<<<<< HEAD
"POT-Creation-Date: 2018-11-17 12:21+0000\n"
"PO-Revision-Date: 2018-03-26 12:52+0000\n"
=======
"POT-Creation-Date: 2018-11-07 15:43+0000\n"
"PO-Revision-Date: 2018-12-07 17:17+0000\n"
>>>>>>> 60e73ff1
"Last-Translator: \n"
"Language-Team: Tails translators <tails@boum.org>\n"
"Language: fr\n"
"MIME-Version: 1.0\n"
"Content-Type: text/plain; charset=UTF-8\n"
"Content-Transfer-Encoding: 8bit\n"
"X-Generator: Poedit 1.8.11\n"

#. type: Content of: <div><h3>
msgid "You need"
msgstr "Vous avez besoin de"

#. type: Content of: <div><div><div><div>
msgid "[[!img install/inc/icons/clock.png link=\"no\" alt=\"\"]]"
msgstr "[[!img install/inc/icons/clock.png link=\"no\" alt=\"\"]]"

#. type: Content of: <div><div><div><div><div><h4>
<<<<<<< HEAD
#, fuzzy
#| msgid ""
#| "<span class=\"windows linux mac\">1½ hours in total</span> <span class="
#| "\"install-clone mac-clone\">½ hour</span> <span class=\"upgrade-clone\">¼ "
#| "hour</span>"
msgid ""
"<span class=\"windows linux mac expert upgrade-tails\">1½ hours in total</"
"span> <span class=\"install-clone mac-clone\">½ hour</span> <span class="
"\"upgrade-clone\">¼ hour</span>"
msgstr ""
"<span class=\"windows linux mac\">1½ heures au total</span> <span class="
"\"install-clone mac-clone\">½ heure</span> <span class=\"upgrade-clone\">¼ "
"d'heure</span>"

#. type: Content of: <div><div><div><div><div><h4><span>
#, fuzzy
#| msgid ""
#| "<span class=\"windows linux mac debian expert upgrade-tails\"> <small>[[!"
#| "inline pages=\"inc/stable_amd64_iso_size\" raw=\"yes\" sort=\"age\"]] to "
#| "download</small>"
msgid ""
"<span class=\"windows linux mac expert upgrade-tails\"> <small>[[!inline "
"pages=\"inc/stable_amd64_iso_size\" raw=\"yes\" sort=\"age\"]] to download</"
"small>"
msgstr ""
"<span class=\"windows linux mac debian expert upgrade-tails\"> <small>[[!"
"inline pages=\"inc/stable_amd64_iso_size\" raw=\"yes\" sort=\"age\"]] à "
"télécharger</small>"

#. type: Content of: <div><div><div><div><div><h4>
#, fuzzy
#| msgid ""
#| "</span> <span class=\"windows linux mac\"><small>1 hour to install</"
#| "small></span> <span class=\"debian expert\"><small>½ hour to install</"
#| "small></span> <span class=\"upgrade-tails\"><small>½ hour to upgrade</"
#| "small></span>"
msgid ""
"</span> <span class=\"windows linux mac expert\"><small>½ hour to install</"
"small></span> <span class=\"upgrade-tails\"><small>½ hour to upgrade</"
"small></span>"
msgstr ""
"</span> <span class=\"windows linux mac\"><small>1 heure pour "
"l'installation</small></span> <span class=\"debian expert\"><small>½ heure "
"pour l'installation</small></span> <span class=\"upgrade-tails\"><small>½ "
"heure pour la mise à jour</small></span>"
=======
msgid ""
"<span class=\"windows linux mac-usb expert upgrade-tails\">1½ hours in total</span> "
"<span class=\"install-clone mac-clone\">½ hour</span> <span class=\"upgrade-clone\">¼ "
"hour</span>"
msgstr ""
"<span class=\"windows linux mac-usb expert upgrade-tails\">1½ heures au total</span> "
"<span class=\"install-clone mac-clone\">½ heure</span> <span class=\"upgrade-clone\">¼ "
"d'heure</span>"

#. type: Content of: <div><div><div><div><div><h4><span>
msgid ""
"<span class=\"windows linux mac-usb expert upgrade-tails\"> <small>[[!inline pages="
"\"inc/stable_amd64_iso_size\" raw=\"yes\" sort=\"age\"]] to download</small>"
msgstr ""
"<span class=\"windows linux mac-usb expert upgrade-tails\"> <small>[[!inline pages="
"\"inc/stable_amd64_iso_size\" raw=\"yes\" sort=\"age\"]] à télécharger</small>"

#. type: Content of: <div><div><div><div><div><h4>
msgid ""
"</span> <span class=\"windows linux mac-usb expert\"><small>½ hour to install</small></"
"span> <span class=\"upgrade-tails\"><small>½ hour to upgrade</small></span>"
msgstr ""
"</span> <span class=\"windows linux mac-usb expert\"><small>½ heure pour "
"l'installation</small></span> <span class=\"upgrade-tails\"><small>½ heure pour la "
"mise à jour</small></span>"
>>>>>>> 60e73ff1

#. type: Content of: <div><div><div><div>
#, fuzzy
#| msgid "[[!img install/inc/icons/1-usb.png link=\"no\" alt=\"\"]]"
msgid "[[!img install/inc/icons/usb.png link=\"no\" alt=\"\"]]"
msgstr "[[!img install/inc/icons/1-usb.png link=\"no\" alt=\"\"]]"

#. type: Content of: <div><div><div><div><div><h4>
msgid "Your Tails"
msgstr "Votre Tails"

#. type: Content of: <div><div><div><div>
#, fuzzy
#| msgid "[[!img install/inc/icons/1-usb.png link=\"no\"]]"
msgid "[[!img install/inc/icons/usb.png link=\"no\"]]"
msgstr "[[!img install/inc/icons/1-usb.png link=\"no\"]]"

#. type: Content of: <div><div><div><div><div><h4>
msgid "1 other Tails"
msgstr "1 autre Tails"

#. type: Content of: <div><div><div><div><div><h4>
#, fuzzy
#| msgid "<small>DVD or USB</small>"
msgid "<small>USB stick or DVD</small>"
msgstr "<small>sur un DVD ou une clé USB</small>"

#. type: Content of: <div><div><div><div><div><h4>
msgid "1 USB stick"
msgstr "1 clé USB"

#. type: Content of: <div><div><div><div><div><h4>
msgid "<small>8 GB minimum</small>"
msgstr "<small>d'au moins 8 Go</small>"

#. type: Content of: <div><div><div><div><div><h4>
msgid "<small>All data will be lost!</small>"
msgstr "<small>Toutes les données seront perdues !</small>"

#. type: Content of: <div><div><div><div><div><h4><small>
msgid "<small>All data will be lost!"
msgstr "<small>Toutes les données seront perdues !"

#. type: Content of: <div><div><div><div><div><h4>
msgid "[[!toggle id=\"why_extra\" text=\"Why?\"]]</small>"
msgstr "[[!toggle id=\"why_extra\" text=\"Pourquoi ?\"]]</small>"

#. type: Content of: <div><div><div><div><div>
msgid ""
"[[!toggleable id=\"why_extra\" text=\"\"\" [[!toggle id=\"why_extra\" text="
"\"X\"]] [[!inline pages=\"install/inc/router/why_extra.inline\" raw=\"yes\" "
"sort=\"age\"]] \"\"\"]]"
msgstr ""
"[[!toggleable id=\"why_extra\" text=\"\"\" [[!toggle id=\"why_extra\" text="
"\"X\"]] [[!inline pages=\"install/inc/router/why_extra.inline.fr\" raw=\"yes"
"\" sort=\"age\"]] \"\"\"]]"

#. type: Content of: <div><div><div><div>
msgid "[[!img install/inc/icons/screens.png link=\"no\" alt=\"\"]]"
msgstr "[[!img install/inc/icons/screens.png link=\"no\" alt=\"\"]]"

#. type: Content of: <div><div><div><div><div><h4>
msgid "a smartphone"
msgstr "un smartphone"

#. type: Content of: <div><div><div><div><div><h4><small>
msgid "<small> another computer,"
msgstr "<small>un autre ordinateur,"

#. type: Content of: <div><div><div><div><div><h4><small>
msgid "or a printer"
msgstr "ou une imprimante"

#. type: Content of: <div><div><div><div><div><h4>
msgid "to follow the instructions </small>"
msgstr "pour suivre les instructions </small>"

#. type: Content of: <div><h3>
msgid "Your steps"
msgstr "Votre marche à suivre"

#. type: Content of: <div><div><div><div>
#, fuzzy
#| msgid ""
#| "[[!img install/inc/infography/download-and-verify.png link=\"no\" alt="
#| "\"ISO image downloaded and verified\"]]"
msgid ""
<<<<<<< HEAD
"[[!img install/inc/infography/download-and-verify.png link=\"no\" alt=\"USB "
"image downloaded and verified\"]]"
=======
"[[!img install/inc/infography/download-and-verify.png link=\"no\" alt=\"ISO image "
"downloaded and verified\"]]"
>>>>>>> 60e73ff1
msgstr ""
"[[!img install/inc/infography/download-and-verify.png link=\"no\" alt=\"Image ISO "
"téléchargée et vérifiée\"]]"

#. type: Content of: <div><div><div><div><p>
msgid "Download"
msgstr "Téléchargement"

#. type: Content of: <div><div><div><div>
msgid ""
<<<<<<< HEAD
"[[!img install/inc/infography/download-and-verify-in-tails.png link=\"no\" "
"alt=\"USB image downloaded and verified\"]]"
=======
"[[!img install/inc/infography/download-and-verify-in-tails.png link=\"no\" alt=\"ISO "
"image downloaded and verified\"]]"
>>>>>>> 60e73ff1
msgstr ""
"[[!img install/inc/infography/download-and-verify-in-tails.png link=\"no\" alt=\"Image "
"ISO téléchargée et vérifiée\"]]"

#. type: Content of: <div><div><div><div>
#, fuzzy
#| msgid ""
#| "[[!img install/inc/infography/restart-on-intermediary-tails.png link=\"no"
#| "\" alt=\"Computer restarted on USB stick on the left\"]]"
msgid ""
<<<<<<< HEAD
"[[!img install/inc/infography/restart-on-other-tails.png link=\"no\" alt="
=======
"[[!img install/inc/infography/restart-on-intermediary-tails.png link=\"no\" alt="
>>>>>>> 60e73ff1
"\"Computer restarted on USB stick on the left\"]]"
msgstr ""
"[[!img install/inc/infography/restart-on-intermediary-tails.png link=\"no\" alt="
"\"Ordinateur redémarré sur la clé USB de gauche\"]]"

#. type: Content of: <div><div><div><div><p>
msgid "Restart"
msgstr "Redémarrage"

#. type: Content of: <div><div><div><div>
msgid ""
<<<<<<< HEAD
"[[!img install/inc/infography/install-tails.png link=\"no\" alt=\"USB image "
"installed on USB stick\"]]"
=======
"[[!img install/inc/infography/install-tails.png link=\"no\" alt=\"ISO image installed "
"on USB stick on the right\"]]"
>>>>>>> 60e73ff1
msgstr ""
"[[!img install/inc/infography/install-tails.png link=\"no\" alt=\"Image ISO installée "
"sur la clé USB de droite\"]]"

#. type: Content of: <div><div><div><div><p>
msgid "Install"
msgstr "Installation"

#. type: Content of: <div><div><div><div>
#, fuzzy
#| msgid ""
#| "[[!img install/inc/infography/install-upgrade-usb.png link=\"no\" alt="
#| "\"ISO image installed on USB stick on the left\"]]"
msgid ""
"[[!img install/inc/infography/install-upgrade-usb.png link=\"no\" alt=\"USB "
"image installed on USB stick on the left\"]]"
msgstr ""
"[[!img install/inc/infography/install-upgrade-usb.png link=\"no\" alt="
"\"Image ISO installée sur la clé USB de gauche\"]]"

#. type: Content of: <div><div><div><div><p>
msgid "Install intermediary"
msgstr "Installation intermédiaire"

#. type: Content of: <div><div><div><div>
msgid "[[!img install/inc/infography/restart.png link=\"no\" alt=\"\"]]"
msgstr "[[!img install/inc/infography/restart.png link=\"no\" alt=\"\"]]"

#. type: Content of: <div><div><div><div>
#, fuzzy
#| msgid ""
#| "[[!img install/inc/infography/clone-dvd.png link=\"no\" alt=\"Tails "
#| "installed on USB stick on the right\"]]"
msgid ""
"[[!img install/inc/infography/clone-tails.png link=\"no\" alt=\"Tails "
"installed on USB stick on the right\"]]"
msgstr ""
"[[!img install/inc/infography/clone-dvd.png link=\"no\" alt=\"Tails installé "
"sur la clé USB de droite\"]]"

#. type: Content of: <div><div><div><div><p>
<<<<<<< HEAD
#, fuzzy
#| msgid ""
#| "<span class=\"install-clone mac-clone windows linux mac\">Install</span> "
#| "<span class=\"upgrade\">Upgrade</span>"
=======
>>>>>>> 60e73ff1
msgid ""
"<span class=\"install-clone mac-clone\">Install</span> <span class=\"upgrade"
"\">Upgrade</span>"
msgstr ""
<<<<<<< HEAD
"<span class=\"install-clone mac-clone windows linux mac\">Installation</"
"span> <span class=\"upgrade\">Mise à jour</span>"
=======
"<span class=\"install-clone mac-clone\">Installation</span> <span class=\"upgrade"
"\">Mise à jour</span>"
>>>>>>> 60e73ff1

#. type: Content of: <div><div><div><div>
#, fuzzy
#| msgid ""
#| "[[!img install/inc/infography/create-persistence.png link=\"no\" alt="
#| "\"Encryption configured on USB stick on the right\"]]"
msgid ""
"[[!img install/inc/infography/create-persistence.png link=\"no\" alt="
"\"Encryption configured on USB stick\"]]"
msgstr ""
"[[!img install/inc/infography/create-persistence.png link=\"no\" alt="
"\"Chiffrement configuré sur la clé USB de droite\"]]"

#. type: Content of: <div><div><div><div><p>
msgid "Configure"
msgstr "Configuration"

#~ msgid ""
#~ "[[!img install/inc/infography/clone-intermediary-tails.png link=\"no\" "
#~ "alt=\"Tails installed on USB stick on the right\"]]"
#~ msgstr ""
#~ "[[!img install/inc/infography/clone-intermediary-tails.png link=\"no\" "
#~ "alt=\"Tails installé sur la clé USB de droite\"]]"

#~ msgid "[[!img install/inc/icons/1-dvd.png link=\"no\" alt=\"\"]]"
#~ msgstr "[[!img install/inc/icons/1-dvd.png link=\"no\" alt=\"\"]]"

#~ msgid "1 DVD"
#~ msgstr "1 DVD"

#~ msgid ""
#~ "[[!img install/inc/infography/insert-dvd.png link=\"no\" alt=\"DVD "
#~ "inserted\"]]"
#~ msgstr ""
#~ "[[!img install/inc/infography/insert-dvd.png link=\"no\" alt=\"DVD inséré"
#~ "\"]]"

#~ msgid "[[!img install/inc/icons/2-usb.png link=\"no\" alt=\"\"]]"
#~ msgstr "[[!img install/inc/icons/2-usb.png link=\"no\" alt=\"\"]]"

#~ msgid "2 USB sticks"
#~ msgstr "2 clés USB"

#~ msgid "[[!toggle id=\"why_two\" text=\"Why 2?\"]]</small>"
#~ msgstr "[[!toggle id=\"why_two\" text=\"Pourquoi 2 ?\"]]</small>"

#~ msgid ""
#~ "[[!toggleable id=\"why_two\" text=\"\"\" [[!toggle id=\"why_two\" text=\"X"
#~ "\"]] [[!inline pages=\"install/inc/router/why_two.inline\" raw=\"yes\" "
#~ "sort=\"age\"]] \"\"\"]]"
#~ msgstr ""
#~ "[[!toggleable id=\"why_two\" text=\"\"\" [[!toggle id=\"why_two\" text=\"X"
#~ "\"]] [[!inline pages=\"install/inc/router/why_two.inline.fr\" raw=\"yes\" "
#~ "sort=\"age\"]] \"\"\"]]"

#~ msgid ""
#~ "First you will <span class=\"windows linux mac\">install an intermediary "
#~ "Tails on the first USB stick.</span> <span class=\"\">burn an "
#~ "intermediary Tails on a DVD.</span> <span class=\"debian expert\">install "
#~ "a Tails on your USB stick.</span> <span class=\"install-clone mac-clone "
#~ "upgrade-clone\">restart on the other Tails.</span> <span class=\"upgrade-"
#~ "tails\">install an intermediary Tails.</span>"
#~ msgstr ""
#~ "Vous allez d'abord <span class=\"windows linux mac\">installer un Tails "
#~ "intermédiaire sur la première clé USB.</span> <span class=\"\">graver un "
#~ "Tails intermédiaire sur un DVD.</span> <span class=\"debian expert"
#~ "\">installer un Tails sur votre clé USB.</span> <span class=\"install-"
#~ "clone mac-clone upgrade-clone\">redémarrer sur l'autre Tails.</span> "
#~ "<span class=\"upgrade-tails\">installer un Tails intermédiaire.</span>"

#~ msgid ""
#~ "<span class=\"windows linux mac upgrade-tails\"><small>[[!toggle id="
#~ "\"why_two\" text=\"Why an intermediary Tails?\"]]</small></span>"
#~ msgstr ""
#~ "<span class=\"windows linux mac upgrade-tails\"><small>[[!toggle id="
#~ "\"why_two\" text=\"Pourquoi un Tails intermédiaire ?\"]]</small></span>"

#~ msgid ""
#~ "[[!img install/inc/infography/install-intermediary-tails.png link=\"no\" "
#~ "alt=\"ISO image installed on USB stick on the left\"]]"
#~ msgstr ""
#~ "[[!img install/inc/infography/install-intermediary-tails.png link=\"no\" "
#~ "alt=\"Image ISO installée sur la clé USB de gauche\"]]"

#~ msgid ""
#~ "Then you will <span class=\"windows linux mac\">install the final Tails "
#~ "on the second USB stick.</span> <span class=\"\">install the final Tails "
#~ "on your USB stick.</span> <span class=\"install-clone mac-clone\">install "
#~ "Tails on your USB stick.</span> <span class=\"debian expert\">configure "
#~ "it.</span> <span class=\"upgrade-clone upgrade-tails\">upgrade your Tails."
#~ "</span>"
#~ msgstr ""
#~ "Puis, vous allez <span class=\"windows linux mac\">installer le Tails "
#~ "final sur la seconde clé USB.</span> <span class=\"\">installer le Tails "
#~ "final sur une clé USB.</span> <span class=\"install-clone mac-clone"
#~ "\">installer Tails sur votre clé USB.</span> <span class=\"debian expert"
#~ "\">le configurer.</span> <span class=\"upgrade-clone upgrade-tails"
#~ "\">mettre à jour votre Tails.</span>"

#~ msgid ""
#~ "<span class=\"windows linux mac upgrade-tails\">2 hours in total</span> "
#~ "<span class=\"debian expert\">1½ hour in total</span> <span class="
#~ "\"install-clone mac-clone\">½ hour</span> <span class=\"upgrade-clone\">¼ "
#~ "hour</span>"
#~ msgstr ""
#~ "<span class=\"windows linux mac upgrade-tails\">2 heures au total</span> "
#~ "<span class=\"debian expert\">1 heure ½ au total</span> <span class="
#~ "\"install-clone mac-clone\">½ heure</span> <span class=\"upgrade-clone"
#~ "\">¼ d'heure</span>"

#~ msgid ""
#~ "</span> <span class=\"windows linux mac\"><small>1 hour to install</"
#~ "small></span> <span class=\"debian expert\"><small>½ hour to install</"
#~ "small></span> <span class=\"upgrade-tails\"><small>¼ hour to upgrade</"
#~ "small></span>"
#~ msgstr ""
#~ "</span> <span class=\"windows linux mac\"><small>1 heure pour "
#~ "l'installation</small></span> <span class=\"debian expert\"><small>½ "
#~ "heure pour l'installation</small></span> <span class=\"upgrade-tails"
#~ "\"><small>¼ heure pour la mise à jour</small></span>"

#~ msgid ""
#~ "[[!img install/inc/infography/install-upgrade-usb.png link=\"no\" alt="
#~ "\"Tails installed on USB stick on the left\"]]"
#~ msgstr ""
#~ "[[!img install/inc/infography/install-upgrade-usb.png link=\"no\" alt="
#~ "\"Tails installé sur la clé USB de gauche\"]]"

#~ msgid "Upgrade"
#~ msgstr "Mise à jour"

#~ msgid "<span class=\"step-number\"></span>Download"
#~ msgstr "<span class=\"step-number\"></span>Téléchargement"

#~ msgid "<span class=\"step-number\"></span>Restart"
#~ msgstr "<span class=\"step-number\"></span>Redémarrage"

#~ msgid "<span class=\"step-number\"></span>Install"
#~ msgstr "<span class=\"step-number\"></span>Installation"

#~ msgid "<span class=\"step-number\"></span>Configure"
#~ msgstr "<span class=\"step-number\"></span>Configuration"<|MERGE_RESOLUTION|>--- conflicted
+++ resolved
@@ -6,13 +6,8 @@
 msgid ""
 msgstr ""
 "Project-Id-Version: Tails\n"
-<<<<<<< HEAD
-"POT-Creation-Date: 2018-11-17 12:21+0000\n"
-"PO-Revision-Date: 2018-03-26 12:52+0000\n"
-=======
 "POT-Creation-Date: 2018-11-07 15:43+0000\n"
 "PO-Revision-Date: 2018-12-07 17:17+0000\n"
->>>>>>> 60e73ff1
 "Last-Translator: \n"
 "Language-Team: Tails translators <tails@boum.org>\n"
 "Language: fr\n"
@@ -30,53 +25,6 @@
 msgstr "[[!img install/inc/icons/clock.png link=\"no\" alt=\"\"]]"
 
 #. type: Content of: <div><div><div><div><div><h4>
-<<<<<<< HEAD
-#, fuzzy
-#| msgid ""
-#| "<span class=\"windows linux mac\">1½ hours in total</span> <span class="
-#| "\"install-clone mac-clone\">½ hour</span> <span class=\"upgrade-clone\">¼ "
-#| "hour</span>"
-msgid ""
-"<span class=\"windows linux mac expert upgrade-tails\">1½ hours in total</"
-"span> <span class=\"install-clone mac-clone\">½ hour</span> <span class="
-"\"upgrade-clone\">¼ hour</span>"
-msgstr ""
-"<span class=\"windows linux mac\">1½ heures au total</span> <span class="
-"\"install-clone mac-clone\">½ heure</span> <span class=\"upgrade-clone\">¼ "
-"d'heure</span>"
-
-#. type: Content of: <div><div><div><div><div><h4><span>
-#, fuzzy
-#| msgid ""
-#| "<span class=\"windows linux mac debian expert upgrade-tails\"> <small>[[!"
-#| "inline pages=\"inc/stable_amd64_iso_size\" raw=\"yes\" sort=\"age\"]] to "
-#| "download</small>"
-msgid ""
-"<span class=\"windows linux mac expert upgrade-tails\"> <small>[[!inline "
-"pages=\"inc/stable_amd64_iso_size\" raw=\"yes\" sort=\"age\"]] to download</"
-"small>"
-msgstr ""
-"<span class=\"windows linux mac debian expert upgrade-tails\"> <small>[[!"
-"inline pages=\"inc/stable_amd64_iso_size\" raw=\"yes\" sort=\"age\"]] à "
-"télécharger</small>"
-
-#. type: Content of: <div><div><div><div><div><h4>
-#, fuzzy
-#| msgid ""
-#| "</span> <span class=\"windows linux mac\"><small>1 hour to install</"
-#| "small></span> <span class=\"debian expert\"><small>½ hour to install</"
-#| "small></span> <span class=\"upgrade-tails\"><small>½ hour to upgrade</"
-#| "small></span>"
-msgid ""
-"</span> <span class=\"windows linux mac expert\"><small>½ hour to install</"
-"small></span> <span class=\"upgrade-tails\"><small>½ hour to upgrade</"
-"small></span>"
-msgstr ""
-"</span> <span class=\"windows linux mac\"><small>1 heure pour "
-"l'installation</small></span> <span class=\"debian expert\"><small>½ heure "
-"pour l'installation</small></span> <span class=\"upgrade-tails\"><small>½ "
-"heure pour la mise à jour</small></span>"
-=======
 msgid ""
 "<span class=\"windows linux mac-usb expert upgrade-tails\">1½ hours in total</span> "
 "<span class=\"install-clone mac-clone\">½ hour</span> <span class=\"upgrade-clone\">¼ "
@@ -102,7 +50,6 @@
 "</span> <span class=\"windows linux mac-usb expert\"><small>½ heure pour "
 "l'installation</small></span> <span class=\"upgrade-tails\"><small>½ heure pour la "
 "mise à jour</small></span>"
->>>>>>> 60e73ff1
 
 #. type: Content of: <div><div><div><div>
 #, fuzzy
@@ -190,13 +137,8 @@
 #| "[[!img install/inc/infography/download-and-verify.png link=\"no\" alt="
 #| "\"ISO image downloaded and verified\"]]"
 msgid ""
-<<<<<<< HEAD
-"[[!img install/inc/infography/download-and-verify.png link=\"no\" alt=\"USB "
-"image downloaded and verified\"]]"
-=======
 "[[!img install/inc/infography/download-and-verify.png link=\"no\" alt=\"ISO image "
 "downloaded and verified\"]]"
->>>>>>> 60e73ff1
 msgstr ""
 "[[!img install/inc/infography/download-and-verify.png link=\"no\" alt=\"Image ISO "
 "téléchargée et vérifiée\"]]"
@@ -207,13 +149,8 @@
 
 #. type: Content of: <div><div><div><div>
 msgid ""
-<<<<<<< HEAD
-"[[!img install/inc/infography/download-and-verify-in-tails.png link=\"no\" "
-"alt=\"USB image downloaded and verified\"]]"
-=======
 "[[!img install/inc/infography/download-and-verify-in-tails.png link=\"no\" alt=\"ISO "
 "image downloaded and verified\"]]"
->>>>>>> 60e73ff1
 msgstr ""
 "[[!img install/inc/infography/download-and-verify-in-tails.png link=\"no\" alt=\"Image "
 "ISO téléchargée et vérifiée\"]]"
@@ -224,11 +161,7 @@
 #| "[[!img install/inc/infography/restart-on-intermediary-tails.png link=\"no"
 #| "\" alt=\"Computer restarted on USB stick on the left\"]]"
 msgid ""
-<<<<<<< HEAD
-"[[!img install/inc/infography/restart-on-other-tails.png link=\"no\" alt="
-=======
 "[[!img install/inc/infography/restart-on-intermediary-tails.png link=\"no\" alt="
->>>>>>> 60e73ff1
 "\"Computer restarted on USB stick on the left\"]]"
 msgstr ""
 "[[!img install/inc/infography/restart-on-intermediary-tails.png link=\"no\" alt="
@@ -240,13 +173,8 @@
 
 #. type: Content of: <div><div><div><div>
 msgid ""
-<<<<<<< HEAD
-"[[!img install/inc/infography/install-tails.png link=\"no\" alt=\"USB image "
-"installed on USB stick\"]]"
-=======
 "[[!img install/inc/infography/install-tails.png link=\"no\" alt=\"ISO image installed "
 "on USB stick on the right\"]]"
->>>>>>> 60e73ff1
 msgstr ""
 "[[!img install/inc/infography/install-tails.png link=\"no\" alt=\"Image ISO installée "
 "sur la clé USB de droite\"]]"
@@ -288,24 +216,12 @@
 "sur la clé USB de droite\"]]"
 
 #. type: Content of: <div><div><div><div><p>
-<<<<<<< HEAD
-#, fuzzy
-#| msgid ""
-#| "<span class=\"install-clone mac-clone windows linux mac\">Install</span> "
-#| "<span class=\"upgrade\">Upgrade</span>"
-=======
->>>>>>> 60e73ff1
 msgid ""
 "<span class=\"install-clone mac-clone\">Install</span> <span class=\"upgrade"
 "\">Upgrade</span>"
 msgstr ""
-<<<<<<< HEAD
-"<span class=\"install-clone mac-clone windows linux mac\">Installation</"
-"span> <span class=\"upgrade\">Mise à jour</span>"
-=======
 "<span class=\"install-clone mac-clone\">Installation</span> <span class=\"upgrade"
 "\">Mise à jour</span>"
->>>>>>> 60e73ff1
 
 #. type: Content of: <div><div><div><div>
 #, fuzzy
