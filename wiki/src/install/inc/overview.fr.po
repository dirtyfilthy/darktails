# SOME DESCRIPTIVE TITLE
# Copyright (C) YEAR Free Software Foundation, Inc.
# This file is distributed under the same license as the PACKAGE package.
# FIRST AUTHOR <EMAIL@ADDRESS>, YEAR.
#
msgid ""
msgstr ""
"Project-Id-Version: Tails\n"
<<<<<<< HEAD
"POT-Creation-Date: 2018-11-17 12:21+0000\n"
"PO-Revision-Date: 2019-01-09 07:50+0000\n"
=======
"POT-Creation-Date: 2019-01-18 14:46+0100\n"
"PO-Revision-Date: 2018-12-07 17:17+0000\n"
>>>>>>> 42d5d32e
"Last-Translator: \n"
"Language-Team: Tails translators <tails@boum.org>\n"
"Language: fr\n"
"MIME-Version: 1.0\n"
"Content-Type: text/plain; charset=UTF-8\n"
"Content-Transfer-Encoding: 8bit\n"
"X-Generator: Poedit 1.8.11\n"

#. type: Content of: <div><h3>
msgid "You need"
msgstr "Vous avez besoin de"

#. type: Content of: <div><div><div><div>
msgid "[[!img install/inc/icons/clock.png link=\"no\" alt=\"\"]]"
msgstr "[[!img install/inc/icons/clock.png link=\"no\" alt=\"\"]]"

#. type: Content of: <div><div><div><div><div><h4>
#, fuzzy
#| msgid ""
#| "<span class=\"windows linux mac-usb expert upgrade-tails\">1½ hours in "
#| "total</span> <span class=\"install-clone mac-clone\">½ hour</span> <span "
#| "class=\"upgrade-clone\">¼ hour</span>"
msgid ""
"<span class=\"windows linux mac expert upgrade-tails\">1½ hours in total</"
"span> <span class=\"install-clone mac-clone\">½ hour</span> <span class="
"\"upgrade-clone\">¼ hour</span>"
msgstr ""
<<<<<<< HEAD
"<span class=\"windows linux mac expert upgrade-tails\">1½ heures au total</"
"span> <span class=\"install-clone mac-clone\">½ heure</span> <span class="
"\"upgrade-clone\">¼ d'heure</span>"
=======
"<span class=\"windows linux mac-usb expert upgrade-tails\">1½ heures au "
"total</span> <span class=\"install-clone mac-clone\">½ heure</span> <span "
"class=\"upgrade-clone\">¼ d'heure</span>"
>>>>>>> 42d5d32e

#. type: Content of: <div><div><div><div><div><h4><span>
#, fuzzy
#| msgid ""
#| "<span class=\"windows linux mac-usb expert upgrade-tails\"> <small>[[!"
#| "inline pages=\"inc/stable_amd64_iso_size\" raw=\"yes\" sort=\"age\"]] to "
#| "download</small>"
msgid ""
"<span class=\"windows linux mac expert upgrade-tails\"> <small>[[!inline "
"pages=\"inc/stable_amd64_iso_size\" raw=\"yes\" sort=\"age\"]] to download</"
"small>"
msgstr ""
<<<<<<< HEAD
"<span class=\"windows linux mac expert upgrade-tails\"> <small>[[!inline "
=======
"<span class=\"windows linux mac-usb expert upgrade-tails\"> <small>[[!inline "
>>>>>>> 42d5d32e
"pages=\"inc/stable_amd64_iso_size\" raw=\"yes\" sort=\"age\"]] à "
"télécharger</small>"

#. type: Content of: <div><div><div><div><div><h4>
#, fuzzy
#| msgid ""
#| "</span> <span class=\"windows linux mac-usb expert\"><small>½ hour to "
#| "install</small></span> <span class=\"upgrade-tails\"><small>½ hour to "
#| "upgrade</small></span>"
msgid ""
"</span> <span class=\"windows linux mac expert\"><small>½ hour to install</"
"small></span> <span class=\"upgrade-tails\"><small>½ hour to upgrade</"
"small></span>"
msgstr ""
<<<<<<< HEAD
"</span> <span class=\"windows linux mac expert\"><small>½ heure pour "
=======
"</span> <span class=\"windows linux mac-usb expert\"><small>½ heure pour "
>>>>>>> 42d5d32e
"l'installation</small></span> <span class=\"upgrade-tails\"><small>½ heure "
"pour la mise à jour</small></span>"

#. type: Content of: <div><div><div><div>
msgid "[[!img install/inc/icons/usb.png link=\"no\" alt=\"\"]]"
msgstr "[[!img install/inc/icons/usb.png link=\"no\" alt=\"\"]]"

#. type: Content of: <div><div><div><div><div><h4>
msgid "Your Tails"
msgstr "Votre Tails"

#. type: Content of: <div><div><div><div>
msgid "[[!img install/inc/icons/usb.png link=\"no\"]]"
msgstr "[[!img install/inc/icons/usb.png link=\"no\"]]"

#. type: Content of: <div><div><div><div><div><h4>
msgid "1 other Tails"
msgstr "1 autre Tails"

#. type: Content of: <div><div><div><div><div><h4>
msgid "<small>USB stick or DVD</small>"
msgstr "<small>sur une clé USB ou un DVD</small>"

#. type: Content of: <div><div><div><div><div><h4>
msgid "1 USB stick"
msgstr "1 clé USB"

#. type: Content of: <div><div><div><div><div><h4>
msgid "<small>8 GB minimum</small>"
msgstr "<small>d'au moins 8 Go</small>"

#. type: Content of: <div><div><div><div><div><h4>
msgid "<small>All data will be lost!</small>"
msgstr "<small>Toutes les données seront perdues !</small>"

#. type: Content of: <div><div><div><div><div><h4><small>
msgid "<small>All data will be lost!"
msgstr "<small>Toutes les données seront perdues !"

#. type: Content of: <div><div><div><div><div><h4>
msgid "[[!toggle id=\"why_extra\" text=\"Why?\"]]</small>"
msgstr "[[!toggle id=\"why_extra\" text=\"Pourquoi ?\"]]</small>"

#. type: Content of: <div><div><div><div><div>
msgid ""
"[[!toggleable id=\"why_extra\" text=\"\"\" [[!toggle id=\"why_extra\" text="
"\"X\"]] [[!inline pages=\"install/inc/router/why_extra.inline\" raw=\"yes\" "
"sort=\"age\"]] \"\"\"]]"
msgstr ""
"[[!toggleable id=\"why_extra\" text=\"\"\" [[!toggle id=\"why_extra\" text="
"\"X\"]] [[!inline pages=\"install/inc/router/why_extra.inline.fr\" raw=\"yes"
"\" sort=\"age\"]] \"\"\"]]"

#. type: Content of: <div><div><div><div>
msgid "[[!img install/inc/icons/screens.png link=\"no\" alt=\"\"]]"
msgstr "[[!img install/inc/icons/screens.png link=\"no\" alt=\"\"]]"

#. type: Content of: <div><div><div><div><div><h4>
msgid "a smartphone"
msgstr "un smartphone"

#. type: Content of: <div><div><div><div><div><h4><small>
msgid "<small> another computer,"
msgstr "<small>un autre ordinateur,"

#. type: Content of: <div><div><div><div><div><h4><small>
msgid "or a printer"
msgstr "ou une imprimante"

#. type: Content of: <div><div><div><div><div><h4>
msgid "to follow the instructions </small>"
msgstr "pour suivre les instructions </small>"

#. type: Content of: <div><h3>
msgid "Your steps"
msgstr "Votre marche à suivre"

#. type: Content of: <div><div><div><div>
msgid ""
"[[!img install/inc/infography/download-and-verify.png link=\"no\" alt=\"USB "
"image downloaded and verified\"]]"
msgstr ""
"[[!img install/inc/infography/download-and-verify.png link=\"no\" alt="
<<<<<<< HEAD
"\"Image USB téléchargée et vérifiée\"]]"
=======
"\"Image ISO téléchargée et vérifiée\"]]"
>>>>>>> 42d5d32e

#. type: Content of: <div><div><div><div><p>
msgid "Download"
msgstr "Téléchargement"

#. type: Content of: <div><div><div><div>
#, fuzzy
#| msgid ""
#| "[[!img install/inc/infography/download-and-verify-in-tails.png link=\"no"
#| "\" alt=\"ISO image downloaded and verified\"]]"
msgid ""
"[[!img install/inc/infography/download-and-verify-in-tails.png link=\"no\" "
"alt=\"USB image downloaded and verified\"]]"
msgstr ""
"[[!img install/inc/infography/download-and-verify-in-tails.png link=\"no\" "
<<<<<<< HEAD
"alt=\"Image USB téléchargée et vérifiée\"]]"
=======
"alt=\"Image ISO téléchargée et vérifiée\"]]"
>>>>>>> 42d5d32e

#. type: Content of: <div><div><div><div>
msgid ""
"[[!img install/inc/infography/restart-on-other-tails.png link=\"no\" alt="
"\"Computer restarted on USB stick on the left\"]]"
msgstr ""
<<<<<<< HEAD
"[[!img install/inc/infography/restart-on-other-tails.png link=\"no\" alt="
"\"Ordinateur redémarré sur la clé USB de gauche\"]]"
=======
"[[!img install/inc/infography/restart-on-intermediary-tails.png link=\"no\" "
"alt=\"Ordinateur redémarré sur la clé USB de gauche\"]]"
>>>>>>> 42d5d32e

#. type: Content of: <div><div><div><div><p>
msgid "Restart"
msgstr "Redémarrage"

#. type: Content of: <div><div><div><div>
#, fuzzy
#| msgid ""
#| "[[!img install/inc/infography/install-tails.png link=\"no\" alt=\"ISO "
#| "image installed on USB stick on the right\"]]"
msgid ""
"[[!img install/inc/infography/install-tails.png link=\"no\" alt=\"USB image "
"installed on USB stick\"]]"
msgstr ""
<<<<<<< HEAD
"[[!img install/inc/infography/install-tails.png link=\"no\" alt=\"Image USB "
"installée sur la clé USB\"]]"
=======
"[[!img install/inc/infography/install-tails.png link=\"no\" alt=\"Image ISO "
"installée sur la clé USB de droite\"]]"
>>>>>>> 42d5d32e

#. type: Content of: <div><div><div><div><p>
msgid "Install"
msgstr "Installation"

#. type: Content of: <div><div><div><div>
msgid ""
"[[!img install/inc/infography/install-upgrade-usb.png link=\"no\" alt=\"USB "
"image installed on USB stick on the left\"]]"
msgstr ""
"[[!img install/inc/infography/install-upgrade-usb.png link=\"no\" alt="
"\"Image USB installée sur la clé USB de gauche\"]]"

#. type: Content of: <div><div><div><div><p>
msgid "Install intermediary"
msgstr "Installation intermédiaire"

#. type: Content of: <div><div><div><div>
msgid "[[!img install/inc/infography/restart.png link=\"no\" alt=\"\"]]"
msgstr "[[!img install/inc/infography/restart.png link=\"no\" alt=\"\"]]"

#. type: Content of: <div><div><div><div>
msgid ""
"[[!img install/inc/infography/clone-tails.png link=\"no\" alt=\"Tails "
"installed on USB stick on the right\"]]"
msgstr ""
"[[!img install/inc/infography/clone-tails.png link=\"no\" alt=\"Tails "
"installé sur la clé USB de droite\"]]"

#. type: Content of: <div><div><div><div><p>
msgid ""
"<span class=\"install-clone mac-clone\">Install</span> <span class=\"upgrade"
"\">Upgrade</span>"
msgstr ""
"<span class=\"install-clone mac-clone\">Installation</span> <span class="
"\"upgrade\">Mise à jour</span>"

#. type: Content of: <div><div><div><div>
msgid ""
"[[!img install/inc/infography/create-persistence.png link=\"no\" alt="
"\"Encryption configured on USB stick\"]]"
msgstr ""
"[[!img install/inc/infography/create-persistence.png link=\"no\" alt="
"\"Chiffrement configuré sur la clé USB\"]]"

#. type: Content of: <div><div><div><div><p>
msgid "Configure"
msgstr "Configuration"

#~ msgid ""
#~ "[[!img install/inc/infography/clone-intermediary-tails.png link=\"no\" "
#~ "alt=\"Tails installed on USB stick on the right\"]]"
#~ msgstr ""
#~ "[[!img install/inc/infography/clone-intermediary-tails.png link=\"no\" "
#~ "alt=\"Tails installé sur la clé USB de droite\"]]"

#~ msgid "[[!img install/inc/icons/1-dvd.png link=\"no\" alt=\"\"]]"
#~ msgstr "[[!img install/inc/icons/1-dvd.png link=\"no\" alt=\"\"]]"

#~ msgid "1 DVD"
#~ msgstr "1 DVD"

#~ msgid ""
#~ "[[!img install/inc/infography/insert-dvd.png link=\"no\" alt=\"DVD "
#~ "inserted\"]]"
#~ msgstr ""
#~ "[[!img install/inc/infography/insert-dvd.png link=\"no\" alt=\"DVD inséré"
#~ "\"]]"

#~ msgid "[[!img install/inc/icons/2-usb.png link=\"no\" alt=\"\"]]"
#~ msgstr "[[!img install/inc/icons/2-usb.png link=\"no\" alt=\"\"]]"

#~ msgid "2 USB sticks"
#~ msgstr "2 clés USB"

#~ msgid "[[!toggle id=\"why_two\" text=\"Why 2?\"]]</small>"
#~ msgstr "[[!toggle id=\"why_two\" text=\"Pourquoi 2 ?\"]]</small>"

#~ msgid ""
#~ "[[!toggleable id=\"why_two\" text=\"\"\" [[!toggle id=\"why_two\" text=\"X"
#~ "\"]] [[!inline pages=\"install/inc/router/why_two.inline\" raw=\"yes\" "
#~ "sort=\"age\"]] \"\"\"]]"
#~ msgstr ""
#~ "[[!toggleable id=\"why_two\" text=\"\"\" [[!toggle id=\"why_two\" text=\"X"
#~ "\"]] [[!inline pages=\"install/inc/router/why_two.inline.fr\" raw=\"yes\" "
#~ "sort=\"age\"]] \"\"\"]]"

#~ msgid ""
#~ "First you will <span class=\"windows linux mac\">install an intermediary "
#~ "Tails on the first USB stick.</span> <span class=\"\">burn an "
#~ "intermediary Tails on a DVD.</span> <span class=\"debian expert\">install "
#~ "a Tails on your USB stick.</span> <span class=\"install-clone mac-clone "
#~ "upgrade-clone\">restart on the other Tails.</span> <span class=\"upgrade-"
#~ "tails\">install an intermediary Tails.</span>"
#~ msgstr ""
#~ "Vous allez d'abord <span class=\"windows linux mac\">installer un Tails "
#~ "intermédiaire sur la première clé USB.</span> <span class=\"\">graver un "
#~ "Tails intermédiaire sur un DVD.</span> <span class=\"debian expert"
#~ "\">installer un Tails sur votre clé USB.</span> <span class=\"install-"
#~ "clone mac-clone upgrade-clone\">redémarrer sur l'autre Tails.</span> "
#~ "<span class=\"upgrade-tails\">installer un Tails intermédiaire.</span>"

#~ msgid ""
#~ "<span class=\"windows linux mac upgrade-tails\"><small>[[!toggle id="
#~ "\"why_two\" text=\"Why an intermediary Tails?\"]]</small></span>"
#~ msgstr ""
#~ "<span class=\"windows linux mac upgrade-tails\"><small>[[!toggle id="
#~ "\"why_two\" text=\"Pourquoi un Tails intermédiaire ?\"]]</small></span>"

#~ msgid ""
#~ "[[!img install/inc/infography/install-intermediary-tails.png link=\"no\" "
#~ "alt=\"ISO image installed on USB stick on the left\"]]"
#~ msgstr ""
#~ "[[!img install/inc/infography/install-intermediary-tails.png link=\"no\" "
#~ "alt=\"Image ISO installée sur la clé USB de gauche\"]]"

#~ msgid ""
#~ "Then you will <span class=\"windows linux mac\">install the final Tails "
#~ "on the second USB stick.</span> <span class=\"\">install the final Tails "
#~ "on your USB stick.</span> <span class=\"install-clone mac-clone\">install "
#~ "Tails on your USB stick.</span> <span class=\"debian expert\">configure "
#~ "it.</span> <span class=\"upgrade-clone upgrade-tails\">upgrade your Tails."
#~ "</span>"
#~ msgstr ""
#~ "Puis, vous allez <span class=\"windows linux mac\">installer le Tails "
#~ "final sur la seconde clé USB.</span> <span class=\"\">installer le Tails "
#~ "final sur une clé USB.</span> <span class=\"install-clone mac-clone"
#~ "\">installer Tails sur votre clé USB.</span> <span class=\"debian expert"
#~ "\">le configurer.</span> <span class=\"upgrade-clone upgrade-tails"
#~ "\">mettre à jour votre Tails.</span>"

#~ msgid ""
#~ "<span class=\"windows linux mac upgrade-tails\">2 hours in total</span> "
#~ "<span class=\"debian expert\">1½ hour in total</span> <span class="
#~ "\"install-clone mac-clone\">½ hour</span> <span class=\"upgrade-clone\">¼ "
#~ "hour</span>"
#~ msgstr ""
#~ "<span class=\"windows linux mac upgrade-tails\">2 heures au total</span> "
#~ "<span class=\"debian expert\">1 heure ½ au total</span> <span class="
#~ "\"install-clone mac-clone\">½ heure</span> <span class=\"upgrade-clone"
#~ "\">¼ d'heure</span>"

#~ msgid ""
#~ "</span> <span class=\"windows linux mac\"><small>1 hour to install</"
#~ "small></span> <span class=\"debian expert\"><small>½ hour to install</"
#~ "small></span> <span class=\"upgrade-tails\"><small>¼ hour to upgrade</"
#~ "small></span>"
#~ msgstr ""
#~ "</span> <span class=\"windows linux mac\"><small>1 heure pour "
#~ "l'installation</small></span> <span class=\"debian expert\"><small>½ "
#~ "heure pour l'installation</small></span> <span class=\"upgrade-tails"
#~ "\"><small>¼ heure pour la mise à jour</small></span>"

#~ msgid ""
#~ "[[!img install/inc/infography/install-upgrade-usb.png link=\"no\" alt="
#~ "\"Tails installed on USB stick on the left\"]]"
#~ msgstr ""
#~ "[[!img install/inc/infography/install-upgrade-usb.png link=\"no\" alt="
#~ "\"Tails installé sur la clé USB de gauche\"]]"

#~ msgid "Upgrade"
#~ msgstr "Mise à jour"

#~ msgid "<span class=\"step-number\"></span>Download"
#~ msgstr "<span class=\"step-number\"></span>Téléchargement"

#~ msgid "<span class=\"step-number\"></span>Restart"
#~ msgstr "<span class=\"step-number\"></span>Redémarrage"

#~ msgid "<span class=\"step-number\"></span>Install"
#~ msgstr "<span class=\"step-number\"></span>Installation"

#~ msgid "<span class=\"step-number\"></span>Configure"
#~ msgstr "<span class=\"step-number\"></span>Configuration"<|MERGE_RESOLUTION|>--- conflicted
+++ resolved
@@ -6,13 +6,8 @@
 msgid ""
 msgstr ""
 "Project-Id-Version: Tails\n"
-<<<<<<< HEAD
-"POT-Creation-Date: 2018-11-17 12:21+0000\n"
+"POT-Creation-Date: 2019-01-18 14:46+0100\n"
 "PO-Revision-Date: 2019-01-09 07:50+0000\n"
-=======
-"POT-Creation-Date: 2019-01-18 14:46+0100\n"
-"PO-Revision-Date: 2018-12-07 17:17+0000\n"
->>>>>>> 42d5d32e
 "Last-Translator: \n"
 "Language-Team: Tails translators <tails@boum.org>\n"
 "Language: fr\n"
@@ -30,61 +25,32 @@
 msgstr "[[!img install/inc/icons/clock.png link=\"no\" alt=\"\"]]"
 
 #. type: Content of: <div><div><div><div><div><h4>
-#, fuzzy
-#| msgid ""
-#| "<span class=\"windows linux mac-usb expert upgrade-tails\">1½ hours in "
-#| "total</span> <span class=\"install-clone mac-clone\">½ hour</span> <span "
-#| "class=\"upgrade-clone\">¼ hour</span>"
 msgid ""
 "<span class=\"windows linux mac expert upgrade-tails\">1½ hours in total</"
 "span> <span class=\"install-clone mac-clone\">½ hour</span> <span class="
 "\"upgrade-clone\">¼ hour</span>"
 msgstr ""
-<<<<<<< HEAD
 "<span class=\"windows linux mac expert upgrade-tails\">1½ heures au total</"
 "span> <span class=\"install-clone mac-clone\">½ heure</span> <span class="
 "\"upgrade-clone\">¼ d'heure</span>"
-=======
-"<span class=\"windows linux mac-usb expert upgrade-tails\">1½ heures au "
-"total</span> <span class=\"install-clone mac-clone\">½ heure</span> <span "
-"class=\"upgrade-clone\">¼ d'heure</span>"
->>>>>>> 42d5d32e
 
 #. type: Content of: <div><div><div><div><div><h4><span>
-#, fuzzy
-#| msgid ""
-#| "<span class=\"windows linux mac-usb expert upgrade-tails\"> <small>[[!"
-#| "inline pages=\"inc/stable_amd64_iso_size\" raw=\"yes\" sort=\"age\"]] to "
-#| "download</small>"
 msgid ""
 "<span class=\"windows linux mac expert upgrade-tails\"> <small>[[!inline "
 "pages=\"inc/stable_amd64_iso_size\" raw=\"yes\" sort=\"age\"]] to download</"
 "small>"
 msgstr ""
-<<<<<<< HEAD
 "<span class=\"windows linux mac expert upgrade-tails\"> <small>[[!inline "
-=======
-"<span class=\"windows linux mac-usb expert upgrade-tails\"> <small>[[!inline "
->>>>>>> 42d5d32e
 "pages=\"inc/stable_amd64_iso_size\" raw=\"yes\" sort=\"age\"]] à "
 "télécharger</small>"
 
 #. type: Content of: <div><div><div><div><div><h4>
-#, fuzzy
-#| msgid ""
-#| "</span> <span class=\"windows linux mac-usb expert\"><small>½ hour to "
-#| "install</small></span> <span class=\"upgrade-tails\"><small>½ hour to "
-#| "upgrade</small></span>"
 msgid ""
 "</span> <span class=\"windows linux mac expert\"><small>½ hour to install</"
 "small></span> <span class=\"upgrade-tails\"><small>½ hour to upgrade</"
 "small></span>"
 msgstr ""
-<<<<<<< HEAD
 "</span> <span class=\"windows linux mac expert\"><small>½ heure pour "
-=======
-"</span> <span class=\"windows linux mac-usb expert\"><small>½ heure pour "
->>>>>>> 42d5d32e
 "l'installation</small></span> <span class=\"upgrade-tails\"><small>½ heure "
 "pour la mise à jour</small></span>"
 
@@ -168,65 +134,39 @@
 "image downloaded and verified\"]]"
 msgstr ""
 "[[!img install/inc/infography/download-and-verify.png link=\"no\" alt="
-<<<<<<< HEAD
 "\"Image USB téléchargée et vérifiée\"]]"
-=======
-"\"Image ISO téléchargée et vérifiée\"]]"
->>>>>>> 42d5d32e
 
 #. type: Content of: <div><div><div><div><p>
 msgid "Download"
 msgstr "Téléchargement"
 
 #. type: Content of: <div><div><div><div>
-#, fuzzy
-#| msgid ""
-#| "[[!img install/inc/infography/download-and-verify-in-tails.png link=\"no"
-#| "\" alt=\"ISO image downloaded and verified\"]]"
 msgid ""
 "[[!img install/inc/infography/download-and-verify-in-tails.png link=\"no\" "
 "alt=\"USB image downloaded and verified\"]]"
 msgstr ""
 "[[!img install/inc/infography/download-and-verify-in-tails.png link=\"no\" "
-<<<<<<< HEAD
 "alt=\"Image USB téléchargée et vérifiée\"]]"
-=======
-"alt=\"Image ISO téléchargée et vérifiée\"]]"
->>>>>>> 42d5d32e
 
 #. type: Content of: <div><div><div><div>
 msgid ""
 "[[!img install/inc/infography/restart-on-other-tails.png link=\"no\" alt="
 "\"Computer restarted on USB stick on the left\"]]"
 msgstr ""
-<<<<<<< HEAD
 "[[!img install/inc/infography/restart-on-other-tails.png link=\"no\" alt="
 "\"Ordinateur redémarré sur la clé USB de gauche\"]]"
-=======
-"[[!img install/inc/infography/restart-on-intermediary-tails.png link=\"no\" "
-"alt=\"Ordinateur redémarré sur la clé USB de gauche\"]]"
->>>>>>> 42d5d32e
 
 #. type: Content of: <div><div><div><div><p>
 msgid "Restart"
 msgstr "Redémarrage"
 
 #. type: Content of: <div><div><div><div>
-#, fuzzy
-#| msgid ""
-#| "[[!img install/inc/infography/install-tails.png link=\"no\" alt=\"ISO "
-#| "image installed on USB stick on the right\"]]"
 msgid ""
 "[[!img install/inc/infography/install-tails.png link=\"no\" alt=\"USB image "
 "installed on USB stick\"]]"
 msgstr ""
-<<<<<<< HEAD
 "[[!img install/inc/infography/install-tails.png link=\"no\" alt=\"Image USB "
 "installée sur la clé USB\"]]"
-=======
-"[[!img install/inc/infography/install-tails.png link=\"no\" alt=\"Image ISO "
-"installée sur la clé USB de droite\"]]"
->>>>>>> 42d5d32e
 
 #. type: Content of: <div><div><div><div><p>
 msgid "Install"
