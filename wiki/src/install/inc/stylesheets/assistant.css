--- conflicted
+++ resolved
@@ -130,13 +130,10 @@
   padding-left: 20px;
 }
 
-<<<<<<< HEAD
 small {
   font-size: 0.85em !important;
 }
 
-=======
->>>>>>> a45b7d9e
 /* markdown add a p at the top of the page */
 #content > p {
   margin-top: 0;
