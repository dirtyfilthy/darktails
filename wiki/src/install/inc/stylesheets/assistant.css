--- conflicted
+++ resolved
@@ -96,17 +96,8 @@
 /* Hide all scenario-dependent bits by default. */
 
 .clone, .usb, .dvd, .vm, .download-only-img, .download-only-iso,
-<<<<<<< HEAD
-.install-clone,
-.windows, .windows-usb,
-.mac, .mac-usb, .mac-clone,
-.debian, .debian-usb,
-.expert, .expert-usb,
-.linux, .linux-usb,
-=======
 .install-clone, .mac-clone,
 .windows, .linux, .mac, .expert,
->>>>>>> 9e3df488
 .upgrade, .upgrade-clone, .upgrade-tails {
   display: none;
 }
