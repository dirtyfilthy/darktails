/* LAYOUT */

.banner, .page {
  box-sizing:content-box;
}

.parentlinks {
  display: none;
}

<<<<<<< HEAD

#content{
	padding:20px;
=======
.sidebar {
  display: none;
>>>>>>> 4ba3d397
}

#footer {
  display: none;
}

#searchform {
  display: none;
}

<<<<<<< HEAD
#footer {
	display: none;
=======
.pageheader .actions {
  display: none;
>>>>>>> 4ba3d397
}

.pageheader #otherlanguages {
  top: -35px;
  right: 5px;
}

<<<<<<< HEAD
#pagebody a {
    color: white;
}

=======
/* CONTENT */
>>>>>>> 4ba3d397

body {
  font-family: "DejaVu Sans", "Verdana", sans-serif;
  color: #000;
}

span.title {
  margin-top: 0px;
}
<|MERGE_RESOLUTION|>--- conflicted
+++ resolved
@@ -8,14 +8,8 @@
   display: none;
 }
 
-<<<<<<< HEAD
-
-#content{
-	padding:20px;
-=======
 .sidebar {
   display: none;
->>>>>>> 4ba3d397
 }
 
 #footer {
@@ -26,13 +20,8 @@
   display: none;
 }
 
-<<<<<<< HEAD
-#footer {
-	display: none;
-=======
 .pageheader .actions {
   display: none;
->>>>>>> 4ba3d397
 }
 
 .pageheader #otherlanguages {
@@ -40,14 +29,7 @@
   right: 5px;
 }
 
-<<<<<<< HEAD
-#pagebody a {
-    color: white;
-}
-
-=======
 /* CONTENT */
->>>>>>> 4ba3d397
 
 body {
   font-family: "DejaVu Sans", "Verdana", sans-serif;
