--- conflicted
+++ resolved
@@ -14,11 +14,4 @@
 
 h1:before, span.next-counter:before {
   content: counter(step)'/5';
-<<<<<<< HEAD
-}
-
-img.red-border {
-  border: 3px solid red;
-=======
->>>>>>> 9e3df488
 }