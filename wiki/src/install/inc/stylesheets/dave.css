/* MEMO for DAVE states */

/* :not([data-extension])     the extension is disabled or uninstalled */
/* data-extension^="ok"       the extension is installed and enabled */
/* data-phase="ready"         we can choose between use or torrent   */
/* data-phase="started"       the user choosed to use the extension, he can choose to download */
/* data-phase="downloading"   the downloading is start and not ended (can ba going, paused or failed) */
/* data-phase="verifying"     DAVE is verifying the ISO */
/* data-phase="verified"      the ISO has been verified */

/* data-state="going"         the download is in progress */
/* data-state="pause"         the download is paused (by the user or lost connection or something else)  - it's possible to resume*/
/* data-state="failed"        the download is failed (by a lost connection or something else) - it's possible to retry */

/*
Hide every div in the #download-and-verify box except #undetected-browser,
to set the baseline as a Javascript-disabled fallback.
*/
#download-and-verify > :not(#undetected-browser),
#use-button,
html:not([data-phase^="download"]) #download > :not(#download-button),
#download-button-state,
#download-text-state,
#download-message
{ display: none }

html:not([data-phase="ready"]) #download-and-verify #use-button { display: none !important;}

html[data-phase^="downl"] #download-text-state,
html[data-phase^="downl"] #download-button-state,
html[data-phase^="downl"] #download-message
{
  display: block !important;
}

#dave-init { display: none }
html[data-phase="init"][data-extension="ok"] #dave-init { display: block; }

#dave-init {
  width: 100%;
  text-align: center;
  margin-top: 5em;
}

html[data-phase="init"][data-extension="ok"] #download-and-verify { display: none; }

#download-text-state > *,
#download-button-state > *,
#download-message > * {
  display: none;
}

html[data-phase^="verif"] #download-and-verify #download,
html[data-phase^="verif"] #download-and-verify #verify,
html[data-phase^="downl"] #download-and-verify #download,
#download[data-state="pause"] #download-text-pause,
#download[data-state="pause"] #download-message-paused,
#download[data-state="pause"] #download-button-state-resume,
#download[data-state="pause"] #download-button-state-cancel,
#download[data-state="done"] #download-text-done,
#download[data-state="failed"] #download-message-failed,
#download[data-state="failed"] #download-text-failed,
#download[data-state="failed"] #download-button-state-retry,
#download[data-state="going"] #download-button-state-cancel,
#download[data-state="going"] #download-button-state-pause,
#download:not([data-state]) #download-button-state-cancel,
#download:not([data-state]) #download-button-state-pause
{
  display: block;
  opacity: 1
}

/*
The browser-sniffing script in dave.js sets the data-browser attribute
on the ancestor <html> element to either:

1. "unsupported", if neither Chrome, Tor Browser or Firefox has been detected
2. "sb-chrome" or "sb-firefox" otherwise

The extension, if enabled, sets the data-extension attribute
on the ancestor <html> element to either:not(
- "ok" if the version is equal on higher than the content of #extension-version
- "old" otherwise

We use these two attributes to as a CSS filter to hide or show the relevant
UI elements inside the #download-and-verify container.
*/
[data-browser] #download-and-verify #undetected-browser,
[data-extension] #download-and-verify #undetected-browser
{ display: none !important }

[data-browser="unsupported"] #unsupported-browser,
[data-browser^="sb-"] #supported-browser,
[data-extension] #supported-browser
{ display: block !important }

html:not([data-extension]) #supported-browser > :not(#install),
[data-extension="old"] #supported-browser > :not(#update),
[data-extension="ok"] #supported-browser > div:not(#use)
{ display: none }

.chrome-unsupported .chrome-browser { display: none }

/*
Show only the buttons initially
*/
#supported-browser [id$="-text"]
{ display: none; }

/*
Extension's toggles
*/
[data-extension="ok"] #download-and-verify .dave-show
{ display: block !important }

[data-extension="ok"] #download-and-verify .dave-hide
{ display: none !important }

#download {
  opacity: 0;
}
#download.dave-show {
  opacity: 1;
  transition: 1s;
}

#download-progress {
  width: 100%;
  margin: 0;
}

[data-phase^="download"] #download-button,
[data-phase^="started"] #download-minor,
[data-phase^="download"] #download-minor,
[data-phase^="verify"] #download-minor,
[data-phase^="verif"] #download-button,
[data-phase^="verif"] #download-eta,
[data-phase^="verif"] #download-progress
{ display: none }

html[data-phase^="download"]  #download-and-verify #download,
[data-phase^="download"] #download-text,
[data-phase^="verif"] #download-text
{ display: block !important}

html[data-phase^="downloading"] #download-eta {
  opacity: 1;
}

#download-eta {
  opacity: 0;
  margin-top: 1em;
}

/*
trick to hide both the value and the measure unit when number is bogus,
especially for ETA with alternate min(s) / sec(s) and speed, and to use different singular and plural forms,
 e.g.
 <span data-value="1">
  <span class="eta-mins">1</span>
  <span class="plural">minutes</span>
  <span class="singular">minute</span>
 </span>
 <span data-value="90">
   <span class="eta-secs">90</span>
   <span class="plural">seconds</span>
   <span class="singular">second</span>
 </span>

 Will just display
 1 minute

 and

<span data-value="???">
  <span class="eta-mins">???</span>
  <span class="plural">minutes</span>
  <span class="singular">minute</span>
</span>
<span data-value="20">
  <span class="eta-secs">20</span>
  <span class="plural">seconds</span>
  <span class="singular">second</span>
</span>

will give
20 seconds
*/
#download [data-value="???"],
#download :not([data-value="1"]) > .singular,
#download [data-value="1"] .plural,
#download [data-value] + [data-value]
{ display: none }

#download [data-value="???"] + :not([data-value="???"])
{ display: initial !important; }

.dave-show {
  display: initial !important;
}
.dave-hide {
  display: none !important;
}

#download-and-verify h1 {
  margin-bottom: 50px;
}

#download-and-verify h2 {
  color: black;
  padding: 10px;
  border-bottom: 10px solid black;
}

#pagebody #download-and-verify a.btn {
  color: white !important;
  background: #56347c;
  border: none;
}


#download-button-state-retry {
  padding: 10px !important;
}

p.direct-download {
  margin-top: 3em;
  text-align: right;
}

/* Add transparency to past states. */
.btn.disabled, .btn[disabled], fieldset[disabled] .btn {
  cursor: not-allowed;
  box-shadow: none;
  opacity: 0.25;
}

/* Hide download path once downloaded. */
html[data-phase^="verified"] small#download-path,
html[data-phase^="verifying"] small#download-path {
  opacity: 0;
}

/* Show "Done" once downloaded and changed state. */
html[data-phase^="verified"] #download-text-state,
html[data-phase^="verifying"] #download-text-state {
  opacity: 1;
  display: block;
}

html[data-phase^="verified"] #download-text-done,
html[data-phase^="verifying"] #download-text-done {
  opacity: 1;
  display: block;
}

/* Hide "Download" once downloaded. */
html[data-phase^="verified"] #download,
html[data-phase^="verifying"] #download {
  cursor: not-allowed;
  box-shadow: none;
  opacity: 0.25 !important;
}

/* Enlarge div to look less like a button. */
#verify-text {
  display: block;
  cursor: default;
}



/* Hide "Calculating" once verified. */
html[data-phase^="verified"] #verify-text-calculating {
  display: none;
}

/* Less importance to GnuPG alternative. */
#openpgp {
  background: none;
  font-size: 0.8em;
}

/* Left margin to prevent install-button::before to be in the gutter. */
#download-and-verify {
<<<<<<< HEAD
  max-width: 600px;
  margin-left: auto;
  margin-right: auto;
  padding-top: 50px;
  padding-bottom: 50px;
  padding-left: 20px;
}

/* Do not display background image on links. */
#download-and-verify a[href^="http"] {
  background-image: none;
=======
  margin-left: 30px;
>>>>>>> 33dd2201
}

/* Wider buttons */
#download-button {
  display: block;
}

#install-button {
  display: block;
}


/* Show and hide BitTorrent and OpenPGP links. */

#download-minor {
  display: none !important;
  margin-top: 1em;
}

#download-minor p:first-child {
  margin-left: 1.2em;
  margin-bottom: 0em;
}

#install {
  margin-bottom: 1em;
}

html:not([data-phase]) #download-minor {
  display: block !important;
}

html[data-phase="ready"] #download-minor {
  display: block !important;
}


/* Remove default bootstrap success background. */
#verify-text-success {
  background: none;
}

/* Avoid big button and give some space when unsupported browser. */
.download-options a {
  white-space: normal;
  margin-top: 30px;
}

.extension code {
  font-size: 80%;
}


/* Steps numbers */

#use > .btn::before,
#update > .btn::before,
#install > .btn::before,
#download > .btn-lg::before,
#verify > .btn-lg::before {
  color: #56347C;
  margin-left: -50px;
  position: absolute;
}

#use > .btn::before,
#update > .btn::before,
#install > .btn::before {
  content: "1. ";
}

#download > .btn-lg::before {
  content: "2. ";
}

#verify > .btn-lg::before {
  content: "3. ";
}


/* spacing */
#update-text, #install-text, #use-text, #download {
  min-height: 70px;
}

/* Images */

#download-path {
  display: inline-block;
  overflow: auto;
  width: 400px;
}

.done img {
  width: 46px;
  height: 37px;
  position: relative;
  top: -12px;
}

#download-button-state-pause img,
#download-button-state-resume img,
#download-text-failed img {
  width: 70%;
  height: 70%;
  transition: all 0.2s;
}

#download-button-state-pause:hover img,
#download-button-state-resume:hover img {
  -moz-transform: scale(1.2);
  cursor: pointer;
}

#download-button-state-pause:active img,
#download-button-state-resume:active img {
  -moz-transform: rotate(10deg);
}

#download-button-state-cancel {
  text-decoration: none;
  margin-right: -20px;
  color: darkgrey;
}

#download-button-state-cancel:hover {
  text-decoration: underline;
}

#download-button-state {
  text-align: right;
}
#download-and-verify small {
  font-size: 65% ;
  text-align: left;
}

/* Hide failed once is verified */
html[data-phase^="verified"] #download-text-failed {
  display: none !important;
}

/* #verify section behavior */
html:not([data-phase="ready"]) #verify {
  display: block !important;
}

html:not([data-phase]) #verify {
  display: none !important;
}

#verify:active {
  border: none;
  box-shadow: none;
}

html:not([data-phase="verified"]) #verify-text-success,
html:not([data-phase="verified"]) #verify-text-failure,
html:not([data-phase="verified"]) #verify-text-failure-again,
html:not([data-phase="verified"]) #verify-text-calculating,
html:not([data-phase="verified"]) #verify-text-state {
  display: none;
}

.download-again {
  float: right;
}

a.download-again  {
  color: darkgrey;
  border: none;
}

a.download-again:hover {
  text-decoration: underline;
}

html:not([data-phase="verified"]) #downloaded-path {
  display: none !important;
}

#download-message {
  padding-left: 16px;
}

#download-message-paused {
  font-style: italic;
}

#download[data-state="failed"] #download-message-failed {
  display: none !important;
}<|MERGE_RESOLUTION|>--- conflicted
+++ resolved
@@ -283,7 +283,6 @@
 
 /* Left margin to prevent install-button::before to be in the gutter. */
 #download-and-verify {
-<<<<<<< HEAD
   max-width: 600px;
   margin-left: auto;
   margin-right: auto;
@@ -295,9 +294,6 @@
 /* Do not display background image on links. */
 #download-and-verify a[href^="http"] {
   background-image: none;
-=======
-  margin-left: 30px;
->>>>>>> 33dd2201
 }
 
 /* Wider buttons */
