/* MEMO for DAVE states */

/* :not([data-extension])     the extension is disabled or uninstalled */
/* data-extension^="ok"       the extension is installed and enabled */
/* data-phase="ready"         we can choose between use or torrent   */
/* data-phase="started"       the user choosed to use the extension, he can choose to download */
/* data-phase="downloading"   the downloading is start and not ended (can ba going, paused or failed) */
/* data-phase="verifying"     DAVE is verifying the ISO */
/* data-phase="verified"      the ISO has been verified */

/* data-state="going"         the download is in progress */
/* data-state="pause"         the download is paused (by the user or lost connection or something else)  - it's possible to resume*/
/* data-state="failed"        the download is failed (by a lost connection or something else) - it's possible to retry */

/*
Hide every div in the #download-and-verify box except #undetected-browser,
to set the baseline as a Javascript-disabled fallback.
*/
#download-and-verify > :not(#undetected-browser),
#use-button,
html:not([data-phase^="download"]) #download > :not(#download-button),
#download-button-state,
#download-text-state,
#download-message
{ display: none }

html:not([data-phase="ready"]) #download-and-verify #use-button { display: none !important;}

html[data-phase^="downl"] #download-text-state,
html[data-phase^="downl"] #download-button-state,
html[data-phase^="downl"] #download-message
{
  display: block !important;
}

#dave-init { display: none }
html[data-phase="init"][data-extension="ok"] #dave-init { display: block; }

#dave-init {
  width: 100%;
  text-align: center;
  margin-top: 5em;
}

html[data-phase="init"][data-extension="ok"] #download-and-verify { display: none; }

#download-text-state > *,
#download-button-state > *,
#download-message > * {
  display: none;
}

html[data-phase^="verif"] #download-and-verify #download,
html[data-phase^="verif"] #download-and-verify #verify,
html[data-phase^="downl"] #download-and-verify #download,
#download[data-state="pause"] #download-text-pause,
#download[data-state="pause"] #download-message-paused,
#download[data-state="pause"] #download-button-state-resume,
#download[data-state="pause"] #download-button-state-cancel,
#download[data-state="done"] #download-text-done,
#download[data-state="failed"] #download-message-failed,
#download[data-state="failed"] #download-text-failed,
#download[data-state="failed"] #download-button-state-retry,
#download[data-state="going"] #download-button-state-cancel,
#download[data-state="going"] #download-button-state-pause,
#download:not([data-state]) #download-button-state-cancel,
#download:not([data-state]) #download-button-state-pause
{
  display: block;
  opacity: 1
}

/*
The browser-sniffing script in dave.js sets the data-browser attribute
on the ancestor <html> element to either:

1. "unsupported", if neither Chrome, Tor Browser or Firefox has been detected
2. "sb-chrome" or "sb-firefox" otherwise

The extension, if enabled, sets the data-extension attribute
on the ancestor <html> element to either:not(
- "ok" if the version is equal on higher than the content of #extension-version
- "old" otherwise

We use these two attributes to as a CSS filter to hide or show the relevant
UI elements inside the #download-and-verify container.
*/
[data-browser] #download-and-verify #undetected-browser,
[data-extension] #download-and-verify #undetected-browser
{ display: none !important }

[data-browser="unsupported"] #unsupported-browser,
[data-browser^="sb-"] #supported-browser,
[data-extension] #supported-browser
{ display: block !important }

html:not([data-extension]) #supported-browser > :not(#install),
[data-extension="old"] #supported-browser > :not(#update),
[data-extension="ok"] #supported-browser > div:not(#use)
{ display: none }

.chrome-unsupported .chrome-browser { display: none }

/*
Show only the buttons initially
*/
#supported-browser [id$="-text"]
{ display: none; }

/*
Extension's toggles
*/
[data-extension="ok"] #download-and-verify .dave-show
{ display: block !important }

[data-extension="ok"] #download-and-verify .dave-hide
{ display: none !important }

#download {
  opacity: 0;
}
#download.dave-show {
  opacity: 1;
  transition: 1s;
}

#download-progress {
  width: 100%;
  margin: 0;
}

[data-phase^="download"] #download-button,
[data-phase^="started"] #download-minor,
[data-phase^="download"] #download-minor,
[data-phase^="verify"] #download-minor,
[data-phase^="verif"] #download-button,
[data-phase^="verif"] #download-eta,
[data-phase^="verif"] #download-progress
{ display: none }

html[data-phase^="download"]  #download-and-verify #download,
[data-phase^="download"] #download-text,
[data-phase^="verif"] #download-text
{ display: block !important}

html[data-phase^="downloading"] #download-eta {
  opacity: 1;
}

#download-eta {
  opacity: 0;
  margin-top: 1em;
}

/*
trick to hide both the value and the measure unit when number is bogus,
especially for ETA with alternate min(s) / sec(s) and speed, and to use different singular and plural forms,
 e.g.
 <span data-value="1">
  <span class="eta-mins">1</span>
  <span class="plural">minutes</span>
  <span class="singular">minute</span>
 </span>
 <span data-value="90">
   <span class="eta-secs">90</span>
   <span class="plural">seconds</span>
   <span class="singular">second</span>
 </span>

 Will just display
 1 minute

 and

<span data-value="???">
  <span class="eta-mins">???</span>
  <span class="plural">minutes</span>
  <span class="singular">minute</span>
</span>
<span data-value="20">
  <span class="eta-secs">20</span>
  <span class="plural">seconds</span>
  <span class="singular">second</span>
</span>

will give
20 seconds
*/
#download [data-value="???"],
#download :not([data-value="1"]) > .singular,
#download [data-value="1"] .plural,
#download [data-value] + [data-value]
{ display: none }

#download [data-value="???"] + :not([data-value="???"])
{ display: initial !important; }

.dave-show {
  display: initial !important;
}
.dave-hide {
  display: none !important;
}

#download-and-verify h1 {
  margin-bottom: 50px;
}

#download-and-verify h2 {
  color: black;
  padding: 10px;
  border-bottom: 10px solid black;
}

#pagebody #download-and-verify a.btn {
  color: white !important;
  background: #56347c;
  border: none;
}


#download-button-state-retry {
  padding: 10px;
}

p.direct-download {
  margin-top: 3em;
  text-align: right;
}

/* Add transparency to past states. */
.btn.disabled, .btn[disabled], fieldset[disabled] .btn {
  cursor: not-allowed;
  box-shadow: none;
  opacity: 0.25;
}

/* Hide download path once downloaded. */
html[data-phase^="verified"] small#download-path,
html[data-phase^="verifying"] small#download-path {
  opacity: 0;
}

/* Show "Done" once downloaded and changed state. */
html[data-phase^="verified"] #download-text-state,
html[data-phase^="verifying"] #download-text-state {
  opacity: 1;
  display: block;
}

html[data-phase^="verified"] #download-text-done,
html[data-phase^="verifying"] #download-text-done {
  opacity: 1;
  display: block;
}

/* Hide "Download" once downloaded. */
html[data-phase^="verified"] #download,
html[data-phase^="verifying"] #download {
  cursor: not-allowed;
  box-shadow: none;
  opacity: 0.25 !important;
}

/* Enlarge div to look less like a button. */
#verify-text {
  display: block;
  cursor: default;
}



/* Hide "Calculating" once verified. */
html[data-phase^="verified"] #verify-text-calculating {
  display: none;
}

/* Less importance to GnuPG alternative. */
#openpgp {
  background: none;
  font-size: 0.8em;
}

/* Wider extension div and with more space. */
#download-and-verify {
  max-width: 600px;
  margin-left: auto;
  margin-right: auto;
  padding-top: 50px;
  padding-bottom: 50px;
}

/* Wider buttons */
#download-button {
  display: block;
}

#install-button {
  display: block;
}


/* Show and hide BitTorrent and OpenPGP links. */

#download-minor {
  display: none !important;
<<<<<<< HEAD
  margin-top: 1em;
}

#bittorrent-minor p:first-child {
=======
>>>>>>> cc7b434a
  margin-left: 1.2em;
  margin-bottom: 0em;
}

#install {
  margin-bottom: 1em;
}

html:not([data-phase]) #download-minor {
  display: block !important;
}

html[data-phase="ready"] #download-minor {
  display: block !important;
}


/* Remove default bootstrap success background. */
#verify-text-success {
  background: none;
}

/* Avoid big button and give some space when unsupported browser. */
.download-options a {
  white-space: normal;
  margin-top: 30px;
}

.extension code {
  font-size: 80%;
}


/* Steps numbers */

#use > .btn::before,
#update > .btn::before,
#install > .btn::before,
#download > .btn-lg::before,
#verify > .btn-lg::before {
  color: #56347C;
  margin-left: -50px;
  position: absolute;
}

#use > .btn::before,
#update > .btn::before,
#install > .btn::before {
  content: "1. ";
}

#download > .btn-lg::before {
  content: "2. ";
}

#verify > .btn-lg::before {
  content: "3. ";
}


/* spacing */
#update-text, #install-text, #use-text, #download {
  min-height: 70px;
}

/* Images */

#download-path {
  display: inline-block;
  overflow: auto;
  width: 400px;
}

.done img {
  width: 46px;
  height: 37px;
  position: relative;
  top: -12px;
}

#download-button-state-pause img,
#download-button-state-resume img,
#download-text-failed img {
  width: 70%;
  height: 70%;
  transition: all 0.2s;
}

#download-button-state-pause:hover img,
#download-button-state-resume:hover img {
  -moz-transform: scale(1.2);
  cursor: pointer;
}

#download-button-state-pause:active img,
#download-button-state-resume:active img {
  -moz-transform: rotate(10deg);
}

#download-button-state-cancel {
  text-decoration: none;
  margin-right: -20px;
  color: darkgrey;
}

#download-button-state-cancel:hover {
  text-decoration: underline;
}

#download-button-state {
  text-align: right;
}
#download-and-verify small {
  font-size: 65% ;
  text-align: left;
}

/* Hide failed once is verified */
html[data-phase^="verified"] #download-text-failed {
  display: none !important;
}

/* #verify section behavior */
html:not([data-phase="ready"]) #verify {
  display: block !important;
}

html:not([data-phase]) #verify {
  display: none !important;
}

#verify:active {
  border: none;
  box-shadow: none;
}

html:not([data-phase="verified"]) #verify-text-success,
html:not([data-phase="verified"]) #verify-text-failure,
html:not([data-phase="verified"]) #verify-text-failure-again,
html:not([data-phase="verified"]) #verify-text-calculating,
html:not([data-phase="verified"]) #verify-text-state {
  display: none;
}

#download-again {
  float: right;
}

a#download-again  {
  color: darkgrey;
  border: none;
}

a#download-again:hover {
  text-decoration: underline;
}

html:not([data-phase="verified"]) #downloaded-path {
  display: none !important;
}

#download-message {
  padding-left: 16px;
}

#download-message-paused {
  font-style: italic;
}

#download[data-state="failed"] #download-message-failed {
  display: none !important;
}<|MERGE_RESOLUTION|>--- conflicted
+++ resolved
@@ -304,13 +304,10 @@
 
 #download-minor {
   display: none !important;
-<<<<<<< HEAD
   margin-top: 1em;
 }
 
-#bittorrent-minor p:first-child {
-=======
->>>>>>> cc7b434a
+#download-minor p:first-child {
   margin-left: 1.2em;
   margin-bottom: 0em;
 }
