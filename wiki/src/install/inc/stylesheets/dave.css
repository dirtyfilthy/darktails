--- conflicted
+++ resolved
@@ -33,21 +33,6 @@
   display: block !important;
 }
 
-<<<<<<< HEAD
-#dave-init { display: none };
-
-html[data-phase="init"][data-extension="ok"] #dave-init { display: block }
-
- #dave-init span {
-  height: 150px;
-  padding-left: 20px;
-  font-size: 30px;
-  color: #0A0;
-}
-
-html[data-phase="init"][data-extension="ok"] #download-and-verify { display: none }
-
-=======
 #dave-init { display: none }
 
 html[data-phase="init"][data-extension="ok"] #dave-init { display: block }
@@ -62,7 +47,6 @@
 
 html[data-phase="init"][data-extension="ok"] #download-and-verify { display: none }
 
->>>>>>> debc781f
 
 #download-text-state > *,
 #download-button-state > *,
@@ -356,12 +340,9 @@
   margin-top: 30px;
 }
 
-<<<<<<< HEAD
 .extension code {
   font-size: 80%;
 }
-=======
->>>>>>> debc781f
 
 /* Steps numbers */
 
@@ -425,11 +406,7 @@
 
 /* Hide failed once is verified */
 html[data-phase^="verified"] #download-text-failed {
-<<<<<<< HEAD
-  display: none !important;;
-=======
-  display: none !important;
->>>>>>> debc781f
+  display: none !important;
 }
 
 
