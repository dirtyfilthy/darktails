--- conflicted
+++ resolved
@@ -35,10 +35,6 @@
   opacity: 0.3;
 }
 
-<<<<<<< HEAD
-#openpgp {
-  display: block !important;
-=======
 /* Display logic in case the extension is installed or outdated */
 
 html[data-extension="up-to-date"] #install-extension,
@@ -49,7 +45,6 @@
 html[data-extension="outdated"] #update-extension,
 html[data-extension="up-to-date"] #verification {
   display: block;
->>>>>>> c564e338
 }
 
 /* Layout */
