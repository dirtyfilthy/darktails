--- conflicted
+++ resolved
@@ -35,25 +35,10 @@
   opacity: 0.3;
 }
 
-<<<<<<< HEAD
 #openpgp {
   display: block !important;
 }
 
-/* Display logic in case the extension is installed or outdated */
-
-html[data-extension="up-to-date"] #install-extension,
-html[data-extension="outdated"] #install-extension {
-  display: none;
-}
-
-html[data-extension="outdated"] #update-extension,
-html[data-extension="up-to-date"] #verification {
-  display: block;
-}
-
-=======
->>>>>>> a2520a60
 /* Layout */
 
 #content {
