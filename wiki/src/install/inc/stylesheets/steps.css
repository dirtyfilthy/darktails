--- conflicted
+++ resolved
@@ -121,21 +121,16 @@
   line-height: 2em;
 }
 
-<<<<<<< HEAD
+h3 {
+  font-size: 15px;
+}
+
 #recommendations {
   padding: 20px;
 }
 
 #recommendations p:first-child {
   padding-left: 66px;
-=======
-h3 {
-  font-size: 15px;
-}
-
-#recommendations h3, #recommendations p:first-child, #recommendations p:last-child {
-  text-align: center;
->>>>>>> 33dd2201
 }
 
 #recommendations .row p {
