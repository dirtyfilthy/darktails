--- conflicted
+++ resolved
@@ -125,7 +125,11 @@
   color: black;
 }
 
-<<<<<<< HEAD
+h2 {
+  font-size: 1.5em;
+  line-height: 2em;
+}
+
 /*==========  Non-Mobile First Method  ==========*/
 
 /* Large Devices, Wide Screens */
@@ -170,9 +174,4 @@
 /* Custom, iPhone Retina */
 @media only screen and (max-width : 320px) {
 
-=======
-h2 {
-  font-size: 1.5em;
-  line-height: 2em;
->>>>>>> cb8f45f2
 }