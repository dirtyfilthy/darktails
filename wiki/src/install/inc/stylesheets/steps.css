@import url("scenarios.css");
<<<<<<< HEAD
span.title {
  display: block;
=======
.sidebar {
  display: none;
>>>>>>> a61bb724
}

#content {
  padding-left: 250px;
}

.step-image {
  position: absolute;
  left: 2.5em;
  height: 200px;
  width: 200px;
}

.step-image img {
  position: relative;
}

.state-image {
  text-align: center;
}<|MERGE_RESOLUTION|>--- conflicted
+++ resolved
@@ -1,11 +1,10 @@
 @import url("scenarios.css");
-<<<<<<< HEAD
 span.title {
   display: block;
-=======
+}
+
 .sidebar {
   display: none;
->>>>>>> a61bb724
 }
 
 #content {
