span.title {
  display: block;
  font-weight: 100;
  padding-top: 100px;
  color: black;
  font-size: 36px;
  text-align: center;
  border-left: none;
}

.sidebar {
  display: none;
}

#content {
  padding-left: 250px;
}

p.start {
  min-height: 200px;
}

pre, p.pre {
  width: 48em;
  max-width: 48em;
}

.step-image {
  position: absolute;
  left: 2.5em;
  height: 200px;
  width: 200px;
}

.step-image img {
  position: relative;
}

.state-image {
  text-align: center;
  margin-bottom: 1em;
}

body {
  counter-reset: step;
}


h1:before {
  position: relative;
  left: -2.5em;
  font-size: 0.75em;
  counter-increment: step;
  margin-right: -2em;
  display: inline;
}

/* Thiner border */

.step-image img {
  outline: 3px solid white;
  outline-offset: -4px;
  position: relative;
}

/* Scaling images */

img.screenshot {
  height: 70%;
  transition-duration: 0.3s;
  width: 70%;
}

img.screenshot:hover {
  height: 100%;
  opacity: 1;
  width: 100%;
}

/* Give some room to the title and the sections */

h1 {
  color: #56347C;
  font-weight: 400;
  margin-left: -150px;
  margin-top: 50px;
}

/* Trophy is a trophy */

div.trophy {
  border: 5px solid #56347C;
  font-size: 17px;
  margin-top: 30px;
  padding-top: 20px;
  padding-bottom: 0px;
<<<<<<< HEAD
=======
  padding-right: 20px;
>>>>>>> c215456c
  position: relative;
  background-color: white;
}

div.trophy p {
  color: black;
  font-family: "Source Sans Pro Regular", "DejaVu Sans", "Verdana", "sans-serif";
  font-weight: 200;
}

.trophy img {
  margin: 10px;
}

/* more room for the state */
.state-image {
  margin-top: 0px;
}

p {
  color: black;
}

h2 {
  font-size: 1.5em;
  line-height: 2em;
}

h3 {
  font-size: 15px;
}

#recommendations {
  padding: 20px;
}

#recommendations p:first-child {
  padding-left: 66px;
}

#recommendations .row p {
  background: #56347C;
  color: white;
  padding: 10px;
  padding-left: 66px;
}

#recommendations .row p a {
  color: white;
  text-decoration: underline;
<<<<<<< HEAD
=======
  border: none;
>>>>>>> c215456c
}

#recommendations img.float-left {
  float: left;
}

div.toggleable .hide {
  display: block !important;
}

/*==========  Non-Mobile First Method  ==========*/

/* Large Devices, Wide Screens */
@media only screen and (max-width : 1200px) {

}

/* Medium Devices, Desktops */
@media only screen and (max-width : 992px) {

}

/* Small Devices, Tablets */
@media only screen and (max-width : 768px) {

  #content {
    padding-left: 10px;
  }

  .step-image {
    position: relative;
    height: 200px;
    width: 200px;
    margin: 2em 0;
  }

  h1 {
    font-size: 25px;
    margin-left: 30px;
  }

  /* Scaling images */

  img.screenshot {
    height: 100%;
    width: 100%;
  }

  div.trophy {
    background-position: center 0.5em;
    padding: 60px 1em 1em;
  }

  #recommendations h3 {
    font-size: 20px;
  }

}

/* Extra Small Devices, Phones */
@media only screen and (max-width : 480px) {

}

/* Custom, iPhone Retina */
@media only screen and (max-width : 320px) {

}

/* QR code on the side */

img.qrcode {
  float: right;
  margin-top: -1em;
}


@media print {
  /* from http://www.alsacreations.com/astuce/lire/1160-une-feuille-de-styles-de-base-pour-le-media-print.html */

  body {
    width: auto !important;
    margin: auto !important;
    font-size: 12pt;
    background-color: #fff !important;
    color: #000 !important;
  }

  p, h1, h2, h3, h4, h5, h6, blockquote, ul, ol {
    color: #000 !important;
  }

  .print {
    display: block;
  }

  a {
    color: #000 !important;
  }

/* Tails specifics */

  #content {
    padding-left: 0px;
  }

  .step-image {
    position: relative;
    height: 200px;
    width: 200px;
    margin: 2em 0;
  }

  h1 {
    font-size: 25px;
    margin-left: 50px !important;
  }

  /* Scaling images */

  img.screenshot {
    height: 70%;
    width: 70%;
  }

  img {
    page-break-before: auto; /* 'always,' 'avoid,' 'left,' 'inherit,' or 'right' */
    page-break-after: auto; /* 'always,' 'avoid,' 'left,' 'inherit,' or 'right' */
    page-break-inside: avoid; /* or 'auto' */
}

  .toggleable {
    display: block !important;
  }

  .toggleable {
    position: relative !important;
    width: 90% !important;
    margin: 50px !important;
    padding: 20px !important;
    border: 3px dashed  darkgrey !important;
    font-size: 0.9em;
  }

}<|MERGE_RESOLUTION|>--- conflicted
+++ resolved
@@ -94,10 +94,7 @@
   margin-top: 30px;
   padding-top: 20px;
   padding-bottom: 0px;
-<<<<<<< HEAD
-=======
   padding-right: 20px;
->>>>>>> c215456c
   position: relative;
   background-color: white;
 }
@@ -148,10 +145,7 @@
 #recommendations .row p a {
   color: white;
   text-decoration: underline;
-<<<<<<< HEAD
-=======
   border: none;
->>>>>>> c215456c
 }
 
 #recommendations img.float-left {
