--- conflicted
+++ resolved
@@ -29,12 +29,7 @@
 .mac, .mac-usb, .mac-dvd, .mac-clone,
 .debian, .debian-usb,
 .expert, .expert-usb,
-<<<<<<< HEAD
-.linux, .linux-clone, .linux-usb,
+.linux, .linux-usb,
 .upgrade, .upgrade-clone, .upgrade-tails {
-=======
-.linux, .linux-usb,
-.upgrade, .upgrade-clone {
->>>>>>> 03779ff7
   display: none;
 }