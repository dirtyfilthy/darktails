--- conflicted
+++ resolved
@@ -211,10 +211,6 @@
   body {
     width: auto!important;
     margin: auto!important;
-<<<<<<< HEAD
-    font-family: serif;
-=======
->>>>>>> 776668d4
     font-size: 12pt;
     background-color: #fff!important;
     color: #000!important;
@@ -222,18 +218,10 @@
 
   p, h1, h2, h3, h4, h5, h6, blockquote, ul, ol {
     color: #000!important;
-<<<<<<< HEAD
-    margin: auto!important;
-  }
-
-  .print {
-    display: block; /* affichage des éléments de classe print */
-=======
   }
 
   .print {
     display: block;
->>>>>>> 776668d4
   }
 
   a {
@@ -255,22 +243,12 @@
 
   h1 {
     font-size: 25px;
-<<<<<<< HEAD
-    margin-left: 30px;
-=======
     margin-left: 50px !important;
->>>>>>> 776668d4
   }
 
   /* Scaling images */
 
   img.screenshot {
-<<<<<<< HEAD
-    height: 100%;
-    width: 100%;
-  }
-
-=======
     height: 70%;
     width: 70%;
   }
@@ -281,7 +259,6 @@
     page-break-inside: avoid; /* or 'auto' */
 }
 
->>>>>>> 776668d4
   .toggleable {
     display: block !important;
   }
@@ -291,18 +268,10 @@
     width:100% !important;
     margin-top: 30px !important;
     padding: 20px !important;
-<<<<<<< HEAD
-  }
-
-  .toggle {
-    display: none;
-  }
-=======
     margin-left: 30px;
     border: 3px dashed  darkgrey !important;
     font-size: 0.8em;
     font-family: serif;
   }
 
->>>>>>> 776668d4
 }