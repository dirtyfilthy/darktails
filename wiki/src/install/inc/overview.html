--- conflicted
+++ resolved
@@ -8,22 +8,12 @@
           <h4>
 
             <span class="windows-usb linux-usb mac-usb mac-dvd">1 or 2 hours</span>
-<<<<<<< HEAD
-            <span class="debian expert">1 hour</span>
-            <span class="clone">15 minutes</span>
-            <br />
-
-            <span class="windows-usb linux-usb mac-usb mac-dvd debian expert">
-              <small>[[!inline pages="inc/stable_i386_iso_size_mib" raw="yes"]] to download</small><br />
-=======
-            <span class="debian expert upgrade-tails">1 hour</span>
             <span class="install-clone">15 minutes</span>
             <span class="upgrade-clone">10 minutes</span>
-            <br>
+            <br />
 
             <span class="windows-usb linux-usb mac-usb mac-dvd debian expert upgrade-tails">
-              <small>[[!inline pages="inc/stable_i386_iso_size_mib" raw="yes"]] to download</small><br>
->>>>>>> caf7aade
+              <small>[[!inline pages="inc/stable_i386_iso_size_mib" raw="yes"]] to download</small><br />
             </span>
 
             <span class="windows-usb linux-usb mac-usb mac-dvd"><small>45 minutes to install</small></span>
