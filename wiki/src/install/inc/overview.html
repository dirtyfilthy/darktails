
<div id="needs">
  <h3>You need</h3>
  <div class="row">
    <div class="col-xs-12 col-sm-2">
      <div class="thumbnail">
        [[!img install/inc/icons/clock.png link="no" alt=""]]
        <div class="caption">
          <h4>

<<<<<<< HEAD
            <span class="windows linux mac-usb expert upgrade-tails">1½ hours in total</span>
=======
            <span class="windows linux mac expert upgrade-tails">1½ hours in total</span>
>>>>>>> 9e3df488
            <span class="install-clone mac-clone">½ hour</span>
            <span class="upgrade-clone">¼ hour</span>
            <br />

<<<<<<< HEAD
            <span class="windows linux mac-usb expert upgrade-tails">
              <small>[[!inline pages="inc/stable_amd64_iso_size" raw="yes" sort="age"]] to download</small><br />
            </span>

            <span class="windows linux mac-usb expert"><small>½ hour to install</small></span>
=======
            <span class="windows linux mac expert upgrade-tails">
              <small>[[!inline pages="inc/stable_amd64_iso_size" raw="yes" sort="age"]] to download</small><br />
            </span>

            <span class="windows linux mac expert"><small>½ hour to install</small></span>
>>>>>>> 9e3df488
            <span class="upgrade-tails"><small>½ hour to upgrade</small></span>
          </h4>
        </div>
      </div>
    </div>
    <div class="col-xs-12 col-sm-2 upgrade-clone upgrade-tails">
      <div class="thumbnail">
        [[!img install/inc/icons/usb.png link="no" alt=""]]
        <div class="caption">
          <h4>Your Tails</h4>
        </div>
      </div>
    </div>
    <div class="col-xs-12 col-sm-2 install-clone mac-clone upgrade-clone">
      <div class="thumbnail">
        [[!img install/inc/icons/usb.png link="no"]]
        <div class="caption">
          <h4>1 other Tails<br />
            <small>USB stick or DVD</small>
          </h4>
        </div>
      </div>
    </div>
<<<<<<< HEAD
    <div class="col-xs-12 col-sm-2 windows linux mac-usb expert install-clone mac-clone">
      <div class="thumbnail">
        [[!img install/inc/icons/1-usb.png link="no" alt=""]]
=======
    <div class="col-xs-12 col-sm-2 windows linux mac expert install-clone mac-clone">
      <div class="thumbnail">
        [[!img install/inc/icons/usb.png link="no" alt=""]]
>>>>>>> 9e3df488
        <div class="caption">
          <h4>1 USB stick<br />
            <small>8 GB minimum</small><br />
            <small>All data will be lost!</small>
          </h4>
        </div>
      </div>
    </div>
    <div class="col-xs-12 col-sm-2 upgrade-tails">
      <div class="thumbnail">
        [[!img install/inc/icons/usb.png link="no" alt=""]]
        <div class="caption">
          <h4>1 USB stick<br />
            <small>8 GB minimum</small><br />
            <small>All data will be lost!<br />

            [[!toggle id="why_extra" text="Why?"]]</small>
          </h4>

            [[!toggleable id="why_extra" text="""
            [[!toggle id="why_extra" text="X"]]
            [[!inline pages="install/inc/router/why_extra.inline" raw="yes" sort="age"]]
            """]]

        </div>
      </div>
    </div>
    <div class="col-xs-12 col-sm-2">
      <div class="thumbnail">
        [[!img install/inc/icons/screens.png link="no" alt=""]]
        <div class="caption">
          <h4>a smartphone<br />
            <small>
              another computer,<br />
              or a printer<br />
              to follow the instructions
            </small>
          </h4>
        </div>
      </div>
    </div>
  </div>
</div>

<div id="steps">
  <h3>Your steps</h3>
  <div class="row">
<<<<<<< HEAD
    <div class="col-xs-12 col-sm-2 windows linux mac-usb expert">
      <div class="thumbnail">
        [[!img install/inc/infography/download-and-verify.png link="no" alt="ISO image downloaded and verified"]]
=======
    <div class="col-xs-12 col-sm-2 windows linux mac expert">
      <div class="thumbnail">
        [[!img install/inc/infography/download-and-verify.png link="no" alt="USB image downloaded and verified"]]
>>>>>>> 9e3df488
        <p>Download</p>
      </div>
    </div>
    <div class="col-xs-12 col-sm-2 upgrade-tails">
      <div class="thumbnail">
<<<<<<< HEAD
        [[!img install/inc/infography/download-and-verify-in-tails.png link="no" alt="ISO image downloaded and verified"]]
=======
        [[!img install/inc/infography/download-and-verify-in-tails.png link="no" alt="USB image downloaded and verified"]]
>>>>>>> 9e3df488
        <p>Download</p>
      </div>
    </div>
    <div class="col-xs-12 col-sm-2 install-clone mac-clone upgrade-clone">
      <div class="thumbnail">
<<<<<<< HEAD
        [[!img install/inc/infography/restart-on-intermediary-tails.png link="no" alt="Computer restarted on USB stick on the left"]]
        <p>Restart</p>
      </div>
    </div>
    <div class="col-xs-12 col-sm-2 windows linux mac-usb expert">
      <div class="thumbnail">
        [[!img install/inc/infography/install-tails.png link="no" alt="ISO image installed on USB stick on the right"]]
=======
        [[!img install/inc/infography/restart-on-other-tails.png link="no" alt="Computer restarted on USB stick on the left"]]
        <p>Restart</p>
      </div>
    </div>
    <div class="col-xs-12 col-sm-2 windows linux mac expert">
      <div class="thumbnail">
        [[!img install/inc/infography/install-tails.png link="no" alt="USB image installed on USB stick"]]
>>>>>>> 9e3df488
        <p>Install</p>
      </div>
    </div>
    <div class="col-xs-12 col-sm-2 upgrade-tails">
      <div class="thumbnail">
<<<<<<< HEAD
        [[!img install/inc/infography/install-upgrade-usb.png link="no" alt="ISO image installed on USB stick on the left"]]
        <p>Install intermediary</p>
      </div>
    </div>
    <div class="col-xs-12 col-sm-2 windows linux mac-usb expert">
=======
        [[!img install/inc/infography/install-upgrade-usb.png link="no" alt="USB image installed on USB stick on the left"]]
        <p>Install intermediary</p>
      </div>
    </div>
    <div class="col-xs-12 col-sm-2 windows linux mac expert">
>>>>>>> 9e3df488
      <div class="thumbnail">
        [[!img install/inc/infography/restart.png link="no" alt=""]]
        <p>Restart</p>
      </div>
    </div>
    <div class="col-xs-12 col-sm-2 upgrade-tails">
      <div class="thumbnail">
        [[!img install/inc/infography/restart.png link="no" alt=""]]
        <p>Restart</p>
      </div>
    </div>
    <div class="col-xs-12 col-sm-2 upgrade-tails upgrade-clone install-clone mac-clone">
      <div class="thumbnail">
<<<<<<< HEAD
        [[!img install/inc/infography/clone-intermediary-tails.png link="no" alt="Tails installed on USB stick on the right"]]
=======
        [[!img install/inc/infography/clone-tails.png link="no" alt="Tails installed on USB stick on the right"]]
>>>>>>> 9e3df488
        <p>
          <span class="install-clone mac-clone">Install</span>
          <span class="upgrade">Upgrade</span>
        </p>
      </div>
    </div>
    <div class="col-xs-12 col-sm-2 install-clone mac-clone">
      <div class="thumbnail">
        [[!img install/inc/infography/restart.png link="no" alt=""]]
        <p>Restart</p>
      </div>
    </div>
<<<<<<< HEAD
    <div class="col-xs-12 col-sm-2 windows linux mac-usb install-clone mac-clone expert">
      <div class="thumbnail">
        [[!img install/inc/infography/create-persistence.png link="no" alt="Encryption configured on USB stick on the right"]]
=======
    <div class="col-xs-12 col-sm-2 windows linux mac install-clone mac-clone expert">
      <div class="thumbnail">
        [[!img install/inc/infography/create-persistence.png link="no" alt="Encryption configured on USB stick"]]
>>>>>>> 9e3df488
        <p>Configure</p>
      </div>
    </div>
    <div class="col-xs-12 col-sm-2">
      <div class="thumbnail">
        [[!img install/inc/infography/restart.png link="no" alt=""]]
        <p>Restart</p>
      </div>
    </div>
  </div>
</div><|MERGE_RESOLUTION|>--- conflicted
+++ resolved
@@ -8,28 +8,16 @@
         <div class="caption">
           <h4>
 
-<<<<<<< HEAD
-            <span class="windows linux mac-usb expert upgrade-tails">1½ hours in total</span>
-=======
             <span class="windows linux mac expert upgrade-tails">1½ hours in total</span>
->>>>>>> 9e3df488
             <span class="install-clone mac-clone">½ hour</span>
             <span class="upgrade-clone">¼ hour</span>
             <br />
 
-<<<<<<< HEAD
-            <span class="windows linux mac-usb expert upgrade-tails">
-              <small>[[!inline pages="inc/stable_amd64_iso_size" raw="yes" sort="age"]] to download</small><br />
-            </span>
-
-            <span class="windows linux mac-usb expert"><small>½ hour to install</small></span>
-=======
             <span class="windows linux mac expert upgrade-tails">
               <small>[[!inline pages="inc/stable_amd64_iso_size" raw="yes" sort="age"]] to download</small><br />
             </span>
 
             <span class="windows linux mac expert"><small>½ hour to install</small></span>
->>>>>>> 9e3df488
             <span class="upgrade-tails"><small>½ hour to upgrade</small></span>
           </h4>
         </div>
@@ -53,15 +41,9 @@
         </div>
       </div>
     </div>
-<<<<<<< HEAD
-    <div class="col-xs-12 col-sm-2 windows linux mac-usb expert install-clone mac-clone">
-      <div class="thumbnail">
-        [[!img install/inc/icons/1-usb.png link="no" alt=""]]
-=======
     <div class="col-xs-12 col-sm-2 windows linux mac expert install-clone mac-clone">
       <div class="thumbnail">
         [[!img install/inc/icons/usb.png link="no" alt=""]]
->>>>>>> 9e3df488
         <div class="caption">
           <h4>1 USB stick<br />
             <small>8 GB minimum</small><br />
@@ -109,39 +91,20 @@
 <div id="steps">
   <h3>Your steps</h3>
   <div class="row">
-<<<<<<< HEAD
-    <div class="col-xs-12 col-sm-2 windows linux mac-usb expert">
-      <div class="thumbnail">
-        [[!img install/inc/infography/download-and-verify.png link="no" alt="ISO image downloaded and verified"]]
-=======
     <div class="col-xs-12 col-sm-2 windows linux mac expert">
       <div class="thumbnail">
         [[!img install/inc/infography/download-and-verify.png link="no" alt="USB image downloaded and verified"]]
->>>>>>> 9e3df488
         <p>Download</p>
       </div>
     </div>
     <div class="col-xs-12 col-sm-2 upgrade-tails">
       <div class="thumbnail">
-<<<<<<< HEAD
-        [[!img install/inc/infography/download-and-verify-in-tails.png link="no" alt="ISO image downloaded and verified"]]
-=======
         [[!img install/inc/infography/download-and-verify-in-tails.png link="no" alt="USB image downloaded and verified"]]
->>>>>>> 9e3df488
         <p>Download</p>
       </div>
     </div>
     <div class="col-xs-12 col-sm-2 install-clone mac-clone upgrade-clone">
       <div class="thumbnail">
-<<<<<<< HEAD
-        [[!img install/inc/infography/restart-on-intermediary-tails.png link="no" alt="Computer restarted on USB stick on the left"]]
-        <p>Restart</p>
-      </div>
-    </div>
-    <div class="col-xs-12 col-sm-2 windows linux mac-usb expert">
-      <div class="thumbnail">
-        [[!img install/inc/infography/install-tails.png link="no" alt="ISO image installed on USB stick on the right"]]
-=======
         [[!img install/inc/infography/restart-on-other-tails.png link="no" alt="Computer restarted on USB stick on the left"]]
         <p>Restart</p>
       </div>
@@ -149,25 +112,16 @@
     <div class="col-xs-12 col-sm-2 windows linux mac expert">
       <div class="thumbnail">
         [[!img install/inc/infography/install-tails.png link="no" alt="USB image installed on USB stick"]]
->>>>>>> 9e3df488
         <p>Install</p>
       </div>
     </div>
     <div class="col-xs-12 col-sm-2 upgrade-tails">
       <div class="thumbnail">
-<<<<<<< HEAD
-        [[!img install/inc/infography/install-upgrade-usb.png link="no" alt="ISO image installed on USB stick on the left"]]
-        <p>Install intermediary</p>
-      </div>
-    </div>
-    <div class="col-xs-12 col-sm-2 windows linux mac-usb expert">
-=======
         [[!img install/inc/infography/install-upgrade-usb.png link="no" alt="USB image installed on USB stick on the left"]]
         <p>Install intermediary</p>
       </div>
     </div>
     <div class="col-xs-12 col-sm-2 windows linux mac expert">
->>>>>>> 9e3df488
       <div class="thumbnail">
         [[!img install/inc/infography/restart.png link="no" alt=""]]
         <p>Restart</p>
@@ -181,11 +135,7 @@
     </div>
     <div class="col-xs-12 col-sm-2 upgrade-tails upgrade-clone install-clone mac-clone">
       <div class="thumbnail">
-<<<<<<< HEAD
-        [[!img install/inc/infography/clone-intermediary-tails.png link="no" alt="Tails installed on USB stick on the right"]]
-=======
         [[!img install/inc/infography/clone-tails.png link="no" alt="Tails installed on USB stick on the right"]]
->>>>>>> 9e3df488
         <p>
           <span class="install-clone mac-clone">Install</span>
           <span class="upgrade">Upgrade</span>
@@ -198,15 +148,9 @@
         <p>Restart</p>
       </div>
     </div>
-<<<<<<< HEAD
-    <div class="col-xs-12 col-sm-2 windows linux mac-usb install-clone mac-clone expert">
-      <div class="thumbnail">
-        [[!img install/inc/infography/create-persistence.png link="no" alt="Encryption configured on USB stick on the right"]]
-=======
     <div class="col-xs-12 col-sm-2 windows linux mac install-clone mac-clone expert">
       <div class="thumbnail">
         [[!img install/inc/infography/create-persistence.png link="no" alt="Encryption configured on USB stick"]]
->>>>>>> 9e3df488
         <p>Configure</p>
       </div>
     </div>
