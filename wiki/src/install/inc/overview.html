--- conflicted
+++ resolved
@@ -102,13 +102,8 @@
     <li>
       <h4>
         First you will
-<<<<<<< HEAD
-          <span class="windows-usb linux-usb mac-usb">install an intermediary Tails on the first USB stick.</span>
+          <span class="windows linux mac-usb">install an intermediary Tails on the first USB stick.</span>
           <span class="mac-dvd">burn an intermediary Tails on a DVD.</span>
-=======
-          <span class="windows linux mac-usb">install a temporary Tails on the first USB stick.</span>
-          <span class="mac-dvd">burn a temporary Tails on a DVD.</span>
->>>>>>> 9d597ff2
           <span class="debian expert">install a Tails on your USB stick.</span>
           <span class="install-clone upgrade-clone">restart on the other Tails.</span>
           <span class="upgrade-tails">install and upgrade an intermediary Tails.</span>
