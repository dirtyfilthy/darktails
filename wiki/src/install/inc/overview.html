--- conflicted
+++ resolved
@@ -1,7 +1,67 @@
 <div id="needs">
   <h3>You need:</h3>
   <div class="row you_need">
-<<<<<<< HEAD
+    <div class="col-sm-6 col-md-3 windows linux mac-usb">
+      <div class="thumbnail">
+        [[!img install/inc/icons/2-usb.png link="no"]]
+        <div class="caption">
+          <h4>2 USB sticks<br />
+            <small>4 GB minimum</small><br />
+            <small>All data will be lost!</small>
+          </h4>
+        </div>
+      </div>
+    </div>
+    <div class="col-sm-6 col-md-3 upgrade-clone upgrade-tails">
+      <div class="thumbnail">
+        [[!img install/inc/icons/1-usb.png link="no"]]
+        <div class="caption">
+          <h4>your Tails</h4>
+        </div>
+      </div>
+    </div>
+    <div class="col-sm-6 col-md-3 debian expert clone mac-dvd">
+      <div class="thumbnail">
+        [[!img install/inc/icons/1-usb.png link="no"]]
+        <div class="caption">
+          <h4>1 USB stick<br />
+            <small>4 GB minimum</small><br />
+            <small>All data will be lost!</small>
+          </h4>
+        </div>
+      </div>
+    </div>
+    <div class="col-sm-6 col-md-3 upgrade-tails">
+      <div class="thumbnail">
+        [[!img install/inc/icons/1-usb.png link="no"]]
+        <div class="caption">
+          <h4>1 USB stick<br />
+            <small>4 GB minimum</small><br />
+            <small>All data will be lost!</small>
+          </h4>
+        </div>
+      </div>
+    </div>
+    <div class="col-sm-6 col-md-3 mac-dvd">
+      <div class="thumbnail">
+        [[!img install/inc/icons/1-dvd.png link="no"]]
+        <div class="caption">
+          <h4>1 DVD<br />
+            <small>All data will be lost!</small>
+          </h4>
+        </div>
+      </div>
+    </div>
+    <div class="col-sm-6 col-md-3 install-clone">
+      <div class="thumbnail">
+        [[!img install/inc/icons/1-usb.png link="no"]]
+        <div class="caption">
+          <h4>1 other Tails<br />
+            <small>DVD or USB</small>
+          </h4>
+        </div>
+      </div>
+    </div>
     <div class="col-sm-6 col-md-3">
       <div class="thumbnail">
         [[!img install/inc/icons/clock.png link="no"]]
@@ -16,92 +76,6 @@
 
             <span class="windows linux mac-usb mac-dvd debian expert upgrade-tails">
               <small>[[!inline pages="inc/stable_i386_iso_size" raw="yes"]] to download</small><br />
-            </span>
-
-            <span class="windows linux mac-usb mac-dvd"><small>1 hour to install</small></span>
-            <span class="debian expert"><small>½ hour to install</small></span>
-            <span class="upgrade-tails"><small>½ hour to upgrade</small></span>
-          </h4>
-        </div>
-      </div>
-    </div>
-=======
->>>>>>> d787ccbb
-    <div class="col-sm-6 col-md-3 windows linux mac-usb">
-      <div class="thumbnail">
-        [[!img install/inc/icons/2-usb.png link="no"]]
-        <div class="caption">
-          <h4>2 USB sticks<br />
-            <small>4 GB minimum</small><br />
-            <small>All data will be lost!</small>
-          </h4>
-        </div>
-      </div>
-    </div>
-    <div class="col-sm-6 col-md-3 upgrade-clone upgrade-tails">
-      <div class="thumbnail">
-        [[!img install/inc/icons/1-usb.png link="no"]]
-        <div class="caption">
-          <h4>your Tails</h4>
-        </div>
-      </div>
-    </div>
-    <div class="col-sm-6 col-md-3 debian expert clone mac-dvd">
-      <div class="thumbnail">
-        [[!img install/inc/icons/1-usb.png link="no"]]
-        <div class="caption">
-          <h4>1 USB stick<br />
-            <small>4 GB minimum</small><br />
-            <small>All data will be lost!</small>
-          </h4>
-        </div>
-      </div>
-    </div>
-    <div class="col-sm-6 col-md-3 upgrade-tails">
-      <div class="thumbnail">
-        [[!img install/inc/icons/1-usb.png link="no"]]
-        <div class="caption">
-          <h4>1 USB stick<br />
-            <small>4 GB minimum</small><br />
-            <small>All data will be lost!</small>
-          </h4>
-        </div>
-      </div>
-    </div>
-    <div class="col-sm-6 col-md-3 mac-dvd">
-      <div class="thumbnail">
-        [[!img install/inc/icons/1-dvd.png link="no"]]
-        <div class="caption">
-          <h4>1 DVD<br />
-            <small>All data will be lost!</small>
-          </h4>
-        </div>
-      </div>
-    </div>
-    <div class="col-sm-6 col-md-3 install-clone">
-      <div class="thumbnail">
-        [[!img install/inc/icons/1-usb.png link="no"]]
-        <div class="caption">
-          <h4>1 other Tails<br />
-            <small>DVD or USB</small>
-          </h4>
-        </div>
-      </div>
-    </div>
-    <div class="col-sm-6 col-md-3">
-      <div class="thumbnail">
-        [[!img install/inc/icons/clock.png link="no"]]
-        <div class="caption">
-          <h4>
-
-            <span class="windows linux mac-usb mac-dvd">2 hours</span>
-            <span class="debian expert">1½ hour</span>
-            <span class="install-clone">½ hour</span>
-            <span class="upgrade-clone">¼ hour</span>
-            <br />
-
-            <span class="windows linux mac-usb mac-dvd debian expert upgrade-tails">
-              <small>[[!inline pages="inc/stable_i386_iso_size_mib" raw="yes"]] to download</small><br />
             </span>
 
             <span class="windows linux mac-usb mac-dvd"><small>1 hour to install</small></span>
