# SOME DESCRIPTIVE TITLE
# Copyright (C) YEAR Free Software Foundation, Inc.
# This file is distributed under the same license as the PACKAGE package.
# FIRST AUTHOR <EMAIL@ADDRESS>, YEAR.
msgid ""
msgstr ""
"Project-Id-Version: PACKAGE VERSION\n"
"Report-Msgid-Bugs-To: tails-l10n@boum.org\n"
<<<<<<< HEAD
"POT-Creation-Date: 2018-11-07 15:43+0000\n"
=======
"POT-Creation-Date: 2018-11-17 12:21+0000\n"
>>>>>>> 9e3df488
"PO-Revision-Date: 2018-05-09 18:18+0000\n"
"Last-Translator: Tails translators <tails-l10n@boum.org>\n"
"Language-Team: Spanish <http://translate.tails.boum.org/projects/tails/"
"install-inc-overview/es/>\n"
"Language: es\n"
"MIME-Version: 1.0\n"
"Content-Type: text/plain; charset=UTF-8\n"
"Content-Transfer-Encoding: 8bit\n"
"Plural-Forms: nplurals=2; plural=n != 1;\n"
"X-Generator: Weblate 2.10.1\n"

#. type: Content of: <div><h3>
msgid "You need"
msgstr "Necesitas"

#. type: Content of: <div><div><div><div>
msgid "[[!img install/inc/icons/clock.png link=\"no\" alt=\"\"]]"
msgstr "[[!img install/inc/icons/clock.png link=\"no\" alt=\"\"]]"

#. type: Content of: <div><div><div><div><div><h4>
#, fuzzy
#| msgid ""
<<<<<<< HEAD
#| "<span class=\"windows linux mac-usb\">2 hours in total</span> <span class="
#| "\"debian expert\">1½ hour in total</span> <span class=\"install-clone mac-clone\">½ "
#| "hour</span> <span class=\"upgrade-clone\">¼ hour</span>"
msgid ""
"<span class=\"windows linux mac-usb expert upgrade-tails\">1½ hours in "
"total</span> <span class=\"install-clone mac-clone\">½ hour</span> <span class="
"\"upgrade-clone\">¼ hour</span>"
msgstr ""
"<span class=\"windows linux mac-usb\">2 horas en total</span> <span class="
"\"debian expert\">1½ hora en total</span> <span class=\"install-clone mac-clone\">½ "
"hora</span> <span class=\"upgrade-clone\">¼ hora</span>"
=======
#| "<span class=\"windows linux mac\">2 hours in total</span> <span class="
#| "\"debian expert\">1½ hour in total</span> <span class=\"install-clone mac-"
#| "clone\">½ hour</span> <span class=\"upgrade-clone\">¼ hour</span>"
msgid ""
"<span class=\"windows linux mac expert upgrade-tails\">1½ hours in total</"
"span> <span class=\"install-clone mac-clone\">½ hour</span> <span class="
"\"upgrade-clone\">¼ hour</span>"
msgstr ""
"<span class=\"windows linux mac\">2 horas en total</span> <span class="
"\"debian expert\">1½ hora en total</span> <span class=\"install-clone mac-"
"clone\">½ hora</span> <span class=\"upgrade-clone\">¼ hora</span>"
>>>>>>> 9e3df488

#. type: Content of: <div><div><div><div><div><h4><span>
#, fuzzy
#| msgid ""
<<<<<<< HEAD
#| "<span class=\"windows linux mac-usb debian expert upgrade-tails\"> "
#| "<small>[[!inline pages=\"inc/stable_amd64_iso_size\" raw=\"yes\" sort="
#| "\"age\"]] to download</small>"
msgid ""
"<span class=\"windows linux mac-usb expert upgrade-tails\"> <small>[[!inline "
"pages=\"inc/stable_amd64_iso_size\" raw=\"yes\" sort=\"age\"]] to download</"
"small>"
msgstr ""
"<span class=\"windows linux mac-usb debian expert upgrade-tails\"> <small>[[!"
=======
#| "<span class=\"windows linux mac debian expert upgrade-tails\"> <small>[[!"
#| "inline pages=\"inc/stable_amd64_iso_size\" raw=\"yes\" sort=\"age\"]] to "
#| "download</small>"
msgid ""
"<span class=\"windows linux mac expert upgrade-tails\"> <small>[[!inline "
"pages=\"inc/stable_amd64_iso_size\" raw=\"yes\" sort=\"age\"]] to download</"
"small>"
msgstr ""
"<span class=\"windows linux mac debian expert upgrade-tails\"> <small>[[!"
>>>>>>> 9e3df488
"inline pages=\"inc/stable_amd64_iso_size\" raw=\"yes\" sort=\"age\"]] para "
"descargar</small>"

#. type: Content of: <div><div><div><div><div><h4>
#, fuzzy
#| msgid ""
<<<<<<< HEAD
#| "</span> <span class=\"windows linux mac-usb\"><small>1 hour to install</"
=======
#| "</span> <span class=\"windows linux mac\"><small>1 hour to install</"
>>>>>>> 9e3df488
#| "small></span> <span class=\"debian expert\"><small>½ hour to install</"
#| "small></span> <span class=\"upgrade-tails\"><small>½ hour to upgrade</"
#| "small></span>"
msgid ""
<<<<<<< HEAD
"</span> <span class=\"windows linux mac-usb expert\"><small>½ hour to "
"install</small></span> <span class=\"upgrade-tails\"><small>½ hour to "
"upgrade</small></span>"
msgstr ""
"</span> <span class=\"windows linux mac-usb\"><small>1 hora para instalar</"
=======
"</span> <span class=\"windows linux mac expert\"><small>½ hour to install</"
"small></span> <span class=\"upgrade-tails\"><small>½ hour to upgrade</"
"small></span>"
msgstr ""
"</span> <span class=\"windows linux mac\"><small>1 hora para instalar</"
>>>>>>> 9e3df488
"small></span> <span class=\"debian expert\"><small>½ hora para instalar</"
"small></span> <span class=\"upgrade-tails\"><small>½ hora para actualizar</"
"small></span>"

#. type: Content of: <div><div><div><div>
#, fuzzy
#| msgid "[[!img install/inc/icons/1-usb.png link=\"no\" alt=\"\"]]"
msgid "[[!img install/inc/icons/usb.png link=\"no\" alt=\"\"]]"
msgstr "[[!img install/inc/icons/1-usb.png link=\"no\" alt=\"\"]]"

#. type: Content of: <div><div><div><div><div><h4>
msgid "Your Tails"
msgstr "Tu Tails"

#. type: Content of: <div><div><div><div>
#, fuzzy
#| msgid "[[!img install/inc/icons/1-usb.png link=\"no\"]]"
msgid "[[!img install/inc/icons/usb.png link=\"no\"]]"
msgstr "[[!img install/inc/icons/1-usb.png link=\"no\"]]"

#. type: Content of: <div><div><div><div><div><h4>
msgid "1 other Tails"
msgstr "1 otro Tails"

#. type: Content of: <div><div><div><div><div><h4>
#, fuzzy
#| msgid "<small>DVD or USB</small>"
msgid "<small>USB stick or DVD</small>"
msgstr "<small>DVD o USB</small>"

#. type: Content of: <div><div><div><div><div><h4>
msgid "1 USB stick"
msgstr "1 memoria USB"

#. type: Content of: <div><div><div><div><div><h4>
msgid "<small>8 GB minimum</small>"
msgstr "<small>8 GB mínimo</small>"

#. type: Content of: <div><div><div><div><div><h4>
msgid "<small>All data will be lost!</small>"
msgstr "<small>¡Se perderá toda la información!</small>"

#. type: Content of: <div><div><div><div><div><h4><small>
msgid "<small>All data will be lost!"
msgstr "<small>¡Se perderá toda la información!"

#. type: Content of: <div><div><div><div><div><h4>
msgid "[[!toggle id=\"why_extra\" text=\"Why?\"]]</small>"
msgstr "[[!toggle id=\"why_extra\" text=\"¿Por qué?\"]]</small>"

#. type: Content of: <div><div><div><div><div>
msgid ""
"[[!toggleable id=\"why_extra\" text=\"\"\" [[!toggle id=\"why_extra\" text="
"\"X\"]] [[!inline pages=\"install/inc/router/why_extra.inline\" raw=\"yes\" "
"sort=\"age\"]] \"\"\"]]"
msgstr ""
"[[!toggleable id=\"why_extra\" text=\"\"\" [[!toggle id=\"why_extra\" text="
"\"X\"]] [[!inline pages=\"install/inc/router/why_extra.inline.es\" raw=\"yes"
"\" sort=\"age\"]] \"\"\"]]"

#. type: Content of: <div><div><div><div>
msgid "[[!img install/inc/icons/screens.png link=\"no\" alt=\"\"]]"
msgstr "[[!img install/inc/icons/screens.png link=\"no\" alt=\"\"]]"

#. type: Content of: <div><div><div><div><div><h4>
msgid "a smartphone"
msgstr "un smartphone"

#. type: Content of: <div><div><div><div><div><h4><small>
msgid "<small> another computer,"
msgstr "<small> otra computadora,"

#. type: Content of: <div><div><div><div><div><h4><small>
msgid "or a printer"
msgstr "o una impresora"

#. type: Content of: <div><div><div><div><div><h4>
msgid "to follow the instructions </small>"
msgstr "para seguir las instrucciones </small>"

#. type: Content of: <div><h3>
msgid "Your steps"
msgstr "Tus pasos"

#. type: Content of: <div><div><div><div>
<<<<<<< HEAD
=======
#, fuzzy
#| msgid ""
#| "[[!img install/inc/infography/download-and-verify.png link=\"no\" alt="
#| "\"ISO image downloaded and verified\"]]"
>>>>>>> 9e3df488
msgid ""
"[[!img install/inc/infography/download-and-verify.png link=\"no\" alt=\"USB "
"image downloaded and verified\"]]"
msgstr ""
"[[!img install/inc/infography/download-and-verify.png link=\"no\" alt="
"\"imagen ISO descargada y verificada\"]]"

#. type: Content of: <div><div><div><div><p>
msgid "Download"
msgstr "Descargar"

#. type: Content of: <div><div><div><div>
#, fuzzy
#| msgid ""
#| "[[!img install/inc/infography/download-and-verify.png link=\"no\" alt="
#| "\"ISO image downloaded and verified\"]]"
<<<<<<< HEAD
msgid ""
"[[!img install/inc/infography/download-and-verify-in-tails.png link=\"no\" "
"alt=\"ISO image downloaded and verified\"]]"
msgstr ""
"[[!img install/inc/infography/download-and-verify.png link=\"no\" alt="
"\"imagen ISO descargada y verificada\"]]"

#. type: Content of: <div><div><div><div>
=======
>>>>>>> 9e3df488
msgid ""
"[[!img install/inc/infography/download-and-verify-in-tails.png link=\"no\" "
"alt=\"USB image downloaded and verified\"]]"
msgstr ""
"[[!img install/inc/infography/download-and-verify.png link=\"no\" alt="
"\"imagen ISO descargada y verificada\"]]"

#. type: Content of: <div><div><div><div>
#, fuzzy
#| msgid ""
#| "[[!img install/inc/infography/restart-on-intermediary-tails.png link=\"no"
#| "\" alt=\"Computer restarted on USB stick on the left\"]]"
msgid ""
"[[!img install/inc/infography/restart-on-other-tails.png link=\"no\" alt="
"\"Computer restarted on USB stick on the left\"]]"
msgstr ""
"[[!img install/inc/infography/restart-on-intermediary-tails.png link=\"no\" "
"alt=\"Computadora reiniciada en memoria USB a la derecha\"]]"

#. type: Content of: <div><div><div><div><p>
msgid "Restart"
msgstr "Reiniciar"

#. type: Content of: <div><div><div><div>
#, fuzzy
#| msgid ""
#| "[[!img install/inc/infography/install-upgrade-usb.png link=\"no\" alt="
#| "\"ISO image installed on USB stick on the left\"]]"
msgid ""
<<<<<<< HEAD
"[[!img install/inc/infography/install-tails.png link=\"no\" alt=\"ISO image "
"installed on USB stick on the right\"]]"
=======
"[[!img install/inc/infography/install-tails.png link=\"no\" alt=\"USB image "
"installed on USB stick\"]]"
>>>>>>> 9e3df488
msgstr ""
"[[!img install/inc/infography/upgrade-upgrade-usb.png link=\"no\" alt="
"\"Imagen ISO instalada en una memoria USB a la izquierda\"]]"

#. type: Content of: <div><div><div><div><p>
msgid "Install"
msgstr "Instalar"

#. type: Content of: <div><div><div><div>
<<<<<<< HEAD
=======
#, fuzzy
#| msgid ""
#| "[[!img install/inc/infography/install-upgrade-usb.png link=\"no\" alt="
#| "\"ISO image installed on USB stick on the left\"]]"
>>>>>>> 9e3df488
msgid ""
"[[!img install/inc/infography/install-upgrade-usb.png link=\"no\" alt=\"USB "
"image installed on USB stick on the left\"]]"
msgstr ""
"[[!img install/inc/infography/upgrade-upgrade-usb.png link=\"no\" alt="
"\"Imagen ISO instalada en una memoria USB a la izquierda\"]]"

#. type: Content of: <div><div><div><div><p>
msgid "Install intermediary"
msgstr ""

#. type: Content of: <div><div><div><div>
msgid "[[!img install/inc/infography/restart.png link=\"no\" alt=\"\"]]"
msgstr "[[!img install/inc/infography/restart.png link=\"no\" alt=\"\"]]"

#. type: Content of: <div><div><div><div>
<<<<<<< HEAD
msgid ""
"[[!img install/inc/infography/clone-intermediary-tails.png link=\"no\" alt="
"\"Tails installed on USB stick on the right\"]]"
msgstr ""
"[[!img install/inc/infography/clone-intermediary-tails.png link=\"no\" alt="
"\"Tails instalado en una memoria USB a la derecha\"]]"
=======
#, fuzzy
#| msgid ""
#| "[[!img install/inc/infography/clone-dvd.png link=\"no\" alt=\"Tails "
#| "installed on USB stick on the right\"]]"
msgid ""
"[[!img install/inc/infography/clone-tails.png link=\"no\" alt=\"Tails "
"installed on USB stick on the right\"]]"
msgstr ""
"[[!img install/inc/infography/clone-dvd.png link=\"no\" alt=\"Tails "
"instalado en el USB stick a la derecha\"]]"
>>>>>>> 9e3df488

#. type: Content of: <div><div><div><div><p>
#, fuzzy
#| msgid ""
<<<<<<< HEAD
#| "<span class=\"install-clone mac-clone windows linux mac-usb\">Install</span> <span "
#| "class=\"upgrade\">Upgrade</span>"
=======
#| "<span class=\"install-clone mac-clone windows linux mac\">Install</span> "
#| "<span class=\"upgrade\">Upgrade</span>"
>>>>>>> 9e3df488
msgid ""
"<span class=\"install-clone mac-clone\">Install</span> <span class=\"upgrade"
"\">Upgrade</span>"
msgstr ""
<<<<<<< HEAD
"<span class=\"install-clone mac-clone windows linux mac-usb\">Instalar</span> <span "
"class=\"upgrade\">Actualizar</span>"

#. type: Content of: <div><div><div><div>
=======
"<span class=\"install-clone mac-clone windows linux mac\">Instalar</span> "
"<span class=\"upgrade\">Actualizar</span>"

#. type: Content of: <div><div><div><div>
#, fuzzy
#| msgid ""
#| "[[!img install/inc/infography/create-persistence.png link=\"no\" alt="
#| "\"Encryption configured on USB stick on the right\"]]"
>>>>>>> 9e3df488
msgid ""
"[[!img install/inc/infography/create-persistence.png link=\"no\" alt="
"\"Encryption configured on USB stick\"]]"
msgstr ""
"[[!img install/inc/infography/create-persistence.png link=\"no\" alt="
"\"Cifrado configurado en una memoria USB a la derecha\"]]"

#. type: Content of: <div><div><div><div><p>
msgid "Configure"
msgstr "Configurar"

#~ msgid "[[!img install/inc/icons/1-dvd.png link=\"no\" alt=\"\"]]"
#~ msgstr "[[!img install/inc/icons/1-dvd.png link=\"no\" alt=\"\"]]"

#~ msgid "1 DVD"
#~ msgstr "1 DVD"

#~ msgid ""
#~ "[[!img install/inc/infography/insert-dvd.png link=\"no\" alt=\"DVD "
#~ "inserted\"]]"
#~ msgstr ""
#~ "[[!img install/inc/infography/insert-dvd.png link=\"no\" alt=\"DVD "
#~ "insertado\"]]"

#~ msgid ""
<<<<<<< HEAD
#~ "[[!img install/inc/infography/clone-dvd.png link=\"no\" alt=\"Tails "
#~ "installed on USB stick on the right\"]]"
#~ msgstr ""
#~ "[[!img install/inc/infography/clone-dvd.png link=\"no\" alt=\"Tails "
#~ "instalado en el USB stick a la derecha\"]]"
=======
#~ "[[!img install/inc/infography/clone-intermediary-tails.png link=\"no\" "
#~ "alt=\"Tails installed on USB stick on the right\"]]"
#~ msgstr ""
#~ "[[!img install/inc/infography/clone-intermediary-tails.png link=\"no\" "
#~ "alt=\"Tails instalado en una memoria USB a la derecha\"]]"

#~ msgid "[[!img install/inc/icons/1-dvd.png link=\"no\" alt=\"\"]]"
#~ msgstr "[[!img install/inc/icons/1-dvd.png link=\"no\" alt=\"\"]]"

#~ msgid "1 DVD"
#~ msgstr "1 DVD"

#~ msgid ""
#~ "[[!img install/inc/infography/insert-dvd.png link=\"no\" alt=\"DVD "
#~ "inserted\"]]"
#~ msgstr ""
#~ "[[!img install/inc/infography/insert-dvd.png link=\"no\" alt=\"DVD "
#~ "insertado\"]]"

#~ msgid ""
#~ "<span class=\"windows linux mac upgrade-tails\">2 hours in total</span> "
#~ "<span class=\"debian expert\">1½ hour in total</span> <span class="
#~ "\"install-clone mac-clone\">½ hour</span> <span class=\"upgrade-clone\">¼ "
#~ "hour</span>"
#~ msgstr ""
#~ "<span class=\"windows linux mac upgrade-tails\">2 horas en total</span> "
#~ "<span class=\"debian expert\">1½ hora en total</span> <span class="
#~ "\"install-clone mac-clone\">½ hora</span> <span class=\"upgrade-clone\">¼ "
#~ "hora</span>"
>>>>>>> 9e3df488

#~ msgid "[[!img install/inc/icons/2-usb.png link=\"no\" alt=\"\"]]"
#~ msgstr "[[!img install/inc/icons/2-usb.png link=\"no\" alt=\"\"]]"

#~ msgid "2 USB sticks"
#~ msgstr "2 memorias USB"

#~ msgid "[[!toggle id=\"why_two\" text=\"Why 2?\"]]</small>"
#~ msgstr "[[!toggle id=\"why_two\" text=\"Por qué 2?\"]]</small>"

#~ msgid ""
<<<<<<< HEAD
#~ "<span class=\"windows linux mac-usb upgrade-tails\">2 hours in total</"
#~ "span> <span class=\"debian expert\">1½ hour in total</span> <span class="
#~ "\"install-clone mac-clone\">½ hour</span> <span class=\"upgrade-clone\">¼ hour</"
#~ "span>"
#~ msgstr ""
#~ "<span class=\"windows linux mac-usb upgrade-tails\">2 horas en total</"
#~ "span> <span class=\"debian expert\">1½ hora en total</span> <span class="
#~ "\"install-clone mac-clone\">½ hora</span> <span class=\"upgrade-clone\">¼ hora</"
#~ "span>"

#~ msgid "[[!img install/inc/icons/2-usb.png link=\"no\" alt=\"\"]]"
#~ msgstr "[[!img install/inc/icons/2-usb.png link=\"no\" alt=\"\"]]"

#~ msgid "2 USB sticks"
#~ msgstr "2 memorias USB"

#~ msgid "[[!toggle id=\"why_two\" text=\"Why 2?\"]]</small>"
#~ msgstr "[[!toggle id=\"why_two\" text=\"Por qué 2?\"]]</small>"

#~ msgid ""
#~ "[[!toggleable id=\"why_two\" text=\"\"\" [[!toggle id=\"why_two\" text=\"X"
#~ "\"]] [[!inline pages=\"install/inc/router/why_two.inline\" raw=\"yes\" "
#~ "sort=\"age\"]] \"\"\"]]"
#~ msgstr ""
=======
#~ "[[!toggleable id=\"why_two\" text=\"\"\" [[!toggle id=\"why_two\" text=\"X"
#~ "\"]] [[!inline pages=\"install/inc/router/why_two.inline\" raw=\"yes\" "
#~ "sort=\"age\"]] \"\"\"]]"
#~ msgstr ""
>>>>>>> 9e3df488
#~ "[[!toggleable id=\"why_two\" text=\"\"\" [[!toggle id=\"why_two\" text=\"X"
#~ "\"]] [[!inline pages=\"install/inc/router/why_two.inline\" raw=\"yes\" "
#~ "sort=\"age\"]] \"\"\"]]"

#~ msgid ""
<<<<<<< HEAD
#~ "</span> <span class=\"windows linux mac-usb\"><small>1 hour to install</"
=======
#~ "</span> <span class=\"windows linux mac\"><small>1 hour to install</"
>>>>>>> 9e3df488
#~ "small></span> <span class=\"debian expert\"><small>½ hour to install</"
#~ "small></span> <span class=\"upgrade-tails\"><small>¼ hour to upgrade</"
#~ "small></span>"
#~ msgstr ""
<<<<<<< HEAD
#~ "</span> <span class=\"windows linux mac-usb\"><small>1 hora para "
#~ "instalar</small></span> <span class=\"debian expert\"><small>½ hora para "
#~ "instalar</small></span> <span class=\"upgrade-tails\"><small>¼ hora para "
#~ "actualizar</small></span>"

#~ msgid ""
#~ "First you will <span class=\"windows linux mac-usb\">install an "
#~ "intermediary Tails on the first USB stick.</span> <span class=\"\">burn "
#~ "an intermediary Tails on a DVD.</span> <span class=\"debian expert"
#~ "\">install a Tails on your USB stick.</span> <span class=\"install-clone mac-clone "
#~ "upgrade-clone\">restart on the other Tails.</span> <span class=\"upgrade-"
#~ "tails\">install an intermediary Tails.</span>"
#~ msgstr ""
#~ "Primero vas a <span class=\"windows linux mac-usb\">instalar un Tails "
#~ "intermediario en la primer memoria USB.</span> <span class=\"\">grabar un "
#~ "Tails intermediario en un DVD.</span> <span class=\"debian expert"
#~ "\">instalar Tails en tu memoria USB.</span> <span class=\"install-clone mac-clone "
#~ "upgrade-clone\">reiniciar en el otro Tails.</span> <span class=\"upgrade-"
#~ "tails\">instalar un Tails intermediario.</span>"

#~ msgid ""
#~ "<span class=\"windows linux mac-usb upgrade-tails\"><small>[[!toggle id="
#~ "\"why_two\" text=\"Why an intermediary Tails?\"]]</small></span>"
#~ msgstr ""
#~ "<span class=\"windows linux mac-usb upgrade-tails\"><small>[[!toggle id="
=======
#~ "</span> <span class=\"windows linux mac\"><small>1 hora para instalar</"
#~ "small></span> <span class=\"debian expert\"><small>½ hora para instalar</"
#~ "small></span> <span class=\"upgrade-tails\"><small>¼ hora para "
#~ "actualizar</small></span>"

#~ msgid ""
#~ "First you will <span class=\"windows linux mac\">install an intermediary "
#~ "Tails on the first USB stick.</span> <span class=\"\">burn an "
#~ "intermediary Tails on a DVD.</span> <span class=\"debian expert\">install "
#~ "a Tails on your USB stick.</span> <span class=\"install-clone mac-clone "
#~ "upgrade-clone\">restart on the other Tails.</span> <span class=\"upgrade-"
#~ "tails\">install an intermediary Tails.</span>"
#~ msgstr ""
#~ "Primero vas a <span class=\"windows linux mac\">instalar un Tails "
#~ "intermediario en la primer memoria USB.</span> <span class=\"\">grabar un "
#~ "Tails intermediario en un DVD.</span> <span class=\"debian expert"
#~ "\">instalar Tails en tu memoria USB.</span> <span class=\"install-clone "
#~ "mac-clone upgrade-clone\">reiniciar en el otro Tails.</span> <span class="
#~ "\"upgrade-tails\">instalar un Tails intermediario.</span>"

#~ msgid ""
#~ "<span class=\"windows linux mac upgrade-tails\"><small>[[!toggle id="
#~ "\"why_two\" text=\"Why an intermediary Tails?\"]]</small></span>"
#~ msgstr ""
#~ "<span class=\"windows linux mac upgrade-tails\"><small>[[!toggle id="
>>>>>>> 9e3df488
#~ "\"why_two\" text=\"¿Por qué un Tails intermedio?\"]]</small></span>"

#~ msgid ""
#~ "[[!img install/inc/infography/install-intermediary-tails.png link=\"no\" "
#~ "alt=\"ISO image installed on USB stick on the left\"]]"
#~ msgstr ""
#~ "[[!img install/inc/infography/install-intermediary-tails.png link=\"no\" "
#~ "alt=\"Imagen ISO instalada en una memoria USB a la izquierda\"]]"

#~ msgid ""
<<<<<<< HEAD
#~ "Then you will <span class=\"windows linux mac-usb\">install the final "
#~ "Tails on the second USB stick.</span> <span class=\"\">install the final "
#~ "Tails on your USB stick.</span> <span class=\"install-clone mac-clone\">install "
=======
#~ "Then you will <span class=\"windows linux mac\">install the final Tails "
#~ "on the second USB stick.</span> <span class=\"\">install the final Tails "
#~ "on your USB stick.</span> <span class=\"install-clone mac-clone\">install "
>>>>>>> 9e3df488
#~ "Tails on your USB stick.</span> <span class=\"debian expert\">configure "
#~ "it.</span> <span class=\"upgrade-clone upgrade-tails\">upgrade your Tails."
#~ "</span>"
#~ msgstr ""
<<<<<<< HEAD
#~ "Después <span class=\"windows linux mac-usb\">instalarás la versión final "
#~ "de Tails en la segunda memoria USB.</span> <span class=\"\">instalarás la "
#~ "versión final de Tails tu memoria USB.</span> <span class=\"install-clone mac-clone"
#~ "\">instalarás Tails en tu memoria USB.</span> <span class=\"debian expert"
#~ "\">lo configurarás.</span> <span class=\"upgrade-clone upgrade-tails"
#~ "\">actualizarás tu Tails.</span>"
=======
#~ "Después <span class=\"windows linux mac\">instalarás la versión final de "
#~ "Tails en la segunda memoria USB.</span> <span class=\"\">instalarás la "
#~ "versión final de Tails tu memoria USB.</span> <span class=\"install-clone "
#~ "mac-clone\">instalarás Tails en tu memoria USB.</span> <span class="
#~ "\"debian expert\">lo configurarás.</span> <span class=\"upgrade-clone "
#~ "upgrade-tails\">actualizarás tu Tails.</span>"
>>>>>>> 9e3df488

#~ msgid ""
#~ "[[!img install/inc/infography/install-upgrade-usb.png link=\"no\" alt="
#~ "\"Tails installed on USB stick on the left\"]]"
#~ msgstr ""
#~ "[[!img install/inc/infography/install-upgrade-usb.png link=\"no\" alt="
#~ "\"Tails instalado en una memoria USB a la izquierda\"]]"

#~ msgid "Upgrade"
#~ msgstr "Actualizar"<|MERGE_RESOLUTION|>--- conflicted
+++ resolved
@@ -6,11 +6,7 @@
 msgstr ""
 "Project-Id-Version: PACKAGE VERSION\n"
 "Report-Msgid-Bugs-To: tails-l10n@boum.org\n"
-<<<<<<< HEAD
-"POT-Creation-Date: 2018-11-07 15:43+0000\n"
-=======
 "POT-Creation-Date: 2018-11-17 12:21+0000\n"
->>>>>>> 9e3df488
 "PO-Revision-Date: 2018-05-09 18:18+0000\n"
 "Last-Translator: Tails translators <tails-l10n@boum.org>\n"
 "Language-Team: Spanish <http://translate.tails.boum.org/projects/tails/"
@@ -33,19 +29,6 @@
 #. type: Content of: <div><div><div><div><div><h4>
 #, fuzzy
 #| msgid ""
-<<<<<<< HEAD
-#| "<span class=\"windows linux mac-usb\">2 hours in total</span> <span class="
-#| "\"debian expert\">1½ hour in total</span> <span class=\"install-clone mac-clone\">½ "
-#| "hour</span> <span class=\"upgrade-clone\">¼ hour</span>"
-msgid ""
-"<span class=\"windows linux mac-usb expert upgrade-tails\">1½ hours in "
-"total</span> <span class=\"install-clone mac-clone\">½ hour</span> <span class="
-"\"upgrade-clone\">¼ hour</span>"
-msgstr ""
-"<span class=\"windows linux mac-usb\">2 horas en total</span> <span class="
-"\"debian expert\">1½ hora en total</span> <span class=\"install-clone mac-clone\">½ "
-"hora</span> <span class=\"upgrade-clone\">¼ hora</span>"
-=======
 #| "<span class=\"windows linux mac\">2 hours in total</span> <span class="
 #| "\"debian expert\">1½ hour in total</span> <span class=\"install-clone mac-"
 #| "clone\">½ hour</span> <span class=\"upgrade-clone\">¼ hour</span>"
@@ -57,22 +40,10 @@
 "<span class=\"windows linux mac\">2 horas en total</span> <span class="
 "\"debian expert\">1½ hora en total</span> <span class=\"install-clone mac-"
 "clone\">½ hora</span> <span class=\"upgrade-clone\">¼ hora</span>"
->>>>>>> 9e3df488
 
 #. type: Content of: <div><div><div><div><div><h4><span>
 #, fuzzy
 #| msgid ""
-<<<<<<< HEAD
-#| "<span class=\"windows linux mac-usb debian expert upgrade-tails\"> "
-#| "<small>[[!inline pages=\"inc/stable_amd64_iso_size\" raw=\"yes\" sort="
-#| "\"age\"]] to download</small>"
-msgid ""
-"<span class=\"windows linux mac-usb expert upgrade-tails\"> <small>[[!inline "
-"pages=\"inc/stable_amd64_iso_size\" raw=\"yes\" sort=\"age\"]] to download</"
-"small>"
-msgstr ""
-"<span class=\"windows linux mac-usb debian expert upgrade-tails\"> <small>[[!"
-=======
 #| "<span class=\"windows linux mac debian expert upgrade-tails\"> <small>[[!"
 #| "inline pages=\"inc/stable_amd64_iso_size\" raw=\"yes\" sort=\"age\"]] to "
 #| "download</small>"
@@ -82,35 +53,22 @@
 "small>"
 msgstr ""
 "<span class=\"windows linux mac debian expert upgrade-tails\"> <small>[[!"
->>>>>>> 9e3df488
 "inline pages=\"inc/stable_amd64_iso_size\" raw=\"yes\" sort=\"age\"]] para "
 "descargar</small>"
 
 #. type: Content of: <div><div><div><div><div><h4>
 #, fuzzy
 #| msgid ""
-<<<<<<< HEAD
-#| "</span> <span class=\"windows linux mac-usb\"><small>1 hour to install</"
-=======
 #| "</span> <span class=\"windows linux mac\"><small>1 hour to install</"
->>>>>>> 9e3df488
 #| "small></span> <span class=\"debian expert\"><small>½ hour to install</"
 #| "small></span> <span class=\"upgrade-tails\"><small>½ hour to upgrade</"
 #| "small></span>"
 msgid ""
-<<<<<<< HEAD
-"</span> <span class=\"windows linux mac-usb expert\"><small>½ hour to "
-"install</small></span> <span class=\"upgrade-tails\"><small>½ hour to "
-"upgrade</small></span>"
-msgstr ""
-"</span> <span class=\"windows linux mac-usb\"><small>1 hora para instalar</"
-=======
 "</span> <span class=\"windows linux mac expert\"><small>½ hour to install</"
 "small></span> <span class=\"upgrade-tails\"><small>½ hour to upgrade</"
 "small></span>"
 msgstr ""
 "</span> <span class=\"windows linux mac\"><small>1 hora para instalar</"
->>>>>>> 9e3df488
 "small></span> <span class=\"debian expert\"><small>½ hora para instalar</"
 "small></span> <span class=\"upgrade-tails\"><small>½ hora para actualizar</"
 "small></span>"
@@ -196,13 +154,10 @@
 msgstr "Tus pasos"
 
 #. type: Content of: <div><div><div><div>
-<<<<<<< HEAD
-=======
 #, fuzzy
 #| msgid ""
 #| "[[!img install/inc/infography/download-and-verify.png link=\"no\" alt="
 #| "\"ISO image downloaded and verified\"]]"
->>>>>>> 9e3df488
 msgid ""
 "[[!img install/inc/infography/download-and-verify.png link=\"no\" alt=\"USB "
 "image downloaded and verified\"]]"
@@ -219,25 +174,14 @@
 #| msgid ""
 #| "[[!img install/inc/infography/download-and-verify.png link=\"no\" alt="
 #| "\"ISO image downloaded and verified\"]]"
-<<<<<<< HEAD
 msgid ""
 "[[!img install/inc/infography/download-and-verify-in-tails.png link=\"no\" "
-"alt=\"ISO image downloaded and verified\"]]"
+"alt=\"USB image downloaded and verified\"]]"
 msgstr ""
 "[[!img install/inc/infography/download-and-verify.png link=\"no\" alt="
 "\"imagen ISO descargada y verificada\"]]"
 
 #. type: Content of: <div><div><div><div>
-=======
->>>>>>> 9e3df488
-msgid ""
-"[[!img install/inc/infography/download-and-verify-in-tails.png link=\"no\" "
-"alt=\"USB image downloaded and verified\"]]"
-msgstr ""
-"[[!img install/inc/infography/download-and-verify.png link=\"no\" alt="
-"\"imagen ISO descargada y verificada\"]]"
-
-#. type: Content of: <div><div><div><div>
 #, fuzzy
 #| msgid ""
 #| "[[!img install/inc/infography/restart-on-intermediary-tails.png link=\"no"
@@ -259,13 +203,8 @@
 #| "[[!img install/inc/infography/install-upgrade-usb.png link=\"no\" alt="
 #| "\"ISO image installed on USB stick on the left\"]]"
 msgid ""
-<<<<<<< HEAD
-"[[!img install/inc/infography/install-tails.png link=\"no\" alt=\"ISO image "
-"installed on USB stick on the right\"]]"
-=======
 "[[!img install/inc/infography/install-tails.png link=\"no\" alt=\"USB image "
 "installed on USB stick\"]]"
->>>>>>> 9e3df488
 msgstr ""
 "[[!img install/inc/infography/upgrade-upgrade-usb.png link=\"no\" alt="
 "\"Imagen ISO instalada en una memoria USB a la izquierda\"]]"
@@ -275,13 +214,10 @@
 msgstr "Instalar"
 
 #. type: Content of: <div><div><div><div>
-<<<<<<< HEAD
-=======
 #, fuzzy
 #| msgid ""
 #| "[[!img install/inc/infography/install-upgrade-usb.png link=\"no\" alt="
 #| "\"ISO image installed on USB stick on the left\"]]"
->>>>>>> 9e3df488
 msgid ""
 "[[!img install/inc/infography/install-upgrade-usb.png link=\"no\" alt=\"USB "
 "image installed on USB stick on the left\"]]"
@@ -298,14 +234,6 @@
 msgstr "[[!img install/inc/infography/restart.png link=\"no\" alt=\"\"]]"
 
 #. type: Content of: <div><div><div><div>
-<<<<<<< HEAD
-msgid ""
-"[[!img install/inc/infography/clone-intermediary-tails.png link=\"no\" alt="
-"\"Tails installed on USB stick on the right\"]]"
-msgstr ""
-"[[!img install/inc/infography/clone-intermediary-tails.png link=\"no\" alt="
-"\"Tails instalado en una memoria USB a la derecha\"]]"
-=======
 #, fuzzy
 #| msgid ""
 #| "[[!img install/inc/infography/clone-dvd.png link=\"no\" alt=\"Tails "
@@ -316,28 +244,16 @@
 msgstr ""
 "[[!img install/inc/infography/clone-dvd.png link=\"no\" alt=\"Tails "
 "instalado en el USB stick a la derecha\"]]"
->>>>>>> 9e3df488
-
-#. type: Content of: <div><div><div><div><p>
-#, fuzzy
-#| msgid ""
-<<<<<<< HEAD
-#| "<span class=\"install-clone mac-clone windows linux mac-usb\">Install</span> <span "
-#| "class=\"upgrade\">Upgrade</span>"
-=======
+
+#. type: Content of: <div><div><div><div><p>
+#, fuzzy
+#| msgid ""
 #| "<span class=\"install-clone mac-clone windows linux mac\">Install</span> "
 #| "<span class=\"upgrade\">Upgrade</span>"
->>>>>>> 9e3df488
 msgid ""
 "<span class=\"install-clone mac-clone\">Install</span> <span class=\"upgrade"
 "\">Upgrade</span>"
 msgstr ""
-<<<<<<< HEAD
-"<span class=\"install-clone mac-clone windows linux mac-usb\">Instalar</span> <span "
-"class=\"upgrade\">Actualizar</span>"
-
-#. type: Content of: <div><div><div><div>
-=======
 "<span class=\"install-clone mac-clone windows linux mac\">Instalar</span> "
 "<span class=\"upgrade\">Actualizar</span>"
 
@@ -346,7 +262,6 @@
 #| msgid ""
 #| "[[!img install/inc/infography/create-persistence.png link=\"no\" alt="
 #| "\"Encryption configured on USB stick on the right\"]]"
->>>>>>> 9e3df488
 msgid ""
 "[[!img install/inc/infography/create-persistence.png link=\"no\" alt="
 "\"Encryption configured on USB stick\"]]"
@@ -358,27 +273,7 @@
 msgid "Configure"
 msgstr "Configurar"
 
-#~ msgid "[[!img install/inc/icons/1-dvd.png link=\"no\" alt=\"\"]]"
-#~ msgstr "[[!img install/inc/icons/1-dvd.png link=\"no\" alt=\"\"]]"
-
-#~ msgid "1 DVD"
-#~ msgstr "1 DVD"
-
-#~ msgid ""
-#~ "[[!img install/inc/infography/insert-dvd.png link=\"no\" alt=\"DVD "
-#~ "inserted\"]]"
-#~ msgstr ""
-#~ "[[!img install/inc/infography/insert-dvd.png link=\"no\" alt=\"DVD "
-#~ "insertado\"]]"
-
-#~ msgid ""
-<<<<<<< HEAD
-#~ "[[!img install/inc/infography/clone-dvd.png link=\"no\" alt=\"Tails "
-#~ "installed on USB stick on the right\"]]"
-#~ msgstr ""
-#~ "[[!img install/inc/infography/clone-dvd.png link=\"no\" alt=\"Tails "
-#~ "instalado en el USB stick a la derecha\"]]"
-=======
+#~ msgid ""
 #~ "[[!img install/inc/infography/clone-intermediary-tails.png link=\"no\" "
 #~ "alt=\"Tails installed on USB stick on the right\"]]"
 #~ msgstr ""
@@ -408,28 +303,6 @@
 #~ "<span class=\"debian expert\">1½ hora en total</span> <span class="
 #~ "\"install-clone mac-clone\">½ hora</span> <span class=\"upgrade-clone\">¼ "
 #~ "hora</span>"
->>>>>>> 9e3df488
-
-#~ msgid "[[!img install/inc/icons/2-usb.png link=\"no\" alt=\"\"]]"
-#~ msgstr "[[!img install/inc/icons/2-usb.png link=\"no\" alt=\"\"]]"
-
-#~ msgid "2 USB sticks"
-#~ msgstr "2 memorias USB"
-
-#~ msgid "[[!toggle id=\"why_two\" text=\"Why 2?\"]]</small>"
-#~ msgstr "[[!toggle id=\"why_two\" text=\"Por qué 2?\"]]</small>"
-
-#~ msgid ""
-<<<<<<< HEAD
-#~ "<span class=\"windows linux mac-usb upgrade-tails\">2 hours in total</"
-#~ "span> <span class=\"debian expert\">1½ hour in total</span> <span class="
-#~ "\"install-clone mac-clone\">½ hour</span> <span class=\"upgrade-clone\">¼ hour</"
-#~ "span>"
-#~ msgstr ""
-#~ "<span class=\"windows linux mac-usb upgrade-tails\">2 horas en total</"
-#~ "span> <span class=\"debian expert\">1½ hora en total</span> <span class="
-#~ "\"install-clone mac-clone\">½ hora</span> <span class=\"upgrade-clone\">¼ hora</"
-#~ "span>"
 
 #~ msgid "[[!img install/inc/icons/2-usb.png link=\"no\" alt=\"\"]]"
 #~ msgstr "[[!img install/inc/icons/2-usb.png link=\"no\" alt=\"\"]]"
@@ -445,53 +318,16 @@
 #~ "\"]] [[!inline pages=\"install/inc/router/why_two.inline\" raw=\"yes\" "
 #~ "sort=\"age\"]] \"\"\"]]"
 #~ msgstr ""
-=======
 #~ "[[!toggleable id=\"why_two\" text=\"\"\" [[!toggle id=\"why_two\" text=\"X"
 #~ "\"]] [[!inline pages=\"install/inc/router/why_two.inline\" raw=\"yes\" "
 #~ "sort=\"age\"]] \"\"\"]]"
-#~ msgstr ""
->>>>>>> 9e3df488
-#~ "[[!toggleable id=\"why_two\" text=\"\"\" [[!toggle id=\"why_two\" text=\"X"
-#~ "\"]] [[!inline pages=\"install/inc/router/why_two.inline\" raw=\"yes\" "
-#~ "sort=\"age\"]] \"\"\"]]"
-
-#~ msgid ""
-<<<<<<< HEAD
-#~ "</span> <span class=\"windows linux mac-usb\"><small>1 hour to install</"
-=======
+
+#~ msgid ""
 #~ "</span> <span class=\"windows linux mac\"><small>1 hour to install</"
->>>>>>> 9e3df488
 #~ "small></span> <span class=\"debian expert\"><small>½ hour to install</"
 #~ "small></span> <span class=\"upgrade-tails\"><small>¼ hour to upgrade</"
 #~ "small></span>"
 #~ msgstr ""
-<<<<<<< HEAD
-#~ "</span> <span class=\"windows linux mac-usb\"><small>1 hora para "
-#~ "instalar</small></span> <span class=\"debian expert\"><small>½ hora para "
-#~ "instalar</small></span> <span class=\"upgrade-tails\"><small>¼ hora para "
-#~ "actualizar</small></span>"
-
-#~ msgid ""
-#~ "First you will <span class=\"windows linux mac-usb\">install an "
-#~ "intermediary Tails on the first USB stick.</span> <span class=\"\">burn "
-#~ "an intermediary Tails on a DVD.</span> <span class=\"debian expert"
-#~ "\">install a Tails on your USB stick.</span> <span class=\"install-clone mac-clone "
-#~ "upgrade-clone\">restart on the other Tails.</span> <span class=\"upgrade-"
-#~ "tails\">install an intermediary Tails.</span>"
-#~ msgstr ""
-#~ "Primero vas a <span class=\"windows linux mac-usb\">instalar un Tails "
-#~ "intermediario en la primer memoria USB.</span> <span class=\"\">grabar un "
-#~ "Tails intermediario en un DVD.</span> <span class=\"debian expert"
-#~ "\">instalar Tails en tu memoria USB.</span> <span class=\"install-clone mac-clone "
-#~ "upgrade-clone\">reiniciar en el otro Tails.</span> <span class=\"upgrade-"
-#~ "tails\">instalar un Tails intermediario.</span>"
-
-#~ msgid ""
-#~ "<span class=\"windows linux mac-usb upgrade-tails\"><small>[[!toggle id="
-#~ "\"why_two\" text=\"Why an intermediary Tails?\"]]</small></span>"
-#~ msgstr ""
-#~ "<span class=\"windows linux mac-usb upgrade-tails\"><small>[[!toggle id="
-=======
 #~ "</span> <span class=\"windows linux mac\"><small>1 hora para instalar</"
 #~ "small></span> <span class=\"debian expert\"><small>½ hora para instalar</"
 #~ "small></span> <span class=\"upgrade-tails\"><small>¼ hora para "
@@ -517,7 +353,6 @@
 #~ "\"why_two\" text=\"Why an intermediary Tails?\"]]</small></span>"
 #~ msgstr ""
 #~ "<span class=\"windows linux mac upgrade-tails\"><small>[[!toggle id="
->>>>>>> 9e3df488
 #~ "\"why_two\" text=\"¿Por qué un Tails intermedio?\"]]</small></span>"
 
 #~ msgid ""
@@ -528,34 +363,19 @@
 #~ "alt=\"Imagen ISO instalada en una memoria USB a la izquierda\"]]"
 
 #~ msgid ""
-<<<<<<< HEAD
-#~ "Then you will <span class=\"windows linux mac-usb\">install the final "
-#~ "Tails on the second USB stick.</span> <span class=\"\">install the final "
-#~ "Tails on your USB stick.</span> <span class=\"install-clone mac-clone\">install "
-=======
 #~ "Then you will <span class=\"windows linux mac\">install the final Tails "
 #~ "on the second USB stick.</span> <span class=\"\">install the final Tails "
 #~ "on your USB stick.</span> <span class=\"install-clone mac-clone\">install "
->>>>>>> 9e3df488
 #~ "Tails on your USB stick.</span> <span class=\"debian expert\">configure "
 #~ "it.</span> <span class=\"upgrade-clone upgrade-tails\">upgrade your Tails."
 #~ "</span>"
 #~ msgstr ""
-<<<<<<< HEAD
-#~ "Después <span class=\"windows linux mac-usb\">instalarás la versión final "
-#~ "de Tails en la segunda memoria USB.</span> <span class=\"\">instalarás la "
-#~ "versión final de Tails tu memoria USB.</span> <span class=\"install-clone mac-clone"
-#~ "\">instalarás Tails en tu memoria USB.</span> <span class=\"debian expert"
-#~ "\">lo configurarás.</span> <span class=\"upgrade-clone upgrade-tails"
-#~ "\">actualizarás tu Tails.</span>"
-=======
 #~ "Después <span class=\"windows linux mac\">instalarás la versión final de "
 #~ "Tails en la segunda memoria USB.</span> <span class=\"\">instalarás la "
 #~ "versión final de Tails tu memoria USB.</span> <span class=\"install-clone "
 #~ "mac-clone\">instalarás Tails en tu memoria USB.</span> <span class="
 #~ "\"debian expert\">lo configurarás.</span> <span class=\"upgrade-clone "
 #~ "upgrade-tails\">actualizarás tu Tails.</span>"
->>>>>>> 9e3df488
 
 #~ msgid ""
 #~ "[[!img install/inc/infography/install-upgrade-usb.png link=\"no\" alt="
