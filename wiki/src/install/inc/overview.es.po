# SOME DESCRIPTIVE TITLE
# Copyright (C) YEAR Free Software Foundation, Inc.
# This file is distributed under the same license as the PACKAGE package.
# FIRST AUTHOR <EMAIL@ADDRESS>, YEAR.
msgid ""
msgstr ""
"Project-Id-Version: PACKAGE VERSION\n"
"Report-Msgid-Bugs-To: tails-l10n@boum.org\n"
"POT-Creation-Date: 2018-11-17 12:21+0000\n"
"PO-Revision-Date: 2018-05-09 18:18+0000\n"
"Last-Translator: Tails translators <tails-l10n@boum.org>\n"
"Language-Team: Spanish <http://translate.tails.boum.org/projects/tails/"
"install-inc-overview/es/>\n"
"Language: es\n"
"MIME-Version: 1.0\n"
"Content-Type: text/plain; charset=UTF-8\n"
"Content-Transfer-Encoding: 8bit\n"
"Plural-Forms: nplurals=2; plural=n != 1;\n"
"X-Generator: Weblate 2.10.1\n"

#. type: Content of: <div><h3>
msgid "You need"
msgstr "Necesitas"

#. type: Content of: <div><div><div><div>
msgid "[[!img install/inc/icons/clock.png link=\"no\" alt=\"\"]]"
msgstr "[[!img install/inc/icons/clock.png link=\"no\" alt=\"\"]]"

#. type: Content of: <div><div><div><div><div><h4>
<<<<<<< HEAD
=======
#, fuzzy
#| msgid ""
#| "<span class=\"windows linux mac\">2 hours in total</span> <span class="
#| "\"debian expert\">1½ hour in total</span> <span class=\"install-clone mac-"
#| "clone\">½ hour</span> <span class=\"upgrade-clone\">¼ hour</span>"
>>>>>>> f43201ab
msgid ""
"<span class=\"windows linux mac expert upgrade-tails\">1½ hours in total</"
"span> <span class=\"install-clone mac-clone\">½ hour</span> <span class="
"\"upgrade-clone\">¼ hour</span>"
msgstr ""
<<<<<<< HEAD
"<span class=\"windows linux mac-usb mac-dvd\">2 horas en total</span> <span "
"class=\"debian expert upgrade-tails\">1½ hora en total</span> <span class"
"=\"install-clone\">½ hora</span> <span class=\"upgrade-clone\">¼ hora</span>"
=======
"<span class=\"windows linux mac\">2 horas en total</span> <span class="
"\"debian expert\">1½ hora en total</span> <span class=\"install-clone mac-"
"clone\">½ hora</span> <span class=\"upgrade-clone\">¼ hora</span>"
>>>>>>> f43201ab

#. type: Content of: <div><div><div><div><div><h4><span>
#, fuzzy
#| msgid ""
#| "<span class=\"windows linux mac debian expert upgrade-tails\"> <small>[[!"
#| "inline pages=\"inc/stable_amd64_iso_size\" raw=\"yes\" sort=\"age\"]] to "
#| "download</small>"
msgid ""
"<span class=\"windows linux mac expert upgrade-tails\"> <small>[[!inline "
"pages=\"inc/stable_amd64_iso_size\" raw=\"yes\" sort=\"age\"]] to download</"
"small>"
msgstr ""
"<span class=\"windows linux mac debian expert upgrade-tails\"> <small>[[!"
"inline pages=\"inc/stable_amd64_iso_size\" raw=\"yes\" sort=\"age\"]] para "
"descargar</small>"

#. type: Content of: <div><div><div><div><div><h4>
#, fuzzy
#| msgid ""
#| "</span> <span class=\"windows linux mac\"><small>1 hour to install</"
#| "small></span> <span class=\"debian expert\"><small>½ hour to install</"
#| "small></span> <span class=\"upgrade-tails\"><small>½ hour to upgrade</"
#| "small></span>"
msgid ""
"</span> <span class=\"windows linux mac expert\"><small>½ hour to install</"
"small></span> <span class=\"upgrade-tails\"><small>½ hour to upgrade</"
"small></span>"
msgstr ""
"</span> <span class=\"windows linux mac\"><small>1 hora para instalar</"
"small></span> <span class=\"debian expert\"><small>½ hora para instalar</"
"small></span> <span class=\"upgrade-tails\"><small>½ hora para actualizar</"
"small></span>"

#. type: Content of: <div><div><div><div>
#, fuzzy
#| msgid "[[!img install/inc/icons/1-usb.png link=\"no\" alt=\"\"]]"
msgid "[[!img install/inc/icons/usb.png link=\"no\" alt=\"\"]]"
msgstr "[[!img install/inc/icons/1-usb.png link=\"no\" alt=\"\"]]"

#. type: Content of: <div><div><div><div><div><h4>
msgid "Your Tails"
msgstr "Tu Tails"

#. type: Content of: <div><div><div><div>
#, fuzzy
#| msgid "[[!img install/inc/icons/1-usb.png link=\"no\"]]"
msgid "[[!img install/inc/icons/usb.png link=\"no\"]]"
msgstr "[[!img install/inc/icons/1-usb.png link=\"no\"]]"

#. type: Content of: <div><div><div><div><div><h4>
msgid "1 other Tails"
msgstr "1 otro Tails"

#. type: Content of: <div><div><div><div><div><h4>
#, fuzzy
#| msgid "<small>DVD or USB</small>"
msgid "<small>USB stick or DVD</small>"
msgstr "<small>DVD o USB</small>"

#. type: Content of: <div><div><div><div><div><h4>
msgid "1 USB stick"
msgstr "1 memoria USB"

#. type: Content of: <div><div><div><div><div><h4>
msgid "<small>8 GB minimum</small>"
msgstr "<small>8 GB mínimo</small>"

#. type: Content of: <div><div><div><div><div><h4>
msgid "<small>All data will be lost!</small>"
msgstr "<small>¡Se perderá toda la información!</small>"

#. type: Content of: <div><div><div><div><div><h4><small>
msgid "<small>All data will be lost!"
msgstr "<small>¡Se perderá toda la información!"

#. type: Content of: <div><div><div><div><div><h4>
msgid "[[!toggle id=\"why_extra\" text=\"Why?\"]]</small>"
msgstr "[[!toggle id=\"why_extra\" text=\"¿Por qué?\"]]</small>"

#. type: Content of: <div><div><div><div><div>
msgid ""
"[[!toggleable id=\"why_extra\" text=\"\"\" [[!toggle id=\"why_extra\" text="
"\"X\"]] [[!inline pages=\"install/inc/router/why_extra.inline\" raw=\"yes\" "
"sort=\"age\"]] \"\"\"]]"
msgstr ""
"[[!toggleable id=\"why_extra\" text=\"\"\" [[!toggle id=\"why_extra\" text="
"\"X\"]] [[!inline pages=\"install/inc/router/why_extra.inline.es\" raw=\"yes"
"\" sort=\"age\"]] \"\"\"]]"

#. type: Content of: <div><div><div><div>
msgid "[[!img install/inc/icons/screens.png link=\"no\" alt=\"\"]]"
msgstr "[[!img install/inc/icons/screens.png link=\"no\" alt=\"\"]]"

#. type: Content of: <div><div><div><div><div><h4>
msgid "a smartphone"
msgstr "un smartphone"

#. type: Content of: <div><div><div><div><div><h4><small>
msgid "<small> another computer,"
msgstr "<small> otra computadora,"

#. type: Content of: <div><div><div><div><div><h4><small>
msgid "or a printer"
msgstr "o una impresora"

#. type: Content of: <div><div><div><div><div><h4>
msgid "to follow the instructions </small>"
msgstr "para seguir las instrucciones </small>"

#. type: Content of: <div><h3>
msgid "Your steps"
msgstr "Tus pasos"

#. type: Content of: <div><div><div><div>
#, fuzzy
#| msgid ""
#| "[[!img install/inc/infography/download-and-verify.png link=\"no\" alt="
#| "\"ISO image downloaded and verified\"]]"
msgid ""
"[[!img install/inc/infography/download-and-verify.png link=\"no\" alt=\"USB "
"image downloaded and verified\"]]"
msgstr ""
"[[!img install/inc/infography/download-and-verify.png link=\"no\" alt="
"\"imagen ISO descargada y verificada\"]]"

#. type: Content of: <div><div><div><div><p>
msgid "Download"
msgstr "Descargar"

#. type: Content of: <div><div><div><div>
#, fuzzy
#| msgid ""
#| "[[!img install/inc/infography/download-and-verify.png link=\"no\" alt="
#| "\"ISO image downloaded and verified\"]]"
msgid ""
"[[!img install/inc/infography/download-and-verify-in-tails.png link=\"no\" "
"alt=\"USB image downloaded and verified\"]]"
msgstr ""
"[[!img install/inc/infography/download-and-verify.png link=\"no\" alt="
"\"imagen ISO descargada y verificada\"]]"

#. type: Content of: <div><div><div><div>
#, fuzzy
#| msgid ""
#| "[[!img install/inc/infography/restart-on-intermediary-tails.png link=\"no"
#| "\" alt=\"Computer restarted on USB stick on the left\"]]"
msgid ""
"[[!img install/inc/infography/restart-on-other-tails.png link=\"no\" alt="
"\"Computer restarted on USB stick on the left\"]]"
msgstr ""
"[[!img install/inc/infography/restart-on-intermediary-tails.png link=\"no\" "
"alt=\"Computadora reiniciada en memoria USB a la derecha\"]]"

#. type: Content of: <div><div><div><div><p>
msgid "Restart"
msgstr "Reiniciar"

#. type: Content of: <div><div><div><div>
#, fuzzy
#| msgid ""
#| "[[!img install/inc/infography/install-upgrade-usb.png link=\"no\" alt="
#| "\"ISO image installed on USB stick on the left\"]]"
msgid ""
"[[!img install/inc/infography/install-tails.png link=\"no\" alt=\"USB image "
"installed on USB stick\"]]"
msgstr ""
"[[!img install/inc/infography/upgrade-upgrade-usb.png link=\"no\" alt="
"\"Imagen ISO instalada en una memoria USB a la izquierda\"]]"

#. type: Content of: <div><div><div><div><p>
msgid "Install"
msgstr "Instalar"

#. type: Content of: <div><div><div><div>
#, fuzzy
#| msgid ""
#| "[[!img install/inc/infography/install-upgrade-usb.png link=\"no\" alt="
#| "\"ISO image installed on USB stick on the left\"]]"
msgid ""
"[[!img install/inc/infography/install-upgrade-usb.png link=\"no\" alt=\"USB "
"image installed on USB stick on the left\"]]"
msgstr ""
"[[!img install/inc/infography/upgrade-upgrade-usb.png link=\"no\" alt="
"\"Imagen ISO instalada en una memoria USB a la izquierda\"]]"

#. type: Content of: <div><div><div><div><p>
msgid "Install intermediary"
msgstr ""

#. type: Content of: <div><div><div><div>
msgid "[[!img install/inc/infography/restart.png link=\"no\" alt=\"\"]]"
msgstr "[[!img install/inc/infography/restart.png link=\"no\" alt=\"\"]]"

#. type: Content of: <div><div><div><div>
#, fuzzy
#| msgid ""
#| "[[!img install/inc/infography/clone-dvd.png link=\"no\" alt=\"Tails "
#| "installed on USB stick on the right\"]]"
msgid ""
"[[!img install/inc/infography/clone-tails.png link=\"no\" alt=\"Tails "
"installed on USB stick on the right\"]]"
msgstr ""
"[[!img install/inc/infography/clone-dvd.png link=\"no\" alt=\"Tails "
"instalado en el USB stick a la derecha\"]]"

#. type: Content of: <div><div><div><div><p>
#, fuzzy
#| msgid ""
#| "<span class=\"install-clone mac-clone windows linux mac\">Install</span> "
#| "<span class=\"upgrade\">Upgrade</span>"
msgid ""
"<span class=\"install-clone mac-clone\">Install</span> <span class=\"upgrade"
"\">Upgrade</span>"
msgstr ""
"<span class=\"install-clone mac-clone windows linux mac\">Instalar</span> "
"<span class=\"upgrade\">Actualizar</span>"

#. type: Content of: <div><div><div><div>
#, fuzzy
#| msgid ""
#| "[[!img install/inc/infography/create-persistence.png link=\"no\" alt="
#| "\"Encryption configured on USB stick on the right\"]]"
msgid ""
"[[!img install/inc/infography/create-persistence.png link=\"no\" alt="
"\"Encryption configured on USB stick\"]]"
msgstr ""
"[[!img install/inc/infography/create-persistence.png link=\"no\" alt="
"\"Cifrado configurado en una memoria USB a la derecha\"]]"

#. type: Content of: <div><div><div><div><p>
msgid "Configure"
msgstr "Configurar"

#~ msgid ""
#~ "[[!img install/inc/infography/clone-intermediary-tails.png link=\"no\" "
#~ "alt=\"Tails installed on USB stick on the right\"]]"
#~ msgstr ""
#~ "[[!img install/inc/infography/clone-intermediary-tails.png link=\"no\" "
#~ "alt=\"Tails instalado en una memoria USB a la derecha\"]]"

#~ msgid "[[!img install/inc/icons/1-dvd.png link=\"no\" alt=\"\"]]"
#~ msgstr "[[!img install/inc/icons/1-dvd.png link=\"no\" alt=\"\"]]"

#~ msgid "1 DVD"
#~ msgstr "1 DVD"

#~ msgid ""
#~ "[[!img install/inc/infography/insert-dvd.png link=\"no\" alt=\"DVD "
#~ "inserted\"]]"
#~ msgstr ""
#~ "[[!img install/inc/infography/insert-dvd.png link=\"no\" alt=\"DVD "
#~ "insertado\"]]"

#~ msgid ""
#~ "<span class=\"windows linux mac upgrade-tails\">2 hours in total</span> "
#~ "<span class=\"debian expert\">1½ hour in total</span> <span class="
#~ "\"install-clone mac-clone\">½ hour</span> <span class=\"upgrade-clone\">¼ "
#~ "hour</span>"
#~ msgstr ""
#~ "<span class=\"windows linux mac upgrade-tails\">2 horas en total</span> "
#~ "<span class=\"debian expert\">1½ hora en total</span> <span class="
#~ "\"install-clone mac-clone\">½ hora</span> <span class=\"upgrade-clone\">¼ "
#~ "hora</span>"

#~ msgid "[[!img install/inc/icons/2-usb.png link=\"no\" alt=\"\"]]"
#~ msgstr "[[!img install/inc/icons/2-usb.png link=\"no\" alt=\"\"]]"

#~ msgid "2 USB sticks"
#~ msgstr "2 memorias USB"

#~ msgid "[[!toggle id=\"why_two\" text=\"Why 2?\"]]</small>"
#~ msgstr "[[!toggle id=\"why_two\" text=\"Por qué 2?\"]]</small>"

#~ msgid ""
#~ "[[!toggleable id=\"why_two\" text=\"\"\" [[!toggle id=\"why_two\" text=\"X"
#~ "\"]] [[!inline pages=\"install/inc/router/why_two.inline\" raw=\"yes\" "
#~ "sort=\"age\"]] \"\"\"]]"
#~ msgstr ""
#~ "[[!toggleable id=\"why_two\" text=\"\"\" [[!toggle id=\"why_two\" text=\"X"
#~ "\"]] [[!inline pages=\"install/inc/router/why_two.inline\" raw=\"yes\" "
#~ "sort=\"age\"]] \"\"\"]]"

#~ msgid ""
#~ "</span> <span class=\"windows linux mac\"><small>1 hour to install</"
#~ "small></span> <span class=\"debian expert\"><small>½ hour to install</"
#~ "small></span> <span class=\"upgrade-tails\"><small>¼ hour to upgrade</"
#~ "small></span>"
#~ msgstr ""
#~ "</span> <span class=\"windows linux mac\"><small>1 hora para instalar</"
#~ "small></span> <span class=\"debian expert\"><small>½ hora para instalar</"
#~ "small></span> <span class=\"upgrade-tails\"><small>¼ hora para "
#~ "actualizar</small></span>"

#~ msgid ""
#~ "First you will <span class=\"windows linux mac\">install an intermediary "
#~ "Tails on the first USB stick.</span> <span class=\"\">burn an "
#~ "intermediary Tails on a DVD.</span> <span class=\"debian expert\">install "
#~ "a Tails on your USB stick.</span> <span class=\"install-clone mac-clone "
#~ "upgrade-clone\">restart on the other Tails.</span> <span class=\"upgrade-"
#~ "tails\">install an intermediary Tails.</span>"
#~ msgstr ""
#~ "Primero vas a <span class=\"windows linux mac\">instalar un Tails "
#~ "intermediario en la primer memoria USB.</span> <span class=\"\">grabar un "
#~ "Tails intermediario en un DVD.</span> <span class=\"debian expert"
#~ "\">instalar Tails en tu memoria USB.</span> <span class=\"install-clone "
#~ "mac-clone upgrade-clone\">reiniciar en el otro Tails.</span> <span class="
#~ "\"upgrade-tails\">instalar un Tails intermediario.</span>"

#~ msgid ""
#~ "<span class=\"windows linux mac upgrade-tails\"><small>[[!toggle id="
#~ "\"why_two\" text=\"Why an intermediary Tails?\"]]</small></span>"
#~ msgstr ""
#~ "<span class=\"windows linux mac upgrade-tails\"><small>[[!toggle id="
#~ "\"why_two\" text=\"¿Por qué un Tails intermedio?\"]]</small></span>"

#~ msgid ""
#~ "[[!img install/inc/infography/install-intermediary-tails.png link=\"no\" "
#~ "alt=\"ISO image installed on USB stick on the left\"]]"
#~ msgstr ""
#~ "[[!img install/inc/infography/install-intermediary-tails.png link=\"no\" "
#~ "alt=\"Imagen ISO instalada en una memoria USB a la izquierda\"]]"

#~ msgid ""
#~ "Then you will <span class=\"windows linux mac\">install the final Tails "
#~ "on the second USB stick.</span> <span class=\"\">install the final Tails "
#~ "on your USB stick.</span> <span class=\"install-clone mac-clone\">install "
#~ "Tails on your USB stick.</span> <span class=\"debian expert\">configure "
#~ "it.</span> <span class=\"upgrade-clone upgrade-tails\">upgrade your Tails."
#~ "</span>"
#~ msgstr ""
#~ "Después <span class=\"windows linux mac\">instalarás la versión final de "
#~ "Tails en la segunda memoria USB.</span> <span class=\"\">instalarás la "
#~ "versión final de Tails tu memoria USB.</span> <span class=\"install-clone "
#~ "mac-clone\">instalarás Tails en tu memoria USB.</span> <span class="
#~ "\"debian expert\">lo configurarás.</span> <span class=\"upgrade-clone "
#~ "upgrade-tails\">actualizarás tu Tails.</span>"

#~ msgid ""
#~ "[[!img install/inc/infography/install-upgrade-usb.png link=\"no\" alt="
#~ "\"Tails installed on USB stick on the left\"]]"
#~ msgstr ""
#~ "[[!img install/inc/infography/install-upgrade-usb.png link=\"no\" alt="
#~ "\"Tails instalado en una memoria USB a la izquierda\"]]"

#~ msgid "Upgrade"
#~ msgstr "Actualizar"<|MERGE_RESOLUTION|>--- conflicted
+++ resolved
@@ -27,28 +27,19 @@
 msgstr "[[!img install/inc/icons/clock.png link=\"no\" alt=\"\"]]"
 
 #. type: Content of: <div><div><div><div><div><h4>
-<<<<<<< HEAD
-=======
 #, fuzzy
 #| msgid ""
 #| "<span class=\"windows linux mac\">2 hours in total</span> <span class="
 #| "\"debian expert\">1½ hour in total</span> <span class=\"install-clone mac-"
 #| "clone\">½ hour</span> <span class=\"upgrade-clone\">¼ hour</span>"
->>>>>>> f43201ab
 msgid ""
 "<span class=\"windows linux mac expert upgrade-tails\">1½ hours in total</"
 "span> <span class=\"install-clone mac-clone\">½ hour</span> <span class="
 "\"upgrade-clone\">¼ hour</span>"
 msgstr ""
-<<<<<<< HEAD
-"<span class=\"windows linux mac-usb mac-dvd\">2 horas en total</span> <span "
-"class=\"debian expert upgrade-tails\">1½ hora en total</span> <span class"
-"=\"install-clone\">½ hora</span> <span class=\"upgrade-clone\">¼ hora</span>"
-=======
 "<span class=\"windows linux mac\">2 horas en total</span> <span class="
 "\"debian expert\">1½ hora en total</span> <span class=\"install-clone mac-"
 "clone\">½ hora</span> <span class=\"upgrade-clone\">¼ hora</span>"
->>>>>>> f43201ab
 
 #. type: Content of: <div><div><div><div><div><h4><span>
 #, fuzzy
