# SOME DESCRIPTIVE TITLE
# Copyright (C) YEAR Free Software Foundation, Inc.
# This file is distributed under the same license as the PACKAGE package.
# FIRST AUTHOR <EMAIL@ADDRESS>, YEAR.
msgid ""
msgstr ""
"Project-Id-Version: PACKAGE VERSION\n"
"Report-Msgid-Bugs-To: tails-l10n@boum.org\n"
<<<<<<< HEAD
"POT-Creation-Date: 2018-08-20 17:33+0000\n"
=======
"POT-Creation-Date: 2018-08-20 17:42+0000\n"
>>>>>>> a9503459
"PO-Revision-Date: 2018-05-09 18:18+0000\n"
"Last-Translator: Tails translators <tails-l10n@boum.org>\n"
"Language-Team: Spanish <http://translate.tails.boum.org/projects/tails/"
"install-inc-overview/es/>\n"
"Language: es\n"
"MIME-Version: 1.0\n"
"Content-Type: text/plain; charset=UTF-8\n"
"Content-Transfer-Encoding: 8bit\n"
"Plural-Forms: nplurals=2; plural=n != 1;\n"
"X-Generator: Weblate 2.10.1\n"

#. type: Content of: <div><h3>
msgid "You need"
msgstr "Necesitas"

#. type: Content of: <div><div><div><div>
msgid "[[!img install/inc/icons/clock.png link=\"no\" alt=\"\"]]"
msgstr "[[!img install/inc/icons/clock.png link=\"no\" alt=\"\"]]"

#. type: Content of: <div><div><div><div><div><h4>
#, fuzzy
#| msgid ""
#| "<span class=\"windows linux mac-usb mac-dvd\">2 hours in total</span> "
#| "<span class=\"debian expert\">1½ hour in total</span> <span class="
#| "\"install-clone\">½ hour</span> <span class=\"upgrade-clone\">¼ hour</"
#| "span>"
msgid ""
<<<<<<< HEAD
"<span class=\"windows linux mac-usb mac-dvd\">2 hours in total</span> <span "
"class=\"debian expert upgrade-tails\">1½ hour in total</span> <span class="
"\"install-clone\">½ hour</span> <span class=\"upgrade-clone\">¼ hour</span>"
=======
"<span class=\"windows linux mac-usb mac-dvd debian expert upgrade-tails\">1½ "
"hours in total</span> <span class=\"install-clone\">½ hour</span> <span "
"class=\"upgrade-clone\">¼ hour</span>"
>>>>>>> a9503459
msgstr ""
"<span class=\"windows linux mac-usb mac-dvd\">2 horas en total</span> <span "
"class=\"debian expert\">1½ hora en total</span> <span class=\"install-clone"
"\">½ hora</span> <span class=\"upgrade-clone\">¼ hora</span>"

#. type: Content of: <div><div><div><div><div><h4><span>
msgid ""
"<span class=\"windows linux mac-usb mac-dvd debian expert upgrade-tails\"> "
"<small>[[!inline pages=\"inc/stable_amd64_iso_size\" raw=\"yes\" sort=\"age"
"\"]] to download</small>"
msgstr ""
"<span class=\"windows linux mac-usb mac-dvd debian expert upgrade-tails\"> "
"<small>[[!inline pages=\"inc/stable_amd64_iso_size\" raw=\"yes\" sort=\"age"
"\"]] para descargar</small>"

#. type: Content of: <div><div><div><div><div><h4>
#, fuzzy
#| msgid ""
#| "</span> <span class=\"windows linux mac-usb mac-dvd\"><small>1 hour to "
#| "install</small></span> <span class=\"debian expert\"><small>½ hour to "
#| "install</small></span> <span class=\"upgrade-tails\"><small>½ hour to "
#| "upgrade</small></span>"
msgid ""
"</span> <span class=\"windows linux mac-usb mac-dvd debian expert\"><small>½ "
"hour to install</small></span> <span class=\"upgrade-tails\"><small>½ hour "
"to upgrade</small></span>"
msgstr ""
"</span> <span class=\"windows linux mac-usb mac-dvd\"><small>1 hora para "
"instalar</small></span> <span class=\"debian expert\"><small>½ hora para "
"instalar</small></span> <span class=\"upgrade-tails\"><small>½ hora para "
"actualizar</small></span>"

#. type: Content of: <div><div><div><div>
msgid "[[!img install/inc/icons/1-usb.png link=\"no\" alt=\"\"]]"
msgstr "[[!img install/inc/icons/1-usb.png link=\"no\" alt=\"\"]]"

#. type: Content of: <div><div><div><div><div><h4>
msgid "Your Tails"
msgstr "Tu Tails"

#. type: Content of: <div><div><div><div>
msgid "[[!img install/inc/icons/1-usb.png link=\"no\"]]"
msgstr "[[!img install/inc/icons/1-usb.png link=\"no\"]]"

#. type: Content of: <div><div><div><div><div><h4>
msgid "1 other Tails"
msgstr "1 otro Tails"

#. type: Content of: <div><div><div><div><div><h4>
msgid "<small>DVD or USB</small>"
msgstr "<small>DVD o USB</small>"

#. type: Content of: <div><div><div><div><div><h4>
msgid "1 USB stick"
msgstr "1 memoria USB"

#. type: Content of: <div><div><div><div><div><h4>
msgid "<small>8 GB minimum</small>"
msgstr "<small>8 GB mínimo</small>"

#. type: Content of: <div><div><div><div><div><h4>
msgid "<small>All data will be lost!</small>"
msgstr "<small>¡Se perderá toda la información!</small>"

#. type: Content of: <div><div><div><div><div><h4><small>
msgid "<small>All data will be lost!"
msgstr "<small>¡Se perderá toda la información!"

#. type: Content of: <div><div><div><div><div><h4>
msgid "[[!toggle id=\"why_extra\" text=\"Why?\"]]</small>"
msgstr "[[!toggle id=\"why_extra\" text=\"¿Por qué?\"]]</small>"

#. type: Content of: <div><div><div><div><div>
msgid ""
"[[!toggleable id=\"why_extra\" text=\"\"\" [[!toggle id=\"why_extra\" text="
"\"X\"]] [[!inline pages=\"install/inc/router/why_extra.inline\" raw=\"yes\" "
"sort=\"age\"]] \"\"\"]]"
msgstr ""
"[[!toggleable id=\"why_extra\" text=\"\"\" [[!toggle id=\"why_extra\" text="
"\"X\"]] [[!inline pages=\"install/inc/router/why_extra.inline.es\" raw=\"yes"
"\" sort=\"age\"]] \"\"\"]]"

#. type: Content of: <div><div><div><div>
msgid "[[!img install/inc/icons/1-dvd.png link=\"no\" alt=\"\"]]"
msgstr "[[!img install/inc/icons/1-dvd.png link=\"no\" alt=\"\"]]"

#. type: Content of: <div><div><div><div><div><h4>
msgid "1 DVD"
msgstr "1 DVD"

#. type: Content of: <div><div><div><div>
msgid "[[!img install/inc/icons/screens.png link=\"no\" alt=\"\"]]"
msgstr "[[!img install/inc/icons/screens.png link=\"no\" alt=\"\"]]"

#. type: Content of: <div><div><div><div><div><h4>
msgid "a smartphone"
msgstr "un smartphone"

#. type: Content of: <div><div><div><div><div><h4><small>
msgid "<small> another computer,"
msgstr "<small> otra computadora,"

#. type: Content of: <div><div><div><div><div><h4><small>
msgid "or a printer"
msgstr "o una impresora"

#. type: Content of: <div><div><div><div><div><h4>
msgid "to follow the instructions </small>"
msgstr "para seguir las instrucciones </small>"

#. type: Content of: <div><h3>
msgid "Your steps"
msgstr "Tus pasos"

#. type: Content of: <div><div><div><div>
msgid ""
"[[!img install/inc/infography/download-and-verify.png link=\"no\" alt=\"ISO "
"image downloaded and verified\"]]"
msgstr ""
"[[!img install/inc/infography/download-and-verify.png link=\"no\" alt="
"\"imagen ISO descargada y verificada\"]]"

#. type: Content of: <div><div><div><div><p>
msgid "Download"
msgstr "Descargar"

#. type: Content of: <div><div><div><div>
#, fuzzy
#| msgid ""
#| "[[!img install/inc/infography/download-and-verify.png link=\"no\" alt="
#| "\"ISO image downloaded and verified\"]]"
msgid ""
"[[!img install/inc/infography/download-and-verify-in-tails.png link=\"no\" "
"alt=\"ISO image downloaded and verified\"]]"
msgstr ""
"[[!img install/inc/infography/download-and-verify.png link=\"no\" alt="
"\"imagen ISO descargada y verificada\"]]"

#. type: Content of: <div><div><div><div>
msgid ""
"[[!img install/inc/infography/restart-on-intermediary-tails.png link=\"no\" "
"alt=\"Computer restarted on USB stick on the left\"]]"
msgstr ""
"[[!img install/inc/infography/restart-on-intermediary-tails.png link=\"no\" "
"alt=\"Computadora reiniciada en memoria USB a la derecha\"]]"

#. type: Content of: <div><div><div><div><p>
msgid "Restart"
msgstr "Reiniciar"

#. type: Content of: <div><div><div><div>
#, fuzzy
#| msgid ""
#| "[[!img install/inc/infography/install-upgrade-usb.png link=\"no\" alt="
#| "\"ISO image installed on USB stick on the left\"]]"
msgid ""
"[[!img install/inc/infography/install-tails.png link=\"no\" alt=\"ISO image "
"installed on USB stick on the right\"]]"
msgstr ""
"[[!img install/inc/infography/upgrade-upgrade-usb.png link=\"no\" alt="
"\"Imagen ISO instalada en una memoria USB a la izquierda\"]]"

#. type: Content of: <div><div><div><div><p>
msgid "Install"
msgstr "Instalar"

#. type: Content of: <div><div><div><div>
msgid ""
"[[!img install/inc/infography/install-upgrade-usb.png link=\"no\" alt=\"ISO "
"image installed on USB stick on the left\"]]"
msgstr ""
"[[!img install/inc/infography/upgrade-upgrade-usb.png link=\"no\" alt="
"\"Imagen ISO instalada en una memoria USB a la izquierda\"]]"
<<<<<<< HEAD
=======

#. type: Content of: <div><div><div><div><p>
msgid "Install intermediary"
msgstr ""
>>>>>>> a9503459

#. type: Content of: <div><div><div><div>
msgid ""
"[[!img install/inc/infography/insert-dvd.png link=\"no\" alt=\"DVD inserted"
"\"]]"
msgstr ""
"[[!img install/inc/infography/insert-dvd.png link=\"no\" alt=\"DVD insertado"
"\"]]"

#. type: Content of: <div><div><div><div>
msgid "[[!img install/inc/infography/restart.png link=\"no\" alt=\"\"]]"
msgstr "[[!img install/inc/infography/restart.png link=\"no\" alt=\"\"]]"

#. type: Content of: <div><div><div><div>
msgid ""
"[[!img install/inc/infography/clone-intermediary-tails.png link=\"no\" alt="
"\"Tails installed on USB stick on the right\"]]"
msgstr ""
"[[!img install/inc/infography/clone-intermediary-tails.png link=\"no\" alt="
"\"Tails instalado en una memoria USB a la derecha\"]]"

#. type: Content of: <div><div><div><div><p>
#, fuzzy
#| msgid ""
#| "<span class=\"install-clone windows linux mac-usb\">Install</span> <span "
#| "class=\"upgrade\">Upgrade</span>"
msgid ""
"<span class=\"install-clone\">Install</span> <span class=\"upgrade"
"\">Upgrade</span>"
msgstr ""
"<span class=\"install-clone windows linux mac-usb\">Instalar</span> <span "
"class=\"upgrade\">Actualizar</span>"

#. type: Content of: <div><div><div><div>
msgid ""
"[[!img install/inc/infography/clone-dvd.png link=\"no\" alt=\"Tails "
"installed on USB stick on the right\"]]"
msgstr ""
"[[!img install/inc/infography/clone-dvd.png link=\"no\" alt=\"Tails "
"instalado en el USB stick a la derecha\"]]"

#. type: Content of: <div><div><div><div>
msgid ""
"[[!img install/inc/infography/create-persistence.png link=\"no\" alt="
"\"Encryption configured on USB stick on the right\"]]"
msgstr ""
"[[!img install/inc/infography/create-persistence.png link=\"no\" alt="
"\"Cifrado configurado en una memoria USB a la derecha\"]]"

#. type: Content of: <div><div><div><div><p>
msgid "Configure"
msgstr "Configurar"

#~ msgid ""
#~ "<span class=\"windows linux mac-usb mac-dvd upgrade-tails\">2 hours in "
#~ "total</span> <span class=\"debian expert\">1½ hour in total</span> <span "
#~ "class=\"install-clone\">½ hour</span> <span class=\"upgrade-clone\">¼ "
#~ "hour</span>"
#~ msgstr ""
#~ "<span class=\"windows linux mac-usb mac-dvd upgrade-tails\">2 horas en "
#~ "total</span> <span class=\"debian expert\">1½ hora en total</span> <span "
#~ "class=\"install-clone\">½ hora</span> <span class=\"upgrade-clone\">¼ "
#~ "hora</span>"

<<<<<<< HEAD
=======
#~ msgid "[[!img install/inc/icons/2-usb.png link=\"no\" alt=\"\"]]"
#~ msgstr "[[!img install/inc/icons/2-usb.png link=\"no\" alt=\"\"]]"

#~ msgid "2 USB sticks"
#~ msgstr "2 memorias USB"

#~ msgid "[[!toggle id=\"why_two\" text=\"Why 2?\"]]</small>"
#~ msgstr "[[!toggle id=\"why_two\" text=\"Por qué 2?\"]]</small>"

#~ msgid ""
#~ "[[!toggleable id=\"why_two\" text=\"\"\" [[!toggle id=\"why_two\" text=\"X"
#~ "\"]] [[!inline pages=\"install/inc/router/why_two.inline\" raw=\"yes\" "
#~ "sort=\"age\"]] \"\"\"]]"
#~ msgstr ""
#~ "[[!toggleable id=\"why_two\" text=\"\"\" [[!toggle id=\"why_two\" text=\"X"
#~ "\"]] [[!inline pages=\"install/inc/router/why_two.inline\" raw=\"yes\" "
#~ "sort=\"age\"]] \"\"\"]]"

>>>>>>> a9503459
#~ msgid ""
#~ "</span> <span class=\"windows linux mac-usb mac-dvd\"><small>1 hour to "
#~ "install</small></span> <span class=\"debian expert\"><small>½ hour to "
#~ "install</small></span> <span class=\"upgrade-tails\"><small>¼ hour to "
#~ "upgrade</small></span>"
#~ msgstr ""
#~ "</span> <span class=\"windows linux mac-usb mac-dvd\"><small>1 hora para "
#~ "instalar</small></span> <span class=\"debian expert\"><small>½ hora para "
#~ "instalar</small></span> <span class=\"upgrade-tails\"><small>¼ hora para "
#~ "actualizar</small></span>"

#~ msgid ""
<<<<<<< HEAD
=======
#~ "First you will <span class=\"windows linux mac-usb\">install an "
#~ "intermediary Tails on the first USB stick.</span> <span class=\"mac-dvd"
#~ "\">burn an intermediary Tails on a DVD.</span> <span class=\"debian expert"
#~ "\">install a Tails on your USB stick.</span> <span class=\"install-clone "
#~ "upgrade-clone\">restart on the other Tails.</span> <span class=\"upgrade-"
#~ "tails\">install an intermediary Tails.</span>"
#~ msgstr ""
#~ "Primero vas a <span class=\"windows linux mac-usb\">instalar un Tails "
#~ "intermediario en la primer memoria USB.</span> <span class=\"mac-dvd"
#~ "\">grabar un Tails intermediario en un DVD.</span> <span class=\"debian "
#~ "expert\">instalar Tails en tu memoria USB.</span> <span class=\"install-"
#~ "clone upgrade-clone\">reiniciar en el otro Tails.</span> <span class="
#~ "\"upgrade-tails\">instalar un Tails intermediario.</span>"

#~ msgid ""
#~ "<span class=\"windows linux mac-usb mac-dvd upgrade-tails\"><small>[[!"
#~ "toggle id=\"why_two\" text=\"Why an intermediary Tails?\"]]</small></span>"
#~ msgstr ""
#~ "<span class=\"windows linux mac-usb mac-dvd upgrade-tails\"><small>[[!"
#~ "toggle id=\"why_two\" text=\"¿Por qué un Tails intermedio?\"]]</small></"
#~ "span>"

#~ msgid ""
#~ "[[!img install/inc/infography/install-intermediary-tails.png link=\"no\" "
#~ "alt=\"ISO image installed on USB stick on the left\"]]"
#~ msgstr ""
#~ "[[!img install/inc/infography/install-intermediary-tails.png link=\"no\" "
#~ "alt=\"Imagen ISO instalada en una memoria USB a la izquierda\"]]"

#~ msgid ""
#~ "Then you will <span class=\"windows linux mac-usb\">install the final "
#~ "Tails on the second USB stick.</span> <span class=\"mac-dvd\">install the "
#~ "final Tails on your USB stick.</span> <span class=\"install-clone"
#~ "\">install Tails on your USB stick.</span> <span class=\"debian expert"
#~ "\">configure it.</span> <span class=\"upgrade-clone upgrade-tails"
#~ "\">upgrade your Tails.</span>"
#~ msgstr ""
#~ "Después <span class=\"windows linux mac-usb\">instalarás la versión final "
#~ "de Tails en la segunda memoria USB.</span> <span class=\"mac-dvd"
#~ "\">instalarás la versión final de Tails tu memoria USB.</span> <span "
#~ "class=\"install-clone\">instalarás Tails en tu memoria USB.</span> <span "
#~ "class=\"debian expert\">lo configurarás.</span> <span class=\"upgrade-"
#~ "clone upgrade-tails\">actualizarás tu Tails.</span>"

#~ msgid ""
>>>>>>> a9503459
#~ "[[!img install/inc/infography/install-upgrade-usb.png link=\"no\" alt="
#~ "\"Tails installed on USB stick on the left\"]]"
#~ msgstr ""
#~ "[[!img install/inc/infography/install-upgrade-usb.png link=\"no\" alt="
#~ "\"Tails instalado en una memoria USB a la izquierda\"]]"

#~ msgid "Upgrade"
#~ msgstr "Actualizar"<|MERGE_RESOLUTION|>--- conflicted
+++ resolved
@@ -6,11 +6,7 @@
 msgstr ""
 "Project-Id-Version: PACKAGE VERSION\n"
 "Report-Msgid-Bugs-To: tails-l10n@boum.org\n"
-<<<<<<< HEAD
-"POT-Creation-Date: 2018-08-20 17:33+0000\n"
-=======
 "POT-Creation-Date: 2018-08-20 17:42+0000\n"
->>>>>>> a9503459
 "PO-Revision-Date: 2018-05-09 18:18+0000\n"
 "Last-Translator: Tails translators <tails-l10n@boum.org>\n"
 "Language-Team: Spanish <http://translate.tails.boum.org/projects/tails/"
@@ -38,15 +34,9 @@
 #| "\"install-clone\">½ hour</span> <span class=\"upgrade-clone\">¼ hour</"
 #| "span>"
 msgid ""
-<<<<<<< HEAD
-"<span class=\"windows linux mac-usb mac-dvd\">2 hours in total</span> <span "
-"class=\"debian expert upgrade-tails\">1½ hour in total</span> <span class="
-"\"install-clone\">½ hour</span> <span class=\"upgrade-clone\">¼ hour</span>"
-=======
 "<span class=\"windows linux mac-usb mac-dvd debian expert upgrade-tails\">1½ "
 "hours in total</span> <span class=\"install-clone\">½ hour</span> <span "
 "class=\"upgrade-clone\">¼ hour</span>"
->>>>>>> a9503459
 msgstr ""
 "<span class=\"windows linux mac-usb mac-dvd\">2 horas en total</span> <span "
 "class=\"debian expert\">1½ hora en total</span> <span class=\"install-clone"
@@ -220,13 +210,10 @@
 msgstr ""
 "[[!img install/inc/infography/upgrade-upgrade-usb.png link=\"no\" alt="
 "\"Imagen ISO instalada en una memoria USB a la izquierda\"]]"
-<<<<<<< HEAD
-=======
 
 #. type: Content of: <div><div><div><div><p>
 msgid "Install intermediary"
 msgstr ""
->>>>>>> a9503459
 
 #. type: Content of: <div><div><div><div>
 msgid ""
@@ -291,8 +278,6 @@
 #~ "class=\"install-clone\">½ hora</span> <span class=\"upgrade-clone\">¼ "
 #~ "hora</span>"
 
-<<<<<<< HEAD
-=======
 #~ msgid "[[!img install/inc/icons/2-usb.png link=\"no\" alt=\"\"]]"
 #~ msgstr "[[!img install/inc/icons/2-usb.png link=\"no\" alt=\"\"]]"
 
@@ -311,7 +296,6 @@
 #~ "\"]] [[!inline pages=\"install/inc/router/why_two.inline\" raw=\"yes\" "
 #~ "sort=\"age\"]] \"\"\"]]"
 
->>>>>>> a9503459
 #~ msgid ""
 #~ "</span> <span class=\"windows linux mac-usb mac-dvd\"><small>1 hour to "
 #~ "install</small></span> <span class=\"debian expert\"><small>½ hour to "
@@ -324,8 +308,6 @@
 #~ "actualizar</small></span>"
 
 #~ msgid ""
-<<<<<<< HEAD
-=======
 #~ "First you will <span class=\"windows linux mac-usb\">install an "
 #~ "intermediary Tails on the first USB stick.</span> <span class=\"mac-dvd"
 #~ "\">burn an intermediary Tails on a DVD.</span> <span class=\"debian expert"
@@ -371,7 +353,6 @@
 #~ "clone upgrade-tails\">actualizarás tu Tails.</span>"
 
 #~ msgid ""
->>>>>>> a9503459
 #~ "[[!img install/inc/infography/install-upgrade-usb.png link=\"no\" alt="
 #~ "\"Tails installed on USB stick on the left\"]]"
 #~ msgstr ""
