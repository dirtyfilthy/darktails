# SOME DESCRIPTIVE TITLE
# Copyright (C) YEAR Free Software Foundation, Inc.
# This file is distributed under the same license as the PACKAGE package.
# FIRST AUTHOR <EMAIL@ADDRESS>, YEAR.
#
msgid ""
msgstr ""
"Project-Id-Version: PACKAGE VERSION\n"
"POT-Creation-Date: 2018-11-17 12:21+0000\n"
"PO-Revision-Date: YEAR-MO-DA HO:MI+ZONE\n"
"Last-Translator: FULL NAME <EMAIL@ADDRESS>\n"
"Language-Team: LANGUAGE <LL@li.org>\n"
"Language: \n"
"MIME-Version: 1.0\n"
"Content-Type: text/plain; charset=UTF-8\n"
"Content-Transfer-Encoding: 8bit\n"

#. type: Content of: <div><h3>
msgid "You need"
msgstr ""

#. type: Content of: <div><div><div><div>
msgid "[[!img install/inc/icons/clock.png link=\"no\" alt=\"\"]]"
msgstr "[[!img install/inc/icons/clock.png link=\"no\" alt=\"\"]]"

#. type: Content of: <div><div><div><div><div><h4>
msgid ""
"<span class=\"windows linux mac expert upgrade-tails\">1½ hours in total</"
"span> <span class=\"install-clone mac-clone\">½ hour</span> <span class="
"\"upgrade-clone\">¼ hour</span>"
msgstr ""

#. type: Content of: <div><div><div><div><div><h4><span>
msgid ""
"<span class=\"windows linux mac expert upgrade-tails\"> <small>[[!inline "
"pages=\"inc/stable_amd64_iso_size\" raw=\"yes\" sort=\"age\"]] to download</"
"small>"
msgstr ""

#. type: Content of: <div><div><div><div><div><h4>
msgid ""
"</span> <span class=\"windows linux mac expert\"><small>½ hour to install</"
"small></span> <span class=\"upgrade-tails\"><small>½ hour to upgrade</"
"small></span>"
msgstr ""

#. type: Content of: <div><div><div><div>
<<<<<<< HEAD
msgid "[[!img install/inc/icons/1-usb.png link=\"no\" alt=\"\"]]"
msgstr "[[!img install/inc/icons/1-usb.png link=\"no\" alt=\"\"]]"
=======
msgid "[[!img install/inc/icons/usb.png link=\"no\" alt=\"\"]]"
msgstr ""
>>>>>>> f43201ab

#. type: Content of: <div><div><div><div><div><h4>
msgid "Your Tails"
msgstr ""

#. type: Content of: <div><div><div><div>
<<<<<<< HEAD
msgid "[[!img install/inc/icons/1-usb.png link=\"no\"]]"
msgstr "[[!img install/inc/icons/1-usb.png link=\"no\"]]"
=======
msgid "[[!img install/inc/icons/usb.png link=\"no\"]]"
msgstr ""
>>>>>>> f43201ab

#. type: Content of: <div><div><div><div><div><h4>
msgid "1 other Tails"
msgstr ""

#. type: Content of: <div><div><div><div><div><h4>
<<<<<<< HEAD
msgid "<small>DVD or USB</small>"
msgstr ""

#. type: Content of: <div><div><div><div>
msgid "[[!img install/inc/icons/2-usb.png link=\"no\" alt=\"\"]]"
msgstr "[[!img install/inc/icons/2-usb.png link=\"no\" alt=\"\"]]"
=======
msgid "<small>USB stick or DVD</small>"
msgstr ""
>>>>>>> f43201ab

#. type: Content of: <div><div><div><div><div><h4>
msgid "1 USB stick"
msgstr ""

#. type: Content of: <div><div><div><div><div><h4>
msgid "<small>8 GB minimum</small>"
msgstr ""

#. type: Content of: <div><div><div><div><div><h4>
msgid "<small>All data will be lost!</small>"
msgstr ""

#. type: Content of: <div><div><div><div><div><h4><small>
msgid "<small>All data will be lost!"
msgstr ""

#. type: Content of: <div><div><div><div><div><h4>
msgid "[[!toggle id=\"why_extra\" text=\"Why?\"]]</small>"
msgstr ""

#. type: Content of: <div><div><div><div><div>
msgid ""
"[[!toggleable id=\"why_extra\" text=\"\"\" [[!toggle id=\"why_extra\" text="
"\"X\"]] [[!inline pages=\"install/inc/router/why_extra.inline\" raw=\"yes\" "
"sort=\"age\"]] \"\"\"]]"
msgstr ""
"[[!toggleable id=\"why_extra\" text=\"\"\" [[!toggle id=\"why_extra\" text="
"\"X\"]] [[!inline pages=\"install/inc/router/why_extra.inline.fa\" raw=\"yes"
"\" sort=\"age\"]] \"\"\"]]"

#. type: Content of: <div><div><div><div>
<<<<<<< HEAD
msgid "[[!img install/inc/icons/1-dvd.png link=\"no\" alt=\"\"]]"
msgstr "[[!img install/inc/icons/1-dvd.png link=\"no\" alt=\"\"]]"

#. type: Content of: <div><div><div><div><div><h4>
msgid "1 DVD"
msgstr ""

#. type: Content of: <div><div><div><div>
=======
>>>>>>> f43201ab
msgid "[[!img install/inc/icons/screens.png link=\"no\" alt=\"\"]]"
msgstr ""

#. type: Content of: <div><div><div><div><div><h4>
msgid "a smartphone"
msgstr ""

#. type: Content of: <div><div><div><div><div><h4><small>
msgid "<small> another computer,"
msgstr ""

#. type: Content of: <div><div><div><div><div><h4><small>
msgid "or a printer"
msgstr ""

#. type: Content of: <div><div><div><div><div><h4>
msgid "to follow the instructions </small>"
msgstr ""

#. type: Content of: <div><h3>
msgid "Your steps"
msgstr ""

#. type: Content of: <div><div><div><div>
msgid ""
"[[!img install/inc/infography/download-and-verify.png link=\"no\" alt=\"USB "
"image downloaded and verified\"]]"
msgstr ""

#. type: Content of: <div><div><div><div><p>
msgid "Download"
msgstr ""

#. type: Content of: <div><div><div><div>
msgid ""
"[[!img install/inc/infography/download-and-verify-in-tails.png link=\"no\" "
"alt=\"USB image downloaded and verified\"]]"
msgstr ""

#. type: Content of: <div><div><div><div>
msgid ""
"[[!img install/inc/infography/restart-on-other-tails.png link=\"no\" alt="
"\"Computer restarted on USB stick on the left\"]]"
msgstr ""

#. type: Content of: <div><div><div><div><p>
msgid "Restart"
msgstr ""

#. type: Content of: <div><div><div><div>
msgid ""
"[[!img install/inc/infography/install-tails.png link=\"no\" alt=\"USB image "
"installed on USB stick\"]]"
msgstr ""

#. type: Content of: <div><div><div><div><p>
msgid "Install"
msgstr ""

#. type: Content of: <div><div><div><div>
msgid ""
"[[!img install/inc/infography/install-upgrade-usb.png link=\"no\" alt=\"USB "
"image installed on USB stick on the left\"]]"
msgstr ""

#. type: Content of: <div><div><div><div><p>
msgid "Install intermediary"
msgstr ""

#. type: Content of: <div><div><div><div>
msgid "[[!img install/inc/infography/restart.png link=\"no\" alt=\"\"]]"
msgstr ""

#. type: Content of: <div><div><div><div>
msgid ""
"[[!img install/inc/infography/clone-tails.png link=\"no\" alt=\"Tails "
"installed on USB stick on the right\"]]"
msgstr ""

#. type: Content of: <div><div><div><div><p>
msgid ""
"<span class=\"install-clone mac-clone\">Install</span> <span class=\"upgrade"
"\">Upgrade</span>"
msgstr ""

#. type: Content of: <div><div><div><div>
msgid ""
"[[!img install/inc/infography/create-persistence.png link=\"no\" alt="
"\"Encryption configured on USB stick\"]]"
msgstr ""

#. type: Content of: <div><div><div><div><p>
msgid "Configure"
msgstr ""<|MERGE_RESOLUTION|>--- conflicted
+++ resolved
@@ -3,6 +3,7 @@
 # This file is distributed under the same license as the PACKAGE package.
 # FIRST AUTHOR <EMAIL@ADDRESS>, YEAR.
 #
+#, fuzzy
 msgid ""
 msgstr ""
 "Project-Id-Version: PACKAGE VERSION\n"
@@ -21,7 +22,7 @@
 
 #. type: Content of: <div><div><div><div>
 msgid "[[!img install/inc/icons/clock.png link=\"no\" alt=\"\"]]"
-msgstr "[[!img install/inc/icons/clock.png link=\"no\" alt=\"\"]]"
+msgstr ""
 
 #. type: Content of: <div><div><div><div><div><h4>
 msgid ""
@@ -45,43 +46,24 @@
 msgstr ""
 
 #. type: Content of: <div><div><div><div>
-<<<<<<< HEAD
-msgid "[[!img install/inc/icons/1-usb.png link=\"no\" alt=\"\"]]"
-msgstr "[[!img install/inc/icons/1-usb.png link=\"no\" alt=\"\"]]"
-=======
 msgid "[[!img install/inc/icons/usb.png link=\"no\" alt=\"\"]]"
 msgstr ""
->>>>>>> f43201ab
 
 #. type: Content of: <div><div><div><div><div><h4>
 msgid "Your Tails"
 msgstr ""
 
 #. type: Content of: <div><div><div><div>
-<<<<<<< HEAD
-msgid "[[!img install/inc/icons/1-usb.png link=\"no\"]]"
-msgstr "[[!img install/inc/icons/1-usb.png link=\"no\"]]"
-=======
 msgid "[[!img install/inc/icons/usb.png link=\"no\"]]"
 msgstr ""
->>>>>>> f43201ab
 
 #. type: Content of: <div><div><div><div><div><h4>
 msgid "1 other Tails"
 msgstr ""
 
 #. type: Content of: <div><div><div><div><div><h4>
-<<<<<<< HEAD
-msgid "<small>DVD or USB</small>"
-msgstr ""
-
-#. type: Content of: <div><div><div><div>
-msgid "[[!img install/inc/icons/2-usb.png link=\"no\" alt=\"\"]]"
-msgstr "[[!img install/inc/icons/2-usb.png link=\"no\" alt=\"\"]]"
-=======
 msgid "<small>USB stick or DVD</small>"
 msgstr ""
->>>>>>> f43201ab
 
 #. type: Content of: <div><div><div><div><div><h4>
 msgid "1 USB stick"
@@ -114,17 +96,6 @@
 "\" sort=\"age\"]] \"\"\"]]"
 
 #. type: Content of: <div><div><div><div>
-<<<<<<< HEAD
-msgid "[[!img install/inc/icons/1-dvd.png link=\"no\" alt=\"\"]]"
-msgstr "[[!img install/inc/icons/1-dvd.png link=\"no\" alt=\"\"]]"
-
-#. type: Content of: <div><div><div><div><div><h4>
-msgid "1 DVD"
-msgstr ""
-
-#. type: Content of: <div><div><div><div>
-=======
->>>>>>> f43201ab
 msgid "[[!img install/inc/icons/screens.png link=\"no\" alt=\"\"]]"
 msgstr ""
 
