# SOME DESCRIPTIVE TITLE
# Copyright (C) YEAR Free Software Foundation, Inc.
# This file is distributed under the same license as the PACKAGE package.
# FIRST AUTHOR <EMAIL@ADDRESS>, YEAR.
#
msgid ""
msgstr ""
"Project-Id-Version: PACKAGE VERSION\n"
"POT-Creation-Date: 2018-09-10 15:43+0000\n"
"PO-Revision-Date: 2016-09-02 14:00+0200\n"
"Last-Translator: ita team\n"
"Language-Team: ita <transitails@inventati.org>\n"
"Language: it\n"
"MIME-Version: 1.0\n"
"Content-Type: text/plain; charset=UTF-8\n"
"Content-Transfer-Encoding: 8bit\n"
"X-Generator: Poedit 1.8.7.1\n"

#. type: Content of: <div><h3>
#, fuzzy
#| msgid "You need"
msgid "You need"
msgstr "Hai bisogno di"

#. type: Content of: <div><div><div><div>
msgid "[[!img install/inc/icons/clock.png link=\"no\" alt=\"\"]]"
msgstr "[[!img install/inc/icons/clock.png link=\"no\" alt=\"\"]]"

#. type: Content of: <div><div><div><div><div><h4>
msgid ""
"<span class=\"windows linux mac-usb debian expert upgrade-tails\">1½ "
"hours in total</span> <span class=\"install-clone\">½ hour</span> <span "
"class=\"upgrade-clone\">¼ hour</span>"
msgstr ""

#. type: Content of: <div><div><div><div><div><h4><span>
msgid ""
"<span class=\"windows linux mac-usb debian expert upgrade-tails\"> "
"<small>[[!inline pages=\"inc/stable_amd64_iso_size\" raw=\"yes\" sort=\"age"
"\"]] to download</small>"
msgstr ""

#. type: Content of: <div><div><div><div><div><h4>
#, fuzzy
#| msgid ""
#| "<span class=\"install-clone windows linux mac-usb\">Install</span> <span "
#| "class=\"upgrade\">Upgrade</span>"
msgid ""
"</span> <span class=\"windows linux mac-usb debian expert\"><small>½ "
"hour to install</small></span> <span class=\"upgrade-tails\"><small>½ hour "
"to upgrade</small></span>"
msgstr ""
"<span class=\"install-clone windows linux mac-usb\">Installa</span> <span "
"class=\"upgrade\">Aggiorna</span>"

#. type: Content of: <div><div><div><div>
msgid "[[!img install/inc/icons/1-usb.png link=\"no\" alt=\"\"]]"
msgstr "[[!img install/inc/icons/1-usb.png link=\"no\" alt=\"\"]]"

#. type: Content of: <div><div><div><div><div><h4>
msgid "Your Tails"
msgstr ""
"<span class=\"windows linux mac-usb\">2 ore</span> <span class="
"\"debian expert\">1½ ora</span> <span class=\"install-clone\">½ ora</span> "
"<span class=\"upgrade-clone\">¼ ora</span>"

#. type: Content of: <div><div><div><div>
msgid "[[!img install/inc/icons/1-usb.png link=\"no\"]]"
msgstr "[[!img install/inc/icons/1-usb.png link=\"no\"]]"

#. type: Content of: <div><div><div><div><div><h4>
msgid "1 other Tails"
msgstr "1 altra Tails"

#. type: Content of: <div><div><div><div><div><h4>
msgid "<small>DVD or USB</small>"
msgstr "<small>DVD o USB</small>"

#. type: Content of: <div><div><div><div><div><h4>
msgid "1 USB stick"
msgstr "1 chiavetta USB "

#. type: Content of: <div><div><div><div><div><h4>
msgid "<small>8 GB minimum</small>"
msgstr "<small>8 GB almeno di spazio di archiviazione</small>"

#. type: Content of: <div><div><div><div><div><h4>
msgid "<small>All data will be lost!</small>"
msgstr "<small>Tutti i dati andranno persi!</small>"

#. type: Content of: <div><div><div><div><div><h4><small>
msgid "<small>All data will be lost!"
msgstr "<small>Tutti i dati andranno persi!"

#. type: Content of: <div><div><div><div><div><h4>
<<<<<<< HEAD
=======
msgid "[[!toggle id=\"why_two\" text=\"Why 2?\"]]</small>"
msgstr ""

#. type: Content of: <div><div><div><div><div>
msgid ""
"[[!toggleable id=\"why_two\" text=\"\"\" [[!toggle id=\"why_two\" text=\"X"
"\"]] [[!inline pages=\"install/inc/router/why_two.inline\" raw=\"yes\" sort="
"\"age\"]] \"\"\"]]"
msgstr ""

#. type: Content of: <div><div><div><div><div><h4>
msgid "1 USB stick"
msgstr "1 chiavetta USB"

#. type: Content of: <div><div><div><div><div><h4>
msgid "<small>All data will be lost!</small>"
msgstr "<small>Tutti i dati andranno persi!</small>"

#. type: Content of: <div><div><div><div><div><h4>
>>>>>>> 74efdde4
msgid "[[!toggle id=\"why_extra\" text=\"Why?\"]]</small>"
msgstr ""

#. type: Content of: <div><div><div><div><div>
msgid ""
"[[!toggleable id=\"why_extra\" text=\"\"\" [[!toggle id=\"why_extra\" text="
"\"X\"]] [[!inline pages=\"install/inc/router/why_extra.inline\" raw=\"yes\" "
"sort=\"age\"]] \"\"\"]]"
msgstr ""

#. type: Content of: <div><div><div><div>
msgid "[[!img install/inc/icons/1-dvd.png link=\"no\" alt=\"\"]]"
msgstr ""

#. type: Content of: <div><div><div><div><div><h4>
msgid "1 DVD"
msgstr "1 DVD"

#. type: Content of: <div><div><div><div>
msgid "[[!img install/inc/icons/screens.png link=\"no\" alt=\"\"]]"
msgstr ""

#. type: Content of: <div><div><div><div><div><h4>
msgid "a smartphone"
msgstr "uno smartphone"

#. type: Content of: <div><div><div><div><div><h4><small>
msgid "<small> another computer,"
msgstr "<small> un altro computer,"

#. type: Content of: <div><div><div><div><div><h4><small>
msgid "or a printer"
msgstr "o una stampante"

#. type: Content of: <div><div><div><div><div><h4>
msgid "to follow the instructions </small>"
msgstr "per seguire le istruzioni </small>"

#. type: Content of: <div><h3>
msgid "Your steps"
msgstr "La procedura"

#. type: Content of: <div><div><div><div>
msgid ""
"[[!img install/inc/infography/download-and-verify.png link=\"no\" alt=\"ISO "
"image downloaded and verified\"]]"
msgstr ""

#. type: Content of: <div><div><div><div><p>
msgid "Download"
msgstr "Scarica"

#. type: Content of: <div><div><div><div>
#, fuzzy
#| msgid ""
#| "[[!img install/inc/infography/install-intermediary-tails.png link=\"no\" "
#| "alt=\"ISO image installed on USB stick on the left\"]]"
msgid ""
"[[!img install/inc/infography/download-and-verify-in-tails.png link=\"no\" "
"alt=\"ISO image downloaded and verified\"]]"
msgstr ""
"[[!img install/inc/infography/install-intermediary-tails.png link=\"no\"]]"

#. type: Content of: <div><div><div><div>
msgid ""
"[[!img install/inc/infography/restart-on-intermediary-tails.png link=\"no\" "
"alt=\"Computer restarted on USB stick on the left\"]]"
msgstr ""
"[[!img install/inc/infography/restart-on-intermediary-tails.png link=\"no\"]]"

#. type: Content of: <div><div><div><div><p>
msgid "Restart"
msgstr "Riavvia"

#. type: Content of: <div><div><div><div>
#, fuzzy
#| msgid ""
#| "[[!img install/inc/infography/install-intermediary-tails.png link=\"no\" "
#| "alt=\"ISO image installed on USB stick on the left\"]]"
msgid ""
"[[!img install/inc/infography/install-tails.png link=\"no\" alt=\"ISO image "
"installed on USB stick on the right\"]]"
msgstr ""
"[[!img install/inc/infography/install-intermediary-tails.png link=\"no\"]]"

#. type: Content of: <div><div><div><div><p>
msgid "Install"
msgstr "Installa"

#. type: Content of: <div><div><div><div>
#, fuzzy
#| msgid ""
#| "[[!img install/inc/infography/install-intermediary-tails.png link=\"no\" "
#| "alt=\"ISO image installed on USB stick on the left\"]]"
msgid ""
"[[!img install/inc/infography/install-upgrade-usb.png link=\"no\" alt=\"ISO "
"image installed on USB stick on the left\"]]"
msgstr ""
"[[!img install/inc/infography/install-intermediary-tails.png link=\"no\"]]"

#. type: Content of: <div><div><div><div><p>
msgid "Install intermediary"
msgstr ""

#. type: Content of: <div><div><div><div>
msgid ""
"[[!img install/inc/infography/insert-dvd.png link=\"no\" alt=\"DVD inserted"
"\"]]"
msgstr ""

#. type: Content of: <div><div><div><div>
msgid "[[!img install/inc/infography/restart.png link=\"no\" alt=\"\"]]"
msgstr "[[!img install/inc/infography/restart.png link=\"no\" alt=\"\"]]"

#. type: Content of: <div><div><div><div>
msgid ""
"[[!img install/inc/infography/clone-intermediary-tails.png link=\"no\" alt="
"\"Tails installed on USB stick on the right\"]]"
msgstr ""
"[[!img install/inc/infography/clone-intermediary-tails.png link=\"no\"]]"

#. type: Content of: <div><div><div><div><p>
#, fuzzy
#| msgid ""
#| "<span class=\"install-clone windows linux mac-usb\">Install</span> <span "
#| "class=\"upgrade\">Upgrade</span>"
msgid ""
"<span class=\"install-clone\">Install</span> <span class=\"upgrade"
"\">Upgrade</span>"
msgstr ""
"<span class=\"install-clone windows linux mac-usb\">Installa</span> <span "
"class=\"upgrade\">Aggiorna</span>"

#. type: Content of: <div><div><div><div>
msgid ""
"[[!img install/inc/infography/clone-dvd.png link=\"no\" alt=\"Tails "
"installed on USB stick on the right\"]]"
msgstr ""

#. type: Content of: <div><div><div><div>
msgid ""
"[[!img install/inc/infography/create-persistence.png link=\"no\" alt="
"\"Encryption configured on USB stick on the right\"]]"
msgstr ""

#. type: Content of: <div><div><div><div><p>
msgid "Configure"
msgstr "Configura"

#~ msgid "[[!img install/inc/icons/2-usb.png link=\"no\" alt=\"\"]]"
#~ msgstr "[[!img install/inc/icons/2-usb.png link=\"no\" alt=\"\"]]"

#~ msgid "2 USB sticks"
#~ msgstr "2 chiavette USB"

#, fuzzy
#~| msgid ""
#~| "First you will <span class=\"windows linux mac-usb\">install an "
#~| "intermediary Tails on the first USB stick.</span> <span class=\""
#~| "\">burn an intermediary Tails on a DVD.</span> <span class=\"debian "
#~| "expert\">install a Tails on your USB stick.</span> <span class=\"install-"
#~| "clone upgrade-clone\">restart on the other Tails.</span> <span class="
#~| "\"upgrade-tails\">install and upgrade an intermediary Tails.</span>"
#~ msgid ""
#~ "First you will <span class=\"windows linux mac-usb\">install an "
#~ "intermediary Tails on the first USB stick.</span> <span class=\""
#~ "\">burn an intermediary Tails on a DVD.</span> <span class=\"debian expert"
#~ "\">install a Tails on your USB stick.</span> <span class=\"install-clone "
#~ "upgrade-clone\">restart on the other Tails.</span> <span class=\"upgrade-"
#~ "tails\">install an intermediary Tails.</span>"
#~ msgstr ""
#~ "Per prima cosa dovrai <span class=\"windows linux mac-usb\">installare "
#~ "una Tails, che farà da intermediazione, sulla prima chiavetta USB.</span> "
#~ "<span class=\"\">masterizzare una Tails, che farà da "
#~ "intermediazione, su un DVD.</span> <span class=\"debian expert"
#~ "\">installare una Tails sulla chiavetta USB.</span> <span class=\"install-"
#~ "clone upgrade-clone\">riavviare partendo dall'altra Tails.</span> <span "
#~ "class=\"upgrade-tails\">installare e fare l'avanzamento di versione dalla "
#~ "Tails che fa l'intermediazione.</span>"

#~ msgid ""
#~ "Then you will <span class=\"windows linux mac-usb\">install the final "
#~ "Tails on the second USB stick.</span> <span class=\"\">install the "
#~ "final Tails on your USB stick.</span> <span class=\"install-clone"
#~ "\">install Tails on your USB stick.</span> <span class=\"debian expert"
#~ "\">configure it.</span> <span class=\"upgrade-clone upgrade-tails"
#~ "\">upgrade your Tails.</span>"
#~ msgstr ""
#~ "Quindi <span class=\"windows linux mac-usb\">installerai Tails sulla "
#~ "seconda chiavetta USB.</span> <span class=\"\">installa Tails "
#~ "finalmente sulla tua chiavetta USB.</span> <span class=\"install-clone"
#~ "\">installa Tails sulla chiavetta USB.</span> <span class=\"debian expert"
#~ "\">configurala.</span> <span class=\"upgrade-clone upgrade-tails"
#~ "\">aggiorna la tua Tails.</span>"

#~ msgid "Upgrade"
#~ msgstr "Aggiorna"

#~ msgid "<span class=\"step-number\"></span>Install"
#~ msgstr "<span class=\"step-number\"></span>Installa"<|MERGE_RESOLUTION|>--- conflicted
+++ resolved
@@ -93,28 +93,6 @@
 msgstr "<small>Tutti i dati andranno persi!"
 
 #. type: Content of: <div><div><div><div><div><h4>
-<<<<<<< HEAD
-=======
-msgid "[[!toggle id=\"why_two\" text=\"Why 2?\"]]</small>"
-msgstr ""
-
-#. type: Content of: <div><div><div><div><div>
-msgid ""
-"[[!toggleable id=\"why_two\" text=\"\"\" [[!toggle id=\"why_two\" text=\"X"
-"\"]] [[!inline pages=\"install/inc/router/why_two.inline\" raw=\"yes\" sort="
-"\"age\"]] \"\"\"]]"
-msgstr ""
-
-#. type: Content of: <div><div><div><div><div><h4>
-msgid "1 USB stick"
-msgstr "1 chiavetta USB"
-
-#. type: Content of: <div><div><div><div><div><h4>
-msgid "<small>All data will be lost!</small>"
-msgstr "<small>Tutti i dati andranno persi!</small>"
-
-#. type: Content of: <div><div><div><div><div><h4>
->>>>>>> 74efdde4
 msgid "[[!toggle id=\"why_extra\" text=\"Why?\"]]</small>"
 msgstr ""
 
