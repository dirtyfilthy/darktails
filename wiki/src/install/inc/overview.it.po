--- conflicted
+++ resolved
@@ -6,11 +6,7 @@
 msgid ""
 msgstr ""
 "Project-Id-Version: PACKAGE VERSION\n"
-<<<<<<< HEAD
-"POT-Creation-Date: 2018-11-07 15:43+0000\n"
-=======
 "POT-Creation-Date: 2018-11-17 12:21+0000\n"
->>>>>>> 9e3df488
 "PO-Revision-Date: 2016-09-02 14:00+0200\n"
 "Last-Translator: ita team\n"
 "Language-Team: ita <transitails@inventati.org>\n"
@@ -33,21 +29,6 @@
 #. type: Content of: <div><div><div><div><div><h4>
 #, fuzzy
 #| msgid ""
-<<<<<<< HEAD
-#| "<span class=\"install-clone mac-clone windows linux mac-usb\">Install</span> <span "
-#| "class=\"upgrade\">Upgrade</span>"
-msgid ""
-"<span class=\"windows linux mac-usb expert upgrade-tails\">1½ hours in "
-"total</span> <span class=\"install-clone mac-clone\">½ hour</span> <span class="
-"\"upgrade-clone\">¼ hour</span>"
-msgstr ""
-"<span class=\"install-clone mac-clone windows linux mac-usb\">Installa</span> <span "
-"class=\"upgrade\">Aggiorna</span>"
-
-#. type: Content of: <div><div><div><div><div><h4><span>
-msgid ""
-"<span class=\"windows linux mac-usb expert upgrade-tails\"> <small>[[!inline "
-=======
 #| "<span class=\"install-clone mac-clone windows linux mac\">Install</span> "
 #| "<span class=\"upgrade\">Upgrade</span>"
 msgid ""
@@ -61,7 +42,6 @@
 #. type: Content of: <div><div><div><div><div><h4><span>
 msgid ""
 "<span class=\"windows linux mac expert upgrade-tails\"> <small>[[!inline "
->>>>>>> 9e3df488
 "pages=\"inc/stable_amd64_iso_size\" raw=\"yes\" sort=\"age\"]] to download</"
 "small>"
 msgstr ""
@@ -69,17 +49,6 @@
 #. type: Content of: <div><div><div><div><div><h4>
 #, fuzzy
 #| msgid ""
-<<<<<<< HEAD
-#| "<span class=\"install-clone mac-clone windows linux mac-usb\">Install</span> <span "
-#| "class=\"upgrade\">Upgrade</span>"
-msgid ""
-"</span> <span class=\"windows linux mac-usb expert\"><small>½ hour to "
-"install</small></span> <span class=\"upgrade-tails\"><small>½ hour to "
-"upgrade</small></span>"
-msgstr ""
-"<span class=\"install-clone mac-clone windows linux mac-usb\">Installa</span> <span "
-"class=\"upgrade\">Aggiorna</span>"
-=======
 #| "<span class=\"install-clone mac-clone windows linux mac\">Install</span> "
 #| "<span class=\"upgrade\">Upgrade</span>"
 msgid ""
@@ -89,7 +58,6 @@
 msgstr ""
 "<span class=\"install-clone mac-clone windows linux mac\">Installa</span> "
 "<span class=\"upgrade\">Aggiorna</span>"
->>>>>>> 9e3df488
 
 #. type: Content of: <div><div><div><div>
 #, fuzzy
@@ -100,13 +68,8 @@
 #. type: Content of: <div><div><div><div><div><h4>
 msgid "Your Tails"
 msgstr ""
-<<<<<<< HEAD
-"<span class=\"windows linux mac-usb\">2 ore</span> <span class=\"debian "
-"expert\">1½ ora</span> <span class=\"install-clone mac-clone\">½ ora</span> <span "
-=======
 "<span class=\"windows linux mac\">2 ore</span> <span class=\"debian expert"
 "\">1½ ora</span> <span class=\"install-clone mac-clone\">½ ora</span> <span "
->>>>>>> 9e3df488
 "class=\"upgrade-clone\">¼ ora</span>"
 
 #. type: Content of: <div><div><div><div>
@@ -177,13 +140,10 @@
 msgstr "La procedura"
 
 #. type: Content of: <div><div><div><div>
-<<<<<<< HEAD
-=======
 #, fuzzy
 #| msgid ""
 #| "[[!img install/inc/infography/install-intermediary-tails.png link=\"no\" "
 #| "alt=\"ISO image installed on USB stick on the left\"]]"
->>>>>>> 9e3df488
 msgid ""
 "[[!img install/inc/infography/download-and-verify.png link=\"no\" alt=\"USB "
 "image downloaded and verified\"]]"
@@ -199,16 +159,6 @@
 #| msgid ""
 #| "[[!img install/inc/infography/install-intermediary-tails.png link=\"no\" "
 #| "alt=\"ISO image installed on USB stick on the left\"]]"
-<<<<<<< HEAD
-msgid ""
-"[[!img install/inc/infography/download-and-verify-in-tails.png link=\"no\" "
-"alt=\"ISO image downloaded and verified\"]]"
-msgstr ""
-"[[!img install/inc/infography/install-intermediary-tails.png link=\"no\"]]"
-
-#. type: Content of: <div><div><div><div>
-=======
->>>>>>> 9e3df488
 msgid ""
 "[[!img install/inc/infography/download-and-verify-in-tails.png link=\"no\" "
 "alt=\"USB image downloaded and verified\"]]"
@@ -236,13 +186,8 @@
 #| "[[!img install/inc/infography/install-intermediary-tails.png link=\"no\" "
 #| "alt=\"ISO image installed on USB stick on the left\"]]"
 msgid ""
-<<<<<<< HEAD
-"[[!img install/inc/infography/install-tails.png link=\"no\" alt=\"ISO image "
-"installed on USB stick on the right\"]]"
-=======
 "[[!img install/inc/infography/install-tails.png link=\"no\" alt=\"USB image "
 "installed on USB stick\"]]"
->>>>>>> 9e3df488
 msgstr ""
 "[[!img install/inc/infography/install-intermediary-tails.png link=\"no\"]]"
 
@@ -270,13 +215,10 @@
 msgstr "[[!img install/inc/infography/restart.png link=\"no\" alt=\"\"]]"
 
 #. type: Content of: <div><div><div><div>
-<<<<<<< HEAD
-=======
 #, fuzzy
 #| msgid ""
 #| "[[!img install/inc/infography/clone-intermediary-tails.png link=\"no\" "
 #| "alt=\"Tails installed on USB stick on the right\"]]"
->>>>>>> 9e3df488
 msgid ""
 "[[!img install/inc/infography/clone-tails.png link=\"no\" alt=\"Tails "
 "installed on USB stick on the right\"]]"
@@ -286,23 +228,12 @@
 #. type: Content of: <div><div><div><div><p>
 #, fuzzy
 #| msgid ""
-<<<<<<< HEAD
-#| "<span class=\"install-clone mac-clone windows linux mac-usb\">Install</span> <span "
-#| "class=\"upgrade\">Upgrade</span>"
-=======
 #| "<span class=\"install-clone mac-clone windows linux mac\">Install</span> "
 #| "<span class=\"upgrade\">Upgrade</span>"
->>>>>>> 9e3df488
 msgid ""
 "<span class=\"install-clone mac-clone\">Install</span> <span class=\"upgrade"
 "\">Upgrade</span>"
 msgstr ""
-<<<<<<< HEAD
-"<span class=\"install-clone mac-clone windows linux mac-usb\">Installa</span> <span "
-"class=\"upgrade\">Aggiorna</span>"
-
-#. type: Content of: <div><div><div><div>
-=======
 "<span class=\"install-clone mac-clone windows linux mac\">Installa</span> "
 "<span class=\"upgrade\">Aggiorna</span>"
 
@@ -311,7 +242,6 @@
 #| msgid ""
 #| "[[!img install/inc/infography/clone-intermediary-tails.png link=\"no\" "
 #| "alt=\"Tails installed on USB stick on the right\"]]"
->>>>>>> 9e3df488
 msgid ""
 "[[!img install/inc/infography/create-persistence.png link=\"no\" alt="
 "\"Encryption configured on USB stick\"]]"
@@ -333,24 +263,6 @@
 
 #, fuzzy
 #~| msgid ""
-<<<<<<< HEAD
-#~| "First you will <span class=\"windows linux mac-usb\">install an "
-#~| "intermediary Tails on the first USB stick.</span> <span class=\"\">burn "
-#~| "an intermediary Tails on a DVD.</span> <span class=\"debian expert"
-#~| "\">install a Tails on your USB stick.</span> <span class=\"install-clone mac-clone "
-#~| "upgrade-clone\">restart on the other Tails.</span> <span class=\"upgrade-"
-#~| "tails\">install and upgrade an intermediary Tails.</span>"
-#~ msgid ""
-#~ "First you will <span class=\"windows linux mac-usb\">install an "
-#~ "intermediary Tails on the first USB stick.</span> <span class=\"\">burn "
-#~ "an intermediary Tails on a DVD.</span> <span class=\"debian expert"
-#~ "\">install a Tails on your USB stick.</span> <span class=\"install-clone mac-clone "
-#~ "upgrade-clone\">restart on the other Tails.</span> <span class=\"upgrade-"
-#~ "tails\">install an intermediary Tails.</span>"
-#~ msgstr ""
-#~ "Per prima cosa dovrai <span class=\"windows linux mac-usb\">installare "
-#~ "una Tails, che farà da intermediazione, sulla prima chiavetta USB.</span> "
-=======
 #~| "First you will <span class=\"windows linux mac\">install an intermediary "
 #~| "Tails on the first USB stick.</span> <span class=\"\">burn an "
 #~| "intermediary Tails on a DVD.</span> <span class=\"debian expert"
@@ -367,7 +279,6 @@
 #~ msgstr ""
 #~ "Per prima cosa dovrai <span class=\"windows linux mac\">installare una "
 #~ "Tails, che farà da intermediazione, sulla prima chiavetta USB.</span> "
->>>>>>> 9e3df488
 #~ "<span class=\"\">masterizzare una Tails, che farà da intermediazione, su "
 #~ "un DVD.</span> <span class=\"debian expert\">installare una Tails sulla "
 #~ "chiavetta USB.</span> <span class=\"install-clone mac-clone upgrade-clone"
@@ -376,30 +287,17 @@
 #~ "l'intermediazione.</span>"
 
 #~ msgid ""
-<<<<<<< HEAD
-#~ "Then you will <span class=\"windows linux mac-usb\">install the final "
-#~ "Tails on the second USB stick.</span> <span class=\"\">install the final "
-#~ "Tails on your USB stick.</span> <span class=\"install-clone mac-clone\">install "
-=======
 #~ "Then you will <span class=\"windows linux mac\">install the final Tails "
 #~ "on the second USB stick.</span> <span class=\"\">install the final Tails "
 #~ "on your USB stick.</span> <span class=\"install-clone mac-clone\">install "
->>>>>>> 9e3df488
 #~ "Tails on your USB stick.</span> <span class=\"debian expert\">configure "
 #~ "it.</span> <span class=\"upgrade-clone upgrade-tails\">upgrade your Tails."
 #~ "</span>"
 #~ msgstr ""
-<<<<<<< HEAD
-#~ "Quindi <span class=\"windows linux mac-usb\">installerai Tails sulla "
-#~ "seconda chiavetta USB.</span> <span class=\"\">installa Tails finalmente "
-#~ "sulla tua chiavetta USB.</span> <span class=\"install-clone mac-clone\">installa "
-#~ "Tails sulla chiavetta USB.</span> <span class=\"debian expert"
-=======
 #~ "Quindi <span class=\"windows linux mac\">installerai Tails sulla seconda "
 #~ "chiavetta USB.</span> <span class=\"\">installa Tails finalmente sulla "
 #~ "tua chiavetta USB.</span> <span class=\"install-clone mac-clone"
 #~ "\">installa Tails sulla chiavetta USB.</span> <span class=\"debian expert"
->>>>>>> 9e3df488
 #~ "\">configurala.</span> <span class=\"upgrade-clone upgrade-tails"
 #~ "\">aggiorna la tua Tails.</span>"
 
