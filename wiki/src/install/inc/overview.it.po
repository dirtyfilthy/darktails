# SOME DESCRIPTIVE TITLE
# Copyright (C) YEAR Free Software Foundation, Inc.
# This file is distributed under the same license as the PACKAGE package.
# FIRST AUTHOR <EMAIL@ADDRESS>, YEAR.
#
msgid ""
msgstr ""
"Project-Id-Version: PACKAGE VERSION\n"
<<<<<<< HEAD
"POT-Creation-Date: 2016-08-25 14:27+0000\n"
"PO-Revision-Date: YEAR-MO-DA HO:MI+ZONE\n"
"Last-Translator: FULL NAME <EMAIL@ADDRESS>\n"
"Language-Team: LANGUAGE <LL@li.org>\n"
"Language: \n"
=======
"POT-Creation-Date: 2016-09-20 22:24+0200\n"
"PO-Revision-Date: 2016-09-02 14:00+0200\n"
"Last-Translator: ita team\n"
"Language-Team: ita <transitails@inventati.org>\n"
"Language: it\n"
>>>>>>> 33dd2201
"MIME-Version: 1.0\n"
"Content-Type: text/plain; charset=UTF-8\n"
"Content-Transfer-Encoding: 8bit\n"
"X-Generator: Poedit 1.8.7.1\n"

#. type: Content of: <div><h3>
<<<<<<< HEAD
msgid "You need"
msgstr ""
=======
msgid "You need:"
msgstr "Hai bisogno di:"
>>>>>>> 33dd2201

#. type: Content of: <div><div><div><div>
msgid "[[!img install/inc/icons/1-usb.png link=\"no\" alt=\"\"]]"
msgstr "[[!img install/inc/icons/1-usb.png link=\"no\" alt=\"\"]]"

#. type: Content of: <div><div><div><div><div><h4>
msgid "Your Tails"
msgstr ""
"<span class=\"windows linux mac-usb mac-dvd\">2 ore</span> <span class="
"\"debian expert\">1½ ora</span> <span class=\"install-clone\">½ ora</span> "
"<span class=\"upgrade-clone\">¼ ora</span>"

#. type: Content of: <div><div><div><div>
msgid "[[!img install/inc/icons/1-usb.png link=\"no\"]]"
msgstr ""

#. type: Content of: <div><div><div><div><div><h4>
msgid "1 other Tails"
msgstr "1 altra Tails"

#. type: Content of: <div><div><div><div><div><h4>
msgid "<small>DVD or USB</small>"
msgstr "<small>DVD o USB</small>"

#. type: Content of: <div><div><div><div>
msgid "[[!img install/inc/icons/2-usb.png link=\"no\" alt=\"\"]]"
msgstr "[[!img install/inc/icons/2-usb.png link=\"no\" alt=\"\"]]"

#. type: Content of: <div><div><div><div><div><h4>
msgid "2 USB sticks"
msgstr "2 chiavette USB"

#. type: Content of: <div><div><div><div><div><h4>
msgid "<small>4 GB minimum</small>"
msgstr "<small>4 GB almeno di spazio di archiviazione</small>"

#. type: Content of: <div><div><div><div><div><h4><small>
msgid "<small>All data will be lost!"
msgstr ""

#. type: Content of: <div><div><div><div><div><h4>
<<<<<<< HEAD
msgid "[[!toggle id=\"why_two\" text=\"Why 2?\"]]</small>"
msgstr ""

#. type: Content of: <div><div><div><div><div>
msgid ""
"[[!toggleable id=\"why_two\" text=\"\"\" [[!toggle id=\"why_two\" text=\"X"
"\"]] [[!inline pages=\"install/inc/router/why_two.inline\" raw=\"yes\"]] "
"\"\"\"]]"
msgstr ""
=======
msgid "<small>All data will be lost!</small>"
msgstr "<small>Tutti i dati andranno persi!</small>"
>>>>>>> 33dd2201

#. type: Content of: <div><div><div><div><div><h4>
msgid "1 USB stick"
msgstr "1 chiavetta USB "

#. type: Content of: <div><div><div><div><div><h4>
msgid "<small>All data will be lost!</small>"
msgstr ""

#. type: Content of: <div><div><div><div><div><h4>
msgid "[[!toggle id=\"why_extra\" text=\"Why?\"]]</small>"
msgstr ""

#. type: Content of: <div><div><div><div><div>
msgid ""
"[[!toggleable id=\"why_extra\" text=\"\"\" [[!toggle id=\"why_extra\" text="
"\"X\"]] [[!inline pages=\"install/inc/router/why_extra.inline\" raw=\"yes"
"\"]] \"\"\"]]"
msgstr ""

#. type: Content of: <div><div><div><div>
msgid "[[!img install/inc/icons/1-dvd.png link=\"no\" alt=\"\"]]"
msgstr ""

#. type: Content of: <div><div><div><div><div><h4>
msgid "1 DVD"
msgstr "1 DVD"

#. type: Content of: <div><div><div><div>
msgid "[[!img install/inc/icons/clock.png link=\"no\" alt=\"\"]]"
msgstr ""

#. type: Content of: <div><div><div><div><div><h4>
msgid ""
"<span class=\"windows linux mac-usb mac-dvd\">2 hours</span> <span class="
"\"debian expert\">1½ hour</span> <span class=\"install-clone\">½ hour</span> "
"<span class=\"upgrade-clone\">¼ hour</span>"
msgstr ""

#. type: Content of: <div><div><div><div><div><h4><span>
msgid ""
"<span class=\"windows linux mac-usb mac-dvd debian expert upgrade-tails\"> "
"<small>[[!inline pages=\"inc/stable_i386_iso_size\" raw=\"yes\"]] to "
"download</small>"
msgstr ""

#. type: Content of: <div><div><div><div><div><h4>
msgid ""
"</span> <span class=\"windows linux mac-usb mac-dvd\"><small>1 hour to "
"install</small></span> <span class=\"debian expert\"><small>½ hour to "
"install</small></span> <span class=\"upgrade-tails\"><small>½ hour to "
"upgrade</small></span>"
msgstr ""

#. type: Content of: <div><div><div><div>
msgid "[[!img install/inc/icons/screens.png link=\"no\" alt=\"\"]]"
msgstr ""

#. type: Content of: <div><div><div><div><div><h4>
msgid "a smartphone"
msgstr "uno smartphone"

#. type: Content of: <div><div><div><div><div><h4><small>
msgid "<small> another computer,"
msgstr "<small> un altro computer,"

#. type: Content of: <div><div><div><div><div><h4><small>
msgid "or a printer"
msgstr "o una stampante"

#. type: Content of: <div><div><div><div><div><h4>
msgid "to follow the instructions </small>"
msgstr "per seguire le istruzioni </small>"

#. type: Content of: <div><h3>
<<<<<<< HEAD
msgid "Your steps"
msgstr ""
=======
msgid "Your steps:"
msgstr "La procedura:"
>>>>>>> 33dd2201

#. type: Content of: <div><ol><li><h4>
msgid ""
"First you will <span class=\"windows linux mac-usb\">install an intermediary "
"Tails on the first USB stick.</span> <span class=\"mac-dvd\">burn an "
"intermediary Tails on a DVD.</span> <span class=\"debian expert\">install a "
"Tails on your USB stick.</span> <span class=\"install-clone upgrade-clone"
"\">restart on the other Tails.</span> <span class=\"upgrade-tails\">install "
"and upgrade an intermediary Tails.</span>"
msgstr ""
"Per prima cosa dovrai <span class=\"windows linux mac-usb\">installare una "
"Tails, che farà da intermediazione, sulla prima chiavetta USB.</span> <span "
"class=\"mac-dvd\">masterizzare una Tails, che farà da intermediazione, su un "
"DVD.</span> <span class=\"debian expert\">installare una Tails sulla "
"chiavetta USB.</span> <span class=\"install-clone upgrade-clone\">riavviare "
"partendo dall'altra Tails.</span> <span class=\"upgrade-tails\">installare e "
"fare l'avanzamento di versione dalla Tails che fa l'intermediazione.</span>"

#. type: Content of: <div><ol><li><div><div><div>
msgid ""
"[[!img install/inc/infography/download-and-verify.png link=\"no\" alt=\"ISO "
"image downloaded and verified\"]]"
msgstr ""

#. type: Content of: <div><ol><li><div><div><div><div><h5>
<<<<<<< HEAD
msgid "Download"
msgstr ""
=======
msgid "<span class=\"step-number\"></span>Download"
msgstr "<span class=\"step-number\"></span>Scarica"
>>>>>>> 33dd2201

#. type: Content of: <div><ol><li><div><div><div>
msgid ""
"[[!img install/inc/infography/restart-on-intermediary-tails.png link=\"no\" "
"alt=\"Computer restarted on USB stick on the left\"]]"
msgstr ""
"[[!img install/inc/infography/restart-on-intermediary-tails.png link=\"no\"]]"

#. type: Content of: <div><ol><li><div><div><div><div><h5>
<<<<<<< HEAD
msgid "Restart"
msgstr ""
=======
msgid "<span class=\"step-number\"></span>Restart"
msgstr "<span class=\"step-number\"></span>Riavvia"
>>>>>>> 33dd2201

#. type: Content of: <div><ol><li><div><div><div>
msgid ""
"[[!img install/inc/infography/install-intermediary-tails.png link=\"no\" alt="
"\"ISO image installed on USB stick on the left\"]]"
msgstr ""
"[[!img install/inc/infography/install-intermediary-tails.png link=\"no\"]]"

#. type: Content of: <div><ol><li><div><div><div><div><h5>
msgid "Install"
msgstr "Installa"

#. type: Content of: <div><ol><li><div><div><div>
msgid ""
"[[!img install/inc/infography/install-upgrade-usb.png link=\"no\" alt="
"\"Tails installed on USB stick on the left\"]]"
msgstr ""

#. type: Content of: <div><ol><li><div><div><div>
msgid ""
"[[!img install/inc/infography/insert-dvd.png link=\"no\" alt=\"DVD inserted"
"\"]]"
msgstr ""

#. type: Content of: <div><ol><li><div><div><div>
msgid ""
"[[!img install/inc/infography/upgrade-upgrade-usb.png link=\"no\" alt=\"ISO "
"image installed on USB stick on the left\"]]"
msgstr ""

#. type: Content of: <div><ol><li><div><div><div><div><h5>
msgid "Upgrade"
msgstr "Aggiorna"

#. type: Content of: <div><ol><li><div><div><div>
<<<<<<< HEAD
msgid "[[!img install/inc/infography/restart.png link=\"no\" alt=\"\"]]"
msgstr ""
=======
msgid "[[!img install/inc/icons/restart.png link=\"no\" alt=\"\"]]"
msgstr ""

#. type: Content of: <div><ol><li><div><div><div><div><h5>
msgid "Restart"
msgstr "Riavvia"
>>>>>>> 33dd2201

#. type: Content of: <div><ol><li><h4>
msgid ""
"Then you will <span class=\"windows linux mac-usb\">install the final Tails "
"on the second USB stick.</span> <span class=\"mac-dvd\">install the final "
"Tails on your USB stick.</span> <span class=\"install-clone\">install Tails "
"on your USB stick.</span> <span class=\"debian expert\">configure it.</span> "
"<span class=\"upgrade-clone upgrade-tails\">upgrade your Tails.</span>"
msgstr ""
"Quindi <span class=\"windows linux mac-usb\">installerai Tails sulla seconda "
"chiavetta USB.</span> <span class=\"mac-dvd\">installa Tails finalmente "
"sulla tua chiavetta USB.</span> <span class=\"install-clone\">installa Tails "
"sulla chiavetta USB.</span> <span class=\"debian expert\">configurala.</"
"span> <span class=\"upgrade-clone upgrade-tails\">aggiorna la tua Tails.</"
"span>"

#. type: Content of: <div><ol><li><div><div><div>
msgid ""
"[[!img install/inc/infography/clone-intermediary-tails.png link=\"no\" alt="
"\"Tails installed on USB stick on the right\"]]"
msgstr ""
"[[!img install/inc/infography/clone-intermediary-tails.png link=\"no\"]]"

#. type: Content of: <div><ol><li><div><div><div><div><h5>
msgid ""
"<span class=\"install-clone windows linux mac-usb\">Install</span> <span "
"class=\"upgrade\">Upgrade</span>"
msgstr ""
"<span class=\"install-clone windows linux mac-usb\">Installa</span> <span "
"class=\"upgrade\">Aggiorna</span>"

#. type: Content of: <div><ol><li><div><div><div>
msgid ""
"[[!img install/inc/infography/clone-dvd.png link=\"no\" alt=\"Tails "
"installed on USB stick on the right\"]]"
msgstr ""

<<<<<<< HEAD
=======
#. type: Content of: <div><ol><li><div><div><div><div><h5>
msgid "<span class=\"step-number\"></span>Install"
msgstr "<span class=\"step-number\"></span>Installa"

>>>>>>> 33dd2201
#. type: Content of: <div><ol><li><div><div><div>
msgid ""
"[[!img install/inc/infography/create-persistence.png link=\"no\" alt="
"\"Encryption configured on USB stick on the right\"]]"
msgstr ""

#. type: Content of: <div><ol><li><div><div><div><div><h5>
<<<<<<< HEAD
msgid "Configure"
msgstr ""
=======
msgid "<span class=\"step-number\"></span>Configure"
msgstr "<span class=\"step-number\"></span>Configura"
>>>>>>> 33dd2201
<|MERGE_RESOLUTION|>--- conflicted
+++ resolved
@@ -6,32 +6,19 @@
 msgid ""
 msgstr ""
 "Project-Id-Version: PACKAGE VERSION\n"
-<<<<<<< HEAD
-"POT-Creation-Date: 2016-08-25 14:27+0000\n"
-"PO-Revision-Date: YEAR-MO-DA HO:MI+ZONE\n"
-"Last-Translator: FULL NAME <EMAIL@ADDRESS>\n"
-"Language-Team: LANGUAGE <LL@li.org>\n"
-"Language: \n"
-=======
 "POT-Creation-Date: 2016-09-20 22:24+0200\n"
 "PO-Revision-Date: 2016-09-02 14:00+0200\n"
 "Last-Translator: ita team\n"
 "Language-Team: ita <transitails@inventati.org>\n"
 "Language: it\n"
->>>>>>> 33dd2201
 "MIME-Version: 1.0\n"
 "Content-Type: text/plain; charset=UTF-8\n"
 "Content-Transfer-Encoding: 8bit\n"
 "X-Generator: Poedit 1.8.7.1\n"
 
 #. type: Content of: <div><h3>
-<<<<<<< HEAD
 msgid "You need"
-msgstr ""
-=======
-msgid "You need:"
-msgstr "Hai bisogno di:"
->>>>>>> 33dd2201
+msgstr "Hai bisogno di"
 
 #. type: Content of: <div><div><div><div>
 msgid "[[!img install/inc/icons/1-usb.png link=\"no\" alt=\"\"]]"
@@ -73,20 +60,8 @@
 msgstr ""
 
 #. type: Content of: <div><div><div><div><div><h4>
-<<<<<<< HEAD
-msgid "[[!toggle id=\"why_two\" text=\"Why 2?\"]]</small>"
-msgstr ""
-
-#. type: Content of: <div><div><div><div><div>
-msgid ""
-"[[!toggleable id=\"why_two\" text=\"\"\" [[!toggle id=\"why_two\" text=\"X"
-"\"]] [[!inline pages=\"install/inc/router/why_two.inline\" raw=\"yes\"]] "
-"\"\"\"]]"
-msgstr ""
-=======
 msgid "<small>All data will be lost!</small>"
 msgstr "<small>Tutti i dati andranno persi!</small>"
->>>>>>> 33dd2201
 
 #. type: Content of: <div><div><div><div><div><h4>
 msgid "1 USB stick"
@@ -162,13 +137,8 @@
 msgstr "per seguire le istruzioni </small>"
 
 #. type: Content of: <div><h3>
-<<<<<<< HEAD
 msgid "Your steps"
-msgstr ""
-=======
-msgid "Your steps:"
-msgstr "La procedura:"
->>>>>>> 33dd2201
+msgstr "La procedura"
 
 #. type: Content of: <div><ol><li><h4>
 msgid ""
@@ -194,13 +164,8 @@
 msgstr ""
 
 #. type: Content of: <div><ol><li><div><div><div><div><h5>
-<<<<<<< HEAD
 msgid "Download"
-msgstr ""
-=======
-msgid "<span class=\"step-number\"></span>Download"
-msgstr "<span class=\"step-number\"></span>Scarica"
->>>>>>> 33dd2201
+msgstr "Scarica"
 
 #. type: Content of: <div><ol><li><div><div><div>
 msgid ""
@@ -210,13 +175,8 @@
 "[[!img install/inc/infography/restart-on-intermediary-tails.png link=\"no\"]]"
 
 #. type: Content of: <div><ol><li><div><div><div><div><h5>
-<<<<<<< HEAD
 msgid "Restart"
-msgstr ""
-=======
-msgid "<span class=\"step-number\"></span>Restart"
-msgstr "<span class=\"step-number\"></span>Riavvia"
->>>>>>> 33dd2201
+msgstr "Riavvia"
 
 #. type: Content of: <div><ol><li><div><div><div>
 msgid ""
@@ -252,17 +212,12 @@
 msgstr "Aggiorna"
 
 #. type: Content of: <div><ol><li><div><div><div>
-<<<<<<< HEAD
-msgid "[[!img install/inc/infography/restart.png link=\"no\" alt=\"\"]]"
-msgstr ""
-=======
 msgid "[[!img install/inc/icons/restart.png link=\"no\" alt=\"\"]]"
 msgstr ""
 
 #. type: Content of: <div><ol><li><div><div><div><div><h5>
 msgid "Restart"
 msgstr "Riavvia"
->>>>>>> 33dd2201
 
 #. type: Content of: <div><ol><li><h4>
 msgid ""
@@ -300,13 +255,10 @@
 "installed on USB stick on the right\"]]"
 msgstr ""
 
-<<<<<<< HEAD
-=======
 #. type: Content of: <div><ol><li><div><div><div><div><h5>
 msgid "<span class=\"step-number\"></span>Install"
 msgstr "<span class=\"step-number\"></span>Installa"
 
->>>>>>> 33dd2201
 #. type: Content of: <div><ol><li><div><div><div>
 msgid ""
 "[[!img install/inc/infography/create-persistence.png link=\"no\" alt="
@@ -314,10 +266,5 @@
 msgstr ""
 
 #. type: Content of: <div><ol><li><div><div><div><div><h5>
-<<<<<<< HEAD
 msgid "Configure"
-msgstr ""
-=======
-msgid "<span class=\"step-number\"></span>Configure"
-msgstr "<span class=\"step-number\"></span>Configura"
->>>>>>> 33dd2201
+msgstr "Configura"