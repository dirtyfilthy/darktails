--- conflicted
+++ resolved
@@ -5,7 +5,6 @@
 #
 msgid ""
 msgstr ""
-
 "Project-Id-Version: PACKAGE VERSION\n"
 "PO-Revision-Date: 2016-09-02 14:00+0200\n"
 "POT-Creation-Date: 2016-08-17 09:18+0300\n"
@@ -22,14 +21,8 @@
 msgstr "Hai bisogno di:"
 
 #. type: Content of: <div><div><div><div>
-
 msgid "[[!img install/inc/icons/1-usb.png link=\"no\" alt=\"\"]]"
-<<<<<<< HEAD
-msgstr "[[!img install/inc/icons/clock.png link=\"no\" alt=\"\"]]"
-
-=======
 msgstr "[[!img install/inc/icons/1-usb.png link=\"no\" alt=\"\"]]"
->>>>>>> cc92ebea
 
 #. type: Content of: <div><div><div><div><div><h4>
 msgid "Your Tails"
@@ -41,41 +34,18 @@
 #. type: Content of: <div><div><div><div>
 msgid "[[!img install/inc/icons/1-usb.png link=\"no\"]]"
 msgstr ""
-"<span class=\"windows linux mac-usb mac-dvd debian expert upgrade-tails\"> "
-"<small>[[!inline pages=\"inc/stable_i386_iso_size\" raw=\"yes\"]] da "
-"scaricare</small>"
 
 #. type: Content of: <div><div><div><div><div><h4>
 msgid "1 other Tails"
-<<<<<<< HEAD
-msgstr ""
-"<span class=\"windows linux mac-usb mac-dvd debian expert upgrade-tails\"> "
-"<small>[[!inline pages=\"inc/stable_i386_iso_size\" raw=\"yes\"]] per "
-"scaricare</small>"
-
-#. type: Content of: <div><div><div><div><div><h4>
-msgid "<small>DVD or USB</small>"
-msgstr ""
-"</span> <span class=\"windows linux mac-usb mac-dvd\"><small>1 ora per "
-"installare</small></span> <span class=\"debian expert\"><small>½ ora per "
-"installare</small></span> <span class=\"upgrade-tails\"><small>½ ora "
-"avanzare di versione</small></span>"
-=======
 msgstr "1 altra Tails"
 
 #. type: Content of: <div><div><div><div><div><h4>
 msgid "<small>DVD or USB</small>"
 msgstr "<small>DVD o USB</small>"
->>>>>>> cc92ebea
-
-#. type: Content of: <div><div><div><div>
-
+
+#. type: Content of: <div><div><div><div>
 msgid "[[!img install/inc/icons/2-usb.png link=\"no\" alt=\"\"]]"
 msgstr "[[!img install/inc/icons/2-usb.png link=\"no\" alt=\"\"]]"
-<<<<<<< HEAD
-
-=======
->>>>>>> cc92ebea
 
 #. type: Content of: <div><div><div><div><div><h4>
 msgid "2 USB sticks"
@@ -88,17 +58,12 @@
 #. type: Content of: <div><div><div><div><div><h4>
 msgid "<small>All data will be lost!</small>"
 msgstr "<small>Tutti i dati andranno persi!</small>"
-<<<<<<< HEAD
-
-=======
->>>>>>> cc92ebea
 
 #. type: Content of: <div><div><div><div><div><h4>
 msgid "1 USB stick"
 msgstr "1 chiavetta USB "
 
 #. type: Content of: <div><div><div><div>
-
 msgid "[[!img install/inc/icons/1-dvd.png link=\"no\" alt=\"\"]]"
 msgstr ""
 
@@ -111,7 +76,6 @@
 msgstr ""
 
 #. type: Content of: <div><div><div><div><div><h4>
-
 msgid ""
 "<span class=\"windows linux mac-usb mac-dvd\">2 hours</span> <span class="
 "\"debian expert\">1½ hour</span> <span class=\"install-clone\">½ hour</span> "
@@ -175,7 +139,6 @@
 "fare l'avanzamento di versione dalla Tails che fa l'intermediazione.</span>"
 
 #. type: Content of: <div><ol><li><div><div><div>
-
 msgid ""
 "[[!img install/inc/infography/download-and-verify.png link=\"no\" alt=\"ISO "
 "image downloaded and verified\"]]"
@@ -208,7 +171,6 @@
 msgstr "Installa"
 
 #. type: Content of: <div><ol><li><div><div><div>
-
 msgid ""
 "[[!img install/inc/infography/install-upgrade-usb.png link=\"no\" alt="
 "\"Tails installed on USB stick on the left\"]]"
@@ -224,7 +186,6 @@
 msgid ""
 "[[!img install/inc/infography/upgrade-upgrade-usb.png link=\"no\" alt=\"ISO "
 "image installed on USB stick on the left\"]]"
-
 msgstr ""
 
 #. type: Content of: <div><ol><li><div><div><div><div><h5>
@@ -232,8 +193,6 @@
 msgstr "Aggiorna"
 
 #. type: Content of: <div><ol><li><div><div><div>
-
-
 msgid "[[!img install/inc/icons/restart.png link=\"no\" alt=\"\"]]"
 msgstr ""
 
@@ -272,7 +231,6 @@
 "class=\"upgrade\">Aggiorna</span>"
 
 #. type: Content of: <div><ol><li><div><div><div>
-
 msgid ""
 "[[!img install/inc/infography/clone-dvd.png link=\"no\" alt=\"Tails "
 "installed on USB stick on the right\"]]"
@@ -283,8 +241,6 @@
 msgstr "<span class=\"step-number\"></span>Installa"
 
 #. type: Content of: <div><ol><li><div><div><div>
-
-
 msgid ""
 "[[!img install/inc/infography/create-persistence.png link=\"no\" alt="
 "\"Encryption configured on USB stick on the right\"]]"
