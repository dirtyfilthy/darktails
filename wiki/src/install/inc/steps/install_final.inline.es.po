# SOME DESCRIPTIVE TITLE
# Copyright (C) YEAR Free Software Foundation, Inc.
# This file is distributed under the same license as the PACKAGE package.
# FIRST AUTHOR <EMAIL@ADDRESS>, YEAR.
msgid ""
msgstr ""
"Project-Id-Version: PACKAGE VERSION\n"
<<<<<<< HEAD
"POT-Creation-Date: 2018-02-22 08:16+0000\n"
"PO-Revision-Date: 2018-02-22 08:29+0000\n"
=======
"POT-Creation-Date: 2018-02-21 18:45+0100\n"
"PO-Revision-Date: 2018-01-31 16:47+0000\n"
>>>>>>> 51f7e925
"Last-Translator: emmapeel <emma.peel@riseup.net>\n"
"Language-Team: Spanish <http://translate.tails.boum.org/projects/tails/"
"install_finalinline/es/>\n"
"Language: es\n"
"MIME-Version: 1.0\n"
"Content-Type: text/plain; charset=UTF-8\n"
"Content-Transfer-Encoding: 8bit\n"
"Plural-Forms: nplurals=2; plural=n != 1;\n"
"X-Generator: Weblate 2.10.1\n"

#. type: Plain text
#, no-wrap
msgid ""
"<h1 id=\"install-tails\" class=\"debian expert install-clone mac-clone\">Install Tails</h1>\n"
"<h1 id=\"install-final\" class=\"windows linux mac-usb\">Install the final Tails</h1>\n"
"<h1 id=\"install-usb\" class=\"mac-dvd\">Install Tails on a USB stick</h1>\n"
"<h1 id=\"upgrade\" class=\"upgrade\">Upgrade your Tails</h1>\n"
msgstr ""
"<h1 id=\"install-tails\" class=\"debian expert install-clone mac-clone\">Instalar Tails</h1>\n"
"<h1 id=\"install-final\" class=\"windows linux mac-usb\">Instalar el Tails final</h1>\n"
"<h1 id=\"install-usb\" class=\"mac-dvd\">Instalar Tails en una memoria USB</h1>\n"
"<h1 id=\"upgrade\" class=\"upgrade\">Actualiza tu Tails</h1>\n"

#. type: Plain text
#, no-wrap
msgid ""
"<p class=\"debian windows linux mac expert\">\n"
"  In this step, you will install\n"
"  <span class=\"windows linux mac-usb\">the final</span>\n"
"  Tails on a\n"
"  <span class=\"windows linux mac-usb\">second</span>\n"
"  <span class=\"install-clone mac-clone\">new</span>\n"
"  USB stick using\n"
"  <span class=\"application\">Tails Installer</span>.</p>\n"
msgstr ""
"<p class=\"debian windows linux mac expert\">\n"
"  En este paso, instalarás\n"
"  <span class=\"windows linux mac-usb\">final</span>\n"
"  Tails en una\n"
"  <span class=\"windows linux mac-usb\">segunda</span>\n"
"  <span class=\"install-clone mac-clone\">nueva</span>\n"
"  memoria USB usando\n"
"  <span class=\"application\">Tails Installer</span>.</p>\n"

#. type: Plain text
#, no-wrap
msgid ""
"<p class=\"upgrade\">\n"
"  In this step, you will upgrade your Tails from the\n"
"  <span class=\"upgrade-clone\">other</span>\n"
"  <span class=\"upgrade-tails\">intermediary</span>\n"
"  Tails using\n"
"  <span class=\"application\">Tails Installer</span><span class=\"upgrade-tails\"> one last time</span>.\n"
"</p>\n"
msgstr ""
"<p class=\"upgrade\">\n"
"  En este paso, actualizarás Tails desde el\n"
"  <span class=\"upgrade-clone\">otro</span>\n"
"  <span class=\"upgrade-tails\">intermedio</span>\n"
"  Tails usando\n"
"  <span class=\"application\">Tails Installer</span><span class=\"upgrade-tails\"> por última vez</span>.\n"
"</p>\n"

#. type: Plain text
#, no-wrap
msgid "<div class=\"caution debian windows linux mac\">\n"
msgstr "<div class=\"caution debian windows linux mac\">\n"

#. type: Plain text
#, no-wrap
msgid "<p>All the data on this USB stick will be lost.</p>\n"
msgstr "<p>Toda la información en esta memoria USB se perderá.</p>\n"

#. type: Plain text
#, no-wrap
msgid "</div>\n"
msgstr "</div>\n"

#. type: Plain text
#, no-wrap
msgid "<div class=\"note upgrade\">\n"
msgstr "<div class=\"note upgrade\">\n"

#. type: Plain text
#, no-wrap
msgid "<p>The persistent storage of your Tails USB stick will be preserved.</p>\n"
msgstr "<p>El almacenamiento persistente de la memoria USB de Tails será preservado.</p>\n"

#. type: Plain text
#, no-wrap
msgid "<p class=\"upgrade-clone\">The persistent storage of the other Tails will not be copied.</p>\n"
msgstr "<p class=\"upgrade-clone\">El almacenamiento persistente del otro Tails no se copiará.</p>\n"

#. type: Plain text
#, no-wrap
msgid "<div class=\"step-image\">\n"
msgstr "<div class=\"step-image\">\n"

#. type: Plain text
#, no-wrap
msgid "[[!img install/inc/infography/plug-usb.png link=\"no\" class=\"debian\" alt=\"USB stick plugged on the right\"]]\n"
msgstr "[[!img install/inc/infography/plug-usb.png link=\"no\" class=\"debian\" alt=\"Memoria USB conectada a la derecha\"]]\n"

#. type: Plain text
#, no-wrap
msgid "[[!img install/inc/infography/plug-second-usb.png link=\"no\" class=\"windows linux mac-usb clone\" alt=\"Second USB stick plugged on the right\"]]\n"
msgstr "[[!img install/inc/infography/plug-second-usb.png link=\"no\" class=\"windows linux mac-usb clone\" alt=\"Segunda memoria USB conectada a la derecha\"]]\n"

#. type: Plain text
#, no-wrap
msgid "[[!img install/inc/infography/plug-tails-usb.png link=\"no\" class=\"mac-dvd\" alt=\"USB stick plugged on the right\"]]\n"
msgstr "[[!img install/inc/infography/plug-tails-usb.png link=\"no\" class=\"mac-dvd\" alt=\"Memoria USB conectada a la derecha\"]]\n"

#. type: Plain text
#, no-wrap
msgid "[[!img install/inc/infography/plug-upgraded-usb.png link=\"no\" class=\"upgrade-tails\" alt=\"Second USB stick plugged on the right\"]]\n"
msgstr "[[!img install/inc/infography/plug-upgraded-usb.png link=\"no\" class=\"upgrade-tails\" alt=\"Segunda memoria USB conectada a la derecha\"]]\n"

#. type: Bullet: '1. '
msgid ""
"Plug <span class=\"windows linux mac-usb\">the second</span> <span class="
"\"install-clone mac-clone\">the new</span> <span class=\"upgrade\">your "
"Tails</span> <span class=\"debian expert mac-dvd\">the</span> USB stick in "
"the computer."
msgstr ""
"Conecta <span class=\"windows linux mac-usb\">la segunda</span> <span class="
"\"install-clone mac-clone\">la nueva</span> <span class=\"upgrade\">tu "
"Tails</span> <span class=\"debian expert mac-dvd\">the</span> memoria USB en "
"la computadora."

#. type: Plain text
#, no-wrap
msgid ""
"1. <div class=\"windows linux mac upgrade install-clone\"><p>\n"
"   Choose\n"
"   <span class=\"menuchoice\">\n"
"     <span class=\"guimenu\">Applications</span>&nbsp;▸\n"
"     <span class=\"guisubmenu\">Tails</span>&nbsp;▸\n"
"     <span class=\"guimenuitem\">Tails Installer</span>\n"
"   </span>\n"
"   to start <span class=\"application\">Tails Installer</span>.\n"
"   </p></div>\n"
msgstr ""
"1. <div class=\"windows linux mac upgrade install-clone\"><p>\n"
"   Elije\n"
"   <span class=\"menuchoice\">\n"
"     <span class=\"guimenu\">Aplicaciones</span>&nbsp;▸\n"
"     <span class=\"guisubmenu\">Tails</span>&nbsp;▸\n"
"     <span class=\"guimenuitem\">Tails Installer</span>\n"
"   </span>\n"
"   para iniciar <span class=\"application\">Tails Installer</span>.\n"
"   </p></div>\n"

#. type: Plain text
#, no-wrap
msgid "   <div class=\"debian expert\">\n"
msgstr "   <div class=\"debian expert\">\n"

#. type: Plain text
#, no-wrap
msgid "   <p>Start <span class=\"application\">Tails Installer</span>:</p>\n"
msgstr "   <p>Inicia el <span class=\"application\">Tails Installer</span>:</p>\n"

#. type: Plain text
#, no-wrap
msgid "   [[!img install/inc/icons/tails-installer.png link=\"no\" class=\"debian\" alt=\"Tails Installer\"]]\n"
msgstr "   [[!img install/inc/icons/tails-installer.png link=\"no\" class=\"debian\" alt=\"Tails Installer\"]]\n"

#. type: Plain text
#, no-wrap
msgid ""
"   <div class=\"expert\">\n"
"   <pre><code>tails-installer</code></pre>\n"
"   </div>\n"
msgstr ""
"   <div class=\"expert\">\n"
"   <pre><code>tails-installer</code></pre>\n"
"   </div>\n"

#. type: Plain text
#, no-wrap
msgid "   </div>\n"
msgstr "   </div>\n"

#. type: Plain text
#, no-wrap
msgid "   [[!img install/inc/screenshots/tails_installer_in_tails.png link=\"no\" class=\"screenshot windows linux mac install-clone\" alt=\"Tails Installer: 'Clone the current Tails'\"]]\n"
msgstr "   [[!img install/inc/screenshots/tails_installer_in_tails.png link=\"no\" class=\"screenshot windows linux mac install-clone\" alt=\"Tails Installer: 'Clonar el Tails actual'\"]]\n"

#. type: Plain text
#, no-wrap
msgid "   [[!img install/inc/screenshots/tails_installer_in_debian.png link=\"no\" class=\"screenshot debian expert\" alt=\"Tails Installer: 'Use a downloaded Tails ISO image'\"]]\n"
msgstr "   [[!img install/inc/screenshots/tails_installer_in_debian.png link=\"no\" class=\"screenshot debian expert\" alt=\"Tails Installer: 'Usar una imagen ISO de Tails descargada'\"]]\n"

#. type: Plain text
#, no-wrap
msgid "   [[!img install/inc/screenshots/tails_installer_upgrade_in_tails.png link=\"no\" class=\"screenshot upgrade\" alt=\"Tails Installer: 'Clone the current Tails'\"]]\n"
msgstr "   [[!img install/inc/screenshots/tails_installer_upgrade_in_tails.png link=\"no\" class=\"screenshot upgrade\" alt=\"Tails Installer: 'Clonar el actual Tails'\"]]\n"

#. type: Plain text
#, no-wrap
msgid "   <div class=\"step-image\">\n"
msgstr "   <div class=\"step-image\">\n"

#. type: Plain text
#, no-wrap
msgid "   [[!img install/inc/infography/install-tails.png link=\"no\" class=\"debian\" alt=\"ISO image installed on USB stick on the right\"]]\n"
msgstr "   [[!img install/inc/infography/install-tails.png link=\"no\" class=\"debian\" alt=\"Imagen ISO instalada en una memoria USB a la derecha\"]]\n"

#. type: Plain text
#, no-wrap
msgid "   [[!img install/inc/infography/clone-intermediary-tails.png link=\"no\" class=\"windows linux mac-usb clone upgrade-tails\" alt=\"Tails installed on USB stick on the right\"]]\n"
msgstr "   [[!img install/inc/infography/clone-intermediary-tails.png link=\"no\" class=\"windows linux mac-usb clone upgrade-tails\" alt=\"Tails instalado en una memoria USB a la derecha\"]]\n"

#. type: Plain text
#, no-wrap
msgid "   [[!img install/inc/infography/clone-dvd.png link=\"no\" class=\"mac-dvd\" alt=\"Tails installed on USB stick on the right\"]]\n"
msgstr "   [[!img install/inc/infography/clone-dvd.png link=\"no\" class=\"mac-dvd\" alt=\"Tails instalado en una memoria USB a la derecha\"]]\n"

#. type: Bullet: '1. '
msgid ""
"<p class=\"debian expert\">Click <span class=\"button\">Browse</span> and "
"choose the ISO image that you downloaded earlier.</p>"
msgstr ""
"<p class=\"debian expert\">Haz click en <span class=\"button\">Explorar</"
"span> y elige la imagen ISO que descargaste previamente.</p>"

#. type: Plain text
#, fuzzy, no-wrap
#| msgid ""
#| "   Choose\n"
#| "   <span class=\"windows linux mac-usb\">the second</span>\n"
#| "   <span class=\"install-clone mac-clone\">the new</span>\n"
#| "   <span class=\"debian expert mac-dvd upgrade-clone\">your</span>\n"
#| "   USB stick in the <span class=\"guilabel\">Target USB stick</span> drop-down list.\n"
msgid ""
"   Choose\n"
"   <span class=\"windows linux mac-usb\">the second</span>\n"
"   <span class=\"install-clone mac-clone\">the new</span>\n"
"   <span class=\"debian expert mac-dvd upgrade-clone upgrade-tails\">your</span>\n"
"   USB stick in the <span class=\"guilabel\">Target USB stick</span> drop-down list.\n"
msgstr ""
"   Elige\n"
"   <span class=\"windows linux mac-usb\">la segunda</span>\n"
"   <span class=\"install-clone mac-clone\">la nueva</span>\n"
<<<<<<< HEAD
"   <span class=\"debian expert mac-dvd upgrade-clone upgrade-tails\""
">tu</span>\n"
"   memoria USB en la lista <span class=\"guilabel\">Memoria USB de "
"destino</span>.\n"
=======
"   <span class=\"debian expert mac-dvd upgrade-clone\">tu</span>\n"
"   memoria USB en la lista desplegable <span class=\"guilabel\">Memoria USB de Destino</span>.\n"
>>>>>>> 51f7e925

#. type: Bullet: '1. '
msgid ""
"To start the <span class=\"debian expert windows linux mac install-clone"
"\">installation, click on the <span class=\"button\">Install</span> button.</"
"span> <span class=\"upgrade\">upgrade, click on the <span class=\"button"
"\">Upgrade</span> button.</span>"
msgstr ""
<<<<<<< HEAD
"Para comenzar la <span class=\"debian expert windows linux mac install-clone"
"\">instalación, haz click en el botón  <span class=\"button\">Instalar</"
"span>.</span> <span class=\"upgrade\">actualización, haz click en el botón "
=======
"Para iniciar la <span class=\"debian expert windows linux mac install-clone"
"\">instalación, haz click en el botón <span class=\"button\">Install</span> "
"</span> <span class=\"upgrade\">actualización,</span> haz click en el botón "
>>>>>>> 51f7e925
"<span class=\"button\">Actualización</span>.</span>"

#. type: Plain text
#, no-wrap
msgid ""
"   <div class=\"note upgrade\">\n"
"   <p>If your Tails USB stick was not installed using\n"
"   <span class=\"application\">Tails Installer</span>, click on the\n"
"   <span class=\"guilabel\">Install</span> button instead.</p>\n"
"   </div>\n"
msgstr ""
"   <div class=\"note upgrade\"><p>Si tu memoria USB no fue\n"
"   instalada usando el <span class=\"application\">Tails Installer</span>, haz click \n"
"   en el botón <span class=\"guilabel\">Instalar</span>.</p>\n"
"   </div>\n"

#. type: Bullet: '1. '
msgid ""
"Read the warning message in the confirmation dialog. Click <span class="
"\"button\">Yes</span> to confirm."
msgstr ""
"Lee el mensaje de advertencia en el diálogo de confirmación. Haz click en "
"<span class=\"button\">Sí</span> para confirmar."

#. type: Plain text
#, no-wrap
msgid ""
"   The\n"
"   <span class=\"debian expert windows linux mac install-clone\">installation</span>\n"
"   <span class=\"upgrade\">upgrade</span>\n"
"   takes a few minutes.\n"
msgstr ""
"   La\n"
"   <span class=\"debian expert windows linux mac install-clone\">instalación</span>\n"
"   <span class=\"upgrade\">actualización</span>\n"
"   toma algunos minutos.\n"

#. type: Plain text
#, no-wrap
msgid ""
"   <span class=\"debian\">At the end of the installation, you are asked\n"
"   for your administration password twice.</span>\n"
msgstr ""
"   <span class=\"debian\">Al final de la instalación, se te pregunta\n"
"   por tu contraseña de administrador dos veces.</span>\n"

#. type: Plain text
#, no-wrap
msgid ""
"   <div class=\"bug\">\n"
"   <p>The progress bar usually freezes for some time\n"
"   while synchronizing data on disk.</p>\n"
"   </div>\n"
msgstr ""
"   <div class=\"bug\">\n"
"   <p>La barra de progreso se detiene a veces por un momento\n"
"   mientras se sincroniza la información en el disco.</p>\n"
"   </div>\n"

#. type: Bullet: '1. '
msgid "Close <span class=\"application\">Tails Installer</span>."
msgstr "Cierra el <span class=\"application\">Tails Installer</span>."

#. type: Plain text
#, no-wrap
msgid "<div class=\"trophy upgrade\">\n"
msgstr "<div class=\"trophy upgrade\">\n"

#. type: Plain text
#, no-wrap
msgid "<p>You are done upgrading Tails. You can now shutdown and restart on your Tails USB stick.</p>\n"
msgstr "<p>Terminaste de actualizar Tails. Ya puedes apagar y reiniciar en tu memoria USB de Tails.</p>\n"

#. type: Plain text
#, no-wrap
msgid "<p>Thank you for staying safe!</p>\n"
msgstr "<p>¡Gracias por mantenerte seguro!</p>\n"

#~ msgid ""
#~ "Click on the <span class=\"button windows linux mac install-clone"
#~ "\">Install by cloning</span> <span class=\"button debian expert"
#~ "\">Install</span> <span class=\"button upgrade\">Upgrade by cloning</"
#~ "span> button."
#~ msgstr ""
#~ "Haz click en el botón <span class=\"button windows linux mac install-clone"
#~ "\">Instalación por clonación</span> <span class=\"button debian expert"
#~ "\">Instalar</span> <span class=\"button upgrade\">Actualización por "
#~ "clonación</span>."

#~ msgid "   <div class=\"note upgrade\">\n"
#~ msgstr "   <div class=\"note upgrade\">\n"<|MERGE_RESOLUTION|>--- conflicted
+++ resolved
@@ -5,13 +5,8 @@
 msgid ""
 msgstr ""
 "Project-Id-Version: PACKAGE VERSION\n"
-<<<<<<< HEAD
-"POT-Creation-Date: 2018-02-22 08:16+0000\n"
-"PO-Revision-Date: 2018-02-22 08:29+0000\n"
-=======
 "POT-Creation-Date: 2018-02-21 18:45+0100\n"
 "PO-Revision-Date: 2018-01-31 16:47+0000\n"
->>>>>>> 51f7e925
 "Last-Translator: emmapeel <emma.peel@riseup.net>\n"
 "Language-Team: Spanish <http://translate.tails.boum.org/projects/tails/"
 "install_finalinline/es/>\n"
@@ -257,15 +252,8 @@
 "   Elige\n"
 "   <span class=\"windows linux mac-usb\">la segunda</span>\n"
 "   <span class=\"install-clone mac-clone\">la nueva</span>\n"
-<<<<<<< HEAD
-"   <span class=\"debian expert mac-dvd upgrade-clone upgrade-tails\""
-">tu</span>\n"
-"   memoria USB en la lista <span class=\"guilabel\">Memoria USB de "
-"destino</span>.\n"
-=======
 "   <span class=\"debian expert mac-dvd upgrade-clone\">tu</span>\n"
 "   memoria USB en la lista desplegable <span class=\"guilabel\">Memoria USB de Destino</span>.\n"
->>>>>>> 51f7e925
 
 #. type: Bullet: '1. '
 msgid ""
@@ -274,15 +262,9 @@
 "span> <span class=\"upgrade\">upgrade, click on the <span class=\"button"
 "\">Upgrade</span> button.</span>"
 msgstr ""
-<<<<<<< HEAD
-"Para comenzar la <span class=\"debian expert windows linux mac install-clone"
-"\">instalación, haz click en el botón  <span class=\"button\">Instalar</"
-"span>.</span> <span class=\"upgrade\">actualización, haz click en el botón "
-=======
 "Para iniciar la <span class=\"debian expert windows linux mac install-clone"
 "\">instalación, haz click en el botón <span class=\"button\">Install</span> "
 "</span> <span class=\"upgrade\">actualización,</span> haz click en el botón "
->>>>>>> 51f7e925
 "<span class=\"button\">Actualización</span>.</span>"
 
 #. type: Plain text
