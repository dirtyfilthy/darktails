<<<<<<< HEAD
<span class="debian windows linux mac expert install-clone">Install <span class="windows-usb linux-usb mac-usb">the final</span> Tails<span class="dvd"> on a USB stick</span></span><span class="upgrade">Upgrade your Tails</span>
====================================================================================================================================================================================================================================

<p class="debian windows linux mac expert">In this step, you will install <span class="windows-usb linux-usb mac-usb">the final</span> Tails
on a <span class="windows-usb linux-usb mac-usb">second</span><span class="install-clone mac-clone">new</span> USB stick
using <span class="application">Tails Installer</span>.</p>
<p class="upgrade-clone">In this step, you will upgrade your Tails from the other Tails using <span class="application">Tails Installer</span>.</p>
<p class="upgrade-tails">In this step, you will upgrade your Tails from the intermediary Tails using <span class="application">Tails Installer</span> one last time.</p>
=======
<h1 class="debian expert install-clone">Install Tails</h1>
<h1 class="windows linux mac-usb">Install the final Tails</h1>
<h1 class="dvd">Install Tails on a USB stick</h1>
<h1 class="upgrade">Upgrade your Tails</h1>

<p class="debian windows linux mac expert">
  In this step, you will install
  <span class="windows linux mac-usb">the final</span>
  Tails on a
  <span class="windows linux mac-usb">second</span>
  <span class="install-clone mac-clone">new</span>
  USB stick using
  <span class="application">Tails Installer</span>.
</p>

<p class="upgrade">In this step, you will upgrade your Tails from the
  <span class="upgrade-clone">other</span>
  <span class="upgrade-tails">temporary</span>
  Tails using
  <span class="application">Tails Installer</span><span class="upgrade-tails"> one last time</span>.
</p>
>>>>>>> 9d597ff2

<div class="caution debian windows linux mac">

<p>All the data on this USB stick will be lost.</p>

</div>

<div class="note upgrade">

<p>The persistent storage of your Tails USB stick will be preserved.</p>

<p class="upgrade-clone">The persistent storage of the other Tails will not be copied.</p>

</div>

<div class="step-image">
[[!img install/inc/infography/plug-usb.png link="no" class="debian"]]
[[!img install/inc/infography/plug-second-usb.png link="no" class="windows linux mac-usb install-clone mac-clone"]]
[[!img install/inc/infography/plug-tails-usb.png link="no" class="dvd"]]
[[!img install/inc/infography/plug-upgraded-usb.png link="no" class="upgrade-clone upgrade-tails"]]
</div>

1. Plug
   <span class="windows linux mac-usb">the second</span>
   <span class="install-clone mac-clone">the new</span>
   <span class="upgrade">your Tails</span>
   <span class="debian expert dvd">the</span>
   USB stick in the computer.

1. <div class="windows linux mac upgrade install-clone"><p>
   Choose
   <span class="menuchoice">
     <span class="guimenu">Applications</span>&nbsp;▸
     <span class="guisubmenu">Tails</span>&nbsp;▸
     <span class="guimenuitem">Tails Installer</span>
   </span>
   to start <span class="application">Tails Installer</span>.
   </p></div>

   <div class="debian expert"><p>
   Start <span class="application">Tails Installer</span>.
   </p></div>

1. Click on the
   <span class="button windows linux mac install-clone">Install by cloning</span>
   <span class="button debian expert">Install</span>
   <span class="button upgrade">Upgrade by cloning</span>
   button.

   [[!img install/inc/screenshots/tails_installer_in_tails.png link="no" class="screenshot windows linux mac upgrade install-clone"]]
   [[!img install/inc/screenshots/tails_installer_in_debian.png link="no" class="screenshot debian expert"]]

   <div class="step-image">
<<<<<<< HEAD
   [[!img inc/infography/install-tails.png link="no" class="debian-usb"]]
   [[!img inc/infography/clone-intermediary-tails.png link="no" class="windows-usb linux-usb mac-usb clone upgrade-tails"]]
   [[!img inc/infography/clone-dvd.png link="no" class="dvd"]]
=======
   [[!img install/inc/infography/install-tails.png link="no" class="debian"]]
   [[!img install/inc/infography/clone-temporary-tails.png link="no" class="windows linux mac-usb clone upgrade-tails"]]
   [[!img install/inc/infography/clone-dvd.png link="no" class="dvd"]]
>>>>>>> 9d597ff2
   </div>

1. <p class="debian expert">Click <span class="button">Browse</span>
   and choose the ISO image that you downloaded earlier.</p>

   Choose
   <span class="windows linux mac-usb">the second</span>
   <span class="install-clone mac-clone">the new</span>
   <span class="debian expert dvd upgrade-clone">your</span>
   USB stick in the <span class="guilabel">Target Device</span> drop-down list.

1. To start the
   <span class="debian expert windows linux mac install-clone">installation,</span>
   <span class="upgrade">upgrade,</span>
   click on the <span class="button">Install Tails</span> button.

1. Read the warning message in the pop-up window. Click
   <span class="button">Yes</span> to confirm.

   The
   <span class="debian expert windows linux mac install-clone">installation</span>
   <span class="upgrade">upgrade</span>
   takes a few minutes.

   <div class="bug">
   <p>The progress bar usually freezes for some time around 95 percent
   while synchronizing data on disk.</p>
   </div>

1. Close <span class="application">Tails Installer</span>.

<div class="trophy upgrade">

<p>You are done upgrading Tails. You can now shutdown and restart on your Tails USB stick.</p>

<p>Thank you for staying safe!</p>

</div><|MERGE_RESOLUTION|>--- conflicted
+++ resolved
@@ -1,13 +1,3 @@
-<<<<<<< HEAD
-<span class="debian windows linux mac expert install-clone">Install <span class="windows-usb linux-usb mac-usb">the final</span> Tails<span class="dvd"> on a USB stick</span></span><span class="upgrade">Upgrade your Tails</span>
-====================================================================================================================================================================================================================================
-
-<p class="debian windows linux mac expert">In this step, you will install <span class="windows-usb linux-usb mac-usb">the final</span> Tails
-on a <span class="windows-usb linux-usb mac-usb">second</span><span class="install-clone mac-clone">new</span> USB stick
-using <span class="application">Tails Installer</span>.</p>
-<p class="upgrade-clone">In this step, you will upgrade your Tails from the other Tails using <span class="application">Tails Installer</span>.</p>
-<p class="upgrade-tails">In this step, you will upgrade your Tails from the intermediary Tails using <span class="application">Tails Installer</span> one last time.</p>
-=======
 <h1 class="debian expert install-clone">Install Tails</h1>
 <h1 class="windows linux mac-usb">Install the final Tails</h1>
 <h1 class="dvd">Install Tails on a USB stick</h1>
@@ -20,16 +10,15 @@
   <span class="windows linux mac-usb">second</span>
   <span class="install-clone mac-clone">new</span>
   USB stick using
-  <span class="application">Tails Installer</span>.
-</p>
+  <span class="application">Tails Installer</span>.</p>
 
-<p class="upgrade">In this step, you will upgrade your Tails from the
+<p class="upgrade">
+  In this step, you will upgrade your Tails from the
   <span class="upgrade-clone">other</span>
-  <span class="upgrade-tails">temporary</span>
+  <span class="upgrade-tails">intermediary</span>
   Tails using
   <span class="application">Tails Installer</span><span class="upgrade-tails"> one last time</span>.
 </p>
->>>>>>> 9d597ff2
 
 <div class="caution debian windows linux mac">
 
@@ -83,15 +72,9 @@
    [[!img install/inc/screenshots/tails_installer_in_debian.png link="no" class="screenshot debian expert"]]
 
    <div class="step-image">
-<<<<<<< HEAD
-   [[!img inc/infography/install-tails.png link="no" class="debian-usb"]]
-   [[!img inc/infography/clone-intermediary-tails.png link="no" class="windows-usb linux-usb mac-usb clone upgrade-tails"]]
-   [[!img inc/infography/clone-dvd.png link="no" class="dvd"]]
-=======
    [[!img install/inc/infography/install-tails.png link="no" class="debian"]]
-   [[!img install/inc/infography/clone-temporary-tails.png link="no" class="windows linux mac-usb clone upgrade-tails"]]
+   [[!img install/inc/infography/clone-intermediary-tails.png link="no" class="windows linux mac-usb clone upgrade-tails"]]
    [[!img install/inc/infography/clone-dvd.png link="no" class="dvd"]]
->>>>>>> 9d597ff2
    </div>
 
 1. <p class="debian expert">Click <span class="button">Browse</span>
