<h1 id="install-tails" class="debian expert install-clone mac-clone">Install Tails</h1>
<h1 id="install-final" class="windows linux mac">Install the final Tails</h1>
<h1 id="install-usb" class="mac-dvd">Install Tails on a USB stick</h1>
<h1 id="upgrade" class="upgrade">Upgrade your Tails</h1>

<p class="debian windows linux mac expert">
  In this step, you will install
  <span class="windows linux mac-usb">the final</span>
  Tails on a
  <span class="windows linux mac-usb">second</span>
  <span class="install-clone mac-clone">new</span>
  USB stick using
  <span class="application">Tails Installer</span>.</p>

<p class="upgrade">
  In this step, you will upgrade your Tails from the
  <span class="upgrade-clone">other</span>
  <span class="upgrade-tails">intermediary</span>
  Tails using
  <span class="application">Tails Installer</span><span class="upgrade-tails"> one last time</span>.
</p>

<div class="caution debian windows linux mac">

<p>All the data on this USB stick will be lost.</p>

</div>

<div class="note upgrade">

<p>The persistent storage of your Tails USB stick will be preserved.</p>

<p class="upgrade-clone">The persistent storage of the other Tails will not be copied.</p>

</div>

<div class="step-image">
[[!img install/inc/infography/plug-usb.png link="no" class="debian" alt="USB stick plugged on the right"]]
[[!img install/inc/infography/plug-second-usb.png link="no" class="windows linux mac-usb install-clone mac-clone" alt="Second USB stick plugged on the right"]]
[[!img install/inc/infography/plug-tails-usb.png link="no" class="mac-dvd" alt="USB stick plugged on the right"]]
[[!img install/inc/infography/plug-upgraded-usb.png link="no" class="upgrade-clone upgrade-tails" alt="Second USB stick plugged on the right"]]
</div>

1. Plug
   <span class="windows linux mac-usb">the second</span>
   <span class="install-clone mac-clone">the new</span>
   <span class="upgrade">your Tails</span>
   <span class="debian expert mac-dvd">the</span>
   USB stick in the computer.

1. <div class="windows linux mac upgrade install-clone"><p>
   Choose
   <span class="menuchoice">
     <span class="guimenu">Applications</span>&nbsp;▸
     <span class="guisubmenu">Tails</span>&nbsp;▸
     <span class="guimenuitem">Tails Installer</span>
   </span>
   to start <span class="application">Tails Installer</span>.
   </p></div>

   <div class="debian expert">

   <p>Start <span class="application">Tails Installer</span>.</p>

<<<<<<< HEAD
   [[!img install/inc/icons/tails-installer.png link="no" alt="Tails Installer"]]
=======
   [[!img install/inc/icons/tails-installer.png link="no" class="debian"]]

   <div class="expert">
   <pre><code>tails-installer-launcher</code></pre>
   </div>
>>>>>>> 598f0e1f

   </div>

1. Click on the
   <span class="button windows linux mac install-clone">Install by cloning</span>
   <span class="button debian expert">Install</span>
   <span class="button upgrade">Upgrade by cloning</span>
   button.

   [[!img install/inc/screenshots/tails_installer_in_tails.png link="no" class="screenshot windows linux mac upgrade install-clone" alt="Tails Installer: 'Install by cloning', 'Upgrade by cloning', 'Upgrade from ISO'"]]
   [[!img install/inc/screenshots/tails_installer_in_debian.png link="no" class="screenshot debian expert" alt="Tails Installer: 'Install', 'Upgrade'"]]

   <div class="step-image">
   [[!img install/inc/infography/install-tails.png link="no" class="debian" alt="ISO image installed on USB stick on the right"]]
   [[!img install/inc/infography/clone-intermediary-tails.png link="no" class="windows linux mac-usb clone upgrade-tails" alt="Tails installed on USB stick on the right"]]
   [[!img install/inc/infography/clone-dvd.png link="no" class="mac-dvd" alt="Tails installed on USB stick on the right"]]
   </div>

1. <p class="debian expert">Click <span class="button">Browse</span>
   and choose the ISO image that you downloaded earlier.</p>

   Choose
   <span class="windows linux mac-usb">the second</span>
   <span class="install-clone mac-clone">the new</span>
   <span class="debian expert mac-dvd upgrade-clone">your</span>
   USB stick in the <span class="guilabel">Target Device</span> drop-down list.

1. To start the
   <span class="debian expert windows linux mac install-clone">installation,</span>
   <span class="upgrade">upgrade,</span>
   click on the <span class="button">Install Tails</span> button.

   <div class="note upgrade">

   <p>If it is impossible to upgrade the USB stick because it was not
   installed using <span class="application">Tails Installer</span>, restart
   <span class="application">Tails Installer</span> and choose
   <span class="guilabel">Clone & Install</span>.</p>

   </div>

1. Read the warning message in the confirmation dialog. Click
   <span class="button">Yes</span> to confirm.

   The
   <span class="debian expert windows linux mac install-clone">installation</span>
   <span class="upgrade">upgrade</span>
   takes a few minutes.

   <span class="debian">At the end of the installation, you are asked
   for your administration password.</span>

   <div class="bug">
   <p>The progress bar usually freezes for some time
   while synchronizing data on disk.</p>
   </div>

1. Close <span class="application">Tails Installer</span>.

<div class="trophy upgrade">

<p>You are done upgrading Tails. You can now shutdown and restart on your Tails USB stick.</p>

<p>Thank you for staying safe!</p>

</div><|MERGE_RESOLUTION|>--- conflicted
+++ resolved
@@ -60,17 +60,13 @@
 
    <div class="debian expert">
 
-   <p>Start <span class="application">Tails Installer</span>.</p>
+   <p>Start <span class="application">Tails Installer</span>:</p>
 
-<<<<<<< HEAD
-   [[!img install/inc/icons/tails-installer.png link="no" alt="Tails Installer"]]
-=======
-   [[!img install/inc/icons/tails-installer.png link="no" class="debian"]]
+   [[!img install/inc/icons/tails-installer.png link="no" class="debian" alt="Tails Installer"]]
 
    <div class="expert">
    <pre><code>tails-installer-launcher</code></pre>
    </div>
->>>>>>> 598f0e1f
 
    </div>
 
