--- conflicted
+++ resolved
@@ -6,13 +6,8 @@
 msgstr ""
 "Project-Id-Version: Tails l10n\n"
 "Report-Msgid-Bugs-To: tails-l10n@boum.org\n"
-<<<<<<< HEAD
 "POT-Creation-Date: 2020-04-12 16:10+0200\n"
 "PO-Revision-Date: 2018-11-06 19:29+0000\n"
-=======
-"POT-Creation-Date: 2019-01-18 14:46+0100\n"
-"PO-Revision-Date: 2020-04-23 14:36+0000\n"
->>>>>>> abd3dc78
 "Last-Translator: emmapeel <emma.peel@riseup.net>\n"
 "Language-Team: Tails Chinese translators <jxt@twngo.xyz>\n"
 "Language: zh_TW\n"
@@ -20,7 +15,7 @@
 "Content-Type: text/plain; charset=UTF-8\n"
 "Content-Transfer-Encoding: 8bit\n"
 "Plural-Forms: nplurals=1; plural=0;\n"
-"X-Generator: Weblate 3.5.1\n"
+"X-Generator: Weblate 2.19.1\n"
 
 #. type: Plain text
 #, no-wrap
@@ -126,7 +121,6 @@
 msgid "Make sure that your USB stick is unplugged."
 msgstr ""
 
-<<<<<<< HEAD
 #, fuzzy
 #~ msgid "[[!meta title=\"Install from macOS\"]]\n"
 #~ msgstr "[[!meta title=\"在Mac系統下以命令列安裝 Tails\"]]\n"
@@ -134,20 +128,33 @@
 #~ msgid "[[!meta robots=\"noindex\"]]\n"
 #~ msgstr "[[!meta robots=\"noindex\"]]\n"
 
-#~ msgid "[[!meta stylesheet=\"bootstrap.min\" rel=\"stylesheet\" title=\"\"]]\n"
-#~ msgstr "[[!meta stylesheet=\"bootstrap.min\" rel=\"stylesheet\" title=\"\"]]\n"
-
-#~ msgid "[[!meta stylesheet=\"inc/stylesheets/assistant\" rel=\"stylesheet\" title=\"\"]]\n"
-#~ msgstr "[[!meta stylesheet=\"inc/stylesheets/assistant\" rel=\"stylesheet\" title=\"\"]]\n"
-
-#~ msgid "[[!meta stylesheet=\"inc/stylesheets/steps\" rel=\"stylesheet\" title=\"\"]]\n"
-#~ msgstr "[[!meta stylesheet=\"inc/stylesheets/steps\" rel=\"stylesheet\" title=\"\"]]\n"
-
-#, fuzzy
-#~ msgid "[[!meta stylesheet=\"inc/stylesheets/mac\" rel=\"stylesheet\" title=\"\"]]\n"
-#~ msgstr "[[!meta stylesheet=\"inc/stylesheets/mac-usb\" rel=\"stylesheet\" title=\"\"]]\n"
-
-#, fuzzy
+#~ msgid ""
+#~ "[[!meta stylesheet=\"bootstrap.min\" rel=\"stylesheet\" title=\"\"]]\n"
+#~ msgstr ""
+#~ "[[!meta stylesheet=\"bootstrap.min\" rel=\"stylesheet\" title=\"\"]]\n"
+
+#~ msgid ""
+#~ "[[!meta stylesheet=\"inc/stylesheets/assistant\" rel=\"stylesheet\" title="
+#~ "\"\"]]\n"
+#~ msgstr ""
+#~ "[[!meta stylesheet=\"inc/stylesheets/assistant\" rel=\"stylesheet\" title="
+#~ "\"\"]]\n"
+
+#~ msgid ""
+#~ "[[!meta stylesheet=\"inc/stylesheets/steps\" rel=\"stylesheet\" title="
+#~ "\"\"]]\n"
+#~ msgstr ""
+#~ "[[!meta stylesheet=\"inc/stylesheets/steps\" rel=\"stylesheet\" title="
+#~ "\"\"]]\n"
+
+#, fuzzy
+#~ msgid ""
+#~ "[[!meta stylesheet=\"inc/stylesheets/mac\" rel=\"stylesheet\" title="
+#~ "\"\"]]\n"
+#~ msgstr ""
+#~ "[[!meta stylesheet=\"inc/stylesheets/mac-usb\" rel=\"stylesheet\" title="
+#~ "\"\"]]\n"
+
 #~ msgid ""
 #~ "1. Open <span class=\"application\">Terminal</span> from\n"
 #~ "   <span class=\"menuchoice\">\n"
@@ -155,14 +162,15 @@
 #~ "     <span class=\"guisubmenu\">Utilities</span>&nbsp;▸\n"
 #~ "     <span class=\"guimenuitem\">Terminal.app</span></span>.\n"
 #~ msgstr ""
-#~ "  1.  自<span class=\"menuchoice\">\n"
-#~ "       打開 <span class=\"application\">Terminal</span>\n"
-#~ "       <span class=\"guimenu\">應用程式</span>&nbsp;▸\n"
-#~ "       <span class=\"guisubmenu\">工具</span>&nbsp;▸\n"
-#~ "       <span class=\"guimenuitem\">Terminal.app</span></span>.\n"
-
-#, fuzzy
-#~ msgid "   It returns a list of the storage devices on the system. For example:\n"
+#~ "1. 開啟  <span class=\"menuchoice\">底下的\n"
+#~ "     <span class=\"application\">Terminal</span>\n"
+#~ "     <span class=\"guimenu\">應用程式</span>&nbsp;▸\n"
+#~ "     <span class=\"guisubmenu\">工具</span>&nbsp;▸\n"
+#~ "     <span class=\"guimenuitem\">Terminal.app</span></span>.\n"
+
+#, fuzzy
+#~ msgid ""
+#~ "   It returns a list of the storage devices on the system. For example:\n"
 #~ msgstr "     它會傳回系統上的儲存設備清單，例如：\n"
 
 #, fuzzy
@@ -176,8 +184,10 @@
 #, fuzzy
 #~ msgid ""
 #~ "   <div class=\"caution\">\n"
-#~ "   <p>If you are unsure about the device name, you should stop proceeding or\n"
-#~ "   <strong>you risk overwriting any hard disk on the system</strong>.</p>\n"
+#~ "   <p>If you are unsure about the device name, you should stop proceeding "
+#~ "or\n"
+#~ "   <strong>you risk overwriting any hard disk on the system</strong>.</"
+#~ "p>\n"
 #~ "   </div>\n"
 #~ msgstr ""
 #~ "     <div class=\"caution\">\n"
@@ -188,26 +198,32 @@
 #, fuzzy
 #~ msgid ""
 #~ "     <div class=\"tip\">\n"
-#~ "     <p>If you are unsure about the path to the USB image, you can insert the\n"
-#~ "     correct path by dragging and dropping the icon of the USB image from\n"
-#~ "     <span class=\"application\">Finder</span> onto <span class=\"application\">\n"
+#~ "     <p>If you are unsure about the path to the USB image, you can insert "
+#~ "the\n"
+#~ "     correct path by dragging and dropping the icon of the USB image "
+#~ "from\n"
+#~ "     <span class=\"application\">Finder</span> onto <span class="
+#~ "\"application\">\n"
 #~ "     Terminal</span>.</p>\n"
 #~ "     </div>\n"
 #~ msgstr ""
 #~ "       <div class=\"tip\">\n"
 #~ "       <p>如果不確定 ISO-映像檔的存放路徑, 可以透過\n"
-#~ "       從<span class=\"application\">Finder</span>下拖迤與放入  ISO檔案至<span class=\"application\">\n"
+#~ "       從<span class=\"application\">Finder</span>下拖迤與放入  ISO檔案至"
+#~ "<span class=\"application\">\n"
 #~ "       Terminal</span> 底下來插入正確的路徑。</p>\n"
 #~ "       </div>\n"
 
 #, fuzzy
 #~ msgid ""
 #~ "     <div class=\"tip\">\n"
-#~ "     <p>You can try adding <span class=\"code\">r</span> before <span class=\"code\">disk</span> to make the installation faster.</p>\n"
+#~ "     <p>You can try adding <span class=\"code\">r</span> before <span "
+#~ "class=\"code\">disk</span> to make the installation faster.</p>\n"
 #~ "     </div>\n"
 #~ msgstr ""
 #~ "       <div class=\"tip\">\n"
-#~ "       <p>可以試著在<span class=\"code\">disk</span>之前加上<span class=\"code\">r</span>，好讓安裝過程更快速。</p>\n"
+#~ "       <p>可以試著在<span class=\"code\">disk</span>之前加上<span class="
+#~ "\"code\">r</span>，好讓安裝過程更快速。</p>\n"
 #~ "       </div>\n"
 
 #, fuzzy
@@ -225,271 +241,50 @@
 #, fuzzy
 #~ msgid ""
 #~ "   <div class=\"note\">\n"
-#~ "   <p>If you get a <span class=\"guilabel\">Permission denied</span> error, try\n"
+#~ "   <p>If you get a <span class=\"guilabel\">Permission denied</span> "
+#~ "error, try\n"
 #~ "   adding <code>sudo</code> at the beginning of the command:</p>\n"
 #~ msgstr ""
 #~ "     <div class=\"tip\">\n"
-#~ "     <p>Wenn Sie eine <span class=\"guilabel\">Permission denied</span> Fehlermeldung erhalten, versuchen Sie\n"
+#~ "     <p>Wenn Sie eine <span class=\"guilabel\">Permission denied</span> "
+#~ "Fehlermeldung erhalten, versuchen Sie\n"
 #~ "     <code>sudo</code> vor den Beginn des Befehls hinzuzufügen:</p>\n"
 
 #, fuzzy
 #~ msgid ""
-#~ "   <p>If you get an <span class=\"guilabel\">invalid number ‘16m’</span> error, try\n"
+#~ "   <p>If you get an <span class=\"guilabel\">invalid number ‘16m’</span> "
+#~ "error, try\n"
 #~ "   using <code>16M</code> instead:</p>\n"
 #~ msgstr ""
-#~ "     <p>如果看到返回<span class=\"guilabel\">invalid number ‘16m’</span>的錯誤訊息, 試試\n"
+#~ "     <p>如果看到返回<span class=\"guilabel\">invalid number ‘16m’</span>的"
+#~ "錯誤訊息, 試試\n"
 #~ "     使用 <code>16M</code>替代：</p>\n"
 
-#, fuzzy
 #~ msgid "   </div>\n"
-#~ msgstr "     </div>\n"
-
-#, fuzzy
-#~ msgid "   The installation is complete once the command prompt reappeared.\n"
+#~ msgstr "   </div>\n"
+
+#, fuzzy
+#~ msgid ""
+#~ "   The installation is complete once the command prompt reappeared.\n"
 #~ msgstr "     一旦安裝完成，命令列會再次彈出。\n"
 
-#, fuzzy
-#~ msgid "[[!inline pages=\"install/inc/steps/install_with_etcher.inline\" raw=\"yes\" sort=\"age\"]]\n"
-#~ msgstr "[[!inline pages=\"install/inc/steps/install_final.inline.zh_TW\" raw=\"yes\" sort=\"age\"]]\n"
-
-#~ msgid "[[!inline pages=\"install/inc/steps/restart_first_time.inline\" raw=\"yes\" sort=\"age\"]]\n"
-#~ msgstr "[[!inline pages=\"install/inc/steps/restart_first_time.inline.zh_TW\" raw=\"yes\" sort=\"age\"]]\n"
-
-#~ msgid "[[!inline pages=\"install/inc/steps/create_persistence.inline\" raw=\"yes\" sort=\"age\"]]\n"
-#~ msgstr "[[!inline pages=\"install/inc/steps/create_persistence.inline.zh_TW\" raw=\"yes\" sort=\"age\"]]\n"
-=======
-#. type: Plain text
-#, no-wrap
-msgid ""
-"1. Open <span class=\"application\">Terminal</span> from\n"
-"   <span class=\"menuchoice\">\n"
-"     <span class=\"guimenu\">Applications</span>&nbsp;▸\n"
-"     <span class=\"guisubmenu\">Utilities</span>&nbsp;▸\n"
-"     <span class=\"guimenuitem\">Terminal.app</span></span>.\n"
-msgstr ""
-"1. 開啟  <span class=\"menuchoice\">底下的\n"
-"     <span class=\"application\">Terminal</span>\n"
-"     <span class=\"guimenu\">應用程式</span>&nbsp;▸\n"
-"     <span class=\"guisubmenu\">工具</span>&nbsp;▸\n"
-"     <span class=\"guimenuitem\">Terminal.app</span></span>.\n"
-
-#. type: Bullet: '1. '
-msgid "Execute the following command:"
-msgstr ""
-
-#. type: Plain text
-#, no-wrap
-msgid "   <p class=\"pre command\">diskutil list</p>\n"
-msgstr ""
-
-#. type: Plain text
-#, fuzzy, no-wrap
-msgid "   It returns a list of the storage devices on the system. For example:\n"
-msgstr "     它會傳回系統上的儲存設備清單，例如：\n"
-
-#. type: Plain text
-#, no-wrap
-msgid ""
-"   <p class=\"pre command-output\">/dev/disk0\n"
-"    #:                     TYPE NAME         SIZE      IDENTIFIER\n"
-"    0:    GUID_partition_scheme             *500.1 GB  disk0\n"
-"    1:                      EFI              209.7 MB  disk0s1\n"
-"    2:                Apple_HFS MacDrive     250.0 GB  disk0s2\n"
-"    3:                      EFI              134.1 GB  disk0s3\n"
-"    4:     Microsoft Basic Data BOOTCAMP     115.5 GB  disk0s4</p>\n"
-msgstr ""
-
-#. type: Bullet: '1. '
-msgid "Plug your USB stick in the computer."
-msgstr ""
-
-#. type: Bullet: '1. '
-msgid "Execute again the same command:"
-msgstr ""
-
-#. type: Plain text
-#, fuzzy, no-wrap
-msgid ""
-"   Your USB stick appears as a new device in the list. Check\n"
-"   that its size corresponds to the size of your USB stick.\n"
-msgstr ""
-"     新接上的 USB 隨身碟應會出珼在清單列表，檢查\n"
-"     其容量大小是否符合所用的隨身碟。\n"
-
-#. type: Plain text
-#, no-wrap
-msgid ""
-"   <p class=\"pre command-output\">/dev/disk0\n"
-"    #:                     TYPE NAME         SIZE      IDENTIFIER\n"
-"    0:    GUID_partition_scheme             &lowast;500.1 GB  disk0\n"
-"    1:                      EFI              209.7 MB  disk0s1\n"
-"    2:                Apple_HFS MacDrive     250.0 GB  disk0s2\n"
-"    3:                      EFI              134.1 GB  disk0s3\n"
-"    4:     Microsoft Basic Data BOOTCAMP     115.5 GB  disk0s4\n"
-"  /dev/disk1\n"
-"    #:                     TYPE NAME         SIZE      IDENTIFIER\n"
-"    0:   FDisk_partition_scheme             *8.0 GB    disk1\n"
-"    1:                Apple_HFS Untitled 1   8.0 GB    disk1s1</p>\n"
-msgstr ""
-
-#. type: Bullet: '1. '
-msgid ""
-"Take note of the *device name* of your USB stick.  In this example, the USB "
-"stick is 8.0 GB and its device name is <span class=\"code\">/dev/disk1</"
-"span>.  Yours might be different."
-msgstr ""
-
-#. type: Plain text
-#, fuzzy, no-wrap
-msgid ""
-"   <div class=\"caution\">\n"
-"   <p>If you are unsure about the device name, you should stop proceeding or\n"
-"   <strong>you risk overwriting any hard disk on the system</strong>.</p>\n"
-"   </div>\n"
-msgstr ""
-"     <div class=\"caution\">\n"
-"     <p>如果不確定設備的名稱，最好立即停止 否則將有\n"
-"     <strong>覆寫掉系統上任何一個硬碟的風險。</strong>.</p>\n"
-"     </div>\n"
-
-#. type: Bullet: '1. '
-msgid ""
-"Execute the following commands to copy the USB image that you downloaded "
-"earlier to the USB stick."
-msgstr ""
-
-#. type: Plain text
-#, no-wrap
-msgid "   Replace:\n"
-msgstr ""
-
-#. type: Bullet: '   - '
-msgid ""
-"<span class=\"command-placeholder\">tails.img</span> with the path to the "
-"USB image"
-msgstr ""
-
-#. type: Plain text
-#, fuzzy, no-wrap
-msgid ""
-"     <div class=\"tip\">\n"
-"     <p>If you are unsure about the path to the USB image, you can insert the\n"
-"     correct path by dragging and dropping the icon of the USB image from\n"
-"     <span class=\"application\">Finder</span> onto <span class=\"application\">\n"
-"     Terminal</span>.</p>\n"
-"     </div>\n"
-msgstr ""
-"       <div class=\"tip\">\n"
-"       <p>如果不確定 ISO-映像檔的存放路徑, 可以透過\n"
-"       從<span class=\"application\">Finder</span>下拖迤與放入  ISO檔案至<span class=\"application\">\n"
-"       Terminal</span> 底下來插入正確的路徑。</p>\n"
-"       </div>\n"
-
-#. type: Bullet: '   - '
-msgid ""
-"<span class=\"command-placeholder\">device</span> with the device name found "
-"in step 6"
-msgstr ""
-
-#. type: Plain text
-#, fuzzy, no-wrap
-msgid ""
-"     <div class=\"tip\">\n"
-"     <p>You can try adding <span class=\"code\">r</span> before <span class=\"code\">disk</span> to make the installation faster.</p>\n"
-"     </div>\n"
-msgstr ""
-"       <div class=\"tip\">\n"
-"       <p>可以試著在<span class=\"code\">disk</span>之前加上<span class=\"code\">r</span>，好讓安裝過程更快速。</p>\n"
-"       </div>\n"
-
-#. type: Plain text
-#, no-wrap
-msgid "   <p class=\"pre command\">diskutil unmountDisk <span class=\"command-placeholder\">device</span></p>\n"
-msgstr ""
-
-#. type: Plain text
-#, no-wrap
-msgid "   <p class=\"pre command\">dd if=<span class=\"command-placeholder\">tails.img</span> of=<span class=\"command-placeholder\">device</span> bs=16m && sync</p>\n"
-msgstr ""
-
-#. type: Plain text
-#, fuzzy, no-wrap
-msgid "   You should get something like this:\n"
-msgstr "     應該會得到像這樣的東西：\n"
-
-#. type: Plain text
-#, no-wrap
-msgid "   <p class=\"pre command-example\">dd if=/Users/me/tails-amd64-3.12.img of=/dev/rdisk9 bs=16m && sync</p>\n"
-msgstr ""
-
-#. type: Plain text
-#, fuzzy, no-wrap
-msgid ""
-"   If no error message is returned, Tails is being copied on the USB\n"
-"   stick. The copy takes some time, generally a few minutes.\n"
-msgstr ""
-"     如果出現錯誤訊息， Tails 會被複制到 USB-隨身碟上\n"
-"     這段複制過程通常要花幾分鐘的時間。\n"
-
-#. type: Plain text
-#, fuzzy, no-wrap
-msgid ""
-"   <div class=\"note\">\n"
-"   <p>If you get a <span class=\"guilabel\">Permission denied</span> error, try\n"
-"   adding <code>sudo</code> at the beginning of the command:</p>\n"
-msgstr ""
-"     <div class=\"tip\">\n"
-"     <p>Wenn Sie eine <span class=\"guilabel\">Permission denied</span> Fehlermeldung erhalten, versuchen Sie\n"
-"     <code>sudo</code> vor den Beginn des Befehls hinzuzufügen:</p>\n"
-
-#. type: Plain text
-#, no-wrap
-msgid "   <p class=\"pre command\">sudo dd if=<span class=\"command-placeholder\">tails.img</span> of=<span class=\"command-placeholder\">device</span> bs=16m && sync</p>\n"
-msgstr ""
-
-#. type: Plain text
-#, fuzzy, no-wrap
-msgid ""
-"   <p>If you get an <span class=\"guilabel\">invalid number ‘16m’</span> error, try\n"
-"   using <code>16M</code> instead:</p>\n"
-msgstr ""
-"     <p>如果看到返回<span class=\"guilabel\">invalid number ‘16m’</span>的錯誤訊息, 試試\n"
-"     使用 <code>16M</code>替代：</p>\n"
-
-#. type: Plain text
-#, no-wrap
-msgid "   <p class=\"pre command\">dd if=<span class=\"command-placeholder\">tails.img</span> of=<span class=\"command-placeholder\">device</span> bs=16M && sync</p>\n"
-msgstr ""
-
-#. type: Plain text
-#, no-wrap
-msgid "   </div>\n"
-msgstr "   </div>\n"
-
-#. type: Plain text
-#, fuzzy, no-wrap
-msgid "   The installation is complete once the command prompt reappeared.\n"
-msgstr "     一旦安裝完成，命令列會再次彈出。\n"
-
-#. type: Title -
-#, no-wrap
-msgid "Install Tails\n"
-msgstr ""
-
-#. type: Plain text
-#, no-wrap
-msgid "[[!inline pages=\"install/inc/steps/install_with_etcher.inline\" raw=\"yes\" sort=\"age\"]]\n"
-msgstr ""
-"[[!inline pages=\"install/inc/steps/install_with_etcher.inline.zh_TW\" raw=\""
-"yes\" sort=\"age\"]]\n"
-
-#. type: Plain text
-#, no-wrap
-msgid "[[!inline pages=\"install/inc/steps/restart_first_time.inline\" raw=\"yes\" sort=\"age\"]]\n"
-msgstr "[[!inline pages=\"install/inc/steps/restart_first_time.inline.zh_TW\" raw=\"yes\" sort=\"age\"]]\n"
-
-#. type: Plain text
-#, no-wrap
-msgid "[[!inline pages=\"install/inc/steps/create_persistence.inline\" raw=\"yes\" sort=\"age\"]]\n"
-msgstr "[[!inline pages=\"install/inc/steps/create_persistence.inline.zh_TW\" raw=\"yes\" sort=\"age\"]]\n"
->>>>>>> abd3dc78
+#~ msgid ""
+#~ "[[!inline pages=\"install/inc/steps/install_with_etcher.inline\" raw=\"yes"
+#~ "\" sort=\"age\"]]\n"
+#~ msgstr ""
+#~ "[[!inline pages=\"install/inc/steps/install_with_etcher.inline.zh_TW\" "
+#~ "raw=\"yes\" sort=\"age\"]]\n"
+
+#~ msgid ""
+#~ "[[!inline pages=\"install/inc/steps/restart_first_time.inline\" raw=\"yes"
+#~ "\" sort=\"age\"]]\n"
+#~ msgstr ""
+#~ "[[!inline pages=\"install/inc/steps/restart_first_time.inline.zh_TW\" raw="
+#~ "\"yes\" sort=\"age\"]]\n"
+
+#~ msgid ""
+#~ "[[!inline pages=\"install/inc/steps/create_persistence.inline\" raw=\"yes"
+#~ "\" sort=\"age\"]]\n"
+#~ msgstr ""
+#~ "[[!inline pages=\"install/inc/steps/create_persistence.inline.zh_TW\" raw="
+#~ "\"yes\" sort=\"age\"]]\n"