# SOME DESCRIPTIVE TITLE
# Copyright (C) YEAR Free Software Foundation, Inc.
# This file is distributed under the same license as the PACKAGE package.
# FIRST AUTHOR <EMAIL@ADDRESS>, YEAR.
#
msgid ""
msgstr ""
"Project-Id-Version: PACKAGE VERSION\n"
"POT-Creation-Date: 2017-11-27 00:34+0000\n"
"PO-Revision-Date: YEAR-MO-DA HO:MI+ZONE\n"
"Last-Translator: FULL NAME <EMAIL@ADDRESS>\n"
"Language-Team: LANGUAGE <LL@li.org>\n"
"Language: \n"
"MIME-Version: 1.0\n"
"Content-Type: text/plain; charset=UTF-8\n"
"Content-Transfer-Encoding: 8bit\n"

#. type: Content of: <div>
msgid "0.95"
msgstr ""

#. type: Content of: <h1>
msgid ""
"Download Tails [[!inline pages=\"inc/stable_amd64_version\" raw=\"yes\" sort="
"\"age\"]]"
msgstr ""

#. type: Content of: <h1>
msgid ""
"Download Tails [[!inline pages=\"inc/stable_amd64_version\" raw=\"yes\" sort="
"\"age\"]]"
msgstr ""

#. type: Content of: <div><div><h2>
msgid "Direct download"
msgstr ""

<<<<<<< HEAD
#. type: Content of: <div><div><div><h3>
msgid ""
"<span class=\"step-number\"><span class=\"debian windows linux mac-usb mac-"
"dvd upgrade-tails\">1.</span>1.</span>Download Tails"
=======
#. type: Content of: <div><div><div><div><h3>
msgid ""
"<span class=\"step-number\"><span class=\"debian windows linux mac-usb mac-"
"dvd upgrade-tails\">1.</span>1</span>Download Tails"
>>>>>>> c564e338
msgstr ""

#. type: Content of: <div><div><div><div>
#, fuzzy
#| msgid ""
#| "Download the <a href='[[!inline pages=\"inc/stable_amd64_iso_url\" raw="
#| "\"yes\" sort=\"age\"]]' class=\"use-mirror-pool\"> Tails [[!inline pages="
#| "\"inc/stable_amd64_version\" raw=\"yes\" sort=\"age\"]] ISO image</a> "
#| "(<span class=\"remove-extra-space\">[[!inline pages=\"inc/"
#| "stable_amd64_iso_size\" raw=\"yes\" sort=\"age\"]]</span>)."
msgid ""
"<a href=\"[[!inline pages=\"inc/stable_amd64_iso_url\" raw=\"yes\" sort=\"age"
"\"]]\" id=\"download-iso\" class=\"use-mirror-pool btn btn-primary inline-"
"block indent\">Download Tails [[!inline pages=\"inc/stable_amd64_version\" "
"raw=\"yes\" sort=\"age\"]] ISO image (<span class=\"remove-extra-space\">[[!"
"inline pages=\"inc/stable_amd64_iso_size\" raw=\"yes\" sort=\"age\"]]</"
"span>)</a>"
msgstr ""
"Téléchargez l'<a href='[[!inline pages=\"inc/stable_amd64_iso_url\" raw=\"yes"
"\"]]' class=\"use-mirror-pool\">image ISO de Tails [[!inline pages=\"inc/"
"stable_amd64_version\" raw=\"yes\"]]</a> (<span class=\"remove-extra-space"
"\">[[!inline pages=\"inc/stable_amd64_iso_size\" raw=\"yes\" sort=\"age\"]]</"
"span>)."

#. type: Content of: <div><div><div><div><p>
#, fuzzy
#| msgid ""
#| "[[!inline pages=\"inc/stable_amd64_gpg_verify\" raw=\"yes\" sort=\"age\"]]"
msgid ""
"<a>I already downloaded Tails [[!inline pages=\"inc/stable_amd64_version\" "
"raw=\"yes\" sort=\"age\"]].</a>"
msgstr ""
"[[!inline pages=\"inc/stable_amd64_gpg_verify\" raw=\"yes\" sort=\"age\"]]"

#. type: Content of: <div><div><div><div><h3>
msgid ""
"<span class=\"step-number\"><span class=\"debian windows linux mac-usb mac-"
<<<<<<< HEAD
"dvd upgrade-tails\">1.</span>2.</span>Verify your download using your browser"
=======
"dvd upgrade-tails\">1.</span>2</span>Verify your download using your browser"
>>>>>>> c564e338
msgstr ""

#. type: Content of: <div><div><div><div><p><b>
msgid "<b>For your security,"
msgstr ""

#. type: Content of: <div><div><div><div><p>
msgid "always verify your download!</b>"
msgstr ""

#. type: Content of: <div><div><div><div><div><p>
msgid "[[!toggle id=\"why-verify-supported\" text=\"Why?\"]]"
msgstr ""

#. type: Content of: <div><div><div><div><div><div>
msgid ""
"[[!toggleable id=\"why-verify-supported\" text=\"\"\" [[!toggle id=\"why-"
"verify-supported\" text=\"X\"]]"
msgstr ""

#. type: Content of: <div><div><div><div><div><p>
msgid "With an unverified download, you might:"
msgstr ""

#. type: Content of: <div><div><div><div><div><ul><li>
msgid ""
"Lose time if your download is incomplete or broken due to an error during "
"the download.  This is quite frequent."
msgstr ""

#. type: Content of: <div><div><div><div><div><ul><li>
msgid ""
"Get hacked while using Tails if our download mirrors have been compromised "
"and are serving malicious downloads."
msgstr ""

#. type: Content of: <div><div><div><div><div><ul><li>
msgid ""
"<a href=\"http://blog.linuxmint.com/?p=2994\">This already happened to other "
"operating systems.</a>"
msgstr ""

#. type: Content of: <div><div><div><div><div><ul><li>
msgid ""
"Get hacked while using Tails if your download is modified on the fly by an "
"attacker on the network."
msgstr ""

#. type: Content of: <div><div><div><div><div><ul><li>
msgid ""
"<a href=\"https://en.wikipedia.org/wiki/DigiNotar\">This is possible for "
"strong adversaries.</a>"
msgstr ""

#. type: Content of: <div>
msgid "\"\"\"]]"
msgstr ""

#. type: Content of: <div><div><div><div><div><p>
msgid "Our browser extension makes it quick and easy."
msgstr ""

#. type: Content of: <div><div><div><div><div>
msgid ""
"<a href=\"https://addons.mozilla.org/firefox/downloads/latest/tails-"
"verification/addon-tails-verification-latest.xpi\" class=\"install-extension-"
"btn supported-browser firefox btn btn-primary inline-block\">Install "
"<u>Tails Verification</u> extension</a> <a class=\"install-extension-btn "
"supported-browser chrome btn btn-primary inline-block\">Install <u>Tails "
"Verification</u> extension</a>"
msgstr ""

#. type: Content of: <div><div><div><div><div><div><p>
msgid ""
"You seem to have JavaScript disabled. To use our browser extension, please "
"allow all this page:"
msgstr ""

#. type: Content of: <div><div><div><div><div><div>
msgid "[[!img screenshots/allow_js.png link=\"no\"]]"
msgstr ""

#. type: Content of: <div><div><div><div><div><p>
msgid "Your extension is an older version."
msgstr ""

#. type: Content of: <div><div><div><div><div>
msgid ""
"<a href=\"https://addons.mozilla.org/firefox/downloads/latest/tails-"
"verification/addon-tails-verification-latest.xpi\" class=\"install-extension-"
"btn firefox btn btn-primary inline-block\">Update extension</a> <a class="
"\"install-extension-btn chrome btn btn-primary inline-block\">Update "
"extension</a>"
msgstr ""

#. type: Content of: <div><div><div><div><div><p>
msgid "<u>Tails Verification</u> extension Installed!"
msgstr ""

#. type: Content of: <div><div><div><div><div>
msgid ""
"<label id=\"verify-download-wrapper\" class=\"btn btn-primary inline-block"
"\"> Verify download&hellip; <input id=\"verify-download\" type=\"file\"/> </"
"label>"
msgstr ""

#. type: Content of: <div><div><div><div><div><div><p>
msgid "Verifying <span id=\"filename\">$FILENAME</span>&hellip;"
msgstr ""

#. type: Content of: <div><div><div><div><div><p>
msgid "Verification successful!"
msgstr ""

#. type: Content of: <div><div><div><div><div><div><p>
msgid "<b>Verification failed!</b>"
msgstr ""

#. type: Content of: <div><div><div><div><div><div><p>
msgid "[[!toggle id=\"why-failed\" text=\"Why?\"]]"
msgstr ""

#. type: Content of: <div><div><div><div><div><div><div>
msgid ""
"[[!toggleable id=\"why-failed\" text=\"\"\" [[!toggle id=\"why-failed\" text="
"\"X\"]]"
msgstr ""

#. type: Content of: <div><div><div><div><div><div><div><p>
msgid ""
"Most likely, the verification failed because of an error or interruption "
"during the download."
msgstr ""

#. type: Content of: <div><div><div><div><div><div><div><p>
msgid ""
"Less likely, the verification might have failed because of a malicious "
"download from our download mirrors or due to a network attack in your "
"country or local network."
msgstr ""

#. type: Content of: <div><div><div><div><div><div><div><p>
msgid "Downloading again is usually enough to fix this problem."
msgstr ""

#. type: Content of: <div><div><div><div><div><div><p>
msgid ""
"<a href=\"[[!inline pages=\"inc/stable_amd64_iso_url\" raw=\"yes\" sort=\"age"
"\"]]\" id=\"download-iso-again\" class=\"use-mirror-pool\">Please try to "
"download again&hellip;</a>"
msgstr ""

#. type: Content of: <div><div><div><div><div><div><p>
msgid "<b>Verification failed again!</b>"
msgstr ""

#. type: Content of: <div><div><div><div><div><div><p>
msgid "[[!toggle id=\"why-failed-again\" text=\"Why?\"]]"
msgstr ""

#. type: Content of: <div><div><div><div><div><div><div>
msgid ""
"[[!toggleable id=\"why-failed-again\" text=\"\"\" [[!toggle id=\"why-failed-"
"again\" text=\"X\"]]"
msgstr ""

#. type: Content of: <div><div><div><div><div><div><div><p>
msgid "The verification might have failed again because of:"
msgstr ""

#. type: Content of: <div><div><div><div><div><div><div><ul><li>
msgid "A software problem in our verification extension"
msgstr ""

#. type: Content of: <div><div><div><div><div><div><div><ul><li>
msgid "A malicious download from our download mirrors"
msgstr ""

#. type: Content of: <div><div><div><div><div><div><div><ul><li>
msgid "A network attack in your country or local network"
msgstr ""

#. type: Content of: <div><div><div><div><div><div><div><p>
msgid ""
"Trying from a different place or a different computer might solve any of "
"these issues."
msgstr ""

#. type: Content of: <div><div><div><div><div><div><p>
msgid ""
"Please try to download again from a different place or a different "
"computer&hellip;"
msgstr ""

#. type: Content of: <div><div><div><h3>
msgid ""
"<span class=\"step-number\"><span class=\"debian windows linux mac-usb mac-"
<<<<<<< HEAD
"dvd upgrade-tails\">1.</span>3.</span>Continue installing"
=======
"dvd upgrade-tails\">1.</span>3</span>Continue <span class=\"debian windows "
"linux mac-usb mac-dvd\">installing</span> <span class=\"upgrade-tails"
"\">upgrading</span> <span class=\"download-only\">installing or upgrading</"
"span>"
>>>>>>> c564e338
msgstr ""

#. type: Content of: <div><div><div><div>
msgid ""
"<span class=\"debian\">[[Skip download|debian/usb]]</span> <span class="
"\"windows\">[[Skip download|win/usb]]</span> <span class=\"linux\">[[Skip "
"download|linux/usb]]</span> <span class=\"mac-usb\">[[Skip download|mac/"
"usb]]</span> <span class=\"mac-dvd\">[[Skip download|mac/dvd]]</span> <span "
"class=\"dvd\">[[Skip download|dvd]]</span> <span class=\"vm\">[[Skip "
"download|doc/advanced_topics/virtualization]]</span> <span class=\"upgrade-"
"tails\">[[Skip download|upgrade/tails]]</span>"
msgstr ""

<<<<<<< HEAD
#. type: Content of: <div><div><div><div><div>
msgid ""
"<span class=\"debian\">[[Skip verification|debian/usb]]</span> <span class="
"\"windows\">[[Skip verification|win/usb]]</span> <span class=\"linux"
"\">[[Skip verification|linux/usb]]</span> <span class=\"mac-usb\">[[Skip "
"verification|mac/usb]]</span> <span class=\"mac-dvd\">[[Skip verification|"
"mac/dvd]]</span> <span class=\"dvd\">[[Skip verification|dvd]]</span> <span "
"class=\"vm\">[[Skip verification|doc/advanced_topics/virtualization]]</span> "
"<span class=\"upgrade-tails\">[[Skip verification|upgrade/tails]]</span>"
msgstr ""

#. type: Content of: <div><div><div><div><div>
msgid ""
"<span class=\"debian\">[[Next: Install <em>Tails Installer</em>|debian/"
"usb]]</span> <span class=\"windows\">[[Next: Install an intermediary Tails|"
"win/usb]]</span> <span class=\"linux\">[[Next: Install an intermediary Tails|"
"linux/usb]]</span> <span class=\"mac-usb\">[[Next: Install an intermediary "
"Tails|mac/usb]]</span> <span class=\"mac-dvd\">[[Next: Burn a Tails DVD|mac/"
"dvd]]</span> <span class=\"upgrade-tails\">[[Next: Install an intermediary "
"Tails|upgrade/tails]]</span> (<span class=\"next-counter\"></span>)"
msgstr ""

#. type: Content of: <div><div><div><div><div>
msgid ""
"<span class=\"dvd\">[[Next: Burning Tails on a DVD|dvd]]</span> <span class="
"\"vm\">[[Next: Virtualization|doc/advanced_topics/virtualization]]</span>"
msgstr ""

#. type: Content of: <div><div><div><div><ul><li>
msgid "[[From Windows|install/win/usb]]"
msgstr ""

#. type: Content of: <div><div><div><div><ul><li>
msgid "[[From Debian, Ubuntu, or Mint|install/debian/usb]]"
msgstr ""

#. type: Content of: <div><div><div><div><ul><li>
msgid "[[From other Linux distributions|install/linux/usb]]"
msgstr ""

#. type: Content of: <div><div><div><div><ul><li>
msgid "[[From macOS by burning a DVD first|install/mac/dvd]]"
msgstr ""

#. type: Content of: <div><div><div><div><ul><li>
msgid "[[From macOS and the command line|install/mac/usb]]"
=======
#. type: Content of: <div><div><div><div><div><div>
msgid "[[Skip verification!|debian/usb]]"
msgstr ""

#. type: Content of: <div><div><div><div><div><div>
msgid "[[Skip verification!|win/usb]]"
msgstr ""

#. type: Content of: <div><div><div><div><div><div>
msgid "[[Skip verification!|linux/usb]]"
msgstr ""

#. type: Content of: <div><div><div><div><div><div>
msgid "[[Skip verification!|mac/usb]]"
msgstr ""

#. type: Content of: <div><div><div><div><div><div>
msgid "[[Skip verification!|mac/dvd]]"
msgstr ""

#. type: Content of: <div><div><div><div><div><div>
msgid "[[Skip verification!|dvd]]"
msgstr ""

#. type: Content of: <div><div><div><div><div><div>
msgid "[[Skip verification!|doc/advanced_topics/virtualization]]"
msgstr ""

#. type: Content of: <div><div><div><div><div><div>
msgid "[[Skip verification!|upgrade/tails]]"
msgstr ""

#. type: Content of: <div><div><div><div><div>
msgid "[["
msgstr ""

#. type: Content of: <div><div><div><div><div><div>
msgid ""
"Next: Install <em>Tails Installer</em> (<span class=\"next-counter\"></span>)"
msgstr ""

#. type: Content of: <div><div><div><div><div>
msgid "|debian/usb]]"
msgstr ""

#. type: Content of: <div><div><div><div><div><div>
msgid ""
"Next: Install an intermediary Tails (<span class=\"next-counter\"></span>)"
msgstr ""

#. type: Content of: <div><div><div><div><div>
msgid "|win/usb]]"
msgstr ""

#. type: Content of: <div><div><div><div><div>
msgid "|linux/usb]]"
msgstr ""

#. type: Content of: <div><div><div><div><div>
msgid "|mac/usb]]"
msgstr ""

#. type: Content of: <div><div><div><div><div><div>
msgid "Next: Burn a Tails DVD (<span class=\"next-counter\"></span>)"
msgstr ""

#. type: Content of: <div><div><div><div><div>
msgid "|mac/dvd]]"
msgstr ""

#. type: Content of: <div><div><div><div><div>
msgid "|upgrade/tails]]"
msgstr ""

#. type: Content of: <div><div><div><div><div><div>
msgid "Next: Burning Tails on a DVD"
msgstr ""

#. type: Content of: <div><div><div><div><div>
msgid "|dvd]]"
msgstr ""

#. type: Content of: <div><div><div><div><div><div>
msgid "Next: Virtualization"
msgstr ""

#. type: Content of: <div><div><div><div><div>
msgid "|doc/advanced_topics/virtualization]]"
msgstr ""

#. type: Content of: <div><div><div><div><ul><li>
msgid "[[Install from Windows|install/win/usb]]"
msgstr ""

#. type: Content of: <div><div><div><div><ul><li>
msgid "[[Install from Debian, Ubuntu, or Mint|install/debian/usb]]"
msgstr ""

#. type: Content of: <div><div><div><div><ul><li>
msgid "[[Install from other Linux distributions|install/linux/usb]]"
msgstr ""

#. type: Content of: <div><div><div><div><ul><li>
msgid "[[Install from macOS by burning a DVD first|install/mac/dvd]]"
msgstr ""

#. type: Content of: <div><div><div><div><ul><li>
msgid "[[Install from macOS and the command line|install/mac/usb]]"
msgstr ""

#. type: Content of: <div><div><div><div><ul><li>
msgid "[[Burn on a DVD|dvd]]"
msgstr ""

#. type: Content of: <div><div><div><div><ul><li>
msgid "[[Run in a virtual machine|doc/advanced_topics/virtualization]]"
msgstr ""

#. type: Content of: <div><div><div><div><ul><li>
msgid "[[Upgrade inside Tails|upgrade/tails]]"
>>>>>>> c564e338
msgstr ""

#. type: Content of: <div><div><div><p>
msgid ""
"You are using <u><b><span id=\"detected-browser\">$DETECTED-BROWSER</span></"
"b></u>."
msgstr ""

#. type: Content of: <div><div><div><p>
msgid "Direct download is only available for:"
msgstr ""

#. type: Content of: <div><div><div><ul><li>
msgid ""
"Firefox <span id=\"min-version-firefox\">$MINVER-FIREFOX</span> and later "
"(<a href=\"https://www.mozilla.org/firefox/new/\">Download</a>)"
msgstr ""

#. type: Content of: <div><div><div><ul><li>
msgid ""
"Chrome<span id=\"min-version-chrome\">$MINVER-CHROME</span> and later (<a "
"href=\"https://www.google.com/chrome/\">Download</a>)"
msgstr ""

#. type: Content of: <div><div><div><ul><li>
msgid ""
"Tor Browser <span id=\"min-version-tor-browser\">$MINVER-TOR-BROWSER</span> "
"and later (<a href=\"https://www.torproject.org/download/download-easy.html"
"\">Download</a>)"
msgstr ""

#. type: Content of: <div><div><div><p>
msgid "Please update your browser to the latest version."
msgstr ""

#. type: Content of: <div><div><div><div><p>
msgid "[[!toggle id=\"why-verify-unsupported\" text=\"Why?\"]]"
msgstr ""

#. type: Content of: <div><div><div><div><div>
msgid ""
"[[!toggleable id=\"why-verify-unsupported\" text=\"\"\" [[!toggle id=\"why-"
"verify-unsupported\" text=\"X\"]]"
msgstr ""

#. type: Content of: <div><div><div><div><p>
msgid ""
"Our browser extension for Firefox, Chrome, and Tor Browser makes this quick "
"and easy."
msgstr ""

#. type: Content of: <div><div><div><p>
msgid "Copy and paste this link in Firefox, Chrome, or Tor Browser:"
msgstr ""

#. type: Content of: <div><div><div><p>
msgid "<code>https://tails.boum.org/install/debian/usb-download/</code>"
msgstr ""

#. type: Content of: <div><div><div><p>
msgid "<code>https://tails.boum.org/install/win/usb-download/</code>"
msgstr ""

#. type: Content of: <div><div><div><p>
msgid "<code>https://tails.boum.org/install/linux/usb-download/</code>"
msgstr ""

#. type: Content of: <div><div><div><p>
msgid "<code>https://tails.boum.org/install/mac/usb-download/</code>"
msgstr ""

#. type: Content of: <div><div><div><p>
msgid "<code>https://tails.boum.org/install/mac/dvd-download/</code>"
msgstr ""

#. type: Content of: <div><div><div><p>
msgid "<code>https://tails.boum.org/upgrade/tails-download/</code>"
msgstr ""

#. type: Content of: <div><div><div><p>
msgid "<code>https://tails.boum.org/install/dvd-download/</code>"
msgstr ""

#. type: Content of: <div><div><div><p>
msgid "<code>https://tails.boum.org/install/vm-download/</code>"
msgstr ""

#. type: Content of: <div><div><div><p>
msgid "<code>https://tails.boum.org/install/download/</code>"
msgstr ""

#. type: Content of: <div><div><h2>
msgid "BitTorrent download"
msgstr ""

#. type: Content of: <div><div><p>
msgid "[[!toggle id=\"what-is-bittorrent\" text=\"What is BitTorrent?\"]]"
msgstr ""

#. type: Content of: <div><div><div>
msgid ""
"[[!toggleable id=\"what-is-bittorrent\" text=\"\"\" [[!toggle id=\"what-is-"
"bittorrent\" text=\"X\"]]"
msgstr ""

#. type: Content of: <div><div><div><p>
msgid ""
"BitTorrent is a peer-to-peer technology for file sharing that makes your "
"download faster and easier to resume."
msgstr ""

#. type: Content of: <div><div><div><p>
msgid ""
"You need to install BitTorrent software on your computer, like <a href="
"\"https://transmissionbt.com/\">Transmission</a> (for Windows, macOS, and "
"Linux)."
msgstr ""

#. type: Content of: <div><div><div><p>
msgid "BitTorrent doesn't work over Tor or in Tails."
msgstr ""

<<<<<<< HEAD
#. type: Content of: <div><div><h3>
msgid ""
"<span class=\"step-number\"><span class=\"debian windows linux mac-usb mac-"
"dvd upgrade-tails\">1.</span>1.</span>Download Tails (Torrent file)"
=======
#. type: Content of: <div><div><div><h3>
msgid ""
"<span class=\"step-number\"><span class=\"debian windows linux mac-usb mac-"
"dvd upgrade-tails\">1.</span>1</span>Download Tails (Torrent file)"
>>>>>>> c564e338
msgstr ""

#. type: Content of: <div><div><div>
#, fuzzy
#| msgid ""
#| "Download the <a href='[[!inline pages=\"inc/stable_amd64_iso_sig_url\" "
#| "raw=\"yes\" sort=\"age\"]]'> Tails [[!inline pages=\"inc/"
#| "stable_amd64_version\" raw=\"yes\" sort=\"age\"]] OpenPGP signature</a> "
#| "and save it to the same folder where you saved the ISO image."
msgid ""
"<a href=\"[[!inline pages=\"inc/stable_amd64_torrent_url\" raw=\"yes\" sort="
"\"age\"]]\" id=\"download-torrent\" class=\"btn btn-primary inline-block "
"indent\">Download Tails [[!inline pages=\"inc/stable_amd64_version\" raw="
"\"yes\" sort=\"age\"]] Torrent file</a>"
msgstr ""
"Téléchargez la <a href='[[!inline pages=\"inc/stable_amd64_iso_sig_url\" raw="
"\"yes\" sort=\"age\"]]'>signature OpenPGP de Tails [[!inline pages=\"inc/"
"stable_amd64_version\" raw=\"yes\" sort=\"age\"]]</a> et sauvegardez-la dans "
"le dossier où vous avez enregistré l'image ISO."

#. type: Content of: <div><div><div><h3>
msgid ""
"<span class=\"step-number\"><span class=\"debian windows linux mac-usb mac-"
<<<<<<< HEAD
"dvd upgrade-tails\">1.</span>2.</span>Verify your download using BitTorrent"
=======
"dvd upgrade-tails\">1.</span>2</span>Verify your download using BitTorrent"
>>>>>>> c564e338
msgstr ""

#. type: Content of: <div><div><div><p>
msgid ""
"Your BitTorrent client will automatically verify your download when it is "
"complete."
msgstr ""

<<<<<<< HEAD
#. type: Content of: <h1>
msgid "Download and verify using OpenPGP"
msgstr "Télécharger et vérifier avec OpenPGP"

#. type: Content of: <p>
msgid ""
"These instructions are for people who are already familiar with basic usage "
"of OpenPGP and have <em>GPG</em> installed but might need guidance on "
"performing the verification."
msgstr ""
"Ces instructions sont destinées aux personnes étant déjà familières avec "
"OpenPGP et ayant déjà <em>GPG</em> installé mais pouvant avoir besoin d'aide pour "
"effectuer la vérification."

#. type: Content of: <p>
msgid ""
"If you are not familiar with OpenPGP, download using either [[our Firefox "
"extension or BitTorrent|install/download]] instead."
msgstr ""
"Si vous n'avez pas l'habitude d'OpenPGP, téléchargez plutôt en utilisant "
"soit [[notre module complémentaire Firefox soit BitTorrent|install/"
"download]]."

#. type: Content of: <ol><li><p>
msgid ""
"Download the <a href='[[!inline pages=\"inc/stable_amd64_iso_url\" raw=\"yes"
"\" sort=\"age\"]]' class=\"use-mirror-pool\"> Tails [[!inline pages=\"inc/"
"stable_amd64_version\" raw=\"yes\" sort=\"age\"]] ISO image</a> (<span class="
"\"remove-extra-space\">[[!inline pages=\"inc/stable_amd64_iso_size\" raw="
"\"yes\" sort=\"age\"]]</span>)."
msgstr ""
"Téléchargez l'<a href='[[!inline pages=\"inc/stable_amd64_iso_url\" raw=\"yes"
"\"]]' class=\"use-mirror-pool\">image ISO de Tails [[!inline pages=\"inc/"
"stable_amd64_version\" raw=\"yes\"]]</a> (<span class=\"remove-extra-space"
"\">[[!inline pages=\"inc/stable_amd64_iso_size\" raw=\"yes\" sort=\"age\"]]</"
"span>)."

#. type: Content of: <ol><li><p>
=======
#. type: Content of: <div><div><div><p>
msgid ""
"Open and download the Torrent file with your BitTorrent client. It contains "
"the Tails [[!inline pages=\"inc/stable_amd64_version\" raw=\"yes\" sort=\"age"
"\"]] ISO image that you will use in the next step."
msgstr ""

#. type: Content of: <div><h2>
msgid "Verify using OpenPGP (optional)"
msgstr ""

#. type: Content of: <div><p>
msgid ""
"If you know OpenPGP, you can also verify your download using an OpenPGP "
"signature instead, or in addition to, our browser extension or BitTorrent."
msgstr ""

#. type: Content of: <div><ol><li><p>
msgid "Download the [[Tails signing key|tails-signing.key]]."
msgstr ""

#. type: Content of: <div><ol><li><p>
>>>>>>> c564e338
msgid ""
"Download the <a href='[[!inline pages=\"inc/stable_amd64_iso_sig_url\" raw="
"\"yes\" sort=\"age\"]]'> Tails [[!inline pages=\"inc/stable_amd64_version\" "
"raw=\"yes\" sort=\"age\"]] OpenPGP signature</a> and save it to the same "
"folder where you saved the ISO image."
msgstr ""
"Téléchargez la <a href='[[!inline pages=\"inc/stable_amd64_iso_sig_url\" raw="
"\"yes\" sort=\"age\"]]'>signature OpenPGP de Tails [[!inline pages=\"inc/"
"stable_amd64_version\" raw=\"yes\" sort=\"age\"]]</a> et sauvegardez-la dans "
"le dossier où vous avez enregistré l'image ISO."

<<<<<<< HEAD
#. type: Content of: <ol><li><p>
msgid ""
"If you are doing the verification for the first time, download the [[Tails "
"signing key|tails-signing.key]] and import it in your keyring.  If you are "
"working from Tails, the signing key is already included."
msgstr ""
"Si vous faites cette vérification pour la première fois, téléchargez la "
"[[clé de signature de Tails|tails-signing.key]] et importez-la dans votre "
"trousseau de clés. Si vous travaillez depuis Tails, la clé de signature est "
"déjà inclue."

#. type: Content of: <ol><li><p>
msgid ""
"All our ISO images are signed with the same signing key, so you only have to "
"import it once. Still, you have to verify the ISO image every time you "
"download a new one."
msgstr ""
"Toutes les images ISO sont signées avec la même clé, vous n'aurez donc à "
"l'importer qu'une seule fois. Vous devrez quand même vérifier l'image "
"ISO "
"chaque fois que vous en téléchargerez une nouvelle."

#. type: Content of: <ol><li><div><p>
msgid ""
"This download of the Tails signing key is protected using HTTPS.  But you "
"could still download a malicious signing key if our website is compromised "
"or if you are victim of a [[man-in-the-middle attack|doc/about/warning#man-"
"in-the-middle]]."
msgstr ""
"Le téléchargement de la clé de signature est protégé par l'utilisation "
"de HTTPS. "
"Mais vous pourriez tout de même télécharger une clé malveillante si "
"notre site web était compromis ou si vous étiez victime d'une attaque de "
"[[l'homme du "
"milieu|doc/about/warning#man-in-the-middle]]."

#. type: Content of: <ol><li><div><p>
msgid ""
"For additional verification, you can <a href=\"#wot\">authenticate the "
"signing key through the OpenPGP Web of Trust</a>."
msgstr ""
"Pour une vérification supplémentaire, vous pouvez <a href=\"#wot"
"\">authentifier "
"la clé de signature via la Toile de Confiance OpenPGP</a>."

#. type: Content of: <h2>
msgid "Verify the ISO image"
msgstr "Vérifier l'image ISO"

#. type: Content of: <p>
msgid "This section provides simplified instructions:"
msgstr "Cette section contient des instructions simplifiées :"

#. type: Content of: <ul><li>
=======
#. type: Content of: <div><h3>
msgid "Basic OpenPGP verification"
msgstr ""

#. type: Content of: <div><p>
msgid ""
"Verifying using OpenPGP but without authenticating our signing key through "
"the OpenPGP Web of Trust is equivalent in terms of security to verifying "
"using our browser extension or BitTorrent because it relies on downloading a "
"genuine signing key from our website."
msgstr ""

#. type: Content of: <div>
msgid ""
"[[!toggle id=\"basic-openpgp\" text=\"See instructions for basic OpenPGP "
"verification.\"]] [[!toggleable id=\"basic-openpgp\" text=\"\"\" <span class="
"\"hide\">[[!toggle id=\"basic-openpgp\" text=\"\"]]</span>"
msgstr ""

#. type: Content of: <div><p>
msgid "This section provides simplified instructions:"
msgstr "Cette section contient des instructions simplifiées :"

#. type: Content of: <div><ul><li>
>>>>>>> c564e338
msgid ""
"<a href=\"#windows\">In Windows with <span class=\"application\">Gpg4win</"
"span></a>"
msgstr ""
"<a href=\"#windows\">Pour Windows avec <span class=\"application\">Gpg4win</"
"span></a>"

<<<<<<< HEAD
#. type: Content of: <ul><li>
=======
#. type: Content of: <div><ul><li>
>>>>>>> c564e338
msgid ""
"<a href=\"#mac\">In macOS with <span class=\"application\">GPGTools</span></"
"a>"
msgstr ""
"<a href=\"#mac\">Pour macOS avec <span class=\"application\">GPGTools</"
"span></a>"

<<<<<<< HEAD
#. type: Content of: <ul><li>
msgid "<a href=\"#tails\">In Tails</a>"
msgstr "<a href=\"#tails\">Pour Tails</a>"

#. type: Content of: <ul><li>
msgid "<a href=\"#command-line\">Using the command line</a>"
msgstr "<a href=\"#command-line\">En utilisant la ligne de commande</a>"

#. type: Content of: <div><p>
msgid ""
"As explained above in step 3, this simple OpenPGP verification provides a "
"level of verification equivalent to HTTPS, like the [[Firefox extension or "
"BitTorrent|install/download]], unless you also <a href=\"#wot\">authenticate "
"the signing key through the OpenPGP Web of Trust</a>."
msgstr ""
"Comme expliqué à la troisième étape, cette simple vérification avec "
"OpenPGP "
"fournit un niveau de vérification équivalent à HTTPS, comme [[le module "
"complémentaire pour Firefox ou BitTorrent|install/download]], sauf si vous "
"<a href=\"#wot\">authentifiez la clé de signature via la Toile de Confiance "
"OpenPGP</a>."

#. type: Content of: outside any tag (error?)
msgid "<a id=\"windows\"></a>"
msgstr "<a id=\"windows\"></a>"

#. type: Content of: <h3>
msgid "In Windows with <span class=\"application\">Gpg4win</span>"
msgstr "Pour Windows avec <span class=\"application\">Gpg4win</span>"

#. type: Content of: <p>
=======
#. type: Content of: <div><ul><li>
msgid "<a href=\"#tails\">In Tails</a>"
msgstr "<a href=\"#tails\">Pour Tails</a>"

#. type: Content of: <div><ul><li>
msgid "<a href=\"#command-line\">Using the command line</a>"
msgstr "<a href=\"#command-line\">En utilisant la ligne de commande</a>"

#. type: Content of: <div>
msgid "<a id=\"windows\"></a>"
msgstr "<a id=\"windows\"></a>"

#. type: Content of: <div><h3>
msgid "In Windows with <span class=\"application\">Gpg4win</span>"
msgstr "Pour Windows avec <span class=\"application\">Gpg4win</span>"

#. type: Content of: <div><p>
>>>>>>> c564e338
msgid ""
"See the [[<span class=\"application\">Gpg4win</span> documentation on "
"verifying signatures|http://www.gpg4win.org/doc/en/gpg4win-compendium_24."
"html#id4]]."
msgstr ""
<<<<<<< HEAD
"Voir la documentation de [[<span class=\"application\">Gpg4win</span> sur "
"la "
"vérification des signatures|http://www.gpg4win.org/doc/en/gpg4win-"
"compendium_24.html#id4]] (en anglais)."

#. type: Content of: <ol><li><p>
=======
"Voir la documentation de [[<span class=\"application\">Gpg4win</span> sur la "
"vérification des signatures|http://www.gpg4win.org/doc/en/gpg4win-"
"compendium_24.html#id4]] (en anglais)."

#. type: Content of: <div><ol><li><p>
>>>>>>> c564e338
msgid ""
"Verify the date of the signature to make sure that you downloaded the latest "
"version."
msgstr ""
"Vérifiez la date de la signature pour vous assurer que vous avez téléchargé "
"la dernière version."

<<<<<<< HEAD
#. type: Content of: <p>
msgid "If the following warning appears:"
msgstr "Si l'avertissement suivant apparaît :"

#. type: Content of: <pre>
=======
#. type: Content of: <div><p>
msgid "If the following warning appears:"
msgstr "Si l'avertissement suivant apparaît :"

#. type: Content of: <div><pre>
#, no-wrap
>>>>>>> c564e338
msgid ""
"Not enough information to check the signature validity.\n"
"Signed on ... by tails@boum.org (Key ID: 0x58ACD84F\n"
"The validity of the signature cannot be verified.\n"
msgstr ""
"Not enough information to check the signature validity.\n"
"Signed on ... by tails@boum.org (Key ID: 0x58ACD84F\n"
"The validity of the signature cannot be verified.\n"

<<<<<<< HEAD
#. type: Content of: <ol><li><p>
=======
#. type: Content of: <div><ol><li><p>
>>>>>>> c564e338
msgid ""
"Then the ISO image is still correct according to the signing key that you "
"downloaded. To remove this warning you need to <a href=\"#wot\">authenticate "
"the signing key through the OpenPGP Web of Trust</a>."
msgstr ""
"Alors l'image ISO est tout de même correctement signée par la clé que vous "
"avez téléchargé. Pour supprimer cet avertissement vous devez <a href=\"#wot"
<<<<<<< HEAD
"\">authentifier "
"la clé de signature via la Toile de Confiance OpenPGP</a>."

#. type: Content of: outside any tag (error?)
msgid "<a id=\"mac\"></a>"
msgstr "<a id=\"mac\"></a>"

#. type: Content of: <h3>
msgid "In macOS using <span class=\"application\">GPGTools</span>"
msgstr "Pour macOS en utilisant <span class=\"application\">GPGTools</span>"

#. type: Content of: <ol><li>
=======
"\">authentifier la clé de signature via la Toile de Confiance OpenPGP</a>."

#. type: Content of: <div>
msgid "<a id=\"mac\"></a>"
msgstr "<a id=\"mac\"></a>"

#. type: Content of: <div><h3>
msgid "In macOS using <span class=\"application\">GPGTools</span>"
msgstr "Pour macOS en utilisant <span class=\"application\">GPGTools</span>"

#. type: Content of: <div><ol><li>
>>>>>>> c564e338
msgid ""
"Open <span class=\"application\">Finder</span> and navigate to the folder "
"where you saved the ISO image and the signature."
msgstr ""
"Ouvrez <span class=\"application\">Finder</span> et naviguez jusqu'au "
"dossier où vous avez enregistré l'image ISO et la signature."

<<<<<<< HEAD
#. type: Content of: <ol><li>
=======
#. type: Content of: <div><ol><li>
>>>>>>> c564e338
msgid ""
"Right-click on the ISO image and choose <span class=\"guimenuchoice\"> <span "
"class=\"guisubmenu\">Services</span> ▸ <span class=\"guimenuitem\">OpenPGP: "
"Verify Signature of File</span></span>."
msgstr ""
<<<<<<< HEAD
"Faites un clic droit sur l'image ISO puis sur "
"<span class=\"guimenuchoice\"> "
"<span class=\"guisubmenu\">Services</span> ▸ "
"<span class=\"guimenuitem\">OpenPGP: Verify Signature of File</span></"
"span>."

#. type: Content of: outside any tag (error?)
msgid "<a id=\"tails\"></a>"
msgstr "<a id=\"tails\"></a>"

#. type: Content of: <h3>
msgid "In Tails"
msgstr "Pour Tails"

#. type: Content of: <ol><li>
=======
"Faites un clic droit sur l'image ISO puis sur <span class=\"guimenuchoice\"> "
"<span class=\"guisubmenu\">Services</span> ▸ <span class=\"guimenuitem"
"\">OpenPGP: Verify Signature of File</span></span>."

#. type: Content of: <div>
msgid "<a id=\"tails\"></a>"
msgstr "<a id=\"tails\"></a>"

#. type: Content of: <div><h3>
msgid "In Tails"
msgstr "Pour Tails"

#. type: Content of: <div><ol><li>
>>>>>>> c564e338
msgid ""
"Open the file browser and navigate to the folder where you saved the ISO "
"image and the signature."
msgstr ""
"Ouvrez le navigateur de fichier et naviguez jusqu'au dossier où vous avez "
"enregistré l'image ISO et la signature."

<<<<<<< HEAD
#. type: Content of: <ol><li>
=======
#. type: Content of: <div><ol><li>
>>>>>>> c564e338
msgid ""
"Right-click on the signature and choose <span class=\"guimenuitem\">Open "
"With Verify Signature</span>."
msgstr ""
"Faites un clic droit sur la signature puis sur <span class=\"guimenuitem"
"\">Ouvrir avec Vérifier la signature</span>."

<<<<<<< HEAD
#. type: Content of: <ol><li>
msgid "The verification of the ISO image starts automatically:"
msgstr "La vérification de l'image ISO démarre automatiquement :"

#. type: Content of: <ol><li><p>
msgid "[[!img install/inc/screenshots/verifying_in_tails.png link=\"no\"]]"
msgstr "[[!img install/inc/screenshots/notification_in_tails.png link=\"no\"]]"

#. type: Content of: <ol><li>
=======
#. type: Content of: <div><ol><li>
msgid "The verification of the ISO image starts automatically:"
msgstr "La vérification de l'image ISO démarre automatiquement :"

#. type: Content of: <div><ol><li><p>
msgid "[[!img install/inc/screenshots/verifying_in_tails.png link=\"no\"]]"
msgstr "[[!img install/inc/screenshots/notification_in_tails.png link=\"no\"]]"

#. type: Content of: <div><ol><li>
>>>>>>> c564e338
msgid ""
"After the verification finishes, click on the notification counter in the "
"bottom-right corner and on the notification with a transparent background on "
"the right of the notification area:"
msgstr ""
"Une fois la vérification terminée, cliquez sur le compteur de notification "
"dans l'angle en bas à droite puis sur la notification avec un fond "
"transparent à droite de la zone de notification :"

<<<<<<< HEAD
#. type: Content of: <ol><li><p>
msgid "[[!img install/inc/screenshots/notification_in_tails.png link=\"no\"]]"
msgstr "[[!img install/inc/screenshots/notification_in_tails.png link=\"no\"]]"

#. type: Content of: outside any tag (error?)
msgid "<a id=\"command-line\"></a>"
msgstr "<a id=\"command-line\"></a>"

#. type: Content of: <h3>
msgid "Using the command line"
msgstr "En ligne de commande"

#. type: Content of: <ol><li>
=======
#. type: Content of: <div><ol><li><p>
msgid "[[!img install/inc/screenshots/notification_in_tails.png link=\"no\"]]"
msgstr "[[!img install/inc/screenshots/notification_in_tails.png link=\"no\"]]"

#. type: Content of: <div>
msgid "<a id=\"command-line\"></a>"
msgstr "<a id=\"command-line\"></a>"

#. type: Content of: <div><h3>
msgid "Using the command line"
msgstr "En ligne de commande"

#. type: Content of: <div><ol><li>
>>>>>>> c564e338
msgid ""
"Open a terminal and navigate to the folder where you saved the ISO image and "
"the signature."
msgstr ""
"Ouvrez un terminal et naviguez jusqu'au dossier où vous avez enregistré "
"l'image ISO et la signature."

<<<<<<< HEAD
#. type: Content of: <ol><li><p>
msgid "Execute:"
msgstr "Exécutez la commande :"

#. type: Content of: <ol><li><p>
=======
#. type: Content of: <div><ol><li><p>
msgid "Execute:"
msgstr "Exécutez la commande :"

#. type: Content of: <div><ol><li><p>
>>>>>>> c564e338
msgid ""
"[[!inline pages=\"inc/stable_amd64_gpg_verify\" raw=\"yes\" sort=\"age\"]]"
msgstr ""
"[[!inline pages=\"inc/stable_amd64_gpg_verify\" raw=\"yes\" sort=\"age\"]]"

<<<<<<< HEAD
#. type: Content of: <ol><li><p>
msgid "The output of this command should be the following:"
msgstr "La sortie de cette commande devrait être :"

#. type: Content of: <ol><li><p>
=======
#. type: Content of: <div><ol><li><p>
msgid "The output of this command should be the following:"
msgstr "La sortie de cette commande devrait être :"

#. type: Content of: <div><ol><li><p>
>>>>>>> c564e338
msgid ""
"[[!inline pages=\"inc/stable_amd64_gpg_signature_output\" raw=\"yes\" sort="
"\"age\"]]"
msgstr ""
<<<<<<< HEAD
"[[!inline pages=\"inc/stable_amd64_gpg_signature_output\" raw=\"yes\" sort=\"age\"]]"

#. type: Content of: <ol><li><p>
msgid "If the output also includes:"
msgstr "Si la sortie inclut aussi :"

#. type: Content of: <ol><li><p>
msgid "gpg: WARNING: This key is not certified with a trusted signature!"
msgstr "gpg: WARNING: This key is not certified with a trusted signature!"

#. type: Content of: <ol><li><p>
msgid "gpg: There is no indication that the signature belongs to the owner."
msgstr "gpg:          There is no indication that the signature belongs to the owner."

#. type: Content of: <ol>
msgid "<a id=\"wot\"></a>"
msgstr "<a id=\"wot\"></a>"

#. type: Content of: <ol><h2>
msgid "Authenticate the signing key through the OpenPGP Web of Trust"
msgstr "Authentifier la clé de signature via la Toile de Confiance OpenPGP"

#. type: Content of: <ol><p>
msgid ""
"The verification techniques presented until now ([[Firefox extension, "
"BitTorrent|install/download]], or OpenPGP verification) all rely on some "
"information being securely downloaded using HTTPS from our website:"
msgstr ""
"Les techniques de vérifications présentées jusqu'à maintenant ([[le module "
"complémentaire pour Firefox, BitTorrent|install/download]] et la "
"vérification OpenPGP) dépendent toutes d'informations téléchargées de "
"manière sécurisée via HTTPS depuis notre site web :"

#. type: Content of: <ol><ul><li>
msgid "The <em>checksum</em> for the Firefox extension"
msgstr "La <em>somme de contrôle</em> pour l'extension Firefox"

#. type: Content of: <ol><ul><li>
msgid "The <em>Torrent file</em> for BitTorrent"
msgstr "Le <em>fichier Torrent</em> pour BitTorrent"

#. type: Content of: <ol><ul><li>
msgid "The <em>Tails signing key</em> for the OpenPGP verification"
msgstr "La <em>clé de signature de Tails</em> pour la vérification OpenPGP"

#. type: Content of: <ol><p>
msgid ""
"But, while doing so, you could download malicious information if our website "
"is compromised or if you are victim of a [[man-in-the-middle attack|doc/"
"about/warning#man-in-the-middle]]."
msgstr ""
"Mais, si notre site web était compromis ou que vous étiez victime d'une "
"[[attaque de l'homme du milieu|doc/about/warning#man-in-the-middle]] vous "
"pourriez télécharger des informations malveillantes."

#. type: Content of: <ol><p>
msgid ""
"The OpenPGP verification is the only technique that allows you to verify the "
"ISO image even better by also authenticating the Tails signing key through "
"the OpenPGP Web of Trust. Relying on the OpenPGP Web of Trust is the only "
"way to completely protect you from malicious downloads."
msgstr ""
"La vérification OpenPGP est la seule méthode qui vous permet une "
"vérification encore plus poussée de l'image ISO en authentifiant aussi la "
"clé de signature de Tails via la Toile de Confiance OpenPGP. Se fier à la "
"Toile de Confiance OpenPGP est la seule manière de vous protéger "
"complètement des téléchargements malveillants."

#. type: Content of: <ol><div><p>
msgid ""
"If you are verifying an ISO image from inside Tails already, for example to "
"do a manual upgrade, then the Tails signing key is already included in "
"Tails. You can trust this signing key as much as you are trusting your Tails "
"installation already because you are not downloading it."
msgstr ""
"Si vous vérifiez l'image ISO depuis Tails, par "
"exemple pour faire une mise à jour manuelle, la clé de signature de Tails "
"est déjà "
"fournie. Vous pouvez avoir confiance en cette clé autant qu'en votre "
"installation de Tails."

#. type: Content of: <ol><p>
msgid ""
"One of the inherent problems of standard HTTPS is that the trust we usually "
"put in a website is defined by certificate authorities: a hierarchical and "
"closed set of companies and governmental institutions approved by your web "
"browser vendor.  This model of trust has long been criticized and proved "
"several times to be vulnerable to attacks [[as explained on our warning page|"
"doc/about/warning#man-in-the-middle]]."
msgstr ""
"Un problème inhérent au standard HTTPS est le fait que la confiance "
"généralement accordée à un site web est définie par des autorités de "
"certification : un ensemble fermé et hiérarchique d'entreprises et "
"d'institutions gouvernementales approuvées par le fabricant de votre "
"navigateur. La critique de ce modèle de confiance a été faite depuis "
"longtemps et il a été montré de nombreuses fois qu'il était sujet à "
"certaines attaques [[comme expliqué dans notre page d'avertissements|doc/"
"about/warning#man-in-the-middle]]."

#. type: Content of: <ol><p>
msgid ""
"We believe that, instead, users should be given the final say when trusting "
"a website, and that designation of trust should be done on the basis of "
"human interactions."
msgstr ""
"Nous pensons plutôt que le dernier mot, lorsqu'il s'agit de faire confiance "
"à un site web, doit revenir aux individus et que la construction de la "
"confiance devrait être basée sur des relations humaines."

#. type: Content of: <ol><p>
msgid ""
"The OpenPGP [[!wikipedia Web_of_Trust]] is a decentralized trust model based "
"on OpenPGP keys that can help solving this problem. Let's see this with an "
"example:"
msgstr ""
"La [[!wikipedia_fr Toile_de_confiance desc=\"Toile de Confiance\"]] OpenPGP "
"est un modèle de confiance décentralisé basé sur les clés OpenPGP. Voyons ça "
"avec un exemple :"

#. type: Content of: <ol><ol><li>
msgid ""
"<em>You are friend with Alice and really trust her way of managing OpenPGP "
"keys. So you are trusting Alice's key.</em>"
msgstr ""
"<em>Vous êtes un ami d'Alice et lui faites vraiment confiance quant à sa "
"manière de gérer les clés OpenPGP. Vous avez confiance dans la clé d'Alice.</em>"

#. type: Content of: <ol><ol><li>
msgid ""
"<em>Furthermore, Alice met Bob, a Tails developer, in a conference and "
"certified Bob's key. So Alice is trusting Bob's key.</em>"
msgstr ""
"<em>De plus, Alice a rencontré Bob, un développeur de Tails, lors d'une "
"conférence et a signé sa clé. Alice a confiance dans la clé de Bob.</em>"

#. type: Content of: <ol><ol><li>
msgid ""
"<em>Bob is a Tails developer who directly owns the Tails signing key. So Bob "
"fully trusts the Tails signing key.</em>"
msgstr ""
"<em>Bob est un développeur de Tails qui possède la clé de signature de Tails. "
"Bob a pleinement confiance dans la clé de signature de Tails.</em>"

#. type: Content of: <ol><p>
msgid ""
"In this scenario, Alice found a path to trust the Tails signing key without "
"the need to rely on certificate authorities."
msgstr ""
"Dans ce scénario, Alice a trouvé un chemin de confiance jusqu'à la clé de "
"signature de Tails sans avoir besoin d'autorités de certification."

#. type: Content of: <ol><div><p>
msgid ""
"If you are on Debian, Ubuntu, or Linux Mint, you can install the "
"<code>debian-keyring</code> package which contains the OpenPGP keys of all "
"Debian developers. Some Debian developers have certified the Tails signing "
"key and you can use these certifications to build a trust path.  This "
"technique is explained in detail in our instructions on [[installing Tails "
"from Debian, Ubuntu, or Linux Mint using the command line|install/expert/"
"usb]]."
msgstr ""
"Si vous utilisez Debian, Ubuntu ou Linux Mint, vous pouvez installer le "
"paquet <code>debian-keyring</code> qui contient les clés OpenPGP de tous "
"les "
"développeurs Debian. Certains développeurs Debian ont certifié la clé de "
"signature "
"de Tails, vous pouvez donc utiliser ces certifications pour construire un "
"chemin de confiance. "
"Cette méthode est expliquée en détail dans nos instructions sur "
"[[installer Tails depuis Debian, Ubuntu ou Linux Mint en ligne "
"de commande|install/expert/usb]]."

#. type: Content of: <ol><p>
msgid ""
=======
"[[!inline pages=\"inc/stable_amd64_gpg_signature_output\" raw=\"yes\" sort="
"\"age\"]]"

#. type: Content of: <div><ol><li><p>
msgid "If the output also includes:"
msgstr "Si la sortie inclut aussi :"

#. type: Content of: <div><ol><li><p>
msgid "gpg: WARNING: This key is not certified with a trusted signature!"
msgstr "gpg: WARNING: This key is not certified with a trusted signature!"

#. type: Content of: <div><ol><li><p>
msgid "gpg: There is no indication that the signature belongs to the owner."
msgstr ""
"gpg:          There is no indication that the signature belongs to the owner."

#. type: Content of: <div>
#, fuzzy
#| msgid "<a id=\"wot\"></a>"
msgid "\"\"\"]] <a id=\"wot\"></a>"
msgstr "<a id=\"wot\"></a>"

#. type: Content of: <div><h3>
msgid "Authenticate the signing key through the OpenPGP Web of Trust"
msgstr "Authentifier la clé de signature via la Toile de Confiance OpenPGP"

#. type: Content of: <div><p>
msgid ""
"Authenticating our signing key through the OpenPGP Web of Trust is the only "
"verification technique that can protect you in case our website is "
"compromised. It is also the most complicated technique and might not be "
"possible for everyone to perform because it relies on trust relationships "
"between individuals."
msgstr ""

#. type: Content of: <div>
msgid ""
"[[!toggle id=\"web-of-trust\" text=\"Read more about authenticating the "
"Tails signing key through the OpenPGP Web of Trust.\"]] [[!toggleable id="
"\"web-of-trust\" text=\"\"\" <span class=\"hide\">[[!toggle id=\"web-of-trust"
"\" text=\"\"]]</span>"
msgstr ""

#. type: Content of: <div><p>
#, fuzzy
#| msgid ""
#| "The verification techniques presented until now ([[Firefox extension, "
#| "BitTorrent|install/download]], or OpenPGP verification) all rely on some "
#| "information being securely downloaded using HTTPS from our website:"
msgid ""
"The verification techniques presented until now (browser extension, "
"BitTorrent, or OpenPGP verification) all rely on some information being "
"securely downloaded using HTTPS from our website:"
msgstr ""
"Les techniques de vérifications présentées jusqu'à maintenant ([[le module "
"complémentaire pour Firefox, BitTorrent|install/download]] et la "
"vérification OpenPGP) dépendent toutes d'informations téléchargées de "
"manière sécurisée via HTTPS depuis notre site web :"

#. type: Content of: <div><ul><li>
msgid "The <em>checksum</em> for the Firefox extension"
msgstr "La <em>somme de contrôle</em> pour l'extension Firefox"

#. type: Content of: <div><ul><li>
msgid "The <em>Torrent file</em> for BitTorrent"
msgstr "Le <em>fichier Torrent</em> pour BitTorrent"

#. type: Content of: <div><ul><li>
msgid "The <em>Tails signing key</em> for the OpenPGP verification"
msgstr "La <em>clé de signature de Tails</em> pour la vérification OpenPGP"

#. type: Content of: <div><p>
#, fuzzy
#| msgid ""
#| "But, while doing so, you could download malicious information if our "
#| "website is compromised or if you are victim of a [[man-in-the-middle "
#| "attack|doc/about/warning#man-in-the-middle]]."
msgid ""
"But, while doing so, you could download malicious information if our website "
"is compromised or if you are a victim of a [[man-in-the-middle attack|doc/"
"about/warning#man-in-the-middle]]."
msgstr ""
"Mais, si notre site web était compromis ou que vous étiez victime d'une "
"[[attaque de l'homme du milieu|doc/about/warning#man-in-the-middle]] vous "
"pourriez télécharger des informations malveillantes."

#. type: Content of: <div><p>
msgid ""
"The OpenPGP verification is the only technique that allows you to verify the "
"ISO image even better by also authenticating the Tails signing key through "
"the OpenPGP Web of Trust. Relying on the OpenPGP Web of Trust is the only "
"way to completely protect you from malicious downloads."
msgstr ""
"La vérification OpenPGP est la seule méthode qui vous permet une "
"vérification encore plus poussée de l'image ISO en authentifiant aussi la "
"clé de signature de Tails via la Toile de Confiance OpenPGP. Se fier à la "
"Toile de Confiance OpenPGP est la seule manière de vous protéger "
"complètement des téléchargements malveillants."

#. type: Content of: <div><div><p>
msgid ""
"If you are verifying an ISO image from inside Tails already, for example to "
"do a manual upgrade, then the Tails signing key is already included in "
"Tails. You can trust this signing key as much as you are trusting your Tails "
"installation already because you are not downloading it."
msgstr ""
"Si vous vérifiez l'image ISO depuis Tails, par exemple pour faire une mise à "
"jour manuelle, la clé de signature de Tails est déjà fournie. Vous pouvez "
"avoir confiance en cette clé autant qu'en votre installation de Tails."

#. type: Content of: <div><p>
msgid ""
"One of the inherent problems of standard HTTPS is that the trust we usually "
"put in a website is defined by certificate authorities: a hierarchical and "
"closed set of companies and governmental institutions approved by your web "
"browser vendor.  This model of trust has long been criticized and proved "
"several times to be vulnerable to attacks [[as explained on our warning page|"
"doc/about/warning#man-in-the-middle]]."
msgstr ""
"Un problème inhérent au standard HTTPS est le fait que la confiance "
"généralement accordée à un site web est définie par des autorités de "
"certification : un ensemble fermé et hiérarchique d'entreprises et "
"d'institutions gouvernementales approuvées par le fabricant de votre "
"navigateur. La critique de ce modèle de confiance a été faite depuis "
"longtemps et il a été montré de nombreuses fois qu'il était sujet à "
"certaines attaques [[comme expliqué dans notre page d'avertissements|doc/"
"about/warning#man-in-the-middle]]."

#. type: Content of: <div><p>
msgid ""
"We believe that, instead, users should be given the final say when trusting "
"a website, and that designation of trust should be done on the basis of "
"human interactions."
msgstr ""
"Nous pensons plutôt que le dernier mot, lorsqu'il s'agit de faire confiance "
"à un site web, doit revenir aux individus et que la construction de la "
"confiance devrait être basée sur des relations humaines."

#. type: Content of: <div><p>
msgid ""
"The OpenPGP [[!wikipedia Web_of_Trust]] is a decentralized trust model based "
"on OpenPGP keys that can help solving this problem. Let's see this with an "
"example:"
msgstr ""
"La [[!wikipedia_fr Toile_de_confiance desc=\"Toile de Confiance\"]] OpenPGP "
"est un modèle de confiance décentralisé basé sur les clés OpenPGP. Voyons ça "
"avec un exemple :"

#. type: Content of: <div><ol><li>
#, fuzzy
#| msgid ""
#| "<em>You are friend with Alice and really trust her way of managing "
#| "OpenPGP keys. So you are trusting Alice's key.</em>"
msgid ""
"<em>You are friends with Alice and really trust her way of managing OpenPGP "
"keys. So you are trusting Alice's key.</em>"
msgstr ""
"<em>Vous êtes un ami d'Alice et lui faites vraiment confiance quant à sa "
"manière de gérer les clés OpenPGP. Vous avez confiance dans la clé d'Alice.</"
"em>"

#. type: Content of: <div><ol><li>
msgid ""
"<em>Furthermore, Alice met Bob, a Tails developer, in a conference and "
"certified Bob's key. So Alice is trusting Bob's key.</em>"
msgstr ""
"<em>De plus, Alice a rencontré Bob, un développeur de Tails, lors d'une "
"conférence et a signé sa clé. Alice a confiance dans la clé de Bob.</em>"

#. type: Content of: <div><ol><li>
msgid ""
"<em>Bob is a Tails developer who directly owns the Tails signing key. So Bob "
"fully trusts the Tails signing key.</em>"
msgstr ""
"<em>Bob est un développeur de Tails qui possède la clé de signature de "
"Tails. Bob a pleinement confiance dans la clé de signature de Tails.</em>"

#. type: Content of: <div><p>
msgid ""
"In this scenario, Alice found a path to trust the Tails signing key without "
"the need to rely on certificate authorities."
msgstr ""
"Dans ce scénario, Alice a trouvé un chemin de confiance jusqu'à la clé de "
"signature de Tails sans avoir besoin d'autorités de certification."

#. type: Content of: <div><div><p>
msgid ""
"If you are on Debian, Ubuntu, or Linux Mint, you can install the "
"<code>debian-keyring</code> package which contains the OpenPGP keys of all "
"Debian developers. Some Debian developers have certified the Tails signing "
"key and you can use these certifications to build a trust path.  This "
"technique is explained in detail in our instructions on [[installing Tails "
"from Debian, Ubuntu, or Linux Mint using the command line|install/expert/"
"usb]]."
msgstr ""
"Si vous utilisez Debian, Ubuntu ou Linux Mint, vous pouvez installer le "
"paquet <code>debian-keyring</code> qui contient les clés OpenPGP de tous les "
"développeurs Debian. Certains développeurs Debian ont certifié la clé de "
"signature de Tails, vous pouvez donc utiliser ces certifications pour "
"construire un chemin de confiance. Cette méthode est expliquée en détail "
"dans nos instructions sur [[installer Tails depuis Debian, Ubuntu ou Linux "
"Mint en ligne de commande|install/expert/usb]]."

#. type: Content of: <div><p>
msgid ""
>>>>>>> c564e338
"Relying on the Web of Trust requires both caution and intelligent "
"supervision by the users. The technical details are outside of the scope of "
"this document."
msgstr ""
"Se fier à la Toile de Confiance demande à la fois prudence et intelligence "
"de la part des personnes l'utilisant. Les détails techniques sont au-delà de "
"la portée de ce document."

<<<<<<< HEAD
#. type: Content of: <ol><p>
=======
#. type: Content of: <div><p>
>>>>>>> c564e338
msgid ""
"Since the Web of Trust is actually based on human relationships and real-"
"life interactions, the best is to get in touch with people knowledgeable "
"about OpenPGP and build trust relationships in order to find your own trust "
"path to the Tails signing key."
msgstr ""
"La toile de confiance étant basée sur des relations humaines et des "
"interactions dans la vraie vie, le mieux serait d'entrer en contact avec des "
"personnes s'y connaissant en OpenPGP et de construire des liens de confiance "
"afin de vous frayer votre propre chemin de confiance jusqu'à la clé de "
"signature de Tails."

<<<<<<< HEAD
#. type: Content of: <ol><p>
=======
#. type: Content of: <div><p>
>>>>>>> c564e338
msgid ""
"For example, you can start by contacting a local [[!wikipedia "
"Linux_User_Group]], [[an organization offering Tails training|support/"
"learn]], or other Tails enthusiasts near you and exchange about their "
"OpenPGP practices."
msgstr ""
"Vous pourriez commencer par prendre contact avec un [[!wikipedia_fr "
"Groupe_d'utilisateurs_Linux]], [[une organisation proposant des formations à "
"propos de Tails|support/learn]] ou d'autres amis de Tails proches de chez "
"vous et échanger à propos de leurs pratiques d'OpenPGP."

<<<<<<< HEAD
#. type: Content of: <ol><div><p>
msgid ""
"After you built a trust path, you can certify the Tails signing key by "
"signing it with your own key to get rid of some warnings during the "
"verification process."
msgstr ""
"Après avoir construit un chemin de confiance, vous pouvez certifier la "
"clé de signature Tails "
"en la signant avec votre propre clé pour vous débarrasser des avertissements "
"durant le "
"processus de vérification."

#. type: Content of: <ol><h2>
msgid "Further reading on OpenPGP"
msgstr "En lire plus à propos de OpenPGP"

#. type: Content of: <ol><ul><li>
msgid "[[!wikipedia GnuPG desc=\"Wikipedia: %s\"]], a free OpenPGP software"
msgstr ""
"[[!wikipedia_fr GNU_Privacy_Guard desc=\"Wikipédia : GnuPG\"]], un logiciel "
"OpenPGP libre"

#. type: Content of: <ol><ul><li>
msgid "[[Apache: How To OpenPGP|http://www.apache.org/dev/openpgp.html]]"
msgstr ""
"[[Apache: How To OpenPGP|http://www.apache.org/dev/openpgp.html]] (en "
"anglais)"

#. type: Content of: <ol><ul><li>
msgid ""
"[[Debian: Keysigning|http://www.debian.org/events/keysigning]], a tutorial "
"on signing keys of other people"
msgstr ""
"[[Debian : Signature de clés|http://www.debian.org/events/keysigning.fr."
"html]], un tutoriel sur le fait de signer les clés d'autres personnes"

#. type: Content of: <ol><ul><li>
msgid ""
"[[rubin.ch: Explanation of the web of trust of PGP|http://www.rubin.ch/pgp/"
"weboftrust.en.html]]"
msgstr ""
"[[rubin.ch: Explanation of the web of trust of PGP|http://www.rubin.ch/pgp/"
"weboftrust.en.html]] (en anglais)"

#. type: Content of: <ol><ul><li>
msgid ""
"[[Gpg4win: Certificate inspection|http://www.gpg4win.org/doc/en/gpg4win-"
"compendium_16.html]], instructions to manage key trust with Gpg4win"
msgstr ""
"[[Gpg4win: Certificate inspection|http://www.gpg4win.org/doc/en/gpg4win-"
"compendium_16.html]], instructions en anglais pour la gestion de la "
"confiance des clés avec Gpg4win"
=======
#. type: Content of: <div><div><p>
#, fuzzy
#| msgid ""
#| "After you built a trust path, you can certify the Tails signing key by "
#| "signing it with your own key to get rid of some warnings during the "
#| "verification process."
msgid ""
"After you build a trust path, you can certify the Tails signing key by "
"signing it with your own key to get rid of some warnings during the "
"verification process."
msgstr ""
"Après avoir construit un chemin de confiance, vous pouvez certifier la clé "
"de signature Tails en la signant avec votre propre clé pour vous débarrasser "
"des avertissements durant le processus de vérification."

#~ msgid "Download and verify using OpenPGP"
#~ msgstr "Télécharger et vérifier avec OpenPGP"

#~ msgid ""
#~ "These instructions are for people who are already familiar with basic "
#~ "usage of OpenPGP and have <em>GPG</em> installed but might need guidance "
#~ "on performing the verification."
#~ msgstr ""
#~ "Ces instructions sont destinées aux personnes étant déjà familières avec "
#~ "OpenPGP et ayant déjà <em>GPG</em> installé mais pouvant avoir besoin "
#~ "d'aide pour effectuer la vérification."

#~ msgid ""
#~ "If you are not familiar with OpenPGP, download using either [[our Firefox "
#~ "extension or BitTorrent|install/download]] instead."
#~ msgstr ""
#~ "Si vous n'avez pas l'habitude d'OpenPGP, téléchargez plutôt en utilisant "
#~ "soit [[notre module complémentaire Firefox soit BitTorrent|install/"
#~ "download]]."

#~ msgid ""
#~ "If you are doing the verification for the first time, download the "
#~ "[[Tails signing key|tails-signing.key]] and import it in your keyring.  "
#~ "If you are working from Tails, the signing key is already included."
#~ msgstr ""
#~ "Si vous faites cette vérification pour la première fois, téléchargez la "
#~ "[[clé de signature de Tails|tails-signing.key]] et importez-la dans votre "
#~ "trousseau de clés. Si vous travaillez depuis Tails, la clé de signature "
#~ "est déjà inclue."

#~ msgid ""
#~ "All our ISO images are signed with the same signing key, so you only have "
#~ "to import it once. Still, you have to verify the ISO image every time you "
#~ "download a new one."
#~ msgstr ""
#~ "Toutes les images ISO sont signées avec la même clé, vous n'aurez donc à "
#~ "l'importer qu'une seule fois. Vous devrez quand même vérifier l'image ISO "
#~ "chaque fois que vous en téléchargerez une nouvelle."

#~ msgid ""
#~ "This download of the Tails signing key is protected using HTTPS.  But you "
#~ "could still download a malicious signing key if our website is "
#~ "compromised or if you are victim of a [[man-in-the-middle attack|doc/"
#~ "about/warning#man-in-the-middle]]."
#~ msgstr ""
#~ "Le téléchargement de la clé de signature est protégé par l'utilisation de "
#~ "HTTPS. Mais vous pourriez tout de même télécharger une clé malveillante "
#~ "si notre site web était compromis ou si vous étiez victime d'une attaque "
#~ "de [[l'homme du milieu|doc/about/warning#man-in-the-middle]]."

#~ msgid ""
#~ "For additional verification, you can <a href=\"#wot\">authenticate the "
#~ "signing key through the OpenPGP Web of Trust</a>."
#~ msgstr ""
#~ "Pour une vérification supplémentaire, vous pouvez <a href=\"#wot"
#~ "\">authentifier la clé de signature via la Toile de Confiance OpenPGP</a>."

#~ msgid "Verify the ISO image"
#~ msgstr "Vérifier l'image ISO"

#~ msgid ""
#~ "As explained above in step 3, this simple OpenPGP verification provides a "
#~ "level of verification equivalent to HTTPS, like the [[Firefox extension "
#~ "or BitTorrent|install/download]], unless you also <a href=\"#wot"
#~ "\">authenticate the signing key through the OpenPGP Web of Trust</a>."
#~ msgstr ""
#~ "Comme expliqué à la troisième étape, cette simple vérification avec "
#~ "OpenPGP fournit un niveau de vérification équivalent à HTTPS, comme [[le "
#~ "module complémentaire pour Firefox ou BitTorrent|install/download]], sauf "
#~ "si vous <a href=\"#wot\">authentifiez la clé de signature via la Toile de "
#~ "Confiance OpenPGP</a>."

#~ msgid "Further reading on OpenPGP"
#~ msgstr "En lire plus à propos de OpenPGP"

#~ msgid "[[!wikipedia GnuPG desc=\"Wikipedia: %s\"]], a free OpenPGP software"
#~ msgstr ""
#~ "[[!wikipedia_fr GNU_Privacy_Guard desc=\"Wikipédia : GnuPG\"]], un "
#~ "logiciel OpenPGP libre"

#~ msgid "[[Apache: How To OpenPGP|http://www.apache.org/dev/openpgp.html]]"
#~ msgstr ""
#~ "[[Apache: How To OpenPGP|http://www.apache.org/dev/openpgp.html]] (en "
#~ "anglais)"

#~ msgid ""
#~ "[[Debian: Keysigning|http://www.debian.org/events/keysigning]], a "
#~ "tutorial on signing keys of other people"
#~ msgstr ""
#~ "[[Debian : Signature de clés|http://www.debian.org/events/keysigning.fr."
#~ "html]], un tutoriel sur le fait de signer les clés d'autres personnes"

#~ msgid ""
#~ "[[rubin.ch: Explanation of the web of trust of PGP|http://www.rubin.ch/"
#~ "pgp/weboftrust.en.html]]"
#~ msgstr ""
#~ "[[rubin.ch: Explanation of the web of trust of PGP|http://www.rubin.ch/"
#~ "pgp/weboftrust.en.html]] (en anglais)"

#~ msgid ""
#~ "[[Gpg4win: Certificate inspection|http://www.gpg4win.org/doc/en/gpg4win-"
#~ "compendium_16.html]], instructions to manage key trust with Gpg4win"
#~ msgstr ""
#~ "[[Gpg4win: Certificate inspection|http://www.gpg4win.org/doc/en/gpg4win-"
#~ "compendium_16.html]], instructions en anglais pour la gestion de la "
#~ "confiance des clés avec Gpg4win"
>>>>>>> c564e338

#, fuzzy
#~| msgid ""
#~| "Verify the date of the signature to make sure that you downloaded the "
#~| "latest version."
#~ msgid ""
#~ "Verify the date of the signature to make sure that you downloaded the "
#~ "latest version.  If the output also includes:"
#~ msgstr ""
#~ "Vérifiez la date de la signature pour vous assurer que vous avez "
#~ "téléchargé la dernière version."

#, fuzzy
#~| msgid ""
#~| "   [[!img install/inc/screenshots/verifying_in_tails.png link=\"no\"]]\n"
#~ msgid ""
#~ "The verification of the ISO image starts automatically: [[!img install/"
#~ "inc/screenshots/verifying_in_tails.png link=\"no\"]]"
#~ msgstr ""
#~ "   [[!img install/inc/screenshots/verifying_in_tails.png link=\"no\"]]\n"

#~ msgid "<div class=\"caution\">\n"
#~ msgstr "<div class=\"caution\">\n"

#~ msgid "</div>\n"
#~ msgstr "</div>\n"

#~ msgid ""
#~ "   Verify the date of the signature to make sure that you downloaded the "
#~ "latest version.\n"
#~ msgstr ""
#~ "   Vérifiez la date de la signature pour vous assurer que vous avez "
#~ "téléchargé la dernière version.\n"

#~ msgid ""
#~ "   Then the ISO image is still correct according to the signing key that "
#~ "you\n"
#~ "   downloaded. To remove this warning you need to <a href=\"#wot"
#~ "\">authenticate\n"
#~ "   the signing key through the OpenPGP Web of Trust</a>.\n"
#~ msgstr ""
#~ "   Alors l'image ISO est tout de même correctement signée par la clé que "
#~ "vous\n"
#~ "   avez téléchargé. Pour supprimer cet avertissement vous devez <a href="
#~ "\"#wot\">authentifier\n"
#~ "   la clé de signature via la Toile de Confiance OpenPGP</a>.\n"

#~ msgid "<div class=\"note\">\n"
#~ msgstr "<div class=\"note\">\n"

#~ msgid "<div class=\"tip\">\n"
#~ msgstr "<div class=\"tip\">\n"

#~ msgid ""
#~ "<p>Tails [[transitioned to a new signing\n"
#~ "key|news/signing_key_transition]] in March 2015.\n"
#~ "If you had the previous signing key, make sure\n"
#~ "to [[import and verify the new signing\n"
#~ "key|news/signing_key_transition#index1h1]].</p>\n"
#~ msgstr ""
#~ "<p>Tails [[a changé de clé de signature\n"
#~ "|news/signing_key_transition]] en mars 2015.\n"
#~ "Si vous aviez l'ancienne clé, n'oubliez-pas\n"
#~ "d'[[importer et vérifier la nouvelle clé\n"
#~ "de signature|news/signing_key_transition#index1h1]].</p>\n"

#~ msgid ""
#~ "We also acknowledge that not everybody might be able to create good trust "
#~ "path to Tails signing key since it based on a network of direct human "
#~ "relationships and the knowledge of quite complex tools such as OpenPGP."
#~ msgstr ""
#~ "Nous reconnaissons quand même qu'il n'est pas donné à tout le monde de "
#~ "pouvoir établir un bon chemin de confiance jusqu'à la clé de signature de "
#~ "Tails, cela étant basé sur un réseau de relations humaines ainsi que sur "
#~ "le savoir-faire relativement complexe d'outils comme OpenPGP."

#~ msgid ""
#~ "Note that since all Tails releases are signed with the same key, you will "
#~ "not have to verify the key every time and the trust you might "
#~ "progressively build in it will be built once and for all. Still, you will "
#~ "have to check the ISO image every time you download a new one!"
#~ msgstr ""
#~ "Notez que toutes les versions de Tails étant signées par la même clé, "
#~ "vous n'aurez pas à vérifier la clé à chaque fois et que la confiance que "
#~ "vous pourriez progressivement lui accorder le sera une fois pour toute. "
#~ "En revanche, il vous faudra vérifier l'image ISO à chaque fois que vous "
#~ "en téléchargez une nouvelle !"

#~ msgid ""
#~ "If you want to be extra cautious and really authenticate Tails signing "
#~ "key in a stronger way than what standard HTTPS offers you, you will need "
#~ "to use the OpenPGP Web of Trust."
#~ msgstr ""
#~ "Si vous voulez être très prudent et réellement authentifier la clé de "
#~ "signature de Tails d'une manière plus forte que ce que le HTTPS standard "
#~ "vous permet, vous allez devoir utiliser la toile de confiance OpenPGP."

#~ msgid ""
#~ "We will present you three techniques from the easiest to the safest. "
#~ "Again, none of them is a perfect and magic solution. Feel free to explore "
#~ "them according to your possibilities and technical skills."
#~ msgstr ""
#~ "Nous allons vous montrer trois techniques, de la plus simple à la plus "
#~ "sûre. Encore une fois, aucune de celles-ci n'est une solution magique ou "
#~ "parfaite. N'hésitez pas à les tester selon vos possibilités et "
#~ "compétences techniques."<|MERGE_RESOLUTION|>--- conflicted
+++ resolved
@@ -25,27 +25,14 @@
 "\"age\"]]"
 msgstr ""
 
-#. type: Content of: <h1>
-msgid ""
-"Download Tails [[!inline pages=\"inc/stable_amd64_version\" raw=\"yes\" sort="
-"\"age\"]]"
-msgstr ""
-
 #. type: Content of: <div><div><h2>
 msgid "Direct download"
 msgstr ""
 
-<<<<<<< HEAD
-#. type: Content of: <div><div><div><h3>
-msgid ""
-"<span class=\"step-number\"><span class=\"debian windows linux mac-usb mac-"
-"dvd upgrade-tails\">1.</span>1.</span>Download Tails"
-=======
 #. type: Content of: <div><div><div><div><h3>
 msgid ""
 "<span class=\"step-number\"><span class=\"debian windows linux mac-usb mac-"
 "dvd upgrade-tails\">1.</span>1</span>Download Tails"
->>>>>>> c564e338
 msgstr ""
 
 #. type: Content of: <div><div><div><div>
@@ -83,11 +70,7 @@
 #. type: Content of: <div><div><div><div><h3>
 msgid ""
 "<span class=\"step-number\"><span class=\"debian windows linux mac-usb mac-"
-<<<<<<< HEAD
-"dvd upgrade-tails\">1.</span>2.</span>Verify your download using your browser"
-=======
 "dvd upgrade-tails\">1.</span>2</span>Verify your download using your browser"
->>>>>>> c564e338
 msgstr ""
 
 #. type: Content of: <div><div><div><div><p><b>
@@ -285,14 +268,10 @@
 #. type: Content of: <div><div><div><h3>
 msgid ""
 "<span class=\"step-number\"><span class=\"debian windows linux mac-usb mac-"
-<<<<<<< HEAD
-"dvd upgrade-tails\">1.</span>3.</span>Continue installing"
-=======
 "dvd upgrade-tails\">1.</span>3</span>Continue <span class=\"debian windows "
 "linux mac-usb mac-dvd\">installing</span> <span class=\"upgrade-tails"
 "\">upgrading</span> <span class=\"download-only\">installing or upgrading</"
 "span>"
->>>>>>> c564e338
 msgstr ""
 
 #. type: Content of: <div><div><div><div>
@@ -306,54 +285,6 @@
 "tails\">[[Skip download|upgrade/tails]]</span>"
 msgstr ""
 
-<<<<<<< HEAD
-#. type: Content of: <div><div><div><div><div>
-msgid ""
-"<span class=\"debian\">[[Skip verification|debian/usb]]</span> <span class="
-"\"windows\">[[Skip verification|win/usb]]</span> <span class=\"linux"
-"\">[[Skip verification|linux/usb]]</span> <span class=\"mac-usb\">[[Skip "
-"verification|mac/usb]]</span> <span class=\"mac-dvd\">[[Skip verification|"
-"mac/dvd]]</span> <span class=\"dvd\">[[Skip verification|dvd]]</span> <span "
-"class=\"vm\">[[Skip verification|doc/advanced_topics/virtualization]]</span> "
-"<span class=\"upgrade-tails\">[[Skip verification|upgrade/tails]]</span>"
-msgstr ""
-
-#. type: Content of: <div><div><div><div><div>
-msgid ""
-"<span class=\"debian\">[[Next: Install <em>Tails Installer</em>|debian/"
-"usb]]</span> <span class=\"windows\">[[Next: Install an intermediary Tails|"
-"win/usb]]</span> <span class=\"linux\">[[Next: Install an intermediary Tails|"
-"linux/usb]]</span> <span class=\"mac-usb\">[[Next: Install an intermediary "
-"Tails|mac/usb]]</span> <span class=\"mac-dvd\">[[Next: Burn a Tails DVD|mac/"
-"dvd]]</span> <span class=\"upgrade-tails\">[[Next: Install an intermediary "
-"Tails|upgrade/tails]]</span> (<span class=\"next-counter\"></span>)"
-msgstr ""
-
-#. type: Content of: <div><div><div><div><div>
-msgid ""
-"<span class=\"dvd\">[[Next: Burning Tails on a DVD|dvd]]</span> <span class="
-"\"vm\">[[Next: Virtualization|doc/advanced_topics/virtualization]]</span>"
-msgstr ""
-
-#. type: Content of: <div><div><div><div><ul><li>
-msgid "[[From Windows|install/win/usb]]"
-msgstr ""
-
-#. type: Content of: <div><div><div><div><ul><li>
-msgid "[[From Debian, Ubuntu, or Mint|install/debian/usb]]"
-msgstr ""
-
-#. type: Content of: <div><div><div><div><ul><li>
-msgid "[[From other Linux distributions|install/linux/usb]]"
-msgstr ""
-
-#. type: Content of: <div><div><div><div><ul><li>
-msgid "[[From macOS by burning a DVD first|install/mac/dvd]]"
-msgstr ""
-
-#. type: Content of: <div><div><div><div><ul><li>
-msgid "[[From macOS and the command line|install/mac/usb]]"
-=======
 #. type: Content of: <div><div><div><div><div><div>
 msgid "[[Skip verification!|debian/usb]]"
 msgstr ""
@@ -474,7 +405,6 @@
 
 #. type: Content of: <div><div><div><div><ul><li>
 msgid "[[Upgrade inside Tails|upgrade/tails]]"
->>>>>>> c564e338
 msgstr ""
 
 #. type: Content of: <div><div><div><p>
@@ -597,17 +527,10 @@
 msgid "BitTorrent doesn't work over Tor or in Tails."
 msgstr ""
 
-<<<<<<< HEAD
-#. type: Content of: <div><div><h3>
-msgid ""
-"<span class=\"step-number\"><span class=\"debian windows linux mac-usb mac-"
-"dvd upgrade-tails\">1.</span>1.</span>Download Tails (Torrent file)"
-=======
 #. type: Content of: <div><div><div><h3>
 msgid ""
 "<span class=\"step-number\"><span class=\"debian windows linux mac-usb mac-"
 "dvd upgrade-tails\">1.</span>1</span>Download Tails (Torrent file)"
->>>>>>> c564e338
 msgstr ""
 
 #. type: Content of: <div><div><div>
@@ -631,11 +554,7 @@
 #. type: Content of: <div><div><div><h3>
 msgid ""
 "<span class=\"step-number\"><span class=\"debian windows linux mac-usb mac-"
-<<<<<<< HEAD
-"dvd upgrade-tails\">1.</span>2.</span>Verify your download using BitTorrent"
-=======
 "dvd upgrade-tails\">1.</span>2</span>Verify your download using BitTorrent"
->>>>>>> c564e338
 msgstr ""
 
 #. type: Content of: <div><div><div><p>
@@ -644,46 +563,6 @@
 "complete."
 msgstr ""
 
-<<<<<<< HEAD
-#. type: Content of: <h1>
-msgid "Download and verify using OpenPGP"
-msgstr "Télécharger et vérifier avec OpenPGP"
-
-#. type: Content of: <p>
-msgid ""
-"These instructions are for people who are already familiar with basic usage "
-"of OpenPGP and have <em>GPG</em> installed but might need guidance on "
-"performing the verification."
-msgstr ""
-"Ces instructions sont destinées aux personnes étant déjà familières avec "
-"OpenPGP et ayant déjà <em>GPG</em> installé mais pouvant avoir besoin d'aide pour "
-"effectuer la vérification."
-
-#. type: Content of: <p>
-msgid ""
-"If you are not familiar with OpenPGP, download using either [[our Firefox "
-"extension or BitTorrent|install/download]] instead."
-msgstr ""
-"Si vous n'avez pas l'habitude d'OpenPGP, téléchargez plutôt en utilisant "
-"soit [[notre module complémentaire Firefox soit BitTorrent|install/"
-"download]]."
-
-#. type: Content of: <ol><li><p>
-msgid ""
-"Download the <a href='[[!inline pages=\"inc/stable_amd64_iso_url\" raw=\"yes"
-"\" sort=\"age\"]]' class=\"use-mirror-pool\"> Tails [[!inline pages=\"inc/"
-"stable_amd64_version\" raw=\"yes\" sort=\"age\"]] ISO image</a> (<span class="
-"\"remove-extra-space\">[[!inline pages=\"inc/stable_amd64_iso_size\" raw="
-"\"yes\" sort=\"age\"]]</span>)."
-msgstr ""
-"Téléchargez l'<a href='[[!inline pages=\"inc/stable_amd64_iso_url\" raw=\"yes"
-"\"]]' class=\"use-mirror-pool\">image ISO de Tails [[!inline pages=\"inc/"
-"stable_amd64_version\" raw=\"yes\"]]</a> (<span class=\"remove-extra-space"
-"\">[[!inline pages=\"inc/stable_amd64_iso_size\" raw=\"yes\" sort=\"age\"]]</"
-"span>)."
-
-#. type: Content of: <ol><li><p>
-=======
 #. type: Content of: <div><div><div><p>
 msgid ""
 "Open and download the Torrent file with your BitTorrent client. It contains "
@@ -706,7 +585,6 @@
 msgstr ""
 
 #. type: Content of: <div><ol><li><p>
->>>>>>> c564e338
 msgid ""
 "Download the <a href='[[!inline pages=\"inc/stable_amd64_iso_sig_url\" raw="
 "\"yes\" sort=\"age\"]]'> Tails [[!inline pages=\"inc/stable_amd64_version\" "
@@ -718,62 +596,6 @@
 "stable_amd64_version\" raw=\"yes\" sort=\"age\"]]</a> et sauvegardez-la dans "
 "le dossier où vous avez enregistré l'image ISO."
 
-<<<<<<< HEAD
-#. type: Content of: <ol><li><p>
-msgid ""
-"If you are doing the verification for the first time, download the [[Tails "
-"signing key|tails-signing.key]] and import it in your keyring.  If you are "
-"working from Tails, the signing key is already included."
-msgstr ""
-"Si vous faites cette vérification pour la première fois, téléchargez la "
-"[[clé de signature de Tails|tails-signing.key]] et importez-la dans votre "
-"trousseau de clés. Si vous travaillez depuis Tails, la clé de signature est "
-"déjà inclue."
-
-#. type: Content of: <ol><li><p>
-msgid ""
-"All our ISO images are signed with the same signing key, so you only have to "
-"import it once. Still, you have to verify the ISO image every time you "
-"download a new one."
-msgstr ""
-"Toutes les images ISO sont signées avec la même clé, vous n'aurez donc à "
-"l'importer qu'une seule fois. Vous devrez quand même vérifier l'image "
-"ISO "
-"chaque fois que vous en téléchargerez une nouvelle."
-
-#. type: Content of: <ol><li><div><p>
-msgid ""
-"This download of the Tails signing key is protected using HTTPS.  But you "
-"could still download a malicious signing key if our website is compromised "
-"or if you are victim of a [[man-in-the-middle attack|doc/about/warning#man-"
-"in-the-middle]]."
-msgstr ""
-"Le téléchargement de la clé de signature est protégé par l'utilisation "
-"de HTTPS. "
-"Mais vous pourriez tout de même télécharger une clé malveillante si "
-"notre site web était compromis ou si vous étiez victime d'une attaque de "
-"[[l'homme du "
-"milieu|doc/about/warning#man-in-the-middle]]."
-
-#. type: Content of: <ol><li><div><p>
-msgid ""
-"For additional verification, you can <a href=\"#wot\">authenticate the "
-"signing key through the OpenPGP Web of Trust</a>."
-msgstr ""
-"Pour une vérification supplémentaire, vous pouvez <a href=\"#wot"
-"\">authentifier "
-"la clé de signature via la Toile de Confiance OpenPGP</a>."
-
-#. type: Content of: <h2>
-msgid "Verify the ISO image"
-msgstr "Vérifier l'image ISO"
-
-#. type: Content of: <p>
-msgid "This section provides simplified instructions:"
-msgstr "Cette section contient des instructions simplifiées :"
-
-#. type: Content of: <ul><li>
-=======
 #. type: Content of: <div><h3>
 msgid "Basic OpenPGP verification"
 msgstr ""
@@ -798,7 +620,6 @@
 msgstr "Cette section contient des instructions simplifiées :"
 
 #. type: Content of: <div><ul><li>
->>>>>>> c564e338
 msgid ""
 "<a href=\"#windows\">In Windows with <span class=\"application\">Gpg4win</"
 "span></a>"
@@ -806,11 +627,7 @@
 "<a href=\"#windows\">Pour Windows avec <span class=\"application\">Gpg4win</"
 "span></a>"
 
-<<<<<<< HEAD
-#. type: Content of: <ul><li>
-=======
 #. type: Content of: <div><ul><li>
->>>>>>> c564e338
 msgid ""
 "<a href=\"#mac\">In macOS with <span class=\"application\">GPGTools</span></"
 "a>"
@@ -818,39 +635,6 @@
 "<a href=\"#mac\">Pour macOS avec <span class=\"application\">GPGTools</"
 "span></a>"
 
-<<<<<<< HEAD
-#. type: Content of: <ul><li>
-msgid "<a href=\"#tails\">In Tails</a>"
-msgstr "<a href=\"#tails\">Pour Tails</a>"
-
-#. type: Content of: <ul><li>
-msgid "<a href=\"#command-line\">Using the command line</a>"
-msgstr "<a href=\"#command-line\">En utilisant la ligne de commande</a>"
-
-#. type: Content of: <div><p>
-msgid ""
-"As explained above in step 3, this simple OpenPGP verification provides a "
-"level of verification equivalent to HTTPS, like the [[Firefox extension or "
-"BitTorrent|install/download]], unless you also <a href=\"#wot\">authenticate "
-"the signing key through the OpenPGP Web of Trust</a>."
-msgstr ""
-"Comme expliqué à la troisième étape, cette simple vérification avec "
-"OpenPGP "
-"fournit un niveau de vérification équivalent à HTTPS, comme [[le module "
-"complémentaire pour Firefox ou BitTorrent|install/download]], sauf si vous "
-"<a href=\"#wot\">authentifiez la clé de signature via la Toile de Confiance "
-"OpenPGP</a>."
-
-#. type: Content of: outside any tag (error?)
-msgid "<a id=\"windows\"></a>"
-msgstr "<a id=\"windows\"></a>"
-
-#. type: Content of: <h3>
-msgid "In Windows with <span class=\"application\">Gpg4win</span>"
-msgstr "Pour Windows avec <span class=\"application\">Gpg4win</span>"
-
-#. type: Content of: <p>
-=======
 #. type: Content of: <div><ul><li>
 msgid "<a href=\"#tails\">In Tails</a>"
 msgstr "<a href=\"#tails\">Pour Tails</a>"
@@ -868,26 +652,16 @@
 msgstr "Pour Windows avec <span class=\"application\">Gpg4win</span>"
 
 #. type: Content of: <div><p>
->>>>>>> c564e338
 msgid ""
 "See the [[<span class=\"application\">Gpg4win</span> documentation on "
 "verifying signatures|http://www.gpg4win.org/doc/en/gpg4win-compendium_24."
 "html#id4]]."
 msgstr ""
-<<<<<<< HEAD
-"Voir la documentation de [[<span class=\"application\">Gpg4win</span> sur "
-"la "
-"vérification des signatures|http://www.gpg4win.org/doc/en/gpg4win-"
-"compendium_24.html#id4]] (en anglais)."
-
-#. type: Content of: <ol><li><p>
-=======
 "Voir la documentation de [[<span class=\"application\">Gpg4win</span> sur la "
 "vérification des signatures|http://www.gpg4win.org/doc/en/gpg4win-"
 "compendium_24.html#id4]] (en anglais)."
 
 #. type: Content of: <div><ol><li><p>
->>>>>>> c564e338
 msgid ""
 "Verify the date of the signature to make sure that you downloaded the latest "
 "version."
@@ -895,20 +669,12 @@
 "Vérifiez la date de la signature pour vous assurer que vous avez téléchargé "
 "la dernière version."
 
-<<<<<<< HEAD
-#. type: Content of: <p>
+#. type: Content of: <div><p>
 msgid "If the following warning appears:"
 msgstr "Si l'avertissement suivant apparaît :"
 
-#. type: Content of: <pre>
-=======
-#. type: Content of: <div><p>
-msgid "If the following warning appears:"
-msgstr "Si l'avertissement suivant apparaît :"
-
 #. type: Content of: <div><pre>
 #, no-wrap
->>>>>>> c564e338
 msgid ""
 "Not enough information to check the signature validity.\n"
 "Signed on ... by tails@boum.org (Key ID: 0x58ACD84F\n"
@@ -918,11 +684,7 @@
 "Signed on ... by tails@boum.org (Key ID: 0x58ACD84F\n"
 "The validity of the signature cannot be verified.\n"
 
-<<<<<<< HEAD
-#. type: Content of: <ol><li><p>
-=======
 #. type: Content of: <div><ol><li><p>
->>>>>>> c564e338
 msgid ""
 "Then the ISO image is still correct according to the signing key that you "
 "downloaded. To remove this warning you need to <a href=\"#wot\">authenticate "
@@ -930,20 +692,6 @@
 msgstr ""
 "Alors l'image ISO est tout de même correctement signée par la clé que vous "
 "avez téléchargé. Pour supprimer cet avertissement vous devez <a href=\"#wot"
-<<<<<<< HEAD
-"\">authentifier "
-"la clé de signature via la Toile de Confiance OpenPGP</a>."
-
-#. type: Content of: outside any tag (error?)
-msgid "<a id=\"mac\"></a>"
-msgstr "<a id=\"mac\"></a>"
-
-#. type: Content of: <h3>
-msgid "In macOS using <span class=\"application\">GPGTools</span>"
-msgstr "Pour macOS en utilisant <span class=\"application\">GPGTools</span>"
-
-#. type: Content of: <ol><li>
-=======
 "\">authentifier la clé de signature via la Toile de Confiance OpenPGP</a>."
 
 #. type: Content of: <div>
@@ -955,7 +703,6 @@
 msgstr "Pour macOS en utilisant <span class=\"application\">GPGTools</span>"
 
 #. type: Content of: <div><ol><li>
->>>>>>> c564e338
 msgid ""
 "Open <span class=\"application\">Finder</span> and navigate to the folder "
 "where you saved the ISO image and the signature."
@@ -963,33 +710,12 @@
 "Ouvrez <span class=\"application\">Finder</span> et naviguez jusqu'au "
 "dossier où vous avez enregistré l'image ISO et la signature."
 
-<<<<<<< HEAD
-#. type: Content of: <ol><li>
-=======
 #. type: Content of: <div><ol><li>
->>>>>>> c564e338
 msgid ""
 "Right-click on the ISO image and choose <span class=\"guimenuchoice\"> <span "
 "class=\"guisubmenu\">Services</span> ▸ <span class=\"guimenuitem\">OpenPGP: "
 "Verify Signature of File</span></span>."
 msgstr ""
-<<<<<<< HEAD
-"Faites un clic droit sur l'image ISO puis sur "
-"<span class=\"guimenuchoice\"> "
-"<span class=\"guisubmenu\">Services</span> ▸ "
-"<span class=\"guimenuitem\">OpenPGP: Verify Signature of File</span></"
-"span>."
-
-#. type: Content of: outside any tag (error?)
-msgid "<a id=\"tails\"></a>"
-msgstr "<a id=\"tails\"></a>"
-
-#. type: Content of: <h3>
-msgid "In Tails"
-msgstr "Pour Tails"
-
-#. type: Content of: <ol><li>
-=======
 "Faites un clic droit sur l'image ISO puis sur <span class=\"guimenuchoice\"> "
 "<span class=\"guisubmenu\">Services</span> ▸ <span class=\"guimenuitem"
 "\">OpenPGP: Verify Signature of File</span></span>."
@@ -1003,7 +729,6 @@
 msgstr "Pour Tails"
 
 #. type: Content of: <div><ol><li>
->>>>>>> c564e338
 msgid ""
 "Open the file browser and navigate to the folder where you saved the ISO "
 "image and the signature."
@@ -1011,11 +736,7 @@
 "Ouvrez le navigateur de fichier et naviguez jusqu'au dossier où vous avez "
 "enregistré l'image ISO et la signature."
 
-<<<<<<< HEAD
-#. type: Content of: <ol><li>
-=======
 #. type: Content of: <div><ol><li>
->>>>>>> c564e338
 msgid ""
 "Right-click on the signature and choose <span class=\"guimenuitem\">Open "
 "With Verify Signature</span>."
@@ -1023,17 +744,6 @@
 "Faites un clic droit sur la signature puis sur <span class=\"guimenuitem"
 "\">Ouvrir avec Vérifier la signature</span>."
 
-<<<<<<< HEAD
-#. type: Content of: <ol><li>
-msgid "The verification of the ISO image starts automatically:"
-msgstr "La vérification de l'image ISO démarre automatiquement :"
-
-#. type: Content of: <ol><li><p>
-msgid "[[!img install/inc/screenshots/verifying_in_tails.png link=\"no\"]]"
-msgstr "[[!img install/inc/screenshots/notification_in_tails.png link=\"no\"]]"
-
-#. type: Content of: <ol><li>
-=======
 #. type: Content of: <div><ol><li>
 msgid "The verification of the ISO image starts automatically:"
 msgstr "La vérification de l'image ISO démarre automatiquement :"
@@ -1043,7 +753,6 @@
 msgstr "[[!img install/inc/screenshots/notification_in_tails.png link=\"no\"]]"
 
 #. type: Content of: <div><ol><li>
->>>>>>> c564e338
 msgid ""
 "After the verification finishes, click on the notification counter in the "
 "bottom-right corner and on the notification with a transparent background on "
@@ -1053,21 +762,6 @@
 "dans l'angle en bas à droite puis sur la notification avec un fond "
 "transparent à droite de la zone de notification :"
 
-<<<<<<< HEAD
-#. type: Content of: <ol><li><p>
-msgid "[[!img install/inc/screenshots/notification_in_tails.png link=\"no\"]]"
-msgstr "[[!img install/inc/screenshots/notification_in_tails.png link=\"no\"]]"
-
-#. type: Content of: outside any tag (error?)
-msgid "<a id=\"command-line\"></a>"
-msgstr "<a id=\"command-line\"></a>"
-
-#. type: Content of: <h3>
-msgid "Using the command line"
-msgstr "En ligne de commande"
-
-#. type: Content of: <ol><li>
-=======
 #. type: Content of: <div><ol><li><p>
 msgid "[[!img install/inc/screenshots/notification_in_tails.png link=\"no\"]]"
 msgstr "[[!img install/inc/screenshots/notification_in_tails.png link=\"no\"]]"
@@ -1081,7 +775,6 @@
 msgstr "En ligne de commande"
 
 #. type: Content of: <div><ol><li>
->>>>>>> c564e338
 msgid ""
 "Open a terminal and navigate to the folder where you saved the ISO image and "
 "the signature."
@@ -1089,98 +782,112 @@
 "Ouvrez un terminal et naviguez jusqu'au dossier où vous avez enregistré "
 "l'image ISO et la signature."
 
-<<<<<<< HEAD
-#. type: Content of: <ol><li><p>
-msgid "Execute:"
-msgstr "Exécutez la commande :"
-
-#. type: Content of: <ol><li><p>
-=======
 #. type: Content of: <div><ol><li><p>
 msgid "Execute:"
 msgstr "Exécutez la commande :"
 
 #. type: Content of: <div><ol><li><p>
->>>>>>> c564e338
 msgid ""
 "[[!inline pages=\"inc/stable_amd64_gpg_verify\" raw=\"yes\" sort=\"age\"]]"
 msgstr ""
 "[[!inline pages=\"inc/stable_amd64_gpg_verify\" raw=\"yes\" sort=\"age\"]]"
 
-<<<<<<< HEAD
-#. type: Content of: <ol><li><p>
-msgid "The output of this command should be the following:"
-msgstr "La sortie de cette commande devrait être :"
-
-#. type: Content of: <ol><li><p>
-=======
 #. type: Content of: <div><ol><li><p>
 msgid "The output of this command should be the following:"
 msgstr "La sortie de cette commande devrait être :"
 
 #. type: Content of: <div><ol><li><p>
->>>>>>> c564e338
 msgid ""
 "[[!inline pages=\"inc/stable_amd64_gpg_signature_output\" raw=\"yes\" sort="
 "\"age\"]]"
 msgstr ""
-<<<<<<< HEAD
-"[[!inline pages=\"inc/stable_amd64_gpg_signature_output\" raw=\"yes\" sort=\"age\"]]"
-
-#. type: Content of: <ol><li><p>
+"[[!inline pages=\"inc/stable_amd64_gpg_signature_output\" raw=\"yes\" sort="
+"\"age\"]]"
+
+#. type: Content of: <div><ol><li><p>
 msgid "If the output also includes:"
 msgstr "Si la sortie inclut aussi :"
 
-#. type: Content of: <ol><li><p>
+#. type: Content of: <div><ol><li><p>
 msgid "gpg: WARNING: This key is not certified with a trusted signature!"
 msgstr "gpg: WARNING: This key is not certified with a trusted signature!"
 
-#. type: Content of: <ol><li><p>
+#. type: Content of: <div><ol><li><p>
 msgid "gpg: There is no indication that the signature belongs to the owner."
-msgstr "gpg:          There is no indication that the signature belongs to the owner."
-
-#. type: Content of: <ol>
-msgid "<a id=\"wot\"></a>"
+msgstr ""
+"gpg:          There is no indication that the signature belongs to the owner."
+
+#. type: Content of: <div>
+#, fuzzy
+#| msgid "<a id=\"wot\"></a>"
+msgid "\"\"\"]] <a id=\"wot\"></a>"
 msgstr "<a id=\"wot\"></a>"
 
-#. type: Content of: <ol><h2>
+#. type: Content of: <div><h3>
 msgid "Authenticate the signing key through the OpenPGP Web of Trust"
 msgstr "Authentifier la clé de signature via la Toile de Confiance OpenPGP"
 
-#. type: Content of: <ol><p>
-msgid ""
-"The verification techniques presented until now ([[Firefox extension, "
-"BitTorrent|install/download]], or OpenPGP verification) all rely on some "
-"information being securely downloaded using HTTPS from our website:"
+#. type: Content of: <div><p>
+msgid ""
+"Authenticating our signing key through the OpenPGP Web of Trust is the only "
+"verification technique that can protect you in case our website is "
+"compromised. It is also the most complicated technique and might not be "
+"possible for everyone to perform because it relies on trust relationships "
+"between individuals."
+msgstr ""
+
+#. type: Content of: <div>
+msgid ""
+"[[!toggle id=\"web-of-trust\" text=\"Read more about authenticating the "
+"Tails signing key through the OpenPGP Web of Trust.\"]] [[!toggleable id="
+"\"web-of-trust\" text=\"\"\" <span class=\"hide\">[[!toggle id=\"web-of-trust"
+"\" text=\"\"]]</span>"
+msgstr ""
+
+#. type: Content of: <div><p>
+#, fuzzy
+#| msgid ""
+#| "The verification techniques presented until now ([[Firefox extension, "
+#| "BitTorrent|install/download]], or OpenPGP verification) all rely on some "
+#| "information being securely downloaded using HTTPS from our website:"
+msgid ""
+"The verification techniques presented until now (browser extension, "
+"BitTorrent, or OpenPGP verification) all rely on some information being "
+"securely downloaded using HTTPS from our website:"
 msgstr ""
 "Les techniques de vérifications présentées jusqu'à maintenant ([[le module "
 "complémentaire pour Firefox, BitTorrent|install/download]] et la "
 "vérification OpenPGP) dépendent toutes d'informations téléchargées de "
 "manière sécurisée via HTTPS depuis notre site web :"
 
-#. type: Content of: <ol><ul><li>
+#. type: Content of: <div><ul><li>
 msgid "The <em>checksum</em> for the Firefox extension"
 msgstr "La <em>somme de contrôle</em> pour l'extension Firefox"
 
-#. type: Content of: <ol><ul><li>
+#. type: Content of: <div><ul><li>
 msgid "The <em>Torrent file</em> for BitTorrent"
 msgstr "Le <em>fichier Torrent</em> pour BitTorrent"
 
-#. type: Content of: <ol><ul><li>
+#. type: Content of: <div><ul><li>
 msgid "The <em>Tails signing key</em> for the OpenPGP verification"
 msgstr "La <em>clé de signature de Tails</em> pour la vérification OpenPGP"
 
-#. type: Content of: <ol><p>
+#. type: Content of: <div><p>
+#, fuzzy
+#| msgid ""
+#| "But, while doing so, you could download malicious information if our "
+#| "website is compromised or if you are victim of a [[man-in-the-middle "
+#| "attack|doc/about/warning#man-in-the-middle]]."
 msgid ""
 "But, while doing so, you could download malicious information if our website "
-"is compromised or if you are victim of a [[man-in-the-middle attack|doc/"
+"is compromised or if you are a victim of a [[man-in-the-middle attack|doc/"
 "about/warning#man-in-the-middle]]."
 msgstr ""
 "Mais, si notre site web était compromis ou que vous étiez victime d'une "
 "[[attaque de l'homme du milieu|doc/about/warning#man-in-the-middle]] vous "
 "pourriez télécharger des informations malveillantes."
 
-#. type: Content of: <ol><p>
+#. type: Content of: <div><p>
 msgid ""
 "The OpenPGP verification is the only technique that allows you to verify the "
 "ISO image even better by also authenticating the Tails signing key through "
@@ -1193,20 +900,18 @@
 "Toile de Confiance OpenPGP est la seule manière de vous protéger "
 "complètement des téléchargements malveillants."
 
-#. type: Content of: <ol><div><p>
+#. type: Content of: <div><div><p>
 msgid ""
 "If you are verifying an ISO image from inside Tails already, for example to "
 "do a manual upgrade, then the Tails signing key is already included in "
 "Tails. You can trust this signing key as much as you are trusting your Tails "
 "installation already because you are not downloading it."
 msgstr ""
-"Si vous vérifiez l'image ISO depuis Tails, par "
-"exemple pour faire une mise à jour manuelle, la clé de signature de Tails "
-"est déjà "
-"fournie. Vous pouvez avoir confiance en cette clé autant qu'en votre "
-"installation de Tails."
-
-#. type: Content of: <ol><p>
+"Si vous vérifiez l'image ISO depuis Tails, par exemple pour faire une mise à "
+"jour manuelle, la clé de signature de Tails est déjà fournie. Vous pouvez "
+"avoir confiance en cette clé autant qu'en votre installation de Tails."
+
+#. type: Content of: <div><p>
 msgid ""
 "One of the inherent problems of standard HTTPS is that the trust we usually "
 "put in a website is defined by certificate authorities: a hierarchical and "
@@ -1224,7 +929,7 @@
 "certaines attaques [[comme expliqué dans notre page d'avertissements|doc/"
 "about/warning#man-in-the-middle]]."
 
-#. type: Content of: <ol><p>
+#. type: Content of: <div><p>
 msgid ""
 "We believe that, instead, users should be given the final say when trusting "
 "a website, and that designation of trust should be done on the basis of "
@@ -1234,7 +939,7 @@
 "à un site web, doit revenir aux individus et que la construction de la "
 "confiance devrait être basée sur des relations humaines."
 
-#. type: Content of: <ol><p>
+#. type: Content of: <div><p>
 msgid ""
 "The OpenPGP [[!wikipedia Web_of_Trust]] is a decentralized trust model based "
 "on OpenPGP keys that can help solving this problem. Let's see this with an "
@@ -1244,15 +949,20 @@
 "est un modèle de confiance décentralisé basé sur les clés OpenPGP. Voyons ça "
 "avec un exemple :"
 
-#. type: Content of: <ol><ol><li>
-msgid ""
-"<em>You are friend with Alice and really trust her way of managing OpenPGP "
+#. type: Content of: <div><ol><li>
+#, fuzzy
+#| msgid ""
+#| "<em>You are friend with Alice and really trust her way of managing "
+#| "OpenPGP keys. So you are trusting Alice's key.</em>"
+msgid ""
+"<em>You are friends with Alice and really trust her way of managing OpenPGP "
 "keys. So you are trusting Alice's key.</em>"
 msgstr ""
 "<em>Vous êtes un ami d'Alice et lui faites vraiment confiance quant à sa "
-"manière de gérer les clés OpenPGP. Vous avez confiance dans la clé d'Alice.</em>"
-
-#. type: Content of: <ol><ol><li>
+"manière de gérer les clés OpenPGP. Vous avez confiance dans la clé d'Alice.</"
+"em>"
+
+#. type: Content of: <div><ol><li>
 msgid ""
 "<em>Furthermore, Alice met Bob, a Tails developer, in a conference and "
 "certified Bob's key. So Alice is trusting Bob's key.</em>"
@@ -1260,15 +970,15 @@
 "<em>De plus, Alice a rencontré Bob, un développeur de Tails, lors d'une "
 "conférence et a signé sa clé. Alice a confiance dans la clé de Bob.</em>"
 
-#. type: Content of: <ol><ol><li>
+#. type: Content of: <div><ol><li>
 msgid ""
 "<em>Bob is a Tails developer who directly owns the Tails signing key. So Bob "
 "fully trusts the Tails signing key.</em>"
 msgstr ""
-"<em>Bob est un développeur de Tails qui possède la clé de signature de Tails. "
-"Bob a pleinement confiance dans la clé de signature de Tails.</em>"
-
-#. type: Content of: <ol><p>
+"<em>Bob est un développeur de Tails qui possède la clé de signature de "
+"Tails. Bob a pleinement confiance dans la clé de signature de Tails.</em>"
+
+#. type: Content of: <div><p>
 msgid ""
 "In this scenario, Alice found a path to trust the Tails signing key without "
 "the need to rely on certificate authorities."
@@ -1276,7 +986,7 @@
 "Dans ce scénario, Alice a trouvé un chemin de confiance jusqu'à la clé de "
 "signature de Tails sans avoir besoin d'autorités de certification."
 
-#. type: Content of: <ol><div><p>
+#. type: Content of: <div><div><p>
 msgid ""
 "If you are on Debian, Ubuntu, or Linux Mint, you can install the "
 "<code>debian-keyring</code> package which contains the OpenPGP keys of all "
@@ -1287,215 +997,6 @@
 "usb]]."
 msgstr ""
 "Si vous utilisez Debian, Ubuntu ou Linux Mint, vous pouvez installer le "
-"paquet <code>debian-keyring</code> qui contient les clés OpenPGP de tous "
-"les "
-"développeurs Debian. Certains développeurs Debian ont certifié la clé de "
-"signature "
-"de Tails, vous pouvez donc utiliser ces certifications pour construire un "
-"chemin de confiance. "
-"Cette méthode est expliquée en détail dans nos instructions sur "
-"[[installer Tails depuis Debian, Ubuntu ou Linux Mint en ligne "
-"de commande|install/expert/usb]]."
-
-#. type: Content of: <ol><p>
-msgid ""
-=======
-"[[!inline pages=\"inc/stable_amd64_gpg_signature_output\" raw=\"yes\" sort="
-"\"age\"]]"
-
-#. type: Content of: <div><ol><li><p>
-msgid "If the output also includes:"
-msgstr "Si la sortie inclut aussi :"
-
-#. type: Content of: <div><ol><li><p>
-msgid "gpg: WARNING: This key is not certified with a trusted signature!"
-msgstr "gpg: WARNING: This key is not certified with a trusted signature!"
-
-#. type: Content of: <div><ol><li><p>
-msgid "gpg: There is no indication that the signature belongs to the owner."
-msgstr ""
-"gpg:          There is no indication that the signature belongs to the owner."
-
-#. type: Content of: <div>
-#, fuzzy
-#| msgid "<a id=\"wot\"></a>"
-msgid "\"\"\"]] <a id=\"wot\"></a>"
-msgstr "<a id=\"wot\"></a>"
-
-#. type: Content of: <div><h3>
-msgid "Authenticate the signing key through the OpenPGP Web of Trust"
-msgstr "Authentifier la clé de signature via la Toile de Confiance OpenPGP"
-
-#. type: Content of: <div><p>
-msgid ""
-"Authenticating our signing key through the OpenPGP Web of Trust is the only "
-"verification technique that can protect you in case our website is "
-"compromised. It is also the most complicated technique and might not be "
-"possible for everyone to perform because it relies on trust relationships "
-"between individuals."
-msgstr ""
-
-#. type: Content of: <div>
-msgid ""
-"[[!toggle id=\"web-of-trust\" text=\"Read more about authenticating the "
-"Tails signing key through the OpenPGP Web of Trust.\"]] [[!toggleable id="
-"\"web-of-trust\" text=\"\"\" <span class=\"hide\">[[!toggle id=\"web-of-trust"
-"\" text=\"\"]]</span>"
-msgstr ""
-
-#. type: Content of: <div><p>
-#, fuzzy
-#| msgid ""
-#| "The verification techniques presented until now ([[Firefox extension, "
-#| "BitTorrent|install/download]], or OpenPGP verification) all rely on some "
-#| "information being securely downloaded using HTTPS from our website:"
-msgid ""
-"The verification techniques presented until now (browser extension, "
-"BitTorrent, or OpenPGP verification) all rely on some information being "
-"securely downloaded using HTTPS from our website:"
-msgstr ""
-"Les techniques de vérifications présentées jusqu'à maintenant ([[le module "
-"complémentaire pour Firefox, BitTorrent|install/download]] et la "
-"vérification OpenPGP) dépendent toutes d'informations téléchargées de "
-"manière sécurisée via HTTPS depuis notre site web :"
-
-#. type: Content of: <div><ul><li>
-msgid "The <em>checksum</em> for the Firefox extension"
-msgstr "La <em>somme de contrôle</em> pour l'extension Firefox"
-
-#. type: Content of: <div><ul><li>
-msgid "The <em>Torrent file</em> for BitTorrent"
-msgstr "Le <em>fichier Torrent</em> pour BitTorrent"
-
-#. type: Content of: <div><ul><li>
-msgid "The <em>Tails signing key</em> for the OpenPGP verification"
-msgstr "La <em>clé de signature de Tails</em> pour la vérification OpenPGP"
-
-#. type: Content of: <div><p>
-#, fuzzy
-#| msgid ""
-#| "But, while doing so, you could download malicious information if our "
-#| "website is compromised or if you are victim of a [[man-in-the-middle "
-#| "attack|doc/about/warning#man-in-the-middle]]."
-msgid ""
-"But, while doing so, you could download malicious information if our website "
-"is compromised or if you are a victim of a [[man-in-the-middle attack|doc/"
-"about/warning#man-in-the-middle]]."
-msgstr ""
-"Mais, si notre site web était compromis ou que vous étiez victime d'une "
-"[[attaque de l'homme du milieu|doc/about/warning#man-in-the-middle]] vous "
-"pourriez télécharger des informations malveillantes."
-
-#. type: Content of: <div><p>
-msgid ""
-"The OpenPGP verification is the only technique that allows you to verify the "
-"ISO image even better by also authenticating the Tails signing key through "
-"the OpenPGP Web of Trust. Relying on the OpenPGP Web of Trust is the only "
-"way to completely protect you from malicious downloads."
-msgstr ""
-"La vérification OpenPGP est la seule méthode qui vous permet une "
-"vérification encore plus poussée de l'image ISO en authentifiant aussi la "
-"clé de signature de Tails via la Toile de Confiance OpenPGP. Se fier à la "
-"Toile de Confiance OpenPGP est la seule manière de vous protéger "
-"complètement des téléchargements malveillants."
-
-#. type: Content of: <div><div><p>
-msgid ""
-"If you are verifying an ISO image from inside Tails already, for example to "
-"do a manual upgrade, then the Tails signing key is already included in "
-"Tails. You can trust this signing key as much as you are trusting your Tails "
-"installation already because you are not downloading it."
-msgstr ""
-"Si vous vérifiez l'image ISO depuis Tails, par exemple pour faire une mise à "
-"jour manuelle, la clé de signature de Tails est déjà fournie. Vous pouvez "
-"avoir confiance en cette clé autant qu'en votre installation de Tails."
-
-#. type: Content of: <div><p>
-msgid ""
-"One of the inherent problems of standard HTTPS is that the trust we usually "
-"put in a website is defined by certificate authorities: a hierarchical and "
-"closed set of companies and governmental institutions approved by your web "
-"browser vendor.  This model of trust has long been criticized and proved "
-"several times to be vulnerable to attacks [[as explained on our warning page|"
-"doc/about/warning#man-in-the-middle]]."
-msgstr ""
-"Un problème inhérent au standard HTTPS est le fait que la confiance "
-"généralement accordée à un site web est définie par des autorités de "
-"certification : un ensemble fermé et hiérarchique d'entreprises et "
-"d'institutions gouvernementales approuvées par le fabricant de votre "
-"navigateur. La critique de ce modèle de confiance a été faite depuis "
-"longtemps et il a été montré de nombreuses fois qu'il était sujet à "
-"certaines attaques [[comme expliqué dans notre page d'avertissements|doc/"
-"about/warning#man-in-the-middle]]."
-
-#. type: Content of: <div><p>
-msgid ""
-"We believe that, instead, users should be given the final say when trusting "
-"a website, and that designation of trust should be done on the basis of "
-"human interactions."
-msgstr ""
-"Nous pensons plutôt que le dernier mot, lorsqu'il s'agit de faire confiance "
-"à un site web, doit revenir aux individus et que la construction de la "
-"confiance devrait être basée sur des relations humaines."
-
-#. type: Content of: <div><p>
-msgid ""
-"The OpenPGP [[!wikipedia Web_of_Trust]] is a decentralized trust model based "
-"on OpenPGP keys that can help solving this problem. Let's see this with an "
-"example:"
-msgstr ""
-"La [[!wikipedia_fr Toile_de_confiance desc=\"Toile de Confiance\"]] OpenPGP "
-"est un modèle de confiance décentralisé basé sur les clés OpenPGP. Voyons ça "
-"avec un exemple :"
-
-#. type: Content of: <div><ol><li>
-#, fuzzy
-#| msgid ""
-#| "<em>You are friend with Alice and really trust her way of managing "
-#| "OpenPGP keys. So you are trusting Alice's key.</em>"
-msgid ""
-"<em>You are friends with Alice and really trust her way of managing OpenPGP "
-"keys. So you are trusting Alice's key.</em>"
-msgstr ""
-"<em>Vous êtes un ami d'Alice et lui faites vraiment confiance quant à sa "
-"manière de gérer les clés OpenPGP. Vous avez confiance dans la clé d'Alice.</"
-"em>"
-
-#. type: Content of: <div><ol><li>
-msgid ""
-"<em>Furthermore, Alice met Bob, a Tails developer, in a conference and "
-"certified Bob's key. So Alice is trusting Bob's key.</em>"
-msgstr ""
-"<em>De plus, Alice a rencontré Bob, un développeur de Tails, lors d'une "
-"conférence et a signé sa clé. Alice a confiance dans la clé de Bob.</em>"
-
-#. type: Content of: <div><ol><li>
-msgid ""
-"<em>Bob is a Tails developer who directly owns the Tails signing key. So Bob "
-"fully trusts the Tails signing key.</em>"
-msgstr ""
-"<em>Bob est un développeur de Tails qui possède la clé de signature de "
-"Tails. Bob a pleinement confiance dans la clé de signature de Tails.</em>"
-
-#. type: Content of: <div><p>
-msgid ""
-"In this scenario, Alice found a path to trust the Tails signing key without "
-"the need to rely on certificate authorities."
-msgstr ""
-"Dans ce scénario, Alice a trouvé un chemin de confiance jusqu'à la clé de "
-"signature de Tails sans avoir besoin d'autorités de certification."
-
-#. type: Content of: <div><div><p>
-msgid ""
-"If you are on Debian, Ubuntu, or Linux Mint, you can install the "
-"<code>debian-keyring</code> package which contains the OpenPGP keys of all "
-"Debian developers. Some Debian developers have certified the Tails signing "
-"key and you can use these certifications to build a trust path.  This "
-"technique is explained in detail in our instructions on [[installing Tails "
-"from Debian, Ubuntu, or Linux Mint using the command line|install/expert/"
-"usb]]."
-msgstr ""
-"Si vous utilisez Debian, Ubuntu ou Linux Mint, vous pouvez installer le "
 "paquet <code>debian-keyring</code> qui contient les clés OpenPGP de tous les "
 "développeurs Debian. Certains développeurs Debian ont certifié la clé de "
 "signature de Tails, vous pouvez donc utiliser ces certifications pour "
@@ -1505,7 +1006,6 @@
 
 #. type: Content of: <div><p>
 msgid ""
->>>>>>> c564e338
 "Relying on the Web of Trust requires both caution and intelligent "
 "supervision by the users. The technical details are outside of the scope of "
 "this document."
@@ -1514,11 +1014,7 @@
 "de la part des personnes l'utilisant. Les détails techniques sont au-delà de "
 "la portée de ce document."
 
-<<<<<<< HEAD
-#. type: Content of: <ol><p>
-=======
-#. type: Content of: <div><p>
->>>>>>> c564e338
+#. type: Content of: <div><p>
 msgid ""
 "Since the Web of Trust is actually based on human relationships and real-"
 "life interactions, the best is to get in touch with people knowledgeable "
@@ -1531,11 +1027,7 @@
 "afin de vous frayer votre propre chemin de confiance jusqu'à la clé de "
 "signature de Tails."
 
-<<<<<<< HEAD
-#. type: Content of: <ol><p>
-=======
-#. type: Content of: <div><p>
->>>>>>> c564e338
+#. type: Content of: <div><p>
 msgid ""
 "For example, you can start by contacting a local [[!wikipedia "
 "Linux_User_Group]], [[an organization offering Tails training|support/"
@@ -1547,60 +1039,6 @@
 "propos de Tails|support/learn]] ou d'autres amis de Tails proches de chez "
 "vous et échanger à propos de leurs pratiques d'OpenPGP."
 
-<<<<<<< HEAD
-#. type: Content of: <ol><div><p>
-msgid ""
-"After you built a trust path, you can certify the Tails signing key by "
-"signing it with your own key to get rid of some warnings during the "
-"verification process."
-msgstr ""
-"Après avoir construit un chemin de confiance, vous pouvez certifier la "
-"clé de signature Tails "
-"en la signant avec votre propre clé pour vous débarrasser des avertissements "
-"durant le "
-"processus de vérification."
-
-#. type: Content of: <ol><h2>
-msgid "Further reading on OpenPGP"
-msgstr "En lire plus à propos de OpenPGP"
-
-#. type: Content of: <ol><ul><li>
-msgid "[[!wikipedia GnuPG desc=\"Wikipedia: %s\"]], a free OpenPGP software"
-msgstr ""
-"[[!wikipedia_fr GNU_Privacy_Guard desc=\"Wikipédia : GnuPG\"]], un logiciel "
-"OpenPGP libre"
-
-#. type: Content of: <ol><ul><li>
-msgid "[[Apache: How To OpenPGP|http://www.apache.org/dev/openpgp.html]]"
-msgstr ""
-"[[Apache: How To OpenPGP|http://www.apache.org/dev/openpgp.html]] (en "
-"anglais)"
-
-#. type: Content of: <ol><ul><li>
-msgid ""
-"[[Debian: Keysigning|http://www.debian.org/events/keysigning]], a tutorial "
-"on signing keys of other people"
-msgstr ""
-"[[Debian : Signature de clés|http://www.debian.org/events/keysigning.fr."
-"html]], un tutoriel sur le fait de signer les clés d'autres personnes"
-
-#. type: Content of: <ol><ul><li>
-msgid ""
-"[[rubin.ch: Explanation of the web of trust of PGP|http://www.rubin.ch/pgp/"
-"weboftrust.en.html]]"
-msgstr ""
-"[[rubin.ch: Explanation of the web of trust of PGP|http://www.rubin.ch/pgp/"
-"weboftrust.en.html]] (en anglais)"
-
-#. type: Content of: <ol><ul><li>
-msgid ""
-"[[Gpg4win: Certificate inspection|http://www.gpg4win.org/doc/en/gpg4win-"
-"compendium_16.html]], instructions to manage key trust with Gpg4win"
-msgstr ""
-"[[Gpg4win: Certificate inspection|http://www.gpg4win.org/doc/en/gpg4win-"
-"compendium_16.html]], instructions en anglais pour la gestion de la "
-"confiance des clés avec Gpg4win"
-=======
 #. type: Content of: <div><div><p>
 #, fuzzy
 #| msgid ""
@@ -1722,7 +1160,6 @@
 #~ "[[Gpg4win: Certificate inspection|http://www.gpg4win.org/doc/en/gpg4win-"
 #~ "compendium_16.html]], instructions en anglais pour la gestion de la "
 #~ "confiance des clés avec Gpg4win"
->>>>>>> c564e338
 
 #, fuzzy
 #~| msgid ""
