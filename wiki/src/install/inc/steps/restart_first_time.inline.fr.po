--- conflicted
+++ resolved
@@ -87,19 +87,6 @@
 
 #. type: Plain text
 #, no-wrap
-<<<<<<< HEAD
-msgid "   [[!img install/inc/qrcodes/tails_boum_org_install_mac_dvd.png class=\" qrcode\" link=\"no\" alt=\"\"]]\n"
-msgstr "   [[!img install/inc/qrcodes/tails_boum_org_install_mac_dvd.png class=\" qrcode\" link=\"no\" alt=\"\"]]\n"
-
-#. type: Plain text
-#, no-wrap
-msgid "   [[!img install/inc/qrcodes/tails_boum_org_install_debian_usb.png class=\"debian qrcode\" link=\"no\" alt=\"\"]]\n"
-msgstr "   [[!img install/inc/qrcodes/tails_boum_org_install_debian_usb.png class=\"debian qrcode\" link=\"no\" alt=\"\"]]\n"
-
-#. type: Plain text
-#, no-wrap
-=======
->>>>>>> 18905505
 msgid "   [[!img install/inc/qrcodes/tails_boum_org_install_expert_usb.png class=\"expert qrcode\" link=\"no\" alt=\"\"]]\n"
 msgstr "   [[!img install/inc/qrcodes/tails_boum_org_install_expert_usb.png class=\"expert qrcode\" link=\"no\" alt=\"\"]]\n"
 
@@ -150,10 +137,6 @@
 "     <span class=\"windows\">`https://tails.boum.org/install/win/usb/#back`</span>\n"
 "     <span class=\"mac\">`https://tails.boum.org/install/mac/usb/#back`</span>\n"
 "     <span class=\"mac-clone\">`https://tails.boum.org/install/mac/clone/#back`</span>\n"
-<<<<<<< HEAD
-"     <span class=\"debian\">`https://tails.boum.org/install/debian/usb/#back`</span>\n"
-=======
->>>>>>> 18905505
 "     <span class=\"expert\">`https://tails.boum.org/install/expert/usb/#back`</span>\n"
 "     <span class=\"linux\">`https://tails.boum.org/install/linux/usb/#back`</span>\n"
 "     <span class=\"upgrade-clone\">`https://tails.boum.org/upgrade/clone/#back`</span>\n"
@@ -178,11 +161,7 @@
 msgid ""
 "<h1 id=\"start-intermediary\" class=\"upgrade-tails\">Restart on the intermediary Tails</h1>\n"
 "<h1 id=\"start-other\" class=\"clone\">Restart on the other Tails</h1>\n"
-<<<<<<< HEAD
-"<h1 id=\"start-tails\" class=\"debian expert\">Restart on Tails</h1>\n"
-=======
 "<h1 id=\"start-tails\" class=\"windows linux mac expert\">Restart on Tails</h1>\n"
->>>>>>> 18905505
 msgstr ""
 "<h1 id=\"start-intermediary\" class=\"windows linux mac upgrade-tails\">Redémarrer sur le Tails intermédiaire</h1>\n"
 "<h1 id=\"start-other\" class=\"clone\">Redémarrer sur l'autre Tails</h1>\n"
@@ -206,21 +185,10 @@
 msgstr "[[!img install/inc/infography/restart-on-tails.png link=\"no\" class=\"debian\" alt=\"Ordinateur redémarrant avec la clé USB sur la droite\"]]\n"
 
 #. type: Plain text
-<<<<<<< HEAD
-#, no-wrap
-msgid "[[!img install/inc/infography/restart-on-intermediary-tails.png link=\"no\" class=\"clone windows linux mac-usb\" alt=\"Computer restarted on USB stick on the left\"]]\n"
-msgstr "[[!img install/inc/infography/restart-on-intermediary-tails.png link=\"no\" class=\"clone windows linux mac-usb\" alt=\"Ordinateur redémarrant avec la clé USB sur la gauche\"]]\n"
-
-#. type: Plain text
-#, no-wrap
-msgid "[[!img install/inc/infography/restart-on-dvd.png link=\"no\" class=\"\" alt=\"Computer restarted on DVD\"]]\n"
-msgstr "[[!img install/inc/infography/restart-on-dvd.png link=\"no\" class=\"\" alt=\"Ordinateur redémarrant sur un DVD\"]]\n"
-=======
 #, fuzzy, no-wrap
 #| msgid "[[!img install/inc/infography/restart-on-intermediary-tails.png link=\"no\" class=\"clone windows linux mac\" alt=\"Computer restarted on USB stick on the left\"]]\n"
 msgid "[[!img install/inc/infography/restart-on-other-tails.png link=\"no\" class=\"clone\" alt=\"Computer restarted on USB stick on the left\"]]\n"
 msgstr "[[!img install/inc/infography/restart-on-intermediary-tails.png link=\"no\" class=\"clone windows linux mac\" alt=\"Ordinateur redémarrant avec la clé USB sur la gauche\"]]\n"
->>>>>>> 18905505
 
 #. type: Plain text
 #, no-wrap
@@ -241,11 +209,7 @@
 #| "   <p class=\"upgrade-tails\">Unplug your Tails USB stick while leaving the intermediary USB stick plugged in.</p>\n"
 msgid ""
 "1. <p>\n"
-<<<<<<< HEAD
-"     <span class=\"usb\">Shut down the computer while leaving the <span class=\"windows linux mac\">first</span> USB stick plugged in.</span>\n"
-=======
 "     <span class=\"usb\">Shut down the computer while leaving the USB stick plugged in.</span>\n"
->>>>>>> 18905505
 "   </p>\n"
 "   <p class=\"clone upgrade-tails\">Shut down the computer.</p>\n"
 "   <p class=\"clone\">Plug in the other Tails USB stick that you want to\n"
@@ -269,41 +233,8 @@
 
 #. type: Plain text
 #, no-wrap
-<<<<<<< HEAD
-msgid ""
-"   <span class=\"keycap\">Option</span> key (<span class=\"keycap\">Alt</span> key) until a list of possible startup\n"
-"   disks appears.</p>\n"
-msgstr ""
-"   <span class=\"keycap\">Option</span> (touche <span class=\"keycap\">Alt</span>) jusqu'à ce qu'une liste de disques\n"
-"   de démarrage apparaisse.</p>\n"
-
-#. type: Plain text
-#, no-wrap
-msgid "   [[!img install/inc/screenshots/mac_option_key.png class=\"\" link=\"no\" alt=\"'Option' or 'alt' key in the bottom left of Mac keyboard\"]]\n"
-msgstr "   [[!img install/inc/screenshots/mac_option_key.png class=\"\" link=\"no\" alt=\"Touche 'Option' ou 'alt' en bas à gauche du clavier Mac\"]]\n"
-
-#. type: Plain text
-#, no-wrap
-msgid ""
-"   <span class=\"keycap\">Enter</span>. The DVD\n"
-"   might be labeled <span class=\"guilabel\">Windows</span> like in the following screenshot:</p>\n"
-msgstr ""
-"   <span class=\"keycap\">Entrée</span>. Le DVD\n"
-"   devrait être nommé <span class=\"guilabel\">Windows</span> comme sur la capture d'écran suivante :</p>\n"
-
-#. type: Plain text
-#, no-wrap
-msgid "   [[!img install/inc/screenshots/mac_startup_dvd.png class=\"\" link=\"no\" alt=\"Screen with the logo of an internal hard disk labeled 'Macintosh HD' and a DVD labelled 'Windows' (selected)\"]]\n"
-msgstr "   [[!img install/inc/screenshots/mac_startup_dvd.png class=\"\" link=\"no\" alt=\"Écran avec le logo d'un disque dur interne nommé 'Macintosh HD' et un DVD nommé 'Windows' (sélectionné)\"]]\n"
-
-#. type: Plain text
-#, no-wrap
-msgid "   <div class=\"mac-usb mac-clone\">\n"
-msgstr "   <div class=\"mac-usb mac-clone\">\n"
-=======
 msgid "   <div class=\"mac mac-clone\">\n"
 msgstr "   <div class=\"mac mac-clone\">\n"
->>>>>>> 18905505
 
 #. type: Plain text
 #, no-wrap
@@ -442,12 +373,6 @@
 #. type: Plain text
 #, no-wrap
 msgid ""
-<<<<<<< HEAD
-"   <ul>\n"
-"     <li class=\"mac-usb\">[[Install from another operating system|install]]</li>\n"
-"     <li class=\"mac-clone\">[[Install from the command line|mac/usb]]</li>\n"
-"   </ul>\n"
-=======
 "      <table>\n"
 "        <tr><th>Manufacturer</th><th>Key</th></tr>\n"
 "        <tr><td>Acer</td><td>Esc, F12, F9</td></tr>\n"
@@ -461,7 +386,6 @@
 "        <tr><td>Toshiba</td><td>F12</td></tr>\n"
 "        <tr><td>others&hellip;</td><td>F12, Esc</td></tr>\n"
 "      </table>\n"
->>>>>>> 18905505
 msgstr ""
 
 #. type: Plain text
@@ -543,10 +467,6 @@
 "   <p>Search for the user manual of the computer on the website of its\n"
 "   manufacturer to learn how to edit the BIOS settings:\n"
 "   <ul>\n"
-<<<<<<< HEAD
-"     <li class=\"mac-usb\">[[Installer depuis un autre système d'exploitation|install]]</li>\n"
-"     <li class=\"mac-clone\">[[Installer depuis la ligne de commande|mac/usb]]</li>\n"
-=======
 "     <li>[Acer](http://us.acer.com/ac/en/US/content/drivers)</li>\n"
 "     <li>[Asus](https://www.asus.com/us/support/)</li>\n"
 "     <li>[Dell](https://www.dell.com/support/home/us/en/19/Products/)</li>\n"
@@ -556,7 +476,6 @@
 "     <li>[Samsung](http://www.samsung.com/us/support/downloads)</li>\n"
 "     <li>[Sony](http://esupport.sony.com/US)</li>\n"
 "     <li>[Toshiba](http://support.toshiba.com/support/products?cat=Computers)</li>\n"
->>>>>>> 18905505
 "   </ul>\n"
 "   </p>\n"
 "   </div>\n"
@@ -650,10 +569,6 @@
 #. type: Plain text
 #, no-wrap
 msgid ""
-<<<<<<< HEAD
-"   <p>If your computer fails to start on the Tails DVD, then it might currently\n"
-"   be impossible to start Tails on your Mac model.</p>\n"
-=======
 "   Please, [[send an email to our support team|support/talk]], including\n"
 "   the following information:\n"
 msgstr ""
@@ -733,7 +648,6 @@
 "   <div class=\"bug mac mac-clone\">\n"
 "   <p>If your computer fails to start on the USB stick, then it might\n"
 "   currently be impossible to start Tails on your Mac model.</p>\n"
->>>>>>> 18905505
 "   </div>\n"
 msgstr ""
 "   <p>Si votre ordinateur n'arrive pas à démarrer sur le DVD Tails, alors il est peut-être actuellement\n"
@@ -962,32 +876,6 @@
 msgid "   [[!img install/inc/screenshots/desktop.png link=\"no\" alt=\"Tails desktop\"]]\n"
 msgstr "   [[!img install/inc/screenshots/desktop.png link=\"no\" alt=\"Bureau Tails\"]]\n"
 
-<<<<<<< HEAD
-#. type: Plain text
-#, no-wrap
-msgid "<div class=\"trophy windows linux mac\">\n"
-msgstr "<div class=\"trophy windows linux mac\">\n"
-
-#. type: Plain text
-#, no-wrap
-msgid ""
-"<p class=\"usb\">The most difficult part is over!\n"
-"Now grab your second USB stick as it is time to install the final Tails on it.</p>\n"
-msgstr ""
-"<p class=\"usb\">La partie la plus difficile est passée !\n"
-"Maintenant emparez-vous de votre seconde clé USB car il est temps d'installer le Tails définitif dessus.</p>\n"
-
-#. type: Plain text
-#, no-wrap
-msgid ""
-"<p class=\"usb\">It is important to install the final Tails as it allows\n"
-"you to store some of your documents and configuration\n"
-"and benefit from automatic security upgrades.</p>\n"
-msgstr ""
-"<p class=\"usb\">Il est important d'installer le Tails définitif pour que vous\n"
-"puissiez stocker certains de vos documents et configurations\n"
-"et bénéficier des mises à jour de sécurité automatiques.</p>\n"
-=======
 #~ msgid "<div class=\"note clone\">\n"
 #~ msgstr "<div class=\"note clone\">\n"
 
@@ -1135,5 +1023,4 @@
 #~ "<p class=\"usb\">Il est important d'installer le Tails définitif pour que "
 #~ "vous\n"
 #~ "puissiez stocker certains de vos documents et configurations\n"
-#~ "et bénéficier des mises à jour de sécurité automatiques.</p>\n"
->>>>>>> 18905505
+#~ "et bénéficier des mises à jour de sécurité automatiques.</p>\n"