# SOME DESCRIPTIVE TITLE
# Copyright (C) YEAR Free Software Foundation, Inc.
# This file is distributed under the same license as the PACKAGE package.
# FIRST AUTHOR <EMAIL@ADDRESS>, YEAR.
#
#, fuzzy
msgid ""
msgstr ""
"Project-Id-Version: PACKAGE VERSION\n"
<<<<<<< HEAD
"POT-Creation-Date: 2020-07-23 00:57+0000\n"
=======
"POT-Creation-Date: 2020-08-03 20:52+0000\n"
>>>>>>> 22601a16
"PO-Revision-Date: YEAR-MO-DA HO:MI+ZONE\n"
"Last-Translator: FULL NAME <EMAIL@ADDRESS>\n"
"Language-Team: LANGUAGE <LL@li.org>\n"
"Language: \n"
"MIME-Version: 1.0\n"
"Content-Type: text/plain; charset=UTF-8\n"
"Content-Transfer-Encoding: 8bit\n"

#. type: Content of: <p>
msgid ""
"Most computers do not start on the Tails USB stick automatically but you can "
"press a Boot Menu key to display a list of possible devices to start from."
msgstr ""

#. type: Content of: <div><p>
msgid ""
"If Windows 8 or 10 is <span class=\"linux upgrade-linux\">also</span> "
"installed on the computer, you can refer instead to the [[instructions on "
"starting Tails from Windows 8 or 10|doc/first_steps/start/pc#windows-"
"restart]].  Starting Tails from Windows is easier than using the Boot Menu "
"key."
msgstr ""

#. type: Content of: <p>
msgid "The following screenshot is an example of a Boot Menu:"
msgstr ""

#. type: Content of: <p>
msgid "[[!img install/inc/screenshots/boot_menu.png link=\"no\" alt=\"\"]]"
msgstr ""

#. type: Content of: <p>
msgid ""
"This animation summarizes how to use the Boot Menu key to start on the USB "
"stick:"
msgstr ""

#. type: Content of: <p>
msgid ""
<<<<<<< HEAD
"The following instructions explain in details how to use the Boot Menu key "
"to start on the USB stick:"
=======
"The following instructions explain in detail how to use the Boot Menu key to "
"start on the USB stick:"
>>>>>>> 22601a16
msgstr ""

#. type: Content of: <ol><li><p>
msgid "Shut down the computer while leaving the USB stick plugged in."
msgstr ""

#. type: Content of: <ol><li><p>
<<<<<<< HEAD
msgid "Shut down the computer and plug the Tails USB."
=======
msgid "Shut down the computer and plug in the Tails USB stick."
>>>>>>> 22601a16
msgstr ""

#. type: Content of: <ol><li><p>
msgid "Shut down the computer."
msgstr ""

#. type: Content of: <ol><li><p>
msgid ""
"Plug in the other Tails USB stick that you want to <span class=\"install-"
"clone\">install</span> <span class=\"upgrade\">upgrade</span> from."
msgstr ""

#. type: Content of: <ol><li><p>
msgid ""
"Unplug your Tails USB stick while leaving the intermediary USB stick plugged "
"in."
msgstr ""

#. type: Content of: <ol><li><p>
msgid ""
"Identify the possible Boot Menu keys for the computer depending on the "
"computer manufacturer in the following list:"
msgstr ""

#. type: Content of: <ol><li><table><tr><th>
msgid "Manufacturer"
msgstr ""

#. type: Content of: <ol><li><table><tr><th>
msgid "Key"
msgstr ""

#. type: Content of: <ol><li><table><tr><td>
msgid "Acer"
msgstr ""

#. type: Content of: <ol><li><table><tr><td>
msgid "Esc, F12, F9"
msgstr ""

#. type: Content of: <ol><li><table><tr><td>
msgid "Asus"
msgstr ""

#. type: Content of: <ol><li><table><tr><td>
msgid "Esc, F8"
msgstr ""

#. type: Content of: <ol><li><table><tr><td>
msgid "Clevo"
msgstr ""

#. type: Content of: <ol><li><table><tr><td>
msgid "F7"
msgstr ""

#. type: Content of: <ol><li><table><tr><td>
msgid "Dell"
msgstr ""

#. type: Content of: <ol><li><table><tr><td>
msgid "F12"
msgstr ""

#. type: Content of: <ol><li><table><tr><td>
msgid "Fujitsu"
msgstr ""

#. type: Content of: <ol><li><table><tr><td>
msgid "F12, Esc"
msgstr ""

#. type: Content of: <ol><li><table><tr><td>
msgid "HP"
msgstr ""

#. type: Content of: <ol><li><table><tr><td>
msgid "F9, Esc"
msgstr ""

#. type: Content of: <ol><li><table><tr><td>
msgid "Lenovo"
msgstr ""

#. type: Content of: <ol><li><table><tr><td>
msgid "F12, Novo, F8, F10"
msgstr ""

#. type: Content of: <ol><li><table><tr><td>
msgid "Samsung"
msgstr ""

#. type: Content of: <ol><li><table><tr><td>
msgid "Esc, F12, F2"
msgstr ""

#. type: Content of: <ol><li><table><tr><td>
msgid "Sony"
msgstr ""

#. type: Content of: <ol><li><table><tr><td>
msgid "F11, Esc, F10"
msgstr ""

#. type: Content of: <ol><li><table><tr><td>
msgid "Toshiba"
msgstr ""

#. type: Content of: <ol><li><table><tr><td>
msgid "others&hellip;"
msgstr ""

#. type: Content of: <ol><li><div><p>
msgid ""
"On many computers, a message is displayed very briefly when switching on "
"that also explains how to get to the Boot Menu or edit the BIOS settings."
msgstr ""

#. type: Content of: <ol><li><p>
msgid ""
"Switch on the computer and immediately press several times the first "
"possible Boot Menu key identified in step 2."
msgstr ""

#. type: Content of: <ol><li><p>
msgid ""
"If the computer starts on another operating system or returns an error "
"message, shut down the computer again and repeat step 3 for all the possible "
"Boot Menu keys identified in step 2."
msgstr ""

#. type: Content of: <ol><li><p>
msgid ""
"If a Boot Menu with a list of devices appears, select your USB stick and "
"press <span class=\"keycap\">Enter</span>."
msgstr ""

#. type: Content of: <ol><li><div><p>
msgid ""
"If the Boot Menu key that works on your computer is a different one than the "
"first in the list, please let us know so we can improve the list. You can "
"write to [[sajolida@pimienta.org]] (private email)."
msgstr ""

#. type: Content of: <ol><li><p>
msgid ""
"If the computer starts on Tails, the Boot Loader appears and Tails starts "
"automatically after 4 seconds."
msgstr ""

#. type: Content of: <ol><li><p>
msgid ""
"[[!img install/inc/screenshots/grub.png link=\"no\" alt=\"Black screen ('GNU "
"GRUB') with Tails logo and 2 options: 'Tails' and 'Tails (Troubleshooting "
"Mode)'.\"]]"
msgstr ""

#. type: Content of: <ol><li><div><p>
msgid ""
"If none of the possible Boot Menu keys from the previous technique work or "
"if your USB stick is not listed in the Boot Menu, refer to the "
"[[troubleshooting instructions about Tails not starting at all|doc/"
"first_steps/start/pc#not-at-all]]."
msgstr ""<|MERGE_RESOLUTION|>--- conflicted
+++ resolved
@@ -7,11 +7,7 @@
 msgid ""
 msgstr ""
 "Project-Id-Version: PACKAGE VERSION\n"
-<<<<<<< HEAD
-"POT-Creation-Date: 2020-07-23 00:57+0000\n"
-=======
 "POT-Creation-Date: 2020-08-03 20:52+0000\n"
->>>>>>> 22601a16
 "PO-Revision-Date: YEAR-MO-DA HO:MI+ZONE\n"
 "Last-Translator: FULL NAME <EMAIL@ADDRESS>\n"
 "Language-Team: LANGUAGE <LL@li.org>\n"
@@ -51,13 +47,8 @@
 
 #. type: Content of: <p>
 msgid ""
-<<<<<<< HEAD
-"The following instructions explain in details how to use the Boot Menu key "
-"to start on the USB stick:"
-=======
 "The following instructions explain in detail how to use the Boot Menu key to "
 "start on the USB stick:"
->>>>>>> 22601a16
 msgstr ""
 
 #. type: Content of: <ol><li><p>
@@ -65,11 +56,7 @@
 msgstr ""
 
 #. type: Content of: <ol><li><p>
-<<<<<<< HEAD
-msgid "Shut down the computer and plug the Tails USB."
-=======
 msgid "Shut down the computer and plug in the Tails USB stick."
->>>>>>> 22601a16
 msgstr ""
 
 #. type: Content of: <ol><li><p>
