<<<<<<< HEAD
Restart on <span class="windows-usb linux-usb mac-usb upgrade-tails">the temporary</span><span class="clone">the other</span> Tails<span class="dvd">the DVD</span>
===================================================================================================================================================================
=======
<h1 class="windows-usb linux-usb mac-usb upgrade-tails">Restart on the temporary Tails</h1>
<h1 class="clone">Restart on the other Tails</h1>
<h1 class="dvd">Restart on the Tails DVD</h1>
>>>>>>> 4db45116

<div class="step-image">
[[!img install/inc/infography/plug-source-usb.png link="no" class="install-clone mac-clone"]]
[[!img install/inc/infography/plug-other-usb.png link="no" class="upgrade-clone"]]
[[!img install/inc/infography/restart-on-tails.png link="no" class="debian-usb"]]
[[!img install/inc/infography/restart-on-temporary-tails.png link="no" class="clone windows-usb linux-usb mac-usb"]]
[[!img install/inc/infography/restart-on-dvd.png link="no" class="dvd"]]
[[!img install/inc/infography/restart-on-upgrade-usb.png link="no" class="upgrade-tails"]]
</div>

<div class="note clone">

<p>The following instructions assume that the other Tails that you are
<span class="install-clone debian windows linux mac">installing</span>
<span class="upgrade">upgrading</span>
from is on a USB stick. You can also
<span class="install-clone debian windows linux mac">install</span>
<span class="upgrade">upgrade</span>
from a Tails DVD in a similar way.</p>

</div>

1. <p>
     <span class="dvd">Make sure that the DVD is inserted in the computer.</span>
     <span class="usb">Shut down the computer while leaving the <span class="windows linux mac">first</span> USB stick plugged in.</span>
   </p>
   <p class="dvd clone upgrade-tails">Shut down the computer.</p>
   <p class="clone">Plug in the other Tails USB stick that you want to
   <span class="install-clone debian windows linux mac">install</span>
   <span class="upgrade">upgrade</span>
   from.</p>
   <p class="upgrade-tails">Unplug your Tails USB stick while leaving the temporary USB stick plugged in.</p>

1. Switch on the computer.

   <p class="mac-dvd">Immediately press-and-hold the
   <span class="keycap">Option</span> key until a list of possible startup
   disks appears.</p>

   <p class="mac-dvd">Choose the DVD and press
   <span class="keycap">Enter</span>. The DVD
   might be labelled <span class="guilabel">Windows</span> like in the following screenshot:</p>

   [[!img install/inc/screenshots/mac_startup_dvd.png class="screenshot mac-dvd" link="no" alt="Screen with the logo of an internal hard disk labelled 'Macintosh HD' and a DVD labelled 'Windows' (selected)"]]

   <div class="mac-usb mac-clone">
   [[!inline pages="install/inc/steps/mac_startup_disks.inline" raw="yes"]]
   </div>

1. If the computer starts on Tails, the <span class="guilabel">Boot Tails</span> menu
   appears. Choose <span class="guilabel">Live</span> and press <span class="keycap">Enter</span>.

     [[!img doc/first_steps/start_tails/tails_boot_menu.png class="screenshot" link="no" alt="Black screen with Tails artwork. 'Boot menu' with two options 'Live' and 'Live (failsafe)'."]]

   <div class="note install-clone debian expert windows linux">
   <p>Most computers do not start on Tails by default. If it does you
   are lucky. Otherwise, if the computer starts on
   <span class="debian expert">Debian or Ubuntu,</span>
   <span class="windows">Windows,</span>
   <span class="linux">Linux,</span>
   <span class="install-clone">Windows or Linux,</span>
   refer to the
   troubleshooting section about [[!toggle id="not_at_all" text="Tails
   not starting at all"]].</p>
   </div>

   [[!toggleable id="not_at_all" text="""
   <span class="hide">[[!toggle id="not_at_all" text=""]]</span>

   [[!inline pages="install/inc/steps/not_at_all.inline" raw="yes"]]

   """]]

   <div class="bug mac-usb mac-clone">
   <p>If your computer fails to start on the temporary Tails, you can
   try these other two methods:</p>

   <ul>
     <li class="mac-usb">[[Install from another operating system|os]]</li>
     <li class="mac-usb mac-clone">[[Burn a DVD and then install|mac/dvd]]</li>
     <li class="mac-clone">[[Install from the command line|mac/usb]]</li>
   </ul>

   <p>If you tried them already but failed as well, then it might
   currently be impossible to start Tails on your Mac model.</p>
   </div>

   <div class="bug mac-dvd">
   <p>If your computer fails to start on the Tails DVD, then it might currently
   be impossible to start Tails on your Mac model.</p>
   </div>

1. After 30&ndash;60 seconds, another screen called <span class="application">Tails Greeter</span> appears.

   [[!img doc/first_steps/startup_options/tails-greeter-welcome-to-tails.png class="screenshot" link="no"]]

   <div class="note">
   <p>If the computer stops responding or displays error messages before
   getting to <span class="application">Tails Greeter</span>, refer to
   the troubleshooting section about
   [[!toggle id="not_entirely" text="Tails not starting entirely"]].</p>
   </div>

   [[!toggleable id="not_entirely" text="""
   <span class="hide">[[!toggle id="not_entirely" text=""]]</span>

   [[!inline pages="install/inc/steps/not_entirely.inline" raw="yes"]]

   """]]

1. In <span class="application">Tails Greeter</span>, select your preferred language in the drop-down
list on the bottom left of the screen. Click <span class="button">Login</span>.

1. After 15&ndash;30 seconds, the Tails desktop appears.

   [[!img install/inc/screenshots/desktop.png class="screenshot" link="no"]]

<div class="trophy windows linux mac">

<<<<<<< HEAD
<p class="usb">The most difficult part is over!
Now grab your second USB stick as it is time to install the final Tails on it.</p>

<p class="usb">It is important to install the final Tails as it allows
you to store some of your documents and configuration
and benefit from automatic security upgrades.</p>

<p class="clone dvd">This was a first but important step!
Now grab the <span class="clone">new</span> USB stick on which you want to install Tails.</p>
=======
<p>
<span class="usb">The most difficult part is over!
Now grab your second USB stick as it is time to install the final Tails on it.</span>
<span class="clone dvd">This was a first but important step!
Now grab the <span class="clone">new</span> USB stick on which you want to install Tails.</span>
</p>
>>>>>>> 4db45116

</div><|MERGE_RESOLUTION|>--- conflicted
+++ resolved
@@ -1,11 +1,6 @@
-<<<<<<< HEAD
-Restart on <span class="windows-usb linux-usb mac-usb upgrade-tails">the temporary</span><span class="clone">the other</span> Tails<span class="dvd">the DVD</span>
-===================================================================================================================================================================
-=======
 <h1 class="windows-usb linux-usb mac-usb upgrade-tails">Restart on the temporary Tails</h1>
 <h1 class="clone">Restart on the other Tails</h1>
 <h1 class="dvd">Restart on the Tails DVD</h1>
->>>>>>> 4db45116
 
 <div class="step-image">
 [[!img install/inc/infography/plug-source-usb.png link="no" class="install-clone mac-clone"]]
@@ -125,7 +120,6 @@
 
 <div class="trophy windows linux mac">
 
-<<<<<<< HEAD
 <p class="usb">The most difficult part is over!
 Now grab your second USB stick as it is time to install the final Tails on it.</p>
 
@@ -135,13 +129,5 @@
 
 <p class="clone dvd">This was a first but important step!
 Now grab the <span class="clone">new</span> USB stick on which you want to install Tails.</p>
-=======
-<p>
-<span class="usb">The most difficult part is over!
-Now grab your second USB stick as it is time to install the final Tails on it.</span>
-<span class="clone dvd">This was a first but important step!
-Now grab the <span class="clone">new</span> USB stick on which you want to install Tails.</span>
-</p>
->>>>>>> 4db45116
 
 </div>