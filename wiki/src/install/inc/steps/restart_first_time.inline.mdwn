--- conflicted
+++ resolved
@@ -119,26 +119,6 @@
       [[send them to our help desk by email|support/talk]], for example by taking a
       picture of the last screen and error messages.
 
-<<<<<<< HEAD
-=======
-   1. If the error message is <span class="code">/bin/sh: can't access tty; job control
-      turned off</span> followed by <span class="code">(initramfs)</span>, then try removing the
-      <span class="code">live-media=removable</span> option from the boot command line.
-
-      If removing <span class="code">live-media=removable</span> allows you to start Tails, please
-      report the problem to our [[help desk|support/talk]].
-      This contributes to improving the [[list
-      of problematic USB sticks|support/known_issues#problematic-usb-sticks]].
-      Then try installing Tails on another USB stick.
-
-   <div class="caution">
-   <p>Removing the <span class="code">live-media=removable</span> option
-   might be dangerous. If an adversary had access to the computer and
-   installed a malicious Tails on an internal hard disk, the computer
-   might start on the malicious Tails instead of on the USB stick.</p>
-   </div>
-
->>>>>>> 35280bc8
    """]]
 
    [[!img doc/first_steps/startup_options/tails-greeter-welcome-to-tails.png link="no" alt="Tails Greeter: 'Welcome to Tails!'"]]
