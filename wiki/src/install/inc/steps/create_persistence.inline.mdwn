<div class="trophy">

<<<<<<< HEAD
<p>Yay, you managed to start <span class="clone mac-clone">your new</span> Tails on your computer!</p>
=======
<p>Yay, you managed to start <span class="install-clone mac-clone">your new</span> Tails on your computer!</p>
>>>>>>> 18905505

<p>If you want to save some of your documents
and configuration in an encrypted storage on your <span class="clone">new</span> Tails USB stick, follow
our instructions until the end. Otherwise, have a look at our
<span class="install-clone">[[final recommendations|clone#recommendations]].</span>
<span class="expert">[[final recommendations|expert/usb#recommendations]].</span>
<span class="windows">[[final recommendations|win/usb#recommendations]].</span>
<span class="mac">[[final recommendations|mac/usb#recommendations]].</span>
<span class="mac-clone">[[final recommendations|mac/clone#recommendations]].</span>
<span class="linux">[[final recommendations|linux/usb#recommendations]].</span>
</p>

</div>

<h1 id="create-persistence">Create an encrypted persistent storage (optional)</h1>

<div class="step-image">[[!img install/inc/infography/create-persistence.png link="no" alt=""]]</div>

You can optionally create an *encrypted persistent storage* in the
remaining free space on your
<span class="clone">new</span>
Tails USB stick to store any of the following:

  - Personal files
  - Some settings
  - Additional software
  - Encryption keys

The data in the encrypted persistent storage:

  - Remains available across separate working sessions.
  - Is encrypted using a passphrase of your choice.

<div class="caution">

<p>The encrypted persistent storage is not hidden. An attacker in possession of
the USB stick can know whether it has an encrypted persistent storage. Take into consideration
that you can be forced or tricked to give out its passphrase.</p>

</div>

<div class="caution">

<p>It is possible to
open the encrypted persistent storage from other operating systems. But, doing
so might compromise the security provided by Tails.</p>

<p>For example, image thumbnails might be created and saved by the other operating
system. Or, the contents of files might be indexed by the other operating
system.</p>

<p>Other operating systems should probably not be trusted to handle
sensitive information or leave no trace.</p>

</div>

Create the persistent storage
-----------------------------

1. Choose
   <span class="menuchoice">
     <span class="guimenu">Applications</span>&nbsp;▸
     <span class="guisubmenu">Tails</span>&nbsp;▸
     <span class="guimenuitem">Configure persistent volume</span></span>.

1. Specify a passphrase of your choice in both the
<span class="guilabel">Passphrase</span> and <span class="guilabel">Verify
Passphrase</span> text boxes.

   <div class="tip">
   <p>We recommend choosing a long passphrase made of five to seven random words.
   <a href="https://theintercept.com/2015/03/26/passphrases-can-memorize-attackers-cant-guess/">Learn more.</a></p>
   </div>

1. Click on the <span class="guilabel">Create</span> button.

2. Wait for the creation to finish.

3. The assistant shows a list of the possible persistence features. Each
   feature corresponds to a set of files or settings to be saved in the encrypted
   persistent storage.

   We recommend you to only activate the <span class="guilabel">Personal
   Data</span> persistence feature for the time being. You
   can activate more features later on according to your needs.

4. Click <span class="button">Save</span>.

   <div class="step-image">[[!img install/inc/infography/restart-on-tails.png link="no" alt=""]]</div>

Restart and activate the persistent storage
-------------------------------------------

1. Shut down the computer and restart on your
   <span class="clone">new</span>
   Tails USB stick.

1. In <span class="application">Tails Greeter</span>:

   [[!img install/inc/screenshots/greeter_with_persistence.png link="no" alt="Tails Greeter: 'Welcome to Tails!'"]]

   - Select your language and keyboard layout in the
     <span class="guilabel">Language & Region</span> section.
   - In the <span class="guilabel">Encrypted Persistent Storage</span> section,
     enter your passphrase and click <span class="button">Unlock</span> to activate the encrypted
     persistent storage for the current working session.
   - Click <span class="button">Start Tails</span>.

1. After 15&ndash;30 seconds, the Tails desktop appears.

1. You can now save your personal files and working documents in the
<span class="guilabel">Persistent</span> folder. To open the
<span class="guilabel">Persistent</span> folder choose
<span class="menuchoice">
  <span class="guimenu">Places</span>&nbsp;▸
  <span class="guimenuitem">Persistent</span></span>.

<div class="trophy" id="recommendations">

<<<<<<< HEAD
<div class="state-image windows linux mac expert clone">[[!img install/inc/infography/tails-usb-with-persistence.png link="no" alt="Tails USB stick with persistent storage"]]</div>
=======
<div class="state-image">[[!img install/inc/infography/tails-usb-with-persistence.png link="no" alt="Tails USB stick with persistent storage"]]</div>
>>>>>>> 18905505

<p>You now have a complete Tails, congrats!</p>

<h3>Final recommendations</h3>

<div class="row">

  <div class="col-md-6">

    [[!img lib/dialog-warning.png link="no" alt="" class="float-left"]]

    <p>Tails does not protect you from everything! Have a look at our
    [[warnings|doc/about/warning]].</p>

  </div>

  <div class="col-md-6">

    [[!img lib/help-browser.png link="no" alt="" class="float-left"]]

    <p>If you face any problem, use the <span class="guilabel">Report an
    error</span> launcher on the Tails desktop or visit our [[support
    pages|support]].</p>

  </div>

</div>

<p>We hope you enjoy using Tails :)</p>

</div><|MERGE_RESOLUTION|>--- conflicted
+++ resolved
@@ -1,10 +1,6 @@
 <div class="trophy">
 
-<<<<<<< HEAD
-<p>Yay, you managed to start <span class="clone mac-clone">your new</span> Tails on your computer!</p>
-=======
 <p>Yay, you managed to start <span class="install-clone mac-clone">your new</span> Tails on your computer!</p>
->>>>>>> 18905505
 
 <p>If you want to save some of your documents
 and configuration in an encrypted storage on your <span class="clone">new</span> Tails USB stick, follow
@@ -124,11 +120,7 @@
 
 <div class="trophy" id="recommendations">
 
-<<<<<<< HEAD
-<div class="state-image windows linux mac expert clone">[[!img install/inc/infography/tails-usb-with-persistence.png link="no" alt="Tails USB stick with persistent storage"]]</div>
-=======
 <div class="state-image">[[!img install/inc/infography/tails-usb-with-persistence.png link="no" alt="Tails USB stick with persistent storage"]]</div>
->>>>>>> 18905505
 
 <p>You now have a complete Tails, congrats!</p>
 
