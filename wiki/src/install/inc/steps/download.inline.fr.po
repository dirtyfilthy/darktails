--- conflicted
+++ resolved
@@ -6,13 +6,8 @@
 msgid ""
 msgstr ""
 "Project-Id-Version: \n"
-<<<<<<< HEAD
-"POT-Creation-Date: 2019-01-07 19:28+0000\n"
+"POT-Creation-Date: 2019-01-18 14:46+0100\n"
 "PO-Revision-Date: 2019-01-09 15:26+0000\n"
-=======
-"POT-Creation-Date: 2019-01-18 14:46+0100\n"
-"PO-Revision-Date: 2018-11-01 17:41+0000\n"
->>>>>>> 42d5d32e
 "Last-Translator: \n"
 "Language-Team: \n"
 "Language: fr\n"
@@ -745,15 +740,10 @@
 "extension de navigateur ou BitTorrent."
 
 #. type: Content of: <div><ol><li><p>
-<<<<<<< HEAD
-msgid "Download the [[Tails signing key|tails-signing.key]]."
-msgstr "Téléchargez la [[clé de signature de Tails|tails-signing.key]]."
-=======
 #, fuzzy
 #| msgid "Download the [[Tails signing key|tails-signing.key]]."
 msgid "Download and import the [[Tails signing key|tails-signing.key]]."
-msgstr "Téléchargement de la [[clé de signature Tails|tails-signing.key]]."
->>>>>>> 42d5d32e
+msgstr "Téléchargez la [[clé de signature de Tails|tails-signing.key]]."
 
 #. type: Content of: <div><ol><li><p>
 msgid ""
@@ -1448,6 +1438,21 @@
 #~ "Vérifiez la date de la signature pour vous assurer que vous avez "
 #~ "téléchargé la dernière version."
 
+#, fuzzy
+#~| msgid ""
+#~| "   [[!img install/inc/screenshots/verifying_in_tails.png link=\"no\"]]\n"
+#~ msgid ""
+#~ "The verification of the ISO image starts automatically: [[!img install/"
+#~ "inc/screenshots/verifying_in_tails.png link=\"no\"]]"
+#~ msgstr ""
+#~ "   [[!img install/inc/screenshots/verifying_in_tails.png link=\"no\"]]\n"
+
+#~ msgid "<div class=\"caution\">\n"
+#~ msgstr "<div class=\"caution\">\n"
+
+#~ msgid "</div>\n"
+#~ msgstr "</div>\n"
+
 #~ msgid ""
 #~ "   Verify the date of the signature to make sure that you downloaded the "
 #~ "latest version.\n"
@@ -1468,6 +1473,12 @@
 #~ "\"#wot\">authentifier\n"
 #~ "   la clé de signature via la Toile de Confiance OpenPGP</a>.\n"
 
+#~ msgid "<div class=\"note\">\n"
+#~ msgstr "<div class=\"note\">\n"
+
+#~ msgid "<div class=\"tip\">\n"
+#~ msgstr "<div class=\"tip\">\n"
+
 #~ msgid ""
 #~ "<p>Tails [[transitioned to a new signing\n"
 #~ "key|news/signing_key_transition]] in March 2015.\n"
