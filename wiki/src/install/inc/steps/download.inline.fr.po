--- conflicted
+++ resolved
@@ -6,11 +6,7 @@
 msgid ""
 msgstr ""
 "Project-Id-Version: \n"
-<<<<<<< HEAD
-"POT-Creation-Date: 2018-03-02 17:03+0100\n"
-=======
 "POT-Creation-Date: 2018-03-22 00:09+0100\n"
->>>>>>> 831219dc
 "PO-Revision-Date: 2018-01-12 17:44+0000\n"
 "Last-Translator: \n"
 "Language-Team: \n"
@@ -1224,12 +1220,9 @@
 "de signature Tails en la signant avec votre propre clé pour vous débarrasser "
 "des avertissements durant le processus de vérification."
 
-<<<<<<< HEAD
-=======
 #~ msgid "0.95"
 #~ msgstr "0.95"
 
->>>>>>> 831219dc
 #~ msgid ""
 #~ "Verifying using OpenPGP but without authenticating our signing key "
 #~ "through the OpenPGP Web of Trust is equivalent in terms of security to "
