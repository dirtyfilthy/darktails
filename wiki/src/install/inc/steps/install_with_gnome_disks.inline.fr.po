--- conflicted
+++ resolved
@@ -5,19 +5,10 @@
 #
 msgid ""
 msgstr ""
-<<<<<<< HEAD
 "Project-Id-Version: \n"
-"POT-Creation-Date: 2019-01-09 12:25+0000\n"
+"POT-Creation-Date: 2019-01-18 14:46+0100\n"
 "PO-Revision-Date: 2019-01-09 13:34+0000\n"
 "Language: fr\n"
-=======
-"Project-Id-Version: PACKAGE VERSION\n"
-"POT-Creation-Date: 2019-01-18 14:46+0100\n"
-"PO-Revision-Date: YEAR-MO-DA HO:MI+ZONE\n"
-"Last-Translator: FULL NAME <EMAIL@ADDRESS>\n"
-"Language-Team: LANGUAGE <LL@li.org>\n"
-"Language: \n"
->>>>>>> 42d5d32e
 "MIME-Version: 1.0\n"
 "Content-Type: text/plain; charset=UTF-8\n"
 "Content-Transfer-Encoding: 8bit\n"
@@ -34,7 +25,7 @@
 "<span class=\"application\">Disques</span>)."
 
 #. type: Plain text
-#, no-wrap
+#, fuzzy, no-wrap
 msgid ""
 "   <div class=\"linux\">\n"
 "     For example, you can press the <span class=\"keycap\">Super</span> key,\n"
