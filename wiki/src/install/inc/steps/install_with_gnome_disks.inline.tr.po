--- conflicted
+++ resolved
@@ -6,13 +6,8 @@
 msgid ""
 msgstr ""
 "Project-Id-Version: PACKAGE VERSION\n"
-<<<<<<< HEAD
 "POT-Creation-Date: 2020-04-15 02:12+0000\n"
 "PO-Revision-Date: 2019-05-03 14:05+0000\n"
-=======
-"POT-Creation-Date: 2019-10-31 11:29+0000\n"
-"PO-Revision-Date: 2020-04-23 11:35+0000\n"
->>>>>>> abd3dc78
 "Last-Translator: emmapeel <emma.peel@riseup.net>\n"
 "Language-Team: LANGUAGE <LL@li.org>\n"
 "Language: tr\n"
@@ -20,7 +15,7 @@
 "Content-Type: text/plain; charset=UTF-8\n"
 "Content-Transfer-Encoding: 8bit\n"
 "Plural-Forms: nplurals=2; plural=n != 1;\n"
-"X-Generator: Weblate 3.5.1\n"
+"X-Generator: Weblate 2.19.1\n"
 
 #. type: Bullet: '1. '
 msgid ""
@@ -28,167 +23,15 @@
 "class=\"application\">Disks</span>)."
 msgstr ""
 
-<<<<<<< HEAD
 #~ msgid "   </div>\n"
 #~ msgstr "   </div>\n"
-=======
-#. type: Plain text
-#, no-wrap
-msgid ""
-"   <div class=\"linux\">\n"
-"     For example, you can press the <span class=\"keycap\">Super</span> key,\n"
-"     then type <span class=\"command\">disk</span>, then choose\n"
-"     <span class=\"application\">Disks</span>.\n"
-"   </div>\n"
-"   <div class=\"upgrade\">\n"
-"   Choose <span class=\"menuchoice\">\n"
-"     <span class=\"guimenu\">Applications</span>&nbsp;▸\n"
-"     <span class=\"guisubmenu\">Utilities</span>&nbsp;▸\n"
-"     <span class=\"guimenuitem\">Disks</span></span>.\n"
-"   </div>\n"
-msgstr ""
 
-#. type: Plain text
-#, no-wrap
-msgid "   [[!img install/inc/icons/gnome-disks.png link=\"no\" alt=\"\"]]\n"
-msgstr ""
+#~ msgid "   <div class=\"step-image\">\n"
+#~ msgstr "   <div class=\"step-image\">\n"
 
-#. type: Plain text
-#, no-wrap
-msgid "   <div class=\"step-image\">\n"
-msgstr "   <div class=\"step-image\">\n"
-
-#. type: Plain text
-#, no-wrap
-msgid "     [[!img install/inc/infography/plug-usb.png link=\"no\" class=\"linux\" alt=\"USB stick plugged in the computer\"]]\n"
-msgstr ""
-
-#. type: Plain text
-#, no-wrap
-msgid "     [[!img install/inc/infography/plug-upgrade-usb.png link=\"no\" class=\"upgrade-tails\" alt=\"USB stick plugged on the left\"]]\n"
-msgstr ""
-
-#. type: Plain text
-#, no-wrap
-msgid "     [[!img install/inc/infography/plug-upgrade-usb-only.png link=\"no\" class=\"upgrade-linux\" alt=\"USB stick plugged on the left\"]]\n"
-msgstr ""
-
-#. type: Plain text
-#, no-wrap
-msgid "   </div>\n"
-msgstr "   </div>\n"
-
-#. type: Bullet: '1. '
-msgid ""
-"Plug in the <span class=\"upgrade\">intermediary</span> USB stick <span "
-"class=\"linux\">on which you want to install Tails</span>."
-msgstr ""
-
-#. type: Plain text
-#, no-wrap
-msgid "   <div class=\"caution\"><p>All the data on this USB stick will be lost.</p></div>\n"
-msgstr ""
-
-#. type: Plain text
-#, no-wrap
-msgid ""
-"   <div class=\"note upgrade\"><p>The persistent storage of your Tails USB stick will not be\n"
-"   copied to the temporary Tails.</p></div>\n"
-msgstr ""
-
-#. type: Plain text
-#, no-wrap
-msgid "   A new drive appears in the left pane. Click on it.\n"
-msgstr ""
-
-#. type: Plain text
-#, no-wrap
-msgid "   [[!img install/inc/screenshots/gnome_disks_drive.png link=\"no\" alt=\"\"]]\n"
-msgstr ""
-"   [[!img install/inc/screenshots/gnome_disks_drive.png link=\"no\" alt=\"\""
-"]]\n"
-
-#. type: Plain text
-#, no-wrap
-msgid "     [[!img install/inc/infography/install-tails.png link=\"no\" class=\"linux\" alt=\"USB image installed on USB stick\"]]\n"
-msgstr ""
-
-#. type: Plain text
-#, no-wrap
-msgid "     [[!img install/inc/infography/install-upgrade-usb.png link=\"no\" class=\"upgrade-tails\" alt=\"USB image installed on USB stick on the left\"]]\n"
-msgstr ""
-
-#. type: Plain text
-#, no-wrap
-msgid "     [[!img install/inc/infography/install-upgrade-usb-only.png link=\"no\" class=\"upgrade-linux\" alt=\"USB image installed on USB stick on the left\"]]\n"
-msgstr ""
-
-#. type: Bullet: '1. '
-msgid ""
-"Click on the [[!img lib/open-menu.png alt=\"Menu\" class=\"symbolic\" link="
-"\"no\"]] button in the titlebar and choose <span class=\"guimenuitem"
-"\">Restore Disk Image&hellip;</span>."
-msgstr ""
-
-#. type: Plain text
-#, no-wrap
-msgid "   [[!img install/inc/screenshots/gnome_disks_menu.png link=\"no\" alt=\"\"]]\n"
-msgstr ""
-
-#. type: Bullet: '1. '
-msgid ""
-"In the <span class=\"guilabel\">Restore Disk Image</span> dialog, click on "
-"the file selector button."
-msgstr ""
-
-#. type: Plain text
-#, no-wrap
-msgid "   Choose the USB image that you downloaded earlier.\n"
-msgstr ""
-
-#. type: Plain text
-#, no-wrap
-msgid ""
-"   <div class=\"note\">\n"
-"   <p>Make sure that the USB image has an\n"
-"   <span class=\"filename\">.img</span> file extension.</p>\n"
-msgstr ""
-
-#. type: Plain text
-#, no-wrap
-msgid ""
-"   <p>If the image has an <span class=\"filename\">.iso</span> file\n"
-"   extension, it is not the correct image. Please go back to the\n"
-"   <span class=\"linux\">[[download step for installing from Linux|linux/usb-download]].</span>\n"
-"   <span class=\"upgrade-tails\">[[download step for upgrading from Tails|upgrade/tails-download]].</span>\n"
-"   <span class=\"upgrade-linux\">[[download step for upgrading from Linux|upgrade/linux-download]].</span></p>\n"
-"   </div>\n"
-msgstr ""
-
-#. type: Bullet: '1. '
-msgid ""
-"Click on the <span class=\"button\">Start Restoring&hellip;</span> button."
-msgstr ""
-
-#. type: Bullet: '1. '
-msgid "In the confirmation dialog click <span class=\"button\">Restore</span>."
-msgstr ""
-
-#. type: Plain text
-#, no-wrap
-msgid ""
-"   Depending on your Linux distribution, you might be asked for your\n"
-"   administration password.\n"
-msgstr ""
-
-#. type: Plain text
-#, no-wrap
-msgid "   The installation takes a few minutes.\n"
-msgstr ""
-
-#. type: Bullet: '1. '
-msgid ""
-"After the installation is finished, click on the [[!img lib/media-eject.png "
-"alt=\"Eject\" class=\"symbolic\" link=\"no\"]] button."
-msgstr ""
->>>>>>> abd3dc78
+#~ msgid ""
+#~ "   [[!img install/inc/screenshots/gnome_disks_drive.png link=\"no\" alt="
+#~ "\"\"]]\n"
+#~ msgstr ""
+#~ "   [[!img install/inc/screenshots/gnome_disks_drive.png link=\"no\" alt="
+#~ "\"\"]]\n"