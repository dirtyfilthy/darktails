--- conflicted
+++ resolved
@@ -27,15 +27,9 @@
 
 #. type: Plain text
 #, fuzzy, no-wrap
-<<<<<<< HEAD
-#| msgid "   [[!img install/inc/infography/restart-on-final-tails.png link=\"no\" class=\"usb clone\" alt=\"USB stick unplugged on the left and computer restarted on USB stick on the right\"]]\n"
-msgid "   <div class=\"step-image\">[[!img install/inc/infography/restart-on-final-tails.png link=\"no\" alt=\"USB stick unplugged on the left and computer restarted on USB stick on the right\"]]</div>\n"
-msgstr "   [[!img install/inc/infography/restart-on-final-tails.png link=\"no\" class=\"usb clone\" alt=\"Clé USB débranchée sur la gauche et ordinateur redémarrant avec la clé USB sur la droite\"]]\n"
-=======
 #| msgid "   [[!img install/inc/infography/restart-on-new-tails.png link=\"no\" class=\"usb clone\" alt=\"USB stick unplugged on the left and computer restarted on USB stick on the right\"]]\n"
 msgid "   <div class=\"step-image\">[[!img install/inc/infography/restart-on-new-tails.png link=\"no\" alt=\"USB stick unplugged on the left and computer restarted on USB stick on the right\"]]</div>\n"
 msgstr "   [[!img install/inc/infography/restart-on-new-tails.png link=\"no\" class=\"usb clone\" alt=\"Clé USB débranchée sur la gauche et ordinateur redémarrant avec la clé USB sur la droite\"]]\n"
->>>>>>> 9e3df488
 
 #. type: Bullet: '1. '
 msgid "Unplug the other USB stick and leave the new USB stick plugged in."
@@ -156,11 +150,7 @@
 #~ "   ---------------\n"
 
 #~ msgid ""
-<<<<<<< HEAD
-#~ "   <div class=\"bug mac-usb\">\n"
-=======
 #~ "   <div class=\"bug mac\">\n"
->>>>>>> 9e3df488
 #~ "   <p>If your computer fails to start on the\n"
 #~ "   <span class=\"usb\">final Tails,</span>\n"
 #~ "   <span class=\"\">Tails USB stick,</span>\n"
@@ -170,11 +160,7 @@
 #~ "   <span class=\"usb\">On this intermediary Tails you cannot benefit from\n"
 #~ "   automatic upgrades or create an encrypted persistent storage.</span></p>\n"
 #~ msgstr ""
-<<<<<<< HEAD
-#~ "   <div class=\"bug mac-usb\">\n"
-=======
 #~ "   <div class=\"bug mac\">\n"
->>>>>>> 9e3df488
 #~ "   <p>Si votre ordinateur échoue à démarrer sur\n"
 #~ "   <span class=\"usb\">le Tails définitif,</span>\n"
 #~ "   <span class=\"\">la clé USB Tails,</span>\n"
@@ -187,26 +173,14 @@
 #, fuzzy
 #~| msgid ""
 #~| "   <p>You should still have a look at our\n"
-<<<<<<< HEAD
-#~| "   <span class=\"mac-usb\">[[final recommendations|mac/usb#recommendations]].</span>\n"
-#~| "   </div>\n"
-#~ msgid ""
-#~ "   <p>You should still have a look at our\n"
-#~ "   <span class=\"mac-usb\">[[final recommendations|mac/usb#recommendations]].</span>\n"
-=======
 #~| "   <span class=\"mac\">[[final recommendations|mac/usb#recommendations]].</span>\n"
 #~| "   </div>\n"
 #~ msgid ""
 #~ "   <p>You should still have a look at our\n"
 #~ "   <span class=\"mac\">[[final recommendations|mac/usb#recommendations]].</span>\n"
->>>>>>> 9e3df488
 #~ "   <span class=\"\">[[final recommendations|mac/dvd#recommendations]].</span></p>\n"
 #~ "   </div>\n"
 #~ msgstr ""
 #~ "   <p>Vous devriez regarder les\n"
-<<<<<<< HEAD
-#~ "   <span class=\"mac-usb\">[[recommandations finales|mac/usb#recommendations]].</span>\n"
-=======
 #~ "   <span class=\"mac\">[[recommandations finales|mac/usb#recommendations]].</span>\n"
->>>>>>> 9e3df488
 #~ "   </div>\n"