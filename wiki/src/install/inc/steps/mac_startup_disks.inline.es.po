# SOME DESCRIPTIVE TITLE
# Copyright (C) YEAR Free Software Foundation, Inc.
# This file is distributed under the same license as the PACKAGE package.
# FIRST AUTHOR <EMAIL@ADDRESS>, YEAR.
msgid ""
msgstr ""
"Project-Id-Version: PACKAGE VERSION\n"
"Report-Msgid-Bugs-To: tails-l10n@boum.org\n"
<<<<<<< HEAD
"POT-Creation-Date: 2019-08-09 14:16+0000\n"
"PO-Revision-Date: 2019-08-05 14:40+0000\n"
"Last-Translator: anonymous <amnesia@boum.org>\n"
=======
"POT-Creation-Date: 2019-07-30 15:29+0000\n"
"PO-Revision-Date: 2019-08-09 16:47+0000\n"
"Last-Translator: emmapeel <emma.peel@riseup.net>\n"
>>>>>>> 7f4d1f99
"Language-Team: Spanish <http://translate.tails.boum.org/projects/tails/"
"mac_startup_disksinline/es/>\n"
"Language: es\n"
"MIME-Version: 1.0\n"
"Content-Type: text/plain; charset=UTF-8\n"
"Content-Transfer-Encoding: 8bit\n"
"Plural-Forms: nplurals=2; plural=n != 1;\n"
"X-Generator: Weblate 2.20\n"

#. type: Content of: <ol><li><p>
msgid "Shut down the computer while leaving the USB stick plugged in."
msgstr "Apague la computadora mientras deja la memoria USB conectada."

#. type: Content of: <ol><li><p>
msgid "Plug in the other Tails USB stick that you want to install from."
msgstr "Conecte la otra memoria USB de Tails desde la que desea instalar."

#. type: Content of: <ol><li><p>
#, fuzzy
#| msgid ""
#| "   <p class=\"mac mac-clone\">Immediately press-and-hold the\n"
#| "   <span class=\"keycap\">Option</span> key (<span class=\"keycap\">Alt</"
#| "span> key) until a list of possible startup\n"
#| "   disks appears.</p>\n"
msgid ""
"Switch on the computer and immediately press-and-hold the <span class="
"\"keycap\">Option</span> key (<span class=\"keycap\">Alt</span> key) until a "
"list of possible startup disks appears."
msgstr ""
"   <p class=\"mac mac-clone\">Inmediatamente aprieta-y-mantiene la\n"
"   tecla <span class=\"keycap\">Option</span> (tecla <span class=\"keycap"
"\">Alt</span>) hasta que una lista de posibles\n"
"   discos de arranque aparezca.</p>\n"

#. type: Content of: <ol><li><p>
#, fuzzy
#| msgid ""
#| "   [[!img install/inc/screenshots/mac_option_key.png class=\"mac mac-clone"
#| "\" link=\"no\" alt=\"'Option' or 'alt' key in the bottom left of Mac "
#| "keyboard\"]]\n"
msgid ""
"[[!img install/inc/screenshots/mac_option_key.png class=\"mac mac-clone\" "
"link=\"no\" alt=\"'Option' or 'alt' key in the bottom left of Mac keyboard"
"\"]]"
msgstr ""
"   [[!img install/inc/screenshots/mac_option_key.png class=\"mac mac-clone\" "
"link=\"no\" alt=\"Tecla 'opción' o 'alt' en la parte inferior izquierda del "
"teclado de Mac\"]]\n"

#. type: Content of: <ol><li><p>
#, fuzzy
#| msgid ""
#| "   <p class=\"mac mac-clone\">Choose the USB stick and press\n"
#| "   <span class=\"keycap\">Enter</span>. The USB stick appears as an "
#| "external hard\n"
#| "   disk and might be labeled <span class=\"guilabel\">EFI Boot</span> or\n"
#| "   <span class=\"guilabel\">Windows</span> like in the following "
#| "screenshot:</p>\n"
msgid ""
"Choose the USB stick and press <span class=\"keycap\">Enter</span>. The USB "
"stick appears as an external hard disk and might be labeled <span class="
"\"guilabel\">EFI Boot</span> or <span class=\"guilabel\">Windows</span> like "
"in the following screenshot:"
msgstr ""
"   <p class=\"mac mac-clone\">Elige la memoria USB y presiona\n"
"   <span class=\"keycap\">Enter</span>. La memoria USB aparece como un disco "
"duro\n"
"   externo y puede estar catalogada como <span class=\"guilabel\">EFI Boot</"
"span> o\n"
"   <span class=\"guilabel\">Windows</span> como en las siguientes capturas "
"de pantalla:</p>\n"

#. type: Content of: <ol><li><p>
msgid ""
"[[!img install/inc/screenshots/mac_startup_usb.png class=\"mac mac-clone\" "
"link=\"no\" alt=\"Screen with the logo of an internal hard disk labeled "
"'Macintosh HD' and an external hard disk labelled 'Windows' (selected)\"]]"
msgstr ""
"[[!img install/inc/screenshots/mac_startup_usb.png class=\"mac\" link=\"no\" "
"alt=\"Pantalla con el logotipo de un disco duro interno con la etiqueta "
"'Macintosh HD' y un disco duro externo con la etiqueta "
"'Windows' (seleccionado)\"]]"

#. type: Content of: <ol><li><div><p>
msgid "If the USB stick does not appear in the list of possible startup disks:"
msgstr ""

#. type: Content of: <ol><li><div><ol><li>
msgid ""
"Make sure that you have [[verified your download of Tails|install/mac/usb-"
"download]]."
msgstr ""

#. type: Content of: <ol><li><div><ol><li>
msgid "Try installing again on the same USB stick."
msgstr ""

#. type: Content of: <ol><li><div><ol><li>
msgid "Try installing on a different USB stick."
msgstr ""

#. type: Content of: <ol><li><div><ol><li>
msgid "Try using the same USB stick to start on a different computer."
msgstr ""

#. type: Content of: <ol><li><div><ol><li>
msgid ""
"If the same USB stick works on a different computer, please [[report your "
"problem to our help desk|support/talk]]."
msgstr ""

#. type: Content of: <ol><li><p>
msgid ""
"If the computer starts on Tails, the <span class=\"application\">Boot Loader "
"Menu</span> appears and Tails starts automatically after 4 seconds."
msgstr ""
"Si la computadora se inicia en Tails, el <span class=\"aplicación\">Menú del "
"cargador de arranque</span> aparece y Tails comienza automáticamente después "
"de 4 segundos."

#. type: Content of: <ol><li><p>
msgid ""
"[[!img install/inc/screenshots/boot_loader_menu.png link=\"no\" alt=\"Black "
"screen with Tails artwork. Boot Loader Menu with two options 'Tails' and "
"'Tails (Troubleshooting Mode)'.\"]]"
msgstr ""

#. type: Content of: <ol><li><div><p>
#, fuzzy
#| msgid ""
#| "If the computer starts on Tails, the <span class=\"application\">Boot "
#| "Loader Menu</span> appears and Tails starts automatically after 4 seconds."
msgid ""
"If your computer displays the <span class=\"application\">Boot Loader Menu</"
"span> but then fails to start on the USB stick, it might currently be "
"impossible to start Tails on your Mac model."
msgstr ""
"Si la computadora se inicia en Tails, la <span class=\"aplicación\">Menú del "
"cargador de arranque</span> aparece y Tails comienza automáticamente después "
"de 4 segundos."

#. type: Content of: <ol><li><div><p>
msgid "Please [[report your problem to our help desk|support/talk]]."
msgstr ""<|MERGE_RESOLUTION|>--- conflicted
+++ resolved
@@ -6,15 +6,9 @@
 msgstr ""
 "Project-Id-Version: PACKAGE VERSION\n"
 "Report-Msgid-Bugs-To: tails-l10n@boum.org\n"
-<<<<<<< HEAD
 "POT-Creation-Date: 2019-08-09 14:16+0000\n"
 "PO-Revision-Date: 2019-08-05 14:40+0000\n"
 "Last-Translator: anonymous <amnesia@boum.org>\n"
-=======
-"POT-Creation-Date: 2019-07-30 15:29+0000\n"
-"PO-Revision-Date: 2019-08-09 16:47+0000\n"
-"Last-Translator: emmapeel <emma.peel@riseup.net>\n"
->>>>>>> 7f4d1f99
 "Language-Team: Spanish <http://translate.tails.boum.org/projects/tails/"
 "mac_startup_disksinline/es/>\n"
 "Language: es\n"
@@ -34,11 +28,6 @@
 
 #. type: Content of: <ol><li><p>
 #, fuzzy
-#| msgid ""
-#| "   <p class=\"mac mac-clone\">Immediately press-and-hold the\n"
-#| "   <span class=\"keycap\">Option</span> key (<span class=\"keycap\">Alt</"
-#| "span> key) until a list of possible startup\n"
-#| "   disks appears.</p>\n"
 msgid ""
 "Switch on the computer and immediately press-and-hold the <span class="
 "\"keycap\">Option</span> key (<span class=\"keycap\">Alt</span> key) until a "
@@ -51,10 +40,6 @@
 
 #. type: Content of: <ol><li><p>
 #, fuzzy
-#| msgid ""
-#| "   [[!img install/inc/screenshots/mac_option_key.png class=\"mac mac-clone"
-#| "\" link=\"no\" alt=\"'Option' or 'alt' key in the bottom left of Mac "
-#| "keyboard\"]]\n"
 msgid ""
 "[[!img install/inc/screenshots/mac_option_key.png class=\"mac mac-clone\" "
 "link=\"no\" alt=\"'Option' or 'alt' key in the bottom left of Mac keyboard"
@@ -66,13 +51,6 @@
 
 #. type: Content of: <ol><li><p>
 #, fuzzy
-#| msgid ""
-#| "   <p class=\"mac mac-clone\">Choose the USB stick and press\n"
-#| "   <span class=\"keycap\">Enter</span>. The USB stick appears as an "
-#| "external hard\n"
-#| "   disk and might be labeled <span class=\"guilabel\">EFI Boot</span> or\n"
-#| "   <span class=\"guilabel\">Windows</span> like in the following "
-#| "screenshot:</p>\n"
 msgid ""
 "Choose the USB stick and press <span class=\"keycap\">Enter</span>. The USB "
 "stick appears as an external hard disk and might be labeled <span class="
@@ -144,9 +122,6 @@
 
 #. type: Content of: <ol><li><div><p>
 #, fuzzy
-#| msgid ""
-#| "If the computer starts on Tails, the <span class=\"application\">Boot "
-#| "Loader Menu</span> appears and Tails starts automatically after 4 seconds."
 msgid ""
 "If your computer displays the <span class=\"application\">Boot Loader Menu</"
 "span> but then fails to start on the USB stick, it might currently be "
