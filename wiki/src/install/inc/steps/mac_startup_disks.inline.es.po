--- conflicted
+++ resolved
@@ -6,13 +6,8 @@
 msgstr ""
 "Project-Id-Version: PACKAGE VERSION\n"
 "Report-Msgid-Bugs-To: tails-l10n@boum.org\n"
-<<<<<<< HEAD
 "POT-Creation-Date: 2020-07-14 21:05+0000\n"
 "PO-Revision-Date: 2020-03-08 15:39+0000\n"
-=======
-"POT-Creation-Date: 2020-04-07 17:04+0200\n"
-"PO-Revision-Date: 2020-07-22 14:30+0000\n"
->>>>>>> 6f51c0dc
 "Last-Translator: emmapeel <emma.peel@riseup.net>\n"
 "Language-Team: Spanish <http://translate.tails.boum.org/projects/tails/"
 "mac_startup_disksinline/es/>\n"
@@ -117,13 +112,6 @@
 "toggle id=\"report-toggle-1\" text=\"\"]]</span> [[!inline pages=\"install/"
 "inc/steps/reporting.inline.es\" raw=\"yes\"]] \"\"\"]]"
 
-<<<<<<< HEAD
-=======
-#. type: Content of: <ol><li>
-msgid "<a id=\"startup-security\"></a>"
-msgstr "<a id=\"startup-security\"></a>"
-
->>>>>>> 6f51c0dc
 #. type: Content of: <ol><li><p>
 msgid "If your Mac displays the following error:"
 msgstr "Si tu Mac muestra el siguiente error:"
@@ -131,9 +119,7 @@
 #. type: Content of: <ol><li><pre>
 #, no-wrap
 msgid "Security settings do not allow this Mac to use an external startup disk."
-msgstr ""
-"La configuración de seguridad no permite que este Mac use un disco de "
-"arranque externo."
+msgstr "La configuración de seguridad no permite que este Mac use un disco de arranque externo."
 
 #. type: Content of: <ol><li><p>
 msgid ""
@@ -231,9 +217,6 @@
 
 #. type: Content of: <ol><li><p>
 #, fuzzy
-#| msgid ""
-#| "If the computer starts on Tails, the <span class=\"application\">Boot "
-#| "Loader Menu</span> appears and Tails starts automatically after 4 seconds."
 msgid ""
 "If the computer starts on Tails, the Boot Loader appears and Tails starts "
 "automatically after 4 seconds."
@@ -280,4 +263,7 @@
 msgstr ""
 "[[!toggleable id=\"report-toggle\" text=\"\"\" <span class=\"hide\">[[!"
 "toggle id=\"report-toggle\" text=\"\"]]</span> [[!inline pages=\"install/inc/"
-"steps/reporting.inline.es\" raw=\"yes\"]] \"\"\"]]"+"steps/reporting.inline.es\" raw=\"yes\"]] \"\"\"]]"
+
+#~ msgid "<a id=\"startup-security\"></a>"
+#~ msgstr "<a id=\"startup-security\"></a>"