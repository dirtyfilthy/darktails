# SOME DESCRIPTIVE TITLE
# Copyright (C) YEAR Free Software Foundation, Inc.
# This file is distributed under the same license as the PACKAGE package.
# FIRST AUTHOR <EMAIL@ADDRESS>, YEAR.
msgid ""
msgstr ""
"Project-Id-Version: PACKAGE VERSION\n"
<<<<<<< HEAD
"POT-Creation-Date: 2018-03-02 17:03+0100\n"
"PO-Revision-Date: 2018-02-07 14:17+0000\n"
=======
"POT-Creation-Date: 2018-03-22 00:09+0100\n"
"PO-Revision-Date: 2018-03-13 16:12+0000\n"
>>>>>>> 831219dc
"Last-Translator: cacukin <cacukin@cryptolab.net>\n"
"Language-Team: Spanish <http://translate.tails.boum.org/projects/tails/"
"downloadinline/es/>\n"
"Language: es\n"
"MIME-Version: 1.0\n"
"Content-Type: text/plain; charset=UTF-8\n"
"Content-Transfer-Encoding: 8bit\n"
"Plural-Forms: nplurals=2; plural=n != 1;\n"
"X-Generator: Weblate 2.10.1\n"

#. type: Content of: <div>
msgid "1.0"
msgstr ""

#. type: Content of: <h1>
msgid ""
"Download Tails [[!inline pages=\"inc/stable_amd64_version\" raw=\"yes\" sort="
"\"age\"]]"
msgstr ""
"Descargar Tails [[!inline pages=\"inc/stable_amd64_version\" raw=\"yes\" "
"sort=\"age\"]]"

#. type: Content of: <div><div><h2>
msgid "Direct download"
msgstr "Descarga directa"

#. type: Content of: <div><div><div><div><h3>
msgid ""
"<span class=\"step-number\"><span class=\"debian windows linux mac-usb mac-"
"dvd upgrade-tails\">1.</span>1</span>Download Tails"
msgstr ""
"<span class=\"step-number\"><span class=\"debian windows linux mac-usb mac-"
"dvd upgrade-tails\">1.</span>1</span>Descarga Tails"

#. type: Content of: <div><div><div><div>
msgid ""
"<a href=\"[[!inline pages=\"inc/stable_amd64_iso_url\" raw=\"yes\" sort=\"age"
"\"]]\" id=\"download-iso\" class=\"use-mirror-pool btn btn-primary inline-"
"block indent\">Download Tails [[!inline pages=\"inc/stable_amd64_version\" "
"raw=\"yes\" sort=\"age\"]] ISO image (<span class=\"remove-extra-space\">[[!"
"inline pages=\"inc/stable_amd64_iso_size\" raw=\"yes\" sort=\"age\"]]</span>)"
"</a>"
msgstr ""
"<a href=\"[[!inline pages=\"inc/stable_amd64_iso_url\" raw=\"yes\" sort=\"age"
"\"]]\" id=\"download-iso\" class=\"use-mirror-pool btn btn-primary inline-"
"block indent\">Descarga la imagen ISO [[!inline pages=\"inc/"
"stable_amd64_version\" raw=\"yes\" sort=\"age\"]] de Tails (<span class="
"\"remove-extra-space\">[[!inline pages=\"inc/stable_amd64_iso_size\" raw="
"\"yes\" sort=\"age\"]]</span>)</a>"

#. type: Content of: <div><div><div><div><p>
msgid ""
"<a>I already downloaded Tails <span class=\"remove-extra-space\">&nbsp;[[!"
"inline pages=\"inc/stable_amd64_version\" raw=\"yes\" sort=\"age\"]]</span>."
"</a>"
msgstr ""
"<a>Ya he descargado Tails <span class=\"remove-extra-space\">&nbsp;[[!inline "
"pages=\"inc/stable_amd64_version\" raw=\"yes\" sort=\"age\"]]</span>.</a>"

#. type: Content of: <div><div><div><div><h3>
msgid ""
"<span class=\"step-number\"><span class=\"debian windows linux mac-usb mac-"
"dvd upgrade-tails\">1.</span>2</span>Verify your download using your browser"
msgstr ""
"<span class=\"step-number\"><span class=\"debian windows linux mac-usb mac-"
"dvd upgrade-tails\">1.</span>2</span>Verifca tu descarga usando tu navegador"

#. type: Content of: <div><div><div><div><p><b>
msgid "<b>For your security,"
msgstr "<b>Para tu seguridad,"

#. type: Content of: <div><div><div><div><p>
msgid "always verify your download!</b>"
msgstr "verifica siempre tu descarga!</b>"

#. type: Content of: <div><div><div><div><div><p>
msgid "[[!toggle id=\"why-verify-supported\" text=\"Why?\"]]"
msgstr "[[!toggle id=\"why-verify-supported\" text=\"¿Por qué?\"]]"

#. type: Content of: <div><div><div><div><div><div>
msgid ""
"[[!toggleable id=\"why-verify-supported\" text=\"\"\" [[!toggle id=\"why-"
"verify-supported\" text=\"X\"]]"
msgstr ""
"[[!toggleable id=\"why-verify-supported\" text=\"\"\" [[!toggle id=\"why-"
"verify-supported\" text=\"X\"]]"

#. type: Content of: <div><div><div><div><div><p>
msgid "With an unverified download, you might:"
msgstr "Con una descarga no verificada, podrías:"

#. type: Content of: <div><div><div><div><div><ul><li>
msgid ""
"Lose time if your download is incomplete or broken due to an error during "
"the download.  This is quite frequent."
msgstr ""
"Perder tiempo si tu archivo está incompleto o roto por errores durante la "
"descarga. Esto es bastante frecuente."

#. type: Content of: <div><div><div><div><div><ul><li>
msgid ""
"Get hacked while using Tails if our download mirrors have been compromised "
"and are serving malicious downloads."
msgstr ""
"Ser víctima de hacking cuando usas Tails si tu mirror de descarga ha sido "
"comprometido y está sirviendo descargas maliciosas."

#. type: Content of: <div><div><div><div><div><ul><li>
msgid ""
"<a href=\"http://blog.linuxmint.com/?p=2994\">This already happened to other "
"operating systems.</a>"
msgstr ""
"<a href=\"http://blog.linuxmint.com/?p=2994\">Esto ya ha pasado con otros "
"sistemas operativos.</a>"

#. type: Content of: <div><div><div><div><div><ul><li>
msgid ""
"Get hacked while using Tails if your download is modified on the fly by an "
"attacker on the network."
msgstr ""
"Ser víctima de hacking mientras usas Tails si tu descarga ha sido modificada "
"por un atacante en la red."

#. type: Content of: <div><div><div><div><div><ul><li>
msgid ""
"<a href=\"https://en.wikipedia.org/wiki/DigiNotar\">This is possible for "
"strong adversaries.</a>"
msgstr ""
"<a href=\"https://en.wikipedia.org/wiki/DigiNotar\">Esto es posible para "
"adversarios poderosos.</a>"

#. type: Content of: <div><div><div><div><div><p>
msgid ""
"[[How does the extension work?|contribute/design/verification_extension]]"
msgstr ""
"[[Cómo funciona la extensión?|contribute/design/verification_extension]]"

#. type: Content of: <div>
msgid "\"\"\"]]"
msgstr "\"\"\"]]"

#. type: Content of: <div><div><div><div><div><p>
msgid "Our browser extension makes it quick and easy."
msgstr "Nuestra extensión de navegador vuelve esto rápido y fácil."

#. type: Content of: <div><div><div><div><div>
msgid ""
"<a href=\"https://addons.mozilla.org/firefox/downloads/latest/tails-"
"verification/addon-tails-verification-latest.xpi\" class=\"install-extension-"
"btn supported-browser firefox btn btn-primary inline-block\">Install "
"<u>Tails Verification</u> extension</a> <a class=\"install-extension-btn "
"supported-browser chrome btn btn-primary inline-block\">Install <u>Tails "
"Verification</u> extension</a>"
msgstr ""
"<a href=\"https://addons.mozilla.org/firefox/downloads/latest/tails-"
"verification/addon-tails-verification-latest.xpi\" class=\"install-extension-"
"btn supported-browser firefox btn btn-primary inline-block\">Instala la "
"extensión <u>Tails Verification</u></a> <a class=\"install-extension-btn "
"supported-browser chrome btn btn-primary inline-block\">Instala la extensión "
"<u>Tails Verification</u></a>"

#. type: Content of: <div><div><div><div><div><div><p>
msgid ""
"You seem to have JavaScript disabled. To use our browser extension, please "
"allow all this page:"
msgstr ""
"Parece que tienes JavaScript deshabilitado. Para usar nuestra extensión de "
"navegador, por favor habilítalo en esta página:"

#. type: Content of: <div><div><div><div><div><div>
msgid "[[!img screenshots/allow_js.png link=\"no\"]]"
msgstr "[[!img screenshots/allow_js.png link=\"no\"]]"

#. type: Content of: <div><div><div><div><div><p>
msgid "Your extension is an older version."
msgstr "Tu extensión es una versión antigua."

#. type: Content of: <div><div><div><div><div>
msgid ""
"<a href=\"https://addons.mozilla.org/firefox/downloads/latest/tails-"
"verification/addon-tails-verification-latest.xpi\" class=\"install-extension-"
"btn firefox btn btn-primary inline-block\">Update extension</a> <a class="
"\"install-extension-btn chrome btn btn-primary inline-block\">Update "
"extension</a>"
msgstr ""
"<a href=\"https://addons.mozilla.org/firefox/downloads/latest/tails-"
"verification/addon-tails-verification-latest.xpi\" class=\"install-extension-"
"btn firefox btn btn-primary inline-block\">Actualiza la extensión</a> <a "
"class=\"install-extension-btn chrome btn btn-primary inline-block"
"\">Actualiza la extensión</a>"

#. type: Content of: <div><div><div><div><div><p>
msgid "<u>Tails Verification</u> extension installed!"
msgstr "Se ha instalado la extensión <u>Tails Verification</u>!"

#. type: Content of: <div><div><div><div><div>
msgid ""
"<label id=\"verify-download-wrapper\" class=\"btn btn-primary inline-block"
"\"> Verify Tails <span class=\"remove-extra-space\">&nbsp;[[!inline pages="
"\"inc/stable_amd64_version\" raw=\"yes\" sort=\"age\"]]</span>&hellip; "
"<input id=\"verify-download\" type=\"file\"/> </label>"
msgstr ""
"<label id=\"verify-download-wrapper\" class=\"btn btn-primary inline-block"
"\"> Verifica Tails <span class=\"remove-extra-space\">&nbsp;[[!inline pages="
"\"inc/stable_amd64_version\" raw=\"yes\" sort=\"age\"]]</span>&hellip; "
"<input id=\"verify-download\" type=\"file\"/> </label>"

#. type: Content of: <div><div><div><div><div><div><p>
msgid "Verifying <span id=\"filename\">$FILENAME</span>&hellip;"
msgstr "Verificando <span id=\"filename\">$FILENAME</span>&hellip;"

#. type: Content of: <div><div><div><div><div><p>
msgid "Verification successful!"
msgstr "Verificación exitosa!"

#. type: Content of: <div><div><div><div><div><div><p>
msgid "<b>Verification failed!</b>"
msgstr "<b>La verificación falló!</b>"

#. type: Content of: <div><div><div><div><div><div><p>
msgid "[[!toggle id=\"why-failed\" text=\"Why?\"]]"
msgstr "[[!toggle id=\"why-failed\" text=\"¿Por qué?\"]]"

#. type: Content of: <div><div><div><div><div><div><div>
msgid ""
"[[!toggleable id=\"why-failed\" text=\"\"\" [[!toggle id=\"why-failed\" text="
"\"X\"]]"
msgstr ""
"[[!toggleable id=\"why-failed\" text=\"\"\" [[!toggle id=\"why-failed\" text="
"\"X\"]]"

#. type: Content of: <div><div><div><div><div><div><div><p>
msgid ""
"Most likely, the verification failed because of an error or interruption "
"during the download."
msgstr ""
"Lo más probable es que la verificación falle debido a un error o "
"interrupción durante la descarga."

#. type: Content of: <div><div><div><div><div><div><div><p>
msgid ""
"The verification also fails if you try to verify a different download than "
"the latest version (<span class=\"remove-extra-space\">[[!inline pages=\"inc/"
"stable_amd64_version\" raw=\"yes\" sort=\"age\"]]</span>)."
msgstr ""
"La verificación también falla si intentas verificar una descarga distinta a "
"la última versión de Tails (<span class=\"remove-extra-space\">[[!inline "
"pages=\"inc/stable_amd64_version\" raw=\"yes\" sort=\"age\"]]</span>)."

#. type: Content of: <div><div><div><div><div><div><div><p>
msgid ""
"Less likely, the verification might have failed because of a malicious "
"download from our download mirrors or due to a network attack in your "
"country or local network."
msgstr ""
"También podría ser, aunque es menos probable, que la verificación haya "
"fallado a causa de una descarga malintencionada de alguno de nuestros "
"mirrors, o a causa de un ataque en tu red local o país."

#. type: Content of: <div><div><div><div><div><div><div><p>
msgid "Downloading again is usually enough to fix this problem."
msgstr ""
"Descargar otra vez usualmente es suficiente para arreglar este problema."

#. type: Content of: <div><div><div><div><div><div><p>
msgid ""
"<a href=\"[[!inline pages=\"inc/stable_amd64_iso_url\" raw=\"yes\" sort=\"age"
"\"]]\" id=\"download-iso-again\" class=\"use-mirror-pool\">Please try to "
"download again&hellip;</a>"
msgstr ""
"<a href=\"[[!inline pages=\"inc/stable_amd64_iso_url\" raw=\"yes\" sort=\"age"
"\"]]\" id=\"download-iso-again\" class=\"use-mirror-pool\">Por favor, "
"intenta la descarga nuevamente&hellip;</a>"

#. type: Content of: <div><div><div><div><div><div><p>
msgid "<b>Verification failed again!</b>"
msgstr "<b>¡La verificación ha vuelto a fallar!</b>"

#. type: Content of: <div><div><div><div><div><div><p>
msgid "[[!toggle id=\"why-failed-again\" text=\"Why?\"]]"
msgstr "[[!toggle id=\"why-failed-again\" text=\"¿Por qué?\"]]"

#. type: Content of: <div><div><div><div><div><div><div>
msgid ""
"[[!toggleable id=\"why-failed-again\" text=\"\"\" [[!toggle id=\"why-failed-"
"again\" text=\"X\"]]"
msgstr ""
"[[!toggleable id=\"why-failed-again\" text=\"\"\" [[!toggle id=\"why-failed-"
"again\" text=\"X\"]]"

#. type: Content of: <div><div><div><div><div><div><div><p>
msgid "The verification might have failed again because of:"
msgstr "La verificación puede haber fallado otra vez a causa de:"

#. type: Content of: <div><div><div><div><div><div><div><ul><li>
msgid "A software problem in our verification extension"
msgstr "Un problema de software en nuestra extensión de verificación"

#. type: Content of: <div><div><div><div><div><div><div><ul><li>
msgid "A malicious download from our download mirrors"
msgstr "Una descarga maliciosa de alguno de nuestros mirrors"

#. type: Content of: <div><div><div><div><div><div><div><ul><li>
msgid "A network attack in your country or local network"
msgstr "Un ataque de red en tu país o red local"

#. type: Content of: <div><div><div><div><div><div><div><p>
msgid ""
"Trying from a different place or a different computer might solve any of "
"these issues."
msgstr ""
"Intentando desde un lugar diferente o desde un ordenador diferente podría "
"solucionar cualquiera de estos problemas."

#. type: Content of: <div><div><div><div><div><div><p>
msgid ""
"Please try to download again from a different place or a different "
"computer&hellip;"
msgstr ""
"Por favor intenta descargarla de nuevo de un lugar diferente o desde un "
"ordenador diferente&hellip;"

#. type: Content of: <div><div><div><h3>
msgid ""
"<span class=\"step-number\"><span class=\"debian windows linux mac-usb mac-"
"dvd upgrade-tails\">1.</span>3</span>Continue <span class=\"debian windows "
"linux mac-usb mac-dvd\">installing</span> <span class=\"upgrade-tails"
"\">upgrading</span> <span class=\"download-only\">installing or upgrading</"
"span>"
msgstr ""
"<span class=\"step-number\"><span class=\"debian windows linux mac-usb mac-"
"dvd upgrade-tails\">1.</span>3</span>Continúa <span class=\"debian windows "
"linux mac-usb mac-dvd\">instalando</span> <span class=\"upgrade-tails"
"\">actualizando</span> <span class=\"download-only\">instalando o "
"actualizando</span>"

#. type: Content of: <div><div><div><div>
msgid ""
"<span class=\"debian\">[[Skip download|debian/usb]]</span> <span class="
"\"windows\">[[Skip download|win/usb]]</span> <span class=\"linux\">[[Skip "
"download|linux/usb]]</span> <span class=\"mac-usb\">[[Skip download|mac/usb]]"
"</span> <span class=\"mac-dvd\">[[Skip download|mac/dvd]]</span> <span class="
"\"dvd\">[[Skip download|dvd]]</span> <span class=\"vm\">[[Skip download|doc/"
"advanced_topics/virtualization]]</span> <span class=\"upgrade-tails\">[[Skip "
"download|upgrade/tails]]</span>"
msgstr ""
"<span class=\"debian\">[[Saltear la descarga|debian/usb]]</span> <span class="
"\"windows\">[[Saltear la descarga|win/usb]]</span> <span class=\"linux\">"
"[[Saltear la descarga|linux/usb]]</span> <span class=\"mac-usb\">[[Saltear "
"la descarga|mac/usb]]</span> <span class=\"mac-dvd\">[[Saltear la descarga|"
"mac/dvd]]</span> <span class=\"dvd\">[[Saltear la descarga|dvd]]</span> "
"<span class=\"vm\">[[Saltear la descarga|doc/advanced_topics/virtualization]]"
"</span> <span class=\"upgrade-tails\">[[Saltear la descarga|upgrade/tails]]</"
"span>"

#. type: Content of: <div><div><div><div><div><div>
msgid "[[Skip verification!|debian/usb]]"
msgstr "[[Omitir verificación!|debian/usb]]"

#. type: Content of: <div><div><div><div><div><div>
msgid "[[Skip verification!|win/usb]]"
msgstr "[[Omitir verificación!|win/usb]]"

#. type: Content of: <div><div><div><div><div><div>
msgid "[[Skip verification!|linux/usb]]"
msgstr "[[Omitir verificación!|linux/usb]]"

#. type: Content of: <div><div><div><div><div><div>
msgid "[[Skip verification!|mac/usb]]"
msgstr "[[Omitir verificación!|mac/usb]]"

#. type: Content of: <div><div><div><div><div><div>
msgid "[[Skip verification!|mac/dvd]]"
msgstr "[[Omitir verificación!|mac/dvd]]"

#. type: Content of: <div><div><div><div><div><div>
msgid "[[Skip verification!|dvd]]"
msgstr "[[Omitir verificación!|dvd]]"

#. type: Content of: <div><div><div><div><div><div>
msgid "[[Skip verification!|doc/advanced_topics/virtualization]]"
msgstr "[[Omitir verificación!|doc/advanced_topics/virtualization]]"

#. type: Content of: <div><div><div><div><div><div>
msgid "[[Skip verification!|upgrade/tails]]"
msgstr "[[Omitir verificación!|upgrade/tails]]"

#. type: Content of: <div><div><div><div><div>
msgid "[["
msgstr "[["

#. type: Content of: <div><div><div><div><div><div>
msgid ""
"Next: Install <em>Tails Installer</em> (<span class=\"next-counter\"></span>)"
msgstr ""
"Ahora, instala <em>Tails Installer</em> (<span class=\"next-counter\"></"
"span>)"

#. type: Content of: <div><div><div><div><div>
msgid "|debian/usb]]"
msgstr "|debian/usb]]"

#. type: Content of: <div><div><div><div><div><div>
msgid ""
"Next: Install an intermediary Tails (<span class=\"next-counter\"></span>)"
msgstr ""
"Ahora, instala un Tails intermedio (<span class=\"next-counter\"></span>)"

#. type: Content of: <div><div><div><div><div>
msgid "|win/usb]]"
msgstr "|win/usb]]"

#. type: Content of: <div><div><div><div><div>
msgid "|linux/usb]]"
msgstr "|linux/usb]]"

#. type: Content of: <div><div><div><div><div>
msgid "|mac/usb]]"
msgstr "|mac/usb]]"

#. type: Content of: <div><div><div><div><div><div>
msgid "Next: Burn a Tails DVD (<span class=\"next-counter\"></span>)"
msgstr "Ahora graba un DVD de Tails (<span class=\"next-counter\"></span>)"

#. type: Content of: <div><div><div><div><div>
msgid "|mac/dvd]]"
msgstr "|mac/dvd]]"

#. type: Content of: <div><div><div><div><div>
msgid "|upgrade/tails]]"
msgstr "|upgrade/tails]]"

#. type: Content of: <div><div><div><div><div><div>
msgid "Next: Burning Tails on a DVD"
msgstr "Ahora: Grabar Tails en un DVD"

#. type: Content of: <div><div><div><div><div>
msgid "|dvd]]"
msgstr "|dvd]]"

#. type: Content of: <div><div><div><div><div><div>
msgid "Next: Virtualization"
msgstr "Siguiente: Virtualización"

#. type: Content of: <div><div><div><div><div>
msgid "|doc/advanced_topics/virtualization]]"
msgstr "|doc/advanced_topics/virtualization]]"

#. type: Content of: <div><div><div><div><ul><li>
msgid "[[Install from Windows|install/win/usb]]"
msgstr "[[Instalar desde Windows|install/win/usb]]"

#. type: Content of: <div><div><div><div><ul><li>
msgid "[[Install from Debian, Ubuntu, or Mint|install/debian/usb]]"
msgstr "[[Instalar desde Debian, Ubuntu, o Mint|install/debian/usb]]"

#. type: Content of: <div><div><div><div><ul><li>
msgid "[[Install from other Linux distributions|install/linux/usb]]"
msgstr "[[Instalar desde otra distribución de Linux|install/linux/usb]]"

#. type: Content of: <div><div><div><div><ul><li>
msgid "[[Install from macOS by burning a DVD first|install/mac/dvd]]"
msgstr "[[Instalar desde macOS grabando primero un DVD|install/mac/dvd]]"

#. type: Content of: <div><div><div><div><ul><li>
msgid "[[Install from macOS and the command line|install/mac/usb]]"
msgstr "[[Instalar desde macOS con la línea de comandos|install/mac/usb]]"

#. type: Content of: <div><div><div><div><ul><li>
msgid "[[Burn on a DVD|dvd]]"
msgstr "Grabar un DVD"

#. type: Content of: <div><div><div><div><ul><li>
msgid "[[Run in a virtual machine|doc/advanced_topics/virtualization]]"
msgstr "[[Ejecutar en una máquina virtual|doc/advanced_topics/virtualization]]"

#. type: Content of: <div><div><div><div><ul><li>
msgid "[[Upgrade inside Tails|upgrade/tails]]"
msgstr "[[Actualizar dentro de Tails|upgrade/tails]]"

#. type: Content of: <div><div><div><p>
msgid ""
"You are using <u><b><span id=\"detected-browser\">$DETECTED-BROWSER</span></"
"b></u>."
msgstr ""
"Estás usando <u><b><span id=\"detected-browser\">$DETECTED-BROWSER</span></"
"b></u>."

#. type: Content of: <div><div><div><p>
msgid "Direct download is only available for:"
msgstr "La descarga directa sólo está disponible para:"

#. type: Content of: <div><div><div><ul><li>
msgid ""
"Firefox <span id=\"min-version-firefox\">$MINVER-FIREFOX</span> and later "
"(<a href=\"https://www.mozilla.org/firefox/new/\">Download</a>)"
msgstr ""
"Firefox <span id=\"min-version-firefox\">$MINVER-FIREFOX</span> y "
"posteriores (<a href=\"https://www.mozilla.org/firefox/new/\">Descárgalo</a>)"

#. type: Content of: <div><div><div><ul><li>
msgid ""
"Chrome<span id=\"min-version-chrome\">$MINVER-CHROME</span> and later (<a "
"href=\"https://www.google.com/chrome/\">Download</a>)"
msgstr ""
"Chrome<span id=\"min-version-chrome\">$MINVER-CHROME</span> y posterior (<a "
"href=\"https://www.google.com/chrome/\">Descárgalo</a>)"

#. type: Content of: <div><div><div><ul><li>
msgid ""
"Tor Browser <span id=\"min-version-tor-browser\">$MINVER-TOR-BROWSER</span> "
"and later (<a href=\"https://www.torproject.org/download/download-easy.html"
"\">Download</a>)"
msgstr ""
"Tor Browser <span id=\"min-version-tor-browser\">$MINVER-TOR-BROWSER</span> "
"y posterior (<a href=\"https://www.torproject.org/download/download-easy.html"
"\">Descárgalo</a>)"

#. type: Content of: <div><div><div><p>
msgid "Please update your browser to the latest version."
msgstr "Por favor, actualiza tu navegador a la última versión."

#. type: Content of: <div><div><div><div><p>
msgid "[[!toggle id=\"why-verify-unsupported\" text=\"Why?\"]]"
msgstr "[[!toggle id=\"why-verify-unsupported\" text=\"¿Por qué?\"]]"

#. type: Content of: <div><div><div><div><div>
msgid ""
"[[!toggleable id=\"why-verify-unsupported\" text=\"\"\" [[!toggle id=\"why-"
"verify-unsupported\" text=\"X\"]]"
msgstr ""
"[[!toggleable id=\"why-verify-unsupported\" text=\"\"\" [[!toggle id=\"why-"
"verify-unsupported\" text=\"X\"]]"

#. type: Content of: <div><div><div><div><p>
msgid ""
"Our browser extension for Firefox, Chrome, and Tor Browser makes this quick "
"and easy."
msgstr ""
"Nuestra extensión para Firefox, Chrome, y Tor Browser lo convierte en un "
"proceso rápido y fácil."

#. type: Content of: <div><div><div><p>
msgid "Copy and paste this link in Firefox, Chrome, or Tor Browser:"
msgstr "Copia y pega este enlace en Firefox, Chrome, o Tor Browser:"

#. type: Content of: <div><div><div><p>
msgid "<code>https://tails.boum.org/install/debian/usb-download/</code>"
msgstr "<code>https://tails.boum.org/install/debian/usb-download/</code>"

#. type: Content of: <div><div><div><p>
msgid "<code>https://tails.boum.org/install/win/usb-download/</code>"
msgstr "<code>https://tails.boum.org/install/win/usb-download/</code>"

#. type: Content of: <div><div><div><p>
msgid "<code>https://tails.boum.org/install/linux/usb-download/</code>"
msgstr "<code>https://tails.boum.org/install/linux/usb-download/</code>"

#. type: Content of: <div><div><div><p>
msgid "<code>https://tails.boum.org/install/mac/usb-download/</code>"
msgstr "<code>https://tails.boum.org/install/mac/usb-download/</code>"

#. type: Content of: <div><div><div><p>
msgid "<code>https://tails.boum.org/install/mac/dvd-download/</code>"
msgstr "<code>https://tails.boum.org/install/mac/dvd-download/</code>"

#. type: Content of: <div><div><div><p>
msgid "<code>https://tails.boum.org/upgrade/tails-download/</code>"
msgstr "<code>https://tails.boum.org/upgrade/tails-download/</code>"

#. type: Content of: <div><div><div><p>
msgid "<code>https://tails.boum.org/install/dvd-download/</code>"
msgstr "<code>https://tails.boum.org/install/dvd-download/</code>"

#. type: Content of: <div><div><div><p>
msgid "<code>https://tails.boum.org/install/vm-download/</code>"
msgstr "<code>https://tails.boum.org/install/vm-download/</code>"

#. type: Content of: <div><div><div><p>
msgid "<code>https://tails.boum.org/install/download/</code>"
msgstr "<code>https://tails.boum.org/install/download/</code>"

#. type: Content of: <div><div><h2>
msgid "BitTorrent download"
msgstr "Descarga con BitTorrent"

#. type: Content of: <div><div><p>
msgid "[[!toggle id=\"what-is-bittorrent\" text=\"What is BitTorrent?\"]]"
msgstr "[[!toggle id=\"what-is-bittorrent\" text=\"¿Qué es BitTorrent?\"]]"

#. type: Content of: <div><div><div>
msgid ""
"[[!toggleable id=\"what-is-bittorrent\" text=\"\"\" [[!toggle id=\"what-is-"
"bittorrent\" text=\"X\"]]"
msgstr ""
"[[!toggleable id=\"what-is-bittorrent\" text=\"\"\" [[!toggle id=\"what-is-"
"bittorrent\" text=\"X\"]]"

#. type: Content of: <div><div><div><p>
msgid ""
"BitTorrent is a peer-to-peer technology for file sharing that makes your "
"download faster and easier to resume."
msgstr ""
"BitTorrent es una tecnología peer-to-peer para compartir archivos que vuelve "
"tu descarga más rápida y fácil de reanudar."

#. type: Content of: <div><div><div><p>
msgid ""
"You need to install BitTorrent software on your computer, like <a href="
"\"https://transmissionbt.com/\">Transmission</a> (for Windows, macOS, and "
"Linux)."
msgstr ""
"Necesitas instalar un programa de BitTorrent en tu ordenador, como <a href="
"\"https://transmissionbt.com/\">Transmission</a> (para Windows, macOS, y "
"Linux)."

#. type: Content of: <div><div><div><p>
msgid "BitTorrent doesn't work over Tor or in Tails."
msgstr "BitTorrent no funciona a través de Tor, ni en Tails."

#. type: Content of: <div><div><div><h3>
msgid ""
"<span class=\"step-number\"><span class=\"debian windows linux mac-usb mac-"
"dvd upgrade-tails\">1.</span>1</span>Download Tails (Torrent file)"
msgstr ""
"<span class=\"step-number\"><span class=\"debian windows linux mac-usb mac-"
"dvd upgrade-tails\">1.</span>1</span>Descarga Tails (archivo Torrent)"

#. type: Content of: <div><div><div>
msgid ""
"<a href=\"[[!inline pages=\"inc/stable_amd64_torrent_url\" raw=\"yes\" sort="
"\"age\"]]\" id=\"download-torrent\" class=\"btn btn-primary inline-block "
"indent\">Download Tails [[!inline pages=\"inc/stable_amd64_version\" raw="
"\"yes\" sort=\"age\"]] Torrent file</a>"
msgstr ""
"<a href=\"[[!inline pages=\"inc/stable_amd64_torrent_url\" raw=\"yes\" sort="
"\"age\"]]\" id=\"download-torrent\" class=\"btn btn-primary inline-block "
"indent\">Descargar el archivo torrent de Tails [[!inline pages=\"inc/"
"stable_amd64_version\" raw=\"yes\" sort=\"age\"]]</a>"

#. type: Content of: <div><div><div><h3>
msgid ""
"<span class=\"step-number\"><span class=\"debian windows linux mac-usb mac-"
"dvd upgrade-tails\">1.</span>2</span>Verify your download using BitTorrent"
msgstr ""
"<span class=\"step-number\"><span class=\"debian windows linux mac-usb mac-"
"dvd upgrade-tails\">1.</span>2</span>Verifcar tu descarga con BitTorrent"

#. type: Content of: <div><div><div><p>
msgid ""
"Your BitTorrent client will automatically verify your download when it is "
"complete."
msgstr ""
"Tu cliente BitTorrent verificará automáticamente la descarga cuando haya "
"terminado."

#. type: Content of: <div><div><div><p>
msgid ""
"Open and download the Torrent file with your BitTorrent client. It contains "
"the Tails [[!inline pages=\"inc/stable_amd64_version\" raw=\"yes\" sort=\"age"
"\"]] ISO image that you will use in the next step."
msgstr ""
"Abre y descarga el archivo torrent con tu cliente de torrents favorito (ej. "
"BitTorrent). Contiene la imagen ISO de Tails [[!inline pages=\"inc/"
"stable_amd64_version\" raw=\"yes\" sort=\"age\"]] que usarás en el próximo "
"paso."

#. type: Content of: <div><h2>
msgid "Verify using OpenPGP (optional)"
msgstr "Verificar usando OpenPGP (opcional)"

#. type: Content of: <div><p>
msgid ""
"If you know OpenPGP, you can also verify your download using an OpenPGP "
"signature instead of, or in addition to, our browser extension or BitTorrent."
msgstr ""
"Si conoces OpenPGP, también puedes verificar tu descarga utilizando una "
"firma OpenPGP en lugar de, o además de, nuestra extensión para el navegador "
"o BitTorrent."

#. type: Content of: <div><ol><li><p>
msgid "Download the [[Tails signing key|tails-signing.key]]."
msgstr "Descarga la [[llave de firma de Tails|tails-signing.key]]."

#. type: Content of: <div><ol><li><p>
msgid ""
"Download the <a href='[[!inline pages=\"inc/stable_amd64_iso_sig_url\" raw="
"\"yes\" sort=\"age\"]]'> Tails [[!inline pages=\"inc/stable_amd64_version\" "
"raw=\"yes\" sort=\"age\"]] OpenPGP signature</a> and save it to the same "
"folder where you saved the ISO image."
msgstr ""
"Descarga la <a href='[[!inline pages=\"inc/stable_amd64_iso_sig_url\" raw="
"\"yes\" sort=\"age\"]]'> [[!inline pages=\"inc/stable_amd64_version\" raw="
"\"yes\" sort=\"age\"]] firma OpenPGP de Tails</a> y guárdala en la misma "
"carpeta donde está la imagen ISO."

#. type: Content of: <div><h3>
msgid "Basic OpenPGP verification"
<<<<<<< HEAD
msgstr ""
=======
msgstr "Verificación básica de OpenPGP"
>>>>>>> 831219dc

#. type: Content of: <div>
msgid ""
"[[!toggle id=\"basic-openpgp\" text=\"See instructions for basic OpenPGP "
"verification.\"]] [[!toggleable id=\"basic-openpgp\" text=\"\"\" <span class="
"\"hide\">[[!toggle id=\"basic-openpgp\" text=\"\"]]</span>"
msgstr ""
"[[!toggle id=\"basic-openpgp\" text=\"Mira las instrucciones para una "
"verificación básica OpenPGP.\"]] [[!toggleable id=\"basic-openpgp\" text="
"\"\"\" <span class=\"hide\">[[!toggle id=\"basic-openpgp\" text=\"\"]]</span>"

#. type: Content of: <div><p>
msgid "This section provides simplified instructions:"
msgstr "Esta sección provee instrucciones simplificadas:"

#. type: Content of: <div><ul><li>
msgid ""
"<a href=\"#windows\">In Windows with <span class=\"application\">Gpg4win</"
"span></a>"
msgstr ""
"<a href=\"#windows\">En Windows con <span class=\"application\">Gpg4win</"
"span></a>"

#. type: Content of: <div><ul><li>
msgid ""
"<a href=\"#mac\">In macOS with <span class=\"application\">GPGTools</span></"
"a>"
msgstr ""
"<a href=\"#mac\">En macOS con <span class=\"application\">GPGTools</span></a>"

#. type: Content of: <div><ul><li>
msgid "<a href=\"#tails\">In Tails</a>"
msgstr "<a href=\"#tails\">En Tails</a>"

#. type: Content of: <div><ul><li>
msgid "<a href=\"#command-line\">Using the command line</a>"
msgstr "<a href=\"#command-line\">Usando la línea de comandos</a>"

#. type: Content of: <div>
msgid "<a id=\"windows\"></a>"
msgstr "<a id=\"windows\"></a>"

#. type: Content of: <div><h3>
msgid "In Windows with <span class=\"application\">Gpg4win</span>"
msgstr "En Windows con <span class=\"application\">Gpg4win</span>"

#. type: Content of: <div><p>
msgid ""
"See the [[<span class=\"application\">Gpg4win</span> documentation on "
"verifying signatures|http://www.gpg4win.org/doc/en/gpg4win-compendium_24."
"html#id4]]."
msgstr ""
"Lee la [[documentación de <span class=\"application\">Gpg4win</span> sobre "
"la verificación de firmas |http://www.gpg4win.org/doc/en/gpg4win-"
"compendium_24.html#id4]]."

#. type: Content of: <div><ol><li><p>
#, fuzzy
#| msgid ""
#| "The verification also fails if you try to verify a different download "
#| "than the latest version (<span class=\"remove-extra-space\">[[!inline "
#| "pages=\"inc/stable_amd64_version\" raw=\"yes\" sort=\"age\"]]</span>)."
msgid ""
"Verify that the date of the signature is at most five days earlier than the "
"latest version: [[!inline pages=\"inc/stable_amd64_date\" raw=\"yes\" sort="
"\"age\"]]."
msgstr ""
<<<<<<< HEAD
"La verificación también falla si intentas verificar una descarga distinta a "
"la última versión de Tails (<span class=\"remove-extra-space\">[[!inline "
"pages=\"inc/stable_amd64_version\" raw=\"yes\" sort=\"age\"]]</span>)."
=======
"Verifica que la fecha de la firma sea como mucho cinco días antes de la "
"última versión: [[!inline pages=\"inc/stable_amd64_date\" raw=\"yes\" sort="
"\"age\"]]."
>>>>>>> 831219dc

#. type: Content of: <div><p>
msgid "If the following warning appears:"
msgstr "Si aparece esta advertencia:"

#. type: Content of: <div><pre>
#, no-wrap
msgid ""
"Not enough information to check the signature validity.\n"
"Signed on ... by tails@boum.org (Key ID: 0x58ACD84F\n"
"The validity of the signature cannot be verified.\n"
msgstr ""
"Not enough information to check the signature validity.\n"
"Signed on ... by tails@boum.org (Key ID: 0x58ACD84F\n"
"The validity of the signature cannot be verified.\n"

#. type: Content of: <div><ol><li><p>
msgid ""
"Then the ISO image is still correct according to the signing key that you "
"downloaded. To remove this warning you need to <a href=\"#wot\">authenticate "
"the signing key through the OpenPGP Web of Trust</a>."
msgstr ""
"Entonces la imagen ISO es correcta de acuerdo a la clave de firma que "
"descargaste. Pero para que no aparezca esa advertencia debes <a href=\"#wot"
"\">certificar la clave de firma a través de la Red de Confianza OpenPGP</a>."

#. type: Content of: <div>
msgid "<a id=\"mac\"></a>"
msgstr "<a id=\"mac\"></a>"

#. type: Content of: <div><h3>
msgid "In macOS using <span class=\"application\">GPGTools</span>"
msgstr "En macOS usando <span class=\"application\">GPGTools</span>"

#. type: Content of: <div><ol><li>
msgid ""
"Open <span class=\"application\">Finder</span> and navigate to the folder "
"where you saved the ISO image and the signature."
msgstr ""
"Abre <span class=\"application\">Finder</span> y navega a la carpeta donde "
"guardaste la imagen ISO y la firma."

#. type: Content of: <div><ol><li>
msgid ""
"Right-click on the ISO image and choose <span class=\"guimenuchoice\"> <span "
"class=\"guisubmenu\">Services</span> ▸ <span class=\"guimenuitem\">OpenPGP: "
"Verify Signature of File</span></span>."
msgstr ""
"Haz click con el botón derecho en la imagen ISO image y elige <span class="
"\"guimenuchoice\"> <span class=\"guisubmenu\">Servicios</span> ▸ <span class="
"\"guimenuitem\">OpenPGP: verificar Firma del Archivo</span></span>."

#. type: Content of: <div>
msgid "<a id=\"tails\"></a>"
msgstr "<a id=\"tails\"></a>"

#. type: Content of: <div><h3>
msgid "In Tails"
msgstr "En Tails"

#. type: Content of: <div><ol><li>
msgid ""
"Open the file browser and navigate to the folder where you saved the ISO "
"image and the signature."
msgstr ""
"Abre el explorador de archivos y navega a la carpeta donde guardaste la "
"imagen ISO y la firma."

#. type: Content of: <div><ol><li>
msgid ""
"Right-click on the signature and choose <span class=\"guimenuitem\">Open "
"With Verify Signature</span>."
msgstr ""
"Haz click con el botón derecho en la firma y elige <span class=\"guimenuitem"
"\">Abrir con Verificar la Firma</span>."

#. type: Content of: <div><ol><li>
msgid "The verification of the ISO image starts automatically:"
msgstr "La verificación de la imagen ISO comienza automáticamente:"

#. type: Content of: <div><ol><li><p>
msgid "[[!img install/inc/screenshots/verifying_in_tails.png link=\"no\"]]"
msgstr "[[!img install/inc/screenshots/verifying_in_tails.png link=\"no\"]]"

#. type: Content of: <div><ol><li>
msgid ""
"After the verification finishes, you should see a notification that the "
"signature is good:"
msgstr ""
"Cuando termine la verificación deberías ver una notificación de que la firma "
"es buena:"

#. type: Content of: <div><ol><li><p>
msgid "[[!img install/inc/screenshots/notification_in_tails.png link=\"no\"]]"
msgstr "[[!img install/inc/screenshots/notification_in_tails.png link=\"no\"]]"

#. type: Content of: <div>
msgid "<a id=\"command-line\"></a>"
msgstr "<a id=\"command-line\"></a>"

#. type: Content of: <div><h3>
msgid "Using the command line"
msgstr "Usando la linea de comandos"

#. type: Content of: <div><ol><li>
msgid ""
"Open a terminal and navigate to the folder where you saved the ISO image and "
"the signature."
msgstr ""
"Abre una terminal y navega hacia la carpeta donde guardaste la imagen ISO y "
"la firma."

#. type: Content of: <div><ol><li><p>
msgid "Execute:"
msgstr "Ejecuta:"

#. type: Content of: <div><ol><li><p>
msgid ""
"[[!inline pages=\"inc/stable_amd64_gpg_verify\" raw=\"yes\" sort=\"age\"]]"
msgstr ""
"[[!inline pages=\"inc/stable_amd64_gpg_verify\" raw=\"yes\" sort=\"age\"]]"

#. type: Content of: <div><ol><li><p>
msgid "The output of this command should be the following:"
msgstr "El output de este comando debería ser el siguiente:"

#. type: Content of: <div><ol><li><p>
msgid ""
"[[!inline pages=\"inc/stable_amd64_gpg_signature_output\" raw=\"yes\" sort="
"\"age\"]]"
msgstr ""
"[[!inline pages=\"inc/stable_amd64_gpg_signature_output\" raw=\"yes\" sort="
"\"age\"]]"

#. type: Content of: <div><ol><li><p>
msgid "If the output also includes:"
msgstr "Si el output también incluye:"

#. type: Content of: <div><ol><li><p>
msgid "gpg: WARNING: This key is not certified with a trusted signature!"
msgstr ""
"gpg: ADVERTENCIA: Esta llave no esta certificada con una firma confiable!"

#. type: Content of: <div><ol><li><p>
msgid "gpg: There is no indication that the signature belongs to the owner."
msgstr "gpg: No hay indicio de que la firma pertenece al propietario."

#. type: Content of: <div>
msgid "\"\"\"]] <a id=\"wot\"></a>"
msgstr "\"\"\"]] <a id=\"wot\"></a>"

#. type: Content of: <div><h3>
msgid "Authenticate the signing key through the OpenPGP Web of Trust"
msgstr "Certificar la clave de firma a través de la Red de Confianza OpenPGP"

#. type: Content of: <div><p>
msgid ""
"Authenticating our signing key through the OpenPGP Web of Trust is the only "
"way that you can be protected in case our website is compromised or if you "
"are a victim of a [[man-in-the-middle attack|doc/about/warning#man-in-the-"
"middle]].  However, it is complicated to do and it might not be possible for "
"everyone because it relies on trust relationships between individuals."
msgstr ""
<<<<<<< HEAD
=======
"Certificar nuestra clave de firma a través de la Red de Confianza openPGP es "
"la única manera de de protegerte en caso de que nuestra página web sea "
"comprometida o seas víctima de un [[ataque man-in-the-middle|doc/about/"
"warning#man-in-the-middle]]. De todos modos es complicado hacerlo y puede "
"que no sea posible para cualquiera porque precisa relaciones de confianza "
"entre individuos."
>>>>>>> 831219dc

#. type: Content of: <div>
msgid ""
"[[!toggle id=\"web-of-trust\" text=\"Read more about authenticating the "
"Tails signing key through the OpenPGP Web of Trust.\"]] [[!toggleable id="
"\"web-of-trust\" text=\"\"\" <span class=\"hide\">[[!toggle id=\"web-of-trust"
"\" text=\"\"]]</span>"
msgstr ""
"[[!toggle id=\"web-of-trust\" text=\"Lee más sobre certificar la clave de "
"firma de Tails a través de la Red de Confianza OpenPGP.\"]] [[!toggleable id="
"\"web-of-trust\" text=\"\"\" <span class=\"hide\">[[!toggle id=\"web-of-trust"
"\" text=\"\"]]</span>"

#. type: Content of: <div><p>
msgid ""
"The verification techniques that we present (browser extension, BitTorrent, "
"or OpenPGP verification) all rely on some information being securely "
"downloaded using HTTPS from our website:"
msgstr ""
"Las técnicas de verificación que presentamos (extensión del navegador, "
"BitTorrent u OpenPGP) recaen todas en que alguna información sea bajada con "
"seguridad utilizando HTTPS desde nuestro sitio web:"

#. type: Content of: <div><ul><li>
msgid "The <em>checksum</em> for the Firefox extension"
msgstr ""
"La  <em>checksum</em>(suma de verificación criptográfica) para la extensión "
"de Firefox"

#. type: Content of: <div><ul><li>
msgid "The <em>Torrent file</em> for BitTorrent"
msgstr "El <em>archivo Torrent</em> para BitTorrent"

#. type: Content of: <div><ul><li>
msgid "The <em>Tails signing key</em> for OpenPGP verification"
<<<<<<< HEAD
msgstr ""
=======
msgstr "La <em>clave de firma de Tails</em> para la verificación OpenPGP"
>>>>>>> 831219dc

#. type: Content of: <div><p>
msgid ""
"It is possible that you could download malicious information if our website "
"is compromised or if you are a victim of a man-in-the-middle attack."
msgstr ""
"Es posible que bajes información maliciosa si nuestra web está comprometida, "
"o si eres víctima de un ataque man-in-the-middle."

#. type: Content of: <div><p>
msgid ""
"OpenPGP verification is the only technique that protects you if our website "
"is compromised or if you are a victim of a man-in-the-middle attack. But, "
"for that you need to authenticate the Tails signing key through the OpenPGP "
"Web of Trust."
msgstr ""
"La verificación OpenPGP es la única técnica que te protege si nuestra web "
"está comprometida o eres víctima de un ataque man-in-the-middle. Pero, para "
"eso necesitas certificar la clave de firma de Tails a través de la Red de "
"Confianza OpenPGP."

#. type: Content of: <div><div><p>
msgid ""
"If you are verifying an ISO image from inside Tails, for example, to do a "
"manual upgrade, then you already have the Tails signing key.  You can trust "
"this signing key as much as you already trust your Tails installation since "
"this signing key is included in your Tails installation."
msgstr ""
"Si estás verificando una imagen ISO desde dentro de Tails, por ejemplo para "
"hacer una actualización manual, entonces ya tienes la clave de firma de "
"Tails. Puedes confiar en esta clave tanto como ya confíes en tu instalación "
"de Tails, ya que esta clave de firma está incluida en tu instalación de "
"Tails."

#. type: Content of: <div><p>
msgid ""
"One of the inherent problems of standard HTTPS is that the trust put in a "
"website is defined by certificate authorities: a hierarchical and closed set "
"of companies and governmental institutions approved by your web browser "
"vendor.  This model of trust has long been criticized and proved several "
"times to be vulnerable to attacks [[as explained on our warning page|doc/"
"about/warning#man-in-the-middle]]."
msgstr ""

#. type: Content of: <div><p>
msgid ""
"We believe that, instead, users should be given the final say when trusting "
"a website, and that designation of trust should be done on the basis of "
"human interactions."
msgstr ""

#. type: Content of: <div><p>
msgid ""
"The OpenPGP [[!wikipedia Web_of_Trust]] is a decentralized trust model based "
"on OpenPGP keys that can help with solving this problem. Let's see this with "
"an example:"
msgstr ""

#. type: Content of: <div><ol><li>
msgid ""
"<em>You are friends with Alice and you really trust her way of making sure "
"that OpenPGP keys actually belong to their owners.</em>"
msgstr ""

#. type: Content of: <div><ol><li>
msgid ""
"<em>Alice met Bob, a Tails developer, in a conference and certified Bob's "
"key as actually belonging to Bob.</em>"
msgstr ""

#. type: Content of: <div><ol><li>
msgid ""
"<em>Bob is a Tails developer who directly owns the Tails signing key. So, "
"Bob has certified the Tails signing key as actually belonging to Tails.</em>"
msgstr ""

#. type: Content of: <div><p>
#, fuzzy
#| msgid ""
#| "In this scenario, Alice found a path to trust the Tails signing key "
#| "without the need to rely on certificate authorities."
msgid ""
"In this scenario, you found, through Alice and Bob, a path to trust the "
"Tails signing key without the need to rely on certificate authorities."
msgstr ""
"En este escenario has encontrado, gracias a Alicia y Bob, un camino para "
"confiar en la firma de llave de Tails sin la necesidad de depender de "
"autoridades de certificados."

#. type: Content of: <div><div><p>
msgid ""
"If you are on Debian, Ubuntu, or Linux Mint, you can install the "
"<code>debian-keyring</code> package which contains the OpenPGP keys of all "
"Debian developers. Some Debian developers have certified the Tails signing "
"key and you can use these certifications to build a trust path.  This "
"technique is explained in detail in our instructions on [[installing Tails "
"from Debian, Ubuntu, or Linux Mint using the command line|install/expert/"
"usb]]."
msgstr ""

#. type: Content of: <div><p>
msgid ""
"Relying on the Web of Trust requires both caution and intelligent "
"supervision by the users. The technical details are outside of the scope of "
"this document."
msgstr ""

#. type: Content of: <div><p>
msgid ""
"Since the Web of Trust is based on actual human relationships and real-life "
"interactions, it is best to get in touch with people knowledgeable about "
"OpenPGP and build trust relationships in order to find your own trust path "
"to the Tails signing key."
msgstr ""

#. type: Content of: <div><p>
msgid ""
"For example, you can start by contacting a local [[!wikipedia "
"Linux_User_Group]], [[an organization offering Tails training|support/"
"learn]], or other Tails enthusiasts near you and exchange about their "
"OpenPGP practices."
msgstr ""

#. type: Content of: <div><div><p>
msgid ""
"After you build a trust path, you can certify the Tails signing key by "
"signing it with your own key to get rid of some warnings during the "
"verification process."
msgstr ""

<<<<<<< HEAD
=======
#~ msgid "0.95"
#~ msgstr "0.95"

#~ msgid ""
#~ "Verifying using OpenPGP but without authenticating our signing key "
#~ "through the OpenPGP Web of Trust is equivalent in terms of security to "
#~ "verifying using our browser extension or BitTorrent because it relies on "
#~ "downloading a genuine signing key from our website."
#~ msgstr ""
#~ "El verificar usando OpenPGP pero sin autentificar nuestra firma de clave "
#~ "mediante la Página de Confianza de OpenPGP es equivalente en términos de "
#~ "seguridad a verificar usando nuestra extensión del navegador o BitTorrent "
#~ "porque se basa en descargar una firma de clave genuina de nuestra página "
#~ "web."

>>>>>>> 831219dc
#~ msgid ""
#~ "Verify the date of the signature to make sure that you downloaded the "
#~ "latest version."
#~ msgstr ""
#~ "Verifica la fecha de la firma para asegurarte que descargaste la última "
#~ "versión."

#~ msgid "Download and verify the Tails ISO image"
#~ msgstr "Baja y verifica la imagen ISO de Tails"

#~ msgid ""
#~ "<span class=\"windows mac-usb mac-dvd debian linux upgrade-tails dvd vm"
#~ "\">In this step you</span> <span class=\"download-only\">You</span> will "
#~ "download Tails as an ISO image: a single file containing the whole "
#~ "operating system.  For your security, it is very important to also verify "
#~ "your download. We propose you two techniques to do this verification "
#~ "automatically."
#~ msgstr ""
#~ "<span class=\"windows mac-usb mac-dvd debian linux upgrade-tails dvd vm"
#~ "\">En este paso</span> <span class=\"download-only\">Ahora</span> te "
#~ "bajarás Tails como una sola imagen ISO: un solo archivo que contiene todo "
#~ "el sistema operativo.  Por tu seguridad, es importante también verificar "
#~ "tu descarga. Te proponemos dos técnicas para realizar esta verificación "
#~ "automáticamente."

#~ msgid "[[!img lib/spinner.png link=\"no\" alt=\"\"]]"
#~ msgstr "[[!img lib/spinner.png link=\"no\" alt=\"\"]]"

#~ msgid "Please wait…"
#~ msgstr "Por favor espera…"

#~ msgid "0.2.8"
#~ msgstr "0.2.8"

#~ msgid ""
#~ "We failed to detect your browser vendor, maybe because JavaScript is "
#~ "disabled."
#~ msgstr ""
#~ "No pudimos detectar tu navegador, quizás porque tienes desactivado "
#~ "JavaScript."

#~ msgid "You can download and verify the ISO image via:"
#~ msgstr "Puedes bajar y verificar la imagen de Tails a través de:"

#~ msgid "Browser add-on"
#~ msgstr "Extensión del navegador"

#~ msgid ""
#~ "for <a href=\"https://getfirefox.com\">Firefox <span class=\"minver-"
#~ "firefox\">38.0.1</span>+</a> or <a href=\"https://www.torproject.org/"
#~ "download/download-easy.html.en\">Tor Browser <span class=\"minver-tor"
#~ "\">5</span>+</a>"
#~ msgstr ""
#~ "para <a href=\"https://getfirefox.com\">Firefox <span class=\"minver-"
#~ "firefox\">38.0.1</span>+</a> o <a href=\"https://www.torproject.org/"
#~ "download/download-easy.html.en\">Tor Browser <span class=\"minver-tor"
#~ "\">5</span>+</a>"

#~ msgid "A Firefox add-on to download and verify Tails automatically."
#~ msgstr ""
#~ "Una extensión de Firefox para bajar y verificar Tails automáticamente."

#~ msgid "<strong>If you are not in Firefox or Tor Browser:</strong>"
#~ msgstr "<strong>Si no estás usando Firefox o Tor Browser:</strong>"

#~ msgid ""
#~ "<span class=\"windows\"><code>https://tails.boum.org/install/win/usb/</"
#~ "code></span> <span class=\"mac-usb\"><code>https://tails.boum.org/install/"
#~ "mac/usb/</code></span> <span class=\"mac-dvd\"><code>https://tails.boum."
#~ "org/install/mac/dvd/</code></span> <span class=\"debian\"><code>https://"
#~ "tails.boum.org/install/debian/usb/</code></span> <span class=\"linux"
#~ "\"><code>https://tails.boum.org/install/linux/usb/</code></span> <span "
#~ "class=\"upgrade-tails\"><code>https://tails.boum.org/upgrade/tails/</"
#~ "code></span> <span class=\"dvd\"><code>https://tails.boum.org/install/dvd/"
#~ "</code></span> <span class=\"vm\"><code>https://tails.boum.org/install/vm/"
#~ "</code></span> <span class=\"download-only\"><code>https://tails.boum.org/"
#~ "install/download/</code></span>"
#~ msgstr ""
#~ "<span class=\"windows\"><code>https://tails.boum.org/install/win/usb/</"
#~ "code></span> <span class=\"mac-usb\"><code>https://tails.boum.org/install/"
#~ "mac/usb/</code></span> <span class=\"mac-dvd\"><code>https://tails.boum."
#~ "org/install/mac/dvd/</code></span> <span class=\"debian\"><code>https://"
#~ "tails.boum.org/install/debian/usb/</code></span> <span class=\"linux"
#~ "\"><code>https://tails.boum.org/install/linux/usb/</code></span> <span "
#~ "class=\"upgrade-tails\"><code>https://tails.boum.org/upgrade/tails/</"
#~ "code></span> <span class=\"dvd\"><code>https://tails.boum.org/install/dvd/"
#~ "</code></span> <span class=\"vm\"><code>https://tails.boum.org/install/vm/"
#~ "</code></span> <span class=\"download-only\"><code>https://tails.boum.org/"
#~ "install/download/</code></span>"

#~ msgid "<strong>If you are already in Firefox or Tor Browser:</strong>"
#~ msgstr "<strong>Si ya estás usando Firefox o Tor Browser:</strong>"

#~ msgid ""
#~ "<a href=\"https://addons.mozilla.org/firefox/downloads/latest/673020/"
#~ "addon-673020-latest.xpi\" class=\"btn btn-lg btn-primary browser-override"
#~ "\">Install Firefox add-on</a>"
#~ msgstr ""
#~ "<a href=\"https://addons.mozilla.org/firefox/downloads/latest/673020/"
#~ "addon-673020-latest.xpi\" class=\"btn btn-lg btn-primary browser-override"
#~ "\">Instalar complemento de Firefox</a>"

#~ msgid ""
#~ "[[!inline pages=\"install/inc/steps/bittorrent_verification.inline\" raw="
#~ "\"yes\" sort=\"age\"]] <a href='[[!inline pages=\"inc/"
#~ "stable_amd64_torrent_url\" raw=\"yes\" sort=\"age\"]]' class=\"btn btn-lg "
#~ "btn-primary\">Download Torrent file</a>"
#~ msgstr ""
#~ "[[!inline pages=\"install/inc/steps/bittorrent_verification.inline.es\" "
#~ "raw=\"yes\" sort=\"age\"]] <a href='[[!inline pages=\"inc/"
#~ "stable_amd64_torrent_url\" raw=\"yes\" sort=\"age\"]]' class=\"btn btn-lg "
#~ "btn-primary\">Descarga el archivo Torrent</a>"

#~ msgid "[[Download and verify using OpenPGP|install/download/openpgp]]"
#~ msgstr "[[Baja y verifica usando OpenPGP|install/download/openpgp]]"

#~ msgid "You seem to be using an unsupported browser."
#~ msgstr "Parece que estás usando un navegador no soportado."

#~ msgid ""
#~ "You are running Firefox <span class=\"current-firefox\">1.0</span>.  "
#~ "Please update to Firefox <span class=\"minver-firefox\">38.0.1</span>, "
#~ "Tor Browser <span class=\"minver-tor\">5</span>, or newer and visit this "
#~ "link:"
#~ msgstr ""
#~ "Estás usando Firefox <span class=\"current-firefox\">1.0</span>.  Por "
#~ "favor actualiza a Firefox <span class=\"minver-firefox\">38.0.1</span>, "
#~ "Tor Browser <span class=\"minver-tor\">5</span> o posterior, y visita "
#~ "este enlace:"

#~ msgid ""
#~ "We detected that you are running Firefox or Tor Browser and already have "
#~ "our Firefox add-on installed."
#~ msgstr ""
#~ "Hemos detectado que estás usando Firefox o Tor Browser y ya tienes "
#~ "instalado nuestra extensión de Firefox."

#~ msgid ""
#~ "<a id=\"use-button\" href=\"\" class=\"btn btn-lg btn-primary clearfix\"> "
#~ "<span id=\"use-button-label\" class=\"pull-left\">Use Firefox add-on</"
#~ "span>"
#~ msgstr ""
#~ "<a id=\"use-button\" href=\"\" class=\"btn btn-lg btn-primary clearfix\"> "
#~ "<span id=\"use-button-label\" class=\"pull-left\">Usa la extensión de "
#~ "Firefox</span>"

#~ msgid ""
#~ "<span class=\"label label-default state already\">Already installed</span>"
#~ msgstr ""
#~ "<span class=\"label label-default state already\">Ya está instalada</span>"

#~ msgid "</a>"
#~ msgstr "</a>"

#~ msgid ""
#~ "<span id=\"use-text-label\" class=\"pull-left\">Use Firefox add-on</span>"
#~ msgstr ""
#~ "<span id=\"use-text-label\" class=\"pull-left\">Usa la extensión de "
#~ "Firefox</span>"

#~ msgid ""
#~ "<span class=\"state done\">[[!img install/inc/icons/check.png link=\"no\" "
#~ "alt=\"Done\"]]</span>"
#~ msgstr ""
#~ "<span class=\"state done\">[[!img install/inc/icons/check.png link=\"no\" "
#~ "alt=\"Hecho\"]]</span>"

#~ msgid ""
#~ "We detected that you are running Firefox or Tor Browser but have an "
#~ "outdated version of our Firefox add-on."
#~ msgstr ""
#~ "Hemos detectado que estás usando Firefox o Tor Browser pero tienes una "
#~ "versión obsoleta de nuestra extensión de Firefox."

#~ msgid ""
#~ "<a id=\"update-button\" href=\"https://addons.mozilla.org/firefox/"
#~ "downloads/latest/673020/addon-673020-latest.xpi\" class=\"btn btn-lg btn-"
#~ "primary clearfix\"> <span id=\"update-button-label\" class=\"pull-left"
#~ "\">Update Firefox add-on</span>"
#~ msgstr ""
#~ "<a id=\"update-button\" href=\"https://addons.mozilla.org/firefox/"
#~ "downloads/latest/673020/addon-673020-latest.xpi\" class=\"btn btn-lg btn-"
#~ "primary clearfix\"> <span id=\"update-button-label\" class=\"pull-left"
#~ "\">Actualiza el complemento de Firefox</span>"

#~ msgid ""
#~ "<span class=\"label label-default state restartless\">No restart</span>"
#~ msgstr ""
#~ "<span class=\"label label-default state restartless\">Sin reiniciar</span>"

#~ msgid ""
#~ "<span id=\"update-button-label\" class=\"pull-left\">Update Firefox add-"
#~ "on</span>"
#~ msgstr ""
#~ "<span id=\"update-button-label\" class=\"pull-left\">Actualiza la "
#~ "extensión de Firefox</span>"

#~ msgid "We detected that you are running Firefox or Tor Browser."
#~ msgstr "Hemos detectado que estás usando Firefox o Tor Browser."

#~ msgid ""
#~ "You can download the ISO image via our Firefox add-on. The add-on "
#~ "verifies your download [[!toggle id=\"extension-verification\" text="
#~ "\"automatically\"]]."
#~ msgstr ""
#~ "Puedes descargar la imagen ISO con nuestra extensión de Firefox. La "
#~ "extensión verifica tu descarga [[!toggle id=\"extension-verification\" "
#~ "text=\"automáticamente\"]]."

#~ msgid ""
#~ "The verification is based on a cryptographic checksum downloaded from our "
#~ "website."
#~ msgstr ""
#~ "La verificación se basa en una suma de comprobación criptográfica que "
#~ "descargas de nuestro sitio web."

#~ msgid ""
#~ "\"\"\"]] <a id=\"install-button\" href=\"https://addons.mozilla.org/"
#~ "firefox/downloads/latest/673020/addon-673020-latest.xpi\" class=\"btn btn-"
#~ "lg btn-primary clearfix\"> <span id=\"install-button-label\" class=\"pull-"
#~ "left\">Install Firefox add-on</span>"
#~ msgstr ""
#~ "\"\"\"]] <a id=\"install-button\" href=\"https://addons.mozilla.org/"
#~ "firefox/downloads/latest/673020/addon-673020-latest.xpi\" class=\"btn btn-"
#~ "lg btn-primary clearfix\"> <span id=\"install-button-label\" class=\"pull-"
#~ "left\">Instala nuestro complemento de Firefox</span>"

#~ msgid ""
#~ "<span id=\"install-text-label\" class=\"pull-left\">Install Firefox add-"
#~ "on</span>"
#~ msgstr ""
#~ "<span id=\"use-text-label\" class=\"pull-left\">Instala la extensión de "
#~ "Firefox</span>"

#~ msgid ""
#~ "[[!toggleable id=\"bittorrent-verification\" text=\"\"\" [[!toggle id="
#~ "\"bittorrent-verification\" text=\"X\"]] [[!inline pages=\"install/inc/"
#~ "steps/bittorrent_verification.inline\" raw=\"yes\" sort=\"age\"]]"
#~ msgstr ""
#~ "[[!toggleable id=\"bittorrent-verification\" text=\"\"\" [[!toggle id="
#~ "\"bittorrent-verification\" text=\"X\"]] [[!inline pages=\"install/inc/"
#~ "steps/bittorrent_verification.inline.es\" raw=\"yes\" sort=\"age\"]]"

#~ msgid "or [[Download and verify using OpenPGP|install/download/openpgp]]"
#~ msgstr "o [[Descarga y verifica usando OpenPGP|install/download/openpgp]]"

#~ msgid ""
#~ "Download Tails <span class=\"iso-version\">[[!inline pages=\"inc/"
#~ "stable_amd64_version\" raw=\"yes\" sort=\"age\"]]</span> ISO image <small "
#~ "id=\"download-eta\"> <span class=\"speed-KBs\">$SPEED</span> KB/s &mdash; "
#~ "<span class=\"downloaded-MiB\">$DOWNLOADED</span>/<span class=\"iso-size-"
#~ "MiB\">$SIZE</span> MiB, <span data-value=\"???\"> <span class=\"eta-mins"
#~ "\">???</span> <span class=\"plural\">minutes</span> <span class=\"singular"
#~ "\">minute</span> </span> <span data-value=\"???\"> <span class=\"eta-secs"
#~ "\">???</span> <span class=\"plural\">seconds</span> <span class=\"singular"
#~ "\">second</span> </span> </small>"
#~ msgstr ""
#~ "Descargar la<span class=\"iso-version\">[[!inline pages=\"inc/"
#~ "stable_amd64_version\" raw=\"yes\" sort=\"age\"]]</span> imagen ISO "
#~ "<small id=\"download-eta\"> de Tails <span class=\"speed-KBs\">$SPEED</"
#~ "span> KB/s &mdash; <span class=\"downloaded-MiB\">$DOWNLOADED</span>/"
#~ "<span class=\"iso-size-MiB\">$SIZE</span> MiB, <span data-value=\"???\"> "
#~ "<span class=\"eta-mins\">???</span> <span class=\"plural\">minutos</span> "
#~ "<span class=\"singular\">minuto</span> </span> <span data-value=\"???\"> "
#~ "<span class=\"eta-secs\">???</span> <span class=\"plural\">segundos</"
#~ "span> <span class=\"singular\">segundo</span> </span> </small>"

#~ msgid ""
#~ "<span class=\"sr-only\"><span class=\"progress-label\">$PROGRESS</span> "
#~ "complete</span> <span class=\"progress-label\">$PROGRESS</span>"
#~ msgstr ""
#~ "<span class=\"sr-only\"><span class=\"progress-label\">$PROGRESS</span> "
#~ "completo</span> <span class=\"progress-label\">$PROGRESS</span>"

#~ msgid ""
#~ "<small id=\"download-path\">Downloading to <span class=\"download-path\">"
#~ "$PATH</span></small> <small id=\"downloaded-path\">Downloaded to <span "
#~ "class=\"verify-file-path\">$PATH</span></small>"
#~ msgstr ""
#~ "<small id=\"download-path\">Descargando en <span class=\"download-path\">"
#~ "$PATH</span></small> <small id=\"downloaded-path\">Descargado en <span "
#~ "class=\"verify-file-path\">$PATH</span></small>"

#~ msgid ""
#~ "<a id=\"download-button-state-retry\" href=\"#\" class=\"btn btn-primary "
#~ "iso-url\">Retry</a> <span id=\"download-button-state-pause\" class=\"\">"
#~ "[[!img install/inc/icons/pause.png link=\"no\" alt=\"Pause\"]]</span> "
#~ "<span id=\"download-button-state-resume\" class=\"\">[[!img install/inc/"
#~ "icons/play.png link=\"no\" alt=\"Resume\"]]</span> <span id=\"download-"
#~ "button-state-cancel\" class=\"btn btn-link\">Cancel</span>"
#~ msgstr ""
#~ "<a id=\"download-button-state-retry\" href=\"#\" class=\"btn btn-primary "
#~ "iso-url\">Reintentar</a> <span id=\"download-button-state-pause\" class="
#~ "\"\">[[!img install/inc/icons/pause.png link=\"no\" alt=\"Pausar\"]]</"
#~ "span> <span id=\"download-button-state-resume\" class=\"\">[[!img install/"
#~ "inc/icons/play.png link=\"no\" alt=\"Resumir\"]]</span> <span id="
#~ "\"download-button-state-cancel\" class=\"btn btn-link\">Cancelar</span>"

#~ msgid ""
#~ "<span id='download-text-pause'> </span> <span id =\"download-text-done\" "
#~ "class=\"state done\">[[!img install/inc/icons/check.png link=\"no\" alt="
#~ "\"Done\"]]</span> <span id =\"download-text-failed\" class=\"state\">[[!"
#~ "img install/inc/icons/failed.png link=\"no\" alt=\"Failed\"]]</span>"
#~ msgstr ""
#~ "<span id='download-text-pause'> </span> <span id =\"download-text-done\" "
#~ "class=\"state done\">[[!img install/inc/icons/check.png link=\"no\" alt="
#~ "\"Hecho\"]]</span> <span id =\"download-text-failed\" class=\"state\">[[!"
#~ "img install/inc/icons/failed.png link=\"no\" alt=\"Fallado\"]]</span>"

#~ msgid "The download has been paused. Click on the play button to resume."
#~ msgstr ""
#~ "La descarga se ha pausado. Haz click en el botón de play para resumir."

#~ msgid ""
#~ "The download of the ISO image failed! Please check your network "
#~ "connection and click <span class=\"guilabel\">Retry</span>…"
#~ msgstr ""
#~ "La descarga de la imagen ISO ha fallado! Por favor comprueba tu conexión "
#~ "de red y pulsa <span class=\"guilabel\">Reintentar</span>…"

#~ msgid "Verify ISO image"
#~ msgstr "Verificar la imagen ISO"

#~ msgid ""
#~ "<small id=\"verify-text-calculating\">Computing SHA-256 checksum&hellip;</"
#~ "small>"
#~ msgstr ""
#~ "<small id=\"verify-text-calculating\">Calculando la suma de control "
#~ "SHA-256&hellip;</small>"

#~ msgid ""
#~ "<span id=\"verify-text-state-calculating\" class=\"state calculating "
#~ "label label-info\"><span class=\"verify-progress\">$PROGRESS</span></"
#~ "span> <span id=\"verify-text-state-done\" class=\"state success done\">[[!"
#~ "img install/inc/icons/check.png link=\"no\" alt=\"Done\"]]</span> <span "
#~ "id=\"verify-text-state-failed\" class=\"state failed\">[[!img install/inc/"
#~ "icons/failed.png link=\"no\" alt=\"Failed\"]]</span>"
#~ msgstr ""
#~ "<span id=\"verify-text-state-calculating\" class=\"state calculating "
#~ "label label-info\"><span class=\"verify-progress\">$PROGRESS</span></"
#~ "span> <span id=\"verify-text-state-done\" class=\"state success done\">[[!"
#~ "img install/inc/icons/check.png link=\"no\" alt=\"Hecho\"]]</span> <span "
#~ "id=\"verify-text-state-failed\" class=\"state failed\">[[!img install/inc/"
#~ "icons/failed.png link=\"no\" alt=\"Fallo\"]]</span>"

#~ msgid "You downloaded and verified the ISO image successfully!"
#~ msgstr "Has descargado y verificado la imagen ISO con éxito!"

#~ msgid ""
#~ "You can now continue with the next step and <span class=\"windows\">"
#~ "[[Install an intermediary Tails|install/win/usb#next]].</span> <span "
#~ "class=\"mac-usb\">[[Install an intermediary Tails|install/mac/usb#next]]."
#~ "</span> <span class=\"mac-dvd\">[[Burn a Tails DVD|install/mac/dvd#next]]."
#~ "</span> <span class=\"debian\">[[Install <span class=\"application"
#~ "\">Tails Installer</span>|install/debian/usb#next]].</span> <span class="
#~ "\"linux\">[[Install an intermediary Tails|install/linux/usb#next]].</"
#~ "span> <span class=\"upgrade-tails\">[[Install an intermediary Tails|"
#~ "upgrade/tails#next]].</span> <span class=\"dvd\">[[Burn Tails on a DVD|"
#~ "install/dvd#next]].</span> <span class=\"vm\">read our [[Introduction to "
#~ "virtual machines|install/vm#next]].</span>"
#~ msgstr ""
#~ "Ahora puede continuar con el siguiente paso y <span class=\"windows\">"
#~ "[[Instalar un Tails intermedio|install/win/usb#next]].</span> <span class="
#~ "\"mac-usb\">[[Instalar un Tails intermedio|install/mac/usb#next]].</span> "
#~ "<span class=\"mac-dvd\">[[Grabar un DVD de Tails|install/mac/dvd#next]].</"
#~ "span> <span class=\"debian\">[[Instalar el <span class=\"application"
#~ "\">Instalador de Tails</span>|install/debian/usb#next]].</span> <span "
#~ "class=\"linux\">[[Instalar un Tails intermedio|install/linux/usb#next]].</"
#~ "span> <span class=\"upgrade-tails\">[[Instalar un Tails intermedio|"
#~ "upgrade/tails#next]].</span> <span class=\"dvd\">[[Grabar Tails en un DVD|"
#~ "install/dvd#next]].</span> <span class=\"vm\">leer nuesta [[Introducción "
#~ "a máquinas virtuales|install/vm#next]].</span>"

#~ msgid ""
#~ "If you are knowledgeable about OpenPGP, you can do additional "
#~ "verification using the [[!toggle id=\"openpgp\" text=\"OpenPGP signature"
#~ "\"]]."
#~ msgstr ""
#~ "Si tienes conocimiento sobre OpenPGP, puedes hacer verificación adicional "
#~ "usando la [[!toggle id=\"openpgp\" text=\"firma OpenPGP\"]]."

#~ msgid "[[Learn how to do this|install/download/openpgp]]"
#~ msgstr "[[Aprende como hacerlo|install/download/openpgp]]"

#~ msgid ""
#~ "<a href=\"\" id=\"download-button-state-cancel\" class=\"download-again"
#~ "\">Download again</a>"
#~ msgstr ""
#~ "<a href=\"\" id=\"download-button-state-cancel\" class=\"download-again"
#~ "\">Descargar nuevamente</a>"

#~ msgid "0.2.7rc55"
#~ msgstr "0.2.7rc55"

#~ msgid ""
#~ "<a id=\"i_have_iso\" href=\"\" title=\"Select an ISO image to verify\">I "
#~ "already have an ISO image.</a>"
#~ msgstr ""
#~ "<a id=\"i_have_iso\" href=\"\" title=\"Elige una imagen ISO\">Ya tengo "
#~ "una imagen ISO.</a>"

#~ msgid "The download has been paused (or failed)."
#~ msgstr "La descarga ha sido pausada (o ha fallado)."<|MERGE_RESOLUTION|>--- conflicted
+++ resolved
@@ -5,13 +5,8 @@
 msgid ""
 msgstr ""
 "Project-Id-Version: PACKAGE VERSION\n"
-<<<<<<< HEAD
-"POT-Creation-Date: 2018-03-02 17:03+0100\n"
-"PO-Revision-Date: 2018-02-07 14:17+0000\n"
-=======
 "POT-Creation-Date: 2018-03-22 00:09+0100\n"
 "PO-Revision-Date: 2018-03-13 16:12+0000\n"
->>>>>>> 831219dc
 "Last-Translator: cacukin <cacukin@cryptolab.net>\n"
 "Language-Team: Spanish <http://translate.tails.boum.org/projects/tails/"
 "downloadinline/es/>\n"
@@ -710,11 +705,7 @@
 
 #. type: Content of: <div><h3>
 msgid "Basic OpenPGP verification"
-<<<<<<< HEAD
-msgstr ""
-=======
 msgstr "Verificación básica de OpenPGP"
->>>>>>> 831219dc
 
 #. type: Content of: <div>
 msgid ""
@@ -772,25 +763,14 @@
 "compendium_24.html#id4]]."
 
 #. type: Content of: <div><ol><li><p>
-#, fuzzy
-#| msgid ""
-#| "The verification also fails if you try to verify a different download "
-#| "than the latest version (<span class=\"remove-extra-space\">[[!inline "
-#| "pages=\"inc/stable_amd64_version\" raw=\"yes\" sort=\"age\"]]</span>)."
 msgid ""
 "Verify that the date of the signature is at most five days earlier than the "
 "latest version: [[!inline pages=\"inc/stable_amd64_date\" raw=\"yes\" sort="
 "\"age\"]]."
 msgstr ""
-<<<<<<< HEAD
-"La verificación también falla si intentas verificar una descarga distinta a "
-"la última versión de Tails (<span class=\"remove-extra-space\">[[!inline "
-"pages=\"inc/stable_amd64_version\" raw=\"yes\" sort=\"age\"]]</span>)."
-=======
 "Verifica que la fecha de la firma sea como mucho cinco días antes de la "
 "última versión: [[!inline pages=\"inc/stable_amd64_date\" raw=\"yes\" sort="
 "\"age\"]]."
->>>>>>> 831219dc
 
 #. type: Content of: <div><p>
 msgid "If the following warning appears:"
@@ -954,15 +934,12 @@
 "middle]].  However, it is complicated to do and it might not be possible for "
 "everyone because it relies on trust relationships between individuals."
 msgstr ""
-<<<<<<< HEAD
-=======
 "Certificar nuestra clave de firma a través de la Red de Confianza openPGP es "
 "la única manera de de protegerte en caso de que nuestra página web sea "
 "comprometida o seas víctima de un [[ataque man-in-the-middle|doc/about/"
 "warning#man-in-the-middle]]. De todos modos es complicado hacerlo y puede "
 "que no sea posible para cualquiera porque precisa relaciones de confianza "
 "entre individuos."
->>>>>>> 831219dc
 
 #. type: Content of: <div>
 msgid ""
@@ -998,11 +975,7 @@
 
 #. type: Content of: <div><ul><li>
 msgid "The <em>Tails signing key</em> for OpenPGP verification"
-<<<<<<< HEAD
-msgstr ""
-=======
 msgstr "La <em>clave de firma de Tails</em> para la verificación OpenPGP"
->>>>>>> 831219dc
 
 #. type: Content of: <div><p>
 msgid ""
@@ -1080,10 +1053,6 @@
 msgstr ""
 
 #. type: Content of: <div><p>
-#, fuzzy
-#| msgid ""
-#| "In this scenario, Alice found a path to trust the Tails signing key "
-#| "without the need to rely on certificate authorities."
 msgid ""
 "In this scenario, you found, through Alice and Bob, a path to trust the "
 "Tails signing key without the need to rely on certificate authorities."
@@ -1133,8 +1102,6 @@
 "verification process."
 msgstr ""
 
-<<<<<<< HEAD
-=======
 #~ msgid "0.95"
 #~ msgstr "0.95"
 
@@ -1150,7 +1117,6 @@
 #~ "porque se basa en descargar una firma de clave genuina de nuestra página "
 #~ "web."
 
->>>>>>> 831219dc
 #~ msgid ""
 #~ "Verify the date of the signature to make sure that you downloaded the "
 #~ "latest version."
