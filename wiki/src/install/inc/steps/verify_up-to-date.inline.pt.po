--- conflicted
+++ resolved
@@ -5,21 +5,12 @@
 #
 msgid ""
 msgstr ""
-<<<<<<< HEAD
-"Project-Id-Version: PACKAGE VERSION\n"
-"POT-Creation-Date: 2016-04-28 14:22+0000\n"
-"PO-Revision-Date: YEAR-MO-DA HO:MI+ZONE\n"
-"Last-Translator: FULL NAME <EMAIL@ADDRESS>\n"
-"Language-Team: LANGUAGE <LL@li.org>\n"
-"Language: \n"
-=======
 "Project-Id-Version: Tails 2.2.1\n"
 "POT-Creation-Date: 2015-12-24 15:03+0100\n"
 "PO-Revision-Date: 2016-04-05 22:31-0000\n"
 "Last-Translator: Tails translators <tails@boum.org>\n"
 "Language-Team: Tails translators <tails@boum.org>\n"
 "Language: pt\n"
->>>>>>> 887e4423
 "MIME-Version: 1.0\n"
 "Content-Type: text/plain; charset=UTF-8\n"
 "Content-Transfer-Encoding: 8bit\n"
@@ -27,13 +18,8 @@
 
 #. type: Plain text
 #, no-wrap
-<<<<<<< HEAD
 msgid "<h1 id=\"verify-other\">Verify that the other Tails is up-to-date</h1>\n"
-msgstr ""
-=======
-msgid "Verify that the other Tails is up-to-date\n"
-msgstr "Verifique se o outro Tails está atualizado\n"
->>>>>>> 887e4423
+msgstr "<h1 id=\"verify-other\">Verifique se o outro Tails está atualizado</h1>\n"
 
 #. type: Plain text
 #, no-wrap
