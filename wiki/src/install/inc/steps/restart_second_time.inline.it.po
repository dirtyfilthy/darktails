# SOME DESCRIPTIVE TITLE
# Copyright (C) YEAR Free Software Foundation, Inc.
# This file is distributed under the same license as the PACKAGE package.
# FIRST AUTHOR <EMAIL@ADDRESS>, YEAR.
#
msgid ""
msgstr ""
<<<<<<< HEAD
"Project-Id-Version: PACKAGE VERSION\n"
"POT-Creation-Date: 2016-08-17 09:18+0300\n"
"PO-Revision-Date: YEAR-MO-DA HO:MI+ZONE\n"
"Last-Translator: FULL NAME <EMAIL@ADDRESS>\n"
"Language-Team: LANGUAGE <LL@li.org>\n"
"Language: \n"
=======
"Project-Id-Version: \n"
"POT-Creation-Date: 2016-05-17 09:40+0200\n"
"PO-Revision-Date: 2016-09-07 19:43+0200\n"
"Language: it\n"
>>>>>>> 4d940729
"MIME-Version: 1.0\n"
"Content-Type: text/plain; charset=UTF-8\n"
"Content-Transfer-Encoding: 8bit\n"
"Last-Translator: \n"
"Language-Team: \n"
"X-Generator: Poedit 1.8.7.1\n"

#. type: Plain text
#, no-wrap
msgid ""
"<h1 id=\"start-final\" class=\"usb\">Restart on the final Tails</h1>\n"
"<h1 id=\"start-new\" class=\"clone\">Restart on the new Tails</h1>\n"
"<h1 id=\"start-usb\" class=\"mac-dvd\">Restart on the Tails USB stick</h1>\n"
msgstr ""
"<h1 id=\"start-final\" class=\"usb\">Riavvia sulla Tails finale</h1>\n"
"<h1 id=\"start-new\" class=\"clone\">Riavvia sulla nuova Tails</h1>\n"
"<h1 id=\"start-usb\" class=\"mac-dvd\">Riavvia sulla chiave USB Tails</h1>\n"

#. type: Bullet: '1. '
msgid "Shut down the computer."
msgstr "Spegni il computer."

#. type: Plain text
#, no-wrap
msgid "   <div class=\"step-image\">\n"
msgstr "   <div class=\"step-image\">\n"

#. type: Plain text
#, no-wrap
<<<<<<< HEAD
msgid "   [[!img install/inc/infography/restart-on-final-tails.png link=\"no\" class=\"usb clone\" alt=\"USB stick unplugged on the left and computer restarted on USB stick on the right\"]]\n"
msgstr ""

#. type: Plain text
#, no-wrap
msgid "   [[!img install/inc/infography/restart-on-tails-usb.png link=\"no\" class=\"mac-dvd\" alt=\"DVD ejected and computer restarted on USB stick on the right\"]]\n"
msgstr ""
=======
msgid "   [[!img install/inc/infography/restart-on-final-tails.png link=\"no\" class=\"usb clone\"]]\n"
msgstr "   [[!img install/inc/infography/restart-on-final-tails.png link=\"no\" class=\"usb clone\"]]\n"

#. type: Plain text
#, no-wrap
msgid "   [[!img install/inc/infography/restart-on-tails-usb.png link=\"no\" class=\"mac-dvd\"]]\n"
msgstr "   [[!img install/inc/infography/restart-on-tails-usb.png link=\"no\" class=\"mac-dvd\"]]\n"
>>>>>>> 4d940729

#. type: Plain text
#, no-wrap
msgid "   </div>\n"
msgstr "   </div>\n"

#. type: Plain text
#, no-wrap
msgid ""
"1. <p class=\"usb clone\">\n"
"     Unplug the\n"
"     <span class=\"usb\">first</span>\n"
"     <span class=\"clone\">other</span>\n"
"     USB stick and leave the\n"
"     <span class=\"usb\">second</span>\n"
"     <span class=\"clone\">new</span>\n"
"     USB stick plugged in.\n"
"   </p>\n"
"   <p class=\"mac-dvd\">Eject the DVD and leave the USB stick plugged in.</p>\n"
msgstr ""
"1. <p class=\"usb clone\">\n"
"     Disconnetti la\n"
"     <span class=\"usb\">prima</span>\n"
"     <span class=\"clone\">altra</span>\n"
"     chiave USB e lascia la\n"
"     <span class=\"usb\">seconda</span>\n"
"     <span class=\"clone\">nuova</span>\n"
"     chiave USB collegata.\n"
"   </p>\n"
"   <p class=\"mac-dvd\">Espelli il DVD e lascia la chiave USB collegata.</p>\n"

#. type: Bullet: '1. '
msgid "Switch on the computer."
msgstr "Riaccendi il computer."

#. type: Plain text
#, no-wrap
msgid "   [[!inline pages=\"install/inc/steps/mac_startup_disks.inline\" raw=\"yes\"]]\n"
msgstr "   [[!inline pages=\"install/inc/steps/mac_startup_disks.inline\" raw=\"yes\"]]\n"

#. type: Plain text
#, no-wrap
msgid ""
"   <div class=\"note windows linux\">\n"
"   <p>Some computers start successfully on the intermediary Tails but fail\n"
"   to start on the final Tails. If this is your case, refer to\n"
"   [[!toggle id=\"not_at_all\" text=\"the troubleshooting section about\n"
"   Tails not starting at all\"]].</p>\n"
"   </div>\n"
msgstr ""
"   <div class=\"note windows linux\">\n"
"   <p>Alcuni computer si avviano con successo sulla Tails intermediaria ma\n"
"   non riescono ad avviarsi sulla Tails finale. Se questo è il tuo caso, fai riferimento\n"
"   alla [[!toggle id=\"not_at_all\" text=\"sezione di risoluzione dei problemi su\n"
"   Tails che non si avvia\"]].</p>\n"
"   </div>\n"

#. type: Plain text
#, no-wrap
msgid "   [[!toggleable id=\"not_at_all\" text=\"\"\"\n"
msgstr "   [[!toggleable id=\"not_at_all\" text=\"\"\"\n"

#. type: Plain text
#, no-wrap
msgid "   <span class=\"hide\">[[!toggle id=\"not_at_all\" text=\"\"]]</span>\n"
msgstr "   <span class=\"hide\">[[!toggle id=\"not_at_all\" text=\"\"]]</span>\n"

#. type: Plain text
#, no-wrap
msgid ""
"   Troubleshooting\n"
"   ---------------\n"
msgstr ""
"   Risoluzione dei problemi\n"
"   ---------------\n"

#. type: Plain text
#, no-wrap
msgid "   [[!inline pages=\"install/inc/steps/not_at_all.inline\" raw=\"yes\"]]\n"
msgstr "   [[!inline pages=\"install/inc/steps/not_at_all.inline\" raw=\"yes\"]]\n"

#. type: Plain text
#, no-wrap
msgid ""
"   <div class=\"bug mac-usb mac-dvd\">\n"
"   <p>If your computer fails to start on the\n"
"   <span class=\"usb\">final Tails,</span>\n"
"   <span class=\"mac-dvd\">Tails USB stick,</span>\n"
"   you can continue using the\n"
"   <span class=\"usb\">intermediary Tails</span>\n"
"   <span class=\"mac-dvd\">Tails DVD</span>.\n"
"   <span class=\"usb\">On this intermediary Tails you cannot benefit from\n"
"   automatic upgrades or create an encrypted persistent storage.</span></p>\n"
msgstr ""
"   <div class=\"bug mac-usb mac-dvd\">\n"
"   <p>Se il tuo computer non riesce ad avviari sulla\n"
"   <span class=\"usb\">Tails finale,</span>\n"
"   <span class=\"mac-dvd\">chiave USB Tails,</span>\n"
"   puoi continuare utilizzando\n"
"   <span class=\"usb\">Tails intermediaria</span>\n"
"   <span class=\"mac-dvd\">DVD Tails</span>.\n"
"   <span class=\"usb\">Su questa Tails intermediaria non puoi beneficiare degli\n"
"   aggiornamenti automatici o creare uno spazio persistente d'archiviazione cifrato.</span></p>\n"

#. type: Plain text
#, no-wrap
msgid ""
"   <p>You should still have a look at our\n"
"   <span class=\"mac-usb\">[[final recommendations|mac/usb#recommendations]].</span>\n"
"   <span class=\"mac-dvd\">[[final recommendations|mac/dvd#recommendations]].</span></p>\n"
"   </div>\n"
msgstr ""
"   <p>Dovresti comunque dare uno sguardo alle nostre\n"
"   <span class=\"mac-usb\">[[raccomandazioni finali|mac/usb#recommendations]].</span>\n"
"   <span class=\"mac-dvd\">[[raccomandazioni finali|mac/dvd#recommendations]].</span></p>\n"
"   </div>\n"

#. type: Bullet: '1. '
msgid ""
"In the <span class=\"guilabel\">Boot Tails</span> menu, choose <span class="
"\"guilabel\">Live</span> and press <span class=\"keycap\">Enter</span>."
msgstr ""
"Nel menù di <span class=\"guilabel\">Avvio Tails</span>, scegli <span class="
"\"guilabel\">Live</span> e premi <span class=\"keycap\">Invio</span>."

#. type: Bullet: '1. '
msgid ""
"After 30&ndash;60 seconds, <span class=\"application\">Tails Greeter</span> "
"appears."
msgstr ""
"Dopo 30&ndash;60 secondi, <span class=\"application\">Tails Greeter</span> "
"appare."

#. type: Bullet: '1. '
msgid ""
"In <span class=\"application\">Tails Greeter</span>, select your preferred "
"language in the drop-down list on the bottom left of the screen.  Click "
"<span class=\"button\">Login</span>."
msgstr ""
"In <span class=\"application\">Tails Greeter</span>, seleziona la tua "
"lingua preferita nella lista a cascata in basso a sinistra sullo schermo. "
"Clicca su <span class=\"button\">Login</span>."

#. type: Bullet: '1. '
msgid "After 15&ndash;30 seconds, the Tails desktop appears."
msgstr "Dopo 15&ndash;30 secondi, la scrivania Tails compare. "<|MERGE_RESOLUTION|>--- conflicted
+++ resolved
@@ -3,27 +3,18 @@
 # This file is distributed under the same license as the PACKAGE package.
 # FIRST AUTHOR <EMAIL@ADDRESS>, YEAR.
 #
-msgid ""
-msgstr ""
-<<<<<<< HEAD
+#, fuzzy
+msgid ""
+msgstr ""
 "Project-Id-Version: PACKAGE VERSION\n"
 "POT-Creation-Date: 2016-08-17 09:18+0300\n"
 "PO-Revision-Date: YEAR-MO-DA HO:MI+ZONE\n"
 "Last-Translator: FULL NAME <EMAIL@ADDRESS>\n"
 "Language-Team: LANGUAGE <LL@li.org>\n"
 "Language: \n"
-=======
-"Project-Id-Version: \n"
-"POT-Creation-Date: 2016-05-17 09:40+0200\n"
-"PO-Revision-Date: 2016-09-07 19:43+0200\n"
-"Language: it\n"
->>>>>>> 4d940729
 "MIME-Version: 1.0\n"
 "Content-Type: text/plain; charset=UTF-8\n"
 "Content-Transfer-Encoding: 8bit\n"
-"Last-Translator: \n"
-"Language-Team: \n"
-"X-Generator: Poedit 1.8.7.1\n"
 
 #. type: Plain text
 #, no-wrap
@@ -47,7 +38,6 @@
 
 #. type: Plain text
 #, no-wrap
-<<<<<<< HEAD
 msgid "   [[!img install/inc/infography/restart-on-final-tails.png link=\"no\" class=\"usb clone\" alt=\"USB stick unplugged on the left and computer restarted on USB stick on the right\"]]\n"
 msgstr ""
 
@@ -55,15 +45,6 @@
 #, no-wrap
 msgid "   [[!img install/inc/infography/restart-on-tails-usb.png link=\"no\" class=\"mac-dvd\" alt=\"DVD ejected and computer restarted on USB stick on the right\"]]\n"
 msgstr ""
-=======
-msgid "   [[!img install/inc/infography/restart-on-final-tails.png link=\"no\" class=\"usb clone\"]]\n"
-msgstr "   [[!img install/inc/infography/restart-on-final-tails.png link=\"no\" class=\"usb clone\"]]\n"
-
-#. type: Plain text
-#, no-wrap
-msgid "   [[!img install/inc/infography/restart-on-tails-usb.png link=\"no\" class=\"mac-dvd\"]]\n"
-msgstr "   [[!img install/inc/infography/restart-on-tails-usb.png link=\"no\" class=\"mac-dvd\"]]\n"
->>>>>>> 4d940729
 
 #. type: Plain text
 #, no-wrap
@@ -203,10 +184,20 @@
 "language in the drop-down list on the bottom left of the screen.  Click "
 "<span class=\"button\">Login</span>."
 msgstr ""
-"In <span class=\"application\">Tails Greeter</span>, seleziona la tua "
-"lingua preferita nella lista a cascata in basso a sinistra sullo schermo. "
-"Clicca su <span class=\"button\">Login</span>."
+"In <span class=\"application\">Tails Greeter</span>, seleziona la tua lingua "
+"preferita nella lista a cascata in basso a sinistra sullo schermo. Clicca su "
+"<span class=\"button\">Login</span>."
 
 #. type: Bullet: '1. '
 msgid "After 15&ndash;30 seconds, the Tails desktop appears."
-msgstr "Dopo 15&ndash;30 secondi, la scrivania Tails compare. "+msgstr "Dopo 15&ndash;30 secondi, la scrivania Tails compare. "
+
+#. type: Plain text
+#, no-wrap
+msgid "   [[!img install/inc/infography/restart-on-final-tails.png link=\"no\" class=\"usb clone\"]]\n"
+msgstr "   [[!img install/inc/infography/restart-on-final-tails.png link=\"no\" class=\"usb clone\"]]\n"
+
+#. type: Plain text
+#, no-wrap
+msgid "   [[!img install/inc/infography/restart-on-tails-usb.png link=\"no\" class=\"mac-dvd\"]]\n"
+msgstr "   [[!img install/inc/infography/restart-on-tails-usb.png link=\"no\" class=\"mac-dvd\"]]\n"