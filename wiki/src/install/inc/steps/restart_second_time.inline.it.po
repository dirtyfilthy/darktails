# SOME DESCRIPTIVE TITLE
# Copyright (C) YEAR Free Software Foundation, Inc.
# This file is distributed under the same license as the PACKAGE package.
# FIRST AUTHOR <EMAIL@ADDRESS>, YEAR.
#
#, fuzzy
msgid ""
msgstr ""
"Project-Id-Version: PACKAGE VERSION\n"
"POT-Creation-Date: 2016-08-17 09:18+0300\n"
"PO-Revision-Date: YEAR-MO-DA HO:MI+ZONE\n"
"Last-Translator: FULL NAME <EMAIL@ADDRESS>\n"
"Language-Team: ita <transitails@inventati.org>\n"
"Language: \n"
"MIME-Version: 1.0\n"
"Content-Type: text/plain; charset=UTF-8\n"
"Content-Transfer-Encoding: 8bit\n"

#. type: Plain text
#, no-wrap
msgid ""
"<h1 id=\"start-final\" class=\"usb\">Restart on the final Tails</h1>\n"
"<h1 id=\"start-new\" class=\"clone\">Restart on the new Tails</h1>\n"
"<h1 id=\"start-usb\" class=\"mac-dvd\">Restart on the Tails USB stick</h1>\n"
msgstr ""
"<h1 id=\"start-final\" class=\"usb\">Riavvia sulla Tails finale</h1>\n"
"<h1 id=\"start-new\" class=\"clone\">Riavvia sulla nuova Tails</h1>\n"
"<h1 id=\"start-usb\" class=\"mac-dvd\">Riavvia sulla chiave USB Tails</h1>\n"

#. type: Bullet: '1. '
msgid "Shut down the computer."
msgstr "Spegni il computer."

#. type: Plain text
#, no-wrap
msgid "   <div class=\"step-image\">\n"
msgstr "   <div class=\"step-image\">\n"

#. type: Plain text
#, no-wrap
msgid "   [[!img install/inc/infography/restart-on-final-tails.png link=\"no\" class=\"usb clone\" alt=\"USB stick unplugged on the left and computer restarted on USB stick on the right\"]]\n"
msgstr ""

#. type: Plain text
#, no-wrap
msgid "   [[!img install/inc/infography/restart-on-tails-usb.png link=\"no\" class=\"mac-dvd\" alt=\"DVD ejected and computer restarted on USB stick on the right\"]]\n"
msgstr ""

#. type: Plain text
#, no-wrap
msgid "   </div>\n"
msgstr "   </div>\n"

#. type: Plain text
#, no-wrap
msgid ""
"1. <p class=\"usb clone\">\n"
"     Unplug the\n"
"     <span class=\"usb\">first</span>\n"
"     <span class=\"clone\">other</span>\n"
"     USB stick and leave the\n"
"     <span class=\"usb\">second</span>\n"
"     <span class=\"clone\">new</span>\n"
"     USB stick plugged in.\n"
"   </p>\n"
"   <p class=\"mac-dvd\">Eject the DVD and leave the USB stick plugged in.</p>\n"
msgstr ""
"1. <p class=\"usb clone\">\n"
"     Disconnetti la\n"
"     <span class=\"usb\">prima</span>\n"
"     <span class=\"clone\">altra</span>\n"
"     chiave USB e lascia la\n"
"     <span class=\"usb\">seconda</span>\n"
"     <span class=\"clone\">nuova</span>\n"
"     chiave USB collegata.\n"
"   </p>\n"
"   <p class=\"mac-dvd\">Espelli il DVD e lascia la chiave USB collegata.</p>\n"

#. type: Bullet: '1. '
msgid "Switch on the computer."
msgstr "Riaccendi il computer."

#. type: Plain text
#, no-wrap
msgid "   [[!inline pages=\"install/inc/steps/mac_startup_disks.inline\" raw=\"yes\"]]\n"
msgstr "   [[!inline pages=\"install/inc/steps/mac_startup_disks.inline\" raw=\"yes\"]]\n"

#. type: Plain text
#, no-wrap
msgid ""
"   <div class=\"note windows linux\">\n"
"   <p>Some computers start successfully on the intermediary Tails but fail\n"
"   to start on the final Tails. If this is your case, refer to\n"
"   [[!toggle id=\"not_at_all\" text=\"the troubleshooting section about\n"
"   Tails not starting at all\"]].</p>\n"
"   </div>\n"
msgstr ""
"   <div class=\"note windows linux\">\n"
"   <p>Alcuni computer si avviano con successo sulla Tails intermediaria ma\n"
"   non riescono ad avviarsi sulla Tails finale. Se questo è il tuo caso, fai riferimento\n"
"   alla [[!toggle id=\"not_at_all\" text=\"sezione di risoluzione dei problemi su\n"
"   Tails che non si avvia\"]].</p>\n"
"   </div>\n"

#. type: Plain text
#, no-wrap
msgid "   [[!toggleable id=\"not_at_all\" text=\"\"\"\n"
msgstr "   [[!toggleable id=\"not_at_all\" text=\"\"\"\n"

#. type: Plain text
#, no-wrap
msgid "   <span class=\"hide\">[[!toggle id=\"not_at_all\" text=\"\"]]</span>\n"
msgstr "   <span class=\"hide\">[[!toggle id=\"not_at_all\" text=\"\"]]</span>\n"

#. type: Plain text
#, no-wrap
msgid ""
"   Troubleshooting\n"
"   ---------------\n"
msgstr ""
"   Risoluzione dei problemi\n"
"   ---------------\n"

#. type: Plain text
#, no-wrap
msgid "   [[!inline pages=\"install/inc/steps/not_at_all.inline\" raw=\"yes\"]]\n"
msgstr "   [[!inline pages=\"install/inc/steps/not_at_all.inline\" raw=\"yes\"]]\n"

#. type: Plain text
#, no-wrap
msgid ""
"   <div class=\"bug mac-usb mac-dvd\">\n"
"   <p>If your computer fails to start on the\n"
"   <span class=\"usb\">final Tails,</span>\n"
"   <span class=\"mac-dvd\">Tails USB stick,</span>\n"
"   you can continue using the\n"
"   <span class=\"usb\">intermediary Tails</span>\n"
"   <span class=\"mac-dvd\">Tails DVD</span>.\n"
"   <span class=\"usb\">On this intermediary Tails you cannot benefit from\n"
"   automatic upgrades or create an encrypted persistent storage.</span></p>\n"
msgstr ""
"   <div class=\"bug mac-usb mac-dvd\">\n"
"   <p>Se il tuo computer non riesce ad avviari sulla\n"
"   <span class=\"usb\">Tails finale,</span>\n"
"   <span class=\"mac-dvd\">chiave USB Tails,</span>\n"
"   puoi continuare utilizzando\n"
"   <span class=\"usb\">Tails intermediaria</span>\n"
"   <span class=\"mac-dvd\">DVD Tails</span>.\n"
"   <span class=\"usb\">Su questa Tails intermediaria non puoi beneficiare degli\n"
"   aggiornamenti automatici o creare uno spazio persistente d'archiviazione cifrato.</span></p>\n"

#. type: Plain text
#, no-wrap
msgid ""
"   <p>You should still have a look at our\n"
"   <span class=\"mac-usb\">[[final recommendations|mac/usb#recommendations]].</span>\n"
"   <span class=\"mac-dvd\">[[final recommendations|mac/dvd#recommendations]].</span></p>\n"
"   </div>\n"
msgstr ""
"   <p>Dovresti comunque dare uno sguardo alle nostre\n"
"   <span class=\"mac-usb\">[[raccomandazioni finali|mac/usb#recommendations]].</span>\n"
"   <span class=\"mac-dvd\">[[raccomandazioni finali|mac/dvd#recommendations]].</span></p>\n"
"   </div>\n"

#. type: Bullet: '1. '
msgid ""
"In the <span class=\"guilabel\">Boot Tails</span> menu, choose <span class="
"\"guilabel\">Live</span> and press <span class=\"keycap\">Enter</span>."
msgstr ""
"Nel menù di <span class=\"guilabel\">Avvio Tails</span>, scegli <span class="
"\"guilabel\">Live</span> e premi <span class=\"keycap\">Invio</span>."

#. type: Bullet: '1. '
msgid ""
"After 30&ndash;60 seconds, <span class=\"application\">Tails Greeter</span> "
"appears."
msgstr ""
"Dopo 30&ndash;60 secondi, <span class=\"application\">Tails Greeter</span> "
"appare."

#. type: Bullet: '1. '
msgid ""
"In <span class=\"application\">Tails Greeter</span>, select your preferred "
"language in the drop-down list on the bottom left of the screen.  Click "
"<span class=\"button\">Login</span>."
msgstr ""
"In <span class=\"application\">Tails Greeter</span>, seleziona la tua lingua "
"preferita nella lista a cascata in basso a sinistra sullo schermo. Clicca su "
"<span class=\"button\">Login</span>."

#. type: Bullet: '1. '
msgid "After 15&ndash;30 seconds, the Tails desktop appears."
msgstr "Dopo 15&ndash;30 secondi, la scrivania Tails compare. "

<<<<<<< HEAD
#. type: Plain text
#, no-wrap
msgid "   [[!img install/inc/infography/restart-on-final-tails.png link=\"no\" class=\"usb clone\"]]\n"
msgstr "   [[!img install/inc/infography/restart-on-final-tails.png link=\"no\" class=\"usb clone\"]]\n"

#. type: Plain text
#, no-wrap
msgid "   [[!img install/inc/infography/restart-on-tails-usb.png link=\"no\" class=\"mac-dvd\"]]\n"
msgstr "   [[!img install/inc/infography/restart-on-tails-usb.png link=\"no\" class=\"mac-dvd\"]]\n"
=======
#~ msgid "   [[!img install/inc/infography/restart-on-final-tails.png link=\"no\" class=\"usb clone\"]]\n"
#~ msgstr "   [[!img install/inc/infography/restart-on-final-tails.png link=\"no\" class=\"usb clone\"]]\n"

#~ msgid "   [[!img install/inc/infography/restart-on-tails-usb.png link=\"no\" class=\"mac-dvd\"]]\n"
#~ msgstr "   [[!img install/inc/infography/restart-on-tails-usb.png link=\"no\" class=\"mac-dvd\"]]\n"
>>>>>>> cc92ebea
<|MERGE_RESOLUTION|>--- conflicted
+++ resolved
@@ -192,20 +192,8 @@
 msgid "After 15&ndash;30 seconds, the Tails desktop appears."
 msgstr "Dopo 15&ndash;30 secondi, la scrivania Tails compare. "
 
-<<<<<<< HEAD
-#. type: Plain text
-#, no-wrap
-msgid "   [[!img install/inc/infography/restart-on-final-tails.png link=\"no\" class=\"usb clone\"]]\n"
-msgstr "   [[!img install/inc/infography/restart-on-final-tails.png link=\"no\" class=\"usb clone\"]]\n"
-
-#. type: Plain text
-#, no-wrap
-msgid "   [[!img install/inc/infography/restart-on-tails-usb.png link=\"no\" class=\"mac-dvd\"]]\n"
-msgstr "   [[!img install/inc/infography/restart-on-tails-usb.png link=\"no\" class=\"mac-dvd\"]]\n"
-=======
 #~ msgid "   [[!img install/inc/infography/restart-on-final-tails.png link=\"no\" class=\"usb clone\"]]\n"
 #~ msgstr "   [[!img install/inc/infography/restart-on-final-tails.png link=\"no\" class=\"usb clone\"]]\n"
 
 #~ msgid "   [[!img install/inc/infography/restart-on-tails-usb.png link=\"no\" class=\"mac-dvd\"]]\n"
-#~ msgstr "   [[!img install/inc/infography/restart-on-tails-usb.png link=\"no\" class=\"mac-dvd\"]]\n"
->>>>>>> cc92ebea
+#~ msgstr "   [[!img install/inc/infography/restart-on-tails-usb.png link=\"no\" class=\"mac-dvd\"]]\n"