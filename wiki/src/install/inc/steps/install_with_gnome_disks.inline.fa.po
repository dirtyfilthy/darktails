# SOME DESCRIPTIVE TITLE
# Copyright (C) YEAR Free Software Foundation, Inc.
# This file is distributed under the same license as the PACKAGE package.
# FIRST AUTHOR <EMAIL@ADDRESS>, YEAR.
#
#, fuzzy
msgid ""
msgstr ""
"Project-Id-Version: PACKAGE VERSION\n"
<<<<<<< HEAD
"POT-Creation-Date: 2019-10-18 01:54+0000\n"
=======
"POT-Creation-Date: 2019-08-29 15:15+0200\n"
>>>>>>> 9b2b2670
"PO-Revision-Date: YEAR-MO-DA HO:MI+ZONE\n"
"Last-Translator: FULL NAME <EMAIL@ADDRESS>\n"
"Language-Team: LANGUAGE <LL@li.org>\n"
"Language: \n"
"MIME-Version: 1.0\n"
"Content-Type: text/plain; charset=UTF-8\n"
"Content-Transfer-Encoding: 8bit\n"

#. type: Bullet: '1. '
msgid ""
"Start <span class=\"application\">GNOME Disks</span> (also called <span "
"class=\"application\">Disks</span>)."
msgstr ""

#. type: Plain text
#, no-wrap
msgid ""
"   <div class=\"linux\">\n"
"     For example, you can press the <span class=\"keycap\">Super</span> key,\n"
"     then type <span class=\"command\">disk</span>, then choose\n"
"     <span class=\"application\">Disks</span>.\n"
"   </div>\n"
"   <div class=\"upgrade\">\n"
"   Choose <span class=\"menuchoice\">\n"
"     <span class=\"guimenu\">Applications</span>&nbsp;▸\n"
"     <span class=\"guisubmenu\">Utilities</span>&nbsp;▸\n"
"     <span class=\"guimenuitem\">Disks</span></span>.\n"
"   </div>\n"
msgstr ""

#. type: Plain text
#, no-wrap
msgid "   [[!img install/inc/icons/gnome-disks.png link=\"no\" alt=\"\"]]\n"
msgstr ""

#. type: Plain text
#, no-wrap
msgid "   <div class=\"step-image\">\n"
msgstr ""

#. type: Plain text
#, no-wrap
msgid "     [[!img install/inc/infography/plug-usb.png link=\"no\" class=\"linux\" alt=\"USB stick plugged in the computer\"]]\n"
msgstr ""

#. type: Plain text
#, no-wrap
msgid "     [[!img install/inc/infography/plug-upgrade-usb.png link=\"no\" class=\"upgrade-tails\" alt=\"USB stick plugged on the left\"]]\n"
msgstr ""

#. type: Plain text
#, no-wrap
msgid "     [[!img install/inc/infography/plug-upgrade-usb-only.png link=\"no\" class=\"upgrade-linux\" alt=\"USB stick plugged on the left\"]]\n"
msgstr ""

#. type: Plain text
#, no-wrap
msgid "   </div>\n"
msgstr ""

#. type: Bullet: '1. '
msgid ""
"Plug in the <span class=\"upgrade\">intermediary</span> USB stick <span "
"class=\"linux\">on which you want to install Tails</span>."
msgstr ""

#. type: Plain text
#, no-wrap
msgid "   <div class=\"caution\"><p>All the data on this USB stick will be lost.</p></div>\n"
msgstr ""

#. type: Plain text
#, no-wrap
msgid ""
"   <div class=\"note upgrade\"><p>The persistent storage of your Tails USB stick will not be\n"
"   copied to the temporary Tails.</p></div>\n"
msgstr ""

#. type: Plain text
#, no-wrap
msgid "   A new drive appears in the left pane. Click on it.\n"
msgstr ""

#. type: Plain text
#, no-wrap
msgid "   [[!img install/inc/screenshots/gnome_disks_drive.png link=\"no\" alt=\"\"]]\n"
msgstr ""

#. type: Plain text
#, no-wrap
msgid "     [[!img install/inc/infography/install-tails.png link=\"no\" class=\"linux\" alt=\"USB image installed on USB stick\"]]\n"
msgstr ""

#. type: Plain text
#, no-wrap
msgid "     [[!img install/inc/infography/install-upgrade-usb.png link=\"no\" class=\"upgrade-tails\" alt=\"USB image installed on USB stick on the left\"]]\n"
msgstr ""

#. type: Plain text
#, no-wrap
msgid "     [[!img install/inc/infography/install-upgrade-usb-only.png link=\"no\" class=\"upgrade-linux\" alt=\"USB image installed on USB stick on the left\"]]\n"
msgstr ""

#. type: Bullet: '1. '
msgid ""
"Click on the [[!img lib/open-menu.png alt=\"Menu\" class=\"symbolic\" link="
"\"no\"]] button in the titlebar and choose <span class=\"guimenuitem"
"\">Restore Disk Image&hellip;</span>."
msgstr ""

#. type: Plain text
#, no-wrap
msgid "   [[!img install/inc/screenshots/gnome_disks_menu.png link=\"no\" alt=\"\"]]\n"
msgstr ""

#. type: Bullet: '1. '
msgid ""
"In the <span class=\"guilabel\">Restore Disk Image</span> dialog, click on "
"the file selector button."
msgstr ""

#. type: Plain text
#, no-wrap
msgid "   Choose the USB image that you downloaded earlier.\n"
msgstr ""

#. type: Plain text
#, no-wrap
msgid ""
"   <div class=\"note\">\n"
"   <p>Make sure that the USB image has an\n"
"   <span class=\"filename\">.img</span> file extension.</p>\n"
msgstr ""

#. type: Plain text
#, no-wrap
msgid ""
"   <p>If the image has an <span class=\"filename\">.iso</span> file\n"
"   extension, it is not the correct image. Please go back to the\n"
"   <span class=\"linux\">[[download step for installing from Linux|linux/usb-download]].</span>\n"
"   <span class=\"upgrade-tails\">[[download step for upgrading from Tails|upgrade/tails-download]].</span>\n"
"   <span class=\"upgrade-linux\">[[download step for upgrading from Linux|upgrade/linux-download]].</span></p>\n"
"   </div>\n"
msgstr ""

#. type: Bullet: '1. '
msgid ""
"Click on the <span class=\"button\">Start Restoring&hellip;</span> button."
msgstr ""

#. type: Bullet: '1. '
msgid "In the confirmation dialog click <span class=\"button\">Restore</span>."
msgstr ""

#. type: Plain text
#, no-wrap
msgid ""
"   Depending on your Linux distribution, you might be asked for your\n"
"   administration password.\n"
msgstr ""

#. type: Plain text
#, no-wrap
msgid "   The installation takes a few minutes.\n"
msgstr ""

#. type: Bullet: '1. '
msgid ""
"After the installation is finished, click on the [[!img lib/media-eject.png "
"alt=\"Eject\" class=\"symbolic\" link=\"no\"]] button."
msgstr ""<|MERGE_RESOLUTION|>--- conflicted
+++ resolved
@@ -7,11 +7,7 @@
 msgid ""
 msgstr ""
 "Project-Id-Version: PACKAGE VERSION\n"
-<<<<<<< HEAD
-"POT-Creation-Date: 2019-10-18 01:54+0000\n"
-=======
 "POT-Creation-Date: 2019-08-29 15:15+0200\n"
->>>>>>> 9b2b2670
 "PO-Revision-Date: YEAR-MO-DA HO:MI+ZONE\n"
 "Last-Translator: FULL NAME <EMAIL@ADDRESS>\n"
 "Language-Team: LANGUAGE <LL@li.org>\n"
@@ -59,12 +55,7 @@
 
 #. type: Plain text
 #, no-wrap
-msgid "     [[!img install/inc/infography/plug-upgrade-usb.png link=\"no\" class=\"upgrade-tails\" alt=\"USB stick plugged on the left\"]]\n"
-msgstr ""
-
-#. type: Plain text
-#, no-wrap
-msgid "     [[!img install/inc/infography/plug-upgrade-usb-only.png link=\"no\" class=\"upgrade-linux\" alt=\"USB stick plugged on the left\"]]\n"
+msgid "     [[!img install/inc/infography/plug-upgrade-usb.png link=\"no\" class=\"upgrade\" alt=\"USB stick plugged on the left\"]]\n"
 msgstr ""
 
 #. type: Plain text
@@ -85,13 +76,6 @@
 
 #. type: Plain text
 #, no-wrap
-msgid ""
-"   <div class=\"note upgrade\"><p>The persistent storage of your Tails USB stick will not be\n"
-"   copied to the temporary Tails.</p></div>\n"
-msgstr ""
-
-#. type: Plain text
-#, no-wrap
 msgid "   A new drive appears in the left pane. Click on it.\n"
 msgstr ""
 
@@ -107,12 +91,7 @@
 
 #. type: Plain text
 #, no-wrap
-msgid "     [[!img install/inc/infography/install-upgrade-usb.png link=\"no\" class=\"upgrade-tails\" alt=\"USB image installed on USB stick on the left\"]]\n"
-msgstr ""
-
-#. type: Plain text
-#, no-wrap
-msgid "     [[!img install/inc/infography/install-upgrade-usb-only.png link=\"no\" class=\"upgrade-linux\" alt=\"USB image installed on USB stick on the left\"]]\n"
+msgid "     [[!img install/inc/infography/install-upgrade-usb.png link=\"no\" class=\"upgrade\" alt=\"USB image installed on USB stick on the left\"]]\n"
 msgstr ""
 
 #. type: Bullet: '1. '
@@ -151,9 +130,7 @@
 msgid ""
 "   <p>If the image has an <span class=\"filename\">.iso</span> file\n"
 "   extension, it is not the correct image. Please go back to the\n"
-"   <span class=\"linux\">[[download step for installing from Linux|linux/usb-download]].</span>\n"
-"   <span class=\"upgrade-tails\">[[download step for upgrading from Tails|upgrade/tails-download]].</span>\n"
-"   <span class=\"upgrade-linux\">[[download step for upgrading from Linux|upgrade/linux-download]].</span></p>\n"
+"   <span class=\"linux\">[[download step for installing from Linux|linux/usb-download]]</span><span class=\"upgrade-tails\">[[download step for upgrading from Tails|upgrade/tails-download]]</span>.</p>\n"
 "   </div>\n"
 msgstr ""
 
