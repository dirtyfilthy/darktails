# SOME DESCRIPTIVE TITLE
# Copyright (C) YEAR Free Software Foundation, Inc.
# This file is distributed under the same license as the PACKAGE package.
# FIRST AUTHOR <EMAIL@ADDRESS>, YEAR.
#
msgid ""
msgstr ""
<<<<<<< HEAD
"Project-Id-Version: PACKAGE VERSION\n"
"POT-Creation-Date: 2016-04-29 15:20+0000\n"
"PO-Revision-Date: YEAR-MO-DA HO:MI+ZONE\n"
"Last-Translator: FULL NAME <EMAIL@ADDRESS>\n"
"Language-Team: LANGUAGE <LL@li.org>\n"
"Language: \n"
=======
"Project-Id-Version: Tails 2.2.1\n"
"POT-Creation-Date: 2016-02-24 23:12+0100\n"
"PO-Revision-Date: 2016-04-30 12:05-0300\n"
"Last-Translator: Tails Developers <amnesia@boum.org>\n"
"Language-Team: Tails translators <tails@boum.org>\n"
"Language: pt\n"
>>>>>>> 887e4423
"MIME-Version: 1.0\n"
"Content-Type: text/plain; charset=UTF-8\n"
"Content-Transfer-Encoding: 8bit\n"
"X-Generator: Poedit 1.6.10\n"

#. type: Content of: <p>
msgid ""
"Your BitTorrent client verifies your download automatically based on a "
"cryptographic checksum in the Torrent file."
msgstr ""
"Seu cliente de BitTorrent automaticamente verifica o download baseado em uma "
"soma de verificação criptográfica incluída no arquivo Torrent."

#. type: Content of: <p>
msgid ""
"If you are knowledgeable about OpenPGP, you can do additional verification "
"using the OpenPGP signature included in the Torrent file. [[Learn how to do "
<<<<<<< HEAD
"this.|install/download/openpgp]]"
msgstr ""
=======
"this.|doc/get/verify]]"
msgstr ""
"Se você tem conhecimento sobre OpenPGP, você pode fazer uma verificação "
"adicional usando a assinatura OpenPGP incluída no arquivo Torrent. [[Aprenda "
"como fazer isto|doc/get/verify]]."
>>>>>>> 887e4423
<|MERGE_RESOLUTION|>--- conflicted
+++ resolved
@@ -5,21 +5,12 @@
 #
 msgid ""
 msgstr ""
-<<<<<<< HEAD
-"Project-Id-Version: PACKAGE VERSION\n"
-"POT-Creation-Date: 2016-04-29 15:20+0000\n"
-"PO-Revision-Date: YEAR-MO-DA HO:MI+ZONE\n"
-"Last-Translator: FULL NAME <EMAIL@ADDRESS>\n"
-"Language-Team: LANGUAGE <LL@li.org>\n"
-"Language: \n"
-=======
 "Project-Id-Version: Tails 2.2.1\n"
 "POT-Creation-Date: 2016-02-24 23:12+0100\n"
 "PO-Revision-Date: 2016-04-30 12:05-0300\n"
 "Last-Translator: Tails Developers <amnesia@boum.org>\n"
 "Language-Team: Tails translators <tails@boum.org>\n"
 "Language: pt\n"
->>>>>>> 887e4423
 "MIME-Version: 1.0\n"
 "Content-Type: text/plain; charset=UTF-8\n"
 "Content-Transfer-Encoding: 8bit\n"
@@ -37,13 +28,8 @@
 msgid ""
 "If you are knowledgeable about OpenPGP, you can do additional verification "
 "using the OpenPGP signature included in the Torrent file. [[Learn how to do "
-<<<<<<< HEAD
 "this.|install/download/openpgp]]"
-msgstr ""
-=======
-"this.|doc/get/verify]]"
 msgstr ""
 "Se você tem conhecimento sobre OpenPGP, você pode fazer uma verificação "
 "adicional usando a assinatura OpenPGP incluída no arquivo Torrent. [[Aprenda "
-"como fazer isto|doc/get/verify]]."
->>>>>>> 887e4423
+"como fazer isto|doc/get/verify]]."