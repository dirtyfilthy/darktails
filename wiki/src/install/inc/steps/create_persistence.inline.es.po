--- conflicted
+++ resolved
@@ -5,11 +5,7 @@
 msgid ""
 msgstr ""
 "Project-Id-Version: PACKAGE VERSION\n"
-<<<<<<< HEAD
-"POT-Creation-Date: 2018-12-18 11:31+0000\n"
-=======
 "POT-Creation-Date: 2018-11-11 18:38+0000\n"
->>>>>>> 646949f5
 "PO-Revision-Date: 2018-02-21 07:34+0000\n"
 "Last-Translator: emmapeel <emma.peel@riseup.net>\n"
 "Language-Team: Spanish <http://translate.tails.boum.org/projects/tails/"
@@ -181,8 +177,7 @@
 "de información sensible o sin dejar rastros.</p>\n"
 
 #. type: Title -
-#, fuzzy, no-wrap
-#| msgid "Create the persistent storage\n"
+#, no-wrap
 msgid "Create the persistent storage\n"
 msgstr "Crea el almacenamiento persistente\n"
 
@@ -264,8 +259,7 @@
 msgstr "   <div class=\"step-image\">[[!img install/inc/infography/restart-on-tails.png link=\"no\" alt=\"\"]]</div>\n"
 
 #. type: Title -
-#, fuzzy, no-wrap
-#| msgid "Restart and activate the persistent storage\n"
+#, no-wrap
 msgid "Restart and activate the persistent storage\n"
 msgstr "Reinicia y activa el almacenamiento persistente\n"
 
