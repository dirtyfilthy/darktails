# SOME DESCRIPTIVE TITLE
# Copyright (C) YEAR Free Software Foundation, Inc.
# This file is distributed under the same license as the PACKAGE package.
# FIRST AUTHOR <EMAIL@ADDRESS>, YEAR.
msgid ""
msgstr ""
"Project-Id-Version: PACKAGE VERSION\n"
<<<<<<< HEAD
"Report-Msgid-Bugs-To: tails-l10n@boum.org\n"
"POT-Creation-Date: 2018-08-16 18:12+0200\n"
"PO-Revision-Date: 2018-12-17 08:42+0000\n"
=======
"POT-Creation-Date: 2019-01-02 19:01+0000\n"
"PO-Revision-Date: 2018-02-21 07:34+0000\n"
>>>>>>> b93f8d1f
"Last-Translator: emmapeel <emma.peel@riseup.net>\n"
"Language-Team: Spanish <http://translate.tails.boum.org/projects/tails/"
"create_persistenceinline/es/>\n"
"Language: es\n"
"MIME-Version: 1.0\n"
"Content-Type: text/plain; charset=UTF-8\n"
"Content-Transfer-Encoding: 8bit\n"
"Plural-Forms: nplurals=2; plural=n != 1;\n"
"X-Generator: Weblate 2.19.1\n"

#. type: Title -
#, no-wrap
msgid "Test your Wi-Fi\n"
msgstr ""

#. type: Plain text
msgid ""
"Problems with Wi-Fi are unfortunately quite common in Tails and Linux in "
"general. To test if your Wi-Fi interface works in Tails:"
msgstr ""

#. type: Bullet: '1. '
msgid "Open the system menu in the top-right corner:"
msgstr ""

#. type: Plain text
#, no-wrap
msgid "   [[!img doc/first_steps/introduction_to_gnome_and_the_tails_desktop/system.png link=\"no\"]]\n"
msgstr ""

#. type: Bullet: '1. '
msgid ""
"Choose <span class=\"guilabel\">Wi-Fi Not Connected</span> and then <span "
"class=\"guilabel\">Select Network</span>."
msgstr ""

#. type: Bullet: '1. '
msgid "After establishing a connection to a network:"
msgstr ""

#. type: Bullet: '   - '
msgid "If you can already access the Internet, Tor is automatically started."
msgstr ""

#. type: Bullet: '   - '
msgid ""
"If you need to log in to a captive portal before being granted access to the "
"Internet, see our documentation about [[logging in to captive portals|doc/"
"anonymous_internet/unsafe_browser]]."
msgstr ""

#. type: Plain text
#, no-wrap
msgid "[[!inline pages=\"doc/anonymous_internet/networkmanager/no-wifi.inline\" raw=\"yes\" sort=\"age\"]]\n"
msgstr ""

#. type: Plain text
#, no-wrap
msgid "<div class=\"trophy\">\n"
msgstr "<div class=\"trophy\">\n"

#. type: Plain text
#, no-wrap
msgid ""
"<div class=\"state-image debian expert mac-dvd\">[[!img install/inc/infography/tails-usb.png link=\"no\" alt=\"Tails USB stick\"]]</div>\n"
"<div class=\"state-image windows linux mac-usb\">[[!img install/inc/infography/final-tails.png link=\"no\" alt=\"Final Tails USB stick and intermediary USB stick that can be discarded\"]]</div>\n"
"<div class=\"state-image install-clone mac-clone\">[[!img install/inc/infography/new-tails.png link=\"no\" alt=\"New Tails USB stick\"]]</div>\n"
msgstr ""
"<div class=\"state-image debian expert mac-dvd\">[[!img install/inc/infography/tails-usb.png link=\"no\" alt=\"Memoria USB de Tails\"]]</div>\n"
"<div class=\"state-image windows linux mac-usb\">[[!img install/inc/infography/final-tails.png link=\"no\" alt=\"Memoria USB de Tails Final y memoria USB intermedia que puede ser descartada\"]]</div>\n"
"<div class=\"state-image install-clone mac-clone\">[[!img install/inc/infography/new-tails.png link=\"no\" alt=\"Nueva memoria USB de Tails\"]]</div>\n"

#. type: Plain text
#, no-wrap
msgid "<p>Yay, you are done installing Tails!</p>\n"
msgstr "<p>Viva, ¡finalizaste la instalación de Tails!</p>\n"

#. type: Plain text
#, no-wrap
msgid ""
"<p>If you want to save some of your documents\n"
"and configuration in an encrypted storage on the <span class=\"usb\">final</span><span class=\"clone\">new</span> Tails USB stick, follow\n"
"our instructions until the end. Otherwise, have a look at our\n"
"<span class=\"install-clone\">[[final recommendations|clone#recommendations]].</span>\n"
"<span class=\"expert\">[[final recommendations|expert/usb#recommendations]].</span>\n"
"<span class=\"debian\">[[final recommendations|debian/usb#recommendations]].</span>\n"
"<span class=\"windows\">[[final recommendations|win/usb#recommendations]].</span>\n"
"<span class=\"mac-usb\">[[final recommendations|mac/usb#recommendations]].</span>\n"
"<span class=\"mac-clone\">[[final recommendations|mac/clone#recommendations]].</span>\n"
"<span class=\"mac-dvd\">[[final recommendations|mac/dvd#recommendations]].</span>\n"
"<span class=\"linux\">[[final recommendations|linux/usb#recommendations]].</span>\n"
"</p>\n"
msgstr ""
"<p>Si quieres guardar algunos de tus documentos\n"
"y configuraciones en un almacenamiento cifrado en el <span class=\"clone\">nuevo</span> <span class=\"usb\">final</span> Tails USB stick, sigue\n"
"nuestras instrucciones hasta el final. De lo contrario, echa un vistazo a:\n"
"<span class=\"install-clone\">[[recomendaciones finales|clone#recommendations]].</span>\n"
"<span class=\"expert\">[[recomendaciones finales|expert/usb#recommendations]].</span>\n"
"<span class=\"debian\">[[recomendaciones finales|debian/usb#recommendations]].</span>\n"
"<span class=\"windows\">[[recomendaciones finales|win/usb#recommendations]].</span>\n"
"<span class=\"mac-usb\">[[recomendaciones finales|mac/usb#recommendations]].</span>\n"
"<span class=\"mac-clone\">[[recomendaciones finales|mac/clone#recommendations]].</span>\n"
"<span class=\"mac-dvd\">[[recomendaciones finales|mac/dvd#recommendations]].</span>\n"
"<span class=\"linux\">[[recomendaciones finales|linux/usb#recommendations]].</span>\n"
"</p>\n"

#. type: Plain text
#, no-wrap
msgid "</div>\n"
msgstr "</div>\n"

#. type: Plain text
#, no-wrap
msgid "<h1 id=\"create-persistence\">Create an encrypted persistent storage (optional)</h1>\n"
msgstr "<h1 id=\"create-persistence\">Crea una unidad de almacenamiento persistente encriptado (opcional)</h1>\n"

#. type: Plain text
#, no-wrap
msgid "<div class=\"step-image\">[[!img install/inc/infography/create-persistence.png link=\"no\" alt=\"\"]]</div>\n"
msgstr "<div class=\"step-image\">[[!img install/inc/infography/create-persistence.png link=\"no\" alt=\"\"]]</div>\n"

#. type: Plain text
#, no-wrap
msgid ""
"You can optionally create an *encrypted persistent storage* in the\n"
"remaining free space on the\n"
"<span class=\"windows linux mac-usb\">final</span>\n"
"<span class=\"clone\">new</span>\n"
"Tails USB stick to store any of the following:\n"
msgstr ""
"Puedes opcionalmente crear una *unidad de almacenamiento persistente cifrada* en el \n"
"espacio libre restante de la unidad\n"
"<span class=\"windows linux mac-usb\">final</span>\n"
"<span class=\"clone\">nueva</span>\n"
"de memoria USB Tails para guardar cualquiera de lo siguiente:\n"

#. type: Bullet: '  - '
msgid "Personal files"
msgstr "Archivos personales"

#. type: Bullet: '  - '
msgid "Some settings"
msgstr "Algunas configuraciones"

#. type: Bullet: '  - '
msgid "Additional software"
msgstr "Software adicional"

#. type: Bullet: '  - '
msgid "Encryption keys"
msgstr "Llaves de cifrado"

#. type: Plain text
msgid "The data in the encrypted persistent storage:"
msgstr "Los datos en el almacenamiento persistente cifrado:"

#. type: Bullet: '  - '
msgid "Remains available across separate working sessions."
msgstr "Permanece disponible entre sesiones de trabajo separadas."

#. type: Bullet: '  - '
msgid "Is encrypted using a passphrase of your choice."
msgstr "Esta cifrado usando una contraseña de tu elección."

#. type: Plain text
#, no-wrap
msgid "<div class=\"caution\">\n"
msgstr "<div class=\"caution\">\n"

#. type: Plain text
#, no-wrap
msgid ""
"<p>The encrypted persistent storage is not hidden. An attacker in possession of\n"
"the USB stick can know whether it has an encrypted persistent storage. Take into consideration\n"
"that you can be forced or tricked to give out its passphrase.</p>\n"
msgstr ""
"<p>El almacenamiento persistente cifrado no está escondido. Un atacante en posesión de\n"
"la memoria USB puede saber si contiene un almacenamiento persistente cifrado. Ten en cuenta\n"
"que puedes ser forzado o engañado a revelar la contraseña.</p>\n"

#. type: Plain text
#, no-wrap
msgid ""
"<p>It is possible to\n"
"open the encrypted persistent storage from other operating systems. But, doing\n"
"so might compromise the security provided by Tails.</p>\n"
msgstr ""
"<p>Es posible\n"
"abrir el almacenamiento persistente cifrado desde otros sistemas operativos, pero podría romper\n"
"tu seguridad.</p>\n"

#. type: Plain text
#, no-wrap
msgid ""
"<p>For example, image thumbnails might be created and saved by the other operating\n"
"system. Or, the contents of files might be indexed by the other operating\n"
"system.</p>\n"
msgstr ""
"<p>Por ejemplo, las imágenes en miniatura podrían ser creadas y guardadas por el otro sistema operativo.\n"
"O los contenidos de los archivos podrían ser indexados por el\n"
"otro sistema operativo.</p>\n"

#. type: Plain text
#, no-wrap
msgid ""
"<p>Other operating systems should probably not be trusted to handle\n"
"sensitive information or leave no trace.</p>\n"
msgstr ""
"<p>Otros sistemas operativos probablemente no deberían ser confiados con el manejo\n"
"de información sensible o sin dejar rastros.</p>\n"

#. type: Title -
#, no-wrap
msgid "Create the persistent storage\n"
msgstr "Crea el almacenamiento persistente\n"

#. type: Plain text
#, no-wrap
msgid ""
"1. Choose\n"
"   <span class=\"menuchoice\">\n"
"     <span class=\"guimenu\">Applications</span>&nbsp;▸\n"
"     <span class=\"guisubmenu\">Tails</span>&nbsp;▸\n"
"     <span class=\"guimenuitem\">Configure persistent volume</span></span>.\n"
msgstr ""
"1. Selecciona\n"
"   <span class=\"menuchoice\">\n"
"     <span class=\"guimenu\">Aplicaciones</span>&nbsp;▸\n"
"     <span class=\"guisubmenu\">Tails</span>&nbsp;▸\n"
"     <span class=\"guimenuitem\">Configurar volumen persistente</span></span>.\n"

#. type: Plain text
#, no-wrap
msgid ""
"1. Specify a passphrase of your choice in both the\n"
"<span class=\"guilabel\">Passphrase</span> and <span class=\"guilabel\">Verify\n"
"Passphrase</span> text boxes.\n"
msgstr ""
"1. Especifica una contraseña de tu elección\n"
"en las cajas de texto <span class=\"guilabel\">Contraseña</span>\n"
"y en <span class=\"guilabel\">Verificar Contraseña</span>.\n"

#. type: Plain text
#, no-wrap
msgid ""
"   <div class=\"tip\">\n"
"   <p>We recommend choosing a long passphrase made of five to seven random words.\n"
"   <a href=\"https://theintercept.com/2015/03/26/passphrases-can-memorize-attackers-cant-guess/\">Learn more.</a></p>\n"
"   </div>\n"
msgstr ""
"   <div class=\"tip\">\n"
"   <p>Recomendamos elegir contraseñas largas compuestas de cinco a siete palabras aleatorias.\n"
"   <a href=\"https://theintercept.com/2015/03/26/passphrases-can-memorize-attackers-cant-guess/\">Aprende más.</a></p>\n"
"   </div>\n"

#. type: Bullet: '1. '
msgid "Click on the <span class=\"guilabel\">Create</span> button."
msgstr "Haz click en el botón <span class=\"guilabel\">Crear</span>."

#. type: Bullet: '2. '
msgid "Wait for the creation to finish."
msgstr "Espera a que finalice la creación."

#. type: Bullet: '3. '
msgid ""
"The assistant shows a list of the possible persistence features. Each "
"feature corresponds to a set of files or settings to be saved in the "
"encrypted persistent storage."
msgstr ""
"El asistente muestra una lista de las posibles características de "
"persistencia. Cada característica corresponde con un conjunto de archivos o "
"ajustes que se guardaran en el almacenamiento persistente cifrado."

#. type: Plain text
#, no-wrap
msgid ""
"   We recommend you to only activate the <span class=\"guilabel\">Personal\n"
"   Data</span> persistence feature for the time being. You\n"
"   can activate more features later on according to your needs.\n"
msgstr ""
"   Te recomendamos activar la función de persistencia de <span class=\"guilabel\">\n"
"   Datos Personales</span> solo por el momento. Puedes \n"
"   activar más funciones luego de acuerdo a tus necesidades.\n"

#. type: Bullet: '4. '
msgid "Click <span class=\"button\">Save</span>."
msgstr "Haz click <span class=\"button\">Guardar</span>."

#. type: Plain text
#, no-wrap
msgid "   <div class=\"step-image\">[[!img install/inc/infography/restart-on-tails.png link=\"no\" alt=\"\"]]</div>\n"
msgstr "   <div class=\"step-image\">[[!img install/inc/infography/restart-on-tails.png link=\"no\" alt=\"\"]]</div>\n"

#. type: Title -
#, no-wrap
msgid "Restart and activate the persistent storage\n"
msgstr "Reinicia y activa el almacenamiento persistente\n"

#. type: Bullet: '1. '
msgid ""
"Shut down the computer and restart on the <span class=\"windows linux mac-usb"
"\">final</span> <span class=\"clone\">new</span> Tails USB stick."
msgstr ""
"Apaga la computadora y reinicia en la <span class=\"windows linux mac-usb"
"\">final</span> <span class=\"clone\">nueva</span> memoria USB de Tails."

#. type: Bullet: '1. '
msgid "In <span class=\"application\">Tails Greeter</span>:"
msgstr "En el <span class=\"application\">Tails Greeter</span>:"

#. type: Plain text
#, no-wrap
msgid "   [[!img install/inc/screenshots/greeter_with_persistence.png link=\"no\" alt=\"Tails Greeter: 'Welcome to Tails!'\"]]\n"
msgstr "   [[!img install/inc/screenshots/greeter_with_persistence.png link=\"no\" alt=\"Tails Greeter: 'Welcome to Tails!''\" ]]\n"

#. type: Bullet: '   - '
msgid ""
"Select your language and keyboard layout in the <span class=\"guilabel"
"\">Language & Region</span> section."
msgstr ""
"Elige tu idioma y disposición de teclado en la sección <span class=\"guilabel"
"\">Language & Region</span>."

#. type: Bullet: '   - '
msgid ""
"In the <span class=\"guilabel\">Encrypted Persistent Storage</span> section, "
"enter your passphrase and click <span class=\"button\">Unlock</span> to "
"activate the encrypted persistent storage for the current working session."
msgstr ""
"En la sección <span class=\"guilabel\">Encrypted Persistent Storage</span>, "
"escribe tu frase contraseña y haz click en <span class=\"button\">Unlock</"
"span> para activar el almacenamiento persistente cifrado para la sesión "
"actual."

#. type: Bullet: '   - '
msgid "Click <span class=\"button\">Start Tails</span>."
msgstr "Haz click en <span class=\"button\">Start Tails</span>."

#. type: Bullet: '1. '
msgid "After 15&ndash;30 seconds, the Tails desktop appears."
msgstr "Luego de 15&ndash;30 segundos, el escritorio de Tails aparecerá."

#. type: Plain text
#, no-wrap
msgid ""
"1. You can now save your personal files and working documents in the\n"
"<span class=\"guilabel\">Persistent</span> folder. To open the\n"
"<span class=\"guilabel\">Persistent</span> folder choose\n"
"<span class=\"menuchoice\">\n"
"  <span class=\"guimenu\">Places</span>&nbsp;▸\n"
"  <span class=\"guimenuitem\">Persistent</span></span>.\n"
msgstr ""
"1. Ahora puedes guardar tus archivos personales y documentos de trabajo en la\n"
"carpeta <span class=\"guilabel\">Persistente</span>. Para abrir la \n"
"carpeta <span class=\"guilabel\">Persistente</span> elige\n"
"<span class=\"menuchoice\">\n"
"  <span class=\"guimenu\">Lugares</span>&nbsp;▸\n"
"  <span class=\"guimenuitem\">Persistent</span></span>.\n"

#. type: Plain text
#, no-wrap
msgid "<div class=\"trophy\" id=\"recommendations\">\n"
msgstr "<div class=\"trophy\" id=\"recommendations\">\n"

#. type: Plain text
#, no-wrap
msgid ""
"<div class=\"state-image debian expert\">[[!img install/inc/infography/tails-usb-with-persistence.png link=\"no\" alt=\"Tails USB stick with persistent storage\"]]</div>\n"
"<div class=\"state-image windows linux mac-usb clone\">[[!img install/inc/infography/final-tails-with-persistence.png link=\"no\" alt=\"Final Tails USB stick with persistent storage\"]]</div>\n"
"<div class=\"state-image mac-dvd\">[[!img install/inc/infography/tails-usb-with-persistence.png link=\"no\" alt=\"Tails USB stick with persistent storage\"]]</div>\n"
msgstr ""
"<div class=\"state-image debian expert\">[[!img install/inc/infography/tails-usb-with-persistence.png link=\"no\" alt=\"Memoria USB de Tails con almacenamiento persistente\"]]</div>\n"
"<div class=\"state-image windows linux mac-usb clone\">[[!img install/inc/infography/final-tails-with-persistence.png link=\"no\" alt=\"Memoria USB de Tails Final con almacenamiento persistente\"]]</div>\n"
"<div class=\"state-image mac-dvd\">[[!img install/inc/infography/tails-usb-with-persistence.png link=\"no\" alt=\"Memoria USB de Tails con almacenamiento persistente\"]]</div>\n"

#. type: Plain text
#, no-wrap
msgid "<p>You now have a working Tails, congrats!</p>\n"
msgstr "<p>Ahora tienes un Tails funcional, ¡Felicidades!</p>\n"

#. type: Plain text
#, no-wrap
msgid "<h3>Final recommendations</h3>\n"
msgstr "<h3>Recomendaciones finales</h3>\n"

#. type: Plain text
#, no-wrap
msgid "<div class=\"row\">\n"
msgstr "<div class=\"row\">\n"

#. type: Plain text
#, no-wrap
msgid "  <div class=\"col-md-6\">\n"
msgstr "  <div class=\"col-md-6\">\n"

#. type: Plain text
#, no-wrap
msgid "    [[!img lib/dialog-warning.png link=\"no\" alt=\"\" class=\"float-left\"]]\n"
msgstr "    [[!img lib/dialog-warning.png link=\"no\" alt=\"\" class=\"float-left\"]]\n"

#. type: Plain text
#, no-wrap
msgid ""
"    <p>Tails does not protect you from everything! Have a look at our\n"
"    [[warnings|doc/about/warning]].</p>\n"
msgstr ""
"    <p>¡Tails no te protege de todo! Échale un vistazo a nuestras\n"
"    [[advertencias|doc/about/warning]].</p>\n"

#. type: Plain text
#, no-wrap
msgid "  </div>\n"
msgstr "  </div>\n"

#. type: Plain text
#, no-wrap
msgid "    [[!img lib/help-browser.png link=\"no\" alt=\"\" class=\"float-left\"]]\n"
msgstr "    [[!img lib/help-browser.png link=\"no\" alt=\"\" class=\"float-left\"]]\n"

#. type: Plain text
#, no-wrap
msgid ""
"    <p>If you face any problem, use the <span class=\"guilabel\">Report an\n"
"    error</span> launcher on the Tails desktop or visit our [[support\n"
"    pages|support]].</p>\n"
msgstr ""
"    <p>Si tienes algún problema, usa el lanzador <span class=\"guilabel\">Reportar un\n"
"    error</span> en el escritorio de Tails o visita nuestras [[páginas de\n"
"    soporte|support]].</p>\n"

#. type: Plain text
#, no-wrap
msgid "<p>We hope you enjoy using Tails :)</p>\n"
msgstr "<p>Esperamos que disfrutes usando Tails :)</p>\n"

#~ msgid "Your personal files and working documents"
#~ msgstr "Tus archivos personales y documentos de trabajo"

#~ msgid ""
#~ "   <div class=\"bug\">\n"
#~ "   <p>If you close the assistant before the creation finishes, you might\n"
#~ "   not be able to start Tails from this USB stick anymore.</p>\n"
#~ "   </div>\n"
#~ msgstr ""
#~ "   <div class=\"bug\">\n"
#~ "   <p>Si cierras el asistente antes de que la creación termine, puede "
#~ "que\n"
#~ "   no seas capaz de iniciar Tails desde esa memoria USB de nuevo.</p>\n"
#~ "   </div>\n"

#~ msgid ""
#~ "Select your preferred language in the drop-down list on the bottom left "
#~ "of the screen."
#~ msgstr ""
#~ "Selecciona tu idioma preferido en la lista desplegable en la parte "
#~ "inferior izquierda de la pantalla."

#~ msgid ""
#~ "Enter the passphrase of the persistent volume in the <span class="
#~ "\"guilabel\">Passphrase</span> text box.</span>"
#~ msgstr ""
#~ "Escribe la contraseña del volumen persistente en la  <span class="
#~ "\"guilabel\">Contraseña</span> caja de texto.</span>"<|MERGE_RESOLUTION|>--- conflicted
+++ resolved
@@ -5,14 +5,8 @@
 msgid ""
 msgstr ""
 "Project-Id-Version: PACKAGE VERSION\n"
-<<<<<<< HEAD
-"Report-Msgid-Bugs-To: tails-l10n@boum.org\n"
-"POT-Creation-Date: 2018-08-16 18:12+0200\n"
-"PO-Revision-Date: 2018-12-17 08:42+0000\n"
-=======
 "POT-Creation-Date: 2019-01-02 19:01+0000\n"
 "PO-Revision-Date: 2018-02-21 07:34+0000\n"
->>>>>>> b93f8d1f
 "Last-Translator: emmapeel <emma.peel@riseup.net>\n"
 "Language-Team: Spanish <http://translate.tails.boum.org/projects/tails/"
 "create_persistenceinline/es/>\n"
@@ -21,7 +15,7 @@
 "Content-Type: text/plain; charset=UTF-8\n"
 "Content-Transfer-Encoding: 8bit\n"
 "Plural-Forms: nplurals=2; plural=n != 1;\n"
-"X-Generator: Weblate 2.19.1\n"
+"X-Generator: Weblate 2.10.1\n"
 
 #. type: Title -
 #, no-wrap
@@ -151,15 +145,17 @@
 
 #. type: Bullet: '  - '
 msgid "Personal files"
-msgstr "Archivos personales"
-
-#. type: Bullet: '  - '
+msgstr ""
+
+#. type: Bullet: '  - '
+#, fuzzy
+#| msgid "Some of your settings"
 msgid "Some settings"
-msgstr "Algunas configuraciones"
+msgstr "Algunas de tus configuraciones"
 
 #. type: Bullet: '  - '
 msgid "Additional software"
-msgstr "Software adicional"
+msgstr ""
 
 #. type: Bullet: '  - '
 msgid "Encryption keys"
