# SOME DESCRIPTIVE TITLE
# Copyright (C) YEAR Free Software Foundation, Inc.
# This file is distributed under the same license as the PACKAGE package.
# FIRST AUTHOR <EMAIL@ADDRESS>, YEAR.
msgid ""
msgstr ""
"Project-Id-Version: PACKAGE VERSION\n"
<<<<<<< HEAD
"Report-Msgid-Bugs-To: tails-l10n@boum.org\n"
"POT-Creation-Date: 2019-01-02 19:01+0000\n"
"PO-Revision-Date: 2019-01-25 09:04+0000\n"
=======
"POT-Creation-Date: 2019-01-18 14:46+0100\n"
"PO-Revision-Date: 2018-02-21 07:34+0000\n"
>>>>>>> f43201ab
"Last-Translator: emmapeel <emma.peel@riseup.net>\n"
"Language-Team: Spanish <http://translate.tails.boum.org/projects/tails/"
"create_persistenceinline/es/>\n"
"Language: es\n"
"MIME-Version: 1.0\n"
"Content-Type: text/plain; charset=UTF-8\n"
"Content-Transfer-Encoding: 8bit\n"
"Plural-Forms: nplurals=2; plural=n != 1;\n"
"X-Generator: Weblate 2.19.1\n"

#. type: Title -
#, no-wrap
msgid "Test your Wi-Fi\n"
msgstr ""

#. type: Plain text
msgid ""
"Problems with Wi-Fi are unfortunately quite common in Tails and Linux in "
"general. To test if your Wi-Fi interface works in Tails:"
msgstr ""

#. type: Bullet: '1. '
msgid "Open the system menu in the top-right corner:"
msgstr ""

#. type: Plain text
#, no-wrap
msgid "   [[!img doc/first_steps/introduction_to_gnome_and_the_tails_desktop/system.png link=\"no\"]]\n"
msgstr ""
"   [[!img doc/first_steps/introduction_to_gnome_and_the_tails_desktop/"
"system.png link=\"no\"]]\n"

#. type: Bullet: '1. '
msgid ""
"Choose <span class=\"guilabel\">Wi-Fi Not Connected</span> and then <span "
"class=\"guilabel\">Select Network</span>."
msgstr ""

#. type: Bullet: '1. '
msgid "After establishing a connection to a network:"
msgstr "Luego de establecer una conexión a la red:"

#. type: Bullet: '   - '
msgid "If you can already access the Internet, Tor is automatically started."
msgstr "Si ya puedes acceder a Internet, Tor arranca automáticamente."

#. type: Bullet: '   - '
msgid ""
"If you need to log in to a captive portal before being granted access to the "
"Internet, see our documentation about [[logging in to captive portals|doc/"
"anonymous_internet/unsafe_browser]]."
msgstr ""

#. type: Plain text
#, no-wrap
msgid "[[!inline pages=\"doc/anonymous_internet/networkmanager/no-wifi.inline\" raw=\"yes\" sort=\"age\"]]\n"
msgstr ""

#. type: Plain text
#, no-wrap
msgid "<div class=\"trophy\">\n"
msgstr "<div class=\"trophy\">\n"

#. type: Plain text
#, no-wrap
msgid "<p>Yay, you managed to start <span class=\"install-clone mac-clone\">your new</span> Tails on your computer!</p>\n"
msgstr ""

#. type: Plain text
#, fuzzy, no-wrap
#| msgid ""
#| "<p>If you want to save some of your documents\n"
#| "and configuration in an encrypted storage on the <span class=\"usb\">final</span><span class=\"clone\">new</span> Tails USB stick, follow\n"
#| "our instructions until the end. Otherwise, have a look at our\n"
#| "<span class=\"install-clone\">[[final recommendations|clone#recommendations]].</span>\n"
#| "<span class=\"expert\">[[final recommendations|expert/usb#recommendations]].</span>\n"
#| "<span class=\"debian\">[[final recommendations|debian/usb#recommendations]].</span>\n"
#| "<span class=\"windows\">[[final recommendations|win/usb#recommendations]].</span>\n"
#| "<span class=\"mac-usb\">[[final recommendations|mac/usb#recommendations]].</span>\n"
#| "<span class=\"mac-clone\">[[final recommendations|mac/clone#recommendations]].</span>\n"
#| "<span class=\"mac-dvd\">[[final recommendations|mac/dvd#recommendations]].</span>\n"
#| "<span class=\"linux\">[[final recommendations|linux/usb#recommendations]].</span>\n"
#| "</p>\n"
msgid ""
"<p>If you want to save some of your documents\n"
"and configuration in an encrypted storage on your <span class=\"clone\">new</span> Tails USB stick, follow\n"
"our instructions until the end. Otherwise, have a look at our\n"
"<span class=\"install-clone\">[[final recommendations|clone#recommendations]].</span>\n"
"<span class=\"expert\">[[final recommendations|expert/usb#recommendations]].</span>\n"
"<span class=\"windows\">[[final recommendations|win/usb#recommendations]].</span>\n"
"<span class=\"mac\">[[final recommendations|mac/usb#recommendations]].</span>\n"
"<span class=\"mac-clone\">[[final recommendations|mac/clone#recommendations]].</span>\n"
"<span class=\"linux\">[[final recommendations|linux/usb#recommendations]].</span>\n"
"</p>\n"
msgstr ""
"<p>Si quieres guardar algunos de tus documentos\n"
"y configuraciones en un almacenamiento cifrado en el <span class=\"clone\">nuevo</span> <span class=\"usb\">final</span> Tails USB stick, sigue\n"
"nuestras instrucciones hasta el final. De lo contrario, echa un vistazo a:\n"
"<span class=\"install-clone\">[[recomendaciones finales|clone#recommendations]].</span>\n"
"<span class=\"expert\">[[recomendaciones finales|expert/usb#recommendations]].</span>\n"
"<span class=\"debian\">[[recomendaciones finales|debian/usb#recommendations]].</span>\n"
"<span class=\"windows\">[[recomendaciones finales|win/usb#recommendations]].</span>\n"
"<span class=\"mac-usb\">[[recomendaciones finales|mac/usb#recommendations]].</span>\n"
"<span class=\"mac-clone\">[[recomendaciones finales|mac/clone#recommendations]].</span>\n"
"<span class=\"mac-dvd\">[[recomendaciones finales|mac/dvd#recommendations]].</span>\n"
"<span class=\"linux\">[[recomendaciones finales|linux/usb#recommendations]].</span>\n"
"</p>\n"

#. type: Plain text
#, no-wrap
msgid "</div>\n"
msgstr "</div>\n"

#. type: Plain text
#, no-wrap
msgid "<h1 id=\"create-persistence\">Create an encrypted persistent storage (optional)</h1>\n"
msgstr "<h1 id=\"create-persistence\">Crea una unidad de almacenamiento persistente encriptado (opcional)</h1>\n"

#. type: Plain text
#, no-wrap
msgid "<div class=\"step-image\">[[!img install/inc/infography/create-persistence.png link=\"no\" alt=\"\"]]</div>\n"
msgstr "<div class=\"step-image\">[[!img install/inc/infography/create-persistence.png link=\"no\" alt=\"\"]]</div>\n"

#. type: Plain text
#, fuzzy, no-wrap
#| msgid ""
#| "You can optionally create an *encrypted persistent storage* in the\n"
#| "remaining free space on the\n"
#| "<span class=\"windows linux mac-usb\">final</span>\n"
#| "<span class=\"clone\">new</span>\n"
#| "Tails USB stick to store any of the following:\n"
msgid ""
"You can optionally create an *encrypted persistent storage* in the\n"
"remaining free space on your\n"
"<span class=\"clone\">new</span>\n"
"Tails USB stick to store any of the following:\n"
msgstr ""
"Puedes opcionalmente crear una *unidad de almacenamiento persistente cifrada* en el \n"
"espacio libre restante de la unidad\n"
"<span class=\"windows linux mac-usb\">final</span>\n"
"<span class=\"clone\">nueva</span>\n"
"de memoria USB Tails para guardar cualquiera de lo siguiente:\n"

#. type: Bullet: '  - '
msgid "Personal files"
msgstr "Archivos personales"

#. type: Bullet: '  - '
msgid "Some settings"
msgstr "Algunas configuraciones"

#. type: Bullet: '  - '
msgid "Additional software"
msgstr "Software adicional"

#. type: Bullet: '  - '
msgid "Encryption keys"
msgstr "Llaves de cifrado"

#. type: Plain text
msgid "The data in the encrypted persistent storage:"
msgstr "Los datos en el almacenamiento persistente cifrado:"

#. type: Bullet: '  - '
msgid "Remains available across separate working sessions."
msgstr "Permanece disponible entre sesiones de trabajo separadas."

#. type: Bullet: '  - '
msgid "Is encrypted using a passphrase of your choice."
msgstr "Esta cifrado usando una contraseña de tu elección."

#. type: Plain text
#, no-wrap
msgid "<div class=\"caution\">\n"
msgstr "<div class=\"caution\">\n"

#. type: Plain text
#, no-wrap
msgid ""
"<p>The encrypted persistent storage is not hidden. An attacker in possession of\n"
"the USB stick can know whether it has an encrypted persistent storage. Take into consideration\n"
"that you can be forced or tricked to give out its passphrase.</p>\n"
msgstr ""
"<p>El almacenamiento persistente cifrado no está escondido. Un atacante en posesión de\n"
"la memoria USB puede saber si contiene un almacenamiento persistente cifrado. Ten en cuenta\n"
"que puedes ser forzado o engañado a revelar la contraseña.</p>\n"

#. type: Plain text
#, no-wrap
msgid ""
"<p>It is possible to\n"
"open the encrypted persistent storage from other operating systems. But, doing\n"
"so might compromise the security provided by Tails.</p>\n"
msgstr ""
"<p>Es posible\n"
"abrir el almacenamiento persistente cifrado desde otros sistemas operativos, pero podría romper\n"
"tu seguridad.</p>\n"

#. type: Plain text
#, no-wrap
msgid ""
"<p>For example, image thumbnails might be created and saved by the other operating\n"
"system. Or, the contents of files might be indexed by the other operating\n"
"system.</p>\n"
msgstr ""
"<p>Por ejemplo, las imágenes en miniatura podrían ser creadas y guardadas por el otro sistema operativo.\n"
"O los contenidos de los archivos podrían ser indexados por el\n"
"otro sistema operativo.</p>\n"

#. type: Plain text
#, no-wrap
msgid ""
"<p>Other operating systems should probably not be trusted to handle\n"
"sensitive information or leave no trace.</p>\n"
msgstr ""
"<p>Otros sistemas operativos probablemente no deberían ser confiados con el manejo\n"
"de información sensible o sin dejar rastros.</p>\n"

#. type: Title -
#, no-wrap
msgid "Create the persistent storage\n"
msgstr "Crea el almacenamiento persistente\n"

#. type: Plain text
#, no-wrap
msgid ""
"1. Choose\n"
"   <span class=\"menuchoice\">\n"
"     <span class=\"guimenu\">Applications</span>&nbsp;▸\n"
"     <span class=\"guisubmenu\">Tails</span>&nbsp;▸\n"
"     <span class=\"guimenuitem\">Configure persistent volume</span></span>.\n"
msgstr ""
"1. Selecciona\n"
"   <span class=\"menuchoice\">\n"
"     <span class=\"guimenu\">Aplicaciones</span>&nbsp;▸\n"
"     <span class=\"guisubmenu\">Tails</span>&nbsp;▸\n"
"     <span class=\"guimenuitem\">Configurar volumen persistente</span></span>.\n"

#. type: Plain text
#, no-wrap
msgid ""
"1. Specify a passphrase of your choice in both the\n"
"<span class=\"guilabel\">Passphrase</span> and <span class=\"guilabel\">Verify\n"
"Passphrase</span> text boxes.\n"
msgstr ""
"1. Especifica una contraseña de tu elección\n"
"en las cajas de texto <span class=\"guilabel\">Contraseña</span>\n"
"y en <span class=\"guilabel\">Verificar Contraseña</span>.\n"

#. type: Plain text
#, no-wrap
msgid ""
"   <div class=\"tip\">\n"
"   <p>We recommend choosing a long passphrase made of five to seven random words.\n"
"   <a href=\"https://theintercept.com/2015/03/26/passphrases-can-memorize-attackers-cant-guess/\">Learn more.</a></p>\n"
"   </div>\n"
msgstr ""
"   <div class=\"tip\">\n"
"   <p>Recomendamos elegir contraseñas largas compuestas de cinco a siete palabras aleatorias.\n"
"   <a href=\"https://theintercept.com/2015/03/26/passphrases-can-memorize-attackers-cant-guess/\">Aprende más.</a></p>\n"
"   </div>\n"

#. type: Bullet: '1. '
msgid "Click on the <span class=\"guilabel\">Create</span> button."
msgstr "Haz click en el botón <span class=\"guilabel\">Crear</span>."

#. type: Bullet: '2. '
msgid "Wait for the creation to finish."
msgstr "Espera a que finalice la creación."

#. type: Bullet: '3. '
msgid ""
"The assistant shows a list of the possible persistence features. Each "
"feature corresponds to a set of files or settings to be saved in the "
"encrypted persistent storage."
msgstr ""
"El asistente muestra una lista de las posibles características de "
"persistencia. Cada característica corresponde con un conjunto de archivos o "
"ajustes que se guardaran en el almacenamiento persistente cifrado."

#. type: Plain text
#, no-wrap
msgid ""
"   We recommend you to only activate the <span class=\"guilabel\">Personal\n"
"   Data</span> persistence feature for the time being. You\n"
"   can activate more features later on according to your needs.\n"
msgstr ""
"   Te recomendamos activar la función de persistencia de <span class=\"guilabel\">\n"
"   Datos Personales</span> solo por el momento. Puedes \n"
"   activar más funciones luego de acuerdo a tus necesidades.\n"

#. type: Bullet: '4. '
msgid "Click <span class=\"button\">Save</span>."
msgstr "Haz click <span class=\"button\">Guardar</span>."

#. type: Plain text
#, no-wrap
msgid "   <div class=\"step-image\">[[!img install/inc/infography/restart-on-tails.png link=\"no\" alt=\"\"]]</div>\n"
msgstr "   <div class=\"step-image\">[[!img install/inc/infography/restart-on-tails.png link=\"no\" alt=\"\"]]</div>\n"

#. type: Title -
#, no-wrap
msgid "Restart and activate the persistent storage\n"
msgstr "Reinicia y activa el almacenamiento persistente\n"

#. type: Bullet: '1. '
#, fuzzy
#| msgid ""
#| "Shut down the computer and restart on the <span class=\"windows linux mac-"
#| "usb\">final</span> <span class=\"clone\">new</span> Tails USB stick."
msgid ""
"Shut down the computer and restart on your <span class=\"clone\">new</span> "
"Tails USB stick."
msgstr ""
"Apaga la computadora y reinicia en la <span class=\"windows linux mac-usb"
"\">final</span> <span class=\"clone\">nueva</span> memoria USB de Tails."

#. type: Bullet: '1. '
msgid "In <span class=\"application\">Tails Greeter</span>:"
msgstr "En el <span class=\"application\">Tails Greeter</span>:"

#. type: Plain text
#, no-wrap
msgid "   [[!img install/inc/screenshots/greeter_with_persistence.png link=\"no\" alt=\"Tails Greeter: 'Welcome to Tails!'\"]]\n"
msgstr "   [[!img install/inc/screenshots/greeter_with_persistence.png link=\"no\" alt=\"Tails Greeter: 'Welcome to Tails!''\" ]]\n"

#. type: Bullet: '   - '
msgid ""
"Select your language and keyboard layout in the <span class=\"guilabel"
"\">Language & Region</span> section."
msgstr ""
"Elige tu idioma y disposición de teclado en la sección <span class=\"guilabel"
"\">Language & Region</span>."

#. type: Bullet: '   - '
msgid ""
"In the <span class=\"guilabel\">Encrypted Persistent Storage</span> section, "
"enter your passphrase and click <span class=\"button\">Unlock</span> to "
"activate the encrypted persistent storage for the current working session."
msgstr ""
"En la sección <span class=\"guilabel\">Encrypted Persistent Storage</span>, "
"escribe tu frase contraseña y haz click en <span class=\"button\">Unlock</"
"span> para activar el almacenamiento persistente cifrado para la sesión "
"actual."

#. type: Bullet: '   - '
msgid "Click <span class=\"button\">Start Tails</span>."
msgstr "Haz click en <span class=\"button\">Start Tails</span>."

#. type: Bullet: '1. '
msgid "After 15&ndash;30 seconds, the Tails desktop appears."
msgstr "Luego de 15&ndash;30 segundos, el escritorio de Tails aparecerá."

#. type: Plain text
#, no-wrap
msgid ""
"1. You can now save your personal files and working documents in the\n"
"<span class=\"guilabel\">Persistent</span> folder. To open the\n"
"<span class=\"guilabel\">Persistent</span> folder choose\n"
"<span class=\"menuchoice\">\n"
"  <span class=\"guimenu\">Places</span>&nbsp;▸\n"
"  <span class=\"guimenuitem\">Persistent</span></span>.\n"
msgstr ""
"1. Ahora puedes guardar tus archivos personales y documentos de trabajo en "
"la\n"
"carpeta <span class=\"guilabel\">Persistent</span>. Para abrir la \n"
"carpeta <span class=\"guilabel\">Persistent</span> elige\n"
"<span class=\"menuchoice\">\n"
"  <span class=\"guimenu\">Lugares</span>&nbsp;▸\n"
"  <span class=\"guimenuitem\">Persistent</span></span>.\n"

#. type: Plain text
#, no-wrap
msgid "<div class=\"trophy\" id=\"recommendations\">\n"
msgstr "<div class=\"trophy\" id=\"recommendations\">\n"

#. type: Plain text
#, fuzzy, no-wrap
#| msgid "<div class=\"step-image\">[[!img install/inc/infography/create-persistence.png link=\"no\" alt=\"\"]]</div>\n"
msgid "<div class=\"state-image\">[[!img install/inc/infography/tails-usb-with-persistence.png link=\"no\" alt=\"Tails USB stick with persistent storage\"]]</div>\n"
msgstr "<div class=\"step-image\">[[!img install/inc/infography/create-persistence.png link=\"no\" alt=\"\"]]</div>\n"

#. type: Plain text
#, fuzzy, no-wrap
#| msgid "<p>You now have a working Tails, congrats!</p>\n"
msgid "<p>You now have a complete Tails, congrats!</p>\n"
msgstr "<p>Ahora tienes un Tails funcional, ¡Felicidades!</p>\n"

#. type: Plain text
#, no-wrap
msgid "<h3>Final recommendations</h3>\n"
msgstr "<h3>Recomendaciones finales</h3>\n"

#. type: Plain text
#, no-wrap
msgid "<div class=\"row\">\n"
msgstr "<div class=\"row\">\n"

#. type: Plain text
#, no-wrap
msgid "  <div class=\"col-md-6\">\n"
msgstr "  <div class=\"col-md-6\">\n"

#. type: Plain text
#, no-wrap
msgid "    [[!img lib/dialog-warning.png link=\"no\" alt=\"\" class=\"float-left\"]]\n"
msgstr "    [[!img lib/dialog-warning.png link=\"no\" alt=\"\" class=\"float-left\"]]\n"

#. type: Plain text
#, no-wrap
msgid ""
"    <p>Tails does not protect you from everything! Have a look at our\n"
"    [[warnings|doc/about/warning]].</p>\n"
msgstr ""
"    <p>¡Tails no te protege de todo! Échale un vistazo a nuestras\n"
"    [[advertencias|doc/about/warning]].</p>\n"

#. type: Plain text
#, no-wrap
msgid "  </div>\n"
msgstr "  </div>\n"

#. type: Plain text
#, no-wrap
msgid "    [[!img lib/help-browser.png link=\"no\" alt=\"\" class=\"float-left\"]]\n"
msgstr "    [[!img lib/help-browser.png link=\"no\" alt=\"\" class=\"float-left\"]]\n"

#. type: Plain text
#, no-wrap
msgid ""
"    <p>If you face any problem, use the <span class=\"guilabel\">Report an\n"
"    error</span> launcher on the Tails desktop or visit our [[support\n"
"    pages|support]].</p>\n"
msgstr ""
"    <p>Si tienes algún problema, usa el lanzador <span class=\"guilabel\">Reportar un\n"
"    error</span> en el escritorio de Tails o visita nuestras [[páginas de\n"
"    soporte|support]].</p>\n"

#. type: Plain text
#, no-wrap
msgid "<p>We hope you enjoy using Tails :)</p>\n"
msgstr "<p>Esperamos que disfrutes usando Tails :)</p>\n"

#~ msgid ""
#~ "<div class=\"state-image debian expert mac-dvd\">[[!img install/inc/infography/tails-usb.png link=\"no\" alt=\"Tails USB stick\"]]</div>\n"
#~ "<div class=\"state-image windows linux mac-usb\">[[!img install/inc/infography/final-tails.png link=\"no\" alt=\"Final Tails USB stick and intermediary USB stick that can be discarded\"]]</div>\n"
#~ "<div class=\"state-image install-clone mac-clone\">[[!img install/inc/infography/new-tails.png link=\"no\" alt=\"New Tails USB stick\"]]</div>\n"
#~ msgstr ""
#~ "<div class=\"state-image debian expert mac-dvd\">[[!img install/inc/infography/tails-usb.png link=\"no\" alt=\"Memoria USB de Tails\"]]</div>\n"
#~ "<div class=\"state-image windows linux mac-usb\">[[!img install/inc/infography/final-tails.png link=\"no\" alt=\"Memoria USB de Tails Final y memoria USB intermedia que puede ser descartada\"]]</div>\n"
#~ "<div class=\"state-image install-clone mac-clone\">[[!img install/inc/infography/new-tails.png link=\"no\" alt=\"Nueva memoria USB de Tails\"]]</div>\n"

#~ msgid "<p>Yay, you are done installing Tails!</p>\n"
#~ msgstr "<p>Viva, ¡finalizaste la instalación de Tails!</p>\n"

#~ msgid ""
#~ "<div class=\"state-image debian expert\">[[!img install/inc/infography/tails-usb-with-persistence.png link=\"no\" alt=\"Tails USB stick with persistent storage\"]]</div>\n"
#~ "<div class=\"state-image windows linux mac-usb clone\">[[!img install/inc/infography/final-tails-with-persistence.png link=\"no\" alt=\"Final Tails USB stick with persistent storage\"]]</div>\n"
#~ "<div class=\"state-image mac-dvd\">[[!img install/inc/infography/tails-usb-with-persistence.png link=\"no\" alt=\"Tails USB stick with persistent storage\"]]</div>\n"
#~ msgstr ""
#~ "<div class=\"state-image debian expert\">[[!img install/inc/infography/tails-usb-with-persistence.png link=\"no\" alt=\"Memoria USB de Tails con almacenamiento persistente\"]]</div>\n"
#~ "<div class=\"state-image windows linux mac-usb clone\">[[!img install/inc/infography/final-tails-with-persistence.png link=\"no\" alt=\"Memoria USB de Tails Final con almacenamiento persistente\"]]</div>\n"
#~ "<div class=\"state-image mac-dvd\">[[!img install/inc/infography/tails-usb-with-persistence.png link=\"no\" alt=\"Memoria USB de Tails con almacenamiento persistente\"]]</div>\n"

#~ msgid "Your personal files and working documents"
#~ msgstr "Tus archivos personales y documentos de trabajo"

#~ msgid ""
#~ "   <div class=\"bug\">\n"
#~ "   <p>If you close the assistant before the creation finishes, you might\n"
#~ "   not be able to start Tails from this USB stick anymore.</p>\n"
#~ "   </div>\n"
#~ msgstr ""
#~ "   <div class=\"bug\">\n"
#~ "   <p>Si cierras el asistente antes de que la creación termine, puede "
#~ "que\n"
#~ "   no seas capaz de iniciar Tails desde esa memoria USB de nuevo.</p>\n"
#~ "   </div>\n"

#~ msgid ""
#~ "Select your preferred language in the drop-down list on the bottom left "
#~ "of the screen."
#~ msgstr ""
#~ "Selecciona tu idioma preferido en la lista desplegable en la parte "
#~ "inferior izquierda de la pantalla."

#~ msgid ""
#~ "Enter the passphrase of the persistent volume in the <span class="
#~ "\"guilabel\">Passphrase</span> text box.</span>"
#~ msgstr ""
#~ "Escribe la contraseña del volumen persistente en la  <span class="
#~ "\"guilabel\">Contraseña</span> caja de texto.</span>"<|MERGE_RESOLUTION|>--- conflicted
+++ resolved
@@ -5,14 +5,8 @@
 msgid ""
 msgstr ""
 "Project-Id-Version: PACKAGE VERSION\n"
-<<<<<<< HEAD
-"Report-Msgid-Bugs-To: tails-l10n@boum.org\n"
-"POT-Creation-Date: 2019-01-02 19:01+0000\n"
-"PO-Revision-Date: 2019-01-25 09:04+0000\n"
-=======
 "POT-Creation-Date: 2019-01-18 14:46+0100\n"
 "PO-Revision-Date: 2018-02-21 07:34+0000\n"
->>>>>>> f43201ab
 "Last-Translator: emmapeel <emma.peel@riseup.net>\n"
 "Language-Team: Spanish <http://translate.tails.boum.org/projects/tails/"
 "create_persistenceinline/es/>\n"
@@ -21,7 +15,7 @@
 "Content-Type: text/plain; charset=UTF-8\n"
 "Content-Transfer-Encoding: 8bit\n"
 "Plural-Forms: nplurals=2; plural=n != 1;\n"
-"X-Generator: Weblate 2.19.1\n"
+"X-Generator: Weblate 2.10.1\n"
 
 #. type: Title -
 #, no-wrap
@@ -42,8 +36,6 @@
 #, no-wrap
 msgid "   [[!img doc/first_steps/introduction_to_gnome_and_the_tails_desktop/system.png link=\"no\"]]\n"
 msgstr ""
-"   [[!img doc/first_steps/introduction_to_gnome_and_the_tails_desktop/"
-"system.png link=\"no\"]]\n"
 
 #. type: Bullet: '1. '
 msgid ""
@@ -53,11 +45,11 @@
 
 #. type: Bullet: '1. '
 msgid "After establishing a connection to a network:"
-msgstr "Luego de establecer una conexión a la red:"
+msgstr ""
 
 #. type: Bullet: '   - '
 msgid "If you can already access the Internet, Tor is automatically started."
-msgstr "Si ya puedes acceder a Internet, Tor arranca automáticamente."
+msgstr ""
 
 #. type: Bullet: '   - '
 msgid ""
@@ -158,15 +150,17 @@
 
 #. type: Bullet: '  - '
 msgid "Personal files"
-msgstr "Archivos personales"
+msgstr ""
 
 #. type: Bullet: '  - '
+#, fuzzy
+#| msgid "Some of your settings"
 msgid "Some settings"
-msgstr "Algunas configuraciones"
+msgstr "Algunas de tus configuraciones"
 
 #. type: Bullet: '  - '
 msgid "Additional software"
-msgstr "Software adicional"
+msgstr ""
 
 #. type: Bullet: '  - '
 msgid "Encryption keys"
@@ -376,10 +370,9 @@
 "  <span class=\"guimenu\">Places</span>&nbsp;▸\n"
 "  <span class=\"guimenuitem\">Persistent</span></span>.\n"
 msgstr ""
-"1. Ahora puedes guardar tus archivos personales y documentos de trabajo en "
-"la\n"
-"carpeta <span class=\"guilabel\">Persistent</span>. Para abrir la \n"
-"carpeta <span class=\"guilabel\">Persistent</span> elige\n"
+"1. Ahora puedes guardar tus archivos personales y documentos de trabajo en la\n"
+"carpeta <span class=\"guilabel\">Persistente</span>. Para abrir la \n"
+"carpeta <span class=\"guilabel\">Persistente</span> elige\n"
 "<span class=\"menuchoice\">\n"
 "  <span class=\"guimenu\">Lugares</span>&nbsp;▸\n"
 "  <span class=\"guimenuitem\">Persistent</span></span>.\n"
