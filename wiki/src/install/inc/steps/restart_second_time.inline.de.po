--- conflicted
+++ resolved
@@ -27,15 +27,9 @@
 
 #. type: Plain text
 #, fuzzy, no-wrap
-<<<<<<< HEAD
-#| msgid "   [[!img install/inc/infography/restart-on-final-tails.png link=\"no\" class=\"usb clone\"]]\n"
-msgid "   <div class=\"step-image\">[[!img install/inc/infography/restart-on-final-tails.png link=\"no\" alt=\"USB stick unplugged on the left and computer restarted on USB stick on the right\"]]</div>\n"
-msgstr "   [[!img install/inc/infography/restart-on-final-tails.png link=\"no\" class=\"usb clone\"]]\n"
-=======
 #| msgid "   [[!img install/inc/infography/restart-on-new-tails.png link=\"no\" class=\"usb clone\"]]\n"
 msgid "   <div class=\"step-image\">[[!img install/inc/infography/restart-on-new-tails.png link=\"no\" alt=\"USB stick unplugged on the left and computer restarted on USB stick on the right\"]]</div>\n"
 msgstr "   [[!img install/inc/infography/restart-on-new-tails.png link=\"no\" class=\"usb clone\"]]\n"
->>>>>>> 9e3df488
 
 #. type: Bullet: '1. '
 msgid "Unplug the other USB stick and leave the new USB stick plugged in."
@@ -165,11 +159,7 @@
 #~ msgstr "   [[!inline pages=\"install/inc/steps/not_at_all.inline.de\" raw=\"yes\" sort=\"age\"]]\n"
 
 #~ msgid ""
-<<<<<<< HEAD
-#~ "   <div class=\"bug mac-usb\">\n"
-=======
 #~ "   <div class=\"bug mac\">\n"
->>>>>>> 9e3df488
 #~ "   <p>If your computer fails to start on the\n"
 #~ "   <span class=\"usb\">final Tails,</span>\n"
 #~ "   <span class=\"\">Tails USB stick,</span>\n"
@@ -179,11 +169,7 @@
 #~ "   <span class=\"usb\">On this intermediary Tails you cannot benefit from\n"
 #~ "   automatic upgrades or create an encrypted persistent storage.</span></p>\n"
 #~ msgstr ""
-<<<<<<< HEAD
-#~ "   <div class=\"bug mac-usb\">\n"
-=======
 #~ "   <div class=\"bug mac\">\n"
->>>>>>> 9e3df488
 #~ "   <p>Falls Ihr Computer dabei fehlschlägt,\n"
 #~ "   <span class=\"usb\">das endgültige Tails</span>\n"
 #~ "   <span class=\"\">den USB-Stick mit Tails</span>\n"
@@ -196,26 +182,14 @@
 #, fuzzy
 #~| msgid ""
 #~| "   <p>You should still have a look at our\n"
-<<<<<<< HEAD
-#~| "   <span class=\"mac-usb\">[[final recommendations|mac/usb#recommendations]].</span>\n"
-#~| "   </div>\n"
-#~ msgid ""
-#~ "   <p>You should still have a look at our\n"
-#~ "   <span class=\"mac-usb\">[[final recommendations|mac/usb#recommendations]].</span>\n"
-=======
 #~| "   <span class=\"mac\">[[final recommendations|mac/usb#recommendations]].</span>\n"
 #~| "   </div>\n"
 #~ msgid ""
 #~ "   <p>You should still have a look at our\n"
 #~ "   <span class=\"mac\">[[final recommendations|mac/usb#recommendations]].</span>\n"
->>>>>>> 9e3df488
 #~ "   <span class=\"\">[[final recommendations|mac/dvd#recommendations]].</span></p>\n"
 #~ "   </div>\n"
 #~ msgstr ""
 #~ "   <p>Sie sollten trotzdem einen Blick auf unsere\n"
-<<<<<<< HEAD
-#~ "   <span class=\"mac-usb\">[[abschließenden Empfehlungen|mac/usb#recommendations]]</span>\n"
-=======
 #~ "   <span class=\"mac\">[[abschließenden Empfehlungen|mac/usb#recommendations]]</span>\n"
->>>>>>> 9e3df488
 #~ "   </div>\n"