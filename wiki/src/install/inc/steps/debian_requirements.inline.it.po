# SOME DESCRIPTIVE TITLE
# Copyright (C) YEAR Free Software Foundation, Inc.
# This file is distributed under the same license as the PACKAGE package.
# FIRST AUTHOR <EMAIL@ADDRESS>, YEAR.
#
#, fuzzy
msgid ""
msgstr ""
"Project-Id-Version: PACKAGE VERSION\n"
"POT-Creation-Date: 2016-08-31 09:08+0000\n"
"PO-Revision-Date: YEAR-MO-DA HO:MI+ZONE\n"
"Last-Translator: FULL NAME <EMAIL@ADDRESS>\n"
"Language-Team: LANGUAGE <LL@li.org>\n"
"Language: \n"
"MIME-Version: 1.0\n"
"Content-Type: text/plain; charset=UTF-8\n"
"Content-Transfer-Encoding: 8bit\n"

#. type: Plain text
msgid "These instructions require:"
msgstr ""

#. type: Bullet: '  - '
msgid "Debian 8 (Jessie) or later"
msgstr ""

#. type: Bullet: '  - '
msgid "Ubuntu 15.10 (Wily Werewolf) or later"
msgstr ""

#. type: Bullet: '  - '
msgid "Linux Mint 18 (Sarah) or later"
msgstr ""

#. type: Plain text
msgid ""
"If your version of Debian, Ubuntu, or Linux Mint is not supported, you can "
"follow the instructions for [[other Linux distributions|install/linux/usb/"
"overview]] instead. But they are more complicated and require two USB sticks "
"instead of one."
msgstr ""

#. type: Plain text
#, no-wrap
msgid "<div class=\"tip debian\">\n"
msgstr "<div class=\"tip debian\">\n"

#. type: Plain text
#, no-wrap
msgid ""
"<p>To know your version of Debian or Ubuntu, open\n"
"<span class=\"application\">System Settings</span> and click on\n"
"<span class=\"guilabel\">Details</span>. For Debian, refer to the\n"
"<span class=\"guilabel\">Base system</span> information.</p>\n"
msgstr ""

#. type: Plain text
#, no-wrap
msgid ""
"<p>To know your version of Linux Mint, open the application\n"
"<span class=\"application\">Welcome Screen</span>.\n"
msgstr ""

#. type: Plain text
#, no-wrap
msgid "</div>\n"
msgstr "</div>\n"

#. type: Plain text
#, no-wrap
msgid "<div class=\"tip expert\">\n"
msgstr "<div class=\"tip expert\">\n"

#. type: Plain text
#, no-wrap
<<<<<<< HEAD
msgid "<p>To know your version of Debian, Ubuntu, or Linux Mint, execute:</p>\n"
=======
msgid ""
"<p>To know your version of Debian, Ubuntu, or Linux Mint, execute\n"
"<span class=\"command\">lsb_release -a</span>.</p>\n"
>>>>>>> d4d2065c
msgstr ""

#. type: Plain text
#, no-wrap
<<<<<<< HEAD
msgid "<pre><code>lsb_release -a</code></pre>\n"
msgstr ""
=======
msgid "<h1 id=\"install-installer\">Install <span class=\"application\">Tails Installer</span></h1>\n"
msgstr "<h1 id=\"install-installer\">Install <span class=\"application\">Tails Installer</span></h1>\n"

#. type: Plain text
#, no-wrap
msgid ""
"In this step, you will install <span class=\"application\">Tails\n"
"Installer</span>, a program designed specifically for installing Tails.\n"
"<span class=\"application\">Tails Installer</span> is available in:\n"
msgstr ""
"In questo passaggio, installerai <span class=\"application\">Tails\n"
"Installer</span>, un programma creato specificatamente per installare Tails.\n"
"<span class=\"application\">Tails Installer</span> è disponibile in:\n"

#. type: Bullet: '  - '
msgid "Debian 8 (Jessie) or later in the backports repository"
msgstr "Debian 8 (Jessie) o successivi nell'archivio delle backports"

#. type: Bullet: '  - '
msgid "Ubuntu 15.10 (Wily) or later in a PPA (*Personal Package Archive*)"
msgstr ""
"Ubuntu 15.10 (Wily) o successivi in un PPA (*Personal Package Archive*)"

#. type: Plain text
#, no-wrap
msgid ""
"<p>To know your version of Debian or Ubuntu, open\n"
"<span class=\"application\">Settings</span> and click on\n"
"<span class=\"guilabel\">Details</span>. For Debian, refer to the\n"
"<span class=\"guilabel\">Base system</span> information.</p>\n"
msgstr ""
"<p>Per conoscere la tua versione di Debian o Ubuntu, apri\n"
"<span class=\"application\">Opzioni</span> e clicca su\n"
"<span class=\"guilabel\">Dettagli</span>.Per Debian riferisciti\n"
"all'informazione sul <span class=\"guilabel\">Base system</span>.</p>\n"

#. type: Plain text
#, no-wrap
msgid ""
"<p>To know your version of Ubuntu, execute\n"
"<span class=\"command\">lsb_release -a</span>.</p>\n"
msgstr ""
"<p>Per conoscere la tua versione di Ubuntu, esegui\n"
"<span class=\"command\">lsb_release -a</span>.</p>\n"

#. type: Plain text
#, no-wrap
msgid "<div class=\"tip\">\n"
msgstr "<div class=\"tip\">\n"

#. type: Plain text
#, no-wrap
msgid ""
"<p>If it is impossible to install <span class=\"application\">Tails\n"
"Installer</span> in your version of Ubuntu or Debian, you can [[install Tails using\n"
"<span class=\"application\">GNOME Disks</span>|install/linux/usb/overview]]\n"
"instead. But it is more complicated and requires two USB sticks instead of\n"
"one.</span></p>\n"
msgstr ""
"<p>Se è impossibile installare <span class=\"application\">Tails\n"
"Installer</span> nella tua versione di Ubuntu o Debian, puoi [[installare Tails usando\n"
"<span class=\"application\">GNOME Disks</span>|install/linux/usb/overview]].\n"
"Ma è più complicato e richiede due chiavette USB invece di\n"
"una.</span></p>\n"
>>>>>>> d4d2065c
<|MERGE_RESOLUTION|>--- conflicted
+++ resolved
@@ -73,21 +73,23 @@
 
 #. type: Plain text
 #, no-wrap
-<<<<<<< HEAD
 msgid "<p>To know your version of Debian, Ubuntu, or Linux Mint, execute:</p>\n"
-=======
-msgid ""
-"<p>To know your version of Debian, Ubuntu, or Linux Mint, execute\n"
-"<span class=\"command\">lsb_release -a</span>.</p>\n"
->>>>>>> d4d2065c
 msgstr ""
 
 #. type: Plain text
 #, no-wrap
-<<<<<<< HEAD
 msgid "<pre><code>lsb_release -a</code></pre>\n"
 msgstr ""
-=======
+
+#. type: Plain text
+#, no-wrap
+msgid ""
+"<p>To know your version of Debian, Ubuntu, or Linux Mint, execute\n"
+"<span class=\"command\">lsb_release -a</span>.</p>\n"
+msgstr ""
+
+#. type: Plain text
+#, no-wrap
 msgid "<h1 id=\"install-installer\">Install <span class=\"application\">Tails Installer</span></h1>\n"
 msgstr "<h1 id=\"install-installer\">Install <span class=\"application\">Tails Installer</span></h1>\n"
 
@@ -151,5 +153,4 @@
 "Installer</span> nella tua versione di Ubuntu o Debian, puoi [[installare Tails usando\n"
 "<span class=\"application\">GNOME Disks</span>|install/linux/usb/overview]].\n"
 "Ma è più complicato e richiede due chiavette USB invece di\n"
-"una.</span></p>\n"
->>>>>>> d4d2065c
+"una.</span></p>\n"