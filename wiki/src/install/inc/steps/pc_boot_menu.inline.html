<p>Most computers do not start on the Tails USB stick automatically but you can
press a Boot Menu key to display a list of possible devices to start from.</p>

<div class="tip">

<p>If Windows 8 or 10 is
<span class="linux upgrade-linux">also</span>
installed on the computer, you can refer instead to the [[instructions
on starting Tails from Windows 8 or 10|doc/first_steps/start/pc#windows-restart]].
Starting Tails from Windows is easier than using the Boot Menu key.</p>

</div>

<p>The following screenshot is an example of a Boot Menu:</p>

<p>[[!img install/inc/screenshots/boot_menu.png link="no" alt=""]]</p>

<p id="animation">This animation summarizes how to use the Boot Menu key to
start on the USB stick:</p>

<p>
  <video controls="true" width="640" height="360" poster="https://tails.boum.org/install/inc/videos/boot-menu-key.png">
    <source src="https://tails.boum.org/install/inc/videos/boot-menu-key.webm" type="video/webm" />
    <source src="https://tails.boum.org/install/inc/videos/boot-menu-key.mp4" type="video/mp4" />
  </video>
</p>

<<<<<<< HEAD
<p>The following instructions explain in details how to use the Boot Menu key
=======
<p>The following instructions explain in detail how to use the Boot Menu key
>>>>>>> 1fb78ec6
to start on the USB stick:</p>

<ol>

<li>
  <p class="usb upgrade-linux">Shut down the computer while leaving the USB stick plugged in.</p>
  <p class="standalone">Shut down the computer and plug the Tails USB.</p>
  <p class="clone upgrade-tails">Shut down the computer.</p>
  <p class="clone">Plug in the other Tails USB stick that you want to
  <span class="install-clone">install</span>
  <span class="upgrade">upgrade</span>
  from.</p>
  <p class="upgrade-tails">Unplug your Tails USB stick while leaving the intermediary USB stick plugged in.</p>
</li>

<li>
  <p>Identify the possible Boot Menu keys for the computer depending on
  the computer manufacturer in the following list:</p>

  <table>
    <tr><th>Manufacturer</th><th>Key</th></tr>
    <tr><td>Acer</td><td>Esc, F12, F9</td></tr>
    <tr><td>Asus</td><td>Esc, F8</td></tr>
    <tr><td>Clevo</td><td>F7</td></tr>
    <tr><td>Dell</td><td>F12</td></tr>
    <tr><td>Fujitsu</td><td>F12, Esc</td></tr>
    <tr><td>HP</td><td>F9, Esc</td></tr>
    <tr><td>Lenovo</td><td>F12, Novo, F8, F10</td></tr>
    <tr><td>Samsung</td><td>Esc, F12, F2</td></tr>
    <tr><td>Sony</td><td>F11, Esc, F10</td></tr>
    <tr><td>Toshiba</td><td>F12</td></tr>
    <tr><td>others&hellip;</td><td>F12, Esc</td></tr>
  </table>

  <div class="tip">
  <p>On many computers, a message is displayed very briefly when switching on
  that also explains how to get to the Boot Menu or edit the BIOS settings.</p>
  </div>
</li>

<li>
  <p>Switch on the computer and immediately press several times the first
  possible Boot Menu key identified in step 2.</p>
</li>

<li>
  <p>If the computer starts on another operating system or returns an
  error message, shut down the computer again and repeat step
  3 for all the possible Boot Menu keys identified in step 2.</p>

  <p>If a Boot Menu with a list of devices appears, select your USB stick
  and press <span class="keycap">Enter</span>.</p>

  <div class="note">
  <p>If the Boot Menu key that works on your computer is a different one than
  the first in the list, please let us know so we can improve the list. You can write to
  [[sajolida@pimienta.org]] (private email).</p>
  </div>

</li>

<li>
  <p>If the computer starts on Tails, the Boot Loader appears and Tails
  starts automatically after 4 seconds.</p>

  <p>[[!img install/inc/screenshots/grub.png link="no" alt="Black screen
  ('GNU GRUB') with Tails logo and 2 options: 'Tails' and 'Tails
  (Troubleshooting Mode)'."]]</p>

  <div class="bug linux expert install-clone upgrade-clone upgrade-tails upgrade-linux">
  <p>If none of the possible Boot Menu keys from the previous technique work or
  if your USB stick is not listed in the Boot Menu, refer to the
  [[troubleshooting instructions about Tails not starting at
  all|doc/first_steps/start/pc#not-at-all]].</p>
  </div>
</li>

</ol><|MERGE_RESOLUTION|>--- conflicted
+++ resolved
@@ -25,11 +25,7 @@
   </video>
 </p>
 
-<<<<<<< HEAD
-<p>The following instructions explain in details how to use the Boot Menu key
-=======
 <p>The following instructions explain in detail how to use the Boot Menu key
->>>>>>> 1fb78ec6
 to start on the USB stick:</p>
 
 <ol>
