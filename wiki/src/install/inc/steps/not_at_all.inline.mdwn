   Tails does not start at all
   ---------------------------

   The following section applies if the <span class="guilabel">Boot Tails</span>
   menu does not appear when starting on a USB stick.

   It is quite common for computers not to start automatically on a
   USB stick with Tails installed. Here are some troubleshooting techniques. You should try them
   one after the other.

   ### Getting to the boot menu

   On most computers, you can press a *boot menu key* to display a list of
   possible devices to start from. The following instructions explain how
   to display the boot menu and start on the USB stick. The following
   screenshot is an example of such boot menu:

   [[!img install/inc/screenshots/bios_boot_menu.png class="screenshot" link="no"]]

   1. Shut down the computer.

   1. Make sure that the first USB stick is plugged in the computer.

   1. Identify the potential boot menu keys for the computer depending on
   the computer manufacturer in the following list:

      <table>
        <tr><th>Manufacturer</th><th>Key</th></tr>
        <tr><td>Acer</td><td>Esc, F12, F9</td></tr>
        <tr><td>Asus</td><td>Esc, F8</td></tr>
        <tr><td>Dell</td><td>F12</td></tr>
        <tr><td>Fujitsu</td><td>F12, Esc</td></tr>
        <tr><td>HP</td><td>Esc, F9</td></tr>
        <tr><td>Lenovo</td><td>F12, Novo, F8, F10</td></tr>
        <tr><td>Samsung</td><td>Esc, F12, F2</td></tr>
        <tr><td>Sony</td><td>F11, Esc, F10</td></tr>
        <tr><td>Toshiba</td><td>F12</td></tr>
        <tr><td>others&hellip;</td><td>F12, Esc</td></tr>
      </table>

   1. Switch on the computer.

      Immediately press several times the first potential boot menu key identified in step 3.

      a. If a boot menu with a list of devices appears, select your USB stick
         and press <span class="keycap">Enter</span>.

      a. If the computer starts on another operating system, then:

         1. Shut down the computer.

         1. Press-and-hold the potential boot menu key identified in step 3.

         1. Switch on the computer again while holding the potential boot menu key pressed.

            a. If a boot menu with a list of devices appears, select your USB stick
               and press <span class="keycap">Enter</span>.

            a. If the computer starts on another operating system or returns an
               error message, then shut down the computer again and repeat step
               4 for all the potential boot menu keys identified in step 3.

   If none of the potential boot menu keys identified in step 3 work or if
   the USB stick does not appear in the list, then try the second
   troubleshooting technique described below.

   ### Check our list of known issues

   Similar problems might have been reported already for your model of computer
   in our [[list of known issues|support/known_issues]].

   ### Edit the BIOS settings

   You might need to edit the BIOS settings of the computer.

   <div class="tip">
   <p>Search for the user manual of the computer on the website of its
   manufacturer to learn how to edit the BIOS settings:
   <ul>
     <li>[Acer](http://us.acer.com/ac/en/US/content/drivers](http://us.acer.com/ac/en/US/content/drivers)</li>
     <li>[Asus](https://www.asus.com/us/support/](https://www.asus.com/us/support/)</li>
     <li>[Dell](https://www.dell.com/support/home/us/en/19/Products/](https://www.dell.com/support/home/us/en/19/Products/)</li>
     <li>[Fujitsu](https://www.fujitsu.com/global/support/products/software/manual/](https://www.fujitsu.com/global/support/products/software/manual/)</li>
     <li>[HP](https://support.hp.com/us-en/products/](https://support.hp.com/us-en/products/)</li>
     <li>[Lenovo](http://support.lenovo.com/us/en/](http://support.lenovo.com/us/en/)</li>
     <li>[Samsung](http://www.samsung.com/us/support/downloads](http://www.samsung.com/us/support/downloads)</li>
     <li>[Sony](http://esupport.sony.com/US](http://esupport.sony.com/US)</li>
     <li>[Toshiba](http://support.toshiba.com/support/products?cat=Computers](http://support.toshiba.com/support/products?cat=Computers)</li>
   </ul>
   </p>
   </div>

   In the BIOS settings, try to apply the following changes one by one and
   restart the computer after each change. Some changes might not
   apply to certain computer models.

   <div class="caution">
   <p>Take note of the changes that you apply to the BIOS settings, to be
   able to revert them if they prevent the computer to start on its usual
   operating system.</p>
   </div>

   1. Edit the **Boot Order**. Depending on the computer model you might
   see an entry for **removable devices** or **USB media**. Move this entry
   to the top of the list to force the computer to try to start from
   the first USB stick before starting from the internal hard disk.

   1. Disable **Fast boot**.

   1. If the computer is configured to start with **legacy BIOS**, try to
   configure it to start with **UEFI**. Else, if the computer is configured
   to start with **UEFI**, try to configure it to start with **legacy
   BIOS**. To do so, try any of the following options if available:

      - Enable **Legacy mode**
      - Disable **Secure boot**
      - Enable **CSM boot**
      - Disable **UEFI**

   1. Try to upgrade the BIOS to the latest version provided by the manufacturer.

   ### Report the problem to our support team

   <div class="bug">
   <p>If none of these options work, we are sorry but you might not be
   able to use Tails on this computer.</p>
   </div>

   Please, [[send an email to our support team|support/talk]], including
   the following information:

   1. Which version of Tails are you trying to start?

<<<<<<< HEAD
   1. Did you verify the ISO image? How?

   1. Which is the brand, and model of the computer?
=======
   1. How did you verify the ISO image?

   1. Which is the brand and model of the computer?
>>>>>>> 5f1543e3

   1. What exactly happens when trying to start? Report the complete error
      message that appears on the screen, if any.

<<<<<<< HEAD
   1. From which media are you trying to start Tails: DVD, USB stick
      [[installed manually|doc/first_steps/installation/manual]], USB
      stick [[installed with Tails
      Installer|doc/first_steps/installation]], SD card?  Keep in mind
      that, we do not support any other installation method than the ones
      listed above.

   1. Have you been able to start Tails successfully on this computer
      before, from another media, or with another version of Tails?
      If so, which ones?

   1. Does the same media start successfully on other computers?

   1. Have you been able to start Tails successfully on the same computer
      using different installation methods? For example, it might start from a
      DVD but not from a USB stick.

   1. What installation method did you use to set up Tails?
=======
   1. Are you trying to start Tails on a USB stick or a DVD?

   1. If you are trying to start on a USB stick, which program did you
      use to install it:
      <span class="application">Universal USB Installer</span>,
      <span class="application">GNOME Disks</span>,
      <span class="application">Tails Installer</span>, or
      <span class="command">dd</span> on the command line? Note that these
      are the only supported installation methods.

   1. Have you been able to start Tails successfully on this computer
      before, from another USB stick or DVD, or with another version of Tails?
      If so, which ones?

   1. Does the same USB stick or DVD start successfully on other computers?
>>>>>>> 5f1543e3
<|MERGE_RESOLUTION|>--- conflicted
+++ resolved
@@ -131,20 +131,13 @@
 
    1. Which version of Tails are you trying to start?
 
-<<<<<<< HEAD
-   1. Did you verify the ISO image? How?
-
-   1. Which is the brand, and model of the computer?
-=======
    1. How did you verify the ISO image?
 
    1. Which is the brand and model of the computer?
->>>>>>> 5f1543e3
 
    1. What exactly happens when trying to start? Report the complete error
       message that appears on the screen, if any.
 
-<<<<<<< HEAD
    1. From which media are you trying to start Tails: DVD, USB stick
       [[installed manually|doc/first_steps/installation/manual]], USB
       stick [[installed with Tails
@@ -162,21 +155,4 @@
       using different installation methods? For example, it might start from a
       DVD but not from a USB stick.
 
-   1. What installation method did you use to set up Tails?
-=======
-   1. Are you trying to start Tails on a USB stick or a DVD?
-
-   1. If you are trying to start on a USB stick, which program did you
-      use to install it:
-      <span class="application">Universal USB Installer</span>,
-      <span class="application">GNOME Disks</span>,
-      <span class="application">Tails Installer</span>, or
-      <span class="command">dd</span> on the command line? Note that these
-      are the only supported installation methods.
-
-   1. Have you been able to start Tails successfully on this computer
-      before, from another USB stick or DVD, or with another version of Tails?
-      If so, which ones?
-
-   1. Does the same USB stick or DVD start successfully on other computers?
->>>>>>> 5f1543e3
+   1. What installation method did you use to set up Tails?