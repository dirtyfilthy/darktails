# SOME DESCRIPTIVE TITLE
# Copyright (C) YEAR Free Software Foundation, Inc.
# This file is distributed under the same license as the PACKAGE package.
# FIRST AUTHOR <EMAIL@ADDRESS>, YEAR.
#
#, fuzzy
msgid ""
msgstr ""
"Project-Id-Version: PACKAGE VERSION\n"
"POT-Creation-Date: 2020-08-03 20:52+0000\n"
"PO-Revision-Date: YEAR-MO-DA HO:MI+ZONE\n"
"Last-Translator: FULL NAME <EMAIL@ADDRESS>\n"
"Language-Team: LANGUAGE <LL@li.org>\n"
"Language: ca\n"
"MIME-Version: 1.0\n"
"Content-Type: text/plain; charset=UTF-8\n"
"Content-Transfer-Encoding: 8bit\n"

#. type: Content of: <p>
msgid ""
"Most computers do not start on the Tails USB stick automatically but you can "
"press a Boot Menu key to display a list of possible devices to start from."
msgstr ""

#. type: Content of: <div><p>
msgid ""
"If Windows 8 or 10 is <span class=\"linux upgrade-linux\">also</span> "
"installed on the computer, you can refer instead to the [[instructions on "
"starting Tails from Windows 8 or 10|doc/first_steps/start/pc#windows-"
"restart]].  Starting Tails from Windows is easier than using the Boot Menu "
"key."
msgstr ""

#. type: Content of: <p>
msgid "The following screenshot is an example of a Boot Menu:"
msgstr ""

#. type: Content of: <p>
#, fuzzy
msgid "[[!img install/inc/screenshots/boot_menu.png link=\"no\" alt=\"\"]]"
msgstr "   [[!img install/inc/screenshots/desktop.png link=\"no\"]]\n"

#. type: Content of: <p>
msgid ""
"This animation summarizes how to use the Boot Menu key to start on the USB "
"stick:"
msgstr ""

#. type: Content of: <p>
msgid ""
"The following instructions explain in detail how to use the Boot Menu key to "
"start on the USB stick:"
msgstr ""

<<<<<<< HEAD
#. type: Content of: <p>
msgid ""
"[[!img install/inc/screenshots/boot_menu.png link=\"no\" alt=\"\"]]"
=======
#. type: Content of: <ol><li><p>
msgid "Shut down the computer while leaving the USB stick plugged in."
>>>>>>> 22601a16
msgstr ""

#. type: Content of: <ol><li><p>
msgid "Shut down the computer and plug in the Tails USB stick."
msgstr ""

#. type: Content of: <ol><li><p>
msgid "Shut down the computer."
msgstr ""

#. type: Content of: <ol><li><p>
msgid ""
"Plug in the other Tails USB stick that you want to <span class=\"install-"
"clone\">install</span> <span class=\"upgrade\">upgrade</span> from."
msgstr ""

#. type: Content of: <ol><li><p>
msgid ""
"Unplug your Tails USB stick while leaving the intermediary USB stick plugged "
"in."
msgstr ""

#. type: Content of: <ol><li><p>
msgid ""
"Identify the possible Boot Menu keys for the computer depending on the "
"computer manufacturer in the following list:"
msgstr ""

#. type: Content of: <ol><li><table><tr><th>
msgid "Manufacturer"
msgstr ""

#. type: Content of: <ol><li><table><tr><th>
msgid "Key"
msgstr ""

#. type: Content of: <ol><li><table><tr><td>
msgid "Acer"
msgstr ""

#. type: Content of: <ol><li><table><tr><td>
msgid "Esc, F12, F9"
msgstr ""

#. type: Content of: <ol><li><table><tr><td>
msgid "Asus"
msgstr ""

#. type: Content of: <ol><li><table><tr><td>
msgid "Esc, F8"
msgstr ""

#. type: Content of: <ol><li><table><tr><td>
msgid "Clevo"
msgstr ""

#. type: Content of: <ol><li><table><tr><td>
msgid "F7"
msgstr ""

#. type: Content of: <ol><li><table><tr><td>
msgid "Dell"
msgstr ""

#. type: Content of: <ol><li><table><tr><td>
msgid "F12"
msgstr ""

#. type: Content of: <ol><li><table><tr><td>
msgid "Fujitsu"
msgstr ""

#. type: Content of: <ol><li><table><tr><td>
msgid "F12, Esc"
msgstr ""

#. type: Content of: <ol><li><table><tr><td>
msgid "HP"
msgstr ""

#. type: Content of: <ol><li><table><tr><td>
msgid "F9, Esc"
msgstr ""

#. type: Content of: <ol><li><table><tr><td>
msgid "Lenovo"
msgstr ""

#. type: Content of: <ol><li><table><tr><td>
msgid "F12, Novo, F8, F10"
msgstr ""

#. type: Content of: <ol><li><table><tr><td>
msgid "Samsung"
msgstr ""

#. type: Content of: <ol><li><table><tr><td>
msgid "Esc, F12, F2"
msgstr ""

#. type: Content of: <ol><li><table><tr><td>
msgid "Sony"
msgstr ""

#. type: Content of: <ol><li><table><tr><td>
msgid "F11, Esc, F10"
msgstr ""

#. type: Content of: <ol><li><table><tr><td>
msgid "Toshiba"
msgstr ""

#. type: Content of: <ol><li><table><tr><td>
msgid "others&hellip;"
msgstr ""

#. type: Content of: <ol><li><div><p>
msgid ""
"On many computers, a message is displayed very briefly when switching on "
"that also explains how to get to the Boot Menu or edit the BIOS settings."
msgstr ""

#. type: Content of: <ol><li><p>
msgid ""
"Switch on the computer and immediately press several times the first "
"possible Boot Menu key identified in step 2."
msgstr ""

#. type: Content of: <ol><li><p>
msgid ""
"If the computer starts on another operating system or returns an error "
"message, shut down the computer again and repeat step 3 for all the possible "
"Boot Menu keys identified in step 2."
msgstr ""

#. type: Content of: <ol><li><p>
msgid ""
"If a Boot Menu with a list of devices appears, select your USB stick and "
"press <span class=\"keycap\">Enter</span>."
msgstr ""

#. type: Content of: <ol><li><div><p>
msgid ""
"If the Boot Menu key that works on your computer is a different one than the "
"first in the list, please let us know so we can improve the list. You can "
"write to [[sajolida@pimienta.org]] (private email)."
msgstr ""

#. type: Content of: <ol><li><p>
#, fuzzy
msgid ""
"If the computer starts on Tails, the Boot Loader appears and Tails starts "
"automatically after 4 seconds."
msgstr ""
"Wenn der Computer Tails startet, erscheint das Menü <span class=\"guilabel"
"\">Boot Tails</span>. Wählen Sie <span class=\"guilabel\">Live</span> aus "
"und drücken Sie <span class=\"keycap\">Enter</span>."

#. type: Content of: <ol><li><p>
msgid ""
"[[!img install/inc/screenshots/grub.png link=\"no\" alt=\"Black screen ('GNU "
"GRUB') with Tails logo and 2 options: 'Tails' and 'Tails (Troubleshooting "
"Mode)'.\"]]"
msgstr ""

#. type: Content of: <ol><li><div><p>
msgid ""
"If none of the possible Boot Menu keys from the previous technique work or "
"if your USB stick is not listed in the Boot Menu, refer to the "
"[[troubleshooting instructions about Tails not starting at all|doc/"
"first_steps/start/pc#not-at-all]]."
msgstr ""

#, fuzzy
#~ msgid "[[!inline pages=\"boot_menu_key.inline\" raw=\"yes\" sort=\"age\"]]"
#~ msgstr ""
#~ "   [[!inline pages=\"install/inc/steps/not_entirely.inline.de\" raw=\"yes"
#~ "\"]]\n"

#, fuzzy
<<<<<<< HEAD
#| msgid "   [[!img install/inc/screenshots/desktop.png link=\"no\"]]\n"
msgid ""
"   [[!img install/inc/screenshots/boot_menu.png link=\"no\" alt=\"\"]]\n"
msgstr "   [[!img install/inc/screenshots/desktop.png link=\"no\"]]\n"
=======
#~ msgid ""
#~ "1. <p>\n"
#~ "     <span class=\"usb\">Shut down the computer while leaving the USB "
#~ "stick plugged in.</span>\n"
#~ "   </p>\n"
#~ "   <p class=\"clone upgrade-tails\">Shut down the computer.</p>\n"
#~ "   <p class=\"clone\">Plug in the other Tails USB stick that you want to\n"
#~ "   <span class=\"install-clone mac-clone\">install</span>\n"
#~ "   <span class=\"upgrade\">upgrade</span>\n"
#~ "   from.</p>\n"
#~ "   <p class=\"upgrade-tails\">Unplug your Tails USB stick while leaving "
#~ "the intermediary USB stick plugged in.</p>\n"
#~ msgstr ""
#~ "1. <p>\n"
#~ "     <span class=\"mac-dvd\">Stellen Sie sicher, dass die DVD in den "
#~ "Computer eingelegt ist.</span>\n"
#~ "     <span class=\"usb\">Lassen Sie den <span class=\"windows linux mac"
#~ "\">ersten</span> USB-Stick angeschlossen und starten Sie den Computer neu."
#~ "</span>\n"
#~ "   </p>\n"
#~ "   <p class=\"mac-dvd clone upgrade-tails\">Fahren Sie den Computer "
#~ "herunter.</p>\n"
#~ "   <p class=\"clone\">Schließen Sie den anderen USB-Stick an, von dem aus "
#~ "Sie Tails\n"
#~ "   <span class=\"install-clone debian windows linux mac\">installieren</"
#~ "span>\n"
#~ "   <span class=\"upgrade\">aktualisieren</span>\n"
#~ "   möchten.</p>\n"
#~ "   <p class=\"upgrade-tails\">Entfernen Sie Ihren USB-Stick, während Sie "
#~ "den USB-Stick mit dem vorübergehenden Tails angeschlossen lassen.</p>\n"

#~ msgid "Switch on the computer."
#~ msgstr "Schalten Sie den Computer ein."

#~ msgid "   </div>\n"
#~ msgstr "   </div>\n"
>>>>>>> 22601a16

#, fuzzy
#~ msgid ""
#~ "   <div class=\"note install-clone expert windows linux\">\n"
#~ "   <p>Most computers do not start on Tails by default. If it does you\n"
#~ "   are lucky. Otherwise, if the computer starts on\n"
#~ "   <span class=\"expert\">Debian, Ubuntu, or Linux Mint</span>\n"
#~ "   <span class=\"windows\">Windows,</span>\n"
#~ "   <span class=\"linux\">Linux,</span>\n"
#~ "   <span class=\"install-clone\">Windows or Linux,</span>\n"
#~ "   refer to  [[!toggle id=\"not_at_all\" text=\"the troubleshooting "
#~ "section\n"
#~ "   about Tails not starting at all\"]].</p>\n"
#~ "   </div>\n"
#~ msgstr ""
#~ "   <div class=\"note install-clone debian expert windows linux\">\n"
#~ "   <p>Die meisten Computer starten Tails nicht standardmäßig. Falls es "
#~ "gestartet\n"
#~ "   wird, haben Sie Glück. Falls der Computer ansonsten\n"
#~ "   <span class=\"debian expert\">Debian oder Ubuntu</span>\n"
#~ "   <span class=\"windows\">Windows</span>\n"
#~ "   <span class=\"linux\">Linux</span>\n"
#~ "   <span class=\"install-clone\">Windows oder Linux</span>\n"
#~ "   startet, lesen Sie [[!toggle id=\"not_at_all\" text=\"den Abschnitt "
#~ "über Fehlerbehebung\n"
#~ "   wenn Tails gar nicht startet\"]].</p>\n"
#~ "   </div>\n"

#~ msgid "   [[!toggleable id=\"not_at_all\" text=\"\"\"\n"
#~ msgstr "   [[!toggleable id=\"not_at_all\" text=\"\"\"\n"

#~ msgid ""
#~ "   <span class=\"hide\">[[!toggle id=\"not_at_all\" text=\"\"]]</span>\n"
#~ msgstr ""
#~ "   <span class=\"hide\">[[!toggle id=\"not_at_all\" text=\"\"]]</span>\n"

#, fuzzy
#~ msgid ""
#~ "   Troubleshooting: Tails does not start at all\n"
#~ "   --------------------------------------------\n"
#~ msgstr ""
#~ "   Tails startet nicht vollständig\n"
#~ "   -----------------------------\n"

#, fuzzy
#~ msgid ""
#~ "   The following section applies if the <span class=\"application\">Boot "
#~ "Loader Menu</span>\n"
#~ "   does not appear when starting on a USB stick.\n"
#~ msgstr ""
#~ "   Der folgende Abschnitt trifft zu, wenn das Menü <span class=\"guilabel"
#~ "\">Boot Tails</span>, aber nicht\n"
#~ "   der <span class=\"application\">Tails Greeter</span> beim Start von "
#~ "Tails erscheint.\n"

#, fuzzy
#~ msgid ""
#~ "   [[!img install/inc/screenshots/boot_menu.png link=\"no\" alt=\"\"]]\n"
#~ msgstr "   [[!img install/inc/screenshots/desktop.png link=\"no\"]]\n"

#, fuzzy
#~ msgid ""
#~ "   <div class=\"bug mac mac-clone\">\n"
#~ "   <p>If your computer fails to start on the USB stick, then it might\n"
#~ "   currently be impossible to start Tails on your Mac model.</p>\n"
#~ "   </div>\n"
#~ msgstr ""
#~ "   <div class=\"bug mac-dvd\">\n"
#~ "   <p>Wenn Ihr Computer beim Starten von der Tails-DVD fehlschlägt, ist "
#~ "es möglicherweise derzeit\n"
#~ "   unmöglich, Tails auf Ihrem Mac Modell zu starten.</p>\n"
#~ "   </div>\n"

#~ msgid ""
#~ "After 30&ndash;60 seconds, another screen called <span class=\"application"
#~ "\">Tails Greeter</span> appears."
#~ msgstr ""
#~ "Nach 30&ndash;60 Sekunden erscheint eine andere Bildschirmansicht, die "
#~ "<span class=\"application\">Tails Greeter</span> genannt wird."

#~ msgid ""
#~ "   [[!img install/inc/qrcodes/tails_boum_org_install_mac_dvd_back_1.png "
#~ "class=\"mac-dvd qrcode\" link=\"no\" alt=\"\"]]\n"
#~ msgstr ""
#~ "   [[!img install/inc/qrcodes/tails_boum_org_install_mac_dvd_back_1.png "
#~ "class=\"mac-dvd qrcode\" link=\"no\"]]\n"

#~ msgid ""
#~ "   [[!img install/inc/qrcodes/tails_boum_org_install_debian_usb_back_1."
#~ "png class=\"debian qrcode\" link=\"no\" alt=\"\"]]\n"
#~ msgstr ""
#~ "   [[!img install/inc/qrcodes/tails_boum_org_install_debian_usb_back_1."
#~ "png class=\"debian qrcode\" link=\"no\"]]\n"

#, fuzzy
#~ msgid ""
#~ "[[!img install/inc/infography/restart-on-intermediary-tails.png link=\"no"
#~ "\" class=\"clone windows linux mac-usb\" alt=\"Computer restarted on USB "
#~ "stick on the left\"]]\n"
#~ msgstr ""
#~ "[[!img install/inc/infography/restart-on-intermediary-tails.png link=\"no"
#~ "\" class=\"clone windows linux mac-usb\"]]\n"

#, fuzzy
#~ msgid ""
#~ "[[!img install/inc/infography/restart-on-dvd.png link=\"no\" class=\"mac-"
#~ "dvd\" alt=\"Computer restarted on DVD\"]]\n"
#~ msgstr ""
#~ "[[!img install/inc/infography/restart-on-dvd.png link=\"no\" class=\"mac-"
#~ "dvd\"]]\n"

#~ msgid "<div class=\"note clone\">\n"
#~ msgstr "<div class=\"note clone\">\n"

#~ msgid ""
#~ "<p>The following instructions assume that the other Tails that you are\n"
#~ "<span class=\"install-clone debian windows linux mac\">installing</span>\n"
#~ "<span class=\"upgrade\">upgrading</span>\n"
#~ "from is on a USB stick. You can also\n"
#~ "<span class=\"install-clone debian windows linux mac\">install</span>\n"
#~ "<span class=\"upgrade\">upgrade</span>\n"
#~ "from a Tails DVD in a similar way.</p>\n"
#~ msgstr ""
#~ "<p>Die folgenden Anweisungen nehmen an, dass sich das Tails, von dem Sie "
#~ "die\n"
#~ "<span class=\"install-clone debian windows linux mac\">Installation</"
#~ "span>\n"
#~ "<span class=\"upgrade\">Aktualisierung</span>\n"
#~ "durchführen, auf einem USB-Stick befindet. Mit einem ähnlichen Vorgehen "
#~ "können Sie auch von einer Tails-DVD aus\n"
#~ "<span class=\"install-clone debian windows linux mac\">installieren</"
#~ "span>\n"
#~ "<span class=\"upgrade\">aktualisieren</span>.</p>\n"

#~ msgid ""
#~ "   <p class=\"mac-dvd\">Immediately press-and-hold the\n"
#~ "   <span class=\"keycap\">Option</span> key (<span class=\"keycap\">Alt</"
#~ "span> key) until a list of possible startup\n"
#~ "   disks appears.</p>\n"
#~ msgstr ""
#~ "   <p class=\"mac-dvd\">Drücken und halten Sie sofort die\n"
#~ "   <span class=\"keycap\">Wahl</span>-Taste (<span class=\"keycap\">Alt</"
#~ "span>-Taste), bis eine Liste der möglichen Datenträger\n"
#~ "   erscheint, von denen gestartet werden kann.</p>\n"

#, fuzzy
#~ msgid ""
#~ "   [[!img install/inc/screenshots/mac_option_key.png class=\"mac-dvd\" "
#~ "link=\"no\" alt=\"'Option' or 'alt' key in the bottom left of Mac keyboard"
#~ "\"]]\n"
#~ msgstr ""
#~ "   [[!img install/inc/screenshots/mac_option_key.png class=\"mac-dvd\" "
#~ "link=\"no\"]]\n"

#~ msgid ""
#~ "   <p class=\"mac-dvd\">Choose the DVD and press\n"
#~ "   <span class=\"keycap\">Enter</span>. The DVD\n"
#~ "   might be labeled <span class=\"guilabel\">Windows</span> like in the "
#~ "following screenshot:</p>\n"
#~ msgstr ""
#~ "   <p class=\"mac-dvd\">Wählen Sie die DVD aus und drücken Sie\n"
#~ "   <span class=\"keycap\">Enter</span>. Die DVD\n"
#~ "   wird möglicherweise, wie im folgenden Bildschirmfoto, als <span class="
#~ "\"guilabel\">Windows</span> bezeichnet:</p>\n"

#~ msgid ""
#~ "   [[!img install/inc/screenshots/mac_startup_dvd.png class=\"mac-dvd\" "
#~ "link=\"no\" alt=\"Screen with the logo of an internal hard disk labeled "
#~ "'Macintosh HD' and a DVD labelled 'Windows' (selected)\"]]\n"
#~ msgstr ""
#~ "   [[!img install/inc/screenshots/mac_startup_dvd.png class=\"mac-dvd\" "
#~ "link=\"no\" alt=\"Bildschirm mit dem Logo einer internen mit 'Macintosh "
#~ "HD' bezeichneten Festplatte und einer mit 'Windows' bezeichnete DVD "
#~ "(ausgewählt)\"]]\n"

#~ msgid ""
#~ "   <div class=\"bug mac-usb mac-clone\">\n"
#~ "   <p>If your computer fails to start on the intermediary Tails, you can\n"
#~ "   try these other two methods:</p>\n"
#~ msgstr ""
#~ "   <div class=\"bug mac-usb mac-clone\">\n"
#~ "   <p>Wenn Ihr Computer das vorübergehende Tails nicht startet, können "
#~ "Sie\n"
#~ "   diese zwei anderen Vorgehensweisen versuchen:</p>\n"

#~ msgid ""
#~ "   <ul>\n"
#~ "     <li class=\"mac-usb\">[[Install from another operating system|"
#~ "install]]</li>\n"
#~ "     <li class=\"mac-usb mac-clone\">[[Burn a DVD and then install|mac/"
#~ "dvd]]</li>\n"
#~ "     <li class=\"mac-clone\">[[Install from the command line|mac/usb]]</"
#~ "li>\n"
#~ "   </ul>\n"
#~ msgstr ""
#~ "   <ul>\n"
#~ "     <li class=\"mac-usb\">[[Installation von einem anderen "
#~ "Betriebssystem aus|install]]</li>\n"
#~ "     <li class=\"mac-usb mac-clone\">[[Eine DVD brennen und anschließend "
#~ "installieren|mac/dvd]]</li>\n"
#~ "     <li class=\"mac-clone\">[[Von der Kommandozeile aus installieren|mac/"
#~ "usb]]</li>\n"
#~ "   </ul>\n"

#~ msgid ""
#~ "   <p>If you tried them already but failed as well, then it might\n"
#~ "   currently be impossible to start Tails on your Mac model.</p>\n"
#~ "   </div>\n"
#~ msgstr ""
#~ "   <p>Wenn Sie diese bereits versucht haben und dabei gescheitert sind, "
#~ "ist\n"
#~ "   es derzeit möglicherweise unmöglich, Tails auf Ihrem Mac Modell zu "
#~ "starten.</p>\n"
#~ "   </div>\n"

#~ msgid ""
#~ "<p class=\"usb\">The most difficult part is over!\n"
#~ "Now grab your second USB stick as it is time to install the final Tails "
#~ "on it.</p>\n"
#~ msgstr ""
#~ "<p class=\"usb\">Der schwierigste Teil ist geschafft!\n"
#~ "Holen Sie nun Ihren zweiten USB-Stick, da es an der Zeit ist, das "
#~ "eigentliche Tails darauf zu installieren.</p>\n"

#~ msgid ""
#~ "<p class=\"usb\">It is important to install the final Tails as it allows\n"
#~ "you to store some of your documents and configuration\n"
#~ "and benefit from automatic security upgrades.</p>\n"
#~ msgstr ""
#~ "<p class=\"usb\">Es ist wichtig, das endgültige Tails zu installieren, "
#~ "da\n"
#~ "Sie dadurch Ihre Dokumente und Konfigurationen speichern\n"
#~ "und von automatischen Sicherheitsaktualisierungen profitieren können.</"
#~ "p>\n"

#, fuzzy
#~ msgid ""
#~ "<p class=\"clone mac-dvd\">This was a first but important step!\n"
#~ "<span class=\"mac-dvd\">Now grab the USB stick on which you want to "
#~ "install Tails.</span></p>\n"
#~ msgstr ""
#~ "<p class=\"clone mac-dvd\">Dies war ein erster, aber wichtiger Schritt!\n"
#~ "Holen Sie nun Ihren <span class=\"clone\">neuen</span> USB-Stick, auf dem "
#~ "Sie Tails installieren wollen.</p>\n"

#, fuzzy
#~ msgid ""
#~ "[[!img install/inc/infography/plug-source-usb.png link=\"no\" class="
#~ "\"install-clone mac-clone\" alt=\"USB stick plugged on the left\"]]\n"
#~ msgstr ""
#~ "[[!img install/inc/infography/plug-source-usb.png link=\"no\" class="
#~ "\"install-clone mac-clone\"]]\n"<|MERGE_RESOLUTION|>--- conflicted
+++ resolved
@@ -52,14 +52,8 @@
 "start on the USB stick:"
 msgstr ""
 
-<<<<<<< HEAD
-#. type: Content of: <p>
-msgid ""
-"[[!img install/inc/screenshots/boot_menu.png link=\"no\" alt=\"\"]]"
-=======
 #. type: Content of: <ol><li><p>
 msgid "Shut down the computer while leaving the USB stick plugged in."
->>>>>>> 22601a16
 msgstr ""
 
 #. type: Content of: <ol><li><p>
@@ -240,12 +234,6 @@
 #~ "\"]]\n"
 
 #, fuzzy
-<<<<<<< HEAD
-#| msgid "   [[!img install/inc/screenshots/desktop.png link=\"no\"]]\n"
-msgid ""
-"   [[!img install/inc/screenshots/boot_menu.png link=\"no\" alt=\"\"]]\n"
-msgstr "   [[!img install/inc/screenshots/desktop.png link=\"no\"]]\n"
-=======
 #~ msgid ""
 #~ "1. <p>\n"
 #~ "     <span class=\"usb\">Shut down the computer while leaving the USB "
@@ -282,7 +270,6 @@
 
 #~ msgid "   </div>\n"
 #~ msgstr "   </div>\n"
->>>>>>> 22601a16
 
 #, fuzzy
 #~ msgid ""
