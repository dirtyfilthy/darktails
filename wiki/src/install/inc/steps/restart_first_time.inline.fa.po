# SOME DESCRIPTIVE TITLE
# Copyright (C) YEAR Free Software Foundation, Inc.
# This file is distributed under the same license as the PACKAGE package.
# FIRST AUTHOR <EMAIL@ADDRESS>, YEAR.
#
#, fuzzy
msgid ""
msgstr ""
"Project-Id-Version: PACKAGE VERSION\n"
"POT-Creation-Date: 2018-11-17 12:21+0000\n"
"PO-Revision-Date: YEAR-MO-DA HO:MI+ZONE\n"
"Last-Translator: FULL NAME <EMAIL@ADDRESS>\n"
"Language-Team: LANGUAGE <LL@li.org>\n"
"Language: \n"
"MIME-Version: 1.0\n"
"Content-Type: text/plain; charset=UTF-8\n"
"Content-Transfer-Encoding: 8bit\n"

#. type: Plain text
#, no-wrap
msgid "<div class=\"trophy windows linux mac expert\">\n"
msgstr ""

#. type: Plain text
#, no-wrap
msgid "<div class=\"state-image\">[[!img install/inc/infography/tails-usb.png link=\"no\" alt=\"Tails USB stick\"]]</div>\n"
msgstr ""

#. type: Plain text
#, no-wrap
msgid "<p>Congratulations, you have installed Tails on your USB stick!</p>\n"
msgstr ""

#. type: Plain text
#, no-wrap
msgid ""
"<p>You will now restart your computer on this USB stick.\n"
"<span class=\"windows linux expert\">It can be a bit complicated, so good luck!</span>\n"
"<span class=\"mac\">But it might not work on your Mac model, so good luck!</span>\n"
"</p>\n"
msgstr ""

#. type: Plain text
#, no-wrap
<<<<<<< HEAD
msgid "</div>\n"
=======
msgid "   [[!img install/inc/qrcodes/tails_boum_org_install_clone_back_1.png class=\"install-clone qrcode\" link=\"no\" alt=\"\"]]\n"
>>>>>>> fc39d0e7
msgstr ""

#. type: Plain text
#, no-wrap
<<<<<<< HEAD
msgid "<h1 id=\"back\">Open these instructions on another device</h1>\n"
msgstr ""

#. type: Plain text
#, no-wrap
msgid "<div class=\"step-image\">[[!img install/inc/infography/switch-context.png link=\"no\" alt=\"\"]]</div>\n"
msgstr ""

#. type: Plain text
msgid ""
"In the next step, you will shut down the computer. To be able to follow the "
"rest of the instructions afterwards, we recommend you either:"
=======
msgid "   [[!img install/inc/qrcodes/tails_boum_org_install_win_usb_back_1.png class=\"windows qrcode\" link=\"no\" alt=\"\"]]\n"
>>>>>>> fc39d0e7
msgstr ""

#. type: Plain text
#, no-wrap
<<<<<<< HEAD
msgid "   [[!img install/inc/qrcodes/tails_boum_org_install_clone.png class=\"install-clone qrcode\" link=\"no\" alt=\"\"]]\n"
=======
msgid "   [[!img install/inc/qrcodes/tails_boum_org_install_mac_usb_back_1.png class=\"mac-usb qrcode\" link=\"no\" alt=\"\"]]\n"
>>>>>>> fc39d0e7
msgstr ""

#. type: Plain text
#, no-wrap
<<<<<<< HEAD
msgid "   [[!img install/inc/qrcodes/tails_boum_org_install_win_usb.png class=\"windows qrcode\" link=\"no\" alt=\"\"]]\n"
=======
msgid "   [[!img install/inc/qrcodes/tails_boum_org_install_mac_clone_back_1.png class=\"mac-clone qrcode\" link=\"no\" alt=\"\"]]\n"
>>>>>>> fc39d0e7
msgstr ""

#. type: Plain text
#, no-wrap
<<<<<<< HEAD
msgid "   [[!img install/inc/qrcodes/tails_boum_org_install_mac_usb.png class=\"mac qrcode\" link=\"no\" alt=\"\"]]\n"
=======
msgid "   [[!img install/inc/qrcodes/tails_boum_org_install_mac_dvd_back_1.png class=\"mac-dvd qrcode\" link=\"no\" alt=\"\"]]\n"
>>>>>>> fc39d0e7
msgstr ""

#. type: Plain text
#, no-wrap
<<<<<<< HEAD
msgid "   [[!img install/inc/qrcodes/tails_boum_org_install_mac_clone.png class=\"mac-clone qrcode\" link=\"no\" alt=\"\"]]\n"
=======
msgid "   [[!img install/inc/qrcodes/tails_boum_org_install_debian_usb_back_1.png class=\"debian qrcode\" link=\"no\" alt=\"\"]]\n"
>>>>>>> fc39d0e7
msgstr ""

#. type: Plain text
#, no-wrap
msgid "   [[!img install/inc/qrcodes/tails_boum_org_install_expert_usb_back_1.png class=\"expert qrcode\" link=\"no\" alt=\"\"]]\n"
msgstr ""

#. type: Plain text
#, no-wrap
msgid "   [[!img install/inc/qrcodes/tails_boum_org_install_linux_usb_back_1.png class=\"linux qrcode\" link=\"no\" alt=\"\"]]\n"
msgstr ""

#. type: Plain text
#, no-wrap
msgid "   [[!img install/inc/qrcodes/tails_boum_org_upgrade_clone_back_1.png class=\"upgrade-clone qrcode\" link=\"no\" alt=\"\"]]\n"
msgstr ""

#. type: Plain text
#, no-wrap
msgid "   [[!img install/inc/qrcodes/tails_boum_org_upgrade_tails_back_1.png class=\"upgrade-tails qrcode\" link=\"no\" alt=\"\"]]\n"
msgstr ""

#. type: Bullet: '   - '
msgid ""
"Open this page on your smartphone, tablet, or another computer (recommended)."
msgstr ""

#. type: Bullet: '   - '
msgid "Print the rest of the instructions on paper."
msgstr ""

#. type: Bullet: '   - '
msgid "Take note of the URL of this page to be able to come back later:"
msgstr ""

#. type: Plain text
#, no-wrap
msgid ""
<<<<<<< HEAD
"     <span class=\"install-clone\">`https://tails.boum.org/install/clone/#back`</span>\n"
"     <span class=\"windows\">`https://tails.boum.org/install/win/usb/#back`</span>\n"
"     <span class=\"mac\">`https://tails.boum.org/install/mac/usb/#back`</span>\n"
"     <span class=\"mac-clone\">`https://tails.boum.org/install/mac/clone/#back`</span>\n"
"     <span class=\"expert\">`https://tails.boum.org/install/expert/usb/#back`</span>\n"
"     <span class=\"linux\">`https://tails.boum.org/install/linux/usb/#back`</span>\n"
"     <span class=\"upgrade-clone\">`https://tails.boum.org/upgrade/clone/#back`</span>\n"
"     <span class=\"upgrade-tails\">`https://tails.boum.org/upgrade/tails/#back`</span>\n"
=======
"     <span class=\"install-clone\">`https://tails.boum.org/install/clone?back=1`</span>\n"
"     <span class=\"windows\">`https://tails.boum.org/install/win/usb?back=1`</span>\n"
"     <span class=\"mac-usb\">`https://tails.boum.org/install/mac/usb?back=1`</span>\n"
"     <span class=\"mac-clone\">`https://tails.boum.org/install/mac/clone?back=1`</span>\n"
"     <span class=\"mac-dvd\">`https://tails.boum.org/install/mac/dvd?back=1`</span>\n"
"     <span class=\"debian\">`https://tails.boum.org/install/debian/usb?back=1`</span>\n"
"     <span class=\"expert\">`https://tails.boum.org/install/expert/usb?back=1`</span>\n"
"     <span class=\"linux\">`https://tails.boum.org/install/linux/usb?back=1`</span>\n"
"     <span class=\"upgrade-clone\">`https://tails.boum.org/upgrade/clone?back=1`</span>\n"
"     <span class=\"upgrade-tails\">`https://tails.boum.org/upgrade/tails?back=1`</span>\n"
>>>>>>> fc39d0e7
msgstr ""

#. type: Plain text
#, no-wrap
msgid ""
"<h1 id=\"start-intermediary\" class=\"upgrade-tails\">Restart on the intermediary Tails</h1>\n"
"<h1 id=\"start-other\" class=\"clone\">Restart on the other Tails</h1>\n"
"<h1 id=\"start-tails\" class=\"windows linux mac expert\">Restart on Tails</h1>\n"
msgstr ""

#. type: Plain text
#, no-wrap
msgid "<div class=\"step-image\">\n"
msgstr ""

#. type: Plain text
#, no-wrap
msgid "[[!img install/inc/infography/plug-other-tails.png link=\"no\" class=\"clone\" alt=\"USB stick plugged on the left\"]]\n"
msgstr ""

#. type: Plain text
#, no-wrap
msgid "[[!img install/inc/infography/restart-on-tails.png link=\"no\" class=\"windows linux mac\" alt=\"Computer restarted on USB stick\"]]\n"
msgstr ""

#. type: Plain text
#, no-wrap
msgid "[[!img install/inc/infography/restart-on-other-tails.png link=\"no\" class=\"clone\" alt=\"Computer restarted on USB stick on the left\"]]\n"
msgstr ""

#. type: Plain text
#, no-wrap
msgid "[[!img install/inc/infography/restart-on-upgrade-usb.png link=\"no\" class=\"upgrade-tails\" alt=\"USB stick unplugged on the right and computer restarted on USB stick on the left\"]]\n"
msgstr ""

#. type: Plain text
#, no-wrap
msgid ""
"1. <p>\n"
"     <span class=\"usb\">Shut down the computer while leaving the USB stick plugged in.</span>\n"
"   </p>\n"
"   <p class=\"clone upgrade-tails\">Shut down the computer.</p>\n"
"   <p class=\"clone\">Plug in the other Tails USB stick that you want to\n"
"   <span class=\"install-clone mac-clone\">install</span>\n"
"   <span class=\"upgrade\">upgrade</span>\n"
"   from.</p>\n"
"   <p class=\"upgrade-tails\">Unplug your Tails USB stick while leaving the intermediary USB stick plugged in.</p>\n"
msgstr ""

#. type: Bullet: '   1. '
msgid "Switch on the computer."
msgstr ""

#. type: Plain text
#, no-wrap
msgid "   <div class=\"mac mac-clone\">\n"
msgstr ""

#. type: Plain text
#, no-wrap
msgid "   [[!inline pages=\"install/inc/steps/mac_startup_disks.inline\" raw=\"yes\" sort=\"age\"]]\n"
msgstr ""

#. type: Plain text
#, no-wrap
msgid "   </div>\n"
msgstr ""

#. type: Bullet: '1. '
msgid ""
"If the computer starts on Tails, the <span class=\"application\">Boot Loader "
"Menu</span> appears and Tails starts automatically after 4 seconds.</p>"
msgstr ""

#. type: Plain text
#, no-wrap
msgid ""
"   <div class=\"note install-clone expert windows linux\">\n"
"   <p>Most computers do not start on Tails by default. If it does you\n"
"   are lucky. Otherwise, if the computer starts on\n"
"   <span class=\"expert\">Debian, Ubuntu, or Linux Mint</span>\n"
"   <span class=\"windows\">Windows,</span>\n"
"   <span class=\"linux\">Linux,</span>\n"
"   <span class=\"install-clone\">Windows or Linux,</span>\n"
"   refer to  [[!toggle id=\"not_at_all\" text=\"the troubleshooting section\n"
"   about Tails not starting at all\"]].</p>\n"
"   </div>\n"
msgstr ""

#. type: Plain text
#, no-wrap
msgid "   [[!toggleable id=\"not_at_all\" text=\"\"\"\n"
msgstr ""

#. type: Plain text
#, no-wrap
msgid "   <span class=\"hide\">[[!toggle id=\"not_at_all\" text=\"\"]]</span>\n"
msgstr ""

#. type: Plain text
#, no-wrap
msgid ""
"   Troubleshooting: Tails does not start at all\n"
"   --------------------------------------------\n"
msgstr ""

#. type: Plain text
#, no-wrap
msgid ""
"   The following section applies if the <span class=\"application\">Boot Loader Menu</span>\n"
"   does not appear when starting on a USB stick.\n"
msgstr ""

#. type: Plain text
#, no-wrap
msgid ""
"   It is quite common for computers not to start automatically on a\n"
"   USB stick with Tails installed. Here are some troubleshooting techniques. You should try them\n"
"   one after the other.\n"
msgstr ""

#. type: Plain text
#, no-wrap
msgid "   ### Getting to the boot menu\n"
msgstr ""

#. type: Plain text
#, no-wrap
msgid ""
"   On most computers, you can press a *boot menu key* to display a list of\n"
"   possible devices to start from. The following instructions explain how\n"
"   to display the boot menu and start on the USB stick. The following\n"
"   screenshot is an example of such boot menu:\n"
msgstr ""

#. type: Plain text
#, no-wrap
msgid "   [[!img install/inc/screenshots/bios_boot_menu.png link=\"no\" alt=\"\"]]\n"
msgstr ""

#. type: Bullet: '         1. '
msgid "Shut down the computer."
msgstr ""

#. type: Bullet: '   1. '
msgid "Make sure that the first USB stick is plugged in the computer."
msgstr ""

#. type: Plain text
#, no-wrap
msgid ""
"   1. Identify the potential boot menu keys for the computer depending on\n"
"   the computer manufacturer in the following list:\n"
msgstr ""

#. type: Plain text
#, no-wrap
msgid ""
"      <table>\n"
"        <tr><th>Manufacturer</th><th>Key</th></tr>\n"
"        <tr><td>Acer</td><td>Esc, F12, F9</td></tr>\n"
"        <tr><td>Asus</td><td>Esc, F8</td></tr>\n"
"        <tr><td>Dell</td><td>F12</td></tr>\n"
"        <tr><td>Fujitsu</td><td>F12, Esc</td></tr>\n"
"        <tr><td>HP</td><td>Esc, F9</td></tr>\n"
"        <tr><td>Lenovo</td><td>F12, Novo, F8, F10</td></tr>\n"
"        <tr><td>Samsung</td><td>Esc, F12, F2</td></tr>\n"
"        <tr><td>Sony</td><td>F11, Esc, F10</td></tr>\n"
"        <tr><td>Toshiba</td><td>F12</td></tr>\n"
"        <tr><td>others&hellip;</td><td>F12, Esc</td></tr>\n"
"      </table>\n"
msgstr ""

#. type: Plain text
#, no-wrap
msgid "      Immediately press several times the first potential boot menu key identified in step 3.\n"
msgstr ""

#. type: Plain text
#, no-wrap
msgid ""
"      a. If a boot menu with a list of devices appears, select your USB stick\n"
"         and press <span class=\"keycap\">Enter</span>.\n"
msgstr ""

#. type: Plain text
#, no-wrap
msgid "      a. If the computer starts on another operating system, then:\n"
msgstr ""

#. type: Bullet: '         1. '
msgid "Press-and-hold the potential boot menu key identified in step 3."
msgstr ""

#. type: Bullet: '         1. '
msgid ""
"Switch on the computer again while holding the potential boot menu key "
"pressed."
msgstr ""

#. type: Plain text
#, no-wrap
msgid ""
"            a. If a boot menu with a list of devices appears, select your USB stick\n"
"               and press <span class=\"keycap\">Enter</span>.\n"
msgstr ""

#. type: Plain text
#, no-wrap
msgid ""
"            a. If the computer starts on another operating system or returns an\n"
"               error message, then shut down the computer again and repeat step\n"
"               4 for all the potential boot menu keys identified in step 3.\n"
msgstr ""

#. type: Plain text
#, no-wrap
msgid ""
"   If none of the potential boot menu keys identified in step 3 work or if\n"
"   the USB stick does not appear in the list, then try the second\n"
"   troubleshooting technique described below.\n"
msgstr ""

#. type: Plain text
#, no-wrap
msgid "   ### Check our list of known issues\n"
msgstr ""

#. type: Plain text
#, no-wrap
msgid ""
"   Similar problems might have been reported already for your model of computer\n"
"   in our [[list of known issues|support/known_issues]].\n"
msgstr ""

#. type: Plain text
#, no-wrap
msgid "   ### Edit the BIOS settings\n"
msgstr ""

#. type: Plain text
#, no-wrap
msgid "   You might need to edit the BIOS settings of the computer.\n"
msgstr ""

#. type: Plain text
#, no-wrap
msgid ""
"   <div class=\"tip\">\n"
"   <p>Search for the user manual of the computer on the website of its\n"
"   manufacturer to learn how to edit the BIOS settings:\n"
"   <ul>\n"
"     <li>[Acer](http://us.acer.com/ac/en/US/content/drivers)</li>\n"
"     <li>[Asus](https://www.asus.com/us/support/)</li>\n"
"     <li>[Dell](https://www.dell.com/support/home/us/en/19/Products/)</li>\n"
"     <li>[Fujitsu](https://www.fujitsu.com/global/support/products/software/manual/)</li>\n"
"     <li>[HP](https://support.hp.com/us-en/products/)</li>\n"
"     <li>[Lenovo](http://support.lenovo.com/us/en/)</li>\n"
"     <li>[Samsung](http://www.samsung.com/us/support/downloads)</li>\n"
"     <li>[Sony](http://esupport.sony.com/US)</li>\n"
"     <li>[Toshiba](http://support.toshiba.com/support/products?cat=Computers)</li>\n"
"   </ul>\n"
"   </p>\n"
"   </div>\n"
msgstr ""

#. type: Plain text
#, no-wrap
msgid ""
"   In the BIOS settings, try to apply the following changes one by one and\n"
"   restart the computer after each change. Some changes might not\n"
"   apply to certain computer models.\n"
msgstr ""

#. type: Plain text
#, no-wrap
msgid ""
"   <div class=\"caution\">\n"
"   <p>Take note of the changes that you apply to the BIOS settings, to be\n"
"   able to revert them if they prevent the computer to start on its usual\n"
"   operating system.</p>\n"
"   </div>\n"
msgstr ""

#. type: Plain text
#, no-wrap
msgid ""
"   1. Edit the **Boot Order**. Depending on the computer model you might\n"
"   see an entry for **removable devices** or **USB media**. Move this entry\n"
"   to the top of the list to force the computer to try to start from\n"
"   the first USB stick before starting from the internal hard disk.\n"
msgstr ""

#. type: Bullet: '   1. '
msgid "Disable **Fast boot**."
msgstr ""

#. type: Plain text
#, no-wrap
msgid ""
"   1. If the computer is configured to start with **legacy BIOS**, try to\n"
"   configure it to start with **UEFI**. Else, if the computer is configured\n"
"   to start with **UEFI**, try to configure it to start with **legacy\n"
"   BIOS**. To do so, try any of the following options if available:\n"
msgstr ""

#. type: Bullet: '      - '
msgid "Enable **Legacy mode**"
msgstr ""

#. type: Bullet: '      - '
msgid ""
"Disable **Secure boot** (see the [Microsoft documentation](https://docs."
"microsoft.com/en-us/windows-hardware/manufacture/desktop/disabling-secure-"
"boot))"
msgstr ""

#. type: Bullet: '      - '
msgid "Enable **CSM boot**"
msgstr ""

#. type: Bullet: '      - '
msgid "Disable **UEFI**"
msgstr ""

#. type: Bullet: '   1. '
msgid ""
"Try to upgrade the BIOS to the latest version provided by the manufacturer."
msgstr ""

#. type: Plain text
#, no-wrap
msgid "   ### Report the problem to our support team\n"
msgstr ""

#. type: Plain text
#, no-wrap
msgid ""
"   <div class=\"bug\">\n"
"   <p>If none of these options work, we are sorry but you might not be\n"
"   able to use Tails on this computer.</p>\n"
"   </div>\n"
msgstr ""

#. type: Plain text
#, no-wrap
msgid ""
"   Please, [[send an email to our support team|support/talk]], including\n"
"   the following information:\n"
msgstr ""

#. type: Bullet: '   1. '
msgid "Which version of Tails are you trying to start?"
msgstr ""

#. type: Bullet: '   1. '
msgid "How did you verify the ISO image?"
msgstr ""

#. type: Bullet: '   1. '
msgid "Which is the brand and model of the computer?"
msgstr ""

#. type: Bullet: '   1. '
msgid ""
"What exactly happens when trying to start? Report the complete error message "
"that appears on the screen, if any."
msgstr ""

#. type: Bullet: '   1. '
msgid "Are you trying to start Tails on a USB stick or a DVD?"
msgstr ""

#. type: Bullet: '   1. '
msgid ""
"If you are trying to start on a USB stick, which program did you use to "
"install it:"
msgstr ""

#. type: Bullet: '      - '
msgid "<span class=\"application\">Etcher</span>,"
msgstr ""

#. type: Bullet: '      - '
msgid "<span class=\"application\">GNOME Disks</span>,"
msgstr ""

#. type: Bullet: '      - '
msgid "<span class=\"application\">Tails Installer</span>, or"
msgstr ""

#. type: Bullet: '      - '
msgid "<span class=\"command\">dd</span> on the command line?"
msgstr ""

#. type: Plain text
#, no-wrap
msgid "      Note that these are the only supported installation methods.\n"
msgstr ""

#. type: Bullet: '   1. '
msgid ""
"Have you been able to start Tails successfully on this computer before, from "
"another USB stick or DVD, or with another version of Tails? If so, which "
"ones?"
msgstr ""

#. type: Bullet: '   1. '
msgid "Does the same USB stick or DVD start successfully on other computers?"
msgstr ""

#. type: Plain text
#, no-wrap
msgid "     [[!img install/inc/screenshots/tails_boot_menu.png link=\"no\" alt=\"Black screen with Tails artwork. Boot Loader Menu with two options 'Tails' and 'Tails (Troubleshooting Mode)'.\"]]\n"
msgstr ""

#. type: Plain text
#, no-wrap
msgid ""
"   <div class=\"bug mac mac-clone\">\n"
"   <p>If your computer fails to start on the USB stick, then it might\n"
"   currently be impossible to start Tails on your Mac model.</p>\n"
"   </div>\n"
msgstr ""

#. type: Bullet: '1. '
msgid ""
"After 30&ndash;60 seconds, another screen called <span class=\"application"
"\">Tails Greeter</span> appears."
msgstr ""

#. type: Plain text
#, no-wrap
msgid ""
"   <div class=\"note\">\n"
"   <p>If the computer display the error message\n"
"   <span class=\"guilabel\">Error starting GDM with your graphics\n"
"   card</span>, refer to our [[list of known issues with graphics\n"
"   cards|support/known_issues/graphics]].</p>\n"
msgstr ""

#. type: Plain text
#, no-wrap
msgid ""
"   <p>If the computer stops responding or displays other error messages before\n"
"   getting to <span class=\"application\">Tails Greeter</span>, refer to\n"
"   [[!toggle id=\"not_entirely\" text=\"the troubleshooting section about\n"
"   Tails not starting entirely\"]].</p>\n"
"   </div>\n"
msgstr ""

#. type: Plain text
#, no-wrap
msgid "   [[!toggleable id=\"not_entirely\" text=\"\"\"\n"
msgstr ""

#. type: Plain text
#, no-wrap
msgid "   <span class=\"hide\">[[!toggle id=\"not_entirely\" text=\"\"]]</span>\n"
msgstr ""

#. type: Plain text
#, no-wrap
msgid ""
"   Troubleshooting\n"
"   ---------------\n"
msgstr ""

#. type: Plain text
#, no-wrap
msgid ""
"   Tails does not start entirely\n"
"   -----------------------------\n"
msgstr ""

#. type: Plain text
#, no-wrap
msgid ""
"   The following section applies if the <span class=\"application\">Boot Loader Menu</span> appears but not\n"
"   <span class=\"application\">Tails Greeter</span> when starting Tails.\n"
msgstr ""

#. type: Bullet: '   1. '
msgid "Restart the computer on the first USB stick."
msgstr ""

#. type: Plain text
#, no-wrap
msgid ""
"   1. In the <span class=\"application\">Boot Loader Menu</span>, choose the\n"
"   <span class=\"guilabel\">Troubleshooting Mode</span>\n"
"   which might work better on some computers.\n"
msgstr ""

#. type: Plain text
#, no-wrap
msgid ""
"   1. If the <span class=\"guilabel\">Troubleshooting Mode</span> does not work\n"
"   better, restart the computer again on the first USB stick.\n"
msgstr ""

#. type: Plain text
#, no-wrap
msgid ""
"   1. In the <span class=\"application\">Boot Loader Menu</span>, press\n"
"   <span class=\"keycap\">TAB</span>. A command line with a list\n"
"   of boot options appears at the bottom of the screen.\n"
msgstr ""

#. type: Plain text
#, no-wrap
msgid "      [[!img doc/first_steps/startup_options/boot-menu-with-options.png link=\"no\" alt=\"Black screen with Tails artwork and list of boot options\"]]\n"
msgstr ""

#. type: Bullet: '   1. '
msgid ""
"Press the <span class=\"keycap\">Backspace</span> key several times to "
"remove the <span class=\"code\">quiet</span> option from the command line."
msgstr ""

#. type: Bullet: '   1. '
msgid ""
"If Tails previously failed to start and displayed the <span class=\"code"
"\">Probing EDD (edd=off to disable)...</span> error, then type `edd=off` to "
"add this option to the command line."
msgstr ""

#. type: Bullet: '   1. '
msgid "Type `debug nosplash` to add these options to the command line."
msgstr ""

#. type: Bullet: '   1. '
msgid "To start Tails, press <span class=\"keycap\">Enter</span>."
msgstr ""

#. type: Bullet: '   1. '
msgid ""
"Hopefully, error messages now appear when starting Tails. You can [[send "
"them to our support team by email|support/talk]], for example by taking a "
"picture of the last screen and error messages."
msgstr ""

#. type: Bullet: '   1. '
msgid ""
"If the error message is <span class=\"code\">/bin/sh: can't access tty; job "
"control turned off</span> followed by <span class=\"code\">(initramfs)</"
"span>, then try removing the <span class=\"code\">live-media=removable</"
"span> option from the boot command line."
msgstr ""

#. type: Plain text
#, no-wrap
msgid ""
"      If removing <span class=\"code\">live-media=removable</span> allows you to start Tails, please\n"
"      report the problem to our [[support team|support/talk]].\n"
"      This contributes to improving the [[list\n"
"      of problematic USB sticks|support/known_issues#problematic-usb-sticks]].\n"
"      Then try installing Tails on another USB stick.\n"
msgstr ""

#. type: Plain text
#, no-wrap
msgid ""
"   <div class=\"caution\">\n"
"   <p>Removing the <span class=\"code\">live-media=removable</span> option\n"
"   might be dangerous. If an adversary had access to the computer and\n"
"   installed a malicious Tails on an internal hard disk, the computer\n"
"   might start on the malicious Tails instead of on the USB stick.</p>\n"
"   </div>\n"
msgstr ""

#. type: Plain text
#, no-wrap
msgid "   [[!img doc/first_steps/startup_options/tails-greeter-welcome-to-tails.png link=\"no\" alt=\"Tails Greeter: 'Welcome to Tails!'\"]]\n"
msgstr ""

#. type: Plain text
#, no-wrap
msgid ""
"1. In <span class=\"application\">Tails Greeter</span>, select your language and\n"
"keyboard layout in the <span class=\"guilabel\">Language & Region</span> section.\n"
"Click <span class=\"button\">Start Tails</span>.\n"
msgstr ""

#. type: Bullet: '1. '
msgid "After 15&ndash;30 seconds, the Tails desktop appears."
msgstr ""

#. type: Plain text
#, no-wrap
msgid "   [[!img install/inc/screenshots/desktop.png link=\"no\" alt=\"Tails desktop\"]]\n"
msgstr ""<|MERGE_RESOLUTION|>--- conflicted
+++ resolved
@@ -7,7 +7,7 @@
 msgid ""
 msgstr ""
 "Project-Id-Version: PACKAGE VERSION\n"
-"POT-Creation-Date: 2018-11-17 12:21+0000\n"
+"POT-Creation-Date: 2018-04-20 17:47+0300\n"
 "PO-Revision-Date: YEAR-MO-DA HO:MI+ZONE\n"
 "Last-Translator: FULL NAME <EMAIL@ADDRESS>\n"
 "Language-Team: LANGUAGE <LL@li.org>\n"
@@ -18,40 +18,6 @@
 
 #. type: Plain text
 #, no-wrap
-msgid "<div class=\"trophy windows linux mac expert\">\n"
-msgstr ""
-
-#. type: Plain text
-#, no-wrap
-msgid "<div class=\"state-image\">[[!img install/inc/infography/tails-usb.png link=\"no\" alt=\"Tails USB stick\"]]</div>\n"
-msgstr ""
-
-#. type: Plain text
-#, no-wrap
-msgid "<p>Congratulations, you have installed Tails on your USB stick!</p>\n"
-msgstr ""
-
-#. type: Plain text
-#, no-wrap
-msgid ""
-"<p>You will now restart your computer on this USB stick.\n"
-"<span class=\"windows linux expert\">It can be a bit complicated, so good luck!</span>\n"
-"<span class=\"mac\">But it might not work on your Mac model, so good luck!</span>\n"
-"</p>\n"
-msgstr ""
-
-#. type: Plain text
-#, no-wrap
-<<<<<<< HEAD
-msgid "</div>\n"
-=======
-msgid "   [[!img install/inc/qrcodes/tails_boum_org_install_clone_back_1.png class=\"install-clone qrcode\" link=\"no\" alt=\"\"]]\n"
->>>>>>> fc39d0e7
-msgstr ""
-
-#. type: Plain text
-#, no-wrap
-<<<<<<< HEAD
 msgid "<h1 id=\"back\">Open these instructions on another device</h1>\n"
 msgstr ""
 
@@ -64,45 +30,36 @@
 msgid ""
 "In the next step, you will shut down the computer. To be able to follow the "
 "rest of the instructions afterwards, we recommend you either:"
-=======
+msgstr ""
+
+#. type: Plain text
+#, no-wrap
+msgid "   [[!img install/inc/qrcodes/tails_boum_org_install_clone_back_1.png class=\"install-clone qrcode\" link=\"no\" alt=\"\"]]\n"
+msgstr ""
+
+#. type: Plain text
+#, no-wrap
 msgid "   [[!img install/inc/qrcodes/tails_boum_org_install_win_usb_back_1.png class=\"windows qrcode\" link=\"no\" alt=\"\"]]\n"
->>>>>>> fc39d0e7
-msgstr ""
-
-#. type: Plain text
-#, no-wrap
-<<<<<<< HEAD
-msgid "   [[!img install/inc/qrcodes/tails_boum_org_install_clone.png class=\"install-clone qrcode\" link=\"no\" alt=\"\"]]\n"
-=======
+msgstr ""
+
+#. type: Plain text
+#, no-wrap
 msgid "   [[!img install/inc/qrcodes/tails_boum_org_install_mac_usb_back_1.png class=\"mac-usb qrcode\" link=\"no\" alt=\"\"]]\n"
->>>>>>> fc39d0e7
-msgstr ""
-
-#. type: Plain text
-#, no-wrap
-<<<<<<< HEAD
-msgid "   [[!img install/inc/qrcodes/tails_boum_org_install_win_usb.png class=\"windows qrcode\" link=\"no\" alt=\"\"]]\n"
-=======
+msgstr ""
+
+#. type: Plain text
+#, no-wrap
 msgid "   [[!img install/inc/qrcodes/tails_boum_org_install_mac_clone_back_1.png class=\"mac-clone qrcode\" link=\"no\" alt=\"\"]]\n"
->>>>>>> fc39d0e7
-msgstr ""
-
-#. type: Plain text
-#, no-wrap
-<<<<<<< HEAD
-msgid "   [[!img install/inc/qrcodes/tails_boum_org_install_mac_usb.png class=\"mac qrcode\" link=\"no\" alt=\"\"]]\n"
-=======
+msgstr ""
+
+#. type: Plain text
+#, no-wrap
 msgid "   [[!img install/inc/qrcodes/tails_boum_org_install_mac_dvd_back_1.png class=\"mac-dvd qrcode\" link=\"no\" alt=\"\"]]\n"
->>>>>>> fc39d0e7
-msgstr ""
-
-#. type: Plain text
-#, no-wrap
-<<<<<<< HEAD
-msgid "   [[!img install/inc/qrcodes/tails_boum_org_install_mac_clone.png class=\"mac-clone qrcode\" link=\"no\" alt=\"\"]]\n"
-=======
+msgstr ""
+
+#. type: Plain text
+#, no-wrap
 msgid "   [[!img install/inc/qrcodes/tails_boum_org_install_debian_usb_back_1.png class=\"debian qrcode\" link=\"no\" alt=\"\"]]\n"
->>>>>>> fc39d0e7
 msgstr ""
 
 #. type: Plain text
@@ -141,16 +98,6 @@
 #. type: Plain text
 #, no-wrap
 msgid ""
-<<<<<<< HEAD
-"     <span class=\"install-clone\">`https://tails.boum.org/install/clone/#back`</span>\n"
-"     <span class=\"windows\">`https://tails.boum.org/install/win/usb/#back`</span>\n"
-"     <span class=\"mac\">`https://tails.boum.org/install/mac/usb/#back`</span>\n"
-"     <span class=\"mac-clone\">`https://tails.boum.org/install/mac/clone/#back`</span>\n"
-"     <span class=\"expert\">`https://tails.boum.org/install/expert/usb/#back`</span>\n"
-"     <span class=\"linux\">`https://tails.boum.org/install/linux/usb/#back`</span>\n"
-"     <span class=\"upgrade-clone\">`https://tails.boum.org/upgrade/clone/#back`</span>\n"
-"     <span class=\"upgrade-tails\">`https://tails.boum.org/upgrade/tails/#back`</span>\n"
-=======
 "     <span class=\"install-clone\">`https://tails.boum.org/install/clone?back=1`</span>\n"
 "     <span class=\"windows\">`https://tails.boum.org/install/win/usb?back=1`</span>\n"
 "     <span class=\"mac-usb\">`https://tails.boum.org/install/mac/usb?back=1`</span>\n"
@@ -161,15 +108,15 @@
 "     <span class=\"linux\">`https://tails.boum.org/install/linux/usb?back=1`</span>\n"
 "     <span class=\"upgrade-clone\">`https://tails.boum.org/upgrade/clone?back=1`</span>\n"
 "     <span class=\"upgrade-tails\">`https://tails.boum.org/upgrade/tails?back=1`</span>\n"
->>>>>>> fc39d0e7
-msgstr ""
-
-#. type: Plain text
-#, no-wrap
-msgid ""
-"<h1 id=\"start-intermediary\" class=\"upgrade-tails\">Restart on the intermediary Tails</h1>\n"
+msgstr ""
+
+#. type: Plain text
+#, no-wrap
+msgid ""
+"<h1 id=\"start-intermediary\" class=\"windows linux mac-usb upgrade-tails\">Restart on the intermediary Tails</h1>\n"
 "<h1 id=\"start-other\" class=\"clone\">Restart on the other Tails</h1>\n"
-"<h1 id=\"start-tails\" class=\"windows linux mac expert\">Restart on Tails</h1>\n"
+"<h1 id=\"start-dvd\" class=\"mac-dvd\">Restart on the Tails DVD</h1>\n"
+"<h1 id=\"start-tails\" class=\"debian expert\">Restart on Tails</h1>\n"
 msgstr ""
 
 #. type: Plain text
@@ -179,17 +126,22 @@
 
 #. type: Plain text
 #, no-wrap
-msgid "[[!img install/inc/infography/plug-other-tails.png link=\"no\" class=\"clone\" alt=\"USB stick plugged on the left\"]]\n"
-msgstr ""
-
-#. type: Plain text
-#, no-wrap
-msgid "[[!img install/inc/infography/restart-on-tails.png link=\"no\" class=\"windows linux mac\" alt=\"Computer restarted on USB stick\"]]\n"
-msgstr ""
-
-#. type: Plain text
-#, no-wrap
-msgid "[[!img install/inc/infography/restart-on-other-tails.png link=\"no\" class=\"clone\" alt=\"Computer restarted on USB stick on the left\"]]\n"
+msgid "[[!img install/inc/infography/plug-source-usb.png link=\"no\" class=\"clone\" alt=\"USB stick plugged on the left\"]]\n"
+msgstr ""
+
+#. type: Plain text
+#, no-wrap
+msgid "[[!img install/inc/infography/restart-on-tails.png link=\"no\" class=\"debian\" alt=\"Computer restarted on USB stick on the right\"]]\n"
+msgstr ""
+
+#. type: Plain text
+#, no-wrap
+msgid "[[!img install/inc/infography/restart-on-intermediary-tails.png link=\"no\" class=\"clone windows linux mac-usb\" alt=\"Computer restarted on USB stick on the left\"]]\n"
+msgstr ""
+
+#. type: Plain text
+#, no-wrap
+msgid "[[!img install/inc/infography/restart-on-dvd.png link=\"no\" class=\"mac-dvd\" alt=\"Computer restarted on DVD\"]]\n"
 msgstr ""
 
 #. type: Plain text
@@ -199,25 +151,74 @@
 
 #. type: Plain text
 #, no-wrap
+msgid "</div>\n"
+msgstr ""
+
+#. type: Plain text
+#, no-wrap
+msgid "<div class=\"note clone\">\n"
+msgstr ""
+
+#. type: Plain text
+#, no-wrap
+msgid ""
+"<p>The following instructions assume that the other Tails that you are\n"
+"<span class=\"install-clone debian windows linux mac\">installing</span>\n"
+"<span class=\"upgrade\">upgrading</span>\n"
+"from is on a USB stick. You can also\n"
+"<span class=\"install-clone debian windows linux mac\">install</span>\n"
+"<span class=\"upgrade\">upgrade</span>\n"
+"from a Tails DVD in a similar way.</p>\n"
+msgstr ""
+
+#. type: Plain text
+#, no-wrap
 msgid ""
 "1. <p>\n"
-"     <span class=\"usb\">Shut down the computer while leaving the USB stick plugged in.</span>\n"
+"     <span class=\"mac-dvd\">Make sure that the DVD is inserted in the computer.</span>\n"
+"     <span class=\"usb\">Shut down the computer while leaving the <span class=\"windows linux mac\">first</span> USB stick plugged in.</span>\n"
 "   </p>\n"
-"   <p class=\"clone upgrade-tails\">Shut down the computer.</p>\n"
+"   <p class=\"mac-dvd clone upgrade-tails\">Shut down the computer.</p>\n"
 "   <p class=\"clone\">Plug in the other Tails USB stick that you want to\n"
-"   <span class=\"install-clone mac-clone\">install</span>\n"
+"   <span class=\"install-clone debian windows linux mac\">install</span>\n"
 "   <span class=\"upgrade\">upgrade</span>\n"
 "   from.</p>\n"
 "   <p class=\"upgrade-tails\">Unplug your Tails USB stick while leaving the intermediary USB stick plugged in.</p>\n"
 msgstr ""
 
-#. type: Bullet: '   1. '
+#. type: Bullet: '1. '
 msgid "Switch on the computer."
 msgstr ""
 
 #. type: Plain text
 #, no-wrap
-msgid "   <div class=\"mac mac-clone\">\n"
+msgid ""
+"   <p class=\"mac-dvd\">Immediately press-and-hold the\n"
+"   <span class=\"keycap\">Option</span> key (<span class=\"keycap\">Alt</span> key) until a list of possible startup\n"
+"   disks appears.</p>\n"
+msgstr ""
+
+#. type: Plain text
+#, no-wrap
+msgid "   [[!img install/inc/screenshots/mac_option_key.png class=\"mac-dvd\" link=\"no\" alt=\"'Option' or 'alt' key in the bottom left of Mac keyboard\"]]\n"
+msgstr ""
+
+#. type: Plain text
+#, no-wrap
+msgid ""
+"   <p class=\"mac-dvd\">Choose the DVD and press\n"
+"   <span class=\"keycap\">Enter</span>. The DVD\n"
+"   might be labeled <span class=\"guilabel\">Windows</span> like in the following screenshot:</p>\n"
+msgstr ""
+
+#. type: Plain text
+#, no-wrap
+msgid "   [[!img install/inc/screenshots/mac_startup_dvd.png class=\"mac-dvd\" link=\"no\" alt=\"Screen with the logo of an internal hard disk labeled 'Macintosh HD' and a DVD labelled 'Windows' (selected)\"]]\n"
+msgstr ""
+
+#. type: Plain text
+#, no-wrap
+msgid "   <div class=\"mac-usb mac-clone\">\n"
 msgstr ""
 
 #. type: Plain text
@@ -228,6 +229,16 @@
 #. type: Plain text
 #, no-wrap
 msgid "   </div>\n"
+msgstr ""
+
+#. type: Plain text
+#, no-wrap
+msgid ""
+"   <div class=\"bug mac\">\n"
+"   <p>If only your Macintosh hard drive appears, you can try\n"
+"   reinstalling an intermediary Tails from [[Windows using\n"
+"   <span class=\"application\">Universal USB Installer</span>|win/usb]].</p>\n"
+"   </div>\n"
 msgstr ""
 
 #. type: Bullet: '1. '
@@ -239,10 +250,10 @@
 #. type: Plain text
 #, no-wrap
 msgid ""
-"   <div class=\"note install-clone expert windows linux\">\n"
+"   <div class=\"note install-clone debian expert windows linux\">\n"
 "   <p>Most computers do not start on Tails by default. If it does you\n"
 "   are lucky. Otherwise, if the computer starts on\n"
-"   <span class=\"expert\">Debian, Ubuntu, or Linux Mint</span>\n"
+"   <span class=\"debian expert\">Debian, Ubuntu, or Linux Mint</span>\n"
 "   <span class=\"windows\">Windows,</span>\n"
 "   <span class=\"linux\">Linux,</span>\n"
 "   <span class=\"install-clone\">Windows or Linux,</span>\n"
@@ -264,326 +275,52 @@
 #. type: Plain text
 #, no-wrap
 msgid ""
-"   Troubleshooting: Tails does not start at all\n"
-"   --------------------------------------------\n"
-msgstr ""
-
-#. type: Plain text
-#, no-wrap
-msgid ""
-"   The following section applies if the <span class=\"application\">Boot Loader Menu</span>\n"
-"   does not appear when starting on a USB stick.\n"
-msgstr ""
-
-#. type: Plain text
-#, no-wrap
-msgid ""
-"   It is quite common for computers not to start automatically on a\n"
-"   USB stick with Tails installed. Here are some troubleshooting techniques. You should try them\n"
-"   one after the other.\n"
-msgstr ""
-
-#. type: Plain text
-#, no-wrap
-msgid "   ### Getting to the boot menu\n"
-msgstr ""
-
-#. type: Plain text
-#, no-wrap
-msgid ""
-"   On most computers, you can press a *boot menu key* to display a list of\n"
-"   possible devices to start from. The following instructions explain how\n"
-"   to display the boot menu and start on the USB stick. The following\n"
-"   screenshot is an example of such boot menu:\n"
-msgstr ""
-
-#. type: Plain text
-#, no-wrap
-msgid "   [[!img install/inc/screenshots/bios_boot_menu.png link=\"no\" alt=\"\"]]\n"
-msgstr ""
-
-#. type: Bullet: '         1. '
-msgid "Shut down the computer."
-msgstr ""
-
-#. type: Bullet: '   1. '
-msgid "Make sure that the first USB stick is plugged in the computer."
-msgstr ""
-
-#. type: Plain text
-#, no-wrap
-msgid ""
-"   1. Identify the potential boot menu keys for the computer depending on\n"
-"   the computer manufacturer in the following list:\n"
-msgstr ""
-
-#. type: Plain text
-#, no-wrap
-msgid ""
-"      <table>\n"
-"        <tr><th>Manufacturer</th><th>Key</th></tr>\n"
-"        <tr><td>Acer</td><td>Esc, F12, F9</td></tr>\n"
-"        <tr><td>Asus</td><td>Esc, F8</td></tr>\n"
-"        <tr><td>Dell</td><td>F12</td></tr>\n"
-"        <tr><td>Fujitsu</td><td>F12, Esc</td></tr>\n"
-"        <tr><td>HP</td><td>Esc, F9</td></tr>\n"
-"        <tr><td>Lenovo</td><td>F12, Novo, F8, F10</td></tr>\n"
-"        <tr><td>Samsung</td><td>Esc, F12, F2</td></tr>\n"
-"        <tr><td>Sony</td><td>F11, Esc, F10</td></tr>\n"
-"        <tr><td>Toshiba</td><td>F12</td></tr>\n"
-"        <tr><td>others&hellip;</td><td>F12, Esc</td></tr>\n"
-"      </table>\n"
-msgstr ""
-
-#. type: Plain text
-#, no-wrap
-msgid "      Immediately press several times the first potential boot menu key identified in step 3.\n"
-msgstr ""
-
-#. type: Plain text
-#, no-wrap
-msgid ""
-"      a. If a boot menu with a list of devices appears, select your USB stick\n"
-"         and press <span class=\"keycap\">Enter</span>.\n"
-msgstr ""
-
-#. type: Plain text
-#, no-wrap
-msgid "      a. If the computer starts on another operating system, then:\n"
-msgstr ""
-
-#. type: Bullet: '         1. '
-msgid "Press-and-hold the potential boot menu key identified in step 3."
-msgstr ""
-
-#. type: Bullet: '         1. '
-msgid ""
-"Switch on the computer again while holding the potential boot menu key "
-"pressed."
-msgstr ""
-
-#. type: Plain text
-#, no-wrap
-msgid ""
-"            a. If a boot menu with a list of devices appears, select your USB stick\n"
-"               and press <span class=\"keycap\">Enter</span>.\n"
-msgstr ""
-
-#. type: Plain text
-#, no-wrap
-msgid ""
-"            a. If the computer starts on another operating system or returns an\n"
-"               error message, then shut down the computer again and repeat step\n"
-"               4 for all the potential boot menu keys identified in step 3.\n"
-msgstr ""
-
-#. type: Plain text
-#, no-wrap
-msgid ""
-"   If none of the potential boot menu keys identified in step 3 work or if\n"
-"   the USB stick does not appear in the list, then try the second\n"
-"   troubleshooting technique described below.\n"
-msgstr ""
-
-#. type: Plain text
-#, no-wrap
-msgid "   ### Check our list of known issues\n"
-msgstr ""
-
-#. type: Plain text
-#, no-wrap
-msgid ""
-"   Similar problems might have been reported already for your model of computer\n"
-"   in our [[list of known issues|support/known_issues]].\n"
-msgstr ""
-
-#. type: Plain text
-#, no-wrap
-msgid "   ### Edit the BIOS settings\n"
-msgstr ""
-
-#. type: Plain text
-#, no-wrap
-msgid "   You might need to edit the BIOS settings of the computer.\n"
-msgstr ""
-
-#. type: Plain text
-#, no-wrap
-msgid ""
-"   <div class=\"tip\">\n"
-"   <p>Search for the user manual of the computer on the website of its\n"
-"   manufacturer to learn how to edit the BIOS settings:\n"
+"   Troubleshooting\n"
+"   ---------------\n"
+msgstr ""
+
+#. type: Plain text
+#, no-wrap
+msgid "   [[!inline pages=\"install/inc/steps/not_at_all.inline\" raw=\"yes\" sort=\"age\"]]\n"
+msgstr ""
+
+#. type: Plain text
+#, no-wrap
+msgid "     [[!img install/inc/screenshots/tails_boot_menu.png link=\"no\" alt=\"Black screen with Tails artwork. Boot Loader Menu with two options 'Tails' and 'Tails (Troubleshooting Mode)'.\"]]\n"
+msgstr ""
+
+#. type: Plain text
+#, no-wrap
+msgid ""
+"   <div class=\"bug mac-usb mac-clone\">\n"
+"   <p>If your computer fails to start on the intermediary Tails, you can\n"
+"   try these other two methods:</p>\n"
+msgstr ""
+
+#. type: Plain text
+#, no-wrap
+msgid ""
 "   <ul>\n"
-"     <li>[Acer](http://us.acer.com/ac/en/US/content/drivers)</li>\n"
-"     <li>[Asus](https://www.asus.com/us/support/)</li>\n"
-"     <li>[Dell](https://www.dell.com/support/home/us/en/19/Products/)</li>\n"
-"     <li>[Fujitsu](https://www.fujitsu.com/global/support/products/software/manual/)</li>\n"
-"     <li>[HP](https://support.hp.com/us-en/products/)</li>\n"
-"     <li>[Lenovo](http://support.lenovo.com/us/en/)</li>\n"
-"     <li>[Samsung](http://www.samsung.com/us/support/downloads)</li>\n"
-"     <li>[Sony](http://esupport.sony.com/US)</li>\n"
-"     <li>[Toshiba](http://support.toshiba.com/support/products?cat=Computers)</li>\n"
+"     <li class=\"mac-usb\">[[Install from another operating system|install]]</li>\n"
+"     <li class=\"mac-usb mac-clone\">[[Burn a DVD and then install|mac/dvd]]</li>\n"
+"     <li class=\"mac-clone\">[[Install from the command line|mac/usb]]</li>\n"
 "   </ul>\n"
-"   </p>\n"
+msgstr ""
+
+#. type: Plain text
+#, no-wrap
+msgid ""
+"   <p>If you tried them already but failed as well, then it might\n"
+"   currently be impossible to start Tails on your Mac model.</p>\n"
 "   </div>\n"
 msgstr ""
 
 #. type: Plain text
 #, no-wrap
 msgid ""
-"   In the BIOS settings, try to apply the following changes one by one and\n"
-"   restart the computer after each change. Some changes might not\n"
-"   apply to certain computer models.\n"
-msgstr ""
-
-#. type: Plain text
-#, no-wrap
-msgid ""
-"   <div class=\"caution\">\n"
-"   <p>Take note of the changes that you apply to the BIOS settings, to be\n"
-"   able to revert them if they prevent the computer to start on its usual\n"
-"   operating system.</p>\n"
-"   </div>\n"
-msgstr ""
-
-#. type: Plain text
-#, no-wrap
-msgid ""
-"   1. Edit the **Boot Order**. Depending on the computer model you might\n"
-"   see an entry for **removable devices** or **USB media**. Move this entry\n"
-"   to the top of the list to force the computer to try to start from\n"
-"   the first USB stick before starting from the internal hard disk.\n"
-msgstr ""
-
-#. type: Bullet: '   1. '
-msgid "Disable **Fast boot**."
-msgstr ""
-
-#. type: Plain text
-#, no-wrap
-msgid ""
-"   1. If the computer is configured to start with **legacy BIOS**, try to\n"
-"   configure it to start with **UEFI**. Else, if the computer is configured\n"
-"   to start with **UEFI**, try to configure it to start with **legacy\n"
-"   BIOS**. To do so, try any of the following options if available:\n"
-msgstr ""
-
-#. type: Bullet: '      - '
-msgid "Enable **Legacy mode**"
-msgstr ""
-
-#. type: Bullet: '      - '
-msgid ""
-"Disable **Secure boot** (see the [Microsoft documentation](https://docs."
-"microsoft.com/en-us/windows-hardware/manufacture/desktop/disabling-secure-"
-"boot))"
-msgstr ""
-
-#. type: Bullet: '      - '
-msgid "Enable **CSM boot**"
-msgstr ""
-
-#. type: Bullet: '      - '
-msgid "Disable **UEFI**"
-msgstr ""
-
-#. type: Bullet: '   1. '
-msgid ""
-"Try to upgrade the BIOS to the latest version provided by the manufacturer."
-msgstr ""
-
-#. type: Plain text
-#, no-wrap
-msgid "   ### Report the problem to our support team\n"
-msgstr ""
-
-#. type: Plain text
-#, no-wrap
-msgid ""
-"   <div class=\"bug\">\n"
-"   <p>If none of these options work, we are sorry but you might not be\n"
-"   able to use Tails on this computer.</p>\n"
-"   </div>\n"
-msgstr ""
-
-#. type: Plain text
-#, no-wrap
-msgid ""
-"   Please, [[send an email to our support team|support/talk]], including\n"
-"   the following information:\n"
-msgstr ""
-
-#. type: Bullet: '   1. '
-msgid "Which version of Tails are you trying to start?"
-msgstr ""
-
-#. type: Bullet: '   1. '
-msgid "How did you verify the ISO image?"
-msgstr ""
-
-#. type: Bullet: '   1. '
-msgid "Which is the brand and model of the computer?"
-msgstr ""
-
-#. type: Bullet: '   1. '
-msgid ""
-"What exactly happens when trying to start? Report the complete error message "
-"that appears on the screen, if any."
-msgstr ""
-
-#. type: Bullet: '   1. '
-msgid "Are you trying to start Tails on a USB stick or a DVD?"
-msgstr ""
-
-#. type: Bullet: '   1. '
-msgid ""
-"If you are trying to start on a USB stick, which program did you use to "
-"install it:"
-msgstr ""
-
-#. type: Bullet: '      - '
-msgid "<span class=\"application\">Etcher</span>,"
-msgstr ""
-
-#. type: Bullet: '      - '
-msgid "<span class=\"application\">GNOME Disks</span>,"
-msgstr ""
-
-#. type: Bullet: '      - '
-msgid "<span class=\"application\">Tails Installer</span>, or"
-msgstr ""
-
-#. type: Bullet: '      - '
-msgid "<span class=\"command\">dd</span> on the command line?"
-msgstr ""
-
-#. type: Plain text
-#, no-wrap
-msgid "      Note that these are the only supported installation methods.\n"
-msgstr ""
-
-#. type: Bullet: '   1. '
-msgid ""
-"Have you been able to start Tails successfully on this computer before, from "
-"another USB stick or DVD, or with another version of Tails? If so, which "
-"ones?"
-msgstr ""
-
-#. type: Bullet: '   1. '
-msgid "Does the same USB stick or DVD start successfully on other computers?"
-msgstr ""
-
-#. type: Plain text
-#, no-wrap
-msgid "     [[!img install/inc/screenshots/tails_boot_menu.png link=\"no\" alt=\"Black screen with Tails artwork. Boot Loader Menu with two options 'Tails' and 'Tails (Troubleshooting Mode)'.\"]]\n"
-msgstr ""
-
-#. type: Plain text
-#, no-wrap
-msgid ""
-"   <div class=\"bug mac mac-clone\">\n"
-"   <p>If your computer fails to start on the USB stick, then it might\n"
-"   currently be impossible to start Tails on your Mac model.</p>\n"
+"   <div class=\"bug mac-dvd\">\n"
+"   <p>If your computer fails to start on the Tails DVD, then it might currently\n"
+"   be impossible to start Tails on your Mac model.</p>\n"
 "   </div>\n"
 msgstr ""
 
@@ -621,13 +358,6 @@
 #. type: Plain text
 #, no-wrap
 msgid "   <span class=\"hide\">[[!toggle id=\"not_entirely\" text=\"\"]]</span>\n"
-msgstr ""
-
-#. type: Plain text
-#, no-wrap
-msgid ""
-"   Troubleshooting\n"
-"   ---------------\n"
 msgstr ""
 
 #. type: Plain text
@@ -753,4 +483,31 @@
 #. type: Plain text
 #, no-wrap
 msgid "   [[!img install/inc/screenshots/desktop.png link=\"no\" alt=\"Tails desktop\"]]\n"
+msgstr ""
+
+#. type: Plain text
+#, no-wrap
+msgid "<div class=\"trophy windows linux mac\">\n"
+msgstr ""
+
+#. type: Plain text
+#, no-wrap
+msgid ""
+"<p class=\"usb\">The most difficult part is over!\n"
+"Now grab your second USB stick as it is time to install the final Tails on it.</p>\n"
+msgstr ""
+
+#. type: Plain text
+#, no-wrap
+msgid ""
+"<p class=\"usb\">It is important to install the final Tails as it allows\n"
+"you to store some of your documents and configuration\n"
+"and benefit from automatic security upgrades.</p>\n"
+msgstr ""
+
+#. type: Plain text
+#, no-wrap
+msgid ""
+"<p class=\"clone mac-dvd\">This was a first but important step!\n"
+"<span class=\"mac-dvd\">Now grab the USB stick on which you want to install Tails.</span></p>\n"
 msgstr ""