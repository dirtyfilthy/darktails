# SOME DESCRIPTIVE TITLE
# Copyright (C) YEAR Free Software Foundation, Inc.
# This file is distributed under the same license as the PACKAGE package.
# FIRST AUTHOR <EMAIL@ADDRESS>, YEAR.
#
#, fuzzy
msgid ""
msgstr ""
"Project-Id-Version: PACKAGE VERSION\n"
<<<<<<< HEAD
"POT-Creation-Date: 2018-12-07 15:43+0100\n"
=======
"POT-Creation-Date: 2018-11-17 12:21+0000\n"
>>>>>>> 9e3df488
"PO-Revision-Date: YEAR-MO-DA HO:MI+ZONE\n"
"Last-Translator: FULL NAME <EMAIL@ADDRESS>\n"
"Language-Team: LANGUAGE <LL@li.org>\n"
"Language: \n"
"MIME-Version: 1.0\n"
"Content-Type: text/plain; charset=UTF-8\n"
"Content-Transfer-Encoding: 8bit\n"

#. type: Plain text
#, no-wrap
<<<<<<< HEAD
msgid "<div class=\"trophy windows linux mac-usb expert\">\n"
=======
msgid "<div class=\"trophy windows linux mac expert\">\n"
>>>>>>> 9e3df488
msgstr ""

#. type: Plain text
#, no-wrap
msgid "<div class=\"state-image\">[[!img install/inc/infography/tails-usb.png link=\"no\" alt=\"Tails USB stick\"]]</div>\n"
<<<<<<< HEAD
=======
msgstr ""

#. type: Plain text
#, no-wrap
msgid "<p>Congratulations, you have installed Tails on your USB stick!</p>\n"
>>>>>>> 9e3df488
msgstr ""

#. type: Plain text
#, no-wrap
<<<<<<< HEAD
msgid "<p>Congratulations, you have installed Tails on your USB stick!</p>\n"
msgstr ""

#. type: Plain text
#, no-wrap
msgid ""
"<p>You will now restart your computer on this USB stick.\n"
"<span class=\"windows linux expert\">It can be a bit complicated, so good luck!</span>\n"
"<span class=\"mac-usb\">But it might not work on your Mac model, so good luck!</span>\n"
=======
msgid ""
"<p>You will now restart your computer on this USB stick.\n"
"<span class=\"windows linux expert\">It can be a bit complicated, so good luck!</span>\n"
"<span class=\"mac\">But it might not work on your Mac model, so good luck!</span>\n"
>>>>>>> 9e3df488
"</p>\n"
msgstr ""

#. type: Plain text
#, no-wrap
msgid "</div>\n"
msgstr ""

#. type: Plain text
#, no-wrap
msgid "<h1 id=\"back\">Open these instructions on another device</h1>\n"
<<<<<<< HEAD
=======
msgstr ""

#. type: Plain text
#, no-wrap
msgid "<div class=\"step-image\">[[!img install/inc/infography/switch-context.png link=\"no\" alt=\"\"]]</div>\n"
msgstr ""

#. type: Plain text
msgid ""
"In the next step, you will shut down the computer. To be able to follow the "
"rest of the instructions afterwards, we recommend you either:"
>>>>>>> 9e3df488
msgstr ""

#. type: Plain text
#, no-wrap
<<<<<<< HEAD
msgid "<div class=\"step-image\">[[!img install/inc/infography/switch-context.png link=\"no\" alt=\"\"]]</div>\n"
msgstr ""

#. type: Plain text
msgid ""
"In the next step, you will shut down the computer. To be able to follow the "
"rest of the instructions afterwards, we recommend you either:"
=======
msgid "   [[!img install/inc/qrcodes/tails_boum_org_install_clone.png class=\"install-clone qrcode\" link=\"no\" alt=\"\"]]\n"
>>>>>>> 9e3df488
msgstr ""

#. type: Plain text
#, no-wrap
<<<<<<< HEAD
msgid "   [[!img install/inc/qrcodes/tails_boum_org_install_clone.png class=\"install-clone qrcode\" link=\"no\" alt=\"\"]]\n"
=======
msgid "   [[!img install/inc/qrcodes/tails_boum_org_install_win_usb.png class=\"windows qrcode\" link=\"no\" alt=\"\"]]\n"
>>>>>>> 9e3df488
msgstr ""

#. type: Plain text
#, no-wrap
<<<<<<< HEAD
msgid "   [[!img install/inc/qrcodes/tails_boum_org_install_win_usb.png class=\"windows qrcode\" link=\"no\" alt=\"\"]]\n"
=======
msgid "   [[!img install/inc/qrcodes/tails_boum_org_install_mac_usb.png class=\"mac qrcode\" link=\"no\" alt=\"\"]]\n"
>>>>>>> 9e3df488
msgstr ""

#. type: Plain text
#, no-wrap
<<<<<<< HEAD
msgid "   [[!img install/inc/qrcodes/tails_boum_org_install_mac_usb.png class=\"mac-usb qrcode\" link=\"no\" alt=\"\"]]\n"
msgstr ""

#. type: Plain text
#, no-wrap
=======
>>>>>>> 9e3df488
msgid "   [[!img install/inc/qrcodes/tails_boum_org_install_mac_clone.png class=\"mac-clone qrcode\" link=\"no\" alt=\"\"]]\n"
msgstr ""

#. type: Plain text
#, no-wrap
msgid "   [[!img install/inc/qrcodes/tails_boum_org_install_expert_usb.png class=\"expert qrcode\" link=\"no\" alt=\"\"]]\n"
msgstr ""

#. type: Plain text
#, no-wrap
msgid "   [[!img install/inc/qrcodes/tails_boum_org_install_linux_usb.png class=\"linux qrcode\" link=\"no\" alt=\"\"]]\n"
msgstr ""

#. type: Plain text
#, no-wrap
msgid "   [[!img install/inc/qrcodes/tails_boum_org_upgrade_clone.png class=\"upgrade-clone qrcode\" link=\"no\" alt=\"\"]]\n"
msgstr ""

#. type: Plain text
#, no-wrap
msgid "   [[!img install/inc/qrcodes/tails_boum_org_upgrade_tails.png class=\"upgrade-tails qrcode\" link=\"no\" alt=\"\"]]\n"
msgstr ""

#. type: Bullet: '   - '
msgid ""
"Open this page on your smartphone, tablet, or another computer (recommended)."
msgstr ""

#. type: Bullet: '   - '
msgid "Print the rest of the instructions on paper."
msgstr ""

#. type: Bullet: '   - '
msgid "Take note of the URL of this page to be able to come back later:"
msgstr ""

#. type: Plain text
#, no-wrap
msgid ""
"     <span class=\"install-clone\">`https://tails.boum.org/install/clone/#back`</span>\n"
"     <span class=\"windows\">`https://tails.boum.org/install/win/usb/#back`</span>\n"
"     <span class=\"mac\">`https://tails.boum.org/install/mac/usb/#back`</span>\n"
"     <span class=\"mac-clone\">`https://tails.boum.org/install/mac/clone/#back`</span>\n"
"     <span class=\"expert\">`https://tails.boum.org/install/expert/usb/#back`</span>\n"
"     <span class=\"linux\">`https://tails.boum.org/install/linux/usb/#back`</span>\n"
"     <span class=\"upgrade-clone\">`https://tails.boum.org/upgrade/clone/#back`</span>\n"
"     <span class=\"upgrade-tails\">`https://tails.boum.org/upgrade/tails/#back`</span>\n"
msgstr ""

#. type: Plain text
#, no-wrap
msgid ""
"<h1 id=\"start-intermediary\" class=\"upgrade-tails\">Restart on the intermediary Tails</h1>\n"
"<h1 id=\"start-other\" class=\"clone\">Restart on the other Tails</h1>\n"
<<<<<<< HEAD
"<h1 id=\"start-tails\" class=\"windows linux mac-usb expert\">Restart on Tails</h1>\n"
=======
"<h1 id=\"start-tails\" class=\"windows linux mac expert\">Restart on Tails</h1>\n"
>>>>>>> 9e3df488
msgstr ""

#. type: Plain text
#, no-wrap
msgid "<div class=\"step-image\">\n"
msgstr ""

#. type: Plain text
#, no-wrap
msgid "[[!img install/inc/infography/plug-other-tails.png link=\"no\" class=\"clone\" alt=\"USB stick plugged on the left\"]]\n"
msgstr ""

#. type: Plain text
#, no-wrap
<<<<<<< HEAD
msgid "[[!img install/inc/infography/restart-on-tails.png link=\"no\" class=\"windows linux mac-usb\" alt=\"Computer restarted on USB stick on the right\"]]\n"
=======
msgid "[[!img install/inc/infography/restart-on-tails.png link=\"no\" class=\"windows linux mac\" alt=\"Computer restarted on USB stick\"]]\n"
msgstr ""

#. type: Plain text
#, no-wrap
msgid "[[!img install/inc/infography/restart-on-other-tails.png link=\"no\" class=\"clone\" alt=\"Computer restarted on USB stick on the left\"]]\n"
>>>>>>> 9e3df488
msgstr ""

#. type: Plain text
#, no-wrap
<<<<<<< HEAD
msgid "[[!img install/inc/infography/restart-on-intermediary-tails.png link=\"no\" class=\"clone\" alt=\"Computer restarted on USB stick on the left\"]]\n"
=======
msgid "[[!img install/inc/infography/restart-on-upgrade-usb.png link=\"no\" class=\"upgrade-tails\" alt=\"USB stick unplugged on the right and computer restarted on USB stick on the left\"]]\n"
>>>>>>> 9e3df488
msgstr ""

#. type: Plain text
#, no-wrap
msgid ""
"1. <p>\n"
"     <span class=\"usb\">Shut down the computer while leaving the USB stick plugged in.</span>\n"
"   </p>\n"
"   <p class=\"clone upgrade-tails\">Shut down the computer.</p>\n"
"   <p class=\"clone\">Plug in the other Tails USB stick that you want to\n"
"   <span class=\"install-clone mac-clone\">install</span>\n"
"   <span class=\"upgrade\">upgrade</span>\n"
"   from.</p>\n"
"   <p class=\"upgrade-tails\">Unplug your Tails USB stick while leaving the intermediary USB stick plugged in.</p>\n"
msgstr ""

#. type: Bullet: '   1. '
msgid "Switch on the computer."
msgstr ""

#. type: Plain text
#, no-wrap
<<<<<<< HEAD
msgid "<div class=\"note clone\">\n"
=======
msgid "   <div class=\"mac mac-clone\">\n"
msgstr ""

#. type: Plain text
#, no-wrap
msgid "   [[!inline pages=\"install/inc/steps/mac_startup_disks.inline\" raw=\"yes\" sort=\"age\"]]\n"
>>>>>>> 9e3df488
msgstr ""

#. type: Plain text
#, no-wrap
msgid "   </div>\n"
msgstr ""

#. type: Bullet: '1. '
msgid ""
<<<<<<< HEAD
"<p>The following instructions assume that the other Tails that you are\n"
"<span class=\"install-clone windows linux mac\">installing</span>\n"
"<span class=\"upgrade\">upgrading</span>\n"
"from is on a USB stick. You can also\n"
"<span class=\"install-clone windows linux mac\">install</span>\n"
"<span class=\"upgrade\">upgrade</span>\n"
"from a Tails DVD in a similar way.</p>\n"
=======
"If the computer starts on Tails, the <span class=\"application\">Boot Loader "
"Menu</span> appears and Tails starts automatically after 4 seconds.</p>"
>>>>>>> 9e3df488
msgstr ""

#. type: Plain text
#, no-wrap
msgid ""
<<<<<<< HEAD
"1. <p>\n"
"     <span class=\"usb\">Shut down the computer while leaving the USB stick plugged in.</span>\n"
"   </p>\n"
"   <p class=\"clone upgrade-tails\">Shut down the computer.</p>\n"
"   <p class=\"clone\">Plug in the other Tails USB stick that you want to\n"
"   <span class=\"install-clone windows linux mac\">install</span>\n"
"   <span class=\"upgrade\">upgrade</span>\n"
"   from.</p>\n"
"   <p class=\"upgrade-tails\">Unplug your Tails USB stick while leaving the intermediary USB stick plugged in.</p>\n"
=======
"   <div class=\"note install-clone expert windows linux\">\n"
"   <p>Most computers do not start on Tails by default. If it does you\n"
"   are lucky. Otherwise, if the computer starts on\n"
"   <span class=\"expert\">Debian, Ubuntu, or Linux Mint</span>\n"
"   <span class=\"windows\">Windows,</span>\n"
"   <span class=\"linux\">Linux,</span>\n"
"   <span class=\"install-clone\">Windows or Linux,</span>\n"
"   refer to  [[!toggle id=\"not_at_all\" text=\"the troubleshooting section\n"
"   about Tails not starting at all\"]].</p>\n"
"   </div>\n"
>>>>>>> 9e3df488
msgstr ""

#. type: Plain text
#, no-wrap
msgid "   [[!toggleable id=\"not_at_all\" text=\"\"\"\n"
msgstr ""

#. type: Plain text
#, no-wrap
<<<<<<< HEAD
msgid "   <div class=\"mac-usb mac-clone\">\n"
=======
msgid "   <span class=\"hide\">[[!toggle id=\"not_at_all\" text=\"\"]]</span>\n"
msgstr ""

#. type: Plain text
#, no-wrap
msgid ""
"   Troubleshooting: Tails does not start at all\n"
"   --------------------------------------------\n"
msgstr ""

#. type: Plain text
#, no-wrap
msgid ""
"   The following section applies if the <span class=\"application\">Boot Loader Menu</span>\n"
"   does not appear when starting on a USB stick.\n"
msgstr ""

#. type: Plain text
#, no-wrap
msgid ""
"   It is quite common for computers not to start automatically on a\n"
"   USB stick with Tails installed. Here are some troubleshooting techniques. You should try them\n"
"   one after the other.\n"
msgstr ""

#. type: Plain text
#, no-wrap
msgid "   ### Getting to the boot menu\n"
>>>>>>> 9e3df488
msgstr ""

#. type: Plain text
#, no-wrap
msgid ""
"   On most computers, you can press a *boot menu key* to display a list of\n"
"   possible devices to start from. The following instructions explain how\n"
"   to display the boot menu and start on the USB stick. The following\n"
"   screenshot is an example of such boot menu:\n"
msgstr ""

#. type: Plain text
#, no-wrap
msgid "   [[!img install/inc/screenshots/bios_boot_menu.png link=\"no\" alt=\"\"]]\n"
msgstr ""

#. type: Bullet: '         1. '
msgid "Shut down the computer."
msgstr ""

#. type: Bullet: '   1. '
msgid "Make sure that the first USB stick is plugged in the computer."
msgstr ""

<<<<<<< HEAD
#. type: Bullet: '1. '
=======
#. type: Plain text
#, no-wrap
msgid ""
"   1. Identify the potential boot menu keys for the computer depending on\n"
"   the computer manufacturer in the following list:\n"
msgstr ""

#. type: Plain text
#, no-wrap
>>>>>>> 9e3df488
msgid ""
"      <table>\n"
"        <tr><th>Manufacturer</th><th>Key</th></tr>\n"
"        <tr><td>Acer</td><td>Esc, F12, F9</td></tr>\n"
"        <tr><td>Asus</td><td>Esc, F8</td></tr>\n"
"        <tr><td>Dell</td><td>F12</td></tr>\n"
"        <tr><td>Fujitsu</td><td>F12, Esc</td></tr>\n"
"        <tr><td>HP</td><td>Esc, F9</td></tr>\n"
"        <tr><td>Lenovo</td><td>F12, Novo, F8, F10</td></tr>\n"
"        <tr><td>Samsung</td><td>Esc, F12, F2</td></tr>\n"
"        <tr><td>Sony</td><td>F11, Esc, F10</td></tr>\n"
"        <tr><td>Toshiba</td><td>F12</td></tr>\n"
"        <tr><td>others&hellip;</td><td>F12, Esc</td></tr>\n"
"      </table>\n"
msgstr ""

#. type: Plain text
#, no-wrap
msgid "      Immediately press several times the first potential boot menu key identified in step 3.\n"
msgstr ""

#. type: Plain text
#, no-wrap
msgid ""
<<<<<<< HEAD
"   <div class=\"note install-clone expert windows linux\">\n"
"   <p>Most computers do not start on Tails by default. If it does you\n"
"   are lucky. Otherwise, if the computer starts on\n"
"   <span class=\"expert\">Debian, Ubuntu, or Linux Mint</span>\n"
"   <span class=\"windows\">Windows,</span>\n"
"   <span class=\"linux\">Linux,</span>\n"
"   <span class=\"install-clone\">Windows or Linux,</span>\n"
"   refer to  [[!toggle id=\"not_at_all\" text=\"the troubleshooting section\n"
"   about Tails not starting at all\"]].</p>\n"
"   </div>\n"
=======
"      a. If a boot menu with a list of devices appears, select your USB stick\n"
"         and press <span class=\"keycap\">Enter</span>.\n"
>>>>>>> 9e3df488
msgstr ""

#. type: Plain text
#, no-wrap
msgid "      a. If the computer starts on another operating system, then:\n"
msgstr ""

#. type: Bullet: '         1. '
msgid "Press-and-hold the potential boot menu key identified in step 3."
msgstr ""

#. type: Bullet: '         1. '
msgid ""
"Switch on the computer again while holding the potential boot menu key "
"pressed."
msgstr ""

#. type: Plain text
#, no-wrap
msgid ""
"            a. If a boot menu with a list of devices appears, select your USB stick\n"
"               and press <span class=\"keycap\">Enter</span>.\n"
msgstr ""

#. type: Plain text
#, no-wrap
msgid ""
"            a. If the computer starts on another operating system or returns an\n"
"               error message, then shut down the computer again and repeat step\n"
"               4 for all the potential boot menu keys identified in step 3.\n"
msgstr ""

#. type: Plain text
#, no-wrap
msgid ""
"   If none of the potential boot menu keys identified in step 3 work or if\n"
"   the USB stick does not appear in the list, then try the second\n"
"   troubleshooting technique described below.\n"
msgstr ""

#. type: Plain text
#, no-wrap
msgid "   ### Check our list of known issues\n"
msgstr ""

#. type: Plain text
#, no-wrap
msgid ""
<<<<<<< HEAD
"   <div class=\"bug mac-usb mac-clone\">\n"
"   <p>If your computer fails to start on the USB stick, then it might\n"
"   currently be impossible to start Tails on your Mac model.</p>\n"
"   </div>\n"
msgstr ""

=======
"   Similar problems might have been reported already for your model of computer\n"
"   in our [[list of known issues|support/known_issues]].\n"
msgstr ""

#. type: Plain text
#, no-wrap
msgid "   ### Edit the BIOS settings\n"
msgstr ""

#. type: Plain text
#, no-wrap
msgid "   You might need to edit the BIOS settings of the computer.\n"
msgstr ""

#. type: Plain text
#, no-wrap
msgid ""
"   <div class=\"tip\">\n"
"   <p>Search for the user manual of the computer on the website of its\n"
"   manufacturer to learn how to edit the BIOS settings:\n"
"   <ul>\n"
"     <li>[Acer](http://us.acer.com/ac/en/US/content/drivers)</li>\n"
"     <li>[Asus](https://www.asus.com/us/support/)</li>\n"
"     <li>[Dell](https://www.dell.com/support/home/us/en/19/Products/)</li>\n"
"     <li>[Fujitsu](https://www.fujitsu.com/global/support/products/software/manual/)</li>\n"
"     <li>[HP](https://support.hp.com/us-en/products/)</li>\n"
"     <li>[Lenovo](http://support.lenovo.com/us/en/)</li>\n"
"     <li>[Samsung](http://www.samsung.com/us/support/downloads)</li>\n"
"     <li>[Sony](http://esupport.sony.com/US)</li>\n"
"     <li>[Toshiba](http://support.toshiba.com/support/products?cat=Computers)</li>\n"
"   </ul>\n"
"   </p>\n"
"   </div>\n"
msgstr ""

#. type: Plain text
#, no-wrap
msgid ""
"   In the BIOS settings, try to apply the following changes one by one and\n"
"   restart the computer after each change. Some changes might not\n"
"   apply to certain computer models.\n"
msgstr ""

#. type: Plain text
#, no-wrap
msgid ""
"   <div class=\"caution\">\n"
"   <p>Take note of the changes that you apply to the BIOS settings, to be\n"
"   able to revert them if they prevent the computer to start on its usual\n"
"   operating system.</p>\n"
"   </div>\n"
msgstr ""

#. type: Plain text
#, no-wrap
msgid ""
"   1. Edit the **Boot Order**. Depending on the computer model you might\n"
"   see an entry for **removable devices** or **USB media**. Move this entry\n"
"   to the top of the list to force the computer to try to start from\n"
"   the first USB stick before starting from the internal hard disk.\n"
msgstr ""

#. type: Bullet: '   1. '
msgid "Disable **Fast boot**."
msgstr ""

#. type: Plain text
#, no-wrap
msgid ""
"   1. If the computer is configured to start with **legacy BIOS**, try to\n"
"   configure it to start with **UEFI**. Else, if the computer is configured\n"
"   to start with **UEFI**, try to configure it to start with **legacy\n"
"   BIOS**. To do so, try any of the following options if available:\n"
msgstr ""

#. type: Bullet: '      - '
msgid "Enable **Legacy mode**"
msgstr ""

#. type: Bullet: '      - '
msgid ""
"Disable **Secure boot** (see the [Microsoft documentation](https://docs."
"microsoft.com/en-us/windows-hardware/manufacture/desktop/disabling-secure-"
"boot))"
msgstr ""

#. type: Bullet: '      - '
msgid "Enable **CSM boot**"
msgstr ""

#. type: Bullet: '      - '
msgid "Disable **UEFI**"
msgstr ""

#. type: Bullet: '   1. '
msgid ""
"Try to upgrade the BIOS to the latest version provided by the manufacturer."
msgstr ""

#. type: Plain text
#, no-wrap
msgid "   ### Report the problem to our support team\n"
msgstr ""

#. type: Plain text
#, no-wrap
msgid ""
"   <div class=\"bug\">\n"
"   <p>If none of these options work, we are sorry but you might not be\n"
"   able to use Tails on this computer.</p>\n"
"   </div>\n"
msgstr ""

#. type: Plain text
#, no-wrap
msgid ""
"   Please, [[send an email to our support team|support/talk]], including\n"
"   the following information:\n"
msgstr ""

#. type: Bullet: '   1. '
msgid "Which version of Tails are you trying to start?"
msgstr ""

#. type: Bullet: '   1. '
msgid "How did you verify the ISO image?"
msgstr ""

#. type: Bullet: '   1. '
msgid "Which is the brand and model of the computer?"
msgstr ""

#. type: Bullet: '   1. '
msgid ""
"What exactly happens when trying to start? Report the complete error message "
"that appears on the screen, if any."
msgstr ""

#. type: Bullet: '   1. '
msgid "Are you trying to start Tails on a USB stick or a DVD?"
msgstr ""

#. type: Bullet: '   1. '
msgid ""
"If you are trying to start on a USB stick, which program did you use to "
"install it:"
msgstr ""

#. type: Bullet: '      - '
msgid "<span class=\"application\">Etcher</span>,"
msgstr ""

#. type: Bullet: '      - '
msgid "<span class=\"application\">GNOME Disks</span>,"
msgstr ""

#. type: Bullet: '      - '
msgid "<span class=\"application\">Tails Installer</span>, or"
msgstr ""

#. type: Bullet: '      - '
msgid "<span class=\"command\">dd</span> on the command line?"
msgstr ""

#. type: Plain text
#, no-wrap
msgid "      Note that these are the only supported installation methods.\n"
msgstr ""

#. type: Bullet: '   1. '
msgid ""
"Have you been able to start Tails successfully on this computer before, from "
"another USB stick or DVD, or with another version of Tails? If so, which "
"ones?"
msgstr ""

#. type: Bullet: '   1. '
msgid "Does the same USB stick or DVD start successfully on other computers?"
msgstr ""

#. type: Plain text
#, no-wrap
msgid "     [[!img install/inc/screenshots/tails_boot_menu.png link=\"no\" alt=\"Black screen with Tails artwork. Boot Loader Menu with two options 'Tails' and 'Tails (Troubleshooting Mode)'.\"]]\n"
msgstr ""

#. type: Plain text
#, no-wrap
msgid ""
"   <div class=\"bug mac mac-clone\">\n"
"   <p>If your computer fails to start on the USB stick, then it might\n"
"   currently be impossible to start Tails on your Mac model.</p>\n"
"   </div>\n"
msgstr ""

>>>>>>> 9e3df488
#. type: Bullet: '1. '
msgid ""
"After 30&ndash;60 seconds, another screen called <span class=\"application"
"\">Tails Greeter</span> appears."
msgstr ""

#. type: Plain text
#, no-wrap
msgid ""
"   <div class=\"note\">\n"
"   <p>If the computer display the error message\n"
"   <span class=\"guilabel\">Error starting GDM with your graphics\n"
"   card</span>, refer to our [[list of known issues with graphics\n"
"   cards|support/known_issues/graphics]].</p>\n"
msgstr ""

#. type: Plain text
#, no-wrap
msgid ""
"   <p>If the computer stops responding or displays other error messages before\n"
"   getting to <span class=\"application\">Tails Greeter</span>, refer to\n"
"   [[!toggle id=\"not_entirely\" text=\"the troubleshooting section about\n"
"   Tails not starting entirely\"]].</p>\n"
"   </div>\n"
msgstr ""

#. type: Plain text
#, no-wrap
msgid "   [[!toggleable id=\"not_entirely\" text=\"\"\"\n"
msgstr ""

#. type: Plain text
#, no-wrap
msgid "   <span class=\"hide\">[[!toggle id=\"not_entirely\" text=\"\"]]</span>\n"
msgstr ""

#. type: Plain text
#, no-wrap
msgid ""
"   Troubleshooting\n"
"   ---------------\n"
msgstr ""

#. type: Plain text
#, no-wrap
msgid ""
"   Tails does not start entirely\n"
"   -----------------------------\n"
msgstr ""

#. type: Plain text
#, no-wrap
msgid ""
"   The following section applies if the <span class=\"application\">Boot Loader Menu</span> appears but not\n"
"   <span class=\"application\">Tails Greeter</span> when starting Tails.\n"
msgstr ""

#. type: Bullet: '   1. '
msgid "Restart the computer on the first USB stick."
msgstr ""

#. type: Plain text
#, no-wrap
msgid ""
"   1. In the <span class=\"application\">Boot Loader Menu</span>, choose the\n"
"   <span class=\"guilabel\">Troubleshooting Mode</span>\n"
"   which might work better on some computers.\n"
msgstr ""

#. type: Plain text
#, no-wrap
msgid ""
"   1. If the <span class=\"guilabel\">Troubleshooting Mode</span> does not work\n"
"   better, restart the computer again on the first USB stick.\n"
msgstr ""

#. type: Plain text
#, no-wrap
msgid ""
"   1. In the <span class=\"application\">Boot Loader Menu</span>, press\n"
"   <span class=\"keycap\">TAB</span>. A command line with a list\n"
"   of boot options appears at the bottom of the screen.\n"
msgstr ""

#. type: Plain text
#, no-wrap
msgid "      [[!img doc/first_steps/startup_options/boot-menu-with-options.png link=\"no\" alt=\"Black screen with Tails artwork and list of boot options\"]]\n"
msgstr ""

#. type: Bullet: '   1. '
msgid ""
"Press the <span class=\"keycap\">Backspace</span> key several times to "
"remove the <span class=\"code\">quiet</span> option from the command line."
msgstr ""

#. type: Bullet: '   1. '
msgid ""
"If Tails previously failed to start and displayed the <span class=\"code"
"\">Probing EDD (edd=off to disable)...</span> error, then type `edd=off` to "
"add this option to the command line."
msgstr ""

#. type: Bullet: '   1. '
msgid "Type `debug nosplash` to add these options to the command line."
msgstr ""

#. type: Bullet: '   1. '
msgid "To start Tails, press <span class=\"keycap\">Enter</span>."
msgstr ""

#. type: Bullet: '   1. '
msgid ""
"Hopefully, error messages now appear when starting Tails. You can [[send "
"them to our support team by email|support/talk]], for example by taking a "
"picture of the last screen and error messages."
msgstr ""

#. type: Bullet: '   1. '
msgid ""
"If the error message is <span class=\"code\">/bin/sh: can't access tty; job "
"control turned off</span> followed by <span class=\"code\">(initramfs)</"
"span>, then try removing the <span class=\"code\">live-media=removable</"
"span> option from the boot command line."
msgstr ""

#. type: Plain text
#, no-wrap
msgid ""
"      If removing <span class=\"code\">live-media=removable</span> allows you to start Tails, please\n"
"      report the problem to our [[support team|support/talk]].\n"
"      This contributes to improving the [[list\n"
"      of problematic USB sticks|support/known_issues#problematic-usb-sticks]].\n"
"      Then try installing Tails on another USB stick.\n"
msgstr ""

#. type: Plain text
#, no-wrap
msgid ""
"   <div class=\"caution\">\n"
"   <p>Removing the <span class=\"code\">live-media=removable</span> option\n"
"   might be dangerous. If an adversary had access to the computer and\n"
"   installed a malicious Tails on an internal hard disk, the computer\n"
"   might start on the malicious Tails instead of on the USB stick.</p>\n"
"   </div>\n"
msgstr ""

#. type: Plain text
#, no-wrap
msgid "   [[!img doc/first_steps/startup_options/tails-greeter-welcome-to-tails.png link=\"no\" alt=\"Tails Greeter: 'Welcome to Tails!'\"]]\n"
msgstr ""

#. type: Plain text
#, no-wrap
msgid ""
"1. In <span class=\"application\">Tails Greeter</span>, select your language and\n"
"keyboard layout in the <span class=\"guilabel\">Language & Region</span> section.\n"
"Click <span class=\"button\">Start Tails</span>.\n"
msgstr ""

#. type: Bullet: '1. '
msgid "After 15&ndash;30 seconds, the Tails desktop appears."
msgstr ""

#. type: Plain text
#, no-wrap
msgid "   [[!img install/inc/screenshots/desktop.png link=\"no\" alt=\"Tails desktop\"]]\n"
msgstr ""<|MERGE_RESOLUTION|>--- conflicted
+++ resolved
@@ -7,11 +7,7 @@
 msgid ""
 msgstr ""
 "Project-Id-Version: PACKAGE VERSION\n"
-<<<<<<< HEAD
-"POT-Creation-Date: 2018-12-07 15:43+0100\n"
-=======
 "POT-Creation-Date: 2018-11-17 12:21+0000\n"
->>>>>>> 9e3df488
 "PO-Revision-Date: YEAR-MO-DA HO:MI+ZONE\n"
 "Last-Translator: FULL NAME <EMAIL@ADDRESS>\n"
 "Language-Team: LANGUAGE <LL@li.org>\n"
@@ -22,44 +18,25 @@
 
 #. type: Plain text
 #, no-wrap
-<<<<<<< HEAD
-msgid "<div class=\"trophy windows linux mac-usb expert\">\n"
-=======
 msgid "<div class=\"trophy windows linux mac expert\">\n"
->>>>>>> 9e3df488
 msgstr ""
 
 #. type: Plain text
 #, no-wrap
 msgid "<div class=\"state-image\">[[!img install/inc/infography/tails-usb.png link=\"no\" alt=\"Tails USB stick\"]]</div>\n"
-<<<<<<< HEAD
-=======
 msgstr ""
 
 #. type: Plain text
 #, no-wrap
 msgid "<p>Congratulations, you have installed Tails on your USB stick!</p>\n"
->>>>>>> 9e3df488
-msgstr ""
-
-#. type: Plain text
-#, no-wrap
-<<<<<<< HEAD
-msgid "<p>Congratulations, you have installed Tails on your USB stick!</p>\n"
-msgstr ""
-
-#. type: Plain text
-#, no-wrap
-msgid ""
-"<p>You will now restart your computer on this USB stick.\n"
-"<span class=\"windows linux expert\">It can be a bit complicated, so good luck!</span>\n"
-"<span class=\"mac-usb\">But it might not work on your Mac model, so good luck!</span>\n"
-=======
+msgstr ""
+
+#. type: Plain text
+#, no-wrap
 msgid ""
 "<p>You will now restart your computer on this USB stick.\n"
 "<span class=\"windows linux expert\">It can be a bit complicated, so good luck!</span>\n"
 "<span class=\"mac\">But it might not work on your Mac model, so good luck!</span>\n"
->>>>>>> 9e3df488
 "</p>\n"
 msgstr ""
 
@@ -71,8 +48,6 @@
 #. type: Plain text
 #, no-wrap
 msgid "<h1 id=\"back\">Open these instructions on another device</h1>\n"
-<<<<<<< HEAD
-=======
 msgstr ""
 
 #. type: Plain text
@@ -84,52 +59,25 @@
 msgid ""
 "In the next step, you will shut down the computer. To be able to follow the "
 "rest of the instructions afterwards, we recommend you either:"
->>>>>>> 9e3df488
-msgstr ""
-
-#. type: Plain text
-#, no-wrap
-<<<<<<< HEAD
-msgid "<div class=\"step-image\">[[!img install/inc/infography/switch-context.png link=\"no\" alt=\"\"]]</div>\n"
-msgstr ""
-
-#. type: Plain text
-msgid ""
-"In the next step, you will shut down the computer. To be able to follow the "
-"rest of the instructions afterwards, we recommend you either:"
-=======
+msgstr ""
+
+#. type: Plain text
+#, no-wrap
 msgid "   [[!img install/inc/qrcodes/tails_boum_org_install_clone.png class=\"install-clone qrcode\" link=\"no\" alt=\"\"]]\n"
->>>>>>> 9e3df488
-msgstr ""
-
-#. type: Plain text
-#, no-wrap
-<<<<<<< HEAD
-msgid "   [[!img install/inc/qrcodes/tails_boum_org_install_clone.png class=\"install-clone qrcode\" link=\"no\" alt=\"\"]]\n"
-=======
+msgstr ""
+
+#. type: Plain text
+#, no-wrap
 msgid "   [[!img install/inc/qrcodes/tails_boum_org_install_win_usb.png class=\"windows qrcode\" link=\"no\" alt=\"\"]]\n"
->>>>>>> 9e3df488
-msgstr ""
-
-#. type: Plain text
-#, no-wrap
-<<<<<<< HEAD
-msgid "   [[!img install/inc/qrcodes/tails_boum_org_install_win_usb.png class=\"windows qrcode\" link=\"no\" alt=\"\"]]\n"
-=======
+msgstr ""
+
+#. type: Plain text
+#, no-wrap
 msgid "   [[!img install/inc/qrcodes/tails_boum_org_install_mac_usb.png class=\"mac qrcode\" link=\"no\" alt=\"\"]]\n"
->>>>>>> 9e3df488
-msgstr ""
-
-#. type: Plain text
-#, no-wrap
-<<<<<<< HEAD
-msgid "   [[!img install/inc/qrcodes/tails_boum_org_install_mac_usb.png class=\"mac-usb qrcode\" link=\"no\" alt=\"\"]]\n"
-msgstr ""
-
-#. type: Plain text
-#, no-wrap
-=======
->>>>>>> 9e3df488
+msgstr ""
+
+#. type: Plain text
+#, no-wrap
 msgid "   [[!img install/inc/qrcodes/tails_boum_org_install_mac_clone.png class=\"mac-clone qrcode\" link=\"no\" alt=\"\"]]\n"
 msgstr ""
 
@@ -184,11 +132,7 @@
 msgid ""
 "<h1 id=\"start-intermediary\" class=\"upgrade-tails\">Restart on the intermediary Tails</h1>\n"
 "<h1 id=\"start-other\" class=\"clone\">Restart on the other Tails</h1>\n"
-<<<<<<< HEAD
-"<h1 id=\"start-tails\" class=\"windows linux mac-usb expert\">Restart on Tails</h1>\n"
-=======
 "<h1 id=\"start-tails\" class=\"windows linux mac expert\">Restart on Tails</h1>\n"
->>>>>>> 9e3df488
 msgstr ""
 
 #. type: Plain text
@@ -203,25 +147,17 @@
 
 #. type: Plain text
 #, no-wrap
-<<<<<<< HEAD
-msgid "[[!img install/inc/infography/restart-on-tails.png link=\"no\" class=\"windows linux mac-usb\" alt=\"Computer restarted on USB stick on the right\"]]\n"
-=======
 msgid "[[!img install/inc/infography/restart-on-tails.png link=\"no\" class=\"windows linux mac\" alt=\"Computer restarted on USB stick\"]]\n"
 msgstr ""
 
 #. type: Plain text
 #, no-wrap
 msgid "[[!img install/inc/infography/restart-on-other-tails.png link=\"no\" class=\"clone\" alt=\"Computer restarted on USB stick on the left\"]]\n"
->>>>>>> 9e3df488
-msgstr ""
-
-#. type: Plain text
-#, no-wrap
-<<<<<<< HEAD
-msgid "[[!img install/inc/infography/restart-on-intermediary-tails.png link=\"no\" class=\"clone\" alt=\"Computer restarted on USB stick on the left\"]]\n"
-=======
+msgstr ""
+
+#. type: Plain text
+#, no-wrap
 msgid "[[!img install/inc/infography/restart-on-upgrade-usb.png link=\"no\" class=\"upgrade-tails\" alt=\"USB stick unplugged on the right and computer restarted on USB stick on the left\"]]\n"
->>>>>>> 9e3df488
 msgstr ""
 
 #. type: Plain text
@@ -244,16 +180,12 @@
 
 #. type: Plain text
 #, no-wrap
-<<<<<<< HEAD
-msgid "<div class=\"note clone\">\n"
-=======
 msgid "   <div class=\"mac mac-clone\">\n"
 msgstr ""
 
 #. type: Plain text
 #, no-wrap
 msgid "   [[!inline pages=\"install/inc/steps/mac_startup_disks.inline\" raw=\"yes\" sort=\"age\"]]\n"
->>>>>>> 9e3df488
 msgstr ""
 
 #. type: Plain text
@@ -263,34 +195,13 @@
 
 #. type: Bullet: '1. '
 msgid ""
-<<<<<<< HEAD
-"<p>The following instructions assume that the other Tails that you are\n"
-"<span class=\"install-clone windows linux mac\">installing</span>\n"
-"<span class=\"upgrade\">upgrading</span>\n"
-"from is on a USB stick. You can also\n"
-"<span class=\"install-clone windows linux mac\">install</span>\n"
-"<span class=\"upgrade\">upgrade</span>\n"
-"from a Tails DVD in a similar way.</p>\n"
-=======
 "If the computer starts on Tails, the <span class=\"application\">Boot Loader "
 "Menu</span> appears and Tails starts automatically after 4 seconds.</p>"
->>>>>>> 9e3df488
-msgstr ""
-
-#. type: Plain text
-#, no-wrap
-msgid ""
-<<<<<<< HEAD
-"1. <p>\n"
-"     <span class=\"usb\">Shut down the computer while leaving the USB stick plugged in.</span>\n"
-"   </p>\n"
-"   <p class=\"clone upgrade-tails\">Shut down the computer.</p>\n"
-"   <p class=\"clone\">Plug in the other Tails USB stick that you want to\n"
-"   <span class=\"install-clone windows linux mac\">install</span>\n"
-"   <span class=\"upgrade\">upgrade</span>\n"
-"   from.</p>\n"
-"   <p class=\"upgrade-tails\">Unplug your Tails USB stick while leaving the intermediary USB stick plugged in.</p>\n"
-=======
+msgstr ""
+
+#. type: Plain text
+#, no-wrap
+msgid ""
 "   <div class=\"note install-clone expert windows linux\">\n"
 "   <p>Most computers do not start on Tails by default. If it does you\n"
 "   are lucky. Otherwise, if the computer starts on\n"
@@ -301,7 +212,6 @@
 "   refer to  [[!toggle id=\"not_at_all\" text=\"the troubleshooting section\n"
 "   about Tails not starting at all\"]].</p>\n"
 "   </div>\n"
->>>>>>> 9e3df488
 msgstr ""
 
 #. type: Plain text
@@ -311,9 +221,6 @@
 
 #. type: Plain text
 #, no-wrap
-<<<<<<< HEAD
-msgid "   <div class=\"mac-usb mac-clone\">\n"
-=======
 msgid "   <span class=\"hide\">[[!toggle id=\"not_at_all\" text=\"\"]]</span>\n"
 msgstr ""
 
@@ -342,7 +249,6 @@
 #. type: Plain text
 #, no-wrap
 msgid "   ### Getting to the boot menu\n"
->>>>>>> 9e3df488
 msgstr ""
 
 #. type: Plain text
@@ -367,9 +273,6 @@
 msgid "Make sure that the first USB stick is plugged in the computer."
 msgstr ""
 
-<<<<<<< HEAD
-#. type: Bullet: '1. '
-=======
 #. type: Plain text
 #, no-wrap
 msgid ""
@@ -379,7 +282,6 @@
 
 #. type: Plain text
 #, no-wrap
->>>>>>> 9e3df488
 msgid ""
 "      <table>\n"
 "        <tr><th>Manufacturer</th><th>Key</th></tr>\n"
@@ -404,21 +306,8 @@
 #. type: Plain text
 #, no-wrap
 msgid ""
-<<<<<<< HEAD
-"   <div class=\"note install-clone expert windows linux\">\n"
-"   <p>Most computers do not start on Tails by default. If it does you\n"
-"   are lucky. Otherwise, if the computer starts on\n"
-"   <span class=\"expert\">Debian, Ubuntu, or Linux Mint</span>\n"
-"   <span class=\"windows\">Windows,</span>\n"
-"   <span class=\"linux\">Linux,</span>\n"
-"   <span class=\"install-clone\">Windows or Linux,</span>\n"
-"   refer to  [[!toggle id=\"not_at_all\" text=\"the troubleshooting section\n"
-"   about Tails not starting at all\"]].</p>\n"
-"   </div>\n"
-=======
 "      a. If a boot menu with a list of devices appears, select your USB stick\n"
 "         and press <span class=\"keycap\">Enter</span>.\n"
->>>>>>> 9e3df488
 msgstr ""
 
 #. type: Plain text
@@ -467,14 +356,6 @@
 #. type: Plain text
 #, no-wrap
 msgid ""
-<<<<<<< HEAD
-"   <div class=\"bug mac-usb mac-clone\">\n"
-"   <p>If your computer fails to start on the USB stick, then it might\n"
-"   currently be impossible to start Tails on your Mac model.</p>\n"
-"   </div>\n"
-msgstr ""
-
-=======
 "   Similar problems might have been reported already for your model of computer\n"
 "   in our [[list of known issues|support/known_issues]].\n"
 msgstr ""
@@ -669,7 +550,6 @@
 "   </div>\n"
 msgstr ""
 
->>>>>>> 9e3df488
 #. type: Bullet: '1. '
 msgid ""
 "After 30&ndash;60 seconds, another screen called <span class=\"application"
