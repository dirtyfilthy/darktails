# SOME DESCRIPTIVE TITLE
# Copyright (C) YEAR Free Software Foundation, Inc.
# This file is distributed under the same license as the PACKAGE package.
# FIRST AUTHOR <EMAIL@ADDRESS>, YEAR.
#
msgid ""
msgstr ""
<<<<<<< HEAD

"Project-Id-Version: PACKAGE VERSION\n"
"POT-Creation-Date: 2016-08-25 18:19+0300\n"
=======
>>>>>>> def1062e
"Project-Id-Version: transitails\n"
"POT-Creation-Date: 2016-05-17 09:40+0200\n"
"PO-Revision-Date: 2016-07-24 17:51-0000\n"
"Last-Translator: ignifugo <ignifugo@insicuri.net>\n"
"Language-Team: transitails <LL@li.org>\n"
"Language: it\n"
"MIME-Version: 1.0\n"
"Content-Type: text/plain; charset=UTF-8\n"
"Content-Transfer-Encoding: 8bit\n"
"X-Generator: Poedit 1.6.10\n"

#. type: Content of: <h1>
msgid "Download and verify the Tails ISO image"
msgstr "Scarica e verifica l'immagine ISO di Tails"

#. type: Content of: <div>
<<<<<<< HEAD

msgid ""
"[[!img install/inc/infography/download-and-verify.png link=\"no\" alt=\"ISO "
"image downloaded and verified\"]]"
msgstr ""
=======
msgid "[[!img install/inc/infography/download-and-verify.png link=\"no\"]]"
msgstr "[[!img install/inc/infography/download-and-verify.png link=\"no\"]]"
>>>>>>> def1062e


#. type: Content of: <p>
msgid ""
"<span class=\"windows mac-usb mac-dvd debian linux upgrade-tails dvd vm\">In "
"this step you</span> <span class=\"download-only\">You</span> will download "
"Tails as an ISO image: a single file containing the whole operating system.  "
"For your security, it is very important to also verify your download. We "
"propose you two techniques to do this verification automatically."
msgstr ""
"<span class=\"windows mac-usb mac-dvd debian linux upgrade-tails dvd vm\">In "
"this step you</span> <span class=\"download-only\">Tu</span> scaricherai e "
"una immagine ISO di Tails: un singolo file contenente l'intero sistema "
"operativo.  Per la tua sicurezza, è molto importante anche che tu faccia una "
"verifica sul file che hai scaricato. Ti proponiamo due modi per fare questa "
"verifica automaticamente."

#. type: Content of: <div>
<<<<<<< HEAD

msgid "[[!img lib/spinner.png link=\"no\" alt=\"Wait\"]]"
msgstr ""
=======
msgid "[[!img lib/spinner.png link=\"no\"]]"
msgstr "[[!img lib/spinner.png link=\"no\"]]"
>>>>>>> def1062e

#. type: Content of: <div><p>
msgid "Please wait…"
msgstr "Aspetta un attimo…"

#. type: Content of: <div><div>
msgid "0.2.7rc55"
msgstr "0.2.7rc55"

#. type: Content of: <div><div><p>
msgid ""
"We failed to detect your browser vendor, maybe because JavaScript is "
"disabled."
msgstr ""
"Non riusciamo a sapere dal tuo browser da chi è prodotto, forse perchè hai "
"JavaScript disabilitato."

#. type: Content of: <div><div><p>
msgid "You can download and verify the ISO image via:"
msgstr "Poi scaricare e verificare l'immagine ISO in vari modi:"

#. type: Content of: <div><div><div><div><h2>
msgid "Browser add-on"
msgstr "Un'estenzione del browser (browser add-on)"

#. type: Content of: <div><div><div><div><p>
msgid ""
"for Firefox <span class=\"minver-firefox\">38.0.1</span>+ or Tor Browser "
"<span class=\"minver-tor\">5</span>+"
msgstr ""
"per Firefox successivi alla versione<span class=\"minver-firefox\">38.0.1</"
"span> oppure Tor Browser superiori alla versione <span class=\"minver-tor"
"\">5</span>"

#. type: Content of: <div><div><div><div><p>
msgid "A Firefox add-on to download and verify Tails automatically."
msgstr ""
"Una espansione di Firefox (Firefox add-on) per scaricare e verificare Tails "
"automaticamente."

#. type: Content of: <div><div><div><div><p>
msgid "Copy and paste this link in Firefox or Tor Browser:"
msgstr "Fai copia ed incolla di questo link nel tuo browser Firefox o Tor:"

#. type: Content of: <div><div><div><div>
msgid ""
"<span class=\"windows\"><code>https://tails.boum.org/install/win/usb/</"
"code></span> <span class=\"mac-usb\"><code>https://tails.boum.org/install/"
"mac/usb/</code></span> <span class=\"mac-dvd\"><code>https://tails.boum.org/"
"install/mac/dvd/</code></span> <span class=\"debian\"><code>https://tails."
"boum.org/install/debian/usb/</code></span> <span class=\"linux"
"\"><code>https://tails.boum.org/install/linux/usb/</code></span> <span class="
"\"upgrade-tails\"><code>https://tails.boum.org/upgrade/tails/</code></span> "
"<span class=\"dvd\"><code>https://tails.boum.org/install/dvd/</code></span> "
"<span class=\"vm\"><code>https://tails.boum.org/install/vm/</code></span> "
"<span class=\"download-only\"><code>https://tails.boum.org/install/download/"
"</code></span> <a href=\"?override=firefox\" class=\"btn btn-lg btn-primary "
"browser-override\">I'm already in Firefox <span class=\"minver-firefox"
"\">38.0.1</span>+ or Tor Browser <span class=\"minver-tor\">5</span>+.</a>"
msgstr ""
"<span class=\"windows\"><code>https://tails.boum.org/install/win/usb/</"
"code></span> <span class=\"mac-usb\"><code>https://tails.boum.org/install/"
"mac/usb/</code></span> <span class=\"mac-dvd\"><code>https://tails.boum.org/"
"install/mac/dvd/</code></span> <span class=\"debian\"><code>https://tails."
"boum.org/install/debian/usb/</code></span> <span class=\"linux"
"\"><code>https://tails.boum.org/install/linux/usb/</code></span> <span class="
"\"upgrade-tails\"><code>https://tails.boum.org/upgrade/tails/</code></span> "
"<span class=\"dvd\"><code>https://tails.boum.org/install/dvd/</code></span> "
"<span class=\"vm\"><code>https://tails.boum.org/install/vm/</code></span> "
"<span class=\"download-only\"><code>https://tails.boum.org/install/download/"
"</code></span> <a href=\"?override=firefox\" class=\"btn btn-lg btn-primary "
"browser-override\">Già uso Firefox <span class=\"minver-firefox\">38.0.1</"
"span>+ o Tor Browser <span class=\"minver-tor\">5</span>+.</a>"

#. type: Content of: <div><div><div><div><h2>
msgid "BitTorrent"
msgstr "BitTorrent"

#. type: Content of: <div><div><div><div>
msgid ""
"[[!inline pages=\"install/inc/steps/bittorrent_verification.inline\" raw="
"\"yes\"]] <a href='[[!inline pages=\"inc/stable_i386_torrent_url\" raw=\"yes"
"\"]]' class=\"btn btn-lg btn-primary\">Download Torrent file</a>"
msgstr ""
"[[!inline pages=\"install/inc/steps/bittorrent_verification.inline\" raw="
"\"yes\"]] <a href='[[!inline pages=\"inc/stable_i386_torrent_url\" raw=\"yes"
"\"]]' class=\"btn btn-lg btn-primary\">Scarica il file via Torrent</a>"

#. type: Content of: <div><div><p>
msgid "[[Download and verify using OpenPGP|install/download/openpgp]]"
msgstr "[[Scarica e verifica il file usando OpenPGP|install/download/openpgp]]"

#. type: Content of: <div><div><p>
msgid "You seem to be using an unsupported browser."
msgstr "Sembrerebbe che tu stia usando un browser non supportato."

#. type: Content of: <div><div><div><div><p>
msgid ""
"You are running Firefox <span class=\"current-firefox\">1.0</span>.  Please "
"update to Firefox <span class=\"minver-firefox\">38.0.1</span>, Tor Browser "
"<span class=\"minver-tor\">5</span>, or newer and visit this link:"
msgstr ""
"Stai utilizzando Firefox <span class=\"current-firefox\">1.0</span>.  "
"Aggiorna Firefox almeno alla versione <span class=\"minver-firefox\">38.0.1</"
"span>, Tor Browser almeno alla<span class=\"minver-tor\">5</span>, o "
"successive e visita questo link:"

#. type: Content of: <div><div><div><p>
msgid ""
"We detected that you are running Firefox or Tor Browser and already have our "
"Firefox add-on installed."
msgstr ""
"Pare che stai utilizzando una versione di Firefox o di Tor Browser che ha "
"già installato l'add-on di Firefox richiesto."

#. type: Content of: <div><div><div><a>
msgid ""
"<a id=\"use-button\" href=\"\" class=\"btn btn-lg btn-primary clearfix\"> "
"<span id=\"use-button-label\" class=\"pull-left\">Use Firefox add-on</span>"
msgstr ""
"<a id=\"use-button\" href=\"\" class=\"btn btn-lg btn-primary clearfix\"> "
"<span id=\"use-button-label\" class=\"pull-left\">Usare un componente di "
"Firefox (Firefox add-on)</span>"

#. type: Content of: <div><div><div><a><div>
msgid ""
"<span class=\"label label-default state already\">Already installed</span>"
msgstr ""
"<span class=\"label label-default state already\">Già installato</span>"

#. type: Content of: <div><div><div>
msgid "</a>"
msgstr "</a>"

#. type: Content of: <div><div><div><div>
msgid ""
"<span id=\"use-text-label\" class=\"pull-left\">Use Firefox add-on</span>"
msgstr ""
"<span id=\"use-text-label\" class=\"pull-left\">Usa Firefox add-on</span>"

#. type: Content of: <div><div><div><div><div>
msgid ""
"<span class=\"state done\">[[!img install/inc/icons/check.png link=\"no\" "
"alt=\"Done\"]]</span>"
msgstr ""
"<span class=\"state done\">[[!img install/inc/icons/check.png link=\"no\" "
"alt=\"Done\"]]</span>"

#. type: Content of: <div><div><div><p>
msgid ""
"We detected that you are running Firefox or Tor Browser but have an outdated "
"version of our Firefox add-on."
msgstr ""
"Abbiamo detettato che stai utilizzando Firefox o Tor Browser con una "
"versione fuori aggiornamento del nostro componente aggiuntivo di Firefox."

#. type: Content of: <div><div><div><a>
msgid ""
"<a id=\"update-button\" href=\"https://addons.mozilla.org/firefox/downloads/"
"latest-beta/673020/addon-673020-latest.xpi\" class=\"btn btn-lg btn-primary "
"clearfix\"> <span id=\"update-button-label\" class=\"pull-left\">Update "
"Firefox add-on</span>"
msgstr ""
"<a id=\"update-button\" href=\"https://addons.mozilla.org/firefox/downloads/"
"latest-beta/673020/addon-673020-latest.xpi\" class=\"btn btn-lg btn-primary "
"clearfix\"> <span id=\"update-button-label\" class=\"pull-left\">Aggiorna "
"Firefox add-on</span>"

#. type: Content of: <div><div><div><a><div>
msgid "<span class=\"label label-default state restartless\">No restart</span>"
msgstr ""
"<span class=\"label label-default state restartless\">Non riavviare</span>"

#. type: Content of: <div><div><div><div>
msgid ""
"<span id=\"update-button-label\" class=\"pull-left\">Update Firefox add-on</"
"span>"
msgstr ""
"<span id=\"update-button-label\" class=\"pull-left\">Aggiorna Firefox add-"
"on</span>"

#. type: Content of: <div><div><div><p>
msgid "We detected that you are running Firefox or Tor Browser."
msgstr "Pare che tu stia usando Firefox o Tor Browser."

#. type: Content of: <div><div><div><p>
msgid ""
"You can download the ISO image via our Firefox add-on. The add-on verifies "
"your download [[!toggle id=\"extension-verification\" text=\"automatically"
"\"]]."
msgstr ""
"Poi scaricare l'immagine ISO tramite il nostro Firefox add-on. L'estensione "
"verifica il file che hai scaricato[[!toggle id=\"extension-verification\" "
"text=\"automatically\"]]."

#. type: Content of: <div><div><div>
msgid ""
"[[!toggleable id=\"extension-verification\" text=\"\"\" [[!toggle id="
"\"extension-verification\" text=\"X\"]]"
msgstr ""
"[[!toggleable id=\"extension-verification\" text=\"\"\" [[!toggle id="
"\"extension-verification\" text=\"X\"]]"

#. type: Content of: <div><div><div><p>
msgid ""
"The verification is based on a cryptographic checksum downloaded from our "
"website."
msgstr ""
"La verifica è basata sul confronto del checksum cifrato scaricato dal nostro "
"sito."

#. type: Content of: <div><div><div><a>
msgid ""
"\"\"\"]] <a id=\"install-button\" href=\"https://addons.mozilla.org/firefox/"
"downloads/latest-beta/673020/addon-673020-latest.xpi\" class=\"btn btn-lg "
"btn-primary clearfix\"> <span id=\"install-button-label\" class=\"pull-left"
"\">Install Firefox add-on</span>"
msgstr ""
"\"\"\"]] <a id=\"install-button\" href=\"https://addons.mozilla.org/firefox/"
"downloads/latest-beta/673020/addon-673020-latest.xpi\" class=\"btn btn-lg "
"btn-primary clearfix\"> <span id=\"install-button-label\" class=\"pull-left"
"\">Installa Firefox add-on</span>"

#. type: Content of: <div><div><div><div>
msgid ""
"<span id=\"install-text-label\" class=\"pull-left\">Install Firefox add-on</"
"span>"
msgstr ""
"<span id=\"install-text-label\" class=\"pull-left\">Installa Firefox add-on</"
"span>"

#. type: Content of: <div><div><div><p>
msgid ""
"or [[!toggle id=\"bittorrent-verification\" text=\"Download and verify via "
"BitTorrent\"]]"
msgstr ""
"o [[!toggle id=\"bittorrent-verification\" text=\"Scarica e verifica via "
"BitTorrent\"]]"

#. type: Content of: <div><div><div>
msgid ""
"[[!toggleable id=\"bittorrent-verification\" text=\"\"\" [[!toggle id="
"\"bittorrent-verification\" text=\"X\"]] [[!inline pages=\"install/inc/steps/"
"bittorrent_verification.inline\" raw=\"yes\"]]"
msgstr ""
"[[!toggleable id=\"bittorrent-verification\" text=\"\"\" [[!toggle id="
"\"bittorrent-verification\" text=\"X\"]] [[!inline pages=\"install/inc/steps/"
"bittorrent_verification.inline\" raw=\"yes\"]]"

#. type: Content of: <div><div><div><p>
msgid ""
"<a href='[[!inline pages=\"inc/stable_i386_torrent_url\" raw=\"yes"
"\"]]'>Download Torrent file</a>"
msgstr ""
"<a href='[[!inline pages=\"inc/stable_i386_torrent_url\" raw=\"yes"
"\"]]'>Download Torrent file</a>"

#. type: Content of: <div><div><div><div><div>
msgid "\"\"\"]]"
msgstr "\"\"\"]]"

<<<<<<< HEAD
=======
#. type: Content of: <div>
msgid ""
"<a id=\"i_have_iso\" href=\"\" title=\"Select an ISO image to verify\">I "
"already have an ISO image.</a>"
msgstr ""
"<a id=\"i_have_iso\" href=\"\" title=\"Select an ISO image to verify"
"\">Possiedo già l'immagine ISO.</a>"
>>>>>>> def1062e

#. type: Content of: <div><div>
msgid ""
"<a id=\"download-button\" href='[[!inline pages=\"inc/stable_i386_iso_url\" "
"raw=\"yes\"]]' class=\"btn btn-lg btn-primary clearfix iso-url use-mirror-"
"pool\"> <span id=\"download-button-label\" class=\"pull-left\">Download "
"Tails <span class=\"iso-version\">[[!inline pages=\"inc/stable_i386_version"
"\" raw=\"yes\"]]</span> ISO image <small id=\"download-button-size\">(<span "
"class=\"iso-size-MiB\">$SIZE</span> MiB)</small> </span> </a>"
msgstr ""
"<a id=\"download-button\" href='[[!inline pages=\"inc/stable_i386_iso_url\" "
"raw=\"yes\"]]' class=\"btn btn-lg btn-primary clearfix iso-url use-mirror-"
"pool\"> <span id=\"download-button-label\" class=\"pull-left\">Download "
"Tails <span class=\"iso-version\">[[!inline pages=\"inc/stable_i386_version"
"\" raw=\"yes\"]]</span> ISO image <small id=\"download-button-size\">(<span "
"class=\"iso-size-MiB\">$SIZE</span> MiB)</small> </span> </a>"

#. type: Content of: <div><div><div><div><div>
msgid ""
"Download Tails <span class=\"iso-version\">[[!inline pages=\"inc/"
"stable_i386_version\" raw=\"yes\"]]</span> ISO image <small id=\"download-eta"
"\"> <span class=\"speed-KBs\">$SPEED</span> KB/s &mdash; <span class="
"\"downloaded-MiB\">$DOWNLOADED</span>/<span class=\"iso-size-MiB\">$SIZE</"
"span> MiB, <span data-value=\"???\"> <span class=\"eta-mins\">???</span> "
"<span class=\"plural\">minutes</span> <span class=\"singular\">minute</span> "
"</span> <span data-value=\"???\"> <span class=\"eta-secs\">???</span> <span "
"class=\"plural\">seconds</span> <span class=\"singular\">second</span> </"
"span> </small>"
msgstr ""
"Download Tails <span class=\"iso-version\">[[!inline pages=\"inc/"
"stable_i386_version\" raw=\"yes\"]]</span> ISO image <small id=\"download-eta"
"\"> <span class=\"speed-KBs\">$SPEED</span> KB/s &mdash; <span class="
"\"downloaded-MiB\">$DOWNLOADED</span>/<span class=\"iso-size-MiB\">$SIZE</"
"span> MiB, <span data-value=\"???\"> <span class=\"eta-mins\">???</span> "
"<span class=\"plural\">minuti</span> <span class=\"singular\">minuto</span> "
"</span> <span data-value=\"???\"> <span class=\"eta-secs\">???</span> <span "
"class=\"plural\">secondi</span> <span class=\"singular\">secondo</span> </"
"span> </small>"

#. type: Content of: <div><div><div><div><div><div>
msgid ""
"<span class=\"sr-only\"><span class=\"progress-label\">$PROGRESS</span> "
"complete</span> <span class=\"progress-label\">$PROGRESS</span>"
msgstr ""
"<span class=\"sr-only\"><span class=\"progress-label\">$PROGRESS</span> "
"completato</span> <span class=\"progress-label\">$PROGRESS</span>"

#. type: Content of: <div><div><div><div>
msgid ""
"<small id=\"download-path\">Downloading to <span class=\"download-path\">"
"$PATH</span></small> <small id=\"downloaded-path\">Downloaded to <span class="
"\"verify-file-path\">$PATH</span></small>"
msgstr ""
"<small id=\"download-path\">In scaricamento da<span class=\"download-path\">"
"$PATH</span></small> <small id=\"downloaded-path\">Scaricato da<span class="
"\"verify-file-path\">$PATH</span></small>"

#. type: Content of: <div><div><div><div>
msgid ""
"<a id=\"download-button-state-retry\" href=\"#\" class=\"btn btn-primary iso-"
"url\">Retry</a> <span id=\"download-button-state-pause\" class=\"\">[[!img "
"install/inc/icons/pause.png link=\"no\" alt=\"Pause\"]]</span> <span id="
"\"download-button-state-resume\" class=\"\">[[!img install/inc/icons/play."
"png link=\"no\" alt=\"Resume\"]]</span> <span id=\"download-button-state-"
"cancel\" class=\"btn btn-link\">Cancel</span>"
msgstr ""
"<a id=\"download-button-state-retry\" href=\"#\" class=\"btn btn-primary iso-"
"url\">Retry</a> <span id=\"download-button-state-pause\" class=\"\">[[!img "
"install/inc/icons/pause.png link=\"no\" alt=\"Pause\"]]</span> <span id="
"\"download-button-state-resume\" class=\"\">[[!img install/inc/icons/play."
"png link=\"no\" alt=\"Resume\"]]</span> <span id=\"download-button-state-"
"cancel\" class=\"btn btn-link\">Cancel</span>"

#. type: Content of: <div><div><div><div>
msgid ""
"<span id='download-text-pause'> </span> <span id =\"download-text-done\" "
"class=\"state done\">[[!img install/inc/icons/check.png link=\"no\" alt="
"\"Done\"]]</span> <span id =\"download-text-failed\" class=\"state\">[[!img "
"install/inc/icons/failed.png link=\"no\" alt=\"Failed\"]]</span>"
msgstr ""
"<span id='download-text-pause'> </span> <span id =\"download-text-done\" "
"class=\"state done\">[[!img install/inc/icons/check.png link=\"no\" alt="
"\"Done\"]]</span> <span id =\"download-text-failed\" class=\"state\">[[!img "
"install/inc/icons/failed.png link=\"no\" alt=\"Failed\"]]</span>"

#. type: Content of: <div><div><div><div><p>
<<<<<<< HEAD

msgid "The download has been paused. Click on the play button to resume."
msgstr ""
=======
msgid "The download has been paused (or failed)."
msgstr "Lo scaricamento del file è andato in pausa oppure è fallito."

#. type: Content of: <div><div><div><div><p>
msgid "Click on the play button to resume."
msgstr "Clicca sul bottone di avvio per riprendere."
>>>>>>> def1062e

#. type: Content of: <div><div><div><div><p>
msgid ""
"The download of the ISO image failed! Please check your network connection "
"and click <span class=\"guilabel\">Retry</span>…"
msgstr ""
"Lo scaricamento dell'immagine ISO è fallito! Per piacere, verifica la tua "
"connessione ad internet e clicca su <span class=\"guilabel\">Riprova</span>…"

#. type: Content of: <div><div><div><div><div>
msgid "Verify ISO image"
msgstr "Verifica l'immagine ISO"

#. type: Content of: <div><div><div><div>
msgid ""
"<small id=\"verify-text-calculating\">Computing SHA-256 checksum&hellip;</"
"small>"
msgstr ""
"<small id=\"verify-text-calculating\">Calcolare il SHA-256 checksum&hellip;</"
"small>"

#. type: Content of: <div><div><div><div>
msgid ""
"<span id=\"verify-text-state-calculating\" class=\"state calculating label "
"label-info\"><span class=\"verify-progress\">$PROGRESS</span></span> <span "
"id=\"verify-text-state-done\" class=\"state success done\">[[!img install/"
"inc/icons/check.png link=\"no\" alt=\"Done\"]]</span> <span id=\"verify-text-"
"state-failed\" class=\"state failed\">[[!img install/inc/icons/failed.png "
"link=\"no\" alt=\"Failed\"]]</span>"
msgstr ""
"<span id=\"verify-text-state-calculating\" class=\"state calculating label "
"label-info\"><span class=\"verify-progress\">$PROGRESS</span></span> <span "
"id=\"verify-text-state-done\" class=\"state success done\">[[!img install/"
"inc/icons/check.png link=\"no\" alt=\"Done\"]]</span> <span id=\"verify-text-"
"state-failed\" class=\"state failed\">[[!img install/inc/icons/failed.png "
"link=\"no\" alt=\"Failed\"]]</span>"

#. type: Content of: <div><div><div><div><p>
msgid "You downloaded and verified the ISO image successfully!"
msgstr "Hai scaricato e verificato l'immagine ISO con risultato positivo!"

#. type: Content of: <div><div><div><div><p>
msgid ""
"You can now continue with the next step and <span class=\"windows\">"
"[[Install an intermediary Tails|install/win/usb#next]].</span> <span class="
"\"mac-usb\">[[Install an intermediary Tails|install/mac/usb#next]].</span> "
"<span class=\"mac-dvd\">[[Burn a Tails DVD|install/mac/dvd#next]].</span> "
"<span class=\"debian\">[[Install <span class=\"application\">Tails "
"Installer</span>|install/debian/usb#next]].</span> <span class=\"linux\">"
"[[Install an intermediary Tails|install/linux/usb#next]].</span> <span class="
"\"upgrade-tails\">[[Install an intermediary Tails|upgrade/tails#next]].</"
"span> <span class=\"dvd\">[[Burn Tails on a DVD|install/dvd#next]].</span> "
"<span class=\"vm\">read our [[Introduction to virtual machines|install/"
"vm#next]].</span>"
msgstr ""
"Ora puoi proseguire al prossimo punto <span class=\"windows\">[[Installa una "
"Tails intermediaria|install/win/usb#next]].</span> <span class=\"mac-usb"
"\">[[Installa una Tails intermediaria|install/mac/usb#next]].</span> <span "
"class=\"mac-dvd\">[[Crea un DVD di Tails|install/mac/dvd#next]].</span> "
"<span class=\"debian\">[[Install <span class=\"application\">Tails "
"Installer</span>|install/debian/usb#next]].</span> <span class=\"linux"
"\">[[Installa una Tails intermediaria|install/linux/usb#next]].</span> <span "
"class=\"upgrade-tails\">[[Installa una Tails intermediaria|upgrade/"
"tails#next]].</span> <span class=\"dvd\">[[Crea un DVD di Tails|install/"
"dvd#next]].</span> <span class=\"vm\">read our [[Introduzione alle macchine "
"virtuali|install/vm#next]].</span>"

#. type: Content of: <div><div><div><div><div><p>
msgid ""
"If you are knowledgeable about OpenPGP, you can do additional verification "
"using the [[!toggle id=\"openpgp\" text=\"OpenPGP signature\"]]."
msgstr ""
"Se hai esperienza con OpenPGP, puoi fare una seconda verifica usando la <a "
"href='[[!inline pages=\"inc/stable_i386_iso_sig_url\" raw=\"yes\"]]'>firma "
"OpenPGP</a>. [[Vedi come si fa.|install/download/openpgp]]"

<<<<<<< HEAD

#. type: Content of: <div><div><div><div><div>
msgid "[[!toggleable id=\"openpgp\" text=\"\"\""
msgstr ""

#. type: Content of: <div><div><div><div><div><ul><li>
msgid ""
"<a href='[[!inline pages=\"inc/stable_i386_iso_sig_url\" raw=\"yes"
"\"]]'>Download the OpenPGP signature</a>"
msgstr ""

#. type: Content of: <div><div><div><div><div><ul><li>
msgid "[[Download the Tails signing key|tails-signing.key]]"
msgstr ""

#. type: Content of: <div><div><div><div><div><ul><li>
msgid "[[Learn how to do this|install/download/openpgp]]"
msgstr ""

#. type: Content of: <div><div><div><p>
msgid ""
"<a href=\"\" id=\"download-again download-button-state-cancel\" class="
"\"\">Download again</a>"
msgstr ""
=======
#. type: Content of: <div><div><div>
msgid "<a href=\"\" id=\"download-again\" class=\"\">Download again</a>"
msgstr "<a href=\"\" id=\"download-again\" class=\"\">Scaricala di nuovo</a>"
>>>>>>> def1062e

#. type: Content of: <div><div><div><p>
msgid ""
"The verification of the ISO image failed! Please try to download "
"again&hellip;"
msgstr ""
"La verifica dell'immagine ISO è fallita! Per piacere prova a scaricarla "
"nuovamente&hellip;"

#. type: Content of: <div><div><div><p>
msgid ""
"The verification of the ISO image failed again! Please try to download again "
"from a different place or a different computer&hellip;"
msgstr ""
"La verifica dell'immagine ISO è fallita! Per piacere prova a scaricarla "
"nuovamente in un luogo diverso con una differente connessione o con un "
"computer diverso da quello che stai usando ora&hellip;"

#. type: Content of: outside any tag (error?)
msgid "<a id=\"next\"></a>"
msgstr "<a id=\"next\"></a>"<|MERGE_RESOLUTION|>--- conflicted
+++ resolved
@@ -5,14 +5,10 @@
 #
 msgid ""
 msgstr ""
-<<<<<<< HEAD
+
 
 "Project-Id-Version: PACKAGE VERSION\n"
 "POT-Creation-Date: 2016-08-25 18:19+0300\n"
-=======
->>>>>>> def1062e
-"Project-Id-Version: transitails\n"
-"POT-Creation-Date: 2016-05-17 09:40+0200\n"
 "PO-Revision-Date: 2016-07-24 17:51-0000\n"
 "Last-Translator: ignifugo <ignifugo@insicuri.net>\n"
 "Language-Team: transitails <LL@li.org>\n"
@@ -27,17 +23,11 @@
 msgstr "Scarica e verifica l'immagine ISO di Tails"
 
 #. type: Content of: <div>
-<<<<<<< HEAD
 
 msgid ""
 "[[!img install/inc/infography/download-and-verify.png link=\"no\" alt=\"ISO "
 "image downloaded and verified\"]]"
 msgstr ""
-=======
-msgid "[[!img install/inc/infography/download-and-verify.png link=\"no\"]]"
-msgstr "[[!img install/inc/infography/download-and-verify.png link=\"no\"]]"
->>>>>>> def1062e
-
 
 #. type: Content of: <p>
 msgid ""
@@ -55,14 +45,10 @@
 "verifica automaticamente."
 
 #. type: Content of: <div>
-<<<<<<< HEAD
+
 
 msgid "[[!img lib/spinner.png link=\"no\" alt=\"Wait\"]]"
 msgstr ""
-=======
-msgid "[[!img lib/spinner.png link=\"no\"]]"
-msgstr "[[!img lib/spinner.png link=\"no\"]]"
->>>>>>> def1062e
 
 #. type: Content of: <div><p>
 msgid "Please wait…"
@@ -324,16 +310,6 @@
 msgid "\"\"\"]]"
 msgstr "\"\"\"]]"
 
-<<<<<<< HEAD
-=======
-#. type: Content of: <div>
-msgid ""
-"<a id=\"i_have_iso\" href=\"\" title=\"Select an ISO image to verify\">I "
-"already have an ISO image.</a>"
-msgstr ""
-"<a id=\"i_have_iso\" href=\"\" title=\"Select an ISO image to verify"
-"\">Possiedo già l'immagine ISO.</a>"
->>>>>>> def1062e
 
 #. type: Content of: <div><div>
 msgid ""
@@ -420,18 +396,10 @@
 "install/inc/icons/failed.png link=\"no\" alt=\"Failed\"]]</span>"
 
 #. type: Content of: <div><div><div><div><p>
-<<<<<<< HEAD
+
 
 msgid "The download has been paused. Click on the play button to resume."
 msgstr ""
-=======
-msgid "The download has been paused (or failed)."
-msgstr "Lo scaricamento del file è andato in pausa oppure è fallito."
-
-#. type: Content of: <div><div><div><div><p>
-msgid "Click on the play button to resume."
-msgstr "Clicca sul bottone di avvio per riprendere."
->>>>>>> def1062e
 
 #. type: Content of: <div><div><div><div><p>
 msgid ""
@@ -508,7 +476,7 @@
 "href='[[!inline pages=\"inc/stable_i386_iso_sig_url\" raw=\"yes\"]]'>firma "
 "OpenPGP</a>. [[Vedi come si fa.|install/download/openpgp]]"
 
-<<<<<<< HEAD
+
 
 #. type: Content of: <div><div><div><div><div>
 msgid "[[!toggleable id=\"openpgp\" text=\"\"\""
@@ -533,11 +501,6 @@
 "<a href=\"\" id=\"download-again download-button-state-cancel\" class="
 "\"\">Download again</a>"
 msgstr ""
-=======
-#. type: Content of: <div><div><div>
-msgid "<a href=\"\" id=\"download-again\" class=\"\">Download again</a>"
-msgstr "<a href=\"\" id=\"download-again\" class=\"\">Scaricala di nuovo</a>"
->>>>>>> def1062e
 
 #. type: Content of: <div><div><div><p>
 msgid ""
