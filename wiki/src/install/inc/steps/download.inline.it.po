--- conflicted
+++ resolved
@@ -6,12 +6,8 @@
 msgid ""
 msgstr ""
 "Project-Id-Version: PACKAGE VERSION\n"
-<<<<<<< HEAD
-"POT-Creation-Date: 2018-09-10 15:43+0000\n"
-=======
 "Report-Msgid-Bugs-To: tails-l10n@boum.org\n"
 "POT-Creation-Date: 2018-10-29 15:07+0100\n"
->>>>>>> 74efdde4
 "PO-Revision-Date: YEAR-MO-DA HO:MI+ZONE\n"
 "Last-Translator: FULL NAME <EMAIL@ADDRESS>\n"
 "Language-Team: LANGUAGE <LL@li.org>\n"
@@ -44,34 +40,7 @@
 "dvd upgrade-tails\">1.</span>1</span>Download Tails"
 msgstr ""
 
-#. type: Content of: <div><div><div><div><div>
-#, fuzzy
-#| msgid ""
-#| "Download the <a href='[[!inline pages=\"inc/stable_amd64_iso_url\" raw="
-#| "\"yes\" sort=\"age\"]]' class=\"use-mirror-pool\"> Tails [[!inline pages="
-#| "\"inc/stable_amd64_version\" raw=\"yes\" sort=\"age\"]] ISO image</a> "
-#| "(<span class=\"remove-extra-space\">[[!inline pages=\"inc/"
-#| "stable_amd64_iso_size\" raw=\"yes\" sort=\"age\"]]</span>)."
-msgid ""
-"<a href=\"[[!inline pages=\"inc/stable_amd64_img_url\" raw=\"yes\" sort=\"age"
-"\"]]\" id=\"download-img\" class=\"use-mirror-pool btn btn-primary inline-"
-"block indent\">Download Tails [[!inline pages=\"inc/stable_amd64_version\" "
-"raw=\"yes\" sort=\"age\"]] USB image (<span class=\"remove-extra-space\">[[!"
-"inline pages=\"inc/stable_amd64_img_size\" raw=\"yes\" sort=\"age\"]]</"
-"span>)</a> <a href=\"[[!inline pages=\"inc/stable_amd64_img_url\" raw=\"yes"
-"\" sort=\"age\"]]\" id=\"download-img\" class=\"use-mirror-pool-on-retry btn "
-"btn-primary inline-block indent\">Download Tails [[!inline pages=\"inc/"
-"stable_amd64_version\" raw=\"yes\" sort=\"age\"]] USB image (<span class="
-"\"remove-extra-space\">[[!inline pages=\"inc/stable_amd64_img_size\" raw="
-"\"yes\" sort=\"age\"]]</span>)</a>"
-msgstr ""
-"Scarica la <a href='[[!inline pages=\"inc/stable_amd64_iso_url\" raw=\"yes"
-"\"]]' class=\"use-mirror-pool\"> Tails [[!inline pages=\"inc/"
-"stable_amd64_version\" raw=\"yes\"]] immagine ISO </a> (<span class=\"remove-"
-"extra-space\">[[!inline pages=\"inc/stable_amd64_iso_size\" raw=\"yes\" sort="
-"\"age\"]]</span>)."
-
-#. type: Content of: <div><div><div><div><div>
+#. type: Content of: <div><div><div><div>
 #, fuzzy
 #| msgid ""
 #| "Download the <a href='[[!inline pages=\"inc/stable_amd64_iso_url\" raw="
@@ -288,8 +257,8 @@
 #| "of the latest Tails ISO image and save it to the same folder where you "
 #| "saved the ISO image."
 msgid ""
-"<a href=\"[[!inline pages=\"inc/stable_amd64_img_url\" raw=\"yes\" sort=\"age"
-"\"]]\" id=\"download-img-again\" class=\"use-mirror-pool-on-retry\">Please "
+"<a href=\"[[!inline pages=\"inc/stable_amd64_iso_url\" raw=\"yes\" sort=\"age"
+"\"]]\" id=\"download-iso-again\" class=\"use-mirror-pool-on-retry\">Please "
 "try to download again&hellip;</a>"
 msgstr ""
 "Scarica la <a href='[[!inline pages=\"inc/stable_amd64_iso_sig_url\" raw="
@@ -298,6 +267,316 @@
 "nella stessa cartella in cui hai savato l'immagine ISO."
 
 #. type: Content of: <div><div><div><div><div><div><p>
+msgid "<b>Verification failed again!</b>"
+msgstr ""
+
+#. type: Content of: <div><div><div><div><div><div><p>
+msgid "[[!toggle id=\"why-failed-again\" text=\"Why?\"]]"
+msgstr ""
+
+#. type: Content of: <div><div><div><div><div><div><div>
+msgid ""
+"[[!toggleable id=\"why-failed-again\" text=\"\"\" [[!toggle id=\"why-failed-"
+"again\" text=\"X\"]]"
+msgstr ""
+
+#. type: Content of: <div><div><div><div><div><div><div><p>
+msgid "The verification might have failed again because of:"
+msgstr ""
+
+#. type: Content of: <div><div><div><div><div><div><div><ul><li>
+msgid "A software problem in our verification extension"
+msgstr ""
+
+#. type: Content of: <div><div><div><div><div><div><div><ul><li>
+msgid "A malicious download from our download mirrors"
+msgstr ""
+
+#. type: Content of: <div><div><div><div><div><div><div><ul><li>
+msgid "A network attack in your country or local network"
+msgstr ""
+
+#. type: Content of: <div><div><div><div><div><div><div><p>
+msgid ""
+"Trying from a different place or a different computer might solve any of "
+"these issues."
+msgstr ""
+
+#. type: Content of: <div><div><div><div><div><div><p>
+msgid ""
+"Please try to download again from a different place or a different "
+"computer&hellip;"
+msgstr ""
+
+#. type: Content of: <div><div><div><h3>
+msgid ""
+"<span class=\"step-number\"><span class=\"debian windows linux mac-usb mac-"
+"dvd upgrade-tails\">1.</span>3</span>Continue <span class=\"debian windows "
+"linux mac-usb mac-dvd\">installing</span> <span class=\"upgrade-tails"
+"\">upgrading</span> <span class=\"download-only\">installing or upgrading</"
+"span>"
+msgstr ""
+
+#. type: Content of: <div><div><div><div>
+msgid ""
+"<span class=\"debian\">[[Skip download|debian/usb]]</span> <span class="
+"\"windows\">[[Skip download|win/usb]]</span> <span class=\"linux\">[[Skip "
+"download|linux/usb]]</span> <span class=\"mac-usb\">[[Skip download|mac/"
+"usb]]</span> <span class=\"mac-dvd\">[[Skip download|mac/dvd]]</span> <span "
+"class=\"dvd\">[[Skip download|dvd]]</span> <span class=\"vm\">[[Skip "
+"download|doc/advanced_topics/virtualization]]</span> <span class=\"upgrade-"
+"tails\">[[Skip download|upgrade/tails]]</span>"
+msgstr ""
+
+#. type: Content of: <div><div><div><div><div><div>
+msgid "[[Skip verification!|debian/usb]]"
+msgstr ""
+
+#. type: Content of: <div><div><div><div><div><div>
+msgid "[[Skip verification!|win/usb]]"
+msgstr ""
+
+#. type: Content of: <div><div><div><div><div><div>
+msgid "[[Skip verification!|linux/usb]]"
+msgstr ""
+
+#. type: Content of: <div><div><div><div><div><div>
+msgid "[[Skip verification!|mac/usb]]"
+msgstr ""
+
+#. type: Content of: <div><div><div><div><div><div>
+msgid "[[Skip verification!|mac/dvd]]"
+msgstr ""
+
+#. type: Content of: <div><div><div><div><div><div>
+msgid "[[Skip verification!|dvd]]"
+msgstr ""
+
+#. type: Content of: <div><div><div><div><div><div>
+msgid "[[Skip verification!|doc/advanced_topics/virtualization]]"
+msgstr ""
+
+#. type: Content of: <div><div><div><div><div><div>
+msgid "[[Skip verification!|upgrade/tails]]"
+msgstr ""
+
+#. type: Content of: <div><div><div><div><div>
+msgid "[["
+msgstr "[["
+
+#. type: Content of: <div><div><div><div><div><div>
+msgid ""
+"Next: Install <em>Tails Installer</em> (<span class=\"next-counter\"></span>)"
+msgstr ""
+
+#. type: Content of: <div><div><div><div><div>
+msgid "|debian/usb]]"
+msgstr ""
+
+#. type: Content of: <div><div><div><div><div><div>
+msgid ""
+"Next: Install an intermediary Tails (<span class=\"next-counter\"></span>)"
+msgstr ""
+
+#. type: Content of: <div><div><div><div><div>
+msgid "|win/usb]]"
+msgstr ""
+
+#. type: Content of: <div><div><div><div><div>
+msgid "|linux/usb]]"
+msgstr ""
+
+#. type: Content of: <div><div><div><div><div>
+msgid "|mac/usb]]"
+msgstr ""
+
+#. type: Content of: <div><div><div><div><div><div>
+msgid "Next: Burn a Tails DVD (<span class=\"next-counter\"></span>)"
+msgstr ""
+
+#. type: Content of: <div><div><div><div><div>
+msgid "|mac/dvd]]"
+msgstr ""
+
+#. type: Content of: <div><div><div><div><div>
+msgid "|upgrade/tails]]"
+msgstr ""
+
+#. type: Content of: <div><div><div><div><div><div>
+msgid "Next: Burning Tails on a DVD"
+msgstr ""
+
+#. type: Content of: <div><div><div><div><div>
+msgid "|dvd]]"
+msgstr ""
+
+#. type: Content of: <div><div><div><div><div><div>
+msgid "Next: Virtualization"
+msgstr ""
+
+#. type: Content of: <div><div><div><div><div>
+msgid "|doc/advanced_topics/virtualization]]"
+msgstr ""
+
+#. type: Content of: <div><div><div><div><ul><li>
+msgid "[[Install from Windows|install/win/usb]]"
+msgstr ""
+
+#. type: Content of: <div><div><div><div><ul><li>
+msgid "[[Install from Debian, Ubuntu, or Mint|install/debian/usb]]"
+msgstr ""
+
+#. type: Content of: <div><div><div><div><ul><li>
+msgid "[[Install from other Linux distributions|install/linux/usb]]"
+msgstr ""
+
+#. type: Content of: <div><div><div><div><ul><li>
+msgid "[[Install from macOS by burning a DVD first|install/mac/dvd]]"
+msgstr ""
+
+#. type: Content of: <div><div><div><div><ul><li>
+msgid "[[Install from macOS and the command line|install/mac/usb]]"
+msgstr ""
+
+#. type: Content of: <div><div><div><div><ul><li>
+msgid "[[Burn on a DVD|dvd]]"
+msgstr ""
+
+#. type: Content of: <div><div><div><div><ul><li>
+msgid "[[Run in a virtual machine|doc/advanced_topics/virtualization]]"
+msgstr ""
+
+#. type: Content of: <div><div><div><div><ul><li>
+msgid "[[Upgrade inside Tails|upgrade/tails]]"
+msgstr ""
+
+#. type: Content of: <div><div><div><p>
+msgid ""
+"You are using <u><b><span id=\"detected-browser\">$DETECTED-BROWSER</span></"
+"b></u>."
+msgstr ""
+
+#. type: Content of: <div><div><div><p>
+msgid "Direct download is only available for:"
+msgstr ""
+
+#. type: Content of: <div><div><div><ul><li>
+msgid ""
+"Firefox <span id=\"min-version-firefox\">$MINVER-FIREFOX</span> and later "
+"(<a href=\"https://www.mozilla.org/firefox/new/\">Download</a>)"
+msgstr ""
+
+#. type: Content of: <div><div><div><ul><li>
+msgid ""
+"Chrome<span id=\"min-version-chrome\">$MINVER-CHROME</span> and later (<a "
+"href=\"https://www.google.com/chrome/\">Download</a>)"
+msgstr ""
+
+#. type: Content of: <div><div><div><ul><li>
+msgid ""
+"Tor Browser <span id=\"min-version-tor-browser\">$MINVER-TOR-BROWSER</span> "
+"and later (<a href=\"https://www.torproject.org/download/download-easy.html"
+"\">Download</a>)"
+msgstr ""
+
+#. type: Content of: <div><div><div><p>
+msgid "Please update your browser to the latest version."
+msgstr ""
+
+#. type: Content of: <div><div><div><div><p>
+msgid "[[!toggle id=\"why-verify-unsupported\" text=\"Why?\"]]"
+msgstr ""
+
+#. type: Content of: <div><div><div><div><div>
+msgid ""
+"[[!toggleable id=\"why-verify-unsupported\" text=\"\"\" [[!toggle id=\"why-"
+"verify-unsupported\" text=\"X\"]]"
+msgstr ""
+
+#. type: Content of: <div><div><div><div><p>
+msgid ""
+"Our browser extension for Firefox, Chrome, and Tor Browser makes this quick "
+"and easy."
+msgstr ""
+
+#. type: Content of: <div><div><div><p>
+msgid "Copy and paste this link in Firefox, Chrome, or Tor Browser:"
+msgstr ""
+
+#. type: Content of: <div><div><div><p>
+msgid "<code>https://tails.boum.org/install/debian/usb-download/</code>"
+msgstr ""
+
+#. type: Content of: <div><div><div><p>
+msgid "<code>https://tails.boum.org/install/win/usb-download/</code>"
+msgstr ""
+
+#. type: Content of: <div><div><div><p>
+msgid "<code>https://tails.boum.org/install/linux/usb-download/</code>"
+msgstr ""
+
+#. type: Content of: <div><div><div><p>
+msgid "<code>https://tails.boum.org/install/mac/usb-download/</code>"
+msgstr ""
+
+#. type: Content of: <div><div><div><p>
+msgid "<code>https://tails.boum.org/install/mac/dvd-download/</code>"
+msgstr ""
+
+#. type: Content of: <div><div><div><p>
+msgid "<code>https://tails.boum.org/upgrade/tails-download/</code>"
+msgstr ""
+
+#. type: Content of: <div><div><div><p>
+msgid "<code>https://tails.boum.org/install/dvd-download/</code>"
+msgstr ""
+
+#. type: Content of: <div><div><div><p>
+msgid "<code>https://tails.boum.org/install/vm-download/</code>"
+msgstr ""
+
+#. type: Content of: <div><div><div><p>
+msgid "<code>https://tails.boum.org/install/download/</code>"
+msgstr ""
+
+#. type: Content of: <div><div><h2>
+msgid "BitTorrent download"
+msgstr ""
+
+#. type: Content of: <div><div><p>
+msgid "[[!toggle id=\"what-is-bittorrent\" text=\"What is BitTorrent?\"]]"
+msgstr ""
+
+#. type: Content of: <div><div><div>
+msgid ""
+"[[!toggleable id=\"what-is-bittorrent\" text=\"\"\" [[!toggle id=\"what-is-"
+"bittorrent\" text=\"X\"]]"
+msgstr ""
+
+#. type: Content of: <div><div><div><p>
+msgid ""
+"BitTorrent is a peer-to-peer technology for file sharing that makes your "
+"download faster and easier to resume."
+msgstr ""
+
+#. type: Content of: <div><div><div><p>
+msgid ""
+"You need to install BitTorrent software on your computer, like <a href="
+"\"https://transmissionbt.com/\">Transmission</a> (for Windows, macOS, and "
+"Linux)."
+msgstr ""
+
+#. type: Content of: <div><div><div><p>
+msgid "BitTorrent doesn't work over Tor or in Tails."
+msgstr ""
+
+#. type: Content of: <div><div><div><h3>
+msgid ""
+"<span class=\"step-number\"><span class=\"debian windows linux mac-usb mac-"
+"dvd upgrade-tails\">1.</span>1</span>Download Tails (Torrent file)"
+msgstr ""
+
+#. type: Content of: <div><div><div>
 #, fuzzy
 #| msgid ""
 #| "Download the <a href='[[!inline pages=\"inc/stable_amd64_iso_sig_url\" "
@@ -306,330 +585,50 @@
 #| "of the latest Tails ISO image and save it to the same folder where you "
 #| "saved the ISO image."
 msgid ""
-"<a href=\"[[!inline pages=\"inc/stable_amd64_iso_url\" raw=\"yes\" sort=\"age"
-"\"]]\" id=\"download-iso-again\" class=\"use-mirror-pool-on-retry\">Please "
-"try to download again&hellip;</a>"
+"<a href=\"[[!inline pages=\"inc/stable_amd64_torrent_url\" raw=\"yes\" sort="
+"\"age\"]]\" id=\"download-torrent\" class=\"btn btn-primary inline-block "
+"indent\">Download Tails [[!inline pages=\"inc/stable_amd64_version\" raw="
+"\"yes\" sort=\"age\"]] Torrent file</a>"
 msgstr ""
 "Scarica la <a href='[[!inline pages=\"inc/stable_amd64_iso_sig_url\" raw="
 "\"yes\"]]'> Tails [[!inline pages=\"inc/stable_amd64_version\" raw=\"yes\" "
 "sort=\"age\"]] firma OpenPGP</a> dell'ultima immagine ISO Tails e salvala "
 "nella stessa cartella in cui hai savato l'immagine ISO."
 
-#. type: Content of: <div><div><div><div><div><div><p>
-msgid "<b>Verification failed again!</b>"
-msgstr ""
-
-#. type: Content of: <div><div><div><div><div><div><p>
-msgid "[[!toggle id=\"why-failed-again\" text=\"Why?\"]]"
-msgstr ""
-
-#. type: Content of: <div><div><div><div><div><div><div>
-msgid ""
-"[[!toggleable id=\"why-failed-again\" text=\"\"\" [[!toggle id=\"why-failed-"
-"again\" text=\"X\"]]"
-msgstr ""
-
-#. type: Content of: <div><div><div><div><div><div><div><p>
-msgid "The verification might have failed again because of:"
-msgstr ""
-
-#. type: Content of: <div><div><div><div><div><div><div><ul><li>
-msgid "A software problem in our verification extension"
-msgstr ""
-
-#. type: Content of: <div><div><div><div><div><div><div><ul><li>
-msgid "A malicious download from our download mirrors"
-msgstr ""
-
-#. type: Content of: <div><div><div><div><div><div><div><ul><li>
-msgid "A network attack in your country or local network"
-msgstr ""
-
-#. type: Content of: <div><div><div><div><div><div><div><p>
-msgid ""
-"Trying from a different place or a different computer might solve any of "
-"these issues."
-msgstr ""
-
-#. type: Content of: <div><div><div><div><div><div><p>
-msgid ""
-"Please try to download again from a different place or a different "
-"computer&hellip;"
-msgstr ""
-
-#. type: Content of: <div><div><div><div><h3>
+#. type: Content of: <div><div><div><h3>
 msgid ""
 "<span class=\"step-number\"><span class=\"debian windows linux mac-usb mac-"
-"dvd upgrade-tails\">1.</span>3</span>Continue <span class=\"debian windows "
-"linux mac-usb\">installing</span> <span class=\"upgrade-tails"
-"\">upgrading</span> <span class=\"download-only-img download-only-iso"
-"\">installing or upgrading</span>"
-msgstr ""
-
-#. type: Content of: <div><div><div><div>
-msgid ""
-"<span class=\"debian\">[[Skip download|debian/usb]]</span> <span class="
-"\"windows\">[[Skip download|win/usb]]</span> <span class=\"linux\">[[Skip "
-"download|linux/usb]]</span> <span class=\"mac-usb\">[[Skip download|mac/"
-"usb]]</span> <span class=\"\">[[Skip download|mac/dvd]]</span> <span "
-"class=\"dvd\">[[Skip download|dvd]]</span> <span class=\"vm\">[[Skip "
-"download|doc/advanced_topics/virtualization]]</span> <span class=\"upgrade-"
-"tails\">[[Skip download|upgrade/tails]]</span>"
-msgstr ""
-
-#. type: Content of: <div><div><div><div><div><div>
-msgid "[[Skip verification!|debian/usb]]"
-msgstr ""
-
-#. type: Content of: <div><div><div><div><div><div>
-msgid "[[Skip verification!|win/usb]]"
-msgstr ""
-
-#. type: Content of: <div><div><div><div><div><div>
-msgid "[[Skip verification!|linux/usb]]"
-msgstr ""
-
-#. type: Content of: <div><div><div><div><div><div>
-msgid "[[Skip verification!|mac/usb]]"
-msgstr ""
-
-#. type: Content of: <div><div><div><div><div><div>
-msgid "[[Skip verification!|mac/dvd]]"
-msgstr ""
-
-#. type: Content of: <div><div><div><div><div><div>
-msgid "[[Skip verification!|dvd]]"
-msgstr ""
-
-#. type: Content of: <div><div><div><div><div><div>
-msgid "[[Skip verification!|doc/advanced_topics/virtualization]]"
-msgstr ""
-
-#. type: Content of: <div><div><div><div><div><div>
-msgid "[[Skip verification!|upgrade/tails]]"
-msgstr ""
-
-#. type: Content of: <div><div><div><div><div>
-msgid "[["
-msgstr "[["
-
-#. type: Content of: <div><div><div><div><div><div>
-msgid ""
-"Next: Install <em>Tails Installer</em> (<span class=\"next-counter\"></span>)"
-msgstr ""
-
-#. type: Content of: <div><div><div><div><div>
-msgid "|debian/usb]]"
-msgstr ""
-
-#. type: Content of: <div><div><div><div><div><div>
-msgid ""
-"Next: Install an intermediary Tails (<span class=\"next-counter\"></span>)"
-msgstr ""
-
-#. type: Content of: <div><div><div><div><div>
-msgid "|win/usb]]"
-msgstr ""
-
-#. type: Content of: <div><div><div><div><div>
-msgid "|linux/usb]]"
-msgstr ""
-
-#. type: Content of: <div><div><div><div><div>
-msgid "|mac/usb]]"
-msgstr ""
-
-#. type: Content of: <div><div><div><div><div><div>
-msgid "Next: Burn a Tails DVD (<span class=\"next-counter\"></span>)"
-msgstr ""
-
-#. type: Content of: <div><div><div><div><div>
-msgid "|mac/dvd]]"
-msgstr ""
-
-#. type: Content of: <div><div><div><div><div>
-msgid "|upgrade/tails]]"
-msgstr ""
-
-#. type: Content of: <div><div><div><div><div><div>
-msgid "Next: Burning Tails on a DVD"
-msgstr ""
-
-#. type: Content of: <div><div><div><div><div>
-msgid "|dvd]]"
-msgstr ""
-
-#. type: Content of: <div><div><div><div><div><div>
-msgid "Next: Virtualization"
-msgstr ""
-
-#. type: Content of: <div><div><div><div><div>
-msgid "|doc/advanced_topics/virtualization]]"
-msgstr ""
-
-#. type: Content of: <div><div><div><div><ul><li>
-msgid "[[Install from Windows|install/win/usb]]"
-msgstr ""
-
-#. type: Content of: <div><div><div><div><ul><li>
-msgid "[[Install from Debian, Ubuntu, or Mint|install/debian/usb]]"
-msgstr ""
-
-#. type: Content of: <div><div><div><div><ul><li>
-msgid "[[Install from other Linux distributions|install/linux/usb]]"
-msgstr ""
-
-#. type: Content of: <div><div><div><div><ul><li>
-msgid "[[Install from macOS by burning a DVD first|install/mac/dvd]]"
-msgstr ""
-
-#. type: Content of: <div><div><div><div><ul><li>
-msgid "[[Install from macOS and the command line|install/mac/usb]]"
-msgstr ""
-
-#. type: Content of: <div><div><div><div><ul><li>
-msgid "[[Upgrade inside Tails|upgrade/tails]]"
-msgstr ""
-
-#. type: Content of: <div><div><div><div><ul><li>
-msgid "[[Burn on a DVD|dvd]]"
-msgstr ""
-
-#. type: Content of: <div><div><div><div><ul><li>
-msgid "[[Run in a virtual machine|doc/advanced_topics/virtualization]]"
-msgstr ""
-
-#. type: Content of: <div><div><div><p>
-msgid ""
-"You are using <u><b><span id=\"detected-browser\">$DETECTED-BROWSER</span></"
-"b></u>."
-msgstr ""
-
-#. type: Content of: <div><div><div><p>
-msgid "Direct download is only available for:"
-msgstr ""
-
-#. type: Content of: <div><div><div><ul><li>
-msgid ""
-"Firefox <span id=\"min-version-firefox\">$MINVER-FIREFOX</span> and later "
-"(<a href=\"https://www.mozilla.org/firefox/new/\">Download</a>)"
-msgstr ""
-
-#. type: Content of: <div><div><div><ul><li>
-msgid ""
-"Chrome<span id=\"min-version-chrome\">$MINVER-CHROME</span> and later (<a "
-"href=\"https://www.google.com/chrome/\">Download</a>)"
-msgstr ""
-
-#. type: Content of: <div><div><div><ul><li>
-msgid ""
-"Tor Browser <span id=\"min-version-tor-browser\">$MINVER-TOR-BROWSER</span> "
-"and later (<a href=\"https://www.torproject.org/download/download-easy.html"
-"\">Download</a>)"
-msgstr ""
-
-#. type: Content of: <div><div><div><p>
-msgid "Please update your browser to the latest version."
-msgstr ""
-
-#. type: Content of: <div><div><div><div><p>
-msgid "[[!toggle id=\"why-verify-unsupported\" text=\"Why?\"]]"
-msgstr ""
-
-#. type: Content of: <div><div><div><div><div>
-msgid ""
-"[[!toggleable id=\"why-verify-unsupported\" text=\"\"\" [[!toggle id=\"why-"
-"verify-unsupported\" text=\"X\"]]"
-msgstr ""
-
-#. type: Content of: <div><div><div><div><p>
-msgid ""
-"Our browser extension for Firefox, Chrome, and Tor Browser makes this quick "
-"and easy."
-msgstr ""
-
-#. type: Content of: <div><div><div><p>
-msgid "Copy and paste this link in Firefox, Chrome, or Tor Browser:"
-msgstr ""
-
-#. type: Content of: <div><div><div><p>
-msgid "<code>https://tails.boum.org/install/debian/usb-download/</code>"
-msgstr ""
-
-#. type: Content of: <div><div><div><p>
-msgid "<code>https://tails.boum.org/install/win/usb-download/</code>"
-msgstr ""
-
-#. type: Content of: <div><div><div><p>
-msgid "<code>https://tails.boum.org/install/linux/usb-download/</code>"
-msgstr ""
-
-#. type: Content of: <div><div><div><p>
-msgid "<code>https://tails.boum.org/install/mac/usb-download/</code>"
-msgstr ""
-
-#. type: Content of: <div><div><div><p>
-msgid "<code>https://tails.boum.org/install/mac/dvd-download/</code>"
-msgstr ""
-
-#. type: Content of: <div><div><div><p>
-msgid "<code>https://tails.boum.org/upgrade/tails-download/</code>"
-msgstr ""
-
-#. type: Content of: <div><div><div><p>
-msgid "<code>https://tails.boum.org/install/dvd-download/</code>"
-msgstr ""
-
-#. type: Content of: <div><div><div><p>
-msgid "<code>https://tails.boum.org/install/vm-download/</code>"
-msgstr ""
-
-#. type: Content of: <div><div><div><p>
-msgid "<code>https://tails.boum.org/install/download/</code>"
-msgstr ""
-
-#. type: Content of: <div><div><div><p>
-msgid "<code>https://tails.boum.org/install/download-iso/</code>"
-msgstr ""
-
-#. type: Content of: <div><div><h2>
-msgid "BitTorrent download"
-msgstr ""
-
-#. type: Content of: <div><div><p>
-msgid "[[!toggle id=\"what-is-bittorrent\" text=\"What is BitTorrent?\"]]"
-msgstr ""
-
-#. type: Content of: <div><div><div>
-msgid ""
-"[[!toggleable id=\"what-is-bittorrent\" text=\"\"\" [[!toggle id=\"what-is-"
-"bittorrent\" text=\"X\"]]"
-msgstr ""
-
-#. type: Content of: <div><div><div><p>
-msgid ""
-"BitTorrent is a peer-to-peer technology for file sharing that makes your "
-"download faster and easier to resume."
-msgstr ""
-
-#. type: Content of: <div><div><div><p>
-msgid ""
-"You need to install BitTorrent software on your computer, like <a href="
-"\"https://transmissionbt.com/\">Transmission</a> (for Windows, macOS, and "
-"Linux)."
-msgstr ""
-
-#. type: Content of: <div><div><div><p>
-msgid "BitTorrent doesn't work over Tor or in Tails."
-msgstr ""
-
-#. type: Content of: <div><div><div><h3>
-msgid ""
-"<span class=\"step-number\"><span class=\"debian windows linux mac-usb mac-"
-"dvd upgrade-tails\">1.</span>1</span>Download Tails (Torrent file)"
-msgstr ""
-
-#. type: Content of: <div><div><div><div>
+"dvd upgrade-tails\">1.</span>2</span>Verify your download using BitTorrent"
+msgstr ""
+
+#. type: Content of: <div><div><div><p>
+msgid ""
+"Your BitTorrent client will automatically verify your download when it is "
+"complete."
+msgstr ""
+
+#. type: Content of: <div><div><div><p>
+msgid ""
+"Open and download the Torrent file with your BitTorrent client. It contains "
+"the Tails [[!inline pages=\"inc/stable_amd64_version\" raw=\"yes\" sort=\"age"
+"\"]] ISO image that you will use in the next step."
+msgstr ""
+
+#. type: Content of: <div><h2>
+msgid "Verify using OpenPGP (optional)"
+msgstr ""
+
+#. type: Content of: <div><p>
+msgid ""
+"If you know OpenPGP, you can also verify your download using an OpenPGP "
+"signature instead of, or in addition to, our browser extension or BitTorrent."
+msgstr ""
+
+#. type: Content of: <div><ol><li><p>
+msgid "Download the [[Tails signing key|tails-signing.key]]."
+msgstr ""
+
+#. type: Content of: <div><ol><li><p>
 #, fuzzy
 #| msgid ""
 #| "Download the <a href='[[!inline pages=\"inc/stable_amd64_iso_sig_url\" "
@@ -638,102 +637,16 @@
 #| "of the latest Tails ISO image and save it to the same folder where you "
 #| "saved the ISO image."
 msgid ""
-"<a href=\"[[!inline pages=\"inc/stable_amd64_img_torrent_url\" raw=\"yes\" "
-"sort=\"age\"]]\" id=\"download-img-torrent\" class=\"btn btn-primary inline-"
-"block indent\">Download Tails [[!inline pages=\"inc/stable_amd64_version\" "
-"raw=\"yes\" sort=\"age\"]] Torrent file for USB image</a>"
+"Download the <a href='[[!inline pages=\"inc/stable_amd64_iso_sig_url\" raw="
+"\"yes\" sort=\"age\"]]'> Tails [[!inline pages=\"inc/stable_amd64_version\" "
+"raw=\"yes\" sort=\"age\"]] OpenPGP signature</a> and save it to the same "
+"folder where you saved the ISO image."
 msgstr ""
 "Scarica la <a href='[[!inline pages=\"inc/stable_amd64_iso_sig_url\" raw="
 "\"yes\"]]'> Tails [[!inline pages=\"inc/stable_amd64_version\" raw=\"yes\" "
 "sort=\"age\"]] firma OpenPGP</a> dell'ultima immagine ISO Tails e salvala "
 "nella stessa cartella in cui hai savato l'immagine ISO."
 
-#. type: Content of: <div><div><div><div>
-#, fuzzy
-#| msgid ""
-#| "Download the <a href='[[!inline pages=\"inc/stable_amd64_iso_sig_url\" "
-#| "raw=\"yes\" sort=\"age\"]]'> Tails [[!inline pages=\"inc/"
-#| "stable_amd64_version\" raw=\"yes\" sort=\"age\"]] OpenPGP signature</a> "
-#| "of the latest Tails ISO image and save it to the same folder where you "
-#| "saved the ISO image."
-msgid ""
-"<a href=\"[[!inline pages=\"inc/stable_amd64_iso_torrent_url\" raw=\"yes\" "
-"sort=\"age\"]]\" id=\"download-iso-torrent\" class=\"btn btn-primary inline-"
-"block indent\">Download Tails [[!inline pages=\"inc/stable_amd64_version\" "
-"raw=\"yes\" sort=\"age\"]] Torrent file for ISO image</a>"
-msgstr ""
-"Scarica la <a href='[[!inline pages=\"inc/stable_amd64_iso_sig_url\" raw="
-"\"yes\"]]'> Tails [[!inline pages=\"inc/stable_amd64_version\" raw=\"yes\" "
-"sort=\"age\"]] firma OpenPGP</a> dell'ultima immagine ISO Tails e salvala "
-"nella stessa cartella in cui hai savato l'immagine ISO."
-
-#. type: Content of: <div><div><div><h3>
-msgid ""
-"<span class=\"step-number\"><span class=\"debian windows linux mac-usb mac-"
-"dvd upgrade-tails\">1.</span>2</span>Verify your download using BitTorrent"
-msgstr ""
-
-#. type: Content of: <div><div><div><p>
-msgid ""
-"Your BitTorrent client will automatically verify your download when it is "
-"complete."
-msgstr ""
-
-#. type: Content of: <div><div><div><h3>
-msgid ""
-"<span class=\"step-number\"><span class=\"debian windows linux mac-usb mac-"
-"dvd dvd vm upgrade-tails\">1.</span>3</span>Continue <span class=\"debian "
-"windows linux mac-usb\">installing</span> <span class=\"upgrade-tails"
-"\">upgrading</span> <span class=\"download-only-img download-only-iso"
-"\">installing or upgrading</span>"
-msgstr ""
-
-#. type: Content of: <div><div><div><p>
-msgid ""
-"Open and download the Torrent file with your BitTorrent client. It contains "
-"the Tails [[!inline pages=\"inc/stable_amd64_version\" raw=\"yes\" sort=\"age"
-"\"]] <span class=\"debian windows linux mac-usb upgrade-tails\">USB</span> "
-"<span class=\"dvd vm\">ISO</span> image that you will use in the "
-"next step."
-msgstr ""
-
-#. type: Content of: <div><h2>
-msgid "Verify using OpenPGP (optional)"
-msgstr ""
-
-#. type: Content of: <div><p>
-msgid ""
-"If you know OpenPGP, you can also verify your download using an OpenPGP "
-"signature instead of, or in addition to, our browser extension or BitTorrent."
-msgstr ""
-
-#. type: Content of: <div><ol><li><p>
-msgid "Download the [[Tails signing key|tails-signing.key]]."
-msgstr ""
-
-#. type: Content of: <div><ol><li><p>
-#, fuzzy
-#| msgid ""
-#| "Download the <a href='[[!inline pages=\"inc/stable_amd64_iso_sig_url\" "
-#| "raw=\"yes\" sort=\"age\"]]'> Tails [[!inline pages=\"inc/"
-#| "stable_amd64_version\" raw=\"yes\" sort=\"age\"]] OpenPGP signature</a> "
-#| "of the latest Tails ISO image and save it to the same folder where you "
-#| "saved the ISO image."
-msgid ""
-"Download the <a class=\"debian windows linux mac-usb upgrade-tails\" "
-"href='[[!inline pages=\"inc/stable_amd64_img_sig_url\" raw=\"yes\" sort=\"age"
-"\"]]'>OpenPGP signature for the Tails [[!inline pages=\"inc/"
-"stable_amd64_version\" raw=\"yes\" sort=\"age\"]] USB image</a> <a class="
-"\"dvd vm\" href='[[!inline pages=\"inc/stable_amd64_iso_sig_url\" "
-"raw=\"yes\" sort=\"age\"]]'>OpenPGP signature for the Tails [[!inline pages="
-"\"inc/stable_amd64_version\" raw=\"yes\" sort=\"age\"]] ISO image</a> and "
-"save it to the same folder where you saved the image."
-msgstr ""
-"Scarica la <a href='[[!inline pages=\"inc/stable_amd64_iso_sig_url\" raw="
-"\"yes\"]]'> Tails [[!inline pages=\"inc/stable_amd64_version\" raw=\"yes\" "
-"sort=\"age\"]] firma OpenPGP</a> dell'ultima immagine ISO Tails e salvala "
-"nella stessa cartella in cui hai savato l'immagine ISO."
-
 #. type: Content of: <div><h3>
 msgid "Basic OpenPGP verification"
 msgstr ""
@@ -817,13 +730,8 @@
 "The validity of the signature cannot be verified.\n"
 
 #. type: Content of: <div><ol><li><p>
-#, fuzzy
-#| msgid ""
-#| "Then the ISO image is still correct according to the signing key that you "
-#| "downloaded. To remove this warning you need to <a href=\"#wot"
-#| "\">authenticate the signing key through the OpenPGP Web of Trust</a>."
-msgid ""
-"Then the image is still correct according to the signing key that you "
+msgid ""
+"Then the ISO image is still correct according to the signing key that you "
 "downloaded. To remove this warning you need to <a href=\"#wot\">authenticate "
 "the signing key through the OpenPGP Web of Trust</a>."
 msgstr ""
@@ -840,25 +748,16 @@
 msgstr "In macOS usando <span class=\"application\">GPGTools</span>"
 
 #. type: Content of: <div><ol><li>
-#, fuzzy
-#| msgid ""
-#| "Open <span class=\"application\">Finder</span> and navigate to the folder "
-#| "where you saved the ISO image and the signature."
 msgid ""
 "Open <span class=\"application\">Finder</span> and navigate to the folder "
-"where you saved the image and the signature."
+"where you saved the ISO image and the signature."
 msgstr ""
 "Apri il <span class=\"application\">Finder</span> e naviga nella cartella "
 "dove hai salvato l'immagine ISO e la firma."
 
 #. type: Content of: <div><ol><li>
-#, fuzzy
-#| msgid ""
-#| "Right-click on the ISO image and choose <span class=\"guimenuchoice\"> "
-#| "<span class=\"guisubmenu\">Services</span> ▸ <span class=\"guimenuitem"
-#| "\">OpenPGP: Verify Signature of File</span></span>."
-msgid ""
-"Right-click on the image and choose <span class=\"guimenuchoice\"> <span "
+msgid ""
+"Right-click on the ISO image and choose <span class=\"guimenuchoice\"> <span "
 "class=\"guisubmenu\">Services</span> ▸ <span class=\"guimenuitem\">OpenPGP: "
 "Verify Signature of File</span></span>."
 msgstr ""
@@ -875,13 +774,9 @@
 msgstr "Su Tails"
 
 #. type: Content of: <div><ol><li>
-#, fuzzy
-#| msgid ""
-#| "Open the file browser and navigate to the folder where you saved the ISO "
-#| "image and the signature."
-msgid ""
-"Open the file browser and navigate to the folder where you saved the image "
-"and the signature."
+msgid ""
+"Open the file browser and navigate to the folder where you saved the ISO "
+"image and the signature."
 msgstr ""
 "Apri il navigatore di file e arriva nella cartella dove hai salvato "
 "l'immagine ISO e la firma."
@@ -895,9 +790,7 @@
 "\">Open With Verify Signature</span>."
 
 #. type: Content of: <div><ol><li>
-#, fuzzy
-#| msgid "The verification of the ISO image starts automatically:"
-msgid "The verification of the image starts automatically:"
+msgid "The verification of the ISO image starts automatically:"
 msgstr "La verifica dell'immagine ISO inizierà automaticamente:"
 
 #. type: Content of: <div><ol><li><p>
@@ -911,19 +804,7 @@
 msgstr ""
 
 #. type: Content of: <div><ol><li><p>
-#, fuzzy
-#| msgid "[[!img install/inc/screenshots/verifying_in_tails.png link=\"no\"]]"
-msgid ""
-"[[!img install/inc/screenshots/verifying_in_tails_img_notification.png link="
-"\"no\"]]"
-msgstr "[[!img install/inc/screenshots/notification_in_tails.png link=\"no\"]]"
-
-#. type: Content of: <div><ol><li><p>
-#, fuzzy
-#| msgid "[[!img install/inc/screenshots/verifying_in_tails.png link=\"no\"]]"
-msgid ""
-"[[!img install/inc/screenshots/verifying_in_tails_iso_notification.png link="
-"\"no\"]]"
+msgid "[[!img install/inc/screenshots/notification_in_tails.png link=\"no\"]]"
 msgstr "[[!img install/inc/screenshots/notification_in_tails.png link=\"no\"]]"
 
 #. type: Content of: <div>
@@ -935,13 +816,9 @@
 msgstr "Usare la riga di comando"
 
 #. type: Content of: <div><ol><li>
-#, fuzzy
-#| msgid ""
-#| "Open a terminal and navigate to the folder where you saved the ISO image "
-#| "and the signature."
-msgid ""
-"Open a terminal and navigate to the folder where you saved the image and the "
-"signature."
+msgid ""
+"Open a terminal and navigate to the folder where you saved the ISO image and "
+"the signature."
 msgstr ""
 "Apri un terminale e naviga nella cartella dove hai salvato l'immagine ISO e "
 "la firma."
@@ -951,22 +828,8 @@
 msgstr "Esegui:"
 
 #. type: Content of: <div><ol><li><p>
-#, fuzzy
-#| msgid ""
-#| "[[!inline pages=\"inc/stable_amd64_gpg_verify\" raw=\"yes\" sort=\"age\"]]"
-msgid ""
-"[[!inline pages=\"inc/stable_amd64_img_gpg_verify\" raw=\"yes\" sort=\"age"
-"\"]]"
-msgstr ""
+msgid ""
 "[[!inline pages=\"inc/stable_amd64_gpg_verify\" raw=\"yes\" sort=\"age\"]]"
-
-#. type: Content of: <div><ol><li><p>
-#, fuzzy
-#| msgid ""
-#| "[[!inline pages=\"inc/stable_amd64_gpg_verify\" raw=\"yes\" sort=\"age\"]]"
-msgid ""
-"[[!inline pages=\"inc/stable_amd64_iso_gpg_verify\" raw=\"yes\" sort=\"age"
-"\"]]"
 msgstr ""
 "[[!inline pages=\"inc/stable_amd64_gpg_verify\" raw=\"yes\" sort=\"age\"]]"
 
@@ -975,25 +838,9 @@
 msgstr "L'output di questo comando dovrebbe essere il seguente:"
 
 #. type: Content of: <div><ol><li><p>
-#, fuzzy
-#| msgid ""
-#| "[[!inline pages=\"inc/stable_amd64_gpg_signature_output\" raw=\"yes\" "
-#| "sort=\"age\"]]"
-msgid ""
-"[[!inline pages=\"inc/stable_amd64_img_gpg_signature_output\" raw=\"yes\" "
-"sort=\"age\"]]"
-msgstr ""
+msgid ""
 "[[!inline pages=\"inc/stable_amd64_gpg_signature_output\" raw=\"yes\" sort="
 "\"age\"]]"
-
-#. type: Content of: <div><ol><li><p>
-#, fuzzy
-#| msgid ""
-#| "[[!inline pages=\"inc/stable_amd64_gpg_signature_output\" raw=\"yes\" "
-#| "sort=\"age\"]]"
-msgid ""
-"[[!inline pages=\"inc/stable_amd64_iso_gpg_signature_output\" raw=\"yes\" "
-"sort=\"age\"]]"
 msgstr ""
 "[[!inline pages=\"inc/stable_amd64_gpg_signature_output\" raw=\"yes\" sort="
 "\"age\"]]"
@@ -1098,10 +945,10 @@
 #| "Tails. You can trust this signing key as much as you are trusting your "
 #| "Tails installation already because you are not downloading it."
 msgid ""
-"If you are verifying an image from inside Tails, for example, to do a manual "
-"upgrade, then you already have the Tails signing key.  You can trust this "
-"signing key as much as you already trust your Tails installation since this "
-"signing key is included in your Tails installation."
+"If you are verifying an ISO image from inside Tails, for example, to do a "
+"manual upgrade, then you already have the Tails signing key.  You can trust "
+"this signing key as much as you already trust your Tails installation since "
+"this signing key is included in your Tails installation."
 msgstr ""
 "Se stai verificando un'immagine ISO essendo già in Tails, per esempio per "
 "fare un aggiornamento manuale, allora la chiave di firma Tails è già inclusa "
@@ -1281,11 +1128,6 @@
 "di alcuni degli avvertimenti duranta il processo di verifica."
 
 #~ msgid ""
-#~ "[[!img install/inc/screenshots/notification_in_tails.png link=\"no\"]]"
-#~ msgstr ""
-#~ "[[!img install/inc/screenshots/notification_in_tails.png link=\"no\"]]"
-
-#~ msgid ""
 #~ "Verify the date of the signature to make sure that you downloaded the "
 #~ "latest version."
 #~ msgstr ""
