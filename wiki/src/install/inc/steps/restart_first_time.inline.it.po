# SOME DESCRIPTIVE TITLE
# Copyright (C) YEAR Free Software Foundation, Inc.
# This file is distributed under the same license as the PACKAGE package.
# FIRST AUTHOR <EMAIL@ADDRESS>, YEAR.
#
msgid ""
msgstr ""
<<<<<<< HEAD
"Project-Id-Version: PACKAGE VERSION\n"
"POT-Creation-Date: 2016-08-17 09:18+0300\n"
"PO-Revision-Date: YEAR-MO-DA HO:MI+ZONE\n"
"Last-Translator: FULL NAME <EMAIL@ADDRESS>\n"
"Language-Team: LANGUAGE <LL@li.org>\n"
"Language: \n"
=======
"Project-Id-Version: \n"
"POT-Creation-Date: 2016-05-17 09:40+0200\n"
"PO-Revision-Date: 2016-09-07 19:45+0200\n"
"Language: it\n"
>>>>>>> 4d940729
"MIME-Version: 1.0\n"
"Content-Type: text/plain; charset=UTF-8\n"
"Content-Transfer-Encoding: 8bit\n"
"Last-Translator: \n"
"Language-Team: \n"
"X-Generator: Poedit 1.8.7.1\n"

#. type: Plain text
#, no-wrap
msgid "<h1 id=\"switch-device\">Open these instructions on another device</h1>\n"
msgstr "<h1 id=\"switch-device\">Apri queste istruzioni su un altro dispositivo</h1>\n"

#. type: Plain text
#, no-wrap
<<<<<<< HEAD
msgid "<div class=\"step-image\">[[!img install/inc/infography/switch-context.png link=\"no\" alt=\"Smartphone and printer\"]]</div>\n"
msgstr ""
=======
msgid "<div class=\"step-image\">[[!img install/inc/infography/switch-context.png link=\"no\"]]</div>\n"
msgstr "<div class=\"step-image\">[[!img install/inc/infography/switch-context.png link=\"no\"]]</div>\n"
>>>>>>> 4d940729

#. type: Plain text
msgid ""
"In the next step, you will shut down the computer. To be able to follow the "
"rest of the instructions afterwards, we recommend you either:"
msgstr ""
"Nei prossimi passaggi, dovrai spegnere il computer. Per poter essere in "
"grado di seguire le istruzioni, ti raccomandiamo di fare una delle seguenti "
"cose:"

#. type: Plain text
#, no-wrap
<<<<<<< HEAD
msgid "   [[!img install/inc/qrcodes/tails_boum_org_install_clone.png class=\"install-clone qrcode\" link=\"no\" alt=\"\"]]\n"
msgstr ""

#. type: Plain text
#, no-wrap
msgid "   [[!img install/inc/qrcodes/tails_boum_org_install_win_usb.png class=\"windows qrcode\" link=\"no\" alt=\"\"]]\n"
msgstr ""

#. type: Plain text
#, no-wrap
msgid "   [[!img install/inc/qrcodes/tails_boum_org_install_mac_usb.png class=\"mac-usb qrcode\" link=\"no\" alt=\"\"]]\n"
msgstr ""

#. type: Plain text
#, no-wrap
msgid "   [[!img install/inc/qrcodes/tails_boum_org_install_mac_clone.png class=\"mac-clone qrcode\" link=\"no\" alt=\"\"]]\n"
msgstr ""

#. type: Plain text
#, no-wrap
msgid "   [[!img install/inc/qrcodes/tails_boum_org_install_mac_dvd.png class=\"mac-dvd qrcode\" link=\"no\" alt=\"\"]]\n"
msgstr ""

#. type: Plain text
#, no-wrap
msgid "   [[!img install/inc/qrcodes/tails_boum_org_install_debian_usb.png class=\"debian qrcode\" link=\"no\" alt=\"\"]]\n"
msgstr ""

#. type: Plain text
#, no-wrap
msgid "   [[!img install/inc/qrcodes/tails_boum_org_install_expert_usb.png class=\"expert qrcode\" link=\"no\" alt=\"\"]]\n"
msgstr ""

#. type: Plain text
#, no-wrap
msgid "   [[!img install/inc/qrcodes/tails_boum_org_install_linux_usb.png class=\"linux qrcode\" link=\"no\" alt=\"\"]]\n"
msgstr ""

#. type: Plain text
#, no-wrap
msgid "   [[!img install/inc/qrcodes/tails_boum_org_upgrade_clone.png class=\"upgrade-clone qrcode\" link=\"no\" alt=\"\"]]\n"
msgstr ""

#. type: Plain text
#, no-wrap
msgid "   [[!img install/inc/qrcodes/tails_boum_org_upgrade_tails.png class=\"upgrade-tails qrcode\" link=\"no\" alt=\"\"]]\n"
msgstr ""
=======
msgid "   [[!img install/inc/qrcodes/tails_boum_org_install_clone.png class=\"install-clone qrcode\" link=\"no\"]]\n"
msgstr "   [[!img install/inc/qrcodes/tails_boum_org_install_clone.png class=\"install-clone qrcode\" link=\"no\"]]\n"

#. type: Plain text
#, no-wrap
msgid "   [[!img install/inc/qrcodes/tails_boum_org_install_win_usb.png class=\"windows qrcode\" link=\"no\"]]\n"
msgstr "   [[!img install/inc/qrcodes/tails_boum_org_install_win_usb.png class=\"windows qrcode\" link=\"no\"]]\n"

#. type: Plain text
#, no-wrap
msgid "   [[!img install/inc/qrcodes/tails_boum_org_install_mac_usb.png class=\"mac-usb qrcode\" link=\"no\"]]\n"
msgstr "   [[!img install/inc/qrcodes/tails_boum_org_install_mac_usb.png class=\"mac-usb qrcode\" link=\"no\"]]\n"

#. type: Plain text
#, no-wrap
msgid "   [[!img install/inc/qrcodes/tails_boum_org_install_mac_clone.png class=\"mac-clone qrcode\" link=\"no\"]]\n"
msgstr "   [[!img install/inc/qrcodes/tails_boum_org_install_mac_clone.png class=\"mac-clone qrcode\" link=\"no\"]]\n"

#. type: Plain text
#, no-wrap
msgid "   [[!img install/inc/qrcodes/tails_boum_org_install_mac_dvd.png class=\"mac-dvd qrcode\" link=\"no\"]]\n"
msgstr "   [[!img install/inc/qrcodes/tails_boum_org_install_mac_dvd.png class=\"mac-dvd qrcode\" link=\"no\"]]\n"

#. type: Plain text
#, no-wrap
msgid "   [[!img install/inc/qrcodes/tails_boum_org_install_debian_usb.png class=\"debian qrcode\" link=\"no\"]]\n"
msgstr "   [[!img install/inc/qrcodes/tails_boum_org_install_debian_usb.png class=\"debian qrcode\" link=\"no\"]]\n"

#. type: Plain text
#, no-wrap
msgid "   [[!img install/inc/qrcodes/tails_boum_org_install_expert_usb.png class=\"expert qrcode\" link=\"no\"]]\n"
msgstr "   [[!img install/inc/qrcodes/tails_boum_org_install_expert_usb.png class=\"expert qrcode\" link=\"no\"]]\n"

#. type: Plain text
#, no-wrap
msgid "   [[!img install/inc/qrcodes/tails_boum_org_install_linux_usb.png class=\"linux qrcode\" link=\"no\"]]\n"
msgstr "   [[!img install/inc/qrcodes/tails_boum_org_install_linux_usb.png class=\"linux qrcode\" link=\"no\"]]\n"

#. type: Plain text
#, no-wrap
msgid "   [[!img install/inc/qrcodes/tails_boum_org_upgrade_clone.png class=\"upgrade-clone qrcode\" link=\"no\"]]\n"
msgstr "   [[!img install/inc/qrcodes/tails_boum_org_upgrade_clone.png class=\"upgrade-clone qrcode\" link=\"no\"]]\n"

#. type: Plain text
#, no-wrap
msgid "   [[!img install/inc/qrcodes/tails_boum_org_upgrade_tails.png class=\"upgrade-tails qrcode\" link=\"no\"]]\n"
msgstr "   [[!img install/inc/qrcodes/tails_boum_org_upgrade_tails.png class=\"upgrade-tails qrcode\" link=\"no\"]]\n"
>>>>>>> 4d940729

#. type: Bullet: '   - '
msgid ""
"Open this page on your smartphone, tablet, or another computer (recommended)."
msgstr ""
"Apri questa pagina sul tuo smartphone, tablet o altro computer (consigliato)."

#. type: Bullet: '   - '
msgid "Print the rest of the instructions on paper."
msgstr "Stampa il resto delle istruzioni su carta."

#. type: Bullet: '   - '
msgid "Take note of the URL of this page to be able to come back later:"
msgstr ""
"Prendi nota dell'indirizzo di questa pagina per poterci tornare più tardi:"

#. type: Plain text
#, no-wrap
msgid ""
"     <span class=\"install-clone\">`https://tails.boum.org/install/clone/`</span>\n"
"     <span class=\"windows\">`https://tails.boum.org/install/win/usb/`</span>\n"
"     <span class=\"mac-usb\">`https://tails.boum.org/install/mac/usb/`</span>\n"
"     <span class=\"mac-clone\">`https://tails.boum.org/install/mac/clone/`</span>\n"
"     <span class=\"mac-dvd\">`https://tails.boum.org/install/mac/dvd/`</span>\n"
"     <span class=\"debian\">`https://tails.boum.org/install/debian/usb/`</span>\n"
"     <span class=\"expert\">`https://tails.boum.org/install/expert/usb/`</span>\n"
"     <span class=\"linux\">`https://tails.boum.org/install/linux/usb/`</span>\n"
"     <span class=\"upgrade-clone\">`https://tails.boum.org/upgrade/clone/`</span>\n"
"     <span class=\"upgrade-tails\">`https://tails.boum.org/upgrade/tails/`</span>\n"
msgstr ""
"     <span class=\"install-clone\">`https://tails.boum.org/install/clone/`</span>\n"
"     <span class=\"windows\">`https://tails.boum.org/install/win/usb/`</span>\n"
"     <span class=\"mac-usb\">`https://tails.boum.org/install/mac/usb/`</span>\n"
"     <span class=\"mac-clone\">`https://tails.boum.org/install/mac/clone/`</span>\n"
"     <span class=\"mac-dvd\">`https://tails.boum.org/install/mac/dvd/`</span>\n"
"     <span class=\"debian\">`https://tails.boum.org/install/debian/usb/`</span>\n"
"     <span class=\"expert\">`https://tails.boum.org/install/expert/usb/`</span>\n"
"     <span class=\"linux\">`https://tails.boum.org/install/linux/usb/`</span>\n"
"     <span class=\"upgrade-clone\">`https://tails.boum.org/upgrade/clone/`</span>\n"
"     <span class=\"upgrade-tails\">`https://tails.boum.org/upgrade/tails/`</span>\n"

#. type: Plain text
#, no-wrap
msgid ""
"<h1 id=\"start-intermediary\" class=\"windows linux mac-usb upgrade-tails\">Restart on the intermediary Tails</h1>\n"
"<h1 id=\"start-other\" class=\"clone\">Restart on the other Tails</h1>\n"
"<h1 id=\"start-dvd\" class=\"mac-dvd\">Restart on the Tails DVD</h1>\n"
"<h1 id=\"start-tails\" class=\"debian expert\">Restart on Tails</h1>\n"
msgstr ""
"<h1 id=\"start-intermediary\" class=\"windows linux mac-usb upgrade-tails\">Riavvia sulla Tails intermediaria</h1>\n"
"<h1 id=\"start-other\" class=\"clone\">Riavvia su un'altra Tails</h1>\n"
"<h1 id=\"start-dvd\" class=\"mac-dvd\">Riavvia sul DVD Tails</h1>\n"
"<h1 id=\"start-tails\" class=\"debian expert\">Riavvia su Tails</h1>\n"

#. type: Plain text
#, no-wrap
msgid "<div class=\"step-image\">\n"
msgstr "<div class=\"step-image\">\n"

#. type: Plain text
#, no-wrap
<<<<<<< HEAD
msgid "[[!img install/inc/infography/plug-source-usb.png link=\"no\" class=\"install-clone mac-clone\" alt=\"USB stick plugged on the left\"]]\n"
msgstr ""

#. type: Plain text
#, no-wrap
msgid "[[!img install/inc/infography/plug-other-usb.png link=\"no\" class=\"upgrade-clone\"i alt=\"USB stick plugged on the left\"]]\n"
msgstr ""

#. type: Plain text
#, no-wrap
msgid "[[!img install/inc/infography/restart-on-tails.png link=\"no\" class=\"debian\" alt=\"Computer restarted on USB stick on the right\"]]\n"
msgstr ""

#. type: Plain text
#, no-wrap
msgid "[[!img install/inc/infography/restart-on-intermediary-tails.png link=\"no\" class=\"clone windows linux mac-usb\" alt=\"Computer restarted on USB stick on the left\"]]\n"
msgstr ""

#. type: Plain text
#, no-wrap
msgid "[[!img install/inc/infography/restart-on-dvd.png link=\"no\" class=\"mac-dvd\" alt=\"Computer restarted on DVD\"]]\n"
msgstr ""

#. type: Plain text
#, no-wrap
msgid "[[!img install/inc/infography/restart-on-upgrade-usb.png link=\"no\" class=\"upgrade-tails\" alt=\"USB stick unplugged on the right and computer restarted on USB stick on the left\"]]\n"
msgstr ""
=======
msgid "[[!img install/inc/infography/plug-source-usb.png link=\"no\" class=\"install-clone mac-clone\"]]\n"
msgstr "[[!img install/inc/infography/plug-source-usb.png link=\"no\" class=\"install-clone mac-clone\"]]\n"

#. type: Plain text
#, no-wrap
msgid "[[!img install/inc/infography/plug-other-usb.png link=\"no\" class=\"upgrade-clone\"]]\n"
msgstr "[[!img install/inc/infography/plug-other-usb.png link=\"no\" class=\"upgrade-clone\"]]\n"

#. type: Plain text
#, no-wrap
msgid "[[!img install/inc/infography/restart-on-tails.png link=\"no\" class=\"debian\"]]\n"
msgstr "[[!img install/inc/infography/restart-on-tails.png link=\"no\" class=\"debian\"]]\n"

#. type: Plain text
#, no-wrap
msgid "[[!img install/inc/infography/restart-on-intermediary-tails.png link=\"no\" class=\"clone windows linux mac-usb\"]]\n"
msgstr "[[!img install/inc/infography/restart-on-intermediary-tails.png link=\"no\" class=\"clone windows linux mac-usb\"]]\n"

#. type: Plain text
#, no-wrap
msgid "[[!img install/inc/infography/restart-on-dvd.png link=\"no\" class=\"mac-dvd\"]]\n"
msgstr "[[!img install/inc/infography/restart-on-dvd.png link=\"no\" class=\"mac-dvd\"]]\n"

#. type: Plain text
#, no-wrap
msgid "[[!img install/inc/infography/restart-on-upgrade-usb.png link=\"no\" class=\"upgrade-tails\"]]\n"
msgstr "[[!img install/inc/infography/restart-on-upgrade-usb.png link=\"no\" class=\"upgrade-tails\"]]\n"
>>>>>>> 4d940729

#. type: Plain text
#, no-wrap
msgid "</div>\n"
msgstr "</div>\n"

#. type: Plain text
#, no-wrap
msgid "<div class=\"note clone\">\n"
msgstr "<div class=\"note clone\">\n"

#. type: Plain text
#, no-wrap
msgid ""
"<p>The following instructions assume that the other Tails that you are\n"
"<span class=\"install-clone debian windows linux mac\">installing</span>\n"
"<span class=\"upgrade\">upgrading</span>\n"
"from is on a USB stick. You can also\n"
"<span class=\"install-clone debian windows linux mac\">install</span>\n"
"<span class=\"upgrade\">upgrade</span>\n"
"from a Tails DVD in a similar way.</p>\n"
msgstr ""
"<p>Le istruzioni seguenti assumono che l'altra Tails da cui stai\n"
"<span class=\"install-clone debian windows linux mac\">installando</span>\n"
"<span class=\"upgrade\">aggiornando</span>\n"
"sia su una chiave USB. Puoi anche\n"
"<span class=\"install-clone debian windows linux mac\">installare</span>\n"
"<span class=\"upgrade\">aggiornare</span>\n"
"da un DVD Tails in modo simile.</p>\n"

#. type: Plain text
#, no-wrap
msgid ""
"1. <p>\n"
"     <span class=\"mac-dvd\">Make sure that the DVD is inserted in the computer.</span>\n"
"     <span class=\"usb\">Shut down the computer while leaving the <span class=\"windows linux mac\">first</span> USB stick plugged in.</span>\n"
"   </p>\n"
"   <p class=\"mac-dvd clone upgrade-tails\">Shut down the computer.</p>\n"
"   <p class=\"clone\">Plug in the other Tails USB stick that you want to\n"
"   <span class=\"install-clone debian windows linux mac\">install</span>\n"
"   <span class=\"upgrade\">upgrade</span>\n"
"   from.</p>\n"
"   <p class=\"upgrade-tails\">Unplug your Tails USB stick while leaving the intermediary USB stick plugged in.</p>\n"
msgstr ""
"1. <p>\n"
"     <span class=\"mac-dvd\">Assicurati che il DVD sia inserito nel computer.</span>\n"
"     <span class=\"usb\">Spegni il computer lasciando la <span class=\"windows linux mac\">prima</span> chiave USB collegata.</span>\n"
"   </p>\n"
"   <p class=\"mac-dvd clone upgrade-tails\">Spegni il computer.</p>\n"
"   <p class=\"clone\">Collega l'altra chiave USB Tails da cui vuoi\n"
"   <span class=\"install-clone debian windows linux mac\">installare</span>\n"
"   <span class=\"upgrade\">aggiornare</span>\n"
"   </p>\n"
"   <p class=\"upgrade-tails\">Scollega la tua chiave USB Tails lasciando la chiave USB intermediaria collegata.</p>\n"

#. type: Bullet: '1. '
msgid "Switch on the computer."
msgstr "Riaccendi il computer."

#. type: Plain text
#, no-wrap
msgid ""
"   <p class=\"mac-dvd\">Immediately press-and-hold the\n"
"   <span class=\"keycap\">Option</span> key (<span class=\"keycap\">Alt</span> key) until a list of possible startup\n"
"   disks appears.</p>\n"
msgstr ""
"   <p class=\"mac-dvd\">Immediatamente premi e tieni premuto il tasto\n"
"   <span class=\"keycap\">Opzione</span> (<span class=\"keycap\">Alt</span> key) finché non appare una lista di\n"
"   possibili dischi d'avvio.</p>\n"
"\n"

#. type: Plain text
#, no-wrap
<<<<<<< HEAD
msgid "   [[!img install/inc/screenshots/mac_option_key.png class=\"screenshot mac-dvd\" link=\"no\" alt=\"'Option' or 'alt' key in the bottom left of Mac keyboard\"]]\n"
msgstr ""
=======
msgid "   [[!img install/inc/screenshots/mac_option_key.png class=\"screenshot mac-dvd\" link=\"no\"]]\n"
msgstr "   [[!img install/inc/screenshots/mac_option_key.png class=\"screenshot mac-dvd\" link=\"no\"]]\n"
>>>>>>> 4d940729

#. type: Plain text
#, no-wrap
msgid ""
"   <p class=\"mac-dvd\">Choose the DVD and press\n"
"   <span class=\"keycap\">Enter</span>. The DVD\n"
"   might be labelled <span class=\"guilabel\">Windows</span> like in the following screenshot:</p>\n"
msgstr ""
"   <p class=\"mac-dvd\">Scegli il DVD e premi\n"
"   <span class=\"keycap\">Invio</span>. Il DVD\n"
"   potrebbe essere etichettato <span class=\"guilabel\">Windows</span> come nello screenshot seguente:</p>\n"

#. type: Plain text
#, no-wrap
msgid "   [[!img install/inc/screenshots/mac_startup_dvd.png class=\"screenshot mac-dvd\" link=\"no\" alt=\"Screen with the logo of an internal hard disk labelled 'Macintosh HD' and a DVD labelled 'Windows' (selected)\"]]\n"
msgstr "   [[!img install/inc/screenshots/mac_startup_dvd.png class=\"screenshot mac-dvd\" link=\"no\" alt=\"Schermo con il logo di un hard disk interno etichettato 'Macintosh HD' e un DVD etichettato 'Windows' (selezionato)\"]]\n"

#. type: Plain text
#, no-wrap
msgid "   <div class=\"mac-usb mac-clone\">\n"
msgstr "   <div class=\"mac-usb mac-clone\">\n"

#. type: Plain text
#, no-wrap
msgid "   [[!inline pages=\"install/inc/steps/mac_startup_disks.inline\" raw=\"yes\"]]\n"
msgstr "   [[!inline pages=\"install/inc/steps/mac_startup_disks.inline\" raw=\"yes\"]]\n"

#. type: Plain text
#, no-wrap
msgid "   </div>\n"
msgstr "   </div>\n"

#. type: Bullet: '1. '
msgid ""
"If the computer starts on Tails, the <span class=\"guilabel\">Boot Tails</"
"span> menu appears. Choose <span class=\"guilabel\">Live</span> and press "
"<span class=\"keycap\">Enter</span>."
msgstr ""
"Se il computer si avvia su Tails, comparirà il menù <span class=\"guilabel"
"\">Avvia Tails</span>. Scegli <span class=\"guilabel\">Live</span> e premi "
"<span class=\"keycap\">Invio</span>"

#. type: Plain text
#, no-wrap
msgid ""
"   <div class=\"note install-clone debian expert windows linux\">\n"
"   <p>Most computers do not start on Tails by default. If it does you\n"
"   are lucky. Otherwise, if the computer starts on\n"
"   <span class=\"debian expert\">Debian, Ubuntu, or Linux Mint</span>\n"
"   <span class=\"windows\">Windows,</span>\n"
"   <span class=\"linux\">Linux,</span>\n"
"   <span class=\"install-clone\">Windows or Linux,</span>\n"
"   refer to  [[!toggle id=\"not_at_all\" text=\"the troubleshooting section\n"
"   about Tails not starting at all\"]].</p>\n"
"   </div>\n"
msgstr ""
"   <div class=\"note install-clone debian expert windows linux\">\n"
"   <p>La maggior parte dei computer non si avvia su Tails di default. Se succede\n"
"   sei fortunata. Altrimenti, se il computer si avvia su\n"
"   <span class=\"debian expert\">Debian o Ubuntu,</span>\n"
"   <span class=\"windows\">Windows,</span>\n"
"   <span class=\"linux\">Linux,</span>\n"
"   <span class=\"install-clone\">Windows o Linux,</span>\n"
"   fai riferimento  [[!toggle id=\"not_at_all\" text=\"alla sezione sulla risoluzioni di problemi \n"
"   per quando Tails non si avvia per niente\"]].</p>\n"
"   </div>\n"

#. type: Plain text
#, no-wrap
msgid "   [[!toggleable id=\"not_at_all\" text=\"\"\"\n"
msgstr "   [[!toggleable id=\"not_at_all\" text=\"\"\"\n"

#. type: Plain text
#, no-wrap
msgid "   <span class=\"hide\">[[!toggle id=\"not_at_all\" text=\"\"]]</span>\n"
msgstr "   <span class=\"hide\">[[!toggle id=\"not_at_all\" text=\"\"]]</span>\n"

#. type: Plain text
#, no-wrap
msgid ""
"   Troubleshooting\n"
"   ---------------\n"
msgstr ""
"   Risoluzione dei problemi\n"
"   ---------------\n"

#. type: Plain text
#, no-wrap
msgid "   [[!inline pages=\"install/inc/steps/not_at_all.inline\" raw=\"yes\"]]\n"
msgstr "   [[!inline pages=\"install/inc/steps/not_at_all.inline\" raw=\"yes\"]]\n"

#. type: Plain text
#, no-wrap
msgid "     [[!img install/inc/screenshots/tails_boot_menu.png class=\"screenshot\" link=\"no\" alt=\"Black screen with Tails artwork. 'Boot menu' with two options 'Live' and 'Live (failsafe)'.\"]]\n"
msgstr "     [[!img install/inc/screenshots/tails_boot_menu.png class=\"screenshot\" link=\"no\" alt=\"Schermo nero con il disegno di Tails. 'Menù di avvio' con due opzioni, 'Live' e 'Live (failsafe)'.\"]]\n"

#. type: Plain text
#, no-wrap
msgid ""
"   <div class=\"bug mac-usb mac-clone\">\n"
"   <p>If your computer fails to start on the intermediary Tails, you can\n"
"   try these other two methods:</p>\n"
msgstr ""
"   <div class=\"bug mac-usb mac-clone\">\n"
"   <p>Se il tuo computer non si avvia sulla Tails intermediaria, puoi\n"
"   provare questi altri due metodi:</p>\n"

#. type: Plain text
#, no-wrap
msgid ""
"   <ul>\n"
"     <li class=\"mac-usb\">[[Install from another operating system|os]]</li>\n"
"     <li class=\"mac-usb mac-clone\">[[Burn a DVD and then install|mac/dvd]]</li>\n"
"     <li class=\"mac-clone\">[[Install from the command line|mac/usb]]</li>\n"
"   </ul>\n"
msgstr ""
"   <ul>\n"
"     <li class=\"mac-usb\">[[Installa da un altro sistema operativo|os]]</li>\n"
"     <li class=\"mac-usb mac-clone\">[[Masterizza un DVD e installa|mac/dvd]]</li>\n"
"     <li class=\"mac-clone\">[[Installa dalla riga di comando|mac/usb]]</li>\n"
"   </ul>\n"

#. type: Plain text
#, no-wrap
msgid ""
"   <p>If you tried them already but failed as well, then it might\n"
"   currently be impossible to start Tails on your Mac model.</p>\n"
"   </div>\n"
msgstr ""
"   <p>Se le hai già trovate ma hai comunque fallito, potrebbe essere\n"
"   impossibile avviare Tails sul tuo modello di Mac.</p>\n"
"   </div>\n"

#. type: Plain text
#, no-wrap
msgid ""
"   <div class=\"bug mac-dvd\">\n"
"   <p>If your computer fails to start on the Tails DVD, then it might currently\n"
"   be impossible to start Tails on your Mac model.</p>\n"
"   </div>\n"
msgstr ""
"   <div class=\"bug mac-dvd\">\n"
"   <p>Se il tuo computer non si avvia dal DVD Tails, potrebbe essere\n"
"   impossibile avviare Tails sul tuo modello di Mac.</p>\n"
"   </div>\n"

#. type: Bullet: '1. '
msgid ""
"After 30&ndash;60 seconds, another screen called <span class=\"application"
"\">Tails Greeter</span> appears."
msgstr ""
"Dopo 30&ndash;60 secondi, un altro schermo chiamato <span class=\"application"
"\">Tails Greeter</span> compare."

#. type: Plain text
#, no-wrap
msgid ""
"   <div class=\"note\">\n"
"   <p>If the computer stops responding or displays error messages before\n"
"   getting to <span class=\"application\">Tails Greeter</span>, refer to\n"
"   [[!toggle id=\"not_entirely\" text=\"the troubleshooting section about\n"
"   Tails not starting entirely\"]].</p>\n"
"   </div>\n"
msgstr ""
"   <div class=\"note\">\n"
"   <p>Se il computer smette di rispondere o mostra un messaggio d'errore prima di\n"
"   arrivare al <span class=\"application\">Tails Greeter</span>, fai riferimento alla\n"
"   [[!toggle id=\"not_entirely\" text=\"sessione di risoluzione dei problemi per quando\n"
"   Tails non si avvia\"]].</p>\n"
"   </div>\n"

#. type: Plain text
#, no-wrap
msgid "   [[!toggleable id=\"not_entirely\" text=\"\"\"\n"
msgstr "   [[!toggleable id=\"not_entirely\" text=\"\"\"\n"

#. type: Plain text
#, no-wrap
msgid "   <span class=\"hide\">[[!toggle id=\"not_entirely\" text=\"\"]]</span>\n"
msgstr "   <span class=\"hide\">[[!toggle id=\"not_entirely\" text=\"\"]]</span>\n"

#. type: Plain text
#, no-wrap
msgid ""
"   Tails does not start entirely\n"
"   -----------------------------\n"
msgstr ""
"   Tails non si avvia\n"
"   -----------------------------\n"

#. type: Plain text
#, no-wrap
msgid ""
"   The following section applies if the <span class=\"guilabel\">Boot Tails</span> menu appears but not\n"
"   <span class=\"application\">Tails Greeter</span> when starting Tails.\n"
msgstr ""
"   La seguente sessione si applica a quando il menù <span class=\"guilabel\">Avvia Tails</span> compare, ma non il\n"
"   <span class=\"application\">Tails Greeter</span> quando si avvia Tails.\n"

#. type: Bullet: '   1. '
msgid "Restart the computer on the first USB stick."
msgstr "Riavvia il computer sulla prima chiave USB."

#. type: Plain text
#, no-wrap
msgid ""
"   1. In the <span class=\"guilabel\">Boot Tails</span> menu, choose the <span class=\"guilabel\">failsafe</span>\n"
"   mode which might work better on some computers.\n"
msgstr ""
"   1. Nel menù <span class=\"guilabel\">Avvia Tails</span>, scegli la modalità <span class=\"guilabel\">failsafe</span>\n"
"   che potrebbe funzionare meglio su alcuni computer.\n"

#. type: Plain text
#, no-wrap
msgid ""
"   1. If the <span class=\"guilabel\">failsafe</span> mode does not work\n"
"   better, restart the computer again on the first USB stick.\n"
msgstr ""
"   1. Se la modalità <span class=\"guilabel\">failsafe</span> non funziona\n"
"   meglio, riavvia il computer di nuovo sulla prima chiave USB.\n"

#. type: Plain text
#, no-wrap
msgid ""
"   1. In the <span class=\"guilabel\">Boot Tails</span> menu, press\n"
"   <span class=\"keycap\">TAB</span>. A command line with a list\n"
"   of boot options appears at the bottom of the screen.\n"
msgstr ""
"   1. Nel menù <span class=\"guilabel\">Avvia Tails</span>, premi\n"
"   <span class=\"keycap\">TAB</span>. Una linea di comando con una\n"
"    lista di opzioni compare sul fondo dello schermo.\n"

#. type: Plain text
#, no-wrap
<<<<<<< HEAD
msgid "      [[!img doc/first_steps/startup_options/boot-menu-with-options.png class=\"screenshot\" link=\"no\" alt=\"Black screen with Tails artwork and list of boot options\"]]\n"
msgstr ""
=======
msgid "      [[!img doc/first_steps/startup_options/boot-menu-with-options.png class=\"screenshot\" link=\"no\"]]\n"
msgstr "      [[!img doc/first_steps/startup_options/boot-menu-with-options.png class=\"screenshot\" link=\"no\"]]\n"
>>>>>>> 4d940729

#. type: Bullet: '   1. '
msgid ""
"Press the <span class=\"keycap\">Backspace</span> key several times to "
"remove the <span class=\"code\">quiet</span> option from the command line."
msgstr ""
"Premi il tasto <span class=\"keycap\">Backspace</span> molte volte per "
"rimuovere l'opzione <span class=\"code\">quiet</span> dalla linea di comando."

#. type: Bullet: '   1. '
msgid "Type `debug nosplash` to add these options to the command line."
msgstr ""
"Digita 'debug nosplash' per aggiungere queste opzioni alla riga di comando."

#. type: Bullet: '   1. '
msgid "To start Tails, press <span class=\"keycap\">Enter</span>."
msgstr "Per avviare Tails, premi <span class=\"keycap\">Invio</span>."

#. type: Bullet: '   1. '
msgid ""
"Hopefully, error messages now appear when starting Tails. You can [[send "
"them to our support team by email|support/talk]], for example by taking a "
"picture of the last screen and error messages."
msgstr ""
"Dei messaggi d'errore dovrebbero ora apparire all'avvio di Tails. Puoi "
"[[inviarli al nostro team di supporto via email|support/talk]], per esempio "
"facendo una foto all'ultima schermata e messaggio d'errore."

#. type: Bullet: '   1. '
msgid ""
"If the error message is <span class=\"code\">/bin/sh: can't access tty; job "
"control turned off</span> followed by <span class=\"code\">(initramfs)</"
"span>, then try removing the <span class=\"code\">live-media=removable</"
"span> option from the boot command line."
msgstr ""
"Se il messaggio d'errore è <span class=\"code\">/bin/sh: can't access tty; "
"job control turned off</span> seguito da <span class=\"code\">(initramfs)</"
"span>, prova a rimuovere l'opzione <span class=\"code\">live-"
"media=removable</span> dalla riga di comando d'avvio."

#. type: Plain text
#, no-wrap
msgid ""
"      If removing <span class=\"code\">live-media=removable</span> allows you to start Tails, please\n"
"      report the problem to our [[support team|support/talk]].\n"
"      This contributes to improving the [[list\n"
"      of problematic USB sticks|support/known_issues#problematic-usb-sticks]].\n"
"      Then try installing Tails on another USB stick.\n"
msgstr ""
"      Se rimuovere <span class=\"code\">live-media=removable</span> ti consente di avviare Tails, per favore\n"
"      riporta il problema al nostro [[team di supporto|support/talk]].\n"
"      Questo contribuisce a migliorare la [[lista\n"
"      delle chiavi USB problematiche|support/known_issues#problematic-usb-sticks]].\n"
"      Quindi prova a installare da un'altra chiave USB.\n"

#. type: Plain text
#, no-wrap
msgid ""
"   <div class=\"caution\">\n"
"   <p>Removing the <span class=\"code\">live-media=removable</span> option\n"
"   might be dangerous. If an adversary had access to the computer and\n"
"   installed a malicious Tails on an internal hard disk, the computer\n"
"   might start on the malicious Tails instead of on the USB stick.</p>\n"
"   </div>\n"
msgstr ""
"   <div class=\"caution\">\n"
"   <p>Rimuovere l'opzione <span class=\"code\">live-media=removable</span>\n"
"   potrebbe essere pericoloso. Se un avverario ha avuto accesso al computer e\n"
"   ha installato una Tails malevola su un hard disk interno, il computer\n"
"   potrebbe avviarsi sulla Tails malevola invece che sulla chiave USB.</p>\n"
"   </div>\n"

#. type: Plain text
#, no-wrap
<<<<<<< HEAD
msgid "   [[!img doc/first_steps/startup_options/tails-greeter-welcome-to-tails.png class=\"screenshot\" link=\"no\" alt=\"Tails Greeter: 'Welcome to Tails', 'More options? [Yes/No]'\"]]\n"
msgstr ""
=======
msgid "   [[!img doc/first_steps/startup_options/tails-greeter-welcome-to-tails.png class=\"screenshot\" link=\"no\"]]\n"
msgstr "   [[!img doc/first_steps/startup_options/tails-greeter-welcome-to-tails.png class=\"screenshot\" link=\"no\"]]\n"
>>>>>>> 4d940729

#. type: Plain text
#, no-wrap
msgid ""
"1. In <span class=\"application\">Tails Greeter</span>, select your preferred language in the drop-down\n"
"list on the bottom left of the screen. Click <span class=\"button\">Login</span>.\n"
msgstr ""
"1. In <span class=\"application\">Tails Greeter</span>, seleziona la tua lingua preferita nella lista a cascata\n"
"sull'angolo in basso a sinistra dello schermo. Clicca su <span class=\"button\">Login</span>.\n"

#. type: Bullet: '1. '
msgid "After 15&ndash;30 seconds, the Tails desktop appears."
msgstr "Dopo 15&ndash;30 secondi, la scrivania di Tails appare."

#. type: Plain text
#, no-wrap
<<<<<<< HEAD
msgid "   [[!img install/inc/screenshots/desktop.png class=\"screenshot\" link=\"no\" alt=\"Tails desktop\"]]\n"
msgstr ""
=======
msgid "   [[!img install/inc/screenshots/desktop.png class=\"screenshot\" link=\"no\"]]\n"
msgstr "   [[!img install/inc/screenshots/desktop.png class=\"screenshot\" link=\"no\"]]\n"
>>>>>>> 4d940729

#. type: Plain text
#, no-wrap
msgid "<div class=\"trophy windows linux mac\">\n"
msgstr "<div class=\"trophy windows linux mac\">\n"

#. type: Plain text
#, no-wrap
msgid ""
"<p class=\"usb\">The most difficult part is over!\n"
"Now grab your second USB stick as it is time to install the final Tails on it.</p>\n"
msgstr ""
"<p class=\"usb\">La parte più difficile è finita!\n"
"Ora prendi la tua seconda chiave USB perché è tempo di installarci sopra la Tails finale.</p>\n"

#. type: Plain text
#, no-wrap
msgid ""
"<p class=\"usb\">It is important to install the final Tails as it allows\n"
"you to store some of your documents and configuration\n"
"and benefit from automatic security upgrades.</p>\n"
msgstr ""
"<p class=\"usb\">E' importante installare la Tails finale perché ti\n"
"consente di archiviare alcuni dei tuoi documenti e configurazioni\n"
"e beneficia di aggiornamenti di sicurezza automatici.</p>\n"

#. type: Plain text
#, no-wrap
msgid ""
"<p class=\"clone mac-dvd\">This was a first but important step!\n"
"Now grab the <span class=\"clone\">new</span> USB stick on which you want to install Tails.</p>\n"
msgstr ""
"<p class=\"clone mac-dvd\">Questo era il primo e più importante passaggio!\n"
"Ora prendi la <span class=\"clone\">nuova</span> chiave USB sulla quale vuoi installare Tails</p>\n"<|MERGE_RESOLUTION|>--- conflicted
+++ resolved
@@ -3,27 +3,18 @@
 # This file is distributed under the same license as the PACKAGE package.
 # FIRST AUTHOR <EMAIL@ADDRESS>, YEAR.
 #
-msgid ""
-msgstr ""
-<<<<<<< HEAD
+#, fuzzy
+msgid ""
+msgstr ""
 "Project-Id-Version: PACKAGE VERSION\n"
 "POT-Creation-Date: 2016-08-17 09:18+0300\n"
 "PO-Revision-Date: YEAR-MO-DA HO:MI+ZONE\n"
 "Last-Translator: FULL NAME <EMAIL@ADDRESS>\n"
 "Language-Team: LANGUAGE <LL@li.org>\n"
 "Language: \n"
-=======
-"Project-Id-Version: \n"
-"POT-Creation-Date: 2016-05-17 09:40+0200\n"
-"PO-Revision-Date: 2016-09-07 19:45+0200\n"
-"Language: it\n"
->>>>>>> 4d940729
 "MIME-Version: 1.0\n"
 "Content-Type: text/plain; charset=UTF-8\n"
 "Content-Transfer-Encoding: 8bit\n"
-"Last-Translator: \n"
-"Language-Team: \n"
-"X-Generator: Poedit 1.8.7.1\n"
 
 #. type: Plain text
 #, no-wrap
@@ -32,13 +23,8 @@
 
 #. type: Plain text
 #, no-wrap
-<<<<<<< HEAD
 msgid "<div class=\"step-image\">[[!img install/inc/infography/switch-context.png link=\"no\" alt=\"Smartphone and printer\"]]</div>\n"
 msgstr ""
-=======
-msgid "<div class=\"step-image\">[[!img install/inc/infography/switch-context.png link=\"no\"]]</div>\n"
-msgstr "<div class=\"step-image\">[[!img install/inc/infography/switch-context.png link=\"no\"]]</div>\n"
->>>>>>> 4d940729
 
 #. type: Plain text
 msgid ""
@@ -51,7 +37,6 @@
 
 #. type: Plain text
 #, no-wrap
-<<<<<<< HEAD
 msgid "   [[!img install/inc/qrcodes/tails_boum_org_install_clone.png class=\"install-clone qrcode\" link=\"no\" alt=\"\"]]\n"
 msgstr ""
 
@@ -99,55 +84,6 @@
 #, no-wrap
 msgid "   [[!img install/inc/qrcodes/tails_boum_org_upgrade_tails.png class=\"upgrade-tails qrcode\" link=\"no\" alt=\"\"]]\n"
 msgstr ""
-=======
-msgid "   [[!img install/inc/qrcodes/tails_boum_org_install_clone.png class=\"install-clone qrcode\" link=\"no\"]]\n"
-msgstr "   [[!img install/inc/qrcodes/tails_boum_org_install_clone.png class=\"install-clone qrcode\" link=\"no\"]]\n"
-
-#. type: Plain text
-#, no-wrap
-msgid "   [[!img install/inc/qrcodes/tails_boum_org_install_win_usb.png class=\"windows qrcode\" link=\"no\"]]\n"
-msgstr "   [[!img install/inc/qrcodes/tails_boum_org_install_win_usb.png class=\"windows qrcode\" link=\"no\"]]\n"
-
-#. type: Plain text
-#, no-wrap
-msgid "   [[!img install/inc/qrcodes/tails_boum_org_install_mac_usb.png class=\"mac-usb qrcode\" link=\"no\"]]\n"
-msgstr "   [[!img install/inc/qrcodes/tails_boum_org_install_mac_usb.png class=\"mac-usb qrcode\" link=\"no\"]]\n"
-
-#. type: Plain text
-#, no-wrap
-msgid "   [[!img install/inc/qrcodes/tails_boum_org_install_mac_clone.png class=\"mac-clone qrcode\" link=\"no\"]]\n"
-msgstr "   [[!img install/inc/qrcodes/tails_boum_org_install_mac_clone.png class=\"mac-clone qrcode\" link=\"no\"]]\n"
-
-#. type: Plain text
-#, no-wrap
-msgid "   [[!img install/inc/qrcodes/tails_boum_org_install_mac_dvd.png class=\"mac-dvd qrcode\" link=\"no\"]]\n"
-msgstr "   [[!img install/inc/qrcodes/tails_boum_org_install_mac_dvd.png class=\"mac-dvd qrcode\" link=\"no\"]]\n"
-
-#. type: Plain text
-#, no-wrap
-msgid "   [[!img install/inc/qrcodes/tails_boum_org_install_debian_usb.png class=\"debian qrcode\" link=\"no\"]]\n"
-msgstr "   [[!img install/inc/qrcodes/tails_boum_org_install_debian_usb.png class=\"debian qrcode\" link=\"no\"]]\n"
-
-#. type: Plain text
-#, no-wrap
-msgid "   [[!img install/inc/qrcodes/tails_boum_org_install_expert_usb.png class=\"expert qrcode\" link=\"no\"]]\n"
-msgstr "   [[!img install/inc/qrcodes/tails_boum_org_install_expert_usb.png class=\"expert qrcode\" link=\"no\"]]\n"
-
-#. type: Plain text
-#, no-wrap
-msgid "   [[!img install/inc/qrcodes/tails_boum_org_install_linux_usb.png class=\"linux qrcode\" link=\"no\"]]\n"
-msgstr "   [[!img install/inc/qrcodes/tails_boum_org_install_linux_usb.png class=\"linux qrcode\" link=\"no\"]]\n"
-
-#. type: Plain text
-#, no-wrap
-msgid "   [[!img install/inc/qrcodes/tails_boum_org_upgrade_clone.png class=\"upgrade-clone qrcode\" link=\"no\"]]\n"
-msgstr "   [[!img install/inc/qrcodes/tails_boum_org_upgrade_clone.png class=\"upgrade-clone qrcode\" link=\"no\"]]\n"
-
-#. type: Plain text
-#, no-wrap
-msgid "   [[!img install/inc/qrcodes/tails_boum_org_upgrade_tails.png class=\"upgrade-tails qrcode\" link=\"no\"]]\n"
-msgstr "   [[!img install/inc/qrcodes/tails_boum_org_upgrade_tails.png class=\"upgrade-tails qrcode\" link=\"no\"]]\n"
->>>>>>> 4d940729
 
 #. type: Bullet: '   - '
 msgid ""
@@ -209,7 +145,6 @@
 
 #. type: Plain text
 #, no-wrap
-<<<<<<< HEAD
 msgid "[[!img install/inc/infography/plug-source-usb.png link=\"no\" class=\"install-clone mac-clone\" alt=\"USB stick plugged on the left\"]]\n"
 msgstr ""
 
@@ -237,35 +172,6 @@
 #, no-wrap
 msgid "[[!img install/inc/infography/restart-on-upgrade-usb.png link=\"no\" class=\"upgrade-tails\" alt=\"USB stick unplugged on the right and computer restarted on USB stick on the left\"]]\n"
 msgstr ""
-=======
-msgid "[[!img install/inc/infography/plug-source-usb.png link=\"no\" class=\"install-clone mac-clone\"]]\n"
-msgstr "[[!img install/inc/infography/plug-source-usb.png link=\"no\" class=\"install-clone mac-clone\"]]\n"
-
-#. type: Plain text
-#, no-wrap
-msgid "[[!img install/inc/infography/plug-other-usb.png link=\"no\" class=\"upgrade-clone\"]]\n"
-msgstr "[[!img install/inc/infography/plug-other-usb.png link=\"no\" class=\"upgrade-clone\"]]\n"
-
-#. type: Plain text
-#, no-wrap
-msgid "[[!img install/inc/infography/restart-on-tails.png link=\"no\" class=\"debian\"]]\n"
-msgstr "[[!img install/inc/infography/restart-on-tails.png link=\"no\" class=\"debian\"]]\n"
-
-#. type: Plain text
-#, no-wrap
-msgid "[[!img install/inc/infography/restart-on-intermediary-tails.png link=\"no\" class=\"clone windows linux mac-usb\"]]\n"
-msgstr "[[!img install/inc/infography/restart-on-intermediary-tails.png link=\"no\" class=\"clone windows linux mac-usb\"]]\n"
-
-#. type: Plain text
-#, no-wrap
-msgid "[[!img install/inc/infography/restart-on-dvd.png link=\"no\" class=\"mac-dvd\"]]\n"
-msgstr "[[!img install/inc/infography/restart-on-dvd.png link=\"no\" class=\"mac-dvd\"]]\n"
-
-#. type: Plain text
-#, no-wrap
-msgid "[[!img install/inc/infography/restart-on-upgrade-usb.png link=\"no\" class=\"upgrade-tails\"]]\n"
-msgstr "[[!img install/inc/infography/restart-on-upgrade-usb.png link=\"no\" class=\"upgrade-tails\"]]\n"
->>>>>>> 4d940729
 
 #. type: Plain text
 #, no-wrap
@@ -339,13 +245,8 @@
 
 #. type: Plain text
 #, no-wrap
-<<<<<<< HEAD
 msgid "   [[!img install/inc/screenshots/mac_option_key.png class=\"screenshot mac-dvd\" link=\"no\" alt=\"'Option' or 'alt' key in the bottom left of Mac keyboard\"]]\n"
 msgstr ""
-=======
-msgid "   [[!img install/inc/screenshots/mac_option_key.png class=\"screenshot mac-dvd\" link=\"no\"]]\n"
-msgstr "   [[!img install/inc/screenshots/mac_option_key.png class=\"screenshot mac-dvd\" link=\"no\"]]\n"
->>>>>>> 4d940729
 
 #. type: Plain text
 #, no-wrap
@@ -402,6 +303,409 @@
 "   about Tails not starting at all\"]].</p>\n"
 "   </div>\n"
 msgstr ""
+
+#. type: Plain text
+#, no-wrap
+msgid "   [[!toggleable id=\"not_at_all\" text=\"\"\"\n"
+msgstr "   [[!toggleable id=\"not_at_all\" text=\"\"\"\n"
+
+#. type: Plain text
+#, no-wrap
+msgid "   <span class=\"hide\">[[!toggle id=\"not_at_all\" text=\"\"]]</span>\n"
+msgstr "   <span class=\"hide\">[[!toggle id=\"not_at_all\" text=\"\"]]</span>\n"
+
+#. type: Plain text
+#, no-wrap
+msgid ""
+"   Troubleshooting\n"
+"   ---------------\n"
+msgstr ""
+"   Risoluzione dei problemi\n"
+"   ---------------\n"
+
+#. type: Plain text
+#, no-wrap
+msgid "   [[!inline pages=\"install/inc/steps/not_at_all.inline\" raw=\"yes\"]]\n"
+msgstr "   [[!inline pages=\"install/inc/steps/not_at_all.inline\" raw=\"yes\"]]\n"
+
+#. type: Plain text
+#, no-wrap
+msgid "     [[!img install/inc/screenshots/tails_boot_menu.png class=\"screenshot\" link=\"no\" alt=\"Black screen with Tails artwork. 'Boot menu' with two options 'Live' and 'Live (failsafe)'.\"]]\n"
+msgstr "     [[!img install/inc/screenshots/tails_boot_menu.png class=\"screenshot\" link=\"no\" alt=\"Schermo nero con il disegno di Tails. 'Menù di avvio' con due opzioni, 'Live' e 'Live (failsafe)'.\"]]\n"
+
+#. type: Plain text
+#, no-wrap
+msgid ""
+"   <div class=\"bug mac-usb mac-clone\">\n"
+"   <p>If your computer fails to start on the intermediary Tails, you can\n"
+"   try these other two methods:</p>\n"
+msgstr ""
+"   <div class=\"bug mac-usb mac-clone\">\n"
+"   <p>Se il tuo computer non si avvia sulla Tails intermediaria, puoi\n"
+"   provare questi altri due metodi:</p>\n"
+
+#. type: Plain text
+#, no-wrap
+msgid ""
+"   <ul>\n"
+"     <li class=\"mac-usb\">[[Install from another operating system|os]]</li>\n"
+"     <li class=\"mac-usb mac-clone\">[[Burn a DVD and then install|mac/dvd]]</li>\n"
+"     <li class=\"mac-clone\">[[Install from the command line|mac/usb]]</li>\n"
+"   </ul>\n"
+msgstr ""
+"   <ul>\n"
+"     <li class=\"mac-usb\">[[Installa da un altro sistema operativo|os]]</li>\n"
+"     <li class=\"mac-usb mac-clone\">[[Masterizza un DVD e installa|mac/dvd]]</li>\n"
+"     <li class=\"mac-clone\">[[Installa dalla riga di comando|mac/usb]]</li>\n"
+"   </ul>\n"
+
+#. type: Plain text
+#, no-wrap
+msgid ""
+"   <p>If you tried them already but failed as well, then it might\n"
+"   currently be impossible to start Tails on your Mac model.</p>\n"
+"   </div>\n"
+msgstr ""
+"   <p>Se le hai già trovate ma hai comunque fallito, potrebbe essere\n"
+"   impossibile avviare Tails sul tuo modello di Mac.</p>\n"
+"   </div>\n"
+
+#. type: Plain text
+#, no-wrap
+msgid ""
+"   <div class=\"bug mac-dvd\">\n"
+"   <p>If your computer fails to start on the Tails DVD, then it might currently\n"
+"   be impossible to start Tails on your Mac model.</p>\n"
+"   </div>\n"
+msgstr ""
+"   <div class=\"bug mac-dvd\">\n"
+"   <p>Se il tuo computer non si avvia dal DVD Tails, potrebbe essere\n"
+"   impossibile avviare Tails sul tuo modello di Mac.</p>\n"
+"   </div>\n"
+
+#. type: Bullet: '1. '
+msgid ""
+"After 30&ndash;60 seconds, another screen called <span class=\"application"
+"\">Tails Greeter</span> appears."
+msgstr ""
+"Dopo 30&ndash;60 secondi, un altro schermo chiamato <span class=\"application"
+"\">Tails Greeter</span> compare."
+
+#. type: Plain text
+#, no-wrap
+msgid ""
+"   <div class=\"note\">\n"
+"   <p>If the computer stops responding or displays error messages before\n"
+"   getting to <span class=\"application\">Tails Greeter</span>, refer to\n"
+"   [[!toggle id=\"not_entirely\" text=\"the troubleshooting section about\n"
+"   Tails not starting entirely\"]].</p>\n"
+"   </div>\n"
+msgstr ""
+"   <div class=\"note\">\n"
+"   <p>Se il computer smette di rispondere o mostra un messaggio d'errore prima di\n"
+"   arrivare al <span class=\"application\">Tails Greeter</span>, fai riferimento alla\n"
+"   [[!toggle id=\"not_entirely\" text=\"sessione di risoluzione dei problemi per quando\n"
+"   Tails non si avvia\"]].</p>\n"
+"   </div>\n"
+
+#. type: Plain text
+#, no-wrap
+msgid "   [[!toggleable id=\"not_entirely\" text=\"\"\"\n"
+msgstr "   [[!toggleable id=\"not_entirely\" text=\"\"\"\n"
+
+#. type: Plain text
+#, no-wrap
+msgid "   <span class=\"hide\">[[!toggle id=\"not_entirely\" text=\"\"]]</span>\n"
+msgstr "   <span class=\"hide\">[[!toggle id=\"not_entirely\" text=\"\"]]</span>\n"
+
+#. type: Plain text
+#, no-wrap
+msgid ""
+"   Tails does not start entirely\n"
+"   -----------------------------\n"
+msgstr ""
+"   Tails non si avvia\n"
+"   -----------------------------\n"
+
+#. type: Plain text
+#, no-wrap
+msgid ""
+"   The following section applies if the <span class=\"guilabel\">Boot Tails</span> menu appears but not\n"
+"   <span class=\"application\">Tails Greeter</span> when starting Tails.\n"
+msgstr ""
+"   La seguente sessione si applica a quando il menù <span class=\"guilabel\">Avvia Tails</span> compare, ma non il\n"
+"   <span class=\"application\">Tails Greeter</span> quando si avvia Tails.\n"
+
+#. type: Bullet: '   1. '
+msgid "Restart the computer on the first USB stick."
+msgstr "Riavvia il computer sulla prima chiave USB."
+
+#. type: Plain text
+#, no-wrap
+msgid ""
+"   1. In the <span class=\"guilabel\">Boot Tails</span> menu, choose the <span class=\"guilabel\">failsafe</span>\n"
+"   mode which might work better on some computers.\n"
+msgstr ""
+"   1. Nel menù <span class=\"guilabel\">Avvia Tails</span>, scegli la modalità <span class=\"guilabel\">failsafe</span>\n"
+"   che potrebbe funzionare meglio su alcuni computer.\n"
+
+#. type: Plain text
+#, no-wrap
+msgid ""
+"   1. If the <span class=\"guilabel\">failsafe</span> mode does not work\n"
+"   better, restart the computer again on the first USB stick.\n"
+msgstr ""
+"   1. Se la modalità <span class=\"guilabel\">failsafe</span> non funziona\n"
+"   meglio, riavvia il computer di nuovo sulla prima chiave USB.\n"
+
+#. type: Plain text
+#, no-wrap
+msgid ""
+"   1. In the <span class=\"guilabel\">Boot Tails</span> menu, press\n"
+"   <span class=\"keycap\">TAB</span>. A command line with a list\n"
+"   of boot options appears at the bottom of the screen.\n"
+msgstr ""
+"   1. Nel menù <span class=\"guilabel\">Avvia Tails</span>, premi\n"
+"   <span class=\"keycap\">TAB</span>. Una linea di comando con una\n"
+"    lista di opzioni compare sul fondo dello schermo.\n"
+
+#. type: Plain text
+#, no-wrap
+msgid "      [[!img doc/first_steps/startup_options/boot-menu-with-options.png class=\"screenshot\" link=\"no\" alt=\"Black screen with Tails artwork and list of boot options\"]]\n"
+msgstr ""
+
+#. type: Bullet: '   1. '
+msgid ""
+"Press the <span class=\"keycap\">Backspace</span> key several times to "
+"remove the <span class=\"code\">quiet</span> option from the command line."
+msgstr ""
+"Premi il tasto <span class=\"keycap\">Backspace</span> molte volte per "
+"rimuovere l'opzione <span class=\"code\">quiet</span> dalla linea di comando."
+
+#. type: Bullet: '   1. '
+msgid "Type `debug nosplash` to add these options to the command line."
+msgstr ""
+"Digita 'debug nosplash' per aggiungere queste opzioni alla riga di comando."
+
+#. type: Bullet: '   1. '
+msgid "To start Tails, press <span class=\"keycap\">Enter</span>."
+msgstr "Per avviare Tails, premi <span class=\"keycap\">Invio</span>."
+
+#. type: Bullet: '   1. '
+msgid ""
+"Hopefully, error messages now appear when starting Tails. You can [[send "
+"them to our support team by email|support/talk]], for example by taking a "
+"picture of the last screen and error messages."
+msgstr ""
+"Dei messaggi d'errore dovrebbero ora apparire all'avvio di Tails. Puoi "
+"[[inviarli al nostro team di supporto via email|support/talk]], per esempio "
+"facendo una foto all'ultima schermata e messaggio d'errore."
+
+#. type: Bullet: '   1. '
+msgid ""
+"If the error message is <span class=\"code\">/bin/sh: can't access tty; job "
+"control turned off</span> followed by <span class=\"code\">(initramfs)</"
+"span>, then try removing the <span class=\"code\">live-media=removable</"
+"span> option from the boot command line."
+msgstr ""
+"Se il messaggio d'errore è <span class=\"code\">/bin/sh: can't access tty; "
+"job control turned off</span> seguito da <span class=\"code\">(initramfs)</"
+"span>, prova a rimuovere l'opzione <span class=\"code\">live-"
+"media=removable</span> dalla riga di comando d'avvio."
+
+#. type: Plain text
+#, no-wrap
+msgid ""
+"      If removing <span class=\"code\">live-media=removable</span> allows you to start Tails, please\n"
+"      report the problem to our [[support team|support/talk]].\n"
+"      This contributes to improving the [[list\n"
+"      of problematic USB sticks|support/known_issues#problematic-usb-sticks]].\n"
+"      Then try installing Tails on another USB stick.\n"
+msgstr ""
+"      Se rimuovere <span class=\"code\">live-media=removable</span> ti consente di avviare Tails, per favore\n"
+"      riporta il problema al nostro [[team di supporto|support/talk]].\n"
+"      Questo contribuisce a migliorare la [[lista\n"
+"      delle chiavi USB problematiche|support/known_issues#problematic-usb-sticks]].\n"
+"      Quindi prova a installare da un'altra chiave USB.\n"
+
+#. type: Plain text
+#, no-wrap
+msgid ""
+"   <div class=\"caution\">\n"
+"   <p>Removing the <span class=\"code\">live-media=removable</span> option\n"
+"   might be dangerous. If an adversary had access to the computer and\n"
+"   installed a malicious Tails on an internal hard disk, the computer\n"
+"   might start on the malicious Tails instead of on the USB stick.</p>\n"
+"   </div>\n"
+msgstr ""
+"   <div class=\"caution\">\n"
+"   <p>Rimuovere l'opzione <span class=\"code\">live-media=removable</span>\n"
+"   potrebbe essere pericoloso. Se un avverario ha avuto accesso al computer e\n"
+"   ha installato una Tails malevola su un hard disk interno, il computer\n"
+"   potrebbe avviarsi sulla Tails malevola invece che sulla chiave USB.</p>\n"
+"   </div>\n"
+
+#. type: Plain text
+#, no-wrap
+msgid "   [[!img doc/first_steps/startup_options/tails-greeter-welcome-to-tails.png class=\"screenshot\" link=\"no\" alt=\"Tails Greeter: 'Welcome to Tails', 'More options? [Yes/No]'\"]]\n"
+msgstr ""
+
+#. type: Plain text
+#, no-wrap
+msgid ""
+"1. In <span class=\"application\">Tails Greeter</span>, select your preferred language in the drop-down\n"
+"list on the bottom left of the screen. Click <span class=\"button\">Login</span>.\n"
+msgstr ""
+"1. In <span class=\"application\">Tails Greeter</span>, seleziona la tua lingua preferita nella lista a cascata\n"
+"sull'angolo in basso a sinistra dello schermo. Clicca su <span class=\"button\">Login</span>.\n"
+
+#. type: Bullet: '1. '
+msgid "After 15&ndash;30 seconds, the Tails desktop appears."
+msgstr "Dopo 15&ndash;30 secondi, la scrivania di Tails appare."
+
+#. type: Plain text
+#, no-wrap
+msgid "   [[!img install/inc/screenshots/desktop.png class=\"screenshot\" link=\"no\" alt=\"Tails desktop\"]]\n"
+msgstr ""
+
+#. type: Plain text
+#, no-wrap
+msgid "<div class=\"trophy windows linux mac\">\n"
+msgstr "<div class=\"trophy windows linux mac\">\n"
+
+#. type: Plain text
+#, no-wrap
+msgid ""
+"<p class=\"usb\">The most difficult part is over!\n"
+"Now grab your second USB stick as it is time to install the final Tails on it.</p>\n"
+msgstr ""
+"<p class=\"usb\">La parte più difficile è finita!\n"
+"Ora prendi la tua seconda chiave USB perché è tempo di installarci sopra la Tails finale.</p>\n"
+
+#. type: Plain text
+#, no-wrap
+msgid ""
+"<p class=\"usb\">It is important to install the final Tails as it allows\n"
+"you to store some of your documents and configuration\n"
+"and benefit from automatic security upgrades.</p>\n"
+msgstr ""
+"<p class=\"usb\">E' importante installare la Tails finale perché ti\n"
+"consente di archiviare alcuni dei tuoi documenti e configurazioni\n"
+"e beneficia di aggiornamenti di sicurezza automatici.</p>\n"
+
+#. type: Plain text
+#, no-wrap
+msgid ""
+"<p class=\"clone mac-dvd\">This was a first but important step!\n"
+"Now grab the <span class=\"clone\">new</span> USB stick on which you want to install Tails.</p>\n"
+msgstr ""
+"<p class=\"clone mac-dvd\">Questo era il primo e più importante passaggio!\n"
+"Ora prendi la <span class=\"clone\">nuova</span> chiave USB sulla quale vuoi installare Tails</p>\n"
+
+#. type: Plain text
+#, no-wrap
+msgid "<div class=\"step-image\">[[!img install/inc/infography/switch-context.png link=\"no\"]]</div>\n"
+msgstr "<div class=\"step-image\">[[!img install/inc/infography/switch-context.png link=\"no\"]]</div>\n"
+
+#. type: Plain text
+#, no-wrap
+msgid "   [[!img install/inc/qrcodes/tails_boum_org_install_clone.png class=\"install-clone qrcode\" link=\"no\"]]\n"
+msgstr "   [[!img install/inc/qrcodes/tails_boum_org_install_clone.png class=\"install-clone qrcode\" link=\"no\"]]\n"
+
+#. type: Plain text
+#, no-wrap
+msgid "   [[!img install/inc/qrcodes/tails_boum_org_install_win_usb.png class=\"windows qrcode\" link=\"no\"]]\n"
+msgstr "   [[!img install/inc/qrcodes/tails_boum_org_install_win_usb.png class=\"windows qrcode\" link=\"no\"]]\n"
+
+#. type: Plain text
+#, no-wrap
+msgid "   [[!img install/inc/qrcodes/tails_boum_org_install_mac_usb.png class=\"mac-usb qrcode\" link=\"no\"]]\n"
+msgstr "   [[!img install/inc/qrcodes/tails_boum_org_install_mac_usb.png class=\"mac-usb qrcode\" link=\"no\"]]\n"
+
+#. type: Plain text
+#, no-wrap
+msgid "   [[!img install/inc/qrcodes/tails_boum_org_install_mac_clone.png class=\"mac-clone qrcode\" link=\"no\"]]\n"
+msgstr "   [[!img install/inc/qrcodes/tails_boum_org_install_mac_clone.png class=\"mac-clone qrcode\" link=\"no\"]]\n"
+
+#. type: Plain text
+#, no-wrap
+msgid "   [[!img install/inc/qrcodes/tails_boum_org_install_mac_dvd.png class=\"mac-dvd qrcode\" link=\"no\"]]\n"
+msgstr "   [[!img install/inc/qrcodes/tails_boum_org_install_mac_dvd.png class=\"mac-dvd qrcode\" link=\"no\"]]\n"
+
+#. type: Plain text
+#, no-wrap
+msgid "   [[!img install/inc/qrcodes/tails_boum_org_install_debian_usb.png class=\"debian qrcode\" link=\"no\"]]\n"
+msgstr "   [[!img install/inc/qrcodes/tails_boum_org_install_debian_usb.png class=\"debian qrcode\" link=\"no\"]]\n"
+
+#. type: Plain text
+#, no-wrap
+msgid "   [[!img install/inc/qrcodes/tails_boum_org_install_expert_usb.png class=\"expert qrcode\" link=\"no\"]]\n"
+msgstr "   [[!img install/inc/qrcodes/tails_boum_org_install_expert_usb.png class=\"expert qrcode\" link=\"no\"]]\n"
+
+#. type: Plain text
+#, no-wrap
+msgid "   [[!img install/inc/qrcodes/tails_boum_org_install_linux_usb.png class=\"linux qrcode\" link=\"no\"]]\n"
+msgstr "   [[!img install/inc/qrcodes/tails_boum_org_install_linux_usb.png class=\"linux qrcode\" link=\"no\"]]\n"
+
+#. type: Plain text
+#, no-wrap
+msgid "   [[!img install/inc/qrcodes/tails_boum_org_upgrade_clone.png class=\"upgrade-clone qrcode\" link=\"no\"]]\n"
+msgstr "   [[!img install/inc/qrcodes/tails_boum_org_upgrade_clone.png class=\"upgrade-clone qrcode\" link=\"no\"]]\n"
+
+#. type: Plain text
+#, no-wrap
+msgid "   [[!img install/inc/qrcodes/tails_boum_org_upgrade_tails.png class=\"upgrade-tails qrcode\" link=\"no\"]]\n"
+msgstr "   [[!img install/inc/qrcodes/tails_boum_org_upgrade_tails.png class=\"upgrade-tails qrcode\" link=\"no\"]]\n"
+
+#. type: Plain text
+#, no-wrap
+msgid "[[!img install/inc/infography/plug-source-usb.png link=\"no\" class=\"install-clone mac-clone\"]]\n"
+msgstr "[[!img install/inc/infography/plug-source-usb.png link=\"no\" class=\"install-clone mac-clone\"]]\n"
+
+#. type: Plain text
+#, no-wrap
+msgid "[[!img install/inc/infography/plug-other-usb.png link=\"no\" class=\"upgrade-clone\"]]\n"
+msgstr "[[!img install/inc/infography/plug-other-usb.png link=\"no\" class=\"upgrade-clone\"]]\n"
+
+#. type: Plain text
+#, no-wrap
+msgid "[[!img install/inc/infography/restart-on-tails.png link=\"no\" class=\"debian\"]]\n"
+msgstr "[[!img install/inc/infography/restart-on-tails.png link=\"no\" class=\"debian\"]]\n"
+
+#. type: Plain text
+#, no-wrap
+msgid "[[!img install/inc/infography/restart-on-intermediary-tails.png link=\"no\" class=\"clone windows linux mac-usb\"]]\n"
+msgstr "[[!img install/inc/infography/restart-on-intermediary-tails.png link=\"no\" class=\"clone windows linux mac-usb\"]]\n"
+
+#. type: Plain text
+#, no-wrap
+msgid "[[!img install/inc/infography/restart-on-dvd.png link=\"no\" class=\"mac-dvd\"]]\n"
+msgstr "[[!img install/inc/infography/restart-on-dvd.png link=\"no\" class=\"mac-dvd\"]]\n"
+
+#. type: Plain text
+#, no-wrap
+msgid "[[!img install/inc/infography/restart-on-upgrade-usb.png link=\"no\" class=\"upgrade-tails\"]]\n"
+msgstr "[[!img install/inc/infography/restart-on-upgrade-usb.png link=\"no\" class=\"upgrade-tails\"]]\n"
+
+#. type: Plain text
+#, no-wrap
+msgid "   [[!img install/inc/screenshots/mac_option_key.png class=\"screenshot mac-dvd\" link=\"no\"]]\n"
+msgstr "   [[!img install/inc/screenshots/mac_option_key.png class=\"screenshot mac-dvd\" link=\"no\"]]\n"
+
+#. type: Plain text
+#, no-wrap
+msgid ""
+"   <div class=\"note install-clone debian expert windows linux\">\n"
+"   <p>Most computers do not start on Tails by default. If it does you\n"
+"   are lucky. Otherwise, if the computer starts on\n"
+"   <span class=\"debian expert\">Debian or Ubuntu,</span>\n"
+"   <span class=\"windows\">Windows,</span>\n"
+"   <span class=\"linux\">Linux,</span>\n"
+"   <span class=\"install-clone\">Windows or Linux,</span>\n"
+"   refer to  [[!toggle id=\"not_at_all\" text=\"the troubleshooting section\n"
+"   about Tails not starting at all\"]].</p>\n"
+"   </div>\n"
+msgstr ""
 "   <div class=\"note install-clone debian expert windows linux\">\n"
 "   <p>La maggior parte dei computer non si avvia su Tails di default. Se succede\n"
 "   sei fortunata. Altrimenti, se il computer si avvia su\n"
@@ -415,313 +719,15 @@
 
 #. type: Plain text
 #, no-wrap
-msgid "   [[!toggleable id=\"not_at_all\" text=\"\"\"\n"
-msgstr "   [[!toggleable id=\"not_at_all\" text=\"\"\"\n"
-
-#. type: Plain text
-#, no-wrap
-msgid "   <span class=\"hide\">[[!toggle id=\"not_at_all\" text=\"\"]]</span>\n"
-msgstr "   <span class=\"hide\">[[!toggle id=\"not_at_all\" text=\"\"]]</span>\n"
-
-#. type: Plain text
-#, no-wrap
-msgid ""
-"   Troubleshooting\n"
-"   ---------------\n"
-msgstr ""
-"   Risoluzione dei problemi\n"
-"   ---------------\n"
-
-#. type: Plain text
-#, no-wrap
-msgid "   [[!inline pages=\"install/inc/steps/not_at_all.inline\" raw=\"yes\"]]\n"
-msgstr "   [[!inline pages=\"install/inc/steps/not_at_all.inline\" raw=\"yes\"]]\n"
-
-#. type: Plain text
-#, no-wrap
-msgid "     [[!img install/inc/screenshots/tails_boot_menu.png class=\"screenshot\" link=\"no\" alt=\"Black screen with Tails artwork. 'Boot menu' with two options 'Live' and 'Live (failsafe)'.\"]]\n"
-msgstr "     [[!img install/inc/screenshots/tails_boot_menu.png class=\"screenshot\" link=\"no\" alt=\"Schermo nero con il disegno di Tails. 'Menù di avvio' con due opzioni, 'Live' e 'Live (failsafe)'.\"]]\n"
-
-#. type: Plain text
-#, no-wrap
-msgid ""
-"   <div class=\"bug mac-usb mac-clone\">\n"
-"   <p>If your computer fails to start on the intermediary Tails, you can\n"
-"   try these other two methods:</p>\n"
-msgstr ""
-"   <div class=\"bug mac-usb mac-clone\">\n"
-"   <p>Se il tuo computer non si avvia sulla Tails intermediaria, puoi\n"
-"   provare questi altri due metodi:</p>\n"
-
-#. type: Plain text
-#, no-wrap
-msgid ""
-"   <ul>\n"
-"     <li class=\"mac-usb\">[[Install from another operating system|os]]</li>\n"
-"     <li class=\"mac-usb mac-clone\">[[Burn a DVD and then install|mac/dvd]]</li>\n"
-"     <li class=\"mac-clone\">[[Install from the command line|mac/usb]]</li>\n"
-"   </ul>\n"
-msgstr ""
-"   <ul>\n"
-"     <li class=\"mac-usb\">[[Installa da un altro sistema operativo|os]]</li>\n"
-"     <li class=\"mac-usb mac-clone\">[[Masterizza un DVD e installa|mac/dvd]]</li>\n"
-"     <li class=\"mac-clone\">[[Installa dalla riga di comando|mac/usb]]</li>\n"
-"   </ul>\n"
-
-#. type: Plain text
-#, no-wrap
-msgid ""
-"   <p>If you tried them already but failed as well, then it might\n"
-"   currently be impossible to start Tails on your Mac model.</p>\n"
-"   </div>\n"
-msgstr ""
-"   <p>Se le hai già trovate ma hai comunque fallito, potrebbe essere\n"
-"   impossibile avviare Tails sul tuo modello di Mac.</p>\n"
-"   </div>\n"
-
-#. type: Plain text
-#, no-wrap
-msgid ""
-"   <div class=\"bug mac-dvd\">\n"
-"   <p>If your computer fails to start on the Tails DVD, then it might currently\n"
-"   be impossible to start Tails on your Mac model.</p>\n"
-"   </div>\n"
-msgstr ""
-"   <div class=\"bug mac-dvd\">\n"
-"   <p>Se il tuo computer non si avvia dal DVD Tails, potrebbe essere\n"
-"   impossibile avviare Tails sul tuo modello di Mac.</p>\n"
-"   </div>\n"
-
-#. type: Bullet: '1. '
-msgid ""
-"After 30&ndash;60 seconds, another screen called <span class=\"application"
-"\">Tails Greeter</span> appears."
-msgstr ""
-"Dopo 30&ndash;60 secondi, un altro schermo chiamato <span class=\"application"
-"\">Tails Greeter</span> compare."
-
-#. type: Plain text
-#, no-wrap
-msgid ""
-"   <div class=\"note\">\n"
-"   <p>If the computer stops responding or displays error messages before\n"
-"   getting to <span class=\"application\">Tails Greeter</span>, refer to\n"
-"   [[!toggle id=\"not_entirely\" text=\"the troubleshooting section about\n"
-"   Tails not starting entirely\"]].</p>\n"
-"   </div>\n"
-msgstr ""
-"   <div class=\"note\">\n"
-"   <p>Se il computer smette di rispondere o mostra un messaggio d'errore prima di\n"
-"   arrivare al <span class=\"application\">Tails Greeter</span>, fai riferimento alla\n"
-"   [[!toggle id=\"not_entirely\" text=\"sessione di risoluzione dei problemi per quando\n"
-"   Tails non si avvia\"]].</p>\n"
-"   </div>\n"
-
-#. type: Plain text
-#, no-wrap
-msgid "   [[!toggleable id=\"not_entirely\" text=\"\"\"\n"
-msgstr "   [[!toggleable id=\"not_entirely\" text=\"\"\"\n"
-
-#. type: Plain text
-#, no-wrap
-msgid "   <span class=\"hide\">[[!toggle id=\"not_entirely\" text=\"\"]]</span>\n"
-msgstr "   <span class=\"hide\">[[!toggle id=\"not_entirely\" text=\"\"]]</span>\n"
-
-#. type: Plain text
-#, no-wrap
-msgid ""
-"   Tails does not start entirely\n"
-"   -----------------------------\n"
-msgstr ""
-"   Tails non si avvia\n"
-"   -----------------------------\n"
-
-#. type: Plain text
-#, no-wrap
-msgid ""
-"   The following section applies if the <span class=\"guilabel\">Boot Tails</span> menu appears but not\n"
-"   <span class=\"application\">Tails Greeter</span> when starting Tails.\n"
-msgstr ""
-"   La seguente sessione si applica a quando il menù <span class=\"guilabel\">Avvia Tails</span> compare, ma non il\n"
-"   <span class=\"application\">Tails Greeter</span> quando si avvia Tails.\n"
-
-#. type: Bullet: '   1. '
-msgid "Restart the computer on the first USB stick."
-msgstr "Riavvia il computer sulla prima chiave USB."
-
-#. type: Plain text
-#, no-wrap
-msgid ""
-"   1. In the <span class=\"guilabel\">Boot Tails</span> menu, choose the <span class=\"guilabel\">failsafe</span>\n"
-"   mode which might work better on some computers.\n"
-msgstr ""
-"   1. Nel menù <span class=\"guilabel\">Avvia Tails</span>, scegli la modalità <span class=\"guilabel\">failsafe</span>\n"
-"   che potrebbe funzionare meglio su alcuni computer.\n"
-
-#. type: Plain text
-#, no-wrap
-msgid ""
-"   1. If the <span class=\"guilabel\">failsafe</span> mode does not work\n"
-"   better, restart the computer again on the first USB stick.\n"
-msgstr ""
-"   1. Se la modalità <span class=\"guilabel\">failsafe</span> non funziona\n"
-"   meglio, riavvia il computer di nuovo sulla prima chiave USB.\n"
-
-#. type: Plain text
-#, no-wrap
-msgid ""
-"   1. In the <span class=\"guilabel\">Boot Tails</span> menu, press\n"
-"   <span class=\"keycap\">TAB</span>. A command line with a list\n"
-"   of boot options appears at the bottom of the screen.\n"
-msgstr ""
-"   1. Nel menù <span class=\"guilabel\">Avvia Tails</span>, premi\n"
-"   <span class=\"keycap\">TAB</span>. Una linea di comando con una\n"
-"    lista di opzioni compare sul fondo dello schermo.\n"
-
-#. type: Plain text
-#, no-wrap
-<<<<<<< HEAD
-msgid "      [[!img doc/first_steps/startup_options/boot-menu-with-options.png class=\"screenshot\" link=\"no\" alt=\"Black screen with Tails artwork and list of boot options\"]]\n"
-msgstr ""
-=======
 msgid "      [[!img doc/first_steps/startup_options/boot-menu-with-options.png class=\"screenshot\" link=\"no\"]]\n"
 msgstr "      [[!img doc/first_steps/startup_options/boot-menu-with-options.png class=\"screenshot\" link=\"no\"]]\n"
->>>>>>> 4d940729
-
-#. type: Bullet: '   1. '
-msgid ""
-"Press the <span class=\"keycap\">Backspace</span> key several times to "
-"remove the <span class=\"code\">quiet</span> option from the command line."
-msgstr ""
-"Premi il tasto <span class=\"keycap\">Backspace</span> molte volte per "
-"rimuovere l'opzione <span class=\"code\">quiet</span> dalla linea di comando."
-
-#. type: Bullet: '   1. '
-msgid "Type `debug nosplash` to add these options to the command line."
-msgstr ""
-"Digita 'debug nosplash' per aggiungere queste opzioni alla riga di comando."
-
-#. type: Bullet: '   1. '
-msgid "To start Tails, press <span class=\"keycap\">Enter</span>."
-msgstr "Per avviare Tails, premi <span class=\"keycap\">Invio</span>."
-
-#. type: Bullet: '   1. '
-msgid ""
-"Hopefully, error messages now appear when starting Tails. You can [[send "
-"them to our support team by email|support/talk]], for example by taking a "
-"picture of the last screen and error messages."
-msgstr ""
-"Dei messaggi d'errore dovrebbero ora apparire all'avvio di Tails. Puoi "
-"[[inviarli al nostro team di supporto via email|support/talk]], per esempio "
-"facendo una foto all'ultima schermata e messaggio d'errore."
-
-#. type: Bullet: '   1. '
-msgid ""
-"If the error message is <span class=\"code\">/bin/sh: can't access tty; job "
-"control turned off</span> followed by <span class=\"code\">(initramfs)</"
-"span>, then try removing the <span class=\"code\">live-media=removable</"
-"span> option from the boot command line."
-msgstr ""
-"Se il messaggio d'errore è <span class=\"code\">/bin/sh: can't access tty; "
-"job control turned off</span> seguito da <span class=\"code\">(initramfs)</"
-"span>, prova a rimuovere l'opzione <span class=\"code\">live-"
-"media=removable</span> dalla riga di comando d'avvio."
-
-#. type: Plain text
-#, no-wrap
-msgid ""
-"      If removing <span class=\"code\">live-media=removable</span> allows you to start Tails, please\n"
-"      report the problem to our [[support team|support/talk]].\n"
-"      This contributes to improving the [[list\n"
-"      of problematic USB sticks|support/known_issues#problematic-usb-sticks]].\n"
-"      Then try installing Tails on another USB stick.\n"
-msgstr ""
-"      Se rimuovere <span class=\"code\">live-media=removable</span> ti consente di avviare Tails, per favore\n"
-"      riporta il problema al nostro [[team di supporto|support/talk]].\n"
-"      Questo contribuisce a migliorare la [[lista\n"
-"      delle chiavi USB problematiche|support/known_issues#problematic-usb-sticks]].\n"
-"      Quindi prova a installare da un'altra chiave USB.\n"
-
-#. type: Plain text
-#, no-wrap
-msgid ""
-"   <div class=\"caution\">\n"
-"   <p>Removing the <span class=\"code\">live-media=removable</span> option\n"
-"   might be dangerous. If an adversary had access to the computer and\n"
-"   installed a malicious Tails on an internal hard disk, the computer\n"
-"   might start on the malicious Tails instead of on the USB stick.</p>\n"
-"   </div>\n"
-msgstr ""
-"   <div class=\"caution\">\n"
-"   <p>Rimuovere l'opzione <span class=\"code\">live-media=removable</span>\n"
-"   potrebbe essere pericoloso. Se un avverario ha avuto accesso al computer e\n"
-"   ha installato una Tails malevola su un hard disk interno, il computer\n"
-"   potrebbe avviarsi sulla Tails malevola invece che sulla chiave USB.</p>\n"
-"   </div>\n"
-
-#. type: Plain text
-#, no-wrap
-<<<<<<< HEAD
-msgid "   [[!img doc/first_steps/startup_options/tails-greeter-welcome-to-tails.png class=\"screenshot\" link=\"no\" alt=\"Tails Greeter: 'Welcome to Tails', 'More options? [Yes/No]'\"]]\n"
-msgstr ""
-=======
+
+#. type: Plain text
+#, no-wrap
 msgid "   [[!img doc/first_steps/startup_options/tails-greeter-welcome-to-tails.png class=\"screenshot\" link=\"no\"]]\n"
 msgstr "   [[!img doc/first_steps/startup_options/tails-greeter-welcome-to-tails.png class=\"screenshot\" link=\"no\"]]\n"
->>>>>>> 4d940729
-
-#. type: Plain text
-#, no-wrap
-msgid ""
-"1. In <span class=\"application\">Tails Greeter</span>, select your preferred language in the drop-down\n"
-"list on the bottom left of the screen. Click <span class=\"button\">Login</span>.\n"
-msgstr ""
-"1. In <span class=\"application\">Tails Greeter</span>, seleziona la tua lingua preferita nella lista a cascata\n"
-"sull'angolo in basso a sinistra dello schermo. Clicca su <span class=\"button\">Login</span>.\n"
-
-#. type: Bullet: '1. '
-msgid "After 15&ndash;30 seconds, the Tails desktop appears."
-msgstr "Dopo 15&ndash;30 secondi, la scrivania di Tails appare."
-
-#. type: Plain text
-#, no-wrap
-<<<<<<< HEAD
-msgid "   [[!img install/inc/screenshots/desktop.png class=\"screenshot\" link=\"no\" alt=\"Tails desktop\"]]\n"
-msgstr ""
-=======
+
+#. type: Plain text
+#, no-wrap
 msgid "   [[!img install/inc/screenshots/desktop.png class=\"screenshot\" link=\"no\"]]\n"
-msgstr "   [[!img install/inc/screenshots/desktop.png class=\"screenshot\" link=\"no\"]]\n"
->>>>>>> 4d940729
-
-#. type: Plain text
-#, no-wrap
-msgid "<div class=\"trophy windows linux mac\">\n"
-msgstr "<div class=\"trophy windows linux mac\">\n"
-
-#. type: Plain text
-#, no-wrap
-msgid ""
-"<p class=\"usb\">The most difficult part is over!\n"
-"Now grab your second USB stick as it is time to install the final Tails on it.</p>\n"
-msgstr ""
-"<p class=\"usb\">La parte più difficile è finita!\n"
-"Ora prendi la tua seconda chiave USB perché è tempo di installarci sopra la Tails finale.</p>\n"
-
-#. type: Plain text
-#, no-wrap
-msgid ""
-"<p class=\"usb\">It is important to install the final Tails as it allows\n"
-"you to store some of your documents and configuration\n"
-"and benefit from automatic security upgrades.</p>\n"
-msgstr ""
-"<p class=\"usb\">E' importante installare la Tails finale perché ti\n"
-"consente di archiviare alcuni dei tuoi documenti e configurazioni\n"
-"e beneficia di aggiornamenti di sicurezza automatici.</p>\n"
-
-#. type: Plain text
-#, no-wrap
-msgid ""
-"<p class=\"clone mac-dvd\">This was a first but important step!\n"
-"Now grab the <span class=\"clone\">new</span> USB stick on which you want to install Tails.</p>\n"
-msgstr ""
-"<p class=\"clone mac-dvd\">Questo era il primo e più importante passaggio!\n"
-"Ora prendi la <span class=\"clone\">nuova</span> chiave USB sulla quale vuoi installare Tails</p>\n"+msgstr "   [[!img install/inc/screenshots/desktop.png class=\"screenshot\" link=\"no\"]]\n"