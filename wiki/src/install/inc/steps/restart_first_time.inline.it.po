# SOME DESCRIPTIVE TITLE
# Copyright (C) YEAR Free Software Foundation, Inc.
# This file is distributed under the same license as the PACKAGE package.
# FIRST AUTHOR <EMAIL@ADDRESS>, YEAR.
#
#, fuzzy
msgid ""
msgstr ""
"Project-Id-Version: PACKAGE VERSION\n"
"POT-Creation-Date: 2016-08-17 09:18+0300\n"
"PO-Revision-Date: YEAR-MO-DA HO:MI+ZONE\n"
"Last-Translator: FULL NAME <EMAIL@ADDRESS>\n"
"Language-Team: ita <transitails@inventati.org>\n"
"Language: \n"
"MIME-Version: 1.0\n"
"Content-Type: text/plain; charset=UTF-8\n"
"Content-Transfer-Encoding: 8bit\n"

#. type: Plain text
#, no-wrap
msgid "<h1 id=\"switch-device\">Open these instructions on another device</h1>\n"
msgstr "<h1 id=\"switch-device\">Apri queste istruzioni su un altro dispositivo</h1>\n"

#. type: Plain text
#, no-wrap
msgid "<div class=\"step-image\">[[!img install/inc/infography/switch-context.png link=\"no\" alt=\"Smartphone and printer\"]]</div>\n"
msgstr ""

#. type: Plain text
msgid ""
"In the next step, you will shut down the computer. To be able to follow the "
"rest of the instructions afterwards, we recommend you either:"
msgstr ""
"Nei prossimi passaggi, dovrai spegnere il computer. Per poter essere in "
"grado di seguire le istruzioni, ti raccomandiamo di fare una delle seguenti "
"cose:"

#. type: Plain text
#, no-wrap
msgid "   [[!img install/inc/qrcodes/tails_boum_org_install_clone.png class=\"install-clone qrcode\" link=\"no\" alt=\"\"]]\n"
msgstr ""

#. type: Plain text
#, no-wrap
msgid "   [[!img install/inc/qrcodes/tails_boum_org_install_win_usb.png class=\"windows qrcode\" link=\"no\" alt=\"\"]]\n"
msgstr ""

#. type: Plain text
#, no-wrap
msgid "   [[!img install/inc/qrcodes/tails_boum_org_install_mac_usb.png class=\"mac-usb qrcode\" link=\"no\" alt=\"\"]]\n"
msgstr ""

#. type: Plain text
#, no-wrap
msgid "   [[!img install/inc/qrcodes/tails_boum_org_install_mac_clone.png class=\"mac-clone qrcode\" link=\"no\" alt=\"\"]]\n"
msgstr ""

#. type: Plain text
#, no-wrap
msgid "   [[!img install/inc/qrcodes/tails_boum_org_install_mac_dvd.png class=\"mac-dvd qrcode\" link=\"no\" alt=\"\"]]\n"
msgstr ""

#. type: Plain text
#, no-wrap
msgid "   [[!img install/inc/qrcodes/tails_boum_org_install_debian_usb.png class=\"debian qrcode\" link=\"no\" alt=\"\"]]\n"
msgstr ""

#. type: Plain text
#, no-wrap
msgid "   [[!img install/inc/qrcodes/tails_boum_org_install_expert_usb.png class=\"expert qrcode\" link=\"no\" alt=\"\"]]\n"
msgstr ""

#. type: Plain text
#, no-wrap
msgid "   [[!img install/inc/qrcodes/tails_boum_org_install_linux_usb.png class=\"linux qrcode\" link=\"no\" alt=\"\"]]\n"
msgstr ""

#. type: Plain text
#, no-wrap
msgid "   [[!img install/inc/qrcodes/tails_boum_org_upgrade_clone.png class=\"upgrade-clone qrcode\" link=\"no\" alt=\"\"]]\n"
msgstr ""

#. type: Plain text
#, no-wrap
msgid "   [[!img install/inc/qrcodes/tails_boum_org_upgrade_tails.png class=\"upgrade-tails qrcode\" link=\"no\" alt=\"\"]]\n"
msgstr ""

#. type: Bullet: '   - '
msgid ""
"Open this page on your smartphone, tablet, or another computer (recommended)."
msgstr ""
"Apri questa pagina sul tuo smartphone, tablet o altro computer (consigliato)."

#. type: Bullet: '   - '
msgid "Print the rest of the instructions on paper."
msgstr "Stampa il resto delle istruzioni su carta."

#. type: Bullet: '   - '
msgid "Take note of the URL of this page to be able to come back later:"
msgstr ""
"Prendi nota dell'indirizzo di questa pagina per poterci tornare più tardi:"

#. type: Plain text
#, no-wrap
msgid ""
"     <span class=\"install-clone\">`https://tails.boum.org/install/clone/`</span>\n"
"     <span class=\"windows\">`https://tails.boum.org/install/win/usb/`</span>\n"
"     <span class=\"mac-usb\">`https://tails.boum.org/install/mac/usb/`</span>\n"
"     <span class=\"mac-clone\">`https://tails.boum.org/install/mac/clone/`</span>\n"
"     <span class=\"mac-dvd\">`https://tails.boum.org/install/mac/dvd/`</span>\n"
"     <span class=\"debian\">`https://tails.boum.org/install/debian/usb/`</span>\n"
"     <span class=\"expert\">`https://tails.boum.org/install/expert/usb/`</span>\n"
"     <span class=\"linux\">`https://tails.boum.org/install/linux/usb/`</span>\n"
"     <span class=\"upgrade-clone\">`https://tails.boum.org/upgrade/clone/`</span>\n"
"     <span class=\"upgrade-tails\">`https://tails.boum.org/upgrade/tails/`</span>\n"
msgstr ""
"     <span class=\"install-clone\">`https://tails.boum.org/install/clone/`</span>\n"
"     <span class=\"windows\">`https://tails.boum.org/install/win/usb/`</span>\n"
"     <span class=\"mac-usb\">`https://tails.boum.org/install/mac/usb/`</span>\n"
"     <span class=\"mac-clone\">`https://tails.boum.org/install/mac/clone/`</span>\n"
"     <span class=\"mac-dvd\">`https://tails.boum.org/install/mac/dvd/`</span>\n"
"     <span class=\"debian\">`https://tails.boum.org/install/debian/usb/`</span>\n"
"     <span class=\"expert\">`https://tails.boum.org/install/expert/usb/`</span>\n"
"     <span class=\"linux\">`https://tails.boum.org/install/linux/usb/`</span>\n"
"     <span class=\"upgrade-clone\">`https://tails.boum.org/upgrade/clone/`</span>\n"
"     <span class=\"upgrade-tails\">`https://tails.boum.org/upgrade/tails/`</span>\n"

#. type: Plain text
#, no-wrap
msgid ""
"<h1 id=\"start-intermediary\" class=\"windows linux mac-usb upgrade-tails\">Restart on the intermediary Tails</h1>\n"
"<h1 id=\"start-other\" class=\"clone\">Restart on the other Tails</h1>\n"
"<h1 id=\"start-dvd\" class=\"mac-dvd\">Restart on the Tails DVD</h1>\n"
"<h1 id=\"start-tails\" class=\"debian expert\">Restart on Tails</h1>\n"
msgstr ""
"<h1 id=\"start-intermediary\" class=\"windows linux mac-usb upgrade-tails\">Riavvia sulla Tails intermediaria</h1>\n"
"<h1 id=\"start-other\" class=\"clone\">Riavvia su un'altra Tails</h1>\n"
"<h1 id=\"start-dvd\" class=\"mac-dvd\">Riavvia sul DVD Tails</h1>\n"
"<h1 id=\"start-tails\" class=\"debian expert\">Riavvia su Tails</h1>\n"

#. type: Plain text
#, no-wrap
msgid "<div class=\"step-image\">\n"
msgstr "<div class=\"step-image\">\n"

#. type: Plain text
#, no-wrap
msgid "[[!img install/inc/infography/plug-source-usb.png link=\"no\" class=\"install-clone mac-clone\" alt=\"USB stick plugged on the left\"]]\n"
msgstr ""

#. type: Plain text
#, no-wrap
msgid "[[!img install/inc/infography/plug-other-usb.png link=\"no\" class=\"upgrade-clone\"i alt=\"USB stick plugged on the left\"]]\n"
msgstr ""

#. type: Plain text
#, no-wrap
msgid "[[!img install/inc/infography/restart-on-tails.png link=\"no\" class=\"debian\" alt=\"Computer restarted on USB stick on the right\"]]\n"
msgstr ""

#. type: Plain text
#, no-wrap
msgid "[[!img install/inc/infography/restart-on-intermediary-tails.png link=\"no\" class=\"clone windows linux mac-usb\" alt=\"Computer restarted on USB stick on the left\"]]\n"
msgstr ""

#. type: Plain text
#, no-wrap
msgid "[[!img install/inc/infography/restart-on-dvd.png link=\"no\" class=\"mac-dvd\" alt=\"Computer restarted on DVD\"]]\n"
msgstr ""

#. type: Plain text
#, no-wrap
msgid "[[!img install/inc/infography/restart-on-upgrade-usb.png link=\"no\" class=\"upgrade-tails\" alt=\"USB stick unplugged on the right and computer restarted on USB stick on the left\"]]\n"
msgstr ""

#. type: Plain text
#, no-wrap
msgid "</div>\n"
msgstr "</div>\n"

#. type: Plain text
#, no-wrap
msgid "<div class=\"note clone\">\n"
msgstr "<div class=\"note clone\">\n"

#. type: Plain text
#, no-wrap
msgid ""
"<p>The following instructions assume that the other Tails that you are\n"
"<span class=\"install-clone debian windows linux mac\">installing</span>\n"
"<span class=\"upgrade\">upgrading</span>\n"
"from is on a USB stick. You can also\n"
"<span class=\"install-clone debian windows linux mac\">install</span>\n"
"<span class=\"upgrade\">upgrade</span>\n"
"from a Tails DVD in a similar way.</p>\n"
msgstr ""
"<p>Le istruzioni seguenti assumono che l'altra Tails da cui stai\n"
"<span class=\"install-clone debian windows linux mac\">installando</span>\n"
"<span class=\"upgrade\">aggiornando</span>\n"
"sia su una chiave USB. Puoi anche\n"
"<span class=\"install-clone debian windows linux mac\">installare</span>\n"
"<span class=\"upgrade\">aggiornare</span>\n"
"da un DVD Tails in modo simile.</p>\n"

#. type: Plain text
#, no-wrap
msgid ""
"1. <p>\n"
"     <span class=\"mac-dvd\">Make sure that the DVD is inserted in the computer.</span>\n"
"     <span class=\"usb\">Shut down the computer while leaving the <span class=\"windows linux mac\">first</span> USB stick plugged in.</span>\n"
"   </p>\n"
"   <p class=\"mac-dvd clone upgrade-tails\">Shut down the computer.</p>\n"
"   <p class=\"clone\">Plug in the other Tails USB stick that you want to\n"
"   <span class=\"install-clone debian windows linux mac\">install</span>\n"
"   <span class=\"upgrade\">upgrade</span>\n"
"   from.</p>\n"
"   <p class=\"upgrade-tails\">Unplug your Tails USB stick while leaving the intermediary USB stick plugged in.</p>\n"
msgstr ""
"1. <p>\n"
"     <span class=\"mac-dvd\">Assicurati che il DVD sia inserito nel computer.</span>\n"
"     <span class=\"usb\">Spegni il computer lasciando la <span class=\"windows linux mac\">prima</span> chiave USB collegata.</span>\n"
"   </p>\n"
"   <p class=\"mac-dvd clone upgrade-tails\">Spegni il computer.</p>\n"
"   <p class=\"clone\">Collega l'altra chiave USB Tails da cui vuoi\n"
"   <span class=\"install-clone debian windows linux mac\">installare</span>\n"
"   <span class=\"upgrade\">aggiornare</span>\n"
"   </p>\n"
"   <p class=\"upgrade-tails\">Scollega la tua chiave USB Tails lasciando la chiave USB intermediaria collegata.</p>\n"

#. type: Bullet: '1. '
msgid "Switch on the computer."
msgstr "Riaccendi il computer."

#. type: Plain text
#, no-wrap
msgid ""
"   <p class=\"mac-dvd\">Immediately press-and-hold the\n"
"   <span class=\"keycap\">Option</span> key (<span class=\"keycap\">Alt</span> key) until a list of possible startup\n"
"   disks appears.</p>\n"
msgstr ""
"   <p class=\"mac-dvd\">Immediatamente premi e tieni premuto il tasto\n"
"   <span class=\"keycap\">Opzione</span> (<span class=\"keycap\">Alt</span> key) finché non appare una lista di\n"
"   possibili dischi d'avvio.</p>\n"
"\n"

#. type: Plain text
#, no-wrap
msgid "   [[!img install/inc/screenshots/mac_option_key.png class=\"screenshot mac-dvd\" link=\"no\" alt=\"'Option' or 'alt' key in the bottom left of Mac keyboard\"]]\n"
msgstr ""

#. type: Plain text
#, no-wrap
msgid ""
"   <p class=\"mac-dvd\">Choose the DVD and press\n"
"   <span class=\"keycap\">Enter</span>. The DVD\n"
"   might be labelled <span class=\"guilabel\">Windows</span> like in the following screenshot:</p>\n"
msgstr ""
"   <p class=\"mac-dvd\">Scegli il DVD e premi\n"
"   <span class=\"keycap\">Invio</span>. Il DVD\n"
"   potrebbe essere etichettato <span class=\"guilabel\">Windows</span> come nello screenshot seguente:</p>\n"

#. type: Plain text
#, no-wrap
msgid "   [[!img install/inc/screenshots/mac_startup_dvd.png class=\"screenshot mac-dvd\" link=\"no\" alt=\"Screen with the logo of an internal hard disk labelled 'Macintosh HD' and a DVD labelled 'Windows' (selected)\"]]\n"
msgstr "   [[!img install/inc/screenshots/mac_startup_dvd.png class=\"screenshot mac-dvd\" link=\"no\" alt=\"Schermo con il logo di un hard disk interno etichettato 'Macintosh HD' e un DVD etichettato 'Windows' (selezionato)\"]]\n"

#. type: Plain text
#, no-wrap
msgid "   <div class=\"mac-usb mac-clone\">\n"
msgstr "   <div class=\"mac-usb mac-clone\">\n"

#. type: Plain text
#, no-wrap
msgid "   [[!inline pages=\"install/inc/steps/mac_startup_disks.inline\" raw=\"yes\"]]\n"
msgstr "   [[!inline pages=\"install/inc/steps/mac_startup_disks.inline\" raw=\"yes\"]]\n"

#. type: Plain text
#, no-wrap
msgid "   </div>\n"
msgstr "   </div>\n"

#. type: Bullet: '1. '
msgid ""
"If the computer starts on Tails, the <span class=\"guilabel\">Boot Tails</"
"span> menu appears. Choose <span class=\"guilabel\">Live</span> and press "
"<span class=\"keycap\">Enter</span>."
msgstr ""
"Se il computer si avvia su Tails, comparirà il menù <span class=\"guilabel"
"\">Avvia Tails</span>. Scegli <span class=\"guilabel\">Live</span> e premi "
"<span class=\"keycap\">Invio</span>"

#. type: Plain text
#, no-wrap
msgid ""
"   <div class=\"note install-clone debian expert windows linux\">\n"
"   <p>Most computers do not start on Tails by default. If it does you\n"
"   are lucky. Otherwise, if the computer starts on\n"
"   <span class=\"debian expert\">Debian, Ubuntu, or Linux Mint</span>\n"
"   <span class=\"windows\">Windows,</span>\n"
"   <span class=\"linux\">Linux,</span>\n"
"   <span class=\"install-clone\">Windows or Linux,</span>\n"
"   refer to  [[!toggle id=\"not_at_all\" text=\"the troubleshooting section\n"
"   about Tails not starting at all\"]].</p>\n"
"   </div>\n"
msgstr ""

#. type: Plain text
#, no-wrap
msgid "   [[!toggleable id=\"not_at_all\" text=\"\"\"\n"
msgstr "   [[!toggleable id=\"not_at_all\" text=\"\"\"\n"

#. type: Plain text
#, no-wrap
msgid "   <span class=\"hide\">[[!toggle id=\"not_at_all\" text=\"\"]]</span>\n"
msgstr "   <span class=\"hide\">[[!toggle id=\"not_at_all\" text=\"\"]]</span>\n"

#. type: Plain text
#, no-wrap
msgid ""
"   Troubleshooting\n"
"   ---------------\n"
msgstr ""
"   Risoluzione dei problemi\n"
"   ---------------\n"

#. type: Plain text
#, no-wrap
msgid "   [[!inline pages=\"install/inc/steps/not_at_all.inline\" raw=\"yes\"]]\n"
msgstr "   [[!inline pages=\"install/inc/steps/not_at_all.inline\" raw=\"yes\"]]\n"

#. type: Plain text
#, no-wrap
msgid "     [[!img install/inc/screenshots/tails_boot_menu.png class=\"screenshot\" link=\"no\" alt=\"Black screen with Tails artwork. 'Boot menu' with two options 'Live' and 'Live (failsafe)'.\"]]\n"
msgstr "     [[!img install/inc/screenshots/tails_boot_menu.png class=\"screenshot\" link=\"no\" alt=\"Schermo nero con il disegno di Tails. 'Menù di avvio' con due opzioni, 'Live' e 'Live (failsafe)'.\"]]\n"

#. type: Plain text
#, no-wrap
msgid ""
"   <div class=\"bug mac-usb mac-clone\">\n"
"   <p>If your computer fails to start on the intermediary Tails, you can\n"
"   try these other two methods:</p>\n"
msgstr ""
"   <div class=\"bug mac-usb mac-clone\">\n"
"   <p>Se il tuo computer non si avvia sulla Tails intermediaria, puoi\n"
"   provare questi altri due metodi:</p>\n"

#. type: Plain text
#, no-wrap
msgid ""
"   <ul>\n"
"     <li class=\"mac-usb\">[[Install from another operating system|os]]</li>\n"
"     <li class=\"mac-usb mac-clone\">[[Burn a DVD and then install|mac/dvd]]</li>\n"
"     <li class=\"mac-clone\">[[Install from the command line|mac/usb]]</li>\n"
"   </ul>\n"
msgstr ""
"   <ul>\n"
"     <li class=\"mac-usb\">[[Installa da un altro sistema operativo|os]]</li>\n"
"     <li class=\"mac-usb mac-clone\">[[Masterizza un DVD e installa|mac/dvd]]</li>\n"
"     <li class=\"mac-clone\">[[Installa dalla riga di comando|mac/usb]]</li>\n"
"   </ul>\n"

#. type: Plain text
#, no-wrap
msgid ""
"   <p>If you tried them already but failed as well, then it might\n"
"   currently be impossible to start Tails on your Mac model.</p>\n"
"   </div>\n"
msgstr ""
"   <p>Se le hai già trovate ma hai comunque fallito, potrebbe essere\n"
"   impossibile avviare Tails sul tuo modello di Mac.</p>\n"
"   </div>\n"

#. type: Plain text
#, no-wrap
msgid ""
"   <div class=\"bug mac-dvd\">\n"
"   <p>If your computer fails to start on the Tails DVD, then it might currently\n"
"   be impossible to start Tails on your Mac model.</p>\n"
"   </div>\n"
msgstr ""
"   <div class=\"bug mac-dvd\">\n"
"   <p>Se il tuo computer non si avvia dal DVD Tails, potrebbe essere\n"
"   impossibile avviare Tails sul tuo modello di Mac.</p>\n"
"   </div>\n"

#. type: Bullet: '1. '
msgid ""
"After 30&ndash;60 seconds, another screen called <span class=\"application"
"\">Tails Greeter</span> appears."
msgstr ""
"Dopo 30&ndash;60 secondi, un altro schermo chiamato <span class=\"application"
"\">Tails Greeter</span> compare."

#. type: Plain text
#, no-wrap
msgid ""
"   <div class=\"note\">\n"
"   <p>If the computer stops responding or displays error messages before\n"
"   getting to <span class=\"application\">Tails Greeter</span>, refer to\n"
"   [[!toggle id=\"not_entirely\" text=\"the troubleshooting section about\n"
"   Tails not starting entirely\"]].</p>\n"
"   </div>\n"
msgstr ""
"   <div class=\"note\">\n"
"   <p>Se il computer smette di rispondere o mostra un messaggio d'errore prima di\n"
"   arrivare al <span class=\"application\">Tails Greeter</span>, fai riferimento alla\n"
"   [[!toggle id=\"not_entirely\" text=\"sessione di risoluzione dei problemi per quando\n"
"   Tails non si avvia\"]].</p>\n"
"   </div>\n"

#. type: Plain text
#, no-wrap
msgid "   [[!toggleable id=\"not_entirely\" text=\"\"\"\n"
msgstr "   [[!toggleable id=\"not_entirely\" text=\"\"\"\n"

#. type: Plain text
#, no-wrap
msgid "   <span class=\"hide\">[[!toggle id=\"not_entirely\" text=\"\"]]</span>\n"
msgstr "   <span class=\"hide\">[[!toggle id=\"not_entirely\" text=\"\"]]</span>\n"

#. type: Plain text
#, no-wrap
msgid ""
"   Tails does not start entirely\n"
"   -----------------------------\n"
msgstr ""
"   Tails non si avvia\n"
"   -----------------------------\n"

#. type: Plain text
#, no-wrap
msgid ""
"   The following section applies if the <span class=\"guilabel\">Boot Tails</span> menu appears but not\n"
"   <span class=\"application\">Tails Greeter</span> when starting Tails.\n"
msgstr ""
"   La seguente sessione si applica a quando il menù <span class=\"guilabel\">Avvia Tails</span> compare, ma non il\n"
"   <span class=\"application\">Tails Greeter</span> quando si avvia Tails.\n"

#. type: Bullet: '   1. '
msgid "Restart the computer on the first USB stick."
msgstr "Riavvia il computer sulla prima chiave USB."

#. type: Plain text
#, no-wrap
msgid ""
"   1. In the <span class=\"guilabel\">Boot Tails</span> menu, choose the <span class=\"guilabel\">failsafe</span>\n"
"   mode which might work better on some computers.\n"
msgstr ""
"   1. Nel menù <span class=\"guilabel\">Avvia Tails</span>, scegli la modalità <span class=\"guilabel\">failsafe</span>\n"
"   che potrebbe funzionare meglio su alcuni computer.\n"

#. type: Plain text
#, no-wrap
msgid ""
"   1. If the <span class=\"guilabel\">failsafe</span> mode does not work\n"
"   better, restart the computer again on the first USB stick.\n"
msgstr ""
"   1. Se la modalità <span class=\"guilabel\">failsafe</span> non funziona\n"
"   meglio, riavvia il computer di nuovo sulla prima chiave USB.\n"

#. type: Plain text
#, no-wrap
msgid ""
"   1. In the <span class=\"guilabel\">Boot Tails</span> menu, press\n"
"   <span class=\"keycap\">TAB</span>. A command line with a list\n"
"   of boot options appears at the bottom of the screen.\n"
msgstr ""
"   1. Nel menù <span class=\"guilabel\">Avvia Tails</span>, premi\n"
"   <span class=\"keycap\">TAB</span>. Una linea di comando con una\n"
"    lista di opzioni compare sul fondo dello schermo.\n"

#. type: Plain text
#, no-wrap
msgid "      [[!img doc/first_steps/startup_options/boot-menu-with-options.png class=\"screenshot\" link=\"no\" alt=\"Black screen with Tails artwork and list of boot options\"]]\n"
msgstr ""

#. type: Bullet: '   1. '
msgid ""
"Press the <span class=\"keycap\">Backspace</span> key several times to "
"remove the <span class=\"code\">quiet</span> option from the command line."
msgstr ""
"Premi il tasto <span class=\"keycap\">Backspace</span> molte volte per "
"rimuovere l'opzione <span class=\"code\">quiet</span> dalla linea di comando."

#. type: Bullet: '   1. '
msgid "Type `debug nosplash` to add these options to the command line."
msgstr ""
"Digita 'debug nosplash' per aggiungere queste opzioni alla riga di comando."

#. type: Bullet: '   1. '
msgid "To start Tails, press <span class=\"keycap\">Enter</span>."
msgstr "Per avviare Tails, premi <span class=\"keycap\">Invio</span>."

#. type: Bullet: '   1. '
msgid ""
"Hopefully, error messages now appear when starting Tails. You can [[send "
"them to our support team by email|support/talk]], for example by taking a "
"picture of the last screen and error messages."
msgstr ""
"Dei messaggi d'errore dovrebbero ora apparire all'avvio di Tails. Puoi "
"[[inviarli al nostro team di supporto via email|support/talk]], per esempio "
"facendo una foto all'ultima schermata e messaggio d'errore."

#. type: Bullet: '   1. '
msgid ""
"If the error message is <span class=\"code\">/bin/sh: can't access tty; job "
"control turned off</span> followed by <span class=\"code\">(initramfs)</"
"span>, then try removing the <span class=\"code\">live-media=removable</"
"span> option from the boot command line."
msgstr ""
"Se il messaggio d'errore è <span class=\"code\">/bin/sh: can't access tty; "
"job control turned off</span> seguito da <span class=\"code\">(initramfs)</"
"span>, prova a rimuovere l'opzione <span class=\"code\">live-"
"media=removable</span> dalla riga di comando d'avvio."

#. type: Plain text
#, no-wrap
msgid ""
"      If removing <span class=\"code\">live-media=removable</span> allows you to start Tails, please\n"
"      report the problem to our [[support team|support/talk]].\n"
"      This contributes to improving the [[list\n"
"      of problematic USB sticks|support/known_issues#problematic-usb-sticks]].\n"
"      Then try installing Tails on another USB stick.\n"
msgstr ""
"      Se rimuovere <span class=\"code\">live-media=removable</span> ti consente di avviare Tails, per favore\n"
"      riporta il problema al nostro [[team di supporto|support/talk]].\n"
"      Questo contribuisce a migliorare la [[lista\n"
"      delle chiavi USB problematiche|support/known_issues#problematic-usb-sticks]].\n"
"      Quindi prova a installare da un'altra chiave USB.\n"

#. type: Plain text
#, no-wrap
msgid ""
"   <div class=\"caution\">\n"
"   <p>Removing the <span class=\"code\">live-media=removable</span> option\n"
"   might be dangerous. If an adversary had access to the computer and\n"
"   installed a malicious Tails on an internal hard disk, the computer\n"
"   might start on the malicious Tails instead of on the USB stick.</p>\n"
"   </div>\n"
msgstr ""
"   <div class=\"caution\">\n"
"   <p>Rimuovere l'opzione <span class=\"code\">live-media=removable</span>\n"
"   potrebbe essere pericoloso. Se un avverario ha avuto accesso al computer e\n"
"   ha installato una Tails malevola su un hard disk interno, il computer\n"
"   potrebbe avviarsi sulla Tails malevola invece che sulla chiave USB.</p>\n"
"   </div>\n"

#. type: Plain text
#, no-wrap
msgid "   [[!img doc/first_steps/startup_options/tails-greeter-welcome-to-tails.png class=\"screenshot\" link=\"no\" alt=\"Tails Greeter: 'Welcome to Tails', 'More options? [Yes/No]'\"]]\n"
msgstr ""

#. type: Plain text
#, no-wrap
msgid ""
"1. In <span class=\"application\">Tails Greeter</span>, select your preferred language in the drop-down\n"
"list on the bottom left of the screen. Click <span class=\"button\">Login</span>.\n"
msgstr ""
"1. In <span class=\"application\">Tails Greeter</span>, seleziona la tua lingua preferita nella lista a cascata\n"
"sull'angolo in basso a sinistra dello schermo. Clicca su <span class=\"button\">Login</span>.\n"

#. type: Bullet: '1. '
msgid "After 15&ndash;30 seconds, the Tails desktop appears."
msgstr "Dopo 15&ndash;30 secondi, la scrivania di Tails appare."

#. type: Plain text
#, no-wrap
msgid "   [[!img install/inc/screenshots/desktop.png class=\"screenshot\" link=\"no\" alt=\"Tails desktop\"]]\n"
msgstr ""

#. type: Plain text
#, no-wrap
msgid "<div class=\"trophy windows linux mac\">\n"
msgstr "<div class=\"trophy windows linux mac\">\n"

#. type: Plain text
#, no-wrap
msgid ""
"<p class=\"usb\">The most difficult part is over!\n"
"Now grab your second USB stick as it is time to install the final Tails on it.</p>\n"
msgstr ""
"<p class=\"usb\">La parte più difficile è finita!\n"
"Ora prendi la tua seconda chiave USB perché è tempo di installarci sopra la Tails finale.</p>\n"

#. type: Plain text
#, no-wrap
msgid ""
"<p class=\"usb\">It is important to install the final Tails as it allows\n"
"you to store some of your documents and configuration\n"
"and benefit from automatic security upgrades.</p>\n"
msgstr ""
"<p class=\"usb\">E' importante installare la Tails finale perché ti\n"
"consente di archiviare alcuni dei tuoi documenti e configurazioni\n"
"e beneficia di aggiornamenti di sicurezza automatici.</p>\n"

#. type: Plain text
#, no-wrap
msgid ""
"<p class=\"clone mac-dvd\">This was a first but important step!\n"
"Now grab the <span class=\"clone\">new</span> USB stick on which you want to install Tails.</p>\n"
msgstr ""
"<p class=\"clone mac-dvd\">Questo era il primo e più importante passaggio!\n"
"Ora prendi la <span class=\"clone\">nuova</span> chiave USB sulla quale vuoi installare Tails</p>\n"

<<<<<<< HEAD
#. type: Plain text
#, no-wrap
msgid "<div class=\"step-image\">[[!img install/inc/infography/switch-context.png link=\"no\"]]</div>\n"
msgstr "<div class=\"step-image\">[[!img install/inc/infography/switch-context.png link=\"no\"]]</div>\n"

#. type: Plain text
#, no-wrap
msgid "   [[!img install/inc/qrcodes/tails_boum_org_install_clone.png class=\"install-clone qrcode\" link=\"no\"]]\n"
msgstr "   [[!img install/inc/qrcodes/tails_boum_org_install_clone.png class=\"install-clone qrcode\" link=\"no\"]]\n"

#. type: Plain text
#, no-wrap
msgid "   [[!img install/inc/qrcodes/tails_boum_org_install_win_usb.png class=\"windows qrcode\" link=\"no\"]]\n"
msgstr "   [[!img install/inc/qrcodes/tails_boum_org_install_win_usb.png class=\"windows qrcode\" link=\"no\"]]\n"

#. type: Plain text
#, no-wrap
msgid "   [[!img install/inc/qrcodes/tails_boum_org_install_mac_usb.png class=\"mac-usb qrcode\" link=\"no\"]]\n"
msgstr "   [[!img install/inc/qrcodes/tails_boum_org_install_mac_usb.png class=\"mac-usb qrcode\" link=\"no\"]]\n"

#. type: Plain text
#, no-wrap
msgid "   [[!img install/inc/qrcodes/tails_boum_org_install_mac_clone.png class=\"mac-clone qrcode\" link=\"no\"]]\n"
msgstr "   [[!img install/inc/qrcodes/tails_boum_org_install_mac_clone.png class=\"mac-clone qrcode\" link=\"no\"]]\n"

#. type: Plain text
#, no-wrap
msgid "   [[!img install/inc/qrcodes/tails_boum_org_install_mac_dvd.png class=\"mac-dvd qrcode\" link=\"no\"]]\n"
msgstr "   [[!img install/inc/qrcodes/tails_boum_org_install_mac_dvd.png class=\"mac-dvd qrcode\" link=\"no\"]]\n"

#. type: Plain text
#, no-wrap
msgid "   [[!img install/inc/qrcodes/tails_boum_org_install_debian_usb.png class=\"debian qrcode\" link=\"no\"]]\n"
msgstr "   [[!img install/inc/qrcodes/tails_boum_org_install_debian_usb.png class=\"debian qrcode\" link=\"no\"]]\n"

#. type: Plain text
#, no-wrap
msgid "   [[!img install/inc/qrcodes/tails_boum_org_install_expert_usb.png class=\"expert qrcode\" link=\"no\"]]\n"
msgstr "   [[!img install/inc/qrcodes/tails_boum_org_install_expert_usb.png class=\"expert qrcode\" link=\"no\"]]\n"

#. type: Plain text
#, no-wrap
msgid "   [[!img install/inc/qrcodes/tails_boum_org_install_linux_usb.png class=\"linux qrcode\" link=\"no\"]]\n"
msgstr "   [[!img install/inc/qrcodes/tails_boum_org_install_linux_usb.png class=\"linux qrcode\" link=\"no\"]]\n"

#. type: Plain text
#, no-wrap
msgid "   [[!img install/inc/qrcodes/tails_boum_org_upgrade_clone.png class=\"upgrade-clone qrcode\" link=\"no\"]]\n"
msgstr "   [[!img install/inc/qrcodes/tails_boum_org_upgrade_clone.png class=\"upgrade-clone qrcode\" link=\"no\"]]\n"

#. type: Plain text
#, no-wrap
msgid "   [[!img install/inc/qrcodes/tails_boum_org_upgrade_tails.png class=\"upgrade-tails qrcode\" link=\"no\"]]\n"
msgstr "   [[!img install/inc/qrcodes/tails_boum_org_upgrade_tails.png class=\"upgrade-tails qrcode\" link=\"no\"]]\n"

#. type: Plain text
#, no-wrap
msgid "[[!img install/inc/infography/plug-source-usb.png link=\"no\" class=\"install-clone mac-clone\"]]\n"
msgstr "[[!img install/inc/infography/plug-source-usb.png link=\"no\" class=\"install-clone mac-clone\"]]\n"

#. type: Plain text
#, no-wrap
msgid "[[!img install/inc/infography/plug-other-usb.png link=\"no\" class=\"upgrade-clone\"]]\n"
msgstr "[[!img install/inc/infography/plug-other-usb.png link=\"no\" class=\"upgrade-clone\"]]\n"

#. type: Plain text
#, no-wrap
msgid "[[!img install/inc/infography/restart-on-tails.png link=\"no\" class=\"debian\"]]\n"
msgstr "[[!img install/inc/infography/restart-on-tails.png link=\"no\" class=\"debian\"]]\n"

#. type: Plain text
#, no-wrap
msgid "[[!img install/inc/infography/restart-on-intermediary-tails.png link=\"no\" class=\"clone windows linux mac-usb\"]]\n"
msgstr "[[!img install/inc/infography/restart-on-intermediary-tails.png link=\"no\" class=\"clone windows linux mac-usb\"]]\n"

#. type: Plain text
#, no-wrap
msgid "[[!img install/inc/infography/restart-on-dvd.png link=\"no\" class=\"mac-dvd\"]]\n"
msgstr "[[!img install/inc/infography/restart-on-dvd.png link=\"no\" class=\"mac-dvd\"]]\n"

#. type: Plain text
#, no-wrap
msgid "[[!img install/inc/infography/restart-on-upgrade-usb.png link=\"no\" class=\"upgrade-tails\"]]\n"
msgstr "[[!img install/inc/infography/restart-on-upgrade-usb.png link=\"no\" class=\"upgrade-tails\"]]\n"

#. type: Plain text
#, no-wrap
msgid "   [[!img install/inc/screenshots/mac_option_key.png class=\"screenshot mac-dvd\" link=\"no\"]]\n"
msgstr "   [[!img install/inc/screenshots/mac_option_key.png class=\"screenshot mac-dvd\" link=\"no\"]]\n"

#. type: Plain text
#, no-wrap
msgid ""
"   <div class=\"note install-clone debian expert windows linux\">\n"
"   <p>Most computers do not start on Tails by default. If it does you\n"
"   are lucky. Otherwise, if the computer starts on\n"
"   <span class=\"debian expert\">Debian or Ubuntu,</span>\n"
"   <span class=\"windows\">Windows,</span>\n"
"   <span class=\"linux\">Linux,</span>\n"
"   <span class=\"install-clone\">Windows or Linux,</span>\n"
"   refer to  [[!toggle id=\"not_at_all\" text=\"the troubleshooting section\n"
"   about Tails not starting at all\"]].</p>\n"
"   </div>\n"
msgstr ""
"   <div class=\"note install-clone debian expert windows linux\">\n"
"   <p>La maggior parte dei computer non si avvia su Tails di default. Se succede\n"
"   sei fortunata. Altrimenti, se il computer si avvia su\n"
"   <span class=\"debian expert\">Debian o Ubuntu,</span>\n"
"   <span class=\"windows\">Windows,</span>\n"
"   <span class=\"linux\">Linux,</span>\n"
"   <span class=\"install-clone\">Windows o Linux,</span>\n"
"   fai riferimento  [[!toggle id=\"not_at_all\" text=\"alla sezione sulla risoluzioni di problemi \n"
"   per quando Tails non si avvia per niente\"]].</p>\n"
"   </div>\n"

#. type: Plain text
#, no-wrap
msgid "      [[!img doc/first_steps/startup_options/boot-menu-with-options.png class=\"screenshot\" link=\"no\"]]\n"
msgstr "      [[!img doc/first_steps/startup_options/boot-menu-with-options.png class=\"screenshot\" link=\"no\"]]\n"

#. type: Plain text
#, no-wrap
msgid "   [[!img doc/first_steps/startup_options/tails-greeter-welcome-to-tails.png class=\"screenshot\" link=\"no\"]]\n"
msgstr "   [[!img doc/first_steps/startup_options/tails-greeter-welcome-to-tails.png class=\"screenshot\" link=\"no\"]]\n"

#. type: Plain text
#, no-wrap
msgid "   [[!img install/inc/screenshots/desktop.png class=\"screenshot\" link=\"no\"]]\n"
msgstr "   [[!img install/inc/screenshots/desktop.png class=\"screenshot\" link=\"no\"]]\n"
=======
#~ msgid "<div class=\"step-image\">[[!img install/inc/infography/switch-context.png link=\"no\"]]</div>\n"
#~ msgstr "<div class=\"step-image\">[[!img install/inc/infography/switch-context.png link=\"no\"]]</div>\n"

#~ msgid "   [[!img install/inc/qrcodes/tails_boum_org_install_clone.png class=\"install-clone qrcode\" link=\"no\"]]\n"
#~ msgstr "   [[!img install/inc/qrcodes/tails_boum_org_install_clone.png class=\"install-clone qrcode\" link=\"no\"]]\n"

#~ msgid "   [[!img install/inc/qrcodes/tails_boum_org_install_win_usb.png class=\"windows qrcode\" link=\"no\"]]\n"
#~ msgstr "   [[!img install/inc/qrcodes/tails_boum_org_install_win_usb.png class=\"windows qrcode\" link=\"no\"]]\n"

#~ msgid "   [[!img install/inc/qrcodes/tails_boum_org_install_mac_usb.png class=\"mac-usb qrcode\" link=\"no\"]]\n"
#~ msgstr "   [[!img install/inc/qrcodes/tails_boum_org_install_mac_usb.png class=\"mac-usb qrcode\" link=\"no\"]]\n"

#~ msgid "   [[!img install/inc/qrcodes/tails_boum_org_install_mac_clone.png class=\"mac-clone qrcode\" link=\"no\"]]\n"
#~ msgstr "   [[!img install/inc/qrcodes/tails_boum_org_install_mac_clone.png class=\"mac-clone qrcode\" link=\"no\"]]\n"

#~ msgid "   [[!img install/inc/qrcodes/tails_boum_org_install_mac_dvd.png class=\"mac-dvd qrcode\" link=\"no\"]]\n"
#~ msgstr "   [[!img install/inc/qrcodes/tails_boum_org_install_mac_dvd.png class=\"mac-dvd qrcode\" link=\"no\"]]\n"

#~ msgid "   [[!img install/inc/qrcodes/tails_boum_org_install_debian_usb.png class=\"debian qrcode\" link=\"no\"]]\n"
#~ msgstr "   [[!img install/inc/qrcodes/tails_boum_org_install_debian_usb.png class=\"debian qrcode\" link=\"no\"]]\n"

#~ msgid "   [[!img install/inc/qrcodes/tails_boum_org_install_expert_usb.png class=\"expert qrcode\" link=\"no\"]]\n"
#~ msgstr "   [[!img install/inc/qrcodes/tails_boum_org_install_expert_usb.png class=\"expert qrcode\" link=\"no\"]]\n"

#~ msgid "   [[!img install/inc/qrcodes/tails_boum_org_install_linux_usb.png class=\"linux qrcode\" link=\"no\"]]\n"
#~ msgstr "   [[!img install/inc/qrcodes/tails_boum_org_install_linux_usb.png class=\"linux qrcode\" link=\"no\"]]\n"

#~ msgid "   [[!img install/inc/qrcodes/tails_boum_org_upgrade_clone.png class=\"upgrade-clone qrcode\" link=\"no\"]]\n"
#~ msgstr "   [[!img install/inc/qrcodes/tails_boum_org_upgrade_clone.png class=\"upgrade-clone qrcode\" link=\"no\"]]\n"

#~ msgid "   [[!img install/inc/qrcodes/tails_boum_org_upgrade_tails.png class=\"upgrade-tails qrcode\" link=\"no\"]]\n"
#~ msgstr "   [[!img install/inc/qrcodes/tails_boum_org_upgrade_tails.png class=\"upgrade-tails qrcode\" link=\"no\"]]\n"

#~ msgid "[[!img install/inc/infography/plug-source-usb.png link=\"no\" class=\"install-clone mac-clone\"]]\n"
#~ msgstr "[[!img install/inc/infography/plug-source-usb.png link=\"no\" class=\"install-clone mac-clone\"]]\n"

#~ msgid "[[!img install/inc/infography/plug-other-usb.png link=\"no\" class=\"upgrade-clone\"]]\n"
#~ msgstr "[[!img install/inc/infography/plug-other-usb.png link=\"no\" class=\"upgrade-clone\"]]\n"

#~ msgid "[[!img install/inc/infography/restart-on-tails.png link=\"no\" class=\"debian\"]]\n"
#~ msgstr "[[!img install/inc/infography/restart-on-tails.png link=\"no\" class=\"debian\"]]\n"

#~ msgid "[[!img install/inc/infography/restart-on-intermediary-tails.png link=\"no\" class=\"clone windows linux mac-usb\"]]\n"
#~ msgstr "[[!img install/inc/infography/restart-on-intermediary-tails.png link=\"no\" class=\"clone windows linux mac-usb\"]]\n"

#~ msgid "[[!img install/inc/infography/restart-on-dvd.png link=\"no\" class=\"mac-dvd\"]]\n"
#~ msgstr "[[!img install/inc/infography/restart-on-dvd.png link=\"no\" class=\"mac-dvd\"]]\n"

#~ msgid "[[!img install/inc/infography/restart-on-upgrade-usb.png link=\"no\" class=\"upgrade-tails\"]]\n"
#~ msgstr "[[!img install/inc/infography/restart-on-upgrade-usb.png link=\"no\" class=\"upgrade-tails\"]]\n"

#~ msgid "   [[!img install/inc/screenshots/mac_option_key.png class=\"screenshot mac-dvd\" link=\"no\"]]\n"
#~ msgstr "   [[!img install/inc/screenshots/mac_option_key.png class=\"screenshot mac-dvd\" link=\"no\"]]\n"

#~ msgid ""
#~ "   <div class=\"note install-clone debian expert windows linux\">\n"
#~ "   <p>Most computers do not start on Tails by default. If it does you\n"
#~ "   are lucky. Otherwise, if the computer starts on\n"
#~ "   <span class=\"debian expert\">Debian or Ubuntu,</span>\n"
#~ "   <span class=\"windows\">Windows,</span>\n"
#~ "   <span class=\"linux\">Linux,</span>\n"
#~ "   <span class=\"install-clone\">Windows or Linux,</span>\n"
#~ "   refer to  [[!toggle id=\"not_at_all\" text=\"the troubleshooting section\n"
#~ "   about Tails not starting at all\"]].</p>\n"
#~ "   </div>\n"
#~ msgstr ""
#~ "   <div class=\"note install-clone debian expert windows linux\">\n"
#~ "   <p>La maggior parte dei computer non si avvia su Tails di default. Se succede\n"
#~ "   sei fortunata. Altrimenti, se il computer si avvia su\n"
#~ "   <span class=\"debian expert\">Debian o Ubuntu,</span>\n"
#~ "   <span class=\"windows\">Windows,</span>\n"
#~ "   <span class=\"linux\">Linux,</span>\n"
#~ "   <span class=\"install-clone\">Windows o Linux,</span>\n"
#~ "   fai riferimento  [[!toggle id=\"not_at_all\" text=\"alla sezione sulla risoluzioni di problemi \n"
#~ "   per quando Tails non si avvia per niente\"]].</p>\n"
#~ "   </div>\n"

#~ msgid "      [[!img doc/first_steps/startup_options/boot-menu-with-options.png class=\"screenshot\" link=\"no\"]]\n"
#~ msgstr "      [[!img doc/first_steps/startup_options/boot-menu-with-options.png class=\"screenshot\" link=\"no\"]]\n"

#~ msgid "   [[!img doc/first_steps/startup_options/tails-greeter-welcome-to-tails.png class=\"screenshot\" link=\"no\"]]\n"
#~ msgstr "   [[!img doc/first_steps/startup_options/tails-greeter-welcome-to-tails.png class=\"screenshot\" link=\"no\"]]\n"

#~ msgid "   [[!img install/inc/screenshots/desktop.png class=\"screenshot\" link=\"no\"]]\n"
#~ msgstr "   [[!img install/inc/screenshots/desktop.png class=\"screenshot\" link=\"no\"]]\n"
>>>>>>> cc92ebea
<|MERGE_RESOLUTION|>--- conflicted
+++ resolved
@@ -602,137 +602,6 @@
 "<p class=\"clone mac-dvd\">Questo era il primo e più importante passaggio!\n"
 "Ora prendi la <span class=\"clone\">nuova</span> chiave USB sulla quale vuoi installare Tails</p>\n"
 
-<<<<<<< HEAD
-#. type: Plain text
-#, no-wrap
-msgid "<div class=\"step-image\">[[!img install/inc/infography/switch-context.png link=\"no\"]]</div>\n"
-msgstr "<div class=\"step-image\">[[!img install/inc/infography/switch-context.png link=\"no\"]]</div>\n"
-
-#. type: Plain text
-#, no-wrap
-msgid "   [[!img install/inc/qrcodes/tails_boum_org_install_clone.png class=\"install-clone qrcode\" link=\"no\"]]\n"
-msgstr "   [[!img install/inc/qrcodes/tails_boum_org_install_clone.png class=\"install-clone qrcode\" link=\"no\"]]\n"
-
-#. type: Plain text
-#, no-wrap
-msgid "   [[!img install/inc/qrcodes/tails_boum_org_install_win_usb.png class=\"windows qrcode\" link=\"no\"]]\n"
-msgstr "   [[!img install/inc/qrcodes/tails_boum_org_install_win_usb.png class=\"windows qrcode\" link=\"no\"]]\n"
-
-#. type: Plain text
-#, no-wrap
-msgid "   [[!img install/inc/qrcodes/tails_boum_org_install_mac_usb.png class=\"mac-usb qrcode\" link=\"no\"]]\n"
-msgstr "   [[!img install/inc/qrcodes/tails_boum_org_install_mac_usb.png class=\"mac-usb qrcode\" link=\"no\"]]\n"
-
-#. type: Plain text
-#, no-wrap
-msgid "   [[!img install/inc/qrcodes/tails_boum_org_install_mac_clone.png class=\"mac-clone qrcode\" link=\"no\"]]\n"
-msgstr "   [[!img install/inc/qrcodes/tails_boum_org_install_mac_clone.png class=\"mac-clone qrcode\" link=\"no\"]]\n"
-
-#. type: Plain text
-#, no-wrap
-msgid "   [[!img install/inc/qrcodes/tails_boum_org_install_mac_dvd.png class=\"mac-dvd qrcode\" link=\"no\"]]\n"
-msgstr "   [[!img install/inc/qrcodes/tails_boum_org_install_mac_dvd.png class=\"mac-dvd qrcode\" link=\"no\"]]\n"
-
-#. type: Plain text
-#, no-wrap
-msgid "   [[!img install/inc/qrcodes/tails_boum_org_install_debian_usb.png class=\"debian qrcode\" link=\"no\"]]\n"
-msgstr "   [[!img install/inc/qrcodes/tails_boum_org_install_debian_usb.png class=\"debian qrcode\" link=\"no\"]]\n"
-
-#. type: Plain text
-#, no-wrap
-msgid "   [[!img install/inc/qrcodes/tails_boum_org_install_expert_usb.png class=\"expert qrcode\" link=\"no\"]]\n"
-msgstr "   [[!img install/inc/qrcodes/tails_boum_org_install_expert_usb.png class=\"expert qrcode\" link=\"no\"]]\n"
-
-#. type: Plain text
-#, no-wrap
-msgid "   [[!img install/inc/qrcodes/tails_boum_org_install_linux_usb.png class=\"linux qrcode\" link=\"no\"]]\n"
-msgstr "   [[!img install/inc/qrcodes/tails_boum_org_install_linux_usb.png class=\"linux qrcode\" link=\"no\"]]\n"
-
-#. type: Plain text
-#, no-wrap
-msgid "   [[!img install/inc/qrcodes/tails_boum_org_upgrade_clone.png class=\"upgrade-clone qrcode\" link=\"no\"]]\n"
-msgstr "   [[!img install/inc/qrcodes/tails_boum_org_upgrade_clone.png class=\"upgrade-clone qrcode\" link=\"no\"]]\n"
-
-#. type: Plain text
-#, no-wrap
-msgid "   [[!img install/inc/qrcodes/tails_boum_org_upgrade_tails.png class=\"upgrade-tails qrcode\" link=\"no\"]]\n"
-msgstr "   [[!img install/inc/qrcodes/tails_boum_org_upgrade_tails.png class=\"upgrade-tails qrcode\" link=\"no\"]]\n"
-
-#. type: Plain text
-#, no-wrap
-msgid "[[!img install/inc/infography/plug-source-usb.png link=\"no\" class=\"install-clone mac-clone\"]]\n"
-msgstr "[[!img install/inc/infography/plug-source-usb.png link=\"no\" class=\"install-clone mac-clone\"]]\n"
-
-#. type: Plain text
-#, no-wrap
-msgid "[[!img install/inc/infography/plug-other-usb.png link=\"no\" class=\"upgrade-clone\"]]\n"
-msgstr "[[!img install/inc/infography/plug-other-usb.png link=\"no\" class=\"upgrade-clone\"]]\n"
-
-#. type: Plain text
-#, no-wrap
-msgid "[[!img install/inc/infography/restart-on-tails.png link=\"no\" class=\"debian\"]]\n"
-msgstr "[[!img install/inc/infography/restart-on-tails.png link=\"no\" class=\"debian\"]]\n"
-
-#. type: Plain text
-#, no-wrap
-msgid "[[!img install/inc/infography/restart-on-intermediary-tails.png link=\"no\" class=\"clone windows linux mac-usb\"]]\n"
-msgstr "[[!img install/inc/infography/restart-on-intermediary-tails.png link=\"no\" class=\"clone windows linux mac-usb\"]]\n"
-
-#. type: Plain text
-#, no-wrap
-msgid "[[!img install/inc/infography/restart-on-dvd.png link=\"no\" class=\"mac-dvd\"]]\n"
-msgstr "[[!img install/inc/infography/restart-on-dvd.png link=\"no\" class=\"mac-dvd\"]]\n"
-
-#. type: Plain text
-#, no-wrap
-msgid "[[!img install/inc/infography/restart-on-upgrade-usb.png link=\"no\" class=\"upgrade-tails\"]]\n"
-msgstr "[[!img install/inc/infography/restart-on-upgrade-usb.png link=\"no\" class=\"upgrade-tails\"]]\n"
-
-#. type: Plain text
-#, no-wrap
-msgid "   [[!img install/inc/screenshots/mac_option_key.png class=\"screenshot mac-dvd\" link=\"no\"]]\n"
-msgstr "   [[!img install/inc/screenshots/mac_option_key.png class=\"screenshot mac-dvd\" link=\"no\"]]\n"
-
-#. type: Plain text
-#, no-wrap
-msgid ""
-"   <div class=\"note install-clone debian expert windows linux\">\n"
-"   <p>Most computers do not start on Tails by default. If it does you\n"
-"   are lucky. Otherwise, if the computer starts on\n"
-"   <span class=\"debian expert\">Debian or Ubuntu,</span>\n"
-"   <span class=\"windows\">Windows,</span>\n"
-"   <span class=\"linux\">Linux,</span>\n"
-"   <span class=\"install-clone\">Windows or Linux,</span>\n"
-"   refer to  [[!toggle id=\"not_at_all\" text=\"the troubleshooting section\n"
-"   about Tails not starting at all\"]].</p>\n"
-"   </div>\n"
-msgstr ""
-"   <div class=\"note install-clone debian expert windows linux\">\n"
-"   <p>La maggior parte dei computer non si avvia su Tails di default. Se succede\n"
-"   sei fortunata. Altrimenti, se il computer si avvia su\n"
-"   <span class=\"debian expert\">Debian o Ubuntu,</span>\n"
-"   <span class=\"windows\">Windows,</span>\n"
-"   <span class=\"linux\">Linux,</span>\n"
-"   <span class=\"install-clone\">Windows o Linux,</span>\n"
-"   fai riferimento  [[!toggle id=\"not_at_all\" text=\"alla sezione sulla risoluzioni di problemi \n"
-"   per quando Tails non si avvia per niente\"]].</p>\n"
-"   </div>\n"
-
-#. type: Plain text
-#, no-wrap
-msgid "      [[!img doc/first_steps/startup_options/boot-menu-with-options.png class=\"screenshot\" link=\"no\"]]\n"
-msgstr "      [[!img doc/first_steps/startup_options/boot-menu-with-options.png class=\"screenshot\" link=\"no\"]]\n"
-
-#. type: Plain text
-#, no-wrap
-msgid "   [[!img doc/first_steps/startup_options/tails-greeter-welcome-to-tails.png class=\"screenshot\" link=\"no\"]]\n"
-msgstr "   [[!img doc/first_steps/startup_options/tails-greeter-welcome-to-tails.png class=\"screenshot\" link=\"no\"]]\n"
-
-#. type: Plain text
-#, no-wrap
-msgid "   [[!img install/inc/screenshots/desktop.png class=\"screenshot\" link=\"no\"]]\n"
-msgstr "   [[!img install/inc/screenshots/desktop.png class=\"screenshot\" link=\"no\"]]\n"
-=======
 #~ msgid "<div class=\"step-image\">[[!img install/inc/infography/switch-context.png link=\"no\"]]</div>\n"
 #~ msgstr "<div class=\"step-image\">[[!img install/inc/infography/switch-context.png link=\"no\"]]</div>\n"
 
@@ -817,5 +686,4 @@
 #~ msgstr "   [[!img doc/first_steps/startup_options/tails-greeter-welcome-to-tails.png class=\"screenshot\" link=\"no\"]]\n"
 
 #~ msgid "   [[!img install/inc/screenshots/desktop.png class=\"screenshot\" link=\"no\"]]\n"
-#~ msgstr "   [[!img install/inc/screenshots/desktop.png class=\"screenshot\" link=\"no\"]]\n"
->>>>>>> cc92ebea
+#~ msgstr "   [[!img install/inc/screenshots/desktop.png class=\"screenshot\" link=\"no\"]]\n"