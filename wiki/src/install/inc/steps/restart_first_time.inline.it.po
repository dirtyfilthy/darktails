# SOME DESCRIPTIVE TITLE
# Copyright (C) YEAR Free Software Foundation, Inc.
# This file is distributed under the same license as the PACKAGE package.
# FIRST AUTHOR <EMAIL@ADDRESS>, YEAR.
#
msgid ""
msgstr ""
"Project-Id-Version: PACKAGE VERSION\n"
"Report-Msgid-Bugs-To: tails-l10n@boum.org\n"
<<<<<<< HEAD
"POT-Creation-Date: 2020-07-11 10:18+0000\n"
=======
"POT-Creation-Date: 2020-07-03 06:53+0000\n"
>>>>>>> e3f05718
"PO-Revision-Date: 2020-01-17 12:26+0000\n"
"Last-Translator: gallium69 <gallium69@riseup.net>\n"
"Language-Team: ita <transitails@inventati.org>\n"
"Language: it\n"
"MIME-Version: 1.0\n"
"Content-Type: text/plain; charset=UTF-8\n"
"Content-Transfer-Encoding: 8bit\n"
"Plural-Forms: nplurals=2; plural=n != 1;\n"
"X-Generator: Weblate 3.5.1\n"

#. type: Plain text
#, no-wrap
msgid "<div class=\"trophy windows linux mac expert\">\n"
msgstr "<div class=\"trophy windows linux mac expert\">\n"

#. type: Plain text
#, fuzzy, no-wrap
#| msgid "<div class=\"step-image\">[[!img install/inc/infography/switch-context.png link=\"no\" alt=\"\"]]</div>\n"
msgid "<div class=\"state-image\">[[!img install/inc/infography/tails-usb.png link=\"no\" alt=\"Tails USB stick\"]]</div>\n"
msgstr "<div class=\"step-image\">[[!img install/inc/infography/switch-context.png link=\"no\" alt=\"\"]]</div>\n"

#. type: Plain text
#, no-wrap
msgid "<p>Congratulations, you have installed Tails on your USB stick!</p>\n"
msgstr ""

#. type: Plain text
#, no-wrap
msgid ""
"<p>You will now restart your computer on this USB stick.\n"
"<span class=\"windows linux expert\">It can be a bit complicated, so good luck!</span>\n"
"<span class=\"mac\">But it might not work on your Mac model, so good luck!</span>\n"
"</p>\n"
msgstr ""

#. type: Plain text
#, no-wrap
msgid "</div>\n"
msgstr "</div>\n"

#. type: Plain text
#, fuzzy, no-wrap
#| msgid "<div class=\"step-image\">\n"
msgid "<div class=\"clone\">\n"
msgstr "<div class=\"step-image\">\n"

#. type: Plain text
#, no-wrap
msgid ""
"<p>If you are already in Tails, go directly to step 3:\n"
"<a href=\"#verify-other\">Verify that the other Tails is up-to-date</a>.</p>\n"
msgstr ""

#. type: Plain text
#, no-wrap
msgid "<h1 id=\"back\">Open these instructions on another device</h1>\n"
msgstr "<h1 id=\"back\">Apri queste istruzioni su un altro dispositivo</h1>\n"

#. type: Plain text
#, no-wrap
msgid "<div class=\"step-image\">[[!img install/inc/infography/switch-context.png link=\"no\" alt=\"\"]]</div>\n"
msgstr "<div class=\"step-image\">[[!img install/inc/infography/switch-context.png link=\"no\" alt=\"\"]]</div>\n"

#. type: Plain text
msgid ""
"In the next step, you will shut down the computer. To be able to follow the "
"rest of the instructions afterwards, we recommend you either:"
msgstr ""
"Nei prossimi passaggi, dovrai spegnere il computer. Per poter essere in "
"grado di seguire le istruzioni, ti raccomandiamo di fare una delle seguenti "
"cose:"

#. type: Plain text
#, no-wrap
msgid "   [[!img install/inc/qrcodes/tails_boum_org_install_clone_back_1.png class=\"install-clone qrcode\" link=\"no\" alt=\"\"]]\n"
msgstr "   [[!img install/inc/qrcodes/tails_boum_org_install_clone_back_1.png class=\"install-clone qrcode\" link=\"no\" alt=\"\"]]\n"

#. type: Plain text
#, no-wrap
msgid "   [[!img install/inc/qrcodes/tails_boum_org_install_win_usb_back_1.png class=\"windows qrcode\" link=\"no\" alt=\"\"]]\n"
msgstr "   [[!img install/inc/qrcodes/tails_boum_org_install_win_usb_back_1.png class=\"windows qrcode\" link=\"no\" alt=\"\"]]\n"

#. type: Plain text
#, no-wrap
msgid "   [[!img install/inc/qrcodes/tails_boum_org_install_mac_usb_back_1.png class=\"mac qrcode\" link=\"no\" alt=\"\"]]\n"
msgstr "   [[!img install/inc/qrcodes/tails_boum_org_install_mac_usb_back_1.png class=\"mac qrcode\" link=\"no\" alt=\"\"]]\n"

#. type: Plain text
#, no-wrap
msgid "   [[!img install/inc/qrcodes/tails_boum_org_install_mac_clone_back_1.png class=\"mac-clone qrcode\" link=\"no\" alt=\"\"]]\n"
msgstr "   [[!img install/inc/qrcodes/tails_boum_org_install_mac_clone_back_1.png class=\"mac-clone qrcode\" link=\"no\" alt=\"\"]]\n"

#. type: Plain text
#, no-wrap
msgid "   [[!img install/inc/qrcodes/tails_boum_org_install_expert_usb_back_1.png class=\"expert qrcode\" link=\"no\" alt=\"\"]]\n"
msgstr "   [[!img install/inc/qrcodes/tails_boum_org_install_expert_usb_back_1.png class=\"expert qrcode\" link=\"no\" alt=\"\"]]\n"

#. type: Plain text
#, no-wrap
msgid "   [[!img install/inc/qrcodes/tails_boum_org_install_linux_usb_back_1.png class=\"linux qrcode\" link=\"no\" alt=\"\"]]\n"
msgstr "   [[!img install/inc/qrcodes/tails_boum_org_install_linux_usb_back_1.png class=\"linux qrcode\" link=\"no\" alt=\"\"]]\n"

#. type: Plain text
#, no-wrap
msgid "   [[!img install/inc/qrcodes/tails_boum_org_upgrade_clone_back_1.png class=\"upgrade-clone qrcode\" link=\"no\" alt=\"\"]]\n"
msgstr "   [[!img install/inc/qrcodes/tails_boum_org_upgrade_clone_back_1.png class=\"upgrade-clone qrcode\" link=\"no\" alt=\"\"]]\n"

#. type: Plain text
#, no-wrap
msgid "   [[!img install/inc/qrcodes/tails_boum_org_upgrade_tails_back_1.png class=\"upgrade-tails qrcode\" link=\"no\" alt=\"\"]]\n"
msgstr "   [[!img install/inc/qrcodes/tails_boum_org_upgrade_tails_back_1.png class=\"upgrade-tails qrcode\" link=\"no\" alt=\"\"]]\n"

#. type: Plain text
#, no-wrap
msgid "   [[!img install/inc/qrcodes/tails_boum_org_upgrade_win_back_1.png class=\"upgrade-windows qrcode\" link=\"no\" alt=\"\"]]\n"
msgstr "   [[!img install/inc/qrcodes/tails_boum_org_upgrade_win_back_1.png class=\"upgrade-windows qrcode\" link=\"no\" alt=\"\"]]\n"

#. type: Plain text
#, no-wrap
msgid "   [[!img install/inc/qrcodes/tails_boum_org_upgrade_mac_back_1.png class=\"upgrade-mac qrcode\" link=\"no\" alt=\"\"]]\n"
msgstr "   [[!img install/inc/qrcodes/tails_boum_org_upgrade_mac_back_1.png class=\"upgrade-mac qrcode\" link=\"no\" alt=\"\"]]\n"

#. type: Plain text
#, no-wrap
msgid "   [[!img install/inc/qrcodes/tails_boum_org_upgrade_linux_back_1.png class=\"upgrade-linux qrcode\" link=\"no\" alt=\"\"]]\n"
msgstr "   [[!img install/inc/qrcodes/tails_boum_org_upgrade_linux_back_1.png class=\"upgrade-linux qrcode\" link=\"no\" alt=\"\"]]\n"

#. type: Bullet: '   - '
msgid ""
"Open this page on your smartphone, tablet, or another computer (recommended)."
msgstr ""
"Apri questa pagina sul tuo smartphone, tablet o altro computer (consigliato)."

#. type: Bullet: '   - '
msgid "Print the rest of the instructions on paper."
msgstr "Stampa il resto delle istruzioni su carta."

#. type: Bullet: '   - '
msgid "Take note of the URL of this page to be able to come back later:"
msgstr ""
"Prendi nota dell'indirizzo di questa pagina per poterci tornare più tardi:"

#. type: Plain text
#, no-wrap
msgid ""
"     <span class=\"install-clone\">`https://tails.boum.org/install/clone?back=1`</span>\n"
"     <span class=\"windows\">`https://tails.boum.org/install/win/usb?back=1`</span>\n"
"     <span class=\"mac\">`https://tails.boum.org/install/mac/usb?back=1`</span>\n"
"     <span class=\"mac-clone\">`https://tails.boum.org/install/mac/clone?back=1`</span>\n"
"     <span class=\"expert\">`https://tails.boum.org/install/expert/usb?back=1`</span>\n"
"     <span class=\"linux\">`https://tails.boum.org/install/linux/usb?back=1`</span>\n"
"     <span class=\"upgrade-clone\">`https://tails.boum.org/upgrade/clone?back=1`</span>\n"
"     <span class=\"upgrade-tails\">`https://tails.boum.org/upgrade/tails?back=1`</span>\n"
"     <span class=\"upgrade-windows\">`https://tails.boum.org/upgrade/win?back=1`</span>\n"
"     <span class=\"upgrade-mac\">`https://tails.boum.org/upgrade/mac?back=1`</span>\n"
"     <span class=\"upgrade-linux\">`https://tails.boum.org/upgrade/linux?back=1`</span>\n"
msgstr ""
"     <span class=\"install-clone\">`https://tails.boum.org/install/clone/index.it.html?back=1`</span>\n"
"     <span class=\"windows\">`https://tails.boum.org/install/win/usb/index.it.html?back=1`</span>\n"
"     <span class=\"mac\">`https://tails.boum.org/install/mac/usb/index.it.html?back=1`</span>\n"
"     <span class=\"mac-clone\">`https://tails.boum.org/install/mac/clone/index.it.html?back=1`</span>\n"
"     <span class=\"expert\">`https://tails.boum.org/install/expert/usb/index.it.html?back=1`</span>\n"
"     <span class=\"linux\">`https://tails.boum.org/install/linux/usb/index.it.html?back=1`</span>\n"
"     <span class=\"upgrade-clone\">`https://tails.boum.org/upgrade/clone/index.it.html?back=1`</span>\n"
"     <span class=\"upgrade-tails\">`https://tails.boum.org/upgrade/tails/index.it.html?back=1`</span>\n"
"     <span class=\"upgrade-windows\">`https://tails.boum.org/upgrade/win/index.it.html?back=1`</span>\n"
"     <span class=\"upgrade-mac\">`https://tails.boum.org/upgrade/mac/index.it.html?back=1`</span>\n"
"     <span class=\"upgrade-linux\">`https://tails.boum.org/upgrade/linux/index.it.html?back=1`</span>\n"

#. type: Plain text
#, fuzzy, no-wrap
#| msgid ""
#| "<h1 id=\"start-intermediary\" class=\"windows linux mac-usb upgrade-tails\">Restart on the intermediary Tails</h1>\n"
#| "<h1 id=\"start-other\" class=\"clone\">Restart on the other Tails</h1>\n"
#| "<h1 id=\"start-dvd\" class=\"mac-dvd\">Restart on the Tails DVD</h1>\n"
#| "<h1 id=\"start-tails\" class=\"debian expert\">Restart on Tails</h1>\n"
msgid ""
"<h1 id=\"start-intermediary\" class=\"upgrade-tails upgrade-os\">Restart on the intermediary Tails</h1>\n"
"<h1 id=\"start-other\" class=\"clone\">Restart on the other Tails</h1>\n"
"<h1 id=\"start-tails\" class=\"windows linux mac expert\">Restart on Tails</h1>\n"
msgstr ""
"<h1 id=\"start-intermediary\" class=\"windows linux mac-usb upgrade-tails\">Riavvia sulla Tails intermediaria</h1>\n"
"<h1 id=\"start-other\" class=\"clone\">Riavvia su un'altra Tails</h1>\n"
"<h1 id=\"start-dvd\" class=\"mac-dvd\">Riavvia sul DVD Tails</h1>\n"
"<h1 id=\"start-tails\" class=\"debian expert\">Riavvia su Tails</h1>\n"

#. type: Plain text
#, no-wrap
msgid "<div class=\"step-image\">\n"
msgstr "<div class=\"step-image\">\n"

#. type: Plain text
#, fuzzy, no-wrap
#| msgid "[[!img install/inc/infography/plug-source-usb.png link=\"no\" class=\"install-clone mac-clone\"]]\n"
msgid "[[!img install/inc/infography/plug-other-tails.png link=\"no\" class=\"clone\" alt=\"USB stick plugged on the left\"]]\n"
msgstr "[[!img install/inc/infography/plug-source-usb.png link=\"no\" class=\"install-clone mac-clone\"]]\n"

#. type: Plain text
#, fuzzy, no-wrap
#| msgid "[[!img install/inc/infography/restart-on-intermediary-tails.png link=\"no\" class=\"clone windows linux mac-usb\"]]\n"
msgid "[[!img install/inc/infography/restart-on-tails.png link=\"no\" class=\"windows linux mac\" alt=\"Computer restarted on USB stick\"]]\n"
msgstr "[[!img install/inc/infography/restart-on-intermediary-tails.png link=\"no\" class=\"clone windows linux mac-usb\"]]\n"

#. type: Plain text
#, fuzzy, no-wrap
#| msgid "[[!img install/inc/infography/plug-source-usb.png link=\"no\" class=\"install-clone mac-clone\"]]\n"
msgid "[[!img install/inc/infography/restart-on-other-tails.png link=\"no\" class=\"clone upgrade-os\" alt=\"Computer restarted on USB stick on the left\"]]\n"
msgstr "[[!img install/inc/infography/plug-source-usb.png link=\"no\" class=\"install-clone mac-clone\"]]\n"

#. type: Plain text
#, no-wrap
msgid "[[!img install/inc/infography/restart-on-upgrade-usb.png link=\"no\" class=\"upgrade-tails\" alt=\"USB stick unplugged on the right and computer restarted on USB stick on the left\"]]\n"
msgstr ""

#. type: Plain text
#, no-wrap
msgid "<div class=\"windows linux expert install-clone upgrade-clone upgrade-tails upgrade-windows upgrade-linux\">\n"
msgstr "<div class=\"windows linux expert install-clone upgrade-clone upgrade-tails upgrade-windows upgrade-linux\">\n"

#. type: Plain text
#, no-wrap
msgid "[[!inline pages=\"install/inc/steps/pc_boot_menu.inline\" raw=\"yes\" sort=\"age\"]]\n"
msgstr "[[!inline pages=\"install/inc/steps/pc_boot_menu.inline.it\" raw=\"yes\" sort=\"age\"]]\n"

#. type: Plain text
#, no-wrap
msgid "<div class=\"mac mac-clone upgrade-mac\">\n"
msgstr "<div class=\"mac mac-clone upgrade-mac\">\n"

#. type: Plain text
#, no-wrap
msgid "[[!inline pages=\"install/inc/steps/mac_startup_disks.inline\" raw=\"yes\" sort=\"age\"]]\n"
msgstr "[[!inline pages=\"install/inc/steps/mac_startup_disks.inline.it\" raw=\"yes\" sort=\"age\"]]\n"

#. type: Plain text
#, no-wrap
msgid "<a id=\"greeter\"></a>\n"
msgstr ""

#. type: Plain text
#, no-wrap
msgid "<h2 id=\"welcome-screen\">Welcome Screen</h2>\n"
msgstr ""

#. type: Bullet: '1. '
msgid "One to two minutes after the Boot Loader, the Welcome Screen appears."
msgstr ""

#. type: Plain text
#, no-wrap
msgid ""
"   <div class=\"note\">\n"
"   <p>If the computer display the error message\n"
"   <span class=\"guilabel\">Error starting GDM with your graphics\n"
"   card</span>, refer to our [[list of known issues with graphics\n"
"   cards|support/known_issues/graphics]].</p>\n"
msgstr ""

#. type: Plain text
#, fuzzy, no-wrap
#| msgid ""
#| "   <div class=\"note\">\n"
#| "   <p>If the computer stops responding or displays error messages before\n"
#| "   getting to <span class=\"application\">Tails Greeter</span>, refer to\n"
#| "   [[!toggle id=\"not_entirely\" text=\"the troubleshooting section about\n"
#| "   Tails not starting entirely\"]].</p>\n"
#| "   </div>\n"
msgid ""
"   <p>If the computer stops responding or displays other error messages before\n"
"   getting to the Welcome Screen, refer to\n"
"   [[!toggle id=\"not_entirely\" text=\"the troubleshooting section about\n"
"   Tails not starting entirely\"]].</p>\n"
"   </div>\n"
msgstr ""
"   <div class=\"note\">\n"
"   <p>Se il computer smette di rispondere o mostra un messaggio d'errore prima di\n"
"   arrivare al <span class=\"application\">Tails Greeter</span>, fai riferimento alla\n"
"   [[!toggle id=\"not_entirely\" text=\"sessione di risoluzione dei problemi per quando\n"
"   Tails non si avvia\"]].</p>\n"
"   </div>\n"

#. type: Plain text
#, no-wrap
msgid "   [[!toggleable id=\"not_entirely\" text=\"\"\"\n"
msgstr "   [[!toggleable id=\"not_entirely\" text=\"\"\"\n"

#. type: Plain text
#, no-wrap
msgid "   <span class=\"hide\">[[!toggle id=\"not_entirely\" text=\"\"]]</span>\n"
msgstr "   <span class=\"hide\">[[!toggle id=\"not_entirely\" text=\"\"]]</span>\n"

#. type: Plain text
#, fuzzy, no-wrap
#| msgid ""
#| "   Troubleshooting\n"
#| "   ---------------\n"
msgid "   Troubleshooting\n"
msgstr ""
"   Risoluzione dei problemi\n"
"   ---------------\n"

#. type: Plain text
#, fuzzy, no-wrap
#| msgid ""
#| "   Tails does not start entirely\n"
#| "   -----------------------------\n"
msgid "   Tails does not start entirely\n"
msgstr ""
"   Tails non si avvia\n"
"   -----------------------------\n"

#. type: Plain text
#, fuzzy, no-wrap
#| msgid ""
#| "   The following section applies if the <span class=\"guilabel\">Boot Tails</span> menu appears but not\n"
#| "   <span class=\"application\">Tails Greeter</span> when starting Tails.\n"
msgid ""
"   The following section applies if the Boot Loader appears but not\n"
"   the Welcome Screen when starting Tails.\n"
msgstr ""
"   La seguente sessione si applica a quando il menù <span class=\"guilabel\">Avvia Tails</span> compare, ma non il\n"
"   <span class=\"application\">Tails Greeter</span> quando si avvia Tails.\n"

#. type: Bullet: '   1. '
msgid "Restart the computer on the first USB stick."
msgstr "Riavvia il computer sulla prima chiave USB."

#. type: Plain text
#, fuzzy, no-wrap
#| msgid ""
#| "   1. In the <span class=\"guilabel\">Boot Tails</span> menu, choose the <span class=\"guilabel\">failsafe</span>\n"
#| "   mode which might work better on some computers.\n"
msgid ""
"   1. In the Boot Loader, choose the\n"
"   <span class=\"guilabel\">Troubleshooting Mode</span>\n"
"   which might work better on some computers.\n"
msgstr ""
"   1. Nel menù <span class=\"guilabel\">Avvia Tails</span>, scegli la modalità <span class=\"guilabel\">failsafe</span>\n"
"   che potrebbe funzionare meglio su alcuni computer.\n"

#. type: Plain text
#, fuzzy, no-wrap
#| msgid ""
#| "   1. If the <span class=\"guilabel\">failsafe</span> mode does not work\n"
#| "   better, restart the computer again on the first USB stick.\n"
msgid ""
"   1. If the <span class=\"guilabel\">Troubleshooting Mode</span> does not work\n"
"   better, restart the computer again on the first USB stick.\n"
msgstr ""
"   1. Se la modalità <span class=\"guilabel\">failsafe</span> non funziona\n"
"   meglio, riavvia il computer di nuovo sulla prima chiave USB.\n"

#. type: Bullet: '   1. '
msgid "Depending on whether the Boot Loader is *GRUB* or *SYSLINUX*:"
msgstr ""

#. type: Plain text
#, no-wrap
msgid "      If the Boot Loader is *GRUB*:\n"
msgstr ""

#. type: Bullet: '        1. '
msgid "Press **e** when GRUB appears."
msgstr ""

#. type: Plain text
#, no-wrap
msgid "           A new screen appears with more options.\n"
msgstr ""

#. type: Plain text
#, fuzzy, no-wrap
#| msgid "   [[!img doc/first_steps/welcome_screen/tails-greeter-welcome-to-tails.png link=\"no\"]]\n"
msgid ""
"           [[!img doc/advanced_topics/boot_options/grub-with-options.png link=\"no\" alt=\"GRUB with a list of\n"
"           options starting with 'setparams Tails'\"]]\n"
msgstr "   [[!img doc/advanced_topics/boot_options/grub-with-options.png link=\"no\"]]\n"

#. type: Bullet: '        1. '
msgid ""
"Navigate with the arrows of the keyboard to the end of the line that starts "
"with <span class=\"code\">linux</span>. The line is most likely wrapped and "
"displayed on several lines on the screen but it is a single configuration "
"line."
msgstr ""

#. type: Bullet: '        1. '
msgid ""
"Press the <span class=\"keycap\">Backspace</span> key several times to "
"remove the <span class=\"code\">quiet</span> option from the command line."
msgstr ""
"Premi il tasto <span class=\"keycap\">Backspace</span> molte volte per "
"rimuovere l'opzione <span class=\"code\">quiet</span> dalla linea di comando."

#. type: Bullet: '        1. '
#, fuzzy
#| msgid "Type `debug nosplash` to add these options to the command line."
msgid ""
"Type <span class=\"code\">debug nosplash</span> to add these options to the "
"command line."
msgstr ""
"Digita 'debug nosplash' per aggiungere queste opzioni alla riga di comando."

#. type: Bullet: '        1. '
msgid "If Tails previously failed to start and displayed the following error:"
msgstr ""

#. type: Plain text
#, no-wrap
msgid "           <p class=\"pre\">Probing EDD (edd=off to disable)...</span>\n"
msgstr ""

#. type: Plain text
#, fuzzy, no-wrap
#| msgid "Type `debug nosplash` to add these options to the command line."
msgid "           Then type `edd=off` to add this option to the command line.\n"
msgstr "Digita 'debug nosplash' per aggiungere queste opzioni alla riga di comando."

#. type: Bullet: '        1. '
msgid "Press **Ctrl+X** to start Tails."
msgstr ""

#. type: Bullet: '        1. '
#, fuzzy
#| msgid ""
#| "Hopefully, error messages now appear when starting Tails. You can [[send "
#| "them to our support team by email|support/talk]], for example by taking a "
#| "picture of the last screen and error messages."
msgid ""
"Hopefully, new error messages now appear when starting Tails. You can [[send "
"them to our help desk by email|support/talk]], for example by taking a "
"picture of the last screen and error messages."
msgstr ""
"Dei messaggi d'errore dovrebbero ora apparire all'avvio di Tails. Puoi "
"[[inviarli al nostro team di supporto via email|support/talk]], per esempio "
"facendo una foto all'ultima schermata e messaggio d'errore."

#. type: Plain text
#, no-wrap
msgid "      If the Boot Loader is *SYSLINUX*:\n"
msgstr ""

#. type: Bullet: '        1. '
#, fuzzy
#| msgid ""
#| "   1. In the <span class=\"guilabel\">Boot Tails</span> menu, press\n"
#| "   <span class=\"keycap\">TAB</span>. A command line with a list\n"
#| "   of boot options appears at the bottom of the screen.\n"
msgid ""
"Press <span class=\"keycap\">Tab</span>. A command line with a list of boot "
"options appears at the bottom of the screen."
msgstr ""
"   1. Nel menù <span class=\"guilabel\">Avvia Tails</span>, premi\n"
"   <span class=\"keycap\">TAB</span>. Una linea di comando con una\n"
"    lista di opzioni compare sul fondo dello schermo.\n"

#. type: Plain text
<<<<<<< HEAD
#, fuzzy, no-wrap
=======
#, no-wrap
>>>>>>> e3f05718
#| msgid "   [[!img doc/first_steps/welcome_screen/tails-greeter-welcome-to-tails.png link=\"no\"]]\n"
msgid ""
"           [[!img doc/advanced_topics/boot_options/syslinux-with-options.png link=\"no\" alt=\"SYSLINUX with\n"
"           a list of options starting with '/live/vmlinuz' at the bottom\"]]\n"
<<<<<<< HEAD
msgstr "   [[!img doc/first_steps/welcome_screen/tails-greeter-welcome-to-tails.png link=\"no\"]]\n"
=======
msgstr "   [[!img doc/advanced_topics/boot_options/syslinux-with-options.png link=\"no\"]]\n"
>>>>>>> e3f05718

#. type: Plain text
#, fuzzy, no-wrap
#| msgid "Type `debug nosplash` to add these options to the command line."
msgid "           Then type <span class=\"code\">edd=off</span> to add this option to the command line.\n"
msgstr "Digita 'debug nosplash' per aggiungere queste opzioni alla riga di comando."

#. type: Bullet: '        1. '
#, fuzzy
#| msgid "To start Tails, press <span class=\"keycap\">Enter</span>."
msgid "Press <span class=\"keycap\">Enter</span> to start Tails."
msgstr "Per avviare Tails, premi <span class=\"keycap\">Invio</span>."

#. type: Plain text
#, fuzzy, no-wrap
#| msgid "   [[!img doc/first_steps/welcome_screen/tails-greeter-welcome-to-tails.png link=\"no\"]]\n"
msgid "   [[!img doc/first_steps/welcome_screen/welcome-screen.png link=\"no\" alt=\"Welcome to Tails!\"]]\n"
msgstr "   [[!img doc/first_steps/welcome_screen/tails-greeter-welcome-to-tails.png link=\"no\"]]\n"

#. type: Plain text
#, fuzzy, no-wrap
#| msgid ""
#| "1. In <span class=\"application\">Tails Greeter</span>, select your preferred language in the drop-down\n"
#| "list on the bottom left of the screen. Click <span class=\"button\">Login</span>.\n"
msgid ""
"1. In the Welcome Screen, select your language and\n"
"keyboard layout in the <span class=\"guilabel\">Language & Region</span> section.\n"
"Click <span class=\"button\">Start Tails</span>.\n"
msgstr ""
"1. In <span class=\"application\">Tails Greeter</span>, seleziona la tua lingua preferita nella lista a cascata\n"
"sull'angolo in basso a sinistra dello schermo. Clicca su <span class=\"button\">Login</span>.\n"

#. type: Bullet: '1. '
msgid "After 15&ndash;30 seconds, the Tails desktop appears."
msgstr "Dopo 15&ndash;30 secondi, ti apparirà il Desktop di Tails."

#. type: Plain text
#, no-wrap
msgid "   [[!img install/inc/screenshots/desktop.png link=\"no\" alt=\"Tails desktop\"]]\n"
msgstr "   [[!img install/inc/screenshots/desktop.png link=\"no\" alt=\"Desktop di Tails\"]]\n"

#, fuzzy
#~| msgid ""
#~| "   The following section applies if the <span class=\"guilabel\">Boot "
#~| "Tails</span> menu appears but not\n"
#~| "   <span class=\"application\">Tails Greeter</span> when starting "
#~| "Tails.\n"
#~ msgid ""
#~ "One to two minutes after the <span class=\"application\">Boot Loader "
#~ "Menu</span>, another screen called <span class=\"application\">Tails "
#~ "Greeter</span> appears."
#~ msgstr ""
#~ "   La seguente sessione si applica a quando il menù <span class=\"guilabel"
#~ "\">Avvia Tails</span> compare, ma non il\n"
#~ "   <span class=\"application\">Tails Greeter</span> quando si avvia "
#~ "Tails.\n"

#~ msgid ""
#~ "If the error message is <span class=\"code\">/bin/sh: can't access tty; "
#~ "job control turned off</span> followed by <span class=\"code"
#~ "\">(initramfs)</span>, then try removing the <span class=\"code\">live-"
#~ "media=removable</span> option from the boot command line."
#~ msgstr ""
#~ "Se il messaggio d'errore è <span class=\"code\">/bin/sh: can't access "
#~ "tty; job control turned off</span> seguito da <span class=\"code"
#~ "\">(initramfs)</span>, prova a rimuovere l'opzione <span class=\"code"
#~ "\">live-media=removable</span> dalla riga di comando d'avvio."

#, fuzzy
#~| msgid ""
#~| "      If removing <span class=\"code\">live-media=removable</span> "
#~| "allows you to start Tails, please\n"
#~| "      report the problem to our [[support team|support/talk]].\n"
#~| "      This contributes to improving the [[list\n"
#~| "      of problematic USB sticks|support/known_issues#problematic-usb-"
#~| "sticks]].\n"
#~| "      Then try installing Tails on another USB stick.\n"
#~ msgid ""
#~ "      If removing <span class=\"code\">live-media=removable</span> allows "
#~ "you to start Tails, please\n"
#~ "      report the problem to our [[help desk|support/talk]].\n"
#~ "      This contributes to improving the [[list\n"
#~ "      of problematic USB sticks|support/known_issues#problematic-usb-"
#~ "sticks]].\n"
#~ "      Then try installing Tails on another USB stick.\n"
#~ msgstr ""
#~ "      Se rimuovere <span class=\"code\">live-media=removable</span> ti "
#~ "consente di avviare Tails, per favore\n"
#~ "      riporta il problema al nostro [[team di supporto|support/talk]].\n"
#~ "      Questo contribuisce a migliorare la [[lista\n"
#~ "      delle chiavi USB problematiche|support/known_issues#problematic-usb-"
#~ "sticks]].\n"
#~ "      Quindi prova a installare da un'altra chiave USB.\n"

#~ msgid ""
#~ "   <div class=\"caution\">\n"
#~ "   <p>Removing the <span class=\"code\">live-media=removable</span> "
#~ "option\n"
#~ "   might be dangerous. If an adversary had access to the computer and\n"
#~ "   installed a malicious Tails on an internal hard disk, the computer\n"
#~ "   might start on the malicious Tails instead of on the USB stick.</p>\n"
#~ "   </div>\n"
#~ msgstr ""
#~ "   <div class=\"caution\">\n"
#~ "   <p>Rimuovere l'opzione <span class=\"code\">live-media=removable</"
#~ "span>\n"
#~ "   potrebbe essere pericoloso. Se un avverario ha avuto accesso al "
#~ "computer e\n"
#~ "   ha installato una Tails malevola su un hard disk interno, il computer\n"
#~ "   potrebbe avviarsi sulla Tails malevola invece che sulla chiave USB.</"
#~ "p>\n"
#~ "   </div>\n"<|MERGE_RESOLUTION|>--- conflicted
+++ resolved
@@ -7,11 +7,7 @@
 msgstr ""
 "Project-Id-Version: PACKAGE VERSION\n"
 "Report-Msgid-Bugs-To: tails-l10n@boum.org\n"
-<<<<<<< HEAD
 "POT-Creation-Date: 2020-07-11 10:18+0000\n"
-=======
-"POT-Creation-Date: 2020-07-03 06:53+0000\n"
->>>>>>> e3f05718
 "PO-Revision-Date: 2020-01-17 12:26+0000\n"
 "Last-Translator: gallium69 <gallium69@riseup.net>\n"
 "Language-Team: ita <transitails@inventati.org>\n"
@@ -469,20 +465,12 @@
 "    lista di opzioni compare sul fondo dello schermo.\n"
 
 #. type: Plain text
-<<<<<<< HEAD
-#, fuzzy, no-wrap
-=======
-#, no-wrap
->>>>>>> e3f05718
+#, fuzzy, no-wrap
 #| msgid "   [[!img doc/first_steps/welcome_screen/tails-greeter-welcome-to-tails.png link=\"no\"]]\n"
 msgid ""
 "           [[!img doc/advanced_topics/boot_options/syslinux-with-options.png link=\"no\" alt=\"SYSLINUX with\n"
 "           a list of options starting with '/live/vmlinuz' at the bottom\"]]\n"
-<<<<<<< HEAD
-msgstr "   [[!img doc/first_steps/welcome_screen/tails-greeter-welcome-to-tails.png link=\"no\"]]\n"
-=======
 msgstr "   [[!img doc/advanced_topics/boot_options/syslinux-with-options.png link=\"no\"]]\n"
->>>>>>> e3f05718
 
 #. type: Plain text
 #, fuzzy, no-wrap
