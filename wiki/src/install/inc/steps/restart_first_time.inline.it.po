# SOME DESCRIPTIVE TITLE
# Copyright (C) YEAR Free Software Foundation, Inc.
# This file is distributed under the same license as the PACKAGE package.
# FIRST AUTHOR <EMAIL@ADDRESS>, YEAR.
#
msgid ""
msgstr ""
"Project-Id-Version: PACKAGE VERSION\n"
"Report-Msgid-Bugs-To: tails-l10n@boum.org\n"
<<<<<<< HEAD
"POT-Creation-Date: 2018-12-07 15:43+0100\n"
=======
"POT-Creation-Date: 2018-11-17 12:21+0000\n"
>>>>>>> 9e3df488
"PO-Revision-Date: 2017-02-09 21:00+0100\n"
"Last-Translator: FULL NAME <EMAIL@ADDRESS>\n"
"Language-Team: ita <transitails@inventati.org>\n"
"Language: it\n"
"MIME-Version: 1.0\n"
"Content-Type: text/plain; charset=UTF-8\n"
"Content-Transfer-Encoding: 8bit\n"

#. type: Plain text
#, fuzzy, no-wrap
#| msgid "<div class=\"trophy windows linux mac\">\n"
<<<<<<< HEAD
msgid "<div class=\"trophy windows linux mac-usb expert\">\n"
=======
msgid "<div class=\"trophy windows linux mac expert\">\n"
>>>>>>> 9e3df488
msgstr "<div class=\"trophy windows linux mac\">\n"

#. type: Plain text
#, fuzzy, no-wrap
#| msgid "<div class=\"step-image\">[[!img install/inc/infography/switch-context.png link=\"no\" alt=\"\"]]</div>\n"
msgid "<div class=\"state-image\">[[!img install/inc/infography/tails-usb.png link=\"no\" alt=\"Tails USB stick\"]]</div>\n"
msgstr "<div class=\"step-image\">[[!img install/inc/infography/switch-context.png link=\"no\" alt=\"\"]]</div>\n"

#. type: Plain text
#, no-wrap
msgid "<p>Congratulations, you have installed Tails on your USB stick!</p>\n"
msgstr ""

#. type: Plain text
#, no-wrap
msgid ""
"<p>You will now restart your computer on this USB stick.\n"
"<span class=\"windows linux expert\">It can be a bit complicated, so good luck!</span>\n"
<<<<<<< HEAD
"<span class=\"mac-usb\">But it might not work on your Mac model, so good luck!</span>\n"
=======
"<span class=\"mac\">But it might not work on your Mac model, so good luck!</span>\n"
>>>>>>> 9e3df488
"</p>\n"
msgstr ""

#. type: Plain text
#, no-wrap
msgid "</div>\n"
msgstr "</div>\n"

#. type: Plain text
#, no-wrap
msgid "<h1 id=\"back\">Open these instructions on another device</h1>\n"
msgstr "<h1 id=\"back\">Apri queste istruzioni su un altro dispositivo</h1>\n"

#. type: Plain text
#, no-wrap
msgid "<div class=\"step-image\">[[!img install/inc/infography/switch-context.png link=\"no\" alt=\"\"]]</div>\n"
msgstr "<div class=\"step-image\">[[!img install/inc/infography/switch-context.png link=\"no\" alt=\"\"]]</div>\n"

#. type: Plain text
msgid ""
"In the next step, you will shut down the computer. To be able to follow the "
"rest of the instructions afterwards, we recommend you either:"
msgstr ""
"Nei prossimi passaggi, dovrai spegnere il computer. Per poter essere in "
"grado di seguire le istruzioni, ti raccomandiamo di fare una delle seguenti "
"cose:"

#. type: Plain text
#, no-wrap
msgid "   [[!img install/inc/qrcodes/tails_boum_org_install_clone.png class=\"install-clone qrcode\" link=\"no\" alt=\"\"]]\n"
msgstr "   [[!img install/inc/qrcodes/tails_boum_org_install_clone.png class=\"install-clone qrcode\" link=\"no\" alt=\"\"]]\n"

#. type: Plain text
#, no-wrap
msgid "   [[!img install/inc/qrcodes/tails_boum_org_install_win_usb.png class=\"windows qrcode\" link=\"no\" alt=\"\"]]\n"
msgstr "   [[!img install/inc/qrcodes/tails_boum_org_install_win_usb.png class=\"windows qrcode\" link=\"no\" alt=\"\"]]\n"

#. type: Plain text
#, no-wrap
<<<<<<< HEAD
msgid "   [[!img install/inc/qrcodes/tails_boum_org_install_mac_usb.png class=\"mac-usb qrcode\" link=\"no\" alt=\"\"]]\n"
msgstr "   [[!img install/inc/qrcodes/tails_boum_org_install_mac_usb.png class=\"mac-usb qrcode\" link=\"no\" alt=\"\"]]\n"
=======
msgid "   [[!img install/inc/qrcodes/tails_boum_org_install_mac_usb.png class=\"mac qrcode\" link=\"no\" alt=\"\"]]\n"
msgstr "   [[!img install/inc/qrcodes/tails_boum_org_install_mac_usb.png class=\"mac qrcode\" link=\"no\" alt=\"\"]]\n"
>>>>>>> 9e3df488

#. type: Plain text
#, no-wrap
msgid "   [[!img install/inc/qrcodes/tails_boum_org_install_mac_clone.png class=\"mac-clone qrcode\" link=\"no\" alt=\"\"]]\n"
msgstr ""

#. type: Plain text
#, no-wrap
msgid "   [[!img install/inc/qrcodes/tails_boum_org_install_expert_usb.png class=\"expert qrcode\" link=\"no\" alt=\"\"]]\n"
msgstr ""

#. type: Plain text
#, no-wrap
msgid "   [[!img install/inc/qrcodes/tails_boum_org_install_linux_usb.png class=\"linux qrcode\" link=\"no\" alt=\"\"]]\n"
msgstr ""

#. type: Plain text
#, no-wrap
msgid "   [[!img install/inc/qrcodes/tails_boum_org_upgrade_clone.png class=\"upgrade-clone qrcode\" link=\"no\" alt=\"\"]]\n"
msgstr ""

#. type: Plain text
#, no-wrap
msgid "   [[!img install/inc/qrcodes/tails_boum_org_upgrade_tails.png class=\"upgrade-tails qrcode\" link=\"no\" alt=\"\"]]\n"
msgstr ""

#. type: Bullet: '   - '
msgid ""
"Open this page on your smartphone, tablet, or another computer (recommended)."
msgstr ""
"Apri questa pagina sul tuo smartphone, tablet o altro computer (consigliato)."

#. type: Bullet: '   - '
msgid "Print the rest of the instructions on paper."
msgstr "Stampa il resto delle istruzioni su carta."

#. type: Bullet: '   - '
msgid "Take note of the URL of this page to be able to come back later:"
msgstr ""
"Prendi nota dell'indirizzo di questa pagina per poterci tornare più tardi:"

#. type: Plain text
#, fuzzy, no-wrap
#| msgid ""
#| "     <span class=\"install-clone\">`https://tails.boum.org/install/clone/#back`</span>\n"
#| "     <span class=\"windows\">`https://tails.boum.org/install/win/usb/#back`</span>\n"
<<<<<<< HEAD
#| "     <span class=\"mac-usb\">`https://tails.boum.org/install/mac/usb/#back`</span>\n"
=======
#| "     <span class=\"mac\">`https://tails.boum.org/install/mac/usb/#back`</span>\n"
>>>>>>> 9e3df488
#| "     <span class=\"mac-clone\">`https://tails.boum.org/install/mac/clone/#back`</span>\n"
#| "     <span class=\"debian\">`https://tails.boum.org/install/debian/usb/#back`</span>\n"
#| "     <span class=\"expert\">`https://tails.boum.org/install/expert/usb/#back`</span>\n"
#| "     <span class=\"linux\">`https://tails.boum.org/install/linux/usb/#back`</span>\n"
#| "     <span class=\"upgrade-clone\">`https://tails.boum.org/upgrade/clone/#back`</span>\n"
#| "     <span class=\"upgrade-tails\">`https://tails.boum.org/upgrade/tails/#back`</span>\n"
msgid ""
"     <span class=\"install-clone\">`https://tails.boum.org/install/clone/#back`</span>\n"
"     <span class=\"windows\">`https://tails.boum.org/install/win/usb/#back`</span>\n"
"     <span class=\"mac\">`https://tails.boum.org/install/mac/usb/#back`</span>\n"
"     <span class=\"mac-clone\">`https://tails.boum.org/install/mac/clone/#back`</span>\n"
"     <span class=\"expert\">`https://tails.boum.org/install/expert/usb/#back`</span>\n"
"     <span class=\"linux\">`https://tails.boum.org/install/linux/usb/#back`</span>\n"
"     <span class=\"upgrade-clone\">`https://tails.boum.org/upgrade/clone/#back`</span>\n"
"     <span class=\"upgrade-tails\">`https://tails.boum.org/upgrade/tails/#back`</span>\n"
msgstr ""
"     <span class=\"install-clone\">`https://tails.boum.org/install/clone/#back`</span>\n"
"     <span class=\"windows\">`https://tails.boum.org/install/win/usb/#back`</span>\n"
"     <span class=\"mac\">`https://tails.boum.org/install/mac/usb/#back`</span>\n"
"     <span class=\"mac-clone\">`https://tails.boum.org/install/mac/clone/#back`</span>\n"
"     <span class=\"debian\">`https://tails.boum.org/install/debian/usb/#back`</span>\n"
"     <span class=\"expert\">`https://tails.boum.org/install/expert/usb/#back`</span>\n"
"     <span class=\"linux\">`https://tails.boum.org/install/linux/usb/#back`</span>\n"
"     <span class=\"upgrade-clone\">`https://tails.boum.org/upgrade/clone/#back`</span>\n"
"     <span class=\"upgrade-tails\">`https://tails.boum.org/upgrade/tails/#back`</span>\n"

#. type: Plain text
#, fuzzy, no-wrap
#| msgid ""
<<<<<<< HEAD
#| "<h1 id=\"start-intermediary\" class=\"windows linux mac-usb upgrade-tails\">Restart on the intermediary Tails</h1>\n"
=======
#| "<h1 id=\"start-intermediary\" class=\"windows linux mac upgrade-tails\">Restart on the intermediary Tails</h1>\n"
>>>>>>> 9e3df488
#| "<h1 id=\"start-other\" class=\"clone\">Restart on the other Tails</h1>\n"
#| "<h1 id=\"start-tails\" class=\"debian expert\">Restart on Tails</h1>\n"
msgid ""
"<h1 id=\"start-intermediary\" class=\"upgrade-tails\">Restart on the intermediary Tails</h1>\n"
"<h1 id=\"start-other\" class=\"clone\">Restart on the other Tails</h1>\n"
<<<<<<< HEAD
"<h1 id=\"start-tails\" class=\"windows linux mac-usb expert\">Restart on Tails</h1>\n"
=======
"<h1 id=\"start-tails\" class=\"windows linux mac expert\">Restart on Tails</h1>\n"
>>>>>>> 9e3df488
msgstr ""
"<h1 id=\"start-intermediary\" class=\"windows linux mac upgrade-tails\">Riavvia sulla Tails intermediaria</h1>\n"
"<h1 id=\"start-other\" class=\"clone\">Riavvia su un'altra Tails</h1>\n"
"<h1 id=\"start-tails\" class=\"debian expert\">Riavvia su Tails</h1>\n"

#. type: Plain text
#, no-wrap
msgid "<div class=\"step-image\">\n"
msgstr "<div class=\"step-image\">\n"

#. type: Plain text
#, fuzzy, no-wrap
#| msgid "[[!img install/inc/infography/plug-source-usb.png link=\"no\" class=\"install-clone mac-clone\"]]\n"
msgid "[[!img install/inc/infography/plug-other-tails.png link=\"no\" class=\"clone\" alt=\"USB stick plugged on the left\"]]\n"
msgstr "[[!img install/inc/infography/plug-source-usb.png link=\"no\" class=\"install-clone mac-clone\"]]\n"

#. type: Plain text
#, fuzzy, no-wrap
<<<<<<< HEAD
#| msgid "[[!img install/inc/infography/restart-on-intermediary-tails.png link=\"no\" class=\"clone windows linux mac-usb\"]]\n"
msgid "[[!img install/inc/infography/restart-on-tails.png link=\"no\" class=\"windows linux mac-usb\" alt=\"Computer restarted on USB stick on the right\"]]\n"
msgstr "[[!img install/inc/infography/restart-on-intermediary-tails.png link=\"no\" class=\"clone windows linux mac-usb\"]]\n"

#. type: Plain text
#, fuzzy, no-wrap
#| msgid "[[!img install/inc/infography/restart-on-intermediary-tails.png link=\"no\" class=\"clone windows linux mac-usb\"]]\n"
msgid "[[!img install/inc/infography/restart-on-intermediary-tails.png link=\"no\" class=\"clone\" alt=\"Computer restarted on USB stick on the left\"]]\n"
msgstr "[[!img install/inc/infography/restart-on-intermediary-tails.png link=\"no\" class=\"clone windows linux mac-usb\"]]\n"
=======
#| msgid "[[!img install/inc/infography/restart-on-intermediary-tails.png link=\"no\" class=\"clone windows linux mac\"]]\n"
msgid "[[!img install/inc/infography/restart-on-tails.png link=\"no\" class=\"windows linux mac\" alt=\"Computer restarted on USB stick\"]]\n"
msgstr "[[!img install/inc/infography/restart-on-intermediary-tails.png link=\"no\" class=\"clone windows linux mac\"]]\n"

#. type: Plain text
#, fuzzy, no-wrap
#| msgid "[[!img install/inc/infography/restart-on-intermediary-tails.png link=\"no\" class=\"clone windows linux mac\"]]\n"
msgid "[[!img install/inc/infography/restart-on-other-tails.png link=\"no\" class=\"clone\" alt=\"Computer restarted on USB stick on the left\"]]\n"
msgstr "[[!img install/inc/infography/restart-on-intermediary-tails.png link=\"no\" class=\"clone windows linux mac\"]]\n"
>>>>>>> 9e3df488

#. type: Plain text
#, no-wrap
msgid "[[!img install/inc/infography/restart-on-upgrade-usb.png link=\"no\" class=\"upgrade-tails\" alt=\"USB stick unplugged on the right and computer restarted on USB stick on the left\"]]\n"
msgstr ""

#. type: Plain text
<<<<<<< HEAD
#, no-wrap
msgid "<div class=\"note clone\">\n"
msgstr "<div class=\"note clone\">\n"

#. type: Plain text
#, fuzzy, no-wrap
#| msgid ""
#| "<p>The following instructions assume that the other Tails that you are\n"
#| "<span class=\"install-clone debian windows linux mac\">installing</span>\n"
#| "<span class=\"upgrade\">upgrading</span>\n"
#| "from is on a USB stick. You can also\n"
#| "<span class=\"install-clone debian windows linux mac\">install</span>\n"
#| "<span class=\"upgrade\">upgrade</span>\n"
#| "from a Tails DVD in a similar way.</p>\n"
msgid ""
"<p>The following instructions assume that the other Tails that you are\n"
"<span class=\"install-clone windows linux mac\">installing</span>\n"
"<span class=\"upgrade\">upgrading</span>\n"
"from is on a USB stick. You can also\n"
"<span class=\"install-clone windows linux mac\">install</span>\n"
"<span class=\"upgrade\">upgrade</span>\n"
"from a Tails DVD in a similar way.</p>\n"
msgstr ""
"<p>Le istruzioni seguenti assumono che l'altra Tails da cui stai\n"
"<span class=\"install-clone debian windows linux mac\">installando</span>\n"
"<span class=\"upgrade\">aggiornando</span>\n"
"sia su una chiave USB. Puoi anche\n"
"<span class=\"install-clone debian windows linux mac\">installare</span>\n"
"<span class=\"upgrade\">aggiornare</span>\n"
"da un DVD Tails in modo simile.</p>\n"

#. type: Plain text
=======
>>>>>>> 9e3df488
#, fuzzy, no-wrap
#| msgid ""
#| "1. <p>\n"
#| "     <span class=\"usb\">Shut down the computer while leaving the <span class=\"windows linux mac\">first</span> USB stick plugged in.</span>\n"
#| "   </p>\n"
#| "   <p class=\"clone upgrade-tails\">Shut down the computer.</p>\n"
#| "   <p class=\"clone\">Plug in the other Tails USB stick that you want to\n"
<<<<<<< HEAD
#| "   <span class=\"install-clone debian windows linux mac\">install</span>\n"
=======
#| "   <span class=\"install-clone mac-clone\">install</span>\n"
>>>>>>> 9e3df488
#| "   <span class=\"upgrade\">upgrade</span>\n"
#| "   from.</p>\n"
#| "   <p class=\"upgrade-tails\">Unplug your Tails USB stick while leaving the intermediary USB stick plugged in.</p>\n"
msgid ""
"1. <p>\n"
"     <span class=\"usb\">Shut down the computer while leaving the USB stick plugged in.</span>\n"
"   </p>\n"
"   <p class=\"clone upgrade-tails\">Shut down the computer.</p>\n"
"   <p class=\"clone\">Plug in the other Tails USB stick that you want to\n"
<<<<<<< HEAD
"   <span class=\"install-clone windows linux mac\">install</span>\n"
=======
"   <span class=\"install-clone mac-clone\">install</span>\n"
>>>>>>> 9e3df488
"   <span class=\"upgrade\">upgrade</span>\n"
"   from.</p>\n"
"   <p class=\"upgrade-tails\">Unplug your Tails USB stick while leaving the intermediary USB stick plugged in.</p>\n"
msgstr ""
"1. <p>\n"
"     <span class=\"usb\">Spegni il computer lasciando la <span class=\"windows linux mac\">prima</span> chiave USB collegata.</span>\n"
"   </p>\n"
"   <p class=\"clone upgrade-tails\">Spegni il computer.</p>\n"
"   <p class=\"clone\">Collega l'altra chiave USB Tails da cui vuoi\n"
"   <span class=\"install-clone mac-clone\">installare</span>\n"
"   <span class=\"upgrade\">aggiornare</span>\n"
"   </p>\n"
"   <p class=\"upgrade-tails\">Scollega la tua chiave USB Tails lasciando la chiave USB intermediaria collegata.</p>\n"

#. type: Bullet: '   1. '
msgid "Switch on the computer."
msgstr "Riaccendi il computer."

#. type: Plain text
#, no-wrap
<<<<<<< HEAD
msgid "   <div class=\"mac-usb mac-clone\">\n"
msgstr "   <div class=\"mac-usb mac-clone\">\n"
=======
msgid "   <div class=\"mac mac-clone\">\n"
msgstr "   <div class=\"mac mac-clone\">\n"
>>>>>>> 9e3df488

#. type: Plain text
#, no-wrap
msgid "   [[!inline pages=\"install/inc/steps/mac_startup_disks.inline\" raw=\"yes\" sort=\"age\"]]\n"
msgstr "   [[!inline pages=\"install/inc/steps/mac_startup_disks.inline.it\" raw=\"yes\" sort=\"age\"]]\n"

#. type: Plain text
#, no-wrap
msgid "   </div>\n"
msgstr "   </div>\n"

#. type: Bullet: '1. '
#, fuzzy
#| msgid ""
#| "If the computer starts on Tails, the <span class=\"guilabel\">Boot Tails</"
#| "span> menu appears. Choose <span class=\"guilabel\">Live</span> and press "
#| "<span class=\"keycap\">Enter</span>."
msgid ""
"If the computer starts on Tails, the <span class=\"application\">Boot Loader "
"Menu</span> appears and Tails starts automatically after 4 seconds.</p>"
msgstr ""
"Se il computer si avvia su Tails, comparirà il menù <span class=\"guilabel"
"\">Avvia Tails</span>. Scegli <span class=\"guilabel\">Live</span> e premi "
"<span class=\"keycap\">Invio</span>"

#. type: Plain text
#, fuzzy, no-wrap
#| msgid ""
#| "   <div class=\"note install-clone debian expert windows linux\">\n"
#| "   <p>Most computers do not start on Tails by default. If it does you\n"
#| "   are lucky. Otherwise, if the computer starts on\n"
#| "   <span class=\"debian expert\">Debian or Ubuntu,</span>\n"
#| "   <span class=\"windows\">Windows,</span>\n"
#| "   <span class=\"linux\">Linux,</span>\n"
#| "   <span class=\"install-clone\">Windows or Linux,</span>\n"
#| "   refer to  [[!toggle id=\"not_at_all\" text=\"the troubleshooting section\n"
#| "   about Tails not starting at all\"]].</p>\n"
#| "   </div>\n"
msgid ""
"   <div class=\"note install-clone expert windows linux\">\n"
"   <p>Most computers do not start on Tails by default. If it does you\n"
"   are lucky. Otherwise, if the computer starts on\n"
"   <span class=\"expert\">Debian, Ubuntu, or Linux Mint</span>\n"
"   <span class=\"windows\">Windows,</span>\n"
"   <span class=\"linux\">Linux,</span>\n"
"   <span class=\"install-clone\">Windows or Linux,</span>\n"
"   refer to  [[!toggle id=\"not_at_all\" text=\"the troubleshooting section\n"
"   about Tails not starting at all\"]].</p>\n"
"   </div>\n"
msgstr ""
"   <div class=\"note install-clone debian expert windows linux\">\n"
"   <p>La maggior parte dei computer non si avvia su Tails di default. Se succede\n"
"   sei fortunata. Altrimenti, se il computer si avvia su\n"
"   <span class=\"debian expert\">Debian o Ubuntu,</span>\n"
"   <span class=\"windows\">Windows,</span>\n"
"   <span class=\"linux\">Linux,</span>\n"
"   <span class=\"install-clone\">Windows o Linux,</span>\n"
"   fai riferimento  [[!toggle id=\"not_at_all\" text=\"alla sezione sulla risoluzioni di problemi \n"
"   per quando Tails non si avvia per niente\"]].</p>\n"
"   </div>\n"

#. type: Plain text
#, no-wrap
msgid "   [[!toggleable id=\"not_at_all\" text=\"\"\"\n"
msgstr "   [[!toggleable id=\"not_at_all\" text=\"\"\"\n"

#. type: Plain text
#, no-wrap
msgid "   <span class=\"hide\">[[!toggle id=\"not_at_all\" text=\"\"]]</span>\n"
msgstr "   <span class=\"hide\">[[!toggle id=\"not_at_all\" text=\"\"]]</span>\n"

#. type: Plain text
#, fuzzy, no-wrap
#| msgid ""
#| "   Tails does not start entirely\n"
#| "   -----------------------------\n"
msgid ""
"   Troubleshooting: Tails does not start at all\n"
"   --------------------------------------------\n"
msgstr ""
"   Tails non si avvia\n"
"   -----------------------------\n"

#. type: Plain text
#, fuzzy, no-wrap
#| msgid ""
#| "   The following section applies if the <span class=\"guilabel\">Boot Tails</span> menu appears but not\n"
#| "   <span class=\"application\">Tails Greeter</span> when starting Tails.\n"
msgid ""
"   The following section applies if the <span class=\"application\">Boot Loader Menu</span>\n"
"   does not appear when starting on a USB stick.\n"
msgstr ""
"   La seguente sessione si applica a quando il menù <span class=\"guilabel\">Avvia Tails</span> compare, ma non il\n"
"   <span class=\"application\">Tails Greeter</span> quando si avvia Tails.\n"

#. type: Plain text
#, no-wrap
msgid ""
"   It is quite common for computers not to start automatically on a\n"
"   USB stick with Tails installed. Here are some troubleshooting techniques. You should try them\n"
"   one after the other.\n"
msgstr ""

#. type: Plain text
#, no-wrap
msgid "   ### Getting to the boot menu\n"
msgstr ""

#. type: Plain text
#, no-wrap
msgid ""
"   On most computers, you can press a *boot menu key* to display a list of\n"
"   possible devices to start from. The following instructions explain how\n"
"   to display the boot menu and start on the USB stick. The following\n"
"   screenshot is an example of such boot menu:\n"
msgstr ""

#. type: Plain text
#, fuzzy, no-wrap
#| msgid "   [[!img install/inc/screenshots/desktop.png link=\"no\"]]\n"
msgid "   [[!img install/inc/screenshots/bios_boot_menu.png link=\"no\" alt=\"\"]]\n"
msgstr "   [[!img install/inc/screenshots/desktop.png link=\"no\"]]\n"

#. type: Bullet: '         1. '
#, fuzzy
#| msgid "Switch on the computer."
msgid "Shut down the computer."
msgstr "Riaccendi il computer."

#. type: Bullet: '   1. '
msgid "Make sure that the first USB stick is plugged in the computer."
msgstr ""

#. type: Plain text
#, fuzzy, no-wrap
#| msgid ""
#| "   <p>If your computer fails to start on the Tails DVD, then it might currently\n"
#| "   be impossible to start Tails on your Mac model.</p>\n"
#| "   </div>\n"
msgid ""
<<<<<<< HEAD
"   <div class=\"bug mac-usb mac-clone\">\n"
"   <p>If your computer fails to start on the USB stick, then it might\n"
"   currently be impossible to start Tails on your Mac model.</p>\n"
"   </div>\n"
msgstr ""
=======
"   1. Identify the potential boot menu keys for the computer depending on\n"
"   the computer manufacturer in the following list:\n"
msgstr ""

#. type: Plain text
#, no-wrap
msgid ""
"      <table>\n"
"        <tr><th>Manufacturer</th><th>Key</th></tr>\n"
"        <tr><td>Acer</td><td>Esc, F12, F9</td></tr>\n"
"        <tr><td>Asus</td><td>Esc, F8</td></tr>\n"
"        <tr><td>Dell</td><td>F12</td></tr>\n"
"        <tr><td>Fujitsu</td><td>F12, Esc</td></tr>\n"
"        <tr><td>HP</td><td>Esc, F9</td></tr>\n"
"        <tr><td>Lenovo</td><td>F12, Novo, F8, F10</td></tr>\n"
"        <tr><td>Samsung</td><td>Esc, F12, F2</td></tr>\n"
"        <tr><td>Sony</td><td>F11, Esc, F10</td></tr>\n"
"        <tr><td>Toshiba</td><td>F12</td></tr>\n"
"        <tr><td>others&hellip;</td><td>F12, Esc</td></tr>\n"
"      </table>\n"
msgstr ""

#. type: Plain text
#, no-wrap
msgid "      Immediately press several times the first potential boot menu key identified in step 3.\n"
msgstr ""

#. type: Plain text
#, no-wrap
msgid ""
"      a. If a boot menu with a list of devices appears, select your USB stick\n"
"         and press <span class=\"keycap\">Enter</span>.\n"
msgstr ""

#. type: Plain text
#, no-wrap
msgid "      a. If the computer starts on another operating system, then:\n"
msgstr ""

#. type: Bullet: '         1. '
msgid "Press-and-hold the potential boot menu key identified in step 3."
msgstr ""

#. type: Bullet: '         1. '
msgid ""
"Switch on the computer again while holding the potential boot menu key "
"pressed."
msgstr ""

#. type: Plain text
#, no-wrap
msgid ""
"            a. If a boot menu with a list of devices appears, select your USB stick\n"
"               and press <span class=\"keycap\">Enter</span>.\n"
msgstr ""

#. type: Plain text
#, no-wrap
msgid ""
"            a. If the computer starts on another operating system or returns an\n"
"               error message, then shut down the computer again and repeat step\n"
"               4 for all the potential boot menu keys identified in step 3.\n"
msgstr ""

#. type: Plain text
#, no-wrap
msgid ""
"   If none of the potential boot menu keys identified in step 3 work or if\n"
"   the USB stick does not appear in the list, then try the second\n"
"   troubleshooting technique described below.\n"
msgstr ""

#. type: Plain text
#, no-wrap
msgid "   ### Check our list of known issues\n"
msgstr ""

#. type: Plain text
#, no-wrap
msgid ""
"   Similar problems might have been reported already for your model of computer\n"
"   in our [[list of known issues|support/known_issues]].\n"
msgstr ""

#. type: Plain text
#, no-wrap
msgid "   ### Edit the BIOS settings\n"
msgstr ""

#. type: Plain text
#, no-wrap
msgid "   You might need to edit the BIOS settings of the computer.\n"
msgstr ""

#. type: Plain text
#, no-wrap
msgid ""
"   <div class=\"tip\">\n"
"   <p>Search for the user manual of the computer on the website of its\n"
"   manufacturer to learn how to edit the BIOS settings:\n"
"   <ul>\n"
"     <li>[Acer](http://us.acer.com/ac/en/US/content/drivers)</li>\n"
"     <li>[Asus](https://www.asus.com/us/support/)</li>\n"
"     <li>[Dell](https://www.dell.com/support/home/us/en/19/Products/)</li>\n"
"     <li>[Fujitsu](https://www.fujitsu.com/global/support/products/software/manual/)</li>\n"
"     <li>[HP](https://support.hp.com/us-en/products/)</li>\n"
"     <li>[Lenovo](http://support.lenovo.com/us/en/)</li>\n"
"     <li>[Samsung](http://www.samsung.com/us/support/downloads)</li>\n"
"     <li>[Sony](http://esupport.sony.com/US)</li>\n"
"     <li>[Toshiba](http://support.toshiba.com/support/products?cat=Computers)</li>\n"
"   </ul>\n"
"   </p>\n"
"   </div>\n"
msgstr ""

#. type: Plain text
#, no-wrap
msgid ""
"   In the BIOS settings, try to apply the following changes one by one and\n"
"   restart the computer after each change. Some changes might not\n"
"   apply to certain computer models.\n"
msgstr ""

#. type: Plain text
#, no-wrap
msgid ""
"   <div class=\"caution\">\n"
"   <p>Take note of the changes that you apply to the BIOS settings, to be\n"
"   able to revert them if they prevent the computer to start on its usual\n"
"   operating system.</p>\n"
"   </div>\n"
msgstr ""

#. type: Plain text
#, no-wrap
msgid ""
"   1. Edit the **Boot Order**. Depending on the computer model you might\n"
"   see an entry for **removable devices** or **USB media**. Move this entry\n"
"   to the top of the list to force the computer to try to start from\n"
"   the first USB stick before starting from the internal hard disk.\n"
msgstr ""

#. type: Bullet: '   1. '
msgid "Disable **Fast boot**."
msgstr ""

#. type: Plain text
#, no-wrap
msgid ""
"   1. If the computer is configured to start with **legacy BIOS**, try to\n"
"   configure it to start with **UEFI**. Else, if the computer is configured\n"
"   to start with **UEFI**, try to configure it to start with **legacy\n"
"   BIOS**. To do so, try any of the following options if available:\n"
msgstr ""

#. type: Bullet: '      - '
msgid "Enable **Legacy mode**"
msgstr ""

#. type: Bullet: '      - '
msgid ""
"Disable **Secure boot** (see the [Microsoft documentation](https://docs."
"microsoft.com/en-us/windows-hardware/manufacture/desktop/disabling-secure-"
"boot))"
msgstr ""

#. type: Bullet: '      - '
msgid "Enable **CSM boot**"
msgstr ""

#. type: Bullet: '      - '
msgid "Disable **UEFI**"
msgstr ""

#. type: Bullet: '   1. '
msgid ""
"Try to upgrade the BIOS to the latest version provided by the manufacturer."
msgstr ""

#. type: Plain text
#, no-wrap
msgid "   ### Report the problem to our support team\n"
msgstr ""

#. type: Plain text
#, fuzzy, no-wrap
#| msgid ""
#| "   <p>If your computer fails to start on the Tails DVD, then it might currently\n"
#| "   be impossible to start Tails on your Mac model.</p>\n"
#| "   </div>\n"
msgid ""
"   <div class=\"bug\">\n"
"   <p>If none of these options work, we are sorry but you might not be\n"
"   able to use Tails on this computer.</p>\n"
"   </div>\n"
msgstr ""
"   <p>Se il tuo computer non si avvia dal DVD Tails, potrebbe essere\n"
"   impossibile avviare Tails sul tuo modello di Mac.</p>\n"
"   </div>\n"

#. type: Plain text
#, no-wrap
msgid ""
"   Please, [[send an email to our support team|support/talk]], including\n"
"   the following information:\n"
msgstr ""

#. type: Bullet: '   1. '
msgid "Which version of Tails are you trying to start?"
msgstr ""

#. type: Bullet: '   1. '
msgid "How did you verify the ISO image?"
msgstr ""

#. type: Bullet: '   1. '
msgid "Which is the brand and model of the computer?"
msgstr ""

#. type: Bullet: '   1. '
msgid ""
"What exactly happens when trying to start? Report the complete error message "
"that appears on the screen, if any."
msgstr ""

#. type: Bullet: '   1. '
msgid "Are you trying to start Tails on a USB stick or a DVD?"
msgstr ""

#. type: Bullet: '   1. '
msgid ""
"If you are trying to start on a USB stick, which program did you use to "
"install it:"
msgstr ""

#. type: Bullet: '      - '
msgid "<span class=\"application\">Etcher</span>,"
msgstr ""

#. type: Bullet: '      - '
msgid "<span class=\"application\">GNOME Disks</span>,"
msgstr ""

#. type: Bullet: '      - '
msgid "<span class=\"application\">Tails Installer</span>, or"
msgstr ""

#. type: Bullet: '      - '
msgid "<span class=\"command\">dd</span> on the command line?"
msgstr ""

#. type: Plain text
#, no-wrap
msgid "      Note that these are the only supported installation methods.\n"
msgstr ""

#. type: Bullet: '   1. '
msgid ""
"Have you been able to start Tails successfully on this computer before, from "
"another USB stick or DVD, or with another version of Tails? If so, which "
"ones?"
msgstr ""

#. type: Bullet: '   1. '
msgid "Does the same USB stick or DVD start successfully on other computers?"
msgstr ""

#. type: Plain text
#, fuzzy, no-wrap
#| msgid "     [[!img install/inc/screenshots/tails_boot_menu.png link=\"no\" alt=\"Black screen with Tails artwork. 'Boot menu' with two options 'Live' and 'Live (failsafe)'.\"]]\n"
msgid "     [[!img install/inc/screenshots/tails_boot_menu.png link=\"no\" alt=\"Black screen with Tails artwork. Boot Loader Menu with two options 'Tails' and 'Tails (Troubleshooting Mode)'.\"]]\n"
msgstr "     [[!img install/inc/screenshots/tails_boot_menu.png link=\"no\" alt=\"Schermo nero con il disegno di Tails. 'Menù di avvio' con due opzioni, 'Live' e 'Live (failsafe)'.\"]]\n"

#. type: Plain text
#, fuzzy, no-wrap
#| msgid ""
#| "   <p>If your computer fails to start on the Tails DVD, then it might currently\n"
#| "   be impossible to start Tails on your Mac model.</p>\n"
#| "   </div>\n"
msgid ""
"   <div class=\"bug mac mac-clone\">\n"
"   <p>If your computer fails to start on the USB stick, then it might\n"
"   currently be impossible to start Tails on your Mac model.</p>\n"
"   </div>\n"
msgstr ""
>>>>>>> 9e3df488
"   <p>Se il tuo computer non si avvia dal DVD Tails, potrebbe essere\n"
"   impossibile avviare Tails sul tuo modello di Mac.</p>\n"
"   </div>\n"

#. type: Bullet: '1. '
msgid ""
"After 30&ndash;60 seconds, another screen called <span class=\"application"
"\">Tails Greeter</span> appears."
msgstr ""
"Dopo 30&ndash;60 secondi, un altro schermo chiamato <span class=\"application"
"\">Tails Greeter</span> compare."

#. type: Plain text
#, no-wrap
msgid ""
"   <div class=\"note\">\n"
"   <p>If the computer display the error message\n"
"   <span class=\"guilabel\">Error starting GDM with your graphics\n"
"   card</span>, refer to our [[list of known issues with graphics\n"
"   cards|support/known_issues/graphics]].</p>\n"
msgstr ""

#. type: Plain text
#, fuzzy, no-wrap
#| msgid ""
#| "   <div class=\"note\">\n"
#| "   <p>If the computer stops responding or displays error messages before\n"
#| "   getting to <span class=\"application\">Tails Greeter</span>, refer to\n"
#| "   [[!toggle id=\"not_entirely\" text=\"the troubleshooting section about\n"
#| "   Tails not starting entirely\"]].</p>\n"
#| "   </div>\n"
msgid ""
"   <p>If the computer stops responding or displays other error messages before\n"
"   getting to <span class=\"application\">Tails Greeter</span>, refer to\n"
"   [[!toggle id=\"not_entirely\" text=\"the troubleshooting section about\n"
"   Tails not starting entirely\"]].</p>\n"
"   </div>\n"
msgstr ""
"   <div class=\"note\">\n"
"   <p>Se il computer smette di rispondere o mostra un messaggio d'errore prima di\n"
"   arrivare al <span class=\"application\">Tails Greeter</span>, fai riferimento alla\n"
"   [[!toggle id=\"not_entirely\" text=\"sessione di risoluzione dei problemi per quando\n"
"   Tails non si avvia\"]].</p>\n"
"   </div>\n"

#. type: Plain text
#, no-wrap
msgid "   [[!toggleable id=\"not_entirely\" text=\"\"\"\n"
msgstr "   [[!toggleable id=\"not_entirely\" text=\"\"\"\n"

#. type: Plain text
#, no-wrap
msgid "   <span class=\"hide\">[[!toggle id=\"not_entirely\" text=\"\"]]</span>\n"
msgstr "   <span class=\"hide\">[[!toggle id=\"not_entirely\" text=\"\"]]</span>\n"

#. type: Plain text
#, no-wrap
msgid ""
"   Troubleshooting\n"
"   ---------------\n"
msgstr ""
"   Risoluzione dei problemi\n"
"   ---------------\n"

#. type: Plain text
#, no-wrap
msgid ""
"   Tails does not start entirely\n"
"   -----------------------------\n"
msgstr ""
"   Tails non si avvia\n"
"   -----------------------------\n"

#. type: Plain text
#, fuzzy, no-wrap
#| msgid ""
#| "   The following section applies if the <span class=\"guilabel\">Boot Tails</span> menu appears but not\n"
#| "   <span class=\"application\">Tails Greeter</span> when starting Tails.\n"
msgid ""
"   The following section applies if the <span class=\"application\">Boot Loader Menu</span> appears but not\n"
"   <span class=\"application\">Tails Greeter</span> when starting Tails.\n"
msgstr ""
"   La seguente sessione si applica a quando il menù <span class=\"guilabel\">Avvia Tails</span> compare, ma non il\n"
"   <span class=\"application\">Tails Greeter</span> quando si avvia Tails.\n"

#. type: Bullet: '   1. '
msgid "Restart the computer on the first USB stick."
msgstr "Riavvia il computer sulla prima chiave USB."

#. type: Plain text
#, fuzzy, no-wrap
#| msgid ""
#| "   1. In the <span class=\"guilabel\">Boot Tails</span> menu, choose the <span class=\"guilabel\">failsafe</span>\n"
#| "   mode which might work better on some computers.\n"
msgid ""
"   1. In the <span class=\"application\">Boot Loader Menu</span>, choose the\n"
"   <span class=\"guilabel\">Troubleshooting Mode</span>\n"
"   which might work better on some computers.\n"
msgstr ""
"   1. Nel menù <span class=\"guilabel\">Avvia Tails</span>, scegli la modalità <span class=\"guilabel\">failsafe</span>\n"
"   che potrebbe funzionare meglio su alcuni computer.\n"

#. type: Plain text
#, fuzzy, no-wrap
#| msgid ""
#| "   1. If the <span class=\"guilabel\">failsafe</span> mode does not work\n"
#| "   better, restart the computer again on the first USB stick.\n"
msgid ""
"   1. If the <span class=\"guilabel\">Troubleshooting Mode</span> does not work\n"
"   better, restart the computer again on the first USB stick.\n"
msgstr ""
"   1. Se la modalità <span class=\"guilabel\">failsafe</span> non funziona\n"
"   meglio, riavvia il computer di nuovo sulla prima chiave USB.\n"

#. type: Plain text
#, fuzzy, no-wrap
#| msgid ""
#| "   1. In the <span class=\"guilabel\">Boot Tails</span> menu, press\n"
#| "   <span class=\"keycap\">TAB</span>. A command line with a list\n"
#| "   of boot options appears at the bottom of the screen.\n"
msgid ""
"   1. In the <span class=\"application\">Boot Loader Menu</span>, press\n"
"   <span class=\"keycap\">TAB</span>. A command line with a list\n"
"   of boot options appears at the bottom of the screen.\n"
msgstr ""
"   1. Nel menù <span class=\"guilabel\">Avvia Tails</span>, premi\n"
"   <span class=\"keycap\">TAB</span>. Una linea di comando con una\n"
"    lista di opzioni compare sul fondo dello schermo.\n"

#. type: Plain text
#, no-wrap
msgid "      [[!img doc/first_steps/startup_options/boot-menu-with-options.png link=\"no\" alt=\"Black screen with Tails artwork and list of boot options\"]]\n"
msgstr ""

#. type: Bullet: '   1. '
msgid ""
"Press the <span class=\"keycap\">Backspace</span> key several times to "
"remove the <span class=\"code\">quiet</span> option from the command line."
msgstr ""
"Premi il tasto <span class=\"keycap\">Backspace</span> molte volte per "
"rimuovere l'opzione <span class=\"code\">quiet</span> dalla linea di comando."

#. type: Bullet: '   1. '
msgid ""
"If Tails previously failed to start and displayed the <span class=\"code"
"\">Probing EDD (edd=off to disable)...</span> error, then type `edd=off` to "
"add this option to the command line."
msgstr ""

#. type: Bullet: '   1. '
msgid "Type `debug nosplash` to add these options to the command line."
msgstr ""
"Digita 'debug nosplash' per aggiungere queste opzioni alla riga di comando."

#. type: Bullet: '   1. '
msgid "To start Tails, press <span class=\"keycap\">Enter</span>."
msgstr "Per avviare Tails, premi <span class=\"keycap\">Invio</span>."

#. type: Bullet: '   1. '
msgid ""
"Hopefully, error messages now appear when starting Tails. You can [[send "
"them to our support team by email|support/talk]], for example by taking a "
"picture of the last screen and error messages."
msgstr ""
"Dei messaggi d'errore dovrebbero ora apparire all'avvio di Tails. Puoi "
"[[inviarli al nostro team di supporto via email|support/talk]], per esempio "
"facendo una foto all'ultima schermata e messaggio d'errore."

#. type: Bullet: '   1. '
msgid ""
"If the error message is <span class=\"code\">/bin/sh: can't access tty; job "
"control turned off</span> followed by <span class=\"code\">(initramfs)</"
"span>, then try removing the <span class=\"code\">live-media=removable</"
"span> option from the boot command line."
msgstr ""
"Se il messaggio d'errore è <span class=\"code\">/bin/sh: can't access tty; "
"job control turned off</span> seguito da <span class=\"code\">(initramfs)</"
"span>, prova a rimuovere l'opzione <span class=\"code\">live-"
"media=removable</span> dalla riga di comando d'avvio."

#. type: Plain text
#, no-wrap
msgid ""
"      If removing <span class=\"code\">live-media=removable</span> allows you to start Tails, please\n"
"      report the problem to our [[support team|support/talk]].\n"
"      This contributes to improving the [[list\n"
"      of problematic USB sticks|support/known_issues#problematic-usb-sticks]].\n"
"      Then try installing Tails on another USB stick.\n"
msgstr ""
"      Se rimuovere <span class=\"code\">live-media=removable</span> ti consente di avviare Tails, per favore\n"
"      riporta il problema al nostro [[team di supporto|support/talk]].\n"
"      Questo contribuisce a migliorare la [[lista\n"
"      delle chiavi USB problematiche|support/known_issues#problematic-usb-sticks]].\n"
"      Quindi prova a installare da un'altra chiave USB.\n"

#. type: Plain text
#, no-wrap
msgid ""
"   <div class=\"caution\">\n"
"   <p>Removing the <span class=\"code\">live-media=removable</span> option\n"
"   might be dangerous. If an adversary had access to the computer and\n"
"   installed a malicious Tails on an internal hard disk, the computer\n"
"   might start on the malicious Tails instead of on the USB stick.</p>\n"
"   </div>\n"
msgstr ""
"   <div class=\"caution\">\n"
"   <p>Rimuovere l'opzione <span class=\"code\">live-media=removable</span>\n"
"   potrebbe essere pericoloso. Se un avverario ha avuto accesso al computer e\n"
"   ha installato una Tails malevola su un hard disk interno, il computer\n"
"   potrebbe avviarsi sulla Tails malevola invece che sulla chiave USB.</p>\n"
"   </div>\n"

#. type: Plain text
#, fuzzy, no-wrap
#| msgid "   [[!img doc/first_steps/startup_options/tails-greeter-welcome-to-tails.png link=\"no\"]]\n"
msgid "   [[!img doc/first_steps/startup_options/tails-greeter-welcome-to-tails.png link=\"no\" alt=\"Tails Greeter: 'Welcome to Tails!'\"]]\n"
msgstr "   [[!img doc/first_steps/startup_options/tails-greeter-welcome-to-tails.png link=\"no\"]]\n"

#. type: Plain text
#, fuzzy, no-wrap
#| msgid ""
#| "1. In <span class=\"application\">Tails Greeter</span>, select your preferred language in the drop-down\n"
#| "list on the bottom left of the screen. Click <span class=\"button\">Login</span>.\n"
msgid ""
"1. In <span class=\"application\">Tails Greeter</span>, select your language and\n"
"keyboard layout in the <span class=\"guilabel\">Language & Region</span> section.\n"
"Click <span class=\"button\">Start Tails</span>.\n"
msgstr ""
"1. In <span class=\"application\">Tails Greeter</span>, seleziona la tua lingua preferita nella lista a cascata\n"
"sull'angolo in basso a sinistra dello schermo. Clicca su <span class=\"button\">Login</span>.\n"

#. type: Bullet: '1. '
msgid "After 15&ndash;30 seconds, the Tails desktop appears."
msgstr "Dopo 15&ndash;30 secondi, ti apparirà il Desktop di Tails."

#. type: Plain text
#, no-wrap
msgid "   [[!img install/inc/screenshots/desktop.png link=\"no\" alt=\"Tails desktop\"]]\n"
msgstr ""

<<<<<<< HEAD
#~ msgid ""
#~ "   <span class=\"keycap\">Option</span> key (<span class=\"keycap\">Alt</span> key) until a list of possible startup\n"
#~ "   disks appears.</p>\n"
#~ msgstr ""
#~ "   <span class=\"keycap\">Opzione</span> (<span class=\"keycap\">Alt</span> key) finché non appare una lista di\n"
#~ "   possibili dischi d'avvio.</p>\n"
#~ "\n"

#~ msgid ""
#~ "   <span class=\"keycap\">Enter</span>. The DVD\n"
#~ "   might be labeled <span class=\"guilabel\">Windows</span> like in the following screenshot:</p>\n"
#~ msgstr ""
#~ "   <span class=\"keycap\">Invio</span>. Il DVD\n"
#~ "   potrebbe essere etichettato <span class=\"guilabel\">Windows</span> come nello screenshot seguente:</p>\n"

#~ msgid "   [[!img install/inc/screenshots/mac_startup_dvd.png class=\"\" link=\"no\" alt=\"Screen with the logo of an internal hard disk labeled 'Macintosh HD' and a DVD labelled 'Windows' (selected)\"]]\n"
#~ msgstr "   [[!img install/inc/screenshots/mac_startup_dvd.png class=\"\" link=\"no\" alt=\"Schermo con il logo di un hard disk interno etichettato 'Macintosh HD' e un DVD etichettato 'Windows' (selezionato)\"]]\n"

#~ msgid ""
#~ "   <div class=\"bug mac-usb mac-clone\">\n"
#~ "   <p>If your computer fails to start on the intermediary Tails, you can\n"
#~ "   try these other two methods:</p>\n"
#~ msgstr ""
#~ "   <div class=\"bug mac-usb mac-clone\">\n"
=======
#~ msgid "<div class=\"note clone\">\n"
#~ msgstr "<div class=\"note clone\">\n"

#~ msgid ""
#~ "<p>The following instructions assume that the other Tails that you are\n"
#~ "<span class=\"install-clone mac-clone\">installing</span>\n"
#~ "<span class=\"upgrade\">upgrading</span>\n"
#~ "from is on a USB stick. You can also\n"
#~ "<span class=\"install-clone mac-clone\">install</span>\n"
#~ "<span class=\"upgrade\">upgrade</span>\n"
#~ "from a Tails DVD in a similar way.</p>\n"
#~ msgstr ""
#~ "<p>Le istruzioni seguenti assumono che l'altra Tails da cui stai\n"
#~ "<span class=\"install-clone mac-clone\">installando</span>\n"
#~ "<span class=\"upgrade\">aggiornando</span>\n"
#~ "sia su una chiave USB. Puoi anche\n"
#~ "<span class=\"install-clone mac-clone\">installare</span>\n"
#~ "<span class=\"upgrade\">aggiornare</span>\n"
#~ "da un DVD Tails in modo simile.</p>\n"

#~ msgid "   [[!inline pages=\"install/inc/steps/not_at_all.inline\" raw=\"yes\" sort=\"age\"]]\n"
#~ msgstr "   [[!inline pages=\"install/inc/steps/not_at_all.inline.it\" raw=\"yes\" sort=\"age\"]]\n"

#~ msgid ""
#~ "   <span class=\"keycap\">Option</span> key (<span class=\"keycap\">Alt</"
#~ "span> key) until a list of possible startup\n"
#~ "   disks appears.</p>\n"
#~ msgstr ""
#~ "   <span class=\"keycap\">Opzione</span> (<span class=\"keycap\">Alt</"
#~ "span> key) finché non appare una lista di\n"
#~ "   possibili dischi d'avvio.</p>\n"
#~ "\n"

#~ msgid ""
#~ "   <span class=\"keycap\">Enter</span>. The DVD\n"
#~ "   might be labeled <span class=\"guilabel\">Windows</span> like in the "
#~ "following screenshot:</p>\n"
#~ msgstr ""
#~ "   <span class=\"keycap\">Invio</span>. Il DVD\n"
#~ "   potrebbe essere etichettato <span class=\"guilabel\">Windows</span> "
#~ "come nello screenshot seguente:</p>\n"

#~ msgid ""
#~ "   [[!img install/inc/screenshots/mac_startup_dvd.png class=\"\" link=\"no"
#~ "\" alt=\"Screen with the logo of an internal hard disk labeled 'Macintosh "
#~ "HD' and a DVD labelled 'Windows' (selected)\"]]\n"
#~ msgstr ""
#~ "   [[!img install/inc/screenshots/mac_startup_dvd.png class=\"\" link=\"no"
#~ "\" alt=\"Schermo con il logo di un hard disk interno etichettato "
#~ "'Macintosh HD' e un DVD etichettato 'Windows' (selezionato)\"]]\n"

#~ msgid ""
#~ "   <div class=\"bug mac mac-clone\">\n"
#~ "   <p>If your computer fails to start on the intermediary Tails, you can\n"
#~ "   try these other two methods:</p>\n"
#~ msgstr ""
#~ "   <div class=\"bug mac mac-clone\">\n"
>>>>>>> 9e3df488
#~ "   <p>Se il tuo computer non si avvia sulla Tails intermediaria, puoi\n"
#~ "   provare questi altri due metodi:</p>\n"

#~ msgid ""
#~ "   <ul>\n"
<<<<<<< HEAD
#~ "     <li class=\"mac-usb\">[[Install from another operating system|install]]</li>\n"
#~ "     <li class=\"mac-clone\">[[Install from the command line|mac/usb]]</li>\n"
#~ "   </ul>\n"
#~ msgstr ""
#~ "   <ul>\n"
#~ "     <li class=\"mac-usb\">[[Installa da un altro sistema operativo|install]]</li>\n"
#~ "     <li class=\"mac-clone\">[[Installa dalla riga di comando|mac/usb]]</li>\n"
=======
#~ "     <li class=\"mac\">[[Install from another operating system|install]]</"
#~ "li>\n"
#~ "     <li class=\"mac-clone\">[[Install from the command line|mac/usb]]</"
#~ "li>\n"
#~ "   </ul>\n"
#~ msgstr ""
#~ "   <ul>\n"
#~ "     <li class=\"mac\">[[Installa da un altro sistema operativo|"
#~ "install]]</li>\n"
#~ "     <li class=\"mac-clone\">[[Installa dalla riga di comando|mac/usb]]</"
#~ "li>\n"
>>>>>>> 9e3df488
#~ "   </ul>\n"

#~ msgid ""
#~ "   <p>If you tried them already but failed as well, then it might\n"
#~ "   currently be impossible to start Tails on your Mac model.</p>\n"
#~ "   </div>\n"
#~ msgstr ""
#~ "   <p>Se le hai già trovate ma hai comunque fallito, potrebbe essere\n"
#~ "   impossibile avviare Tails sul tuo modello di Mac.</p>\n"
#~ "   </div>\n"

#~ msgid ""
#~ "<p class=\"usb\">The most difficult part is over!\n"
<<<<<<< HEAD
#~ "Now grab your second USB stick as it is time to install the final Tails on it.</p>\n"
#~ msgstr ""
#~ "<p class=\"usb\">La parte più difficile è finita!\n"
#~ "Ora prendi la tua seconda chiave USB perché è tempo di installarci sopra la Tails finale.</p>\n"
=======
#~ "Now grab your second USB stick as it is time to install the final Tails "
#~ "on it.</p>\n"
#~ msgstr ""
#~ "<p class=\"usb\">La parte più difficile è finita!\n"
#~ "Ora prendi la tua seconda chiave USB perché è tempo di installarci sopra "
#~ "la Tails finale.</p>\n"
>>>>>>> 9e3df488

#~ msgid ""
#~ "<p class=\"usb\">It is important to install the final Tails as it allows\n"
#~ "you to store some of your documents and configuration\n"
#~ "and benefit from automatic security upgrades.</p>\n"
#~ msgstr ""
#~ "<p class=\"usb\">E' importante installare la Tails finale perché ti\n"
#~ "consente di archiviare alcuni dei tuoi documenti e configurazioni\n"
#~ "e beneficia di aggiornamenti di sicurezza automatici.</p>\n"

#~ msgid ""
#~ "<div class=\"step-image\">[[!img install/inc/infography/switch-context."
#~ "png link=\"no\"]]</div>\n"
#~ msgstr ""
#~ "<div class=\"step-image\">[[!img install/inc/infography/switch-context."
#~ "png link=\"no\"]]</div>\n"

#~ msgid ""
#~ "   [[!img install/inc/qrcodes/tails_boum_org_install_clone.png class="
#~ "\"install-clone qrcode\" link=\"no\"]]\n"
#~ msgstr ""
#~ "   [[!img install/inc/qrcodes/tails_boum_org_install_clone.png class="
#~ "\"install-clone qrcode\" link=\"no\"]]\n"

#~ msgid ""
#~ "   [[!img install/inc/qrcodes/tails_boum_org_install_win_usb.png class="
#~ "\"windows qrcode\" link=\"no\"]]\n"
#~ msgstr ""
#~ "   [[!img install/inc/qrcodes/tails_boum_org_install_win_usb.png class="
#~ "\"windows qrcode\" link=\"no\"]]\n"

#~ msgid ""
#~ "   [[!img install/inc/qrcodes/tails_boum_org_install_mac_usb.png class="
#~ "\"mac qrcode\" link=\"no\"]]\n"
#~ msgstr ""
#~ "   [[!img install/inc/qrcodes/tails_boum_org_install_mac_usb.png class="
#~ "\"mac qrcode\" link=\"no\"]]\n"

#~ msgid ""
#~ "   [[!img install/inc/qrcodes/tails_boum_org_install_mac_clone.png class="
#~ "\"mac-clone qrcode\" link=\"no\"]]\n"
#~ msgstr ""
#~ "   [[!img install/inc/qrcodes/tails_boum_org_install_mac_clone.png class="
#~ "\"mac-clone qrcode\" link=\"no\"]]\n"

#~ msgid ""
#~ "   [[!img install/inc/qrcodes/tails_boum_org_install_mac_dvd.png class=\" "
#~ "qrcode\" link=\"no\"]]\n"
#~ msgstr ""
#~ "   [[!img install/inc/qrcodes/tails_boum_org_install_mac_dvd.png class=\" "
#~ "qrcode\" link=\"no\"]]\n"

#~ msgid ""
#~ "   [[!img install/inc/qrcodes/tails_boum_org_install_debian_usb.png class="
#~ "\"debian qrcode\" link=\"no\"]]\n"
#~ msgstr ""
#~ "   [[!img install/inc/qrcodes/tails_boum_org_install_debian_usb.png class="
#~ "\"debian qrcode\" link=\"no\"]]\n"

#~ msgid ""
#~ "   [[!img install/inc/qrcodes/tails_boum_org_install_expert_usb.png class="
#~ "\"expert qrcode\" link=\"no\"]]\n"
#~ msgstr ""
#~ "   [[!img install/inc/qrcodes/tails_boum_org_install_expert_usb.png class="
#~ "\"expert qrcode\" link=\"no\"]]\n"

#~ msgid ""
#~ "   [[!img install/inc/qrcodes/tails_boum_org_install_linux_usb.png class="
#~ "\"linux qrcode\" link=\"no\"]]\n"
#~ msgstr ""
#~ "   [[!img install/inc/qrcodes/tails_boum_org_install_linux_usb.png class="
#~ "\"linux qrcode\" link=\"no\"]]\n"

#~ msgid ""
#~ "   [[!img install/inc/qrcodes/tails_boum_org_upgrade_clone.png class="
#~ "\"upgrade-clone qrcode\" link=\"no\"]]\n"
#~ msgstr ""
#~ "   [[!img install/inc/qrcodes/tails_boum_org_upgrade_clone.png class="
#~ "\"upgrade-clone qrcode\" link=\"no\"]]\n"

#~ msgid ""
#~ "   [[!img install/inc/qrcodes/tails_boum_org_upgrade_tails.png class="
#~ "\"upgrade-tails qrcode\" link=\"no\"]]\n"
#~ msgstr ""
#~ "   [[!img install/inc/qrcodes/tails_boum_org_upgrade_tails.png class="
#~ "\"upgrade-tails qrcode\" link=\"no\"]]\n"

#~ msgid ""
#~ "[[!img install/inc/infography/plug-other-usb.png link=\"no\" class="
#~ "\"upgrade-clone\"]]\n"
#~ msgstr ""
#~ "[[!img install/inc/infography/plug-other-usb.png link=\"no\" class="
#~ "\"upgrade-clone\"]]\n"

#~ msgid ""
#~ "[[!img install/inc/infography/restart-on-tails.png link=\"no\" class="
#~ "\"debian\"]]\n"
#~ msgstr ""
#~ "[[!img install/inc/infography/restart-on-tails.png link=\"no\" class="
#~ "\"debian\"]]\n"

#~ msgid ""
#~ "[[!img install/inc/infography/restart-on-dvd.png link=\"no\" class=\"mac-"
#~ "dvd\"]]\n"
#~ msgstr ""
#~ "[[!img install/inc/infography/restart-on-dvd.png link=\"no\" class=\"mac-"
#~ "dvd\"]]\n"

#~ msgid ""
#~ "[[!img install/inc/infography/restart-on-upgrade-usb.png link=\"no\" "
#~ "class=\"upgrade-tails\"]]\n"
#~ msgstr ""
#~ "[[!img install/inc/infography/restart-on-upgrade-usb.png link=\"no\" "
#~ "class=\"upgrade-tails\"]]\n"

#~ msgid ""
#~ "   [[!img install/inc/screenshots/mac_option_key.png class=\"\" link=\"no"
#~ "\"]]\n"
#~ msgstr ""
#~ "   [[!img install/inc/screenshots/mac_option_key.png class=\"\" link=\"no"
#~ "\"]]\n"

#~ msgid ""
#~ "      [[!img doc/first_steps/startup_options/boot-menu-with-options.png "
#~ "link=\"no\"]]\n"
#~ msgstr ""
#~ "      [[!img doc/first_steps/startup_options/boot-menu-with-options.png "
<<<<<<< HEAD
#~ "link=\"no\"]]\n"

#~ msgid "   [[!img install/inc/screenshots/desktop.png link=\"no\"]]\n"
#~ msgstr "   [[!img install/inc/screenshots/desktop.png link=\"no\"]]\n"
=======
#~ "link=\"no\"]]\n"
>>>>>>> 9e3df488
<|MERGE_RESOLUTION|>--- conflicted
+++ resolved
@@ -7,11 +7,7 @@
 msgstr ""
 "Project-Id-Version: PACKAGE VERSION\n"
 "Report-Msgid-Bugs-To: tails-l10n@boum.org\n"
-<<<<<<< HEAD
-"POT-Creation-Date: 2018-12-07 15:43+0100\n"
-=======
 "POT-Creation-Date: 2018-11-17 12:21+0000\n"
->>>>>>> 9e3df488
 "PO-Revision-Date: 2017-02-09 21:00+0100\n"
 "Last-Translator: FULL NAME <EMAIL@ADDRESS>\n"
 "Language-Team: ita <transitails@inventati.org>\n"
@@ -23,11 +19,7 @@
 #. type: Plain text
 #, fuzzy, no-wrap
 #| msgid "<div class=\"trophy windows linux mac\">\n"
-<<<<<<< HEAD
-msgid "<div class=\"trophy windows linux mac-usb expert\">\n"
-=======
 msgid "<div class=\"trophy windows linux mac expert\">\n"
->>>>>>> 9e3df488
 msgstr "<div class=\"trophy windows linux mac\">\n"
 
 #. type: Plain text
@@ -46,11 +38,7 @@
 msgid ""
 "<p>You will now restart your computer on this USB stick.\n"
 "<span class=\"windows linux expert\">It can be a bit complicated, so good luck!</span>\n"
-<<<<<<< HEAD
-"<span class=\"mac-usb\">But it might not work on your Mac model, so good luck!</span>\n"
-=======
 "<span class=\"mac\">But it might not work on your Mac model, so good luck!</span>\n"
->>>>>>> 9e3df488
 "</p>\n"
 msgstr ""
 
@@ -90,13 +78,8 @@
 
 #. type: Plain text
 #, no-wrap
-<<<<<<< HEAD
-msgid "   [[!img install/inc/qrcodes/tails_boum_org_install_mac_usb.png class=\"mac-usb qrcode\" link=\"no\" alt=\"\"]]\n"
-msgstr "   [[!img install/inc/qrcodes/tails_boum_org_install_mac_usb.png class=\"mac-usb qrcode\" link=\"no\" alt=\"\"]]\n"
-=======
 msgid "   [[!img install/inc/qrcodes/tails_boum_org_install_mac_usb.png class=\"mac qrcode\" link=\"no\" alt=\"\"]]\n"
 msgstr "   [[!img install/inc/qrcodes/tails_boum_org_install_mac_usb.png class=\"mac qrcode\" link=\"no\" alt=\"\"]]\n"
->>>>>>> 9e3df488
 
 #. type: Plain text
 #, no-wrap
@@ -143,11 +126,7 @@
 #| msgid ""
 #| "     <span class=\"install-clone\">`https://tails.boum.org/install/clone/#back`</span>\n"
 #| "     <span class=\"windows\">`https://tails.boum.org/install/win/usb/#back`</span>\n"
-<<<<<<< HEAD
-#| "     <span class=\"mac-usb\">`https://tails.boum.org/install/mac/usb/#back`</span>\n"
-=======
 #| "     <span class=\"mac\">`https://tails.boum.org/install/mac/usb/#back`</span>\n"
->>>>>>> 9e3df488
 #| "     <span class=\"mac-clone\">`https://tails.boum.org/install/mac/clone/#back`</span>\n"
 #| "     <span class=\"debian\">`https://tails.boum.org/install/debian/usb/#back`</span>\n"
 #| "     <span class=\"expert\">`https://tails.boum.org/install/expert/usb/#back`</span>\n"
@@ -177,21 +156,13 @@
 #. type: Plain text
 #, fuzzy, no-wrap
 #| msgid ""
-<<<<<<< HEAD
-#| "<h1 id=\"start-intermediary\" class=\"windows linux mac-usb upgrade-tails\">Restart on the intermediary Tails</h1>\n"
-=======
 #| "<h1 id=\"start-intermediary\" class=\"windows linux mac upgrade-tails\">Restart on the intermediary Tails</h1>\n"
->>>>>>> 9e3df488
 #| "<h1 id=\"start-other\" class=\"clone\">Restart on the other Tails</h1>\n"
 #| "<h1 id=\"start-tails\" class=\"debian expert\">Restart on Tails</h1>\n"
 msgid ""
 "<h1 id=\"start-intermediary\" class=\"upgrade-tails\">Restart on the intermediary Tails</h1>\n"
 "<h1 id=\"start-other\" class=\"clone\">Restart on the other Tails</h1>\n"
-<<<<<<< HEAD
-"<h1 id=\"start-tails\" class=\"windows linux mac-usb expert\">Restart on Tails</h1>\n"
-=======
 "<h1 id=\"start-tails\" class=\"windows linux mac expert\">Restart on Tails</h1>\n"
->>>>>>> 9e3df488
 msgstr ""
 "<h1 id=\"start-intermediary\" class=\"windows linux mac upgrade-tails\">Riavvia sulla Tails intermediaria</h1>\n"
 "<h1 id=\"start-other\" class=\"clone\">Riavvia su un'altra Tails</h1>\n"
@@ -210,17 +181,6 @@
 
 #. type: Plain text
 #, fuzzy, no-wrap
-<<<<<<< HEAD
-#| msgid "[[!img install/inc/infography/restart-on-intermediary-tails.png link=\"no\" class=\"clone windows linux mac-usb\"]]\n"
-msgid "[[!img install/inc/infography/restart-on-tails.png link=\"no\" class=\"windows linux mac-usb\" alt=\"Computer restarted on USB stick on the right\"]]\n"
-msgstr "[[!img install/inc/infography/restart-on-intermediary-tails.png link=\"no\" class=\"clone windows linux mac-usb\"]]\n"
-
-#. type: Plain text
-#, fuzzy, no-wrap
-#| msgid "[[!img install/inc/infography/restart-on-intermediary-tails.png link=\"no\" class=\"clone windows linux mac-usb\"]]\n"
-msgid "[[!img install/inc/infography/restart-on-intermediary-tails.png link=\"no\" class=\"clone\" alt=\"Computer restarted on USB stick on the left\"]]\n"
-msgstr "[[!img install/inc/infography/restart-on-intermediary-tails.png link=\"no\" class=\"clone windows linux mac-usb\"]]\n"
-=======
 #| msgid "[[!img install/inc/infography/restart-on-intermediary-tails.png link=\"no\" class=\"clone windows linux mac\"]]\n"
 msgid "[[!img install/inc/infography/restart-on-tails.png link=\"no\" class=\"windows linux mac\" alt=\"Computer restarted on USB stick\"]]\n"
 msgstr "[[!img install/inc/infography/restart-on-intermediary-tails.png link=\"no\" class=\"clone windows linux mac\"]]\n"
@@ -230,7 +190,6 @@
 #| msgid "[[!img install/inc/infography/restart-on-intermediary-tails.png link=\"no\" class=\"clone windows linux mac\"]]\n"
 msgid "[[!img install/inc/infography/restart-on-other-tails.png link=\"no\" class=\"clone\" alt=\"Computer restarted on USB stick on the left\"]]\n"
 msgstr "[[!img install/inc/infography/restart-on-intermediary-tails.png link=\"no\" class=\"clone windows linux mac\"]]\n"
->>>>>>> 9e3df488
 
 #. type: Plain text
 #, no-wrap
@@ -238,41 +197,6 @@
 msgstr ""
 
 #. type: Plain text
-<<<<<<< HEAD
-#, no-wrap
-msgid "<div class=\"note clone\">\n"
-msgstr "<div class=\"note clone\">\n"
-
-#. type: Plain text
-#, fuzzy, no-wrap
-#| msgid ""
-#| "<p>The following instructions assume that the other Tails that you are\n"
-#| "<span class=\"install-clone debian windows linux mac\">installing</span>\n"
-#| "<span class=\"upgrade\">upgrading</span>\n"
-#| "from is on a USB stick. You can also\n"
-#| "<span class=\"install-clone debian windows linux mac\">install</span>\n"
-#| "<span class=\"upgrade\">upgrade</span>\n"
-#| "from a Tails DVD in a similar way.</p>\n"
-msgid ""
-"<p>The following instructions assume that the other Tails that you are\n"
-"<span class=\"install-clone windows linux mac\">installing</span>\n"
-"<span class=\"upgrade\">upgrading</span>\n"
-"from is on a USB stick. You can also\n"
-"<span class=\"install-clone windows linux mac\">install</span>\n"
-"<span class=\"upgrade\">upgrade</span>\n"
-"from a Tails DVD in a similar way.</p>\n"
-msgstr ""
-"<p>Le istruzioni seguenti assumono che l'altra Tails da cui stai\n"
-"<span class=\"install-clone debian windows linux mac\">installando</span>\n"
-"<span class=\"upgrade\">aggiornando</span>\n"
-"sia su una chiave USB. Puoi anche\n"
-"<span class=\"install-clone debian windows linux mac\">installare</span>\n"
-"<span class=\"upgrade\">aggiornare</span>\n"
-"da un DVD Tails in modo simile.</p>\n"
-
-#. type: Plain text
-=======
->>>>>>> 9e3df488
 #, fuzzy, no-wrap
 #| msgid ""
 #| "1. <p>\n"
@@ -280,11 +204,7 @@
 #| "   </p>\n"
 #| "   <p class=\"clone upgrade-tails\">Shut down the computer.</p>\n"
 #| "   <p class=\"clone\">Plug in the other Tails USB stick that you want to\n"
-<<<<<<< HEAD
-#| "   <span class=\"install-clone debian windows linux mac\">install</span>\n"
-=======
 #| "   <span class=\"install-clone mac-clone\">install</span>\n"
->>>>>>> 9e3df488
 #| "   <span class=\"upgrade\">upgrade</span>\n"
 #| "   from.</p>\n"
 #| "   <p class=\"upgrade-tails\">Unplug your Tails USB stick while leaving the intermediary USB stick plugged in.</p>\n"
@@ -294,11 +214,7 @@
 "   </p>\n"
 "   <p class=\"clone upgrade-tails\">Shut down the computer.</p>\n"
 "   <p class=\"clone\">Plug in the other Tails USB stick that you want to\n"
-<<<<<<< HEAD
-"   <span class=\"install-clone windows linux mac\">install</span>\n"
-=======
 "   <span class=\"install-clone mac-clone\">install</span>\n"
->>>>>>> 9e3df488
 "   <span class=\"upgrade\">upgrade</span>\n"
 "   from.</p>\n"
 "   <p class=\"upgrade-tails\">Unplug your Tails USB stick while leaving the intermediary USB stick plugged in.</p>\n"
@@ -319,13 +235,8 @@
 
 #. type: Plain text
 #, no-wrap
-<<<<<<< HEAD
-msgid "   <div class=\"mac-usb mac-clone\">\n"
-msgstr "   <div class=\"mac-usb mac-clone\">\n"
-=======
 msgid "   <div class=\"mac mac-clone\">\n"
 msgstr "   <div class=\"mac mac-clone\">\n"
->>>>>>> 9e3df488
 
 #. type: Plain text
 #, no-wrap
@@ -460,19 +371,8 @@
 msgstr ""
 
 #. type: Plain text
-#, fuzzy, no-wrap
-#| msgid ""
-#| "   <p>If your computer fails to start on the Tails DVD, then it might currently\n"
-#| "   be impossible to start Tails on your Mac model.</p>\n"
-#| "   </div>\n"
-msgid ""
-<<<<<<< HEAD
-"   <div class=\"bug mac-usb mac-clone\">\n"
-"   <p>If your computer fails to start on the USB stick, then it might\n"
-"   currently be impossible to start Tails on your Mac model.</p>\n"
-"   </div>\n"
-msgstr ""
-=======
+#, no-wrap
+msgid ""
 "   1. Identify the potential boot menu keys for the computer depending on\n"
 "   the computer manufacturer in the following list:\n"
 msgstr ""
@@ -758,7 +658,6 @@
 "   currently be impossible to start Tails on your Mac model.</p>\n"
 "   </div>\n"
 msgstr ""
->>>>>>> 9e3df488
 "   <p>Se il tuo computer non si avvia dal DVD Tails, potrebbe essere\n"
 "   impossibile avviare Tails sul tuo modello di Mac.</p>\n"
 "   </div>\n"
@@ -999,32 +898,6 @@
 msgid "   [[!img install/inc/screenshots/desktop.png link=\"no\" alt=\"Tails desktop\"]]\n"
 msgstr ""
 
-<<<<<<< HEAD
-#~ msgid ""
-#~ "   <span class=\"keycap\">Option</span> key (<span class=\"keycap\">Alt</span> key) until a list of possible startup\n"
-#~ "   disks appears.</p>\n"
-#~ msgstr ""
-#~ "   <span class=\"keycap\">Opzione</span> (<span class=\"keycap\">Alt</span> key) finché non appare una lista di\n"
-#~ "   possibili dischi d'avvio.</p>\n"
-#~ "\n"
-
-#~ msgid ""
-#~ "   <span class=\"keycap\">Enter</span>. The DVD\n"
-#~ "   might be labeled <span class=\"guilabel\">Windows</span> like in the following screenshot:</p>\n"
-#~ msgstr ""
-#~ "   <span class=\"keycap\">Invio</span>. Il DVD\n"
-#~ "   potrebbe essere etichettato <span class=\"guilabel\">Windows</span> come nello screenshot seguente:</p>\n"
-
-#~ msgid "   [[!img install/inc/screenshots/mac_startup_dvd.png class=\"\" link=\"no\" alt=\"Screen with the logo of an internal hard disk labeled 'Macintosh HD' and a DVD labelled 'Windows' (selected)\"]]\n"
-#~ msgstr "   [[!img install/inc/screenshots/mac_startup_dvd.png class=\"\" link=\"no\" alt=\"Schermo con il logo di un hard disk interno etichettato 'Macintosh HD' e un DVD etichettato 'Windows' (selezionato)\"]]\n"
-
-#~ msgid ""
-#~ "   <div class=\"bug mac-usb mac-clone\">\n"
-#~ "   <p>If your computer fails to start on the intermediary Tails, you can\n"
-#~ "   try these other two methods:</p>\n"
-#~ msgstr ""
-#~ "   <div class=\"bug mac-usb mac-clone\">\n"
-=======
 #~ msgid "<div class=\"note clone\">\n"
 #~ msgstr "<div class=\"note clone\">\n"
 
@@ -1082,21 +955,11 @@
 #~ "   try these other two methods:</p>\n"
 #~ msgstr ""
 #~ "   <div class=\"bug mac mac-clone\">\n"
->>>>>>> 9e3df488
 #~ "   <p>Se il tuo computer non si avvia sulla Tails intermediaria, puoi\n"
 #~ "   provare questi altri due metodi:</p>\n"
 
 #~ msgid ""
 #~ "   <ul>\n"
-<<<<<<< HEAD
-#~ "     <li class=\"mac-usb\">[[Install from another operating system|install]]</li>\n"
-#~ "     <li class=\"mac-clone\">[[Install from the command line|mac/usb]]</li>\n"
-#~ "   </ul>\n"
-#~ msgstr ""
-#~ "   <ul>\n"
-#~ "     <li class=\"mac-usb\">[[Installa da un altro sistema operativo|install]]</li>\n"
-#~ "     <li class=\"mac-clone\">[[Installa dalla riga di comando|mac/usb]]</li>\n"
-=======
 #~ "     <li class=\"mac\">[[Install from another operating system|install]]</"
 #~ "li>\n"
 #~ "     <li class=\"mac-clone\">[[Install from the command line|mac/usb]]</"
@@ -1108,7 +971,6 @@
 #~ "install]]</li>\n"
 #~ "     <li class=\"mac-clone\">[[Installa dalla riga di comando|mac/usb]]</"
 #~ "li>\n"
->>>>>>> 9e3df488
 #~ "   </ul>\n"
 
 #~ msgid ""
@@ -1122,19 +984,12 @@
 
 #~ msgid ""
 #~ "<p class=\"usb\">The most difficult part is over!\n"
-<<<<<<< HEAD
-#~ "Now grab your second USB stick as it is time to install the final Tails on it.</p>\n"
-#~ msgstr ""
-#~ "<p class=\"usb\">La parte più difficile è finita!\n"
-#~ "Ora prendi la tua seconda chiave USB perché è tempo di installarci sopra la Tails finale.</p>\n"
-=======
 #~ "Now grab your second USB stick as it is time to install the final Tails "
 #~ "on it.</p>\n"
 #~ msgstr ""
 #~ "<p class=\"usb\">La parte più difficile è finita!\n"
 #~ "Ora prendi la tua seconda chiave USB perché è tempo di installarci sopra "
 #~ "la Tails finale.</p>\n"
->>>>>>> 9e3df488
 
 #~ msgid ""
 #~ "<p class=\"usb\">It is important to install the final Tails as it allows\n"
@@ -1262,11 +1117,4 @@
 #~ "link=\"no\"]]\n"
 #~ msgstr ""
 #~ "      [[!img doc/first_steps/startup_options/boot-menu-with-options.png "
-<<<<<<< HEAD
-#~ "link=\"no\"]]\n"
-
-#~ msgid "   [[!img install/inc/screenshots/desktop.png link=\"no\"]]\n"
-#~ msgstr "   [[!img install/inc/screenshots/desktop.png link=\"no\"]]\n"
-=======
-#~ "link=\"no\"]]\n"
->>>>>>> 9e3df488
+#~ "link=\"no\"]]\n"