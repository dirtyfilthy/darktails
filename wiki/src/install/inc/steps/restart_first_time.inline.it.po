# SOME DESCRIPTIVE TITLE
# Copyright (C) YEAR Free Software Foundation, Inc.
# This file is distributed under the same license as the PACKAGE package.
# FIRST AUTHOR <EMAIL@ADDRESS>, YEAR.
#
msgid ""
msgstr ""
"Project-Id-Version: PACKAGE VERSION\n"
"Report-Msgid-Bugs-To: tails-l10n@boum.org\n"
"POT-Creation-Date: 2018-11-17 12:21+0000\n"
"PO-Revision-Date: 2017-02-09 21:00+0100\n"
"Last-Translator: FULL NAME <EMAIL@ADDRESS>\n"
"Language-Team: ita <transitails@inventati.org>\n"
"Language: it\n"
"MIME-Version: 1.0\n"
"Content-Type: text/plain; charset=UTF-8\n"
"Content-Transfer-Encoding: 8bit\n"

#. type: Plain text
#, fuzzy, no-wrap
#| msgid "<div class=\"trophy windows linux mac\">\n"
msgid "<div class=\"trophy windows linux mac expert\">\n"
msgstr "<div class=\"trophy windows linux mac\">\n"

#. type: Plain text
#, fuzzy, no-wrap
#| msgid "<div class=\"step-image\">[[!img install/inc/infography/switch-context.png link=\"no\" alt=\"\"]]</div>\n"
msgid "<div class=\"state-image\">[[!img install/inc/infography/tails-usb.png link=\"no\" alt=\"Tails USB stick\"]]</div>\n"
msgstr "<div class=\"step-image\">[[!img install/inc/infography/switch-context.png link=\"no\" alt=\"\"]]</div>\n"

#. type: Plain text
#, no-wrap
msgid "<p>Congratulations, you have installed Tails on your USB stick!</p>\n"
msgstr ""

#. type: Plain text
#, no-wrap
msgid ""
"<p>You will now restart your computer on this USB stick.\n"
"<span class=\"windows linux expert\">It can be a bit complicated, so good luck!</span>\n"
"<span class=\"mac\">But it might not work on your Mac model, so good luck!</span>\n"
"</p>\n"
msgstr ""

#. type: Plain text
#, no-wrap
msgid "</div>\n"
msgstr "</div>\n"

#. type: Plain text
#, no-wrap
msgid "<h1 id=\"back\">Open these instructions on another device</h1>\n"
msgstr "<h1 id=\"back\">Apri queste istruzioni su un altro dispositivo</h1>\n"

#. type: Plain text
#, no-wrap
msgid "<div class=\"step-image\">[[!img install/inc/infography/switch-context.png link=\"no\" alt=\"\"]]</div>\n"
msgstr "<div class=\"step-image\">[[!img install/inc/infography/switch-context.png link=\"no\" alt=\"\"]]</div>\n"

#. type: Plain text
msgid ""
"In the next step, you will shut down the computer. To be able to follow the "
"rest of the instructions afterwards, we recommend you either:"
msgstr ""
"Nei prossimi passaggi, dovrai spegnere il computer. Per poter essere in "
"grado di seguire le istruzioni, ti raccomandiamo di fare una delle seguenti "
"cose:"

#. type: Plain text
#, no-wrap
<<<<<<< HEAD
msgid "   [[!img install/inc/qrcodes/tails_boum_org_install_clone.png class=\"install-clone qrcode\" link=\"no\" alt=\"\"]]\n"
msgstr "   [[!img install/inc/qrcodes/tails_boum_org_install_clone.png class=\"install-clone qrcode\" link=\"no\" alt=\"\"]]\n"

#. type: Plain text
#, no-wrap
msgid "   [[!img install/inc/qrcodes/tails_boum_org_install_win_usb.png class=\"windows qrcode\" link=\"no\" alt=\"\"]]\n"
msgstr "   [[!img install/inc/qrcodes/tails_boum_org_install_win_usb.png class=\"windows qrcode\" link=\"no\" alt=\"\"]]\n"

#. type: Plain text
#, no-wrap
msgid "   [[!img install/inc/qrcodes/tails_boum_org_install_mac_usb.png class=\"mac qrcode\" link=\"no\" alt=\"\"]]\n"
msgstr "   [[!img install/inc/qrcodes/tails_boum_org_install_mac_usb.png class=\"mac qrcode\" link=\"no\" alt=\"\"]]\n"
=======
msgid "   [[!img install/inc/qrcodes/tails_boum_org_install_clone_back_1.png class=\"install-clone qrcode\" link=\"no\" alt=\"\"]]\n"
msgstr ""
"   [[!img install/inc/qrcodes/tails_boum_org_install_clone_back_1.png class"
"=\"install-clone qrcode\" link=\"no\" alt=\"\"]]\n"

#. type: Plain text
#, no-wrap
msgid "   [[!img install/inc/qrcodes/tails_boum_org_install_win_usb_back_1.png class=\"windows qrcode\" link=\"no\" alt=\"\"]]\n"
msgstr ""
"   [[!img install/inc/qrcodes/tails_boum_org_install_win_usb_back_1.png class=\""
"windows qrcode\" link=\"no\" alt=\"\"]]\n"

#. type: Plain text
#, no-wrap
msgid "   [[!img install/inc/qrcodes/tails_boum_org_install_mac_usb_back_1.png class=\"mac-usb qrcode\" link=\"no\" alt=\"\"]]\n"
msgstr ""
"   [[!img install/inc/qrcodes/tails_boum_org_install_mac_usb_back_1.png class=\"mac-"
"usb qrcode\" link=\"no\" alt=\"\"]]\n"
>>>>>>> fc39d0e7

#. type: Plain text
#, no-wrap
msgid "   [[!img install/inc/qrcodes/tails_boum_org_install_mac_clone_back_1.png class=\"mac-clone qrcode\" link=\"no\" alt=\"\"]]\n"
msgstr ""

#. type: Plain text
#, no-wrap
<<<<<<< HEAD
msgid "   [[!img install/inc/qrcodes/tails_boum_org_install_expert_usb.png class=\"expert qrcode\" link=\"no\" alt=\"\"]]\n"
=======
msgid "   [[!img install/inc/qrcodes/tails_boum_org_install_mac_dvd_back_1.png class=\"mac-dvd qrcode\" link=\"no\" alt=\"\"]]\n"
msgstr ""

#. type: Plain text
#, no-wrap
msgid "   [[!img install/inc/qrcodes/tails_boum_org_install_debian_usb_back_1.png class=\"debian qrcode\" link=\"no\" alt=\"\"]]\n"
msgstr ""

#. type: Plain text
#, no-wrap
msgid "   [[!img install/inc/qrcodes/tails_boum_org_install_expert_usb_back_1.png class=\"expert qrcode\" link=\"no\" alt=\"\"]]\n"
>>>>>>> fc39d0e7
msgstr ""

#. type: Plain text
#, no-wrap
msgid "   [[!img install/inc/qrcodes/tails_boum_org_install_linux_usb_back_1.png class=\"linux qrcode\" link=\"no\" alt=\"\"]]\n"
msgstr ""

#. type: Plain text
#, no-wrap
msgid "   [[!img install/inc/qrcodes/tails_boum_org_upgrade_clone_back_1.png class=\"upgrade-clone qrcode\" link=\"no\" alt=\"\"]]\n"
msgstr ""

#. type: Plain text
#, no-wrap
msgid "   [[!img install/inc/qrcodes/tails_boum_org_upgrade_tails_back_1.png class=\"upgrade-tails qrcode\" link=\"no\" alt=\"\"]]\n"
msgstr ""

#. type: Bullet: '   - '
msgid ""
"Open this page on your smartphone, tablet, or another computer (recommended)."
msgstr ""
"Apri questa pagina sul tuo smartphone, tablet o altro computer (consigliato)."

#. type: Bullet: '   - '
msgid "Print the rest of the instructions on paper."
msgstr "Stampa il resto delle istruzioni su carta."

#. type: Bullet: '   - '
msgid "Take note of the URL of this page to be able to come back later:"
msgstr ""
"Prendi nota dell'indirizzo di questa pagina per poterci tornare più tardi:"

#. type: Plain text
#, fuzzy, no-wrap
#| msgid ""
#| "     <span class=\"install-clone\">`https://tails.boum.org/install/clone/#back`</span>\n"
#| "     <span class=\"windows\">`https://tails.boum.org/install/win/usb/#back`</span>\n"
#| "     <span class=\"mac\">`https://tails.boum.org/install/mac/usb/#back`</span>\n"
#| "     <span class=\"mac-clone\">`https://tails.boum.org/install/mac/clone/#back`</span>\n"
#| "     <span class=\"debian\">`https://tails.boum.org/install/debian/usb/#back`</span>\n"
#| "     <span class=\"expert\">`https://tails.boum.org/install/expert/usb/#back`</span>\n"
#| "     <span class=\"linux\">`https://tails.boum.org/install/linux/usb/#back`</span>\n"
#| "     <span class=\"upgrade-clone\">`https://tails.boum.org/upgrade/clone/#back`</span>\n"
#| "     <span class=\"upgrade-tails\">`https://tails.boum.org/upgrade/tails/#back`</span>\n"
msgid ""
<<<<<<< HEAD
"     <span class=\"install-clone\">`https://tails.boum.org/install/clone/#back`</span>\n"
"     <span class=\"windows\">`https://tails.boum.org/install/win/usb/#back`</span>\n"
"     <span class=\"mac\">`https://tails.boum.org/install/mac/usb/#back`</span>\n"
"     <span class=\"mac-clone\">`https://tails.boum.org/install/mac/clone/#back`</span>\n"
"     <span class=\"expert\">`https://tails.boum.org/install/expert/usb/#back`</span>\n"
"     <span class=\"linux\">`https://tails.boum.org/install/linux/usb/#back`</span>\n"
"     <span class=\"upgrade-clone\">`https://tails.boum.org/upgrade/clone/#back`</span>\n"
"     <span class=\"upgrade-tails\">`https://tails.boum.org/upgrade/tails/#back`</span>\n"
msgstr ""
"     <span class=\"install-clone\">`https://tails.boum.org/install/clone/#back`</span>\n"
"     <span class=\"windows\">`https://tails.boum.org/install/win/usb/#back`</span>\n"
"     <span class=\"mac\">`https://tails.boum.org/install/mac/usb/#back`</span>\n"
"     <span class=\"mac-clone\">`https://tails.boum.org/install/mac/clone/#back`</span>\n"
"     <span class=\"debian\">`https://tails.boum.org/install/debian/usb/#back`</span>\n"
"     <span class=\"expert\">`https://tails.boum.org/install/expert/usb/#back`</span>\n"
"     <span class=\"linux\">`https://tails.boum.org/install/linux/usb/#back`</span>\n"
"     <span class=\"upgrade-clone\">`https://tails.boum.org/upgrade/clone/#back`</span>\n"
"     <span class=\"upgrade-tails\">`https://tails.boum.org/upgrade/tails/#back`</span>\n"
=======
"     <span class=\"install-clone\">`https://tails.boum.org/install/clone?back=1`</span>\n"
"     <span class=\"windows\">`https://tails.boum.org/install/win/usb?back=1`</span>\n"
"     <span class=\"mac-usb\">`https://tails.boum.org/install/mac/usb?back=1`</span>\n"
"     <span class=\"mac-clone\">`https://tails.boum.org/install/mac/clone?back=1`</span>\n"
"     <span class=\"mac-dvd\">`https://tails.boum.org/install/mac/dvd?back=1`</span>\n"
"     <span class=\"debian\">`https://tails.boum.org/install/debian/usb?back=1`</span>\n"
"     <span class=\"expert\">`https://tails.boum.org/install/expert/usb?back=1`</span>\n"
"     <span class=\"linux\">`https://tails.boum.org/install/linux/usb?back=1`</span>\n"
"     <span class=\"upgrade-clone\">`https://tails.boum.org/upgrade/clone?back=1`</span>\n"
"     <span class=\"upgrade-tails\">`https://tails.boum.org/upgrade/tails?back=1`</span>\n"
msgstr ""
"     <span class=\"install-clone\">`https://tails.boum.org/install/clone?back=1`</span>\n"
"     <span class=\"windows\">`https://tails.boum.org/install/win/usb?back=1`</span>\n"
"     <span class=\"mac-usb\">`https://tails.boum.org/install/mac/usb?back=1`</span>\n"
"     <span class=\"mac-clone\">`https://tails.boum.org/install/mac/clone?back=1`</span>\n"
"     <span class=\"mac-dvd\">`https://tails.boum.org/install/mac/dvd?back=1`</span>\n"
"     <span class=\"debian\">`https://tails.boum.org/install/debian/usb?back=1`</span>\n"
"     <span class=\"expert\">`https://tails.boum.org/install/expert/usb?back=1`</span>\n"
"     <span class=\"linux\">`https://tails.boum.org/install/linux/usb?back=1`</span>\n"
"     <span class=\"upgrade-clone\">`https://tails.boum.org/upgrade/clone?back=1`</span>\n"
"     <span class=\"upgrade-tails\">`https://tails.boum.org/upgrade/tails?back=1`</span>\n"
>>>>>>> fc39d0e7

#. type: Plain text
#, fuzzy, no-wrap
#| msgid ""
#| "<h1 id=\"start-intermediary\" class=\"windows linux mac upgrade-tails\">Restart on the intermediary Tails</h1>\n"
#| "<h1 id=\"start-other\" class=\"clone\">Restart on the other Tails</h1>\n"
#| "<h1 id=\"start-tails\" class=\"debian expert\">Restart on Tails</h1>\n"
msgid ""
"<h1 id=\"start-intermediary\" class=\"upgrade-tails\">Restart on the intermediary Tails</h1>\n"
"<h1 id=\"start-other\" class=\"clone\">Restart on the other Tails</h1>\n"
"<h1 id=\"start-tails\" class=\"windows linux mac expert\">Restart on Tails</h1>\n"
msgstr ""
"<h1 id=\"start-intermediary\" class=\"windows linux mac upgrade-tails\">Riavvia sulla Tails intermediaria</h1>\n"
"<h1 id=\"start-other\" class=\"clone\">Riavvia su un'altra Tails</h1>\n"
"<h1 id=\"start-tails\" class=\"debian expert\">Riavvia su Tails</h1>\n"

#. type: Plain text
#, no-wrap
msgid "<div class=\"step-image\">\n"
msgstr "<div class=\"step-image\">\n"

#. type: Plain text
#, fuzzy, no-wrap
#| msgid "[[!img install/inc/infography/plug-source-usb.png link=\"no\" class=\"install-clone mac-clone\"]]\n"
msgid "[[!img install/inc/infography/plug-other-tails.png link=\"no\" class=\"clone\" alt=\"USB stick plugged on the left\"]]\n"
msgstr "[[!img install/inc/infography/plug-source-usb.png link=\"no\" class=\"install-clone mac-clone\"]]\n"

#. type: Plain text
#, fuzzy, no-wrap
#| msgid "[[!img install/inc/infography/restart-on-intermediary-tails.png link=\"no\" class=\"clone windows linux mac\"]]\n"
msgid "[[!img install/inc/infography/restart-on-tails.png link=\"no\" class=\"windows linux mac\" alt=\"Computer restarted on USB stick\"]]\n"
msgstr "[[!img install/inc/infography/restart-on-intermediary-tails.png link=\"no\" class=\"clone windows linux mac\"]]\n"

#. type: Plain text
#, fuzzy, no-wrap
#| msgid "[[!img install/inc/infography/restart-on-intermediary-tails.png link=\"no\" class=\"clone windows linux mac\"]]\n"
msgid "[[!img install/inc/infography/restart-on-other-tails.png link=\"no\" class=\"clone\" alt=\"Computer restarted on USB stick on the left\"]]\n"
msgstr "[[!img install/inc/infography/restart-on-intermediary-tails.png link=\"no\" class=\"clone windows linux mac\"]]\n"

#. type: Plain text
#, no-wrap
msgid "[[!img install/inc/infography/restart-on-upgrade-usb.png link=\"no\" class=\"upgrade-tails\" alt=\"USB stick unplugged on the right and computer restarted on USB stick on the left\"]]\n"
msgstr ""

#. type: Plain text
#, fuzzy, no-wrap
#| msgid ""
#| "1. <p>\n"
#| "     <span class=\"usb\">Shut down the computer while leaving the <span class=\"windows linux mac\">first</span> USB stick plugged in.</span>\n"
#| "   </p>\n"
#| "   <p class=\"clone upgrade-tails\">Shut down the computer.</p>\n"
#| "   <p class=\"clone\">Plug in the other Tails USB stick that you want to\n"
#| "   <span class=\"install-clone mac-clone\">install</span>\n"
#| "   <span class=\"upgrade\">upgrade</span>\n"
#| "   from.</p>\n"
#| "   <p class=\"upgrade-tails\">Unplug your Tails USB stick while leaving the intermediary USB stick plugged in.</p>\n"
msgid ""
"1. <p>\n"
"     <span class=\"usb\">Shut down the computer while leaving the USB stick plugged in.</span>\n"
"   </p>\n"
"   <p class=\"clone upgrade-tails\">Shut down the computer.</p>\n"
"   <p class=\"clone\">Plug in the other Tails USB stick that you want to\n"
"   <span class=\"install-clone mac-clone\">install</span>\n"
"   <span class=\"upgrade\">upgrade</span>\n"
"   from.</p>\n"
"   <p class=\"upgrade-tails\">Unplug your Tails USB stick while leaving the intermediary USB stick plugged in.</p>\n"
msgstr ""
"1. <p>\n"
"     <span class=\"usb\">Spegni il computer lasciando la <span class=\"windows linux mac\">prima</span> chiave USB collegata.</span>\n"
"   </p>\n"
"   <p class=\"clone upgrade-tails\">Spegni il computer.</p>\n"
"   <p class=\"clone\">Collega l'altra chiave USB Tails da cui vuoi\n"
"   <span class=\"install-clone mac-clone\">installare</span>\n"
"   <span class=\"upgrade\">aggiornare</span>\n"
"   </p>\n"
"   <p class=\"upgrade-tails\">Scollega la tua chiave USB Tails lasciando la chiave USB intermediaria collegata.</p>\n"

#. type: Bullet: '   1. '
msgid "Switch on the computer."
msgstr "Riaccendi il computer."

#. type: Plain text
#, no-wrap
msgid "   <div class=\"mac mac-clone\">\n"
msgstr "   <div class=\"mac mac-clone\">\n"

#. type: Plain text
#, no-wrap
msgid "   [[!inline pages=\"install/inc/steps/mac_startup_disks.inline\" raw=\"yes\" sort=\"age\"]]\n"
msgstr "   [[!inline pages=\"install/inc/steps/mac_startup_disks.inline.it\" raw=\"yes\" sort=\"age\"]]\n"

#. type: Plain text
#, no-wrap
msgid "   </div>\n"
msgstr "   </div>\n"

#. type: Bullet: '1. '
#, fuzzy
#| msgid ""
#| "If the computer starts on Tails, the <span class=\"guilabel\">Boot Tails</"
#| "span> menu appears. Choose <span class=\"guilabel\">Live</span> and press "
#| "<span class=\"keycap\">Enter</span>."
msgid ""
"If the computer starts on Tails, the <span class=\"application\">Boot Loader "
"Menu</span> appears and Tails starts automatically after 4 seconds.</p>"
msgstr ""
"Se il computer si avvia su Tails, comparirà il menù <span class=\"guilabel"
"\">Avvia Tails</span>. Scegli <span class=\"guilabel\">Live</span> e premi "
"<span class=\"keycap\">Invio</span>"

#. type: Plain text
#, fuzzy, no-wrap
#| msgid ""
#| "   <div class=\"note install-clone debian expert windows linux\">\n"
#| "   <p>Most computers do not start on Tails by default. If it does you\n"
#| "   are lucky. Otherwise, if the computer starts on\n"
#| "   <span class=\"debian expert\">Debian or Ubuntu,</span>\n"
#| "   <span class=\"windows\">Windows,</span>\n"
#| "   <span class=\"linux\">Linux,</span>\n"
#| "   <span class=\"install-clone\">Windows or Linux,</span>\n"
#| "   refer to  [[!toggle id=\"not_at_all\" text=\"the troubleshooting section\n"
#| "   about Tails not starting at all\"]].</p>\n"
#| "   </div>\n"
msgid ""
"   <div class=\"note install-clone expert windows linux\">\n"
"   <p>Most computers do not start on Tails by default. If it does you\n"
"   are lucky. Otherwise, if the computer starts on\n"
"   <span class=\"expert\">Debian, Ubuntu, or Linux Mint</span>\n"
"   <span class=\"windows\">Windows,</span>\n"
"   <span class=\"linux\">Linux,</span>\n"
"   <span class=\"install-clone\">Windows or Linux,</span>\n"
"   refer to  [[!toggle id=\"not_at_all\" text=\"the troubleshooting section\n"
"   about Tails not starting at all\"]].</p>\n"
"   </div>\n"
msgstr ""
"   <div class=\"note install-clone debian expert windows linux\">\n"
"   <p>La maggior parte dei computer non si avvia su Tails di default. Se succede\n"
"   sei fortunata. Altrimenti, se il computer si avvia su\n"
"   <span class=\"debian expert\">Debian o Ubuntu,</span>\n"
"   <span class=\"windows\">Windows,</span>\n"
"   <span class=\"linux\">Linux,</span>\n"
"   <span class=\"install-clone\">Windows o Linux,</span>\n"
"   fai riferimento  [[!toggle id=\"not_at_all\" text=\"alla sezione sulla risoluzioni di problemi \n"
"   per quando Tails non si avvia per niente\"]].</p>\n"
"   </div>\n"

#. type: Plain text
#, no-wrap
msgid "   [[!toggleable id=\"not_at_all\" text=\"\"\"\n"
msgstr "   [[!toggleable id=\"not_at_all\" text=\"\"\"\n"

#. type: Plain text
#, no-wrap
msgid "   <span class=\"hide\">[[!toggle id=\"not_at_all\" text=\"\"]]</span>\n"
msgstr "   <span class=\"hide\">[[!toggle id=\"not_at_all\" text=\"\"]]</span>\n"

#. type: Plain text
#, fuzzy, no-wrap
#| msgid ""
#| "   Tails does not start entirely\n"
#| "   -----------------------------\n"
msgid ""
"   Troubleshooting: Tails does not start at all\n"
"   --------------------------------------------\n"
msgstr ""
"   Tails non si avvia\n"
"   -----------------------------\n"

#. type: Plain text
#, fuzzy, no-wrap
#| msgid ""
#| "   The following section applies if the <span class=\"guilabel\">Boot Tails</span> menu appears but not\n"
#| "   <span class=\"application\">Tails Greeter</span> when starting Tails.\n"
msgid ""
"   The following section applies if the <span class=\"application\">Boot Loader Menu</span>\n"
"   does not appear when starting on a USB stick.\n"
msgstr ""
"   La seguente sessione si applica a quando il menù <span class=\"guilabel\">Avvia Tails</span> compare, ma non il\n"
"   <span class=\"application\">Tails Greeter</span> quando si avvia Tails.\n"

#. type: Plain text
#, no-wrap
msgid ""
"   It is quite common for computers not to start automatically on a\n"
"   USB stick with Tails installed. Here are some troubleshooting techniques. You should try them\n"
"   one after the other.\n"
msgstr ""

#. type: Plain text
#, no-wrap
msgid "   ### Getting to the boot menu\n"
msgstr ""

#. type: Plain text
#, no-wrap
msgid ""
"   On most computers, you can press a *boot menu key* to display a list of\n"
"   possible devices to start from. The following instructions explain how\n"
"   to display the boot menu and start on the USB stick. The following\n"
"   screenshot is an example of such boot menu:\n"
msgstr ""

#. type: Plain text
#, fuzzy, no-wrap
#| msgid "   [[!img install/inc/screenshots/desktop.png link=\"no\"]]\n"
msgid "   [[!img install/inc/screenshots/bios_boot_menu.png link=\"no\" alt=\"\"]]\n"
msgstr "   [[!img install/inc/screenshots/desktop.png link=\"no\"]]\n"

#. type: Bullet: '         1. '
#, fuzzy
#| msgid "Switch on the computer."
msgid "Shut down the computer."
msgstr "Riaccendi il computer."

#. type: Bullet: '   1. '
msgid "Make sure that the first USB stick is plugged in the computer."
msgstr ""

#. type: Plain text
#, no-wrap
msgid ""
"   1. Identify the potential boot menu keys for the computer depending on\n"
"   the computer manufacturer in the following list:\n"
msgstr ""

#. type: Plain text
#, no-wrap
msgid ""
"      <table>\n"
"        <tr><th>Manufacturer</th><th>Key</th></tr>\n"
"        <tr><td>Acer</td><td>Esc, F12, F9</td></tr>\n"
"        <tr><td>Asus</td><td>Esc, F8</td></tr>\n"
"        <tr><td>Dell</td><td>F12</td></tr>\n"
"        <tr><td>Fujitsu</td><td>F12, Esc</td></tr>\n"
"        <tr><td>HP</td><td>Esc, F9</td></tr>\n"
"        <tr><td>Lenovo</td><td>F12, Novo, F8, F10</td></tr>\n"
"        <tr><td>Samsung</td><td>Esc, F12, F2</td></tr>\n"
"        <tr><td>Sony</td><td>F11, Esc, F10</td></tr>\n"
"        <tr><td>Toshiba</td><td>F12</td></tr>\n"
"        <tr><td>others&hellip;</td><td>F12, Esc</td></tr>\n"
"      </table>\n"
msgstr ""

#. type: Plain text
#, no-wrap
msgid "      Immediately press several times the first potential boot menu key identified in step 3.\n"
msgstr ""

#. type: Plain text
#, no-wrap
msgid ""
"      a. If a boot menu with a list of devices appears, select your USB stick\n"
"         and press <span class=\"keycap\">Enter</span>.\n"
msgstr ""

#. type: Plain text
#, no-wrap
msgid "      a. If the computer starts on another operating system, then:\n"
msgstr ""

#. type: Bullet: '         1. '
msgid "Press-and-hold the potential boot menu key identified in step 3."
msgstr ""

#. type: Bullet: '         1. '
msgid ""
"Switch on the computer again while holding the potential boot menu key "
"pressed."
msgstr ""

#. type: Plain text
#, no-wrap
msgid ""
"            a. If a boot menu with a list of devices appears, select your USB stick\n"
"               and press <span class=\"keycap\">Enter</span>.\n"
msgstr ""

#. type: Plain text
#, no-wrap
msgid ""
"            a. If the computer starts on another operating system or returns an\n"
"               error message, then shut down the computer again and repeat step\n"
"               4 for all the potential boot menu keys identified in step 3.\n"
msgstr ""

#. type: Plain text
#, no-wrap
msgid ""
"   If none of the potential boot menu keys identified in step 3 work or if\n"
"   the USB stick does not appear in the list, then try the second\n"
"   troubleshooting technique described below.\n"
msgstr ""

#. type: Plain text
#, no-wrap
msgid "   ### Check our list of known issues\n"
msgstr ""

#. type: Plain text
#, no-wrap
msgid ""
"   Similar problems might have been reported already for your model of computer\n"
"   in our [[list of known issues|support/known_issues]].\n"
msgstr ""

#. type: Plain text
#, no-wrap
msgid "   ### Edit the BIOS settings\n"
msgstr ""

#. type: Plain text
#, no-wrap
msgid "   You might need to edit the BIOS settings of the computer.\n"
msgstr ""

#. type: Plain text
#, no-wrap
msgid ""
"   <div class=\"tip\">\n"
"   <p>Search for the user manual of the computer on the website of its\n"
"   manufacturer to learn how to edit the BIOS settings:\n"
"   <ul>\n"
"     <li>[Acer](http://us.acer.com/ac/en/US/content/drivers)</li>\n"
"     <li>[Asus](https://www.asus.com/us/support/)</li>\n"
"     <li>[Dell](https://www.dell.com/support/home/us/en/19/Products/)</li>\n"
"     <li>[Fujitsu](https://www.fujitsu.com/global/support/products/software/manual/)</li>\n"
"     <li>[HP](https://support.hp.com/us-en/products/)</li>\n"
"     <li>[Lenovo](http://support.lenovo.com/us/en/)</li>\n"
"     <li>[Samsung](http://www.samsung.com/us/support/downloads)</li>\n"
"     <li>[Sony](http://esupport.sony.com/US)</li>\n"
"     <li>[Toshiba](http://support.toshiba.com/support/products?cat=Computers)</li>\n"
"   </ul>\n"
"   </p>\n"
"   </div>\n"
msgstr ""

#. type: Plain text
#, no-wrap
msgid ""
"   In the BIOS settings, try to apply the following changes one by one and\n"
"   restart the computer after each change. Some changes might not\n"
"   apply to certain computer models.\n"
msgstr ""

#. type: Plain text
#, no-wrap
msgid ""
"   <div class=\"caution\">\n"
"   <p>Take note of the changes that you apply to the BIOS settings, to be\n"
"   able to revert them if they prevent the computer to start on its usual\n"
"   operating system.</p>\n"
"   </div>\n"
msgstr ""

#. type: Plain text
#, no-wrap
msgid ""
"   1. Edit the **Boot Order**. Depending on the computer model you might\n"
"   see an entry for **removable devices** or **USB media**. Move this entry\n"
"   to the top of the list to force the computer to try to start from\n"
"   the first USB stick before starting from the internal hard disk.\n"
msgstr ""

#. type: Bullet: '   1. '
msgid "Disable **Fast boot**."
msgstr ""

#. type: Plain text
#, no-wrap
msgid ""
"   1. If the computer is configured to start with **legacy BIOS**, try to\n"
"   configure it to start with **UEFI**. Else, if the computer is configured\n"
"   to start with **UEFI**, try to configure it to start with **legacy\n"
"   BIOS**. To do so, try any of the following options if available:\n"
msgstr ""

#. type: Bullet: '      - '
msgid "Enable **Legacy mode**"
msgstr ""

#. type: Bullet: '      - '
msgid ""
"Disable **Secure boot** (see the [Microsoft documentation](https://docs."
"microsoft.com/en-us/windows-hardware/manufacture/desktop/disabling-secure-"
"boot))"
msgstr ""

#. type: Bullet: '      - '
msgid "Enable **CSM boot**"
msgstr ""

#. type: Bullet: '      - '
msgid "Disable **UEFI**"
msgstr ""

#. type: Bullet: '   1. '
msgid ""
"Try to upgrade the BIOS to the latest version provided by the manufacturer."
msgstr ""

#. type: Plain text
#, no-wrap
msgid "   ### Report the problem to our support team\n"
msgstr ""

#. type: Plain text
#, fuzzy, no-wrap
#| msgid ""
#| "   <p>If your computer fails to start on the Tails DVD, then it might currently\n"
#| "   be impossible to start Tails on your Mac model.</p>\n"
#| "   </div>\n"
msgid ""
"   <div class=\"bug\">\n"
"   <p>If none of these options work, we are sorry but you might not be\n"
"   able to use Tails on this computer.</p>\n"
"   </div>\n"
msgstr ""
"   <p>Se il tuo computer non si avvia dal DVD Tails, potrebbe essere\n"
"   impossibile avviare Tails sul tuo modello di Mac.</p>\n"
"   </div>\n"

#. type: Plain text
#, no-wrap
msgid ""
"   Please, [[send an email to our support team|support/talk]], including\n"
"   the following information:\n"
msgstr ""

#. type: Bullet: '   1. '
msgid "Which version of Tails are you trying to start?"
msgstr ""

#. type: Bullet: '   1. '
msgid "How did you verify the ISO image?"
msgstr ""

#. type: Bullet: '   1. '
msgid "Which is the brand and model of the computer?"
msgstr ""

#. type: Bullet: '   1. '
msgid ""
"What exactly happens when trying to start? Report the complete error message "
"that appears on the screen, if any."
msgstr ""

#. type: Bullet: '   1. '
msgid "Are you trying to start Tails on a USB stick or a DVD?"
msgstr ""

#. type: Bullet: '   1. '
msgid ""
"If you are trying to start on a USB stick, which program did you use to "
"install it:"
msgstr ""

#. type: Bullet: '      - '
msgid "<span class=\"application\">Etcher</span>,"
msgstr ""

#. type: Bullet: '      - '
msgid "<span class=\"application\">GNOME Disks</span>,"
msgstr ""

#. type: Bullet: '      - '
msgid "<span class=\"application\">Tails Installer</span>, or"
msgstr ""

#. type: Bullet: '      - '
msgid "<span class=\"command\">dd</span> on the command line?"
msgstr ""

#. type: Plain text
#, no-wrap
msgid "      Note that these are the only supported installation methods.\n"
msgstr ""

#. type: Bullet: '   1. '
msgid ""
"Have you been able to start Tails successfully on this computer before, from "
"another USB stick or DVD, or with another version of Tails? If so, which "
"ones?"
msgstr ""

#. type: Bullet: '   1. '
msgid "Does the same USB stick or DVD start successfully on other computers?"
msgstr ""

#. type: Plain text
#, fuzzy, no-wrap
#| msgid "     [[!img install/inc/screenshots/tails_boot_menu.png link=\"no\" alt=\"Black screen with Tails artwork. 'Boot menu' with two options 'Live' and 'Live (failsafe)'.\"]]\n"
msgid "     [[!img install/inc/screenshots/tails_boot_menu.png link=\"no\" alt=\"Black screen with Tails artwork. Boot Loader Menu with two options 'Tails' and 'Tails (Troubleshooting Mode)'.\"]]\n"
msgstr "     [[!img install/inc/screenshots/tails_boot_menu.png link=\"no\" alt=\"Schermo nero con il disegno di Tails. 'Menù di avvio' con due opzioni, 'Live' e 'Live (failsafe)'.\"]]\n"

#. type: Plain text
#, fuzzy, no-wrap
#| msgid ""
#| "   <p>If your computer fails to start on the Tails DVD, then it might currently\n"
#| "   be impossible to start Tails on your Mac model.</p>\n"
#| "   </div>\n"
msgid ""
"   <div class=\"bug mac mac-clone\">\n"
"   <p>If your computer fails to start on the USB stick, then it might\n"
"   currently be impossible to start Tails on your Mac model.</p>\n"
"   </div>\n"
msgstr ""
"   <p>Se il tuo computer non si avvia dal DVD Tails, potrebbe essere\n"
"   impossibile avviare Tails sul tuo modello di Mac.</p>\n"
"   </div>\n"

#. type: Bullet: '1. '
msgid ""
"After 30&ndash;60 seconds, another screen called <span class=\"application"
"\">Tails Greeter</span> appears."
msgstr ""
"Dopo 30&ndash;60 secondi, un altro schermo chiamato <span class=\"application"
"\">Tails Greeter</span> compare."

#. type: Plain text
#, no-wrap
msgid ""
"   <div class=\"note\">\n"
"   <p>If the computer display the error message\n"
"   <span class=\"guilabel\">Error starting GDM with your graphics\n"
"   card</span>, refer to our [[list of known issues with graphics\n"
"   cards|support/known_issues/graphics]].</p>\n"
msgstr ""

#. type: Plain text
#, fuzzy, no-wrap
#| msgid ""
#| "   <div class=\"note\">\n"
#| "   <p>If the computer stops responding or displays error messages before\n"
#| "   getting to <span class=\"application\">Tails Greeter</span>, refer to\n"
#| "   [[!toggle id=\"not_entirely\" text=\"the troubleshooting section about\n"
#| "   Tails not starting entirely\"]].</p>\n"
#| "   </div>\n"
msgid ""
"   <p>If the computer stops responding or displays other error messages before\n"
"   getting to <span class=\"application\">Tails Greeter</span>, refer to\n"
"   [[!toggle id=\"not_entirely\" text=\"the troubleshooting section about\n"
"   Tails not starting entirely\"]].</p>\n"
"   </div>\n"
msgstr ""
"   <div class=\"note\">\n"
"   <p>Se il computer smette di rispondere o mostra un messaggio d'errore prima di\n"
"   arrivare al <span class=\"application\">Tails Greeter</span>, fai riferimento alla\n"
"   [[!toggle id=\"not_entirely\" text=\"sessione di risoluzione dei problemi per quando\n"
"   Tails non si avvia\"]].</p>\n"
"   </div>\n"

#. type: Plain text
#, no-wrap
msgid "   [[!toggleable id=\"not_entirely\" text=\"\"\"\n"
msgstr "   [[!toggleable id=\"not_entirely\" text=\"\"\"\n"

#. type: Plain text
#, no-wrap
msgid "   <span class=\"hide\">[[!toggle id=\"not_entirely\" text=\"\"]]</span>\n"
msgstr "   <span class=\"hide\">[[!toggle id=\"not_entirely\" text=\"\"]]</span>\n"

#. type: Plain text
#, no-wrap
msgid ""
"   Troubleshooting\n"
"   ---------------\n"
msgstr ""
"   Risoluzione dei problemi\n"
"   ---------------\n"

#. type: Plain text
#, no-wrap
msgid ""
"   Tails does not start entirely\n"
"   -----------------------------\n"
msgstr ""
"   Tails non si avvia\n"
"   -----------------------------\n"

#. type: Plain text
#, fuzzy, no-wrap
#| msgid ""
#| "   The following section applies if the <span class=\"guilabel\">Boot Tails</span> menu appears but not\n"
#| "   <span class=\"application\">Tails Greeter</span> when starting Tails.\n"
msgid ""
"   The following section applies if the <span class=\"application\">Boot Loader Menu</span> appears but not\n"
"   <span class=\"application\">Tails Greeter</span> when starting Tails.\n"
msgstr ""
"   La seguente sessione si applica a quando il menù <span class=\"guilabel\">Avvia Tails</span> compare, ma non il\n"
"   <span class=\"application\">Tails Greeter</span> quando si avvia Tails.\n"

#. type: Bullet: '   1. '
msgid "Restart the computer on the first USB stick."
msgstr "Riavvia il computer sulla prima chiave USB."

#. type: Plain text
#, fuzzy, no-wrap
#| msgid ""
#| "   1. In the <span class=\"guilabel\">Boot Tails</span> menu, choose the <span class=\"guilabel\">failsafe</span>\n"
#| "   mode which might work better on some computers.\n"
msgid ""
"   1. In the <span class=\"application\">Boot Loader Menu</span>, choose the\n"
"   <span class=\"guilabel\">Troubleshooting Mode</span>\n"
"   which might work better on some computers.\n"
msgstr ""
"   1. Nel menù <span class=\"guilabel\">Avvia Tails</span>, scegli la modalità <span class=\"guilabel\">failsafe</span>\n"
"   che potrebbe funzionare meglio su alcuni computer.\n"

#. type: Plain text
#, fuzzy, no-wrap
#| msgid ""
#| "   1. If the <span class=\"guilabel\">failsafe</span> mode does not work\n"
#| "   better, restart the computer again on the first USB stick.\n"
msgid ""
"   1. If the <span class=\"guilabel\">Troubleshooting Mode</span> does not work\n"
"   better, restart the computer again on the first USB stick.\n"
msgstr ""
"   1. Se la modalità <span class=\"guilabel\">failsafe</span> non funziona\n"
"   meglio, riavvia il computer di nuovo sulla prima chiave USB.\n"

#. type: Plain text
#, fuzzy, no-wrap
#| msgid ""
#| "   1. In the <span class=\"guilabel\">Boot Tails</span> menu, press\n"
#| "   <span class=\"keycap\">TAB</span>. A command line with a list\n"
#| "   of boot options appears at the bottom of the screen.\n"
msgid ""
"   1. In the <span class=\"application\">Boot Loader Menu</span>, press\n"
"   <span class=\"keycap\">TAB</span>. A command line with a list\n"
"   of boot options appears at the bottom of the screen.\n"
msgstr ""
"   1. Nel menù <span class=\"guilabel\">Avvia Tails</span>, premi\n"
"   <span class=\"keycap\">TAB</span>. Una linea di comando con una\n"
"    lista di opzioni compare sul fondo dello schermo.\n"

#. type: Plain text
#, no-wrap
msgid "      [[!img doc/first_steps/startup_options/boot-menu-with-options.png link=\"no\" alt=\"Black screen with Tails artwork and list of boot options\"]]\n"
msgstr ""

#. type: Bullet: '   1. '
msgid ""
"Press the <span class=\"keycap\">Backspace</span> key several times to "
"remove the <span class=\"code\">quiet</span> option from the command line."
msgstr ""
"Premi il tasto <span class=\"keycap\">Backspace</span> molte volte per "
"rimuovere l'opzione <span class=\"code\">quiet</span> dalla linea di comando."

#. type: Bullet: '   1. '
msgid ""
"If Tails previously failed to start and displayed the <span class=\"code"
"\">Probing EDD (edd=off to disable)...</span> error, then type `edd=off` to "
"add this option to the command line."
msgstr ""

#. type: Bullet: '   1. '
msgid "Type `debug nosplash` to add these options to the command line."
msgstr ""
"Digita 'debug nosplash' per aggiungere queste opzioni alla riga di comando."

#. type: Bullet: '   1. '
msgid "To start Tails, press <span class=\"keycap\">Enter</span>."
msgstr "Per avviare Tails, premi <span class=\"keycap\">Invio</span>."

#. type: Bullet: '   1. '
msgid ""
"Hopefully, error messages now appear when starting Tails. You can [[send "
"them to our support team by email|support/talk]], for example by taking a "
"picture of the last screen and error messages."
msgstr ""
"Dei messaggi d'errore dovrebbero ora apparire all'avvio di Tails. Puoi "
"[[inviarli al nostro team di supporto via email|support/talk]], per esempio "
"facendo una foto all'ultima schermata e messaggio d'errore."

#. type: Bullet: '   1. '
msgid ""
"If the error message is <span class=\"code\">/bin/sh: can't access tty; job "
"control turned off</span> followed by <span class=\"code\">(initramfs)</"
"span>, then try removing the <span class=\"code\">live-media=removable</"
"span> option from the boot command line."
msgstr ""
"Se il messaggio d'errore è <span class=\"code\">/bin/sh: can't access tty; "
"job control turned off</span> seguito da <span class=\"code\">(initramfs)</"
"span>, prova a rimuovere l'opzione <span class=\"code\">live-"
"media=removable</span> dalla riga di comando d'avvio."

#. type: Plain text
#, no-wrap
msgid ""
"      If removing <span class=\"code\">live-media=removable</span> allows you to start Tails, please\n"
"      report the problem to our [[support team|support/talk]].\n"
"      This contributes to improving the [[list\n"
"      of problematic USB sticks|support/known_issues#problematic-usb-sticks]].\n"
"      Then try installing Tails on another USB stick.\n"
msgstr ""
"      Se rimuovere <span class=\"code\">live-media=removable</span> ti consente di avviare Tails, per favore\n"
"      riporta il problema al nostro [[team di supporto|support/talk]].\n"
"      Questo contribuisce a migliorare la [[lista\n"
"      delle chiavi USB problematiche|support/known_issues#problematic-usb-sticks]].\n"
"      Quindi prova a installare da un'altra chiave USB.\n"

#. type: Plain text
#, no-wrap
msgid ""
"   <div class=\"caution\">\n"
"   <p>Removing the <span class=\"code\">live-media=removable</span> option\n"
"   might be dangerous. If an adversary had access to the computer and\n"
"   installed a malicious Tails on an internal hard disk, the computer\n"
"   might start on the malicious Tails instead of on the USB stick.</p>\n"
"   </div>\n"
msgstr ""
"   <div class=\"caution\">\n"
"   <p>Rimuovere l'opzione <span class=\"code\">live-media=removable</span>\n"
"   potrebbe essere pericoloso. Se un avverario ha avuto accesso al computer e\n"
"   ha installato una Tails malevola su un hard disk interno, il computer\n"
"   potrebbe avviarsi sulla Tails malevola invece che sulla chiave USB.</p>\n"
"   </div>\n"

#. type: Plain text
#, fuzzy, no-wrap
#| msgid "   [[!img doc/first_steps/startup_options/tails-greeter-welcome-to-tails.png link=\"no\"]]\n"
msgid "   [[!img doc/first_steps/startup_options/tails-greeter-welcome-to-tails.png link=\"no\" alt=\"Tails Greeter: 'Welcome to Tails!'\"]]\n"
msgstr "   [[!img doc/first_steps/startup_options/tails-greeter-welcome-to-tails.png link=\"no\"]]\n"

#. type: Plain text
#, fuzzy, no-wrap
#| msgid ""
#| "1. In <span class=\"application\">Tails Greeter</span>, select your preferred language in the drop-down\n"
#| "list on the bottom left of the screen. Click <span class=\"button\">Login</span>.\n"
msgid ""
"1. In <span class=\"application\">Tails Greeter</span>, select your language and\n"
"keyboard layout in the <span class=\"guilabel\">Language & Region</span> section.\n"
"Click <span class=\"button\">Start Tails</span>.\n"
msgstr ""
"1. In <span class=\"application\">Tails Greeter</span>, seleziona la tua lingua preferita nella lista a cascata\n"
"sull'angolo in basso a sinistra dello schermo. Clicca su <span class=\"button\">Login</span>.\n"

#. type: Bullet: '1. '
msgid "After 15&ndash;30 seconds, the Tails desktop appears."
msgstr "Dopo 15&ndash;30 secondi, ti apparirà il Desktop di Tails."

#. type: Plain text
#, no-wrap
msgid "   [[!img install/inc/screenshots/desktop.png link=\"no\" alt=\"Tails desktop\"]]\n"
msgstr ""

#~ msgid "<div class=\"note clone\">\n"
#~ msgstr "<div class=\"note clone\">\n"

#~ msgid ""
#~ "<p>The following instructions assume that the other Tails that you are\n"
#~ "<span class=\"install-clone mac-clone\">installing</span>\n"
#~ "<span class=\"upgrade\">upgrading</span>\n"
#~ "from is on a USB stick. You can also\n"
#~ "<span class=\"install-clone mac-clone\">install</span>\n"
#~ "<span class=\"upgrade\">upgrade</span>\n"
#~ "from a Tails DVD in a similar way.</p>\n"
#~ msgstr ""
#~ "<p>Le istruzioni seguenti assumono che l'altra Tails da cui stai\n"
#~ "<span class=\"install-clone mac-clone\">installando</span>\n"
#~ "<span class=\"upgrade\">aggiornando</span>\n"
#~ "sia su una chiave USB. Puoi anche\n"
#~ "<span class=\"install-clone mac-clone\">installare</span>\n"
#~ "<span class=\"upgrade\">aggiornare</span>\n"
#~ "da un DVD Tails in modo simile.</p>\n"

#~ msgid "   [[!inline pages=\"install/inc/steps/not_at_all.inline\" raw=\"yes\" sort=\"age\"]]\n"
#~ msgstr "   [[!inline pages=\"install/inc/steps/not_at_all.inline.it\" raw=\"yes\" sort=\"age\"]]\n"

#~ msgid ""
#~ "   <span class=\"keycap\">Option</span> key (<span class=\"keycap\">Alt</"
#~ "span> key) until a list of possible startup\n"
#~ "   disks appears.</p>\n"
#~ msgstr ""
#~ "   <span class=\"keycap\">Opzione</span> (<span class=\"keycap\">Alt</"
#~ "span> key) finché non appare una lista di\n"
#~ "   possibili dischi d'avvio.</p>\n"
#~ "\n"

#~ msgid ""
#~ "   <span class=\"keycap\">Enter</span>. The DVD\n"
#~ "   might be labeled <span class=\"guilabel\">Windows</span> like in the "
#~ "following screenshot:</p>\n"
#~ msgstr ""
#~ "   <span class=\"keycap\">Invio</span>. Il DVD\n"
#~ "   potrebbe essere etichettato <span class=\"guilabel\">Windows</span> "
#~ "come nello screenshot seguente:</p>\n"

#~ msgid ""
#~ "   [[!img install/inc/screenshots/mac_startup_dvd.png class=\"\" link=\"no"
#~ "\" alt=\"Screen with the logo of an internal hard disk labeled 'Macintosh "
#~ "HD' and a DVD labelled 'Windows' (selected)\"]]\n"
#~ msgstr ""
#~ "   [[!img install/inc/screenshots/mac_startup_dvd.png class=\"\" link=\"no"
#~ "\" alt=\"Schermo con il logo di un hard disk interno etichettato "
#~ "'Macintosh HD' e un DVD etichettato 'Windows' (selezionato)\"]]\n"

#~ msgid ""
#~ "   <div class=\"bug mac mac-clone\">\n"
#~ "   <p>If your computer fails to start on the intermediary Tails, you can\n"
#~ "   try these other two methods:</p>\n"
#~ msgstr ""
#~ "   <div class=\"bug mac mac-clone\">\n"
#~ "   <p>Se il tuo computer non si avvia sulla Tails intermediaria, puoi\n"
#~ "   provare questi altri due metodi:</p>\n"

#~ msgid ""
#~ "   <ul>\n"
#~ "     <li class=\"mac\">[[Install from another operating system|install]]</"
#~ "li>\n"
#~ "     <li class=\"mac-clone\">[[Install from the command line|mac/usb]]</"
#~ "li>\n"
#~ "   </ul>\n"
#~ msgstr ""
#~ "   <ul>\n"
#~ "     <li class=\"mac\">[[Installa da un altro sistema operativo|"
#~ "install]]</li>\n"
#~ "     <li class=\"mac-clone\">[[Installa dalla riga di comando|mac/usb]]</"
#~ "li>\n"
#~ "   </ul>\n"

#~ msgid ""
#~ "   <p>If you tried them already but failed as well, then it might\n"
#~ "   currently be impossible to start Tails on your Mac model.</p>\n"
#~ "   </div>\n"
#~ msgstr ""
#~ "   <p>Se le hai già trovate ma hai comunque fallito, potrebbe essere\n"
#~ "   impossibile avviare Tails sul tuo modello di Mac.</p>\n"
#~ "   </div>\n"

#~ msgid ""
#~ "<p class=\"usb\">The most difficult part is over!\n"
#~ "Now grab your second USB stick as it is time to install the final Tails "
#~ "on it.</p>\n"
#~ msgstr ""
#~ "<p class=\"usb\">La parte più difficile è finita!\n"
#~ "Ora prendi la tua seconda chiave USB perché è tempo di installarci sopra "
#~ "la Tails finale.</p>\n"

#~ msgid ""
#~ "<p class=\"usb\">It is important to install the final Tails as it allows\n"
#~ "you to store some of your documents and configuration\n"
#~ "and benefit from automatic security upgrades.</p>\n"
#~ msgstr ""
#~ "<p class=\"usb\">E' importante installare la Tails finale perché ti\n"
#~ "consente di archiviare alcuni dei tuoi documenti e configurazioni\n"
#~ "e beneficia di aggiornamenti di sicurezza automatici.</p>\n"

#~ msgid ""
#~ "<div class=\"step-image\">[[!img install/inc/infography/switch-context."
#~ "png link=\"no\"]]</div>\n"
#~ msgstr ""
#~ "<div class=\"step-image\">[[!img install/inc/infography/switch-context."
#~ "png link=\"no\"]]</div>\n"

#~ msgid ""
#~ "   [[!img install/inc/qrcodes/tails_boum_org_install_clone_back_1.png class="
#~ "\"install-clone qrcode\" link=\"no\"]]\n"
#~ msgstr ""
#~ "   [[!img install/inc/qrcodes/tails_boum_org_install_clone_back_1.png class="
#~ "\"install-clone qrcode\" link=\"no\"]]\n"

#~ msgid ""
#~ "   [[!img install/inc/qrcodes/tails_boum_org_install_win_usb_back_1.png class="
#~ "\"windows qrcode\" link=\"no\"]]\n"
#~ msgstr ""
#~ "   [[!img install/inc/qrcodes/tails_boum_org_install_win_usb_back_1.png class="
#~ "\"windows qrcode\" link=\"no\"]]\n"

#~ msgid ""
<<<<<<< HEAD
#~ "   [[!img install/inc/qrcodes/tails_boum_org_install_mac_usb.png class="
#~ "\"mac qrcode\" link=\"no\"]]\n"
#~ msgstr ""
#~ "   [[!img install/inc/qrcodes/tails_boum_org_install_mac_usb.png class="
#~ "\"mac qrcode\" link=\"no\"]]\n"
=======
#~ "   [[!img install/inc/qrcodes/tails_boum_org_install_mac_usb_back_1.png class="
#~ "\"mac-usb qrcode\" link=\"no\"]]\n"
#~ msgstr ""
#~ "   [[!img install/inc/qrcodes/tails_boum_org_install_mac_usb_back_1.png class="
#~ "\"mac-usb qrcode\" link=\"no\"]]\n"
>>>>>>> fc39d0e7

#~ msgid ""
#~ "   [[!img install/inc/qrcodes/tails_boum_org_install_mac_clone_back_1.png class="
#~ "\"mac-clone qrcode\" link=\"no\"]]\n"
#~ msgstr ""
#~ "   [[!img install/inc/qrcodes/tails_boum_org_install_mac_clone_back_1.png class="
#~ "\"mac-clone qrcode\" link=\"no\"]]\n"

#~ msgid ""
<<<<<<< HEAD
#~ "   [[!img install/inc/qrcodes/tails_boum_org_install_mac_dvd.png class=\" "
#~ "qrcode\" link=\"no\"]]\n"
#~ msgstr ""
#~ "   [[!img install/inc/qrcodes/tails_boum_org_install_mac_dvd.png class=\" "
#~ "qrcode\" link=\"no\"]]\n"
=======
#~ "   [[!img install/inc/qrcodes/tails_boum_org_install_mac_dvd_back_1.png class="
#~ "\"mac-dvd qrcode\" link=\"no\"]]\n"
#~ msgstr ""
#~ "   [[!img install/inc/qrcodes/tails_boum_org_install_mac_dvd_back_1.png class="
#~ "\"mac-dvd qrcode\" link=\"no\"]]\n"
>>>>>>> fc39d0e7

#~ msgid ""
#~ "   [[!img install/inc/qrcodes/tails_boum_org_install_debian_usb_back_1.png class="
#~ "\"debian qrcode\" link=\"no\"]]\n"
#~ msgstr ""
#~ "   [[!img install/inc/qrcodes/tails_boum_org_install_debian_usb_back_1.png class="
#~ "\"debian qrcode\" link=\"no\"]]\n"

#~ msgid ""
#~ "   [[!img install/inc/qrcodes/tails_boum_org_install_expert_usb_back_1.png class="
#~ "\"expert qrcode\" link=\"no\"]]\n"
#~ msgstr ""
#~ "   [[!img install/inc/qrcodes/tails_boum_org_install_expert_usb_back_1.png class="
#~ "\"expert qrcode\" link=\"no\"]]\n"

#~ msgid ""
#~ "   [[!img install/inc/qrcodes/tails_boum_org_install_linux_usb_back_1.png class="
#~ "\"linux qrcode\" link=\"no\"]]\n"
#~ msgstr ""
#~ "   [[!img install/inc/qrcodes/tails_boum_org_install_linux_usb_back_1.png class="
#~ "\"linux qrcode\" link=\"no\"]]\n"

#~ msgid ""
#~ "   [[!img install/inc/qrcodes/tails_boum_org_upgrade_clone_back_1.png class="
#~ "\"upgrade-clone qrcode\" link=\"no\"]]\n"
#~ msgstr ""
#~ "   [[!img install/inc/qrcodes/tails_boum_org_upgrade_clone_back_1.png class="
#~ "\"upgrade-clone qrcode\" link=\"no\"]]\n"

#~ msgid ""
#~ "   [[!img install/inc/qrcodes/tails_boum_org_upgrade_tails_back_1.png class="
#~ "\"upgrade-tails qrcode\" link=\"no\"]]\n"
#~ msgstr ""
#~ "   [[!img install/inc/qrcodes/tails_boum_org_upgrade_tails_back_1.png class="
#~ "\"upgrade-tails qrcode\" link=\"no\"]]\n"

#~ msgid ""
#~ "[[!img install/inc/infography/plug-other-usb.png link=\"no\" class="
#~ "\"upgrade-clone\"]]\n"
#~ msgstr ""
#~ "[[!img install/inc/infography/plug-other-usb.png link=\"no\" class="
#~ "\"upgrade-clone\"]]\n"

#~ msgid ""
#~ "[[!img install/inc/infography/restart-on-tails.png link=\"no\" class="
#~ "\"debian\"]]\n"
#~ msgstr ""
#~ "[[!img install/inc/infography/restart-on-tails.png link=\"no\" class="
#~ "\"debian\"]]\n"

#~ msgid ""
#~ "[[!img install/inc/infography/restart-on-dvd.png link=\"no\" class=\"mac-"
#~ "dvd\"]]\n"
#~ msgstr ""
#~ "[[!img install/inc/infography/restart-on-dvd.png link=\"no\" class=\"mac-"
#~ "dvd\"]]\n"

#~ msgid ""
#~ "[[!img install/inc/infography/restart-on-upgrade-usb.png link=\"no\" "
#~ "class=\"upgrade-tails\"]]\n"
#~ msgstr ""
#~ "[[!img install/inc/infography/restart-on-upgrade-usb.png link=\"no\" "
#~ "class=\"upgrade-tails\"]]\n"

#~ msgid ""
#~ "   [[!img install/inc/screenshots/mac_option_key.png class=\"\" link=\"no"
#~ "\"]]\n"
#~ msgstr ""
#~ "   [[!img install/inc/screenshots/mac_option_key.png class=\"\" link=\"no"
#~ "\"]]\n"

#~ msgid ""
#~ "      [[!img doc/first_steps/startup_options/boot-menu-with-options.png "
#~ "link=\"no\"]]\n"
#~ msgstr ""
#~ "      [[!img doc/first_steps/startup_options/boot-menu-with-options.png "
#~ "link=\"no\"]]\n"<|MERGE_RESOLUTION|>--- conflicted
+++ resolved
@@ -7,7 +7,7 @@
 msgstr ""
 "Project-Id-Version: PACKAGE VERSION\n"
 "Report-Msgid-Bugs-To: tails-l10n@boum.org\n"
-"POT-Creation-Date: 2018-11-17 12:21+0000\n"
+"POT-Creation-Date: 2018-04-20 17:47+0300\n"
 "PO-Revision-Date: 2017-02-09 21:00+0100\n"
 "Last-Translator: FULL NAME <EMAIL@ADDRESS>\n"
 "Language-Team: ita <transitails@inventati.org>\n"
@@ -17,37 +17,6 @@
 "Content-Transfer-Encoding: 8bit\n"
 
 #. type: Plain text
-#, fuzzy, no-wrap
-#| msgid "<div class=\"trophy windows linux mac\">\n"
-msgid "<div class=\"trophy windows linux mac expert\">\n"
-msgstr "<div class=\"trophy windows linux mac\">\n"
-
-#. type: Plain text
-#, fuzzy, no-wrap
-#| msgid "<div class=\"step-image\">[[!img install/inc/infography/switch-context.png link=\"no\" alt=\"\"]]</div>\n"
-msgid "<div class=\"state-image\">[[!img install/inc/infography/tails-usb.png link=\"no\" alt=\"Tails USB stick\"]]</div>\n"
-msgstr "<div class=\"step-image\">[[!img install/inc/infography/switch-context.png link=\"no\" alt=\"\"]]</div>\n"
-
-#. type: Plain text
-#, no-wrap
-msgid "<p>Congratulations, you have installed Tails on your USB stick!</p>\n"
-msgstr ""
-
-#. type: Plain text
-#, no-wrap
-msgid ""
-"<p>You will now restart your computer on this USB stick.\n"
-"<span class=\"windows linux expert\">It can be a bit complicated, so good luck!</span>\n"
-"<span class=\"mac\">But it might not work on your Mac model, so good luck!</span>\n"
-"</p>\n"
-msgstr ""
-
-#. type: Plain text
-#, no-wrap
-msgid "</div>\n"
-msgstr "</div>\n"
-
-#. type: Plain text
 #, no-wrap
 msgid "<h1 id=\"back\">Open these instructions on another device</h1>\n"
 msgstr "<h1 id=\"back\">Apri queste istruzioni su un altro dispositivo</h1>\n"
@@ -68,20 +37,6 @@
 
 #. type: Plain text
 #, no-wrap
-<<<<<<< HEAD
-msgid "   [[!img install/inc/qrcodes/tails_boum_org_install_clone.png class=\"install-clone qrcode\" link=\"no\" alt=\"\"]]\n"
-msgstr "   [[!img install/inc/qrcodes/tails_boum_org_install_clone.png class=\"install-clone qrcode\" link=\"no\" alt=\"\"]]\n"
-
-#. type: Plain text
-#, no-wrap
-msgid "   [[!img install/inc/qrcodes/tails_boum_org_install_win_usb.png class=\"windows qrcode\" link=\"no\" alt=\"\"]]\n"
-msgstr "   [[!img install/inc/qrcodes/tails_boum_org_install_win_usb.png class=\"windows qrcode\" link=\"no\" alt=\"\"]]\n"
-
-#. type: Plain text
-#, no-wrap
-msgid "   [[!img install/inc/qrcodes/tails_boum_org_install_mac_usb.png class=\"mac qrcode\" link=\"no\" alt=\"\"]]\n"
-msgstr "   [[!img install/inc/qrcodes/tails_boum_org_install_mac_usb.png class=\"mac qrcode\" link=\"no\" alt=\"\"]]\n"
-=======
 msgid "   [[!img install/inc/qrcodes/tails_boum_org_install_clone_back_1.png class=\"install-clone qrcode\" link=\"no\" alt=\"\"]]\n"
 msgstr ""
 "   [[!img install/inc/qrcodes/tails_boum_org_install_clone_back_1.png class"
@@ -100,7 +55,6 @@
 msgstr ""
 "   [[!img install/inc/qrcodes/tails_boum_org_install_mac_usb_back_1.png class=\"mac-"
 "usb qrcode\" link=\"no\" alt=\"\"]]\n"
->>>>>>> fc39d0e7
 
 #. type: Plain text
 #, no-wrap
@@ -109,9 +63,6 @@
 
 #. type: Plain text
 #, no-wrap
-<<<<<<< HEAD
-msgid "   [[!img install/inc/qrcodes/tails_boum_org_install_expert_usb.png class=\"expert qrcode\" link=\"no\" alt=\"\"]]\n"
-=======
 msgid "   [[!img install/inc/qrcodes/tails_boum_org_install_mac_dvd_back_1.png class=\"mac-dvd qrcode\" link=\"no\" alt=\"\"]]\n"
 msgstr ""
 
@@ -123,7 +74,6 @@
 #. type: Plain text
 #, no-wrap
 msgid "   [[!img install/inc/qrcodes/tails_boum_org_install_expert_usb_back_1.png class=\"expert qrcode\" link=\"no\" alt=\"\"]]\n"
->>>>>>> fc39d0e7
 msgstr ""
 
 #. type: Plain text
@@ -157,38 +107,8 @@
 "Prendi nota dell'indirizzo di questa pagina per poterci tornare più tardi:"
 
 #. type: Plain text
-#, fuzzy, no-wrap
-#| msgid ""
-#| "     <span class=\"install-clone\">`https://tails.boum.org/install/clone/#back`</span>\n"
-#| "     <span class=\"windows\">`https://tails.boum.org/install/win/usb/#back`</span>\n"
-#| "     <span class=\"mac\">`https://tails.boum.org/install/mac/usb/#back`</span>\n"
-#| "     <span class=\"mac-clone\">`https://tails.boum.org/install/mac/clone/#back`</span>\n"
-#| "     <span class=\"debian\">`https://tails.boum.org/install/debian/usb/#back`</span>\n"
-#| "     <span class=\"expert\">`https://tails.boum.org/install/expert/usb/#back`</span>\n"
-#| "     <span class=\"linux\">`https://tails.boum.org/install/linux/usb/#back`</span>\n"
-#| "     <span class=\"upgrade-clone\">`https://tails.boum.org/upgrade/clone/#back`</span>\n"
-#| "     <span class=\"upgrade-tails\">`https://tails.boum.org/upgrade/tails/#back`</span>\n"
-msgid ""
-<<<<<<< HEAD
-"     <span class=\"install-clone\">`https://tails.boum.org/install/clone/#back`</span>\n"
-"     <span class=\"windows\">`https://tails.boum.org/install/win/usb/#back`</span>\n"
-"     <span class=\"mac\">`https://tails.boum.org/install/mac/usb/#back`</span>\n"
-"     <span class=\"mac-clone\">`https://tails.boum.org/install/mac/clone/#back`</span>\n"
-"     <span class=\"expert\">`https://tails.boum.org/install/expert/usb/#back`</span>\n"
-"     <span class=\"linux\">`https://tails.boum.org/install/linux/usb/#back`</span>\n"
-"     <span class=\"upgrade-clone\">`https://tails.boum.org/upgrade/clone/#back`</span>\n"
-"     <span class=\"upgrade-tails\">`https://tails.boum.org/upgrade/tails/#back`</span>\n"
-msgstr ""
-"     <span class=\"install-clone\">`https://tails.boum.org/install/clone/#back`</span>\n"
-"     <span class=\"windows\">`https://tails.boum.org/install/win/usb/#back`</span>\n"
-"     <span class=\"mac\">`https://tails.boum.org/install/mac/usb/#back`</span>\n"
-"     <span class=\"mac-clone\">`https://tails.boum.org/install/mac/clone/#back`</span>\n"
-"     <span class=\"debian\">`https://tails.boum.org/install/debian/usb/#back`</span>\n"
-"     <span class=\"expert\">`https://tails.boum.org/install/expert/usb/#back`</span>\n"
-"     <span class=\"linux\">`https://tails.boum.org/install/linux/usb/#back`</span>\n"
-"     <span class=\"upgrade-clone\">`https://tails.boum.org/upgrade/clone/#back`</span>\n"
-"     <span class=\"upgrade-tails\">`https://tails.boum.org/upgrade/tails/#back`</span>\n"
-=======
+#, no-wrap
+msgid ""
 "     <span class=\"install-clone\">`https://tails.boum.org/install/clone?back=1`</span>\n"
 "     <span class=\"windows\">`https://tails.boum.org/install/win/usb?back=1`</span>\n"
 "     <span class=\"mac-usb\">`https://tails.boum.org/install/mac/usb?back=1`</span>\n"
@@ -210,21 +130,18 @@
 "     <span class=\"linux\">`https://tails.boum.org/install/linux/usb?back=1`</span>\n"
 "     <span class=\"upgrade-clone\">`https://tails.boum.org/upgrade/clone?back=1`</span>\n"
 "     <span class=\"upgrade-tails\">`https://tails.boum.org/upgrade/tails?back=1`</span>\n"
->>>>>>> fc39d0e7
-
-#. type: Plain text
-#, fuzzy, no-wrap
-#| msgid ""
-#| "<h1 id=\"start-intermediary\" class=\"windows linux mac upgrade-tails\">Restart on the intermediary Tails</h1>\n"
-#| "<h1 id=\"start-other\" class=\"clone\">Restart on the other Tails</h1>\n"
-#| "<h1 id=\"start-tails\" class=\"debian expert\">Restart on Tails</h1>\n"
-msgid ""
-"<h1 id=\"start-intermediary\" class=\"upgrade-tails\">Restart on the intermediary Tails</h1>\n"
+
+#. type: Plain text
+#, no-wrap
+msgid ""
+"<h1 id=\"start-intermediary\" class=\"windows linux mac-usb upgrade-tails\">Restart on the intermediary Tails</h1>\n"
 "<h1 id=\"start-other\" class=\"clone\">Restart on the other Tails</h1>\n"
-"<h1 id=\"start-tails\" class=\"windows linux mac expert\">Restart on Tails</h1>\n"
-msgstr ""
-"<h1 id=\"start-intermediary\" class=\"windows linux mac upgrade-tails\">Riavvia sulla Tails intermediaria</h1>\n"
+"<h1 id=\"start-dvd\" class=\"mac-dvd\">Restart on the Tails DVD</h1>\n"
+"<h1 id=\"start-tails\" class=\"debian expert\">Restart on Tails</h1>\n"
+msgstr ""
+"<h1 id=\"start-intermediary\" class=\"windows linux mac-usb upgrade-tails\">Riavvia sulla Tails intermediaria</h1>\n"
 "<h1 id=\"start-other\" class=\"clone\">Riavvia su un'altra Tails</h1>\n"
+"<h1 id=\"start-dvd\" class=\"mac-dvd\">Riavvia sul DVD Tails</h1>\n"
 "<h1 id=\"start-tails\" class=\"debian expert\">Riavvia su Tails</h1>\n"
 
 #. type: Plain text
@@ -235,20 +152,23 @@
 #. type: Plain text
 #, fuzzy, no-wrap
 #| msgid "[[!img install/inc/infography/plug-source-usb.png link=\"no\" class=\"install-clone mac-clone\"]]\n"
-msgid "[[!img install/inc/infography/plug-other-tails.png link=\"no\" class=\"clone\" alt=\"USB stick plugged on the left\"]]\n"
+msgid "[[!img install/inc/infography/plug-source-usb.png link=\"no\" class=\"clone\" alt=\"USB stick plugged on the left\"]]\n"
 msgstr "[[!img install/inc/infography/plug-source-usb.png link=\"no\" class=\"install-clone mac-clone\"]]\n"
 
 #. type: Plain text
-#, fuzzy, no-wrap
-#| msgid "[[!img install/inc/infography/restart-on-intermediary-tails.png link=\"no\" class=\"clone windows linux mac\"]]\n"
-msgid "[[!img install/inc/infography/restart-on-tails.png link=\"no\" class=\"windows linux mac\" alt=\"Computer restarted on USB stick\"]]\n"
-msgstr "[[!img install/inc/infography/restart-on-intermediary-tails.png link=\"no\" class=\"clone windows linux mac\"]]\n"
-
-#. type: Plain text
-#, fuzzy, no-wrap
-#| msgid "[[!img install/inc/infography/restart-on-intermediary-tails.png link=\"no\" class=\"clone windows linux mac\"]]\n"
-msgid "[[!img install/inc/infography/restart-on-other-tails.png link=\"no\" class=\"clone\" alt=\"Computer restarted on USB stick on the left\"]]\n"
-msgstr "[[!img install/inc/infography/restart-on-intermediary-tails.png link=\"no\" class=\"clone windows linux mac\"]]\n"
+#, no-wrap
+msgid "[[!img install/inc/infography/restart-on-tails.png link=\"no\" class=\"debian\" alt=\"Computer restarted on USB stick on the right\"]]\n"
+msgstr ""
+
+#. type: Plain text
+#, no-wrap
+msgid "[[!img install/inc/infography/restart-on-intermediary-tails.png link=\"no\" class=\"clone windows linux mac-usb\" alt=\"Computer restarted on USB stick on the left\"]]\n"
+msgstr ""
+
+#. type: Plain text
+#, no-wrap
+msgid "[[!img install/inc/infography/restart-on-dvd.png link=\"no\" class=\"mac-dvd\" alt=\"Computer restarted on DVD\"]]\n"
+msgstr ""
 
 #. type: Plain text
 #, no-wrap
@@ -256,56 +176,122 @@
 msgstr ""
 
 #. type: Plain text
-#, fuzzy, no-wrap
-#| msgid ""
-#| "1. <p>\n"
-#| "     <span class=\"usb\">Shut down the computer while leaving the <span class=\"windows linux mac\">first</span> USB stick plugged in.</span>\n"
-#| "   </p>\n"
-#| "   <p class=\"clone upgrade-tails\">Shut down the computer.</p>\n"
-#| "   <p class=\"clone\">Plug in the other Tails USB stick that you want to\n"
-#| "   <span class=\"install-clone mac-clone\">install</span>\n"
-#| "   <span class=\"upgrade\">upgrade</span>\n"
-#| "   from.</p>\n"
-#| "   <p class=\"upgrade-tails\">Unplug your Tails USB stick while leaving the intermediary USB stick plugged in.</p>\n"
+#, no-wrap
+msgid "</div>\n"
+msgstr "</div>\n"
+
+#. type: Plain text
+#, no-wrap
+msgid "<div class=\"note clone\">\n"
+msgstr "<div class=\"note clone\">\n"
+
+#. type: Plain text
+#, no-wrap
+msgid ""
+"<p>The following instructions assume that the other Tails that you are\n"
+"<span class=\"install-clone debian windows linux mac\">installing</span>\n"
+"<span class=\"upgrade\">upgrading</span>\n"
+"from is on a USB stick. You can also\n"
+"<span class=\"install-clone debian windows linux mac\">install</span>\n"
+"<span class=\"upgrade\">upgrade</span>\n"
+"from a Tails DVD in a similar way.</p>\n"
+msgstr ""
+"<p>Le istruzioni seguenti assumono che l'altra Tails da cui stai\n"
+"<span class=\"install-clone debian windows linux mac\">installando</span>\n"
+"<span class=\"upgrade\">aggiornando</span>\n"
+"sia su una chiave USB. Puoi anche\n"
+"<span class=\"install-clone debian windows linux mac\">installare</span>\n"
+"<span class=\"upgrade\">aggiornare</span>\n"
+"da un DVD Tails in modo simile.</p>\n"
+
+#. type: Plain text
+#, no-wrap
 msgid ""
 "1. <p>\n"
-"     <span class=\"usb\">Shut down the computer while leaving the USB stick plugged in.</span>\n"
+"     <span class=\"mac-dvd\">Make sure that the DVD is inserted in the computer.</span>\n"
+"     <span class=\"usb\">Shut down the computer while leaving the <span class=\"windows linux mac\">first</span> USB stick plugged in.</span>\n"
 "   </p>\n"
-"   <p class=\"clone upgrade-tails\">Shut down the computer.</p>\n"
+"   <p class=\"mac-dvd clone upgrade-tails\">Shut down the computer.</p>\n"
 "   <p class=\"clone\">Plug in the other Tails USB stick that you want to\n"
-"   <span class=\"install-clone mac-clone\">install</span>\n"
+"   <span class=\"install-clone debian windows linux mac\">install</span>\n"
 "   <span class=\"upgrade\">upgrade</span>\n"
 "   from.</p>\n"
 "   <p class=\"upgrade-tails\">Unplug your Tails USB stick while leaving the intermediary USB stick plugged in.</p>\n"
 msgstr ""
 "1. <p>\n"
+"     <span class=\"mac-dvd\">Assicurati che il DVD sia inserito nel computer.</span>\n"
 "     <span class=\"usb\">Spegni il computer lasciando la <span class=\"windows linux mac\">prima</span> chiave USB collegata.</span>\n"
 "   </p>\n"
-"   <p class=\"clone upgrade-tails\">Spegni il computer.</p>\n"
+"   <p class=\"mac-dvd clone upgrade-tails\">Spegni il computer.</p>\n"
 "   <p class=\"clone\">Collega l'altra chiave USB Tails da cui vuoi\n"
-"   <span class=\"install-clone mac-clone\">installare</span>\n"
+"   <span class=\"install-clone debian windows linux mac\">installare</span>\n"
 "   <span class=\"upgrade\">aggiornare</span>\n"
 "   </p>\n"
 "   <p class=\"upgrade-tails\">Scollega la tua chiave USB Tails lasciando la chiave USB intermediaria collegata.</p>\n"
 
-#. type: Bullet: '   1. '
+#. type: Bullet: '1. '
 msgid "Switch on the computer."
 msgstr "Riaccendi il computer."
 
 #. type: Plain text
 #, no-wrap
-msgid "   <div class=\"mac mac-clone\">\n"
-msgstr "   <div class=\"mac mac-clone\">\n"
+msgid ""
+"   <p class=\"mac-dvd\">Immediately press-and-hold the\n"
+"   <span class=\"keycap\">Option</span> key (<span class=\"keycap\">Alt</span> key) until a list of possible startup\n"
+"   disks appears.</p>\n"
+msgstr ""
+"   <p class=\"mac-dvd\">Immediatamente premi e tieni premuto il tasto\n"
+"   <span class=\"keycap\">Opzione</span> (<span class=\"keycap\">Alt</span> key) finché non appare una lista di\n"
+"   possibili dischi d'avvio.</p>\n"
+"\n"
+
+#. type: Plain text
+#, no-wrap
+msgid "   [[!img install/inc/screenshots/mac_option_key.png class=\"mac-dvd\" link=\"no\" alt=\"'Option' or 'alt' key in the bottom left of Mac keyboard\"]]\n"
+msgstr ""
+
+#. type: Plain text
+#, no-wrap
+msgid ""
+"   <p class=\"mac-dvd\">Choose the DVD and press\n"
+"   <span class=\"keycap\">Enter</span>. The DVD\n"
+"   might be labeled <span class=\"guilabel\">Windows</span> like in the following screenshot:</p>\n"
+msgstr ""
+"   <p class=\"mac-dvd\">Scegli il DVD e premi\n"
+"   <span class=\"keycap\">Invio</span>. Il DVD\n"
+"   potrebbe essere etichettato <span class=\"guilabel\">Windows</span> come nello screenshot seguente:</p>\n"
+
+#. type: Plain text
+#, no-wrap
+msgid "   [[!img install/inc/screenshots/mac_startup_dvd.png class=\"mac-dvd\" link=\"no\" alt=\"Screen with the logo of an internal hard disk labeled 'Macintosh HD' and a DVD labelled 'Windows' (selected)\"]]\n"
+msgstr "   [[!img install/inc/screenshots/mac_startup_dvd.png class=\"mac-dvd\" link=\"no\" alt=\"Schermo con il logo di un hard disk interno etichettato 'Macintosh HD' e un DVD etichettato 'Windows' (selezionato)\"]]\n"
+
+#. type: Plain text
+#, no-wrap
+msgid "   <div class=\"mac-usb mac-clone\">\n"
+msgstr "   <div class=\"mac-usb mac-clone\">\n"
 
 #. type: Plain text
 #, no-wrap
 msgid "   [[!inline pages=\"install/inc/steps/mac_startup_disks.inline\" raw=\"yes\" sort=\"age\"]]\n"
-msgstr "   [[!inline pages=\"install/inc/steps/mac_startup_disks.inline.it\" raw=\"yes\" sort=\"age\"]]\n"
+msgstr ""
+"   [[!inline pages=\"install/inc/steps/mac_startup_disks.inline.it\" raw=\""
+"yes\" sort=\"age\"]]\n"
 
 #. type: Plain text
 #, no-wrap
 msgid "   </div>\n"
 msgstr "   </div>\n"
+
+#. type: Plain text
+#, no-wrap
+msgid ""
+"   <div class=\"bug mac\">\n"
+"   <p>If only your Macintosh hard drive appears, you can try\n"
+"   reinstalling an intermediary Tails from [[Windows using\n"
+"   <span class=\"application\">Universal USB Installer</span>|win/usb]].</p>\n"
+"   </div>\n"
+msgstr ""
 
 #. type: Bullet: '1. '
 #, fuzzy
@@ -322,23 +308,12 @@
 "<span class=\"keycap\">Invio</span>"
 
 #. type: Plain text
-#, fuzzy, no-wrap
-#| msgid ""
-#| "   <div class=\"note install-clone debian expert windows linux\">\n"
-#| "   <p>Most computers do not start on Tails by default. If it does you\n"
-#| "   are lucky. Otherwise, if the computer starts on\n"
-#| "   <span class=\"debian expert\">Debian or Ubuntu,</span>\n"
-#| "   <span class=\"windows\">Windows,</span>\n"
-#| "   <span class=\"linux\">Linux,</span>\n"
-#| "   <span class=\"install-clone\">Windows or Linux,</span>\n"
-#| "   refer to  [[!toggle id=\"not_at_all\" text=\"the troubleshooting section\n"
-#| "   about Tails not starting at all\"]].</p>\n"
-#| "   </div>\n"
-msgid ""
-"   <div class=\"note install-clone expert windows linux\">\n"
+#, no-wrap
+msgid ""
+"   <div class=\"note install-clone debian expert windows linux\">\n"
 "   <p>Most computers do not start on Tails by default. If it does you\n"
 "   are lucky. Otherwise, if the computer starts on\n"
-"   <span class=\"expert\">Debian, Ubuntu, or Linux Mint</span>\n"
+"   <span class=\"debian expert\">Debian, Ubuntu, or Linux Mint</span>\n"
 "   <span class=\"windows\">Windows,</span>\n"
 "   <span class=\"linux\">Linux,</span>\n"
 "   <span class=\"install-clone\">Windows or Linux,</span>\n"
@@ -346,16 +321,6 @@
 "   about Tails not starting at all\"]].</p>\n"
 "   </div>\n"
 msgstr ""
-"   <div class=\"note install-clone debian expert windows linux\">\n"
-"   <p>La maggior parte dei computer non si avvia su Tails di default. Se succede\n"
-"   sei fortunata. Altrimenti, se il computer si avvia su\n"
-"   <span class=\"debian expert\">Debian o Ubuntu,</span>\n"
-"   <span class=\"windows\">Windows,</span>\n"
-"   <span class=\"linux\">Linux,</span>\n"
-"   <span class=\"install-clone\">Windows o Linux,</span>\n"
-"   fai riferimento  [[!toggle id=\"not_at_all\" text=\"alla sezione sulla risoluzioni di problemi \n"
-"   per quando Tails non si avvia per niente\"]].</p>\n"
-"   </div>\n"
 
 #. type: Plain text
 #, no-wrap
@@ -368,336 +333,18 @@
 msgstr "   <span class=\"hide\">[[!toggle id=\"not_at_all\" text=\"\"]]</span>\n"
 
 #. type: Plain text
-#, fuzzy, no-wrap
-#| msgid ""
-#| "   Tails does not start entirely\n"
-#| "   -----------------------------\n"
-msgid ""
-"   Troubleshooting: Tails does not start at all\n"
-"   --------------------------------------------\n"
-msgstr ""
-"   Tails non si avvia\n"
-"   -----------------------------\n"
-
-#. type: Plain text
-#, fuzzy, no-wrap
-#| msgid ""
-#| "   The following section applies if the <span class=\"guilabel\">Boot Tails</span> menu appears but not\n"
-#| "   <span class=\"application\">Tails Greeter</span> when starting Tails.\n"
-msgid ""
-"   The following section applies if the <span class=\"application\">Boot Loader Menu</span>\n"
-"   does not appear when starting on a USB stick.\n"
-msgstr ""
-"   La seguente sessione si applica a quando il menù <span class=\"guilabel\">Avvia Tails</span> compare, ma non il\n"
-"   <span class=\"application\">Tails Greeter</span> quando si avvia Tails.\n"
-
-#. type: Plain text
-#, no-wrap
-msgid ""
-"   It is quite common for computers not to start automatically on a\n"
-"   USB stick with Tails installed. Here are some troubleshooting techniques. You should try them\n"
-"   one after the other.\n"
-msgstr ""
-
-#. type: Plain text
-#, no-wrap
-msgid "   ### Getting to the boot menu\n"
-msgstr ""
-
-#. type: Plain text
-#, no-wrap
-msgid ""
-"   On most computers, you can press a *boot menu key* to display a list of\n"
-"   possible devices to start from. The following instructions explain how\n"
-"   to display the boot menu and start on the USB stick. The following\n"
-"   screenshot is an example of such boot menu:\n"
-msgstr ""
-
-#. type: Plain text
-#, fuzzy, no-wrap
-#| msgid "   [[!img install/inc/screenshots/desktop.png link=\"no\"]]\n"
-msgid "   [[!img install/inc/screenshots/bios_boot_menu.png link=\"no\" alt=\"\"]]\n"
-msgstr "   [[!img install/inc/screenshots/desktop.png link=\"no\"]]\n"
-
-#. type: Bullet: '         1. '
-#, fuzzy
-#| msgid "Switch on the computer."
-msgid "Shut down the computer."
-msgstr "Riaccendi il computer."
-
-#. type: Bullet: '   1. '
-msgid "Make sure that the first USB stick is plugged in the computer."
-msgstr ""
-
-#. type: Plain text
-#, no-wrap
-msgid ""
-"   1. Identify the potential boot menu keys for the computer depending on\n"
-"   the computer manufacturer in the following list:\n"
-msgstr ""
-
-#. type: Plain text
-#, no-wrap
-msgid ""
-"      <table>\n"
-"        <tr><th>Manufacturer</th><th>Key</th></tr>\n"
-"        <tr><td>Acer</td><td>Esc, F12, F9</td></tr>\n"
-"        <tr><td>Asus</td><td>Esc, F8</td></tr>\n"
-"        <tr><td>Dell</td><td>F12</td></tr>\n"
-"        <tr><td>Fujitsu</td><td>F12, Esc</td></tr>\n"
-"        <tr><td>HP</td><td>Esc, F9</td></tr>\n"
-"        <tr><td>Lenovo</td><td>F12, Novo, F8, F10</td></tr>\n"
-"        <tr><td>Samsung</td><td>Esc, F12, F2</td></tr>\n"
-"        <tr><td>Sony</td><td>F11, Esc, F10</td></tr>\n"
-"        <tr><td>Toshiba</td><td>F12</td></tr>\n"
-"        <tr><td>others&hellip;</td><td>F12, Esc</td></tr>\n"
-"      </table>\n"
-msgstr ""
-
-#. type: Plain text
-#, no-wrap
-msgid "      Immediately press several times the first potential boot menu key identified in step 3.\n"
-msgstr ""
-
-#. type: Plain text
-#, no-wrap
-msgid ""
-"      a. If a boot menu with a list of devices appears, select your USB stick\n"
-"         and press <span class=\"keycap\">Enter</span>.\n"
-msgstr ""
-
-#. type: Plain text
-#, no-wrap
-msgid "      a. If the computer starts on another operating system, then:\n"
-msgstr ""
-
-#. type: Bullet: '         1. '
-msgid "Press-and-hold the potential boot menu key identified in step 3."
-msgstr ""
-
-#. type: Bullet: '         1. '
-msgid ""
-"Switch on the computer again while holding the potential boot menu key "
-"pressed."
-msgstr ""
-
-#. type: Plain text
-#, no-wrap
-msgid ""
-"            a. If a boot menu with a list of devices appears, select your USB stick\n"
-"               and press <span class=\"keycap\">Enter</span>.\n"
-msgstr ""
-
-#. type: Plain text
-#, no-wrap
-msgid ""
-"            a. If the computer starts on another operating system or returns an\n"
-"               error message, then shut down the computer again and repeat step\n"
-"               4 for all the potential boot menu keys identified in step 3.\n"
-msgstr ""
-
-#. type: Plain text
-#, no-wrap
-msgid ""
-"   If none of the potential boot menu keys identified in step 3 work or if\n"
-"   the USB stick does not appear in the list, then try the second\n"
-"   troubleshooting technique described below.\n"
-msgstr ""
-
-#. type: Plain text
-#, no-wrap
-msgid "   ### Check our list of known issues\n"
-msgstr ""
-
-#. type: Plain text
-#, no-wrap
-msgid ""
-"   Similar problems might have been reported already for your model of computer\n"
-"   in our [[list of known issues|support/known_issues]].\n"
-msgstr ""
-
-#. type: Plain text
-#, no-wrap
-msgid "   ### Edit the BIOS settings\n"
-msgstr ""
-
-#. type: Plain text
-#, no-wrap
-msgid "   You might need to edit the BIOS settings of the computer.\n"
-msgstr ""
-
-#. type: Plain text
-#, no-wrap
-msgid ""
-"   <div class=\"tip\">\n"
-"   <p>Search for the user manual of the computer on the website of its\n"
-"   manufacturer to learn how to edit the BIOS settings:\n"
-"   <ul>\n"
-"     <li>[Acer](http://us.acer.com/ac/en/US/content/drivers)</li>\n"
-"     <li>[Asus](https://www.asus.com/us/support/)</li>\n"
-"     <li>[Dell](https://www.dell.com/support/home/us/en/19/Products/)</li>\n"
-"     <li>[Fujitsu](https://www.fujitsu.com/global/support/products/software/manual/)</li>\n"
-"     <li>[HP](https://support.hp.com/us-en/products/)</li>\n"
-"     <li>[Lenovo](http://support.lenovo.com/us/en/)</li>\n"
-"     <li>[Samsung](http://www.samsung.com/us/support/downloads)</li>\n"
-"     <li>[Sony](http://esupport.sony.com/US)</li>\n"
-"     <li>[Toshiba](http://support.toshiba.com/support/products?cat=Computers)</li>\n"
-"   </ul>\n"
-"   </p>\n"
-"   </div>\n"
-msgstr ""
-
-#. type: Plain text
-#, no-wrap
-msgid ""
-"   In the BIOS settings, try to apply the following changes one by one and\n"
-"   restart the computer after each change. Some changes might not\n"
-"   apply to certain computer models.\n"
-msgstr ""
-
-#. type: Plain text
-#, no-wrap
-msgid ""
-"   <div class=\"caution\">\n"
-"   <p>Take note of the changes that you apply to the BIOS settings, to be\n"
-"   able to revert them if they prevent the computer to start on its usual\n"
-"   operating system.</p>\n"
-"   </div>\n"
-msgstr ""
-
-#. type: Plain text
-#, no-wrap
-msgid ""
-"   1. Edit the **Boot Order**. Depending on the computer model you might\n"
-"   see an entry for **removable devices** or **USB media**. Move this entry\n"
-"   to the top of the list to force the computer to try to start from\n"
-"   the first USB stick before starting from the internal hard disk.\n"
-msgstr ""
-
-#. type: Bullet: '   1. '
-msgid "Disable **Fast boot**."
-msgstr ""
-
-#. type: Plain text
-#, no-wrap
-msgid ""
-"   1. If the computer is configured to start with **legacy BIOS**, try to\n"
-"   configure it to start with **UEFI**. Else, if the computer is configured\n"
-"   to start with **UEFI**, try to configure it to start with **legacy\n"
-"   BIOS**. To do so, try any of the following options if available:\n"
-msgstr ""
-
-#. type: Bullet: '      - '
-msgid "Enable **Legacy mode**"
-msgstr ""
-
-#. type: Bullet: '      - '
-msgid ""
-"Disable **Secure boot** (see the [Microsoft documentation](https://docs."
-"microsoft.com/en-us/windows-hardware/manufacture/desktop/disabling-secure-"
-"boot))"
-msgstr ""
-
-#. type: Bullet: '      - '
-msgid "Enable **CSM boot**"
-msgstr ""
-
-#. type: Bullet: '      - '
-msgid "Disable **UEFI**"
-msgstr ""
-
-#. type: Bullet: '   1. '
-msgid ""
-"Try to upgrade the BIOS to the latest version provided by the manufacturer."
-msgstr ""
-
-#. type: Plain text
-#, no-wrap
-msgid "   ### Report the problem to our support team\n"
-msgstr ""
-
-#. type: Plain text
-#, fuzzy, no-wrap
-#| msgid ""
-#| "   <p>If your computer fails to start on the Tails DVD, then it might currently\n"
-#| "   be impossible to start Tails on your Mac model.</p>\n"
-#| "   </div>\n"
-msgid ""
-"   <div class=\"bug\">\n"
-"   <p>If none of these options work, we are sorry but you might not be\n"
-"   able to use Tails on this computer.</p>\n"
-"   </div>\n"
-msgstr ""
-"   <p>Se il tuo computer non si avvia dal DVD Tails, potrebbe essere\n"
-"   impossibile avviare Tails sul tuo modello di Mac.</p>\n"
-"   </div>\n"
-
-#. type: Plain text
-#, no-wrap
-msgid ""
-"   Please, [[send an email to our support team|support/talk]], including\n"
-"   the following information:\n"
-msgstr ""
-
-#. type: Bullet: '   1. '
-msgid "Which version of Tails are you trying to start?"
-msgstr ""
-
-#. type: Bullet: '   1. '
-msgid "How did you verify the ISO image?"
-msgstr ""
-
-#. type: Bullet: '   1. '
-msgid "Which is the brand and model of the computer?"
-msgstr ""
-
-#. type: Bullet: '   1. '
-msgid ""
-"What exactly happens when trying to start? Report the complete error message "
-"that appears on the screen, if any."
-msgstr ""
-
-#. type: Bullet: '   1. '
-msgid "Are you trying to start Tails on a USB stick or a DVD?"
-msgstr ""
-
-#. type: Bullet: '   1. '
-msgid ""
-"If you are trying to start on a USB stick, which program did you use to "
-"install it:"
-msgstr ""
-
-#. type: Bullet: '      - '
-msgid "<span class=\"application\">Etcher</span>,"
-msgstr ""
-
-#. type: Bullet: '      - '
-msgid "<span class=\"application\">GNOME Disks</span>,"
-msgstr ""
-
-#. type: Bullet: '      - '
-msgid "<span class=\"application\">Tails Installer</span>, or"
-msgstr ""
-
-#. type: Bullet: '      - '
-msgid "<span class=\"command\">dd</span> on the command line?"
-msgstr ""
-
-#. type: Plain text
-#, no-wrap
-msgid "      Note that these are the only supported installation methods.\n"
-msgstr ""
-
-#. type: Bullet: '   1. '
-msgid ""
-"Have you been able to start Tails successfully on this computer before, from "
-"another USB stick or DVD, or with another version of Tails? If so, which "
-"ones?"
-msgstr ""
-
-#. type: Bullet: '   1. '
-msgid "Does the same USB stick or DVD start successfully on other computers?"
-msgstr ""
+#, no-wrap
+msgid ""
+"   Troubleshooting\n"
+"   ---------------\n"
+msgstr ""
+"   Risoluzione dei problemi\n"
+"   ---------------\n"
+
+#. type: Plain text
+#, no-wrap
+msgid "   [[!inline pages=\"install/inc/steps/not_at_all.inline\" raw=\"yes\" sort=\"age\"]]\n"
+msgstr "   [[!inline pages=\"install/inc/steps/not_at_all.inline.it\" raw=\"yes\" sort=\"age\"]]\n"
 
 #. type: Plain text
 #, fuzzy, no-wrap
@@ -706,17 +353,51 @@
 msgstr "     [[!img install/inc/screenshots/tails_boot_menu.png link=\"no\" alt=\"Schermo nero con il disegno di Tails. 'Menù di avvio' con due opzioni, 'Live' e 'Live (failsafe)'.\"]]\n"
 
 #. type: Plain text
-#, fuzzy, no-wrap
-#| msgid ""
-#| "   <p>If your computer fails to start on the Tails DVD, then it might currently\n"
-#| "   be impossible to start Tails on your Mac model.</p>\n"
-#| "   </div>\n"
-msgid ""
-"   <div class=\"bug mac mac-clone\">\n"
-"   <p>If your computer fails to start on the USB stick, then it might\n"
+#, no-wrap
+msgid ""
+"   <div class=\"bug mac-usb mac-clone\">\n"
+"   <p>If your computer fails to start on the intermediary Tails, you can\n"
+"   try these other two methods:</p>\n"
+msgstr ""
+"   <div class=\"bug mac-usb mac-clone\">\n"
+"   <p>Se il tuo computer non si avvia sulla Tails intermediaria, puoi\n"
+"   provare questi altri due metodi:</p>\n"
+
+#. type: Plain text
+#, no-wrap
+msgid ""
+"   <ul>\n"
+"     <li class=\"mac-usb\">[[Install from another operating system|install]]</li>\n"
+"     <li class=\"mac-usb mac-clone\">[[Burn a DVD and then install|mac/dvd]]</li>\n"
+"     <li class=\"mac-clone\">[[Install from the command line|mac/usb]]</li>\n"
+"   </ul>\n"
+msgstr ""
+"   <ul>\n"
+"     <li class=\"mac-usb\">[[Installa da un altro sistema operativo|install]]</li>\n"
+"     <li class=\"mac-usb mac-clone\">[[Masterizza un DVD e installa|mac/dvd]]</li>\n"
+"     <li class=\"mac-clone\">[[Installa dalla riga di comando|mac/usb]]</li>\n"
+"   </ul>\n"
+
+#. type: Plain text
+#, no-wrap
+msgid ""
+"   <p>If you tried them already but failed as well, then it might\n"
 "   currently be impossible to start Tails on your Mac model.</p>\n"
 "   </div>\n"
 msgstr ""
+"   <p>Se le hai già trovate ma hai comunque fallito, potrebbe essere\n"
+"   impossibile avviare Tails sul tuo modello di Mac.</p>\n"
+"   </div>\n"
+
+#. type: Plain text
+#, no-wrap
+msgid ""
+"   <div class=\"bug mac-dvd\">\n"
+"   <p>If your computer fails to start on the Tails DVD, then it might currently\n"
+"   be impossible to start Tails on your Mac model.</p>\n"
+"   </div>\n"
+msgstr ""
+"   <div class=\"bug mac-dvd\">\n"
 "   <p>Se il tuo computer non si avvia dal DVD Tails, potrebbe essere\n"
 "   impossibile avviare Tails sul tuo modello di Mac.</p>\n"
 "   </div>\n"
@@ -775,15 +456,6 @@
 #. type: Plain text
 #, no-wrap
 msgid ""
-"   Troubleshooting\n"
-"   ---------------\n"
-msgstr ""
-"   Risoluzione dei problemi\n"
-"   ---------------\n"
-
-#. type: Plain text
-#, no-wrap
-msgid ""
 "   Tails does not start entirely\n"
 "   -----------------------------\n"
 msgstr ""
@@ -957,107 +629,42 @@
 msgid "   [[!img install/inc/screenshots/desktop.png link=\"no\" alt=\"Tails desktop\"]]\n"
 msgstr ""
 
-#~ msgid "<div class=\"note clone\">\n"
-#~ msgstr "<div class=\"note clone\">\n"
-
-#~ msgid ""
-#~ "<p>The following instructions assume that the other Tails that you are\n"
-#~ "<span class=\"install-clone mac-clone\">installing</span>\n"
-#~ "<span class=\"upgrade\">upgrading</span>\n"
-#~ "from is on a USB stick. You can also\n"
-#~ "<span class=\"install-clone mac-clone\">install</span>\n"
-#~ "<span class=\"upgrade\">upgrade</span>\n"
-#~ "from a Tails DVD in a similar way.</p>\n"
-#~ msgstr ""
-#~ "<p>Le istruzioni seguenti assumono che l'altra Tails da cui stai\n"
-#~ "<span class=\"install-clone mac-clone\">installando</span>\n"
-#~ "<span class=\"upgrade\">aggiornando</span>\n"
-#~ "sia su una chiave USB. Puoi anche\n"
-#~ "<span class=\"install-clone mac-clone\">installare</span>\n"
-#~ "<span class=\"upgrade\">aggiornare</span>\n"
-#~ "da un DVD Tails in modo simile.</p>\n"
-
-#~ msgid "   [[!inline pages=\"install/inc/steps/not_at_all.inline\" raw=\"yes\" sort=\"age\"]]\n"
-#~ msgstr "   [[!inline pages=\"install/inc/steps/not_at_all.inline.it\" raw=\"yes\" sort=\"age\"]]\n"
-
-#~ msgid ""
-#~ "   <span class=\"keycap\">Option</span> key (<span class=\"keycap\">Alt</"
-#~ "span> key) until a list of possible startup\n"
-#~ "   disks appears.</p>\n"
-#~ msgstr ""
-#~ "   <span class=\"keycap\">Opzione</span> (<span class=\"keycap\">Alt</"
-#~ "span> key) finché non appare una lista di\n"
-#~ "   possibili dischi d'avvio.</p>\n"
-#~ "\n"
-
-#~ msgid ""
-#~ "   <span class=\"keycap\">Enter</span>. The DVD\n"
-#~ "   might be labeled <span class=\"guilabel\">Windows</span> like in the "
-#~ "following screenshot:</p>\n"
-#~ msgstr ""
-#~ "   <span class=\"keycap\">Invio</span>. Il DVD\n"
-#~ "   potrebbe essere etichettato <span class=\"guilabel\">Windows</span> "
-#~ "come nello screenshot seguente:</p>\n"
-
-#~ msgid ""
-#~ "   [[!img install/inc/screenshots/mac_startup_dvd.png class=\"\" link=\"no"
-#~ "\" alt=\"Screen with the logo of an internal hard disk labeled 'Macintosh "
-#~ "HD' and a DVD labelled 'Windows' (selected)\"]]\n"
-#~ msgstr ""
-#~ "   [[!img install/inc/screenshots/mac_startup_dvd.png class=\"\" link=\"no"
-#~ "\" alt=\"Schermo con il logo di un hard disk interno etichettato "
-#~ "'Macintosh HD' e un DVD etichettato 'Windows' (selezionato)\"]]\n"
-
-#~ msgid ""
-#~ "   <div class=\"bug mac mac-clone\">\n"
-#~ "   <p>If your computer fails to start on the intermediary Tails, you can\n"
-#~ "   try these other two methods:</p>\n"
-#~ msgstr ""
-#~ "   <div class=\"bug mac mac-clone\">\n"
-#~ "   <p>Se il tuo computer non si avvia sulla Tails intermediaria, puoi\n"
-#~ "   provare questi altri due metodi:</p>\n"
-
-#~ msgid ""
-#~ "   <ul>\n"
-#~ "     <li class=\"mac\">[[Install from another operating system|install]]</"
-#~ "li>\n"
-#~ "     <li class=\"mac-clone\">[[Install from the command line|mac/usb]]</"
-#~ "li>\n"
-#~ "   </ul>\n"
-#~ msgstr ""
-#~ "   <ul>\n"
-#~ "     <li class=\"mac\">[[Installa da un altro sistema operativo|"
-#~ "install]]</li>\n"
-#~ "     <li class=\"mac-clone\">[[Installa dalla riga di comando|mac/usb]]</"
-#~ "li>\n"
-#~ "   </ul>\n"
-
-#~ msgid ""
-#~ "   <p>If you tried them already but failed as well, then it might\n"
-#~ "   currently be impossible to start Tails on your Mac model.</p>\n"
-#~ "   </div>\n"
-#~ msgstr ""
-#~ "   <p>Se le hai già trovate ma hai comunque fallito, potrebbe essere\n"
-#~ "   impossibile avviare Tails sul tuo modello di Mac.</p>\n"
-#~ "   </div>\n"
-
-#~ msgid ""
-#~ "<p class=\"usb\">The most difficult part is over!\n"
-#~ "Now grab your second USB stick as it is time to install the final Tails "
-#~ "on it.</p>\n"
-#~ msgstr ""
-#~ "<p class=\"usb\">La parte più difficile è finita!\n"
-#~ "Ora prendi la tua seconda chiave USB perché è tempo di installarci sopra "
-#~ "la Tails finale.</p>\n"
-
-#~ msgid ""
-#~ "<p class=\"usb\">It is important to install the final Tails as it allows\n"
-#~ "you to store some of your documents and configuration\n"
-#~ "and benefit from automatic security upgrades.</p>\n"
-#~ msgstr ""
-#~ "<p class=\"usb\">E' importante installare la Tails finale perché ti\n"
-#~ "consente di archiviare alcuni dei tuoi documenti e configurazioni\n"
-#~ "e beneficia di aggiornamenti di sicurezza automatici.</p>\n"
+#. type: Plain text
+#, no-wrap
+msgid "<div class=\"trophy windows linux mac\">\n"
+msgstr "<div class=\"trophy windows linux mac\">\n"
+
+#. type: Plain text
+#, no-wrap
+msgid ""
+"<p class=\"usb\">The most difficult part is over!\n"
+"Now grab your second USB stick as it is time to install the final Tails on it.</p>\n"
+msgstr ""
+"<p class=\"usb\">La parte più difficile è finita!\n"
+"Ora prendi la tua seconda chiave USB perché è tempo di installarci sopra la Tails finale.</p>\n"
+
+#. type: Plain text
+#, no-wrap
+msgid ""
+"<p class=\"usb\">It is important to install the final Tails as it allows\n"
+"you to store some of your documents and configuration\n"
+"and benefit from automatic security upgrades.</p>\n"
+msgstr ""
+"<p class=\"usb\">E' importante installare la Tails finale perché ti\n"
+"consente di archiviare alcuni dei tuoi documenti e configurazioni\n"
+"e beneficia di aggiornamenti di sicurezza automatici.</p>\n"
+
+#. type: Plain text
+#, fuzzy, no-wrap
+#| msgid ""
+#| "<p class=\"clone mac-dvd\">This was a first but important step!\n"
+#| "Now grab the <span class=\"clone\">new</span> USB stick on which you want to install Tails.</p>\n"
+msgid ""
+"<p class=\"clone mac-dvd\">This was a first but important step!\n"
+"<span class=\"mac-dvd\">Now grab the USB stick on which you want to install Tails.</span></p>\n"
+msgstr ""
+"<p class=\"clone mac-dvd\">Questo era il primo e più importante passaggio!\n"
+"Ora prendi la <span class=\"clone\">nuova</span> chiave USB sulla quale vuoi installare Tails</p>\n"
 
 #~ msgid ""
 #~ "<div class=\"step-image\">[[!img install/inc/infography/switch-context."
@@ -1081,19 +688,11 @@
 #~ "\"windows qrcode\" link=\"no\"]]\n"
 
 #~ msgid ""
-<<<<<<< HEAD
-#~ "   [[!img install/inc/qrcodes/tails_boum_org_install_mac_usb.png class="
-#~ "\"mac qrcode\" link=\"no\"]]\n"
-#~ msgstr ""
-#~ "   [[!img install/inc/qrcodes/tails_boum_org_install_mac_usb.png class="
-#~ "\"mac qrcode\" link=\"no\"]]\n"
-=======
 #~ "   [[!img install/inc/qrcodes/tails_boum_org_install_mac_usb_back_1.png class="
 #~ "\"mac-usb qrcode\" link=\"no\"]]\n"
 #~ msgstr ""
 #~ "   [[!img install/inc/qrcodes/tails_boum_org_install_mac_usb_back_1.png class="
 #~ "\"mac-usb qrcode\" link=\"no\"]]\n"
->>>>>>> fc39d0e7
 
 #~ msgid ""
 #~ "   [[!img install/inc/qrcodes/tails_boum_org_install_mac_clone_back_1.png class="
@@ -1103,19 +702,11 @@
 #~ "\"mac-clone qrcode\" link=\"no\"]]\n"
 
 #~ msgid ""
-<<<<<<< HEAD
-#~ "   [[!img install/inc/qrcodes/tails_boum_org_install_mac_dvd.png class=\" "
-#~ "qrcode\" link=\"no\"]]\n"
-#~ msgstr ""
-#~ "   [[!img install/inc/qrcodes/tails_boum_org_install_mac_dvd.png class=\" "
-#~ "qrcode\" link=\"no\"]]\n"
-=======
 #~ "   [[!img install/inc/qrcodes/tails_boum_org_install_mac_dvd_back_1.png class="
 #~ "\"mac-dvd qrcode\" link=\"no\"]]\n"
 #~ msgstr ""
 #~ "   [[!img install/inc/qrcodes/tails_boum_org_install_mac_dvd_back_1.png class="
 #~ "\"mac-dvd qrcode\" link=\"no\"]]\n"
->>>>>>> fc39d0e7
 
 #~ msgid ""
 #~ "   [[!img install/inc/qrcodes/tails_boum_org_install_debian_usb_back_1.png class="
@@ -1167,6 +758,13 @@
 #~ "\"debian\"]]\n"
 
 #~ msgid ""
+#~ "[[!img install/inc/infography/restart-on-intermediary-tails.png link=\"no"
+#~ "\" class=\"clone windows linux mac-usb\"]]\n"
+#~ msgstr ""
+#~ "[[!img install/inc/infography/restart-on-intermediary-tails.png link=\"no"
+#~ "\" class=\"clone windows linux mac-usb\"]]\n"
+
+#~ msgid ""
 #~ "[[!img install/inc/infography/restart-on-dvd.png link=\"no\" class=\"mac-"
 #~ "dvd\"]]\n"
 #~ msgstr ""
@@ -1181,15 +779,48 @@
 #~ "class=\"upgrade-tails\"]]\n"
 
 #~ msgid ""
-#~ "   [[!img install/inc/screenshots/mac_option_key.png class=\"\" link=\"no"
-#~ "\"]]\n"
-#~ msgstr ""
-#~ "   [[!img install/inc/screenshots/mac_option_key.png class=\"\" link=\"no"
-#~ "\"]]\n"
+#~ "   [[!img install/inc/screenshots/mac_option_key.png class=\""
+#~ "mac-dvd\" link=\"no\"]]\n"
+#~ msgstr ""
+#~ "   [[!img install/inc/screenshots/mac_option_key.png class=\""
+#~ "mac-dvd\" link=\"no\"]]\n"
+
+#~ msgid ""
+#~ "   <div class=\"note install-clone debian expert windows linux\">\n"
+#~ "   <p>Most computers do not start on Tails by default. If it does you\n"
+#~ "   are lucky. Otherwise, if the computer starts on\n"
+#~ "   <span class=\"debian expert\">Debian or Ubuntu,</span>\n"
+#~ "   <span class=\"windows\">Windows,</span>\n"
+#~ "   <span class=\"linux\">Linux,</span>\n"
+#~ "   <span class=\"install-clone\">Windows or Linux,</span>\n"
+#~ "   refer to  [[!toggle id=\"not_at_all\" text=\"the troubleshooting "
+#~ "section\n"
+#~ "   about Tails not starting at all\"]].</p>\n"
+#~ "   </div>\n"
+#~ msgstr ""
+#~ "   <div class=\"note install-clone debian expert windows linux\">\n"
+#~ "   <p>La maggior parte dei computer non si avvia su Tails di default. Se "
+#~ "succede\n"
+#~ "   sei fortunata. Altrimenti, se il computer si avvia su\n"
+#~ "   <span class=\"debian expert\">Debian o Ubuntu,</span>\n"
+#~ "   <span class=\"windows\">Windows,</span>\n"
+#~ "   <span class=\"linux\">Linux,</span>\n"
+#~ "   <span class=\"install-clone\">Windows o Linux,</span>\n"
+#~ "   fai riferimento  [[!toggle id=\"not_at_all\" text=\"alla sezione sulla "
+#~ "risoluzioni di problemi \n"
+#~ "   per quando Tails non si avvia per niente\"]].</p>\n"
+#~ "   </div>\n"
 
 #~ msgid ""
 #~ "      [[!img doc/first_steps/startup_options/boot-menu-with-options.png "
 #~ "link=\"no\"]]\n"
 #~ msgstr ""
 #~ "      [[!img doc/first_steps/startup_options/boot-menu-with-options.png "
-#~ "link=\"no\"]]\n"+#~ "link=\"no\"]]\n"
+
+#~ msgid ""
+#~ "   [[!img install/inc/screenshots/desktop.png link="
+#~ "\"no\"]]\n"
+#~ msgstr ""
+#~ "   [[!img install/inc/screenshots/desktop.png link="
+#~ "\"no\"]]\n"