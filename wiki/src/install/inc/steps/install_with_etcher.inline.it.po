# SOME DESCRIPTIVE TITLE
# Copyright (C) YEAR Free Software Foundation, Inc.
# This file is distributed under the same license as the PACKAGE package.
# FIRST AUTHOR <EMAIL@ADDRESS>, YEAR.
#
msgid ""
msgstr ""
"Project-Id-Version: PACKAGE VERSION\n"
<<<<<<< HEAD
"POT-Creation-Date: 2019-10-18 01:54+0000\n"
"PO-Revision-Date: 2019-06-17 14:21+0000\n"
"Last-Translator: Davide <davidesantoro@mail.ru>\n"
=======
"POT-Creation-Date: 2019-08-09 14:16+0000\n"
"PO-Revision-Date: 2019-10-22 10:54+0000\n"
"Last-Translator: emmapeel <emma.peel@riseup.net>\n"
>>>>>>> 9b2b2670
"Language-Team: LANGUAGE <LL@li.org>\n"
"Language: it\n"
"MIME-Version: 1.0\n"
"Content-Type: text/plain; charset=UTF-8\n"
"Content-Transfer-Encoding: 8bit\n"
"Plural-Forms: nplurals=2; plural=n != 1;\n"
"X-Generator: Weblate 2.20\n"

#. type: Plain text
#, no-wrap
msgid ""
"   <div class=\"step-image usb\">[[!img install/inc/infography/plug-usb.png link=\"no\" alt=\"USB stick plugged in the computer\"]]</div>\n"
"   <div class=\"step-image upgrade\">[[!img install/inc/infography/plug-upgrade-usb-only.png link=\"no\" alt=\"USB stick plugged on the left\"]]</div>\n"
msgstr ""

#. type: Bullet: '1. '
msgid ""
"Plug in the USB stick on which you want to install <span class=\"usb"
"\">Tails</span> <span class=\"upgrade\">the intermediary Tails</span>."
msgstr ""

#. type: Plain text
#, no-wrap
msgid "   <div class=\"caution\"><p>All the data on this USB stick will be lost.</p></div>\n"
msgstr ""
"   <div class=\"caution\"><p>Tutti i dati su questa chiavetta USB andranno "
"persi.</p></div>\n"

#. type: Plain text
#, no-wrap
msgid ""
"   <div class=\"note upgrade\"><p>The persistent storage of your Tails USB stick will not be\n"
"   copied to the temporary Tails.</p></div>\n"
msgstr ""

#. type: Bullet: '1. '
msgid ""
"<p class=\"mac upgrade-mac\"> Open <span class=\"application\">Finder</span> "
"and choose <span class=\"application\">Etcher</span> in <span class="
"\"guilabel\">Applications</span>.  </p>"
msgstr ""

#. type: Plain text
#, no-wrap
msgid ""
"   <p class=\"windows upgrade-windows\">\n"
"   Open the <span class=\"application\">Etcher</span> download.\n"
"   </p>\n"
msgstr ""

#. type: Plain text
#, no-wrap
msgid ""
"   At the security warning, confirm that you want to open\n"
"   <span class=\"application\">Etcher</span>.\n"
msgstr ""

#. type: Plain text
#, no-wrap
msgid "   <span class=\"application\">Etcher</span> starts.\n"
msgstr ""

#. type: Plain text
#, no-wrap
msgid "   [[!img install/inc/screenshots/etcher_in_mac.png class=\"mac upgrade-mac\" link=\"no\" alt=\"\"]]\n"
msgstr ""

#. type: Plain text
#, no-wrap
msgid "   [[!img install/inc/screenshots/etcher_in_windows.png class=\"windows upgrade-windows\" link=\"no\" alt=\"\"]]\n"
msgstr ""

#. type: Bullet: '1. '
msgid "Click the <span class=\"button\">Select image</span> button."
msgstr ""

#. type: Plain text
#, no-wrap
msgid "   Choose the USB image that you downloaded earlier.\n"
msgstr ""

#. type: Plain text
#, no-wrap
msgid ""
"   <div class=\"note\">\n"
"   <p>Make sure that the USB image has an\n"
"   <span class=\"filename\">.img</span> file extension.</p>\n"
msgstr ""

#. type: Plain text
#, no-wrap
msgid ""
"   <p>If the image has an <span class=\"filename\">.iso</span> file\n"
"   extension, it is not the correct image. Please go back to the\n"
"   <span class=\"windows\">[[download step for installing from Windows|win/usb-download]]</span>\n"
"   <span class=\"mac\">[[download step for installing from macOS|mac/usb-download]]</span>.\n"
"   <span class=\"upgrade-windows\">[[download step for upgrading from Windows|upgrade/win-download]]</span>\n"
"   <span class=\"upgrade-mac\">[[download step for upgrading from macOS|upgrade/mac-download]]</span>.</p>\n"
"   </div>\n"
msgstr ""

#. type: Bullet: '1. '
msgid ""
"Etcher should automatically select your USB stick. Otherwise, click the "
"<span class=\"button\">Change</span> link to choose a different USB stick."
msgstr ""

#. type: Plain text
#, no-wrap
msgid ""
"   <div class=\"step-image usb\">[[!img install/inc/infography/install-tails.png link=\"no\" alt=\"USB image installed on USB stick\"]]</div>\n"
"   <div class=\"step-image upgrade\">[[!img install/inc/infography/install-upgrade-usb-only.png link=\"no\" alt=\"USB image installed on USB stick on the left\"]]</div>\n"
msgstr ""

#. type: Bullet: '1. '
msgid "Click <span class=\"button\">Flash</span>."
msgstr ""

#. type: Plain text
#, no-wrap
msgid "   Enter your password if you are asked for it.\n"
msgstr ""

#. type: Plain text
#, no-wrap
msgid "   The installation takes a few minutes.\n"
msgstr ""

#. type: Plain text
#, no-wrap
msgid ""
"   After installing Tails, <span class=\"application\">Etcher</span> verifies the\n"
"   installation.\n"
msgstr ""

#. type: Plain text
#, no-wrap
msgid ""
"   <div class=\"bug\">\n"
"   <p>If the verification of <span class=\"application\">Etcher</span>\n"
"   fails, try to install again or to use a different USB\n"
"   stick.</p>\n"
"   </div>\n"
msgstr ""

#. type: Bullet: '1. '
msgid "Close <span class=\"application\">Etcher</span>."
msgstr ""

#. type: Plain text
#, no-wrap
msgid ""
"   <p class=\"mac upgrade-mac\">\n"
"   If a notification about the USB stick not being readable appears,\n"
"   click <span class=\"button\">Eject</span> to eject the USB stick.\n"
"   </p>\n"
msgstr ""

#~ msgid "Plug in the USB stick on which you want to install Tails."
#~ msgstr "Inserite la chiavetta USB sulla quale volete installare Tails."<|MERGE_RESOLUTION|>--- conflicted
+++ resolved
@@ -6,15 +6,9 @@
 msgid ""
 msgstr ""
 "Project-Id-Version: PACKAGE VERSION\n"
-<<<<<<< HEAD
-"POT-Creation-Date: 2019-10-18 01:54+0000\n"
-"PO-Revision-Date: 2019-06-17 14:21+0000\n"
-"Last-Translator: Davide <davidesantoro@mail.ru>\n"
-=======
 "POT-Creation-Date: 2019-08-09 14:16+0000\n"
 "PO-Revision-Date: 2019-10-22 10:54+0000\n"
 "Last-Translator: emmapeel <emma.peel@riseup.net>\n"
->>>>>>> 9b2b2670
 "Language-Team: LANGUAGE <LL@li.org>\n"
 "Language: it\n"
 "MIME-Version: 1.0\n"
@@ -25,16 +19,12 @@
 
 #. type: Plain text
 #, no-wrap
-msgid ""
-"   <div class=\"step-image usb\">[[!img install/inc/infography/plug-usb.png link=\"no\" alt=\"USB stick plugged in the computer\"]]</div>\n"
-"   <div class=\"step-image upgrade\">[[!img install/inc/infography/plug-upgrade-usb-only.png link=\"no\" alt=\"USB stick plugged on the left\"]]</div>\n"
+msgid "   <div class=\"step-image\">[[!img install/inc/infography/plug-usb.png link=\"no\" alt=\"USB stick plugged in the computer\"]]</div>\n"
 msgstr ""
 
 #. type: Bullet: '1. '
-msgid ""
-"Plug in the USB stick on which you want to install <span class=\"usb"
-"\">Tails</span> <span class=\"upgrade\">the intermediary Tails</span>."
-msgstr ""
+msgid "Plug in the USB stick on which you want to install Tails."
+msgstr "Inserite la chiavetta USB sulla quale volete installare Tails."
 
 #. type: Plain text
 #, no-wrap
@@ -43,24 +33,17 @@
 "   <div class=\"caution\"><p>Tutti i dati su questa chiavetta USB andranno "
 "persi.</p></div>\n"
 
-#. type: Plain text
-#, no-wrap
-msgid ""
-"   <div class=\"note upgrade\"><p>The persistent storage of your Tails USB stick will not be\n"
-"   copied to the temporary Tails.</p></div>\n"
-msgstr ""
-
 #. type: Bullet: '1. '
 msgid ""
-"<p class=\"mac upgrade-mac\"> Open <span class=\"application\">Finder</span> "
-"and choose <span class=\"application\">Etcher</span> in <span class="
-"\"guilabel\">Applications</span>.  </p>"
+"<p class=\"mac\"> Open <span class=\"application\">Finder</span> and choose "
+"<span class=\"application\">Etcher</span> in <span class=\"guilabel"
+"\">Applications</span>.  </p>"
 msgstr ""
 
 #. type: Plain text
 #, no-wrap
 msgid ""
-"   <p class=\"windows upgrade-windows\">\n"
+"   <p class=\"windows\">\n"
 "   Open the <span class=\"application\">Etcher</span> download.\n"
 "   </p>\n"
 msgstr ""
@@ -79,12 +62,12 @@
 
 #. type: Plain text
 #, no-wrap
-msgid "   [[!img install/inc/screenshots/etcher_in_mac.png class=\"mac upgrade-mac\" link=\"no\" alt=\"\"]]\n"
+msgid "   [[!img install/inc/screenshots/etcher_in_mac.png class=\"mac\" link=\"no\" alt=\"\"]]\n"
 msgstr ""
 
 #. type: Plain text
 #, no-wrap
-msgid "   [[!img install/inc/screenshots/etcher_in_windows.png class=\"windows upgrade-windows\" link=\"no\" alt=\"\"]]\n"
+msgid "   [[!img install/inc/screenshots/etcher_in_windows.png class=\"windows\" link=\"no\" alt=\"\"]]\n"
 msgstr ""
 
 #. type: Bullet: '1. '
@@ -109,10 +92,7 @@
 msgid ""
 "   <p>If the image has an <span class=\"filename\">.iso</span> file\n"
 "   extension, it is not the correct image. Please go back to the\n"
-"   <span class=\"windows\">[[download step for installing from Windows|win/usb-download]]</span>\n"
-"   <span class=\"mac\">[[download step for installing from macOS|mac/usb-download]]</span>.\n"
-"   <span class=\"upgrade-windows\">[[download step for upgrading from Windows|upgrade/win-download]]</span>\n"
-"   <span class=\"upgrade-mac\">[[download step for upgrading from macOS|upgrade/mac-download]]</span>.</p>\n"
+"   <span class=\"windows\">[[download step for installing from Windows|win/usb-download]]</span><span class=\"mac\">[[download step for installing from macOS|mac/usb-download]]</span>.</p>\n"
 "   </div>\n"
 msgstr ""
 
@@ -124,9 +104,7 @@
 
 #. type: Plain text
 #, no-wrap
-msgid ""
-"   <div class=\"step-image usb\">[[!img install/inc/infography/install-tails.png link=\"no\" alt=\"USB image installed on USB stick\"]]</div>\n"
-"   <div class=\"step-image upgrade\">[[!img install/inc/infography/install-upgrade-usb-only.png link=\"no\" alt=\"USB image installed on USB stick on the left\"]]</div>\n"
+msgid "   <div class=\"step-image\">[[!img install/inc/infography/install-tails.png link=\"no\" alt=\"USB image installed on USB stick\"]]</div>\n"
 msgstr ""
 
 #. type: Bullet: '1. '
@@ -167,11 +145,8 @@
 #. type: Plain text
 #, no-wrap
 msgid ""
-"   <p class=\"mac upgrade-mac\">\n"
+"   <p class=\"mac\">\n"
 "   If a notification about the USB stick not being readable appears,\n"
 "   click <span class=\"button\">Eject</span> to eject the USB stick.\n"
 "   </p>\n"
-msgstr ""
-
-#~ msgid "Plug in the USB stick on which you want to install Tails."
-#~ msgstr "Inserite la chiavetta USB sulla quale volete installare Tails."+msgstr ""