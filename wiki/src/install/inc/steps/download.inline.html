--- conflicted
+++ resolved
@@ -236,9 +236,6 @@
           <span class="dvd">[[Burn Tails on a DVD|install/dvd#next]].</span>
           <span class="vm">read our [[Introduction to virtual machines|install/vm#next]].</span>
         </p>
-<<<<<<< HEAD
-        <p class="openpgp">If you are knowledgeable about OpenPGP, you can do additional verification using the <a href='[[!inline pages="inc/stable_i386_iso_sig_url" raw="yes"]]'>OpenPGP signature</a>. [[Learn how to do this.|install/download/openpgp]]</p>
-=======
 
         <div id="openpgp">
         <p>If you are knowledgeable about OpenPGP, you can do additional verification using the
@@ -248,12 +245,11 @@
         <ul>
           <li><a href='[[!inline pages="inc/stable_i386_iso_sig_url" raw="yes"]]'>Download OpenPGP signature</a></li>
           <li>[[Download signing key|tails-signing.key]]</li>
-          <li>[[Learn how to do this|doc/get/verify]]</li>
+          <li>[[Learn how to do this|install/download/openpgp]]</li>
         </ul>
         """]]
         </div>
 
->>>>>>> 14ac372a
       </div>
       <a href="" id="download-again" class="">Download again</a>
     </div>
