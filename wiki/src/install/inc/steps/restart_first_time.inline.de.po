--- conflicted
+++ resolved
@@ -6,11 +6,7 @@
 msgid ""
 msgstr ""
 "Project-Id-Version: \n"
-<<<<<<< HEAD
-"POT-Creation-Date: 2018-12-07 15:43+0100\n"
-=======
 "POT-Creation-Date: 2018-11-17 12:21+0000\n"
->>>>>>> 9e3df488
 "PO-Revision-Date: 2017-02-09 20:59+0100\n"
 "Last-Translator: Tails translators <tails@boum.org>\n"
 "Language-Team: \n"
@@ -23,11 +19,7 @@
 #. type: Plain text
 #, fuzzy, no-wrap
 #| msgid "<div class=\"trophy windows linux mac\">\n"
-<<<<<<< HEAD
-msgid "<div class=\"trophy windows linux mac-usb expert\">\n"
-=======
 msgid "<div class=\"trophy windows linux mac expert\">\n"
->>>>>>> 9e3df488
 msgstr "<div class=\"trophy windows linux mac\">\n"
 
 #. type: Plain text
@@ -46,11 +38,7 @@
 msgid ""
 "<p>You will now restart your computer on this USB stick.\n"
 "<span class=\"windows linux expert\">It can be a bit complicated, so good luck!</span>\n"
-<<<<<<< HEAD
-"<span class=\"mac-usb\">But it might not work on your Mac model, so good luck!</span>\n"
-=======
 "<span class=\"mac\">But it might not work on your Mac model, so good luck!</span>\n"
->>>>>>> 9e3df488
 "</p>\n"
 msgstr ""
 
@@ -138,11 +126,7 @@
 #| msgid ""
 #| "     <span class=\"install-clone\">`https://tails.boum.org/install/clone/#back`</span>\n"
 #| "     <span class=\"windows\">`https://tails.boum.org/install/win/usb/#back`</span>\n"
-<<<<<<< HEAD
-#| "     <span class=\"mac-usb\">`https://tails.boum.org/install/mac/usb/#back`</span>\n"
-=======
 #| "     <span class=\"mac\">`https://tails.boum.org/install/mac/usb/#back`</span>\n"
->>>>>>> 9e3df488
 #| "     <span class=\"mac-clone\">`https://tails.boum.org/install/mac/clone/#back`</span>\n"
 #| "     <span class=\"debian\">`https://tails.boum.org/install/debian/usb/#back`</span>\n"
 #| "     <span class=\"expert\">`https://tails.boum.org/install/expert/usb/#back`</span>\n"
@@ -172,21 +156,13 @@
 #. type: Plain text
 #, fuzzy, no-wrap
 #| msgid ""
-<<<<<<< HEAD
-#| "<h1 id=\"start-intermediary\" class=\"windows linux mac-usb upgrade-tails\">Restart on the intermediary Tails</h1>\n"
-=======
 #| "<h1 id=\"start-intermediary\" class=\"windows linux mac upgrade-tails\">Restart on the intermediary Tails</h1>\n"
->>>>>>> 9e3df488
 #| "<h1 id=\"start-other\" class=\"clone\">Restart on the other Tails</h1>\n"
 #| "<h1 id=\"start-tails\" class=\"debian expert\">Restart on Tails</h1>\n"
 msgid ""
 "<h1 id=\"start-intermediary\" class=\"upgrade-tails\">Restart on the intermediary Tails</h1>\n"
 "<h1 id=\"start-other\" class=\"clone\">Restart on the other Tails</h1>\n"
-<<<<<<< HEAD
-"<h1 id=\"start-tails\" class=\"windows linux mac-usb expert\">Restart on Tails</h1>\n"
-=======
 "<h1 id=\"start-tails\" class=\"windows linux mac expert\">Restart on Tails</h1>\n"
->>>>>>> 9e3df488
 msgstr ""
 "<h1 id=\"start-intermediary\" class=\"windows linux mac upgrade-tails\">Starten Sie mit dem vorübergehenden Tails neu</h1>\n"
 "<h1 id=\"start-other\" class=\"clone\">Starten Sie mit dem anderen Tails neu</h1>\n"
@@ -206,24 +182,14 @@
 #. type: Plain text
 #, fuzzy, no-wrap
 #| msgid "[[!img install/inc/infography/restart-on-tails.png link=\"no\" class=\"debian\"]]\n"
-<<<<<<< HEAD
-msgid "[[!img install/inc/infography/restart-on-tails.png link=\"no\" class=\"windows linux mac-usb\" alt=\"Computer restarted on USB stick on the right\"]]\n"
-=======
 msgid "[[!img install/inc/infography/restart-on-tails.png link=\"no\" class=\"windows linux mac\" alt=\"Computer restarted on USB stick\"]]\n"
->>>>>>> 9e3df488
 msgstr "[[!img install/inc/infography/restart-on-tails.png link=\"no\" class=\"debian\"]]\n"
 
 #. type: Plain text
 #, fuzzy, no-wrap
-<<<<<<< HEAD
-#| msgid "[[!img install/inc/infography/restart-on-intermediary-tails.png link=\"no\" class=\"clone windows linux mac-usb\"]]\n"
-msgid "[[!img install/inc/infography/restart-on-intermediary-tails.png link=\"no\" class=\"clone\" alt=\"Computer restarted on USB stick on the left\"]]\n"
-msgstr "[[!img install/inc/infography/restart-on-intermediary-tails.png link=\"no\" class=\"clone windows linux mac-usb\"]]\n"
-=======
 #| msgid "[[!img install/inc/infography/restart-on-intermediary-tails.png link=\"no\" class=\"clone windows linux mac\"]]\n"
 msgid "[[!img install/inc/infography/restart-on-other-tails.png link=\"no\" class=\"clone\" alt=\"Computer restarted on USB stick on the left\"]]\n"
 msgstr "[[!img install/inc/infography/restart-on-intermediary-tails.png link=\"no\" class=\"clone windows linux mac\"]]\n"
->>>>>>> 9e3df488
 
 #. type: Plain text
 #, fuzzy, no-wrap
@@ -232,40 +198,6 @@
 msgstr "[[!img install/inc/infography/restart-on-upgrade-usb.png link=\"no\" class=\"upgrade-tails\"]]\n"
 
 #. type: Plain text
-<<<<<<< HEAD
-#, no-wrap
-msgid "<div class=\"note clone\">\n"
-msgstr "<div class=\"note clone\">\n"
-
-#. type: Plain text
-#, fuzzy, no-wrap
-#| msgid ""
-#| "<p>The following instructions assume that the other Tails that you are\n"
-#| "<span class=\"install-clone debian windows linux mac\">installing</span>\n"
-#| "<span class=\"upgrade\">upgrading</span>\n"
-#| "from is on a USB stick. You can also\n"
-#| "<span class=\"install-clone debian windows linux mac\">install</span>\n"
-#| "<span class=\"upgrade\">upgrade</span>\n"
-#| "from a Tails DVD in a similar way.</p>\n"
-msgid ""
-"<p>The following instructions assume that the other Tails that you are\n"
-"<span class=\"install-clone windows linux mac\">installing</span>\n"
-"<span class=\"upgrade\">upgrading</span>\n"
-"from is on a USB stick. You can also\n"
-"<span class=\"install-clone windows linux mac\">install</span>\n"
-"<span class=\"upgrade\">upgrade</span>\n"
-"from a Tails DVD in a similar way.</p>\n"
-msgstr ""
-"<p>Die folgenden Anweisungen nehmen an, dass sich das Tails, von dem Sie die\n"
-"<span class=\"install-clone debian windows linux mac\">Installation</span>\n"
-"<span class=\"upgrade\">Aktualisierung</span>\n"
-"durchführen, auf einem USB-Stick befindet. Mit einem ähnlichen Vorgehen können Sie auch von einer Tails-DVD aus\n"
-"<span class=\"install-clone debian windows linux mac\">installieren</span>\n"
-"<span class=\"upgrade\">aktualisieren</span>.</p>\n"
-
-#. type: Plain text
-=======
->>>>>>> 9e3df488
 #, fuzzy, no-wrap
 #| msgid ""
 #| "1. <p>\n"
@@ -273,11 +205,7 @@
 #| "   </p>\n"
 #| "   <p class=\"clone upgrade-tails\">Shut down the computer.</p>\n"
 #| "   <p class=\"clone\">Plug in the other Tails USB stick that you want to\n"
-<<<<<<< HEAD
-#| "   <span class=\"install-clone debian windows linux mac\">install</span>\n"
-=======
 #| "   <span class=\"install-clone mac-clone\">install</span>\n"
->>>>>>> 9e3df488
 #| "   <span class=\"upgrade\">upgrade</span>\n"
 #| "   from.</p>\n"
 #| "   <p class=\"upgrade-tails\">Unplug your Tails USB stick while leaving the intermediary USB stick plugged in.</p>\n"
@@ -287,11 +215,7 @@
 "   </p>\n"
 "   <p class=\"clone upgrade-tails\">Shut down the computer.</p>\n"
 "   <p class=\"clone\">Plug in the other Tails USB stick that you want to\n"
-<<<<<<< HEAD
-"   <span class=\"install-clone windows linux mac\">install</span>\n"
-=======
 "   <span class=\"install-clone mac-clone\">install</span>\n"
->>>>>>> 9e3df488
 "   <span class=\"upgrade\">upgrade</span>\n"
 "   from.</p>\n"
 "   <p class=\"upgrade-tails\">Unplug your Tails USB stick while leaving the intermediary USB stick plugged in.</p>\n"
@@ -312,13 +236,8 @@
 
 #. type: Plain text
 #, no-wrap
-<<<<<<< HEAD
-msgid "   <div class=\"mac-usb mac-clone\">\n"
-msgstr "   <div class=\"mac-usb mac-clone\">\n"
-=======
 msgid "   <div class=\"mac mac-clone\">\n"
 msgstr "   <div class=\"mac mac-clone\">\n"
->>>>>>> 9e3df488
 
 #. type: Plain text
 #, no-wrap
@@ -453,19 +372,8 @@
 msgstr ""
 
 #. type: Plain text
-#, fuzzy, no-wrap
-#| msgid ""
-#| "   <p>If your computer fails to start on the Tails DVD, then it might currently\n"
-#| "   be impossible to start Tails on your Mac model.</p>\n"
-#| "   </div>\n"
-msgid ""
-<<<<<<< HEAD
-"   <div class=\"bug mac-usb mac-clone\">\n"
-"   <p>If your computer fails to start on the USB stick, then it might\n"
-"   currently be impossible to start Tails on your Mac model.</p>\n"
-"   </div>\n"
-msgstr ""
-=======
+#, no-wrap
+msgid ""
 "   1. Identify the potential boot menu keys for the computer depending on\n"
 "   the computer manufacturer in the following list:\n"
 msgstr ""
@@ -751,7 +659,6 @@
 "   currently be impossible to start Tails on your Mac model.</p>\n"
 "   </div>\n"
 msgstr ""
->>>>>>> 9e3df488
 "   <p>Wenn Ihr Computer beim Starten von der Tails-DVD fehlschlägt, ist es möglicherweise derzeit\n"
 "   unmöglich, Tails auf Ihrem Mac Modell zu starten.</p>\n"
 "   </div>\n"
@@ -998,48 +905,6 @@
 msgid "   [[!img install/inc/screenshots/desktop.png link=\"no\" alt=\"Tails desktop\"]]\n"
 msgstr "   [[!img install/inc/screenshots/desktop.png link=\"no\"]]\n"
 
-<<<<<<< HEAD
-#~ msgid "   [[!img install/inc/qrcodes/tails_boum_org_install_mac_dvd.png class=\" qrcode\" link=\"no\" alt=\"\"]]\n"
-#~ msgstr "   [[!img install/inc/qrcodes/tails_boum_org_install_mac_dvd.png class=\" qrcode\" link=\"no\"]]\n"
-
-#~ msgid "   [[!img install/inc/qrcodes/tails_boum_org_install_debian_usb.png class=\"debian qrcode\" link=\"no\" alt=\"\"]]\n"
-#~ msgstr "   [[!img install/inc/qrcodes/tails_boum_org_install_debian_usb.png class=\"debian qrcode\" link=\"no\"]]\n"
-
-#, fuzzy
-#~| msgid "[[!img install/inc/infography/restart-on-dvd.png link=\"no\" class=\"\"]]\n"
-#~ msgid "[[!img install/inc/infography/restart-on-dvd.png link=\"no\" class=\"\" alt=\"Computer restarted on DVD\"]]\n"
-#~ msgstr "[[!img install/inc/infography/restart-on-dvd.png link=\"no\" class=\"\"]]\n"
-
-#~ msgid ""
-#~ "   <span class=\"keycap\">Option</span> key (<span class=\"keycap\">Alt</span> key) until a list of possible startup\n"
-#~ "   disks appears.</p>\n"
-#~ msgstr ""
-#~ "   <span class=\"keycap\">Wahl</span>-Taste (<span class=\"keycap\">Alt</span>-Taste), bis eine Liste der möglichen Datenträger\n"
-#~ "   erscheint, von denen gestartet werden kann.</p>\n"
-
-#, fuzzy
-#~| msgid "   [[!img install/inc/screenshots/mac_option_key.png class=\"\" link=\"no\"]]\n"
-#~ msgid "   [[!img install/inc/screenshots/mac_option_key.png class=\"\" link=\"no\" alt=\"'Option' or 'alt' key in the bottom left of Mac keyboard\"]]\n"
-#~ msgstr "   [[!img install/inc/screenshots/mac_option_key.png class=\"\" link=\"no\"]]\n"
-
-#~ msgid ""
-#~ "   <span class=\"keycap\">Enter</span>. The DVD\n"
-#~ "   might be labeled <span class=\"guilabel\">Windows</span> like in the following screenshot:</p>\n"
-#~ msgstr ""
-#~ "   <span class=\"keycap\">Enter</span>. Die DVD\n"
-#~ "   wird möglicherweise, wie im folgenden Bildschirmfoto, als <span class=\"guilabel\">Windows</span> bezeichnet:</p>\n"
-
-#~ msgid "   [[!img install/inc/screenshots/mac_startup_dvd.png class=\"\" link=\"no\" alt=\"Screen with the logo of an internal hard disk labeled 'Macintosh HD' and a DVD labelled 'Windows' (selected)\"]]\n"
-#~ msgstr "   [[!img install/inc/screenshots/mac_startup_dvd.png class=\"\" link=\"no\" alt=\"Bildschirm mit dem Logo einer internen mit 'Macintosh HD' bezeichneten Festplatte und einer mit 'Windows' bezeichnete DVD (ausgewählt)\"]]\n"
-
-#~ msgid ""
-#~ "   <div class=\"bug mac-usb mac-clone\">\n"
-#~ "   <p>If your computer fails to start on the intermediary Tails, you can\n"
-#~ "   try these other two methods:</p>\n"
-#~ msgstr ""
-#~ "   <div class=\"bug mac-usb mac-clone\">\n"
-#~ "   <p>Wenn Ihr Computer das vorübergehende Tails nicht startet, können Sie\n"
-=======
 #~ msgid "<div class=\"note clone\">\n"
 #~ msgstr "<div class=\"note clone\">\n"
 
@@ -1134,22 +999,10 @@
 #~ "   <div class=\"bug mac mac-clone\">\n"
 #~ "   <p>Wenn Ihr Computer das vorübergehende Tails nicht startet, können "
 #~ "Sie\n"
->>>>>>> 9e3df488
 #~ "   diese zwei anderen Vorgehensweisen versuchen:</p>\n"
 
 #~ msgid ""
 #~ "   <ul>\n"
-<<<<<<< HEAD
-#~ "     <li class=\"mac-usb\">[[Install from another operating system|install]]</li>\n"
-#~ "     <li class=\"mac-usb mac-clone\">[[Burn a DVD and then install|mac/dvd]]</li>\n"
-#~ "     <li class=\"mac-clone\">[[Install from the command line|mac/usb]]</li>\n"
-#~ "   </ul>\n"
-#~ msgstr ""
-#~ "   <ul>\n"
-#~ "     <li class=\"mac-usb\">[[Installation von einem anderen Betriebssystem aus|install]]</li>\n"
-#~ "     <li class=\"mac-usb mac-clone\">[[Eine DVD brennen und anschließend installieren|mac/dvd]]</li>\n"
-#~ "     <li class=\"mac-clone\">[[Von der Kommandozeile aus installieren|mac/usb]]</li>\n"
-=======
 #~ "     <li class=\"mac\">[[Install from another operating system|install]]</"
 #~ "li>\n"
 #~ "     <li class=\"mac mac-clone\">[[Burn a DVD and then install|mac/dvd]]</"
@@ -1165,7 +1018,6 @@
 #~ "installieren|mac/dvd]]</li>\n"
 #~ "     <li class=\"mac-clone\">[[Von der Kommandozeile aus installieren|mac/"
 #~ "usb]]</li>\n"
->>>>>>> 9e3df488
 #~ "   </ul>\n"
 
 #~ msgid ""
@@ -1173,49 +1025,31 @@
 #~ "   currently be impossible to start Tails on your Mac model.</p>\n"
 #~ "   </div>\n"
 #~ msgstr ""
-<<<<<<< HEAD
-#~ "   <p>Wenn Sie diese bereits versucht haben und dabei gescheitert sind, ist\n"
-#~ "   es derzeit möglicherweise unmöglich, Tails auf Ihrem Mac Modell zu starten.</p>\n"
-=======
 #~ "   <p>Wenn Sie diese bereits versucht haben und dabei gescheitert sind, "
 #~ "ist\n"
 #~ "   es derzeit möglicherweise unmöglich, Tails auf Ihrem Mac Modell zu "
 #~ "starten.</p>\n"
->>>>>>> 9e3df488
 #~ "   </div>\n"
 
 #~ msgid ""
 #~ "<p class=\"usb\">The most difficult part is over!\n"
-<<<<<<< HEAD
-#~ "Now grab your second USB stick as it is time to install the final Tails on it.</p>\n"
-#~ msgstr ""
-#~ "<p class=\"usb\">Der schwierigste Teil ist geschafft!\n"
-#~ "Holen Sie nun Ihren zweiten USB-Stick, da es an der Zeit ist, das eigentliche Tails darauf zu installieren.</p>\n"
-=======
 #~ "Now grab your second USB stick as it is time to install the final Tails "
 #~ "on it.</p>\n"
 #~ msgstr ""
 #~ "<p class=\"usb\">Der schwierigste Teil ist geschafft!\n"
 #~ "Holen Sie nun Ihren zweiten USB-Stick, da es an der Zeit ist, das "
 #~ "eigentliche Tails darauf zu installieren.</p>\n"
->>>>>>> 9e3df488
 
 #~ msgid ""
 #~ "<p class=\"usb\">It is important to install the final Tails as it allows\n"
 #~ "you to store some of your documents and configuration\n"
 #~ "and benefit from automatic security upgrades.</p>\n"
 #~ msgstr ""
-<<<<<<< HEAD
-#~ "<p class=\"usb\">Es ist wichtig, das endgültige Tails zu installieren, da\n"
-#~ "Sie dadurch Ihre Dokumente und Konfigurationen speichern\n"
-#~ "und von automatischen Sicherheitsaktualisierungen profitieren können.</p>\n"
-=======
 #~ "<p class=\"usb\">Es ist wichtig, das endgültige Tails zu installieren, "
 #~ "da\n"
 #~ "Sie dadurch Ihre Dokumente und Konfigurationen speichern\n"
 #~ "und von automatischen Sicherheitsaktualisierungen profitieren können.</"
 #~ "p>\n"
->>>>>>> 9e3df488
 
 #, fuzzy
 #~| msgid ""
