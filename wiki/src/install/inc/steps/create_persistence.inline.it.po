--- conflicted
+++ resolved
@@ -9,11 +9,7 @@
 "PO-Revision-Date: 2016-09-02 14:09+0200\n"
 "POT-Creation-Date: 2016-08-17 09:18+0300\n"
 "Last-Translator: anoni\n"
-<<<<<<< HEAD
 "Language-Team: ita <transitails@inventati.org>\n"
-=======
-"Language-Team: LANGUAGE transitails <LL@li.org>\n"
->>>>>>> cc92ebea
 "Language: it\n"
 "MIME-Version: 1.0\n"
 "Content-Type: text/plain; charset=UTF-8\n"
@@ -82,7 +78,6 @@
 
 #. type: Plain text
 #, no-wrap
-
 msgid "<div class=\"step-image\">[[!img install/inc/infography/create-persistence.png link=\"no\" alt=\"Encrypted persistent storage configured on USB stick on the right\"]]</div>\n"
 msgstr ""
 
@@ -248,8 +243,6 @@
 
 #. type: Plain text
 #, no-wrap
-
-
 msgid "   <div class=\"step-image\">[[!img install/inc/infography/restart-on-tails.png link=\"no\" alt=\"Computer restarted on USB stick on the right\"]]</div>\n"
 msgstr ""
 
@@ -272,7 +265,6 @@
 
 #. type: Plain text
 #, no-wrap
-
 msgid "   [[!img install/inc/screenshots/greeter_with_persistence.png class=\"screenshot\" link=\"no\" alt=\"Tails Greeter: 'Welcome to Tails', 'Use persistence? [Yes/No]', 'More options? [Yes/No]'\" ]]\n"
 msgstr ""
 
@@ -364,8 +356,6 @@
 
 #. type: Plain text
 #, no-wrap
-
-
 msgid "    [[!img lib/admon-caution.png link=\"no\" alt=\"\"]]\n"
 msgstr ""
 
@@ -385,11 +375,8 @@
 
 #. type: Plain text
 #, no-wrap
-
-
 msgid "    [[!img lib/help-browser.png link=\"no\" alt=\"\"]]\n"
 msgstr ""
-
 
 #. type: Plain text
 #, no-wrap
