# SOME DESCRIPTIVE TITLE
# Copyright (C) YEAR Free Software Foundation, Inc.
# This file is distributed under the same license as the PACKAGE package.
# FIRST AUTHOR <EMAIL@ADDRESS>, YEAR.
#
msgid ""
msgstr ""
"Project-Id-Version: PACKAGE VERSION\n"
<<<<<<< HEAD
"POT-Creation-Date: 2018-12-07 15:43+0100\n"
=======
"POT-Creation-Date: 2018-12-18 11:31+0000\n"
>>>>>>> 9e3df488
"PO-Revision-Date: YEAR-MO-DA HO:MI+ZONE\n"
"Last-Translator: FULL NAME <EMAIL@ADDRESS>\n"
"Language-Team: LANGUAGE <LL@li.org>\n"
"Language: de\n"
"MIME-Version: 1.0\n"
"Content-Type: text/plain; charset=UTF-8\n"
"Content-Transfer-Encoding: 8bit\n"
"Plural-Forms: nplurals=2; plural=n != 1;\n"
"X-Generator: Weblate 2.10.1\n"

#. type: Content of: <div>
msgid "1.0"
msgstr ""

#. type: Content of: <div>
#, fuzzy
#| msgid ""
#| "[[!inline pages=\"inc/stable_amd64_gpg_verify\" raw=\"yes\" sort=\"age\"]]"
msgid "[[!inline pages=\"inc/stable_amd64_version\" raw=\"yes\" sort=\"age\"]]"
msgstr ""
"[[!inline pages=\"inc/stable_amd64_gpg_verify\" raw=\"yes\" sort=\"age\"]]"

#. type: Content of: <h1>
msgid ""
"Download Tails [[!inline pages=\"inc/stable_amd64_version\" raw=\"yes\" sort="
"\"age\"]]"
msgstr ""

#. type: Content of: <div><div><h2>
msgid "Direct download"
msgstr ""

#. type: Content of: <div><div><div><div><h3>
msgid ""
<<<<<<< HEAD
"<span class=\"step-number\"><span class=\"windows linux mac-usb upgrade-tails"
=======
"<span class=\"step-number\"><span class=\"windows linux mac upgrade-tails"
>>>>>>> 9e3df488
"\">1.</span>1</span>Download Tails"
msgstr ""

#. type: Content of: <div><div><div><div><div>
#, fuzzy
#| msgid ""
#| "Download the <a href='[[!inline pages=\"inc/stable_amd64_iso_sig_url\" "
#| "raw=\"yes\" sort=\"age\"]]'> Tails [[!inline pages=\"inc/"
#| "stable_amd64_version\" raw=\"yes\" sort=\"age\"]] OpenPGP signature</a> "
#| "of the latest Tails ISO image and save it to the same folder where you "
#| "saved the ISO image."
msgid ""
"<a href=\"[[!inline pages=\"inc/stable_amd64_img_url\" raw=\"yes\" sort=\"age"
"\"]]\" id=\"download-img\" class=\"use-mirror-pool btn btn-primary inline-"
"block indent\">Download Tails [[!inline pages=\"inc/stable_amd64_version\" "
"raw=\"yes\" sort=\"age\"]] USB image (<span class=\"remove-extra-space\">[[!"
"inline pages=\"inc/stable_amd64_img_size\" raw=\"yes\" sort=\"age\"]]</"
"span>)</a> <a href=\"[[!inline pages=\"inc/stable_amd64_img_url\" raw=\"yes"
"\" sort=\"age\"]]\" id=\"download-img\" class=\"use-mirror-pool-on-retry btn "
"btn-primary inline-block indent\">Download Tails [[!inline pages=\"inc/"
"stable_amd64_version\" raw=\"yes\" sort=\"age\"]] USB image (<span class="
"\"remove-extra-space\">[[!inline pages=\"inc/stable_amd64_img_size\" raw="
"\"yes\" sort=\"age\"]]</span>)</a>"
msgstr ""
"Laden Sie das <a href='[[!inline pages=\"inc/stable_amd64_iso_url\" raw=\"yes"
"\"]]' class=\"use-mirror-pool\"> Tails [[!inline pages=\"inc/"
"stable_amd64_version\" raw=\"yes\"]] ISO-Image herunter</a> (<span class="
"\"remove-extra-space\">[[!inline pages=\"inc/stable_amd64_iso_size\" raw="
"\"yes\" sort=\"age\"]]</span>)."

#. type: Content of: <div><div><div><div><div>
#, fuzzy
#| msgid ""
#| "Download the <a href='[[!inline pages=\"inc/stable_amd64_iso_sig_url\" "
#| "raw=\"yes\" sort=\"age\"]]'> Tails [[!inline pages=\"inc/"
#| "stable_amd64_version\" raw=\"yes\" sort=\"age\"]] OpenPGP signature</a> "
#| "of the latest Tails ISO image and save it to the same folder where you "
#| "saved the ISO image."
msgid ""
"<a href=\"[[!inline pages=\"inc/stable_amd64_iso_url\" raw=\"yes\" sort=\"age"
"\"]]\" id=\"download-iso\" class=\"use-mirror-pool btn btn-primary inline-"
"block indent\">Download Tails [[!inline pages=\"inc/stable_amd64_version\" "
"raw=\"yes\" sort=\"age\"]] ISO image (<span class=\"remove-extra-space\">[[!"
"inline pages=\"inc/stable_amd64_iso_size\" raw=\"yes\" sort=\"age\"]]</"
"span>)</a> <a href=\"[[!inline pages=\"inc/stable_amd64_iso_url\" raw=\"yes"
"\" sort=\"age\"]]\" id=\"download-iso\" class=\"use-mirror-pool-on-retry btn "
"btn-primary inline-block indent\">Download Tails [[!inline pages=\"inc/"
"stable_amd64_version\" raw=\"yes\" sort=\"age\"]] ISO image (<span class="
"\"remove-extra-space\">[[!inline pages=\"inc/stable_amd64_iso_size\" raw="
"\"yes\" sort=\"age\"]]</span>)</a>"
msgstr ""
"Laden Sie das <a href='[[!inline pages=\"inc/stable_amd64_iso_url\" raw=\"yes"
"\"]]' class=\"use-mirror-pool\"> Tails [[!inline pages=\"inc/"
"stable_amd64_version\" raw=\"yes\"]] ISO-Image herunter</a> (<span class="
"\"remove-extra-space\">[[!inline pages=\"inc/stable_amd64_iso_size\" raw="
"\"yes\" sort=\"age\"]]</span>)."

#. type: Content of: <div><div><div><div><p>
#, fuzzy
#| msgid ""
#| "[[!inline pages=\"inc/stable_amd64_gpg_verify\" raw=\"yes\" sort=\"age\"]]"
msgid ""
"<a>I already downloaded Tails <span class=\"remove-extra-space\">&nbsp;[[!"
"inline pages=\"inc/stable_amd64_version\" raw=\"yes\" sort=\"age\"]]</span>."
"</a>"
msgstr ""
"[[!inline pages=\"inc/stable_amd64_gpg_verify\" raw=\"yes\" sort=\"age\"]]"

#. type: Content of: <div><div><div><div><h3>
msgid ""
<<<<<<< HEAD
"<span class=\"step-number\"><span class=\"windows linux mac-usb upgrade-tails"
=======
"<span class=\"step-number\"><span class=\"windows linux mac upgrade-tails"
>>>>>>> 9e3df488
"\">1.</span>2</span>Verify your download using your browser"
msgstr ""

#. type: Content of: <div><div><div><div><p><b>
msgid "<b>For your security,"
msgstr ""

#. type: Content of: <div><div><div><div><p>
msgid "always verify your download!</b>"
msgstr ""

#. type: Content of: <div><div><div><div><div><p>
msgid "[[!toggle id=\"why-verify-supported\" text=\"Why?\"]]"
msgstr ""

#. type: Content of: <div><div><div><div><div><div>
msgid ""
"[[!toggleable id=\"why-verify-supported\" text=\"\"\" [[!toggle id=\"why-"
"verify-supported\" text=\"X\"]]"
msgstr ""

#. type: Content of: <div><div><div><div><div><p>
msgid "With an unverified download, you might:"
msgstr ""

#. type: Content of: <div><div><div><div><div><ul><li>
msgid ""
"Lose time if your download is incomplete or broken due to an error during "
"the download.  This is quite frequent."
msgstr ""

#. type: Content of: <div><div><div><div><div><ul><li>
msgid ""
"Get hacked while using Tails if our download mirrors have been compromised "
"and are serving malicious downloads."
msgstr ""

#. type: Content of: <div><div><div><div><div><ul><li>
msgid ""
"<a href=\"http://blog.linuxmint.com/?p=2994\">This already happened to other "
"operating systems.</a>"
msgstr ""

#. type: Content of: <div><div><div><div><div><ul><li>
msgid ""
"Get hacked while using Tails if your download is modified on the fly by an "
"attacker on the network."
msgstr ""

#. type: Content of: <div><div><div><div><div><ul><li>
msgid ""
"<a href=\"https://en.wikipedia.org/wiki/DigiNotar\">This is possible for "
"strong adversaries.</a>"
msgstr ""

#. type: Content of: <div><div><div><div><div><p>
msgid ""
"[[How does the extension work?|contribute/design/verification_extension]]"
msgstr ""

#. type: Content of: <div>
msgid "\"\"\"]]"
msgstr ""

#. type: Content of: <div><div><div><div><div><p>
msgid "Our browser extension makes it quick and easy."
msgstr ""

#. type: Content of: <div><div><div><div><div>
msgid ""
"<a href=\"https://addons.mozilla.org/firefox/downloads/latest/tails-"
"verification/addon-tails-verification-latest.xpi\" class=\"install-extension-"
"btn supported-browser firefox btn btn-primary inline-block\">Install "
"<u>Tails Verification</u> extension</a> <a href=\"https://chrome.google.com/"
"webstore/detail/tails-verification/gaghffbplpialpoeclgjkkbknblfajdl\" class="
"\"install-extension-btn supported-browser chrome btn btn-primary inline-block"
"\" target=\"_blank\">Install <u>Tails Verification</u> extension</a>"
msgstr ""

#. type: Content of: <div><div><div><div><div><div><p>
msgid ""
"You seem to have JavaScript disabled. To use our browser extension, please "
"allow all this page:"
msgstr ""

#. type: Content of: <div><div><div><div><div><div>
msgid "[[!img screenshots/allow_js.png link=\"no\"]]"
msgstr ""

#. type: Content of: <div><div><div><div><div><p>
msgid "Your extension is an older version."
msgstr ""

#. type: Content of: <div><div><div><div><div>
msgid ""
"<a href=\"https://addons.mozilla.org/firefox/downloads/latest/tails-"
"verification/addon-tails-verification-latest.xpi\" class=\"install-extension-"
"btn firefox btn btn-primary inline-block\">Update extension</a> <a href="
"\"https://chrome.google.com/webstore/detail/tails-verification/"
"gaghffbplpialpoeclgjkkbknblfajdl\" class=\"install-extension-btn chrome btn "
"btn-primary inline-block\" target=\"_blank\">Update extension</a>"
msgstr ""

#. type: Content of: <div><div><div><div><div><p>
msgid "<u>Tails Verification</u> extension installed!"
msgstr ""

#. type: Content of: <div><div><div><div><div>
#, fuzzy
#| msgid ""
#| "[[!inline pages=\"inc/stable_amd64_gpg_verify\" raw=\"yes\" sort=\"age\"]]"
msgid ""
"<label id=\"verify-download-wrapper\" class=\"btn btn-primary inline-block"
"\"> Verify Tails <span class=\"remove-extra-space\">&nbsp;[[!inline pages="
"\"inc/stable_amd64_version\" raw=\"yes\" sort=\"age\"]]</span>&hellip; "
"<input id=\"verify-download\" type=\"file\"/> </label>"
msgstr ""
"[[!inline pages=\"inc/stable_amd64_gpg_verify\" raw=\"yes\" sort=\"age\"]]"

#. type: Content of: <div><div><div><div><div><div><p>
msgid "Verifying <span id=\"filename\">$FILENAME</span>&hellip;"
msgstr ""

#. type: Content of: <div><div><div><div><div><p>
msgid "Verification successful!"
msgstr ""

#. type: Content of: <div><div><div><div><div><div><p>
msgid "<b>Verification failed!</b>"
msgstr ""

#. type: Content of: <div><div><div><div><div><div><p>
msgid "[[!toggle id=\"why-failed\" text=\"Why?\"]]"
msgstr ""

#. type: Content of: <div><div><div><div><div><div><div>
msgid ""
"[[!toggleable id=\"why-failed\" text=\"\"\" [[!toggle id=\"why-failed\" text="
"\"X\"]]"
msgstr ""

#. type: Content of: <div><div><div><div><div><div><div><p>
msgid ""
"Most likely, the verification failed because of an error or interruption "
"during the download."
msgstr ""

#. type: Content of: <div><div><div><div><div><div><div><p>
#, fuzzy
#| msgid ""
#| "[[!inline pages=\"inc/stable_amd64_gpg_verify\" raw=\"yes\" sort=\"age\"]]"
msgid ""
"The verification also fails if you try to verify a different download than "
"the latest version (<span class=\"remove-extra-space\">[[!inline pages=\"inc/"
"stable_amd64_version\" raw=\"yes\" sort=\"age\"]]</span>)."
msgstr ""
"[[!inline pages=\"inc/stable_amd64_gpg_verify\" raw=\"yes\" sort=\"age\"]]"

#. type: Content of: <div><div><div><div><div><div><div><p>
msgid ""
"Less likely, the verification might have failed because of a malicious "
"download from our download mirrors or due to a network attack in your "
"country or local network."
msgstr ""

#. type: Content of: <div><div><div><div><div><div><div><p>
msgid "Downloading again is usually enough to fix this problem."
msgstr ""

#. type: Content of: <div><div><div><div><div><div><p>
#, fuzzy
#| msgid ""
#| "Download the <a href='[[!inline pages=\"inc/stable_amd64_iso_sig_url\" "
#| "raw=\"yes\" sort=\"age\"]]'> Tails [[!inline pages=\"inc/"
#| "stable_amd64_version\" raw=\"yes\" sort=\"age\"]] OpenPGP signature</a> "
#| "and save it to the same folder where you saved the ISO image."
msgid ""
"<a href=\"[[!inline pages=\"inc/stable_amd64_img_url\" raw=\"yes\" sort=\"age"
"\"]]\" id=\"download-img-again\" class=\"use-mirror-pool-on-retry\">Please "
"try to download again&hellip;</a>"
msgstr ""
"Laden Sie die <a href='[[!inline pages=\"inc/stable_amd64_iso_sig_url\" raw="
"\"yes\"]]'> Tails [[!inline pages=\"inc/stable_amd64_version\" raw=\"yes\" "
"sort=\"age\"]] OpenPGP-Signatur</a> des aktuellsten ISO-Images von Tails "
"herunter und speichern Sie sie in dem gleichen Ordner, in dem Sie das ISO-"
"Image gespeichert haben."

#. type: Content of: <div><div><div><div><div><div><p>
#, fuzzy
#| msgid ""
#| "Download the <a href='[[!inline pages=\"inc/stable_amd64_iso_sig_url\" "
#| "raw=\"yes\" sort=\"age\"]]'> Tails [[!inline pages=\"inc/"
#| "stable_amd64_version\" raw=\"yes\" sort=\"age\"]] OpenPGP signature</a> "
#| "and save it to the same folder where you saved the ISO image."
msgid ""
"<a href=\"[[!inline pages=\"inc/stable_amd64_iso_url\" raw=\"yes\" sort=\"age"
"\"]]\" id=\"download-iso-again\" class=\"use-mirror-pool-on-retry\">Please "
"try to download again&hellip;</a>"
msgstr ""
"Laden Sie die <a href='[[!inline pages=\"inc/stable_amd64_iso_sig_url\" raw="
"\"yes\"]]'> Tails [[!inline pages=\"inc/stable_amd64_version\" raw=\"yes\" "
"sort=\"age\"]] OpenPGP-Signatur</a> des aktuellsten ISO-Images von Tails "
"herunter und speichern Sie sie in dem gleichen Ordner, in dem Sie das ISO-"
"Image gespeichert haben."

#. type: Content of: <div><div><div><div><div><div><p>
msgid "<b>Verification failed again!</b>"
msgstr ""

#. type: Content of: <div><div><div><div><div><div><p>
msgid "[[!toggle id=\"why-failed-again\" text=\"Why?\"]]"
msgstr ""

#. type: Content of: <div><div><div><div><div><div><div>
msgid ""
"[[!toggleable id=\"why-failed-again\" text=\"\"\" [[!toggle id=\"why-failed-"
"again\" text=\"X\"]]"
msgstr ""

#. type: Content of: <div><div><div><div><div><div><div><p>
msgid "The verification might have failed again because of:"
msgstr ""

#. type: Content of: <div><div><div><div><div><div><div><ul><li>
msgid "A software problem in our verification extension"
msgstr ""

#. type: Content of: <div><div><div><div><div><div><div><ul><li>
msgid "A malicious download from our download mirrors"
msgstr ""

#. type: Content of: <div><div><div><div><div><div><div><ul><li>
msgid "A network attack in your country or local network"
msgstr ""

#. type: Content of: <div><div><div><div><div><div><div><p>
msgid ""
"Trying from a different place or a different computer might solve any of "
"these issues."
msgstr ""

#. type: Content of: <div><div><div><div><div><div><p>
msgid ""
"Please try to download again from a different place or a different "
"computer&hellip;"
msgstr ""

#. type: Content of: <div><div><div><div><h3>
msgid ""
<<<<<<< HEAD
"<span class=\"step-number\"><span class=\"windows linux mac-usb upgrade-tails"
"\">1.</span>3</span>Continue <span class=\"windows linux mac-usb"
"\">installing</span> <span class=\"upgrade-tails\">upgrading</span> <span "
"class=\"download-only-img download-only-iso\">installing or upgrading</span>"
=======
"<span class=\"step-number\"><span class=\"windows linux mac upgrade-tails"
"\">1.</span>3</span>Continue <span class=\"windows linux mac\">installing</"
"span> <span class=\"upgrade-tails\">upgrading</span> <span class=\"download-"
"only-img download-only-iso\">installing or upgrading</span>"
>>>>>>> 9e3df488
msgstr ""

#. type: Content of: <div><div><div><div>
msgid ""
"<span class=\"windows\">[[Skip download|win/usb]]</span> <span class=\"linux"
<<<<<<< HEAD
"\">[[Skip download|linux/usb]]</span> <span class=\"mac-usb\">[[Skip "
"download|mac/usb]]</span> <span class=\"dvd\">[[Skip download|dvd]]</span> "
"<span class=\"vm\">[[Skip download|doc/advanced_topics/virtualization]]</"
"span> <span class=\"upgrade-tails\">[[Skip download|upgrade/tails]]</span>"
=======
"\">[[Skip download|linux/usb]]</span> <span class=\"mac\">[[Skip download|"
"mac/usb]]</span> <span class=\"dvd\">[[Skip download|dvd]]</span> <span "
"class=\"vm\">[[Skip download|doc/advanced_topics/virtualization]]</span> "
"<span class=\"upgrade-tails\">[[Skip download|upgrade/tails]]</span>"
>>>>>>> 9e3df488
msgstr ""

#. type: Content of: <div><div><div><div><div><div>
msgid "[[Skip verification!|win/usb]]"
msgstr ""

#. type: Content of: <div><div><div><div><div><div>
msgid "[[Skip verification!|linux/usb]]"
msgstr ""

#. type: Content of: <div><div><div><div><div><div>
msgid "[[Skip verification!|mac/usb]]"
msgstr ""

#. type: Content of: <div><div><div><div><div><div>
msgid "[[Skip verification!|dvd]]"
msgstr ""

#. type: Content of: <div><div><div><div><div><div>
msgid "[[Skip verification!|doc/advanced_topics/virtualization]]"
msgstr ""

#. type: Content of: <div><div><div><div><div><div>
msgid "[[Skip verification!|upgrade/tails]]"
msgstr ""

#. type: Content of: <div><div><div><div><div>
msgid "[["
msgstr "[["

<<<<<<< HEAD
#. type: Content of: <div><div><div><div><div><div>
msgid ""
"Next: Install an intermediary Tails (<span class=\"next-counter\"></span>)"
=======
#. type: Content of: <div><div><div><div><div><div><div>
msgid "Next: Install Tails (<span class=\"next-counter\"></span>)"
>>>>>>> 9e3df488
msgstr ""

#. type: Content of: <div><div><div><div><div>
msgid "|win/usb]]"
msgstr ""

#. type: Content of: <div><div><div><div><div>
msgid "|linux/usb]]"
msgstr ""

#. type: Content of: <div><div><div><div><div>
msgid "|mac/usb]]"
msgstr ""

<<<<<<< HEAD
=======
#. type: Content of: <div><div><div><div><div><div>
msgid ""
"Next: Install an intermediary Tails (<span class=\"next-counter\"></span>)"
msgstr ""

>>>>>>> 9e3df488
#. type: Content of: <div><div><div><div><div>
msgid "|upgrade/tails]]"
msgstr ""

#. type: Content of: <div><div><div><div><div><div>
msgid "Next: Burning Tails on a DVD"
msgstr ""

#. type: Content of: <div><div><div><div><div>
msgid "|dvd]]"
msgstr ""

#. type: Content of: <div><div><div><div><div><div>
msgid "Next: Virtualization"
msgstr ""

#. type: Content of: <div><div><div><div><div>
msgid "|doc/advanced_topics/virtualization]]"
msgstr ""

#. type: Content of: <div><div><div><div><ul><li>
msgid "[[Install from Windows|install/win/usb]]"
msgstr ""

#. type: Content of: <div><div><div><div><ul><li>
msgid "[[Install from Linux|install/linux/usb]]"
msgstr ""

#. type: Content of: <div><div><div><div><ul><li>
msgid "[[Install from macOS and the command line|install/mac/usb]]"
msgstr ""

#. type: Content of: <div><div><div><div><ul><li>
msgid "[[Upgrade inside Tails|upgrade/tails]]"
msgstr ""

#. type: Content of: <div><div><div><div><ul><li>
msgid "[[Burn on a DVD|dvd]]"
msgstr ""

#. type: Content of: <div><div><div><div><ul><li>
msgid "[[Run in a virtual machine|doc/advanced_topics/virtualization]]"
msgstr ""

#. type: Content of: <div><div><div><p>
msgid ""
"You are using <u><b><span id=\"detected-browser\">$DETECTED-BROWSER</span></"
"b></u>."
msgstr ""

#. type: Content of: <div><div><div><p>
msgid "Direct download is only available for:"
msgstr ""

#. type: Content of: <div><div><div><ul><li>
msgid ""
"Firefox <span id=\"min-version-firefox\">$MINVER-FIREFOX</span> and later "
"(<a href=\"https://www.mozilla.org/firefox/new/\">Download</a>)"
msgstr ""

#. type: Content of: <div><div><div><ul><li>
msgid ""
"Chrome<span id=\"min-version-chrome\">$MINVER-CHROME</span> and later (<a "
"href=\"https://www.google.com/chrome/\">Download</a>)"
msgstr ""

#. type: Content of: <div><div><div><ul><li>
msgid ""
"Tor Browser <span id=\"min-version-tor-browser\">$MINVER-TOR-BROWSER</span> "
"and later (<a href=\"https://www.torproject.org/download/download-easy.html"
"\">Download</a>)"
msgstr ""

#. type: Content of: <div><div><div><p>
msgid "Please update your browser to the latest version."
msgstr ""

#. type: Content of: <div><div><div><div><p>
msgid "[[!toggle id=\"why-verify-unsupported\" text=\"Why?\"]]"
msgstr ""

#. type: Content of: <div><div><div><div><div>
msgid ""
"[[!toggleable id=\"why-verify-unsupported\" text=\"\"\" [[!toggle id=\"why-"
"verify-unsupported\" text=\"X\"]]"
msgstr ""

#. type: Content of: <div><div><div><div><p>
msgid ""
"Our browser extension for Firefox, Chrome, and Tor Browser makes this quick "
"and easy."
msgstr ""

#. type: Content of: <div><div><div><p>
msgid "Copy and paste this link in Firefox, Chrome, or Tor Browser:"
msgstr ""

#. type: Content of: <div><div><div><p>
msgid "<code>https://tails.boum.org/install/win/usb-download/</code>"
msgstr ""

#. type: Content of: <div><div><div><p>
msgid "<code>https://tails.boum.org/install/linux/usb-download/</code>"
msgstr ""

#. type: Content of: <div><div><div><p>
msgid "<code>https://tails.boum.org/install/mac/usb-download/</code>"
msgstr ""

#. type: Content of: <div><div><div><p>
msgid "<code>https://tails.boum.org/upgrade/tails-download/</code>"
msgstr ""

#. type: Content of: <div><div><div><p>
msgid "<code>https://tails.boum.org/install/dvd-download/</code>"
msgstr ""

#. type: Content of: <div><div><div><p>
msgid "<code>https://tails.boum.org/install/vm-download/</code>"
msgstr ""

#. type: Content of: <div><div><div><p>
msgid "<code>https://tails.boum.org/install/download/</code>"
msgstr ""

#. type: Content of: <div><div><div><p>
msgid "<code>https://tails.boum.org/install/download-iso/</code>"
msgstr ""

#. type: Content of: <div><div><h2>
msgid "BitTorrent download"
msgstr ""

#. type: Content of: <div><div><p>
msgid "[[!toggle id=\"what-is-bittorrent\" text=\"What is BitTorrent?\"]]"
msgstr ""

#. type: Content of: <div><div><div>
msgid ""
"[[!toggleable id=\"what-is-bittorrent\" text=\"\"\" [[!toggle id=\"what-is-"
"bittorrent\" text=\"X\"]]"
msgstr ""

#. type: Content of: <div><div><div><p>
msgid ""
"BitTorrent is a peer-to-peer technology for file sharing that makes your "
"download faster and easier to resume."
msgstr ""

#. type: Content of: <div><div><div><p>
msgid ""
"You need to install BitTorrent software on your computer, like <a href="
"\"https://transmissionbt.com/\">Transmission</a> (for Windows, macOS, and "
"Linux)."
msgstr ""

#. type: Content of: <div><div><div><p>
msgid "BitTorrent doesn't work over Tor or in Tails."
msgstr ""

#. type: Content of: <div><div><div><h3>
msgid ""
<<<<<<< HEAD
"<span class=\"step-number\"><span class=\"windows linux mac-usb upgrade-tails"
=======
"<span class=\"step-number\"><span class=\"windows linux mac upgrade-tails"
>>>>>>> 9e3df488
"\">1.</span>1</span>Download Tails (Torrent file)"
msgstr ""

#. type: Content of: <div><div><div><div>
<<<<<<< HEAD
#, fuzzy
#| msgid ""
#| "Download the <a href='[[!inline pages=\"inc/stable_amd64_iso_sig_url\" "
#| "raw=\"yes\" sort=\"age\"]]'> Tails [[!inline pages=\"inc/"
#| "stable_amd64_version\" raw=\"yes\" sort=\"age\"]] OpenPGP signature</a> "
#| "and save it to the same folder where you saved the ISO image."
msgid ""
"<a href=\"[[!inline pages=\"inc/stable_amd64_img_torrent_url\" raw=\"yes\" "
"sort=\"age\"]]\" id=\"download-img-torrent\" class=\"btn btn-primary inline-"
"block indent\">Download Tails [[!inline pages=\"inc/stable_amd64_version\" "
"raw=\"yes\" sort=\"age\"]] Torrent file for USB image</a>"
msgstr ""
"Laden Sie die <a href='[[!inline pages=\"inc/stable_amd64_iso_sig_url\" raw="
"\"yes\"]]'> Tails [[!inline pages=\"inc/stable_amd64_version\" raw=\"yes\" "
"sort=\"age\"]] OpenPGP-Signatur</a> des aktuellsten ISO-Images von Tails "
"herunter und speichern Sie sie in dem gleichen Ordner, in dem Sie das ISO-"
"Image gespeichert haben."

#. type: Content of: <div><div><div><div>
=======
>>>>>>> 9e3df488
#, fuzzy
#| msgid ""
#| "Download the <a href='[[!inline pages=\"inc/stable_amd64_iso_sig_url\" "
#| "raw=\"yes\" sort=\"age\"]]'> Tails [[!inline pages=\"inc/"
#| "stable_amd64_version\" raw=\"yes\" sort=\"age\"]] OpenPGP signature</a> "
#| "and save it to the same folder where you saved the ISO image."
msgid ""
<<<<<<< HEAD
=======
"<a href=\"[[!inline pages=\"inc/stable_amd64_img_torrent_url\" raw=\"yes\" "
"sort=\"age\"]]\" id=\"download-img-torrent\" class=\"btn btn-primary inline-"
"block indent\">Download Tails [[!inline pages=\"inc/stable_amd64_version\" "
"raw=\"yes\" sort=\"age\"]] Torrent file for USB image</a>"
msgstr ""
"Laden Sie die <a href='[[!inline pages=\"inc/stable_amd64_iso_sig_url\" raw="
"\"yes\"]]'> Tails [[!inline pages=\"inc/stable_amd64_version\" raw=\"yes\" "
"sort=\"age\"]] OpenPGP-Signatur</a> des aktuellsten ISO-Images von Tails "
"herunter und speichern Sie sie in dem gleichen Ordner, in dem Sie das ISO-"
"Image gespeichert haben."

#. type: Content of: <div><div><div><div>
#, fuzzy
#| msgid ""
#| "Download the <a href='[[!inline pages=\"inc/stable_amd64_iso_sig_url\" "
#| "raw=\"yes\" sort=\"age\"]]'> Tails [[!inline pages=\"inc/"
#| "stable_amd64_version\" raw=\"yes\" sort=\"age\"]] OpenPGP signature</a> "
#| "and save it to the same folder where you saved the ISO image."
msgid ""
>>>>>>> 9e3df488
"<a href=\"[[!inline pages=\"inc/stable_amd64_iso_torrent_url\" raw=\"yes\" "
"sort=\"age\"]]\" id=\"download-iso-torrent\" class=\"btn btn-primary inline-"
"block indent\">Download Tails [[!inline pages=\"inc/stable_amd64_version\" "
"raw=\"yes\" sort=\"age\"]] Torrent file for ISO image</a>"
msgstr ""
"Laden Sie die <a href='[[!inline pages=\"inc/stable_amd64_iso_sig_url\" raw="
"\"yes\"]]'> Tails [[!inline pages=\"inc/stable_amd64_version\" raw=\"yes\" "
"sort=\"age\"]] OpenPGP-Signatur</a> des aktuellsten ISO-Images von Tails "
"herunter und speichern Sie sie in dem gleichen Ordner, in dem Sie das ISO-"
"Image gespeichert haben."

#. type: Content of: <div><div><div><h3>
msgid ""
<<<<<<< HEAD
"<span class=\"step-number\"><span class=\"windows linux mac-usb upgrade-tails"
=======
"<span class=\"step-number\"><span class=\"windows linux mac upgrade-tails"
>>>>>>> 9e3df488
"\">1.</span>2</span>Verify your download using BitTorrent"
msgstr ""

#. type: Content of: <div><div><div><p>
msgid ""
"Your BitTorrent client will automatically verify your download when it is "
"complete."
msgstr ""

#. type: Content of: <div><div><div><h3>
msgid ""
<<<<<<< HEAD
"<span class=\"step-number\"><span class=\"windows linux mac-usb dvd vm "
"upgrade-tails\">1.</span>3</span>Continue <span class=\"windows linux mac-usb"
=======
"<span class=\"step-number\"><span class=\"windows linux mac dvd vm upgrade-"
"tails\">1.</span>3</span>Continue <span class=\"windows linux mac"
>>>>>>> 9e3df488
"\">installing</span> <span class=\"upgrade-tails\">upgrading</span> <span "
"class=\"download-only-img download-only-iso\">installing or upgrading</span>"
msgstr ""

#. type: Content of: <div><div><div><p>
msgid ""
"Open and download the Torrent file with your BitTorrent client. It contains "
"the Tails [[!inline pages=\"inc/stable_amd64_version\" raw=\"yes\" sort=\"age"
<<<<<<< HEAD
"\"]] <span class=\"windows linux mac-usb upgrade-tails\">USB</span> <span "
"class=\"dvd vm\">ISO</span> image that you will use in the next step."
=======
"\"]] <span class=\"windows linux mac upgrade-tails\">USB</span> <span class="
"\"dvd vm\">ISO</span> image that you will use in the next step."
>>>>>>> 9e3df488
msgstr ""

#. type: Content of: <div><h2>
msgid "Verify using OpenPGP (optional)"
msgstr ""

#. type: Content of: <div><p>
msgid ""
"If you know OpenPGP, you can also verify your download using an OpenPGP "
"signature instead of, or in addition to, our browser extension or BitTorrent."
msgstr ""

#. type: Content of: <div><ol><li><p>
msgid "Download the [[Tails signing key|tails-signing.key]]."
msgstr ""

#. type: Content of: <div><ol><li><p>
#, fuzzy
#| msgid ""
#| "Download the <a href='[[!inline pages=\"inc/stable_amd64_iso_sig_url\" "
#| "raw=\"yes\" sort=\"age\"]]'> Tails [[!inline pages=\"inc/"
#| "stable_amd64_version\" raw=\"yes\" sort=\"age\"]] OpenPGP signature</a> "
#| "and save it to the same folder where you saved the ISO image."
msgid ""
<<<<<<< HEAD
"Download the <a class=\"windows linux mac-usb upgrade-tails\" href='[[!"
"inline pages=\"inc/stable_amd64_img_sig_url\" raw=\"yes\" sort=\"age"
"\"]]'>OpenPGP signature for the Tails [[!inline pages=\"inc/"
"stable_amd64_version\" raw=\"yes\" sort=\"age\"]] USB image</a> <a class="
"\"dvd vm\" href='[[!inline pages=\"inc/stable_amd64_iso_sig_url\" raw=\"yes"
"\" sort=\"age\"]]'>OpenPGP signature for the Tails [[!inline pages=\"inc/"
"stable_amd64_version\" raw=\"yes\" sort=\"age\"]] ISO image</a> and save it "
"to the same folder where you saved the image."
=======
"Download the <a class=\"windows linux mac upgrade-tails\" href='[[!inline "
"pages=\"inc/stable_amd64_img_sig_url\" raw=\"yes\" sort=\"age\"]]'>OpenPGP "
"signature for the Tails [[!inline pages=\"inc/stable_amd64_version\" raw="
"\"yes\" sort=\"age\"]] USB image</a> <a class=\"dvd vm\" href='[[!inline "
"pages=\"inc/stable_amd64_iso_sig_url\" raw=\"yes\" sort=\"age\"]]'>OpenPGP "
"signature for the Tails [[!inline pages=\"inc/stable_amd64_version\" raw="
"\"yes\" sort=\"age\"]] ISO image</a> and save it to the same folder where "
"you saved the image."
>>>>>>> 9e3df488
msgstr ""
"Laden Sie die <a href='[[!inline pages=\"inc/stable_amd64_iso_sig_url\" raw="
"\"yes\"]]'> Tails [[!inline pages=\"inc/stable_amd64_version\" raw=\"yes\" "
"sort=\"age\"]] OpenPGP-Signatur</a> des aktuellsten ISO-Images von Tails "
"herunter und speichern Sie sie in dem gleichen Ordner, in dem Sie das ISO-"
"Image gespeichert haben."

#. type: Content of: <div><h3>
msgid "Basic OpenPGP verification"
msgstr ""

#. type: Content of: <div>
msgid ""
"[[!toggle id=\"basic-openpgp\" text=\"See instructions for basic OpenPGP "
"verification.\"]] [[!toggleable id=\"basic-openpgp\" text=\"\"\" <span class="
"\"hide\">[[!toggle id=\"basic-openpgp\" text=\"\"]]</span>"
msgstr ""

#. type: Content of: <div><p>
msgid "This section provides simplified instructions:"
msgstr "Dieser Abschnitt bietet vereinfachte Anweisungen:"

#. type: Content of: <div><ul><li>
msgid ""
"<a href=\"#windows\">In Windows with <span class=\"application\">Gpg4win</"
"span></a>"
msgstr ""
"<a href=\"#windows\">Unter Windows mit <span class=\"application\">Gpg4win</"
"span></a>"

#. type: Content of: <div><ul><li>
msgid ""
"<a href=\"#mac\">In macOS with <span class=\"application\">GPGTools</span></"
"a>"
msgstr ""
"<a href=\"#mac\">Unter macOS mit <span class=\"application\">GPGTools</"
"span></a>"

#. type: Content of: <div><ul><li>
msgid "<a href=\"#tails\">In Tails</a>"
msgstr "<a href=\"#tails\">In Tails</a>"

#. type: Content of: <div><ul><li>
msgid "<a href=\"#command-line\">Using the command line</a>"
msgstr "<a href=\"#command-line\">Mittels der Kommandozeile</a>"

#. type: Content of: <div>
msgid "<a id=\"windows\"></a>"
msgstr "<a id=\"windows\"></a>"

#. type: Content of: <div><h3>
msgid "In Windows with <span class=\"application\">Gpg4win</span>"
msgstr "Unter Windows mit <span class=\"application\">Gpg4win</span>"

#. type: Content of: <div><p>
msgid ""
"See the [[<span class=\"application\">Gpg4win</span> documentation on "
"verifying signatures|http://www.gpg4win.org/doc/en/gpg4win-compendium_24."
"html#id4]]."
msgstr ""
"Lesen Sie die entsprechende [[<span class=\"application\">Gpg4win</span>-"
"Dokumentation zum Prüfen von Signaturen|http://www.gpg4win.org/doc/de/"
"gpg4win-compendium_24.html#id5]]."

#. type: Content of: <div><ol><li><p>
#, fuzzy
#| msgid ""
#| "[[!inline pages=\"inc/stable_amd64_gpg_verify\" raw=\"yes\" sort=\"age\"]]"
msgid ""
"Verify that the date of the signature is at most five days earlier than the "
"latest version: [[!inline pages=\"inc/stable_amd64_date\" raw=\"yes\" sort="
"\"age\"]]."
msgstr ""
"[[!inline pages=\"inc/stable_amd64_gpg_verify\" raw=\"yes\" sort=\"age\"]]"

#. type: Content of: <div><p>
msgid "If the following warning appears:"
msgstr "Wenn die folgende Warnung erscheint:"

#. type: Content of: <div><pre>
#, no-wrap
msgid ""
"Not enough information to check the signature validity.\n"
"Signed on ... by tails@boum.org (Key ID: 0x58ACD84F\n"
"The validity of the signature cannot be verified.\n"
msgstr ""
"Es sind nicht genügend Informationen zur Überprüfung der Signatur vorhanden.\n"
"Signiert am ... von tails@boum.org (Schlüssel-ID: 0x58ACD84F\n"
"Die Gültigkeit der Signatur kann nicht überprüft werden.\n"

#. type: Content of: <div><ol><li><p>
#, fuzzy
#| msgid ""
#| "Then the ISO image is still correct according to the signing key that you "
#| "downloaded. To remove this warning you need to <a href=\"#wot"
#| "\">authenticate the signing key through the OpenPGP Web of Trust</a>."
msgid ""
"Then the image is still correct according to the signing key that you "
"downloaded. To remove this warning you need to <a href=\"#wot\">authenticate "
"the signing key through the OpenPGP Web of Trust</a>."
msgstr ""
"Dann ist das ISO-Image dennoch im Bezug auf den von Ihnen heruntergeladenen "
"Signaturschlüssel korrekt. Um diese Warnung zu entfernen, müssen Sie den "
"Signaturschlüssel durch das <a href=\"#wot\">OpenPGP Web of Trust "
"authentifizieren</a>."

#. type: Content of: <div>
msgid "<a id=\"mac\"></a>"
msgstr "<a id=\"mac\"></a>"

#. type: Content of: <div><h3>
msgid "In macOS using <span class=\"application\">GPGTools</span>"
msgstr "Unter macOS mit <span class=\"application\">GPGTools</span>"

#. type: Content of: <div><ol><li>
#, fuzzy
#| msgid ""
#| "Open <span class=\"application\">Finder</span> and navigate to the folder "
#| "where you saved the ISO image and the signature."
msgid ""
"Open <span class=\"application\">Finder</span> and navigate to the folder "
"where you saved the image and the signature."
msgstr ""
"Öffnen Sie den <span class=\"application\">Finder</span> und navigieren Sie "
"zu dem Ordner, in dem Sie das ISO-Image und die Signatur gespeichert haben."

#. type: Content of: <div><ol><li>
#, fuzzy
#| msgid ""
#| "Right-click on the ISO image and choose <span class=\"guimenuchoice\"> "
#| "<span class=\"guisubmenu\">Services</span> ▸ <span class=\"guimenuitem"
#| "\">OpenPGP: Verify Signature of File</span></span>."
msgid ""
"Right-click on the image and choose <span class=\"guimenuchoice\"> <span "
"class=\"guisubmenu\">Services</span> ▸ <span class=\"guimenuitem\">OpenPGP: "
"Verify Signature of File</span></span>."
msgstr ""
"Rechtsklicken Sie auf das ISO-Image und wählen Sie <span class="
"\"guimenuchoice\"> <span class=\"guisubmenu\">Dienste</span> ▸ <span class="
"\"guimenuitem\">OpenPGP: Verify Signature of File</span></span>."

#. type: Content of: <div>
msgid "<a id=\"tails\"></a>"
msgstr "<a id=\"tails\"></a>"

#. type: Content of: <div><h3>
msgid "In Tails"
msgstr "In Tails"

#. type: Content of: <div><ol><li>
#, fuzzy
#| msgid ""
#| "Open the file browser and navigate to the folder where you saved the ISO "
#| "image and the signature."
msgid ""
"Open the file browser and navigate to the folder where you saved the image "
"and the signature."
msgstr ""
"Öffnen Sie den Dateibrowser und navigieren Sie zu dem Ordner, in dem Sie das "
"ISO-Image und die Signatur gespeichert haben."

#. type: Content of: <div><ol><li>
msgid ""
"Right-click on the signature and choose <span class=\"guimenuitem\">Open "
"With Verify Signature</span>."
msgstr ""
"Rechtsklicken Sie auf die Signatur und wählen Sie <span class=\"guimenuitem"
"\">Mit Signatur-Datei überprüfen öffnen</span>."

#. type: Content of: <div><ol><li>
#, fuzzy
#| msgid "The verification of the ISO image starts automatically:"
msgid "The verification of the image starts automatically:"
msgstr "Die Verifizierung des ISO-Image startet automatisch:"

#. type: Content of: <div><ol><li><p>
msgid "[[!img install/inc/screenshots/verifying_in_tails.png link=\"no\"]]"
msgstr "[[!img install/inc/screenshots/notification_in_tails.png link=\"no\"]]"

#. type: Content of: <div><ol><li>
msgid ""
"After the verification finishes, you should see a notification that the "
"signature is good:"
msgstr ""

#. type: Content of: <div><ol><li><p>
#, fuzzy
#| msgid "[[!img install/inc/screenshots/verifying_in_tails.png link=\"no\"]]"
msgid ""
"[[!img install/inc/screenshots/verifying_in_tails_img_notification.png link="
"\"no\"]]"
msgstr "[[!img install/inc/screenshots/notification_in_tails.png link=\"no\"]]"

#. type: Content of: <div><ol><li><p>
#, fuzzy
#| msgid "[[!img install/inc/screenshots/verifying_in_tails.png link=\"no\"]]"
msgid ""
"[[!img install/inc/screenshots/verifying_in_tails_iso_notification.png link="
"\"no\"]]"
msgstr "[[!img install/inc/screenshots/notification_in_tails.png link=\"no\"]]"

#. type: Content of: <div>
msgid "<a id=\"command-line\"></a>"
msgstr "<a id=\"command-line\"></a>"

#. type: Content of: <div><h3>
msgid "Using the command line"
msgstr "Mithilfe der Kommandozeile"

#. type: Content of: <div><ol><li>
#, fuzzy
#| msgid ""
#| "Open a terminal and navigate to the folder where you saved the ISO image "
#| "and the signature."
msgid ""
"Open a terminal and navigate to the folder where you saved the image and the "
"signature."
msgstr ""
"Öffnen Sie ein Terminal und navigieren Sie zu dem Ordner, in dem Sie das ISO-"
"Image und die Signatur gespeichert haben."

#. type: Content of: <div><ol><li><p>
msgid "Execute:"
msgstr "Führen Sie aus:"

#. type: Content of: <div><ol><li><p>
#, fuzzy
#| msgid ""
#| "[[!inline pages=\"inc/stable_amd64_gpg_verify\" raw=\"yes\" sort=\"age\"]]"
msgid ""
"[[!inline pages=\"inc/stable_amd64_img_gpg_verify\" raw=\"yes\" sort=\"age"
"\"]]"
msgstr ""
"[[!inline pages=\"inc/stable_amd64_gpg_verify\" raw=\"yes\" sort=\"age\"]]"

#. type: Content of: <div><ol><li><p>
#, fuzzy
#| msgid ""
#| "[[!inline pages=\"inc/stable_amd64_gpg_verify\" raw=\"yes\" sort=\"age\"]]"
msgid ""
"[[!inline pages=\"inc/stable_amd64_iso_gpg_verify\" raw=\"yes\" sort=\"age"
"\"]]"
msgstr ""
"[[!inline pages=\"inc/stable_amd64_gpg_verify\" raw=\"yes\" sort=\"age\"]]"

#. type: Content of: <div><ol><li><p>
msgid "The output of this command should be the following:"
msgstr "Die Ausgabe des Befehls sollte folgende sein:"

#. type: Content of: <div><ol><li><p>
#, fuzzy
#| msgid ""
#| "[[!inline pages=\"inc/stable_amd64_gpg_signature_output\" raw=\"yes\" "
#| "sort=\"age\"]]"
msgid ""
"[[!inline pages=\"inc/stable_amd64_img_gpg_signature_output\" raw=\"yes\" "
"sort=\"age\"]]"
msgstr ""
"[[!inline pages=\"inc/stable_amd64_gpg_signature_output\" raw=\"yes\" sort="
"\"age\"]]"

#. type: Content of: <div><ol><li><p>
#, fuzzy
#| msgid ""
#| "[[!inline pages=\"inc/stable_amd64_gpg_signature_output\" raw=\"yes\" "
#| "sort=\"age\"]]"
msgid ""
"[[!inline pages=\"inc/stable_amd64_iso_gpg_signature_output\" raw=\"yes\" "
"sort=\"age\"]]"
msgstr ""
"[[!inline pages=\"inc/stable_amd64_gpg_signature_output\" raw=\"yes\" sort="
"\"age\"]]"

#. type: Content of: <div><ol><li><p>
msgid "If the output also includes:"
msgstr "Wenn die Ausgabe auch folgendes enthält:"

#. type: Content of: <div><ol><li><p>
msgid "gpg: WARNING: This key is not certified with a trusted signature!"
msgstr "gpg: WARNUNG: Dieser Schlüssel trägt keine vertrauenswürdige Signatur!"

#. type: Content of: <div><ol><li><p>
msgid "gpg: There is no indication that the signature belongs to the owner."
msgstr ""
"gpg: Es gibt keinen Hinweis, daß die Signatur wirklich dem vorgeblichen "
"Besitzer gehört."

#. type: Content of: <div>
#, fuzzy
#| msgid "<a id=\"wot\"></a>"
msgid "\"\"\"]] <a id=\"wot\"></a>"
msgstr "<a id=\"wot\"></a>"

#. type: Content of: <div><h3>
msgid "Authenticate the signing key through the OpenPGP Web of Trust"
msgstr ""
"Authentifizieren Sie den Signaturschlüssel durch das OpenPGP Web of Trust"

#. type: Content of: <div><p>
msgid ""
"Authenticating our signing key through the OpenPGP Web of Trust is the only "
"way that you can be protected in case our website is compromised or if you "
"are a victim of a [[man-in-the-middle attack|doc/about/warning#man-in-the-"
"middle]].  However, it is complicated to do and it might not be possible for "
"everyone because it relies on trust relationships between individuals."
msgstr ""

#. type: Content of: <div>
msgid ""
"[[!toggle id=\"web-of-trust\" text=\"Read more about authenticating the "
"Tails signing key through the OpenPGP Web of Trust.\"]] [[!toggleable id="
"\"web-of-trust\" text=\"\"\" <span class=\"hide\">[[!toggle id=\"web-of-trust"
"\" text=\"\"]]</span>"
msgstr ""

#. type: Content of: <div><p>
#, fuzzy
#| msgid ""
#| "The verification techniques presented until now ([[Firefox extension, "
#| "BitTorrent|install/download]], or OpenPGP verification) all rely on some "
#| "information being securely downloaded using HTTPS from our website:"
msgid ""
"The verification techniques that we present (browser extension, BitTorrent, "
"or OpenPGP verification) all rely on some information being securely "
"downloaded using HTTPS from our website:"
msgstr ""
"Die bisher vorgestellten Methoden zur Verifizierung ([[Firefoxerweiterung, "
"BitTorrent|install/download]] oder OpenPGP-Verfizierung) basieren alle auf "
"einigen, sicher mit HTTPS von unserer Webseite heruntergeladenen "
"Informationen:"

#. type: Content of: <div><ul><li>
msgid "The <em>checksum</em> for the Firefox extension"
msgstr "Die <em>Prüfsumme</em> für die Firefoxerweiterung"

#. type: Content of: <div><ul><li>
msgid "The <em>Torrent file</em> for BitTorrent"
msgstr "Die <em>Torrentdatei</em> für BitTorrent"

#. type: Content of: <div><ul><li>
#, fuzzy
#| msgid "The <em>Tails signing key</em> for the OpenPGP verification"
msgid "The <em>Tails signing key</em> for OpenPGP verification"
msgstr "Der <em>Signaturschlüssel von Tails</em> für die OpenPGP-Verfizierung"

#. type: Content of: <div><p>
#, fuzzy
#| msgid ""
#| "But, while doing so, you could download malicious information if our "
#| "website is compromised or if you are victim of a [[man-in-the-middle "
#| "attack|doc/about/warning#man-in-the-middle]]."
msgid ""
"It is possible that you could download malicious information if our website "
"is compromised or if you are a victim of a man-in-the-middle attack."
msgstr ""
"Jedoch könnten Sie, wenn unsere Website kompromittiert wurde oder Sie ein "
"Opfer eines [[Man-in-the-Middle-Angriffs|doc/about/warning#man-in-the-"
"middle]] sind, gefälschte Informationen herunterladen."

#. type: Content of: <div><p>
msgid ""
"OpenPGP verification is the only technique that protects you if our website "
"is compromised or if you are a victim of a man-in-the-middle attack. But, "
"for that you need to authenticate the Tails signing key through the OpenPGP "
"Web of Trust."
msgstr ""

#. type: Content of: <div><div><p>
#, fuzzy
#| msgid ""
#| "If you are verifying an ISO image from inside Tails already, for example "
#| "to do a manual upgrade, then the Tails signing key is already included in "
#| "Tails. You can trust this signing key as much as you are trusting your "
#| "Tails installation already because you are not downloading it."
msgid ""
"If you are verifying an image from inside Tails, for example, to do a manual "
"upgrade, then you already have the Tails signing key.  You can trust this "
"signing key as much as you already trust your Tails installation since this "
"signing key is included in your Tails installation."
msgstr ""
"Wenn Sie das ISO-Image bereits von einem Tails aus verifizieren, zum "
"Beispiel wenn Sie eine manuelle Aktualisierung durchführen, ist der "
"Signaturschlüssel von Tails bereits in dem Tails enthalten. Da Sie ihn nicht "
"herunterladen, können Sie diesem Signaturschlüssel in dem gleichen Maße, wie "
"dem bereits installierten Tails vertrauen."

#. type: Content of: <div><p>
#, fuzzy
#| msgid ""
#| "One of the inherent problems of standard HTTPS is that the trust we "
#| "usually put in a website is defined by certificate authorities: a "
#| "hierarchical and closed set of companies and governmental institutions "
#| "approved by your web browser vendor.  This model of trust has long been "
#| "criticized and proved several times to be vulnerable to attacks [[as "
#| "explained on our warning page|doc/about/warning#man-in-the-middle]]."
msgid ""
"One of the inherent problems of standard HTTPS is that the trust put in a "
"website is defined by certificate authorities: a hierarchical and closed set "
"of companies and governmental institutions approved by your web browser "
"vendor.  This model of trust has long been criticized and proved several "
"times to be vulnerable to attacks [[as explained on our warning page|doc/"
"about/warning#man-in-the-middle]]."
msgstr ""
"Eine der grundlegenden Probleme von üblichem HTTPS ist, dass das Vertrauen, "
"welches wir in eine Webseite setzen, von Zertifizierungsstellen abhängt: "
"Eine hierarchische und geschlossene Gruppe von Firmen und staatlichen "
"Institutionen, die durch Webbrowser verifiziert werden. Dieses "
"Vertrauensmodell wird schon lange kritisiert und ist erwiesenermaßen durch "
"Angriffe verwundbar, [[wie wir es auf unserer Warnungsseite beschreiben|"
"about/warning#man-in-the-middle]]."

#. type: Content of: <div><p>
msgid ""
"We believe that, instead, users should be given the final say when trusting "
"a website, and that designation of trust should be done on the basis of "
"human interactions."
msgstr ""
"Stattdessen glauben wir, dass den Nutzenden bezüglich dem Vertrauen zu einer "
"Webseite die letztendliche Entscheidung überlassen werden sollte und dass "
"das Herstellen von Vertrauen auf der Basis von menschlicher Interaktion "
"geschehen sollte."

#. type: Content of: <div><p>
#, fuzzy
#| msgid ""
#| "The OpenPGP [[!wikipedia Web_of_Trust]] is a decentralized trust model "
#| "based on OpenPGP keys that can help solving this problem. Let's see this "
#| "with an example:"
msgid ""
"The OpenPGP [[!wikipedia Web_of_Trust]] is a decentralized trust model based "
"on OpenPGP keys that can help with solving this problem. Let's see this with "
"an example:"
msgstr ""
"Das OpenPGP [[!wikipedia_de Web_of_Trust desc=\"Web of Trust\"]] ist ein auf "
"OpenPGP-Schlüsseln basierendes, dezentrales Vertrauensmodell. Werfen wir mit "
"einem Beispiel einen Blick darauf:"

#. type: Content of: <div><ol><li>
#, fuzzy
#| msgid ""
#| "<em>You are friend with Alice and really trust her way of managing "
#| "OpenPGP keys. So you are trusting Alice's key.</em>"
msgid ""
"<em>You are friends with Alice and you really trust her way of making sure "
"that OpenPGP keys actually belong to their owners.</em>"
msgstr ""
"<em>Sie sind mit Alice befreundet und vertrauen ihr wirklich, wie sie ihre "
"OpenPGP-Schlüssel verwaltet. Sie vertrauen dem Schlüssel von Alice.</em>"

#. type: Content of: <div><ol><li>
#, fuzzy
#| msgid ""
#| "<em>Furthermore, Alice met Bob, a Tails developer, in a conference and "
#| "certified Bob's key. So Alice is trusting Bob's key.</em>"
msgid ""
"<em>Alice met Bob, a Tails developer, in a conference and certified Bob's "
"key as actually belonging to Bob.</em>"
msgstr ""
"<em>Hinzu kommt, dass Alice Bob, einen Tails-Entwickler, bei einer Konferenz "
"trifft und Bobs Schlüssel signiert. Alice vertraut Bobs Schlüssel.</em>"

#. type: Content of: <div><ol><li>
#, fuzzy
#| msgid ""
#| "<em>Bob is a Tails developer who directly owns the Tails signing key. So "
#| "Bob fully trusts the Tails signing key.</em>"
msgid ""
"<em>Bob is a Tails developer who directly owns the Tails signing key. So, "
"Bob has certified the Tails signing key as actually belonging to Tails.</em>"
msgstr ""
"<em>Bob ist ein Tails Entwickler, welcher direkt den Signaturschlüssel von "
"Tails besitzt. Bob vertraut dem Signaturschlüssel von Tails vollständig.</em>"

#. type: Content of: <div><p>
#, fuzzy
#| msgid ""
#| "In this scenario, Alice found a path to trust the Tails signing key "
#| "without the need to rely on certificate authorities."
msgid ""
"In this scenario, you found, through Alice and Bob, a path to trust the "
"Tails signing key without the need to rely on certificate authorities."
msgstr ""
"Dieses Szenario erzeugt einen Vertrauenspfad von Ihnen zum Signaturschlüssel "
"von Tails, welcher es Ihnen erlauben kann, ihm ohne die Abhängigkeit von "
"Zertifizierungsstellen zu vertrauen."

#. type: Content of: <div><div><p>
#, fuzzy
#| msgid ""
#| "<p>If you are on Debian or Ubuntu, you can install the\n"
#| "<code>debian-keyring</code> package which contains the OpenPGP keys of\n"
#| "all Debian developers. Some Debian developers have certified the Tails\n"
#| "signing key and you can use these certifications to build a trust path.\n"
#| "This technique is explained in detail in our instructions on\n"
#| "[[installing Tails from Debian or Ubuntu using the command\n"
#| "line|install/expert/usb]].</p>\n"
msgid ""
"If you are on Debian, Ubuntu, or Linux Mint, you can install the "
"<code>debian-keyring</code> package which contains the OpenPGP keys of all "
"Debian developers. Some Debian developers have certified the Tails signing "
"key and you can use these certifications to build a trust path.  This "
"technique is explained in detail in our instructions on [[installing Tails "
"from Debian, Ubuntu, or Linux Mint using the command line|install/expert/"
"usb]]."
msgstr ""
"Wenn Sie Debian oder Ubuntu benutzen, können Sie das Paket <code>debian-"
"keyring</code>, welches die OpenPGP-Schlüssel aller Entwickelnden von Debian "
"enthält, installieren. Einige Entwickelnde von Debian haben, um einen "
"Vertrauenspfad aufzubauen, den Signaturschlüssel von Tails zertifiziert. "
"Diese Vorgehensweise wird in unseren Anweisungen zur [[Installation von "
"Tails auf einem USB-Stick unter Verwendung der Kommandozeile von Debian oder "
"Ubuntu aus|install/expert/usb]] näher beschrieben."

#. type: Content of: <div><p>
msgid ""
"Relying on the Web of Trust requires both caution and intelligent "
"supervision by the users. The technical details are outside of the scope of "
"this document."
msgstr ""
"Dieses Vertrauensmodell ist auch nicht perfekt und benötigt sowohl Vorsicht "
"als auch intelligente Kontrolle durch Nutzende. Die technischen Details "
"übersteigen den Umfang dieses Dokuments."

#. type: Content of: <div><p>
#, fuzzy
#| msgid ""
#| "Since the Web of Trust is actually based on human relationships and real-"
#| "life interactions, the best is to get in touch with people knowledgeable "
#| "about OpenPGP and build trust relationships in order to find your own "
#| "trust path to the Tails signing key."
msgid ""
"Since the Web of Trust is based on actual human relationships and real-life "
"interactions, it is best to get in touch with people knowledgeable about "
"OpenPGP and build trust relationships in order to find your own trust path "
"to the Tails signing key."
msgstr ""
"Da das Web of Trust tatsächlich auf zwischenmenschlichen Beziehungen und "
"Interaktion im realen Leben basiert, wäre es das Beste, Kontakte zu Menschen "
"aufzubauen, die sich mit OpenPGP auskennen und zu beginnen, es selbst zu "
"benutzen und Vertrauensverhältnisse aufzubauen, damit Sie Ihren eigenen "
"Vertrauenspfad zum Signaturschlüssel von Tails finden."

#. type: Content of: <div><p>
msgid ""
"For example, you can start by contacting a local [[!wikipedia "
"Linux_User_Group]], [[an organization offering Tails training|support/"
"learn]], or other Tails enthusiasts near you and exchange about their "
"OpenPGP practices."
msgstr ""
"Sie könnten damit beginnen, indem Sie mit einer lokalen [[!wikipedia_de "
"Linux_User_Group desc=\"%s\"]] oder anderen Enthusiasten von Tails in Ihrer "
"Umgebung in Kontakt treten und sich über deren Methoden bezüglich OpenPGP "
"austauschen."

#. type: Content of: <div><div><p>
#, fuzzy
#| msgid ""
#| "After you built a trust path, you can certify the Tails signing key by "
#| "signing it with your own key to get rid of some warnings during the "
#| "verification process."
msgid ""
"After you build a trust path, you can certify the Tails signing key by "
"signing it with your own key to get rid of some warnings during the "
"verification process."
msgstr ""
"Nachdem Sie einen Vertrauenspfad aufgebaut haben, können Sie den "
"Signaturschlüssel von Tails mit Ihrem eigenen Schlüssel zertifizieren, um "
"einige der Warnungen während des Verifizierungsprozesses loszuwerden."

#~ msgid ""
#~ "[[!img install/inc/screenshots/notification_in_tails.png link=\"no\"]]"
#~ msgstr ""
#~ "[[!img install/inc/screenshots/notification_in_tails.png link=\"no\"]]"

#~ msgid ""
#~ "Verify the date of the signature to make sure that you downloaded the "
#~ "latest version."
#~ msgstr ""
#~ "Verifizieren Sie das Datum der Signatur, um sicherzustellen, dass Sie die "
#~ "aktuellste Version heruntergeladen haben."

#~ msgid ""
#~ "The OpenPGP verification is the only technique that allows you to verify "
#~ "the ISO image even better by also authenticating the Tails signing key "
#~ "through the OpenPGP Web of Trust. Relying on the OpenPGP Web of Trust is "
#~ "the only way to completely protect you from malicious downloads."
#~ msgstr ""
#~ "Die Verifikation mit OpenPGP ist die einzige Vorgehensweise, die Ihnen "
#~ "durch das zusätzliche Authentifizeren mit dem OpenPGP Web of Trust eine "
#~ "noch bessere Authentifizierung bietet. Durch das Vertrauen in das OpenPGP "
#~ "Web of Trust können Sie sich vollständig gegen schadhafte Downloads "
#~ "schützen."

#~ msgid ""
#~ "After the verification finishes, click on the notification counter in the "
#~ "bottom-right corner and on the notification with a transparent background "
#~ "on the right of the notification area:"
#~ msgstr ""
#~ "Klicken Sie, nachdem die Verifizierung beendet wurde, auf den "
#~ "Benachrichtigungs-Zähler im unteren, rechten Bereich und auf die "
#~ "Benachrichtigung mit einem durchsichtigen Hintergrund auf der rechten "
#~ "Seite des Benachrichtigungsbereichs:"

#~ msgid "Download and verify using OpenPGP"
#~ msgstr "Herunterladen und mit OpenPGP verifizieren"

#~ msgid ""
#~ "These instructions are for people who are already familiar with basic "
#~ "usage of OpenPGP and have <em>GPG</em> installed but might need guidance "
#~ "on performing the verification."
#~ msgstr ""
#~ "Diese Anweisungen sind für Personen, die bereits mit der grundsätzlichen "
#~ "Benutzung von OpenPGP vertraut sind und <em>GPG</em> installiert haben, "
#~ "aber möglicherweise Hilfe zur Durchführung der Verifizierung benötigen."

#~ msgid ""
#~ "If you are doing the verification for the first time, download the "
#~ "[[Tails signing key|tails-signing.key]] and import it in your keyring.  "
#~ "If you are working from Tails, the signing key is already included."
#~ msgstr ""
#~ "Wenn Sie die Verifizierung zum ersten Mal durchführen, laden Sie den "
#~ "[[Signaturschlüssel von Tails|tails-signing.key]] herunter und "
#~ "importieren Sie ihn in Ihren Schlüsselbund. Wenn Sie von einem Tails aus "
#~ "arbeiten, ist der Signaturschlüssel bereits enthalten.[[!meta title="
#~ "\"Download and verify\"]] [[!meta stylesheet=\"bootstrap.min\" rel="
#~ "\"stylesheet\" title=\"\"]] [[!meta stylesheet=\"install/inc/stylesheets/"
#~ "assistant\" rel=\"stylesheet\" title=\"\"]] [[!meta stylesheet=\"install/"
#~ "inc/stylesheets/download\" rel=\"stylesheet\" title=\"\"]] [[!meta "
#~ "stylesheet=\"install/inc/stylesheets/steps\" rel=\"stylesheet\" title="
#~ "\"\"]] [[!meta stylesheet=\"install/inc/stylesheets/download-only\" rel="
#~ "\"stylesheet\" title=\"\"]] [[!meta script=\"install/inc/js/download\"]] "
#~ "[[!meta link=\"https://chrome.google.com/webstore/detail/"
#~ "gaghffbplpialpoeclgjkkbknblfajdl\" rel=\"chrome-webstore-item\"]] [[!"
#~ "inline pages=\"install/inc/steps/download.inline\" raw=\"yes\" sort=\"age"
#~ "\"]]"

#~ msgid ""
#~ "All our ISO images are signed with the same signing key, so you only have "
#~ "to import it once. Still, you have to verify the ISO image every time you "
#~ "download a new one."
#~ msgstr ""
#~ "Alle ISO-Images sind mit dem gleichen Signaturschlüssel signiert, somit "
#~ "müssen Sie ihn nur einmal importieren. Dennoch werden Sie jedes mal, wenn "
#~ "Sie ein neues ISO-Image herunterladen, es erneut verifizieren müssen."

#~ msgid ""
#~ "This download of the Tails signing key is protected using HTTPS.  But you "
#~ "could still download a malicious signing key if our website is "
#~ "compromised or if you are victim of a [[man-in-the-middle attack|doc/"
#~ "about/warning#man-in-the-middle]]."
#~ msgstr ""
#~ "Dieser Download des Signaturschlüssels von Tails wird durch HTTPS "
#~ "geschützt. Dennoch könnten Sie, falls unsere Webseite kompromittiert ist "
#~ "oder Sie Opfer eines [[Man-in-the-Middle-Angriffs|doc/about/warning#man-"
#~ "in-the-middle]] sind, einen bösartigen Signaturschlüssel herunterladen."

#~ msgid ""
#~ "For additional verification, you can <a href=\"#wot\">authenticate the "
#~ "signing key through the OpenPGP Web of Trust</a>."
#~ msgstr ""
#~ "Für zusätzliche Verifizierung <a href=\"#wot\">authentifizieren Sie den "
#~ "Signaturschlüssel durch das OpenPGP Web of Trust</a>."

#~ msgid "Verify the ISO image"
#~ msgstr "Das ISO-Image verifizieren"

#~ msgid ""
#~ "As explained above in step 3, this simple OpenPGP verification provides a "
#~ "level of verification equivalent to HTTPS, like the [[Firefox extension "
#~ "or BitTorrent|install/download]], unless you also <a href=\"#wot"
#~ "\">authenticate the signing key through the OpenPGP Web of Trust</a>."
#~ msgstr ""
#~ "Wie weiter oben in Schritt 3 beschrieben, bietet diese einfache, mit "
#~ "HTTPS vergleichbare Verifizierung mit OpenPGP ein Verifizierungsniveau, "
#~ "welches mit der [[Firefoxerweiterung oder BitTorrent|install/download]] "
#~ "vergleichbar ist, es sei denn Sie <a href=\"#wot\">authentifizieren den "
#~ "Signaturschlüssel zusätzlich durch das OpenPGP Web of Trust</a>."

#~ msgid "Further reading on OpenPGP"
#~ msgstr "Weitere Literatur zu OpenPGP"

#~ msgid "[[!wikipedia GnuPG desc=\"Wikipedia: %s\"]], a free OpenPGP software"
#~ msgstr ""
#~ "[[!wikipedia_de GnuPG desc=\"Wikipedia: %s\"]], eine freie OpenPGP "
#~ "Software"

#~ msgid "[[Apache: How To OpenPGP|http://www.apache.org/dev/openpgp.html]]"
#~ msgstr "[[Apache: How To OpenPGP|http://www.apache.org/dev/openpgp.html]]"

#~ msgid ""
#~ "[[Debian: Keysigning|http://www.debian.org/events/keysigning]], a "
#~ "tutorial on signing keys of other people"
#~ msgstr ""
#~ "[[Debian: Schlüsselsignierung|http://www.debian.org/events/keysigning.de."
#~ "html]], ein Tutorial zum Signieren der Schlüssel von anderen Personen"

#~ msgid ""
#~ "[[rubin.ch: Explanation of the web of trust of PGP|http://www.rubin.ch/"
#~ "pgp/weboftrust.en.html]]"
#~ msgstr ""
#~ "[[rubin.ch: Erklärungen zum PGP Web of Trust|http://www.rubin.ch/pgp/"
#~ "weboftrust.de.html]]"

#~ msgid ""
#~ "[[Gpg4win: Certificate inspection|http://www.gpg4win.org/doc/en/gpg4win-"
#~ "compendium_16.html]], instructions to manage key trust with Gpg4win"
#~ msgstr ""
#~ "[[Gpg4win: Zertifikatsprüfung|http://www.gpg4win.org/doc/de/gpg4win-"
#~ "compendium_16.html]], Anweisungen zum Verwalten von Vertrauen in "
#~ "Schlüssel mit Gpg4win"

#, fuzzy
#~| msgid ""
#~| "Verify the date of the signature to make sure that you downloaded the "
#~| "latest version."
#~ msgid ""
#~ "Verify the date of the signature to make sure that you downloaded the "
#~ "latest version.  If the output also includes:"
#~ msgstr ""
#~ "Verifizieren Sie das Datum der Signatur, um sicherzustellen, dass Sie die "
#~ "aktuellste Version heruntergeladen haben."

#, fuzzy
#~| msgid ""
#~| "   [[!img install/inc/screenshots/verifying_in_tails.png link=\"no\"]]\n"
#~ msgid ""
#~ "The verification of the ISO image starts automatically: [[!img install/"
#~ "inc/screenshots/verifying_in_tails.png link=\"no\"]]"
#~ msgstr ""
#~ "   [[!img install/inc/screenshots/verifying_in_tails.png link=\"no\"]]\n"

#~ msgid "<div class=\"caution\">\n"
#~ msgstr "<div class=\"caution\">\n"

#~ msgid "</div>\n"
#~ msgstr "</div>\n"

#~ msgid ""
#~ "   Verify the date of the signature to make sure that you downloaded the "
#~ "latest version.\n"
#~ msgstr ""
#~ "   Verifizieren Sie das Datum der Signatur, um sicherzustellen, dass Sie "
#~ "die aktuellste Version heruntergeladen haben.\n"

#~ msgid ""
#~ "   Then the ISO image is still correct according to the signing key that "
#~ "you\n"
#~ "   downloaded. To remove this warning you need to <a href=\"#wot"
#~ "\">authenticate\n"
#~ "   the signing key through the OpenPGP Web of Trust</a>.\n"
#~ msgstr ""
#~ "   Ist das ISO-Image dennoch im Bezug auf den von Ihnen heruntergeladenen "
#~ "Signaturschlüssel\n"
#~ "   korrekt. Um diese Warnung zu entfernen, müssen Sie den "
#~ "Signaturschlüssel durch das \n"
#~ "   <a href=\"#wot\">OpenPGP Web of Trust authentifizieren</a>.\n"

#~ msgid "<div class=\"note\">\n"
#~ msgstr "<div class=\"note\">\n"

#~ msgid "<div class=\"tip\">\n"
#~ msgstr "<div class=\"tip\">\n"

#~ msgid ""
#~ "<p>Tails [[transitioned to a new signing\n"
#~ "key|news/signing_key_transition]] in March 2015.\n"
#~ "If you had the previous signing key, make sure\n"
#~ "to [[import and verify the new signing\n"
#~ "key|news/signing_key_transition#index1h1]].</p>\n"
#~ msgstr ""
#~ "<p>Tails ist im März 2015 [[zu einem neuen\n"
#~ "Signaturschlüssel|news/signing_key_transition]] gewechselt.\n"
#~ "Falls Sie den vorherigen Signaturschlüssel besessen haben, stellen Sie "
#~ "sicher,\n"
#~ "dass Sie den [[neuen Signaturschlüssel importieren und\n"
#~ "verifizieren|news/signing_key_transition#index1h1]].</p>\n"

#~ msgid ""
#~ "We also acknowledge that not everybody might be able to create good trust "
#~ "path to Tails signing key since it based on a network of direct human "
#~ "relationships and the knowledge of quite complex tools such as OpenPGP."
#~ msgstr ""
#~ "Wir gestehen auch ein, dass nicht alle Menschen in der Lage sein könnten, "
#~ "einen zuverlässigen Vertrauenspfad zum Signaturschlüssel von Tails "
#~ "aufzubauen, da es auf einem Netzwerk von direkten menschlichen "
#~ "Beziehungen und dem Fachwissen über recht komplexe Werkzeuge wie OpenPGP "
#~ "basiert."

#~ msgid ""
#~ "Note that since all Tails releases are signed with the same key, you will "
#~ "not have to verify the key every time and the trust you might "
#~ "progressively build in it will be built once and for all. Still, you will "
#~ "have to check the ISO image every time you download a new one!"
#~ msgstr ""
#~ "Bitte beachten Sie, dass alle Versionen von Tails mit dem gleichen "
#~ "Schlüssel signiert sind, weshalb Sie den Schlüssel nicht jedes Mal aufs "
#~ "Neue verifizieren müssen und Sie das Vertrauen, welches Sie "
#~ "möglicherweise zunehmend in ihn aufbauen, ein für alle Mal tun. Dennoch "
#~ "werden Sie das ISO-Image jedes Mal, wenn Sie ein neues herunterladen, "
#~ "überprüfen müssen."

#~ msgid ""
#~ "If you want to be extra cautious and really authenticate Tails signing "
#~ "key in a stronger way than what standard HTTPS offers you, you will need "
#~ "to use the OpenPGP Web of Trust."
#~ msgstr ""
#~ "Wenn Sie besonders vorsichtig sein und den Tails Signaturschlüssel "
#~ "wirklich auf eine sicherere Weise verifizieren wollen, als es Ihnen "
#~ "übliches HTTPS bietet, möchten, wird es nötig sein, dass Sie das OpenPGP "
#~ "Web of Trust nutzen."

#~ msgid ""
#~ "We will present you three techniques from the easiest to the safest. "
#~ "Again, none of them is a perfect and magic solution. Feel free to explore "
#~ "them according to your possibilities and technical skills."
#~ msgstr ""
#~ "Wir werden Ihnen drei Vorgehensweisen, von der einfachsten bis zur "
#~ "sichersten, vorstellen. Nochmals, keine von diesen ist eine magische "
#~ "Komplettlösung. Zögern Sie nicht, sie entsprechend Ihrer Möglichkeiten "
#~ "und technischer Kenntnisse kennenzulernen."<|MERGE_RESOLUTION|>--- conflicted
+++ resolved
@@ -6,11 +6,7 @@
 msgid ""
 msgstr ""
 "Project-Id-Version: PACKAGE VERSION\n"
-<<<<<<< HEAD
-"POT-Creation-Date: 2018-12-07 15:43+0100\n"
-=======
 "POT-Creation-Date: 2018-12-18 11:31+0000\n"
->>>>>>> 9e3df488
 "PO-Revision-Date: YEAR-MO-DA HO:MI+ZONE\n"
 "Last-Translator: FULL NAME <EMAIL@ADDRESS>\n"
 "Language-Team: LANGUAGE <LL@li.org>\n"
@@ -45,11 +41,7 @@
 
 #. type: Content of: <div><div><div><div><h3>
 msgid ""
-<<<<<<< HEAD
-"<span class=\"step-number\"><span class=\"windows linux mac-usb upgrade-tails"
-=======
 "<span class=\"step-number\"><span class=\"windows linux mac upgrade-tails"
->>>>>>> 9e3df488
 "\">1.</span>1</span>Download Tails"
 msgstr ""
 
@@ -120,11 +112,7 @@
 
 #. type: Content of: <div><div><div><div><h3>
 msgid ""
-<<<<<<< HEAD
-"<span class=\"step-number\"><span class=\"windows linux mac-usb upgrade-tails"
-=======
 "<span class=\"step-number\"><span class=\"windows linux mac upgrade-tails"
->>>>>>> 9e3df488
 "\">1.</span>2</span>Verify your download using your browser"
 msgstr ""
 
@@ -374,33 +362,19 @@
 
 #. type: Content of: <div><div><div><div><h3>
 msgid ""
-<<<<<<< HEAD
-"<span class=\"step-number\"><span class=\"windows linux mac-usb upgrade-tails"
-"\">1.</span>3</span>Continue <span class=\"windows linux mac-usb"
-"\">installing</span> <span class=\"upgrade-tails\">upgrading</span> <span "
-"class=\"download-only-img download-only-iso\">installing or upgrading</span>"
-=======
 "<span class=\"step-number\"><span class=\"windows linux mac upgrade-tails"
 "\">1.</span>3</span>Continue <span class=\"windows linux mac\">installing</"
 "span> <span class=\"upgrade-tails\">upgrading</span> <span class=\"download-"
 "only-img download-only-iso\">installing or upgrading</span>"
->>>>>>> 9e3df488
 msgstr ""
 
 #. type: Content of: <div><div><div><div>
 msgid ""
 "<span class=\"windows\">[[Skip download|win/usb]]</span> <span class=\"linux"
-<<<<<<< HEAD
-"\">[[Skip download|linux/usb]]</span> <span class=\"mac-usb\">[[Skip "
-"download|mac/usb]]</span> <span class=\"dvd\">[[Skip download|dvd]]</span> "
-"<span class=\"vm\">[[Skip download|doc/advanced_topics/virtualization]]</"
-"span> <span class=\"upgrade-tails\">[[Skip download|upgrade/tails]]</span>"
-=======
 "\">[[Skip download|linux/usb]]</span> <span class=\"mac\">[[Skip download|"
 "mac/usb]]</span> <span class=\"dvd\">[[Skip download|dvd]]</span> <span "
 "class=\"vm\">[[Skip download|doc/advanced_topics/virtualization]]</span> "
 "<span class=\"upgrade-tails\">[[Skip download|upgrade/tails]]</span>"
->>>>>>> 9e3df488
 msgstr ""
 
 #. type: Content of: <div><div><div><div><div><div>
@@ -431,14 +405,8 @@
 msgid "[["
 msgstr "[["
 
-<<<<<<< HEAD
-#. type: Content of: <div><div><div><div><div><div>
-msgid ""
-"Next: Install an intermediary Tails (<span class=\"next-counter\"></span>)"
-=======
 #. type: Content of: <div><div><div><div><div><div><div>
 msgid "Next: Install Tails (<span class=\"next-counter\"></span>)"
->>>>>>> 9e3df488
 msgstr ""
 
 #. type: Content of: <div><div><div><div><div>
@@ -453,14 +421,11 @@
 msgid "|mac/usb]]"
 msgstr ""
 
-<<<<<<< HEAD
-=======
 #. type: Content of: <div><div><div><div><div><div>
 msgid ""
 "Next: Install an intermediary Tails (<span class=\"next-counter\"></span>)"
 msgstr ""
 
->>>>>>> 9e3df488
 #. type: Content of: <div><div><div><div><div>
 msgid "|upgrade/tails]]"
 msgstr ""
@@ -623,16 +588,11 @@
 
 #. type: Content of: <div><div><div><h3>
 msgid ""
-<<<<<<< HEAD
-"<span class=\"step-number\"><span class=\"windows linux mac-usb upgrade-tails"
-=======
 "<span class=\"step-number\"><span class=\"windows linux mac upgrade-tails"
->>>>>>> 9e3df488
 "\">1.</span>1</span>Download Tails (Torrent file)"
 msgstr ""
 
 #. type: Content of: <div><div><div><div>
-<<<<<<< HEAD
 #, fuzzy
 #| msgid ""
 #| "Download the <a href='[[!inline pages=\"inc/stable_amd64_iso_sig_url\" "
@@ -652,8 +612,6 @@
 "Image gespeichert haben."
 
 #. type: Content of: <div><div><div><div>
-=======
->>>>>>> 9e3df488
 #, fuzzy
 #| msgid ""
 #| "Download the <a href='[[!inline pages=\"inc/stable_amd64_iso_sig_url\" "
@@ -661,12 +619,10 @@
 #| "stable_amd64_version\" raw=\"yes\" sort=\"age\"]] OpenPGP signature</a> "
 #| "and save it to the same folder where you saved the ISO image."
 msgid ""
-<<<<<<< HEAD
-=======
-"<a href=\"[[!inline pages=\"inc/stable_amd64_img_torrent_url\" raw=\"yes\" "
-"sort=\"age\"]]\" id=\"download-img-torrent\" class=\"btn btn-primary inline-"
+"<a href=\"[[!inline pages=\"inc/stable_amd64_iso_torrent_url\" raw=\"yes\" "
+"sort=\"age\"]]\" id=\"download-iso-torrent\" class=\"btn btn-primary inline-"
 "block indent\">Download Tails [[!inline pages=\"inc/stable_amd64_version\" "
-"raw=\"yes\" sort=\"age\"]] Torrent file for USB image</a>"
+"raw=\"yes\" sort=\"age\"]] Torrent file for ISO image</a>"
 msgstr ""
 "Laden Sie die <a href='[[!inline pages=\"inc/stable_amd64_iso_sig_url\" raw="
 "\"yes\"]]'> Tails [[!inline pages=\"inc/stable_amd64_version\" raw=\"yes\" "
@@ -674,7 +630,49 @@
 "herunter und speichern Sie sie in dem gleichen Ordner, in dem Sie das ISO-"
 "Image gespeichert haben."
 
-#. type: Content of: <div><div><div><div>
+#. type: Content of: <div><div><div><h3>
+msgid ""
+"<span class=\"step-number\"><span class=\"windows linux mac upgrade-tails"
+"\">1.</span>2</span>Verify your download using BitTorrent"
+msgstr ""
+
+#. type: Content of: <div><div><div><p>
+msgid ""
+"Your BitTorrent client will automatically verify your download when it is "
+"complete."
+msgstr ""
+
+#. type: Content of: <div><div><div><h3>
+msgid ""
+"<span class=\"step-number\"><span class=\"windows linux mac dvd vm upgrade-"
+"tails\">1.</span>3</span>Continue <span class=\"windows linux mac"
+"\">installing</span> <span class=\"upgrade-tails\">upgrading</span> <span "
+"class=\"download-only-img download-only-iso\">installing or upgrading</span>"
+msgstr ""
+
+#. type: Content of: <div><div><div><p>
+msgid ""
+"Open and download the Torrent file with your BitTorrent client. It contains "
+"the Tails [[!inline pages=\"inc/stable_amd64_version\" raw=\"yes\" sort=\"age"
+"\"]] <span class=\"windows linux mac upgrade-tails\">USB</span> <span class="
+"\"dvd vm\">ISO</span> image that you will use in the next step."
+msgstr ""
+
+#. type: Content of: <div><h2>
+msgid "Verify using OpenPGP (optional)"
+msgstr ""
+
+#. type: Content of: <div><p>
+msgid ""
+"If you know OpenPGP, you can also verify your download using an OpenPGP "
+"signature instead of, or in addition to, our browser extension or BitTorrent."
+msgstr ""
+
+#. type: Content of: <div><ol><li><p>
+msgid "Download the [[Tails signing key|tails-signing.key]]."
+msgstr ""
+
+#. type: Content of: <div><ol><li><p>
 #, fuzzy
 #| msgid ""
 #| "Download the <a href='[[!inline pages=\"inc/stable_amd64_iso_sig_url\" "
@@ -682,92 +680,6 @@
 #| "stable_amd64_version\" raw=\"yes\" sort=\"age\"]] OpenPGP signature</a> "
 #| "and save it to the same folder where you saved the ISO image."
 msgid ""
->>>>>>> 9e3df488
-"<a href=\"[[!inline pages=\"inc/stable_amd64_iso_torrent_url\" raw=\"yes\" "
-"sort=\"age\"]]\" id=\"download-iso-torrent\" class=\"btn btn-primary inline-"
-"block indent\">Download Tails [[!inline pages=\"inc/stable_amd64_version\" "
-"raw=\"yes\" sort=\"age\"]] Torrent file for ISO image</a>"
-msgstr ""
-"Laden Sie die <a href='[[!inline pages=\"inc/stable_amd64_iso_sig_url\" raw="
-"\"yes\"]]'> Tails [[!inline pages=\"inc/stable_amd64_version\" raw=\"yes\" "
-"sort=\"age\"]] OpenPGP-Signatur</a> des aktuellsten ISO-Images von Tails "
-"herunter und speichern Sie sie in dem gleichen Ordner, in dem Sie das ISO-"
-"Image gespeichert haben."
-
-#. type: Content of: <div><div><div><h3>
-msgid ""
-<<<<<<< HEAD
-"<span class=\"step-number\"><span class=\"windows linux mac-usb upgrade-tails"
-=======
-"<span class=\"step-number\"><span class=\"windows linux mac upgrade-tails"
->>>>>>> 9e3df488
-"\">1.</span>2</span>Verify your download using BitTorrent"
-msgstr ""
-
-#. type: Content of: <div><div><div><p>
-msgid ""
-"Your BitTorrent client will automatically verify your download when it is "
-"complete."
-msgstr ""
-
-#. type: Content of: <div><div><div><h3>
-msgid ""
-<<<<<<< HEAD
-"<span class=\"step-number\"><span class=\"windows linux mac-usb dvd vm "
-"upgrade-tails\">1.</span>3</span>Continue <span class=\"windows linux mac-usb"
-=======
-"<span class=\"step-number\"><span class=\"windows linux mac dvd vm upgrade-"
-"tails\">1.</span>3</span>Continue <span class=\"windows linux mac"
->>>>>>> 9e3df488
-"\">installing</span> <span class=\"upgrade-tails\">upgrading</span> <span "
-"class=\"download-only-img download-only-iso\">installing or upgrading</span>"
-msgstr ""
-
-#. type: Content of: <div><div><div><p>
-msgid ""
-"Open and download the Torrent file with your BitTorrent client. It contains "
-"the Tails [[!inline pages=\"inc/stable_amd64_version\" raw=\"yes\" sort=\"age"
-<<<<<<< HEAD
-"\"]] <span class=\"windows linux mac-usb upgrade-tails\">USB</span> <span "
-"class=\"dvd vm\">ISO</span> image that you will use in the next step."
-=======
-"\"]] <span class=\"windows linux mac upgrade-tails\">USB</span> <span class="
-"\"dvd vm\">ISO</span> image that you will use in the next step."
->>>>>>> 9e3df488
-msgstr ""
-
-#. type: Content of: <div><h2>
-msgid "Verify using OpenPGP (optional)"
-msgstr ""
-
-#. type: Content of: <div><p>
-msgid ""
-"If you know OpenPGP, you can also verify your download using an OpenPGP "
-"signature instead of, or in addition to, our browser extension or BitTorrent."
-msgstr ""
-
-#. type: Content of: <div><ol><li><p>
-msgid "Download the [[Tails signing key|tails-signing.key]]."
-msgstr ""
-
-#. type: Content of: <div><ol><li><p>
-#, fuzzy
-#| msgid ""
-#| "Download the <a href='[[!inline pages=\"inc/stable_amd64_iso_sig_url\" "
-#| "raw=\"yes\" sort=\"age\"]]'> Tails [[!inline pages=\"inc/"
-#| "stable_amd64_version\" raw=\"yes\" sort=\"age\"]] OpenPGP signature</a> "
-#| "and save it to the same folder where you saved the ISO image."
-msgid ""
-<<<<<<< HEAD
-"Download the <a class=\"windows linux mac-usb upgrade-tails\" href='[[!"
-"inline pages=\"inc/stable_amd64_img_sig_url\" raw=\"yes\" sort=\"age"
-"\"]]'>OpenPGP signature for the Tails [[!inline pages=\"inc/"
-"stable_amd64_version\" raw=\"yes\" sort=\"age\"]] USB image</a> <a class="
-"\"dvd vm\" href='[[!inline pages=\"inc/stable_amd64_iso_sig_url\" raw=\"yes"
-"\" sort=\"age\"]]'>OpenPGP signature for the Tails [[!inline pages=\"inc/"
-"stable_amd64_version\" raw=\"yes\" sort=\"age\"]] ISO image</a> and save it "
-"to the same folder where you saved the image."
-=======
 "Download the <a class=\"windows linux mac upgrade-tails\" href='[[!inline "
 "pages=\"inc/stable_amd64_img_sig_url\" raw=\"yes\" sort=\"age\"]]'>OpenPGP "
 "signature for the Tails [[!inline pages=\"inc/stable_amd64_version\" raw="
@@ -776,7 +688,6 @@
 "signature for the Tails [[!inline pages=\"inc/stable_amd64_version\" raw="
 "\"yes\" sort=\"age\"]] ISO image</a> and save it to the same folder where "
 "you saved the image."
->>>>>>> 9e3df488
 msgstr ""
 "Laden Sie die <a href='[[!inline pages=\"inc/stable_amd64_iso_sig_url\" raw="
 "\"yes\"]]'> Tails [[!inline pages=\"inc/stable_amd64_version\" raw=\"yes\" "
