# SOME DESCRIPTIVE TITLE
# Copyright (C) YEAR Free Software Foundation, Inc.
# This file is distributed under the same license as the PACKAGE package.
# FIRST AUTHOR <EMAIL@ADDRESS>, YEAR.
#
msgid ""
msgstr ""
"Project-Id-Version: PACKAGE VERSION\n"
"POT-Creation-Date: 2018-11-17 12:21+0000\n"
"PO-Revision-Date: 2018-02-21 10:55+0000\n"
"Last-Translator: Tails translators <amnesia@boum.org\n"
"Language-Team: LANGUAGE <LL@li.org>\n"
"Language: pt\n"
"MIME-Version: 1.0\n"
"Content-Type: text/plain; charset=UTF-8\n"
"Content-Transfer-Encoding: 8bit\n"
"Plural-Forms: nplurals=2; plural=n != 1;\n"
"X-Generator: Weblate 2.10.1\n"

#. type: Plain text
#, fuzzy, no-wrap
#| msgid "<div class=\"trophy windows linux mac\">\n"
msgid "<div class=\"trophy windows linux mac expert\">\n"
msgstr "<div class=\"trophy windows linux mac\">\n"

#. type: Plain text
#, fuzzy, no-wrap
#| msgid "<div class=\"step-image\">[[!img install/inc/infography/switch-context.png link=\"no\" alt=\"\"]]</div>\n"
msgid "<div class=\"state-image\">[[!img install/inc/infography/tails-usb.png link=\"no\" alt=\"Tails USB stick\"]]</div>\n"
msgstr "<div class=\"step-image\">[[!img install/inc/infography/switch-context.png link=\"no\" alt=\"\"]]</div>\n"

#. type: Plain text
#, no-wrap
msgid "<p>Congratulations, you have installed Tails on your USB stick!</p>\n"
msgstr ""

#. type: Plain text
#, no-wrap
msgid ""
"<p>You will now restart your computer on this USB stick.\n"
"<span class=\"windows linux expert\">It can be a bit complicated, so good luck!</span>\n"
"<span class=\"mac\">But it might not work on your Mac model, so good luck!</span>\n"
"</p>\n"
msgstr ""

#. type: Plain text
#, no-wrap
msgid "</div>\n"
msgstr "</div>\n"

#. type: Plain text
#, no-wrap
msgid "<h1 id=\"back\">Open these instructions on another device</h1>\n"
msgstr ""

#. type: Plain text
#, no-wrap
msgid "<div class=\"step-image\">[[!img install/inc/infography/switch-context.png link=\"no\" alt=\"\"]]</div>\n"
msgstr "<div class=\"step-image\">[[!img install/inc/infography/switch-context.png link=\"no\" alt=\"\"]]</div>\n"

#. type: Plain text
msgid ""
"In the next step, you will shut down the computer. To be able to follow the "
"rest of the instructions afterwards, we recommend you either:"
msgstr ""

#. type: Plain text
#, no-wrap
msgid "   [[!img install/inc/qrcodes/tails_boum_org_install_clone.png class=\"install-clone qrcode\" link=\"no\" alt=\"\"]]\n"
msgstr ""

#. type: Plain text
#, no-wrap
msgid "   [[!img install/inc/qrcodes/tails_boum_org_install_win_usb.png class=\"windows qrcode\" link=\"no\" alt=\"\"]]\n"
msgstr ""

#. type: Plain text
#, no-wrap
<<<<<<< HEAD
msgid "   [[!img install/inc/qrcodes/tails_boum_org_install_mac_dvd.png class=\" qrcode\" link=\"no\" alt=\"\"]]\n"
=======
msgid "   [[!img install/inc/qrcodes/tails_boum_org_install_mac_usb.png class=\"mac qrcode\" link=\"no\" alt=\"\"]]\n"
>>>>>>> 18905505
msgstr ""

#. type: Plain text
#, no-wrap
msgid "   [[!img install/inc/qrcodes/tails_boum_org_install_mac_clone.png class=\"mac-clone qrcode\" link=\"no\" alt=\"\"]]\n"
msgstr ""

#. type: Plain text
#, no-wrap
msgid "   [[!img install/inc/qrcodes/tails_boum_org_install_expert_usb.png class=\"expert qrcode\" link=\"no\" alt=\"\"]]\n"
msgstr ""

#. type: Plain text
#, no-wrap
msgid "   [[!img install/inc/qrcodes/tails_boum_org_install_linux_usb.png class=\"linux qrcode\" link=\"no\" alt=\"\"]]\n"
msgstr ""

#. type: Plain text
#, no-wrap
msgid "   [[!img install/inc/qrcodes/tails_boum_org_upgrade_clone.png class=\"upgrade-clone qrcode\" link=\"no\" alt=\"\"]]\n"
msgstr ""

#. type: Plain text
#, no-wrap
msgid "   [[!img install/inc/qrcodes/tails_boum_org_upgrade_tails.png class=\"upgrade-tails qrcode\" link=\"no\" alt=\"\"]]\n"
msgstr ""

#. type: Bullet: '   - '
msgid ""
"Open this page on your smartphone, tablet, or another computer (recommended)."
msgstr ""

#. type: Bullet: '   - '
msgid "Print the rest of the instructions on paper."
msgstr ""

#. type: Bullet: '   - '
msgid "Take note of the URL of this page to be able to come back later:"
msgstr ""

#. type: Plain text
#, no-wrap
msgid ""
"     <span class=\"install-clone\">`https://tails.boum.org/install/clone/#back`</span>\n"
"     <span class=\"windows\">`https://tails.boum.org/install/win/usb/#back`</span>\n"
"     <span class=\"mac\">`https://tails.boum.org/install/mac/usb/#back`</span>\n"
"     <span class=\"mac-clone\">`https://tails.boum.org/install/mac/clone/#back`</span>\n"
<<<<<<< HEAD
"     <span class=\"debian\">`https://tails.boum.org/install/debian/usb/#back`</span>\n"
=======
>>>>>>> 18905505
"     <span class=\"expert\">`https://tails.boum.org/install/expert/usb/#back`</span>\n"
"     <span class=\"linux\">`https://tails.boum.org/install/linux/usb/#back`</span>\n"
"     <span class=\"upgrade-clone\">`https://tails.boum.org/upgrade/clone/#back`</span>\n"
"     <span class=\"upgrade-tails\">`https://tails.boum.org/upgrade/tails/#back`</span>\n"
msgstr ""

#. type: Plain text
#, no-wrap
msgid ""
"<h1 id=\"start-intermediary\" class=\"upgrade-tails\">Restart on the intermediary Tails</h1>\n"
"<h1 id=\"start-other\" class=\"clone\">Restart on the other Tails</h1>\n"
<<<<<<< HEAD
"<h1 id=\"start-tails\" class=\"debian expert\">Restart on Tails</h1>\n"
=======
"<h1 id=\"start-tails\" class=\"windows linux mac expert\">Restart on Tails</h1>\n"
>>>>>>> 18905505
msgstr ""

#. type: Plain text
#, no-wrap
msgid "<div class=\"step-image\">\n"
msgstr "<div class=\"step-image\">\n"

#. type: Plain text
#, fuzzy, no-wrap
#| msgid "<div class=\"step-image\">[[!img install/inc/infography/switch-context.png link=\"no\" alt=\"\"]]</div>\n"
msgid "[[!img install/inc/infography/plug-other-tails.png link=\"no\" class=\"clone\" alt=\"USB stick plugged on the left\"]]\n"
msgstr "<div class=\"step-image\">[[!img install/inc/infography/switch-context.png link=\"no\" alt=\"\"]]</div>\n"

#. type: Plain text
#, no-wrap
msgid "[[!img install/inc/infography/restart-on-tails.png link=\"no\" class=\"windows linux mac\" alt=\"Computer restarted on USB stick\"]]\n"
msgstr ""

#. type: Plain text
#, no-wrap
msgid "[[!img install/inc/infography/restart-on-other-tails.png link=\"no\" class=\"clone\" alt=\"Computer restarted on USB stick on the left\"]]\n"
msgstr ""

#. type: Plain text
#, no-wrap
msgid "[[!img install/inc/infography/restart-on-upgrade-usb.png link=\"no\" class=\"upgrade-tails\" alt=\"USB stick unplugged on the right and computer restarted on USB stick on the left\"]]\n"
msgstr ""

#. type: Plain text
#, no-wrap
<<<<<<< HEAD
msgid "[[!img install/inc/infography/restart-on-dvd.png link=\"no\" class=\"\" alt=\"Computer restarted on DVD\"]]\n"
=======
msgid ""
"1. <p>\n"
"     <span class=\"usb\">Shut down the computer while leaving the USB stick plugged in.</span>\n"
"   </p>\n"
"   <p class=\"clone upgrade-tails\">Shut down the computer.</p>\n"
"   <p class=\"clone\">Plug in the other Tails USB stick that you want to\n"
"   <span class=\"install-clone mac-clone\">install</span>\n"
"   <span class=\"upgrade\">upgrade</span>\n"
"   from.</p>\n"
"   <p class=\"upgrade-tails\">Unplug your Tails USB stick while leaving the intermediary USB stick plugged in.</p>\n"
msgstr ""

#. type: Bullet: '   1. '
msgid "Switch on the computer."
>>>>>>> 18905505
msgstr ""

#. type: Plain text
#, no-wrap
msgid "   <div class=\"mac mac-clone\">\n"
msgstr ""

#. type: Plain text
#, no-wrap
msgid "   [[!inline pages=\"install/inc/steps/mac_startup_disks.inline\" raw=\"yes\" sort=\"age\"]]\n"
msgstr ""

#. type: Plain text
#, no-wrap
msgid "   </div>\n"
msgstr "   </div>\n"

#. type: Bullet: '1. '
msgid ""
"If the computer starts on Tails, the <span class=\"application\">Boot Loader "
"Menu</span> appears and Tails starts automatically after 4 seconds.</p>"
msgstr ""

#. type: Plain text
#, no-wrap
msgid ""
"   <div class=\"note install-clone expert windows linux\">\n"
"   <p>Most computers do not start on Tails by default. If it does you\n"
"   are lucky. Otherwise, if the computer starts on\n"
"   <span class=\"expert\">Debian, Ubuntu, or Linux Mint</span>\n"
"   <span class=\"windows\">Windows,</span>\n"
"   <span class=\"linux\">Linux,</span>\n"
"   <span class=\"install-clone\">Windows or Linux,</span>\n"
"   refer to  [[!toggle id=\"not_at_all\" text=\"the troubleshooting section\n"
"   about Tails not starting at all\"]].</p>\n"
"   </div>\n"
msgstr ""

#. type: Plain text
#, no-wrap
msgid "   [[!toggleable id=\"not_at_all\" text=\"\"\"\n"
msgstr ""

#. type: Plain text
#, no-wrap
msgid "   <span class=\"hide\">[[!toggle id=\"not_at_all\" text=\"\"]]</span>\n"
msgstr ""

#. type: Plain text
#, no-wrap
msgid ""
<<<<<<< HEAD
"1. <p>\n"
"     <span class=\"usb\">Shut down the computer while leaving the <span class=\"windows linux mac\">first</span> USB stick plugged in.</span>\n"
"   </p>\n"
"   <p class=\"clone upgrade-tails\">Shut down the computer.</p>\n"
"   <p class=\"clone\">Plug in the other Tails USB stick that you want to\n"
"   <span class=\"install-clone debian windows linux mac\">install</span>\n"
"   <span class=\"upgrade\">upgrade</span>\n"
"   from.</p>\n"
"   <p class=\"upgrade-tails\">Unplug your Tails USB stick while leaving the intermediary USB stick plugged in.</p>\n"
=======
"   Troubleshooting: Tails does not start at all\n"
"   --------------------------------------------\n"
>>>>>>> 18905505
msgstr ""

#. type: Plain text
#, no-wrap
msgid ""
"   The following section applies if the <span class=\"application\">Boot Loader Menu</span>\n"
"   does not appear when starting on a USB stick.\n"
msgstr ""

#. type: Plain text
#, no-wrap
msgid ""
<<<<<<< HEAD
"   <span class=\"keycap\">Option</span> key (<span class=\"keycap\">Alt</span> key) until a list of possible startup\n"
"   disks appears.</p>\n"
=======
"   It is quite common for computers not to start automatically on a\n"
"   USB stick with Tails installed. Here are some troubleshooting techniques. You should try them\n"
"   one after the other.\n"
>>>>>>> 18905505
msgstr ""

#. type: Plain text
#, no-wrap
<<<<<<< HEAD
msgid "   [[!img install/inc/screenshots/mac_option_key.png class=\"\" link=\"no\" alt=\"'Option' or 'alt' key in the bottom left of Mac keyboard\"]]\n"
=======
msgid "   ### Getting to the boot menu\n"
>>>>>>> 18905505
msgstr ""

#. type: Plain text
#, no-wrap
msgid ""
<<<<<<< HEAD
"   <span class=\"keycap\">Enter</span>. The DVD\n"
"   might be labeled <span class=\"guilabel\">Windows</span> like in the following screenshot:</p>\n"
=======
"   On most computers, you can press a *boot menu key* to display a list of\n"
"   possible devices to start from. The following instructions explain how\n"
"   to display the boot menu and start on the USB stick. The following\n"
"   screenshot is an example of such boot menu:\n"
msgstr ""

#. type: Plain text
#, fuzzy, no-wrap
#| msgid "<div class=\"step-image\">[[!img install/inc/infography/switch-context.png link=\"no\" alt=\"\"]]</div>\n"
msgid "   [[!img install/inc/screenshots/bios_boot_menu.png link=\"no\" alt=\"\"]]\n"
msgstr "<div class=\"step-image\">[[!img install/inc/infography/switch-context.png link=\"no\" alt=\"\"]]</div>\n"

#. type: Bullet: '         1. '
msgid "Shut down the computer."
msgstr ""

#. type: Bullet: '   1. '
msgid "Make sure that the first USB stick is plugged in the computer."
>>>>>>> 18905505
msgstr ""

#. type: Plain text
#, no-wrap
<<<<<<< HEAD
msgid "   [[!img install/inc/screenshots/mac_startup_dvd.png class=\"\" link=\"no\" alt=\"Screen with the logo of an internal hard disk labeled 'Macintosh HD' and a DVD labelled 'Windows' (selected)\"]]\n"
=======
msgid ""
"   1. Identify the potential boot menu keys for the computer depending on\n"
"   the computer manufacturer in the following list:\n"
>>>>>>> 18905505
msgstr ""

#. type: Plain text
#, no-wrap
msgid ""
"      <table>\n"
"        <tr><th>Manufacturer</th><th>Key</th></tr>\n"
"        <tr><td>Acer</td><td>Esc, F12, F9</td></tr>\n"
"        <tr><td>Asus</td><td>Esc, F8</td></tr>\n"
"        <tr><td>Dell</td><td>F12</td></tr>\n"
"        <tr><td>Fujitsu</td><td>F12, Esc</td></tr>\n"
"        <tr><td>HP</td><td>Esc, F9</td></tr>\n"
"        <tr><td>Lenovo</td><td>F12, Novo, F8, F10</td></tr>\n"
"        <tr><td>Samsung</td><td>Esc, F12, F2</td></tr>\n"
"        <tr><td>Sony</td><td>F11, Esc, F10</td></tr>\n"
"        <tr><td>Toshiba</td><td>F12</td></tr>\n"
"        <tr><td>others&hellip;</td><td>F12, Esc</td></tr>\n"
"      </table>\n"
msgstr ""

#. type: Plain text
#, no-wrap
msgid "      Immediately press several times the first potential boot menu key identified in step 3.\n"
msgstr ""

#. type: Plain text
#, no-wrap
msgid ""
"      a. If a boot menu with a list of devices appears, select your USB stick\n"
"         and press <span class=\"keycap\">Enter</span>.\n"
msgstr ""

#. type: Plain text
#, no-wrap
msgid "      a. If the computer starts on another operating system, then:\n"
msgstr ""

#. type: Bullet: '         1. '
msgid "Press-and-hold the potential boot menu key identified in step 3."
msgstr ""

#. type: Bullet: '         1. '
msgid ""
"Switch on the computer again while holding the potential boot menu key "
"pressed."
msgstr ""

#. type: Plain text
#, no-wrap
msgid ""
"            a. If a boot menu with a list of devices appears, select your USB stick\n"
"               and press <span class=\"keycap\">Enter</span>.\n"
msgstr ""

#. type: Plain text
#, no-wrap
msgid ""
"            a. If the computer starts on another operating system or returns an\n"
"               error message, then shut down the computer again and repeat step\n"
"               4 for all the potential boot menu keys identified in step 3.\n"
msgstr ""

#. type: Plain text
#, no-wrap
msgid ""
"   If none of the potential boot menu keys identified in step 3 work or if\n"
"   the USB stick does not appear in the list, then try the second\n"
"   troubleshooting technique described below.\n"
msgstr ""

#. type: Plain text
#, no-wrap
msgid "   ### Check our list of known issues\n"
msgstr ""

#. type: Plain text
#, no-wrap
msgid ""
"   Similar problems might have been reported already for your model of computer\n"
"   in our [[list of known issues|support/known_issues]].\n"
msgstr ""

#. type: Plain text
#, no-wrap
msgid "   ### Edit the BIOS settings\n"
msgstr ""

#. type: Plain text
#, no-wrap
msgid "   You might need to edit the BIOS settings of the computer.\n"
msgstr ""

#. type: Plain text
#, no-wrap
msgid ""
"   <div class=\"tip\">\n"
"   <p>Search for the user manual of the computer on the website of its\n"
"   manufacturer to learn how to edit the BIOS settings:\n"
"   <ul>\n"
"     <li>[Acer](http://us.acer.com/ac/en/US/content/drivers)</li>\n"
"     <li>[Asus](https://www.asus.com/us/support/)</li>\n"
"     <li>[Dell](https://www.dell.com/support/home/us/en/19/Products/)</li>\n"
"     <li>[Fujitsu](https://www.fujitsu.com/global/support/products/software/manual/)</li>\n"
"     <li>[HP](https://support.hp.com/us-en/products/)</li>\n"
"     <li>[Lenovo](http://support.lenovo.com/us/en/)</li>\n"
"     <li>[Samsung](http://www.samsung.com/us/support/downloads)</li>\n"
"     <li>[Sony](http://esupport.sony.com/US)</li>\n"
"     <li>[Toshiba](http://support.toshiba.com/support/products?cat=Computers)</li>\n"
"   </ul>\n"
"   </p>\n"
"   </div>\n"
msgstr ""

#. type: Plain text
#, no-wrap
msgid ""
"   In the BIOS settings, try to apply the following changes one by one and\n"
"   restart the computer after each change. Some changes might not\n"
"   apply to certain computer models.\n"
msgstr ""

#. type: Plain text
#, no-wrap
msgid ""
"   <div class=\"caution\">\n"
"   <p>Take note of the changes that you apply to the BIOS settings, to be\n"
"   able to revert them if they prevent the computer to start on its usual\n"
"   operating system.</p>\n"
"   </div>\n"
msgstr ""

#. type: Plain text
#, no-wrap
msgid ""
"   1. Edit the **Boot Order**. Depending on the computer model you might\n"
"   see an entry for **removable devices** or **USB media**. Move this entry\n"
"   to the top of the list to force the computer to try to start from\n"
"   the first USB stick before starting from the internal hard disk.\n"
msgstr ""

#. type: Bullet: '   1. '
msgid "Disable **Fast boot**."
msgstr ""

#. type: Plain text
#, no-wrap
msgid ""
"   1. If the computer is configured to start with **legacy BIOS**, try to\n"
"   configure it to start with **UEFI**. Else, if the computer is configured\n"
"   to start with **UEFI**, try to configure it to start with **legacy\n"
"   BIOS**. To do so, try any of the following options if available:\n"
msgstr ""

#. type: Bullet: '      - '
msgid "Enable **Legacy mode**"
msgstr ""

#. type: Bullet: '      - '
msgid ""
"Disable **Secure boot** (see the [Microsoft documentation](https://docs."
"microsoft.com/en-us/windows-hardware/manufacture/desktop/disabling-secure-"
"boot))"
msgstr ""

#. type: Bullet: '      - '
msgid "Enable **CSM boot**"
msgstr ""

#. type: Bullet: '      - '
msgid "Disable **UEFI**"
msgstr ""

#. type: Bullet: '   1. '
msgid ""
"Try to upgrade the BIOS to the latest version provided by the manufacturer."
msgstr ""

#. type: Plain text
#, no-wrap
msgid "   ### Report the problem to our support team\n"
msgstr ""

#. type: Plain text
#, no-wrap
msgid ""
"   <div class=\"bug\">\n"
"   <p>If none of these options work, we are sorry but you might not be\n"
"   able to use Tails on this computer.</p>\n"
"   </div>\n"
msgstr ""

#. type: Plain text
#, no-wrap
msgid ""
<<<<<<< HEAD
"   <p>If your computer fails to start on the Tails DVD, then it might currently\n"
"   be impossible to start Tails on your Mac model.</p>\n"
=======
"   Please, [[send an email to our support team|support/talk]], including\n"
"   the following information:\n"
msgstr ""

#. type: Bullet: '   1. '
msgid "Which version of Tails are you trying to start?"
msgstr ""

#. type: Bullet: '   1. '
msgid "How did you verify the ISO image?"
msgstr ""

#. type: Bullet: '   1. '
msgid "Which is the brand and model of the computer?"
msgstr ""

#. type: Bullet: '   1. '
msgid ""
"What exactly happens when trying to start? Report the complete error message "
"that appears on the screen, if any."
msgstr ""

#. type: Bullet: '   1. '
msgid "Are you trying to start Tails on a USB stick or a DVD?"
msgstr ""

#. type: Bullet: '   1. '
msgid ""
"If you are trying to start on a USB stick, which program did you use to "
"install it:"
msgstr ""

#. type: Bullet: '      - '
msgid "<span class=\"application\">Etcher</span>,"
msgstr ""

#. type: Bullet: '      - '
msgid "<span class=\"application\">GNOME Disks</span>,"
msgstr ""

#. type: Bullet: '      - '
msgid "<span class=\"application\">Tails Installer</span>, or"
msgstr ""

#. type: Bullet: '      - '
msgid "<span class=\"command\">dd</span> on the command line?"
msgstr ""

#. type: Plain text
#, no-wrap
msgid "      Note that these are the only supported installation methods.\n"
msgstr ""

#. type: Bullet: '   1. '
msgid ""
"Have you been able to start Tails successfully on this computer before, from "
"another USB stick or DVD, or with another version of Tails? If so, which "
"ones?"
msgstr ""

#. type: Bullet: '   1. '
msgid "Does the same USB stick or DVD start successfully on other computers?"
msgstr ""

#. type: Plain text
#, no-wrap
msgid "     [[!img install/inc/screenshots/tails_boot_menu.png link=\"no\" alt=\"Black screen with Tails artwork. Boot Loader Menu with two options 'Tails' and 'Tails (Troubleshooting Mode)'.\"]]\n"
msgstr ""

#. type: Plain text
#, no-wrap
msgid ""
"   <div class=\"bug mac mac-clone\">\n"
"   <p>If your computer fails to start on the USB stick, then it might\n"
"   currently be impossible to start Tails on your Mac model.</p>\n"
>>>>>>> 18905505
"   </div>\n"
msgstr ""

#. type: Bullet: '1. '
msgid ""
"After 30&ndash;60 seconds, another screen called <span class=\"application"
"\">Tails Greeter</span> appears."
msgstr ""

#. type: Plain text
#, no-wrap
msgid ""
"   <div class=\"note\">\n"
"   <p>If the computer display the error message\n"
"   <span class=\"guilabel\">Error starting GDM with your graphics\n"
"   card</span>, refer to our [[list of known issues with graphics\n"
"   cards|support/known_issues/graphics]].</p>\n"
msgstr ""

#. type: Plain text
#, no-wrap
msgid ""
"   <p>If the computer stops responding or displays other error messages before\n"
"   getting to <span class=\"application\">Tails Greeter</span>, refer to\n"
"   [[!toggle id=\"not_entirely\" text=\"the troubleshooting section about\n"
"   Tails not starting entirely\"]].</p>\n"
"   </div>\n"
msgstr ""

#. type: Plain text
#, no-wrap
msgid "   [[!toggleable id=\"not_entirely\" text=\"\"\"\n"
msgstr ""

#. type: Plain text
#, no-wrap
msgid "   <span class=\"hide\">[[!toggle id=\"not_entirely\" text=\"\"]]</span>\n"
msgstr ""

#. type: Plain text
#, no-wrap
msgid ""
"   Troubleshooting\n"
"   ---------------\n"
msgstr ""

#. type: Plain text
#, no-wrap
msgid ""
"   Tails does not start entirely\n"
"   -----------------------------\n"
msgstr ""

#. type: Plain text
#, no-wrap
msgid ""
"   The following section applies if the <span class=\"application\">Boot Loader Menu</span> appears but not\n"
"   <span class=\"application\">Tails Greeter</span> when starting Tails.\n"
msgstr ""

#. type: Bullet: '   1. '
msgid "Restart the computer on the first USB stick."
msgstr ""

#. type: Plain text
#, no-wrap
msgid ""
"   1. In the <span class=\"application\">Boot Loader Menu</span>, choose the\n"
"   <span class=\"guilabel\">Troubleshooting Mode</span>\n"
"   which might work better on some computers.\n"
msgstr ""

#. type: Plain text
#, no-wrap
msgid ""
"   1. If the <span class=\"guilabel\">Troubleshooting Mode</span> does not work\n"
"   better, restart the computer again on the first USB stick.\n"
msgstr ""

#. type: Plain text
#, no-wrap
msgid ""
"   1. In the <span class=\"application\">Boot Loader Menu</span>, press\n"
"   <span class=\"keycap\">TAB</span>. A command line with a list\n"
"   of boot options appears at the bottom of the screen.\n"
msgstr ""

#. type: Plain text
#, no-wrap
msgid "      [[!img doc/first_steps/startup_options/boot-menu-with-options.png link=\"no\" alt=\"Black screen with Tails artwork and list of boot options\"]]\n"
msgstr ""

#. type: Bullet: '   1. '
msgid ""
"Press the <span class=\"keycap\">Backspace</span> key several times to "
"remove the <span class=\"code\">quiet</span> option from the command line."
msgstr ""

#. type: Bullet: '   1. '
msgid ""
"If Tails previously failed to start and displayed the <span class=\"code"
"\">Probing EDD (edd=off to disable)...</span> error, then type `edd=off` to "
"add this option to the command line."
msgstr ""

#. type: Bullet: '   1. '
msgid "Type `debug nosplash` to add these options to the command line."
msgstr ""

#. type: Bullet: '   1. '
msgid "To start Tails, press <span class=\"keycap\">Enter</span>."
msgstr ""

#. type: Bullet: '   1. '
msgid ""
"Hopefully, error messages now appear when starting Tails. You can [[send "
"them to our support team by email|support/talk]], for example by taking a "
"picture of the last screen and error messages."
msgstr ""

#. type: Bullet: '   1. '
msgid ""
"If the error message is <span class=\"code\">/bin/sh: can't access tty; job "
"control turned off</span> followed by <span class=\"code\">(initramfs)</"
"span>, then try removing the <span class=\"code\">live-media=removable</"
"span> option from the boot command line."
msgstr ""

#. type: Plain text
#, no-wrap
msgid ""
"      If removing <span class=\"code\">live-media=removable</span> allows you to start Tails, please\n"
"      report the problem to our [[support team|support/talk]].\n"
"      This contributes to improving the [[list\n"
"      of problematic USB sticks|support/known_issues#problematic-usb-sticks]].\n"
"      Then try installing Tails on another USB stick.\n"
msgstr ""

#. type: Plain text
#, no-wrap
msgid ""
"   <div class=\"caution\">\n"
"   <p>Removing the <span class=\"code\">live-media=removable</span> option\n"
"   might be dangerous. If an adversary had access to the computer and\n"
"   installed a malicious Tails on an internal hard disk, the computer\n"
"   might start on the malicious Tails instead of on the USB stick.</p>\n"
"   </div>\n"
msgstr ""

#. type: Plain text
#, no-wrap
msgid "   [[!img doc/first_steps/startup_options/tails-greeter-welcome-to-tails.png link=\"no\" alt=\"Tails Greeter: 'Welcome to Tails!'\"]]\n"
msgstr ""

#. type: Plain text
#, no-wrap
msgid ""
"1. In <span class=\"application\">Tails Greeter</span>, select your language and\n"
"keyboard layout in the <span class=\"guilabel\">Language & Region</span> section.\n"
"Click <span class=\"button\">Start Tails</span>.\n"
msgstr ""

#. type: Bullet: '1. '
msgid "After 15&ndash;30 seconds, the Tails desktop appears."
msgstr "Após 15&ndash;30 segundos, a área de trabalho do Tails aparece."

#. type: Plain text
#, no-wrap
msgid "   [[!img install/inc/screenshots/desktop.png link=\"no\" alt=\"Tails desktop\"]]\n"
msgstr ""

<<<<<<< HEAD
#. type: Plain text
#, no-wrap
msgid "<div class=\"trophy windows linux mac\">\n"
msgstr "<div class=\"trophy windows linux mac\">\n"

#. type: Plain text
#, no-wrap
msgid ""
"<p class=\"usb\">The most difficult part is over!\n"
"Now grab your second USB stick as it is time to install the final Tails on it.</p>\n"
msgstr ""

#. type: Plain text
#, no-wrap
msgid ""
"<p class=\"usb\">It is important to install the final Tails as it allows\n"
"you to store some of your documents and configuration\n"
"and benefit from automatic security upgrades.</p>\n"
msgstr ""
=======
#~ msgid "<div class=\"note clone\">\n"
#~ msgstr "<div class=\"note clone\">\n"
>>>>>>> 18905505
<|MERGE_RESOLUTION|>--- conflicted
+++ resolved
@@ -76,11 +76,7 @@
 
 #. type: Plain text
 #, no-wrap
-<<<<<<< HEAD
-msgid "   [[!img install/inc/qrcodes/tails_boum_org_install_mac_dvd.png class=\" qrcode\" link=\"no\" alt=\"\"]]\n"
-=======
 msgid "   [[!img install/inc/qrcodes/tails_boum_org_install_mac_usb.png class=\"mac qrcode\" link=\"no\" alt=\"\"]]\n"
->>>>>>> 18905505
 msgstr ""
 
 #. type: Plain text
@@ -128,10 +124,6 @@
 "     <span class=\"windows\">`https://tails.boum.org/install/win/usb/#back`</span>\n"
 "     <span class=\"mac\">`https://tails.boum.org/install/mac/usb/#back`</span>\n"
 "     <span class=\"mac-clone\">`https://tails.boum.org/install/mac/clone/#back`</span>\n"
-<<<<<<< HEAD
-"     <span class=\"debian\">`https://tails.boum.org/install/debian/usb/#back`</span>\n"
-=======
->>>>>>> 18905505
 "     <span class=\"expert\">`https://tails.boum.org/install/expert/usb/#back`</span>\n"
 "     <span class=\"linux\">`https://tails.boum.org/install/linux/usb/#back`</span>\n"
 "     <span class=\"upgrade-clone\">`https://tails.boum.org/upgrade/clone/#back`</span>\n"
@@ -143,11 +135,7 @@
 msgid ""
 "<h1 id=\"start-intermediary\" class=\"upgrade-tails\">Restart on the intermediary Tails</h1>\n"
 "<h1 id=\"start-other\" class=\"clone\">Restart on the other Tails</h1>\n"
-<<<<<<< HEAD
-"<h1 id=\"start-tails\" class=\"debian expert\">Restart on Tails</h1>\n"
-=======
 "<h1 id=\"start-tails\" class=\"windows linux mac expert\">Restart on Tails</h1>\n"
->>>>>>> 18905505
 msgstr ""
 
 #. type: Plain text
@@ -178,9 +166,6 @@
 
 #. type: Plain text
 #, no-wrap
-<<<<<<< HEAD
-msgid "[[!img install/inc/infography/restart-on-dvd.png link=\"no\" class=\"\" alt=\"Computer restarted on DVD\"]]\n"
-=======
 msgid ""
 "1. <p>\n"
 "     <span class=\"usb\">Shut down the computer while leaving the USB stick plugged in.</span>\n"
@@ -195,7 +180,6 @@
 
 #. type: Bullet: '   1. '
 msgid "Switch on the computer."
->>>>>>> 18905505
 msgstr ""
 
 #. type: Plain text
@@ -247,20 +231,8 @@
 #. type: Plain text
 #, no-wrap
 msgid ""
-<<<<<<< HEAD
-"1. <p>\n"
-"     <span class=\"usb\">Shut down the computer while leaving the <span class=\"windows linux mac\">first</span> USB stick plugged in.</span>\n"
-"   </p>\n"
-"   <p class=\"clone upgrade-tails\">Shut down the computer.</p>\n"
-"   <p class=\"clone\">Plug in the other Tails USB stick that you want to\n"
-"   <span class=\"install-clone debian windows linux mac\">install</span>\n"
-"   <span class=\"upgrade\">upgrade</span>\n"
-"   from.</p>\n"
-"   <p class=\"upgrade-tails\">Unplug your Tails USB stick while leaving the intermediary USB stick plugged in.</p>\n"
-=======
 "   Troubleshooting: Tails does not start at all\n"
 "   --------------------------------------------\n"
->>>>>>> 18905505
 msgstr ""
 
 #. type: Plain text
@@ -273,32 +245,19 @@
 #. type: Plain text
 #, no-wrap
 msgid ""
-<<<<<<< HEAD
-"   <span class=\"keycap\">Option</span> key (<span class=\"keycap\">Alt</span> key) until a list of possible startup\n"
-"   disks appears.</p>\n"
-=======
 "   It is quite common for computers not to start automatically on a\n"
 "   USB stick with Tails installed. Here are some troubleshooting techniques. You should try them\n"
 "   one after the other.\n"
->>>>>>> 18905505
-msgstr ""
-
-#. type: Plain text
-#, no-wrap
-<<<<<<< HEAD
-msgid "   [[!img install/inc/screenshots/mac_option_key.png class=\"\" link=\"no\" alt=\"'Option' or 'alt' key in the bottom left of Mac keyboard\"]]\n"
-=======
+msgstr ""
+
+#. type: Plain text
+#, no-wrap
 msgid "   ### Getting to the boot menu\n"
->>>>>>> 18905505
-msgstr ""
-
-#. type: Plain text
-#, no-wrap
-msgid ""
-<<<<<<< HEAD
-"   <span class=\"keycap\">Enter</span>. The DVD\n"
-"   might be labeled <span class=\"guilabel\">Windows</span> like in the following screenshot:</p>\n"
-=======
+msgstr ""
+
+#. type: Plain text
+#, no-wrap
+msgid ""
 "   On most computers, you can press a *boot menu key* to display a list of\n"
 "   possible devices to start from. The following instructions explain how\n"
 "   to display the boot menu and start on the USB stick. The following\n"
@@ -317,18 +276,13 @@
 
 #. type: Bullet: '   1. '
 msgid "Make sure that the first USB stick is plugged in the computer."
->>>>>>> 18905505
-msgstr ""
-
-#. type: Plain text
-#, no-wrap
-<<<<<<< HEAD
-msgid "   [[!img install/inc/screenshots/mac_startup_dvd.png class=\"\" link=\"no\" alt=\"Screen with the logo of an internal hard disk labeled 'Macintosh HD' and a DVD labelled 'Windows' (selected)\"]]\n"
-=======
+msgstr ""
+
+#. type: Plain text
+#, no-wrap
 msgid ""
 "   1. Identify the potential boot menu keys for the computer depending on\n"
 "   the computer manufacturer in the following list:\n"
->>>>>>> 18905505
 msgstr ""
 
 #. type: Plain text
@@ -523,10 +477,6 @@
 #. type: Plain text
 #, no-wrap
 msgid ""
-<<<<<<< HEAD
-"   <p>If your computer fails to start on the Tails DVD, then it might currently\n"
-"   be impossible to start Tails on your Mac model.</p>\n"
-=======
 "   Please, [[send an email to our support team|support/talk]], including\n"
 "   the following information:\n"
 msgstr ""
@@ -602,7 +552,6 @@
 "   <div class=\"bug mac mac-clone\">\n"
 "   <p>If your computer fails to start on the USB stick, then it might\n"
 "   currently be impossible to start Tails on your Mac model.</p>\n"
->>>>>>> 18905505
 "   </div>\n"
 msgstr ""
 
@@ -774,27 +723,5 @@
 msgid "   [[!img install/inc/screenshots/desktop.png link=\"no\" alt=\"Tails desktop\"]]\n"
 msgstr ""
 
-<<<<<<< HEAD
-#. type: Plain text
-#, no-wrap
-msgid "<div class=\"trophy windows linux mac\">\n"
-msgstr "<div class=\"trophy windows linux mac\">\n"
-
-#. type: Plain text
-#, no-wrap
-msgid ""
-"<p class=\"usb\">The most difficult part is over!\n"
-"Now grab your second USB stick as it is time to install the final Tails on it.</p>\n"
-msgstr ""
-
-#. type: Plain text
-#, no-wrap
-msgid ""
-"<p class=\"usb\">It is important to install the final Tails as it allows\n"
-"you to store some of your documents and configuration\n"
-"and benefit from automatic security upgrades.</p>\n"
-msgstr ""
-=======
 #~ msgid "<div class=\"note clone\">\n"
-#~ msgstr "<div class=\"note clone\">\n"
->>>>>>> 18905505
+#~ msgstr "<div class=\"note clone\">\n"