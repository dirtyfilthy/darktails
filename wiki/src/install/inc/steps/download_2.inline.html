--- conflicted
+++ resolved
@@ -9,15 +9,9 @@
     <h2>Direct download</h2>
 
     <div class="supported-browser no-js">
-<<<<<<< HEAD
       <h3><span class="step-number"><span class="debian windows linux mac-usb mac-dvd upgrade-tails">1.</span>1.</span>Download Tails</h3>
       <a href="[[!inline pages="inc/stable_amd64_iso_url" raw="yes" sort="age"]]" id="download-iso" class="use-mirror-pool btn btn-primary indent">Download Tails [[!inline pages="inc/stable_amd64_version" raw="yes" sort="age"]] ISO image (<span class="remove-extra-space">[[!inline pages="inc/stable_amd64_iso_size" raw="yes" sort="age"]]</span>)</a>
-      <p class="indent"><a id="already-downloaded">I already downloaded Tails [[!inline pages="inc/stable_amd64_version" raw="yes" sort="age"]]</a></p>
-=======
-      <h3><span class="step-number">1.</span>Download Tails</h3>
-      <a href="[[!inline pages="inc/stable_amd64_iso_url" raw="yes" sort="age"]]" id="download-iso" class="use-mirror-pool btn btn-primary indent">Download Tails 3.1 ISO image (1.2 GB)</a>
-      <p class="indent"><a id="already-downloaded">I already downloaded Tails 3.1.</a></p>
->>>>>>> af15d06a
+      <p class="indent"><a id="already-downloaded">I already downloaded Tails [[!inline pages="inc/stable_amd64_version" raw="yes" sort="age"]].</a></p>
 
       <div id="step-verify-direct">
         <h3><span class="step-number"><span class="debian windows linux mac-usb mac-dvd upgrade-tails">1.</span>2.</span>Verify your download using your browser</h3>
