<div id="activate-tails-verification"></div> <!-- Needed to activate the verification extension -->
<div id="extension-version">0.9</div> <!-- Minimum version of the extension -->

<h1 class="debian windows linux mac-usb mac-dvd dvd vm upgrade-tails">Download Tails [[!inline pages="inc/stable_amd64_version" raw="yes" sort="age"]]</h1>

<div class="row">

  <div class="col-md-6"> <!-- Direct download -->
    <h2>Direct download</h2>

    <div class="supported-browser no-js">
<<<<<<< HEAD
      <h3><span class="step-number"><span class="debian windows linux mac-usb mac-dvd upgrade-tails">1.</span>1.</span>Download Tails</h3>
      <a id="download-iso" class="btn btn-primary indent">Download Tails [[!inline pages="inc/stable_amd64_version" raw="yes" sort="age"]] ISO image (<span class="remove-extra-space">[[!inline pages="inc/stable_amd64_iso_size" raw="yes" sort="age"]]</span>)</a>
=======
      <h3><span class="step-number">1.</span>Download Tails</h3>
      <a href="[[!inline pages="inc/stable_amd64_iso_url" raw="yes" sort="age"]]" id="download-iso" class="use-mirror-pool btn btn-primary indent">Download Tails 3.1 ISO image (1.2 GB)</a>
>>>>>>> 952ed0c9

      <div id="step-verify-direct">
        <h3><span class="step-number"><span class="debian windows linux mac-usb mac-dvd upgrade-tails">1.</span>2.</span>Verify your download using your browser</h3>
        <div class="caution indent">
          <p><b>For your security, always verify your download!</b><br/>
                Our browser extension makes it quick and easy.</p>
          <p class="floating-toggleable-link">[[!toggle id="why-verify" text="Why?"]]</p>

          <div id="why-verify" class="floating-toggleable">
          [[!toggleable id="why-verify" text="""
          [[!toggle id="why-verify" text="X"]]
          <p>With an unverified download, you might:</p>
          <ul>
            <li>Lose time if your download is incomplete or broken due to an error during the download.
                This is quite frequent.</li>
            <li>Get hacked while using Tails if our download mirrors have been compromised and are serving malicious downloads.<br/>
                <a href="http://blog.linuxmint.com/?p=2994">This already happened to other operating systems.</a></li>
            <li>Get hacked while using Tails if your download is modified on the fly by an attacker on the network.<br/>
                <a href="https://en.wikipedia.org/wiki/DigiNotar">This is possible for strong adversaries.</a></li>
          </ul>
          """]]
          </div>

        </div>
        <div id="install-extension" class="indent">
          <a href="https://addons.mozilla.org/firefox/downloads/file/764332/tails_verification-latest.xpi" class="install-extension-btn supported-browser firefox btn btn-primary">Install <u>Tails Verification</u> extension (no restart)</a>
          <a class="install-extension-btn supported-browser chrome btn btn-primary">Install <u>Tails Verification</u> extension (no restart)</a>
          <a href="https://addons.mozilla.org/firefox/downloads/file/764332/tails_verification-latest.xpi" class="install-extension-btn no-js btn btn-primary">Install extension for <u>Firefox and Tor Browser</u> (no restart)</a>
          <a href="https://chrome.google.com/webstore/detail/tails-verification/gaghffbplpialpoeclgjkkbknblfajdl/" target="_blank" class="install-extension-btn no-js btn btn-primary">Install extension for <u>Chrome and Chromium</u> (no restart)</a>
        </div>
        <div id="update-extension" class="indent block">
          <p>Your extension is an older version.</p>
          <a href="https://addons.mozilla.org/firefox/downloads/file/764332/tails_verification-latest.xpi" class="install-extension-btn firefox btn btn-primary">Update extension (no restart)</a>
          <a class="install-extension-btn chrome btn btn-primary">Update extension (no restart)</a>
        </div>
        <div id="verification" class="indent block">
          <p id="extension-installed" class="block"><u>Tails Verification</u> extension Installed!</p>
          <!--<a id="verify-download" class="btn btn-primary">Verify download&hellip;</a>-->
          <label id="verify-download-wrapper" class="btn btn-primary btn-verify">
            Verify download&hellip;
            <input id="verify-download" type="file"/>
          </label>
          <div id="verifying-download">
            <p>Verifying <span id="filename">$FILENAME</span>&hellip;</p>
            <div class="progress">
              <div id="progress-bar" class="progress-bar" role="progressbar" style="width: 0%" aria-valuenow="0" aria-valuemin="0" aria-valuemax="100"></div>
            </div>
          </div>
          <p id="verification-successful" class="block">Verification successful!</p>
          <div id="verification-failed">
            <p><b>Verification failed!</b></p>
            <p><a href="[[!inline pages="inc/stable_amd64_iso_url" raw="yes" sort="age"]]" id="download-iso-again" class="use-mirror-pool">Please try to download again&hellip;</a></p>
            <p class="floating-toggleable-link">[[!toggle id="why-failed" text="Why?"]]</p>

            <div id="why-failed" class="floating-toggleable">
            [[!toggleable id="why-failed" text="""
            [[!toggle id="why-failed" text="X"]]
            <p>Most likely, the verification failed because of an error
            or interruption during the download.</p>

            <p>Less likely, the verification might have failed because
            of a malicious download from our download mirrors or due to
            a network attack in your country or local network.</p>

            <p>Downloading again is usually enough to fix this
            problem.</p>
            """]]
            </div>

          </div>
          <div id="verification-failed-again">
            <p><b>Verification failed again!</b></p>
            <p>Please try to download again from a different place or a different computer&hellip;</p>
            <p class="floating-toggleable-link">[[!toggle id="why-failed-again" text="Why?"]]</p>

            <div id="why-failed-again" class="floating-toggleable">
            [[!toggleable id="why-failed-again" text="""
            [[!toggle id="why-failed-again" text="X"]]
            <p>The verification might have failed again because of:</p>
            <ul>
              <li>A software problem in our verification extension</li>
              <li>A malicious download from our download mirrors</li>
              <li>A network attack in your country or local network</li>
            </ul>

            <p>Trying from a different place or a different computer might solve any of these issues.</p>
            """]]
            </div>
          </div>
        </div>
      </div>

      <div id="step-continue-direct">
        <h3><span class="step-number"><span class="debian windows linux mac-usb mac-dvd upgrade-tails">1.</span>3.</span>Continue installing</h3>
      </div>
      <div id="continue-link-direct" class="indent">
        <div id="skip-download-direct">
          <span class="debian">[[Skip download|debian/usb]]</span>
          <span class="windows">[[Skip download|win/usb]]</span>
          <span class="linux">[[Skip download|linux/usb]]</span>
          <span class="mac-usb">[[Skip download|mac/usb]]</span>
          <span class="mac-dvd">[[Skip download|mac/dvd]]</span>
          <span class="dvd">[[Skip download|dvd]]</span>
          <span class="vm">[[Skip download|doc/advanced_topics/virtualization]]</span>
          <span class="upgrade-tails">[[Skip download|upgrade/tails]]</span>
        </div>
        <div id="skip-verification-direct">
          <span class="debian">[[Skip verification|debian/usb]]</span>
          <span class="windows">[[Skip verification|win/usb]]</span>
          <span class="linux">[[Skip verification|linux/usb]]</span>
          <span class="mac-usb">[[Skip verification|mac/usb]]</span>
          <span class="mac-dvd">[[Skip verification|mac/dvd]]</span>
          <span class="dvd">[[Skip verification|dvd]]</span>
          <span class="vm">[[Skip verification|doc/advanced_topics/virtualization]]</span>
          <span class="upgrade-tails">[[Skip verification|upgrade/tails]]</span>
        </div>
        <div id="next-direct">
          <div class="btn btn-primary debian windows linux mac-usb mac-dvd upgrade-tails">
            <span class="debian">[[Next: Install <em>Tails Installer</em>|debian/usb]]</span>
            <span class="windows">[[Next: Install an intermediary Tails|win/usb]]</span>
            <span class="linux">[[Next: Install an intermediary Tails|linux/usb]]</span>
            <span class="mac-usb">[[Next: Install an intermediary Tails|mac/usb]]</span>
            <span class="mac-dvd">[[Next: Burn a Tails DVD|mac/dvd]]</span>
            <span class="upgrade-tails">[[Next: Install an intermediary Tails|upgrade/tails]]</span>
            (<span class="next-counter"></span>)
          </div>
          <div class="btn btn-primary dvd vm">
            <span class="dvd">[[Next: Burning Tails on a DVD|dvd]]</span>
            <span class="vm">[[Next: Virtualization|doc/advanced_topics/virtualization]]</span>
          </div>
          <ul class="download-only">
            <li>[[From Windows|install/win/usb]]</li>
            <li>[[From Debian, Ubuntu, or Mint|install/debian/usb]]</li>
            <li>[[From other Linux distributions|install/linux/usb]]</li>
            <li>[[From macOS by burning a DVD first|install/mac/dvd]]</li>
            <li>[[From macOS and the command line|install/mac/usb]]</li>
          </ul>
        </div>
      </div>
    </div> <!-- Supported browser & No JS -->

    <div class="outdated-browser unsupported-browser">
      <p>You are using <u><b><span id="detected-browser">$DETECTED-BROWSER</span></b></u>.</p>
      <p>Direct download is only available for:</p>
      <ul>
        <li>Firefox <span id="min-version-firefox">$MINVER-FIREFOX</span> and later (<a href="https://www.mozilla.org/firefox/new/">Download</a>)</li>
        <li>Chrome and Chromium <span id="min-version-chrome">$MINVER-CHROME</span> and later (<a href="https://www.google.com/chrome/">Download</a>)</li>
        <li>Tor Browser <span id="min-version-tor-browser">$MINVER-TOR-BROWSER</span> and later (<a href="https://www.torproject.org/download/download-easy.html">Download</a>)</li>
      </ul>
    </div>
    <div class="outdated-browser">
      <p>Please update your browser to the latest version.</p>
    </div>
    <div class="unsupported-browser">
      <div class="caution">
        <p><b>For your security, always verify your download!</b><br/>
              Our browser extension for Firefox, Chrome, Chromium, and Tor Browser makes this quick and easy.</p>
        <p><a>Why?</a></p>
      </div>
      <p>Copy and paste this link in Firefox, Chrome, Chromium, or Tor Browser:</p>
      <p>https://tails.boum.org/install/download/</p>
    </div> <!-- Outdated browser -->
  </div> <!-- Direct download -->

  <div class="col-md-6">
    <h2>BitTorrent download</h2>
    <p class="floating-toggleable-link">[[!toggle id="what-is-bittorrent" text="What is BitTorrent?"]]</p>

    <div id="what-is-bittorrent" class="floating-toggleable">
    [[!toggleable id="what-is-bittorrent" text="""
    [[!toggle id="what-is-bittorrent" text="X"]]
    <p>BitTorrent is a peer-to-peer technology for file sharing that makes your
    download faster and easier to resume.</p>

    <p>You need to install a BitTorrent software on your computer, like
    <a href="https://transmissionbt.com/">Transmission</a> (for Windows, macOS, and Linux).</p>

    <p>BitTorrent doesn't work over Tor or in Tails.</p>
    """]]
    </div>

<<<<<<< HEAD
    <h3><span class="step-number"><span class="debian windows linux mac-usb mac-dvd upgrade-tails">1.</span>1.</span>Download Tails (Torrent file)</h3>
    <a id="download-torrent" class="btn btn-primary indent">Download Tails [[!inline pages="inc/stable_amd64_version" raw="yes" sort="age"]] Torrent file</a>
=======
    <h3><span class="step-number">1.</span>Download Tails (Torrent file)</h3>
    <a href="[[!inline pages="inc/stable_amd64_torrent_url" raw="yes" sort="age"]]" id="download-torrent" class="btn btn-primary indent">Download Tails 3.1 Torrent file</a>
>>>>>>> 952ed0c9

    <div id="step-verify-bittorrent">
      <h3><span class="step-number"><span class="debian windows linux mac-usb mac-dvd upgrade-tails">1.</span>2.</span>Verify your download using BitTorrent</h3>
      <p class="indent">Your BitTorrent client will automatically verify your download when it is complete.</p>
    </div>

    <div id="step-continue-bittorrent">
      <h3><span class="step-number"><span class="debian windows linux mac-usb mac-dvd upgrade-tails">1.</span>3.</span>Continue installing</h3>
    </div>
    <div id="continue-link-bittorrent" class="indent">
      <div id="skip-download-bittorrent">
        <span class="debian">[[Skip download|debian/usb]]</span>
        <span class="windows">[[Skip download|win/usb]]</span>
        <span class="linux">[[Skip download|linux/usb]]</span>
        <span class="mac-usb">[[Skip download|mac/usb]]</span>
        <span class="mac-dvd">[[Skip download|mac/dvd]]</span>
        <span class="dvd">[[Skip download|dvd]]</span>
        <span class="vm">[[Skip download|doc/advanced_topics/virtualization]]</span>
        <span class="upgrade-tails">[[Skip download|upgrade/tails]]</span>
      </div>
      <div id="next-bittorrent">
        <div class="btn btn-primary debian windows linux mac-usb mac-dvd upgrade-tails">
          <span class="debian">[[Next: Install <em>Tails Installer</em>|debian/usb]]</span>
          <span class="windows">[[Next: Install an intermediary Tails|win/usb]]</span>
          <span class="linux">[[Next: Install an intermediary Tails|linux/usb]]</span>
          <span class="mac-usb">[[Next: Install an intermediary Tails|mac/usb]]</span>
          <span class="mac-dvd">[[Next: Burn a Tails DVD|mac/dvd]]</span>
          <span class="upgrade-tails">[[Next: Install an intermediary Tails|upgrade/tails]]</span>
          (<span class="next-counter"></span>)
        </div>
        <div class="btn btn-primary dvd vm">
          <span class="dvd">[[Next: Burning Tails on a DVD|dvd]]</span>
          <span class="vm">[[Next: Virtualization|doc/advanced_topics/virtualization]]</span>
        </div>
        <ul class="download-only">
          <li>[[From Windows|install/win/usb]]</li>
          <li>[[From Debian, Ubuntu, or Mint|install/debian/usb]]</li>
          <li>[[From other Linux distributions|install/linux/usb]]</li>
          <li>[[From macOS by burning a DVD first|install/mac/dvd]]</li>
          <li>[[From macOS and the command line|install/mac/usb]]</li>
        </ul>
      </div>
    </div>
  </div> <!-- BitTorrent download -->

</div>

<h1>Download and verify using OpenPGP</h1>

<p>These instructions are for people who are already familiar with basic
usage of OpenPGP and have <em>GPG</em> installed but might need guidance on
performing the verification.</p>

<p>If you are not familiar with OpenPGP, download using either [[our
Firefox extension or BitTorrent|install/download]] instead.</p>

<ol>
  <li>
   <p>Download the <a href='[[!inline pages="inc/stable_amd64_iso_url" raw="yes" sort="age"]]' class="use-mirror-pool">
   Tails [[!inline pages="inc/stable_amd64_version" raw="yes" sort="age"]] ISO image</a>
   (<span class="remove-extra-space">[[!inline pages="inc/stable_amd64_iso_size" raw="yes" sort="age"]]</span>).</p>
  </li>

  <li>
   <p>Download the <a href='[[!inline pages="inc/stable_amd64_iso_sig_url" raw="yes" sort="age"]]'>
   Tails [[!inline pages="inc/stable_amd64_version" raw="yes" sort="age"]] OpenPGP signature</a>
   and save it to the same folder where
   you saved the ISO image.</p>
  </li>

  <li>
   <p>If you are doing the verification for the first time, download the
   [[Tails signing key|tails-signing.key]] and import it in your keyring.
   If you are working from Tails, the signing key is already included.</p>

   <p>All our ISO images are signed with the same signing key, so you only
   have to import it once. Still, you have to verify the ISO image every
   time you download a new one.</p>

   <div class="tip">

   <p>This download of the Tails signing key is protected using HTTPS.
   But you could still download a malicious signing key if our website is
   compromised or if you are victim of a [[man-in-the-middle
   attack|doc/about/warning#man-in-the-middle]].</p>

   <p>For additional verification, you can <a href="#wot">authenticate
   the signing key through the OpenPGP Web of Trust</a>.</p>

   </div>
  </li>
</ol>

<h2>Verify the ISO image</h2>

<p>This section provides simplified instructions:</p>

<ul>
  <li><a href="#windows">In Windows with <span class="application">Gpg4win</span></a></li>
  <li><a href="#mac">In macOS with <span class="application">GPGTools</span></a></li>
  <li><a href="#tails">In Tails</a></li>
  <li><a href="#command-line">Using the command line</a></li>
</ul>

<div class="caution">

<p>As explained above in step 3, this simple OpenPGP verification
provides a level of verification equivalent to HTTPS, like the [[Firefox
extension or BitTorrent|install/download]], unless you also
<a href="#wot">authenticate the signing key through the OpenPGP Web of Trust</a>.</p>

</div>

<a id="windows"></a>

<h3>In Windows with <span class="application">Gpg4win</span></h3>

<p>See the [[<span class="application">Gpg4win</span> documentation on
verifying signatures|http://www.gpg4win.org/doc/en/gpg4win-compendium_24.html#id4]].</p>

<p>Verify the date of the signature to make sure that you downloaded the latest version.</p>

<p>If the following warning appears:</p>

<pre>
Not enough information to check the signature validity.
Signed on ... by tails@boum.org (Key ID: 0x58ACD84F
The validity of the signature cannot be verified.
</pre>

<p>Then the ISO image is still correct according to the signing key that you
downloaded. To remove this warning you need to <a href="#wot">authenticate the
signing key through the OpenPGP Web of Trust</a>.</p>

<a id="mac"></a>

<h3>In macOS using <span class="application">GPGTools</span></h3>

<ol>
  <li>
   Open <span class="application">Finder</span> and navigate to the
   folder where you saved the ISO image and the signature.
  </li>

  <li>
   Right-click on the ISO image and choose
   <span class="guimenuchoice">
     <span class="guisubmenu">Services</span> ▸
     <span class="guimenuitem">OpenPGP: Verify Signature of File</span></span>.
  </li>
</ol>

<a id="tails"></a>

<h3>In Tails</h3>

<ol>
  <li>
   Open the file browser and navigate to the folder where you saved the
   ISO image and the signature.
  </li>

  <li>
   Right-click on the signature and choose <span class="guimenuitem">Open With
   Verify Signature</span>.
  </li>

  <li>
   The verification of the ISO image starts automatically:

   <p>[[!img install/inc/screenshots/verifying_in_tails.png link="no"]]</p>
  </li>

  <li>
   After the verification finishes, click on the notification counter in
   the bottom-right corner and on the notification with a transparent
   background on the right of the notification area:

   <p>[[!img install/inc/screenshots/notification_in_tails.png link="no"]]</p>

   <p>Verify the date of the signature to make sure that you downloaded the latest version.</p>
  </li>
</ol>

<a id="command-line"></a>

<h3>Using the command line</h3>

<ol>

  <li>
   Open a terminal and navigate to the folder where you saved the ISO
   image and the signature.
  </li>

  <li>
   <p>Execute:</p>

   <p class="pre">[[!inline pages="inc/stable_amd64_gpg_verify" raw="yes" sort="age"]]</p>

   <p>The output of this command should be the following:</p>

   <p class="pre">[[!inline pages="inc/stable_amd64_gpg_signature_output" raw="yes" sort="age"]]</p>

   <p>Verify the date of the signature to make sure that you downloaded the latest version.</p>

   <p>If the output also includes:</p>

   <p class="pre">
   gpg: WARNING: This key is not certified with a trusted signature!<br/>
   gpg:          There is no indication that the signature belongs to the owner.<br/>
   </p>

   <p>Then the ISO image is still correct according to the signing key that you
   downloaded. To remove this warning you need to <a href="#wot">authenticate
   the signing key through the OpenPGP Web of Trust</a>.</p>
  </li>

<a id="wot"></a>

<h2>Authenticate the signing key through the OpenPGP Web of Trust</h2>

<p>The verification techniques presented until now ([[Firefox extension,
BitTorrent|install/download]], or OpenPGP verification) all rely on some
information being securely downloaded using HTTPS from our website:</p>

<ul>
  <li>The <em>checksum</em> for the Firefox extension</li>
  <li>The <em>Torrent file</em> for BitTorrent</li>
  <li>The <em>Tails signing key</em> for the OpenPGP verification</li>
</ul>

<p>But, while doing so, you could download malicious information if our
website is compromised or if you are victim of a [[man-in-the-middle
attack|doc/about/warning#man-in-the-middle]].</p>

<p>The OpenPGP verification is the only technique that allows you to verify the ISO image even better
by also authenticating the Tails signing key through the OpenPGP Web of
Trust. Relying on the OpenPGP Web of Trust is the only way to completely
protect you from malicious downloads.</p>

<div class="note">

<p>If you are verifying an ISO image from inside Tails already, for
example to do a manual upgrade, then the Tails signing key is already
included in Tails. You can trust this signing key as much as you are trusting your
Tails installation already because you are not downloading it.</p>

</div>

<p>One of the inherent problems of standard HTTPS is that the trust we usually put
in a website is defined by certificate authorities: a hierarchical and closed
set of companies and governmental institutions approved by your web browser vendor.
This model of trust has long been criticized and proved several times to be
vulnerable to attacks [[as explained on our warning page|doc/about/warning#man-in-the-middle]].</p>

<p>We believe that, instead, users should be given the final say when trusting a
website, and that designation of trust should be done on the basis of human
interactions.</p>

<p>The OpenPGP [[!wikipedia Web_of_Trust]] is a
decentralized trust model based on OpenPGP keys that can help solving
this problem. Let's see this with an example:</p>

<ol>
  <li>
   <em>You are friend with Alice and really trust her way of managing
   OpenPGP keys. So you are trusting Alice's key.</em>
  </li>

  <li>
   <em>Furthermore, Alice met Bob, a Tails developer, in a conference and certified
   Bob's key. So Alice is trusting Bob's key.</em>
  </li>

  <li>
    <em>Bob is a Tails developer who directly owns the Tails signing key. So
   Bob fully trusts the Tails signing key.</em>
  </li>
</ol>

<p>In this scenario, Alice found a path to trust the Tails signing key
without the need to rely on certificate authorities.</p>

<div class="tip">

<p>If you are on Debian, Ubuntu, or Linux Mint, you can install the
<code>debian-keyring</code> package which contains the OpenPGP keys of
all Debian developers. Some Debian developers have certified the Tails
signing key and you can use these certifications to build a trust path.
This technique is explained in detail in our instructions on
[[installing Tails from Debian, Ubuntu, or Linux Mint using the command
line|install/expert/usb]].</p>

</div>

<p>Relying on the Web of Trust requires both caution and intelligent supervision
by the users. The technical details are outside of the scope of this document.</p>

<p>Since the Web of Trust is actually based on human relationships and
real-life interactions, the best is to get in touch with people
knowledgeable about OpenPGP and build trust relationships in order to
find your own trust path to the Tails signing key.</p>

<p>For example, you can start by contacting a local [[!wikipedia Linux_User_Group]],
[[an organization offering Tails training|support/learn]], or other Tails
enthusiasts near you and exchange about their OpenPGP practices.</p>

<div class="tip">

<p>After you built a trust path, you can certify the Tails signing key by
signing it with your own key to get rid of some warnings during the
verification process.</p>

</div>

<h2>Further reading on OpenPGP</h2>

<ul>
  <li>[[!wikipedia GnuPG desc="Wikipedia: %s"]], a free OpenPGP software</li>
  <li>[[Apache: How To OpenPGP|http://www.apache.org/dev/openpgp.html]]</li>
  <li>[[Debian: Keysigning|http://www.debian.org/events/keysigning]], a
  tutorial on signing keys of other people</li>
  <li>[[rubin.ch: Explanation of the web of trust of PGP|http://www.rubin.ch/pgp/weboftrust.en.html]]</li>
  <li>[[Gpg4win: Certificate
  inspection|http://www.gpg4win.org/doc/en/gpg4win-compendium_16.html]],
  instructions to manage key trust with Gpg4win</li>
</ul><|MERGE_RESOLUTION|>--- conflicted
+++ resolved
@@ -9,13 +9,8 @@
     <h2>Direct download</h2>
 
     <div class="supported-browser no-js">
-<<<<<<< HEAD
       <h3><span class="step-number"><span class="debian windows linux mac-usb mac-dvd upgrade-tails">1.</span>1.</span>Download Tails</h3>
-      <a id="download-iso" class="btn btn-primary indent">Download Tails [[!inline pages="inc/stable_amd64_version" raw="yes" sort="age"]] ISO image (<span class="remove-extra-space">[[!inline pages="inc/stable_amd64_iso_size" raw="yes" sort="age"]]</span>)</a>
-=======
-      <h3><span class="step-number">1.</span>Download Tails</h3>
-      <a href="[[!inline pages="inc/stable_amd64_iso_url" raw="yes" sort="age"]]" id="download-iso" class="use-mirror-pool btn btn-primary indent">Download Tails 3.1 ISO image (1.2 GB)</a>
->>>>>>> 952ed0c9
+      <a href="[[!inline pages="inc/stable_amd64_iso_url" raw="yes" sort="age"]]" id="download-iso" class="use-mirror-pool btn btn-primary indent">Download Tails [[!inline pages="inc/stable_amd64_version" raw="yes" sort="age"]] ISO image (<span class="remove-extra-space">[[!inline pages="inc/stable_amd64_iso_size" raw="yes" sort="age"]]</span>)</a>
 
       <div id="step-verify-direct">
         <h3><span class="step-number"><span class="debian windows linux mac-usb mac-dvd upgrade-tails">1.</span>2.</span>Verify your download using your browser</h3>
@@ -197,13 +192,8 @@
     """]]
     </div>
 
-<<<<<<< HEAD
     <h3><span class="step-number"><span class="debian windows linux mac-usb mac-dvd upgrade-tails">1.</span>1.</span>Download Tails (Torrent file)</h3>
-    <a id="download-torrent" class="btn btn-primary indent">Download Tails [[!inline pages="inc/stable_amd64_version" raw="yes" sort="age"]] Torrent file</a>
-=======
-    <h3><span class="step-number">1.</span>Download Tails (Torrent file)</h3>
-    <a href="[[!inline pages="inc/stable_amd64_torrent_url" raw="yes" sort="age"]]" id="download-torrent" class="btn btn-primary indent">Download Tails 3.1 Torrent file</a>
->>>>>>> 952ed0c9
+    <a href="[[!inline pages="inc/stable_amd64_torrent_url" raw="yes" sort="age"]]" id="download-torrent" class="btn btn-primary indent">Download Tails [[!inline pages="inc/stable_amd64_version" raw="yes" sort="age"]] Torrent file</a>
 
     <div id="step-verify-bittorrent">
       <h3><span class="step-number"><span class="debian windows linux mac-usb mac-dvd upgrade-tails">1.</span>2.</span>Verify your download using BitTorrent</h3>
