--- conflicted
+++ resolved
@@ -5,14 +5,10 @@
 #
 msgid ""
 msgstr ""
-<<<<<<< HEAD
+
 
 "Project-Id-Version: PACKAGE VERSION\n"
 "POT-Creation-Date: 2016-08-17 09:18+0300\n"
-=======
-"Project-Id-Version: transitails 1\n"
-"POT-Creation-Date: 2016-05-17 09:40+0200\n"
->>>>>>> def1062e
 "PO-Revision-Date: 2016-07-24 18:14-0000\n"
 "Last-Translator: ignifugo <ignifugo@insicuri.net>\n"
 "Language-Team: trasnsitails <LL@li.org>\n"
@@ -112,7 +108,7 @@
 
 #. type: Plain text
 #, no-wrap
-<<<<<<< HEAD
+
 
 msgid "[[!img install/inc/infography/plug-usb.png link=\"no\" class=\"debian\" alt=\"USB stick plugged on the right\"]]\n"
 msgstr ""
@@ -131,25 +127,7 @@
 #, no-wrap
 msgid "[[!img install/inc/infography/plug-upgraded-usb.png link=\"no\" class=\"upgrade-clone upgrade-tails\" alt=\"Second USB stick plugged on the right\"]]\n"
 msgstr ""
-=======
-msgid "[[!img install/inc/infography/plug-usb.png link=\"no\" class=\"debian\"]]\n"
-msgstr "[[!img install/inc/infography/plug-usb.png link=\"no\" class=\"debian\"]]\n"
-
-#. type: Plain text
-#, no-wrap
-msgid "[[!img install/inc/infography/plug-second-usb.png link=\"no\" class=\"windows linux mac-usb install-clone mac-clone\"]]\n"
-msgstr "[[!img install/inc/infography/plug-second-usb.png link=\"no\" class=\"windows linux mac-usb install-clone mac-clone\"]]\n"
-
-#. type: Plain text
-#, no-wrap
-msgid "[[!img install/inc/infography/plug-tails-usb.png link=\"no\" class=\"mac-dvd\"]]\n"
-msgstr "[[!img install/inc/infography/plug-tails-usb.png link=\"no\" class=\"mac-dvd\"]]\n"
-
-#. type: Plain text
-#, no-wrap
-msgid "[[!img install/inc/infography/plug-upgraded-usb.png link=\"no\" class=\"upgrade-clone upgrade-tails\"]]\n"
-msgstr "[[!img install/inc/infography/plug-upgraded-usb.png link=\"no\" class=\"upgrade-clone upgrade-tails\"]]\n"
->>>>>>> def1062e
+
 
 #. type: Bullet: '1. '
 msgid ""
@@ -198,14 +176,10 @@
 
 #. type: Plain text
 #, no-wrap
-<<<<<<< HEAD
+
 
 msgid "   [[!img install/inc/icons/tails-installer.png link=\"no\" alt=\"Tails Installer\"]]\n"
 msgstr ""
-=======
-msgid "   [[!img install/inc/icons/tails-installer.png link=\"no\"]]\n"
-msgstr "   [[!img install/inc/icons/tails-installer.png link=\"no\"]]\n"
->>>>>>> def1062e
 
 #. type: Plain text
 #, no-wrap
@@ -224,7 +198,7 @@
 
 #. type: Plain text
 #, no-wrap
-<<<<<<< HEAD
+
 
 msgid "   [[!img install/inc/screenshots/tails_installer_in_tails.png link=\"no\" class=\"screenshot windows linux mac upgrade install-clone\" alt=\"Tails Installer: 'Install by cloning', 'Upgrade by cloning', 'Upgrade from ISO'\"]]\n"
 msgstr ""
@@ -233,16 +207,6 @@
 #, no-wrap
 msgid "   [[!img install/inc/screenshots/tails_installer_in_debian.png link=\"no\" class=\"screenshot debian expert\" alt=\"Tails Installer: 'Install', 'Upgrade'\"]]\n"
 msgstr ""
-=======
-msgid "   [[!img install/inc/screenshots/tails_installer_in_tails.png link=\"no\" class=\"screenshot windows linux mac upgrade install-clone\"]]\n"
-msgstr "   [[!img install/inc/screenshots/tails_installer_in_tails.png link=\"no\" class=\"screenshot windows linux mac upgrade install-clone\"]]\n"
-
-#. type: Plain text
-#, no-wrap
-msgid "   [[!img install/inc/screenshots/tails_installer_in_debian.png link=\"no\" class=\"screenshot debian expert\"]]\n"
-msgstr "   [[!img install/inc/screenshots/tails_installer_in_debian.png link=\"no\" class=\"screenshot debian expert\"]]\n"
->>>>>>> def1062e
-
 
 #. type: Plain text
 #, no-wrap
@@ -251,7 +215,7 @@
 
 #. type: Plain text
 #, no-wrap
-<<<<<<< HEAD
+
 
 msgid "   [[!img install/inc/infography/install-tails.png link=\"no\" class=\"debian\" alt=\"ISO image installed on USB stick on the right\"]]\n"
 msgstr ""
@@ -265,20 +229,6 @@
 #, no-wrap
 msgid "   [[!img install/inc/infography/clone-dvd.png link=\"no\" class=\"mac-dvd\" alt=\"Tails installed on USB stick on the right\"]]\n"
 msgstr ""
-=======
-msgid "   [[!img install/inc/infography/install-tails.png link=\"no\" class=\"debian\"]]\n"
-msgstr "   [[!img install/inc/infography/install-tails.png link=\"no\" class=\"debian\"]]\n"
-
-#. type: Plain text
-#, no-wrap
-msgid "   [[!img install/inc/infography/clone-intermediary-tails.png link=\"no\" class=\"windows linux mac-usb clone upgrade-tails\"]]\n"
-msgstr "   [[!img install/inc/infography/clone-intermediary-tails.png link=\"no\" class=\"windows linux mac-usb clone upgrade-tails\"]]\n"
-
-#. type: Plain text
-#, no-wrap
-msgid "   [[!img install/inc/infography/clone-dvd.png link=\"no\" class=\"mac-dvd\"]]\n"
-msgstr "   [[!img install/inc/infography/clone-dvd.png link=\"no\" class=\"mac-dvd\"]]\n"
->>>>>>> def1062e
 
 
 #. type: Bullet: '1. '
