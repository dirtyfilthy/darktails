# SOME DESCRIPTIVE TITLE
# Copyright (C) YEAR Free Software Foundation, Inc.
# This file is distributed under the same license as the PACKAGE package.
# FIRST AUTHOR <EMAIL@ADDRESS>, YEAR.
#
msgid ""
msgstr ""
"Project-Id-Version: transitails 1\n"
<<<<<<< HEAD
"PO-Revision-Date: 2016-09-02 14:25+0200\n"
"POT-Creation-Date: 2016-08-17 09:18+0300\n"
"Last-Translator: ignifugo <ignifugo@insicuri.net>\n"
"Language-Team: ita <transitails@inventati.org>\n"
=======
"POT-Creation-Date: 2016-09-16 16:58+0200\n"
"PO-Revision-Date: 2016-09-02 14:25+0200\n"
"Last-Translator: ignifugo <ignifugo@insicuri.net>\n"
"Language-Team: trasnsitails <LL@li.org>\n"
>>>>>>> cc92ebea
"Language: it\n"
"MIME-Version: 1.0\n"
"Content-Type: text/plain; charset=UTF-8\n"
"Content-Transfer-Encoding: 8bit\n"
"X-Generator: Poedit 1.8.7.1\n"

#. type: Plain text
#, no-wrap
msgid ""
"<h1 id=\"install-tails\" class=\"debian expert install-clone mac-clone\">Install Tails</h1>\n"
"<h1 id=\"install-final\" class=\"windows linux mac\">Install the final Tails</h1>\n"
"<h1 id=\"install-usb\" class=\"mac-dvd\">Install Tails on a USB stick</h1>\n"
"<h1 id=\"upgrade\" class=\"upgrade\">Upgrade your Tails</h1>\n"
msgstr ""
"<h1 id=\"install-tails\" class=\"debian expert install-clone mac-clone\">Installa Tails</h1>\n"
"<h1 id=\"install-final\" class=\"windows linux mac\">Installa una Tails finale</h1>\n"
"<h1 id=\"install-usb\" class=\"mac-dvd\">Installa Tails su una chiavetta USB</h1>\n"
"<h1 id=\"upgrade\" class=\"upgrade\">Aggiorna la tua Tails</h1>\n"

#. type: Plain text
#, no-wrap
msgid ""
"<p class=\"debian windows linux mac expert\">\n"
"  In this step, you will install\n"
"  <span class=\"windows linux mac-usb\">the final</span>\n"
"  Tails on a\n"
"  <span class=\"windows linux mac-usb\">second</span>\n"
"  <span class=\"install-clone mac-clone\">new</span>\n"
"  USB stick using\n"
"  <span class=\"application\">Tails Installer</span>.</p>\n"
msgstr ""
"<p class=\"debian windows linux mac expert\">\n"
"In questa fase  installerai\n"
"  <span class=\"windows linux mac-usb\">l'ultima</span>\n"
"  Tails su una\n"
"  <span class=\"windows linux mac-usb\">seconda</span>\n"
"  <span class=\"install-clone mac-clone\">nuova</span>\n"
"  chiave USB utilizzando\n"
"  <span class=\"application\">l'installatore di Tails</span>.</p>\n"

#. type: Plain text
#, no-wrap
msgid ""
"<p class=\"upgrade\">\n"
"  In this step, you will upgrade your Tails from the\n"
"  <span class=\"upgrade-clone\">other</span>\n"
"  <span class=\"upgrade-tails\">intermediary</span>\n"
"  Tails using\n"
"  <span class=\"application\">Tails Installer</span><span class=\"upgrade-tails\"> one last time</span>.\n"
"</p>\n"
msgstr ""
"<p class=\"upgrade\">\n"
"In questa fase, aggiornerai la tua Tails da un'\n"
"  <span class=\"upgrade-clone\">altra</span>\n"
"  <span class=\"upgrade-tails\">intermediaria</span>\n"
"  Tails utilizzando\n"
"  <span class=\"application\">l'installatore di Tails</span><span class=\"upgrade-tails\"> un'altra volta</span>.\n"
"</p>\n"

#. type: Plain text
#, no-wrap
msgid "<div class=\"caution debian windows linux mac\">\n"
msgstr "<div class=\"caution debian windows linux mac\">\n"

#. type: Plain text
#, no-wrap
msgid "<p>All the data on this USB stick will be lost.</p>\n"
msgstr "<p>Tutti i file presenti sulla chiavetta USB saranno cancellati.</p>\n"

#. type: Plain text
#, no-wrap
msgid "</div>\n"
msgstr "</div>\n"

#. type: Plain text
#, no-wrap
msgid "<div class=\"note upgrade\">\n"
msgstr "<div class=\"note upgrade\">\n"

#. type: Plain text
#, no-wrap
msgid "<p>The persistent storage of your Tails USB stick will be preserved.</p>\n"
msgstr "<p>Lo spazio Persistente sulla tua chiave USB sarà preservato.</p>\n"

#. type: Plain text
#, no-wrap
msgid "<p class=\"upgrade-clone\">The persistent storage of the other Tails will not be copied.</p>\n"
msgstr "<p class=\"upgrade-clone\">Lo spazio d'archiviazione persistente dell'altra Tails non verrà copiato.</p>\n"

#. type: Plain text
#, no-wrap
msgid "<div class=\"step-image\">\n"
msgstr "<div class=\"step-image\">\n"

#. type: Plain text
#, no-wrap


msgid "[[!img install/inc/infography/plug-usb.png link=\"no\" class=\"debian\" alt=\"USB stick plugged on the right\"]]\n"
msgstr ""

#. type: Plain text
#, no-wrap
msgid "[[!img install/inc/infography/plug-second-usb.png link=\"no\" class=\"windows linux mac-usb install-clone mac-clone\" alt=\"Second USB stick plugged on the right\"]]\n"
msgstr ""

#. type: Plain text
#, no-wrap
msgid "[[!img install/inc/infography/plug-tails-usb.png link=\"no\" class=\"mac-dvd\" alt=\"USB stick plugged on the right\"]]\n"
msgstr ""

#. type: Plain text
#, no-wrap
msgid "[[!img install/inc/infography/plug-upgraded-usb.png link=\"no\" class=\"upgrade-clone upgrade-tails\" alt=\"Second USB stick plugged on the right\"]]\n"
msgstr ""


#. type: Bullet: '1. '
msgid ""
"Plug <span class=\"windows linux mac-usb\">the second</span> <span class="
"\"install-clone mac-clone\">the new</span> <span class=\"upgrade\">your "
"Tails</span> <span class=\"debian expert mac-dvd\">the</span> USB stick in "
"the computer."
msgstr ""
"Inserisci <span class=\"windows linux mac-usb\">la seconda</span> <span "
"class=\"install-clone mac-clone\">la nuova</span> <span class=\"upgrade"
"\">chiavetta USB con la tua Tails</span> <span class=\"debian expert mac-dvd"
"\">nel</span> computer."

#. type: Plain text
#, no-wrap
msgid ""
"1. <div class=\"windows linux mac upgrade install-clone\"><p>\n"
"   Choose\n"
"   <span class=\"menuchoice\">\n"
"     <span class=\"guimenu\">Applications</span>&nbsp;▸\n"
"     <span class=\"guisubmenu\">Tails</span>&nbsp;▸\n"
"     <span class=\"guimenuitem\">Tails Installer</span>\n"
"   </span>\n"
"   to start <span class=\"application\">Tails Installer</span>.\n"
"   </p></div>\n"
msgstr ""
"1. <div class=\"windows linux mac upgrade install-clone\"><p>\n"
"   Scegli\n"
"   <span class=\"menuchoice\">\n"
"     <span class=\"guimenu\">Applicazioni</span>&nbsp;▸\n"
"     <span class=\"guisubmenu\">Tails</span>&nbsp;▸\n"
"     <span class=\"guimenuitem\">Tails Installer</span>\n"
"   </span>\n"
" per avviare <span class=\"application\">l'installatore di Tailsr</span>.\n"
"   </p></div>\n"

#. type: Plain text
#, no-wrap
msgid "   <div class=\"debian expert\">\n"
msgstr "   <div class=\"debian expert\">\n"
<<<<<<< HEAD

#. type: Plain text
#, no-wrap
msgid "   <p>Start <span class=\"application\">Tails Installer</span>.</p>\n"
msgstr "   <p>Avvia <span class=\"application\">Tails Installer</span>.</p>\n"

#. type: Plain text
#, no-wrap


msgid "   [[!img install/inc/icons/tails-installer.png link=\"no\" alt=\"Tails Installer\"]]\n"
=======

#. type: Plain text
#, no-wrap
msgid "   <p>Start <span class=\"application\">Tails Installer</span>:</p>\n"
msgstr "<p>Avvia <span class=\"application\">Tails Installer</span>:</p>\n"

#. type: Plain text
#, no-wrap
msgid "   [[!img install/inc/icons/tails-installer.png link=\"no\" class=\"debian\" alt=\"Tails Installer\"]]\n"
msgstr ""

#. type: Plain text
#, no-wrap
msgid ""
"   <div class=\"expert\">\n"
"   <pre><code>tails-installer-launcher</code></pre>\n"
"   </div>\n"
>>>>>>> cc92ebea
msgstr ""

#. type: Plain text
#, no-wrap
msgid "   </div>\n"
msgstr "   </div>\n"

#. type: Bullet: '1. '
msgid ""
"Click on the <span class=\"button windows linux mac install-clone\">Install "
"by cloning</span> <span class=\"button debian expert\">Install</span> <span "
"class=\"button upgrade\">Upgrade by cloning</span> button."
msgstr ""
"Clicca su <span class=\"button windows linux mac install-clone\">Installa "
"tramite clonazione</span> <span class=\"button debian expert\">Installa</"
"span> <span class=\"button upgrade\">Aggiorna tramite clonazione</span>."

#. type: Plain text
#, no-wrap


msgid "   [[!img install/inc/screenshots/tails_installer_in_tails.png link=\"no\" class=\"screenshot windows linux mac upgrade install-clone\" alt=\"Tails Installer: 'Install by cloning', 'Upgrade by cloning', 'Upgrade from ISO'\"]]\n"
msgstr ""

#. type: Plain text
#, no-wrap
msgid "   [[!img install/inc/screenshots/tails_installer_in_debian.png link=\"no\" class=\"screenshot debian expert\" alt=\"Tails Installer: 'Install', 'Upgrade'\"]]\n"
msgstr ""

#. type: Plain text
#, no-wrap
msgid "   <div class=\"step-image\">\n"
msgstr "   <div class=\"step-image\">\n"

#. type: Plain text
#, no-wrap


msgid "   [[!img install/inc/infography/install-tails.png link=\"no\" class=\"debian\" alt=\"ISO image installed on USB stick on the right\"]]\n"
msgstr ""

#. type: Plain text
#, no-wrap
msgid "   [[!img install/inc/infography/clone-intermediary-tails.png link=\"no\" class=\"windows linux mac-usb clone upgrade-tails\" alt=\"Tails installed on USB stick on the right\"]]\n"
msgstr ""

#. type: Plain text
#, no-wrap
msgid "   [[!img install/inc/infography/clone-dvd.png link=\"no\" class=\"mac-dvd\" alt=\"Tails installed on USB stick on the right\"]]\n"
msgstr ""


#. type: Bullet: '1. '
msgid ""
"<p class=\"debian expert\">Click <span class=\"button\">Browse</span> and "
"choose the ISO image that you downloaded earlier.</p>"
msgstr ""
"<p class=\"debian expert\">Clicca <span class=\"button\">Browse</span> e "
"scegli l'immagine ISO che hai scaricato e verificato prima.</p>"

#. type: Plain text
#, no-wrap
msgid ""
"   Choose\n"
"   <span class=\"windows linux mac-usb\">the second</span>\n"
"   <span class=\"install-clone mac-clone\">the new</span>\n"
"   <span class=\"debian expert mac-dvd upgrade-clone\">your</span>\n"
"   USB stick in the <span class=\"guilabel\">Target Device</span> drop-down list.\n"
msgstr ""
"  Scegli\n"
"   <span class=\"windows linux mac-usb\">la seconda</span>\n"
"   <span class=\"install-clone mac-clone\">la nuova</span>\n"
"   <span class=\"debian expert mac-dvd upgrade-clone\">la tua</span>\n"
"  chiave USB come <span class=\"guilabel\">Target Device</span> drop-down list.\n"

#. type: Bullet: '1. '
msgid ""
"To start the <span class=\"debian expert windows linux mac install-clone"
"\">installation,</span> <span class=\"upgrade\">upgrade,</span> click on the "
"<span class=\"button\">Install Tails</span> button."
msgstr ""
"Per avviare <span class=\"debian expert windows linux mac install-clone"
"\">l'installatione,</span> <span class=\"upgrade\">aggiornamento,</span> "
"clicca sul bottone <span class=\"button\">Install Tails</span>."

#. type: Plain text
#, no-wrap
msgid "   <div class=\"note upgrade\">\n"
msgstr "   <div class=\"note upgrade\">\n"

#. type: Plain text
#, no-wrap
msgid ""
"   <p>If it is impossible to upgrade the USB stick because it was not\n"
"   installed using <span class=\"application\">Tails Installer</span>, restart\n"
"   <span class=\"application\">Tails Installer</span> and choose\n"
"   <span class=\"guilabel\">Clone & Install</span>.</p>\n"
msgstr ""
"   <p>Se non è possibile aggiornare la chiave USB perchè non era stata\n"
"installata usando <span class=\"application\">Tails Installer</span>, riavvia\n"
"   <span class=\"application\">Tails Installer</span> e scegli\n"
"   <span class=\"guilabel\">Clone & Install</span>.</p>\n"

#. type: Bullet: '1. '
msgid ""
"Read the warning message in the confirmation dialog. Click <span class="
"\"button\">Yes</span> to confirm."
msgstr ""
"Leggi il messaggio di avviso nella finestra di conferma. Clicca su <span "
"class=\"button\">Yes</span> per confermare."

#. type: Plain text
#, no-wrap
msgid ""
"   The\n"
"   <span class=\"debian expert windows linux mac install-clone\">installation</span>\n"
"   <span class=\"upgrade\">upgrade</span>\n"
"   takes a few minutes.\n"
msgstr ""
"L'\n"
"   <span class=\"debian expert windows linux mac install-clone\">installazione</span>\n"
"   <span class=\"upgrade\">aggiornamento</span>\n"
"   durerà alcuni minuti.\n"

#. type: Plain text
#, fuzzy, no-wrap
msgid ""
"   <span class=\"debian\">At the end of the installation, you are asked\n"
"   for your administration password.</span>\n"
msgstr ""
"   <span class=\"debian\">Alla fine dell'installazione, ti verrà chiesta\n"
"   la tua password di amministrazione.</span>\n"

#. type: Plain text
#, no-wrap
msgid ""
"   <div class=\"bug\">\n"
"   <p>The progress bar usually freezes for some time\n"
"   while synchronizing data on disk.</p>\n"
"   </div>\n"
msgstr ""
"   <div class=\"bug\">\n"
"   <p>La barra di avanzamento comunemente rimane bloccata alcuni secondi intorno al 95%\n"
" mentre sta sincronizzando i dati sul disco, non ti preoccupare.</p>\n"
"   </div>\n"

#. type: Bullet: '1. '
msgid "Close <span class=\"application\">Tails Installer</span>."
msgstr "Chiudi <span class=\"application\">Tails Installer</span>."

#. type: Plain text
#, no-wrap
msgid "<div class=\"trophy upgrade\">\n"
msgstr "<div class=\"trophy upgrade\">\n"

#. type: Plain text
#, no-wrap
msgid "<p>You are done upgrading Tails. You can now shutdown and restart on your Tails USB stick.</p>\n"
msgstr "<p>Hai aggiornato Tails. Ora puoi spegnere e riavviare utilizzando la tua Tails che è sulla chiave USB.</p>\n"

#. type: Plain text
#, no-wrap
msgid "<p>Thank you for staying safe!</p>\n"
msgstr "<p>Grazie di stare al sicuro con Tails!</p>\n"<|MERGE_RESOLUTION|>--- conflicted
+++ resolved
@@ -6,17 +6,10 @@
 msgid ""
 msgstr ""
 "Project-Id-Version: transitails 1\n"
-<<<<<<< HEAD
-"PO-Revision-Date: 2016-09-02 14:25+0200\n"
-"POT-Creation-Date: 2016-08-17 09:18+0300\n"
-"Last-Translator: ignifugo <ignifugo@insicuri.net>\n"
-"Language-Team: ita <transitails@inventati.org>\n"
-=======
 "POT-Creation-Date: 2016-09-16 16:58+0200\n"
 "PO-Revision-Date: 2016-09-02 14:25+0200\n"
 "Last-Translator: ignifugo <ignifugo@insicuri.net>\n"
-"Language-Team: trasnsitails <LL@li.org>\n"
->>>>>>> cc92ebea
+"Language-Team: ita <transitails@inventati.org>\n"
 "Language: it\n"
 "MIME-Version: 1.0\n"
 "Content-Type: text/plain; charset=UTF-8\n"
@@ -113,8 +106,6 @@
 
 #. type: Plain text
 #, no-wrap
-
-
 msgid "[[!img install/inc/infography/plug-usb.png link=\"no\" class=\"debian\" alt=\"USB stick plugged on the right\"]]\n"
 msgstr ""
 
@@ -132,7 +123,6 @@
 #, no-wrap
 msgid "[[!img install/inc/infography/plug-upgraded-usb.png link=\"no\" class=\"upgrade-clone upgrade-tails\" alt=\"Second USB stick plugged on the right\"]]\n"
 msgstr ""
-
 
 #. type: Bullet: '1. '
 msgid ""
@@ -173,19 +163,6 @@
 #, no-wrap
 msgid "   <div class=\"debian expert\">\n"
 msgstr "   <div class=\"debian expert\">\n"
-<<<<<<< HEAD
-
-#. type: Plain text
-#, no-wrap
-msgid "   <p>Start <span class=\"application\">Tails Installer</span>.</p>\n"
-msgstr "   <p>Avvia <span class=\"application\">Tails Installer</span>.</p>\n"
-
-#. type: Plain text
-#, no-wrap
-
-
-msgid "   [[!img install/inc/icons/tails-installer.png link=\"no\" alt=\"Tails Installer\"]]\n"
-=======
 
 #. type: Plain text
 #, no-wrap
@@ -203,7 +180,6 @@
 "   <div class=\"expert\">\n"
 "   <pre><code>tails-installer-launcher</code></pre>\n"
 "   </div>\n"
->>>>>>> cc92ebea
 msgstr ""
 
 #. type: Plain text
@@ -223,8 +199,6 @@
 
 #. type: Plain text
 #, no-wrap
-
-
 msgid "   [[!img install/inc/screenshots/tails_installer_in_tails.png link=\"no\" class=\"screenshot windows linux mac upgrade install-clone\" alt=\"Tails Installer: 'Install by cloning', 'Upgrade by cloning', 'Upgrade from ISO'\"]]\n"
 msgstr ""
 
@@ -240,8 +214,6 @@
 
 #. type: Plain text
 #, no-wrap
-
-
 msgid "   [[!img install/inc/infography/install-tails.png link=\"no\" class=\"debian\" alt=\"ISO image installed on USB stick on the right\"]]\n"
 msgstr ""
 
@@ -254,7 +226,6 @@
 #, no-wrap
 msgid "   [[!img install/inc/infography/clone-dvd.png link=\"no\" class=\"mac-dvd\" alt=\"Tails installed on USB stick on the right\"]]\n"
 msgstr ""
-
 
 #. type: Bullet: '1. '
 msgid ""
