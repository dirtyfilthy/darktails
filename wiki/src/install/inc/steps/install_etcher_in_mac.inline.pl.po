--- conflicted
+++ resolved
@@ -7,13 +7,8 @@
 msgstr ""
 "Project-Id-Version: PACKAGE VERSION\n"
 "Report-Msgid-Bugs-To: tails-l10n@boum.org\n"
-<<<<<<< HEAD
 "POT-Creation-Date: 2020-04-12 16:10+0200\n"
 "PO-Revision-Date: 2018-10-30 07:41+0000\n"
-=======
-"POT-Creation-Date: 2019-01-18 14:46+0100\n"
-"PO-Revision-Date: 2020-04-23 12:35+0000\n"
->>>>>>> abd3dc78
 "Last-Translator: emmapeel <emma.peel@riseup.net>\n"
 "Language-Team: LANGUAGE <LL@li.org>\n"
 "Language: pl\n"
@@ -22,7 +17,7 @@
 "Content-Transfer-Encoding: 8bit\n"
 "Plural-Forms: nplurals=3; plural=n==1 ? 0 : n%10>=2 && n%10<=4 && (n%100<10 "
 "|| n%100>=20) ? 1 : 2;\n"
-"X-Generator: Weblate 3.5.1\n"
+"X-Generator: Weblate 2.19.1\n"
 
 #. type: Plain text
 #, no-wrap
@@ -40,9 +35,7 @@
 #. type: Plain text
 #, no-wrap
 msgid "<div class=\"step-image\">[[!img install/inc/infography/os-mac.png link=\"no\" alt=\"\"]]</div>\n"
-msgstr ""
-"<div class=\"step-image\">[[!img install/inc/infography/os-mac.png link=\""
-"no\" alt=\"\"]]</div>\n"
+msgstr "<div class=\"step-image\">[[!img install/inc/infography/os-mac.png link=\"no\" alt=\"\"]]</div>\n"
 
 #. type: Plain text
 #, no-wrap
@@ -133,146 +126,53 @@
 #~ msgid "[[!meta robots=\"noindex\"]]\n"
 #~ msgstr "[[!meta robots=\"noindex\"]]\n"
 
-#~ msgid "[[!meta stylesheet=\"bootstrap.min\" rel=\"stylesheet\" title=\"\"]]\n"
-#~ msgstr "[[!meta stylesheet=\"bootstrap.min\" rel=\"stylesheet\" title=\"\"]]\n"
+#~ msgid ""
+#~ "[[!meta stylesheet=\"bootstrap.min\" rel=\"stylesheet\" title=\"\"]]\n"
+#~ msgstr ""
+#~ "[[!meta stylesheet=\"bootstrap.min\" rel=\"stylesheet\" title=\"\"]]\n"
 
-#~ msgid "[[!meta stylesheet=\"inc/stylesheets/assistant\" rel=\"stylesheet\" title=\"\"]]\n"
-#~ msgstr "[[!meta stylesheet=\"inc/stylesheets/assistant\" rel=\"stylesheet\" title=\"\"]]\n"
+#~ msgid ""
+#~ "[[!meta stylesheet=\"inc/stylesheets/assistant\" rel=\"stylesheet\" title="
+#~ "\"\"]]\n"
+#~ msgstr ""
+#~ "[[!meta stylesheet=\"inc/stylesheets/assistant\" rel=\"stylesheet\" title="
+#~ "\"\"]]\n"
 
-#~ msgid "[[!meta stylesheet=\"inc/stylesheets/steps\" rel=\"stylesheet\" title=\"\"]]\n"
-#~ msgstr "[[!meta stylesheet=\"inc/stylesheets/steps\" rel=\"stylesheet\" title=\"\"]]\n"
+#~ msgid ""
+#~ "[[!meta stylesheet=\"inc/stylesheets/steps\" rel=\"stylesheet\" title="
+#~ "\"\"]]\n"
+#~ msgstr ""
+#~ "[[!meta stylesheet=\"inc/stylesheets/steps\" rel=\"stylesheet\" title="
+#~ "\"\"]]\n"
 
 #, fuzzy
-#~ msgid "[[!meta stylesheet=\"inc/stylesheets/mac\" rel=\"stylesheet\" title=\"\"]]\n"
-#~ msgstr "[[!meta stylesheet=\"inc/stylesheets/steps\" rel=\"stylesheet\" title=\"\"]]\n"
+#~ msgid ""
+#~ "[[!meta stylesheet=\"inc/stylesheets/mac\" rel=\"stylesheet\" title="
+#~ "\"\"]]\n"
+#~ msgstr ""
+#~ "[[!meta stylesheet=\"inc/stylesheets/steps\" rel=\"stylesheet\" title="
+#~ "\"\"]]\n"
 
-#, fuzzy
 #~ msgid "   </div>\n"
-#~ msgstr "     </div>\n"
+#~ msgstr "   </div>\n"
 
-#, fuzzy
-#~ msgid "[[!inline pages=\"install/inc/steps/install_with_etcher.inline\" raw=\"yes\" sort=\"age\"]]\n"
-#~ msgstr "[[!inline pages=\"install/inc/steps/install_final.inline.pl\" raw=\"yes\" sort=\"age\"]]\n"
+#~ msgid ""
+#~ "[[!inline pages=\"install/inc/steps/install_with_etcher.inline\" raw=\"yes"
+#~ "\" sort=\"age\"]]\n"
+#~ msgstr ""
+#~ "[[!inline pages=\"install/inc/steps/install_with_etcher.inline.pl\" raw="
+#~ "\"yes\" sort=\"age\"]]\n"
 
-#~ msgid "[[!inline pages=\"install/inc/steps/restart_first_time.inline\" raw=\"yes\" sort=\"age\"]]\n"
-#~ msgstr "[[!inline pages=\"install/inc/steps/restart_first_time.inline.pl\" raw=\"yes\" sort=\"age\"]]\n"
+#~ msgid ""
+#~ "[[!inline pages=\"install/inc/steps/restart_first_time.inline\" raw=\"yes"
+#~ "\" sort=\"age\"]]\n"
+#~ msgstr ""
+#~ "[[!inline pages=\"install/inc/steps/restart_first_time.inline.pl\" raw="
+#~ "\"yes\" sort=\"age\"]]\n"
 
-<<<<<<< HEAD
-#~ msgid "[[!inline pages=\"install/inc/steps/create_persistence.inline\" raw=\"yes\" sort=\"age\"]]\n"
-#~ msgstr "[[!inline pages=\"install/inc/steps/create_persistence.inline.pl\" raw=\"yes\" sort=\"age\"]]\n"
-=======
-#. type: Bullet: '   - '
-msgid ""
-"<span class=\"command-placeholder\">tails.img</span> with the path to the "
-"USB image"
-msgstr ""
-
-#. type: Plain text
-#, no-wrap
-msgid ""
-"     <div class=\"tip\">\n"
-"     <p>If you are unsure about the path to the USB image, you can insert the\n"
-"     correct path by dragging and dropping the icon of the USB image from\n"
-"     <span class=\"application\">Finder</span> onto <span class=\"application\">\n"
-"     Terminal</span>.</p>\n"
-"     </div>\n"
-msgstr ""
-
-#. type: Bullet: '   - '
-msgid ""
-"<span class=\"command-placeholder\">device</span> with the device name found "
-"in step 6"
-msgstr ""
-
-#. type: Plain text
-#, no-wrap
-msgid ""
-"     <div class=\"tip\">\n"
-"     <p>You can try adding <span class=\"code\">r</span> before <span class=\"code\">disk</span> to make the installation faster.</p>\n"
-"     </div>\n"
-msgstr ""
-
-#. type: Plain text
-#, no-wrap
-msgid "   <p class=\"pre command\">diskutil unmountDisk <span class=\"command-placeholder\">device</span></p>\n"
-msgstr ""
-
-#. type: Plain text
-#, no-wrap
-msgid "   <p class=\"pre command\">dd if=<span class=\"command-placeholder\">tails.img</span> of=<span class=\"command-placeholder\">device</span> bs=16m && sync</p>\n"
-msgstr ""
-
-#. type: Plain text
-#, no-wrap
-msgid "   You should get something like this:\n"
-msgstr ""
-
-#. type: Plain text
-#, no-wrap
-msgid "   <p class=\"pre command-example\">dd if=/Users/me/tails-amd64-3.12.img of=/dev/rdisk9 bs=16m && sync</p>\n"
-msgstr ""
-
-#. type: Plain text
-#, no-wrap
-msgid ""
-"   If no error message is returned, Tails is being copied on the USB\n"
-"   stick. The copy takes some time, generally a few minutes.\n"
-msgstr ""
-
-#. type: Plain text
-#, no-wrap
-msgid ""
-"   <div class=\"note\">\n"
-"   <p>If you get a <span class=\"guilabel\">Permission denied</span> error, try\n"
-"   adding <code>sudo</code> at the beginning of the command:</p>\n"
-msgstr ""
-
-#. type: Plain text
-#, no-wrap
-msgid "   <p class=\"pre command\">sudo dd if=<span class=\"command-placeholder\">tails.img</span> of=<span class=\"command-placeholder\">device</span> bs=16m && sync</p>\n"
-msgstr ""
-
-#. type: Plain text
-#, no-wrap
-msgid ""
-"   <p>If you get an <span class=\"guilabel\">invalid number ‘16m’</span> error, try\n"
-"   using <code>16M</code> instead:</p>\n"
-msgstr ""
-
-#. type: Plain text
-#, no-wrap
-msgid "   <p class=\"pre command\">dd if=<span class=\"command-placeholder\">tails.img</span> of=<span class=\"command-placeholder\">device</span> bs=16M && sync</p>\n"
-msgstr ""
-
-#. type: Plain text
-#, no-wrap
-msgid "   </div>\n"
-msgstr "   </div>\n"
-
-#. type: Plain text
-#, no-wrap
-msgid "   The installation is complete once the command prompt reappeared.\n"
-msgstr ""
-
-#. type: Title -
-#, no-wrap
-msgid "Install Tails\n"
-msgstr ""
-
-#. type: Plain text
-#, no-wrap
-msgid "[[!inline pages=\"install/inc/steps/install_with_etcher.inline\" raw=\"yes\" sort=\"age\"]]\n"
-msgstr ""
-"[[!inline pages=\"install/inc/steps/install_with_etcher.inline.pl\" raw=\""
-"yes\" sort=\"age\"]]\n"
-
-#. type: Plain text
-#, no-wrap
-msgid "[[!inline pages=\"install/inc/steps/restart_first_time.inline\" raw=\"yes\" sort=\"age\"]]\n"
-msgstr "[[!inline pages=\"install/inc/steps/restart_first_time.inline.pl\" raw=\"yes\" sort=\"age\"]]\n"
-
-#. type: Plain text
-#, no-wrap
-msgid "[[!inline pages=\"install/inc/steps/create_persistence.inline\" raw=\"yes\" sort=\"age\"]]\n"
-msgstr "[[!inline pages=\"install/inc/steps/create_persistence.inline.pl\" raw=\"yes\" sort=\"age\"]]\n"
->>>>>>> abd3dc78
+#~ msgid ""
+#~ "[[!inline pages=\"install/inc/steps/create_persistence.inline\" raw=\"yes"
+#~ "\" sort=\"age\"]]\n"
+#~ msgstr ""
+#~ "[[!inline pages=\"install/inc/steps/create_persistence.inline.pl\" raw="
+#~ "\"yes\" sort=\"age\"]]\n"