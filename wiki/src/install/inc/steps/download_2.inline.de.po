--- conflicted
+++ resolved
@@ -25,27 +25,14 @@
 "\"age\"]]"
 msgstr ""
 
-#. type: Content of: <h1>
-msgid ""
-"Download Tails [[!inline pages=\"inc/stable_amd64_version\" raw=\"yes\" sort="
-"\"age\"]]"
-msgstr ""
-
 #. type: Content of: <div><div><h2>
 msgid "Direct download"
 msgstr ""
 
-<<<<<<< HEAD
-#. type: Content of: <div><div><div><h3>
-msgid ""
-"<span class=\"step-number\"><span class=\"debian windows linux mac-usb mac-"
-"dvd upgrade-tails\">1.</span>1.</span>Download Tails"
-=======
 #. type: Content of: <div><div><div><div><h3>
 msgid ""
 "<span class=\"step-number\"><span class=\"debian windows linux mac-usb mac-"
 "dvd upgrade-tails\">1.</span>1</span>Download Tails"
->>>>>>> c564e338
 msgstr ""
 
 #. type: Content of: <div><div><div><div>
@@ -83,11 +70,7 @@
 #. type: Content of: <div><div><div><div><h3>
 msgid ""
 "<span class=\"step-number\"><span class=\"debian windows linux mac-usb mac-"
-<<<<<<< HEAD
-"dvd upgrade-tails\">1.</span>2.</span>Verify your download using your browser"
-=======
 "dvd upgrade-tails\">1.</span>2</span>Verify your download using your browser"
->>>>>>> c564e338
 msgstr ""
 
 #. type: Content of: <div><div><div><div><p><b>
@@ -285,14 +268,10 @@
 #. type: Content of: <div><div><div><h3>
 msgid ""
 "<span class=\"step-number\"><span class=\"debian windows linux mac-usb mac-"
-<<<<<<< HEAD
-"dvd upgrade-tails\">1.</span>3.</span>Continue installing"
-=======
 "dvd upgrade-tails\">1.</span>3</span>Continue <span class=\"debian windows "
 "linux mac-usb mac-dvd\">installing</span> <span class=\"upgrade-tails"
 "\">upgrading</span> <span class=\"download-only\">installing or upgrading</"
 "span>"
->>>>>>> c564e338
 msgstr ""
 
 #. type: Content of: <div><div><div><div>
@@ -306,54 +285,6 @@
 "tails\">[[Skip download|upgrade/tails]]</span>"
 msgstr ""
 
-<<<<<<< HEAD
-#. type: Content of: <div><div><div><div><div>
-msgid ""
-"<span class=\"debian\">[[Skip verification|debian/usb]]</span> <span class="
-"\"windows\">[[Skip verification|win/usb]]</span> <span class=\"linux"
-"\">[[Skip verification|linux/usb]]</span> <span class=\"mac-usb\">[[Skip "
-"verification|mac/usb]]</span> <span class=\"mac-dvd\">[[Skip verification|"
-"mac/dvd]]</span> <span class=\"dvd\">[[Skip verification|dvd]]</span> <span "
-"class=\"vm\">[[Skip verification|doc/advanced_topics/virtualization]]</span> "
-"<span class=\"upgrade-tails\">[[Skip verification|upgrade/tails]]</span>"
-msgstr ""
-
-#. type: Content of: <div><div><div><div><div>
-msgid ""
-"<span class=\"debian\">[[Next: Install <em>Tails Installer</em>|debian/"
-"usb]]</span> <span class=\"windows\">[[Next: Install an intermediary Tails|"
-"win/usb]]</span> <span class=\"linux\">[[Next: Install an intermediary Tails|"
-"linux/usb]]</span> <span class=\"mac-usb\">[[Next: Install an intermediary "
-"Tails|mac/usb]]</span> <span class=\"mac-dvd\">[[Next: Burn a Tails DVD|mac/"
-"dvd]]</span> <span class=\"upgrade-tails\">[[Next: Install an intermediary "
-"Tails|upgrade/tails]]</span> (<span class=\"next-counter\"></span>)"
-msgstr ""
-
-#. type: Content of: <div><div><div><div><div>
-msgid ""
-"<span class=\"dvd\">[[Next: Burning Tails on a DVD|dvd]]</span> <span class="
-"\"vm\">[[Next: Virtualization|doc/advanced_topics/virtualization]]</span>"
-msgstr ""
-
-#. type: Content of: <div><div><div><div><ul><li>
-msgid "[[From Windows|install/win/usb]]"
-msgstr ""
-
-#. type: Content of: <div><div><div><div><ul><li>
-msgid "[[From Debian, Ubuntu, or Mint|install/debian/usb]]"
-msgstr ""
-
-#. type: Content of: <div><div><div><div><ul><li>
-msgid "[[From other Linux distributions|install/linux/usb]]"
-msgstr ""
-
-#. type: Content of: <div><div><div><div><ul><li>
-msgid "[[From macOS by burning a DVD first|install/mac/dvd]]"
-msgstr ""
-
-#. type: Content of: <div><div><div><div><ul><li>
-msgid "[[From macOS and the command line|install/mac/usb]]"
-=======
 #. type: Content of: <div><div><div><div><div><div>
 msgid "[[Skip verification!|debian/usb]]"
 msgstr ""
@@ -474,7 +405,6 @@
 
 #. type: Content of: <div><div><div><div><ul><li>
 msgid "[[Upgrade inside Tails|upgrade/tails]]"
->>>>>>> c564e338
 msgstr ""
 
 #. type: Content of: <div><div><div><p>
@@ -597,17 +527,10 @@
 msgid "BitTorrent doesn't work over Tor or in Tails."
 msgstr ""
 
-<<<<<<< HEAD
-#. type: Content of: <div><div><h3>
-msgid ""
-"<span class=\"step-number\"><span class=\"debian windows linux mac-usb mac-"
-"dvd upgrade-tails\">1.</span>1.</span>Download Tails (Torrent file)"
-=======
 #. type: Content of: <div><div><div><h3>
 msgid ""
 "<span class=\"step-number\"><span class=\"debian windows linux mac-usb mac-"
 "dvd upgrade-tails\">1.</span>1</span>Download Tails (Torrent file)"
->>>>>>> c564e338
 msgstr ""
 
 #. type: Content of: <div><div><div>
@@ -632,11 +555,7 @@
 #. type: Content of: <div><div><div><h3>
 msgid ""
 "<span class=\"step-number\"><span class=\"debian windows linux mac-usb mac-"
-<<<<<<< HEAD
-"dvd upgrade-tails\">1.</span>2.</span>Verify your download using BitTorrent"
-=======
 "dvd upgrade-tails\">1.</span>2</span>Verify your download using BitTorrent"
->>>>>>> c564e338
 msgstr ""
 
 #. type: Content of: <div><div><div><p>
@@ -645,50 +564,6 @@
 "complete."
 msgstr ""
 
-<<<<<<< HEAD
-#. type: Content of: <h1>
-msgid "Download and verify using OpenPGP"
-msgstr "Herunterladen und mit OpenPGP verifizieren"
-
-#. type: Content of: <p>
-msgid ""
-"These instructions are for people who are already familiar with basic usage "
-"of OpenPGP and have <em>GPG</em> installed but might need guidance on "
-"performing the verification."
-msgstr ""
-"Diese Anweisungen sind für Personen, die bereits mit der grundsätzlichen "
-"Benutzung von OpenPGP vertraut sind und <em>GPG</em> installiert haben, aber "
-"möglicherweise Hilfe zur Durchführung der Verifizierung benötigen."
-
-#. type: Content of: <p>
-msgid ""
-"If you are not familiar with OpenPGP, download using either [[our Firefox "
-"extension or BitTorrent|install/download]] instead."
-msgstr ""
-
-#. type: Content of: <ol><li><p>
-#, fuzzy
-#| msgid ""
-#| "Download the <a href='[[!inline pages=\"inc/stable_amd64_iso_sig_url\" "
-#| "raw=\"yes\" sort=\"age\"]]'> Tails [[!inline pages=\"inc/"
-#| "stable_amd64_version\" raw=\"yes\" sort=\"age\"]] OpenPGP signature</a> "
-#| "of the latest Tails ISO image and save it to the same folder where you "
-#| "saved the ISO image."
-msgid ""
-"Download the <a href='[[!inline pages=\"inc/stable_amd64_iso_url\" raw=\"yes"
-"\" sort=\"age\"]]' class=\"use-mirror-pool\"> Tails [[!inline pages=\"inc/"
-"stable_amd64_version\" raw=\"yes\" sort=\"age\"]] ISO image</a> (<span class="
-"\"remove-extra-space\">[[!inline pages=\"inc/stable_amd64_iso_size\" raw="
-"\"yes\" sort=\"age\"]]</span>)."
-msgstr ""
-"Laden Sie das <a href='[[!inline pages=\"inc/stable_amd64_iso_url\" raw=\"yes"
-"\"]]' class=\"use-mirror-pool\"> Tails [[!inline pages=\"inc/"
-"stable_amd64_version\" raw=\"yes\"]] ISO-Image herunter</a> (<span class="
-"\"remove-extra-space\">[[!inline pages=\"inc/stable_amd64_iso_size\" raw="
-"\"yes\" sort=\"age\"]]</span>)."
-
-#. type: Content of: <ol><li><p>
-=======
 #. type: Content of: <div><div><div><p>
 msgid ""
 "Open and download the Torrent file with your BitTorrent client. It contains "
@@ -711,7 +586,6 @@
 msgstr ""
 
 #. type: Content of: <div><ol><li><p>
->>>>>>> c564e338
 msgid ""
 "Download the <a href='[[!inline pages=\"inc/stable_amd64_iso_sig_url\" raw="
 "\"yes\" sort=\"age\"]]'> Tails [[!inline pages=\"inc/stable_amd64_version\" "
@@ -724,71 +598,6 @@
 "herunter und speichern Sie sie in dem gleichen Ordner, in dem Sie das ISO-"
 "Image gespeichert haben."
 
-<<<<<<< HEAD
-#. type: Content of: <ol><li><p>
-msgid ""
-"If you are doing the verification for the first time, download the [[Tails "
-"signing key|tails-signing.key]] and import it in your keyring.  If you are "
-"working from Tails, the signing key is already included."
-msgstr ""
-"Wenn Sie die Verifizierung zum ersten Mal durchführen, laden Sie den "
-"[[Signaturschlüssel von Tails|tails-signing.key]] herunter und importieren "
-"Sie ihn in Ihren Schlüsselbund. Wenn Sie von einem Tails aus arbeiten, ist "
-"der Signaturschlüssel bereits enthalten."
-
-"[[!meta title=\"Download and verify\"]] [[!meta stylesheet=\"bootstrap.min\" "
-"rel=\"stylesheet\" title=\"\"]] [[!meta stylesheet=\"install/inc/stylesheets/"
-"assistant\" rel=\"stylesheet\" title=\"\"]] [[!meta stylesheet=\"install/inc/"
-"stylesheets/dave_2\" rel=\"stylesheet\" title=\"\"]] [[!meta stylesheet="
-"\"install/inc/stylesheets/steps\" rel=\"stylesheet\" title=\"\"]] [[!meta "
-"stylesheet=\"install/inc/stylesheets/download-only\" rel=\"stylesheet\" "
-"title=\"\"]] [[!meta script=\"install/inc/js/dave_2\"]] [[!meta link="
-"\"https://chrome.google.com/webstore/detail/gaghffbplpialpoeclgjkkbknblfajdl"
-"\" rel=\"chrome-webstore-item\"]] [[!inline pages=\"install/inc/steps/"
-"download_2.inline\" raw=\"yes\" sort=\"age\"]]"
-#. type: Content of: <ol><li><p>
-msgid ""
-"All our ISO images are signed with the same signing key, so you only have to "
-"import it once. Still, you have to verify the ISO image every time you "
-"download a new one."
-msgstr ""
-"Alle ISO-Images sind mit dem gleichen Signaturschlüssel signiert, somit "
-"müssen Sie ihn nur einmal importieren. Dennoch werden Sie jedes mal, wenn Sie "
-"ein neues ISO-Image herunterladen, es erneut verifizieren müssen."
-
-#. type: Content of: <ol><li><div><p>
-msgid ""
-"This download of the Tails signing key is protected using HTTPS.  But you "
-"could still download a malicious signing key if our website is compromised "
-"or if you are victim of a [[man-in-the-middle attack|doc/about/warning#man-"
-"in-the-middle]]."
-msgstr ""
-"Dieser Download des Signaturschlüssels von Tails wird durch HTTPS "
-"geschützt. "
-"Dennoch könnten Sie, falls unsere Webseite kompromittiert ist oder Sie "
-"Opfer eines "
-"[[Man-in-the-Middle-Angriffs|doc/about/warning#man-in-the-middle]] sind, "
-"einen bösartigen Signaturschlüssel herunterladen."
-
-#. type: Content of: <ol><li><div><p>
-msgid ""
-"For additional verification, you can <a href=\"#wot\">authenticate the "
-"signing key through the OpenPGP Web of Trust</a>."
-msgstr ""
-"Für zusätzliche Verifizierung <a href=\"#wot\">authentifizieren Sie "
-"den Signaturschlüssel "
-"durch das OpenPGP Web of Trust</a>."
-
-#. type: Content of: <h2>
-msgid "Verify the ISO image"
-msgstr "Das ISO-Image verifizieren"
-
-#. type: Content of: <p>
-msgid "This section provides simplified instructions:"
-msgstr "Dieser Abschnitt bietet vereinfachte Anweisungen:"
-
-#. type: Content of: <ul><li>
-=======
 #. type: Content of: <div><h3>
 msgid "Basic OpenPGP verification"
 msgstr ""
@@ -813,7 +622,6 @@
 msgstr "Dieser Abschnitt bietet vereinfachte Anweisungen:"
 
 #. type: Content of: <div><ul><li>
->>>>>>> c564e338
 msgid ""
 "<a href=\"#windows\">In Windows with <span class=\"application\">Gpg4win</"
 "span></a>"
@@ -821,11 +629,7 @@
 "<a href=\"#windows\">Unter Windows mit <span class=\"application\">Gpg4win</"
 "span></a>"
 
-<<<<<<< HEAD
-#. type: Content of: <ul><li>
-=======
 #. type: Content of: <div><ul><li>
->>>>>>> c564e338
 msgid ""
 "<a href=\"#mac\">In macOS with <span class=\"application\">GPGTools</span></"
 "a>"
@@ -833,40 +637,6 @@
 "<a href=\"#mac\">Unter macOS mit <span class=\"application\">GPGTools</"
 "span></a>"
 
-<<<<<<< HEAD
-#. type: Content of: <ul><li>
-msgid "<a href=\"#tails\">In Tails</a>"
-msgstr "<a href=\"#tails\">In Tails</a>"
-
-#. type: Content of: <ul><li>
-msgid "<a href=\"#command-line\">Using the command line</a>"
-msgstr "<a href=\"#command-line\">Mittels der Kommandozeile</a>"
-
-#. type: Content of: <div><p>
-msgid ""
-"As explained above in step 3, this simple OpenPGP verification provides a "
-"level of verification equivalent to HTTPS, like the [[Firefox extension or "
-"BitTorrent|install/download]], unless you also <a href=\"#wot\">authenticate "
-"the signing key through the OpenPGP Web of Trust</a>."
-msgstr ""
-"Wie weiter oben in Schritt 3 beschrieben, bietet diese einfache, mit "
-"HTTPS vergleichbare "
-"Verifizierung mit OpenPGP ein Verifizierungsniveau, welches mit der "
-"[[Firefoxerweiterung "
-"oder BitTorrent|install/download]] vergleichbar ist, es sei denn Sie "
-"<a href=\"#wot\">authentifizieren den Signaturschlüssel zusätzlich durch das "
-"OpenPGP Web of Trust</a>."
-
-#. type: Content of: outside any tag (error?)
-msgid "<a id=\"windows\"></a>"
-msgstr "<a id=\"windows\"></a>"
-
-#. type: Content of: <h3>
-msgid "In Windows with <span class=\"application\">Gpg4win</span>"
-msgstr "Unter Windows mit <span class=\"application\">Gpg4win</span>"
-
-#. type: Content of: <p>
-=======
 #. type: Content of: <div><ul><li>
 msgid "<a href=\"#tails\">In Tails</a>"
 msgstr "<a href=\"#tails\">In Tails</a>"
@@ -884,25 +654,16 @@
 msgstr "Unter Windows mit <span class=\"application\">Gpg4win</span>"
 
 #. type: Content of: <div><p>
->>>>>>> c564e338
 msgid ""
 "See the [[<span class=\"application\">Gpg4win</span> documentation on "
 "verifying signatures|http://www.gpg4win.org/doc/en/gpg4win-compendium_24."
 "html#id4]]."
 msgstr ""
 "Lesen Sie die entsprechende [[<span class=\"application\">Gpg4win</span>-"
-<<<<<<< HEAD
-"Dokumentation zum "
-"Prüfen von Signaturen|http://www.gpg4win.org/doc/de/gpg4win-compendium_24."
-"html#id5]]."
-
-#. type: Content of: <ol><li><p>
-=======
 "Dokumentation zum Prüfen von Signaturen|http://www.gpg4win.org/doc/de/"
 "gpg4win-compendium_24.html#id5]]."
 
 #. type: Content of: <div><ol><li><p>
->>>>>>> c564e338
 msgid ""
 "Verify the date of the signature to make sure that you downloaded the latest "
 "version."
@@ -910,20 +671,12 @@
 "Verifizieren Sie das Datum der Signatur, um sicherzustellen, dass Sie die "
 "aktuellste Version heruntergeladen haben."
 
-<<<<<<< HEAD
-#. type: Content of: <p>
+#. type: Content of: <div><p>
 msgid "If the following warning appears:"
 msgstr "Wenn die folgende Warnung erscheint:"
 
-#. type: Content of: <pre>
-=======
-#. type: Content of: <div><p>
-msgid "If the following warning appears:"
-msgstr "Wenn die folgende Warnung erscheint:"
-
 #. type: Content of: <div><pre>
 #, no-wrap
->>>>>>> c564e338
 msgid ""
 "Not enough information to check the signature validity.\n"
 "Signed on ... by tails@boum.org (Key ID: 0x58ACD84F\n"
@@ -933,33 +686,13 @@
 "Signiert am ... von tails@boum.org (Schlüssel-ID: 0x58ACD84F\n"
 "Die Gültigkeit der Signatur kann nicht überprüft werden.\n"
 
-<<<<<<< HEAD
-#. type: Content of: <ol><li><p>
-=======
 #. type: Content of: <div><ol><li><p>
->>>>>>> c564e338
 msgid ""
 "Then the ISO image is still correct according to the signing key that you "
 "downloaded. To remove this warning you need to <a href=\"#wot\">authenticate "
 "the signing key through the OpenPGP Web of Trust</a>."
 msgstr ""
 "Dann ist das ISO-Image dennoch im Bezug auf den von Ihnen heruntergeladenen "
-<<<<<<< HEAD
-"Signaturschlüssel "
-"korrekt. Um diese Warnung zu entfernen, müssen Sie den Signaturschlüssel "
-"durch das "
-"<a href=\"#wot\">OpenPGP Web of Trust authentifizieren</a>."
-
-#. type: Content of: outside any tag (error?)
-msgid "<a id=\"mac\"></a>"
-msgstr "<a id=\"mac\"></a>"
-
-#. type: Content of: <h3>
-msgid "In macOS using <span class=\"application\">GPGTools</span>"
-msgstr "Unter macOS mit <span class=\"application\">GPGTools</span>"
-
-#. type: Content of: <ol><li>
-=======
 "Signaturschlüssel korrekt. Um diese Warnung zu entfernen, müssen Sie den "
 "Signaturschlüssel durch das <a href=\"#wot\">OpenPGP Web of Trust "
 "authentifizieren</a>."
@@ -973,7 +706,6 @@
 msgstr "Unter macOS mit <span class=\"application\">GPGTools</span>"
 
 #. type: Content of: <div><ol><li>
->>>>>>> c564e338
 msgid ""
 "Open <span class=\"application\">Finder</span> and navigate to the folder "
 "where you saved the ISO image and the signature."
@@ -981,32 +713,12 @@
 "Öffnen Sie den <span class=\"application\">Finder</span> und navigieren Sie "
 "zu dem Ordner, in dem Sie das ISO-Image und die Signatur gespeichert haben."
 
-<<<<<<< HEAD
-#. type: Content of: <ol><li>
-=======
 #. type: Content of: <div><ol><li>
->>>>>>> c564e338
 msgid ""
 "Right-click on the ISO image and choose <span class=\"guimenuchoice\"> <span "
 "class=\"guisubmenu\">Services</span> ▸ <span class=\"guimenuitem\">OpenPGP: "
 "Verify Signature of File</span></span>."
 msgstr ""
-<<<<<<< HEAD
-"Rechtsklicken Sie auf das ISO-Image und wählen Sie "
-"<span class=\"guimenuchoice\"> "
-"<span class=\"guisubmenu\">Dienste</span> ▸ "
-"<span class=\"guimenuitem\">OpenPGP: Verify Signature of File</span></span>."
-
-#. type: Content of: outside any tag (error?)
-msgid "<a id=\"tails\"></a>"
-msgstr "<a id=\"tails\"></a>"
-
-#. type: Content of: <h3>
-msgid "In Tails"
-msgstr "In Tails"
-
-#. type: Content of: <ol><li>
-=======
 "Rechtsklicken Sie auf das ISO-Image und wählen Sie <span class="
 "\"guimenuchoice\"> <span class=\"guisubmenu\">Dienste</span> ▸ <span class="
 "\"guimenuitem\">OpenPGP: Verify Signature of File</span></span>."
@@ -1020,7 +732,6 @@
 msgstr "In Tails"
 
 #. type: Content of: <div><ol><li>
->>>>>>> c564e338
 msgid ""
 "Open the file browser and navigate to the folder where you saved the ISO "
 "image and the signature."
@@ -1028,11 +739,7 @@
 "Öffnen Sie den Dateibrowser und navigieren Sie zu dem Ordner, in dem Sie das "
 "ISO-Image und die Signatur gespeichert haben."
 
-<<<<<<< HEAD
-#. type: Content of: <ol><li>
-=======
 #. type: Content of: <div><ol><li>
->>>>>>> c564e338
 msgid ""
 "Right-click on the signature and choose <span class=\"guimenuitem\">Open "
 "With Verify Signature</span>."
@@ -1040,17 +747,6 @@
 "Rechtsklicken Sie auf die Signatur und wählen Sie <span class=\"guimenuitem"
 "\">Mit Signatur-Datei überprüfen öffnen</span>."
 
-<<<<<<< HEAD
-#. type: Content of: <ol><li>
-msgid "The verification of the ISO image starts automatically:"
-msgstr "Die Verifizierung des ISO-Image startet automatisch:"
-
-#. type: Content of: <ol><li><p>
-msgid "[[!img install/inc/screenshots/verifying_in_tails.png link=\"no\"]]"
-msgstr "[[!img install/inc/screenshots/notification_in_tails.png link=\"no\"]]"
-
-#. type: Content of: <ol><li>
-=======
 #. type: Content of: <div><ol><li>
 msgid "The verification of the ISO image starts automatically:"
 msgstr "Die Verifizierung des ISO-Image startet automatisch:"
@@ -1060,7 +756,6 @@
 msgstr "[[!img install/inc/screenshots/notification_in_tails.png link=\"no\"]]"
 
 #. type: Content of: <div><ol><li>
->>>>>>> c564e338
 msgid ""
 "After the verification finishes, click on the notification counter in the "
 "bottom-right corner and on the notification with a transparent background on "
@@ -1071,21 +766,6 @@
 "Benachrichtigung mit einem durchsichtigen Hintergrund auf der rechten Seite "
 "des Benachrichtigungsbereichs:"
 
-<<<<<<< HEAD
-#. type: Content of: <ol><li><p>
-msgid "[[!img install/inc/screenshots/notification_in_tails.png link=\"no\"]]"
-msgstr "[[!img install/inc/screenshots/notification_in_tails.png link=\"no\"]]"
-
-#. type: Content of: outside any tag (error?)
-msgid "<a id=\"command-line\"></a>"
-msgstr "<a id=\"command-line\"></a>"
-
-#. type: Content of: <h3>
-msgid "Using the command line"
-msgstr "Mithilfe der Kommandozeile"
-
-#. type: Content of: <ol><li>
-=======
 #. type: Content of: <div><ol><li><p>
 msgid "[[!img install/inc/screenshots/notification_in_tails.png link=\"no\"]]"
 msgstr "[[!img install/inc/screenshots/notification_in_tails.png link=\"no\"]]"
@@ -1099,7 +779,6 @@
 msgstr "Mithilfe der Kommandozeile"
 
 #. type: Content of: <div><ol><li>
->>>>>>> c564e338
 msgid ""
 "Open a terminal and navigate to the folder where you saved the ISO image and "
 "the signature."
@@ -1107,115 +786,6 @@
 "Öffnen Sie ein Terminal und navigieren Sie zu dem Ordner, in dem Sie das ISO-"
 "Image und die Signatur gespeichert haben."
 
-<<<<<<< HEAD
-#. type: Content of: <ol><li><p>
-msgid "Execute:"
-msgstr "Führen Sie aus:"
-
-#. type: Content of: <ol><li><p>
-msgid ""
-"[[!inline pages=\"inc/stable_amd64_gpg_verify\" raw=\"yes\" sort=\"age\"]]"
-msgstr ""
-"[[!inline pages=\"inc/stable_amd64_gpg_verify\" raw=\"yes\" sort=\"age\"]]"
-
-#. type: Content of: <ol><li><p>
-msgid "The output of this command should be the following:"
-msgstr "   Die Ausgabe des Befehls sollte folgende sein:"
-
-#. type: Content of: <ol><li><p>
-msgid ""
-"[[!inline pages=\"inc/stable_amd64_gpg_signature_output\" raw=\"yes\" sort="
-"\"age\"]]"
-msgstr ""
-"[[!inline pages=\"inc/stable_amd64_gpg_signature_output\" raw=\"yes\" sort="
-"\"age\"]]"
-
-#. type: Content of: <ol><li><p>
-msgid "If the output also includes:"
-msgstr "Wenn die Ausgabe auch folgendes enthält:"
-
-#. type: Content of: <ol><li><p>
-msgid "gpg: WARNING: This key is not certified with a trusted signature!"
-msgstr "gpg: WARNUNG: Dieser Schlüssel trägt keine vertrauenswürdige Signatur!"
-
-#. type: Content of: <ol><li><p>
-msgid "gpg: There is no indication that the signature belongs to the owner."
-msgstr "gpg: Es gibt keinen Hinweis, daß die Signatur wirklich dem "
-"vorgeblichen Besitzer gehört."
-
-#. type: Content of: <ol>
-msgid "<a id=\"wot\"></a>"
-msgstr "<a id=\"wot\"></a>"
-
-#. type: Content of: <ol><h2>
-msgid "Authenticate the signing key through the OpenPGP Web of Trust"
-msgstr "Authentifizieren Sie den Signaturschlüssel durch das OpenPGP Web of Trust"
-
-#. type: Content of: <ol><p>
-msgid ""
-"The verification techniques presented until now ([[Firefox extension, "
-"BitTorrent|install/download]], or OpenPGP verification) all rely on some "
-"information being securely downloaded using HTTPS from our website:"
-msgstr ""
-"Die bisher vorgestellten Methoden zur Verifizierung ([[Firefoxerweiterung, "
-"BitTorrent|install/download]] oder OpenPGP-Verfizierung) basieren alle auf "
-"einigen, sicher mit HTTPS von unserer Webseite heruntergeladenen "
-"Informationen:"
-
-#. type: Content of: <ol><ul><li>
-msgid "The <em>checksum</em> for the Firefox extension"
-msgstr "Die <em>Prüfsumme</em> für die Firefoxerweiterung"
-
-#. type: Content of: <ol><ul><li>
-
-msgid "The <em>Torrent file</em> for BitTorrent"
-msgstr "Die <em>Torrentdatei</em> für BitTorrent"
-
-#. type: Content of: <ol><ul><li>
-msgid "The <em>Tails signing key</em> for the OpenPGP verification"
-msgstr "Der <em>Signaturschlüssel von Tails</em> für die OpenPGP-Verfizierung"
-
-#. type: Content of: <ol><p>
-msgid ""
-"But, while doing so, you could download malicious information if our website "
-"is compromised or if you are victim of a [[man-in-the-middle attack|doc/"
-"about/warning#man-in-the-middle]]."
-msgstr ""
-"Jedoch könnten Sie, wenn unsere Website kompromittiert wurde oder Sie ein "
-"Opfer eines [[Man-in-the-Middle-Angriffs|doc/about/warning#man-in-the-"
-"middle]] sind, gefälschte Informationen herunterladen."
-
-#. type: Content of: <ol><p>
-msgid ""
-"The OpenPGP verification is the only technique that allows you to verify the "
-"ISO image even better by also authenticating the Tails signing key through "
-"the OpenPGP Web of Trust. Relying on the OpenPGP Web of Trust is the only "
-"way to completely protect you from malicious downloads."
-msgstr ""
-"Die Verifikation mit OpenPGP ist die einzige Vorgehensweise, die Ihnen durch "
-"das zusätzliche Authentifizeren mit dem OpenPGP Web of Trust eine noch "
-"bessere Authentifizierung bietet. Durch das Vertrauen in das OpenPGP Web of "
-"Trust können Sie sich vollständig gegen schadhafte Downloads schützen."
-
-#. type: Content of: <ol><div><p>
-msgid ""
-"If you are verifying an ISO image from inside Tails already, for example to "
-"do a manual upgrade, then the Tails signing key is already included in "
-"Tails. You can trust this signing key as much as you are trusting your Tails "
-"installation already because you are not downloading it."
-msgstr ""
-"Wenn Sie das ISO-Image bereits von einem Tails aus verifizieren, zum "
-"Beispiel "
-"wenn Sie eine manuelle Aktualisierung durchführen, ist der Signaturschlüssel "
-"von Tails "
-"bereits in dem Tails enthalten. Da Sie ihn nicht herunterladen, können Sie "
-"diesem "
-"Signaturschlüssel in dem gleichen Maße, wie dem bereits installierten Tails "
-"vertrauen."
-
-#. type: Content of: <ol><p>
-msgid ""
-=======
 #. type: Content of: <div><ol><li><p>
 msgid "Execute:"
 msgstr "Führen Sie aus:"
@@ -1350,7 +920,6 @@
 
 #. type: Content of: <div><p>
 msgid ""
->>>>>>> c564e338
 "One of the inherent problems of standard HTTPS is that the trust we usually "
 "put in a website is defined by certificate authorities: a hierarchical and "
 "closed set of companies and governmental institutions approved by your web "
@@ -1366,11 +935,7 @@
 "Angriffe verwundbar, [[wie wir es auf unserer Warnungsseite beschreiben|"
 "about/warning#man-in-the-middle]]."
 
-<<<<<<< HEAD
-#. type: Content of: <ol><p>
-=======
-#. type: Content of: <div><p>
->>>>>>> c564e338
+#. type: Content of: <div><p>
 msgid ""
 "We believe that, instead, users should be given the final say when trusting "
 "a website, and that designation of trust should be done on the basis of "
@@ -1381,11 +946,7 @@
 "das Herstellen von Vertrauen auf der Basis von menschlicher Interaktion "
 "geschehen sollte."
 
-<<<<<<< HEAD
-#. type: Content of: <ol><p>
-=======
-#. type: Content of: <div><p>
->>>>>>> c564e338
+#. type: Content of: <div><p>
 msgid ""
 "The OpenPGP [[!wikipedia Web_of_Trust]] is a decentralized trust model based "
 "on OpenPGP keys that can help solving this problem. Let's see this with an "
@@ -1395,18 +956,6 @@
 "OpenPGP-Schlüsseln basierendes, dezentrales Vertrauensmodell. Werfen wir mit "
 "einem Beispiel einen Blick darauf:"
 
-<<<<<<< HEAD
-#. type: Content of: <ol><ol><li>
-msgid ""
-"<em>You are friend with Alice and really trust her way of managing OpenPGP "
-"keys. So you are trusting Alice's key.</em>"
-msgstr ""
-"<em>Sie sind mit Alice befreundet und vertrauen ihr wirklich, wie sie ihre "
-"OpenPGP-Schlüssel verwaltet. "
-"Sie vertrauen dem Schlüssel von Alice.</em>"
-
-#. type: Content of: <ol><ol><li>
-=======
 #. type: Content of: <div><ol><li>
 #, fuzzy
 #| msgid ""
@@ -1420,37 +969,22 @@
 "OpenPGP-Schlüssel verwaltet. Sie vertrauen dem Schlüssel von Alice.</em>"
 
 #. type: Content of: <div><ol><li>
->>>>>>> c564e338
 msgid ""
 "<em>Furthermore, Alice met Bob, a Tails developer, in a conference and "
 "certified Bob's key. So Alice is trusting Bob's key.</em>"
 msgstr ""
 "<em>Hinzu kommt, dass Alice Bob, einen Tails-Entwickler, bei einer Konferenz "
-<<<<<<< HEAD
-"trifft und "
-"Bobs Schlüssel signiert. Alice vertraut Bobs Schlüssel.</em>"
-
-#. type: Content of: <ol><ol><li>
-=======
 "trifft und Bobs Schlüssel signiert. Alice vertraut Bobs Schlüssel.</em>"
 
 #. type: Content of: <div><ol><li>
->>>>>>> c564e338
 msgid ""
 "<em>Bob is a Tails developer who directly owns the Tails signing key. So Bob "
 "fully trusts the Tails signing key.</em>"
 msgstr ""
 "<em>Bob ist ein Tails Entwickler, welcher direkt den Signaturschlüssel von "
-<<<<<<< HEAD
-"Tails besitzt. Bob "
-"vertraut dem Signaturschlüssel von Tails vollständig.</em>"
-
-#. type: Content of: <ol><p>
-=======
 "Tails besitzt. Bob vertraut dem Signaturschlüssel von Tails vollständig.</em>"
 
 #. type: Content of: <div><p>
->>>>>>> c564e338
 msgid ""
 "In this scenario, Alice found a path to trust the Tails signing key without "
 "the need to rely on certificate authorities."
@@ -1459,13 +993,8 @@
 "von Tails, welcher es Ihnen erlauben kann, ihm ohne die Abhängigkeit von "
 "Zertifizierungsstellen zu vertrauen."
 
-<<<<<<< HEAD
-#. type: Content of: <ol><div><p>
-#, fuzzy, no-wrap
-=======
 #. type: Content of: <div><div><p>
 #, fuzzy
->>>>>>> c564e338
 #| msgid ""
 #| "<p>If you are on Debian or Ubuntu, you can install the\n"
 #| "<code>debian-keyring</code> package which contains the OpenPGP keys of\n"
@@ -1483,20 +1012,6 @@
 "from Debian, Ubuntu, or Linux Mint using the command line|install/expert/"
 "usb]]."
 msgstr ""
-<<<<<<< HEAD
-"Wenn Sie Debian oder Ubuntu benutzen, können Sie das Paket "
-"<code>debian-keyring</code>, welches die OpenPGP-Schlüssel aller "
-"Entwickelnden von Debian enthält, installieren. Einige Entwickelnde von "
-"Debian "
-"haben, um einen Vertrauenspfad aufzubauen, den Signaturschlüssel von Tails "
-"zertifiziert. "
-"Diese Vorgehensweise wird in unseren Anweisungen zur "
-"[[Installation von Tails auf einem USB-Stick unter Verwendung der "
-"Kommandozeile "
-"von Debian oder Ubuntu aus|install/expert/usb]] näher beschrieben."
-
-#. type: Content of: <ol><p>
-=======
 "Wenn Sie Debian oder Ubuntu benutzen, können Sie das Paket <code>debian-"
 "keyring</code>, welches die OpenPGP-Schlüssel aller Entwickelnden von Debian "
 "enthält, installieren. Einige Entwickelnde von Debian haben, um einen "
@@ -1506,7 +1021,6 @@
 "Ubuntu aus|install/expert/usb]] näher beschrieben."
 
 #. type: Content of: <div><p>
->>>>>>> c564e338
 msgid ""
 "Relying on the Web of Trust requires both caution and intelligent "
 "supervision by the users. The technical details are outside of the scope of "
@@ -1516,11 +1030,7 @@
 "als auch intelligente Kontrolle durch Nutzende. Die technischen Details "
 "übersteigen den Umfang dieses Dokuments."
 
-<<<<<<< HEAD
-#. type: Content of: <ol><p>
-=======
-#. type: Content of: <div><p>
->>>>>>> c564e338
+#. type: Content of: <div><p>
 msgid ""
 "Since the Web of Trust is actually based on human relationships and real-"
 "life interactions, the best is to get in touch with people knowledgeable "
@@ -1533,11 +1043,7 @@
 "benutzen und Vertrauensverhältnisse aufzubauen, damit Sie Ihren eigenen "
 "Vertrauenspfad zum Signaturschlüssel von Tails finden."
 
-<<<<<<< HEAD
-#. type: Content of: <ol><p>
-=======
-#. type: Content of: <div><p>
->>>>>>> c564e338
+#. type: Content of: <div><p>
 msgid ""
 "For example, you can start by contacting a local [[!wikipedia "
 "Linux_User_Group]], [[an organization offering Tails training|support/"
@@ -1549,11 +1055,6 @@
 "Umgebung in Kontakt treten und sich über deren Methoden bezüglich OpenPGP "
 "austauschen."
 
-<<<<<<< HEAD
-#. type: Content of: <ol><div><p>
-msgid ""
-"After you built a trust path, you can certify the Tails signing key by "
-=======
 #. type: Content of: <div><div><p>
 #, fuzzy
 #| msgid ""
@@ -1562,53 +1063,11 @@
 #| "verification process."
 msgid ""
 "After you build a trust path, you can certify the Tails signing key by "
->>>>>>> c564e338
 "signing it with your own key to get rid of some warnings during the "
 "verification process."
 msgstr ""
 "Nachdem Sie einen Vertrauenspfad aufgebaut haben, können Sie den "
 "Signaturschlüssel von Tails mit Ihrem eigenen Schlüssel zertifizieren, um "
-<<<<<<< HEAD
-"einige der "
-"Warnungen während des Verifizierungsprozesses loszuwerden."
-
-#. type: Content of: <ol><h2>
-msgid "Further reading on OpenPGP"
-msgstr "Weitere Literatur zu OpenPGP"
-
-#. type: Content of: <ol><ul><li>
-msgid "[[!wikipedia GnuPG desc=\"Wikipedia: %s\"]], a free OpenPGP software"
-msgstr "[[!wikipedia_de GnuPG desc=\"Wikipedia: %s\"]], eine freie OpenPGP Software"
-
-#. type: Content of: <ol><ul><li>
-msgid "[[Apache: How To OpenPGP|http://www.apache.org/dev/openpgp.html]]"
-msgstr "[[Apache: How To OpenPGP|http://www.apache.org/dev/openpgp.html]]"
-
-#. type: Content of: <ol><ul><li>
-msgid ""
-"[[Debian: Keysigning|http://www.debian.org/events/keysigning]], a tutorial "
-"on signing keys of other people"
-msgstr ""
-"[[Debian: Schlüsselsignierung|http://www.debian.org/events/keysigning.de."
-"html]], ein Tutorial zum Signieren der Schlüssel von anderen Personen"
-
-#. type: Content of: <ol><ul><li>
-msgid ""
-"[[rubin.ch: Explanation of the web of trust of PGP|http://www.rubin.ch/pgp/"
-"weboftrust.en.html]]"
-msgstr ""
-"[[rubin.ch: Erklärungen zum PGP Web of Trust|http://www.rubin.ch/pgp/"
-"weboftrust.de.html]]"
-
-#. type: Content of: <ol><ul><li>
-msgid ""
-"[[Gpg4win: Certificate inspection|http://www.gpg4win.org/doc/en/gpg4win-"
-"compendium_16.html]], instructions to manage key trust with Gpg4win"
-msgstr ""
-"[[Gpg4win: Zertifikatsprüfung|http://www.gpg4win.org/doc/de/gpg4win-"
-"compendium_16.html]], Anweisungen zum Verwalten von Vertrauen in Schlüssel "
-"mit Gpg4win"
-=======
 "einige der Warnungen während des Verifizierungsprozesses loszuwerden."
 
 #~ msgid "Download and verify using OpenPGP"
@@ -1718,7 +1177,6 @@
 #~ "[[Gpg4win: Zertifikatsprüfung|http://www.gpg4win.org/doc/de/gpg4win-"
 #~ "compendium_16.html]], Anweisungen zum Verwalten von Vertrauen in "
 #~ "Schlüssel mit Gpg4win"
->>>>>>> c564e338
 
 #, fuzzy
 #~| msgid ""
