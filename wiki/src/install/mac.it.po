--- conflicted
+++ resolved
@@ -97,14 +97,8 @@
 #~ msgid "At the end, maybe:"
 #~ msgstr "Alla fine, forse:"
 
-<<<<<<< HEAD
-#. type: Content of: <ol><li><div><div>
-msgid "|install]]"
-msgstr "|install]]"
-=======
 #~ msgid "Tails will work <strong>perfectly</strong>!"
 #~ msgstr "Tails funziona <strong>perfettamente</strong>!"
->>>>>>> 867e4d81
 
 #~ msgid ""
 #~ "You will start Tails with <strong>some core features missing</strong>."
