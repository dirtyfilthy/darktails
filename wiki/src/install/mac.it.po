# SOME DESCRIPTIVE TITLE
# Copyright (C) YEAR Free Software Foundation, Inc.
# This file is distributed under the same license as the PACKAGE package.
# FIRST AUTHOR <EMAIL@ADDRESS>, YEAR.
#
msgid ""
msgstr ""
"Project-Id-Version: transitalian\n"
"POT-Creation-Date: 2018-11-17 11:19+0000\n"
"PO-Revision-Date: 2016-07-29 14:54+0200\n"
"Last-Translator: transitails <transitails>\n"
"Language-Team: ita <transitails@inventati.org>\n"
"Language: it\n"
"MIME-Version: 1.0\n"
"Content-Type: text/plain; charset=UTF-8\n"
"Content-Transfer-Encoding: 8bit\n"
"X-Generator: Poedit 1.8.7.1\n"

#. type: Content of: outside any tag (error?)
#, fuzzy
#| msgid ""
#| "[[!meta title=\"Mac\"]] [[!meta robots=\"noindex\"]] [[!meta stylesheet="
#| "\"bootstrap.min\" rel=\"stylesheet\" title=\"\"]] [[!meta stylesheet="
#| "\"inc/stylesheets/assistant\" rel=\"stylesheet\" title=\"\"]] [[!meta "
#| "stylesheet=\"inc/stylesheets/router-mac\" rel=\"stylesheet\" title=\"\"]]"
msgid ""
"[[!meta title=\"Mac\"]] [[!meta robots=\"noindex\"]] [[!meta stylesheet="
"\"bootstrap.min\" rel=\"stylesheet\" title=\"\"]] [[!meta stylesheet=\"inc/"
"stylesheets/assistant\" rel=\"stylesheet\" title=\"\"]]"
msgstr ""
"[[!meta title=\"Mac\"]] [[!meta robots=\"noindex\"]] [[!meta stylesheet="
"\"bootstrap.min\" rel=\"stylesheet\" title=\"\"]] [[!meta stylesheet=\"inc/"
"stylesheets/assistant\" rel=\"stylesheet\" title=\"\"]] [[!meta stylesheet="
"\"inc/stylesheets/router-mac\" rel=\"stylesheet\" title=\"\"]]"

#. type: Content of: <div><div>
msgid ""
"[[!inline pages=\"install/inc/router/clone\" raw=\"yes\" sort=\"age\"]] [["
msgstr ""

#. type: Content of: <div><div><div><div>
#, fuzzy
#| msgid "Try cloning from another Tails"
msgid "Install from another Tails"
msgstr "Provare a clonare da un altro Tails"

#. type: Content of: <div><div>
#, fuzzy
#| msgid "|mac/clone-overview]]"
msgid "|install/mac/clone-overview]]"
msgstr "|mac/clone-overview]]"

#. type: Content of: <div><div><h3>
msgid "Download and install"
msgstr ""

#. type: Content of: <div><div><h4>
msgid "You need:"
msgstr ""

#. type: Content of: <div><div><ul><li>
msgid ""
"1 hour to download Tails (<small class=\"remove-extra-space\">[[!inline "
"pages=\"inc/stable_amd64_iso_size\" raw=\"yes\" sort=\"age\"]]</small>)"
msgstr ""

#. type: Content of: <div><div><ul><li>
msgid "½ hour to install"
msgstr ""

#. type: Content of: <div><div>
msgid "[["
msgstr "[["

#. type: Content of: <div><div><div><div>
#, fuzzy
#| msgid "<small>Install from</small>"
msgid "Install from macOS"
msgstr "<small>Installa da</small>"

#. type: Content of: <div><div>
msgid "|mac/usb-overview]]"
msgstr "|mac/usb-overview]]"

#. type: Content of: <div><div>
msgid "You can also:"
msgstr "Puoi anche:"

#. type: Content of: <div><div><ul><li>
#, fuzzy
#| msgid "[[Run Tails in a virtual machine|vm-download]]"
msgid "[[Burn Tails on a DVD|dvd-download]]"
msgstr "[[Usare Tails in una macchina virtuale|vm-download]]"

#. type: Content of: <div><div><ul><li>
msgid "[[Run Tails in a virtual machine|vm-download]]"
msgstr "[[Avviare Tails su una macchina virtuale|vm-download]]"

#~ msgid ""
#~ "Tails is not working on every Mac model and you might have to try "
#~ "<strong>different installation methods</strong>."
#~ msgstr ""
#~ "Tails non funziona sulla totalità dei modelli Mac e potresti dover "
#~ "provare <strong>differenti metodi di  installazione</strong>."

<<<<<<< HEAD
#~ msgid "At the end, maybe:"
#~ msgstr "Alla fine, forse:"
=======
#. type: Content of: <ol><li><div><div>
msgid "|install]]"
msgstr "|install]]"
>>>>>>> 53094b0e

#~ msgid "Tails will work <strong>perfectly</strong>!"
#~ msgstr "Tails funziona <strong>perfettamente</strong>!"

#~ msgid ""
#~ "You will start Tails with <strong>some core features missing</strong>."
#~ msgstr ""
#~ "Avvierai Tails <strong>senza alcune caratteristiche fondamentali</strong>."

#~ msgid ""
#~ "You will start Tails with <strong>Wi-Fi or graphics problems</strong>."
#~ msgstr ""
#~ "Avvierai Tails con <strong>problemi con il Wi-Fi o la grafica</strong>."

#~ msgid "It will be <strong>impossible</strong> to start Tails on your Mac."
#~ msgstr "Sarà <strong>impossibile</strong> avviare Tails sul tuo Mac."

#~ msgid "Anyway, ready to give it a try?"
#~ msgstr "In ogni caso, sei pronta a fare un tentativo?"

#, fuzzy
#~| msgid ""
#~| "If you know someone of trust who uses Tails already, you can try "
#~| "installing your USB stick by copying from it. Make sure that this Tails "
#~| "is up-to-date."
#~ msgid ""
#~ "If you know someone you trust who uses Tails already, you can try "
#~ "installing your Tails by cloning from their Tails."
#~ msgstr ""
#~ "Se c'è qualcuno di cui ti fidi che usa già Tails, puoi provare a "
#~ "installare la tua chiave USB copiandola da suo. Assicurati che questo "
#~ "Tails sia aggiornato."

#, fuzzy
#~| msgid ""
#~| "If you don't know anyone who uses Tails or if you tried to clone and "
#~| "failed starting, then you can try this other 3 methods:"
#~ msgid ""
#~ "If you don't know anyone who uses Tails or if you tried to clone and "
#~ "failed starting, then you can try these other 3 methods:"
#~ msgstr ""
#~ "Se non conosci nessuno che usa Tails o se hai provato a clonare e hai "
#~ "fallito durante l'avvio, puoi provare questi altre 3 metodi:"

#~ msgid "Windows or Linux"
#~ msgstr "Windows o Linux"

#~ msgid "Burn a DVD"
#~ msgstr "Masterizza un DVD"

#~ msgid "<small>and then install</small>"
#~ msgstr "<small>e poi installa</small>"

#~ msgid "|mac/dvd-overview]]"
#~ msgstr "|mac/dvd-overview]]"

#~ msgid "<small>Install using</small>"
#~ msgstr "<small>Installa usando</small>"

#~ msgid "the command line"
#~ msgstr "la riga di comando"

#~ msgid "|os]]"
#~ msgstr "|os]]"

#~ msgid "<strong>Mac</strong>"
#~ msgstr "<strong>Mac</strong>"

#~ msgid "</small>"
#~ msgstr "</small>"<|MERGE_RESOLUTION|>--- conflicted
+++ resolved
@@ -6,7 +6,7 @@
 msgid ""
 msgstr ""
 "Project-Id-Version: transitalian\n"
-"POT-Creation-Date: 2018-11-17 11:19+0000\n"
+"POT-Creation-Date: 2018-08-11 10:27+0200\n"
 "PO-Revision-Date: 2016-07-29 14:54+0200\n"
 "Last-Translator: transitails <transitails>\n"
 "Language-Team: ita <transitails@inventati.org>\n"
@@ -17,68 +17,122 @@
 "X-Generator: Poedit 1.8.7.1\n"
 
 #. type: Content of: outside any tag (error?)
-#, fuzzy
-#| msgid ""
-#| "[[!meta title=\"Mac\"]] [[!meta robots=\"noindex\"]] [[!meta stylesheet="
-#| "\"bootstrap.min\" rel=\"stylesheet\" title=\"\"]] [[!meta stylesheet="
-#| "\"inc/stylesheets/assistant\" rel=\"stylesheet\" title=\"\"]] [[!meta "
-#| "stylesheet=\"inc/stylesheets/router-mac\" rel=\"stylesheet\" title=\"\"]]"
 msgid ""
-"[[!meta title=\"Mac\"]] [[!meta robots=\"noindex\"]] [[!meta stylesheet="
-"\"bootstrap.min\" rel=\"stylesheet\" title=\"\"]] [[!meta stylesheet=\"inc/"
-"stylesheets/assistant\" rel=\"stylesheet\" title=\"\"]]"
-msgstr ""
 "[[!meta title=\"Mac\"]] [[!meta robots=\"noindex\"]] [[!meta stylesheet="
 "\"bootstrap.min\" rel=\"stylesheet\" title=\"\"]] [[!meta stylesheet=\"inc/"
 "stylesheets/assistant\" rel=\"stylesheet\" title=\"\"]] [[!meta stylesheet="
 "\"inc/stylesheets/router-mac\" rel=\"stylesheet\" title=\"\"]]"
+msgstr ""
+"[[!meta title=\"Mac\"]] [[!meta robots=\"noindex\"]] [[!meta stylesheet=\""
+"bootstrap.min\" rel=\"stylesheet\" title=\"\"]] [[!meta stylesheet=\"inc/"
+"stylesheets/assistant\" rel=\"stylesheet\" title=\"\"]] [[!meta stylesheet=\""
+"inc/stylesheets/router-mac\" rel=\"stylesheet\" title=\"\"]]"
 
-#. type: Content of: <div><div>
+#. type: Content of: <p>
 msgid ""
-"[[!inline pages=\"install/inc/router/clone\" raw=\"yes\" sort=\"age\"]] [["
+"Tails is not working on every Mac model and you might have to try "
+"<strong>different installation methods</strong>."
 msgstr ""
+"Tails non funziona sulla totalità dei modelli Mac e potresti dover provare "
+"<strong>differenti metodi di  installazione</strong>."
 
-#. type: Content of: <div><div><div><div>
+#. type: Content of: <p>
+msgid "At the end, maybe:"
+msgstr "Alla fine, forse:"
+
+#. type: Content of: <ul><li>
+msgid "Tails will work <strong>perfectly</strong>!"
+msgstr "Tails funziona <strong>perfettamente</strong>!"
+
+#. type: Content of: <ul><li>
+msgid "You will start Tails with <strong>some core features missing</strong>."
+msgstr ""
+"Avvierai Tails <strong>senza alcune caratteristiche fondamentali</strong>."
+
+#. type: Content of: <ul><li>
+msgid "You will start Tails with <strong>Wi-Fi or graphics problems</strong>."
+msgstr ""
+"Avvierai Tails con <strong>problemi con il Wi-Fi o la grafica</strong>."
+
+#. type: Content of: <ul><li>
+msgid "It will be <strong>impossible</strong> to start Tails on your Mac."
+msgstr "Sarà <strong>impossibile</strong> avviare Tails sul tuo Mac."
+
+#. type: Content of: <h2>
+msgid "Anyway, ready to give it a try?"
+msgstr "In ogni caso, sei pronta a fare un tentativo?"
+
+#. type: Content of: <ol><li><p>
 #, fuzzy
-#| msgid "Try cloning from another Tails"
-msgid "Install from another Tails"
-msgstr "Provare a clonare da un altro Tails"
+#| msgid ""
+#| "If you know someone of trust who uses Tails already, you can try "
+#| "installing your USB stick by copying from it. Make sure that this Tails "
+#| "is up-to-date."
+msgid ""
+"If you know someone you trust who uses Tails already, you can try installing "
+"your Tails by cloning from their Tails."
+msgstr ""
+"Se c'è qualcuno di cui ti fidi che usa già Tails, puoi provare a installare "
+"la tua chiave USB copiandola da suo. Assicurati che questo Tails sia "
+"aggiornato."
 
-#. type: Content of: <div><div>
-#, fuzzy
-#| msgid "|mac/clone-overview]]"
-msgid "|install/mac/clone-overview]]"
-msgstr "|mac/clone-overview]]"
-
-#. type: Content of: <div><div><h3>
-msgid "Download and install"
-msgstr ""
-
-#. type: Content of: <div><div><h4>
-msgid "You need:"
-msgstr ""
-
-#. type: Content of: <div><div><ul><li>
-msgid ""
-"1 hour to download Tails (<small class=\"remove-extra-space\">[[!inline "
-"pages=\"inc/stable_amd64_iso_size\" raw=\"yes\" sort=\"age\"]]</small>)"
-msgstr ""
-
-#. type: Content of: <div><div><ul><li>
-msgid "½ hour to install"
-msgstr ""
-
-#. type: Content of: <div><div>
+#. type: Content of: <ol><li><div><div>
 msgid "[["
 msgstr "[["
 
-#. type: Content of: <div><div><div><div>
+#. type: Content of: <ol><li><div><div><div><div>
+msgid "Try cloning from another Tails"
+msgstr "Provare a clonare da un altro Tails"
+
+#. type: Content of: <ol><li><div><div>
+msgid "|mac/clone-overview]]"
+msgstr "|mac/clone-overview]]"
+
+#. type: Content of: <ol><li><p>
 #, fuzzy
-#| msgid "<small>Install from</small>"
-msgid "Install from macOS"
+#| msgid ""
+#| "If you don't know anyone who uses Tails or if you tried to clone and "
+#| "failed starting, then you can try this other 3 methods:"
+msgid ""
+"If you don't know anyone who uses Tails or if you tried to clone and failed "
+"starting, then you can try these other 3 methods:"
+msgstr ""
+"Se non conosci nessuno che usa Tails o se hai provato a clonare e hai "
+"fallito durante l'avvio, puoi provare questi altre 3 metodi:"
+
+#. type: Content of: <ol><li><div><div><div><div>
+msgid "<small>Install from</small>"
 msgstr "<small>Installa da</small>"
 
-#. type: Content of: <div><div>
+#. type: Content of: <ol><li><div><div><div><div>
+msgid "Windows or Linux"
+msgstr "Windows o Linux"
+
+#. type: Content of: <ol><li><div><div>
+msgid "|install]]"
+msgstr "|install]]"
+
+#. type: Content of: <ol><li><div><div><div><div>
+msgid "Burn a DVD"
+msgstr "Masterizza un DVD"
+
+#. type: Content of: <ol><li><div><div><div><div>
+msgid "<small>and then install</small>"
+msgstr "<small>e poi installa</small>"
+
+#. type: Content of: <ol><li><div><div>
+msgid "|mac/dvd-overview]]"
+msgstr "|mac/dvd-overview]]"
+
+#. type: Content of: <ol><li><div><div><div><div>
+msgid "<small>Install using</small>"
+msgstr "<small>Installa usando</small>"
+
+#. type: Content of: <ol><li><div><div><div><div>
+msgid "the command line"
+msgstr "la riga di comando"
+
+#. type: Content of: <ol><li><div><div>
 msgid "|mac/usb-overview]]"
 msgstr "|mac/usb-overview]]"
 
@@ -87,91 +141,8 @@
 msgstr "Puoi anche:"
 
 #. type: Content of: <div><div><ul><li>
-#, fuzzy
-#| msgid "[[Run Tails in a virtual machine|vm-download]]"
-msgid "[[Burn Tails on a DVD|dvd-download]]"
-msgstr "[[Usare Tails in una macchina virtuale|vm-download]]"
-
-#. type: Content of: <div><div><ul><li>
 msgid "[[Run Tails in a virtual machine|vm-download]]"
 msgstr "[[Avviare Tails su una macchina virtuale|vm-download]]"
-
-#~ msgid ""
-#~ "Tails is not working on every Mac model and you might have to try "
-#~ "<strong>different installation methods</strong>."
-#~ msgstr ""
-#~ "Tails non funziona sulla totalità dei modelli Mac e potresti dover "
-#~ "provare <strong>differenti metodi di  installazione</strong>."
-
-<<<<<<< HEAD
-#~ msgid "At the end, maybe:"
-#~ msgstr "Alla fine, forse:"
-=======
-#. type: Content of: <ol><li><div><div>
-msgid "|install]]"
-msgstr "|install]]"
->>>>>>> 53094b0e
-
-#~ msgid "Tails will work <strong>perfectly</strong>!"
-#~ msgstr "Tails funziona <strong>perfettamente</strong>!"
-
-#~ msgid ""
-#~ "You will start Tails with <strong>some core features missing</strong>."
-#~ msgstr ""
-#~ "Avvierai Tails <strong>senza alcune caratteristiche fondamentali</strong>."
-
-#~ msgid ""
-#~ "You will start Tails with <strong>Wi-Fi or graphics problems</strong>."
-#~ msgstr ""
-#~ "Avvierai Tails con <strong>problemi con il Wi-Fi o la grafica</strong>."
-
-#~ msgid "It will be <strong>impossible</strong> to start Tails on your Mac."
-#~ msgstr "Sarà <strong>impossibile</strong> avviare Tails sul tuo Mac."
-
-#~ msgid "Anyway, ready to give it a try?"
-#~ msgstr "In ogni caso, sei pronta a fare un tentativo?"
-
-#, fuzzy
-#~| msgid ""
-#~| "If you know someone of trust who uses Tails already, you can try "
-#~| "installing your USB stick by copying from it. Make sure that this Tails "
-#~| "is up-to-date."
-#~ msgid ""
-#~ "If you know someone you trust who uses Tails already, you can try "
-#~ "installing your Tails by cloning from their Tails."
-#~ msgstr ""
-#~ "Se c'è qualcuno di cui ti fidi che usa già Tails, puoi provare a "
-#~ "installare la tua chiave USB copiandola da suo. Assicurati che questo "
-#~ "Tails sia aggiornato."
-
-#, fuzzy
-#~| msgid ""
-#~| "If you don't know anyone who uses Tails or if you tried to clone and "
-#~| "failed starting, then you can try this other 3 methods:"
-#~ msgid ""
-#~ "If you don't know anyone who uses Tails or if you tried to clone and "
-#~ "failed starting, then you can try these other 3 methods:"
-#~ msgstr ""
-#~ "Se non conosci nessuno che usa Tails o se hai provato a clonare e hai "
-#~ "fallito durante l'avvio, puoi provare questi altre 3 metodi:"
-
-#~ msgid "Windows or Linux"
-#~ msgstr "Windows o Linux"
-
-#~ msgid "Burn a DVD"
-#~ msgstr "Masterizza un DVD"
-
-#~ msgid "<small>and then install</small>"
-#~ msgstr "<small>e poi installa</small>"
-
-#~ msgid "|mac/dvd-overview]]"
-#~ msgstr "|mac/dvd-overview]]"
-
-#~ msgid "<small>Install using</small>"
-#~ msgstr "<small>Installa usando</small>"
-
-#~ msgid "the command line"
-#~ msgstr "la riga di comando"
 
 #~ msgid "|os]]"
 #~ msgstr "|os]]"
