[[!meta robots="noindex"]]
[[!meta title="Other Linux (Red Hat, Fedora, etc.)"]]
[[!meta stylesheet="bootstrap" rel="stylesheet" title=""]]
[[!meta stylesheet="inc/stylesheets/assistant" rel="stylesheet" title=""]]

[[!inline pages="install/inc/tails-installation-assistant.inline" raw="yes"]]

[[<span class="back">Back</span>|install/os]]

<h1 class="text-center"><strong>Other Linux</strong> <small>(Red Hat, Fedora, etc.)</small></h1>

<div class="row">
  <div class="col-md-6">

    [[!inline pages="install/inc/router/clone" raw="yes"]]

  </div>
  <div class="col-md-6">

    <h3>Download and install</h3>

    <h4>You need:</h4>

    <ul>
      <li>2 USB sticks <small>(at least 4 GB)</small></li>
<<<<<<< HEAD
      <li>30&ndash;60 minutes to download Tails <small>([[!inline pages="inc/stable_i386_iso_size_mib" raw="yes"]])</small></li>
=======
      <li>30&ndash;60 minutes to download Tails <small>(448 MiB)</small></li>
>>>>>>> 3ad2b1bd
      <li>45 minutes to install</li>
    </ul>

    [[
      <div class="panel panel-primary">
        <div class="panel-heading">
          <h3 class="panel-title">Install from Linux</h3>
        </div>
      </div>
    |linux/usb/overview]]

  </div>
</div>

<div class="row also">
  <div class="col-sm-4 col-sm-offset-8">
    <small>

      You can also:
      <ul>
        <li>[[Burn Tails on a DVD|linux#dvd]]</li>
        <li>[[Run Tails in a virtual machine|linux#vm]]</li>
      </ul>

    </small>
  </div>
</div><|MERGE_RESOLUTION|>--- conflicted
+++ resolved
@@ -23,11 +23,7 @@
 
     <ul>
       <li>2 USB sticks <small>(at least 4 GB)</small></li>
-<<<<<<< HEAD
-      <li>30&ndash;60 minutes to download Tails <small>([[!inline pages="inc/stable_i386_iso_size_mib" raw="yes"]])</small></li>
-=======
       <li>30&ndash;60 minutes to download Tails <small>(448 MiB)</small></li>
->>>>>>> 3ad2b1bd
       <li>45 minutes to install</li>
     </ul>
 
