--- conflicted
+++ resolved
@@ -33,11 +33,7 @@
     [[
       <div class="panel panel-primary">
         <div class="panel-heading">
-<<<<<<< HEAD
-          <h3 class="panel-title two-lines">Debian & Ubuntu<br /><small>(Linux Mint, etc.)</small></h3>
-=======
           <h3 class="panel-title">Debian or Ubuntu <small>(Linux Mint, etc.)</small></h3>
->>>>>>> a45b7d9e
         </div>
       </div>
     |install/debian]]
