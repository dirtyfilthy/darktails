[[!meta title="Which operating system are you installing Tails from?"]]

[[!meta stylesheet="bootstrap" rel="stylesheet"]]
[[!meta stylesheet="inc/stylesheets/assistant" rel="stylesheet" title=""]]
[[!inline pages="install/inc/tails-installation-assistant.inline" raw="yes"]]

[[<span class="back">Back</span>|install]]

<h1>Which <strong>operating system</strong> are you installing Tails from?</h1>

<div class="row">
  <div class="col-md-6">
    [[
      <div class="panel panel-primary">
        <div class="panel-heading">
          <h3 class="panel-title">Windows</h3>
        </div>
      </div>
    |install/win]]
  </div>

  <div class="col-md-6">
    [[
      <div class="panel panel-primary">
        <div class="panel-heading">
          <h3 class="panel-title">Mac</h3>
        </div>
      </div>
    |install/mac]]
  </div>

  <div class="col-md-6">
    [[
      <div class="panel panel-primary">
        <div class="panel-heading">
<<<<<<< HEAD
          <h3 class="panel-title">Debian or Ubuntu</h3>
=======
          <h3 class="panel-title">Debian or Ubuntu <small>(Linux Mint, etc)</small></h3>
>>>>>>> 62db2445
        </div>
      </div>
    |install/debian]]
  </div>

  <div class="col-md-6">
    [[
      <div class="panel panel-primary">
        <div class="panel-heading">
          <h3 class="panel-title">Other Linux <small>(Red Hat, Fedora, etc.)</small></h3>
        </div>
      </div>
    |install/linux]]
  </div>
</div><|MERGE_RESOLUTION|>--- conflicted
+++ resolved
@@ -33,11 +33,7 @@
     [[
       <div class="panel panel-primary">
         <div class="panel-heading">
-<<<<<<< HEAD
-          <h3 class="panel-title">Debian or Ubuntu</h3>
-=======
           <h3 class="panel-title">Debian or Ubuntu <small>(Linux Mint, etc)</small></h3>
->>>>>>> 62db2445
         </div>
       </div>
     |install/debian]]
