--- conflicted
+++ resolved
@@ -3,29 +3,31 @@
 # This file is distributed under the same license as the PACKAGE package.
 # FIRST AUTHOR <EMAIL@ADDRESS>, YEAR.
 #
+#, fuzzy
 msgid ""
 msgstr ""
-<<<<<<< HEAD
-"Project-Id-Version: PACKAGE VERSION\n"
+"Project-Id-Version: Tails\n"
 "POT-Creation-Date: 2016-08-17 09:18+0300\n"
-"PO-Revision-Date: YEAR-MO-DA HO:MI+ZONE\n"
-"Last-Translator: FULL NAME <EMAIL@ADDRESS>\n"
-"Language-Team: LANGUAGE <LL@li.org>\n"
-"Language: \n"
-=======
-"Project-Id-Version: Tails\n"
-"POT-Creation-Date: 2016-07-21 18:51+0300\n"
 "PO-Revision-Date: 2016-07-26 11:09-0000\n"
 "Last-Translator: \n"
 "Language-Team: Tails translators <tails@boum.org>\n"
 "Language: fr\n"
->>>>>>> 4a01b82f
 "MIME-Version: 1.0\n"
 "Content-Type: text/plain; charset=UTF-8\n"
 "Content-Transfer-Encoding: 8bit\n"
 "X-Generator: Poedit 1.6.10\n"
 
 #. type: Content of: outside any tag (error?)
+#, fuzzy
+#| msgid ""
+#| "[[!meta title=\"Install from Debian or Ubuntu using the command line and "
+#| "GnuPG\"]] [[!meta stylesheet=\"bootstrap\" rel=\"stylesheet\" title="
+#| "\"\"]] [[!meta stylesheet=\"inc/stylesheets/assistant\" rel=\"stylesheet"
+#| "\" title=\"\"]] [[!meta stylesheet=\"inc/stylesheets/overview\" rel="
+#| "\"stylesheet\" title=\"\"]] [[!meta stylesheet=\"inc/stylesheets/expert\" "
+#| "rel=\"stylesheet\" title=\"\"]] [[!inline pages=\"install/inc/tails-"
+#| "installation-assistant.inline\" raw=\"yes\"]] [[<span class=\"back"
+#| "\">Back</span>|install/debian]]"
 msgid ""
 "[[!meta title=\"Install from Debian, Ubuntu, or Mint using the command line "
 "and GnuPG: overview\"]] [[!meta stylesheet=\"bootstrap\" rel=\"stylesheet\" "
@@ -36,29 +38,20 @@
 "installation-assistant.inline\" raw=\"yes\"]] [[<span class=\"back\">Back</"
 "span>|install/debian]]"
 msgstr ""
-"[[!meta title=\"Installer depuis Debian, Ubuntu ou Mint avec la ligne de "
-"commande et GnuPG\"]] [[!meta stylesheet=\"bootstrap\" rel=\"stylesheet\" "
-"title=\"\"]] [[!meta stylesheet=\"inc/stylesheets/assistant\" rel="
-"\"stylesheet\" title=\"\"]] [[!meta stylesheet=\"inc/stylesheets/overview\" "
-"rel=\"stylesheet\" title=\"\"]] [[!meta stylesheet=\"inc/stylesheets/expert"
-"\" rel=\"stylesheet\" title=\"\"]] [[!inline pages=\"install/inc/tails-"
-"installation-assistant.inline.fr\" raw=\"yes\"]] [[<span class=\"back"
-"\">Retour</span>|install/debian]]"
+"[[!meta title=\"Installer depuis Debian ou Ubuntu avec la ligne de commande "
+"et GnuPG\"]] [[!meta stylesheet=\"bootstrap\" rel=\"stylesheet\" title="
+"\"\"]] [[!meta stylesheet=\"inc/stylesheets/assistant\" rel=\"stylesheet\" "
+"title=\"\"]] [[!meta stylesheet=\"inc/stylesheets/overview\" rel=\"stylesheet"
+"\" title=\"\"]] [[!meta stylesheet=\"inc/stylesheets/expert\" rel="
+"\"stylesheet\" title=\"\"]] [[!inline pages=\"install/inc/tails-installation-"
+"assistant.inline.fr\" raw=\"yes\"]] [[<span class=\"back\">Retour</span>|"
+"install/debian]]"
 
 #. type: Content of: <h1>
-<<<<<<< HEAD
 msgid ""
 "Install from <strong>Debian</strong>, <strong>Ubuntu</strong>, or "
 "<strong>Mint</strong> <small>using the command line and GnuPG</small>"
 msgstr ""
-=======
-msgid "<small>Install from Debian, Ubuntu, or Mint using the</small>"
-msgstr "<small>Installer depuis Debian, Ubuntu ou Mint avec la</small>"
-
-#. type: Content of: <h1>
-msgid "command line <small> and </small> GnuPG"
-msgstr "ligne de commande <small> et </small> GnuPG"
->>>>>>> 4a01b82f
 
 #. type: Content of: outside any tag (error?)
 msgid "[[!inline pages=\"install/inc/overview\" raw=\"yes\"]] [["
@@ -70,12 +63,4 @@
 
 #. type: Content of: outside any tag (error?)
 msgid "|install/expert/usb]]"
-msgstr "|install/expert/usb]]"
-
-#, fuzzy
-#~| msgid "<small>Install from Debian or Ubuntu using the</small>"
-#~ msgid "<small>Install from Debian, Ubuntu, or Mint using the</small>"
-#~ msgstr "<small>Installer depuis Debian ou Ubuntu avec la</small>"
-
-#~ msgid "command line <small> and </small> GnuPG"
-#~ msgstr "ligne de commande <small> et </small> GnuPG"+msgstr "|install/expert/usb]]"