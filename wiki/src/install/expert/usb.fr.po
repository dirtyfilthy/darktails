--- conflicted
+++ resolved
@@ -17,16 +17,10 @@
 "X-Generator: Poedit 1.6.10\n"
 
 #. type: Plain text
-<<<<<<< HEAD
 #, fuzzy, no-wrap
 #| msgid "[[!meta title=\"Installing Tails on a USB stick from Debian or Ubuntu using the command line\"]]\n"
 msgid "[[!meta title=\"Install from Debian, Ubuntu, or Mint using the command line and GnuPG\"]]\n"
 msgstr "[[!meta title=\"Installer Tails sur une clé USB depuis Debian ou Ubuntu en ligne de commande\"]]\n"
-=======
-#, no-wrap
-msgid "[[!meta title=\"Installing Tails on a USB stick from Debian, Ubuntu, or Mint using the command line\"]]\n"
-msgstr "[[!meta title=\"Installer Tails sur une clé USB depuis Debian, Ubuntu ou Mint en ligne de commande\"]]\n"
->>>>>>> 4a01b82f
 
 #. type: Plain text
 #, no-wrap
