# SOME DESCRIPTIVE TITLE
# Copyright (C) YEAR Free Software Foundation, Inc.
# This file is distributed under the same license as the PACKAGE package.
# FIRST AUTHOR <EMAIL@ADDRESS>, YEAR.
#
msgid ""
msgstr ""
"Project-Id-Version: Tails\n"
<<<<<<< HEAD
"POT-Creation-Date: 2018-12-18 11:31+0000\n"
=======
"POT-Creation-Date: 2018-11-11 11:58+0000\n"
>>>>>>> 646949f5
"PO-Revision-Date: 2018-04-20 11:21+0000\n"
"Last-Translator: \n"
"Language-Team: Tails translators <tails@boum.org>\n"
"Language: fr\n"
"MIME-Version: 1.0\n"
"Content-Type: text/plain; charset=UTF-8\n"
"Content-Transfer-Encoding: 8bit\n"
"X-Generator: Poedit 1.8.11\n"

#. type: Plain text
#, no-wrap
msgid "[[!meta title=\"Install from Debian, Ubuntu, or Mint using the command line and GnuPG\"]]\n"
msgstr "[[!meta title=\"Installer depuis Debian, Ubuntu ou Mint avec la ligne de commande et GnuPG\"]]\n"

#. type: Plain text
#, no-wrap
msgid "[[!meta robots=\"noindex\"]]\n"
msgstr "[[!meta robots=\"noindex\"]]\n"

#. type: Plain text
#, no-wrap
msgid "[[!meta stylesheet=\"inc/stylesheets/assistant\" rel=\"stylesheet\" title=\"\"]]\n"
msgstr "[[!meta stylesheet=\"inc/stylesheets/assistant\" rel=\"stylesheet\" title=\"\"]]\n"

#. type: Plain text
#, no-wrap
msgid "[[!meta stylesheet=\"inc/stylesheets/steps\" rel=\"stylesheet\" title=\"\"]]\n"
msgstr "[[!meta stylesheet=\"inc/stylesheets/steps\" rel=\"stylesheet\" title=\"\"]]\n"

#. type: Plain text
#, no-wrap
msgid "[[!meta stylesheet=\"inc/stylesheets/expert\" rel=\"stylesheet\" title=\"\"]]\n"
msgstr "[[!meta stylesheet=\"inc/stylesheets/expert\" rel=\"stylesheet\" title=\"\"]]\n"

#. type: Plain text
msgid "Start in Debian, Ubuntu, or Linux Mint."
msgstr "Démarrez Debian, Ubuntu ou Linux Mint."

#. type: Plain text
#, no-wrap
msgid "<h1 id=\"verify-key\">Verify the Tails signing key</h1>\n"
msgstr "<h1 id=\"verify-key\">Vérifiez la clé de signature de Tails</h1>\n"

#. type: Plain text
#, no-wrap
msgid "<div class=\"tip\">\n"
msgstr "<div class=\"tip\">\n"

#. type: Plain text
#, fuzzy, no-wrap
#| msgid ""
#| "<p>If you already certified the Tails signing key with your own key, you\n"
#| "can skip this step and start [[downloading and verifying the ISO\n"
#| "image|usb#download]].</p>\n"
msgid ""
"<p>If you already certified the Tails signing key with your own key, you\n"
"can skip this step and start [[downloading and verifying the USB\n"
"image|usb#download]].</p>\n"
msgstr ""
"<p>Si vous avez déjà certifié la clé de signature Tails avec votre propre clé, vous\n"
"pouvez passer cette étape et [[télécharger et vérifier l'image\n"
"ISO|usb#download]].</p>\n"

#. type: Plain text
#, no-wrap
msgid "</div>\n"
msgstr "</div>\n"

#. type: Plain text
#, fuzzy
#| msgid ""
#| "In this step, you will download and verify the *Tails signing key* which "
#| "is the OpenPGP key that is used to cryptographically sign the Tails ISO "
#| "image."
msgid ""
"In this step, you will download and verify the *Tails signing key* which is "
"the OpenPGP key that is used to cryptographically sign the Tails USB image."
msgstr ""
"À cette étape, vous allez télécharger et vérifier la *clé de signature de "
"Tails* qui est la clé OpenPGP utilisée pour signer cryptographiquement les "
"images ISO de Tails."

#. type: Plain text
#, no-wrap
msgid "<div class=\"note\">\n"
msgstr "<div class=\"note\">\n"

#. type: Plain text
#, no-wrap
msgid ""
"<p>To follow these instructions you need to have your own OpenPGP\n"
"key.</p>\n"
msgstr "<p>Pour suivre ces instructions, vous aurez besoin d'une clé OpenPGP.</p>\n"

#. type: Plain text
#, no-wrap
msgid ""
"<p>To learn how to create yourself an OpenPGP key, see\n"
"<a href=\"https://help.riseup.net/en/security/message-security/openpgp/gpg-keys\">Managing\n"
"OpenPGP Keys</a> by <em>Riseup</em>.</p>\n"
msgstr ""
"<p>Pour apprendre à créer une clé OpenPGP, voir\n"
"<a href=\"https://help.riseup.net/fr/security/message-security/openpgp/gpg-keys\">Gestion\n"
"des clés OpenPGP</a> par <em>Riseup</em>.</p>\n"

#. type: Plain text
msgid ""
"This verification technique uses the OpenPGP Web of Trust and the "
"certification made by official Debian developers on the Tails signing key. "
"[[Learn more about the OpenPGP Web of Trust|install/download#openpgp]]."
msgstr ""
"Cette méthode de vérification utilise la toile de confiance OpenPGP et les "
"certifications faites par des développeurs Debian officiels à la clé de "
"signature de Tails. [[En savoir plus à propos de la toile de confiance "
"OpenPGP|install/download#openpgp]]."

#. type: Bullet: '1. '
msgid ""
"Import the Tails signing key in your <span class=\"application\">GnuPG</"
"span> keyring:"
msgstr ""
"Importez la clé de signature de Tails dans votre trousseau <span class="
"\"application\">GnuPG</span> :"

#. type: Plain text
#, no-wrap
msgid ""
"       wget https://tails.boum.org/tails-signing.key\n"
"       gpg --import < tails-signing.key\n"
msgstr ""
"       wget https://tails.boum.org/tails-signing.key\n"
"       gpg --import < tails-signing.key\n"

#. type: Bullet: '1. '
msgid ""
"Install the Debian keyring. It contains the OpenPGP keys of all Debian "
"developers:"
msgstr ""
"Installez le trousseau Debian. Il contient toutes les clés OpenPGP des "
"développeurs Debian :"

#. type: Plain text
#, no-wrap
msgid "       sudo apt install debian-keyring\n"
msgstr "       sudo apt install debian-keyring\n"

#. type: Bullet: '1. '
msgid ""
"Import the OpenPGP key of [[!wikipedia Stefano_Zacchiroli]], a former Debian "
"Project Leader, from the Debian keyring into your keyring:"
msgstr ""
"Importez la clé OpenPGP de [[!wikipedia_fr Stefano_Zacchiroli]], un ancien "
"leader du projet Debian, du trousseau Debian vers le votre :"

#. type: Plain text
#, no-wrap
msgid "       gpg --keyring=/usr/share/keyrings/debian-keyring.gpg --export zack@upsilon.cc | gpg --import\n"
msgstr "       gpg --keyring=/usr/share/keyrings/debian-keyring.gpg --export zack@upsilon.cc | gpg --import\n"

#. type: Bullet: '1. '
msgid "Verify the certifications made on the Tails signing key:"
msgstr "Vérifiez les certifications faites sur la clé de signature de Tails :"

#. type: Plain text
#, no-wrap
msgid "       gpg --keyid-format 0xlong --check-sigs A490D0F4D311A4153E2BB7CADBB802B258ACD84F\n"
msgstr "       gpg --keyid-format 0xlong --check-sigs A490D0F4D311A4153E2BB7CADBB802B258ACD84F\n"

#. type: Plain text
#, no-wrap
msgid "   In the output of this command, look for the following line:\n"
msgstr "   Dans la sortie de cette commande, cherchez la ligne suivante :\n"

#. type: Plain text
#, no-wrap
msgid "       sig! 0x9C31503C6D866396 2015-02-03  Stefano Zacchiroli <zack@upsilon.cc>\n"
msgstr "       sig! 0x9C31503C6D866396 2015-02-03  Stefano Zacchiroli <zack@upsilon.cc>\n"

#. type: Plain text
#, no-wrap
msgid ""
"   Here, <code>sig!</code>, with an exclamation mark, means that Stefano\n"
"   Zacchiroli verified and certified the Tails signing key with his key.\n"
msgstr ""
"   Ici, <code>sig!</code>, avec un point d'exclamation, signifie que Stefano\n"
"   Zacchiroli à vérifié et certifié la clé de signature de Tails avec sa clé.\n"

#. type: Plain text
#, no-wrap
msgid ""
"   It is also possible to verify the certifications made by other\n"
"   people. Their name and email address appear in the list of\n"
"   certification if you have their key in your keyring.\n"
msgstr ""
"   Il est aussi possible de vérifier les certifications faites par d'autres\n"
"   personnes. Leur nom et addresse email apparaissent dans la liste des\n"
"   certifications si vous avez leur clé dans votre trousseau.\n"

#. type: Plain text
#, no-wrap
msgid ""
"   <div class=\"caution\">\n"
"   <p>If the verification of the certification failed, then you might\n"
"   have downloaded a malicious version of the Tails signing key or our\n"
"   instructions might be outdated.\n"
"   Please [[get in touch with us|support/talk]].</p>\n"
"   </div>\n"
msgstr ""
"   <div class=\"caution\">\n"
"   <p>Si la validation de la certification échoue, il se peut que vous\n"
"   ayez téléchargé un version malicieuse de la clé de signature de Tails ou que nos\n"
"   instructions soient dépassées.\n"
"   Merci d'[[entrer en contact avec nous|support/talk]].</p>\n"
"   </div>\n"

#. type: Plain text
#, no-wrap
msgid ""
"   <div class=\"tip\">\n"
"   <p>The line `175 signatures not checked due to missing keys` or similar\n"
"   refers to the certifications (also called *signatures*) made by other public\n"
"   keys that are not in your keyring. This is not a problem.</p>\n"
"   </div>\n"
msgstr ""
"   <div class=\"tip\">\n"
"   <p>La ligne `175 signatures non vérifiées à cause de clefs manquantes` ou similaire\n"
"   fait référence aux autres certifications (aussi appelées *signatures*) faites par d'autres clés publiques\n"
"   qui ne sont pas dans votre trousseau. Ce n'est pas un problème.</p>\n"
"   </div>\n"

#. type: Bullet: '1. '
msgid "Certify the Tails signing key with your own key:"
msgstr "Certifiez la clé de signature de Tails avec votre clé :"

#. type: Plain text
#, no-wrap
msgid ""
"   a. To make a non-exportable certification that will never be shared\n"
"      with others:\n"
msgstr ""
"   a. Pour faire une signature non-exportable qui ne sera jamais partagée avec\n"
"      d'autres personnes :\n"

#. type: Plain text
#, no-wrap
msgid "          gpg --lsign-key A490D0F4D311A4153E2BB7CADBB802B258ACD84F\n"
msgstr "          gpg --lsign-key A490D0F4D311A4153E2BB7CADBB802B258ACD84F\n"

#. type: Plain text
#, no-wrap
msgid ""
"   b. To make an exportable certification of the Tails signing\n"
"      key and publish it on the public key servers:\n"
msgstr ""
"   b. Pour faire une certification exportable de la clé de signature de Tails\n"
"      et la publier sur les serveurs de clés publiques :\n"

#. type: Plain text
#, no-wrap
msgid ""
"          gpg --sign-key A490D0F4D311A4153E2BB7CADBB802B258ACD84F\n"
"          gpg --send-keys A490D0F4D311A4153E2BB7CADBB802B258ACD84F\n"
msgstr ""
"          gpg --sign-key A490D0F4D311A4153E2BB7CADBB802B258ACD84F\n"
"          gpg --send-keys A490D0F4D311A4153E2BB7CADBB802B258ACD84F\n"

#. type: Plain text
#, no-wrap
msgid ""
"      Doing so allows people who verified\n"
"      your key to verify your certification and, as a consequence, build\n"
"      more trust in the Tails signing key.\n"
msgstr ""
"      Faire cela permet aux personnes ayant vérifié\n"
"      votre clé de vérifier votre certification et, par conséquent, avoir\n"
"      plus confiance en la clé de signature de Tails.\n"

#. type: Plain text
#, no-wrap
msgid "<a id=\"download\"></a>\n"
msgstr "<a id=\"download\"></a>\n"

#. type: Plain text
#, fuzzy, no-wrap
#| msgid "<h1 id=\"download-verify\">Download and verify the ISO image</h1>\n"
msgid "<h1 id=\"download-verify\">Download and verify the USB image</h1>\n"
msgstr "<h1 id=\"download-verify\">Télécharger et vérifier l'image ISO</h1>\n"

#. type: Plain text
#, fuzzy
#| msgid ""
#| "In this step, you will download the latest Tails ISO image and verify it "
#| "using the Tails signing key."
msgid ""
"In this step, you will download the latest Tails USB image and verify it "
"using the Tails signing key."
msgstr ""
"À cette étape, vous allez télécharger la dernière image ISO de Tails et la "
"vérifier avec la clé de signature de Tails."

#. type: Bullet: '1. '
#, fuzzy
#| msgid "Download the ISO image:"
msgid "Download the USB image:"
msgstr "Télécharger l'image ISO :"

#. type: Plain text
#, fuzzy, no-wrap
#| msgid "   <p class=\"pre\">wget --continue [[!inline pages=\"inc/stable_amd64_iso_url\" raw=\"yes\" sort=\"age\"]]</p>\n"
msgid "   <p class=\"pre\">wget --continue [[!inline pages=\"inc/stable_amd64_img_url\" raw=\"yes\" sort=\"age\"]]</p>\n"
msgstr "   <p class=\"pre\">wget --continue [[!inline pages=\"inc/stable_amd64_iso_url\" raw=\"yes\" sort=\"age\"]]</p>\n"

#. type: Bullet: '1. '
#, fuzzy
#| msgid "Download the signature of the ISO image:"
msgid "Download the signature of the USB image:"
msgstr "Télécharger la signature de l'image ISO :"

#. type: Plain text
#, fuzzy, no-wrap
#| msgid "   <p class=\"pre\">wget [[!inline pages=\"inc/stable_amd64_iso_sig_url\" raw=\"yes\" sort=\"age\"]]</p>\n"
msgid "   <p class=\"pre\">wget [[!inline pages=\"inc/stable_amd64_img_sig_url\" raw=\"yes\" sort=\"age\"]]</p>\n"
msgstr "   <p class=\"pre\">wget [[!inline pages=\"inc/stable_amd64_iso_sig_url\" raw=\"yes\" sort=\"age\"]]</p>\n"

#. type: Bullet: '1. '
#, fuzzy
#| msgid "Verify that the ISO image is signed by the Tails signing key:"
msgid "Verify that the USB image is signed by the Tails signing key:"
msgstr "Vérifier que l'image ISO est signée par la clé de signature de Tails :"

#. type: Plain text
#, fuzzy, no-wrap
#| msgid "   <p class=\"pre\">[[!inline pages=\"inc/stable_amd64_gpg_verify\" raw=\"yes\" sort=\"age\"]]</p>\n"
msgid "   <p class=\"pre\">[[!inline pages=\"inc/stable_amd64_img_gpg_verify\" raw=\"yes\" sort=\"age\"]]</p>\n"
msgstr "   <p class=\"pre\">[[!inline pages=\"inc/stable_amd64_gpg_verify\" raw=\"yes\" sort=\"age\"]]</p>\n"

#. type: Plain text
#, no-wrap
msgid "   The output of this command should be the following:\n"
msgstr "   La sortie de cette commande devrait être la suivante :\n"

#. type: Plain text
#, fuzzy, no-wrap
#| msgid "   <p class=\"pre\">[[!inline pages=\"inc/stable_amd64_gpg_signature_output\" raw=\"yes\" sort=\"age\"]]</p>\n"
msgid "   <p class=\"pre\">[[!inline pages=\"inc/stable_amd64_img_gpg_signature_output\" raw=\"yes\" sort=\"age\"]]</p>\n"
msgstr "   <p class=\"pre\">[[!inline pages=\"inc/stable_amd64_gpg_signature_output\" raw=\"yes\" sort=\"age\"]]</p>\n"

#. type: Plain text
#, no-wrap
msgid "   Verify in this output that:\n"
msgstr "   Vérifiez que :\n"

#. type: Bullet: '     - '
msgid "The date of the signature is the same."
msgstr "La date de signature est la même."

#. type: Bullet: '     - '
msgid ""
"The signature is marked as <code>Good signature</code> since you certified "
"the Tails signing key with your own key."
msgstr ""
"La signature est marquée comme <code>Good signature</code> puisque vous avez "
"certifié la clé de signature de Tails avec votre clé."

#. type: Title =
#, fuzzy, no-wrap
#| msgid "Install <span class=\"application\">Tails Installer</span>\n"
msgid "Install Tails using <span class=\"command\">dd</span>\n"
msgstr "Installer l'<span class=\"application\">Installeur de Tails</span>\n"

#. type: Bullet: '1. '
msgid ""
"Make sure that the USB stick on which you want to install Tails is unplugged."
msgstr ""

#. type: Bullet: '1. '
msgid "Execute the following command:"
msgstr ""

#. type: Plain text
#, no-wrap
msgid "   <p class=\"pre command\">ls -1 /dev/sd?</p>\n"
msgstr ""

#. type: Plain text
#, no-wrap
msgid "   It returns a list of the storage devices on the system. For example:\n"
msgstr ""

#. type: Plain text
#, no-wrap
msgid "   <p class=\"pre command-output\">/dev/sda</p>\n"
msgstr ""

#. type: Bullet: '1. '
msgid "Plug in the USB stick on which you want to install Tails."
msgstr ""

#. type: Bullet: '1. '
msgid "Execute again the same command:"
msgstr ""

#. type: Plain text
#, no-wrap
msgid "   Your USB stick appears as a new device in the list.\n"
msgstr ""

#. type: Plain text
#, no-wrap
msgid ""
"   <p class=\"pre command-output\">/dev/sda\n"
"   /dev/sdb</p>\n"
msgstr ""

#. type: Bullet: '1. '
msgid "Take note of the *device name* of your USB stick."
msgstr ""

#. type: Plain text
#, no-wrap
msgid ""
"   In this example, the device name of the USB stick is\n"
"   <span class=\"code\">/dev/sdb</span>. Yours might be different.\n"
msgstr ""

#. type: Plain text
#, no-wrap
msgid ""
"   <div class=\"caution\">\n"
"   <p>If you are unsure about the device name, you should stop proceeding or\n"
"   <strong>you risk overwriting any hard disk on the system</strong>.</p>\n"
"   </div>\n"
msgstr ""

#. type: Bullet: '1. '
msgid ""
"Execute the following commands to copy the ISO image that you downloaded "
"earlier to the USB stick."
msgstr ""

#. type: Plain text
#, no-wrap
msgid "   Replace:\n"
msgstr ""

#. type: Bullet: '   - '
msgid ""
"<span class=\"command-placeholder\">tails.img</span> with the path to the "
"USB image"
msgstr ""

#. type: Bullet: '   - '
msgid ""
"<span class=\"command-placeholder\">device</span> with the device name found "
"in step 5"
msgstr ""

#. type: Plain text
#, no-wrap
msgid "   <p class=\"pre command\">dd if=<span class=\"command-placeholder\">tails.img</span> of=<span class=\"command-placeholder\">device</span> bs=16M && sync</p>\n"
msgstr ""

#. type: Plain text
#, no-wrap
msgid "   You should get something like this:\n"
msgstr ""

#. type: Plain text
#, no-wrap
msgid "   <p class=\"pre command-example\">dd if=/home/user/tails-amd64-3.0.iso of=/dev/sdb bs=16M && sync</p>\n"
msgstr ""

#. type: Plain text
#, no-wrap
msgid ""
"   If no error message is returned, Tails is being copied on the USB\n"
"   stick. The copy takes some time, generally a few minutes.\n"
msgstr ""

#. type: Plain text
#, no-wrap
msgid ""
"   <div class=\"note\">\n"
"   <p>If you get a <span class=\"guilabel\">Permission denied</span> error, try\n"
"   adding <code>sudo</code> at the beginning of the command:</p>\n"
msgstr ""

#. type: Plain text
#, no-wrap
msgid ""
"   <p class=\"pre command\">sudo dd if=<span class=\"command-placeholder\">tails.img</span> of=<span class=\"command-placeholder\">device</span> bs=16M && sync</p>\n"
"   </div>\n"
msgstr ""

#. type: Plain text
#, no-wrap
msgid "   The installation is complete after the command prompt reappears.\n"
msgstr ""

#. type: Plain text
#, no-wrap
msgid "[[!inline pages=\"install/inc/steps/restart_first_time.inline\" raw=\"yes\" sort=\"age\"]]\n"
msgstr "[[!inline pages=\"install/inc/steps/restart_first_time.inline.fr\" raw=\"yes\" sort=\"age\"]]\n"

#. type: Plain text
#, no-wrap
msgid "[[!inline pages=\"install/inc/steps/create_persistence.inline\" raw=\"yes\" sort=\"age\"]]\n"
msgstr "[[!inline pages=\"install/inc/steps/create_persistence.inline.fr\" raw=\"yes\" sort=\"age\"]]\n"

#, fuzzy
#~| msgid "<div class=\"note\">\n"
#~ msgid "   <div class=\"note\">\n"
#~ msgstr "<div class=\"note\">\n"

#, fuzzy
#~| msgid "</div>\n"
#~ msgid "   </div>\n"
#~ msgstr "</div>\n"

#~ msgid ""
#~ "[[!inline pages=\"install/inc/steps/debian_requirements.inline\" raw=\"yes"
#~ "\" sort=\"age\"]]\n"
#~ msgstr ""
#~ "[[!inline pages=\"install/inc/steps/debian_requirements.inline.fr\" raw="
#~ "\"yes\" sort=\"age\"]]\n"

#~ msgid ""
#~ "In this step, you will install <span class=\"application\">Tails\n"
#~ "Installer</span>, a program designed specifically for installing Tails.\n"
#~ msgstr ""
#~ "À cette étape, vous allez installer l'<span class=\"application"
#~ "\">Installeur de\n"
#~ "Tails</span>, un programme conçu spécifiquement pour installer Tails.\n"

#~ msgid "If you are running:"
#~ msgstr "Si vous utilisez :"

#, fuzzy
#~| msgid ""
#~| "   a. Debian, execute the following command to add the\n"
#~| "   backports repository to your system:\n"
#~ msgid ""
#~ "   a. Debian, execute the following commands to add the\n"
#~ "   backports repository to your system:\n"
#~ msgstr ""
#~ "   a. Debian, exécutez la commande suivante pour ajouter le\n"
#~ "   dépôt backports à votre système :\n"

#~ msgid ""
#~ "         BACKPORTS='deb http://http.debian.net/debian/ stretch-backports "
#~ "main'\n"
#~ "         echo $BACKPORTS | sudo tee /etc/apt/sources.list.d/stretch-"
#~ "backports.list && echo \"OK\"\n"
#~ msgstr ""
#~ "         BACKPORTS='deb http://http.debian.net/debian/ stretch-backports "
#~ "main'\n"
#~ "         echo $BACKPORTS | sudo tee /etc/apt/sources.list.d/stretch-"
#~ "backports.list && echo \"OK\"\n"

#~ msgid ""
#~ "   b. Ubuntu or Linux Mint, execute the following commands to add the\n"
#~ "   *universe* repository and our PPA to your system:\n"
#~ msgstr ""
#~ "   b. Ubuntu ou Linux Mint, exécutez les commandes suivantes pour ajouter "
#~ "le dépôt\n"
#~ "   *universe* et notre PPA à votre système :\n"

#~ msgid ""
#~ "         sudo add-apt-repository universe\n"
#~ "         sudo add-apt-repository ppa:tails-team/tails-installer\n"
#~ msgstr ""
#~ "         sudo add-apt-repository universe\n"
#~ "         sudo add-apt-repository ppa:tails-team/tails-installer\n"

#~ msgid "Update your lists of packages:"
#~ msgstr "Mettez à jour votre liste de paquets :"

#~ msgid "       sudo apt update\n"
#~ msgstr "       sudo apt update\n"

#~ msgid "Install the <span class=\"code\">tails-installer</span> package:"
#~ msgstr "Installez le paquet <span class=\"code\">tails-installer</span> :"

#~ msgid "       sudo apt install tails-installer\n"
#~ msgstr "       sudo apt install tails-installer\n"

#~ msgid ""
<<<<<<< HEAD
#~ "[[!inline pages=\"install/inc/steps/clone.inline\" raw=\"yes\" sort=\"age"
#~ "\"]]\n"
#~ msgstr ""
#~ "[[!inline pages=\"install/inc/steps/clone.inline.fr\" raw=\"yes\" sort="
#~ "\"age\"]]\n"
=======
#~ "[[!inline pages=\"install/inc/steps/clone.inline\" raw=\"yes\" "
#~ "sort=\"age\"]]\n"
#~ msgstr ""
#~ "[[!inline pages=\"install/inc/steps/clone.inline.fr\" raw=\"yes\" "
#~ "sort=\"age\"]]\n"
>>>>>>> 646949f5
<|MERGE_RESOLUTION|>--- conflicted
+++ resolved
@@ -6,11 +6,7 @@
 msgid ""
 msgstr ""
 "Project-Id-Version: Tails\n"
-<<<<<<< HEAD
-"POT-Creation-Date: 2018-12-18 11:31+0000\n"
-=======
 "POT-Creation-Date: 2018-11-11 11:58+0000\n"
->>>>>>> 646949f5
 "PO-Revision-Date: 2018-04-20 11:21+0000\n"
 "Last-Translator: \n"
 "Language-Team: Tails translators <tails@boum.org>\n"
@@ -598,16 +594,8 @@
 #~ msgstr "       sudo apt install tails-installer\n"
 
 #~ msgid ""
-<<<<<<< HEAD
-#~ "[[!inline pages=\"install/inc/steps/clone.inline\" raw=\"yes\" sort=\"age"
-#~ "\"]]\n"
-#~ msgstr ""
-#~ "[[!inline pages=\"install/inc/steps/clone.inline.fr\" raw=\"yes\" sort="
-#~ "\"age\"]]\n"
-=======
 #~ "[[!inline pages=\"install/inc/steps/clone.inline\" raw=\"yes\" "
 #~ "sort=\"age\"]]\n"
 #~ msgstr ""
 #~ "[[!inline pages=\"install/inc/steps/clone.inline.fr\" raw=\"yes\" "
-#~ "sort=\"age\"]]\n"
->>>>>>> 646949f5
+#~ "sort=\"age\"]]\n"