--- conflicted
+++ resolved
@@ -7,13 +7,8 @@
 msgstr ""
 "Project-Id-Version: \n"
 "Report-Msgid-Bugs-To: tails-l10n@boum.org\n"
-<<<<<<< HEAD
 "POT-Creation-Date: 2020-04-12 16:10+0200\n"
 "PO-Revision-Date: 2020-03-29 07:36+0000\n"
-=======
-"POT-Creation-Date: 2020-03-22 08:10+0000\n"
-"PO-Revision-Date: 2020-04-23 14:36+0000\n"
->>>>>>> abd3dc78
 "Last-Translator: emmapeel <emma.peel@riseup.net>\n"
 "Language-Team: \n"
 "Language: de\n"
@@ -64,10 +59,6 @@
 
 #. type: Plain text
 #, fuzzy, no-wrap
-#| msgid ""
-#| "<p>If you already certified the Tails signing key with your own key, you\n"
-#| "can skip this step and start [[downloading and verifying the ISO\n"
-#| "image|usb#download]].</p>\n"
 msgid ""
 "<p>If you already certified the Tails signing key with your own key, you\n"
 "can skip this step and start [[downloading and verifying the USB\n"
@@ -84,10 +75,6 @@
 
 #. type: Plain text
 #, fuzzy
-#| msgid ""
-#| "In this step, you will download and verify the *Tails signing key* which "
-#| "is the OpenPGP key that is used to cryptographically sign the Tails ISO "
-#| "image."
 msgid ""
 "In this step, you will download and verify the *Tails signing key* which is "
 "the OpenPGP key that is used to cryptographically sign the Tails USB image."
@@ -164,9 +151,6 @@
 
 #. type: Bullet: '1. '
 #, fuzzy
-#| msgid ""
-#| "Import the OpenPGP key of [[!wikipedia Stefano_Zacchiroli]], a former "
-#| "Debian Project Leader, from the Debian keyring into your keyring:"
 msgid ""
 "Import the OpenPGP key of [[!wikipedia Chris_Lamb_(software_developer) desc="
 "\"Chris Lamb\"]], a former Debian Project Leader, from the Debian keyring "
@@ -177,7 +161,6 @@
 
 #. type: Plain text
 #, fuzzy, no-wrap
-#| msgid "       gpg --keyring=/usr/share/keyrings/debian-keyring.gpg --export zack@upsilon.cc | gpg --import\n"
 msgid "       gpg --keyring=/usr/share/keyrings/debian-keyring.gpg --export chris@chris-lamb.co.uk | gpg --import\n"
 msgstr "       gpg --keyring=/usr/share/keyrings/debian-keyring.gpg --export zack@upsilon.cc | gpg --import\n"
 
@@ -204,9 +187,6 @@
 
 #. type: Plain text
 #, fuzzy, no-wrap
-#| msgid ""
-#| "   Here, <code>sig!</code>, with an exclamation mark, means that Stefano\n"
-#| "   Zacchiroli verified and certified the Tails signing key with his key.\n"
 msgid ""
 "   Here, <code>sig!</code>, with an exclamation mark, means that Chris\n"
 "   Lamb verified and certified the Tails signing key with his key.\n"
@@ -313,15 +293,11 @@
 
 #. type: Plain text
 #, fuzzy, no-wrap
-#| msgid "<h1 id=\"download-verify\">Download and verify the ISO image</h1>\n"
 msgid "<h1 id=\"download-verify\">Download and verify the USB image</h1>\n"
 msgstr "<h1 id=\"download-verify\">Laden Sie das ISO-Image herunter und verifizieren Sie es</h1>\n"
 
 #. type: Plain text
 #, fuzzy
-#| msgid ""
-#| "In this step, you will download the latest Tails ISO image and verify it "
-#| "using the Tails signing key."
 msgid ""
 "In this step, you will download the latest Tails USB image and verify it "
 "using the Tails signing key."
@@ -331,31 +307,26 @@
 
 #. type: Bullet: '1. '
 #, fuzzy
-#| msgid "Download the ISO image:"
 msgid "Download the USB image:"
 msgstr "Laden Sie das ISO-Image herunter:"
 
 #. type: Plain text
 #, fuzzy, no-wrap
-#| msgid "   <p class=\"pre\">wget --continue [[!inline pages=\"inc/stable_amd64_iso_url\" raw=\"yes\" sort=\"age\"]]</p>\n"
 msgid "   <p class=\"pre\">wget --continue [[!inline pages=\"inc/stable_amd64_img_url\" raw=\"yes\" sort=\"age\"]]</p>\n"
 msgstr "   <p class=\"pre\">wget --continue [[!inline pages=\"inc/stable_amd64_iso_url\" raw=\"yes\" sort=\"age\"]]</p>\n"
 
 #. type: Bullet: '1. '
 #, fuzzy
-#| msgid "Download the signature of the ISO image:"
 msgid "Download the signature of the USB image:"
 msgstr "Laden Sie die Signatur des ISO-Images herunter:"
 
 #. type: Plain text
 #, fuzzy, no-wrap
-#| msgid "   <p class=\"pre\">wget [[!inline pages=\"inc/stable_amd64_iso_sig_url\" raw=\"yes\" sort=\"age\"]]</p>\n"
 msgid "   <p class=\"pre\">wget [[!inline pages=\"inc/stable_amd64_img_sig_url\" raw=\"yes\" sort=\"age\"]]</p>\n"
 msgstr "   <p class=\"pre\">wget [[!inline pages=\"inc/stable_amd64_iso_sig_url\" raw=\"yes\" sort=\"age\"]]</p>\n"
 
 #. type: Bullet: '1. '
 #, fuzzy
-#| msgid "Verify that the ISO image is signed by the Tails signing key:"
 msgid "Verify that the USB image is signed by the Tails signing key:"
 msgstr ""
 "Verifizieren Sie, dass das ISO-Image mit dem Signaturschlüssel von Tails "
@@ -363,7 +334,6 @@
 
 #. type: Plain text
 #, fuzzy, no-wrap
-#| msgid "   <p class=\"pre\">[[!inline pages=\"inc/stable_amd64_gpg_verify\" raw=\"yes\" sort=\"age\"]]</p>\n"
 msgid "   <p class=\"pre\">[[!inline pages=\"inc/stable_amd64_img_gpg_verify\" raw=\"yes\" sort=\"age\"]]</p>\n"
 msgstr "   <p class=\"pre\">[[!inline pages=\"inc/stable_amd64_gpg_verify\" raw=\"yes\" sort=\"age\"]]</p>\n"
 
@@ -374,7 +344,6 @@
 
 #. type: Plain text
 #, fuzzy, no-wrap
-#| msgid "   <p class=\"pre\">[[!inline pages=\"inc/stable_amd64_gpg_signature_output\" raw=\"yes\" sort=\"age\"]]</p>\n"
 msgid "   <p class=\"pre\">[[!inline pages=\"inc/stable_amd64_img_gpg_signature_output\" raw=\"yes\" sort=\"age\"]]</p>\n"
 msgstr "   <p class=\"pre\">[[!inline pages=\"inc/stable_amd64_gpg_signature_output\" raw=\"yes\" sort=\"age\"]]</p>\n"
 
@@ -397,13 +366,11 @@
 
 #. type: Plain text
 #, fuzzy, no-wrap
-#| msgid "<a id=\"download\"></a>\n"
 msgid "<a id=\"dd\"></a>\n"
 msgstr "<a id=\"download\"></a>\n"
 
 #. type: Title =
 #, fuzzy, no-wrap
-#| msgid "Install <span class=\"application\">Tails Installer</span>\n"
 msgid "Install Tails using <span class=\"command\">dd</span>"
 msgstr "Installieren Sie den <span class=\"application\">Tails Installer</span>\n"
 
@@ -556,4 +523,9 @@
 #~ "<zack@upsilon.cc>\n"
 #~ msgstr ""
 #~ "       sig! 0x9C31503C6D866396 2015-02-03  Stefano Zacchiroli "
-#~ "<zack@upsilon.cc>\n"+#~ "<zack@upsilon.cc>\n"
+
+#, fuzzy
+#~ msgid "Install Tails using <span class=\"command\">dd</span>\n"
+#~ msgstr ""
+#~ "Installieren Sie den <span class=\"application\">Tails Installer</span>\n"