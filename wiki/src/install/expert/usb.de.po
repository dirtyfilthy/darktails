# SOME DESCRIPTIVE TITLE
# Copyright (C) YEAR Free Software Foundation, Inc.
# This file is distributed under the same license as the PACKAGE package.
# FIRST AUTHOR <EMAIL@ADDRESS>, YEAR.
#
msgid ""
msgstr ""
"Project-Id-Version: \n"
<<<<<<< HEAD
"POT-Creation-Date: 2018-11-11 11:58+0000\n"
=======
"POT-Creation-Date: 2018-12-18 11:31+0000\n"
>>>>>>> 9e3df488
"PO-Revision-Date: 2018-09-12 17:28+0200\n"
"Last-Translator: Tails translators\n"
"Language-Team: \n"
"Language: de\n"
"MIME-Version: 1.0\n"
"Content-Type: text/plain; charset=UTF-8\n"
"Content-Transfer-Encoding: 8bit\n"
"X-Generator: Poedit 2.1.1\n"

#. type: Plain text
#, no-wrap
msgid "[[!meta title=\"Install from Debian, Ubuntu, or Mint using the command line and GnuPG\"]]\n"
msgstr "[[!meta title=\"Installation mithilfe der Kommandozeile und GnuPG von Debian, Ubuntu oder Mint aus\"]]\n"

#. type: Plain text
#, no-wrap
msgid "[[!meta robots=\"noindex\"]]\n"
msgstr "[[!meta robots=\"noindex\"]]\n"

#. type: Plain text
#, no-wrap
msgid "[[!meta stylesheet=\"inc/stylesheets/assistant\" rel=\"stylesheet\" title=\"\"]]\n"
msgstr "[[!meta stylesheet=\"inc/stylesheets/assistant\" rel=\"stylesheet\" title=\"\"]]\n"

#. type: Plain text
#, no-wrap
msgid "[[!meta stylesheet=\"inc/stylesheets/steps\" rel=\"stylesheet\" title=\"\"]]\n"
msgstr "[[!meta stylesheet=\"inc/stylesheets/steps\" rel=\"stylesheet\" title=\"\"]]\n"

#. type: Plain text
#, no-wrap
msgid "[[!meta stylesheet=\"inc/stylesheets/expert\" rel=\"stylesheet\" title=\"\"]]\n"
msgstr "[[!meta stylesheet=\"inc/stylesheets/expert\" rel=\"stylesheet\" title=\"\"]]\n"

#. type: Plain text
msgid "Start in Debian, Ubuntu, or Linux Mint."
msgstr "Starten Sie unter Debian, Ubuntu oder Linux Mint."

#. type: Plain text
#, no-wrap
msgid "<h1 id=\"verify-key\">Verify the Tails signing key</h1>\n"
msgstr "<h1 id=\"verify-key\">Verifizieren Sie den Signaturschlüssel von Tails</h1>\n"

#. type: Plain text
#, no-wrap
msgid "<div class=\"tip\">\n"
msgstr "<div class=\"tip\">\n"

#. type: Plain text
#, fuzzy, no-wrap
#| msgid ""
#| "<p>If you already certified the Tails signing key with your own key, you\n"
#| "can skip this step and start [[downloading and verifying the ISO\n"
#| "image|usb#download]].</p>\n"
msgid ""
"<p>If you already certified the Tails signing key with your own key, you\n"
"can skip this step and start [[downloading and verifying the USB\n"
"image|usb#download]].</p>\n"
msgstr ""
"<p>Wenn Sie den Signaturschlüssel von Tails schon mit Ihrem eigenen Schlüssel zertifiziert haben,\n"
"können Sie diesen Schritt überspringen und mit dem [[Herunterladen und Verifizieren des ISO-\n"
"Images|usb#download]] beginnen.</p>\n"

#. type: Plain text
#, no-wrap
msgid "</div>\n"
msgstr "</div>\n"

#. type: Plain text
#, fuzzy
#| msgid ""
#| "In this step, you will download and verify the *Tails signing key* which "
#| "is the OpenPGP key that is used to cryptographically sign the Tails ISO "
#| "image."
msgid ""
"In this step, you will download and verify the *Tails signing key* which is "
"the OpenPGP key that is used to cryptographically sign the Tails USB image."
msgstr ""
"In diesem Schritt werden Sie den *Signaturschlüssel von Tails*, welcher der "
"OpenPGP-Schlüssel ist, der für das kryptografische Signieren des ISO-Images "
"von Tails verwendet wird, herunterladen und verifizieren."

#. type: Plain text
#, no-wrap
msgid "<div class=\"note\">\n"
msgstr "<div class=\"note\">\n"

#. type: Plain text
#, no-wrap
msgid ""
"<p>To follow these instructions you need to have your own OpenPGP\n"
"key.</p>\n"
msgstr ""
"<p>Um diesen Anweisungen folgen zu können, brauchen Sie Ihren eigenen\n"
"OpenPGP-Schlüssel.</p>\n"

#. type: Plain text
#, no-wrap
msgid ""
"<p>To learn how to create yourself an OpenPGP key, see\n"
"<a href=\"https://help.riseup.net/en/security/message-security/openpgp/gpg-keys\">Managing\n"
"OpenPGP Keys</a> by <em>Riseup</em>.</p>\n"
msgstr ""
"<p>Um zu lernen, wie Sie sich einen OpenPGP-Schlüssel erstellen, sehen Sie auf \n"
"<a href=\"https://help.riseup.net/de/security/message-security/openpgp/gpg-keys\">OpenPGP-Schlüssel\n"
"verwalten</a> von <em>Riseup</em> nach.</p>\n"

#. type: Plain text
msgid ""
"This verification technique uses the OpenPGP Web of Trust and the "
"certification made by official Debian developers on the Tails signing key. "
"[[Learn more about the OpenPGP Web of Trust|install/download#openpgp]]."
msgstr ""
"Diese Methode zur Verifizierung benutzt das OpenPGP Web of Trust und die von "
"offiziellen Debian-Entwicklern und Debian-Entwicklerinnen vorgenommenen "
"Zertifizierungen des Signaturschlüssels von Tails. [[Erfahren Sie mehr über "
"das OpenPGP Web of Trust|install/download#openpgp]]."

#. type: Bullet: '1. '
msgid ""
"Import the Tails signing key in your <span class=\"application\">GnuPG</"
"span> keyring:"
msgstr ""
"Importieren Sie den Signaturschlüssel von Tails in Ihren <span class="
"\"application\">GnuPG</span>-Schlüsselbund:"

#. type: Plain text
#, no-wrap
msgid ""
"       wget https://tails.boum.org/tails-signing.key\n"
"       gpg --import < tails-signing.key\n"
msgstr ""
"       wget https://tails.boum.org/tails-signing.key\n"
"       gpg --import < tails-signing.key\n"

#. type: Bullet: '1. '
msgid ""
"Install the Debian keyring. It contains the OpenPGP keys of all Debian "
"developers:"
msgstr ""
"Installieren Sie den Debian Schlüsselbund. Er enthält die OpenPGP-Schlüssel "
"aller Entwickler und Entwicklerinnen von Debian:"

#. type: Plain text
#, no-wrap
msgid "       sudo apt install debian-keyring\n"
msgstr "       sudo apt install debian-keyring\n"

#. type: Bullet: '1. '
msgid ""
"Import the OpenPGP key of [[!wikipedia Stefano_Zacchiroli]], a former Debian "
"Project Leader, from the Debian keyring into your keyring:"
msgstr ""
"Importieren Sie den OpenPGP-Schlüssel von [[!wikipedia Stefano_Zacchiroli]], "
"einem ehemaligen Vorsitzenden des Debian-Projekts, in Ihren Schlüsselbund:"

#. type: Plain text
#, no-wrap
msgid "       gpg --keyring=/usr/share/keyrings/debian-keyring.gpg --export zack@upsilon.cc | gpg --import\n"
msgstr "       gpg --keyring=/usr/share/keyrings/debian-keyring.gpg --export zack@upsilon.cc | gpg --import\n"

#. type: Bullet: '1. '
msgid "Verify the certifications made on the Tails signing key:"
msgstr ""
"Verifizieren Sie die Zertifizierungen, die den Tails-Signaturschlüssel "
"zertifizieren:"

#. type: Plain text
#, no-wrap
msgid "       gpg --keyid-format 0xlong --check-sigs A490D0F4D311A4153E2BB7CADBB802B258ACD84F\n"
msgstr "       gpg --keyid-format 0xlong --check-sigs A490D0F4D311A4153E2BB7CADBB802B258ACD84F\n"

#. type: Plain text
#, no-wrap
msgid "   In the output of this command, look for the following line:\n"
msgstr "   Halten Sie in der Ausgabe dieses Befehls nach folgender Zeile Ausschau:\n"

#. type: Plain text
#, no-wrap
msgid "       sig! 0x9C31503C6D866396 2015-02-03  Stefano Zacchiroli <zack@upsilon.cc>\n"
msgstr "       sig! 0x9C31503C6D866396 2015-02-03  Stefano Zacchiroli <zack@upsilon.cc>\n"

#. type: Plain text
#, no-wrap
msgid ""
"   Here, <code>sig!</code>, with an exclamation mark, means that Stefano\n"
"   Zacchiroli verified and certified the Tails signing key with his key.\n"
msgstr ""
"   Hier bedeutet <code>sig!</code> (mit einem Ausrufezeichen), dass Stefano\n"
"   Zacchiroli den Signaturschlüssel von Tails mit seinem Schlüssel verifiziert und zertifiziert hat.\n"

#. type: Plain text
#, no-wrap
msgid ""
"   It is also possible to verify the certifications made by other\n"
"   people. Their name and email address appear in the list of\n"
"   certification if you have their key in your keyring.\n"
msgstr ""
"   Es ist auch möglich, von anderen Personen durchgeführte Zertifizierungen\n"
"   zu verifizieren. Namen und E-Mail-Adressen erscheinen in der Liste der\n"
"   Zertifizierung, wenn Sie deren Schlüssel in Ihrem Schlüsselbund haben.\n"

#. type: Plain text
#, no-wrap
msgid ""
"   <div class=\"caution\">\n"
"   <p>If the verification of the certification failed, then you might\n"
"   have downloaded a malicious version of the Tails signing key or our\n"
"   instructions might be outdated.\n"
"   Please [[get in touch with us|support/talk]].</p>\n"
"   </div>\n"
msgstr ""
"   <div class=\"caution\">\n"
"   <p>Falls die Verifizierung der Zertifizierung fehlschlägt, haben Sie möglicherweise eine\n"
"   bösartige Variante des Signaturschlüssels von Tails heruntergeladen oder unsere\n"
"   Anweisungen sind vielleicht nicht mehr aktuell sein.\n"
"   Bitte [[treten Sie in Kontakt mit uns|support/talk]].</p>\n"
"   </div>\n"

#. type: Plain text
#, no-wrap
msgid ""
"   <div class=\"tip\">\n"
"   <p>The line `175 signatures not checked due to missing keys` or similar\n"
"   refers to the certifications (also called *signatures*) made by other public\n"
"   keys that are not in your keyring. This is not a problem.</p>\n"
"   </div>\n"
msgstr ""
"   <div class=\"tip\">\n"
"   <p>Die Zeile `175 signatures not checked due to missing keys` oder ähnlich bezieht sich\n"
"   auf die Zertifizierungen (auch *Signaturen* gennant), die durch andere Schlüssel erstellt\n"
"   wurden und sich nicht in Ihrem Schlüsselbund befinden. Dies ist kein Problem.</p>\n"
"   </div>\n"

#. type: Bullet: '1. '
msgid "Certify the Tails signing key with your own key:"
msgstr ""
"Zertifizieren Sie den Signaturschlüssel von Tails mit Ihrem eigenen "
"Schlüssel:"

#. type: Plain text
#, no-wrap
msgid ""
"   a. To make a non-exportable certification that will never be shared\n"
"      with others:\n"
msgstr ""
"   a. Um eine nicht-exportierbare Zertifizierung zu erstellen, die niemals mit\n"
"      anderen geteilt wird:\n"

#. type: Plain text
#, no-wrap
msgid "          gpg --lsign-key A490D0F4D311A4153E2BB7CADBB802B258ACD84F\n"
msgstr "          gpg --lsign-key A490D0F4D311A4153E2BB7CADBB802B258ACD84F\n"

#. type: Plain text
#, no-wrap
msgid ""
"   b. To make an exportable certification of the Tails signing\n"
"      key and publish it on the public key servers:\n"
msgstr ""
"   b. Um eine exportierbare Zertifizierung des Signaturschlüssels von Tails\n"
"      zu erstellen und diese auf den öffentlichen Schlüsselservern zu veröffentlichen:\n"

#. type: Plain text
#, no-wrap
msgid ""
"          gpg --sign-key A490D0F4D311A4153E2BB7CADBB802B258ACD84F\n"
"          gpg --send-keys A490D0F4D311A4153E2BB7CADBB802B258ACD84F\n"
msgstr ""
"          gpg --sign-key A490D0F4D311A4153E2BB7CADBB802B258ACD84F\n"
"          gpg --send-keys A490D0F4D311A4153E2BB7CADBB802B258ACD84F\n"

#. type: Plain text
#, no-wrap
msgid ""
"      Doing so allows people who verified\n"
"      your key to verify your certification and, as a consequence, build\n"
"      more trust in the Tails signing key.\n"
msgstr ""
"      Dies erlaubt es Personen, die Ihren Schlüssel verifiziert\n"
"      haben, Ihre Zertifizierung zu verifizieren und als Konsequenz daraus\n"
"      mehr Vertrauen in den Signaturschlüssel von Tails aufzubauen.\n"

#. type: Plain text
#, no-wrap
msgid "<a id=\"download\"></a>\n"
msgstr "<a id=\"download\"></a>\n"

#. type: Plain text
#, fuzzy, no-wrap
#| msgid "<h1 id=\"download-verify\">Download and verify the ISO image</h1>\n"
msgid "<h1 id=\"download-verify\">Download and verify the USB image</h1>\n"
msgstr "<h1 id=\"download-verify\">Laden Sie das ISO-Image herunter und verifizieren Sie es</h1>\n"

#. type: Plain text
#, fuzzy
#| msgid ""
#| "In this step, you will download the latest Tails ISO image and verify it "
#| "using the Tails signing key."
msgid ""
"In this step, you will download the latest Tails USB image and verify it "
"using the Tails signing key."
msgstr ""
"In diesem Schritt werden Sie das aktuellste ISO-Image von Tails "
"herunterladen und es mithilfe des Signaturschlüssels von Tails verifizieren."

#. type: Bullet: '1. '
#, fuzzy
#| msgid "Download the ISO image:"
msgid "Download the USB image:"
msgstr "Laden Sie das ISO-Image herunter:"

#. type: Plain text
#, fuzzy, no-wrap
#| msgid "   <p class=\"pre\">wget --continue [[!inline pages=\"inc/stable_amd64_iso_url\" raw=\"yes\" sort=\"age\"]]</p>\n"
msgid "   <p class=\"pre\">wget --continue [[!inline pages=\"inc/stable_amd64_img_url\" raw=\"yes\" sort=\"age\"]]</p>\n"
msgstr "   <p class=\"pre\">wget --continue [[!inline pages=\"inc/stable_amd64_iso_url\" raw=\"yes\" sort=\"age\"]]</p>\n"

#. type: Bullet: '1. '
#, fuzzy
#| msgid "Download the signature of the ISO image:"
msgid "Download the signature of the USB image:"
msgstr "Laden Sie die Signatur des ISO-Images herunter:"

#. type: Plain text
#, fuzzy, no-wrap
#| msgid "   <p class=\"pre\">wget [[!inline pages=\"inc/stable_amd64_iso_sig_url\" raw=\"yes\" sort=\"age\"]]</p>\n"
msgid "   <p class=\"pre\">wget [[!inline pages=\"inc/stable_amd64_img_sig_url\" raw=\"yes\" sort=\"age\"]]</p>\n"
msgstr "   <p class=\"pre\">wget [[!inline pages=\"inc/stable_amd64_iso_sig_url\" raw=\"yes\" sort=\"age\"]]</p>\n"

#. type: Bullet: '1. '
#, fuzzy
#| msgid "Verify that the ISO image is signed by the Tails signing key:"
msgid "Verify that the USB image is signed by the Tails signing key:"
msgstr ""
"Verifizieren Sie, dass das ISO-Image mit dem Signaturschlüssel von Tails "
"signiert wurde:"

#. type: Plain text
#, fuzzy, no-wrap
#| msgid "   <p class=\"pre\">[[!inline pages=\"inc/stable_amd64_gpg_verify\" raw=\"yes\" sort=\"age\"]]</p>\n"
msgid "   <p class=\"pre\">[[!inline pages=\"inc/stable_amd64_img_gpg_verify\" raw=\"yes\" sort=\"age\"]]</p>\n"
msgstr "   <p class=\"pre\">[[!inline pages=\"inc/stable_amd64_gpg_verify\" raw=\"yes\" sort=\"age\"]]</p>\n"

#. type: Plain text
#, no-wrap
msgid "   The output of this command should be the following:\n"
msgstr "   Die Ausgabe des Befehls sollte folgendermaßen sein:\n"

#. type: Plain text
#, fuzzy, no-wrap
#| msgid "   <p class=\"pre\">[[!inline pages=\"inc/stable_amd64_gpg_signature_output\" raw=\"yes\" sort=\"age\"]]</p>\n"
msgid "   <p class=\"pre\">[[!inline pages=\"inc/stable_amd64_img_gpg_signature_output\" raw=\"yes\" sort=\"age\"]]</p>\n"
msgstr "   <p class=\"pre\">[[!inline pages=\"inc/stable_amd64_gpg_signature_output\" raw=\"yes\" sort=\"age\"]]</p>\n"

#. type: Plain text
#, no-wrap
msgid "   Verify in this output that:\n"
msgstr "   Stellen Sie in der Ausgabe sicher, dass:\n"

#. type: Bullet: '     - '
msgid "The date of the signature is the same."
msgstr "Das Datum der Signatur das gleiche ist."

#. type: Bullet: '     - '
msgid ""
"The signature is marked as <code>Good signature</code> since you certified "
"the Tails signing key with your own key."
msgstr ""
"Die Signatur als <code>Good signature</code> markiert ist, da Sie den "
"Signaturschlüssel von Tails mit Ihrem eigenen Schlüssel zertifiziert haben."

#. type: Title =
#, fuzzy, no-wrap
#| msgid "Install <span class=\"application\">Tails Installer</span>\n"
msgid "Install Tails using <span class=\"command\">dd</span>\n"
msgstr "Installieren Sie den <span class=\"application\">Tails Installer</span>\n"

#. type: Bullet: '1. '
msgid ""
"Make sure that the USB stick on which you want to install Tails is unplugged."
msgstr ""

#. type: Bullet: '1. '
msgid "Execute the following command:"
msgstr ""

#. type: Plain text
#, no-wrap
msgid "   <p class=\"pre command\">ls -1 /dev/sd?</p>\n"
msgstr ""

#. type: Plain text
#, no-wrap
msgid "   It returns a list of the storage devices on the system. For example:\n"
msgstr ""

#. type: Plain text
#, no-wrap
msgid "   <p class=\"pre command-output\">/dev/sda</p>\n"
msgstr ""

#. type: Bullet: '1. '
msgid "Plug in the USB stick on which you want to install Tails."
msgstr ""

#. type: Bullet: '1. '
msgid "Execute again the same command:"
msgstr ""

#. type: Plain text
#, no-wrap
msgid "   Your USB stick appears as a new device in the list.\n"
msgstr ""

#. type: Plain text
#, no-wrap
msgid ""
"   <p class=\"pre command-output\">/dev/sda\n"
"   /dev/sdb</p>\n"
msgstr ""

#. type: Bullet: '1. '
msgid "Take note of the *device name* of your USB stick."
msgstr ""

#. type: Plain text
#, no-wrap
msgid ""
"   In this example, the device name of the USB stick is\n"
"   <span class=\"code\">/dev/sdb</span>. Yours might be different.\n"
msgstr ""

#. type: Plain text
#, no-wrap
msgid ""
"   <div class=\"caution\">\n"
"   <p>If you are unsure about the device name, you should stop proceeding or\n"
"   <strong>you risk overwriting any hard disk on the system</strong>.</p>\n"
"   </div>\n"
msgstr ""

#. type: Bullet: '1. '
msgid ""
"Execute the following commands to copy the ISO image that you downloaded "
"earlier to the USB stick."
msgstr ""

#. type: Plain text
#, no-wrap
msgid "   Replace:\n"
msgstr ""

#. type: Bullet: '   - '
msgid ""
"<span class=\"command-placeholder\">tails.img</span> with the path to the "
"USB image"
msgstr ""

#. type: Bullet: '   - '
msgid ""
"<span class=\"command-placeholder\">device</span> with the device name found "
"in step 5"
msgstr ""

#. type: Plain text
#, no-wrap
msgid "   <p class=\"pre command\">dd if=<span class=\"command-placeholder\">tails.img</span> of=<span class=\"command-placeholder\">device</span> bs=16M && sync</p>\n"
msgstr ""

#. type: Plain text
#, no-wrap
msgid "   You should get something like this:\n"
msgstr ""

#. type: Plain text
#, no-wrap
msgid "   <p class=\"pre command-example\">dd if=/home/user/tails-amd64-3.0.iso of=/dev/sdb bs=16M && sync</p>\n"
msgstr ""

#. type: Plain text
#, no-wrap
msgid ""
"   If no error message is returned, Tails is being copied on the USB\n"
"   stick. The copy takes some time, generally a few minutes.\n"
msgstr ""

#. type: Plain text
#, no-wrap
msgid ""
"   <div class=\"note\">\n"
"   <p>If you get a <span class=\"guilabel\">Permission denied</span> error, try\n"
"   adding <code>sudo</code> at the beginning of the command:</p>\n"
msgstr ""

#. type: Plain text
#, no-wrap
msgid ""
"   <p class=\"pre command\">sudo dd if=<span class=\"command-placeholder\">tails.img</span> of=<span class=\"command-placeholder\">device</span> bs=16M && sync</p>\n"
"   </div>\n"
msgstr ""

#. type: Plain text
#, no-wrap
msgid "   The installation is complete after the command prompt reappears.\n"
msgstr ""

#. type: Plain text
#, no-wrap
msgid "[[!inline pages=\"install/inc/steps/restart_first_time.inline\" raw=\"yes\" sort=\"age\"]]\n"
msgstr "[[!inline pages=\"install/inc/steps/restart_first_time.inline.de\" raw=\"yes\" sort=\"age\"]]\n"

#. type: Plain text
#, no-wrap
msgid "[[!inline pages=\"install/inc/steps/create_persistence.inline\" raw=\"yes\" sort=\"age\"]]\n"
msgstr "[[!inline pages=\"install/inc/steps/create_persistence.inline.de\" raw=\"yes\" sort=\"age\"]]\n"

#, fuzzy
#~| msgid "<div class=\"note\">\n"
#~ msgid "   <div class=\"note\">\n"
#~ msgstr "<div class=\"note\">\n"

#, fuzzy
#~| msgid "</div>\n"
#~ msgid "   </div>\n"
#~ msgstr "</div>\n"

#~ msgid ""
#~ "[[!inline pages=\"install/inc/steps/debian_requirements.inline\" raw=\"yes"
#~ "\" sort=\"age\"]]\n"
#~ msgstr ""
#~ "[[!inline pages=\"install/inc/steps/debian_requirements.inline.de\" raw="
#~ "\"yes\" sort=\"age\"]]\n"

#~ msgid ""
#~ "In this step, you will install <span class=\"application\">Tails\n"
#~ "Installer</span>, a program designed specifically for installing Tails.\n"
#~ msgstr ""
#~ "In diesem Schritt werden Sie den <span class=\"application\">Tails\n"
#~ "Installer</span> installieren, ein Programm das speziell für die "
#~ "Installation von Tails konzipiert wurde.\n"

#~ msgid "If you are running:"
#~ msgstr "Unter:"

#, fuzzy
#~| msgid ""
#~| "   a. Debian, execute the following command to add the\n"
#~| "   backports repository to your system:\n"
#~ msgid ""
#~ "   a. Debian, execute the following commands to add the\n"
#~ "   backports repository to your system:\n"
#~ msgstr ""
#~ "   a. Debian, führen Sie folgenden Befehl aus, um die\n"
#~ "   Backports-Paketquellen zu Ihrem System hinzuzufügen:\n"

#~ msgid ""
#~ "         BACKPORTS='deb http://http.debian.net/debian/ stretch-backports "
#~ "main'\n"
#~ "         echo $BACKPORTS | sudo tee /etc/apt/sources.list.d/stretch-"
#~ "backports.list && echo \"OK\"\n"
#~ msgstr ""
#~ "         BACKPORTS='deb http://http.debian.net/debian/ stretch-backports "
#~ "main'\n"
#~ "         echo $BACKPORTS | sudo tee /etc/apt/sources.list.d/stretch-"
#~ "backports.list && echo \"OK\"\n"

#~ msgid ""
#~ "   b. Ubuntu or Linux Mint, execute the following commands to add the\n"
#~ "   *universe* repository and our PPA to your system:\n"
#~ msgstr ""
#~ "   b. Ubuntu oder Linux Mint führen Sie folgenden Befehl aus, um die\n"
#~ "   PPA-Paketquelle zu Ihrem System hinzuzufügen:\n"

#~ msgid ""
#~ "         sudo add-apt-repository universe\n"
#~ "         sudo add-apt-repository ppa:tails-team/tails-installer\n"
#~ msgstr ""
#~ "         sudo add-apt-repository universe\n"
#~ "         sudo add-apt-repository ppa:tails-team/tails-installer\n"

#~ msgid "Update your lists of packages:"
#~ msgstr "Aktualisieren Sie die Listen Ihrer Pakete:"

#~ msgid "       sudo apt update\n"
#~ msgstr "       sudo apt update\n"

#~ msgid "Install the <span class=\"code\">tails-installer</span> package:"
#~ msgstr ""
#~ "Installieren Sie das <span class=\"code\">tails-installer</span> Paket:"

#~ msgid "       sudo apt install tails-installer\n"
#~ msgstr "       sudo apt install tails-installer\n"

#~ msgid ""
<<<<<<< HEAD
#~ "[[!inline pages=\"install/inc/steps/clone.inline\" raw=\"yes\" "
#~ "sort=\"age\"]]\n"
#~ msgstr ""
#~ "[[!inline pages=\"install/inc/steps/clone.inline.de\" raw=\"yes\" "
#~ "sort=\"age\"]]\n"
=======
#~ "[[!inline pages=\"install/inc/steps/clone.inline\" raw=\"yes\" sort=\"age"
#~ "\"]]\n"
#~ msgstr ""
#~ "[[!inline pages=\"install/inc/steps/clone.inline.de\" raw=\"yes\" sort="
#~ "\"age\"]]\n"
>>>>>>> 9e3df488

#~ msgid ""
#~ "[[!inline pages=\"install/inc/steps/install_tails_installer.inline\" raw="
#~ "\"yes\"]]\n"
#~ msgstr ""
#~ "[[!inline pages=\"install/inc/steps/install_tails_installer.inline.de\" "
#~ "raw=\"yes\"]]\n"

#~ msgid "[[!inline pages=\"install/inc/steps/switch.inline\" raw=\"yes\"]]\n"
#~ msgstr ""
#~ "[[!inline pages=\"install/inc/steps/switch.inline.de\" raw=\"yes\"]]\n"

#~ msgid ""
#~ "[[!inline pages=\"install/inc/steps/you_are_done.inline\" raw=\"yes\"]]\n"
#~ msgstr ""
#~ "[[!inline pages=\"install/inc/steps/you_are_done.inline.de\" raw=\"yes"
#~ "\"]]\n"<|MERGE_RESOLUTION|>--- conflicted
+++ resolved
@@ -6,11 +6,7 @@
 msgid ""
 msgstr ""
 "Project-Id-Version: \n"
-<<<<<<< HEAD
-"POT-Creation-Date: 2018-11-11 11:58+0000\n"
-=======
 "POT-Creation-Date: 2018-12-18 11:31+0000\n"
->>>>>>> 9e3df488
 "PO-Revision-Date: 2018-09-12 17:28+0200\n"
 "Last-Translator: Tails translators\n"
 "Language-Team: \n"
@@ -606,19 +602,11 @@
 #~ msgstr "       sudo apt install tails-installer\n"
 
 #~ msgid ""
-<<<<<<< HEAD
-#~ "[[!inline pages=\"install/inc/steps/clone.inline\" raw=\"yes\" "
-#~ "sort=\"age\"]]\n"
-#~ msgstr ""
-#~ "[[!inline pages=\"install/inc/steps/clone.inline.de\" raw=\"yes\" "
-#~ "sort=\"age\"]]\n"
-=======
 #~ "[[!inline pages=\"install/inc/steps/clone.inline\" raw=\"yes\" sort=\"age"
 #~ "\"]]\n"
 #~ msgstr ""
 #~ "[[!inline pages=\"install/inc/steps/clone.inline.de\" raw=\"yes\" sort="
 #~ "\"age\"]]\n"
->>>>>>> 9e3df488
 
 #~ msgid ""
 #~ "[[!inline pages=\"install/inc/steps/install_tails_installer.inline\" raw="
