# SOME DESCRIPTIVE TITLE
# Copyright (C) YEAR Free Software Foundation, Inc.
# This file is distributed under the same license as the PACKAGE package.
# FIRST AUTHOR <EMAIL@ADDRESS>, YEAR.
#
msgid ""
msgstr ""
"Project-Id-Version: PACKAGE VERSION\n"
<<<<<<< HEAD
"Report-Msgid-Bugs-To: tails-l10n@boum.org\n"
"POT-Creation-Date: 2018-04-24 16:42+0300\n"
=======
"POT-Creation-Date: 2018-11-11 11:58+0000\n"
>>>>>>> 867e4d81
"PO-Revision-Date: 2017-02-09 19:22+0100\n"
"Last-Translator: \n"
"Language-Team: ita <transitails@inventati.org>\n"
"Language: it\n"
"MIME-Version: 1.0\n"
"Content-Type: text/plain; charset=UTF-8\n"
"Content-Transfer-Encoding: 8bit\n"
"X-Generator: Poedit 1.8.7.1\n"

#. type: Plain text
#, no-wrap
msgid "[[!meta title=\"Install from Debian, Ubuntu, or Mint using the command line and GnuPG\"]]\n"
msgstr "[[!meta title=\"Installare Tails su una chiave USB da Debian o Ubuntu o Mint usando la riga di comando\"]]\n"

#. type: Plain text
#, no-wrap
msgid "[[!meta robots=\"noindex\"]]\n"
msgstr "[[!meta robots=\"noindex\"]]\n"

#. type: Plain text
#, no-wrap
msgid "[[!meta stylesheet=\"inc/stylesheets/assistant\" rel=\"stylesheet\" title=\"\"]]\n"
msgstr "[[!meta stylesheet=\"inc/stylesheets/assistant\" rel=\"stylesheet\" title=\"\"]]\n"

#. type: Plain text
#, no-wrap
msgid "[[!meta stylesheet=\"inc/stylesheets/steps\" rel=\"stylesheet\" title=\"\"]]\n"
msgstr "[[!meta stylesheet=\"inc/stylesheets/steps\" rel=\"stylesheet\" title=\"\"]]\n"

#. type: Plain text
#, no-wrap
msgid "[[!meta stylesheet=\"inc/stylesheets/expert\" rel=\"stylesheet\" title=\"\"]]\n"
msgstr "[[!meta stylesheet=\"inc/stylesheets/expert\" rel=\"stylesheet\" title=\"\"]]\n"

#. type: Plain text
msgid "Start in Debian, Ubuntu, or Linux Mint."
msgstr "Avviare in Debian o Ubuntu o Mint."

#. type: Plain text
#, no-wrap
msgid "<h1 id=\"verify-key\">Verify the Tails signing key</h1>\n"
msgstr "<h1 id=\"verify-key\">Verifica la chiave di firma di Tails</h1>\n"

#. type: Plain text
#, no-wrap
msgid "<div class=\"tip\">\n"
msgstr "<div class=\"tip\">\n"

#. type: Plain text
#, fuzzy, no-wrap
#| msgid ""
#| "<p>If you already certified the Tails signing key with your own key, you\n"
#| "can skip this step and start [[downloading and verifying the ISO\n"
#| "image|usb#download]].</p>\n"
msgid ""
"<p>If you already certified the Tails signing key with your own key, you\n"
"can skip this step and start [[downloading and verifying the USB\n"
"image|usb#download]].</p>\n"
msgstr ""
"<p>Se hai già certificato la chiave di firma di Tails con la tua chiave, puoi\n"
"saltare questo passaggio e iniziare a [[scaricare e verificare l'immagine\n"
"ISO| usb#download]].</p>\n"

#. type: Plain text
#, no-wrap
msgid "</div>\n"
msgstr "</div>\n"

#. type: Plain text
#, fuzzy
#| msgid ""
#| "In this step, you will download and verify the *Tails signing key* which "
#| "is the OpenPGP key that is used to cryptographically sign the Tails ISO "
#| "image."
msgid ""
"In this step, you will download and verify the *Tails signing key* which is "
"the OpenPGP key that is used to cryptographically sign the Tails USB image."
msgstr ""
"In questo passaggio scaricherai e verificherai la *chiave di firma di "
"Tails*, che è la chiave OpenPGP usata per firmare l'immagine ISO di Tails "
"con la crittografia."

#. type: Plain text
#, no-wrap
msgid "<div class=\"note\">\n"
msgstr "<div class=\"note\">\n"

#. type: Plain text
#, no-wrap
msgid ""
"<p>To follow these instructions you need to have your own OpenPGP\n"
"key.</p>\n"
msgstr "<p>Per seguire queste istruzioni devi avere una tua chiave OpenPGP.</p>\n"

#. type: Plain text
#, no-wrap
msgid ""
"<p>To learn how to create yourself an OpenPGP key, see\n"
"<a href=\"https://help.riseup.net/en/security/message-security/openpgp/gpg-keys\">Managing\n"
"OpenPGP Keys</a> by <em>Riseup</em>.</p>\n"
msgstr ""
"<p>Per imparare come creare tu stessa una chiave OpenPGP, vedi\n"
"<a href=\"https://help.riseup.net/it/security/message-security/openpgp/gpg-keys\">Managing\n"
"OpenPGP Keys</a> di <em>Riseup</em>.</p>\n"

#. type: Plain text
msgid ""
"This verification technique uses the OpenPGP Web of Trust and the "
"certification made by official Debian developers on the Tails signing key. "
"[[Learn more about the OpenPGP Web of Trust|install/download#openpgp]]."
msgstr ""
"Questa tecnica di verifica usa la Web of Trust OpenPGP e la certificazione "
"fatta da sviluppatori Debian ufficiali sulla chiave di firma Tails. [[Impara "
"di più sulla Web of Trust OpenPGP|install/download#openpgp]]."

#. type: Bullet: '1. '
msgid ""
"Import the Tails signing key in your <span class=\"application\">GnuPG</"
"span> keyring:"
msgstr ""
"Importa la chiave di firma di Tails nel tuo portachiavi <span class="
"\"application\">GnuPG</span>:"

#. type: Plain text
#, no-wrap
msgid ""
"       wget https://tails.boum.org/tails-signing.key\n"
"       gpg --import < tails-signing.key\n"
msgstr ""
"       wget https://tails.boum.org/tails-signing.key\n"
"       gpg --import < tails-signing.key\n"

#. type: Bullet: '1. '
msgid ""
"Install the Debian keyring. It contains the OpenPGP keys of all Debian "
"developers:"
msgstr ""
"Installa il portachiavi Debian. Contiene le chiavi OpenPGP di tutti gli "
"sviluppatori Devian:"

#. type: Plain text
#, no-wrap
msgid "       sudo apt install debian-keyring\n"
msgstr "       sudo apt install debian-keyring\n"

#. type: Bullet: '1. '
msgid ""
"Import the OpenPGP key of [[!wikipedia Stefano_Zacchiroli]], a former Debian "
"Project Leader, from the Debian keyring into your keyring:"
msgstr ""
"Importa la chiave OpenPGP di [[!wikipedia Stefano_Zacchiroli]], un ex "
"Project Leader Debian,  dal portachiavi Debian al tuo:"

#. type: Plain text
#, no-wrap
msgid "       gpg --keyring=/usr/share/keyrings/debian-keyring.gpg --export zack@upsilon.cc | gpg --import\n"
msgstr "       gpg --keyring=/usr/share/keyrings/debian-keyring.gpg --export zack@upsilon.cc | gpg --import\n"

#. type: Bullet: '1. '
msgid "Verify the certifications made on the Tails signing key:"
msgstr "Verifica le certificazioni fatte sulla chiave di firma di Tails:"

#. type: Plain text
#, no-wrap
msgid "       gpg --keyid-format 0xlong --check-sigs A490D0F4D311A4153E2BB7CADBB802B258ACD84F\n"
msgstr "       gpg --keyid-format 0xlong --check-sigs A490D0F4D311A4153E2BB7CADBB802B258ACD84F\n"

#. type: Plain text
#, no-wrap
msgid "   In the output of this command, look for the following line:\n"
msgstr "   Nell'output di questo comando, cerca queste righe:\n"

#. type: Plain text
#, no-wrap
msgid "       sig! 0x9C31503C6D866396 2015-02-03  Stefano Zacchiroli <zack@upsilon.cc>\n"
msgstr "       sig! 0x9C31503C6D866396 2015-02-03  Stefano Zacchiroli <zack@upsilon.cc>\n"

#. type: Plain text
#, no-wrap
msgid ""
"   Here, <code>sig!</code>, with an exclamation mark, means that Stefano\n"
"   Zacchiroli verified and certified the Tails signing key with his key.\n"
msgstr ""
"   Qui, <code>sig!</code>, con un punto esclamativo, significa che Stefano\n"
"   Zacchiroli ha verificato e certificato la chiave di firma Tails con la sua chiave.\n"

#. type: Plain text
#, no-wrap
msgid ""
"   It is also possible to verify the certifications made by other\n"
"   people. Their name and email address appear in the list of\n"
"   certification if you have their key in your keyring.\n"
msgstr ""
"   Si possono anche verificare le certificazioni fatte da altre\n"
"   persone. Il loro nome e indirizzo email appare nella lista delle\n"
"   certificazioni se hai le loro chiavi nel tuo portachiavi.\n"

#. type: Plain text
#, no-wrap
msgid ""
"   <div class=\"caution\">\n"
"   <p>If the verification of the certification failed, then you might\n"
"   have downloaded a malicious version of the Tails signing key or our\n"
"   instructions might be outdated.\n"
"   Please [[get in touch with us|support/talk]].</p>\n"
"   </div>\n"
msgstr ""
"   <div class=\"caution\">\n"
"   <p>Se la verifica del certificato è fallita, potresti avere\n"
"   scaricato una versione malevola della chiave di firma Tails o le\n"
"   tue istruzioni potrebbero essere obsolete.\n"
"   Per favore [[mettiti in contatto con noi|support/talk]].</p>\n"
"   </div>\n"

#. type: Plain text
#, no-wrap
msgid ""
"   <div class=\"tip\">\n"
"   <p>The line `175 signatures not checked due to missing keys` or similar\n"
"   refers to the certifications (also called *signatures*) made by other public\n"
"   keys that are not in your keyring. This is not a problem.</p>\n"
"   </div>\n"
msgstr ""
"   <div class=\"tip\">\n"
"   <p>La riga `175 signatures not checked due to missing keys` o simili\n"
"   si riferisce ai certificati (chiamati anche *signatures*, firme) fatte da altre\n"
"   chiavi pubbliche che non sono nel tuo portachiavi. Questo non è un problema.</p>\n"
"   </div>\n"

#. type: Bullet: '1. '
msgid "Certify the Tails signing key with your own key:"
msgstr "Certifica la chiave di firma Tails con la tua chiave:"

#. type: Plain text
#, no-wrap
msgid ""
"   a. To make a non-exportable certification that will never be shared\n"
"      with others:\n"
msgstr ""
"   a. Per creare un certificato non esportavile che non sarà mai condiviso\n"
"     cone altre persone:\n"

#. type: Plain text
#, no-wrap
msgid "          gpg --lsign-key A490D0F4D311A4153E2BB7CADBB802B258ACD84F\n"
msgstr "          gpg --lsign-key A490D0F4D311A4153E2BB7CADBB802B258ACD84F\n"

#. type: Plain text
#, no-wrap
msgid ""
"   b. To make an exportable certification of the Tails signing\n"
"      key and publish it on the public key servers:\n"
msgstr ""
"   b. Per creare un certificato esportabile della chiave di firma\n"
"     di Tail e pubblicarlo sul server pubblico delle chiavi:\n"

#. type: Plain text
#, no-wrap
msgid ""
"          gpg --sign-key A490D0F4D311A4153E2BB7CADBB802B258ACD84F\n"
"          gpg --send-keys A490D0F4D311A4153E2BB7CADBB802B258ACD84F\n"
msgstr ""
"          gpg --sign-key A490D0F4D311A4153E2BB7CADBB802B258ACD84F\n"
"          gpg --send-keys A490D0F4D311A4153E2BB7CADBB802B258ACD84F\n"

#. type: Plain text
#, no-wrap
msgid ""
"      Doing so allows people who verified\n"
"      your key to verify your certification and, as a consequence, build\n"
"      more trust in the Tails signing key.\n"
msgstr ""
"      Farlo consente alle persone che hanno verificato\n"
"      la tua chiave di verificare il tuo certificato e, come conseguenza, \n"
"      costruire più fiducia nella chiave di firma di Tails.\n"

#. type: Plain text
#, no-wrap
msgid "<a id=\"download\"></a>\n"
msgstr "<a id=\"download\"></a>\n"

#. type: Plain text
#, fuzzy, no-wrap
#| msgid "<h1 id=\"download-verify\">Download and verify the ISO image</h1>\n"
msgid "<h1 id=\"download-verify\">Download and verify the USB image</h1>\n"
msgstr "<h1 id=\"download-verify\">Scarica e verifica l'immagine ISO</h1>\n"

#. type: Plain text
#, fuzzy
#| msgid ""
#| "In this step, you will download the latest Tails ISO image and verify it "
#| "using the Tails signing key."
msgid ""
"In this step, you will download the latest Tails USB image and verify it "
"using the Tails signing key."
msgstr ""
"In questo passaggio, scaricherai l'ultima immagine ISO di Tails e la "
"verificherai usando la chiave di firma di Tails."

#. type: Bullet: '1. '
#, fuzzy
#| msgid "Download the ISO image:"
msgid "Download the USB image:"
msgstr "Scarica l'immagine ISO:"

#. type: Plain text
#, fuzzy, no-wrap
#| msgid "   <p class=\"pre\">wget --continue [[!inline pages=\"inc/stable_amd64_iso_url\" raw=\"yes\" sort=\"age\"]]</p>\n"
msgid "   <p class=\"pre\">wget --continue [[!inline pages=\"inc/stable_amd64_img_url\" raw=\"yes\" sort=\"age\"]]</p>\n"
msgstr "   <p class=\"pre\">wget --continue [[!inline pages=\"inc/stable_amd64_iso_url\" raw=\"yes\" sort=\"age\"]]</p>\n"

#. type: Bullet: '1. '
#, fuzzy
#| msgid "Download the signature of the ISO image:"
msgid "Download the signature of the USB image:"
msgstr "Scarica la firma dell'immagine ISO:"

#. type: Plain text
#, fuzzy, no-wrap
#| msgid "   <p class=\"pre\">wget [[!inline pages=\"inc/stable_amd64_iso_sig_url\" raw=\"yes\" sort=\"age\"]]</p>\n"
msgid "   <p class=\"pre\">wget [[!inline pages=\"inc/stable_amd64_img_sig_url\" raw=\"yes\" sort=\"age\"]]</p>\n"
msgstr "   <p class=\"pre\">wget [[!inline pages=\"inc/stable_amd64_iso_sig_url\" raw=\"yes\" sort=\"age\"]]</p>\n"

#. type: Bullet: '1. '
#, fuzzy
#| msgid "Verify that the ISO image is signed by the Tails signing key:"
msgid "Verify that the USB image is signed by the Tails signing key:"
msgstr ""
"Verifica che l'immagine ISO sia firmata con la chiave di firma di Tails:"

#. type: Plain text
#, fuzzy, no-wrap
#| msgid "   <p class=\"pre\">[[!inline pages=\"inc/stable_amd64_gpg_verify\" raw=\"yes\" sort=\"age\"]]</p>\n"
msgid "   <p class=\"pre\">[[!inline pages=\"inc/stable_amd64_img_gpg_verify\" raw=\"yes\" sort=\"age\"]]</p>\n"
msgstr "   <p class=\"pre\">[[!inline pages=\"inc/stable_amd64_gpg_verify\" raw=\"yes\" sort=\"age\"]]</p>\n"

#. type: Plain text
#, no-wrap
msgid "   The output of this command should be the following:\n"
msgstr "   L'output di questo comanda dovrebbe essere il seguente:\n"

#. type: Plain text
#, fuzzy, no-wrap
#| msgid "   <p class=\"pre\">[[!inline pages=\"inc/stable_amd64_gpg_signature_output\" raw=\"yes\" sort=\"age\"]]</p>\n"
msgid "   <p class=\"pre\">[[!inline pages=\"inc/stable_amd64_img_gpg_signature_output\" raw=\"yes\" sort=\"age\"]]</p>\n"
msgstr "   <p class=\"pre\">[[!inline pages=\"inc/stable_amd64_gpg_signature_output\" raw=\"yes\" sort=\"age\"]]</p>\n"

#. type: Plain text
#, no-wrap
msgid "   Verify in this output that:\n"
msgstr "   Verifica in questo output che:\n"

#. type: Bullet: '     - '
msgid "The date of the signature is the same."
msgstr "La data della firma sia la stessa."

#. type: Bullet: '     - '
msgid ""
"The signature is marked as <code>Good signature</code> since you certified "
"the Tails signing key with your own key."
msgstr ""
"La firma sia marcata come <code>Good signature</code> da quando hai "
"certificato la chiave di firma Tails con la tua chiave."

#. type: Title =
#, no-wrap
<<<<<<< HEAD
msgid "Install <span class=\"application\">Tails Installer</span>\n"
msgstr "Installare <span class=\"application\">Tails Installer</span>\n"
=======
msgid "Install Tails using <span class=\"command\">dd</span>\n"
msgstr ""

#. type: Bullet: '1. '
msgid ""
"Make sure that the USB stick on which you want to install Tails is unplugged."
msgstr ""

#. type: Bullet: '1. '
msgid "Execute the following command:"
msgstr ""
>>>>>>> 867e4d81

#. type: Plain text
#, no-wrap
msgid "   <p class=\"pre command\">ls -1 /dev/sd?</p>\n"
msgstr ""

#. type: Plain text
#, no-wrap
msgid "   It returns a list of the storage devices on the system. For example:\n"
msgstr ""

#. type: Plain text
#, no-wrap
msgid "   <p class=\"pre command-output\">/dev/sda</p>\n"
msgstr ""

#. type: Bullet: '1. '
msgid "Plug in the USB stick on which you want to install Tails."
msgstr ""

#. type: Bullet: '1. '
msgid "Execute again the same command:"
msgstr ""

#. type: Plain text
#, no-wrap
msgid "   Your USB stick appears as a new device in the list.\n"
msgstr ""

#. type: Plain text
#, no-wrap
msgid ""
"   <p class=\"pre command-output\">/dev/sda\n"
"   /dev/sdb</p>\n"
msgstr ""

#. type: Bullet: '1. '
msgid "Take note of the *device name* of your USB stick."
msgstr ""

#. type: Plain text
#, no-wrap
msgid ""
"   In this example, the device name of the USB stick is\n"
"   <span class=\"code\">/dev/sdb</span>. Yours might be different.\n"
msgstr ""

#. type: Plain text
#, no-wrap
msgid ""
"   <div class=\"caution\">\n"
"   <p>If you are unsure about the device name, you should stop proceeding or\n"
"   <strong>you risk overwriting any hard disk on the system</strong>.</p>\n"
"   </div>\n"
msgstr ""

#. type: Bullet: '1. '
msgid ""
"Execute the following commands to copy the ISO image that you downloaded "
"earlier to the USB stick."
msgstr ""

#. type: Plain text
#, no-wrap
msgid "   Replace:\n"
msgstr ""

#. type: Bullet: '   - '
msgid ""
"<span class=\"command-placeholder\">tails.img</span> with the path to the "
"USB image"
msgstr ""

#. type: Bullet: '   - '
msgid ""
"<span class=\"command-placeholder\">device</span> with the device name found "
"in step 5"
msgstr ""

#. type: Plain text
#, no-wrap
msgid "   <p class=\"pre command\">dd if=<span class=\"command-placeholder\">tails.img</span> of=<span class=\"command-placeholder\">device</span> bs=16M && sync</p>\n"
msgstr ""

#. type: Plain text
#, no-wrap
msgid "   You should get something like this:\n"
msgstr ""

#. type: Plain text
#, no-wrap
msgid "   <p class=\"pre command-example\">dd if=/home/user/tails-amd64-3.0.iso of=/dev/sdb bs=16M && sync</p>\n"
msgstr ""

#. type: Plain text
#, no-wrap
msgid ""
"   If no error message is returned, Tails is being copied on the USB\n"
"   stick. The copy takes some time, generally a few minutes.\n"
msgstr ""

#. type: Plain text
#, no-wrap
msgid ""
"   <div class=\"note\">\n"
"   <p>If you get a <span class=\"guilabel\">Permission denied</span> error, try\n"
"   adding <code>sudo</code> at the beginning of the command:</p>\n"
msgstr ""

#. type: Plain text
#, no-wrap
msgid ""
"   <p class=\"pre command\">sudo dd if=<span class=\"command-placeholder\">tails.img</span> of=<span class=\"command-placeholder\">device</span> bs=16M && sync</p>\n"
"   </div>\n"
msgstr ""

#. type: Plain text
#, no-wrap
msgid "   The installation is complete after the command prompt reappears.\n"
msgstr ""

#. type: Plain text
#, no-wrap
msgid "[[!inline pages=\"install/inc/steps/restart_first_time.inline\" raw=\"yes\" sort=\"age\"]]\n"
msgstr "[[!inline pages=\"install/inc/steps/restart_first_time.inline.it\" raw=\"yes\" sort=\"age\"]]\n"

#. type: Plain text
#, no-wrap
msgid "[[!inline pages=\"install/inc/steps/create_persistence.inline\" raw=\"yes\" sort=\"age\"]]\n"
msgstr "[[!inline pages=\"install/inc/steps/create_persistence.inline.it\" raw=\"yes\" sort=\"age\"]]\n"

#, fuzzy
#~| msgid "<div class=\"note\">\n"
#~ msgid "   <div class=\"note\">\n"
#~ msgstr "<div class=\"note\">\n"

#, fuzzy
#~| msgid "</div>\n"
#~ msgid "   </div>\n"
#~ msgstr "</div>\n"

#~ msgid ""
#~ "[[!inline pages=\"install/inc/steps/debian_requirements.inline\" raw=\"yes"
#~ "\" sort=\"age\"]]\n"
#~ msgstr ""
#~ "[[!inline pages=\"install/inc/steps/debian_requirements.inline.it\" raw="
#~ "\"yes\" sort=\"age\"]]\n"

#~ msgid "If you are running:"
#~ msgstr "Se stai usando:"

#, fuzzy
#~| msgid ""
#~| "   a. Debian, execute the following command to add the\n"
#~| "   backports repository to your system:\n"
#~ msgid ""
#~ "   a. Debian, execute the following commands to add the\n"
#~ "   backports repository to your system:\n"
#~ msgstr ""
#~ "   a. Debian, esegui il seguente comando per aggiungere il\n"
#~ "    repository backports al tuo sistema:\n"

#, fuzzy
#~| msgid ""
#~| "         BACKPORTS='deb http://http.debian.net/debian/ jessie-backports "
#~| "main'\n"
#~| "         echo $BACKPORTS | sudo tee /etc/apt/sources.list.d/jessie-"
#~| "backports.list && echo \"OK\"\n"
#~ msgid ""
#~ "         BACKPORTS='deb http://http.debian.net/debian/ stretch-backports "
#~ "main'\n"
#~ "         echo $BACKPORTS | sudo tee /etc/apt/sources.list.d/stretch-"
#~ "backports.list && echo \"OK\"\n"
#~ msgstr ""
#~ "         BACKPORTS='deb http://http.debian.net/debian/ jessie-backports "
#~ "main'\n"
#~ "         echo $BACKPORTS | sudo tee /etc/apt/sources.list.d/jessie-"
#~ "backports.list && echo \"OK\"\n"

#~ msgid "Update your lists of packages:"
#~ msgstr "Aggiorna le tue liste di pacchetti:"

#~ msgid "       sudo apt update\n"
#~ msgstr "       sudo apt update\n"

#~ msgid "Install the <span class=\"code\">tails-installer</span> package:"
#~ msgstr "Installa il pacchetto <span class=\"code\">tails-installer</span>:"

#~ msgid "       sudo apt install tails-installer\n"
#~ msgstr "       sudo apt install tails-installer\n"

#~ msgid ""
#~ "[[!inline pages=\"install/inc/steps/clone.inline\" raw=\"yes\" "
#~ "sort=\"age\"]]\n"
#~ msgstr ""
#~ "[[!inline pages=\"install/inc/steps/clone.inline.it\" raw=\"yes\" "
#~ "sort=\"age\"]]\n"

#~ msgid ""
#~ "   b. Ubuntu or Linux Mint, execute the following command to add the\n"
#~ "   PPA repository to your system:\n"
#~ msgstr ""
#~ "    b. Ubuntu, esegui il seguente comando per aggiungere il\n"
#~ "    repository PPA al tuo sistema:\n"<|MERGE_RESOLUTION|>--- conflicted
+++ resolved
@@ -6,12 +6,8 @@
 msgid ""
 msgstr ""
 "Project-Id-Version: PACKAGE VERSION\n"
-<<<<<<< HEAD
 "Report-Msgid-Bugs-To: tails-l10n@boum.org\n"
-"POT-Creation-Date: 2018-04-24 16:42+0300\n"
-=======
 "POT-Creation-Date: 2018-11-11 11:58+0000\n"
->>>>>>> 867e4d81
 "PO-Revision-Date: 2017-02-09 19:22+0100\n"
 "Last-Translator: \n"
 "Language-Team: ita <transitails@inventati.org>\n"
@@ -378,10 +374,11 @@
 
 #. type: Title =
 #, no-wrap
-<<<<<<< HEAD
 msgid "Install <span class=\"application\">Tails Installer</span>\n"
 msgstr "Installare <span class=\"application\">Tails Installer</span>\n"
-=======
+
+#. type: Title =
+#, no-wrap
 msgid "Install Tails using <span class=\"command\">dd</span>\n"
 msgstr ""
 
@@ -393,7 +390,6 @@
 #. type: Bullet: '1. '
 msgid "Execute the following command:"
 msgstr ""
->>>>>>> 867e4d81
 
 #. type: Plain text
 #, no-wrap
