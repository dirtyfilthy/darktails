--- conflicted
+++ resolved
@@ -6,29 +6,18 @@
 msgid ""
 msgstr ""
 "Project-Id-Version: PACKAGE VERSION\n"
-<<<<<<< HEAD
-"POT-Creation-Date: 2016-08-17 09:18+0300\n"
-"PO-Revision-Date: 2016-07-17 15:16+0200\n"
-=======
 "POT-Creation-Date: 2016-08-31 09:08+0000\n"
 "PO-Revision-Date: YEAR-MO-DA HO:MI+ZONE\n"
-"Last-Translator: FULL NAME <EMAIL@ADDRESS>\n"
-"Language-Team: LANGUAGE <LL@li.org>\n"
->>>>>>> cc92ebea
 "Language: it\n"
 "MIME-Version: 1.0\n"
 "Content-Type: text/plain; charset=UTF-8\n"
 "Content-Transfer-Encoding: 8bit\n"
-<<<<<<< HEAD
 "Last-Translator: \n"
 "Language-Team: ita <transitails@inventati.org>\n"
-=======
->>>>>>> cc92ebea
 "X-Generator: Poedit 1.8.7.1\n"
 
 #. type: Plain text
 #, no-wrap
-
 msgid "[[!meta title=\"Install from Debian, Ubuntu, or Mint using the command line and GnuPG\"]]\n"
 msgstr "[[!meta title=\"Installare Tails su una chiave USB da Debian o Ubuntu o Mint usando la riga di comando\"]]\n"
 
@@ -53,7 +42,6 @@
 
 #. type: Plain text
 #, no-wrap
-
 msgid "[[!inline pages=\"install/inc/steps/debian_requirements.inline\" raw=\"yes\"]]\n"
 msgstr ""
 
@@ -366,7 +354,6 @@
 
 #. type: Plain text
 #, no-wrap
-
 msgid ""
 "In this step, you will install <span class=\"application\">Tails\n"
 "Installer</span>, a program designed specifically for installing Tails.\n"
@@ -405,8 +392,10 @@
 
 #. type: Plain text
 #, no-wrap
-msgid "         sudo add-apt-repository ppa:tails-team/tails-installer\n"
-msgstr "         sudo add-apt-repository ppa:tails-team/tails-installer\n"
+msgid ""
+"         sudo add-apt-repository universe\n"
+"         sudo add-apt-repository ppa:tails-team/tails-installer\n"
+msgstr ""
 
 #. type: Bullet: '1. '
 msgid "Update your lists of packages:"
@@ -439,7 +428,6 @@
 #. type: Plain text
 #, no-wrap
 msgid "[[!inline pages=\"install/inc/steps/create_persistence.inline\" raw=\"yes\"]]\n"
-<<<<<<< HEAD
 msgstr "[[!inline pages=\"install/inc/steps/create_persistence.inline\" raw=\"yes\"]]\n"
 
 #. type: Plain text
@@ -448,13 +436,3 @@
 "   b. Ubuntu or Linux Mint, execute the following commands to add the\n"
 "   *universe* repository and our PPA to your system:\n"
 msgstr ""
-
-#. type: Plain text
-#, no-wrap
-msgid ""
-"         sudo add-apt-repository universe\n"
-"         sudo add-apt-repository ppa:tails-team/tails-installer\n"
-msgstr ""
-=======
-msgstr "[[!inline pages=\"install/inc/steps/create_persistence.inline\" raw=\"yes\"]]\n"
->>>>>>> cc92ebea
