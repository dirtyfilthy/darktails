--- conflicted
+++ resolved
@@ -3,6 +3,7 @@
 # This file is distributed under the same license as the PACKAGE package.
 # FIRST AUTHOR <EMAIL@ADDRESS>, YEAR.
 #
+#, fuzzy
 msgid ""
 msgstr ""
 "Project-Id-Version: PACKAGE VERSION\n"
@@ -21,10 +22,6 @@
 "\"bootstrap.min\" rel=\"stylesheet\" title=\"\"]] [[!meta stylesheet=\"inc/"
 "stylesheets/assistant\" rel=\"stylesheet\" title=\"\"]]"
 msgstr ""
-"[[!meta title=\"Mac\"]] [[!meta robots=\"noindex\"]] [[!meta stylesheet=\""
-"bootstrap.min\" rel=\"stylesheet\" title=\"\"]] [[!meta stylesheet=\"inc/"
-"stylesheets/assistant\" rel=\"stylesheet\" title=\"\"]] [[!meta stylesheet=\""
-"inc/stylesheets/router-mac\" rel=\"stylesheet\" title=\"\"]]"
 
 #. type: Content of: <div><div>
 msgid ""
@@ -39,29 +36,17 @@
 msgid "|install/mac/clone-overview]]"
 msgstr ""
 
-<<<<<<< HEAD
-#. type: Content of: <ol><li><div><div>
-msgid "[["
-msgstr "[["
-=======
 #. type: Content of: <div><div><h3>
 msgid "Download and install"
 msgstr ""
->>>>>>> f43201ab
 
 #. type: Content of: <div><div><h4>
 msgid "You need:"
 msgstr ""
 
-<<<<<<< HEAD
-#. type: Content of: <ol><li><div><div>
-msgid "|mac/clone-overview]]"
-msgstr "|mac/clone-overview]]"
-=======
 #. type: Content of: <div><div><ul><li>
 msgid "1 USB stick <small>(at least 8 GB)</small>"
 msgstr ""
->>>>>>> f43201ab
 
 #. type: Content of: <div><div><ul><li>
 msgid ""
@@ -69,35 +54,9 @@
 "pages=\"inc/stable_amd64_iso_size\" raw=\"yes\" sort=\"age\"]]</small>)"
 msgstr ""
 
-<<<<<<< HEAD
-#. type: Content of: <ol><li><div><div><div><div>
-msgid "<small>Install from</small>"
-msgstr ""
-
-#. type: Content of: <ol><li><div><div><div><div>
-msgid "Windows or Linux"
-msgstr ""
-
-#. type: Content of: <ol><li><div><div>
-msgid "|install]]"
-msgstr ""
-
-#. type: Content of: <ol><li><div><div><div><div>
-msgid "Burn a DVD"
-msgstr ""
-
-#. type: Content of: <ol><li><div><div><div><div>
-msgid "<small>and then install</small>"
-msgstr ""
-
-#. type: Content of: <ol><li><div><div>
-msgid "|mac/dvd-overview]]"
-msgstr "|mac/dvd-overview]]"
-=======
 #. type: Content of: <div><div><ul><li>
 msgid "½ hour to install"
 msgstr ""
->>>>>>> f43201ab
 
 #. type: Content of: <div><div>
 msgid "[["
@@ -109,7 +68,7 @@
 
 #. type: Content of: <div><div>
 msgid "|mac/usb-overview]]"
-msgstr "|mac/usb-overview]]"
+msgstr ""
 
 #. type: Content of: <div><div>
 msgid "You can also:"
