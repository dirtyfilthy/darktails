[[!meta robots="noindex"]]
[[!meta title="Windows"]]
[[!meta stylesheet="bootstrap" rel="stylesheet" title=""]]
[[!meta stylesheet="inc/stylesheets/assistant" rel="stylesheet" title=""]]

[[!inline pages="install/inc/tails-installation-assistant.inline" raw="yes"]]

[[<span class="back">Back</span>|install/os]]

<h1 class="text-center"><strong>Windows</strong></h1>

<div class="row">
  <div class="col-md-6">

    [[!inline pages="install/inc/router/clone" raw="yes"]]
    [[
      <div class="panel panel-primary">
        <div class="panel-heading">
          <h3 class="panel-title">Install from another Tails</h3>
        </div>
      </div>
    |win/clone/overview]]

  </div>
  <div class="col-md-6">

    <h3>Download and install</h3>

    <h4>You need:</h4>

    <ul>
      <li>2 USB sticks <small>(at least 4 GB)</small></li>
      <li>30&ndash;60 minutes to download Tails <small>(<span class="remove-first-space">[[!inline pages="inc/stable_i386_iso_size_mib" raw="yes"]]</span>)</small></li>
      <li>45 minutes to install</li>
    </ul>

    [[
      <div class="panel panel-primary">
        <div class="panel-heading">
<<<<<<< HEAD
          <h3 class="panel-title">Install from windows</h3>
        </div>
      </div>
    |install/win/usb/overview]]
=======
          <h3 class="panel-title">Install from Windows</h3>
        </div>
      </div>
    |win/usb/overview]]
>>>>>>> fb341a98

  </div>
</div>

<div class="row also">
  <div class="col-sm-4 col-sm-offset-8">
    <small>

      You can also:
      <ul>
        <li>[[Burn Tails on a DVD|win#dvd]]</li>
        <li>[[Run Tails in a virtual machine|win#vm]]</li>
      </ul>

    </small>
  </div>
</div><|MERGE_RESOLUTION|>--- conflicted
+++ resolved
@@ -37,17 +37,10 @@
     [[
       <div class="panel panel-primary">
         <div class="panel-heading">
-<<<<<<< HEAD
-          <h3 class="panel-title">Install from windows</h3>
-        </div>
-      </div>
-    |install/win/usb/overview]]
-=======
           <h3 class="panel-title">Install from Windows</h3>
         </div>
       </div>
     |win/usb/overview]]
->>>>>>> fb341a98
 
   </div>
 </div>
