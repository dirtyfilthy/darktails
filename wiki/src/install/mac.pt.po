--- conflicted
+++ resolved
@@ -7,11 +7,7 @@
 msgstr ""
 "Project-Id-Version: PACKAGE VERSION\n"
 "Report-Msgid-Bugs-To: tails-l10n@boum.org\n"
-<<<<<<< HEAD
-"POT-Creation-Date: 2018-08-20 17:33+0000\n"
-=======
 "POT-Creation-Date: 2018-11-17 11:19+0000\n"
->>>>>>> 18905505
 "PO-Revision-Date: 2018-04-27 10:37+0000\n"
 "Last-Translator: Tails translators <tails-l10n@boum.org>\n"
 "Language-Team: LANGUAGE <LL@li.org>\n"
@@ -46,21 +42,12 @@
 #. type: Content of: <div><div>
 msgid ""
 "[[!inline pages=\"install/inc/router/clone\" raw=\"yes\" sort=\"age\"]] [["
-<<<<<<< HEAD
 msgstr ""
 
 #. type: Content of: <div><div><div><div>
 msgid "Install from another Tails"
 msgstr ""
 
-=======
-msgstr ""
-
-#. type: Content of: <div><div><div><div>
-msgid "Install from another Tails"
-msgstr ""
-
->>>>>>> 18905505
 #. type: Content of: <div><div>
 msgid "|install/mac/clone-overview]]"
 msgstr ""
