# SOME DESCRIPTIVE TITLE
# Copyright (C) YEAR Free Software Foundation, Inc.
# This file is distributed under the same license as the PACKAGE package.
# FIRST AUTHOR <EMAIL@ADDRESS>, YEAR.
#
msgid ""
msgstr ""
"Project-Id-Version: \n"
"Report-Msgid-Bugs-To: tails-l10n@boum.org\n"
<<<<<<< HEAD
"POT-Creation-Date: 2018-11-07 15:43+0000\n"
=======
"POT-Creation-Date: 2018-11-21 17:35-0800\n"
>>>>>>> 18905505
"PO-Revision-Date: 2018-04-08 15:01-0300\n"
"Last-Translator: Tails translators <tails@boum.org>\n"
"Language-Team: Portuguese <LL@li.org>\n"
"Language: pt\n"
"MIME-Version: 1.0\n"
"Content-Type: text/plain; charset=UTF-8\n"
"Content-Transfer-Encoding: 8bit\n"
"Plural-Forms: nplurals=2; plural=n != 1;\n"
"X-Generator: Poedit 1.8.11\n"
"X-Poedit-SourceCharset: utf-8\n"

#. type: Plain text
#, no-wrap
msgid "[[!meta title=\"Documentation\"]]\n"
msgstr "[[!meta title=\"Documentação\"]]\n"

#. type: Plain text
#, no-wrap
msgid "<div class=\"tip\">\n"
msgstr "<div class=\"tip\">\n"

#. type: Plain text
#, no-wrap
msgid ""
"<p>If this section doesn't answer your questions, you can also look at our\n"
"[[FAQ|support/faq]].</p>\n"
msgstr ""
"<p>Se esta seção não responde suas perguntas, você pode dar uma olhada no\n"
"[[FAQ|support/faq]].</p>\n"

#. type: Plain text
#, no-wrap
msgid "</div>\n"
msgstr "</div>\n"

#. type: Plain text
msgid ""
"Read about how you can help [[improving Tails documentation|/contribute/how/"
"documentation]]."
msgstr ""
"Leia sobre como você pode ajudar a [[melhorar a documentação do Tails|/"
"contribute/how/documentation]]."

#. type: Plain text
msgid "- [[Introduction to this documentation|introduction]]"
msgstr "- [[Introdução a esta documentação|introduction]]"

#. type: Title #
#, no-wrap
msgid "General information"
msgstr "Informações gerais"

#. type: Plain text
#, no-wrap
msgid "[[!inline pages=\"doc/about.index\" raw=\"yes\" sort=\"age\"]]\n"
msgstr "[[!inline pages=\"doc/about.index.pt\" raw=\"yes\" sort=\"age\"]]\n"

#. type: Title #
#, no-wrap
msgid "Download and install"
msgstr "Baixe e instale"

#. type: Bullet: '  - '
msgid "[[Install from another Tails (for PC)|install/win/clone-overview]]"
msgstr ""
"[[Instale a partir de um outro Tails (para PC)|install/win/clone-overview]]"

#. type: Bullet: '  - '
msgid "[[Install from another Tails (for Mac)|install/mac/clone-overview]]"
msgstr ""
"[[Instale a partir de um outro Tails (para Mac)|install/mac/clone-overview]]"

#. type: Bullet: '  - '
msgid "[[Install from Windows|install/win/usb-overview]]"
msgstr "[[Instale a partir de um Windows|install/win/usb-overview]]"

#. type: Bullet: '  - '
#, fuzzy
<<<<<<< HEAD
#| msgid "[[Install from Windows|install/win/usb-overview]]"
msgid "[[Install from Linux|install/linux/usb-overview]]"
msgstr "[[Instale a partir de um Windows|install/win/usb-overview]]"

#. type: Bullet: '  - '
msgid ""
"[[Install from Debian, Ubuntu, or Mint using the command line and GnuPG|"
"install/expert/usb-overview]]"
msgstr ""
"[[Instale a partir de um Debian, Ubuntu ou Mint usando a linha de comando|"
"install/expert/usb-overview]]"
=======
#| msgid "[[Install from macOS and the command line|install/mac/usb-overview]]"
msgid "[[Install from macOS|install/mac/usb-overview]]"
msgstr ""
"[[Instale a partir de um macOS usando a linha de comando|install/mac/usb-"
"overview]]"

#. type: Bullet: '  - '
#, fuzzy
#| msgid "[[Install from Windows|install/win/usb-overview]]"
msgid "[[Install from Linux (recommended)|install/linux/usb-overview]]"
msgstr "[[Instale a partir de um Windows|install/win/usb-overview]]"
>>>>>>> 18905505

#. type: Bullet: '  - '
#, fuzzy
#| msgid ""
#| "[[Install from Debian, Ubuntu, or Mint using the command line and GnuPG|"
#| "install/expert/usb-overview]]"
msgid ""
"[[Install from Debian, Ubuntu, or Mint using the command line and GnuPG "
"(experts)|install/expert/usb-overview]]"
msgstr ""
"[[Instale a partir de um Debian, Ubuntu ou Mint usando a linha de comando|"
"install/expert/usb-overview]]"

#. type: Bullet: '  - '
msgid "[[Burn a DVD|install/dvd]]"
msgstr "[[Grave um DVD|install/dvd]]"

#. type: Bullet: '  - '
msgid "[[Download without installing|install/download]]"
msgstr "[[Baixe sem instalar|install/download]]"

#. type: Title #
#, no-wrap
msgid "First steps with Tails"
msgstr "Primeiros passos com Tails"

#. type: Plain text
#, no-wrap
msgid "[[!inline pages=\"doc/first_steps.index\" raw=\"yes\" sort=\"age\"]]\n"
msgstr "[[!inline pages=\"doc/first_steps.index.pt\" raw=\"yes\" sort=\"age\"]]\n"

#. type: Title #
#, no-wrap
msgid "Connect to the Internet anonymously"
msgstr "Conecte à Internet anonimamente"

#. type: Plain text
#, no-wrap
msgid "[[!inline pages=\"doc/anonymous_internet.index\" raw=\"yes\" sort=\"age\"]]\n"
msgstr "[[!inline pages=\"doc/anonymous_internet.index.pt\" raw=\"yes\" sort=\"age\"]]\n"

#. type: Title #
#, no-wrap
msgid "Encryption and privacy"
msgstr "Criptografia e privacidade"

#. type: Plain text
#, no-wrap
msgid "[[!inline pages=\"doc/encryption_and_privacy.index\" raw=\"yes\" sort=\"age\"]]\n"
msgstr "[[!inline pages=\"doc/encryption_and_privacy.index.pt\" raw=\"yes\" sort=\"age\"]]\n"

#. type: Title #
#, no-wrap
msgid "Work on sensitive documents"
msgstr "Trabalhe com documentos importantes"

#. type: Plain text
#, no-wrap
msgid "[[!inline pages=\"doc/sensitive_documents.index\" raw=\"yes\" sort=\"age\"]]\n"
msgstr "[[!inline pages=\"doc/sensitive_documents.index.pt\" raw=\"yes\" sort=\"age\"]]\n"

#. type: Title #
#, no-wrap
msgid "Advanced topics"
msgstr "Tópicos avançados"

#. type: Plain text
#, no-wrap
msgid "[[!inline pages=\"doc/advanced_topics.index\" raw=\"yes\" sort=\"age\"]]\n"
msgstr "[[!inline pages=\"doc/advanced_topics.index.pt\" raw=\"yes\" sort=\"age\"]]\n"

#~ msgid "[[Install from Debian, Ubuntu, or Mint|install/debian/usb-overview]]"
#~ msgstr ""
#~ "[[Instale a partir de um Debian, Ubuntu ou Mint|install/debian/usb-"
#~ "overview]]"

#~ msgid ""
#~ "[[Install from other Linux distributions|install/linux/usb-overview]]"
#~ msgstr ""
#~ "[[Instale a partir de outras distribuições de Linux|install/linux/usb-"
#~ "overview]]"

#~ msgid ""
#~ "[[Install from macOS by burning a DVD first|install/mac/dvd-overview]]"
#~ msgstr ""
#~ "[[Instale a partir de um macOS gravando um DVD primeiro|install/mac/dvd-"
#~ "overview]]"

#, fuzzy
#~| msgid "[[Download the ISO image|download#index2h1]]"
#~ msgid "[[Download and verify using OpenPGP|install/download/openpgp]]"
#~ msgstr "[[Baixar a imagen ISO|download#index2h1]]"

#~ msgid "This documentation is a work in progress and a collective task."
#~ msgstr "Esta documentação é um trabalho em progresso e uma tarefa coletiva."

#~ msgid ""
#~ "  - [[Verify the ISO image|doc/get/verify]]\n"
#~ "    - [[Using Gnome: Ubuntu, Debian, Tails, etc.|get/"
#~ "verify_the_iso_image_using_gnome]]\n"
#~ "    - [[Using Linux with the command line|get/"
#~ "verify_the_iso_image_using_the_command_line]]\n"
#~ "    - [[Using other operating systems|get/"
#~ "verify_the_iso_image_using_other_operating_systems]]\n"
#~ "    - [[Trusting Tails signing key|get/trusting_tails_signing_key]]\n"
#~ msgstr ""
#~ "  - [[Verifique a imagem ISO|doc/get/verify]]\n"
#~ "    - [[Usando Gnome: Ubuntu, Debian, Tails, etc.|get/"
#~ "verify_the_iso_image_using_gnome]]\n"
#~ "    - [[Usando Linux com a linha de comando|get/"
#~ "verify_the_iso_image_using_the_command_line]]\n"
#~ "    - [[Usando outros sistemas operacionais|get/"
#~ "verify_the_iso_image_using_other_operating_systems]]\n"
#~ "    - [[Confiando na chave de assinatura do Tails|get/"
#~ "trusting_tails_signing_key]]\n"

#, fuzzy
#~| msgid ""
#~| "  - [[Verify the ISO image|doc/get/verify]]\n"
#~| "    - [[Using Gnome: Ubuntu, Debian, Tails, etc.|get/"
#~| "verify_the_iso_image_using_gnome]]\n"
#~| "    - [[Using Linux with the command line|get/"
#~| "verify_the_iso_image_using_the_command_line]]\n"
#~| "    - [[Using other operating systems|get/"
#~| "verify_the_iso_image_using_other_operating_systems]]\n"
#~| "    - [[Trusting Tails signing key|get/trusting_tails_signing_key]]\n"
#~| "  - [[Stay tuned|download#stay_tuned]]\n"
#~ msgid ""
#~ "  - [[Verify the ISO image|doc/get/verify]]\n"
#~ "    - [[Using Gnome: Ubuntu, Debian, Tails, etc.|get/"
#~ "verify_the_iso_image_using_gnome]]\n"
#~ "    - [[Using Linux with the command line|get/"
#~ "verify_the_iso_image_using_the_command_line]]\n"
#~ "    - [[Using other operating systems|get/"
#~ "verify_the_iso_image_using_other_operating_systems]]\n"
#~ "    - [[Trusting Tails signing key|get/trusting_tails_signing_key]]\n"
#~ "  - [[Download and verify using OpenPGP|install/download/openpgp]]\n"
#~ msgstr ""
#~ "  - [[Verifique a imagem ISO|doc/get/verify]]\n"
#~ "    - [[Usando Gnome: Ubuntu, Debian, Tails, etc.|get/"
#~ "verify_the_iso_image_using_gnome]]\n"
#~ "    - [[Usando linux com a linha de comando|get/"
#~ "verify_the_iso_image_using_the_command_line]]\n"
#~ "    - [[Usando outros sistemas operacionais|get/"
#~ "verify_the_iso_image_using_other_operating_systems]]\n"
#~ "    - [[Confiando na chave de assinatura do Tails|get/"
#~ "trusting_tails_signing_key]]\n"
#~ "  - [[Fique ligado/a|download#stay_tuned]]\n"

#~ msgid "[[!inline pages=\"doc/get.index\" raw=\"yes\"]]\n"
#~ msgstr "[[!inline pages=\"doc/get.index.pt\" raw=\"yes\"]]\n"

#~ msgid "[[Encryption & privacy|encryption_and_privacy]]"
#~ msgstr "[[Criptografia e privacidade|encryption_and_privacy]]"

#~ msgid ""
#~ "This documentation is a work in progress and a collective task. If you "
#~ "think it lacks documentation on a specific topic you can suggest us to "
#~ "complete it or try to write it yourself and share it with us."
#~ msgstr ""
#~ "Esta documentação está em constante desenvolvimento e é um trabalho "
#~ "coletivo. Se você acha que falta informação sobre algum tema em "
#~ "particular você pode nos sugerir para que completemos ou então pode "
#~ "escrever você mesmo/ae compartilhar conosco."

#~ msgid ""
#~ "**WARNING**: Originally written for Incognito, it has not been fully "
#~ "adapted for\n"
#~ "Tails yet. Outdated section are marked with **FIXME**. **Please do not "
#~ "take them\n"
#~ "as true.**\n"
#~ msgstr ""
#~ "**ADVERTÊNCIA**: Esta informação não foi adaptada completamente para o "
#~ "Tails, mas foi escrita originalmente para o Incognito.\n"
#~ "As seções desatualizadas estão marcadas com a palavra **FIXME**. **Por "
#~ "favor, não as considere como\n"
#~ "verdaderas.**\n"

#~ msgid "**FIXME**: repair path to images\n"
#~ msgstr "**FIXME**: corrigir caminho para as imagens\n"

#~ msgid ""
#~ "- [[Why do you need anonymity?|about/anonymity]] - [[System requirements|"
#~ "about/requirements]] - [[Warnings!|about/warning]] - [[Features|about/"
#~ "features]] - [[Trusting Tails|about/trust]] - [[License|about/license]]"
#~ msgstr ""
#~ "- [[Por que a necesidade de anonimato?|about/anonymity]] - [[Requisitos "
#~ "do sistema|about/requirements]] - [[Advertência|about/warning]] - "
#~ "[[Características|about/features]] - [[Confiança no Tails|about/trust]] - "
#~ "[[Licença|about/license]]"

#~ msgid "[[First time user?|download#index1h1]]"
#~ msgstr "[[Primeira vez com o Tails?|download#index1h1]]"<|MERGE_RESOLUTION|>--- conflicted
+++ resolved
@@ -7,11 +7,7 @@
 msgstr ""
 "Project-Id-Version: \n"
 "Report-Msgid-Bugs-To: tails-l10n@boum.org\n"
-<<<<<<< HEAD
-"POT-Creation-Date: 2018-11-07 15:43+0000\n"
-=======
 "POT-Creation-Date: 2018-11-21 17:35-0800\n"
->>>>>>> 18905505
 "PO-Revision-Date: 2018-04-08 15:01-0300\n"
 "Last-Translator: Tails translators <tails@boum.org>\n"
 "Language-Team: Portuguese <LL@li.org>\n"
@@ -90,19 +86,6 @@
 
 #. type: Bullet: '  - '
 #, fuzzy
-<<<<<<< HEAD
-#| msgid "[[Install from Windows|install/win/usb-overview]]"
-msgid "[[Install from Linux|install/linux/usb-overview]]"
-msgstr "[[Instale a partir de um Windows|install/win/usb-overview]]"
-
-#. type: Bullet: '  - '
-msgid ""
-"[[Install from Debian, Ubuntu, or Mint using the command line and GnuPG|"
-"install/expert/usb-overview]]"
-msgstr ""
-"[[Instale a partir de um Debian, Ubuntu ou Mint usando a linha de comando|"
-"install/expert/usb-overview]]"
-=======
 #| msgid "[[Install from macOS and the command line|install/mac/usb-overview]]"
 msgid "[[Install from macOS|install/mac/usb-overview]]"
 msgstr ""
@@ -114,7 +97,6 @@
 #| msgid "[[Install from Windows|install/win/usb-overview]]"
 msgid "[[Install from Linux (recommended)|install/linux/usb-overview]]"
 msgstr "[[Instale a partir de um Windows|install/win/usb-overview]]"
->>>>>>> 18905505
 
 #. type: Bullet: '  - '
 #, fuzzy
