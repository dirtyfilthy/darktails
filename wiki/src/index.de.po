# SOME DESCRIPTIVE TITLE
# Copyright (C) YEAR Free Software Foundation, Inc.
# This file is distributed under the same license as the PACKAGE package.
# FIRST AUTHOR <EMAIL@ADDRESS>, YEAR.
#
msgid ""
msgstr ""
"Project-Id-Version: PACKAGE VERSION\n"
<<<<<<< HEAD
"POT-Creation-Date: 2014-04-30 07:21+0300\n"
=======
"POT-Creation-Date: 2014-05-13 13:31+0300\n"
>>>>>>> 74799a4c
"PO-Revision-Date: 2014-01-04 22:47+0100\n"
"Last-Translator: FULL NAME <EMAIL@ADDRESS>\n"
"Language-Team: LANGUAGE <LL@li.org>\n"
"Language: \n"
"MIME-Version: 1.0\n"
"Content-Type: text/plain; charset=UTF-8\n"
"Content-Transfer-Encoding: ENCODING\n"

#. type: Content of: outside any tag (error?)
msgid "[[!meta title=\"Privacy for anyone anywhere\"]]"
msgstr "[[!meta title=\"Privatsphäre für jeden, überall\"]]"

#. type: Content of: <div><div><p>
msgid ""
"Tails is a [[!wikipedia desc=\"live operating system\" Live_USB]], that you "
"can start on almost any computer from a DVD, USB stick, or SD card.  It aims "
"at preserving your <strong>privacy</strong> and <strong>anonymity</strong>, "
"and helps you to:"
msgstr ""
"Tails ist ein [[!wikipedia_de desc=\"Live-Betriebssystem\" Live-System]], "
"das Sie auf auf vielen Computern von einer DVD, einem USB-Stick oder einer "
"SD-Karte aus starten können. Es zielt darauf ab, Ihre <strong>Privatsphäre</"
"strong> und <strong>Anonymität</strong> zu bewahren und hilft Ihnen:"

#. type: Content of: <div><div><ul><li>
msgid ""
"<strong>use the Internet anonymously</strong> and <strong>circumvent "
"censorship</strong>;"
msgstr ""
"<strong>das Internet anonym zu nutzen</strong> und <strong>Zensur zu "
"umgehen</strong>;"

#. type: Content of: <div><div><ul><li>
msgid ""
"all connections to the Internet are forced to go through [[the Tor network|"
"https://www.torproject.org/]];"
msgstr ""
"alle Verbindungen zum Internet werden zwingend durch das [[Tor Netzwerk|"
"https://www.torproject.org/]] geleitet;"

#. type: Content of: <div><div><ul><li>
msgid ""
"<strong>leave no trace</strong> on the computer you are using unless you ask "
"it explicitly;"
msgstr ""
"auf dem verwendeten Computer <strong>keine Spuren zu hinterlassen</strong>, "
"sofern Sie es nicht ausdrücklich wünschen;"

#. type: Content of: <div><div><ul><li>
msgid ""
"<strong>use state-of-the-art cryptographic tools</strong> to encrypt your "
"files, emails and instant messaging."
msgstr ""
"<strong>kryptographische Werkzeuge</strong> auf dem aktuellen Stand der "
"Technik zu benutzen um Ihre Dateien, E-Mails und Instant-Messaging-"
"Nachrichten zu verschlüsseln."

#. type: Content of: <div><div><p>
msgid "[[Learn more about Tails.|about]]"
msgstr "[[Erfahren Sie mehr über Tails.|about]]"

#. type: Content of: <div><div><h1>
msgid "News"
msgstr "Aktuelles"

#. type: Content of: <div><div>
msgid ""
"[[!inline pages=\"news/* and !news/*/* and !news/discussion and currentlang"
"()\" show=\"2\" feeds=\"no\" archive=\"yes\"]]"
msgstr ""
"[[!inline pages=\"news/* and !news/*/* and !news/discussion and currentlang"
"()\" show=\"2\" feeds=\"no\" archive=\"yes\"]]"

#. type: Content of: <div><div><p>
msgid "See [[News]] for more."
msgstr "Mehr unter [[Neuigkeiten|News]]."

#. type: Content of: <div><div><h1>
msgid "Security"
msgstr "Sicherheit"

#. type: Content of: <div><div>
msgid ""
"[[!inline pages=\"security/* and !security/audits and !security/audits.* "
"and !security/audits/* and !security/*/* and !security/discussion and "
"currentlang()\" show=\"2\" feeds=\"no\" archive=\"yes\"]]"
msgstr ""
"[[!inline pages=\"security/* and !security/audits and !security/audits.* "
"and !security/audits/* and !security/*/* and !security/discussion and "
"currentlang()\" show=\"2\" feeds=\"no\" archive=\"yes\"]]"

#. type: Content of: <div><div><p>
msgid "See [[Security]] for more."
msgstr "Mehr unter [[Sicherheitshinweise|Security]]."

#. type: Content of: <div><div>
msgid "[[!img lib/debian.png link=\"no\"]]"
msgstr ""

#. type: Content of: <div><div><p>
msgid "Tails is built upon <a href=\"https://debian.org/\">Debian</a>."
msgstr ""

<<<<<<< HEAD
#. type: Content of: <div><div><p>
msgid "Free Software"
=======
#. type: Content of: <div><div>
msgid "[[!img lib/free-software.png link=\"no\"]]"
>>>>>>> 74799a4c
msgstr ""

#. type: Content of: <div><div><p>
msgid "Tails is [[Free Software|doc/about/license]]."
msgstr ""

#. type: Content of: <div><div>
msgid "[[!img lib/tor.png link=\"no\"]]"
msgstr ""

#. type: Content of: <div><div><p>
msgid ""
"Tails sends its traffic through <a href=\"https://torproject.org/\">Tor</a>."
msgstr ""

#~ msgid "It helps you to:"
#~ msgstr "Es hilft Ihnen dabei:"<|MERGE_RESOLUTION|>--- conflicted
+++ resolved
@@ -6,11 +6,7 @@
 msgid ""
 msgstr ""
 "Project-Id-Version: PACKAGE VERSION\n"
-<<<<<<< HEAD
-"POT-Creation-Date: 2014-04-30 07:21+0300\n"
-=======
 "POT-Creation-Date: 2014-05-13 13:31+0300\n"
->>>>>>> 74799a4c
 "PO-Revision-Date: 2014-01-04 22:47+0100\n"
 "Last-Translator: FULL NAME <EMAIL@ADDRESS>\n"
 "Language-Team: LANGUAGE <LL@li.org>\n"
@@ -114,13 +110,8 @@
 msgid "Tails is built upon <a href=\"https://debian.org/\">Debian</a>."
 msgstr ""
 
-<<<<<<< HEAD
-#. type: Content of: <div><div><p>
-msgid "Free Software"
-=======
 #. type: Content of: <div><div>
 msgid "[[!img lib/free-software.png link=\"no\"]]"
->>>>>>> 74799a4c
 msgstr ""
 
 #. type: Content of: <div><div><p>
