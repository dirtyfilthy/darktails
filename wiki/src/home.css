--- conflicted
+++ resolved
@@ -59,23 +59,6 @@
   font-size: 16px;
 }
 
-<<<<<<< HEAD
-=======
-#donate-campaign {
-  display: none;
-}
-
-.donate-button {
-  box-shadow: 1px 1px 5px #ccc;
-  border-radius: 0.5em;
-  padding: 0.5em 1em;
-  background: #53b351;
-  line-height: 1em;
-  font-weight: bold;
-  text-align: center;
-}
-
->>>>>>> 1199d4bd
 span.highlight {
   background-color: white;
 }
@@ -123,5 +106,5 @@
 #donate-campaign a {
   color: black !important;
   font-weight: bold;
-  border-bottom: 3px solid black !important;
+  border-bottom: 2px solid black !important;
 }