--- conflicted
+++ resolved
@@ -21,15 +21,9 @@
   - [[Install from another Tails (for PC)|install/win/clone-overview]]
   - [[Install from another Tails (for Mac)|install/mac/clone-overview]]
   - [[Install from Windows|install/win/usb-overview]]
-<<<<<<< HEAD
-  - [[Install from Linux|install/linux/usb-overview]]
-  - [[Install from Debian, Ubuntu, or Mint using the command line and GnuPG|install/expert/usb-overview]]
-  - [[Install from macOS and the command line|install/mac/usb-overview]]
-=======
   - [[Install from macOS|install/mac/usb-overview]]
   - [[Install from Linux (recommended)|install/linux/usb-overview]]
   - [[Install from Debian, Ubuntu, or Mint using the command line and GnuPG (experts)|install/expert/usb-overview]]
->>>>>>> 18905505
   - [[Burn a DVD|install/dvd]]
   - [[Download without installing|install/download]]
 
