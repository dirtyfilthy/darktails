[[!meta title="Documentation"]]

This documentation is a work in progress and a collective task. If you think it
lacks documentation on a specific topic you can suggest us to complete it or try
to write it yourself and share it with us.

**WARNING**: Originally written for Incognito, it has not been fully adapted for
Tails yet. Outdated section are marked with **FIXME**. **Please do not take them
as true.**

**FIXME**: repair path to images

- [[Introduction to this documentation|introduction]]

# General information

- [[Why do you need anonymity?|about/anonymity]]
- [[System requirements|about/requirements]]
- [[Warnings!|about/warning]]
- [[Features|about/features]]
- [[Trusting Tails|about/trust]]
- [[License|about/license]]

# [[Get Tails|download]]

- [[First time user?|download#index1h1]]
- [[Download the ISO image|download#index2h1]]
- [[Verify the ISO image|download#index3h1]]
  - [[Using Gnome: Ubuntu, Debian, Tails, etc.|get/verify_the_iso_image_using_gnome]]
  - [[Using Linux with the command line|get/verify_the_iso_image_using_the_command_line]]
  - [[Using other operating systems|get/verify_the_iso_image_using_other_operating_systems]]
- [[Burn a CD or install onto a USB stick|download#index4h1]]
<<<<<<< HEAD
  - [[Installing onto a USB stick, for Linux|installing_onto_a_usb_stick/linux]]
  - [[Installing onto a USB stick, for Windows|installing_onto_a_usb_stick/windows]]
=======
    - [[Installing onto a USB stick, for Linux|installing_onto_a_usb_stick/linux]]
    - [[Installing onto a USB stick, for Windows|installing_onto_a_usb_stick/windows]]
    - [[Installing onto a USB stick, for Mac|installing_onto_a_usb_stick/mac]]
>>>>>>> 2b79512c
- [[Stay tuned|download#index5h1]]
- [[Starting Tails!|download#index6h1]]

# [[First steps with Tails|first_steps]]

[[!inline pages="doc/first_steps.index" raw="yes"]]

# [[Connect to the Internet anonymously|anonymous_internet]]

[[!inline pages="doc/anonymous_internet.index" raw="yes"]]

# [[Encryption & privacy|encryption_and_privacy]]

[[!inline pages="doc/encryption_and_privacy.index" raw="yes"]]

# [[Work on sensitive documents|sensitive_documents]]

[[!inline pages="doc/sensitive_documents.index" raw="yes"]]

# [[Advanced topics|advanced_topics]]

[[!inline pages="doc/advanced_topics.index" raw="yes"]]<|MERGE_RESOLUTION|>--- conflicted
+++ resolved
@@ -30,14 +30,9 @@
   - [[Using Linux with the command line|get/verify_the_iso_image_using_the_command_line]]
   - [[Using other operating systems|get/verify_the_iso_image_using_other_operating_systems]]
 - [[Burn a CD or install onto a USB stick|download#index4h1]]
-<<<<<<< HEAD
   - [[Installing onto a USB stick, for Linux|installing_onto_a_usb_stick/linux]]
   - [[Installing onto a USB stick, for Windows|installing_onto_a_usb_stick/windows]]
-=======
-    - [[Installing onto a USB stick, for Linux|installing_onto_a_usb_stick/linux]]
-    - [[Installing onto a USB stick, for Windows|installing_onto_a_usb_stick/windows]]
-    - [[Installing onto a USB stick, for Mac|installing_onto_a_usb_stick/mac]]
->>>>>>> 2b79512c
+  - [[Installing onto a USB stick, for Mac|installing_onto_a_usb_stick/mac]]
 - [[Stay tuned|download#index5h1]]
 - [[Starting Tails!|download#index6h1]]
 
