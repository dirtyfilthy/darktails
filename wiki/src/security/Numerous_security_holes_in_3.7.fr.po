--- conflicted
+++ resolved
@@ -7,25 +7,15 @@
 msgstr ""
 "Project-Id-Version: \n"
 "POT-Creation-Date: 2018-06-10 11:31+0200\n"
-<<<<<<< HEAD
 "PO-Revision-Date: 2018-06-27 22:59+0000\n"
 "Last-Translator: Weblate Admin <admin@example.com>\n"
 "Language-Team: LANGUAGE <LL@li.org>\n"
-=======
-"PO-Revision-Date: 2018-06-23 11:00+0000\n"
->>>>>>> e16174d7
 "Language: fr\n"
 "MIME-Version: 1.0\n"
 "Content-Type: text/plain; charset=UTF-8\n"
 "Content-Transfer-Encoding: 8bit\n"
-<<<<<<< HEAD
 "Plural-Forms: nplurals=2; plural=n > 1;\n"
 "X-Generator: Weblate 2.10.1\n"
-=======
-"Last-Translator: \n"
-"Language-Team: \n"
-"X-Generator: Poedit 1.8.11\n"
->>>>>>> e16174d7
 
 #. type: Plain text
 #, no-wrap
@@ -35,11 +25,7 @@
 #. type: Plain text
 #, no-wrap
 msgid "[[!meta title=\"Numerous security holes in Tails 3.7\"]]\n"
-<<<<<<< HEAD
 msgstr "[[!meta title=\"Numerous security holes in Tails 3.7\"]]\n"
-=======
-msgstr "[[!meta title=\"Plusieurs failles de sécurité dans Tails 3.7\"]]\n"
->>>>>>> e16174d7
 
 #. type: Plain text
 #, no-wrap
