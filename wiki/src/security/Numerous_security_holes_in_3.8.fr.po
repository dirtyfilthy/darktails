# SOME DESCRIPTIVE TITLE
# Copyright (C) YEAR Free Software Foundation, Inc.
# This file is distributed under the same license as the PACKAGE package.
# FIRST AUTHOR <EMAIL@ADDRESS>, YEAR.
#
msgid ""
msgstr ""
<<<<<<< HEAD
"Project-Id-Version: PACKAGE VERSION\n"
"POT-Creation-Date: 2018-10-10 16:18+0200\n"
"PO-Revision-Date: YEAR-MO-DA HO:MI+ZONE\n"
"Last-Translator: FULL NAME <EMAIL@ADDRESS>\n"
"Language-Team: LANGUAGE <LL@li.org>\n"
"Language: \n"
=======
"Project-Id-Version: \n"
"POT-Creation-Date: 2018-09-05 17:59+0200\n"
"PO-Revision-Date: 2018-10-09 21:00+0000\n"
"Language: fr\n"
>>>>>>> 5588619a
"MIME-Version: 1.0\n"
"Content-Type: text/plain; charset=UTF-8\n"
"Content-Transfer-Encoding: 8bit\n"
"Last-Translator: \n"
"Language-Team: \n"
"X-Generator: Poedit 1.8.11\n"

#. type: Plain text
#, no-wrap
msgid "[[!meta date=\"Mon, 3 Sep 2018 17:25:18 +0000\"]]\n"
msgstr "[[!meta date=\"Mon, 3 Sep 2018 17:25:18 +0000\"]]\n"

#. type: Plain text
#, no-wrap
msgid "[[!meta title=\"Numerous security holes in Tails 3.8\"]]\n"
msgstr "[[!meta title=\"Plusieurs failles de sécurité dans Tails 3.8\"]]\n"

#. type: Plain text
#, no-wrap
msgid "[[!tag security/fixed]]\n"
msgstr "[[!tag security/fixed]]\n"

#. type: Plain text
msgid ""
"Several security holes that affect Tails 3.8 are now fixed in Tails 3.9."
msgstr ""
"Plusieurs failles de sécurité qui affectent Tails 3.8 sont maintenant "
"corrigées dans Tails 3.9."

#. type: Plain text
msgid ""
"We **strongly** encourage you to [[upgrade to Tails 3.9|news/version_3.9]] "
"as soon as possible."
msgstr ""
"Nous vous encourageons **vivement** à [[mettre à jour vers Tails 3.9|news/"
"version_3.9]] dès que possible."

#. type: Bullet: ' - '
msgid "Tor Browser: [[!mfsa2018 21]]"
msgstr "Navigateur Tor : [[!mfsa2018 21]]"

#. type: Bullet: ' - '
msgid "Thunderbird: [[!mfsa2018 19]]"
msgstr "Thunderbird : [[!mfsa2018 19]]"

#. type: Plain text
#, no-wrap
msgid ""
" - Linux and intel-microcode:\n"
"   - [[!cve CVE-2018-3620]] aka. Foreshadow aka. L1 Terminal Fault\n"
"   - too many other CVEs to list them all here\n"
" - CUPS: [[!debsa2018 4243]]\n"
" - Exiv2: [[!debsa2018 4238]]\n"
" - FUSE: [[!debsa2018 4257]]\n"
" - GDM: [[!debsa2018 4270]]\n"
" - libsoup: [[!debsa2018 4241]]\n"
" - Imagemagick: [[!debsa2018 4245]]\n"
" - ffmpeg: [[!debsa2018 4258]]\n"
" - libmspack: [[!debsa2018 4260]]\n"
" - Samba: [[!debsa2018 4271]]\n"
" - Apache XML Security for C++ library: [[!debsa2018 4265]]\n"
" - OpenSSH: [[!debsa2018 4280]]\n"
msgstr ""
" - Linux et microcodes Intel :\n"
"   - [[!cve CVE-2018-3620]] autrement dit Foreshadow, autrement dit L1 Terminal Fault\n"
"   - Beaucoup d'autres erreurs CVE qui ne peuvent être toutes listées ici\n"
" - CUPS : [[!debsa2018 4243]]\n"
" - Exiv2 : [[!debsa2018 4238]]\n"
" - FUSE : [[!debsa2018 4257]]\n"
" - GDM : [[!debsa2018 4270]]\n"
" - libsoup : [[!debsa2018 4241]]\n"
" - Imagemagick : [[!debsa2018 4245]]\n"
" - ffmpeg : [[!debsa2018 4258, DSA-4249]]\n"
" - libmspack : [[!debsa2018 4260]]\n"
" - Samba : [[!debsa2018 4271]]\n"
" - Apache XML Security for C++ library : [[!debsa2018 4265]]\n"
" - OpenSSH : [[!debsa2018 4280]]\n"<|MERGE_RESOLUTION|>--- conflicted
+++ resolved
@@ -5,25 +5,15 @@
 #
 msgid ""
 msgstr ""
-<<<<<<< HEAD
-"Project-Id-Version: PACKAGE VERSION\n"
+"Project-Id-Version: \n"
 "POT-Creation-Date: 2018-10-10 16:18+0200\n"
-"PO-Revision-Date: YEAR-MO-DA HO:MI+ZONE\n"
+"PO-Revision-Date: 2018-10-09 21:00+0000\n"
 "Last-Translator: FULL NAME <EMAIL@ADDRESS>\n"
 "Language-Team: LANGUAGE <LL@li.org>\n"
-"Language: \n"
-=======
-"Project-Id-Version: \n"
-"POT-Creation-Date: 2018-09-05 17:59+0200\n"
-"PO-Revision-Date: 2018-10-09 21:00+0000\n"
 "Language: fr\n"
->>>>>>> 5588619a
 "MIME-Version: 1.0\n"
 "Content-Type: text/plain; charset=UTF-8\n"
 "Content-Transfer-Encoding: 8bit\n"
-"Last-Translator: \n"
-"Language-Team: \n"
-"X-Generator: Poedit 1.8.11\n"
 
 #. type: Plain text
 #, no-wrap
@@ -90,7 +80,7 @@
 " - GDM : [[!debsa2018 4270]]\n"
 " - libsoup : [[!debsa2018 4241]]\n"
 " - Imagemagick : [[!debsa2018 4245]]\n"
-" - ffmpeg : [[!debsa2018 4258, DSA-4249]]\n"
+" - ffmpeg : [[!debsa2018 4258]]\n"
 " - libmspack : [[!debsa2018 4260]]\n"
 " - Samba : [[!debsa2018 4271]]\n"
 " - Apache XML Security for C++ library : [[!debsa2018 4265]]\n"
