--- conflicted
+++ resolved
@@ -5,17 +5,10 @@
 #
 msgid ""
 msgstr ""
-<<<<<<< HEAD
 "Project-Id-Version: PACKAGE VERSION\n"
 "POT-Creation-Date: 2016-12-13 17:26+0100\n"
 "PO-Revision-Date: YEAR-MO-DA HO:MI+ZONE\n"
 "Last-Translator: FULL NAME <EMAIL@ADDRESS>\n"
-=======
-"Project-Id-Version: \n"
-"POT-Creation-Date: 2016-11-30 20:10+0100\n"
-"PO-Revision-Date: 2016-12-01 20:15+0100\n"
-"Last-Translator: spriver <spriver@autistici.org>\n"
->>>>>>> 49c42cd6
 "Language-Team: LANGUAGE <LL@li.org>\n"
 "Language: de\n"
 "MIME-Version: 1.0\n"
@@ -58,13 +51,8 @@
 msgstr "Details\n"
 
 #. type: Bullet: '* '
-<<<<<<< HEAD
 msgid "Tor Browser: [[!mfsa2016 92]]"
-msgstr ""
-=======
-msgid "Tor Browser: MFSA:s to be announced."
-msgstr "Tor Browser: MFSA:s werden noch bekanntgegeben."
->>>>>>> 49c42cd6
+msgstr "Tor Browser: [[!mfsa2016 92]]"
 
 #. type: Bullet: '* '
 msgid "gstreamer0.10: [[!debsa2016 3717]], [[!debsa2016 3726]]"
