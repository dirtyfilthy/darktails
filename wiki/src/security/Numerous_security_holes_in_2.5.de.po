# SOME DESCRIPTIVE TITLE
# Copyright (C) YEAR Free Software Foundation, Inc.
# This file is distributed under the same license as the PACKAGE package.
# FIRST AUTHOR <EMAIL@ADDRESS>, YEAR.
#
msgid ""
msgstr ""
<<<<<<< HEAD
"Project-Id-Version: PACKAGE VERSION\n"
"POT-Creation-Date: 2016-11-04 15:09+0100\n"
"PO-Revision-Date: YEAR-MO-DA HO:MI+ZONE\n"
"Last-Translator: FULL NAME <EMAIL@ADDRESS>\n"
"Language-Team: LANGUAGE <LL@li.org>\n"
"Language: \n"
=======
"Project-Id-Version: \n"
"POT-Creation-Date: 2016-09-20 22:01+0200\n"
"PO-Revision-Date: 2016-10-11 18:24-0000\n"
"Language: de\n"
>>>>>>> b080cba5
"MIME-Version: 1.0\n"
"Content-Type: text/plain; charset=UTF-8\n"
"Content-Transfer-Encoding: 8bit\n"
"Last-Translator: Tails translators <tails@boum.org>\n"
"Language-Team: \n"
"X-Generator: Poedit 1.6.10\n"

#. type: Plain text
#, no-wrap
msgid "[[!meta date=\"Sat, 18 Sep 2016 01:02:03 +0000\"]]\n"
msgstr "[[!meta date=\"Sat, 18 Sep 2016 01:02:03 +0000\"]]\n"

#. type: Plain text
#, no-wrap
msgid "[[!meta title=\"Numerous security holes in Tails 2.5\"]]\n"
msgstr "[[!meta title=\"Zahlreiche Sicherheitslücken in Tails 2.5\"]]\n"

#. type: Plain text
#, no-wrap
msgid "[[!tag security/fixed]]\n"
msgstr "[[!tag security/fixed]]\n"

#. type: Plain text
msgid ""
"Several security holes that affect Tails 2.5 are now fixed in Tails 2.6."
msgstr ""
"Mehrere Sicherheitslücken in Tails 2.5 wurden in Tails 2.6 geschlossen."

#. type: Plain text
msgid ""
"We **strongly** encourage you to [[upgrade to Tails 2.6|news/version_2.6]] "
"as soon as possible."
msgstr ""
"Wir empfehlen **dringend** so bald wie möglich eine Aktualisierung auf "
"[[Tails 2.6|news/version_2.6]] durchzuführen."

#. type: Title =
#, no-wrap
msgid "Details\n"
msgstr "Details\n"

#. type: Bullet: '* '
<<<<<<< HEAD
msgid "Tor Browser: [[!mfsa2016 86]]"
msgstr ""
=======
msgid ""
"Tor Browser: [[!mfsa2016 62]], [[!mfsa2016 63]], [[!mfsa2016 64]], [[!"
"mfsa2016 65]], [[!mfsa2016 67]], [[!mfsa2016 70]], [[!mfsa2016 72]], [[!"
"mfsa2016 73]], [[!mfsa2016 76]], [[!mfsa2016 77]], [[!mfsa2016 78]], [[!"
"mfsa2016 79]],"
msgstr ""
"Tor Browser: [[!mfsa2016 62]], [[!mfsa2016 63]], [[!mfsa2016 64]], [[!"
"mfsa2016 65]], [[!mfsa2016 67]], [[!mfsa2016 70]], [[!mfsa2016 72]], [[!"
"mfsa2016 73]], [[!mfsa2016 76]], [[!mfsa2016 77]], [[!mfsa2016 78]], [[!"
"mfsa2016 79]],"

#. type: Plain text
#, no-wrap
msgid "  [[!mfsa2016 80]]\n"
msgstr "  [[!mfsa2016 80]]\n"
>>>>>>> b080cba5

#. type: Bullet: '* '
msgid "icedove: [[!debsa2016 3647]]"
msgstr "icedove: [[!debsa2016 3647]]"

#. type: Bullet: '* '
msgid "linux: [[!debsa2016 3659]]"
msgstr "linux: [[!debsa2016 3659]]"

#. type: Bullet: '* '
msgid "curl: [[!debsa2016 3638]]"
msgstr "curl: [[!debsa2016 3638]]"

#. type: Bullet: '* '
msgid "openjdk-7: [[!debsa2016 3641]]"
msgstr "openjdk-7: [[!debsa2016 3641]]"

#. type: Bullet: '* '
msgid "fontconfig: [[!debsa2016 3644]]"
msgstr "fontconfig: [[!debsa2016 3644]]"

#. type: Bullet: '* '
msgid "gnupg: [[!debsa2016 3649]]"
msgstr "gnupg: [[!debsa2016 3649]]"

#. type: Bullet: '* '
msgid "libgcrypt20: [[!debsa2016 3650]]"
msgstr "libgcrypt20: [[!debsa2016 3650]]"

#. type: Bullet: '* '
msgid "imagemagick: [[!debsa2016 3652]]"
msgstr "imagemagick: [[!debsa2016 3652]]"

#. type: Bullet: '* '
msgid "libarchive: [[!debsa2016 3657]]"
msgstr "libarchive: [[!debsa2016 3657]]"

#. type: Bullet: '* '
msgid "libidn: [[!debsa2016 3658]]"
msgstr "libidn: [[!debsa2016 3658]]"<|MERGE_RESOLUTION|>--- conflicted
+++ resolved
@@ -5,19 +5,10 @@
 #
 msgid ""
 msgstr ""
-<<<<<<< HEAD
-"Project-Id-Version: PACKAGE VERSION\n"
-"POT-Creation-Date: 2016-11-04 15:09+0100\n"
-"PO-Revision-Date: YEAR-MO-DA HO:MI+ZONE\n"
-"Last-Translator: FULL NAME <EMAIL@ADDRESS>\n"
-"Language-Team: LANGUAGE <LL@li.org>\n"
-"Language: \n"
-=======
 "Project-Id-Version: \n"
 "POT-Creation-Date: 2016-09-20 22:01+0200\n"
 "PO-Revision-Date: 2016-10-11 18:24-0000\n"
 "Language: de\n"
->>>>>>> b080cba5
 "MIME-Version: 1.0\n"
 "Content-Type: text/plain; charset=UTF-8\n"
 "Content-Transfer-Encoding: 8bit\n"
@@ -60,26 +51,8 @@
 msgstr "Details\n"
 
 #. type: Bullet: '* '
-<<<<<<< HEAD
 msgid "Tor Browser: [[!mfsa2016 86]]"
 msgstr ""
-=======
-msgid ""
-"Tor Browser: [[!mfsa2016 62]], [[!mfsa2016 63]], [[!mfsa2016 64]], [[!"
-"mfsa2016 65]], [[!mfsa2016 67]], [[!mfsa2016 70]], [[!mfsa2016 72]], [[!"
-"mfsa2016 73]], [[!mfsa2016 76]], [[!mfsa2016 77]], [[!mfsa2016 78]], [[!"
-"mfsa2016 79]],"
-msgstr ""
-"Tor Browser: [[!mfsa2016 62]], [[!mfsa2016 63]], [[!mfsa2016 64]], [[!"
-"mfsa2016 65]], [[!mfsa2016 67]], [[!mfsa2016 70]], [[!mfsa2016 72]], [[!"
-"mfsa2016 73]], [[!mfsa2016 76]], [[!mfsa2016 77]], [[!mfsa2016 78]], [[!"
-"mfsa2016 79]],"
-
-#. type: Plain text
-#, no-wrap
-msgid "  [[!mfsa2016 80]]\n"
-msgstr "  [[!mfsa2016 80]]\n"
->>>>>>> b080cba5
 
 #. type: Bullet: '* '
 msgid "icedove: [[!debsa2016 3647]]"
