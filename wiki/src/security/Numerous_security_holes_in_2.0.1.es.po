# SOME DESCRIPTIVE TITLE
# Copyright (C) YEAR Free Software Foundation, Inc.
# This file is distributed under the same license as the PACKAGE package.
# FIRST AUTHOR <EMAIL@ADDRESS>, YEAR.
#
#, fuzzy
msgid ""
msgstr ""
"Project-Id-Version: PACKAGE VERSION\n"
<<<<<<< HEAD
"Report-Msgid-Bugs-To: tails-l10n@boum.org\n"
"POT-Creation-Date: 2018-09-18 06:11+0200\n"
"PO-Revision-Date: 2018-12-09 09:07+0000\n"
"Last-Translator: Weblate Admin <admin@example.com>\n"
=======
"POT-Creation-Date: 2018-11-10 13:24+0000\n"
"PO-Revision-Date: YEAR-MO-DA HO:MI+ZONE\n"
"Last-Translator: FULL NAME <EMAIL@ADDRESS>\n"
>>>>>>> 457625cd
"Language-Team: LANGUAGE <LL@li.org>\n"
"Language: \n"
"MIME-Version: 1.0\n"
"Content-Type: text/plain; charset=UTF-8\n"
"Content-Transfer-Encoding: 8bit\n"
<<<<<<< HEAD
"Plural-Forms: nplurals=2; plural=n != 1;\n"
"X-Generator: Weblate 2.19.1\n"
=======
>>>>>>> 457625cd

#. type: Plain text
#, no-wrap
msgid "[[!meta date=\"Sun, 06 Mar 2016 12:34:56 +0000\"]]\n"
msgstr ""

#. type: Plain text
#, no-wrap
msgid "[[!meta title=\"Numerous security holes in Tails 2.0.1\"]]\n"
msgstr ""

#. type: Plain text
#, no-wrap
msgid "[[!pagetemplate template=\"news.tmpl\"]]\n"
msgstr ""

#. type: Plain text
#, no-wrap
msgid "[[!tag security/fixed]]\n"
msgstr ""

#. type: Plain text
msgid "Several security holes that affect Tails 2.0.1 are now fixed in Tails 2.2."
msgstr ""
"Varios agujeros de seguridad que afectan Tails 2.0.1 han sido arreglados en "
"Tails 2.2."

#. type: Plain text
msgid ""
"We **strongly** encourage you to [[upgrade to Tails 2.2|news/version_2.2]] "
"as soon as possible."
msgstr ""
"Te sugerimos **fuertemente** que [[actualices a Tails 2.2|news/version_2.2]] "
"lo más pronto posible."

#. type: Title =
#, no-wrap
msgid "Details\n"
msgstr ""

#. type: Plain text
#, no-wrap
msgid ""
"* Tor Browser: [[!mfsa 2016-16]], [[!mfsa 2016-17]], [[!mfsa 2016-20]],\n"
"               [[!mfsa 2016-21]], [[!mfsa 2016-23]], [[!mfsa 2016-24]],\n"
"               [[!mfsa 2016-25]], [[!mfsa 2016-27]], [[!mfsa 2016-28]],\n"
"               [[!mfsa 2016-31]], [[!mfsa 2016-34]], [[!mfsa 2016-35]],\n"
msgstr ""

#. type: Plain text
#, no-wrap
msgid "               [[!mfsa 2016-37]]\n"
msgstr ""

#. type: Bullet: '* '
msgid "graphite2: [[!debsa2016 3479]]"
msgstr ""

#. type: Bullet: '* '
msgid "glibc: [[!debsa2016 3481]]"
msgstr ""

#. type: Bullet: '* '
msgid "libreoffice: [[!debsa2016 3482]]"
msgstr ""

#. type: Bullet: '* '
msgid "cpio: [[!debsa2016 3483]]"
msgstr ""

#. type: Bullet: '* '
msgid "libssh2: [[!debsa2016 3487]]"
msgstr ""

#. type: Bullet: '* '
msgid "pillow: [[!debsa2016 3499]]"
msgstr ""

#. type: Bullet: '* '
msgid "openssl: [[!debsa2016 3500]]"
msgstr ""

#. type: Bullet: '* '
msgid "perl: [[!debsa2016 3501]]"
msgstr ""

#. type: Bullet: '* '
msgid "linux: [[!debsa2016 3503]]"
msgstr ""

#. type: Bullet: '* '
msgid "libav: [[!debsa2016 3506]]"
msgstr ""

#. type: Bullet: '* '
msgid "jasper: [[!debsa2016 3508]]"
msgstr ""<|MERGE_RESOLUTION|>--- conflicted
+++ resolved
@@ -7,26 +7,14 @@
 msgid ""
 msgstr ""
 "Project-Id-Version: PACKAGE VERSION\n"
-<<<<<<< HEAD
-"Report-Msgid-Bugs-To: tails-l10n@boum.org\n"
-"POT-Creation-Date: 2018-09-18 06:11+0200\n"
-"PO-Revision-Date: 2018-12-09 09:07+0000\n"
-"Last-Translator: Weblate Admin <admin@example.com>\n"
-=======
 "POT-Creation-Date: 2018-11-10 13:24+0000\n"
 "PO-Revision-Date: YEAR-MO-DA HO:MI+ZONE\n"
 "Last-Translator: FULL NAME <EMAIL@ADDRESS>\n"
->>>>>>> 457625cd
 "Language-Team: LANGUAGE <LL@li.org>\n"
 "Language: \n"
 "MIME-Version: 1.0\n"
 "Content-Type: text/plain; charset=UTF-8\n"
 "Content-Transfer-Encoding: 8bit\n"
-<<<<<<< HEAD
-"Plural-Forms: nplurals=2; plural=n != 1;\n"
-"X-Generator: Weblate 2.19.1\n"
-=======
->>>>>>> 457625cd
 
 #. type: Plain text
 #, no-wrap
@@ -51,16 +39,12 @@
 #. type: Plain text
 msgid "Several security holes that affect Tails 2.0.1 are now fixed in Tails 2.2."
 msgstr ""
-"Varios agujeros de seguridad que afectan Tails 2.0.1 han sido arreglados en "
-"Tails 2.2."
 
 #. type: Plain text
 msgid ""
 "We **strongly** encourage you to [[upgrade to Tails 2.2|news/version_2.2]] "
 "as soon as possible."
 msgstr ""
-"Te sugerimos **fuertemente** que [[actualices a Tails 2.2|news/version_2.2]] "
-"lo más pronto posible."
 
 #. type: Title =
 #, no-wrap
