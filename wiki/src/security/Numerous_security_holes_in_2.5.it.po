--- conflicted
+++ resolved
@@ -5,21 +5,12 @@
 #
 msgid ""
 msgstr ""
-<<<<<<< HEAD
-"Project-Id-Version: PACKAGE VERSION\n"
-"POT-Creation-Date: 2016-09-20 22:01+0200\n"
-"PO-Revision-Date: YEAR-MO-DA HO:MI+ZONE\n"
-"Last-Translator: FULL NAME <EMAIL@ADDRESS>\n"
-"Language-Team: LANGUAGE <LL@li.org>\n"
-"Language: \n"
-=======
 "Project-Id-Version: \n"
 "POT-Creation-Date: 2016-09-20 22:25+0200\n"
 "PO-Revision-Date: 2016-09-20 22:08+0200\n"
 "Last-Translator: boyska <piuttosto@logorroici.org>\n"
 "Language-Team: \n"
 "Language: it\n"
->>>>>>> 97d344dc
 "MIME-Version: 1.0\n"
 "Content-Type: text/plain; charset=UTF-8\n"
 "Content-Transfer-Encoding: 8bit\n"
@@ -42,11 +33,7 @@
 
 #. type: Plain text
 msgid ""
-<<<<<<< HEAD
 "Several security holes that affect Tails 2.5 are now fixed in Tails 2.6."
-=======
-"Several security holes that affect Tails 2.6 are now fixed in Tails 2.6."
->>>>>>> 97d344dc
 msgstr ""
 "Molti buchi di sicurezza riguardanti Tails 2.5 sono stati risolti in Tails "
 "2.6."
