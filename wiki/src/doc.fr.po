# SOME DESCRIPTIVE TITLE
# Copyright (C) YEAR Free Software Foundation, Inc.
# This file is distributed under the same license as the PACKAGE package.
# FIRST AUTHOR <EMAIL@ADDRESS>, YEAR.
#
msgid ""
msgstr ""
"Project-Id-Version: Tails\n"
<<<<<<< HEAD
"POT-Creation-Date: 2018-11-07 15:43+0000\n"
=======
"POT-Creation-Date: 2018-11-21 17:35-0800\n"
>>>>>>> 9e3df488
"PO-Revision-Date: 2016-11-06 15:18-0000\n"
"Last-Translator: AtomiKe <tails@atomike.ninja>\n"
"Language-Team: Tails translators <tails@boum.org>\n"
"Language: fr\n"
"MIME-Version: 1.0\n"
"Content-Type: text/plain; charset=UTF-8\n"
"Content-Transfer-Encoding: 8bit\n"
"X-Generator: Poedit 1.6.10\n"

#. type: Plain text
#, no-wrap
msgid "[[!meta title=\"Documentation\"]]\n"
msgstr "[[!meta title=\"Documentation\"]]\n"

#. type: Plain text
#, no-wrap
msgid "<div class=\"tip\">\n"
msgstr "<div class=\"tip\">\n"

#. type: Plain text
#, no-wrap
msgid ""
"<p>If this section doesn't answer your questions, you can also look at our\n"
"[[FAQ|support/faq]].</p>\n"
msgstr ""
"<p>Si cette section ne répond pas à vos questions, vous pouvez également\n"
"consulter notre [[foire aux questions (FAQ)|support/faq]].</p>\n"

#. type: Plain text
#, no-wrap
msgid "</div>\n"
msgstr "</div>\n"

#. type: Plain text
msgid ""
"Read about how you can help [[improving Tails documentation|/contribute/how/"
"documentation]]."
msgstr ""
"Si vous souhaitez aider, lisez comment [[améliorer la documentation de "
"Tails|/contribute/how/documentation]]."

#. type: Plain text
msgid "- [[Introduction to this documentation|introduction]]"
msgstr "- [[Introduction sur cette documentation|introduction]]"

#. type: Title #
#, no-wrap
msgid "General information"
msgstr "Informations générales"

#. type: Plain text
#, no-wrap
msgid "[[!inline pages=\"doc/about.index\" raw=\"yes\" sort=\"age\"]]\n"
msgstr "[[!inline pages=\"doc/about.index.fr\" raw=\"yes\" sort=\"age\"]]\n"

#. type: Title #
#, no-wrap
msgid "Download and install"
msgstr "Téléchargement et installation"

#. type: Bullet: '  - '
msgid "[[Install from another Tails (for PC)|install/win/clone-overview]]"
msgstr "[[Installation depuis un autre Tails (PC)|install/win/clone-overview]]"

#. type: Bullet: '  - '
msgid "[[Install from another Tails (for Mac)|install/mac/clone-overview]]"
msgstr ""
"[[Installation depuis un autre Tails (Mac)|install/mac/clone-overview]]"

#. type: Bullet: '  - '
msgid "[[Install from Windows|install/win/usb-overview]]"
msgstr "[[Installation à partir de Windows|install/win/usb-overview]]"

#. type: Bullet: '  - '
#, fuzzy
<<<<<<< HEAD
#| msgid "[[Install from Windows|install/win/usb-overview]]"
msgid "[[Install from Linux|install/linux/usb-overview]]"
msgstr "[[Installation à partir de Windows|install/win/usb-overview]]"
=======
#| msgid "[[Install from macOS and the command line|install/mac/usb-overview]]"
msgid "[[Install from macOS|install/mac/usb-overview]]"
msgstr ""
"[[Installation depuis macOS en ligne de commande|install/mac/usb-overview]]"
>>>>>>> 9e3df488

#. type: Bullet: '  - '
#, fuzzy
#| msgid "[[Install from Windows|install/win/usb-overview]]"
msgid "[[Install from Linux (recommended)|install/linux/usb-overview]]"
msgstr "[[Installation à partir de Windows|install/win/usb-overview]]"

#. type: Bullet: '  - '
#, fuzzy
#| msgid ""
#| "[[Install from Debian, Ubuntu, or Mint using the command line and GnuPG|"
#| "install/expert/usb-overview]]"
msgid ""
"[[Install from Debian, Ubuntu, or Mint using the command line and GnuPG "
"(experts)|install/expert/usb-overview]]"
msgstr ""
"[[Installation à partir de Debian, Ubuntu ou Mint avec la ligne de commande "
"et GnuPG|install/expert/usb-overview]]"

#. type: Bullet: '  - '
<<<<<<< HEAD
msgid "[[Install from macOS and the command line|install/mac/usb-overview]]"
msgstr ""
"[[Installation depuis macOS en ligne de commande|install/mac/usb-overview]]"

#. type: Bullet: '  - '
=======
>>>>>>> 9e3df488
msgid "[[Burn a DVD|install/dvd]]"
msgstr "[[Graver un DVD|install/dvd]]"

#. type: Bullet: '  - '
msgid "[[Download without installing|install/download]]"
msgstr "[[Télécharger sans installer|install/download]]"

#. type: Title #
#, no-wrap
msgid "First steps with Tails"
msgstr "Premiers pas avec Tails"

#. type: Plain text
#, no-wrap
msgid "[[!inline pages=\"doc/first_steps.index\" raw=\"yes\" sort=\"age\"]]\n"
msgstr "[[!inline pages=\"doc/first_steps.index.fr\" raw=\"yes\" sort=\"age\"]]\n"

#. type: Title #
#, no-wrap
msgid "Connect to the Internet anonymously"
msgstr "Se connecter à internet anonymement"

#. type: Plain text
#, no-wrap
msgid "[[!inline pages=\"doc/anonymous_internet.index\" raw=\"yes\" sort=\"age\"]]\n"
msgstr "[[!inline pages=\"doc/anonymous_internet.index.fr\" raw=\"yes\" sort=\"age\"]]\n"

#. type: Title #
#, no-wrap
msgid "Encryption and privacy"
msgstr "Chiffrement et vie privée"

#. type: Plain text
#, no-wrap
msgid "[[!inline pages=\"doc/encryption_and_privacy.index\" raw=\"yes\" sort=\"age\"]]\n"
msgstr "[[!inline pages=\"doc/encryption_and_privacy.index.fr\" raw=\"yes\" sort=\"age\"]]\n"

#. type: Title #
#, no-wrap
msgid "Work on sensitive documents"
msgstr "Travailler sur des documents sensibles"

#. type: Plain text
#, no-wrap
msgid "[[!inline pages=\"doc/sensitive_documents.index\" raw=\"yes\" sort=\"age\"]]\n"
msgstr "[[!inline pages=\"doc/sensitive_documents.index.fr\" raw=\"yes\" sort=\"age\"]]\n"

#. type: Title #
#, no-wrap
msgid "Advanced topics"
msgstr "Sujets avancés"

#. type: Plain text
#, no-wrap
msgid "[[!inline pages=\"doc/advanced_topics.index\" raw=\"yes\" sort=\"age\"]]\n"
msgstr "[[!inline pages=\"doc/advanced_topics.index.fr\" raw=\"yes\" sort=\"age\"]]\n"

#~ msgid "[[Install from Debian, Ubuntu, or Mint|install/debian/usb-overview]]"
#~ msgstr ""
#~ "[[Installation à partir de Debian, Ubuntu ou Mint|install/debian/usb-"
#~ "overview]]"

#~ msgid ""
#~ "[[Install from other Linux distributions|install/linux/usb-overview]]"
#~ msgstr ""
#~ "[[Installation à partir d'une autre distribution Linux|install/linux/usb-"
#~ "overview]]"

#~ msgid ""
#~ "[[Install from macOS by burning a DVD first|install/mac/dvd-overview]]"
#~ msgstr ""
#~ "[[Installation à partir de macOS en gravant d'abord un DVD|install/mac/"
#~ "dvd-overview]]"

#~ msgid "[[Download and verify using OpenPGP|install/download/openpgp]]"
#~ msgstr ""
#~ "[[Télécharger et vérifier en utilisant OpenPGP|install/download/openpgp]]"

#~ msgid "This documentation is a work in progress and a collective task."
#~ msgstr ""
#~ "Cette documentation est en perpétuelle évolution, ainsi qu'un travail "
#~ "collectif."

#, fuzzy
#~| msgid ""
#~| "  - [[Verify the ISO image|doc/get/verify]]\n"
#~| "    - [[Using Gnome: Ubuntu, Debian, Tails, etc.|get/"
#~| "verify_the_iso_image_using_gnome]]\n"
#~| "    - [[Using Linux with the command line|get/"
#~| "verify_the_iso_image_using_the_command_line]]\n"
#~| "    - [[Using other operating systems|get/"
#~| "verify_the_iso_image_using_other_operating_systems]]\n"
#~| "    - [[Trusting Tails signing key|get/trusting_tails_signing_key]]\n"
#~ msgid ""
#~ "  - [[Verify the ISO image|doc/get/verify]]\n"
#~ "    - [[Using Gnome: Ubuntu, Debian, Tails, etc.|get/"
#~ "verify_the_iso_image_using_gnome]]\n"
#~ "    - [[Using Linux with the command line|get/"
#~ "verify_the_iso_image_using_the_command_line]]\n"
#~ "    - [[Using other operating systems|get/"
#~ "verify_the_iso_image_using_other_operating_systems]]\n"
#~ "    - [[Trusting Tails signing key|get/trusting_tails_signing_key]]\n"
#~ "  - [[Download and verify using OpenPGP|install/download/openpgp]]\n"
#~ msgstr ""
#~ "  - [[Vérifier l'image ISO|doc/get/verify]]\n"
#~ "    - [[Avec Gnome : Ubuntu, Debian, Tails, etc.|get/"
#~ "verify_the_iso_image_using_gnome]]\n"
#~ "    - [[Avec Linux et la ligne de commande|get/"
#~ "verify_the_iso_image_using_the_command_line]]\n"
#~ "    - [[Avec un autre système d'exploitation|get/"
#~ "verify_the_iso_image_using_other_operating_systems]]\n"
#~ "    - [[Faire confiance à la clé de signature de Tails|get/"
#~ "trusting_tails_signing_key]]\n"

#~ msgid "[[!inline pages=\"doc/get.index\" raw=\"yes\"]]\n"
#~ msgstr "[[!inline pages=\"doc/get.index.fr\" raw=\"yes\"]]\n"

#~ msgid "[[Encryption & privacy|encryption_and_privacy]]"
#~ msgstr "[[Chiffrement et vie privée|encryption_and_privacy]]"

#~ msgid ""
#~ "This documentation is a work in progress and a collective task. If you "
#~ "think it lacks documentation on a specific topic you can suggest us to "
#~ "complete it or try to write it yourself and share it with us."
#~ msgstr ""
#~ "Cette documentation est en perpétuelle évolution ainsi qu'un travail "
#~ "collectif. Si vous pensez qu'il y a des manques sur un sujet spécifique, "
#~ "vous pouvez nous suggérer de la compléter ou essayer de le faire par vous-"
#~ "même et partager le résultat avec nous."<|MERGE_RESOLUTION|>--- conflicted
+++ resolved
@@ -6,11 +6,7 @@
 msgid ""
 msgstr ""
 "Project-Id-Version: Tails\n"
-<<<<<<< HEAD
-"POT-Creation-Date: 2018-11-07 15:43+0000\n"
-=======
 "POT-Creation-Date: 2018-11-21 17:35-0800\n"
->>>>>>> 9e3df488
 "PO-Revision-Date: 2016-11-06 15:18-0000\n"
 "Last-Translator: AtomiKe <tails@atomike.ninja>\n"
 "Language-Team: Tails translators <tails@boum.org>\n"
@@ -86,16 +82,10 @@
 
 #. type: Bullet: '  - '
 #, fuzzy
-<<<<<<< HEAD
-#| msgid "[[Install from Windows|install/win/usb-overview]]"
-msgid "[[Install from Linux|install/linux/usb-overview]]"
-msgstr "[[Installation à partir de Windows|install/win/usb-overview]]"
-=======
 #| msgid "[[Install from macOS and the command line|install/mac/usb-overview]]"
 msgid "[[Install from macOS|install/mac/usb-overview]]"
 msgstr ""
 "[[Installation depuis macOS en ligne de commande|install/mac/usb-overview]]"
->>>>>>> 9e3df488
 
 #. type: Bullet: '  - '
 #, fuzzy
@@ -116,14 +106,6 @@
 "et GnuPG|install/expert/usb-overview]]"
 
 #. type: Bullet: '  - '
-<<<<<<< HEAD
-msgid "[[Install from macOS and the command line|install/mac/usb-overview]]"
-msgstr ""
-"[[Installation depuis macOS en ligne de commande|install/mac/usb-overview]]"
-
-#. type: Bullet: '  - '
-=======
->>>>>>> 9e3df488
 msgid "[[Burn a DVD|install/dvd]]"
 msgstr "[[Graver un DVD|install/dvd]]"
 
