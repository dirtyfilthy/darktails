--- conflicted
+++ resolved
@@ -7,11 +7,7 @@
 msgstr ""
 "Project-Id-Version: Tails\n"
 "POT-Creation-Date: 2016-05-17 09:40+0200\n"
-<<<<<<< HEAD
-"PO-Revision-Date: 2017-06-03 17:16+0200\n"
-=======
 "PO-Revision-Date: 2017-07-09 10:24+0000\n"
->>>>>>> 7a61c843
 "Last-Translator: \n"
 "Language-Team: ita <transitails@inventati.org>\n"
 "Language: it_IT\n"
@@ -44,13 +40,8 @@
 "2. Then read the [[warning|doc/about/warning]] page to understand **what Tails doesn't protect you\n"
 "against**, how you can screw up your anonymity or leave traces.\n"
 msgstr ""
-<<<<<<< HEAD
 "2. Poi leggi la pagina [[avvertimenti|doc/about/warning]] per capire **da che cosa Tails non ti proteggerà**,\n"
-" come puoi far fallire il tuo anonimato oppure cancellare le tracce.\n"
-=======
-"2. Poi leggi la pagina [[avvisi|doc/about/warning]] per capire **da che cosa Tails non ti proteggerà**,\n"
 " come puoi invalidare il tuo anonimato oppure cancellare le tracce.\n"
->>>>>>> 7a61c843
 
 #. type: Plain text
 #, no-wrap
@@ -76,18 +67,14 @@
 "use it."
 msgstr ""
 "- Leggi la nostra [[documentazione per l'utente|doc]] per conoscere di più "
-"Tails e come usarlo."
+"su Tails e come usarla. "
 
 #. type: Bullet: '- '
 msgid ""
 "Learn more about Tor, the anonymity network used by Tails on their website: "
 "[[https://www.torproject.org/]]."
 msgstr ""
-<<<<<<< HEAD
 "Conosci meglio Tor, la rete che fornisce anonimato usata da Tails, sul sito "
-=======
-"Conosci meglio Tor, la rete che fornisce anonimato usato da Tails sul sito "
->>>>>>> 7a61c843
 "del progetto: [[https://www.torproject.org/]]."
 
 #. type: Bullet: '- '
@@ -101,7 +88,7 @@
 #. type: Title -
 #, no-wrap
 msgid "Found a bug?\n"
-msgstr "Hai trovato un bug?\n"
+msgstr "Hai trovato un bug ?\n"
 
 #. type: Plain text
 msgid ""
