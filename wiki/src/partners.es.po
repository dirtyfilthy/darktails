--- conflicted
+++ resolved
@@ -6,13 +6,8 @@
 msgid ""
 msgstr ""
 "Project-Id-Version: PACKAGE VERSION\n"
-<<<<<<< HEAD
 "POT-Creation-Date: 2018-02-26 16:32+0100\n"
 "PO-Revision-Date: 2018-03-01 20:47+0000\n"
-=======
-"POT-Creation-Date: 2018-03-13 11:33+0100\n"
-"PO-Revision-Date: 2018-02-10 11:22+0000\n"
->>>>>>> 37cdf4a9
 "Last-Translator: emmapeel <emma.peel@riseup.net>\n"
 "Language-Team: LANGUAGE <LL@li.org>\n"
 "Language: es\n"
@@ -171,13 +166,10 @@
 msgid "Open Technology Fund - $208.800"
 msgstr "Open Technology Fund - $208.800"
 
-<<<<<<< HEAD
 #. type: Content of: <div><p>
 msgid "[[!img lib/partners/otf.png link=\"no\"]]"
 msgstr "[[!img lib/partners/otf.png link=\"no\"]]"
 
-=======
->>>>>>> 37cdf4a9
 #. type: Content of: <p>
 msgid "$10.000 – $49.999"
 msgstr "$10.000 – $49.999"
