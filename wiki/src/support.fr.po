# SOME DESCRIPTIVE TITLE
# Copyright (C) YEAR Free Software Foundation, Inc.
# This file is distributed under the same license as the PACKAGE package.
# FIRST AUTHOR <EMAIL@ADDRESS>, YEAR.
#
msgid ""
msgstr ""
"Project-Id-Version: PACKAGE VERSION\n"
<<<<<<< HEAD
"POT-Creation-Date: 2014-04-12 13:54+0300\n"
=======
"POT-Creation-Date: 2014-04-15 12:14+0300\n"
>>>>>>> cc36db29
"PO-Revision-Date: 2014-03-05 01:33+0100\n"
"Last-Translator: FULL NAME <EMAIL@ADDRESS>\n"
"Language-Team: LANGUAGE <LL@li.org>\n"
"Language: \n"
"MIME-Version: 1.0\n"
"Content-Type: text/plain; charset=UTF-8\n"
"Content-Transfer-Encoding: 8bit\n"
"X-Generator: Poedit 1.5.4\n"

#. type: Plain text
#, no-wrap
msgid "[[!meta title=\"Support\"]]\n"
msgstr "[[!meta title=\"À l'aide\"]]\n"

#. type: Title =
#, no-wrap
msgid "Search the documentation\n"
msgstr "Chercher dans la documentation\n"

#. type: Plain text
msgid ""
"Read the [[official documentation|doc]] to learn more about how Tails works "
"and maybe start answering your questions. It contains:"
msgstr ""
"Lisez la [[documentation officielle|doc]] pour savoir comment Tails "
"fonctionne et peut-être commencer à poser des questions. Elle contient :"

#. type: Bullet: '  - '
msgid "General information about what Tails is"
msgstr "Des informations générales à propos de Tails"

#. type: Bullet: '  - '
msgid ""
"Information to understand how it can help you and what its limitations are"
msgstr ""
"Des informations pour comprendre en quoi Tails peut être utile, et quelles "
"sont ses limites"
<<<<<<< HEAD

#. type: Bullet: '  - '
msgid "How-tos on getting Tails to work"
msgstr "Des tutoriels pour faire fonctionner Tails"
=======
>>>>>>> cc36db29

#. type: Bullet: '  - '
msgid "Guides covering typical uses of Tails"
msgstr "Des guides des usages typiques de Tails"

#. type: Plain text
msgid "[[Visit Tails documentation|doc]]"
msgstr "[[Consultez la documentation de Tails|doc]]"

#. type: Title =
#, no-wrap
msgid "Frequently asked questions\n"
msgstr ""

#. type: Plain text
msgid "Search our list of [[frequently asked questions|faq]]."
msgstr ""

#. type: Title =
#, no-wrap
msgid "Upgrade\n"
msgstr "Mise à jour\n"

#. type: Plain text
msgid ""
"Make sure you are using the latest version, as [[upgrading|doc/first_steps/"
"upgrade]] might solve your problem."
msgstr ""
"Assurez-vous d'utiliser la dernière version, car [[mettre à jour|doc/"
"first_steps/upgrade]] peut résoudre votre problème."

#. type: Title =
#, no-wrap
msgid "Check if the problem is already known\n"
msgstr "Vérifiez si le problème est connu\n"

#. type: Plain text
msgid "You can have a look at:"
msgstr "Vous pouvez jeter un œil à :"

#. type: Bullet: '  - '
msgid "The [[list of known issues|support/known_issues]]"
msgstr "La liste des [[problèmes connus|support/known_issues]]"

#. type: Bullet: '  - '
msgid "The [[list of things to do|todo]]"
msgstr "La liste des [[choses à faire|todo]]"

#. type: Bullet: '  - '
msgid ""
"The [list of things that will be in the next release](https://labs.riseup."
"net/code/projects/tails/issues?query_id=111)"
msgstr ""
"La [liste des changements dans la prochaine version](https://labs.riseup.net/"
"code/projects/tails/issues?query_id=111)"

#. type: Plain text
#, no-wrap
msgid "<div id=\"page-found_a_problem\">\n"
msgstr "<div id=\"page-found_a_problem\">\n"

#. type: Plain text
#, no-wrap
msgid "<div id=\"bugs\">\n"
msgstr "<div id=\"bugs\">\n"

#. type: Plain text
#, no-wrap
msgid "  <h1>Report an error</h1>\n"
msgstr "  <h1>Rapporter une erreur</h1>\n"

#. type: Plain text
#, fuzzy, no-wrap
#| msgid ""
#| "\tIf you've found a bug in Tails, please\n"
#| "\tfollow the [[bug reporting guidelines|doc/first_steps/bug_reporting]].\n"
msgid ""
"  <p>If you are facing an error in Tails, please follow the [[bug reporting\n"
"  guidelines|doc/first_steps/bug_reporting]].</p>\n"
msgstr "Si vous avez trouvé un bug dans Tails, merci de suivre les [[recommandations pour rapporter un bug|doc/first_steps/bug_reporting]].\n"

#. type: Plain text
#, fuzzy, no-wrap
#| msgid ""
#| "\tIf you've found a bug in Tails, please\n"
#| "\tfollow the [[bug reporting guidelines|doc/first_steps/bug_reporting]].\n"
msgid ""
<<<<<<< HEAD
"  <p>If Tails does not start, please see our specific report\n"
"  [[guidelines|doc/first_steps/bug_reporting/tails_does_not_start]].</p>\n"
msgstr "Si vous avez trouvé un bug dans Tails, merci de suivre les [[recommandations pour rapporter un bug|doc/first_steps/bug_reporting]].\n"
=======
"  <p>If you are facing an error in Tails, please follow the [[bug reporting\n"
"  guidelines|doc/first_steps/bug_reporting]].</p>\n"
msgstr ""
"  <p>Si vous avez trouvé un bug dans Tails, merci de suivre les [[recommandations\n"
"  pour rapporter un bug|doc/first_steps/bug_reporting]].</p>\n"

#. type: Plain text
#, fuzzy, no-wrap
#| msgid ""
#| "  <p>If Tails does not start, please see our specific report\n"
#| "  [[guidelines|doc/first_steps/bug_reporting/tails_does_not_start]].</p>\n"
msgid ""
"  <p>If Tails does not start, please see our specific\n"
"  [[reporting guidelines|doc/first_steps/bug_reporting/tails_does_not_start]].</p>\n"
msgstr ""
"  <p>Si Tails ne démarre pas, merci de suivre les [[recommandations\n"
"  spécifiques|doc/first_steps/bug_reporting/tails_does_not_start]].</p>\n"
>>>>>>> cc36db29

#. type: Plain text
#, no-wrap
msgid "</div> <!-- #bugs -->\n"
msgstr "</div> <!-- #bugs -->\n"

#. type: Plain text
#, no-wrap
msgid "<div id=\"wishlist\">\n"
msgstr "<div id=\"wishlist\">\n"

#. type: Plain text
#, no-wrap
msgid "  <h1>Request a feature</h1>\n"
msgstr "  <h1>Demander une fonctionnalité</h1>\n"

#. type: Plain text
#, no-wrap
msgid ""
"  If you would like to see a new feature in Tails,\n"
"  search the [[!tails_redmine desc=\"open tickets in Redmine\"]] first,\n"
"  and file a new ticket in there if no existing one matches your needs.\n"
msgstr "Si vous désirez demander une nouvelle fonctionnalité dans Tails, cherchez auparavant parmi les [[!tails_redmine desc=\"tickets ouverts dans Redmine\"]], et ouvrez un nouveau ticket si aucun de correspond à votre demande.\n"

#. type: Plain text
#, no-wrap
msgid "</div> <!-- #wishlist -->\n"
msgstr "</div> <!-- #wishlist -->\n"

#. type: Plain text
#, fuzzy, no-wrap
#| msgid "</div> <!-- #found_a_problem -->\n"
msgid "</div> <!-- #page-found_a_problem -->\n"
msgstr "</div> <!-- #found_a_problem -->\n"

#. type: Plain text
#, no-wrap
msgid "<div id=\"talk\">\n"
msgstr "<div id=\"talk\">\n"

#. type: Plain text
#, no-wrap
msgid "  <h1>Get in touch with us</h1>\n"
msgstr "  <h1>Restez en contact avec nous</h1>\n"

#. type: Plain text
#, no-wrap
msgid "  [[!inline pages=\"support/talk\" raw=\"yes\"]]\n"
msgstr "  [[!inline pages=\"support/talk.fr\" raw=\"yes\"]]\n"

#. type: Plain text
#, no-wrap
msgid "</div> <!-- #talk -->\n"
msgstr "</div> <!-- #talk -->\n"

#~ msgid "</div> <!-- .container -->\n"
#~ msgstr "</div> <!-- .container -->\n"

#~ msgid "</div> <!-- #support -->\n"
#~ msgstr "</div> <!-- #support -->\n"

#~ msgid "How-tos on getting Tails to work"
#~ msgstr "Des tutoriels pour faire fonctionner Tails"

#~ msgid "It contains:"
#~ msgstr "Elle contient :"

#~ msgid "Troubleshooting"
#~ msgstr "Comprendre un problème"

#~ msgid ""
#~ "If you have found an error in Tails or if you would like to see a new "
#~ "feature in it, have a look at the [[support/troubleshooting]] page."
#~ msgstr ""
#~ "Si vous avez trouvé une erreur dans Tails ou si vous voulez y voir une "
#~ "nouvelle fonctionnalité, allez voir la page [[comprendre un problème|"
#~ "support/troubleshooting]] page."

#~ msgid "Found a problem?"
#~ msgstr "Un problème ?"<|MERGE_RESOLUTION|>--- conflicted
+++ resolved
@@ -6,11 +6,7 @@
 msgid ""
 msgstr ""
 "Project-Id-Version: PACKAGE VERSION\n"
-<<<<<<< HEAD
-"POT-Creation-Date: 2014-04-12 13:54+0300\n"
-=======
 "POT-Creation-Date: 2014-04-15 12:14+0300\n"
->>>>>>> cc36db29
 "PO-Revision-Date: 2014-03-05 01:33+0100\n"
 "Last-Translator: FULL NAME <EMAIL@ADDRESS>\n"
 "Language-Team: LANGUAGE <LL@li.org>\n"
@@ -48,13 +44,6 @@
 msgstr ""
 "Des informations pour comprendre en quoi Tails peut être utile, et quelles "
 "sont ses limites"
-<<<<<<< HEAD
-
-#. type: Bullet: '  - '
-msgid "How-tos on getting Tails to work"
-msgstr "Des tutoriels pour faire fonctionner Tails"
-=======
->>>>>>> cc36db29
 
 #. type: Bullet: '  - '
 msgid "Guides covering typical uses of Tails"
@@ -127,26 +116,8 @@
 msgstr "  <h1>Rapporter une erreur</h1>\n"
 
 #. type: Plain text
-#, fuzzy, no-wrap
-#| msgid ""
-#| "\tIf you've found a bug in Tails, please\n"
-#| "\tfollow the [[bug reporting guidelines|doc/first_steps/bug_reporting]].\n"
-msgid ""
-"  <p>If you are facing an error in Tails, please follow the [[bug reporting\n"
-"  guidelines|doc/first_steps/bug_reporting]].</p>\n"
-msgstr "Si vous avez trouvé un bug dans Tails, merci de suivre les [[recommandations pour rapporter un bug|doc/first_steps/bug_reporting]].\n"
-
-#. type: Plain text
-#, fuzzy, no-wrap
-#| msgid ""
-#| "\tIf you've found a bug in Tails, please\n"
-#| "\tfollow the [[bug reporting guidelines|doc/first_steps/bug_reporting]].\n"
-msgid ""
-<<<<<<< HEAD
-"  <p>If Tails does not start, please see our specific report\n"
-"  [[guidelines|doc/first_steps/bug_reporting/tails_does_not_start]].</p>\n"
-msgstr "Si vous avez trouvé un bug dans Tails, merci de suivre les [[recommandations pour rapporter un bug|doc/first_steps/bug_reporting]].\n"
-=======
+#, no-wrap
+msgid ""
 "  <p>If you are facing an error in Tails, please follow the [[bug reporting\n"
 "  guidelines|doc/first_steps/bug_reporting]].</p>\n"
 msgstr ""
@@ -164,7 +135,6 @@
 msgstr ""
 "  <p>Si Tails ne démarre pas, merci de suivre les [[recommandations\n"
 "  spécifiques|doc/first_steps/bug_reporting/tails_does_not_start]].</p>\n"
->>>>>>> cc36db29
 
 #. type: Plain text
 #, no-wrap
