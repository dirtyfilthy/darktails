--- conflicted
+++ resolved
@@ -136,35 +136,10 @@
   padding-left: 2.3em;
 }
 
-<<<<<<< HEAD
-=======
-#duckduckgo {
-  background: #b49cd3;
-  padding: 2em;
-}
-
-#duckduckgo a {
-  color: #333;
-  font-weight: bold;
-  background-image: none;
-  padding-right: 0 !important;
-}
-
-#duckduckgo img {
-    border: none;
-    max-width: 100%;
-    height: auto;
-}
-
-#paypal {
-  margin-bottom: 3em;
-}
-
 #check {
   margin-top: 3em;
 }
 
->>>>>>> 2f2cdc4a
 #other-ways h5 {
   margin-top: 1.5em;
 }
