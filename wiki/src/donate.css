.sidebar {
  display: none;
}

.parentlinks {
  display: block;
  height: 2.4em;
}

.parentlinks ul {
  display: none;
}

span.title {
  margin-top: 0;
}

.pageheader .actions {
  top: 10px;
}

.pageheader #otherlanguages {
  top: 41px;
}

/* Left part */

#feature h2 {
  font-size: 24px;
  font-style: italic;
  margin-bottom: 1em;
  margin-top: 0;
}

#feature h3 {
  font-size: 20px;
  font-style: italic;
  margin-bottom: 1em;
  text-transform: none;
  letter-spacing: 0;
}

#feature p {
  font-size: 16px;
  line-height: 1.5em;
}

/* Hide version with JavaScript by default */

#paypal-with-js {
  display: none;
}

/* JavaScript version */

#currency .col-md-12, #frequency .col-md-12 {
  margin-bottom: 1em;
  padding: 0;
  border: solid 3px white;
}

#donate-button .col-md-12 {
  margin-top: 1em;
  border: solid 3px white;
}

.btn-primary {
  background-color: #56347c !important;
  border-color: #492c69 !important;
}

.btn-primary.active, .btn-primary:hover {
  background-color: #3a2354 !important;
  border-color: #271838 !important;
}

.btn-primary.active:hover {
  background-color: #271838 !important;
  border-color: #040205 !important;
}

#require-paypal, .tax-deducible {
  padding: 0 4px;
}

#require-paypal {
  font-size: 12px;
  font-style: italic;
}

.tax-deducible {
  font-size: 12px;
  margin-top: 9px;
}

#other-ways, #expenses {
  margin-top: 2em;
  background: #f5f5f5;
  margin-left: -3.4em;
  margin-right: -2em;
  box-sizing: border-box;
  padding-bottom: 1.5em;
  padding-left: 2em;
<<<<<<< HEAD
}

#other-ways h4 {
  border-bottom: 3px solid;
  display: inline-flex;
=======
>>>>>>> 8e9f27df
}

.amounts .btn {
  padding-top: 33px;
  height: 95px;
  border: solid 3px white !important;
}

.amounts .other {
  padding: 13px 4px;
}

.amounts .other .input-group-addon {
  padding: 2px;
}

.amounts .other .form-control {
  padding: 4px;
}

/* Version without JavaScript */

#paypal-without-js h2 {
  font-size: 24px;
  margin-top: 0;
}

#paypal-without-js h3 {
  font-size: 14px;
}

#paypal-without-js form {
  margin-bottom: 1em;
}

#paypal-without-js form label {
  font-size: 12px;
  margin-left: 0.5em;
  margin-right: 0.5em;
}

/* Other ways */

#flattr a {
  padding-right: 0 !important;
  background: none !important;
}

/* Hide euros until we solve #11868 */

#currency, #dollars-without-js h2, #euros-without-js {
  display: none;
}<|MERGE_RESOLUTION|>--- conflicted
+++ resolved
@@ -101,14 +101,6 @@
   box-sizing: border-box;
   padding-bottom: 1.5em;
   padding-left: 2em;
-<<<<<<< HEAD
-}
-
-#other-ways h4 {
-  border-bottom: 3px solid;
-  display: inline-flex;
-=======
->>>>>>> 8e9f27df
 }
 
 .amounts .btn {
