--- conflicted
+++ resolved
@@ -7,11 +7,7 @@
 msgstr ""
 "Project-Id-Version: \n"
 "Report-Msgid-Bugs-To: tails-l10n@boum.org\n"
-<<<<<<< HEAD
-"POT-Creation-Date: 2020-09-07 16:29+0000\n"
-=======
 "POT-Creation-Date: 2020-09-09 21:19+0000\n"
->>>>>>> ef19470e
 "PO-Revision-Date: 2020-01-22 16:26+0000\n"
 "Last-Translator: emmapeel <emma.peel@riseup.net>\n"
 "Language-Team: \n"
@@ -916,10 +912,6 @@
 
 #. type: Content of: <div><div><p>
 msgid "Seattle, WA 98194"
-msgstr ""
-
-#. type: Content of: <div><div><p>
-msgid "Please add a note that your donation is for Tails."
 msgstr ""
 
 #. type: Content of: <div><div><p>
