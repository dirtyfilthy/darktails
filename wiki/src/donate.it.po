# SOME DESCRIPTIVE TITLE
# Copyright (C) YEAR Free Software Foundation, Inc.
# This file is distributed under the same license as the PACKAGE package.
# FIRST AUTHOR <EMAIL@ADDRESS>, YEAR.
#
msgid ""
msgstr ""
"Project-Id-Version: \n"
"Report-Msgid-Bugs-To: tails-l10n@boum.org\n"
<<<<<<< HEAD
"POT-Creation-Date: 2020-09-09 21:19+0000\n"
=======
"POT-Creation-Date: 2020-09-10 11:08+0000\n"
>>>>>>> 84014f9b
"PO-Revision-Date: 2020-01-22 16:26+0000\n"
"Last-Translator: emmapeel <emma.peel@riseup.net>\n"
"Language-Team: \n"
"Language: it\n"
"MIME-Version: 1.0\n"
"Content-Type: text/plain; charset=UTF-8\n"
"Content-Transfer-Encoding: 8bit\n"
"Plural-Forms: nplurals=2; plural=n != 1;\n"
"X-Generator: Weblate 3.5.1\n"

#. type: Content of: <div>
msgid "[[!meta title=\"Donate to fight surveillance and censorship\"]]"
msgstr ""

#. type: Content of: outside any tag (error?)
#, fuzzy
#| msgid ""
#| "[[!meta title=\"Donate to Tails\"]] [[!meta stylesheet=\"bootstrap.min\" "
#| "rel=\"stylesheet\" title=\"\"]] [[!meta stylesheet=\"donate\" rel="
#| "\"stylesheet\" title=\"\"]] [[!meta script=\"donate\"]]"
msgid ""
"[[!meta stylesheet=\"bootstrap.min\" rel=\"stylesheet\" title=\"\"]] [[!meta "
"stylesheet=\"donate\" rel=\"stylesheet\" title=\"\"]] [[!meta stylesheet="
"\"testimonials.inline\" rel=\"stylesheet\" title=\"\"]] [[!meta stylesheet="
"\"hide-breadcrumbs\" rel=\"stylesheet\" title=\"\"]] [[!meta script=\"donate"
"\"]]"
msgstr ""
"[[!meta title=\"Dona a Tails\"]] [[!meta stylesheet=\"bootstrap.min\" rel="
"\"stylesheet\" title=\"\"]] [[!meta stylesheet=\"donate\" rel=\"stylesheet\" "
"title=\"\"]] [[!meta script=\"donate\"]]"

#. type: Content of: <div><div>
#, fuzzy
#| msgid "[[!img expenses.png link=\"no\"]]"
msgid "[[!img godzilla.svg link=\"no\" alt=\"\"]]"
msgstr "[[!img expenses.png link=\"no\"]]"

#. type: Content of: <div><div><h2>
msgid "Tails is their strongest protection"
msgstr ""

#. type: Content of: <div><div><p>
msgid ""
"At Tails, we build a liberating operating system that puts people in control "
"of their digital lives:"
msgstr ""

#. type: Content of: <div><div><ul><li>
msgid ""
"<b>Journalists and whistleblowers</b> use Tails to denounce the wrongdoings "
"of governments and corporations."
msgstr ""

#. type: Content of: <div><div><ul><li>
msgid ""
"<b>Activists</b> use Tails to avoid surveillance and organize their "
"struggles for liberatory social change."
msgstr ""

#. type: Content of: <div><div><ul><li>
msgid ""
"<b>Domestic violence survivors</b> use Tails to escape surveillance at home."
msgstr ""

#. type: Content of: <div><div><ul><li>
msgid ""
"<b>Privacy-concerned citizens</b> use Tails to avoid online tracking and "
"censorship."
msgstr ""

#. type: Content of: <div><div><p>
msgid ""
"Tails is and will remain Free Software because the most vulnerable and "
"oppressed people are the most in need of privacy and security."
msgstr ""

#. type: Content of: <div><div><p>
#, fuzzy
#| msgid ""
#| "Donations from individuals, like you, are our most valuable funding as "
#| "they make Tails more independent from government and corporate funding."
msgid ""
"Donations from passionate people like you are our most valuable source of "
"funding because they guarantee our independence. We are a very small non-"
"profit and our yearly budget is ridiculously small compared to the value of "
"Tails."
msgstr ""
"Donazioni da singoli, come te, sono i contributi che hanno maggior valore "
"per noi perchè ci permettono di essere indipendenti da governi ed aziende."

#.  HTML Variables for PayPal Payments Standard:
#.        https://developer.paypal.com/docs/classic/paypal-payments-standard/integration-guide/Appx_websitestandard_htmlvariables/ 
#.  Note for translators: adapt the URLs to return to the page in your language. 
#.  Note for translators: adapt the value of 'lc' to your language. 
#.  For recurring donations only. 
#.  For one-time donation only. 
#. type: Content of: <div><div><div><div><form>
#, fuzzy
#| msgid ""
#| "<input type=\"hidden\" name=\"cmd\" value=\"_xclick-subscriptions\" id="
#| "\"cmd\"/> <input type=\"hidden\" name=\"business\" value="
#| "\"tailsriseuplabs@riseup.net\" id=\"business\"/> <input type=\"hidden\" "
#| "name=\"currency_code\" value=\"USD\" id=\"currency_code\"/> <input type="
#| "\"hidden\" name=\"item_name\" value=\"Donation to Tails\"/> <input type="
#| "\"hidden\" name=\"no_note\" value=\"1\"/> <input type=\"hidden\" name="
#| "\"return\" class=\"return-url\" value=\"https://tails.boum.org/donate/"
#| "thanks\"/> <input type=\"hidden\" name=\"cancel_return\" class=\"return-"
#| "url\" value=\"https://tails.boum.org/donate/canceled\"/> <input name=\"lc"
#| "\" type=\"hidden\" value=\"US\"/> <input type=\"hidden\" name=\"a3\" "
#| "value=\"5\" id=\"a3\"/> <input type=\"hidden\" name=\"t3\" value=\"M\" id="
#| "\"t3\"/> <input type=\"hidden\" name=\"p3\" value=\"1\"/> <input type="
#| "\"hidden\" name=\"src\" value=\"1\"/> <input type=\"hidden\" name=\"amount"
#| "\" value=\"5\" id=\"amount\"/>"
msgid ""
"<input type=\"hidden\" name=\"cmd\" value=\"_xclick-subscriptions\" id=\"cmd"
"\"/> <input type=\"hidden\" name=\"business\" value=\"tailsriseuplabs@riseup."
"net\" id=\"business\"/> <input type=\"hidden\" name=\"currency_code\" value="
"\"USD\" id=\"currency_code\"/> <input type=\"hidden\" name=\"item_name\" "
"value=\"Donation to Tails\"/> <input type=\"hidden\" name=\"custom\" value="
"\"default\"/> <input type=\"hidden\" name=\"no_note\" value=\"1\"/> <input "
"type=\"hidden\" name=\"rm\" value=\"1\"/> <input type=\"hidden\" name="
"\"return\" value=\"https://tails.boum.org/donate/thanks/?v=default\" class="
"\"return-url\"/> <input type=\"hidden\" name=\"cancel_return\" value="
"\"https://tails.boum.org/donate/canceled/?v=default\" class=\"return-url\"/> "
"<input type=\"hidden\" name=\"lc\" value=\"US\"/> <input type=\"hidden\" "
"name=\"a3\" value=\"5\" id=\"a3\"/> <input type=\"hidden\" name=\"t3\" value="
"\"M\" id=\"t3\"/> <input type=\"hidden\" name=\"p3\" value=\"1\"/> <input "
"type=\"hidden\" name=\"src\" value=\"1\"/> <input type=\"hidden\" name="
"\"amount\" value=\"5\" id=\"amount\"/>"
msgstr ""
"<input type=\"hidden\" name=\"cmd\" value=\"_xclick-subscriptions\" id=\"cmd"
"\"/> <input type=\"hidden\" name=\"business\" value=\"tailsriseuplabs@riseup."
"net\" id=\"business\"/> <input type=\"hidden\" name=\"currency_code\" value="
"\"USD\" id=\"currency_code\"/> <input type=\"hidden\" name=\"item_name\" "
"value=\"Donation to Tails\"/> <input type=\"hidden\" name=\"no_note\" value="
"\"1\"/> <input type=\"hidden\" name=\"return\" class=\"return-url\" value="
"\"https://tails.boum.org/donate/thanks\"/> <input type=\"hidden\" name="
"\"cancel_return\" class=\"return-url\" value=\"https://tails.boum.org/donate/"
"canceled\"/> <input name=\"lc\" type=\"hidden\" value=\"IT\"/> <input type="
"\"hidden\" name=\"a3\" value=\"5\" id=\"a3\"/> <input type=\"hidden\" name="
"\"t3\" value=\"M\" id=\"t3\"/> <input type=\"hidden\" name=\"p3\" value="
"\"1\"/> <input type=\"hidden\" name=\"src\" value=\"1\"/> <input type="
"\"hidden\" name=\"amount\" value=\"5\" id=\"amount\"/>"

#. type: Content of: <div><div><div><div><form><div><div>
msgid ""
"<label class=\"btn btn-lg btn-primary active\" id=\"currency-dollar\"> "
"<input type=\"radio\" id=\"dollars\" autocomplete=\"off\" checked data-"
"complete-text=\"finished!\"/> Dollars </label> <label class=\"btn btn-lg btn-"
"primary\" id=\"currency-euro\"> <input type=\"radio\" id=\"euros\" "
"autocomplete=\"off\" checked data-complete-text=\"finished!\"/> Euros </"
"label>"
msgstr ""
"<label class=\"btn btn-lg btn-primary active\" id=\"currency-dollar\"> "
"<input type=\"radio\" id=\"dollars\" autocomplete=\"off\" checked data-"
"complete-text=\"finished!\"/> Dollari </label> <label class=\"btn btn-lg btn-"
"primary\" id=\"currency-euro\"> <input type=\"radio\" id=\"euros\" "
"autocomplete=\"off\" checked data-complete-text=\"finished!\"/> Euro </label>"

#. type: Content of: <div><div><div><div><form><div><div>
msgid ""
"<label class=\"btn btn-lg btn-primary\" id=\"one-time\"> <input type=\"radio"
"\" autocomplete=\"off\"/> One-time </label> <label class=\"btn btn-lg btn-"
"primary active\" id=\"monthly\"> <input type=\"radio\" autocomplete=\"off\"/"
"> Monthly </label> <label class=\"btn btn-lg btn-primary\" id=\"yearly\"> "
"<input type=\"radio\" autocomplete=\"off\" checked/> Yearly </label>"
msgstr ""
"<label class=\"btn btn-lg btn-primary\" id=\"one-time\"> <input type=\"radio"
"\" autocomplete=\"off\"/>Una volta</label> <label class=\"btn btn-lg btn-"
"primary active\" id=\"monthly\"> <input type=\"radio\" autocomplete=\"off\"/"
"> Mensilmente </label> <label class=\"btn btn-lg btn-primary\" id=\"yearly"
"\"> <input type=\"radio\" autocomplete=\"off\" checked/>Annualmente </label>"

#. type: Content of: <div><div><div><div><form><div><label>
#, fuzzy
#| msgid ""
#| "<label class=\"btn btn-amount btn-lg btn-primary col-md-3 col-xs-6 5 "
#| "active\"> <input type=\"radio\" autocomplete=\"off\" value=\"5\"/>$5 </"
#| "label> <label class=\"btn btn-amount btn-lg btn-primary col-md-3 col-xs-6 "
#| "10\"> <input type=\"radio\" autocomplete=\"off\" value=\"10\"/>$10 </"
#| "label> <label class=\"btn btn-amount btn-lg btn-primary col-md-3 col-xs-6 "
#| "20\"> <input type=\"radio\" autocomplete=\"off\" value=\"20\"/>$20 </"
#| "label> <label class=\"btn btn-amount btn-lg btn-primary col-md-3 col-xs-6 "
#| "50\"> <input type=\"radio\" autocomplete=\"off\" value=\"50\"/>$50 </"
#| "label> <label class=\"btn btn-amount btn-lg btn-primary col-md-3 col-xs-6 "
#| "100\"> <input type=\"radio\" autocomplete=\"off\" value=\"100\"/>$100 </"
#| "label> <label class=\"btn btn-amount btn-lg btn-primary col-md-3 col-xs-6 "
#| "250\"> <input type=\"radio\" autocomplete=\"off\" value=\"250\"/>$250 </"
#| "label> <label class=\"btn btn-amount btn-lg btn-primary col-md-3 col-xs-6 "
#| "500\"> <input type=\"radio\" autocomplete=\"off\" value=\"500\"/>$500 </"
#| "label> <label class=\"btn btn-amount btn-lg btn-primary col-md-3 col-xs-6 "
#| "other\"> <span>Other</span>"
msgid ""
"<label class=\"btn btn-amount btn-lg btn-primary col-md-3 col-xs-6 5 active"
"\"> <input type=\"radio\" autocomplete=\"off\" value=\"5\"/>$5 </label> "
"<label class=\"btn btn-amount btn-lg btn-primary col-md-3 col-xs-6 10\"> "
"<input type=\"radio\" autocomplete=\"off\" value=\"10\"/>$10 </label> <label "
"class=\"btn btn-amount btn-lg btn-primary col-md-3 col-xs-6 25\"> <input "
"type=\"radio\" autocomplete=\"off\" value=\"25\"/>$25 </label> <label class="
"\"btn btn-amount btn-lg btn-primary col-md-3 col-xs-6 50\"> <input type="
"\"radio\" autocomplete=\"off\" value=\"50\"/>$50 </label> <label class=\"btn "
"btn-amount btn-lg btn-primary col-md-3 col-xs-6 100\"> <input type=\"radio\" "
"autocomplete=\"off\" value=\"100\"/>$100 </label> <label class=\"btn btn-"
"amount btn-lg btn-primary col-md-3 col-xs-6 150\"> <input type=\"radio\" "
"autocomplete=\"off\" value=\"150\"/>$150 </label> <label class=\"btn btn-"
"amount btn-lg btn-primary col-md-3 col-xs-6 200\"> <input type=\"radio\" "
"autocomplete=\"off\" value=\"200\"/>$200 </label> <label class=\"btn btn-"
"amount btn-lg btn-primary col-md-3 col-xs-6 other\">"
msgstr ""
"<label class=\"btn btn-amount btn-lg btn-primary col-md-3 col-xs-6 5 active"
"\"> <input type=\"radio\" autocomplete=\"off\" value=\"5\"/>$5 </label> "
"<label class=\"btn btn-amount btn-lg btn-primary col-md-3 col-xs-6 10\"> "
"<input type=\"radio\" autocomplete=\"off\" value=\"10\"/>$10 </label> <label "
"class=\"btn btn-amount btn-lg btn-primary col-md-3 col-xs-6 20\"> <input "
"type=\"radio\" autocomplete=\"off\" value=\"20\"/>$20 </label> <label class="
"\"btn btn-amount btn-lg btn-primary col-md-3 col-xs-6 50\"> <input type="
"\"radio\" autocomplete=\"off\" value=\"50\"/>$50 </label> <label class=\"btn "
"btn-amount btn-lg btn-primary col-md-3 col-xs-6 100\"> <input type=\"radio\" "
"autocomplete=\"off\" value=\"100\"/>$100 </label> <label class=\"btn btn-"
"amount btn-lg btn-primary col-md-3 col-xs-6 250\"> <input type=\"radio\" "
"autocomplete=\"off\" value=\"250\"/>$250 </label> <label class=\"btn btn-"
"amount btn-lg btn-primary col-md-3 col-xs-6 500\"> <input type=\"radio\" "
"autocomplete=\"off\" value=\"500\"/>$500 </label> <label class=\"btn btn-"
"amount btn-lg btn-primary col-md-3 col-xs-6 other\"> <span>Altro</span>"

#. type: Content of: <div><div><div><div><form><div><label><div>
#, fuzzy
#| msgid ""
#| "<span class=\"input-group-addon\">$</span> <input type=\"text\" pattern="
#| "\"\\d+\" class=\"form-control\" id=\"other-dollar\"/>"
msgid ""
"<span class=\"input-group-addon\">$</span> <input type=\"text\" pattern=\"\\d"
"+\" class=\"form-control\" id=\"other-dollar\" placeholder=\"Other\"/>"
msgstr ""
"<span class=\"input-group-addon\">$</span> <input type=\"text\" pattern=\"\\d"
"+\" class=\"form-control\" id=\"other-dollar\"/>"

#. type: Content of: <div><div><div><div><form><div>
msgid "</label>"
msgstr "</label>"

#. type: Content of: <div><div><div><div><form><div><label>
#, fuzzy
#| msgid ""
#| "<label class=\"btn btn-amount btn-lg btn-primary col-md-3 col-xs-6 5 "
#| "active\"> <input type=\"radio\" autocomplete=\"off\" value=\"5\"/>5€ </"
#| "label> <label class=\"btn btn-amount btn-lg btn-primary col-md-3 col-xs-6 "
#| "10\"> <input type=\"radio\" autocomplete=\"off\" value=\"10\"/>10€ </"
#| "label> <label class=\"btn btn-amount btn-lg btn-primary col-md-3 col-xs-6 "
#| "20\"> <input type=\"radio\" autocomplete=\"off\" value=\"20\"/>20€ </"
#| "label> <label class=\"btn btn-amount btn-lg btn-primary col-md-3 col-xs-6 "
#| "50\"> <input type=\"radio\" autocomplete=\"off\" value=\"50\"/>50€ </"
#| "label> <label class=\"btn btn-amount btn-lg btn-primary col-md-3 col-xs-6 "
#| "100\"> <input type=\"radio\" autocomplete=\"off\" value=\"100\"/>100€ </"
#| "label> <label class=\"btn btn-amount btn-lg btn-primary col-md-3 col-xs-6 "
#| "250\"> <input type=\"radio\" autocomplete=\"off\" value=\"250\"/>250€ </"
#| "label> <label class=\"btn btn-amount btn-lg btn-primary col-md-3 col-xs-6 "
#| "500\"> <input type=\"radio\" autocomplete=\"off\" value=\"500\"/>500€ </"
#| "label> <label class=\"btn btn-amount btn-lg btn-primary col-md-3 col-xs-6 "
#| "other\"> <span>Other</span>"
msgid ""
"<label class=\"btn btn-amount btn-lg btn-primary col-md-3 col-xs-6 5 active"
"\"> <input type=\"radio\" autocomplete=\"off\" value=\"5\"/>5€ </label> "
"<label class=\"btn btn-amount btn-lg btn-primary col-md-3 col-xs-6 10\"> "
"<input type=\"radio\" autocomplete=\"off\" value=\"10\"/>10€ </label> <label "
"class=\"btn btn-amount btn-lg btn-primary col-md-3 col-xs-6 25\"> <input "
"type=\"radio\" autocomplete=\"off\" value=\"25\"/>25€ </label> <label class="
"\"btn btn-amount btn-lg btn-primary col-md-3 col-xs-6 50\"> <input type="
"\"radio\" autocomplete=\"off\" value=\"50\"/>50€ </label> <label class=\"btn "
"btn-amount btn-lg btn-primary col-md-3 col-xs-6 100\"> <input type=\"radio\" "
"autocomplete=\"off\" value=\"100\"/>100€ </label> <label class=\"btn btn-"
"amount btn-lg btn-primary col-md-3 col-xs-6 150\"> <input type=\"radio\" "
"autocomplete=\"off\" value=\"150\"/>150€ </label> <label class=\"btn btn-"
"amount btn-lg btn-primary col-md-3 col-xs-6 200\"> <input type=\"radio\" "
"autocomplete=\"off\" value=\"200\"/>200€ </label> <label class=\"btn btn-"
"amount btn-lg btn-primary col-md-3 col-xs-6 other\">"
msgstr ""
"<label class=\"btn btn-amount btn-lg btn-primary col-md-3 col-xs-6 5 active"
"\"> <input type=\"radio\" autocomplete=\"off\" value=\"5\"/>5€ </label> "
"<label class=\"btn btn-amount btn-lg btn-primary col-md-3 col-xs-6 10\"> "
"<input type=\"radio\" autocomplete=\"off\" value=\"10\"/>10€ </label> <label "
"class=\"btn btn-amount btn-lg btn-primary col-md-3 col-xs-6 20\"> <input "
"type=\"radio\" autocomplete=\"off\" value=\"20\"/>20€ </label> <label class="
"\"btn btn-amount btn-lg btn-primary col-md-3 col-xs-6 50\"> <input type="
"\"radio\" autocomplete=\"off\" value=\"50\"/>50€ </label> <label class=\"btn "
"btn-amount btn-lg btn-primary col-md-3 col-xs-6 100\"> <input type=\"radio\" "
"autocomplete=\"off\" value=\"100\"/>100€ </label> <label class=\"btn btn-"
"amount btn-lg btn-primary col-md-3 col-xs-6 250\"> <input type=\"radio\" "
"autocomplete=\"off\" value=\"250\"/>250€ </label> <label class=\"btn btn-"
"amount btn-lg btn-primary col-md-3 col-xs-6 500\"> <input type=\"radio\" "
"autocomplete=\"off\" value=\"500\"/>500€ </label> <label class=\"btn btn-"
"amount btn-lg btn-primary col-md-3 col-xs-6 other\"> <span>Altro</span>"

#. type: Content of: <div><div><div><div><form><div><label><div>
#, fuzzy
#| msgid ""
#| "<input type=\"text\" pattern=\"\\d+\" class=\"form-control text-right\" "
#| "id=\"other-euro\"/> <span class=\"input-group-addon\">€</span>"
msgid ""
"<input type=\"text\" pattern=\"\\d+\" class=\"form-control text-right\" id="
"\"other-euro\" placeholder=\"Other\"/> <span class=\"input-group-addon\">€</"
"span>"
msgstr ""
"<input type=\"text\" pattern=\"\\d+\" class=\"form-control text-right\" id="
"\"other-euro\"/> <span class=\"input-group-addon\">€</span>"

#. type: Content of: <div><div><div><div><form><div>
msgid ""
"<button class=\"btn btn-primary btn-lg btn-block col-md-12\">Donate</button>"
msgstr ""
"<button class=\"btn btn-primary btn-lg btn-block col-md-12\">Contribuisci</"
"button>"

#. type: Content of: <div><div><div><div><p>
msgid ""
"Monthly and yearly donations require a [[!img paypal-inline.png link=\"no\" "
"class=\"paypal-inline\" alt=\"PayPal\"]] account."
msgstr ""
"Le donazioni mensili ed annuali necessitano di un account [[!img paypal-"
"inline.png link=\"no\" class=\"paypal-inline\" alt=\"PayPal\"]]."

#. type: Content of: <div><div><div><div><p>
#, fuzzy
#| msgid ""
#| "Your donation will be handled by Riseup Labs which is a 501(c)(3) non-"
#| "profit organization in the USA."
msgid ""
"Your donation goes entirely to Tails and will be handled by Riseup Labs "
"which is a 501(c)(3) non-profit organization in the USA."
msgstr ""
"Le tue donazioni saranno maneggiate da Riseup Labs che è una organizzazione "
"501(c)(3) no-profit in USA."

#. type: Content of: <div><div><div><div><p>
#, fuzzy
#| msgid ""
#| "<strong>All donations are tax-deductible to the full extent permitted by "
#| "law.</strong>"
msgid ""
"<strong>Donations are [[!toggle id=\"tax-deductible\" text=\"tax-deductible"
"\"]] to the full extent permitted by law.</strong>"
msgstr ""
"<strong>Tutte le donazioni sono interamente scaricabili dalle tasse a norma "
"di legge.</strong>"

#. type: Content of: <div><div><div><div><p>
#, fuzzy
#| msgid ""
#| "Your donation will be handled by Zwiebelfreunde which is a non-profit "
#| "organization in Germany."
msgid ""
"Your donation goes entirely to Tails and will be handled by CCT which is a "
"non-profit organization in Germany."
msgstr ""
"Le tue donazioni saranno maneggiate da Zwiebelfreundeche è una "
"organizzazione no-profit in Germania."

#. type: Content of: <div><div><div><div>
msgid "[[!toggleable id=\"tax-deductible\" text=\"\"\""
msgstr ""

#. type: Content of: <div><div><div><div><p>
msgid "If you need a donation receipt, contact us at"
msgstr ""

#. type: Content of: <div><div><div><div><p>
msgid ""
"<a href=\"mailto:tails-fundraising@boum.org\">tails-fundraising@boum.org</a>."
msgstr ""

#. type: Content of: <div><div><div><div>
msgid "\"\"\"]]"
msgstr "\"\"\"]]"

#.  HTML Variables for PayPal Payments Standard:
#.        https://developer.paypal.com/docs/classic/paypal-payments-standard/integration-guide/Appx_websitestandard_htmlvariables/ 
#.  Note for translators: adapt the URLs to return to the page in your language. 
#.  Note for translators: adapt the value of 'lc' to your language. 
#.  For recurring donations only. 
#.  For one-time donation only. 
#. type: Content of: <div><div><div><div><form>
#, fuzzy
#| msgid ""
#| "<input type=\"hidden\" name=\"cmd\" value=\"_xclick-subscriptions\" id="
#| "\"cmd\"/> <input type=\"hidden\" name=\"business\" value="
#| "\"tailsriseuplabs@riseup.net\" id=\"business\"/> <input type=\"hidden\" "
#| "name=\"currency_code\" value=\"USD\" id=\"currency_code\"/> <input type="
#| "\"hidden\" name=\"item_name\" value=\"Donation to Tails\"/> <input type="
#| "\"hidden\" name=\"no_note\" value=\"1\"/> <input type=\"hidden\" name="
#| "\"return\" class=\"return-url\" value=\"https://tails.boum.org/donate/"
#| "thanks\"/> <input type=\"hidden\" name=\"cancel_return\" class=\"return-"
#| "url\" value=\"https://tails.boum.org/donate/canceled\"/> <input name=\"lc"
#| "\" type=\"hidden\" value=\"US\"/> <input type=\"hidden\" name=\"a3\" "
#| "value=\"5\" id=\"a3\"/> <input type=\"hidden\" name=\"t3\" value=\"M\" id="
#| "\"t3\"/> <input type=\"hidden\" name=\"p3\" value=\"1\"/> <input type="
#| "\"hidden\" name=\"src\" value=\"1\"/> <input type=\"hidden\" name=\"amount"
#| "\" value=\"5\" id=\"amount\"/>"
msgid ""
"<input type=\"hidden\" name=\"cmd\" value=\"_xclick-subscriptions\" id=\"cmd"
"\"/> <input type=\"hidden\" name=\"business\" value=\"tailsriseuplabs@riseup."
"net\" id=\"business\"/> <input type=\"hidden\" name=\"currency_code\" value="
"\"USD\" id=\"currency_code\"/> <input type=\"hidden\" name=\"item_name\" "
"value=\"Donation to Tails\"/> <input type=\"hidden\" name=\"custom\" value="
"\"forced\"/> <input type=\"hidden\" name=\"no_note\" value=\"1\"/> <input "
"type=\"hidden\" name=\"rm\" value=\"1\"/> <input type=\"hidden\" name="
"\"return\" value=\"https://tails.boum.org/donate/thanks/?v=forced\" class="
"\"return-url\"/> <input type=\"hidden\" name=\"cancel_return\" value="
"\"https://tails.boum.org/donate/canceled/?v=forced\" class=\"return-url\"/> "
"<input type=\"hidden\" name=\"lc\" value=\"US\"/> <input type=\"hidden\" "
"name=\"a3\" value=\"5\" id=\"a3\"/> <input type=\"hidden\" name=\"t3\" value="
"\"M\" id=\"t3\"/> <input type=\"hidden\" name=\"p3\" value=\"1\"/> <input "
"type=\"hidden\" name=\"src\" value=\"1\"/> <input type=\"hidden\" name="
"\"amount\" value=\"5\" id=\"amount\"/>"
msgstr ""
"<input type=\"hidden\" name=\"cmd\" value=\"_xclick-subscriptions\" id=\"cmd"
"\"/> <input type=\"hidden\" name=\"business\" value=\"tailsriseuplabs@riseup."
"net\" id=\"business\"/> <input type=\"hidden\" name=\"currency_code\" value="
"\"USD\" id=\"currency_code\"/> <input type=\"hidden\" name=\"item_name\" "
"value=\"Donation to Tails\"/> <input type=\"hidden\" name=\"no_note\" value="
"\"1\"/> <input type=\"hidden\" name=\"return\" class=\"return-url\" value="
"\"https://tails.boum.org/donate/thanks\"/> <input type=\"hidden\" name="
"\"cancel_return\" class=\"return-url\" value=\"https://tails.boum.org/donate/"
"canceled\"/> <input name=\"lc\" type=\"hidden\" value=\"IT\"/> <input type="
"\"hidden\" name=\"a3\" value=\"5\" id=\"a3\"/> <input type=\"hidden\" name="
"\"t3\" value=\"M\" id=\"t3\"/> <input type=\"hidden\" name=\"p3\" value="
"\"1\"/> <input type=\"hidden\" name=\"src\" value=\"1\"/> <input type="
"\"hidden\" name=\"amount\" value=\"5\" id=\"amount\"/>"

#. type: Content of: <div><div><div><div><form><div><div>
msgid "<input type=\"radio\" name=\"frequency\" id=\"one-time\"/>One-time"
msgstr "<input type=\"radio\" name=\"frequency\" id=\"one-time\"/>Una volta"

#. type: Content of: <div><div><div><div><form><div><div>
msgid "<input type=\"radio\" name=\"frequency\" id=\"monthly\"/>Monthly"
msgstr "<input type=\"radio\" name=\"frequency\" id=\"monthly\"/>Mensilmente"

#. type: Content of: <div><div><div><div><form><div><div>
msgid "<input type=\"radio\" name=\"frequency\" id=\"yearly\"/>Yearly"
msgstr "<input type=\"radio\" name=\"frequency\" id=\"yearly\"/>Annualmente"

#. type: Content of: <div><div><div><div><p>
msgid ""
"Monthly and yearly donations, even the smallest, are the most valuable for "
"the sustainability of Tails. They require a [[!img paypal-inline.png link="
"\"no\" class=\"paypal-inline\" alt=\"PayPal\"]] account."
msgstr ""
"Le donazioni mensili e annuali, anche le più piccole, sono le più preziose "
"per la sostenibilità di Tails. Richiedono un conto [[!img paypal-inline.png "
"link=\"no\" class=\"paypal-inline\" alt=\"PayPal\"]]."

#. type: Content of: <div><div><div><div><h2>
msgid "Donate in dollars"
msgstr "Dona in dollari"

#. type: Content of: <div><div><div><div><h3>
msgid "Recurring donation"
msgstr "Donazione ricorrente"

#.  Note for translators: adapt the URLs to return to the page in your language. 
#.  Note for translators: adapt the value of 'lc' to your language. 
#. type: Content of: <div><div><div><div><form>
#, fuzzy
#| msgid ""
#| "<input type=\"hidden\" name=\"cmd\" value=\"_xclick-subscriptions\"/> "
#| "<input type=\"hidden\" name=\"business\" value=\"tailsriseuplabs@riseup."
#| "net\"/> <input type=\"hidden\" name=\"currency_code\" value=\"USD\" id="
#| "\"currency_code\"/> <input type=\"hidden\" name=\"item_name\" value="
#| "\"Donation to Tails\"/> <input type=\"hidden\" name=\"no_note\" value="
#| "\"1\"/> <input type=\"hidden\" name=\"return\" class=\"return-url\" value="
#| "\"https://tails.boum.org/donate/thanks\"/> <input type=\"hidden\" name="
#| "\"cancel_return\" class=\"return-url\" value=\"https://tails.boum.org/"
#| "donate/canceled\"/> <input name=\"lc\" type=\"hidden\" value=\"US\"/> "
#| "<input type=\"hidden\" name=\"src\" value=\"1\"/> <input type=\"hidden\" "
#| "name=\"p3\" value=\"1\"/> <input type=\"radio\" name=\"a3\" value=\"5\" "
#| "id=\"sub5\" checked=\"checked\"/><label for=\"sub5\">$5</label> <input "
#| "type=\"radio\" name=\"a3\" value=\"10\" id=\"sub10\"/><label for="
#| "\"sub10\">$10</label> <input type=\"radio\" name=\"a3\" value=\"20\" id="
#| "\"sub20\"/><label for=\"sub20\">$20</label> <input type=\"radio\" name="
#| "\"a3\" value=\"50\" id=\"sub50\"/><label for=\"sub50\">$50</label> <input "
#| "type=\"radio\" name=\"a3\" value=\"100\" id=\"sub100\"/><label for="
#| "\"sub100\">$100</label> <input type=\"radio\" name=\"a3\" value=\"250\" "
#| "id=\"sub250\"/><label for=\"sub250\">$250</label> <input type=\"radio\" "
#| "name=\"a3\" value=\"500\" id=\"sub500\"/><label for=\"sub500\">$500</"
#| "label>"
msgid ""
"<input type=\"hidden\" name=\"cmd\" value=\"_xclick-subscriptions\"/> <input "
"type=\"hidden\" name=\"business\" value=\"tailsriseuplabs@riseup.net\"/> "
"<input type=\"hidden\" name=\"currency_code\" value=\"USD\" id="
"\"currency_code\"/> <input type=\"hidden\" name=\"item_name\" value="
"\"Donation to Tails\"/> <input type=\"hidden\" name=\"no_note\" value=\"1\"/"
"> <input type=\"hidden\" name=\"rm\" value=\"1\"/> <input type=\"hidden\" "
"name=\"return\" value=\"https://tails.boum.org/donate/thanks/\" class="
"\"return-url\"/> <input type=\"hidden\" name=\"cancel_return\" value="
"\"https://tails.boum.org/donate/canceled/\" class=\"return-url\"/> <input "
"type=\"hidden\" name=\"lc\" value=\"US\"/> <input type=\"hidden\" name=\"src"
"\" value=\"1\"/> <input type=\"hidden\" name=\"p3\" value=\"1\"/> <input "
"type=\"radio\" name=\"a3\" value=\"5\" id=\"sub5\" checked=\"checked\"/"
"><label for=\"sub5\">$5</label> <input type=\"radio\" name=\"a3\" value="
"\"10\" id=\"sub10\"/><label for=\"sub10\">$10</label> <input type=\"radio\" "
"name=\"a3\" value=\"25\" id=\"sub25\"/><label for=\"sub25\">$25</label> "
"<input type=\"radio\" name=\"a3\" value=\"50\" id=\"sub50\"/><label for="
"\"sub50\">$50</label>"
msgstr ""
"<input type=\"hidden\" name=\"cmd\" value=\"_xclick-subscriptions\"/> <input "
"type=\"hidden\" name=\"business\" value=\"tailsriseuplabs@riseup.net\"/> "
"<input type=\"hidden\" name=\"currency_code\" value=\"USD\" id="
"\"currency_code\"/> <input type=\"hidden\" name=\"item_name\" value="
"\"Donation to Tails\"/> <input type=\"hidden\" name=\"no_note\" value=\"1\"/"
"> <input type=\"hidden\" name=\"return\" class=\"return-url\" value="
"\"https://tails.boum.org/donate/thanks\"/> <input type=\"hidden\" name="
"\"cancel_return\" class=\"return-url\" value=\"https://tails.boum.org/donate/"
"canceled\"/> <input name=\"lc\" type=\"hidden\" value=\"US\"/> <input type="
"\"hidden\" name=\"src\" value=\"1\"/> <input type=\"hidden\" name=\"p3\" "
"value=\"1\"/> <input type=\"radio\" name=\"a3\" value=\"5\" id=\"sub5\" "
"checked=\"checked\"/><label for=\"sub5\">$5</label> <input type=\"radio\" "
"name=\"a3\" value=\"10\" id=\"sub10\"/><label for=\"sub10\">$10</label> "
"<input type=\"radio\" name=\"a3\" value=\"20\" id=\"sub20\"/><label for="
"\"sub20\">$20</label> <input type=\"radio\" name=\"a3\" value=\"50\" id="
"\"sub50\"/><label for=\"sub50\">$50</label> <input type=\"radio\" name="
"\"a3\" value=\"100\" id=\"sub100\"/><label for=\"sub100\">$100</label> "
"<input type=\"radio\" name=\"a3\" value=\"250\" id=\"sub250\"/><label for="
"\"sub250\">$250</label> <input type=\"radio\" name=\"a3\" value=\"500\" id="
"\"sub500\"/><label for=\"sub500\">$500</label>"

#. type: Content of: <div><div><div><div><form>
#, fuzzy
#| msgid ""
#| "<input type=\"radio\" name=\"t3\" value=\"M\" id=\"sub_m\" checked="
#| "\"checked\"/><label for=\"sub_m\">Monthly</label> <input type=\"radio\" "
#| "name=\"t3\" value=\"Y\" id=\"sub_y\"/><label for=\"sub_y\">Yearly</label>"
msgid ""
"<input type=\"radio\" name=\"a3\" value=\"100\" id=\"sub100\"/><label for="
"\"sub100\">$100</label> <input type=\"radio\" name=\"a3\" value=\"150\" id="
"\"sub150\"/><label for=\"sub150\">$150</label> <input type=\"radio\" name="
"\"a3\" value=\"500\" id=\"sub500\"/><label for=\"sub500\">$200</label>"
msgstr ""
"<input type=\"radio\" name=\"t3\" value=\"M\" id=\"sub_m\" checked=\"checked"
"\"/><label for=\"sub_m\">Monthly</label> <input type=\"radio\" name=\"t3\" "
"value=\"Y\" id=\"sub_y\"/><label for=\"sub_y\">Annuale</label>"

#. type: Content of: <div><div><div><div><form>
msgid ""
"<input type=\"radio\" name=\"t3\" value=\"M\" id=\"sub_m\" checked=\"checked"
"\"/><label for=\"sub_m\">Monthly</label> <input type=\"radio\" name=\"t3\" "
"value=\"Y\" id=\"sub_y\"/><label for=\"sub_y\">Yearly</label>"
msgstr ""
"<input type=\"radio\" name=\"t3\" value=\"M\" id=\"sub_m\" checked=\"checked"
"\"/><label for=\"sub_m\">Monthly</label> <input type=\"radio\" name=\"t3\" "
"value=\"Y\" id=\"sub_y\"/><label for=\"sub_y\">Annuale</label>"

#. type: Content of: <div><div><div><div><form>
msgid "<input type=\"submit\" value=\"Donate\"/>"
msgstr "<input type=\"submit\" value=\"Donate\"/>"

#. type: Content of: <div><div><div><div><h3>
msgid "One-time donation"
msgstr "Una singola donazione"

#. type: Content of: <div><div><div><div><p>
#, fuzzy
#| msgid ""
#| "Monthly and yearly donations require a [[!img paypal-inline.png link=\"no"
#| "\" class=\"paypal-inline\" alt=\"PayPal\"]] account."
msgid ""
"Does not require a [[!img paypal-inline.png link=\"no\" class=\"paypal-inline"
"\" alt=\"PayPal\"]] account."
msgstr ""
"Le donazioni mensili ed annuali necessitano di un account [[!img paypal-"
"inline.png link=\"no\" class=\"paypal-inline\" alt=\"PayPal\"]]."

#.  Note for translators: adapt the URLs to return to the page in your language. 
#.  Note for translators: adapt the value of 'lc' to your language. 
#. type: Content of: <div><div><div><div><form>
#, fuzzy
#| msgid ""
#| "<input type=\"hidden\" name=\"cmd\" value=\"_donations\"/> <input type="
#| "\"hidden\" name='business' value=\"tailsriseuplabs@riseup.net\"/> <input "
#| "type=\"hidden\" name=\"currency_code\" value=\"USD\" id=\"currency_code\"/"
#| "> <input type=\"hidden\" name=\"item_name\" value=\"Donation to Tails\"/> "
#| "<input type=\"hidden\" name=\"no_note\" value=\"1\"/> <input type=\"hidden"
#| "\" name=\"return\" class=\"return-url\" value=\"https://tails.boum.org/"
#| "donate/thanks\"/> <input type=\"hidden\" name=\"cancel_return\" class="
#| "\"return-url\" value=\"https://tails.boum.org/donate/canceled\"/> <input "
#| "name=\"lc\" type=\"hidden\" value=\"US\"/> <input type=\"radio\" name="
#| "\"amount\" value=\"5\" id=\"pp_5\" checked=\"checked\"/><label for="
#| "\"pp_5\">$5</label> <input type=\"radio\" name=\"amount\" value=\"10\" id="
#| "\"pp_10\"/><label for=\"pp_10\">$10</label> <input type=\"radio\" name="
#| "\"amount\" value=\"20\" id=\"pp_20\"/><label for=\"pp_20\">$20</label> "
#| "<input type=\"radio\" name=\"amount\" value=\"50\" id=\"pp_50\"/><label "
#| "for=\"pp_50\">$50</label> <input type=\"radio\" name=\"amount\" value="
#| "\"100\" id=\"pp_100\"/><label for=\"pp_100\">$100</label> <input type="
#| "\"radio\" name=\"amount\" value=\"\" id=\"pp_cust\"/><label for=\"pp_cust"
#| "\">Custom amount</label>"
msgid ""
"<input type=\"hidden\" name=\"cmd\" value=\"_donations\"/> <input type="
"\"hidden\" name='business' value=\"tailsriseuplabs@riseup.net\"/> <input "
"type=\"hidden\" name=\"currency_code\" value=\"USD\" id=\"currency_code\"/> "
"<input type=\"hidden\" name=\"item_name\" value=\"Donation to Tails\"/> "
"<input type=\"hidden\" name=\"no_note\" value=\"1\"/> <input type=\"hidden\" "
"name=\"rm\" value=\"1\"/> <input type=\"hidden\" name=\"return\" value="
"\"https://tails.boum.org/donate/thanks/\" class=\"return-url\"/> <input type="
"\"hidden\" name=\"cancel_return\" value=\"https://tails.boum.org/donate/"
"canceled/\" class=\"return-url\"/> <input type=\"hidden\" name=\"lc\" value="
"\"US\"/> <input type=\"radio\" name=\"amount\" value=\"5\" id=\"pp_5\" "
"checked=\"checked\"/><label for=\"pp_5\">$5</label> <input type=\"radio\" "
"name=\"amount\" value=\"10\" id=\"pp_10\"/><label for=\"pp_10\">$10</label> "
"<input type=\"radio\" name=\"amount\" value=\"25\" id=\"pp_25\"/><label for="
"\"pp_25\">$25</label> <input type=\"radio\" name=\"amount\" value=\"50\" id="
"\"pp_50\"/><label for=\"pp_50\">$50</label>"
msgstr ""
"<input type=\"hidden\" name=\"cmd\" value=\"_donations\"/> <input type="
"\"hidden\" name='business' value=\"tailsriseuplabs@riseup.net\"/> <input "
"type=\"hidden\" name=\"currency_code\" value=\"USD\" id=\"currency_code\"/> "
"<input type=\"hidden\" name=\"item_name\" value=\"Donation to Tails\"/> "
"<input type=\"hidden\" name=\"no_note\" value=\"1\"/> <input type=\"hidden\" "
"name=\"return\" class=\"return-url\" value=\"https://tails.boum.org/donate/"
"thanks\"/> <input type=\"hidden\" name=\"cancel_return\" class=\"return-url"
"\" value=\"https://tails.boum.org/donate/canceled\"/> <input name=\"lc\" "
"type=\"hidden\" value=\"IT\"/> <input type=\"radio\" name=\"amount\" value="
"\"5\" id=\"pp_5\" checked=\"checked\"/><label for=\"pp_5\">$5</label> <input "
"type=\"radio\" name=\"amount\" value=\"10\" id=\"pp_10\"/><label for="
"\"pp_10\">$10</label> <input type=\"radio\" name=\"amount\" value=\"20\" id="
"\"pp_20\"/><label for=\"pp_20\">$20</label> <input type=\"radio\" name="
"\"amount\" value=\"50\" id=\"pp_50\"/><label for=\"pp_50\">$50</label> "
"<input type=\"radio\" name=\"amount\" value=\"100\" id=\"pp_100\"/><label "
"for=\"pp_100\">$100</label> <input type=\"radio\" name=\"amount\" value=\"\" "
"id=\"pp_cust\"/><label for=\"pp_cust\">Altro importo</label>"

#. type: Content of: <div><div><div><div><form>
#, fuzzy
#| msgid ""
#| "<input type=\"radio\" name=\"t3\" value=\"M\" id=\"sub_m\" checked="
#| "\"checked\"/><label for=\"sub_m\">Monthly</label> <input type=\"radio\" "
#| "name=\"t3\" value=\"Y\" id=\"sub_y\"/><label for=\"sub_y\">Yearly</label>"
msgid ""
"<input type=\"radio\" name=\"amount\" value=\"100\" id=\"pp_100\"/><label "
"for=\"pp_100\">$100</label> <input type=\"radio\" name=\"amount\" value="
"\"150\" id=\"pp_150\"/><label for=\"pp_150\">$150</label> <input type=\"radio"
"\" name=\"amount\" value=\"200\" id=\"pp_200\"/><label for=\"pp_200\">$200</"
"label> <input type=\"radio\" name=\"amount\" value=\"\" id=\"pp_cust\"/"
"><label for=\"pp_cust\">Custom amount</label>"
msgstr ""
"<input type=\"radio\" name=\"t3\" value=\"M\" id=\"sub_m\" checked=\"checked"
"\"/><label for=\"sub_m\">Monthly</label> <input type=\"radio\" name=\"t3\" "
"value=\"Y\" id=\"sub_y\"/><label for=\"sub_y\">Annuale</label>"

#. type: Content of: <div><div><div><div><p>
#, fuzzy
#| msgid ""
#| "<strong>All donations are tax-deductible to the full extent permitted by "
#| "law.</strong>"
msgid ""
"<strong>Donations are tax-deductible to the full extent permitted by law.</"
"strong>"
msgstr ""
"<strong>Tutte le donazioni sono interamente scaricabili dalle tasse a norma "
"di legge.</strong>"

#. type: Content of: <div><div><div><div><p>
msgid ""
"If you need a donation receipt, contact us at <a href=\"mailto:tails-"
"fundraising@boum.org\">tails-fundraising@boum.org</a>."
msgstr ""

#. type: Content of: <div><div><div><h3>
msgid "Other ways to donate"
msgstr "Altri modi per contribuire"

#. type: Content of: <div><div><div><div><h4>
msgid "Bitcoin"
msgstr "Bitcoin"

#. type: Content of: <div><div><div><div><div><p>
msgid ""
"<a href=\"bitcoin:1BvBMSEYstWetqTFn5Au4m4GFg7xJaNVN2\">[[!img "
"bitcoin-1BvBMSEYstWetqTFn5Au4m4GFg7xJaNVN2.png link=\"no\"]]</a>"
msgstr ""
"<a href=\"bitcoin:1BvBMSEYstWetqTFn5Au4m4GFg7xJaNVN2\">[[!img "
"bitcoin-1BvBMSEYstWetqTFn5Au4m4GFg7xJaNVN2.png link=\"no\"]]</a>"

#. type: Content of: <div><div><div><div><div><p>
msgid "<strong>1BvBMSEYstWetqTFn5Au4m4GFg7xJaNVN2</strong>"
msgstr "<strong>1BvBMSEYstWetqTFn5Au4m4GFg7xJaNVN2</strong>"

#. type: Content of: <div><div><div><div><div><p>
msgid ""
"<a href=\"bitcoin:3QirvVRntoascPfTgNTUQvKxfKwPah5FNK\">[[!img "
"bitcoin-3QirvVRntoascPfTgNTUQvKxfKwPah5FNK.png link=\"no\"]]</a>"
msgstr ""

#. type: Content of: <div><div><div><div><div><p>
msgid "<strong>3QirvVRntoascPfTgNTUQvKxfKwPah5FNK</strong>"
msgstr ""

#. type: Content of: <div><div><div><div><h4>
msgid "Monero"
msgstr ""

#. type: Content of: <div><div><div><div><p>
msgid ""
"<strong>4B93hjotwmMQeaZ799D84XTxhqUGqqjfveUTB1GeduAKNeH47WDyn5eb8P2mtScErGbsbL5X3J6vUPAVPrw8j5pMFh6dAwY</"
"strong>"
msgstr ""

#. type: Content of: <div><div><div><div><h4>
msgid "Zcash"
msgstr ""

#. type: Content of: <div><div><div><div><p>
msgid ""
"<strong>zs1ayrt0wckfpkddxqsqv9af6n7vtuspnv3t59w7e9mvykyznmcr3h9vep8emte2lgak8d5s0q65q2</"
"strong>"
msgstr ""

#. type: Content of: <div><div><div><div>
msgid ""
"<a id=\"other-cryptos\"></a> [[!toggle id=\"other-cryptos\" text=\"Other "
"cryptocurrencies\"]] [[!toggleable id=\"other-cryptos\" text=\"\"\""
msgstr ""

#. type: Content of: <div><div><div><div><h4>
msgid "Stellar"
msgstr ""

#. type: Content of: <div><div><div><div><p>
msgid ""
"<strong>GAGPBGYYAYS7YOIWFRTHLV7VAYMRB2Y6YU23FPH6AKGGLIIVVW43YAPM</strong>"
msgstr ""

#. type: Content of: <div><div><div><div><h4>
#, fuzzy
#| msgid "Bitcoin"
msgid "Bitcoin Cash"
msgstr "Bitcoin"

#. type: Content of: <div><div><div><div><p>
msgid "<strong>qrzav77wkhd942nyqvya34mya3fqxzx90ypjge0njh</strong>"
msgstr ""

#. type: Content of: <div><div><div><div><h4>
msgid "Ethereum"
msgstr ""

#. type: Content of: <div><div><div><div><p>
msgid "<strong>0xD6A73051933ab97C38cEFf2abB2f9E06F3a3ed78</strong>"
msgstr ""

#. type: Content of: <div><div><div><div><h4>
msgid "Ethereum Classic"
msgstr ""

#. type: Content of: <div><div><div><div><p>
msgid "<strong>0x86359F8b44188c105E198DdA3c0421AC60729195</strong>"
msgstr ""

#. type: Content of: <div><div><div><div><h4>
msgid "Litecoin"
msgstr "Litecoin"

#. type: Content of: <div><div><div><div><p>
msgid "<strong>MJ1fqVucBt8YpfPiQTuwBtmLJtzhizx6pz</strong>"
msgstr "<strong>MJ1fqVucBt8YpfPiQTuwBtmLJtzhizx6pz</strong>"

#. type: Content of: <div><div><div><div><p>
msgid ""
"Supporting more cryptocurrencies implies more work for us: learning how they "
"works, installing the software in a secure place, monitoring their value and "
"trading them, etc."
msgstr ""

#. type: Content of: <div><div><div><div><p>
msgid ""
"To make a good use of our time, we focus on the cryptocurrencies that are "
"the easiest for us to accept and the most popular."
msgstr ""

#. type: Content of: <div><div><div><div><p>
msgid ""
"Until now, cryptocurrencies other than Bitcoin represent less than 5% of our "
"donations in cryptocurrencies. We want to see cryptocurrencies other than "
"Bitcoin gain popularity before spending more time on them."
msgstr ""

#. type: Content of: <div><div><h4>
#, fuzzy
#| msgid "Bank Transfer"
msgid "Bank transfer"
msgstr "Bonifico bancario"

#. type: Content of: <div><div><h5>
msgid "German bank account (preferred):"
msgstr ""

#. type: Content of: <div><div><div><p>
msgid "<em>Account holder</em>: Center for Cultivation of Technology gGmbH"
msgstr ""

#. type: Content of: <div><div><div><p>
#, fuzzy
#| msgid "<em>IBAN</em>: DE25 4306 0967 1126 8256 03"
msgid "<em>IBAN</em>: DE65 4306 0967 4111 9411 01"
msgstr "<em>IBAN</em>: DE25 4306 0967 1126 8256 03"

#. type: Content of: <div><div><div><p>
msgid "<em>BIC</em>: GENODEM1GLS"
msgstr "<em>BIC</em>: GENODEM1GLS"

#. type: Content of: <div><div><div><p>
msgid "<em>Bank</em>: GLS Gemeinschaftsbank eG"
msgstr "<em>Bank</em>: GLS Gemeinschaftsbank eG"

#. type: Content of: <div><div><div><p>
msgid "<em>Bank address</em>: Christstrasse 9, 44789, Bochum, Germany"
msgstr ""

#. type: Content of: <div><div><div><p>
msgid "Please make sure to mention the purpose of transfer:"
msgstr ""

#. type: Content of: <div><div><div><p>
#, fuzzy
#| msgid "<em>Purpose of transfer</em>: Donation to Tails"
msgid "<em>Purpose of transfer</em>: TAILS-R43NGFR9"
msgstr "<em>Purpose of transfer</em>: Donazione per Tails"

#. type: Content of: <div><div><h5>
msgid "US bank account:"
msgstr ""

#. type: Content of: <div><div><div><p>
msgid ""
"<em>Account holder</em>: TransferWise FBO Center For The Cultivation Of "
"Technology Gmbh"
msgstr ""

#. type: Content of: <div><div><div><p>
msgid "<em>Account number</em>: 8310006087"
msgstr ""

#. type: Content of: <div><div><div><p>
msgid "<em>ACH Routing number</em>: 026073150"
msgstr ""

#. type: Content of: <div><div><div><p>
msgid "<em>Wire routing number</em>: 026073008"
msgstr ""

#. type: Content of: <div><div><div><p>
#, fuzzy
#| msgid "Bank Transfer"
msgid "<em>Bank</em>: Transferwise"
msgstr "Bonifico bancario"

#. type: Content of: <div><div><div><p>
msgid ""
"<em>Bank address</em>: 19 W 24th Street, New York 10010, USA <em>Purpose of "
"transfer</em>: TAILS-R43NGFR9"
msgstr ""

#. type: Content of: <div><div><div><p>
msgid "Please make sure to mention the purpose of transfer."
msgstr ""

#. type: Content of: <div><div><p>
#, fuzzy
#| msgid ""
#| "Your donation will be handled by Riseup Labs which is a 501(c)(3) non-"
#| "profit organization in the USA."
msgid ""
"Your donation goes entirely to Tails and will be handled by the Center for "
"the Cultivation of Technology (CCT) which is a non-profit organization in "
"Germany."
msgstr ""
"Le tue donazioni saranno maneggiate da Riseup Labs che è una organizzazione "
"501(c)(3) no-profit in USA."

#. type: Content of: <div><div><p>
#, fuzzy
#| msgid ""
#| "<strong>All donations are tax-deductible to the full extent permitted by "
#| "law.</strong>"
msgid ""
"<a href=\"https://techcultivation.org/donate.html\">Donations are tax-"
"deductible to the full extent permitted by law.</a>"
msgstr ""
"<strong>Tutte le donazioni sono interamente scaricabili dalle tasse a norma "
"di legge.</strong>"

#. type: Content of: <div><div><h4>
msgid "Cash and US check"
msgstr ""

#. type: Content of: <div><div><p>
msgid "You can send us cash in any currency and US checks by post:"
msgstr ""

#. type: Content of: <div><div><p>
msgid "Riseup Labs"
msgstr ""

#. type: Content of: <div><div><p>
msgid "PO Box 4282"
msgstr ""

#. type: Content of: <div><div><p>
msgid "Seattle, WA 98194"
msgstr ""

#. type: Content of: <div><div><p>
msgid "Checks should be made payable to Riseup Labs."
msgstr ""

#. type: Content of: <div><div><h4>
msgid "Corporate matching donation programs"
msgstr ""

#. type: Content of: <div><div><p>
msgid ""
"Search for <strong>Riseup Labs</strong> and donate to <strong>Tails via "
"Riseup Labs</strong>."
msgstr ""

#. type: Content of: <div><div><p>
msgid ""
"If you cannot specify that your donation to Riseup Labs is for Tails, please "
<<<<<<< HEAD
"let us know at <a href=\"mailto:tails-accounting@boum.org\">tails-"
"accounting@boum.org</a> so we can attribute your donation to Tails "
=======
"let us know at <a href=\"mailto:tails-fundraising@boum.org\">tails-"
"fundraising@boum.org</a> so we can attribute your donation to Tails "
>>>>>>> 84014f9b
"specifically.  Riseup Labs is a 501(c)(3) non-profit in the USA."
msgstr ""

#. type: Content of: <div><div><h4>
msgid "Contact"
msgstr ""

#. type: Content of: <div><div><p>
msgid ""
"If you have any question or problem regarding your donation, our fundraising "
"team is here to help you:"
msgstr ""

#. type: Content of: <div><div><p>
msgid ""
"<a href=\"mailto:tails-fundraising@boum.org\">tails-fundraising@boum.org</a>"
msgstr ""

#. type: Content of: <div><div><h3>
msgid "How we spend our money"
msgstr "Come utilizzeremo quei soldi"

#. type: Content of: <div><div><figure><figcaption><ul><li><div>
msgid "Releases, maintenance, and infrastructure"
msgstr ""

#. type: Content of: <div><div><figure><figcaption><ul><li><div>
msgid "(38%)"
msgstr ""

#. type: Content of: <div><div><figure><figcaption><ul><li><p>
msgid ""
"Tails is an endless work of updates and maintenance: publishing a new "
"release every 4 weeks to fix security vulnerabilities, adapting to new "
"versions of the underlying software, keeping our website and development "
"infrastructure secure and reliable, etc."
msgstr ""

#. type: Content of: <div><div><figure><figcaption><ul><li><div>
msgid "New features and major improvements"
msgstr ""

#. type: Content of: <div><div><figure><figcaption><ul><li><div>
msgid "(26%)"
msgstr ""

#. type: Content of: <div><div><figure><figcaption><ul><li><p>
msgid ""
"In 2019&ndash;2020, we simplified the installation procedure for Windows and "
"macOS, added support for Secure Boot, improved the upgrade process, and made "
"it possible to persist the settings of the Welcome Screen."
msgstr ""

#. type: Content of: <div><div><figure><figcaption><ul><li><div>
msgid "User experience, documentation, and help desk"
msgstr ""

#. type: Content of: <div><div><figure><figcaption><ul><li><div>
msgid "(19%)"
msgstr ""

#. type: Content of: <div><div><figure><figcaption><ul><li><p>
msgid ""
"Even the most secure software is worthless if the people who need it cannot "
"use it. We work hard to understand our users, make it easy to use Tails, and "
"help them make informed security decisions."
msgstr ""

#. type: Content of: <div><div><figure><figcaption><ul><li><div>
msgid "Administration and fundraising"
msgstr ""

#. type: Content of: <div><div><figure><figcaption><ul><li><div>
msgid "(17%)"
msgstr ""

#. type: Content of: <div><div><figure><figcaption><ul><li><p>
msgid ""
"We make the most of the money that we receive because we prefer spending our "
"time improving Tails for our users."
msgstr ""

#. type: Content of: <div><div><h3>
#, fuzzy
#| msgid "Our partners"
msgid "Our impact"
msgstr "I nostri collaboratori"

#. type: Content of: <div><div><p>
msgid "Our biggest satisfaction comes from the growing popularity of Tails."
msgstr ""

#. type: Content of: <div><div><p>
msgid ""
"From the number of automatic upgrades, we know that Tails was used by around "
"30&#8239;000 people every day in 2020. This number has been steadily growing "
"by 15% each year on average since 2012."
msgstr ""

#. type: Content of: <div><div><p>
msgid ""
"We keep people safe more than 10 million times every year, for a budget "
"under $300&#8239;000."
msgstr ""

#. type: Content of: <div><div><p>
msgid "Our financial records are available [[here|doc/about/finances]]."
msgstr ""
"I nostri report finanziari sono consultabili [[qui|doc/about/finances]]."

#. type: Content of: <div><div><div>
#, fuzzy
#| msgid "[[!img expenses.png link=\"no\"]]"
msgid "[[!img users.png alt=\"\"]]"
msgstr "[[!img expenses.png link=\"no\"]]"

#. type: Content of: <div><div><div><p>
msgid "Daily users since 2012"
msgstr ""

#. type: Content of: <div><div><h3>
msgid "Recommended by"
msgstr ""

#. type: Content of: <div><div>
msgid "[[!inline pages=\"testimonials.inline\" raw=\"yes\" sort=\"age\"]]"
msgstr ""

#. type: Content of: <div><div><h3>
msgid "Where our money comes from"
msgstr ""

#. type: Content of: <div><div><figure><figcaption><ul><li><div>
msgid "Passionate people like you"
msgstr ""

#. type: Content of: <div><div><figure><figcaption><ul><li><div>
msgid "(36%)"
msgstr ""

#. type: Content of: <div><div><figure><figcaption><ul><li><div>
msgid "Foundations & NGOs"
msgstr ""

#. type: Content of: <div><div><figure><figcaption><ul><li><div>
msgid "(30%)"
msgstr ""

#. type: Content of: <div><div><figure><figcaption><ul><li>
msgid "like Mozilla or Handshake"
msgstr ""

#. type: Content of: <div><div><figure><figcaption><ul><li><div>
msgid "Entities related to the US government"
msgstr ""

#. type: Content of: <div><div><figure><figcaption><ul><li><div>
msgid "(25%)"
msgstr ""

#. type: Content of: <div><div><figure><figcaption><ul><li>
msgid "like the Open Technology Fund or the ISC Project"
msgstr ""

#. type: Content of: <div><div><figure><figcaption><ul><li><div>
msgid "Private companies"
msgstr ""

#. type: Content of: <div><div><figure><figcaption><ul><li><div>
msgid "(9%)"
msgstr ""

#. type: Content of: <div><div><figure><figcaption><ul><li>
msgid "like DuckDuckGo or Lush"
msgstr ""

#. type: Content of: <div><div><h3>
msgid "Our partners"
msgstr "I nostri collaboratori"

#. type: Content of: <div><div><p>
msgid ""
"All donations, grants, and awards of more than $1&#8239;000 appear in our "
"[[list of partners|partners]]."
msgstr ""

#. type: Content of: <div><div><p>
#, fuzzy
#| msgid ""
#| "Meet our [[partners|partners]] or [[become a partner|partners/become]]!"
msgid "Come talk to us and [[become a partner|partners/become]] yourself!"
msgstr ""
"Incontra i nostri [[collaboratori|partners]] oppure [diventa un "
"collaboratore|partners/become]]!"

#, fuzzy
#~| msgid ""
#~| "This year, please consider making a donation to protect and sustain "
#~| "Tails."
#~ msgid "Donate today to protect and sustain Tails!"
#~ msgstr ""
#~ "Questo anno, per favore, considera di fare una donazione per proteggere e "
#~ "sostenere Tails."

#~ msgid ""
#~ "Tails is free because nobody should have to pay to be safe while using "
#~ "computers."
#~ msgstr ""
#~ "Tails è gratuito perchè nessuno dovrebbe spendere dei soldi per usare in "
#~ "modo sicuro il proprio computer."

#~ msgid "New features"
#~ msgstr "Nuove funzionalità"

#~ msgid ""
#~ "Tails also receives grants, awards, corporate donations, and substantial "
#~ "donations from individuals."
#~ msgstr ""
#~ "Tails riceve anche sovvenzioni, premi e donazioni aziendali e donazioni "
#~ "essenziali da parte di singoli."

#~ msgid ""
#~ "<input type=\"submit\" value=\"Donate\"/> (Requires a [[!img paypal-"
#~ "inline.png link=\"no\" class=\"paypal-inline\" alt=\"PayPal\"]] account.)"
#~ msgstr ""
#~ "<input type=\"submit\" value=\"Donate\"/> (Serve un account [[!img paypal-"
#~ "inline.png link=\"no\" class=\"paypal-inline\" alt=\"PayPal\"]].)"

#, fuzzy
#~| msgid ""
#~| "<input type=\"radio\" name=\"t3\" value=\"M\" id=\"sub_m\" checked="
#~| "\"checked\"/><label for=\"sub_m\">Monthly</label> <input type=\"radio\" "
#~| "name=\"t3\" value=\"Y\" id=\"sub_y\"/><label for=\"sub_y\">Yearly</label>"
#~ msgid ""
#~ "<input type=\"radio\" name=\"amount\" value=\"100\" id=\"pp_100\"/><label "
#~ "for=\"pp_100\">$100</label> <input type=\"radio\" name=\"amount\" value="
#~ "\"\" id=\"pp_cust\"/><label for=\"pp_cust\">Custom amount</label>"
#~ msgstr ""
#~ "<input type=\"radio\" name=\"t3\" value=\"M\" id=\"sub_m\" checked="
#~ "\"checked\"/><label for=\"sub_m\">Monthly</label> <input type=\"radio\" "
#~ "name=\"t3\" value=\"Y\" id=\"sub_y\"/><label for=\"sub_y\">Annuale</label>"

#~ msgid "Germany"
#~ msgstr "Germany"

#~ msgid "Thanks!"
#~ msgstr "Grazie!"

#~ msgid "But we need your support to stay alive!"
#~ msgstr "Ma necessitiamo il tuo aiuto per sopravvivere!"

#~ msgid ""
#~ "Tails is an irreplaceable security tool as it allows anyone to use "
#~ "computers safely. But we know that secure tools need to be free software "
#~ "to be reliable and relevant in all situations. That's why we are giving "
#~ "out Tails for free."
#~ msgstr ""
#~ "Tails è uno strumento insostituibile e permette a chiunque di utilizzare "
#~ "i pc tranquillamente in modo sicuro. Ma sappiamo che gli strumenti basati "
#~ "sulla sicurezza, devono essere software libero per essere affidabili  e "
#~ "pertinenti in tutte le situazioni. È per questo che distribuiamo Tails "
#~ "liberamente/gratuitamente."

#~ msgid ""
#~ "If everybody using Tails today donated, our fundraising would be done for "
#~ "the whole year. But not everybody can donate. And that's fine. We just "
#~ "need some of you to give to keep on providing such a secure platform for "
#~ "everybody."
#~ msgstr ""
#~ "Se chi usa Tails donasse qualcosa, la nostra raccolta fondi sarebbe a "
#~ "posto per l'intero anno. Ma non tutti possono metterci qualcosa, e va "
#~ "bene così. Noi abbiamo solo bisogno di un pò di voi per continuare a "
#~ "fornire una piattaforma sicura per tutti."

#~ msgid "Flattr"
#~ msgstr "Flattr"

#~ msgid ""
#~ "<a href=\"https://flattr.com/submit/auto?fid=j1rqzg&url=https%3A%2F"
#~ "%2Ftails.boum.org%2Fdonate%2F\" target=\"_blank\">[[!img flattr-badge-"
#~ "large.png link=\"no\" alt=\"Flattr this\"]]</a>"
#~ msgstr ""
#~ "<a href=\"https://flattr.com/submit/auto?fid=j1rqzg&url=https%3A%2F"
#~ "%2Ftails.boum.org%2Fdonate%2F\" target=\"_blank\">[[!img flattr-badge-"
#~ "large.png link=\"no\" alt=\"Flattr this\"]]</a>"

#, fuzzy
#~| msgid "<em>Purpose of transfer</em>: Donation to Tails"
#~ msgid ""
#~ "<em>Purpose of transfer</em>: R43NGFR9 TAILS <em>Bank</em>: GLS "
#~ "Gemeinschaftsbank eG"
#~ msgstr "<em>Purpose of transfer</em>: Donazione per Tails"

#~ msgid ""
#~ "Your donation will be handled by Riseup Labs which is a 501(c)(3) non-"
#~ "profit organization in the USA."
#~ msgstr ""
#~ "Le tue donazioni saranno maneggiate da Riseup Labs che è una "
#~ "organizzazione 501(c)(3) no-profit in USA."

#~ msgid ""
#~ "<strong>All donations are tax-deductible to the full extent permitted by "
#~ "law.</strong>"
#~ msgstr ""
#~ "<strong>Tutte le donazioni sono interamente scaricabili dalle tasse a "
#~ "norma di legge.</strong>"

#~ msgid "Donate in euros"
#~ msgstr "Dona in euro"

#~ msgid ""
#~ "<input type=\"hidden\" name=\"cmd\" value=\"_xclick-subscriptions\"/> "
#~ "<input type=\"hidden\" name=\"business\" value=\"tails@torservers.net\"/> "
#~ "<input type=\"hidden\" name=\"currency_code\" value=\"EUR\" id="
#~ "\"currency_code\"/> <input type=\"hidden\" name=\"item_name\" value="
#~ "\"Donation to Tails\"/> <input type=\"hidden\" name=\"no_note\" value="
#~ "\"1\"/> <input type=\"hidden\" name=\"return\" class=\"return-url\" value="
#~ "\"https://tails.boum.org/donate/thanks\"/> <input type=\"hidden\" name="
#~ "\"cancel_return\" class=\"return-url\" value=\"https://tails.boum.org/"
#~ "donate/canceled\"/> <input name=\"lc\" type=\"hidden\" value=\"US\"/> "
#~ "<input type=\"hidden\" name=\"src\" value=\"1\"/> <input type=\"hidden\" "
#~ "name=\"p3\" value=\"1\"/> <input type=\"radio\" name=\"a3\" value=\"5\" "
#~ "id=\"sub5\" checked=\"checked\"/><label for=\"sub5\">5€</label> <input "
#~ "type=\"radio\" name=\"a3\" value=\"10\" id=\"sub10\"/><label for="
#~ "\"sub10\">10€</label> <input type=\"radio\" name=\"a3\" value=\"20\" id="
#~ "\"sub20\"/><label for=\"sub20\">20€</label> <input type=\"radio\" name="
#~ "\"a3\" value=\"50\" id=\"sub50\"/><label for=\"sub50\">50€</label> <input "
#~ "type=\"radio\" name=\"a3\" value=\"100\" id=\"sub100\"/><label for="
#~ "\"sub100\">100€</label> <input type=\"radio\" name=\"a3\" value=\"250\" "
#~ "id=\"sub250\"/><label for=\"sub250\">250€</label> <input type=\"radio\" "
#~ "name=\"a3\" value=\"500\" id=\"sub500\"/><label for=\"sub500\">500€</"
#~ "label>"
#~ msgstr ""
#~ "<input type=\"hidden\" name=\"cmd\" value=\"_xclick-subscriptions\"/> "
#~ "<input type=\"hidden\" name=\"business\" value=\"tails@torservers.net\"/> "
#~ "<input type=\"hidden\" name=\"currency_code\" value=\"EUR\" id="
#~ "\"currency_code\"/> <input type=\"hidden\" name=\"item_name\" value="
#~ "\"Donation to Tails\"/> <input type=\"hidden\" name=\"no_note\" value="
#~ "\"1\"/> <input type=\"hidden\" name=\"return\" class=\"return-url\" value="
#~ "\"https://tails.boum.org/donate/thanks\"/> <input type=\"hidden\" name="
#~ "\"cancel_return\" class=\"return-url\" value=\"https://tails.boum.org/"
#~ "donate/canceled\"/> <input name=\"lc\" type=\"hidden\" value=\"IT\"/> "
#~ "<input type=\"hidden\" name=\"src\" value=\"1\"/> <input type=\"hidden\" "
#~ "name=\"p3\" value=\"1\"/> <input type=\"radio\" name=\"a3\" value=\"5\" "
#~ "id=\"sub5\" checked=\"checked\"/><label for=\"sub5\">5€</label> <input "
#~ "type=\"radio\" name=\"a3\" value=\"10\" id=\"sub10\"/><label for="
#~ "\"sub10\">10€</label> <input type=\"radio\" name=\"a3\" value=\"20\" id="
#~ "\"sub20\"/><label for=\"sub20\">20€</label> <input type=\"radio\" name="
#~ "\"a3\" value=\"50\" id=\"sub50\"/><label for=\"sub50\">50€</label> <input "
#~ "type=\"radio\" name=\"a3\" value=\"100\" id=\"sub100\"/><label for="
#~ "\"sub100\">100€</label> <input type=\"radio\" name=\"a3\" value=\"250\" "
#~ "id=\"sub250\"/><label for=\"sub250\">250€</label> <input type=\"radio\" "
#~ "name=\"a3\" value=\"500\" id=\"sub500\"/><label for=\"sub500\">500€</"
#~ "label>"

#~ msgid ""
#~ "<input type=\"hidden\" name=\"cmd\" value=\"_donations\"/> <input type="
#~ "\"hidden\" name='business' value=\"tails@torservers.net\"/> <input type="
#~ "\"hidden\" name=\"currency_code\" value=\"EUR\" id=\"currency_code\"/> "
#~ "<input type=\"hidden\" name=\"item_name\" value=\"Donation to Tails\"/> "
#~ "<input type=\"hidden\" name=\"no_note\" value=\"1\"/> <input type=\"hidden"
#~ "\" name=\"return\" class=\"return-url\" value=\"https://tails.boum.org/"
#~ "donate/thanks\"/> <input type=\"hidden\" name=\"cancel_return\" class="
#~ "\"return-url\" value=\"https://tails.boum.org/donate/canceled\"/> <input "
#~ "name=\"lc\" type=\"hidden\" value=\"US\"/> <input type=\"radio\" name="
#~ "\"amount\" value=\"5\" id=\"pp_5\" checked=\"checked\"/><label for="
#~ "\"pp_5\">5€</label> <input type=\"radio\" name=\"amount\" value=\"10\" id="
#~ "\"pp_10\"/><label for=\"pp_10\">10€</label> <input type=\"radio\" name="
#~ "\"amount\" value=\"20\" id=\"pp_20\"/><label for=\"pp_20\">20€</label> "
#~ "<input type=\"radio\" name=\"amount\" value=\"50\" id=\"pp_50\"/><label "
#~ "for=\"pp_50\">50€</label> <input type=\"radio\" name=\"amount\" value="
#~ "\"100\" id=\"pp_100\"/><label for=\"pp_100\">100€</label> <input type="
#~ "\"radio\" name=\"amount\" value=\"\" id=\"pp_cust\"/><label for=\"pp_cust"
#~ "\">Custom amount</label>"
#~ msgstr ""
#~ "<input type=\"hidden\" name=\"cmd\" value=\"_donations\"/> <input type="
#~ "\"hidden\" name='business' value=\"tails@torservers.net\"/> <input type="
#~ "\"hidden\" name=\"currency_code\" value=\"EUR\" id=\"currency_code\"/> "
#~ "<input type=\"hidden\" name=\"item_name\" value=\"Donation to Tails\"/> "
#~ "<input type=\"hidden\" name=\"no_note\" value=\"1\"/> <input type=\"hidden"
#~ "\" name=\"return\" class=\"return-url\" value=\"https://tails.boum.org/"
#~ "donate/thanks\"/> <input type=\"hidden\" name=\"cancel_return\" class="
#~ "\"return-url\" value=\"https://tails.boum.org/donate/canceled\"/> <input "
#~ "name=\"lc\" type=\"hidden\" value=\"IT\"/> <input type=\"radio\" name="
#~ "\"amount\" value=\"5\" id=\"pp_5\" checked=\"checked\"/><label for="
#~ "\"pp_5\">5€</label> <input type=\"radio\" name=\"amount\" value=\"10\" id="
#~ "\"pp_10\"/><label for=\"pp_10\">10€</label> <input type=\"radio\" name="
#~ "\"amount\" value=\"20\" id=\"pp_20\"/><label for=\"pp_20\">20€</label> "
#~ "<input type=\"radio\" name=\"amount\" value=\"50\" id=\"pp_50\"/><label "
#~ "for=\"pp_50\">50€</label> <input type=\"radio\" name=\"amount\" value="
#~ "\"100\" id=\"pp_100\"/><label for=\"pp_100\">100€</label> <input type="
#~ "\"radio\" name=\"amount\" value=\"\" id=\"pp_cust\"/><label for=\"pp_cust"
#~ "\">Custom amount</label>"

#~ msgid "<strong>Zwiebelfreunde e.V.</strong>"
#~ msgstr "<strong>Zwiebelfreunde e.V.</strong>"

#~ msgid "Christstrasse 9"
#~ msgstr "Christstrasse 9"

#~ msgid "44789 Bochum"
#~ msgstr "44789 Bochum"<|MERGE_RESOLUTION|>--- conflicted
+++ resolved
@@ -7,11 +7,7 @@
 msgstr ""
 "Project-Id-Version: \n"
 "Report-Msgid-Bugs-To: tails-l10n@boum.org\n"
-<<<<<<< HEAD
-"POT-Creation-Date: 2020-09-09 21:19+0000\n"
-=======
 "POT-Creation-Date: 2020-09-10 11:08+0000\n"
->>>>>>> 84014f9b
 "PO-Revision-Date: 2020-01-22 16:26+0000\n"
 "Last-Translator: emmapeel <emma.peel@riseup.net>\n"
 "Language-Team: \n"
@@ -921,6 +917,10 @@
 msgstr ""
 
 #. type: Content of: <div><div><p>
+msgid "Please add a note that your donation is for Tails."
+msgstr ""
+
+#. type: Content of: <div><div><p>
 msgid "Checks should be made payable to Riseup Labs."
 msgstr ""
 
@@ -937,13 +937,8 @@
 #. type: Content of: <div><div><p>
 msgid ""
 "If you cannot specify that your donation to Riseup Labs is for Tails, please "
-<<<<<<< HEAD
-"let us know at <a href=\"mailto:tails-accounting@boum.org\">tails-"
-"accounting@boum.org</a> so we can attribute your donation to Tails "
-=======
 "let us know at <a href=\"mailto:tails-fundraising@boum.org\">tails-"
 "fundraising@boum.org</a> so we can attribute your donation to Tails "
->>>>>>> 84014f9b
 "specifically.  Riseup Labs is a 501(c)(3) non-profit in the USA."
 msgstr ""
 
