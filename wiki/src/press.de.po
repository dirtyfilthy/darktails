# SOME DESCRIPTIVE TITLE
# Copyright (C) YEAR Free Software Foundation, Inc.
# This file is distributed under the same license as the PACKAGE package.
# FIRST AUTHOR <EMAIL@ADDRESS>, YEAR.
#
msgid ""
msgstr ""
"Project-Id-Version: PACKAGE VERSION\n"
<<<<<<< HEAD
"POT-Creation-Date: 2020-04-17 15:13+0000\n"
"PO-Revision-Date: YEAR-MO-DA HO:MI+ZONE\n"
"Last-Translator: FULL NAME <EMAIL@ADDRESS>\n"
=======
"Report-Msgid-Bugs-To: tails-l10n@boum.org\n"
"POT-Creation-Date: 2020-02-27 09:22+0000\n"
"PO-Revision-Date: 2020-04-24 11:35+0000\n"
"Last-Translator: emmapeel <emma.peel@riseup.net>\n"
>>>>>>> abd3dc78
"Language-Team: LANGUAGE <LL@li.org>\n"
"Language: de\n"
"MIME-Version: 1.0\n"
"Content-Type: text/plain; charset=UTF-8\n"
"Content-Transfer-Encoding: 8bit\n"
"Plural-Forms: nplurals=2; plural=n != 1;\n"
"X-Generator: Weblate 3.5.1\n"

#. type: Plain text
#, no-wrap
msgid "[[!meta title=\"Press and media information\"]]\n"
msgstr ""

#. type: Plain text
#, no-wrap
msgid "[[!toc levels=1]]\n"
msgstr "[[!toc levels=1]]\n"

#. type: Title =
#, no-wrap
msgid "Announcements and press releases"
msgstr ""

#. type: Plain text
msgid ""
"The general purpose announcements that we publish are available either by "
"email or by RSS feed on [[Tails News|news]].  They are mainly meant for "
"Tails users."
msgstr ""

#. type: Plain text
msgid ""
"We sometimes publish press releases but they are not archived on the "
"website. Write us an email at [[tails-press@boum.org|about/contact#tails-"
"press]] if you want to receive future press releases, or if you have a press "
"inquiry."
msgstr ""

#. type: Plain text
msgid ""
"You can also send press articles about Tails to this address, so we can add "
"them to this page."
msgstr ""

#. type: Plain text
#, no-wrap
msgid "<div class=\"note\">\n"
msgstr "<div class=\"note\">\n"

#. type: Plain text
#, no-wrap
msgid ""
"<p>\n"
"We invite you to encrypt your press inquiries using [[our OpenPGP\n"
"public key|doc/about/openpgp_keys#press]].\n"
"</p>\n"
msgstr ""

#. type: Plain text
#, no-wrap
msgid "</div>\n"
msgstr "</div>\n"

#. type: Title =
#, no-wrap
msgid "Quick links to better understand Tails"
msgstr ""

#. type: Bullet: '* '
msgid "[[About Tails|about]] for a quick overview"
msgstr ""

#. type: Bullet: '* '
msgid "[Tor overview](https://www.torproject.org/about/overview.html.en)"
msgstr ""

#. type: Bullet: '* '
msgid ""
"More details about the [[features and software|doc/about/features]] included "
"in Tails"
msgstr ""

#. type: Bullet: '* '
msgid ""
"Our [[design document|contribute/design]] about Tails specification, threat "
"model and implementation"
msgstr ""

#. type: Bullet: '* '
msgid "Our [[documentation|doc]] explaining in details how to use Tails"
msgstr ""

#. type: Title =
#, no-wrap
msgid "Media appearances"
msgstr ""

#. type: Plain text
msgid ""
"Tails is mentioned regularly in the press and in research papers. This list "
"is not comprehensive, but illustrates some of the significant articles that "
"have been published about Tails."
msgstr ""

#. type: Title -
#, no-wrap
msgid "2020"
msgstr ""

#. type: Plain text
#, no-wrap
msgid "[[!inline pages=\"press/media_appearances_2020\" raw=\"yes\" sort=\"age\"]]\n"
msgstr ""
"[[!inline pages=\"press/media_appearances_2020\" raw=\"yes\" sort=\"age\"]]\n"

#. type: Plain text
msgid "Older media appearances"
msgstr ""

#. type: Bullet: '* '
msgid "[[!toggle id=\"media_appearances_2019\" text=\"2019\"]]"
msgstr "[[!toggle id=\"media_appearances_2019\" text=\"2019\"]]"

#. type: Bullet: '* '
msgid "[[!toggle id=\"media_appearances_2018\" text=\"2018\"]]"
msgstr "[[!toggle id=\"media_appearances_2018\" text=\"2018\"]]"

#. type: Bullet: '* '
msgid "[[!toggle id=\"media_appearances_2017\" text=\"2017\"]]"
msgstr "[[!toggle id=\"media_appearances_2017\" text=\"2017\"]]"

#. type: Bullet: '* '
msgid "[[!toggle id=\"media_appearances_2016\" text=\"2016\"]]"
msgstr "[[!toggle id=\"media_appearances_2016\" text=\"2016\"]]"

#. type: Bullet: '* '
msgid "[[!toggle id=\"media_appearances_2015\" text=\"2015\"]]"
msgstr ""

#. type: Bullet: '* '
msgid "[[!toggle id=\"media_appearances_2014\" text=\"2014\"]]"
msgstr ""

#. type: Bullet: '* '
msgid "[[!toggle id=\"media_appearances_2013\" text=\"2013\"]]"
msgstr ""

#. type: Bullet: '* '
msgid "[[!toggle id=\"media_appearances_2012\" text=\"2012\"]]"
msgstr ""

#. type: Bullet: '* '
msgid "[[!toggle id=\"media_appearances_2011\" text=\"2011\"]]"
msgstr ""

#. type: Plain text
#, no-wrap
msgid "[[!toggleable id=\"media_appearances_2019\" text=\"\"\"\n"
msgstr ""

#. type: Plain text
#, no-wrap
msgid "<span class=\"hide\">[[!toggle id=\"media_appearances_2019\" text=\"\"]]</span>\n"
msgstr ""

#. type: Title -
#, no-wrap
msgid "2019"
msgstr ""

#. type: Plain text
#, no-wrap
msgid "[[!inline pages=\"press/media_appearances_2019\" raw=\"yes\" sort=\"age\"]]\n"
msgstr ""

#. type: Plain text
#, no-wrap
msgid "[[!toggleable id=\"media_appearances_2018\" text=\"\"\"\n"
msgstr ""

#. type: Plain text
#, no-wrap
msgid "<span class=\"hide\">[[!toggle id=\"media_appearances_2018\" text=\"\"]]</span>\n"
msgstr ""

#. type: Title -
#, no-wrap
msgid "2018"
msgstr ""

#. type: Plain text
#, no-wrap
msgid "[[!inline pages=\"press/media_appearances_2018\" raw=\"yes\" sort=\"age\"]]\n"
msgstr ""

#. type: Plain text
#, no-wrap
msgid "[[!toggleable id=\"media_appearances_2017\" text=\"\"\"\n"
msgstr ""

#. type: Plain text
#, no-wrap
msgid "<span class=\"hide\">[[!toggle id=\"media_appearances_2017\" text=\"\"]]</span>\n"
msgstr ""

#. type: Title -
#, no-wrap
msgid "2017"
msgstr ""

#. type: Plain text
#, no-wrap
msgid "[[!inline pages=\"press/media_appearances_2017\" raw=\"yes\" sort=\"age\"]]\n"
msgstr ""

#. type: Plain text
#, no-wrap
msgid "[[!toggleable id=\"media_appearances_2016\" text=\"\"\"\n"
msgstr ""

#. type: Plain text
#, no-wrap
msgid "<span class=\"hide\">[[!toggle id=\"media_appearances_2016\" text=\"\"]]</span>\n"
msgstr ""

#. type: Title -
#, no-wrap
msgid "2016"
msgstr ""

#. type: Plain text
#, no-wrap
msgid "[[!inline pages=\"press/media_appearances_2016\" raw=\"yes\" sort=\"age\"]]\n"
msgstr ""

#. type: Plain text
#, no-wrap
msgid "[[!toggleable id=\"media_appearances_2015\" text=\"\"\"\n"
msgstr ""

#. type: Plain text
#, no-wrap
msgid "<span class=\"hide\">[[!toggle id=\"media_appearances_2015\" text=\"\"]]</span>\n"
msgstr ""

#. type: Title -
#, no-wrap
msgid "2015"
msgstr ""

#. type: Plain text
#, no-wrap
msgid "[[!inline pages=\"press/media_appearances_2015\" raw=\"yes\" sort=\"age\"]]\n"
msgstr ""

#. type: Plain text
#, no-wrap
msgid "[[!toggleable id=\"media_appearances_2014\" text=\"\"\"\n"
msgstr ""

#. type: Plain text
#, no-wrap
msgid "<span class=\"hide\">[[!toggle id=\"media_appearances_2014\" text=\"\"]]</span>\n"
msgstr ""

#. type: Title -
#, no-wrap
msgid "2014"
msgstr ""

#. type: Plain text
#, no-wrap
msgid "[[!inline pages=\"press/media_appearances_2014\" raw=\"yes\" sort=\"age\"]]\n"
msgstr ""

#. type: Plain text
#, no-wrap
msgid "[[!toggleable id=\"media_appearances_2013\" text=\"\"\"\n"
msgstr ""

#. type: Plain text
#, no-wrap
msgid "<span class=\"hide\">[[!toggle id=\"media_appearances_2013\" text=\"\"]]</span>\n"
msgstr ""

#. type: Title -
#, no-wrap
msgid "2013"
msgstr ""

#. type: Plain text
#, no-wrap
msgid "[[!inline pages=\"press/media_appearances_2013\" raw=\"yes\" sort=\"age\"]]\n"
msgstr ""

#. type: Plain text
#, no-wrap
msgid "[[!toggleable id=\"media_appearances_2012\" text=\"\"\"\n"
msgstr ""

#. type: Plain text
#, no-wrap
msgid "<span class=\"hide\">[[!toggle id=\"media_appearances_2012\" text=\"\"]]</span>\n"
msgstr ""

#. type: Title -
#, no-wrap
msgid "2012"
msgstr ""

#. type: Plain text
#, no-wrap
msgid "[[!inline pages=\"press/media_appearances_2012\" raw=\"yes\" sort=\"age\"]]\n"
msgstr ""

#. type: Plain text
#, no-wrap
msgid "[[!toggleable id=\"media_appearances_2011\" text=\"\"\"\n"
msgstr ""

#. type: Plain text
#, no-wrap
msgid "<span class=\"hide\">[[!toggle id=\"media_appearances_2011\" text=\"\"]]</span>\n"
msgstr ""

#. type: Title -
#, no-wrap
msgid "2011"
msgstr ""

#. type: Plain text
#, no-wrap
msgid "[[!inline pages=\"press/media_appearances_2011\" raw=\"yes\" sort=\"age\"]]\n"
msgstr ""

#. type: Title =
#, no-wrap
msgid "Awards"
msgstr ""

#. type: Bullet: '* '
msgid ""
"2016-06-22: Tails got an [award](https://blog.mozilla.org/blog/2016/06/22/"
"mozilla-awards-385000-to-open-source-projects-as-part-of-moss-mission-"
"partners-program/)  by Mozilla to [[make Tails ISO images build reproducibly|"
"blueprint/reproducible_builds]]."
msgstr ""

#. type: Bullet: '* '
msgid ""
"2014-12-01: Tails was awarded the [November 2014 DistroWatch.com donation]"
"(https://distrowatch.com/weekly.php?issue=20141201#donation)."
msgstr ""

#. type: Bullet: '* '
msgid ""
"2014-06-06: Tails received an honorable mention at [APC Chris Nicol FLOSS "
"Prize](https://www.apc.org/es/node/19368): \"In particular, the jury wishes "
"to highlight the Tails project, for breaking ground in the area of user "
"privacy protection.\""
msgstr ""

#. type: Bullet: '* '
msgid ""
"2014-03-11: Tails won the [2014 Access Innovation Prize](https://www."
"accessnow.org/blog/2014/03/11/2014-access-innovation-prize-winners-announced-"
"at-rightscon), for Endpoint Security. Access reports that \"Tails embodies "
"the successful collaboration of developers, trainers, security professionals "
"towards tackling the spectrum of user needs -- from usability to security -- "
"in high-risk environments\"."
msgstr ""

#. type: Title =
#, no-wrap
msgid "Conferences"
msgstr ""

#. type: Bullet: '* '
msgid ""
"2016-03-12: [Logan CIJ Symposium 2016: Panel 'Future of OS'](https://"
"logancij.com/schedule/)  with David Mirza Ahmad, Joanna Rutkowska, and Tails "
"([recording](https://www.youtube.com/watch?v=Nol8kKoB-co))."
msgstr ""

#. type: Bullet: '* '
msgid ""
"2014-12-29: In [Reconstructive narratives](http://media.ccc.de/browse/"
"congress/2014/31c3_-_6258_-_en_-_saal_1_-_201412282030_-"
"_reconstructing_narratives_-_jacob_-_laura_poitras.html#video)  at the 31th "
"Chaos Communication Congress, Jacob Appelbaum and Laura Poitras explained "
"that properly implemented encryption technologies such as Tor, Tails, GnuPG, "
"OTR, and RedPhone are some of the only ones that can blind the pervasive "
"surveillance of the NSA.  They are rated as \"catastrophic\" by the NSA "
"itself."
msgstr ""

#. type: Bullet: '* '
msgid ""
"2014-07-16: [The Amnesic Incognito Live System](https://web.archive.org/"
"web/20150924031644/http://interference.io/amnesic-incognito-live-system) at "
"Interference"
msgstr ""

#. type: Bullet: '* '
msgid ""
"2014-03-16: [Lightning talk about Tails](http://meetings-archive.debian.net/"
"pub/debian-meetings/2014/mini-debconf-barcelona/Lightning_Talks.webm) at "
"2014 Mini-Debconf in Barcelona. The talk begins at 24:15 of the video."
msgstr ""

#. type: Bullet: '* '
msgid ""
"2013-12-30: Jacob Appelbaum stated at the [30th Chaos Communication Congress]"
"(https://events.ccc.de/congress/2013/Fahrplan/events/5713.html): \"if you "
"are a journalist and you are not using Tails, you should probably be using "
"Tails, unless you *really* know what you're doing\"."
msgstr ""

#. type: Bullet: '* '
msgid ""
"2013-12-29: [Tails needs your help!](https://events.ccc.de/congress/2013/"
"wiki/Session:Tails_needs_your_help!)  at 30C3"
msgstr ""

#. type: Bullet: '* '
msgid ""
"2013-11-28: [Helping Human Rights Defenders to Communicate Securely: TAILS, "
"National Democratic Institute, USA](https://www.coe.int/en/web/world-forum-"
"democracy/2013-forum)  at the World Forum for Democracy"
msgstr ""

#. type: Bullet: '* '
msgid ""
"2013-10-30: [Tails : confidentialité et anonymat, pour tous et "
"partout — L'utilisabilité et de la maintenabilité, fonctionnalités critiques "
"pour la sécurité](https://www.irill.org/posts/2013/tails-confidentialite-et-"
"anonymat-pour-tous-et-partout.html)  at [IRILL](https://www.irill.org/)"
msgstr ""

#. type: Title =
#, no-wrap
msgid "Films and videos"
msgstr ""

#. type: Bullet: '* '
msgid ""
"[The Centre for Investigative Journalism](https://tcij.org/) has published a "
"[series of introductory videos to Tails](https://www.youtube.com/watch?"
"v=g0skDmnD89Q&index=5&list=PLOZKbRUo9H_qXgyGp5UVYCoGQYo9YB5E8)."
msgstr ""

#. type: Bullet: '* '
msgid ""
"Tails is being used in [Citizenfour](https://citizenfourfilm.com/) by Laura "
"Poitras and appears in the credits."
msgstr ""

#. type: Bullet: '* '
msgid ""
"Tails [is used](http://arstechnica.co.uk/the-multiverse/2015/10/homeland-"
"brutally-tackles-spy-tech-again-this-time-with-stingrays/)  in Season 5, "
"Episode 3 of the [Homeland](http://www.imdb.com/title/tt1796960/) TV series "
"([images gallery](http://linux.softpedia.com/blog/tails-amnesic-incognito-"
"live-linux-os-spotted-on-the-homeland-tv-show-495141.shtml))."
msgstr ""

#. type: Bullet: '* '
msgid ""
"[Tails 1.3 : The Amnesic Incognito Live System](https://www.youtube.com/"
"watch?v=_xna6wnn-Uw&feature=youtu.be), by Linux Scoop, an introductory video "
"to Tails 1.3."
msgstr ""

#. type: Bullet: '* '
msgid ""
"[Probando TAILS 0.16 Privacidad y Anonimato](https://www.youtube.com/watch?"
"v=bBdGbK54WPE), an introductory video to Tails, in Spanish."
msgstr ""

#. type: Title =
#, no-wrap
msgid "Books, booklets, and guide"
msgstr ""

#. type: Bullet: '* '
msgid ""
"2017-09: [Guide d'autodéfense numérique](https://guide.boum.org/) has "
"several sections based on Tails (in French)."
msgstr ""

#. type: Bullet: '* '
msgid ""
"2016-04 : [Guide de survie Tails](https://chouettecouetteblog.wordpress."
"com/) by the Chouette Couette collective - 324p. Also comes with [slides]"
"(https://chouettecouetteblog.wordpress.com/le-pack-formation-tails/) (in "
"French)."
msgstr ""

#. type: Bullet: '* '
msgid ""
"2015-11: [Anonym im Internet mit Tor und Tails](https://linksunten.indymedia."
"org/fr/system/files/data/2015/11/1427455165.pdf)  by [Peter Loshin](http://"
"www.franzis.de/fachbuecher/internet-netzwerk/anonym-im-internet-mit-tor-und-"
"tails) 200p (in German)."
msgstr ""

#. type: Bullet: '* '
msgid ""
"2015-06: [L’informatique : se défendre et attaquer](https://infokiosques.net/"
"spip.php?article1045) (in French)."
msgstr ""

#. type: Plain text
#, no-wrap
msgid ""
"* 2015-03: Second edition of [Band I: Tails - The Amnesic Incognito Live\n"
"System](https://capulcu.blackblogs.org/bandi) by capulcu, a booklet explaining\n"
"Tails for activists (in German).\n"
msgstr ""

#. type: Plain text
#, no-wrap
msgid ""
"* 2015-03: [A DIY Guide to Feminist\n"
"Cybersecurity](https://tech.safehubcollective.org/cybersecurity/) by\n"
"safehubcollective.org qualifies Tails as \"ultimate anonymity and\n"
"amnesia\".\n"
msgstr ""

#. type: Plain text
#, no-wrap
msgid ""
"* 2014-12: [Band I: Tails - The Amnesic Incognito Live\n"
"System](https://capulcu.blackblogs.org/bandi) by capulcu is a booklet explaining\n"
"Tails for activists (in German).\n"
msgstr ""

#. type: Plain text
#, no-wrap
msgid ""
"* 2014-12: [Information Security for Journalists](https://tcij.org/resources/handbooks/infosec)\n"
"by Silkie Carlo and Arjen Kamphuis for the [Centre for Investigative Journalism](https://tcij.org/).\n"
msgstr ""

#. type: Plain text
#, no-wrap
msgid ""
"* 2013-08-26: [Practical anonymity](http://www.loshin.com/) by Peter Loshin has\n"
"a dedicated chapter on Tails.\n"
msgstr ""

#. type: Bullet: '* '
msgid ""
"[We Fight Censorship](http://www.wefightcensorship.org/article/tails-amnesic-"
"incognito-live-systemhtml.html)  from Reporters Without Borders."
msgstr ""

#. type: Bullet: '* '
msgid "[CryptoParty handbook](https://www.cryptoparty.in/tails)."
msgstr ""<|MERGE_RESOLUTION|>--- conflicted
+++ resolved
@@ -3,26 +3,18 @@
 # This file is distributed under the same license as the PACKAGE package.
 # FIRST AUTHOR <EMAIL@ADDRESS>, YEAR.
 #
+#, fuzzy
 msgid ""
 msgstr ""
 "Project-Id-Version: PACKAGE VERSION\n"
-<<<<<<< HEAD
 "POT-Creation-Date: 2020-04-17 15:13+0000\n"
 "PO-Revision-Date: YEAR-MO-DA HO:MI+ZONE\n"
 "Last-Translator: FULL NAME <EMAIL@ADDRESS>\n"
-=======
-"Report-Msgid-Bugs-To: tails-l10n@boum.org\n"
-"POT-Creation-Date: 2020-02-27 09:22+0000\n"
-"PO-Revision-Date: 2020-04-24 11:35+0000\n"
-"Last-Translator: emmapeel <emma.peel@riseup.net>\n"
->>>>>>> abd3dc78
 "Language-Team: LANGUAGE <LL@li.org>\n"
 "Language: de\n"
 "MIME-Version: 1.0\n"
 "Content-Type: text/plain; charset=UTF-8\n"
 "Content-Transfer-Encoding: 8bit\n"
-"Plural-Forms: nplurals=2; plural=n != 1;\n"
-"X-Generator: Weblate 3.5.1\n"
 
 #. type: Plain text
 #, no-wrap
@@ -128,8 +120,7 @@
 #. type: Plain text
 #, no-wrap
 msgid "[[!inline pages=\"press/media_appearances_2020\" raw=\"yes\" sort=\"age\"]]\n"
-msgstr ""
-"[[!inline pages=\"press/media_appearances_2020\" raw=\"yes\" sort=\"age\"]]\n"
+msgstr "[[!inline pages=\"press/media_appearances_2020\" raw=\"yes\" sort=\"age\"]]\n"
 
 #. type: Plain text
 msgid "Older media appearances"
@@ -445,134 +436,4 @@
 "2013-11-28: [Helping Human Rights Defenders to Communicate Securely: TAILS, "
 "National Democratic Institute, USA](https://www.coe.int/en/web/world-forum-"
 "democracy/2013-forum)  at the World Forum for Democracy"
-msgstr ""
-
-#. type: Bullet: '* '
-msgid ""
-"2013-10-30: [Tails : confidentialité et anonymat, pour tous et "
-"partout — L'utilisabilité et de la maintenabilité, fonctionnalités critiques "
-"pour la sécurité](https://www.irill.org/posts/2013/tails-confidentialite-et-"
-"anonymat-pour-tous-et-partout.html)  at [IRILL](https://www.irill.org/)"
-msgstr ""
-
-#. type: Title =
-#, no-wrap
-msgid "Films and videos"
-msgstr ""
-
-#. type: Bullet: '* '
-msgid ""
-"[The Centre for Investigative Journalism](https://tcij.org/) has published a "
-"[series of introductory videos to Tails](https://www.youtube.com/watch?"
-"v=g0skDmnD89Q&index=5&list=PLOZKbRUo9H_qXgyGp5UVYCoGQYo9YB5E8)."
-msgstr ""
-
-#. type: Bullet: '* '
-msgid ""
-"Tails is being used in [Citizenfour](https://citizenfourfilm.com/) by Laura "
-"Poitras and appears in the credits."
-msgstr ""
-
-#. type: Bullet: '* '
-msgid ""
-"Tails [is used](http://arstechnica.co.uk/the-multiverse/2015/10/homeland-"
-"brutally-tackles-spy-tech-again-this-time-with-stingrays/)  in Season 5, "
-"Episode 3 of the [Homeland](http://www.imdb.com/title/tt1796960/) TV series "
-"([images gallery](http://linux.softpedia.com/blog/tails-amnesic-incognito-"
-"live-linux-os-spotted-on-the-homeland-tv-show-495141.shtml))."
-msgstr ""
-
-#. type: Bullet: '* '
-msgid ""
-"[Tails 1.3 : The Amnesic Incognito Live System](https://www.youtube.com/"
-"watch?v=_xna6wnn-Uw&feature=youtu.be), by Linux Scoop, an introductory video "
-"to Tails 1.3."
-msgstr ""
-
-#. type: Bullet: '* '
-msgid ""
-"[Probando TAILS 0.16 Privacidad y Anonimato](https://www.youtube.com/watch?"
-"v=bBdGbK54WPE), an introductory video to Tails, in Spanish."
-msgstr ""
-
-#. type: Title =
-#, no-wrap
-msgid "Books, booklets, and guide"
-msgstr ""
-
-#. type: Bullet: '* '
-msgid ""
-"2017-09: [Guide d'autodéfense numérique](https://guide.boum.org/) has "
-"several sections based on Tails (in French)."
-msgstr ""
-
-#. type: Bullet: '* '
-msgid ""
-"2016-04 : [Guide de survie Tails](https://chouettecouetteblog.wordpress."
-"com/) by the Chouette Couette collective - 324p. Also comes with [slides]"
-"(https://chouettecouetteblog.wordpress.com/le-pack-formation-tails/) (in "
-"French)."
-msgstr ""
-
-#. type: Bullet: '* '
-msgid ""
-"2015-11: [Anonym im Internet mit Tor und Tails](https://linksunten.indymedia."
-"org/fr/system/files/data/2015/11/1427455165.pdf)  by [Peter Loshin](http://"
-"www.franzis.de/fachbuecher/internet-netzwerk/anonym-im-internet-mit-tor-und-"
-"tails) 200p (in German)."
-msgstr ""
-
-#. type: Bullet: '* '
-msgid ""
-"2015-06: [L’informatique : se défendre et attaquer](https://infokiosques.net/"
-"spip.php?article1045) (in French)."
-msgstr ""
-
-#. type: Plain text
-#, no-wrap
-msgid ""
-"* 2015-03: Second edition of [Band I: Tails - The Amnesic Incognito Live\n"
-"System](https://capulcu.blackblogs.org/bandi) by capulcu, a booklet explaining\n"
-"Tails for activists (in German).\n"
-msgstr ""
-
-#. type: Plain text
-#, no-wrap
-msgid ""
-"* 2015-03: [A DIY Guide to Feminist\n"
-"Cybersecurity](https://tech.safehubcollective.org/cybersecurity/) by\n"
-"safehubcollective.org qualifies Tails as \"ultimate anonymity and\n"
-"amnesia\".\n"
-msgstr ""
-
-#. type: Plain text
-#, no-wrap
-msgid ""
-"* 2014-12: [Band I: Tails - The Amnesic Incognito Live\n"
-"System](https://capulcu.blackblogs.org/bandi) by capulcu is a booklet explaining\n"
-"Tails for activists (in German).\n"
-msgstr ""
-
-#. type: Plain text
-#, no-wrap
-msgid ""
-"* 2014-12: [Information Security for Journalists](https://tcij.org/resources/handbooks/infosec)\n"
-"by Silkie Carlo and Arjen Kamphuis for the [Centre for Investigative Journalism](https://tcij.org/).\n"
-msgstr ""
-
-#. type: Plain text
-#, no-wrap
-msgid ""
-"* 2013-08-26: [Practical anonymity](http://www.loshin.com/) by Peter Loshin has\n"
-"a dedicated chapter on Tails.\n"
-msgstr ""
-
-#. type: Bullet: '* '
-msgid ""
-"[We Fight Censorship](http://www.wefightcensorship.org/article/tails-amnesic-"
-"incognito-live-systemhtml.html)  from Reporters Without Borders."
-msgstr ""
-
-#. type: Bullet: '* '
-msgid "[CryptoParty handbook](https://www.cryptoparty.in/tails)."
 msgstr ""