[[!meta title="Release Manager"]]

[[!toc levels=1]]

<a id="duties"></a>

<<<<<<< HEAD
Stay on top of email received on the Release Managers mailing list.
This includes for example analyzing failure notifications for Jenkins jobs
and filing issues for the Foundations Team as needed.
=======
# Duties

The Tails Release Managers are primarily responsible for:

* publishing new Tails versions in a timely fashion, according to the
  schedule submitted by the [[Foundations Team|foundations team]];

* reaching a consensus regarding documenting, delaying, or releasing,
  when emergency releases might be warranted (usually prompted by
  unplanned Tor Browser releases for security issues that require
  urgent care);

* making sure automatic and manual testers are covered during each
  release process;

* being in the loop when major changes land in release branches, so
  that they can propose extra manual tests if those changes feel
  risky (e.g. changes in the upgrader code).

To ensure releasing is achievable in a timely manner, historically,
they have also been responsible for:

* making sure the various Git branches get successful builds and test
  suite runs in Jenkins, filing tickets for the Foundations Team as
  needed.

This responsibility might get shifted to the Foundations Team in the
near future though.

Also historically, the Release Manager for a given Tails release deals
with integrating the target Tor Browser version, even if that's one of
the Foundations Team's duties.

<a id="shift"></a>

# Shift
>>>>>>> b7040cea

## In the beginning of your shift

- Check the Mozilla release calendars:
  * [Google calendar](https://www.google.com/calendar/embed?src=mozilla.com_2d37383433353432352d3939%40resource.calendar.google.com)
  * [Release schedule](https://wiki.mozilla.org/Release_Management/Calendar)
- Reply to the email sent to <tails-dev@boum.org> and
  <tails-l10n@boum.org> by the RM for the previous release,
  to provide any information they could not, such as:
  - Code freeze date
  - If this will be a major release: the release schedule for its RC.
- Ask <tails@boum.org> and <tails-foundations@boum.org> for a _Trusted Reproducer_ who will reproduce the
  ISO and USB images for the RC and final release within 72 hours after
  the RM has unplugged their smartcard. When accepting the offer,
  the Trusted Reproducer must read the [["Preparation" section of
  the instructions|contribute/release_process/test/reproducibility#preparation]].
- Update [[contribute/calendar]] accordingly.
- Update the due date on [[!tails_roadmap]] accordingly.
- Make sure you have access to the various systems used to do
  the release:
  - being subscribed to the <tails-rm@boum.org> mailing list
  - having your OpenPGP signing subkey hardware and passphrase handy
  - commit access to the official [[contribute/Git]] repository
  - upload access to our [[custom APT repository|APT_repository/custom]]
  - having your GnuPG key in the list of uploaders for
    our [[custom APT repository|APT_repository/custom]]
  - <https://jenkins.tails.boum.org/>
  - SSH access to `rsync.lizard` and being a sudoer and in the `rsync_tails` group there
  - SSH access to `bittorrent.lizard` and being in the `debian-transmission` group there
  - SSH access to `reprepro-time-based-snapshots@apt.lizard`
  - look for `rsync|ssh` in [[APT_repository/custom]],
    [[APT_repository/time-based_snapshots]] and this very document
  - access to the RM team's Git repository: install the
    `git-remote-gcrypt` package, `git clone
    gcrypt::git@gitlab.tails.boum.org:tails/rm`, follow instructions in the
    `README`
  - follow the instructions in `keyringer/README` in the RM team's Git
    repository then make sure you can `keyringer tails-rm decrypt credentials`
  - _Reporter_ status on
    [[!tails_gitlab groups/tails/-/group_members
    desc="the `tails` GitLab group"]]
- Check when our OpenPGP signing key expires.
  If that's before, or soon after, the scheduled date for the release
  _after_ the one your shift is about, then shout.
- The ISO images for *every* previous beta, RC, and final release
  based on the version of Debian that will be used for the release
  you'll be preparing.
  For example, if you're preparing 4.4, you need the ISO images
  for 4.0~beta1, 4.0~beta2, 4.0~rc1, 4.0, 4.1, 4.1.1, 4.2, 4.2.2, and 4.3.

## Two weeks after the beginning of your shift

- Ensure you have found a _Trusted Reproducer_ and write who this is
  in the [[contribute/calendar]].
- Create an issue with the `Core Work: Foundations Team` label,
  about upgrading Tor Browser in the release your shift is about.
- Check if you have enough manual testers registered.
  If not, ping the usual testers.

## The week before the release date

If updating the Changelog is a particularly painful part of the
release process for you, then you can do it in smaller chunks,
starting ahead of the pre-release Monday.

The first time you run our `./release` script to seed the changelog
entry from Git commits:

1. Take note of which commit you're at.
2. Run it exactly as documented in the [[contribute/release_process]].

The next times you run our `./release` script:

1. Take note of which commit you're at.
2. Pass, as a second argument to `./release`, the commit you took note
   of last time you updated the Changelog.

XXX: fix `./release` so that there's a way to have it simply run `gbp
dch --auto`, which will avoid the need to take note of commits.

## The Friday before the release date

We need to coordinate our Tails release with the Tor Browser
developers to make sure that the Tor Browser we plan to include in our
release is ready in time for when we build the release image. The
Friday prior to the release seems like a good candidate, since it's
around this time they usually release tarballs for testing, and it
will still give some time for us to improvise according to their
"delayed" schedule and arrange a contingency plan (e.g. possibly
delaying our release a day or two). Asking for a status report a day
or two earlier than Friday *in addition* won't hurt, too.

<div class="note">

Note: the Tor Browser team Cc's tails-dev@boum.org when sending QA
requests to tor-qa@lists.torproject.org which makes this easier.
We are also often notified of any last last-minute rebuilds, better
ask explicitly the Tor Browser team what their plans are.

</div>

As soon as the new *Tor Browser* tarballs are ready, you may import
them in a topic branch and trigger CI runs, which will save you
some precious time on pre-release Monday. See the
[[Upgrading the Tor Browser|contribute/release_process/tor-browser]]
page for details.

## At least for the first release of the year

Have a look at scenarios or features added or modified since last time
this check was done, and check if the ones that depend on the
documentation have the `@doc` tag.

## Make the release happen

No kidding. See [[contribute/release_process]].<|MERGE_RESOLUTION|>--- conflicted
+++ resolved
@@ -4,11 +4,6 @@
 
 <a id="duties"></a>
 
-<<<<<<< HEAD
-Stay on top of email received on the Release Managers mailing list.
-This includes for example analyzing failure notifications for Jenkins jobs
-and filing issues for the Foundations Team as needed.
-=======
 # Duties
 
 The Tails Release Managers are primarily responsible for:
@@ -32,7 +27,7 @@
 they have also been responsible for:
 
 * making sure the various Git branches get successful builds and test
-  suite runs in Jenkins, filing tickets for the Foundations Team as
+  suite runs in Jenkins, filing issues for the Foundations Team as
   needed.
 
 This responsibility might get shifted to the Foundations Team in the
@@ -45,7 +40,6 @@
 <a id="shift"></a>
 
 # Shift
->>>>>>> b7040cea
 
 ## In the beginning of your shift
 
