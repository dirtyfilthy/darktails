--- conflicted
+++ resolved
@@ -27,25 +27,11 @@
   If that's before, or soon after, the scheduled date for the release
   _after_ the one your shift is about, then shout.
 
-<<<<<<< HEAD
 ## Two weeks after the beginning of your shift
 
 - Ensure you have found a _Trusted Reproducer_ and write who this is
   in the [[contribute/calendar]].
 
-## Around two weeks before the freeze
-
-- Have a look at recent changes
-  in [Torbutton](https://gitweb.torproject.org/torbutton.git), and
-  make sure they are compatible with our configuration.
-- Check that the list of backends we ship in `/usr/lib/cups/backend`
-  are all listed in the (patched) `/etc/apparmor.d/usr.sbin.cups`:
-   * backends shipped in [[!debpkg cups-daemon]] should have `ixr`
-   * other backends should have `Cx -> third_party`
-  If anything doesn't match this, let intrigeri know.
-
-=======
->>>>>>> 420d6296
 ## The Friday before the release date
 
 We need to coordinate our Tails release with the Tor Browser
