[[!meta title="Manual test suite"]]

[[!toc levels=1]]

Some [[test results]] that might be useful to keep are saved.

<div class="caution">
Read this document from the branch used to prepare the release.
</div>

# Changes

Keeping an eye on the changes between released versions is one of the
many safeguards against releasing crap.

## Source


Compare the to-be-released source code with previous version's one e.g.:

Boot the candidate ISO and find the commit it was build from with the
`tails-version` command.

Then, from the source tree, see the diff:

	git diff --find-renames <old ISO commit>..<ISO commit>

e.g. `git diff --find-renames 334e1c485a3a79be9fff899d4dc9d2db89cdc9e1..cfbde80925fdd0af008f10bc90c8a91a578c58e3`

## Result

Compare the list of bundled packages and versions with the one shipped last
time. `.packages` are usually attached to the email announcing the ISO is ready.

	/usr/bin/diff -u \
	    wiki/src/torrents/files/tails-i386-1.3.1.packages \
	    tails-i386-1.3.2.packages \
	    | wdiff --diff-input  --terminal

Check the output for:

- new packages that may cause harm or make the images unnecessarily
  big
- packages that could be erroneously removed
- new versions of software we might not have audited yet (including:
  does the combination of our configuration with software X version
  Y+1 achieve the same wished results as with software X version Y?)

## Image size

Check the image size has not changed much since the last release.

In a directory with many Tails ISO images:

    find -iname "tails*.iso" -exec ls -lh '{}' \; | sort -rhk 5

# Automated test suite

Our long term goal is to eliminate the manual test suite (except the
parts which require real hardware) and have the automated test suite
run all our tests. It's design, and how to write new tests, are
documented on a [[dedicated page|test/automated_tests]].

## Running the automated test suite

See [[test/setup]] and [[test/usage]].

## Automated test suite migration progress

The manual test suite below either contains tests that cannot be
automated, has no automated test implemented yet, or has a test
implemented, but it either hasn't been reviewed, had a confirmed pass
by someone other than the test author, or has issues. The latter is
tracked by tickets prefixed with `todo/test_suite:`.

# Tor Browser

## Security and fingerprinting

* Run the [tests the TBB folks
  use](https://trac.torproject.org/projects/tor/wiki/doc/build/BuildSignoff#TestPagestoUse).
* Compare the fingerprint of Tails and the latest TBB using at least
  <https://panopticlick.eff.org/>
  - The exposed User-Agent should match the latest TBB's one.
  - Update the [[fingerprint section|support/known_issues#fingerprint]] of the
    known issues page if needed.
* WebRTC should be disabled:
  - In `about:config` check that `media.peerconnection.enabled` is set to
    `false`.
  - <http://mozilla.github.io/webrtc-landing/>, especially the `getUserMedia`
    test. It's expected that the audio test works if you agree to share a
    microphone with the remote website; anything else should fail.
  - <http://net.ipcalf.com/> should display
    `ifconfig | grep inet | grep -v inet6 | cut -d" " -f2 | tail -n1`
* One should be able to switch identities from the web browser.
* Running `getTorBrowserUserAgent` should produce the User-Agent set by the
  installed version of Torbutton, and used in the Tor Browser.

## Functionality

* Browsing (by IP) a HTTP or HTTPS server on the LAN should be possible.
* Browsing (by IP) a FTP server on the LAN should be possible.

# Tor

* The version of Tor should be the latest stable one, which is the highest version number
  before alpha releases on <http://deb.torproject.org/torproject.org/pool/main/t/tor/>.

# Claws

* Check mail over IMAP using:
  - a "clearnet" IMAP server.
  - a hidden service IMAP server (e.g. Riseup, zsolxunfmbfuq7wf.onion
    with SSL).
* Send an email using:
  - a "clearnet" SMTP server.
  - a hidden service SMTP server (see above).
* Check that the profile works and is torified:
  1. Send an email using Claws and a non-anonymizing SMTP relay (a
     SMTP relay that writes the IP address of the client it is
     relaying email for in the Received header).
  1. Then check that email's headers once received, especially the
     `Received:` one.
* Also check that the EHLO/HELO SMTP message is not leaking anything
  at the application level:
  1. Start Claws using the panel icon.
  2. Disable SSL/TLS for SMTP in Claws (so take precautions for not
     leaking your password in plaintext by either changing it
     temporarily or using a disposable account).
  3. Run `sudo tcpdump -n -i lo -w dump` to capture the packets before
     Tor encrypts it, then close tcpdump
  4. Check the dump for the HELO/EHLO message and
     verify that it only contains `localhost`: `tcpdump -A -r dump`
  5. Check the `Received:` and `Message-Id` fields in the received
     message: it must not leak the hostname, nor the local IP.
* Make sure Claws Mail use its dedicated `SocksPort` when connecting
  to IMAP / POP3 / SMTP servers by monitoring the output of this
  command:

      sudo watch -n 0.1 'netstat -taupen | grep claws'

# WhisperBack

* I should be able to send a bug report with WhisperBack.
* When we receive this bug report on the tails-bugs mailing-list,
  Schleuder tells us that it was sent encrypted.

# Erase memory on shutdown

- `memlockd` must be running
- `udev-watchdog` must monitor the right device when booted off USB (automate: [[!tails_ticket 5560]])
- `udev-watchdog` must monitor the right device when booted off DVD (automate: [[!tails_ticket 5560]])
- After booting from DVD, remove Tails boot medium and check that the
  memory erasure process is started (`Loading new kernel`, at least).
  (automate: [[!tails_ticket 5472]])
- After booting from USB, remove Tails boot medium and check that the
  memory erasure process is started (`Loading new kernel`, at least).

# Root access control

* Check you can login as root with `su` neither with the `amnesia` password nor
  with the `live` one.
* Check that the `$TAILS_USER_PASSWORD` variable, if still existing in the system
  environment after the boot has finished, does not contain the clear text
  password.

# Virtualization support

* Test that Tails starts and the browser launches in VirtualBox.

# I2P

Make sure that I2P is up-to-date, at least if the
[changelogs](https://geti2p.net/en/blog/) mention that
security critical bugs were fixed.

Start I2P by appending `i2p` to the kernel command line.

* Check that I2P starts when a network interface is up:
  - Within 30 seconds you should get the "I2P router console is ready"
    pop-up
  - Start the I2P Browser via "Applications -> Internet -> I2P Browser":
    * You get the "Starting I2P Browser..." pop-up.
    * The router console (<http://127.0.0.1:7657>) opens successfully
      upon success.
    * On exiting I2P Browser, check that its chroot gets properly torn
      down on exit (there should be nothing mounted inside
      `/var/lib/i2p-browser`).
  - After a few minutes you should get the "I2P is ready" pop-up
  - Go to <http://127.0.0.1:7657/i2ptunnelmgr> in the I2P Browser:
    * You should get "Network: Hidden" in the "General" section.
    * The numbers in the "Peers" section of the sidebar should be
      non-zero.
    * Check that you can reach some eepsites within Iceweasel, like
      <http://i2p-projekt.i2p> and <http://forum.i2p>.
  - Check that you can connect to the I2P IRC server through Pidgin
    and the preconfigured IRC account on 127.0.0.1.
* Check I2P failure modes:
  - Router console failure:
    * Boot without network so I2P doesn't start automatically.
    * Block the router console port: `nc -l -p 7657 -t 127.0.0.1`
    * Plug the network
    * You should get the "I2P failed to start" pop-up, and I2P should
      not be running (check with `service i2p status`)
  - Bootstrap failure:
    * Detach the network immediately after getting the "I2P router
      console is ready" pop-up
    * Wait for up to six minutes
    * You should get the "I2P is not ready" pop-up
    * The I2P router console should still be accessible on
      <http://127.0.0.1:7657>

# SSH

* Connecting (by IP) over SSH to a server on the LAN should work.

# APT

     grep -r deb.tails.boum.org /etc/apt/sources.list*

* Make sure the Tails repository suite in matching the release tag (for example
  the release version number) is in APT sources.
* Make sure the Tails repository unversioned suites (e.g. `testing`,
  `stable` and `devel`) are *not* in APT sources.

<a id="incremental-upgrades"></a>

# Incremental upgrades

* List the versions from which an upgrade paths to this one is described.
  In the `stable` or `testing` branch:

      git grep -l "  version: '\?0.23'\?" wiki/src/upgrade/

* For each description file, open it and verify if it allows incremental upgrade
  or only full upgrade.

* For each previous version from which an upgrade paths is described, install it
  and try to upgrade:
  * For every incremental upgrade path: make sure the resulting updated
    system "works fine" (boots and pretends to be the correct version).
  * For upgrade paths that only propose a full upgrade: make sure the
    user is told to do a manual upgrade.

  If:
  
  * the update-description files have been published on the
    *alpha* channel already (see <https://tails.boum.org/upgrade/v1/Tails/>)
  * and the IUK has been published already (see
    <https://archive.torproject.org/amnesia.boum.org/tails/alpha/>
    and <https://archive.torproject.org/amnesia.boum.org/tails/stable/>):

  then:
  
        echo 'TAILS_CHANNEL="alpha"' | sudo tee --append /etc/os-release && \
        tails-upgrade-frontend-wrapper

  Else, use a local test setup:

  * A web server on the LAN.
  * A copy of `wiki/src/upgrade` from the `stable` or `testing` branch,
    for example in `/var/www/tails/upgrade/v1/Tails/0.14~rc2/i386/stable/updates.yml`
  * A copy of the `iuk` directory of our HTTP mirrors,
    for example in `/var/www/tails/stable/iuk/Tails_i386_0.14-rc2_to_0.14.iuk`.

    To synchronize your local copy:

        torsocks rsync -rt --progress --delete rsync.torproject.org::amnesia-archive/tails/stable/iuk/ /var/www/tails/stable/iuk/

  * Patch `/etc/hosts` in Tails to point to your web server:

        echo "192.168.1.4    dl.amnesia.boum.org" | sudo tee --append /etc/hosts

  * Patch sudo configuration to allow passing arbitrary arguments to
    `tails-upgrade-frontend`:

        sudo sed -i \
            -e 's,/usr/bin/tails-upgrade-frontend ""$,/usr/bin/tails-upgrade-frontend,' \
            /etc/sudoers.d/zzz_upgrade

  * Call the upgrader must be called, from inside the system to upgrade,
    with every needed option to use the local web server rather than the
    online one, for example:

        DISABLE_PROXY=1 SSL_NO_VERIFY=1 \
        tails-upgrade-frontend-wrapper --override-baseurl \
        http://192.168.1.4/tails

# Windows Camouflage

Enable I2P in the boot loader menu, and enable Windows camouflage via
the Tails Greeter checkbox, and then:

* Tails OpenPGP Applet's context menu should look readable
* The Tor Browser, Unsafe Browser and I2P Browser should all use the
  Internet Explorer theme.
* Vidalia should not start.

# Unsafe Browser

Google must be the default, pre-selected search plugin.

# Real (non-VM) hardware

`[can't-automate]`

* Boot on bare-metal on USB.
* Boot on bare-metal on DVD.
* Measure boot time (from syslinux menu the GNOME dektop ready - quickly press
  enter in the greeter), then on some reference bare metal hardware, and
  compare with previous version. The new one should not be significantly
  slower to start.

# Documentation

* The "Tails documentation" desktop launcher should open the
  [[getting started]] page (automate: [[!tails_ticket 8788]]):
  - in one language to which the website is translated
  - in one language to which the website is not translated (=> English)
* Browse around in the documentation shipped in the image. Internal
  links should be fine.

# Internationalization

Boot and check basic functionality is working for every supported
language. You *really* have to reboot between each language.

* The chosen keyboard layout must be applied.
* The virtual keyboard must work and be auto-configured to use the same keyboard
  layout as the X session.
* In the Tor Browser:
  - Disconnect.me must be the default, pre-selected search plugin.
  - the Disconnect.me, Startpage and Wikipedia search plugins must be
    localized for the supported locales:

        . /usr/local/lib/tails-shell-library/tor-browser.sh
        supported_tor_browser_locales

## Spellchecking

* Check that every supported language is listed in the list of languages for
  spell checking.
  - Visit <https://translate.google.com/>.
  - Right-click and choose "Check spelling".
  - Right-click and check the list of available languages.
* For a few languages, check the spell checking:
  - Type something in the textarea.
  - Right-click and select a language.
  - Verify that the spelling suggestion are from that language.
* Once [[!tails_ticket 5962]] is fixed, the browser spelling dictionary must be
  localized (for languages that are supported by our branding extension).

# Misc

* Check that Tails Greeter's "more options" screen displays properly
  on a display with 600 px height, preferably in a language that's
  more verbose than English (e.g. French).
<<<<<<< HEAD
* `sudo systemctl is-system-running` should print `running`
  (automate: [[!tails_ticket 8262]])
* Check that all seems well during init:
  - `systemctl --failed --all` should say `0 loaded units listed`
  - the output of `journalctl` should seem OK.
* MAT should be able to clean a PDF file, such as:
  <http://examples.itextpdf.com/results/part3/chapter12/pdf_metadata.pdf>
=======
* Check that all seems well during init (mostly that all services
  start without errors), and that `/var/log/syslog` seems OK.
>>>>>>> 78c514dd
<|MERGE_RESOLUTION|>--- conflicted
+++ resolved
@@ -355,15 +355,8 @@
 * Check that Tails Greeter's "more options" screen displays properly
   on a display with 600 px height, preferably in a language that's
   more verbose than English (e.g. French).
-<<<<<<< HEAD
 * `sudo systemctl is-system-running` should print `running`
   (automate: [[!tails_ticket 8262]])
 * Check that all seems well during init:
   - `systemctl --failed --all` should say `0 loaded units listed`
-  - the output of `journalctl` should seem OK.
-* MAT should be able to clean a PDF file, such as:
-  <http://examples.itextpdf.com/results/part3/chapter12/pdf_metadata.pdf>
-=======
-* Check that all seems well during init (mostly that all services
-  start without errors), and that `/var/log/syslog` seems OK.
->>>>>>> 78c514dd
+  - the output of `journalctl` should seem OK.