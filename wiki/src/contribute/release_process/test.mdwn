[[!meta title="Manual test suite"]]

[[!toc levels=1]]

Some [[test results]] that might be useful to keep are saved.

<div class="caution">
Read this document from the branch used to prepare the release.
</div>

# Changes

Keeping an eye on the changes between released versions is one of the
many safeguards against releasing crap.

## Source


Compare the to-be-released source code with previous version's one e.g.:

Boot the candidate ISO and find the commit it was build from with the
`tails-version` command.

Then, from the source tree, see the diff:

	git diff --find-renames <old tag>..<ISO commit>

e.g. `git diff 0.17..06fa1ab80d55c9f29274b7459bd198edb1a8d53d`

## Result

Compare the list of bundled packages and versions with the one shipped last
time. `.packages` are usually attached to the email announcing the ISO is ready.

	/usr/bin/diff -u \
	    wiki/src/torrents/files/tails-i386-0.16.packages \
	    tails-i386-0.17.packages \
	    | wdiff --diff-input  --terminal

Check the output for:

- new packages that may cause harm or make the images unnecessarily
  big
- packages that could be erroneously removed
- new versions of software we might not have audited yet (including:
  does the combination of our configuration with software X version
  Y+1 achieve the same wished results as with software X version Y?)

## Image size

Check the image size has not changed much since the last release.

In a directory with many Tails ISO images:

    find -iname "tails*.iso" -exec ls -lh '{}' \; | sort -rhk 5

# Automated test suite

Our long term goal is to eliminate the manual test suite (except the
parts which require real hardware) and have the automated test suite
run all our tests. It's design, and how to write new tests, are
documented on a [[dedicated page|test/automated_tests]].

## Running the automated test suite

See [[test/setup]] and [[test/usage]].

## Automated test suite migration progress

The manual test suite below either contains tests that cannot be
automated, has no automated test implemented yet, or has a test
implemented, but it either hasn't been reviewed, had a confirmed pass
by someone other than the test author, or has issues. The latter is
tracked by tickets prefixed with `todo/test_suite:`.

# Tor Browser

## Security and fingerprinting

* Run the [tests the TBB folks
  use](https://trac.torproject.org/projects/tor/wiki/doc/build/BuildSignoff#TestPagestoUse).
* Compare the fingerprint of Tails and the latest TBB using at least
  <https://panopticlick.eff.org/>
  - The exposed User-Agent should match the latest TBB's one.
  - Update the [[fingerprint section|support/known_issues#fingerprint]] of the
    known issues page if needed.
* WebRTC should be disabled:
  - In `about:config` check that `media.peerconnection.enabled` is set to
    `false`.
  - <http://mozilla.github.io/webrtc-landing/>, especially the `getUserMedia`
    test. It's expected that the audio test works if you agree to share a
    microphone with the remote website; anything else should fail.
  - <http://net.ipcalf.com/> should display
    `ifconfig | grep inet | grep -v inet6 | cut -d" " -f2 | tail -n1`
* One should be able to switch identities from the web browser.
* Running `getTorBrowserUserAgent` should produce the User-Agent set by the
  installed version of Torbutton, and used in the Tor Browser.

## Functionality

* Browsing (by IP) a HTTP or HTTPS server on the LAN should be possible.
* Browsing (by IP) a FTP server on the LAN should be possible.

# Pidgin

(automate: [[!tails_ticket 7820]])

* Check that an IRC session is really torified:
 - if you are running an IRC server: check there
 - else: see if the connection to the IRC server appears in Vidalia
   connections list
* Check that you can initiate an OTR conversation.
* Check that IRC is working with the default OFTC profile.
* Check that XMPP is working with a new test profile.
  For example using Riseup:
  - Username: username
  - Domain: riseup.net
  - Connect server: 4cjw6cwpeaeppfqz.onion
  - Then try to create and connect to a new room:
    - Room: testing
    - Server: conference.riseup.net
    - Handle: username
* Check that Pidgin doesn't leak too much information when replying to
  CTCP requests:
  * Start Tails, launch Pidgin, and join #tails.
  * Also join #tails from the webchat of OFTC on <https://webchat.oftc.net/>
    using another nickname.
  * Try to send `/ctcp <Tails_account_nick> COMMAND` from the webchat to pidgin:
    - You should get no answer apart for the commands listed in [[!tails_ticket
      5823]].
    - List of `/ctcp` commands, see [this page](http://www.wikkedwire.com/irccommands):
      - PING
      - VERSION
      - FINGER
      - USERINFO
      - CLIENTINFO
      - TIME

# Tor

(automate: [[!tails_ticket 7821]])

* The version of Tor should be the latest stable one, which is the highest version number
  before alpha releases on <http://deb.torproject.org/torproject.org/pool/main/t/tor/>.
* Check that the firewall-level Tor enforcement is effective:
  - check output of `iptables -L -n -v`
  - check output of `iptables -t nat -L -n -v`
  - try connecting to the Internet after unsetting `$http_proxy` and
    `$HTTP_PROXY` using a piece of software that does not obey the
    GNOME proxy settings, *and* is not explicitly torified in Tails:
    
        	unset http_proxy ; unset HTTP_PROXY
        	wget --no-proxy http://monip.org/
    
    ... should only give you "Connection refused" error message.
* Check that IPv6 traffic is blocked:
  - check output of `ip6tables -L -n`
  - at a place with working IPv6: try connecting to a known-working
    IPv6-enabled server on its IPv6 address over TCP and icmp6.
* After DHCP has been set up, `/etc/resolv.conf` must read `nameserver 127.0.0.1`.
* Before DHCP has been set up, `/etc/resolv.conf` must read `nameserver 127.0.0.1`.
* [[doc/first_steps/startup_options/bridge_mode]] should work:
  1. Set up an administrator password.
  1. Enable network configuration in Tails Greeter.
  1. Configure a few bridges in Tor Launcher:
     
         	bridge 198.252.153.59:9001
         	obfs2 198.252.153.59:16492
        	obfs3 198.252.153.59:16493
     
  1. Use the Internet.
  1. Check that the only outgoing direct network connections go to the
     configured bridges:
     
         	sudo watch "netstat -taupen | grep ESTABLISHED"

* Verify that all destinations reached from an intensive Tails session
  are tor routers or
  authorities:
  1. Boot Tails without the network in.
  1. Set up an administration password.
  1. Start dumping your whole session's network activity with `sudo
     tcpdump -n -i any -w dump` (or better, do the dump on another machine,
     or on the host OS if Tails is running in a VM).
  1. Plug the network.
  1. Wait for Tor to be functional.
  1. Save `/var/lib/tor/cached-microdesc-consensus` out of the VM (it's needed
     to analyze the network dump later on).
  1. Do *a lot* of network stuff (why not run do this while doing all
     the other tests **but** I2P and the unsafe browser, which would
     show many false positives?)
  1. Then check all destinations, e.g. by using tshark and the script below:

         # set DUMP to the output of tcpdump above
         DUMP=dump
         # set CONSENSUS to Tor's consensus from the Tails session
         CONSENSUS=cached-microdesc-consensus
         NODES=$(mktemp)
         awk '/^r / { print $6 }' ${CONSENSUS} > ${NODES}
         # Note that these default directory authorities may change! To be
         # sure, check in Tor's source, src/or/config.c:~900
         DIR_AUTHS="
         128.31.0.39
         86.59.21.38
         194.109.206.212
         82.94.251.203
         76.73.17.194
         212.112.245.170
         193.23.244.244
         208.83.223.34
         171.25.193.9
         154.35.32.5
         "
         tshark -r ${DUMP} -T fields -e ip.dst | sort | uniq | \
         while read x; do
             ip_expr=$(echo ${x} | sed -e "s@\.@\\\.@g")
             if echo ${DIR_AUTHS} | grep -qe "${ip_expr}"; then
                 continue
             fi
             if ! grep -qe "^${ip_expr}$" ${NODES}; then
                 echo "${x} is bad"
             fi
         done
         rm ${NODES}

     Note that this script will produce some false positives, like your
     gateway, broadcasts, etc.

## Stream isolation

See our [[stream isolation design
page|contribute/design/stream_isolation]] for details such as port
numbers, that are not duplicated here to avoid desynchronization.

Assumptions for the following tests: first, Tor stream isolation
features properly do their work; second, our `torrc` sets the right
`SocksPort` options to implement what we want.

**Note**: the following commands would advantageously be replaced with
the appropriate tcpdump or tshark filters.

* Make sure Claws Mail use its dedicated `SocksPort` when connecting
  to IMAP / POP3 / SMTP servers:

      sudo watch -n 0.1 'netstat -taupen | grep claws'

* Make sure these use the `SocksPort` dedicated for Tails-specific applications:
  - htpdate — as root, run:

        service htpdate stop \
           && rm -f /var/run/htpdate/{done,success} \
           && service htpdate start

    ... with the following command running in another terminal:

        sudo watch -n 0.1 'netstat -taupen | grep curl'

  - security check — run `tails-security-check` with the following
    command running in another terminal:

        sudo watch -n 0.1 'netstat -taupen | grep perl'

  - incremental upgrades — run `tails-upgrade-frontend-wrapper` with
    the following command running in another terminal:

        sudo watch -n 0.1 'netstat -taupen | grep perl'

* Make sure the Tor Browser uses its dedicated `SocksPort`: quit the Tor Browser
  then start it with the following command running in another
  terminal:

      sudo watch -n 0.1 'netstat -taupen | grep firefox'

* Make sure other applications use the default system-wide
  `SocksPort`:
  - Polipo — run:

        wget https://tails.boum.org/

    ... with the following command running in another terminal:

        sudo watch -n 0.1 'netstat -taupen | grep polipo'

  - Gobby 0.5 — start Gobby 0.5 from the *Applications* menu and
    connect to a server (for example `gobby.debian.org`), with the following command running in
    another terminal:

        sudo watch -n 0.1 'netstat -taupen | grep gobby'

  - SSH — run (no need to authenticate the server or to login):

        ssh lizard.tails.boum.org

    ... with the following command running in another terminal:

        sudo watch -n 0.1 'netstat -taupen | grep -E "connect-proxy|ssh"'

  - whois — run:

        whois example.com

    ... with the following command running in another terminal:

        sudo watch -n 0.1 'netstat -taupen | grep whois'

* Make sure a random application run using `torify` and `torsocks`
  uses the default system-wide `SocksPort`. Run:

      torify /usr/bin/gobby-0.5

    ... and connect to a server (for example `gobby.debian.org`), with the following command running
    in another terminal:

        sudo watch -n 0.1 'netstat -taupen | grep gobby'

    Then do the same test for:

      torsocks /usr/bin/gobby-0.5

# Use of untrusted partitions

(automate: [[!tails_ticket 7822]])

* Is any local hard-disk swap partition used as swap?
  boot on a (possibly virtual) machine that has a cleartext swap
  partition not managed by LVM. To verify that a local GTP partition is swap,
  check its type code with `sgdisk -p`, Linux swap is code 8200.

  This swap partition must not be used by Tails. Run `cat /proc/swaps`.

* Is a persistence volume on a local hard-disk partition used?
  (Hint: setup a libvirt USB disk with GPT and a partition labeled
  `TailsData`, set the `removable` flag on it, check that
  tails-greeter proposes to enable persistence. Then remove the
  `removable` flag, and check that tails-greeter does not propose to
  enable persistence anymore.)

# Claws

* Check mail over IMAP using:
  - a "clearnet" IMAP server.
  - a hidden service IMAP server (e.g. TorMail, jhiwjjlqpyawmpjx.onion, or
    Riseup, zsolxunfmbfuq7wf.onion with SSL).
* Send an email using:
  - a "clearnet" SMTP server.
  - a hidden service SMTP server (see above).
* Check that the profile works and is torified:
  1. Send an email using Claws and a non-anonymizing SMTP relay (a
     SMTP relay that writes the IP address of the client it is
     relaying email for in the Received header).
  1. Then check that email's headers once received, especially the
     `Received:` one.
* Also check that the EHLO/HELO SMTP message is not leaking anything
  at the application level:
  1. Start Claws using the panel icon.
  2. Disable SSL/TLS for SMTP in Claws (so take precautions for not
     leaking your password in plaintext by either changing it
     temporarily or using a disposable account).
  3. Run `sudo tcpdump -n -i lo -w dump` to capture the packets before
     Tor encrypts it, then close tcpdump
  4. Check the dump for the HELO/EHLO message and
     verify that it only contains `localhost`: `tcpdump -A -r dump`
  5. Check the `Received:` and `Message-Id` fields in the received
     message: it must not leak the hostname, nor the local IP.

# WhisperBack

* I should be able to send a bug report with WhisperBack.
* When we receive this bug report on the tails-bugs mailing-list,
  Schleuder tells us that it was sent encrypted.

# Time

(automate: [[!tails_ticket 5836]])

1. Boot Tails without a network cable connected.
   (e.g. `virsh domif-setlink tails-dev 52:54:00:05:17:62 down`.)
2. Set an administration password.
3. set the time to an obviously wrong one:

           date --set="Mon, 01 Mar 2000 15:45:34 - 0800"

4. Connect the network cable.
   (e.g. `virsh domif-setlink tails-dev 52:54:00:05:17:62 up`)

=> the date should be corrected and Tor/Vidalia should start
correctly.

# Erase memory on shutdown

- `memlockd` must be running
- `udev-watchdog` must monitor the right device when booted off USB (automate: [[!tails_ticket 5560]])
- `udev-watchdog` must monitor the right device when booted off DVD (automate: [[!tails_ticket 5560]])
- After booting from DVD, remove Tails boot medium and check that the
  memory erasure process is started (`Loading new kernel`, at least).
  (automate: [[!tails_ticket 5472]])
- After booting from USB, remove Tails boot medium and check that the
  memory erasure process is started (`Loading new kernel`, at least).

# Root access control

* Check you can login as root with `su` neither with the `amnesia` password nor
  with the `live` one.
* Check that the `$TAILS_USER_PASSWORD` variable, if still existing in the system
  environment after the boot has finished, does not contain the clear text
  password.

# Virtualization support

* Test that Tails starts and the browser launches in VirtualBox.

# I2P

<<<<<<< HEAD
Make sure that I2P is up-to-date, at least if the
[changelogs](https://geti2p.net/en/blog/) mention that
security critical bugs were fixed.

Start I2P by appending `i2p` to the kernel command line.

* Check that I2P succeeds to start:
  - Within 30 seconds you should get the "I2P router console is ready"
    pop-up
  - Make sure the router console is accessible on <http://127.0.0.1:7657>
  - After a few minutes you should get the "I2P is ready" pop-up
  - Go to <http://127.0.0.1:7657/i2ptunnelmgr>
  - You should get "Network: Hidden" in the "General" section.
  - The numbers in the "Peers" section of the sidebar should be non-zero.
  - Check that you can connect to the I2P IRC server through Pidgin and
    the preconfigured IRC account on 127.0.0.1.
  - Check that you can reach some eepsites within Iceweasel, like
    <http://i2p-projekt.i2p> and <http://forum.i2p>.
* Check I2P failure modes:
  - Router console failure:
    * Boot without network so I2P doesn't start automatically.
    * Block the router console port: `nc -l -p 7658 -t 127.0.0.1`
    * Plug the network
    * You should get the "I2P failed to start" pop-up, and I2P should
      not be running (check with `service i2p status`)
  - Bootstrap failure:
    * Detach the network immediately after getting the "I2P router
      console is ready" pop-up
    * Wait for up to six minutes
    * You should get the "I2P is not ready" pop-up
    * The I2P router console should still be accessible on
      <http://127.0.0.1:7657>
=======
* Make sure that I2P is up-to-date, at least if the
  [changelogs](https://geti2p.net/en/blog/) mention that
  security critical bugs were fixed.
* Check that "Applications -> Internet -> I2P Browser" works:
  - You get the "Starting I2P Browser..." pop-up.
  - The router console opens upon success.
  - You get the "I2P failed to start" pop-up on failure (e.g. no
    network so tordate failed).
  - You see I2P start automatically when the network interface comes up and
    shuts down when the interface goes offline.
* Check that I2P connects to the network:
  - Go to <http://127.0.0.1:7657/i2ptunnelmgr> in I2P Browser.
  - You should get "Network: Hidden" in the "General" section.
  - The numbers in the "Peers" section of the sidebar should be non-zero after
    a few minutes.
* Check that you can reach some eepsites within I2P Browser, like
  <http://i2p-projekt.i2p> and <http://forum.i2p>.
* Check that you can connect to the I2P IRC server through Pidgin and
  the preconfigured IRC account on 127.0.0.1.
* On exiting I2P Browser, check that its chroot gets properly torn down on exit (there
    should be nothing mounted inside `/var/lib/i2p-browser`).

>>>>>>> 45c625f6
# Git

* clone a repository over `git://`

  git clone git://git.tails.boum.org/htp

* clone a repository over `https://`

  git clone http://git.tails.boum.org/htp

* clone a repository over SSH

# SSH

* Connecting over SSH to a server on the Internet should work (and
  appear in Vidalia's connections list).
* Connecting (by IP) over SSH to a server on the LAN should work.
* Connecting to a sftp server on the Internet using GNOME's "Connect
  to a server" should work.

# APT

     grep -r deb.tails.boum.org /etc/apt/sources.list*

* Make sure the Tails repository suite in matching the release tag (for example
  the release version number) is in APT sources.
* Make sure the Tails repository unversioned suites (e.g. `testing`,
  `stable` and `devel`) are *not* in APT sources.

<a id="incremental-upgrades"></a>

# Incremental upgrades

* List the versions from which an upgrade paths to this one is described.
  In the `stable` or `testing` branch:

      git grep -l "  version: '\?0.23'\?" wiki/src/upgrade/

* For each description file, open it and verify if it allows incremental upgrade
  or only full upgrade.

* For each previous version from which an upgrade paths is described, install it
  and try to upgrade:
  * For every incremental upgrade path: make sure the resulting updated
    system "works fine" (boots and pretends to be the correct version).
  * For upgrade paths that only propose a full upgrade: make sure the
    user is told to do a manual upgrade.

  If the IUKs and update-description files have been published on the
  *alpha* channel already (see
  <https://archive.torproject.org/amnesia.boum.org/tails/alpha/>):

      echo 'TAILS_CHANNEL="alpha"' | sudo tee --append /etc/os-release && \
      tails-upgrade-frontend-wrapper

  Else, use a local test setup:

  * A web server on the LAN.
  * A copy of `wiki/src/upgrade` from the `stable` or `testing` branch,
    for example in `/var/www/tails/upgrade/v1/Tails/0.14~rc2/i386/stable/updates.yml`
  * A copy of the `iuk` directory of our HTTP mirrors,
    for example in `/var/www/tails/stable/iuk/Tails_i386_0.14-rc2_to_0.14.iuk`.

    To synchronize your local copy:

        torsocks rsync -rt --progress --delete rsync.torproject.org::amnesia-archive/tails/stable/iuk/ /var/www/tails/stable/iuk/

  * Patch `/etc/hosts` in Tails to point to your web server:

        echo "192.168.1.4    dl.amnesia.boum.org" | sudo tee --append /etc/hosts

  * Patch sudo configuration to allow passing arbitrary arguments to
    `tails-upgrade-frontend`:

        sudo sed -i \
            -e 's,/usr/bin/tails-upgrade-frontend ""$,/usr/bin/tails-upgrade-frontend,' \
            /etc/sudoers.d/zzz_upgrade

  * Call the upgrader must be called, from inside the system to upgrade,
    with every needed option to use the local web server rather than the
    online one, for example:

        DISABLE_PROXY=1 SSL_NO_VERIFY=1 \
        tails-upgrade-frontend-wrapper --override-baseurl \
        http://192.168.1.4/tails

# Windows Camouflage

Enable Windows camouflage via the Tails Greeter checkbox and:

* Tails OpenPGP Applet's context menu should look readable
* The Tor Browser should use a Internet Explorer theme
* The Unsafe Browser has no scary red theme

# Unsafe Web Browser

(automate: [[!tails_ticket 7823]])

* On start, if no DNS server was configured in NetworkManager
  (e.g. if there's no network connection), there must be an error.
* Once started, check that:
  - the Tor Browser instance runs as the `clearnet` user.
  - it has no proxy configured.
  - no extensions are installed.
  - there are no bookmarks.
* On exit, check that:
  - make sure that its chroot gets properly teared down on exit (there
    should be nothing mounted inside `/var/lib/unsafe-browser`).

# Real (non-VM) hardware

`[can't-automate]`

* Boot on bare-metal on USB.
* Boot on bare-metal on DVD.
* Measure boot time (from syslinux menu the GNOME dektop ready - quickly press
  enter in the greeter), then on some reference bare metal hardware, and
  compare with previous version. The new one should not be significantly
  slower to start.

# Documentation

* Check that links to the online website (`Mirror:`) at the bottom of
  bundled static web pages (`/usr/share/doc/tails/website/`) are working. Else, it probably means the
  wiki was not built with a recent enough ikiwiki.
* Browse around in the documentation shipped in the image. Internal
  links should be fine.

# Internationalization

Boot and check basic functionality is working for every supported
language.

* The chosen keyboard layout must be applied.
* The virtual keyboard must work and be auto-configured to use the same keyboard
  layout as the X session.
* The Startpage search engine must be localized for the languages we ship a
  searchplug for:

      find /usr/local/lib/tor-browser/Browser/distribution/searchplugins/locale -iname startpage-*.xml

* The Wikipedia search engine must be localized for all languages.
  - Except for Farsi, see [[!tails_ticket 6884]]

## Spellchecking

* Check that every supported language is listed in the list of languages for
  spell checking.
  - Visit <https://translate.google.com/>.
  - Right-click and choose "Check spelling".
  - Right-click and check the list of available languages.
* For a few languages, check the spell checking:
  - Type something in the textarea.
  - Right-click and select a language.
  - Verify that the spelling suggestion are from that language.
* Once [[!tails_ticket 5962]] is fixed, the browser spelling dictionary must be
  localized (for languages that are supported by our branding extension).

# Misc

* Check that Tails Greeter's "more options" screen displays properly
  on a display with 600 px height.
* Check that all seems well during init (mostly that all services
  start without errors), and that `/var/log/syslog` seems OK.
* MAT should be able to clean a PDF file, such as:
  <http://examples.itextpdf.com/results/part3/chapter12/pdf_metadata.pdf>
* The Tails signing key shipped should be up-to-date (that is, neither it nor
  one its subkeys must have expired, or be about to expire any time soon).
  - `gpg --list-keys --with-colons 1202821CBE2CD9C1`
* The "Report an error" desktop launcher should open the [[support]]
  page, both in English and in one language to which the website is
  translated (automate: [[!tails_ticket 6904]]).
* One should be able to refresh the GnuPG keyring in Seahorse (with
  the workaround documented in comment 4 on [[!tails_ticket 7051]],
  until that ticket is fixed for real).
* Test that the hostname is not leaked via DHCP requests (automate: [[!tails_ticket 7712]]):
  1. Install Wireshark in the system under testing.
  1. Monitor the network until a periodic DHCP refresh is done, or
     manually trigger one.
  1. Click on the "DHCP Request" packet going out to the local DHCP server.
  1. Look for `Option: (12) Host Name`. There should *not* be `Host
     Name: amnesia` in there.<|MERGE_RESOLUTION|>--- conflicted
+++ resolved
@@ -411,25 +411,33 @@
 
 # I2P
 
-<<<<<<< HEAD
 Make sure that I2P is up-to-date, at least if the
 [changelogs](https://geti2p.net/en/blog/) mention that
 security critical bugs were fixed.
 
 Start I2P by appending `i2p` to the kernel command line.
 
-* Check that I2P succeeds to start:
+* Check that I2P starts when a network interface is up:
   - Within 30 seconds you should get the "I2P router console is ready"
     pop-up
-  - Make sure the router console is accessible on <http://127.0.0.1:7657>
+  - Start the I2P Browser via "Applications -> Internet -> I2P Browser":
+    * You get the "Starting I2P Browser..." pop-up.
+    * The router console (<http://127.0.0.1:7657>) opens successfully
+      upon success.
+    * On exiting I2P Browser, check that its chroot gets properly torn
+      down on exit (there should be nothing mounted inside
+      `/var/lib/i2p-browser`).
   - After a few minutes you should get the "I2P is ready" pop-up
-  - Go to <http://127.0.0.1:7657/i2ptunnelmgr>
-  - You should get "Network: Hidden" in the "General" section.
-  - The numbers in the "Peers" section of the sidebar should be non-zero.
-  - Check that you can connect to the I2P IRC server through Pidgin and
-    the preconfigured IRC account on 127.0.0.1.
-  - Check that you can reach some eepsites within Iceweasel, like
-    <http://i2p-projekt.i2p> and <http://forum.i2p>.
+  - Go to <http://127.0.0.1:7657/i2ptunnelmgr> in the I2P Browser:
+    * You should get "Network: Hidden" in the "General" section.
+    * The numbers in the "Peers" section of the sidebar should be
+      non-zero.
+    * Check that you can connect to the I2P IRC server through Pidgin
+      and the preconfigured IRC account on 127.0.0.1.
+    * Check that you can reach some eepsites within Iceweasel, like
+      <http://i2p-projekt.i2p> and <http://forum.i2p>.
+  - Check that you can connect to the I2P IRC server through Pidgin
+    and the preconfigured IRC account on 127.0.0.1.
 * Check I2P failure modes:
   - Router console failure:
     * Boot without network so I2P doesn't start automatically.
@@ -444,30 +452,7 @@
     * You should get the "I2P is not ready" pop-up
     * The I2P router console should still be accessible on
       <http://127.0.0.1:7657>
-=======
-* Make sure that I2P is up-to-date, at least if the
-  [changelogs](https://geti2p.net/en/blog/) mention that
-  security critical bugs were fixed.
-* Check that "Applications -> Internet -> I2P Browser" works:
-  - You get the "Starting I2P Browser..." pop-up.
-  - The router console opens upon success.
-  - You get the "I2P failed to start" pop-up on failure (e.g. no
-    network so tordate failed).
-  - You see I2P start automatically when the network interface comes up and
-    shuts down when the interface goes offline.
-* Check that I2P connects to the network:
-  - Go to <http://127.0.0.1:7657/i2ptunnelmgr> in I2P Browser.
-  - You should get "Network: Hidden" in the "General" section.
-  - The numbers in the "Peers" section of the sidebar should be non-zero after
-    a few minutes.
-* Check that you can reach some eepsites within I2P Browser, like
-  <http://i2p-projekt.i2p> and <http://forum.i2p>.
-* Check that you can connect to the I2P IRC server through Pidgin and
-  the preconfigured IRC account on 127.0.0.1.
-* On exiting I2P Browser, check that its chroot gets properly torn down on exit (there
-    should be nothing mounted inside `/var/lib/i2p-browser`).
-
->>>>>>> 45c625f6
+
 # Git
 
 * clone a repository over `git://`
