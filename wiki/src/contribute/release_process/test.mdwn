--- conflicted
+++ resolved
@@ -71,12 +71,6 @@
 
 # Iceweasel
 
-<<<<<<< HEAD
-* does the exposed User-Agent match the TBB's one?
-  (connect to a website you can check the access logs for)
-* Running `getTorBrowserUserAgent` should produce the useragent set by the
-  Torbutton version installed and used in Iceweasel.
-=======
 ## Security and fingerprinting
 
 * Run the [tests the TBB folks
@@ -100,7 +94,6 @@
 
 ## Functionality
 
->>>>>>> 4d85dd29
 * Browsing (by IP) a HTTP or HTTPS server on the LAN should be possible.
 * Browsing (by IP) a FTP server on the LAN should be possible.
 
