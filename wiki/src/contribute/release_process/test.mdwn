[[!meta title="Manual test suite"]]

[[!toc levels=1]]

Some [[test results]] that might be useful to keep are saved.

<div class="caution">
Read this document from the branch used to prepare the release.
</div>

# Changes

Keeping an eye on the changes between released versions is one of the
many safeguards against releasing crap.

## Source


Compare the to-be-released source code with previous version's one e.g.:

Boot the candidate image and find the commit it was build from with the
`tails-version` command.

Then, from the source tree, see the diff:

	git diff --find-renames <old image commit>..<candidate image commit>

e.g. `git diff --find-renames 334e1c485a3a79be9fff899d4dc9d2db89cdc9e1..cfbde80925fdd0af008f10bc90c8a91a578c58e3`

## Result

Compare the list of bundled packages and versions with the one shipped last
time. `.packages` are usually attached to the email announcing the image is ready.

	/usr/bin/diff -u \
	    wiki/src/torrents/files/tails-amd64-3.1.packages \
	    tails-amd64-3.2.packages \
	    | wdiff --diff-input  --terminal

Check the output for:

- new packages that may cause harm or make the images unnecessarily
  big
- packages that could be erroneously removed
- new versions of software we might not have audited yet (including:
  does the combination of our configuration with software X version
  Y+1 achieve the same wished results as with software X version Y?)

## Image size

Check the images size has not changed much since the last release.

In a directory with many Tails ISO and USB images:

    find \( -iname "tails*.iso" -o -iname "tails*.img" \) \
	     -exec ls -lh '{}' \; | sort -rhk 5

<a id="reproducibility-final-check"></a>

# Reproducibility

This section can **not** be done by the RM.

1. Download the ISO and USB images plus all the
   [IUKs](https://mirrors.wikimedia.org/tails/stable/iuk/) that
   upgrade to the version you are testing.

2. Clear-sign the hashes of all products using your OpenPGP key:

<<<<<<< HEAD
        sha512sum tails-amd64-${VERSION:?}/tails-amd64-${VERSION:?}.{img,iso} \
            | gpg --clear-sign
=======
        sha512sum *.iso *.img *.iuk | gpg --clear-sign
>>>>>>> 64d58e43

3. Send the output of the previous command to the _Trusted Reproducer_,
   whose name is on the
   [release calendar](https://tails.boum.org/contribute/calendar/).

# Automated test suite

Our long term goal is to eliminate the manual test suite (except the
parts which require real hardware) and have the automated test suite
run all our tests. It's design, and how to write new tests, are
documented on a [[dedicated page|test/automated_tests]].

## Running the automated test suite

See [[test/setup]] and [[test/usage]].

Do point `--old-iso` and `--old-img` respectively to the ISO and USB
image of the previous stable release.

## Automated test suite migration progress

The manual test suite below either contains tests that cannot be
automated, has no automated test implemented yet, or has a test
implemented, but it either hasn't been reviewed, had a confirmed pass
by someone other than the test author, or has issues. The latter is
tracked by tickets prefixed with `todo/test_suite:`.

# Tor Browser

## Miscellaneous functionality

* Test if _uBlock_ works:
  - The _uBlock_ icon must be visible.
  - Visit a website that normally displays ads, such is
    <https://www.nytimes.com/>. The ads should not be displayed and
    the uBlock icon should display a strictly positive number of
    blocked elements.

## Security and fingerprinting

* Run the [tests the Tor Browser folks
  use](https://trac.torproject.org/projects/tor/wiki/doc/build/BuildSignoff#TestPagestoUse)
  and compare to the last released version of Tails. Results should
  not be worse.
  (automate: [[!tails_ticket 10260]])
  - For the "evercookie" test to work, you may have to disable
    _uBlock_ on its web page.
* Compare the fingerprint Tor Browser in Tails with the fingerprint of
  the same version of Tor Browser (running on Linux outside of Tails), using at least
  <https://panopticlick.eff.org/> (automate: [[!tails_ticket 10262]]).
  Click "Show full results for fingerprinting" to see the details
  we're interested in.
  - The exposed User-Agent should match the latest Tor Browser's one.
  - Ignore the result of the "blocking tracking ads" and "blocking
    invisible trackers" tests, which seem unreliable (we've seen
    different results for the very same version of Tor Browser).
  - Update the *Browser fingerprint* section of the
    [[known issues|support/known_issues]] if needed.
* WebRTC should be disabled: (automate: [[!tails_ticket 10264]])
  - In `about:config` check that `media.peerconnection.enabled` is set to
    `false`.
  - <http://mozilla.github.io/webrtc-landing/>, especially the `getUserMedia`
    test. It's expected that the audio test works if you agree to share a
    microphone with the remote website; anything else should fail.
  - <http://net.ipcalf.com/> should display
    `ifconfig | grep inet | grep -v inet6 | cut -d" " -f2 | tail -n1`
* The content of `/etc/default/htpdate.user-agent` should match should produce
  the User-Agent used in the Tor Browser. (automate: [[!tails_ticket 10268]])

<a id="Thunderbird"></a>

# Thunderbird

* Check mail over IMAP using:
  - a hidden service IMAP server (e.g. Riseup, zsolxunfmbfuq7wf.onion on port 993 with SSL).
* Check mail over POP using:
  - a hidden service POP server (see above, on port 995 with SSL).
* Send an email using:
  - a hidden service SMTP server (see above, on port 465 with SSL).

* Check that the profile works and is torified:
  1. Send an email using Thunderbird and a non-anonymizing SMTP relay (a
     SMTP relay that writes the IP address of the client it is
     relaying email for in the Received header).
  1. Then check that email's headers once received, especially the
     `Received:` one.
* Also check that the EHLO/HELO SMTP message is not leaking anything
  at the application level:
  1. Start Thunderbird using the GNOME Applications menu.
  2. Disable SSL/TLS for SMTP in Thunderbird (so take precautions for not
     leaking your password in plaintext by either changing it
     temporarily or using a disposable account). Or better, configure
     StartTLS, since it will send two EHLO/HELO: one before TLS is
     initiated; one after. The assumption here is that Thunderbird will
     send the same both times.
  3. Run `sudo tcpdump -n -i lo -w dump` while sending an email to
     capture the packets before Tor encrypts it, then close
     tcpdump. Note that the packet containing EHLO/HELO will be sent
     really early, so even if the email failed (e.g. because the mail
     server doesn't support plaintext SMTP on port 587) we are ok.
  4. Check the dump for the HELO/EHLO message and
     verify that it only contains `127.0.0.1`:
     `sudo tcpdump -A -r dump | grep EHLO`

# Tor

* The version of Tor should be the latest stable one, which is the highest version number
  before alpha releases on <http://deb.torproject.org/torproject.org/pool/main/t/tor/>. (automate:
  [[!tails_ticket 10259]])

# WhisperBack

* I should be able to send a bug report with WhisperBack.
* When we receive this bug report on the tails-bugs mailing list,
  Schleuder tells us that it was sent encrypted.

# Root access control

* Check you cannot login as root with `su` neither with the `amnesia` password nor
  with the `live` one. (automate: [[!tails_ticket 10274]])

# Virtualization support

* Test that Tails starts and the browser launches in VirtualBox.

# APT (automate: [[!tails_ticket 8164 desc="#8164"]])

     grep -r jenw7xbd6tf7vfhp.onion /etc/apt/sources.list*

* Make sure the Tails repository suite in matching the release tag (for example
  the release version number) is in APT sources.
* Make sure the Tails repository unversioned suites (e.g. `testing`,
  `stable` and `devel`) are *not* in APT sources.

<a id="incremental-upgrades"></a>

# Incremental upgrades

* List the versions from which an upgrade path to this one is described.
  On the `master` branch:

      git grep -E -l "  version: '?0.23'?" \
          wiki/src/upgrade/v1/Tails/*/*/test/upgrades.yml

  … replacing "0.23" with the version you are testing.

* For each description file, open it and verify if it allows incremental upgrade
  or only full upgrade.

* For each previous version from which an upgrade path is described, install it
  and try to upgrade:
  * For every incremental upgrade path: make sure the resulting updated
    system "works fine" (boots, pretends to be the correct version,
    and the following components work fine: Tor, Tor Browser, Unsafe Browser).
  * For upgrade paths that only propose a full upgrade: make sure the
    user is told to do a manual upgrade.

  If:

  * the update-description files have been published on the
    *test* channel already (see <https://tails.boum.org/upgrade/v1/Tails/>)
  * and the IUK has been published already (see
    <https://archive.torproject.org/amnesia.boum.org/tails/alpha/>
    and <https://archive.torproject.org/amnesia.boum.org/tails/stable/>):

  then:

        echo 'TAILS_CHANNEL="test"' | sudo tee --append /etc/os-release && \
        tails-upgrade-frontend-wrapper

  Else, use a local test setup:

  * A web server on the LAN.
  * A copy of `wiki/src/upgrade` from the `stable` or `testing` branch,
    for example in `/var/www/tails/upgrade/v1/Tails/3.14~rc2/amd64/stable/updates.yml`
  * A copy of the `iuk` directory of our HTTP mirrors,
    for example in `/var/www/tails/stable/iuk/Tails_amd64_3.14-rc2_to_3.14.iuk`.

    To synchronize your local copy:

        torsocks rsync -rt --progress --delete mirrors.rsync.tails.boum.org::amnesia-archive/tails/stable/iuk/ /var/www/tails/stable/iuk/

  * Patch `/etc/hosts` in Tails to point to your web server:

        echo "192.168.1.4    dl.amnesia.boum.org" | sudo tee --append /etc/hosts

  * Patch sudo configuration to allow passing arbitrary arguments to
    `tails-upgrade-frontend`:

        sudo sed -i \
            -e 's,/usr/bin/tails-upgrade-frontend ""$,/usr/bin/tails-upgrade-frontend,' \
            /etc/sudoers.d/zzz_upgrade

  * Call the upgrader must be called, from inside the system to upgrade,
    with every needed option to use the local web server rather than the
    online one, for example:

        DISABLE_PROXY=1 SSL_NO_VERIFY=1 \
        tails-upgrade-frontend-wrapper --override-baseurl \
        http://192.168.1.4/tails

# Unsafe Web Browser

* Browsing (by IP) a FTP server on the LAN should be possible. (automate: [[!tails_ticket 10252]])

# Tails Verification

* The goal is is to check that *Tails Verification* works in *Tor
  Browser* in the version of Tails we are testing here. *Tails
  Verification* only supports verifying the current release so for
  example, when doing tests for the Tails 3.13 release, we use it in
  the tentative Tails 3.13 to verify the Tails 3.12 ISO and USB images.

  1. Start the Tails that you are testing.

  2. Start *Tor Browser*.

  3. Visit <https://tails.boum.org/install/download/>.

  4. If you already have the ISO image for the last, already released
     version of Tails, i.e. the one that's advertised in the sidebar
     of our production website, then click "*I already downloaded Tails $N*".
     Otherwise follow the instructions on that web page to download
     the ISO image.

  5. Install *Tails Verification*.

  6. Click the **Verify Tails $N** button.

  7. The verification should be successful.

  8. Repeat for the USB image.

# Real (non-VM) hardware

`[can't-automate]`

* Boot on bare-metal from USB. Measure the boot time (from the
  syslinux menu until the GNOME desktop is ready -- quickly press
  ENTER in the Greeter) and compare with the boot time of the previous
  Tails version. The new one should not be significantly slower to
  start.
* Boot on bare-metal from DVD. Measure the boot time (from the
  syslinux menu until the GNOME desktop is ready -- quickly press
  ENTER in the Greeter) and compare with the boot time of the previous
  Tails version. The new one should not be significantly slower to
  start (for release candidates we do not always update the squashfs
  sort file, so then it might be ok if somewhat slower).

# Documentation

* The "Tails documentation" desktop launcher should open the
  [[doc]] page (automate: [[!tails_ticket 8788]]):
  - in one language to which the website is translated
  - in one language to which the website is not translated (=> English)
* Browse around in the documentation shipped in the image. Internal
  links should be fine. (automate: [[!tails_ticket 10254]])

# Internationalization

Boot and check basic functionality is working for these (language,
region) tuples:

 - Arabic - Egypt
 - Chinese - China
 - Deutsch - Deutschland
 - English - USA
 - Español - España
 - Français - France
 - Italiano - Italia
 - Persian - Iran
 - Português - Brasil
 - Russian - Russian Federation
 - Tiếng Việt - Vietnam

You *really* have to reboot between each language.

* The chosen keyboard layout must be applied. (automate: [[!tails_ticket 10261]])
* The screen keyboard must (automate: [[!tails_ticket 10263]]):
  - work in Tor Browser when activated after the browser has started;
  - work in Thunderbird when activated after Thunderbird has started;
  - be auto-configured to use the same keyboard layout as the
    X session (known exceptions: Chinese, Persian, Português,
    Russian, Tiếng Việt).
* In the Tor Browser:
  - DuckDuckGo must be the default, pre-selected search plugin. (automate: [[!tails_ticket 10265]])

## Spellchecking

To see which among the supported locales there should be no
spellchecker, run this in a Tails Git checkout of the commit the
release under testing was built from:

    git grep NO_SPELLCHECKER_LOCALES= config/chroot_local-hooks/11-localize_browser

Then do the follow in the same Tor Browser session running in the
`en_US.UTF-8` locale (or whatever locale you are most comfortable
identifying other language names in):

* Check that the expected languages are listed in the list of languages for
  spell checking. (automate: [[!tails_ticket 10269]])
  - Visit <https://translate.google.com/>.
  - Right-click and choose "Check spelling".
  - Right-click and check the list of available languages.
* For a few languages, check the spell checking:
  - Type something in the textarea.
  - Right-click and select a language.
  - Verify that the spelling suggestion are from that language. (automate: [[!tails_ticket 10271]])

# Misc

* Check that all seems well during init: (automate: [[!tails_ticket 10277]])
  - `systemctl --failed --all` should say `0 loaded units listed`
  - the output of `journalctl` should seem OK.<|MERGE_RESOLUTION|>--- conflicted
+++ resolved
@@ -67,12 +67,7 @@
 
 2. Clear-sign the hashes of all products using your OpenPGP key:
 
-<<<<<<< HEAD
-        sha512sum tails-amd64-${VERSION:?}/tails-amd64-${VERSION:?}.{img,iso} \
-            | gpg --clear-sign
-=======
         sha512sum *.iso *.img *.iuk | gpg --clear-sign
->>>>>>> 64d58e43
 
 3. Send the output of the previous command to the _Trusted Reproducer_,
    whose name is on the
