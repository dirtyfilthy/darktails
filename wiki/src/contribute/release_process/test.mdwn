--- conflicted
+++ resolved
@@ -100,39 +100,6 @@
 
 * Browsing (by IP) a HTTP or HTTPS server on the LAN should be possible.
 * Browsing (by IP) a FTP server on the LAN should be possible.
-
-# Pidgin
-
-(automate: [[!tails_ticket 7820]])
-
-<<<<<<< HEAD
-* Check that Pidgin doesn't leak too much information when replying to
-  CTCP requests:
-  * Start Tails, launch Pidgin, and join #tails.
-  * Also join #tails from a client that supports CTCP commands
-    properly, e.g. Konversation.
-  * Try to send `/ctcp <Tails_account_nick> COMMAND` from the other client to Pidgin:
-    - You should get no answer apart for the PING and VERSION commands
-      ([[!tails_ticket 5823]]).
-    - List of `/ctcp` commands, see [this page](http://www.wikkedwire.com/irccommands):
-      - PING
-      - VERSION
-      - FINGER
-      - USERINFO
-      - CLIENTINFO
-      - TIME
-=======
-* Check that you can initiate an OTR conversation.
-* Check that XMPP is working with a new test profile.
-  For example using Riseup:
-  - Username: username
-  - Domain: riseup.net
-  - Connect server: 4cjw6cwpeaeppfqz.onion
-  - Then try to create and connect to a new room:
-    - Room: testing
-    - Server: conference.riseup.net
-    - Handle: username
->>>>>>> 93f895e9
 
 # Tor
 
