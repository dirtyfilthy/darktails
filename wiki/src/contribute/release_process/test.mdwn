[[!toc levels=1]]

# Changes

Keeping an eye on the changes between released versions is one of the
many safeguards against releasing crap.

## Source

Thanks to Git tags one can easily compare the to-be-released source
code with previous version's one e.g.:

	git diff 0.6.1..stable

## Result

`wdiff -l` makes it easy to compare the list of bundled packages and
versions with the one shipped last time e.g.:

	wdiff -l wiki/src/torrents/files/tails-i386-lenny-0.6.1.packages \
	  tails-i386-lenny-0.7.packages | less

Check the output for:

- new packages that may cause harm or make the images unnecessarily
  big
- packages that could be erroneously removed
- new versions of software we might not have audited yet (including:
  does the combination of our configuration with software X version
  Y+1 achieve the same wished results as with software X version Y?)

# Iceweasel

* is web browsing really torified?
 - <https://check.torproject.org/>
 - <http://monip.org/>
* does the exposed User-Agent match the generic Torbutton's one?
  (connect to a website you can check the access logs for)
* Entering `about:plugins` in the location bar should say no plugin is
  installed.

# Pidgin

* pidgin: is an IRC session really torified?
 - if you are running an IRC server: check there
 - else: see if the connection to the IRC server appears in Vidalia
   connections list
* Check OTR is working.
* Check at least IRC and XMPP are working.
* Check if pidgin doesn't leak to many informations on replying to different
  CTCP requests:
  * Start Tails and launch pidgin once done. Connect to an IRC server where you're already on
  * try to /ctcp <T(A)ILS_account_nick> COMMAND
  (for a list of commands, see [this page](http://www.wikkedwire.com/irccommands)).

# Tor enforcement

* firewall: is the Tor-enforcement effective?
 - check output of `iptables -L -n -v`
 - check output of `iptables -t nat -L -n -v`
 - try connecting to the Internet after unsetting `$http_proxy` and
   `$HTTP_PROXY` using a piece of software that does not obey the
   GNOME proxy settings, *and* is not explicitely torified in Tails:
   `unset http_proxy ; unset HTTP_PROXY ; wget --no-proxy
   http://monip.org` (should result in a "`Connection refused`".
* firewall: is IPv6 traffic blocked?
 - check output of `ip6tables -L -n`
 - at a place with working IPv6: try connecting to a known-working
   IPv6-enabled server on its IPv6 address over TCP and icmp6.
* is `/etc/resolv.conf` OK both before/after DHCP has been setup? it should
  *always* read `nameserver 127.0.0.1`
* verify that all destinations reached from an intensive Tails session
  are tor routers or authorities: Boot Tails without the network
  in. Start dumping your whole session's network activity with `sudo
  tcpdump -i any -w dump` (or better, do the dump on another machine,
  or on the host OS if Tails is running in a VM). Next, plug the
  network and do *a lot* of network stuff (why not run do this while
  doing all the other tests?). Then check that all destinations,
  e.g. by using tshark and the script below:

(ignore this line, ikiwiki is buggy...)

    DESCRIPTORS=/var/lib/tor/cached-descriptors
    # Note that these default directory authorities may change! To be
    # sure, check in Tor's source, src/or/config.c:~900
    DIR_AUTHS="
    128.31.0.39 86.59.21.38 194.109.206.212 82.94.251.203 216.224.124.114
    212.112.245.170 193.23.244.244 208.83.223.34 213.115.239.118"
    tshark -r dump -T fields -e ip.dst | sort | uniq | \
    while read x; do
        ip_expr=$(echo ${x} | sed -e "s@\.@\\\.@g")
        if echo ${DIR_AUTHS} | grep -qe ${ip_expr}; then
            continue
        fi
        if ! grep -qe "^router [^ ]\+ ${ip_expr}" ${DESCRIPTORS}; then
            echo "${x} is bad"
        fi
    done

  Note that this script will produce some false positives, like your
  gateway, broadcasts, etc. Also note that running I2P during these
  test will list every I2P peer as "bad", so that is not recommended.

# Use of untrusted partitions

* are any local hard-disk partitions mounted or used as swap?
  boot on a (possibly virtual) machine that has a cleartext swap
  partition not managed by LVM. This swap partition must not be used
  by Tails.
* is a Live system found on a local hard-disk partition used? boot the
  CD/USB stick you are testing on a (possibly virtual) machine that
  has a Tails system copied on a cleartext partition not managed by
  LVM. The CD/USB ramdisk must use the Tails system found on the
  CD/USB, and not the one found on the hard disk. (Also check that
  without Tails, that other Live system boots.)

# Claws

* Check mail over IMAP.
* Send an email.
* Check that the profile works and is torified (specifically the
  EHLO/HELO SMTP messages it sends). Send an email using Claws and a
  non-anonymizing SMTP relay. Then check that email's headers once
  received, especially the `Received:` and `Message-ID:` ones.
* Also check that the EHLO/HELO SMTP message is not leaking anything
  with a packet sniffer: start Claws using the panel icon (which runs
  `torify claws-mail`) to
  avoid using the transparent proxy (which will confuse tcpdump).
  Disable SSL/TLS for SMTP in Claws (so take precautions for not
  leaking your password in plaintext by either changing it temporarily
  or using a disposable account). Then run `sudo tcpdump -i lo -w
  dump` to capture the packets before Tor encrypts it, and check the
  dump for the HELO/EHLO message and verify that it only contains
  `localhost`.

# Whisperback

* can a bug report e-mail be sent?
* is it correctly encrypted?

# GnuPG

<<<<<<< HEAD
Those tests shall be run using GnuPG on the command-line and the
Seahorse GUI:
=======
Those tests shall be run using GnuPG from the command-line and through
the Seahorse GUI:
>>>>>>> 08b5eaf3

* key search/receive: torified? going to the configured keyserver?
 - `gpg --search` tells what server it is connecting to
 - the connection to the configured keyserver must appear in Vidalia's
   list of connections
 - if you run a keyserver, have a look there.

# Monkeysphere

* Monkeysphere validation agent key search/receive: torified? uses
  configured keyserver?

# Time



1. `sudo rm /var/run/htpdate/success /var/run/tordate/done /var/lib/tor/cached-descriptors`
2. disconnect the network cable
3. set the time to an obviously wrong one :

           date --set="Mon, 01 Mar 2000 15:45:34 - 0800"

4. connect the network cable

=> the date should be corrected and Tor/Vidalia should start
correctly.

# erase memory on shutdown

- check that `memlockd` and `udev-watchdog` are running, and that the right
  device is being watched by the later.
- remove Tails' media (USB and cdrom) and check that the memory
  erasure process is started (`Loading new kernel`, at least).

Testing that the needed files are really mapped in memory, and the
erasing process actually works, involves slightly more complicated
steps that are worth [[a dedicated page|test/erase_memory_on_shutdown]].

# Virtualization support

* `modinfo vboxguest` should work
* test in VirtualBox

# I2P

* Make sure that I2P is up-to-date, at least if the
  [changelogs](http://www.i2p2.de/announcements.html) mention that
  security critical bugs were fixed.
* Check that "Applications -> Internet -> I2P" works:
  - You get the "Starting I2P..." pop-up.
  - The router console opens in Iceweasel upon success.
  - You get the "I2P failed to start" pop-up on failure (e.g. no
    network so tordate failed).
* Check that I2P connects to the network:
  - The numbers in the "Peers" section of the router console should be
    non-zero.
  - You should get "Network: Firewalled" in the "General" section
    (implying that the I2P network is reachable but UDP is blocked).
* Check that you can reach some eepsites within Iceweasel, like
  <http://www.i2p2.i2p> and <http://forum.i2p>.

# Misc

* Check that links to the online website (`Mirror:`) at the bottom of
  bundled static web pages are working. Else, it probably means the
  wiki was not built with the needed patched ikiwiki version.
* Check that all seems well during init (mostly that all services
  start without errors), and that dmesg seems ok.
* Boot without network connection, and then plug it in after
  some arbitrary time; Tor and Vidalia must be autostarted and end up
  in working state.
* Doing an apt-get update and installing random packages.
* Boot on bare-metal on USB and CD.
* Boot and check basic functionality is working for every supported
  language. The virtual keyboard must work and be auto-configured to
  use the same keyboard layout as the X session.
* Try to start with the `truecrypt` option on boot, see if it can be found in
  the *Applications* → *Accessories* menu and that it runs correctly.<|MERGE_RESOLUTION|>--- conflicted
+++ resolved
@@ -140,13 +140,8 @@
 
 # GnuPG
 
-<<<<<<< HEAD
-Those tests shall be run using GnuPG on the command-line and the
-Seahorse GUI:
-=======
 Those tests shall be run using GnuPG from the command-line and through
 the Seahorse GUI:
->>>>>>> 08b5eaf3
 
 * key search/receive: torified? going to the configured keyserver?
  - `gpg --search` tells what server it is connecting to
