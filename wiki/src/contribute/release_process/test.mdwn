[[!meta title="Manual test suite"]]

[[!toc levels=1]]

Some [[test results]] that might be useful to keep are saved.

<div class="caution">
Read this document from the branch used to prepare the release.
</div>

# Changes

Keeping an eye on the changes between released versions is one of the
many safeguards against releasing crap.

## Source


Compare the to-be-released source code with previous version's one e.g.:

Boot the candidate ISO and find the commit it was build from with the
`tails-version` command.

Then, from the source tree, see the diff:

	git diff --find-renames <old tag>..<ISO commit>

e.g. `git diff 0.17..06fa1ab80d55c9f29274b7459bd198edb1a8d53d`

## Result

Compare the list of bundled packages and versions with the one shipped last
time. `.packages` are usually attached to the email announcing the ISO is ready.

	/usr/bin/diff -u \
	    wiki/src/torrents/files/tails-i386-0.16.packages \
	    tails-i386-0.17.packages \
	    | wdiff --diff-input  --terminal

Check the output for:

- new packages that may cause harm or make the images unnecessarily
  big
- packages that could be erroneously removed
- new versions of software we might not have audited yet (including:
  does the combination of our configuration with software X version
  Y+1 achieve the same wished results as with software X version Y?)

## Image size

Check the image size has not changed much since the last release.

In a directory with many Tails ISO images:

    find -iname "tails*.iso" -exec ls -lh '{}' \; | sort -rhk 5

# Automated test suite

Our long term goal is to eliminate the manual test suite (except the
parts which require real hardware) and have the automated test suite
run all our tests. It's design, and how to write new tests, are
documented on a [[dedicated page|test/automated_tests]].

## Running the automated test suite

See [[test/setup]] and [[test/usage]].

## Automated test suite migration progress

The manual test suite below either contains tests that cannot be
automated, has no automated test implemented yet, or has a test
implemented, but it either hasn't been reviewed, had a confirmed pass
by someone other than the test author, or has issues. The latter is
tracked by tickets prefixed with `todo/test_suite:`.

# Tor Browser

## Security and fingerprinting

* Run the [tests the TBB folks
  use](https://trac.torproject.org/projects/tor/wiki/doc/build/BuildSignoff#TestPagestoUse).
* Compare the fingerprint of Tails and the latest TBB using at least
  <https://panopticlick.eff.org/>
  - The exposed User-Agent should match the latest TBB's one.
  - Update the [[fingerprint section|support/known_issues#fingerprint]] of the
    known issues page if needed.
* WebRTC should be disabled:
  - In `about:config` check that `media.peerconnection.enabled` is set to
    `false`.
  - <http://mozilla.github.io/webrtc-landing/>, especially the `getUserMedia`
    test. It's expected that the audio test works if you agree to share a
    microphone with the remote website; anything else should fail.
  - <http://net.ipcalf.com/> should display
    `ifconfig | grep inet | grep -v inet6 | cut -d" " -f2 | tail -n1`
* One should be able to switch identities from the web browser.
* Running `getTorBrowserUserAgent` should produce the User-Agent set by the
  installed version of Torbutton, and used in the Tor Browser.

## Functionality

* Browsing (by IP) a HTTP or HTTPS server on the LAN should be possible.
* Browsing (by IP) a FTP server on the LAN should be possible.

# Pidgin

(automate: [[!tails_ticket 7820]])

* Check that an IRC session is really torified:
 - if you are running an IRC server: check there
 - else: see if the connection to the IRC server appears in Vidalia
   connections list
* Check that you can initiate an OTR conversation.
* Check that IRC is working with the default OFTC profile.
* Check that XMPP is working with a new test profile.
  For example using Riseup:
  - Username: username
  - Domain: riseup.net
  - Connect server: 4cjw6cwpeaeppfqz.onion
  - Then try to create and connect to a new room:
    - Room: testing
    - Server: conference.riseup.net
    - Handle: username
* Check that Pidgin doesn't leak too much information when replying to
  CTCP requests:
  * Start Tails, launch Pidgin, and join #tails.
  * Also join #tails from the webchat of OFTC on <https://webchat.oftc.net/>
    using another nickname.
  * Try to send `/ctcp <Tails_account_nick> COMMAND` from the webchat to pidgin:
    - You should get no answer apart for the commands listed in [[!tails_ticket
      5823]].
    - List of `/ctcp` commands, see [this page](http://www.wikkedwire.com/irccommands):
      - PING
      - VERSION
      - FINGER
      - USERINFO
      - CLIENTINFO
      - TIME

# Tor

(automate: [[!tails_ticket 7821]])

* The version of Tor should be the latest stable one, which is the highest version number
  before alpha releases on <http://deb.torproject.org/torproject.org/pool/main/t/tor/>.
* Check that the firewall-level Tor enforcement is effective:
  - check output of `iptables -L -n -v`
  - check output of `iptables -t nat -L -n -v`
  - try connecting to the Internet after unsetting `$http_proxy` and
    `$HTTP_PROXY` using a piece of software that does not obey the
    GNOME proxy settings, *and* is not explicitly torified in Tails:
    
        	unset http_proxy ; unset HTTP_PROXY
        	wget --no-proxy http://monip.org/
    
    ... should only give you "Connection refused" error message.
* Check that IPv6 traffic is blocked:
  - check output of `ip6tables -L -n`
  - at a place with working IPv6: try connecting to a known-working
    IPv6-enabled server on its IPv6 address over TCP and icmp6.
* After DHCP has been set up, `/etc/resolv.conf` must read `nameserver 127.0.0.1`.
* Before DHCP has been set up, `/etc/resolv.conf` must read `nameserver 127.0.0.1`.
* [[doc/first_steps/startup_options/bridge_mode]] should work:
  1. Set up an administrator password.
  1. Enable network configuration in Tails Greeter.
  1. Configure a few bridges in Tor Launcher:
     
         	bridge 198.252.153.59:9001
         	obfs2 198.252.153.59:16492
        	obfs3 198.252.153.59:16493
     
  1. Use the Internet.
  1. Check that the only outgoing direct network connections go to the
     configured bridges:
     
         	sudo watch "netstat -taupen | grep ESTABLISHED"

* Verify that all destinations reached from an intensive Tails session
  are tor routers or
  authorities:
  1. Boot Tails without the network in.
  1. Set up an administration password.
  1. Start dumping your whole session's network activity with `sudo
     tcpdump -n -i any -w dump` (or better, do the dump on another machine,
     or on the host OS if Tails is running in a VM).
  1. Plug the network.
  1. Wait for Tor to be functional.
  1. Save `/var/lib/tor/cached-microdesc-consensus` out of the VM (it's needed
     to analyze the network dump later on).
  1. Do *a lot* of network stuff (why not run do this while doing all
     the other tests **but** I2P and the unsafe browser, which would
     show many false positives?)
  1. Then check all destinations, e.g. by using tshark and the script below:

         # set DUMP to the output of tcpdump above
         DUMP=dump
         # set CONSENSUS to Tor's consensus from the Tails session
         CONSENSUS=cached-microdesc-consensus
         NODES=$(mktemp)
         awk '/^r / { print $6 }' ${CONSENSUS} > ${NODES}
         # Note that these default directory authorities may change! To be
         # sure, check in Tor's source, src/or/config.c:~900
         DIR_AUTHS="
         128.31.0.39
         86.59.21.38
         194.109.206.212
         82.94.251.203
         76.73.17.194
         212.112.245.170
         193.23.244.244
         208.83.223.34
         171.25.193.9
         154.35.32.5
         "
         tshark -r ${DUMP} -T fields -e ip.dst | sort | uniq | \
         while read x; do
             ip_expr=$(echo ${x} | sed -e "s@\.@\\\.@g")
             if echo ${DIR_AUTHS} | grep -qe "${ip_expr}"; then
                 continue
             fi
             if ! grep -qe "^${ip_expr}$" ${NODES}; then
                 echo "${x} is bad"
             fi
         done
         rm ${NODES}

     Note that this script will produce some false positives, like your
     gateway, broadcasts, etc.

## Stream isolation

See our [[stream isolation design
page|contribute/design/stream_isolation]] for details such as port
numbers, that are not duplicated here to avoid desynchronization.

Assumptions for the following tests: first, Tor stream isolation
features properly do their work; second, our `torrc` sets the right
`SocksPort` options to implement what we want.

**Note**: the following commands would advantageously be replaced with
the appropriate tcpdump or tshark filters.

* Make sure Claws Mail use its dedicated `SocksPort` when connecting
  to IMAP / POP3 / SMTP servers:

      sudo watch -n 0.1 'netstat -taupen | grep claws'

* Make sure these use the `SocksPort` dedicated for Tails-specific applications:
  - htpdate — as root, run:

        service htpdate stop \
           && rm -f /var/run/htpdate/{done,success} \
           && service htpdate start

    ... with the following command running in another terminal:

        sudo watch -n 0.1 'netstat -taupen | grep curl'

  - security check — run `tails-security-check` with the following
    command running in another terminal:

        sudo watch -n 0.1 'netstat -taupen | grep perl'

  - incremental upgrades — run `tails-upgrade-frontend-wrapper` with
    the following command running in another terminal:

        sudo watch -n 0.1 'netstat -taupen | grep perl'

* Make sure the Tor Browser uses its dedicated `SocksPort`: quit the Tor Browser
  then start it with the following command running in another
  terminal:

      sudo watch -n 0.1 'netstat -taupen | grep firefox'

* Make sure other applications use the default system-wide
  `SocksPort`:
  - Polipo — run:

        wget https://tails.boum.org/

    ... with the following command running in another terminal:

        sudo watch -n 0.1 'netstat -taupen | grep polipo'

  - Gobby 0.5 — start Gobby 0.5 from the *Applications* menu and
    connect to a server (for example `gobby.debian.org`), with the following command running in
    another terminal:

        sudo watch -n 0.1 'netstat -taupen | grep gobby'

  - SSH — run (no need to authenticate the server or to login):

        ssh lizard.tails.boum.org

    ... with the following command running in another terminal:

        sudo watch -n 0.1 'netstat -taupen | grep -E "connect-proxy|ssh"'

  - whois — run:

        whois example.com

    ... with the following command running in another terminal:

        sudo watch -n 0.1 'netstat -taupen | grep whois'

* Make sure a random application run using `torify` and `torsocks`
  uses the default system-wide `SocksPort`. Run:

      torify /usr/bin/gobby-0.5

    ... and connect to a server (for example `gobby.debian.org`), with the following command running
    in another terminal:

        sudo watch -n 0.1 'netstat -taupen | grep gobby'

    Then do the same test for:

      torsocks /usr/bin/gobby-0.5

# Use of untrusted partitions

(automate: [[!tails_ticket 7822]])

* Is any local hard-disk swap partition used as swap?
  boot on a (possibly virtual) machine that has a cleartext swap
  partition not managed by LVM. To verify that a local GTP partition is swap,
  check its type code with `sgdisk -p`, Linux swap is code 8200.

  This swap partition must not be used by Tails. Run `cat /proc/swaps`.

* Is a persistence volume on a local hard-disk partition used?
  (Hint: setup a libvirt USB disk with GPT and a partition labeled
  `TailsData`, set the `removable` flag on it, check that
  tails-greeter proposes to enable persistence. Then remove the
  `removable` flag, and check that tails-greeter does not propose to
  enable persistence anymore.)

# Claws

* Check mail over IMAP using:
  - a "clearnet" IMAP server.
  - a hidden service IMAP server (e.g. TorMail, jhiwjjlqpyawmpjx.onion, or
    Riseup, zsolxunfmbfuq7wf.onion with SSL).
* Send an email using:
  - a "clearnet" SMTP server.
  - a hidden service SMTP server (see above).
* Check that the profile works and is torified:
  1. Send an email using Claws and a non-anonymizing SMTP relay (a
     SMTP relay that writes the IP address of the client it is
     relaying email for in the Received header).
  1. Then check that email's headers once received, especially the
     `Received:` one.
* Also check that the EHLO/HELO SMTP message is not leaking anything
  at the application level:
  1. Start Claws using the panel icon.
  2. Disable SSL/TLS for SMTP in Claws (so take precautions for not
     leaking your password in plaintext by either changing it
     temporarily or using a disposable account).
  3. Run `sudo tcpdump -n -i lo -w dump` to capture the packets before
     Tor encrypts it, then close tcpdump
  4. Check the dump for the HELO/EHLO message and
     verify that it only contains `localhost`: `tcpdump -A -r dump`
  5. Check the `Received:` and `Message-Id` fields in the received
     message: it must not leak the hostname, nor the local IP.

# WhisperBack

* I should be able to send a bug report with WhisperBack.
* When we receive this bug report on the tails-bugs mailing-list,
  Schleuder tells us that it was sent encrypted.

# Time

(automate: [[!tails_ticket 5836]])

1. Boot Tails without a network cable connected.
   (e.g. `virsh domif-setlink tails-dev 52:54:00:05:17:62 down`.)
2. Set an administration password.
3. set the time to an obviously wrong one:

           date --set="Mon, 01 Mar 2000 15:45:34 - 0800"

4. Connect the network cable.
   (e.g. `virsh domif-setlink tails-dev 52:54:00:05:17:62 up`)

=> the date should be corrected and Tor/Vidalia should start
correctly.

# Erase memory on shutdown

- `memlockd` must be running
- `udev-watchdog` must monitor the right device when booted off USB (automate: [[!tails_ticket 5560]])
- `udev-watchdog` must monitor the right device when booted off DVD (automate: [[!tails_ticket 5560]])
- After booting from DVD, remove Tails boot medium and check that the
  memory erasure process is started (`Loading new kernel`, at least).
  (automate: [[!tails_ticket 5472]])
- After booting from USB, remove Tails boot medium and check that the
  memory erasure process is started (`Loading new kernel`, at least).

# Root access control

* Check you can login as root with `su` neither with the `amnesia` password nor
  with the `live` one.
* Check that the `$TAILS_USER_PASSWORD` variable, if still existing in the system
  environment after the boot has finished, does not contain the clear text
  password.

# Virtualization support

* Test that Tails starts and the browser launches in VirtualBox.

# I2P

* Make sure that I2P is up-to-date, at least if the
  [changelogs](https://geti2p.net/en/blog/) mention that
  security critical bugs were fixed.
<<<<<<< HEAD
* Check that "Applications -> Internet -> I2P Browser" works:
  - You get the "Starting I2P Browser..." pop-up.
  - The router console opens upon success.
=======
* Check that "Applications -> Internet -> I2P" works:
  - You get the "Starting I2P..." pop-up.
  - The router console opens in the Tor Browser upon success.
>>>>>>> bcd69ce1
  - You get the "I2P failed to start" pop-up on failure (e.g. no
    network so tordate failed).
  - You see I2P start automatically when the network interface comes up and
    shuts down when the interface goes offline.
* Check that I2P connects to the network:
  - Go to <http://127.0.0.1:7657/i2ptunnelmgr> in I2P Browser.
  - You should get "Network: Hidden" in the "General" section.
<<<<<<< HEAD
  - The numbers in the "Peers" section of the sidebar should be non-zero after
    a few minutes.
* Check that you can reach some eepsites within I2P Browser, like
=======
  - The numbers in the "Peers" section of the sidebar should be non-zero.
* Check that you can reach some eepsites within the Tor Browser, like
>>>>>>> bcd69ce1
  <http://i2p-projekt.i2p> and <http://forum.i2p>.
* Check that you can connect to the I2P IRC server through Pidgin and
  the preconfigured IRC account on 127.0.0.1.
* On exiting I2P Browser, check that its chroot gets properly torn down on exit (there
    should be nothing mounted inside `/var/lib/i2p-browser`).

# Git

* clone a repository over `git://`

  git clone git://git.tails.boum.org/htp

* clone a repository over `https://`

  git clone http://git.tails.boum.org/htp

* clone a repository over SSH

# SSH

* Connecting over SSH to a server on the Internet should work (and
  appear in Vidalia's connections list).
* Connecting (by IP) over SSH to a server on the LAN should work.
* Connecting to a sftp server on the Internet using GNOME's "Connect
  to a server" should work.

# APT

     grep -r deb.tails.boum.org /etc/apt/sources.list*

* Make sure the Tails repository suite in matching the release tag (for example
  the release version number) is in APT sources.
* Make sure the Tails repository unversioned suites (e.g. `testing`,
  `stable` and `devel`) are *not* in APT sources.

<a id="incremental-upgrades"></a>

# Incremental upgrades

* List the versions from which an upgrade paths to this one is described.
  In the `stable` or `testing` branch:

      git grep -l "  version: '\?0.23'\?" wiki/src/upgrade/

* For each description file, open it and verify if it allows incremental upgrade
  or only full upgrade.

* For each previous version from which an upgrade paths is described, install it
  and try to upgrade:
  * For every incremental upgrade path: make sure the resulting updated
    system "works fine" (boots and pretends to be the correct version).
  * For upgrade paths that only propose a full upgrade: make sure the
    user is told to do a manual upgrade.

  If the IUKs and update-description files have been published on the
  *alpha* channel already (see
  <https://archive.torproject.org/amnesia.boum.org/tails/alpha/>):

      echo 'TAILS_CHANNEL="alpha"' | sudo tee --append /etc/os-release && \
      tails-upgrade-frontend-wrapper

  Else, use a local test setup:

  * A web server on the LAN.
  * A copy of `wiki/src/upgrade` from the `stable` or `testing` branch,
    for example in `/var/www/tails/upgrade/v1/Tails/0.14~rc2/i386/stable/updates.yml`
  * A copy of the `iuk` directory of our HTTP mirrors,
    for example in `/var/www/tails/stable/iuk/Tails_i386_0.14-rc2_to_0.14.iuk`.

    To synchronize your local copy:

        torsocks rsync -rt --progress --delete rsync.torproject.org::amnesia-archive/tails/stable/iuk/ /var/www/tails/stable/iuk/

  * Patch `/etc/hosts` in Tails to point to your web server:

        echo "192.168.1.4    dl.amnesia.boum.org" | sudo tee --append /etc/hosts

  * Patch sudo configuration to allow passing arbitrary arguments to
    `tails-upgrade-frontend`:

        sudo sed -i \
            -e 's,/usr/bin/tails-upgrade-frontend ""$,/usr/bin/tails-upgrade-frontend,' \
            /etc/sudoers.d/zzz_upgrade

  * Call the upgrader must be called, from inside the system to upgrade,
    with every needed option to use the local web server rather than the
    online one, for example:

        DISABLE_PROXY=1 SSL_NO_VERIFY=1 \
        tails-upgrade-frontend-wrapper --override-baseurl \
        http://192.168.1.4/tails

# Windows Camouflage

Enable Windows camouflage via the Tails Greeter checkbox and:

* Tails OpenPGP Applet's context menu should look readable
* The Tor Browser should use a Internet Explorer theme
* The Unsafe Browser has no scary red theme

# Unsafe Web Browser

(automate: [[!tails_ticket 7823]])

* On start, if no DNS server was configured in NetworkManager
  (e.g. if there's no network connection), there must be an error.
* Once started, check that:
  - the Tor Browser instance runs as the `clearnet` user.
  - it has no proxy configured.
  - no extensions are installed.
  - there are no bookmarks.
* On exit, check that:
  - make sure that its chroot gets properly teared down on exit (there
    should be nothing mounted inside `/var/lib/unsafe-browser`).

# Real (non-VM) hardware

`[can't-automate]`

* Boot on bare-metal on USB.
* Boot on bare-metal on DVD.
* Measure boot time (from syslinux menu the GNOME dektop ready - quickly press
  enter in the greeter), then on some reference bare metal hardware, and
  compare with previous version. The new one should not be significantly
  slower to start.

# Documentation

* Check that links to the online website (`Mirror:`) at the bottom of
  bundled static web pages (`/usr/share/doc/tails/website/`) are working. Else, it probably means the
  wiki was not built with a recent enough ikiwiki.
* Browse around in the documentation shipped in the image. Internal
  links should be fine.

# Internationalization

Boot and check basic functionality is working for every supported
language.

* The chosen keyboard layout must be applied.
* The virtual keyboard must work and be auto-configured to use the same keyboard
  layout as the X session.
* The Startpage search engine must be localized for the languages we ship a
  searchplug for:

      find /usr/local/lib/tor-browser/Browser/distribution/searchplugins/locale -iname startpage-*.xml

* The Wikipedia search engine must be localized for all languages.
  - Except for Farsi, see [[!tails_ticket 6884]]

## Spellchecking

* Check that every supported language is listed in the list of languages for
  spell checking.
  - Visit <https://translate.google.com/>.
  - Right-click and choose "Check spelling".
  - Right-click and check the list of available languages.
* For a few languages, check the spell checking:
  - Type something in the textarea.
  - Right-click and select a language.
  - Verify that the spelling suggestion are from that language.
* Once [[!tails_ticket 5962]] is fixed, the browser spelling dictionary must be
  localized (for languages that are supported by our branding extension).

# Misc

* Check that Tails Greeter's "more options" screen displays properly
  on a display with 600 px height.
* Check that all seems well during init (mostly that all services
  start without errors), and that `/var/log/syslog` seems OK.
* MAT should be able to clean a PDF file, such as:
  <http://examples.itextpdf.com/results/part3/chapter12/pdf_metadata.pdf>
* The Tails signing key shipped should be up-to-date (that is, neither it nor
  one its subkeys must have expired, or be about to expire any time soon).
  - `gpg --list-keys --with-colons 1202821CBE2CD9C1`
* The "Report an error" desktop launcher should open the [[support]]
  page, both in English and in one language to which the website is
  translated (automate: [[!tails_ticket 6904]]).
* One should be able to refresh the GnuPG keyring in Seahorse (with
  the workaround documented in comment 4 on [[!tails_ticket 7051]],
  until that ticket is fixed for real).
* Test that the hostname is not leaked via DHCP requests (automate: [[!tails_ticket 7712]]):
  1. Install Wireshark in the system under testing.
  1. Monitor the network until a periodic DHCP refresh is done, or
     manually trigger one.
  1. Click on the "DHCP Request" packet going out to the local DHCP server.
  1. Look for `Option: (12) Host Name`. There should *not* be `Host
     Name: amnesia` in there.<|MERGE_RESOLUTION|>--- conflicted
+++ resolved
@@ -414,15 +414,9 @@
 * Make sure that I2P is up-to-date, at least if the
   [changelogs](https://geti2p.net/en/blog/) mention that
   security critical bugs were fixed.
-<<<<<<< HEAD
 * Check that "Applications -> Internet -> I2P Browser" works:
   - You get the "Starting I2P Browser..." pop-up.
   - The router console opens upon success.
-=======
-* Check that "Applications -> Internet -> I2P" works:
-  - You get the "Starting I2P..." pop-up.
-  - The router console opens in the Tor Browser upon success.
->>>>>>> bcd69ce1
   - You get the "I2P failed to start" pop-up on failure (e.g. no
     network so tordate failed).
   - You see I2P start automatically when the network interface comes up and
@@ -430,14 +424,9 @@
 * Check that I2P connects to the network:
   - Go to <http://127.0.0.1:7657/i2ptunnelmgr> in I2P Browser.
   - You should get "Network: Hidden" in the "General" section.
-<<<<<<< HEAD
   - The numbers in the "Peers" section of the sidebar should be non-zero after
     a few minutes.
 * Check that you can reach some eepsites within I2P Browser, like
-=======
-  - The numbers in the "Peers" section of the sidebar should be non-zero.
-* Check that you can reach some eepsites within the Tor Browser, like
->>>>>>> bcd69ce1
   <http://i2p-projekt.i2p> and <http://forum.i2p>.
 * Check that you can connect to the I2P IRC server through Pidgin and
   the preconfigured IRC account on 127.0.0.1.
