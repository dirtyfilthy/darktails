--- conflicted
+++ resolved
@@ -285,13 +285,10 @@
 
 * Make sure APT is configured to point to ftp.us.debian.org.
 * Doing an apt-get update and installing random packages.
-<<<<<<< HEAD
-=======
 * Make sure the Tails repository suite matching the release tag is in
   APT sources.
 * Make sure the Tails repository unversioned suites (e.g. `testing`,
   `stable` and `devel`) are *not* in APT sources.
->>>>>>> 20e0755f
 
 # USB Installer/Upgrader
 
