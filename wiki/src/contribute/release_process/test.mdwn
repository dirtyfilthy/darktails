--- conflicted
+++ resolved
@@ -562,9 +562,5 @@
   page, both in English and in one language to which the website is
   translated (automate: [[!tails_ticket 6904]]).
 * One should be able to refresh the GnuPG keyring in Seahorse (with
-<<<<<<< HEAD
   the workaround documented in comment 4 on [[!tails_ticket 7051]],
-  until that ticket is fixed for real).
-=======
-  the workaround documented in comment 4 on [[!tails_ticket 7051]]).
->>>>>>> 8d117c88
+  until that ticket is fixed for real).