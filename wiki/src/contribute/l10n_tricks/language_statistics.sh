--- conflicted
+++ resolved
@@ -6,11 +6,7 @@
 set -u
 set -o pipefail
 
-<<<<<<< HEAD
-LANGUAGES=${@:-de fa fr pt}
-=======
 LANGUAGES=${@:-de fa fr it pt}
->>>>>>> 6cd44301
 
 count_msgids () {
     cat | grep -E '^msgid\s+' | wc -l
