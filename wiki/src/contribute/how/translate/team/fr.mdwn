--- conflicted
+++ resolved
@@ -26,23 +26,15 @@
   repository](https://git-tails.immerda.ch/tails/log/?h=devel).
 
 * **This website** must be translated in the `master` branch of the
-  [main Tails Git repository](https://git-tails.immerda.ch/tails).
+  [main Tails Git repository](https://git-tails.immerda.ch/tails/).
 
 # Contributors' repositories
 
-<<<<<<< HEAD
-* elouann: [[https://git-tails.immerda.ch/elouann/tails]]<br/>
-  OpenPGP fingerprint: `4C95 4E38 AC95 9C33 BD03 7A09 A29F 43F4 830F 0A36`
-* matsa: [[https://git-tails.immerda.ch/matsa/tails]]
-=======
 * elouann: [[https://git-tails.immerda.ch/elouann/tails/]]</br>
   OpenPGP: `4C95 4E38 AC95 9C33 BD03 7A09 A29F 43F4 830F 0A36`
 * matsa: [[https://git-tails.immerda.ch/matsa/tails/]]
->>>>>>> fb3048f6
 * mercedes508: [[https://git-tails.immerda.ch/mercedes508]]
 * seb35: [[https://git-tails.immerda.ch/seb35]]
-* elouann: [[http://git.tails.boum.org/elouann/tails/]]
-  * PGP fingerprint: `4C95 4E38 AC95 9C33 BD03 7A09 A29F 43F4 830F 0A36`
 
 # Glossaries
 
