[[!meta title="Documentation style guide"]]

- **bulleted lists**

  Refer to this article from NN/g on [presenting bulleted
  lists](https://www.nngroup.com/articles/presenting-bulleted-lists/).

- **Debian and Ubuntu versions**

  Refer to Debian and Ubuntu versions primarily by their numbers, and additionally
  by their codenames.

  * *For example*:
    - Tails 3.0 is based on Debian 9 (Stretch)
    - *Tails Installer* is available on Ubuntu 15.10 (Wily Werewolf) or later.

<a id="digit_grouping"></a>

- **digit grouping**

  Use a non-breaking thin space (HTML entity: `&#8239;`) or a space to separate
  groups of three digits.

  * *For example*:
    - $50&#8239;000

  See [[!wikipedia Decimal_separator#Digit_grouping]] and [[!wikipedia
  ISO_31-0#Numbers]].

<a id="gnome_application"></a>

- **GNOME applications: <i>Files</i>, <i>Disks</i>, etc.**

  GNOME applications that have a common noun as their name (like
  <span class="application">Files</span> or
<<<<<<< HEAD
  <span class="application">Disks</span> can be confusing when referred
  to in the documentation.

  Make sure to clarify that you are referring to an application (and
  not, for example a set of files or disks):
=======
  <span class="application">Disks</span>) can be confusing when referred
  to in the documentation.

  Make sure to clarify that you are referring to an application (and
  not, for example, a set of files or disks):
>>>>>>> 35ef85cb

  - *For example*:
    - In the title of sections
    - When first referring to the application in a section

  - *Use*:
    - The <span class="application">Files</span> browser
    - The <span class="application">Disks</span> utility

<<<<<<< HEAD
  Otherwise, use their short name as it appears in the menus when giving
=======
  Otherwise, use the short name of the application as it appears in the menus when giving
>>>>>>> 35ef85cb
  instructions to be executed inside Tails.

  - *For example*:
    - Open */live/persistence/TailsData_unlocked/dotfiles* in *Files*.

  Prepend "*GNOME*" when giving instructions to be executed outside of
  Tails.

  - *For example*:
    - Install <span class="application">GNOME Disks</span> in Debian.

- **graphics card**

  And not *graphics adapters*, *graphics*, *graphical hardware*, or
  *video card*.

- **network interface**, **Wi-Fi interface**

  And not *card*, *device*, or *adapter*.

  Still, **USB Wi-Fi adapters** are USB dongles that provide a Wi-Fi interface.

- **persistence feature**

  To refer to the features available in the configuration of the
  *persistent volume*.

  - *For example*: when the <span class="guilabel">Additional
    Software</span> persistence feature is activated.

  The word *persistence* can be omitted if it is redundant from the context
  (for example on [[doc/first_steps/persistence/configure]]).

- **serial comma**

  Place a [[!wikipedia serial comma]] immediately before the
  coordinating conjunction (usually *and* or *or*) in a series of three
  or more terms.

- **startup options**

  To refer to the kernel command line options that can be specified from
  the *Boot Loader Menu*.

  * *For example:* Adding `radeon.dpm=0` to the [[startup
    options|/doc/first_steps/startup_options#boot_menu]].

- **<span class="application">Tails Greeter</span>**

  Without an article. Not *the Greeter*. Note the formatting as an application.<|MERGE_RESOLUTION|>--- conflicted
+++ resolved
@@ -33,19 +33,11 @@
 
   GNOME applications that have a common noun as their name (like
   <span class="application">Files</span> or
-<<<<<<< HEAD
-  <span class="application">Disks</span> can be confusing when referred
-  to in the documentation.
-
-  Make sure to clarify that you are referring to an application (and
-  not, for example a set of files or disks):
-=======
   <span class="application">Disks</span>) can be confusing when referred
   to in the documentation.
 
   Make sure to clarify that you are referring to an application (and
   not, for example, a set of files or disks):
->>>>>>> 35ef85cb
 
   - *For example*:
     - In the title of sections
@@ -55,11 +47,7 @@
     - The <span class="application">Files</span> browser
     - The <span class="application">Disks</span> utility
 
-<<<<<<< HEAD
-  Otherwise, use their short name as it appears in the menus when giving
-=======
   Otherwise, use the short name of the application as it appears in the menus when giving
->>>>>>> 35ef85cb
   instructions to be executed inside Tails.
 
   - *For example*:
