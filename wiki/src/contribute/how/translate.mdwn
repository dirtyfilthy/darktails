--- conflicted
+++ resolved
@@ -75,13 +75,8 @@
   USB Installer and Whisperback): each one has its own [[Git
   repository|contribute/git]], where PO files live in the `po`
   directory. Some have a `README.translators` at the root of their
-<<<<<<< HEAD
-  source tree: please read it;
+  source tree: please read it.
 * **A set of various translatable strings** live in the `po`
-=======
-  source tree: please read it.
-* **Various sets of translatable strings** that live in the `po`
->>>>>>> fb2926bc
   directory, in the `devel`
   branch of the [[main Tails Git repository|contribute/Git]].
 * **This website** must be translated in the `master` branch
@@ -110,23 +105,13 @@
 
 1. Set up your personal [[Git repository|contribute/git]]: if you already know
    where to host it in a public place, this is great; or else [fork us
-<<<<<<< HEAD
-   on repo.or.cz](http://repo.or.cz/w/tails.git);
-2. Translate whatever you can in your preferred PO file editor;
-3. Commit the changes you made to `.po` files;
-4. Merge our main repository into yours;
-5. Push your changes to your online Git repository;
-6. Ask other members of your translation team to review your work;
-7. The reviewer, once happy with the result, should ask on the
-=======
    on repo.or.cz](http://repo.or.cz/w/tails.git).
 2. Translate whatever you can in your preferred PO file editor.
 3. Commit the changes you made to `.po` files.
 4. Merge our main repository into yours.
 5. Push your changes to your online Git repository.
 6. Ask other members of your translation team to review your work.
-7. The reviewer, once happy with the result, should asks on the
->>>>>>> fb2926bc
+7. The reviewer, once happy with the result, should ask on the
    [[mailing list for translators|translate#tails-l10n]] to pull from
    the branch that was worked on.
 
