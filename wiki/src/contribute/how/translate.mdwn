--- conflicted
+++ resolved
@@ -66,38 +66,8 @@
 cross-platform editor for PO
 files. <span class="application">Poedit</span> is included in Tails.
 
-<<<<<<< HEAD
-- Some smaller programs written for Tails: [[!tails_devel_gitweb_dir config/chroot_local-includes/usr/share/locale desc="PO files"]]
-- [[!tails_devel_gitweb_dir config/chroot_local-includes/etc/skel/Desktop desc="The launchers on the desktop"]]
-  and
-  [[!tails_devel_gitweb_dir config/chroot_local-includes/usr/share/applications desc="the custom applications launchers"]]
-  are not PO files; they include the translations for all languages
-  in a single file.
-=======
-**For each custom program**, you can download the PO files via 
-[[Transifex|translate#transifex]] or gitweb:
-
-  - Tails Greeter:
-    [PO 
-files](http://git.immerda.ch/?p=tails/tails-greeter.git;a=tree;f=po;hb=HEAD),
-    see also the [README for 
-translators](http://git.immerda.ch/?p=tails/tails-greeter.git;a=blob_plain;f=README.translators;hb=HEAD)
-  - Tails Persistence Setup:
-    [PO 
-files](http://git.immerda.ch/?p=tails/persistence-setup.git;a=tree;f=po;hb=HEAD)
-  - Tails USB Installer:
-    [PO 
-files](http://git.immerda.ch/?p=tails/liveusb-creator.git;a=tree;f=po;hb=HEAD)
-  - Whisperback:
-    [PO files](http://git.immerda.ch/?p=whisperback.git;a=tree;f=po;hb=HEAD),
-    see also the [README for 
-translators](http://git.immerda.ch/?p=whisperback.git;a=blob_plain;f=README.translators;hb=HEAD)
-  - Some smaller programs written for Tails: [[!tails_devel_gitweb_dir po desc="PO files"]]
-
-**For the website**, you can browse its [source code via 
-gitweb](http://git.immerda.ch/?p=amnesia.git;a=tree;f=wiki/src)
-as well. Each page is translated in a specific PO file.
->>>>>>> 5a89862c
+- Some smaller programs written for Tails: [[!tails_devel_gitweb_dir
+  po desc="PO files"]].
 
 If there is no existing PO file for your language, you can copy and rename the 
 corresponding
