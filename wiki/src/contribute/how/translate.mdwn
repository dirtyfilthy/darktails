--- conflicted
+++ resolved
@@ -189,18 +189,6 @@
 
 # Follow-up on translation needs
 
-<<<<<<< HEAD
-Important changes to the documentation are announced on the [[mailing list for
-translators|contribute/how/translate#tails-l10n]]. You can consult its
-[archive](https://mailman.boum.org/pipermail/tails-l10n/) to search for
-recent translation requests. See also the `Translation` *Type of work*
- [[!tails_redmine "" desc="on Redmine"]].
-
-The `Documentation` *Type of work* [[!tails_redmine "" desc="on Redmine"]]
-lists a number of pages that need improvement. They should be rewritten
-at some point, and are of low priority as far as translation work is
-concerned.
-=======
 Translators coordinate on the tails-l10n mailing list (*l10n* stands
 for [[!wikipedia Software_localization desc="localization"]]).
 Important changes to translatable strings are announced there.
@@ -217,9 +205,8 @@
 [archive](https://mailman.boum.org/pipermail/tails-l10n/) to search
 for recent translation requests.
 
-See also the translate section of [[!tails_todo "" desc="our todo
-list"]].
->>>>>>> 67388eb9
+See also the `Translation` *Type of work*
+[[!tails_redmine "" desc="on Redmine"]].
 
 # Resources
 
