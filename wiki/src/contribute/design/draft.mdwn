--- conflicted
+++ resolved
@@ -574,20 +574,10 @@
 
 ### 2.6.4 Usability
 
-<<<<<<< HEAD
 Security is usually hard to get. Therefore steps need to be taken in
 order to make users more comfortable with the PELD, and also to
 educate users about specific risks and non-intuitive situations that
 may affect their anonymity on the Internet.
-=======
-Security and privacy are usually hard to get. Therefore steps need to
-be taken in order to make users more comfortable with the PELD, and
-also to educate users about specific risks and non-intuitive
-situations that may affect their anonymity on the Internet.  Therefore
-informations about what features the PELD provides and what it
-doesn't, as long as how to use it the best way must be available to
-users.
->>>>>>> 3f15e896
 
 #### 2.6.4.1 Internationalization
 
@@ -623,12 +613,9 @@
 licensed under the GNU GPL version 3 or (at your option) any later
 version.
 
-<<<<<<< HEAD
 **FIXME**: add link to the Tor Browser Bundle's homepage.
-=======
-**FIXME**: add link to Incognito's and Tor Browser Bundle's homepages.
+
 > Is TBB really a PELD? It isn't really a live distro...
->>>>>>> 3f15e896
 
 Critical parts of the configuration are based on the ones from
 well-known and trusted sources, namely T(A)ILS ancestor
@@ -690,16 +677,7 @@
 As an alternative, efforts have been started to push usage of such
 hardening features in Debian.
 
-<<<<<<< HEAD
 ### 3.2.2 Other applications
-=======
-### 3.2.2 Virtual keyboard
-
-T(A)ILS ships with the [onBoard](https://launchpad.net/onboard)
-virtual keyboard as a countermeasure against hardware keyloggers.
-
-### 3.2.3 Other applications
->>>>>>> 3f15e896
 
 - [[!debpkg Iceweasel]]: the [Firefox](http://www.firefox.com/) web
   browser
@@ -729,16 +707,11 @@
   releases until now.)
 - [GnuPG](http://gnupg.org): complete and free implementation of the
   OpenPGP standard.
-<<<<<<< HEAD
 - [Seahorse](http://www.gnome.org/projects/seahorse): GNOME front end
   for GnuPG that eases key management as well as asymmetric encryption
   and digital signature operations.
 - [onBoard](https://launchpad.net/onboard): virtual keyboard as a
   countermeasure against hardware keyloggers.
-=======
-- [Seahorse](http://projects.gnome.org/seahorse/): GNOME application
-  for managing GnuPG and ssh encryption keys. 
->>>>>>> 3f15e896
 - [haveged](http://freshmeat.net/projects/haveged) feeds /dev/random
   using HArdware Volatile Entropy Gathering and Expansion algorithm.
 - [macchanger](http://www.alobbs.com/macchanger): command-line
