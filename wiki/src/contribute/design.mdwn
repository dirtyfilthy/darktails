--- conflicted
+++ resolved
@@ -768,7 +768,6 @@
 - [[!tails_gitweb config/chroot_local-includes/etc/X11/Xsession.d/80im-starter]]
 
 ## 3.4 Notification of security issues and new Tails releases
-<<<<<<< HEAD
 
 Tails ships a script that checks if there are security issues that are
 not fixed by any Tails release (and thus, affect the currently running
@@ -781,20 +780,6 @@
 and HTTP behavior) is the first two chars of the `LANG`
 environment variable.
 
-=======
-
-Tails ships a script that checks if there are security issues that are
-not fixed by any Tails release (and thus, affect the currently running
-Tails regardless of its version). A desktop notification is displayed
-for every such issue.
-
-The connections are made to the Tails website through Tor, over HTTPS
-with a pinned CA. The only piece of information leaked to the Tails
-web server (apart of [[!cpan LWP::UserAgent]]'s specific User-Agent
-and HTTP behavior) is the first two chars of the `LANG`
-environment variable.
-
->>>>>>> 4d85dd29
 This script is run after the user has logged-in and Tor is
 in known-working state.
 
