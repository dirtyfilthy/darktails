[[!meta title="Design: specification and implementation"]]

[[!toc levels=3]]

# 1 Introduction

In this document we present a specification of a *Privacy Enhancing
Live Distribution* (PELD) as well as an actual implementation of it called
*The Amnesic Incognito Live System* (in short: *Tails*).

By writing this document we intend to help third-parties do
security analyses of any given PELD and specifically of Tails.
We also wish to help establish best practices in
the field of PELD design and implementation, and thus raise the
baseline for all similar projects out there.

This document is heavily based on preliminary work that was done as
part of [Incognito 2008.1-r1
Documentation](https://web.archive.org/web/20100220124424/http://www.browseanonymouslyanywhere.com/incognito/uploadfiles/docs.html).
The *Bibliography* section has pointers to other inspiration and reference sources.

# 2 Privacy Enhancing Live Distribution Specification

**Note**: the key words "MUST", "MUST NOT", "REQUIRED", "SHALL",
"SHALL NOT", "SHOULD", "SHOULD NOT", "RECOMMENDED", "MAY", and
"OPTIONAL" in this document are to be interpreted as described in
[RFC 2119](http://www.ietf.org/rfc/rfc2119.txt).

## 2.1 Intent

Let us introduce what the PELD goals are: the features provided by the
PELD, the kind of user the PELD targets, and the (empty) room we think
the PELD fills in the Tor distributions landscape.

### 2.1.1 Privacy on the Internet

The Privacy Enhancing Live Distribution (or PELD for short) aims at providing
a software solution providing the user with the technological means
for using popular Internet technologies while maintaining the privacy
of the user, in particular with respect to anonymity. While there are
different techniques and services providing that functionality, this
specification will assume the usage of [The Tor™
Project](https://www.torproject.org/)'s state-of-the-art anonymizing
overlay network Tor.

Due to its deep dependency on Tor, the PELD defers the same possible
goals as Tor:

- The PELD does not try to conceal it is connected to the Tor network
  unless Tor bridge relays are used.
- The PELD is not secure against end-to-end attacks, such as
  end-to-end timing or intersection attacks.

Moreover, the PELD is likely to be affected by any feasible attack
against Tor; e.g. the PELD is not secure against some local attacks,
such as confirmation attacks based on website fingerprinting: see Lexi
and Dominik's *Contemporary Profiling of Web Users* [conference at
27C3](http://events.ccc.de/congress/2010/Fahrplan/events/4140.en.html)
for details.

### 2.1.2 Protection from data recovery after shutdown

The PELD aims at protecting the user from post-mortem analysis
of the equipment (notably storage media and memory) he or
she runs the PELD on. It is impossible for such a system to determine
which information is sensitive and which is not. Thus, the PELD MUST
be amnesic by default:

- It is REQUIRED no trace is left on local storage devices unless the user
  explicitly asks for it: the PELD MUST take care not to use any
  filesystem or swap volume that might exist on the host machine hard
  drives.
- The usage of encrypted removable storage devices (such as USB
  sticks) SHOULD be encouraged.
- Volatile memory MUST be erased on shutdown to prevent memory
  recovery such as [[!wikipedia cold boot attack]].
- Secure erasure of files and free disk space SHOULD be made easy.

### 2.1.3 Working on sensitive documents

The PELD aims at providing a "safe" environment to produce and
optionally publish sensitive documents. While the combination of
anonymous access to the Internet and resistance against future
equipment analysis does most of the job, some application-level
attacks deserve special treatment: e.g. tools needed to inspect and
cleanup metadata — such as EXIF data — in files SHOULD be available.

### 2.1.4 Portability

The PELD MUST be self-contained and portable (literally, not
necessarily with respect to code portability), and thus possible to
run in as many computing environments as possible from the same single
distribution. In addition, while the PELD's main objective indeed is
to act as a traditional Live Distribution (i.e. a [[!wikipedia Live_CD]] or
[[!wikipedia Live_USB]]) it SHOULD also be compatible with popular
virtual machine technologies for users who simply want a sandboxed
environment within their usual operating system.

### 2.1.5 Target user

The PELD's target user is the average user in terms of computer
literacy; he or she does not necessarily control fully the computer
being used. Examples would be a public computer in a library, coffee
shop, university or a residence. We assume that the target user does
not want to do any of the configurations (at least with respect to
security and anonymity) of the various applications and tools used
themselves, either because of insufficient knowledge, lack of interest
or other reasons. The PELD MUST provide strong anonymity with no
need of advanced configuration whatsoever. It MUST be made as
difficult as possible for the user to unknowingly compromise
anonymity.

### 2.1.6 Filling some empty room in the Tor distributions landscape

XXX: update

The PELD is meant to be complementary to other Tor distributions. It
has no such goal as replacing other existing tool that properly
fulfills its use cases.

The PELD fills an empty place alongside of other Tor distributions.
Using the PELD certainly requires the user to change more of his or
her habits than installing e.g. the [Tor Browser Bundle](https://www.torproject.org/projects/torbrowser.html.en). On the other
hand, the PELD currently is the only tool that makes it feasible to
use the Internet, and more generally computers, for certain activities
in contexts where the user cannot afford the risks involved by other
Tor distributions.

On the online privacy side of things, the PELD is aimed at offering
roughly the same protection level as e.g. the Tor Browser Bundle, but
provides a full-blown Tor-ified operating system instead of a few
selected and carefully configured applications; this e.g. allows to
safely download and open files using external applications, as
mentioned by the Torbutton warning popup when a user attempts such an
operation outside the PELD.

About protection from post-shutdown data recovery, thanks to its
amnesic-by-default behavior, the PELD can aim at providing a level of
protection only a fine-tuned Live operating system can offer. On the
contrary Tor distributions that rely on an untrusted underlying
operating system could hardly guarantee anything in this area,
regardless of the amount of resources and cleverness that is spent to
leave *less* traces on local storage:

- widespread operating systems and shipped Internet applications
  generally default to write all kinds of traces to local storage; Tor
  distributions that depend on such systems are therefore forced to
  adopt a blacklist approach to lessen the amount of traces left
  behind. Such an approach is known to be prone to human error,
  such as [[!tor_bug 7449]].
- widespread operating systems typically offer very few control knobs
  to userspace applications over their not-amnesic-by-default
  behavior, especially when run without any kind of administrator
  credentials. Tor distributions that depend on such systems generally
  have no choice but hope no undesired trace will be left e.g. in the
  system's swap file or partition.

The PELD amnesic feature also allows the user to safely perform
non-Internet activities, which is yet another distinctive trait
compared to other Tor distributions.

To sum up, one can be a Tor expert and carefully configure a
non-amnesic system to be as much Tor-ified as the PELD, but he or she
won't get the same post-mortem analysis protection.

### 2.1.7 Summary

In short, the PELD aims at providing privacy on computers and on the
Internet for anyone anywhere.

## 2.2 Threat model

The goal of staying anonymous and keeping sensitive information
protected stands in direct conflict with the goals of several entities
"present" on the Internet. The following threat model is meant to
describe the intentions and capabilities of such attackers.

### 2.2.1 The goal of the attacker

The adversary may have one or more goals among the following ones.

- **Identify or locate the user, track his or her activities on the
  Internet**: information such as the User-Agent HTTP header, locale
  and especially IP address can all be used in various degrees to
  identify or locate the user, and to track his or her activities on
  the Internet.
- **Eavesdrop on sensitive data**: the Tor network only prevents the
  data from being traced (according to Tor's threat model) but does not
  protect it from eavesdropping.
- **Data recovery after system shutdown**:  "normal" operating systems
  keep a lot of traces about their users' Internet activities (notably
  browser cache, cookies and history) on local storage media;
  similary, working on a sensitive document with a "normal" operating
  system is very likely to leave traces of this document. User's data
  can remain on the equipment even after the machine is shut down; be
  it stored in the filesystem or in the memories, both RAM and swap,
  which might as well retain data (for example encryption keys or
  passwords). The adversary may want to recover such information by
  analyzing the equipment that has been used.

### 2.2.2 Capabilities, methods and other means of the attacker

The adversary may have capabilities needed to perform the following
attacks.

- **Eavesdropping and content injection**: it is assumed that the
  adversary is non-global and has full control over the network
  traffic of some portion of the Internet (e.g. some Tor exit nodes,
  upstream routers of exit nodes, or the ISP that provides the
  Internet connection the user is sitting behind). The adversary is
  thus able to eavesdrop, modify, delete or delay parts or all of the
  user's traffic on the Internet.
- **Bypass attacks**: it is conceivable for attackers to mount attacks
  which bypass the proxy and DNS setup in the applications which could
  then be used to identify the user, either by injecting data or
  social engineering.
- **Exploit software vulnerabilities**: the attacker might be able to
  run arbitrary code by exploiting vulnerabilities present in any of
  the software packages installed.
- **Application level attacks**: the attacker can utilize certain
  applications' services and features to get identifying information.
  Examples are JavaScript and Java applets in web browsers, CTCP
  queries in IRC clients, etc.
- **Physical access, live monitoring, post-mortem equipment
  analysis**: some users face adversaries with intermittent or
  constant physical access to the equipment they use. Users in
  Internet cafes, for example, face such a threat. This means the
  adversary might be physically monitoring the computer while the PELD
  is running on it. Moreover the adversary might raid the user at any
  moment and then confiscate and analyse the equipment, storage media
  and memory in particular.

## 2.3 Distribution

The PELD MUST be distributed in a common format that can easily be
used to install the PELD on the selected medium. For instance, if
distributed as an ISO 9660 compatible image file it can be burned to a
DVD with almost any DVD recording software available.

Also, it is RECOMMENDED to make it possible for end-users to verify
the downloaded PELD image's integrity using public-key cryptography.

## 2.4 Operational requirements

This section handles mostly the criteria that the PELD should be
portable and able to run in as many environments as possible.

### 2.4.1 Platform

XXX: update

The binaries MUST all be executable on the most common computer
hardware architecture(s). As of 2011, the x86 computer architecture
seems to be the obvious choice as the vast majority of personal
computers in use is compatible with it. Supporting the PowerPC
architecture is a welcome bonus in order to support pre-Intel Apple
computers. Supporting widespread hardware architectures used in mobile
computers, such as phones, is also welcome.

### 2.4.2 Media

The PELD SHOULD be able to boot and run natively from either a DVD or a
USB drive. While running the PELD in native mode it MUST be completely
independent from the host operating system and all other storage media
on the host computer unless the user explicitly tries to access any of
them.

In all circumstances, binaries, dynamic libraries and other executable
code susceptible to virus infections and similar MUST always be
completely write-protected, even when running from a writeable USB
medium. Such files SHOULD not even be modifiable temporarily, which
could be the case even when running from DVD if the filesystem is
loaded into memory (e.g. tmpfs).

Configuration files, temporary files, user home directories and
similar files that most likely need to be modifiable during operation
MUST only be saved temporarily in memory (e.g. by use of something
like tmpfs or unionfs) unless the user explicitly enables some
persistence feature.

It is tempting to use the possibility to write back data when running
from USB in order to allow user settings to be persistent. If this is
considered, this feature MUST be optional and offer the possibility
to use strong encryption for the persistent storage.

### 2.4.3 Virtual machines

As an alternative to running the PELD natively from a DVD or USB, it
SHOULD also be possible to run it inside virtual machines.

Running the PELD is such a virtualized environment provides weakened
security compared to running it natively. This drawback is due to the
dependency on the host OS. When the PELD runs as a guest OS:

- The PELD cannot defend against keyloggers, viruses and other malware
  that could be present in the host OS. The user activities in the
  PELD might thus be under surveillance by an attacker who would
  control the host OS enough.
- The PELD can not guarantee anything with respect to writing to local
  storage: the host OS does its own memory management and can write to
  swap any part of the memory being used by the PELD without the user
  being told.

On the other hand, running the PELD inside a virtual machine is useful
in situations where the user is not in a position to run the PELD
natively, which often is the case with public computers. Additionally,
many users seem to prefer this mode of operation and would prefer to
use their usual operating system instead of rebooting to run the PELD
natively; that alone is a reason for making sure it works.

## 2.5 Other considerations

### 2.5.1 Maintainability

The procedure to update the PELD SHOULD NOT be prohibitive to provide
timely software updates that address issues related to security or
anonymity. A scripted, automatic build procedure is RECOMMENDED
over manually setting up things.

### 2.5.2 Sustainability

PELD development SHOULD be a team work rather than a one person work,
and the deep knowledge of this work SHOULD be shared among the team
members. Thus the development infrastructure SHOULD be designed and
deployed in order to share this knowledge.

### 2.5.3 Open-source transparency, easing peer review

For the sake of transparency the use of open-source software is
RECOMMENDED. Binary blobs SHOULD only be used when no good alternative
exists, which could be the case with certain hardware drivers or driver
firmwares.

Having third-parties analyze the PELD security is necessary to ensure
it is working as intended. It is thus REQUIRED for the PELD itself
to be open-source. Moreover decisions with non-trivial implications
SHOULD be clearly and publicly documented: such information about what
a PELD implementation intends to achieve and how it does so SHOULD be
made available to reviewers.

Third-parties SHALL be able to reproduce a PELD implementation by
building it from the released source code and publicly available
information. The process MUST yield consistent results.

### 2.5.4 Easy feedback

In order to collect bug reports and wanted features, the PELD project
SHOULD offer easy ways for end-users to provide feedback to the
developers (email, web forum, bug tracker, shipped-within
application, ...). Efforts SHOULD be made to offer the most anonymous
(or at least pseudonymous) possible way to send this feedback.

## 2.6 Implementation requirements

### 2.6.1 Kernel requirements

The role of the kernel is mainly to provide support for the features
required elsewhere in this specification. This includes:

- **Good hardware support** is REQUIRED: "good" is a sketchy word in a
  specification. The general idea is to include as much drivers for
  relevant hardware as possible, in particular for network cards
  (wired and wireless), video adapters and anything necessary for
  basic operation.
- **Support for a stateful firewall with packet filtering
  capabilities** is REQUIRED: it must somehow be able to sort traffic out for
  transparent proxying (mentioned in the next section) to work.
  Similarly, it must be able to identify and drop traffic destined to
  the Internet that is not supported by the Tor network, such as
  transport layer protocols other than TCP.
- **Security features** are RECOMMENDED: with the dangers of exploitable
  vulnerabilities in any code running, attempts to mitigate these on
  the kernel level is a good idea. Executable space protection with
  the NX bit, address space layout randomization and similar
  techniques are all interesting in this respect. Access control in
  the form of Mandatory Access Control, Role-Based Access control and
  so on SHOULD also be considered.

### 2.6.2 Network requirements

#### 2.6.2.1 Firewall

In order to prevent accidental leaks of information, proxy bypass
attacks on Tor and similar, the access to the Internet MUST be
heavily restricted by a firewall:

- All non-TCP transport layer protocols SHOULD be dropped as they are
  not supported by the Tor network.
- All TCP traffic not explicitly targeting Tor SHOULD be redirected to
  the transparent proxy (i.e. to the `TransPort` as set in `torrc`);
  alternatively this traffic SHOULD be dropped (then only applications
  explicitly configured to use Tor will reach the Internet).
- All DNS lookups SHOULD be made through the Tor network (i.e.
  redirected to `DNSPort` as set in `torrc`).
- All IPv6 traffic SHOULD be forbidden as it is not supported by the Tor
  network.

Note that the above is not necessary (or desirable) for local network
(RFC1918) addresses; it is RECOMMENDED to special-case DNS queries
though as some home gateways and captive wifi portals reply the public
IP provided by the ISP when one asks information about themselves to
their DNS resolver (source: [The State of the DNS and Tor Union (also:
a DNS UDP
- TCP shim)](http://archives.seul.org/or/talk/Jul-2010/msg00007.html)
thread on the or-talk mailing-list).

Any exception to these rules MUST be thoroughly thought through and
properly documented. If an action that is excepted from the above
rules is user initiated, that MUST be made obvious to the user, and
user opt-out MUST be offered, if possible.

#### 2.6.2.2 Fingerprinting

Efforts SHOULD be made so that it is harder to fingerprint PELD users *as
being using the PELD*. Considering this goal can conflict with others,
trying to reach perfection in this domain is not necessarily
reasonable.

### 2.6.3 User interface and applications

#### 2.6.3.1 General user interface

The user SHOULD be able to do all relevant things with easy-to-use
graphical interfaces. The PELD SHOULD present a solid, user-friendly
desktop environment with all the expected features after booting: file
management, system settings configuration, support applications etc.

#### 2.6.3.2 Internet applications

At least clients for the following Internet activities MUST be
supported:

- **Web browsing**: since the web browser is arguably the most used
  end-user Internet application as well as the one that offers the
  largest attack surface, the Tor Project has spent significant
  resources on analyzing and mitigating the many pitfalls of modern
  web browsers with respect to anonymity: media plugins,
  browser-specific bugs, web technologies such as JavaScript, CSS and
  cookies, etc. Benefiting from this work is essential for maintaining
  anonymity, so it is REQUIRED to include only web browsers that are
  endorsed by the Tor Project, accompanied with any configurations,
  extensions/plugins, etc. that they recommend (for instance, Tor
  Browser Bundle). The PELD browser fingerprint SHOULD make the PELD
  users appear uniformly among Tor users with generally recommended
  configuration, such as Tor Browser Bundle users.
- **Email**: support for PGP or S/MIME is highly RECOMMENDED. Also,
  beware that the EHLO/HELO sent to the SMTP-server will contain the
  host's IP address in many email clients. The `Message-ID` headers and
  HTML/JavaScript email support are other usual leaking spots that
  MUST be taken care of.
- **Instant messaging**, including IRC and XMPP.
- **Secure Shell** client such as [OpenSSH](http://www.openssh.org/).

Other RECOMMENDED clients for Internet activities include:

- **P2P file-sharing** such as BitTorrent: note, however, that large
  scale file-sharing activity in general is frowned upon in the Tor
  community as it consumes extreme amounts of network resources
  compared to other kinds of services.
- **Collaborative text editing** such as [Gobby](http://gobby.0x539.de).
- **Remote desktop** such as VNC or RDP.
- **Feed aggregator** for RSS/RDF, Atom and other widely spread feed
  formats.

Given that these applications will be the user's interface to the
Internet, they MUST be chosen and configured cautiously, and with
security in mind. In general, as little information as possible SHOULD
leak about the user, the applications used and the system settings.

#### 2.6.3.3 Document production applications

A great deal of communication over the Internet is done via the
distribution of different types of commonly used media and document
formats, so the PELD MUST contain the basic facilities for creating
and editing such formats. More specifically, at least the following
media and text production tasks MUST be possible using software
shipped by the PELD:

- **Word processing**
- **Bitmap and vector graphics**
- **Sound recording and editing**
- **Desktop publishing**
- **Printing and scanning**

Other RECOMMENDED media and text manipulation tools include:

- **Video editor**
- **Spreadsheet**
- **Presentation software**
- **Gettext catalogs (.po files) editor**

These applications SHOULD be compatible with widely spread file formats in
their domain.

#### 2.6.3.4 Cryptographic tools

Tools for securely signing, verifying, encrypting and decrypting files
and messages SHOULD be available. In particular, some implementation
of OpenPGP SHOULD be included as it is the de-facto standard for these
tasks in the Free Software world. GUIs for managing keys and
performing the relevant cryptographic tasks SHOULD be available. The
OpenPGP implementation SHOULD be pre-configured to use an encrypted
tunnel when connecting to a keyserver (read: `hkps://`).

Tools for creating and using encrypted storage containers are also RECOMMENDED.

A password manager SHOULD be included and allow one to store many
passwords in an encrypted database which is protected by a single key.
This is meant to encourage users to use strong passwords, and to
discourage password reuse.

Any cryptographic tool shipped in the PELD SHOULD by default use
up-to-date parameters with respect to the current commonly agreed best
practices: digests, ciphers and key sizes.

#### 2.6.3.5 Tor

Only stable releases SHOULD be considered since Tor really is at the
core of the PELD.

Tor SHOULD be set up to enable its DNS server (`DNSPort`) to allow DNS
lookups through the Tor network; alternatively a local DNS server can
be configured to use Tor.

If transparent proxying (as opposed to dropping non-Tor traffic) was
chosen in the network section, then Tor MUST be set up to enable its
transparent proxy (`TransPort`, `TransListen`); alternatively any
transparent proxy configured to use Tor as the parent proxy can be
used.

While there are many other interesting configuration possibilities
described in the Tor manual, care MUST be taken to avoid those that may
impair anonymity or security.

A GUI Tor controller application such as Vidalia or TorK is highly
RECOMMENDED. However, this requires opening the control port in Tor,
and thus some means of authentication will be REQUIRED
(`CookieAuthentication` preferably) to hinder attacks on the Tor
software.

#### 2.6.3.6 Hardened tool chain and compiling

As an addition to the security against exploitable vulnerabilities
provided by the kernel, compiling software with stack smashing
protection, Position Independant Executable (PIE) and similar compiler
security enhancements is RECOMMENDED. Note that some
compiler-level options may be necessary to take advantage of in-kernel
security features. Thus the use of a hardened tool chain might depend
on the vendor distribution used to build the PELD upon. If such
techniques are not widely deployed at this level, using them to build
the PELD can require a lot of time from its developers and impact its
ease of maintenance, which would make it harder for new contributors
to get involved in the project. For this reason, compile-time
hardening features should be carefully selected to balance the costs
they impose against the extra security they bring. If using a hardened
tool chain to build the PELD is deemed to require too much energy,
resources could be better spent pushing usage of such hardening
features in the base operating system.

#### 2.6.3.7 "Virtual" input system

Since one goal of the PELD is to permit usage of untrusted computers
while preserving anonymity, measures MUST be taken against hardware
that might de-anonymize or facilitate recording of a user, such as
hardware [keyloggers](http://en.wikipedia.org/wiki/Keylogger). Thus a
virtual keyboard (usable with the mouse) MUST be available.

#### 2.6.3.8 Entropy

Some crucial applications of the PELD, such as the Tor client, make
heavy use of cryptographic techniques and therefore rely on a high
quality pseudo-random number generator (PRNG). Initializing (seeding)
a PRNG is tricky in a Live system context as the system state after
boot, if not fully deterministic, is parameterized by far fewer
variables than in the case of a non-Live system.

Using an auxiliary entropy source such as
[haveged](http://www.irisa.fr/caps/projects/hipsor/) is thus
REQUIRED.

### 2.6.4 Usability

Security is usually hard to get. Therefore steps SHOULD be taken in
order to make users more comfortable with the PELD, and also to
educate users about specific risks and non-intuitive situations that
may affect their anonymity on the Internet.

#### 2.6.4.1 Internationalization

The user MUST be able to easily select his or her language of
preference among a great number of widespread ones. User applications
SHOULD be localized to fit this preference, as SHOULD system settings
such as keyboard layout.

The PELD documentation, either online or shipped within, SHOULD be
easily translatable. Software written specifically for the PELD SHOULD
be developed with i18n/l10n-awareness in mind.

#### 2.6.4.2 Education and user help

The PELD SHOULD include an easy-to-read document explaining:

1. what the PELD goals (and non-goals) are. The PELD is no magic wand.
2. how to securely use the PELD and the bundled software.

As the user is assumed to only have the knowledge of an average
computer user, it will be required to explain some general security
concepts.

Real-world experience demonstrates that the average user quite rarely
thinks about upgrading his or her PELD copy, and is often pretty happy
unknowingly running an obsolete version affected by numerous
well-known security issues. A PELD running copy SHOULD therefore
notice it is affected by known security issues and notify the user if
a newer release fixes some.

## 2.7 The future

A few more or less well known issues shall be thought through so that
this specification can provide reasonable guidance about them.

### 2.7.1 Memory recovery attacks

[Research](http://www.blackhat.com/html/bh-dc-11/bh-dc-11-briefings.html#Case)
aims at recovering a Live system's in-memory filesystem and partial
recovery of its previously deleted contents. Most current Live systems
do not protect against that kind of attacks: at best, they erase free
memory on shutdown, leaving intact in memory any data saved in the
unionfs/aufs ramdisk branch.

This was
[discussed](http://archives.seul.org/or/talk/Jan-2011/msg00137.html)
on the or-talk mailing-list, and a new system that mitigates such
attacks is part of Tails 0.7 and newer.

This specification must warn about such matters.

### 2.7.2 HTTP keepalive

Quoting the [Live CD Best
Practices](https://trac.torproject.org/projects/tor/wiki/TheOnionRouter/LiveCDBestPractices)
document on the Tor wiki:

> OPTIONAL? To prevent the browser from keeping HTTP sessions open
> over existing circuits the following network settings should be
> applied. This will ensure that new circuits, such as requested via
> NEWNYM, will service subsequent HTTP requests.

The impact of HTTP keepalive and possible solutions are [being
discussed](http://thread.gmane.org/gmane.linux.distributions.tails.devel/52)
on the tails-dev mailing-list.

### 2.7.3 Mounting of filesystems stored on removable devices

Some attacks recently put under the spotlights exploit vulnerabilities
in the desktop software stack that triggers automatic mounting,
display and files preview of filesystems stored on removable devices.

This specification must warn about such matters.

### 2.7.4 Miscellaneous

- FireWire is known to allow read access to the system memory, at
  least when such devices are allowed to use DMA (Linux: `options
  ohci1394 phys_dma=0` helps mitigating that).
- Bluetooth, IrDA and other network links might allow attacks.

# 3 Implementation

Tails is an implementation of the PELD specification above. It is
licensed under the GNU GPL version 3 or (at your option) any later
version.

Critical parts of the configuration are based on the ones from
well-known and trusted sources, namely Tails ancestor
[Incognito](http://www.browseanonymouslyanywhere.com/incognito/)
and the [Tor BrowserBundle](https://www.torproject.org/projects/torbrowser.html.en).
This is for example the case for the firewall, polipo and Tor configurations.

**NOTICE**: this distribution is provided as-is with no warranty of
fitness for a particular purpose, including total anonymity. Anonymity
depends not only on the software but also on the user understanding
the risks involved and how to manage those risks.

## 3.0 Other Tails design documents

[[!map pages="contribute/design/*"]]

## 3.1 Download

See the [[download section|download]] on [[Tails's website|/index]]
for download information. Published Tails images integrity can be
checked using OpenPGP detached signatures made with a key that is well
linked to the web-of-trust.

The sources are stored in a bunch of [Git](http://git-scm.com/)
repositories. The [[git page|contribute/git]] on the Tails website provides all
needed information to access these repositories.

The latest version of this document can be found on the Tails
website: [[!tails_website contribute/design]].

## 3.2 Software

Tails ships the following software. This list is not complete, but
only contains packages deemed as important for whatever reason. The
full packages list can be found in the [BitTorrent files download
directory](/torrents/files/) (look for files with the `.packages`
extension).

### 3.2.1 Core software
 
- [Debian GNU/Linux](https://www.debian.org/): the base operating
  system, provides hardware detection, infrastructure. Please note
  that the Debian distribution does not provide or endorse Tails.
- [Tor](http://www.torproject.org/): anonymizing overlay network for
  TCP. Our intention is to always use the latest stable version.
- [polipo](http://www.pps.jussieu.fr/%7Ejch/software/polipo/):
  Caching web proxy.
- [Vidalia](https://www.torproject.org/projects/vidalia) is used
  to control Tor's behavior.

Being based in Debian, Tails benefits from its great package
management tools, facilitating its build and the inclusion of new
software. Sadly compile time options that would enhance Tails
security (`-fPIE`, `-fPIC`, `-fstack-protector` etc.) are not widely
used in Debian yet. Thus having them included in Tails would require
to recompile every package with the right compile-time options. This
would badly impact the development and build efforts required to
release Tails. As an alternative, efforts [have been
started](https://bugs.debian.org/cgi-bin/pkgreport.cgi?tag=hardening;users=debian-security@lists.debian.org)
to push usage of such hardening features in Debian.

A lot of security features have been implemented upstream at the
kernel level (ASLR, removal of `/dev/kmem`, `/dev/mem` protections,
various stack and heap hardening features, `/proc` or `/sys` not leaking
sensitive information, etc.), most of them being slowly integrated
into Debian. This is the reason why the Tails kernel has no more special
kernel security feature than the stock Debian kernel.

### 3.2.2 Other applications

See [[doc/about/features]].

## 3.3 Internationalization

Tails ships, as is, localization files provided by the installed
Debian packages. All available iceweasel localization packages
are installed. Spell checking software and data is installed for the
set of best supported languages; it is usable at least is Iceweasel,
LibreOffice and gedit.

### 3.3.1 Input methods

Tails ships with IBus and a few engines (Anthy for Japanese, Pinyin
and Bopomofo for Chinese, and Hangul for Korean).

A login script prepares and configures IBus. When a Japanese,
Chinese or Korean locale is selected, this login script selects
the right default input method, and then starts the IBus daemon.

Since one may want to work on documents written in
Chinese, Japanese or Korean even when selecting English as their
preferred language, IBus can also be manually started in other locales
using the "IBus Preferences" launcher in the System->Preferences menu.
IBus' environment variables is always exported on login to make this work.

- [[!tails_gitweb config/chroot_local-includes/etc/X11/Xsession.d/80im-starter]]

## 3.4 Notification of security issues and new Tails releases

Tails ships a script that checks if there are security issues that are
not fixed by any Tails release (and thus, affect the currently running
Tails regardless of its version). A desktop notification is displayed
for every such issue.

The connections are made to the Tails website through Tor, over HTTPS
with a pinned CA. The only piece of information leaked to the Tails
web server (apart of [[!cpan LWP::UserAgent]]'s specific User-Agent
and HTTP behavior) is the first two chars of the `LANG`
environment variable.

This script is run after the user has logged-in and Tor is
in known-working state.

- [[!tails_gitweb config/chroot_local-includes/usr/local/bin/tails-security-check]]
- [[!tails_gitweb config/chroot_local-includes/usr/local/bin/tails-security-check-wrapper]]

Security issues that were fixed in a newer version of Tails are taken
care of by [[Tails Upgrader|contribute/design/incremental_upgrades]]
that tells the user whenever they should upgrade and leads them
through the necessary steps.

## 3.5 Feedback

Users can send feedback in several ways to Tails developers.
A [[!tails_redmine desc="task tracker"]] is available.
Users can also send email to the private [developers mailing
list](tails@boum.org) or to the public [support mailing
list](tails-support@boum.org).

A dedicated application called *WhisperBack*
is also available in every running Tails copy. WhisperBack allows
users to send anonymous or pseudonymous feedback via OpenPGP-encrypted
email. It is configured in Tails to use a Tor hidden service run by
Tails developers as the outgoing SMTP server. WhiperBack only sends
email over a STARTTLS session after carefully verifying the remote
SMTP SSL certificate. Some minimal information about the system is
gathered and sent along with the report; the reporting user can
opt-out of this though. Users can also provide an email address and an
OpenPGP public key in case further discussion is needed to address the
reported issue. WhisperBack's graphical interface fully supports
internationalization and is ready to be translated.

- [[!tails_gitweb_dir config/chroot_local-includes/etc/whisperback]]
- [WhisperBack source code](https://git-tails.immerda.ch/whisperback)

## 3.6 Configuration

In this section we briefly present the setup of several key software
packages and system settings of Tails with respect to security and
anonymity. There are of course other minor tweaks here and there, but
those are mainly for usability issues and similar.

### 3.6.1 The Tor™ software

The Tor software is currently configured as a client only (onion
proxy). The client listens on a control port 9051
(using cookie authentication), as a transparent proxy on port 9040
(only used for remapped hidden services) and as a DNS server on port
8853.

The client listens on a few SOCKS ports (the rationale being detailed
on the [[Tor stream isolation design
page|contribute/design/stream_isolation]]): 9050, 9061, 9062 and 9151.

Only connections from localhost are accepted. It can be argued
that running a Tor server (onion router) would increase one's
anonymity for a number for reasons but we still feel that most users
probably would not want this due to the added consumption of
bandwidth. The user can nevertheless easily choose to turn his or her
Tor client into a relay, thanks to the Vidalia graphical user
interface.

If a compromised software had access to the Tor control port,
an attacker who controls it could simply ask Tor the public
IP through the `GETINFO address` command.
To prevent this, access to the Tor control port is only
granted to the vidalia user, who is running Vidalia.
A filtering proxy to the control port exists, so
Torbutton still can perform safe commands like `SIGNAL NEWNYM`.

- [[!tails_gitweb chroot_local-hooks/06-adduser_vidalia]]
- [[!tails_gitweb chroot_local-includes/usr/local/sbin/restart-vidalia]]
- [[!tails_gitweb chroot_local-includes/usr/local/sbin/tor-controlport-filter]]
- [[!tails_gitweb chroot_local-includes/etc/tor/torrc]]

<a id="dns"></a>

### 3.6.3 DNS

[[!inline pages="contribute/design/Tor_enforcement/DNS" raw=yes]]

### 3.6.4 HTTP Proxy

[[!inline pages="contribute/design/Tor_enforcement/Proxy" raw=yes]]

### 3.6.5 SOCKS libraries

tsocks and torify are installed. Since Tor-ification is done at a
lower level (in-kernel network filter, Tor-ified DNS), these tools are
actually unnecessary. They are solely included due to dependencies and
configured for completeness.

- [[!tails_gitweb config/chroot_local-includes/etc/tor/tor-tsocks.conf]]

### 3.6.6 Network Filter

[[!inline pages="contribute/design/Tor_enforcement/Network_filter" raw=yes]]

### 3.6.7 MAC address spoofing

See [[the dedicated design document|design/MAC_address]].

### 3.6.8 Host system swap

Tails takes care not to use any swap filesystem that might exist on
the host machine hard drive. Most of this is done at build time:
the `/sbin/swapon` binary is replaced by a fake no-op script, and
live-boot's `swapon` option is not set.

- [[!tails_gitweb config/chroot_local-hooks/05-disable_swapon]]

### 3.6.9 Host system RAM

[[!inline pages="contribute/design/memory_erasure" raw=yes]]

### 3.6.10 Host system disks and partitions

Tails takes care not to use any filesystem that might exist on
the host machine hard drive, unless explicitly told to do so by the
user. The Debian Live persistence feature is disabled by passing
`nopersistence` over the kernel command line to live-boot.

- [[!tails_gitweb config/amnesia]]

### 3.6.11 Filesystems stored on removable devices

Removable drives auto-mounting is disabled in Tails 0.7 and newer.

- [[!tails_gitweb config/chroot_local-includes/usr/share/amnesia/gconf/apps_nautilus.xml]]

### 3.6.11 Secure erasure of files and free disk space

Securely erasing files and free disk space is made easy by integrating
[secure-delete](http://www.thc.org) tools into the Nautilus file
manager, thanks to [Nautilus
Wipe](http://wipetools.tuxfamily.org/nautilus-wipe.html).

### 3.6.12 Passwords

Two users are intended to be used for logins: `amnesia` and `root`.
None have a password by default; the `amnesia` user is
allowed to gain super user privileges, using `sudo`, if an
administrator password is set in tails-greeter.

The PELD specification recommends to prevent executable code to be
modifiable, even temporarily; Tails does not implement this
recommendation. Instead, thanks to the super user privileges being
available to the end-user, Tails makes it possible to modify or add
executable code by:

- upgrading bundled software: this allows (technical) users to protect
  themselves from serious security issues until an updated Tails is
  released
- installing additional software: this helps achieving the PELD
  "Working on sensitive documents" goal by enabling users to perform
  tasks that need software not shipped in Tails.

Such modifications happen only in RAM, the user will remove the DVD/USB
when done and there are no services allowing logins from the network.

As a first step Tails has stopped
granting `sudo` privileges to the `amnesia` user by default.
Unless an administrator password is set in tails-greeter,
no root access is possible afterwards.

### 3.6.13 Iceweasel

(Note: Iceweasel is the name of the web browser, based on Mozilla
Firefox, that is shipped by Debian and thus by Tails.)

Tails ships custom Iceweasel ESR packages built with the Torbrowser
patches to better blend in the Tor Browser Bundle's anonymity set.
Some patches, that are not relevant for Tails, are not
applied, though: see the Tails browser's
[changelog](https://git-tails.immerda.ch/iceweasel/plain/debian/changelog?h=tails/master)
for the current status.

Iceweasel uses the Torbutton extension in order to prevent attacks
using JavaScript, plugins and other non-HTTP features like web
bugs. It is configured to always be enabled on Iceweasel start and
uses Tor as SOCKS5 proxy. SOCKS is configured to perform name
resolution through this proxy. Iceweasel is also configured to not
cache to disk (mainly to reduce memory usage for DVD users as disk
writes will be stored there), history is disabled (just in case) and
many other things. It is also set up not to automatically check for
updates of its installed extensions. Java support is disabled.

Iceweasel is shipped with some extensions to help users manage their
browsing experience. The Torbutton settings treat all cookies as
session cookies by default. This prevents the
known leak of browsing information cookies can lead to. The [Adblock
plus](https://addons.mozilla.org/fr/firefox/addon/1865/) extension
protects against many tracking possibilities by removing most ads.

Tails ships the [HTTPS
Everywhere](https://www.eff.org/https-everywhere) extension that
forces HTTPS usage for requests to a number of major websites.

Tails also ships the
[FoxyProxy](https://addons.mozilla.org/fr/firefox/addon/2464/)
extension that:

- allows using I2P instead of Tor to visit eepsites (I2P's own hidden
  services look-alike); see [[the design document dedicated to Tails
  use of I2P|I2P]] for details;
- could help [[!tails_todo FTP_in_Iceweasel desc="fixing Iceweasel's FTP support"]].

Thanks to Torbutton, to the Tor Browser patches, and to us importing
(most of) the TBB preferences, Iceweasel is configured so that Tor browser
fingerprint appears uniformly among Torbutton users. Tails enables
Torbutton's EN-US locale spoofing to avoid partitioning Tails
users into per-language anonymity sets.

Torbutton is also configured to spoof the timezone settings the same
way as the Tor Browser Bundle does, i.e. to `UTC+00:00`.

Thanks to the Tor Browser patches, the in-memory web cache is isolated
to the url bar origin.

The Iceweasel config is poorly commented but the commit messages in
Git history explains it all. In a nutshell, Iceweasel preferences are
set in various ways:

* A Tor Browser patch called
  `0022-Tor-Browser-s-Firefox-preference-overrides.patch` bundles
  their prefs directly into `omni.ja`.
* `/etc/iceweasel/*/*.js` contains:
  - Torbutton preferences that the TBB also sets;
  - some Tails-specific settings.

Whenever the user tries to start Iceweasel before Tor is ready, they
are informed it won't work, and asked whether to start the browser
anyway:

- [[!tails_gitweb config/chroot_local-includes/usr/local/bin/iceweasel]]
- [[!tails_gitweb config/chroot_local-includes/usr/local/sbin/tor-has-bootstrapped]]
- [[!tails_gitweb config/chroot_local-includes/etc/sudoers.d/zzz_tor-has-bootstrapped]]

Once Tor is ready to be used, the user is informed they can now use
the Internet:

- [[!tails_gitweb config/chroot_local-includes/etc/NetworkManager/dispatcher.d/60-tor-ready-notification.sh]]

Source code, scripts and configuration:

- [[!tails_gitweb_dir config/chroot_local-includes/etc/iceweasel]]
- Tails' Iceweasel source [[lives in Git|contribute/git]]
- [[!tails_gitweb config/chroot_local-hooks/12-remove_unwanted_iceweasel_searchplugins]]
- [[!tails_gitweb config/chroot_local-hooks/13-iceweasel_sqlite]]
- [[!tails_gitweb config/chroot_local-hooks/13-override-tbb-branding]]
- [[!tails_gitweb config/chroot_local-hooks/14-add_localized_iceweasel_searchplugins]]
- [[!tails_gitweb config/chroot_local-hooks/14-generate-iceweasel-profile]]
- [[!tails_gitweb config/chroot_local-hooks/15-symlink-places.sqlite]]

### 3.6.14 Claws Mail

Claws Mail generates `Message-ID` headers using the hostname part of
the sender's email address, which does not leak usage of the PELD nor
any user location information.

It also always says `EHLO localhost` to the SMTP server instead of
disclosing the real IP address and hostname. This is achieved thanks
to tsocks, as Claws Mail leaks the hostname in the HELO/EHLO
message, resulting in a hostname leak in the `Message ID` and
`Received` email headers, when run with `torify` and `torsocks`.

Furthermore, any account a user creates is pre-configured to not use
HTML in order to get rid of a whole class of privacy concerns.

OpenPGP support is provided by the PGP/inline and PGP/MIME plugins.

- [[!tails_gitweb_dir config/chroot_local-includes/etc/skel/.claws-mail]] is copied to
  the user's `$HOME` at boot time
- [[!tails_gitweb config/chroot_local-includes/usr/local/bin/torified-claws-mail]]
- [[!tails_gitweb config/chroot_local-includes/etc/tor/tor-tsocks-mua.conf]]

### 3.6.15 Pidgin

Pidgin is configured in Tails to not log anything as well as not to reveal too
much of user activity by disabling reporting of online/away/typing
status. Only IRC and Jabber/XMPP protocols are left available, to
avoid the usage of less well audited plugins. The Off-the-record
plugin is enabled
to help one-to-one conversations being as private and unrecordable as
possible. At boot a language confluxer generates a random looking default
nickname from the 2000 most common U.S. names (according to the U.S. social
security administration in the 1970's), which results in something Englishesque
sounding. The nickname is further made to look like a typical IRC nickname by
prefixing it with ^ or _ with probability 0.05, and changing it to leet speak
with probability 0.05. When answering to CTCP requests, Pidgin does
not leak any information apart from PING and VERSION (`Purple IRC`),
which is deemed acceptable as there are probably other weirdness in
how the protocol is implemented, that disclose as much.

- [[!tails_gitweb config/chroot_local-includes/lib/live/config/2010-pidgin]]
- [[!tails_gitweb_dir config/chroot_local-includes/etc/skel/.purple]]
- [[!tails_gitweb config/chroot_local-hooks/09-remove_unsupported_pidgin_libs]]

### 3.6.16 GnuPG

GnuPG tools (namely: GPG itself and Seahorse) are configured to use
the sks-keyservers pool since it's reliable, well-synchronized with
the other HKP keyservers pools, and reachable over `hkps://`.

[[!tails_todo Monkeysphere]]'s `hkpms://` support will be used as soon as
possible in place of the hierarchical X.509 certification model.

GnuPG is configured to prefer non-outdated digest algorithms such as
SHA256, to force exclusion of the version string in ASCII armored
output, to avoid automatically locating and retrieving keys, and to
disregard the preferred keyserver assigned to specific keys.

- [[!tails_gitweb config/chroot_local-includes/etc/skel/.gnupg/gpg.conf]]
- [[!tails_gitweb config/chroot_local-includes/etc/ssl/certs/sks-keyservers.netCA.pem]]
- [[!tails_gitweb config/chroot_local-includes/usr/share/amnesia/gconf/desktop_pgp.xml]]
- hkpms is available in Debian: [[!debpkg msva-perl]]

### 3.6.17 Persistence feature

An opt-in data persistence feature is available in Tails 0.11 and
newer. See [[contribute/design/persistence]] for details.

### 3.6.18 Installation on USB sticks and SD cards

An easy (read: not command-line based) way to install and upgrade
Tails on USB sticks and SD cards is available in Tails 0.11 and newer.
SD cards readers wired via SDIO are supported since Tails 0.21.
See [[design/installation]] for details.

### 3.6.19 Wireless devices handling

Tails puts the wireless devices in a sensible state at boot time.

At boot time, Tails unblocks Wi-Fi, WWAN and WiMAX radios, unblocks
Bluetooth radio (so that it can be dealt another way:
[[todo/protect_against_external_bus_memory_forensics]]), and
soft-blocks all other kinds of wireless devices (e.g. UWB, GPS, FM).

- [[!tails_gitweb config/chroot_local-includes/etc/init.d/tails-set-wireless-devices-state]]
- [[!tails_gitweb config/chroot_local-includes/usr/local/sbin/tails-set-wireless-devices-state]]

### 3.6.20 OpenSSH

The OpenSSH client is configured to use the Tor SOCKS proxy, and to
prefer strong ciphers and MACs..

- [[!tails_gitweb config/chroot_local-includes/etc/ssh/ssh_config]]
- [[!tails_gitweb config/chroot_local-includes/usr/local/bin/connect-socks]]

### 3.6.21 Incremental upgrades

When a Tails release is out, Tails users are proposed to download and
apply a partial upgrade (that is, only what has changed between two
releases). See [[contribute/design/incremental_upgrades]] for details.
To start with, this upgrade mechanism may be only available for
point-releases.

### 3.6.22 Panel applets

Tails ships a few custom applets in the GNOME panel.

The shutdown helper applet provides two-clicks shutdown and
restart actions.

- [[!tails_gitweb config/chroot_local-includes/etc/skel/.config/gnome-panel/panel-default-layout.layout]]
- [[!tails_gitweb config/chroot_local-includes/usr/local/lib/shutdown-helper-applet]]
- [[!tails_gitweb config/chroot_local-includes/usr/share/dbus-1/services/org.gnome.panel.applet.ShutdownHelperFactory.service]]
- [[!tails_gitweb config/chroot_local-includes/usr/share/gnome-panel/4.0/applets/org.boum.tails.ShutdownHelper.panel-applet]]

The Tails OpenPGP applet allows to symmetrically and asymmetrically
encrypt and decrypt text, and to verify OpenPGP signatures.

- [[!tails_gitweb config/chroot_local-includes/usr/local/bin/gpgApplet]]

<<<<<<< HEAD
### 3.6.23 DHCP hostname leaks

Tails prevents dhclient from sending the hostname over the network.

First, only the `keyfile` NetworkManager plugin is used; that is, the
`ifupdown` plugin is disabled:

* this is needed, because the only the `keyfile` plugin supports
  setting `dhcp-send-hostname` to false, while the `ifupdown` plugin
  retrieves the hostname to send from `/etc/hostname`;
* this is OK, because we actually don't use the functionality provided
  by the `ifupdown` plugin (that is, reading from
  `/etc/network/interfaces` -- that only configures the loopback
  connection in Tails, which is itself ignored by NetworkManager
  anyway).

Second, the NetworkManager `keyfile` plugin is configured to *not*
send the hostname over DHCP by default. Likely this can be overridden
on a per-connection basis if one really needs to change this.

Third, dhclient itself is told not to send the hostname. This is
needed because on Wheezy, NetworkManager runs dhclient with the `-cf
/var/run/nm-dhclient-eth0.conf` option, and generates that file by
concatenating `/etc/dhcp/dhclient.conf` with its own settings.

Fourth, dhclient is told to override any hostname provided by the DHCP
server with `amnesia`. This is meant to prevent dhclient hooks,
NetworkManager and others from setting the hostname to a value
controlled by the DHCP server.

* [[!tails_gitweb config/chroot_local-patches/dhcp-dont-send-hostname.diff]]
=======
### 3.6.23 TCP timestamps

[[!rfc 1323 desc="TCP time stamps"]] allow for tracking clock
information with millisecond resolution. This may or may not allow an
attacker to learn information about the system clock at such
a resolution, depending on various issues such as network lag.
This information is available to anyone who monitors the network
somewhere between the attacked Tails system and the Tor entry nodes
being used. It may allow an attacker to find out how long a given
Tails system has been running, and to distinguish several Tails
systems running behind NAT and using the same IP address. It might
also allow to look for clocks that match an expected value to find the
public IP used by a user.

Hence, Tails disables this feature.

- [[!tails_gitweb config/chroot_local-includes/etc/sysctl.d/tcp_timestamps.conf]]

Note that TCP time stamps normally have some usefulness. They are
needed for:

* the TCP protection against wrapped sequence numbers; however, to
  trigger a wrap, one needs to send roughly 2^32 packets in one
  minute:  as said in [[!rfc 1700]], "The current recommended default
  time to live (TTL) for the Internet Protocol (IP) [45,105] is 64".
  So, we don't think this is a practical problem in the context
  of Tails.

* "Round-Trip Time Measurement", which is only useful when the user
  manages to saturate their connection. When using Tails, we believe
  that the limiting factor for transmission speed is rarely the
  capacity of the user connection.
>>>>>>> dd8cbeed

## 3.7 Running Tails in virtual machines

### 3.7.1 Current support

Tails may of course be run in virtual machines. Due to the
popularity of [VMWare](http://www.vmware.com/) we include
[open-vm-tools](http://open-vm-tools.sourceforge.net/) (an open-source
alternative to VMware tools) as well as special video drivers
for an improved user experience in that environment. Due to the
closed-source nature of VMWare we try to encourage users of open VMs,
like [VirtualBox](http://virtualbox.org/) and
[QEMU](http://www.qemu.org/), by making sure that
these also work. In the case of VirtualBox both video and input
drivers are included, as well as the guest utilities.

### 3.7.2 Security concerns

Security concerns for all VMs are numerous. Tails therefore tries to
detect whether it is run inside a VM and [[warns the
user|design/virtualization_support]] if it is.

### 3.7.3 Running Tails inside a Windows session

[[!tails_ticket 6083 desc="Potential work"]] may make it easier to
run the DVD/USB in a virtual machine inside a Windows session whenever
native boot is impossible or not desirable. This probably will be
implemented by shipping a [QEMU](http://www.qemu.org/) or
[VirtualBox](http://www.virtualbox.org/) binary for Microsoft Windows.

## 3.8 Build process and maintenance

### 3.8.1 Build tools

The [Debian Live](http://live.debian.net/) is a toolkit to build Live
systems based on Debian, such as Tails. Debian Live is designed to
automate the build process of the target distribution, which eases
Tails development and maintenance. As an added bonus, Debian Live
makes it possible for other people to build custom systems based on
Tails, e.g. to include additional software.

For detailed instructions on how to build and modify Tails, see
the [[contribute/build]] page and the [[contribute]] section on the wiki.

### 3.8.2 Testing process

An automated build and test environment would be useful to avoid
regressions in Tails, especially anonymity and security related
ones. It would also make it easier to work on Tails for developers
who do not own modern powerful hardware.

Research and practical work to set up such an environment [[!tails_todo
automated_builds_and_tests desc="has slowly started"]]. In the meantime, a [[manual
test suite|contribute/release_process/test]] is "run" against Tails
release candidates images before they are officially published.

### 3.8.3 Upgrades

Keeping Tor (stable releases only, unless the Tor core developers
recommend otherwise) and Iceweasel up-to-date is a priority.

Remaining applications, including the base system, will be upgraded
using Debian standard upgrade process, and generally based on the
latest Debian stable release so there are not many problems.

We intend to build and publish point releases (e.g.
[[0.6.1|news/version_0.6.1]]) in a timely manner when security issues
affect Tails. Such releases are based on the [[stable Git
branch|contribute/git]] and can thus also fix important — although not
security-related — bugs.

## 3.9 Hardware support

Tails generally ships the latest Linux kernel from Debian unstable or [Debian
Backports](http://backports.debian.org/) as a compromise between
stability and recent hardware support. Recent Intel and AMD microcode
are included as well.

The x86 hardware architecture is the main supported one.

A 64-bit Linux kernel (*amd64* flavour) and a 32-bit one (*486*
flavor, for maximal backward-compatibility) are provided. The best
supported one is used.

* [[!tails_gitweb auto/config]]
* [[!tails_gitweb config/binary_local-hooks/20-syslinux_detect_cpu]]

## 3.10 Caveats

Tails currently offers almost no protection against live physical
monitoring, except for hardware keyloggers.

UDP and IPv6 are a problem. The Tor network does not support any of
those yet. Outgoing UDP and IPv6 packets are dropped altogether by
netfilter for this reason.

Support of arbitrary DNS queries is only provided by ttdnsd listening
on 127.0.0.2. ttdnsd has proved too be far too buggy to be inserted in
the default DNS resolution chain.

Some tools currently available to command-line users lack the
integration into Tails and/or graphical user interface that would be
needed to make them useful to anyone.

Other caveats are listed on the [[support/known issues]] page.

See the development [[!tails_roadmap]] for more information about
where Tails is heading to.

# 3.11 Fingerprint

Tails tries to make it as difficult as possible to distinguish Tails
users from other Tor users.

Iceweasel is configured to match the fingerprint of the Tor Browser
Bundle and the known differences, if any, are listed in the [[known
issues|support/known_issues]] page.

However the fact that different extensions are installed in Tails and in
the TBB surely allows more sophisticated attacks that usual fingerprint
as returned by tools such as <https://panopticlick.eff.org/> and
<http://ip-check.info/>. For example, the fact that Adblock is removing
ads could be analysed.

From the point of view of the local network administrator, Tails is
almost exclusively generating Tor activity and that is probably quite
different from other TBB users. We believe this would be hard to avoid.
Other possible fingerprint issues on the LAN or ISP exist but we believe
they would be harder to detect. See the discussion on fingerprinting in
the [[Time sync|contribute/design/Time_syncing]] design document and the
[[fingerprint|doc/about/fingerprint]] documentation.

# 4 Security analysis

See [[the security audits of Tails|security/audits]].

# 5 Bibliography

- [Incognito 2008.1-r1
Documentation](http://www.browseanonymouslyanywhere.com/incognito/uploadfiles/docs.html)
- [Live CD Best
  Practices](https://trac.torproject.org/projects/tor/wiki/TheOnionRouter/LiveCDBestPractices)
  document on the Tor wiki
- Roger Dingledine, Nick Mathewson and Paul Syverson. [Tor: The
  Second-Generation Onion
  Router](https://svn.torproject.org/svn/projects/design-paper/tor-design.pdf)
- Mike Perry, Erinn Clark, Steven Murdoch. [The Design and Implementation of the Tor Browser](https://www.torproject.org/projects/torbrowser/design/)<|MERGE_RESOLUTION|>--- conflicted
+++ resolved
@@ -1154,7 +1154,6 @@
 
 - [[!tails_gitweb config/chroot_local-includes/usr/local/bin/gpgApplet]]
 
-<<<<<<< HEAD
 ### 3.6.23 DHCP hostname leaks
 
 Tails prevents dhclient from sending the hostname over the network.
@@ -1186,8 +1185,8 @@
 controlled by the DHCP server.
 
 * [[!tails_gitweb config/chroot_local-patches/dhcp-dont-send-hostname.diff]]
-=======
-### 3.6.23 TCP timestamps
+
+### 3.6.24 TCP timestamps
 
 [[!rfc 1323 desc="TCP time stamps"]] allow for tracking clock
 information with millisecond resolution. This may or may not allow an
@@ -1219,7 +1218,6 @@
   manages to saturate their connection. When using Tails, we believe
   that the limiting factor for transmission speed is rarely the
   capacity of the user connection.
->>>>>>> dd8cbeed
 
 ## 3.7 Running Tails in virtual machines
 
