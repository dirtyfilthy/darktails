--- conflicted
+++ resolved
@@ -829,11 +829,7 @@
 
 The client listens on a few SOCKS ports (the rationale being detailed
 on the [[Tor stream isolation design
-<<<<<<< HEAD
-page|contribute/design/stream_isolation]]): 9050, 9062 and 9151.
-=======
-page|contribute/design/stream_isolation]]): 9050, 9061, 9062 and 9150.
->>>>>>> 0f3aa540
+page|contribute/design/stream_isolation]]): 9050, 9062 and 9150.
 
 Only connections from localhost are accepted. It can be argued
 that running a Tor server (onion router) would increase one's
