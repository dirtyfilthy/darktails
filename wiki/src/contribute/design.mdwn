[[!meta title="Design: specification and implementation"]]

[[!toc levels=3]]

# 1 Introduction

In this document we present a specification of a *Privacy Enhancing
Live Distribution* (PELD) as well as an actual implementation of it called
*The Amnesic Incognito Live System* (in short: *Tails*).

By writing this document we intend to help third-parties do
security analyses of any given PELD and specifically of Tails.
We also wish to help establish best practices in
the field of PELD design and implementation, and thus raise the
baseline for all similar projects out there.

This document is heavily based on preliminary work that was done as
part of [Incognito 2008.1-r1
Documentation](https://web.archive.org/web/20100220124424/http://www.browseanonymouslyanywhere.com/incognito/uploadfiles/docs.html).
The *Bibliography* section has pointers to other inspiration and reference sources.

# 2 Privacy Enhancing Live Distribution Specification

**Note**: the key words "MUST", "MUST NOT", "REQUIRED", "SHALL",
"SHALL NOT", "SHOULD", "SHOULD NOT", "RECOMMENDED", "MAY", and
"OPTIONAL" in this document are to be interpreted as described in
[RFC 2119](http://www.ietf.org/rfc/rfc2119.txt).

## 2.1 Intent

Let us introduce what the PELD goals are: the features provided by the
PELD, the kind of user the PELD targets, and the (empty) room we think
the PELD fills in the Tor distributions landscape.

### 2.1.1 Privacy on the Internet

The Privacy Enhancing Live Distribution (or PELD for short) aims at providing
a software solution providing the user with the technological means
for using popular Internet technologies while maintaining the privacy
of the user, in particular with respect to anonymity. While there are
different techniques and services providing that functionality, this
specification will assume the usage of [The Tor™
Project](https://www.torproject.org/)'s state-of-the-art anonymizing
overlay network Tor.

Due to its deep dependency on Tor, the PELD defers the same possible
goals as Tor:

- The PELD does not try to conceal it is connected to the Tor network
  unless Tor bridge relays are used.
- The PELD is not secure against end-to-end attacks, such as
  end-to-end timing or intersection attacks.

Moreover, the PELD is likely to be affected by any feasible attack
against Tor; e.g. the PELD is not secure against some local attacks,
such as confirmation attacks based on website fingerprinting: see Lexi
and Dominik's *Contemporary Profiling of Web Users* [conference at
27C3](http://events.ccc.de/congress/2010/Fahrplan/events/4140.en.html)
for details.

### 2.1.2 Protection from data recovery after shutdown

The PELD aims at protecting the user from post-mortem analysis
of the equipment (notably storage media and memory) he or
she runs the PELD on. It is impossible for such a system to determine
which information is sensitive and which is not. Thus, the PELD MUST
be amnesic by default:

- It is REQUIRED no trace is left on local storage devices unless the user
  explicitly asks for it: the PELD MUST take care not to use any
  filesystem or swap volume that might exist on the host machine hard
  drives.
- The usage of encrypted removable storage devices (such as USB
  sticks) SHOULD be encouraged.
- Volatile memory MUST be erased on shutdown to prevent memory
  recovery such as [[!wikipedia cold boot attack]].
- Secure erasure of files and free disk space SHOULD be made easy.

### 2.1.3 Working on sensitive documents

The PELD aims at providing a "safe" environment to produce and
optionally publish sensitive documents. While the combination of
anonymous access to the Internet and resistance against future
equipment analysis does most of the job, some application-level
attacks deserve special treatment: e.g. tools needed to inspect and
cleanup metadata — such as EXIF data — in files SHOULD be available.

### 2.1.4 Portability

The PELD MUST be self-contained and portable (literally, not
necessarily with respect to code portability), and thus possible to
run in as many computing environments as possible from the same single
distribution. In addition, while the PELD's main objective indeed is
to act as a traditional Live Distribution (i.e. a [[!wikipedia Live_CD]] or
[[!wikipedia Live_USB]]) it SHOULD also be compatible with popular
virtual machine technologies for users who simply want a sandboxed
environment within their usual operating system.

### 2.1.5 Target user

The PELD's target user is the average user in terms of computer
literacy; he or she does not necessarily control fully the computer
being used. Examples would be a public computer in a library, coffee
shop, university or a residence. We assume that the target user does
not want to do any of the configurations (at least with respect to
security and anonymity) of the various applications and tools used
themselves, either because of insufficient knowledge, lack of interest
or other reasons. The PELD MUST provide strong anonymity with no
need of advanced configuration whatsoever. It MUST be made as
difficult as possible for the user to unknowingly compromise
anonymity.

### 2.1.6 Filling some empty room in the Tor distributions landscape

XXX: update

The PELD is meant to be complementary to other Tor distributions. It
has no such goal as replacing other existing tool that properly
fulfills its use cases.

The PELD fills an empty place alongside of other Tor distributions.
Using the PELD certainly requires the user to change more of his or
her habits than installing e.g. the [Tor Browser Bundle](https://www.torproject.org/projects/torbrowser.html.en). On the other
hand, the PELD currently is the only tool that makes it feasible to
use the Internet, and more generally computers, for certain activities
in contexts where the user cannot afford the risks involved by other
Tor distributions.

On the online privacy side of things, the PELD is aimed at offering
roughly the same protection level as e.g. the Tor Browser Bundle, but
provides a full-blown Tor-ified operating system instead of a few
selected and carefully configured applications; this e.g. allows to
safely download and open files using external applications, as
mentioned by the Torbutton warning popup when a user attempts such an
operation outside the PELD.

About protection from post-shutdown data recovery, thanks to its
amnesic-by-default behavior, the PELD can aim at providing a level of
protection only a fine-tuned Live operating system can offer. On the
contrary Tor distributions that rely on an untrusted underlying
operating system could hardly guarantee anything in this area,
regardless of the amount of resources and cleverness that is spent to
leave *less* traces on local storage:

- widespread operating systems and shipped Internet applications
  generally default to write all kinds of traces to local storage; Tor
  distributions that depend on such systems are therefore forced to
  adopt a blacklist approach to lessen the amount of traces left
  behind. Such an approach is known to be prone to human error,
  such as [[!tor_bug 7449]].
- widespread operating systems typically offer very few control knobs
  to userspace applications over their not-amnesic-by-default
  behavior, especially when run without any kind of administrator
  credentials. Tor distributions that depend on such systems generally
  have no choice but hope no undesired trace will be left e.g. in the
  system's swap file or partition.

The PELD amnesic feature also allows the user to safely perform
non-Internet activities, which is yet another distinctive trait
compared to other Tor distributions.

To sum up, one can be a Tor expert and carefully configure a
non-amnesic system to be as much Tor-ified as the PELD, but he or she
won't get the same post-mortem analysis protection.

### 2.1.7 Summary

In short, the PELD aims at providing privacy on computers and on the
Internet for anyone anywhere.

## 2.2 Threat model

The goal of staying anonymous and keeping sensitive information
protected stands in direct conflict with the goals of several entities
"present" on the Internet. The following threat model is meant to
describe the intentions and capabilities of such attackers.

### 2.2.1 The goal of the attacker

The adversary may have one or more goals among the following ones.

- **Identify or locate the user, track his or her activities on the
  Internet**: information such as the User-Agent HTTP header, locale
  and especially IP address can all be used in various degrees to
  identify or locate the user, and to track his or her activities on
  the Internet.
- **Eavesdrop on sensitive data**: the Tor network only prevents the
  data from being traced (according to Tor's threat model) but does not
  protect it from eavesdropping.
- **Data recovery after system shutdown**:  "normal" operating systems
  keep a lot of traces about their users' Internet activities (notably
  browser cache, cookies and history) on local storage media;
  similary, working on a sensitive document with a "normal" operating
  system is very likely to leave traces of this document. User's data
  can remain on the equipment even after the machine is shut down; be
  it stored in the filesystem or in the memories, both RAM and swap,
  which might as well retain data (for example encryption keys or
  passwords). The adversary may want to recover such information by
  analyzing the equipment that has been used.

### 2.2.2 Capabilities, methods and other means of the attacker

The adversary may have capabilities needed to perform the following
attacks.

- **Eavesdropping and content injection**: it is assumed that the
  adversary is non-global and has full control over the network
  traffic of some portion of the Internet (e.g. some Tor exit nodes,
  upstream routers of exit nodes, or the ISP that provides the
  Internet connection the user is sitting behind). The adversary is
  thus able to eavesdrop, modify, delete or delay parts or all of the
  user's traffic on the Internet.
- **Bypass attacks**: it is conceivable for attackers to mount attacks
  which bypass the proxy and DNS setup in the applications which could
  then be used to identify the user, either by injecting data or
  social engineering.
- **Exploit software vulnerabilities**: the attacker might be able to
  run arbitrary code by exploiting vulnerabilities present in any of
  the software packages installed.
- **Application level attacks**: the attacker can utilize certain
  applications' services and features to get identifying information.
  Examples are JavaScript and Java applets in web browsers, CTCP
  queries in IRC clients, etc.
- **Physical access, live monitoring, post-mortem equipment
  analysis**: some users face adversaries with intermittent or
  constant physical access to the equipment they use. Users in
  Internet cafes, for example, face such a threat. This means the
  adversary might be physically monitoring the computer while the PELD
  is running on it. Moreover the adversary might raid the user at any
  moment and then confiscate and analyse the equipment, storage media
  and memory in particular.

## 2.3 Distribution

The PELD MUST be distributed in a common format that can easily be
used to install the PELD on the selected medium. For instance, if
distributed as an ISO 9660 compatible image file it can be burned to a
DVD with almost any DVD recording software available.

Also, it is RECOMMENDED to make it possible for end-users to verify
the downloaded PELD image's integrity using public-key cryptography.

## 2.4 Operational requirements

This section handles mostly the criteria that the PELD should be
portable and able to run in as many environments as possible.

### 2.4.1 Platform

The binaries MUST all be executable on the most common computer
hardware architecture(s). As of 2014, the x86 computer architecture
seems to be the obvious choice as the vast majority of personal
computers in use is compatible with it. The PELD SHOULD support UEFI.
Supporting widespread hardware architectures used in mobile
computers, such as phones, is also welcome.

### 2.4.2 Media

The PELD SHOULD be able to boot and run natively from either a DVD or a
USB drive. While running the PELD in native mode it MUST be completely
independent from the host operating system and all other storage media
on the host computer unless the user explicitly tries to access any of
them.

In all circumstances, binaries, dynamic libraries and other executable
code susceptible to virus infections and similar MUST always be
completely write-protected, even when running from a writeable USB
medium. Such files SHOULD not even be modifiable temporarily, which
could be the case even when running from DVD if the filesystem is
loaded into memory (e.g. tmpfs).

Configuration files, temporary files, user home directories and
similar files that most likely need to be modifiable during operation
MUST only be saved temporarily in memory (e.g. by use of something
like tmpfs or unionfs) unless the user explicitly enables some
persistence feature.

It is tempting to use the possibility to write back data when running
from USB in order to allow user settings to be persistent. If this is
considered, this feature MUST be optional and offer the possibility
to use strong encryption for the persistent storage.

### 2.4.3 Virtual machines

As an alternative to running the PELD natively from a DVD or USB, it
SHOULD also be possible to run it inside virtual machines.

Running the PELD is such a virtualized environment provides weakened
security compared to running it natively. This drawback is due to the
dependency on the host OS. When the PELD runs as a guest OS:

- The PELD cannot defend against keyloggers, viruses and other malware
  that could be present in the host OS. The user activities in the
  PELD might thus be under surveillance by an attacker who would
  control the host OS enough.
- The PELD can not guarantee anything with respect to writing to local
  storage: the host OS does its own memory management and can write to
  swap any part of the memory being used by the PELD without the user
  being told.

On the other hand, running the PELD inside a virtual machine is useful
in situations where the user is not in a position to run the PELD
natively, which often is the case with public computers. Additionally,
many users seem to prefer this mode of operation and would prefer to
use their usual operating system instead of rebooting to run the PELD
natively; that alone is a reason for making sure it works.

## 2.5 Other considerations

### 2.5.1 Maintainability

The procedure to update the PELD SHOULD NOT be prohibitive to provide
timely software updates that address issues related to security or
anonymity. A scripted, automatic build procedure is RECOMMENDED
over manually setting up things.

### 2.5.2 Sustainability

PELD development SHOULD be a team work rather than a one person work,
and the deep knowledge of this work SHOULD be shared among the team
members. Thus the development infrastructure SHOULD be designed and
deployed in order to share this knowledge.

### 2.5.3 Open-source transparency, easing peer review

For the sake of transparency the use of open-source software is
RECOMMENDED. Binary blobs SHOULD only be used when no good alternative
exists, which could be the case with certain hardware drivers or driver
firmwares.

Having third-parties analyze the PELD security is necessary to ensure
it is working as intended. It is thus REQUIRED for the PELD itself
to be open-source. Moreover decisions with non-trivial implications
SHOULD be clearly and publicly documented: such information about what
a PELD implementation intends to achieve and how it does so SHOULD be
made available to reviewers.

Third-parties SHALL be able to reproduce a PELD implementation by
building it from the released source code and publicly available
information. The process MUST yield consistent results.

### 2.5.4 Easy feedback

In order to collect bug reports and wanted features, the PELD project
SHOULD offer easy ways for end-users to provide feedback to the
developers (email, web forum, bug tracker, shipped-within
application, ...). Efforts SHOULD be made to offer the most anonymous
(or at least pseudonymous) possible way to send this feedback.

## 2.6 Implementation requirements

### 2.6.1 Kernel requirements

The role of the kernel is mainly to provide support for the features
required elsewhere in this specification. This includes:

- **Good hardware support** is REQUIRED: "good" is a sketchy word in a
  specification. The general idea is to include as much drivers for
  relevant hardware as possible, in particular for network cards
  (wired and wireless), video adapters and anything necessary for
  basic operation.
- **Support for a stateful firewall with packet filtering
  capabilities** is REQUIRED: it must somehow be able to sort traffic out for
  transparent proxying (mentioned in the next section) to work.
  Similarly, it must be able to identify and drop traffic destined to
  the Internet that is not supported by the Tor network, such as
  transport layer protocols other than TCP.
- **Security features** are RECOMMENDED: with the dangers of exploitable
  vulnerabilities in any code running, attempts to mitigate these on
  the kernel level is a good idea. Executable space protection with
  the NX bit, address space layout randomization and similar
  techniques are all interesting in this respect. Access control in
  the form of Mandatory Access Control, Role-Based Access control and
  so on SHOULD also be considered.

### 2.6.2 Network requirements

#### 2.6.2.1 Firewall

In order to prevent accidental leaks of information, proxy bypass
attacks on Tor and similar, the access to the Internet MUST be
heavily restricted by a firewall:

- All non-TCP transport layer protocols SHOULD be dropped as they are
  not supported by the Tor network.
- All TCP traffic not explicitly targeting Tor SHOULD be redirected to
  the transparent proxy (i.e. to the `TransPort` as set in `torrc`);
  alternatively this traffic SHOULD be dropped (then only applications
  explicitly configured to use Tor will reach the Internet).
- All DNS lookups SHOULD be made through the Tor network (i.e.
  redirected to `DNSPort` as set in `torrc`).
- All IPv6 traffic SHOULD be forbidden as it is not supported by the Tor
  network.

Note that the above is not necessary (or desirable) for local network
(RFC1918) addresses; it is RECOMMENDED to special-case DNS queries
though as some home gateways and captive wifi portals reply the public
IP provided by the ISP when one asks information about themselves to
their DNS resolver (source: [The State of the DNS and Tor Union (also:
a DNS UDP
- TCP shim)](http://archives.seul.org/or/talk/Jul-2010/msg00007.html)
thread on the or-talk mailing-list).

Any exception to these rules MUST be thoroughly thought through and
properly documented. If an action that is excepted from the above
rules is user initiated, that MUST be made obvious to the user, and
user opt-out MUST be offered, if possible.

#### 2.6.2.2 Fingerprinting

Efforts SHOULD be made so that it is harder to fingerprint PELD users *as
being using the PELD*. Considering this goal can conflict with others,
trying to reach perfection in this domain is not necessarily
reasonable.

### 2.6.3 User interface and applications

#### 2.6.3.1 General user interface

The user SHOULD be able to do all relevant things with easy-to-use
graphical interfaces. The PELD SHOULD present a solid, user-friendly
desktop environment with all the expected features after booting: file
management, system settings configuration, support applications etc.

#### 2.6.3.2 Internet applications

At least clients for the following Internet activities MUST be
supported:

- **Web browsing**: since the web browser is arguably the most used
  end-user Internet application as well as the one that offers the
  largest attack surface, the Tor Project has spent significant
  resources on analyzing and mitigating the many pitfalls of modern
  web browsers with respect to anonymity: media plugins,
  browser-specific bugs, web technologies such as JavaScript, CSS and
  cookies, etc. Benefiting from this work is essential for maintaining
  anonymity, so it is REQUIRED to include only web browsers that are
  endorsed by the Tor Project, accompanied with any configurations,
  extensions/plugins, etc. that they recommend (for instance, Tor
  Browser Bundle). The PELD browser fingerprint SHOULD make the PELD
  users appear uniformly among Tor users with generally recommended
  configuration, such as Tor Browser Bundle users.
- **Email**: support for PGP or S/MIME is highly RECOMMENDED. Also,
  beware that the EHLO/HELO sent to the SMTP-server will contain the
  host's IP address in many email clients. The `Message-ID` headers and
  HTML/JavaScript email support are other usual leaking spots that
  MUST be taken care of.
- **Instant messaging**, including IRC and XMPP.
- **Secure Shell** client such as [OpenSSH](http://www.openssh.org/).

Other RECOMMENDED clients for Internet activities include:

- **P2P file-sharing** such as BitTorrent: note, however, that large
  scale file-sharing activity in general is frowned upon in the Tor
  community as it consumes extreme amounts of network resources
  compared to other kinds of services.
- **Collaborative text editing** such as [Gobby](http://gobby.0x539.de).
- **Remote desktop** such as VNC or RDP.
- **Feed aggregator** for RSS/RDF, Atom and other widely spread feed
  formats.

Given that these applications will be the user's interface to the
Internet, they MUST be chosen and configured cautiously, and with
security in mind. In general, as little information as possible SHOULD
leak about the user, the applications used and the system settings.

#### 2.6.3.3 Document production applications

A great deal of communication over the Internet is done via the
distribution of different types of commonly used media and document
formats, so the PELD MUST contain the basic facilities for creating
and editing such formats. More specifically, at least the following
media and text production tasks MUST be possible using software
shipped by the PELD:

- **Word processing**
- **Bitmap and vector graphics**
- **Sound recording and editing**
- **Desktop publishing**
- **Printing and scanning**

Other RECOMMENDED media and text manipulation tools include:

- **Video editor**
- **Spreadsheet**
- **Presentation software**
- **Gettext catalogs (.po files) editor**

These applications SHOULD be compatible with widely spread file formats in
their domain.

#### 2.6.3.4 Cryptographic tools

Tools for securely signing, verifying, encrypting and decrypting files
and messages SHOULD be available. In particular, some implementation
of OpenPGP SHOULD be included as it is the de-facto standard for these
tasks in the Free Software world. GUIs for managing keys and
performing the relevant cryptographic tasks SHOULD be available. The
OpenPGP implementation SHOULD be pre-configured to use an encrypted
tunnel when connecting to a keyserver (read: `hkps://`).

Tools for creating and using encrypted storage containers are also RECOMMENDED.

A password manager SHOULD be included and allow one to store many
passwords in an encrypted database which is protected by a single key.
This is meant to encourage users to use strong passwords, and to
discourage password reuse.

Any cryptographic tool shipped in the PELD SHOULD by default use
up-to-date parameters with respect to the current commonly agreed best
practices: digests, ciphers and key sizes.

#### 2.6.3.5 Tor

Only stable releases SHOULD be considered since Tor really is at the
core of the PELD.

Tor SHOULD be set up to enable its DNS server (`DNSPort`) to allow DNS
lookups through the Tor network; alternatively a local DNS server can
be configured to use Tor.

If transparent proxying (as opposed to dropping non-Tor traffic) was
chosen in the network section, then Tor MUST be set up to enable its
transparent proxy (`TransPort`, `TransListen`); alternatively any
transparent proxy configured to use Tor as the parent proxy can be
used.

While there are many other interesting configuration possibilities
described in the Tor manual, care MUST be taken to avoid those that may
impair anonymity or security.

A GUI Tor controller application such as Vidalia or TorK is highly
RECOMMENDED. However, this requires opening the control port in Tor,
and thus some means of authentication will be REQUIRED
(`CookieAuthentication` preferably) to hinder attacks on the Tor
software.

#### 2.6.3.6 Hardened tool chain and compiling

As an addition to the security against exploitable vulnerabilities
provided by the kernel, compiling software with stack smashing
protection, Position Independant Executable (PIE) and similar compiler
security enhancements is RECOMMENDED. Note that some
compiler-level options may be necessary to take advantage of in-kernel
security features. Thus the use of a hardened tool chain might depend
on the vendor distribution used to build the PELD upon. If such
techniques are not widely deployed at this level, using them to build
the PELD can require a lot of time from its developers and impact its
ease of maintenance, which would make it harder for new contributors
to get involved in the project. For this reason, compile-time
hardening features should be carefully selected to balance the costs
they impose against the extra security they bring. If using a hardened
tool chain to build the PELD is deemed to require too much energy,
resources could be better spent pushing usage of such hardening
features in the base operating system.

#### 2.6.3.7 "Virtual" input system

Since one goal of the PELD is to permit usage of untrusted computers
while preserving anonymity, measures MUST be taken against hardware
that might de-anonymize or facilitate recording of a user, such as
hardware [keyloggers](http://en.wikipedia.org/wiki/Keylogger). Thus a
virtual keyboard (usable with the mouse) MUST be available.

#### 2.6.3.8 Entropy

Some crucial applications of the PELD, such as the Tor client, make
heavy use of cryptographic techniques and therefore rely on a high
quality pseudo-random number generator (PRNG). Initializing (seeding)
a PRNG is tricky in a Live system context as the system state after
boot, if not fully deterministic, is parameterized by far fewer
variables than in the case of a non-Live system.

Using an auxiliary entropy source such as
[haveged](http://www.irisa.fr/caps/projects/hipsor/) is thus
REQUIRED.

### 2.6.4 Usability

Security is usually hard to get. Therefore steps SHOULD be taken in
order to make users more comfortable with the PELD, and also to
educate users about specific risks and non-intuitive situations that
may affect their anonymity on the Internet.

#### 2.6.4.1 Internationalization

The user MUST be able to easily select his or her language of
preference among a great number of widespread ones. User applications
SHOULD be localized to fit this preference, as SHOULD system settings
such as keyboard layout.

The PELD documentation, either online or shipped within, SHOULD be
easily translatable. Software written specifically for the PELD SHOULD
be developed with i18n/l10n-awareness in mind.

#### 2.6.4.2 Education and user help

The PELD SHOULD include an easy-to-read document explaining:

1. what the PELD goals (and non-goals) are. The PELD is no magic wand.
2. how to securely use the PELD and the bundled software.

As the user is assumed to only have the knowledge of an average
computer user, it will be required to explain some general security
concepts.

Real-world experience demonstrates that the average user quite rarely
thinks about upgrading his or her PELD copy, and is often pretty happy
unknowingly running an obsolete version affected by numerous
well-known security issues. A PELD running copy SHOULD therefore
notice it is affected by known security issues and notify the user if
a newer release fixes some.

## 2.7 The future

A few more or less well known issues shall be thought through so that
this specification can provide reasonable guidance about them.

### 2.7.1 Memory recovery attacks

[Research](http://www.blackhat.com/html/bh-dc-11/bh-dc-11-briefings.html#Case)
aims at recovering a Live system's in-memory filesystem and partial
recovery of its previously deleted contents. Most current Live systems
do not protect against that kind of attacks: at best, they erase free
memory on shutdown, leaving intact in memory any data saved in the
unionfs/aufs ramdisk branch.

This was
[discussed](http://archives.seul.org/or/talk/Jan-2011/msg00137.html)
on the or-talk mailing-list, and a new system that mitigates such
attacks is part of Tails 0.7 and newer.

This specification must warn about such matters.

### 2.7.2 HTTP keepalive

Quoting the [Live CD Best
Practices](https://trac.torproject.org/projects/tor/wiki/TheOnionRouter/LiveCDBestPractices)
document on the Tor wiki:

> OPTIONAL? To prevent the browser from keeping HTTP sessions open
> over existing circuits the following network settings should be
> applied. This will ensure that new circuits, such as requested via
> NEWNYM, will service subsequent HTTP requests.

The impact of HTTP keepalive and possible solutions are [being
discussed](http://thread.gmane.org/gmane.linux.distributions.tails.devel/52)
on the tails-dev mailing-list.

### 2.7.3 Mounting of filesystems stored on removable devices

Some attacks recently put under the spotlights exploit vulnerabilities
in the desktop software stack that triggers automatic mounting,
display and files preview of filesystems stored on removable devices.

This specification must warn about such matters.

### 2.7.4 Miscellaneous

- FireWire is known to allow read access to the system memory, at
  least when such devices are allowed to use DMA (Linux: `options
  ohci1394 phys_dma=0` helps mitigating that).
- Bluetooth, IrDA and other network links might allow attacks.

# 3 Implementation

Tails is an implementation of the PELD specification above. It is
licensed under the GNU GPL version 3 or (at your option) any later
version.

Critical parts of the configuration are based on the ones from
well-known and trusted sources, namely Tails ancestor
[Incognito](http://www.browseanonymouslyanywhere.com/incognito/)
and the [Tor BrowserBundle](https://www.torproject.org/projects/torbrowser.html.en).
This is for example the case for the firewall and Tor configurations.

**NOTICE**: this distribution is provided as-is with no warranty of
fitness for a particular purpose, including total anonymity. Anonymity
depends not only on the software but also on the user understanding
the risks involved and how to manage those risks.

## 3.0 Other Tails design documents

[[!map pages="contribute/design/*"]]

## 3.1 Download

See the [[download section|download]] on [[Tails's website|/index]]
for download information. Published Tails images integrity can be
checked using OpenPGP detached signatures made with a key that is well
linked to the web-of-trust.

The sources are stored in a bunch of [Git](http://git-scm.com/)
repositories. The [[git page|contribute/git]] on the Tails website provides all
needed information to access these repositories.

The latest version of this document can be found on the Tails
website: [[!tails_website contribute/design]].

## 3.2 Software

Tails ships the following software. This list is not complete, but
only contains packages deemed as important for whatever reason. The
full packages list can be found in the [BitTorrent files download
directory](/torrents/files/) (look for files with the `.packages`
extension).

### 3.2.1 Core software
 
- [Debian GNU/Linux](https://www.debian.org/): the base operating
  system, provides hardware detection, infrastructure. Please note
  that the Debian distribution does not provide or endorse Tails.
- [Tor](http://www.torproject.org/): anonymizing overlay network for
  TCP. Our intention is to always use the latest stable version.
- [Vidalia](https://www.torproject.org/projects/vidalia) is used
  to control Tor's behavior.

Being based in Debian, Tails benefits from its great package
management tools, facilitating its build and the inclusion of new
software. Sadly compile time options that would enhance Tails
security (`-fPIE`, `-fPIC`, `-fstack-protector` etc.) are not widely
used in Debian yet. Thus having them included in Tails would require
to recompile every package with the right compile-time options. This
would badly impact the development and build efforts required to
release Tails. As an alternative, efforts [have been
started](https://bugs.debian.org/cgi-bin/pkgreport.cgi?tag=hardening;users=debian-security@lists.debian.org)
to push usage of such hardening features in Debian.

A lot of security features have been implemented upstream at the
kernel level (ASLR, removal of `/dev/kmem`, `/dev/mem` protections,
various stack and heap hardening features, `/proc` or `/sys` not leaking
sensitive information, etc.), most of them being slowly integrated
into Debian. This is the reason why the Tails kernel has no more special
kernel security feature than the stock Debian kernel.

### 3.2.2 Other applications

See [[doc/about/features]].

## 3.3 Internationalization

Tails ships, as is, localization files provided by the installed
Debian packages. All available Tor Browser localization packages
are installed. Spell checking software and data is installed for the
set of best supported languages; it is usable at least is Tor Browser,
LibreOffice and gedit.

### 3.3.1 Input methods

Tails ships with IBus and a few engines (Anthy for Japanese, Pinyin
and Bopomofo for Chinese, and Hangul for Korean).

A login script prepares and configures IBus. When a Japanese,
Chinese or Korean locale is selected, this login script selects
the right default input method, and then starts the IBus daemon.

Since one may want to work on documents written in
Chinese, Japanese or Korean even when selecting English as their
preferred language, IBus can also be manually started in other locales
using the "IBus Preferences" launcher in the System->Preferences menu.
IBus' environment variables is always exported on login to make this work.

- [[!tails_gitweb config/chroot_local-includes/etc/X11/Xsession.d/80im-starter]]

## 3.4 Notification of security issues and new Tails releases

Tails ships a script that checks if there are security issues that are
not fixed by any Tails release (and thus, affect the currently running
Tails regardless of its version). A desktop notification is displayed
for every such issue.

The connections are made to the Tails website through Tor, over HTTPS
with a pinned CA. The only piece of information leaked to the Tails
web server (apart of [[!cpan LWP::UserAgent]]'s specific User-Agent
and HTTP behavior) is the first two chars of the `LANG`
environment variable.

This script is run after the user has logged-in and Tor is
in known-working state.

- [[!tails_gitweb config/chroot_local-includes/usr/local/bin/tails-security-check]]
- [[!tails_gitweb config/chroot_local-includes/usr/local/bin/tails-security-check-wrapper]]

Security issues that were fixed in a newer version of Tails are taken
care of by [[Tails Upgrader|contribute/design/incremental_upgrades]]
that tells the user whenever they should upgrade and leads them
through the necessary steps.

## 3.5 Feedback

Users can send feedback in several ways to Tails developers.
A [[!tails_redmine desc="task tracker"]] is available.
Users can also send email to the private [developers mailing
list](tails@boum.org) or to the public [support mailing
list](tails-support@boum.org).

A dedicated application called *WhisperBack*
is also available in every running Tails copy. WhisperBack allows
users to send anonymous or pseudonymous feedback via OpenPGP-encrypted
email. It is configured in Tails to use a Tor hidden service run by
Tails developers as the outgoing SMTP server. WhiperBack only sends
email over a STARTTLS session after carefully verifying the remote
SMTP SSL certificate. Some minimal information about the system is
gathered and sent along with the report; the reporting user can
opt-out of this though. Users can also provide an email address and an
OpenPGP public key in case further discussion is needed to address the
reported issue. WhisperBack's graphical interface fully supports
internationalization and is ready to be translated.

- [[!tails_gitweb_dir config/chroot_local-includes/etc/whisperback]]
- [WhisperBack source code](https://git-tails.immerda.ch/whisperback)

## 3.6 Configuration

In this section we briefly present the setup of several key software
packages and system settings of Tails with respect to security and
anonymity. There are of course other minor tweaks here and there, but
those are mainly for usability issues and similar.

### 3.6.1 The Tor™ software

The Tor software is currently configured as a client only (onion
proxy). The client listens on a control port 9051
(using cookie authentication), as a transparent proxy on port 9040
(only used for remapped hidden services) and as a DNS server on port
8853.

The client listens on a few SOCKS ports (the rationale being detailed
on the [[Tor stream isolation design
page|contribute/design/stream_isolation]]): 9050, 9061, 9062 and 9151.

Only connections from localhost are accepted. It can be argued
that running a Tor server (onion router) would increase one's
anonymity for a number for reasons but we still feel that most users
probably would not want this due to the added consumption of
bandwidth. The user can nevertheless easily choose to turn his or her
Tor client into a relay, thanks to the Vidalia graphical user
interface.

If a compromised software had access to the Tor control port,
an attacker who controls it could simply ask Tor the public
IP through the `GETINFO address` command.
To prevent this, access to the Tor control port is only
granted to the vidalia user, who is running Vidalia.
A filtering proxy to the control port exists, so
Torbutton still can perform safe commands like `SIGNAL NEWNYM`.

- [[!tails_gitweb chroot_local-hooks/06-adduser_vidalia]]
- [[!tails_gitweb chroot_local-includes/usr/local/sbin/restart-vidalia]]
- [[!tails_gitweb chroot_local-includes/usr/local/sbin/tor-controlport-filter]]
- [[!tails_gitweb chroot_local-includes/etc/tor/torrc]]

<a id="dns"></a>

### 3.6.3 DNS

[[!inline pages="contribute/design/Tor_enforcement/DNS" raw=yes]]

### 3.6.4 HTTP Proxy

[[!inline pages="contribute/design/Tor_enforcement/Proxy" raw=yes]]

### 3.6.5 SOCKS libraries

tsocks and torify are installed. Since Tor-ification is done at a
lower level (in-kernel network filter, Tor-ified DNS), these tools are
actually unnecessary. They are solely included due to dependencies and
configured for completeness.

- [[!tails_gitweb config/chroot_local-includes/etc/tor/tor-tsocks.conf]]

### 3.6.6 Network Filter

[[!inline pages="contribute/design/Tor_enforcement/Network_filter" raw=yes]]

### 3.6.7 MAC address spoofing

See [[the dedicated design document|design/MAC_address]].

### 3.6.8 Host system swap

Tails takes care not to use any swap filesystem that might exist on
the host machine hard drive. Most of this is done at build time:
the `/sbin/swapon` binary is replaced by a fake no-op script, and
live-boot's `swapon` option is not set.

- [[!tails_gitweb config/chroot_local-hooks/05-disable_swapon]]

### 3.6.9 Host system RAM

[[!inline pages="contribute/design/memory_erasure" raw=yes]]

### 3.6.10 Host system disks and partitions

Tails takes care not to use any filesystem that might exist on
the host machine hard drive, unless explicitly told to do so by the
user. The Debian Live persistence feature is disabled by passing
`nopersistence` over the kernel command line to live-boot.

- [[!tails_gitweb config/amnesia]]

### 3.6.11 Filesystems stored on removable devices

Removable drives auto-mounting is disabled in Tails 0.7 and newer.

- [[!tails_gitweb config/chroot_local-includes/usr/share/amnesia/gconf/apps_nautilus.xml]]

### 3.6.11 Secure erasure of files and free disk space

Securely erasing files and free disk space is made easy by integrating
[secure-delete](http://www.thc.org) tools into the Nautilus file
manager, thanks to [Nautilus
Wipe](http://wipetools.tuxfamily.org/nautilus-wipe.html).

### 3.6.12 Passwords

Two users are intended to be used for logins: `amnesia` and `root`.
None have a password by default; the `amnesia` user is
allowed to gain super user privileges, using `sudo`, if an
administrator password is set in tails-greeter.

The PELD specification recommends to prevent executable code to be
modifiable, even temporarily; Tails does not implement this
recommendation. Instead, thanks to the super user privileges being
available to the end-user, Tails makes it possible to modify or add
executable code by:

- upgrading bundled software: this allows (technical) users to protect
  themselves from serious security issues until an updated Tails is
  released
- installing additional software: this helps achieving the PELD
  "Working on sensitive documents" goal by enabling users to perform
  tasks that need software not shipped in Tails.

Such modifications happen only in RAM, the user will remove the DVD/USB
when done and there are no services allowing logins from the network.

As a first step Tails has stopped
granting `sudo` privileges to the `amnesia` user by default.
Unless an administrator password is set in tails-greeter,
no root access is possible afterwards.

### 3.6.13 Tor Browser

Tails ships with the Tor Browser, which is based on Mozilla Firefox
and patched by the Tor Project for improved anonymity by reducing
information leaks, decreasing attack surface and similar. The actual
binaries etc. used in Tails are those distributed by the Tor Project,
but the configuration differs slightly, which is described below.

In Tails we diverge from the TBB's one-profile-only design, and
install the Tor Browser in a globally accessible directory used by all
browser profiles (and other XUL applications).

- [[!tails_gitweb config/chroot_local-hooks/10-tbb]]

The default profile is split from the binaries and application data:

- [[!tails_gitweb_dir config/chroot_local-includes/etc/tor-browser]]

As for extensions we have the following differences:

* Tails also installs the
  [Adblock plus](https://addons.mozilla.org/fr/firefox/addon/1865/)
  extension to protect against many tracking possibilities by removing
  most ads.

* Tails does not install the same Torbutton as in the TBB. We
  installed a patched version.

* Tails does not install the Tor Launcher extension as part of the
  browser. A patched Tor Launcher is installed for use as a
  stand-alone XUL application, though.

In Tails we do not use the `start-tor-browser` script, since it does a
lot of stuff not needed in Tails (error checking mainly) and isn't
flexible since it looks for the browser profile in a specific
place. Our custom script makes use of the global installation and also
makes sure the default profile is used as a basis. Any shared libraries
shipped inside the TBB are also used (via `LD_LIBRARY_PATH`) since
Debian stable often has too old versions to start the browser.

Whenever the user tries to start the Tor Browser before Tor is
ready, they are informed it won't work, and asked whether to start the
browser anyway:

- [[!tails_gitweb config/chroot_local-includes/usr/local/bin/tor-browser]]
- [[!tails_gitweb config/chroot_local-includes/usr/local/bin/generate-tor-browser-profile]]- [[!tails_gitweb config/chroot_local-includes/usr/local/sbin/tor-has-bootstrapped]]
- [[!tails_gitweb config/chroot_local-includes/etc/sudoers.d/zzz_tor-has-bootstrapped]]

Once Tor is ready to be used, the user is informed they can now use
the Internet:

- [[!tails_gitweb config/chroot_local-includes/etc/NetworkManager/dispatcher.d/60-tor-ready-notification.sh]]

The remaining configuration differences can be found in:

- [[!tails_gitweb_dir config/chroot_local-includes/etc/tor-browser/preferences/0000tails.js]]
- [[!tails_gitweb config/chroot_local-hooks/12-install_browser_searchplugins]]
- [[!tails_gitweb config/chroot_local-hooks/12-remove_unwanted_browser_searchplugins]]
- [[!tails_gitweb config/chroot_local-hooks/13-override-tbb-branding]]
- [[!tails_gitweb config/chroot_local-hooks/14-add_localized_browser_searchplugins]]
- [[!tails_gitweb config/chroot_local-hooks/14-generate-tor-browser-profile]]
- [[!tails_gitweb config/chroot_local-hooks/15-symlink-places.sqlite]]

It should also be noted that the global TBB installation is also used
for the [[Unsafe Browser]] and [[I2P Browser]], although they are
user-isolated and use separate profiles with very different
configurations.

### 3.6.14 Claws Mail

Claws Mail generates `Message-ID` headers using the hostname part of
the sender's email address, which does not leak usage of the PELD nor
any user location information.

It also always says `EHLO localhost` to the SMTP server instead of
disclosing the real IP address and hostname. This is achieved thanks
to tsocks, as Claws Mail leaks the hostname in the HELO/EHLO
message, resulting in a hostname leak in the `Message ID` and
`Received` email headers, when run with `torify` and `torsocks`.

Furthermore, any account a user creates is pre-configured to not use
HTML in order to get rid of a whole class of privacy concerns.

OpenPGP support is provided by the PGP/inline and PGP/MIME plugins.

- [[!tails_gitweb_dir config/chroot_local-includes/etc/skel/.claws-mail]] is copied to
  the user's `$HOME` at boot time
- [[!tails_gitweb config/chroot_local-includes/usr/local/bin/torified-claws-mail]]
- [[!tails_gitweb config/chroot_local-includes/etc/tor/tor-tsocks-mua.conf]]

### 3.6.15 Pidgin

Pidgin is configured in Tails to not log anything as well as not to reveal too
much of user activity by disabling reporting of online/away/typing
status. Only IRC and Jabber/XMPP protocols are left available, to
avoid the usage of less well audited plugins. The Off-the-record
plugin is enabled
to help one-to-one conversations being as private and unrecordable as
possible. At boot a language confluxer generates a random looking default
nickname from the 2000 most common U.S. names (according to the U.S. social
security administration in the 1970's), which results in something Englishesque
sounding. The nickname is further made to look like a typical IRC nickname by
prefixing it with ^ or _ with probability 0.05, and changing it to leet speak
with probability 0.05. When answering to CTCP requests, Pidgin does
not leak any information apart from PING and VERSION (`Purple IRC`),
which is deemed acceptable as there are probably other weirdness in
how the protocol is implemented, that disclose as much.

- [[!tails_gitweb config/chroot_local-includes/lib/live/config/2010-pidgin]]
- [[!tails_gitweb_dir config/chroot_local-includes/etc/skel/.purple]]
- [[!tails_gitweb config/chroot_local-hooks/09-remove_unsupported_pidgin_libs]]

### 3.6.16 GnuPG

GnuPG tools (namely: GPG itself and Seahorse) are configured to use
the sks-keyservers pool since it's reliable, well-synchronized with
the other HKP keyservers pools, and reachable over `hkps://`.

[[!tails_todo Monkeysphere]]'s `hkpms://` support will be used as soon as
possible in place of the hierarchical X.509 certification model.

GnuPG is configured accordingly to the [OpenPGP Best
Practices](https://help.riseup.net/en/security/message-security/openpgp/best-practices),
e.g. to prefer non-outdated digest algorithms from the
SHA-2 family, to force exclusion of the version string in ASCII armored
output, to avoid automatically locating and retrieving keys, and to
disregard the preferred keyserver assigned to specific keys.

- [[!tails_gitweb config/chroot_local-includes/etc/skel/.gnupg/gpg.conf]]
- [[!tails_gitweb config/chroot_local-includes/etc/ssl/certs/sks-keyservers.netCA.pem]]
- [[!tails_gitweb config/chroot_local-includes/usr/share/amnesia/gconf/desktop_pgp.xml]]
- hkpms is available in Debian: [[!debpkg msva-perl]]

### 3.6.17 Persistence feature

An opt-in data persistence feature is available in Tails 0.11 and
newer. See [[contribute/design/persistence]] for details.

### 3.6.18 Installation on USB sticks and SD cards

An easy (read: not command-line based) way to install and upgrade
Tails on USB sticks and SD cards is available in Tails 0.11 and newer.
SD cards readers wired via SDIO are supported since Tails 0.21.
See [[design/installation]] for details.

### 3.6.19 Wireless devices handling

Tails puts the wireless devices in a sensible state at boot time.

At boot time, Tails unblocks Wi-Fi, WWAN and WiMAX radios, unblocks
Bluetooth radio (so that it can be dealt another way:
[[todo/protect_against_external_bus_memory_forensics]]), and
soft-blocks all other kinds of wireless devices (e.g. UWB, GPS, FM).

- [[!tails_gitweb config/chroot_local-includes/etc/init.d/tails-set-wireless-devices-state]]
- [[!tails_gitweb config/chroot_local-includes/usr/local/sbin/tails-set-wireless-devices-state]]

### 3.6.20 OpenSSH

The OpenSSH client is configured to use the Tor SOCKS proxy, and to
prefer strong ciphers and MACs..

- [[!tails_gitweb config/chroot_local-includes/etc/ssh/ssh_config]]
- [[!tails_gitweb config/chroot_local-includes/usr/local/bin/connect-socks]]

### 3.6.21 Incremental upgrades

When a Tails release is out, Tails users are proposed to download and
apply a partial upgrade (that is, only what has changed between two
releases). See [[contribute/design/incremental_upgrades]] for details.
To start with, this upgrade mechanism may be only available for
point-releases.

### 3.6.22 Panel applets

Tails ships a few custom applets in the GNOME panel.

The shutdown helper applet provides two-clicks shutdown and
restart actions.

- [[!tails_gitweb config/chroot_local-includes/etc/skel/.config/gnome-panel/panel-default-layout.layout]]
- [[!tails_gitweb config/chroot_local-includes/usr/local/lib/shutdown-helper-applet]]
- [[!tails_gitweb config/chroot_local-includes/usr/share/dbus-1/services/org.gnome.panel.applet.ShutdownHelperFactory.service]]
- [[!tails_gitweb config/chroot_local-includes/usr/share/gnome-panel/4.0/applets/org.boum.tails.ShutdownHelper.panel-applet]]

The Tails OpenPGP applet allows to symmetrically and asymmetrically
encrypt and decrypt text, and to verify OpenPGP signatures.

- [[!tails_gitweb config/chroot_local-includes/usr/local/bin/gpgApplet]]

### 3.6.23 DHCP hostname leaks

Tails prevents dhclient from sending the hostname over the network.

First, only the `keyfile` NetworkManager plugin is used; that is, the
`ifupdown` plugin is disabled:

* this is needed, because the only the `keyfile` plugin supports
  setting `dhcp-send-hostname` to false, while the `ifupdown` plugin
  retrieves the hostname to send from `/etc/hostname`;
* this is OK, because we actually don't use the functionality provided
  by the `ifupdown` plugin (that is, reading from
  `/etc/network/interfaces` -- that only configures the loopback
  connection in Tails, which is itself ignored by NetworkManager
  anyway).

Second, the NetworkManager `keyfile` plugin is configured to *not*
send the hostname over DHCP by default. Likely this can be overridden
on a per-connection basis if one really needs to change this.

Third, dhclient itself is told not to send the hostname. This is
needed because on Wheezy, NetworkManager runs dhclient with the `-cf
/var/run/nm-dhclient-eth0.conf` option, and generates that file by
concatenating `/etc/dhcp/dhclient.conf` with its own settings.

Fourth, dhclient is told to override any hostname provided by the DHCP
server with `amnesia`. This is meant to prevent dhclient hooks,
NetworkManager and others from setting the hostname to a value
controlled by the DHCP server.

* [[!tails_gitweb config/chroot_local-patches/dhcp-dont-send-hostname.diff]]

### 3.6.24 TCP timestamps

[[!rfc 1323 desc="TCP time stamps"]] allow for tracking clock
information with millisecond resolution. This may or may not allow an
attacker to learn information about the system clock at such
a resolution, depending on various issues such as network lag.
This information is available to anyone who monitors the network
somewhere between the attacked Tails system and the Tor entry nodes
being used. It may allow an attacker to find out how long a given
Tails system has been running, and to distinguish several Tails
systems running behind NAT and using the same IP address. It might
also allow to look for clocks that match an expected value to find the
public IP used by a user.

Hence, Tails disables this feature.

- [[!tails_gitweb config/chroot_local-includes/etc/sysctl.d/tcp_timestamps.conf]]

Note that TCP time stamps normally have some usefulness. They are
needed for:

* the TCP protection against wrapped sequence numbers; however, to
  trigger a wrap, one needs to send roughly 2^32 packets in one
  minute:  as said in [[!rfc 1700]], "The current recommended default
  time to live (TTL) for the Internet Protocol (IP) [45,105] is 64".
  So, we don't think this is a practical problem in the context
  of Tails.

* "Round-Trip Time Measurement", which is only useful when the user
  manages to saturate their connection. When using Tails, we believe
  that the limiting factor for transmission speed is rarely the
  capacity of the user connection.

### 3.6.25 Application isolation

Tails has some minimal [[contribute/design/application_isolation]] to
mitigate a bit the consequences of security issues in individual
applications being exploited by attackers.

<<<<<<< HEAD
### 3.6.26 APT
=======
### 3.6.26 wget

We wrap `wget` with `torsocks`, after unsetting the `http_proxy`
environment variable and friends, so that it talks directly to the Tor
SOCKS port.

- [[!tails_gitweb config/chroot_local-includes/usr/local/bin/wget]]

### 3.6.27 APT
>>>>>>> ec0865b7

During most of the ISO build process, APT uses the proxy configured
through `live-build` (that is, usually a local `apt-cacher-ng`).

However, at the end of the `chroot_local-hooks` stage, a hook does (a
more elaborate version of) `s,http://,tor+http://` in APT sources.
Then, APT will use the `tor+http` method, that is a simple torsocks
wrapper for the good old `http` method.

- [[!tails_gitweb config/chroot_local-hooks/99-zzz_runtime_apt_configuration]]
- [[!tails_gitweb config/chroot_local-includes/usr/lib/apt/methods/tor+http]]
- [[!tails_gitweb config/chroot_local-includes/usr/local/lib/apt-toggle-tor-http]]

## 3.7 Running Tails in virtual machines

### 3.7.1 Current support

Tails may of course be run in virtual machines. Due to the
popularity of [VMWare](http://www.vmware.com/) we include
[open-vm-tools](http://open-vm-tools.sourceforge.net/) (an open-source
alternative to VMware tools) as well as special video drivers
for an improved user experience in that environment. Due to the
closed-source nature of VMWare we try to encourage users of open VMs,
like [VirtualBox](http://virtualbox.org/) and
[QEMU](http://www.qemu.org/), by making sure that
these also work. In the case of VirtualBox both video and input
drivers are included, as well as the guest utilities.

### 3.7.2 Security concerns

Security concerns for all VMs are numerous. Tails therefore tries to
detect whether it is run inside a VM and [[warns the
user|design/virtualization_support]] if it is.

### 3.7.3 Running Tails inside a Windows session

[[!tails_ticket 6083 desc="Potential work"]] may make it easier to
run the DVD/USB in a virtual machine inside a Windows session whenever
native boot is impossible or not desirable. This probably will be
implemented by shipping a [QEMU](http://www.qemu.org/) or
[VirtualBox](http://www.virtualbox.org/) binary for Microsoft Windows.

## 3.8 Build process and maintenance

### 3.8.1 Build tools

The [Debian Live](http://live.debian.net/) is a toolkit to build Live
systems based on Debian, such as Tails. Debian Live is designed to
automate the build process of the target distribution, which eases
Tails development and maintenance. As an added bonus, Debian Live
makes it possible for other people to build custom systems based on
Tails, e.g. to include additional software.

For detailed instructions on how to build and modify Tails, see
the [[contribute/build]] page and the [[contribute]] section on the wiki.

### 3.8.2 Testing process

An automated build and test environment is useful to avoid
regressions in Tails, especially anonymity and security related
ones. It also makes it easier for developers to work on Tails with
more confidence, and at release time to cut down the time needed for
quality assurance work.

Tails' [[manual test suite|contribute/release_process/test]] is "run"
against Tails release candidates images before they are officially
published. Automating this test suite is [[partly
done|contribute/release_process/test/automated_tests]], and a work
in progress.

### 3.8.3 Upgrades

Keeping Tor (stable releases only, unless the Tor core developers
recommend otherwise) and the Tor Browser up-to-date is a priority.

Remaining applications, including the base system, will be upgraded
using Debian standard upgrade process, and generally based on the
latest Debian stable release so there are not many problems.

We intend to build and publish point releases (e.g.
[[0.6.1|news/version_0.6.1]]) in a timely manner when security issues
affect Tails. Such releases are based on the [[stable Git
branch|contribute/git]] and can thus also fix important — although not
security-related — bugs.

## 3.9 Hardware support

Tails generally ships the latest Linux kernel from Debian unstable or [Debian
Backports](http://backports.debian.org/) as a compromise between
stability and recent hardware support. Recent Intel and AMD microcode
are included as well.

The x86 hardware architecture is the main supported one.

A 64-bit Linux kernel (*amd64* flavour) and a 32-bit one (*486*
flavor, for maximal backward-compatibility) are provided. The best
supported one is used.

* [[!tails_gitweb auto/config]]
* [[!tails_gitweb config/binary_local-hooks/20-syslinux_detect_cpu]]

## 3.10 Caveats

Tails currently offers almost no protection against live physical
monitoring, except for hardware keyloggers.

UDP and IPv6 are a problem. The Tor network does not support any of
those yet. Outgoing UDP and IPv6 packets are dropped altogether by
netfilter for this reason.

Support of [[!tails_ticket 6070 desc="arbitrary DNS queries"]] is only
provided by ttdnsd listening
on 127.0.0.2. ttdnsd has proved too be far too buggy to be inserted in
the default DNS resolution chain.

Some tools currently available to command-line users lack the
integration into Tails and/or graphical user interface that would be
needed to make them useful to anyone.

Other caveats are listed on the [[support/known issues]] page.

See the development [[!tails_roadmap]] for more information about
where Tails is heading to.

# 3.11 Fingerprint

Tails tries to make it as difficult as possible to distinguish Tails
users from other Tor users.

The Tor Browser used in Tails is configured to match the fingerprint of the Tor Browser
Bundle and the known differences, if any, are listed in the [[known
issues|support/known_issues]] page.

However the fact that different browser extensions are installed in Tails and in
the TBB surely allows more sophisticated attacks that usual fingerprint
as returned by tools such as <https://panopticlick.eff.org/> and
<http://ip-check.info/>. For example, the fact that Adblock is removing
ads could be analysed.

From the point of view of the local network administrator, Tails is
almost exclusively generating Tor activity and that is probably quite
different from other TBB users. We believe this would be hard to avoid.
Other possible fingerprint issues on the LAN or ISP exist but we believe
they would be harder to detect. See the discussion on fingerprinting in
the [[Time sync|contribute/design/Time_syncing]] design document and the
[[fingerprint|doc/about/fingerprint]] documentation.

# 4 Security analysis

See [[the security audits of Tails|security/audits]].

# 5 Bibliography

- [Incognito 2008.1-r1
Documentation](http://www.browseanonymouslyanywhere.com/incognito/uploadfiles/docs.html)
- [Live CD Best
  Practices](https://trac.torproject.org/projects/tor/wiki/TheOnionRouter/LiveCDBestPractices)
  document on the Tor wiki
- Roger Dingledine, Nick Mathewson and Paul Syverson. [Tor: The
  Second-Generation Onion
  Router](https://svn.torproject.org/svn/projects/design-paper/tor-design.pdf)
- Mike Perry, Erinn Clark, Steven Murdoch. [The Design and Implementation of the Tor Browser](https://www.torproject.org/projects/torbrowser/design/)<|MERGE_RESOLUTION|>--- conflicted
+++ resolved
@@ -1201,9 +1201,6 @@
 mitigate a bit the consequences of security issues in individual
 applications being exploited by attackers.
 
-<<<<<<< HEAD
-### 3.6.26 APT
-=======
 ### 3.6.26 wget
 
 We wrap `wget` with `torsocks`, after unsetting the `http_proxy`
@@ -1213,7 +1210,6 @@
 - [[!tails_gitweb config/chroot_local-includes/usr/local/bin/wget]]
 
 ### 3.6.27 APT
->>>>>>> ec0865b7
 
 During most of the ISO build process, APT uses the proxy configured
 through `live-build` (that is, usually a local `apt-cacher-ng`).
