--- conflicted
+++ resolved
@@ -124,9 +124,6 @@
 
  - Relevant hardware support improvements
 
-<<<<<<< HEAD
-Take notes on the issue of the most relevant bits or lack thereof.
-=======
    To get a rough feeling about it, skim over:
 
     - the Debian package's
@@ -134,8 +131,7 @@
     - Kernelnewbies's [human-readable changelog](https://kernelnewbies.org/LinuxChanges)
       of upstream changes (only relevant for a new major Linux release)
 
-Take notes on the ticket of the most relevant bits or lack thereof.
->>>>>>> eca4e8a5
+Take notes on the issue of the most relevant bits or lack thereof.
 
 ## Make a decision
 
