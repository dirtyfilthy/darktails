[[!meta title="Calendar"]]

<<<<<<< HEAD
* 2014-05-21 - Usability testing of Tails 1.1 with [Silicon Sentier](http://siliconsentier.org)

* 2014-05-28 - Usability testing of Tails 1.1 with [Silicon Sentier](http://siliconsentier.org)

* 2014-06-10 - [Tails 1.1](https://labs.riseup.net/code/projects/tails/roadmap#Tails_1.1)
=======
* 2014-06-08:
  - Firefox 24.6.0 ESR sources are available.
  - Package and upload Firefox 24.6.0 ESR.
  - Tag 1.1 in Git.
  - Start building and uploading 1.1 ISO/IUKs...

* 2014-06-09:
  - Finish building  by 12:00 (CEST)
  - Start testing Tails 1.1 at 12:00 (CEST)...

* 2014-06-10:
  - ... and finish it by 12:00 (CEST) on the 10th.
  - Officially release [Tails 1.1](https://labs.riseup.net/code/projects/tails/roadmap#Tails_1.1)

* 2014-06-11 - [Tails contributors meeting](https://mailman.boum.org/pipermail/tails-dev/2014-May/005818.html)
>>>>>>> 74799a4c

* 2014-07-05--2014-07-06 - Tails hackfest at
  [IRILL](http://www.irill.org/) (Paris, France)

* 2014-07-08--2014-07-11 - Tails contributors meeting<|MERGE_RESOLUTION|>--- conflicted
+++ resolved
@@ -1,12 +1,5 @@
 [[!meta title="Calendar"]]
 
-<<<<<<< HEAD
-* 2014-05-21 - Usability testing of Tails 1.1 with [Silicon Sentier](http://siliconsentier.org)
-
-* 2014-05-28 - Usability testing of Tails 1.1 with [Silicon Sentier](http://siliconsentier.org)
-
-* 2014-06-10 - [Tails 1.1](https://labs.riseup.net/code/projects/tails/roadmap#Tails_1.1)
-=======
 * 2014-06-08:
   - Firefox 24.6.0 ESR sources are available.
   - Package and upload Firefox 24.6.0 ESR.
@@ -22,7 +15,6 @@
   - Officially release [Tails 1.1](https://labs.riseup.net/code/projects/tails/roadmap#Tails_1.1)
 
 * 2014-06-11 - [Tails contributors meeting](https://mailman.boum.org/pipermail/tails-dev/2014-May/005818.html)
->>>>>>> 74799a4c
 
 * 2014-07-05--2014-07-06 - Tails hackfest at
   [IRILL](http://www.irill.org/) (Paris, France)
