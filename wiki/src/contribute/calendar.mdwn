[[!meta title="Calendar"]]

All times are referenced to Berlin and Paris time.

## 2018Q1

<<<<<<< HEAD
* 2018-03-01, 14:00: Translation platform meeting

* 2018-03-01:
   - Feature Freeze: All feature branches targeting Tails 3.6 should
     be merged into the `devel` branch by noon, CET. I'm open to make
     exceptions if you can be online and responsive during that
     afternoon, but ask me first!
   - Build and upload Tails 3.6~rc1.
   - Start testing Tails 3.6~rc1 during late CET if building the image
     went smoothly.

* 2018-03-02:
   - Finish testing Tails 3.6~rc1 by the afternoon, CET.
   - Release Tails 3.6~rc1.

* 2018-03-05, 14:00: Additional Software team meeting

* 2018-03-06, 19:00: Contributor meeting

* 2018-03-12:
  - All branches targeting Tails 3.6 *must* be merged into the
    `testing` branch by noon, CET.
  - The upcoming Tor Browser is hopefully out so we can import it.
  - Build and upload Tails 3.6 ISO image and IUKs.
  - Hopefully start testing Tails 3.6.

* 2018-03-13:
  - Finish testing Tails 3.6 by the afternoon, CET.
  - **Release Tails 3.6** (major release) during late CET.

=======
>>>>>>> 831219dc
* 2018-03-19, 16:00: VeraCrypt team meeting

## 2018Q2

* 2018-04-03, 14:00: Translation platform meeting

<<<<<<< HEAD
* 2018-04-03, 19:00: Contributor meeting
=======
* 2018-04-03, 19:00: [[Contributors meeting|contribute/meetings]]
>>>>>>> 831219dc

* 2018-04-05, 14:00: Additional Software team meeting

* 2018-04-15: Beta release of Additional Software

* 2018-05-03, 14:00: Translation platform meeting

<<<<<<< HEAD
* 2018-05-03, 19:00: Contributor meeting
=======
* 2018-05-03, 19:00: [[Contributors meeting|contribute/meetings]]
>>>>>>> 831219dc

* 2018-05-04, 14:00: Additional Software team meeting

* 2018-05-08: **Release 3.7** (Firefox 52.8, bugfix release) — bertagaz is the RM

* 2018-06-01: Beta release of VeraCrypt

* 2018-06-05, 14:00: Additional Software team meeting

* 2018-06-06, 19:00: [[Contributors meeting|contribute/meetings]]

## 2018Q3

* 2018-07-03: **Release 3.8** (Firefox 52.9, bugfix release) — intrigeri is the RM

* 2018-07-03, 19:00: [[Contributors meeting|contribute/meetings]]

* 2018-07-05, 14:00: Additional Software team meeting

* 2018-07-21 to 2018-07-23: bootstrap the work on porting Tails to Tor
  Browser based on Firefox 60ESR ([[!tails_ticket 15023]]) — anonym

* 2018-08-01 to 2018-08-15: port Tails to Tor Browser based on Firefox
  60ESR ([[!tails_ticket 15023]]) — anonym
  - 2018-08-08, 2018-08-09, 2018-08-13, 2018-08-14: intrigeri helps

* 2018-08-06, 19:00: [[Contributors meeting|contribute/meetings]]

* 2018-08-17: Release 3.9~rc1 — anonym

* 2018-08-28: **Release 3.9** (Firefox 60.2, major release) — anonym is the RM
  - includes VeraCrypt support + major Additional Software Packages improvements

## 2018Q4

* 2018-10-23: **Release 3.10** (Firefox 60.3, bugfix release) — anonym is the RM

* 2018-11-27: **Release 3.11** (Firefox 60.4, major release) — anonym is the RM<|MERGE_RESOLUTION|>--- conflicted
+++ resolved
@@ -4,50 +4,13 @@
 
 ## 2018Q1
 
-<<<<<<< HEAD
-* 2018-03-01, 14:00: Translation platform meeting
-
-* 2018-03-01:
-   - Feature Freeze: All feature branches targeting Tails 3.6 should
-     be merged into the `devel` branch by noon, CET. I'm open to make
-     exceptions if you can be online and responsive during that
-     afternoon, but ask me first!
-   - Build and upload Tails 3.6~rc1.
-   - Start testing Tails 3.6~rc1 during late CET if building the image
-     went smoothly.
-
-* 2018-03-02:
-   - Finish testing Tails 3.6~rc1 by the afternoon, CET.
-   - Release Tails 3.6~rc1.
-
-* 2018-03-05, 14:00: Additional Software team meeting
-
-* 2018-03-06, 19:00: Contributor meeting
-
-* 2018-03-12:
-  - All branches targeting Tails 3.6 *must* be merged into the
-    `testing` branch by noon, CET.
-  - The upcoming Tor Browser is hopefully out so we can import it.
-  - Build and upload Tails 3.6 ISO image and IUKs.
-  - Hopefully start testing Tails 3.6.
-
-* 2018-03-13:
-  - Finish testing Tails 3.6 by the afternoon, CET.
-  - **Release Tails 3.6** (major release) during late CET.
-
-=======
->>>>>>> 831219dc
 * 2018-03-19, 16:00: VeraCrypt team meeting
 
 ## 2018Q2
 
 * 2018-04-03, 14:00: Translation platform meeting
 
-<<<<<<< HEAD
-* 2018-04-03, 19:00: Contributor meeting
-=======
 * 2018-04-03, 19:00: [[Contributors meeting|contribute/meetings]]
->>>>>>> 831219dc
 
 * 2018-04-05, 14:00: Additional Software team meeting
 
@@ -55,11 +18,7 @@
 
 * 2018-05-03, 14:00: Translation platform meeting
 
-<<<<<<< HEAD
-* 2018-05-03, 19:00: Contributor meeting
-=======
 * 2018-05-03, 19:00: [[Contributors meeting|contribute/meetings]]
->>>>>>> 831219dc
 
 * 2018-05-04, 14:00: Additional Software team meeting
 
