--- conflicted
+++ resolved
@@ -8,14 +8,10 @@
 
 * 2020-04-30, 16:00: Fundraising Team meeting
 
-<<<<<<< HEAD
 * 2020-05-01, 16:00: Accounting Team meeting
 
-* 2020-05-05: **Release 4.6** (Firefox 68.8)
-=======
 * 2020-05-05: **Release 4.6** (Firefox 68.8,
               kibi is the RM, anonym is the TR).
->>>>>>> 1b5f0cb4
 
 * 2020-05-06, 16:00: Foundations Team meeting
 
