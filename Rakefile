# -*- coding: utf-8 -*-
# -*- mode: ruby -*-
# vi: set ft=ruby :
#
# Tails: The Amnesic Incognito Live System
# Copyright © 2012 Tails developers <tails@boum.org>
#
# This program is free software: you can redistribute it and/or modify
# it under the terms of the GNU General Public License as published by
# the Free Software Foundation, either version 3 of the License, or
# (at your option) any later version.
#
# This program is distributed in the hope that it will be useful,
# but WITHOUT ANY WARRANTY; without even the implied warranty of
# MERCHANTABILITY or FITNESS FOR A PARTICULAR PURPOSE.  See the
# GNU General Public License for more details.
#
# You should have received a copy of the GNU General Public License
# along with this program.  If not, see <http://www.gnu.org/licenses/>.

require 'date'
require 'libvirt'
require 'open3'
require 'rbconfig'
require 'uri'

require_relative 'vagrant/lib/tails_build_settings'

# Path to the directory which holds our Vagrantfile
VAGRANT_PATH = File.expand_path('../vagrant', __FILE__)

# Branches that are considered 'stable' (used to select SquashFS compression)
STABLE_BRANCH_NAMES = ['stable', 'testing']

<<<<<<< HEAD
# Environment variables that will be exported to the build script
EXPORTED_VARIABLES = ['http_proxy', 'MKSQUASHFS_OPTIONS', 'TAILS_RAM_BUILD', 'TAILS_CLEAN_BUILD', 'TAILS_OFFLINE_MODE', 'TAILS_DATE_OFFSET']
=======
EXPORTED_VARIABLES = [
  'MKSQUASHFS_OPTIONS',
  'TAILS_MERGE_BASE_BRANCH',
  'TAILS_OFFLINE_MODE',
  'TAILS_PROXY',
  'TAILS_PROXY_TYPE',
  'TAILS_RAM_BUILD',
  'GIT_COMMIT',
  'GIT_REF',
  'BASE_BRANCH_GIT_COMMIT',
]
ENV['EXPORTED_VARIABLES'] = EXPORTED_VARIABLES.join(' ')
>>>>>>> 05e70274

EXTERNAL_HTTP_PROXY = ENV['http_proxy']

# In-VM proxy URL
INTERNAL_HTTP_PROXY = "http://#{VIRTUAL_MACHINE_HOSTNAME}:3142"

ENV['ARTIFACTS'] ||= '.'

class CommandError < StandardError
  attr_reader :status, :stderr

  def initialize(message = nil, opts = {})
    opts[:status] ||= nil
    opts[:stderr] ||= nil
    @status = opts[:status]
    @stderr = opts[:stderr]
    super(message % {status: @status, stderr: @stderr})
  end
end

def run_command(*args)
  Process.wait Kernel.spawn(*args)
  if $?.exitstatus != 0
    raise CommandError.new("command #{args} failed with exit status " +
                           "%{status}", status: $?.exitstatus)
  end
end

def capture_command(*args)
  stdout, stderr, proc_status = Open3.capture3(*args)
  if proc_status.exitstatus != 0
    raise CommandError.new("command #{args} failed with exit status " +
                           "%{status}: %{stderr}",
                           stderr: stderr, status: proc_status.exitstatus)
  end
  return stdout, stderr
end

def git_helper(*args)
  question = args.first.end_with?('?')
  args.first.sub!(/\?$/, '')
  status = 0
  stdout = ''
  begin
    stdout, _ = capture_command('auto/scripts/utils.sh', *args)
  rescue CommandError => e
    status = e.status
  end
  if question
    return status == 0
  else
    return stdout.chomp
  end
end

class VagrantCommandError < CommandError
end

# Runs the vagrant command, letting stdout/stderr through. Throws an
# exception unless the vagrant command succeeds.
def run_vagrant(*args)
  run_command('vagrant', *args, :chdir => './vagrant')
rescue CommandError => e
  raise(VagrantCommandError, "'vagrant #{args}' command failed with exit " +
                             "status #{e.status}")
end

# Runs the vagrant command, not letting stdout/stderr through, and
# returns [stdout, stderr, Preocess:Status].
def capture_vagrant(*args)
  capture_command('vagrant', *args, :chdir => './vagrant')
rescue CommandError => e
  raise(VagrantCommandError, "'vagrant #{args}' command failed with exit " +
                             "status #{e.status}: #{e.stderr}")
end

[:run_vagrant, :capture_vagrant].each do |m|
  define_method "#{m}_ssh" do |*args|
    method(m).call('ssh', '-c', *args, '--', '-q')
  end
end

def vagrant_ssh_config(key)
  # Cache results
  if $vagrant_ssh_config.nil?
    $vagrant_ssh_config = capture_vagrant('ssh-config').first.split("\n") \
                           .map { |line| line.strip.split(/\s+/, 2) } .to_h
    # The path in the ssh-config output is quoted, which is not what
    # is expected outside of a shell, so let's get rid of the quotes.
    $vagrant_ssh_config['IdentityFile'].gsub!(/^"|"$/, '')
  end
  $vagrant_ssh_config[key]
end

def current_vm_cpus
  capture_vagrant_ssh('grep -c "^processor\s*:" /proc/cpuinfo').first.chomp.to_i
end

def vm_state
  out, _ = capture_vagrant('status')
  status_line = out.split("\n")[2]
  if    status_line['not created']
    return :not_created
  elsif status_line['shutoff']
    return :poweroff
  elsif status_line['running']
    return :running
  else
    raise "could not determine VM state"
  end
end

def enough_free_host_memory_for_ram_build?
  return false unless RbConfig::CONFIG['host_os'] =~ /linux/i

  begin
    usable_free_mem = `free`.split[16].to_i
    usable_free_mem > VM_MEMORY_FOR_RAM_BUILDS * 1024
  rescue
    false
  end
end

def free_vm_memory
  capture_vagrant_ssh('free').first.chomp.split[16].to_i
end

def enough_free_vm_memory_for_ram_build?
  free_vm_memory > BUILD_SPACE_REQUIREMENT * 1024
end

def enough_free_memory_for_ram_build?
  if vm_state == :running
    enough_free_vm_memory_for_ram_build?
  else
    enough_free_host_memory_for_ram_build?
  end
end

def is_release?
  git_helper('git_on_a_tag?')
end

def system_cpus
  return nil unless RbConfig::CONFIG['host_os'] =~ /linux/i

  begin
    File.read('/proc/cpuinfo').scan(/^processor\s+:/).count
  rescue
    nil
  end
end

task :parse_build_options do
  options = []

  # Default to in-memory builds if there is enough RAM available
  options << 'ram' if enough_free_memory_for_ram_build?

  # Default to build using the in-VM proxy
  options << 'vmproxy'

  # Default to fast compression on development branches
  options << 'gzipcomp' unless is_release?

  # Default to the number of system CPUs when we can figure it out
  cpus = system_cpus
  options << "cpus=#{cpus}" if cpus

  options += ENV['TAILS_BUILD_OPTIONS'].split if ENV['TAILS_BUILD_OPTIONS']

  options.uniq.each do |opt|
    case opt
    # Memory build settings
    when 'ram'
      ENV['TAILS_RAM_BUILD'] = '1'
    when 'noram'
      ENV['TAILS_RAM_BUILD'] = nil
    # Bootstrap cache settings
    # HTTP proxy settings
    when 'extproxy'
      abort "No HTTP proxy set, but one is required by TAILS_BUILD_OPTIONS. Aborting." unless EXTERNAL_HTTP_PROXY
      ENV['TAILS_PROXY'] = EXTERNAL_HTTP_PROXY
      ENV['TAILS_PROXY_TYPE'] = 'extproxy'
    when 'vmproxy'
      ENV['TAILS_PROXY'] = INTERNAL_HTTP_PROXY
      ENV['TAILS_PROXY_TYPE'] = 'vmproxy'
    when 'noproxy'
      ENV['TAILS_PROXY'] = nil
      ENV['TAILS_PROXY_TYPE'] = 'noproxy'
    when 'offline'
      ENV['TAILS_OFFLINE_MODE'] = '1'
    # SquashFS compression settings
    when 'gzipcomp'
      ENV['MKSQUASHFS_OPTIONS'] = '-comp gzip -Xcompression-level 1'
      if is_release?
        raise 'We must use the default compression when building releases!'
      end
    when 'defaultcomp'
      ENV['MKSQUASHFS_OPTIONS'] = nil
<<<<<<< HEAD
    # Clean-up settings
    when 'cleanall'
      ENV['TAILS_CLEAN_BUILD'] = '1'
    # Virtual hardware settings
    when /machinetype=([a-zA-Z0-9_.-]+)/
      ENV['TAILS_BUILD_MACHINE_TYPE'] = $1
=======
    # Virtual CPUs settings
>>>>>>> 05e70274
    when /cpus=(\d+)/
      ENV['TAILS_BUILD_CPUS'] = $1
    when /cpumodel=([a-zA-Z0-9_-]+)/
      ENV['TAILS_BUILD_CPU_MODEL'] = $1
    # Git settings
    when 'ignorechanges'
      ENV['TAILS_BUILD_IGNORE_CHANGES'] = '1'
<<<<<<< HEAD
    when /dateoffset=([-+]\d+)/
      ENV['TAILS_DATE_OFFSET'] = $1
    when 'noprovision'
      ENV['TAILS_NO_AUTO_PROVISION'] = '1'
=======
    # Developer convenience features
    when 'keeprunning'
      $keep_running = true
      $force_cleanup = false
    when 'forcecleanup'
      $force_cleanup = true
      $keep_running = false
    when 'rescue'
      $keep_running = true
      ENV['TAILS_BUILD_FAILURE_RESCUE'] = '1'
    # Jenkins
    when 'mergebasebranch'
      ENV['TAILS_MERGE_BASE_BRANCH'] = '1'
>>>>>>> 05e70274
    else
      raise "Unknown Tails build option '#{opt}'"
    end
  end

  if ENV['TAILS_OFFLINE_MODE'] == '1'
    if ENV['TAILS_PROXY'].nil?
      abort "You must use a caching proxy when building offline"
    end
  end
end

task :ensure_clean_repository do
  git_status = `git status --porcelain`
  unless git_status.empty?
    if ENV['TAILS_BUILD_IGNORE_CHANGES']
      $stderr.puts <<-END_OF_MESSAGE.gsub(/^        /, '')

        You have uncommitted changes in the Git repository. They will
        be ignored for the upcoming build:
        #{git_status}

      END_OF_MESSAGE
    else
      $stderr.puts <<-END_OF_MESSAGE.gsub(/^        /, '')

        You have uncommitted changes in the Git repository. Due to limitations
        of the build system, you need to commit them before building Tails:
        #{git_status}

        If you don't care about those changes and want to build Tails nonetheless,
        please add `ignorechanges` to the TAILS_BUILD_OPTIONS environment
        variable.

      END_OF_MESSAGE
      abort 'Uncommitted changes. Aborting.'
    end
  end
end

def list_artifacts
  user = vagrant_ssh_config('User')
  stdout = capture_vagrant_ssh("find '/home/#{user}/amnesia/' -maxdepth 1 " +
                                        "-name 'tails-*.iso*'").first
  stdout.split("\n")
rescue VagrantCommandError
  return Array.new
end

def remove_artifacts
  list_artifacts.each do |artifact|
    run_vagrant_ssh("sudo rm -f '#{artifact}'")
  end
end

task :ensure_clean_home_directory => ['vm:up'] do
  remove_artifacts
end

task :validate_http_proxy do
  if ENV['TAILS_PROXY']
    proxy_host = URI.parse(ENV['TAILS_PROXY']).host

    if proxy_host.nil?
      ENV['TAILS_PROXY'] = nil
      $stderr.puts "Ignoring invalid HTTP proxy."
      return
    end

    if ['localhost', '[::1]'].include?(proxy_host) || proxy_host.start_with?('127.0.0.')
      abort 'Using an HTTP proxy listening on the loopback is doomed to fail. Aborting.'
    end

    $stderr.puts "Using HTTP proxy: #{ENV['TAILS_PROXY']}"
  else
    $stderr.puts "No HTTP proxy set."
  end
end

task :validate_git_state do
  if git_helper('git_in_detached_head?') && not(git_helper('git_on_a_tag?'))
    raise 'We are in detached head but the current commit is not tagged'
  end
end

task :setup_environment => ['validate_git_state'] do
  ENV['GIT_COMMIT'] ||= git_helper('git_current_commit')
  ENV['GIT_REF'] ||= git_helper('git_current_head_name')
  if on_jenkins?
    jenkins_branch = (ENV['GIT_BRANCH'] || '').sub(/^origin\//, '')
    if not(is_release?) && jenkins_branch != ENV['GIT_REF']
      raise "We expected to build the Git ref '#{ENV['GIT_REF']}', but GIT_REF in the environment says '#{jenkins_branch}'. Aborting!"
    end
  end

  ENV['BASE_BRANCH_GIT_COMMIT'] = git_helper('git_base_branch_head')
  ['GIT_COMMIT', 'GIT_REF', 'BASE_BRANCH_GIT_COMMIT'].each do |var|
    if ENV[var].empty?
      raise "Variable '#{var}' is empty, which should not be possible" +
            "(validate_git_state must be buggy)"
    end
  end
end

task :maybe_clean_up_builder_vms do
  clean_up_builder_vms if $force_cleanup
end

desc 'Build Tails'
task :build => ['parse_build_options', 'ensure_clean_repository', 'maybe_clean_up_builder_vms', 'validate_git_state', 'setup_environment', 'validate_http_proxy', 'vm:up', 'ensure_clean_home_directory'] do

  begin
    if ENV['TAILS_RAM_BUILD'] && not(enough_free_memory_for_ram_build?)
      $stderr.puts <<-END_OF_MESSAGE.gsub(/^        /, '')

        The virtual machine is not currently set with enough memory to
        perform an in-memory build. Either remove the `ram` option from
        the TAILS_BUILD_OPTIONS environment variable, or shut the
        virtual machine down using `rake vm:halt` before trying again.

      END_OF_MESSAGE
      abort 'Not enough memory for the virtual machine to run an in-memory build. Aborting.'
    end

    if ENV['TAILS_BUILD_CPUS'] && current_vm_cpus != ENV['TAILS_BUILD_CPUS'].to_i
      $stderr.puts <<-END_OF_MESSAGE.gsub(/^        /, '')

        The virtual machine is currently running with #{current_vm_cpus}
        virtual CPU(s). In order to change that number, you need to
        stop the VM first, using `rake vm:halt`. Otherwise, please
        adjust the `cpus` options accordingly.

      END_OF_MESSAGE
      abort 'The virtual machine needs to be reloaded to change the number of CPUs. Aborting.'
    end

    exported_env = EXPORTED_VARIABLES.select { |k| ENV[k] }.
                   collect { |k| "#{k}='#{ENV[k]}'" }.join(' ')
    run_vagrant_ssh("#{exported_env} build-tails")

    artifacts = list_artifacts
    raise 'No build artifacts was found!' if artifacts.empty?
    user     = vagrant_ssh_config('User')
    hostname = vagrant_ssh_config('HostName')
    key_file = vagrant_ssh_config('IdentityFile')
    $stderr.puts "Retrieving artifacts from Vagrant build box."
    artifacts.each do |artifact|
      run_vagrant_ssh("sudo chown #{user} '#{artifact}'")
      Process.wait(
        Kernel.spawn(
          'scp',
          '-i', key_file,
          # We need this since the user will not necessarily have a
          # known_hosts entry. It is safe since an attacker must
          # compromise libvirt's network config or the user running the
          # command to modify the #{hostname} below.
          '-o', 'StrictHostKeyChecking=no',
          '-o', 'UserKnownHostsFile=/dev/null',
          "#{user}@#{hostname}:#{artifact}", "#{ENV['ARTIFACTS']}"
        )
      )
      raise "Failed to fetch artifact '#{artifact}'" unless $?.success?
    end
    clean_up_builder_vms unless $keep_running
  ensure
    clean_up_builder_vms if $force_cleanup
  end
end

def box_name(vagrantfile_contents = open('vagrant/Vagrantfile') { |f| f.read })
  /^\s*config.vm.box = '([^']+)'/.match(vagrantfile_contents)[1]
end

def has_box?(name = box_name)
  not(capture_vagrant('box', 'list').grep(/^#{name}\s+\(libvirt,/).empty?)
end

def domain_name(name = box_name)
  # Vagrant drops some characters when creating the domain and volumes
  # based on the box name.
  "#{name.delete('+')}_default"
end

def clean_up_builder_vms
  $virt = Libvirt::open("qemu:///system")

  clean_up_domain = Proc.new do |domain|
    next if domain.nil?
    domain.destroy if domain.active?
    domain.undefine
    begin
      $virt
        .lookup_storage_pool_by_name('default')
        .lookup_volume_by_name("#{domain.name}.img")
        .delete
    rescue Libvirt::RetrieveError
      # Expected if the pool or disk does not exist
    end
  end

  # Let's ensure that the VM we are about to create is cleaned up ...
  previous_domain = $virt.list_all_domains.find { |d| d.name == domain_name }
  if previous_domain && previous_domain.active?
    begin
      run_vagrant_ssh("mountpoint -q /var/cache/apt-cacher-ng")
    rescue VagrantCommandError
    # Nothing to unmount.
    else
      run_vagrant_ssh("sudo systemctl stop apt-cacher-ng.service")
      run_vagrant_ssh("sudo umount /var/cache/apt-cacher-ng")
      run_vagrant_ssh("sudo sync")
    end
  end
  clean_up_domain.call(previous_domain)

  # ... and the same for any residual VM based on another box (=>
  # another domain name) that Vagrant still keeps track of.
  old_domain =
    begin
      old_domain_uuid =
        open('vagrant/.vagrant/machines/default/libvirt/id', 'r') { |f| f.read }
        .strip
      $virt.lookup_domain_by_uuid(old_domain_uuid)
    rescue Errno::ENOENT, Libvirt::RetrieveError
      # Expected if we don't have vagrant/.vagrant, or if the VM was
      # undefined for other reasons (e.g. manually).
      nil
    end
  clean_up_domain.call(old_domain)

  # We could use `vagrant destroy` here but due to vagrant-libvirt's
  # upstream issue #746 we then risk losing the apt-cacher-ng data.
  # Since we essentially implement `vagrant destroy` without this bug
  # above, but in a way so it works even if `vagrant/.vagrant` does
  # not exist, let's just do what is safest, i.e. avoiding `vagrant
  # destroy`. For details, see the upstream issue:
  #   https://github.com/vagrant-libvirt/vagrant-libvirt/issues/746
  FileUtils.rm_rf('vagrant/.vagrant')
ensure
  $virt.close
end

def on_jenkins?
  !!ENV['JENKINS_URL']
end

desc 'Test Tails'
task :test do
  args = ARGV.drop_while { |x| x == 'test' || x == '--' }
  if on_jenkins?
    args += ['--'] unless args.include? '--'
    if not(is_release?)
      args += ['--tag', '~@fragile']
    end
    base_branch = git_helper('base_branch')
    if git_helper('git_only_doc_changes_since?', "origin/#{base_branch}") then
      args += ['--tag', '@doc']
    end
  end
  run_command('./run_test_suite', *args)
end

desc 'Clean up all build related files'
task :clean_all => ['vm:destroy', 'basebox:clean_all']

namespace :vm do
  desc 'Start the build virtual machine'
  task :up => ['parse_build_options', 'validate_http_proxy', 'setup_environment', 'basebox:create'] do
    case vm_state
    when :not_created
      clean_up_builder_vms
    end
    begin
      run_vagrant('up')
    rescue VagrantCommandError => e
      clean_up_builder_vms if $force_cleanup
      raise e
    end
  end

  desc 'SSH into the builder VM'
  task :ssh do
    run_vagrant('ssh')
  end

  desc 'Stop the build virtual machine'
  task :halt do
    run_vagrant('halt')
  end

  desc 'Re-run virtual machine setup'
  task :provision => ['parse_build_options', 'validate_http_proxy', 'setup_environment'] do
    run_vagrant('provision')
  end

  desc "Destroy build virtual machine (clean up all files except the vmproxy's apt-cacher-ng data)"
  task :destroy do
    clean_up_builder_vms
  end
end

namespace :basebox do

  desc 'Create and import the base box unless already done'
  task :create do
    next if has_box?
    $stderr.puts <<-END_OF_MESSAGE.gsub(/^      /, '')

      This is the first time we are using this Vagrant base box so we
      will have to bootstrap by building it from scratch. This will
      take around 20 minutes (depending on your hardware) plus the
      time needed for downloading around 250 MiB of Debian packages.

    END_OF_MESSAGE
    # args will be either [serial] or [serial, comment]
    args = /^tails-builder-(?:[^-]+)-(?:[^-]+)-(\d{10})(?:-(.+))?$/.match(box_name)[1,2].select { |m| not(m.nil?) }
    box_dir = VAGRANT_PATH + '/definitions/tails-builder'
    Dir.chdir(box_dir) do
      run_command('./generate-tails-builder-box.sh', *args)
    end
    # Let's use an absolute path since run_vagrant changes the working
    # directory but File.delete doesn't
    box_path = "#{Dir.pwd}/vagrant/definitions/tails-builder/#{box_name}.box"
    run_vagrant('box', 'add', '--name', box_name, box_path)
    File.delete(box_path)
    end

  def basebox_date(box)
    Date.parse(/^tails-builder-[^-]+-[^-]+-(\d{8})/.match(box)[1])
  end

  def baseboxes
    capture_vagrant('box', 'list').first.lines
      .grep(/^tails-builder-.*/)
      .map { |x| x.chomp.sub(/\s.*$/, '') }
  end

  def clean_up_basebox(box)
    run_vagrant('box', 'remove', '--force', box)
    begin
      $virt = Libvirt::open("qemu:///system")
      $virt
        .lookup_storage_pool_by_name('default')
        .lookup_volume_by_name("#{box}_vagrant_box_image_0.img")
        .delete
    rescue Libvirt::RetrieveError
      # Expected if the pool or disk does not exist
    ensure
      $virt.close
    end
  end

  desc 'Remove all base boxes'
  task :clean_all do
    baseboxes.each { |box| clean_up_basebox(box) }
  end

  desc 'Remove all base boxes older than six months'
  task :clean_old do
    boxes = baseboxes
    # We always want to keep the newest basebox
    boxes.sort! { |a, b| basebox_date(a) < basebox_date(b) }
    boxes.pop
    boxes.each do |box|
      if basebox_date(box) < Date.today - 365.0/2.0
        clean_up_basebox(box)
      end
    end
  end
end<|MERGE_RESOLUTION|>--- conflicted
+++ resolved
@@ -32,12 +32,9 @@
 # Branches that are considered 'stable' (used to select SquashFS compression)
 STABLE_BRANCH_NAMES = ['stable', 'testing']
 
-<<<<<<< HEAD
-# Environment variables that will be exported to the build script
-EXPORTED_VARIABLES = ['http_proxy', 'MKSQUASHFS_OPTIONS', 'TAILS_RAM_BUILD', 'TAILS_CLEAN_BUILD', 'TAILS_OFFLINE_MODE', 'TAILS_DATE_OFFSET']
-=======
 EXPORTED_VARIABLES = [
   'MKSQUASHFS_OPTIONS',
+  'TAILS_DATE_OFFSET',
   'TAILS_MERGE_BASE_BRANCH',
   'TAILS_OFFLINE_MODE',
   'TAILS_PROXY',
@@ -48,7 +45,6 @@
   'BASE_BRANCH_GIT_COMMIT',
 ]
 ENV['EXPORTED_VARIABLES'] = EXPORTED_VARIABLES.join(' ')
->>>>>>> 05e70274
 
 EXTERNAL_HTTP_PROXY = ENV['http_proxy']
 
@@ -249,16 +245,9 @@
       end
     when 'defaultcomp'
       ENV['MKSQUASHFS_OPTIONS'] = nil
-<<<<<<< HEAD
-    # Clean-up settings
-    when 'cleanall'
-      ENV['TAILS_CLEAN_BUILD'] = '1'
     # Virtual hardware settings
     when /machinetype=([a-zA-Z0-9_.-]+)/
       ENV['TAILS_BUILD_MACHINE_TYPE'] = $1
-=======
-    # Virtual CPUs settings
->>>>>>> 05e70274
     when /cpus=(\d+)/
       ENV['TAILS_BUILD_CPUS'] = $1
     when /cpumodel=([a-zA-Z0-9_-]+)/
@@ -266,12 +255,8 @@
     # Git settings
     when 'ignorechanges'
       ENV['TAILS_BUILD_IGNORE_CHANGES'] = '1'
-<<<<<<< HEAD
     when /dateoffset=([-+]\d+)/
       ENV['TAILS_DATE_OFFSET'] = $1
-    when 'noprovision'
-      ENV['TAILS_NO_AUTO_PROVISION'] = '1'
-=======
     # Developer convenience features
     when 'keeprunning'
       $keep_running = true
@@ -285,7 +270,6 @@
     # Jenkins
     when 'mergebasebranch'
       ENV['TAILS_MERGE_BASE_BRANCH'] = '1'
->>>>>>> 05e70274
     else
       raise "Unknown Tails build option '#{opt}'"
     end
