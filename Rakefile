--- conflicted
+++ resolved
@@ -329,35 +329,6 @@
       abort 'The virtual machine needs to be reloaded to change the number of CPUs. Aborting.'
     end
 
-<<<<<<< HEAD
-  # Let's make sure that, unless you know what you are doing and
-  # explicitly disable this, we always provision in order to ensure
-  # a valid, up-to-date build system.
-  run_vagrant('provision') unless ENV['TAILS_NO_AUTO_PROVISION']
-
-  exported_env = EXPORTED_VARIABLES.select { |k| ENV[k] }.
-                 collect { |k| "#{k}='#{ENV[k]}'" }.join(' ')
-  run_vagrant('ssh', '-c', "#{exported_env} build-tails")
-
-  artifacts = list_artifacts
-  raise 'No build artifacts was found!' if artifacts.empty?
-  user     = vagrant_ssh_config('User')
-  hostname = vagrant_ssh_config('HostName')
-  key_file = vagrant_ssh_config('IdentityFile')
-  $stderr.puts "Retrieving artifacts from Vagrant build box."
-  artifacts.each do |artifact|
-    run_vagrant('ssh', '-c', "sudo chown #{user} '#{artifact}'")
-    Process.wait(
-      Kernel.spawn(
-        'scp',
-        '-i', key_file,
-        # We need this since the user will not necessarily have a
-        # known_hosts entry. It is safe since an attacker must
-        # compromise libvirt's network config or the user running the
-        # command to modify the #{hostname} below.
-        '-o', 'StrictHostKeyChecking=no',
-        "#{user}@#{hostname}:#{artifact}", "#{ENV['ARTIFACTS']}"
-=======
     exported_env = EXPORTED_VARIABLES.select { |k| ENV[k] }.
                    collect { |k| "#{k}='#{ENV[k]}'" }.join(' ')
     run_vagrant('ssh', '-c', "#{exported_env} build-tails")
@@ -380,9 +351,8 @@
           # command to modify the #{hostname} below.
           '-o', 'StrictHostKeyChecking=no',
           '-o', 'UserKnownHostsFile=/dev/null',
-          "#{user}@#{hostname}:#{artifact}", '.'
+          "#{user}@#{hostname}:#{artifact}", "#{ENV['ARTIFACTS']}"
         )
->>>>>>> 328cd810
       )
       raise "Failed to fetch artifact '#{artifact}'" unless $?.success?
     end
