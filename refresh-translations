#! /bin/sh

# get AMNESIA_SUPPORTED_LANGUAGES
. config/amnesia
if [ -e config/amnesia.local ] ; then
   . config/amnesia.local
fi

refresh_translations () {
   progpath="config/chroot_local-includes$1" ; shift
   domain=$1 ; shift
   proglang=$1 ; shift

   sharedir="config/chroot_local-includes/usr/share/${domain}"
   locale_basedir="config/chroot_local-includes/usr/share/locale"
   pot="${sharedir}/messages.pot"

   mkdir -p "${sharedir}"

   if [ -e "${progpath}" ]; then
      xgettext --language="${proglang}" --from-code=UTF-8 \
        -o "${pot}" "${progpath}"
      sed -i "s@^\"Content-Type: text/plain\; charset=CHARSET\\\n\"@\"Content-Type: text/plain\; charset=UTF-8\\\n\"@" "${pot}"

   fi

   for locale in $AMNESIA_SUPPORTED_LANGUAGES ; do
      po="${locale_basedir}/${locale}/LC_MESSAGES/${domain}.po"
      mo="${locale_basedir}/${locale}/LC_MESSAGES/${domain}.mo"
      mkdir -p "${locale_basedir}/${locale}/LC_MESSAGES"
      [ -e "${po}" ] || cp "${pot}" "${po}"
      msgmerge --update "${po}" "${pot}"
      msgfmt -o "${mo}" "${po}"
   done
}

<<<<<<< HEAD
#################### file                                   domain                  lang
refresh_translations /usr/local/bin/gpgApplet               gpgApplet               Perl
refresh_translations /usr/local/bin/tails-security-check    tails-security-check    Perl
refresh_translations /usr/local/bin/tails-htp-notify-user   tails-htp-notify-user   Perl
refresh_translations /usr/local/bin/tails-virt-notify-user  tails-virt-notify-user  Perl
refresh_translations /usr/local/sbin/unsafe-browser         unsafe-browser          Shell
refresh_translations /etc/whisperback/config.py             amnesia                 Python
refresh_translations /usr/local/bin/shutdown_helper_applet  shutdown_helper_applet  Python
refresh_translations /usr/local/bin/tails-about             tails-about             Python
=======
#################### file                                       domain                      lang
refresh_translations /usr/local/bin/gpgApplet                   gpgApplet                   Perl
refresh_translations /usr/local/bin/tails-security-check        tails-security-check        Perl
refresh_translations /usr/local/bin/tails-htp-notify-user       tails-htp-notify-user       Perl
refresh_translations /usr/local/bin/tails-virt-notify-user      tails-virt-notify-user      Perl
refresh_translations /usr/local/sbin/unsafe-browser             unsafe-browser              Shell
refresh_translations /etc/whisperback/config.py                 amnesia                     Python
refresh_translations /usr/local/bin/shutdown_helper_applet      shutdown_helper_applet      Python
refresh_translations /usr/local/sbin/tails-additional-software  tails-additional-software   Python
>>>>>>> 829e8c74
<|MERGE_RESOLUTION|>--- conflicted
+++ resolved
@@ -34,17 +34,6 @@
    done
 }
 
-<<<<<<< HEAD
-#################### file                                   domain                  lang
-refresh_translations /usr/local/bin/gpgApplet               gpgApplet               Perl
-refresh_translations /usr/local/bin/tails-security-check    tails-security-check    Perl
-refresh_translations /usr/local/bin/tails-htp-notify-user   tails-htp-notify-user   Perl
-refresh_translations /usr/local/bin/tails-virt-notify-user  tails-virt-notify-user  Perl
-refresh_translations /usr/local/sbin/unsafe-browser         unsafe-browser          Shell
-refresh_translations /etc/whisperback/config.py             amnesia                 Python
-refresh_translations /usr/local/bin/shutdown_helper_applet  shutdown_helper_applet  Python
-refresh_translations /usr/local/bin/tails-about             tails-about             Python
-=======
 #################### file                                       domain                      lang
 refresh_translations /usr/local/bin/gpgApplet                   gpgApplet                   Perl
 refresh_translations /usr/local/bin/tails-security-check        tails-security-check        Perl
@@ -53,5 +42,5 @@
 refresh_translations /usr/local/sbin/unsafe-browser             unsafe-browser              Shell
 refresh_translations /etc/whisperback/config.py                 amnesia                     Python
 refresh_translations /usr/local/bin/shutdown_helper_applet      shutdown_helper_applet      Python
-refresh_translations /usr/local/sbin/tails-additional-software  tails-additional-software   Python
->>>>>>> 829e8c74
+refresh_translations /usr/local/bin/tails-about                 tails-about                 Python
+refresh_translations /usr/local/sbin/tails-additional-software  tails-additional-software   Python