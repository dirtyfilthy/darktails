#! /bin/sh

set -e
set -u

PERL_PROGS="/usr/local/bin/tails-security-check \
    /usr/local/lib/tails-htp-notify-user \
    /usr/local/lib/tails-virt-notify-user"
PYTHON_PROGS="/etc/whisperback/config.py \
<<<<<<< HEAD
    /usr/local/bin/tails-about \
    /usr/local/bin/tails-screen-locker \
    /usr/local/sbin/tails-additional-software"
SHELL_PROGS="/etc/NetworkManager/dispatcher.d/60-tor-ready.sh \
=======
>>>>>>> 7a8c0304
    /usr/local/bin/electrum \
    /usr/local/bin/tails-about \
    /usr/local/bin/tails-upgrade-frontend-wrapper \
    /usr/local/sbin/tails-additional-software"
SHELL_PROGS="/etc/NetworkManager/dispatcher.d/60-tor-ready.sh \
    /usr/local/bin/keepassx \
    /usr/local/lib/tails-spoof-mac \
    /usr/local/bin/tor-browser \
    /usr/local/sbin/unsafe-browser"
JAVASCRIPT_PROGS=" \
    /usr/share/gnome-shell/extensions/status-menu-helper@tails.boum.org/extension.js \
    /usr/share/gnome-shell/extensions/torstatus@tails.boum.org/extension.js \
"

LOCALE_BASEDIR=config/chroot_local-includes/usr/share/locale

### External libraries

. config/chroot_local-includes/usr/local/lib/tails-shell-library/common.sh
. config/chroot_local-includes/usr/local/lib/tails-shell-library/po.sh

### Functions

normalize_pot () {
    sed --regexp-extended \
        -i 's@^"Content-Type: text/plain; charset=CHARSET\\n"@"Content-Type: text/plain; charset=UTF-8\\n"@' \
        "${@}"
}

prog_potfile () {
    prog=$1

    progpath="config/chroot_local-includes$prog"
    case $prog in
        /usr/share/gnome-shell/extensions/status-menu-helper@tails.boum.org/extension.js)
            domain=status-menu-helper-extension.js
            ;;
        *)
            domain=$(basename $prog)
            ;;
    esac
    echo "tmp/pot/${domain}.pot"
}

create_pot () {
    prog=$1
    proglang=$2
    progpath="config/chroot_local-includes${prog}"
    if [ -e "${progpath}" ]; then
        pot="$(prog_potfile "${prog}")"
        mkdir -p "$(dirname ${pot})"
        xgettext --language="${proglang}" --from-code=UTF-8 \
                 -o "${pot}" "${progpath}"
        normalize_pot "${pot}"
    else
        echo "error: We are supposed to create a POT file for '${prog}'" \
             "but '${progpath}' does not exist"
        exit 1
    fi
}

po_file () {
    locale=$1

    echo "po/${locale}.po"
}

mo_file () {
    locale=$1

    echo "${LOCALE_BASEDIR}/${locale}/LC_MESSAGES/tails.mo"
}

refresh_mo () {
    for locale in "$@" ; do
        po=$(po_file $locale)
        mo=$(mo_file $locale)
        mkdir -p $(dirname "$mo")
        msgfmt -o "${mo}" "${po}"
    done
}

no_left_out_files () {
    (cd po && intltool-update --maintain)
    [ ! -e po/missing ] || return 1
    return 0
}

intltool_update_pot () {
    (
        cd po
        cp -a tails.pot tails.pot.orig
        intltool-update --pot --gettext-package=tails
        normalize_pot tails.pot tails.pot.orig

        if [ "${FORCE:-}" = yes ]; then
            echo "Force-updating 'tails.pot'."
            rm tails.pot.orig
        elif diff_without_pot_creation_date_and_comments -q tails.pot.orig tails.pot; then
            echo "Only header or comment changes in tails.pot: keeping the old one"
            mv tails.pot.orig tails.pot
        else
            echo "Real changes in tails.pot: switching to the updated one"
            rm tails.pot.orig
        fi
    )
}

intltool_merge_desktop () {
    extract_from_file_between_markers po/POTFILES.in \
        '^# Files updated by intltool-update --desktop-style' '^$' \
        | while read infile ; do
              intltool-merge --quiet --desktop-style --utf8 \
                             po "$infile" "${infile%.in}"
          done
}

intltool_merge_xml () {
    extract_from_file_between_markers po/POTFILES.in \
        '^# Files updated by intltool-update --xml-style' '^$' \
        | while read infile ; do
              intltool-merge --quiet --xml-style --utf8 \
                             po "$infile" "${infile%.in}"
          done
}

### Main

FORCE=no
KEEP_TMP_POT=no
while [ -n "${@:-}" ]; do
    case "${1:-}" in
        '--force')
            FORCE=yes
            ;;
        '--keep-tmp-pot')
            KEEP_TMP_POT=yes
            ;;
        *)
            echo "Unknown option: ${1}"
            exit 1
            ;;
    esac
    shift
done

# Schedule clean up
trap "rm -fr po/*.new po/*.orig ; [ "$KEEP_TMP_POT" = yes ] || rm -fr tmp/pot" EXIT

# Update POT files
mkdir -p tmp/pot
for prog in $PERL_PROGS   ; do create_pot $prog Perl   ; done
for prog in $PYTHON_PROGS ; do create_pot $prog Python ; done
for prog in $SHELL_PROGS  ; do create_pot $prog Shell  ; done
for prog in $JAVASCRIPT_PROGS  ; do create_pot $prog JavaScript ; done
intltool_update_pot

# If left out files are detected, intltool-update --maintain writes
# them to po/missing.
no_left_out_files || exit 3

# Update PO files
intltool_update_po $(po_languages)

# Update files that are actually used at runtime
refresh_mo $(po_languages)
intltool_merge_desktop
intltool_merge_xml
chmod +x config/chroot_local-includes/etc/skel/Desktop/*.desktop<|MERGE_RESOLUTION|>--- conflicted
+++ resolved
@@ -7,15 +7,9 @@
     /usr/local/lib/tails-htp-notify-user \
     /usr/local/lib/tails-virt-notify-user"
 PYTHON_PROGS="/etc/whisperback/config.py \
-<<<<<<< HEAD
+    /usr/local/bin/electrum \
     /usr/local/bin/tails-about \
     /usr/local/bin/tails-screen-locker \
-    /usr/local/sbin/tails-additional-software"
-SHELL_PROGS="/etc/NetworkManager/dispatcher.d/60-tor-ready.sh \
-=======
->>>>>>> 7a8c0304
-    /usr/local/bin/electrum \
-    /usr/local/bin/tails-about \
     /usr/local/bin/tails-upgrade-frontend-wrapper \
     /usr/local/sbin/tails-additional-software"
 SHELL_PROGS="/etc/NetworkManager/dispatcher.d/60-tor-ready.sh \
