#!/bin/bash

# set -x

umask 022

### functions

fatal () {
   echo "$*" >&2
   exit 1
}

### Main

# we require building from git
git rev-parse --is-inside-work-tree &> /dev/null \
   || fatal "${PWD} is not a Git tree."

. config/amnesia
if [ -e config/amnesia.local ] ; then
   . config/amnesia.local
fi

# a clean starting point
rm -rf cache/stages_rootfs

# get LB_BINARY_IMAGES
. config/binary

# get LB_ARCHITECTURE and LB_DISTRIBUTION
. config/bootstrap

# build the doc wiki
./build-wiki

# refresh translations of our programs
./refresh-translations || fatal "refresh-translations failed ($?)."

# save variables that are needed by chroot_local-hooks
echo "LB_DISTRIBUTION=${LB_DISTRIBUTION}" >> config/chroot_local-includes/usr/share/amnesia/build/variables
echo "POTFILES_DOT_IN='$(
         /bin/grep -E --no-filename '[^ #]*\.in$' po/POTFILES.in \
       | sed -e 's,^config/chroot_local-includes,,' | tr "\n" ' '
   )'" \
   >> config/chroot_local-includes/usr/share/amnesia/build/variables

# fix permissions on some source files that will be copied as is to the chroot.
# they may be wrong, e.g. if the Git repository was cloned with a strict umask.
chmod -R go+rX config/binary_local-includes/
chmod -R go+rX config/chroot_local-includes/etc
chmod    0440  config/chroot_local-includes/etc/sudoers.d/*
chmod    go+rX config/chroot_local-includes/home
chmod    go+rX config/chroot_local-includes/lib
chmod    go+rX config/chroot_local-includes/lib/live
chmod -R go+rx config/chroot_local-includes/lib/live/config
chmod    go+rX config/chroot_local-includes/live
chmod -R go+rX config/chroot_local-includes/usr
chmod -R go+rx config/chroot_local-includes/usr/local/bin
chmod -R go+rx config/chroot_local-includes/usr/local/sbin
chmod -R go+rX config/chroot_local-includes/usr/share/doc/tails
chmod -R go+rX config/chroot_local-includes/var
chmod -R go+rX config/chroot_apt
chmod -R go+rX config/chroot_sources

# build the image

: ${MKSQUASHFS_OPTIONS:='-comp xz'}
MKSQUASHFS_OPTIONS="${MKSQUASHFS_OPTIONS} -wildcards -ef chroot/usr/share/amnesia/build/mksquashfs-excludes"
export MKSQUASHFS_OPTIONS

# get git branch or tag so we can set the basename appropriately, i.e.:
# * if we build from a tag:    tails-$ARCH-$TAG.iso
# * if we build from a branch: tails-$ARCH-$BRANCH-$VERSION-$DATE.iso
# * if Jenkins builds from a branch: tails-$ARCH-$BRANCH-$VERSION-$TIME-$COMMIT.iso
if GIT_REF="$(git symbolic-ref HEAD)"; then
    GIT_BRANCH="${GIT_REF#refs/heads/}"
    CLEAN_GIT_BRANCH=$(echo "$GIT_BRANCH" | sed 's,/,_,g')
    if [ -n "$JENKINS_URL" ]; then
        GIT_SHORT_ID="$(git rev-parse --short HEAD)"
        BUILD_BASENAME="tails-${LB_ARCHITECTURE}-${CLEAN_GIT_BRANCH}-${AMNESIA_VERSION}-${AMNESIA_NOW}-${GIT_SHORT_ID}"
    else
        BUILD_BASENAME="tails-${LB_ARCHITECTURE}-${CLEAN_GIT_BRANCH}-${AMNESIA_VERSION}-${AMNESIA_TODAY}"
    fi
else
    GIT_CURRENT_COMMIT="$(git rev-parse HEAD)"
    if GIT_TAG="$(git describe --tags --exact-match ${GIT_CURRENT_COMMIT})"; then
<<<<<<< HEAD
        CLEAN_GIT_TAG=$(echo "$GIT_TAG" | sed -e 's,/,_,g' -e 's,-rc,~rc,')
=======
        CLEAN_GIT_TAG=$(echo "$GIT_TAG" | tr '/-' '_~')
>>>>>>> 74799a4c
	BUILD_BASENAME="tails-${LB_ARCHITECTURE}-${CLEAN_GIT_TAG}"
    else
	# this shouldn't reasonably happen (e.g. only if you checkout a
        # tag, remove the tag and then build)
	fatal "Neither a Git branch nor a tag, exiting."
    fi
fi

case "$LB_BINARY_IMAGES" in
   iso)
      BUILD_FILENAME_EXT=iso
      BUILD_FILENAME=binary
      ;;
   iso-hybrid)
      BUILD_FILENAME_EXT=iso
      BUILD_FILENAME=binary-hybrid
      ;;
   tar)
      BUILD_FILENAME_EXT=tar.gz
      BUILD_FILENAME=binary-tar
      ;;
   usb-hdd)
      BUILD_FILENAME_EXT=img
      BUILD_FILENAME=binary
      ;;
   *)
      fatal "Image type ${LB_BINARY_IMAGES} is not supported."
      ;;
esac
BUILD_DEST_FILENAME="${BUILD_BASENAME}.${BUILD_FILENAME_EXT}"
BUILD_MANIFEST="${BUILD_DEST_FILENAME}.list"
BUILD_PACKAGES="${BUILD_DEST_FILENAME}.packages"
BUILD_LOG="${BUILD_DEST_FILENAME}.buildlog"

echo "Building $LB_BINARY_IMAGES image ${BUILD_BASENAME}..."
set -o pipefail
time eatmydata lb build noauto ${@} 2>&1 | tee "${BUILD_LOG}"
RET=$?
if [ -e "${BUILD_FILENAME}.${BUILD_FILENAME_EXT}" ]; then
   if [ "$RET" -eq 0 ]; then
      echo "Image was successfully created"
   else
      echo "Warning: image created, but lb build exited with code $RET"
   fi
   echo "Renaming generated files..."
   mv -i "${BUILD_FILENAME}.${BUILD_FILENAME_EXT}" "${BUILD_DEST_FILENAME}"
   mv -i binary.packages "${BUILD_PACKAGES}"
else
   fatal "lb build failed ($?)."
fi<|MERGE_RESOLUTION|>--- conflicted
+++ resolved
@@ -85,11 +85,7 @@
 else
     GIT_CURRENT_COMMIT="$(git rev-parse HEAD)"
     if GIT_TAG="$(git describe --tags --exact-match ${GIT_CURRENT_COMMIT})"; then
-<<<<<<< HEAD
-        CLEAN_GIT_TAG=$(echo "$GIT_TAG" | sed -e 's,/,_,g' -e 's,-rc,~rc,')
-=======
         CLEAN_GIT_TAG=$(echo "$GIT_TAG" | tr '/-' '_~')
->>>>>>> 74799a4c
 	BUILD_BASENAME="tails-${LB_ARCHITECTURE}-${CLEAN_GIT_TAG}"
     else
 	# this shouldn't reasonably happen (e.g. only if you checkout a
