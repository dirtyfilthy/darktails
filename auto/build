#!/bin/bash

set -x

. "$(dirname $0)/scripts/utils.sh"

umask 022

### functions

syslinux_utils_upstream_version () {
   dpkg-query -W -f='${Version}\n' syslinux-utils | \
       # drop epoch
       sed -e 's,.*:,,' | \
       # drop +dfsg and everything that follows
       sed -e 's,\+dfsg.*,,'
}

print_iso_size () {
   local isofile="$1"
   [ -f "$isofile" ] || return 23
   size=$(stat --printf='%s' "$isofile")
   echo "The ISO is ${size} bytes large."
}

### Main

# we require building from git
git rev-parse --is-inside-work-tree &> /dev/null \
   || fatal "${PWD} is not a Git tree."

. config/amnesia
if [ -e config/amnesia.local ] ; then
   . config/amnesia.local
fi

# a clean starting point
rm -rf cache/stages_rootfs

# get LB_BINARY_IMAGES
. config/binary

# get LB_ARCHITECTURE and LB_DISTRIBUTION
. config/bootstrap

# save variables that are needed by chroot_local-hooks
echo "KERNEL_VERSION=${KERNEL_VERSION}" \
   >> config/chroot_local-includes/usr/share/amnesia/build/variables
echo "KERNEL_SOURCE_VERSION=${KERNEL_SOURCE_VERSION}" \
   >> config/chroot_local-includes/usr/share/amnesia/build/variables
echo "LB_DISTRIBUTION=${LB_DISTRIBUTION}" >> config/chroot_local-includes/usr/share/amnesia/build/variables
echo "POTFILES_DOT_IN='$(
         /bin/grep -E --no-filename '[^ #]*\.in$' po/POTFILES.in \
       | sed -e 's,^config/chroot_local-includes,,' | tr "\n" ' '
   )'" \
   >> config/chroot_local-includes/usr/share/amnesia/build/variables

# fix permissions on some source files that will be copied as is to the chroot.
# they may be wrong, e.g. if the Git repository was cloned with a strict umask.
chown    0:0   config/chroot_local-includes/etc/resolv.conf
chmod -R go+rX config/binary_local-includes/
chmod -R go+rX config/chroot_local-includes/etc
chmod    0440  config/chroot_local-includes/etc/sudoers.d/*
chmod    go+rX config/chroot_local-includes/home
chmod    go+rX config/chroot_local-includes/lib
chmod    go+rX config/chroot_local-includes/lib/live
chmod -R go+rx config/chroot_local-includes/lib/live/config
chmod    go+rX config/chroot_local-includes/lib/live/mount
chmod -R go+rX config/chroot_local-includes/lib/systemd
chmod    go+rX config/chroot_local-includes/live
chmod -R go+rX config/chroot_local-includes/usr
chmod -R go+rx config/chroot_local-includes/usr/local/bin
chmod -R go+rx config/chroot_local-includes/usr/local/sbin
chmod -R go+rX config/chroot_local-includes/usr/share/doc/tails
chmod -R go+rX config/chroot_local-includes/var
chmod -R go+rX config/chroot_apt
chmod -R go+rX config/chroot_sources

# build the image

# we need /debootstrap/deburis to build a manifest of used packages:
DEBOOTSTRAP_OPTIONS="$DEBOOTSTRAP_OPTIONS --keep-debootstrap-dir"

# we're not ready for merged-/usr yet: Debian#843461, Tails#11903
DEBOOTSTRAP_OPTIONS="$DEBOOTSTRAP_OPTIONS --no-merged-usr"

# use our own APT repository's key:
DEBOOTSTRAP_GNUPG_HOMEDIR=$(mktemp -d)
gpg --homedir "$DEBOOTSTRAP_GNUPG_HOMEDIR" \
    --import config/chroot_sources/tails.chroot.gpg
if [ -e "$DEBOOTSTRAP_GNUPG_HOMEDIR/pubring.gpg" ]; then
    DEBOOTSTRAP_GNUPG_KEYRING="$DEBOOTSTRAP_GNUPG_HOMEDIR/pubring.gpg"
elif [ -e "$DEBOOTSTRAP_GNUPG_HOMEDIR/pubring.kbx" ]; then
    DEBOOTSTRAP_GNUPG_KEYRING="$DEBOOTSTRAP_GNUPG_HOMEDIR/pubring.kbx"
else
   fatal "No debootstrap GnuPG keyring was created."
fi
DEBOOTSTRAP_OPTIONS="$DEBOOTSTRAP_OPTIONS --keyring=$DEBOOTSTRAP_GNUPG_KEYRING"

export DEBOOTSTRAP_OPTIONS

: ${MKSQUASHFS_OPTIONS:='-comp xz -Xbcj x86 -b 1024K -Xdict-size 1024K'}
MKSQUASHFS_OPTIONS="${MKSQUASHFS_OPTIONS} -wildcards -ef chroot/usr/share/amnesia/build/mksquashfs-excludes"
export MKSQUASHFS_OPTIONS

# get git branch or tag so we can set the basename appropriately, i.e.:
# * if we build from a tag: tails-$ARCH-$TAG.iso
# * otherwise:              tails-$ARCH-$BRANCH-$VERSION-$TIME-$COMMIT.iso
GIT_BRANCH="$(git_current_branch)"
if [ -n "${GIT_BRANCH}" ]; then
    CLEAN_GIT_BRANCH=$(echo "$GIT_BRANCH" | sed 's,/,_,g')
    GIT_SHORT_ID="$(git_current_commit --short)"
    BUILD_BASENAME="tails-${LB_ARCHITECTURE}-${CLEAN_GIT_BRANCH}-${AMNESIA_VERSION}-${AMNESIA_NOW}-${GIT_SHORT_ID}"
else
    if git_on_a_tag; then
        CLEAN_GIT_TAG=$(git_current_tag | tr '/-' '_~')
	BUILD_BASENAME="tails-${LB_ARCHITECTURE}-${CLEAN_GIT_TAG}"
    else
	# this shouldn't reasonably happen (e.g. only if you checkout a
        # tag, remove the tag and then build)
	fatal "Neither a Git branch nor a tag, exiting."
    fi
fi

GIT_BASE_BRANCH=$(base_branch) \
    || fatal "GIT_BASE_BRANCH could not be guessed."

if [ "${TAILS_MERGE_BASE_BRANCH}" = 1 ] && \
       ! git_on_a_tag && [ "$GIT_BRANCH" != "$GIT_BASE_BRANCH" ] ; then
    GIT_BASE_BRANCH_COMMIT=$(git_base_branch_head)
    [ -n "${GIT_BASE_BRANCH_COMMIT}" ] \
        || fatal "Base branch's top commit could not be guessed."

    echo "Merging base branch origin/${GIT_BASE_BRANCH}"
    echo "(at commit ${GIT_BASE_BRANCH_COMMIT})..."
    git merge --no-edit "origin/${GIT_BASE_BRANCH}" \
	|| fatal "Failed to merge base branch."

    # Adjust BUILD_BASENAME to embed the base branch name and its top commit
    CLEAN_GIT_BASE_BRANCH=$(echo "$GIT_BASE_BRANCH" | sed 's,/,_,g')
    GIT_BASE_BRANCH_SHORT_ID=$(git_base_branch_head --short)
    [ -n "${GIT_BASE_BRANCH_SHORT_ID}" ] \
        || fatal "Base branch's top commit short ID could not be guessed."
    BUILD_BASENAME="${BUILD_BASENAME}+${CLEAN_GIT_BASE_BRANCH}"
    BUILD_BASENAME="${BUILD_BASENAME}@${GIT_BASE_BRANCH_SHORT_ID}"
fi

# build the doc wiki
./build-website

# refresh translations of our programs
./refresh-translations || fatal "refresh-translations failed ($?)."

case "$LB_BINARY_IMAGES" in
   iso)
      BUILD_FILENAME_EXT=iso
      BUILD_FILENAME=binary
      which isohybrid >/dev/null || fatal 'Cannot find isohybrid in $PATH'
      installed_syslinux_utils_upstream_version="$(syslinux_utils_upstream_version)"
      if dpkg --compare-versions \
	   "$installed_syslinux_utils_upstream_version" \
	   'lt' \
	   "$REQUIRED_SYSLINUX_UTILS_UPSTREAM_VERSION" ; then
	  fatal \
	      "syslinux-utils '${installed_syslinux_utils_upstream_version}' is installed, " \
	      "while we need at least '${REQUIRED_SYSLINUX_UTILS_UPSTREAM_VERSION}'."
      fi
      ;;
   iso-hybrid)
      BUILD_FILENAME_EXT=iso
      BUILD_FILENAME=binary-hybrid
      ;;
   tar)
      BUILD_FILENAME_EXT=tar.gz
      BUILD_FILENAME=binary-tar
      ;;
   usb-hdd)
      BUILD_FILENAME_EXT=img
      BUILD_FILENAME=binary
      ;;
   *)
      fatal "Image type ${LB_BINARY_IMAGES} is not supported."
      ;;
esac
BUILD_DEST_FILENAME="${BUILD_BASENAME}.${BUILD_FILENAME_EXT}"
BUILD_MANIFEST="${BUILD_DEST_FILENAME}.build-manifest"
BUILD_APT_SOURCES="${BUILD_DEST_FILENAME}.apt-sources"
BUILD_PACKAGES="${BUILD_DEST_FILENAME}.packages"
BUILD_LOG="${BUILD_DEST_FILENAME}.buildlog"

# Clone all output, from this point on, to the log file
exec >  >(tee -a "$BUILD_LOG")
trap "kill -9 $! 2>/dev/null" EXIT HUP INT QUIT TERM
exec 2> >(tee -a "$BUILD_LOG" >&2)
trap "kill -9 $! 2>/dev/null" EXIT HUP INT QUIT TERM

(
   echo "Mirrors:"
   apt-mirror debian
   apt-mirror debian-security
   apt-mirror torproject
   echo "Additional sources:"
   cat config/chroot_sources/*.chroot
) > "$BUILD_APT_SOURCES"

echo "Building $LB_BINARY_IMAGES image ${BUILD_BASENAME}..."
set -o pipefail
<<<<<<< HEAD
[ -z "$JENKINS_URL" ] || date --utc '+%s' > "$BUILD_START_FILENAME"
time lb build noauto ${@}
=======
time eatmydata lb build noauto ${@}
>>>>>>> a3bc26ff
RET=$?
if [ -e "${BUILD_FILENAME}.${BUILD_FILENAME_EXT}" ]; then
   echo "Image was successfully created"
   [ "$RET" -eq 0 ] || \
       echo "Warning: lb build exited with code $RET"
   if [ "$LB_BINARY_IMAGES" = iso ]; then
       ISO_FILE="${BUILD_FILENAME}.${BUILD_FILENAME_EXT}"
       print_iso_size "$ISO_FILE"
       echo "Hybriding it..."
       isohybrid $AMNESIA_ISOHYBRID_OPTS "$ISO_FILE"
       print_iso_size "$ISO_FILE"
       truncate -s %2048 "$ISO_FILE"
       print_iso_size "$ISO_FILE"
   fi
   echo "Renaming generated files..."
   mv -i "${BUILD_FILENAME}.${BUILD_FILENAME_EXT}" "${BUILD_DEST_FILENAME}"
   mv -i binary.packages "${BUILD_PACKAGES}"
   generate-build-manifest chroot/debootstrap "${BUILD_MANIFEST}"
else
   fatal "lb build failed ($?)."
fi<|MERGE_RESOLUTION|>--- conflicted
+++ resolved
@@ -205,12 +205,7 @@
 
 echo "Building $LB_BINARY_IMAGES image ${BUILD_BASENAME}..."
 set -o pipefail
-<<<<<<< HEAD
-[ -z "$JENKINS_URL" ] || date --utc '+%s' > "$BUILD_START_FILENAME"
 time lb build noauto ${@}
-=======
-time eatmydata lb build noauto ${@}
->>>>>>> a3bc26ff
 RET=$?
 if [ -e "${BUILD_FILENAME}.${BUILD_FILENAME_EXT}" ]; then
    echo "Image was successfully created"
