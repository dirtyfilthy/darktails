#!/bin/bash

set -x

. "$(dirname $0)/utils.sh"

umask 022

### functions

syslinux_utils_upstream_version () {
   dpkg-query -W -f='${Version}\n' syslinux-utils | \
       # drop epoch
       sed -e 's,.*:,,' | \
       # drop +dfsg and everything that follows
       sed -e 's,\+dfsg.*,,'
}

print_iso_size () {
   local isofile="$1"
   [ -f "$isofile" ] || return 23
   size=$(stat --printf='%s' "$isofile")
   echo "The ISO is ${size} bytes large."
}

### Main

# we require building from git
git rev-parse --is-inside-work-tree &> /dev/null \
   || fatal "${PWD} is not a Git tree."

. config/amnesia
if [ -e config/amnesia.local ] ; then
   . config/amnesia.local
fi

# a clean starting point
rm -rf cache/stages_rootfs

# get LB_BINARY_IMAGES
. config/binary

# get LB_ARCHITECTURE and LB_DISTRIBUTION
. config/bootstrap

# save variables that are needed by chroot_local-hooks
echo "KERNEL_VERSION=${KERNEL_VERSION}" \
   >> config/chroot_local-includes/usr/share/amnesia/build/variables
echo "KERNEL_SOURCE_VERSION=${KERNEL_SOURCE_VERSION}" \
   >> config/chroot_local-includes/usr/share/amnesia/build/variables
echo "LB_DISTRIBUTION=${LB_DISTRIBUTION}" >> config/chroot_local-includes/usr/share/amnesia/build/variables
echo "POTFILES_DOT_IN='$(
         /bin/grep -E --no-filename '[^ #]*\.in$' po/POTFILES.in \
       | sed -e 's,^config/chroot_local-includes,,' | tr "\n" ' '
   )'" \
   >> config/chroot_local-includes/usr/share/amnesia/build/variables

# fix permissions on some source files that will be copied as is to the chroot.
# they may be wrong, e.g. if the Git repository was cloned with a strict umask.
chmod -R go+rX config/binary_local-includes/
chmod -R go+rX config/chroot_local-includes/etc
chmod    0440  config/chroot_local-includes/etc/sudoers.d/*
chmod    go+rX config/chroot_local-includes/home
chmod    go+rX config/chroot_local-includes/lib
chmod    go+rX config/chroot_local-includes/lib/live
chmod -R go+rx config/chroot_local-includes/lib/live/config
chmod    go+rX config/chroot_local-includes/lib/live/mount
chmod -R go+rX config/chroot_local-includes/lib/systemd
chmod    go+rX config/chroot_local-includes/live
chmod -R go+rX config/chroot_local-includes/usr
chmod -R go+rx config/chroot_local-includes/usr/local/bin
chmod -R go+rx config/chroot_local-includes/usr/local/sbin
chmod -R go+rX config/chroot_local-includes/usr/share/doc/tails
chmod -R go+rX config/chroot_local-includes/var
chmod -R go+rX config/chroot_apt
chmod -R go+rX config/chroot_sources

# build the image

# we need /debootstrap/deburis to build a manifest of used packages:
DEBOOTSTRAP_OPTIONS="$DEBOOTSTRAP_OPTIONS --keep-debootstrap-dir"

# we're not ready for merged-/usr yet: Debian#843461, Tails#11903
DEBOOTSTRAP_OPTIONS="$DEBOOTSTRAP_OPTIONS --no-merged-usr"

# use our own APT repository's key:
DEBOOTSTRAP_GNUPG_HOMEDIR=$(mktemp -d)
gpg --homedir "$DEBOOTSTRAP_GNUPG_HOMEDIR" \
    --import config/chroot_sources/tails.chroot.gpg
DEBOOTSTRAP_OPTIONS="$DEBOOTSTRAP_OPTIONS --keyring=$DEBOOTSTRAP_GNUPG_HOMEDIR/pubring.gpg"

export DEBOOTSTRAP_OPTIONS

: ${MKSQUASHFS_OPTIONS:='-comp xz -Xbcj x86 -b 1024K -Xdict-size 1024K'}
MKSQUASHFS_OPTIONS="${MKSQUASHFS_OPTIONS} -wildcards -ef chroot/usr/share/amnesia/build/mksquashfs-excludes"
export MKSQUASHFS_OPTIONS

# get git branch or tag so we can set the basename appropriately, i.e.:
# * if we build from a tag: tails-$ARCH-$TAG.iso
# * otherwise:              tails-$ARCH-$BRANCH-$VERSION-$TIME-$COMMIT.iso
GIT_BRANCH="$(git_current_branch)"
if [ -n "${GIT_BRANCH}" ]; then
    CLEAN_GIT_BRANCH=$(echo "$GIT_BRANCH" | sed 's,/,_,g')
    GIT_SHORT_ID="$(git_current_commit --short)"
    BUILD_BASENAME="tails-${LB_ARCHITECTURE}-${CLEAN_GIT_BRANCH}-${AMNESIA_VERSION}-${AMNESIA_NOW}-${GIT_SHORT_ID}"
else
    if git_on_a_tag; then
        CLEAN_GIT_TAG=$(git_current_tag | tr '/-' '_~')
	BUILD_BASENAME="tails-${LB_ARCHITECTURE}-${CLEAN_GIT_TAG}"
    else
	# this shouldn't reasonably happen (e.g. only if you checkout a
        # tag, remove the tag and then build)
	fatal "Neither a Git branch nor a tag, exiting."
    fi
fi

GIT_BASE_BRANCH=$(base_branch) \
    || fatal "GIT_BASE_BRANCH could not be guessed."

<<<<<<< HEAD
# Merge base branch into the branch being built, if we're not building from a
# tag, and not building the base branch itself.
if [ -z "$GIT_TAG" ] && [ "$GIT_BRANCH" != "$GIT_BASE_BRANCH" ] ; then
=======
# Merge base branch into the branch being built, iff. we're building
# in Jenkins, and not building from a tag, and not building the base
# branch itself
if [ -n "$JENKINS_URL" ] && ! git_on_a_tag \
       && [ "$GIT_BRANCH" != "$GIT_BASE_BRANCH" ] ; then
>>>>>>> 328cd810
    GIT_BASE_BRANCH_COMMIT=$(git rev-parse "origin/${GIT_BASE_BRANCH}") \
	|| fatal "Base branch's top commit could not be guessed."

    echo "Merging base branch origin/${GIT_BASE_BRANCH}"
    echo "(at commit ${GIT_BASE_BRANCH_COMMIT})..."
    git merge --no-edit "origin/${GIT_BASE_BRANCH}" \
	|| fatal "Failed to merge base branch."

    # Adjust BUILD_BASENAME to embed the base branch name and its top commit
    CLEAN_GIT_BASE_BRANCH=$(echo "$GIT_BASE_BRANCH" | sed 's,/,_,g')
    GIT_BASE_BRANCH_SHORT_ID=$(git_commit_from_ref --short "origin/${GIT_BASE_BRANCH}") \
	|| fatal "Base branch's top commit short ID could not be guessed."
    BUILD_BASENAME="${BUILD_BASENAME}+${CLEAN_GIT_BASE_BRANCH}"
    BUILD_BASENAME="${BUILD_BASENAME}@${GIT_BASE_BRANCH_SHORT_ID}"
fi

# build the doc wiki
./build-website

# refresh translations of our programs
./refresh-translations || fatal "refresh-translations failed ($?)."

case "$LB_BINARY_IMAGES" in
   iso)
      BUILD_FILENAME_EXT=iso
      BUILD_FILENAME=binary
      which isohybrid >/dev/null || fatal 'Cannot find isohybrid in $PATH'
      installed_syslinux_utils_upstream_version="$(syslinux_utils_upstream_version)"
      if dpkg --compare-versions \
	   "$installed_syslinux_utils_upstream_version" \
	   'lt' \
	   "$REQUIRED_SYSLINUX_UTILS_UPSTREAM_VERSION" ; then
	  fatal \
	      "syslinux-utils '${installed_syslinux_utils_upstream_version}' is installed, " \
	      "while we need at least '${REQUIRED_SYSLINUX_UTILS_UPSTREAM_VERSION}'."
      fi
      ;;
   iso-hybrid)
      BUILD_FILENAME_EXT=iso
      BUILD_FILENAME=binary-hybrid
      ;;
   tar)
      BUILD_FILENAME_EXT=tar.gz
      BUILD_FILENAME=binary-tar
      ;;
   usb-hdd)
      BUILD_FILENAME_EXT=img
      BUILD_FILENAME=binary
      ;;
   *)
      fatal "Image type ${LB_BINARY_IMAGES} is not supported."
      ;;
esac
BUILD_DEST_FILENAME="${BUILD_BASENAME}.${BUILD_FILENAME_EXT}"
BUILD_MANIFEST="${BUILD_DEST_FILENAME}.build-manifest"
BUILD_APT_SOURCES="${BUILD_DEST_FILENAME}.apt-sources"
BUILD_PACKAGES="${BUILD_DEST_FILENAME}.packages"
BUILD_LOG="${BUILD_DEST_FILENAME}.buildlog"
BUILD_START_FILENAME="${BUILD_DEST_FILENAME}.start.timestamp"
BUILD_END_FILENAME="${BUILD_DEST_FILENAME}.end.timestamp"

# Clone all output, from this point on, to the log file
exec >  >(tee -a "$BUILD_LOG")
trap "kill -9 $! 2>/dev/null" EXIT HUP INT QUIT TERM
exec 2> >(tee -a "$BUILD_LOG" >&2)
trap "kill -9 $! 2>/dev/null" EXIT HUP INT QUIT TERM

(
   echo "Mirrors:"
   apt-mirror debian
   apt-mirror debian-security
   apt-mirror torproject
   echo "Additional sources:"
   cat config/chroot_sources/*.chroot
) > "$BUILD_APT_SOURCES"

echo "Building $LB_BINARY_IMAGES image ${BUILD_BASENAME}..."
set -o pipefail
date --utc '+%s' > "$BUILD_START_FILENAME"
time eatmydata lb build noauto ${@}
RET=$?
if [ -e "${BUILD_FILENAME}.${BUILD_FILENAME_EXT}" ]; then
   echo "Image was successfully created"
   [ "$RET" -eq 0 ] || \
       echo "Warning: lb build exited with code $RET"
   date --utc '+%s' > "$BUILD_END_FILENAME"
   if [ "$LB_BINARY_IMAGES" = iso ]; then
       ISO_FILE="${BUILD_FILENAME}.${BUILD_FILENAME_EXT}"
       print_iso_size "$ISO_FILE"
       echo "Hybriding it..."
       isohybrid $AMNESIA_ISOHYBRID_OPTS "$ISO_FILE"
       print_iso_size "$ISO_FILE"
       truncate -s %2048 "$ISO_FILE"
       print_iso_size "$ISO_FILE"
   fi
   echo "Renaming generated files..."
   mv -i "${BUILD_FILENAME}.${BUILD_FILENAME_EXT}" "${BUILD_DEST_FILENAME}"
   mv -i binary.packages "${BUILD_PACKAGES}"
   generate-build-manifest chroot/debootstrap "${BUILD_MANIFEST}"
else
   fatal "lb build failed ($?)."
fi<|MERGE_RESOLUTION|>--- conflicted
+++ resolved
@@ -117,17 +117,9 @@
 GIT_BASE_BRANCH=$(base_branch) \
     || fatal "GIT_BASE_BRANCH could not be guessed."
 
-<<<<<<< HEAD
 # Merge base branch into the branch being built, if we're not building from a
 # tag, and not building the base branch itself.
-if [ -z "$GIT_TAG" ] && [ "$GIT_BRANCH" != "$GIT_BASE_BRANCH" ] ; then
-=======
-# Merge base branch into the branch being built, iff. we're building
-# in Jenkins, and not building from a tag, and not building the base
-# branch itself
-if [ -n "$JENKINS_URL" ] && ! git_on_a_tag \
-       && [ "$GIT_BRANCH" != "$GIT_BASE_BRANCH" ] ; then
->>>>>>> 328cd810
+if ! git_on_a_tag && [ "$GIT_BRANCH" != "$GIT_BASE_BRANCH" ] ; then
     GIT_BASE_BRANCH_COMMIT=$(git rev-parse "origin/${GIT_BASE_BRANCH}") \
 	|| fatal "Base branch's top commit could not be guessed."
 
