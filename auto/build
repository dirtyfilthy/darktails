#!/bin/bash

set -x

. "$(dirname $0)/scripts/utils.sh"

umask 022

### functions

syslinux_utils_upstream_version () {
   dpkg-query -W -f='${Version}\n' syslinux-utils | \
       # drop epoch
       sed -e 's,.*:,,' | \
       # drop +dfsg and everything that follows
       sed -e 's,\+dfsg.*,,'
}

print_iso_size () {
   local isofile="$1"
   [ -f "$isofile" ] || return 23
   size=$(stat --printf='%s' "$isofile")
   echo "The ISO is ${size} bytes large."
}

### Main

# we require building from git
git rev-parse --is-inside-work-tree &> /dev/null \
   || fatal "${PWD} is not a Git tree."

. config/amnesia
if [ -e config/amnesia.local ] ; then
   . config/amnesia.local
fi

# a clean starting point
rm -rf cache/stages_rootfs

# get LB_BINARY_IMAGES
. config/binary

# get LB_ARCHITECTURE and LB_DISTRIBUTION
. config/bootstrap

# save variables that are needed by chroot_local-hooks
echo "KERNEL_VERSION=${KERNEL_VERSION}" \
   >> config/chroot_local-includes/usr/share/amnesia/build/variables
echo "KERNEL_SOURCE_VERSION=${KERNEL_SOURCE_VERSION}" \
   >> config/chroot_local-includes/usr/share/amnesia/build/variables
echo "LB_DISTRIBUTION=${LB_DISTRIBUTION}" >> config/chroot_local-includes/usr/share/amnesia/build/variables
echo "POTFILES_DOT_IN='$(
         /bin/grep -E --no-filename '[^ #]*\.in$' po/POTFILES.in \
       | sed -e 's,^config/chroot_local-includes,,' | tr "\n" ' '
   )'" \
   >> config/chroot_local-includes/usr/share/amnesia/build/variables

# fix permissions on some source files that will be copied as is to the chroot.
# they may be wrong, e.g. if the Git repository was cloned with a strict umask.
chmod -R go+rX config/binary_local-includes/
chmod -R go+rX config/chroot_local-includes/etc
chmod    0440  config/chroot_local-includes/etc/sudoers.d/*
chmod    go+rX config/chroot_local-includes/home
chmod    go+rX config/chroot_local-includes/lib
chmod    go+rX config/chroot_local-includes/lib/live
chmod -R go+rx config/chroot_local-includes/lib/live/config
chmod    go+rX config/chroot_local-includes/lib/live/mount
chmod -R go+rX config/chroot_local-includes/lib/systemd
chmod    go+rX config/chroot_local-includes/live
chmod -R go+rX config/chroot_local-includes/usr
chmod -R go+rx config/chroot_local-includes/usr/local/bin
chmod -R go+rx config/chroot_local-includes/usr/local/sbin
chmod -R go+rX config/chroot_local-includes/usr/share/doc/tails
chmod -R go+rX config/chroot_local-includes/var
chmod -R go+rX config/chroot_apt
chmod -R go+rX config/chroot_sources

# build the image

# we need /debootstrap/deburis to build a manifest of used packages:
DEBOOTSTRAP_OPTIONS="$DEBOOTSTRAP_OPTIONS --keep-debootstrap-dir"

# we're not ready for merged-/usr yet: Debian#843461, Tails#11903
DEBOOTSTRAP_OPTIONS="$DEBOOTSTRAP_OPTIONS --no-merged-usr"

# use our own APT repository's key:
DEBOOTSTRAP_GNUPG_HOMEDIR=$(mktemp -d)
gpg --homedir "$DEBOOTSTRAP_GNUPG_HOMEDIR" \
    --import config/chroot_sources/tails.chroot.gpg
DEBOOTSTRAP_OPTIONS="$DEBOOTSTRAP_OPTIONS --keyring=$DEBOOTSTRAP_GNUPG_HOMEDIR/pubring.gpg"

export DEBOOTSTRAP_OPTIONS

: ${MKSQUASHFS_OPTIONS:='-comp xz -Xbcj x86 -b 1024K -Xdict-size 1024K'}
MKSQUASHFS_OPTIONS="${MKSQUASHFS_OPTIONS} -wildcards -ef chroot/usr/share/amnesia/build/mksquashfs-excludes"
export MKSQUASHFS_OPTIONS

# get git branch or tag so we can set the basename appropriately, i.e.:
# * if we build from a tag: tails-$ARCH-$TAG.iso
# * otherwise:              tails-$ARCH-$BRANCH-$VERSION-$TIME-$COMMIT.iso
GIT_BRANCH="$(git_current_branch)"
if [ -n "${GIT_BRANCH}" ]; then
    CLEAN_GIT_BRANCH=$(echo "$GIT_BRANCH" | sed 's,/,_,g')
    GIT_SHORT_ID="$(git_current_commit --short)"
    BUILD_BASENAME="tails-${LB_ARCHITECTURE}-${CLEAN_GIT_BRANCH}-${AMNESIA_VERSION}-${AMNESIA_NOW}-${GIT_SHORT_ID}"
else
    if git_on_a_tag; then
        CLEAN_GIT_TAG=$(git_current_tag | tr '/-' '_~')
	BUILD_BASENAME="tails-${LB_ARCHITECTURE}-${CLEAN_GIT_TAG}"
    else
	# this shouldn't reasonably happen (e.g. only if you checkout a
        # tag, remove the tag and then build)
	fatal "Neither a Git branch nor a tag, exiting."
    fi
fi

GIT_BASE_BRANCH=$(base_branch) \
    || fatal "GIT_BASE_BRANCH could not be guessed."

# Merge base branch into the branch being built, if we're not building from a
# tag, and not building the base branch itself.
if ! git_on_a_tag && [ "$GIT_BRANCH" != "$GIT_BASE_BRANCH" ] ; then
    GIT_BASE_BRANCH_COMMIT=$(git rev-parse "origin/${GIT_BASE_BRANCH}") \
	|| fatal "Base branch's top commit could not be guessed."

    echo "Merging base branch origin/${GIT_BASE_BRANCH}"
    echo "(at commit ${GIT_BASE_BRANCH_COMMIT})..."
    git merge --no-edit "origin/${GIT_BASE_BRANCH}" \
	|| fatal "Failed to merge base branch."

    # Adjust BUILD_BASENAME to embed the base branch name and its top commit
    CLEAN_GIT_BASE_BRANCH=$(echo "$GIT_BASE_BRANCH" | sed 's,/,_,g')
    GIT_BASE_BRANCH_SHORT_ID=$(git_commit_from_ref --short "origin/${GIT_BASE_BRANCH}") \
	|| fatal "Base branch's top commit short ID could not be guessed."
    BUILD_BASENAME="${BUILD_BASENAME}+${CLEAN_GIT_BASE_BRANCH}"
    BUILD_BASENAME="${BUILD_BASENAME}@${GIT_BASE_BRANCH_SHORT_ID}"
fi

# build the doc wiki
./build-website

# refresh translations of our programs
./refresh-translations || fatal "refresh-translations failed ($?)."

case "$LB_BINARY_IMAGES" in
   iso)
      BUILD_FILENAME_EXT=iso
      BUILD_FILENAME=binary
      which isohybrid >/dev/null || fatal 'Cannot find isohybrid in $PATH'
      installed_syslinux_utils_upstream_version="$(syslinux_utils_upstream_version)"
      if dpkg --compare-versions \
	   "$installed_syslinux_utils_upstream_version" \
	   'lt' \
	   "$REQUIRED_SYSLINUX_UTILS_UPSTREAM_VERSION" ; then
	  fatal \
	      "syslinux-utils '${installed_syslinux_utils_upstream_version}' is installed, " \
	      "while we need at least '${REQUIRED_SYSLINUX_UTILS_UPSTREAM_VERSION}'."
      fi
      ;;
   iso-hybrid)
      BUILD_FILENAME_EXT=iso
      BUILD_FILENAME=binary-hybrid
      ;;
   tar)
      BUILD_FILENAME_EXT=tar.gz
      BUILD_FILENAME=binary-tar
      ;;
   usb-hdd)
      BUILD_FILENAME_EXT=img
      BUILD_FILENAME=binary
      ;;
   *)
      fatal "Image type ${LB_BINARY_IMAGES} is not supported."
      ;;
esac
BUILD_DEST_FILENAME="${BUILD_BASENAME}.${BUILD_FILENAME_EXT}"
BUILD_MANIFEST="${BUILD_DEST_FILENAME}.build-manifest"
BUILD_APT_SOURCES="${BUILD_DEST_FILENAME}.apt-sources"
BUILD_PACKAGES="${BUILD_DEST_FILENAME}.packages"
BUILD_LOG="${BUILD_DEST_FILENAME}.buildlog"

# Clone all output, from this point on, to the log file
exec >  >(tee -a "$BUILD_LOG")
trap "kill -9 $! 2>/dev/null" EXIT HUP INT QUIT TERM
exec 2> >(tee -a "$BUILD_LOG" >&2)
trap "kill -9 $! 2>/dev/null" EXIT HUP INT QUIT TERM

(
   echo "Mirrors:"
   apt-mirror debian
   apt-mirror debian-security
   apt-mirror torproject
   echo "Additional sources:"
   cat config/chroot_sources/*.chroot
) > "$BUILD_APT_SOURCES"

echo "Building $LB_BINARY_IMAGES image ${BUILD_BASENAME}..."
set -o pipefail
<<<<<<< HEAD
date --utc '+%s' > "$BUILD_START_FILENAME"
=======
>>>>>>> 2211142a
time eatmydata lb build noauto ${@}
RET=$?
if [ -e "${BUILD_FILENAME}.${BUILD_FILENAME_EXT}" ]; then
   echo "Image was successfully created"
   [ "$RET" -eq 0 ] || \
       echo "Warning: lb build exited with code $RET"
<<<<<<< HEAD
   date --utc '+%s' > "$BUILD_END_FILENAME"
=======
>>>>>>> 2211142a
   if [ "$LB_BINARY_IMAGES" = iso ]; then
       ISO_FILE="${BUILD_FILENAME}.${BUILD_FILENAME_EXT}"
       print_iso_size "$ISO_FILE"
       echo "Hybriding it..."
       isohybrid $AMNESIA_ISOHYBRID_OPTS "$ISO_FILE"
       print_iso_size "$ISO_FILE"
       truncate -s %2048 "$ISO_FILE"
       print_iso_size "$ISO_FILE"
   fi
   echo "Renaming generated files..."
   mv -i "${BUILD_FILENAME}.${BUILD_FILENAME_EXT}" "${BUILD_DEST_FILENAME}"
   mv -i binary.packages "${BUILD_PACKAGES}"
   generate-build-manifest chroot/debootstrap "${BUILD_MANIFEST}"
else
   fatal "lb build failed ($?)."
fi<|MERGE_RESOLUTION|>--- conflicted
+++ resolved
@@ -196,20 +196,12 @@
 
 echo "Building $LB_BINARY_IMAGES image ${BUILD_BASENAME}..."
 set -o pipefail
-<<<<<<< HEAD
-date --utc '+%s' > "$BUILD_START_FILENAME"
-=======
->>>>>>> 2211142a
 time eatmydata lb build noauto ${@}
 RET=$?
 if [ -e "${BUILD_FILENAME}.${BUILD_FILENAME_EXT}" ]; then
    echo "Image was successfully created"
    [ "$RET" -eq 0 ] || \
        echo "Warning: lb build exited with code $RET"
-<<<<<<< HEAD
-   date --utc '+%s' > "$BUILD_END_FILENAME"
-=======
->>>>>>> 2211142a
    if [ "$LB_BINARY_IMAGES" = iso ]; then
        ISO_FILE="${BUILD_FILENAME}.${BUILD_FILENAME_EXT}"
        print_iso_size "$ISO_FILE"
