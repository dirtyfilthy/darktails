--- conflicted
+++ resolved
@@ -125,21 +125,10 @@
 
 echo "Building $LB_BINARY_IMAGES image ${BUILD_BASENAME}..."
 set -o pipefail
-<<<<<<< HEAD
+date --utc '+%s' > "$BUILD_START_FILENAME"
 if time eatmydata lb build noauto ${@} 2>&1 | tee "${BUILD_LOG}" ; then
+   date --utc '+%s' > "$BUILD_END_FILENAME"
    echo "Image was successfully created"
-=======
-date --utc '+%s' > "$BUILD_START_FILENAME"
-time eatmydata lb build noauto ${@} 2>&1 | tee "${BUILD_LOG}"
-RET=$?
-if [ -e "${BUILD_FILENAME}.${BUILD_FILENAME_EXT}" ]; then
-   if [ "$RET" -eq 0 ]; then
-      date --utc '+%s' > "$BUILD_END_FILENAME"
-      echo "Image was successfully created"
-   else
-      echo "Warning: image created, but lb build exited with code $RET"
-   fi
->>>>>>> 9cb0ec74
    echo "Renaming generated files..."
    mv -i "${BUILD_FILENAME}.${BUILD_FILENAME_EXT}" "${BUILD_DEST_FILENAME}"
    mv -i binary.packages "${BUILD_PACKAGES}"
