#! /bin/sh
# automatically run by "lb config"

set -x

# we require building from git
if ! git rev-parse --is-inside-work-tree; then
    echo "${PWD} is not a Git tree. Exiting."
    exit 1
fi

. config/amnesia
if [ -e config/amnesia.local ] ; then
   . config/amnesia.local
fi

export LB_BOOTSTRAP_INCLUDE='eatmydata'

# init variables
RUN_LB_CONFIG="lb config noauto"

# init config/ with defaults for the target distribution
$RUN_LB_CONFIG --distribution jessie ${@}

# set Amnesia's general options
$RUN_LB_CONFIG \
   --verbose \
   --apt-recommends false \
   --backports false \
   --binary-images iso \
   --binary-indices false \
   --checksums none \
   --bootappend-live "${AMNESIA_APPEND}" \
   --bootstrap debootstrap \
   --bootstrap-config tails-build-jessie \
   --archive-areas "main contrib non-free" \
   --includes none \
   --iso-application="The Amnesic Incognito Live System" \
   --iso-publisher="https://tails.boum.org/" \
   --iso-volume="TAILS ${AMNESIA_FULL_VERSION}" \
   --memtest none \
   --mirror-binary "http://ftp.us.debian.org/debian/" \
   --mirror-bootstrap "http://ftp.us.debian.org/debian/" \
   --mirror-chroot "http://ftp.us.debian.org/debian/" \
   --packages-lists="standard" \
   --tasks="standard" \
   --linux-packages="linux-image-3.16.0-4" \
   --syslinux-menu vesamenu \
   --syslinux-splash data/splash.png \
   --syslinux-timeout 4 \
   --initramfs=live-boot \
   ${@}

# build i386 images on amd64 as well, include a bunch of kernels
hw_arch="`dpkg --print-architecture`"
if [ "$hw_arch" = i386 -o "$hw_arch" = amd64 ]; then
   $RUN_LB_CONFIG \
      --architecture i386 \
      --linux-flavours "586 amd64" \
      ${@}
# build powerpc images on powerpc64 as well, include only powerpc kernel
elif [ "$hw_arch" = powerpc -o "$hw_arch" = powerpc64 ]; then
   $RUN_LB_CONFIG \
      --architecture powerpc \
      --linux-flavours powerpc \
      ${@}
fi

install -d config/chroot_local-includes/etc/amnesia/

# environment
TAILS_WIKI_SUPPORTED_LANGUAGES="$(ikiwiki-supported-languages ikiwiki.setup)"
[ -n "$TAILS_WIKI_SUPPORTED_LANGUAGES" ] || exit 16
echo "TAILS_WIKI_SUPPORTED_LANGUAGES='${TAILS_WIKI_SUPPORTED_LANGUAGES}'" \
   >> config/chroot_local-includes/etc/amnesia/environment

# version
echo "${AMNESIA_FULL_VERSION}" > config/chroot_local-includes/etc/amnesia/version
if git rev-list HEAD 2>&1 >/dev/null; then
   git rev-list HEAD | head -n 1 >> config/chroot_local-includes/etc/amnesia/version
fi
echo "live-build: `dpkg-query -W -f='${Version}\n' live-build`" \
   >> config/chroot_local-includes/etc/amnesia/version
# os-release
cat >> config/chroot_local-includes/etc/os-release <<EOF
TAILS_PRODUCT_NAME="Tails"
TAILS_VERSION_ID="$AMNESIA_VERSION"
EOF

# changelog
cp debian/changelog config/chroot_local-includes/usr/share/doc/amnesia/Changelog

# create readahead-list from squashfs.sort
if [ -e config/binary_rootfs/squashfs.sort ]; then
    mkdir -p config/chroot_local-includes/usr/share/amnesia
    sort -k2 -n -r config/binary_rootfs/squashfs.sort |
        cut -d' ' -f1 > config/chroot_local-includes/usr/share/amnesia/readahead-list
fi

# custom APT sources
tails-custom-apt-sources > config/chroot_sources/tails.chroot

<<<<<<< HEAD
# tails-transform-mirror-url and its dependencies
install -m 0755 \
   submodules/mirror-pool-dispatcher/bin/tails-transform-mirror-url \
   config/chroot_local-includes/usr/local/bin/
install -m 0755 -d config/chroot_local-includes/usr/local/lib/nodejs
install -m 0755 \
   submodules/mirror-pool-dispatcher/lib/js/mirror-dispatcher.js \
   config/chroot_local-includes/usr/local/lib/nodejs/
=======
# custom debootstrap script, setting some APT magic to log downloads:
patch \
    --follow-symlinks \
    --output=/usr/share/debootstrap/scripts/tails-build-jessie \
    /usr/share/debootstrap/scripts/jessie \
    data/debootstrap/scripts/jessie.patch
sed -i "s,%%topdir%%,$(pwd)," /usr/share/debootstrap/scripts/tails-build-jessie
>>>>>>> 9e2df212
<|MERGE_RESOLUTION|>--- conflicted
+++ resolved
@@ -100,7 +100,6 @@
 # custom APT sources
 tails-custom-apt-sources > config/chroot_sources/tails.chroot
 
-<<<<<<< HEAD
 # tails-transform-mirror-url and its dependencies
 install -m 0755 \
    submodules/mirror-pool-dispatcher/bin/tails-transform-mirror-url \
@@ -109,12 +108,11 @@
 install -m 0755 \
    submodules/mirror-pool-dispatcher/lib/js/mirror-dispatcher.js \
    config/chroot_local-includes/usr/local/lib/nodejs/
-=======
+
 # custom debootstrap script, setting some APT magic to log downloads:
 patch \
     --follow-symlinks \
     --output=/usr/share/debootstrap/scripts/tails-build-jessie \
     /usr/share/debootstrap/scripts/jessie \
     data/debootstrap/scripts/jessie.patch
-sed -i "s,%%topdir%%,$(pwd)," /usr/share/debootstrap/scripts/tails-build-jessie
->>>>>>> 9e2df212
+sed -i "s,%%topdir%%,$(pwd)," /usr/share/debootstrap/scripts/tails-build-jessie