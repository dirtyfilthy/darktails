#! /bin/sh
# automatically run by "lb config"

# we require building from git
if ! git rev-parse --is-inside-work-tree; then
    echo "${PWD} is not a Git tree. Exiting."
    exit 1
fi

. config/amnesia
if [ -e config/amnesia.local ] ; then
   . config/amnesia.local
fi

# init variables
RUN_LB_CONFIG="lb config noauto"

# init config/ with defaults for the target distribution
$RUN_LB_CONFIG --distribution squeeze ${@}

# set Amnesia's general options
$RUN_LB_CONFIG \
   --apt-recommends false \
   --backports true \
   --binary-images iso \
   --binary-indices false \
   --checksums none \
   --bootappend-live "${AMNESIA_APPEND}" \
   --bootstrap "cdebootstrap" \
   --archive-areas "main contrib non-free" \
   --includes none \
   --iso-application="The Amnesic Incognito Live System" \
   --iso-publisher="https://tails.boum.org/" \
   --iso-volume="TAILS ${AMNESIA_FULL_VERSION}" \
   --memtest none \
   --packages-lists="standard" \
   --tasks="standard" \
<<<<<<< HEAD
   --linux-packages="linux-image-3.12-1" \
=======
   --linux-packages="linux-image-3.14-1" \
>>>>>>> 4d85dd29
   --syslinux-menu vesamenu \
   --syslinux-splash data/splash.png \
   --syslinux-timeout 4 \
   --initramfs=live-boot \
   ${@}

# build i386 images on amd64 as well, include a bunch of kernels
hw_arch="`dpkg --print-architecture`"
if [ "$hw_arch" = i386 -o "$hw_arch" = amd64 ]; then
   $RUN_LB_CONFIG \
      --architecture i386 \
      --linux-flavours "486 amd64" \
      ${@}
# build powerpc images on powerpc64 as well, include only powerpc kernel
elif [ "$hw_arch" = powerpc -o "$hw_arch" = powerpc64 ]; then
   $RUN_LB_CONFIG \
      --architecture powerpc \
      --linux-flavours powerpc \
      ${@}
fi

install -d config/chroot_local-includes/etc/amnesia/

# environment
TAILS_WIKI_SUPPORTED_LANGUAGES="$(ikiwiki-supported-languages ikiwiki.setup)"
[ -n "$TAILS_WIKI_SUPPORTED_LANGUAGES" ] || exit 16
echo "TAILS_WIKI_SUPPORTED_LANGUAGES='${TAILS_WIKI_SUPPORTED_LANGUAGES}'" \
   >> config/chroot_local-includes/etc/amnesia/environment

# version
echo "${AMNESIA_FULL_VERSION}" > config/chroot_local-includes/etc/amnesia/version
if git rev-list HEAD 2>&1 >/dev/null; then
   git rev-list HEAD | head -n 1 >> config/chroot_local-includes/etc/amnesia/version
fi
echo "live-build: `dpkg-query -W -f='${Version}\n' live-build`" \
   >> config/chroot_local-includes/etc/amnesia/version
# os-release
cat >> config/chroot_local-includes/etc/os-release <<EOF
TAILS_PRODUCT_NAME="Tails"
TAILS_VERSION_ID="$AMNESIA_VERSION"
EOF

# changelog
cp debian/changelog config/chroot_local-includes/usr/share/doc/amnesia/Changelog

# create readahead-list from squashfs.sort
if [ -e config/binary_rootfs/squashfs.sort ]; then
    mkdir -p config/chroot_local-includes/usr/share/amnesia
    sort -k2 -n -r config/binary_rootfs/squashfs.sort |
        cut -d' ' -f1 > config/chroot_local-includes/usr/share/amnesia/readahead-list
fi

# custom APT sources
tails-custom-apt-sources > config/chroot_sources/tails.chroot<|MERGE_RESOLUTION|>--- conflicted
+++ resolved
@@ -35,11 +35,7 @@
    --memtest none \
    --packages-lists="standard" \
    --tasks="standard" \
-<<<<<<< HEAD
-   --linux-packages="linux-image-3.12-1" \
-=======
    --linux-packages="linux-image-3.14-1" \
->>>>>>> 4d85dd29
    --syslinux-menu vesamenu \
    --syslinux-splash data/splash.png \
    --syslinux-timeout 4 \
