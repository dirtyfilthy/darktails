// As suggested in TBB's start-tor-browser script for system-wide Tor
// instances
pref("extensions.torbutton.banned_ports", "631,6136,4444,4445,6668,7656,7657,7658,7659,7660,8998,9040,9050,9061,9062,9150,9052");
pref("extensions.torbutton.custom.socks_host", "127.0.0.1");
pref("extensions.torbutton.custom.socks_port", 9150);
pref("extensions.torbutton.launch_warning",  false);
pref("extensions.torbutton.settings_method", "custom");
pref("extensions.torbutton.socks_port", 9150);
pref("extensions.torbutton.use_privoxy", false);

// Tails-specific configuration below

// Disable the Tor Browser's per-tab circuit view. It demands more
// from the Tor control port than our tor-controlport-filter currently
// handles (concurrent, asynchronous connections). Besides, not
// exposing the stream/circuit level info to the browser (or user
// running as the browser) is a nice hardening feature, and part of
// why we introduced the control port filter in the first place.
pref("extensions.torbutton.display_circuit", false);

// Since the slider notification will be shown everytime at each Tails
// boot, which is bad (nagging) UX, we disable it.
pref("extensions.torbutton.show_slider_notification", false);

// Disable the Tor Browser's automatic update checking
pref("app.update.enabled", false);

// Adblock Plus preferences
pref("extensions.adblockplus.correctTypos", false);
pref("extensions.adblockplus.currentVersion", "2.6.6");
pref("extensions.adblockplus.savestats", false);
pref("extensions.adblockplus.showinaddonbar", false);
pref("extensions.adblockplus.showintoolbar", false);
pref("extensions.adblockplus.subscriptions_autoupdate", false);

// Suppress prompt and always spoof useragent as English
pref("extensions.torbutton.spoof_english", true);
pref("extensions.torbutton.prompted_language", true);

// Block read and write access to the history in non-Tor mode
pref("extensions.torbutton.block_nthread", true);
pref("extensions.torbutton.block_nthwrite", true);

// Tails-specific Torbutton preferences
pref("extensions.torbutton.block_tforms", false);
pref("extensions.torbutton.display_panel", false);
pref("extensions.torbutton.lastUpdateCheck", "9999999999.999");
pref("extensions.torbutton.no_updates", true);
pref("extensions.torbutton.nonontor_sessionstore", true);
pref("extensions.torbutton.nontor_memory_jar", true);
pref("extensions.torbutton.startup", true);
pref("extensions.torbutton.startup_state", 1);
pref("extensions.torbutton.test_enabled", false); // Tails-specific
pref("extensions.torbutton.tor_memory_jar", true);
pref("extensions.torbutton.control_port", 9052);

// These must be set to the same value to prevent Torbutton from
// flashing its upgrade notification.
pref("extensions.torbutton.lastBrowserVersion", "Tails");
pref("torbrowser.version", "Tails");

// Quoting TBB: "Now handled by plugins.click_to_play"
// Tails: we don't support these plugins, so letting NoScript block it seems
// to be potentially useful defense-in-depth.
pref("noscript.forbidFlash", true);
pref("noscript.forbidSilverlight", true);
pref("noscript.forbidJava", true);
pref("noscript.forbidPlugins", true);

// Other Tails-specific NoScript preferences
pref("noscript.untrusted", "google-analytics.com");

// Other non-Torbutton, Tails-specific prefs
pref("browser.download.dir", "/home/amnesia/Tor Browser");
pref("browser.download.folderList", 2);
pref("browser.download.manager.closeWhenDone", true);
pref("extensions.update.enabled", false);
pref("layout.spellcheckDefault", 0);
pref("network.dns.disableIPv6", true);
pref("security.warn_submit_insecure", true);

// Disable fetching of the new tab page's Tiles links/ads. Ads are
// generally unwanted, and also the fetching is a "phone home" type of
// feature that generates traffic at least the first time the browser
// is started.
pref("browser.newtabpage.directory.source", "");
pref("browser.newtabpage.directory.ping", "");
// ... and disable the explanation shown the first time
pref("browser.newtabpage.introShown", true);

// Don't use geographically specific search prefs, like
// browser.search.*.US for US locales. Our generated amnesia branding
// add-on localizes search-engines in an incompatible but equivalent
// way.
pref("browser.search.geoSpecificDefaults", false);

// Without setting this, the Download Management page will not update
// the progress being made.
pref("browser.download.panel.shown", true);

<<<<<<< HEAD
// Given our AppArmor sandboxing, Tor Browser will not be allowed to
// open external applications, so let's not offer the option to the user,
// and instead only propose them to save downloaded files.
pref("browser.download.forbid_open_with", true);
=======
// The window resizing feature in Tor Browser 5.5a6 is a bit crazy,
// causing frequent resizing of the window at inconvenient times. In
// the automated test suite this results in misclicks because some
// targets move (due to this window resizing) suddenly.
pref("extensions.torbutton.resize_windows", false);
>>>>>>> 4823ed27
<|MERGE_RESOLUTION|>--- conflicted
+++ resolved
@@ -98,15 +98,13 @@
 // the progress being made.
 pref("browser.download.panel.shown", true);
 
-<<<<<<< HEAD
 // Given our AppArmor sandboxing, Tor Browser will not be allowed to
 // open external applications, so let's not offer the option to the user,
 // and instead only propose them to save downloaded files.
 pref("browser.download.forbid_open_with", true);
-=======
+
 // The window resizing feature in Tor Browser 5.5a6 is a bit crazy,
 // causing frequent resizing of the window at inconvenient times. In
 // the automated test suite this results in misclicks because some
 // targets move (due to this window resizing) suddenly.
-pref("extensions.torbutton.resize_windows", false);
->>>>>>> 4823ed27
+pref("extensions.torbutton.resize_windows", false);