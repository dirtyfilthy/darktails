--- conflicted
+++ resolved
@@ -81,16 +81,6 @@
 	[ ! -e ${TOR_CONSENSUS} ] && has_consensus ${TOR_UNVERIFIED_CONSENSUS}
 }
 
-<<<<<<< HEAD
-wait_for_tor_consensus() {
-	log "Waiting for a Tor consensus file to contain a valid time interval"
-	while ! has_consensus; do
-		inotifywait -q -t ${INOTIFY_TIMEOUT} -e close_write -e moved_to ${TOR_DIR} || log "timeout"
-	done
-	log "A Tor consensus file now contains a valid time interval."
-}
-
-=======
 wait_for_tor_consensus_helper() {
 	tries=0
 	while ! has_consensus && [ $tries -lt 5 ]; do
@@ -122,7 +112,6 @@
 	fi
 }
 
->>>>>>> 077eac3a
 wait_for_working_tor() {
 	log "Waiting for Tor to be working (i.e. cached descriptors exist)..."
 	while ! tor_is_working; do
