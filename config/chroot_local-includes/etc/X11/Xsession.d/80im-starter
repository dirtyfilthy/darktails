#!/bin/sh

# Configure IBus with sensible settings for use in Tails,
# and with the correct default engine for the user's login locale.

# The IBus engine is only started if required by the login locale,
# as it is known to interfer with keyboard shortcuts in some locales.

# The environment variables are exported however, so the user can
# start IBus manually using the launcher "IBus Preferences"
# in the System->Preferences menu.

# XXX: This script may not be needed anymore when Tails
# is based on GNOME 3.6 or newer (which is in Debian Jessie).
# https://help.gnome.org/misc/release-notes/3.6/i18n-ibus.html


# Deside order in which input methods are preferred
# (chinese needs pinyin, japanese needs anthy, korean needs hangul)
# (bopomofo is an alternative input method for chinese)
LANGPREFIX=`echo "$LANG" | sed 's/_.*//'`
PREFLIST='[pinyin,anthy,hangul,bopomofo]'
NEEDIBUS='n'

case "$LANGPREFIX" in
   ja)
      PREFLIST='[anthy,pinyin,hangul,bopomofo]'
      NEEDIBUS='y'
      ;;
   ko)
      PREFLIST='[hangul,pinyin,anthy,bopomofo]'
      NEEDIBUS='y'
      ;;
   zh)
      PREFLIST='[pinyin,bopomofo,anthy,hangul]'
      NEEDIBUS='y'
      ;;
<<<<<<< HEAD
   zh)
      PREFLIST='[pinyin,anthy,hangul,bopomofo]'
      ;;
   *)
      PREFLIST=
      ;;
esac

if [ -n "$PREFLIST" ]; then
   # Configure enabled input methods and their preferred order
   gconftool-2 --type=list --list-type=string --set \
      /desktop/ibus/general/preload_engines "$PREFLIST"

   # Start the IBus input method daemon
   /usr/bin/ibus-daemon --daemonize --xim

   # Export environment variables to enable use of IBus
   export GTK_IM_MODULE='ibus'
   export QT_IM_MODULE='ibus'
   export XMODIFIERS='@im=ibus'
=======
esac

# Configure enabled input methods and their preferred order
gconftool-2 --type=list --list-type=string --set \
   /desktop/ibus/general/preload_engines "$PREFLIST"

# Export environment variables to enable use of IBus
export GTK_IM_MODULE='ibus'
export QT_IM_MODULE='ibus'
export XMODIFIERS='@im=ibus'

# Start the IBus input method daemon, if required by locale
if [ "$NEEDIBUS" = 'y' ]; then
   /usr/bin/ibus-daemon --daemonize --xim
>>>>>>> 4d85dd29
fi<|MERGE_RESOLUTION|>--- conflicted
+++ resolved
@@ -35,28 +35,6 @@
       PREFLIST='[pinyin,bopomofo,anthy,hangul]'
       NEEDIBUS='y'
       ;;
-<<<<<<< HEAD
-   zh)
-      PREFLIST='[pinyin,anthy,hangul,bopomofo]'
-      ;;
-   *)
-      PREFLIST=
-      ;;
-esac
-
-if [ -n "$PREFLIST" ]; then
-   # Configure enabled input methods and their preferred order
-   gconftool-2 --type=list --list-type=string --set \
-      /desktop/ibus/general/preload_engines "$PREFLIST"
-
-   # Start the IBus input method daemon
-   /usr/bin/ibus-daemon --daemonize --xim
-
-   # Export environment variables to enable use of IBus
-   export GTK_IM_MODULE='ibus'
-   export QT_IM_MODULE='ibus'
-   export XMODIFIERS='@im=ibus'
-=======
 esac
 
 # Configure enabled input methods and their preferred order
@@ -71,5 +49,4 @@
 # Start the IBus input method daemon, if required by locale
 if [ "$NEEDIBUS" = 'y' ]; then
    /usr/bin/ibus-daemon --daemonize --xim
->>>>>>> 4d85dd29
 fi