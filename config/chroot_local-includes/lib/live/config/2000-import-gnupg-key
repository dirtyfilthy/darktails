#!/bin/sh

Import_GnuPG_key ()
{
	echo "- importing Tails' GnuPG keys into the ${LIVE_USERNAME}'s keyring"
	sudo -H -u "${LIVE_USERNAME}" gpg --batch --import /usr/share/doc/tails/website/*.key

<<<<<<< HEAD
	echo "- importing Tails' GnuPG signing key into tails-iuk's trusted keyring"
=======
	echo "- importing GnuPG signing key into tails-iuk's trusted keyring"
	mkdir -p --mode=0700 /usr/share/tails-iuk/trusted_gnupg_homedir
>>>>>>> 1ba60503
	gpg --batch --homedir /usr/share/tails-iuk/trusted_gnupg_homedir \
	    --import /usr/share/doc/tails/website/tails-signing.key
	chmod -R go+rX /usr/share/tails-iuk/trusted_gnupg_homedir

	echo "- importing Tails help desk's GnuPG key into WhisperBack's keyring"
	gpg --batch --no-default-keyring \
	    --keyring /usr/share/keyrings/whisperback-keyring.gpg \
	    --import /usr/share/doc/tails/website/tails-bugs.key
	chmod a+r /usr/share/keyrings/whisperback-keyring.gpg

	# Creating state file
	touch /var/lib/live/config/import-gnupg-key	
}

Import_GnuPG_key<|MERGE_RESOLUTION|>--- conflicted
+++ resolved
@@ -5,12 +5,8 @@
 	echo "- importing Tails' GnuPG keys into the ${LIVE_USERNAME}'s keyring"
 	sudo -H -u "${LIVE_USERNAME}" gpg --batch --import /usr/share/doc/tails/website/*.key
 
-<<<<<<< HEAD
 	echo "- importing Tails' GnuPG signing key into tails-iuk's trusted keyring"
-=======
-	echo "- importing GnuPG signing key into tails-iuk's trusted keyring"
 	mkdir -p --mode=0700 /usr/share/tails-iuk/trusted_gnupg_homedir
->>>>>>> 1ba60503
 	gpg --batch --homedir /usr/share/tails-iuk/trusted_gnupg_homedir \
 	    --import /usr/share/doc/tails/website/tails-signing.key
 	chmod -R go+rX /usr/share/tails-iuk/trusted_gnupg_homedir
