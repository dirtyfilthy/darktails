--- conflicted
+++ resolved
@@ -12,12 +12,7 @@
 
 PERSISTENCE_DIR = "/live/persistence/TailsData_unlocked"
 PACKAGES_LIST_FILE = os.path.join(
-<<<<<<< HEAD
-    PERSISTENCE_DIR, "live-additional-software.conf"
-)
-=======
     PERSISTENCE_DIR, "live-additional-software.conf")
->>>>>>> 82bb83f7
 OLD_APT_LISTS_DIR = os.path.join(PERSISTENCE_DIR, 'apt', 'lists.old')
 APT_ARCHIVES_DIR = "/var/cache/apt/archives"
 APT_LISTS_DIR = "/var/lib/apt/lists"
@@ -90,22 +85,12 @@
 
 
 def delete_old_apt_lists(old_apt_lists_dir=OLD_APT_LISTS_DIR):
-<<<<<<< HEAD
-    """Delete the copy of the old APT lists, if any.
-    """
-=======
     """Delete the copy of the old APT lists, if any."""
->>>>>>> 82bb83f7
     shutil.rmtree(old_apt_lists_dir)
 
 
 def save_old_apt_lists(srcdir=APT_LISTS_DIR, destdir=OLD_APT_LISTS_DIR):
-<<<<<<< HEAD
-    """Save a copy of the APT lists
-    """
-=======
     """Save a copy of the APT lists"""
->>>>>>> 82bb83f7
     if os.path.exists(destdir):
         syslog.syslog(syslog.LOG_WARNING,
                       "Warning: a copy of the APT lists already exists, "
@@ -118,12 +103,7 @@
 # we want to replace is bind-mounted. So we have to delete the content
 # we want to replace, and then move the content we want to restore.
 def restore_old_apt_lists(srcdir=OLD_APT_LISTS_DIR, dstdir=APT_LISTS_DIR):
-<<<<<<< HEAD
-    """Restore the copy of the old APT lists
-    """
-=======
     """Restore the copy of the old APT lists."""
->>>>>>> 82bb83f7
     # Empty dstdir
     for basename in os.listdir(dstdir):
         path = os.path.join(dstdir, basename)
@@ -131,23 +111,14 @@
             os.remove(path)
         elif os.path.isdir(path):
             shutil.rmtree(path)
-<<<<<<< HEAD
     # Move the content of srcdir to dstdir
-=======
-    # Copy the content of srcdir to dstdir
->>>>>>> 82bb83f7
     for basename in os.listdir(srcdir):
         path = os.path.join(srcdir, basename)
         shutil.move(path, dstdir)
 
 
 def install_additional_packages(ignore_old_apt_lists=False):
-<<<<<<< HEAD
-    """The subcommand which activates and installs all additional packages
-    """
-=======
     """Subcommand which activates and installs all additional packages."""
->>>>>>> 82bb83f7
     syslog.syslog("Starting to install additional software...")
 
     if has_additional_packages_list():
@@ -209,12 +180,7 @@
 
 
 def upgrade_additional_packages():
-<<<<<<< HEAD
-    """The subcommand which upgrades all additional packages
-    """
-=======
     """Subcommand which upgrades all additional packages."""
->>>>>>> 82bb83f7
     # Save a copy of APT lists that we'll delete only once the upgrade
     # has succeeded, to ensure that the APT packages cache is up-to-date
     # wrt. the APT lists.
