--- conflicted
+++ resolved
@@ -3,11 +3,7 @@
 import gettext
 import os
 import os.path
-<<<<<<< HEAD
-=======
-import pwd
 import shutil
->>>>>>> a11ab4e5
 import subprocess
 import sys
 import syslog
@@ -15,15 +11,10 @@
 _ = gettext.gettext
 
 PERSISTENCE_DIR = "/live/persistence/TailsData_unlocked"
-<<<<<<< HEAD
-PACKAGES_LIST_FILE = PERSISTENCE_DIR + "/live-additional-software.conf"
-=======
 PACKAGES_LIST_FILE = os.path.join(
     PERSISTENCE_DIR, "live-additional-software.conf"
 )
 OLD_APT_LISTS_DIR = os.path.join(PERSISTENCE_DIR, 'apt', 'lists.old')
-ACTIVATION_FILE = "/run/live-additional-software/activated"
->>>>>>> a11ab4e5
 APT_ARCHIVES_DIR = "/var/cache/apt/archives"
 APT_LISTS_DIR = "/var/lib/apt/lists"
 
@@ -200,20 +191,12 @@
 def upgrade_additional_packages():
     """The subcommand which upgrades all additional packages
     """
-<<<<<<< HEAD
-=======
-    if not is_activated():
-        syslog.syslog(syslog.LOG_WARNING,
-                      "Warning: additional packages not activated, exiting")
-        return True
-
     # Save a copy of APT lists that we'll delete only once the upgrade
     # has succeeded, to ensure that the APT packages cache is up-to-date
     # wrt. the APT lists.
     syslog.syslog("Saving old APT lists...")
     save_old_apt_lists()
 
->>>>>>> a11ab4e5
     syslog.syslog("Starting to upgrade additional software...")
     apt_get_returncode = _launch_apt_get(["update"])
     if apt_get_returncode:
@@ -224,21 +207,8 @@
                   "to restart Tails, or read the system log to understand "
                   "better the problem."))
         return False
-<<<<<<< HEAD
-    # Remove outdated packages from the local package cache. This is needed as
-    # we disable apt-daily.timer, which would else take care of this cleanup.
-    # Note: this does not remove packages from other architectures, hence
-    # the need for the clear_obsolete_cache() function.
-    apt_get_returncode = _launch_apt_get(["autoclean"])
-    if apt_get_returncode:
-        syslog.syslog(syslog.LOG_WARNING,
-                      "Warning: autoclean failed, proceeding anyway.")
-    if install_additional_packages():
+    if install_additional_packages(ignore_old_apt_lists=True):
         _notify(_("Your additional software are up to date"),
-=======
-    if install_additional_packages(ignore_old_apt_lists=True):
-        _notify(_("Your additional software"),
->>>>>>> a11ab4e5
                 _("The upgrade was successful."))
     else:
         _notify(_("Your additional software upgrade failed"),
@@ -266,56 +236,6 @@
                       "Warning: autoclean failed.")
     return True
 
-
-<<<<<<< HEAD
-def clear_obsolete_cache(obsolete_apt_list_suffix):
-    """Delete cached packages when a package list's filename
-    ends with obsolete_apt_list_suffix
-    """
-    if glob.glob(APT_LISTS_DIR + "/*" + obsolete_apt_list_suffix):
-        syslog.syslog("Clearing cache because at least one package list "
-                      "has suffix '%s'." % obsolete_apt_list_suffix)
-        for deb in glob.glob(APT_ARCHIVES_DIR + "/*.deb"):
-            os.remove(deb)
-=======
-def create_additional_packages_list():
-    """Creates the additional packages list
-
-    Creates the additional packages list file with the right permissions.
-    The caller must ensure the file doesn't already exist.
-    """
-    assert not has_additional_packages_list(), "%s already exists" \
-        % PACKAGES_LIST_FILE
-    syslog.syslog("Creating additional software configuration file")
-    f = open(PACKAGES_LIST_FILE, 'w')
-    f.closed
-    os.chmod(PACKAGES_LIST_FILE, 0o600)
-    os.chown(PACKAGES_LIST_FILE,
-             pwd.getpwnam('tails-persistence-setup').pw_uid,
-             pwd.getpwnam('tails-persistence-setup').pw_gid)
-
-
-def is_activated():
-    """Check if additional software has been activated
-    """
-    return os.path.isfile(ACTIVATION_FILE)
-
-
-def set_activated():
-    """Save that additional software has been activated
-    """
-    syslog.syslog("Activating persistent software packages")
-    activation_file_dir = os.path.dirname(ACTIVATION_FILE)
-    if not os.path.exists(activation_file_dir):
-        os.makedirs(activation_file_dir)
-    try:
-        f = open(ACTIVATION_FILE, 'w')
-    finally:
-        if f:
-            f.close()
->>>>>>> a11ab4e5
-
-
 def print_help():
     """The subcommand which displays help
     """
