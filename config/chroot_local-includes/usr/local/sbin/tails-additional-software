#!/usr/bin/env python

import gettext
import os.path
<<<<<<< HEAD
=======
import pwd
>>>>>>> dc44ec7a
import subprocess
import sys
import syslog

PERSISTENCE_DIR = "/live/persistence/TailsData_unlocked"
PACKAGES_LIST_FILE = PERSISTENCE_DIR + "/live-additional-software.conf"
ACTIVATION_FILE = "/var/run/live-additional-software/activated"

def _launch_apt_get(specific_args):
    """Launch apt-get with given args
    
    Launch apt-get with given arguments list, log its standard and error output
    and return its returncode"""
    apt_get_env = os.environ.copy()
    # The environnment provided in GDM PostLogin hooks doesn't contain /sbin/
    # which is required by dpkg. Let's use the default path for root in Tails.
    apt_get_env['PATH'] = "/usr/local/sbin:/usr/local/bin:/usr/sbin:/usr/bin:/sbin:/bin"
    # We will log the output and want it in English when included in bug reports
    apt_get_env['LANG'] = "C"
    args = ["apt-get", "--quiet", "--yes"]
    args.extend(specific_args)
    apt_get = subprocess.Popen(
        args,
        env=apt_get_env,
        stderr=subprocess.STDOUT,
        stdout=subprocess.PIPE)
    for line in iter(apt_get.stdout.readline, ''):
        if not line.startswith('('):
            syslog.syslog(line.rstrip())
    apt_get.wait()
    if apt_get.returncode:
        syslog.syslog(syslog.LOG_WARNING,
            "apt-get exited with returncode %i" % apt_get.returncode)
    return apt_get.returncode

def _notify(title, body):
    """Display a notification to the user of the live system
    """
    cmd = "/usr/local/sbin/tails-notify-user"
    try:
        # XXX: replace with check_output when Tails will be based on Wheezy
        # (which includes Python 2.7)
        notify_user = subprocess.Popen([cmd, title, body],
                                       stderr=subprocess.STDOUT, stdout=subprocess.PIPE)
        notify_user_output = notify_user.stdout.read()
        notify_user.wait()
        if notify_user.returncode != 0:
            syslog.syslog(syslog.LOG_WARNING, "Warning: unable to notify the user. %s returned with exit code %s"
                 % (cmd, notify_user.returncode))
            syslog.syslog(syslog.LOG_WARNING, "%s output follows: %s."
                 % (cmd, notify_user_output))
            syslog.syslog(syslog.LOG_WARNING, "The notification was: %s %s" % (title, body))
    except OSError, e:
        syslog.syslog(syslog.LOG_WARNING, "Warning: unable to notify the user. %s" % e)
        syslog.syslog(syslog.LOG_WARNING, "The notification was: %s %s" % (title, body))

def has_additional_packages_list():
    """Return true iff PACKAGES_LIST_FILE exists
    """
    return os.path.isfile(PACKAGES_LIST_FILE)

def get_additional_packages():
    """Returns the list of all the additional packages
    """
    packages = []
    if has_additional_packages_list():
        with open(PACKAGES_LIST_FILE) as f:
            for line in f:
                line = line.strip()
                if line: packages.append(line)
        f.closed
    return packages

def install_additional_packages():
    """The subcommand which activates and installs all additional packages
    """
    syslog.syslog("Starting to install additional software...")
    if has_additional_packages_list():
        syslog.syslog("Found additional packages list")
    else:
        syslog.syslog(syslog.LOG_WARNING, "Warning: no configuration file found, creating an empty one.")
        create_additional_packages_list()
        return True
    packages = get_additional_packages()
    if not packages:
        syslog.syslog(syslog.LOG_WARNING, "Warning: no packages to install, exiting")
        return True
    set_activated()
    syslog.syslog("Will install the following packages: %s" % " ".join(packages))
    apt_get_returncode = _launch_apt_get(["--no-remove",
        "--option", "DPkg::Options::=--force-confold",
        "install"] + packages)
    if apt_get_returncode:
        syslog.syslog(syslog.LOG_WARNING, "Warning: installation of %s failed" % " ".join(packages))
        return False
    else:
        syslog.syslog("Installation completed successfully.")
        return True

def upgrade_additional_packages():
    """The subcommand which upgrades all additional packages if they are activated
    """
    if not is_activated():
        syslog.syslog(syslog.LOG_WARNING, "Warning: additional packages not activated, exiting")
        return True
    syslog.syslog("Starting to upgrade additional software...")
    apt_get_returncode = _launch_apt_get(["update"])
    if apt_get_returncode:
        syslog.syslog(syslog.LOG_WARNING, "Warning: the update failed.")
        _notify(_("Your additional software"),
             _("The upgrade failed. This might be due to a network problem. \
Please check your network connection, try to restart Tails, or read the system \
log to understand better the problem."))
        return False
    if install_additional_packages():
        _notify(_("Your additional software"),
             _("The upgrade was successful."))
        return True
    else:
        _notify(_("Your additional software"),
             _("The upgrade failed. This might be due to a network problem. \
Please check your network connection, try to restart Tails, or read the system \
log to understand better the problem."))
        return False

def create_additional_packages_list():
    """Creates the additional packages list

    Creates the additional packages list file with the right permissions.
    The caller must ensure the file doesn't already exist.
    """
    assert not has_additional_packages_list(), "%s already exists" % PACKAGES_LIST_FILE
    syslog.syslog("Creating additional software configuration file")
    f = open(PACKAGES_LIST_FILE, 'w')
    f.closed
    os.chmod(PACKAGES_LIST_FILE, 0600)
    os.chown(PACKAGES_LIST_FILE,
             pwd.getpwnam('tails-persistence-setup').pw_uid,
             pwd.getpwnam('tails-persistence-setup').pw_gid)

def is_activated():
    """Check if additional software has been activated
    """
    return os.path.isfile(ACTIVATION_FILE)

def set_activated():
    """Save that additional software has been activated
    """
    syslog.syslog("Activating persistent software packages")
    activation_file_dir = os.path.dirname(ACTIVATION_FILE)
    if not os.path.exists(activation_file_dir):
        os.makedirs(activation_file_dir)
    try:
        f = open(ACTIVATION_FILE, 'w')
    finally:
        if f: f.close()

def print_help():
    """The subcommand which displays help
    """
    sys.stderr.write("Usage: %s <subcommand>\n" % program_name)
    sys.stderr.write("""Subcommands:
    install: activate and install additional software
    upgrade: upgrade additional software if activated\n""")

if __name__ == "__main__":
    program_name = os.path.basename(sys.argv[0])

    syslog.openlog("%s[%i]" % (program_name, os.getpid()))
    gettext.install("tails")

    if len(sys.argv) < 2:
         print_help()
         sys.exit(4)

    if sys.argv[1] == "install":
        if not install_additional_packages():
            sys.exit(1)
    elif sys.argv[1] == "upgrade":
        if not upgrade_additional_packages():
            sys.exit(2)
    else:
        print_help()
        sys.exit(4)<|MERGE_RESOLUTION|>--- conflicted
+++ resolved
@@ -2,10 +2,7 @@
 
 import gettext
 import os.path
-<<<<<<< HEAD
-=======
 import pwd
->>>>>>> dc44ec7a
 import subprocess
 import sys
 import syslog
