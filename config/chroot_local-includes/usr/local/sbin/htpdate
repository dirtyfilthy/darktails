#!/usr/bin/perl
#
# htpdate time poller version 0.9.3
# Copyright (C) 2005 Eddy Vervest
# Copyright (C) 2010-2011 Tails developers <tails@boum.org>
#
# This program is free software; you can redistribute it and/or
# modify it under the terms of the GNU General Public License
# as published by the Free Software Foundation; either version 2
# of the License, or (at your option) any later version.
# http://www.gnu.org/copyleft/gpl.html

# Proxy setting are read from environment 
# e.g. in bash for setting environment variables:
#
# export HTTP_PROXY='http://wwwproxy.xs4all.nl:8080'
#
# or set the proxy value here
#
# $ENV{HTTP_PROXY} = 'http://wwwproxy.xs4all.nl:8080';
#
# If proxy authentication is required, specify your userid and password below.

use strict;
use warnings;

use version; our $VERSION = qv('0.9.3');

use Carp;
use Cwd;
use Data::Dumper;
use DateTime;
use DateTime::Format::DateParse;
use English qw( -no_match_vars );
use File::Path qw(rmtree);
use File::Spec::Functions;
use File::Temp qw/tempdir/;
use Getopt::Long::Descriptive;
use List::Util qw( shuffle );
use open qw{:utf8 :std};
use POSIX qw( WIFEXITED );
use threads;
use Try::Tiny;

my $datecommand = '/bin/date';  # "date" command to set time
my $dateparam   = '-s';         # "date" parameter to set time
my $maxadjust   = 0;            # maximum time step in seconds (0 means no max.)
my $minadjust   = 1;            # minimum time step in seconds
my $ssl_protocol = 'TLSv1';     # will be passed to wget's --secure-protocol
my $userid      = '';           # userid for proxy servers
<<<<<<< HEAD
my $dns_timeout;
my $done_file;
my $res_file;

our ($opt_d, $opt_h, $opt_q, $opt_x, $opt_u, $opt_a, $opt_f, $opt_l, $opt_p, $opt_t, $opt_D, $opt_T);

sub done {
    if (defined $done_file) {
	$> = 0 if $opt_u;
	open my $f, '>', $done_file or
	    print STDERR "Couldn't write done file: $done_file\n";
	close $f;
	$> = getpwnam($opt_u) if $opt_u;
    }
}

$SIG{__DIE__} = sub {
    done;
=======
my $password    = '';           # password for proxy server
my (
    $debug, $useragent, $fullrequest, $log, $quiet, $set_date,
    $dns_timeout, $done_file, $res_file, $usage, $opt, $runas,
    $allowed_per_pool_failure_ratio, @pools,
);

sub done {
    if (defined $done_file) {
	$> = 0 if $runas;
	open my $f, '>', $done_file or
	    print STDERR "Couldn't write done file: $done_file\n";
	close $f;
	$> = getpwnam($runas) if $runas;
    }
}

$SIG{__DIE__} = sub {
    # Avoid the "done" file to be created by an catched exception.
    # When a eval block is being run, e.g. for exception catching, $^S is true.
    # It is false otherwise.
    done unless $^S;
>>>>>>> 4bc5feae
    die(@_);
};

sub message {
    my @msg = @_;

    if ($log) {
        open my $h, '>>', $log or die "Cannot open log file $log: $!";
        print $h "@msg\n";
        close $h;
    }
    else {
        print "@msg\n" unless $quiet;
    }
}

sub debug {
    message(@_) if $debug;
}

sub error {
    debug(@_);
    croak @_;
}

sub parseCommandLine () {
    # specify valid switches
<<<<<<< HEAD
    getopts('dhqxfpu:a:l:t:D:T:') || usage();

    usage() if $opt_h;
    usage() unless $ARGV[0];

    $> = getpwnam($opt_u)   if $opt_u;
    $useragent = $opt_a     if $opt_a;
    $debug = 1              if $opt_d;
    $fullrequest = 1        if $opt_f;
    $log = $opt_l           if $opt_l;
    $paranoid = 1           if $opt_p;
    $quiet = 1              if $opt_q;
    $set_date = 0           if $opt_x;
    $dns_timeout = $opt_t   if $opt_t;
    $done_file = $opt_D     if $opt_D;
    $res_file = $opt_T      if $opt_T;

    my @urls;
    foreach my $url (@ARGV) {
        unless ( $url =~ /^http/i ) {
            $url = 'https://'.$url;
        }
        push @urls, $url;
    }

    return @urls;
}

sub usage () {

    print STDERR <<USAGE;

htpdate version $VERSION
Usage: $0 [-dhqxf] [-u userid] [-a useragent] [-t dns_timeout] [-T success_file] <URL> [<URL> ...]

        -d      debug
        -h      show this help
        -q      quiet
        -u      userid to run as
        -x      do not set the time (only show)
        -a      http user agent to use
        -f      request the full page and referenced resources rather than only its header
        -l      log to this file rather than to STDOUT
        -p      paranoid mode: don't set time unless all servers could be reached
        -t      DNS timeout for wget
        -D      create this file after quitting in any way
        -T      create this file after setting time successfully

        e.g. $0 -x http://www.microsoft.com/ https://check.torproject.org/

USAGE

=======
    ($opt, $usage) = describe_options(
        'htpdate %o',
        [ 'debug|d', "debug", { default => 0 } ],
        [ 'help', "print usage message and exit" ],
        [ 'quiet|q', "quiet", { default => 0 } ],
        [ 'user|u:s', "userid to run as" ],
        [ 'dont_set_date|x', "do not set the time (only show)", { default => 0 } ],
        [ 'user_agent|a:s', "http user agent to use", { default => "htpdate/$VERSION" } ],
        [ 'fullrequest|f', "request the full page and referenced resources rather than only its header", { default => 0 } ],
        [ 'log_file|l:s', "log to this file rather than to STDOUT" ],
        [ 'dns_timeout|t:i', "DNS timeout for wget" ],
        [ 'done_file|D:s', "create this file after quitting in any way" ],
        [ 'success_file|T:s', "create this file after setting time successfully" ],
        [ 'pal_pool=s@', "distrusted hostnames" ],
        [ 'neutral_pool=s@', "neutral hostnames" ],
        [ 'foe_pool=s@', "distrusted hostnames" ],
        [ 'allowed_per_pool_failure_ratio:f', "ratio (0.0-1.0) of allowed per-pool failure", { default => 1.0 } ],
    );

    usage() if $opt->help;
    usage() unless $opt->pal_pool && $opt->neutral_pool && $opt->foe_pool;

    $runas       = $opt->user if $opt->user;
    $>           = getpwnam($runas) if $runas;
    $useragent   = $opt->user_agent;
    $debug       = $opt->debug;
    $fullrequest = $opt->fullrequest;
    $log         = $opt->log_file if $opt->log_file;
    $quiet       = $opt->quiet;
    $set_date    = ! $opt->dont_set_date;
    $dns_timeout = $opt->dns_timeout;
    $done_file   = $opt->done_file if $opt->done_file;
    $res_file    = $opt->success_file if $opt->success_file;
    $allowed_per_pool_failure_ratio = $opt->allowed_per_pool_failure_ratio;
    @pools = map {
        [
            map {
                $_ = 'https://'.$_ unless $_ =~ /^http/i;
            } split(/,/, join(',', @{$_}))
        ]
    } ($opt->pal_pool, $opt->neutral_pool, $opt->foe_pool);
}

sub usage () {
    print STDERR $usage->text;
>>>>>>> 4bc5feae
    exit;
}

sub newestDateHeader {
    my ($dir) = @_;

    my @files = grep { ! ( $_ =~ m|/?\.{1,2}$| ) } glob("$dir/.* $dir/*");
    @files or error "No downloaded files can be found";

    my $newestdt;

    foreach my $file (@files) {
        next if -l $file || -d _;
        my $date;
        open(my $file_h, '<', $file) or die "Can not read file $file: $!";
        while (my $line = <$file_h>) {
            chomp $line;
            # empty line == we leave the headers to go into the content
            last if $line eq '';
            last if ($date) = ($line =~ m/^\s*Date:\s+(.*)$/m);
        }
        close $file_h;
        if (defined $date) {
            # RFC 2616 (3.3.1) says Date headers MUST be represented in GMT
            my $dt = DateTime::Format::DateParse->parse_datetime( $date, 'GMT' );
            if (! defined $newestdt || DateTime->compare($dt, $newestdt) > 0) {
                $newestdt = $dt;
            }
        }
    }

    return $newestdt;
}

=head2 random_first_with_allowed_failure_ratio

Returns the result of the first successful application of
$args->{code} on a random element of $args->{list}.
Success is tested using the $args->{is_success} predicate,
called on the value returned by $args->{code}.

$args->{allowed_failure_ratio} caps the maximum failure ratio before
giving up.

$args->{code} is called with two arguments: the currently (randomly
picked) considered element, and $args->{args}.

Any exceptions thrown by $args->{code} is catched.

=cut
sub random_first_with_allowed_failure_ratio {
    my $args = shift;

    my %tried;
    $tried{$_} = 0 for (@{$args->{list}});
    my $failures = 0;
    my $total = keys %tried;

    while ( $failures / $total <= $args->{allowed_failure_ratio} ) {
        my @randomized_left = shuffle grep { ! $tried{$_} } keys(%tried);
        my $picked = $randomized_left[0];
        $tried{$picked}++;
        my $res;
        try {
            $res = $args->{code}->($picked, $args->{args})
        };
        return $res if $args->{is_success}->($res);
        $failures++;
    }

    return;
}

sub getPoolDateDiff {
    my $args = shift;
    my $fullrequest = defined $args->{fullrequest} ? $args->{fullrequest} : 0;

    random_first_with_allowed_failure_ratio({
        list => $args->{urls},
        code => \&getUrlDateDiff,
        is_success => sub { defined shift },
        args => { fullrequest => $fullrequest },
        allowed_failure_ratio => $allowed_per_pool_failure_ratio,
    });
}

sub getUrlDateDiff {
    my $url = shift;
    my $args = shift;
    my $fullrequest = $args->{fullrequest};

    defined $url or error "getUrlDateDiff must be passed an URL";
    debug("getUrlDateDiff: $url");

    my $tmpdir = tempdir("XXXXXXXXXX", TMPDIR => 1);

    my @wget_options = (
        '-U', $useragent, '--quiet', '--no-cache',
        '-e', 'robots=off',
        '--secure-protocol', $ssl_protocol,
        '--directory-prefix', $tmpdir,
    );
    push @wget_options, ('--dns-timeout', $dns_timeout) if defined $dns_timeout;
    if ($fullrequest) {
        push @wget_options, (
            '--no-directories', '--page-requisites', '--span-hosts',
            '--save-headers',
        );
    }
    else {
        push @wget_options, (
            '--spider', '--server-response',
            '--output-file', catfile($tmpdir, 'headers'),
        );
    }

    my @cmdline = ('wget', @wget_options, $url);

    # fetch (the page and) referenced resources:
    # images, stylesheets, scripts, etc.
    my $before = DateTime->now->epoch();
    WIFEXITED(system(@cmdline)) or error "Failed to fetch content from $url: $!";
    my $local = DateTime->now->epoch();
    my $newestdt;
    eval { $newestdt = newestDateHeader($tmpdir) };
    if ($EVAL_ERROR =~ m/No downloaded files can be found/) {
        rmtree($tmpdir);
        error "No file could be downloaded from $url.";
    }

    rmtree($tmpdir);

    defined $newestdt or error "Could not get any Date header";
    my $newest_epoch = $newestdt->epoch();

    my $diff = $newest_epoch - $local;
    my $took = $local - $before;

    debug("$url (took ${took}s) => diff = $diff second(s)");

    return $diff;
}

sub adjustDate {
    my ($diff) = @_;

    defined $diff or error "adjustDate was passed an undefined diff";

    my $local = DateTime->now->epoch();
    my $absdiff = abs($diff);

    debug("Median diff: $diff second(s)");

    if ( $maxadjust && $absdiff gt $maxadjust ) {
        message("Not setting clock as diff ($diff seconds) is too large.");
    }
    elsif ( $absdiff lt $minadjust) {
        message("Not setting clock as diff ($diff seconds) is too small.");
    }
    else {
        my $newtime = DateTime->now->epoch + $diff;
        message("Setting time to $newtime...");
        if ($set_date) {
            $> = 0 if $runas;
            open(my $fd, "-|", $datecommand, $dateparam, '@' . $newtime)
                or die "Cannot set run command $datecommand: $!";
            if ( $? != 0 ) {
                my @output = <$fd>;
                error "An error occured setting the time\n@output";
            }
            close($fd);
            $> = getpwnam($runas) if $runas;
        }
    }
    $> = 0 if $runas;
    open my $res_h, '>>', $res_file or die "Cannot open res file $res_file: $!";
    print $res_h "$diff\n";
    close $res_h;
    $> = getpwnam($runas) if $runas;
}

parseCommandLine();
message("Running htpdate.");
my @diffs = grep {
    defined $_
} map {
    my $diff = $_->join();
    if (! defined $diff) {
        error('Aborting as one pool could not be reached');
    }
    $diff;
} map {
    threads->create(\&getPoolDateDiff, {
        urls => $_,
        fullrequest => $fullrequest,
    })
} @pools
    or error "No Date header could be received.";
my @sorted_diffs = sort @diffs;
adjustDate($sorted_diffs[int(@sorted_diffs / 2)]);
done;<|MERGE_RESOLUTION|>--- conflicted
+++ resolved
@@ -48,26 +48,6 @@
 my $minadjust   = 1;            # minimum time step in seconds
 my $ssl_protocol = 'TLSv1';     # will be passed to wget's --secure-protocol
 my $userid      = '';           # userid for proxy servers
-<<<<<<< HEAD
-my $dns_timeout;
-my $done_file;
-my $res_file;
-
-our ($opt_d, $opt_h, $opt_q, $opt_x, $opt_u, $opt_a, $opt_f, $opt_l, $opt_p, $opt_t, $opt_D, $opt_T);
-
-sub done {
-    if (defined $done_file) {
-	$> = 0 if $opt_u;
-	open my $f, '>', $done_file or
-	    print STDERR "Couldn't write done file: $done_file\n";
-	close $f;
-	$> = getpwnam($opt_u) if $opt_u;
-    }
-}
-
-$SIG{__DIE__} = sub {
-    done;
-=======
 my $password    = '';           # password for proxy server
 my (
     $debug, $useragent, $fullrequest, $log, $quiet, $set_date,
@@ -90,7 +70,6 @@
     # When a eval block is being run, e.g. for exception catching, $^S is true.
     # It is false otherwise.
     done unless $^S;
->>>>>>> 4bc5feae
     die(@_);
 };
 
@@ -118,60 +97,6 @@
 
 sub parseCommandLine () {
     # specify valid switches
-<<<<<<< HEAD
-    getopts('dhqxfpu:a:l:t:D:T:') || usage();
-
-    usage() if $opt_h;
-    usage() unless $ARGV[0];
-
-    $> = getpwnam($opt_u)   if $opt_u;
-    $useragent = $opt_a     if $opt_a;
-    $debug = 1              if $opt_d;
-    $fullrequest = 1        if $opt_f;
-    $log = $opt_l           if $opt_l;
-    $paranoid = 1           if $opt_p;
-    $quiet = 1              if $opt_q;
-    $set_date = 0           if $opt_x;
-    $dns_timeout = $opt_t   if $opt_t;
-    $done_file = $opt_D     if $opt_D;
-    $res_file = $opt_T      if $opt_T;
-
-    my @urls;
-    foreach my $url (@ARGV) {
-        unless ( $url =~ /^http/i ) {
-            $url = 'https://'.$url;
-        }
-        push @urls, $url;
-    }
-
-    return @urls;
-}
-
-sub usage () {
-
-    print STDERR <<USAGE;
-
-htpdate version $VERSION
-Usage: $0 [-dhqxf] [-u userid] [-a useragent] [-t dns_timeout] [-T success_file] <URL> [<URL> ...]
-
-        -d      debug
-        -h      show this help
-        -q      quiet
-        -u      userid to run as
-        -x      do not set the time (only show)
-        -a      http user agent to use
-        -f      request the full page and referenced resources rather than only its header
-        -l      log to this file rather than to STDOUT
-        -p      paranoid mode: don't set time unless all servers could be reached
-        -t      DNS timeout for wget
-        -D      create this file after quitting in any way
-        -T      create this file after setting time successfully
-
-        e.g. $0 -x http://www.microsoft.com/ https://check.torproject.org/
-
-USAGE
-
-=======
     ($opt, $usage) = describe_options(
         'htpdate %o',
         [ 'debug|d', "debug", { default => 0 } ],
@@ -217,7 +142,6 @@
 
 sub usage () {
     print STDERR $usage->text;
->>>>>>> 4bc5feae
     exit;
 }
 
