--- conflicted
+++ resolved
@@ -60,45 +60,6 @@
     ...
     """
 
-<<<<<<< HEAD
-    info = []
-    info.append(debug_file('root', '/proc/cmdline'))
-
-    # General hardware and filesystems information
-    info.append(debug_command('/usr/sbin/dmidecode', '-s', 'system-manufacturer'))
-    info.append(debug_command('/usr/sbin/dmidecode', '-s', 'system-product-name'))
-    info.append(debug_command('/usr/sbin/dmidecode', '-s', 'system-version'))
-    info.append(debug_command('/usr/bin/lspci', '-nn'))
-    info.append(debug_command('/bin/df', '--human-readable', '--print-type'))
-    info.append(debug_command('/bin/mount', '--show-labels'))
-    info.append(debug_command('/bin/lsmod'))
-    info.append(debug_file('root', '/proc/asound/cards'))
-    info.append(debug_file('root', '/proc/asound/devices'))
-    info.append(debug_file('root', '/proc/asound/modules'))
-
-    # Miscellaneous configuration and log files
-    info.append(debug_file('root', '/etc/X11/xorg.conf'))
-    info.append(debug_file('Debian-gdm', '/var/log/gdm3/tails-greeter.errors'))
-    info.append(debug_file('root', '/var/log/live/boot.log'))
-    info.append(debug_file('root', '/var/log/live/config.log'))
-    info.append(debug_file('root', '/var/lib/live/config/tails.physical_security'))
-
-    # Persistence
-    info.append(debug_file('root', '/var/lib/gdm3/tails.persistence'))
-    info.append(debug_file('tails-persistence-setup',
-                           '/live/persistence/TailsData_unlocked/persistence.conf'))
-    info.append(debug_file('tails-persistence-setup',
-                           '/live/persistence/TailsData_unlocked/live-additional-software.conf'))
-    info.append(debug_directory('root',
-                                '/live/persistence/TailsData_unlocked/apt-sources.list.d'))
-    info.append(debug_file('root', '/var/log/live-persist'))
-
-    # The Journal
-    info.append(debug_command('/bin/journalctl', '--catalog', '--no-pager'))
-
-    print()
-    print(json.dumps(info))
-=======
     config = None
     with open('/etc/whisperback/debugging-info.json', 'r') as conf_file:
         config = json.load(conf_file)
@@ -113,26 +74,17 @@
             info.append(debug_file(_args['user'], _args['path']))
     print()
     print(json.dumps(info, indent=4))
->>>>>>> b041dab7
 
 
 def debug_command(command, *args):
     """Return the command and it's standard output as dict.
 
     >>> debug_command('echo', 'foo')
-<<<<<<< HEAD
-    {'echo foo': ['foo']}
-    """
-    command_output = subprocess.check_output([command, *args])
-    command_output = command_output.decode('UTF-8').strip().split('\n')
-    return {'{}'.format(' '.join((command,) + args)): command_output}
-=======
     {...'key': 'echo foo'...}
     """
     command_output = subprocess.check_output([command, *args])
     command_output = command_output.decode('UTF-8').strip().split('\n')
     return {'key': '{}'.format(' '.join((command,) + args)), 'content': command_output}
->>>>>>> b041dab7
 
 
 def debug_file(user, filename):
@@ -143,39 +95,23 @@
     ...     _ = f.write("foo\\nbar")
     ...     _ = f.seek(0)
     ...     debug_file(getpass.getuser(), f.name)
-<<<<<<< HEAD
-    {...: ['foo', 'bar']}
-    """
-    if not os.path.isfile(filename):
-        return {filename: 'Not found'}
-=======
     {...'content': ['foo', 'bar']...}
     """
     if not os.path.isfile(filename):
         return {'key': filename, 'content': 'Not found'}
->>>>>>> b041dab7
 
     # This check is not sufficient, see the comment at the top of the file
     # for the complete requirements required for security
     owner = getpwuid(os.stat(filename).st_uid).pw_name
     if owner != user:
-<<<<<<< HEAD
-        return {filename: '''WARNING: not opening file {}, because it is '''
-                          '''owned by {} instead of {}'''.format(filename, owner, user)}
-=======
         return {'key': filename, 'content': '''WARNING: not opening file {}, because it is '''
                 '''owned by {} instead of {}'''.format(filename, owner, user)}
->>>>>>> b041dab7
 
     file_content = []
     with open(filename) as f:
         for l in f:
             file_content.append(l.replace('\n', ''))
-<<<<<<< HEAD
-    return {filename: file_content}
-=======
     return {'key': filename, 'content': file_content}
->>>>>>> b041dab7
 
 
 def debug_directory(user, dir_name):
@@ -192,29 +128,17 @@
     >>> os.remove(os.path.join(tmpdir, 'foo'))
     >>> os.rmdir(tmpdir)
     >>> result
-<<<<<<< HEAD
-    {'/tmp/mytempdir': [{'/tmp/mytempdir/foo': ['foobar', 'bar']}]}
-    """
-    if not os.path.isdir(dir_name):
-        return {dir_name: 'Not found'}
-=======
     {...[{...['foobar', 'bar']...}]}
     """
     if not os.path.isdir(dir_name):
         return {'key': dir_name, 'content': 'Not found'}
->>>>>>> b041dab7
 
     # This check is not sufficient, see the comment at the top of the file
     # for the complete requirements required for security
     owner = getpwuid(os.stat(dir_name).st_uid).pw_name
     if owner != user:
-<<<<<<< HEAD
-        return {dir_name: '''WARNING: not opening directory {}, because it is '''
-                          '''owned by {} instead of {}'''.format(dir_name, owner, user)}
-=======
             return {'key': dir_name, 'content': '''WARNING: not opening directory {}, because '''
                     '''it is owned by {} instead of {}'''.format(dir_name, owner, user)}
->>>>>>> b041dab7
 
     files = os.listdir(dir_name)
 
@@ -222,11 +146,7 @@
 
     for f in files:
         listing.append(debug_file(user, os.path.join(dir_name, f)))
-<<<<<<< HEAD
-    return {dir_name: listing}
-=======
     return {'key': dir_name, 'content': listing}
->>>>>>> b041dab7
 
 
 if __name__ == '__main__':
