--- conflicted
+++ resolved
@@ -28,20 +28,12 @@
 systemctl restart systemd-udev-settle.service
 echo "systemd-udev-settle.service restarted." >&2
 
-<<<<<<< HEAD
 # Enable and start NetworkManager services
 # No need to manually enable NetworkManager-dispatcher.service,
 # as NetworkManager.service has "Also=NetworkManager-dispatcher.service"
 # in its [Install] section.
-systemctl enable NetworkManager.service NetworkManager-wait-online.service
-systemctl start NetworkManager.service NetworkManager-dispatcher.service
-systemctl --no-block start NetworkManager-wait-online.service
-=======
 # If tails-spoof-mac goes into panic mode but fails to disable the
-# problematic device, networking will be disabled by having these
-# removed.
-if [ -e "/etc/init.d/network-manager" ] && \
-   [ -e "/usr/sbin/NetworkManager" ]; then
-    service network-manager start
-fi
->>>>>>> 8a5d4cef
+# problematic device, the NetworkManager services will be masked.
+systemctl enable NetworkManager.service NetworkManager-wait-online.service || :
+systemctl start NetworkManager.service NetworkManager-dispatcher.service || :
+systemctl --no-block start NetworkManager-wait-online.service || :