#!/bin/sh

set -e

# This script spoofs or resets the MAC address of all NICs given as
# arguments according to the setting in Tails Greeter. The default (i.e
# before Tails Greeter has been run) is to enable MAC spoofing.

. /usr/local/lib/tails-shell-library/hardware.sh
. /usr/local/lib/tails-shell-library/log.sh
. /usr/local/lib/tails-shell-library/tails-greeter.sh

. /usr/bin/gettext.sh
TEXTDOMAIN="tails"
export TEXTDOMAIN

disable_networking() {
    service network-manager stop || :
<<<<<<< HEAD
    rm -f /etc/init.d/network-manager /usr/sbin/NetworkManager
=======
    for f in /etc/init.d/network-manager /usr/sbin/NetworkManager; do
        [ -e "${f}" ] && mv "${f}" "${f}.disabled"
    done
>>>>>>> 659aedeb
    log "Networking disabled"
}

show_notification() {
    # We must wait until all the facilities necessary for showing the
    # notification to the Live user is available to prevent it from
    # getting lost.
    # Note: We pgrep for notification-daemon's full command because
    # otherwise pgrep will look at the process name, which seems to be
    # cropped to 15 chars, i.e. "notification-da". Also, we probably
    # do not want to get mixed up with "gdu-notification-daemon".
    until pgrep gnome-panel >/dev/null && \
          pgrep --full /usr/lib/notification-daemon/notification-daemon >/dev/null; do
        sleep 1
    done
    # The above doesn't seem to be enough. The best we can do seems to
    # be to statically wait a bit longer. The amount chosen is just
    # arbitrarily picked, and may not work on slow hardware or even
    # DVD boot, but should at least work in our automated test suite.
    sleep 10
    /usr/local/sbin/tails-notify-user "${1}" "${2}" 0
}

notify_panic_success() {
    local nic
    local nic_name
    nic="${1}"
    nic_name="${2}"
    show_notification "`gettext \"Network card \\\${nic} disabled\"`" \
"`eval_gettext \"MAC spoofing failed for network card \\\${nic_name} (\\\${nic}) so it is temporarily disabled.
You might prefer to restart Tails and disable MAC spoofing. See the <a href='file:///usr/share/doc/tails/website/doc/first_steps/startup_options/mac_spoofing.en.html'>documentation</a>.\"`"
}

notify_panic_failure() {
    local nic
    local nic_name
    nic="${1}"
    nic_name="${2}"
    show_notification "`gettext \"All networking disabled\"`" \
"`eval_gettext \"MAC spoofing failed for network card \\\${nic_name} (\\\${nic}). The error recovery also failed so all networking is disabled.
You might prefer to restart Tails and disable MAC spoofing. See the <a href='file:///usr/share/doc/first_steps/startup_options/mac_spoofing.en.html'>documentation</a>.\"`"
}

mac_spoof_panic() {
    local nic
    local module
    local nic_name
    local unload_success
    nic=${1}
    if ! /sbin/ip link set dev "${nic}" down; then
        log "Failed to down NIC ${nic} in panic mode."
    fi
    module=$(get_module_used_by_nic "${nic}")
    nic_name="$(get_name_of_nic ${nic})"
    echo "blacklist ${module}" >> /etc/modprobe.d/"${module}"-blacklist.conf
    unload_module_and_rev_deps "${module}" || :
    if nic_exists "${nic}"; then
        log "Failed to unload module ${module} of NIC ${nic}"
        disable_networking
        notify_panic_failure "${nic}" "${nic_name}" &
    else
        log "Successfully unloaded module ${module} of NIC ${nic}."
        notify_panic_success "${nic}" "${nic_name}" &
    fi
}

spoof_mac() {
    local msg
    set +e
    msg="$(macchanger -e "${1}" 2>&1)"
    ret="${?}"
    set -e
    if [ "${ret}" != 0 ]; then
        log "macchanger failed for NIC ${1}, returned ${ret} and said: ${msg}"
        return 1
    fi
}

set_log_tag spoof-mac

NIC="${1}"

if ! mac_spoof_is_enabled; then
    exit 0
fi

log "Trying to spoof MAC address of NIC ${NIC}..."

if ! nic_exists "${NIC}"; then
    log "NIC ${NIC} doesn't exist, skipping"
    exit 1
fi

OLD_MAC="$(get_current_mac_of_nic "${NIC}")"

# There is a 1/2^24 chance macchanger will randomly pick the real MAC
# address. We try to making it really unlikely repeating it up to
# three times. Theoretically speaking this leaks information about the
# real MAC address at each occasion but actually leaking the real MAC
# address will be more serious in practice.
for i in 1 2 3; do
    if ! spoof_mac "${NIC}"; then
        # If our MAC spoofing primitive fails, we fail safe by forcing
        # us to enter into panic mode.
        unset NEW_MAC
        break
    fi
    NEW_MAC="$(get_current_mac_of_nic "${NIC}")"
    if [ "${OLD_MAC}" != "${NEW_MAC}" ]; then
        break
    fi
done

# MAC spoofing fail-safe: if $NIC's MAC address isn't spoofed at this
# point we have to take some drastic measures in order to prevent
# potential leaks.
if [ -z "${OLD_MAC}" ] || [ -z "${NEW_MAC}" ] || \
   [ "${OLD_MAC}" = "${NEW_MAC}" ]
then
    log "Failed to spoof MAC address of NIC ${NIC}. Going into panic mode."
    if ! mac_spoof_panic "${NIC}"; then
        # If mac_spoof_panic() fails we're quite screwed, so we kill
        # NetworkManager without notification to do our best to
        # prevent a MAC address leak.
        log "Panic mode failed for NIC ${NIC}"
        disable_networking
    fi
    exit 1
fi

log "Successfully spoofed MAC address of NIC ${NIC}"<|MERGE_RESOLUTION|>--- conflicted
+++ resolved
@@ -16,13 +16,9 @@
 
 disable_networking() {
     service network-manager stop || :
-<<<<<<< HEAD
-    rm -f /etc/init.d/network-manager /usr/sbin/NetworkManager
-=======
     for f in /etc/init.d/network-manager /usr/sbin/NetworkManager; do
         [ -e "${f}" ] && mv "${f}" "${f}.disabled"
     done
->>>>>>> 659aedeb
     log "Networking disabled"
 }
 
