#!/bin/sh

# This shell library is meant to be used with `set -e`.

if [ "$(whoami)" != "root" ]; then
    echo "This library is useless for non-root users. Exiting..." >&2
    exit 1
fi

# Import the TBB_INSTALL and TBB_EXT variables, and
# configure_xulrunner_app_locale().
. /usr/local/lib/tails-shell-library/tor-browser.sh

# Import try_for().
. /usr/local/lib/tails-shell-library/common.sh

# Break down the chroot and kill all of its processes
try_cleanup_browser_chroot () {
    local chroot="${1}"
    local cow="${2}"
    local user="${3}"
    try_for 10 "pkill -u ${user} 1>/dev/null 2>&1" 0.1 || \
        pkill -9 -u "${user}" || :
    # findmnt sorts submounts so we just have to revert the list to
    # have the proper umount order. We use `tail` to suppress the
    # "TARGET" column header.
    local chroot_mounts="$(
        findmnt --output TARGET --list --submounts "${chroot}" | tail -n+2 | tac
    )"
    for mnt in ${chroot_mounts} "${cow}"; do
        try_for 10 "umount ${mnt} 2>/dev/null" 0.1
    done
    rmdir "${cow}/rw" "${cow}/work" "${cow}" "${chroot}"
}

# Setup a chroot on a clean overlayfs "fork" of the root filesystem.
setup_chroot_for_browser () {
    local chroot="${1}"
    local cow="${2}"
    local user="${3}"

    # FIXME: When LXC matures to the point where it becomes a viable option
    # for creating isolated jails, the chroot can be used as its rootfs.

    local cleanup_cmd="try_cleanup_browser_chroot \"${chroot}\" \"${cow}\" \"${user}\""
    trap "${cleanup_cmd}" INT EXIT

    local rootfs_dir
    local rootfs_dirs_path="/lib/live/mount/rootfs"
    local tails_module_path="/lib/live/mount/medium/live/Tails.module"
    local lowerdirs=

    # We have to pay attention to the order we stack the filesystems;
    # newest must be first, and remember that the .module file lists
    # oldest first, newest last.
    while read rootfs_dir; do
        rootfs_dir="${rootfs_dirs_path}/${rootfs_dir}"
        mountpoint -q "${rootfs_dir}" && \
        lowerdirs="${rootfs_dir}:${lowerdirs}"
    done < "${tails_module_path}"
    # Remove the trailing colon
    lowerdirs=${lowerdirs%?}
<<<<<<< HEAD

    # But our copy-on-write dir must be at the very top.
=======
>>>>>>> 4e41920f

    mkdir -p "${cow}" "${chroot}"
    mount -t tmpfs tmpfs "${cow}" && \
    mkdir "${cow}/rw" "${cow}/work" && \
    mount -t overlay -o "noatime,lowerdir=${lowerdirs},upperdir=${cow}/rw,workdir=${cow}/work" overlay "${chroot}" && \
<<<<<<< HEAD
=======
    chmod 755 "${chroot}" && \
>>>>>>> 4e41920f
    mount -t proc proc "${chroot}/proc" && \
    mount --bind "/dev" "${chroot}/dev" && \
    mount -t tmpfs -o rw,nosuid,nodev tmpfs "${chroot}/dev/shm" || \
        return 1
}

browser_conf_dir () {
    local browser_name="${1}"
    local browser_user="${2}"
    echo "/home/${browser_user}/.${browser_name}"
}

browser_profile_dir () {
    local conf_dir="$(browser_conf_dir "${@}")"
    echo "${conf_dir}/profile.default"
}

chroot_browser_conf_dir () {
    local chroot="${1}"; shift
    echo "${chroot}/$(browser_conf_dir "${@}")"
}

chroot_browser_profile_dir () {
    local conf_dir="$(chroot_browser_conf_dir "${@}")"
    echo "${conf_dir}/profile.default"
}

set_chroot_browser_permissions () {
    local chroot="${1}"
    local browser_name="${2}"
    local browser_user="${3}"
    local browser_conf="$(chroot_browser_conf_dir "${chroot}" "${browser_name}" "${browser_user}")"
    chown -R "${browser_user}:${browser_user}" "${browser_conf}"
}

configure_chroot_browser_profile () {
    local chroot="${1}" ; shift
    local browser_name="${1}" ; shift
    local browser_user="${1}" ; shift
    local home_page="${1}" ; shift
    # Now $@ is a list of paths (that must be valid after chrooting)
    # to extensions to enable.

    # Prevent sudo from complaining about failing to resolve the 'amnesia' host
    echo "127.0.0.1 localhost amnesia" > "${chroot}/etc/hosts"

    # Create a fresh browser profile for the clearnet user
    local browser_profile="$(chroot_browser_profile_dir "${chroot}" "${browser_name}" "${browser_user}")"
    local browser_ext="${browser_profile}/extensions"
    mkdir -p "${browser_profile}" "${browser_ext}"

    # Select extensions to enable
    local extension
    while [ -n "${*:-}" ]; do
        extension="${1}" ; shift
        if [ "$(basename "${extension}")" = 'red-2.0-an+fx.xpi' ]; then
           ln -s "${extension}" "${browser_ext}"/'{91a24c60-0f27-427c-b9a6-96b71f3984a9}.xpi'
        else
           ln -s "${extension}" "${browser_ext}"
        fi
    done

    # Set preferences
    local browser_prefs="${browser_profile}/user.js"
    local chroot_browser_config="/usr/share/tails/chroot-browsers"
    cat "${chroot_browser_config}/common/prefs.js" \
        "${chroot_browser_config}/${browser_name}/prefs.js" > "${browser_prefs}"

    # Install addonStartup.json.lz4. This is required to enable the red theme.
    cp "${chroot_browser_config}/${browser_name}/addonStartup.json.lz4" \
        "${browser_profile}"

    # Set browser home page to something that explains what's going on
    if [ -n "${home_page:-}" ]; then
        echo 'user_pref("browser.startup.homepage", "'"${home_page}"'");' >> \
            "${browser_prefs}"
    fi

    # Customize the GUI.
    local browser_chrome="${browser_profile}/chrome/userChrome.css"
    mkdir -p "$(dirname "${browser_chrome}")"
    cat "${chroot_browser_config}/common/userChrome.css" \
        "${chroot_browser_config}/${browser_name}/userChrome.css" >> \
            "${browser_chrome}"

    set_chroot_browser_permissions "${chroot}" "${browser_name}" "${browser_user}"
}

set_chroot_browser_locale () {
    local chroot="${1}"
    local browser_name="${2}"
    local browser_user="${3}"
    local locale="${4}"
    local browser_profile="$(chroot_browser_profile_dir "${chroot}" "${browser_name}" "${browser_user}")"
    configure_xulrunner_app_locale "${browser_profile}" "${locale}"
}

set_chroot_browser_name () {
    local chroot="${1}"
    local human_readable_name="${2}"
    local browser_name="${3}"
    local browser_user="${4}"
    local locale="${5}"
    local ext_dir="${chroot}/${TBB_EXT}"
    local browser_profile_ext_dir="$(chroot_browser_profile_dir "${chroot}" "${browser_name}" "${browser_user}")/extensions"

    # Torbutton is installed in the browser's omni.ja and it decides
    # the browser name.
    local pack="${chroot}/${TBB_INSTALL}/omni.ja"
    local tmp="$(mktemp -d)"
    (
       cd "${tmp}"
       7z x -o"${tmp}" "${pack}" chrome/torbutton/locale
       local torbutton_locale_dir="chrome/torbutton/locale/${locale}"
       if [ ! -d "${torbutton_locale_dir}" ]; then
          torbutton_locale_dir="chrome/torbutton/locale/en-US"
       fi
       sed -i "s/<"'!'"ENTITY\s\+brand\(Full\|Short\|Shorter\)Name.*$/<"'!'"ENTITY brand\1Name \"${human_readable_name}\">/" "${torbutton_locale_dir}/brand.dtd"
       7z u -tzip "${pack}" .
    )
    chmod a+r "${pack}"
    rm -Rf "${tmp}"
}

delete_chroot_browser_searchplugins() {
    local chroot="${1}"
    local ext_dir="${chroot}/${TBB_EXT}"

    pack="${chroot}/${TBB_INSTALL}/browser/omni.ja"
    local searchplugins_dir="chrome/browser/search-extensions"
    local searchplugins_list="${searchplugins_dir}/list.json"
    local tmp="$(mktemp -d)"
    (
        cd "${tmp}"
        7z d -tzip "${pack}" "${searchplugins_dir}/*/manifest.json"
        mkdir -p "${searchplugins_dir}"
        echo '{"default": {"visibleDefaultEngines": []}, "experimental-hidden": {"visibleDefaultEngines": []}}' \
             > "${searchplugins_list}"
        7z u -tzip "${pack}" "${searchplugins_list}"
    )
    rm -r "${tmp}"
    chmod a+r "${pack}"
}

# Delete the Tor Browser icons. This prevents a Tor Browser icon being
# shown in the tab of a "New Tab" page.
delete_chroot_browser_icons() {
    local chroot="${1}"
    local ext_dir="${chroot}/${TBB_EXT}"

    pack="${chroot}/${TBB_INSTALL}/browser/omni.ja"
    7z d -tzip "${pack}" "chrome/browser/content/branding/icon*.png"
    chmod a+r "${pack}"
}

configure_chroot_browser () {
    local chroot="${1}" ; shift
    local browser_user="${1}" ; shift
    local browser_name="${1}" ; shift
    local human_readable_name="${1}" ; shift
    local home_page="${1}" ; shift
    # Now $@ is a list of paths (that must be valid after chrooting)
    # to extensions to enable.
    local best_locale="$(guess_best_tor_browser_locale)"

    configure_chroot_browser_profile "${chroot}" "${browser_name}" \
        "${browser_user}" "${home_page}" "${@}"
    set_chroot_browser_locale "${chroot}" "${browser_name}" "${browser_user}" \
        "${best_locale}"
    set_chroot_browser_name "${chroot}" "${human_readable_name}"  \
        "${browser_name}" "${browser_user}" "${best_locale}"
    delete_chroot_browser_searchplugins "${chroot}"
    delete_chroot_browser_icons "${chroot}"
    set_chroot_browser_permissions "${chroot}" "${browser_name}" \
        "${browser_user}"
}

# Start the browser in the chroot
run_browser_in_chroot () {
    local chroot="${1}"
    local browser_name="${2}"
    local chroot_user="${3}"
    local local_user="${4}"
    local wm_class="${5}"
    local profile="$(browser_profile_dir ${browser_name} ${chroot_user})"

    sudo -u "${local_user}" xhost "+SI:localuser:${chroot_user}"
    chroot "${chroot}" sudo -u "${chroot_user}" /bin/sh -c \
        ". /usr/local/lib/tails-shell-library/tor-browser.sh && \
         export TOR_TRANSPROXY=1 && \
         exec_firefox --class='${wm_class}' \
                      -profile '${profile}'"
    sudo -u "${local_user}" xhost "-SI:localuser:${chroot_user}"
}<|MERGE_RESOLUTION|>--- conflicted
+++ resolved
@@ -60,20 +60,12 @@
     done < "${tails_module_path}"
     # Remove the trailing colon
     lowerdirs=${lowerdirs%?}
-<<<<<<< HEAD
-
-    # But our copy-on-write dir must be at the very top.
-=======
->>>>>>> 4e41920f
-
-    mkdir -p "${cow}" "${chroot}"
+
+    mkdir -p "${cow}" "${chroot}" && \
     mount -t tmpfs tmpfs "${cow}" && \
     mkdir "${cow}/rw" "${cow}/work" && \
     mount -t overlay -o "noatime,lowerdir=${lowerdirs},upperdir=${cow}/rw,workdir=${cow}/work" overlay "${chroot}" && \
-<<<<<<< HEAD
-=======
     chmod 755 "${chroot}" && \
->>>>>>> 4e41920f
     mount -t proc proc "${chroot}/proc" && \
     mount --bind "/dev" "${chroot}/dev" && \
     mount -t tmpfs -o rw,nosuid,nodev tmpfs "${chroot}/dev/shm" || \
