--- conflicted
+++ resolved
@@ -19,12 +19,6 @@
 }
 
 tor_control_send() {
-<<<<<<< HEAD
-	COOKIE=/run/tor/control.authcookie
-	HEXCOOKIE=$(xxd -c 32 -g 0 $COOKIE | cut -d' ' -f2)
-	/bin/echo -ne "AUTHENTICATE ${HEXCOOKIE}\r\n${1}\r\nQUIT\r\n" | \
-	    nc 127.0.0.1 $(get_tor_control_port) | tr -d "\r"
-=======
 	local control_port cookie_path hexcookie
 	control_port="$(tor_rc_lookup ControlPort)"
 	cookie_path="$(tor_control_cookie_path)"
@@ -35,7 +29,6 @@
 	else
 		return 1
 	fi
->>>>>>> d13b6a5d
 }
 
 # Only handles GETINFO keys with single-line answers
