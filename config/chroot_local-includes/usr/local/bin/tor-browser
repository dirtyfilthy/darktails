#!/bin/sh

# AppArmor Ux rules don't sanitize $PATH, which can lead to an
# exploited application (that's allowed to run this script unconfined)
# having this script run arbitrary code, violating that application's
# confinement. Let's prevent that by setting PATH to a list of
# directories where only root can write.
export PATH='/usr/local/bin:/usr/bin:/bin'

# Do not "set -u", else importing gettext.sh dies
# with "ZSH_VERSION: parameter not set".
set -e

. gettext.sh
TEXTDOMAIN="tails"
export TEXTDOMAIN

PROFILE="${HOME}/.tor-browser/profile.default"

# Import exec_firefox() and configure_best_tor_browser_locale()
. /usr/local/lib/tails-shell-library/tor-browser.sh

ask_for_confirmation() {
    # Skip dialog if user is already running Tor Browser:
    if pgrep -u amnesia -f "${TBB_INSTALL}/firefox" ; then
        return
    fi

    local dialog_title="`gettext \"Tor is not ready\"`"
    local dialog_text="`gettext \"Tor is not ready. Start Tor Browser anyway?\"`"
    local dialog_start="`gettext \"Start Tor Browser\"`"
    local dialog_cancel="`gettext \"Cancel\"`"
    # zenity can't set the default button to cancel, so we switch the
    # labels and interpret the return value as its negation.
    ! zenity --question \
        --title "$dialog_title" --text="$dialog_text" \
        --cancel-label "$dialog_start" --ok-label "$dialog_cancel"
}

<<<<<<< HEAD
# Workaround bug #8036 by copying any localized search plugins into
# the profile.
enable_localized_searchplugins() {
    local locale plugin
    locale=$(cat "${PROFILE}"/preferences/0000locale.js | \
                 sed 's@^pref("general\.useragent\.locale", "\([^"]*\)");$@\1@')
    if [ "${locale}" = en-US ] || [ -e "${PROFILE}"/searchplugins ]; then
        return
    fi
    # Fallback to a similar locale if there is no exact match
    plugin="$(ls -1 "${TBB_INSTALL}"/distribution/searchplugins/locale/ | grep -m1 "^${locale}\(-[A-Z]\+\)\?$" || true)"
    if [ -n "${plugin}" ]; then
        mkdir -p "${PROFILE}"/searchplugins
        # The plugins do not load if they are symlinks
        cp --dereference "${TBB_INSTALL}"/distribution/searchplugins/locale/"${plugin}"/*  "${PROFILE}"/searchplugins
    fi
=======
tor_has_bootstrapped() {
    sudo -n -u debian-tor /usr/local/sbin/tor-has-bootstrapped
>>>>>>> 8a5d4cef
}

start_browser() {
    if [ ! -d "${PROFILE}" ]; then
        /usr/local/bin/generate-tor-browser-profile
    fi

    TMPDIR="${PROFILE}/tmp"
    mkdir --mode=0700 -p "$TMPDIR"
    export TMPDIR

    # We need to set general.useragent.locale properly to get
    # localized search plugins (and perhaps other things too). It is
    # not enough to simply set intl.locale.matchOS to true.
    configure_best_tor_browser_locale "${PROFILE}"

    if [ -z "$XAUTHORITY" ]; then
        XAUTHORITY=~/.Xauthority
        export XAUTHORITY
    fi

    unset SESSION_MANAGER

    exec_firefox -allow-remote --class "Tor Browser" -profile "${PROFILE}" "${@}"
}


if /usr/local/sbin/tor-has-bootstrapped || ask_for_confirmation; then
    # Torbutton 1.5.1+ uses those environment variables
    export TOR_SOCKS_HOST='127.0.0.1'
    export TOR_SOCKS_PORT='9150'

    start_browser "${@}"
fi<|MERGE_RESOLUTION|>--- conflicted
+++ resolved
@@ -37,27 +37,8 @@
         --cancel-label "$dialog_start" --ok-label "$dialog_cancel"
 }
 
-<<<<<<< HEAD
-# Workaround bug #8036 by copying any localized search plugins into
-# the profile.
-enable_localized_searchplugins() {
-    local locale plugin
-    locale=$(cat "${PROFILE}"/preferences/0000locale.js | \
-                 sed 's@^pref("general\.useragent\.locale", "\([^"]*\)");$@\1@')
-    if [ "${locale}" = en-US ] || [ -e "${PROFILE}"/searchplugins ]; then
-        return
-    fi
-    # Fallback to a similar locale if there is no exact match
-    plugin="$(ls -1 "${TBB_INSTALL}"/distribution/searchplugins/locale/ | grep -m1 "^${locale}\(-[A-Z]\+\)\?$" || true)"
-    if [ -n "${plugin}" ]; then
-        mkdir -p "${PROFILE}"/searchplugins
-        # The plugins do not load if they are symlinks
-        cp --dereference "${TBB_INSTALL}"/distribution/searchplugins/locale/"${plugin}"/*  "${PROFILE}"/searchplugins
-    fi
-=======
 tor_has_bootstrapped() {
     sudo -n -u debian-tor /usr/local/sbin/tor-has-bootstrapped
->>>>>>> 8a5d4cef
 }
 
 start_browser() {
