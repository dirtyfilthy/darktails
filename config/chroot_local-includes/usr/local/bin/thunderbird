#!/bin/sh

set -e
set -u
set -x

# Import set_mozilla_pref()
. /usr/local/lib/tails-shell-library/tor-browser.sh

# Import guess_best_thunderbird_locale():
. /usr/local/lib/tails-shell-library/thunderbird.sh

THUNDERBIRD_CONFIG_DIR="${HOME}/.thunderbird"
PROFILE="${THUNDERBIRD_CONFIG_DIR}/profile.default"

thunderbird_config_is_persistent() {
    [ "$(findmnt --noheadings --output SOURCE --target "${THUNDERBIRD_CONFIG_DIR}")" = "/dev/mapper/TailsData_unlocked[/thunderbird]" ]
}

configure_default_incoming_protocol() {
    # For extensions.torbirdy.defaultprotocol, POP = 0, IMAP = 1
    local default_protocol
    if thunderbird_config_is_persistent; then
        default_protocol=0
    else
        default_protocol=1
    fi
    mkdir -p "${PROFILE}"
    set_mozilla_pref "${PROFILE}/prefs.js"                 \
                     "extensions.torbirdy.defaultprotocol" \
                     "${default_protocol}"                 \
                     user_pref
}

configure_best_thunderbird_locale() {
    local locale
    locale=$(guess_best_thunderbird_locale)
    mkdir -p "${PROFILE}"
    set_mozilla_pref "${PROFILE}/prefs.js"   \
                     "intl.locale.requested" \
                     "\"${locale}\""         \
                     user_pref
}

thunderbird_profile_is_new() {
   [ ! -f "${PROFILE}/extensions.ini" ]
}

initialize_enigmail_configured_version() {
    mkdir -p "${PROFILE}/preferences"
    version="$(dpkg-query --show \
                          --showformat='${source:Upstream-Version}' \
                          enigmail | sed -E 's,\+.*$,,')"
    # Set the value in prefs.js so that Enigmail can manage it itself
    # once we've done this once.
    set_mozilla_pref "${PROFILE}/prefs.js" \
                     "extensions.enigmail.configuredVersion" \
                     "\"${version}\"" \
		     'user_pref'
}

start_thunderbird() {
    export GNOME_ACCESSIBILITY=1
    unset SESSION_MANAGER

    configure_default_incoming_protocol

<<<<<<< HEAD
    configure_best_thunderbird_locale
=======
    # Suppress Enigmail's configuration wizard by pretending that the current
    # version was already configured. Only do this on first run though:
    # once we've done this we let Enigmail manage this setting itself
    # so it can run any migration code it wants to on upgrades.
    if thunderbird_profile_is_new; then
	initialize_enigmail_configured_version
    fi
>>>>>>> 1a6f57b1

    exec /usr/bin/thunderbird --class "Thunderbird" -profile "${PROFILE}" "${@}"
}

start_thunderbird "${@}"<|MERGE_RESOLUTION|>--- conflicted
+++ resolved
@@ -65,9 +65,6 @@
 
     configure_default_incoming_protocol
 
-<<<<<<< HEAD
-    configure_best_thunderbird_locale
-=======
     # Suppress Enigmail's configuration wizard by pretending that the current
     # version was already configured. Only do this on first run though:
     # once we've done this we let Enigmail manage this setting itself
@@ -75,7 +72,8 @@
     if thunderbird_profile_is_new; then
 	initialize_enigmail_configured_version
     fi
->>>>>>> 1a6f57b1
+
+    configure_best_thunderbird_locale
 
     exec /usr/bin/thunderbird --class "Thunderbird" -profile "${PROFILE}" "${@}"
 }
