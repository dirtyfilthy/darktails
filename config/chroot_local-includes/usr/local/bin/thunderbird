#!/bin/sh

set -e
set -u
set -x

# Import set_mozilla_pref()
. /usr/local/lib/tails-shell-library/tor-browser.sh

THUNDERBIRD_CONFIG_DIR="${HOME}/.thunderbird"
PROFILE="${THUNDERBIRD_CONFIG_DIR}/profile.default"

thunderbird_config_is_persistent() {
    [ "$(findmnt --noheadings --output SOURCE --target "${THUNDERBIRD_CONFIG_DIR}")" = "/dev/mapper/TailsData_unlocked[/thunderbird]" ]
}

configure_default_incoming_protocol() {
    # For extensions.torbirdy.defaultprotocol, POP = 0, IMAP = 1
    local default_protocol
    if thunderbird_config_is_persistent; then
        default_protocol=0
    else
        default_protocol=1
    fi
    mkdir -p "${PROFILE}"
    set_mozilla_pref "${PROFILE}/prefs.js"                 \
                     "extensions.torbirdy.defaultprotocol" \
                     "${default_protocol}"                 \
                     user_pref
}


thunderbird_profile_is_new() {
   [ ! -f "${PROFILE}/extensions.ini" ]
}

initialize_enigmail_configured_version() {
    mkdir -p "${PROFILE}/preferences"
    version="$(dpkg-query --show \
                          --showformat='${source:Upstream-Version}' \
                          enigmail | sed -E 's,\+.*$,,')"
    # Set the value in prefs.js so that Enigmail can manage it itself
    # once we've done this once.
    set_mozilla_pref "${PROFILE}/prefs.js" \
                     "extensions.enigmail.configuredVersion" \
                     "\"${version}\"" \
		     'user_pref'
}

start_thunderbird() {
    export GNOME_ACCESSIBILITY=1
    unset SESSION_MANAGER

    configure_default_incoming_protocol

<<<<<<< HEAD
=======
    # Suppress Enigmail's configuration wizard by pretending that the current
    # version was already configured. Only do this on first run though:
    # once we've done this we let Enigmail manage this setting itself
    # so it can run any migration code it wants to on upgrades.
    if thunderbird_profile_is_new; then
	initialize_enigmail_configured_version
    fi

>>>>>>> 4e30a3e5
    exec /usr/bin/thunderbird --class "Thunderbird" -profile "${PROFILE}" "${@}"
}

start_thunderbird "${@}"<|MERGE_RESOLUTION|>--- conflicted
+++ resolved
@@ -53,8 +53,6 @@
 
     configure_default_incoming_protocol
 
-<<<<<<< HEAD
-=======
     # Suppress Enigmail's configuration wizard by pretending that the current
     # version was already configured. Only do this on first run though:
     # once we've done this we let Enigmail manage this setting itself
@@ -63,7 +61,6 @@
 	initialize_enigmail_configured_version
     fi
 
->>>>>>> 4e30a3e5
     exec /usr/bin/thunderbird --class "Thunderbird" -profile "${PROFILE}" "${@}"
 }
 
