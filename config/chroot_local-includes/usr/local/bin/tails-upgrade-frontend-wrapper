--- conflicted
+++ resolved
@@ -40,11 +40,7 @@
    errormsg="`gettext \"<b>Not enough memory available to check for upgrades.</b>
 
 Make sure this system satisfies the requirements for running Tails.
-<<<<<<< HEAD
-See file:///usr/share/doc/tails/website/doc/about/requirements/index.en.html.
-=======
 See file:///usr/share/doc/tails/website/doc/about/requirements.en.html
->>>>>>> 4d85dd29
 
 Try to restart Tails to check for upgrades again.
 
