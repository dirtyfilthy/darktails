#!/bin/sh

PREREQ=""

# Duplicated in features/step_definitions/erase_memory.rb
KERNEL_MEM_RESERVED_K=$((64*1024))
ADMIN_MEM_RESERVED_K=$((128*1024))

prereqs() {
   echo "${PREREQ}"
}

tweak_sysctl() {
   echo 3   > /proc/sys/kernel/printk

   echo 3   > /proc/sys/vm/drop_caches

   echo 0   > /proc/sys/vm/overcommit_memory
   echo 0   > /proc/sys/vm/oom_kill_allocating_task
   echo 0   > /proc/sys/vm/oom_dump_tasks

   if [ "${sdmemdebug}" = 1 ] ; then
    # Make sure the kernel doesn't starve, for better reliability when
    # running the test suite.
    echo "$KERNEL_MEM_RESERVED_K" > /proc/sys/vm/min_free_kbytes
    echo "$ADMIN_MEM_RESERVED_K"  > /proc/sys/vm/admin_reserve_kbytes
   fi
}

case ${1} in
   prereqs)
      prereqs
      exit 0
      ;;
esac

if [ -n "${sdmem}" ] ; then
   tweak_sysctl
   if [ -z "${sdmemopts}" ] ; then
      sdmemopts="v"
   fi
<<<<<<< HEAD
   /usr/bin/sdmem "-${sdmemopts}"
=======
   # We run one instance of sdmem per 2 GiB of RAM to deal with the
   # x86 per-process memory limitation.
   mem=$(free | awk '/Mem:/ { print $2 }')
   instances=$((${mem}/(2*1024*1024)+1))
   for i in $(seq 1 "${instances}") ; do
      ( /usr/bin/sdmem "-${sdmemopts}" ; killall sdmem >/dev/null 2>&1 ) &
   done
   # Wait for sdmem jobs to finish.
   wait
   echo "Memory has been wiped!"
>>>>>>> b7aa7547
fi

if [ "${sdmemdebug}" = 1 ] ; then
   clear
   echo "Going to sleep 10 minutes. Happy dumping!"
   sleep 600
fi

case "${sdmem}" in
   halt)
      echo "Powering off..."
      /sbin/poweroff -fd
      ;;
   reboot)
      echo "Restarting..."
      /sbin/reboot -fd
      ;;
   *)
      ;;
esac<|MERGE_RESOLUTION|>--- conflicted
+++ resolved
@@ -39,20 +39,8 @@
    if [ -z "${sdmemopts}" ] ; then
       sdmemopts="v"
    fi
-<<<<<<< HEAD
    /usr/bin/sdmem "-${sdmemopts}"
-=======
-   # We run one instance of sdmem per 2 GiB of RAM to deal with the
-   # x86 per-process memory limitation.
-   mem=$(free | awk '/Mem:/ { print $2 }')
-   instances=$((${mem}/(2*1024*1024)+1))
-   for i in $(seq 1 "${instances}") ; do
-      ( /usr/bin/sdmem "-${sdmemopts}" ; killall sdmem >/dev/null 2>&1 ) &
-   done
-   # Wait for sdmem jobs to finish.
-   wait
    echo "Memory has been wiped!"
->>>>>>> b7aa7547
 fi
 
 if [ "${sdmemdebug}" = 1 ] ; then
