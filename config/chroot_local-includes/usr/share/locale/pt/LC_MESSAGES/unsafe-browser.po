# SOME DESCRIPTIVE TITLE.
# Copyright (C) YEAR THE PACKAGE'S COPYRIGHT HOLDER
# This file is distributed under the same license as the PACKAGE package.
# FIRST AUTHOR <EMAIL@ADDRESS>, YEAR.
#
msgid ""
msgstr ""
"Project-Id-Version: PACKAGE VERSION\n"
"Report-Msgid-Bugs-To: \n"
<<<<<<< HEAD
"POT-Creation-Date: 2012-11-21 17:00+0100\n"
=======
"POT-Creation-Date: 2012-10-09 17:02+0200\n"
>>>>>>> 099bd42e
"PO-Revision-Date: 2012-06-30 17:23-0300\n"
"Last-Translator: drebs <drebs@riseup.net>\n"
"Language-Team: LANGUAGE <LL@li.org>\n"
"Language: \n"
"MIME-Version: 1.0\n"
"Content-Type: text/plain; charset=UTF-8\n"
"Content-Transfer-Encoding: 8bit\n"

#: config/chroot_local-includes/usr/local/sbin/unsafe-browser:59
msgid "error:"
msgstr "erro:"

#: config/chroot_local-includes/usr/local/sbin/unsafe-browser:60
msgid "Error"
msgstr "Erro"

#: config/chroot_local-includes/usr/local/sbin/unsafe-browser:69
msgid "warning:"
msgstr "atenção:"

#: config/chroot_local-includes/usr/local/sbin/unsafe-browser:70
msgid "Warning"
msgstr "Atenção"

#: config/chroot_local-includes/usr/local/sbin/unsafe-browser:79
msgid "Do you really want to launch the Unsafe Browser?"
msgstr "Você realmente quer iniciar o Navegador Inseguro?"

#: config/chroot_local-includes/usr/local/sbin/unsafe-browser:81
msgid ""
"Network activity within the Unsafe Browser is <b>not anonymous</b>. Only use "
"the Unsafe Browser if necessary, for example if you have to login or "
"register to activate your Internet connection."
msgstr ""
"A atividade de rede do Navegador Inseguro <b>não é anônima</b>. Somente use "
"o Navegador Inseguro se necessário, por exemplo se você tiver que se "
"autenticar para ativar sua conexão à internet."

#: config/chroot_local-includes/usr/local/sbin/unsafe-browser:82
msgid "_Launch"
msgstr "_Lançar"

#: config/chroot_local-includes/usr/local/sbin/unsafe-browser:83
msgid "_Exit"
msgstr "Sair (_e)"

#: config/chroot_local-includes/usr/local/sbin/unsafe-browser:93
msgid "Starting the Unsafe Browser..."
msgstr "Iniciando o Navegador Inseguro..."

#: config/chroot_local-includes/usr/local/sbin/unsafe-browser:94
msgid "This may take a while, so please be patient."
msgstr "Isto pode demorar um pouco, por favor seja paciente."

#: config/chroot_local-includes/usr/local/sbin/unsafe-browser:112
msgid "Failed to setup chroot."
msgstr "Falha ao configurar o chroot."

<<<<<<< HEAD
#: config/chroot_local-includes/usr/local/sbin/unsafe-browser:174
#, fuzzy
msgid "Unsafe Browser"
msgstr "Iniciando o Navegador Inseguro..."

#: config/chroot_local-includes/usr/local/sbin/unsafe-browser:214
msgid "Shutting down the Unsafe Browser..."
msgstr "Desligando o Navegador Inseguro."

#: config/chroot_local-includes/usr/local/sbin/unsafe-browser:215
=======
#: config/chroot_local-includes/usr/local/sbin/unsafe-browser:187
msgid "Shutting down the Unsafe Browser..."
msgstr "Desligando o Navegador Inseguro."

#: config/chroot_local-includes/usr/local/sbin/unsafe-browser:188
>>>>>>> 099bd42e
msgid ""
"This may take a while, and you may not restart the Unsafe Browser until it "
"is properly shut down."
msgstr ""
"Isto pode demorar um pouco, e você não deve reiniciar o Navegador Inseguro "
"até que ele tenha sido propriamente desligado."

<<<<<<< HEAD
#: config/chroot_local-includes/usr/local/sbin/unsafe-browser:234
msgid "Failed to restart Tor."
msgstr "Falha ao reiniciar o Tor."

#: config/chroot_local-includes/usr/local/sbin/unsafe-browser:248
=======
#: config/chroot_local-includes/usr/local/sbin/unsafe-browser:207
msgid "Failed to restart Tor."
msgstr "Falha ao reiniciar o Tor."

#: config/chroot_local-includes/usr/local/sbin/unsafe-browser:221
>>>>>>> 099bd42e
msgid ""
"Another Unsafe Browser is currently running, or being cleaned up. Please "
"retry in a while."
msgstr ""
"Outro Navegador Inseguro já está sendo executado, ou está em processo de "
"encerramento. Por favor, tente novamente em instantes."

<<<<<<< HEAD
#: config/chroot_local-includes/usr/local/sbin/unsafe-browser:261
=======
#: config/chroot_local-includes/usr/local/sbin/unsafe-browser:234
>>>>>>> 099bd42e
msgid ""
"No DNS server was obtained through DHCP or manually configured in "
"NetworkManager."
msgstr ""
"Nenhum servidor DNS foi obtido através do DHCP ou configurado manualmente "
"com o NetworkManager."<|MERGE_RESOLUTION|>--- conflicted
+++ resolved
@@ -7,11 +7,7 @@
 msgstr ""
 "Project-Id-Version: PACKAGE VERSION\n"
 "Report-Msgid-Bugs-To: \n"
-<<<<<<< HEAD
-"POT-Creation-Date: 2012-11-21 17:00+0100\n"
-=======
 "POT-Creation-Date: 2012-10-09 17:02+0200\n"
->>>>>>> 099bd42e
 "PO-Revision-Date: 2012-06-30 17:23-0300\n"
 "Last-Translator: drebs <drebs@riseup.net>\n"
 "Language-Team: LANGUAGE <LL@li.org>\n"
@@ -70,7 +66,6 @@
 msgid "Failed to setup chroot."
 msgstr "Falha ao configurar o chroot."
 
-<<<<<<< HEAD
 #: config/chroot_local-includes/usr/local/sbin/unsafe-browser:174
 #, fuzzy
 msgid "Unsafe Browser"
@@ -81,13 +76,6 @@
 msgstr "Desligando o Navegador Inseguro."
 
 #: config/chroot_local-includes/usr/local/sbin/unsafe-browser:215
-=======
-#: config/chroot_local-includes/usr/local/sbin/unsafe-browser:187
-msgid "Shutting down the Unsafe Browser..."
-msgstr "Desligando o Navegador Inseguro."
-
-#: config/chroot_local-includes/usr/local/sbin/unsafe-browser:188
->>>>>>> 099bd42e
 msgid ""
 "This may take a while, and you may not restart the Unsafe Browser until it "
 "is properly shut down."
@@ -95,19 +83,11 @@
 "Isto pode demorar um pouco, e você não deve reiniciar o Navegador Inseguro "
 "até que ele tenha sido propriamente desligado."
 
-<<<<<<< HEAD
 #: config/chroot_local-includes/usr/local/sbin/unsafe-browser:234
 msgid "Failed to restart Tor."
 msgstr "Falha ao reiniciar o Tor."
 
 #: config/chroot_local-includes/usr/local/sbin/unsafe-browser:248
-=======
-#: config/chroot_local-includes/usr/local/sbin/unsafe-browser:207
-msgid "Failed to restart Tor."
-msgstr "Falha ao reiniciar o Tor."
-
-#: config/chroot_local-includes/usr/local/sbin/unsafe-browser:221
->>>>>>> 099bd42e
 msgid ""
 "Another Unsafe Browser is currently running, or being cleaned up. Please "
 "retry in a while."
@@ -115,11 +95,7 @@
 "Outro Navegador Inseguro já está sendo executado, ou está em processo de "
 "encerramento. Por favor, tente novamente em instantes."
 
-<<<<<<< HEAD
 #: config/chroot_local-includes/usr/local/sbin/unsafe-browser:261
-=======
-#: config/chroot_local-includes/usr/local/sbin/unsafe-browser:234
->>>>>>> 099bd42e
 msgid ""
 "No DNS server was obtained through DHCP or manually configured in "
 "NetworkManager."
