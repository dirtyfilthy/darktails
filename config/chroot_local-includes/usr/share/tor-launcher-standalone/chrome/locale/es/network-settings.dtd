<!ENTITY torsettings.dialog.title "Configuración de red de Tor">

<!-- For "first run" wizard: -->

<!ENTITY torsettings.prompt "Antes de que se conecte a la red Tor, necesita proporcionar información sobre la conexión a Internet de este equipo.">

<!ENTITY torSettings.yes "Sí">
<!ENTITY torSettings.no "No">

<!ENTITY torSettings.firstQuestion "¿Cuál de las siguientes describe mejor su situación?">
<!ENTITY torSettings.configurePrompt1 "La conexión a Internet de esta computadora está censurada, filtrada o proxificada.">
<!ENTITY torSettings.configurePrompt2 "Necesito configurar las preferencias de repetidor puente ('bridge'), cortafuegos ('firewall'), o proxy.">
<!ENTITY torSettings.configure "Configurar">
<!ENTITY torSettings.connectPrompt2 "Me gustaría conectar directamente a la red Tor.">
<!ENTITY torSettings.connectPrompt3 "Esto funcionará en la mayoría de las situaciones.">
<!ENTITY torSettings.connect "Conectar">

<!ENTITY torSettings.proxyQuestion "¿Necesita usar un proxy de acceso a Internet esta computadora ?">
<!-- see https://www.torproject.org/docs/proxychain.html.en -->
<!ENTITY torSettings.proxyHelp "Si no está seguro de cómo responder a esta pregunta, eche un vistazo a las configuraciones de Internet en otro navegador para ver si está configurado para usar un proxy.">
<!ENTITY torSettings.enterProxy "Introduzca las preferencias para proxy.">
<!ENTITY torSettings.firewallQuestion "¿Va la conexión a Internet de esta computadora a través de un cortafuegos ('firewall') que sólo permite conexiones a ciertos puertos?">
<!ENTITY torSettings.firewallHelp "Si no está seguro de cómo responder a esta pregunta, elija No. Si encuentra problemas conectando a la red Tor, cambie esta configuración.">
<!ENTITY torSettings.enterFirewall "Introduzca una lista de puertos separada por comas que esté permitida por el cortafuegos ('firewall').">
<!ENTITY torSettings.bridgeQuestion "Su proveedor de servicios de Internet (ISP) bloquea o censura de alguna forma las conexiones hacia la red Tor?">
<<<<<<< HEAD
<!ENTITY torSettings.bridgeHelp "Si no está seguro como responder a esta pregunta, elija No.&amp;#160; Si usted elige Sí, se le pedirá configurar puentes Tor, los cuales son repetidores no listados que hacen más difícil el bloqueo de conexiones hacia la red Tor.">
=======
<!ENTITY torSettings.bridgeHelp "Si no está seguro como responder a esta pregunta, elija No.&#160; Si usted elige Sí, se le pedirá configurar puentes Tor, los cuales son repetidores no listados que hacen más difícil el bloqueo de conexiones hacia la red Tor.">
>>>>>>> 74799a4c
<!ENTITY torSettings.bridgeSettingsPrompt "Puede usar el juego de repetidores puente ('bridge') proporcionado, o puede obtener e introducir un juego de puentes personalizado.">

<!-- Other: -->

<!ENTITY torsettings.startingTor "Esperando a que Tor arranque...">
<!ENTITY torsettings.restart "Reiniciar">

<!ENTITY torsettings.optional "Opcional">

<!ENTITY torsettings.useProxy.checkbox "Esta computadora necesita usar usar un proxy de acceso a Internet">
<!ENTITY torsettings.useProxy.type "Tipo de Proxy:">
<!ENTITY torsettings.useProxy.address "Dirección:">
<!ENTITY torsettings.useProxy.address.placeholder "Dirección IP o nombre de máquina ('hostname')">
<!ENTITY torsettings.useProxy.port "Puerto:">
<!ENTITY torsettings.useProxy.username "Nombre de usuario:">
<!ENTITY torsettings.useProxy.password "Contraseña:">
<!ENTITY torsettings.useProxy.type.socks4 "SOCKS 4">
<!ENTITY torsettings.useProxy.type.socks5 "SOCKS 5">
<!ENTITY torsettings.useProxy.type.http "HTTP / HTTPS">
<!ENTITY torsettings.firewall.checkbox "Esta computadora va a través de un cortafuegos ('firewall') que sólo permite conexiones a ciertos puertos">
<!ENTITY torsettings.firewall.allowedPorts "Puertos permitidos:">
<!ENTITY torsettings.useBridges.checkbox "Mi Proveedor de Servicios de Internet (ISP) bloquea las conexiones a la red Tor">
<!ENTITY torsettings.useBridges.default "Conectar con los puentes proporcionados">
<!ENTITY torsettings.useBridges.type "Tipo de transporte:">
<!ENTITY torsettings.useBridges.custom "Introducir puentes personalizados">
<!ENTITY torsettings.useBridges.label "Introduzca uno o más repetidores puente ('bridge', uno por línea).">
<!ENTITY torsettings.useBridges.placeholder "ingrese dirección:puerto">

<!ENTITY torsettings.copyLog "Copiar el registro de mensajes ('log') de Tor al portapapeles">
<!ENTITY torsettings.bridgeHelpTitle "Ayuda de Repetidores Puente ('Bridge Relays')">
<<<<<<< HEAD
<!ENTITY torsettings.bridgeHelp1 "Si no puede conectar a la red Tor, podría ser que su proveedor de servicios de Internet (ISP) u otra agencia, esté bloqueando Tor.&amp;#160; A menudo, puede evitar este problema usando puentes ('bridges') de Tor, que son repetidores ('relays') de salida de la red Tor que no son publicitados, y es más difícil que sean bloqueados.">
=======
<!ENTITY torsettings.bridgeHelp1 "Si no puede conectar a la red Tor, podría ser que su proveedor de servicios de Internet (ISP) u otra agencia, esté bloqueando Tor.&#160; A menudo, puede evitar este problema usando puentes ('bridges') de Tor, que son repetidores ('relays') de salida de la red Tor que no son publicitados, y es más difícil que sean bloqueados.">
>>>>>>> 74799a4c
<!ENTITY torsettings.bridgeHelp1B "Puede usar el juego de direcciones de repetidores puente ('bridge') preconfigurado proporcionado, o puede obtener un juego de direcciones personalizado usando uno de estos tres métodos:">
<!ENTITY torsettings.bridgeHelp2Heading "Mediante la web">
<!ENTITY torsettings.bridgeHelp2 "Use un navegador web para visitar https://bridges.torproject.org">
<!ENTITY torsettings.bridgeHelp3Heading "Mediante el correo electrónico automático">
<<<<<<< HEAD
<!ENTITY torsettings.bridgeHelp3 "Envíe un correo a bridges@torproject.org con la línea 'get bridges' por si misma en el cuerpo del mensaje.&amp;#160; Sin embargo, para hacer más difícil a un atacante aprender muchas direcciones de puentes, ha de enviar esta solicitud desde una dirección de correo de gmail.com o yahoo.com .">
<!ENTITY torsettings.bridgeHelp4Heading "Mediante el gabinete de ayuda">
<!ENTITY torsettings.bridgeHelp4 "Como último recurso, puede pedir direcciones de repetidores puente enviando un cortés mensaje de correo a help@rt.torproject.org .&amp;#160;
=======
<!ENTITY torsettings.bridgeHelp3 "Envíe un correo a bridges@torproject.org con la línea 'get bridges' por si misma en el cuerpo del mensaje.&#160; Sin embargo, para hacer más difícil a un atacante aprender muchas direcciones de puentes, ha de enviar esta solicitud desde una dirección de correo de gmail.com o yahoo.com .">
<!ENTITY torsettings.bridgeHelp4Heading "Mediante el gabinete de ayuda">
<!ENTITY torsettings.bridgeHelp4 "Como último recurso, puede pedir direcciones de repetidores puente enviando un cortés mensaje de correo a help@rt.torproject.org .&#160;
>>>>>>> 74799a4c
Por favor observe que es una persona la que tendrá que responder a cada petición."><|MERGE_RESOLUTION|>--- conflicted
+++ resolved
@@ -23,11 +23,7 @@
 <!ENTITY torSettings.firewallHelp "Si no está seguro de cómo responder a esta pregunta, elija No. Si encuentra problemas conectando a la red Tor, cambie esta configuración.">
 <!ENTITY torSettings.enterFirewall "Introduzca una lista de puertos separada por comas que esté permitida por el cortafuegos ('firewall').">
 <!ENTITY torSettings.bridgeQuestion "Su proveedor de servicios de Internet (ISP) bloquea o censura de alguna forma las conexiones hacia la red Tor?">
-<<<<<<< HEAD
-<!ENTITY torSettings.bridgeHelp "Si no está seguro como responder a esta pregunta, elija No.&amp;#160; Si usted elige Sí, se le pedirá configurar puentes Tor, los cuales son repetidores no listados que hacen más difícil el bloqueo de conexiones hacia la red Tor.">
-=======
 <!ENTITY torSettings.bridgeHelp "Si no está seguro como responder a esta pregunta, elija No.&#160; Si usted elige Sí, se le pedirá configurar puentes Tor, los cuales son repetidores no listados que hacen más difícil el bloqueo de conexiones hacia la red Tor.">
->>>>>>> 74799a4c
 <!ENTITY torSettings.bridgeSettingsPrompt "Puede usar el juego de repetidores puente ('bridge') proporcionado, o puede obtener e introducir un juego de puentes personalizado.">
 
 <!-- Other: -->
@@ -58,22 +54,12 @@
 
 <!ENTITY torsettings.copyLog "Copiar el registro de mensajes ('log') de Tor al portapapeles">
 <!ENTITY torsettings.bridgeHelpTitle "Ayuda de Repetidores Puente ('Bridge Relays')">
-<<<<<<< HEAD
-<!ENTITY torsettings.bridgeHelp1 "Si no puede conectar a la red Tor, podría ser que su proveedor de servicios de Internet (ISP) u otra agencia, esté bloqueando Tor.&amp;#160; A menudo, puede evitar este problema usando puentes ('bridges') de Tor, que son repetidores ('relays') de salida de la red Tor que no son publicitados, y es más difícil que sean bloqueados.">
-=======
 <!ENTITY torsettings.bridgeHelp1 "Si no puede conectar a la red Tor, podría ser que su proveedor de servicios de Internet (ISP) u otra agencia, esté bloqueando Tor.&#160; A menudo, puede evitar este problema usando puentes ('bridges') de Tor, que son repetidores ('relays') de salida de la red Tor que no son publicitados, y es más difícil que sean bloqueados.">
->>>>>>> 74799a4c
 <!ENTITY torsettings.bridgeHelp1B "Puede usar el juego de direcciones de repetidores puente ('bridge') preconfigurado proporcionado, o puede obtener un juego de direcciones personalizado usando uno de estos tres métodos:">
 <!ENTITY torsettings.bridgeHelp2Heading "Mediante la web">
 <!ENTITY torsettings.bridgeHelp2 "Use un navegador web para visitar https://bridges.torproject.org">
 <!ENTITY torsettings.bridgeHelp3Heading "Mediante el correo electrónico automático">
-<<<<<<< HEAD
-<!ENTITY torsettings.bridgeHelp3 "Envíe un correo a bridges@torproject.org con la línea 'get bridges' por si misma en el cuerpo del mensaje.&amp;#160; Sin embargo, para hacer más difícil a un atacante aprender muchas direcciones de puentes, ha de enviar esta solicitud desde una dirección de correo de gmail.com o yahoo.com .">
-<!ENTITY torsettings.bridgeHelp4Heading "Mediante el gabinete de ayuda">
-<!ENTITY torsettings.bridgeHelp4 "Como último recurso, puede pedir direcciones de repetidores puente enviando un cortés mensaje de correo a help@rt.torproject.org .&amp;#160;
-=======
 <!ENTITY torsettings.bridgeHelp3 "Envíe un correo a bridges@torproject.org con la línea 'get bridges' por si misma en el cuerpo del mensaje.&#160; Sin embargo, para hacer más difícil a un atacante aprender muchas direcciones de puentes, ha de enviar esta solicitud desde una dirección de correo de gmail.com o yahoo.com .">
 <!ENTITY torsettings.bridgeHelp4Heading "Mediante el gabinete de ayuda">
 <!ENTITY torsettings.bridgeHelp4 "Como último recurso, puede pedir direcciones de repetidores puente enviando un cortés mensaje de correo a help@rt.torproject.org .&#160;
->>>>>>> 74799a4c
 Por favor observe que es una persona la que tendrá que responder a cada petición.">