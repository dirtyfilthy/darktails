<!ENTITY torsettings.dialog.title "Tor Netwerk Instellingen">

<!-- For "first run" wizard: -->

<!ENTITY torsettings.prompt "Voordat je verbind met het Tor Netwerk, moet je eerst wat meer informatie geven over deze computers internet connectie.">

<!ENTITY torSettings.yes "Ja">
<!ENTITY torSettings.no "Nee">

<!ENTITY torSettings.firstQuestion "Welke van de volgende beschrijft het best jouw situatie?">
<!ENTITY torSettings.configurePrompt1 "De internetverbinding van deze computer wordt gecensureerd, gefilterd of geproxyed.">
<!ENTITY torSettings.configurePrompt2 "Ik moet bridge, firewall, of proxy instellingen wijzigen.">
<!ENTITY torSettings.configure "Configureer">
<!ENTITY torSettings.connectPrompt2 "Ik zou graag rechtstreeks met het Tor netwerk verbinden.">
<!ENTITY torSettings.connectPrompt3 "Dit zal in de meeste omstandigheden werken">
<!ENTITY torSettings.connect "Verbind">

<!ENTITY torSettings.proxyQuestion "Heeft deze computer een proxy nodig om met het internet te verbinden?">
<!-- see https://www.torproject.org/docs/proxychain.html.en -->
<!ENTITY torSettings.proxyHelp "Als je niet zeker bent over het antwoord op deze vraag, bekijk dan de verbindingsinstellingen van een andere browser om te zien of die is ingesteld om gebruik te maken van een proxy.">
<!ENTITY torSettings.enterProxy "Voer de proxy-instellingen in.">
<!ENTITY torSettings.firewallQuestion "Loopt de internetverbinding van deze computer door een firewall die enkel toegang tot bepaalde poorten toestaat?">
<!ENTITY torSettings.firewallHelp "Als je niet zeker bent hoe je deze vraag moet beantwoorden, kies dan Nee. Als je op problemen botst tijdens het verbinden met het Tor netwerk, verander dan deze instelling.">
<!ENTITY torSettings.enterFirewall "Voer de poorten in die toegestaan zijn door de firewall, gescheiden door komma's.">
<!ENTITY torSettings.bridgeQuestion "Doet je Internet Service Provider (ISP) het Tor netwerk verbieden of filteren?">
<<<<<<< HEAD
<!ENTITY torSettings.bridgeHelp "Als je niet zeker weet hoe je deze vraag moet beantwoorden, kies dan Nee.&amp;#160; Als je Ja kiest, moet je Tor bridges instellen, die doordat ze geen bekende relays zijn het dus moeilijker maken om verbinding te maken met het Tor Netwerk. ">
=======
<!ENTITY torSettings.bridgeHelp "Als je niet zeker weet hoe je deze vraag moet beantwoorden, kies dan Nee.&#160; Als je Ja kiest, moet je Tor bridges instellen, die doordat ze geen bekende relays zijn het dus moeilijker maken om verbinding te maken met het Tor Netwerk. ">
>>>>>>> 74799a4c
<!ENTITY torSettings.bridgeSettingsPrompt "Je kunt de ingegeven bridges gebruiken, of je kunt een eigen bridge instellen. ">

<!-- Other: -->

<!ENTITY torsettings.startingTor "Aan het wachten tot Tor gestart is...">
<!ENTITY torsettings.restart "Herstart">

<!ENTITY torsettings.optional "Optioneel">

<!ENTITY torsettings.useProxy.checkbox "Deze computer moet een proxy gebruiken om het internet te raadplegen.">
<!ENTITY torsettings.useProxy.type "Proxy Type:">
<!ENTITY torsettings.useProxy.address "Adres:">
<!ENTITY torsettings.useProxy.address.placeholder "IP adres of hostnaam">
<!ENTITY torsettings.useProxy.port "Poort:">
<!ENTITY torsettings.useProxy.username "Gebruikersnaam:">
<!ENTITY torsettings.useProxy.password "Wachtwoord:">
<!ENTITY torsettings.useProxy.type.socks4 "SOCKS 4">
<!ENTITY torsettings.useProxy.type.socks5 "SOCKS 5">
<!ENTITY torsettings.useProxy.type.http "HTTP / HTTPS">
<!ENTITY torsettings.firewall.checkbox "Deze computer gebruikt een firewall die enkel verbindingen tot bepaalde poorten toestaat.">
<!ENTITY torsettings.firewall.allowedPorts "Toegestane poorten:">
<!ENTITY torsettings.useBridges.checkbox "Mijn Internet Service Provider (ISP) blokkeert verbindingen naar het Tor netwerk">
<!ENTITY torsettings.useBridges.default "Verbind met ingestelde bridges">
<!ENTITY torsettings.useBridges.type "Transport type:">
<!ENTITY torsettings.useBridges.custom "Eigen bridge instellingen">
<!ENTITY torsettings.useBridges.label "Voer een of meer bridge relays in (een per regel)">
<!ENTITY torsettings.useBridges.placeholder "type adres:poortnummer">

<!ENTITY torsettings.copyLog "Kopieer Tor log naar het klembord">
<!ENTITY torsettings.bridgeHelpTitle "Bridge Relay Hulp">
<<<<<<< HEAD
<!ENTITY torsettings.bridgeHelp1 "Indien u geen verbinding kan maken met het Tor netwerk, zou het kunnen dat uw Internet Service Provider (ISP) of dergelijke Tor blokkeert.&amp;#160; Vaak kan u dit voorkomen door gebruikt te maken van Tor Bridges, dit zijn ongeregistreerde routers die moeilijker te blokkeren zijn.">
=======
<!ENTITY torsettings.bridgeHelp1 "Indien u geen verbinding kan maken met het Tor netwerk, zou het kunnen dat uw Internet Service Provider (ISP) of dergelijke Tor blokkeert.&#160; Vaak kan u dit voorkomen door gebruikt te maken van Tor Bridges, dit zijn ongeregistreerde routers die moeilijker te blokkeren zijn.">
>>>>>>> 74799a4c
<!ENTITY torsettings.bridgeHelp1B "Je kan de voor geconfigureerde bridge adres instellingen gebruiken, of je kan hier zelf een eigen adres instellen met 1 van de volgende 3 methodes: ">
<!ENTITY torsettings.bridgeHelp2Heading "Door middel van het Web">
<!ENTITY torsettings.bridgeHelp2 "Gebruik een browser om https://bridges.torproject.org te bezoeken">
<!ENTITY torsettings.bridgeHelp3Heading "Door middel van de E-mail Autoresponder">
<<<<<<< HEAD
<!ENTITY torsettings.bridgeHelp3 "Zend een e-mail naar bridges@torproject.org met als inhoud van de mail de tekst 'get bridges'.&amp;#160; Let wel, om het aanvallers te bemoeilijken informatie te krijgen over bridge adressen, dient u uw aanvraag te versturen van een gmail.com of yahoo.com e-mailadres.">
<!ENTITY torsettings.bridgeHelp4Heading "Door middel van de helpdesk">
<!ENTITY torsettings.bridgeHelp4 "Als laatste redmiddel, kan u bridge adressen aanvraag door een zeer vriendelijke e-mail te sturen naar help@rt.torproject.org.&amp;#160; Houd er wel rekening mee dat deze persoon elke aanvraag moet behandelen.">
=======
<!ENTITY torsettings.bridgeHelp3 "Zend een e-mail naar bridges@torproject.org met als inhoud van de mail de tekst 'get bridges'.&#160; Let wel, om het aanvallers te bemoeilijken informatie te krijgen over bridge adressen, dient u uw aanvraag te versturen van een gmail.com of yahoo.com e-mailadres.">
<!ENTITY torsettings.bridgeHelp4Heading "Door middel van de helpdesk">
<!ENTITY torsettings.bridgeHelp4 "Als laatste redmiddel, kan u bridge adressen aanvraag door een zeer vriendelijke e-mail te sturen naar help@rt.torproject.org.&#160; Houd er wel rekening mee dat deze persoon elke aanvraag moet behandelen.">
>>>>>>> 74799a4c
<|MERGE_RESOLUTION|>--- conflicted
+++ resolved
@@ -23,11 +23,7 @@
 <!ENTITY torSettings.firewallHelp "Als je niet zeker bent hoe je deze vraag moet beantwoorden, kies dan Nee. Als je op problemen botst tijdens het verbinden met het Tor netwerk, verander dan deze instelling.">
 <!ENTITY torSettings.enterFirewall "Voer de poorten in die toegestaan zijn door de firewall, gescheiden door komma's.">
 <!ENTITY torSettings.bridgeQuestion "Doet je Internet Service Provider (ISP) het Tor netwerk verbieden of filteren?">
-<<<<<<< HEAD
-<!ENTITY torSettings.bridgeHelp "Als je niet zeker weet hoe je deze vraag moet beantwoorden, kies dan Nee.&amp;#160; Als je Ja kiest, moet je Tor bridges instellen, die doordat ze geen bekende relays zijn het dus moeilijker maken om verbinding te maken met het Tor Netwerk. ">
-=======
 <!ENTITY torSettings.bridgeHelp "Als je niet zeker weet hoe je deze vraag moet beantwoorden, kies dan Nee.&#160; Als je Ja kiest, moet je Tor bridges instellen, die doordat ze geen bekende relays zijn het dus moeilijker maken om verbinding te maken met het Tor Netwerk. ">
->>>>>>> 74799a4c
 <!ENTITY torSettings.bridgeSettingsPrompt "Je kunt de ingegeven bridges gebruiken, of je kunt een eigen bridge instellen. ">
 
 <!-- Other: -->
@@ -58,21 +54,11 @@
 
 <!ENTITY torsettings.copyLog "Kopieer Tor log naar het klembord">
 <!ENTITY torsettings.bridgeHelpTitle "Bridge Relay Hulp">
-<<<<<<< HEAD
-<!ENTITY torsettings.bridgeHelp1 "Indien u geen verbinding kan maken met het Tor netwerk, zou het kunnen dat uw Internet Service Provider (ISP) of dergelijke Tor blokkeert.&amp;#160; Vaak kan u dit voorkomen door gebruikt te maken van Tor Bridges, dit zijn ongeregistreerde routers die moeilijker te blokkeren zijn.">
-=======
 <!ENTITY torsettings.bridgeHelp1 "Indien u geen verbinding kan maken met het Tor netwerk, zou het kunnen dat uw Internet Service Provider (ISP) of dergelijke Tor blokkeert.&#160; Vaak kan u dit voorkomen door gebruikt te maken van Tor Bridges, dit zijn ongeregistreerde routers die moeilijker te blokkeren zijn.">
->>>>>>> 74799a4c
 <!ENTITY torsettings.bridgeHelp1B "Je kan de voor geconfigureerde bridge adres instellingen gebruiken, of je kan hier zelf een eigen adres instellen met 1 van de volgende 3 methodes: ">
 <!ENTITY torsettings.bridgeHelp2Heading "Door middel van het Web">
 <!ENTITY torsettings.bridgeHelp2 "Gebruik een browser om https://bridges.torproject.org te bezoeken">
 <!ENTITY torsettings.bridgeHelp3Heading "Door middel van de E-mail Autoresponder">
-<<<<<<< HEAD
-<!ENTITY torsettings.bridgeHelp3 "Zend een e-mail naar bridges@torproject.org met als inhoud van de mail de tekst 'get bridges'.&amp;#160; Let wel, om het aanvallers te bemoeilijken informatie te krijgen over bridge adressen, dient u uw aanvraag te versturen van een gmail.com of yahoo.com e-mailadres.">
-<!ENTITY torsettings.bridgeHelp4Heading "Door middel van de helpdesk">
-<!ENTITY torsettings.bridgeHelp4 "Als laatste redmiddel, kan u bridge adressen aanvraag door een zeer vriendelijke e-mail te sturen naar help@rt.torproject.org.&amp;#160; Houd er wel rekening mee dat deze persoon elke aanvraag moet behandelen.">
-=======
 <!ENTITY torsettings.bridgeHelp3 "Zend een e-mail naar bridges@torproject.org met als inhoud van de mail de tekst 'get bridges'.&#160; Let wel, om het aanvallers te bemoeilijken informatie te krijgen over bridge adressen, dient u uw aanvraag te versturen van een gmail.com of yahoo.com e-mailadres.">
 <!ENTITY torsettings.bridgeHelp4Heading "Door middel van de helpdesk">
-<!ENTITY torsettings.bridgeHelp4 "Als laatste redmiddel, kan u bridge adressen aanvraag door een zeer vriendelijke e-mail te sturen naar help@rt.torproject.org.&#160; Houd er wel rekening mee dat deze persoon elke aanvraag moet behandelen.">
->>>>>>> 74799a4c
+<!ENTITY torsettings.bridgeHelp4 "Als laatste redmiddel, kan u bridge adressen aanvraag door een zeer vriendelijke e-mail te sturen naar help@rt.torproject.org.&#160; Houd er wel rekening mee dat deze persoon elke aanvraag moet behandelen.">