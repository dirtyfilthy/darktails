<!ENTITY torprogress.dialog.title "Stato di Tor">
<!ENTITY torprogress.openSettings "Apertura impostazioni">
<!ENTITY torprogress.heading "Connessione in corso alla rete Tor">
<<<<<<< HEAD
<!ENTITY torprogress.pleaseWait "Per favore aspettare mentre stabiliamo una connessione alla rete Tor">
=======
<!ENTITY torprogress.pleaseWait "Si prega di attendere: stiamo stabilendo una connessione alla rete Tor.">
>>>>>>> 74799a4c
<|MERGE_RESOLUTION|>--- conflicted
+++ resolved
@@ -1,8 +1,4 @@
 <!ENTITY torprogress.dialog.title "Stato di Tor">
 <!ENTITY torprogress.openSettings "Apertura impostazioni">
 <!ENTITY torprogress.heading "Connessione in corso alla rete Tor">
-<<<<<<< HEAD
-<!ENTITY torprogress.pleaseWait "Per favore aspettare mentre stabiliamo una connessione alla rete Tor">
-=======
-<!ENTITY torprogress.pleaseWait "Si prega di attendere: stiamo stabilendo una connessione alla rete Tor.">
->>>>>>> 74799a4c
+<!ENTITY torprogress.pleaseWait "Si prega di attendere: stiamo stabilendo una connessione alla rete Tor.">