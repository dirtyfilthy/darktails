--- conflicted
+++ resolved
@@ -23,11 +23,7 @@
 <!ENTITY torSettings.firewallHelp "Se não tem a certeza de como responder esta questão, escolha Não. Se encontrar quaisquer problemas ao ligar-se à rede Tor, mude esta definição.">
 <!ENTITY torSettings.enterFirewall "Introduza uma lista de portos separada por vírgulas que são permitidas pela firewall.">
 <!ENTITY torSettings.bridgeQuestion "O seu fornecedor de serviços de internet bloqueia ou censura ligações à rede Tor ?">
-<<<<<<< HEAD
-<!ENTITY torSettings.bridgeHelp "Se não tem a certeza de como responder a esta questão, escolha o Nº.&amp;#160; Se escolher Sim, vai-lhe ser pedido para configurar as Tor Bridges, que são pontos de passagem não listados mais difíceis de bloquear ligações à rede Tor.">
-=======
 <!ENTITY torSettings.bridgeHelp "Se não tem a certeza de como responder a esta questão, escolha o Nº.&#160; Se escolher Sim, vai-lhe ser pedido para configurar as Tor Bridges, que são pontos de passagem não listados mais difíceis de bloquear ligações à rede Tor.">
->>>>>>> 74799a4c
 <!ENTITY torSettings.bridgeSettingsPrompt "Pode usar o conjunto de bridges pré-configurado fornecido, ou pode obter um conjunto de bridges personalizadas.">
 
 <!-- Other: -->
@@ -58,21 +54,11 @@
 
 <!ENTITY torsettings.copyLog "Copiar o log Tor para a Área de Transferência">
 <!ENTITY torsettings.bridgeHelpTitle "Ajuda Bridge Relay">
-<<<<<<< HEAD
-<!ENTITY torsettings.bridgeHelp1 "Se não consegue ligar-se à rede Tor, pode ser devido a algum bloqueio do seu provedor de internet (ISP) ou outro intermediário está a bloquear o Tor.&amp;#160; Normalmente, pode contornar este problema usando Tor Bridges, que são pontos de passagem não listados mais difíceis de bloquear.">
-=======
 <!ENTITY torsettings.bridgeHelp1 "Se não consegue ligar-se à rede Tor, pode ser devido a algum bloqueio do seu provedor de internet (ISP) ou outro intermediário está a bloquear o Tor.&#160; Normalmente, pode contornar este problema usando Tor Bridges, que são pontos de passagem não listados mais difíceis de bloquear.">
->>>>>>> 74799a4c
 <!ENTITY torsettings.bridgeHelp1B "Pode usar o conjunto de bridges pré-configurado fornecido, ou pode obter um conjunto de endereços personalizados usando um dos três métodos:">
 <!ENTITY torsettings.bridgeHelp2Heading "Pela rede">
 <!ENTITY torsettings.bridgeHelp2 "Use um navegador internet para visitar https://bridges.torproject.org">
 <!ENTITY torsettings.bridgeHelp3Heading "Pelo respondedor de email automático">
-<<<<<<< HEAD
-<!ENTITY torsettings.bridgeHelp3 "Envie um email para bridges@torproject.org com a linha 'get bridges' no próprio corpo da mensagem.&amp;#160; No entanto, para tornar mais difícil para um atacante apreender o conjunto de endereços de bridge, tem que enviar este pedido de uma conta gmail.com ou yahoo.com.">
-<!ENTITY torsettings.bridgeHelp4Heading "Pelo Helpdesk">
-<!ENTITY torsettings.bridgeHelp4 "Em último caso, pode pedir endereços bridge enviando um email cordial para help@rt.torproject.org.&amp;#160; Por favor tenha em conta que cada pedido será respondido por uma pessoa.">
-=======
 <!ENTITY torsettings.bridgeHelp3 "Envie um email para bridges@torproject.org com a linha 'get bridges' no próprio corpo da mensagem.&#160; No entanto, para tornar mais difícil para um atacante apreender o conjunto de endereços de bridge, tem que enviar este pedido de uma conta gmail.com ou yahoo.com.">
 <!ENTITY torsettings.bridgeHelp4Heading "Pelo Helpdesk">
-<!ENTITY torsettings.bridgeHelp4 "Em último caso, pode pedir endereços bridge enviando um email cordial para help@rt.torproject.org.&#160; Por favor tenha em conta que cada pedido será respondido por uma pessoa.">
->>>>>>> 74799a4c
+<!ENTITY torsettings.bridgeHelp4 "Em último caso, pode pedir endereços bridge enviando um email cordial para help@rt.torproject.org.&#160; Por favor tenha em conta que cada pedido será respondido por uma pessoa.">