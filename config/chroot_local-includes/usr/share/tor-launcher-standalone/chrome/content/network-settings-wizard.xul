<?xml version="1.0"?>
<!--
   - Copyright (c) 2014, The Tor Project, Inc.
   - See LICENSE for licensing information.
   - vim: set sw=2 sts=2 ts=8 et syntax=xml:
  -->

<?xml-stylesheet href="chrome://global/skin/" type="text/css"?> 
<?xml-stylesheet href="chrome://torlauncher/skin/network-settings.css"
                 type="text/css"?>

<!DOCTYPE overlay SYSTEM "chrome://torlauncher/locale/network-settings.dtd">

<?xul-overlay href="chrome://torlauncher/content/network-settings-overlay.xul"?>

<wizard id="TorNetworkSettings"
        xmlns="http://www.mozilla.org/keymaster/gatekeeper/there.is.only.xul"
        title="&torsettings.dialog.title;"
        windowtype="TorLauncher:NetworkSettings"
        persist="screenX screenY"
        buttonlabelextra2="&torsettings.copyLog;"
        onwizardfinish="return applySettings();"
        onwizardcancel="return onCancel();"
        onload="initDialog();">

  <script type="application/x-javascript"
          src="chrome://torlauncher/content/network-settings.js"/>

  <wizardpage label=" " pageid="first" next="proxy" onextra2="onCopyLog();"
              onpageshow="setTimeout(function() { showWizardNavButtons(); }, 0);">
    <hbox class="tbb-header">
      <vbox class="tbb-logo-box" align="start">
        <image class="tbb-logo" />
      </vbox>
      <separator orient="vertical" />
      <groupbox flex="1">
        <description>&torsettings.prompt;</description>
      </groupbox>
    </hbox>
    <separator />
    <vbox class="firstResponses" align="start">
      <label class="question">&torSettings.firstQuestion;</label>
      <separator/>
      <label>&torSettings.connectPrompt2;</label>
      <label>&torSettings.connectPrompt3;</label>
      <button label="&torSettings.connect;" oncommand="useSettings();"/>
      <separator class="tall"/>
      <label>&torSettings.configurePrompt1;</label>
      <label>&torSettings.configurePrompt2;</label>
      <button label="&torSettings.configure;" oncommand="onWizardConfigure();"/>
    </vbox>
  </wizardpage>

  <wizardpage label=" " pageid="proxy" next="firewall" onextra2="onCopyLog();"
              onpageshow="showWizardNavButtons();"
              onpageadvanced="return onWizardProxyNext(this);">
    <vbox class="tbb-logo-box" align="start">
      <image class="tbb-logo" />
    </vbox>
    <separator />
    <hbox>
      <vbox flex="1">
        <label class="question">&torSettings.proxyQuestion;</label>
        <radiogroup id="proxyRadioGroup">
          <radio id="proxyRadioYes" label="&torSettings.yes;" />
          <radio id="proxyRadioNo" label="&torSettings.no;" selected="true" />
        </radiogroup>
        <description class="questionHelp">&torSettings.proxyHelp;
        </description>
      </vbox>
    </hbox>
  </wizardpage>

  <wizardpage pageid="proxyYES" next="firewall" onextra2="onCopyLog();"
              onpageadvanced="return (getAndValidateProxySettings() != null)">
    <vbox class="tbb-logo-box" align="start">
      <image class="tbb-logo" />
    </vbox>
    <separator />
    <label class="instructions">&torSettings.enterProxy;</label>
    <groupbox id="proxySpecificSettings" />
  </wizardpage>

  <wizardpage pageid="firewall" next="bridges" onextra2="onCopyLog();"
              onpageshow="showOrHideButton('next', true, true)"
              onpageadvanced="return onWizardFirewallNext(this);">
    <vbox class="tbb-logo-box" align="start">
      <image class="tbb-logo" />
    </vbox>
    <separator />
    <hbox>
      <vbox flex="1">
        <label class="question">&torSettings.firewallQuestion;</label>
        <radiogroup id="firewallRadioGroup">
          <radio id="firewallRadioYes" label="&torSettings.yes;" />
          <radio id="firewallRadioNo" label="&torSettings.no;" selected="true" />
        </radiogroup>
        <description class="questionHelp">&torSettings.firewallHelp;
        </description>
      </vbox>
    </hbox>
  </wizardpage>

  <wizardpage pageid="firewallYES" next="bridges" onextra2="onCopyLog();"
              onpageadvanced="return (getAndValidateFirewallSettings() != null)">
    <vbox class="tbb-logo-box" align="start">
      <image class="tbb-logo" />
    </vbox>
    <separator />
    <vbox>
      <label class="instructions">&torSettings.enterFirewall;</label>
      <groupbox id="firewallSpecificSettings" />
    </vbox>
  </wizardpage>

  <wizardpage pageid="bridges" onextra2="onCopyLog();"
              onpageshow="onWizardUseBridgesRadioChange(this)">
    <vbox class="tbb-logo-box" align="start">
      <image class="tbb-logo" />
    </vbox>
    <separator />
    <hbox>
      <vbox flex="1">
        <label class="question">&torSettings.bridgeQuestion;</label>
        <radiogroup id="useBridgesRadioGroup"
                    oncommand="onWizardUseBridgesRadioChange()">
          <radio id="bridgesRadioYes" label="&torSettings.yes;" />
          <radio id="bridgesRadioNo" label="&torSettings.no;" selected="true" />
        </radiogroup>
        <description class="questionHelp">&torSettings.bridgeHelp;
        </description>
      </vbox>
    </hbox>
  </wizardpage>

  <wizardpage label=" " pageid="bridgeSettings" onextra2="onCopyLog();"
              onpageshow="onWizardBridgeSettingsShow()">
    <vbox class="tbb-logo-box" align="start">
      <image class="tbb-logo" />
    </vbox>
    <separator />
    <vbox>
<<<<<<< HEAD
=======
      <label id="bridgeSettingsPrompt"
             class="question">&torSettings.bridgeSettingsPrompt;</label>
>>>>>>> 74799a4c
      <groupbox id="bridgeSpecificSettings" />
    </vbox>
  </wizardpage>

  <wizardpage label=" " pageid="startingTor" next="first">
    <spring flex="1" />
    <hbox>
      <spring flex="1" />
      <description id="startingTorMessage">&torsettings.startingTor;</description>
      <spring flex="1" />
    </hbox>
    <hbox>
      <spring flex="1" />
      <button id="restartButton" label="&torsettings.restart;" hidden="true"
              oncommand="onRestartApp()" />
      <spring flex="1" />
    </hbox>
    <spring flex="1" />
  </wizardpage>

  <wizardpage label=" " pageid="errorPanel" next="notUsed"
              onextra2="onCopyLog();">
  </wizardpage>

  <wizardpage class="help"  label=" " pageid="bridgeHelp" next="notUsed"
              onpageadvanced="closeHelp(); return false;">
    <vbox id="bridgeHelpContent" />
  </wizardpage>

  <hbox pack="start">
    <label id="forAssistance" />
  </hbox>
</wizard><|MERGE_RESOLUTION|>--- conflicted
+++ resolved
@@ -140,11 +140,8 @@
     </vbox>
     <separator />
     <vbox>
-<<<<<<< HEAD
-=======
       <label id="bridgeSettingsPrompt"
              class="question">&torSettings.bridgeSettingsPrompt;</label>
->>>>>>> 74799a4c
       <groupbox id="bridgeSpecificSettings" />
     </vbox>
   </wizardpage>
