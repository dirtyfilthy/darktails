/* Disable proxy settings. We also set the other settings that
   Torbutton requires to be happy, i.e. its icon is green. */
pref("network.proxy.ftp", "127.0.0.1");
pref("network.proxy.ftp_port", 4444);
pref("network.proxy.http", "127.0.0.1");
pref("network.proxy.http_port", 4444);
pref("network.proxy.no_proxies_on", "127.0.0.1");
pref("network.proxy.ssl", "127.0.0.1");
pref("network.proxy.ssl_port", 4444);
// Disable searching from the URL bar
pref("keyword.enabled", false);
// Hide "Get Addons" in Add-ons manager
pref("extensions.getAddons.showPane", false);
/* Prevent File -> Print or CTRL+P from causing the browser to hang
   for several minutes while trying to communicate with CUPS, since
   access to port 631 isn't allowed through. */
pref("print.postscript.cups.enabled", false);

// Disable fetching of the new tab page's Tiles links/ads. It will not
// work in the I2P Browser.
pref("browser.newtabpage.directory.source", "");
pref("browser.newtabpage.directory.ping", "");
// ... and disable the explanation shown the first time
pref("browser.newtabpage.introShown", true);

<<<<<<< HEAD
// Without setting this, the Download Management page will not update
// the progress being made.
pref("browser.download.panel.shown", true);
=======
// Never  add 'www' or '.com' to hostnames in I2P Browser.
pref("browser.fixup.alternate.enabled", false);
>>>>>>> 4ddbc9da
<|MERGE_RESOLUTION|>--- conflicted
+++ resolved
@@ -23,11 +23,9 @@
 // ... and disable the explanation shown the first time
 pref("browser.newtabpage.introShown", true);
 
-<<<<<<< HEAD
 // Without setting this, the Download Management page will not update
 // the progress being made.
 pref("browser.download.panel.shown", true);
-=======
+
 // Never  add 'www' or '.com' to hostnames in I2P Browser.
-pref("browser.fixup.alternate.enabled", false);
->>>>>>> 4ddbc9da
+pref("browser.fixup.alternate.enabled", false);