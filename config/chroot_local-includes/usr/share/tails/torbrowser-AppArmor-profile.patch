diff --git a/etc/apparmor.d/torbrowser.Browser.firefox b/etc/apparmor.d/torbrowser.Browser.firefox
<<<<<<< HEAD
index 9f269e1..dabecab 100644
=======
index d0aded9..e718ed5 100644
>>>>>>> 1a73ae31
--- a/etc/apparmor.d/torbrowser.Browser.firefox
+++ b/etc/apparmor.d/torbrowser.Browser.firefox
@@ -1,10 +1,11 @@
 #include <tunables/global>
 #include <tunables/torbrowser>
 
-@{torbrowser_firefox_executable} = /home/*/.local/share/torbrowser/tbb/{i686,x86_64}/tor-browser_*/Browser/firefox.real
+@{torbrowser_firefox_executable} = /usr/local/lib/tor-browser/firefox.real
 
 profile torbrowser_firefox @{torbrowser_firefox_executable} {
   #include <abstractions/gnome>
+  #include <abstractions/ibus>
 
   # Uncomment the following lines if you want to give the Tor Browser read-write
   # access to most of your personal files.
@@ -25,13 +26,16 @@ profile torbrowser_firefox @{torbrowser_firefox_executable} {
   deny /etc/passwd r,
   deny /etc/group r,
   deny /etc/mailcap r,
+  deny @{HOME}/.local/share/gvfs-metadata/home r,
+  deny /run/resolvconf/resolv.conf r,
 
-  deny /etc/machine-id r,
-  deny /var/lib/dbus/machine-id r,
+  /etc/machine-id r,
+  /var/lib/dbus/machine-id r,
 
   /dev/ r,
   /dev/shm/ r,
 
+  owner @{PROC}/@{pid}/environ r,
   owner @{PROC}/@{pid}/fd/ r,
   owner @{PROC}/@{pid}/mountinfo r,
   owner @{PROC}/@{pid}/stat r,
<<<<<<< HEAD
@@ -39,32 +43,34 @@ profile torbrowser_firefox @{torbrowser_firefox_executable} {
=======
@@ -39,30 +43,32 @@ profile torbrowser_firefox @{torbrowser_firefox_executable} {
>>>>>>> 1a73ae31
   owner @{PROC}/@{pid}/task/*/stat r,
   @{PROC}/sys/kernel/random/uuid r,
 
-  owner @{torbrowser_installation_dir}/ r,
-  owner @{torbrowser_installation_dir}/* r,
-  owner @{torbrowser_installation_dir}/.** rwk,
-  owner @{torbrowser_installation_dir}/update.test/ rwk,
-  owner @{torbrowser_home_dir}/.** rwk,
-  owner @{torbrowser_home_dir}/ rw,
-  owner @{torbrowser_home_dir}/** rwk,
-  owner @{torbrowser_home_dir}.bak/ rwk,
-  owner @{torbrowser_home_dir}.bak/** rwk,
-  owner @{torbrowser_home_dir}/*.so mr,
-  owner @{torbrowser_home_dir}/.cache/fontconfig/ rwk,
-  owner @{torbrowser_home_dir}/.cache/fontconfig/** rwkl,
-  owner @{torbrowser_home_dir}/components/*.so mr,
-  owner @{torbrowser_home_dir}/browser/components/*.so mr,
-  owner @{torbrowser_home_dir}/firefox rix,
-  owner @{torbrowser_home_dir}/{,TorBrowser/UpdateInfo/}updates/[0-9]*/updater ix,
-  owner @{torbrowser_home_dir}/{,TorBrowser/UpdateInfo/}updates/0/MozUpdater/bgupdate/updater ix,
-  owner @{torbrowser_home_dir}/TorBrowser/Data/Browser/profiles.ini r,
-  owner @{torbrowser_home_dir}/TorBrowser/Data/Browser/profile.default/ r,
-  owner @{torbrowser_home_dir}/TorBrowser/Tor/tor px,
-  owner @{torbrowser_home_dir}/TorBrowser/Tor/ r,
-  owner @{torbrowser_home_dir}/TorBrowser/Tor/*.so mr,
-  owner @{torbrowser_home_dir}/TorBrowser/Tor/*.so.* mr,
+  @{torbrowser_home_dir}/ r,
+  @{torbrowser_home_dir}/** mr,
+
+  owner "@{HOME}/Tor Browser/" rw,
+  owner "@{HOME}/Tor Browser/**" rwk,
+  owner "@{HOME}/Persistent/Tor Browser/" rw,
+  owner "@{HOME}/Persistent/Tor Browser/**" rwk,
+  owner "/live/persistence/TailsData_unlocked/Persistent/Tor Browser/" rw,
+  owner "/live/persistence/TailsData_unlocked/Persistent/Tor Browser/**" rwk,
+  owner @{HOME}/.mozilla/firefox/bookmarks/ rwk,
+  owner @{HOME}/.mozilla/firefox/bookmarks/** rwk,
+  owner /live/persistence/TailsData_unlocked/bookmarks/ rwk,
+  owner /live/persistence/TailsData_unlocked/bookmarks/** rwk,
+  owner @{HOME}/.tor-browser/profile.default/ r,
+  owner @{HOME}/.tor-browser/profile.default/** rwk,
+
+  /etc/xul-ext/ r,
+  /etc/xul-ext/** r,
+  /usr/local/share/tor-browser-extensions/ r,
+  /usr/local/share/tor-browser-extensions/** rk,
+  /usr/share/{xul-,web}ext/ r,
+  /usr/share/{xul-,web}ext/** r,
+
+  /usr/share/doc/tails/website/ r,
+  /usr/share/doc/tails/website/** r,
 
   # Web Content processes
-  owner @{torbrowser_firefox_executable} px -> torbrowser_plugin_container,
+  @{torbrowser_firefox_executable} px -> torbrowser_plugin_container,
 
   /etc/mailcap r,
   /etc/mime.types r,
<<<<<<< HEAD
@@ -88,12 +94,6 @@ profile torbrowser_firefox @{torbrowser_firefox_executable} {
=======
@@ -70,6 +76,7 @@ profile torbrowser_firefox @{torbrowser_firefox_executable} {
   /usr/share/ r,
   /usr/share/mime/ r,
   /usr/share/themes/ r,
+  /usr/share/glib-2.0/schemas/gschemas.compiled r,
   /usr/share/applications/** rk,
   /usr/share/gnome/applications/ r,
   /usr/share/gnome/applications/kde4/ r,
@@ -85,12 +92,6 @@ profile torbrowser_firefox @{torbrowser_firefox_executable} {
>>>>>>> 1a73ae31
   /sys/devices/system/node/node[0-9]*/meminfo r,
   deny /sys/devices/virtual/block/*/uevent r,
 
-  # Should use abstractions/gstreamer instead once merged upstream
-  /etc/udev/udev.conf r,
-  /run/udev/data/+pci:* r,
-  /sys/devices/pci[0-9]*/**/uevent r,
-  owner /{dev,run}/shm/shmfd-* rw,
-
   # Required for multiprocess Firefox (aka Electrolysis, i.e. e10s)
   owner /{dev,run}/shm/org.chromium.* rw,
 
<<<<<<< HEAD
@@ -107,6 +107,30 @@ profile torbrowser_firefox @{torbrowser_firefox_executable} {
=======
@@ -104,6 +105,31 @@ profile torbrowser_firefox @{torbrowser_firefox_executable} {
>>>>>>> 1a73ae31
   deny @{HOME}/.cache/fontconfig/** rw,
   deny @{HOME}/.config/gtk-2.0/ rw,
   deny @{HOME}/.config/gtk-2.0/** rw,
+  deny @{HOME}/.mozilla/firefox/bookmarks/ r,
+  deny @{PROC}/@{pid}/net/route r,
+  deny /sys/devices/system/cpu/cpufreq/policy[0-9]*/cpuinfo_max_freq r,
+  deny /sys/devices/system/cpu/*/cache/index[0-9]*/size r,
+  deny /usr/local/lib/tor-browser/update.test/ rw,
+
+  # Grant access to assistive technologies
+  # (otherwise, Firefox crashes when Orca is enabled:
+  # https://labs.riseup.net/code/issues/9261)
+  owner @{HOME}/.cache/at-spi2-*/ rw,
+  owner @{HOME}/.cache/at-spi2-*/socket rw,
+
+  # Spell checking (the "enchant" abstraction includes these rules
+  # too, but it allows way more stuff than what we need)
+  /usr/share/hunspell/                             r,
+  /usr/share/hunspell/*                            r,
+
+  # Deny access to the list of recently used files. This overrides the
+  # access to it that's granted by the freedesktop.org abstraction.
+  deny @{HOME}/.local/share/recently-used.xbel* rw,
+
+  # Silence denial logs about permissions we don't need
+  deny /dev/dri/   rwklx,
   deny @{PROC}/@{pid}/net/route r,
   deny /sys/devices/system/cpu/cpufreq/policy[0-9]*/cpuinfo_max_freq r,
   deny /sys/devices/system/cpu/*/cache/index[0-9]*/size r,
<<<<<<< HEAD
@@ -122,5 +146,10 @@ profile torbrowser_firefox @{torbrowser_firefox_executable} {
=======
@@ -119,5 +145,10 @@ profile torbrowser_firefox @{torbrowser_firefox_executable} {
>>>>>>> 1a73ae31
   /etc/xfce4/defaults.list r,
   /usr/share/xfce4/applications/ r,
 
-  #include <local/torbrowser.Browser.firefox>
+  # Deny access to global tmp directories, that's granted by the user-tmp
+  # abstraction, which is sourced by the gnome abstraction, that we include.
+  deny owner /var/tmp/**     rwklx,
+  deny /var/tmp/             rwklx,
+  deny owner /tmp/**         rwklx,
+  deny /tmp/                 rwklx,
 }
diff --git a/etc/apparmor.d/torbrowser.Browser.plugin-container b/etc/apparmor.d/torbrowser.Browser.plugin-container
index 7ec8a00..346f2ad 100644
--- a/etc/apparmor.d/torbrowser.Browser.plugin-container
+++ b/etc/apparmor.d/torbrowser.Browser.plugin-container
@@ -1,7 +1,7 @@
 #include <tunables/global>
 #include <tunables/torbrowser>
 
-@{torbrowser_firefox_executable} = /home/*/.local/share/torbrowser/tbb/{i686,x86_64}/tor-browser_*/Browser/firefox.real
+@{torbrowser_firefox_executable} = /usr/local/lib/tor-browser/firefox.real
 
 profile torbrowser_plugin_container {
   #include <abstractions/gnome>
@@ -12,9 +12,9 @@ profile torbrowser_plugin_container {
   #  - the "deny" word in the machine-id lines
   #  - the rules that deny reading /etc/pulse/client.conf
   #    and executing /usr/bin/pulseaudio
-  # #include <abstractions/audio>
-  # /etc/asound.conf r,
-  # owner @{torbrowser_home_dir}/TorBrowser/Data/Browser/profile.default/tmp/mozilla-temp-* rw,
+  #include <abstractions/audio>
+  /etc/asound.conf r,
+  owner @{HOME}/.tor-browser/profile.default/tmp/mozilla-temp-* rw,
 
   signal (receive) set=("term") peer=torbrowser_firefox,
 
@@ -26,8 +26,8 @@ profile torbrowser_plugin_container {
   deny /etc/group r,
   deny /etc/mailcap r,
 
-  deny /etc/machine-id r,
-  deny /var/lib/dbus/machine-id r,
+  /etc/machine-id r,
+  /var/lib/dbus/machine-id r,
 
   /etc/mime.types r,
   /usr/share/applications/gnome-mimeapps.list r,
@@ -42,31 +42,29 @@ profile torbrowser_plugin_container {
   owner @{PROC}/@{pid}/task/*/stat r,
   @{PROC}/sys/kernel/random/uuid r,
 
-  owner @{torbrowser_home_dir}/*.dat r,
-  owner @{torbrowser_home_dir}/*.manifest r,
-  owner @{torbrowser_home_dir}/*.so mr,
-  owner @{torbrowser_home_dir}/.cache/fontconfig/   rw,
-  owner @{torbrowser_home_dir}/.cache/fontconfig/** rw,
-  owner @{torbrowser_home_dir}/browser/** r,
-  owner @{torbrowser_home_dir}/components/*.so mr,
-  owner @{torbrowser_home_dir}/browser/components/*.so mr,
-  owner @{torbrowser_home_dir}/defaults/pref/     r,
-  owner @{torbrowser_home_dir}/defaults/pref/*.js r,
-  owner @{torbrowser_home_dir}/dependentlibs.list r,
-  owner @{torbrowser_home_dir}/fonts/   r,
-  owner @{torbrowser_home_dir}/fonts/** r,
-  owner @{torbrowser_home_dir}/omni.ja r,
-  owner @{torbrowser_home_dir}/TorBrowser/Data/Browser/profile.default/extensions/*.xpi r,
-  owner @{torbrowser_home_dir}/TorBrowser/Data/Browser/profile.default/startupCache/* r,
-  owner @{torbrowser_home_dir}/TorBrowser/Data/Browser/profile.default/tmp/* rw,
-  owner @{torbrowser_home_dir}/TorBrowser/Data/fontconfig/fonts.conf r,
-  owner @{torbrowser_home_dir}/TorBrowser/Tor/ r,
-  owner @{torbrowser_home_dir}/TorBrowser/Tor/*.so mr,
-  owner @{torbrowser_home_dir}/TorBrowser/Tor/*.so.* mr,
-  owner @{torbrowser_home_dir}/Downloads/ rwk,
-  owner @{torbrowser_home_dir}/Downloads/** rwk,
-
-  owner @{torbrowser_firefox_executable} ixmr -> torbrowser_plugin_container,
+  @{torbrowser_home_dir}/ r,
+  @{torbrowser_home_dir}/** mr,
+
+  owner @{HOME}/.tor-browser/profile.default/startupCache/* r,
+  owner @{HOME}/.tor-browser/profile.default/tmp/* rw,
+
+  owner "@{HOME}/Tor Browser/" rw,
+  owner "@{HOME}/Tor Browser/**" rwk,
+  owner "@{HOME}/Persistent/Tor Browser/" rw,
+  owner "@{HOME}/Persistent/Tor Browser/**" rwk,
+
+  owner @{HOME}/.tor-browser/profile.default/extensions/*.xpi r,
+  /etc/xul-ext/ r,
+  /etc/xul-ext/** r,
+  /usr/local/share/tor-browser-extensions/ r,
+  /usr/local/share/tor-browser-extensions/** rk,
+  /usr/share/{xul-,web}ext/ r,
+  /usr/share/{xul-,web}ext/** r,
+
+  /usr/share/doc/tails/website/ r,
+  /usr/share/doc/tails/website/** r,
+
+  @{torbrowser_firefox_executable} ixmr -> torbrowser_plugin_container,
 
   /sys/devices/system/cpu/ r,
   /sys/devices/system/cpu/present r,
@@ -92,10 +90,16 @@ profile torbrowser_plugin_container {
   deny @{PROC}/@{pid}/net/route r,
   deny /sys/devices/system/cpu/cpufreq/policy[0-9]*/cpuinfo_max_freq r,
   deny /sys/devices/system/cpu/*/cache/index[0-9]*/size r,
+  deny @{HOME}/.cache/fontconfig/ w,
 
   # Silence denial logs about PulseAudio
   deny /etc/pulse/client.conf r,
   deny /usr/bin/pulseaudio x,
 
-  #include <local/torbrowser.Browser.plugin-container>
+  # Deny access to global tmp directories, that's granted by the user-tmp
+  # abstraction, which is sourced by the gnome abstraction, that we include.
+  deny owner /var/tmp/**     rwklx,
+  deny /var/tmp/             rwklx,
+  deny owner /tmp/**         rwklx,
+  deny /tmp/                 rwklx,
 }
diff --git a/etc/apparmor.d/tunables/torbrowser b/etc/apparmor.d/tunables/torbrowser
index 9b31139..f77e082 100644
--- a/etc/apparmor.d/tunables/torbrowser
+++ b/etc/apparmor.d/tunables/torbrowser
@@ -1,2 +1 @@
-@{torbrowser_installation_dir}=@{HOME}/.local/share/torbrowser/tbb/{i686,x86_64}/tor-browser_*
-@{torbrowser_home_dir}=@{torbrowser_installation_dir}/Browser
+@{torbrowser_home_dir}=/usr/local/lib/tor-browser<|MERGE_RESOLUTION|>--- conflicted
+++ resolved
@@ -1,9 +1,5 @@
 diff --git a/etc/apparmor.d/torbrowser.Browser.firefox b/etc/apparmor.d/torbrowser.Browser.firefox
-<<<<<<< HEAD
-index 9f269e1..dabecab 100644
-=======
-index d0aded9..e718ed5 100644
->>>>>>> 1a73ae31
+index 9f269e1..8c7c830 100644
 --- a/etc/apparmor.d/torbrowser.Browser.firefox
 +++ b/etc/apparmor.d/torbrowser.Browser.firefox
 @@ -1,10 +1,11 @@
@@ -38,11 +34,7 @@
    owner @{PROC}/@{pid}/fd/ r,
    owner @{PROC}/@{pid}/mountinfo r,
    owner @{PROC}/@{pid}/stat r,
-<<<<<<< HEAD
 @@ -39,32 +43,34 @@ profile torbrowser_firefox @{torbrowser_firefox_executable} {
-=======
-@@ -39,30 +43,32 @@ profile torbrowser_firefox @{torbrowser_firefox_executable} {
->>>>>>> 1a73ae31
    owner @{PROC}/@{pid}/task/*/stat r,
    @{PROC}/sys/kernel/random/uuid r,
  
@@ -101,19 +93,7 @@
  
    /etc/mailcap r,
    /etc/mime.types r,
-<<<<<<< HEAD
 @@ -88,12 +94,6 @@ profile torbrowser_firefox @{torbrowser_firefox_executable} {
-=======
-@@ -70,6 +76,7 @@ profile torbrowser_firefox @{torbrowser_firefox_executable} {
-   /usr/share/ r,
-   /usr/share/mime/ r,
-   /usr/share/themes/ r,
-+  /usr/share/glib-2.0/schemas/gschemas.compiled r,
-   /usr/share/applications/** rk,
-   /usr/share/gnome/applications/ r,
-   /usr/share/gnome/applications/kde4/ r,
-@@ -85,12 +92,6 @@ profile torbrowser_firefox @{torbrowser_firefox_executable} {
->>>>>>> 1a73ae31
    /sys/devices/system/node/node[0-9]*/meminfo r,
    deny /sys/devices/virtual/block/*/uevent r,
  
@@ -126,11 +106,7 @@
    # Required for multiprocess Firefox (aka Electrolysis, i.e. e10s)
    owner /{dev,run}/shm/org.chromium.* rw,
  
-<<<<<<< HEAD
-@@ -107,6 +107,30 @@ profile torbrowser_firefox @{torbrowser_firefox_executable} {
-=======
-@@ -104,6 +105,31 @@ profile torbrowser_firefox @{torbrowser_firefox_executable} {
->>>>>>> 1a73ae31
+@@ -107,6 +107,29 @@ profile torbrowser_firefox @{torbrowser_firefox_executable} {
    deny @{HOME}/.cache/fontconfig/** rw,
    deny @{HOME}/.config/gtk-2.0/ rw,
    deny @{HOME}/.config/gtk-2.0/** rw,
@@ -160,11 +136,7 @@
    deny @{PROC}/@{pid}/net/route r,
    deny /sys/devices/system/cpu/cpufreq/policy[0-9]*/cpuinfo_max_freq r,
    deny /sys/devices/system/cpu/*/cache/index[0-9]*/size r,
-<<<<<<< HEAD
-@@ -122,5 +146,10 @@ profile torbrowser_firefox @{torbrowser_firefox_executable} {
-=======
-@@ -119,5 +145,10 @@ profile torbrowser_firefox @{torbrowser_firefox_executable} {
->>>>>>> 1a73ae31
+@@ -122,5 +145,10 @@ profile torbrowser_firefox @{torbrowser_firefox_executable} {
    /etc/xfce4/defaults.list r,
    /usr/share/xfce4/applications/ r,
  
