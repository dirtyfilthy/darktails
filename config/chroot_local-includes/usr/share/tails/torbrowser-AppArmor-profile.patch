--- a/etc/apparmor.d/torbrowser.Browser.firefox
+++ b/etc/apparmor.d/torbrowser.Browser.firefox
@@ -1,8 +1,9 @@
 #include <tunables/global>
 #include <tunables/torbrowser>
 
-/home/*/.local/share/torbrowser/tbb/{i686,x86_64}/tor-browser_*/Browser/firefox {
+/usr/local/lib/tor-browser/firefox {
   #include <abstractions/gnome>
+  #include <abstractions/ibus>
 
   # Uncomment the following lines if you want to give the Tor Browser read-write
   # access to most of your personal files.
@@ -22,6 +23,8 @@
   deny /etc/passwd r,
   deny /etc/group r,
   deny /etc/mailcap r,
+  deny @{HOME}/.local/share/gvfs-metadata/home r,
+  deny /run/resolvconf/resolv.conf r,
 
   deny /etc/machine-id r,
   deny /var/lib/dbus/machine-id r,
@@ -29,6 +32,7 @@
   /dev/ r,
   /dev/shm/ r,
 
+  owner @{PROC}/@{pid}/environ r,
   owner @{PROC}/@{pid}/fd/ r,
   owner @{PROC}/@{pid}/mountinfo r,
   owner @{PROC}/@{pid}/stat r,
@@ -36,28 +40,32 @@
   owner @{PROC}/@{pid}/task/*/stat r,
   @{PROC}/sys/kernel/random/uuid r,
 
-  owner @{torbrowser_installation_dir}/ r,
-  owner @{torbrowser_installation_dir}/* r,
-  owner @{torbrowser_installation_dir}/.** rwk,
-  owner @{torbrowser_installation_dir}/update.test/ rwk,
-  owner @{torbrowser_home_dir}/.** rwk,
-  owner @{torbrowser_home_dir}/ rw,
-  owner @{torbrowser_home_dir}/** rwk,
-  owner @{torbrowser_home_dir}.bak/ rwk,
-  owner @{torbrowser_home_dir}.bak/** rwk,
-  owner @{torbrowser_home_dir}/*.so mr,
-  owner @{torbrowser_home_dir}/components/*.so mr,
-  owner @{torbrowser_home_dir}/browser/components/*.so mr,
-  owner @{torbrowser_home_dir}/firefox rix,
-  owner @{torbrowser_home_dir}/plugin-container px -> torbrowser_plugin_container,
-  owner @{torbrowser_home_dir}/{,TorBrowser/UpdateInfo/}updates/[0-9]*/updater ix,
-  owner @{torbrowser_home_dir}/{,TorBrowser/UpdateInfo/}updates/0/MozUpdater/bgupdate/updater ix,
-  owner @{torbrowser_home_dir}/TorBrowser/Data/Browser/profiles.ini r,
-  owner @{torbrowser_home_dir}/TorBrowser/Data/Browser/profile.default/ r,
-  owner @{torbrowser_home_dir}/TorBrowser/Tor/tor px,
-  owner @{torbrowser_home_dir}/TorBrowser/Tor/ r,
-  owner @{torbrowser_home_dir}/TorBrowser/Tor/*.so mr,
-  owner @{torbrowser_home_dir}/TorBrowser/Tor/*.so.* mr,
+  @{torbrowser_home_dir}/ r,
+  @{torbrowser_home_dir}/** mr,
+  @{torbrowser_home_dir}/plugin-container px -> torbrowser_plugin_container,
+
+  owner "@{HOME}/Tor Browser/" rw,
+  owner "@{HOME}/Tor Browser/**" rwk,
+  owner "@{HOME}/Persistent/Tor Browser/" rw,
+  owner "@{HOME}/Persistent/Tor Browser/**" rwk,
+  owner "/live/persistence/TailsData_unlocked/Persistent/Tor Browser/" rw,
+  owner "/live/persistence/TailsData_unlocked/Persistent/Tor Browser/**" rwk,
+  owner @{HOME}/.mozilla/firefox/bookmarks/ rwk,
+  owner @{HOME}/.mozilla/firefox/bookmarks/** rwk,
+  owner /live/persistence/TailsData_unlocked/bookmarks/ rwk,
+  owner /live/persistence/TailsData_unlocked/bookmarks/** rwk,
+  owner @{HOME}/.tor-browser/profile.default/ r,
+  owner @{HOME}/.tor-browser/profile.default/** rwk,
+
+  /etc/xul-ext/ r,
+  /etc/xul-ext/** r,
+  /usr/local/share/tor-browser-extensions/ r,
+  /usr/local/share/tor-browser-extensions/** rk,
+  /usr/share/xul-ext/ r,
+  /usr/share/xul-ext/** r,
+
+  /usr/share/doc/tails/website/ r,
+  /usr/share/doc/tails/website/** r,
 
   /etc/mailcap r,
   /etc/mime.types r,
@@ -80,12 +88,6 @@
   /sys/devices/system/node/node[0-9]*/meminfo r,
   deny /sys/devices/virtual/block/*/uevent r,
<<<<<<< HEAD
 
-  # Should use abstractions/gstreamer instead once merged upstream
-  /etc/udev/udev.conf r,
-  /run/udev/data/+pci:* r,
-  /sys/devices/pci[0-9]*/**/uevent r,
-  owner /{dev,run}/shm/shmfd-* rw,
-
   # Required for multiprocess Firefox (aka Electrolysis, i.e. e10s)
   owner /{dev,run}/shm/org.chromium.* rw,
 
=======
 
-  # Should use abstractions/gstreamer instead once merged upstream
-  /etc/udev/udev.conf r,
-  /run/udev/data/+pci:* r,
-  /sys/devices/pci[0-9]*/**/uevent r,
-  owner /{dev,run}/shm/shmfd-* rw,
-
   # Required for multiprocess Firefox (aka Electrolysis, i.e. e10s)
   owner /{dev,run}/shm/org.chromium.* rw,
 
>>>>>>> 41daf2ff
@@ -99,6 +101,32 @@
   deny @{HOME}/.cache/fontconfig/** rw,
   deny @{HOME}/.config/gtk-2.0/ rw,
   deny @{HOME}/.config/gtk-2.0/** rw,
+  deny @{HOME}/.mozilla/firefox/bookmarks/ r,
+  deny @{PROC}/@{pid}/net/route r,
+  deny /sys/devices/system/cpu/cpufreq/policy[0-9]*/cpuinfo_max_freq r,
+  deny /sys/devices/system/cpu/*/cache/index[0-9]*/size r,
+  deny /usr/local/lib/tor-browser/TorBrowser/UpdateInfo/ rw,
+  deny /usr/local/lib/tor-browser/update.test/ rw,
+
+  /usr/local/lib/tor-browser/firefox Pix,
+
+  # Grant access to assistive technologies
+  # (otherwise, Firefox crashes when Orca is enabled:
+  # https://labs.riseup.net/code/issues/9261)
+  owner @{HOME}/.cache/at-spi2-*/ rw,
+  owner @{HOME}/.cache/at-spi2-*/socket rw,
+
+  # Spell checking (the "enchant" abstraction includes these rules
+  # too, but it allows way more stuff than what we need)
+  /usr/share/hunspell/                             r,
+  /usr/share/hunspell/*                            r,
+
+  # Deny access to the list of recently used files. This overrides the
+  # access to it that's granted by the freedesktop.org abstraction.
+  deny @{HOME}/.local/share/recently-used.xbel* rw,
+
+  # Silence denial logs about permissions we don't need
+  deny /dev/dri/   rwklx,
   deny @{PROC}/@{pid}/net/route r,
   deny /sys/devices/system/cpu/cpufreq/policy[0-9]*/cpuinfo_max_freq r,
   deny /sys/devices/system/cpu/*/cache/index[0-9]*/size r,
@@ -110,5 +138,11 @@
   /etc/xfce4/defaults.list r,
   /usr/share/xfce4/applications/ r,
 
-  #include <local/torbrowser.Browser.firefox>
+  # Deny access to global tmp directories, that's granted by the user-tmp
+  # abstraction, which is sourced by the gnome abstraction, that we include.
+  deny owner /var/tmp/**     rwklx,
+  deny /var/tmp/             rwklx,
+  deny owner /tmp/**         rwklx,
+  deny /tmp/                 rwklx,
 }
+
--- a/etc/apparmor.d/torbrowser.Browser.plugin-container
+++ b/etc/apparmor.d/torbrowser.Browser.plugin-container
@@ -8,10 +8,10 @@ profile torbrowser_plugin_container {
   # to have direct access to your sound hardware. You will also
   # need to remove the "deny" word in the machine-id lines further
   # bellow.
-  # #include <abstractions/audio>
-  # /etc/asound.conf r,
-  # owner @{PROC}/@{pid}/fd/ r,
-  # owner @{torbrowser_home_dir}/TorBrowser/Data/Browser/profile.default/tmp/mozilla-temp-* rw,
+  #include <abstractions/audio>
+  /etc/asound.conf r,
+  owner @{PROC}/@{pid}/fd/ r,
+  owner @{HOME}/.tor-browser/profile.default/tmp/mozilla-temp-* rw,
 
   deny /etc/host.conf r,
   deny /etc/hosts r,
<<<<<<< HEAD
@@ -21,8 +21,8 @@ profile torbrowser_plugin_container {
=======
@@ -21,8 +21,10 @@ profile torbrowser_plugin_container {
>>>>>>> 41daf2ff
   deny /etc/group r,
   deny /etc/mailcap r,
 
-  deny /etc/machine-id r,
-  deny /var/lib/dbus/machine-id r,
+  /etc/machine-id r,
+  /var/lib/dbus/machine-id r,
<<<<<<< HEAD
 
   owner @{PROC}/@{pid}/mountinfo r,
   owner @{PROC}/@{pid}/stat r,
@@ -30,28 +30,26 @@ profile torbrowser_plugin_container {
=======
+
+  /usr/share/applications/gnome-mimeapps.list r,
 
   owner @{PROC}/@{pid}/mountinfo r,
   owner @{PROC}/@{pid}/stat r,
@@ -30,28 +32,26 @@ profile torbrowser_plugin_container {
>>>>>>> 41daf2ff
   owner @{PROC}/@{pid}/task/*/stat r,
   @{PROC}/sys/kernel/random/uuid r,
 
-  owner @{torbrowser_home_dir}/*.dat r,
-  owner @{torbrowser_home_dir}/*.manifest r,
-  owner @{torbrowser_home_dir}/*.so mr,
-  owner @{torbrowser_home_dir}/.cache/fontconfig/   rw,
-  owner @{torbrowser_home_dir}/.cache/fontconfig/** rw,
-  owner @{torbrowser_home_dir}/browser/** r,
-  owner @{torbrowser_home_dir}/components/*.so mr,
-  owner @{torbrowser_home_dir}/browser/components/*.so mr,
-  owner @{torbrowser_home_dir}/defaults/pref/     r,
-  owner @{torbrowser_home_dir}/defaults/pref/*.js r,
-  owner @{torbrowser_home_dir}/fonts/   r,
-  owner @{torbrowser_home_dir}/fonts/** r,
-  owner @{torbrowser_home_dir}/omni.ja r,
-  owner @{torbrowser_home_dir}/plugin-container ixmr,
-  owner @{torbrowser_home_dir}/TorBrowser/Data/Browser/profile.default/extensions/*.xpi r,
-  owner @{torbrowser_home_dir}/TorBrowser/Data/Browser/profile.default/tmp/* rw,
-  owner @{torbrowser_home_dir}/TorBrowser/Data/fontconfig/fonts.conf r,
-  owner @{torbrowser_home_dir}/TorBrowser/Tor/ r,
-  owner @{torbrowser_home_dir}/TorBrowser/Tor/*.so mr,
-  owner @{torbrowser_home_dir}/TorBrowser/Tor/*.so.* mr,
-  owner @{torbrowser_home_dir}/Downloads/ rwk,
-  owner @{torbrowser_home_dir}/Downloads/** rwk,
+  @{torbrowser_home_dir}/ r,
+  @{torbrowser_home_dir}/** mr,
+  @{torbrowser_home_dir}/plugin-container ixmr,
+
+  owner @{HOME}/.tor-browser/profile.default/tmp/* rw,
+
+  owner "@{HOME}/Tor Browser/" rw,
+  owner "@{HOME}/Tor Browser/**" rwk,
+  owner "@{HOME}/Persistent/Tor Browser/" rw,
+  owner "@{HOME}/Persistent/Tor Browser/**" rwk,
+
+  /etc/xul-ext/ r,
+  /etc/xul-ext/** r,
+  /usr/local/share/tor-browser-extensions/ r,
+  /usr/local/share/tor-browser-extensions/** rk,
+  /usr/share/xul-ext/ r,
+  /usr/share/xul-ext/** r,
+
+  /usr/share/doc/tails/website/ r,
+  /usr/share/doc/tails/website/** r,
 
   /sys/devices/system/cpu/ r,
   /sys/devices/system/cpu/present r,
<<<<<<< HEAD
@@ -78,5 +76,10 @@ profile torbrowser_plugin_container {
   deny /sys/devices/system/cpu/cpufreq/policy[0-9]*/cpuinfo_max_freq r,
   deny /sys/devices/system/cpu/*/cache/index[0-9]*/size r,
=======
@@ -77,6 +77,12 @@ profile torbrowser_plugin_container {
   deny @{PROC}/@{pid}/net/route r,
   deny /sys/devices/system/cpu/cpufreq/policy[0-9]*/cpuinfo_max_freq r,
   deny /sys/devices/system/cpu/*/cache/index[0-9]*/size r,
+  deny @{HOME}/.cache/fontconfig/ w,
>>>>>>> 41daf2ff
 
-  #include <local/torbrowser.Browser.plugin-container>
+  # Deny access to global tmp directories, that's granted by the user-tmp
+  # abstraction, which is sourced by the gnome abstraction, that we include.
+  deny owner /var/tmp/**     rwklx,
+  deny /var/tmp/             rwklx,
+  deny owner /tmp/**         rwklx,
+  deny /tmp/                 rwklx,
 }
--- a/etc/apparmor.d/tunables/torbrowser
+++ b/etc/apparmor.d/tunables/torbrowser
@@ -1,2 +1 @@
-@{torbrowser_installation_dir}=@{HOME}/.local/share/torbrowser/tbb/{i686,x86_64}/tor-browser_*
-@{torbrowser_home_dir}=@{torbrowser_installation_dir}/Browser
+@{torbrowser_home_dir}=/usr/local/lib/tor-browser<|MERGE_RESOLUTION|>--- conflicted
+++ resolved
@@ -86,7 +86,6 @@
 @@ -80,12 +88,6 @@
    /sys/devices/system/node/node[0-9]*/meminfo r,
    deny /sys/devices/virtual/block/*/uevent r,
-<<<<<<< HEAD
  
 -  # Should use abstractions/gstreamer instead once merged upstream
 -  /etc/udev/udev.conf r,
@@ -97,18 +96,6 @@
    # Required for multiprocess Firefox (aka Electrolysis, i.e. e10s)
    owner /{dev,run}/shm/org.chromium.* rw,
  
-=======
- 
--  # Should use abstractions/gstreamer instead once merged upstream
--  /etc/udev/udev.conf r,
--  /run/udev/data/+pci:* r,
--  /sys/devices/pci[0-9]*/**/uevent r,
--  owner /{dev,run}/shm/shmfd-* rw,
--
-   # Required for multiprocess Firefox (aka Electrolysis, i.e. e10s)
-   owner /{dev,run}/shm/org.chromium.* rw,
- 
->>>>>>> 41daf2ff
 @@ -99,6 +101,32 @@
    deny @{HOME}/.cache/fontconfig/** rw,
    deny @{HOME}/.config/gtk-2.0/ rw,
@@ -172,11 +159,7 @@
  
    deny /etc/host.conf r,
    deny /etc/hosts r,
-<<<<<<< HEAD
-@@ -21,8 +21,8 @@ profile torbrowser_plugin_container {
-=======
 @@ -21,8 +21,10 @@ profile torbrowser_plugin_container {
->>>>>>> 41daf2ff
    deny /etc/group r,
    deny /etc/mailcap r,
  
@@ -184,19 +167,12 @@
 -  deny /var/lib/dbus/machine-id r,
 +  /etc/machine-id r,
 +  /var/lib/dbus/machine-id r,
-<<<<<<< HEAD
- 
-   owner @{PROC}/@{pid}/mountinfo r,
-   owner @{PROC}/@{pid}/stat r,
-@@ -30,28 +30,26 @@ profile torbrowser_plugin_container {
-=======
 +
 +  /usr/share/applications/gnome-mimeapps.list r,
  
    owner @{PROC}/@{pid}/mountinfo r,
    owner @{PROC}/@{pid}/stat r,
 @@ -30,28 +32,26 @@ profile torbrowser_plugin_container {
->>>>>>> 41daf2ff
    owner @{PROC}/@{pid}/task/*/stat r,
    @{PROC}/sys/kernel/random/uuid r,
  
@@ -245,17 +221,11 @@
  
    /sys/devices/system/cpu/ r,
    /sys/devices/system/cpu/present r,
-<<<<<<< HEAD
-@@ -78,5 +76,10 @@ profile torbrowser_plugin_container {
-   deny /sys/devices/system/cpu/cpufreq/policy[0-9]*/cpuinfo_max_freq r,
-   deny /sys/devices/system/cpu/*/cache/index[0-9]*/size r,
-=======
 @@ -77,6 +77,12 @@ profile torbrowser_plugin_container {
    deny @{PROC}/@{pid}/net/route r,
    deny /sys/devices/system/cpu/cpufreq/policy[0-9]*/cpuinfo_max_freq r,
    deny /sys/devices/system/cpu/*/cache/index[0-9]*/size r,
 +  deny @{HOME}/.cache/fontconfig/ w,
->>>>>>> 41daf2ff
  
 -  #include <local/torbrowser.Browser.plugin-container>
 +  # Deny access to global tmp directories, that's granted by the user-tmp
