<<<<<<< HEAD
--- /tmp/torbrowser-launcher-0.2.2/apparmor/torbrowser.Browser.firefox	2016-02-08 13:11:05.000000000 +0100
+++ apparmor/torbrowser.Browser.firefox	2016-02-08 13:25:15.170069917 +0100
=======
--- a/apparmor/torbrowser.Browser.firefox
+++ b/apparmor/torbrowser.Browser.firefox
>>>>>>> 493f67d5
@@ -1,13 +1,15 @@
 # Last modified
 #include <tunables/global>
 
-/home/*/.local/share/torbrowser/tbb/{i686,x86_64}/tor-browser_*/Browser/firefox {
+/usr/local/lib/tor-browser/firefox {
   #include <abstractions/gnome>
+  #include <abstractions/gstreamer>
+  #include <abstractions/ibus>
 
   # Uncomment the following line if you don't want the Tor Browser
   # to have direct access to your sound hardware. Note that this is not
   # enough to have working sound support in Tor Browser.
-  # #include <abstractions/audio>
+  #include <abstractions/audio>
 
   # Uncomment the following lines if you want to give the Tor Browser read-write
   # access to most of your personal files.
<<<<<<< HEAD
@@ -17,45 +19,52 @@
=======
@@ -17,46 +19,52 @@
>>>>>>> 493f67d5
   #dbus,
   network tcp,
 
+  /etc/asound.conf r,
   deny /etc/host.conf r,
-  deny /etc/hosts r,
-  deny /etc/nsswitch.conf r,
+  /etc/hosts r,
+  /etc/nsswitch.conf r,
   deny /etc/resolv.conf r,
-  deny /etc/passwd r,
-  deny /etc/group r,
+  /etc/passwd r,
+  /etc/group r,
   deny /etc/mailcap r,
+  deny @{HOME}/.local/share/gvfs-metadata/home r,
+  deny /run/resolvconf/resolv.conf r,
 
-  deny /etc/machine-id r,
-  deny /var/lib/dbus/machine-id r,
+  /etc/machine-id r,
+  /var/lib/dbus/machine-id r,
 
   @{PROC}/[0-9]*/mountinfo r,
   @{PROC}/[0-9]*/stat r,
   @{PROC}/[0-9]*/task/*/stat r,
   @{PROC}/sys/kernel/random/uuid r,
 
-  owner @{HOME}/.local/share/torbrowser/tbb/{i686,x86_64}/tor-browser_*/ r,
-  owner @{HOME}/.local/share/torbrowser/tbb/{i686,x86_64}/tor-browser_*/* r,
-  owner @{HOME}/.local/share/torbrowser/tbb/{i686,x86_64}/tor-browser_*/.** rwk,
-  owner @{HOME}/.local/share/torbrowser/tbb/{i686,x86_64}/tor-browser_*/update.test/ rwk,
-  owner @{HOME}/.local/share/torbrowser/tbb/{i686,x86_64}/tor-browser_*/Browser/.** rwk,
-  owner @{HOME}/.local/share/torbrowser/tbb/{i686,x86_64}/tor-browser_*/Browser/ rw,
-  owner @{HOME}/.local/share/torbrowser/tbb/{i686,x86_64}/tor-browser_*/Browser/** rw,
<<<<<<< HEAD
=======
-  owner @{HOME}/.local/share/torbrowser/tbb/{i686,x86_64}/tor-browser_*/Browser.bak/ rwk,
>>>>>>> 493f67d5
-  owner @{HOME}/.local/share/torbrowser/tbb/{i686,x86_64}/tor-browser_*/Browser.bak/updated/ rwk,
-  owner @{HOME}/.local/share/torbrowser/tbb/{i686,x86_64}/tor-browser_*/Browser/*.so mr,
-  owner @{HOME}/.local/share/torbrowser/tbb/{i686,x86_64}/tor-browser_*/Browser/components/*.so mr,
-  owner @{HOME}/.local/share/torbrowser/tbb/{i686,x86_64}/tor-browser_*/Browser/browser/components/*.so mr,
-  owner @{HOME}/.local/share/torbrowser/tbb/{i686,x86_64}/tor-browser_*/Browser/firefox rix,
-  owner @{HOME}/.local/share/torbrowser/tbb/{i686,x86_64}/tor-browser_*/Browser/updates/[0-9]*/updater ix,
-  owner @{HOME}/.local/share/torbrowser/tbb/{i686,x86_64}/tor-browser_*/Browser/updates/0/MozUpdater/bgupdate/updater ix,
-  owner @{HOME}/.local/share/torbrowser/tbb/{i686,x86_64}/tor-browser_*/Browser/TorBrowser/Data/Browser/profiles.ini r,
-  owner @{HOME}/.local/share/torbrowser/tbb/{i686,x86_64}/tor-browser_*/Browser/TorBrowser/Data/Browser/profile.default/ r,
-  owner @{HOME}/.local/share/torbrowser/tbb/{i686,x86_64}/tor-browser_*/Browser/TorBrowser/Data/Browser/profile.default/** rwk,
-  owner @{HOME}/.local/share/torbrowser/tbb/{i686,x86_64}/tor-browser_*/Browser/TorBrowser/Tor/tor Px,
-  owner @{HOME}/.local/share/torbrowser/tbb/{i686,x86_64}/tor-browser_*/Browser/TorBrowser/Tor/libstdc++.so.6 m,
-  owner @{HOME}/.local/share/torbrowser/tbb/{i686,x86_64}/tor-browser_*/Browser/Desktop/ rw,
-  owner @{HOME}/.local/share/torbrowser/tbb/{i686,x86_64}/tor-browser_*/Browser/Desktop/** rwk,
-  owner @{HOME}/.local/share/torbrowser/tbb/{i686,x86_64}/tor-browser_*/Browser/Downloads/ rw,
-  owner @{HOME}/.local/share/torbrowser/tbb/{i686,x86_64}/tor-browser_*/Browser/Downloads/** rwk,
+  /usr/local/lib/tor-browser/ r,
+  /usr/local/lib/tor-browser/** r,
+  /usr/local/lib/tor-browser/*.so{,.6} mr,
+  /usr/local/lib/tor-browser/**/*.so mr,
+  /usr/local/lib/tor-browser/browser/* r,
+  /usr/local/lib/tor-browser/TorBrowser/Data/Browser/profiles.ini r,
+
+  owner "@{HOME}/Tor Browser/" rw,
+  owner "@{HOME}/Tor Browser/**" rwk,
+  owner "@{HOME}/Persistent/Tor Browser/" rw,
+  owner "@{HOME}/Persistent/Tor Browser/**" rwk,
+  owner "/live/persistence/TailsData_unlocked/Persistent/Tor Browser/" rw,
+  owner "/live/persistence/TailsData_unlocked/Persistent/Tor Browser/**" rwk,
+  owner @{HOME}/.mozilla/firefox/bookmarks/places.sqlite rwk,
+  owner /live/persistence/TailsData_unlocked/bookmarks/places.sqlite rwk,
+  owner @{HOME}/.tor-browser/profile.default/ r,
+  owner @{HOME}/.tor-browser/profile.default/** rwk,
+
+  /etc/xul-ext/ r,
+  /etc/xul-ext/** r,
+  /usr/local/share/tor-browser-extensions/ r,
+  /usr/local/share/tor-browser-extensions/** rk,
+  /usr/share/xul-ext/ r,
+  /usr/share/xul-ext/** r,
+
+  /usr/share/doc/tails/website/ r,
+  /usr/share/doc/tails/website/** r,
 
   /etc/mailcap r,
   /etc/mime.types r,
<<<<<<< HEAD
@@ -78,6 +87,30 @@
=======
@@ -83,6 +91,30 @@
>>>>>>> 493f67d5
   /sys/devices/pci[0-9]*/**/uevent r,
   owner /{dev,run}/shm/shmfd-* rw,
 
+  /usr/lib/@{multiarch}/gstreamer[0-9]*.[0-9]*/gstreamer-[0-9]*.[0-9]*/gst-plugin-scanner Cix -> gst_plugin_scanner,
+  owner @{HOME}/.gstreamer*/ rw,
+  owner @{HOME}/.gstreamer*/** rw,
+  owner @{PROC}/[0-9]*/fd/ r,
+
+  deny /usr/bin/pulseaudio x,
+
+  /usr/local/lib/tor-browser/firefox Pix,
+
+  # Grant access to assistive technologies
+  # (otherwise, Firefox crashes when Orca is enabled:
+  # https://labs.riseup.net/code/issues/9261)
+  owner @{HOME}/.cache/at-spi2-*/ rw,
+  owner @{HOME}/.cache/at-spi2-*/socket rw,
+
+  # Spell checking (the "enchant" abstraction includes these rules
+  # too, but it allows way more stuff than what we need)
+  /usr/share/hunspell/                             r,
+  /usr/share/hunspell/*                            r,
+
+  # Deny access to the list of recently used files. This overrides the
+  # access to it that's granted by the freedesktop.org abstraction.
+  deny @{HOME}/.local/share/recently-used.xbel* rw,
+
   # KDE 4
   owner @{HOME}/.kde/share/config/* r,
 
<<<<<<< HEAD
@@ -85,5 +118,10 @@
=======
@@ -90,5 +122,10 @@
>>>>>>> 493f67d5
   /etc/xfce4/defaults.list r,
   /usr/share/xfce4/applications/ r,
 
-  #include <local/torbrowser.Browser.firefox>
+  # Deny access to global tmp directories, that's granted by the user-tmp
+  # abstraction, which is sourced by the gnome abstraction, that we include.
+  deny owner /var/tmp/**     rwklx,
+  deny /var/tmp/             rwklx,
+  deny owner /tmp/**         rwklx,
+  deny /tmp/                 rwklx,
 }<|MERGE_RESOLUTION|>--- conflicted
+++ resolved
@@ -1,10 +1,5 @@
-<<<<<<< HEAD
---- /tmp/torbrowser-launcher-0.2.2/apparmor/torbrowser.Browser.firefox	2016-02-08 13:11:05.000000000 +0100
-+++ apparmor/torbrowser.Browser.firefox	2016-02-08 13:25:15.170069917 +0100
-=======
 --- a/apparmor/torbrowser.Browser.firefox
 +++ b/apparmor/torbrowser.Browser.firefox
->>>>>>> 493f67d5
 @@ -1,13 +1,15 @@
  # Last modified
  #include <tunables/global>
@@ -23,11 +18,7 @@
  
    # Uncomment the following lines if you want to give the Tor Browser read-write
    # access to most of your personal files.
-<<<<<<< HEAD
-@@ -17,45 +19,52 @@
-=======
 @@ -17,46 +19,52 @@
->>>>>>> 493f67d5
    #dbus,
    network tcp,
  
@@ -63,10 +54,7 @@
 -  owner @{HOME}/.local/share/torbrowser/tbb/{i686,x86_64}/tor-browser_*/Browser/.** rwk,
 -  owner @{HOME}/.local/share/torbrowser/tbb/{i686,x86_64}/tor-browser_*/Browser/ rw,
 -  owner @{HOME}/.local/share/torbrowser/tbb/{i686,x86_64}/tor-browser_*/Browser/** rw,
-<<<<<<< HEAD
-=======
 -  owner @{HOME}/.local/share/torbrowser/tbb/{i686,x86_64}/tor-browser_*/Browser.bak/ rwk,
->>>>>>> 493f67d5
 -  owner @{HOME}/.local/share/torbrowser/tbb/{i686,x86_64}/tor-browser_*/Browser.bak/updated/ rwk,
 -  owner @{HOME}/.local/share/torbrowser/tbb/{i686,x86_64}/tor-browser_*/Browser/*.so mr,
 -  owner @{HOME}/.local/share/torbrowser/tbb/{i686,x86_64}/tor-browser_*/Browser/components/*.so mr,
@@ -113,11 +101,7 @@
  
    /etc/mailcap r,
    /etc/mime.types r,
-<<<<<<< HEAD
-@@ -78,6 +87,30 @@
-=======
 @@ -83,6 +91,30 @@
->>>>>>> 493f67d5
    /sys/devices/pci[0-9]*/**/uevent r,
    owner /{dev,run}/shm/shmfd-* rw,
  
@@ -148,11 +132,7 @@
    # KDE 4
    owner @{HOME}/.kde/share/config/* r,
  
-<<<<<<< HEAD
-@@ -85,5 +118,10 @@
-=======
 @@ -90,5 +122,10 @@
->>>>>>> 493f67d5
    /etc/xfce4/defaults.list r,
    /usr/share/xfce4/applications/ r,
  
