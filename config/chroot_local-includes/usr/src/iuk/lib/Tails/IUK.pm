=head1 NAME

Tails::IUK - Incremental Upgrade Kit class

=cut

package Tails::IUK;

no Moo::sification;
use Moo;
use MooX::HandlesVia;

use 5.10.0;
use strictures 2;

use autodie qw(:all);
use Carp;
use Carp::Assert;
use Carp::Assert::More;
use Cwd;
use Data::Dumper;
use Device::Cdio::ISO9660;
use Device::Cdio::ISO9660::IFS;
use English qw{-no_match_vars};
use File::Basename;
use File::Spec::Functions;
use Function::Parameters;
use IPC::Run;
use Path::Tiny;
use Tails::IUK::Utils qw{extract_file_from_iso extract_here_file_from_iso run_as_root stdout_as_root};
use Types::Path::Tiny qw{AbsDir AbsFile AbsPath File};
use Types::Standard qw(ArrayRef Enum Str);
use Try::Tiny;
use YAML::Any;

use namespace::clean;

use MooX::Options;


=head1 ATTRIBUTES

=cut

option "$_" => (
    required => 1,
    is       => 'ro',
    isa      => AbsFile,
    coerce   => AbsFile->coercion,
    format   => 's',
) for (qw{old_iso new_iso});

option 'squashfs_diff_name' =>
    required      => 1,
    is            => 'ro',
    isa           => Str,
    format        => 's',
    documentation => q{Name of the SquashFS diff file that will be installed into the system partition};

option 'outfile' =>
    required      => 1,
    is            => 'lazy',
    isa           => AbsPath,
    coerce        => AbsPath->coercion,
    format        => 's',
    documentation => q{Location of the created IUK};

has 'format_version' =>
    is  => 'lazy',
    isa => Str;

has "$_" =>
    is  => 'lazy',
    isa => ArrayRef
for (qw{delete_files new_kernels});

has "$_" =>
    is  => 'lazy',
    isa => AbsDir
for (qw{tempdir overlay_dir squashfs_src_dir});

has 'mksquashfs_options' =>
    is          => 'lazy',
    isa         => ArrayRef,
    handles_via => 'Array',
    handles     => {
        list_mksquashfs_options => 'elements',
    };

option 'mksquashfs_lock_file' =>
    is            => 'lazy',
    isa           => AbsPath,
    coerce        => AbsPath->coercion,
    format        => 's',
    predicate     => 1,
    documentation => q{Location of the mksquashfs lock file};

has 'mksquashfs_prefix_cmd' =>
    is          => 'lazy',
    isa         => ArrayRef,
    handles_via => 'Array',
    handles     => {
        list_mksquashfs_prefix_cmd => 'elements',
    };

option 'ignore_if_same_content' =>
    is            => 'lazy',
    isa           => ArrayRef,
    handles_via   => 'Array',
    format        => 's@',
    documentation => q{Do not include this file in the SquashFS if its content}.
                     q{has not changed. Globs are supported.};


=head1 FUNCTIONS

=cut

=head2 missing_files_in_isos

Returns the list of the basename of files present in $dir in $iso1,
and missing in $dir in $iso2, non-recursively.

Some was adapted from File::DirCompare:

    Copyright 2006-2007 by Gavin Carr
    This library is free software; you can redistribute it and/or modify it
    under the same terms as Perl itself.

=cut
fun missing_files_in_isos ($iso1, $iso2, $dir) {
    my $read_iso_dir = fun ($iso, $dir) {
        my $iso_obj = Device::Cdio::ISO9660::IFS->new(-source => $iso->stringify);
        map {
            Device::Cdio::ISO9660::name_translate($_->{filename});
        } $iso_obj->readdir($dir);
    };

    my @res;

    # List $dir1 and $dir2
    my (%d1, %d2);
    $d1{basename $_} = 1 foreach $read_iso_dir->($iso1, $dir);
    $d2{basename $_} = 1 foreach $read_iso_dir->($iso2, $dir);

    # Prune dot dirs
    delete $d1{''} if $d1{''};
    delete $d1{curdir()} if $d1{curdir()};
    delete $d1{updir()}  if $d1{updir()};
    delete $d2{''} if $d2{''};
    delete $d2{curdir()} if $d2{curdir()};
    delete $d2{updir()}  if $d2{updir()};

    my %u;
    for my $f (map { $u{$_}++ == 0 ? $_ : () } sort(keys(%d1), keys(%d2))) {
        push @res, $f unless $d2{$f};
    }

    return map { catfile($dir, $_) } @res;
}

=head2 upgraded_or_new_files_in_isos

Returns the list of the basename of files new or upgraded in $dir in $iso1,
wrt. $iso2, non-recursively.

Some was adapted from File::DirCompare:

    Copyright 2006-2007 by Gavin Carr
    This library is free software; you can redistribute it and/or modify it
    under the same terms as Perl itself.

=cut
fun upgraded_or_new_files_in_isos (
    AbsFile $iso1, AbsFile $iso2, $dir, $whitelist_patterns) {
    my $iso1_obj = Device::Cdio::ISO9660::IFS->new(-source => $iso1->stringify);
    my $iso2_obj = Device::Cdio::ISO9660::IFS->new(-source => $iso2->stringify);

    my $read_iso_dir = fun ($iso_obj, $dir) {
        assert(defined($iso_obj));
        my @wanted_files;
        my @files_in_dir;
        try { @files_in_dir = $iso_obj->readdir($dir) };
        foreach (@files_in_dir) {
            my $filename = Device::Cdio::ISO9660::name_translate($_->{filename});
            foreach my $re (@{$whitelist_patterns}) {
                if ($filename =~ $re) {
                    push @wanted_files, $filename;
                    last;
                }
            }
        }
        return @wanted_files;
    };

    my @res;

    # List $dir in $iso1 and $iso2
    my (%d1, %d2);
    $d1{basename $_} = 1 foreach $read_iso_dir->($iso1_obj, $dir);
    $d2{basename $_} = 1 foreach $read_iso_dir->($iso2_obj, $dir);

    # Prune dot dirs
    delete $d1{''} if $d1{''};
    delete $d1{curdir()} if $d1{curdir()};
    delete $d1{updir()}  if $d1{updir()};
    delete $d2{''} if $d2{''};
    delete $d2{curdir()} if $d2{curdir()};
    delete $d2{updir()}  if $d2{updir()};

    my %u;
    for my $f (map { $u{$_}++ == 0 ? $_ : () } sort(keys(%d1), keys(%d2))) {
        # only in $iso1
        next unless $d2{$f};

        # only in $iso2
        unless ($d1{$f}) {
            push @res, $f;
            next;
        }

        # in both
        my $stat1 = $iso1_obj->stat(catfile($dir, $f));
        my $stat2 = $iso2_obj->stat(catfile($dir, $f));

        croak "File $f in $iso1 is a directory." if $stat1->{is_dir};
        croak "File $f in $iso2 is a directory." if $stat2->{is_dir};

        push @res, $f if
            extract_file_from_iso(path($dir, $f), path($iso1))
                ne
            extract_file_from_iso(path($dir, $f), path($iso2));
    }

    return map { path($dir, $_)->basename } @res;
}


=head1 METHODS

=cut

method _build_ignore_if_same_content () { []; }
method _build_tempdir () { Path::Tiny->tempdir; }
method _build_squashfs_src_dir () {
    my $squashfs_src_dir = $self->tempdir->child('squashfs_src');
    $squashfs_src_dir->mkpath;
    return $squashfs_src_dir;
}
method _build_overlay_dir () {
    my $overlay_dir = $self->squashfs_src_dir->child('overlay');
    $overlay_dir->mkpath;
    return $overlay_dir;
}
method _build_format_version () { "2"; }
method _build_mksquashfs_options () { [
    qw{-no-progress -noappend},
    qw{-comp xz},
]}
<<<<<<< HEAD

method _build_mksquashfs_prefix_cmd () { [
    ("SOURCE_DATE_EPOCH=$ENV{SOURCE_DATE_EPOCH}"),
    (
        $self->has_mksquashfs_lock_file
            ? ('flock', '--verbose', $self->mksquashfs_lock_file)
            : (),
    )
]}

method _build_union_type () { "overlayfs"; }
=======
>>>>>>> 5411e72d

method _build_delete_files () {
    my $old_iso_obj = Device::Cdio::ISO9660::IFS->new(-source=>$self->old_iso->stringify);
    my $new_iso_obj = Device::Cdio::ISO9660::IFS->new(-source=>$self->new_iso->stringify);
    my @delete_files;
    for ('EFI',
         'EFI/BOOT',
         'EFI/BOOT/grub',
         'EFI/BOOT/grub/i386-efi',
         'EFI/BOOT/grub/x86_64-efi',
         'EFI/debian',
         'EFI/debian/grub',
         'EFI/debian/grub/i386-efi',
         'EFI/debian/grub/x86_64-efi',
         qw{isolinux live syslinux tails},
         qw{utils utils/mbr utils/linux}) {
        push @delete_files,
            missing_files_in_isos($self->old_iso, $self->new_iso, $_);
    }
    return \@delete_files;
}

method _build_new_kernels () {
    my @new_kernels =
        upgraded_or_new_files_in_isos(
            $self->old_iso,
            $self->new_iso,
            'live',
            [
                qr{^ vmlinuz [[:digit:]]* $}xms,
                qr{^ initrd  [[:digit:]]* [.] img $}xms,
            ],
        );
    return \@new_kernels;
}

method create_squashfs_diff () {
    my $tempdir = $self->tempdir;

    my $old_iso_mount      = $tempdir->child('old_iso');
    my $new_iso_mount      = $tempdir->child('new_iso');
    my $old_squashfs_mount = $tempdir->child('old_squashfs');
    my $new_squashfs_mount = $tempdir->child('new_squashfs');
    my $tmpfs;
    # overlayfs requires:
    # + a workdir to become mounted
    # + workdir and upperdir to reside under the same mount
    # + workdir and upperdir to be in separate directories
    my $union_basedir      = $tempdir->child('union');
    my $union_mount        = $union_basedir->child('mount');
    my $union_workdir      = $union_basedir->child('work');
    my $union_upperdir     = $union_basedir->child('rw');

    for my $dir (
        $old_iso_mount, $new_iso_mount, $old_squashfs_mount,
        $new_squashfs_mount, $union_basedir ) {
        $dir->mkpath;
    }
    run_as_root(qw{mount -t tmpfs tmpfs}, $union_basedir);
    for my $dir ($union_mount, $union_workdir, $union_upperdir) {
        $dir->mkpath;
    }

    run_as_root("mount", "-o", "loop,ro", $self->old_iso, $old_iso_mount);
    my $old_squashfs = path($old_iso_mount, 'live', 'filesystem.squashfs');
    croak "SquashFS '$old_squashfs' not found in '$old_iso_mount'" unless -e $old_squashfs;
    run_as_root(qw{mount -t squashfs -o loop}, $old_squashfs, $old_squashfs_mount);

    run_as_root("mount", "-o", "loop,ro", $self->new_iso, $new_iso_mount);
    my $new_squashfs = path($new_iso_mount, 'live', 'filesystem.squashfs');
    croak "SquashFS '$new_squashfs' not found in '$new_iso_mount'" unless -e $new_squashfs;
    run_as_root(qw{mount -t squashfs -o loop}, $new_squashfs, $new_squashfs_mount);

    run_as_root(
        qw{mount -t overlay},
        "-o", sprintf("lowerdir=%s,upperdir=%s,workdir=%s",
                      $old_squashfs_mount, $union_upperdir, $union_workdir),
        "overlay", $union_mount
    );

    my @rsync_options = qw{--archive --quiet --delete-after --acls --checksum
                           --xattrs};

<<<<<<< HEAD
    my $basename = path($self->outfile)->basename;
    my $t1 = time;
    my @rsync_options = qw{--archive --quiet --delete-after --acls --checksum};
    push @rsync_options, "--xattrs" if $self->union_type eq 'overlayfs';
=======
>>>>>>> 5411e72d
    run_as_root(
        "rsync", @rsync_options,
        sprintf("%s/", $new_squashfs_mount),
        sprintf("%s/", $union_mount),
    );
    printf "TIME (rsync for $basename): %d seconds\n", (time - $t1);

    for my $glob (@{$self->ignore_if_same_content}) {
        my @candidates_for_removal = map {
            path($_)
        } grep { -e } glob("$union_upperdir/$glob");

        map {
            unlink $_;
        } grep {
            my $candidate     = $_;
            my $candidate_rel = "$candidate";
            $candidate_rel    =~ s{^$union_upperdir/}{}xms;
            my $candidate_old = $old_squashfs_mount->child($candidate_rel);
            -e $candidate_old && $candidate_old->slurp eq $candidate->slurp;
        } @candidates_for_removal;
    }

    run_as_root("umount", $union_mount);

    # Remove trusted.overlay.* xattrs
    my @xattrs_dump = stdout_as_root(
        qw{getfattr --dump --recursive --no-dereference --absolute-names},
        q{--match=^trusted\.overlay\.},
        $union_upperdir->stringify,
    );
    my %xattrs;
    my $current_filename;
    foreach (@xattrs_dump) {
        defined || last;
        chomp;
        if (! length($_)) {
            $current_filename = undef;
            next;
        } elsif (my ($filename) = ($_ =~ m{\A [#] \s+ file: \s+ (.*) \z}xms)) {
            $current_filename = $filename;
        } elsif (my ($xattr, $value) = ($_ =~ m{\A(trusted[.]overlay[.][^=]+)=(.*)\z}xms)) {
            push @{$xattrs{$xattr}}, $current_filename;
        } else {
            croak "Unrecognized line, aborting: '$_'";
        }
    }
    while (my ($xattr, $files) = each %xattrs) {
        my $stdin = join(chr(0), @$files);
        my ($stdout, $stderr);
        IPC::Run::run [
            qw{sudo xargs --null --no-run-if-empty},
            'setfattr', '--remove=' . $xattr,
            '--no-dereference',
            '--'
        ], \$stdin or croak "xargs failed: $?";
    }

    $t1 = time;
    run_as_root(
        $self->list_mksquashfs_prefix_cmd,
        qw{mksquashfs},
        $union_upperdir,
        $self->overlay_dir->child('live', $self->squashfs_diff_name),
        $self->list_mksquashfs_options,
        qw{-Xbcj x86 -b 1024K -Xdict-size 1024K},
    );
    printf "TIME (main mksquashfs for $basename): %d seconds\n", (time - $t1);

    foreach ($union_basedir,
             $new_squashfs_mount, $new_iso_mount,
             $old_squashfs_mount, $old_iso_mount) {
        run_as_root("umount", $_);
    }

    return;
}

method prepare_overlay_dir () {
    $self->overlay_dir->child('live')->mkpath;

    $self->create_squashfs_diff;

    chdir $self->overlay_dir;
    for my $new_kernel (@{$self->new_kernels}) {
        extract_here_file_from_iso(path('live', $new_kernel), $self->new_iso);
    }
    extract_here_file_from_iso('EFI',      $self->new_iso);
    extract_here_file_from_iso('isolinux', $self->new_iso);
    extract_here_file_from_iso('utils',    $self->new_iso);
    run_as_root(qw{chmod -R go+rX .});

    rename 'isolinux', 'syslinux';
    rename 'syslinux/isolinux.cfg', 'syslinux/syslinux.cfg';

    foreach my $file (glob('syslinux/*')) {
        path($file)->edit_lines(sub { s{/isolinux/}{/syslinux/}gxms });
    }

    chdir $self->tempdir;  # allow temp dirs cleanup
}

method saveas ($outfile_name) {
    $self->squashfs_src_dir->child('FORMAT')->spew($self->format_version);

    $self->squashfs_src_dir->child('control.yml')->spew(YAML::Any::Dump({
        delete_files => $self->delete_files,
    }));

    $self->prepare_overlay_dir;

    my $basename = path($self->outfile)->basename;
    my $t1 = time;
    run_as_root(
        $self->list_mksquashfs_prefix_cmd,
        qw{mksquashfs},
        $self->squashfs_src_dir,
        $outfile_name,
        $self->list_mksquashfs_options,
        '-all-root',
    );
    printf "TIME (final mksquashfs for $basename): %d seconds\n", (time - $t1);

    return;
}

method save () {
    $self->saveas($self->outfile);
}

method delete_tempdir () {
    chdir '/';
    run_as_root(qw{rm -rf}, $self->tempdir);
}

method run () {
    assert_exists(
        \%ENV, 'SOURCE_DATE_EPOCH', q{SOURCE_DATE_EPOCH is in the environment}
    );
    assert_nonblank(
        $ENV{SOURCE_DATE_EPOCH}, q{SOURCE_DATE_EPOCH variable is not empty}
    );
    $self->save;
    $self->delete_tempdir;
}

no Moo;
1;<|MERGE_RESOLUTION|>--- conflicted
+++ resolved
@@ -257,7 +257,6 @@
     qw{-no-progress -noappend},
     qw{-comp xz},
 ]}
-<<<<<<< HEAD
 
 method _build_mksquashfs_prefix_cmd () { [
     ("SOURCE_DATE_EPOCH=$ENV{SOURCE_DATE_EPOCH}"),
@@ -267,10 +266,6 @@
             : (),
     )
 ]}
-
-method _build_union_type () { "overlayfs"; }
-=======
->>>>>>> 5411e72d
 
 method _build_delete_files () {
     my $old_iso_obj = Device::Cdio::ISO9660::IFS->new(-source=>$self->old_iso->stringify);
@@ -354,13 +349,8 @@
     my @rsync_options = qw{--archive --quiet --delete-after --acls --checksum
                            --xattrs};
 
-<<<<<<< HEAD
     my $basename = path($self->outfile)->basename;
     my $t1 = time;
-    my @rsync_options = qw{--archive --quiet --delete-after --acls --checksum};
-    push @rsync_options, "--xattrs" if $self->union_type eq 'overlayfs';
-=======
->>>>>>> 5411e72d
     run_as_root(
         "rsync", @rsync_options,
         sprintf("%s/", $new_squashfs_mount),
