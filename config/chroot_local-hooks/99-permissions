--- conflicted
+++ resolved
@@ -2,14 +2,10 @@
 
 set -e
 
-<<<<<<< HEAD
 echo "Setting correct file permissions"
 
-chmod 00440 /etc/sudoers.d/*
-=======
 chmod 00440 /etc/sudoers.d/*
 
 # For persistent Tor settings via Tor Launcher, the debian-tor user
 # must be able to write into `/etc/tor`.
-chown -R debian-tor:debian-tor /etc/tor
->>>>>>> d920b316
+chown -R debian-tor:debian-tor /etc/tor