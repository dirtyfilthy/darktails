#!/bin/sh

set -e

echo "Removing unwanted packages"

### Deinstall dev packages.

# We use apt-get as aptitude doesn't know about globs.
# There are packages we could be tempted to remove but we can't:
#   - gcc-4.7-base (libstdc++6 depends on it)
#   - libgcc1 (vidalia depends on it)
#   - cpp, cpp-4.4 (big parts of GNOME depend on it)
apt-get --yes purge  \
   '^linux-kbuild-*' \
   '^linux-headers-*' \
   build-essential debhelper dkms dpatch dpkg-dev \
   gcc gcc-4.7 gcc-4.8 \
   intltool-debian \
   libc6-dev libgl1-mesa-dev libstdc++6-4.4-dev linux-libc-dev \
   make \
   module-assistant \
   po-debconf \
   equivs virtualbox-guest-dkms

### Deinstall a few unwanted packages that were pulled by tasksel
### since they have Priority: standard.
apt-get --yes purge  \
   apt-listchanges at bsd-mailx dc debian-faq doc-debian \
   '^exim4*' ftp m4 mlocate ncurses-term nfs-common portmap procmail python-apt \
   python-reportbug reportbug telnet texinfo time w3m wamerican

### Deinstall some other unwanted packages.
apt-get --yes purge  \
<<<<<<< HEAD
    '^aptitude*' \
    db5.1-util \
    krb5-locales \
    live-build \
    locales \
    '^openssh-blacklist*' \
    rpcbind \
    tasksel \
    tasksel-data \
=======
   '^aptitude*' db5.1-util krb5-locales libbind9-80 libdns88 libisc84 \
   libisccc80 libisccfg82 live-build locales '^openssh-blacklist*' \
   python2.6 python2.6-minimal rpcbind tasksel tasksel-data
>>>>>>> 5f77fae8

### Deinstall dependencies of the just removed packages.
apt-get --yes --purge autoremove<|MERGE_RESOLUTION|>--- conflicted
+++ resolved
@@ -32,21 +32,17 @@
 
 ### Deinstall some other unwanted packages.
 apt-get --yes purge  \
-<<<<<<< HEAD
     '^aptitude*' \
     db5.1-util \
     krb5-locales \
     live-build \
     locales \
     '^openssh-blacklist*' \
+    python2.6 \
+    python2.6-minimal \
     rpcbind \
     tasksel \
     tasksel-data \
-=======
-   '^aptitude*' db5.1-util krb5-locales libbind9-80 libdns88 libisc84 \
-   libisccc80 libisccfg82 live-build locales '^openssh-blacklist*' \
-   python2.6 python2.6-minimal rpcbind tasksel tasksel-data
->>>>>>> 5f77fae8
 
 ### Deinstall dependencies of the just removed packages.
 apt-get --yes --purge autoremove