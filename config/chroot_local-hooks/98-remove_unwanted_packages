#!/bin/sh

set -e

echo "Removing unwanted packages"

### Deinstall dev packages.

# We use apt-get as aptitude doesn't know about globs.
# There are packages we could be tempted to remove but we can't:
#   - gcc-*-base (libstdc++6 depends on it)
#   - libgcc1 (apt depends on it)
#   - cpp, cpp-* (big parts of GNOME depend on it)
apt-get --yes purge  \
   '^linux-compiler-*' \
   '^linux-kbuild-*' \
<<<<<<< HEAD
   '^linux-headers-*' \
   '^linux-source-*' \
   build-essential debhelper dkms dpkg-dev \
=======
   debhelper dpkg-dev \
>>>>>>> 41daf2ff
   gcc gcc-6 \
   intltool-debian \
   libc6-dev \
   libelf-dev \
   linux-libc-dev \
   make \
   po-debconf \
   rsyslog \
   libdvdcss-dev

### Deinstall a few unwanted packages that were pulled by tasksel
### since they have Priority: standard.
apt-get --yes purge  \
   apt-listchanges \
   debian-faq \
   doc-debian \
   '^exim4*' \
   m4 \
   mlocate \
   ncurses-term \
   nfs-common \
   procmail \
   python3-reportbug \
   reportbug \
   telnet \
   texinfo \
   wamerican

### Deinstall some other unwanted packages.
apt-get --yes purge  \
    '^aptitude*' \
    '^geoclue*' \
    krb5-locales \
    libdvdcss2-dbgsym \
    live-build \
    locales \
    rpcbind \
    tasksel \
    tasksel-data \
    tcpd

### Deinstall dependencies of the just removed packages.
apt-get --yes --purge autoremove<|MERGE_RESOLUTION|>--- conflicted
+++ resolved
@@ -14,13 +14,7 @@
 apt-get --yes purge  \
    '^linux-compiler-*' \
    '^linux-kbuild-*' \
-<<<<<<< HEAD
-   '^linux-headers-*' \
-   '^linux-source-*' \
-   build-essential debhelper dkms dpkg-dev \
-=======
    debhelper dpkg-dev \
->>>>>>> 41daf2ff
    gcc gcc-6 \
    intltool-debian \
    libc6-dev \
