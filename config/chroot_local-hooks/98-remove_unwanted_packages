--- conflicted
+++ resolved
@@ -32,11 +32,7 @@
 
 ### Deinstall some other unwanted packages.
 apt-get --yes purge  \
-<<<<<<< HEAD
-   aptitude live-build python2.6 python2.6-minimal tasksel tasksel-data
-=======
-   aptitude live-build locales tasksel tasksel-data
->>>>>>> 41cd14e9
+   aptitude live-build python2.6 python2.6-minimal locales tasksel tasksel-data
 
 ### Deinstall dependencies of the just removed packages.
 apt-get --yes --purge autoremove