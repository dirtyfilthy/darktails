#!/bin/sh

set -eu

echo "Install the Tor Browser"

# Import the TBB_INSTALL, TBB_PROFILE and TBB_EXT variables, which
# contains the paths we will split TBB's actual browser (binaries
# etc), user data and extension into. While this differs from how the
# TBB organizes the files, the end result will be the same, and it's
# practical since when creating a new browser profile we can simply
# copy the profile directory without duplicating all extensions.
. /usr/local/lib/tails-shell-library/tor-browser.sh

download_and_verify_files() {
    local base_url bundles destination apt_proxy
    base_url="${1}"
    bundles="${2}"
    destination="${3}"

    # Use the builder's caching APT proxy, if any
    apt_proxy="$(apt-config --format '%v' dump Acquire::http::Proxy)"
    if [ -n "${apt_proxy}" ]; then
        export HTTP_PROXY="${apt_proxy}"
        export http_proxy="${apt_proxy}"
        export HTTPS_PROXY="${apt_proxy}"
        export https_proxy="${apt_proxy}"
    fi

    echo "${bundles}" | while read expected_sha256 tarball; do
        (
            cd "${destination}"
            echo "Fetching ${base_url}/${tarball} ..."
            curl --remote-name "${base_url}/${tarball}"
        )
        actual_sha256="$(sha256sum "${destination}/${tarball}" | cut -d' ' -f1)"
        if [ "${actual_sha256}" != "${expected_sha256}" ]; then
            echo "SHA256 mismatch for ${tarball}" >&2
            exit 1
        fi
    done
}

install_tor_browser() {
<<<<<<< HEAD
    local bundle destination tmp prep torbutton_xpi_path torlauncher_xpi_path torlauncher_version
=======
    local bundle destination tmp prep
>>>>>>> f61a5eaa
    bundle="${1}"
    destination="${2}"

    tmp="$(mktemp -d)"
    tar -xf "${bundle}" -C "${tmp}" tor-browser_en-US
    prep="${tmp}"/tor-browser_en-US/Browser

    # Enable our myspell/hunspell dictionaries. TBB only provides the
    # one for en-US, but Debian's seems more comprehensive, so we'll
    # only use Debian's dictionaries.
    rm -f "${prep}"/dictionaries/*
    for f in /usr/share/hunspell/*.aff /usr/share/hunspell/*.dic; do
        ln -s "${f}" "${prep}"/dictionaries/
    done

    # The libstdc++6 package in Wheezy is too old, so we need the
    # bundled one.
    cp "${prep}"/TorBrowser/Tor/libstdc++.so.6 "${prep}"

    # We don't need the Tor binary, the shared libraries Tor needs
    # (but Firefox doesn't) and documentation shipped in the TBB.
    rm -r "${prep}"/TorBrowser/Tor "${prep}"/TorBrowser/Docs

    # We don't want tor-launcher to be part of the regular browser
    # profile but we want to keep it as a standalone application
    # when Tails is started in "bridge mode".
    torlauncher_xpi_path="${prep}/TorBrowser/Data/Browser/profile.default/extensions/tor-launcher@torproject.org.xpi"
    7z x -o'/usr/share/tor-launcher-standalone' "${torlauncher_xpi_path}"
    torlauncher_version="$(sed -n \
        's,^        <em:version>\([0-9\.]\+\)</em:version>,\1,p' \
        '/usr/share/tor-launcher-standalone/install.rdf')"
    cat > '/usr/share/tor-launcher-standalone/application.ini' << EOF
[App]
Vendor=TorProject
Name=TorLauncher
Version=${torlauncher_version}
BuildID=$(date +%Y%m%d)
ID=tor-launcher@torproject.org

[Gecko]
MinVersion=$(get_firefox_version "${prep}/application.ini")
MaxVersion=*.*.*

[Shell]
Icon=icon.png
EOF
    chmod -R a+rX '/usr/share/tor-launcher-standalone'
    rm "${torlauncher_xpi_path}"

    # The Tor Browser will fail, complaining about an incomplete profile,
    # unless there's a readable TorBrowser/Data/Browser/Caches
    # in the directory where the firefox executable is located.
    mkdir -p "${prep}"/TorBrowser/Data/Browser/Caches

    mv "${prep}" "${destination}"

    rm -r "${tmp}"
}

install_langpacks_from_bundles() {
    local bundles_dir destination
    bundles_dir="${1}"
    destination="${2}"

    for tarball in "${bundles_dir}"/tor-browser-*.tar.xz; do
        locale="$(echo "${tarball}" | sed "s@^.*/tor-browser-.*_\(.*\)\.tar\.xz@\1@")"
        if [ "${locale}" = en-US ]; then
            continue
        fi
        xpi="tor-browser_${locale}/Browser/TorBrowser/Data/Browser/profile.default/extensions/langpack-${locale}@firefox.mozilla.org.xpi"
        (
            cd "${bundles_dir}"
            tar -xf "${tarball}" "${xpi}"
            mv "${xpi}" "${destination}"
        )
    done
}

get_firefox_version() {
    # The application.ini file
    local appini
    appini="${1}"
    sed -n 's/^Version=\(.*\)$/\1/p' "${appini}"
}

# Create and install a fake iceweasel package so we can install our
# desired Debian-packaged Iceweasel addons
install_fake_iceweasel_pkg() {
    local fake_version tmp
    fake_version="${1}"
    tmp="$(mktemp -d)"
    apt-get install --yes equivs
    cat > "${tmp}"/iceweasel.control << EOF
Section: web
Priority: optional
Homepage: https://tails.boum.org/
Standards-Version: 3.6.2

Package: iceweasel
Version: ${fake_version}
Maintainer: Tails developers <amnesia@boum.org>
Architecture: all
Description: (Fake) Iceweasel
 Make it possible to install Debian's Iceweasel addons without having to
 install a real Iceweasel.
EOF
    (
        cd "${tmp}"
        equivs-build "${tmp}"/iceweasel.control
        dpkg -i "${tmp}"/iceweasel_"${fake_version}"_all.deb
    )
    rm -R "${tmp}"
}

install_debian_extensions() {
    local destination
    destination="${1}"
    shift
    apt-get install --yes "${@}"
    ln -s /usr/share/xul-ext/adblock-plus/ \
          "${destination}"/'{d10d0bf8-f5b5-c8b4-a8b2-2b9879e08c5d}'
}

create_default_profile() {
    local tbb_profile extensions_dir destination
    tbb_profile="${1}"
    tbb_extensions_dir="${2}"
    destination="${3}"

    rsync -a --exclude bookmarks.html --exclude extensions \
          "${tbb_profile}"/ "${destination}"/

    # Remove TBB's default bridges
    sed -i '/extensions\.torlauncher\.default_bridge\./d' "${destination}"/preferences/extension-overrides.js

    mkdir -p "${destination}"/extensions
    for ext in "${tbb_extensions_dir}"/*; do
        ln -s "${ext}" "${destination}"/extensions/
    done
}

TBB_SHA256SUMS_FILE=/usr/share/tails/tbb-sha256sums.txt
TBB_TARBALLS="$(grep "\<tor-browser-linux32-.*\.tar.xz$" "${TBB_SHA256SUMS_FILE}")"

# We'll use the en-US bundle as our basis; only langpacks will be
# installed from the other bundles.
MAIN_TARBALL="$(echo "${TBB_TARBALLS}" | grep -o "tor-browser-linux32-.*_en-US.tar.xz")"
TBB_DIST_URL_FILE=/usr/share/tails/tbb-dist-url.txt
TBB_TARBALLS_BASE_URL="$(cat "${TBB_DIST_URL_FILE}")"

# The Debian Iceweasel extensions we want to install and make
# available in the Tor Browser.
DEBIAN_EXT_PKGS="xul-ext-adblock-plus"

TMP="$(mktemp -d)"
download_and_verify_files "${TBB_TARBALLS_BASE_URL}" "${TBB_TARBALLS}" "${TMP}"

install_tor_browser "${TMP}/${MAIN_TARBALL}" "${TBB_INSTALL}"

mkdir -p "${TBB_EXT}"
install_langpacks_from_bundles "${TMP}" "${TBB_EXT}"

rm -r "${TMP}"

# Let's put all the extensions from TBB in the global extensions
# directory...
mv "${TBB_INSTALL}"/TorBrowser/Data/Browser/profile.default/extensions/* "${TBB_EXT}"
rmdir "${TBB_INSTALL}"/TorBrowser/Data/Browser/profile.default/extensions

# ... and then install a few Iceweasel extension by using a fake
# Iceweasel equivs package to satisfy the dependencies.
FIREFOX_VERSION=$(get_firefox_version "${TBB_INSTALL}"/application.ini)
FAKE_ICEWEASEL_VERSION=${FIREFOX_VERSION}+fake1
install_fake_iceweasel_pkg "${FAKE_ICEWEASEL_VERSION}"
install_debian_extensions "${TBB_EXT}" ${DEBIAN_EXT_PKGS}

mkdir -p "${TBB_PROFILE}"
create_default_profile "${TBB_INSTALL}"/TorBrowser/Data/Browser/profile.default "${TBB_EXT}" "${TBB_PROFILE}"

# Create a copy of the Firefox binary, for use e.g. by Tor Launcher.
# It won't be subject to AppArmor confinement.
cp -a "${TBB_INSTALL}/firefox" "${TBB_INSTALL}/firefox-unconfined"

chown -R root:root "${TBB_INSTALL}" "${TBB_PROFILE}" "${TBB_EXT}"
chmod -R a+rX "${TBB_INSTALL}" "${TBB_PROFILE}" "${TBB_EXT}"

# Make the Tor Browser into the system's default web browser
update-alternatives --install /usr/bin/x-www-browser x-www-browser /usr/local/bin/tor-browser 99
update-alternatives --install /usr/bin/gnome-www-browser gnome-www-browser /usr/local/bin/tor-browser 99
sed -i 's/\<iceweasel\.desktop\>/tor-browser.desktop/' /etc/gnome/defaults.list<|MERGE_RESOLUTION|>--- conflicted
+++ resolved
@@ -42,11 +42,7 @@
 }
 
 install_tor_browser() {
-<<<<<<< HEAD
-    local bundle destination tmp prep torbutton_xpi_path torlauncher_xpi_path torlauncher_version
-=======
-    local bundle destination tmp prep
->>>>>>> f61a5eaa
+    local bundle destination tmp prep torlauncher_xpi_path torlauncher_version
     bundle="${1}"
     destination="${2}"
 
