--- conflicted
+++ resolved
@@ -8,34 +8,12 @@
 
 . /usr/share/tails/build/variables
 
-<<<<<<< HEAD
-# Import install_fake_package
-. /usr/local/lib/tails-shell-library/build.sh
-
-# Install gcc-6 and fake linux-compiler-gcc-7-x86
-# (linux-headers-4.14+ depends on it, but Stretch hasn't GCC 7)
-# XXX:Buster: remove this hack.
-apt-get install --yes gcc-6
-install_fake_package \
-    linux-compiler-gcc-7-x86 \
-    "$(apt-cache policy linux-compiler-gcc-7-x86 | awk '/ +Candidate:/ {print $2}')~0tails1"
-ln -s /usr/bin/gcc-6 /usr/bin/gcc-7
-
-# the -dkms package must be installed *after* dkms to be properly registered
-apt-get install --yes build-essential dkms
-
-# Installing the headers triggers the building of the modules for that kernel
-apt-get install --yes \
-    "linux-headers-${KERNEL_VERSION}-amd64" \
-    virtualbox-guest-dkms
-=======
 # Import ensure_hook_dependency_is_installed()
 # and install_fake_package()
 . /usr/local/lib/tails-shell-library/build.sh
 
 # Any -dkms package must be installed *after* dkms to be properly registered
 ensure_hook_dependency_is_installed dkms
->>>>>>> 9490e689
 
 ensure_hook_dependency_is_installed \
    virtualbox-guest-dkms
