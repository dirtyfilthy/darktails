--- conflicted
+++ resolved
@@ -10,41 +10,7 @@
    exit 0
 fi
 
-<<<<<<< HEAD
-gcc_version=5
-
-# Install fake linux-compiler-gcc-4.8-x86 (linux-headers-3.16-*
-# depends on linux-compiler-gcc-4.8-x86, but Stretch hasn't GCC 4.8)
-tmp="$(mktemp -d)"
-apt-get install --yes equivs
-REAL_COMPILER_PKG_VERSION=$(apt-cache policy linux-compiler-gcc-4.8-x86 | awk '/ +Candidate:/ {print $2}')
-FAKE_COMPILER_PKG_VERSION=${REAL_COMPILER_PKG_VERSION}+tails1
-cat > "${tmp}"/linux-compiler-gcc-4.8-x86.control << EOF
-Section: kernel
-Priority: optional
-Homepage: https://tails.boum.org/
-Standards-Version: 3.9.6
-
-Package: linux-compiler-gcc-4.8-x86
-Version: ${FAKE_COMPILER_PKG_VERSION}
-Maintainer: Tails developers <tails@boum.org>
-Architecture: i386
-Depends: gcc-${gcc_version}
-Description: Compiler for Linux on x86 (meta-package)
- This package depends on gcc 5 of the appropriate architecture for Linux
- on amd64, i386 and x32.
- .
- This makes it possible to install linux-headers-3.16-* on Stretch.
-EOF
-(
-   cd "${tmp}"
-   equivs-build "${tmp}"/linux-compiler-gcc-4.8-x86.control
-   dpkg -i "${tmp}"/linux-compiler-gcc-4.8-x86_"${FAKE_COMPILER_PKG_VERSION}"_i386.deb
-)
-rm -R "${tmp}"
-=======
 . /usr/share/amnesia/build/variables
->>>>>>> cdaf8129
 
 # the -dkms package must be installed *after* dkms to be properly registered
 apt-get install --yes build-essential dkms
