#!/bin/sh

set -e
set -u
set -x

echo "Building VirtualBox guest modules"

. /usr/share/amnesia/build/variables

<<<<<<< HEAD
# Any -dkms package must be installed *after* dkms to be properly registered
apt-get install --yes dkms

apt-get install --yes \
   virtualbox-guest-dkms
=======
# Import ensure_hook_dependency_is_installed() and
# install_fake_package()
. /usr/local/lib/tails-shell-library/build.sh

# Install gcc-6 and fake linux-compiler-gcc-7-x86
# (linux-headers-4.14+ depends on it, but Stretch hasn't GCC 7)
# XXX:Buster: remove this hack.
ensure_hook_dependency_is_installed gcc-6
NEWEST_INSTALLED_KERNEL_VERSION="$(
    dpkg-query --showformat '${Version}\n' --show 'linux-image-*-amd64' \
    | sort --version-sort | tail -n1
)"
install_fake_package \
    linux-compiler-gcc-7-x86 \
    "${NEWEST_INSTALLED_KERNEL_VERSION}~0tails1"
ln -s /usr/bin/gcc-6 /usr/bin/gcc-7

# Any -dkms package must be installed *after* dkms to be properly registered
ensure_hook_dependency_is_installed \
    build-essential \
    dkms \
    libelf-dev

ensure_hook_dependency_is_installed \
    "linux-headers-${KERNEL_VERSION}-amd64" \
    aufs-dkms \
    virtualbox-guest-dkms
>>>>>>> 41daf2ff

for log in $(ls /var/lib/dkms/*/*/build/make.log); do
   echo "---- $log"
   cat "$log"
done

# Ensure the modules were actually built and installed: when
# dkms.conf for a DKMS module includes a BUILD_EXCLUSIVE directive
# which does not match our kernel version, the modules won't be built
# and then we should abort the build.
for module in vboxguest vboxsf vboxvideo ; do
   for modules_dir in /lib/modules/*/updates ; do
      if [ ! -f "${modules_dir}/${module}.ko" ]; then
	  echo "Can not find ${module} module in '${modules_dir}" >&2
	  exit 1
      fi
   done
done

# virtualbox-guest-dkms's postrm script deletes any previously
# built binary module; let's delete it before the package gets purged.
rm /var/lib/dpkg/info/virtualbox-guest-dkms.prerm

# Also copy the udev rules installed by virtualbox-guest-dkms to enable guest
# additions by default.
cp -a /lib/udev/rules.d/60-virtualbox-guest-dkms.rules /etc/udev/rules.d/<|MERGE_RESOLUTION|>--- conflicted
+++ resolved
@@ -8,41 +8,14 @@
 
 . /usr/share/amnesia/build/variables
 
-<<<<<<< HEAD
-# Any -dkms package must be installed *after* dkms to be properly registered
-apt-get install --yes dkms
-
-apt-get install --yes \
-   virtualbox-guest-dkms
-=======
-# Import ensure_hook_dependency_is_installed() and
-# install_fake_package()
+# Import ensure_hook_dependency_is_installed()
 . /usr/local/lib/tails-shell-library/build.sh
 
-# Install gcc-6 and fake linux-compiler-gcc-7-x86
-# (linux-headers-4.14+ depends on it, but Stretch hasn't GCC 7)
-# XXX:Buster: remove this hack.
-ensure_hook_dependency_is_installed gcc-6
-NEWEST_INSTALLED_KERNEL_VERSION="$(
-    dpkg-query --showformat '${Version}\n' --show 'linux-image-*-amd64' \
-    | sort --version-sort | tail -n1
-)"
-install_fake_package \
-    linux-compiler-gcc-7-x86 \
-    "${NEWEST_INSTALLED_KERNEL_VERSION}~0tails1"
-ln -s /usr/bin/gcc-6 /usr/bin/gcc-7
-
 # Any -dkms package must be installed *after* dkms to be properly registered
-ensure_hook_dependency_is_installed \
-    build-essential \
-    dkms \
-    libelf-dev
+ensure_hook_dependency_is_installed dkms
 
 ensure_hook_dependency_is_installed \
-    "linux-headers-${KERNEL_VERSION}-amd64" \
-    aufs-dkms \
-    virtualbox-guest-dkms
->>>>>>> 41daf2ff
+   virtualbox-guest-dkms
 
 for log in $(ls /var/lib/dkms/*/*/build/make.log); do
    echo "---- $log"
