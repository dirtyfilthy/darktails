#!/bin/sh

set -e
set -u
set -x

echo "Building dkms modules"

. /usr/share/amnesia/build/variables

# Import ensure_hook_dependency_is_installed() and
# install_fake_package()
. /usr/local/lib/tails-shell-library/build.sh

<<<<<<< HEAD
=======
# Install gcc-6 and fake linux-compiler-gcc-7-x86
# (linux-headers-4.14+ depends on it, but Stretch hasn't GCC 7)
# XXX:Buster: remove this hack.
ensure_hook_dependency_is_installed gcc-6
NEWEST_INSTALLED_KERNEL_VERSION="$(
    dpkg-query --showformat '${Version}\n' --show 'linux-image-*-amd64' \
    | sort --version-sort | tail -n1
)"
install_fake_package \
    linux-compiler-gcc-7-x86 \
    "${NEWEST_INSTALLED_KERNEL_VERSION}~0tails1"
ln -s /usr/bin/gcc-6 /usr/bin/gcc-7

>>>>>>> 41daf2ff
# Any -dkms package must be installed *after* dkms to be properly registered
ensure_hook_dependency_is_installed \
    build-essential \
    dkms \
    libelf-dev

ensure_hook_dependency_is_installed \
    "linux-headers-${KERNEL_VERSION}-amd64" \
    aufs-dkms \
    virtualbox-guest-dkms

for log in $(ls /var/lib/dkms/*/*/build/make.log); do
   echo "---- $log"
   cat "$log"
done

# Ensure the modules were actually built and installed: when
# dkms.conf for a DKMS module includes a BUILD_EXCLUSIVE directive
# which does not match our kernel version, the modules won't be built
# and then we should abort the build.
for modules_dir in /lib/modules/*/kernel/fs/aufs ; do
   if [ ! -f "${modules_dir}/aufs.ko" ]; then
       echo "Can not find aufs.ko module in '${modules_dir}" >&2
       exit 1
   fi
done
for module in vboxguest vboxsf vboxvideo ; do
   for modules_dir in /lib/modules/*/updates ; do
      if [ ! -f "${modules_dir}/${module}.ko" ]; then
	  echo "Can not find ${module} module in '${modules_dir}" >&2
	  exit 1
      fi
   done
done

# virtualbox-guest-dkms's postrm script deletes any previously
# built binary module; let's delete it before the package gets purged.
rm /var/lib/dpkg/info/aufs-dkms.prerm
rm /var/lib/dpkg/info/virtualbox-guest-dkms.prerm

# Also copy the udev rules installed by virtualbox-guest-dkms to enable guest
# additions by default.
cp -a /lib/udev/rules.d/60-virtualbox-guest-dkms.rules /etc/udev/rules.d/<|MERGE_RESOLUTION|>--- conflicted
+++ resolved
@@ -12,22 +12,6 @@
 # install_fake_package()
 . /usr/local/lib/tails-shell-library/build.sh
 
-<<<<<<< HEAD
-=======
-# Install gcc-6 and fake linux-compiler-gcc-7-x86
-# (linux-headers-4.14+ depends on it, but Stretch hasn't GCC 7)
-# XXX:Buster: remove this hack.
-ensure_hook_dependency_is_installed gcc-6
-NEWEST_INSTALLED_KERNEL_VERSION="$(
-    dpkg-query --showformat '${Version}\n' --show 'linux-image-*-amd64' \
-    | sort --version-sort | tail -n1
-)"
-install_fake_package \
-    linux-compiler-gcc-7-x86 \
-    "${NEWEST_INSTALLED_KERNEL_VERSION}~0tails1"
-ln -s /usr/bin/gcc-6 /usr/bin/gcc-7
-
->>>>>>> 41daf2ff
 # Any -dkms package must be installed *after* dkms to be properly registered
 ensure_hook_dependency_is_installed \
     build-essential \
