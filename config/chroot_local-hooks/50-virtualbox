#!/bin/sh

set -e

echo "Building VirtualBox guest modules"

hw_arch="`dpkg --print-architecture`"
if [ "$hw_arch" != i386 -a "$hw_arch" != amd64 ]; then
   exit 0
fi

available_gcc_version=4.4
wanted_gcc_version=4.6

# the -dkms package must be installed *after* dkms to be properly registered
apt-get install --yes build-essential dkms dpatch

<<<<<<< HEAD
=======
# temporary workaround: pretend the "wanted" GCC is available, so that
# the modules can build.
# /usr/src/linux-headers-3.*-common/scripts/gcc-version.sh
# is the one who says they should be run using that version.
apt-get install --yes gcc-${available_gcc_version}
ln -s /usr/bin/gcc-${available_gcc_version} /usr/bin/gcc-${wanted_gcc_version}

# At this time of the build, we've got a recent enough X.Org installed,
# so we can install the X11 tools eventually.
dpkg --install \
   /usr/share/amnesia/packages/virtualbox-guest-utils_*.deb \
   /usr/share/amnesia/packages/virtualbox-guest-x11_*.deb

>>>>>>> 28b28bd1
# Have the modules built for every installed kernel
for KERNEL in /boot/vmlinuz-* ; do
   KERNEL_VERSION="$(basename ${KERNEL} | sed -e 's|vmlinuz-||')"
   VERSION_SCHEME="[[:digit:]]\+\(\.[[:digit:]]\+\)*-[[:digit:]]\+"
   KERNEL_ARCH="$(echo ${KERNEL_VERSION} | sed -e "s|${VERSION_SCHEME}-||")"

   # dkms uses uname to find out what kernel to build modules for.
   # So, after installing dkms, but before installing
   # virtualbox-guest-dkms, we divert uname to a fake one that
   # emulates 'uname -r' by reporting the kernel version found in /boot rather
   # than the build system's one.

   mv /bin/uname /bin/uname.$$
   cat > /bin/uname <<EOF
#! /bin/sh
echo "$KERNEL_VERSION"
EOF
   chmod 755 /bin/uname

   # Install the headers for the kernel we are build modules for
   apt-get install --yes linux-headers-$(uname -r)

   # Have the modules automagically built by dkms for all kernels.
<<<<<<< HEAD
   # Also, at this time of the build, we've got a recent enough X.Org installed,
   # so we can install the X11 tools eventually.
   apt-get install --yes virtualbox-guest-dkms virtualbox-guest-utils virtualbox-guest-x11
=======
   dpkg --install /usr/share/amnesia/packages/virtualbox-guest-dkms_*.deb
   apt-get -f install --yes
>>>>>>> 28b28bd1

   # Revert to the real uname.
   mv /bin/uname.$$ /bin/uname
done

# clean the build directory
rm -r /var/lib/dkms/virtualbox-guest/

# virtualbox-guest-dkms's postrm script deletes any previously
# built binary module; let's delete it before purging the package.
<<<<<<< HEAD
rm -f /var/lib/dpkg/info/virtualbox-guest-dkms.prerm
=======
rm /var/lib/dpkg/info/virtualbox-guest-dkms.prerm

# remove temporary workaround
rm /usr/bin/gcc-${wanted_gcc_version}
>>>>>>> 28b28bd1
<|MERGE_RESOLUTION|>--- conflicted
+++ resolved
@@ -15,22 +15,6 @@
 # the -dkms package must be installed *after* dkms to be properly registered
 apt-get install --yes build-essential dkms dpatch
 
-<<<<<<< HEAD
-=======
-# temporary workaround: pretend the "wanted" GCC is available, so that
-# the modules can build.
-# /usr/src/linux-headers-3.*-common/scripts/gcc-version.sh
-# is the one who says they should be run using that version.
-apt-get install --yes gcc-${available_gcc_version}
-ln -s /usr/bin/gcc-${available_gcc_version} /usr/bin/gcc-${wanted_gcc_version}
-
-# At this time of the build, we've got a recent enough X.Org installed,
-# so we can install the X11 tools eventually.
-dpkg --install \
-   /usr/share/amnesia/packages/virtualbox-guest-utils_*.deb \
-   /usr/share/amnesia/packages/virtualbox-guest-x11_*.deb
-
->>>>>>> 28b28bd1
 # Have the modules built for every installed kernel
 for KERNEL in /boot/vmlinuz-* ; do
    KERNEL_VERSION="$(basename ${KERNEL} | sed -e 's|vmlinuz-||')"
@@ -54,14 +38,9 @@
    apt-get install --yes linux-headers-$(uname -r)
 
    # Have the modules automagically built by dkms for all kernels.
-<<<<<<< HEAD
    # Also, at this time of the build, we've got a recent enough X.Org installed,
    # so we can install the X11 tools eventually.
    apt-get install --yes virtualbox-guest-dkms virtualbox-guest-utils virtualbox-guest-x11
-=======
-   dpkg --install /usr/share/amnesia/packages/virtualbox-guest-dkms_*.deb
-   apt-get -f install --yes
->>>>>>> 28b28bd1
 
    # Revert to the real uname.
    mv /bin/uname.$$ /bin/uname
@@ -72,11 +51,4 @@
 
 # virtualbox-guest-dkms's postrm script deletes any previously
 # built binary module; let's delete it before purging the package.
-<<<<<<< HEAD
-rm -f /var/lib/dpkg/info/virtualbox-guest-dkms.prerm
-=======
-rm /var/lib/dpkg/info/virtualbox-guest-dkms.prerm
-
-# remove temporary workaround
-rm /usr/bin/gcc-${wanted_gcc_version}
->>>>>>> 28b28bd1
+rm /var/lib/dpkg/info/virtualbox-guest-dkms.prerm