#!/bin/sh

set -e

echo "Removing unwanted files"

# Get POTFILES_DOT_IN
. /usr/share/amnesia/build/variables

rm /usr/share/applications/vidalia.desktop

rm /usr/share/icons/gnome/icon-theme.cache

rm -r \
   /usr/share/inkscape/examples \
   /usr/share/inkscape/tutorials

<<<<<<< HEAD
# Ease transition to "stop shipping bugs/ and todo/ in ISO images"
# This is for people who have a too-clever caching build setup that
# goes on shipping files foverer as long as it has built them once.
rm -rf /usr/share/doc/tails/website/blueprint/              \
       /usr/share/doc/tails/website/bugs/                   \
       /usr/share/doc/tails/website/todo/                   \
       /usr/share/doc/tails/website/bugs.html               \
       /usr/share/doc/tails/website/todo.html               \
       /usr/share/doc/tails/website/wishlist.html           \
       /usr/share/doc/tails/website/contribute/roadmap.html
=======
rm -r /usr/share/amnesia/packages

rm -rf /usr/share/doc/tails/website/blueprint/
>>>>>>> 75c049a4

find /usr/share/doc -type f -name changelog.gz -exec rm "{}" \;
find /usr/share/doc -type f -name changelog.Debian.gz -exec rm "{}" \;
find /usr/share/doc -type f -name NEWS.Debian.gz -exec rm "{}" \;

rm -rf /tmp/*
find /usr -name "*.pyc" -print0 | xargs -0r rm -f

# truncate logs
for file in $(find /var/log/ -type f); do
	: > "${file}"
done

# Remove .in files managed by intltool
rm $POTFILES_DOT_IN<|MERGE_RESOLUTION|>--- conflicted
+++ resolved
@@ -15,22 +15,7 @@
    /usr/share/inkscape/examples \
    /usr/share/inkscape/tutorials
 
-<<<<<<< HEAD
-# Ease transition to "stop shipping bugs/ and todo/ in ISO images"
-# This is for people who have a too-clever caching build setup that
-# goes on shipping files foverer as long as it has built them once.
-rm -rf /usr/share/doc/tails/website/blueprint/              \
-       /usr/share/doc/tails/website/bugs/                   \
-       /usr/share/doc/tails/website/todo/                   \
-       /usr/share/doc/tails/website/bugs.html               \
-       /usr/share/doc/tails/website/todo.html               \
-       /usr/share/doc/tails/website/wishlist.html           \
-       /usr/share/doc/tails/website/contribute/roadmap.html
-=======
-rm -r /usr/share/amnesia/packages
-
 rm -rf /usr/share/doc/tails/website/blueprint/
->>>>>>> 75c049a4
 
 find /usr/share/doc -type f -name changelog.gz -exec rm "{}" \;
 find /usr/share/doc -type f -name changelog.Debian.gz -exec rm "{}" \;
