#!/bin/sh

set -e

echo "Installing AppArmor profiles for Tor Browser"
<<<<<<< HEAD
=======

# Import ensure_hook_dependency_is_installed()
. /usr/local/lib/tails-shell-library/build.sh

ensure_hook_dependency_is_installed patch
>>>>>>> 41daf2ff

PATCH='/usr/share/tails/torbrowser-AppArmor-profile.patch'

### Functions

toggle_src_APT_sources() {
   MODE="$1"
   TEMP_APT_SOURCES='/etc/apt/sources.list.d/tmp-deb-src.list'

   case "$MODE" in
      on)
         cat /etc/apt/sources.list /etc/apt/sources.list.d/*.list \
            | grep --extended-regexp --invert-match \
                 'file:/root/local-packages' \
            | grep --extended-regexp --invert-match \
                 '^deb\s+http://tagged\.snapshots\.deb\.tails\.boum.org/[^/]+/torproject(/|\s)' \
            | grep --extended-regexp --invert-match \
                 '^deb\s+http://time-based\.snapshots\.deb\.tails\.boum.org/torproject/' \
            | sed --regexp-extended -e 's,^deb(\s+),deb-src\1,' \
            > "$TEMP_APT_SOURCES"
         ;;
      off)
         rm "$TEMP_APT_SOURCES"
         ;;
   esac

   apt-get --yes update
}

install_torbrowser_AppArmor_profiles() {
   tmpdir="$(mktemp -d)"
   (
      cd "$tmpdir"
      apt-get source torbrowser-launcher/sid
<<<<<<< HEAD
      install -m 0644 \
              torbrowser-launcher-*/apparmor/torbrowser.Browser.* \
              /etc/apparmor.d/
      install -m 0644 \
=======
      install -m 0644 \
              torbrowser-launcher-*/apparmor/torbrowser.Browser.* \
              /etc/apparmor.d/
      install -m 0644 \
>>>>>>> 41daf2ff
              torbrowser-launcher-*/apparmor/tunables/* \
              /etc/apparmor.d/tunables/
   )
   rm -r "$tmpdir"
}

### Main

toggle_src_APT_sources on
install_torbrowser_AppArmor_profiles
toggle_src_APT_sources off
(cd / && patch --forward --batch -p1 < "$PATCH")
rm "$PATCH"<|MERGE_RESOLUTION|>--- conflicted
+++ resolved
@@ -3,14 +3,11 @@
 set -e
 
 echo "Installing AppArmor profiles for Tor Browser"
-<<<<<<< HEAD
-=======
 
 # Import ensure_hook_dependency_is_installed()
 . /usr/local/lib/tails-shell-library/build.sh
 
 ensure_hook_dependency_is_installed patch
->>>>>>> 41daf2ff
 
 PATCH='/usr/share/tails/torbrowser-AppArmor-profile.patch'
 
@@ -45,17 +42,10 @@
    (
       cd "$tmpdir"
       apt-get source torbrowser-launcher/sid
-<<<<<<< HEAD
       install -m 0644 \
               torbrowser-launcher-*/apparmor/torbrowser.Browser.* \
               /etc/apparmor.d/
       install -m 0644 \
-=======
-      install -m 0644 \
-              torbrowser-launcher-*/apparmor/torbrowser.Browser.* \
-              /etc/apparmor.d/
-      install -m 0644 \
->>>>>>> 41daf2ff
               torbrowser-launcher-*/apparmor/tunables/* \
               /etc/apparmor.d/tunables/
    )
