--- conflicted
+++ resolved
@@ -95,11 +95,6 @@
 	fi
 }
 
-<<<<<<< HEAD
-### Ensure UIDs and GIDs are stable accross releases
-#   ... otherwise, things such as tor@service are broken
-#   after applying an automatic upgrade (#15695, #15424, #13426, #15407)
-
 # Temporarily give these users and groups a UID/GID that's out of the way,
 # to avoid collisions
 Change_uid debian-tor   1070
@@ -109,9 +104,6 @@
 Change_uid pulse        1110
 Change_uid hplip        1120
 Change_uid Debian-gdm   1130
-=======
-# Temporarily give these groups a GID that's out of the way, to avoid collisions
->>>>>>> 263c7e4a
 Change_gid messagebus   1050
 Change_gid ssh          1090
 Change_gid memlockd     1100
