#!/bin/sh

### Ensure GIDs are stable accross releases
#   ... otherwise, things such as tor@service are broken
#   after applying an automatic upgrade (#15695, #15424, #13426, #15407)

# When installing packages apt may variate the order of package installations.
# That leads to different GID/UID for the created groups and users. This
# variation of GID/UID leads to problems, when we want to ship diffs for a
# smoother upgrade process. There are many different solutions flying around to
# fix this issue, but they were not elaborate for Tails and may have other nasty
# side-effects, as the maintainer scripts, may react differently, if they are
# not in charge of creating group/user themselves.

# We may get rid of this script with the switch to overlayfs (#8415, #15689).

set -e

echo "Set fixed GIDs and UIDs"

Debug_gids_and_uids () {
	# Print content of /etc/{passwd, group}, if a difference against
	# the expected content is detected. Otherwise only the content of
	# those files is printed

	for file in passwd group; do
		diff -Naur "/usr/share/tails/build/${file}" "/etc/${file}" >&2 || :
		echo >&2
		echo "Content of '/etc/${file}':" >&2
		cat "/etc/${file}" >&2
		echo >&2
	done
}

Change_uid () {
	# Change_uid(NAME, NEW)
	# change UID for $NAME to $NEW
	# and update UID for all files, that were owned by the old UID

	NAME="$1"
	NEW="$2"
	old="$(getent passwd "${NAME}" | awk -F ':' '{print $3}')"

	if [ -n "${old}" ]; then
		echo "Changing UID for ${NAME} (${old} -> ${NEW})"
		if ! usermod --uid "${NEW}" "${NAME}"; then
			Debug_gids_and_uids
			exit 1
		fi
		# chown(1) and chgrp(1) clear the setuid and setgid bits;
		# let's preserve them.
		#
		# Using "-exec CMD +", find builds command lines incrementally,
		# before executing chown. Which is why the operation below is
		# not the "if a file has the setuid bit, then give it the setuid
		# bit" no-op, but rather "if a file had the setuid bit before
		# chown was run, then set it back".
		find / -wholename /proc -prune -o \( \
				\! -type l -uid "${old}" \
				-exec chown "${NEW}" '{}' + \
				\( \
					   -perm -6000 -exec chmod gu+s '{}' + \
					-o -perm -4000 -exec chmod u+s  '{}' + \
					-o -perm -2000 -exec chmod g+s  '{}' + \
				\) \
			\)
	fi
}

Change_gid () {
	# Change_gid(NAME, NEW)
	# change the GID for $NAME to $NEW
	# and update GID for all files, that were owned by the old GID

	NAME="$1"
	NEW="$2"
	old="$(getent group "${NAME}" | awk -F ':' '{print $3}')"

	if [ -n "${old}" ]; then
		echo "Changing GID for ${NAME} (${old} -> ${NEW})"
		if ! groupmod --gid "${NEW}" "${NAME}"; then
			Debug_gids_and_uids
			exit 1
		fi
		# See comments in Change_uid().
		find / -wholename /proc -prune -o \( \
				\! -type l -gid "${old}" \
				-exec chgrp "${NEW}" '{}' + \
				\( \
					   -perm -6000 -exec chmod gu+s '{}' + \
					-o -perm -4000 -exec chmod u+s  '{}' + \
					-o -perm -2000 -exec chmod g+s  '{}' + \
				\) \
			\)
	fi
}

<<<<<<< HEAD
# Free the GID 122, we need for tails-persistence-setup
Change_gid Debian-gdm 200
=======
# Temporarily give these groups a GID that's out of the way, to avoid collisions
Change_gid messagebus   1050
Change_gid ssh          1090
Change_gid memlockd     1100
Change_gid ssl-cert     1110
Change_gid vboxsf       1120
Change_gid monkeysphere 1130
Change_gid debian-tor   1140
Change_gid lpadmin      1150
Change_gid scanner      1160
Change_gid colord       1170
Change_gid saned        1180
Change_gid pulse        1190
Change_gid pulse-access 1200
Change_gid Debian-gdm   1210
Change_gid kvm          1500

# Finally, give these groups the desired GID
Change_gid messagebus   105
Change_gid ssh          109
Change_gid memlockd     110
Change_gid ssl-cert     111
Change_gid vboxsf       112
Change_gid monkeysphere 113
Change_gid debian-tor   114
Change_gid lpadmin      115
Change_gid scanner      116
Change_gid colord       117
Change_gid saned        118
Change_gid pulse        119
Change_gid pulse-access 120
Change_gid Debian-gdm   121
Change_gid kvm          150
>>>>>>> eaecddc2
<|MERGE_RESOLUTION|>--- conflicted
+++ resolved
@@ -95,41 +95,5 @@
 	fi
 }
 
-<<<<<<< HEAD
 # Free the GID 122, we need for tails-persistence-setup
-Change_gid Debian-gdm 200
-=======
-# Temporarily give these groups a GID that's out of the way, to avoid collisions
-Change_gid messagebus   1050
-Change_gid ssh          1090
-Change_gid memlockd     1100
-Change_gid ssl-cert     1110
-Change_gid vboxsf       1120
-Change_gid monkeysphere 1130
-Change_gid debian-tor   1140
-Change_gid lpadmin      1150
-Change_gid scanner      1160
-Change_gid colord       1170
-Change_gid saned        1180
-Change_gid pulse        1190
-Change_gid pulse-access 1200
-Change_gid Debian-gdm   1210
-Change_gid kvm          1500
-
-# Finally, give these groups the desired GID
-Change_gid messagebus   105
-Change_gid ssh          109
-Change_gid memlockd     110
-Change_gid ssl-cert     111
-Change_gid vboxsf       112
-Change_gid monkeysphere 113
-Change_gid debian-tor   114
-Change_gid lpadmin      115
-Change_gid scanner      116
-Change_gid colord       117
-Change_gid saned        118
-Change_gid pulse        119
-Change_gid pulse-access 120
-Change_gid Debian-gdm   121
-Change_gid kvm          150
->>>>>>> eaecddc2
+Change_gid Debian-gdm 200