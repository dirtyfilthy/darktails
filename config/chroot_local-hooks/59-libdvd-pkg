--- conflicted
+++ resolved
@@ -16,31 +16,7 @@
 # explicitly removed. So instead we build/install a fake libdvd-pkg
 # without the build-essential dependency to satisfy libdvdcss2.
 LIBDVD_PKG_VERSION="$(dpkg-query -s libdvd-pkg | grep Version | cut -d ' ' -f2)+fake1"
-<<<<<<< HEAD
-
-cat > "${tmp}/libdvd-pkg-${LIBDVD_PKG_VERSION}.control" << EOF
-Section: multimedia
-Priority: optional
-Homepage: https://tails.boum.org/
-Standards-Version: 3.6.2
-
-Package: libdvd-pkg
-Version: ${LIBDVD_PKG_VERSION}
-Maintainer: Tails developers <amnesia@boum.org>
-Architecture: all
-Description: (Fake) libdvd-pkg package
- Provide placeholder to keep libdvdcss2 happy.
-EOF
-
-(
-    cd "${tmp}"
-    equivs-build "libdvd-pkg-${LIBDVD_PKG_VERSION}.control"
-    dpkg -i "libdvd-pkg_${LIBDVD_PKG_VERSION}_all.deb"
-)
-rm -rf "${tmp}" /usr/src/libdvd-pkg
-=======
 install_fake_package libdvd-pkg "${LIBDVD_PKG_VERSION}" multimedia
->>>>>>> 0236b115
 
 # Verify installed packages:
 for x in libdvd-pkg
