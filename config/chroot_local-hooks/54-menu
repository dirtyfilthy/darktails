#!/bin/sh

set -e

echo "Registering menus"

<<<<<<< HEAD
for app in liveusb-creator-launcher tails-persistence-delete tails-persistence-setup tails-upgrader tails-about tails-documentation; do
=======
for app in liveusb-creator-launcher tails-persistence-delete tails-persistence-setup tails-documentation ; do
>>>>>>> cb161f8d
   xdg-desktop-menu install --novendor \
      /usr/share/desktop-directories/Tails.directory \
      "/usr/share/applications/${app}.desktop"
done

xdg-desktop-menu forceupdate<|MERGE_RESOLUTION|>--- conflicted
+++ resolved
@@ -4,11 +4,7 @@
 
 echo "Registering menus"
 
-<<<<<<< HEAD
-for app in liveusb-creator-launcher tails-persistence-delete tails-persistence-setup tails-upgrader tails-about tails-documentation; do
-=======
-for app in liveusb-creator-launcher tails-persistence-delete tails-persistence-setup tails-documentation ; do
->>>>>>> cb161f8d
+for app in liveusb-creator-launcher tails-persistence-delete tails-persistence-setup tails-about tails-documentation; do
    xdg-desktop-menu install --novendor \
       /usr/share/desktop-directories/Tails.directory \
       "/usr/share/applications/${app}.desktop"
