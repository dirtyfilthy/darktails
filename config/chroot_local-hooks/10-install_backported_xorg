--- conflicted
+++ resolved
@@ -7,11 +7,7 @@
    xserver-xorg \
    xserver-xorg-core \
    xserver-xorg-input-all \
-<<<<<<< HEAD
-   xserver-xorg-video-all
-=======
    xserver-xorg-video-all \
    xserver-xorg-video-qxl
->>>>>>> 632b6771
 apt-get --yes install -t squeeze-backports libgl1-mesa-dri libgl1-mesa-glx \
    libglu1-mesa libdrm-radeon1