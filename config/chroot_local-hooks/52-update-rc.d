--- conflicted
+++ resolved
@@ -1,6 +1,7 @@
 #!/bin/sh
 
-<<<<<<< HEAD
+set -e
+
 CUSTOM_INITSCRIPTS="
 tails-detect-virtualization
 tails-kexec
@@ -46,51 +47,4 @@
 insserv -r $PATCHED_INITSCRIPTS
 
 # Re-install overriden initscripts and install our custom ones.
-insserv $PATCHED_INITSCRIPTS $CUSTOM_INITSCRIPTS
-=======
-set -e
-
-echo "managing initscripts"
-
-# enable custom initscripts
-update-rc.d tails-detect-virtualization start 17 S .
-update-rc.d tails-kexec                    stop 85 0 6 .
-update-rc.d memlockd start 22 2 3 4 5 .
-update-rc.d tails-sdmem-on-media-removal start 23 2 3 4 5 . stop 01 0 6
-update-rc.d tails-reconfigure-kexec defaults
-update-rc.d tails-reconfigure-memlockd defaults
-
-# we run Tor ourselves after HTP via NetworkManager hooks
-update-rc.d tor disable
-
-# we reboot/halt using kexec->sdmem
-update-rc.d -f halt   remove
-update-rc.d -f reboot remove
-
-# we provide our own tails-kexec initscript (more friendly to ejected CD/USB)
-update-rc.d -f kexec  remove
-
-# we use kexec on halt too => enable kexec-load initscript on runlevel 0 as well
-update-rc.d -f kexec-load remove
-update-rc.d kexec-load stop 18 0 6 .
-
-# i2p should not start per default. At some point we want some script to start
-# i2p during init if so selected in tails-greeter, but ATM users have to start
-# the i2p script manually.
-
-update-rc.d -f i2p remove
-
-# we only want hdparm so that laptop-mode-tools can use it
-update-rc.d hdparm disable
-
-# don't use plymouth at shutdown/reboot
-# (plymouth.postinst creates links using update-rc.d,
-# so we cannot disable the links it creates by using LSB headers)
-rm -f /etc/rc[06].d/*plymouth
-
-# gdomap is not used between processes running as the same user on the same host
-update-rc.d gdomap disable
-
-# we start NetworkManager ourselves, via tails-greeter, at PostLogin time
-update-rc.d network-manager disable
->>>>>>> f1791cbb
+insserv $PATCHED_INITSCRIPTS $CUSTOM_INITSCRIPTS