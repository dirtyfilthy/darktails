--- conflicted
+++ resolved
@@ -2,37 +2,6 @@
 
 set -e
 
-<<<<<<< HEAD
-=======
-CUSTOM_INITSCRIPTS="
-"
-
-PATCHED_INITSCRIPTS="
-alsa-utils
-gdomap
-haveged
-hdparm
-hwclock.sh
-kexec-load
-laptop-mode
-memlockd
-saned
-spice-vdagent
-tor
-ttdnsd
-"
-
-echo "Configuring boot sequence"
-
-# The patches to adjust the runlevels are applied to the chroot
-# after the packages have been installed. So we need to remove them first,
-# to re-install them with our settings.
-insserv -r $PATCHED_INITSCRIPTS
-
-# Re-install overriden initscripts and install our custom ones.
-insserv $PATCHED_INITSCRIPTS $CUSTOM_INITSCRIPTS
-
->>>>>>> 676ae125
 ### Tweak systemd unit files
 
 # Workaround for https://bugs.debian.org/714957
@@ -76,14 +45,6 @@
 systemctl disable NetworkManager.service
 systemctl disable NetworkManager-wait-online.service
 
-# We don't run these services by default
-<<<<<<< HEAD
-systemctl disable i2p.service
-=======
-systemctl disable gdomap.service
-systemctl disable hdparm.service
->>>>>>> 676ae125
-
 # Don't hide tails-kexec's shutdown messages with an empty splash screen
 for suffix in halt kexec poweroff reboot shutdown ; do
    systemctl mask "plymouth-${suffix}.service"
