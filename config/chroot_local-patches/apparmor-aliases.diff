diff -Naur etc/apparmor.d.orig/abstractions/base etc/apparmor.d/abstractions/base
--- a/etc/apparmor.d/abstractions/base	2018-02-25 18:23:21.000000000 +0000
+++ b/etc/apparmor.d/abstractions/base	2018-03-10 08:03:52.281671815 +0000
@@ -26,6 +26,7 @@
   /etc/locale/**                 r,
   /etc/locale.alias              r,
   /etc/localtime                 r,
+  /etc/tor/torsocks.conf         r,
   /etc/writable/localtime        r,
   /usr/share/locale-bundle/**    r,
   /usr/share/locale-langpack/**  r,
<<<<<<< HEAD
diff -Naur etc/apparmor.d.orig/abstractions/ubuntu-helpers etc/apparmor.d/abstractions/ubuntu-helpers
--- a/etc/apparmor.d/abstractions/ubuntu-helpers	2018-02-25 18:23:21.000000000 +0000
+++ b/etc/apparmor.d/abstractions/ubuntu-helpers	2018-03-10 08:03:52.281671815 +0000
@@ -67,8 +67,8 @@
=======
@@ -48,6 +49,8 @@
   # ld.so.cache and ld are used to load shared libraries; they are best
   # available everywhere
   /etc/ld.so.cache               mr,
+  /etc/ld.so.conf                r,
+  /etc/ld.so.conf.d/{,*.conf}    r,
   /etc/ld.so.preload             r,
   /{usr/,}lib{,32,64}/ld{,32,64}-*.so   mr,
   /{usr/,}lib/@{multiarch}/ld{,32,64}-*.so    mr,
@@ -56,10 +59,12 @@
   /opt/*-linux-uclibc/lib/ld-uClibc*so* mr,
 
   # we might as well allow everything to use common libraries
-  /{usr/,}lib{,32,64}/**                r,
-  /{usr/,}lib{,32,64}/lib*.so*          mr,
-  /{usr/,}lib{,32,64}/**/lib*.so*       mr,
-  /{usr/,}lib/@{multiarch}/**            r,
+  /{usr/,}lib{32,64}/**                r,
+  /{usr/,}lib/{[^l],l[^i],li[^v],liv[^e],live[^/]}**                r,
+  /{usr/,}lib{,32,64}/lib*.so*       mr,
+  /{usr/,}lib{32,64}/**/lib*.so*       mr,
+  /{usr/,}lib/{[^l],l[^i],li[^v],liv[^e],live[^/]}**/lib*.so*       mr,
+  /{usr/,}lib/@{multiarch}/{[^l],l[^i],li[^v],liv[^e],live[^/]}**            r,
   /{usr/,}lib/@{multiarch}/lib*.so*      mr,
   /{usr/,}lib/@{multiarch}/**/lib*.so*   mr,
   /{usr/,}lib/tls/i686/{cmov,nosegneg}/lib*.so*    mr,
diff -Naur '--exclude=cache' /etc/apparmor.d.orig/abstractions/ubuntu-helpers /etc/apparmor.d/abstractions/ubuntu-helpers
--- a/etc/apparmor.d.orig/abstractions/ubuntu-helpers	2013-07-10 22:05:57.000000000 +0000
+++ b/etc/apparmor.d/abstractions/ubuntu-helpers	2015-06-03 18:16:42.022380000 +0000
@@ -64,8 +64,8 @@
>>>>>>> f64ce60a
   # in limited libraries so glibc's secure execution should be enough to not
   # require the santized_helper (ie, LD_PRELOAD will only use standard system
   # paths (man ld.so)).
-  /usr/lib/chromium-browser/chromium-browser-sandbox PUxr,
-  /usr/lib/chromium{,-browser}/chrome-sandbox PUxr,
+  # /usr/lib/chromium-browser/chromium-browser-sandbox PUxr,
+  # /usr/lib/chromium{,-browser}/chrome-sandbox PUxr,
   /opt/google/chrome{,-beta,-unstable}/chrome-sandbox PUxr,
   /opt/google/chrome{,-beta,-unstable}/google-chrome Pixr,
   /opt/google/chrome{,-beta,-unstable}/chrome Pixr,<|MERGE_RESOLUTION|>--- conflicted
+++ resolved
@@ -9,12 +9,9 @@
    /etc/writable/localtime        r,
    /usr/share/locale-bundle/**    r,
    /usr/share/locale-langpack/**  r,
-<<<<<<< HEAD
 diff -Naur etc/apparmor.d.orig/abstractions/ubuntu-helpers etc/apparmor.d/abstractions/ubuntu-helpers
 --- a/etc/apparmor.d/abstractions/ubuntu-helpers	2018-02-25 18:23:21.000000000 +0000
 +++ b/etc/apparmor.d/abstractions/ubuntu-helpers	2018-03-10 08:03:52.281671815 +0000
-@@ -67,8 +67,8 @@
-=======
 @@ -48,6 +49,8 @@
    # ld.so.cache and ld are used to load shared libraries; they are best
    # available everywhere
@@ -24,28 +21,7 @@
    /etc/ld.so.preload             r,
    /{usr/,}lib{,32,64}/ld{,32,64}-*.so   mr,
    /{usr/,}lib/@{multiarch}/ld{,32,64}-*.so    mr,
-@@ -56,10 +59,12 @@
-   /opt/*-linux-uclibc/lib/ld-uClibc*so* mr,
- 
-   # we might as well allow everything to use common libraries
--  /{usr/,}lib{,32,64}/**                r,
--  /{usr/,}lib{,32,64}/lib*.so*          mr,
--  /{usr/,}lib{,32,64}/**/lib*.so*       mr,
--  /{usr/,}lib/@{multiarch}/**            r,
-+  /{usr/,}lib{32,64}/**                r,
-+  /{usr/,}lib/{[^l],l[^i],li[^v],liv[^e],live[^/]}**                r,
-+  /{usr/,}lib{,32,64}/lib*.so*       mr,
-+  /{usr/,}lib{32,64}/**/lib*.so*       mr,
-+  /{usr/,}lib/{[^l],l[^i],li[^v],liv[^e],live[^/]}**/lib*.so*       mr,
-+  /{usr/,}lib/@{multiarch}/{[^l],l[^i],li[^v],liv[^e],live[^/]}**            r,
-   /{usr/,}lib/@{multiarch}/lib*.so*      mr,
-   /{usr/,}lib/@{multiarch}/**/lib*.so*   mr,
-   /{usr/,}lib/tls/i686/{cmov,nosegneg}/lib*.so*    mr,
-diff -Naur '--exclude=cache' /etc/apparmor.d.orig/abstractions/ubuntu-helpers /etc/apparmor.d/abstractions/ubuntu-helpers
---- a/etc/apparmor.d.orig/abstractions/ubuntu-helpers	2013-07-10 22:05:57.000000000 +0000
-+++ b/etc/apparmor.d/abstractions/ubuntu-helpers	2015-06-03 18:16:42.022380000 +0000
-@@ -64,8 +64,8 @@
->>>>>>> f64ce60a
+@@ -67,8 +67,8 @@
    # in limited libraries so glibc's secure execution should be enough to not
    # require the santized_helper (ie, LD_PRELOAD will only use standard system
    # paths (man ld.so)).
