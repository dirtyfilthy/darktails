<<<<<<< HEAD
--- a/etc/apparmor.d/usr.bin.thunderbird	2018-08-19 09:32:11.000000000 +0000
+++ b/etc/apparmor.d/usr.bin.thunderbird	2018-11-05 19:52:16.119499404 +0100
=======
--- a/etc/apparmor.d/usr.bin.thunderbird	2018-11-22 21:33:46.676704745 +0100
+++ b/etc/apparmor.d/usr.bin.thunderbird	2018-11-22 21:33:34.948766716 +0100
>>>>>>> d93cb9e6
@@ -16,7 +16,6 @@
   # TODO: finetune this for required accesses
   #include <abstractions/dbus>
   #include <abstractions/dbus-accessibility>
-  #include <abstractions/dbus-session>
   #include <abstractions/dconf>
   #include <abstractions/gnome>
   #include <abstractions/ibus>
@@ -25,7 +24,6 @@
   #include <abstractions/p11-kit>
   #include <abstractions/private-files>
   #include <abstractions/ssl_certs>
-  #include <abstractions/ubuntu-browsers>
   #include <abstractions/ubuntu-browsers.d/java>
   #include <abstractions/ubuntu-helpers>
 
@@ -46,26 +44,17 @@
 
   # Allow opening attachments
   # TODO: create and use abstractions for opening various file formats
-  /{usr/local/,usr/,}bin/* Cx -> sanitized_helper,
+  /{usr/local/,usr/,}bin/{[^gp],g[^p],p[^s],gp[^g]}* Cx -> sanitized_helper,
   /usr/lib/libreoffice/program/soffice Cxr -> sanitized_helper,
 
   # Allow opening links
   /usr/lib/@{multiarch}/glib-[0-9]*/gio-launch-desktop ix,
 
-  # For Xubuntu to launch the browser
-  /usr/bin/exo-open ixr,
-  /usr/lib/@{multiarch}/xfce4/exo-1/exo-helper-1 ixr,
-  /etc/xdg/xdg-xubuntu/xfce4/helpers.rc r,
-  /etc/xdg/xfce4/helpers.rc r,
-
   # for crash reports?
   ptrace (read,trace) peer=@{profile_name},
 
   @{thunderbird_executable} ixr,
 
-  # Pulseaudio
-  /usr/bin/pulseaudio Pixr,
-
   owner @{HOME}/.{cache,config}/dconf/user rw,
   owner @{HOME}/.cache/thumbnails/** r,
   owner /run/user/[0-9]*/dconf/user rw,
<<<<<<< HEAD
@@ -138,6 +127,7 @@
=======
@@ -138,6 +124,7 @@
>>>>>>> d93cb9e6
   deny /.suspended r,
   deny /boot/initrd.img* r,
   deny /boot/vmlinuz* r,
+  deny /etc/machine-id r,
   deny /var/cache/fontconfig/ w,
 
   # noisy file dialog:
<<<<<<< HEAD
@@ -264,7 +254,6 @@
=======
@@ -264,7 +251,6 @@
>>>>>>> d93cb9e6
   /etc/lsb-release r,
   /etc/ssl/openssl.cnf r,
   /usr/lib/thunderbird/crashreporter ix,
-  /usr/bin/expr ix,
   /sys/devices/system/cpu/ r,
   /sys/devices/system/cpu/** r,
 <|MERGE_RESOLUTION|>--- conflicted
+++ resolved
@@ -1,10 +1,5 @@
-<<<<<<< HEAD
---- a/etc/apparmor.d/usr.bin.thunderbird	2018-08-19 09:32:11.000000000 +0000
-+++ b/etc/apparmor.d/usr.bin.thunderbird	2018-11-05 19:52:16.119499404 +0100
-=======
 --- a/etc/apparmor.d/usr.bin.thunderbird	2018-11-22 21:33:46.676704745 +0100
 +++ b/etc/apparmor.d/usr.bin.thunderbird	2018-11-22 21:33:34.948766716 +0100
->>>>>>> d93cb9e6
 @@ -16,7 +16,6 @@
    # TODO: finetune this for required accesses
    #include <abstractions/dbus>
@@ -49,11 +44,7 @@
    owner @{HOME}/.{cache,config}/dconf/user rw,
    owner @{HOME}/.cache/thumbnails/** r,
    owner /run/user/[0-9]*/dconf/user rw,
-<<<<<<< HEAD
-@@ -138,6 +127,7 @@
-=======
 @@ -138,6 +124,7 @@
->>>>>>> d93cb9e6
    deny /.suspended r,
    deny /boot/initrd.img* r,
    deny /boot/vmlinuz* r,
@@ -61,11 +52,7 @@
    deny /var/cache/fontconfig/ w,
  
    # noisy file dialog:
-<<<<<<< HEAD
-@@ -264,7 +254,6 @@
-=======
 @@ -264,7 +251,6 @@
->>>>>>> d93cb9e6
    /etc/lsb-release r,
    /etc/ssl/openssl.cnf r,
    /usr/lib/thunderbird/crashreporter ix,
