### Self-bla
tails-greeter
tails-installer
tails-iuk
tails-persistence-setup
whisperback
# profiling => squashfs optimization
python3-pyinotify
# contains mkpasswd, needed in chroot_local-hooks/01-password
whois
# needed by getTorBrowserUserAgent
unzip
# needed in chroot_local-includes/etc/NetworkManager/dispatcher.d/50-htp.sh
bind9-host
# needed by tails-security-check
libcarp-assert-perl
libcarp-assert-more-perl
libio-socket-ssl-perl
liblocale-gettext-perl
liblwp-protocol-socks-perl
libnet-ssleay-perl
libwww-perl
libxml-atom-perl
# needed by htpdate
curl
libdatetime-perl
libdatetime-format-dateparse-perl
libgetopt-long-descriptive-perl
# needed by htpdate and tails-security-check
libtry-tiny-perl
# needed by readahead
pv
# needed by our chroot_local-hooks
live-build
# needed by tordate
inotify-tools
# needed by 20-time.sh
libnotify-bin
# needed by tails-documentation
yelp
# needed by live-persist
acl
# needed by the Unsafe Browser
zenity
# Needed by tails-htp-notify-user and others
libdesktop-notify-perl
# Needed by /lib/live/config/2010-pidgin
bc
# Needed by tails-transform-mirror-url
nodejs
# Needed by SSH's ProxyCommand
netcat-openbsd
# Needed by Additional Software
python3-apt
python3-atomicwrites

### Software

adwaita-qt
adwaita-qt4
aircrack-ng
alsa-utils
apparmor
apparmor-profiles
apparmor-profiles-extra
apt-transport-tor
audacity
bilibop-udev
caribou
cups
cups-pk-helper
cryptsetup
rsync
bash-completion
bookletimposer
cracklib-runtime
dbus-user-session
desktop-base
dmz-cursor-theme
dosfstools
electrum
enigmail
eog
evince
exfat-fuse
exfat-utils
exiv2
file-roller
fonts-cantarell
fonts-liberation
fonts-linuxlibertine
gdm3
gedit
gimp
git
gkbd-capplet
gnome-calculator
gnome-control-center
gnome-disk-utility
gnome-menus
gnome-power-manager
gnome-search-tool
gnome-screenshot
gnome-session
gnome-shell-extension-top-icons-plus
gnome-shell-extensions
gnome-sound-recorder
# Jessie's gnome-sound-recorder is missing the dependency on gstreamer1.0-pulseaudio (Debian bug #852870)
# This can be removed once gnome-sound-recorder is >=3.21.92-2
gstreamer1.0-pulseaudio
gnome-system-monitor
gnome-terminal
gnome-themes-standard
gnome-user-guide
gnupg-agent
gnupg2
gobi-loader
gobby
## breaks lb because of desktop-base.postinst (see Debian bug #467620)
#if ARCHITECTURE amd64
# grub
grub-efi-ia32
#endif
gstreamer1.0-libav
# Needed for audio in DVD playback
gstreamer1.0-plugins-ugly
gtk2-engines-pixbuf
gvfs-backends
hardlink
haveged
# needed by laptop-mode-tools to spin-down hard drives
hdparm
hopenpgp-tools
inkscape
iptables
# ships isolinux.bin in syslinux 6.x packaging
isolinux
ferm
keepassx
keyringer
memlockd
less
laptop-mode-tools
libgail-common
libgfshare-bin
libcaribou-gtk-module
libsane-hpaio
liferea
live-config
live-config-systemd
live-tools
lvm2
macchanger
mat
pdf-redact-tools
mesa-utils
monkeysign
monkeysphere
msva-perl
nautilus
nautilus-wipe
nautilus-gtkhash
network-manager
network-manager-gnome
ntfs-3g
obfs4proxy
onionshare
libreoffice-calc
libreoffice-draw
libreoffice-gnome
libreoffice-gtk3
libreoffice-impress
libreoffice-math
libreoffice-writer
libreoffice-l10n-ar
libreoffice-l10n-de
libreoffice-l10n-es
libreoffice-l10n-fa
libreoffice-l10n-fr
libreoffice-l10n-it
libreoffice-l10n-pt
libreoffice-l10n-ru
libreoffice-l10n-vi
libreoffice-l10n-zh-cn
onioncircuits
openpgp-applet
openssh-client
paperkey
parted
patch
pidgin
pidgin-guifications
pidgin-otr
pinentry-gtk2
pitivi
poedit
ppp
pppoe
pulseaudio
pulseaudio-utils
pwgen
p7zip-full
qt-at-spi
rng-tools
rfkill
sane-utils
scdaemon
scribus
seahorse
seahorse-daemon
seahorse-nautilus
secure-delete
simple-scan
sshfs
# ships the *.c32 modules in syslinux 6.x packaging
syslinux-common
# ships syslinux.efi in syslinux 6.x packaging
syslinux-efi
# ships isohybrid in syslinux 6.x packaging
syslinux-utils
system-config-printer-common
synaptic
torsocks
totem-plugins
traverso
ttf-dejavu
tcpdump
tcpflow
thunderbird
thunderbird-l10n-all
tor
tor-geoipdb
sound-juicer
ssss
totem
unar
usbutils
vim-tiny
virtualbox-guest-utils
virtualbox-guest-x11
wireless-tools
xdg-user-dirs-gtk
xsel
xul-ext-torbirdy
xz-utils

#if ARCHITECTURE amd64
open-vm-tools
#endif

### Firmwares
firmware-amd-graphics
firmware-atheros
firmware-brcm80211
firmware-intel-sound
firmware-ipw2x00
firmware-iwlwifi
firmware-libertas
firmware-linux
firmware-linux-free
firmware-linux-nonfree
firmware-misc-nonfree
firmware-realtek
firmware-ti-connectivity
firmware-zd1211
b43-fwcutter
firmware-b43-installer
firmware-b43legacy-installer

### Xorg
xorg
xserver-xorg-input-all
xserver-xorg-legacy
xserver-xorg-video-all
xserver-xorg-video-cirrus
xserver-xorg-video-intel
xserver-xorg-video-modesetting
xserver-xorg-video-amdgpu

### Input methods
ibus-gtk
ibus-gtk3
ibus-qt4
## Chinese
ibus-pinyin
## Japanese
ibus-anthy
## Korean
ibus-hangul
## Vietnamese
ibus-unikey

### l10n, i18n
## precompiled locales
locales-all
## arabic fonts
fonts-kacst
fonts-farsiweb
## chinese fonts
xfonts-intl-chinese
fonts-arphic-ukai
fonts-arphic-uming
fonts-wqy-microhei
fonts-wqy-zenhei
## Hebrew support
culmus
libfribidi0
## indic fonts
fonts-indic
## Khmer language, used in Cambodia
fonts-khmeros
## Korean fonts
fonts-unfonts-core
## Lao fonts
fonts-lao
## russian fonts
xfonts-bolkhov-koi8r-75dpi
xfonts-bolkhov-koi8r-misc
xfonts-cronyx-koi8r-100dpi
## Sinhala fonts
fonts-lklug-sinhala
## Thai fonts
fonts-thai-tlwg

### CD burning
brasero
cdrdao

### Accessibility
## mouse accessibility enhancements
mousetweaks
## text-to-speech
gnome-orca
at-spi2-core
speech-dispatcher-espeak-ng
## high-contrast theme
gnome-accessibility-themes
## graphical predictive text input system
dasher

### CPU microcodes
amd64-microcode
intel-microcode

### Dictionaries and spell checking
hunspell-ar
hunspell-da
hunspell-de-de
hunspell-en-us
hunspell-es
myspell-fa
hunspell-fr
hunspell-he
hunspell-it
hunspell-ko
hunspell-nl
hunspell-pl
hunspell-pt-br
hunspell-ru
hunspell-sv
hunspell-vi

### Mobile broadband devices support (GSM, 3G...)
mobile-broadband-provider-info
modemmanager
usb-modeswitch
usb-modeswitch-data

### Monkeysign dependencies for qrcodes scanning
python-qrencode
python-zbar
python-zbarpygtk

### Printing support
foomatic-db
foomatic-db-engine
hpijs-ppds
hplip
printer-driver-escpr
printer-driver-hpcups
printer-driver-gutenprint
printer-driver-postscript-hp

### Make the MAT more powerful
gir1.2-poppler-0.18
libimage-exiftool-perl
python-cairo
python-mutagen
python-nautilus
python-pdfrw
python-poppler

### Needed by virtualbox-guest-utils
pciutils

### SmartCard
libccid
pcscd

### Spice and QXL
spice-vdagent
xserver-xorg-video-qxl

### Wireless regulation
crda
wireless-regdb

### Automated test suite
python-dogtail
python3-serial
python3-systemd
xclip
xdotool

# onion-grater
python3-psutil
python3-yaml

# needed for "Test speakers"
libcanberra-pulse
sound-theme-freedesktop

# needed for tails-screen-locker
python3-pampy
python3-pydbus

# For our python "shell" scripting support
python3-sh

<<<<<<< HEAD
# For VeraCrypt Mounter
gir1.2-gudev-1.0
=======
# For tails-perl5lib and tails-persistence-setup
# XXX: remove once tails-perl5lib and tails-persistence-setup have
# their respective feature/14594-asp-gui branch merged.
libclass-xsaccessor-perl
libfunction-parameters-perl
libmoox-options-perl
libtype-tiny-xs-perl
libtypes-path-tiny-perl
libuuid-tiny-perl
>>>>>>> 57a4453c
<|MERGE_RESOLUTION|>--- conflicted
+++ resolved
@@ -427,10 +427,9 @@
 # For our python "shell" scripting support
 python3-sh
 
-<<<<<<< HEAD
 # For VeraCrypt Mounter
 gir1.2-gudev-1.0
-=======
+
 # For tails-perl5lib and tails-persistence-setup
 # XXX: remove once tails-perl5lib and tails-persistence-setup have
 # their respective feature/14594-asp-gui branch merged.
@@ -439,5 +438,4 @@
 libmoox-options-perl
 libtype-tiny-xs-perl
 libtypes-path-tiny-perl
-libuuid-tiny-perl
->>>>>>> 57a4453c
+libuuid-tiny-perl