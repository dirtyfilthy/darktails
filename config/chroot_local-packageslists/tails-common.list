--- conflicted
+++ resolved
@@ -72,12 +72,8 @@
 
 #include <standard-x11>
 
-<<<<<<< HEAD
-#aircrack-ng
+aircrack-ng
 apparmor
-=======
-aircrack-ng
->>>>>>> 22c1ac3d
 audacity
 barry-util
 bilibop-udev
