### Self-bla
liveusb-creator
tails-greeter
tails-iuk
tails-persistence-setup
whisperback
# profiling => squashfs optimization
python-pyinotify
# contains mkpasswd, needed in chroot_local-hooks/01-password
whois
# needed in chroot_local-includes/etc/NetworkManager/dispatcher.d/50-htp.sh
bind9-host
# needed by WhisperBack
python-gnutls
python-gtk2
python-pyme
# needed by tails-security-check
libdatetime-format-iso8601-perl
libdesktop-notify-perl
libio-socket-ssl-perl
liblocale-gettext-perl
liblwp-protocol-socks-perl
libnet-ssleay-perl
libwww-perl
libxml-atom-perl
# needed by our TrueCrypt installer wrapper
expect
# needed by the upcoming virtualization environment warning
virt-what
# needed by htpdate
curl
libdatetime-perl
libdatetime-format-dateparse-perl
libgetopt-long-descriptive-perl
libtry-tiny-perl
# needed by readahead
pv
# needed by our chroot_local-hooks
live-build
# needed for initramfs-tools' COMPRESS=lzma
lzma
# needed by tordate
inotify-tools
# needed by gpgSymEncApplet
libencode-perl
libglib-perl
libgnupg-interface-perl
libgtk2-perl
liblocale-gettext-perl
xclip
# needed by 20-time.sh
libnotify-bin

### Software

#include <gnome-core>

audacity
barry-util
cups
cryptsetup
rsync
aircrack-ng
bash-completion
claws-mail
claws-mail-archiver-plugin
claws-mail-i18n
claws-mail-pgpinline
claws-mail-pgpmime
connect-proxy
dmz-cursor-theme
dosfstools
eatmydata
ekeyd
eog
evince
exiv2
file-roller
florence
gcalctool
gedit
gimp
git
gnome-disk-utility
gnome-media
gnome-power-manager
gnome-search-tool
gnome-system-log
gnome-system-monitor
gnupg-agent
gnupg-curl
gobi-loader
gobby
gobby-infinote
## breaks lb because of desktop-base.postinst (see Debian bug #467620)
#if ARCHITECTURE i386 amd64
# grub
#endif
gstreamer0.10-ffmpeg
gstreamer0.10-plugins-base
gstreamer0.10-plugins-good
gstreamer0.10-plugins-ugly
hardlink
haveged
# needed by laptop-mode-tools to spin-down hard drives
hdparm
#if ARCHITECTURE i386
i2p
#endif
iceweasel
iceweasel-l10n-all
inkscape
ipheth-utils
iptables
ferm
keepassx
kexec-tools
memlockd
less
laptop-mode-tools
libgfshare-bin
libgnomevfs2-extra
libsane-hpaio
liferea
live-config
live-config-sysvinit
lvm2
macchanger
mat
monkeysphere
# our vidialia-wrapper needs lckdo
moreutils
msmtp
msva-perl
mutt
nautilus-wipe
network-manager-gnome
ntfs-3g
ntfsprogs
obfsproxy
openoffice.org-calc
openoffice.org-draw
openoffice.org-gnome
openoffice.org-impress
openoffice.org-math
openoffice.org-writer
openoffice.org-l10n-ar
openoffice.org-l10n-de
openoffice.org-l10n-es
openoffice.org-l10n-fa
openoffice.org-l10n-fr
openoffice.org-l10n-it
openoffice.org-l10n-pt
openoffice.org-l10n-ru
openoffice.org-l10n-vi
openoffice.org-l10n-zh-cn
openssh-client
parted
pidgin
pidgin-otr
msn-pecan
pinentry-gtk2
pitivi
plymouth
poedit
polipo
ppp
pwgen
p7zip-full
resolvconf
rfkill
sane-utils
scribus-ng
seahorse
seahorse-plugins
secure-delete
simple-scan
sshfs
system-config-printer
synaptic
torsocks
totem-plugins
traverso
ttf-dejavu
ttf-liberation
tcpdump
tcpflow
tor
tor-geoipdb
sound-juicer
ssss
tor-arm
totem-gstreamer
ttdnsd
unar
unrar-free
usbutils
vidalia
vim-nox
wireless-tools
xul-ext-adblock-plus
xul-ext-cookie-monster
xul-ext-foxyproxy-standard
xul-ext-https-everywhere
xul-ext-noscript
xul-ext-torbutton

#if ARCHITECTURE i386 amd64
open-vm-tools
xserver-xorg-input-vmmouse
#endif

### Firmwares
firmware-atheros
firmware-brcm80211
firmware-ipw2x00
firmware-iwlwifi
firmware-libertas
firmware-linux
firmware-linux-free
firmware-linux-nonfree
firmware-ralink
firmware-realtek
zd1211-firmware
b43-fwcutter
firmware-b43-installer
firmware-b43legacy-installer

### Xorg
xserver-xorg-input-all
#if ARCHITECTURE i386
xserver-xorg-video-geode
#endif
xserver-xorg-video-all

### l10n, i18n
## precompiled locales
locales-all
## arabic fonts
ttf-kacst
ttf-farsiweb
## chinese fonts and input systems
scim-pinyin
scim-tables-zh
scim-uim
xfonts-intl-chinese
ttf-arphic-ukai
ttf-arphic-uming
xfonts-wqy
## Hebrew support
culmus
libfribidi0
## indic fonts
ttf-indic-fonts
## Japanese input systems
scim-anthy
## Khmer language, used in Cambodia
ttf-khmeros
## Korean fonts
ttf-unfonts-core
## Korean input systems
scim-hangul
## Lao fonts
ttf-lao
## russian fonts
xfonts-bolkhov-koi8r-75dpi
xfonts-bolkhov-koi8r-misc
xfonts-cronyx-koi8r-100dpi
## Sinhala fonts
ttf-sinhala-lklug
## Thai fonts
ttf-thai-tlwg

### CD burning
brasero

### Accessibility
## mouse accessibility enhancements
mousetweaks
## screen magnifier
gnome-mag
## text-to-speech
gnome-orca

### Dictionaries and spell checking
hunspell-ar
hunspell-de-de
hunspell-en-us
myspell-es
myspell-fa
hunspell-fr
myspell-it
myspell-pt
myspell-ru
hunspell-vi

### Mobile broadband devices support (GSM, 3G...)
mobile-broadband-provider-info
modemmanager
usb-modeswitch
usb-modeswitch-data

### Printing support
foomatic-filters-ppds
hpijs-ppds
hplip
hplip-cups

### Make the MAT more powerful
libimage-exiftool-perl
python-cairo
python-mutagen
python-pdfrw
python-poppler

### USB installer
python-qt4
syslinux
gdisk
isomd5sum
mtools
python-configobj
python-parted
python-qt4-dbus
python-urlgrabber

### Windows XP theme ###
gnome-theme-xpluna
gnome-xp-icon-theme
xp-cursor-theme

### Needed by virtualbox-guest-utils
pciutils

### SmartCard
libccid
pcscd

### Spice and QXL
spice-vdagent
xserver-xorg-video-qxl

<<<<<<< HEAD
### Automated test suite
python-serial
=======
### Wireless regulation
crda
wireless-regdb
>>>>>>> b0e03b29
<|MERGE_RESOLUTION|>--- conflicted
+++ resolved
@@ -340,11 +340,9 @@
 spice-vdagent
 xserver-xorg-video-qxl
 
-<<<<<<< HEAD
-### Automated test suite
-python-serial
-=======
 ### Wireless regulation
 crda
 wireless-regdb
->>>>>>> b0e03b29
+
+### Automated test suite
+python-serial