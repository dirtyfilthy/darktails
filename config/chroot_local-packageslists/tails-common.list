### Self-bla
tails-greeter
tails-installer
tails-iuk
tails-persistence-setup
whisperback
# profiling => squashfs optimization
python3-pyinotify
# contains mkpasswd, needed in chroot_local-hooks/01-password
whois
# needed in chroot_local-includes/etc/NetworkManager/dispatcher.d/50-htp.sh
bind9-host
# needed by tails-security-check
libcarp-assert-perl
libcarp-assert-more-perl
libio-socket-ssl-perl
liblocale-gettext-perl
liblwp-protocol-socks-perl
libnet-ssleay-perl
libwww-perl
libxml-atom-perl
# needed by htpdate
curl
libdatetime-perl
libdatetime-format-dateparse-perl
libgetopt-long-descriptive-perl
# needed by htpdate and tails-security-check
libtry-tiny-perl
# needed by our chroot_local-hooks
live-build
# needed by tordate
inotify-tools
# needed by 20-time.sh
libnotify-bin
# needed by tails-documentation
yelp
# needed by live-persist
acl
# needed by the Unsafe Browser
zenity
# Needed by tails-htp-notify-user and others
libdesktop-notify-perl
# Needed by /lib/live/config/2010-pidgin
bc
# Needed by tails-persistence-setup on Buster
libblockdev-crypto2
# Needed by tails-transform-mirror-url
nodejs
# Needed by SSH's ProxyCommand
netcat-openbsd
# Needed by config/chroot_local-includes/usr/local/lib/udev-watchdog-wrapper
eject
# Needed by Additional Software
python3-apt
python3-atomicwrites

### Software

adwaita-qt
aircrack-ng
alsa-utils
apparmor
apparmor-profiles
apparmor-profiles-extra
apt-transport-tor
audacity
bilibop-udev
caribou
console-data
cups
cups-pk-helper
cryptsetup-bin
deb.torproject.org-keyring
rsync
bash-completion
bookletimposer
cracklib-runtime
dbus-user-session
desktop-base
dmz-cursor-theme
dosfstools
electrum
enigmail
eog
evince
exfat-fuse
exfat-utils
exiv2
file-roller
fonts-cantarell
fonts-liberation
fonts-linuxlibertine
gdm3
gedit
gimp
git
gkbd-capplet
gnome-calculator
gnome-control-center
gnome-disk-utility
gnome-menus
gnome-power-manager
gnome-screenshot
gnome-session
gnome-shell-extension-desktop-icons
gnome-shell-extension-top-icons-plus
gnome-shell-extensions
gnome-sound-recorder
gnome-system-monitor
gnome-terminal
gnome-themes-standard
gnome-user-docs
gnupg-agent
gnupg2
gobi-loader
## breaks lb because of desktop-base.postinst (see Debian bug #467620)
#if ARCHITECTURE amd64
# grub
grub-efi-ia32
#endif
gstreamer1.0-libav
# Needed for audio in DVD playback
gstreamer1.0-plugins-ugly
gtk2-engines-pixbuf
gvfs-backends
hardlink
haveged
# needed by laptop-mode-tools to spin-down hard drives
hdparm
inkscape
iptables
# ships isolinux.bin in syslinux 6.x packaging
isolinux
ferm
<<<<<<< HEAD
imagemagick
keepassxc
keyringer
=======
keepassx
>>>>>>> f45317d0
memlockd
less
laptop-mode-tools
libgail-common
libcaribou-gtk-module
libsane-hpaio
live-config
live-config-systemd
live-tools
lsb-release
lvm2
macchanger
<<<<<<< HEAD
mat2
pdf-redact-tools
mesa-utils
monkeysign
=======
mat
mesa-utils
>>>>>>> f45317d0
nautilus
nautilus-wipe
nautilus-gtkhash
network-manager
network-manager-gnome
ntfs-3g
obfs4proxy
onionshare
libreoffice-calc
libreoffice-draw
libreoffice-gnome
libreoffice-gtk3
libreoffice-impress
libreoffice-math
libreoffice-writer
libreoffice-l10n-ar
libreoffice-l10n-de
libreoffice-l10n-es
libreoffice-l10n-fa
libreoffice-l10n-fr
libreoffice-l10n-hi
libreoffice-l10n-id
libreoffice-l10n-it
libreoffice-l10n-pt
libreoffice-l10n-ru
libreoffice-l10n-tr
libreoffice-l10n-zh-cn
onioncircuits
openpgp-applet
openssh-client
parted
patch
pidgin
pidgin-guifications
pidgin-otr
pinentry-gtk2
poedit
powermgmt-base
ppp
pppoe
pulseaudio
pulseaudio-utils
p7zip-full
rng-tools
rfkill
sane-utils
scdaemon
seahorse
seahorse-daemon
seahorse-nautilus
secure-delete
simple-scan
sshfs
# ships the *.c32 modules in syslinux 6.x packaging
syslinux-common
# ships syslinux.efi in syslinux 6.x packaging
syslinux-efi
# ships isohybrid in syslinux 6.x packaging
syslinux-utils
system-config-printer-common
synaptic
torsocks
totem-plugins
ttf-dejavu
tcpdump
tcpflow
thunderbird
thunderbird-l10n-ar
thunderbird-l10n-de
thunderbird-l10n-es-es
thunderbird-l10n-fr
thunderbird-l10n-id
thunderbird-l10n-it
thunderbird-l10n-pt-br
thunderbird-l10n-ru
thunderbird-l10n-tr
thunderbird-l10n-zh-cn
tor
tor-geoipdb
sound-juicer
totem
unar
usbutils
user-setup
vim-tiny
virtualbox-guest-utils
virtualbox-guest-x11
wireless-tools
xdg-user-dirs-gtk
xsel
xul-ext-torbirdy
xz-utils

#if ARCHITECTURE amd64
open-vm-tools
#endif

### Firmwares
firmware-amd-graphics
firmware-atheros
firmware-brcm80211
firmware-intel-sound
firmware-ipw2x00
firmware-iwlwifi
firmware-libertas
firmware-linux-free
firmware-misc-nonfree
firmware-realtek
firmware-ti-connectivity
firmware-zd1211
b43-fwcutter
firmware-b43-installer
firmware-b43legacy-installer

### Xorg
xorg
xserver-xorg-input-all
xserver-xorg-legacy
xserver-xorg-video-all
xserver-xorg-video-cirrus
xserver-xorg-video-intel
xserver-xorg-video-modesetting
xserver-xorg-video-amdgpu

### Input methods
ibus-gtk
ibus-gtk3
## Chinese Pinyin and ZhuYin (Bopomofo)
ibus-libpinyin
## Chinese ZhuYin (Bopomofo)
ibus-chewing
## Japanese
ibus-anthy
## Korean
ibus-hangul
## Vietnamese
ibus-unikey

### l10n, i18n
## precompiled locales
locales-all
## Hebrew support
culmus
libfribidi0
## Noto fonts
fonts-noto-core
fonts-noto-cjk
fonts-noto-mono
fonts-noto-ui-core
fonts-noto-unhinted

### CD burning
brasero
cdrdao

### Accessibility
## mouse accessibility enhancements
mousetweaks
## text-to-speech
at-spi2-core
orca
speech-dispatcher-espeak-ng
## high-contrast theme
gnome-accessibility-themes
## graphical predictive text input system
dasher

### CPU microcodes
amd64-microcode
intel-microcode

### Dictionaries and spell checking
hunspell-ar
hunspell-de-de
hunspell-en-us
hunspell-es
myspell-fa
hunspell-fr
hunspell-hi
hunspell-id
hunspell-it
hunspell-pt-br
hunspell-ru
hunspell-tr

### Mobile broadband devices support (GSM, 3G...)
mobile-broadband-provider-info
modemmanager
usb-modeswitch
usb-modeswitch-data

### Printing support
foomatic-db
foomatic-db-engine
hpijs-ppds
hplip
printer-driver-escpr
printer-driver-hpcups
printer-driver-gutenprint
printer-driver-postscript-hp

### Make the MAT more powerful
libimage-exiftool-perl
python-cairo
python-nautilus

### Needed by virtualbox-guest-utils
pciutils

### SmartCard
libccid
pcscd

### Spice and QXL
spice-vdagent
xserver-xorg-video-qxl

### Wireless regulation
crda
wireless-regdb

### Automated test suite
python-dogtail
python3-serial
python3-systemd
xclip
xdotool

# Enable Electrum's TREZOR support
python3-trezor

# onion-grater
python3-psutil
python3-yaml

# needed for "Test speakers"
libcanberra-pulse
sound-theme-freedesktop

# needed for tails-screen-locker
python3-pampy
python3-pydbus

# For our python "shell" scripting support
python3-sh

# For Unlock VeraCrypt Volumes
gir1.2-gudev-1.0

# For partitioning script in initramfs
fatresize

# For Thunderbolt
bolt<|MERGE_RESOLUTION|>--- conflicted
+++ resolved
@@ -132,13 +132,7 @@
 # ships isolinux.bin in syslinux 6.x packaging
 isolinux
 ferm
-<<<<<<< HEAD
-imagemagick
 keepassxc
-keyringer
-=======
-keepassx
->>>>>>> f45317d0
 memlockd
 less
 laptop-mode-tools
@@ -151,15 +145,8 @@
 lsb-release
 lvm2
 macchanger
-<<<<<<< HEAD
 mat2
-pdf-redact-tools
 mesa-utils
-monkeysign
-=======
-mat
-mesa-utils
->>>>>>> f45317d0
 nautilus
 nautilus-wipe
 nautilus-gtkhash
