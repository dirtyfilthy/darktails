--- conflicted
+++ resolved
@@ -50,14 +50,11 @@
 nodejs
 # Needed by SSH's ProxyCommand
 netcat-openbsd
-<<<<<<< HEAD
 # Needed by config/chroot_local-includes/usr/local/lib/udev-watchdog-wrapper
 eject
-=======
 # Needed by Additional Software
 python3-apt
 python3-atomicwrites
->>>>>>> 6aee6394
 
 ### Software
 
