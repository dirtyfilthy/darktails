### Self-bla
tails-greeter
tails-installer
tails-iuk
tails-persistence-setup
whisperback
# profiling => squashfs optimization
python3-pyinotify
# contains mkpasswd, needed in chroot_local-hooks/01-password
whois
# needed in chroot_local-includes/etc/NetworkManager/dispatcher.d/50-htp.sh
bind9-host
# needed by tails-security-check
libcarp-assert-perl
libcarp-assert-more-perl
libio-socket-ssl-perl
liblocale-gettext-perl
liblwp-protocol-socks-perl
libnet-ssleay-perl
libwww-perl
libxml-atom-perl
# needed by htpdate
curl
libdatetime-perl
libdatetime-format-dateparse-perl
libgetopt-long-descriptive-perl
# needed by htpdate and tails-security-check
libtry-tiny-perl
# needed by our chroot_local-hooks
live-build
# needed by tordate
inotify-tools
# needed by 20-time.sh
libnotify-bin
# needed by tails-documentation
yelp
# needed by live-persist
acl
# needed by the Unsafe Browser
zenity
# Needed by tails-htp-notify-user and others
libdesktop-notify-perl
<<<<<<< HEAD
# Needed by /lib/live/config/2010-pidgin
bc
# Needed by tails-persistence-setup on Buster
libblockdev-crypto2
=======
>>>>>>> 7b11626e
# Needed by tails-transform-mirror-url
nodejs
# Needed by SSH's ProxyCommand
netcat-openbsd
# Needed by config/chroot_local-includes/usr/local/lib/udev-watchdog-wrapper
eject
# Needed by Additional Software
python3-apt
python3-atomicwrites

### Software

adwaita-qt
aircrack-ng
alsa-utils
apparmor
apparmor-profiles
apparmor-profiles-extra
apt-transport-tor
audacity
bilibop-udev
console-data
cups
cups-pk-helper
cryptsetup-bin
deb.torproject.org-keyring
rsync
bash-completion
bookletimposer
cracklib-runtime
dbus-user-session
desktop-base
dmz-cursor-theme
dosfstools
electrum
enigmail
eog
evince
exfat-fuse
exfat-utils
exiv2
file-roller
fonts-cantarell
fonts-liberation
fonts-linuxlibertine
gdm3
gedit
gimp
git
gkbd-capplet
gnome-calculator
gnome-control-center
gnome-disk-utility
gnome-menus
gnome-power-manager
gnome-screenshot
gnome-session
gnome-shell-extension-desktop-icons
gnome-shell-extension-top-icons-plus
gnome-shell-extensions
gnome-sound-recorder
gnome-system-monitor
gnome-terminal
gnome-themes-standard
gnome-user-docs
gnupg-agent
gnupg2
gobi-loader
## breaks lb because of desktop-base.postinst (see Debian bug #467620)
#if ARCHITECTURE amd64
# grub
grub-efi-ia32
#endif
gstreamer1.0-libav
# Needed for audio in DVD playback
gstreamer1.0-plugins-ugly
gtk2-engines-pixbuf
gvfs-backends
hardlink
haveged
# needed by laptop-mode-tools to spin-down hard drives
hdparm
inkscape
iptables
# ships isolinux.bin in syslinux 6.x packaging
isolinux
ferm
keepassxc
memlockd
less
laptop-mode-tools
libgail-common
libsane-hpaio
live-config
live-config-systemd
live-tools
lsb-release
lvm2
macchanger
mat2
mesa-utils
nautilus
nautilus-wipe
nautilus-gtkhash
network-manager
network-manager-gnome
ntfs-3g
obfs4proxy
onionshare
libreoffice-calc
libreoffice-draw
libreoffice-gnome
libreoffice-gtk3
libreoffice-impress
libreoffice-writer
libreoffice-l10n-ar
libreoffice-l10n-de
libreoffice-l10n-es
libreoffice-l10n-fa
libreoffice-l10n-fr
libreoffice-l10n-hi
libreoffice-l10n-id
libreoffice-l10n-it
libreoffice-l10n-pt
libreoffice-l10n-ru
libreoffice-l10n-tr
libreoffice-l10n-zh-cn
onioncircuits
openpgp-applet
openssh-client
parted
patch
pidgin
pidgin-guifications
pidgin-otr
pinentry-gtk2
poedit
powermgmt-base
ppp
pppoe
pulseaudio
pulseaudio-utils
p7zip-full
rng-tools
rfkill
sane-utils
scdaemon
seahorse
seahorse-daemon
seahorse-nautilus
secure-delete
simple-scan
sshfs
# ships the *.c32 modules in syslinux 6.x packaging
syslinux-common
# ships syslinux.efi in syslinux 6.x packaging
syslinux-efi
# ships isohybrid in syslinux 6.x packaging
syslinux-utils
system-config-printer-common
synaptic
torsocks
totem-plugins
ttf-dejavu
tcpdump
tcpflow
thunderbird
thunderbird-l10n-ar
thunderbird-l10n-de
thunderbird-l10n-es-es
thunderbird-l10n-fr
thunderbird-l10n-id
thunderbird-l10n-it
thunderbird-l10n-pt-br
thunderbird-l10n-ru
thunderbird-l10n-tr
thunderbird-l10n-zh-cn
tor
tor-geoipdb
sound-juicer
totem
unar
usbutils
user-setup
vim-tiny
virtualbox-guest-utils
virtualbox-guest-x11
wireless-tools
xdg-user-dirs-gtk
xsel
xul-ext-torbirdy
xz-utils

#if ARCHITECTURE amd64
open-vm-tools
#endif

### Firmwares
firmware-amd-graphics
firmware-atheros
firmware-brcm80211
firmware-intel-sound
firmware-ipw2x00
firmware-iwlwifi
firmware-libertas
firmware-linux-free
firmware-misc-nonfree
firmware-realtek
firmware-ti-connectivity
firmware-zd1211
b43-fwcutter
firmware-b43-installer
firmware-b43legacy-installer

### Xorg
xorg
xserver-xorg-input-all
xserver-xorg-legacy
xserver-xorg-video-all
xserver-xorg-video-cirrus
xserver-xorg-video-intel
xserver-xorg-video-modesetting
xserver-xorg-video-amdgpu

### Input methods
ibus-gtk
ibus-gtk3
## Chinese Pinyin and ZhuYin (Bopomofo)
ibus-libpinyin
## Chinese ZhuYin (Bopomofo)
ibus-chewing
## Japanese
ibus-anthy
## Korean
ibus-hangul
## Vietnamese
ibus-unikey

### l10n, i18n
## precompiled locales
locales-all
## Hebrew support
culmus
libfribidi0
## Noto fonts
fonts-noto-core
fonts-noto-cjk
fonts-noto-mono
fonts-noto-ui-core
fonts-noto-unhinted

### CD burning
brasero
cdrdao

### Accessibility
## mouse accessibility enhancements
mousetweaks
## text-to-speech
at-spi2-core
orca
speech-dispatcher-espeak-ng
## high-contrast theme
gnome-accessibility-themes
## graphical predictive text input system
dasher

### CPU microcodes
amd64-microcode
intel-microcode

### Dictionaries and spell checking
hunspell-ar
hunspell-de-de
hunspell-en-us
hunspell-es
myspell-fa
hunspell-fr
hunspell-hi
hunspell-id
hunspell-it
hunspell-pt-br
hunspell-ru
hunspell-tr

### Mobile broadband devices support (GSM, 3G...)
mobile-broadband-provider-info
modemmanager
usb-modeswitch
usb-modeswitch-data

### Printing support
foomatic-db
foomatic-db-engine
hpijs-ppds
hplip
printer-driver-escpr
printer-driver-hpcups
printer-driver-gutenprint
printer-driver-postscript-hp

### Make the MAT more powerful
libimage-exiftool-perl
python-cairo
python-nautilus

### Needed by virtualbox-guest-utils
pciutils

### SmartCard
libccid
pcscd

### Spice and QXL
spice-vdagent
xserver-xorg-video-qxl

### Wireless regulation
crda
wireless-regdb

### Automated test suite
python-dogtail
python3-serial
python3-systemd
xclip
xdotool

# Enable Electrum's TREZOR support
python3-trezor

# onion-grater
python3-psutil
python3-yaml

# needed for "Test speakers"
libcanberra-pulse
sound-theme-freedesktop

# needed for tails-screen-locker
python3-pampy
python3-pydbus

# For our python "shell" scripting support
python3-sh

# For Unlock VeraCrypt Volumes
gir1.2-gudev-1.0

# For partitioning script in initramfs
fatresize

# For Thunderbolt
bolt<|MERGE_RESOLUTION|>--- conflicted
+++ resolved
@@ -40,13 +40,8 @@
 zenity
 # Needed by tails-htp-notify-user and others
 libdesktop-notify-perl
-<<<<<<< HEAD
-# Needed by /lib/live/config/2010-pidgin
-bc
 # Needed by tails-persistence-setup on Buster
 libblockdev-crypto2
-=======
->>>>>>> 7b11626e
 # Needed by tails-transform-mirror-url
 nodejs
 # Needed by SSH's ProxyCommand
