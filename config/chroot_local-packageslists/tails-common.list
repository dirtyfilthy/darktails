--- conflicted
+++ resolved
@@ -24,13 +24,6 @@
 libnet-ssleay-perl
 libwww-perl
 libxml-atom-perl
-<<<<<<< HEAD
-# needed by our TrueCrypt installer wrapper
-expect
-=======
-# needed by the upcoming virtualization environment warning
-virt-what
->>>>>>> b3461f1b
 # needed by htpdate
 curl
 libdatetime-perl
