### Self-bla
liveusb-creator
tails-greeter
tails-iuk
tails-persistence-setup
whisperback
# profiling => squashfs optimization
python-pyinotify
# contains mkpasswd, needed in chroot_local-hooks/01-password
whois
# needed in chroot_local-includes/etc/NetworkManager/dispatcher.d/50-htp.sh
bind9-host
# needed by WhisperBack
python-gnutls
python-gtk2
python-pyme
# needed by tails-security-check
libcarp-assert-perl
libcarp-assert-more-perl
libdesktop-notify-perl
libio-socket-ssl-perl
liblocale-gettext-perl
liblwp-protocol-socks-perl
libnet-ssleay-perl
libwww-perl
libxml-atom-perl
# needed by our TrueCrypt installer wrapper
expect
# needed by the upcoming virtualization environment warning
virt-what
# needed by htpdate
curl
libdatetime-perl
libdatetime-format-dateparse-perl
libgetopt-long-descriptive-perl
libtry-tiny-perl
# needed by readahead
pv
# needed by our chroot_local-hooks
live-build
# needed for initramfs-tools' COMPRESS=lzma
lzma
# needed by tordate
inotify-tools
# needed by gpgSymEncApplet
libencode-perl
libglib-perl
libgnupg-interface-perl
libgtk2-perl
liblocale-gettext-perl
xclip
# needed by shutdown-helper-applet
gir1.2-panelapplet
# needed by 20-time.sh
libnotify-bin
notification-daemon
# needed by unsafe-browser
zenity
# needed by tails-documentation
yelp
# for /usr/local/sbin/tails-blocked-network-detector
libfile-tail-perl
libparse-syslog-perl
# needed by live-persist
acl
# needed by the Unsafe Browser
unzip
# ships gksudo, needed by various wrappers of ours
gksu

### Software

#include <standard-x11>

aircrack-ng
apparmor
apparmor-profiles-extra
audacity
barry-util
bilibop-udev
cups
cups-pk-helper
cryptsetup
rsync
bash-completion
bookletimposer
claws-mail
claws-mail-archiver-plugin
claws-mail-i18n
claws-mail-pgpinline
claws-mail-pgpmime
connect-proxy
desktop-base
dmz-cursor-theme
dosfstools
eatmydata
ekeyd
eog
evince
exiv2
file-roller
florence
fonts-cantarell
gcalctool
gdm3
gedit
gimp
git
gnome-control-center
gnome-disk-utility
gnome-media
gnome-menus
gnome-panel
gnome-power-manager
gnome-search-tool
gnome-screenshot
gnome-session-fallback
gnome-system-log
gnome-system-monitor
gnome-terminal
gnome-themes
gnome-themes-standard
gnome-user-guide
gnupg-agent
gnupg-curl
gobi-loader
gobby-0.5
## breaks lb because of desktop-base.postinst (see Debian bug #467620)
#if ARCHITECTURE i386 amd64
# grub
#endif
gstreamer0.10-ffmpeg
gstreamer0.10-plugins-base
gstreamer0.10-plugins-good
gstreamer0.10-plugins-ugly
gstreamer0.10-pulseaudio
gvfs-backends
hardlink
haveged
# needed by laptop-mode-tools to spin-down hard drives
hdparm
hledger
inkscape
ipheth-utils
iptables
# ships isolinux.bin in syslinux 6.x packaging
isolinux
ferm
keepassx
kexec-tools
memlockd
less
laptop-mode-tools
libgfshare-bin
libgnomevfs2-extra
libqt4-qt3support
libsane-hpaio
liferea
live-config
live-config-sysvinit
lvm2
macchanger
mat
monkeysign
monkeysphere
# our vidialia-wrapper needs lckdo
moreutils
msmtp
msva-perl
mutt
nautilus
nautilus-wipe
nautilus-gtkhash
network-manager-gnome
ntfs-3g
ntfsprogs
obfsproxy
libreoffice-calc
libreoffice-draw
libreoffice-gnome
libreoffice-impress
libreoffice-math
libreoffice-writer
libreoffice-l10n-ar
libreoffice-l10n-de
libreoffice-l10n-es
libreoffice-l10n-fa
libreoffice-l10n-fr
libreoffice-l10n-it
libreoffice-l10n-pt
libreoffice-l10n-ru
libreoffice-l10n-vi
libreoffice-l10n-zh-cn
openssh-client
parted
pidgin
pidgin-otr
pinentry-gtk2
pitivi
plymouth
poedit
polipo
ppp
pulseaudio
pwgen
p7zip-full
resolvconf
rfkill
sane-utils
scribus
seahorse
seahorse-daemon
seahorse-nautilus
secure-delete
simple-scan
sshfs
# ships the *.c32 modules in syslinux 6.x packaging
syslinux-common
syslinux-efi
<<<<<<< HEAD
=======
# ships isohybrid in syslinux 6.x packaging
syslinux-utils
>>>>>>> cfbff197
system-config-printer
systemd
synaptic
torsocks
totem-plugins
traverso
ttf-dejavu
fonts-liberation
tcpdump
tcpflow
tor
tor-geoipdb
sound-juicer
ssss
tor-arm
totem
ttdnsd
unar
unrar-free
usbutils
vidalia
vim-nox
virtualbox-guest-utils
wireless-tools

#if ARCHITECTURE i386 amd64
open-vm-tools
xserver-xorg-input-vmmouse
#endif

### Firmwares
firmware-atheros
firmware-brcm80211
firmware-ipw2x00
firmware-iwlwifi
firmware-libertas
firmware-linux
firmware-linux-free
firmware-linux-nonfree
firmware-ralink
firmware-realtek
firmware-zd1211
b43-fwcutter
firmware-b43-installer
firmware-b43legacy-installer

### Xorg
xserver-xorg-input-all
#if ARCHITECTURE i386
xserver-xorg-video-geode
#endif
xserver-xorg-video-all

### Input methods
ibus-gtk
ibus-gtk3
ibus-qt4
## Chinese
ibus-pinyin
## Japanese
ibus-anthy
## Korean
ibus-hangul

### l10n, i18n
## precompiled locales
locales-all
## arabic fonts
fonts-kacst
fonts-farsiweb
## chinese fonts
xfonts-intl-chinese
fonts-arphic-ukai
fonts-arphic-uming
xfonts-wqy
## Hebrew support
culmus
libfribidi0
## indic fonts
fonts-indic
## Khmer language, used in Cambodia
fonts-khmeros
## Korean fonts
fonts-unfonts-core
## Lao fonts
fonts-lao
## russian fonts
xfonts-bolkhov-koi8r-75dpi
xfonts-bolkhov-koi8r-misc
xfonts-cronyx-koi8r-100dpi
## Sinhala fonts
fonts-lklug-sinhala
## Thai fonts
fonts-thai-tlwg

### CD burning
brasero

### Accessibility
## mouse accessibility enhancements
mousetweaks
## screen magnifier
gnome-mag
## text-to-speech
gnome-orca
at-spi2-core
## high-contrast theme
gnome-accessibility-themes
## graphical predictive text input system
dasher

### CPU microcodes
amd64-microcode
intel-microcode

### Dictionaries and spell checking
hunspell-ar
hunspell-de-de
hunspell-en-us
myspell-es
myspell-fa
hunspell-fr
myspell-it
myspell-pt
myspell-ru
hunspell-vi

### Mobile broadband devices support (GSM, 3G...)
mobile-broadband-provider-info
modemmanager
usb-modeswitch
usb-modeswitch-data

### Monkeysign dependencies for qrcodes scanning
python-qrencode
python-zbar
python-zbarpygtk

### Printing support
foomatic-db
foomatic-db-engine
foomatic-filters
hpijs-ppds
hplip
hplip-cups
printer-driver-escpr

### Make the MAT more powerful
gir1.2-poppler-0.18
libimage-exiftool-perl
python-cairo
python-mutagen
python-pdfrw
python-poppler

### USB installer
python-qt4
syslinux
gdisk
isomd5sum
mtools
python-configobj
python-qt4-dbus
python-urlgrabber

### Windows8 theme ###
gnome-theme-windows8
window-picker-applet

### Needed by virtualbox-guest-utils
pciutils

### SmartCard
libccid
pcscd

### Spice and QXL
spice-vdagent
xserver-xorg-video-qxl

### Wireless regulation
crda
wireless-regdb

### Automated test suite
python-serial

i2p
# Prevent java 6 from being installed
openjdk-7-jre<|MERGE_RESOLUTION|>--- conflicted
+++ resolved
@@ -217,11 +217,8 @@
 # ships the *.c32 modules in syslinux 6.x packaging
 syslinux-common
 syslinux-efi
-<<<<<<< HEAD
-=======
 # ships isohybrid in syslinux 6.x packaging
 syslinux-utils
->>>>>>> cfbff197
 system-config-printer
 systemd
 synaptic
