### Self-bla
liveusb-creator
tails-greeter
tails-iuk
tails-persistence-setup
#whisperback
# profiling => squashfs optimization
python-pyinotify
# contains mkpasswd, needed in chroot_local-hooks/01-password
whois
# needed by getTorBrowserUserAgent
unzip
# needed in chroot_local-includes/etc/NetworkManager/dispatcher.d/50-htp.sh
bind9-host
# needed by tails-security-check
libcarp-assert-perl
libcarp-assert-more-perl
libdesktop-notify-perl
libio-socket-ssl-perl
liblocale-gettext-perl
liblwp-protocol-socks-perl
libnet-ssleay-perl
libwww-perl
libxml-atom-perl
<<<<<<< HEAD
=======
# needed by the virtualization environment warning
virt-what
>>>>>>> a13ce672
# needed by htpdate
curl
libdatetime-perl
libdatetime-format-dateparse-perl
libgetopt-long-descriptive-perl
libtry-tiny-perl
# needed by readahead
pv
# needed by our chroot_local-hooks
live-build
# needed by tordate
inotify-tools
<<<<<<< HEAD
# needed by gpgSymEncApplet
libany-moose-perl
=======
# needed by gpgApplet
>>>>>>> a13ce672
libencode-perl
libglib-perl
libgnupg-interface-perl
libgtk2-perl
liblocale-gettext-perl
xclip
# needed by 20-time.sh
libnotify-bin
<<<<<<< HEAD
# needed by unsafe-browser
zenity
=======
notification-daemon
>>>>>>> a13ce672
# needed by tails-documentation
yelp
# for tails-restricted-network-detector-wrapper
jq
# needed by live-persist
acl
# needed by the Unsafe Browser
zenity
# ships gksudo, needed by various wrappers of ours
gksu

### Software

aircrack-ng
apparmor
apparmor-profiles-extra
apt-transport-tor
audacity
bilibop-udev
cups
cups-pk-helper
cryptsetup
rsync
bash-completion
bookletimposer
claws-mail
claws-mail-archiver-plugin
claws-mail-i18n
claws-mail-pgpinline
claws-mail-pgpmime
connect-proxy
desktop-base
dmz-cursor-theme
dosfstools
eatmydata
ekeyd
electrum
eog
evince
exiv2
file-roller
florence
fonts-cantarell
fonts-liberation
fonts-linuxlibertine
gcalctool
gdm3
gedit
gimp
git
gkbd-capplet
gnome-control-center
gnome-disk-utility
gnome-flashback
gnome-media
gnome-power-manager
gnome-search-tool
gnome-screenshot
gnome-session
gnome-session-flashback
gnome-shell-extensions
gnome-system-log
gnome-system-monitor
gnome-terminal
gnome-themes
gnome-themes-standard
gnome-tweak-tool
gnome-user-guide
gnupg-agent
gnupg-curl
gnupg2
gobi-loader
gobby-0.5
## breaks lb because of desktop-base.postinst (see Debian bug #467620)
#if ARCHITECTURE i386 amd64
# grub
#endif
gstreamer0.10-plugins-base
gstreamer0.10-plugins-good
gstreamer0.10-plugins-ugly
gstreamer0.10-pulseaudio
gstreamer1.0-libav
gvfs-backends
hardlink
haveged
# needed by laptop-mode-tools to spin-down hard drives
hdparm
hledger
hopenpgp-tools
inkscape
iptables
# ships isolinux.bin in syslinux 6.x packaging
isolinux
ferm
keepassx
kexec-tools
keyringer
memlockd
less
laptop-mode-tools
libgfshare-bin
libgnomevfs2-extra
libqt4-qt3support
libsane-hpaio
liferea
live-config
live-config-systemd
live-tools
lvm2
macchanger
mat
monkeysign
monkeysphere
# our vidialia-wrapper needs lckdo
moreutils
msva-perl
nautilus
nautilus-wipe
nautilus-gtkhash
network-manager
ntfs-3g
obfs4proxy
libreoffice-calc
libreoffice-draw
libreoffice-gnome
libreoffice-impress
libreoffice-math
libreoffice-writer
libreoffice-l10n-ar
libreoffice-l10n-de
libreoffice-l10n-es
libreoffice-l10n-fa
libreoffice-l10n-fr
libreoffice-l10n-it
libreoffice-l10n-pt
libreoffice-l10n-ru
libreoffice-l10n-vi
libreoffice-l10n-zh-cn
openssh-client
paperkey
parted
pidgin
pidgin-otr
pinentry-gtk2
pitivi
poedit
ppp
pulseaudio
pulseaudio-utils
pwgen
p7zip-full
resolvconf
rfkill
sane-utils
scdaemon
scribus
seahorse
seahorse-daemon
seahorse-nautilus
secure-delete
simple-scan
sshfs
# ships the *.c32 modules in syslinux 6.x packaging
syslinux-common
# ships syslinux.efi in syslinux 6.x packaging
syslinux-efi
# ships isohybrid in syslinux 6.x packaging
syslinux-utils
system-config-printer
systemd
synaptic
torsocks
totem-plugins
traverso
ttf-dejavu
tcpdump
tcpflow
tor
tor-geoipdb
sound-juicer
ssss
tor-arm
totem
ttdnsd
unar
usbutils
vidalia
vim-nox
virtualbox-guest-utils
wireless-tools
# needed for initramfs-tools' COMPRESS=xz
xz-utils

#if ARCHITECTURE i386 amd64
open-vm-tools
xserver-xorg-input-vmmouse
#endif

### Firmwares
firmware-atheros
firmware-brcm80211
firmware-ipw2x00
firmware-iwlwifi
firmware-libertas
firmware-linux
firmware-linux-free
firmware-linux-nonfree
firmware-ralink
firmware-realtek
firmware-zd1211
b43-fwcutter
firmware-b43-installer
firmware-b43legacy-installer

### Xorg
xorg
xserver-xorg-input-all
#if ARCHITECTURE i386
xserver-xorg-video-geode
#endif
xserver-xorg-video-all

### Input methods
ibus-gtk
ibus-gtk3
ibus-qt4
## Chinese
ibus-pinyin
## Japanese
ibus-anthy
## Korean
ibus-hangul
## Vietnamese
ibus-unikey

### l10n, i18n
## precompiled locales
locales-all
## arabic fonts
fonts-kacst
fonts-farsiweb
## chinese fonts
xfonts-intl-chinese
fonts-arphic-ukai
fonts-arphic-uming
xfonts-wqy
## Hebrew support
culmus
libfribidi0
## indic fonts
fonts-indic
## Khmer language, used in Cambodia
fonts-khmeros
## Korean fonts
fonts-unfonts-core
## Lao fonts
fonts-lao
## russian fonts
xfonts-bolkhov-koi8r-75dpi
xfonts-bolkhov-koi8r-misc
xfonts-cronyx-koi8r-100dpi
## Sinhala fonts
fonts-lklug-sinhala
## Thai fonts
fonts-thai-tlwg

### CD burning
brasero

### Accessibility
## mouse accessibility enhancements
mousetweaks
## text-to-speech
gnome-orca
at-spi2-core
## high-contrast theme
gnome-accessibility-themes
## graphical predictive text input system
dasher

### CPU microcodes
amd64-microcode
intel-microcode

### Dictionaries and spell checking
hunspell-ar
hunspell-de-de
hunspell-en-us
myspell-es
myspell-fa
hunspell-fr
myspell-it
myspell-pt
myspell-ru
hunspell-vi

### Mobile broadband devices support (GSM, 3G...)
mobile-broadband-provider-info
modemmanager
usb-modeswitch
usb-modeswitch-data

### Monkeysign dependencies for qrcodes scanning
python-qrencode
python-zbar
python-zbarpygtk

### Printing support
foomatic-db
foomatic-db-engine
hpijs-ppds
hplip
printer-driver-escpr
printer-driver-hpcups
printer-driver-gutenprint

### Make the MAT more powerful
gir1.2-poppler-0.18
libimage-exiftool-perl
python-cairo
python-mutagen
python-nautilus
python-pdfrw
python-poppler

### Windows8 theme ###
gnome-theme-windows8
window-picker-applet

### Needed by virtualbox-guest-utils
pciutils

### Needed by live-config's autodetection of broadcom-sta
broadcom-sta-common

### SmartCard
libccid
pcscd

### Spice and QXL
spice-vdagent
xserver-xorg-video-qxl

### Wireless regulation
crda
wireless-regdb

### Automated test suite
python3-serial
python3-systemd
xdotool

i2p
# Prevent java 6 from being installed
openjdk-7-jre<|MERGE_RESOLUTION|>--- conflicted
+++ resolved
@@ -22,11 +22,6 @@
 libnet-ssleay-perl
 libwww-perl
 libxml-atom-perl
-<<<<<<< HEAD
-=======
-# needed by the virtualization environment warning
-virt-what
->>>>>>> a13ce672
 # needed by htpdate
 curl
 libdatetime-perl
@@ -39,12 +34,8 @@
 live-build
 # needed by tordate
 inotify-tools
-<<<<<<< HEAD
-# needed by gpgSymEncApplet
+# needed by gpgApplet
 libany-moose-perl
-=======
-# needed by gpgApplet
->>>>>>> a13ce672
 libencode-perl
 libglib-perl
 libgnupg-interface-perl
@@ -53,12 +44,6 @@
 xclip
 # needed by 20-time.sh
 libnotify-bin
-<<<<<<< HEAD
-# needed by unsafe-browser
-zenity
-=======
-notification-daemon
->>>>>>> a13ce672
 # needed by tails-documentation
 yelp
 # for tails-restricted-network-detector-wrapper
