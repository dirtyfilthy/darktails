### Self-bla
liveusb-creator
tails-greeter
tails-iuk
tails-persistence-setup
whisperback
# profiling => squashfs optimization
python-pyinotify
# contains mkpasswd, needed in chroot_local-hooks/01-password
whois
# needed in chroot_local-includes/etc/NetworkManager/dispatcher.d/50-htp.sh
bind9-host
# needed by WhisperBack
python-gnutls
python-gtk2
python-pyme
# needed by tails-security-check
libdatetime-format-iso8601-perl
libdesktop-notify-perl
libio-socket-ssl-perl
liblocale-gettext-perl
liblwp-protocol-socks-perl
libnet-ssleay-perl
libwww-perl
libxml-atom-perl
# needed by our TrueCrypt installer wrapper
expect
# needed by the upcoming virtualization environment warning
virt-what
# needed by htpdate
curl
libdatetime-perl
libdatetime-format-dateparse-perl
libgetopt-long-descriptive-perl
libtry-tiny-perl
# needed by readahead
pv
# needed by our chroot_local-hooks
live-build
# needed for initramfs-tools' COMPRESS=lzma
lzma
# needed by tordate
inotify-tools
# needed by gpgSymEncApplet
libencode-perl
libglib-perl
libgnupg-interface-perl
libgtk2-perl
liblocale-gettext-perl
xclip
# needed by 20-time.sh
libnotify-bin

### Software

#include <gnome-core>

aircrack-ng
audacity
barry-util
cups
cryptsetup
rsync
bash-completion
bookletimposer
claws-mail
claws-mail-archiver-plugin
claws-mail-i18n
claws-mail-pgpinline
claws-mail-pgpmime
connect-proxy
dmz-cursor-theme
dosfstools
eatmydata
ekeyd
eog
evince
exiv2
file-roller
florence
gcalctool
gdm3
gedit
gimp
git
gnome-disk-utility
gnome-media
gnome-power-manager
gnome-search-tool
gnome-system-log
gnome-system-monitor
gnupg-agent
gnupg-curl
<<<<<<< HEAD
gobby-0.4
gobby-0.5
=======
gobi-loader
gobby
gobby-infinote
>>>>>>> 450e4723
## breaks lb because of desktop-base.postinst (see Debian bug #467620)
#if ARCHITECTURE i386 amd64
# grub
#endif
gstreamer0.10-ffmpeg
gstreamer0.10-plugins-base
gstreamer0.10-plugins-good
gstreamer0.10-plugins-ugly
hardlink
haveged
# needed by laptop-mode-tools to spin-down hard drives
hdparm
iceweasel
iceweasel-l10n-all
inkscape
ipheth-utils
iptables
ferm
keepassx
kexec-tools
memlockd
less
laptop-mode-tools
libgfshare-bin
libgnomevfs2-extra
libsane-hpaio
liferea
live-config
live-config-sysvinit
lvm2
macchanger
mat
monkeysphere
# our vidialia-wrapper needs lckdo
moreutils
msmtp
msva-perl
mutt
nautilus-wipe
network-manager-gnome
ntfs-3g
ntfsprogs
obfsproxy
openoffice.org-calc
openoffice.org-draw
openoffice.org-gnome
openoffice.org-impress
openoffice.org-math
openoffice.org-writer
openoffice.org-l10n-ar
openoffice.org-l10n-de
openoffice.org-l10n-es
openoffice.org-l10n-fa
openoffice.org-l10n-fr
openoffice.org-l10n-it
openoffice.org-l10n-pt
openoffice.org-l10n-ru
openoffice.org-l10n-vi
openoffice.org-l10n-zh-cn
openssh-client
parted
pidgin
pidgin-otr
msn-pecan
pinentry-gtk2
pitivi
plymouth
poedit
polipo
ppp
pwgen
p7zip-full
resolvconf
rfkill
sane-utils
scribus
seahorse
secure-delete
simple-scan
sshfs
system-config-printer
synaptic
torsocks
totem-plugins
traverso
ttf-dejavu
ttf-liberation
tcpdump
tcpflow
tor
tor-geoipdb
sound-juicer
ssss
tor-arm
totem
ttdnsd
unar
unrar-free
usbutils
vidalia
vim-nox
wireless-tools
xul-ext-adblock-plus
xul-ext-cookie-monster
xul-ext-foxyproxy-standard
xul-ext-https-everywhere
xul-ext-noscript
xul-ext-torbutton

#if ARCHITECTURE i386 amd64
open-vm-tools
xserver-xorg-input-vmmouse
#endif

### Firmwares
firmware-atheros
firmware-brcm80211
firmware-ipw2x00
firmware-iwlwifi
firmware-libertas
firmware-linux
firmware-linux-free
firmware-linux-nonfree
firmware-ralink
firmware-realtek
zd1211-firmware
b43-fwcutter
firmware-b43-installer
firmware-b43legacy-installer

### Xorg
xserver-xorg-input-all
#if ARCHITECTURE i386
xserver-xorg-video-geode
#endif
xserver-xorg-video-all

### l10n, i18n
## precompiled locales
locales-all
## arabic fonts
ttf-kacst
ttf-farsiweb
## chinese fonts and input systems
# scim-pinyin
scim-tables-zh
# scim-uim
xfonts-intl-chinese
ttf-arphic-ukai
ttf-arphic-uming
xfonts-wqy
## Hebrew support
culmus
libfribidi0
## indic fonts
ttf-indic-fonts
## Japanese input systems
#scim-anthy
## Khmer language, used in Cambodia
ttf-khmeros
## Korean fonts
ttf-unfonts-core
## Korean input systems
#scim-hangul
## Lao fonts
ttf-lao
## russian fonts
xfonts-bolkhov-koi8r-75dpi
xfonts-bolkhov-koi8r-misc
xfonts-cronyx-koi8r-100dpi
## Sinhala fonts
ttf-sinhala-lklug
## Thai fonts
ttf-thai-tlwg

### CD burning
brasero

### Accessibility
## mouse accessibility enhancements
mousetweaks
## screen magnifier
gnome-mag
## text-to-speech
gnome-orca

### Dictionaries and spell checking
hunspell-ar
hunspell-de-de
hunspell-en-us
myspell-es
myspell-fa
hunspell-fr
myspell-it
myspell-pt
myspell-ru
hunspell-vi

### Mobile broadband devices support (GSM, 3G...)
mobile-broadband-provider-info
modemmanager
usb-modeswitch
usb-modeswitch-data

### Printing support
foomatic-db
foomatic-db-engine
foomatic-filters
hpijs-ppds
hplip
hplip-cups
printer-driver-escpr

### Make the MAT more powerful
libimage-exiftool-perl
python-cairo
python-mutagen
python-pdfrw
python-poppler

### USB installer
python-qt4
syslinux
gdisk
isomd5sum
mtools
python-configobj
python-qt4-dbus
python-urlgrabber

### Windows XP theme ###
gnome-theme-xpluna
gnome-xp-icon-theme
xp-cursor-theme

### Needed by virtualbox-guest-utils
pciutils

### SmartCard
libccid
pcscd

### Spice and QXL
spice-vdagent
xserver-xorg-video-qxl

### Wireless regulation
crda
wireless-regdb

### Automated test suite
python-serial<|MERGE_RESOLUTION|>--- conflicted
+++ resolved
@@ -91,14 +91,9 @@
 gnome-system-monitor
 gnupg-agent
 gnupg-curl
-<<<<<<< HEAD
+gobi-loader
 gobby-0.4
 gobby-0.5
-=======
-gobi-loader
-gobby
-gobby-infinote
->>>>>>> 450e4723
 ## breaks lb because of desktop-base.postinst (see Debian bug #467620)
 #if ARCHITECTURE i386 amd64
 # grub
