### Self-bla
# profiling => squashfs optimization
python-pyinotify
# contains mkpasswd, needed in chroot_local-hooks/01-password
whois
# needed in chroot_local-includes/etc/NetworkManager/dispatcher.d/50-htp.sh
bind9-host
# needed by WhisperBack
python-gnutls
python-gtk2
python-pyme
# needed by tails-security-check
libdatetime-format-iso8601-perl
libdesktop-notify-perl
libio-socket-ssl-perl
liblocale-gettext-perl
libnet-ssleay-perl
libwww-perl
libxml-atom-perl
# needed by our TrueCrypt installer wrapper
expect
# needed by the upcoming virtualization environment warning
virt-what
# needed by htpdate
libdatetime-perl
libdatetime-format-dateparse-perl
# needed by readahead
pv
# needed by our chroot_local-hooks
live-build
# needed for initramfs-tools' COMPRESS=lzma
lzma
# needed by tordate
inotify-tools
# needed by gpgSymEncApplet
libencode-perl
libglib-perl
libgnupg-interface-perl
libgtk2-perl
liblocale-gettext-perl
xclip

### Software

#include <gnome-core>

audacity
barry-util
cups
cryptkeeper
cryptsetup
rsync
aircrack-ng
bash-completion
claws-mail
claws-mail-archiver-plugin
claws-mail-i18n
claws-mail-pgpinline
claws-mail-pgpmime
connect-proxy
dmz-cursor-theme
dosfstools
eatmydata
eog
evince
exiv2
file-roller
florence
foxyproxy
gcalctool
gedit
gimp
git
gnome-disk-utility
gnome-media
gnome-power-manager
gnome-search-tool
gnome-system-log
gnupg-curl
gobby
gobby-infinote
gparted
## breaks lb because of desktop-base.postinst (see Debian bug #467620)
#if ARCHITECTURE i386 amd64
# grub
#endif
gstreamer0.10-ffmpeg
gstreamer0.10-plugins-base
gstreamer0.10-plugins-good
gstreamer0.10-plugins-ugly
haveged
# needed by laptop-mode-tools to spin-down hard drives
hdparm
#if ARCHITECTURE i386
i2p
#endif
iceweasel
iceweasel-l10n-ar
iceweasel-l10n-de
iceweasel-l10n-es-es
iceweasel-l10n-fa
iceweasel-l10n-fr
iceweasel-l10n-it
iceweasel-l10n-pt-pt
iceweasel-l10n-ru
iceweasel-l10n-vi
iceweasel-l10n-zh-cn
inkscape
ipheth-utils
iptables
kexec-tools
memlockd
less
laptop-mode-tools
libgfshare-bin
libgnomevfs2-extra
libsane-hpaio
liferea
live-config
live-config-sysvinit
localepurge
lvm2
macchanger
monkeysphere
# our vidialia-wrapper needs lckdo
moreutils
msmtp
msva-perl
mutt
network-manager-gnome
ntfs-3g
ntfsprogs
openoffice.org-calc
openoffice.org-draw
openoffice.org-gnome
openoffice.org-impress
openoffice.org-math
openoffice.org-writer
openoffice.org-l10n-ar
openoffice.org-l10n-de
openoffice.org-l10n-es
openoffice.org-l10n-fa
openoffice.org-l10n-fr
openoffice.org-l10n-it
openoffice.org-l10n-pt
openoffice.org-l10n-ru
openoffice.org-l10n-vi
openoffice.org-l10n-zh-cn
openssh-client
parted
pidgin
pidgin-otr
pitivi
plymouth
poedit
polipo
ppp
pwgen
resolvconf
sane-utils
scribus-ng
seahorse
seahorse-plugins
secure-delete
simple-scan
sshfs
system-config-printer
synaptic
totem-plugins
ttf-dejavu
ttf-liberation
tcpdump
tcpflow
tor
tor-geoipdb
pdnsd
sound-juicer
ssss
tor-arm
totem-gstreamer
ttdnsd
unar
vidalia
vim-nox
wireless-tools
xul-ext-adblock-plus
xul-ext-cookie-monster
xul-ext-firegpg
xul-ext-https-everywhere
xul-ext-monkeysphere
xul-ext-noscript
xul-ext-torbutton

#if ARCHITECTURE i386 amd64
open-vm-tools
xserver-xorg-input-vmmouse
#endif

### Firmwares
firmware-atheros
firmware-brcm80211
firmware-ipw2x00
firmware-iwlwifi
firmware-linux
firmware-linux-free
firmware-linux-nonfree
firmware-ralink
firmware-realtek
zd1211-firmware
b43-fwcutter
firmware-b43-installer
firmware-b43legacy-installer

### Xorg
xserver-xorg-input-all
#if ARCHITECTURE i386
xserver-xorg-video-geode
#endif
xserver-xorg-video-all

### l10n, i18n
## arabic fonts
ttf-kacst
ttf-farsiweb
## chinese fonts and input systems
scim-pinyin
scim-tables-zh
scim-uim
xfonts-intl-chinese
ttf-arphic-ukai
ttf-arphic-uming
xfonts-wqy
## russian fonts
xfonts-bolkhov-koi8r-75dpi
xfonts-bolkhov-koi8r-misc
xfonts-cronyx-koi8r-100dpi
## indic fonts
ttf-indic-fonts

### CD burning
brasero

### Accessibility
## screen magnifier
gnome-mag
## text-to-speech
gnome-orca

### Mobile broadband devices support (GSM, 3G...)
mobile-broadband-provider-info
modemmanager
usb-modeswitch
usb-modeswitch-data

### Printing support
foomatic-filters-ppds
<<<<<<< HEAD

### Windows XP theme ###
gnome-theme-xpluna
gnome-xp-icon-theme
xp-cursor-theme
=======
hplip
hplip-cups

### Make the MAT more powerful
libimage-exiftool-perl
python-cairo
python-mutagen
python-poppler

### USB installer
python-qt4
syslinux
gdisk
isomd5sum
mtools
python-configobj
python-parted
python-qt4-dbus
python-urlgrabber
>>>>>>> a7cc5791
<|MERGE_RESOLUTION|>--- conflicted
+++ resolved
@@ -254,13 +254,6 @@
 
 ### Printing support
 foomatic-filters-ppds
-<<<<<<< HEAD
-
-### Windows XP theme ###
-gnome-theme-xpluna
-gnome-xp-icon-theme
-xp-cursor-theme
-=======
 hplip
 hplip-cups
 
@@ -280,4 +273,8 @@
 python-parted
 python-qt4-dbus
 python-urlgrabber
->>>>>>> a7cc5791
+
+### Windows XP theme ###
+gnome-theme-xpluna
+gnome-xp-icon-theme
+xp-cursor-theme