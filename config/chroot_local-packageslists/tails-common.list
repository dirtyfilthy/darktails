### Self-bla
liveusb-creator
tails-greeter
tails-iuk
tails-persistence-setup
whisperback
# profiling => squashfs optimization
python-pyinotify
# contains mkpasswd, needed in chroot_local-hooks/01-password
whois
# needed in chroot_local-includes/etc/NetworkManager/dispatcher.d/50-htp.sh
bind9-host
# needed by WhisperBack
python-gnutls
python-gtk2
python-pyme
# needed by tails-security-check
libdatetime-format-iso8601-perl
libdesktop-notify-perl
libio-socket-ssl-perl
liblocale-gettext-perl
liblwp-protocol-socks-perl
libnet-ssleay-perl
libwww-perl
libxml-atom-perl
# needed by our TrueCrypt installer wrapper
expect
# needed by the upcoming virtualization environment warning
virt-what
# needed by htpdate
curl
libdatetime-perl
libdatetime-format-dateparse-perl
libgetopt-long-descriptive-perl
libtry-tiny-perl
# needed by readahead
pv
# needed by our chroot_local-hooks
live-build
# needed for initramfs-tools' COMPRESS=lzma
lzma
# needed by tordate
inotify-tools
# needed by gpgSymEncApplet
libencode-perl
libglib-perl
libgnupg-interface-perl
libgtk2-perl
liblocale-gettext-perl
xclip
# needed by 20-time.sh
libnotify-bin
notification-daemon
# needed by unsafe-browser
zenity
# needed by tails-documentation
yelp
# needed by live-persist
acl
# needed by the Unsafe Browser
unzip

### Software

#include <standard-x11>

aircrack-ng
audacity
barry-util
bilibop-udev
cups
cryptsetup
rsync
bash-completion
bookletimposer
claws-mail
claws-mail-archiver-plugin
claws-mail-i18n
claws-mail-pgpinline
claws-mail-pgpmime
connect-proxy
desktop-base
dmz-cursor-theme
dosfstools
eatmydata
ekeyd
eog
evince
exiv2
file-roller
florence
fonts-cantarell
gcalctool
gdm3
gedit
gimp
git
gnome-control-center
gnome-disk-utility
gnome-media
gnome-menus
gnome-panel
gnome-power-manager
gnome-search-tool
gnome-screenshot
gnome-session-fallback
gnome-system-log
gnome-system-monitor
gnome-terminal
gnome-themes
gnome-themes-standard
gnupg-agent
gnupg-curl
gobi-loader
gobby-0.5
## breaks lb because of desktop-base.postinst (see Debian bug #467620)
#if ARCHITECTURE i386 amd64
# grub
#endif
gstreamer0.10-ffmpeg
gstreamer0.10-plugins-base
gstreamer0.10-plugins-good
gstreamer0.10-plugins-ugly
gstreamer0.10-pulseaudio
gvfs-backends
hardlink
haveged
# needed by laptop-mode-tools to spin-down hard drives
hdparm
iceweasel
iceweasel-l10n-all
inkscape
ipheth-utils
iptables
ferm
keepassx
kexec-tools
memlockd
less
laptop-mode-tools
libgfshare-bin
libgnomevfs2-extra
libqt4-qt3support
libsane-hpaio
liferea
live-config
live-config-sysvinit
lvm2
macchanger
mat
monkeysphere
# our vidialia-wrapper needs lckdo
moreutils
msmtp
msva-perl
mutt
nautilus
nautilus-wipe
network-manager-gnome
ntfs-3g
ntfsprogs
obfsproxy
libreoffice-calc
libreoffice-draw
libreoffice-gnome
libreoffice-impress
libreoffice-math
libreoffice-writer
libreoffice-l10n-ar
libreoffice-l10n-de
libreoffice-l10n-es
libreoffice-l10n-fa
libreoffice-l10n-fr
libreoffice-l10n-it
libreoffice-l10n-pt
libreoffice-l10n-ru
libreoffice-l10n-vi
libreoffice-l10n-zh-cn
openssh-client
parted
pidgin
pidgin-otr
pinentry-gtk2
pitivi
plymouth
poedit
polipo
ppp
pulseaudio
pwgen
p7zip-full
resolvconf
rfkill
sane-utils
scribus
seahorse
seahorse-daemon
secure-delete
simple-scan
sshfs
system-config-printer
synaptic
torsocks
totem-plugins
traverso
ttf-dejavu
fonts-liberation
tcpdump
tcpflow
tor
tor-geoipdb
sound-juicer
ssss
tor-arm
totem
ttdnsd
unar
unrar-free
usbutils
vidalia
vim-nox
wireless-tools
xul-ext-adblock-plus
xul-ext-cookie-monster
xul-ext-foxyproxy-standard
xul-ext-https-everywhere
xul-ext-noscript
xul-ext-torbutton

#if ARCHITECTURE i386 amd64
open-vm-tools
xserver-xorg-input-vmmouse
#endif

### Firmwares
firmware-atheros
firmware-brcm80211
firmware-ipw2x00
firmware-iwlwifi
firmware-libertas
firmware-linux
firmware-linux-free
firmware-linux-nonfree
firmware-ralink
firmware-realtek
zd1211-firmware
b43-fwcutter
firmware-b43-installer
firmware-b43legacy-installer

### Xorg
xserver-xorg-input-all
#if ARCHITECTURE i386
xserver-xorg-video-geode
#endif
xserver-xorg-video-all

### Input methods
ibus-gtk
<<<<<<< HEAD
ibus-gtk3
=======
>>>>>>> 2d70b0d7
ibus-qt4
## Chinese
ibus-pinyin
## Japanese
ibus-anthy
## Korean
ibus-hangul

### l10n, i18n
## precompiled locales
locales-all
## arabic fonts
<<<<<<< HEAD
fonts-kacst
fonts-farsiweb
=======
ttf-kacst
ttf-farsiweb
>>>>>>> 2d70b0d7
## chinese fonts
xfonts-intl-chinese
fonts-arphic-ukai
fonts-arphic-uming
xfonts-wqy
## Hebrew support
culmus
libfribidi0
## indic fonts
<<<<<<< HEAD
fonts-indic
=======
ttf-indic-fonts
>>>>>>> 2d70b0d7
## Khmer language, used in Cambodia
fonts-khmeros
## Korean fonts
<<<<<<< HEAD
fonts-unfonts-core
=======
ttf-unfonts-core
>>>>>>> 2d70b0d7
## Lao fonts
fonts-lao
## russian fonts
xfonts-bolkhov-koi8r-75dpi
xfonts-bolkhov-koi8r-misc
xfonts-cronyx-koi8r-100dpi
## Sinhala fonts
fonts-lklug-sinhala
## Thai fonts
fonts-thai-tlwg

### CD burning
brasero

### Accessibility
## mouse accessibility enhancements
mousetweaks
## screen magnifier
gnome-mag
## text-to-speech
gnome-orca
## high-contrast theme
gnome-accessibility-themes
## graphical predictive text input system
dasher

### CPU microcodes
amd64-microcode
intel-microcode

### Dictionaries and spell checking
hunspell-ar
hunspell-de-de
hunspell-en-us
myspell-es
myspell-fa
hunspell-fr
myspell-it
myspell-pt
myspell-ru
hunspell-vi

### Mobile broadband devices support (GSM, 3G...)
mobile-broadband-provider-info
modemmanager
usb-modeswitch
usb-modeswitch-data

### Printing support
foomatic-db
foomatic-db-engine
foomatic-filters
hpijs-ppds
hplip
hplip-cups
printer-driver-escpr

### Make the MAT more powerful
libimage-exiftool-perl
python-cairo
python-mutagen
python-pdfrw
python-poppler

### USB installer
python-qt4
syslinux
gdisk
isomd5sum
mtools
python-configobj
python-qt4-dbus
python-urlgrabber

### Windows XP theme ###
gnome-theme-xpluna
gnome-xp-icon-theme
xp-cursor-theme

### Needed by virtualbox-guest-utils
pciutils

### SmartCard
libccid
pcscd

### Spice and QXL
spice-vdagent
xserver-xorg-video-qxl

### Wireless regulation
crda
wireless-regdb

### Automated test suite
python-serial<|MERGE_RESOLUTION|>--- conflicted
+++ resolved
@@ -257,10 +257,7 @@
 
 ### Input methods
 ibus-gtk
-<<<<<<< HEAD
 ibus-gtk3
-=======
->>>>>>> 2d70b0d7
 ibus-qt4
 ## Chinese
 ibus-pinyin
@@ -273,13 +270,8 @@
 ## precompiled locales
 locales-all
 ## arabic fonts
-<<<<<<< HEAD
 fonts-kacst
 fonts-farsiweb
-=======
-ttf-kacst
-ttf-farsiweb
->>>>>>> 2d70b0d7
 ## chinese fonts
 xfonts-intl-chinese
 fonts-arphic-ukai
@@ -289,19 +281,11 @@
 culmus
 libfribidi0
 ## indic fonts
-<<<<<<< HEAD
 fonts-indic
-=======
-ttf-indic-fonts
->>>>>>> 2d70b0d7
 ## Khmer language, used in Cambodia
 fonts-khmeros
 ## Korean fonts
-<<<<<<< HEAD
 fonts-unfonts-core
-=======
-ttf-unfonts-core
->>>>>>> 2d70b0d7
 ## Lao fonts
 fonts-lao
 ## russian fonts
