### Self-bla
liveusb-creator
tails-greeter
tails-iuk
tails-persistence-setup
whisperback
# profiling => squashfs optimization
python-pyinotify
# contains mkpasswd, needed in chroot_local-hooks/01-password
whois
# needed in chroot_local-includes/etc/NetworkManager/dispatcher.d/50-htp.sh
bind9-host
# needed by WhisperBack
python-gnutls
python-gtk2
python-pyme
# needed by tails-security-check
libdatetime-format-iso8601-perl
libdesktop-notify-perl
libio-socket-ssl-perl
liblocale-gettext-perl
liblwp-protocol-socks-perl
libnet-ssleay-perl
libwww-perl
libxml-atom-perl
# needed by our TrueCrypt installer wrapper
expect
# needed by the upcoming virtualization environment warning
virt-what
# needed by htpdate
curl
libdatetime-perl
libdatetime-format-dateparse-perl
libgetopt-long-descriptive-perl
libtry-tiny-perl
# needed by readahead
pv
# needed by our chroot_local-hooks
live-build
# needed for initramfs-tools' COMPRESS=lzma
lzma
# needed by tordate
inotify-tools
# needed by gpgSymEncApplet
libencode-perl
libglib-perl
libgnupg-interface-perl
libgtk2-perl
liblocale-gettext-perl
xclip
# needed by 20-time.sh
libnotify-bin
<<<<<<< HEAD
# for /usr/local/sbin/tails-blocked-network-detector
libfile-tail-perl
libparse-syslog-perl
=======
# needed by live-persist
acl
>>>>>>> 6c86d0c7

### Software

#include <gnome-core>

audacity
barry-util
bilibop-udev
cups
cryptsetup
rsync
aircrack-ng
bash-completion
claws-mail
claws-mail-archiver-plugin
claws-mail-i18n
claws-mail-pgpinline
claws-mail-pgpmime
connect-proxy
dmz-cursor-theme
dosfstools
eatmydata
ekeyd
eog
evince
exiv2
file-roller
florence
gcalctool
gedit
gimp
git
gnome-disk-utility
gnome-media
gnome-power-manager
gnome-search-tool
gnome-screenshot
gnome-system-log
gnome-system-monitor
gnupg-agent
gnupg-curl
gobi-loader
gobby
gobby-infinote
## breaks lb because of desktop-base.postinst (see Debian bug #467620)
#if ARCHITECTURE i386 amd64
# grub
#endif
gstreamer0.10-ffmpeg
gstreamer0.10-plugins-base
gstreamer0.10-plugins-good
gstreamer0.10-plugins-ugly
hardlink
haveged
# needed by laptop-mode-tools to spin-down hard drives
hdparm
#if ARCHITECTURE i386
i2p
#endif
iceweasel
iceweasel-l10n-all
inkscape
ipheth-utils
iptables
ferm
keepassx
kexec-tools
memlockd
less
laptop-mode-tools
libgfshare-bin
libgnomevfs2-extra
libsane-hpaio
liferea
live-config
live-config-sysvinit
lvm2
macchanger
mat
monkeysphere
# our vidialia-wrapper needs lckdo
moreutils
msmtp
msva-perl
mutt
nautilus-wipe
network-manager-gnome
ntfs-3g
ntfsprogs
obfsproxy
openoffice.org-calc
openoffice.org-draw
openoffice.org-gnome
openoffice.org-impress
openoffice.org-math
openoffice.org-writer
openoffice.org-l10n-ar
openoffice.org-l10n-de
openoffice.org-l10n-es
openoffice.org-l10n-fa
openoffice.org-l10n-fr
openoffice.org-l10n-it
openoffice.org-l10n-pt
openoffice.org-l10n-ru
openoffice.org-l10n-vi
openoffice.org-l10n-zh-cn
openssh-client
parted
pidgin
pidgin-otr
pinentry-gtk2
pitivi
plymouth
poedit
polipo
ppp
pwgen
p7zip-full
resolvconf
rfkill
sane-utils
scribus-ng
seahorse
seahorse-plugins
secure-delete
simple-scan
sshfs
system-config-printer
synaptic
torsocks
totem-plugins
traverso
ttf-dejavu
ttf-liberation
tcpdump
tcpflow
tor
tor-geoipdb
sound-juicer
ssss
tor-arm
totem-gstreamer
ttdnsd
unar
unrar-free
usbutils
vidalia
vim-nox
wireless-tools
xul-ext-adblock-plus
xul-ext-cookie-monster
xul-ext-foxyproxy-standard
xul-ext-https-everywhere
xul-ext-noscript
xul-ext-torbutton

#if ARCHITECTURE i386 amd64
open-vm-tools
xserver-xorg-input-vmmouse
#endif

### Firmwares
firmware-atheros
firmware-brcm80211
firmware-ipw2x00
firmware-iwlwifi
firmware-libertas
firmware-linux
firmware-linux-free
firmware-linux-nonfree
firmware-ralink
firmware-realtek
zd1211-firmware
b43-fwcutter
firmware-b43-installer
firmware-b43legacy-installer

### Xorg
xserver-xorg-input-all
#if ARCHITECTURE i386
xserver-xorg-video-geode
#endif
xserver-xorg-video-all

### l10n, i18n
## precompiled locales
locales-all
## arabic fonts
ttf-kacst
ttf-farsiweb
## chinese fonts and input systems
scim-pinyin
scim-tables-zh
scim-uim
xfonts-intl-chinese
ttf-arphic-ukai
ttf-arphic-uming
xfonts-wqy
## Hebrew support
culmus
libfribidi0
## indic fonts
ttf-indic-fonts
## Japanese input systems
scim-anthy
## Khmer language, used in Cambodia
ttf-khmeros
## Korean fonts
ttf-unfonts-core
## Korean input systems
scim-hangul
## Lao fonts
ttf-lao
## russian fonts
xfonts-bolkhov-koi8r-75dpi
xfonts-bolkhov-koi8r-misc
xfonts-cronyx-koi8r-100dpi
## Sinhala fonts
ttf-sinhala-lklug
## Thai fonts
ttf-thai-tlwg

### CD burning
brasero

### Accessibility
## mouse accessibility enhancements
mousetweaks
## screen magnifier
gnome-mag
## text-to-speech
gnome-orca
## high-contrast theme
gnome-accessibility-themes
## graphical predictive text input system
dasher

### Dictionaries and spell checking
hunspell-ar
hunspell-de-de
hunspell-en-us
myspell-es
myspell-fa
hunspell-fr
myspell-it
myspell-pt
myspell-ru
hunspell-vi

### Mobile broadband devices support (GSM, 3G...)
mobile-broadband-provider-info
modemmanager
usb-modeswitch
usb-modeswitch-data

### Printing support
foomatic-filters-ppds
hpijs-ppds
hplip
hplip-cups

### Make the MAT more powerful
libimage-exiftool-perl
python-cairo
python-mutagen
python-pdfrw
python-poppler

### USB installer
python-qt4
syslinux
gdisk
isomd5sum
mtools
python-configobj
python-qt4-dbus
python-urlgrabber

### Windows XP theme ###
gnome-theme-xpluna
gnome-xp-icon-theme
xp-cursor-theme

### Needed by virtualbox-guest-utils
pciutils

### SmartCard
libccid
pcscd

### Spice and QXL
spice-vdagent
xserver-xorg-video-qxl

### Wireless regulation
crda
wireless-regdb

### Automated test suite
python-serial<|MERGE_RESOLUTION|>--- conflicted
+++ resolved
@@ -50,14 +50,11 @@
 xclip
 # needed by 20-time.sh
 libnotify-bin
-<<<<<<< HEAD
 # for /usr/local/sbin/tails-blocked-network-detector
 libfile-tail-perl
 libparse-syslog-perl
-=======
 # needed by live-persist
 acl
->>>>>>> 6c86d0c7
 
 ### Software
 
