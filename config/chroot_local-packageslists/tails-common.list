### Self-bla
<<<<<<< HEAD
tails-installer
=======
whisperback
>>>>>>> ab20a1e2
# profiling => squashfs optimization
python3-pyinotify
# contains mkpasswd, needed in chroot_local-hooks/01-password and for
# setting the admin password in chroot_local-includes/etc/gdm3/PostLogin/Default
whois
# needed in chroot_local-includes/etc/NetworkManager/dispatcher.d/50-htp.sh
bind9-host
# needed by tails-security-check
libcarp-assert-perl
libcarp-assert-more-perl
libintl-perl
libintl-xs-perl
libio-socket-ssl-perl
liblwp-protocol-socks-perl
libnet-ssleay-perl
libwww-perl
libxml-atom-perl
# needed by htpdate
curl
libdatetime-perl
libdatetime-format-dateparse-perl
libgetopt-long-descriptive-perl
# needed by htpdate and tails-security-check
libtry-tiny-perl
# needed by our chroot_local-hooks
live-build
# needed by tordate
inotify-tools
# needed by 20-time.sh
libnotify-bin
# needed by tails-documentation
yelp
# needed by live-persist
acl
# needed by the Unsafe Browser
zenity
# Needed by tails-htp-notify-user and others
libdesktop-notify-perl
# Needed by SSH's ProxyCommand
netcat-openbsd
# Needed by config/chroot_local-includes/usr/local/lib/udev-watchdog-wrapper
eject
# Needed by Additional Software
python3-apt
python3-atomicwrites
# Needed by the Greeter
console-setup
gir1.2-accountsservice-1.0
gir1.2-gdm-1.0
gir1.2-glib-2.0
gir1.2-gnomedesktop-3.0
gir1.2-gtk-3.0
gir1.2-webkit2-4.0
python3-gi
python3-pycountry
python3-tz
ttf-unifont

### Software

adwaita-qt
aircrack-ng
alsa-utils
apparmor
apparmor-profiles
apparmor-profiles-extra
apt-transport-tor
audacity
bilibop-udev
console-data
cups
cups-pk-helper
cryptsetup-bin
deb.torproject.org-keyring
rsync
bash-completion
bookletimposer
cracklib-runtime
dbus-user-session
desktop-base
dmz-cursor-theme
dosfstools
electrum
enigmail
eog
evince
exfat-fuse
exfat-utils
exiv2
file-roller
fonts-cantarell
fonts-liberation
fonts-linuxlibertine
gdm3
gedit
gimp
git
gkbd-capplet
gnome-calculator
gnome-control-center
gnome-disk-utility
gnome-menus
gnome-power-manager
gnome-screenshot
gnome-session
gnome-shell
gnome-shell-extension-desktop-icons
gnome-shell-extension-top-icons-plus
gnome-shell-extensions
gnome-sound-recorder
gnome-system-monitor
gnome-terminal
gnome-themes-standard
gnome-user-docs
gnupg-agent
gnupg2
gobi-loader
## breaks lb because of desktop-base.postinst (see Debian bug #467620)
#if ARCHITECTURE amd64
# grub
grub-efi-amd64-signed
grub-efi-ia32
shim-signed
#endif
gstreamer1.0-libav
# Needed for audio in DVD playback
gstreamer1.0-plugins-ugly
gtk2-engines-pixbuf
gvfs-backends
hardlink
haveged
# needed by laptop-mode-tools to spin-down hard drives
hdparm
inkscape
iptables
# ships isolinux.bin in syslinux 6.x packaging
isolinux
ferm
keepassxc
memlockd
less
laptop-mode-tools
libgail-common
libgdk-pixbuf2.0-bin
libsane-hpaio
live-config
live-config-systemd
live-tools
lsb-release
lvm2
macchanger
mat2
mesa-utils
nautilus
nautilus-extension-gnome-terminal
nautilus-wipe
nautilus-gtkhash
network-manager
network-manager-gnome
ntfs-3g
obfs4proxy
onionshare
libreoffice-calc
libreoffice-draw
libreoffice-gnome
libreoffice-gtk3
libreoffice-impress
libreoffice-writer
libreoffice-l10n-ar
libreoffice-l10n-de
libreoffice-l10n-es
libreoffice-l10n-fa
libreoffice-l10n-fr
libreoffice-l10n-hi
libreoffice-l10n-id
libreoffice-l10n-it
libreoffice-l10n-pt
libreoffice-l10n-ru
libreoffice-l10n-tr
libreoffice-l10n-zh-cn
onioncircuits
openpgp-applet
openssh-client
parted
patch
pidgin
pidgin-guifications
pidgin-otr
pinentry-gtk2
poedit
powermgmt-base
ppp
pppoe
pulseaudio
pulseaudio-utils
p7zip-full
rng-tools
rfkill
sane-utils
scdaemon
seahorse
seahorse-daemon
seahorse-nautilus
secure-delete
simple-scan
sshfs
# ships the *.c32 modules in syslinux 6.x packaging
syslinux-common
# ships syslinux.efi in syslinux 6.x packaging
syslinux-efi
# ships isohybrid in syslinux 6.x packaging
syslinux-utils
system-config-printer-common
synaptic
torsocks
totem-plugins
ttf-dejavu
tcpdump
tcpflow
thunderbird
thunderbird-l10n-ar
thunderbird-l10n-de
thunderbird-l10n-es-es
thunderbird-l10n-fr
thunderbird-l10n-id
thunderbird-l10n-it
thunderbird-l10n-pt-br
thunderbird-l10n-ru
thunderbird-l10n-tr
thunderbird-l10n-zh-cn
tor
tor-geoipdb
sound-juicer
totem
unar
usbutils
user-setup
vim-tiny
virtualbox-guest-utils
virtualbox-guest-x11
wireless-tools
xdg-user-dirs-gtk
xsel
xz-utils

#if ARCHITECTURE amd64
open-vm-tools
#endif

### Firmwares
firmware-amd-graphics
firmware-atheros
firmware-brcm80211
firmware-intel-sound
firmware-ipw2x00
firmware-iwlwifi
firmware-libertas
firmware-linux
firmware-linux-free
firmware-linux-nonfree
firmware-misc-nonfree
firmware-realtek
firmware-ti-connectivity
firmware-zd1211
b43-fwcutter
firmware-b43-installer
firmware-b43legacy-installer

### Xorg
xorg
xserver-xorg-input-all
xserver-xorg-legacy
xserver-xorg-video-all
xserver-xorg-video-cirrus
xserver-xorg-video-intel
xserver-xorg-video-modesetting
xserver-xorg-video-amdgpu

### Input methods
ibus-gtk
ibus-gtk3
## Chinese Pinyin and ZhuYin (Bopomofo)
ibus-libpinyin
## Chinese ZhuYin (Bopomofo)
ibus-chewing
## Japanese
ibus-mozc
## Korean
ibus-hangul
## Vietnamese
ibus-unikey

### l10n, i18n
## precompiled locales
locales-all
## Hebrew support
culmus
libfribidi0
## Noto fonts
fonts-noto-core
fonts-noto-cjk
fonts-noto-mono
fonts-noto-ui-core
fonts-noto-unhinted

### CD burning
brasero
cdrdao

### Accessibility
## mouse accessibility enhancements
mousetweaks
## text-to-speech
at-spi2-core
orca
speech-dispatcher-espeak-ng
## high-contrast theme
gnome-accessibility-themes
## graphical predictive text input system
dasher

### CPU microcodes
amd64-microcode
intel-microcode

### Dictionaries and spell checking
hunspell-ar
hunspell-de-de
hunspell-en-us
hunspell-es
myspell-fa
hunspell-fr
hunspell-hi
hunspell-id
hunspell-it
hunspell-pt-br
hunspell-ru
hunspell-tr

### Mobile broadband devices support (GSM, 3G...)
mobile-broadband-provider-info
modemmanager
usb-modeswitch
usb-modeswitch-data

### Printing support
foomatic-db
foomatic-db-engine
hpijs-ppds
hplip
printer-driver-escpr
printer-driver-hpcups
printer-driver-gutenprint
printer-driver-postscript-hp

### Enable MAT2's Nautilus extension
python-nautilus

### WhisperBack uses lspci(8) to gather debugging info
pciutils

### SmartCard
libccid
pcscd

### Spice and QXL
spice-vdagent
xserver-xorg-video-qxl

### Wireless regulation
crda
wireless-regdb

### Automated test suite
python3-dogtail
python3-serial
python3-systemd
xclip
xdotool

# Enable Electrum's TREZOR support
python3-trezor
trezor
# To support older TREZOR firmware
python3-hid

# onion-grater
python3-psutil
python3-yaml

# needed for "Test speakers"
libcanberra-pulse
sound-theme-freedesktop

# needed for tails-screen-locker
python3-pampy
python3-pydbus

# For our python "shell" scripting support
python3-sh

# For Unlock VeraCrypt Volumes
gir1.2-gudev-1.0

# For partitioning script in initramfs
fatresize

# For Thunderbolt
bolt

# IPhone tethering support
ipheth-utils
libimobiledevice-utils
usbmuxd

# Requested by SecureDrop for their air-gapped machines (#17178)
pdf-redact-tools
tesseract-ocr
ffmpeg

# U2F support (i.e. in TorBrowser)
libu2f-udev<|MERGE_RESOLUTION|>--- conflicted
+++ resolved
@@ -1,9 +1,4 @@
 ### Self-bla
-<<<<<<< HEAD
-tails-installer
-=======
-whisperback
->>>>>>> ab20a1e2
 # profiling => squashfs optimization
 python3-pyinotify
 # contains mkpasswd, needed in chroot_local-hooks/01-password and for
