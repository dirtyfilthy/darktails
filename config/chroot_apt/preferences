--- conflicted
+++ resolved
@@ -1,95 +1,3 @@
-<<<<<<< HEAD
-Package: live-helper
-=======
-Package: broadcom-sta-common
-Pin: release a=testing
-Pin-Priority: 999
-
-Package: broadcom-sta-source
-Pin: release a=testing
-Pin-Priority: 999
-
-Package: claws-mail
-Pin: release a=lenny-backports
-Pin-Priority: 999
-
-Package: claws-mail-archiver-plugin
-Pin: release a=lenny-backports
-Pin-Priority: 999
-
-Package: claws-mail-i18n
-Pin: release a=lenny-backports
-Pin-Priority: 999
-
-Package: claws-mail-pgpinline
-Pin: release a=lenny-backports
-Pin-Priority: 999
-
-Package: claws-mail-pgpmime
-Pin: release a=lenny-backports
-Pin-Priority: 999
-
-Package: dkms
-Pin: release a=lenny-backports
-Pin-Priority: 999
-
-Package: firmware-linux
-Pin: release a=lenny-backports
-Pin-Priority: 999
-
-Package: firmware-realtek
-Pin: release a=lenny-backports
-Pin-Priority: 999
-
-Package: gtk2-engines-pixbuf
-Pin: release a=lenny-backports
-Pin-Priority: 999
-
-Package: libcairo2
-Pin: release a=lenny-backports
-Pin-Priority: 999
-
-Package: libcrypt-x509-perl
-Pin: release a=lenny-backports
-Pin-Priority: 999
-
-Package: libdatetime-format-dateparse-perl
-Pin: release a=testing
-Pin-Priority: 999
-
-Package: libetpan13
-Pin: release a=lenny-backports
-Pin-Priority: 999
-
-Package: libgtk2.0-0
-Pin: release a=lenny-backports
-Pin-Priority: 999
-
-Package: libglib2.0-0
-Pin: release a=lenny-backports
-Pin-Priority: 999
-
-Package: libgtk2.0-common
-Pin: release a=lenny-backports
-Pin-Priority: 999
-
-Package: libimvirt-perl
-Pin: release a=testing
-Pin-Priority: 999
-
-Package: libnm-glib0
-Pin: release a=lenny-backports
-Pin-Priority: 999
-
-Package: libpixman-1-0
-Pin: release a=lenny-backports
-Pin-Priority: 999
-
-Package: live-build
->>>>>>> 07680603
-Pin: release a=testing
-Pin-Priority: 999
-
 Package: *
 Pin: release a=testing
 Pin-Priority: 900
