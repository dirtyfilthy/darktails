Package: apparmor-profiles-extra
Pin: release o=Debian Backports,n=jessie-backports
Pin-Priority: 999

Package: b43-fwcutter
Pin: release o=Debian,a=unstable
Pin-Priority: 999

Package: electrum
Pin: release o=Debian Backports,n=jessie-backports
Pin-Priority: 999

Package: firmware-amd-graphics
Pin: release o=Debian,a=unstable
Pin-Priority: 999

Package: firmware-atheros
Pin: release o=Debian,a=unstable
Pin-Priority: 999

Package: firmware-b43-installer
Pin: release o=Debian,a=unstable
Pin-Priority: 999

Package: firmware-b43legacy-installer
Pin: release o=Debian,a=unstable
Pin-Priority: 999

Package: firmware-brcm80211
Pin: release o=Debian,a=unstable
Pin-Priority: 999

Package: firmware-ipw2x00
Pin: release o=Debian,a=unstable
Pin-Priority: 999

Package: firmware-iwlwifi
Pin: release o=Debian,a=unstable
Pin-Priority: 999

Package: firmware-libertas
Pin: release o=Debian,a=unstable
Pin-Priority: 999

Package: firmware-linux
Pin: release o=Debian,a=unstable
Pin-Priority: 999

Package: firmware-linux-free
Pin: release o=Debian,a=unstable
Pin-Priority: 999

Package: firmware-linux-nonfree
Pin: release o=Debian,a=unstable
Pin-Priority: 999

Package: firmware-misc-nonfree
Pin: release o=Debian,a=unstable
Pin-Priority: 999

Package: firmware-realtek
Pin: release o=Debian,a=unstable
Pin-Priority: 999

Package: firmware-zd1211
Pin: release o=Debian,a=unstable
Pin-Priority: 999

Package: libnet-dbus-perl
Pin: release o=Debian Backports,n=jessie-backports
Pin-Priority: 999

Package: linux-base
Pin: release o=Debian,n=jessie
Pin-Priority: 999

Package: linux-compiler-gcc-4.8-x86
Pin: release o=Debian,n=jessie
Pin-Priority: 999

Package: linux-headers-586
Pin: release o=Debian,n=jessie
Pin-Priority: 999

Package: linux-headers-686-pae
Pin: release o=Debian,n=jessie
Pin-Priority: 999

Package: linux-headers-amd64
Pin: release o=Debian,n=jessie
Pin-Priority: 999

Package: linux-headers-3.16.0-4-common
Pin: release o=Debian,n=jessie
Pin-Priority: 999

Package: linux-headers-3.16.0-4-586
Pin: release o=Debian,n=jessie
Pin-Priority: 999

Package: linux-headers-3.16.0-4-686-pae
Pin: release o=Debian,n=jessie
Pin-Priority: 999

Package: linux-headers-3.16.0-4-amd64
Pin: release o=Debian,n=jessie
Pin-Priority: 999

Package: linux-image-586
Pin: release o=Debian,n=jessie
Pin-Priority: 999

Package: linux-image-686-pae
Pin: release o=Debian,n=jessie
Pin-Priority: 999

Package: linux-image-amd64
Pin: release o=Debian,n=jessie
Pin-Priority: 999

Package: linux-image-3.16.0-4-586
Pin: release o=Debian,n=jessie
Pin-Priority: 999

Package: linux-image-3.16.0-4-686-pae
Pin: release o=Debian,n=jessie
Pin-Priority: 999

Package: linux-image-3.16.0-4-amd64
Pin: release o=Debian,n=jessie
Pin-Priority: 999

Package: linux-kbuild-3.16
Pin: release o=Debian,n=jessie
Pin-Priority: 999

<<<<<<< HEAD
Package: mat
Pin: release o=Debian Backports,n=wheezy-backports
Pin-Priority: 999

Package: monkeysign
Pin: release o=Debian Backports,n=wheezy-backports
Pin-Priority: 999

Package: monkeysphere
Pin: release o=Debian,n=stretch
Pin-Priority: 999

=======
>>>>>>> 009cd363
Package: obfs4proxy
Pin: release o=TorProject,n=obfs4proxy
Pin-Priority: 990

Package: python-electrum
Pin: release o=Debian Backports,n=jessie-backports
Pin-Priority: 999

Package: ttdnsd
Pin: release o=TorProject,a=unstable
Pin-Priority: 999

Package: torsocks
Pin: release o=Debian Backports,n=jessie-backports
Pin-Priority: 999

Explanation: weirdness in chroot_apt install-binary
Package: *
Pin: release o=chroot_local-packages
Pin-Priority: 1010

Package: *
Pin: origin deb.tails.boum.org
Pin-Priority: 1005

Package: *
Pin: release o=Debian,n=jessie-updates
Pin-Priority: 990

Package: *
Pin: release o=Debian,n=jessie
Pin-Priority: 990

Package: *
Pin: release o=TorProject,n=jessie
Pin-Priority: 990

Package: *
Pin: origin live.debian.net
Pin-Priority: -1

Package: *
Pin: release o=Debian
Pin-Priority: -10

Package: *
Pin: release o=TorProject
Pin-Priority: -10<|MERGE_RESOLUTION|>--- conflicted
+++ resolved
@@ -134,21 +134,10 @@
 Pin: release o=Debian,n=jessie
 Pin-Priority: 999
 
-<<<<<<< HEAD
-Package: mat
-Pin: release o=Debian Backports,n=wheezy-backports
-Pin-Priority: 999
-
-Package: monkeysign
-Pin: release o=Debian Backports,n=wheezy-backports
-Pin-Priority: 999
-
 Package: monkeysphere
 Pin: release o=Debian,n=stretch
 Pin-Priority: 999
 
-=======
->>>>>>> 009cd363
 Package: obfs4proxy
 Pin: release o=TorProject,n=obfs4proxy
 Pin-Priority: 990
