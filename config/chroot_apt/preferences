Package: b43-fwcutter
Pin: release o=Debian,a=unstable
Pin-Priority: 999

Package: crda
Pin: origin backports.debian.org
Pin-Priority: 999

Package: eatmydata
Pin: origin backports.debian.org
Pin-Priority: 999

Package: florence
Pin: origin backports.debian.org
Pin-Priority: 999

Package: haveged
Pin: origin backports.debian.org
Pin-Priority: 999

Package: iceweasel
Pin: origin backports.debian.org
Pin-Priority: 999

Package: xulrunner-10.0
Pin: origin backports.debian.org
Pin-Priority: 999

Package: libmozjs10d
Pin: origin backports.debian.org
Pin-Priority: 999

Package: libcairo2
Pin: origin backports.debian.org
Pin-Priority: 999

Package: libarchive-tar-wrapper-perl
Pin: origin backports.debian.org
Pin-Priority: 999

Package: libglib-perl
Pin: origin backports.debian.org
Pin-Priority: 999

Package: libgnupg-interface-perl
Pin: origin backports.debian.org
Pin-Priority: 999

Package: libgtk2-perl
Pin: origin backports.debian.org
Pin-Priority: 999

Package: libio-socket-ssl-perl
Pin: origin backports.debian.org
Pin-Priority: 999

Package: libmethod-signatures-simple-perl
Pin: origin backports.debian.org
Pin-Priority: 999

Package: libnss3-1d
Pin: origin backports.debian.org
Pin-Priority: 999

Package: libpixman-1-0
Pin: origin backports.debian.org
Pin-Priority: 999

Package: libregexp-common-perl
Pin: release o=Debian,a=unstable
Pin-Priority: 999

Package: libsqlite3-0
Pin: origin backports.debian.org
Pin-Priority: 999

Package: libstring-errf-perl
Pin: origin backports.debian.org
Pin-Priority: 999

Package: libstring-formatter-perl
Pin: origin backports.debian.org
Pin-Priority: 999

Package: libtest-simple-perl
Pin: origin backports.debian.org
Pin-Priority: 999

Package: libunix-mknod-perl
Pin: origin backports.debian.org
Pin-Priority: 999

Package: libvpx0
Pin: release o=Debian,a=unstable
Pin-Priority: 999

Package: live-boot
Pin: release o=Debian,a=unstable
Pin-Priority: 999

Package: live-boot-initramfs-tools
Pin: release o=Debian,a=unstable
Pin-Priority: 999

Package: live-config
Pin: release o=Debian,a=unstable
Pin-Priority: 999

Package: live-config-sysvinit
Pin: release o=Debian,a=unstable
Pin-Priority: 999

Package: macchanger
Pin: release o=Debian,a=unstable
Pin-Priority: 999

Package: mat
Pin: origin backports.debian.org
Pin-Priority: 999

Package: monkeysphere
Pin: origin backports.debian.org
Pin-Priority: 999

Package: msva-perl
Pin: origin backports.debian.org
Pin-Priority: 999

Package: python-pdfrw
Pin: origin backports.debian.org
Pin-Priority: 999

Package: squashfs-tools
Pin: origin backports.debian.org
Pin-Priority: 999

Package: firmware-atheros
Pin: release o=Debian,a=unstable
Pin-Priority: 999

Package: firmware-b43-installer
Pin: release o=Debian,a=unstable
Pin-Priority: 999

Package: firmware-b43legacy-installer
Pin: release o=Debian,a=unstable
Pin-Priority: 999

Package: firmware-brcm80211
Pin: release o=Debian,a=unstable
Pin-Priority: 999

Package: firmware-ipw2x00
Pin: release o=Debian,a=unstable
Pin-Priority: 999

Package: firmware-iwlwifi
Pin: release o=Debian,a=unstable
Pin-Priority: 999

Package: firmware-libertas
Pin: release o=Debian,a=unstable
Pin-Priority: 999

Package: firmware-linux
Pin: release o=Debian,a=unstable
Pin-Priority: 999

Package: firmware-linux-free
Pin: release o=Debian,a=unstable
Pin-Priority: 999

Package: firmware-linux-nonfree
Pin: release o=Debian,a=unstable
Pin-Priority: 999

Package: firmware-ralink
Pin: release o=Debian,a=unstable
Pin-Priority: 999

Package: firmware-realtek
Pin: release o=Debian,a=unstable
Pin-Priority: 999

Package: zd1211-firmware
Pin: release o=Debian,a=unstable
Pin-Priority: 999

Package: initramfs-tools
Pin: release o=Debian,a=unstable
Pin-Priority: 999

Package: klibc-utils
Pin: release o=Debian,a=unstable
Pin-Priority: 999

Package: libklibc
Pin: release o=Debian,a=unstable
Pin-Priority: 999

Package: console-setup
Pin: release o=Debian,a=unstable
Pin-Priority: 999

Package: console-setup-linux
Pin: release o=Debian,a=unstable
Pin-Priority: 999

Package: linux-base
Pin: release o=Debian,a=unstable
Pin-Priority: 999

Package: linux-headers-486
Pin: release o=Debian,a=unstable
Pin-Priority: 999

Package: linux-headers-686-pae
Pin: release o=Debian,a=unstable
Pin-Priority: 999

Package: linux-headers-amd64
Pin: release o=Debian,a=unstable
Pin-Priority: 999

Package: linux-headers-3.2.0-4-common
Pin: release o=Debian,a=unstable
Pin-Priority: 999

Package: linux-headers-3.2.0-4-486
Pin: release o=Debian,a=unstable
Pin-Priority: 999

Package: linux-headers-3.2.0-4-686-pae
Pin: release o=Debian,a=unstable
Pin-Priority: 999

Package: linux-headers-3.2.0-4-amd64
Pin: release o=Debian,a=unstable
Pin-Priority: 999

Package: linux-image-486
Pin: release o=Debian,a=unstable
Pin-Priority: 999

Package: linux-image-686-pae
Pin: release o=Debian,a=unstable
Pin-Priority: 999

Package: linux-image-amd64
Pin: release o=Debian,a=unstable
Pin-Priority: 999

Package: linux-image-3.2.0-4-486
Pin: release o=Debian,a=unstable
Pin-Priority: 999

Package: linux-image-3.2.0-4-686-pae
Pin: release o=Debian,a=unstable
Pin-Priority: 999

Package: linux-image-3.2.0-4-amd64
Pin: release o=Debian,a=unstable
Pin-Priority: 999

Package: linux-kbuild-3.2
Pin: release o=Debian,a=unstable
Pin-Priority: 999

Package: laptop-mode-tools
Pin: release o=Debian,a=unstable
Pin-Priority: 999

Package: spice-vdagent
Pin: release o=Debian,a=unstable
Pin-Priority: 999

Package: torsocks
Pin: origin backports.debian.org
Pin-Priority: 999

Package: wireless-regdb
Pin: origin backports.debian.org
Pin-Priority: 999

Package: xul-ext-adblock-plus
Pin: release o=Debian,a=unstable
Pin-Priority: 999

Package: xul-ext-cookie-monster
Pin: release o=Debian,a=unstable
Pin-Priority: 999

Package: xul-ext-foxyproxy-standard
Pin: release o=Debian,a=unstable
Pin-Priority: 999

Package: xul-ext-https-everywhere
Pin: release o=Debian,a=unstable
Pin-Priority: 999

Package: xul-ext-monkeysphere
Pin: release o=Debian,a=unstable
Pin-Priority: 999

Package: xul-ext-noscript
Pin: release o=Debian,a=unstable
Pin-Priority: 999

Package: xul-ext-torbutton
Pin: release o=Debian,a=unstable
Pin-Priority: 999

Package: service-wrapper
Pin: release o=Debian,a=unstable
Pin-Priority: 999

Package: libservice-wrapper-java
Pin: release o=Debian,a=unstable
Pin-Priority: 999

Package: libservice-wrapper-jni
Pin: release o=Debian,a=unstable
Pin-Priority: 999

Package: usb-modeswitch
Pin: origin backports.debian.org
Pin-Priority: 999

Package: usb-modeswitch-data
Pin: origin backports.debian.org
Pin-Priority: 999

<<<<<<< HEAD
Package: tor
Pin: release o=Debian,n=squeeze,l=Debian-Security
Pin-Priority: 999

Package: tor-geoipdb
Pin: release o=Debian,n=squeeze,l=Debian-Security
Pin-Priority: 999

Explanation: Unwanted package that tasksel would pull since they have Priority: standard.
Package: apt-listchanges
Pin: release o=Debian
Pin-Priority: -1

Explanation: Unwanted package that tasksel would pull since they have Priority: standard.
Package: at
Pin: release o=Debian
Pin-Priority: -1

Explanation: Unwanted package that tasksel would pull since they have Priority: standard.
Package: bsd-mailx
Pin: release o=Debian
Pin-Priority: -1

Explanation: Unwanted package that tasksel would pull since they have Priority: standard.
Package: dc
Pin: release o=Debian
Pin-Priority: -1

Explanation: Unwanted package that tasksel would pull since they have Priority: standard.
Package: debian-faq
Pin: release o=Debian
Pin-Priority: -1

Explanation: Unwanted package that tasksel would pull since they have Priority: standard.
Package: doc-debian
Pin: release o=Debian
Pin-Priority: -1

Explanation: Unwanted package that tasksel would pull since they have Priority: standard.
Package: doc-linux-text
Pin: release o=Debian
Pin-Priority: -1

Explanation: Unwanted package that tasksel would pull since they have Priority: standard.
Package: exim4
Pin: release o=Debian
Pin-Priority: -1

Explanation: Unwanted package that tasksel would pull since they have Priority: standard.
Package: exim4-base
Pin: release o=Debian
Pin-Priority: -1

Explanation: Unwanted package that tasksel would pull since they have Priority: standard.
Package: exim4-config
Pin: release o=Debian
Pin-Priority: -1

Explanation: Unwanted package that tasksel would pull since they have Priority: standard.
Package: exim4-daemon-light
Pin: release o=Debian
Pin-Priority: -1

Explanation: Unwanted package that tasksel would pull since they have Priority: standard.
Package: ftp
Pin: release o=Debian
Pin-Priority: -1

Explanation: Unwanted package that tasksel would pull since they have Priority: standard.
Package: locales
Pin: release o=Debian
Pin-Priority: -1

Explanation: Unwanted package that tasksel would pull since they have Priority: standard.
Package: m4
Pin: release o=Debian
Pin-Priority: -1

Explanation: Unwanted package that tasksel would pull since they have Priority: standard.
Package: mlocate
Pin: release o=Debian
Pin-Priority: -1

Explanation: Unwanted package that tasksel would pull since they have Priority: standard.
Package: ncurses-term
Pin: release o=Debian
Pin-Priority: -1

Explanation: Unwanted package that tasksel would pull since they have Priority: standard.
Package: nfs-common
Pin: release o=Debian
Pin-Priority: -1

Explanation: Unwanted package that tasksel would pull since they have Priority: standard.
Package: portmap
Pin: release o=Debian
Pin-Priority: -1

Explanation: Unwanted package that tasksel would pull since they have Priority: standard.
Package: procmail
Pin: release o=Debian
Pin-Priority: -1

Explanation: Unwanted package that tasksel would pull since they have Priority: standard.
Package: python-apt
Pin: release o=Debian
Pin-Priority: -1

Explanation: Unwanted package that tasksel would pull since they have Priority: standard.
Package: python-reportbug
Pin: release o=Debian
Pin-Priority: -1

Explanation: Unwanted package that tasksel would pull since they have Priority: standard.
Package: reportbug
Pin: release o=Debian
Pin-Priority: -1

Explanation: Unwanted package that tasksel would pull since they have Priority: standard.
Package: rpcbind
Pin: release o=Debian
Pin-Priority: -1

Explanation: Unwanted package that tasksel would pull since they have Priority: standard.
Package: telnet
Pin: release o=Debian
Pin-Priority: -1

Explanation: Unwanted package that tasksel would pull since they have Priority: standard.
Package: texinfo
Pin: release o=Debian
Pin-Priority: -1

Explanation: Unwanted package that tasksel would pull since they have Priority: standard.
Package: time
Pin: release o=Debian
Pin-Priority: -1

Explanation: Unwanted package that tasksel would pull since they have Priority: standard.
Package: w3m
Pin: release o=Debian
Pin-Priority: -1

Explanation: Unwanted package that tasksel would pull since they have Priority: standard.
Package: wamerican
Pin: release o=Debian
Pin-Priority: -1

=======
>>>>>>> 705c381c
Explanation: weirdness in chroot_apt install-binary
Package: *
Pin: release o=chroot_local-packages
Pin-Priority: 1001

Package: *
Pin: release o=Debian,n=squeeze-updates
Pin-Priority: 990

Package: *
Pin: release o=Debian,n=squeeze
Pin-Priority: 900

Package: *
Pin: origin backports.debian.org
Pin-Priority: 200

Package: *
Pin: origin live.debian.net
Pin-Priority: -1

Package: *
Pin: release o=Debian
Pin-Priority: -10<|MERGE_RESOLUTION|>--- conflicted
+++ resolved
@@ -330,15 +330,6 @@
 Pin: origin backports.debian.org
 Pin-Priority: 999
 
-<<<<<<< HEAD
-Package: tor
-Pin: release o=Debian,n=squeeze,l=Debian-Security
-Pin-Priority: 999
-
-Package: tor-geoipdb
-Pin: release o=Debian,n=squeeze,l=Debian-Security
-Pin-Priority: 999
-
 Explanation: Unwanted package that tasksel would pull since they have Priority: standard.
 Package: apt-listchanges
 Pin: release o=Debian
@@ -479,8 +470,6 @@
 Pin: release o=Debian
 Pin-Priority: -1
 
-=======
->>>>>>> 705c381c
 Explanation: weirdness in chroot_apt install-binary
 Package: *
 Pin: release o=chroot_local-packages
