Package: aircrack-ng
Pin: release o=Debian Backports,n=wheezy-backports
Pin-Priority: 999

Package: amd64-microcode
Pin: release o=Debian Backports,n=wheezy-backports
Pin-Priority: 999

Package: b43-fwcutter
Pin: release o=Debian,a=unstable
Pin-Priority: 999

Package: bilibop-common
Pin: release o=Debian Backports,n=wheezy-backports
Pin-Priority: 999

Package: bilibop-udev
Pin: release o=Debian Backports,n=wheezy-backports
Pin-Priority: 999

Package: cryptsetup
Pin: release o=Debian Backports,n=wheezy-backports
Pin-Priority: 999

Package: cryptsetup-bin
Pin: release o=Debian Backports,n=wheezy-backports
Pin-Priority: 999

Package: electrum
Pin: release o=Debian Backports,n=wheezy-backports
Pin-Priority: 999

Package: florence
Pin: release o=Debian Backports,n=wheezy-backports
Pin-Priority: 999

Package: gnupg-agent
Pin: release o=Debian Backports,n=wheezy-backports
Pin-Priority: 999

Package: gnupg2
Pin: release o=Debian Backports,n=wheezy-backports
Pin-Priority: 999

Package: hopenpgp-tools
Pin: release o=Debian,n=jessie
Pin-Priority: 999

Package: iproute2
Pin: origin o=Debian Backports,n=wheezy-backports
Pin-Priority: -1

Package: libffi6
Pin: release o=Debian,n=jessie
Pin-Priority: 999

Package: poedit
Pin: release o=Debian Backports,n=wheezy-backports
Pin-Priority: 999

Package: firmware-atheros
Pin: release o=Debian,a=unstable
Pin-Priority: 999

Package: firmware-b43-installer
Pin: release o=Debian,a=unstable
Pin-Priority: 999

Package: firmware-b43legacy-installer
Pin: release o=Debian,a=unstable
Pin-Priority: 999

Package: firmware-brcm80211
Pin: release o=Debian,a=unstable
Pin-Priority: 999

Package: firmware-ipw2x00
Pin: release o=Debian,a=unstable
Pin-Priority: 999

Package: firmware-iwlwifi
Pin: release o=Debian,a=unstable
Pin-Priority: 999

Package: firmware-libertas
Pin: release o=Debian,a=unstable
Pin-Priority: 999

Package: firmware-linux
Pin: release o=Debian,a=unstable
Pin-Priority: 999

Package: firmware-linux-free
Pin: release o=Debian,a=unstable
Pin-Priority: 999

Package: firmware-linux-nonfree
Pin: release o=Debian,a=unstable
Pin-Priority: 999

Package: firmware-ralink
Pin: release o=Debian,a=unstable
Pin-Priority: 999

Package: firmware-realtek
Pin: release o=Debian,a=unstable
Pin-Priority: 999

Package: firmware-zd1211
Pin: release o=Debian,a=unstable
Pin-Priority: 999

Package: initramfs-tools
Pin: release o=Debian Backports,n=wheezy-backports
Pin-Priority: 999

Package: intel-microcode
Pin: release o=Debian Backports,n=wheezy-backports
Pin-Priority: 999

Package: iucode-tool
Pin: release o=Debian Backports,n=wheezy-backports
Pin-Priority: 999

Package: keyringer
Pin: release o=Debian,n=jessie
Pin-Priority: 999

Package: libcryptsetup4
Pin: release o=Debian Backports,n=wheezy-backports
Pin-Priority: 999

Package: linux-base
Pin: release o=Debian,a=unstable
Pin-Priority: 999

Package: linux-compiler-gcc-4.8-x86
Pin: release o=Debian,a=unstable
Pin-Priority: 999

Package: linux-headers-586
Pin: release o=Debian,a=unstable
Pin-Priority: 999

Package: linux-headers-686-pae
Pin: release o=Debian,a=unstable
Pin-Priority: 999

Package: linux-headers-amd64
Pin: release o=Debian,a=unstable
Pin-Priority: 999

Package: linux-headers-3.16.0-4-common
Pin: release o=Debian,a=unstable
Pin-Priority: 999

Package: linux-headers-3.16.0-4-586
Pin: release o=Debian,a=unstable
Pin-Priority: 999

Package: linux-headers-3.16.0-4-686-pae
Pin: release o=Debian,a=unstable
Pin-Priority: 999

Package: linux-headers-3.16.0-4-amd64
Pin: release o=Debian,a=unstable
Pin-Priority: 999

Package: linux-image-586
Pin: release o=Debian,a=unstable
Pin-Priority: 999

Package: linux-image-686-pae
Pin: release o=Debian,a=unstable
Pin-Priority: 999

Package: linux-image-amd64
Pin: release o=Debian,a=unstable
Pin-Priority: 999

Package: linux-image-3.16.0-4-586
Pin: release o=Debian,a=unstable
Pin-Priority: 999

Package: linux-image-3.16.0-4-686-pae
Pin: release o=Debian,a=unstable
Pin-Priority: 999

Package: linux-image-3.16.0-4-amd64
Pin: release o=Debian,a=unstable
Pin-Priority: 999

Package: linux-kbuild-3.16
Pin: release o=Debian,a=unstable
Pin-Priority: 999

Package: mat
Pin: release o=Debian Backports,n=wheezy-backports
Pin-Priority: 999

Package: monkeysign
Pin: release o=Debian Backports,n=wheezy-backports
Pin-Priority: 999

<<<<<<< HEAD
Package: obfs4proxy
Pin: release o=TorProject,n=obfs4proxy
Pin-Priority: 990

Package: python-six
Pin: release o=Debian Backports,n=wheezy-backports
Pin-Priority: 999

Package: python-slowaes
Pin: release o=Debian Backports,n=wheezy-backports
Pin-Priority: 999

Package: python-ecdsa
Pin: release o=Debian Backports,n=wheezy-backports
Pin-Priority: 999

Package: python-electrum
=======
Package: scdaemon
>>>>>>> c37b9f1d
Pin: release o=Debian Backports,n=wheezy-backports
Pin-Priority: 999

Package: seahorse-nautilus
Pin: release o=Debian Backports,n=wheezy-backports
Pin-Priority: 999

Package: shared-mime-info
Pin: release o=Debian Backports,n=wheezy-backports
Pin-Priority: 999

Package: tor
Pin: release o=TorProject,n=wheezy
Pin-Priority: 999

Package: torsocks
Pin: release o=Debian Backports,n=wheezy-backports
Pin-Priority: 999

Package: virtualbox-guest-dkms
Pin: release o=Debian Backports,n=wheezy-backports
Pin-Priority: 999

Package: virtualbox-guest-utils
Pin: release o=Debian Backports,n=wheezy-backports
Pin-Priority: 999

Package: virtualbox-guest-x11
Pin: release o=Debian Backports,n=wheezy-backports
Pin-Priority: 999

Package: tor-geoipdb
Pin: release o=TorProject,n=wheezy
Pin-Priority: 999

Package: ttdnsd
Pin: release o=TorProject,a=unstable
Pin-Priority: 999

Explanation: weirdness in chroot_apt install-binary
Package: *
Pin: release o=chroot_local-packages
Pin-Priority: 1010

Package: *
Pin: origin deb.tails.boum.org
Pin-Priority: 1005

Package: *
Pin: release o=Debian,n=wheezy-updates
Pin-Priority: 990

Package: *
Pin: release o=Debian,n=wheezy
Pin-Priority: 990

Package: *
Pin: release o=TorProject,n=wheezy
Pin-Priority: 990

Package: *
Pin: release o=Debian Backports,n=wheezy-backports
Pin-Priority: 200

Package: *
Pin: origin live.debian.net
Pin-Priority: -1

Package: *
Pin: release o=Debian
Pin-Priority: -10

Package: *
Pin: release o=TorProject
Pin-Priority: -10<|MERGE_RESOLUTION|>--- conflicted
+++ resolved
@@ -202,7 +202,6 @@
 Pin: release o=Debian Backports,n=wheezy-backports
 Pin-Priority: 999
 
-<<<<<<< HEAD
 Package: obfs4proxy
 Pin: release o=TorProject,n=obfs4proxy
 Pin-Priority: 990
@@ -220,9 +219,10 @@
 Pin-Priority: 999
 
 Package: python-electrum
-=======
+Pin: release o=Debian Backports,n=wheezy-backports
+Pin-Priority: 999
+
 Package: scdaemon
->>>>>>> c37b9f1d
 Pin: release o=Debian Backports,n=wheezy-backports
 Pin-Priority: 999
 
