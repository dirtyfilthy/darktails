Explanation: override deb.tails.boum.org's Squeeze -specific package.
Package: aircrack-ng
Pin: release o=Debian Backports,n=wheezy-backports
Pin-Priority: 1010

Package: amd64-microcode
Pin: release o=Debian Backports,n=wheezy-backports
Pin-Priority: 999

Package: b43-fwcutter
Pin: release o=Debian,a=unstable
Pin-Priority: 999

Package: florence
<<<<<<< HEAD
Pin: release o=Debian Backports,n=wheezy-backports
=======
Pin: origin backports.debian.org
Pin-Priority: 999

Package: haveged
Pin: origin backports.debian.org
Pin-Priority: 999

Package: intel-microcode
Pin: origin backports.debian.org
Pin-Priority: 999

Explanation: We want firmware for all CPUs, not only the one we build on.
Package: iucode-tool
Pin: release o=Debian
Pin-Priority: -1

Package: libcairo2
Pin: origin backports.debian.org
Pin-Priority: 999

Package: libccid
Pin: origin backports.debian.org
Pin-Priority: 999

Package: libarchive-tar-wrapper-perl
Pin: origin backports.debian.org
Pin-Priority: 999

Package: libglib-perl
Pin: origin backports.debian.org
Pin-Priority: 999

Package: libgnupg-interface-perl
Pin: origin backports.debian.org
Pin-Priority: 999

Package: libgtk2-perl
Pin: origin backports.debian.org
Pin-Priority: 999

Package: libio-socket-ssl-perl
Pin: origin backports.debian.org
Pin-Priority: 999

Package: libmethod-signatures-simple-perl
Pin: origin backports.debian.org
Pin-Priority: 999

Package: libpcsclite1
Pin: origin backports.debian.org
Pin-Priority: 999

Package: libpixman-1-0
Pin: origin backports.debian.org
Pin-Priority: 999

Package: libregexp-common-perl
Pin: release o=Debian,n=wheezy
Pin-Priority: 999

Package: libstring-errf-perl
Pin: origin backports.debian.org
Pin-Priority: 999

Package: libstring-formatter-perl
Pin: origin backports.debian.org
Pin-Priority: 999

Package: libsys-statistics-linux-perl
Pin: origin backports.debian.org
Pin-Priority: 999

Package: libtest-simple-perl
Pin: origin backports.debian.org
Pin-Priority: 999

Package: libunix-mknod-perl
Pin: origin backports.debian.org
Pin-Priority: 999

Package: libwww-curl-perl
Pin: origin backports.debian.org
Pin-Priority: 999

Package: live-boot
Pin: release o=Debian,a=unstable
Pin-Priority: 999

Package: live-boot-initramfs-tools
Pin: release o=Debian,a=unstable
Pin-Priority: 999

Package: live-config
Pin: release o=Debian,a=unstable
Pin-Priority: 999

Package: live-config-sysvinit
Pin: release o=Debian,a=unstable
Pin-Priority: 999

Package: macchanger
Pin: release o=Debian,n=wheezy
>>>>>>> b352ea1e
Pin-Priority: 999

Explanation: override deb.tails.boum.org's Squeeze -specific package.
Package: poedit
Pin: release o=Debian Backports,n=wheezy-backports
Pin-Priority: 1010

Explanation: override deb.tails.boum.org's Squeeze -specific package.
Package: barry-util
Pin: release o=Debian,a=stable
Pin-Priority: 1010

Package: firmware-atheros
Pin: release o=Debian,a=unstable
Pin-Priority: 999

Package: firmware-b43-installer
Pin: release o=Debian,a=unstable
Pin-Priority: 999

Package: firmware-b43legacy-installer
Pin: release o=Debian,a=unstable
Pin-Priority: 999

Package: firmware-brcm80211
Pin: release o=Debian,a=unstable
Pin-Priority: 999

Package: firmware-ipw2x00
Pin: release o=Debian,a=unstable
Pin-Priority: 999

Package: firmware-iwlwifi
Pin: release o=Debian,a=unstable
Pin-Priority: 999

Package: firmware-libertas
Pin: release o=Debian,a=unstable
Pin-Priority: 999

Package: firmware-linux
Pin: release o=Debian,a=unstable
Pin-Priority: 999

Package: firmware-linux-free
Pin: release o=Debian,a=unstable
Pin-Priority: 999

Package: firmware-linux-nonfree
Pin: release o=Debian,a=unstable
Pin-Priority: 999

Package: firmware-ralink
Pin: release o=Debian,a=unstable
Pin-Priority: 999

Package: firmware-realtek
Pin: release o=Debian,a=unstable
Pin-Priority: 999

Package: zd1211-firmware
Pin: release o=Debian,a=unstable
Pin-Priority: 999

Package: initramfs-tools
Pin: release o=Debian Backports,n=wheezy-backports
Pin-Priority: 999

Package: intel-microcode
Pin: release o=Debian Backports,n=wheezy-backports
Pin-Priority: 999

Package: iucode-tool
Pin: release o=Debian Backports,n=wheezy-backports
Pin-Priority: 999

Package: klibc-utils
Pin: release o=Debian,n=wheezy
Pin-Priority: 999

Package: libklibc
Pin: release o=Debian,n=wheezy
Pin-Priority: 999

Package: linux-base
Pin: release o=Debian,a=testing
Pin-Priority: 999

Package: linux-headers-486
Pin: release o=Debian,a=testing
Pin-Priority: 999

Package: linux-headers-686-pae
Pin: release o=Debian,a=testing
Pin-Priority: 999

Package: linux-headers-amd64
Pin: release o=Debian,a=testing
Pin-Priority: 999

Package: linux-headers-3.11-2-common
Pin: release o=Debian,a=testing
Pin-Priority: 999

Package: linux-headers-3.11-2-486
Pin: release o=Debian,a=testing
Pin-Priority: 999

Package: linux-headers-3.11-2-686-pae
Pin: release o=Debian,a=testing
Pin-Priority: 999

Package: linux-headers-3.11-2-amd64
Pin: release o=Debian,a=testing
Pin-Priority: 999

Package: linux-image-486
Pin: release o=Debian,a=testing
Pin-Priority: 999

Package: linux-image-686-pae
Pin: release o=Debian,a=testing
Pin-Priority: 999

Package: linux-image-amd64
Pin: release o=Debian,a=testing
Pin-Priority: 999

Package: linux-image-3.11-2-486
Pin: release o=Debian,a=testing
Pin-Priority: 999

Package: linux-image-3.11-2-686-pae
Pin: release o=Debian,a=testing
Pin-Priority: 999

Package: linux-image-3.11-2-amd64
Pin: release o=Debian,a=testing
Pin-Priority: 999

Package: linux-kbuild-3.11
Pin: release o=Debian,a=testing
Pin-Priority: 999

<<<<<<< HEAD
Explanation: override the devel branch's Squeeze -specific package.
Package: liveusb-creator
Pin: release o=Tails,n=feature-wheezy
Pin-Priority: 1010
=======
Package: laptop-mode-tools
Pin: release o=Debian,n=wheezy
Pin-Priority: 999

Package: monkeysign
Pin: origin backports.debian.org
Pin-Priority: 999
>>>>>>> b352ea1e

Package: spice-vdagent
Pin: release o=Debian,n=wheezy
Pin-Priority: 999

Package: tor
Pin: release o=TorProject,n=wheezy
Pin-Priority: 999

Package: tor-geoipdb
Pin: release o=TorProject,n=wheezy
Pin-Priority: 999

Package: ttdnsd
Pin: release o=TorProject,a=unstable
Pin-Priority: 999

Explanation: override deb.tails.boum.org's Squeeze -specific package.
Package: gcc-4.6
Pin: release o=Debian,a=stable
Pin-Priority: 1010

Explanation: override deb.tails.boum.org's Squeeze -specific package.
Package: gcc-4.7
Pin: release o=Debian,a=stable
Pin-Priority: 1010

Explanation: override deb.tails.boum.org's Squeeze -specific package.
Package: libbarry0
Pin: release o=Debian,a=stable
Pin-Priority: 1010

Package: xul-ext-foxyproxy-standard
Pin: release o=Debian,a=experimental
Pin-Priority: 999

Explanation: override deb.tails.boum.org's Squeeze -specific package.
Package: libmetacity-private0
Pin: release o=Debian,a=stable
Pin-Priority: 1010

Explanation: override deb.tails.boum.org's Squeeze -specific package.
Package: metacity
Pin: release o=Debian,a=stable
Pin-Priority: 1010

Explanation: override deb.tails.boum.org's Squeeze -specific package.
Package: metacity-common
Pin: release o=Debian,a=stable
Pin-Priority: 1010

Explanation: override deb.tails.boum.org's Squeeze -specific package.
Package: msn-pecan
Pin: release o=Debian,a=stable
Pin-Priority: 1010

Explanation: override deb.tails.boum.org's Squeeze -specific package.
Package: plymouth
Pin: release o=Debian,a=stable
Pin-Priority: 1010

Package: xul-ext-https-everywhere
Pin: release o=Debian,a=unstable
Pin-Priority: 999

Package: xul-ext-noscript
Pin: release o=Debian Backports,n=wheezy-backports
Pin-Priority: 999

Explanation: override deb.tails.boum.org's Squeeze -specific package.
Package: virtualbox-*
Pin: release o=Debian,a=stable
Pin-Priority: 1010

Explanation: override deb.tails.boum.org's Squeeze -specific package.
Package: yelp
Pin: release o=Debian,a=stable
Pin-Priority: 1010

Explanation: weirdness in chroot_apt install-binary
Package: *
Pin: release o=chroot_local-packages
Pin-Priority: 1010

Package: *
Pin: origin deb.tails.boum.org
Pin-Priority: 1005

Package: *
Pin: origin mozilla.debian.net
Pin-Priority: 990

Package: *
Pin: release o=Debian,n=wheezy-updates
Pin-Priority: 990

Package: *
Pin: release o=Debian,n=wheezy
Pin-Priority: 990

Package: *
Pin: release o=TorProject,n=wheezy
Pin-Priority: 990

Package: *
Pin: release o=Debian Backports,n=wheezy-backports
Pin-Priority: 200

Package: *
Pin: origin live.debian.net
Pin-Priority: -1

Package: *
Pin: release o=Debian
Pin-Priority: -10

Package: *
Pin: release o=TorProject
Pin-Priority: -10<|MERGE_RESOLUTION|>--- conflicted
+++ resolved
@@ -12,185 +12,80 @@
 Pin-Priority: 999
 
 Package: florence
-<<<<<<< HEAD
-Pin: release o=Debian Backports,n=wheezy-backports
-=======
-Pin: origin backports.debian.org
-Pin-Priority: 999
-
-Package: haveged
-Pin: origin backports.debian.org
+Pin: release o=Debian Backports,n=wheezy-backports
+Pin-Priority: 999
+
+Explanation: override deb.tails.boum.org's Squeeze -specific package.
+Package: poedit
+Pin: release o=Debian Backports,n=wheezy-backports
+Pin-Priority: 1010
+
+Explanation: override deb.tails.boum.org's Squeeze -specific package.
+Package: barry-util
+Pin: release o=Debian,a=stable
+Pin-Priority: 1010
+
+Package: firmware-atheros
+Pin: release o=Debian,a=unstable
+Pin-Priority: 999
+
+Package: firmware-b43-installer
+Pin: release o=Debian,a=unstable
+Pin-Priority: 999
+
+Package: firmware-b43legacy-installer
+Pin: release o=Debian,a=unstable
+Pin-Priority: 999
+
+Package: firmware-brcm80211
+Pin: release o=Debian,a=unstable
+Pin-Priority: 999
+
+Package: firmware-ipw2x00
+Pin: release o=Debian,a=unstable
+Pin-Priority: 999
+
+Package: firmware-iwlwifi
+Pin: release o=Debian,a=unstable
+Pin-Priority: 999
+
+Package: firmware-libertas
+Pin: release o=Debian,a=unstable
+Pin-Priority: 999
+
+Package: firmware-linux
+Pin: release o=Debian,a=unstable
+Pin-Priority: 999
+
+Package: firmware-linux-free
+Pin: release o=Debian,a=unstable
+Pin-Priority: 999
+
+Package: firmware-linux-nonfree
+Pin: release o=Debian,a=unstable
+Pin-Priority: 999
+
+Package: firmware-ralink
+Pin: release o=Debian,a=unstable
+Pin-Priority: 999
+
+Package: firmware-realtek
+Pin: release o=Debian,a=unstable
+Pin-Priority: 999
+
+Package: zd1211-firmware
+Pin: release o=Debian,a=unstable
+Pin-Priority: 999
+
+Package: initramfs-tools
+Pin: release o=Debian Backports,n=wheezy-backports
 Pin-Priority: 999
 
 Package: intel-microcode
-Pin: origin backports.debian.org
-Pin-Priority: 999
-
-Explanation: We want firmware for all CPUs, not only the one we build on.
+Pin: release o=Debian Backports,n=wheezy-backports
+Pin-Priority: 999
+
 Package: iucode-tool
-Pin: release o=Debian
-Pin-Priority: -1
-
-Package: libcairo2
-Pin: origin backports.debian.org
-Pin-Priority: 999
-
-Package: libccid
-Pin: origin backports.debian.org
-Pin-Priority: 999
-
-Package: libarchive-tar-wrapper-perl
-Pin: origin backports.debian.org
-Pin-Priority: 999
-
-Package: libglib-perl
-Pin: origin backports.debian.org
-Pin-Priority: 999
-
-Package: libgnupg-interface-perl
-Pin: origin backports.debian.org
-Pin-Priority: 999
-
-Package: libgtk2-perl
-Pin: origin backports.debian.org
-Pin-Priority: 999
-
-Package: libio-socket-ssl-perl
-Pin: origin backports.debian.org
-Pin-Priority: 999
-
-Package: libmethod-signatures-simple-perl
-Pin: origin backports.debian.org
-Pin-Priority: 999
-
-Package: libpcsclite1
-Pin: origin backports.debian.org
-Pin-Priority: 999
-
-Package: libpixman-1-0
-Pin: origin backports.debian.org
-Pin-Priority: 999
-
-Package: libregexp-common-perl
-Pin: release o=Debian,n=wheezy
-Pin-Priority: 999
-
-Package: libstring-errf-perl
-Pin: origin backports.debian.org
-Pin-Priority: 999
-
-Package: libstring-formatter-perl
-Pin: origin backports.debian.org
-Pin-Priority: 999
-
-Package: libsys-statistics-linux-perl
-Pin: origin backports.debian.org
-Pin-Priority: 999
-
-Package: libtest-simple-perl
-Pin: origin backports.debian.org
-Pin-Priority: 999
-
-Package: libunix-mknod-perl
-Pin: origin backports.debian.org
-Pin-Priority: 999
-
-Package: libwww-curl-perl
-Pin: origin backports.debian.org
-Pin-Priority: 999
-
-Package: live-boot
-Pin: release o=Debian,a=unstable
-Pin-Priority: 999
-
-Package: live-boot-initramfs-tools
-Pin: release o=Debian,a=unstable
-Pin-Priority: 999
-
-Package: live-config
-Pin: release o=Debian,a=unstable
-Pin-Priority: 999
-
-Package: live-config-sysvinit
-Pin: release o=Debian,a=unstable
-Pin-Priority: 999
-
-Package: macchanger
-Pin: release o=Debian,n=wheezy
->>>>>>> b352ea1e
-Pin-Priority: 999
-
-Explanation: override deb.tails.boum.org's Squeeze -specific package.
-Package: poedit
-Pin: release o=Debian Backports,n=wheezy-backports
-Pin-Priority: 1010
-
-Explanation: override deb.tails.boum.org's Squeeze -specific package.
-Package: barry-util
-Pin: release o=Debian,a=stable
-Pin-Priority: 1010
-
-Package: firmware-atheros
-Pin: release o=Debian,a=unstable
-Pin-Priority: 999
-
-Package: firmware-b43-installer
-Pin: release o=Debian,a=unstable
-Pin-Priority: 999
-
-Package: firmware-b43legacy-installer
-Pin: release o=Debian,a=unstable
-Pin-Priority: 999
-
-Package: firmware-brcm80211
-Pin: release o=Debian,a=unstable
-Pin-Priority: 999
-
-Package: firmware-ipw2x00
-Pin: release o=Debian,a=unstable
-Pin-Priority: 999
-
-Package: firmware-iwlwifi
-Pin: release o=Debian,a=unstable
-Pin-Priority: 999
-
-Package: firmware-libertas
-Pin: release o=Debian,a=unstable
-Pin-Priority: 999
-
-Package: firmware-linux
-Pin: release o=Debian,a=unstable
-Pin-Priority: 999
-
-Package: firmware-linux-free
-Pin: release o=Debian,a=unstable
-Pin-Priority: 999
-
-Package: firmware-linux-nonfree
-Pin: release o=Debian,a=unstable
-Pin-Priority: 999
-
-Package: firmware-ralink
-Pin: release o=Debian,a=unstable
-Pin-Priority: 999
-
-Package: firmware-realtek
-Pin: release o=Debian,a=unstable
-Pin-Priority: 999
-
-Package: zd1211-firmware
-Pin: release o=Debian,a=unstable
-Pin-Priority: 999
-
-Package: initramfs-tools
-Pin: release o=Debian Backports,n=wheezy-backports
-Pin-Priority: 999
-
-Package: intel-microcode
-Pin: release o=Debian Backports,n=wheezy-backports
-Pin-Priority: 999
-
-Package: iucode-tool
 Pin: release o=Debian Backports,n=wheezy-backports
 Pin-Priority: 999
 
@@ -262,20 +157,14 @@
 Pin: release o=Debian,a=testing
 Pin-Priority: 999
 
-<<<<<<< HEAD
 Explanation: override the devel branch's Squeeze -specific package.
 Package: liveusb-creator
 Pin: release o=Tails,n=feature-wheezy
 Pin-Priority: 1010
-=======
-Package: laptop-mode-tools
-Pin: release o=Debian,n=wheezy
-Pin-Priority: 999
 
 Package: monkeysign
 Pin: origin backports.debian.org
 Pin-Priority: 999
->>>>>>> b352ea1e
 
 Package: spice-vdagent
 Pin: release o=Debian,n=wheezy
