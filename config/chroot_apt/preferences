Package: amd64-microcode
Pin: origin backports.debian.org
Pin-Priority: 999

Package: b43-fwcutter
Pin: release o=Debian,a=unstable
Pin-Priority: 999

Package: barry-util
Pin: origin backports.debian.org
Pin-Priority: 999

Package: libbarry18
Pin: origin backports.debian.org
Pin-Priority: 999

Package: crda
Pin: origin backports.debian.org
Pin-Priority: 999

Package: eatmydata
Pin: origin backports.debian.org
Pin-Priority: 999

Package: ekeyd
Pin: origin backports.debian.org
Pin-Priority: 999

Package: florence
Pin: origin backports.debian.org
Pin-Priority: 999

Package: haveged
Pin: origin backports.debian.org
Pin-Priority: 999

Package: intel-microcode
Pin: origin backports.debian.org
Pin-Priority: 999

Explanation: We want firmware for all CPUs, not only the one we build on.
Package: iucode-tool
Pin: release o=Debian
Pin-Priority: -1

Package: libcairo2
Pin: origin backports.debian.org
Pin-Priority: 999

Package: libccid
Pin: origin backports.debian.org
Pin-Priority: 999

Package: libarchive-tar-wrapper-perl
Pin: origin backports.debian.org
Pin-Priority: 999

Package: libglib-perl
Pin: origin backports.debian.org
Pin-Priority: 999

Package: libgnupg-interface-perl
Pin: origin backports.debian.org
Pin-Priority: 999

Package: libgtk2-perl
Pin: origin backports.debian.org
Pin-Priority: 999

Package: libio-socket-ssl-perl
Pin: origin backports.debian.org
Pin-Priority: 999

Package: libmethod-signatures-simple-perl
Pin: origin backports.debian.org
Pin-Priority: 999

Package: libnspr4
Pin: origin backports.debian.org
Pin-Priority: 1010

Package: libnspr4-0d
Pin: origin backports.debian.org
Pin-Priority: 1010

Package: libnss3
Pin: origin backports.debian.org
Pin-Priority: 1010

Package: libnss3-1d
Pin: origin backports.debian.org
Pin-Priority: 1010

Package: libpcsclite1
Pin: origin backports.debian.org
Pin-Priority: 999

Package: libpixman-1-0
Pin: origin backports.debian.org
Pin-Priority: 999

Explanation: override deb.tails.boum.org's obsolete package.
Package: libpurple0
Pin: origin backports.debian.org
Pin-Priority: 1010

Package: libregexp-common-perl
Pin: release o=Debian,n=wheezy
Pin-Priority: 999

Package: libsqlite3-0
Pin: origin backports.debian.org
Pin-Priority: 1010

Package: sqlite3
Pin: origin backports.debian.org
Pin-Priority: 1010

Package: libstring-errf-perl
Pin: origin backports.debian.org
Pin-Priority: 999

Package: libstring-formatter-perl
Pin: origin backports.debian.org
Pin-Priority: 999

Package: libsys-statistics-linux-perl
Pin: origin backports.debian.org
Pin-Priority: 999

Package: libtest-simple-perl
Pin: origin backports.debian.org
Pin-Priority: 999

Package: libunix-mknod-perl
Pin: origin backports.debian.org
Pin-Priority: 999

Package: libwww-curl-perl
Pin: origin backports.debian.org
Pin-Priority: 999

Package: live-boot
Pin: release o=Debian,a=unstable
Pin-Priority: 999

Package: live-boot-initramfs-tools
Pin: release o=Debian,a=unstable
Pin-Priority: 999

Package: live-config
Pin: release o=Debian,a=unstable
Pin-Priority: 999

Package: live-config-sysvinit
Pin: release o=Debian,a=unstable
Pin-Priority: 999

Package: macchanger
Pin: release o=Debian,n=wheezy
Pin-Priority: 999

Package: mat
Pin: origin backports.debian.org
Pin-Priority: 999

Package: monkeysphere
Pin: origin backports.debian.org
Pin-Priority: 999

Package: msva-perl
Pin: origin backports.debian.org
Pin-Priority: 999

Explanation: override deb.tails.boum.org's obsolete package.
Package: pidgin
Pin: origin backports.debian.org
Pin-Priority: 1010

Explanation: override deb.tails.boum.org's obsolete package.
Package: pidgin-data
Pin: origin backports.debian.org
Pin-Priority: 1010

Package: pcscd
Pin: origin backports.debian.org
Pin-Priority: 999

Package: python-pdfrw
Pin: origin backports.debian.org
Pin-Priority: 999

Package: squashfs-tools
Pin: origin backports.debian.org
Pin-Priority: 999

Package: firmware-atheros
Pin: release o=Debian,a=unstable
Pin-Priority: 999

Package: firmware-b43-installer
Pin: release o=Debian,a=unstable
Pin-Priority: 999

Package: firmware-b43legacy-installer
Pin: release o=Debian,a=unstable
Pin-Priority: 999

Package: firmware-brcm80211
Pin: release o=Debian,a=unstable
Pin-Priority: 999

Package: firmware-ipw2x00
Pin: release o=Debian,a=unstable
Pin-Priority: 999

Package: firmware-iwlwifi
Pin: release o=Debian,a=unstable
Pin-Priority: 999

Package: firmware-libertas
Pin: release o=Debian,a=unstable
Pin-Priority: 999

Package: firmware-linux
Pin: release o=Debian,a=unstable
Pin-Priority: 999

Package: firmware-linux-free
Pin: release o=Debian,a=unstable
Pin-Priority: 999

Package: firmware-linux-nonfree
Pin: release o=Debian,a=unstable
Pin-Priority: 999

Package: firmware-ralink
Pin: release o=Debian,a=unstable
Pin-Priority: 999

Package: firmware-realtek
Pin: release o=Debian,a=unstable
Pin-Priority: 999

Package: zd1211-firmware
Pin: release o=Debian,a=unstable
Pin-Priority: 999

Package: initramfs-tools
Pin: release o=Debian,a=unstable
Pin-Priority: 999

Package: klibc-utils
Pin: release o=Debian,n=wheezy
Pin-Priority: 999

Package: libklibc
Pin: release o=Debian,n=wheezy
Pin-Priority: 999

Package: console-setup
Pin: release o=Debian,a=unstable
Pin-Priority: 999

Package: console-setup-linux
Pin: release o=Debian,a=unstable
Pin-Priority: 999

Package: keyboard-configuration
Pin: release o=Debian,a=unstable
Pin-Priority: 999

Package: linux-base
Pin: release o=Debian,a=testing
Pin-Priority: 999

Package: linux-compiler-gcc-4.8-x86
Pin: release o=Debian,a=testing
Pin-Priority: 999

Package: linux-headers-486
Pin: release o=Debian,a=testing
Pin-Priority: 999

Package: linux-headers-686-pae
Pin: release o=Debian,a=testing
Pin-Priority: 999

Package: linux-headers-amd64
Pin: release o=Debian,a=testing
Pin-Priority: 999

Package: linux-headers-3.12-1-common
Pin: release o=Debian,a=testing
Pin-Priority: 999

Package: linux-headers-3.12-1-486
Pin: release o=Debian,a=testing
Pin-Priority: 999

Package: linux-headers-3.12-1-686-pae
Pin: release o=Debian,a=testing
Pin-Priority: 999

Package: linux-headers-3.12-1-amd64
Pin: release o=Debian,a=testing
Pin-Priority: 999

Package: linux-image-486
Pin: release o=Debian,a=testing
Pin-Priority: 999

Package: linux-image-686-pae
Pin: release o=Debian,a=testing
Pin-Priority: 999

Package: linux-image-amd64
Pin: release o=Debian,a=testing
Pin-Priority: 999

Package: linux-image-3.12-1-486
Pin: release o=Debian,a=testing
Pin-Priority: 999

Package: linux-image-3.12-1-686-pae
Pin: release o=Debian,a=testing
Pin-Priority: 999

Package: linux-image-3.12-1-amd64
Pin: release o=Debian,a=testing
Pin-Priority: 999

Package: linux-kbuild-3.12
Pin: release o=Debian,a=unstable
Pin-Priority: 999

Package: laptop-mode-tools
Pin: release o=Debian,n=wheezy
Pin-Priority: 999

<<<<<<< HEAD
Package: monkeysign
Pin: origin backports.debian.org
=======
Package: poedit
Pin: origin backports.debian.org
Pin-Priority: 999

Package: spice-vdagent
Pin: release o=Debian,n=wheezy
>>>>>>> 2c1e5fc9
Pin-Priority: 999

Package: spice-vdagent
Pin: release o=Debian,n=wheezy
Pin-Priority: 999

Package: tor
Pin: origin deb.torproject.org
Pin-Priority: 999

Package: tor-geoipdb
Pin: origin deb.torproject.org
Pin-Priority: 999

Package: torsocks
Pin: origin backports.debian.org
Pin-Priority: 999

Package: virt-what
Pin: release o=Debian,n=wheezy
Pin-Priority: 999

Package: wireless-regdb
Pin: origin backports.debian.org
Pin-Priority: 999

Package: xul-ext-adblock-plus
Pin: origin backports.debian.org
Pin-Priority: 999

Package: xul-ext-cookie-monster
Pin: release o=Debian,a=unstable
Pin-Priority: 999

Package: xul-ext-foxyproxy-standard
Pin: release o=Debian,a=experimental
Pin-Priority: 999

Package: xul-ext-https-everywhere
Pin: release o=Debian,a=unstable
Pin-Priority: 999

Package: xul-ext-noscript
Pin: release o=Debian,a=unstable
Pin-Priority: 999

Package: service-wrapper
Pin: release o=Debian,n=wheezy
Pin-Priority: 999

Package: libservice-wrapper-java
Pin: release o=Debian,n=wheezy
Pin-Priority: 999

Package: libservice-wrapper-jni
Pin: release o=Debian,n=wheezy
Pin-Priority: 999

Package: usb-modeswitch
Pin: origin backports.debian.org
Pin-Priority: 999

Package: usb-modeswitch-data
Pin: origin backports.debian.org
Pin-Priority: 999

Explanation: weirdness in chroot_apt install-binary
Package: *
Pin: release o=chroot_local-packages
Pin-Priority: 1010

Package: *
Pin: origin deb.tails.boum.org
Pin-Priority: 1005

Package: *
Pin: origin mozilla.debian.net
Pin-Priority: 990

Package: *
Pin: release o=Debian,n=squeeze-updates
Pin-Priority: 990

Package: *
Pin: release o=Debian,n=squeeze-proposed-updates
Pin-Priority: 990

Package: *
Pin: release o=Debian,n=squeeze
Pin-Priority: 900

Package: *
Pin: origin backports.debian.org
Pin-Priority: 200

Package: *
Pin: origin live.debian.net
Pin-Priority: -1

Package: *
Pin: release o=Debian
Pin-Priority: -10<|MERGE_RESOLUTION|>--- conflicted
+++ resolved
@@ -338,17 +338,16 @@
 Pin: release o=Debian,n=wheezy
 Pin-Priority: 999
 
-<<<<<<< HEAD
 Package: monkeysign
 Pin: origin backports.debian.org
-=======
+Pin-Priority: 999
+
 Package: poedit
 Pin: origin backports.debian.org
 Pin-Priority: 999
 
 Package: spice-vdagent
 Pin: release o=Debian,n=wheezy
->>>>>>> 2c1e5fc9
 Pin-Priority: 999
 
 Package: spice-vdagent
