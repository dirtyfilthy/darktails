<<<<<<< HEAD
=======
Package: b43-fwcutter
Pin: release o=Debian,a=unstable
Pin-Priority: 999

Package: eatmydata
Pin: origin backports.debian.org
Pin-Priority: 999

Package: florence
Pin: origin backports.debian.org
Pin-Priority: 999

Package: haveged
Pin: origin backports.debian.org
Pin-Priority: 999

Package: iceweasel
Pin: origin mozilla.debian.net
Pin-Priority: 999

Package: libcairo2
Pin: origin backports.debian.org
Pin-Priority: 999

Package: libglib-perl
Pin: origin backports.debian.org
Pin-Priority: 999

Package: libgnupg-interface-perl
Pin: origin backports.debian.org
Pin-Priority: 999

Package: libgtk2-perl
Pin: origin backports.debian.org
Pin-Priority: 999

Package: libio-socket-ssl-perl
Pin: origin backports.debian.org
Pin-Priority: 999

Package: libnss3-1d
Pin: origin backports.debian.org
Pin-Priority: 999

Package: libpixman-1-0
Pin: origin backports.debian.org
Pin-Priority: 999

Package: libregexp-common-perl
Pin: release o=Debian,a=unstable
Pin-Priority: 999

Package: libunix-mknod-perl
Pin: origin backports.debian.org
Pin-Priority: 999

Package: libvpx0
Pin: release o=Debian,a=unstable
Pin-Priority: 999

Package: live-config
Pin: release o=Debian,a=unstable
Pin-Priority: 999

Package: live-config-sysvinit
Pin: release o=Debian,a=unstable
Pin-Priority: 999

Package: macchanger
Pin: release o=Debian,a=unstable
Pin-Priority: 999

Package: monkeysphere
Pin: origin backports.debian.org
Pin-Priority: 999

Package: msva-perl
Pin: origin backports.debian.org
Pin-Priority: 999

Package: plymouth
Pin: release o=Debian,a=unstable
Pin-Priority: 999

Package: squashfs-tools
Pin: origin backports.debian.org
Pin-Priority: 999

>>>>>>> b6381e9b
Package: firmware-atheros
Pin: release o=Debian,a=unstable
Pin-Priority: 999

Package: firmware-b43-installer
Pin: release o=Debian,a=unstable
Pin-Priority: 999

Package: firmware-b43legacy-installer
Pin: release o=Debian,a=unstable
Pin-Priority: 999

Package: firmware-brcm80211
Pin: release o=Debian,a=unstable
Pin-Priority: 999

Package: firmware-ipw2x00
Pin: release o=Debian,a=unstable
Pin-Priority: 999

Package: firmware-iwlwifi
Pin: release o=Debian,a=unstable
Pin-Priority: 999

Package: firmware-libertas
Pin: release o=Debian,a=unstable
Pin-Priority: 999

Package: firmware-linux
Pin: release o=Debian,a=unstable
Pin-Priority: 999

Package: firmware-linux-free
Pin: release o=Debian,a=unstable
Pin-Priority: 999

Package: firmware-linux-nonfree
Pin: release o=Debian,a=unstable
Pin-Priority: 999

Package: firmware-ralink
Pin: release o=Debian,a=unstable
Pin-Priority: 999

Package: firmware-realtek
Pin: release o=Debian,a=unstable
Pin-Priority: 999

Package: zd1211-firmware
Pin: release o=Debian,a=unstable
Pin-Priority: 999

Package: initramfs-tools
Pin: release o=Debian,a=unstable
Pin-Priority: 999

Package: klibc-utils
Pin: release o=Debian,a=unstable
Pin-Priority: 999

Package: libklibc
Pin: release o=Debian,a=unstable
Pin-Priority: 999

Package: linux-base
Pin: release o=Debian,a=unstable
Pin-Priority: 999

Package: linux-headers-486
Pin: release o=Debian,a=unstable
Pin-Priority: 999

Package: linux-headers-686-pae
Pin: release o=Debian,a=unstable
Pin-Priority: 999

Package: linux-headers-amd64
Pin: release o=Debian,a=unstable
Pin-Priority: 999

Package: linux-headers-2.6-common
Pin: release o=Debian,a=unstable
Pin-Priority: 999

Package: linux-headers-2.6-486
Pin: release o=Debian,a=unstable
Pin-Priority: 999

Package: linux-headers-2.6-686-pae
Pin: release o=Debian,a=unstable
Pin-Priority: 999

Package: linux-headers-2.6-amd64
Pin: release o=Debian,a=unstable
Pin-Priority: 999

Package: linux-headers-3.2.0-2-common
Pin: release o=Debian,a=unstable
Pin-Priority: 999

Package: linux-headers-3.2.0-2-486
Pin: release o=Debian,a=unstable
Pin-Priority: 999

Package: linux-headers-3.2.0-2-686-pae
Pin: release o=Debian,a=unstable
Pin-Priority: 999

Package: linux-headers-3.2.0-2-amd64
Pin: release o=Debian,a=unstable
Pin-Priority: 999

Package: linux-image-486
Pin: release o=Debian,a=unstable
Pin-Priority: 999

Package: linux-image-686-pae
Pin: release o=Debian,a=unstable
Pin-Priority: 999

Package: linux-image-amd64
Pin: release o=Debian,a=unstable
Pin-Priority: 999

Package: linux-image-2.6-486
Pin: release o=Debian,a=unstable
Pin-Priority: 999

Package: linux-image-2.6-686-pae
Pin: release o=Debian,a=unstable
Pin-Priority: 999

Package: linux-image-2.6-amd64
Pin: release o=Debian,a=unstable
Pin-Priority: 999

Package: linux-image-3.2.0-2-486
Pin: release o=Debian,a=unstable
Pin-Priority: 999

Package: linux-image-3.2.0-2-686-pae
Pin: release o=Debian,a=unstable
Pin-Priority: 999

Package: linux-image-3.2.0-2-amd64
Pin: release o=Debian,a=unstable
Pin-Priority: 999

Package: linux-kbuild-3.2
Pin: release o=Debian,a=unstable
Pin-Priority: 999

<<<<<<< HEAD
=======
Package: laptop-mode-tools
Pin: release o=Debian,a=unstable
Pin-Priority: 999

Package: spice-vdagent
Pin: release o=Debian,a=unstable
Pin-Priority: 999

Package: xul-ext-adblock-plus
Pin: release o=Debian,a=unstable
Pin-Priority: 999

Package: xul-ext-cookie-monster
Pin: release o=Debian,a=unstable
Pin-Priority: 999

Package: xul-ext-foxyproxy-standard
Pin: release o=Debian,a=unstable
Pin-Priority: 999

Package: xul-ext-https-everywhere
Pin: release o=Debian,a=unstable
Pin-Priority: 999

Package: xul-ext-monkeysphere
Pin: release o=Debian,a=unstable
Pin-Priority: 999

Package: xul-ext-noscript
Pin: release o=Debian,a=unstable
Pin-Priority: 999

Package: xul-ext-torbutton
Pin: release o=Debian,a=unstable
Pin-Priority: 999

Package: service-wrapper
Pin: release o=Debian,a=unstable
Pin-Priority: 999

Package: libservice-wrapper-java
Pin: release o=Debian,a=unstable
Pin-Priority: 999

Package: libservice-wrapper-jni
Pin: release o=Debian,a=unstable
Pin-Priority: 999

Package: usb-modeswitch
Pin: origin backports.debian.org
Pin-Priority: 999

Package: usb-modeswitch-data
Pin: origin backports.debian.org
Pin-Priority: 999

>>>>>>> b6381e9b
Explanation: weirdness in chroot_apt install-binary
Package: *
Pin: release o=chroot_local-packages
Pin-Priority: 1001

Package: *
Pin: release o=Debian,n=wheezy
Pin-Priority: 900

Package: *
Pin: origin backports.debian.org
Pin-Priority: 200

Package: *
Pin: origin live.debian.net
Pin-Priority: -1

Package: *
Pin: release o=Debian
Pin-Priority: -10<|MERGE_RESOLUTION|>--- conflicted
+++ resolved
@@ -1,65 +1,3 @@
-<<<<<<< HEAD
-=======
-Package: b43-fwcutter
-Pin: release o=Debian,a=unstable
-Pin-Priority: 999
-
-Package: eatmydata
-Pin: origin backports.debian.org
-Pin-Priority: 999
-
-Package: florence
-Pin: origin backports.debian.org
-Pin-Priority: 999
-
-Package: haveged
-Pin: origin backports.debian.org
-Pin-Priority: 999
-
-Package: iceweasel
-Pin: origin mozilla.debian.net
-Pin-Priority: 999
-
-Package: libcairo2
-Pin: origin backports.debian.org
-Pin-Priority: 999
-
-Package: libglib-perl
-Pin: origin backports.debian.org
-Pin-Priority: 999
-
-Package: libgnupg-interface-perl
-Pin: origin backports.debian.org
-Pin-Priority: 999
-
-Package: libgtk2-perl
-Pin: origin backports.debian.org
-Pin-Priority: 999
-
-Package: libio-socket-ssl-perl
-Pin: origin backports.debian.org
-Pin-Priority: 999
-
-Package: libnss3-1d
-Pin: origin backports.debian.org
-Pin-Priority: 999
-
-Package: libpixman-1-0
-Pin: origin backports.debian.org
-Pin-Priority: 999
-
-Package: libregexp-common-perl
-Pin: release o=Debian,a=unstable
-Pin-Priority: 999
-
-Package: libunix-mknod-perl
-Pin: origin backports.debian.org
-Pin-Priority: 999
-
-Package: libvpx0
-Pin: release o=Debian,a=unstable
-Pin-Priority: 999
-
 Package: live-config
 Pin: release o=Debian,a=unstable
 Pin-Priority: 999
@@ -68,27 +6,6 @@
 Pin: release o=Debian,a=unstable
 Pin-Priority: 999
 
-Package: macchanger
-Pin: release o=Debian,a=unstable
-Pin-Priority: 999
-
-Package: monkeysphere
-Pin: origin backports.debian.org
-Pin-Priority: 999
-
-Package: msva-perl
-Pin: origin backports.debian.org
-Pin-Priority: 999
-
-Package: plymouth
-Pin: release o=Debian,a=unstable
-Pin-Priority: 999
-
-Package: squashfs-tools
-Pin: origin backports.debian.org
-Pin-Priority: 999
-
->>>>>>> b6381e9b
 Package: firmware-atheros
 Pin: release o=Debian,a=unstable
 Pin-Priority: 999
@@ -241,65 +158,6 @@
 Pin: release o=Debian,a=unstable
 Pin-Priority: 999
 
-<<<<<<< HEAD
-=======
-Package: laptop-mode-tools
-Pin: release o=Debian,a=unstable
-Pin-Priority: 999
-
-Package: spice-vdagent
-Pin: release o=Debian,a=unstable
-Pin-Priority: 999
-
-Package: xul-ext-adblock-plus
-Pin: release o=Debian,a=unstable
-Pin-Priority: 999
-
-Package: xul-ext-cookie-monster
-Pin: release o=Debian,a=unstable
-Pin-Priority: 999
-
-Package: xul-ext-foxyproxy-standard
-Pin: release o=Debian,a=unstable
-Pin-Priority: 999
-
-Package: xul-ext-https-everywhere
-Pin: release o=Debian,a=unstable
-Pin-Priority: 999
-
-Package: xul-ext-monkeysphere
-Pin: release o=Debian,a=unstable
-Pin-Priority: 999
-
-Package: xul-ext-noscript
-Pin: release o=Debian,a=unstable
-Pin-Priority: 999
-
-Package: xul-ext-torbutton
-Pin: release o=Debian,a=unstable
-Pin-Priority: 999
-
-Package: service-wrapper
-Pin: release o=Debian,a=unstable
-Pin-Priority: 999
-
-Package: libservice-wrapper-java
-Pin: release o=Debian,a=unstable
-Pin-Priority: 999
-
-Package: libservice-wrapper-jni
-Pin: release o=Debian,a=unstable
-Pin-Priority: 999
-
-Package: usb-modeswitch
-Pin: origin backports.debian.org
-Pin-Priority: 999
-
-Package: usb-modeswitch-data
-Pin: origin backports.debian.org
-Pin-Priority: 999
-
->>>>>>> b6381e9b
 Explanation: weirdness in chroot_apt install-binary
 Package: *
 Pin: release o=chroot_local-packages
