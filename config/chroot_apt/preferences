--- conflicted
+++ resolved
@@ -45,14 +45,12 @@
 Pin: release o=Debian,n=stretch-backports
 Pin-Priority: 999
 
-<<<<<<< HEAD
 Explanation: Dependencies for Thunderbird built for Stretch (which we install since we haven't bothered rebuilding for Buster yet) which is not in Buster
 Package: libevent-2.0-5 libhunspell-1.4-0 libvpx4
 Pin: release o=Debian,n=sid
-=======
+
 Package: libfunction-parameters-perl
 Pin: release o=Debian,n=stretch-backports
->>>>>>> f64ce60a
 Pin-Priority: 999
 
 Package: linux-compiler-* linux-headers-* linux-image-* linux-kbuild-* linux-source-*
@@ -114,23 +112,8 @@
 Pin: release o=Debian,n=stretch-backports
 Pin-Priority: 999
 
-<<<<<<< HEAD
-Package: xul-ext-ublock-origin
-Pin: origin deb.tails.boum.org
-=======
-Explanation: src:xorg-server
-Package: xserver-xorg-core xserver-xorg-dev xdmx xdmx-tools xnest xvfb xserver-xephyr xserver-common xorg-server-source xwayland xserver-xorg-legacy
-Pin: release o=Debian,n=stretch
-Pin-Priority: 999
-
 Package: webext-ublock-origin
 Pin: release o=Debian,n=sid
-Pin-Priority: 999
-
-Explanation: compatibility with TB60
-Package: xul-ext-torbirdy
-Pin: release o=Debian,n=stretch-backports
->>>>>>> f64ce60a
 Pin-Priority: 999
 
 Explanation: removed from testing (#15694)
