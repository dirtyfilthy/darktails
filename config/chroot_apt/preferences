--- conflicted
+++ resolved
@@ -130,17 +130,8 @@
 Pin: release o=TorProject,n=obfs4proxy
 Pin-Priority: 990
 
-<<<<<<< HEAD
 Package: tsocks
 Pin: release o=Debian,a=unstable
-=======
-Package: pinentry-gtk2
-Pin: release o=Debian Backports,n=jessie-backports
-Pin-Priority: 999
-
-Package: python-electrum
-Pin: release o=Debian,n=stretch
->>>>>>> 5e34dc8c
 Pin-Priority: 999
 
 Package: ttdnsd
