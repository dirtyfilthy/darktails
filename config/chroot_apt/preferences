Package: aufs-dkms
Pin: release o=Debian,n=sid
Pin-Priority: 999

Package: b43-fwcutter
Pin: release o=Debian,n=sid
Pin-Priority: 999

Package: firmware-b43-installer
Pin: release o=Debian,n=sid
Pin-Priority: 999

Package: firmware-b43legacy-installer
Pin: release o=Debian,n=sid
Pin-Priority: 999

Package: firmware-linux-free
Pin: release o=Debian,n=sid
Pin-Priority: 999

Explanation: src:firmware-nonfree
Package: firmware-linux firmware-linux-nonfree firmware-amd-graphics firmware-atheros firmware-brcm80211 firmware-intel-sound firmware-ipw2x00 firmware-iwlwifi firmware-libertas firmware-misc-nonfree firmware-realtek firmware-ti-connectivity
Pin: release o=Debian,n=sid
Pin-Priority: 999

Package: firmware-zd1211
Pin: release o=Debian,n=sid
Pin-Priority: 999

<<<<<<< HEAD
Explanation: Dependency for Thunderbird built for Stretch (which we install since we haven't bothered rebuilding for Buster yet) which is not in Buster
Package: libhunspell-1.4-0
Pin: release o=Debian,n=sid
Pin-Priority: 999
=======
Explanation: src:gdk-pixbuf
Package: gir1.2-gdkpixbuf-2.0 libgdk-pixbuf2.0-*
Pin: version 2.36.5-2.0tails*
Pin-Priority: -1
>>>>>>> a6484b76

Package: linux-compiler-* linux-headers-* linux-image-* linux-kbuild-* linux-source-*
Pin: release o=Debian,n=sid
Pin-Priority: 999

Explanation: We ship our custom-built Thunderbird for now, see #6156
Package: thunderbird* calendar-google-provider
Pin: origin deb.tails.boum.org
Pin-Priority: 999

Package: obfs4proxy
Pin: release o=TorProject,n=obfs4proxy
Pin-Priority: 990

Package: onionshare
Pin: release o=Debian,n=sid
Pin-Priority: 999

Package: seahorse-nautilus
Pin: release o=Debian,n=sid
Pin-Priority: 999

Package: tails-installer
Pin: origin deb.tails.boum.org
Pin-Priority: 999

Package: virtualbox*
Pin: release o=Debian,n=sid
Pin-Priority: 999

Explanation: weirdness in chroot_apt install-binary
Package: *
Pin: release o=chroot_local-packages
Pin-Priority: 1010

Package: *
Pin: origin deb.tails.boum.org
Pin-Priority: 990

Package: *
Pin: release o=Debian,n=buster
Pin-Priority: 990

Package: *
Pin: release o=Debian,n=buster-updates
Pin-Priority: 990

Package: *
Pin: release l=Debian-Security,n=buster/updates
Pin-Priority: 990

Package: *
Pin: release o=TorProject,n=buster
Pin-Priority: 990

Package: *
Pin: origin live.debian.net
Pin-Priority: -1

Package: *
Pin: release o=Debian
Pin-Priority: -10

Package: *
Pin: release o=TorProject
Pin-Priority: -10<|MERGE_RESOLUTION|>--- conflicted
+++ resolved
@@ -27,17 +27,15 @@
 Pin: release o=Debian,n=sid
 Pin-Priority: 999
 
-<<<<<<< HEAD
+Explanation: src:gdk-pixbuf
+Package: gir1.2-gdkpixbuf-2.0 libgdk-pixbuf2.0-*
+Pin: version 2.36.5-2.0tails*
+Pin-Priority: -1
+
 Explanation: Dependency for Thunderbird built for Stretch (which we install since we haven't bothered rebuilding for Buster yet) which is not in Buster
 Package: libhunspell-1.4-0
 Pin: release o=Debian,n=sid
 Pin-Priority: 999
-=======
-Explanation: src:gdk-pixbuf
-Package: gir1.2-gdkpixbuf-2.0 libgdk-pixbuf2.0-*
-Pin: version 2.36.5-2.0tails*
-Pin-Priority: -1
->>>>>>> a6484b76
 
 Package: linux-compiler-* linux-headers-* linux-image-* linux-kbuild-* linux-source-*
 Pin: release o=Debian,n=sid
