--- conflicted
+++ resolved
@@ -2,45 +2,6 @@
 Pin: release o=Debian,a=unstable
 Pin-Priority: 999
 
-<<<<<<< HEAD
-=======
-Package: bilibop-common
-Pin: release o=Debian Backports,n=wheezy-backports
-Pin-Priority: 999
-
-Package: bilibop-udev
-Pin: release o=Debian Backports,n=wheezy-backports
-Pin-Priority: 999
-
-Package: cryptsetup
-Pin: release o=Debian Backports,n=wheezy-backports
-Pin-Priority: 999
-
-Package: cryptsetup-bin
-Pin: release o=Debian Backports,n=wheezy-backports
-Pin-Priority: 999
-
-Package: florence
-Pin: release o=Debian Backports,n=wheezy-backports
-Pin-Priority: 999
-
-Package: hopenpgp-tools
-Pin: release o=Debian,n=jessie
-Pin-Priority: 999
-
-Package: iproute2
-Pin: origin o=Debian Backports,n=wheezy-backports
-Pin-Priority: -1
-
-Package: libffi6
-Pin: release o=Debian,n=jessie
-Pin-Priority: 999
-
-Package: poedit
-Pin: release o=Debian Backports,n=wheezy-backports
-Pin-Priority: 999
-
->>>>>>> 39e12b3b
 Package: firmware-atheros
 Pin: release o=Debian,a=unstable
 Pin-Priority: 999
