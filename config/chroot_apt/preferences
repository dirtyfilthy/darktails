--- conflicted
+++ resolved
@@ -42,7 +42,6 @@
 Pin: origin backports.debian.org
 Pin-Priority: 999
 
-<<<<<<< HEAD
 Package: xul-ext-adblock-plus
 Pin: release o=Debian,a=unstable
 Pin-Priority: 999
@@ -52,11 +51,7 @@
 Pin-Priority: 999
 
 Package: xul-ext-torbutton
-Pin: version 1.3.*
-=======
-Package: xul-ext-torbutton
 Pin: release o=Debian,a=unstable
->>>>>>> 57b8a4ee
 Pin-Priority: 999
 
 Explanation: weirdness in chroot_apt install-binary
