--- conflicted
+++ resolved
@@ -82,7 +82,6 @@
 Pin: origin backports.debian.org
 Pin-Priority: 999
 
-<<<<<<< HEAD
 Package: libtest-simple-perl
 Pin: origin backports.debian.org
 Pin-Priority: 999
@@ -92,13 +91,14 @@
 Pin-Priority: 999
 
 Package: libvpx0
-=======
+Pin: release o=Debian,a=unstable
+Pin-Priority: 999
+
 Package: live-boot
 Pin: release o=Debian,a=unstable
 Pin-Priority: 999
 
 Package: live-boot-initramfs-tools
->>>>>>> 3d94d44b
 Pin: release o=Debian,a=unstable
 Pin-Priority: 999
 
@@ -130,13 +130,6 @@
 Pin: origin backports.debian.org
 Pin-Priority: 999
 
-<<<<<<< HEAD
-=======
-Package: plymouth
-Pin: release o=Debian,a=testing
-Pin-Priority: 999
-
->>>>>>> 3d94d44b
 Package: squashfs-tools
 Pin: origin backports.debian.org
 Pin-Priority: 999
