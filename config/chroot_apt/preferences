--- conflicted
+++ resolved
@@ -12,112 +12,7 @@
 Pin-Priority: 999
 
 Package: florence
-<<<<<<< HEAD
-Pin: release o=Debian Backports,n=wheezy-backports
-=======
-Pin: origin backports.debian.org
-Pin-Priority: 999
-
-Package: haveged
-Pin: origin backports.debian.org
-Pin-Priority: 999
-
-Package: intel-microcode
-Pin: origin backports.debian.org
-Pin-Priority: 999
-
-Explanation: We want firmware for all CPUs, not only the one we build on.
-Package: iucode-tool
-Pin: release o=Debian
-Pin-Priority: -1
-
-Package: libcairo2
-Pin: origin backports.debian.org
-Pin-Priority: 999
-
-Package: libccid
-Pin: origin backports.debian.org
-Pin-Priority: 999
-
-Package: libarchive-tar-wrapper-perl
-Pin: origin backports.debian.org
-Pin-Priority: 999
-
-Package: libglib-perl
-Pin: origin backports.debian.org
-Pin-Priority: 999
-
-Package: libgnupg-interface-perl
-Pin: origin backports.debian.org
-Pin-Priority: 999
-
-Package: libgtk2-perl
-Pin: origin backports.debian.org
-Pin-Priority: 999
-
-Package: libio-socket-ssl-perl
-Pin: origin backports.debian.org
-Pin-Priority: 999
-
-Package: libmethod-signatures-simple-perl
-Pin: origin backports.debian.org
-Pin-Priority: 999
-
-Package: libpcsclite1
-Pin: origin backports.debian.org
-Pin-Priority: 999
-
-Package: libpixman-1-0
-Pin: origin backports.debian.org
-Pin-Priority: 999
-
-Package: libregexp-common-perl
-Pin: release o=Debian,n=wheezy
-Pin-Priority: 999
-
-Package: libstring-errf-perl
-Pin: origin backports.debian.org
-Pin-Priority: 999
-
-Package: libstring-formatter-perl
-Pin: origin backports.debian.org
-Pin-Priority: 999
-
-Package: libsqlite3-0
-Pin: origin mozilla.debian.net
-Pin-Priority: 999
-
-Package: libsys-statistics-linux-perl
-Pin: origin backports.debian.org
-Pin-Priority: 999
-
-Package: libtest-simple-perl
-Pin: origin backports.debian.org
-Pin-Priority: 999
-
-Package: libunix-mknod-perl
-Pin: origin backports.debian.org
-Pin-Priority: 999
-
-Package: live-boot
-Pin: release o=Debian,a=unstable
-Pin-Priority: 999
-
-Package: live-boot-initramfs-tools
-Pin: release o=Debian,a=unstable
-Pin-Priority: 999
-
-Package: live-config
-Pin: release o=Debian,a=unstable
-Pin-Priority: 999
-
-Package: live-config-sysvinit
-Pin: release o=Debian,a=unstable
-Pin-Priority: 999
-
-Package: macchanger
-Pin: release o=Debian,n=wheezy
->>>>>>> 2d70b0d7
+Pin: release o=Debian Backports,n=wheezy-backports
 Pin-Priority: 999
 
 Explanation: override deb.tails.boum.org's Squeeze -specific package.
@@ -355,15 +250,11 @@
 Pin-Priority: 1005
 
 Package: *
-<<<<<<< HEAD
+Pin: origin mozilla.debian.net
+Pin-Priority: 990
+
+Package: *
 Pin: release o=Debian,n=wheezy-updates
-=======
-Pin: origin mozilla.debian.net
-Pin-Priority: 990
-
-Package: *
-Pin: release o=Debian,n=squeeze-updates
->>>>>>> 2d70b0d7
 Pin-Priority: 990
 
 Package: *
