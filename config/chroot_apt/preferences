--- conflicted
+++ resolved
@@ -1,10 +1,3 @@
-<<<<<<< HEAD
-=======
-Package: apparmor-profiles-extra
-Pin: release o=Debian,n=jessie-backports
-Pin-Priority: 999
-
->>>>>>> b5171a7a
 Package: b43-fwcutter
 Pin: release o=Debian,n=sid
 Pin-Priority: 999
@@ -65,7 +58,6 @@
 Pin: release o=Debian,n=sid
 Pin-Priority: 999
 
-<<<<<<< HEAD
 Package: linux-base
 Pin: release o=Debian,n=jessie
 Pin-Priority: 999
@@ -96,92 +88,56 @@
 
 Package: linux-headers-3.16.0-4-686-pae
 Pin: release o=Debian,n=jessie
-=======
-Package: grub-common
-Pin: origin deb.tails.boum.org
->>>>>>> b5171a7a
 Pin-Priority: 999
 
-Package: grub-efi-ia32
-Pin: origin deb.tails.boum.org
+Package: linux-headers-3.16.0-4-amd64
+Pin: release o=Debian,n=jessie
 Pin-Priority: 999
 
-Package: grub-efi-ia32-bin
-Pin: origin deb.tails.boum.org
+Package: linux-image-586
+Pin: release o=Debian,n=jessie
 Pin-Priority: 999
 
-Package: grub2-common
-Pin: origin deb.tails.boum.org
+Package: linux-image-686-pae
+Pin: release o=Debian,n=jessie
 Pin-Priority: 999
 
-Package: libdvd-pkg
-Pin: release o=Debian,n=jessie-backports
+Package: linux-image-amd64
+Pin: release o=Debian,n=jessie
 Pin-Priority: 999
 
-Package: libnet-dbus-perl
-Pin: release o=Debian,n=jessie-backports
+Package: linux-image-3.16.0-4-586
+Pin: release o=Debian,n=jessie
 Pin-Priority: 999
 
-Package: monkeysphere
-Pin: release o=Debian,n=stretch
+Package: linux-image-3.16.0-4-686-pae
+Pin: release o=Debian,n=jessie
 Pin-Priority: 999
 
-Package: lib*-mesa*
-Pin: release o=Debian,n=jessie-backports
-Pin-Priority: 1006
-
-Package: libdrm*
-Pin: release o=Debian,n=jessie-backports
+Package: linux-image-3.16.0-4-amd64
+Pin: release o=Debian,n=jessie
 Pin-Priority: 999
 
-Package: monkeysphere
-Pin: release o=Debian,n=stretch
+Package: linux-kbuild-3.16
+Pin: release o=Debian,n=jessie
 Pin-Priority: 999
 
 Package: obfs4proxy
 Pin: release o=TorProject,n=obfs4proxy
 Pin-Priority: 990
 
-<<<<<<< HEAD
-Package: tsocks
-Pin: release o=Debian,a=unstable
-=======
-Package: onioncircuits
+Package: tails-installer
 Pin: origin deb.tails.boum.org
 Pin-Priority: 999
 
-Package: pinentry-gtk2
-Pin: release o=Debian,n=jessie-backports
-Pin-Priority: 999
-
-Package: python-electrum
-Pin: release o=Debian,n=stretch
->>>>>>> b5171a7a
-Pin-Priority: 999
-
-Package: tails-installer
-Pin: origin deb.tails.boum.org
+Package: tsocks
+Pin: release o=Debian,n=sid
 Pin-Priority: 999
 
 Package: ttdnsd
 Pin: release o=TorProject,n=sid
 Pin-Priority: 999
 
-<<<<<<< HEAD
-=======
-Package: torsocks
-Pin: release o=Debian,n=jessie-backports
-Pin-Priority: 999
-
-Package: xserver-xorg-video-intel
-Pin: release o=Debian,n=jessie-backports
-Pin-Priority: 999
-
-Package: xul-ext-torbirdy
-Pin: release o=Debian,n=jessie-backports
-Pin-Priority: 999
-
->>>>>>> b5171a7a
 Explanation: weirdness in chroot_apt install-binary
 Package: *
 Pin: release o=chroot_local-packages
@@ -196,15 +152,11 @@
 Pin-Priority: 990
 
 Package: *
-<<<<<<< HEAD
-Pin: release o=Debian,n=stretch
-=======
-Pin: release l=Debian-Security,n=jessie/updates
+Pin: release l=Debian-Security,n=stretch/updates
 Pin-Priority: 990
 
 Package: *
-Pin: release o=Debian,n=jessie
->>>>>>> b5171a7a
+Pin: release o=Debian,n=stretch
 Pin-Priority: 990
 
 Package: *
