--- conflicted
+++ resolved
@@ -1,46 +1,15 @@
 Package: aircrack-ng
 Pin: release o=Debian,a=unstable
-Pin-Priority: 999
-
-<<<<<<< HEAD
-=======
-Package: eatmydata
-Pin: origin backports.debian.org
-Pin-Priority: 999
-
-Package: florence
-Pin: origin backports.debian.org
-Pin-Priority: 999
-
-Package: haveged
-Pin: origin backports.debian.org
 Pin-Priority: 999
 
 Package: macchanger
 Pin: release o=Debian,a=unstable
 Pin-Priority: 999
 
-Package: virtualbox-guest-dkms
-Pin: origin backports.debian.org
-Pin-Priority: 999
-
-Package: virtualbox-guest-source
-Pin: origin backports.debian.org
-Pin-Priority: 999
-
-Package: virtualbox-guest-utils
-Pin: origin backports.debian.org
-Pin-Priority: 999
-
-Package: virtualbox-guest-x11
-Pin: origin backports.debian.org
-Pin-Priority: 999
-
 Package: xul-ext-torbutton
 Pin: release o=Debian,a=unstable
 Pin-Priority: 999
 
->>>>>>> e6fc9ba9
 Explanation: weirdness in chroot_apt install-binary
 Package: *
 Pin: release o=chroot_local-packages
