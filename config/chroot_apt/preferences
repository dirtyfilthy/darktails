<<<<<<< HEAD
=======
Package: claws-mail
Pin: release a=lenny-backports
Pin-Priority: 999

Package: claws-mail-archiver-plugin
Pin: release a=lenny-backports
Pin-Priority: 999

Package: claws-mail-i18n
Pin: release a=lenny-backports
Pin-Priority: 999

Package: claws-mail-pgpinline
Pin: release a=lenny-backports
Pin-Priority: 999

Package: claws-mail-pgpmime
Pin: release a=lenny-backports
Pin-Priority: 999

Package: dkms
Pin: release a=lenny-backports
Pin-Priority: 999

Package: firmware-linux
Pin: release a=lenny-backports
Pin-Priority: 999

Package: firmware-realtek
Pin: release a=lenny-backports
Pin-Priority: 999

Package: gpgv
Pin: release a=lenny-backports
Pin-Priority: 999

Package: gnupg
Pin: release a=lenny-backports
Pin-Priority: 999

Package: gnupg-curl
Pin: release a=lenny-backports
Pin-Priority: 999

Package: gtk2-engines-pixbuf
Pin: release a=lenny-backports
Pin-Priority: 999

Package: libcairo2
Pin: release a=lenny-backports
Pin-Priority: 999

Package: libcrypt-x509-perl
Pin: release a=lenny-backports
Pin-Priority: 999

Package: libdatetime-format-dateparse-perl
Pin: release a=testing
Pin-Priority: 999

Package: libetpan13
Pin: release a=lenny-backports
Pin-Priority: 999

Package: libgtk2.0-0
Pin: release a=lenny-backports
Pin-Priority: 999

Package: libglib2.0-0
Pin: release a=lenny-backports
Pin-Priority: 999

Package: libgtk2.0-common
Pin: release a=lenny-backports
Pin-Priority: 999

Package: libnm-glib0
Pin: release a=lenny-backports
Pin-Priority: 999

Package: libpixman-1-0
Pin: release a=lenny-backports
Pin-Priority: 999

Package: linux-headers-2.6-686
Pin: release a=lenny-backports
Pin-Priority: 999

Package: linux-headers-2.6-amd64
Pin: release a=lenny-backports
Pin-Priority: 999

Package: linux-headers-2.6-powerpc
Pin: release a=lenny-backports
Pin-Priority: 999

Package: linux-image-686
Pin: release a=lenny-backports
Pin-Priority: 999

Package: linux-image-amd64
Pin: release a=lenny-backports
Pin-Priority: 999

Package: linux-image-powerpc
Pin: release a=lenny-backports
Pin-Priority: 999

Package: linux-image-2.6-686
Pin: release a=lenny-backports
Pin-Priority: 999

Package: linux-image-2.6-amd64
Pin: release a=lenny-backports
Pin-Priority: 999

Package: linux-image-2.6-powerpc
Pin: release a=lenny-backports
Pin-Priority: 999

Package: linux-libc-dev
Pin: release a=lenny-backports
Pin-Priority: 999

Package: live-build
Pin: release a=testing
Pin-Priority: 999

Package: live-config
Pin: origin live.debian.net
Pin-Priority: 999

Package: live-config-sysvinit
Pin: origin live.debian.net
Pin-Priority: 999

Package: live-helper
Pin: release a=testing
Pin-Priority: 999

Package: live-initramfs
Pin: release a=testing
Pin-Priority: 999

Package: monkeysphere
Pin: release a=lenny-backports
Pin-Priority: 999

Package: msva-perl
Pin: release a=testing
Pin-Priority: 999

Package: network-manager
Pin: release a=lenny-backports
Pin-Priority: 999

Package: network-manager-gnome
Pin: release a=lenny-backports
Pin-Priority: 999

Package: python-central
Pin: release a=testing
Pin-Priority: 999

Package: python-pyinotify
Pin: release a=testing
Pin-Priority: 999

Package: python-support
Pin: release a=lenny-backports
Pin-Priority: 999

Package: rt2860-source
Pin: release a=testing
Pin-Priority: 999

Package: squashfs-tools
Pin: release a=testing
Pin-Priority: 999

Package: syslinux
Pin: release a=testing
Pin-Priority: 999

Package: syslinux-common
Pin: release a=testing
Pin-Priority: 999

Package: ttf-arphic-uming
Pin: release a=testing
Pin-Priority: 999

Package: virt-what
Pin: release a=testing
Pin-Priority: 999

Package: virtualbox-ose-guest-utils
Pin: release a=lenny-backports
Pin-Priority: 999

Package: virtualbox-ose-guest-x11
Pin: release a=lenny-backports
Pin-Priority: 999

Package: virtualbox-ose-guest-dkms
Pin: release a=lenny-backports
Pin-Priority: 999

Package: xul-ext-firegpg
Pin: release a=testing
Pin-Priority: 999

Package: xul-ext-monkeysphere
Pin: release a=testing
Pin-Priority: 999

Package: xul-ext-torbutton
Pin: release a=testing
Pin-Priority: 999

>>>>>>> cac1e1a0
Explanation: weirdness in chroot_apt install-binary
Package: *
Pin: release o=chroot_local-packages
Pin-Priority: 1001

Package: *
<<<<<<< HEAD
Pin: release a=testing
Pin-Priority: 900

Package: *
=======
Pin: release o=Debian,a=stable
Pin-Priority: 900

Package: *
Pin: release a=lenny-backports
Pin-Priority: 200

Package: *
Pin: origin live.debian.net
Pin-Priority: -1

Package: *
>>>>>>> cac1e1a0
Pin: release o=Debian
Pin-Priority: -10<|MERGE_RESOLUTION|>--- conflicted
+++ resolved
@@ -1,133 +1,3 @@
-<<<<<<< HEAD
-=======
-Package: claws-mail
-Pin: release a=lenny-backports
-Pin-Priority: 999
-
-Package: claws-mail-archiver-plugin
-Pin: release a=lenny-backports
-Pin-Priority: 999
-
-Package: claws-mail-i18n
-Pin: release a=lenny-backports
-Pin-Priority: 999
-
-Package: claws-mail-pgpinline
-Pin: release a=lenny-backports
-Pin-Priority: 999
-
-Package: claws-mail-pgpmime
-Pin: release a=lenny-backports
-Pin-Priority: 999
-
-Package: dkms
-Pin: release a=lenny-backports
-Pin-Priority: 999
-
-Package: firmware-linux
-Pin: release a=lenny-backports
-Pin-Priority: 999
-
-Package: firmware-realtek
-Pin: release a=lenny-backports
-Pin-Priority: 999
-
-Package: gpgv
-Pin: release a=lenny-backports
-Pin-Priority: 999
-
-Package: gnupg
-Pin: release a=lenny-backports
-Pin-Priority: 999
-
-Package: gnupg-curl
-Pin: release a=lenny-backports
-Pin-Priority: 999
-
-Package: gtk2-engines-pixbuf
-Pin: release a=lenny-backports
-Pin-Priority: 999
-
-Package: libcairo2
-Pin: release a=lenny-backports
-Pin-Priority: 999
-
-Package: libcrypt-x509-perl
-Pin: release a=lenny-backports
-Pin-Priority: 999
-
-Package: libdatetime-format-dateparse-perl
-Pin: release a=testing
-Pin-Priority: 999
-
-Package: libetpan13
-Pin: release a=lenny-backports
-Pin-Priority: 999
-
-Package: libgtk2.0-0
-Pin: release a=lenny-backports
-Pin-Priority: 999
-
-Package: libglib2.0-0
-Pin: release a=lenny-backports
-Pin-Priority: 999
-
-Package: libgtk2.0-common
-Pin: release a=lenny-backports
-Pin-Priority: 999
-
-Package: libnm-glib0
-Pin: release a=lenny-backports
-Pin-Priority: 999
-
-Package: libpixman-1-0
-Pin: release a=lenny-backports
-Pin-Priority: 999
-
-Package: linux-headers-2.6-686
-Pin: release a=lenny-backports
-Pin-Priority: 999
-
-Package: linux-headers-2.6-amd64
-Pin: release a=lenny-backports
-Pin-Priority: 999
-
-Package: linux-headers-2.6-powerpc
-Pin: release a=lenny-backports
-Pin-Priority: 999
-
-Package: linux-image-686
-Pin: release a=lenny-backports
-Pin-Priority: 999
-
-Package: linux-image-amd64
-Pin: release a=lenny-backports
-Pin-Priority: 999
-
-Package: linux-image-powerpc
-Pin: release a=lenny-backports
-Pin-Priority: 999
-
-Package: linux-image-2.6-686
-Pin: release a=lenny-backports
-Pin-Priority: 999
-
-Package: linux-image-2.6-amd64
-Pin: release a=lenny-backports
-Pin-Priority: 999
-
-Package: linux-image-2.6-powerpc
-Pin: release a=lenny-backports
-Pin-Priority: 999
-
-Package: linux-libc-dev
-Pin: release a=lenny-backports
-Pin-Priority: 999
-
-Package: live-build
-Pin: release a=testing
-Pin-Priority: 999
-
 Package: live-config
 Pin: origin live.debian.net
 Pin-Priority: 999
@@ -136,115 +6,19 @@
 Pin: origin live.debian.net
 Pin-Priority: 999
 
-Package: live-helper
-Pin: release a=testing
-Pin-Priority: 999
-
-Package: live-initramfs
-Pin: release a=testing
-Pin-Priority: 999
-
-Package: monkeysphere
-Pin: release a=lenny-backports
-Pin-Priority: 999
-
-Package: msva-perl
-Pin: release a=testing
-Pin-Priority: 999
-
-Package: network-manager
-Pin: release a=lenny-backports
-Pin-Priority: 999
-
-Package: network-manager-gnome
-Pin: release a=lenny-backports
-Pin-Priority: 999
-
-Package: python-central
-Pin: release a=testing
-Pin-Priority: 999
-
-Package: python-pyinotify
-Pin: release a=testing
-Pin-Priority: 999
-
-Package: python-support
-Pin: release a=lenny-backports
-Pin-Priority: 999
-
-Package: rt2860-source
-Pin: release a=testing
-Pin-Priority: 999
-
-Package: squashfs-tools
-Pin: release a=testing
-Pin-Priority: 999
-
-Package: syslinux
-Pin: release a=testing
-Pin-Priority: 999
-
-Package: syslinux-common
-Pin: release a=testing
-Pin-Priority: 999
-
-Package: ttf-arphic-uming
-Pin: release a=testing
-Pin-Priority: 999
-
-Package: virt-what
-Pin: release a=testing
-Pin-Priority: 999
-
-Package: virtualbox-ose-guest-utils
-Pin: release a=lenny-backports
-Pin-Priority: 999
-
-Package: virtualbox-ose-guest-x11
-Pin: release a=lenny-backports
-Pin-Priority: 999
-
-Package: virtualbox-ose-guest-dkms
-Pin: release a=lenny-backports
-Pin-Priority: 999
-
-Package: xul-ext-firegpg
-Pin: release a=testing
-Pin-Priority: 999
-
-Package: xul-ext-monkeysphere
-Pin: release a=testing
-Pin-Priority: 999
-
-Package: xul-ext-torbutton
-Pin: release a=testing
-Pin-Priority: 999
-
->>>>>>> cac1e1a0
 Explanation: weirdness in chroot_apt install-binary
 Package: *
 Pin: release o=chroot_local-packages
 Pin-Priority: 1001
 
 Package: *
-<<<<<<< HEAD
-Pin: release a=testing
+Pin: release o=Debian,a=testing
 Pin-Priority: 900
-
-Package: *
-=======
-Pin: release o=Debian,a=stable
-Pin-Priority: 900
-
-Package: *
-Pin: release a=lenny-backports
-Pin-Priority: 200
 
 Package: *
 Pin: origin live.debian.net
 Pin-Priority: -1
 
 Package: *
->>>>>>> cac1e1a0
 Pin: release o=Debian
 Pin-Priority: -10