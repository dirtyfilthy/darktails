Package: amd64-microcode
Pin: release o=Debian,n=sid
Pin-Priority: 999

Package: b43-fwcutter
Pin: release o=Debian,n=sid
Pin-Priority: 999

Explanation: unavailable in Buster
Package: electrum python3-electrum python3-aiohttp-socks python3-aiorpcx
Pin: release o=Debian,n=sid
Pin-Priority: 999

Package: firmware-b43-installer
Pin: release o=Debian,n=sid
Pin-Priority: 999

Package: firmware-b43legacy-installer
Pin: release o=Debian,n=sid
Pin-Priority: 999

Package: firmware-linux-free
Pin: release o=Debian,n=sid
Pin-Priority: 999

Explanation: src:firmware-nonfree
Package: firmware-linux firmware-linux-nonfree firmware-amd-graphics firmware-atheros firmware-brcm80211 firmware-intel-sound firmware-ipw2x00 firmware-iwlwifi firmware-libertas firmware-misc-nonfree firmware-realtek firmware-ti-connectivity
Pin: release o=Debian,n=sid
Pin-Priority: 990

Package: firmware-zd1211
Pin: release o=Debian,n=sid
Pin-Priority: 999

Explanation: install 2.04 (refs: #15806)
Package: grub*
<<<<<<< HEAD
Pin: release o=Debian,n=sid
=======
Pin: release o=Debian,n=bullseye
>>>>>>> 796def8d
Pin-Priority: 999

Package: linux-compiler-* linux-headers-* linux-image-* linux-kbuild-* linux-source-*
Pin: release o=Debian,n=sid
Pin-Priority: 999

Explanation: src:live-boot (#15477)
Package: live-boot live-boot-doc live-boot-initramfs-tools
Pin: origin deb.tails.boum.org
Pin-Priority: 999

Package: obfs4proxy
Pin: release o=TorProject,n=obfs4proxy
Pin-Priority: 990

Explanation: install 0.47 for now (#17005)
Package: po4a
Pin: origin deb.tails.boum.org
Pin-Priority: 999

Package: python3-dogtail
Pin: release o=Debian,n=bullseye
Pin-Priority: 999

Package: squashfs-tools
Pin: release o=Debian,n=sid
Pin-Priority: 999

Package: tails-installer
Pin: origin deb.tails.boum.org
Pin-Priority: 999

Package: virtualbox*
Pin: release o=Debian,n=sid
Pin-Priority: 999

Package: webext-ublock-origin
Pin: release o=Debian,n=sid
Pin-Priority: 999

Explanation: weirdness in chroot_apt install-binary
Package: *
Pin: release o=chroot_local-packages
Pin-Priority: 1010

Package: *
Pin: origin deb.tails.boum.org
Pin-Priority: 990

Package: *
Pin: release o=Debian,n=buster
Pin-Priority: 990

Package: *
Pin: release o=Debian,n=buster-updates
Pin-Priority: 990

Package: *
Pin: release l=Debian-Security,n=buster/updates
Pin-Priority: 990

Package: *
Pin: release o=TorProject,n=buster
Pin-Priority: 990

Package: *
Pin: release o=Debian
Pin-Priority: -10

Package: *
Pin: release o=TorProject
Pin-Priority: -10<|MERGE_RESOLUTION|>--- conflicted
+++ resolved
@@ -34,11 +34,7 @@
 
 Explanation: install 2.04 (refs: #15806)
 Package: grub*
-<<<<<<< HEAD
-Pin: release o=Debian,n=sid
-=======
 Pin: release o=Debian,n=bullseye
->>>>>>> 796def8d
 Pin-Priority: 999
 
 Package: linux-compiler-* linux-headers-* linux-image-* linux-kbuild-* linux-source-*
