--- conflicted
+++ resolved
@@ -174,19 +174,7 @@
 Pin-Priority: 1005
 
 Package: *
-<<<<<<< HEAD
-Pin: origin mozilla.debian.net
-Pin-Priority: 990
-
-Package: *
 Pin: release o=Debian,n=jessie-updates
-=======
-Pin: release o=Debian,n=wheezy-updates
-Pin-Priority: 990
-
-Package: *
-Pin: release o=Debian,n=wheezy-proposed-updates
->>>>>>> 1d6d3df7
 Pin-Priority: 990
 
 Package: *
