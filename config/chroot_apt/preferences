--- conflicted
+++ resolved
@@ -18,11 +18,11 @@
 Pin: origin mozilla.debian.net
 Pin-Priority: 999
 
-<<<<<<< HEAD
 Package: libcairo2
-=======
+Pin: origin backports.debian.org
+Pin-Priority: 999
+
 Package: libglib-perl
->>>>>>> 0ec1c418
 Pin: origin backports.debian.org
 Pin-Priority: 999
 
