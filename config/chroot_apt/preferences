<<<<<<< HEAD
Package: apparmor
Pin: release o=Debian,a=unstable
=======
Package: amd64-microcode
Pin: origin backports.debian.org
>>>>>>> 77b74ab1
Pin-Priority: 999

Package: b43-fwcutter
Pin: release o=Debian,a=unstable
Pin-Priority: 999

Package: barry-util
Pin: origin backports.debian.org
Pin-Priority: 999

Package: libbarry18
Pin: origin backports.debian.org
Pin-Priority: 999

Package: crda
Pin: origin backports.debian.org
Pin-Priority: 999

Package: eatmydata
Pin: origin backports.debian.org
Pin-Priority: 999

Package: ekeyd
Pin: origin backports.debian.org
Pin-Priority: 999

Package: florence
Pin: origin backports.debian.org
Pin-Priority: 999

Package: haveged
Pin: origin backports.debian.org
Pin-Priority: 999

Package: intel-microcode
Pin: origin backports.debian.org
Pin-Priority: 999

Explanation: We want firmware for all CPUs, not only the one we build on.
Package: iucode-tool
Pin: release o=Debian
Pin-Priority: -1

Package: libcairo2
Pin: origin backports.debian.org
Pin-Priority: 999

Package: libccid
Pin: origin backports.debian.org
Pin-Priority: 999

Package: libarchive-tar-wrapper-perl
Pin: origin backports.debian.org
Pin-Priority: 999

Package: libglib-perl
Pin: origin backports.debian.org
Pin-Priority: 999

Package: libgnupg-interface-perl
Pin: origin backports.debian.org
Pin-Priority: 999

Package: libgtk2-perl
Pin: origin backports.debian.org
Pin-Priority: 999

Package: libio-socket-ssl-perl
Pin: origin backports.debian.org
Pin-Priority: 999

Package: libmethod-signatures-simple-perl
Pin: origin backports.debian.org
Pin-Priority: 999

Package: libnspr4-0d
Pin: origin backports.debian.org
Pin-Priority: 999

Package: libnss3-1d
Pin: origin backports.debian.org
Pin-Priority: 999

Package: libpcsclite1
Pin: origin backports.debian.org
Pin-Priority: 999

Package: libpixman-1-0
Pin: origin backports.debian.org
Pin-Priority: 999

Package: libregexp-common-perl
Pin: release o=Debian,n=wheezy
Pin-Priority: 999

Package: libsqlite3-0
Pin: origin backports.debian.org
Pin-Priority: 999

Package: libstring-errf-perl
Pin: origin backports.debian.org
Pin-Priority: 999

Package: libstring-formatter-perl
Pin: origin backports.debian.org
Pin-Priority: 999

Package: libtest-simple-perl
Pin: origin backports.debian.org
Pin-Priority: 999

Package: libunix-mknod-perl
Pin: origin backports.debian.org
Pin-Priority: 999

Package: live-boot
Pin: release o=Debian,a=unstable
Pin-Priority: 999

Package: live-boot-initramfs-tools
Pin: release o=Debian,a=unstable
Pin-Priority: 999

Package: live-config
Pin: release o=Debian,a=unstable
Pin-Priority: 999

Package: live-config-sysvinit
Pin: release o=Debian,a=unstable
Pin-Priority: 999

Package: macchanger
Pin: release o=Debian,n=wheezy
Pin-Priority: 999

Package: mat
Pin: origin backports.debian.org
Pin-Priority: 999

Package: monkeysphere
Pin: origin backports.debian.org
Pin-Priority: 999

Package: msva-perl
Pin: origin backports.debian.org
Pin-Priority: 999

Package: pcscd
Pin: origin backports.debian.org
Pin-Priority: 999

Package: python-pdfrw
Pin: origin backports.debian.org
Pin-Priority: 999

Package: squashfs-tools
Pin: origin backports.debian.org
Pin-Priority: 999

Package: firmware-atheros
Pin: release o=Debian,a=unstable
Pin-Priority: 999

Package: firmware-b43-installer
Pin: release o=Debian,a=unstable
Pin-Priority: 999

Package: firmware-b43legacy-installer
Pin: release o=Debian,a=unstable
Pin-Priority: 999

Package: firmware-brcm80211
Pin: release o=Debian,a=unstable
Pin-Priority: 999

Package: firmware-ipw2x00
Pin: release o=Debian,a=unstable
Pin-Priority: 999

Package: firmware-iwlwifi
Pin: release o=Debian,a=unstable
Pin-Priority: 999

Package: firmware-libertas
Pin: release o=Debian,a=unstable
Pin-Priority: 999

Package: firmware-linux
Pin: release o=Debian,a=unstable
Pin-Priority: 999

Package: firmware-linux-free
Pin: release o=Debian,a=unstable
Pin-Priority: 999

Package: firmware-linux-nonfree
Pin: release o=Debian,a=unstable
Pin-Priority: 999

Package: firmware-ralink
Pin: release o=Debian,a=unstable
Pin-Priority: 999

Package: firmware-realtek
Pin: release o=Debian,a=unstable
Pin-Priority: 999

Package: zd1211-firmware
Pin: release o=Debian,a=unstable
Pin-Priority: 999

Package: initramfs-tools
Pin: release o=Debian,a=unstable
Pin-Priority: 999

Package: klibc-utils
Pin: release o=Debian,n=wheezy
Pin-Priority: 999

Package: libklibc
Pin: release o=Debian,n=wheezy
Pin-Priority: 999

Package: console-setup
Pin: release o=Debian,a=unstable
Pin-Priority: 999

Package: console-setup-linux
Pin: release o=Debian,a=unstable
Pin-Priority: 999

Package: keyboard-configuration
Pin: release o=Debian,a=unstable
Pin-Priority: 999

Package: linux-base
Pin: release o=Debian,a=unstable
Pin-Priority: 999

Package: linux-headers-486
Pin: release o=Debian,a=unstable
Pin-Priority: 999

Package: linux-headers-686-pae
Pin: release o=Debian,a=unstable
Pin-Priority: 999

Package: linux-headers-amd64
Pin: release o=Debian,a=unstable
Pin-Priority: 999

Package: linux-headers-3.9-1-common
Pin: release o=Debian,a=unstable
Pin-Priority: 999

Package: linux-headers-3.9-1-486
Pin: release o=Debian,a=unstable
Pin-Priority: 999

Package: linux-headers-3.9-1-686-pae
Pin: release o=Debian,a=unstable
Pin-Priority: 999

Package: linux-headers-3.9-1-amd64
Pin: release o=Debian,a=unstable
Pin-Priority: 999

Package: linux-image-486
Pin: release o=Debian,a=unstable
Pin-Priority: 999

Package: linux-image-686-pae
Pin: release o=Debian,a=unstable
Pin-Priority: 999

Package: linux-image-amd64
Pin: release o=Debian,a=unstable
Pin-Priority: 999

Package: linux-image-3.9-1-486
Pin: release o=Debian,a=unstable
Pin-Priority: 999

Package: linux-image-3.9-1-686-pae
Pin: release o=Debian,a=unstable
Pin-Priority: 999

Package: linux-image-3.9-1-amd64
Pin: release o=Debian,a=unstable
Pin-Priority: 999

Package: linux-kbuild-3.9
Pin: release o=Debian,a=unstable
Pin-Priority: 999

Package: laptop-mode-tools
Pin: release o=Debian,n=wheezy
Pin-Priority: 999

Package: spice-vdagent
Pin: release o=Debian,n=wheezy
Pin-Priority: 999

Package: tor
Pin: origin deb.torproject.org
Pin-Priority: 999

Package: tor-geoipdb
Pin: origin deb.torproject.org
Pin-Priority: 999

Package: torsocks
Pin: origin backports.debian.org
Pin-Priority: 999

Package: virt-what
Pin: release o=Debian,n=wheezy
Pin-Priority: 999

Package: wireless-regdb
Pin: origin backports.debian.org
Pin-Priority: 999

Package: xul-ext-adblock-plus
Pin: origin backports.debian.org
Pin-Priority: 999

Package: xul-ext-cookie-monster
Pin: release o=Debian,a=unstable
Pin-Priority: 999

Package: xul-ext-foxyproxy-standard
Pin: release o=Debian,a=experimental
Pin-Priority: 999

Package: xul-ext-https-everywhere
Pin: release o=Debian,a=unstable
Pin-Priority: 999

Package: xul-ext-noscript
Pin: release o=Debian,a=unstable
Pin-Priority: 999

Package: service-wrapper
Pin: release o=Debian,n=wheezy
Pin-Priority: 999

Package: libservice-wrapper-java
Pin: release o=Debian,n=wheezy
Pin-Priority: 999

Package: libservice-wrapper-jni
Pin: release o=Debian,n=wheezy
Pin-Priority: 999

Package: usb-modeswitch
Pin: origin backports.debian.org
Pin-Priority: 999

Package: usb-modeswitch-data
Pin: origin backports.debian.org
Pin-Priority: 999

Explanation: Unwanted package that tasksel would pull since they have Priority: standard.
Package: apt-listchanges
Pin: release o=Debian
Pin-Priority: -1

Explanation: Unwanted package that tasksel would pull since they have Priority: standard.
Package: at
Pin: release o=Debian
Pin-Priority: -1

Explanation: Unwanted package that tasksel would pull since they have Priority: standard.
Package: bsd-mailx
Pin: release o=Debian
Pin-Priority: -1

Explanation: Unwanted package that tasksel would pull since they have Priority: standard.
Package: dc
Pin: release o=Debian
Pin-Priority: -1

Explanation: Unwanted package that tasksel would pull since they have Priority: standard.
Package: debian-faq
Pin: release o=Debian
Pin-Priority: -1

Explanation: Unwanted package that tasksel would pull since they have Priority: standard.
Package: doc-debian
Pin: release o=Debian
Pin-Priority: -1

Explanation: Unwanted package that tasksel would pull since they have Priority: standard.
Package: doc-linux-text
Pin: release o=Debian
Pin-Priority: -1

Explanation: Unwanted package that tasksel would pull since they have Priority: standard.
Package: exim4
Pin: release o=Debian
Pin-Priority: -1

Explanation: Unwanted package that tasksel would pull since they have Priority: standard.
Package: exim4-base
Pin: release o=Debian
Pin-Priority: -1

Explanation: Unwanted package that tasksel would pull since they have Priority: standard.
Package: exim4-config
Pin: release o=Debian
Pin-Priority: -1

Explanation: Unwanted package that tasksel would pull since they have Priority: standard.
Package: exim4-daemon-light
Pin: release o=Debian
Pin-Priority: -1

Explanation: Unwanted package that tasksel would pull since they have Priority: standard.
Package: ftp
Pin: release o=Debian
Pin-Priority: -1

Explanation: Unwanted package that tasksel would pull since they have Priority: standard.
Package: locales
Pin: release o=Debian
Pin-Priority: -1

Explanation: Unwanted package that tasksel would pull since they have Priority: standard.
Package: m4
Pin: release o=Debian
Pin-Priority: -1

Explanation: Unwanted package that tasksel would pull since they have Priority: standard.
Package: mlocate
Pin: release o=Debian
Pin-Priority: -1

Explanation: Unwanted package that tasksel would pull since they have Priority: standard.
Package: ncurses-term
Pin: release o=Debian
Pin-Priority: -1

Explanation: Unwanted package that tasksel would pull since they have Priority: standard.
Package: nfs-common
Pin: release o=Debian
Pin-Priority: -1

Explanation: Unwanted package that tasksel would pull since they have Priority: standard.
Package: portmap
Pin: release o=Debian
Pin-Priority: -1

Explanation: Unwanted package that tasksel would pull since they have Priority: standard.
Package: procmail
Pin: release o=Debian
Pin-Priority: -1

Explanation: Unwanted package that tasksel would pull since they have Priority: standard.
Package: python-apt
Pin: release o=Debian
Pin-Priority: -1

Explanation: Unwanted package that tasksel would pull since they have Priority: standard.
Package: python-reportbug
Pin: release o=Debian
Pin-Priority: -1

Explanation: Unwanted package that tasksel would pull since they have Priority: standard.
Package: reportbug
Pin: release o=Debian
Pin-Priority: -1

Explanation: Unwanted package that tasksel would pull since they have Priority: standard.
Package: rpcbind
Pin: release o=Debian
Pin-Priority: -1

Explanation: Unwanted package that tasksel would pull since they have Priority: standard.
Package: telnet
Pin: release o=Debian
Pin-Priority: -1

Explanation: Unwanted package that tasksel would pull since they have Priority: standard.
Package: texinfo
Pin: release o=Debian
Pin-Priority: -1

Explanation: Unwanted package that tasksel would pull since they have Priority: standard.
Package: time
Pin: release o=Debian
Pin-Priority: -1

Explanation: Unwanted package that tasksel would pull since they have Priority: standard.
Package: w3m
Pin: release o=Debian
Pin-Priority: -1

Explanation: Unwanted package that tasksel would pull since they have Priority: standard.
Package: wamerican
Pin: release o=Debian
Pin-Priority: -1

Explanation: weirdness in chroot_apt install-binary
Package: *
Pin: release o=chroot_local-packages
Pin-Priority: 1010

Package: *
Pin: origin deb.tails.boum.org
Pin-Priority: 1005

Package: *
Pin: release o=Debian,n=squeeze-updates
Pin-Priority: 990

Package: *
Pin: release o=Debian,n=squeeze
Pin-Priority: 900

Package: *
Pin: origin backports.debian.org
Pin-Priority: 200

Package: *
Pin: origin live.debian.net
Pin-Priority: -1

Package: *
Pin: release o=Debian
Pin-Priority: -10<|MERGE_RESOLUTION|>--- conflicted
+++ resolved
@@ -1,10 +1,5 @@
-<<<<<<< HEAD
-Package: apparmor
-Pin: release o=Debian,a=unstable
-=======
 Package: amd64-microcode
 Pin: origin backports.debian.org
->>>>>>> 77b74ab1
 Pin-Priority: 999
 
 Package: b43-fwcutter
