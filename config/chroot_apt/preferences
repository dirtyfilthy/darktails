--- conflicted
+++ resolved
@@ -67,14 +67,6 @@
 Pin: origin deb.tails.boum.org
 Pin-Priority: 999
 
-<<<<<<< HEAD
-Explanation: ship Thunderbird 60 for now (#17252, #16771)
-Package: calendar-google-provider enigmail lightning* thunderbird*
-Pin: origin deb.tails.boum.org
-Pin-Priority: 999
-
-=======
->>>>>>> 6390c2c1
 Package: virtualbox*
 Pin: origin deb.tails.boum.org
 Pin-Priority: 999
