Package: amd64-microcode
Pin: release o=Debian,n=sid
Pin-Priority: 999

Package: aufs-dkms
Pin: release o=Debian,n=sid
Pin-Priority: 999

Package: b43-fwcutter
Pin: release o=Debian,n=sid
Pin-Priority: 999

Explanation: unavailable in stretch and stretch-backports, version in sid is intentionally broken (Debian#928518)
Package: electrum python3-electrum
Pin: origin deb.tails.boum.org
Pin-Priority: 999

Package: enigmail
Pin: origin deb.tails.boum.org
Pin-Priority: -1

Package: firmware-b43-installer
Pin: release o=Debian,n=sid
Pin-Priority: 999

Package: firmware-b43legacy-installer
Pin: release o=Debian,n=sid
Pin-Priority: 999

Package: firmware-linux-free
Pin: release o=Debian,n=sid
Pin-Priority: 999

Explanation: src:firmware-nonfree
Package: firmware-linux firmware-linux-nonfree firmware-atheros firmware-brcm80211 firmware-intel-sound firmware-ipw2x00 firmware-iwlwifi firmware-libertas firmware-misc-nonfree firmware-realtek firmware-ti-connectivity
Pin: release o=Debian,n=sid
Pin-Priority: 990

Explanation: Exception to src:firmware-nonfree pinning due to Debian#928631
Package: firmware-amd-graphics
Pin: release o=Debian,n=stretch-backports
Pin-Priority: 990

Package: firmware-zd1211
Pin: release o=Debian,n=sid
Pin-Priority: 999

Package: linux-compiler-* linux-headers-* linux-image-* linux-kbuild-* linux-source-*
Pin: release o=Debian,n=sid
Pin-Priority: 999

<<<<<<< HEAD
Explanation: src:live-boot (#15477)
Package: live-boot live-boot-doc live-boot-initramfs-tools
Pin: origin deb.tails.boum.org
=======
Explanation: src:libdrm
Package: libdrm*
Pin: release o=Debian,n=stretch-backports
Pin-Priority: 999

Explanation: src:libclc
Package: libclc*
Pin: release o=Debian,n=stretch-backports
Pin-Priority: 999

Explanation: src:libglvnd
Package: libglvnd* libegl1 libgles2 libgl1 libglx0 libopengl0
Pin: release o=Debian,n=stretch-backports
Pin-Priority: 999

Explanation: src:llvm-toolchain-5.0
Package: clang* libclang* libfuzzer-* python-clang-* libllvm* llvm-* lld-* liblld-* lldb-* liblldb-* python-lldb-*
Pin: release o=Debian,n=stretch-backports
Pin-Priority: 999

Explanation: src:mesa
Package: lib*-mesa* libgbm* libosmesa* libxatracker* mesa*
Pin: release o=Debian,n=stretch-backports
>>>>>>> ea31842e
Pin-Priority: 999

Package: obfs4proxy
Pin: release o=TorProject,n=obfs4proxy
Pin-Priority: 990

Package: tails-installer
Pin: origin deb.tails.boum.org
Pin-Priority: 999

Explanation: We ship our custom-built Thunderbird for now, see #6156
Package: thunderbird* calendar-google-provider lightning*
Pin: origin deb.tails.boum.org
Pin-Priority: 999

Package: tor tor-geoipdb
Pin: release o=Debian,n=experimental
Pin-Priority: 999

Package: virtualbox*
Pin: release o=Debian,n=sid
Pin-Priority: 999

Explanation: weirdness in chroot_apt install-binary
Package: *
Pin: release o=chroot_local-packages
Pin-Priority: 1010

Package: *
Pin: origin deb.tails.boum.org
Pin-Priority: 990

Package: *
Pin: release o=Debian,n=buster
Pin-Priority: 990

Package: *
Pin: release o=Debian,n=buster-updates
Pin-Priority: 990

Package: *
Pin: release l=Debian-Security,n=buster/updates
Pin-Priority: 990

Package: *
Pin: release o=TorProject,n=buster
Pin-Priority: 990

Package: *
Pin: release o=Debian
Pin-Priority: -10

Package: *
Pin: release o=TorProject
Pin-Priority: -10<|MERGE_RESOLUTION|>--- conflicted
+++ resolved
@@ -49,35 +49,9 @@
 Pin: release o=Debian,n=sid
 Pin-Priority: 999
 
-<<<<<<< HEAD
 Explanation: src:live-boot (#15477)
 Package: live-boot live-boot-doc live-boot-initramfs-tools
 Pin: origin deb.tails.boum.org
-=======
-Explanation: src:libdrm
-Package: libdrm*
-Pin: release o=Debian,n=stretch-backports
-Pin-Priority: 999
-
-Explanation: src:libclc
-Package: libclc*
-Pin: release o=Debian,n=stretch-backports
-Pin-Priority: 999
-
-Explanation: src:libglvnd
-Package: libglvnd* libegl1 libgles2 libgl1 libglx0 libopengl0
-Pin: release o=Debian,n=stretch-backports
-Pin-Priority: 999
-
-Explanation: src:llvm-toolchain-5.0
-Package: clang* libclang* libfuzzer-* python-clang-* libllvm* llvm-* lld-* liblld-* lldb-* liblldb-* python-lldb-*
-Pin: release o=Debian,n=stretch-backports
-Pin-Priority: 999
-
-Explanation: src:mesa
-Package: lib*-mesa* libgbm* libosmesa* libxatracker* mesa*
-Pin: release o=Debian,n=stretch-backports
->>>>>>> ea31842e
 Pin-Priority: 999
 
 Package: obfs4proxy
@@ -85,11 +59,6 @@
 Pin-Priority: 990
 
 Package: tails-installer
-Pin: origin deb.tails.boum.org
-Pin-Priority: 999
-
-Explanation: We ship our custom-built Thunderbird for now, see #6156
-Package: thunderbird* calendar-google-provider lightning*
 Pin: origin deb.tails.boum.org
 Pin-Priority: 999
 
