--- conflicted
+++ resolved
@@ -134,17 +134,16 @@
 Pin: release o=Debian,n=jessie
 Pin-Priority: 999
 
-<<<<<<< HEAD
 Package: lib*-mesa*
 Pin: release o=Debian Backports,n=jessie-backports
 Pin-Priority: 1006
 
 Package: libdrm*
 Pin: release o=Debian Backports,n=jessie-backports
-=======
+Pin-Priority: 999
+
 Package: monkeysphere
 Pin: release o=Debian,n=stretch
->>>>>>> 26adf7bc
 Pin-Priority: 999
 
 Package: obfs4proxy
