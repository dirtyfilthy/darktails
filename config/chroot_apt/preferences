--- conflicted
+++ resolved
@@ -63,23 +63,6 @@
 Pin: release o=TorProject,n=obfs4proxy
 Pin-Priority: 990
 
-<<<<<<< HEAD
-=======
-Explanation: src:systemd
-Explanation: systemd >= v233 required for meek_lite and enable the unsafe browser and Tor launcher applications to do clearnet DNS resolution. (#8243)
-Package: systemd systemd-sysv systemd-container systemd-journal-remote systemd-coredump systemd-tests libpam-systemd libnss-myhostname libnss-mymachines libnss-resolve libnss-systemd libsystemd0 libsystemd-dev udev libudev1 libudev-dev udev-udeb libudev1-udeb
-Pin: release o=Debian,n=stretch-backports
-Pin-Priority: 999
-
-Package: onionshare
-Pin: release o=Debian,n=sid
-Pin-Priority: 999
-
-Package: openpgp-applet
-Pin: release o=Debian,n=sid
-Pin-Priority: 999
-
->>>>>>> d927fbfe
 Package: tails-installer
 Pin: origin deb.tails.boum.org
 Pin-Priority: 999
