Package: b43-fwcutter
Pin: release o=Debian,n=sid
Pin-Priority: 999

<<<<<<< HEAD
Package: firmware-amd-graphics
Pin: release o=Debian,n=sid
Pin-Priority: 999

Package: firmware-atheros
Pin: release o=Debian,n=sid
=======
Package: electrum
Pin: release o=Debian,n=stretch
>>>>>>> 6fbd4d14
Pin-Priority: 999

Package: firmware-b43-installer
Pin: release o=Debian,n=sid
Pin-Priority: 999

Package: firmware-b43legacy-installer
Pin: release o=Debian,n=sid
Pin-Priority: 999

Explanation: src:firmware-nonfree
Package: firmware-linux firmware-linux-nonfree firmware-amd-graphics firmware-atheros firmware-brcm80211 firmware-intel-sound firmware-ipw2x00 firmware-iwlwifi firmware-libertas firmware-misc-nonfree firmware-realtek firmware-ti-connectivity
Pin: release o=Debian,n=sid
Pin-Priority: 999

Package: firmware-linux-free
Pin: release o=Debian,n=sid
Pin-Priority: 999

Package: firmware-zd1211
Pin: release o=Debian,n=sid
Pin-Priority: 999

Package: obfs4proxy
Pin: release o=TorProject,n=obfs4proxy
Pin-Priority: 990

Package: tails-installer
Pin: origin deb.tails.boum.org
Pin-Priority: 999

Explanation: weirdness in chroot_apt install-binary
Package: *
Pin: release o=chroot_local-packages
Pin-Priority: 1010

Package: *
Pin: origin deb.tails.boum.org
Pin-Priority: 990

Package: *
Pin: release o=Debian,n=stretch-updates
Pin-Priority: 990

Package: *
Pin: release l=Debian-Security,n=stretch/updates
Pin-Priority: 990

Package: *
Pin: release o=Debian,n=stretch
Pin-Priority: 990

Package: *
Pin: release o=TorProject,n=stretch
Pin-Priority: 990

Package: *
Pin: origin live.debian.net
Pin-Priority: -1

Package: *
Pin: release o=Debian
Pin-Priority: -10

Package: *
Pin: release o=TorProject
Pin-Priority: -10<|MERGE_RESOLUTION|>--- conflicted
+++ resolved
@@ -2,17 +2,8 @@
 Pin: release o=Debian,n=sid
 Pin-Priority: 999
 
-<<<<<<< HEAD
-Package: firmware-amd-graphics
-Pin: release o=Debian,n=sid
-Pin-Priority: 999
-
-Package: firmware-atheros
-Pin: release o=Debian,n=sid
-=======
 Package: electrum
 Pin: release o=Debian,n=stretch
->>>>>>> 6fbd4d14
 Pin-Priority: 999
 
 Package: firmware-b43-installer
