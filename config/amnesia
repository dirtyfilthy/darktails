# -*- mode: sh; -*-

# Configuration file for the Amnesia live system
# 
# You'd better never directly edit this file: rather put your custom
# variable assignments in a new file called 'amnesia.local', in the
# same directory as this one. The values found in the '.local' file
# will override the ones from this one.
# 
# These configuration files are actually shell scripts, and are
# sourced by various other scripts.

export SOURCE_DATE_EPOCH="$(date --utc --date="$(dpkg-parsechangelog --show-field=Date)" +%s)"
export SOURCE_DATE_YYYYMMDD="$(date --utc --date="$(dpkg-parsechangelog --show-field=Date)" +%Y%m%d)"
export SOURCE_DATE_FAKETIME="$(date --utc --date="$(dpkg-parsechangelog --show-field=Date)" '+%Y-%m-%d %H:%M:%S')"

# Base for the string that will be passed to "lb config --bootappend-live"
# FIXME: see [[bugs/sdmem_on_eject_broken_for_CD]] for explanation why we
# need to set block.events_dfl_poll_msecs
<<<<<<< HEAD
AMNESIA_APPEND="live-media=removable nopersistence noprompt timezone=Etc/UTC block.events_dfl_poll_msecs=1000 splash noautologin module=Tails slab_nomerge slub_debug=FZP mce=0 vsyscall=none page_poison=1"
=======
AMNESIA_APPEND="live-media=removable nopersistence noprompt timezone=Etc/UTC block.events_dfl_poll_msecs=1000 splash noautologin module=Tails slab_nomerge slub_debug=FZP mce=0 vsyscall=none page_poison=1 mds=full,nosmt union=aufs"
>>>>>>> 9490e689

# Options passed to isohybrid
AMNESIA_ISOHYBRID_OPTS="-h 255 -s 63 --id 42 --verbose"

# Kernel version
<<<<<<< HEAD
KERNEL_VERSION='4.14.0-2'
=======
KERNEL_VERSION='5.3.0-2'
>>>>>>> 9490e689
KERNEL_SOURCE_VERSION=$(
   echo "$KERNEL_VERSION" \
       | perl -p -E 's{\A (\d+ [.] \d+) [.] .*}{$1}xms'
)

### You should not have to change anything below this line ####################

# sanity checks
if [ ! -x "`which dpkg-parsechangelog`" ]; then
   echo "could not find dpkg-parsechangelog, please apt-get install dpkg-dev" >&2
   exit 2
fi

# Compute the current Amnesia's version once for all
AMNESIA_NOW="`date --utc '+%Y%m%dT%H%MZ'`"
AMNESIA_VERSION="`dpkg-parsechangelog -SVersion`"
AMNESIA_FULL_VERSION="${AMNESIA_VERSION} - ${SOURCE_DATE_YYYYMMDD}"

# Developpers' data used by git-dch, debcommit and friends in the release script
AMNESIA_DEV_FULLNAME='Tails developers'
AMNESIA_DEV_EMAIL="tails@boum.org"
AMNESIA_DEV_KEYID="A490 D0F4 D311 A415 3E2B  B7CA DBB8 02B2 58AC D84F"

# Used to set a custom home page if the distribution is UNRELEASED
TAILS_DISTRIBUTION="`dpkg-parsechangelog -SDistribution`"<|MERGE_RESOLUTION|>--- conflicted
+++ resolved
@@ -17,21 +17,13 @@
 # Base for the string that will be passed to "lb config --bootappend-live"
 # FIXME: see [[bugs/sdmem_on_eject_broken_for_CD]] for explanation why we
 # need to set block.events_dfl_poll_msecs
-<<<<<<< HEAD
-AMNESIA_APPEND="live-media=removable nopersistence noprompt timezone=Etc/UTC block.events_dfl_poll_msecs=1000 splash noautologin module=Tails slab_nomerge slub_debug=FZP mce=0 vsyscall=none page_poison=1"
-=======
-AMNESIA_APPEND="live-media=removable nopersistence noprompt timezone=Etc/UTC block.events_dfl_poll_msecs=1000 splash noautologin module=Tails slab_nomerge slub_debug=FZP mce=0 vsyscall=none page_poison=1 mds=full,nosmt union=aufs"
->>>>>>> 9490e689
+AMNESIA_APPEND="live-media=removable nopersistence noprompt timezone=Etc/UTC block.events_dfl_poll_msecs=1000 splash noautologin module=Tails slab_nomerge slub_debug=FZP mce=0 vsyscall=none page_poison=1 mds=full,nosmt"
 
 # Options passed to isohybrid
 AMNESIA_ISOHYBRID_OPTS="-h 255 -s 63 --id 42 --verbose"
 
 # Kernel version
-<<<<<<< HEAD
-KERNEL_VERSION='4.14.0-2'
-=======
 KERNEL_VERSION='5.3.0-2'
->>>>>>> 9490e689
 KERNEL_SOURCE_VERSION=$(
    echo "$KERNEL_VERSION" \
        | perl -p -E 's{\A (\d+ [.] \d+) [.] .*}{$1}xms'
