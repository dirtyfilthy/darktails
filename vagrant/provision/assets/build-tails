#!/bin/sh

# This script is used by both our Vagrant and Jenkins -based build environments.

set -e

as_root_do() {
	sudo \
		${RSYNC_PROXY:+RSYNC_PROXY="$RSYNC_PROXY"} \
		${http_proxy:+http_proxy="$http_proxy"} \
		${https_proxy:+https_proxy="$https_proxy"} \
		${ftp_proxy:+ftp_proxy="$ftp_proxy"} \
		${no_proxy:+no_proxy="$no_proxy"} \
		${JENKINS_URL:+JENKINS_URL="$JENKINS_URL"} \
		${MKSQUASHFS_OPTIONS:+MKSQUASHFS_OPTIONS="$MKSQUASHFS_OPTIONS"} \
		"$@"
}

usable_memory() {
	free -b | awk '/cache:/ { print $4 }'
}

cleanup() {
	[ -n "$BUILD_DIR" ] || return 0
	cd /
	remove_build_dirs
	sudo rm -rf "$BUILD_DIR"
}

remove_build_dirs() {
	for mountpoint in $(old_build_dirs | tac) ; do
<<<<<<< HEAD
		sudo lsof | grep --fixed-strings "on $mountpoint" || true
		sudo umount -f --verbose "$mountpoint"
=======
		sudo lsof | grep --fixed-strings "$mountpoint" || true
		sudo umount -f -l "$mountpoint"
>>>>>>> 37f97176
		sudo rm -rf "$mountpoint"
	done
}

old_build_dirs() {
	mount | \
	perl -ni -E 'say $mountpoint if (($mountpoint) = ($_ =~ m{^(?:aufs|tmpfs|devpts-live|proc-live|sysfs-live) on (/tmp/tails-build(?:-tmpfs)?\.[/[:alnum:]]+)}))'
}

trap cleanup EXIT

if [ -n "$JENKINS_URL" ]; then
	if [ -z "$WORKSPACE" ]; then
		echo "WORKSPACE environment variable is not set. Aborting." >&2
		exit 2
	fi
	if [ -z "$GIT_BRANCH" ]; then
		echo "GIT_BRANCH environment variable is not set. Aborting." >&2
		exit 4
	fi
	if [ -z "$GIT_COMMIT" ]; then
		echo "GIT_COMMIT environment variable is not set. Aborting." >&2
		exit 5
	fi
	REV="${GIT_BRANCH##origin/}"
	COMMIT="$GIT_COMMIT"
	ARTIFACTS_DIR="$WORKSPACE/build-artifacts"
else
	# Build triggered by Vagrant
	WORKSPACE=/home/vagrant/amnesia
	ARTIFACTS_DIR=/home/vagrant
	COMMIT="$(git --git-dir=/amnesia.git rev-parse --verify HEAD)"
	if git --git-dir=/amnesia.git symbolic-ref HEAD >/dev/null 2>&1; then
		# We are building from a branch
		REV="${1:-$(git --git-dir=/amnesia.git name-rev --name-only HEAD)}"
	else
		# We are (hopefully) building from a tag
		if ! REV="${1:-$(git --git-dir=/amnesia.git describe --tags --exact-match ${COMMIT})}"; then
			echo "It seems we are building from an untagged detached HEAD. Aborting." >&2
			exit 1
		fi
	fi
	test -d "$WORKSPACE" || git clone /amnesia.git "$WORKSPACE"
	cd "$WORKSPACE"
	git fetch --tags origin
fi

if [ "$TAILS_RAM_BUILD" ]; then
	remove_build_dirs
fi

cd "$WORKSPACE"
git checkout --force "$REV"
git reset --hard "$COMMIT"
git submodule update --init

if as_root_do systemctl --quiet is-active apt-cacher-ng.service ; then
	as_root_do ./auto/scripts/update-acng-config
	as_root_do systemctl restart apt-cacher-ng.service
fi

if [ -n "$JENKINS_URL" ]; then
	git clean --force -d -x
fi

if [ "$TAILS_CLEAN_BUILD" ]; then
	as_root_do lb clean --all
	git clean -fdx
fi

install -m 0755 -d "$ARTIFACTS_DIR"

if [ -z "$JENKINS_URL" ]; then
	./build-website
fi

BUILD_DIR=$(mktemp -d /tmp/tails-build.XXXXXXXX)
if [ "$TAILS_RAM_BUILD" ]; then
	as_root_do mount -t tmpfs -o "noatime,size=100%,mode=0770,uid=root,gid=${USER}" tmpfs "${BUILD_DIR}"
fi
as_root_do rsync -a "$WORKSPACE"/ "$BUILD_DIR"/

cd "$BUILD_DIR"
as_root_do lb config --cache false

as_root_do lb build

if [ -n "$JENKINS_URL" ]; then
	ISO=$(ls *.iso)
	for file in tails-*; do
		sha512sum "$file" >> "$ISO.shasum"
	done
	gpg --batch --detach-sign --armor "$ISO.shasum"
fi

mv -f tails-* "$ARTIFACTS_DIR"<|MERGE_RESOLUTION|>--- conflicted
+++ resolved
@@ -29,13 +29,8 @@
 
 remove_build_dirs() {
 	for mountpoint in $(old_build_dirs | tac) ; do
-<<<<<<< HEAD
-		sudo lsof | grep --fixed-strings "on $mountpoint" || true
+		sudo lsof | grep --fixed-strings "$mountpoint" || true
 		sudo umount -f --verbose "$mountpoint"
-=======
-		sudo lsof | grep --fixed-strings "$mountpoint" || true
-		sudo umount -f -l "$mountpoint"
->>>>>>> 37f97176
 		sudo rm -rf "$mountpoint"
 	done
 }
