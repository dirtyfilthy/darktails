#!/bin/sh

# This script is used by both our Vagrant and Jenkins -based build environments.

set -e
set -x

if [ -n "${TAILS_PROXY:-}" ]; then
	export http_proxy="${TAILS_PROXY}"
fi

as_root_do() {
	sudo \
		${RSYNC_PROXY:+RSYNC_PROXY="$RSYNC_PROXY"} \
		${http_proxy:+http_proxy="$http_proxy"} \
		${https_proxy:+https_proxy="$https_proxy"} \
		${ftp_proxy:+ftp_proxy="$ftp_proxy"} \
		${no_proxy:+no_proxy="$no_proxy"} \
		${MKSQUASHFS_OPTIONS:+MKSQUASHFS_OPTIONS="$MKSQUASHFS_OPTIONS"} \
		"$@"
}

cleanup() {
	[ -n "$BUILD_DIR" ] || return 0
	cd /
	remove_build_dirs
	sudo rm -rf "$BUILD_DIR"
}

remove_build_dirs() {
	for mountpoint in $(old_build_dirs | tac) ; do
		tries=0
		sudo lsof | grep --fixed-strings "$mountpoint" || true
		while ! sudo umount -f --verbose "$mountpoint" && [ $tries -lt 12 ]; do
			sudo fuser --ismountpoint --mount "$mountpoint" --kill
			sleep 5
			tries=$(expr $tries + 1)
		done
		sudo rm -rf "$mountpoint"
	done
}

old_build_dirs() {
	mount | \
	perl -ni -E 'say $mountpoint if (($mountpoint) = ($_ =~ m{^(?:aufs|tmpfs|devpts-live|proc-live|sysfs-live) on (/tmp/tails-build(?:-tmpfs)?\.[/[:alnum:]]+)}))'
}

if [ "${TAILS_BUILD_FAILURE_RESCUE}" != 1 ]; then
	trap cleanup EXIT
fi

<<<<<<< HEAD
WORKSPACE=/home/vagrant/amnesia

test -d "$WORKSPACE" || git clone --no-local /amnesia.git/.git "$WORKSPACE"
cd "$WORKSPACE"

COMMIT="$(git rev-parse --verify HEAD)"

if git symbolic-ref HEAD >/dev/null 2>&1; then
	# We are building from a branch
	REV="${1:-$(git name-rev --name-only HEAD)}"
else
	# We are (hopefully) building from a tag
	if ! REV="${1:-$(git describe --tags --exact-match ${COMMIT})}"; then
		echo "It seems we are building from an untagged detached HEAD. Aborting." >&2
		exit 1
	fi
=======
if [ -n "$JENKINS_URL" ]; then
	if [ -z "$WORKSPACE" ]; then
		echo "WORKSPACE environment variable is not set. Aborting." >&2
		exit 2
	fi
	if [ -z "$GIT_BRANCH" ]; then
		echo "GIT_BRANCH environment variable is not set. Aborting." >&2
		exit 4
	fi
	if [ -z "$GIT_COMMIT" ]; then
		echo "GIT_COMMIT environment variable is not set. Aborting." >&2
		exit 5
	fi
	REF="${GIT_BRANCH##origin/}"
	COMMIT="$GIT_COMMIT"
	ARTIFACTS_DIR="$WORKSPACE/build-artifacts"
else
	# Build triggered by Vagrant
	WORKSPACE="${TAILS_BUILD_WORKSPACE_DIR}"
	ARTIFACTS_DIR="${TAILS_BUILD_ARTIFACTS_DIR}"
	COMMIT="${TAILS_BUILD_COMMIT}"
        REF="${TAILS_BUILD_COMMIT}"
	test -d "$WORKSPACE" || git clone --no-local /amnesia.git/.git "$WORKSPACE"
	cd "$WORKSPACE"
	git fetch --tags origin
>>>>>>> 3b46a4ee
fi

if [ "$TAILS_RAM_BUILD" ]; then
	remove_build_dirs
fi

<<<<<<< HEAD
git checkout --force "$REV"
=======
cd "$WORKSPACE"
git checkout --force "${REF}"
>>>>>>> 3b46a4ee
git reset --hard "$COMMIT"
git submodule update --init

if as_root_do systemctl --quiet is-active apt-cacher-ng.service ; then
	as_root_do ./auto/scripts/update-acng-config
	as_root_do systemctl restart apt-cacher-ng.service
fi

BUILD_DIR=$(mktemp -d /tmp/tails-build.XXXXXXXX)
if [ "$TAILS_RAM_BUILD" ]; then
	as_root_do mount -t tmpfs -o "noatime,size=100%,mode=0770,uid=root,gid=${USER}" tmpfs "${BUILD_DIR}"
fi
as_root_do rsync -a "$WORKSPACE"/ "$BUILD_DIR"/

cd "$BUILD_DIR"
as_root_do lb config --cache false

as_root_do lb build

mv -f tails-* "$WORKSPACE/"<|MERGE_RESOLUTION|>--- conflicted
+++ resolved
@@ -49,62 +49,21 @@
 	trap cleanup EXIT
 fi
 
-<<<<<<< HEAD
-WORKSPACE=/home/vagrant/amnesia
+WORKSPACE="${TAILS_BUILD_WORKSPACE_DIR}"
 
 test -d "$WORKSPACE" || git clone --no-local /amnesia.git/.git "$WORKSPACE"
 cd "$WORKSPACE"
+git fetch --tags origin
 
-COMMIT="$(git rev-parse --verify HEAD)"
-
-if git symbolic-ref HEAD >/dev/null 2>&1; then
-	# We are building from a branch
-	REV="${1:-$(git name-rev --name-only HEAD)}"
-else
-	# We are (hopefully) building from a tag
-	if ! REV="${1:-$(git describe --tags --exact-match ${COMMIT})}"; then
-		echo "It seems we are building from an untagged detached HEAD. Aborting." >&2
-		exit 1
-	fi
-=======
-if [ -n "$JENKINS_URL" ]; then
-	if [ -z "$WORKSPACE" ]; then
-		echo "WORKSPACE environment variable is not set. Aborting." >&2
-		exit 2
-	fi
-	if [ -z "$GIT_BRANCH" ]; then
-		echo "GIT_BRANCH environment variable is not set. Aborting." >&2
-		exit 4
-	fi
-	if [ -z "$GIT_COMMIT" ]; then
-		echo "GIT_COMMIT environment variable is not set. Aborting." >&2
-		exit 5
-	fi
-	REF="${GIT_BRANCH##origin/}"
-	COMMIT="$GIT_COMMIT"
-	ARTIFACTS_DIR="$WORKSPACE/build-artifacts"
-else
-	# Build triggered by Vagrant
-	WORKSPACE="${TAILS_BUILD_WORKSPACE_DIR}"
-	ARTIFACTS_DIR="${TAILS_BUILD_ARTIFACTS_DIR}"
-	COMMIT="${TAILS_BUILD_COMMIT}"
-        REF="${TAILS_BUILD_COMMIT}"
-	test -d "$WORKSPACE" || git clone --no-local /amnesia.git/.git "$WORKSPACE"
-	cd "$WORKSPACE"
-	git fetch --tags origin
->>>>>>> 3b46a4ee
-fi
+ARTIFACTS_DIR="${TAILS_BUILD_ARTIFACTS_DIR}"
+COMMIT="${TAILS_BUILD_COMMIT}"
+REF="${TAILS_BUILD_COMMIT}"
 
 if [ "$TAILS_RAM_BUILD" ]; then
 	remove_build_dirs
 fi
 
-<<<<<<< HEAD
-git checkout --force "$REV"
-=======
-cd "$WORKSPACE"
 git checkout --force "${REF}"
->>>>>>> 3b46a4ee
 git reset --hard "$COMMIT"
 git submodule update --init
 
