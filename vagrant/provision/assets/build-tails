#!/bin/sh

# This script is used by both our Vagrant and Jenkins -based build environments.

set -e

as_root_do() {
	sudo \
		${RSYNC_PROXY:+RSYNC_PROXY="$RSYNC_PROXY"} \
		${http_proxy:+http_proxy="$http_proxy"} \
		${https_proxy:+https_proxy="$https_proxy"} \
		${ftp_proxy:+ftp_proxy="$ftp_proxy"} \
		${no_proxy:+no_proxy="$no_proxy"} \
		${JENKINS_URL:+JENKINS_URL="$JENKINS_URL"} \
		${MKSQUASHFS_OPTIONS:+MKSQUASHFS_OPTIONS="$MKSQUASHFS_OPTIONS"} \
		"$@"
}

usable_memory() {
	free -b | awk '/cache:/ { print $4 }'
}

cleanup() {
	[ -n "$BUILD_DIR" ] || return 0
	cd /
<<<<<<< HEAD
	mounts=$(mount | grep -E "^[^[:space:]]+ on $BUILD_DIR" | \
		awk '{print $3}' | sort -r)
	[ -n "$mounts" ] && sudo umount $mounts
	if [ -d "${BUILD_DIR}" ]; then
            mountpoint -q "${BUILD_DIR}" && sudo umount "${BUILD_DIR}"
            sudo rm -rf "${BUILD_DIR}"
        fi
=======
	remove_build_dirs
	sudo rm -rf "$BUILD_DIR"
}

remove_build_dirs() {
	for mountpoint in $(old_build_dirs | tac) ; do
		sudo umount -f -l "$mountpoint"
		sudo rm -rf "$mountpoint"
	done
}

old_build_dirs() {
	mount | \
	perl -ni -E 'say $mountpoint if (($mountpoint) = ($_ =~ m{^(?:aufs|tmpfs|devpts-live|proc-live|sysfs-live) on (/tmp/tails-build(?:-tmpfs)?\.[/[:alnum:]]+)}))'
>>>>>>> 5ae204bd
}

trap cleanup EXIT

if [ -n "$JENKINS_URL" ]; then
	if [ -z "$WORKSPACE" ]; then
		echo "WORKSPACE environment variable is not set. Aborting." >&2
		exit 2
	fi
	if [ -z "$GIT_BRANCH" ]; then
		echo "GIT_BRANCH environment variable is not set. Aborting." >&2
		exit 4
	fi
	if [ -z "$GIT_COMMIT" ]; then
		echo "GIT_COMMIT environment variable is not set. Aborting." >&2
		exit 5
	fi
	REV="${GIT_BRANCH##origin/}"
	COMMIT="$GIT_COMMIT"
	ARTIFACTS_DIR="$WORKSPACE/build-artifacts"
else
	# Build triggered by Vagrant
	WORKSPACE=/home/vagrant/amnesia
	ARTIFACTS_DIR=/home/vagrant
	COMMIT="$(git --git-dir=/amnesia.git rev-parse --verify HEAD)"
	if git --git-dir=/amnesia.git symbolic-ref HEAD >/dev/null 2>&1; then
		# We are building from a branch
		REV="${1:-$(git --git-dir=/amnesia.git name-rev --name-only HEAD)}"
	else
		# We are (hopefully) building from a tag
		if ! REV="${1:-$(git --git-dir=/amnesia.git describe --tags --exact-match ${COMMIT})}"; then
			echo "It seems we are building from an untagged detached HEAD. Aborting." >&2
			exit 1
		fi
	fi
	test -d "$WORKSPACE" || git clone /amnesia.git "$WORKSPACE"
	cd "$WORKSPACE"
	git fetch origin
fi

if [ "$TAILS_RAM_BUILD" ]; then
	remove_build_dirs
fi

cd "$WORKSPACE"
git checkout --force "$REV"
git reset --hard "$COMMIT"

if [ -n "$JENKINS_URL" ]; then
	git clean --force -d -x
fi

install -m 0755 -d "$ARTIFACTS_DIR"

if [ "$TAILS_CLEAN_BUILD" ]; then
	as_root_do lb clean --all
fi

if [ -z "$JENKINS_URL" ]; then
	./build-website
fi

BUILD_DIR=$(mktemp -d /tmp/tails-build.XXXXXXXX)
if [ "$TAILS_RAM_BUILD" ]; then
<<<<<<< HEAD
	as_root_do mount -t tmpfs -o "noatime,size=100%,mode=0770,uid=root,gid=${USER}" tmpfs "${BUILD_DIR}"
=======
	TMPFS_DIR=$(mktemp -d /tmp/tails-build-tmpfs.XXXXXXXX)
	as_root_do mount -t tmpfs -o "noatime,size=100%,mode=0770,uid=root,gid=${USER}" tmpfs "$TMPFS_DIR"
	as_root_do mount -t aufs -o "noatime,noxino,dirs=$TMPFS_DIR=rw:${WORKSPACE}/=rr+wh" aufs "$BUILD_DIR"
else
	as_root_do rsync -a "$WORKSPACE"/ "$BUILD_DIR"/
>>>>>>> 5ae204bd
fi
as_root_do rsync -a "$WORKSPACE"/ "$BUILD_DIR"/

cd "$BUILD_DIR"
as_root_do lb config --cache false

as_root_do lb build

if [ -n "$JENKINS_URL" ]; then
	ISO=$(ls *.iso)

	USER_ON_ACNG_HOST=jenkins
	ACNG_HOST=apt-proxy.lizard
	ACNG_REMOTE_LOG=/var/log/apt-cacher-ng/apt-cacher.log
	ACNG_LOCAL_LOG=$(basename "$ACNG_REMOTE_LOG")
	sftp "${USER_ON_ACNG_HOST}@${ACNG_HOST}:${ACNG_REMOTE_LOG}"
	BUILD_IP=$(ip a show dev eth0 | grep '^\s\+inet\s' | awk '{print $2}' | sed -e 's,/.*,,')
	START_TIME=$(cat "$ISO.start.timestamp")
	END_TIME=$(cat "$ISO.end.timestamp")
	./auto/scripts/packages-from-acng-log "$ACNG_LOCAL_LOG" "$BUILD_IP" \
					      "$START_TIME" "$END_TIME" \
					      "${ISO}.binpkgs" "${ISO}.srcpkgs"
	rm "$ISO".*.timestamp

	for file in tails-*; do
		sha512sum "$file" >> "$ISO.shasum"
	done
	gpg --batch --detach-sign --armor "$ISO.shasum"
fi

mv -f tails-* "$ARTIFACTS_DIR"<|MERGE_RESOLUTION|>--- conflicted
+++ resolved
@@ -23,15 +23,6 @@
 cleanup() {
 	[ -n "$BUILD_DIR" ] || return 0
 	cd /
-<<<<<<< HEAD
-	mounts=$(mount | grep -E "^[^[:space:]]+ on $BUILD_DIR" | \
-		awk '{print $3}' | sort -r)
-	[ -n "$mounts" ] && sudo umount $mounts
-	if [ -d "${BUILD_DIR}" ]; then
-            mountpoint -q "${BUILD_DIR}" && sudo umount "${BUILD_DIR}"
-            sudo rm -rf "${BUILD_DIR}"
-        fi
-=======
 	remove_build_dirs
 	sudo rm -rf "$BUILD_DIR"
 }
@@ -46,7 +37,6 @@
 old_build_dirs() {
 	mount | \
 	perl -ni -E 'say $mountpoint if (($mountpoint) = ($_ =~ m{^(?:aufs|tmpfs|devpts-live|proc-live|sysfs-live) on (/tmp/tails-build(?:-tmpfs)?\.[/[:alnum:]]+)}))'
->>>>>>> 5ae204bd
 }
 
 trap cleanup EXIT
@@ -111,15 +101,7 @@
 
 BUILD_DIR=$(mktemp -d /tmp/tails-build.XXXXXXXX)
 if [ "$TAILS_RAM_BUILD" ]; then
-<<<<<<< HEAD
 	as_root_do mount -t tmpfs -o "noatime,size=100%,mode=0770,uid=root,gid=${USER}" tmpfs "${BUILD_DIR}"
-=======
-	TMPFS_DIR=$(mktemp -d /tmp/tails-build-tmpfs.XXXXXXXX)
-	as_root_do mount -t tmpfs -o "noatime,size=100%,mode=0770,uid=root,gid=${USER}" tmpfs "$TMPFS_DIR"
-	as_root_do mount -t aufs -o "noatime,noxino,dirs=$TMPFS_DIR=rw:${WORKSPACE}/=rr+wh" aufs "$BUILD_DIR"
-else
-	as_root_do rsync -a "$WORKSPACE"/ "$BUILD_DIR"/
->>>>>>> 5ae204bd
 fi
 as_root_do rsync -a "$WORKSPACE"/ "$BUILD_DIR"/
 
