#!/bin/sh

# This script is used by both our Vagrant and Jenkins -based build environments.

set -e
set -x

if [ -n "${TAILS_PROXY:-}" ]; then
	export http_proxy="${TAILS_PROXY}"
fi

as_root_do() {
	sudo \
		${RSYNC_PROXY:+RSYNC_PROXY="$RSYNC_PROXY"} \
		${http_proxy:+http_proxy="$http_proxy"} \
		${https_proxy:+https_proxy="$https_proxy"} \
		${ftp_proxy:+ftp_proxy="$ftp_proxy"} \
		${no_proxy:+no_proxy="$no_proxy"} \
		${MKSQUASHFS_OPTIONS:+MKSQUASHFS_OPTIONS="$MKSQUASHFS_OPTIONS"} \
		"$@"
}

cleanup() {
	[ -n "$BUILD_DIR" ] || return 0
	cd /
	remove_build_dirs
	sudo rm -rf "$BUILD_DIR"
}

remove_build_dirs() {
	for mountpoint in $(old_build_dirs | tac) ; do
		tries=0
		sudo lsof | grep --fixed-strings "$mountpoint" || true
		while ! sudo umount -f --verbose "$mountpoint" && [ $tries -lt 12 ]; do
			sudo fuser --ismountpoint --mount "$mountpoint" --kill
			sleep 5
			tries=$(expr $tries + 1)
		done
		sudo rm -rf "$mountpoint"
	done
}

old_build_dirs() {
	mount | \
	perl -ni -E 'say $mountpoint if (($mountpoint) = ($_ =~ m{^(?:aufs|tmpfs|devpts-live|proc-live|sysfs-live) on (/tmp/tails-build(?:-tmpfs)?\.[/[:alnum:]]+)}))'
}

if [ "${TAILS_BUILD_FAILURE_RESCUE}" != 1 ]; then
	trap cleanup EXIT
fi

WORKSPACE=/home/vagrant/amnesia

sudo rsync -a --exclude 'vagrant/.vagrant' "/amnesia.git/" "${WORKSPACE}"
sudo chown -R vagrant:vagrant "${WORKSPACE}"

cd "$WORKSPACE"

COMMIT="$(git rev-parse --verify HEAD)"

if git symbolic-ref HEAD >/dev/null 2>&1; then
	# We are building from a branch
	REV="${1:-$(git name-rev --name-only HEAD)}"
else
<<<<<<< HEAD
	# We are (hopefully) building from a tag
	if ! REV="${1:-$(git describe --tags --exact-match ${COMMIT})}"; then
		echo "It seems we are building from an untagged detached HEAD. Aborting." >&2
		exit 1
	fi
=======
	# Build triggered by Vagrant
	WORKSPACE=/home/vagrant/amnesia
	ARTIFACTS_DIR=/home/vagrant
	COMMIT="$(git --git-dir=/amnesia.git/.git rev-parse --verify HEAD)"
	if git --git-dir=/amnesia.git/.git symbolic-ref HEAD >/dev/null 2>&1; then
		# We are building from a branch
		REV="${1:-$(git --git-dir=/amnesia.git/.git name-rev --name-only HEAD)}"
	else
		# We are (hopefully) building from a tag
		if ! REV="${1:-$(git --git-dir=/amnesia.git/.git describe --tags --exact-match ${COMMIT})}"; then
			echo "It seems we are building from an untagged detached HEAD. Aborting." >&2
			exit 1
		fi
	fi
	test -d "$WORKSPACE" || git clone --no-local /amnesia.git/.git "$WORKSPACE"
	cd "$WORKSPACE"
	git fetch --tags origin
>>>>>>> 328cd810
fi

if [ "$TAILS_RAM_BUILD" ]; then
	remove_build_dirs
fi

git checkout --force "$REV"
git reset --hard "$COMMIT"
git submodule update --init

if as_root_do systemctl --quiet is-active apt-cacher-ng.service ; then
	as_root_do ./auto/scripts/update-acng-config
	as_root_do systemctl restart apt-cacher-ng.service
fi

<<<<<<< HEAD
if [ "$TAILS_CLEAN_BUILD" ]; then
	as_root_do lb clean --all
	git clean -fdx
=======
if [ -n "$JENKINS_URL" ]; then
	git clean --force -d -x
fi

install -m 0755 -d "$ARTIFACTS_DIR"

if [ -z "$JENKINS_URL" ]; then
	./build-website
>>>>>>> 328cd810
fi

BUILD_DIR=$(mktemp -d /tmp/tails-build.XXXXXXXX)
if [ "$TAILS_RAM_BUILD" ]; then
	as_root_do mount -t tmpfs -o "noatime,size=100%,mode=0770,uid=root,gid=${USER}" tmpfs "${BUILD_DIR}"
fi
as_root_do rsync -a "$WORKSPACE"/ "$BUILD_DIR"/

cd "$BUILD_DIR"
as_root_do lb config --cache false

as_root_do lb build

if [ "$TAILS_RAM_BUILD" ]; then
	mv -f tails-* "$WORKSPACE/"
fi<|MERGE_RESOLUTION|>--- conflicted
+++ resolved
@@ -62,31 +62,11 @@
 	# We are building from a branch
 	REV="${1:-$(git name-rev --name-only HEAD)}"
 else
-<<<<<<< HEAD
 	# We are (hopefully) building from a tag
 	if ! REV="${1:-$(git describe --tags --exact-match ${COMMIT})}"; then
 		echo "It seems we are building from an untagged detached HEAD. Aborting." >&2
 		exit 1
 	fi
-=======
-	# Build triggered by Vagrant
-	WORKSPACE=/home/vagrant/amnesia
-	ARTIFACTS_DIR=/home/vagrant
-	COMMIT="$(git --git-dir=/amnesia.git/.git rev-parse --verify HEAD)"
-	if git --git-dir=/amnesia.git/.git symbolic-ref HEAD >/dev/null 2>&1; then
-		# We are building from a branch
-		REV="${1:-$(git --git-dir=/amnesia.git/.git name-rev --name-only HEAD)}"
-	else
-		# We are (hopefully) building from a tag
-		if ! REV="${1:-$(git --git-dir=/amnesia.git/.git describe --tags --exact-match ${COMMIT})}"; then
-			echo "It seems we are building from an untagged detached HEAD. Aborting." >&2
-			exit 1
-		fi
-	fi
-	test -d "$WORKSPACE" || git clone --no-local /amnesia.git/.git "$WORKSPACE"
-	cd "$WORKSPACE"
-	git fetch --tags origin
->>>>>>> 328cd810
 fi
 
 if [ "$TAILS_RAM_BUILD" ]; then
@@ -100,22 +80,6 @@
 if as_root_do systemctl --quiet is-active apt-cacher-ng.service ; then
 	as_root_do ./auto/scripts/update-acng-config
 	as_root_do systemctl restart apt-cacher-ng.service
-fi
-
-<<<<<<< HEAD
-if [ "$TAILS_CLEAN_BUILD" ]; then
-	as_root_do lb clean --all
-	git clean -fdx
-=======
-if [ -n "$JENKINS_URL" ]; then
-	git clean --force -d -x
-fi
-
-install -m 0755 -d "$ARTIFACTS_DIR"
-
-if [ -z "$JENKINS_URL" ]; then
-	./build-website
->>>>>>> 328cd810
 fi
 
 BUILD_DIR=$(mktemp -d /tmp/tails-build.XXXXXXXX)
