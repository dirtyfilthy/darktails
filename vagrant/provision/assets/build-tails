--- conflicted
+++ resolved
@@ -95,7 +95,6 @@
 	as_root_do timedatectl set-time "$DESIRED_DATE"
 fi
 
-<<<<<<< HEAD
 if [ "${TAILS_PROXY_TYPE}" = "vmproxy" ]; then
     # The apt-cacher-ng cache disk is 15G, so let's ensure at most 10G
     # of it is used there is 5G before each build, which should be
@@ -109,20 +108,6 @@
              "/var/cache/apt-cacher-ng/apt-cacher-ng-log/main_*.html" >&2
 fi
 
-if [ "${TAILS_MERGE_BASE_BRANCH}" != 1 ]; then
-	# Since $TAILS_GIT_DIR is guaranteed persistent until the VM
-	# is shutdown let's build the website while there so it is
-	# cached throughout the session. This will make rebuilds after
-	# failures much faster.
-	# We don't do this when the "merge base branch" option is
-	# enabled, since ./build-website updates PO files, resulting
-	# in a conflict when the base branch is merged later in case
-	# it updates the same PO files.
-	./build-website
-fi
-
-=======
->>>>>>> 19befbd9
 BUILD_DIR=$(mktemp -d /tmp/tails-build.XXXXXXXX)
 if [ "${TAILS_RAM_BUILD}" ]; then
 	as_root_do mount -t tmpfs -o "noatime,size=100%,mode=0770,uid=root,gid=${USER}" tmpfs "${BUILD_DIR}"
