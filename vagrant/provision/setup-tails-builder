--- conflicted
+++ resolved
@@ -2,7 +2,9 @@
 
 set -e
 
-<<<<<<< HEAD
+export http_proxy="${TAILS_PROXY}"
+export DEBIAN_FRONTEND=noninteractive
+
 if ! grep -qs 'ref:' /amnesia.git/.git/HEAD; then
 	tag="$(git --git-dir=/amnesia.git/.git/ describe --tags --exact-match HEAD 2>/dev/null)"
 	if [ ! -z "${tag}" ]; then
@@ -14,7 +16,6 @@
 	current_head_name="$(git --git-dir=/amnesia.git/.git/ rev-parse --abbrev-ref HEAD)"
 fi
 
-
 if [ ! -f /var/lib/vagrant_box_build_from ]; then
 	echo "${current_head_name}" > /var/lib/vagrant_box_build_from
 else
@@ -24,11 +25,6 @@
 		exit 1
 	fi
 fi
-
-=======
-export http_proxy="${TAILS_PROXY}"
->>>>>>> be349505
-export DEBIAN_FRONTEND=noninteractive
 
 # Do not use virtual machine proxy before apt-cacher-ng is installed
 if [ "${TAILS_PROXY_TYPE}" = "vmproxy" ] &&
@@ -42,7 +38,6 @@
 	http_proxy=''
 fi
 
-<<<<<<< HEAD
 # Store basebox serial before regenerating APT sources
 stable_serial="$(grep -Po '\d{10}' /etc/apt/sources.list)"
 
@@ -67,50 +62,6 @@
 # Always set the latest serial for debian-security
 security_serial="$(latest_serial debian-security)"
 sed -i -e "s/${stable_serial}/${security_serial}/g" /etc/apt/sources.list.d/jessie-updates.list
-=======
-rm -f /etc/apt/preferences.d/* /etc/apt/sources.list.d/*
-
-# Configure apt to retry
-echo 'APT::Acquire::Retries "20";' > /etc/apt/apt.conf.d/99retries
-
-# Add our builder-jessie repository for live-build, and pin it low
-echo 'deb http://deb.tails.boum.org/ builder-jessie main' > /etc/apt/sources.list.d/tails.list
-sed -e 's/^[[:blank:]]*//' > /etc/apt/preferences.d/tails <<EOF
-	Package: *
-	Pin: origin deb.tails.boum.org
-	Pin-Priority: 99
-EOF
-sed -e 's/^[[:blank:]]*//' > /etc/apt/preferences.d/discount <<EOF
-	Package: discount libmarkdown2 libmarkdown2-dev
-	Pin: origin deb.tails.boum.org
-	Pin-Priority: 500
-EOF
-sed -e 's/^[[:blank:]]*//' > /etc/apt/preferences.d/ikiwiki <<EOF
-	Package: ikiwiki
-	Pin: origin deb.tails.boum.org
-	Pin-Priority: 500
-EOF
-sed -e 's/^[[:blank:]]*//' > /etc/apt/preferences.d/live-build <<EOF
-	Package: live-build
-	Pin: origin deb.tails.boum.org
-	Pin-Priority: 500
-EOF
-sed -e 's/^[[:blank:]]*//' > /etc/apt/preferences.d/syslinux-utils <<EOF
-	Package: syslinux-utils
-	Pin: origin deb.tails.boum.org
-	Pin-Priority: 500
-EOF
-
-# We don't want to use apt-cacher-ng for gpg
-if [ "${TAILS_OFFLINE_MODE}" != 1 ]; then
-    http_proxy="" gpg --keyserver hkps.pool.sks-keyservers.net --recv-key C7988EA7A358D82E
-    gpg --export C7988EA7A358D82E | sudo apt-key add -
-fi
-
-# We need a newer version of debootstrap for saving the list of
-# packages used when building Tails (#6297).
-echo 'deb http://ftp.us.debian.org/debian jessie-backports main' > /etc/apt/sources.list.d/jessie-backports.list
->>>>>>> be349505
 
 if [ "${TAILS_PROXY_TYPE}" = "vmproxy" ]; then
     # Ensure that the apt-cacher-ng cache disk is formated and mounted
