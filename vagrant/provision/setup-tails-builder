#!/bin/sh

set -e

export DEBIAN_FRONTEND=noninteractive

# Do not use virtual machine proxy before apt-cacher-ng is installed
if [ "$http_proxy" = "http://$(hostname -f):3142" ] &&
   ! [ -f /etc/apt-cacher-ng/acng.conf ]; then
	if [ "${TAILS_OFFLINE_MODE}" = 1 ]; then
		echo "When using the VM proxy the first build must be " \
		     "made without offline mode" >&2
		exit 1
	fi
	LOCAL_HTTP_PROXY="$http_proxy"
	http_proxy=''
fi

rm -f /etc/apt/preferences.d/* /etc/apt/sources.list.d/*

# Configure apt to retry
echo 'APT::Acquire::Retries "20";' > /etc/apt/apt.conf.d/99retries

# Add our builder-jessie repository for live-build, and pin it low
echo 'deb http://deb.tails.boum.org/ builder-jessie main' > /etc/apt/sources.list.d/tails.list
sed -e 's/^[[:blank:]]*//' > /etc/apt/preferences.d/tails <<EOF
	Package: *
	Pin: origin deb.tails.boum.org
	Pin-Priority: 99
EOF
sed -e 's/^[[:blank:]]*//' > /etc/apt/preferences.d/discount <<EOF
	Package: discount libmarkdown2 libmarkdown2-dev
	Pin: origin deb.tails.boum.org
	Pin-Priority: 500
EOF
sed -e 's/^[[:blank:]]*//' > /etc/apt/preferences.d/ikiwiki <<EOF
	Package: ikiwiki
	Pin: origin deb.tails.boum.org
	Pin-Priority: 500
EOF
sed -e 's/^[[:blank:]]*//' > /etc/apt/preferences.d/live-build <<EOF
	Package: live-build
	Pin: origin deb.tails.boum.org
	Pin-Priority: 500
EOF
sed -e 's/^[[:blank:]]*//' > /etc/apt/preferences.d/syslinux-utils <<EOF
	Package: syslinux-utils
	Pin: origin deb.tails.boum.org
	Pin-Priority: 500
EOF

# We don't want to use apt-cacher-ng for gpg
if [ "${TAILS_OFFLINE_MODE}" != 1 ]; then
    http_proxy="" gpg --keyserver hkps.pool.sks-keyservers.net --recv-key C7988EA7A358D82E
    gpg --export C7988EA7A358D82E | sudo apt-key add -
fi

# We need a newer version of debootstrap for saving the list of
# packages used when building Tails (#6297).
echo 'deb http://ftp.us.debian.org/debian jessie-backports main' > /etc/apt/sources.list.d/jessie-backports.list

<<<<<<< HEAD
# Ensure that the apt-cacher-ng cache disk is formated and mounted
if [ ! -b /dev/vdb1 ]; then
	echo '1,,83' | sfdisk /dev/vdb
	mkfs.ext4 /dev/vdb1
fi

[ -d /var/cache/apt-cacher-ng/ ] || \
	adduser --quiet --system --group --home /var/cache/apt-cacher-ng apt-cacher-ng

if ! mountpoint -q /var/cache/apt-cacher-ng; then
	mount /dev/vdb1 /var/cache/apt-cacher-ng
	chown -R apt-cacher-ng:apt-cacher-ng /var/cache/apt-cacher-ng
fi

apt-get update
apt-get -o Dpkg::Options::="--force-confold" -y install apt-cacher-ng
=======
if ! systemctl --quiet is-active apt-cacher-ng.service; then
    apt-get update
    apt-get -o Dpkg::Options::="--force-confold" -y install apt-cacher-ng
fi
>>>>>>> 6797a604

# Install custom configuration for apt-cacher-ng and restart
install -o root -g root -m 644 /vagrant/provision/assets/acng.conf /etc/apt-cacher-ng/acng.conf
[ "${TAILS_OFFLINE_MODE}" = 1 ] || TAILS_OFFLINE_MODE=0
echo "Offlinemode: ${TAILS_OFFLINE_MODE}" > /etc/apt-cacher-ng/network.conf
service apt-cacher-ng restart

# Restore local HTTP proxy if needed
if [ "$LOCAL_HTTP_PROXY" ]; then
	http_proxy="$LOCAL_HTTP_PROXY"
fi

apt-get update

# Upgrade if needed
apt-get -y dist-upgrade

# Those are needed to build Tails
apt-get -y install \
        debootstrap/jessie-backports \
        dpkg-dev \
        eatmydata \
        gettext \
        git \
        ikiwiki \
        intltool \
        libfile-slurp-perl \
        liblist-moreutils-perl \
        live-build \
        psmisc \
        rsync \
        syslinux-utils \
        time \
        whois

# Be sure to get all the modules we need for our Ikiwiki
apt-get -y --no-install-recommends install \
        libfile-chdir-perl \
        libhtml-scrubber-perl \
        libhtml-template-perl \
        libtext-multimarkdown-perl \
        libtimedate-perl \
        liburi-perl libhtml-parser-perl \
        libxml-simple-perl \
        libyaml-libyaml-perl po4a \
        libyaml-perl \
        libyaml-syck-perl \
        perlmagick \
        wdg-html-validator

# Add build script
install -o root -g root -m 755 /vagrant/provision/assets/build-tails /usr/local/bin

disable_live_build_conf()
{
	local var="$1"

	[ -e /etc/live/build.conf ] || return 0
	sed -e "/^[[:space:]]*$var=/d" -i /etc/live/build.conf
}

# Force live-build to use the mirrors configured in auto/config
for prefix in MIRROR PARENT_MIRROR ; do
	for target in BOOTSTRAP BINARY CHROOT ; do
		for archive in '' BACKPORTS SECURITY UPDATES VOLATILE ; do
			if [ -z "$archive" ] ; then
				archive_suffix=''
			else
				archive_suffix="_${archive}"
			fi
			var="LB_${prefix}_${target}${archive_suffix}"
			disable_live_build_conf "$var"
		done
	done
done

# Clean up
apt-get -y autoremove
apt-get -y clean
perl /usr/lib/apt-cacher-ng/expire-caller.pl || echo "The clean-up of apt-cacher-ng's cache failed: this is not fatal and most likely just means that some disk space could not be reclaimed -- in order to fix that situation you need to manually investigate /var/log/apt-cacher-ng/main_*.html " >&2<|MERGE_RESOLUTION|>--- conflicted
+++ resolved
@@ -59,7 +59,6 @@
 # packages used when building Tails (#6297).
 echo 'deb http://ftp.us.debian.org/debian jessie-backports main' > /etc/apt/sources.list.d/jessie-backports.list
 
-<<<<<<< HEAD
 # Ensure that the apt-cacher-ng cache disk is formated and mounted
 if [ ! -b /dev/vdb1 ]; then
 	echo '1,,83' | sfdisk /dev/vdb
@@ -74,14 +73,10 @@
 	chown -R apt-cacher-ng:apt-cacher-ng /var/cache/apt-cacher-ng
 fi
 
-apt-get update
-apt-get -o Dpkg::Options::="--force-confold" -y install apt-cacher-ng
-=======
 if ! systemctl --quiet is-active apt-cacher-ng.service; then
     apt-get update
     apt-get -o Dpkg::Options::="--force-confold" -y install apt-cacher-ng
 fi
->>>>>>> 6797a604
 
 # Install custom configuration for apt-cacher-ng and restart
 install -o root -g root -m 644 /vagrant/provision/assets/acng.conf /etc/apt-cacher-ng/acng.conf
