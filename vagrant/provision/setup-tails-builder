--- conflicted
+++ resolved
@@ -142,18 +142,8 @@
 # Clean up
 apt-get -y autoremove
 apt-get -y clean
-<<<<<<< HEAD
 perl /usr/lib/apt-cacher-ng/expire-caller.pl || echo "The clean-up of apt-cacher-ng's cache failed: this is not fatal and most likely just means that some disk space could not be reclaimed -- in order to fix that situation you need to manually investigate /var/log/apt-cacher-ng/main_*.html " >&2
-
-# XXX: Remove this once we generate a basebox > 20160226
-if grep -q "^AcceptEnv" /etc/ssh/sshd_config; then
-    sed -i 's/^AcceptEnv/#AcceptEnv/' /etc/ssh/sshd_config
-    systemctl reload ssh.service
-fi
 
 # Necessary so that vagrant can merge the base branch
 git config --global user.name vagrant
-git config --global user.email vagrant@tailsbuilder
-=======
-perl /usr/lib/apt-cacher-ng/expire-caller.pl || echo "The clean-up of apt-cacher-ng's cache failed: this is not fatal and most likely just means that some disk space could not be reclaimed -- in order to fix that situation you need to manually investigate /var/log/apt-cacher-ng/main_*.html " >&2
->>>>>>> 97f1eee4
+git config --global user.email vagrant@tailsbuilder