#!/bin/sh
set -e
set -u

# Based on ypcs' scripts found at:
#     https://github.com/ypcs/vmdebootstrap-vagrant/

echo "$(date)" > /var/lib/vagrant_box_build_time

export DEBIAN_FRONTEND="noninteractive"

echo "I: Add sudo permissions to user vagrant..."
cat > /etc/sudoers.d/vagrant << EOF
vagrant         ALL=(ALL) NOPASSWD: ALL
EOF

echo "I: Add pubkey for vagrant..."
mkdir -p /home/vagrant/.ssh
cat > /home/vagrant/.ssh/authorized_keys << EOF
ssh-rsa AAAAB3NzaC1yc2EAAAABIwAAAQEA6NF8iallvQVp22WDkTkyrtvp9eWW6A8YVr+kz4TjGYe7gHzIw+niNltGEFHzD8+v1I2YJ6oXevct1YeS0o9HZyN1Q9qgCgzUFtdOKLv6IedplqoPkcmF0aYet2PkEDo3MlTBckFXPITAMzF8dJSIFo9D8HfdOV0IAdx4O7PtixWKn5y2hMNG0zQPyUecp4pzC6kivAIhyfHilFR61RGL+GPXQ2MWZWFYbAGjyiYJnAmCP3NOTd0jMZEnDkbUvxhMmBYSdETk1rRgm+R4LOzFUGaHqHDLKLX+FIPKcF96hrucXzcWyLbIbEgE98OHlnVYCzRdK8jlqm8tehUc9c9WhQ== vagrant insecure public key
EOF
chown -R vagrant:vagrant /home/vagrant
chmod 0700 /home/vagrant/.ssh

echo "I: Configuring APT..."
cat > /etc/apt/apt.conf.d/99recommends << EOF
APT::Install-Recommends "false";
APT::Install-Suggests "false";
EOF

<<<<<<< HEAD
echo "I: Install Tails APT repo signing key."
apt-key add /tmp/tails.binary.gpg

echo "I: Install jessie/updates and jessie-backports suites."
cat "/etc/apt/sources.list" | \
	sed -e 's/debian/debian-security/' | \
	sed -e 's/jessie/jessie\/updates/' \
	> "/etc/apt/sources.list.d/jessie-updates.list"

cat "/etc/apt/sources.list" | \
	sed -e 's/jessie/jessie-backports/' \
	> "/etc/apt/sources.list.d/jessie-backports.list"

echo "I: Adding our builder-jessie suite with live-build and syslinux, pin it low."
echo 'deb http://deb.tails.boum.org/ builder-jessie main' > /etc/apt/sources.list.d/tails.list
sed -e 's/^[[:blank:]]*//' > /etc/apt/preferences.d/tails <<EOF
	Package: *
	Pin: origin deb.tails.boum.org
	Pin-Priority: 99
EOF
sed -e 's/^[[:blank:]]*//' > /etc/apt/preferences.d/live-build <<EOF
	Package: live-build
	Pin: origin deb.tails.boum.org
	Pin-Priority: 500
EOF
sed -e 's/^[[:blank:]]*//' > /etc/apt/preferences.d/syslinux-utils <<EOF
	Package: syslinux-utils
	Pin: origin deb.tails.boum.org
	Pin-Priority: 500
EOF

sed -e 's/^[[:blank:]]*//' > /etc/apt/preferences.d/jessie-backports << EOF
	Package: *
	Pin: release n=jessie-backports
	Pin-Priority: 100

	Package: debootstrap
	Pin: release n=jessie-backports
	Pin-Priority: 991
EOF

apt-get update
apt-get -y dist-upgrade

echo "I: Installing extra dependencies..."
apt-get -y install grub2 openssh-server curl
=======
echo "I: Adding custom APT sources..."
echo "deb ${MIRROR} ${DISTRIBUTION}-backports main" > \
     "/etc/apt/sources.list.d/${DISTRIBUTION}-backports.list"
apt-get update

echo "I: Upgrading to the backported kernel..."
apt-get -y purge 'linux-image-*'
apt-get -y install -t "${DISTRIBUTION}-backports" "linux-image-${ARCHITECTURE}"

echo "I: Configuring GRUB..."
>>>>>>> be349505
sed -i 's,^GRUB_TIMEOUT=5,GRUB_TIMEOUT=1,g' /etc/default/grub

echo "I: Installing Tails build dependencies."
apt-get -y install \
        debootstrap/jessie-backports \
        git \
        dpkg-dev \
        eatmydata \
        gettext \
        ikiwiki \
        intltool \
        libfile-slurp-perl \
        liblist-moreutils-perl \
        live-build \
        rsync \
        syslinux-utils \
        time \
        whois \
        libfile-chdir-perl \
        libhtml-scrubber-perl \
        libhtml-template-perl \
        libtext-multimarkdown-perl \
        libtimedate-perl \
        liburi-perl libhtml-parser-perl \
        libxml-simple-perl \
        libyaml-libyaml-perl po4a \
        libyaml-perl \
        libyaml-syck-perl \
        perlmagick \
        wdg-html-validator

echo "I: Disable DNS checks to speed-up SSH logins..."
echo "UseDNS no" >>/etc/ssh/sshd_config

# By default, Debian's ssh client forwards the locale env vars, and by
# default, Debian's sshd accepts them. The locale used while building
# could have affects on the resulting image, so let's fix on a single
# locale for all (namely the one we won't purge below).
echo "I: Disable sshd AcceptEnv..."
sed -i 's/^AcceptEnv/#AcceptEnv/' /etc/ssh/sshd_config

echo "I: Running localepurge..."
TEMPFILE="$(mktemp)"

cat > "${TEMPFILE}" << EOF
localepurge  localepurge/dontbothernew     boolean false
localepurge  localepurge/quickndirtycalc   boolean true
localepurge  localepurge/mandelete         boolean true
localepurge  localepurge/use-dpkg-feature  boolean false
localepurge  localepurge/showfreedspace    boolean true
localepurge  localepurge/verbose           boolean false
localepurge  localepurge/remove_no         note
localepurge  localepurge/nopurge           multiselect en, en_US, en_US.UTF-8
localepurge  localepurge/none_selected     boolean false
EOF

debconf-set-selections < "${TEMPFILE}"
apt-get -y install localepurge
localepurge
apt-get -y remove localepurge
rm -f "${TEMPFILE}"

echo "I: Cleaning up..."
apt-get -y autoremove
apt-get clean
rm -rf \
   /var/lib/apt/lists/* \
   /var/lib/apt/lists/partial/* \
   /var/cache/apt/*.bin \
   /var/cache/apt/archives/*.deb \
   /var/log/installer \
   /var/lib/dhcp/* \
    || :

exit 0<|MERGE_RESOLUTION|>--- conflicted
+++ resolved
@@ -27,8 +27,8 @@
 APT::Install-Recommends "false";
 APT::Install-Suggests "false";
 EOF
+echo 'APT::Acquire::Retries "20";' > /etc/apt/apt.conf.d/99retries
 
-<<<<<<< HEAD
 echo "I: Install Tails APT repo signing key."
 apt-key add /tmp/tails.binary.gpg
 
@@ -73,21 +73,15 @@
 apt-get update
 apt-get -y dist-upgrade
 
-echo "I: Installing extra dependencies..."
+echo "I: Installing Vagrant dependencies..."
 apt-get -y install grub2 openssh-server curl
-=======
-echo "I: Adding custom APT sources..."
-echo "deb ${MIRROR} ${DISTRIBUTION}-backports main" > \
-     "/etc/apt/sources.list.d/${DISTRIBUTION}-backports.list"
-apt-get update
+
+echo "I: Configuring GRUB..."
+sed -i 's,^GRUB_TIMEOUT=5,GRUB_TIMEOUT=1,g' /etc/default/grub
 
 echo "I: Upgrading to the backported kernel..."
 apt-get -y purge 'linux-image-*'
 apt-get -y install -t "${DISTRIBUTION}-backports" "linux-image-${ARCHITECTURE}"
-
-echo "I: Configuring GRUB..."
->>>>>>> be349505
-sed -i 's,^GRUB_TIMEOUT=5,GRUB_TIMEOUT=1,g' /etc/default/grub
 
 echo "I: Installing Tails build dependencies."
 apt-get -y install \
