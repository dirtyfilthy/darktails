# -*- coding: utf-8 -*-
# -*- mode: ruby -*-
# vi: set ft=ruby :

# Hostname of the virtual machine (must be in /etc/hosts)
VIRTUAL_MACHINE_HOSTNAME = 'vagrant-stretch'

# Approximate amount of RAM needed to run the builder's base system
# and perform a build
<<<<<<< HEAD
VM_MEMORY_BASE = 3.5*1024
=======
VM_MEMORY_BASE = 2*1024
>>>>>>> a5cba3e1

# Approximate amount of extra space needed for builds
BUILD_SPACE_REQUIREMENT = 12*1024 + 256

# Virtual machine memory size for on-disk builds
VM_MEMORY_FOR_DISK_BUILDS = VM_MEMORY_BASE

# Virtual machine memory size for in-memory builds
VM_MEMORY_FOR_RAM_BUILDS = VM_MEMORY_BASE + BUILD_SPACE_REQUIREMENT

# The builder VM's platform
ARCHITECTURE = "amd64"
DISTRIBUTION = "stretch"

# The name of the Vagrant box
def box_name
  git_root = `git rev-parse --show-toplevel`.chomp
  shortid, date = `git log -1 --date="format:%Y%m%d" --pretty="%h %ad" -- \
                   #{git_root}/vagrant/`.chomp.split
  return "tails-builder-#{ARCHITECTURE}-#{DISTRIBUTION}-#{date}-#{shortid}"
end<|MERGE_RESOLUTION|>--- conflicted
+++ resolved
@@ -7,11 +7,7 @@
 
 # Approximate amount of RAM needed to run the builder's base system
 # and perform a build
-<<<<<<< HEAD
-VM_MEMORY_BASE = 3.5*1024
-=======
 VM_MEMORY_BASE = 2*1024
->>>>>>> a5cba3e1
 
 # Approximate amount of extra space needed for builds
 BUILD_SPACE_REQUIREMENT = 12*1024 + 256
