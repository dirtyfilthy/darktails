--- conflicted
+++ resolved
@@ -4,7 +4,6 @@
   when I browse the web using the Unsafe Browser
   I should have direct access to the web
 
-  @fragile
   Scenario: The Unsafe Browser can access the LAN
     Given I have started Tails from DVD and logged in and the network is connected
     And a web server is running on the LAN
@@ -12,7 +11,6 @@
     And I open a page on the LAN web server in the Unsafe Browser
     Then I see "UnsafeBrowserHelloLANWebServer.png" after at most 20 seconds
 
-  @fragile
   Scenario: Starting the Unsafe Browser works as it should.
     Given I have started Tails from DVD and logged in and the network is connected
     When I successfully start the Unsafe Browser
@@ -25,7 +23,6 @@
     And the Unsafe Browser has no proxy configured
     And the Unsafe Browser uses all expected TBB shared libraries
 
-  @fragile
   Scenario: Closing the Unsafe Browser shows a stop notification and properly tears down the chroot.
     Given I have started Tails from DVD and logged in and the network is connected
     When I successfully start the Unsafe Browser
@@ -33,30 +30,17 @@
     Then I see the Unsafe Browser stop notification
     And the Unsafe Browser chroot is torn down
 
-  @fragile
   Scenario: Starting a second instance of the Unsafe Browser results in an error message being shown.
     Given I have started Tails from DVD and logged in and the network is connected
     When I successfully start the Unsafe Browser
     And I start the Unsafe Browser
     Then I see a warning about another instance already running
 
-<<<<<<< HEAD
-  Scenario: Opening check.torproject.org in the Unsafe Browser shows the red onion and a warning message.
-    Given I have started Tails from DVD and logged in and the network is connected
-    When I successfully start the Unsafe Browser
-    And I open the address "https://check.torproject.org" in the Unsafe Browser
-    Then I see "UnsafeBrowserTorCheckFail.png" after at most 60 seconds
-    And the clearnet user has sent packets out to the Internet
-
-=======
-  @fragile
->>>>>>> 270cde68
   Scenario: The Unsafe Browser cannot be configured to use Tor and other local proxies.
     Given I have started Tails from DVD and logged in and the network is connected
     When I successfully start the Unsafe Browser
     Then I cannot configure the Unsafe Browser to use any local proxies
 
-  @fragile
   Scenario: The Unsafe Browser will not make any connections to the Internet which are not user initiated
     Given I have started Tails from DVD and logged in and the network is connected
     And I capture all network traffic
