--- conflicted
+++ resolved
@@ -4,11 +4,7 @@
   when I browse the web using the Unsafe Browser
   I should have direct access to the web
 
-<<<<<<< HEAD
-  #11401, #11458
-=======
   #11458
->>>>>>> d58bb67d
   @fragile
   Scenario: The Unsafe Browser can access the LAN
     Given I have started Tails from DVD and logged in and the network is connected
@@ -40,11 +36,7 @@
     Then I see the Unsafe Browser stop notification
     And the Unsafe Browser chroot is torn down
 
-<<<<<<< HEAD
-  #11401, #11458
-=======
   #11458
->>>>>>> d58bb67d
   @fragile
   Scenario: Starting a second instance of the Unsafe Browser results in an error message being shown.
     Given I have started Tails from DVD and logged in and the network is connected
@@ -52,11 +44,7 @@
     And I start the Unsafe Browser
     Then I see a warning about another instance already running
 
-<<<<<<< HEAD
-  #11401, #11458
-=======
   #11458
->>>>>>> d58bb67d
   @fragile
   Scenario: The Unsafe Browser cannot be configured to use Tor and other local proxies.
     Given I have started Tails from DVD and logged in and the network is connected
