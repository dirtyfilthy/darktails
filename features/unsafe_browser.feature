--- conflicted
+++ resolved
@@ -10,13 +10,7 @@
     And the computer boots Tails
     And I log in to a new session
     And GNOME has started
-<<<<<<< HEAD
-    And I have a network connection
-    And Tor has built a circuit
-    And the time has synced
-=======
     And Tor is ready
->>>>>>> b90b6f5f
     And I have closed all annoying notifications
     And I save the state so the background can be restored next scenario
 
