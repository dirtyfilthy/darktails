@product
Feature: Browsing the web using the Unsafe Browser
  As a Tails user
  when I browse the web using the Unsafe Browser
  I should have direct access to the web

<<<<<<< HEAD
=======
  #10497, #11401
  @fragile
>>>>>>> 577dcd18
  Scenario: The Unsafe Browser can access the LAN
    Given I have started Tails from DVD and logged in and the network is connected
    And a web server is running on the LAN
    When I successfully start the Unsafe Browser
    And I open a page on the LAN web server in the Unsafe Browser
    Then I see "UnsafeBrowserHelloLANWebServer.png" after at most 20 seconds

<<<<<<< HEAD
=======
  #10497
  @fragile
>>>>>>> 577dcd18
  Scenario: Starting the Unsafe Browser works as it should.
    Given I have started Tails from DVD and logged in and the network is connected
    When I successfully start the Unsafe Browser
    Then the Unsafe Browser runs as the expected user
    And the Unsafe Browser has a red theme
    And the Unsafe Browser shows a warning as its start page
    And the Unsafe Browser has no plugins installed
    And the Unsafe Browser has no add-ons installed
    And the Unsafe Browser has only Firefox's default bookmarks configured
    And the Unsafe Browser has no proxy configured
    And the Unsafe Browser uses all expected TBB shared libraries

<<<<<<< HEAD
=======
  #10497
  @fragile
>>>>>>> 577dcd18
  Scenario: Closing the Unsafe Browser shows a stop notification and properly tears down the chroot.
    Given I have started Tails from DVD and logged in and the network is connected
    When I successfully start the Unsafe Browser
    And I close the Unsafe Browser
    Then I see the Unsafe Browser stop notification
    And the Unsafe Browser chroot is torn down

<<<<<<< HEAD
=======
  #10497
  @fragile
>>>>>>> 577dcd18
  Scenario: Starting a second instance of the Unsafe Browser results in an error message being shown.
    Given I have started Tails from DVD and logged in and the network is connected
    When I successfully start the Unsafe Browser
    And I start the Unsafe Browser
    Then I see a warning about another instance already running

  #10497
  @fragile
  Scenario: The Unsafe Browser cannot be configured to use Tor and other local proxies.
    Given I have started Tails from DVD and logged in and the network is connected
    When I successfully start the Unsafe Browser
    Then I cannot configure the Unsafe Browser to use any local proxies

<<<<<<< HEAD
=======
  #10497
  @fragile
>>>>>>> 577dcd18
  Scenario: The Unsafe Browser will not make any connections to the Internet which are not user initiated
    Given I have started Tails from DVD and logged in and the network is connected
    And I capture all network traffic
    And Tor is ready
    And I configure the Unsafe Browser to check for updates more frequently
    But checking for updates is disabled in the Unsafe Browser's configuration
    When I successfully start the Unsafe Browser
    Then the Unsafe Browser has started
    And I wait 120 seconds
    And the clearnet user has not sent packets out to the Internet
    And all Internet traffic has only flowed through Tor

  Scenario: Starting the Unsafe Browser without a network connection results in a complaint about no DNS server being configured
    Given I have started Tails from DVD without network and logged in
    When I start the Unsafe Browser
    Then the Unsafe Browser complains that no DNS server is configured<|MERGE_RESOLUTION|>--- conflicted
+++ resolved
@@ -4,11 +4,8 @@
   when I browse the web using the Unsafe Browser
   I should have direct access to the web
 
-<<<<<<< HEAD
-=======
-  #10497, #11401
+  #11401
   @fragile
->>>>>>> 577dcd18
   Scenario: The Unsafe Browser can access the LAN
     Given I have started Tails from DVD and logged in and the network is connected
     And a web server is running on the LAN
@@ -16,11 +13,6 @@
     And I open a page on the LAN web server in the Unsafe Browser
     Then I see "UnsafeBrowserHelloLANWebServer.png" after at most 20 seconds
 
-<<<<<<< HEAD
-=======
-  #10497
-  @fragile
->>>>>>> 577dcd18
   Scenario: Starting the Unsafe Browser works as it should.
     Given I have started Tails from DVD and logged in and the network is connected
     When I successfully start the Unsafe Browser
@@ -33,11 +25,6 @@
     And the Unsafe Browser has no proxy configured
     And the Unsafe Browser uses all expected TBB shared libraries
 
-<<<<<<< HEAD
-=======
-  #10497
-  @fragile
->>>>>>> 577dcd18
   Scenario: Closing the Unsafe Browser shows a stop notification and properly tears down the chroot.
     Given I have started Tails from DVD and logged in and the network is connected
     When I successfully start the Unsafe Browser
@@ -45,29 +32,17 @@
     Then I see the Unsafe Browser stop notification
     And the Unsafe Browser chroot is torn down
 
-<<<<<<< HEAD
-=======
-  #10497
-  @fragile
->>>>>>> 577dcd18
   Scenario: Starting a second instance of the Unsafe Browser results in an error message being shown.
     Given I have started Tails from DVD and logged in and the network is connected
     When I successfully start the Unsafe Browser
     And I start the Unsafe Browser
     Then I see a warning about another instance already running
 
-  #10497
-  @fragile
   Scenario: The Unsafe Browser cannot be configured to use Tor and other local proxies.
     Given I have started Tails from DVD and logged in and the network is connected
     When I successfully start the Unsafe Browser
     Then I cannot configure the Unsafe Browser to use any local proxies
 
-<<<<<<< HEAD
-=======
-  #10497
-  @fragile
->>>>>>> 577dcd18
   Scenario: The Unsafe Browser will not make any connections to the Internet which are not user initiated
     Given I have started Tails from DVD and logged in and the network is connected
     And I capture all network traffic
