@product
Feature: Browsing the web using the Unsafe Browser
  As a Tails user
  when I browse the web using the Unsafe Browser
  I should have direct access to the web

  Scenario: The Unsafe Browser can access the LAN
    Given I have started Tails from DVD and logged in and the network is connected
    And a web server is running on the LAN
    When I successfully start the Unsafe Browser
    And I open a page on the LAN web server in the Unsafe Browser
    Then I see "UnsafeBrowserHelloLANWebServer.png" after at most 20 seconds

  Scenario: Starting the Unsafe Browser works as it should.
    Given I have started Tails from DVD and logged in and the network is connected
    When I successfully start the Unsafe Browser
    Then the Unsafe Browser runs as the expected user
    And the Unsafe Browser has a red theme
    And the Unsafe Browser shows a warning as its start page
    And the Unsafe Browser has no plugins installed
    And the Unsafe Browser has no add-ons installed
    And the Unsafe Browser has only Firefox's default bookmarks configured
    And the Unsafe Browser has no proxy configured
    And the Unsafe Browser uses all expected TBB shared libraries

  Scenario: Closing the Unsafe Browser shows a stop notification and properly tears down the chroot.
    Given I have started Tails from DVD and logged in and the network is connected
    When I successfully start the Unsafe Browser
    And I close the Unsafe Browser
    Then I see the Unsafe Browser stop notification
    And the Unsafe Browser chroot is torn down

  Scenario: Starting a second instance of the Unsafe Browser results in an error message being shown.
    Given I have started Tails from DVD and logged in and the network is connected
    When I successfully start the Unsafe Browser
    And I start the Unsafe Browser
    Then I see a warning about another instance already running

  @fragile
<<<<<<< HEAD
  Scenario: Opening check.torproject.org in the Unsafe Browser shows the red onion and a warning message.
    Given I have started Tails from DVD and logged in and the network is connected
    When I successfully start the Unsafe Browser
    And I open the address "https://check.torproject.org" in the Unsafe Browser
    Then I see "UnsafeBrowserTorCheckFail.png" after at most 60 seconds
    And the clearnet user has sent packets out to the Internet

=======
>>>>>>> 270cde68
  Scenario: The Unsafe Browser cannot be configured to use Tor and other local proxies.
    Given I have started Tails from DVD and logged in and the network is connected
    When I successfully start the Unsafe Browser
    Then I cannot configure the Unsafe Browser to use any local proxies

  Scenario: The Unsafe Browser will not make any connections to the Internet which are not user initiated
    Given I have started Tails from DVD and logged in and the network is connected
    And I capture all network traffic
    And Tor is ready
    And I configure the Unsafe Browser to check for updates more frequently
    But checking for updates is disabled in the Unsafe Browser's configuration
    When I successfully start the Unsafe Browser
    Then the Unsafe Browser has started
    And I wait 120 seconds
    And the clearnet user has not sent packets out to the Internet
    And all Internet traffic has only flowed through Tor

  Scenario: Starting the Unsafe Browser without a network connection results in a complaint about no DNS server being configured
    Given I have started Tails from DVD without network and logged in
    When I start the Unsafe Browser
    Then the Unsafe Browser complains that no DNS server is configured<|MERGE_RESOLUTION|>--- conflicted
+++ resolved
@@ -37,16 +37,6 @@
     Then I see a warning about another instance already running
 
   @fragile
-<<<<<<< HEAD
-  Scenario: Opening check.torproject.org in the Unsafe Browser shows the red onion and a warning message.
-    Given I have started Tails from DVD and logged in and the network is connected
-    When I successfully start the Unsafe Browser
-    And I open the address "https://check.torproject.org" in the Unsafe Browser
-    Then I see "UnsafeBrowserTorCheckFail.png" after at most 60 seconds
-    And the clearnet user has sent packets out to the Internet
-
-=======
->>>>>>> 270cde68
   Scenario: The Unsafe Browser cannot be configured to use Tor and other local proxies.
     Given I have started Tails from DVD and logged in and the network is connected
     When I successfully start the Unsafe Browser
