--- conflicted
+++ resolved
@@ -48,10 +48,6 @@
       <source mode="bind" host='127.0.0.1' service='1337'/>
       <target port='0'/>
     </serial>
-<<<<<<< HEAD
-    <input type='mouse' bus='ps2'/>
-    <graphics type='vnc' port='-1' autoport='yes'/>
-=======
     <input type='tablet' bus='usb'/>
     <channel type='spicevmc'>
       <target type='virtio' name='com.redhat.spice.0'/>
@@ -60,7 +56,6 @@
     <graphics type='spice' port='-1' tlsPort='-1' autoport='yes'>
       <mouse mode='client'/>
     </graphics>
->>>>>>> 2dd9895c
     <sound model='ich6'>
       <address type='pci' domain='0x0000' bus='0x00' slot='0x04' function='0x0'/>
     </sound>
