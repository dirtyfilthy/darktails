--- conflicted
+++ resolved
@@ -4,72 +4,39 @@
   the proper APT sources were automatically picked depending
   on which Git branch I am working on.
 
-<<<<<<< HEAD
-  Scenario: build from an untagged stable branch where config/APT_overlays is empty
+  Scenario: build from an untagged stable branch where the config/APT_overlays.d directory is empty
     Given I am working on the stable base branch
     And the last version mentioned in debian/changelog is 1.0
     And Tails 1.0 has not been released yet
-    And config/APT_overlays is empty
+    And the config/APT_overlays.d directory is empty
     When I successfully run tails-custom-apt-sources
     Then I should see only the 'stable' suite
 
-  Scenario: build from an untagged stable branch where config/APT_overlays is not empty
+  Scenario: build from an untagged stable branch where config/APT_overlays.d is not empty
     Given I am working on the stable base branch
     And the last version mentioned in debian/changelog is 1.0
     And Tails 1.0 has not been released yet
-    And config/APT_overlays contains 'feature-foo'
-    And config/APT_overlays contains 'bugfix-bar'
-=======
-  Scenario: build from an untagged stable branch where the config/APT_overlays.d directory is empty
-    Given I am working on the stable base branch
-    And the last version mentioned in debian/changelog is 1.0
-    And Tails 1.0 has not been released yet
-    And the config/APT_overlays.d directory is empty
-    When I successfully run tails-custom-apt-sources
-    Then I should see only the 'stable' suite
-
-  Scenario: build from an untagged stable branch where config/APT_overlays.d is not empty
-    Given I am working on the stable base branch
-    And the last version mentioned in debian/changelog is 1.0
-    And Tails 1.0 has not been released yet
-    And config/APT_overlays.d contains 'feature-foo'
-    And config/APT_overlays.d contains 'bugfix-bar'
->>>>>>> 862a00f0
+    And config/APT_overlays.d contains 'feature-foo'
+    And config/APT_overlays.d contains 'bugfix-bar'
     When I successfully run tails-custom-apt-sources
     Then I should see the 'stable' suite
     And I should see the 'feature-foo' suite
     And I should see the 'bugfix-bar' suite
     But I should not see the '1.0' suite
 
-<<<<<<< HEAD
-  Scenario: build from a tagged stable branch where config/APT_overlays is empty
+  Scenario: build from a tagged stable branch where the config/APT_overlays.d directory is empty
     Given Tails 0.10 has been released
     And the last version mentioned in debian/changelog is 0.10
     And I am working on the stable base branch
-    And config/APT_overlays is empty
+    And the config/APT_overlays.d directory is empty
     When I successfully run tails-custom-apt-sources
     Then I should see only the '0.10' suite
 
-  Scenario: build from a tagged stable branch where config/APT_overlays is not empty
+  Scenario: build from a tagged stable branch where config/APT_overlays.d is not empty
     Given Tails 0.10 has been released
     And the last version mentioned in debian/changelog is 0.10
     And I am working on the stable base branch
-    And config/APT_overlays contains 'feature-foo'
-=======
-  Scenario: build from a tagged stable branch where the config/APT_overlays.d directory is empty
-    Given Tails 0.10 has been released
-    And the last version mentioned in debian/changelog is 0.10
-    And I am working on the stable base branch
-    And the config/APT_overlays.d directory is empty
-    When I successfully run tails-custom-apt-sources
-    Then I should see only the '0.10' suite
-
-  Scenario: build from a tagged stable branch where config/APT_overlays.d is not empty
-    Given Tails 0.10 has been released
-    And the last version mentioned in debian/changelog is 0.10
-    And I am working on the stable base branch
-    And config/APT_overlays.d contains 'feature-foo'
->>>>>>> 862a00f0
+    And config/APT_overlays.d contains 'feature-foo'
     When I run tails-custom-apt-sources
     Then it should fail
 
@@ -78,11 +45,7 @@
     And the last version mentioned in debian/changelog is 0.10.1
     And Tails 0.10.1 has not been released yet
     And I am working on the bugfix/disable_gdomap branch based on stable
-<<<<<<< HEAD
-    And config/APT_overlays is empty
-=======
-    And the config/APT_overlays.d directory is empty
->>>>>>> 862a00f0
+    And the config/APT_overlays.d directory is empty
     When I successfully run tails-custom-apt-sources
     Then I should see only the 'stable' suite
 
@@ -91,88 +54,50 @@
     And the last version mentioned in debian/changelog is 0.10.1
     And Tails 0.10.1 has not been released yet
     And I am working on the bugfix/disable_gdomap branch based on stable
-<<<<<<< HEAD
-    And config/APT_overlays contains 'bugfix-disable-gdomap'
-    And config/APT_overlays contains 'bugfix-bar'
-=======
     And config/APT_overlays.d contains 'bugfix-disable-gdomap'
     And config/APT_overlays.d contains 'bugfix-bar'
->>>>>>> 862a00f0
     When I successfully run tails-custom-apt-sources
     Then I should see the 'stable' suite
     And I should see the 'bugfix-disable-gdomap' suite
     And I should see the 'bugfix-bar' suite
     But I should not see the '0.10' suite
 
-<<<<<<< HEAD
-  Scenario: build from an untagged testing branch where config/APT_overlays is empty
+  Scenario: build from an untagged testing branch where the config/APT_overlays.d directory is empty
     Given I am working on the testing base branch
     And the last version mentioned in debian/changelog is 0.11
     And Tails 0.11 has not been released yet
-    And config/APT_overlays is empty
-=======
-  Scenario: build from an untagged testing branch where the config/APT_overlays.d directory is empty
-    Given I am working on the testing base branch
-    And the last version mentioned in debian/changelog is 0.11
-    And Tails 0.11 has not been released yet
-    And the config/APT_overlays.d directory is empty
->>>>>>> 862a00f0
+    And the config/APT_overlays.d directory is empty
     When I successfully run tails-custom-apt-sources
     Then I should see the 'testing' suite
     And I should not see the '0.11' suite
     And I should not see the 'feature-foo' suite
     And I should not see the 'bugfix-bar' suite
 
-<<<<<<< HEAD
-  Scenario: build from an untagged testing branch where config/APT_overlays is not empty
+  Scenario: build from an untagged testing branch where config/APT_overlays.d is not empty
     Given I am working on the testing base branch
     And the last version mentioned in debian/changelog is 0.11
     And Tails 0.11 has not been released yet
-    And config/APT_overlays contains 'feature-foo'
-    And config/APT_overlays contains 'bugfix-bar'
-=======
-  Scenario: build from an untagged testing branch where config/APT_overlays.d is not empty
-    Given I am working on the testing base branch
-    And the last version mentioned in debian/changelog is 0.11
-    And Tails 0.11 has not been released yet
-    And config/APT_overlays.d contains 'feature-foo'
-    And config/APT_overlays.d contains 'bugfix-bar'
->>>>>>> 862a00f0
+    And config/APT_overlays.d contains 'feature-foo'
+    And config/APT_overlays.d contains 'bugfix-bar'
     When I successfully run tails-custom-apt-sources
     Then I should see the 'testing' suite
     And I should see the 'feature-foo' suite
     And I should see the 'bugfix-bar' suite
     But I should not see the '0.11' suite
 
-<<<<<<< HEAD
-  Scenario: build from a tagged testing branch where config/APT_overlays is empty
-    Given I am working on the testing base branch
-    And the last version mentioned in debian/changelog is 0.11
-    And Tails 0.11 has been released
-    And config/APT_overlays is empty
+  Scenario: build from a tagged testing branch where the config/APT_overlays.d directory is empty
+    Given I am working on the testing base branch
+    And the last version mentioned in debian/changelog is 0.11
+    And Tails 0.11 has been released
+    And the config/APT_overlays.d directory is empty
     When I successfully run tails-custom-apt-sources
     Then I should see only the '0.11' suite
 
-  Scenario: build from a tagged testing branch where config/APT_overlays is not empty
-    Given I am working on the testing base branch
-    And the last version mentioned in debian/changelog is 0.11
-    And Tails 0.11 has been released
-    And config/APT_overlays contains 'feature-foo'
-=======
-  Scenario: build from a tagged testing branch where the config/APT_overlays.d directory is empty
-    Given I am working on the testing base branch
-    And the last version mentioned in debian/changelog is 0.11
-    And Tails 0.11 has been released
-    And the config/APT_overlays.d directory is empty
-    When I successfully run tails-custom-apt-sources
-    Then I should see only the '0.11' suite
-
   Scenario: build from a tagged testing branch where config/APT_overlays.d is not empty
     Given I am working on the testing base branch
     And the last version mentioned in debian/changelog is 0.11
     And Tails 0.11 has been released
     And config/APT_overlays.d contains 'feature-foo'
->>>>>>> 862a00f0
     When I run tails-custom-apt-sources
     Then it should fail
 
@@ -181,50 +106,29 @@
     And Tails 0.11 has been released
     And the last version mentioned in debian/changelog is 0.12~rc1
     And Tails 0.12-rc1 has been tagged
-<<<<<<< HEAD
-    And config/APT_overlays is empty
+    And the config/APT_overlays.d directory is empty
     When I successfully run tails-custom-apt-sources
     Then I should see only the '0.12-rc1' suite
 
-  Scenario: build a release candidate from a tagged testing branch where config/APT_overlays is not empty
-=======
-    And the config/APT_overlays.d directory is empty
-    When I successfully run tails-custom-apt-sources
-    Then I should see only the '0.12-rc1' suite
-
   Scenario: build a release candidate from a tagged testing branch where config/APT_overlays.d is not empty
->>>>>>> 862a00f0
     Given I am working on the testing base branch
     And Tails 0.11 has been released
     And the last version mentioned in debian/changelog is 0.12~rc1
     And Tails 0.12-rc1 has been tagged
-<<<<<<< HEAD
-    And config/APT_overlays contains 'bugfix-bar'
-=======
-    And config/APT_overlays.d contains 'bugfix-bar'
->>>>>>> 862a00f0
+    And config/APT_overlays.d contains 'bugfix-bar'
     When I run tails-custom-apt-sources
     Then it should fail
 
   Scenario: build from the devel branch without overlays
     Given I am working on the devel base branch
-<<<<<<< HEAD
-    And config/APT_overlays is empty
-=======
-    And the config/APT_overlays.d directory is empty
->>>>>>> 862a00f0
+    And the config/APT_overlays.d directory is empty
     When I successfully run tails-custom-apt-sources
     Then I should see only the 'devel' suite
 
   Scenario: build from the devel branch with overlays
     Given I am working on the devel base branch
-<<<<<<< HEAD
-    And config/APT_overlays contains 'feature-foo'
-    And config/APT_overlays contains 'bugfix-bar'
-=======
-    And config/APT_overlays.d contains 'feature-foo'
-    And config/APT_overlays.d contains 'bugfix-bar'
->>>>>>> 862a00f0
+    And config/APT_overlays.d contains 'feature-foo'
+    And config/APT_overlays.d contains 'bugfix-bar'
     When I successfully run tails-custom-apt-sources
     Then I should see the 'devel' suite
     And I should see the 'feature-foo' suite
@@ -232,34 +136,21 @@
 
   Scenario: build from the feature/jessie branch without overlays
     Given I am working on the feature/jessie base branch
-<<<<<<< HEAD
-    And config/APT_overlays is empty
-=======
-    And the config/APT_overlays.d directory is empty
->>>>>>> 862a00f0
+    And the config/APT_overlays.d directory is empty
     When I successfully run tails-custom-apt-sources
     Then I should see only the 'feature-jessie' suite
 
   Scenario: build from the feature/jessie branch with overlays
     Given I am working on the feature/jessie base branch
-<<<<<<< HEAD
-    And config/APT_overlays contains 'feature-7756-reintroduce-whisperback'
-=======
     And config/APT_overlays.d contains 'feature-7756-reintroduce-whisperback'
->>>>>>> 862a00f0
     When I successfully run tails-custom-apt-sources
     Then I should see the 'feature-jessie' suite
     And I should see the 'feature-7756-reintroduce-whisperback' suite
 
   Scenario: build from the experimental branch
     Given I am working on the experimental branch based on devel
-<<<<<<< HEAD
-    And config/APT_overlays contains 'feature-foo'
-    And config/APT_overlays contains 'bugfix-bar'
-=======
-    And config/APT_overlays.d contains 'feature-foo'
-    And config/APT_overlays.d contains 'bugfix-bar'
->>>>>>> 862a00f0
+    And config/APT_overlays.d contains 'feature-foo'
+    And config/APT_overlays.d contains 'bugfix-bar'
     When I successfully run tails-custom-apt-sources
     Then I should see the 'devel' suite
     And I should see the 'feature-foo' suite
@@ -267,13 +158,8 @@
 
   Scenario: build from a feature branch with overlays based on devel
     Given I am working on the feature/icedove branch based on devel
-<<<<<<< HEAD
-    And config/APT_overlays contains 'feature-icedove'
-    And config/APT_overlays contains 'bugfix-bar'
-=======
     And config/APT_overlays.d contains 'feature-icedove'
     And config/APT_overlays.d contains 'bugfix-bar'
->>>>>>> 862a00f0
     When I successfully run tails-custom-apt-sources
     Then I should see the 'devel' suite
     And I should see the 'feature-icedove' suite
@@ -281,23 +167,14 @@
 
   Scenario: build from a feature branch without overlays based on devel
     Given I am working on the feature/icedove branch based on devel
-<<<<<<< HEAD
-    And config/APT_overlays is empty
-=======
-    And the config/APT_overlays.d directory is empty
->>>>>>> 862a00f0
+    And the config/APT_overlays.d directory is empty
     When I successfully run tails-custom-apt-sources
     Then I should see only the 'devel' suite
 
   Scenario: build from a feature branch with overlays based on feature/jessie
     Given I am working on the feature/7756-reintroduce-whisperback branch based on feature/jessie
-<<<<<<< HEAD
-    And config/APT_overlays contains 'feature-7756-reintroduce-whisperback'
-    And config/APT_overlays contains 'bugfix-bar'
-=======
     And config/APT_overlays.d contains 'feature-7756-reintroduce-whisperback'
     And config/APT_overlays.d contains 'bugfix-bar'
->>>>>>> 862a00f0
     When I successfully run tails-custom-apt-sources
     Then I should see the 'feature-jessie' suite
     And I should see the 'feature-7756-reintroduce-whisperback' suite
@@ -305,53 +182,31 @@
 
   Scenario: build from a feature branch without overlays based on feature/jessie
     Given I am working on the feature/icedove branch based on feature/jessie
-<<<<<<< HEAD
-    And config/APT_overlays is empty
-=======
-    And the config/APT_overlays.d directory is empty
->>>>>>> 862a00f0
+    And the config/APT_overlays.d directory is empty
     When I successfully run tails-custom-apt-sources
     Then I should see only the 'feature-jessie' suite
 
   Scenario: build from a feature branch based on devel with dots in its name
     Given I am working on the feature/live-boot-3.x branch based on devel
-<<<<<<< HEAD
-    And config/APT_overlays contains 'feature-live-boot-3.x'
-=======
     And config/APT_overlays.d contains 'feature-live-boot-3.x'
->>>>>>> 862a00f0
     When I successfully run tails-custom-apt-sources
     Then I should see the 'devel' suite
     And I should see the 'feature-live-boot-3.x' suite
 
-<<<<<<< HEAD
-  Scenario: build from a branch that has no config/APT_overlays file
-    Given I am working on the stable base branch
-    And config/APT_overlays does not exist
-=======
   Scenario: build from a branch that has no config/APT_overlays.d directory
     Given I am working on the stable base branch
     And the config/APT_overlays.d directory does not exist
->>>>>>> 862a00f0
     When I run tails-custom-apt-sources
     Then it should fail
 
   Scenario: build from a branch that has no config/base_branch file
     Given I am working on the stable base branch
-<<<<<<< HEAD
-    And config/base_branch does not exist
-=======
     And the config/base_branch file does not exist
->>>>>>> 862a00f0
     When I run tails-custom-apt-sources
     Then it should fail
 
   Scenario: build from a branch where config/base_branch is empty
     Given I am working on the stable base branch
-<<<<<<< HEAD
-    And config/base_branch is empty
-=======
     And the config/base_branch file is empty
->>>>>>> 862a00f0
     When I run tails-custom-apt-sources
     Then it should fail