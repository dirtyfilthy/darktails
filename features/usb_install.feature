--- conflicted
+++ resolved
@@ -12,16 +12,12 @@
     And I start Tails Installer in "Clone & Install" mode
     But a suitable USB device is not found
     When I plug USB drive "current"
-<<<<<<< HEAD
-    Then a suitable USB device is not found
+    Then Tails Installer detects that a device is too small
+    And a suitable USB device is not found
     When I unplug USB drive "current"
     And I create a 4 GiB disk named "current"
     And I plug USB drive "current"
     Then the "current" USB drive is selected
-=======
-    Then Tails Installer detects that a device is too small
-    And a suitable USB device is not found
->>>>>>> c3285bd3
 
   @keep_volumes
   Scenario: Installing Tails to a pristine USB drive
