--- conflicted
+++ resolved
@@ -4,22 +4,12 @@
   I want to install Tails to a suitable USB drive
 
   Scenario: Try installing Tails to a too small USB drive
-<<<<<<< HEAD
     Given Tails has booted from DVD without network and logged in
     And I temporarily create a 2 GiB disk named "too-small-device"
-    And I start Tails Installer in "Clone & Install" mode with the verbose flag
+    And I start Tails Installer in "Clone & Install" mode
     But a suitable USB device is not found
     When I plug USB drive "too-small-device"
-    Then Tails Installer detects that the device "too-small-device" is too small
-=======
-    Given a computer
-    And I start Tails from DVD with network unplugged and I login
-    And I create a 2 GiB disk named "current"
-    And I start Tails Installer in "Clone & Install" mode
-    But a suitable USB device is not found
-    When I plug USB drive "current"
     Then Tails Installer detects that a device is too small
->>>>>>> 88775142
     And a suitable USB device is not found
 
   Scenario: Test that Tails installer can detect when a target USB drive is inserted or removed
