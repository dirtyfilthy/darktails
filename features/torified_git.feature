<<<<<<< HEAD
@product @check_tor_leaks
=======
#10497: wait_until_tor_is_working
@product @check_tor_leaks @fragile
>>>>>>> 09701392
Feature: Cloning a Git repository
  As a Tails user
  when I clone a Git repository
  all Internet traffic should flow only through Tor

  Background:
    Given I have started Tails from DVD and logged in and the network is connected

  Scenario: Cloning a Git repository anonymously over HTTPS
    When I clone the Git repository "https://git-tails.immerda.ch/myprivatekeyispublic/testing" in GNOME Terminal
    And process "git" has stopped running after at most 180 seconds
    Then the Git repository "testing" has been cloned successfully

  Scenario: Cloning a Git repository anonymously over the Git protocol
    When I clone the Git repository "git://git.tails.boum.org/myprivatekeyispublic/testing" in GNOME Terminal
    And process "git" has stopped running after at most 180 seconds
    Then the Git repository "testing" has been cloned successfully

  Scenario: Cloning git repository over SSH
    Given I have the SSH key pair for a Git repository
    When I clone the Git repository "tails@git.tails.boum.org:myprivatekeyispublic/testing" in GNOME Terminal
    And process "git" has stopped running after at most 180 seconds
    Then the Git repository "testing" has been cloned successfully<|MERGE_RESOLUTION|>--- conflicted
+++ resolved
@@ -1,9 +1,4 @@
-<<<<<<< HEAD
 @product @check_tor_leaks
-=======
-#10497: wait_until_tor_is_working
-@product @check_tor_leaks @fragile
->>>>>>> 09701392
 Feature: Cloning a Git repository
   As a Tails user
   when I clone a Git repository
