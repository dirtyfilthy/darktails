--- conflicted
+++ resolved
@@ -11,17 +11,10 @@
   Scenario: APT sources are configured correctly
     Then the only hosts in APT sources are "ftp.us.debian.org,security.debian.org,backports.debian.org,deb.tails.boum.org,deb.torproject.org,mozilla.debian.net"
 
-<<<<<<< HEAD
-  @check_tor_leaks
+  @check_tor_leaks @fragile
   Scenario: Install packages using apt
     When I update APT using apt
     Then I should be able to install a package using apt
-=======
-  @check_tor_leaks @fragile
-  Scenario: Install packages using apt-get
-    When I update APT using apt-get
-    Then I should be able to install a package using apt-get
->>>>>>> 453485d6
 
   @check_tor_leaks @fragile
   Scenario: Install packages using Synaptic
