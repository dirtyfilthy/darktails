--- conflicted
+++ resolved
@@ -12,13 +12,7 @@
     And the computer boots Tails
     And I log in to a new session
     And GNOME has started
-<<<<<<< HEAD
-    And I have a network connection
-    And Tor has built a circuit
-    And the time has synced
-=======
     And Tor is ready
->>>>>>> b90b6f5f
     And I have closed all annoying notifications
     And the "10CC5BC7" OpenPGP key is not in the live user's public keyring
     And I save the state so the background can be restored next scenario
