--- conflicted
+++ resolved
@@ -20,26 +20,26 @@
     And the file "/home/amnesia/video.mp4" exists
     When I open "/home/amnesia/video.mp4" with Totem
     Then I see "SampleLocalMp4VideoFrame.png" after at most 10 seconds
+    And AppArmor has not denied "/usr/bin/totem" from opening "/home/amnesia/video.mp4"
     Given I close Totem
     And I copy the sample videos to "/home/amnesia/.gnupg" as user "amnesia"
-<<<<<<< HEAD
     And the file "/home/amnesia/.gnupg/video.mp4" exists
-    When I try to open "/home/amnesia/.gnupg/video.mp4" with Totem
-    Then I see "TotemUnableToOpen.png" after at most 10 seconds
-    Given I close Totem
-    And the file "/lib/live/mount/overlay/home/amnesia/.gnupg/video.mp4" exists
-    When I try to open "/lib/live/mount/overlay/home/amnesia/.gnupg/video.mp4" with Totem
-    Then I see "TotemUnableToOpen.png" after at most 10 seconds
-    Given I close Totem
-    And the file "/live/overlay/home/amnesia/.gnupg/video.mp4" exists
-    When I try to open "/live/overlay/home/amnesia/.gnupg/video.mp4" with Totem
-    Then I see "TotemUnableToOpen.png" after at most 10 seconds
-=======
     And AppArmor has not denied "/usr/bin/totem" from opening "/home/amnesia/.gnupg/video.mp4"
     When I try to open "/home/amnesia/.gnupg/video.mp4" with Totem
     Then I see "TotemUnableToOpen.png" after at most 10 seconds
     And AppArmor has denied "/usr/bin/totem" from opening "/home/amnesia/.gnupg/video.mp4"
->>>>>>> 0525d220
+    Given I close Totem
+    And the file "/lib/live/mount/overlay/home/amnesia/.gnupg/video.mp4" exists
+    And AppArmor has not denied "/usr/bin/totem" from opening "/lib/live/mount/overlay/home/amnesia/.gnupg/video.mp4"
+    When I try to open "/lib/live/mount/overlay/home/amnesia/.gnupg/video.mp4" with Totem
+    Then I see "TotemUnableToOpen.png" after at most 10 seconds
+    And AppArmor has denied "/usr/bin/totem" from opening "/lib/live/mount/overlay/home/amnesia/.gnupg/video.mp4"
+    Given I close Totem
+    And the file "/live/overlay/home/amnesia/.gnupg/video.mp4" exists
+    And AppArmor has not denied "/usr/bin/totem" from opening "/live/overlay/home/amnesia/.gnupg/video.mp4"
+    When I try to open "/live/overlay/home/amnesia/.gnupg/video.mp4" with Totem
+    Then I see "TotemUnableToOpen.png" after at most 10 seconds
+    And AppArmor has denied "/usr/bin/totem" from opening "/live/overlay/home/amnesia/.gnupg/video.mp4"
 
   @check_tor_leaks
   Scenario: Watching a WebM video over HTTPS, with and without the command-line
