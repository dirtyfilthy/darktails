--- conflicted
+++ resolved
@@ -44,11 +44,8 @@
     # as /lib/live/mount/overlay.
     And AppArmor has denied "/usr/bin/evince" from opening "/lib/live/mount/overlay/home/amnesia/.gnupg/default-testpage.pdf"
 
-<<<<<<< HEAD
-=======
   #10994
   @fragile
->>>>>>> f27bf38c
   Scenario: I can view and print a PDF file stored in persistent /home/amnesia/Persistent
     Given I have started Tails without network from a USB drive with a persistent partition enabled and logged in
     And I copy "/usr/share/cups/data/default-testpage.pdf" to "/home/amnesia/Persistent" as user "amnesia"
