@product
Feature: Using Evince
  As a Tails user
  I want to view and print PDF files in Evince
  And AppArmor should prevent Evince from doing dangerous things

  Scenario: I can view and print a PDF file stored in /usr/share
    Given Tails has booted from DVD without network and logged in
    When I open "/usr/share/cups/data/default-testpage.pdf" with Evince
    Then I see "CupsTestPage.png" after at most 10 seconds
    And I can print the current document to "/home/amnesia/output.pdf"

  Scenario: I can view and print a PDF file stored in non-persistent /home/amnesia
    Given Tails has booted from DVD without network and logged in
    And I copy "/usr/share/cups/data/default-testpage.pdf" to "/home/amnesia" as user "amnesia"
    When I open "/home/amnesia/default-testpage.pdf" with Evince
    Then I see "CupsTestPage.png" after at most 10 seconds
    And I can print the current document to "/home/amnesia/output.pdf"

  Scenario: I cannot view a PDF file stored in non-persistent /home/amnesia/.gnupg
<<<<<<< HEAD
    Given I copy "/usr/share/cups/data/default-testpage.pdf" to "/home/amnesia/.gnupg" as user "amnesia"
    Then the file "/home/amnesia/.gnupg/default-testpage.pdf" exists
    And the file "/lib/live/mount/overlay/home/amnesia/.gnupg/default-testpage.pdf" exists
    And the file "/live/overlay/home/amnesia/.gnupg/default-testpage.pdf" exists
    Given I start monitoring the AppArmor log of "/usr/bin/evince"
=======
    Given Tails has booted from DVD without network and logged in
    And I copy "/usr/share/cups/data/default-testpage.pdf" to "/home/amnesia/.gnupg" as user "amnesia"
>>>>>>> 92966810
    When I try to open "/home/amnesia/.gnupg/default-testpage.pdf" with Evince
    Then I see "EvinceUnableToOpen.png" after at most 10 seconds
    And AppArmor has denied "/usr/bin/evince" from opening "/home/amnesia/.gnupg/default-testpage.pdf"
    When I close Evince
    Given I restart monitoring the AppArmor log of "/usr/bin/evince"
    When I try to open "/lib/live/mount/overlay/home/amnesia/.gnupg/default-testpage.pdf" with Evince
    Then I see "EvinceUnableToOpen.png" after at most 10 seconds
    And AppArmor has denied "/usr/bin/evince" from opening "/lib/live/mount/overlay/home/amnesia/.gnupg/default-testpage.pdf"
    When I close Evince
    Given I restart monitoring the AppArmor log of "/usr/bin/evince"
    When I try to open "/live/overlay/home/amnesia/.gnupg/default-testpage.pdf" with Evince
    Then I see "EvinceUnableToOpen.png" after at most 10 seconds
    # Due to our AppArmor aliases, /live/overlay will be treated
    # as /lib/live/mount/overlay.
    And AppArmor has denied "/usr/bin/evince" from opening "/lib/live/mount/overlay/home/amnesia/.gnupg/default-testpage.pdf"

  Scenario: I can view and print a PDF file stored in persistent /home/amnesia/Persistent but not /home/amnesia/.gnupg
    Given Tails has booted without network from a USB drive with a persistent partition and stopped at Tails Greeter's login screen
    When I enable persistence
    And I log in to a new session
    And the Tails desktop is ready
    And I copy "/usr/share/cups/data/default-testpage.pdf" to "/home/amnesia/Persistent" as user "amnesia"
    Then the file "/home/amnesia/Persistent/default-testpage.pdf" exists
    And I copy "/usr/share/cups/data/default-testpage.pdf" to "/home/amnesia/.gnupg" as user "amnesia"
    Then the file "/home/amnesia/.gnupg/default-testpage.pdf" exists
    And I shutdown Tails and wait for the computer to power off
    And I start Tails from USB drive "current" with network unplugged and I login with persistence enabled
    When I open "/home/amnesia/Persistent/default-testpage.pdf" with Evince
    Then I see "CupsTestPage.png" after at most 10 seconds
    And I can print the current document to "/home/amnesia/Persistent/output.pdf"
<<<<<<< HEAD

  @keep_volumes
  Scenario: I cannot view a PDF file stored in persistent /home/amnesia/.gnupg
    Given a computer
    When I start Tails from USB drive "current" with network unplugged and I login with persistence password "asdf"
    Then the file "/home/amnesia/Persistent/default-testpage.pdf" exists
    Given I start monitoring the AppArmor log of "/usr/bin/evince"
=======
    When I kill the process "evince"
>>>>>>> 92966810
    And I try to open "/home/amnesia/.gnupg/default-testpage.pdf" with Evince
    Then I see "EvinceUnableToOpen.png" after at most 10 seconds
    And AppArmor has denied "/usr/bin/evince" from opening "/home/amnesia/.gnupg/default-testpage.pdf"<|MERGE_RESOLUTION|>--- conflicted
+++ resolved
@@ -18,16 +18,12 @@
     And I can print the current document to "/home/amnesia/output.pdf"
 
   Scenario: I cannot view a PDF file stored in non-persistent /home/amnesia/.gnupg
-<<<<<<< HEAD
-    Given I copy "/usr/share/cups/data/default-testpage.pdf" to "/home/amnesia/.gnupg" as user "amnesia"
+    Given Tails has booted from DVD without network and logged in
+    And I copy "/usr/share/cups/data/default-testpage.pdf" to "/home/amnesia/.gnupg" as user "amnesia"
     Then the file "/home/amnesia/.gnupg/default-testpage.pdf" exists
     And the file "/lib/live/mount/overlay/home/amnesia/.gnupg/default-testpage.pdf" exists
     And the file "/live/overlay/home/amnesia/.gnupg/default-testpage.pdf" exists
     Given I start monitoring the AppArmor log of "/usr/bin/evince"
-=======
-    Given Tails has booted from DVD without network and logged in
-    And I copy "/usr/share/cups/data/default-testpage.pdf" to "/home/amnesia/.gnupg" as user "amnesia"
->>>>>>> 92966810
     When I try to open "/home/amnesia/.gnupg/default-testpage.pdf" with Evince
     Then I see "EvinceUnableToOpen.png" after at most 10 seconds
     And AppArmor has denied "/usr/bin/evince" from opening "/home/amnesia/.gnupg/default-testpage.pdf"
@@ -58,17 +54,13 @@
     When I open "/home/amnesia/Persistent/default-testpage.pdf" with Evince
     Then I see "CupsTestPage.png" after at most 10 seconds
     And I can print the current document to "/home/amnesia/Persistent/output.pdf"
-<<<<<<< HEAD
 
-  @keep_volumes
   Scenario: I cannot view a PDF file stored in persistent /home/amnesia/.gnupg
-    Given a computer
-    When I start Tails from USB drive "current" with network unplugged and I login with persistence password "asdf"
+    Given Tails has booted without network from a USB drive with a persistent partition and stopped at Tails Greeter's login screen
+    When I enable persistence
+    And I log in to a new session
     Then the file "/home/amnesia/Persistent/default-testpage.pdf" exists
     Given I start monitoring the AppArmor log of "/usr/bin/evince"
-=======
-    When I kill the process "evince"
->>>>>>> 92966810
     And I try to open "/home/amnesia/.gnupg/default-testpage.pdf" with Evince
     Then I see "EvinceUnableToOpen.png" after at most 10 seconds
     And AppArmor has denied "/usr/bin/evince" from opening "/home/amnesia/.gnupg/default-testpage.pdf"