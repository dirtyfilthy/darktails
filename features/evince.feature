--- conflicted
+++ resolved
@@ -4,11 +4,8 @@
   I want to view and print PDF files in Evince
   And AppArmor should prevent Evince from doing dangerous things
 
-<<<<<<< HEAD
-=======
-  #10775, #10994
+  #10994
   @fragile
->>>>>>> 5ed321fb
   Scenario: I can view and print a PDF file stored in /usr/share
     Given I have started Tails from DVD without network and logged in
     When I open "/usr/share/cups/data/default-testpage.pdf" with Evince
