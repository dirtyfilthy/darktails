--- conflicted
+++ resolved
@@ -22,24 +22,23 @@
 
   Scenario: I cannot view a PDF file stored in non-persistent /home/amnesia/.gnupg
     Given I copy "/usr/share/cups/data/default-testpage.pdf" to "/home/amnesia/.gnupg" as user "amnesia"
-<<<<<<< HEAD
     Then the file "/home/amnesia/.gnupg/default-testpage.pdf" exists
     And the file "/lib/live/mount/overlay/home/amnesia/.gnupg/default-testpage.pdf" exists
     And the file "/live/overlay/home/amnesia/.gnupg/default-testpage.pdf" exists
+    Given AppArmor has not denied "/usr/bin/evince" from opening "/home/amnesia/.gnupg/default-testpage.pdf"
     When I try to open "/home/amnesia/.gnupg/default-testpage.pdf" with Evince
     Then I see "EvinceUnableToOpen.png" after at most 10 seconds
+    And AppArmor has denied "/usr/bin/evince" from opening "/home/amnesia/.gnupg/default-testpage.pdf"
+    Given AppArmor has not denied "/usr/bin/evince" from opening "/lib/live/mount/overlay/home/amnesia/.gnupg/default-testpage.pdf"
     When I close Evince
     And I try to open "/lib/live/mount/overlay/home/amnesia/.gnupg/default-testpage.pdf" with Evince
     Then I see "EvinceUnableToOpen.png" after at most 10 seconds
+    And AppArmor has denied "/usr/bin/evince" from opening "/lib/live/mount/overlay/home/amnesia/.gnupg/default-testpage.pdf"
+    Given AppArmor has not denied "/usr/bin/evince" from opening "/live/overlay/home/amnesia/.gnupg/default-testpage.pdf"
     When I close Evince
     And I try to open "/live/overlay/home/amnesia/.gnupg/default-testpage.pdf" with Evince
     Then I see "EvinceUnableToOpen.png" after at most 10 seconds
-=======
-    And AppArmor has not denied "/usr/bin/evince" from opening "/home/amnesia/.gnupg/default-testpage.pdf"
-    When I try to open "/home/amnesia/.gnupg/default-testpage.pdf" with Evince
-    Then I see "EvinceUnableToOpen.png" after at most 10 seconds
-    And AppArmor has denied "/usr/bin/evince" from opening "/home/amnesia/.gnupg/default-testpage.pdf"
->>>>>>> 0525d220
+    And AppArmor has denied "/usr/bin/evince" from opening "/live/overlay/home/amnesia/.gnupg/default-testpage.pdf"
 
   @keep_volumes
   Scenario: Installing Tails on a USB drive, creating a persistent partition, copying PDF files to it
@@ -67,9 +66,5 @@
     Then the file "/home/amnesia/Persistent/default-testpage.pdf" exists
     Given AppArmor has not denied "/usr/bin/evince" from opening "/home/amnesia/.gnupg/default-testpage.pdf"
     And I try to open "/home/amnesia/.gnupg/default-testpage.pdf" with Evince
-<<<<<<< HEAD
     Then I see "EvinceUnableToOpen.png" after at most 10 seconds
-=======
-    Then I see "EvinceUnableToOpen.png" after at most 10 seconds
-    And AppArmor has denied "/usr/bin/evince" from opening "/home/amnesia/.gnupg/default-testpage.pdf"
->>>>>>> 0525d220
+    And AppArmor has denied "/usr/bin/evince" from opening "/home/amnesia/.gnupg/default-testpage.pdf"