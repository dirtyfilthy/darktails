require 'packetfu'
require 'ipaddr'

# Extent IPAddr with a private/public address space checks
class IPAddr
  PrivateIPv4Ranges = [
    IPAddr.new("10.0.0.0/8"),
    IPAddr.new("172.16.0.0/12"),
    IPAddr.new("192.168.0.0/16"),
    IPAddr.new("255.255.255.255/32")
  ]

  PrivateIPv6Ranges = [
    IPAddr.new("fc00::/7"),   # private
  ]

  def private?
    if self.ipv4?
      PrivateIPv4Ranges.each do |ipr|
        return true if ipr.include?(self)
      end
      return false
    else
      PrivateIPv6Ranges.each do |ipr|
        return true if ipr.include?(self)
      end
      return false
    end
  end

  def public?
    !private?
  end
end

class FirewallLeakCheck
  attr_reader :ipv4_tcp_leaks, :ipv4_nontcp_leaks, :ipv6_leaks, :nonip_leaks, :mac_leaks

  def initialize(pcap_file, options = {})
    options[:accepted_hosts] ||= []
    options[:ignore_lan] ||= true
    @pcap_file = pcap_file
    packets = PacketFu::PcapFile.new.file_to_array(:filename => @pcap_file)
    mac_leaks = []
    ipv4_tcp_packets = []
    ipv4_nontcp_packets = []
    ipv6_packets = []
    nonip_packets = []
    packets.each do |p|
      if PacketFu::EthPacket.can_parse?(p)
        packet = PacketFu::EthPacket.parse(p)
        mac_leaks << packet.eth_saddr
        mac_leaks << packet.eth_daddr
      end

      if PacketFu::TCPPacket.can_parse?(p)
        ipv4_tcp_packets << PacketFu::TCPPacket.parse(p)
      elsif PacketFu::IPPacket.can_parse?(p)
        ipv4_nontcp_packets << PacketFu::IPPacket.parse(p)
      elsif PacketFu::IPv6Packet.can_parse?(p)
        ipv6_packets << PacketFu::IPv6Packet.parse(p)
      elsif PacketFu::Packet.can_parse?(p)
        nonip_packets << PacketFu::Packet.parse(p)
      else
        save_pcap_file
        raise "Found something in the pcap file that cannot be parsed"
      end
    end
<<<<<<< HEAD
    @mac_leaks = mac_leaks.uniq
    ipv4_tcp_hosts = get_public_hosts_from_ippackets ipv4_tcp_packets
    accepted = Set.new(hosts)
=======
    ipv4_tcp_hosts = filter_hosts_from_ippackets(ipv4_tcp_packets,
                                                 options[:ignore_lan])
    accepted = Set.new(options[:accepted_hosts])
>>>>>>> 8d3d0211
    @ipv4_tcp_leaks = ipv4_tcp_hosts.select { |host| !accepted.member?(host) }
    @ipv4_nontcp_leaks = filter_hosts_from_ippackets(ipv4_nontcp_packets,
                                                     options[:ignore_lan])
    @ipv6_leaks = filter_hosts_from_ippackets(ipv6_packets,
                                              options[:ignore_lan])
    @nonip_leaks = nonip_packets
  end

  def save_pcap_file
    pcap_copy = "#{@pcap_file}-#{DateTime.now}"
    FileUtils.cp(@pcap_file, pcap_copy)
    puts "Full network capture available at: #{pcap_copy}"
  end

  # Returns a list of all unique destination IP addresses found in
  # `packets`. Exclude LAN hosts if ignore_lan is set.
  def filter_hosts_from_ippackets(packets, ignore_lan)
    hosts = []
    packets.each do |p|
      candidate = nil
      if p.kind_of?(PacketFu::IPPacket)
        candidate = p.ip_daddr
      elsif p.kind_of?(PacketFu::IPv6Packet)
        candidate = p.ipv6_header.ipv6_daddr
      else
        save_pcap_file
        raise "Expected an IP{v4,v6} packet, but got something else:\n" +
              p.peek_format
      end
      if candidate != nil and (not(ignore_lan) or IPAddr.new(candidate).public?)
        hosts << candidate
      end
    end
    hosts.uniq
  end

  def assert_no_leaks
    err = ""
    if !@ipv4_tcp_leaks.empty?
      err += "The following IPv4 TCP non-Tor Internet hosts were " +
        "contacted:\n" + ipv4_tcp_leaks.join("\n")
    end
    if !@ipv4_nontcp_leaks.empty?
      err += "The following IPv4 non-TCP Internet hosts were contacted:\n" +
        ipv4_nontcp_leaks.join("\n")
    end
    if !@ipv6_leaks.empty?
      err += "The following IPv6 Internet hosts were contacted:\n" +
        ipv6_leaks.join("\n")
    end
    if !@nonip_leaks.empty?
      err += "Some non-IP packets were sent\n"
    end
    if !err.empty?
      save_pcap_file
      raise err
    end
  end

end<|MERGE_RESOLUTION|>--- conflicted
+++ resolved
@@ -66,15 +66,10 @@
         raise "Found something in the pcap file that cannot be parsed"
       end
     end
-<<<<<<< HEAD
     @mac_leaks = mac_leaks.uniq
-    ipv4_tcp_hosts = get_public_hosts_from_ippackets ipv4_tcp_packets
-    accepted = Set.new(hosts)
-=======
     ipv4_tcp_hosts = filter_hosts_from_ippackets(ipv4_tcp_packets,
                                                  options[:ignore_lan])
     accepted = Set.new(options[:accepted_hosts])
->>>>>>> 8d3d0211
     @ipv4_tcp_leaks = ipv4_tcp_hosts.select { |host| !accepted.member?(host) }
     @ipv4_nontcp_leaks = filter_hosts_from_ippackets(ipv4_nontcp_packets,
                                                      options[:ignore_lan])
