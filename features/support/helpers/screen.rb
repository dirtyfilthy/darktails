class FindFailed < StandardError
end

class Match
  attr_reader :w, :h, :x, :y, :image

  def initialize(image, screen, x, y, w, h) # rubocop:disable Metrics/ParameterLists
    @image = image
    @screen = screen
    @x = x
    @y = y
    @w = w
    @h = h
  end

  def middle
    [@x + @w / 2, @y + @h / 2]
  end

  def hover(**opts)
    @screen.hover(*middle, **opts)
  end

  def click(**opts)
    @screen.click(*middle, **opts)
  end
end

class Keymaps
  # Values extracted from the virkeyname-linux(7) man page. These are the
  # keys that tend to be the same on all keyboards, no matter locale.
  # Beware that this has not been tested/verified thoroughly!
  COMMON_KEYMAP = {
    'a' => [0x1e], 'b' => [0x30], 'c' => [0x2e], 'd' => [0x20], 'e' => [0x12],
    'f' => [0x21], 'g' => [0x22], 'h' => [0x23], 'i' => [0x17], 'j' => [0x24],
    'k' => [0x25], 'l' => [0x26], 'm' => [0x32], 'n' => [0x31], 'o' => [0x18],
    'p' => [0x19], 'q' => [0x10], 'r' => [0x13], 's' => [0x1f], 't' => [0x14],
    'u' => [0x16], 'v' => [0x2f], 'w' => [0x11], 'x' => [0x2d], 'y' => [0x15],
    'z' => [0x2c],

    'A' => [0x2a, 0x1e], 'B' => [0x2a, 0x30], 'C' => [0x2a, 0x2e],
    'D' => [0x2a, 0x20], 'E' => [0x2a, 0x12], 'F' => [0x2a, 0x21],
    'G' => [0x2a, 0x22], 'H' => [0x2a, 0x23], 'I' => [0x2a, 0x17],
    'J' => [0x2a, 0x24], 'K' => [0x2a, 0x25], 'L' => [0x2a, 0x26],
    'M' => [0x2a, 0x32], 'N' => [0x2a, 0x31], 'O' => [0x2a, 0x18],
    'P' => [0x2a, 0x19], 'Q' => [0x2a, 0x10], 'R' => [0x2a, 0x13],
    'S' => [0x2a, 0x1f], 'T' => [0x2a, 0x14], 'U' => [0x2a, 0x16],
    'V' => [0x2a, 0x2f], 'W' => [0x2a, 0x11], 'X' => [0x2a, 0x2d],
    'Y' => [0x2a, 0x15], 'Z' => [0x2a, 0x2c],

    '1' => [0x02], '2' => [0x03], '3' => [0x04], '4' => [0x05],
    '5' => [0x06], '6' => [0x07], '7' => [0x08], '8' => [0x09],
    '9' => [0x0a], '0' => [0x0b],

    'f1' => [0x3b], 'f2' => [0x3c], 'f3' => [0x3d], 'f4' => [0x3e],
    'f5' => [0x3f], 'f6' => [0x40], 'f7' => [0x41], 'f8' => [0x42],
    'f9' => [0x43], 'f10' => [0x44], 'f11' => [0x57], 'f12' => [0x58],

    'page_up' => [0x68], 'page_down' => [0x6d], 'home' => [0x66],
    'end' => [0x6b], 'insert' => [0x6e], 'delete' => [0x6f],
    'up' => [0x67], 'down' => [0x6c], 'left' => [0x69], 'right' => [0x6a],
    'escape' => [0x01], 'backspace' => [0x0e],
    'printscreen' => [0x63], 'sysrq' => [0x63],
    'space' => [0x39], ' ' => [0x39],
    'return' => [0x1c], 'enter' => [0x1c], "\n" => [0x1c],
    'tab' => [0x0f], "\t" => [0x0f],
    'alt' => [0x38], 'right_alt' => [0x64],
    'ctrl' => [0x1d], 'right_ctrl' => [0x61],
    'shift' => [0x2a], 'right_shift' => [0x36],
  }.freeze

  US_KEYMAP = COMMON_KEYMAP.merge(
    {
      '-' => [0x0c], '=' => [0x0d], ';' => [0x27], "'" => [0x28],
      '`' => [0x29], '\\' => [0x2b], ',' => [0x33], '.' => [0x34],
      '/' => [0x35], '<' => [0x56], '[' => [0x1a], ']' => [0x1b],
      '!' => [0x2a, 0x02], '@' => [0x2a, 0x03], '#' => [0x2a, 0x04],
      '$' => [0x2a, 0x05], '%' => [0x2a, 0x06], '^' => [0x2a, 0x07],
      '&' => [0x2a, 0x08], '*' => [0x2a, 0x09], '(' => [0x2a, 0x0a],
      ')' => [0x2a, 0x0b], '_' => [0x2a, 0x0c], '+' => [0x2a, 0x0d],
      '{' => [0x2a, 0x1a], '}' => [0x2a, 0x1b], ':' => [0x2a, 0x27],
      '"' => [0x2a, 0x28], '~' => [0x2a, 0x29], '|' => [0x2a, 0x2b],
      '?' => [0x2a, 0x35], '>' => [0x2a, 0x56],
    }
  )

  public_constant :US_KEYMAP
  public_constant :COMMON_KEYMAP
end

class Screen
  attr_reader :w, :h

  def initialize
    @w = 1024
    @h = 768
  end

  def xdotool(*args)
    out = cmd_helper(['xdotool'] + args.map(&:to_s))
    assert(out.empty?, "xdotool reported an error:\n" + out)
  end

  def match_screen(image, sensitivity, show_image)
    screenshot = "#{$config['TMPDIR']}/screenshot.png"
    $vm.display.screenshot(screenshot)
<<<<<<< HEAD
    OpenCV.matchTemplate("#{OPENCV_IMAGE_PATH}/#{image}",
                         screenshot, sensitivity, show_image)
  ensure
    FileUtils.rm_f(screenshot)
=======
    return OpenCV.matchTemplate("#{OPENCV_IMAGE_PATH}/#{image}",
                                screenshot, sensitivity, show_image)
>>>>>>> d5786ad4
  end

  def real_find(pattern, **opts)
    opts[:log] = true if opts[:log].nil?
    opts[:sensitivity] ||= OPENCV_MIN_SIMILARITY
    if pattern.instance_of?(String)
      image = pattern
    elsif pattern.instance_of?(Match)
      image = pattern.image
    else
      raise "unsupported type: #{pattern.class}"
    end
    debug_log("Screen: trying to find #{image}") if opts[:log]
    p = match_screen(image, opts[:sensitivity], false)
    raise FindFailed, "cannot find #{image} on the screen" if p.nil?

    m = Match.new(image, self, *p)
    debug_log("Screen: found #{image} at (#{m.middle.join(', ')})")
    m
  end

  def wait(pattern, timeout, **opts)
    opts[:log] = true if opts[:log].nil?
    debug_log("Screen: waiting for #{pattern}") if opts[:log]
    try_for(timeout, delay: 0, log: false) do
      return real_find(pattern, **opts.clone.update(log: false))
    end
  rescue Timeout::Error
    raise FindFailed, "cannot find #{pattern} on the screen"
  end

  def find(pattern, **opts)
    debug_log("Screen: trying to find #{pattern}") if opts[:log]
    wait(pattern, 2, **opts.clone.update(log: false))
  end

  def exists(pattern, **opts)
    opts[:log] = true if opts[:log].nil?
    !find(pattern, **opts).nil?
  rescue FindFailed
    debug_log("cannot find #{pattern} on the screen") if opts[:log]
    false
  end

  def wait_vanish(pattern, timeout, **opts)
    opts[:log] = true if opts[:log].nil?
    debug_log("Screen: waiting for #{pattern} to vanish") if opts[:log]
    try_for(timeout, delay: 0, log: false) do
      !exists(pattern, **opts.clone.update(log: false))
    end
    debug_log("Screen: #{pattern} has vanished") if opts[:log]
    nil
  rescue Timeout::Error
    raise FindFailed, "can still find #{pattern} on the screen"
  end

  def find_any(patterns, **opts)
    opts[:log] = true if opts[:log].nil?
    if opts[:log]
      debug_log("Screen: trying to find any of #{patterns.join(', ')}")
    end
    patterns.each do |pattern|
      begin
        return [pattern, find(pattern, **opts.clone.update(log: false))]
      rescue FindFailed
        # Ignore. We'll throw an appropriate exception after having
        # looped through all patterns and found none of them.
      end
    end
    # If we've reached this point, none of the patterns could be found.
    raise FindFailed,
          "can not find any of the patterns #{patterns} on the screen"
  end

  def exists_any(*args, **opts)
    !find_any(*args, **opts).nil?
  rescue FindFailed
    false
  end

  def wait_any(patterns, time, **opts)
    opts[:log] = true if opts[:log].nil?
    debug_log("Screen: waiting for any of #{patterns.join(', ')}") if opts[:log]
    try_for(time, delay: 0, log: false) do
      return find_any(patterns, **opts.clone.update(log: false))
    end
  rescue Timeout::Error
    raise FindFailed, "can not find any of the patterns #{patterns} " \
                      'on the screen'
  end

  def press(*sequence, **opts)
    opts[:log] = true if opts[:log].nil?
    # This is the minimum time (in seconds) between key presses;
    # repeatedly calling this method will ensure that key presses are
    # emitted with this minimum interval. This helps preventing
    # repeated calls interfering with each other.
    opts[:delay] ||= 0.060 # Sikuli used 60ms delay.
    # How long the key(s) are held (in seconds). With holdtime = 0
    # (like virsh does it) we have seen issues, in particular with key
    # modifiers like Shift bleeding over to subsequent invocations, so
    # e.g. type("A9f") actually results in "A(F" (with a US layout)
    # because the Shift wasn't released *immediately* after the "A".
    opts[:holdtime] ||= 0.010
    debug_log("Keyboard: pressing: #{sequence.join('+')}") if opts[:log]
    codes = []
    sequence.each do |key|
      keymap = $language.empty? ? Keymaps::US_KEYMAP : Keymaps::COMMON_KEYMAP
      # We use lower-case to make it easier to get the keycodes right.
      code = keymap[('A'..'Z').include?(key) ? key : key.downcase]
      if code.nil?
        err = "No key code defined for key '#{key}'"
        err += " in #{$language}" unless $language.empty?
        raise err
      end
      codes += code
    end
    $vm.domain.send_key(Libvirt::Domain::KEYCODE_SET_LINUX,
                        (opts[:holdtime] * 1000).to_i, codes)
    sleep(opts[:delay])
    nil
  end

  def type(*args)
    args.each do |arg|
      if arg.instance_of?(String)
        debug_log("Keyboard: typing: #{arg}")
        arg.each_char do |char|
          press(char, log: false)
        end
      elsif arg.instance_of?(Array)
        press(*arg)
      else
        raise("Unsupported type: #{arg.class}")
      end
    end
    nil
  end

  def hover(*args, **opts)
    opts[:log] = true if opts[:log].nil?
    case args.size
    when 1
      pattern = args[0]
      m = find(pattern, **opts)
      x, y = m.middle
    when 2
      x, y = args
    else
      raise "unsupported arguments: #{args}"
    end
    debug_log("Mouse: moving to (#{x}, #{y})") if opts[:log]
    xdotool('mousemove', '--sync', x, y)
    [x, y]
  end

  def hide_cursor
    hover(@w - 1, @h / 2)
  end

  def click(*args, **opts)
    opts[:button] ||= 1
    opts[:button] = 1 if opts[:button] == 'left'
    opts[:button] = 2 if opts[:button] == 'middle'
    opts[:button] = 3 if opts[:button] == 'right'
    opts[:repeat] ||= 1
    opts[:repeat] = 2 if opts[:double]
    opts[:log] = true if opts[:log].nil?
    x, y = hover(*args, **opts.clone.update(log: false))
    action = 'clicking'
    if opts[:repeat] == 2
      action = "double-#{action}"
    elsif opts[:repeat] > 2
      action = "#{action} (repeat: #{opts[:repeat]})"
    end
    button = { 1 => 'left', 2 => 'middle', 3 => 'right' }[opts[:button]]
    debug_log("Mouse: #{action} #{button} button at (#{x}, #{y})") if opts[:log]
    xdotool('click', '--repeat', opts[:repeat], opts[:button])
    [x, y]
  end
end

class ImageBumpFailed < StandardError
end

# This class is the same as Screen but with the image matching methods
# wrapped so failures (FindFailed) are intercepted, and we enter an
# interactive mode allowing images to be updated. Note that the the
# negative image matching methods (*_vanish()) are excepted (it
# doesn't make sense for them).
class ImageBumpingScreen
  def initialize
    @screen = Screen.new
  end

  # XXX: giving up on a few worst offenders for now
  # rubocop:disable Metrics/AbcSize
  # rubocop:disable Metrics/BlockLength
  # rubocop:disable Metrics/CyclomaticComplexity
  # rubocop:disable Metrics/MethodLength
  # rubocop:disable Metrics/PerceivedComplexity
  def interactive_image_bump(image, **opts)
    opts[:sensitivity] ||= OPENCV_MIN_SIMILARITY
    $interactive_image_bump_ignores ||= []
    raise ImageBumpFailed if $interactive_image_bump_ignores.include?(image)

    message = "Failed to find #{image}"
    notify_user(message)
    warn("Screen: #{message}, entering interactive image bumping mode")
    # Ring the ASCII bell for a helpful notification in most terminal
    # emulators.
    STDOUT.write "\a"
    loop do
      warn(
        "\n" \
        "a: Automatic bump\n" \
        "r: Retry image (pro tip: manually update the image first!)\n" \
        "i: Ignore this image for the remaining of the run\n" \
        "d: Debugging REPL\n" \
        'q: Abort (to the FindFailed exception)'
      )
      c = STDIN.getch
      case c
      when 'a'
        [0.80, 0.70, 0.60, 0.50, 0.40, 0.30].each do |sensitivity|
          warn "Trying with sensitivity #{sensitivity}..."
          p = @screen.match_screen(image, sensitivity, true)
          next unless p

          warn 'Found match! Accept? (y/n)'
          loop do
            c = STDIN.getch
            if c == 'y'
              FileUtils.cp("#{$config['TMPDIR']}/last_opencv_match.png",
                           "#{OPENCV_IMAGE_PATH}/#{image}")
              return p
            elsif ['n', 3.chr].include?(c) # Ctrl+C => 3
              break
            end
          end
          break if c == 3.chr # Ctrl+C => 3
        end
        warn 'Failed to automatically bump image'
      when 'r'
        p = @screen.match_screen(image, opts[:sensitivity], true)
        if p.nil?
          warn 'Failed to find image'
        else
          warn 'Found match! Accept? (y/n)'
          c = STDIN.getch
          return p if c == 'y'
        end
      when 'i'
        $interactive_image_bump_ignores << image
        raise ImageBumpFailed
      when 'q', 3.chr # Ctrl+C => 3
        raise ImageBumpFailed
      when 'd'
        binding.pry(quiet: true) # rubocop:disable Lint/Debugger
      end
    end
  end
  # rubocop:enable Metrics/AbcSize
  # rubocop:enable Metrics/BlockLength
  # rubocop:enable Metrics/CyclomaticComplexity
  # rubocop:enable Metrics/PerceivedComplexity
  # rubocop:enable Metrics/MethodLength

  screen_methods = Screen.instance_methods - Object.instance_methods
  overrides = [:find, :exists, :wait, :find_any, :exists_any,
               :wait_any, :hover, :click,]
  screen_methods.each do |m|
    if overrides.include?(m)
      define_method(m) do |*args, **opts|
        begin
          return @screen.method(m).call(*args, **opts)
        rescue FindFailed => e
          begin
            image = args.first
            return interactive_image_bump(image, **opts)
          rescue ImageBumpFailed
            raise e
          end
        end
      end
    else
      define_method(m) do |*args|
        return @screen.method(m).call(*args)
      end
    end
  end
end<|MERGE_RESOLUTION|>--- conflicted
+++ resolved
@@ -104,15 +104,8 @@
   def match_screen(image, sensitivity, show_image)
     screenshot = "#{$config['TMPDIR']}/screenshot.png"
     $vm.display.screenshot(screenshot)
-<<<<<<< HEAD
     OpenCV.matchTemplate("#{OPENCV_IMAGE_PATH}/#{image}",
                          screenshot, sensitivity, show_image)
-  ensure
-    FileUtils.rm_f(screenshot)
-=======
-    return OpenCV.matchTemplate("#{OPENCV_IMAGE_PATH}/#{image}",
-                                screenshot, sensitivity, show_image)
->>>>>>> d5786ad4
   end
 
   def real_find(pattern, **opts)
