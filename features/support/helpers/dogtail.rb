--- conflicted
+++ resolved
@@ -138,11 +138,6 @@
 
     def exist?
       @opts[:allow_failure] = true
-<<<<<<< HEAD
-      run.success?
-    end
-
-=======
       # We do not want any retries since this method should return the
       # result for the immediate situation, not for the situation up
       # to 20 retries in the future.
@@ -155,7 +150,6 @@
       try_for(timeout) { not(exist?) }
     end
 
->>>>>>> eb1c18fa
     # Equivalent to the Tree API's Node.findChildren(), with the
     # arguments constructing a GenericPredicate to use as parameter.
     def children(*args)
