--- conflicted
+++ resolved
@@ -40,8 +40,6 @@
 # Ruby class (it's just an instance of Rjb_JavaProxy) we can't
 # monkey patch any class, so additional methods must be added
 # to each Screen object.
-<<<<<<< HEAD
-=======
 #
 # All Java classes' methods are immediately available in the proxied
 # Ruby classes, but care has to be given to match their type. For a
@@ -49,7 +47,6 @@
 # The type "PRSML" is a union of Pattern, Region, Screen, Match and
 # Location.
 #
->>>>>>> b90b6f5f
 # Also, due to limitations in Ruby's syntax we can't do:
 #     def Sikuli::Screen.new
 # so we work around it with the following vairable.
@@ -59,13 +56,10 @@
   s = $_original_sikuli_screen_new.call(*args)
   def s.click_point(x, y)
     self.click(Sikuli::Location.new(x, y))
-<<<<<<< HEAD
-=======
   end
 
   def s.hover_point(x, y)
     self.hover(Sikuli::Location.new(x, y))
->>>>>>> b90b6f5f
   end
 
   def s.wait_and_click(pic, time)
@@ -73,11 +67,7 @@
   end
 
   def s.hide_cursor
-<<<<<<< HEAD
-    self.hover(Sikuli::Location.new(self.w, self.h/2))
-=======
     self.hover_point(self.w, self.h/2)
->>>>>>> b90b6f5f
   end
 
   s
