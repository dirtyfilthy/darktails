require 'rjb'
require 'rjbextension'
$LOAD_PATH << ENV['SIKULI_HOME']
require 'sikulixapi.jar'
Rjb::load

package_members = [
                   "java.io.FileOutputStream",
                   "java.io.PrintStream",
                   "java.lang.System",
                   "org.sikuli.script.Finder",
                   "org.sikuli.script.Key",
                   "org.sikuli.script.KeyModifier",
                   "org.sikuli.script.Location",
                   "org.sikuli.script.Match",
                   "org.sikuli.script.Pattern",
                   "org.sikuli.script.Region",
                   "org.sikuli.script.Screen",
                   "org.sikuli.basics.Settings",
                   "org.sikuli.script.ImagePath",
                  ]

# Note: we can't use anything that starts with "Java" on the right
# side, otherwise the :Java constant is defined and then
# test/unit/assertions will use JRuby-specific code that breaks our
# own code.
translations = Hash[
                    "org.sikuli.script", "Sikuli",
                    "org.sikuli.basics", "Sikuli",
                    "java.lang", "RJava::Lang",
                    "java.io", "RJava::Io",
                   ]

for p in package_members
  imported_class = Rjb::import(p)
  package, ignore, class_name = p.rpartition(".")
  next if ! translations.include? package
  mod_name = translations[package]
  mod = mod_name.split("::").inject(Object) do |parent_obj, child_name|
    if parent_obj.const_defined?(child_name, false)
      parent_obj.const_get(child_name, false)
    else
      child_obj = Module.new
      parent_obj.const_set(child_name, child_obj)
    end
  end
  mod.const_set(class_name, imported_class)
end

# Bind Java's stdout to debug_log() via our magical pseudo fifo
# logger.
def bind_java_to_pseudo_fifo_logger
  file_output_stream = RJava::Io::FileOutputStream.new(DEBUG_LOG_PSEUDO_FIFO)
  print_stream = RJava::Io::PrintStream.new(file_output_stream)
  RJava::Lang::System.setOut(print_stream)
end

<<<<<<< HEAD
def findfailed_hook(proxy, exception, override_method, signature, args)
=======
class FindFailedHookFailure < StandardError
end

def findfailed_hook(proxy, orig_method, args)
>>>>>>> 5f760ba6
  picture = args.first
  candidate_path = "#{SIKULI_CANDIDATES_DIR}/#{picture}"
  if ! File.exist?(candidate_path)
    [0.80, 0.70, 0.60, 0.50, 0.40].each do |similarity|
      pattern = Sikuli::Pattern.new(picture)
      pattern.similar(similarity)
      match = proxy._invoke('exists', 'Ljava.lang.Object;', pattern)
      if match
<<<<<<< HEAD
        debug_log("Found fuzzy candidate picture for #{picture} with " +
                  "similarity #{similarity}")
=======
>>>>>>> 5f760ba6
        capture = proxy._invoke('capture', 'Lorg.sikuli.script.Region;', match)
        capture_path = capture.getFilename
        # Let's verify that our screen capture actually matches
        # with the default similarity
        if proxy._invoke('exists', 'Ljava.lang.Object;', capture_path)
<<<<<<< HEAD
          FileUtils.mkdir_p(SIKULI_CANDIDATES_DIR)
          FileUtils.mv(capture_path, candidate_path)
          break
=======
          debug_log("Found fuzzy candidate picture for #{picture} with " +
                    "similarity #{similarity}")
          FileUtils.mkdir_p(SIKULI_CANDIDATES_DIR)
          FileUtils.mv(capture_path, candidate_path)
          break
        else
          FileUtils.rm(capture_path)
>>>>>>> 5f760ba6
        end
      end
    end
    if ! File.exist?(candidate_path)
      debug_log("Failed to find fuzzy candidate picture for #{picture}")
    end
  end

  if $config['SIKULI_FUZZY_IMAGE_MATCHING'] && File.exist?(candidate_path)
    debug_log("Using fuzzy candidate picture for #{picture}")
    args_with_candidate = [candidate_path] + args.drop(1)
<<<<<<< HEAD
    return proxy._invoke(override_method, signature, *args_with_candidate)
=======
    return orig_method.call(*args_with_candidate)
>>>>>>> 5f760ba6
  end

  if $config["SIKULI_RETRY_FINDFAILED"]
    pause("FindFailed for: '#{picture}'")
<<<<<<< HEAD
    return proxy._invoke(override_method, signature, *args)
  else
    raise exception
=======
    return orig_method.call(*args)
  else
    raise FindFailedHookFailure
>>>>>>> 5f760ba6
  end
end

# Since rjb imports Java classes without creating a corresponding
# Ruby class (it's just an instance of Rjb_JavaProxy) we can't
# monkey patch any class, so additional methods must be added
# to each Screen object.
#
# All Java classes' methods are immediately available in the proxied
# Ruby classes, but care has to be given to match their type. For a
# list of methods, see: <http://doc.sikuli.org/javadoc/index.html>.
# The type "PRSML" is a union of Pattern, Region, Screen, Match and
# Location.
#
# Also, due to limitations in Ruby's syntax we can't do:
#     def Sikuli::Screen.new
# so we work around it with the following vairable.
sikuli_screen_proxy = Sikuli::Screen
$_original_sikuli_screen_new ||= Sikuli::Screen.method :new

# For waitAny()/findAny() we are forced to throw this exception since
# Rjb::throw doesn't block until the Java exception has been received
# by Ruby, so strange things can happen.
class FindAnyFailed < StandardError
end

def sikuli_screen_proxy.new(*args)
  s = $_original_sikuli_screen_new.call(*args)

  findfail_overrides = [
<<<<<<< HEAD
    ['wait', 'Ljava.lang.Object;D'],
    ['find', 'Ljava.lang.Object;'],
    ['click', 'Ljava.lang.Object;'],
=======
    ['click', 'Ljava.lang.Object;'],
    ['find', 'Ljava.lang.Object;'],
    ['wait', 'Ljava.lang.Object;D'],
>>>>>>> 5f760ba6
  ]

  # The usage of `_invoke()` below exemplifies how one can wrap
  # around Java objects' methods when they're imported using RJB. It
  # isn't pretty. The seconds argument is the parameter signature,
  # which can be obtained by creating the intended Java object using
  # RJB, and then calling its `java_methods` method.
  findfail_overrides.each do |method_name, signature|
<<<<<<< HEAD
    s.define_singleton_method(method_name) do |*args|
      begin
        self._invoke(method_name, signature, *args)
=======
    s.define_singleton_method("#{method_name}_no_override") do |*args|
      begin
        self._invoke(method_name, signature, *args)
      end
    end
    s.define_singleton_method(method_name) do |*args|
      begin
        orig_method = s.method("#{method_name}_no_override")
        return orig_method.call(*args)
>>>>>>> 5f760ba6
      rescue Exception => exception
        # We really would like to only capture the FindFailed
        # exceptions imported by rjb here, but that hasn't happened
        # at the time this code is run. Yeah, meta-programming! :)
<<<<<<< HEAD
        raise e unless exception.class.name == "FindFailed"
        findfailed_hook(self, exception, method_name, signature, args)
=======
        if exception.class.name == "FindFailed"
          begin
            return findfailed_hook(self, orig_method, args)
          rescue FindFailedHookFailure
            # Due to bugs in rjb we cannot re-throw Java exceptions,
            # which is what we want now. Instead we have to resort to
            # a hack: let's re-run the failing Sikuli method to
            # (hopefully) reproduce the exception.
            # Upstream bug details:
            # * https://github.com/arton/rjb/issues/59
            # * https://github.com/arton/rjb/issues/60
            new_args = args
            if new_args.size > 1 && new_args[-1].is_a?(Numeric)
              # Optimize the timeout
              new_args[-1] = 0.01
            end
            # There are situations where we actually could succeed
            # now, e.g. if we timed out looking for an image *just*
            # before it appeared, so it is first visible exactly when
            # we arrive here. If so, well, let's enjoy!
            return orig_method.call(*new_args)
          end
        else
          raise exception
        end
>>>>>>> 5f760ba6
      end
    end
  end

  def s.click_point(x, y)
    self.click(Sikuli::Location.new(x, y))
  end

  def s.doubleClick_point(x, y)
    self.doubleClick(Sikuli::Location.new(x, y))
  end

  def s.click_mid_right_edge(pic)
    r = self.find(pic)
    top_right = r.getTopRight()
    x = top_right.getX
    y = top_right.getY + r.getH/2
    self.click_point(x, y)
  end

  def s.wait_and_click(pic, time)
    self.click(self.wait(pic, time))
  end

  def s.wait_and_double_click(pic, time)
    self.doubleClick(self.wait(pic, time))
  end

  def s.wait_and_right_click(pic, time)
    self.rightClick(self.wait(pic, time))
  end

  def s.wait_and_hover(pic, time)
    self.hover(self.wait(pic, time))
  end

  def s.existsAny(images)
    images.each do |image|
      region = self.exists(image)
      return [image, region] if region
    end
    return nil
  end

  def s.findAny(images)
    images.each do |image|
      begin
        return [image, self.find_no_override(image)]
      rescue FindFailed
        # Ignore. We deal we'll throw an appropriate exception after
        # having looped through all images and found none of them.
      end
    end
    # If we've reached this point, none of the images could be found.
    raise FindAnyFailed.new("can not find any of the images #{images} on the " +
                            "screen")
  end

  def s.waitAny(images, time)
    Timeout::timeout(time) do
      loop do
        result = self.existsAny(images)
        return result if result
      end
    end
  rescue Timeout::Error
    raise FindAnyFailed.new("can not find any of the images #{images} on the " +
                            "screen")
  end

  def s.hover_point(x, y)
    self.hover(Sikuli::Location.new(x, y))
  end

  def s.hide_cursor
    self.hover_point(self.w - 1, self.h/2)
  end

  s
end

# Configure sikuli
Sikuli::ImagePath.add(SIKULI_IMAGE_PATH)
# ruby and rjb doesn't play well together when it comes to static
# fields (and possibly methods) so we instantiate and access the field
# via objects instead. It actually works inside this file, but when
# it's required from "outside", and the file has been completely
# required, ruby's require method complains that the method for the
# field accessor is missing.
sikuli_settings = Sikuli::Settings.new
sikuli_settings.OcrDataPath = $config["TMPDIR"]
# sikuli_ruby, which we used before, defaulted to 0.9 minimum
# similarity, so all our current images are adapted to that value.
# Also, Sikuli's default of 0.7 is simply too low (many false
# positives).
sikuli_settings.MinSimilarity = 0.9
sikuli_settings.ActionLogs = true
sikuli_settings.DebugLogs = true
sikuli_settings.InfoLogs = true
sikuli_settings.ProfileLogs = false<|MERGE_RESOLUTION|>--- conflicted
+++ resolved
@@ -55,14 +55,10 @@
   RJava::Lang::System.setOut(print_stream)
 end
 
-<<<<<<< HEAD
-def findfailed_hook(proxy, exception, override_method, signature, args)
-=======
 class FindFailedHookFailure < StandardError
 end
 
 def findfailed_hook(proxy, orig_method, args)
->>>>>>> 5f760ba6
   picture = args.first
   candidate_path = "#{SIKULI_CANDIDATES_DIR}/#{picture}"
   if ! File.exist?(candidate_path)
@@ -71,21 +67,11 @@
       pattern.similar(similarity)
       match = proxy._invoke('exists', 'Ljava.lang.Object;', pattern)
       if match
-<<<<<<< HEAD
-        debug_log("Found fuzzy candidate picture for #{picture} with " +
-                  "similarity #{similarity}")
-=======
->>>>>>> 5f760ba6
         capture = proxy._invoke('capture', 'Lorg.sikuli.script.Region;', match)
         capture_path = capture.getFilename
         # Let's verify that our screen capture actually matches
         # with the default similarity
         if proxy._invoke('exists', 'Ljava.lang.Object;', capture_path)
-<<<<<<< HEAD
-          FileUtils.mkdir_p(SIKULI_CANDIDATES_DIR)
-          FileUtils.mv(capture_path, candidate_path)
-          break
-=======
           debug_log("Found fuzzy candidate picture for #{picture} with " +
                     "similarity #{similarity}")
           FileUtils.mkdir_p(SIKULI_CANDIDATES_DIR)
@@ -93,7 +79,6 @@
           break
         else
           FileUtils.rm(capture_path)
->>>>>>> 5f760ba6
         end
       end
     end
@@ -105,24 +90,14 @@
   if $config['SIKULI_FUZZY_IMAGE_MATCHING'] && File.exist?(candidate_path)
     debug_log("Using fuzzy candidate picture for #{picture}")
     args_with_candidate = [candidate_path] + args.drop(1)
-<<<<<<< HEAD
-    return proxy._invoke(override_method, signature, *args_with_candidate)
-=======
     return orig_method.call(*args_with_candidate)
->>>>>>> 5f760ba6
   end
 
   if $config["SIKULI_RETRY_FINDFAILED"]
     pause("FindFailed for: '#{picture}'")
-<<<<<<< HEAD
-    return proxy._invoke(override_method, signature, *args)
-  else
-    raise exception
-=======
     return orig_method.call(*args)
   else
     raise FindFailedHookFailure
->>>>>>> 5f760ba6
   end
 end
 
@@ -153,15 +128,9 @@
   s = $_original_sikuli_screen_new.call(*args)
 
   findfail_overrides = [
-<<<<<<< HEAD
-    ['wait', 'Ljava.lang.Object;D'],
-    ['find', 'Ljava.lang.Object;'],
-    ['click', 'Ljava.lang.Object;'],
-=======
     ['click', 'Ljava.lang.Object;'],
     ['find', 'Ljava.lang.Object;'],
     ['wait', 'Ljava.lang.Object;D'],
->>>>>>> 5f760ba6
   ]
 
   # The usage of `_invoke()` below exemplifies how one can wrap
@@ -170,11 +139,6 @@
   # which can be obtained by creating the intended Java object using
   # RJB, and then calling its `java_methods` method.
   findfail_overrides.each do |method_name, signature|
-<<<<<<< HEAD
-    s.define_singleton_method(method_name) do |*args|
-      begin
-        self._invoke(method_name, signature, *args)
-=======
     s.define_singleton_method("#{method_name}_no_override") do |*args|
       begin
         self._invoke(method_name, signature, *args)
@@ -184,15 +148,10 @@
       begin
         orig_method = s.method("#{method_name}_no_override")
         return orig_method.call(*args)
->>>>>>> 5f760ba6
       rescue Exception => exception
         # We really would like to only capture the FindFailed
         # exceptions imported by rjb here, but that hasn't happened
         # at the time this code is run. Yeah, meta-programming! :)
-<<<<<<< HEAD
-        raise e unless exception.class.name == "FindFailed"
-        findfailed_hook(self, exception, method_name, signature, args)
-=======
         if exception.class.name == "FindFailed"
           begin
             return findfailed_hook(self, orig_method, args)
@@ -218,7 +177,6 @@
         else
           raise exception
         end
->>>>>>> 5f760ba6
       end
     end
   end
