require 'date'
require 'io/console'
require 'pry'
require 'timeout'
require 'test/unit'

# Test::Unit adds an at_exit hook which, among other things, consumes
# the command-line arguments that were intended for cucumber. If
# e.g. `--format` was passed it will throw an error since it's not a
# valid option for Test::Unit, and it throwing an error at this time
# (at_exit) will make Cucumber think it failed and consequently exit
# with an error. Fooling Test::Unit that this hook has already run
# works around this craziness.
Test::Unit.run = true

# Make all the assert_* methods easily accessible in any context.
include Test::Unit::Assertions

def assert_vmcommand_success(p, msg = nil)
  assert(p.success?, msg.nil? ? "Command failed: #{p.cmd}\n" + \
                                "error code: #{p.returncode}\n" \
                                "stderr: #{p.stderr}" : \
                                msg)
end

# It's forbidden to throw this exception (or subclasses) in anything
# but try_for() below. Just don't use it anywhere else!
class UniqueTryForTimeoutError < Exception
end

# Call block (ignoring any exceptions it may throw) repeatedly with
# one second breaks until it returns true, or until `timeout` seconds have
# passed when we throw a Timeout::Error exception. If `timeout` is `nil`,
# then we just run the code block with no timeout.
def try_for(timeout, options = {})
  if block_given? && timeout.nil?
    return yield
  end
  options[:delay] ||= 1
  last_exception = nil
  # Create a unique exception used only for this particular try_for
  # call's Timeout to allow nested try_for:s. If we used the same one,
  # the innermost try_for would catch all outer ones', creating a
  # really strange situation.
  unique_timeout_exception = Class.new(UniqueTryForTimeoutError)
  Timeout::timeout(timeout, unique_timeout_exception) do
    loop do
      begin
        return if yield
      rescue NameError, UniqueTryForTimeoutError => e
        # NameError most likely means typos, and hiding that is rarely
        # (never?) a good idea, so we rethrow them. See below why we
        # also rethrow *all* the unique exceptions.
        raise e
      rescue Exception => e
        # All other exceptions are ignored while trying the
        # block. Well we save the last exception so we can print it in
        # case of a timeout.
        last_exception = e
      end
      sleep options[:delay]
    end
  end
  # At this point the block above either succeeded and we'll return,
  # or we are throwing an exception. If the latter, we either have a
  # NameError that we'll not catch (and will any try_for below us in
  # the stack), or we have a unique exception. That can mean one of
  # two things:
  # 1. it's the one unique to this try_for, and in that case we'll
  #    catch it, rethrowing it as something that will be ignored by
  #    inside the blocks of all try_for:s below us in the stack.
  # 2. it's an exception unique to another try_for. Assuming that we
  #    do not throw the unique exceptions in any other place or way
  #    than we do it in this function, this means that there is a
  #    try_for below us in the stack to which this exception must be
  #    unique to.
  # Let 1 be the base step, and 2 the inductive step, and we sort of
  # an inductive proof for the correctness of try_for when it's
  # nested. It shows that for an infinite stack of try_for:s, any of
  # the unique exceptions will be caught only by the try_for instance
  # it is unique to, and all try_for:s in between will ignore it so it
  # ends up there immediately.
rescue unique_timeout_exception => e
  msg = options[:msg] || 'try_for() timeout expired'
  exc_class = options[:exception] || Timeout::Error
  if last_exception
    msg += "\nLast ignored exception was: " +
           "#{last_exception.class}: #{last_exception}"
  end
  raise exc_class.new(msg)
end

class TorFailure < StandardError
end

class MaxRetriesFailure < StandardError
end

def force_new_tor_circuit()
  debug_log("Forcing new Tor circuit...")
  $vm.execute_successfully('tor_control_send "signal NEWNYM"', :libs => 'tor')
end

# This will retry the block up to MAX_NEW_TOR_CIRCUIT_RETRIES
# times. The block must raise an exception for a run to be considered
# as a failure. After a failure recovery_proc will be called (if
# given) and the intention with it is to bring us back to the state
# expected by the block, so it can be retried.
def retry_tor(recovery_proc = nil, &block)
  tor_recovery_proc = Proc.new do
    force_new_tor_circuit
    recovery_proc.call if recovery_proc
  end

  retry_action($config['MAX_NEW_TOR_CIRCUIT_RETRIES'],
               :recovery_proc => tor_recovery_proc,
               :operation_name => 'Tor operation', &block)
end

def retry_i2p(recovery_proc = nil, &block)
  retry_action(15, :recovery_proc => recovery_proc,
               :operation_name => 'I2P operation', &block)
end

def retry_action(max_retries, options = {}, &block)
  assert(max_retries.is_a?(Integer), "max_retries must be an integer")
  options[:recovery_proc] ||= nil
  options[:operation_name] ||= 'Operation'

  retries = 1
  loop do
    begin
      block.call
      return
    rescue Exception => e
      if retries <= max_retries
        debug_log("#{options[:operation_name]} failed (Try #{retries} of " +
                  "#{max_retries}) with:\n" +
                  "#{e.class}: #{e.message}")
        options[:recovery_proc].call if options[:recovery_proc]
        retries += 1
      else
        raise MaxRetriesFailure.new("#{options[:operation_name]} failed (despite retrying " +
                                    "#{max_retries} times) with\n" +
                                    "#{e.class}: #{e.message}")
      end
    end
  end
end

def wait_until_tor_is_working
  try_for(270) { $vm.execute('/usr/local/sbin/tor-has-bootstrapped').success? }
rescue Timeout::Error => e
  c = $vm.execute("journalctl SYSLOG_IDENTIFIER=restart-tor")
  if c.success?
    debug_log("From the journal:\n" + c.stdout.sub(/^/, "  "))
  else
    debug_log("Nothing was in the journal about 'restart-tor'")
  end
  raise e
end

def convert_bytes_mod(unit)
  case unit
  when "bytes", "b" then mod = 1
  when "KB"         then mod = 10**3
  when "k", "KiB"   then mod = 2**10
  when "MB"         then mod = 10**6
  when "M", "MiB"   then mod = 2**20
  when "GB"         then mod = 10**9
  when "G", "GiB"   then mod = 2**30
  when "TB"         then mod = 10**12
  when "T", "TiB"   then mod = 2**40
  else
    raise "invalid memory unit '#{unit}'"
  end
  return mod
end

def convert_to_bytes(size, unit)
  return (size*convert_bytes_mod(unit)).to_i
end

def convert_to_MiB(size, unit)
  return (size*convert_bytes_mod(unit) / (2**20)).to_i
end

def convert_from_bytes(size, unit)
  return size.to_f/convert_bytes_mod(unit).to_f
end

def cmd_helper(cmd, env = {})
  if cmd.instance_of?(Array)
    cmd << {:err => [:child, :out]}
  elsif cmd.instance_of?(String)
    cmd += " 2>&1"
  end
  env = ENV.to_h.merge(env)
  IO.popen(env, cmd) do |p|
    out = p.readlines.join("\n")
    p.close
    ret = $?
    assert_equal(0, ret, "Command failed (returned #{ret}): #{cmd}:\n#{out}")
    return out
  end
end

def all_tor_hosts
  nodes = Array.new
  chutney_torrcs = Dir.glob(
    "#{$config['TMPDIR']}/chutney-data/nodes/*/torrc"
  )
  chutney_torrcs.each do |torrc|
    open(torrc) do |f|
      nodes += f.grep(/^(Or|Dir)Port\b/).map do |line|
        { address: $vmnet.bridge_ip_addr, port: line.split.last.to_i }
      end
    end
  end
  return nodes
end

def allowed_hosts_under_tor_enforcement
  all_tor_hosts + @lan_hosts
end

def get_free_space(machine, path)
  case machine
  when 'host'
    assert(File.exists?(path), "Path '#{path}' not found on #{machine}.")
    free = cmd_helper(["df", path])
  when 'guest'
    assert($vm.file_exist?(path), "Path '#{path}' not found on #{machine}.")
    free = $vm.execute_successfully("df '#{path}'")
  else
    raise 'Unsupported machine type #{machine} passed.'
  end
  output = free.split("\n").last
  return output.match(/[^\s]\s+[0-9]+\s+[0-9]+\s+([0-9]+)\s+.*/)[1].chomp.to_i
end

def random_string_from_set(set, min_len, max_len)
  len = (min_len..max_len).to_a.sample
  len ||= min_len
  (0..len-1).map { |n| set.sample }.join
end

def random_alpha_string(min_len, max_len = 0)
  alpha_set = ('A'..'Z').to_a + ('a'..'z').to_a
  random_string_from_set(alpha_set, min_len, max_len)
end

def random_alnum_string(min_len, max_len = 0)
  alnum_set = ('A'..'Z').to_a + ('a'..'z').to_a + (0..9).to_a.map { |n| n.to_s }
  random_string_from_set(alnum_set, min_len, max_len)
end

# Sanitize the filename from unix-hostile filename characters
def sanitize_filename(filename, options = {})
  options[:replacement] ||= '_'
  bad_unix_filename_chars = Regexp.new("[^A-Za-z0-9_\\-.,+:]")
  filename.gsub(bad_unix_filename_chars, options[:replacement])
end

def info_log_artifact_location(type, path)
  if $config['ARTIFACTS_BASE_URI']
    # Remove any trailing slashes, we'll add one ourselves
    base_url = $config['ARTIFACTS_BASE_URI'].gsub(/\/*$/, "")
    path = "#{base_url}/#{File.basename(path)}"
  end
  info_log("#{type.capitalize}: #{path}")
end

def pause(message = "Paused")
  STDERR.puts
<<<<<<< HEAD
  STDERR.puts "#{message} (Press ENTER to continue!)"
  # Ring the ASCII bell for a helpful notification in most terminal
  # emulators.
  STDOUT.write "\a"
  STDIN.gets
=======
  STDERR.puts message
  STDERR.puts
  loop do
    STDERR.puts "Return: Continue; d: Debugging REPL"
    c = STDIN.getch
    case c
    when "\r"
      return
    when "d"
      binding.pry(quiet: true)
    end
  end
>>>>>>> 7b944cda
end<|MERGE_RESOLUTION|>--- conflicted
+++ resolved
@@ -273,14 +273,10 @@
 
 def pause(message = "Paused")
   STDERR.puts
-<<<<<<< HEAD
-  STDERR.puts "#{message} (Press ENTER to continue!)"
+  STDERR.puts message
   # Ring the ASCII bell for a helpful notification in most terminal
   # emulators.
   STDOUT.write "\a"
-  STDIN.gets
-=======
-  STDERR.puts message
   STDERR.puts
   loop do
     STDERR.puts "Return: Continue; d: Debugging REPL"
@@ -292,5 +288,4 @@
       binding.pry(quiet: true)
     end
   end
->>>>>>> 7b944cda
 end