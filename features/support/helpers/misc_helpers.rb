require 'date'
require 'timeout'
require 'test/unit'

# Make all the assert_* methods easily accessible in any context.
include Test::Unit::Assertions

def assert_vmcommand_success(p, msg = nil)
  assert(p.success?, msg.nil? ? "Command failed: #{p.cmd}\n" + \
                                "error code: #{p.returncode}\n" \
                                "stderr: #{p.stderr}" : \
                                msg)
end

# Call block (ignoring any exceptions it may throw) repeatedly with one
# second breaks until it returns true, or until `t` seconds have
# passed when we throw Timeout::Error. As a precondition, the code
# block cannot throw Timeout::Error.
def try_for(t, options = {})
  options[:delay] ||= 1
  begin
    Timeout::timeout(t) do
      loop do
        begin
          return true if yield
        rescue NameError => e
          raise e
        rescue Timeout::Error => e
          if options[:msg]
            raise RuntimeError, options[:msg], caller
          else
            raise e
          end
        rescue Exception
          # noop
        end
        sleep options[:delay]
      end
    end
  rescue Timeout::Error => e
    if options[:msg]
      raise RuntimeError, options[:msg], caller
    else
      raise e
    end
  end
end

def wait_until_tor_is_working
  try_for(270) { @vm.execute(
    '. /usr/local/lib/tails-shell-library/tor.sh; tor_is_working').success? }
end

def convert_bytes_mod(unit)
  case unit
  when "bytes", "b" then mod = 1
  when "KB"         then mod = 10**3
  when "k", "KiB"   then mod = 2**10
  when "MB"         then mod = 10**6
  when "M", "MiB"   then mod = 2**20
  when "GB"         then mod = 10**9
  when "G", "GiB"   then mod = 2**30
  when "TB"         then mod = 10**12
  when "T", "TiB"   then mod = 2**40
  else
    raise "invalid memory unit '#{unit}'"
  end
  return mod
end

def convert_to_bytes(size, unit)
  return (size*convert_bytes_mod(unit)).to_i
end

def convert_to_MiB(size, unit)
  return (size*convert_bytes_mod(unit) / (2**20)).to_i
end

def convert_from_bytes(size, unit)
  return size.to_f/convert_bytes_mod(unit).to_f
end

def cmd_helper(cmd)
  IO.popen(cmd + " 2>&1") do |p|
    out = p.readlines.join("\n")
    p.close
    ret = $?
    assert_equal(0, ret, "Command failed (returned #{ret}): #{cmd}:\n#{out}")
    return out
  end
end

# This command will grab all router IP addresses from the Tor
# consensus in the VM.
def get_tor_relays
  cmd = 'awk "/^r/ { print \$6 }" /var/lib/tor/cached-microdesc-consensus'
  @vm.execute(cmd).stdout.chomp.split("\n")
<<<<<<< HEAD
end

def save_pcap_file
    pcap_copy = "#{$config["TMP_DIR"]}/pcap_with_leaks-#{DateTime.now}"
    FileUtils.cp(@sniffer.pcap_file, pcap_copy)
    puts "Full network capture available at: #{pcap_copy}"
=======
>>>>>>> f48617c4
end<|MERGE_RESOLUTION|>--- conflicted
+++ resolved
@@ -95,13 +95,4 @@
 def get_tor_relays
   cmd = 'awk "/^r/ { print \$6 }" /var/lib/tor/cached-microdesc-consensus'
   @vm.execute(cmd).stdout.chomp.split("\n")
-<<<<<<< HEAD
-end
-
-def save_pcap_file
-    pcap_copy = "#{$config["TMP_DIR"]}/pcap_with_leaks-#{DateTime.now}"
-    FileUtils.cp(@sniffer.pcap_file, pcap_copy)
-    puts "Full network capture available at: #{pcap_copy}"
-=======
->>>>>>> f48617c4
 end