--- conflicted
+++ resolved
@@ -118,11 +118,7 @@
 end
 
 def wait_until_tor_is_working
-<<<<<<< HEAD
-  try_for(270) { @vm.execute('/usr/local/sbin/tor-has-bootstrapped').success? }
-=======
-  try_for(270) { $vm.execute(
-    '. /usr/local/lib/tails-shell-library/tor.sh; tor_is_working').success? }
+  try_for(270) { $vm.execute('/usr/local/sbin/tor-has-bootstrapped').success? }
 rescue Timeout::Error => e
   c = $vm.execute("grep restart-tor /var/log/syslog")
   if c.success?
@@ -131,7 +127,6 @@
     debug_log("Nothing was syslog:ed about 'restart-tor'")
   end
   raise e
->>>>>>> 8a5d4cef
 end
 
 def convert_bytes_mod(unit)
