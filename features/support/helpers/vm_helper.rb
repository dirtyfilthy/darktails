--- conflicted
+++ resolved
@@ -91,10 +91,10 @@
     end
   end
 
-<<<<<<< HEAD
   def real_mac
     @vmnet.host_real_mac
-=======
+  end
+
   def set_hardware_clock(time)
     assert(not(is_running?), 'The hardware clock cannot be set when the ' +
                              'VM is running')
@@ -106,7 +106,6 @@
                                        'basis' => 'utc',
                                        'adjustment' => adjustment.to_s)
     update(domain_rexml.to_s)
->>>>>>> 8d3d0211
   end
 
   def set_network_link_state(state)
