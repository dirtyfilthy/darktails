require 'libvirt'
require 'rexml/document'

class ExecutionFailedInVM < StandardError
end

class VMNet

  attr_reader :net_name, :net, :host_real_mac

  def initialize(virt, xml_path)
    @virt = virt
    net_xml = File.read("#{xml_path}/default_net.xml")
    update(net_xml)
  rescue Exception => e
    destroy_and_undefine
    raise e
  end

  # We lookup by name so we also catch networks from previous test
  # suite runs that weren't properly cleaned up (e.g. aborted).
  def destroy_and_undefine
    begin
      old_net = @virt.lookup_network_by_name(@net_name)
      old_net.destroy if old_net.active?
      old_net.undefine
    rescue
    end
  end

  def update(xml)
    net_xml = REXML::Document.new(xml)
    @net_name = net_xml.elements['network/name'].text
    @host_real_mac = net_xml.elements['network/ip/dhcp/host/'].attributes['mac']
    destroy_and_undefine
    @net = @virt.define_network_xml(xml)
    @net.create
  end

  def bridge_name
    @net.bridge_name
  end

  def bridge_ip_addr
    net_xml = REXML::Document.new(@net.xml_desc)
    net_xml.elements['network/ip'].attributes['address']
  end

  def bridge_mac
    File.open("/sys/class/net/#{bridge_name}/address", "rb").read.chomp
  end

end


class VM

  attr_reader :domain, :display, :vmnet, :storage

  def initialize(virt, xml_path, vmnet, storage, x_display)
    @virt = virt
    @xml_path = xml_path
    @vmnet = vmnet
    @storage = storage
    default_domain_xml = File.read("#{@xml_path}/default.xml")
    update(default_domain_xml)
    @display = Display.new(@domain_name, x_display)
    set_cdrom_boot(TAILS_ISO)
    plug_network
  rescue Exception => e
    destroy_and_undefine
    raise e
  end

  def update(xml)
    domain_xml = REXML::Document.new(xml)
    @domain_name = domain_xml.elements['domain/name'].text
    destroy_and_undefine
    @domain = @virt.define_domain_xml(xml)
  end

  # We lookup by name so we also catch domains from previous test
  # suite runs that weren't properly cleaned up (e.g. aborted).
  def destroy_and_undefine
    @display.stop if @display && @display.active?
    begin
      old_domain = @virt.lookup_domain_by_name(@domain_name)
      old_domain.destroy if old_domain.active?
      old_domain.undefine
    rescue
    end
  end

  def real_mac
    @vmnet.host_real_mac
  end

  def set_hardware_clock(time)
    assert(not(is_running?), 'The hardware clock cannot be set when the ' +
                             'VM is running')
    assert(time.instance_of?(Time), "Argument must be of type 'Time'")
    adjustment = (time - Time.now).to_i
    domain_rexml = REXML::Document.new(@domain.xml_desc)
    clock_rexml_element = domain_rexml.elements['domain'].add_element('clock')
    clock_rexml_element.add_attributes('offset' => 'variable',
                                       'basis' => 'utc',
                                       'adjustment' => adjustment.to_s)
    update(domain_rexml.to_s)
  end

  def set_network_link_state(state)
    domain_xml = REXML::Document.new(@domain.xml_desc)
    domain_xml.elements['domain/devices/interface/link'].attributes['state'] = state
    if is_running?
      @domain.update_device(domain_xml.elements['domain/devices/interface'].to_s)
    else
      update(domain_xml.to_s)
    end
  end

  def plug_network
    set_network_link_state('up')
  end

  def unplug_network
    set_network_link_state('down')
  end

  def set_cdrom_tray_state(state)
    domain_xml = REXML::Document.new(@domain.xml_desc)
    domain_xml.elements.each('domain/devices/disk') do |e|
      if e.attribute('device').to_s == "cdrom"
        e.elements['target'].attributes['tray'] = state
        if is_running?
          @domain.update_device(e.to_s)
        else
          update(domain_xml.to_s)
        end
      end
    end
  end

  def eject_cdrom
    set_cdrom_tray_state('open')
  end

  def close_cdrom
    set_cdrom_tray_state('closed')
  end

  def set_boot_device(dev)
    if is_running?
      raise "boot settings can only be set for inactive vms"
    end
    domain_xml = REXML::Document.new(@domain.xml_desc)
    domain_xml.elements['domain/os/boot'].attributes['dev'] = dev
    update(domain_xml.to_s)
  end

  def set_cdrom_image(image)
    domain_xml = REXML::Document.new(@domain.xml_desc)
    domain_xml.elements.each('domain/devices/disk') do |e|
      if e.attribute('device').to_s == "cdrom"
        if ! e.elements['source']
          e.add_element('source')
        end
        e.elements['source'].attributes['file'] = image
        if is_running?
          @domain.update_device(e.to_s, Libvirt::Domain::DEVICE_MODIFY_FORCE)
        else
          update(domain_xml.to_s)
        end
      end
    end
  end

  def remove_cdrom
    set_cdrom_image('')
  end

  def set_cdrom_boot(image)
    if is_running?
      raise "boot settings can only be set for inactive vms"
    end
    set_boot_device('cdrom')
    set_cdrom_image(image)
    close_cdrom
  end

  def plug_drive(name, type)
    removable_usb = nil
    case type
    when "removable usb", "usb"
      type = "usb"
      removable_usb = "on"
    when "non-removable usb"
      type = "usb"
      removable_usb = "off"
    end
    # Get the next free /dev/sdX on guest
    used_devs = []
    domain_xml = REXML::Document.new(@domain.xml_desc)
    domain_xml.elements.each('domain/devices/disk/target') do |e|
      used_devs <<= e.attribute('dev').to_s
    end
    letter = 'a'
    dev = "sd" + letter
    while used_devs.include? dev
      letter = (letter[0].ord + 1).chr
      dev = "sd" + letter
    end
    assert letter <= 'z'

    xml = REXML::Document.new(File.read("#{@xml_path}/disk.xml"))
    xml.elements['disk/source'].attributes['file'] = @storage.disk_path(name)
    xml.elements['disk/driver'].attributes['type'] = @storage.disk_format(name)
    xml.elements['disk/target'].attributes['dev'] = dev
    xml.elements['disk/target'].attributes['bus'] = type
    xml.elements['disk/target'].attributes['removable'] = removable_usb if removable_usb

    if is_running?
      @domain.attach_device(xml.to_s)
    else
      domain_xml = REXML::Document.new(@domain.xml_desc)
      domain_xml.elements['domain/devices'].add_element(xml)
      update(domain_xml.to_s)
    end
  end

  def disk_xml_desc(name)
    domain_xml = REXML::Document.new(@domain.xml_desc)
    domain_xml.elements.each('domain/devices/disk') do |e|
      begin
        if e.elements['source'].attribute('file').to_s == @storage.disk_path(name)
          return e.to_s
        end
      rescue
        next
      end
    end
    return nil
  end

  def unplug_drive(name)
    xml = disk_xml_desc(name)
    @domain.detach_device(xml)
  end

  def disk_dev(name)
    xml = REXML::Document.new(disk_xml_desc(name))
    return "/dev/" + xml.elements['disk/target'].attribute('dev').to_s
  end

  def udisks_disk_dev(name)
    return disk_dev(name).gsub('/dev/', '/org/freedesktop/UDisks/devices/')
  end

  def disk_detected?(name)
    return execute("test -b #{disk_dev(name)}").success?
  end

  def set_disk_boot(name, type)
    if is_running?
      raise "boot settings can only be set for inactive vms"
    end
    plug_drive(name, type)
    set_boot_device('hd')
    # For some reason setting the boot device doesn't prevent cdrom
    # boot unless it's empty
    remove_cdrom
  end

  # XXX-9p: Shares don't work together with snapshot save+restore. See
  # XXX-9p in common_steps.rb for more information.
  def add_share(source, tag)
    if is_running?
      raise "shares can only be added to inactive vms"
    end
    # The complete source directory must be group readable by the user
    # running the virtual machine, and world readable so the user inside
    # the VM can access it (since we use the passthrough security model).
    FileUtils.chown_R(nil, "libvirt-qemu", source)
    FileUtils.chmod_R("go+rX", source)
    xml = REXML::Document.new(File.read("#{@xml_path}/fs_share.xml"))
    xml.elements['filesystem/source'].attributes['dir'] = source
    xml.elements['filesystem/target'].attributes['dir'] = tag
    domain_xml = REXML::Document.new(@domain.xml_desc)
    domain_xml.elements['domain/devices'].add_element(xml)
    update(domain_xml.to_s)
  end

  def list_shares
    list = []
    domain_xml = REXML::Document.new(@domain.xml_desc)
    domain_xml.elements.each('domain/devices/filesystem') do |e|
      list << e.elements['target'].attribute('dir').to_s
    end
    return list
  end

  def set_ram_size(size, unit = "KiB")
    raise "System memory can only be added to inactive vms" if is_running?
    domain_xml = REXML::Document.new(@domain.xml_desc)
    domain_xml.elements['domain/memory'].text = size
    domain_xml.elements['domain/memory'].attributes['unit'] = unit
    domain_xml.elements['domain/currentMemory'].text = size
    domain_xml.elements['domain/currentMemory'].attributes['unit'] = unit
    update(domain_xml.to_s)
  end

  def get_ram_size_in_bytes
    domain_xml = REXML::Document.new(@domain.xml_desc)
    unit = domain_xml.elements['domain/memory'].attribute('unit').to_s
    size = domain_xml.elements['domain/memory'].text.to_i
    return convert_to_bytes(size, unit)
  end

  def set_arch(arch)
    raise "System architecture can only be set to inactive vms" if is_running?
    domain_xml = REXML::Document.new(@domain.xml_desc)
    domain_xml.elements['domain/os/type'].attributes['arch'] = arch
    update(domain_xml.to_s)
  end

  def add_hypervisor_feature(feature)
    raise "Hypervisor features can only be added to inactive vms" if is_running?
    domain_xml = REXML::Document.new(@domain.xml_desc)
    domain_xml.elements['domain/features'].add_element(feature)
    update(domain_xml.to_s)
  end

  def drop_hypervisor_feature(feature)
    raise "Hypervisor features can only be fropped from inactive vms" if is_running?
    domain_xml = REXML::Document.new(@domain.xml_desc)
    domain_xml.elements['domain/features'].delete_element(feature)
    update(domain_xml.to_s)
  end

  def disable_pae_workaround
    # add_hypervisor_feature("nonpae") results in a libvirt error, and
    # drop_hypervisor_feature("pae") alone won't disable pae. Hence we
    # use this workaround.
    xml = <<EOF
  <qemu:commandline xmlns:qemu='http://libvirt.org/schemas/domain/qemu/1.0'>
    <qemu:arg value='-cpu'/>
    <qemu:arg value='pentium,-pae'/>
  </qemu:commandline>
EOF
    domain_xml = REXML::Document.new(@domain.xml_desc)
    domain_xml.elements['domain'].add_element(REXML::Document.new(xml))
    update(domain_xml.to_s)
  end

  def set_os_loader(type)
    if is_running?
      raise "boot settings can only be set for inactive vms"
    end
    if type == 'UEFI'
      domain_xml = REXML::Document.new(@domain.xml_desc)
      domain_xml.elements['domain/os'].add_element(REXML::Document.new(
        '<loader>/usr/share/ovmf/OVMF.fd</loader>'
      ))
      update(domain_xml.to_s)
    else
      raise "unsupported OS loader type"
    end
  end

  def is_running?
    begin
      return @domain.active?
    rescue
      return false
    end
  end

  def execute(cmd, options = {})
    options[:user] ||= "root"
    options[:spawn] ||= false
    if options[:libs]
      libs = options[:libs]
      options.delete(:libs)
      libs = [libs] if libs.class != Array
      cmds = libs.map do |lib_name|
        ". /usr/local/lib/tails-shell-library/#{lib_name}.sh"
      end
      cmds << cmd
      cmd = cmds.join(" && ")
    end
    return VMCommand.new(self, cmd, options)
  end

  def execute_successfully(*args)
    p = execute(*args)
    begin
      assert_vmcommand_success(p)
    rescue Test::Unit::AssertionFailedError => e
      raise ExecutionFailedInVM.new(e)
    end
    return p
  end

  def spawn(cmd, options = {})
    options[:spawn] = true
    return execute(cmd, options)
  end

  def wait_until_remote_shell_is_up(timeout = 30)
    VMCommand.wait_until_remote_shell_is_up(self, timeout)
  end

  def host_to_guest_time_sync
    host_time= DateTime.now.strftime("%s").to_s
    execute("date -s '@#{host_time}'").success?
  end

  def has_network?
    return execute("/sbin/ifconfig eth0 | grep -q 'inet addr'").success?
  end

  def has_process?(process)
    return execute("pidof -x -o '%PPID' " + process).success?
  end

  def pidof(process)
    return execute("pidof -x -o '%PPID' " + process).stdout.chomp.split
  end

  def select_virtual_desktop(desktop_number, user = LIVE_USER)
    assert(desktop_number >= 0 && desktop_number <=3,
           "Only values between 0 and 3 are valid virtual desktop numbers")
    execute_successfully(
<<<<<<< HEAD
      "xdotool search --name '#{window_title}' windowactivate --sync",
      :user => user
=======
       "xdotool set_desktop '#{desktop_number}'", user
>>>>>>> a516e929
    )
  end

  def focus_window(window_title, user = LIVE_USER)
    def do_focus(window_title, user)
      execute_successfully(
        "xdotool search --name '#{window_title}' windowactivate --sync", user
      )
    end

    begin
      do_focus(window_title, user)
    rescue ExecutionFailedInVM
      # Often when xdotool fails to focus a window it'll work when retried
      # after redrawing the screen.  Switching to a new virtual desktop then
      # back seems to be a reliable way to handle this.
      select_virtual_desktop(3)
      select_virtual_desktop(0)
      sleep 1
      do_focus(window_title, user)
    end
  end

  def file_exist?(file)
    execute("test -e '#{file}'").success?
  end

  def directory_exist?(directory)
    execute("test -d '#{directory}'").success?
  end

  def file_content(file, user = 'root')
    # We don't quote #{file} on purpose: we sometimes pass environment variables
    # or globs that we want to be interpreted by the shell.
    cmd = execute("cat #{file}", :user => user)
    assert(cmd.success?,
           "Could not cat '#{file}':\n#{cmd.stdout}\n#{cmd.stderr}")
    return cmd.stdout
  end

  def file_append(file, line, user = 'root')
    cmd = execute("echo '#{line}' >> '#{file}'", :user => user)
    assert(cmd.success?,
           "Could not append to '#{file}':\n#{cmd.stdout}\n#{cmd.stderr}")
    return cmd.stdout
  end

  def save_snapshot(path)
    @domain.save(path)
    @display.stop
  end

  def restore_snapshot(path)
    # Clean up current domain so its snapshot can be restored
    destroy_and_undefine
    Libvirt::Domain::restore(@virt, path)
    @domain = @virt.lookup_domain_by_name(@domain_name)
    @display.start
  end

  def start
    return if is_running?
    @domain.create
    @display.start
  end

  def reset
    @domain.reset if is_running?
  end

  def power_off
    @domain.destroy if is_running?
    @display.stop
  end

  def take_screenshot(description)
    @display.take_screenshot(description)
  end

  def get_remote_shell_port
    domain_xml = REXML::Document.new(@domain.xml_desc)
    domain_xml.elements.each('domain/devices/serial') do |e|
      if e.attribute('type').to_s == "tcp"
        return e.elements['source'].attribute('service').to_s.to_i
      end
    end
  end

end<|MERGE_RESOLUTION|>--- conflicted
+++ resolved
@@ -430,12 +430,8 @@
     assert(desktop_number >= 0 && desktop_number <=3,
            "Only values between 0 and 3 are valid virtual desktop numbers")
     execute_successfully(
-<<<<<<< HEAD
-      "xdotool search --name '#{window_title}' windowactivate --sync",
+      "xdotool search --name '#{desktop_number}' windowactivate --sync",
       :user => user
-=======
-       "xdotool set_desktop '#{desktop_number}'", user
->>>>>>> a516e929
     )
   end
 
