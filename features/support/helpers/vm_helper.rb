require 'libvirt'
require 'rexml/document'

class VMNet

<<<<<<< HEAD
  attr_reader :net_name, :net, :ip, :mac, :bridge_name
=======
  attr_reader :net_name, :net
>>>>>>> 9aabb91c

  def initialize(virt, xml_path)
    @virt = virt
    net_xml = File.read("#{xml_path}/default_net.xml")
    update(net_xml)
  rescue Exception => e
<<<<<<< HEAD
    clean_up
    raise e
  end

  def clean_up
    begin
      net = @virt.lookup_network_by_name(@net_name)
      net.destroy if net.active?
      net.undefine
=======
    destroy_and_undefine
    raise e
  end

  # We lookup by name so we also catch networks from previous test
  # suite runs that weren't properly cleaned up (e.g. aborted).
  def destroy_and_undefine
    begin
      old_net = @virt.lookup_network_by_name(@net_name)
      old_net.destroy if old_net.active?
      old_net.undefine
>>>>>>> 9aabb91c
    rescue
    end
  end

  def update(xml)
    net_xml = REXML::Document.new(xml)
    @net_name = net_xml.elements['network/name'].text
<<<<<<< HEAD
    clean_up
    @net = @virt.define_network_xml(xml)
    @net.create
    @ip  = net_xml.elements['network/ip/dhcp/host/'].attributes['ip']
    @mac = net_xml.elements['network/ip/dhcp/host/'].attributes['mac']
    @bridge_name = @net.bridge_name
  end

  def destroy
    @net.destroy if net.active?
    @net.undefine
  end

  def bridge_mac
    File.open("/sys/class/net/#{@bridge_name}/address", "rb").read.chomp
=======
    destroy_and_undefine
    @net = @virt.define_network_xml(xml)
    @net.create
  end

  def bridge_name
    @net.bridge_name
  end

  def bridge_mac
    File.open("/sys/class/net/#{bridge_name}/address", "rb").read.chomp
>>>>>>> 9aabb91c
  end

end

<<<<<<< HEAD

class VM

  attr_reader :domain, :display, :ip, :mac, :vmnet, :storage

=======

class VM

  attr_reader :domain, :display, :vmnet, :storage

>>>>>>> 9aabb91c
  def initialize(virt, xml_path, vmnet, storage, x_display)
    @virt = virt
    @xml_path = xml_path
    @vmnet = vmnet
    @storage = storage
    default_domain_xml = File.read("#{@xml_path}/default.xml")
    update(default_domain_xml)
    @display = Display.new(@domain_name, x_display)
    set_cdrom_boot(TAILS_ISO)
    plug_network
  rescue Exception => e
<<<<<<< HEAD
    clean_up
=======
    destroy_and_undefine
>>>>>>> 9aabb91c
    raise e
  end

  def update(xml)
    domain_xml = REXML::Document.new(xml)
    @domain_name = domain_xml.elements['domain/name'].text
<<<<<<< HEAD
    clean_up
    @domain = @virt.define_domain_xml(xml)
  end

  def clean_up
    begin
      domain = @virt.lookup_domain_by_name(@domain_name)
      domain.destroy if domain.active?
      domain.undefine
=======
    destroy_and_undefine
    @domain = @virt.define_domain_xml(xml)
  end

  # We lookup by name so we also catch domains from previous test
  # suite runs that weren't properly cleaned up (e.g. aborted).
  def destroy_and_undefine
    begin
      old_domain = @virt.lookup_domain_by_name(@domain_name)
      old_domain.destroy if old_domain.active?
      old_domain.undefine
      @display.stop if @display && @display.active?
>>>>>>> 9aabb91c
    rescue
    end
  end

  def set_network_link_state(state)
    domain_xml = REXML::Document.new(@domain.xml_desc)
    domain_xml.elements['domain/devices/interface/link'].attributes['state'] = state
    if is_running?
      @domain.update_device(domain_xml.elements['domain/devices/interface'].to_s)
    else
      update(domain_xml.to_s)
    end
  end

  def plug_network
    set_network_link_state('up')
  end

  def unplug_network
    set_network_link_state('down')
  end

  def set_cdrom_tray_state(state)
    domain_xml = REXML::Document.new(@domain.xml_desc)
    domain_xml.elements.each('domain/devices/disk') do |e|
      if e.attribute('device').to_s == "cdrom"
        e.elements['target'].attributes['tray'] = state
        if is_running?
          @domain.update_device(e.to_s)
        else
          update(domain_xml.to_s)
        end
      end
    end
  end

  def eject_cdrom
    set_cdrom_tray_state('open')
  end

  def close_cdrom
    set_cdrom_tray_state('closed')
  end

  def set_boot_device(dev)
    if is_running?
      raise "boot settings can only be set for inactive vms"
    end
    domain_xml = REXML::Document.new(@domain.xml_desc)
    domain_xml.elements['domain/os/boot'].attributes['dev'] = dev
    update(domain_xml.to_s)
  end

  def set_cdrom_image(image)
    domain_xml = REXML::Document.new(@domain.xml_desc)
    domain_xml.elements.each('domain/devices/disk') do |e|
      if e.attribute('device').to_s == "cdrom"
        if ! e.elements['source']
          e.add_element('source')
        end
        e.elements['source'].attributes['file'] = image
        if is_running?
          @domain.update_device(e.to_s, Libvirt::Domain::DEVICE_MODIFY_FORCE)
        else
          update(domain_xml.to_s)
        end
      end
    end
  end

  def remove_cdrom
    set_cdrom_image('')
  end

  def set_cdrom_boot(image)
    if is_running?
      raise "boot settings can only be set for inactice vms"
    end
    set_boot_device('cdrom')
    set_cdrom_image(image)
    close_cdrom
  end

  def plug_drive(name, type)
    removable_usb = nil
    case type
    when "removable usb", "usb"
      type = "usb"
      removable_usb = "on"
    when "non-removable usb"
      type = "usb"
      removable_usb = "off"
    end
    # Get the next free /dev/sdX on guest
    used_devs = []
    domain_xml = REXML::Document.new(@domain.xml_desc)
    domain_xml.elements.each('domain/devices/disk/target') do |e|
      used_devs <<= e.attribute('dev').to_s
    end
    letter = 'a'
    dev = "sd" + letter
    while used_devs.include? dev
      letter = (letter[0].ord + 1).chr
      dev = "sd" + letter
    end
    assert letter <= 'z'

    xml = REXML::Document.new(File.read("#{@xml_path}/disk.xml"))
    xml.elements['disk/source'].attributes['file'] = @storage.disk_path(name)
    xml.elements['disk/driver'].attributes['type'] = @storage.disk_format(name)
    xml.elements['disk/target'].attributes['dev'] = dev
    xml.elements['disk/target'].attributes['bus'] = type
    xml.elements['disk/target'].attributes['removable'] = removable_usb if removable_usb

    if is_running?
      @domain.attach_device(xml.to_s)
    else
      domain_xml = REXML::Document.new(@domain.xml_desc)
      domain_xml.elements['domain/devices'].add_element(xml)
      update(domain_xml.to_s)
    end
  end

  def disk_xml_desc(name)
    domain_xml = REXML::Document.new(@domain.xml_desc)
    domain_xml.elements.each('domain/devices/disk') do |e|
      begin
        if e.elements['source'].attribute('file').to_s == @storage.disk_path(name)
          return e.to_s
        end
      rescue
        next
      end
    end
    return nil
  end

  def unplug_drive(name)
    xml = disk_xml_desc(name)
    @domain.detach_device(xml)
  end

  def disk_dev(name)
    xml = REXML::Document.new(disk_xml_desc(name))
    return "/dev/" + xml.elements['disk/target'].attribute('dev').to_s
  end

  def disk_detected?(name)
    return execute("test -b #{disk_dev(name)}").success?
  end

  def set_disk_boot(name, type)
    if is_running?
      raise "boot settings can only be set for inactive vms"
    end
    plug_drive(name, type)
    set_boot_device('hd')
    # For some reason setting the boot device doesn't prevent cdrom
    # boot unless it's empty
    remove_cdrom
  end

  # XXX-9p: Shares don't work together with snapshot save+restore. See
  # XXX-9p in common_steps.rb for more information.
  def add_share(source, tag)
    if is_running?
      raise "shares can only be added to inactice vms"
    end
    xml = REXML::Document.new(File.read("#{@xml_path}/fs_share.xml"))
    xml.elements['filesystem/source'].attributes['dir'] = source
    xml.elements['filesystem/target'].attributes['dir'] = tag
    domain_xml = REXML::Document.new(@domain.xml_desc)
    domain_xml.elements['domain/devices'].add_element(xml)
    update(domain_xml.to_s)
  end

  def list_shares
    list = []
    domain_xml = REXML::Document.new(@domain.xml_desc)
    domain_xml.elements.each('domain/devices/filesystem') do |e|
      list << e.elements['target'].attribute('dir').to_s
    end
    return list
  end

  def set_ram_size(size, unit = "KiB")
    raise "System memory can only be added to inactice vms" if is_running?
    domain_xml = REXML::Document.new(@domain.xml_desc)
    domain_xml.elements['domain/memory'].text = size
    domain_xml.elements['domain/memory'].attributes['unit'] = unit
    domain_xml.elements['domain/currentMemory'].text = size
    domain_xml.elements['domain/currentMemory'].attributes['unit'] = unit
    update(domain_xml.to_s)
  end

  def get_ram_size_in_bytes
    domain_xml = REXML::Document.new(@domain.xml_desc)
    unit = domain_xml.elements['domain/memory'].attribute('unit').to_s
    size = domain_xml.elements['domain/memory'].text.to_i
    return convert_to_bytes(size, unit)
  end

  def set_arch(arch)
    raise "System architecture can only be set to inactice vms" if is_running?
    domain_xml = REXML::Document.new(@domain.xml_desc)
    domain_xml.elements['domain/os/type'].attributes['arch'] = arch
    update(domain_xml.to_s)
  end

  def add_hypervisor_feature(feature)
    raise "Hypervisor features can only be added to inactice vms" if is_running?
    domain_xml = REXML::Document.new(@domain.xml_desc)
    domain_xml.elements['domain/features'].add_element(feature)
    update(domain_xml.to_s)
  end

  def drop_hypervisor_feature(feature)
    raise "Hypervisor features can only be fropped from inactice vms" if is_running?
    domain_xml = REXML::Document.new(@domain.xml_desc)
    domain_xml.elements['domain/features'].delete_element(feature)
    update(domain_xml.to_s)
  end

  def disable_pae_workaround
    # add_hypervisor_feature("nonpae") results in a libvirt error, and
    # drop_hypervisor_feature("pae") alone won't disable pae. Hence we
    # use this workaround.
    xml = <<EOF
  <qemu:commandline xmlns:qemu='http://libvirt.org/schemas/domain/qemu/1.0'>
    <qemu:arg value='-cpu'/>
    <qemu:arg value='pentium,-pae'/>
  </qemu:commandline>
EOF
    domain_xml = REXML::Document.new(@domain.xml_desc)
    domain_xml.elements['domain'].add_element(REXML::Document.new(xml))
    update(domain_xml.to_s)
  end

  def set_os_loader(type)
    if is_running?
      raise "boot settings can only be set for inactice vms"
    end
    if type == 'UEFI'
      domain_xml = REXML::Document.new(@domain.xml_desc)
      domain_xml.elements['domain/os'].add_element(REXML::Document.new(
        '<loader>/usr/share/ovmf/OVMF.fd</loader>'
      ))
      update(domain_xml.to_s)
    else
      raise "unsupported OS loader type"
    end
  end

  def is_running?
    begin
      return @domain.active?
    rescue
      return false
    end
  end

  def execute(cmd, user = "root")
    return VMCommand.new(self, cmd, { :user => user, :spawn => false })
  end

  def execute_successfully(cmd, user = "root")
    p = execute(cmd, user)
    assert_vmcommand_success(p)
    return p
  end

  def spawn(cmd, user = "root")
    return VMCommand.new(self, cmd, { :user => user, :spawn => true })
  end

  def wait_until_remote_shell_is_up(timeout = 30)
    VMCommand.wait_until_remote_shell_is_up(self, timeout)
  end

  def host_to_guest_time_sync
    host_time= DateTime.now.strftime("%s").to_s
    execute("date -s '@#{host_time}'").success?
  end

  def has_network?
    return execute("/sbin/ifconfig eth0 | grep -q 'inet addr'").success?
  end

  def has_process?(process)
    return execute("pidof -x -o '%PPID' " + process).success?
  end

  def pidof(process)
    return execute("pidof -x -o '%PPID' " + process).stdout.chomp.split
  end

  def file_exist?(file)
    execute("test -e '#{file}'").success?
  end

  def directory_exist?(directory)
    execute("test -d '#{directory}'").success?
  end

  def file_content(file, user = 'root')
    # We don't quote #{file} on purpose: we sometimes pass environment variables
    # or globs that we want to be interpreted by the shell.
    cmd = execute("cat #{file}", user)
    assert(cmd.success?,
           "Could not cat '#{file}':\n#{cmd.stdout}\n#{cmd.stderr}")
    return cmd.stdout
  end

  def save_snapshot(path)
    @domain.save(path)
    @display.stop
  end

  def restore_snapshot(path)
    # Clean up current domain so its snapshot can be restored
<<<<<<< HEAD
    clean_up
=======
    destroy_and_undefine
>>>>>>> 9aabb91c
    Libvirt::Domain::restore(@virt, path)
    @domain = @virt.lookup_domain_by_name(@domain_name)
    @display.start
  end

  def start
    return if is_running?
    @domain.create
    @display.start
  end

  def reset
    # ruby-libvirt 0.4 does not support the reset method.
    # XXX: Once we use Jessie, use @domain.reset instead.
    system("virsh -c qemu:///system reset " + @domain_name) if is_running?
  end

  def power_off
    @domain.destroy if is_running?
    @display.stop
  end

<<<<<<< HEAD
  def destroy
    clean_up
    power_off
  end

=======
>>>>>>> 9aabb91c
  def take_screenshot(description)
    @display.take_screenshot(description)
  end

  def get_remote_shell_port
    domain_xml = REXML::Document.new(@domain.xml_desc)
    domain_xml.elements.each('domain/devices/serial') do |e|
      if e.attribute('type').to_s == "tcp"
        return e.elements['source'].attribute('service').to_s.to_i
      end
    end
  end

end<|MERGE_RESOLUTION|>--- conflicted
+++ resolved
@@ -3,28 +3,13 @@
 
 class VMNet
 
-<<<<<<< HEAD
-  attr_reader :net_name, :net, :ip, :mac, :bridge_name
-=======
   attr_reader :net_name, :net
->>>>>>> 9aabb91c
 
   def initialize(virt, xml_path)
     @virt = virt
     net_xml = File.read("#{xml_path}/default_net.xml")
     update(net_xml)
   rescue Exception => e
-<<<<<<< HEAD
-    clean_up
-    raise e
-  end
-
-  def clean_up
-    begin
-      net = @virt.lookup_network_by_name(@net_name)
-      net.destroy if net.active?
-      net.undefine
-=======
     destroy_and_undefine
     raise e
   end
@@ -36,7 +21,6 @@
       old_net = @virt.lookup_network_by_name(@net_name)
       old_net.destroy if old_net.active?
       old_net.undefine
->>>>>>> 9aabb91c
     rescue
     end
   end
@@ -44,23 +28,6 @@
   def update(xml)
     net_xml = REXML::Document.new(xml)
     @net_name = net_xml.elements['network/name'].text
-<<<<<<< HEAD
-    clean_up
-    @net = @virt.define_network_xml(xml)
-    @net.create
-    @ip  = net_xml.elements['network/ip/dhcp/host/'].attributes['ip']
-    @mac = net_xml.elements['network/ip/dhcp/host/'].attributes['mac']
-    @bridge_name = @net.bridge_name
-  end
-
-  def destroy
-    @net.destroy if net.active?
-    @net.undefine
-  end
-
-  def bridge_mac
-    File.open("/sys/class/net/#{@bridge_name}/address", "rb").read.chomp
-=======
     destroy_and_undefine
     @net = @virt.define_network_xml(xml)
     @net.create
@@ -72,24 +39,15 @@
 
   def bridge_mac
     File.open("/sys/class/net/#{bridge_name}/address", "rb").read.chomp
->>>>>>> 9aabb91c
   end
 
 end
 
-<<<<<<< HEAD
 
 class VM
 
-  attr_reader :domain, :display, :ip, :mac, :vmnet, :storage
-
-=======
-
-class VM
-
   attr_reader :domain, :display, :vmnet, :storage
 
->>>>>>> 9aabb91c
   def initialize(virt, xml_path, vmnet, storage, x_display)
     @virt = virt
     @xml_path = xml_path
@@ -101,28 +59,13 @@
     set_cdrom_boot(TAILS_ISO)
     plug_network
   rescue Exception => e
-<<<<<<< HEAD
-    clean_up
-=======
     destroy_and_undefine
->>>>>>> 9aabb91c
     raise e
   end
 
   def update(xml)
     domain_xml = REXML::Document.new(xml)
     @domain_name = domain_xml.elements['domain/name'].text
-<<<<<<< HEAD
-    clean_up
-    @domain = @virt.define_domain_xml(xml)
-  end
-
-  def clean_up
-    begin
-      domain = @virt.lookup_domain_by_name(@domain_name)
-      domain.destroy if domain.active?
-      domain.undefine
-=======
     destroy_and_undefine
     @domain = @virt.define_domain_xml(xml)
   end
@@ -135,7 +78,6 @@
       old_domain.destroy if old_domain.active?
       old_domain.undefine
       @display.stop if @display && @display.active?
->>>>>>> 9aabb91c
     rescue
     end
   end
@@ -456,11 +398,7 @@
 
   def restore_snapshot(path)
     # Clean up current domain so its snapshot can be restored
-<<<<<<< HEAD
-    clean_up
-=======
     destroy_and_undefine
->>>>>>> 9aabb91c
     Libvirt::Domain::restore(@virt, path)
     @domain = @virt.lookup_domain_by_name(@domain_name)
     @display.start
@@ -483,14 +421,6 @@
     @display.stop
   end
 
-<<<<<<< HEAD
-  def destroy
-    clean_up
-    power_off
-  end
-
-=======
->>>>>>> 9aabb91c
   def take_screenshot(description)
     @display.take_screenshot(description)
   end
