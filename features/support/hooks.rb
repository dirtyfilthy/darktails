require 'fileutils'
require 'rb-inotify'
require 'time'
require 'tmpdir'

# Run once, before any feature
AfterConfiguration do |config|
<<<<<<< HEAD
  # Used to keep track of when we start our first @product feature, when
  # we'll do some special things.
  $started_first_product_feature = false
=======
  # Start a thread that monitors a pseudo fifo file and debug_log():s
  # anything written to it "immediately" (well, as fast as inotify
  # detects it). We're forced to a convoluted solution like this
  # because CRuby's thread support is horribly as soon as IO is mixed
  # in (other threads get blocked).
  FileUtils.rm(DEBUG_LOG_PSEUDO_FIFO) if File.exist?(DEBUG_LOG_PSEUDO_FIFO)
  FileUtils.touch(DEBUG_LOG_PSEUDO_FIFO)
  at_exit do
    FileUtils.rm(DEBUG_LOG_PSEUDO_FIFO) if File.exist?(DEBUG_LOG_PSEUDO_FIFO)
  end
  Thread.new do
    File.open(DEBUG_LOG_PSEUDO_FIFO) do |fd|
      watcher = INotify::Notifier.new
      watcher.watch(DEBUG_LOG_PSEUDO_FIFO, :modify) do
        line = fd.read.chomp
        debug_log(line) if line and line.length > 0
      end
      watcher.run
    end
  end
end

# For @product tests
####################

def delete_snapshot(snapshot)
  if snapshot and File.exist?(snapshot)
    File.delete(snapshot)
  end
rescue Errno::EACCES => e
  STDERR.puts "Couldn't delete background snapshot: #{e.to_s}"
>>>>>>> 1ae520bd
end

# For @product tests
####################

def add_after_scenario_hook(&block)
  @after_scenario_hooks ||= Array.new
  @after_scenario_hooks << block
end

BeforeFeature('@product') do |feature|
  if File.exist?($config["TMPDIR"])
    if !File.directory?($config["TMPDIR"])
      raise "Temporary directory '#{$config["TMPDIR"]}' exists but is not a " +
            "directory"
    end
    if !File.owned?($config["TMPDIR"])
      raise "Temporary directory '#{$config["TMPDIR"]}' must be owned by the " +
            "current user"
    end
    FileUtils.chmod(0755, $config["TMPDIR"])
  else
    begin
      Dir.mkdir($config["TMPDIR"])
    rescue Errno::EACCES => e
      raise "Cannot create temporary directory: #{e.to_s}"
    end
  end
  if TAILS_ISO.nil?
    raise "No Tails ISO image specified, and none could be found in the " +
          "current directory"
  end
  if File.exist?(TAILS_ISO)
    # Workaround: when libvirt takes ownership of the ISO image it may
    # become unreadable for the live user inside the guest in the
    # host-to-guest share used for some tests.

    if !File.world_readable?(TAILS_ISO)
      if File.owned?(TAILS_ISO)
        File.chmod(0644, TAILS_ISO)
      else
        raise "warning: the Tails ISO image must be world readable or be " +
              "owned by the current user to be available inside the guest " +
              "VM via host-to-guest shares, which is required by some tests"
      end
    end
  else
    raise "The specified Tails ISO image '#{TAILS_ISO}' does not exist"
  end
  puts "Testing ISO image: #{File.basename(TAILS_ISO)}"
  if not($started_first_product_feature)
    $virt = Libvirt::open("qemu:///system")
    VM.remove_all_snapshots if !KEEP_SNAPSHOTS
    $vmnet = VMNet.new($virt, VM_XML_PATH)
    $vmstorage = VMStorage.new($virt, VM_XML_PATH)
    $started_first_product_feature = true
  end
end

BeforeFeature('@product', '@old_iso') do
  if OLD_TAILS_ISO.nil?
    raise "No old Tails ISO image specified, and none could be found in the " +
          "current directory"
  end
  if !File.exist?(OLD_TAILS_ISO)
    raise "The specified old Tails ISO image '#{OLD_TAILS_ISO}' does not exist"
  end
  if TAILS_ISO == OLD_TAILS_ISO
    raise "The old Tails ISO is the same as the Tails ISO we're testing"
  end
  puts "Using old ISO image: #{File.basename(OLD_TAILS_ISO)}"
end

AfterFeature('@product') do
  unless KEEP_SNAPSHOTS
    checkpoints.each do |name, vals|
      if vals[:temporary] and VM.snapshot_exists?(name)
        VM.remove_snapshot(name)
      end
    end
  end
end

# BeforeScenario
Before('@product') do
  @screen = Sikuli::Screen.new
  @theme = "gnome"
  # English will be assumed if this is not overridden
  @language = ""
  @os_loader = "MBR"
  @sudo_password = "asdf"
  @persistence_password = "asdf"
end

# AfterScenario
After('@product') do |scenario|
  if scenario.failed?
    time_of_fail = Time.now - TIME_AT_START
    secs = "%02d" % (time_of_fail % 60)
    mins = "%02d" % ((time_of_fail / 60) % 60)
    hrs  = "%02d" % (time_of_fail / (60*60))
    STDERR.puts "Scenario failed at time #{hrs}:#{mins}:#{secs}"
    base = File.basename(scenario.feature.file, ".feature").to_s
    tmp = @screen.capture.getFilename
    out = "#{$config["TMPDIR"]}/#{base}-#{DateTime.now}.png"
    FileUtils.mv(tmp, out)
    STDERR.puts("Took screenshot \"#{out}\"")
    if $config["PAUSE_ON_FAIL"]
      STDERR.puts ""
      STDERR.puts "Press ENTER to continue running the test suite"
      STDIN.gets
    end
  end
end

Before('@product', '@check_tor_leaks') do |scenario|
  feature_file_name = File.basename(scenario.feature.file, ".feature").to_s
  @tor_leaks_sniffer = Sniffer.new(feature_file_name + "_sniffer", $vmnet)
  @tor_leaks_sniffer.capture
end

After('@product', '@check_tor_leaks') do |scenario|
  @tor_leaks_sniffer.stop
  if scenario.passed?
    if @bridge_hosts.nil?
      expected_tor_nodes = get_all_tor_nodes
    else
      expected_tor_nodes = @bridge_hosts
    end
    leaks = FirewallLeakCheck.new(@tor_leaks_sniffer.pcap_file,
                                  :accepted_hosts => expected_tor_nodes)
    leaks.assert_no_leaks
  end
  @tor_leaks_sniffer.clear
end

# For @source tests
###################

# BeforeScenario
Before('@source') do
  @orig_pwd = Dir.pwd
  @git_clone = Dir.mktmpdir 'tails-apt-tests'
  Dir.chdir @git_clone
end

# AfterScenario
After('@source') do
  Dir.chdir @orig_pwd
  FileUtils.remove_entry_secure @git_clone
end

# Common
########

After do
  if @after_scenario_hooks
    @after_scenario_hooks.each { |block| block.call }
  end
  @after_scenario_hooks = Array.new
end

BeforeFeature('@product', '@source') do |feature|
  raise "Feature #{feature.file} is tagged both @product and @source, " +
        "which is an impossible combination"
end

at_exit do
  $vm.destroy_and_undefine if $vm
  if $virt
    unless KEEP_SNAPSHOTS
      VM.remove_all_snapshots
      $vmstorage.clear_pool
    end
    $vmnet.destroy_and_undefine
    $virt.close
  end
end<|MERGE_RESOLUTION|>--- conflicted
+++ resolved
@@ -5,11 +5,10 @@
 
 # Run once, before any feature
 AfterConfiguration do |config|
-<<<<<<< HEAD
   # Used to keep track of when we start our first @product feature, when
   # we'll do some special things.
   $started_first_product_feature = false
-=======
+
   # Start a thread that monitors a pseudo fifo file and debug_log():s
   # anything written to it "immediately" (well, as fast as inotify
   # detects it). We're forced to a convoluted solution like this
@@ -30,18 +29,6 @@
       watcher.run
     end
   end
-end
-
-# For @product tests
-####################
-
-def delete_snapshot(snapshot)
-  if snapshot and File.exist?(snapshot)
-    File.delete(snapshot)
-  end
-rescue Errno::EACCES => e
-  STDERR.puts "Couldn't delete background snapshot: #{e.to_s}"
->>>>>>> 1ae520bd
 end
 
 # For @product tests
