require 'fileutils'
require 'time'
require 'tmpdir'

# For @product tests
####################

def delete_snapshot(snapshot)
  if snapshot and File.exist?(snapshot)
    File.delete(snapshot)
  end
rescue Errno::EACCES => e
  STDERR.puts "Couldn't delete background snapshot: #{e.to_s}"
end

def delete_all_snapshots
  Dir.glob("#{$config["TMP_DIR"]}/*.state").each do |snapshot|
    delete_snapshot(snapshot)
  end
end

BeforeFeature('@product') do |feature|
  if File.exist?($config["TMP_DIR"])
    if !File.directory?($config["TMP_DIR"])
      raise "Temporary directory '#{$config["TMP_DIR"]}' exists but is not a " +
            "directory"
    end
    if !File.owned?($config["TMP_DIR"])
      raise "Temporary directory '#{$config["TMP_DIR"]}' must be owned by the " +
            "current user"
    end
    FileUtils.chmod(0755, $config["TMP_DIR"])
  else
    begin
      Dir.mkdir($config["TMP_DIR"])
    rescue Errno::EACCES => e
      raise "Cannot create temporary directory: #{e.to_s}"
    end
  end
  delete_all_snapshots if !KEEP_SNAPSHOTS
  if TAILS_ISO.nil?
    raise "No Tails ISO image specified, and none could be found in the " +
          "current directory"
  end
  if File.exist?(TAILS_ISO)
    # Workaround: when libvirt takes ownership of the ISO image it may
    # become unreadable for the live user inside the guest in the
    # host-to-guest share used for some tests.

    if !File.world_readable?(TAILS_ISO)
      if File.owned?(TAILS_ISO)
        File.chmod(0644, TAILS_ISO)
      else
        raise "warning: the Tails ISO image must be world readable or be " +
              "owned by the current user to be available inside the guest " +
              "VM via host-to-guest shares, which is required by some tests"
      end
    end
  else
    raise "The specified Tails ISO image '#{TAILS_ISO}' does not exist"
  end
  puts "Testing ISO image: #{File.basename(TAILS_ISO)}"
  base = File.basename(feature.file, ".feature").to_s
  $background_snapshot = "#{$config["TMP_DIR"]}/#{base}_background.state"
  $virt = Libvirt::open("qemu:///system")
  $vmnet = VMNet.new($virt, VM_XML_PATH)
  $vmstorage = VMStorage.new($virt, VM_XML_PATH)
end

AfterFeature('@product') do
  delete_snapshot($background_snapshot) if !KEEP_SNAPSHOTS
  $vmstorage.clear_pool
<<<<<<< HEAD
  $vmnet.destroy
=======
  $vmnet.destroy_and_undefine
>>>>>>> 9aabb91c
  $virt.close
end

BeforeFeature('@product', '@old_iso') do
  if OLD_TAILS_ISO.nil?
    raise "No old Tails ISO image specified, and none could be found in the " +
          "current directory"
  end
  if !File.exist?(OLD_TAILS_ISO)
    raise "The specified old Tails ISO image '#{OLD_TAILS_ISO}' does not exist"
  end
  if TAILS_ISO == OLD_TAILS_ISO
    raise "The old Tails ISO is the same as the Tails ISO we're testing"
  end
  puts "Using old ISO image: #{File.basename(OLD_TAILS_ISO)}"
end

# BeforeScenario
Before('@product') do
  @screen = Sikuli::Screen.new
  if File.size?($background_snapshot)
    @skip_steps_while_restoring_background = true
  else
    @skip_steps_while_restoring_background = false
  end
  @theme = "gnome"
  @os_loader = "MBR"
end

# AfterScenario
After('@product') do |scenario|
  if (scenario.status != :passed)
    time_of_fail = Time.now - TIME_AT_START
    secs = "%02d" % (time_of_fail % 60)
    mins = "%02d" % ((time_of_fail / 60) % 60)
    hrs  = "%02d" % (time_of_fail / (60*60))
    STDERR.puts "Scenario failed at time #{hrs}:#{mins}:#{secs}"
    base = File.basename(scenario.feature.file, ".feature").to_s
    tmp = @screen.capture.getFilename
    out = "#{$config["TMP_DIR"]}/#{base}-#{DateTime.now}.png"
    FileUtils.mv(tmp, out)
    STDERR.puts("Took screenshot \"#{out}\"")
    if $config["PAUSE_ON_FAIL"]
      STDERR.puts ""
      STDERR.puts "Press ENTER to continue running the test suite"
      STDIN.gets
    end
  end
  if @sniffer
    @sniffer.stop
    @sniffer.clear
  end
  @vm.destroy_and_undefine if @vm
end

After('@product', '~@keep_volumes') do
  $vmstorage.clear_volumes
end

Before('@product', '@check_tor_leaks') do |scenario|
  feature_file_name = File.basename(scenario.feature.file, ".feature").to_s
  @tor_leaks_sniffer = Sniffer.new(feature_file_name + "_sniffer", $vmnet)
  @tor_leaks_sniffer.capture
end

After('@product', '@check_tor_leaks') do |scenario|
  @tor_leaks_sniffer.stop
  if (scenario.status == :passed)
<<<<<<< HEAD
    if @bridge_hosts.nil?
      expected_tor_nodes = get_all_tor_nodes
    else
      expected_tor_nodes = @bridge_hosts
    end
    leaks = FirewallLeakCheck.new(@tor_leaks_sniffer.pcap_file,
                                  expected_tor_nodes)
=======
    leaks = FirewallLeakCheck.new(@tor_leaks_sniffer.pcap_file, get_tor_relays)
>>>>>>> 9aabb91c
    leaks.assert_no_leaks
  end
  @tor_leaks_sniffer.clear
end

# For @source tests
###################

# BeforeScenario
Before('@source') do
  @orig_pwd = Dir.pwd
  @git_clone = Dir.mktmpdir 'tails-apt-tests'
  Dir.chdir @git_clone
end

# AfterScenario
After('@source') do
  Dir.chdir @orig_pwd
  FileUtils.remove_entry_secure @git_clone
end


# Common
########

BeforeFeature('@product', '@source') do |feature|
  raise "Feature #{feature.file} is tagged both @product and @source, " +
        "which is an impossible combination"
end

at_exit do
  delete_all_snapshots if !KEEP_SNAPSHOTS
end<|MERGE_RESOLUTION|>--- conflicted
+++ resolved
@@ -70,11 +70,7 @@
 AfterFeature('@product') do
   delete_snapshot($background_snapshot) if !KEEP_SNAPSHOTS
   $vmstorage.clear_pool
-<<<<<<< HEAD
-  $vmnet.destroy
-=======
   $vmnet.destroy_and_undefine
->>>>>>> 9aabb91c
   $virt.close
 end
 
@@ -143,7 +139,6 @@
 After('@product', '@check_tor_leaks') do |scenario|
   @tor_leaks_sniffer.stop
   if (scenario.status == :passed)
-<<<<<<< HEAD
     if @bridge_hosts.nil?
       expected_tor_nodes = get_all_tor_nodes
     else
@@ -151,9 +146,6 @@
     end
     leaks = FirewallLeakCheck.new(@tor_leaks_sniffer.pcap_file,
                                   expected_tor_nodes)
-=======
-    leaks = FirewallLeakCheck.new(@tor_leaks_sniffer.pcap_file, get_tor_relays)
->>>>>>> 9aabb91c
     leaks.assert_no_leaks
   end
   @tor_leaks_sniffer.clear
