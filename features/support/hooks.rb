--- conflicted
+++ resolved
@@ -107,9 +107,6 @@
 
 # BeforeScenario
 Before('@product') do |scenario|
-  @screen = Sikuli::Screen.new
-<<<<<<< HEAD
-=======
   if $config["CAPTURE"]
     video_name = "capture-" + "#{scenario.name}-#{TIME_AT_START}.mkv"
     # Sanitize the filename from unix-hostile filename characters
@@ -129,12 +126,7 @@
                        ])
     @video_capture_pid = capture.pid
   end
-  if File.size?($background_snapshot)
-    @skip_steps_while_restoring_background = true
-  else
-    @skip_steps_while_restoring_background = false
-  end
->>>>>>> 2d81e7d9
+  @screen = Sikuli::Screen.new
   @theme = "gnome"
   # English will be assumed if this is not overridden
   @language = ""
