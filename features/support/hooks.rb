require 'fileutils'
require 'rb-inotify'
require 'time'
require 'tmpdir'

# Run once, before any feature
AfterConfiguration do |config|
<<<<<<< HEAD
  # Used to keep track of when we start our first @product feature, when
  # we'll do some special things.
  $started_first_product_feature = false

=======
  if File.exist?($config["TMPDIR"])
    if !File.directory?($config["TMPDIR"])
      raise "Temporary directory '#{$config["TMPDIR"]}' exists but is not a " +
            "directory"
    end
    if !File.owned?($config["TMPDIR"])
      raise "Temporary directory '#{$config["TMPDIR"]}' must be owned by the " +
            "current user"
    end
    FileUtils.chmod(0755, $config["TMPDIR"])
  else
    begin
      FileUtils.mkdir_p($config["TMPDIR"])
    rescue Errno::EACCES => e
      raise "Cannot create temporary directory: #{e.to_s}"
    end
  end
>>>>>>> 4ddbc9da
  # Start a thread that monitors a pseudo fifo file and debug_log():s
  # anything written to it "immediately" (well, as fast as inotify
  # detects it). We're forced to a convoluted solution like this
  # because CRuby's thread support is horribly as soon as IO is mixed
  # in (other threads get blocked).
  FileUtils.rm(DEBUG_LOG_PSEUDO_FIFO) if File.exist?(DEBUG_LOG_PSEUDO_FIFO)
  FileUtils.touch(DEBUG_LOG_PSEUDO_FIFO)
  at_exit do
    FileUtils.rm(DEBUG_LOG_PSEUDO_FIFO) if File.exist?(DEBUG_LOG_PSEUDO_FIFO)
  end
  Thread.new do
    File.open(DEBUG_LOG_PSEUDO_FIFO) do |fd|
      watcher = INotify::Notifier.new
      watcher.watch(DEBUG_LOG_PSEUDO_FIFO, :modify) do
        line = fd.read.chomp
        debug_log(line) if line and line.length > 0
      end
      watcher.run
    end
  end
  # Fix Sikuli's debug_log():ing.
  bind_java_to_pseudo_fifo_logger
end

# For @product tests
####################

def add_after_scenario_hook(&block)
  @after_scenario_hooks ||= Array.new
  @after_scenario_hooks << block
end

BeforeFeature('@product') do |feature|
<<<<<<< HEAD
  if File.exist?($config["TMPDIR"])
    if !File.directory?($config["TMPDIR"])
      raise "Temporary directory '#{$config["TMPDIR"]}' exists but is not a " +
            "directory"
    end
    if !File.owned?($config["TMPDIR"])
      raise "Temporary directory '#{$config["TMPDIR"]}' must be owned by the " +
            "current user"
    end
    FileUtils.chmod(0755, $config["TMPDIR"])
  else
    begin
      Dir.mkdir($config["TMPDIR"])
    rescue Errno::EACCES => e
      raise "Cannot create temporary directory: #{e.to_s}"
    end
  end
=======
  delete_all_snapshots if !KEEP_SNAPSHOTS
>>>>>>> 4ddbc9da
  if TAILS_ISO.nil?
    raise "No Tails ISO image specified, and none could be found in the " +
          "current directory"
  end
  if File.exist?(TAILS_ISO)
    # Workaround: when libvirt takes ownership of the ISO image it may
    # become unreadable for the live user inside the guest in the
    # host-to-guest share used for some tests.

    if !File.world_readable?(TAILS_ISO)
      if File.owned?(TAILS_ISO)
        File.chmod(0644, TAILS_ISO)
      else
        raise "warning: the Tails ISO image must be world readable or be " +
              "owned by the current user to be available inside the guest " +
              "VM via host-to-guest shares, which is required by some tests"
      end
    end
  else
    raise "The specified Tails ISO image '#{TAILS_ISO}' does not exist"
  end
  puts "Testing ISO image: #{File.basename(TAILS_ISO)}"
  if !File.exist?(OLD_TAILS_ISO)
    raise "The specified old Tails ISO image '#{OLD_TAILS_ISO}' does not exist"
  end
  puts "Using old ISO image: #{File.basename(OLD_TAILS_ISO)}"
  if not($started_first_product_feature)
    $virt = Libvirt::open("qemu:///system")
    VM.remove_all_snapshots if !KEEP_SNAPSHOTS
    $vmnet = VMNet.new($virt, VM_XML_PATH)
    $vmstorage = VMStorage.new($virt, VM_XML_PATH)
    $started_first_product_feature = true
  end
end

AfterFeature('@product') do
  unless KEEP_SNAPSHOTS
    checkpoints.each do |name, vals|
      if vals[:temporary] and VM.snapshot_exists?(name)
        VM.remove_snapshot(name)
      end
    end
  end
end

# BeforeScenario
Before('@product') do
  @screen = Sikuli::Screen.new
  @theme = "gnome"
  # English will be assumed if this is not overridden
  @language = ""
  @os_loader = "MBR"
  @sudo_password = "asdf"
  @persistence_password = "asdf"
end

# AfterScenario
After('@product') do |scenario|
  if scenario.failed?
    time_of_fail = Time.now - TIME_AT_START
    secs = "%02d" % (time_of_fail % 60)
    mins = "%02d" % ((time_of_fail / 60) % 60)
    hrs  = "%02d" % (time_of_fail / (60*60))
    STDERR.puts "Scenario failed at time #{hrs}:#{mins}:#{secs}"
    base = File.basename(scenario.feature.file, ".feature").to_s
    tmp = @screen.capture.getFilename
    out = "#{$config["TMPDIR"]}/#{base}-#{DateTime.now}.png"
    FileUtils.mv(tmp, out)
    STDERR.puts("Took screenshot \"#{out}\"")
    if $config["PAUSE_ON_FAIL"]
      STDERR.puts ""
      STDERR.puts "Press ENTER to continue running the test suite"
      STDIN.gets
    end
  end
end

Before('@product', '@check_tor_leaks') do |scenario|
  feature_file_name = File.basename(scenario.feature.file, ".feature").to_s
  @tor_leaks_sniffer = Sniffer.new(feature_file_name + "_sniffer", $vmnet)
  @tor_leaks_sniffer.capture
end

After('@product', '@check_tor_leaks') do |scenario|
  @tor_leaks_sniffer.stop
  if scenario.passed?
    if @bridge_hosts.nil?
      expected_tor_nodes = get_all_tor_nodes
    else
      expected_tor_nodes = @bridge_hosts
    end
    leaks = FirewallLeakCheck.new(@tor_leaks_sniffer.pcap_file,
                                  :accepted_hosts => expected_tor_nodes)
    leaks.assert_no_leaks
  end
  @tor_leaks_sniffer.clear
end

# For @source tests
###################

# BeforeScenario
Before('@source') do
  @orig_pwd = Dir.pwd
  @git_clone = Dir.mktmpdir 'tails-apt-tests'
  Dir.chdir @git_clone
end

# AfterScenario
After('@source') do
  Dir.chdir @orig_pwd
  FileUtils.remove_entry_secure @git_clone
end

# Common
########

After do
  if @after_scenario_hooks
    @after_scenario_hooks.each { |block| block.call }
  end
  @after_scenario_hooks = Array.new
end

BeforeFeature('@product', '@source') do |feature|
  raise "Feature #{feature.file} is tagged both @product and @source, " +
        "which is an impossible combination"
end

at_exit do
  $vm.destroy_and_undefine if $vm
  if $virt
    unless KEEP_SNAPSHOTS
      VM.remove_all_snapshots
      $vmstorage.clear_pool
    end
    $vmnet.destroy_and_undefine
    $virt.close
  end
end<|MERGE_RESOLUTION|>--- conflicted
+++ resolved
@@ -5,12 +5,10 @@
 
 # Run once, before any feature
 AfterConfiguration do |config|
-<<<<<<< HEAD
   # Used to keep track of when we start our first @product feature, when
   # we'll do some special things.
   $started_first_product_feature = false
 
-=======
   if File.exist?($config["TMPDIR"])
     if !File.directory?($config["TMPDIR"])
       raise "Temporary directory '#{$config["TMPDIR"]}' exists but is not a " +
@@ -28,7 +26,7 @@
       raise "Cannot create temporary directory: #{e.to_s}"
     end
   end
->>>>>>> 4ddbc9da
+
   # Start a thread that monitors a pseudo fifo file and debug_log():s
   # anything written to it "immediately" (well, as fast as inotify
   # detects it). We're forced to a convoluted solution like this
@@ -62,27 +60,6 @@
 end
 
 BeforeFeature('@product') do |feature|
-<<<<<<< HEAD
-  if File.exist?($config["TMPDIR"])
-    if !File.directory?($config["TMPDIR"])
-      raise "Temporary directory '#{$config["TMPDIR"]}' exists but is not a " +
-            "directory"
-    end
-    if !File.owned?($config["TMPDIR"])
-      raise "Temporary directory '#{$config["TMPDIR"]}' must be owned by the " +
-            "current user"
-    end
-    FileUtils.chmod(0755, $config["TMPDIR"])
-  else
-    begin
-      Dir.mkdir($config["TMPDIR"])
-    rescue Errno::EACCES => e
-      raise "Cannot create temporary directory: #{e.to_s}"
-    end
-  end
-=======
-  delete_all_snapshots if !KEEP_SNAPSHOTS
->>>>>>> 4ddbc9da
   if TAILS_ISO.nil?
     raise "No Tails ISO image specified, and none could be found in the " +
           "current directory"
