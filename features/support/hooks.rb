--- conflicted
+++ resolved
@@ -5,8 +5,6 @@
 
 # Run once, before any feature
 AfterConfiguration do |config|
-<<<<<<< HEAD
-=======
   if File.exist?($config["TMPDIR"])
     if !File.directory?($config["TMPDIR"])
       raise "Temporary directory '#{$config["TMPDIR"]}' exists but is not a " +
@@ -24,7 +22,6 @@
       raise "Cannot create temporary directory: #{e.to_s}"
     end
   end
->>>>>>> 07b9a11a
   # Start a thread that monitors a pseudo fifo file and debug_log():s
   # anything written to it "immediately" (well, as fast as inotify
   # detects it). We're forced to a convoluted solution like this
@@ -45,11 +42,8 @@
       watcher.run
     end
   end
-<<<<<<< HEAD
-=======
   # Fix Sikuli's debug_log():ing.
   bind_java_to_pseudo_fifo_logger
->>>>>>> 07b9a11a
 end
 
 # For @product tests
