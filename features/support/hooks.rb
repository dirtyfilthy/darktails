require 'fileutils'
require 'rb-inotify'
require 'time'
require 'tmpdir'

# Run once, before any feature
AfterConfiguration do |config|
  # Used to keep track of when we start our first @product feature, when
  # we'll do some special things.
  $started_first_product_feature = false
<<<<<<< HEAD
end

# For @product tests
####################
=======
>>>>>>> 5181a38a

  if File.exist?($config["TMPDIR"])
    if !File.directory?($config["TMPDIR"])
      raise "Temporary directory '#{$config["TMPDIR"]}' exists but is not a " +
            "directory"
    end
    if !File.owned?($config["TMPDIR"])
      raise "Temporary directory '#{$config["TMPDIR"]}' must be owned by the " +
            "current user"
    end
    FileUtils.chmod(0755, $config["TMPDIR"])
  else
    begin
      FileUtils.mkdir_p($config["TMPDIR"])
    rescue Errno::EACCES => e
      raise "Cannot create temporary directory: #{e.to_s}"
    end
  end
<<<<<<< HEAD
=======

  # Start a thread that monitors a pseudo fifo file and debug_log():s
  # anything written to it "immediately" (well, as fast as inotify
  # detects it). We're forced to a convoluted solution like this
  # because CRuby's thread support is horribly as soon as IO is mixed
  # in (other threads get blocked).
  FileUtils.rm(DEBUG_LOG_PSEUDO_FIFO) if File.exist?(DEBUG_LOG_PSEUDO_FIFO)
  FileUtils.touch(DEBUG_LOG_PSEUDO_FIFO)
  at_exit do
    FileUtils.rm(DEBUG_LOG_PSEUDO_FIFO) if File.exist?(DEBUG_LOG_PSEUDO_FIFO)
  end
  Thread.new do
    File.open(DEBUG_LOG_PSEUDO_FIFO) do |fd|
      watcher = INotify::Notifier.new
      watcher.watch(DEBUG_LOG_PSEUDO_FIFO, :modify) do
        line = fd.read.chomp
        debug_log(line) if line and line.length > 0
      end
      watcher.run
    end
  end
  # Fix Sikuli's debug_log():ing.
  bind_java_to_pseudo_fifo_logger
end

# For @product tests
####################

def add_after_scenario_hook(&block)
  @after_scenario_hooks ||= Array.new
  @after_scenario_hooks << block
end

BeforeFeature('@product') do |feature|
>>>>>>> 5181a38a
  if TAILS_ISO.nil?
    raise "No Tails ISO image specified, and none could be found in the " +
          "current directory"
  end
  if File.exist?(TAILS_ISO)
    # Workaround: when libvirt takes ownership of the ISO image it may
    # become unreadable for the live user inside the guest in the
    # host-to-guest share used for some tests.

    if !File.world_readable?(TAILS_ISO)
      if File.owned?(TAILS_ISO)
        File.chmod(0644, TAILS_ISO)
      else
        raise "warning: the Tails ISO image must be world readable or be " +
              "owned by the current user to be available inside the guest " +
              "VM via host-to-guest shares, which is required by some tests"
      end
    end
  else
    raise "The specified Tails ISO image '#{TAILS_ISO}' does not exist"
  end
  puts "Testing ISO image: #{File.basename(TAILS_ISO)}"
<<<<<<< HEAD
  if not($started_first_product_feature)
    $virt = Libvirt::open("qemu:///system")
    VM.remove_all_snapshots if !KEEP_SNAPSHOTS
    $vmnet = VMNet.new($virt, VM_XML_PATH)
    $vmstorage = VMStorage.new($virt, VM_XML_PATH)
    $started_first_product_feature = true
  end
end

BeforeFeature('@product', '@old_iso') do
  if OLD_TAILS_ISO.nil?
    raise "No old Tails ISO image specified, and none could be found in the " +
          "current directory"
  end
=======
>>>>>>> 5181a38a
  if !File.exist?(OLD_TAILS_ISO)
    raise "The specified old Tails ISO image '#{OLD_TAILS_ISO}' does not exist"
  end
  puts "Using old ISO image: #{File.basename(OLD_TAILS_ISO)}"
  if not($started_first_product_feature)
    $virt = Libvirt::open("qemu:///system")
    VM.remove_all_snapshots if !KEEP_SNAPSHOTS
    $vmnet = VMNet.new($virt, VM_XML_PATH)
    $vmstorage = VMStorage.new($virt, VM_XML_PATH)
    $started_first_product_feature = true
  end
end

AfterFeature('@product') do
  unless KEEP_SNAPSHOTS
    checkpoints.each do |name, vals|
      if vals[:temporary] and VM.snapshot_exists?(name)
        VM.remove_snapshot(name)
      end
    end
  end
end

AfterFeature('@product') do
  unless KEEP_SNAPSHOTS
    checkpoints.each do |name, vals|
      if vals[:temporary] and VM.snapshot_exists?(name)
        VM.remove_snapshot(name)
      end
    end
  end
end

# BeforeScenario
<<<<<<< HEAD
Before('@product') do
=======
Before('@product') do |scenario|
  if $config["CAPTURE"]
    video_name = "capture-" + "#{scenario.name}-#{TIME_AT_START}.mkv"
    # Sanitize the filename from unix-hostile filename characters
    bad_filename_chars = Regexp.new("[^A-Za-z0-9_\\-.,+:]")
    video_name.gsub!(bad_filename_chars, '_')
    @video_path = "#{$config['TMPDIR']}/#{video_name}"
    capture = IO.popen(['avconv',
                        '-f', 'x11grab',
                        '-s', '1024x768',
                        '-r', '15',
                        '-i', "#{$config['DISPLAY']}.0",
                        '-an',
                        '-c:v', 'libx264',
                        '-y',
                        @video_path,
                        :err => ['/dev/null', 'w'],
                       ])
    @video_capture_pid = capture.pid
  end
>>>>>>> 5181a38a
  @screen = Sikuli::Screen.new
  @theme = "gnome"
  # English will be assumed if this is not overridden
  @language = ""
  @os_loader = "MBR"
  @sudo_password = "asdf"
  @persistence_password = "asdf"
end

# AfterScenario
After('@product') do |scenario|
  if @video_capture_pid
    # We can be incredibly fast at detecting errors sometimes, so the
    # screen barely "settles" when we end up here and kill the video
    # capture. Let's wait a few seconds more to make it easier to see
    # what the error was.
    sleep 3 if scenario.failed?
    Process.kill("INT", @video_capture_pid)
  end
  if scenario.failed?
    time_of_fail = Time.now - TIME_AT_START
    secs = "%02d" % (time_of_fail % 60)
    mins = "%02d" % ((time_of_fail / 60) % 60)
    hrs  = "%02d" % (time_of_fail / (60*60))
    STDERR.puts "Scenario failed at time #{hrs}:#{mins}:#{secs}"
    base = File.basename(scenario.feature.file, ".feature").to_s
    tmp = @screen.capture.getFilename
    out = "#{$config["TMPDIR"]}/#{base}-#{DateTime.now}.png"
    FileUtils.mv(tmp, out)
    STDERR.puts("Took screenshot \"#{out}\"")
    if $config["PAUSE_ON_FAIL"]
      STDERR.puts ""
      STDERR.puts "Press ENTER to continue running the test suite"
      STDIN.gets
    end
  else
    if @video_path && File.exist?(@video_path) && not($config['CAPTURE_ALL'])
      FileUtils.rm(@video_path)
    end
  end
end

Before('@product', '@check_tor_leaks') do |scenario|
  feature_file_name = File.basename(scenario.feature.file, ".feature").to_s
  @tor_leaks_sniffer = Sniffer.new(feature_file_name + "_sniffer", $vmnet)
  @tor_leaks_sniffer.capture
end

After('@product', '@check_tor_leaks') do |scenario|
  @tor_leaks_sniffer.stop
  if scenario.passed?
    if @bridge_hosts.nil?
      expected_tor_nodes = get_all_tor_nodes
    else
      expected_tor_nodes = @bridge_hosts
    end
    leaks = FirewallLeakCheck.new(@tor_leaks_sniffer.pcap_file,
                                  :accepted_hosts => expected_tor_nodes)
    leaks.assert_no_leaks
  end
  @tor_leaks_sniffer.clear
end

# For @source tests
###################

# BeforeScenario
Before('@source') do
  @orig_pwd = Dir.pwd
  @git_clone = Dir.mktmpdir 'tails-apt-tests'
  Dir.chdir @git_clone
end

# AfterScenario
After('@source') do
  Dir.chdir @orig_pwd
  FileUtils.remove_entry_secure @git_clone
end

# Common
########

After do
  if @after_scenario_hooks
    @after_scenario_hooks.each { |block| block.call }
  end
  @after_scenario_hooks = Array.new
end

BeforeFeature('@product', '@source') do |feature|
  raise "Feature #{feature.file} is tagged both @product and @source, " +
        "which is an impossible combination"
end

at_exit do
  $vm.destroy_and_undefine if $vm
  if $virt
    unless KEEP_SNAPSHOTS
      VM.remove_all_snapshots
      $vmstorage.clear_pool
    end
    $vmnet.destroy_and_undefine
    $virt.close
  end
end<|MERGE_RESOLUTION|>--- conflicted
+++ resolved
@@ -8,13 +8,6 @@
   # Used to keep track of when we start our first @product feature, when
   # we'll do some special things.
   $started_first_product_feature = false
-<<<<<<< HEAD
-end
-
-# For @product tests
-####################
-=======
->>>>>>> 5181a38a
 
   if File.exist?($config["TMPDIR"])
     if !File.directory?($config["TMPDIR"])
@@ -33,8 +26,6 @@
       raise "Cannot create temporary directory: #{e.to_s}"
     end
   end
-<<<<<<< HEAD
-=======
 
   # Start a thread that monitors a pseudo fifo file and debug_log():s
   # anything written to it "immediately" (well, as fast as inotify
@@ -69,7 +60,6 @@
 end
 
 BeforeFeature('@product') do |feature|
->>>>>>> 5181a38a
   if TAILS_ISO.nil?
     raise "No Tails ISO image specified, and none could be found in the " +
           "current directory"
@@ -92,23 +82,6 @@
     raise "The specified Tails ISO image '#{TAILS_ISO}' does not exist"
   end
   puts "Testing ISO image: #{File.basename(TAILS_ISO)}"
-<<<<<<< HEAD
-  if not($started_first_product_feature)
-    $virt = Libvirt::open("qemu:///system")
-    VM.remove_all_snapshots if !KEEP_SNAPSHOTS
-    $vmnet = VMNet.new($virt, VM_XML_PATH)
-    $vmstorage = VMStorage.new($virt, VM_XML_PATH)
-    $started_first_product_feature = true
-  end
-end
-
-BeforeFeature('@product', '@old_iso') do
-  if OLD_TAILS_ISO.nil?
-    raise "No old Tails ISO image specified, and none could be found in the " +
-          "current directory"
-  end
-=======
->>>>>>> 5181a38a
   if !File.exist?(OLD_TAILS_ISO)
     raise "The specified old Tails ISO image '#{OLD_TAILS_ISO}' does not exist"
   end
@@ -132,20 +105,7 @@
   end
 end
 
-AfterFeature('@product') do
-  unless KEEP_SNAPSHOTS
-    checkpoints.each do |name, vals|
-      if vals[:temporary] and VM.snapshot_exists?(name)
-        VM.remove_snapshot(name)
-      end
-    end
-  end
-end
-
 # BeforeScenario
-<<<<<<< HEAD
-Before('@product') do
-=======
 Before('@product') do |scenario|
   if $config["CAPTURE"]
     video_name = "capture-" + "#{scenario.name}-#{TIME_AT_START}.mkv"
@@ -166,7 +126,6 @@
                        ])
     @video_capture_pid = capture.pid
   end
->>>>>>> 5181a38a
   @screen = Sikuli::Screen.new
   @theme = "gnome"
   # English will be assumed if this is not overridden
