require 'fileutils'
require 'rb-inotify'
require 'time'
require 'tmpdir'

# Run once, before any feature
AfterConfiguration do |config|
  # Used to keep track of when we start our first @product feature, when
  # we'll do some special things.
  $started_first_product_feature = false

  # Start a thread that monitors a pseudo fifo file and debug_log():s
  # anything written to it "immediately" (well, as fast as inotify
  # detects it). We're forced to a convoluted solution like this
  # because CRuby's thread support is horribly as soon as IO is mixed
  # in (other threads get blocked).
  FileUtils.rm(DEBUG_LOG_PSEUDO_FIFO) if File.exist?(DEBUG_LOG_PSEUDO_FIFO)
  FileUtils.touch(DEBUG_LOG_PSEUDO_FIFO)
  at_exit do
    FileUtils.rm(DEBUG_LOG_PSEUDO_FIFO) if File.exist?(DEBUG_LOG_PSEUDO_FIFO)
  end
  Thread.new do
    File.open(DEBUG_LOG_PSEUDO_FIFO) do |fd|
      watcher = INotify::Notifier.new
      watcher.watch(DEBUG_LOG_PSEUDO_FIFO, :modify) do
        line = fd.read.chomp
        debug_log(line) if line and line.length > 0
      end
      watcher.run
    end
  end
end

# For @product tests
####################

def add_after_scenario_hook(&block)
  @after_scenario_hooks ||= Array.new
  @after_scenario_hooks << block
end

BeforeFeature('@product') do |feature|
  if File.exist?($config["TMPDIR"])
    if !File.directory?($config["TMPDIR"])
      raise "Temporary directory '#{$config["TMPDIR"]}' exists but is not a " +
            "directory"
    end
    if !File.owned?($config["TMPDIR"])
      raise "Temporary directory '#{$config["TMPDIR"]}' must be owned by the " +
            "current user"
    end
    FileUtils.chmod(0755, $config["TMPDIR"])
  else
    begin
      Dir.mkdir($config["TMPDIR"])
    rescue Errno::EACCES => e
      raise "Cannot create temporary directory: #{e.to_s}"
    end
  end
  if TAILS_ISO.nil?
    raise "No Tails ISO image specified, and none could be found in the " +
          "current directory"
  end
  if File.exist?(TAILS_ISO)
    # Workaround: when libvirt takes ownership of the ISO image it may
    # become unreadable for the live user inside the guest in the
    # host-to-guest share used for some tests.

    if !File.world_readable?(TAILS_ISO)
      if File.owned?(TAILS_ISO)
        File.chmod(0644, TAILS_ISO)
      else
        raise "warning: the Tails ISO image must be world readable or be " +
              "owned by the current user to be available inside the guest " +
              "VM via host-to-guest shares, which is required by some tests"
      end
    end
  else
    raise "The specified Tails ISO image '#{TAILS_ISO}' does not exist"
  end
  puts "Testing ISO image: #{File.basename(TAILS_ISO)}"
<<<<<<< HEAD
  if not($started_first_product_feature)
    $virt = Libvirt::open("qemu:///system")
    VM.remove_all_snapshots if !KEEP_SNAPSHOTS
    $vmnet = VMNet.new($virt, VM_XML_PATH)
    $vmstorage = VMStorage.new($virt, VM_XML_PATH)
    $started_first_product_feature = true
  end
end

BeforeFeature('@product', '@old_iso') do
  if OLD_TAILS_ISO.nil?
    raise "No old Tails ISO image specified, and none could be found in the " +
          "current directory"
  end
  if !File.exist?(OLD_TAILS_ISO)
    raise "The specified old Tails ISO image '#{OLD_TAILS_ISO}' does not exist"
  end
  if TAILS_ISO == OLD_TAILS_ISO
    raise "The old Tails ISO is the same as the Tails ISO we're testing"
  end
  puts "Using old ISO image: #{File.basename(OLD_TAILS_ISO)}"
end

AfterFeature('@product') do
  unless KEEP_SNAPSHOTS
    checkpoints.each do |name, vals|
      if vals[:temporary] and VM.snapshot_exists?(name)
        VM.remove_snapshot(name)
      end
    end
  end
end

=======
  if !File.exist?(OLD_TAILS_ISO)
    raise "The specified old Tails ISO image '#{OLD_TAILS_ISO}' does not exist"
  end
  puts "Using old ISO image: #{File.basename(OLD_TAILS_ISO)}"
  base = File.basename(feature.file, ".feature").to_s
  $background_snapshot = "#{$config["TMPDIR"]}/#{base}_background.state"
  $virt = Libvirt::open("qemu:///system")
  $vmnet = VMNet.new($virt, VM_XML_PATH)
  $vmstorage = VMStorage.new($virt, VM_XML_PATH)
end

AfterFeature('@product') do
  delete_snapshot($background_snapshot) if !KEEP_SNAPSHOTS
  $vmstorage.clear_pool
  $vmnet.destroy_and_undefine
  $virt.close
end

>>>>>>> 223d17fa
# BeforeScenario
Before('@product') do
  @screen = Sikuli::Screen.new
  @theme = "gnome"
  # English will be assumed if this is not overridden
  @language = ""
  @os_loader = "MBR"
  @sudo_password = "asdf"
  @persistence_password = "asdf"
end

# AfterScenario
After('@product') do |scenario|
  if scenario.failed?
    time_of_fail = Time.now - TIME_AT_START
    secs = "%02d" % (time_of_fail % 60)
    mins = "%02d" % ((time_of_fail / 60) % 60)
    hrs  = "%02d" % (time_of_fail / (60*60))
    STDERR.puts "Scenario failed at time #{hrs}:#{mins}:#{secs}"
    base = File.basename(scenario.feature.file, ".feature").to_s
    tmp = @screen.capture.getFilename
    out = "#{$config["TMPDIR"]}/#{base}-#{DateTime.now}.png"
    FileUtils.mv(tmp, out)
    STDERR.puts("Took screenshot \"#{out}\"")
    if $config["PAUSE_ON_FAIL"]
      STDERR.puts ""
      STDERR.puts "Press ENTER to continue running the test suite"
      STDIN.gets
    end
  end
end

Before('@product', '@check_tor_leaks') do |scenario|
  feature_file_name = File.basename(scenario.feature.file, ".feature").to_s
  @tor_leaks_sniffer = Sniffer.new(feature_file_name + "_sniffer", $vmnet)
  @tor_leaks_sniffer.capture
end

After('@product', '@check_tor_leaks') do |scenario|
  @tor_leaks_sniffer.stop
  if scenario.passed?
    if @bridge_hosts.nil?
      expected_tor_nodes = get_all_tor_nodes
    else
      expected_tor_nodes = @bridge_hosts
    end
    leaks = FirewallLeakCheck.new(@tor_leaks_sniffer.pcap_file,
                                  :accepted_hosts => expected_tor_nodes)
    leaks.assert_no_leaks
  end
  @tor_leaks_sniffer.clear
end

# For @source tests
###################

# BeforeScenario
Before('@source') do
  @orig_pwd = Dir.pwd
  @git_clone = Dir.mktmpdir 'tails-apt-tests'
  Dir.chdir @git_clone
end

# AfterScenario
After('@source') do
  Dir.chdir @orig_pwd
  FileUtils.remove_entry_secure @git_clone
end

# Common
########

After do
  if @after_scenario_hooks
    @after_scenario_hooks.each { |block| block.call }
  end
  @after_scenario_hooks = Array.new
end

BeforeFeature('@product', '@source') do |feature|
  raise "Feature #{feature.file} is tagged both @product and @source, " +
        "which is an impossible combination"
end

at_exit do
  $vm.destroy_and_undefine if $vm
  if $virt
    unless KEEP_SNAPSHOTS
      VM.remove_all_snapshots
      $vmstorage.clear_pool
    end
    $vmnet.destroy_and_undefine
    $virt.close
  end
end<|MERGE_RESOLUTION|>--- conflicted
+++ resolved
@@ -79,7 +79,10 @@
     raise "The specified Tails ISO image '#{TAILS_ISO}' does not exist"
   end
   puts "Testing ISO image: #{File.basename(TAILS_ISO)}"
-<<<<<<< HEAD
+  if !File.exist?(OLD_TAILS_ISO)
+    raise "The specified old Tails ISO image '#{OLD_TAILS_ISO}' does not exist"
+  end
+  puts "Using old ISO image: #{File.basename(OLD_TAILS_ISO)}"
   if not($started_first_product_feature)
     $virt = Libvirt::open("qemu:///system")
     VM.remove_all_snapshots if !KEEP_SNAPSHOTS
@@ -87,20 +90,6 @@
     $vmstorage = VMStorage.new($virt, VM_XML_PATH)
     $started_first_product_feature = true
   end
-end
-
-BeforeFeature('@product', '@old_iso') do
-  if OLD_TAILS_ISO.nil?
-    raise "No old Tails ISO image specified, and none could be found in the " +
-          "current directory"
-  end
-  if !File.exist?(OLD_TAILS_ISO)
-    raise "The specified old Tails ISO image '#{OLD_TAILS_ISO}' does not exist"
-  end
-  if TAILS_ISO == OLD_TAILS_ISO
-    raise "The old Tails ISO is the same as the Tails ISO we're testing"
-  end
-  puts "Using old ISO image: #{File.basename(OLD_TAILS_ISO)}"
 end
 
 AfterFeature('@product') do
@@ -113,26 +102,6 @@
   end
 end
 
-=======
-  if !File.exist?(OLD_TAILS_ISO)
-    raise "The specified old Tails ISO image '#{OLD_TAILS_ISO}' does not exist"
-  end
-  puts "Using old ISO image: #{File.basename(OLD_TAILS_ISO)}"
-  base = File.basename(feature.file, ".feature").to_s
-  $background_snapshot = "#{$config["TMPDIR"]}/#{base}_background.state"
-  $virt = Libvirt::open("qemu:///system")
-  $vmnet = VMNet.new($virt, VM_XML_PATH)
-  $vmstorage = VMStorage.new($virt, VM_XML_PATH)
-end
-
-AfterFeature('@product') do
-  delete_snapshot($background_snapshot) if !KEEP_SNAPSHOTS
-  $vmstorage.clear_pool
-  $vmnet.destroy_and_undefine
-  $virt.close
-end
-
->>>>>>> 223d17fa
 # BeforeScenario
 Before('@product') do
   @screen = Sikuli::Screen.new
