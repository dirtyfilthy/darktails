--- conflicted
+++ resolved
@@ -107,23 +107,12 @@
   $failure_artifacts << [desc, path]
 end
 
-<<<<<<< HEAD
-def save_journal(path)
-  File.open("#{path}/systemd.journal", 'w') do |file|
-    $vm.execute('journalctl -a --no-pager > /tmp/systemd.journal')
-    file.write($vm.file_content('/tmp/systemd.journal'))
-  end
-  save_failure_artifact('Systemd journal', "#{path}/systemd.journal")
-rescue StandardError => e
-  info_log('Exception thrown while trying to save the journal: ' \
-=======
 def _save_vm_file_content(file:, destfile:, desc:)
   destfile = $config['TMPDIR'] + '/' + destfile
   File.open(destfile, 'w') { |f| f.write($vm.file_content(file)) }
   save_failure_artifact(desc, destfile)
 rescue Exception => e
   info_log("Exception thrown while trying to save #{destfile}: " +
->>>>>>> 43ad44de
            "#{e.class.name}: #{e}")
 end
 
@@ -318,14 +307,6 @@
     # well cause the remote shell to not respond any more, e.g. when
     # we cause a system crash), so let's collect everything depending
     # on the remote shell here:
-<<<<<<< HEAD
-    save_journal($config['TMPDIR']) if $vm&.remote_shell_is_up?
-    $failure_artifacts.sort!
-    $failure_artifacts.each do |type, file|
-      artifact_name = sanitize_filename(
-        "#{elapsed}_#{scenario.name}#{File.extname(file)}"
-      )
-=======
     if $vm && $vm.remote_shell_is_up?
       save_journal
       if scenario.feature.file \
@@ -347,9 +328,10 @@
       end
     end
     $failure_artifacts.sort!
-    $failure_artifacts.each do |desc, file|
-      artifact_name = sanitize_filename("#{elapsed}_#{scenario.name}#{File.extname(file)}")
->>>>>>> 43ad44de
+    $failure_artifacts.each do |type, file|
+      artifact_name = sanitize_filename(
+        "#{elapsed}_#{scenario.name}#{File.extname(file)}"
+      )
       artifact_path = "#{ARTIFACTS_DIR}/#{artifact_name}"
       assert(File.exist?(file))
       FileUtils.mv(file, artifact_path)
