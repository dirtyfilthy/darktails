# Make the code below work with cucumber >= 2.0. Once we stop
# supporting <2.0 we should probably do this differently, but this way
# we can easily support both at the same time.
begin
  if not(Cucumber::Core::Ast::Feature.instance_methods.include?(:accept_hook?))
    require 'gherkin/tag_expression'
    class Cucumber::Core::Ast::Feature
      # Code inspired by Cucumber::Core::Test::Case.match_tags?() in
      # cucumber-ruby-core 1.1.3, lib/cucumber/core/test/case.rb:~59.
      def accept_hook?(hook)
        tag_expr = Gherkin::TagExpression.new(hook.tag_expressions.flatten)
        tags = @tags.map do |t|
          Gherkin::Formatter::Model::Tag.new(t.name, t.line)
        end
        tag_expr.evaluate(tags)
      end
    end
  end
rescue NameError => e
  raise e if e.to_s != "uninitialized constant Cucumber::Core"
end

# Sort of inspired by Cucumber::RbSupport::RbHook (from cucumber
# < 2.0) but really we just want an object with a 'tag_expressions'
# attribute to make accept_hook?() (used below) happy.
class SimpleHook
  attr_reader :tag_expressions

  def initialize(tag_expressions, proc)
    @tag_expressions = tag_expressions
    @proc = proc
  end

  def invoke(arg)
    @proc.call(arg)
  end
end

def BeforeFeature(*tag_expressions, &block)
  $before_feature_hooks ||= []
  $before_feature_hooks << SimpleHook.new(tag_expressions, block)
end

def AfterFeature(*tag_expressions, &block)
  $after_feature_hooks ||= []
  $after_feature_hooks << SimpleHook.new(tag_expressions, block)
end

require 'cucumber/formatter/console'
if not($at_exit_print_artifacts_dir_patching_done)
  module Cucumber::Formatter::Console
    if method_defined?(:print_stats)
      alias old_print_stats print_stats
    end
    def print_stats(*args)
      if Dir.exists?(ARTIFACTS_DIR) and Dir.entries(ARTIFACTS_DIR).size > 2
        @io.puts "Artifacts directory: #{ARTIFACTS_DIR}"
        @io.puts
      end
      if self.class.method_defined?(:old_print_stats)
        old_print_stats(*args)
      end
    end
  end
  $at_exit_print_artifacts_dir_patching_done = true
end

def info_log(message = "", options = {})
  options[:color] = :clear
  # This trick allows us to use a module's (~private) method on a
  # one-off basis.
  cucumber_console = Class.new.extend(Cucumber::Formatter::Console)
  puts cucumber_console.format_string(message, options[:color])
end

def debug_log(message, options = {})
  $debug_log_fns.each { |fn| fn.call(message, options) } if $debug_log_fns
end

require 'cucumber/formatter/pretty'
# Backport part of commit af940a8 from the cucumber-ruby repo. This
# fixes the "out hook output" for the Pretty formatter so stuff
# written via `puts` after a Scenario has run its last step will be
# written, instead of delayed to the next Feature/Scenario (if any) or
# dropped completely (if not).
# XXX: This can be removed once we stop supporting Debian Jessie
# around when Debian Stretch is released.
if Gem::Version.new(Cucumber::VERSION) < Gem::Version.new('2.0.0.beta.4')
  module Cucumber
    module Formatter
      class Pretty
        def after_feature_element(feature_element)
          print_messages
          @io.puts
          @io.flush
        end
      end
    end
  end
end

module ExtraFormatters
  # This is a null formatter in the sense that it doesn't ever output
  # anything. We only use it do hook into the correct events so we can
  # add our extra hooks.
  class ExtraHooks
    def initialize(*args)
      # We do not care about any of the arguments.
    end

    def before_feature(feature)
      if $before_feature_hooks
        $before_feature_hooks.each do |hook|
          hook.invoke(feature) if feature.accept_hook?(hook)
        end
      end
    end

    def after_feature(feature)
      if $after_feature_hooks
        $after_feature_hooks.reverse.each do |hook|
          hook.invoke(feature) if feature.accept_hook?(hook)
        end
      end
    end
  end

  # The pretty formatter with debug logging mixed into its output.
  class PrettyDebug < Cucumber::Formatter::Pretty
    def initialize(*args)
      super(*args)
      $debug_log_fns ||= []
      $debug_log_fns << self.method(:debug_log)
    end

<<<<<<< HEAD
    def debug_log(message)
      @io.puts(format_string(message, :blue))
=======
    def debug_log(message, options)
      options[:color] ||= :blue
      @io.puts(format_string(message, options[:color]))
>>>>>>> db9c08f9
      @io.flush
    end
  end

end

module Cucumber
  module Cli
    class Options
      BUILTIN_FORMATS['pretty_debug'] =
        [
          'ExtraFormatters::PrettyDebug',
          'Prints the feature with debugging information - in colours.'
        ]
      BUILTIN_FORMATS['debug'] = BUILTIN_FORMATS['pretty_debug']
    end
  end
end

AfterConfiguration do |config|
  # Cucumber may read this file multiple times, and hence run this
  # AfterConfiguration hook multiple times. We only want our
  # ExtraHooks formatter to be loaded once, otherwise the hooks would
  # be run miltiple times.
  extra_hooks = ['ExtraFormatters::ExtraHooks', '/dev/null']
  config.formats << extra_hooks if not(config.formats.include?(extra_hooks))
end<|MERGE_RESOLUTION|>--- conflicted
+++ resolved
@@ -133,14 +133,9 @@
       $debug_log_fns << self.method(:debug_log)
     end
 
-<<<<<<< HEAD
-    def debug_log(message)
-      @io.puts(format_string(message, :blue))
-=======
     def debug_log(message, options)
       options[:color] ||= :blue
       @io.puts(format_string(message, options[:color]))
->>>>>>> db9c08f9
       @io.flush
     end
   end
