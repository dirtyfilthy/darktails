--- conflicted
+++ resolved
@@ -42,18 +42,12 @@
 
     def before_feature(feature)
       if $before_feature_hooks
-<<<<<<< HEAD
-        for hook in $before_feature_hooks do
-          hook.invoke(feature) if feature.accept_hook?(hook)
-        end
-=======
         $before_feature_hooks.each do |hook|
           hook.invoke(feature) if feature.accept_hook?(hook)
         end
       end
       if self.class.method_defined?(:old_before_feature)
         old_before_feature(feature)
->>>>>>> 621fa0a6
       end
     end
 
@@ -62,16 +56,11 @@
     end
 
     def after_feature(feature)
-<<<<<<< HEAD
-      if $after_feature_hooks
-        for hook in $after_feature_hooks do
-=======
       if self.class.method_defined?(:old_after_feature)
         old_after_feature(feature)
       end
       if $after_feature_hooks
         $after_feature_hooks.each do |hook|
->>>>>>> 621fa0a6
           hook.invoke(feature) if feature.accept_hook?(hook)
         end
       end
