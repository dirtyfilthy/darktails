--- conflicted
+++ resolved
@@ -47,10 +47,6 @@
 end
 
 require 'cucumber/formatter/console'
-<<<<<<< HEAD
-def info_log(message = "", options = {})
-  options[:color] = :white
-=======
 if not($at_exit_print_artifacts_dir_patching_done)
   module Cucumber::Formatter::Console
     if method_defined?(:print_stats)
@@ -71,7 +67,6 @@
 
 def info_log(message = "", options = {})
   options[:color] = :clear
->>>>>>> 8abd0d38
   # This trick allows us to use a module's (~private) method on a
   # one-off basis.
   cucumber_console = Class.new.extend(Cucumber::Formatter::Console)
