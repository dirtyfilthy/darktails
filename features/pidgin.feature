@product
Feature: Chatting anonymously using Pidgin
  As a Tails user
  when I chat using Pidgin
  I should be able to use OTR
  And I should be able to persist my Pidgin configuration
  And AppArmor should prevent Pidgin from doing dangerous things
  And all Internet traffic should flow only through Tor

  #11453
  @check_tor_leaks @fragile
  Scenario: Chatting with some friend over XMPP
    Given I have started Tails from DVD and logged in and the network is connected
    When I start Pidgin through the GNOME menu
    Then I see Pidgin's account manager window
    When I create my XMPP account
    And I close Pidgin's account manager window
    Then Pidgin automatically enables my XMPP account
    Given my XMPP friend goes online
    When I start a conversation with my friend
    And I say something to my friend
    Then I receive a response from my friend

  #11414
  @check_tor_leaks @fragile
  Scenario: Chatting with some friend over XMPP in a multi-user chat
    Given I have started Tails from DVD and logged in and the network is connected
    When I start Pidgin through the GNOME menu
    Then I see Pidgin's account manager window
    When I create my XMPP account
    And I close Pidgin's account manager window
    Then Pidgin automatically enables my XMPP account
    When I join some empty multi-user chat
    And I clear the multi-user chat's scrollback
    And my XMPP friend goes online and joins the multi-user chat
    Then I can see that my friend joined the multi-user chat
    And I say something to my friend in the multi-user chat
    Then I receive a response from my friend in the multi-user chat
    When I say https://labs.riseup.net/code/projects/tails/roadmap to my friend in the multi-user chat
    Then I see the Tails roadmap URL
    When I wait 10 seconds
    And I click on the Tails roadmap URL
    Then the Tor Browser has started and loaded the Tails roadmap

  #11453
  @check_tor_leaks @fragile
  Scenario: Chatting with some friend over XMPP and with OTR
    Given I have started Tails from DVD and logged in and the network is connected
    When I start Pidgin through the GNOME menu
    Then I see Pidgin's account manager window
    When I create my XMPP account
    And I close Pidgin's account manager window
    Then Pidgin automatically enables my XMPP account
    Given my XMPP friend goes online
    When I start a conversation with my friend
    And I start an OTR session with my friend
    Then Pidgin automatically generates an OTR key
    And an OTR session was successfully started with my friend
    When I say something to my friend
    Then I receive a response from my friend

  #11414
  @check_tor_leaks @fragile
  Scenario: Connecting to the tails multi-user chat with my XMPP account
    Given I have started Tails from DVD and logged in and the network is connected
    And Pidgin has the expected accounts configured with random nicknames
    When I start Pidgin through the GNOME menu
    Then I see Pidgin's account manager window
    And I create my XMPP account
    And I close Pidgin's account manager window
    Then Pidgin automatically enables my XMPP account
    And I can join the "tails" channel on "conference.riseup.net"

  Scenario: Adding a certificate to Pidgin
    Given I have started Tails from DVD and logged in and the network is connected
    And I start Pidgin through the GNOME menu
    And I see Pidgin's account manager window
    And I close Pidgin's account manager window
    Then I can add a certificate from the "/home/amnesia" directory to Pidgin

  Scenario: Failing to add a certificate to Pidgin
    Given I have started Tails from DVD and logged in and the network is connected
    When I start Pidgin through the GNOME menu
    And I see Pidgin's account manager window
    And I close Pidgin's account manager window
    Then I cannot add a certificate from the "/home/amnesia/.gnupg" directory to Pidgin
    When I close Pidgin's certificate import failure dialog
    And I close Pidgin's certificate manager
    Then I cannot add a certificate from the "/lib/live/mount/overlay/home/amnesia/.gnupg" directory to Pidgin
    When I close Pidgin's certificate import failure dialog
    And I close Pidgin's certificate manager
    Then I cannot add a certificate from the "/live/overlay/home/amnesia/.gnupg" directory to Pidgin

<<<<<<< HEAD
  @check_tor_leaks
=======
  #10720: Tails Installer freezes on Jenkins
  #11584
  @check_tor_leaks @fragile
>>>>>>> 82ca3ab7
  Scenario: Using a persistent Pidgin configuration
    Given I have started Tails without network from a USB drive with a persistent partition enabled and logged in
    And Pidgin has the expected accounts configured with random nicknames
    And the network is plugged
    And Tor is ready
    And available upgrades have been checked
    And all notifications have disappeared
    When I start Pidgin through the GNOME menu
    Then I see Pidgin's account manager window
    When I create my XMPP account
    And I close Pidgin's account manager window
    Then Pidgin automatically enables my XMPP account
    When I close Pidgin
    # And I generate an OTR key for the default Pidgin account
    And I take note of the configured Pidgin accounts
    # And I take note of the OTR key for Pidgin's "conference.riseup.net" account
    And I shutdown Tails and wait for the computer to power off
    Given a computer
    And I start Tails from USB drive "__internal" and I login with persistence enabled
    And Pidgin has the expected persistent accounts configured
    # And Pidgin has the expected persistent OTR keys
    When I start Pidgin through the GNOME menu
    Then Pidgin automatically enables my XMPP account
    And I join some empty multi-user chat
    # Exercise Pidgin AppArmor profile with persistence enabled.
    # This should really be in dedicated scenarios, but it would be
    # too costly to set up the virtual USB drive with persistence more
    # than once in this feature.
    Given I start monitoring the AppArmor log of "/usr/bin/pidgin"
    Then I cannot add a certificate from the "/home/amnesia/.gnupg" directory to Pidgin
    And AppArmor has denied "/usr/bin/pidgin" from opening "/home/amnesia/.gnupg/test.crt"
    When I close Pidgin's certificate import failure dialog
    And I close Pidgin's certificate manager
    Given I restart monitoring the AppArmor log of "/usr/bin/pidgin"
    Then I cannot add a certificate from the "/live/persistence/TailsData_unlocked/gnupg" directory to Pidgin
    And AppArmor has denied "/usr/bin/pidgin" from opening "/live/persistence/TailsData_unlocked/gnupg/test.crt"
    When I close Pidgin's certificate import failure dialog
    And I close Pidgin's certificate manager
    Then I can add a certificate from the "/home/amnesia" directory to Pidgin<|MERGE_RESOLUTION|>--- conflicted
+++ resolved
@@ -91,13 +91,8 @@
     And I close Pidgin's certificate manager
     Then I cannot add a certificate from the "/live/overlay/home/amnesia/.gnupg" directory to Pidgin
 
-<<<<<<< HEAD
-  @check_tor_leaks
-=======
-  #10720: Tails Installer freezes on Jenkins
   #11584
   @check_tor_leaks @fragile
->>>>>>> 82ca3ab7
   Scenario: Using a persistent Pidgin configuration
     Given I have started Tails without network from a USB drive with a persistent partition enabled and logged in
     And Pidgin has the expected accounts configured with random nicknames
