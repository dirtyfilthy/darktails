--- conflicted
+++ resolved
@@ -51,14 +51,7 @@
     When I say something to my friend
     Then I receive a response from my friend
 
-<<<<<<< HEAD
   @check_tor_leaks
-=======
-  # 10375 - Increase the number of Tor circuit retries in the test suite
-  # 10376 - "the Tor Browser loads the (startup page|Tails roadmap)" step is fragile
-  # 10443 - OFTC tests are fragile
-  @check_tor_leaks @fragile
->>>>>>> 9e656c08
   Scenario: Connecting to the #tails IRC channel with the pre-configured account
     Given I have started Tails from DVD and logged in and the network is connected
     And Pidgin has the expected accounts configured with random nicknames
