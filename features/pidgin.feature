@product
Feature: Chatting anonymously using Pidgin
  As a Tails user
  when I chat using Pidgin
  I should be able to use OTR
  And I should be able to persist my Pidgin configuration
  And AppArmor should prevent Pidgin from doing dangerous things
  And all Internet traffic should flow only through Tor

  #11453
  @check_tor_leaks @fragile
  Scenario: Chatting with some friend over XMPP
    Given I have started Tails from DVD and logged in and the network is connected
    When I start Pidgin through the GNOME menu
    Then I see Pidgin's account manager window
    When I create my XMPP account
    And I close Pidgin's account manager window
    Then Pidgin automatically enables my XMPP account
    Given my XMPP friend goes online
    When I start a conversation with my friend
    And I say something to my friend
    Then I receive a response from my friend

  #11414
  @check_tor_leaks @fragile
  Scenario: Chatting with some friend over XMPP in a multi-user chat
    Given I have started Tails from DVD and logged in and the network is connected
    When I start Pidgin through the GNOME menu
    Then I see Pidgin's account manager window
    When I create my XMPP account
    And I close Pidgin's account manager window
    Then Pidgin automatically enables my XMPP account
    When I join some empty multi-user chat
    And I clear the multi-user chat's scrollback
    And my XMPP friend goes online and joins the multi-user chat
    Then I can see that my friend joined the multi-user chat
    And I say something to my friend in the multi-user chat
    Then I receive a response from my friend in the multi-user chat
    When I say https://labs.riseup.net/code/projects/tails/roadmap to my friend in the multi-user chat
    Then I see the Tails roadmap URL
    When I wait 10 seconds
    And I click on the Tails roadmap URL
    Then the Tor Browser has started and loaded the Tails roadmap

  #11453
  @check_tor_leaks @fragile
  Scenario: Chatting with some friend over XMPP and with OTR
    Given I have started Tails from DVD and logged in and the network is connected
    When I start Pidgin through the GNOME menu
    Then I see Pidgin's account manager window
    When I create my XMPP account
    And I close Pidgin's account manager window
    Then Pidgin automatically enables my XMPP account
    Given my XMPP friend goes online
    When I start a conversation with my friend
    And I start an OTR session with my friend
    Then Pidgin automatically generates an OTR key
    And an OTR session was successfully started with my friend
    When I say something to my friend
    Then I receive a response from my friend

  #11414
  @check_tor_leaks @fragile
  Scenario: Connecting to the tails multi-user chat with my XMPP account
    Given I have started Tails from DVD and logged in and the network is connected
    And Pidgin has the expected accounts configured with random nicknames
    When I start Pidgin through the GNOME menu
    Then I see Pidgin's account manager window
    And I create my XMPP account
    And I close Pidgin's account manager window
    Then Pidgin automatically enables my XMPP account
    And I can join the "tails" channel on "conference.riseup.net"

  Scenario: Adding a certificate to Pidgin
    Given I have started Tails from DVD and logged in and the network is connected
    And I start Pidgin through the GNOME menu
    And I see Pidgin's account manager window
    And I close Pidgin's account manager window
    Then I can add a certificate from the "/home/amnesia" directory to Pidgin

  Scenario: Failing to add a certificate to Pidgin
    Given I have started Tails from DVD and logged in and the network is connected
    When I start Pidgin through the GNOME menu
    And I see Pidgin's account manager window
    And I close Pidgin's account manager window
    Then I cannot add a certificate from the "/home/amnesia/.gnupg" directory to Pidgin
    When I close Pidgin's certificate import failure dialog
    And I close Pidgin's certificate manager
    Then I cannot add a certificate from the "/lib/live/mount/overlay/home/amnesia/.gnupg" directory to Pidgin
    When I close Pidgin's certificate import failure dialog
    And I close Pidgin's certificate manager
    Then I cannot add a certificate from the "/live/overlay/home/amnesia/.gnupg" directory to Pidgin

<<<<<<< HEAD
  #10443 - OFTC tests are fragile
=======
  #10720: Tails Installer freezes on Jenkins
>>>>>>> dadd01c0
  @check_tor_leaks @fragile
  Scenario: Using a persistent Pidgin configuration
    Given I have started Tails without network from a USB drive with a persistent partition enabled and logged in
    And Pidgin has the expected accounts configured with random nicknames
    And the network is plugged
    And Tor is ready
    And available upgrades have been checked
    And all notifications have disappeared
    When I start Pidgin through the GNOME menu
    Then I see Pidgin's account manager window
    When I create my XMPP account
    And I close Pidgin's account manager window
    Then Pidgin automatically enables my XMPP account
    When I close Pidgin
    # And I generate an OTR key for the default Pidgin account
    And I take note of the configured Pidgin accounts
    # And I take note of the OTR key for Pidgin's "conference.riseup.net" account
    And I shutdown Tails and wait for the computer to power off
    Given a computer
    And I start Tails from USB drive "__internal" and I login with persistence enabled
    And Pidgin has the expected persistent accounts configured
    # And Pidgin has the expected persistent OTR keys
    When I start Pidgin through the GNOME menu
    Then Pidgin automatically enables my XMPP account
    And I join some empty multi-user chat
    # Exercise Pidgin AppArmor profile with persistence enabled.
    # This should really be in dedicated scenarios, but it would be
    # too costly to set up the virtual USB drive with persistence more
    # than once in this feature.
    Given I start monitoring the AppArmor log of "/usr/bin/pidgin"
    Then I cannot add a certificate from the "/home/amnesia/.gnupg" directory to Pidgin
    And AppArmor has denied "/usr/bin/pidgin" from opening "/home/amnesia/.gnupg/test.crt"
    When I close Pidgin's certificate import failure dialog
    And I close Pidgin's certificate manager
    Given I restart monitoring the AppArmor log of "/usr/bin/pidgin"
    Then I cannot add a certificate from the "/live/persistence/TailsData_unlocked/gnupg" directory to Pidgin
    And AppArmor has denied "/usr/bin/pidgin" from opening "/live/persistence/TailsData_unlocked/gnupg/test.crt"
    When I close Pidgin's certificate import failure dialog
    And I close Pidgin's certificate manager
    Then I can add a certificate from the "/home/amnesia" directory to Pidgin<|MERGE_RESOLUTION|>--- conflicted
+++ resolved
@@ -91,12 +91,7 @@
     And I close Pidgin's certificate manager
     Then I cannot add a certificate from the "/live/overlay/home/amnesia/.gnupg" directory to Pidgin
 
-<<<<<<< HEAD
-  #10443 - OFTC tests are fragile
-=======
-  #10720: Tails Installer freezes on Jenkins
->>>>>>> dadd01c0
-  @check_tor_leaks @fragile
+  @check_tor_leaks
   Scenario: Using a persistent Pidgin configuration
     Given I have started Tails without network from a USB drive with a persistent partition enabled and logged in
     And Pidgin has the expected accounts configured with random nicknames
