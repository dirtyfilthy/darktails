--- conflicted
+++ resolved
@@ -10,12 +10,8 @@
     But persistence for "electrum" is not enabled
     Then I see a warning that Electrum is not persistent
 
-<<<<<<< HEAD
-=======
-  #10720: Tails Installer freezes on Jenkins
   #11697
   @fragile
->>>>>>> cf323360
   Scenario: Using a persistent Electrum configuration
     Given I have started Tails without network from a USB drive with a persistent partition enabled and logged in
     And the network is plugged
