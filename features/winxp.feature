@product
Feature: Microsoft Windows XP Camouflage
  As a Tails user
  when I select the Microsoft Windows XP Camouflage in Tails Greeter
  I should be presented with a Microsoft Windows XP like environment

  Background:
    Given a computer
    And the network is unplugged
    And I start the computer
    And the computer boots Tails
    And I enable more Tails Greeter options
    And I enable Microsoft Windows XP camouflage
    And I log in to a new session
    And GNOME has started
    And I have closed all annoying notifications
    And I save the state so the background can be restored next scenario

  Scenario: I should be presented with a Microsoft Windows XP like desktop
    Then I see "WinXPDesktop.png" after at most 10 seconds
    And I see "WinXPStartButton.png" after at most 10 seconds
    And I see "WinXPLaunchers.png" after at most 10 seconds
    And I see "WinXPSysTray.png" after at most 10 seconds

  Scenario: Windows should appear like those in Microsoft Windows XP
    When the network is plugged
<<<<<<< HEAD
    And I have a network connection
    And Tor has built a circuit
    And the time has synced
=======
    And Tor is ready
>>>>>>> b90b6f5f
    And I have closed all annoying notifications
    And I run "iceweasel"
    Then I see "WinXPIceweaselWindow.png" after at most 120 seconds
    # FIXME: #6536
    And I see "WinXPIceweaselTaskBar.png" after at most 10 seconds
    And I see "WinXPWindowButtons.png" after at most 10 seconds

  Scenario: The panel menu should look like Microsoft Windows XP's start menu
    When I click the start menu
    Then I see "WinXPStartMenu.png" after at most 10 seconds<|MERGE_RESOLUTION|>--- conflicted
+++ resolved
@@ -24,17 +24,10 @@
 
   Scenario: Windows should appear like those in Microsoft Windows XP
     When the network is plugged
-<<<<<<< HEAD
-    And I have a network connection
-    And Tor has built a circuit
-    And the time has synced
-=======
     And Tor is ready
->>>>>>> b90b6f5f
     And I have closed all annoying notifications
     And I run "iceweasel"
     Then I see "WinXPIceweaselWindow.png" after at most 120 seconds
-    # FIXME: #6536
     And I see "WinXPIceweaselTaskBar.png" after at most 10 seconds
     And I see "WinXPWindowButtons.png" after at most 10 seconds
 
