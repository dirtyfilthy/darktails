@product
Feature: I2P
  As a Tails user
  I *might* want to use I2P

  Scenario: I2P is disabled by default
    Given I have started Tails from DVD without network and logged in
    Then the I2P Browser desktop file is not present
    And the I2P Browser sudo rules are not present
    And the I2P firewall rules are disabled

  Scenario: I2P is enabled when the "i2p" boot parameter is added
    Given I have started Tails from DVD with I2P enabled and logged in
    Then the I2P Browser desktop file is present
    And the I2P Browser sudo rules are present
    And the I2P firewall rules are enabled

  Scenario: I2P's AppArmor profile is in enforce mode
    Given I have started Tails from DVD with I2P enabled and logged in and the network is connected
    When I2P is running
    Then the running process "i2p" is confined with AppArmor in enforce mode

  Scenario: The I2P Browser works as it should
    Given I have started Tails from DVD with I2P enabled and logged in and the network is connected
    And the I2P router console is ready
    When I start the I2P Browser through the GNOME menu
    Then the I2P router console is displayed in I2P Browser
    And the I2P Browser uses all expected TBB shared libraries

  #11401
  @fragile
  Scenario: Closing the I2P Browser shows a stop notification and properly tears down the chroot.
    Given I have started Tails from DVD with I2P enabled and logged in and the network is connected
    And the I2P router console is ready
    When I successfully start the I2P Browser
    And I close the I2P Browser
    Then I see the I2P Browser stop notification
    And the I2P Browser chroot is torn down

<<<<<<< HEAD
=======
  #10497, #11114
  @fragile
>>>>>>> 71ce8540
  Scenario: The I2P internal websites can be viewed in I2P Browser
    Given I have started Tails from DVD with I2P enabled and logged in and the network is connected
    And the I2P router console is ready
    When I start the I2P Browser through the GNOME menu
    Then the I2P router console is displayed in I2P Browser
    And I see shared client tunnels in the I2P router console
    When I open the address "http://i2p-projekt.i2p" in the I2P Browser
    Then the I2P homepage loads in I2P Browser

  Scenario: I2P is configured to run in Hidden mode
    Given I have started Tails from DVD with I2P enabled and logged in and the network is connected
    And the I2P router console is ready
    When I start the I2P Browser through the GNOME menu
    Then the I2P router console is displayed in I2P Browser
    And I2P is running in hidden mode

<<<<<<< HEAD
=======
  #10497, #10474
  @fragile
>>>>>>> 71ce8540
  Scenario: Connecting to the #i2p IRC channel with the pre-configured account
    Given I have started Tails from DVD with I2P enabled and logged in and the network is connected
    And the I2P router console is ready
    And I start the I2P Browser through the GNOME menu
    And the I2P router console is displayed in I2P Browser
    And I see shared client tunnels in the I2P router console
    When I start Pidgin through the GNOME menu
    Then I see Pidgin's account manager window
    When I activate the "I2P" Pidgin account
    And I close Pidgin's account manager window
    Then Pidgin successfully connects to the "I2P" account
    And I can join the pre-configured "#i2p" channel on "I2P"

<<<<<<< HEAD
=======
  #10497, #11452
  @fragile
>>>>>>> 71ce8540
  Scenario: I2P displays a notice when bootstrapping fails
    Given I have started Tails from DVD with I2P enabled and logged in
    And I2P is not running
    When the network is plugged
    And Tor has built a circuit
    And I2P is running
    And I2P's reseeding started
    And the network is unplugged
    Then I see a notification that I2P is not ready
    And I2P's reseeding failed
    But I2P is still running
    When I start the I2P Browser through the GNOME menu
    Then the I2P router console is displayed in I2P Browser

  Scenario: I2P displays a notice when it fails to start
    Given I have started Tails from DVD with I2P enabled and logged in
    And I2P is not running
    And I block the I2P router console port
    Then I2P is not running
    When the network is plugged
    And Tor has built a circuit
    Then I2P is running
    But the network is unplugged
    Then I see a notification that I2P failed to start
    And I2P is not running<|MERGE_RESOLUTION|>--- conflicted
+++ resolved
@@ -37,11 +37,8 @@
     Then I see the I2P Browser stop notification
     And the I2P Browser chroot is torn down
 
-<<<<<<< HEAD
-=======
-  #10497, #11114
+  #11114
   @fragile
->>>>>>> 71ce8540
   Scenario: The I2P internal websites can be viewed in I2P Browser
     Given I have started Tails from DVD with I2P enabled and logged in and the network is connected
     And the I2P router console is ready
@@ -58,11 +55,8 @@
     Then the I2P router console is displayed in I2P Browser
     And I2P is running in hidden mode
 
-<<<<<<< HEAD
-=======
-  #10497, #10474
+  #10474
   @fragile
->>>>>>> 71ce8540
   Scenario: Connecting to the #i2p IRC channel with the pre-configured account
     Given I have started Tails from DVD with I2P enabled and logged in and the network is connected
     And the I2P router console is ready
@@ -76,11 +70,8 @@
     Then Pidgin successfully connects to the "I2P" account
     And I can join the pre-configured "#i2p" channel on "I2P"
 
-<<<<<<< HEAD
-=======
-  #10497, #11452
+  #11452
   @fragile
->>>>>>> 71ce8540
   Scenario: I2P displays a notice when bootstrapping fails
     Given I have started Tails from DVD with I2P enabled and logged in
     And I2P is not running
