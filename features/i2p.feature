--- conflicted
+++ resolved
@@ -15,21 +15,11 @@
     And the I2P Browser sudo rules are present
     And the I2P firewall rules are enabled
 
-<<<<<<< HEAD
-=======
-  #10497
-  @fragile
->>>>>>> 577dcd18
   Scenario: I2P's AppArmor profile is in enforce mode
     Given I have started Tails from DVD with I2P enabled and logged in and the network is connected
     When I2P is running
     Then the running process "i2p" is confined with AppArmor in enforce mode
 
-<<<<<<< HEAD
-=======
-  #10497
-  @fragile
->>>>>>> 577dcd18
   Scenario: The I2P Browser works as it should
     Given I have started Tails from DVD with I2P enabled and logged in and the network is connected
     And the I2P router console is ready
@@ -37,11 +27,8 @@
     Then the I2P router console is displayed in I2P Browser
     And the I2P Browser uses all expected TBB shared libraries
 
-<<<<<<< HEAD
-=======
-  #10497, #11401
+  #11401
   @fragile
->>>>>>> 577dcd18
   Scenario: Closing the I2P Browser shows a stop notification and properly tears down the chroot.
     Given I have started Tails from DVD with I2P enabled and logged in and the network is connected
     And the I2P router console is ready
@@ -50,11 +37,6 @@
     Then I see the I2P Browser stop notification
     And the I2P Browser chroot is torn down
 
-<<<<<<< HEAD
-=======
-  #10497
-  @fragile
->>>>>>> 577dcd18
   Scenario: The I2P internal websites can be viewed in I2P Browser
     Given I have started Tails from DVD with I2P enabled and logged in and the network is connected
     And the I2P router console is ready
@@ -64,21 +46,13 @@
     When I open the address "http://i2p-projekt.i2p" in the I2P Browser
     Then the I2P homepage loads in I2P Browser
 
-<<<<<<< HEAD
- Scenario: I2P is configured to run in Hidden mode
-=======
-  #10497
-  @fragile
   Scenario: I2P is configured to run in Hidden mode
->>>>>>> 577dcd18
     Given I have started Tails from DVD with I2P enabled and logged in and the network is connected
     And the I2P router console is ready
     When I start the I2P Browser through the GNOME menu
     Then the I2P router console is displayed in I2P Browser
     And I2P is running in hidden mode
 
-  #10497
-  @fragile
   Scenario: Connecting to the #i2p IRC channel with the pre-configured account
     Given I have started Tails from DVD with I2P enabled and logged in and the network is connected
     And the I2P router console is ready
@@ -92,11 +66,6 @@
     Then Pidgin successfully connects to the "I2P" account
     And I can join the pre-configured "#i2p" channel on "I2P"
 
-<<<<<<< HEAD
-=======
-  #10497
-  @fragile
->>>>>>> 577dcd18
   Scenario: I2P displays a notice when bootstrapping fails
     Given I have started Tails from DVD with I2P enabled and logged in
     And I2P is not running
@@ -111,11 +80,6 @@
     When I start the I2P Browser through the GNOME menu
     Then the I2P router console is displayed in I2P Browser
 
-<<<<<<< HEAD
-=======
-  #10497
-  @fragile
->>>>>>> 577dcd18
   Scenario: I2P displays a notice when it fails to start
     Given I have started Tails from DVD with I2P enabled and logged in
     And I2P is not running
