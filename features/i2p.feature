@product
Feature: I2P
  As a Tails user
  I *might* want to use I2P

  Scenario: I2P is disabled by default
    Given I have started Tails from DVD without network and logged in
    Then the I2P Browser desktop file is not present
    And the I2P Browser sudo rules are not present
    And the I2P firewall rules are disabled

  Scenario: I2P is enabled when the "i2p" boot parameter is added
    Given I have started Tails from DVD with I2P enabled and logged in
    Then the I2P Browser desktop file is present
    And the I2P Browser sudo rules are present
    And the I2P firewall rules are enabled

  Scenario: I2P's AppArmor profile is in enforce mode
    Given I have started Tails from DVD with I2P enabled and logged in and the network is connected
    When I2P is running
    Then the running process "i2p" is confined with AppArmor in enforce mode

  Scenario: The I2P Browser works as it should
    Given I have started Tails from DVD with I2P enabled and logged in and the network is connected
    And the I2P router console is ready
    When I start the I2P Browser through the GNOME menu
    Then the I2P router console is displayed in I2P Browser
    And the I2P Browser uses all expected TBB shared libraries

<<<<<<< HEAD
  #11401
=======
  #10497, #11401, #11457, #11458
>>>>>>> b5171a7a
  @fragile
  Scenario: Closing the I2P Browser shows a stop notification and properly tears down the chroot.
    Given I have started Tails from DVD with I2P enabled and logged in and the network is connected
    And the I2P router console is ready
    When I successfully start the I2P Browser
    And I close the I2P Browser
    Then I see the I2P Browser stop notification
    And the I2P Browser chroot is torn down

<<<<<<< HEAD
  #11114
=======
  #10497, #11114, #11465
>>>>>>> b5171a7a
  @fragile
  Scenario: The I2P internal websites can be viewed in I2P Browser
    Given I have started Tails from DVD with I2P enabled and logged in and the network is connected
    And the I2P router console is ready
    When I start the I2P Browser through the GNOME menu
    Then the I2P router console is displayed in I2P Browser
    And I see shared client tunnels in the I2P router console
    When I open the address "http://i2p-projekt.i2p" in the I2P Browser
    Then the I2P homepage loads in I2P Browser

  Scenario: I2P is configured to run in Hidden mode
    Given I have started Tails from DVD with I2P enabled and logged in and the network is connected
    And the I2P router console is ready
    When I start the I2P Browser through the GNOME menu
    Then the I2P router console is displayed in I2P Browser
    And I2P is running in hidden mode

  #10474
  @fragile
  Scenario: Connecting to the #i2p IRC channel with the pre-configured account
    Given I have started Tails from DVD with I2P enabled and logged in and the network is connected
    And the I2P router console is ready
    And I start the I2P Browser through the GNOME menu
    And the I2P router console is displayed in I2P Browser
    And I see shared client tunnels in the I2P router console
    When I start Pidgin through the GNOME menu
    Then I see Pidgin's account manager window
    When I activate the "I2P" Pidgin account
    And I close Pidgin's account manager window
    Then Pidgin successfully connects to the "I2P" account
    And I can join the pre-configured "#i2p" channel on "I2P"

  #11452
  @fragile
  Scenario: I2P displays a notice when bootstrapping fails
    Given I have started Tails from DVD with I2P enabled and logged in
    And I2P is not running
    When the network is plugged
    And Tor has built a circuit
    And I2P is running
    And I2P's reseeding started
    And the network is unplugged
    Then I see a notification that I2P is not ready
    And I2P's reseeding failed
    But I2P is still running
    When I start the I2P Browser through the GNOME menu
    Then the I2P router console is displayed in I2P Browser

<<<<<<< HEAD
=======
  #10497, #11462
  @fragile
>>>>>>> b5171a7a
  Scenario: I2P displays a notice when it fails to start
    Given I have started Tails from DVD with I2P enabled and logged in
    And I2P is not running
    And I block the I2P router console port
    Then I2P is not running
    When the network is plugged
    And Tor has built a circuit
    Then I2P is running
    But the network is unplugged
    Then I see a notification that I2P failed to start
    And I2P is not running<|MERGE_RESOLUTION|>--- conflicted
+++ resolved
@@ -27,11 +27,7 @@
     Then the I2P router console is displayed in I2P Browser
     And the I2P Browser uses all expected TBB shared libraries
 
-<<<<<<< HEAD
-  #11401
-=======
-  #10497, #11401, #11457, #11458
->>>>>>> b5171a7a
+  #11401, #11457, #11458
   @fragile
   Scenario: Closing the I2P Browser shows a stop notification and properly tears down the chroot.
     Given I have started Tails from DVD with I2P enabled and logged in and the network is connected
@@ -41,11 +37,7 @@
     Then I see the I2P Browser stop notification
     And the I2P Browser chroot is torn down
 
-<<<<<<< HEAD
-  #11114
-=======
-  #10497, #11114, #11465
->>>>>>> b5171a7a
+  #11114, #11465
   @fragile
   Scenario: The I2P internal websites can be viewed in I2P Browser
     Given I have started Tails from DVD with I2P enabled and logged in and the network is connected
@@ -94,11 +86,8 @@
     When I start the I2P Browser through the GNOME menu
     Then the I2P router console is displayed in I2P Browser
 
-<<<<<<< HEAD
-=======
-  #10497, #11462
+  #11462
   @fragile
->>>>>>> b5171a7a
   Scenario: I2P displays a notice when it fails to start
     Given I have started Tails from DVD with I2P enabled and logged in
     And I2P is not running
