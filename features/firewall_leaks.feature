--- conflicted
+++ resolved
@@ -9,13 +9,7 @@
     And I start the computer
     And the computer boots Tails
     And I log in to a new session
-<<<<<<< HEAD
-    And I have a network connection
-    And Tor has built a circuit
-    And the time has synced
-=======
     And Tor is ready
->>>>>>> b90b6f5f
     And I have closed all annoying notifications
     And all Internet traffic has only flowed through Tor
     And I save the state so the background can be restored next scenario
