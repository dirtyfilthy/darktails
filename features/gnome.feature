--- conflicted
+++ resolved
@@ -5,13 +5,9 @@
     Given I have started Tails from DVD without network and logged in
     And there is no screenshot in the live user's home directory
     When I press the "PRINTSCREEN" key
-<<<<<<< HEAD
-    Then a screenshot is saved to the live user's Pictures directory
+    Then a screenshot is saved to the live user's home directory
 
   Scenario: GNOME notifications are shown to the user
     Given I have started Tails from DVD without network and logged in
     When the "Dogtail rules!" notification is sent
-    Then the "Dogtail rules!" notification is shown to the user
-=======
-    Then a screenshot is saved to the live user's home directory
->>>>>>> ed0d3a6b
+    Then the "Dogtail rules!" notification is shown to the user