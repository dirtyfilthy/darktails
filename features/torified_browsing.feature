--- conflicted
+++ resolved
@@ -140,14 +140,9 @@
     And I close the Tor Browser
     When I start the Tor Browser
     When I open the address "file:///home/amnesia/Persistent/Tor Browser/index.html" in the Tor Browser
-<<<<<<< HEAD
     Then "Tails - About" has loaded in the Tor Browser
-    And I can print the current page as "output.pdf" to the persistent Tor Browser directory
-=======
-    Then I see "TorBrowserSavedStartupPage.png" after at most 10 seconds
     # XXX: re-enable once #15336 is fixed
     # And I can print the current page as "output.pdf" to the persistent Tor Browser directory
->>>>>>> 706d1765
 
   #11585
   @fragile
