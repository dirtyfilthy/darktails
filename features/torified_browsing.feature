@product
Feature: Browsing the web using Iceweasel
  As a Tails user
  when I browse the web using Iceweasel
  all Internet traffic should flow only through Tor

  Background:
    Given a computer
    And I capture all network traffic
    And I start the computer
    And the computer boots Tails
    And I log in to a new session
    And GNOME has started
    And Tor is ready
<<<<<<< HEAD
=======
    And available upgrades have been checked
>>>>>>> fc70c022
    And I have closed all annoying notifications
    And I save the state so the background can be restored next scenario

  Scenario: Opening check.torproject.org in Iceweasel shows the green onion and the congratulations message
    When I run "iceweasel"
    And Iceweasel has started and is not loading a web page
    And I open the address "https://check.torproject.org" in Iceweasel
    Then I see "IceweaselTorCheck.png" after at most 180 seconds
    And all Internet traffic has only flowed through Tor

  Scenario: Iceweasel should not have any plugins enabled
    When I run "iceweasel"
    And Iceweasel has started and is not loading a web page
    And I open the address "about:plugins" in Iceweasel
    Then I see "IceweaselNoPlugins.png" after at most 60 seconds<|MERGE_RESOLUTION|>--- conflicted
+++ resolved
@@ -12,10 +12,7 @@
     And I log in to a new session
     And GNOME has started
     And Tor is ready
-<<<<<<< HEAD
-=======
     And available upgrades have been checked
->>>>>>> fc70c022
     And I have closed all annoying notifications
     And I save the state so the background can be restored next scenario
 
