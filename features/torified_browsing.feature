--- conflicted
+++ resolved
@@ -105,12 +105,8 @@
   Scenario: The "Tails documentation" link on the Desktop works
     Given I have started Tails from DVD and logged in and the network is connected
     When I double-click on the "Tails documentation" link on the Desktop
-<<<<<<< HEAD
-    Then I see "TailsOfflineDocHomepage.png" after at most 20 seconds
-=======
     Then the Tor Browser has started
     And "Tails - Getting started..." has loaded in the Tor Browser
->>>>>>> 0236b115
 
   Scenario: The Tor Browser uses TBB's shared libraries
     Given I have started Tails from DVD and logged in and the network is connected
