--- conflicted
+++ resolved
@@ -113,11 +113,6 @@
     And the Tor Browser has started and loaded the startup page
     Then the Tor Browser has no plugins installed
 
-<<<<<<< HEAD
-=======
-  #10720
->>>>>>> dadd01c0
-  @fragile
   Scenario: The persistent Tor Browser directory is usable
     Given I have started Tails without network from a USB drive with a persistent partition enabled and logged in
     And the network is plugged
