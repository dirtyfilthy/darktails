@product
Feature: Browsing the web using the Tor Browser
  As a Tails user
  when I browse the web using the Tor Browser
  all Internet traffic should flow only through Tor

  #11591, #11592
  @fragile
  Scenario: The Tor Browser cannot access the LAN
    Given I have started Tails from DVD and logged in and the network is connected
    And a web server is running on the LAN
    And I capture all network traffic
    When I start the Tor Browser
    And the Tor Browser has started and loaded the startup page
    And I open a page on the LAN web server in the Tor Browser
    Then the Tor Browser shows the "Unable to connect" error
    And no traffic was sent to the web server on the LAN

  #11592
  @check_tor_leaks @fragile
  Scenario: The Tor Browser directory is usable
    Given I have started Tails from DVD and logged in and the network is connected
    Then the amnesiac Tor Browser directory exists
    And there is a GNOME bookmark for the amnesiac Tor Browser directory
    And the persistent Tor Browser directory does not exist
    When I start the Tor Browser
    And the Tor Browser has started and loaded the startup page
    Then I can save the current page as "index.html" to the default downloads directory
    And I can print the current page as "output.pdf" to the default downloads directory

  #11592
  @check_tor_leaks @fragile
  Scenario: Downloading files with the Tor Browser
    Given I have started Tails from DVD and logged in and the network is connected
    When I start the Tor Browser
    Then the Tor Browser has started and loaded the startup page
    When I download some file in the Tor Browser
    Then I get the browser download dialog
    When I save the file to the default Tor Browser download directory
    Then the file is saved to the default Tor Browser download directory

  #11592
  @check_tor_leaks @fragile
  Scenario: Playing HTML5 audio
    Given I have started Tails from DVD and logged in and the network is connected
    When I start the Tor Browser
    And the Tor Browser has started and loaded the startup page
    And no application is playing audio
    And I open the address "http://www.terrillthompson.com/tests/html5-audio.html" in the Tor Browser
    And I click the HTML5 play button
    And 1 application is playing audio after 10 seconds

<<<<<<< HEAD
  @check_tor_leaks @fragile
  Scenario: Watching a WebM video
    Given I have started Tails from DVD and logged in and the network is connected
    When I start the Tor Browser
    And the Tor Browser has started and loaded the startup page
    And I open the address "https://tails.boum.org/lib/test_suite/test.webm" in the Tor Browser
    And I click the blocked video icon
    And I see "TorBrowserNoScriptTemporarilyAllowDialog.png" after at most 30 seconds
    And I accept to temporarily allow playing this video
    Then I see "TorBrowserSampleRemoteWebMVideoFrame.png" after at most 180 seconds

=======
  #11592
  @fragile
>>>>>>> c2a2f546
  Scenario: I can view a file stored in "~/Tor Browser" but not in ~/.gnupg
    Given I have started Tails from DVD and logged in and the network is connected
    And I copy "/usr/share/synaptic/html/index.html" to "/home/amnesia/Tor Browser/synaptic.html" as user "amnesia"
    And I copy "/usr/share/synaptic/html/index.html" to "/home/amnesia/.gnupg/synaptic.html" as user "amnesia"
    And I copy "/usr/share/synaptic/html/index.html" to "/tmp/synaptic.html" as user "amnesia"
    Then the file "/home/amnesia/.gnupg/synaptic.html" exists
    And the file "/lib/live/mount/overlay/home/amnesia/.gnupg/synaptic.html" exists
    And the file "/live/overlay/home/amnesia/.gnupg/synaptic.html" exists
    And the file "/tmp/synaptic.html" exists
    Given I start monitoring the AppArmor log of "/usr/local/lib/tor-browser/firefox"
    When I start the Tor Browser
    And the Tor Browser has started and loaded the startup page
    And I open the address "file:///home/amnesia/Tor Browser/synaptic.html" in the Tor Browser
    Then I see "TorBrowserSynapticManual.png" after at most 5 seconds
    And AppArmor has not denied "/usr/local/lib/tor-browser/firefox" from opening "/home/amnesia/Tor Browser/synaptic.html"
    Given I restart monitoring the AppArmor log of "/usr/local/lib/tor-browser/firefox"
    When I open the address "file:///home/amnesia/.gnupg/synaptic.html" in the Tor Browser
    Then I do not see "TorBrowserSynapticManual.png" after at most 5 seconds
    And AppArmor has denied "/usr/local/lib/tor-browser/firefox" from opening "/home/amnesia/.gnupg/synaptic.html"
    Given I restart monitoring the AppArmor log of "/usr/local/lib/tor-browser/firefox"
    When I open the address "file:///lib/live/mount/overlay/home/amnesia/.gnupg/synaptic.html" in the Tor Browser
    Then I do not see "TorBrowserSynapticManual.png" after at most 5 seconds
    And AppArmor has denied "/usr/local/lib/tor-browser/firefox" from opening "/lib/live/mount/overlay/home/amnesia/.gnupg/synaptic.html"
    Given I restart monitoring the AppArmor log of "/usr/local/lib/tor-browser/firefox"
    When I open the address "file:///live/overlay/home/amnesia/.gnupg/synaptic.html" in the Tor Browser
    Then I do not see "TorBrowserSynapticManual.png" after at most 5 seconds
    # Due to our AppArmor aliases, /live/overlay will be treated
    # as /lib/live/mount/overlay.
    And AppArmor has denied "/usr/local/lib/tor-browser/firefox" from opening "/lib/live/mount/overlay/home/amnesia/.gnupg/synaptic.html"
    # We do not get any AppArmor log for when access to files in /tmp is denied
    # since we explictly override (commit 51c0060) the rules (from the user-tmp
    # abstration) that would otherwise allow it, and we do so with "deny", which
    # also specifies "noaudit". We could explicitly specify "audit deny" and
    # then have logs, but it could be a problem when we set up desktop
    # notifications for AppArmor denials (#9337).
    When I open the address "file:///tmp/synaptic.html" in the Tor Browser
    Then I do not see "TorBrowserSynapticManual.png" after at most 5 seconds

  @doc
  Scenario: The "Tails documentation" link on the Desktop works
    Given I have started Tails from DVD and logged in and the network is connected
    When I double-click on the "Tails documentation" link on the Desktop
    Then the Tor Browser has started
    And I see "TailsOfflineDocHomepage.png" after at most 10 seconds

  Scenario: The Tor Browser uses TBB's shared libraries
    Given I have started Tails from DVD and logged in and the network is connected
    When I start the Tor Browser
    And the Tor Browser has started
    Then the Tor Browser uses all expected TBB shared libraries

  #11592
  @check_tor_leaks @fragile
  Scenario: The Tor Browser's "New identity" feature works as expected
    Given I have started Tails from DVD and logged in and the network is connected
    When I start the Tor Browser
    And the Tor Browser has started and loaded the startup page
    And I open Tails homepage in the Tor Browser
    Then Tails homepage loads in the Tor Browser
    When I request a new identity using Torbutton
    And I acknowledge Torbutton's New Identity confirmation prompt
    Then the Tor Browser loads the startup page

  #11592
  @fragile
  Scenario: The Tor Browser should not have any plugins enabled
    Given I have started Tails from DVD and logged in and the network is connected
    When I start the Tor Browser
    And the Tor Browser has started and loaded the startup page
    Then the Tor Browser has no plugins installed

  #10720, #11592
  @fragile
  Scenario: The persistent Tor Browser directory is usable
    Given I have started Tails without network from a USB drive with a persistent partition enabled and logged in
    And the network is plugged
    And Tor is ready
    And available upgrades have been checked
    And all notifications have disappeared
    Then the persistent Tor Browser directory exists
    And there is a GNOME bookmark for the persistent Tor Browser directory
    When I start the Tor Browser
    And the Tor Browser has started and loaded the startup page
    And I can save the current page as "index.html" to the persistent Tor Browser directory
    When I open the address "file:///home/amnesia/Persistent/Tor Browser/index.html" in the Tor Browser
    Then I see "TorBrowserSavedStartupPage.png" after at most 10 seconds
    And I can print the current page as "output.pdf" to the persistent Tor Browser directory

  #10720, #11585
  @fragile
  Scenario: Persistent browser bookmarks
    Given I have started Tails without network from a USB drive with a persistent partition enabled and logged in
    And all persistence presets are enabled
    And all persistent filesystems have safe access rights
    And all persistence configuration files have safe access rights
    And all persistent directories have safe access rights
    And I start the Tor Browser in offline mode
    And the Tor Browser has started in offline mode
    And I add a bookmark to eff.org in the Tor Browser
    And I warm reboot the computer
    And the computer reboots Tails
    And I enable read-only persistence
    And I log in to a new session
    And I start the Tor Browser in offline mode
    And the Tor Browser has started in offline mode
    Then the Tor Browser has a bookmark to eff.org<|MERGE_RESOLUTION|>--- conflicted
+++ resolved
@@ -50,7 +50,6 @@
     And I click the HTML5 play button
     And 1 application is playing audio after 10 seconds
 
-<<<<<<< HEAD
   @check_tor_leaks @fragile
   Scenario: Watching a WebM video
     Given I have started Tails from DVD and logged in and the network is connected
@@ -62,10 +61,8 @@
     And I accept to temporarily allow playing this video
     Then I see "TorBrowserSampleRemoteWebMVideoFrame.png" after at most 180 seconds
 
-=======
   #11592
   @fragile
->>>>>>> c2a2f546
   Scenario: I can view a file stored in "~/Tor Browser" but not in ~/.gnupg
     Given I have started Tails from DVD and logged in and the network is connected
     And I copy "/usr/share/synaptic/html/index.html" to "/home/amnesia/Tor Browser/synaptic.html" as user "amnesia"
