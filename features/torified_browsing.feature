@product
Feature: Browsing the web using the Tor Browser
  As a Tails user
  when I browse the web using the Tor Browser
  all Internet traffic should flow only through Tor

<<<<<<< HEAD
=======
  Background:
    Given a computer
    And I start the computer
    And the computer boots Tails
    And I log in to a new session
    And the Tails desktop is ready
    And Tor is ready
    And available upgrades have been checked
    And all notifications have disappeared
    And I save the state so the background can be restored next scenario

  @check_tor_leaks
>>>>>>> 621fa0a6
  Scenario: The Tor Browser directory is usable
    Given Tails has booted from DVD and logged in and the network is connected
    Then the amnesiac Tor Browser directory exists
    And there is a GNOME bookmark for the amnesiac Tor Browser directory
    And the persistent Tor Browser directory does not exist
    When I start the Tor Browser
    And the Tor Browser has started and loaded the startup page
    Then I can save the current page as "index.html" to the default downloads directory
    And I can print the current page as "output.pdf" to the default downloads directory

  @check_tor_leaks
  Scenario: Importing an OpenPGP key from a website
    Given Tails has booted from DVD and logged in and the network is connected
    When I start the Tor Browser
    And the Tor Browser has started and loaded the startup page
    And I open the address "https://tails.boum.org/tails-signing.key" in the Tor Browser
    Then I see "OpenWithImportKey.png" after at most 20 seconds
    When I accept to import the key with Seahorse
    Then I see "KeyImportedNotification.png" after at most 10 seconds

  @check_tor_leaks
  Scenario: Playing HTML5 audio
    Given Tails has booted from DVD and logged in and the network is connected
    When I start the Tor Browser
    And the Tor Browser has started and loaded the startup page
    And no application is playing audio
    And I open the address "http://www.terrillthompson.com/tests/html5-audio.html" in the Tor Browser
    And I click the HTML5 play button
    And 1 application is playing audio after 10 seconds

  @check_tor_leaks
  Scenario: Watching a WebM video
    Given Tails has booted from DVD and logged in and the network is connected
    When I start the Tor Browser
    And the Tor Browser has started and loaded the startup page
    And I open the address "https://webm.html5.org/test.webm" in the Tor Browser
    And I click the blocked video icon
    And I see "TorBrowserNoScriptTemporarilyAllowDialog.png" after at most 10 seconds
    And I accept to temporarily allow playing this video
    Then I see "TorBrowserSampleRemoteWebMVideoFrame.png" after at most 180 seconds

  Scenario: I can view a file stored in "~/Tor Browser" but not in ~/.gnupg
    Given Tails has booted from DVD and logged in and the network is connected
    Given I copy "/usr/share/synaptic/html/index.html" to "/home/amnesia/Tor Browser/synaptic.html" as user "amnesia"
    And I copy "/usr/share/synaptic/html/index.html" to "/home/amnesia/.gnupg/synaptic.html" as user "amnesia"
    And I start the Tor Browser
    And the Tor Browser has started and loaded the startup page
    When I open the address "file:///home/amnesia/Tor Browser/synaptic.html" in the Tor Browser
    Then I see "TorBrowserSynapticManual.png" after at most 10 seconds
    When I open the address "file:///home/amnesia/.gnupg/synaptic.html" in the Tor Browser
    Then I see "TorBrowserUnableToOpen.png" after at most 10 seconds

  Scenario: The "Tails documentation" link on the Desktop works
    Given Tails has booted from DVD and logged in and the network is connected
    When I double-click on the "Tails documentation" link on the Desktop
    Then the Tor Browser has started
    And I see "TailsOfflineDocHomepage.png" after at most 10 seconds

  Scenario: The Tor Browser uses TBB's shared libraries
    Given Tails has booted from DVD and logged in and the network is connected
    When I start the Tor Browser
    And the Tor Browser has started
    Then the Tor Browser uses all expected TBB shared libraries

  @check_tor_leaks
  Scenario: Opening check.torproject.org in the Tor Browser shows the green onion and the congratulations message
    Given Tails has booted from DVD and logged in and the network is connected
    When I start the Tor Browser
    And the Tor Browser has started and loaded the startup page
    And I open the address "https://check.torproject.org" in the Tor Browser
    Then I see "TorBrowserTorCheck.png" after at most 180 seconds

  @check_tor_leaks
  Scenario: The Tor Browser's "New identity" feature works as expected
    When I start the Tor Browser
    And the Tor Browser has started and loaded the startup page
    And I open the address "https://check.torproject.org" in the Tor Browser
    Then I see "TorBrowserTorCheck.png" after at most 180 seconds
    When I request a new identity using Torbutton
    And I acknowledge Torbutton's New Identity confirmation prompt
    Then the Tor Browser loads the startup page

  Scenario: The Tor Browser should not have any plugins enabled
    Given Tails has booted from DVD and logged in and the network is connected
    When I start the Tor Browser
    And the Tor Browser has started and loaded the startup page
    Then the Tor Browser has no plugins installed

  Scenario: The persistent Tor Browser directory is usable
    Given Tails has booted without network from a USB drive with a persistent partition and stopped at Tails Greeter's login screen
    And the network is plugged
    When I enable persistence
    And I log in to a new session
    And Tails is running from USB drive "current"
    And Tor is ready
    And available upgrades have been checked
    And all notifications have disappeared
    Then the persistent Tor Browser directory exists
    And there is a GNOME bookmark for the persistent Tor Browser directory
    When I start the Tor Browser
    And the Tor Browser has started and loaded the startup page
    And I can save the current page as "index.html" to the persistent Tor Browser directory
    When I open the address "file:///home/amnesia/Persistent/Tor Browser/index.html" in the Tor Browser
    Then I see "TorBrowserSavedStartupPage.png" after at most 10 seconds
    And I can print the current page as "output.pdf" to the persistent Tor Browser directory

  Scenario: Persistent browser bookmarks
    Given Tails has booted without network from a USB drive with a persistent partition and stopped at Tails Greeter's login screen
    And Tails is running from USB drive "current"
    And the boot device has safe access rights
    And I enable persistence
    And I log in to a new session
    And the Tails desktop is ready
    And all notifications have disappeared
    And all persistence presets are enabled
    And all persistent filesystems have safe access rights
    And all persistence configuration files have safe access rights
    And all persistent directories have safe access rights
    And I start the Tor Browser in offline mode
    And the Tor Browser has started in offline mode
    And I add a bookmark to eff.org in the Tor Browser
    And I warm reboot the computer
    And the computer reboots Tails
    And I enable read-only persistence
    And I log in to a new session
    And the Tails desktop is ready
    And I start the Tor Browser in offline mode
    And the Tor Browser has started in offline mode
    Then the Tor Browser has a bookmark to eff.org<|MERGE_RESOLUTION|>--- conflicted
+++ resolved
@@ -4,21 +4,7 @@
   when I browse the web using the Tor Browser
   all Internet traffic should flow only through Tor
 
-<<<<<<< HEAD
-=======
-  Background:
-    Given a computer
-    And I start the computer
-    And the computer boots Tails
-    And I log in to a new session
-    And the Tails desktop is ready
-    And Tor is ready
-    And available upgrades have been checked
-    And all notifications have disappeared
-    And I save the state so the background can be restored next scenario
-
   @check_tor_leaks
->>>>>>> 621fa0a6
   Scenario: The Tor Browser directory is usable
     Given Tails has booted from DVD and logged in and the network is connected
     Then the amnesiac Tor Browser directory exists
@@ -93,6 +79,7 @@
 
   @check_tor_leaks
   Scenario: The Tor Browser's "New identity" feature works as expected
+    Given Tails has booted from DVD and logged in and the network is connected
     When I start the Tor Browser
     And the Tor Browser has started and loaded the startup page
     And I open the address "https://check.torproject.org" in the Tor Browser
