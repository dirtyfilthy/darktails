--- conflicted
+++ resolved
@@ -1,8 +1,4 @@
-<<<<<<< HEAD
 @product
-=======
-@product @fragile
->>>>>>> 108c83b1
 Feature: Browsing the web using the Tor Browser
   As a Tails user
   when I browse the web using the Tor Browser
