--- conflicted
+++ resolved
@@ -45,20 +45,6 @@
     And I click the HTML5 play button
     And 1 application is playing audio after 10 seconds
 
-<<<<<<< HEAD
-  @check_tor_leaks
-  Scenario: Watching a WebM video
-    Given I have started Tails from DVD and logged in and the network is connected
-    When I start the Tor Browser
-    And the Tor Browser has started and loaded the startup page
-    And I open the address "https://webm.html5.org/test.webm" in the Tor Browser
-    And I click the blocked video icon
-    And I see "TorBrowserNoScriptTemporarilyAllowDialog.png" after at most 30 seconds
-    And I accept to temporarily allow playing this video
-    Then I see "TorBrowserSampleRemoteWebMVideoFrame.png" after at most 180 seconds
-
-=======
->>>>>>> 8bf737ed
   Scenario: I can view a file stored in "~/Tor Browser" but not in ~/.gnupg
     Given I have started Tails from DVD and logged in and the network is connected
     And I copy "/usr/share/synaptic/html/index.html" to "/home/amnesia/Tor Browser/synaptic.html" as user "amnesia"
