@product
Feature: Browsing the web using the Tor Browser
  As a Tails user
  when I browse the web using the Tor Browser
  all Internet traffic should flow only through Tor

  Background:
    Given a computer
    And I start the computer
    And the computer boots Tails
    And I log in to a new session
    And the Tails desktop is ready
    And Tor is ready
    And available upgrades have been checked
    And all notifications have disappeared
    And I save the state so the background can be restored next scenario

  Scenario: The Tor Browser cannot access the LAN
    Given a web server is running on the LAN
    And I capture all network traffic
    When I start the Tor Browser
    And the Tor Browser has started and loaded the startup page
    And I open a page on the LAN web server in the Tor Browser
    Then I see "TorBrowserUnableToConnect.png" after at most 20 seconds
    And no traffic has flowed to the LAN

  @check_tor_leaks
  Scenario: The Tor Browser directory is usable
    Then the amnesiac Tor Browser directory exists
    And there is a GNOME bookmark for the amnesiac Tor Browser directory
    And the persistent Tor Browser directory does not exist
    When I start the Tor Browser
    And the Tor Browser has started and loaded the startup page
    Then I can save the current page as "index.html" to the default downloads directory
    And I can print the current page as "output.pdf" to the default downloads directory

  @check_tor_leaks
  Scenario: Importing an OpenPGP key from a website
    When I start the Tor Browser
    And the Tor Browser has started and loaded the startup page
    And I open the address "https://tails.boum.org/tails-signing.key" in the Tor Browser
    Then I see "OpenWithImportKey.png" after at most 20 seconds
    When I accept to import the key with Seahorse
    Then I see "KeyImportedNotification.png" after at most 10 seconds

  @check_tor_leaks
  Scenario: Playing HTML5 audio
    When I start the Tor Browser
    And the Tor Browser has started and loaded the startup page
    And no application is playing audio
    And I open the address "http://www.terrillthompson.com/tests/html5-audio.html" in the Tor Browser
    And I click the HTML5 play button
    And 1 application is playing audio after 10 seconds

  @check_tor_leaks
  Scenario: Watching a WebM video
    When I start the Tor Browser
    And the Tor Browser has started and loaded the startup page
    And I open the address "https://webm.html5.org/test.webm" in the Tor Browser
    And I click the blocked video icon
    And I see "TorBrowserNoScriptTemporarilyAllowDialog.png" after at most 10 seconds
    And I accept to temporarily allow playing this video
    Then I see "TorBrowserSampleRemoteWebMVideoFrame.png" after at most 180 seconds

  Scenario: I can view a file stored in "~/Tor Browser" but not in ~/.gnupg
    Given I copy "/usr/share/synaptic/html/index.html" to "/home/amnesia/Tor Browser/synaptic.html" as user "amnesia"
    And I copy "/usr/share/synaptic/html/index.html" to "/home/amnesia/.gnupg/synaptic.html" as user "amnesia"
<<<<<<< HEAD
    Then the file "/home/amnesia/.gnupg/synaptic.html" exists
    And the file "/lib/live/mount/overlay/home/amnesia/.gnupg/synaptic.html" exists
    And the file "/live/overlay/home/amnesia/.gnupg/synaptic.html" exists
=======
    And I copy "/usr/share/synaptic/html/index.html" to "/tmp/synaptic.html" as user "amnesia"
>>>>>>> 5be4ca90
    And I start the Tor Browser
    And the Tor Browser has started and loaded the startup page
    When I open the address "file:///home/amnesia/Tor Browser/synaptic.html" in the Tor Browser
    Then I see "TorBrowserSynapticManual.png" after at most 10 seconds
    And I don't see "TorBrowserUnableToOpen.png"
    When I open the address "file:///home/amnesia/.gnupg/synaptic.html" in the Tor Browser
<<<<<<< HEAD
    And I wait between 4 and 5 seconds
    Then I don't see "TorBrowserSynapticManual.png"
    And I see "TorBrowserUnableToOpen.png" after at most 1 seconds
    When I open the address "file:///lib/live/mount/overlay/home/amnesia/.gnupg/synaptic.html" in the Tor Browser
    And I wait between 4 and 5 seconds
    Then I don't see "TorBrowserSynapticManual.png"
    And I see "TorBrowserUnableToOpen.png" after at most 1 seconds
    When I open the address "file:///live/overlay/home/amnesia/.gnupg/synaptic.html" in the Tor Browser
    And I wait between 4 and 5 seconds
    Then I don't see "TorBrowserSynapticManual.png"
    And I see "TorBrowserUnableToOpen.png" after at most 1 seconds
=======
    Then I see "TorBrowserUnableToOpen.png" after at most 10 seconds
    When I open the address "file:///tmp/synaptic.html" in the Tor Browser
    Then I see "TorBrowserUnableToOpen.png" after at most 10 seconds
>>>>>>> 5be4ca90

  Scenario: The "Tails documentation" link on the Desktop works
    When I double-click on the "Tails documentation" link on the Desktop
    Then the Tor Browser has started
    And I see "TailsOfflineDocHomepage.png" after at most 10 seconds

  Scenario: The Tor Browser uses TBB's shared libraries
    When I start the Tor Browser
    And the Tor Browser has started
    Then the Tor Browser uses all expected TBB shared libraries

  @check_tor_leaks
  Scenario: Opening check.torproject.org in the Tor Browser shows the green onion and the congratulations message
    When I start the Tor Browser
    And the Tor Browser has started and loaded the startup page
    And I open the address "https://check.torproject.org" in the Tor Browser
    Then I see "TorBrowserTorCheck.png" after at most 180 seconds

  @check_tor_leaks
  Scenario: The Tor Browser's "New identity" feature works as expected
    When I start the Tor Browser
    And the Tor Browser has started and loaded the startup page
    And I open the address "https://check.torproject.org" in the Tor Browser
    Then I see "TorBrowserTorCheck.png" after at most 180 seconds
    When I request a new identity using Torbutton
    And I acknowledge Torbutton's New Identity confirmation prompt
    Then the Tor Browser loads the startup page

  Scenario: The Tor Browser should not have any plugins enabled
    When I start the Tor Browser
    And the Tor Browser has started and loaded the startup page
    Then the Tor Browser has no plugins installed<|MERGE_RESOLUTION|>--- conflicted
+++ resolved
@@ -65,20 +65,17 @@
   Scenario: I can view a file stored in "~/Tor Browser" but not in ~/.gnupg
     Given I copy "/usr/share/synaptic/html/index.html" to "/home/amnesia/Tor Browser/synaptic.html" as user "amnesia"
     And I copy "/usr/share/synaptic/html/index.html" to "/home/amnesia/.gnupg/synaptic.html" as user "amnesia"
-<<<<<<< HEAD
+    And I copy "/usr/share/synaptic/html/index.html" to "/tmp/synaptic.html" as user "amnesia"
     Then the file "/home/amnesia/.gnupg/synaptic.html" exists
     And the file "/lib/live/mount/overlay/home/amnesia/.gnupg/synaptic.html" exists
     And the file "/live/overlay/home/amnesia/.gnupg/synaptic.html" exists
-=======
-    And I copy "/usr/share/synaptic/html/index.html" to "/tmp/synaptic.html" as user "amnesia"
->>>>>>> 5be4ca90
+    And the file "/tmp/synaptic.html" exists
     And I start the Tor Browser
     And the Tor Browser has started and loaded the startup page
     When I open the address "file:///home/amnesia/Tor Browser/synaptic.html" in the Tor Browser
     Then I see "TorBrowserSynapticManual.png" after at most 10 seconds
     And I don't see "TorBrowserUnableToOpen.png"
     When I open the address "file:///home/amnesia/.gnupg/synaptic.html" in the Tor Browser
-<<<<<<< HEAD
     And I wait between 4 and 5 seconds
     Then I don't see "TorBrowserSynapticManual.png"
     And I see "TorBrowserUnableToOpen.png" after at most 1 seconds
@@ -90,11 +87,10 @@
     And I wait between 4 and 5 seconds
     Then I don't see "TorBrowserSynapticManual.png"
     And I see "TorBrowserUnableToOpen.png" after at most 1 seconds
-=======
-    Then I see "TorBrowserUnableToOpen.png" after at most 10 seconds
     When I open the address "file:///tmp/synaptic.html" in the Tor Browser
-    Then I see "TorBrowserUnableToOpen.png" after at most 10 seconds
->>>>>>> 5be4ca90
+    And I wait between 4 and 5 seconds
+    Then I don't see "TorBrowserSynapticManual.png"
+    Then I see "TorBrowserUnableToOpen.png" after at most 1 seconds
 
   Scenario: The "Tails documentation" link on the Desktop works
     When I double-click on the "Tails documentation" link on the Desktop
