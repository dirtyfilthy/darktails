--- conflicted
+++ resolved
@@ -1,10 +1,4 @@
-<<<<<<< HEAD
 @product
-=======
-#10376: The "the Tor Browser loads the (startup page|Tails roadmap)" step is fragile
-#10497: wait_until_tor_is_working
-@product @fragile
->>>>>>> 270cde68
 Feature: Browsing the web using the Tor Browser
   As a Tails user
   when I browse the web using the Tor Browser
