--- conflicted
+++ resolved
@@ -128,11 +128,8 @@
     Then I see "TorBrowserSavedStartupPage.png" after at most 10 seconds
     And I can print the current page as "output.pdf" to the persistent Tor Browser directory
 
-<<<<<<< HEAD
-=======
-  #10720, #11585
+  #11585
   @fragile
->>>>>>> 695879c3
   Scenario: Persistent browser bookmarks
     Given I have started Tails without network from a USB drive with a persistent partition enabled and logged in
     And all persistence presets are enabled
