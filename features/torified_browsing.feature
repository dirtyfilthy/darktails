@product
Feature: Browsing the web using the Tor Browser
  As a Tails user
  when I browse the web using the Tor Browser
  all Internet traffic should flow only through Tor

  Background:
    Given a computer
    And I start the computer
    And the computer boots Tails
    And I log in to a new session
    And the Tails desktop is ready
    And Tor is ready
    And available upgrades have been checked
    And all notifications have disappeared
    And I save the state so the background can be restored next scenario

<<<<<<< HEAD
  Scenario: The Tor Browser cannot access the LAN
    Given a web server is running on the LAN
    And I capture all network traffic
    When I start the Tor Browser
    And the Tor Browser has started and loaded the startup page
    And I open the LAN web server in the Tor Browser
    Then I see "TorBrowserUnableToConnect.png" after at most 20 seconds
    And no traffic has flowed to the LAN web server

=======
  @check_tor_leaks
>>>>>>> c9d2febd
  Scenario: The Tor Browser directory is usable
    Then the amnesiac Tor Browser directory exists
    And there is a GNOME bookmark for the amnesiac Tor Browser directory
    And the persistent Tor Browser directory does not exist
    When I start the Tor Browser
    And the Tor Browser has started and loaded the startup page
    Then I can save the current page as "index.html" to the default downloads directory
    And I can print the current page as "output.pdf" to the default downloads directory

  @check_tor_leaks
  Scenario: Importing an OpenPGP key from a website
    When I start the Tor Browser
    And the Tor Browser has started and loaded the startup page
    And I open the address "https://tails.boum.org/tails-signing.key" in the Tor Browser
    Then I see "OpenWithImportKey.png" after at most 20 seconds
    When I accept to import the key with Seahorse
    Then I see "KeyImportedNotification.png" after at most 10 seconds

  @check_tor_leaks
  Scenario: Playing HTML5 audio
    When I start the Tor Browser
    And the Tor Browser has started and loaded the startup page
    And no application is playing audio
    And I open the address "http://www.terrillthompson.com/tests/html5-audio.html" in the Tor Browser
    And I click the HTML5 play button
    And 1 application is playing audio after 10 seconds

  @check_tor_leaks
  Scenario: Watching a WebM video
    When I start the Tor Browser
    And the Tor Browser has started and loaded the startup page
    And I open the address "https://webm.html5.org/test.webm" in the Tor Browser
    And I click the blocked video icon
    And I see "TorBrowserNoScriptTemporarilyAllowDialog.png" after at most 10 seconds
    And I accept to temporarily allow playing this video
    Then I see "TorBrowserSampleRemoteWebMVideoFrame.png" after at most 180 seconds

  Scenario: I can view a file stored in "~/Tor Browser" but not in ~/.gnupg
    Given I copy "/usr/share/synaptic/html/index.html" to "/home/amnesia/Tor Browser/synaptic.html" as user "amnesia"
    And I copy "/usr/share/synaptic/html/index.html" to "/home/amnesia/.gnupg/synaptic.html" as user "amnesia"
    And I start the Tor Browser
    And the Tor Browser has started and loaded the startup page
    When I open the address "file:///home/amnesia/Tor Browser/synaptic.html" in the Tor Browser
    Then I see "TorBrowserSynapticManual.png" after at most 10 seconds
    When I open the address "file:///home/amnesia/.gnupg/synaptic.html" in the Tor Browser
    Then I see "TorBrowserUnableToOpen.png" after at most 10 seconds

  Scenario: The "Tails documentation" link on the Desktop works
    When I double-click on the "Tails documentation" link on the Desktop
    Then the Tor Browser has started
    And I see "TailsOfflineDocHomepage.png" after at most 10 seconds

  Scenario: The Tor Browser uses TBB's shared libraries
    When I start the Tor Browser
    And the Tor Browser has started
    Then the Tor Browser uses all expected TBB shared libraries

  @check_tor_leaks
  Scenario: Opening check.torproject.org in the Tor Browser shows the green onion and the congratulations message
    When I start the Tor Browser
    And the Tor Browser has started and loaded the startup page
    And I open the address "https://check.torproject.org" in the Tor Browser
    Then I see "TorBrowserTorCheck.png" after at most 180 seconds

  @check_tor_leaks
  Scenario: The Tor Browser's "New identity" feature works as expected
    When I start the Tor Browser
    And the Tor Browser has started and loaded the startup page
    And I open the address "https://check.torproject.org" in the Tor Browser
    Then I see "TorBrowserTorCheck.png" after at most 180 seconds
    When I request a new identity using Torbutton
    And I acknowledge Torbutton's New Identity confirmation prompt
    Then the Tor Browser loads the startup page

  Scenario: The Tor Browser should not have any plugins enabled
    When I start the Tor Browser
    And the Tor Browser has started and loaded the startup page
    Then the Tor Browser has no plugins installed<|MERGE_RESOLUTION|>--- conflicted
+++ resolved
@@ -15,7 +15,6 @@
     And all notifications have disappeared
     And I save the state so the background can be restored next scenario
 
-<<<<<<< HEAD
   Scenario: The Tor Browser cannot access the LAN
     Given a web server is running on the LAN
     And I capture all network traffic
@@ -25,9 +24,7 @@
     Then I see "TorBrowserUnableToConnect.png" after at most 20 seconds
     And no traffic has flowed to the LAN web server
 
-=======
   @check_tor_leaks
->>>>>>> c9d2febd
   Scenario: The Tor Browser directory is usable
     Then the amnesiac Tor Browser directory exists
     And there is a GNOME bookmark for the amnesiac Tor Browser directory
