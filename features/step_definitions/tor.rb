--- conflicted
+++ resolved
@@ -343,11 +343,7 @@
   @screen.wait_and_click('TorLauncherNextButton.png', 10)
   @screen.wait_and_click('TorLauncherBridgeList.png', 10)
   @bridge_hosts = []
-<<<<<<< HEAD
-  chutney_src_dir = $config["Chutney"]["src_dir"]
-=======
   chutney_src_dir = "#{GIT_DIR}/submodules/chutney"
->>>>>>> e500661b
   bridge_dirs = Dir.glob(
     "#{$config['TMPDIR']}/chutney-data/nodes/*#{bridge_type}/"
   )
