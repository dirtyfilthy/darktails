--- conflicted
+++ resolved
@@ -1,6 +1,6 @@
-<<<<<<< HEAD
 class SSHConnectionError < StandardError
-=======
+end
+
 require 'socket'
 
 def assert_not_ipaddr(s)
@@ -8,7 +8,6 @@
   assert_raise(IPAddr::InvalidAddressError, err_msg) do
     IPAddr.new(s)
   end
->>>>>>> dadd01c0
 end
 
 def read_and_validate_ssh_config srv_type
@@ -62,17 +61,12 @@
                            :user => LIVE_USER)
 end
 
-<<<<<<< HEAD
-Given /^I verify the SSH fingerprint for the (?:Git|SSH) (?:repository|server)$/ do
+Given /^I (?:am prompted to )?verify the SSH fingerprint for the (?:Git|SSH) (?:repository|server)$/ do
   @screen.waitAny(['SSHFingerprint.png', 'SSHFailed.png', 'SSHError.png'], 30)
   unless @screen.exists('SSHFingerprint.png')
     raise SSHConnectionError.new(
       "Could not find 'SSHFingerprint.png'")
   end
-=======
-Given /^I (?:am prompted to )?verify the SSH fingerprint for the (?:Git|SSH) (?:repository|server)$/ do
-  @screen.wait("SSHFingerprint.png", 60)
->>>>>>> dadd01c0
   @screen.type('yes' + Sikuli::Key.ENTER)
 end
 
@@ -130,42 +124,20 @@
 
 Then /^I connect to an SFTP server on the Internet$/ do
   read_and_validate_ssh_config "SFTP"
-<<<<<<< HEAD
 
   recovery_proc = Proc.new do
     @screen.type(Sikuli::Key.ESC)
   end
 
   retry_tor(recovery_proc) do
-    @screen.wait_and_click("GnomePlaces.png", 20)
-    @screen.wait_and_click("GnomePlacesConnectToServer.png", 20)
-    @screen.wait("GnomeSSHConnect.png", 20)
-    @screen.click("GnomeSSHFTP.png")
-    @screen.click("GnomeSSHServerSSH.png")
-    @screen.type(Sikuli::Key.TAB, Sikuli::KeyModifier.SHIFT) # port
-    @screen.type(Sikuli::Key.TAB, Sikuli::KeyModifier.SHIFT) # host
-    @screen.type(@sftp_host + Sikuli::Key.TAB)
-
-    if @sftp_port
-      @screen.type("#{@sftp_port}" + Sikuli::Key.TAB)
-    else
-      @screen.type("22" + Sikuli::Key.TAB)
-    end
-    @screen.type(Sikuli::Key.TAB) # type
-    @screen.type(Sikuli::Key.TAB) # folder
-    @screen.type(@sftp_username + Sikuli::Key.TAB)
-    @screen.wait_and_click("GnomeSSHConnectButton.png", 10)
-    step 'I verify the SSH fingerprint for the SFTP server'
+    @sftp_port ||= 22
+    @sftp_port = @sftp_port.to_s
+    step 'I start "Files" via the GNOME "Accessories" applications menu'
+    @screen.wait_and_click("GnomeFilesConnectToServer.png", 10)
+    @screen.wait("GnomeConnectToServerWindow.png", 10)
+    @screen.type("sftp://" + @sftp_username + "@" + @sftp_host + ":" + @sftp_port)
+    @screen.wait_and_click("GnomeConnectToServerConnectButton.png", 10)
   end
-=======
-  @sftp_port ||= 22
-  @sftp_port = @sftp_port.to_s
-  step 'I start "Files" via the GNOME "Accessories" applications menu'
-  @screen.wait_and_click("GnomeFilesConnectToServer.png", 10)
-  @screen.wait("GnomeConnectToServerWindow.png", 10)
-  @screen.type("sftp://" + @sftp_username + "@" + @sftp_host + ":" + @sftp_port)
-  @screen.wait_and_click("GnomeConnectToServerConnectButton.png", 10)
->>>>>>> dadd01c0
 end
 
 Then /^I verify the SSH fingerprint for the SFTP server$/ do
