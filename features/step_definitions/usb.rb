# Returns a hash that for each preset the running Tails is aware of
# maps the source to the destination.
def get_persistence_presets(skip_links = false)
  # Perl script that prints all persistence presets (one per line) on
  # the form: <mount_point>:<comma-separated-list-of-options>
  script = <<-EOF
  use strict;
  use warnings FATAL => "all";
  use Tails::Persistence::Configuration::Presets;
  foreach my $preset (Tails::Persistence::Configuration::Presets->new()->all) {
    say $preset->destination, ":", join(",", @{$preset->options});
  }
EOF
  # VMCommand:s cannot handle newlines, and they're irrelevant in the
  # above perl script any way
  script.delete!("\n")
  presets = @vm.execute_successfully("perl -E '#{script}'").stdout.chomp.split("\n")
  assert presets.size >= 10, "Got #{presets.size} persistence presets, " +
                             "which is too few"
  persistence_mapping = Hash.new
  for line in presets
    destination, options_str = line.split(":")
    options = options_str.split(",")
    is_link = options.include? "link"
    next if is_link and skip_links
    source_str = options.find { |option| /^source=/.match option }
    # If no source is given as an option, live-boot's persistence
    # feature defaults to the destination minus the initial "/".
    if source_str.nil?
      source = destination.partition("/").last
    else
      source = source_str.split("=")[1]
    end
    persistence_mapping[source] = destination
  end
  return persistence_mapping
end

def persistent_dirs
  get_persistence_presets
end

def persistent_mounts
  get_persistence_presets(true)
end

def persistent_volumes_mountpoints
  @vm.execute("ls -1 -d /live/persistence/*_unlocked/").stdout.chomp.split
end

Given /^I clone USB drive "([^"]+)" to a new USB drive "([^"]+)"$/ do |from, to|
  next if @skip_steps_while_restoring_background
  @vm.storage.clone_to_new_disk(from, to)
end

Given /^I unplug USB drive "([^"]+)"$/ do |name|
  next if @skip_steps_while_restoring_background
  @vm.unplug_drive(name)
end

Given /^the computer is set to boot from the old Tails DVD$/ do
  next if @skip_steps_while_restoring_background
  @vm.set_cdrom_boot(OLD_TAILS_ISO)
end

Given /^the computer is set to boot in UEFI mode$/ do
  next if @skip_steps_while_restoring_background
  @vm.set_os_loader('UEFI')
  @os_loader = 'UEFI'
end

class ISOHybridUpgradeNotSupported < StandardError
end

def usb_install_helper(name)
  @screen.wait('USBCreateLiveUSB.png', 10)

  # Here we'd like to select USB drive using #{name}, but Sikuli's
  # OCR seems to be too unreliable.
#  @screen.wait('USBTargetDevice.png', 10)
#  match = @screen.find('USBTargetDevice.png')
#  region_x = match.x
#  region_y = match.y + match.h
#  region_w = match.w*3
#  region_h = match.h*2
#  ocr = Sikuli::Region.new(region_x, region_y, region_w, region_h).text
#  STDERR.puts ocr
#  # Unfortunately this results in almost garbage, like "|]dev/sdm"
#  # when it should be /dev/sda1

  @screen.wait_and_click('USBCreateLiveUSB.png', 10)
  if @screen.exists("USBSuggestsInstall.png")
    raise ISOHybridUpgradeNotSupported
  end
  @screen.wait('USBCreateLiveUSBConfirmWindow.png', 10)
  @screen.wait_and_click('USBCreateLiveUSBConfirmYes.png', 10)
  @screen.wait('USBInstallationComplete.png', 60*60)
end

When /^I start Tails Installer$/ do
  next if @skip_steps_while_restoring_background
  step 'I start "TailsInstaller" via the GNOME "Tails" applications menu'
  @screen.wait('USBCloneAndInstall.png', 30)
end

When /^I start Tails Installer in "([^"]+)" mode$/ do |mode|
  next if @skip_steps_while_restoring_background
  step 'I start Tails Installer'
  case mode
  when 'Clone & Install'
    @screen.wait_and_click('USBCloneAndInstall.png', 10)
  when 'Clone & Upgrade'
    @screen.wait_and_click('USBCloneAndUpgrade.png', 10)
  when 'Upgrade from ISO'
    @screen.wait_and_click('USBUpgradeFromISO.png', 10)
  else
    raise "Unsupported mode '#{mode}'"
  end
end

<<<<<<< HEAD
=======
Then /^Tails Installer detects that a device is too small$/ do
  next if @skip_steps_while_restoring_background
  @screen.wait('TailsInstallerTooSmallDevice.png', 10)
end

>>>>>>> c3285bd3
When /^I "Clone & Install" Tails to USB drive "([^"]+)"$/ do |name|
  next if @skip_steps_while_restoring_background
  step 'I start Tails Installer in "Clone & Install" mode'
  usb_install_helper(name)
end

When /^I "Clone & Upgrade" Tails to USB drive "([^"]+)"$/ do |name|
  next if @skip_steps_while_restoring_background
  step 'I start Tails Installer in "Clone & Upgrade" mode'
  usb_install_helper(name)
end

When /^I try a "Clone & Upgrade" Tails to USB drive "([^"]+)"$/ do |name|
  next if @skip_steps_while_restoring_background
  begin
    step "I \"Clone & Upgrade\" Tails to USB drive \"#{name}\""
  rescue ISOHybridUpgradeNotSupported
    # this is what we expect
  else
    raise "The USB installer should not succeed"
  end
end

When /^I am suggested to do a "Clone & Install"$/ do
  next if @skip_steps_while_restoring_background
  @screen.find("USBSuggestsInstall.png")
end

Given /^I setup a filesystem share containing the Tails ISO$/ do
  next if @skip_steps_while_restoring_background
  shared_iso_dir_on_host = "#{$config["TMPDIR"]}/shared_iso_dir"
  @shared_iso_dir_on_guest = "/tmp/shared_iso_dir"
  FileUtils.mkdir_p(shared_iso_dir_on_host)
  FileUtils.cp(TAILS_ISO, shared_iso_dir_on_host)
  add_after_scenario_hook { FileUtils.rm_r(shared_iso_dir_on_host) }
  @vm.add_share(shared_iso_dir_on_host, @shared_iso_dir_on_guest)
end

When /^I do a "Upgrade from ISO" on USB drive "([^"]+)"$/ do |name|
  next if @skip_steps_while_restoring_background
  step 'I start Tails Installer in "Upgrade from ISO" mode'
  @screen.wait('USBUseLiveSystemISO.png', 10)
  match = @screen.find('USBUseLiveSystemISO.png')
  @screen.click(match.getCenter.offset(0, match.h*2))
  @screen.wait('USBSelectISO.png', 10)
  @screen.wait_and_click('GnomeFileDiagHome.png', 10)
  @screen.type("l", Sikuli::KeyModifier.CTRL)
  @screen.wait('GnomeFileDiagTypeFilename.png', 10)
  iso = "#{@shared_iso_dir_on_guest}/#{File.basename(TAILS_ISO)}"
  @screen.type(iso)
  @screen.wait_and_click('GnomeFileDiagOpenButton.png', 10)
  usb_install_helper(name)
end

Given /^I enable all persistence presets$/ do
  next if @skip_steps_while_restoring_background
  @screen.wait('PersistenceWizardPresets.png', 20)
  # Select the "Persistent" folder preset, which is checked by default.
  @screen.type(Sikuli::Key.TAB)
  # Check all non-default persistence presets, i.e. all *after* the
  # "Persistent" folder, which are unchecked by default.
  (persistent_dirs.size - 1).times do
    @screen.type(Sikuli::Key.TAB + Sikuli::Key.SPACE)
  end
  @screen.wait_and_click('PersistenceWizardSave.png', 10)
  @screen.wait('PersistenceWizardDone.png', 20)
  @screen.type(Sikuli::Key.F4, Sikuli::KeyModifier.ALT)
end

Given /^I create a persistent partition with password "([^"]+)"$/ do |pwd|
  next if @skip_steps_while_restoring_background
  step 'I start "ConfigurePersistentVolume" via the GNOME "Tails" applications menu'
  @screen.wait('PersistenceWizardStart.png', 20)
  @screen.type(pwd + "\t" + pwd + Sikuli::Key.ENTER)
  @screen.wait('PersistenceWizardPresets.png', 300)
  step "I enable all persistence presets"
end

def check_disk_integrity(name, dev, scheme)
  info = @vm.execute("udisksctl info --block-device '#{dev}'").stdout
  info_split = info.split("\n  org\.freedesktop\.UDisks2\.PartitionTable:\n")
  dev_info = info_split[0]
  part_table_info = info_split[1]
  assert(part_table_info.match("^    Type: +#{scheme}$"),
         "Unexpected partition scheme on USB drive '#{name}', '#{dev}'")
end

def check_part_integrity(name, dev, usage, fs_type, part_label, part_type = nil)
  info = @vm.execute("udisksctl info --block-device '#{dev}'").stdout
  info_split = info.split("\n  org\.freedesktop\.UDisks2\.Partition:\n")
  dev_info = info_split[0]
  part_info = info_split[1]
  assert(dev_info.match("^    IdUsage: +#{usage}$"),
         "Unexpected device field 'usage' on USB drive '#{name}', '#{dev}'")
  assert(dev_info.match("^    IdType: +#{fs_type}$"),
         "Unexpected device field 'IdType' on USB drive '#{name}', '#{dev}'")
  assert(part_info.match("^    Name: +#{part_label}$"),
         "Unexpected partition label on USB drive '#{name}', '#{dev}'")
  if part_type
    assert(part_info.match("^    Type: +#{part_type}$"),
           "Unexpected partition type on USB drive '#{name}', '#{dev}'")
  end
end

def tails_is_installed_helper(name, tails_root, loader)
  disk_dev = @vm.disk_dev(name)
  part_dev = disk_dev + "1"
  check_disk_integrity(name, disk_dev, "gpt")
  check_part_integrity(name, part_dev, "filesystem", "vfat", "Tails",
                       # EFI System Partition
                       'c12a7328-f81f-11d2-ba4b-00a0c93ec93b')

  target_root = "/mnt/new"
  @vm.execute("mkdir -p #{target_root}")
  @vm.execute("mount #{part_dev} #{target_root}")

  c = @vm.execute("diff -qr '#{tails_root}/live' '#{target_root}/live'")
  assert(c.success?,
         "USB drive '#{name}' has differences in /live:\n#{c.stdout}\n#{c.stderr}")

  syslinux_files = @vm.execute("ls -1 #{target_root}/syslinux").stdout.chomp.split
  # We deal with these files separately
  ignores = ["syslinux.cfg", "exithelp.cfg", "ldlinux.c32", "ldlinux.sys"]
  for f in syslinux_files - ignores do
    c = @vm.execute("diff -q '#{tails_root}/#{loader}/#{f}' " +
                    "'#{target_root}/syslinux/#{f}'")
    assert(c.success?, "USB drive '#{name}' has differences in " +
           "'/syslinux/#{f}'")
  end

  # The main .cfg is named differently vs isolinux
  c = @vm.execute("diff -q '#{tails_root}/#{loader}/#{loader}.cfg' " +
                  "'#{target_root}/syslinux/syslinux.cfg'")
  assert(c.success?, "USB drive '#{name}' has differences in " +
         "'/syslinux/syslinux.cfg'")

  @vm.execute("umount #{target_root}")
  @vm.execute("sync")
end

Then /^the running Tails is installed on USB drive "([^"]+)"$/ do |target_name|
  next if @skip_steps_while_restoring_background
  loader = boot_device_type == "usb" ? "syslinux" : "isolinux"
  tails_is_installed_helper(target_name, "/lib/live/mount/medium", loader)
end

Then /^the ISO's Tails is installed on USB drive "([^"]+)"$/ do |target_name|
  next if @skip_steps_while_restoring_background
  iso = "#{@shared_iso_dir_on_guest}/#{File.basename(TAILS_ISO)}"
  iso_root = "/mnt/iso"
  @vm.execute("mkdir -p #{iso_root}")
  @vm.execute("mount -o loop #{iso} #{iso_root}")
  tails_is_installed_helper(target_name, iso_root, "isolinux")
  @vm.execute("umount #{iso_root}")
end

Then /^there is no persistence partition on USB drive "([^"]+)"$/ do |name|
  next if @skip_steps_while_restoring_background
  data_part_dev = @vm.disk_dev(name) + "2"
  assert(!@vm.execute("test -b #{data_part_dev}").success?,
         "USB drive #{name} has a partition '#{data_part_dev}'")
end

Then /^a Tails persistence partition with password "([^"]+)" exists on USB drive "([^"]+)"$/ do |pwd, name|
  next if @skip_steps_while_restoring_background
  dev = @vm.disk_dev(name) + "2"
  check_part_integrity(name, dev, "crypto", "crypto_LUKS", "TailsData")

  # The LUKS container may already be opened, e.g. by udisks after
  # we've run tails-persistence-setup.
  c = @vm.execute("ls -1 /dev/mapper/")
  if c.success?
    for candidate in c.stdout.split("\n")
      luks_info = @vm.execute("cryptsetup status #{candidate}")
      if luks_info.success? and luks_info.stdout.match("^\s+device:\s+#{dev}$")
        luks_dev = "/dev/mapper/#{candidate}"
        break
      end
    end
  end
  if luks_dev.nil?
    c = @vm.execute("echo #{pwd} | cryptsetup luksOpen #{dev} #{name}")
    assert(c.success?, "Couldn't open LUKS device '#{dev}' on  drive '#{name}'")
    luks_dev = "/dev/mapper/#{name}"
  end

  # Adapting check_part_integrity() seems like a bad idea so here goes
  info = @vm.execute("udisksctl info --block-device '#{luks_dev}'").stdout
  assert info.match("^    CryptoBackingDevice: +'/[a-zA-Z0-9_/]+'$")
  assert info.match("^    IdUsage: +filesystem$")
  assert info.match("^    IdType: +ext[34]$")
  assert info.match("^    IdLabel: +TailsData$")

  mount_dir = "/mnt/#{name}"
  @vm.execute("mkdir -p #{mount_dir}")
  c = @vm.execute("mount #{luks_dev} #{mount_dir}")
  assert(c.success?,
         "Couldn't mount opened LUKS device '#{dev}' on drive '#{name}'")

  @vm.execute("umount #{mount_dir}")
  @vm.execute("sync")
  @vm.execute("cryptsetup luksClose #{name}")
end

Given /^I enable persistence with password "([^"]+)"$/ do |pwd|
  next if @skip_steps_while_restoring_background
  @screen.wait('TailsGreeterPersistence.png', 10)
  @screen.type(Sikuli::Key.SPACE)
  @screen.wait('TailsGreeterPersistencePassphrase.png', 10)
  match = @screen.find('TailsGreeterPersistencePassphrase.png')
  @screen.click(match.getCenter.offset(match.w*2, match.h/2))
  @screen.type(pwd)
end

def tails_persistence_enabled?
  persistence_state_file = "/var/lib/live/config/tails.persistence"
  return @vm.execute("test -e '#{persistence_state_file}'").success? &&
         @vm.execute(". '#{persistence_state_file}' && " +
                     'test "$TAILS_PERSISTENCE_ENABLED" = true').success?
end

Given /^all persistence presets(| from the old Tails version) are enabled$/ do |old_tails|
  next if @skip_steps_while_restoring_background
  try_for(120, :msg => "Persistence is disabled") do
    tails_persistence_enabled?
  end
  # Check that all persistent directories are mounted
  if old_tails.empty?
    expected_mounts = persistent_mounts
  else
    assert_not_nil($remembered_persistence_mounts)
    expected_mounts = $remembered_persistence_mounts
  end
  mount = @vm.execute("mount").stdout.chomp
  for _, dir in expected_mounts do
    assert(mount.include?("on #{dir} "),
           "Persistent directory '#{dir}' is not mounted")
  end
end

Given /^persistence is disabled$/ do
  next if @skip_steps_while_restoring_background
  assert(!tails_persistence_enabled?, "Persistence is enabled")
end

Given /^I enable read-only persistence with password "([^"]+)"$/ do |pwd|
  step "I enable persistence with password \"#{pwd}\""
  next if @skip_steps_while_restoring_background
  @screen.wait_and_click('TailsGreeterPersistenceReadOnly.png', 10)
end

def boot_device
  # Approach borrowed from
  # config/chroot_local_includes/lib/live/config/998-permissions
  boot_dev_id = @vm.execute("udevadm info --device-id-of-file=/lib/live/mount/medium").stdout.chomp
  boot_dev = @vm.execute("readlink -f /dev/block/'#{boot_dev_id}'").stdout.chomp
  return boot_dev
end

def boot_device_type
  # Approach borrowed from
  # config/chroot_local_includes/lib/live/config/998-permissions
  boot_dev_info = @vm.execute("udevadm info --query=property --name='#{boot_device}'").stdout.chomp
  boot_dev_type = (boot_dev_info.split("\n").select { |x| x.start_with? "ID_BUS=" })[0].split("=")[1]
  return boot_dev_type
end

Then /^Tails is running from (.*) drive "([^"]+)"$/ do |bus, name|
  next if @skip_steps_while_restoring_background
  bus = bus.downcase
  case bus
  when "ide"
    expected_bus = "ata"
  else
    expected_bus = bus
  end
  assert_equal(expected_bus, boot_device_type)
  actual_dev = boot_device
  # The boot partition differs between a "normal" install using the
  # USB installer and isohybrid installations
  expected_dev_normal = @vm.disk_dev(name) + "1"
  expected_dev_isohybrid = @vm.disk_dev(name) + "4"
  assert(actual_dev == expected_dev_normal ||
         actual_dev == expected_dev_isohybrid,
         "We are running from device #{actual_dev}, but for #{bus} drive " +
         "'#{name}' we expected to run from either device " +
         "#{expected_dev_normal} (when installed via the USB installer) " +
         "or #{expected_dev_normal} (when installed from an isohybrid)")
end

Then /^the boot device has safe access rights$/ do
  next if @skip_steps_while_restoring_background

  super_boot_dev = boot_device.sub(/[[:digit:]]+$/, "")
  devs = @vm.execute("ls -1 #{super_boot_dev}*").stdout.chomp.split
  assert(devs.size > 0, "Could not determine boot device")
  all_users = @vm.execute("cut -d':' -f1 /etc/passwd").stdout.chomp.split
  all_users_with_groups = all_users.collect do |user|
    groups = @vm.execute("groups #{user}").stdout.chomp.sub(/^#{user} : /, "").split(" ")
    [user, groups]
  end
  for dev in devs do
    dev_owner = @vm.execute("stat -c %U #{dev}").stdout.chomp
    dev_group = @vm.execute("stat -c %G #{dev}").stdout.chomp
    dev_perms = @vm.execute("stat -c %a #{dev}").stdout.chomp
    assert_equal("root", dev_owner)
    assert(dev_group == "disk" || dev_group == "root",
           "Boot device '#{dev}' owned by group '#{dev_group}', expected " +
           "'disk' or 'root'.")
    assert_equal("660", dev_perms)
    for user, groups in all_users_with_groups do
      next if user == "root"
      assert(!(groups.include?(dev_group)),
             "Unprivileged user '#{user}' is in group '#{dev_group}' which " +
             "owns boot device '#{dev}'")
    end
  end

  info = @vm.execute("udisksctl info --block-device '#{super_boot_dev}'").stdout
  assert(info.match("^    HintSystem: +true$"),
         "Boot device '#{super_boot_dev}' is not system internal for udisks")
end

Then /^all persistent filesystems have safe access rights$/ do
  persistent_volumes_mountpoints.each do |mountpoint|
    fs_owner = @vm.execute("stat -c %U #{mountpoint}").stdout.chomp
    fs_group = @vm.execute("stat -c %G #{mountpoint}").stdout.chomp
    fs_perms = @vm.execute("stat -c %a #{mountpoint}").stdout.chomp
    assert_equal("root", fs_owner)
    assert_equal("root", fs_group)
    assert_equal('775', fs_perms)
  end
end

Then /^all persistence configuration files have safe access rights$/ do
  persistent_volumes_mountpoints.each do |mountpoint|
    assert(@vm.execute("test -e #{mountpoint}/persistence.conf").success?,
           "#{mountpoint}/persistence.conf does not exist, while it should")
    assert(@vm.execute("test ! -e #{mountpoint}/live-persistence.conf").success?,
           "#{mountpoint}/live-persistence.conf does exist, while it should not")
    @vm.execute(
      "ls -1 #{mountpoint}/persistence.conf #{mountpoint}/live-*.conf"
    ).stdout.chomp.split.each do |f|
      file_owner = @vm.execute("stat -c %U '#{f}'").stdout.chomp
      file_group = @vm.execute("stat -c %G '#{f}'").stdout.chomp
      file_perms = @vm.execute("stat -c %a '#{f}'").stdout.chomp
      assert_equal("tails-persistence-setup", file_owner)
      assert_equal("tails-persistence-setup", file_group)
      assert_equal("600", file_perms)
    end
  end
end

Then /^all persistent directories(| from the old Tails version) have safe access rights$/ do |old_tails|
  next if @skip_steps_while_restoring_background
  if old_tails.empty?
    expected_dirs = persistent_dirs
  else
    assert_not_nil($remembered_persistence_dirs)
    expected_dirs = $remembered_persistence_dirs
  end
  persistent_volumes_mountpoints.each do |mountpoint|
    expected_dirs.each do |src, dest|
      full_src = "#{mountpoint}/#{src}"
      assert_vmcommand_success @vm.execute("test -d #{full_src}")
      dir_perms = @vm.execute_successfully("stat -c %a '#{full_src}'").stdout.chomp
      dir_owner = @vm.execute_successfully("stat -c %U '#{full_src}'").stdout.chomp
      if dest.start_with?("/home/#{LIVE_USER}")
        expected_perms = "700"
        expected_owner = LIVE_USER
      else
        expected_perms = "755"
        expected_owner = "root"
      end
      assert_equal(expected_perms, dir_perms,
                   "Persistent source #{full_src} has permission " \
                   "#{dir_perms}, expected #{expected_perms}")
      assert_equal(expected_owner, dir_owner,
                   "Persistent source #{full_src} has owner " \
                   "#{dir_owner}, expected #{expected_owner}")
    end
  end
end

When /^I write some files expected to persist$/ do
  next if @skip_steps_while_restoring_background
  persistent_mounts.each do |_, dir|
    owner = @vm.execute("stat -c %U #{dir}").stdout.chomp
    assert(@vm.execute("touch #{dir}/XXX_persist", user=owner).success?,
           "Could not create file in persistent directory #{dir}")
  end
end

When /^I remove some files expected to persist$/ do
  next if @skip_steps_while_restoring_background
  persistent_mounts.each do |_, dir|
    owner = @vm.execute("stat -c %U #{dir}").stdout.chomp
    assert(@vm.execute("rm #{dir}/XXX_persist", user=owner).success?,
           "Could not remove file in persistent directory #{dir}")
  end
end

When /^I write some files not expected to persist$/ do
  next if @skip_steps_while_restoring_background
  persistent_mounts.each do |_, dir|
    owner = @vm.execute("stat -c %U #{dir}").stdout.chomp
    assert(@vm.execute("touch #{dir}/XXX_gone", user=owner).success?,
           "Could not create file in persistent directory #{dir}")
  end
end

When /^I take note of which persistence presets are available$/ do
  next if @skip_steps_while_restoring_background
  $remembered_persistence_mounts = persistent_mounts
  $remembered_persistence_dirs = persistent_dirs
end

Then /^the expected persistent files(| created with the old Tails version) are present in the filesystem$/ do |old_tails|
  next if @skip_steps_while_restoring_background
  if old_tails.empty?
    expected_mounts = persistent_mounts
  else
    assert_not_nil($remembered_persistence_mounts)
    expected_mounts = $remembered_persistence_mounts
  end
  expected_mounts.each do |_, dir|
    assert(@vm.execute("test -e #{dir}/XXX_persist").success?,
           "Could not find expected file in persistent directory #{dir}")
    assert(!@vm.execute("test -e #{dir}/XXX_gone").success?,
           "Found file that should not have persisted in persistent directory #{dir}")
  end
end

Then /^only the expected files are present on the persistence partition encrypted with password "([^"]+)" on USB drive "([^"]+)"$/ do |password, name|
  next if @skip_steps_while_restoring_background
  assert(!@vm.is_running?)
  disk = {
    :path => @vm.storage.disk_path(name),
    :opts => {
      :format => @vm.storage.disk_format(name),
      :readonly => true
    }
  }
  @vm.storage.guestfs_disk_helper(disk) do |g, disk_handle|
    partitions = g.part_list(disk_handle).map do |part_desc|
      disk_handle + part_desc["part_num"].to_s
    end
    partition = partitions.find do |part|
      g.blkid(part)["PART_ENTRY_NAME"] == "TailsData"
    end
    assert_not_nil(partition, "Could not find the 'TailsData' partition " \
                              "on disk '#{disk_handle}'")
    luks_mapping = File.basename(partition) + "_unlocked"
    g.luks_open(partition, password, luks_mapping)
    luks_dev = "/dev/mapper/#{luks_mapping}"
    mount_point = "/"
    g.mount(luks_dev, mount_point)
    assert_not_nil($remembered_persistence_mounts)
    $remembered_persistence_mounts.each do |dir, _|
      # Guestfs::exists may have a bug; if the file exists, 1 is
      # returned, but if it doesn't exist false is returned. It seems
      # the translation of C types into Ruby types is glitchy.
      assert(g.exists("/#{dir}/XXX_persist") == 1,
             "Could not find expected file in persistent directory #{dir}")
      assert(g.exists("/#{dir}/XXX_gone") != 1,
             "Found file that should not have persisted in persistent directory #{dir}")
    end
    g.umount(mount_point)
    g.luks_close(luks_dev)
  end
end

When /^I delete the persistent partition$/ do
  next if @skip_steps_while_restoring_background
  step 'I start "DeletePersistentVolume" via the GNOME "Tails" applications menu'
  @screen.wait("PersistenceWizardDeletionStart.png", 20)
  @screen.type(" ")
  @screen.wait("PersistenceWizardDone.png", 120)
end

Then /^Tails has started in UEFI mode$/ do
  assert(@vm.execute("test -d /sys/firmware/efi").success?,
         "/sys/firmware/efi does not exist")
 end

Given /^I create a ([[:alpha:]]+) label on disk "([^"]+)"$/ do |type, name|
  next if @skip_steps_while_restoring_background
  @vm.storage.disk_mklabel(name, type)
end

Then /^a suitable USB device is (?:still )?not found$/ do
  next if @skip_steps_while_restoring_background
  @screen.wait("TailsInstallerNoDevice.png", 60)
end

Then /^the "(?:[[:alpha:]]+)" USB drive is selected$/ do
  next if @skip_steps_while_restoring_background
  @screen.wait("TailsInstallerQEMUHardDisk.png", 30)
end

Then /^no USB drive is selected$/ do
  next if @skip_steps_while_restoring_background
  @screen.wait("TailsInstallerNoQEMUHardDisk.png", 30)
end<|MERGE_RESOLUTION|>--- conflicted
+++ resolved
@@ -118,14 +118,11 @@
   end
 end
 
-<<<<<<< HEAD
-=======
 Then /^Tails Installer detects that a device is too small$/ do
   next if @skip_steps_while_restoring_background
   @screen.wait('TailsInstallerTooSmallDevice.png', 10)
 end
 
->>>>>>> c3285bd3
 When /^I "Clone & Install" Tails to USB drive "([^"]+)"$/ do |name|
   next if @skip_steps_while_restoring_background
   step 'I start Tails Installer in "Clone & Install" mode'
