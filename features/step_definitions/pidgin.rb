# Extracts the secrets for the XMMP account `account_name`.
def xmpp_account(account_name, required_options = [])
  begin
    account = $config["Pidgin"]["Accounts"]["XMPP"][account_name]
    check_keys = ["username", "domain", "password"] + required_options
    for key in check_keys do
      assert(account.has_key?(key))
      assert_not_nil(account[key])
      assert(!account[key].empty?)
    end
  rescue NoMethodError, Test::Unit::AssertionFailedError
    raise(
<<EOF
Your Pidgin:Accounts:XMPP:#{account} is incorrect or missing from your local configuration file (#{LOCAL_CONFIG_FILE}). See wiki/src/contribute/release_process/test/usage.mdwn for the format.
EOF
)
  end
  return account
end

When /^I create my XMPP account$/ do
  account = xmpp_account("Tails_account")
  @screen.click("PidginAccountManagerAddButton.png")
  @screen.wait("PidginAddAccountWindow.png", 20)
  @screen.click_mid_right_edge("PidginAddAccountProtocolLabel.png")
  @screen.click("PidginAddAccountProtocolXMPP.png")
  @screen.click_mid_right_edge("PidginAddAccountXMPPUsername.png")
  @screen.type(account["username"])
  @screen.click_mid_right_edge("PidginAddAccountXMPPDomain.png")
  @screen.type(account["domain"])
  @screen.click_mid_right_edge("PidginAddAccountXMPPPassword.png")
  @screen.type(account["password"])
  @screen.click("PidginAddAccountXMPPRememberPassword.png")
  if account["connect_server"]
    @screen.click("PidginAddAccountXMPPAdvancedTab.png")
    @screen.click_mid_right_edge("PidginAddAccountXMPPConnectServer.png")
    @screen.type(account["connect_server"])
  end
  @screen.click("PidginAddAccountXMPPAddButton.png")
end

Then /^Pidgin automatically enables my XMPP account$/ do
  $vm.focus_window('Buddy List')
  @screen.wait("PidginAvailableStatus.png", 60*3)
end

Given /^my XMPP friend goes online( and joins the multi-user chat)?$/ do |join_chat|
  account = xmpp_account("Friend_account", ["otr_key"])
  bot_opts = account.select { |k, v| ["connect_server"].include?(k) }
  if join_chat
    bot_opts["auto_join"] = [@chat_room_jid]
  end
  @friend_name = account["username"]
  @chatbot = ChatBot.new(account["username"] + "@" + account["domain"],
                         account["password"], account["otr_key"], bot_opts)
  @chatbot.start
  add_after_scenario_hook { @chatbot.stop }
  $vm.focus_window('Buddy List')
  @screen.wait("PidginFriendOnline.png", 60)
end

When /^I start a conversation with my friend$/ do
  $vm.focus_window('Buddy List')
  # Clicking the middle, bottom of this image should query our
  # friend, given it's the only subscribed user that's online, which
  # we assume.
  r = @screen.find("PidginFriendOnline.png")
  bottom_left = r.getBottomLeft()
  x = bottom_left.getX + r.getW/2
  y = bottom_left.getY
  @screen.doubleClick_point(x, y)
  # Since Pidgin sets the window name to the contact, we have no good
  # way to identify the conversation window. Let's just look for the
  # expected menu bar.
  @screen.wait("PidginConversationWindowMenuBar.png", 10)
end

And /^I say something to my friend( in the multi-user chat)?$/ do |multi_chat|
  msg = "ping" + Sikuli::Key.ENTER
  if multi_chat
    $vm.focus_window(@chat_room_jid.split("@").first)
    msg = @friend_name + ": " + msg
  else
    $vm.focus_window(@friend_name)
  end
  @screen.type(msg)
end

Then /^I receive a response from my friend( in the multi-user chat)?$/ do |multi_chat|
  if multi_chat
    $vm.focus_window(@chat_room_jid.split("@").first)
  else
    $vm.focus_window(@friend_name)
  end
  @screen.wait("PidginFriendExpectedAnswer.png", 20)
end

When /^I start an OTR session with my friend$/ do
  $vm.focus_window(@friend_name)
  @screen.click("PidginConversationOTRMenu.png")
  @screen.hide_cursor
  @screen.click("PidginOTRMenuStartSession.png")
end

Then /^Pidgin automatically generates an OTR key$/ do
  @screen.wait("PidginOTRKeyGenPrompt.png", 30)
  @screen.wait_and_click("PidginOTRKeyGenPromptDoneButton.png", 30)
end

Then /^an OTR session was successfully started with my friend$/ do
  $vm.focus_window(@friend_name)
  @screen.wait("PidginConversationOTRUnverifiedSessionStarted.png", 10)
end

# The reason the chat must be empty is to guarantee that we don't mix
# up messages/events from other users with the ones we expect from the
# bot.
When /^I join some empty multi-user chat$/ do
  $vm.focus_window('Buddy List')
  @screen.click("PidginBuddiesMenu.png")
  @screen.wait_and_click("PidginBuddiesMenuJoinChat.png", 10)
  @screen.wait_and_click("PidginJoinChatWindow.png", 10)
  @screen.click_mid_right_edge("PidginJoinChatRoomLabel.png")
  account = xmpp_account("Tails_account")
  if account.has_key?("chat_room") && \
     !account["chat_room"].nil? && \
     !account["chat_room"].empty?
    chat_room = account["chat_room"]
  else
    chat_room = random_alnum_string(10, 15)
  end
  @screen.type(chat_room)

  # We will need the conference server later, when starting the bot.
  @screen.click_mid_right_edge("PidginJoinChatServerLabel.png")
  @screen.type("a", Sikuli::KeyModifier.CTRL)
  @screen.type("c", Sikuli::KeyModifier.CTRL)
  conference_server =
    $vm.execute_successfully("xclip -o", LIVE_USER).stdout.chomp
  @chat_room_jid = chat_room + "@" + conference_server

  @screen.click("PidginJoinChatButton.png")
  # The following will both make sure that the we joined the chat, and
  # that it is empty. We'll also deal with the *potential* "Create New
  # Room" prompt that Pidgin shows for some server configurations.
  images = ["PidginCreateNewRoomPrompt.png",
            "PidginChat1UserInRoom.png"]
  image_found, _ = @screen.waitAny(images, 30)
  if image_found == "PidginCreateNewRoomPrompt.png"
    @screen.click("PidginCreateNewRoomAcceptDefaultsButton.png")
  end
  $vm.focus_window(@chat_room_jid)
  @screen.wait("PidginChat1UserInRoom.png", 10)
end

# Since some servers save the scrollback, and sends it when joining,
# it's safer to clear it so we do not get false positives from old
# messages when looking for a particular response, or similar.
When /^I clear the multi-user chat's scrollback$/ do
  $vm.focus_window(@chat_room_jid)
  @screen.click("PidginConversationMenu.png")
  @screen.wait_and_click("PidginConversationMenuClearScrollback.png", 10)
end

Then /^I can see that my friend joined the multi-user chat$/ do
  $vm.focus_window(@chat_room_jid)
  @screen.wait("PidginChat2UsersInRoom.png", 60)
end

def configured_pidgin_accounts
  accounts = Hash.new
  xml = REXML::Document.new($vm.file_content('$HOME/.purple/accounts.xml',
                                             LIVE_USER))
  xml.elements.each("account/account") do |e|
    account   = e.elements["name"].text
    account_name, network = account.split("@")
    protocol  = e.elements["protocol"].text
    port      = e.elements["settings/setting[@name='port']"].text
    nickname  = e.elements["settings/setting[@name='username']"].text
    real_name = e.elements["settings/setting[@name='realname']"].text
    accounts[network] = {
      'name'      => account_name,
      'network'   => network,
      'protocol'  => protocol,
      'port'      => port,
      'nickname'  => nickname,
      'real_name' => real_name,
    }
  end

  return accounts
end

def chan_image (account, channel, image)
  images = {
    'irc.oftc.net' => {
      '#tails' => {
        'roster'           => 'PidginTailsChannelEntry',
        'conversation_tab' => 'PidginTailsConversationTab',
        'welcome'          => 'PidginTailsChannelWelcome',
      }
    }
  }
  return images[account][channel][image] + ".png"
end

def default_chan (account)
  chans = {
    'irc.oftc.net' => '#tails',
  }
  return chans[account]
end

def pidgin_otr_keys
  return $vm.file_content('$HOME/.purple/otr.private_key', LIVE_USER)
end

Given /^Pidgin has the expected accounts configured with random nicknames$/ do
  expected = [
            ["irc.oftc.net", "prpl-irc", "6697"],
            ["127.0.0.1",    "prpl-irc", "6668"],
          ]
  configured_pidgin_accounts.values.each() do |account|
    assert(account['nickname'] != "XXX_NICK_XXX", "Nickname was no randomised")
    assert_equal(account['nickname'], account['real_name'],
                 "Nickname and real name are not identical: " +
                 account['nickname'] + " vs. " + account['real_name'])
    assert_equal(account['name'], account['nickname'],
                 "Account name and nickname are not identical: " +
                 account['name'] + " vs. " + account['nickname'])
    candidate = [account['network'], account['protocol'], account['port']]
    assert(expected.include?(candidate), "Unexpected account: #{candidate}")
    expected.delete(candidate)
  end
  assert(expected.empty?, "These Pidgin accounts are not configured: " +
         "#{expected}")
end

When /^I start Pidgin through the GNOME menu$/ do
  step 'I start "Pidgin" via the GNOME "Internet" applications menu'
end

When /^I open Pidgin's account manager window$/ do
  @screen.type("a", Sikuli::KeyModifier.CTRL) # shortcut for "manage accounts"
  step "I see Pidgin's account manager window"
end

When /^I see Pidgin's account manager window$/ do
  @screen.wait("PidginAccountWindow.png", 40)
end

When /^I close Pidgin's account manager window$/ do
  @screen.wait_and_click("PidginAccountManagerCloseButton.png", 10)
end

When /^I activate the "([^"]+)" Pidgin account$/ do |account|
  @screen.click("PidginAccount_#{account}.png")
  @screen.type(Sikuli::Key.LEFT + Sikuli::Key.SPACE)
  # wait for the Pidgin to be connecting, otherwise sometimes the step
  # that closes the account management dialog happens before the account
  # is actually enabled
  @screen.wait("PidginConnecting.png", 5)
end

Then /^Pidgin successfully connects to the "([^"]+)" account$/ do |account|
<<<<<<< HEAD
  expected_channel_entry = chan_image(account, default_chan(account), 'roaster')
=======
  next if @skip_steps_while_restoring_background
  expected_channel_entry = chan_image(account, default_chan(account), 'roster')
>>>>>>> 5f6065d9
  # Sometimes the OFTC welcome notice window pops up over the buddy list one...
  $vm.focus_window('Buddy List')
  @screen.wait(expected_channel_entry, 60)
end

Then /^the "([^"]*)" account only responds to PING and VERSION CTCP requests$/ do |irc_server|
  ctcp_cmds = [
    "CLIENTINFO", "DATE", "ERRMSG", "FINGER", "PING", "SOURCE", "TIME",
    "USERINFO", "VERSION"
  ]
  expected_ctcp_replies = {
    "PING" => /^\d+$/,
    "VERSION" => /^Purple IRC$/
  }
  spam_target = configured_pidgin_accounts[irc_server]["nickname"]
  ctcp_check = CtcpChecker.new(irc_server, 6667, spam_target, ctcp_cmds,
                               expected_ctcp_replies)
  ctcp_check.verify_ctcp_responses
end

Then /^I can join the "([^"]+)" channel on "([^"]+)"$/ do |channel, account|
<<<<<<< HEAD
  @screen.doubleClick(   chan_image(account, channel, 'roaster'))
=======
  next if @skip_steps_while_restoring_background
  @screen.doubleClick(   chan_image(account, channel, 'roster'))
  @screen.hide_cursor
  @vm.focus_window(".*\.oftc\.net$")
>>>>>>> 5f6065d9
  @screen.wait_and_click(chan_image(account, channel, 'conversation_tab'), 10)
  @screen.hide_cursor
  @screen.wait(          chan_image(account, channel, 'welcome'), 10)
end

Then /^I take note of the configured Pidgin accounts$/ do
  @persistent_pidgin_accounts = configured_pidgin_accounts
end

Then /^I take note of the OTR key for Pidgin's "([^"]+)" account$/ do |account_name|
  @persistent_pidgin_otr_keys = pidgin_otr_keys
end

Then /^Pidgin has the expected persistent accounts configured$/ do
  current_accounts = configured_pidgin_accounts
  assert(current_accounts <=> @persistent_pidgin_accounts,
         "Currently configured Pidgin accounts do not match the persistent ones:\n" +
         "Current:\n#{current_accounts}\n" +
         "Persistent:\n#{@persistent_pidgin_accounts}"
         )
end

Then /^Pidgin has the expected persistent OTR keys$/ do
  assert_equal(pidgin_otr_keys, @persistent_pidgin_otr_keys)
end

def pidgin_add_certificate_from (cert_file)
  # Here, we need a certificate that is not already in the NSS database
  step "I copy \"/usr/share/ca-certificates/spi-inc.org/spi-cacert-2008.crt\" to \"#{cert_file}\" as user \"amnesia\""

  @screen.wait_and_click('PidginToolsMenu.png', 10)
  @screen.wait_and_click('PidginCertificatesMenuItem.png', 10)
  @screen.wait('PidginCertificateManagerDialog.png', 10)
  @screen.wait_and_click('PidginCertificateAddButton.png', 10)
  begin
    @screen.wait_and_click('GtkFileChooserDesktopButton.png', 10)
  rescue FindFailed
    # The first time we're run, the file chooser opens in the Recent
    # view, so we have to browse a directory before we can use the
    # "Type file name" button. But on subsequent runs, the file
    # chooser is already in the Desktop directory, so we don't need to
    # do anything. Hence, this noop exception handler.
  end
  @screen.wait_and_click('GtkFileTypeFileNameButton.png', 10)
  @screen.type("l", Sikuli::KeyModifier.ALT) # "Location" field
  @screen.type(cert_file + Sikuli::Key.ENTER)
end

Then /^I can add a certificate from the "([^"]+)" directory to Pidgin$/ do |cert_dir|
  pidgin_add_certificate_from("#{cert_dir}/test.crt")
  @screen.wait('PidginCertificateAddHostnameDialog.png', 10)
  @screen.type("XXX test XXX" + Sikuli::Key.ENTER)
  @screen.wait('PidginCertificateTestItem.png', 10)
end

Then /^I cannot add a certificate from the "([^"]+)" directory to Pidgin$/ do |cert_dir|
  pidgin_add_certificate_from("#{cert_dir}/test.crt")
  @screen.wait('PidginCertificateImportFailed.png', 10)
end

When /^I close Pidgin's certificate manager$/ do
  @screen.type(Sikuli::Key.ESC)
  # @screen.wait_and_click('PidginCertificateManagerClose.png', 10)
  @screen.waitVanish('PidginCertificateManagerDialog.png', 10)
end

When /^I close Pidgin's certificate import failure dialog$/ do
  @screen.type(Sikuli::Key.ESC)
  # @screen.wait_and_click('PidginCertificateManagerClose.png', 10)
  @screen.waitVanish('PidginCertificateImportFailed.png', 10)
end

When /^I see the Tails roadmap URL$/ do
  try_for(60) do
    begin
      @screen.find('PidginTailsRoadmapUrl.png')
    rescue FindFailed => e
      @screen.click('PidginScrollArrowUp.png')
      raise e
    end
  end
end

When /^I click on the Tails roadmap URL$/ do
  @screen.click('PidginTailsRoadmapUrl.png')
end<|MERGE_RESOLUTION|>--- conflicted
+++ resolved
@@ -263,12 +263,7 @@
 end
 
 Then /^Pidgin successfully connects to the "([^"]+)" account$/ do |account|
-<<<<<<< HEAD
-  expected_channel_entry = chan_image(account, default_chan(account), 'roaster')
-=======
-  next if @skip_steps_while_restoring_background
   expected_channel_entry = chan_image(account, default_chan(account), 'roster')
->>>>>>> 5f6065d9
   # Sometimes the OFTC welcome notice window pops up over the buddy list one...
   $vm.focus_window('Buddy List')
   @screen.wait(expected_channel_entry, 60)
@@ -290,14 +285,9 @@
 end
 
 Then /^I can join the "([^"]+)" channel on "([^"]+)"$/ do |channel, account|
-<<<<<<< HEAD
-  @screen.doubleClick(   chan_image(account, channel, 'roaster'))
-=======
-  next if @skip_steps_while_restoring_background
   @screen.doubleClick(   chan_image(account, channel, 'roster'))
   @screen.hide_cursor
-  @vm.focus_window(".*\.oftc\.net$")
->>>>>>> 5f6065d9
+  $vm.focus_window(".*\.oftc\.net$")
   @screen.wait_and_click(chan_image(account, channel, 'conversation_tab'), 10)
   @screen.hide_cursor
   @screen.wait(          chan_image(account, channel, 'welcome'), 10)
