--- conflicted
+++ resolved
@@ -294,13 +294,6 @@
 When /^I (de)?activate the "([^"]+)" Pidgin account$/ do |deactivate, account|
   @screen.click("PidginAccount_#{account}.png")
   @screen.type(Sikuli::Key.LEFT + Sikuli::Key.SPACE)
-<<<<<<< HEAD
-  step "I close Pidgin's account manager window"
-  # wait for the Pidgin to be connecting, otherwise sometimes the step
-  # that closes the account management dialog happens before the account
-  # is actually enabled
-  @screen.wait("PidginConnecting.png", 5)
-=======
   if deactivate
     @screen.waitVanish('PidginAccountEnabledCheckbox.png', 5)
   else
@@ -319,7 +312,6 @@
   step "I open Pidgin's account manager window"
   step "I activate the \"#{account}\" Pidgin account"
   step "I close Pidgin's account manager window"
->>>>>>> 6897de1f
 end
 
 
