--- conflicted
+++ resolved
@@ -33,31 +33,21 @@
 
 When /^I type a message into gedit$/ do
   step 'I start "Gedit" via the GNOME "Accessories" applications menu'
-<<<<<<< HEAD
   @screen.wait_and_click("GeditWindow.png", 20)
-  sleep 0.5
-=======
-  @screen.wait_and_click("GeditWindow.png", 10)
   # We don't have a good visual indicator for when we can continue. Without the
   # sleep we may start typing in the gedit window far too soon, causing
   # keystrokes to go missing.
   sleep 5
->>>>>>> c2abc706
   @screen.type("ATTACK AT DAWN")
 end
 
 def maybe_deal_with_pinentry
   begin
-<<<<<<< HEAD
     @screen.wait_and_click("PinEntryPrompt.png", 10)
-    sleep 1
-=======
-    @screen.wait_and_click("PinEntryPrompt.png", 3)
     # Without this sleep here (and reliable visual indicators) we can sometimes
     # miss keystrokes by typing too soon. This sleep prevents this problem from
     # coming up.
     sleep 5
->>>>>>> c2abc706
     @screen.type(@passphrase + Sikuli::Key.ENTER)
   rescue FindFailed
     # The passphrase was cached or we wasn't prompted at all (e.g. when
