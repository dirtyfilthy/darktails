require 'uri'

Given /^the only hosts in APT sources are "([^"]*)"$/ do |hosts_str|
  hosts = hosts_str.split(',')
  $vm.file_content("/etc/apt/sources.list /etc/apt/sources.list.d/*").chomp.each_line { |line|
    next if ! line.start_with? "deb"
    source_host = URI(line.split[1]).host
    if !hosts.include?(source_host)
      raise "Bad APT source '#{line}'"
    end
  }
end

<<<<<<< HEAD
When /^I update APT using apt$/ do
  next if @skip_steps_while_restoring_background
  Timeout::timeout(30*60) do
    @vm.execute_successfully("echo #{@sudo_password} | " +
                             "sudo -S apt update", LIVE_USER)
  end
end

Then /^I should be able to install a package using apt$/ do
  next if @skip_steps_while_restoring_background
  package = "cowsay"
  Timeout::timeout(120) do
    @vm.execute_successfully("echo #{@sudo_password} | " +
                             "sudo -S apt install #{package}", LIVE_USER)
=======
When /^I update APT using apt-get$/ do
  Timeout::timeout(30*60) do
    $vm.execute_successfully("echo #{@sudo_password} | " +
                             "sudo -S apt-get update", LIVE_USER)
  end
end

Then /^I should be able to install a package using apt-get$/ do
  package = "cowsay"
  Timeout::timeout(120) do
    $vm.execute_successfully("echo #{@sudo_password} | " +
                             "sudo -S apt-get install #{package}", LIVE_USER)
>>>>>>> 8a5d4cef
  end
  step "package \"#{package}\" is installed"
end

When /^I update APT using Synaptic$/ do
<<<<<<< HEAD
  next if @skip_steps_while_restoring_background
  @screen.click('SynapticReloadButton.png')
  @screen.wait('SynapticReloadPrompt.png', 20)
=======
  # Upon start the interface will be frozen while Synaptic loads the
  # package list. Since the frozen GUI is so similar to the unfrozen
  # one there's no easy way to reliably wait for the latter. Hence we
  # spam reload until it's performed, which is easier to detect.
  try_for(60, :msg => "Failed to reload the package list in Synaptic") {
    @screen.type("r", Sikuli::KeyModifier.CTRL)
    @screen.find('SynapticReloadPrompt.png')
  }
>>>>>>> 8a5d4cef
  @screen.waitVanish('SynapticReloadPrompt.png', 30*60)
  # After this next image is displayed, the GUI should be responsive.
  @screen.wait('SynapticPackageList.png', 30)
end

Then /^I should be able to install a package using Synaptic$/ do
  package = "cowsay"
  @screen.wait_and_click(Sikuli::Pattern.new('SynapticSearchButton.png').exact, 10)
  @screen.wait('SynapticSearchWindow.png', 20)
  @screen.type(package + Sikuli::Key.ENTER)
  @screen.wait_and_double_click('SynapticCowsaySearchResult.png', 20)
  @screen.wait_and_click('SynapticApplyButton.png', 10)
  @screen.wait('SynapticApplyPrompt.png', 60)
  @screen.type(package + Sikuli::Key.ENTER)
  @screen.wait('SynapticChangesAppliedPrompt.png', 120)
  step "package \"#{package}\" is installed"
end

When /^I start Synaptic$/ do
<<<<<<< HEAD
  next if @skip_steps_while_restoring_background
  step 'I start "Synaptic" via the GNOME "System" applications menu'
  deal_with_polkit_prompt('PolicyKitAuthPrompt.png', @sudo_password)
  @screen.wait('SynapticReloadButton.png', 30)
=======
  step 'I start "Synaptic" via the GNOME "System"/"Administration" applications menu'
  deal_with_polkit_prompt('SynapticPolicyKitAuthPrompt.png', @sudo_password)
>>>>>>> 8a5d4cef
end<|MERGE_RESOLUTION|>--- conflicted
+++ resolved
@@ -11,54 +11,25 @@
   }
 end
 
-<<<<<<< HEAD
 When /^I update APT using apt$/ do
-  next if @skip_steps_while_restoring_background
   Timeout::timeout(30*60) do
-    @vm.execute_successfully("echo #{@sudo_password} | " +
+    $vm.execute_successfully("echo #{@sudo_password} | " +
                              "sudo -S apt update", LIVE_USER)
   end
 end
 
 Then /^I should be able to install a package using apt$/ do
-  next if @skip_steps_while_restoring_background
-  package = "cowsay"
-  Timeout::timeout(120) do
-    @vm.execute_successfully("echo #{@sudo_password} | " +
-                             "sudo -S apt install #{package}", LIVE_USER)
-=======
-When /^I update APT using apt-get$/ do
-  Timeout::timeout(30*60) do
-    $vm.execute_successfully("echo #{@sudo_password} | " +
-                             "sudo -S apt-get update", LIVE_USER)
-  end
-end
-
-Then /^I should be able to install a package using apt-get$/ do
   package = "cowsay"
   Timeout::timeout(120) do
     $vm.execute_successfully("echo #{@sudo_password} | " +
-                             "sudo -S apt-get install #{package}", LIVE_USER)
->>>>>>> 8a5d4cef
+                             "sudo -S apt install #{package}", LIVE_USER)
   end
   step "package \"#{package}\" is installed"
 end
 
 When /^I update APT using Synaptic$/ do
-<<<<<<< HEAD
-  next if @skip_steps_while_restoring_background
   @screen.click('SynapticReloadButton.png')
   @screen.wait('SynapticReloadPrompt.png', 20)
-=======
-  # Upon start the interface will be frozen while Synaptic loads the
-  # package list. Since the frozen GUI is so similar to the unfrozen
-  # one there's no easy way to reliably wait for the latter. Hence we
-  # spam reload until it's performed, which is easier to detect.
-  try_for(60, :msg => "Failed to reload the package list in Synaptic") {
-    @screen.type("r", Sikuli::KeyModifier.CTRL)
-    @screen.find('SynapticReloadPrompt.png')
-  }
->>>>>>> 8a5d4cef
   @screen.waitVanish('SynapticReloadPrompt.png', 30*60)
   # After this next image is displayed, the GUI should be responsive.
   @screen.wait('SynapticPackageList.png', 30)
@@ -78,13 +49,7 @@
 end
 
 When /^I start Synaptic$/ do
-<<<<<<< HEAD
-  next if @skip_steps_while_restoring_background
   step 'I start "Synaptic" via the GNOME "System" applications menu'
   deal_with_polkit_prompt('PolicyKitAuthPrompt.png', @sudo_password)
   @screen.wait('SynapticReloadButton.png', 30)
-=======
-  step 'I start "Synaptic" via the GNOME "System"/"Administration" applications menu'
-  deal_with_polkit_prompt('SynapticPolicyKitAuthPrompt.png', @sudo_password)
->>>>>>> 8a5d4cef
 end