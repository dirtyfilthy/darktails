--- conflicted
+++ resolved
@@ -51,11 +51,7 @@
   end
 end
 
-<<<<<<< HEAD
-def check_for_installation(package)
-=======
 def wait_for_package_installation(package)
->>>>>>> 6abd7626
   try_for(2*60) do
     $vm.execute_successfully("dpkg -s '#{package}' 2>/dev/null | grep -qs '^Status:.*installed$'")
   end
@@ -64,11 +60,8 @@
 Then /^I install "(.+)" using apt$/ do |package|
   recovery_proc = Proc.new do
     step 'I kill the process "apt"'
-<<<<<<< HEAD
-=======
     # We can't use execute_successfully here: the package might not be
     # installed at this point, and then "apt purge" would return non-zero.
->>>>>>> 6abd7626
     $vm.execute("apt purge #{package}")
   end
   retry_tor(recovery_proc) do
@@ -77,20 +70,12 @@
                                "sudo -S DEBIAN_PRIORITY=critical apt -y install #{package}",
                                :user => LIVE_USER,
                                :spawn => true)
-<<<<<<< HEAD
-      check_for_installation(package)
-=======
       wait_for_package_installation(package)
->>>>>>> 6abd7626
     end
   end
 end
 
-<<<<<<< HEAD
-def check_for_removal(package)
-=======
 def wait_for_package_removal(package)
->>>>>>> 6abd7626
   try_for(3*60) do
     # Once purged, a package is removed from the installed package status database
     # and "dpkg -s" returns a non-zero exit code
@@ -99,34 +84,20 @@
 end
 
 Then /^I uninstall "(.+)" using apt$/ do |package|
-<<<<<<< HEAD
-  $vm.execute("echo #{@sudo_password} | " +
-                               "sudo -S apt -y purge #{package}",
-                               :user => LIVE_USER,
-                               :spawn => true)
-  check_for_removal(package)
-=======
   $vm.execute_successfully("echo #{@sudo_password} | " +
                                "sudo -S apt -y purge #{package}",
                                :user => LIVE_USER,
                                :spawn => true)
   wait_for_package_removal(package)
->>>>>>> 6abd7626
 end
 
 When /^I configure APT to prefer an old version of cowsay$/ do
   apt_source = 'deb tor+http://deb.tails.boum.org/ asp-test-upgrade-cowsay main'
-<<<<<<< HEAD
-  apt_pref = 'Package: cowsay
-Pin: release o=Tails,a=asp-test-upgrade-cowsay
-Pin-Priority: 999'
-=======
   apt_pref = <<-EOF
 Package: cowsay
 Pin: release o=Tails,a=asp-test-upgrade-cowsay
 Pin-Priority: 999
   EOF
->>>>>>> 6abd7626
   $vm.file_overwrite('/etc/apt/sources.list.d/asp-test-upgrade-cowsay.list', apt_source)
   $vm.file_overwrite('/etc/apt/preferences.d/asp-test-upgrade-cowsay', apt_pref)
 end
@@ -134,20 +105,6 @@
 When /^I install an old version "([^"]*)" of the cowsay package using apt$/ do |version|
   step 'I update APT using apt'
   step 'I install "cowsay" using apt'
-<<<<<<< HEAD
-  step "the package \"cowsay\" installed version is \"#{version}\""
-end
-
-When /^I revert the APT tweaks that made it prefer an old version of cowsay$/ do
-  $vm.execute('rm -f /etc/apt/sources.list.d/asp-test-upgrade-cowsay.list /etc/apt/preferences.d/asp-test-upgrade-cowsay')
-end
-
-When /^the package "([^"]*)" installed version is( newer than)? "([^"]*)"( after Additional Software has been started)?$/ do |package, newer_than, version, asp|
-  if asp
-    step 'the Additional Software installation service has started'
-  end
-  current_version = $vm.execute("dpkg-query -W -f='${Version}' #{package}").stdout
-=======
   step "the installed version of package \"cowsay\" is \"#{version}\""
 end
 
@@ -160,7 +117,6 @@
     step 'the Additional Software installation service has started'
   end
   current_version = $vm.execute_successfully("dpkg-query -W -f='${Version}' #{package}").stdout
->>>>>>> 6abd7626
   if newer_than
     cmd_helper("dpkg --compare-versions '#{version}' lt '#{current_version}'")
   else
