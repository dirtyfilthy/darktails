require 'uri'

Given /^the only hosts in APT sources are "([^"]*)"$/ do |hosts_str|
  hosts = hosts_str.split(',')
  $vm.file_content("/etc/apt/sources.list /etc/apt/sources.list.d/*").chomp.each_line { |line|
    next if ! line.start_with? "deb"
    source_host = URI(line.split[1]).host
    if !hosts.include?(source_host)
      raise "Bad APT source '#{line}'"
    end
  }
end

When /^I update APT using apt$/ do
  recovery_proc = Proc.new do
    step 'I kill the process "apt"'
    $vm.execute('rm -rf /var/lib/apt/lists/*')
  end
  retry_tor(recovery_proc) do
    Timeout::timeout(15*60) do
      $vm.execute_successfully("echo #{@sudo_password} | " +
                               "sudo -S apt update", :user => LIVE_USER)
    end
  end
end

Then /^I should be able to install a package using apt$/ do
  package = "cowsay"
<<<<<<< HEAD
  Timeout::timeout(2*60) do
    $vm.execute_successfully("echo #{@sudo_password} | " +
                             "sudo -S apt install #{package}",
                             :user => LIVE_USER)
=======
  recovery_proc = Proc.new do
    step 'I kill the process "apt"'
    $vm.execute("apt purge #{package}")
  end
  retry_tor(recovery_proc) do
    Timeout::timeout(2*60) do
      $vm.execute_successfully("echo #{@sudo_password} | " +
                               "sudo -S apt install #{package}",
                               :user => LIVE_USER)
    end
>>>>>>> be35933d
  end
  step "package \"#{package}\" is installed"
end

When /^I update APT using Synaptic$/ do
  recovery_proc = Proc.new do
    step 'I kill the process "synaptic"'
    step "I start Synaptic"
  end
  retry_tor(recovery_proc) do
    try_for(60, :msg => "Failed to trigger the reload of the package list") {
      # here using the Synaptic keyboard shortcut is more effective on retries.
      @screen.type("r", Sikuli::KeyModifier.CTRL)
      @screen.wait('SynapticReloadPrompt.png', 10)
    }
    try_for(15*60, :msg => "Took too much time to download the APT data") {
      !$vm.has_process?("/usr/lib/apt/methods/tor+http")
    }
    if @screen.exists('SynapticFailure.png')
      raise "Updating APT with Synaptic failed."
    end
    if !$vm.has_process?("synaptic")
      raise "Synaptic process vanished, did it segfault again?"
    end
  end
end

Then /^I should be able to install a package using Synaptic$/ do
  package = "cowsay"
  recovery_proc = Proc.new do
    step 'I kill the process "synaptic"'
    $vm.execute("apt -y purge #{package}")
    step "I start Synaptic"
  end
  retry_tor(recovery_proc) do
    try_for(60) do
      @screen.wait_and_click('SynapticSearchButton.png', 10)
      @screen.wait_and_click('SynapticSearchWindow.png', 10)
    end
    @screen.type(package + Sikuli::Key.ENTER)
    @screen.wait_and_double_click('SynapticCowsaySearchResult.png', 20)
    @screen.wait_and_click('SynapticApplyButton.png', 10)
    @screen.wait('SynapticApplyPrompt.png', 60)
    @screen.type(Sikuli::Key.ENTER)
    @screen.wait('SynapticChangesAppliedPrompt.png', 4*60)
    step "package \"#{package}\" is installed"
  end
end

When /^I start Synaptic$/ do
  step 'I start "Synaptic Package Manager" via the GNOME "System Tools" applications menu'
  deal_with_polkit_prompt('PolicyKitAuthPrompt.png', @sudo_password)
  @screen.wait('SynapticLoaded.png', 30)
end<|MERGE_RESOLUTION|>--- conflicted
+++ resolved
@@ -26,12 +26,6 @@
 
 Then /^I should be able to install a package using apt$/ do
   package = "cowsay"
-<<<<<<< HEAD
-  Timeout::timeout(2*60) do
-    $vm.execute_successfully("echo #{@sudo_password} | " +
-                             "sudo -S apt install #{package}",
-                             :user => LIVE_USER)
-=======
   recovery_proc = Proc.new do
     step 'I kill the process "apt"'
     $vm.execute("apt purge #{package}")
@@ -42,7 +36,6 @@
                                "sudo -S apt install #{package}",
                                :user => LIVE_USER)
     end
->>>>>>> be35933d
   end
   step "package \"#{package}\" is installed"
 end
