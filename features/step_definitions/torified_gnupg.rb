--- conflicted
+++ resolved
@@ -108,7 +108,6 @@
   @screen.wait("SeahorseFindKeysWindow.png", 10)
   # Seahorse doesn't seem to support searching for fingerprints
   @screen.type(keyid + Sikuli::Key.ENTER)
-<<<<<<< HEAD
   begin
     @screen.wait("SeahorseFoundKeyResult.png", 5*60)
   rescue FindFailed
@@ -121,11 +120,6 @@
   @screen.click("SeahorseKeyResultWindow.png")
   @screen.click("SeahorseFoundKeyResult.png")
   @screen.click("SeahorseImport.png")
-=======
-  @screen.wait("SeahorseFoundKeyResult.png", 5*60)
-  @screen.type(Sikuli::Key.DOWN)   # Select first item in result menu
-  @screen.type("f", Sikuli::KeyModifier.ALT) # Menu: "File" ->
-  @screen.type("i")                  # "Import"
 end
 
 Then /^Seahorse is configured to use the correct keyserver$/ do
@@ -136,5 +130,4 @@
   # Seahorse doesn't support hkps so that part of the domain is stripped out.
   # We also insert hkp:// to the beginning of the domain.
   assert_equal(CONFIGURED_KEYSERVER_HOSTNAME.gsub('hkps.', 'hkp://'), @gnome_keyservers[0])
->>>>>>> a1d5afd4
 end