--- conflicted
+++ resolved
@@ -85,11 +85,7 @@
 
 Then /^Seahorse has opened$/ do
   next if @skip_steps_while_restoring_background
-<<<<<<< HEAD
-  @screen.wait_for_gnome_window("SeahorseWindow.png", 20)
-=======
   seahorse_wait_helper('SeahorseWindow.png')
->>>>>>> 38d7ed88
 end
 
 Then /^I enable key synchronization in Seahorse$/ do
