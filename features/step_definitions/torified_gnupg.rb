class OpenPGPKeyserverCommunicationError < StandardError
end

def count_gpg_signatures(key)
  output = $vm.execute_successfully("gpg --batch --list-sigs #{key}",
                                    :user => LIVE_USER).stdout
  output.scan(/^sig/).count
end

def check_for_seahorse_error
  if @screen.exists('GnomeCloseButton.png')
    raise OpenPGPKeyserverCommunicationError.new(
      "Found GnomeCloseButton.png' on the screen"
    )
  end
end

def start_or_restart_seahorse(withapplet = nil)
  if withapplet
    seahorse_menu_click_helper('GpgAppletIconNormal.png', 'GpgAppletManageKeys.png')
  else
    step 'I start "Seahorse" via the GNOME "System"/"Preferences" applications menu'
  end
  step 'Seahorse has opened'
end

Then /^the key "([^"]+)" has (only|more than) (\d+) signatures$/ do |key, qualifier, num|
  count = count_gpg_signatures(key)
  case qualifier
  when 'only'
    assert_equal(count, num.to_i, "Expected #{num} signatures but instead found #{count}")
  when 'more than'
    assert(count > num.to_i, "Expected more than #{num} signatures but found #{count}")
  else
    raise "Unknown operator #{qualifier} passed"
  end
end

When /^the "([^"]+)" OpenPGP key is not in the live user's public keyring$/ do |keyid|
  assert(!$vm.execute("gpg --batch --list-keys '#{keyid}'",
                      :user => LIVE_USER).success?,
         "The '#{keyid}' key is in the live user's public keyring.")
end

When /^I fetch the "([^"]+)" OpenPGP key using the GnuPG CLI( without any signatures)?$/ do |keyid, without|
  # Make keyid an instance variable so we can reference it in the Seahorse
  # keysyncing step.
  @keyid = keyid
  if without
    importopts = '--keyserver-options import-clean'
  else
    importopts = ''
  end
  retry_tor do
    @gnupg_recv_key_res = $vm.execute_successfully(
      "timeout 120 gpg --batch #{importopts} --recv-key '#{@keyid}'",
      :user => LIVE_USER)
    if @gnupg_recv_key_res.failure?
      raise "Fetching keys with the GnuPG CLI failed with:\n" +
            "#{@gnupg_recv_key_res.stdout}\n" +
            "#{@gnupg_recv_key_res.stderr}"
    end
  end
end

When /^the GnuPG fetch is successful$/ do
  assert(@gnupg_recv_key_res.success?,
         "gpg keyserver fetch failed:\n#{@gnupg_recv_key_res.stderr}")
end

When /^the Seahorse operation is successful$/ do
  !@screen.exists('GnomeCloseButton.png')
  $vm.has_process?('seahorse')
end

When /^GnuPG uses the configured keyserver$/ do
  assert(@gnupg_recv_key_res.stderr[CONFIGURED_KEYSERVER_HOSTNAME],
         "GnuPG's stderr did not mention keyserver #{CONFIGURED_KEYSERVER_HOSTNAME}")
end

When /^the "([^"]+)" key is in the live user's public keyring(?: after at most (\d) seconds)?$/ do |keyid, delay|
  delay = 10 unless delay
  try_for(delay.to_i, :msg => "The '#{keyid}' key is not in the live user's public keyring") {
    $vm.execute("gpg --batch --list-keys '#{keyid}'",
                :user => LIVE_USER).success?
  }
end

When /^I start Seahorse( via the Tails OpenPGP Applet)?$/ do |withgpgapplet|
  if withgpgapplet
<<<<<<< HEAD
    seahorse_menu_click_helper('GpgAppletIconNormal.png', 'GpgAppletManageKeys.png')
  else
    step 'I start "Seahorse" via the GNOME "Utilities" applications menu'
=======
    @withgpgapplet = 'yes'
>>>>>>> 1a636927
  end
  start_or_restart_seahorse(@withgpgapplet)
end

Then /^Seahorse has opened$/ do
  @screen.wait('SeahorseWindow.png', 20)
end

Then /^I enable key synchronization in Seahorse$/ do
  step 'process "seahorse" is running'
  @screen.wait_and_click("SeahorseWindow.png", 10)
<<<<<<< HEAD
  seahorse_menu_click_helper('GnomeEditMenu.png', 'SeahorseEditPreferences.png', 'seahorse')
  seahorse_wait_helper('SeahorsePreferences.png')
=======
  seahorse_menu_click_helper('SeahorseEdit.png', 'SeahorseEditPreferences.png', 'seahorse')
  @screen.wait('SeahorsePreferences.png', 20)
>>>>>>> 1a636927
  @screen.type("p", Sikuli::KeyModifier.ALT) # Option: "Publish keys to...".
  @screen.type(Sikuli::Key.DOWN) # select HKP server
  @screen.type("c", Sikuli::KeyModifier.ALT) # Button: "Close"
end

Then /^I synchronize keys in Seahorse$/ do
  recovery_proc = Proc.new do
    # The versions of Seahorse in Wheezy and Jessie will abort with a
    # segmentation fault whenever there's any sort of network error while
    # syncing keys. This will usually happens after clicking away the error
    # mesasge. This does not appear to be a problem in Stretch.
    #
    # We'll kill the Seahorse process to avoid waiting for the inevitable
    # segfault. We'll also make sure the process is still running (=  hasn't
    # yet segfaulted) before terminating it.
    if @screen.exists('GnomeCloseButton.png') || !$vm.has_process?('seahorse')
      step 'I kill the process "seahorse"' if $vm.has_process?('seahorse')
      debug_log('Restarting Seahorse.')
      start_or_restart_seahorse(@withgpgapplet)
    end
  end

  def act_on_change_of_seahorse_status
    # Due to a lack of visual feedback in Seahorse we'll break out of the
    # try_for loop below by returning "true" when there's something we can act
    # upon.
    if count_gpg_signatures(@keyid) > 2 || \
      @screen.exists('GnomeCloseButton.png')  || \
      !$vm.has_process?('seahorse')
        true
    end
  end

  retry_tor(recovery_proc) do
    @screen.wait_and_click("SeahorseWindow.png", 10)
    seahorse_menu_click_helper('SeahorseRemoteMenu.png',
                               'SeahorseRemoteMenuSync.png',
                               'seahorse')
    @screen.wait('SeahorseSyncKeys.png', 20)
    @screen.type("s", Sikuli::KeyModifier.ALT) # Button: Sync
    # There's no visual feedback of Seahorse in Tails/Jessie, except on error.
    try_for(120) {
      act_on_change_of_seahorse_status
    }
    check_for_seahorse_error
    raise OpenPGPKeyserverCommunicationError.new(
      'Seahorse crashed with a segfault.') unless $vm.has_process?('seahorse')
   end
end

When /^I fetch the "([^"]+)" OpenPGP key using Seahorse( via the Tails OpenPGP Applet)?$/ do |keyid, withgpgapplet|
  if withgpgapplet
    @withgpgapplet = 'yes'
  end
  start_or_restart_seahorse(@withgpgapplet)

  def act_on_change_of_seahorse_status(keyid)
    # Due to a lack of visual feedback in Seahorse we'll break out of the
    # try_for loop below by returning "true" when there's something we can act
    # upon.
    if $vm.execute_successfully(
      "gpg --batch --list-keys '#{keyid}'", :user => LIVE_USER) ||
      @screen.exists('GnomeCloseButton.png')
      true
    end
  end

  recovery_proc = Proc.new do
    @screen.click('GnomeCloseButton.png') if @screen.exists('GnomeCloseButton.png')
    @screen.type(Sikuli::Key.ESC)
    @screen.type("w", Sikuli::KeyModifier.CTRL)
  end
  retry_tor(recovery_proc) do
    @screen.wait_and_click("SeahorseWindow.png", 10)
    seahorse_menu_click_helper('SeahorseRemoteMenu.png',
                               'SeahorseRemoteMenuFind.png',
                               'seahorse')
    @screen.wait('SeahorseFindKeysWindow.png', 10)
    # Seahorse doesn't seem to support searching for fingerprints
    @screen.type(keyid + Sikuli::Key.ENTER)
    begin
      @screen.waitAny(['SeahorseFoundKeyResult.png',
                       'GnomeCloseButton.png'], 120)
    rescue FindAnyFailed
      # We may end up here if Seahorse appears to be "frozen".
      # Sometimes--but not always--if we click another window
      # the main Seahorse window will unfreeze, allowing us
      # to continue normally.
      @screen.click("SeahorseSearch.png")
    end
    check_for_seahorse_error
    @screen.click("SeahorseKeyResultWindow.png")
    @screen.click("SeahorseFoundKeyResult.png")
    @screen.click("SeahorseImport.png")
    try_for(120) do
      act_on_change_of_seahorse_status(keyid)
    end
    check_for_seahorse_error
  end
end

Then /^Seahorse is configured to use the correct keyserver$/ do
  @gnome_keyservers = YAML.load($vm.execute_successfully('gsettings get org.gnome.crypto.pgp keyservers',
                                                         :user => LIVE_USER).stdout)
  assert_equal(1, @gnome_keyservers.count, 'Seahorse should only have one keyserver configured.')
  # Seahorse doesn't support hkps so that part of the domain is stripped out.
  # We also insert hkp:// to the beginning of the domain.
  assert_equal(CONFIGURED_KEYSERVER_HOSTNAME.sub('hkps.', 'hkp://'), @gnome_keyservers[0])
end<|MERGE_RESOLUTION|>--- conflicted
+++ resolved
@@ -19,7 +19,7 @@
   if withapplet
     seahorse_menu_click_helper('GpgAppletIconNormal.png', 'GpgAppletManageKeys.png')
   else
-    step 'I start "Seahorse" via the GNOME "System"/"Preferences" applications menu'
+    step 'I start "Seahorse" via the GNOME "Utilities" applications menu'
   end
   step 'Seahorse has opened'
 end
@@ -88,13 +88,7 @@
 
 When /^I start Seahorse( via the Tails OpenPGP Applet)?$/ do |withgpgapplet|
   if withgpgapplet
-<<<<<<< HEAD
-    seahorse_menu_click_helper('GpgAppletIconNormal.png', 'GpgAppletManageKeys.png')
-  else
-    step 'I start "Seahorse" via the GNOME "Utilities" applications menu'
-=======
     @withgpgapplet = 'yes'
->>>>>>> 1a636927
   end
   start_or_restart_seahorse(@withgpgapplet)
 end
@@ -106,13 +100,8 @@
 Then /^I enable key synchronization in Seahorse$/ do
   step 'process "seahorse" is running'
   @screen.wait_and_click("SeahorseWindow.png", 10)
-<<<<<<< HEAD
   seahorse_menu_click_helper('GnomeEditMenu.png', 'SeahorseEditPreferences.png', 'seahorse')
-  seahorse_wait_helper('SeahorsePreferences.png')
-=======
-  seahorse_menu_click_helper('SeahorseEdit.png', 'SeahorseEditPreferences.png', 'seahorse')
   @screen.wait('SeahorsePreferences.png', 20)
->>>>>>> 1a636927
   @screen.type("p", Sikuli::KeyModifier.ALT) # Option: "Publish keys to...".
   @screen.type(Sikuli::Key.DOWN) # select HKP server
   @screen.type("c", Sikuli::KeyModifier.ALT) # Button: "Close"
@@ -182,7 +171,6 @@
 
   recovery_proc = Proc.new do
     @screen.click('GnomeCloseButton.png') if @screen.exists('GnomeCloseButton.png')
-    @screen.type(Sikuli::Key.ESC)
     @screen.type("w", Sikuli::KeyModifier.CTRL)
   end
   retry_tor(recovery_proc) do
