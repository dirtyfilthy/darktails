--- conflicted
+++ resolved
@@ -86,15 +86,10 @@
   step "I start Seahorse"
   step "Seahorse has opened"
   step "process \"seahorse\" is running"
-<<<<<<< HEAD
-  @screen.type("r", Sikuli::KeyModifier.ALT) # Menu: "Remote" ->
-  @screen.type("s")                  # "Sync...".
-=======
   @screen.wait_and_click("SeahorseWindow.png", 10)
   @screen.wait("SeahorseWindow.png", 10)
   @screen.wait_and_click("SeahorseRemoteMenu.png", 10)
   @screen.wait_and_click("SeahorseRemoteMenuSync.png", 10)
->>>>>>> baeb2653
   @screen.wait("SeahorseSyncKeys.png", 10)
   @screen.type("s", Sikuli::KeyModifier.ALT) # Button: Sync
   @screen.wait("SeahorseSynchronizing.png", 20)
