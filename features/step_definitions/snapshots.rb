def checkpoints
  {
    'tails-greeter' => {
      :description => "Tails has booted from DVD without network and stopped at Tails Greeter's login screen",
      :parent_checkpoint => nil,
      :steps => [
        'the network is unplugged',
        'I start the computer',
        'the computer boots Tails'
      ],
    },

    'no-network-logged-in' => {
      :description => "Tails has booted from DVD without network and logged in",
      :parent_checkpoint => "tails-greeter",
      :steps => [
        'I log in to a new session',
        'Tails Greeter has dealt with the sudo password',
        'the Tails desktop is ready',
      ],
    },

<<<<<<< HEAD
    'with-no-network-and-i2p' => {
      :temporary => true,
      :description => 'Tails has booted from DVD with I2P enabled and logged in',
      :steps => [
        'I set Tails to boot with options "i2p"',
        'the network is unplugged',
        'I start the computer',
        'the computer boots Tails',
        'I log in to a new session',
        'the Tails desktop is ready',
      ],
    },

    'with-network-and-i2p' => {
      :temporary => true,
      :description => 'Tails has booted from DVD with I2P enabled and logged in and the network is connected',
      :parent_checkpoint => "with-no-network-and-i2p",
      :steps => [
        'the network is plugged',
        'Tor is ready',
        'I2P is running',
        'all notifications have disappeared',
        'available upgrades have been checked',
        "I2P's reseeding completed",
      ],
    },

=======
>>>>>>> 7d344934
    'with-network-logged-in' => {
      :description => "Tails has booted from DVD and logged in and the network is connected",
      :parent_checkpoint => "no-network-logged-in",
      :steps => [
        'the network is plugged',
        'Tor is ready',
        'all notifications have disappeared',
        'available upgrades have been checked',
      ],
    },

    'no-network-bridge-mode' => {
      :temporary => true,
      :description => "Tails has booted from DVD without network and logged in with bridge mode enabled",
      :parent_checkpoint => "tails-greeter",
      :steps => [
        'I enable more Tails Greeter options',
        'I enable the specific Tor configuration option',
        'I log in to a new session',
        'Tails Greeter has dealt with the sudo password',
        'the Tails desktop is ready',
        'all notifications have disappeared',
      ],
    },

    'no-network-logged-in-sudo-passwd' => {
      :temporary => true,
      :description => "Tails has booted from DVD without network and logged in with an administration password",
      :parent_checkpoint => "tails-greeter",
      :steps => [
        'I enable more Tails Greeter options',
        'I set an administration password',
        'I log in to a new session',
        'Tails Greeter has dealt with the sudo password',
        'the Tails desktop is ready',
      ],
    },

    'with-network-logged-in-sudo-passwd' => {
      :temporary => true,
      :description => "Tails has booted from DVD and logged in with an administration password and the network is connected",
      :parent_checkpoint => "no-network-logged-in-sudo-passwd",
      :steps => [
        'the network is plugged',
        'Tor is ready',
        'all notifications have disappeared',
        'available upgrades have been checked',
      ],
    },

    'usb-install-tails-greeter' => {
      :description => "Tails has booted without network from a USB drive without a persistent partition and stopped at Tails Greeter's login screen" ,
      :parent_checkpoint => 'no-network-logged-in',
      :steps => [
        'I create a 4 GiB disk named "current"',
        'I plug USB drive "current"',
        'I "Clone & Install" Tails to USB drive "current"',
        'the running Tails is installed on USB drive "current"',
        'there is no persistence partition on USB drive "current"',
        'I shutdown Tails and wait for the computer to power off',
        'I start Tails from USB drive "current" with network unplugged',
        'the boot device has safe access rights',
        'Tails is running from USB drive "current"',
        'there is no persistence partition on USB drive "current"',
        'process "udev-watchdog" is running',
        'udev-watchdog is monitoring the correct device',
      ],
    },

    'usb-install-with-persistence-tails-greeter' => {
      :description => "Tails has booted without network from a USB drive with a persistent partition and stopped at Tails Greeter's login screen",
      :parent_checkpoint => 'usb-install-tails-greeter',
      :steps => [
        'I log in to a new session',
        'the Tails desktop is ready',
        'I create a persistent partition',
        'a Tails persistence partition exists on USB drive "current"',
        'I shutdown Tails and wait for the computer to power off',
        'I start Tails from USB drive "current" with network unplugged',
        'the boot device has safe access rights',
        'Tails is running from USB drive "current"',
        'process "udev-watchdog" is running',
        'udev-watchdog is monitoring the correct device',
      ],
    },

    'usb-install-with-persistence-logged-in' => {
      :description => "Tails has booted without network from a USB drive with a persistent partition enabled and logged in",
      :parent_checkpoint => 'usb-install-with-persistence-tails-greeter',
      :steps => [
        'I enable persistence',
        'I log in to a new session',
        'the Tails desktop is ready',
        'all persistence presets are enabled',
        'all persistent filesystems have safe access rights',
        'all persistence configuration files have safe access rights',
        'all persistent directories have safe access rights',
      ],
    },
  }
end

def reach_checkpoint(name)
  scenario_indent = " "*4
  step_indent = " "*6

  step "a computer"
  if VM.snapshot_exists?(name)
    $vm.restore_snapshot(name)
    post_snapshot_restore_hook
  else
    checkpoint = checkpoints[name]
    checkpoint_description = checkpoint[:description]
    parent_checkpoint = checkpoint[:parent_checkpoint]
    steps = checkpoint[:steps]
    if parent_checkpoint
      if VM.snapshot_exists?(parent_checkpoint)
        $vm.restore_snapshot(parent_checkpoint)
      else
        reach_checkpoint(parent_checkpoint)
      end
      post_snapshot_restore_hook
    end
    debug_log(scenario_indent + "Checkpoint: #{checkpoint_description}",
              :color => :white)
    step_action = "Given"
    if parent_checkpoint
      parent_description = checkpoints[parent_checkpoint][:description]
      debug_log(step_indent + "#{step_action} #{parent_description}",
                :color => :green)
      step_action = "And"
    end
    steps.each do |s|
      begin
        step(s)
      rescue Exception => e
        debug_log(scenario_indent +
                  "Step failed while creating checkpoint: #{s}",
                  :color => :red)
        raise e
      end
      debug_log(step_indent + "#{step_action} #{s}", :color => :green)
      step_action = "And"
    end
    $vm.save_snapshot(name)
  end
end

# For each checkpoint we generate a step to reach it.
checkpoints.each do |name, desc|
  step_regex = Regexp.new("^#{desc[:description]}$")
  Given step_regex do
    reach_checkpoint(name)
  end
end<|MERGE_RESOLUTION|>--- conflicted
+++ resolved
@@ -20,7 +20,6 @@
       ],
     },
 
-<<<<<<< HEAD
     'with-no-network-and-i2p' => {
       :temporary => true,
       :description => 'Tails has booted from DVD with I2P enabled and logged in',
@@ -48,8 +47,6 @@
       ],
     },
 
-=======
->>>>>>> 7d344934
     'with-network-logged-in' => {
       :description => "Tails has booted from DVD and logged in and the network is connected",
       :parent_checkpoint => "no-network-logged-in",
