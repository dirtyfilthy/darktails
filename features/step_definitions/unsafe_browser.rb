--- conflicted
+++ resolved
@@ -89,16 +89,10 @@
   @screen.wait_and_click("UnsafeBrowserWindow.png", 10)
   # First we open the proxy settings page to prepare it with the
   # correct open tabs for the loop below.
-<<<<<<< HEAD
-  @screen.type("e", Sikuli::KeyModifier.ALT)
-  @screen.wait_and_click('UnsafeBrowserPreferencesMenuItem.png', 10)
-  @screen.wait('UnsafeBrowserPreferences.png', 10)
-=======
   show_unsafe_browser_menu_bar
   @screen.hover('UnsafeBrowserEditMenu.png')
   @screen.wait_and_click('UnsafeBrowserEditPreferences.png', 10)  
   @screen.wait('UnsafeBrowserPreferencesWindow.png', 10)
->>>>>>> b0344d8b
   @screen.wait_and_click('UnsafeBrowserAdvancedSettings.png', 10)
   @screen.wait_and_click('UnsafeBrowserNetworkTab.png', 10)
   sleep 0.5
