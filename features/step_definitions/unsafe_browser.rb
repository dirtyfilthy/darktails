When /^I see and accept the Unsafe Browser start verification$/ do
  next if @skip_steps_while_restoring_background
  @screen.wait('GnomeQuestionDialogIcon.png', 30)
  @screen.type(Sikuli::Key.ESC)
end

def supported_torbrowser_languages
  langs = Array.new
  exts = @vm.execute_successfully(
    "find /usr/local/share/tor-browser-extensions -maxdepth 1 -name 'langpack*.xpi' -printf \"%f\n\"").stdout

  # Some of the TBB languages are shipped with both a language and country code, e.g. es-ES.
  # We'll only keep track of the language code and let `guess_best_tor_browser_locale`
  # try to get by with our approximated locales.
  supported_langs = exts.scan(/langpack-([a-z]+).*/).flatten
  locales = @vm.execute_successfully(
    "find /usr/lib/locale -maxdepth 1 -name '*.utf8' -printf \"%f\n\"").stdout.split

  # Determine a valid locale for each language that we want to test.
  supported_langs.each do |lang|
    # If a language shipped by TBB is not a supported system locale (e.g. 'vi'),
    # 'find(nomatch)' will use the locale xx_XX for language 'xx'.
    nomatch = proc { "#{lang}_#{lang.upcase}.utf8" }
    langs << locales.find(nomatch) { |l| l.match(/^#{lang}/) }
  end
  return langs
end

Then /^I start the Unsafe Browser in the "([^"]+)" locale$/ do |loc|
  next if @skip_steps_while_restoring_background
  step "I run \"LANG=#{loc} LC_ALL=#{loc} sudo unsafe-browser\" in GNOME Terminal"
  step "I see and accept the Unsafe Browser start verification"
end

Then /^the Unsafe Browser works in all supported languages$/ do
  next if @skip_steps_while_restoring_background
  failed = Array.new
  supported_torbrowser_languages.each do |lang|
    step "I start the Unsafe Browser in the \"#{lang}\" locale"
    begin
      step "the Unsafe Browser has started"
    rescue RuntimeError
      failed << lang
      next
    end
    step "I close the Unsafe Browser"
    step "the Unsafe Browser chroot is torn down"
  end
  assert(failed.empty?, "Unsafe Browser failed to launch in the following locale(s): #{failed.join(', ')}")
end

Then /^I see the Unsafe Browser start notification and wait for it to close$/ do
  next if @skip_steps_while_restoring_background
  notification_helper('UnsafeBrowserStartNotification.png', 30)
  @screen.waitVanish("UnsafeBrowserStartNotification.png", 10)
end

Then /^the Unsafe Browser has started$/ do
  next if @skip_steps_while_restoring_background
  @screen.wait("UnsafeBrowserHomepage.png", 360)
end

Then /^the Unsafe Browser has no add-ons installed$/ do
  next if @skip_steps_while_restoring_background
  step "I open the address \"about:addons\" in the Unsafe Browser"
  step "I see \"UnsafeBrowserNoAddons.png\" after at most 30 seconds"
end

Then /^the Unsafe Browser has only Firefox's default bookmarks configured$/ do
  next if @skip_steps_while_restoring_background
  info = xul_application_info("Unsafe Browser")
  # "Show all bookmarks"
  @screen.type("o", Sikuli::KeyModifier.SHIFT + Sikuli::KeyModifier.CTRL)
  @screen.wait_and_click("UnsafeBrowserExportBookmarksButton.png", 20)
  @screen.wait_and_click("UnsafeBrowserExportBookmarksMenuEntry.png", 20)
  @screen.wait("UnsafeBrowserExportBookmarksSavePrompt.png", 20)
  path = "/home/#{info[:user]}/bookmarks"
  @screen.type(path + Sikuli::Key.ENTER)
  chroot_path = "#{info[:chroot]}/#{path}.json"
  try_for(10) { @vm.file_exist?(chroot_path) }
  dump = JSON.load(@vm.file_content(chroot_path))

  def check_bookmarks_helper(a)
    mozilla_uris_counter = 0
    places_uris_counter = 0
    a.each do |h|
      h.each_pair do |k, v|
        if k == "children"
          m, p = check_bookmarks_helper(v)
          mozilla_uris_counter += m
          places_uris_counter += p
        elsif k == "uri"
          uri = v
          if uri.match("^https://www\.mozilla\.org/")
            mozilla_uris_counter += 1
          elsif uri.match("^place:(sort|folder|type)=")
            places_uris_counter += 1
          else
            raise "Unexpected Unsafe Browser bookmark for '#{uri}'"
          end
        end
      end
    end
    return [mozilla_uris_counter, places_uris_counter]
  end

  mozilla_uris_counter, places_uris_counter =
    check_bookmarks_helper(dump["children"])
  assert_equal(5, mozilla_uris_counter,
               "Unexpected number (#{mozilla_uris_counter}) of mozilla " \
               "bookmarks")
  assert_equal(3, places_uris_counter,
               "Unexpected number (#{places_uris_counter}) of places " \
               "bookmarks")
  @screen.type(Sikuli::Key.F4, Sikuli::KeyModifier.ALT)
end

Then /^the Unsafe Browser has a red theme$/ do
  next if @skip_steps_while_restoring_background
  @screen.wait("UnsafeBrowserRedTheme.png", 10)
end

Then /^the Unsafe Browser shows a warning as its start page$/ do
  next if @skip_steps_while_restoring_background
  @screen.wait("UnsafeBrowserStartPage.png", 10)
end

When /^I start the Unsafe Browser$/ do
  next if @skip_steps_while_restoring_background
  step 'I start "UnsafeBrowser" via the GNOME "Internet" applications menu'
end

When /^I successfully start the Unsafe Browser$/ do
  next if @skip_steps_while_restoring_background
  step "I start the Unsafe Browser"
  step "I see and accept the Unsafe Browser start verification"
  step "I see the Unsafe Browser start notification and wait for it to close"
  step "the Unsafe Browser has started"
end

Then /^I see a warning about another instance already running$/ do
  next if @skip_steps_while_restoring_background
  @screen.wait('UnsafeBrowserWarnAlreadyRunning.png', 10)
end

When /^I close the Unsafe Browser$/ do
  next if @skip_steps_while_restoring_background
  @screen.type("q", Sikuli::KeyModifier.CTRL)
end

Then /^I see the Unsafe Browser stop notification$/ do
  next if @skip_steps_while_restoring_background
  notification_helper('UnsafeBrowserStopNotification.png', 20)
  @screen.waitVanish('UnsafeBrowserStopNotification.png', 10)
end

Then /^I can start the Unsafe Browser again$/ do
  next if @skip_steps_while_restoring_background
  step "I start the Unsafe Browser"
end

# Given the bundled, fixed-size fonts introduced in Tor Browser 5.0,
# the text in the preferences sometimes pushes certain elements we
# need outside of the visible part of the page. In those cases this
# workaround is useful.
def unsafe_browser_scroll_page_to_extreme_right
  right = 'UnsafeBrowserScrollRightButton.png'
  done = 'UnsafeBrowserScrollRightButtonDone.png'
  cur = nil
  while cur != done
    cur, match = @screen.findAny([right, done])
    @screen.click(match) if cur == right
    @screen.hide_cursor
  end
rescue FindFailed
  # There's no scrollbar, so we must be done
end

Then /^I cannot configure the Unsafe Browser to use any local proxies$/ do
  next if @skip_steps_while_restoring_background
<<<<<<< HEAD
  @screen.wait_and_click_gnome_window("UnsafeBrowserWindow.png", 10)
  # First we open the proxy settings page to prepare it with the
  # correct open tabs for the loop below.
  @screen.click('UnsafeBrowserMenuButton.png')
  @screen.wait_and_click('UnsafeBrowserPreferencesButton.png', 10)
  @screen.wait_for_gnome_window('UnsafeBrowserPreferencesWindow.png', 10)
  @screen.wait_and_click('UnsafeBrowserAdvancedSettings.png', 10)
  @screen.wait_and_click('UnsafeBrowserNetworkTab.png', 10)
  sleep 0.5
  @screen.type(Sikuli::Key.ESC)
#  @screen.waitVanish('UnsafeBrowserPreferences.png', 10)
  sleep 0.5

=======
>>>>>>> 0a4dd67c
  socks_proxy = 'c' # Alt+c for socks proxy
  no_proxy    = 'y' # Alt+y for no proxy
  proxies = [[no_proxy, nil, nil]]
  socksport_lines =
    @vm.execute_successfully('grep -w "^SocksPort" /etc/tor/torrc').stdout
  assert(socksport_lines.size >= 4, "We got fewer than four Tor SocksPorts")
  socksports = socksport_lines.scan(/^SocksPort\s([^:]+):(\d+)/)
  proxies += socksports.map { |host, port| [socks_proxy, host, port] }

  proxies.each do |proxy_type, proxy_host, proxy_port|
    @screen.hide_cursor

    # Open proxy settings and select manual proxy configuration
    @screen.click('UnsafeBrowserMenuButton.png')
    @screen.wait_and_click('UnsafeBrowserPreferencesButton.png', 10)
<<<<<<< HEAD
    @screen.wait_for_gnome_window('UnsafeBrowserPreferencesWindow.png', 10)
    @screen.type("e", Sikuli::KeyModifier.ALT)
    @screen.wait('UnsafeBrowserProxySettings.png', 10)
=======
    @screen.wait_and_click('UnsafeBrowserAdvancedSettingsButton.png', 10)
    hit, _ = @screen.waitAny(['UnsafeBrowserNetworkTabAlreadySelected.png',
                              'UnsafeBrowserNetworkTab.png'], 10)
    @screen.click(hit) if hit == 'UnsafeBrowserNetworkTab.png'
    unsafe_browser_scroll_page_to_extreme_right
    @screen.wait_and_click('UnsafeBrowserNetworkTabSettingsButton.png', 10)
    @screen.wait('UnsafeBrowserProxySettingsWindow.png', 10)
>>>>>>> 0a4dd67c
    @screen.type("m", Sikuli::KeyModifier.ALT)

    # Configure the proxy
    @screen.type(proxy_type, Sikuli::KeyModifier.ALT)  # Select correct proxy type
    @screen.type(proxy_host + Sikuli::Key.TAB + proxy_port) if proxy_type != no_proxy

    # Close settings
    @screen.type(Sikuli::Key.ENTER)
<<<<<<< HEAD
    @screen.waitVanish('UnsafeBrowserProxySettings.png', 10)
    @screen.wait_for_gnome_window('UnsafeBrowserPreferencesWindow.png', 10)
    @screen.type(Sikuli::Key.ESC)
    @screen.waitVanish('UnsafeBrowserPreferencesWindow.png', 10)
=======
    @screen.waitVanish('UnsafeBrowserProxySettingsWindow.png', 10)

>>>>>>> 0a4dd67c
    # Test that the proxy settings work as they should
    step "I open the address \"https://check.torproject.org\" in the Unsafe Browser"
    if proxy_type == no_proxy
      @screen.wait('UnsafeBrowserTorCheckFail.png', 60)
    else
      @screen.wait('UnsafeBrowserProxyRefused.png', 60)
    end
  end
end

Then /^the Unsafe Browser has no proxy configured$/ do
  next if @skip_steps_while_restoring_background
  @screen.click('UnsafeBrowserMenuButton.png')
  @screen.wait_and_click('UnsafeBrowserPreferencesButton.png', 10)
  @screen.wait_and_click('UnsafeBrowserAdvancedSettingsButton.png', 10)
  @screen.wait_and_click('UnsafeBrowserNetworkTab.png', 10)
  unsafe_browser_scroll_page_to_extreme_right
  @screen.wait_and_click('UnsafeBrowserNetworkTabSettingsButton.png', 10)
  @screen.wait('UnsafeBrowserProxySettingsWindow.png', 10)
  @screen.wait('UnsafeBrowserNoProxySelected.png', 10)
  @screen.type(Sikuli::Key.F4, Sikuli::KeyModifier.ALT)
  @screen.type("w", Sikuli::KeyModifier.CTRL)
end

Then /^the Unsafe Browser complains that no DNS server is configured$/ do
  next if @skip_steps_while_restoring_background
  @screen.wait("UnsafeBrowserDNSError.png", 30)
end

Then /^I configure the Unsafe Browser to check for updates more frequently$/ do
  next if @skip_steps_while_restoring_background
  prefs = '/usr/share/tails/unsafe-browser/prefs.js'
  @vm.file_append(prefs, 'pref("app.update.idletime", 1);')
  @vm.file_append(prefs, 'pref("app.update.promptWaitTime", 1);')
  @vm.file_append(prefs, 'pref("app.update.interval", 5);')
end

But /^checking for updates is disabled in the Unsafe Browser's configuration$/ do
  next if @skip_steps_while_restoring_background
  prefs = '/usr/share/tails/unsafe-browser/prefs.js'
  assert(@vm.file_content(prefs).include?('pref("app.update.enabled", false)'))
end

Then /^the clearnet user has (|not )sent packets out to the Internet$/ do |sent|
  next if @skip_steps_while_restoring_background
  pkts = 0
  uid = @vm.execute_successfully("id -u clearnet").stdout.chomp.to_i
  iptables_output = @vm.execute_successfully("iptables -vnL").stdout.chomp
  output_chain = iptables_parse(iptables_output)["OUTPUT"]
  output_chain["rules"].each do |rule|
    if /owner UID match \b#{uid}\b/.match(rule["extra"])
      pkts += rule["pkts"]
    end
  end

  case sent
  when ''
    assert(pkts > 0, "Packets have not gone out to the internet.")
  when 'not'
    assert_equal(pkts, 0, "Packets have gone out to the internet.")
  end
end<|MERGE_RESOLUTION|>--- conflicted
+++ resolved
@@ -178,22 +178,6 @@
 
 Then /^I cannot configure the Unsafe Browser to use any local proxies$/ do
   next if @skip_steps_while_restoring_background
-<<<<<<< HEAD
-  @screen.wait_and_click_gnome_window("UnsafeBrowserWindow.png", 10)
-  # First we open the proxy settings page to prepare it with the
-  # correct open tabs for the loop below.
-  @screen.click('UnsafeBrowserMenuButton.png')
-  @screen.wait_and_click('UnsafeBrowserPreferencesButton.png', 10)
-  @screen.wait_for_gnome_window('UnsafeBrowserPreferencesWindow.png', 10)
-  @screen.wait_and_click('UnsafeBrowserAdvancedSettings.png', 10)
-  @screen.wait_and_click('UnsafeBrowserNetworkTab.png', 10)
-  sleep 0.5
-  @screen.type(Sikuli::Key.ESC)
-#  @screen.waitVanish('UnsafeBrowserPreferences.png', 10)
-  sleep 0.5
-
-=======
->>>>>>> 0a4dd67c
   socks_proxy = 'c' # Alt+c for socks proxy
   no_proxy    = 'y' # Alt+y for no proxy
   proxies = [[no_proxy, nil, nil]]
@@ -209,19 +193,13 @@
     # Open proxy settings and select manual proxy configuration
     @screen.click('UnsafeBrowserMenuButton.png')
     @screen.wait_and_click('UnsafeBrowserPreferencesButton.png', 10)
-<<<<<<< HEAD
-    @screen.wait_for_gnome_window('UnsafeBrowserPreferencesWindow.png', 10)
-    @screen.type("e", Sikuli::KeyModifier.ALT)
-    @screen.wait('UnsafeBrowserProxySettings.png', 10)
-=======
     @screen.wait_and_click('UnsafeBrowserAdvancedSettingsButton.png', 10)
     hit, _ = @screen.waitAny(['UnsafeBrowserNetworkTabAlreadySelected.png',
                               'UnsafeBrowserNetworkTab.png'], 10)
     @screen.click(hit) if hit == 'UnsafeBrowserNetworkTab.png'
     unsafe_browser_scroll_page_to_extreme_right
     @screen.wait_and_click('UnsafeBrowserNetworkTabSettingsButton.png', 10)
-    @screen.wait('UnsafeBrowserProxySettingsWindow.png', 10)
->>>>>>> 0a4dd67c
+    @screen.wait_for_gnome_window('UnsafeBrowserPreferencesWindow.png', 10)
     @screen.type("m", Sikuli::KeyModifier.ALT)
 
     # Configure the proxy
@@ -230,15 +208,8 @@
 
     # Close settings
     @screen.type(Sikuli::Key.ENTER)
-<<<<<<< HEAD
-    @screen.waitVanish('UnsafeBrowserProxySettings.png', 10)
-    @screen.wait_for_gnome_window('UnsafeBrowserPreferencesWindow.png', 10)
-    @screen.type(Sikuli::Key.ESC)
-    @screen.waitVanish('UnsafeBrowserPreferencesWindow.png', 10)
-=======
     @screen.waitVanish('UnsafeBrowserProxySettingsWindow.png', 10)
 
->>>>>>> 0a4dd67c
     # Test that the proxy settings work as they should
     step "I open the address \"https://check.torproject.org\" in the Unsafe Browser"
     if proxy_type == no_proxy
