--- conflicted
+++ resolved
@@ -56,21 +56,8 @@
 end
 
 Then /^the Unsafe Browser has no add-ons installed$/ do
-<<<<<<< HEAD
-  next if @skip_steps_while_restoring_background
   step "I open the address \"about:addons\" in the Unsafe Browser"
   step "I see \"UnsafeBrowserNoAddons.png\" after at most 30 seconds"
-=======
-  step "I open the address \"about:support\" in the Unsafe Browser"
-  try_for(60) do
-    begin
-      @screen.find('UnsafeBrowserNoAddons.png')
-    rescue FindFailed => e
-      @screen.type(Sikuli::Key.PAGE_DOWN)
-      raise e
-    end
-  end
->>>>>>> 92966810
 end
 
 Then /^the Unsafe Browser has only Firefox's default bookmarks configured$/ do
@@ -158,28 +145,11 @@
 end
 
 Then /^I cannot configure the Unsafe Browser to use any local proxies$/ do
-<<<<<<< HEAD
-  next if @skip_steps_while_restoring_background
-=======
-  @screen.wait_and_click("UnsafeBrowserWindow.png", 10)
-  # First we open the proxy settings page to prepare it with the
-  # correct open tabs for the loop below.
-  @screen.click('UnsafeBrowserMenuButton.png')
-  @screen.wait_and_click('UnsafeBrowserPreferencesButton.png', 10)
-  @screen.wait('UnsafeBrowserPreferencesWindow.png', 10)
-  @screen.wait_and_click('UnsafeBrowserAdvancedSettings.png', 10)
-  @screen.wait_and_click('UnsafeBrowserNetworkTab.png', 10)
-  sleep 0.5
-  @screen.type(Sikuli::Key.ESC)
-#  @screen.waitVanish('UnsafeBrowserPreferences.png', 10)
-  sleep 0.5
-
->>>>>>> 92966810
   socks_proxy = 'c' # Alt+c for socks proxy
   no_proxy    = 'y' # Alt+y for no proxy
   proxies = [[no_proxy, nil, nil]]
   socksport_lines =
-    @vm.execute_successfully('grep -w "^SocksPort" /etc/tor/torrc').stdout
+    $vm.execute_successfully('grep -w "^SocksPort" /etc/tor/torrc').stdout
   assert(socksport_lines.size >= 4, "We got fewer than four Tor SocksPorts")
   socksports = socksport_lines.scan(/^SocksPort\s([^:]+):(\d+)/)
   proxies += socksports.map { |host, port| [socks_proxy, host, port] }
