--- conflicted
+++ resolved
@@ -78,16 +78,9 @@
   @screen.wait_and_click_gnome_window("UnsafeBrowserWindow.png", 10)
   # First we open the proxy settings page to prepare it with the
   # correct open tabs for the loop below.
-<<<<<<< HEAD
-  show_unsafe_browser_menu_bar
-  @screen.hover('UnsafeBrowserEditMenu.png')
-  @screen.wait_and_click('UnsafeBrowserEditPreferences.png', 10)  
-  @screen.wait_for_gnome_window('UnsafeBrowserPreferencesWindow.png', 10)
-=======
   @screen.click('UnsafeBrowserMenuButton.png')
   @screen.wait_and_click('UnsafeBrowserPreferencesButton.png', 10)
-  @screen.wait('UnsafeBrowserPreferencesWindow.png', 10)
->>>>>>> 9fb382a0
+  @screen.wait_for_gnome_window('UnsafeBrowserPreferencesWindow.png', 10)
   @screen.wait_and_click('UnsafeBrowserAdvancedSettings.png', 10)
   @screen.wait_and_click('UnsafeBrowserNetworkTab.png', 10)
   sleep 0.5
@@ -116,16 +109,9 @@
     @screen.hide_cursor
 
     # Open proxy settings and select manual proxy configuration
-<<<<<<< HEAD
-    show_unsafe_browser_menu_bar
-    @screen.hover('UnsafeBrowserEditMenu.png')
-    @screen.wait_and_click('UnsafeBrowserEditPreferences.png', 10)  
-    @screen.wait_for_gnome_window('UnsafeBrowserPreferencesWindow.png', 10)
-=======
     @screen.click('UnsafeBrowserMenuButton.png')
     @screen.wait_and_click('UnsafeBrowserPreferencesButton.png', 10)
-    @screen.wait('UnsafeBrowserPreferencesWindow.png', 10)
->>>>>>> 9fb382a0
+    @screen.wait_for_gnome_window('UnsafeBrowserPreferencesWindow.png', 10)
     @screen.type("e", Sikuli::KeyModifier.ALT)
     @screen.wait('UnsafeBrowserProxySettings.png', 10)
     @screen.type("m", Sikuli::KeyModifier.ALT)
