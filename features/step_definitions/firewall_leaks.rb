--- conflicted
+++ resolved
@@ -51,10 +51,6 @@
 
 When(/^I send some ICMP pings$/) do
   # We ping an IP address to avoid a DNS lookup
-<<<<<<< HEAD
-  ping = $vm.execute("ping -c 5 #{SOME_DNS_SERVER}")
-=======
   ping = $vm.execute("ping -c 5 #{SOME_DNS_SERVER}", :user => LIVE_USER)
->>>>>>> 18f48712
   assert(ping.success?, "Failed to ping #{SOME_DNS_SERVER}:\n#{ping.stderr}")
 end