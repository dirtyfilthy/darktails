--- conflicted
+++ resolved
@@ -1,11 +1,6 @@
 Then(/^the firewall leak detector has detected (.*?) leaks$/) do |type|
-<<<<<<< HEAD
-  leaks = FirewallLeakCheck.new(@sniffer.pcap_file, get_all_tor_nodes)
-=======
-  next if @skip_steps_while_restoring_background
   leaks = FirewallLeakCheck.new(@sniffer.pcap_file,
                                 :accepted_hosts => get_all_tor_nodes)
->>>>>>> cacd5a4c
   case type.downcase
   when 'ipv4 tcp'
     if leaks.ipv4_tcp_leaks.empty?
