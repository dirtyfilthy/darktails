Given /^the computer is a modern 64-bit system$/ do
  next if @skip_steps_while_restoring_background
  @vm.set_arch("x86_64")
  @vm.drop_hypervisor_feature("nonpae")
  @vm.add_hypervisor_feature("pae")
end

Given /^the computer is an old pentium without the PAE extension$/ do
  next if @skip_steps_while_restoring_background
  @vm.set_arch("i686")
  @vm.drop_hypervisor_feature("pae")
  # libvirt claim the following feature doesn't exit even though
  # it's listed in the hvm i686 capabilities...
#  @vm.add_hypervisor_feature("nonpae")
  # ... so we use a workaround until we can figure this one out.
  @vm.disable_pae_workaround
end

def which_kernel
  kernel_path = @vm.execute_successfully("tails-get-bootinfo kernel").stdout.chomp
  return File.basename(kernel_path)
end

Given /^the PAE kernel is running$/ do
  next if @skip_steps_while_restoring_background
  kernel = which_kernel
  assert_equal("vmlinuz2", kernel)
end

Given /^the non-PAE kernel is running$/ do
  next if @skip_steps_while_restoring_background
  kernel = which_kernel
  assert_equal("vmlinuz", kernel)
end

def used_ram_in_MiB
  return @vm.execute_successfully("free -m | awk '/^-\\/\\+ buffers\\/cache:/ { print $3 }'").stdout.chomp.to_i
end

def detected_ram_in_MiB
  return @vm.execute_successfully("free -m | awk '/^Mem:/ { print $2 }'").stdout.chomp.to_i
end

Given /^at least (\d+) ([[:alpha:]]+) of RAM was detected$/ do |min_ram, unit|
  @detected_ram_m = detected_ram_in_MiB
  next if @skip_steps_while_restoring_background
  puts "Detected #{@detected_ram_m} MiB of RAM"
  min_ram_m = convert_to_MiB(min_ram.to_i, unit)
  # All RAM will not be reported by `free`, so we allow a 196 MB gap
  gap = convert_to_MiB(196, "MiB")
  assert(@detected_ram_m + gap >= min_ram_m, "Didn't detect enough RAM")
end

def pattern_coverage_in_guest_ram
  dump = "#{$config["TMPDIR"]}/memdump"
  # Workaround: when dumping the guest's memory via core_dump(), libvirt
  # will create files that only root can read. We therefore pre-create
  # them with more permissible permissions, which libvirt will preserve
  # (although it will change ownership) so that the user running the
  # script can grep the dump for the fillram pattern, and delete it.
  if File.exist?(dump)
    File.delete(dump)
  end
  FileUtils.touch(dump)
  FileUtils.chmod(0666, dump)
  @vm.domain.core_dump(dump)
  patterns = IO.popen(['grep', '-c', 'wipe_didnt_work', dump]).gets.to_i
  File.delete dump
  # Pattern is 16 bytes long
  patterns_b = patterns*16
  patterns_m = convert_to_MiB(patterns_b, 'b')
  coverage = patterns_b.to_f/convert_to_bytes(@detected_ram_m.to_f, 'MiB')
  puts "Pattern coverage: #{"%.3f" % (coverage*100)}% (#{patterns_m} MiB)"
  return coverage
end

Given /^I fill the guest's memory with a known pattern(| without verifying)$/ do |dont_verify|
  verify = dont_verify.empty?
  next if @skip_steps_while_restoring_background

  # Free some more memory by dropping the caches etc.
  @vm.execute_successfully("echo 3 > /proc/sys/vm/drop_caches")

  # The (guest) kernel may freeze when approaching full memory without
  # adjusting the OOM killer and memory overcommitment limitations.
  [
   "echo 1024 > /proc/sys/vm/min_free_kbytes",
   "echo 2   > /proc/sys/vm/overcommit_memory",
   "echo 97  > /proc/sys/vm/overcommit_ratio",
   "echo 0   > /proc/sys/vm/oom_kill_allocating_task",
   "echo 0   > /proc/sys/vm/oom_dump_tasks"
  ].each { |c| @vm.execute_successfully(c) }

  # The remote shell is sometimes OOM killed when we fill the memory,
  # and since we depend on it after the memory fill we try to prevent
  # that from happening.
  pid = @vm.pidof("tails-autotest-remote-shell")[0]
  @vm.execute_successfully("echo -17 > /proc/#{pid}/oom_adj")

  used_mem_before_fill = used_ram_in_MiB

  # To be sure that we fill all memory we run one fillram instance
  # for each GiB of detected memory, rounded up. We also kill all instances
  # after the first one has finished, i.e. when the memory is full,
  # since the others otherwise may continue re-filling the same memory
  # unnecessarily.
  instances = (@detected_ram_m.to_f/(2**10)).ceil
  instances.times do
    @vm.spawn('/usr/local/sbin/fillram; killall fillram', LIVE_USER)
  end
  # We make sure that all fillram processes have started...
  try_for(10, :msg => "all fillram processes didn't start", :delay => 0.1) do
    nr_fillram_procs = @vm.pidof("fillram").size
    instances == nr_fillram_procs
  end
  # ... and prioritize OOM killing them.
  @vm.pidof("fillram").each do |pid|
    @vm.execute_successfully("echo 15 > /proc/#{pid}/oom_adj")
  end
  STDERR.print "Memory fill progress: "
  ram_usage = ""
  remove_chars = 0
  # ... and that it finishes
  try_for(instances*2*60, { :msg => "fillram didn't complete, probably the VM crashed" }) do
    used_ram = used_ram_in_MiB
    remove_chars = ram_usage.size
    ram_usage = "%3d%% " % ((used_ram.to_f/@detected_ram_m)*100)
    STDERR.print "\b"*remove_chars + ram_usage
    ! @vm.has_process?("fillram")
  end
  STDERR.print "\b"*remove_chars + "finished.\n"
  if verify
    coverage = pattern_coverage_in_guest_ram()
    # Let's aim for having the pattern cover at least 80% of the free RAM.
    # More would be good, but it seems like OOM kill strikes around 90%,
    # and we don't want this test to fail all the time.
    min_coverage = ((@detected_ram_m - used_mem_before_fill).to_f /
                    @detected_ram_m.to_f)*0.75
    assert(coverage > min_coverage,
           "#{"%.3f" % (coverage*100)}% of the memory is filled with the " +
           "pattern, but more than #{"%.3f" % (min_coverage*100)}% was expected")
  end
end

Then /^I find very few patterns in the guest's memory$/ do
  next if @skip_steps_while_restoring_background
  coverage = pattern_coverage_in_guest_ram()
  max_coverage = 0.005
  assert(coverage < max_coverage,
         "#{"%.3f" % (coverage*100)}% of the memory is filled with the " +
         "pattern, but less than #{"%.3f" % (max_coverage*100)}% was expected")
end

Then /^I find many patterns in the guest's memory$/ do
  next if @skip_steps_while_restoring_background
  coverage = pattern_coverage_in_guest_ram()
  min_coverage = 0.7
  assert(coverage > min_coverage,
         "#{"%.3f" % (coverage*100)}% of the memory is filled with the " +
         "pattern, but more than #{"%.3f" % (min_coverage*100)}% was expected")
end

When /^I reboot without wiping the memory$/ do
  next if @skip_steps_while_restoring_background
  @vm.reset
  @screen.wait('TailsBootSplash.png', 30)
end

When /^I shutdown and wait for Tails to finish wiping the memory$/ do
  next if @skip_steps_while_restoring_background
<<<<<<< HEAD
  @vm.spawn("halt")
=======
  @vm.execute_successfully("halt")
>>>>>>> 9ff19766
  nr_gibs_of_ram = (@detected_ram_m.to_f/(2**10)).ceil
  try_for(nr_gibs_of_ram*5*60, { :msg => "memory wipe didn't finish, probably the VM crashed" }) do
    # We spam keypresses to prevent console blanking from hiding the
    # image we're waiting for
    @screen.type(" ")
    @screen.wait('MemoryWipeCompleted.png')
  end
end<|MERGE_RESOLUTION|>--- conflicted
+++ resolved
@@ -168,11 +168,7 @@
 
 When /^I shutdown and wait for Tails to finish wiping the memory$/ do
   next if @skip_steps_while_restoring_background
-<<<<<<< HEAD
   @vm.spawn("halt")
-=======
-  @vm.execute_successfully("halt")
->>>>>>> 9ff19766
   nr_gibs_of_ram = (@detected_ram_m.to_f/(2**10)).ceil
   try_for(nr_gibs_of_ram*5*60, { :msg => "memory wipe didn't finish, probably the VM crashed" }) do
     # We spam keypresses to prevent console blanking from hiding the
