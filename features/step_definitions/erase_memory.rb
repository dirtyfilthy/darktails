def udev_watchdog_monitored_device
  ps_output = $vm.execute_successfully('ps -wweo cmd').stdout
  udev_watchdog_cmd = '/usr/local/sbin/udev-watchdog'

  # rubocop:disable Layout/LineLength
  # The regex below looks for a line like the following:
  # /usr/local/sbin/udev-watchdog /devices/pci0000:00/0000:00:01.1/ata2/host1/target1:0:0/1:0:0:0/block/sr0 cd
  # We're only interested in the device itself, not in the type
  # rubocop:enable Layout/LineLength
  ps_output_scan = ps_output.scan(
    /^#{Regexp.escape(udev_watchdog_cmd)}\s(\S+)\s(?:cd|disk)$/
  )
  assert_equal(ps_output_scan.count, 1,
               'There should be one udev-watchdog running.')
  monitored_out = ps_output_scan.flatten[0]
  assert_not_nil(monitored_out)
  monitored_device_id = $vm.file_content('/sys' + monitored_out + '/dev').chomp
  monitored_device =
    $vm.execute_successfully(
      "readlink -f /dev/block/'#{monitored_device_id}'"
    ).stdout.chomp
  monitored_device
end

Given /^udev-watchdog is monitoring the correct device$/ do
  assert_equal(udev_watchdog_monitored_device, boot_device)
end

def used_ram_in_MiB
  $vm.execute_successfully("free -m | awk '/^Mem:/ { print $3 }'")
     .stdout.chomp.to_i
end

def detected_ram_in_MiB
  $vm.execute_successfully("free -m | awk '/^Mem:/ { print $2 }'")
     .stdout.chomp.to_i
end

def pattern_coverage_in_guest_ram(reference_memory_b)
  assert_not_nil(reference_memory_b)
  reference_memory_m = convert_to_MiB(reference_memory_b, 'b')
  dump = "#{$config['TMPDIR']}/memdump"
  # Workaround: when dumping the guest's memory via core_dump(), libvirt
  # will create files that only root can read. We therefore pre-create
  # them with more permissible permissions, which libvirt will preserve
  # (although it will change ownership) so that the user running the
  # script can grep the dump for the fillram pattern, and delete it.
  File.delete(dump) if File.exist?(dump)
  FileUtils.touch(dump)
  FileUtils.chmod(0o666, dump)
  $vm.domain.core_dump(dump)
  # Make sure to close after reading stdout, to avoid Zombies:
  grep = IO.popen(['grep', '--text', '-c', 'wipe_didnt_work', dump])
  patterns = grep.gets.to_i
  grep.close
  File.delete dump
  # Pattern is 16 bytes long
  patterns_b = patterns * 16
  coverage = patterns_b.to_f / reference_memory_b
  puts format('Pattern coverage: %<coverage>.3f% (%<patterns_m>s MiB ' \
              'out of %<reference_memory_m>s MiB reference memory)',
              coverage:           coverage * 100,
              patterns_m:         convert_to_MiB(patterns_b, 'b'),
              reference_memory_m: reference_memory_m)
  coverage
end

Given /^I prepare Tails for memory erasure tests$/ do
  # Have our initramfs-pre-shutdown-hook sleep for a while
  $vm.execute_successfully('touch /run/initramfs/tails_shutdown_debugging')

  # We exclude the memory we reserve for the kernel and admin
  # processes above from the free memory since fillram will be run by
  # an unprivileged user in user-space.
  detected_ram_m = detected_ram_in_MiB
  used_mem_before_fill_m = used_ram_in_MiB
  free_mem_before_fill_m = detected_ram_m - used_mem_before_fill_m
  @free_mem_before_fill_b = convert_to_bytes(free_mem_before_fill_m, 'MiB')

  ['initramfs-shutdown', 'memlockd',
   'tails-shutdown-on-media-removal',].each do |srv|
    $vm.execute_successfully("systemctl status #{srv}.service")
  end
end

When /^I start a process allocating (\d+) ([[:alpha:]]+) of memory with a known pattern$/ do |size, unit|
  fillram_script_path = '/tmp/fillram'
  @fillram_cmd = "python3 #{fillram_script_path}"
  fillram_done_path = fillram_script_path + '_done'
  fillram_script = <<~FILLRAM
    import math
    import time
    pattern = "wipe_didnt_work\\n"
    buffer = ""
    for x in range(math.ceil(#{convert_to_bytes(size.to_i, unit)} / len(pattern))):
      buffer += pattern
    with open("#{fillram_done_path}", "w") as f:
      f.write("done")
    time.sleep(365*24*60*60)
    print(buffer)
  FILLRAM
  $vm.file_overwrite(fillram_script_path, fillram_script)
  $vm.spawn(@fillram_cmd)
  try_for(60) { $vm.file_exist?(fillram_done_path) }
end

When /^I kill the allocating process$/ do
  $vm.execute_successfully("pkill --full '^#{@fillram_cmd}'")
  try_for(10) do
    $vm.execute("pgrep --full '^#{@fillram_cmd}'").failure?
  end
end

def avail_space_in_mountpoint_kB(mountpoint)
  $vm.execute_successfully(
    "df --output=avail '#{mountpoint}'"
  ).stdout.split("\n")[1].to_i
end

def assert_filesystem_is_full(mountpoint)
  avail_space = avail_space_in_mountpoint_kB(mountpoint)
  assert_equal(
    0, avail_space,
    "#{avail_space} kB is still free on #{mountpoint}," \
    'while this filesystem was expected to be full'
  )
end

When /^I mount a (\d+) MiB tmpfs on "([^"]+)" and fill it with a known pattern$/ do |size_MiB, mountpoint|
  size_MiB = size_MiB.to_i
  @tmp_filesystem_size_b = convert_to_bytes(size_MiB, 'MiB')
  $vm.execute_successfully(
    "mount -t tmpfs -o 'size=#{size_MiB}M' tmpfs '#{mountpoint}'"
  )
  $vm.execute_successfully(
    "while echo wipe_didnt_work >> '#{mountpoint}/file'; do true ; done"
  )
  assert_filesystem_is_full(mountpoint)
end

When(/^I fill the USB drive with a known pattern$/) do
  $vm.execute_successfully(
    "while echo wipe_didnt_work >> '#{@tmp_usb_drive_mount_dir}/file'; do " \
    'true ; done'
  )
  assert_filesystem_is_full(@tmp_usb_drive_mount_dir)
end

When(/^I read the content of the test FS$/) do
  $vm.execute_successfully("cat #{@tmp_usb_drive_mount_dir}/file >/dev/null")
end

Then /^patterns cover at least (\d+)% of the test FS size in the guest's memory$/ do |expected_coverage|
  reference_memory_b = @tmp_filesystem_size_b
  coverage = pattern_coverage_in_guest_ram(reference_memory_b)
  min_coverage = expected_coverage.to_f / 100
  assert(coverage > min_coverage,
         format('%<coverage>.3f% of the test FS size ' \
                '(%<tmp_filesystem_size_MiB>s MiB) ' \
                'has the pattern, but more than %<min_coverage>.3f% ' \
                'was expected',
                coverage:                coverage * 100,
                tmp_filesystem_size_MiB: convert_from_bytes(
                  @tmp_filesystem_size_b, 'MiB'
                ),
                min_coverage:            min_coverage * 100))
end

Then /^patterns cover at least (\d+) MiB in the guest's memory$/ do |expected_patterns_MiB|
  reference_memory_b = convert_to_bytes(expected_patterns_MiB.to_i, 'MiB')
  coverage = pattern_coverage_in_guest_ram(reference_memory_b)
  min_coverage = 1
  assert(coverage >= min_coverage,
         format('%<coverage>.3f% of the expected size ' \
                '(%<expected_patterns_MiB> MiB) ' \
                'has the pattern, but more than %<min_coverage>.3f% ' \
                'was expected',
                coverage:              coverage * 100,
                expected_patterns_MiB: expected_patterns_MiB,
                min_coverage:          min_coverage * 100))
end

Then /^patterns cover less than (\d+) MiB in the guest's memory$/ do |expected_patterns_MiB|
  reference_memory_b = convert_to_bytes(expected_patterns_MiB.to_i, 'MiB')
  coverage = pattern_coverage_in_guest_ram(reference_memory_b)
  max_coverage = 1
  assert(coverage < max_coverage,
         format('%<coverage>.3f% of the expected size ' \
                '(%<expected_patterns_MiB> MiB) ' \
                'has the pattern, but less than %<max_coverage>.3f% ' \
                'was expected',
                coverage:              coverage * 100,
                expected_patterns_MiB: expected_patterns_MiB,
                max_coverage:          max_coverage * 100))
end

When(/^I umount "([^"]*)"$/) do |mount_arg|
  $vm.execute_successfully("umount '#{mount_arg}'")
end

Then /^I find very few patterns in the guest's memory$/ do
  coverage = pattern_coverage_in_guest_ram(@free_mem_before_fill_b)
  max_coverage = 0.008
  assert(
    coverage < max_coverage,
    format('%<coverage>.3f% of the free memory still has the ' \
           'pattern, but less than %<max_coverage>.3f% was expected',
           coverage: coverage * 100)
  )
end

When /^I wait for Tails to finish wiping the memory$/ do
  @screen.wait('MemoryWipeCompleted.png', 90)
end

When /^I fill a (\d+) MiB file with a known pattern on the (persistent|root) filesystem$/ do |size_MiB, fs|
  pattern = "wipe_didnt_work\n"
  pattern_nb = (convert_to_bytes(size_MiB.to_i, 'MiB') / pattern.size).floor
  if fs == 'root'
    dest_file = '/' + random_alpha_string(10)
  elsif fs == 'persistent'
    dest_file = '/home/amnesia/Persistent/' + random_alpha_string(10)
  else
    raise 'This should not happen'
  end
  # Note that `yes` prints its own newline, so we have to skip it in
  # `pattern` below.
  # XXX:Stretch: once we drop support < Buster we can improve the
  # expression below to `pattern[..-2]`.
  $vm.execute_successfully(
<<<<<<< HEAD
    "for i in $(seq 1 #{pattern_nb}) ; do " \
    "   echo wipe_didnt_work >> '#{dest_file}' ; " \
    'done'
  )
=======
    "yes #{pattern[0, pattern.length - 1]} | " +
    "dd of=#{dest_file} bs=#{pattern.size} count=#{pattern_nb}"
   )
>>>>>>> 354deac0
end

When(/^I drop all kernel caches$/) do
  $vm.execute_successfully('echo 3 > /proc/sys/vm/drop_caches')
end

When(/^I trigger shutdown$/) do
  $vm.spawn('halt')
end<|MERGE_RESOLUTION|>--- conflicted
+++ resolved
@@ -228,16 +228,9 @@
   # XXX:Stretch: once we drop support < Buster we can improve the
   # expression below to `pattern[..-2]`.
   $vm.execute_successfully(
-<<<<<<< HEAD
-    "for i in $(seq 1 #{pattern_nb}) ; do " \
-    "   echo wipe_didnt_work >> '#{dest_file}' ; " \
-    'done'
-  )
-=======
-    "yes #{pattern[0, pattern.length - 1]} | " +
+    "yes #{pattern[0, pattern.length - 1]} | " \
     "dd of=#{dest_file} bs=#{pattern.size} count=#{pattern_nb}"
-   )
->>>>>>> 354deac0
+  )
 end
 
 When(/^I drop all kernel caches$/) do
