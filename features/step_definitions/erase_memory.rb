Given /^the computer is a modern 64-bit system$/ do
  next if @skip_steps_while_restoring_background
  @vm.set_arch("x86_64")
  @vm.drop_hypervisor_feature("nonpae")
  @vm.add_hypervisor_feature("pae")
end

Given /^the computer is an old pentium without the PAE extension$/ do
  next if @skip_steps_while_restoring_background
  @vm.set_arch("i686")
  @vm.drop_hypervisor_feature("pae")
  # libvirt claim the following feature doesn't exit even though
  # it's listed in the hvm i686 capabilities...
#  @vm.add_hypervisor_feature("nonpae")
  # ... so we use a workaround until we can figure this one out.
  @vm.disable_pae_workaround
end

def which_kernel
  kernel_path = @vm.execute("/usr/local/bin/tails-get-bootinfo kernel").stdout.chomp
  return File.basename(kernel_path)
end

Given /^the PAE kernel is running$/ do
  next if @skip_steps_while_restoring_background
  kernel = which_kernel
  assert(kernel == "vmlinuz2",
         "Kernel #{kernel} is running, expected 'vmlinuz2' (PAE)")
end

Given /^the non-PAE kernel is running$/ do
  next if @skip_steps_while_restoring_background
  kernel = which_kernel
  assert(kernel == "vmlinuz",
         "Kernel #{kernel} is running, expected 'vmlinuz' (non-PAE)")
end

def used_ram_in_MiB
  return @vm.execute("free -m | awk '/^-\\/\\+ buffers\\/cache:/ { print $3 }'").stdout.chomp.to_i
end

def detected_ram_in_MiB
  return @vm.execute("free -m | awk '/^Mem:/ { print $2 }'").stdout.chomp.to_i
end

Given /^at least (\d+) ([[:alpha:]]+) of RAM was detected$/ do |min_ram, unit|
  @detected_ram_m = detected_ram_in_MiB
  next if @skip_steps_while_restoring_background
<<<<<<< HEAD
  puts "Detected #{@detected_ram_m} MiB of RAM"
  min_ram_m = convert_to_MiB(min_ram.to_i, unit)
  # All RAM will not be reported by `free`, so we allow a 128 MB gap
  gap = convert_to_MiB(128, "MiB")
  assert(@detected_ram_m + gap >= min_ram_m, "Didn't detect enough RAM")
=======
  puts "Detected #{@detected_ram_b} bytes of RAM"
  min_ram_b = convert_to_bytes(min_ram.to_i, unit)
  # All RAM will not be reported by `free`, so we allow a 196 MB gap
  gap = convert_to_bytes(196, "MiB")
  assert(@detected_ram_b + gap >= min_ram_b, "Didn't detect enough RAM")
>>>>>>> cb161f8d
end

def pattern_coverage_in_guest_ram
  dump = "#{$tmp_dir}/memdump"
  # Workaround: when dumping the guest's memory via core_dump(), libvirt
  # will create files that only root can read. We therefore pre-create
  # them with more permissible permissions, which libvirt will preserve
  # (although it will change ownership) so that the user running the
  # script can grep the dump for the fillram pattern, and delete it.
  if File.exist?(dump)
    File.delete(dump)
  end
  FileUtils.touch(dump)
  FileUtils.chmod(0666, dump)
  @vm.domain.core_dump(dump)
  patterns = IO.popen("grep -c 'wipe_didnt_work' #{dump}").gets.to_i
  File.delete dump
  # Pattern is 16 bytes long
  patterns_b = patterns*16
  patterns_m = convert_to_MiB(patterns_b, 'b')
  coverage = patterns_b.to_f/convert_to_bytes(@detected_ram_m.to_f, 'MiB')
  puts "Pattern coverage: #{"%.3f" % (coverage*100)}% (#{patterns_m} MiB)"
  return coverage
end

Given /^I fill the guest's memory with a known pattern(| without verifying)$/ do |dont_verify|
  verify = dont_verify.empty?
  next if @skip_steps_while_restoring_background

  # Free some more memory by dropping the caches etc.
  @vm.execute("echo 3 > /proc/sys/vm/drop_caches")

  # The non-PAE kernel often crashes when approaching full memory, so
  # we adjust oom and memory overcommitment limitations in that case.
  if which_kernel == "vmlinuz"
    [
     "echo 256 > /proc/sys/vm/min_free_kbytes",
     "echo 2   > /proc/sys/vm/overcommit_memory",
     "echo 97  > /proc/sys/vm/overcommit_ratio",
     "echo 1   > /proc/sys/vm/oom_kill_allocating_task",
     "echo 0   > /proc/sys/vm/oom_dump_tasks"
    ].each { |c| @vm.execute(c) }
  end

  # The remote shell is sometimes OOM killed when we fill the memory,
  # and since we depend on it after the memory fill we try to prevent
  # that from happening.
  pid = @vm.pidof("autotest_remote_shell.py")[0]
  @vm.execute("echo -17 > /proc/#{pid}/oom_adj")

  used_mem_before_fill = used_ram_in_MiB

  # To be sure that we fill all memory we run one fillram instance
  # for each GiB of detected memory, rounded up. We also kill all instances
  # after the first one has finished, i.e. when the memory is full,
  # since the others otherwise may continue re-filling the same memory
  # unnecessarily.
  instances = (@detected_ram_m.to_f/(2**10)).ceil
  instances.times { @vm.spawn('/usr/local/sbin/fillram; killall fillram') }
  # We make sure that the filling has started...
  try_for(10, { :msg => "fillram didn't start" }) {
    @vm.has_process?("fillram")
  }
  STDERR.print "Memory fill progress: "
  ram_usage = ""
  remove_chars = 0
  # ... and that it finishes
  try_for(instances*2*60, { :msg => "fillram didn't complete, probably the VM crashed" }) do
    used_ram = used_ram_in_MiB
    remove_chars = ram_usage.size
    ram_usage = "%3d%% " % ((used_ram.to_f/@detected_ram_m)*100)
    STDERR.print "\b"*remove_chars + ram_usage
    ! @vm.has_process?("fillram")
  end
  STDERR.print "\b"*remove_chars + "finished.\n"
  if verify
    coverage = pattern_coverage_in_guest_ram()
    # Let's aim for having the pattern cover at least 80% of the free RAM.
    # More would be good, but it seems like OOM kill strikes around 90%,
    # and we don't want this test to fail all the time.
<<<<<<< HEAD
    min_coverage = ((@detected_ram_m - used_mem_before_fill).to_f /
                    @detected_ram_m.to_f)*0.75
=======
    min_coverage = ((@detected_ram_b - used_mem_before_fill).to_f /
                    @detected_ram_b.to_f)*0.8
>>>>>>> cb161f8d
    assert(coverage > min_coverage,
           "#{"%.3f" % (coverage*100)}% of the memory is filled with the " +
           "pattern, but more than #{"%.3f" % (min_coverage*100)}% was expected")
  end
end

Then /^I find very few patterns in the guest's memory$/ do
  next if @skip_steps_while_restoring_background
  coverage = pattern_coverage_in_guest_ram()
  max_coverage = 0.0025
  assert(coverage < max_coverage,
         "#{"%.3f" % (coverage*100)}% of the memory is filled with the " +
         "pattern, but less than #{"%.3f" % (max_coverage*100)}% was expected")
end

Then /^I find many patterns in the guest's memory$/ do
  next if @skip_steps_while_restoring_background
  coverage = pattern_coverage_in_guest_ram()
  min_coverage = 0.7
  assert(coverage > min_coverage,
         "#{"%.3f" % (coverage*100)}% of the memory is filled with the " +
         "pattern, but more than #{"%.3f" % (min_coverage*100)}% was expected")
end

When /^I reboot without wiping the memory$/ do
  next if @skip_steps_while_restoring_background
  @vm.reset
  @screen.wait('TailsBootSplashPostReset.png', 30)
end

When /^I shutdown and wait for Tails to finish wiping the memory$/ do
  next if @skip_steps_while_restoring_background
  @vm.execute("halt")
  nr_gibs_of_ram = (@detected_ram_m.to_f/(2**10)).ceil
  try_for(nr_gibs_of_ram*5*60, { :msg => "memory wipe didn't finish, probably the VM crashed" }) do
    # We spam keypresses to prevent console blanking from hiding the
    # image we're waiting for
    @screen.type(" ")
    @screen.wait('MemoryWipeCompleted.png')
  end
end<|MERGE_RESOLUTION|>--- conflicted
+++ resolved
@@ -46,19 +46,11 @@
 Given /^at least (\d+) ([[:alpha:]]+) of RAM was detected$/ do |min_ram, unit|
   @detected_ram_m = detected_ram_in_MiB
   next if @skip_steps_while_restoring_background
-<<<<<<< HEAD
   puts "Detected #{@detected_ram_m} MiB of RAM"
   min_ram_m = convert_to_MiB(min_ram.to_i, unit)
-  # All RAM will not be reported by `free`, so we allow a 128 MB gap
-  gap = convert_to_MiB(128, "MiB")
+  # All RAM will not be reported by `free`, so we allow a 196 MB gap
+  gap = convert_to_MiB(196, "MiB")
   assert(@detected_ram_m + gap >= min_ram_m, "Didn't detect enough RAM")
-=======
-  puts "Detected #{@detected_ram_b} bytes of RAM"
-  min_ram_b = convert_to_bytes(min_ram.to_i, unit)
-  # All RAM will not be reported by `free`, so we allow a 196 MB gap
-  gap = convert_to_bytes(196, "MiB")
-  assert(@detected_ram_b + gap >= min_ram_b, "Didn't detect enough RAM")
->>>>>>> cb161f8d
 end
 
 def pattern_coverage_in_guest_ram
@@ -139,13 +131,8 @@
     # Let's aim for having the pattern cover at least 80% of the free RAM.
     # More would be good, but it seems like OOM kill strikes around 90%,
     # and we don't want this test to fail all the time.
-<<<<<<< HEAD
     min_coverage = ((@detected_ram_m - used_mem_before_fill).to_f /
                     @detected_ram_m.to_f)*0.75
-=======
-    min_coverage = ((@detected_ram_b - used_mem_before_fill).to_f /
-                    @detected_ram_b.to_f)*0.8
->>>>>>> cb161f8d
     assert(coverage > min_coverage,
            "#{"%.3f" % (coverage*100)}% of the memory is filled with the " +
            "pattern, but more than #{"%.3f" % (min_coverage*100)}% was expected")
