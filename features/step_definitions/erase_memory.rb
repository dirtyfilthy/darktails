--- conflicted
+++ resolved
@@ -58,13 +58,8 @@
   end
   FileUtils.touch(dump)
   FileUtils.chmod(0666, dump)
-<<<<<<< HEAD
   $vm.domain.core_dump(dump)
-  patterns = IO.popen(['grep', '-c', 'wipe_didnt_work', dump]).gets.to_i
-=======
-  @vm.domain.core_dump(dump)
   patterns = IO.popen(['grep', '--text', '-c', 'wipe_didnt_work', dump]).gets.to_i
->>>>>>> 88775142
   File.delete dump
   # Pattern is 16 bytes long
   patterns_b = patterns*16
