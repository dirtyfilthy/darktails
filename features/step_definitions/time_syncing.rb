# In some steps below we allow some slack when verifying that the date
# was set appropriately because it may take time to send the `date`
# command over the remote shell and get the answer back, parsing and
# post-processing of the result, etc.
def max_time_drift
  5
end

When /^I set the system time to "([^"]+)"$/ do |time|
  $vm.execute_successfully("date -s '#{time}'")
  new_time = DateTime.parse($vm.execute_successfully("date").stdout).to_time
  expected_time_lower_bound = DateTime.parse(time).to_time
  expected_time_upper_bound = expected_time_lower_bound + max_time_drift
  assert(expected_time_lower_bound <= new_time &&
         new_time <= expected_time_upper_bound,
         "The guest's time was supposed to be set to " \
         "'#{expected_time_lower_bound}' but is '#{new_time}'")
end

<<<<<<< HEAD
When /^I bump the system time with "([^"]+)"$/ do |timediff|
  old_time = DateTime.parse($vm.execute_successfully("date").stdout).to_time
  $vm.execute_successfully("date -s 'now #{timediff}'")
  new_time = DateTime.parse($vm.execute_successfully("date").stdout).to_time
=======
When /^I bump the (hardware clock's|system) time with "([^"]+)"$/ do |clock_type, timediff|
  next if @skip_steps_while_restoring_background
  case clock_type
  when "hardware clock's"
    old_time = DateTime.parse(@vm.execute_successfully("hwclock -r").stdout).to_time
    @vm.execute_successfully("hwclock --set --date 'now #{timediff}'")
    new_time = DateTime.parse(@vm.execute_successfully("hwclock -r").stdout).to_time
  when 'system'
    old_time = DateTime.parse(@vm.execute_successfully("date").stdout).to_time
    @vm.execute_successfully("date -s 'now #{timediff}'")
    new_time = DateTime.parse(@vm.execute_successfully("date").stdout).to_time
  end
>>>>>>> cacd5a4c
  expected_time_lower_bound = DateTime.parse(
      cmd_helper(["date", "-d", "#{old_time} #{timediff}"])).to_time
  expected_time_upper_bound = expected_time_lower_bound + max_time_drift
  assert(expected_time_lower_bound <= new_time &&
         new_time <= expected_time_upper_bound,
         "The #{clock_type} time was supposed to be bumped to " \
         "'#{expected_time_lower_bound}' but is '#{new_time}'")
end

Then /^Tails clock is less than (\d+) minutes incorrect$/ do |max_diff_mins|
  guest_time_str = $vm.execute("date --rfc-2822").stdout.chomp
  guest_time = Time.rfc2822(guest_time_str)
  host_time = Time.now
  diff = (host_time - guest_time).abs
  assert(diff < max_diff_mins.to_i*60,
         "The guest's clock is off by #{diff} seconds (#{guest_time})")
  puts "Time was #{diff} seconds off"
end

Then /^the system clock is just past Tails' build date$/ do
  system_time_str = $vm.execute_successfully('date').to_s
  system_time = DateTime.parse(system_time_str).to_time
  build_time_cmd = 'sed -n -e "1s/^.* - \([0-9]\+\)$/\1/p;q" ' +
                   '/etc/amnesia/version'
  build_time_str = $vm.execute_successfully(build_time_cmd).to_s
  build_time = DateTime.parse(build_time_str).to_time
  diff = system_time - build_time  # => in seconds
  # Half an hour should be enough to boot Tails on any reasonable
  # hardware and VM setup.
  max_diff = 30*60
  assert(diff > 0,
         "The system time (#{system_time}) is before the Tails " +
         "build date (#{build_time})")
  assert(diff <= max_diff,
         "The system time (#{system_time}) is more than #{max_diff} seconds " +
         "past the build date (#{build_time})")
end

Then /^Tails' hardware clock is close to the host system's time$/ do
  host_time = Time.now
  hwclock_time_str = @vm.execute('hwclock -r').stdout.chomp
  hwclock_time = DateTime.parse(hwclock_time_str).to_time
  diff = (hwclock_time - host_time).abs
  assert(diff <= max_time_drift)
end

Then /^the hardware clock is still off by "([^"]+)"$/ do |timediff|
  next if @skip_steps_while_restoring_background
  hwclock = DateTime.parse(@vm.execute_successfully("hwclock -r").stdout.chomp).to_time
  expected_time_lower_bound = DateTime.parse(
      cmd_helper(["date", "-d", "now #{timediff}"])).to_time - max_time_drift
  expected_time_upper_bound = expected_time_lower_bound + max_time_drift
  assert(expected_time_lower_bound <= hwclock &&
         hwclock <= expected_time_upper_bound,
         "The host's hwclock should be approximately " \
         "'#{expected_time_lower_bound}' but is actually '#{hwclock}'")
end<|MERGE_RESOLUTION|>--- conflicted
+++ resolved
@@ -17,25 +17,17 @@
          "'#{expected_time_lower_bound}' but is '#{new_time}'")
 end
 
-<<<<<<< HEAD
-When /^I bump the system time with "([^"]+)"$/ do |timediff|
-  old_time = DateTime.parse($vm.execute_successfully("date").stdout).to_time
-  $vm.execute_successfully("date -s 'now #{timediff}'")
-  new_time = DateTime.parse($vm.execute_successfully("date").stdout).to_time
-=======
 When /^I bump the (hardware clock's|system) time with "([^"]+)"$/ do |clock_type, timediff|
-  next if @skip_steps_while_restoring_background
   case clock_type
   when "hardware clock's"
-    old_time = DateTime.parse(@vm.execute_successfully("hwclock -r").stdout).to_time
-    @vm.execute_successfully("hwclock --set --date 'now #{timediff}'")
-    new_time = DateTime.parse(@vm.execute_successfully("hwclock -r").stdout).to_time
+    old_time = DateTime.parse($vm.execute_successfully("hwclock -r").stdout).to_time
+    $vm.execute_successfully("hwclock --set --date 'now #{timediff}'")
+    new_time = DateTime.parse($vm.execute_successfully("hwclock -r").stdout).to_time
   when 'system'
-    old_time = DateTime.parse(@vm.execute_successfully("date").stdout).to_time
-    @vm.execute_successfully("date -s 'now #{timediff}'")
-    new_time = DateTime.parse(@vm.execute_successfully("date").stdout).to_time
+    old_time = DateTime.parse($vm.execute_successfully("date").stdout).to_time
+    $vm.execute_successfully("date -s 'now #{timediff}'")
+    new_time = DateTime.parse($vm.execute_successfully("date").stdout).to_time
   end
->>>>>>> cacd5a4c
   expected_time_lower_bound = DateTime.parse(
       cmd_helper(["date", "-d", "#{old_time} #{timediff}"])).to_time
   expected_time_upper_bound = expected_time_lower_bound + max_time_drift
@@ -76,15 +68,14 @@
 
 Then /^Tails' hardware clock is close to the host system's time$/ do
   host_time = Time.now
-  hwclock_time_str = @vm.execute('hwclock -r').stdout.chomp
+  hwclock_time_str = $vm.execute('hwclock -r').stdout.chomp
   hwclock_time = DateTime.parse(hwclock_time_str).to_time
   diff = (hwclock_time - host_time).abs
   assert(diff <= max_time_drift)
 end
 
 Then /^the hardware clock is still off by "([^"]+)"$/ do |timediff|
-  next if @skip_steps_while_restoring_background
-  hwclock = DateTime.parse(@vm.execute_successfully("hwclock -r").stdout.chomp).to_time
+  hwclock = DateTime.parse($vm.execute_successfully("hwclock -r").stdout.chomp).to_time
   expected_time_lower_bound = DateTime.parse(
       cmd_helper(["date", "-d", "now #{timediff}"])).to_time - max_time_drift
   expected_time_upper_bound = expected_time_lower_bound + max_time_drift
