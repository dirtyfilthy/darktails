def shipped_openpgp_keys
  shipped_gpg_keys = $vm.execute_successfully('gpg --batch --with-colons --fingerprint --list-key', :user => LIVE_USER).stdout
  openpgp_fingerprints = shipped_gpg_keys.scan(/^fpr:::::::::([A-Z0-9]+):$/).flatten
  return openpgp_fingerprints
end

Then /^the OpenPGP keys shipped with Tails will be valid for the next (\d+) months$/ do |months|
  invalid = Array.new
  shipped_openpgp_keys.each do |key|
    begin
      step "the shipped OpenPGP key #{key} will be valid for the next #{months} months"
    rescue Test::Unit::AssertionFailedError
      invalid << key
      next
    end
  end
  assert(invalid.empty?, "The following key(s) will not be valid in #{months} months: #{invalid.join(', ')}")
end

Then /^the shipped (?:Debian repository key|OpenPGP key ([A-Z0-9]+)) will be valid for the next (\d+) months$/ do |fingerprint, max_months|
  if fingerprint
    cmd = 'gpg'
    user = LIVE_USER
  else
    fingerprint = TAILS_DEBIAN_REPO_KEY
    cmd = 'apt-key adv'
    user = 'root'
  end
  shipped_sig_key_info = $vm.execute_successfully("#{cmd} --batch --list-key #{fingerprint}", :user => user).stdout
  m = /\[expire[ds]: ([0-9-]*)\]/.match(shipped_sig_key_info)
  if m
    expiration_date = Date.parse(m[1])
    assert((expiration_date << max_months.to_i) > DateTime.now,
           "The shipped key #{fingerprint} will not be valid #{max_months} months from now.")
  end
end

Then /^I double-click the Report an Error launcher on the desktop$/ do
  @screen.wait_and_double_click('DesktopReportAnError.png', 30)
end

Then /^the live user has been setup by live\-boot$/ do
  assert($vm.execute("test -e /var/lib/live/config/user-setup").success?,
         "live-boot failed its user-setup")
  actual_username = $vm.execute(". /etc/live/config/username.conf; " +
                                "echo $LIVE_USERNAME").stdout.chomp
  assert_equal(LIVE_USER, actual_username)
end

Then /^the live user is a member of only its own group and "(.*?)"$/ do |groups|
  expected_groups = groups.split(" ") << LIVE_USER
  actual_groups = $vm.execute("groups #{LIVE_USER}").stdout.chomp.sub(/^#{LIVE_USER} : /, "").split(" ")
  unexpected = actual_groups - expected_groups
  missing = expected_groups - actual_groups
  assert_equal(0, unexpected.size,
         "live user in unexpected groups #{unexpected}")
  assert_equal(0, missing.size,
         "live user not in expected groups #{missing}")
end

Then /^the live user owns its home dir and it has normal permissions$/ do
  home = "/home/#{LIVE_USER}"
  assert($vm.execute("test -d #{home}").success?,
         "The live user's home doesn't exist or is not a directory")
  owner = $vm.execute("stat -c %U:%G #{home}").stdout.chomp
  perms = $vm.execute("stat -c %a #{home}").stdout.chomp
  assert_equal("#{LIVE_USER}:#{LIVE_USER}", owner)
  assert_equal("700", perms)
end

Then /^no unexpected services are listening for network connections$/ do
  netstat_cmd = $vm.execute("netstat -ltupn")
  assert netstat_cmd.success?
  for line in netstat_cmd.stdout.chomp.split("\n") do
    splitted = line.split(/[[:blank:]]+/)
    proto = splitted[0]
    if proto == "tcp"
      proc_index = 6
    elsif proto == "udp"
      proc_index = 5
    else
      next
    end
    laddr, lport = splitted[3].split(":")
    proc = splitted[proc_index].split("/")[1]
    # Services listening on loopback is not a threat
    if /127(\.[[:digit:]]{1,3}){3}/.match(laddr).nil?
      if SERVICES_EXPECTED_ON_ALL_IFACES.include? [proc, laddr, lport] or
         SERVICES_EXPECTED_ON_ALL_IFACES.include? [proc, laddr, "*"]
        puts "Service '#{proc}' is listening on #{laddr}:#{lport} " +
             "but has an exception"
      else
        raise "Unexpected service '#{proc}' listening on #{laddr}:#{lport}"
      end
    end
  end
end

When /^Tails has booted a 64-bit kernel$/ do
  assert($vm.execute("uname -r | grep -qs 'amd64$'").success?,
         "Tails has not booted a 64-bit kernel.")
end

Then /^GNOME Screenshot is configured to save files to the live user's Pictures directory$/ do
  pictures_directory = "/home/#{LIVE_USER}/Pictures"
  save_path = $vm.execute_successfully(
    "gsettings get org.gnome.gnome-screenshot auto-save-directory",
<<<<<<< HEAD
    LIVE_USER).stdout.chomp.tr("'","")
  assert_equal("file://#{pictures_directory}", save_path,
=======
    :user => LIVE_USER
  ).stdout.chomp.tr("'","")
  assert_equal("file://#{home}", save_path,
>>>>>>> 18f48712
               "The GNOME screenshot auto-save-directory is not set correctly.")
end

Then /^there is no screenshot in the live user's Pictures directory$/ do
  pictures_directory = "/home/#{LIVE_USER}/Pictures"
  assert($vm.execute(
          "find '#{pictures_directory}' -name 'Screenshot*.png' -maxdepth 1"
        ).stdout.empty?,
         "Existing screenshots were found in the live user's Pictures directory.")
end

Then /^a screenshot is saved to the live user's Pictures directory$/ do
  pictures_directory = "/home/#{LIVE_USER}/Pictures"
  try_for(10, :msg=> "No screenshot was created in #{pictures_directory}") do
    !$vm.execute(
      "find '#{pictures_directory}' -name 'Screenshot*.png' -maxdepth 1"
    ).stdout.empty?
  end
end

Then /^the VirtualBox guest modules are available$/ do
  assert($vm.execute("modinfo vboxguest").success?,
         "The vboxguest module is not available.")
end

Given /^I setup a filesystem share containing a sample PDF$/ do
  shared_pdf_dir_on_host = "#{$config["TMPDIR"]}/shared_pdf_dir"
  @shared_pdf_dir_on_guest = "/tmp/shared_pdf_dir"
  FileUtils.mkdir_p(shared_pdf_dir_on_host)
  Dir.glob("#{MISC_FILES_DIR}/*.pdf") do |pdf_file|
    FileUtils.cp(pdf_file, shared_pdf_dir_on_host)
  end
  add_after_scenario_hook { FileUtils.rm_r(shared_pdf_dir_on_host) }
  $vm.add_share(shared_pdf_dir_on_host, @shared_pdf_dir_on_guest)
end

Then /^the support documentation page opens in Tor Browser$/ do
  @screen.wait("SupportDocumentation#{@language}.png", 120)
end

Then /^MAT can clean some sample PDF file$/ do
  for pdf_on_host in Dir.glob("#{MISC_FILES_DIR}/*.pdf") do
    pdf_name = File.basename(pdf_on_host)
    pdf_on_guest = "/home/#{LIVE_USER}/#{pdf_name}"
    step "I copy \"#{@shared_pdf_dir_on_guest}/#{pdf_name}\" to \"#{pdf_on_guest}\" as user \"#{LIVE_USER}\""
    check_before = $vm.execute_successfully("mat --check '#{pdf_on_guest}'",
                                            :user => LIVE_USER).stdout
    assert(check_before.include?("#{pdf_on_guest} is not clean"),
           "MAT failed to see that '#{pdf_on_host}' is dirty")
    $vm.execute_successfully("mat '#{pdf_on_guest}'", :user => LIVE_USER)
    check_after = $vm.execute_successfully("mat --check '#{pdf_on_guest}'",
                                           :user => LIVE_USER).stdout
    assert(check_after.include?("#{pdf_on_guest} is clean"),
           "MAT failed to clean '#{pdf_on_host}'")
    $vm.execute_successfully("rm '#{pdf_on_guest}'")
  end
end

Then /^AppArmor is enabled$/ do
  assert($vm.execute("aa-status").success?, "AppArmor is not enabled")
end

Then /^some AppArmor profiles are enforced$/ do
  assert($vm.execute("aa-status --enforced").stdout.chomp.to_i > 0,
         "No AppArmor profile is enforced")
end

def get_seccomp_status(process)
  assert($vm.has_process?(process), "Process #{process} not running.")
  pid = $vm.pidof(process)[0]
  status = $vm.file_content("/proc/#{pid}/status")
  return status.match(/^Seccomp:\s+([0-9])/)[1].chomp.to_i
end

Then /^the running process "(.+)" is confined with Seccomp in (filter|strict) mode$/ do |process,mode|
  status = get_seccomp_status(process)
  if mode == 'strict'
    assert_equal(1, status, "#{process} not confined with Seccomp in strict mode")
  elsif mode == 'filter'
    assert_equal(2, status, "#{process} not confined with Seccomp in filter mode")
  else
    raise "Unsupported mode #{mode} passed"
  end
end<|MERGE_RESOLUTION|>--- conflicted
+++ resolved
@@ -105,14 +105,9 @@
   pictures_directory = "/home/#{LIVE_USER}/Pictures"
   save_path = $vm.execute_successfully(
     "gsettings get org.gnome.gnome-screenshot auto-save-directory",
-<<<<<<< HEAD
-    LIVE_USER).stdout.chomp.tr("'","")
-  assert_equal("file://#{pictures_directory}", save_path,
-=======
     :user => LIVE_USER
   ).stdout.chomp.tr("'","")
-  assert_equal("file://#{home}", save_path,
->>>>>>> 18f48712
+  assert_equal("file://#{pictures_directory}", save_path,
                "The GNOME screenshot auto-save-directory is not set correctly.")
 end
 
