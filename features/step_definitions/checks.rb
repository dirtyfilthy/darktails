Then /^the shipped Tails (signing|Debian repository) key will be valid for the next (\d+) months$/ do |key_type, max_months|
  next if @skip_steps_while_restoring_background
<<<<<<< HEAD
  if key_type == 'signing'
    sig_key_fingerprint = "A490D0F4D311A4153E2BB7CADBB802B258ACD84F"
=======
  case key_type
  when 'signing'
    sig_key_fingerprint = TAILS_SIGNING_KEY
>>>>>>> ff9063e7
    cmd = 'gpg'
    user = LIVE_USER
  when 'Debian repository'
    sig_key_fingerprint = TAILS_DEBIAN_REPO_KEY
    cmd = 'apt-key adv'
    user = 'root'
  else
    raise 'Unknown key type #{key_type}'
  end
  shipped_sig_key_info = @vm.execute_successfully("#{cmd} --batch --list-key #{sig_key_fingerprint}", user).stdout
  expiration_date = Date.parse(/\[expires: ([0-9-]*)\]/.match(shipped_sig_key_info)[1])
  assert((expiration_date << max_months.to_i) > DateTime.now,
         "The shipped signing key will expire within the next #{max_months} months.")
end

Then /^I double-click the Report an Error launcher on the desktop$/ do
  next if @skip_steps_while_restoring_background
  @screen.wait_and_double_click('DesktopReportAnError.png', 30)
end

Then /^the live user has been setup by live\-boot$/ do
  next if @skip_steps_while_restoring_background
  assert(@vm.execute("test -e /var/lib/live/config/user-setup").success?,
         "live-boot failed its user-setup")
  actual_username = @vm.execute(". /etc/live/config/username.conf; " +
                                "echo $LIVE_USERNAME").stdout.chomp
  assert_equal(LIVE_USER, actual_username)
end

Then /^the live user is a member of only its own group and "(.*?)"$/ do |groups|
  next if @skip_steps_while_restoring_background
  expected_groups = groups.split(" ") << LIVE_USER
  actual_groups = @vm.execute("groups #{LIVE_USER}").stdout.chomp.sub(/^#{LIVE_USER} : /, "").split(" ")
  unexpected = actual_groups - expected_groups
  missing = expected_groups - actual_groups
  assert_equal(0, unexpected.size,
         "live user in unexpected groups #{unexpected}")
  assert_equal(0, missing.size,
         "live user not in expected groups #{missing}")
end

Then /^the live user owns its home dir and it has normal permissions$/ do
  next if @skip_steps_while_restoring_background
  home = "/home/#{LIVE_USER}"
  assert(@vm.execute("test -d #{home}").success?,
         "The live user's home doesn't exist or is not a directory")
  owner = @vm.execute("stat -c %U:%G #{home}").stdout.chomp
  perms = @vm.execute("stat -c %a #{home}").stdout.chomp
  assert_equal("#{LIVE_USER}:#{LIVE_USER}", owner)
  assert_equal("700", perms)
end

Given /^I wait between (\d+) and (\d+) seconds$/ do |min, max|
  next if @skip_steps_while_restoring_background
  time = rand(max.to_i - min.to_i + 1) + min.to_i
  puts "Slept for #{time} seconds"
  sleep(time)
end

Then /^no unexpected services are listening for network connections$/ do
  next if @skip_steps_while_restoring_background
  netstat_cmd = @vm.execute("netstat -ltupn")
  assert netstat_cmd.success?
  for line in netstat_cmd.stdout.chomp.split("\n") do
    splitted = line.split(/[[:blank:]]+/)
    proto = splitted[0]
    if proto == "tcp"
      proc_index = 6
    elsif proto == "udp"
      proc_index = 5
    else
      next
    end
    laddr, lport = splitted[3].split(":")
    proc = splitted[proc_index].split("/")[1]
    # Services listening on loopback is not a threat
    if /127(\.[[:digit:]]{1,3}){3}/.match(laddr).nil?
      if SERVICES_EXPECTED_ON_ALL_IFACES.include? [proc, laddr, lport] or
         SERVICES_EXPECTED_ON_ALL_IFACES.include? [proc, laddr, "*"]
        puts "Service '#{proc}' is listening on #{laddr}:#{lport} " +
             "but has an exception"
      else
        raise "Unexpected service '#{proc}' listening on #{laddr}:#{lport}"
      end
    end
  end
end

When /^Tails has booted a 64-bit kernel$/ do
  next if @skip_steps_while_restoring_background
  assert(@vm.execute("uname -r | grep -qs 'amd64$'").success?,
         "Tails has not booted a 64-bit kernel.")
end

Then /^GNOME Screenshot is configured to save files to the live user's home directory$/ do
  next if @skip_steps_while_restoring_background
  home = "/home/#{LIVE_USER}"
  save_path = @vm.execute_successfully(
    "gsettings get org.gnome.gnome-screenshot auto-save-directory",
    LIVE_USER).stdout.chomp.tr("'","")
  assert_equal("file://#{home}", save_path,
               "The GNOME screenshot auto-save-directory is not set correctly.")
end

Then /^there is no screenshot in the live user's home directory$/ do
  next if @skip_steps_while_restoring_background
  home = "/home/#{LIVE_USER}"
  assert(@vm.execute("find '#{home}' -name 'Screenshot*.png' -maxdepth 1").stdout.empty?,
         "Existing screenshots were found in the live user's home directory.")
end

Then /^a screenshot is saved to the live user's home directory$/ do
  next if @skip_steps_while_restoring_background
  home = "/home/#{LIVE_USER}"
  try_for(10, :msg=> "No screenshot was created in #{home}") {
    !@vm.execute("find '#{home}' -name 'Screenshot*.png' -maxdepth 1").stdout.empty?
  }
end

Then /^the VirtualBox guest modules are available$/ do
  next if @skip_steps_while_restoring_background
  assert(@vm.execute("modinfo vboxguest").success?,
         "The vboxguest module is not available.")
end

def shared_pdf_dir_on_guest
  "/tmp/shared_pdf_dir"
end

Given /^I setup a filesystem share containing a sample PDF$/ do
  next if @skip_steps_while_restoring_background
  @vm.add_share(MISC_FILES_DIR, shared_pdf_dir_on_guest)
end

Then /^MAT can clean some sample PDF file$/ do
  next if @skip_steps_while_restoring_background
  for pdf_on_host in Dir.glob("#{MISC_FILES_DIR}/*.pdf") do
    pdf_name = File.basename(pdf_on_host)
    pdf_on_guest = "/home/#{LIVE_USER}/#{pdf_name}"
    step "I copy \"#{shared_pdf_dir_on_guest}/#{pdf_name}\" to \"#{pdf_on_guest}\" as user \"#{LIVE_USER}\""
    @vm.execute("mat --display '#{pdf_on_guest}'",
                LIVE_USER).stdout
    check_before = @vm.execute("mat --check '#{pdf_on_guest}'",
                               LIVE_USER).stdout
    if check_before.include?("#{pdf_on_guest} is clean")
      STDERR.puts "warning: '#{pdf_on_host}' is already clean so it is a " +
                  "bad candidate for testing MAT"
    end
    @vm.execute("mat '#{pdf_on_guest}'", LIVE_USER)
    check_after = @vm.execute("mat --check '#{pdf_on_guest}'",
                              LIVE_USER).stdout
    assert(check_after.include?("#{pdf_on_guest} is clean"),
           "MAT failed to clean '#{pdf_on_host}'")
  end
end

Then /^AppArmor is enabled$/ do
  assert(@vm.execute("aa-status").success?, "AppArmor is not enabled")
end

Then /^some AppArmor profiles are enforced$/ do
  assert(@vm.execute("aa-status --enforced").stdout.chomp.to_i > 0,
         "No AppArmor profile is enforced")
end

def get_seccomp_status(process)
  assert(@vm.has_process?(process), "Process #{process} not running.")
  pid = @vm.pidof(process)[0]
  status = @vm.file_content("/proc/#{pid}/status")
  return status.match(/^Seccomp:\s+([0-9])/)[1].chomp.to_i
end

Then /^the running process "(.+)" is confined with Seccomp in (filter|strict) mode$/ do |process,mode|
  next if @skip_steps_while_restoring_background
  status = get_seccomp_status(process)
  if mode == 'strict'
    assert_equal(1, status, "#{process} not confined with Seccomp in strict mode")
  elsif mode == 'filter'
    assert_equal(2, status, "#{process} not confined with Seccomp in filter mode")
  else
    raise "Unsupported mode #{mode} passed"
  end
end<|MERGE_RESOLUTION|>--- conflicted
+++ resolved
@@ -1,13 +1,8 @@
 Then /^the shipped Tails (signing|Debian repository) key will be valid for the next (\d+) months$/ do |key_type, max_months|
   next if @skip_steps_while_restoring_background
-<<<<<<< HEAD
-  if key_type == 'signing'
-    sig_key_fingerprint = "A490D0F4D311A4153E2BB7CADBB802B258ACD84F"
-=======
   case key_type
   when 'signing'
     sig_key_fingerprint = TAILS_SIGNING_KEY
->>>>>>> ff9063e7
     cmd = 'gpg'
     user = LIVE_USER
   when 'Debian repository'
