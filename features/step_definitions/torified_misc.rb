--- conflicted
+++ resolved
@@ -1,28 +1,11 @@
 When /^I query the whois directory service for "([^"]+)"$/ do |domain|
   next if @skip_steps_while_restoring_background
-<<<<<<< HEAD
-  @new_circuit_tries = 0
-  until @new_circuit_tries == $config["MAX_NEW_TOR_CIRCUIT_RETRIES"] do
-    begin
-      @vm_execute_res = @vm.execute("whois '#{domain}'", :user => LIVE_USER)
-      if !@vm_execute_res.success? || @vm_execute_res.stdout['LIMIT EXCEEDED']
-        raise WhoisLookupFailure
-      end
-      break
-    rescue WhoisLookupFailure
-      if @vm_execute_res.stderr['Timeout'] || \
-         @vm_execute_res.stderr['Unable to resolve'] || \
-         @vm_execute_res.stdout['LIMIT EXCEEDED']
-        force_new_tor_circuit
-      end
-=======
   retry_tor do
-    @vm_execute_res = @vm.execute("whois '#{domain}'", LIVE_USER)
+    @vm_execute_res = @vm.execute("whois '#{domain}'", :user => LIVE_USER)
     if @vm_execute_res.failure?
       raise "Looking up whois info for #{domain} failed with:\n" +
             "#{@vm_execute_res.stdout}\n" +
             "#{@vm_execute_res.stderr}"
->>>>>>> a516e929
     end
   end
 end
@@ -31,26 +14,12 @@
   next if @skip_steps_while_restoring_background
   arguments = "-O - '#{url}'"
   arguments = "#{options} #{arguments}" if options
-<<<<<<< HEAD
-
-  @new_circuit_tries = 0
-  until @new_circuit_tries == $config["MAX_NEW_TOR_CIRCUIT_RETRIES"] do
-    begin
-      @vm_execute_res = @vm.execute("wget #{arguments}", :user => LIVE_USER)
-      raise WgetFailure unless @vm_execute_res.success?
-      break
-    rescue WgetFailure
-      if @vm_execute_res.stderr['Timeout'] || @vm_execute_res.stderr['Unable to resolve']
-        force_new_tor_circuit
-      end
-=======
   retry_tor do
-    @vm_execute_res = @vm.execute("wget #{arguments}", LIVE_USER)
+    @vm_execute_res = @vm.execute("wget #{arguments}", :user => LIVE_USER)
     if @vm_execute_res.failure?
       raise "wget:ing #{url} with options #{options} failed with:\n" +
             "#{@vm_execute_res.stdout}\n" +
             "#{@vm_execute_res.stderr}"
->>>>>>> a516e929
     end
   end
 end
