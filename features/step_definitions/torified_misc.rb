class WhoisLookupFailure < StandardError
end

When /^I query the whois directory service for "([^"]+)"$/ do |domain|
<<<<<<< HEAD
  @vm_execute_res = $vm.execute(
    "whois '#{domain}'",
    LIVE_USER)
=======
  next if @skip_steps_while_restoring_background
  @new_circuit_tries = 0
  until @new_circuit_tries == $config["MAX_NEW_TOR_CIRCUIT_RETRIES"] do
    begin
      @vm_execute_res = @vm.execute("whois '#{domain}'", LIVE_USER)
      if !@vm_execute_res.success? || @vm_execute_res.stdout['LIMIT EXCEEDED']
        raise WhoisLookupFailure
      end
      break
    rescue WhoisLookupFailure
      if @vm_execute_res.stderr['Timeout'] || \
         @vm_execute_res.stderr['Unable to resolve'] || \
         @vm_execute_res.stdout['LIMIT EXCEEDED']
        force_new_tor_circuit
      end
    end
  end
  assert(@new_circuit_tries < $config["MAX_NEW_TOR_CIRCUIT_RETRIES"],
         "Looking up whois info for #{domain} did not succeed after retrying #{@new_circuit_tries} times.\n" +
         "The output of the last command contains:\n" +
         "#{@vm_execute_res.stdout}\n" + "#{@vm_execute_res.stderr}")
>>>>>>> cacd5a4c
end

When /^I wget "([^"]+)" to stdout(?:| with the '([^']+)' options)$/ do |url, options|
  arguments = "-O - '#{url}'"
  arguments = "#{options} #{arguments}" if options
  @vm_execute_res = $vm.execute(
    "wget #{arguments}",
    LIVE_USER)
end

Then /^the (wget|whois) command is successful$/ do |command|
  assert(
    @vm_execute_res.success?,
    "#{command} failed:\n" +
    "#{@vm_execute_res.stdout}\n" +
    "#{@vm_execute_res.stderr}"
  )
end

Then /^the (wget|whois) standard output contains "([^"]+)"$/ do |command, text|
  assert(
    @vm_execute_res.stdout[text],
    "The #{command} standard output does not contain #{text}:\n" +
    "#{@vm_execute_res.stdout}\n" +
    "#{@vm_execute_res.stderr}"
  )
end<|MERGE_RESOLUTION|>--- conflicted
+++ resolved
@@ -2,16 +2,10 @@
 end
 
 When /^I query the whois directory service for "([^"]+)"$/ do |domain|
-<<<<<<< HEAD
-  @vm_execute_res = $vm.execute(
-    "whois '#{domain}'",
-    LIVE_USER)
-=======
-  next if @skip_steps_while_restoring_background
   @new_circuit_tries = 0
   until @new_circuit_tries == $config["MAX_NEW_TOR_CIRCUIT_RETRIES"] do
     begin
-      @vm_execute_res = @vm.execute("whois '#{domain}'", LIVE_USER)
+      @vm_execute_res = $vm.execute("whois '#{domain}'", LIVE_USER)
       if !@vm_execute_res.success? || @vm_execute_res.stdout['LIMIT EXCEEDED']
         raise WhoisLookupFailure
       end
@@ -28,7 +22,6 @@
          "Looking up whois info for #{domain} did not succeed after retrying #{@new_circuit_tries} times.\n" +
          "The output of the last command contains:\n" +
          "#{@vm_execute_res.stdout}\n" + "#{@vm_execute_res.stderr}")
->>>>>>> cacd5a4c
 end
 
 When /^I wget "([^"]+)" to stdout(?:| with the '([^']+)' options)$/ do |url, options|
