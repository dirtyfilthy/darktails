When /^I(?:| try to) open "([^"]+)" with Evince$/ do |filename|
  next if @skip_steps_while_restoring_background
  step "I run \"evince #{filename}\" in GNOME Terminal"
end

Then /^I can print the current document to "([^"]+)"$/ do |output_file|
  next if @skip_steps_while_restoring_background
  @screen.type("p", Sikuli::KeyModifier.CTRL)
  @screen.wait("EvincePrintDialog.png", 10)
<<<<<<< HEAD
  @screen.wait_and_click("EvincePrintToFile.png", 10)
  @screen.wait_and_click("EvincePrintOutputFileButton.png", 10)
  @screen.wait("EvincePrintFileDialog.png", 10)
=======
  @screen.wait_and_click("PrintToFile.png", 10)
  @screen.wait_and_double_click("EvincePrintOutputFile.png", 10)
  @screen.hide_cursor
  @screen.wait("EvincePrintOutputFileSelected.png", 10)
>>>>>>> 22c1001e
  # Only the file's basename is selected by double-clicking,
  # so we type only the desired file's basename to replace it
  @screen.type(output_file.sub(/[.]pdf$/, '') + Sikuli::Key.ENTER)
  @screen.wait_and_click("EvincePrintButton.png", 10)
  try_for(10, :msg => "The document was not printed to #{output_file}") {
    @vm.file_exist?(output_file)
  }
end<|MERGE_RESOLUTION|>--- conflicted
+++ resolved
@@ -7,16 +7,9 @@
   next if @skip_steps_while_restoring_background
   @screen.type("p", Sikuli::KeyModifier.CTRL)
   @screen.wait("EvincePrintDialog.png", 10)
-<<<<<<< HEAD
-  @screen.wait_and_click("EvincePrintToFile.png", 10)
+  @screen.wait_and_click("PrintToFile.png", 10)
   @screen.wait_and_click("EvincePrintOutputFileButton.png", 10)
   @screen.wait("EvincePrintFileDialog.png", 10)
-=======
-  @screen.wait_and_click("PrintToFile.png", 10)
-  @screen.wait_and_double_click("EvincePrintOutputFile.png", 10)
-  @screen.hide_cursor
-  @screen.wait("EvincePrintOutputFileSelected.png", 10)
->>>>>>> 22c1001e
   # Only the file's basename is selected by double-clicking,
   # so we type only the desired file's basename to replace it
   @screen.type(output_file.sub(/[.]pdf$/, '') + Sikuli::Key.ENTER)
