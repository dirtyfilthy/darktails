--- conflicted
+++ resolved
@@ -33,34 +33,22 @@
 
 Given /^I cat an ISO of the Tails image to disk "([^"]+)"$/ do |name|
   next if @skip_steps_while_restoring_background
-<<<<<<< HEAD
-  tails_iso_hybrid = "#{$tmp_dir}/#{File.basename($tails_iso)}"
-  begin
-    cmd_helper("cp '#{$tails_iso}' '#{tails_iso_hybrid}'")
-    cmd_helper("isohybrid '#{tails_iso_hybrid}' --entry 4 --type 0x1c")
-    src_disk = {
-      :path => tails_iso_hybrid,
-      :opts => {
-        :format => "raw",
-        :readonly => true
-      }
+  src_disk = {
+    :path => $tails_iso,
+    :opts => {
+      :format => "raw",
+      :readonly => true
     }
-    dest_disk = {
-      :path => @vm.storage.disk_path(name),
-      :opts => {
-        :format => @vm.storage.disk_format(name)
-      }
+  }
+  dest_disk = {
+    :path => @vm.storage.disk_path(name),
+    :opts => {
+      :format => @vm.storage.disk_format(name)
     }
-    @vm.storage.guestfs_disk_helper(src_disk, dest_disk) do |g, src_disk_handle, dest_disk_handle|
-      g.copy_device_to_device(src_disk_handle, dest_disk_handle, {})
-    end
-  ensure
-    cmd_helper("rm -f '#{tails_iso_hybrid}'")
+  }
+  @vm.storage.guestfs_disk_helper(src_disk, dest_disk) do |g, src_disk_handle, dest_disk_handle|
+    g.copy_device_to_device(src_disk_handle, dest_disk_handle, {})
   end
-=======
-  disk_path = @vm.storage.disk_path(name)
-  cmd_helper("dd if='#{tails_iso}' of='#{disk_path}' conv=notrunc bs=16M")
->>>>>>> 73aa9b2a
 end
 
 Then /^drive "([^"]+)" is not mounted$/ do |name|
