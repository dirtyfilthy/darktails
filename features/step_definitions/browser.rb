Then /^I see the (Unsafe|I2P) Browser start notification and wait for it to close$/ do |browser_type|
  robust_notification_wait("#{browser_type}BrowserStartNotification.png", 60)
end

Then /^the (Unsafe|I2P) Browser has started$/ do |browser_type|
  case browser_type
  when 'Unsafe'
    @screen.wait("UnsafeBrowserHomepage.png", 360)
  when 'I2P'
    step 'the I2P router console is displayed in I2P Browser'
  end
end

When /^I start the (Unsafe|I2P) Browser(?: through the GNOME menu)?$/ do |browser_type|
  step "I start \"#{browser_type} Browser\" via the GNOME \"Internet\" applications menu"
end

When /^I successfully start the (Unsafe|I2P) Browser$/ do |browser_type|
  step "I start the #{browser_type} Browser"
  step "I see and accept the Unsafe Browser start verification" unless browser_type == 'I2P'
  step "I see the #{browser_type} Browser start notification and wait for it to close"
  step "the #{browser_type} Browser has started"
end

When /^I close the (?:Unsafe|I2P) Browser$/ do
  @screen.type("q", Sikuli::KeyModifier.CTRL)
end

Then /^I see the (Unsafe|I2P) Browser stop notification$/ do |browser_type|
  robust_notification_wait("#{browser_type}BrowserStopNotification.png", 60)
end

def xul_application_info(application)
  binary = $vm.execute_successfully(
    'echo ${TBB_INSTALL}/firefox', :libs => 'tor-browser'
  ).stdout.chomp
  address_bar_image = "BrowserAddressBar.png"
  unused_tbb_libs = ['libnssdbm3.so']
  case application
  when "Tor Browser"
    user = LIVE_USER
    cmd_regex = "#{binary} .* -profile /home/#{user}/\.tor-browser/profile\.default"
    chroot = ""
    new_tab_button_image = "TorBrowserNewTabButton.png"
  when "Unsafe Browser"
    user = "clearnet"
    cmd_regex = "#{binary} .* -profile /home/#{user}/\.unsafe-browser/profile\.default"
    chroot = "/var/lib/unsafe-browser/chroot"
    new_tab_button_image = "UnsafeBrowserNewTabButton.png"
  when "I2P Browser"
    user = "i2pbrowser"
    cmd_regex = "#{binary} .* -profile /home/#{user}/\.i2p-browser/profile\.default"
    chroot = "/var/lib/i2p-browser/chroot"
    new_tab_button_image = "I2PBrowserNewTabButton.png"
  when "Tor Launcher"
    user = "tor-launcher"
    # We do not enable AppArmor confinement for the Tor Launcher.
    binary = "#{binary}-unconfined"
    tor_launcher_install = $vm.execute_successfully(
      'echo ${TOR_LAUNCHER_INSTALL}', :libs => 'tor-browser'
    ).stdout.chomp
    cmd_regex = "#{binary}\s+-app #{tor_launcher_install}/application\.ini.*"
    chroot = ""
    new_tab_button_image = nil
    address_bar_image = nil
    # The standalone Tor Launcher uses fewer libs than the full
    # browser.
    unused_tbb_libs.concat(["libfreebl3.so", "libnssckbi.so", "libsoftokn3.so"])
  else
    raise "Invalid browser or XUL application: #{application}"
  end
  return {
    :user => user,
    :cmd_regex => cmd_regex,
    :chroot => chroot,
    :new_tab_button_image => new_tab_button_image,
    :address_bar_image => address_bar_image,
    :unused_tbb_libs => unused_tbb_libs,
  }
end

When /^I open a new tab in the (.*)$/ do |browser|
  info = xul_application_info(browser)
  @screen.click(info[:new_tab_button_image])
  @screen.wait(info[:address_bar_image], 10)
end

When /^I open the address "([^"]*)" in the (.*)$/ do |address, browser|
  step "I open a new tab in the #{browser}"
  info = xul_application_info(browser)
  open_address = Proc.new do
    @screen.click(info[:address_bar_image])
    # This static here since we have no reliable visual indicators
    # that we can watch to know when typing is "safe".
    sleep 5
    # The browser sometimes loses keypresses when suggestions are
    # shown, which we work around by pasting the address from the
    # clipboard, in one go.
    $vm.set_clipboard(address)
    @screen.type('v', Sikuli::KeyModifier.CTRL)
    @screen.type(Sikuli::Key.ENTER)
  end
  open_address.call
  if browser == "Tor Browser"
    recovery_on_failure = Proc.new do
      @screen.type(Sikuli::Key.ESC)
      @screen.waitVanish('BrowserReloadButton.png', 3)
      open_address.call
    end
    retry_tor(recovery_on_failure) do
      @screen.wait('BrowserReloadButton.png', 120)
    end
  end
end

# This step is limited to the Tor Browser due to #7502 since dogtail
# uses the same interface.
Then /^a page titled "([^"]+)" has loaded in the Tor Browser$/ do |title|
  expected_title = "#{title} - Tor Browser"
  app = Dogtail::Application.new('Firefox')
  app.child(expected_title, roleName: 'frame').wait(60)
  # The 'Stop loading this page' button (graphically shown as an X) is
  # only shown while a page is loading, so once we see the expected
  # title *and* this one has disappeared, then we can be sure that the
  # page has fully loaded.
  try_for(60) do
    assert_raise do
      app.child(
        'Location',
        roleName: 'push button',
        description: 'Stop loading this page',
        retry: False
      )
    end
  end
end

Then /^the (.*) has no plugins installed$/ do |browser|
  step "I open the address \"about:plugins\" in the #{browser}"
  step "I see \"TorBrowserNoPlugins.png\" after at most 30 seconds"
end

def xul_app_shared_lib_check(pid, chroot, expected_absent_tbb_libs = [])
  absent_tbb_libs = []
  unwanted_native_libs = []
  tbb_libs = $vm.execute_successfully("ls -1 #{chroot}${TBB_INSTALL}/*.so",
                                      :libs => 'tor-browser').stdout.split
  firefox_pmap_info = $vm.execute("pmap --show-path #{pid}").stdout
  for lib in tbb_libs do
    lib_name = File.basename lib
    if not /\W#{lib}$/.match firefox_pmap_info
      absent_tbb_libs << lib_name
    end
    native_libs = $vm.execute_successfully(
                       "find /usr/lib /lib -name \"#{lib_name}\""
                                           ).stdout.split
    for native_lib in native_libs do
      if /\W#{native_lib}$"/.match firefox_pmap_info
        unwanted_native_libs << lib_name
      end
    end
  end
  absent_tbb_libs -= expected_absent_tbb_libs
  assert(absent_tbb_libs.empty? && unwanted_native_libs.empty?,
         "The loaded shared libraries for the firefox process are not the " +
         "way we expect them.\n" +
         "Expected TBB libs that are absent: #{absent_tbb_libs}\n" +
         "Native libs that we don't want: #{unwanted_native_libs}")
end

Then /^the (.*) uses all expected TBB shared libraries$/ do |application|
  info = xul_application_info(application)
  pid = $vm.execute_successfully("pgrep --uid #{info[:user]} --full --exact '#{info[:cmd_regex]}'").stdout.chomp
  assert(/\A\d+\z/.match(pid), "It seems like #{application} is not running")
  xul_app_shared_lib_check(pid, info[:chroot], info[:unused_tbb_libs])
end

Then /^the (.*) chroot is torn down$/ do |browser|
  info = xul_application_info(browser)
  try_for(30, :msg => "The #{browser} chroot '#{info[:chroot]}' was " \
                      "not removed") do
    !$vm.execute("test -d '#{info[:chroot]}'").success?
  end
end

Then /^the (.*) runs as the expected user$/ do |browser|
  info = xul_application_info(browser)
  assert_vmcommand_success($vm.execute(
    "pgrep --full --exact '#{info[:cmd_regex]}'"),
    "The #{browser} is not running")
  assert_vmcommand_success($vm.execute(
    "pgrep --uid #{info[:user]} --full --exact '#{info[:cmd_regex]}'"),
    "The #{browser} is not running as the #{info[:user]} user")
end

When /^I download some file in the Tor Browser$/ do
  @some_file = 'tails-signing.key'
  some_url = "https://tails.boum.org/#{@some_file}"
  step "I open the address \"#{some_url}\" in the Tor Browser"
end

Then /^I get the browser download dialog$/ do
  @screen.wait('BrowserDownloadDialog.png', 60)
  @screen.wait('BrowserDownloadDialogSaveAsButton.png', 10)
end

When /^I save the file to the default Tor Browser download directory$/ do
  @screen.click('BrowserDownloadDialogSaveAsButton.png')
  @screen.wait('BrowserDownloadFileToDialog.png', 10)
  @screen.type(Sikuli::Key.ENTER)
end

Then /^the file is saved to the default Tor Browser download directory$/ do
  assert_not_nil(@some_file)
  expected_path = "/home/#{LIVE_USER}/Tor Browser/#{@some_file}"
  try_for(10) { $vm.file_exist?(expected_path) }
end

<<<<<<< HEAD
When /^I open Tor Check in the (.+)$/ do |browser|
  step "I open the address \"https://check.torproject.org\" in the #{browser}"
end

Then /^I see Tor Check (.+) in the (.+)$/ do |expectation, browser|
  assert(['Tor Browser', 'Unsafe Browser'].include?(browser),
         "This step does not support the '#{browser}'")
  success = 'TorBrowserTorCheck.png'
  failure = 'UnsafeBrowserTorCheckFail.png'
  case expectation
  when 'succeed'
    assert_equal('Tor Browser', browser,
                 'Only the Tor Browser can pass Tor Check')
    expected_image = success
  when 'fail'
    expected_image = failure
  when 'give the expected outcome'
    if browser == 'Tor Browser' and not $config["Chutney"]
      expected_image = success
    else
      expected_image = failure
    end
  else
    raise "Unsupported expectation '#{expectation}'"
  end
  step "I see \"#{expected_image}\" after at most 180 seconds"
=======
When /^I open Tails homepage in the (.+)$/ do |browser|
  step "I open the address \"https://tails.boum.org\" in the #{browser}"
end

Then /^Tails homepage loads in the Tor Browser$/ do
  title = 'Tails - Privacy for anyone anywhere'
  step "a page titled \"#{title}\" has loaded in the Tor Browser"
end

Then /^Tails homepage loads in the Unsafe Browser$/ do
  @screen.wait('TailsHomepage.png', 60)
>>>>>>> e500661b
end<|MERGE_RESOLUTION|>--- conflicted
+++ resolved
@@ -216,34 +216,6 @@
   try_for(10) { $vm.file_exist?(expected_path) }
 end
 
-<<<<<<< HEAD
-When /^I open Tor Check in the (.+)$/ do |browser|
-  step "I open the address \"https://check.torproject.org\" in the #{browser}"
-end
-
-Then /^I see Tor Check (.+) in the (.+)$/ do |expectation, browser|
-  assert(['Tor Browser', 'Unsafe Browser'].include?(browser),
-         "This step does not support the '#{browser}'")
-  success = 'TorBrowserTorCheck.png'
-  failure = 'UnsafeBrowserTorCheckFail.png'
-  case expectation
-  when 'succeed'
-    assert_equal('Tor Browser', browser,
-                 'Only the Tor Browser can pass Tor Check')
-    expected_image = success
-  when 'fail'
-    expected_image = failure
-  when 'give the expected outcome'
-    if browser == 'Tor Browser' and not $config["Chutney"]
-      expected_image = success
-    else
-      expected_image = failure
-    end
-  else
-    raise "Unsupported expectation '#{expectation}'"
-  end
-  step "I see \"#{expected_image}\" after at most 180 seconds"
-=======
 When /^I open Tails homepage in the (.+)$/ do |browser|
   step "I open the address \"https://tails.boum.org\" in the #{browser}"
 end
@@ -255,5 +227,4 @@
 
 Then /^Tails homepage loads in the Unsafe Browser$/ do
   @screen.wait('TailsHomepage.png', 60)
->>>>>>> e500661b
 end