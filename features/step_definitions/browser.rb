--- conflicted
+++ resolved
@@ -1,51 +1,30 @@
-<<<<<<< HEAD
-Then /^the (Unsafe|I2P) Browser has started$/ do |browser_type|
-  case browser_type
-  when 'Unsafe'
-    @screen.wait("UnsafeBrowserHomepage.png", 360)
-  when 'I2P'
-    step 'the I2P router console is displayed in I2P Browser'
-  end
-=======
+Then /^the Unsafe Browser has started$/ do
+  @screen.wait("UnsafeBrowserHomepage.png", 360)
+end
+
+When /^I start the Unsafe Browser(?: through the GNOME menu)?$/ do
+  step "I start \"Unsafe Browser\" via the GNOME \"Internet\" applications menu"
+end
+
 Then /^I see the Unsafe Browser start notification and wait for it to close$/ do
   robust_notification_wait("UnsafeBrowserStartNotification.png", 60)
 end
 
-Then /^the Unsafe Browser has started$/ do
-  @screen.wait("UnsafeBrowserHomepage.png", 360)
->>>>>>> 676ae125
-end
-
-When /^I start the Unsafe Browser(?: through the GNOME menu)?$/ do
-  step "I start \"Unsafe Browser\" via the GNOME \"Internet\" applications menu"
-end
-
-<<<<<<< HEAD
-When /^I successfully start the (Unsafe|I2P) Browser$/ do |browser_type|
-  step "I start the #{browser_type} Browser"
-  step "I see and accept the Unsafe Browser start verification" unless browser_type == 'I2P'
-  step "I see the \"Starting the #{browser_type} Browser...\" notification after at most 60 seconds"
-  step "the #{browser_type} Browser has started"
-=======
 When /^I successfully start the Unsafe Browser$/ do
   step "I start the Unsafe Browser"
   step "I see and accept the Unsafe Browser start verification"
   step "I see the Unsafe Browser start notification and wait for it to close"
   step "the Unsafe Browser has started"
->>>>>>> 676ae125
 end
 
 When /^I close the Unsafe Browser$/ do
   @screen.type("q", Sikuli::KeyModifier.CTRL)
 end
 
-<<<<<<< HEAD
-=======
 Then /^I see the Unsafe Browser stop notification$/ do
   robust_notification_wait("UnsafeBrowserStopNotification.png", 60)
 end
 
->>>>>>> 676ae125
 def xul_application_info(application)
   binary = $vm.execute_successfully(
     'echo ${TBB_INSTALL}/firefox', :libs => 'tor-browser'
