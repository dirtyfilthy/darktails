--- conflicted
+++ resolved
@@ -30,7 +30,6 @@
   # The guest's Tor's circuits' states are likely to get out of sync
   # with the other relays, so we ensure that we have fresh circuits.
   # Time jumps and incorrect clocks also confuses Tor in many ways.
-<<<<<<< HEAD
   $vm.host_to_guest_time_sync
   if $vm.execute("systemctl --quiet is-active tor@default.service").success?
     $vm.execute("systemctl stop tor@default.service")
@@ -38,27 +37,6 @@
     $vm.execute("systemctl --no-block restart tails-tor-has-bootstrapped.target")
     $vm.spawn("restart-tor")
     wait_until_tor_is_working
-  end
-  # ... and the same goes for I2P's tunnel state.
-  if $vm.execute("systemctl --quiet is-active i2p.service").success?
-    $vm.execute_successfully('/usr/local/sbin/tails-i2p stop')
-    # We "killall tails-i2p" to prevent multiple copies of the script
-    # from running, which seems to happen for strange reasons.
-    $vm.execute_successfully('killall tails-i2p')
-    $vm.spawn('/usr/local/sbin/tails-i2p start')
-=======
-  if $vm.has_network?
-    if $vm.execute("systemctl --quiet is-active tor@default.service").success?
-      $vm.execute("systemctl stop tor@default.service")
-      $vm.execute("rm -f /var/log/tor/log")
-      $vm.execute("systemctl --no-block restart tails-tor-has-bootstrapped.target")
-      $vm.host_to_guest_time_sync
-      $vm.spawn("restart-tor")
-      wait_until_tor_is_working
-    end
-  else
-    $vm.host_to_guest_time_sync
->>>>>>> 676ae125
   end
 end
 
