require 'fileutils'

def post_vm_start_hook
  # Sometimes the first click is lost (presumably it's used to give
  # focus to virt-viewer or similar) so we do that now rather than
  # having an important click lost. The point we click should be
  # somewhere where no clickable elements generally reside.
  @screen.click_point(@screen.w - 1, @screen.h/2)
end

def context_menu_helper(top, bottom, menu_item)
  try_for(60) do
    t = @screen.wait(top, 10)
    b = @screen.wait(bottom, 10)
    # In Sikuli, lower x == closer to the left, lower y == closer to the top
    assert(t.y < b.y)
    center = Sikuli::Location.new(((t.x + t.w) + b.x)/2,
                                  ((t.y + t.h) + b.y)/2)
    @screen.right_click(center)
    @screen.hide_cursor
    @screen.wait_and_click(menu_item, 10)
    return
  end
end

def post_snapshot_restore_hook
  $vm.wait_until_remote_shell_is_up
  post_vm_start_hook

  # The guest's Tor's circuits' states are likely to get out of sync
  # with the other relays, so we ensure that we have fresh circuits.
  # Time jumps and incorrect clocks also confuses Tor in many ways.
  $vm.host_to_guest_time_sync
  if $vm.execute("systemctl --quiet is-active tor@default.service").success?
    $vm.execute("systemctl stop tor@default.service")
    $vm.execute("rm -f /var/log/tor/log")
    $vm.execute("systemctl --no-block restart tails-tor-has-bootstrapped.target")
    $vm.spawn("restart-tor")
    wait_until_tor_is_working
  end
  # ... and the same goes for I2P's tunnel state.
  if $vm.execute("systemctl --quiet is-active i2p.service").success?
    $vm.execute_successfully('/usr/local/sbin/tails-i2p stop')
    # We "killall tails-i2p" to prevent multiple copies of the script
    # from running, which seems to happen for strange reasons.
    $vm.execute_successfully('killall tails-i2p')
    $vm.spawn('/usr/local/sbin/tails-i2p start')
  end
end

Given /^a computer$/ do
  $vm.destroy_and_undefine if $vm
  $vm = VM.new($virt, VM_XML_PATH, $vmnet, $vmstorage, DISPLAY)
end

Given /^the computer has (\d+) ([[:alpha:]]+) of RAM$/ do |size, unit|
  $vm.set_ram_size(size, unit)
end

Given /^the computer is set to boot from the Tails DVD$/ do
  $vm.set_cdrom_boot(TAILS_ISO)
end

Given /^the computer is set to boot from (.+?) drive "(.+?)"$/ do |type, name|
  $vm.set_disk_boot(name, type.downcase)
end

Given /^I (temporarily )?create an? (\d+) ([[:alpha:]]+) disk named "([^"]+)"$/ do |temporary, size, unit, name|
  $vm.storage.create_new_disk(name, {:size => size, :unit => unit,
                                     :type => "qcow2"})
  add_after_scenario_hook { $vm.storage.delete_volume(name) } if temporary
end

Given /^I plug (.+) drive "([^"]+)"$/ do |bus, name|
  $vm.plug_drive(name, bus.downcase)
  if $vm.is_running?
    step "drive \"#{name}\" is detected by Tails"
  end
end

Then /^drive "([^"]+)" is detected by Tails$/ do |name|
  raise "Tails is not running" unless $vm.is_running?
  try_for(10, :msg => "Drive '#{name}' is not detected by Tails") do
    $vm.disk_detected?(name)
  end
end

Given /^the network is plugged$/ do
  $vm.plug_network
end

Given /^the network is unplugged$/ do
  $vm.unplug_network
end

Given /^the network connection is ready(?: within (\d+) seconds)?$/ do |timeout|
  timeout ||= 30
  try_for(timeout.to_i) { $vm.has_network? }
end

Given /^the hardware clock is set to "([^"]*)"$/ do |time|
  $vm.set_hardware_clock(DateTime.parse(time).to_time)
end

Given /^I capture all network traffic$/ do
  @sniffer = Sniffer.new("sniffer", $vmnet)
  @sniffer.capture
  add_after_scenario_hook do
    @sniffer.stop
    @sniffer.clear
  end
end

Given /^I set Tails to boot with options "([^"]*)"$/ do |options|
  @boot_options = options
end

When /^I start the computer$/ do
  assert(!$vm.is_running?,
         "Trying to start a VM that is already running")
  $vm.start
  post_vm_start_hook
end

Given /^I start Tails( from DVD)?( with network unplugged)?( and I login)?$/ do |dvd_boot, network_unplugged, do_login|
  step "the computer is set to boot from the Tails DVD" if dvd_boot
  if network_unplugged
    step "the network is unplugged"
  else
    step "the network is plugged"
  end
  step "I start the computer"
  step "the computer boots Tails"
  if do_login
    step "I log in to a new session"
    if network_unplugged
      step "all notifications have disappeared"
    else
      step "Tor is ready"
      step "all notifications have disappeared"
      step "available upgrades have been checked"
    end
  end
end

Given /^I start Tails from (.+?) drive "(.+?)"( with network unplugged)?( and I login( with persistence enabled)?)?$/ do |drive_type, drive_name, network_unplugged, do_login, persistence_on|
  step "the computer is set to boot from #{drive_type} drive \"#{drive_name}\""
  if network_unplugged
    step "the network is unplugged"
  else
    step "the network is plugged"
  end
  step "I start the computer"
  step "the computer boots Tails"
  if do_login
    step "I enable persistence" if persistence_on
    step "I log in to a new session"
    if network_unplugged
      step "all notifications have disappeared"
    else
      step "Tor is ready"
      step "all notifications have disappeared"
      step "available upgrades have been checked"
    end
  end
end

When /^I power off the computer$/ do
  assert($vm.is_running?,
         "Trying to power off an already powered off VM")
  $vm.power_off
end

When /^I cold reboot the computer$/ do
  step "I power off the computer"
  step "I start the computer"
end

When /^I destroy the computer$/ do
  $vm.destroy_and_undefine
end

def boot_menu_cmdline_image
  case @os_loader
  when "UEFI"
    'TailsBootMenuKernelCmdlineUEFI.png'
  else
    'TailsBootMenuKernelCmdline.png'
  end
end

def boot_menu_tab_msg_image
  case @os_loader
  when "UEFI"
    'TailsBootSplashTabMsgUEFI.png'
  else
    'TailsBootSplashTabMsg.png'
  end
end

def memory_wipe_timeout
  nr_gigs_of_ram = convert_from_bytes($vm.get_ram_size_in_bytes, 'GiB').ceil
  nr_gigs_of_ram*30
end

Given /^Tails is at the boot menu's cmdline( after rebooting)?$/ do |reboot|
  boot_timeout = 3*60
  # We need some extra time for memory wiping if rebooting
  boot_timeout += memory_wipe_timeout if reboot
  # Simply looking for the boot splash image is not robust; sometimes
  # sikuli is not fast enough to see it. Here we hope that spamming
  # TAB, which will halt the boot process by showing the prompt for
  # the kernel cmdline, will make this a bit more robust. We want this
  # spamming to happen in parallel with Sikuli waiting for the image,
  # but multi-threading etc is working extremely poor in our Ruby +
  # jrb environment when Sikuli is involved. Hence we run the spamming
  # from a separate process.
  tab_spammer_code = <<-EOF
    require 'libvirt'
    tab_key_code = 0xf
    virt = Libvirt::open("qemu:///system")
    begin
      domain = virt.lookup_domain_by_name('#{$vm.domain_name}')
      loop do
        domain.send_key(Libvirt::Domain::KEYCODE_SET_LINUX, 0, [tab_key_code])
        sleep 0.1
      end
    ensure
      virt.close
    end
  EOF
  # Our UEFI firmware (OVMF) has the interesting "feature" that pressing
  # any button will open its setup menu, so we have to exit the setup,
  # and to not have the TAB spammer potentially interfering we pause
  # it meanwhile.
  dealt_with_uefi_setup = false
  # The below code is not completely reliable, so we might have to
  # retry by rebooting.
  try_for(boot_timeout) do
    begin
      tab_spammer = IO.popen(['ruby', '-e', tab_spammer_code])
      if not(dealt_with_uefi_setup) && @os_loader == 'UEFI'
        @screen.wait('UEFIFirmwareSetup.png', 30)
        Process.kill("TSTP", tab_spammer.pid)
        @screen.type(Sikuli::Key.ENTER)
        Process.kill("CONT", tab_spammer.pid)
        dealt_with_uefi_setup = true
      end
      @screen.wait(boot_menu_cmdline_image, 15)
    rescue FindFailed => e
      debug_log('We missed the boot menu before we could deal with it, ' +
                'resetting...')
      dealt_with_uefi_setup = false
      $vm.reset
      retry
    ensure
      Process.kill("TERM", tab_spammer.pid)
      tab_spammer.close
    end
  end
end

Given /^the computer (re)?boots Tails$/ do |reboot|
  step "Tails is at the boot menu's cmdline" + (reboot ? ' after rebooting' : '')
  @screen.type(" autotest_never_use_this_option blacklist=psmouse #{@boot_options}" +
               Sikuli::Key.ENTER)
  @screen.wait('TailsGreeter.png', 5*60)
  $vm.wait_until_remote_shell_is_up
  step 'I configure Tails to use a simulated Tor network'
end

Given /^I log in to a new session(?: in )?(|German)$/ do |lang|
  case lang
  when 'German'
    @language = "German"
    @screen.wait_and_click('TailsGreeterLanguage.png', 10)
    @screen.wait('TailsGreeterLanguagePopover.png', 10)
    @screen.type(@language)
    sleep(2) # Gtk needs some time to filter the results
    @screen.type(Sikuli::Key.ENTER)
    @screen.wait_and_click("TailsGreeterLoginButton#{@language}.png", 10)
  when ''
    @screen.wait_and_click('TailsGreeterLoginButton.png', 10)
  else
    raise "Unsupported language: #{lang}"
  end
  step 'Tails Greeter has applied all settings'
  step 'the Tails desktop is ready'
end

def open_greeter_additional_settings
  @screen.click('TailsGreeterAddMoreOptions.png')
  @screen.wait('TailsGreeterAdditionalSettingsDialog.png', 10)
end

Given /^I open Tails Greeter additional settings dialog$/ do
  open_greeter_additional_settings()
end

Given /^I enable the specific Tor configuration option$/ do
  open_greeter_additional_settings()
  @screen.wait_and_click('TailsGreeterNetworkConnection.png', 30)
  @screen.wait_and_click("TailsGreeterSpecificTorConfiguration.png", 10)
  @screen.wait_and_click("TailsGreeterAdditionalSettingsAdd.png", 10)
end

Given /^I set an administration password$/ do
  open_greeter_additional_settings()
  @screen.wait_and_click("TailsGreeterAdminPassword.png", 20)
  @screen.type(@sudo_password)
  @screen.type(Sikuli::Key.TAB)
  @screen.type(@sudo_password)
  @screen.type(Sikuli::Key.ENTER)
end

Given /^Tails Greeter has applied all settings$/ do
  # I.e. it is done with PostLogin, which is ensured to happen before
  # a logind session is opened for LIVE_USER.
  try_for(120) {
    $vm.execute_successfully("loginctl").stdout
      .match(/^\s*\S+\s+\d+\s+#{LIVE_USER}\s+seat\d+\s+\S+\s*$/) != nil
  }
end

Given /^the Tails desktop is ready$/ do
  desktop_started_picture = "GnomeApplicationsMenu#{@language}.png"
  @screen.wait(desktop_started_picture, 180)
  # We wait for the Florence icon to be displayed to ensure reliable systray icon clicking.
  @screen.wait("GnomeSystrayFlorence.png", 30)
  # Disable screen blanking since we sometimes need to wait long
  # enough for it to activate, which can mess with Sikuli wait():ing
  # for some image.
  $vm.execute_successfully(
    'gsettings set org.gnome.desktop.session idle-delay 0',
    :user => LIVE_USER
  )
  # We need to enable the accessibility toolkit for dogtail.
  $vm.execute_successfully(
    'gsettings set org.gnome.desktop.interface toolkit-accessibility true',
    :user => LIVE_USER,
  )
end

When /^I see the "(.+)" notification(?: after at most (\d+) seconds)?$/ do |title, timeout|
  timeout = timeout ? timeout.to_i : nil
  gnome_shell = Dogtail::Application.new('gnome-shell')
  notification_list = gnome_shell.child(
    'No Notifications', roleName: 'label', showingOnly: false
  ).parent.parent
  notification_list.child(title, roleName: 'label', showingOnly: false)
    .wait(timeout)
end

Given /^Tor is ready$/ do
  step "Tor has built a circuit"
  step "the time has synced"
  if $vm.execute('systemctl is-system-running').failure?
    units_status = $vm.execute('systemctl').stdout
    raise "At least one system service failed to start:\n#{units_status}"
  end
end

Given /^Tor has built a circuit$/ do
  wait_until_tor_is_working
end

Given /^the time has synced$/ do
  ["/var/run/tordate/done", "/var/run/htpdate/success"].each do |file|
    try_for(300) { $vm.execute("test -e #{file}").success? }
  end
end

Given /^available upgrades have been checked$/ do
  try_for(300) {
    $vm.execute("test -e '/var/run/tails-upgrader/checked_upgrades'").success?
  }
end

<<<<<<< HEAD
When /^I start the Tor Browser( in offline mode)?$/ do |offline|
  step 'I start "Tor Browser" via the GNOME "Internet" applications menu'
  if offline
    offline_prompt = Dogtail::Application.new('zenity')
                     .dialog('Tor is not ready')
    offline_prompt.wait(10)
    offline_prompt.button('Start Tor Browser').click
  end
  @torbrowser = Dogtail::Application.new('Firefox').child('', roleName: 'frame')
  @torbrowser.wait(60)
  if offline
    step 'the Tor Browser shows the "The proxy server is refusing connections" error'
=======
Given /^the Tor Browser has started$/ do
  try_for(60) do
    Dogtail::Application.new('Firefox')
      .child(roleName: 'frame', recursive: false)
      .exist?
>>>>>>> b88caec6
  end
end

Given /^the Tor Browser loads the (startup page|Tails roadmap)$/ do |page|
  case page
  when "startup page"
    title = 'Tails - News'
  when "Tails roadmap"
    title = 'Roadmap - Tails - RiseupLabs Code Repository'
  else
    raise "Unsupported page: #{page}"
  end
  step "\"#{title}\" has loaded in the Tor Browser"
end

When /^I request a new identity using Torbutton$/ do
  @screen.wait_and_click('TorButtonIcon.png', 30)
  @screen.wait_and_click('TorButtonNewIdentity.png', 30)
end

When /^I acknowledge Torbutton's New Identity confirmation prompt$/ do
  @screen.wait('GnomeQuestionDialogIcon.png', 30)
  step 'I type "y"'
end

Given /^I add a bookmark to eff.org in the Tor Browser$/ do
  url = "https://www.eff.org"
  step "I open the address \"#{url}\" in the Tor Browser"
  step 'the Tor Browser shows the "The proxy server is refusing connections" error'
  @screen.type("d", Sikuli::KeyModifier.CTRL)
  @screen.wait("TorBrowserBookmarkPrompt.png", 10)
  @screen.type(url + Sikuli::Key.ENTER)
end

Given /^the Tor Browser has a bookmark to eff.org$/ do
  @screen.type("b", Sikuli::KeyModifier.ALT)
  @screen.wait("TorBrowserEFFBookmark.png", 10)
end

Given /^all notifications have disappeared$/ do
  # These magic coordinates always locates GNOME's clock in the top
  # bar, which when clicked opens the calendar.
  x, y = 512, 10
  gnome_shell = Dogtail::Application.new('gnome-shell')
  retry_action(10, recovery_proc: Proc.new { @screen.type(Sikuli::Key.ESC) }) do
    @screen.click_point(x, y)
    unless gnome_shell.child('No Notifications', roleName: 'label').exist?
      @screen.click('GnomeCloseAllNotificationsButton.png')
    end
    gnome_shell.child('No Notifications', roleName: 'label').exist?
  end
  @screen.type(Sikuli::Key.ESC)
end

Then /^I (do not )?see "([^"]*)" after at most (\d+) seconds$/ do |negation, image, time|
  begin
    @screen.wait(image, time.to_i)
    raise "found '#{image}' while expecting not to" if negation
  rescue FindFailed => e
    raise e if not(negation)
  end
end

Then /^all Internet traffic has only flowed through Tor$/ do
  allowed_hosts = allowed_hosts_under_tor_enforcement
  assert_all_connections(@sniffer.pcap_file) do |c|
    allowed_hosts.include?({ address: c.daddr, port: c.dport })
  end
end

Given /^I enter the sudo password in the pkexec prompt$/ do
  step "I enter the \"#{@sudo_password}\" password in the pkexec prompt"
end

def deal_with_polkit_prompt(password, opts = {})
  opts[:expect_success] ||= true
  image = 'PolicyKitAuthPrompt.png'
  @screen.wait(image, 60)
  @screen.type(password)
  @screen.type(Sikuli::Key.ENTER)
  if opts[:expect_success]
    @screen.waitVanish(image, 20)
  else
    @screen.wait('PolicyKitAuthFailure.png', 20)
  end
end

Given /^I enter the "([^"]*)" password in the pkexec prompt$/ do |password|
  deal_with_polkit_prompt(password)
end

Given /^process "([^"]+)" is (not )?running$/ do |process, not_running|
  if not_running
    assert(!$vm.has_process?(process), "Process '#{process}' is running")
  else
    assert($vm.has_process?(process), "Process '#{process}' is not running")
  end
end

Given /^process "([^"]+)" is running within (\d+) seconds$/ do |process, time|
  try_for(time.to_i, :msg => "Process '#{process}' is not running after " +
                             "waiting for #{time} seconds") do
    $vm.has_process?(process)
  end
end

Given /^process "([^"]+)" has stopped running after at most (\d+) seconds$/ do |process, time|
  try_for(time.to_i, :msg => "Process '#{process}' is still running after " +
                             "waiting for #{time} seconds") do
    not $vm.has_process?(process)
  end
end

Given /^I kill the process "([^"]+)"$/ do |process|
  $vm.execute("killall #{process}")
  try_for(10, :msg => "Process '#{process}' could not be killed") {
    !$vm.has_process?(process)
  }
end

Then /^Tails eventually (shuts down|restarts)$/ do |mode|
  nr_gibs_of_ram = convert_from_bytes($vm.get_ram_size_in_bytes, 'GiB').ceil
  timeout = nr_gibs_of_ram*5*60
  # Work around Tails bug #11786, where something goes wrong when we
  # kexec to the new kernel for memory wiping and gets dropped to a
  # BusyBox shell instead.
  try_for(timeout) do
    if @screen.existsAny(['TailsBug11786a.png', 'TailsBug11786b.png'])
      puts "We were hit by bug #11786: memory wiping got stuck"
      if mode == 'restarts'
        $vm.reset
      else
        $vm.power_off
      end
    else
      if mode == 'restarts'
        @screen.find('TailsGreeter.png')
        true
      else
        ! $vm.is_running?
      end
    end
  end
end

Given /^I shutdown Tails and wait for the computer to power off$/ do
  $vm.spawn("poweroff")
  step 'Tails eventually shuts down'
end

When /^I request a shutdown using the emergency shutdown applet$/ do
  @screen.hide_cursor
  @screen.wait_and_click('TailsEmergencyShutdownButton.png', 10)
  # Sometimes the next button too fast, before the menu has settled
  # down to its final size and the icon we want to click is in its
  # final position. dogtail might allow us to fix that, but given how
  # rare this problem is, it's not worth the effort.
  step 'I wait 5 seconds'
  @screen.wait_and_click('TailsEmergencyShutdownHalt.png', 10)
end

When /^I warm reboot the computer$/ do
  $vm.spawn("reboot")
end

When /^I request a reboot using the emergency shutdown applet$/ do
  @screen.hide_cursor
  @screen.wait_and_click('TailsEmergencyShutdownButton.png', 10)
  # See comment on /^I request a shutdown using the emergency shutdown applet$/
  # that explains why we need to wait.
  step 'I wait 5 seconds'
  @screen.wait_and_click('TailsEmergencyShutdownReboot.png', 10)
end

Given /^the package "([^"]+)" is installed$/ do |package|
  assert($vm.execute("dpkg -s '#{package}' 2>/dev/null | grep -qs '^Status:.*installed$'").success?,
         "Package '#{package}' is not installed")
end

Given /^I add a ([a-z0-9.]+ |)wired DHCP NetworkManager connection called "([^"]+)"$/ do |version, con_name|
  if version and version == '2.x'
    con_content = <<EOF
[connection]
id=#{con_name}
uuid=b04afa94-c3a1-41bf-aa12-1a743d964162
interface-name=eth0
type=ethernet
EOF
    con_file = "/etc/NetworkManager/system-connections/#{con_name}"
    $vm.file_overwrite(con_file, con_content)
    $vm.execute_successfully("chmod 600 '#{con_file}'")
    $vm.execute_successfully("nmcli connection load '#{con_file}'")
  elsif version and version == '3.x'
    raise "Unsupported version '#{version}'"
  else
    $vm.execute_successfully(
      "nmcli connection add con-name #{con_name} " + \
      "type ethernet autoconnect yes ifname eth0"
    )
  end
  try_for(10) {
    nm_con_list = $vm.execute("nmcli --terse --fields NAME connection show").stdout
    nm_con_list.split("\n").include? "#{con_name}"
  }
end

Given /^I switch to the "([^"]+)" NetworkManager connection$/ do |con_name|
  $vm.execute("nmcli connection up id #{con_name}")
  try_for(60) do
    $vm.execute("nmcli --terse --fields NAME,STATE connection show").stdout.chomp.split("\n").include?("#{con_name}:activated")
  end
end

When /^I start and focus GNOME Terminal$/ do
  step 'I start "GNOME Terminal" via the GNOME "Utilities" applications menu'
  @screen.wait('GnomeTerminalWindow.png', 40)
end

When /^I run "([^"]+)" in GNOME Terminal$/ do |command|
  if !$vm.has_process?("gnome-terminal-server")
    step "I start and focus GNOME Terminal"
  else
    @screen.wait_and_click('GnomeTerminalWindow.png', 20)
  end
  @screen.type(command + Sikuli::Key.ENTER)
end

When /^the file "([^"]+)" exists(?:| after at most (\d+) seconds)$/ do |file, timeout|
  timeout = 0 if timeout.nil?
  try_for(
    timeout.to_i,
    :msg => "The file #{file} does not exist after #{timeout} seconds"
  ) {
    $vm.file_exist?(file)
  }
end

When /^the file "([^"]+)" does not exist$/ do |file|
  assert(! ($vm.file_exist?(file)))
end

When /^the directory "([^"]+)" exists$/ do |directory|
  assert($vm.directory_exist?(directory))
end

When /^the directory "([^"]+)" does not exist$/ do |directory|
  assert(! ($vm.directory_exist?(directory)))
end

When /^I copy "([^"]+)" to "([^"]+)" as user "([^"]+)"$/ do |source, destination, user|
  c = $vm.execute("cp \"#{source}\" \"#{destination}\"", :user => LIVE_USER)
  assert(c.success?, "Failed to copy file:\n#{c.stdout}\n#{c.stderr}")
end

def is_persistent?(app)
  conf = get_persistence_presets(true)["#{app}"]
  c = $vm.execute("findmnt --noheadings --output SOURCE --target '#{conf}'")
  # This check assumes that we haven't enabled read-only persistence.
  c.success? and c.stdout.chomp != "aufs"
end

Then /^persistence for "([^"]+)" is (|not )enabled$/ do |app, enabled|
  case enabled
  when ''
    assert(is_persistent?(app), "Persistence should be enabled.")
  when 'not '
    assert(!is_persistent?(app), "Persistence should not be enabled.")
  end
end

Given /^I start "([^"]+)" via the GNOME "([^"]+)" applications menu$/ do |app_name, submenu|
  # XXX: Dogtail is buggy when interacting with the Applications menu
  # (see #11718) so we use the GNOME Applications Overview instead.
  @screen.wait('GnomeApplicationsMenu.png', 10)
  $vm.execute_successfully('xdotool key Super', user: LIVE_USER)
  @screen.wait('GnomeActivitiesOverview.png', 10)
  @screen.type(app_name)
  @screen.type(Sikuli::Key.ENTER, Sikuli::KeyModifier.CTRL)
end

When /^I type "([^"]+)"$/ do |string|
  @screen.type(string)
end

When /^I press the "([^"]+)" key$/ do |key|
  begin
    @screen.type(eval("Sikuli::Key.#{key}"))
  rescue RuntimeError
    raise "unsupported key #{key}"
  end
end

Then /^the (amnesiac|persistent) Tor Browser directory (exists|does not exist)$/ do |persistent_or_not, mode|
  case persistent_or_not
  when "amnesiac"
    dir = "/home/#{LIVE_USER}/Tor Browser"
  when "persistent"
    dir = "/home/#{LIVE_USER}/Persistent/Tor Browser"
  end
  step "the directory \"#{dir}\" #{mode}"
end

Then /^there is a GNOME bookmark for the (amnesiac|persistent) Tor Browser directory$/ do |persistent_or_not|
  case persistent_or_not
  when "amnesiac"
    bookmark_image = 'TorBrowserAmnesicFilesBookmark.png'
  when "persistent"
    bookmark_image = 'TorBrowserPersistentFilesBookmark.png'
  end
  @screen.wait_and_click('GnomePlaces.png', 10)
  @screen.wait(bookmark_image, 40)
  @screen.type(Sikuli::Key.ESC)
end

Then /^there is no GNOME bookmark for the persistent Tor Browser directory$/ do
  try_for(65) do
    @screen.wait_and_click('GnomePlaces.png', 10)
    @screen.wait("GnomePlacesWithoutTorBrowserPersistent.png", 10)
    @screen.type(Sikuli::Key.ESC)
  end
end

def pulseaudio_sink_inputs
  pa_info = $vm.execute_successfully('pacmd info', :user => LIVE_USER).stdout
  sink_inputs_line = pa_info.match(/^\d+ sink input\(s\) available\.$/)[0]
  return sink_inputs_line.match(/^\d+/)[0].to_i
end

When /^(no|\d+) application(?:s?) (?:is|are) playing audio(?:| after (\d+) seconds)$/ do |nb, wait_time|
  nb = 0 if nb == "no"
  sleep wait_time.to_i if ! wait_time.nil?
  assert_equal(nb.to_i, pulseaudio_sink_inputs)
end

When /^I double-click on the "Tails documentation" link on the Desktop$/ do
  @screen.wait_and_double_click("DesktopTailsDocumentationIcon.png", 10)
end

When /^I click the blocked video icon$/ do
  @screen.wait_and_click("TorBrowserBlockedVideo.png", 30)
end

When /^I accept to temporarily allow playing this video$/ do
  @screen.wait_and_click("TorBrowserOkButton.png", 10)
end

When /^I click the HTML5 play button$/ do
  @screen.wait_and_click("TorBrowserHtml5PlayButton.png", 30)
end

When /^I (can|cannot) save the current page as "([^"]+[.]html)" to the (.*) directory$/ do |should_work, output_file, output_dir|
  should_work = should_work == 'can' ? true : false
  @screen.type("s", Sikuli::KeyModifier.CTRL)
  @screen.wait("TorBrowserSaveDialog.png", 10)
  if output_dir == "persistent Tor Browser"
    output_dir = "/home/#{LIVE_USER}/Persistent/Tor Browser"
    @screen.wait_and_click("GtkTorBrowserPersistentBookmark.png", 10)
    @screen.wait("GtkTorBrowserPersistentBookmarkSelected.png", 10)
    # The output filename (without its extension) is already selected,
    # let's use the keyboard shortcut to focus its field
    @screen.type("n", Sikuli::KeyModifier.ALT)
    @screen.wait("TorBrowserSaveOutputFileSelected.png", 10)
  elsif output_dir == "default downloads"
    output_dir = "/home/#{LIVE_USER}/Tor Browser"
  else
    @screen.type(output_dir + '/')
  end
  # Only the part of the filename before the .html extension can be easily replaced
  # so we have to remove it before typing it into the arget filename entry widget.
  @screen.type(output_file.sub(/[.]html$/, ''))
  @screen.type(Sikuli::Key.ENTER)
  if should_work
    try_for(10, :msg => "The page was not saved to #{output_dir}/#{output_file}") {
      $vm.file_exist?("#{output_dir}/#{output_file}")
    }
  else
    @screen.wait("TorBrowserCannotSavePage.png", 10)
  end
end

When /^I can print the current page as "([^"]+[.]pdf)" to the (default downloads|persistent Tor Browser) directory$/ do |output_file, output_dir|
  if output_dir == "persistent Tor Browser"
    output_dir = "/home/#{LIVE_USER}/Persistent/Tor Browser"
  else
    output_dir = "/home/#{LIVE_USER}/Tor Browser"
  end
  @screen.type("p", Sikuli::KeyModifier.CTRL)
  @screen.wait("TorBrowserPrintDialog.png", 20)
  @screen.wait_and_click("BrowserPrintToFile.png", 10)
  @screen.wait_and_double_click("TorBrowserPrintOutputFile.png", 10)
  @screen.hide_cursor
  @screen.wait("TorBrowserPrintOutputFileSelected.png", 10)
  # Only the file's basename is selected by double-clicking,
  # so we type only the desired file's basename to replace it
  @screen.type(output_dir + '/' + output_file.sub(/[.]pdf$/, '') + Sikuli::Key.ENTER)
  try_for(30, :msg => "The page was not printed to #{output_dir}/#{output_file}") {
    $vm.file_exist?("#{output_dir}/#{output_file}")
  }
end

Given /^a web server is running on the LAN$/ do
  @web_server_ip_addr = $vmnet.bridge_ip_addr
  @web_server_port = 8000
  @web_server_url = "http://#{@web_server_ip_addr}:#{@web_server_port}"
  web_server_hello_msg = "Welcome to the LAN web server!"

  # I've tested ruby Thread:s, fork(), etc. but nothing works due to
  # various strange limitations in the ruby interpreter. For instance,
  # apparently concurrent IO has serious limits in the thread
  # scheduler (e.g. sikuli's wait() would block WEBrick from reading
  # from its socket), and fork():ing results in a lot of complex
  # cucumber stuff (like our hooks!) ending up in the child process,
  # breaking stuff in the parent process. After asking some supposed
  # ruby pros, I've settled on the following.
  code = <<-EOF
  require "webrick"
  STDOUT.reopen("/dev/null", "w")
  STDERR.reopen("/dev/null", "w")
  server = WEBrick::HTTPServer.new(:BindAddress => "#{@web_server_ip_addr}",
                                   :Port => #{@web_server_port},
                                   :DocumentRoot => "/dev/null")
  server.mount_proc("/") do |req, res|
    res.body = "#{web_server_hello_msg}"
  end
  server.start
EOF
  add_lan_host(@web_server_ip_addr, @web_server_port)
  proc = IO.popen(['ruby', '-e', code])
  try_for(10, :msg => "It seems the LAN web server failed to start") do
    Process.kill(0, proc.pid) == 1
  end

  add_after_scenario_hook { Process.kill("TERM", proc.pid) }

  # It seems necessary to actually check that the LAN server is
  # serving, possibly because it isn't doing so reliably when setting
  # up. If e.g. the Unsafe Browser (which *should* be able to access
  # the web server) tries to access it too early, Firefox seems to
  # take some random amount of time to retry fetching. Curl gives a
  # more consistent result, so let's rely on that instead. Note that
  # this forces us to capture traffic *after* this step in case
  # accessing this server matters, like when testing the Tor Browser..
  try_for(30, :msg => "Something is wrong with the LAN web server") do
    msg = $vm.execute_successfully("curl #{@web_server_url}",
                                   :user => LIVE_USER).stdout.chomp
    web_server_hello_msg == msg
  end
end

When /^I open a page on the LAN web server in the (.*)$/ do |browser|
  step "I open the address \"#{@web_server_url}\" in the #{browser}"
end

Given /^I wait (?:between (\d+) and )?(\d+) seconds$/ do |min, max|
  if min
    time = rand(max.to_i - min.to_i + 1) + min.to_i
  else
    time = max.to_i
  end
  puts "Slept for #{time} seconds"
  sleep(time)
end

Given /^I (?:re)?start monitoring the AppArmor log of "([^"]+)"$/ do |profile|
  # AppArmor log entries may be dropped if printk rate limiting is
  # enabled.
  $vm.execute_successfully('sysctl -w kernel.printk_ratelimit=0')
  # We will only care about entries for this profile from this time
  # and on.
  guest_time = $vm.execute_successfully(
    'date +"%Y-%m-%d %H:%M:%S"').stdout.chomp
  @apparmor_profile_monitoring_start ||= Hash.new
  @apparmor_profile_monitoring_start[profile] = guest_time
end

When /^AppArmor has (not )?denied "([^"]+)" from opening "([^"]+)"(?: after at most (\d+) seconds)?$/ do |anti_test, profile, file, time|
  assert(@apparmor_profile_monitoring_start &&
         @apparmor_profile_monitoring_start[profile],
         "It seems the profile '#{profile}' isn't being monitored by the " +
         "'I monitor the AppArmor log of ...' step")
  audit_line_regex = 'apparmor="DENIED" operation="open" profile="%s" name="%s"' % [profile, file]
  block = Proc.new do
    audit_log = $vm.execute(
      "journalctl --full --no-pager " +
      "--since='#{@apparmor_profile_monitoring_start[profile]}' " +
      "SYSLOG_IDENTIFIER=kernel | grep -w '#{audit_line_regex}'"
    ).stdout.chomp
    assert(audit_log.empty? == (anti_test ? true : false))
    true
  end
  begin
    if time
      try_for(time.to_i) { block.call }
    else
      block.call
    end
  rescue Timeout::Error, Test::Unit::AssertionFailedError => e
    raise e, "AppArmor has #{anti_test ? "" : "not "}denied the operation"
  end
end

Then /^I force Tor to use a new circuit$/ do
  force_new_tor_circuit
end

When /^I eject the boot medium$/ do
  dev = boot_device
  dev_type = device_info(dev)['ID_TYPE']
  case dev_type
  when 'cd'
    $vm.eject_cdrom
  when 'disk'
    boot_disk_name = $vm.disk_name(dev)
    $vm.unplug_drive(boot_disk_name)
  else
    raise "Unsupported medium type '#{dev_type}' for boot device '#{dev}'"
  end
end

Given /^Tails is fooled to think it is running version (.+)$/ do |version|
  $vm.execute_successfully(
    "sed -i " +
    "'s/^TAILS_VERSION_ID=.*$/TAILS_VERSION_ID=\"#{version}\"/' " +
    "/etc/os-release"
  )
end

Then /^Tails is running version (.+)$/ do |version|
  v1 = $vm.execute_successfully('tails-version').stdout.split.first
  assert_equal(version, v1, "The version doesn't match tails-version's output")
  v2 = $vm.file_content('/etc/os-release')
       .scan(/TAILS_VERSION_ID="(#{version})"/).flatten.first
  assert_equal(version, v2, "The version doesn't match /etc/os-release")
end

def share_host_files(files)
  files = [files] if files.class == String
  assert_equal(Array, files.class)
  disk_size = files.map { |f| File.new(f).size } .inject(0, :+)
  # Let's add some extra space for filesysten overhead etc.
  disk_size += [convert_to_bytes(1, 'MiB'), (disk_size * 0.10).ceil].max
  disk = random_alpha_string(10)
  step "I temporarily create an #{disk_size} bytes disk named \"#{disk}\""
  step "I create a gpt partition labeled \"#{disk}\" with an ext4 " +
       "filesystem on disk \"#{disk}\""
  $vm.storage.guestfs_disk_helper(disk) do |g, _|
    partition = g.list_partitions().first
    g.mount(partition, "/")
    files.each { |f| g.upload(f, "/" + File.basename(f)) }
  end
  step "I plug USB drive \"#{disk}\""
  mount_dir = $vm.execute_successfully('mktemp -d').stdout.chomp
  dev = $vm.disk_dev(disk)
  partition = dev + '1'
  $vm.execute_successfully("mount #{partition} #{mount_dir}")
  $vm.execute_successfully("chmod -R a+rX '#{mount_dir}'")
  return mount_dir
end

When /^Tails system time is magically synchronized$/ do
  $vm.host_to_guest_time_sync
end<|MERGE_RESOLUTION|>--- conflicted
+++ resolved
@@ -376,7 +376,6 @@
   }
 end
 
-<<<<<<< HEAD
 When /^I start the Tor Browser( in offline mode)?$/ do |offline|
   step 'I start "Tor Browser" via the GNOME "Internet" applications menu'
   if offline
@@ -385,17 +384,16 @@
     offline_prompt.wait(10)
     offline_prompt.button('Start Tor Browser').click
   end
-  @torbrowser = Dogtail::Application.new('Firefox').child('', roleName: 'frame')
-  @torbrowser.wait(60)
+  @torbrowser = Dogtail::Application.new('Firefox')
+  step "the Tor Browser has started#{offline}"
   if offline
     step 'the Tor Browser shows the "The proxy server is refusing connections" error'
-=======
-Given /^the Tor Browser has started$/ do
+  end
+end
+
+Given /^the Tor Browser has started( in offline mode)?$/ do |offline|
   try_for(60) do
-    Dogtail::Application.new('Firefox')
-      .child(roleName: 'frame', recursive: false)
-      .exist?
->>>>>>> b88caec6
+    @torbrowser.child(roleName: 'frame', recursive: false).exist?
   end
 end
 
