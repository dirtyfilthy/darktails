require 'fileutils'

def post_vm_start_hook
  # Sometimes the first click is lost (presumably it's used to give
  # focus to virt-viewer or similar) so we do that now rather than
  # having an important click lost. The point we click should be
  # somewhere where no clickable elements generally reside.
  @screen.click_point(@screen.w, @screen.h/2)
end

def activate_filesystem_shares
  # XXX-9p: First of all, filesystem shares cannot be mounted while we
  # do a snapshot save+restore, so unmounting+remounting them seems
  # like a good idea. However, the 9p modules get into a broken state
  # during the save+restore, so we also would like to unload+reload
  # them, but loading of 9pnet_virtio fails after a restore with
  # "probe of virtio2 failed with error -2" (in dmesg) which makes the
  # shares unavailable. Hence we leave this code commented for now.
  #for mod in ["9pnet_virtio", "9p"] do
  #  @vm.execute("modprobe #{mod}")
  #end

  @vm.list_shares.each do |share|
    @vm.execute("mkdir -p #{share}")
    @vm.execute("mount -t 9p -o trans=virtio #{share} #{share}")
  end
end

def deactivate_filesystem_shares
  @vm.list_shares.each do |share|
    @vm.execute("umount #{share}")
  end

  # XXX-9p: See XXX-9p above
  #for mod in ["9p", "9pnet_virtio"] do
  #  @vm.execute("modprobe -r #{mod}")
  #end
end

def restore_background
  @vm.restore_snapshot($background_snapshot)
  @vm.wait_until_remote_shell_is_up
  post_vm_start_hook

  # XXX-9p: See XXX-9p above
  #activate_filesystem_shares

  # The guest's Tor's circuits' states are likely to get out of sync
  # with the other relays, so we ensure that we have fresh circuits.
  # Time jumps and incorrect clocks also confuses Tor in many ways.
  if @vm.has_network?
    if @vm.execute("service tor status").success?
      @vm.execute("service tor stop")
      @vm.execute("rm -f /var/log/tor/log")
      @vm.execute("killall vidalia")
      @vm.host_to_guest_time_sync
      @vm.execute("service tor start")
      wait_until_tor_is_working
      @vm.spawn("/usr/local/sbin/restart-vidalia")
    end
  else
    @vm.host_to_guest_time_sync
  end
end

Given /^a computer$/ do
  @vm.destroy if @vm
  @vm = VM.new($virt, VM_XML_PATH, $vmnet, $vmstorage, DISPLAY)
end

Given /^the computer has (\d+) ([[:alpha:]]+) of RAM$/ do |size, unit|
  next if @skip_steps_while_restoring_background
  @vm.set_ram_size(size, unit)
end

Given /^the computer is set to boot from the Tails DVD$/ do
  next if @skip_steps_while_restoring_background
  @vm.set_cdrom_boot(TAILS_ISO)
end

Given /^the computer is set to boot from (.+?) drive "(.+?)"$/ do |type, name|
  next if @skip_steps_while_restoring_background
  @vm.set_disk_boot(name, type.downcase)
end

Given /^I create a (\d+) ([[:alpha:]]+) disk named "([^"]+)"$/ do |size, unit, name|
  next if @skip_steps_while_restoring_background
  @vm.storage.create_new_disk(name, {:size => size, :unit => unit,
                                     :type => "qcow2"})
end

Given /^I plug (.+) drive "([^"]+)"$/ do |bus, name|
  next if @skip_steps_while_restoring_background
  @vm.plug_drive(name, bus.downcase)
  if @vm.is_running?
    step "drive \"#{name}\" is detected by Tails"
  end
end

Then /^drive "([^"]+)" is detected by Tails$/ do |name|
  next if @skip_steps_while_restoring_background
  if @vm.is_running?
    try_for(10, :msg => "Drive '#{name}' is not detected by Tails") {
      @vm.disk_detected?(name)
    }
  else
    STDERR.puts "Cannot tell if drive '#{name}' is detected by Tails: " +
                "Tails is not running"
  end
end

Given /^the network is plugged$/ do
  next if @skip_steps_while_restoring_background
  @vm.plug_network
end

Given /^the network is unplugged$/ do
  next if @skip_steps_while_restoring_background
  @vm.unplug_network
end

Given /^I capture all network traffic$/ do
  # Note: We don't want skip this particular stpe if
  # @skip_steps_while_restoring_background is set since it starts
  # something external to the VM state.
  @sniffer = Sniffer.new("sniffer", $vmnet)
  @sniffer.capture
end

Given /^I set Tails to boot with options "([^"]*)"$/ do |options|
  next if @skip_steps_while_restoring_background
  @boot_options = options
end

When /^I start the computer$/ do
  next if @skip_steps_while_restoring_background
  assert(!@vm.is_running?,
         "Trying to start a VM that is already running")
  @vm.start
  post_vm_start_hook
end

Given /^I start Tails( from DVD)?( with network unplugged)? and I login$/ do |dvd_boot, network_unplugged|
  # we don't @skip_steps_while_restoring_background as we're only running
  # other steps, that are taking care of it *if* they have to
  step "the computer is set to boot from the Tails DVD" if dvd_boot
  if network_unplugged.nil?
    step "the network is plugged"
  else
    step "the network is unplugged"
  end
  step "I start the computer"
  step "the computer boots Tails"
  step "I log in to a new session"
  step "Tails seems to have booted normally"
  if network_unplugged.nil?
    step "Tor is ready"
    step "all notifications have disappeared"
    step "available upgrades have been checked"
  else
    step "all notifications have disappeared"
  end
end

Given /^I start Tails from (.+?) drive "(.+?)"(| with network unplugged) and I login(| with(| read-only) persistence password "([^"]+)")$/ do |drive_type, drive_name, network_unplugged, persistence_on, persistence_ro, persistence_pwd|
  # we don't @skip_steps_while_restoring_background as we're only running
  # other steps, that are taking care of it *if* they have to
  step "the computer is set to boot from #{drive_type} drive \"#{drive_name}\""
  if network_unplugged.empty?
    step "the network is plugged"
  else
    step "the network is unplugged"
  end
  step "I start the computer"
  step "the computer boots Tails"
  if ! persistence_on.empty?
    assert(! persistence_pwd.empty?, "A password must be provided when enabling persistence")
    if persistence_ro.empty?
      step "I enable persistence with password \"#{persistence_pwd}\""
    else
      step "I enable read-only persistence with password \"#{persistence_pwd}\""
    end
  end
  step "I log in to a new session"
  step "Tails seems to have booted normally"
  if network_unplugged.empty?
    step "Tor is ready"
    step "all notifications have disappeared"
    step "available upgrades have been checked"
  else
    step "all notifications have disappeared"
  end
end

When /^I power off the computer$/ do
  next if @skip_steps_while_restoring_background
  assert(@vm.is_running?,
         "Trying to power off an already powered off VM")
  @vm.power_off
end

When /^I cold reboot the computer$/ do
  next if @skip_steps_while_restoring_background
  step "I power off the computer"
  step "I start the computer"
end

When /^I destroy the computer$/ do
  next if @skip_steps_while_restoring_background
  @vm.destroy
end

Given /^the computer (re)?boots Tails$/ do |reboot|
  next if @skip_steps_while_restoring_background

  case @os_loader
  when "UEFI"
    assert(!reboot, "Testing of reboot with UEFI enabled is not implemented")
    bootsplash = 'TailsBootSplashUEFI.png'
    bootsplash_tab_msg = 'TailsBootSplashTabMsgUEFI.png'
    boot_timeout = 30
  else
    if reboot
      bootsplash = 'TailsBootSplashPostReset.png'
      bootsplash_tab_msg = 'TailsBootSplashTabMsgPostReset.png'
      boot_timeout = 120
    else
      bootsplash = 'TailsBootSplash.png'
      bootsplash_tab_msg = 'TailsBootSplashTabMsg.png'
      boot_timeout = 30
    end
  end

  @screen.wait(bootsplash, boot_timeout)
  @screen.wait(bootsplash_tab_msg, 10)
  @screen.type(Sikuli::Key.TAB)
  @screen.waitVanish(bootsplash_tab_msg, 1)

  @screen.type(" autotest_never_use_this_option #{@boot_options}" +
               Sikuli::Key.ENTER)
  @screen.wait('TailsGreeter.png', 30*60)
  @vm.wait_until_remote_shell_is_up
  activate_filesystem_shares
end

Given /^I log in to a new session$/ do
  next if @skip_steps_while_restoring_background
  @screen.wait_and_click('TailsGreeterLoginButton.png', 10)
end

Given /^I enable more Tails Greeter options$/ do
  next if @skip_steps_while_restoring_background
  match = @screen.find('TailsGreeterMoreOptions.png')
  @screen.click(match.getCenter.offset(match.w/2, match.h*2))
  @screen.wait_and_click('TailsGreeterForward.png', 10)
  @screen.wait('TailsGreeterLoginButton.png', 20)
end

Given /^I enable the specific Tor configuration option$/ do
  next if @skip_steps_while_restoring_background
  @screen.click('TailsGreeterTorConf.png')
end

Given /^I set sudo password "([^"]*)"$/ do |password|
  @sudo_password = password
  next if @skip_steps_while_restoring_background
  @screen.wait("TailsGreeterAdminPassword.png", 20)
  @screen.type(@sudo_password)
  @screen.type(Sikuli::Key.TAB)
  @screen.type(@sudo_password)
end

Given /^Tails Greeter has dealt with the sudo password$/ do
  next if @skip_steps_while_restoring_background
  f1 = "/etc/sudoers.d/tails-greeter"
  f2 = "#{f1}-no-password-lecture"
  try_for(20) {
    @vm.execute("test -e '#{f1}' -o -e '#{f2}'").success?
  }
end

Given /^GNOME has started$/ do
  next if @skip_steps_while_restoring_background
  case @theme
  when "windows"
    desktop_started_picture = 'WindowsStartButton.png'
  else
    desktop_started_picture = 'GnomeApplicationsMenu.png'
  end
  @screen.wait(desktop_started_picture, 180)
end

Then /^Tails seems to have booted normally$/ do
  next if @skip_steps_while_restoring_background
  step "GNOME has started"
end

When /^I see the 'Tor is ready' notification$/ do
  next if @skip_steps_while_restoring_background
  @screen.wait("GnomeTorIsReady.png", 300)
  @screen.waitVanish("GnomeTorIsReady.png", 15)
end

Given /^Tor is ready$/ do
  next if @skip_steps_while_restoring_background
  step "Tor has built a circuit"
  step "the time has synced"
end

Given /^Tor has built a circuit$/ do
  next if @skip_steps_while_restoring_background
  wait_until_tor_is_working
end

Given /^the time has synced$/ do
  next if @skip_steps_while_restoring_background
  ["/var/run/tordate/done", "/var/run/htpdate/success"].each do |file|
    try_for(300) { @vm.execute("test -e #{file}").success? }
  end
end

Given /^available upgrades have been checked$/ do
  next if @skip_steps_while_restoring_background
  try_for(300) {
    @vm.execute("test -e '/var/run/tails-upgrader/checked_upgrades'").success?
  }
end

Given /^the Tor Browser has started$/ do
  next if @skip_steps_while_restoring_background
  case @theme
  when "windows"
    tor_browser_picture = "WindowsTorBrowserWindow.png"
  else
    tor_browser_picture = "TorBrowserWindow.png"
  end

  @screen.wait(tor_browser_picture, 60)
end

Given /^the Tor Browser has started and loaded the (startup page|Tails roadmap)$/ do |page|
  next if @skip_steps_while_restoring_background
  case page
  when "startup page"
    picture = "TorBrowserStartupPage.png"
  when "Tails roadmap"
    picture = "TorBrowserTailsRoadmap.png"
  else
    raise "Unsupported page: #{page}"
  end
  step "the Tor Browser has started"
  @screen.wait(picture, 120)
end

Given /^the Tor Browser has started in offline mode$/ do
  next if @skip_steps_while_restoring_background
  @screen.wait("TorBrowserOffline.png", 60)
end

Given /^I add a bookmark to eff.org in the Tor Browser$/ do
  next if @skip_steps_while_restoring_background
  url = "https://www.eff.org"
  step "I open the address \"#{url}\" in the Tor Browser"
  @screen.wait("TorBrowserOffline.png", 5)
  @screen.type("d", Sikuli::KeyModifier.CTRL)
  @screen.wait("TorBrowserBookmarkPrompt.png", 10)
  @screen.type(url + Sikuli::Key.ENTER)
end

Given /^the Tor Browser has a bookmark to eff.org$/ do
  next if @skip_steps_while_restoring_background
  @screen.type("b", Sikuli::KeyModifier.ALT)
  @screen.wait("TorBrowserEFFBookmark.png", 10)
end

Given /^all notifications have disappeared$/ do
  next if @skip_steps_while_restoring_background
  case @theme
  when "windows"
    notification_picture = "WindowsNotificationX.png"
  else
    notification_picture = "GnomeNotificationX.png"
  end
  @screen.waitVanish(notification_picture, 60)
end

Given /^I save the state so the background can be restored next scenario$/ do
  if @skip_steps_while_restoring_background
    assert(File.size?($background_snapshot),
           "We have been skipping steps but there is no snapshot to restore")
  else
    # To be sure we run the feature from scratch we remove any
    # leftover snapshot that wasn't removed.
    if File.exist?($background_snapshot)
      File.delete($background_snapshot)
    end
    # Workaround: when libvirt takes ownership of the snapshot it may
    # become unwritable for the user running this script so it cannot
    # be removed during clean up.
    FileUtils.touch($background_snapshot)
    FileUtils.chmod(0666, $background_snapshot)

    # Snapshots cannot be saved while filesystem shares are mounted
    # XXX-9p: See XXX-9p above.
    #deactivate_filesystem_shares

    @vm.save_snapshot($background_snapshot)
  end
  restore_background
  # Now we stop skipping steps from the snapshot restore.
  @skip_steps_while_restoring_background = false
end

Then /^I see "([^"]*)" after at most (\d+) seconds$/ do |image, time|
  next if @skip_steps_while_restoring_background
  @screen.wait(image, time.to_i)
end

Then /^all Internet traffic has only flowed through Tor$/ do
  next if @skip_steps_while_restoring_background
  leaks = FirewallLeakCheck.new(@sniffer.pcap_file, get_all_tor_nodes)
  leaks.assert_no_leaks
end

Given /^I enter the sudo password in the gksu prompt$/ do
  next if @skip_steps_while_restoring_background
  @screen.wait('GksuAuthPrompt.png', 60)
  sleep 1 # wait for weird fade-in to unblock the "Ok" button
  @screen.type(@sudo_password)
  @screen.type(Sikuli::Key.ENTER)
  @screen.waitVanish('GksuAuthPrompt.png', 10)
end

Given /^I enter the sudo password in the pkexec prompt$/ do
  next if @skip_steps_while_restoring_background
  step "I enter the \"#{@sudo_password}\" password in the pkexec prompt"
end

def deal_with_polkit_prompt (image, password)
  @screen.wait(image, 60)
  @screen.type(password)
  @screen.type(Sikuli::Key.ENTER)
  @screen.waitVanish(image, 10)
end

Given /^I enter the "([^"]*)" password in the pkexec prompt$/ do |password|
  next if @skip_steps_while_restoring_background
  deal_with_polkit_prompt('PolicyKitAuthPrompt.png', password)
end

Given /^process "([^"]+)" is running$/ do |process|
  next if @skip_steps_while_restoring_background
  assert(@vm.has_process?(process),
         "Process '#{process}' is not running")
end

Given /^process "([^"]+)" is running within (\d+) seconds$/ do |process, time|
  next if @skip_steps_while_restoring_background
  try_for(time.to_i, :msg => "Process '#{process}' is not running after " +
                             "waiting for #{time} seconds") do
    @vm.has_process?(process)
  end
end

Given /^process "([^"]+)" has stopped running after at most (\d+) seconds$/ do |process, time|
  next if @skip_steps_while_restoring_background
  try_for(time.to_i, :msg => "Process '#{process}' is still running after " +
                             "waiting for #{time} seconds") do
    not @vm.has_process?(process)
  end
end

Given /^process "([^"]+)" is not running$/ do |process|
  next if @skip_steps_while_restoring_background
  assert(!@vm.has_process?(process),
         "Process '#{process}' is running")
end

Given /^I kill the process "([^"]+)"$/ do |process|
  next if @skip_steps_while_restoring_background
  @vm.execute("killall #{process}")
  try_for(10, :msg => "Process '#{process}' could not be killed") {
    !@vm.has_process?(process)
  }
end

Then /^Tails eventually shuts down$/ do
  next if @skip_steps_while_restoring_background
  nr_gibs_of_ram = (detected_ram_in_MiB.to_f/(2**10)).ceil
  timeout = nr_gibs_of_ram*5*60
  try_for(timeout, :msg => "VM is still running after #{timeout} seconds") do
    ! @vm.is_running?
  end
end

Then /^Tails eventually restarts$/ do
  next if @skip_steps_while_restoring_background
  nr_gibs_of_ram = (detected_ram_in_MiB.to_f/(2**10)).ceil
  @screen.wait('TailsBootSplashPostReset.png', nr_gibs_of_ram*5*60)
end

Given /^I shutdown Tails and wait for the computer to power off$/ do
  next if @skip_steps_while_restoring_background
  @vm.execute("poweroff")
  step 'Tails eventually shuts down'
end

When /^I request a shutdown using the emergency shutdown applet$/ do
  next if @skip_steps_while_restoring_background
  @screen.hide_cursor
  @screen.wait_and_click('TailsEmergencyShutdownButton.png', 10)
  @screen.hide_cursor
  @screen.wait_and_click('TailsEmergencyShutdownHalt.png', 10)
end

When /^I warm reboot the computer$/ do
  next if @skip_steps_while_restoring_background
  @vm.execute("reboot")
end

When /^I request a reboot using the emergency shutdown applet$/ do
  next if @skip_steps_while_restoring_background
  @screen.hide_cursor
  @screen.wait_and_click('TailsEmergencyShutdownButton.png', 10)
  @screen.hide_cursor
  @screen.wait_and_click('TailsEmergencyShutdownReboot.png', 10)
end

Given /^package "([^"]+)" is installed$/ do |package|
  next if @skip_steps_while_restoring_background
  assert(@vm.execute("dpkg -s '#{package}' 2>/dev/null | grep -qs '^Status:.*installed$'").success?,
         "Package '#{package}' is not installed")
end

When /^I start the Tor Browser$/ do
  next if @skip_steps_while_restoring_background
  step 'I start "TorBrowser" via the GNOME "Internet" applications menu'
end

When /^I start the Tor Browser in offline mode$/ do
  next if @skip_steps_while_restoring_background
  step "I start the Tor Browser"
  case @theme
  when "windows"
    @screen.wait_and_click("WindowsTorBrowserOfflinePrompt.png", 10)
    @screen.click("WindowsTorBrowserOfflinePromptStart.png")
  else
    @screen.wait_and_click("TorBrowserOfflinePrompt.png", 10)
    @screen.click("TorBrowserOfflinePromptStart.png")
  end
end

def xul_application_info(application)
  binary = @vm.execute_successfully(
                '. /usr/local/lib/tails-shell-library/tor-browser.sh; ' +
                'echo ${TBB_INSTALL}/firefox'
                                    ).stdout.chomp
  case application
  when "Tor Browser"
    user = LIVE_USER
    cmd_regex = "#{binary} .* -profile /home/#{user}/\.tor-browser/profile\.default"
    chroot = ""
    new_tab_button_image = "TorBrowserNewTabButton.png"
    address_bar_image = "TorBrowserAddressBar.png"
  when "Unsafe Browser"
    user = "clearnet"
    cmd_regex = "#{binary} .* -profile /home/#{user}/\.unsafe-browser/profile\.default"
    chroot = "/var/lib/unsafe-browser/chroot"
    new_tab_button_image = "UnsafeBrowserNewTabButton.png"
    address_bar_image = "UnsafeBrowserAddressBar.png"
  when "I2P Browser"
    user = "i2pbrowser"
    cmd_regex = "#{binary} .* -profile /home/#{user}/\.i2p-browser/profile\.default"
    chroot = "/var/lib/i2p-browser/chroot"
    new_tab_button_image = nil
    address_bar_image = nil
  when "Tor Launcher"
    user = "tor-launcher"
    cmd_regex = "#{binary} -app /home/#{user}/\.tor-launcher/tor-launcher-standalone/application\.ini"
    chroot = ""
    new_tab_button_image = nil
    address_bar_image = nil
  else
    raise "Invalid browser or XUL application: #{application}"
  end
  return {
    :user => user,
    :cmd_regex => cmd_regex,
    :chroot => chroot,
    :new_tab_button_image => new_tab_button_image,
    :address_bar_image => address_bar_image,
  }
end

When /^I open a new tab in the (.*)$/ do |browser|
  next if @skip_steps_while_restoring_background
  info = xul_application_info(browser)
  @screen.click(info[:new_tab_button_image])
  @screen.wait(info[:address_bar_image], 10)
end

When /^I open the address "([^"]*)" in the (.*)$/ do |address, browser|
  next if @skip_steps_while_restoring_background
  step "I open a new tab in the #{browser}"
  info = xul_application_info(browser)
  @screen.click(info[:address_bar_image])
  sleep 0.5
  @screen.type(address + Sikuli::Key.ENTER)
end

Then /^the (.*) has no plugins installed$/ do |browser|
  next if @skip_steps_while_restoring_background
  step "I open the address \"about:plugins\" in the #{browser}"
  step "I see \"TorBrowserNoPlugins.png\" after at most 30 seconds"
end

def xul_app_shared_lib_check(pid, chroot)
  expected_absent_tbb_libs = ['libnssdbm3.so']
  absent_tbb_libs = []
  unwanted_native_libs = []
  tbb_libs = @vm.execute_successfully(
                 ". /usr/local/lib/tails-shell-library/tor-browser.sh; " +
                 "ls -1 #{chroot}${TBB_INSTALL}/*.so"
                                      ).stdout.split
  firefox_pmap_info = @vm.execute("pmap #{pid}").stdout
  for lib in tbb_libs do
    lib_name = File.basename lib
    if not /\W#{lib}$/.match firefox_pmap_info
      absent_tbb_libs << lib_name
    end
    native_libs = @vm.execute_successfully(
                       "find /usr/lib /lib -name \"#{lib_name}\""
                                           ).stdout.split
    for native_lib in native_libs do
      if /\W#{native_lib}$"/.match firefox_pmap_info
        unwanted_native_libs << lib_name
      end
    end
  end
  absent_tbb_libs -= expected_absent_tbb_libs
  assert(absent_tbb_libs.empty? && unwanted_native_libs.empty?,
         "The loaded shared libraries for the firefox process are not the " +
         "way we expect them.\n" +
         "Expected TBB libs that are absent: #{absent_tbb_libs}\n" +
         "Native libs that we don't want: #{unwanted_native_libs}")
end

Then /^the (.*) uses all expected TBB shared libraries$/ do |application|
  next if @skip_steps_while_restoring_background
  info = xul_application_info(application)
  pid = @vm.execute_successfully("pgrep --uid #{info[:user]} --full --exact '#{info[:cmd_regex]}'").stdout.chomp
  assert(/\A\d+\z/.match(pid), "It seems like #{application} is not running")
  xul_app_shared_lib_check(pid, info[:chroot])
end

Then /^the (.*) chroot is torn down$/ do |browser|
  next if @skip_steps_while_restoring_background
  info = xul_application_info(browser)
  try_for(30, :msg => "The #{browser} chroot '#{info[:chroot]}' was " \
                      "not removed") do
    !@vm.execute("test -d '#{info[:chroot]}'").success?
  end
end

Then /^the (.*) runs as the expected user$/ do |browser|
  next if @skip_steps_while_restoring_background
  info = xul_application_info(browser)
  assert_vmcommand_success(@vm.execute(
    "pgrep --full --exact '#{info[:cmd_regex]}'"),
    "The #{browser} is not running")
  assert_vmcommand_success(@vm.execute(
    "pgrep --uid #{info[:user]} --full --exact '#{info[:cmd_regex]}'"),
    "The #{browser} is not running as the #{info[:user]} user")
end

Given /^I add a wired DHCP NetworkManager connection called "([^"]+)"$/ do |con_name|
  next if @skip_steps_while_restoring_background
  con_content = <<EOF
[802-3-ethernet]
duplex=full

[connection]
id=#{con_name}
uuid=bbc60668-1be0-11e4-a9c6-2f1ce0e75bf1
type=802-3-ethernet
timestamp=1395406011

[ipv6]
method=auto

[ipv4]
method=auto
EOF
  con_content.split("\n").each do |line|
    @vm.execute("echo '#{line}' >> /tmp/NM.#{con_name}")
  end
  @vm.execute("install -m 0600 '/tmp/NM.#{con_name}' '/etc/NetworkManager/system-connections/#{con_name}'")
  try_for(10) {
    nm_con_list = @vm.execute("nmcli --terse --fields NAME con list").stdout
    nm_con_list.split("\n").include? "#{con_name}"
  }
end

Given /^I switch to the "([^"]+)" NetworkManager connection$/ do |con_name|
  next if @skip_steps_while_restoring_background
  @vm.execute("nmcli con up id #{con_name}")
  try_for(60) {
    @vm.execute("nmcli --terse --fields NAME,STATE con status").stdout.chomp == "#{con_name}:activated"
  }
end

When /^I start and focus GNOME Terminal$/ do
  next if @skip_steps_while_restoring_background
  step 'I start "Terminal" via the GNOME "Accessories" applications menu'
  @screen.wait_and_click('GnomeTerminalWindow.png', 20)
end

When /^I run "([^"]+)" in GNOME Terminal$/ do |command|
  next if @skip_steps_while_restoring_background
  step "I start and focus GNOME Terminal"
  @screen.type(command + Sikuli::Key.ENTER)
end

When /^the file "([^"]+)" exists(?:| after at most (\d+) seconds)$/ do |file, timeout|
  next if @skip_steps_while_restoring_background
  timeout = 0 if timeout.nil?
  try_for(
    timeout.to_i,
    :msg => "The file #{file} does not exist after #{timeout} seconds"
  ) {
    @vm.file_exist?(file)
  }
end

When /^the file "([^"]+)" does not exist$/ do |file|
  next if @skip_steps_while_restoring_background
  assert(! (@vm.file_exist?(file)))
end

When /^the directory "([^"]+)" exists$/ do |directory|
  next if @skip_steps_while_restoring_background
  assert(@vm.directory_exist?(directory))
end

When /^the directory "([^"]+)" does not exist$/ do |directory|
  next if @skip_steps_while_restoring_background
  assert(! (@vm.directory_exist?(directory)))
end

When /^I copy "([^"]+)" to "([^"]+)" as user "([^"]+)"$/ do |source, destination, user|
  next if @skip_steps_while_restoring_background
  c = @vm.execute("cp \"#{source}\" \"#{destination}\"", LIVE_USER)
  assert(c.success?, "Failed to copy file:\n#{c.stdout}\n#{c.stderr}")
end

Given /^the USB drive "([^"]+)" contains Tails with persistence configured and password "([^"]+)"$/ do |drive, password|
    step "a computer"
    step "I start Tails from DVD with network unplugged and I login"
    step "I create a 4 GiB disk named \"#{drive}\""
    step "I plug USB drive \"#{drive}\""
    step "I \"Clone & Install\" Tails to USB drive \"#{drive}\""
    step "there is no persistence partition on USB drive \"#{drive}\""
    step "I shutdown Tails and wait for the computer to power off"
    step "a computer"
    step "I start Tails from USB drive \"#{drive}\" with network unplugged and I login"
    step "I create a persistent partition with password \"#{password}\""
    step "a Tails persistence partition with password \"#{password}\" exists on USB drive \"#{drive}\""
    step "I shutdown Tails and wait for the computer to power off"
end

Given /^I start "([^"]+)" via the GNOME "([^"]+)" applications menu$/ do |app, submenu|
  next if @skip_steps_while_restoring_background
  case @theme
  when "windows"
    prefix = 'Windows'
  else
    prefix = 'Gnome'
  end
  @screen.wait_and_click(prefix + "ApplicationsMenu.png", 10)
  @screen.hide_cursor
  # Wait for the menu to be displayed, by waiting for one of its last entries
  @screen.wait(prefix + "ApplicationsTails.png", 40)
  @screen.wait_and_hover(prefix + "Applications" + submenu + ".png", 40)
  @screen.hide_cursor
  @screen.wait_and_click(prefix + "Applications" + app + ".png", 40)
end

Given /^I start "([^"]+)" via the GNOME "([^"]+)"\/"([^"]+)" applications menu$/ do |app, submenu, subsubmenu|
  next if @skip_steps_while_restoring_background
  case @theme
  when "windows"
    prefix = 'Windows'
  else
    prefix = 'Gnome'
  end
  @screen.wait_and_click(prefix + "ApplicationsMenu.png", 10)
  @screen.hide_cursor
  # Wait for the menu to be displayed, by waiting for one of its last entries
  @screen.wait(prefix + "ApplicationsTails.png", 40)
  @screen.wait_and_hover(prefix + "Applications" + submenu + ".png", 20)
  @screen.hide_cursor
  @screen.wait_and_hover(prefix + "Applications" + subsubmenu + ".png", 20)
  @screen.hide_cursor
  @screen.wait_and_click(prefix + "Applications" + app + ".png", 20)
end

When /^I type "([^"]+)"$/ do |string|
  next if @skip_steps_while_restoring_background
  @screen.type(string)
end

When /^I press the "([^"]+)" key$/ do |key|
  next if @skip_steps_while_restoring_background
  begin
    @screen.type(eval("Sikuli::Key.#{key}"))
  rescue RuntimeError
    raise "unsupported key #{key}"
  end
end

Then /^the (amnesiac|persistent) Tor Browser directory (exists|does not exist)$/ do |persistent_or_not, mode|
  next if @skip_steps_while_restoring_background
  case persistent_or_not
  when "amnesiac"
<<<<<<< HEAD
    dir = '/home/#{LIVE_USER}/Tor Browser'
  when "persistent"
    dir = '/home/#{LIVE_USER}/Persistent/Tor Browser'
=======
    dir = "/home/#{LIVE_USER}/Tor Browser"
  when "persistent"
    dir = "/home/#{LIVE_USER}/Persistent/Tor Browser"
>>>>>>> bc612427
  end
  step "the directory \"#{dir}\" #{mode}"
end

Then /^there is a GNOME bookmark for the (amnesiac|persistent) Tor Browser directory$/ do |persistent_or_not|
  next if @skip_steps_while_restoring_background
  case persistent_or_not
  when "amnesiac"
    bookmark_image = 'TorBrowserAmnesicFilesBookmark.png'
  when "persistent"
    bookmark_image = 'TorBrowserPersistentFilesBookmark.png'
  end
  @screen.wait_and_click('GnomePlaces.png', 10)
  @screen.wait(bookmark_image, 40)
  @screen.type(Sikuli::Key.ESC)
end

Then /^there is no GNOME bookmark for the persistent Tor Browser directory$/ do
  next if @skip_steps_while_restoring_background
  @screen.wait_and_click('GnomePlaces.png', 10)
  @screen.wait("GnomePlacesWithoutTorBrowserPersistent.png", 40)
  @screen.type(Sikuli::Key.ESC)
end

def pulseaudio_sink_inputs
  pa_info = @vm.execute_successfully('pacmd info', LIVE_USER).stdout
  sink_inputs_line = pa_info.match(/^\d+ sink input\(s\) available\.$/)[0]
  return sink_inputs_line.match(/^\d+/)[0].to_i
end

When /^(no|\d+) application(?:s?) (?:is|are) playing audio(?:| after (\d+) seconds)$/ do |nb, wait_time|
  next if @skip_steps_while_restoring_background
  nb = 0 if nb == "no"
  sleep wait_time.to_i if ! wait_time.nil?
  assert_equal(nb.to_i, pulseaudio_sink_inputs)
end

When /^I double-click on the "Tails documentation" link on the Desktop$/ do
  next if @skip_steps_while_restoring_background
  @screen.wait_and_double_click("DesktopTailsDocumentationIcon.png", 10)
end

When /^I click the blocked video icon$/ do
  next if @skip_steps_while_restoring_background
  @screen.wait_and_click("TorBrowserBlockedVideo.png", 30)
end

When /^I accept to temporarily allow playing this video$/ do
  next if @skip_steps_while_restoring_background
  @screen.wait_and_click("TorBrowserOkButton.png", 10)
end

When /^I click the HTML5 play button$/ do
  next if @skip_steps_while_restoring_background
  @screen.wait_and_click("TorBrowserHtml5PlayButton.png", 30)
end

When /^I can save the current page as "([^"]+[.]html)" to the (default downloads|persistent Tor Browser) directory$/ do |output_file, output_dir|
  next if @skip_steps_while_restoring_background
  @screen.type("s", Sikuli::KeyModifier.CTRL)
  if output_dir == "persistent Tor Browser"
    output_dir = "/home/#{LIVE_USER}/Persistent/Tor Browser"
    @screen.wait_and_click("GtkTorBrowserPersistentBookmark.png", 10)
    @screen.wait("GtkTorBrowserPersistentBookmarkSelected.png", 10)
    # The output filename (without its extension) is already selected,
    # let's use the keyboard shortcut to focus its field
    @screen.type("n", Sikuli::KeyModifier.ALT)
    @screen.wait("TorBrowserSaveOutputFileSelected.png", 10)
  else
    output_dir = "/home/#{LIVE_USER}/Tor Browser"
  end
  # Only the part of the filename before the .html extension can be easily replaced
  # so we have to remove it before typing it into the arget filename entry widget.
  @screen.type(output_file.sub(/[.]html$/, ''))
  @screen.type(Sikuli::Key.ENTER)
  try_for(10, :msg => "The page was not saved to #{output_dir}/#{output_file}") {
    @vm.file_exist?("#{output_dir}/#{output_file}")
  }
end

When /^I can print the current page as "([^"]+[.]pdf)" to the (default downloads|persistent Tor Browser) directory$/ do |output_file, output_dir|
  next if @skip_steps_while_restoring_background
  if output_dir == "persistent Tor Browser"
    output_dir = "/home/#{LIVE_USER}/Persistent/Tor Browser"
  else
    output_dir = "/home/#{LIVE_USER}/Tor Browser"
  end
  @screen.type("p", Sikuli::KeyModifier.CTRL)
  @screen.wait("TorBrowserPrintDialog.png", 10)
  @screen.wait_and_click("PrintToFile.png", 10)
  # Tor Browser is not allowed to read /home/#{LIVE_USER}, and I found no way
  # to change the default destination directory for "Print to File",
  # so let's click through the warning
  @screen.wait("TorBrowserCouldNotReadTheContentsOfWarning.png", 10)
  @screen.wait_and_click("TorBrowserWarningDialogOkButton.png", 10)
  @screen.wait_and_double_click("TorBrowserPrintOutputFile.png", 10)
  @screen.hide_cursor
  @screen.wait("TorBrowserPrintOutputFileSelected.png", 10)
  # Only the file's basename is selected by double-clicking,
  # so we type only the desired file's basename to replace it
  @screen.type(output_dir + '/' + output_file.sub(/[.]pdf$/, '') + Sikuli::Key.ENTER)
  try_for(30, :msg => "The page was not printed to #{output_dir}/#{output_file}") {
    @vm.file_exist?("#{output_dir}/#{output_file}")
  }
end

When /^I accept to import the key with Seahorse$/ do
  next if @skip_steps_while_restoring_background
  @screen.wait_and_click("TorBrowserOkButton.png", 10)
end<|MERGE_RESOLUTION|>--- conflicted
+++ resolved
@@ -822,15 +822,9 @@
   next if @skip_steps_while_restoring_background
   case persistent_or_not
   when "amnesiac"
-<<<<<<< HEAD
-    dir = '/home/#{LIVE_USER}/Tor Browser'
-  when "persistent"
-    dir = '/home/#{LIVE_USER}/Persistent/Tor Browser'
-=======
     dir = "/home/#{LIVE_USER}/Tor Browser"
   when "persistent"
     dir = "/home/#{LIVE_USER}/Persistent/Tor Browser"
->>>>>>> bc612427
   end
   step "the directory \"#{dir}\" #{mode}"
 end
