require 'fileutils'

def post_vm_start_hook
  # Sometimes the first click is lost (presumably it's used to give
  # focus to virt-viewer or similar) so we do that now rather than
  # having an important click lost. The point we click should be
  # somewhere where no clickable elements generally reside.
  @screen.click_point(@screen.w, @screen.h/2)
end

def activate_filesystem_shares
  # XXX-9p: First of all, filesystem shares cannot be mounted while we
  # do a snapshot save+restore, so unmounting+remounting them seems
  # like a good idea. However, the 9p modules get into a broken state
  # during the save+restore, so we also would like to unload+reload
  # them, but loading of 9pnet_virtio fails after a restore with
  # "probe of virtio2 failed with error -2" (in dmesg) which makes the
  # shares unavailable. Hence we leave this code commented for now.
  #for mod in ["9pnet_virtio", "9p"] do
  #  @vm.execute("modprobe #{mod}")
  #end

  @vm.list_shares.each do |share|
    @vm.execute("mkdir -p #{share}")
    @vm.execute("mount -t 9p -o trans=virtio #{share} #{share}")
  end
end

def deactivate_filesystem_shares
  @vm.list_shares.each do |share|
    @vm.execute("umount #{share}")
  end

  # XXX-9p: See XXX-9p above
  #for mod in ["9p", "9pnet_virtio"] do
  #  @vm.execute("modprobe -r #{mod}")
  #end
end

def notification_helper(notification_image, time_to_wait)
  # notifiction-daemon may abort during start-up, causing the tests that look for
  # desktop notifications to fail (ticket #8686)
  begin
    @screen.wait(notification_image, time_to_wait)
  rescue FindFailed => e
    step 'process "notification-daemon" is running'
    raise e
  end
end

def restore_background
  @vm.restore_snapshot($background_snapshot)
  @vm.wait_until_remote_shell_is_up
  post_vm_start_hook

  # XXX-9p: See XXX-9p above
  #activate_filesystem_shares

  # The guest's Tor's circuits' states are likely to get out of sync
  # with the other relays, so we ensure that we have fresh circuits.
  # Time jumps and incorrect clocks also confuses Tor in many ways.
  if @vm.has_network?
    if @vm.execute("service tor status").success?
      @vm.execute("service tor stop")
      @vm.execute("rm -f /var/log/tor/log")
      @vm.execute("killall vidalia")
      @vm.host_to_guest_time_sync
      @vm.execute("service tor start")
      wait_until_tor_is_working
      @vm.spawn("restart-vidalia")
    end
  else
    @vm.host_to_guest_time_sync
  end
end

Given /^a computer$/ do
  @vm.destroy_and_undefine if @vm
  @vm = VM.new($virt, VM_XML_PATH, $vmnet, $vmstorage, DISPLAY)
end

Given /^the computer has (\d+) ([[:alpha:]]+) of RAM$/ do |size, unit|
  next if @skip_steps_while_restoring_background
  @vm.set_ram_size(size, unit)
end

Given /^the computer is set to boot from the Tails DVD$/ do
  next if @skip_steps_while_restoring_background
  @vm.set_cdrom_boot(TAILS_ISO)
end

Given /^the computer is set to boot from (.+?) drive "(.+?)"$/ do |type, name|
  next if @skip_steps_while_restoring_background
  @vm.set_disk_boot(name, type.downcase)
end

Given /^I create a (\d+) ([[:alpha:]]+) disk named "([^"]+)"$/ do |size, unit, name|
  next if @skip_steps_while_restoring_background
  @vm.storage.create_new_disk(name, {:size => size, :unit => unit,
                                     :type => "qcow2"})
end

Given /^I plug (.+) drive "([^"]+)"$/ do |bus, name|
  next if @skip_steps_while_restoring_background
  @vm.plug_drive(name, bus.downcase)
  if @vm.is_running?
    step "drive \"#{name}\" is detected by Tails"
  end
end

Then /^drive "([^"]+)" is detected by Tails$/ do |name|
  next if @skip_steps_while_restoring_background
  if @vm.is_running?
    try_for(10, :msg => "Drive '#{name}' is not detected by Tails") {
      @vm.disk_detected?(name)
    }
  else
    STDERR.puts "Cannot tell if drive '#{name}' is detected by Tails: " +
                "Tails is not running"
  end
end

Given /^the network is plugged$/ do
  # We don't skip this step when restoring the background to ensure
  # that the network state is actually the same after restoring as
  # when the snapshot was made.
  @vm.plug_network
end

Given /^the network is unplugged$/ do
  # See comment in the step "the network is plugged".
  @vm.unplug_network
end

Given /^the hardware clock is set to "([^"]*)"$/ do |time|
  next if @skip_steps_while_restoring_background
  @vm.set_hardware_clock(DateTime.parse(time).to_time)
end

Given /^I capture all network traffic$/ do
  # Note: We don't want skip this particular stpe if
  # @skip_steps_while_restoring_background is set since it starts
  # something external to the VM state.
  @sniffer = Sniffer.new("sniffer", $vmnet)
  @sniffer.capture
  add_after_scenario_hook do
    @sniffer.stop
    @sniffer.clear
  end
end

Given /^I set Tails to boot with options "([^"]*)"$/ do |options|
  next if @skip_steps_while_restoring_background
  @boot_options = options
end

When /^I start the computer$/ do
  next if @skip_steps_while_restoring_background
  assert(!@vm.is_running?,
         "Trying to start a VM that is already running")
  @vm.start
  post_vm_start_hook
end

Given /^I start Tails( from DVD)?( with network unplugged)? and I login$/ do |dvd_boot, network_unplugged|
  # we don't @skip_steps_while_restoring_background as we're only running
  # other steps, that are taking care of it *if* they have to
  step "the computer is set to boot from the Tails DVD" if dvd_boot
  if network_unplugged.nil?
    step "the network is plugged"
  else
    step "the network is unplugged"
  end
  step "I start the computer"
  step "the computer boots Tails"
  step "I log in to a new session"
  step "Tails seems to have booted normally"
  if network_unplugged.nil?
    step "Tor is ready"
    step "all notifications have disappeared"
    step "available upgrades have been checked"
  else
    step "all notifications have disappeared"
  end
end

Given /^I start Tails from (.+?) drive "(.+?)"(| with network unplugged) and I login(| with(| read-only) persistence password "([^"]+)")$/ do |drive_type, drive_name, network_unplugged, persistence_on, persistence_ro, persistence_pwd|
  # we don't @skip_steps_while_restoring_background as we're only running
  # other steps, that are taking care of it *if* they have to
  step "the computer is set to boot from #{drive_type} drive \"#{drive_name}\""
  if network_unplugged.empty?
    step "the network is plugged"
  else
    step "the network is unplugged"
  end
  step "I start the computer"
  step "the computer boots Tails"
  if ! persistence_on.empty?
    assert(! persistence_pwd.empty?, "A password must be provided when enabling persistence")
    if persistence_ro.empty?
      step "I enable persistence with password \"#{persistence_pwd}\""
    else
      step "I enable read-only persistence with password \"#{persistence_pwd}\""
    end
  end
  step "I log in to a new session"
  step "Tails seems to have booted normally"
  if network_unplugged.empty?
    step "Tor is ready"
    step "all notifications have disappeared"
    step "available upgrades have been checked"
  else
    step "all notifications have disappeared"
  end
end

When /^I power off the computer$/ do
  next if @skip_steps_while_restoring_background
  assert(@vm.is_running?,
         "Trying to power off an already powered off VM")
  @vm.power_off
end

When /^I cold reboot the computer$/ do
  next if @skip_steps_while_restoring_background
  step "I power off the computer"
  step "I start the computer"
end

When /^I destroy the computer$/ do
  next if @skip_steps_while_restoring_background
  @vm.destroy_and_undefine
end

Given /^the computer (re)?boots Tails$/ do |reboot|
  next if @skip_steps_while_restoring_background

  boot_timeout = 30
  # We need some extra time for memory wiping if rebooting
  boot_timeout += 90 if reboot

  case @os_loader
  when "UEFI"
    bootsplash = 'TailsBootSplashUEFI.png'
    bootsplash_tab_msg = 'TailsBootSplashTabMsgUEFI.png'
  else
    bootsplash = 'TailsBootSplash.png'
    bootsplash_tab_msg = 'TailsBootSplashTabMsg.png'
  end

  @screen.wait(bootsplash, boot_timeout)
  @screen.wait(bootsplash_tab_msg, 10)
  @screen.type(Sikuli::Key.TAB)
  @screen.waitVanish(bootsplash_tab_msg, 1)

  @screen.type(" autotest_never_use_this_option blacklist=psmouse #{@boot_options}" +
               Sikuli::Key.ENTER)
  @screen.wait('TailsGreeter.png', 30*60)
  @vm.wait_until_remote_shell_is_up
  activate_filesystem_shares
end

Given /^I log in to a new session(?: in )?(|German)$/ do |lang|
  next if @skip_steps_while_restoring_background
  case lang
  when 'German'
    @language = "German"
    @screen.wait_and_click('TailsGreeterLanguage.png', 10)
    @screen.wait_and_click("TailsGreeterLanguage#{@language}.png", 10)
    @screen.wait_and_click("TailsGreeterLoginButton#{@language}.png", 10)
  when ''
    @screen.wait_and_click('TailsGreeterLoginButton.png', 10)
  else
    raise "Unsupported language: #{lang}"
  end
end

Given /^I enable more Tails Greeter options$/ do
  next if @skip_steps_while_restoring_background
  match = @screen.find('TailsGreeterMoreOptions.png')
  @screen.click(match.getCenter.offset(match.w/2, match.h*2))
  @screen.wait_and_click('TailsGreeterForward.png', 10)
  @screen.wait('TailsGreeterLoginButton.png', 20)
end

Given /^I enable the specific Tor configuration option$/ do
  next if @skip_steps_while_restoring_background
  @screen.click('TailsGreeterTorConf.png')
end

Given /^I set sudo password "([^"]*)"$/ do |password|
  @sudo_password = password
  next if @skip_steps_while_restoring_background
  @screen.wait("TailsGreeterAdminPassword.png", 20)
  @screen.type(@sudo_password)
  @screen.type(Sikuli::Key.TAB)
  @screen.type(@sudo_password)
end

Given /^Tails Greeter has dealt with the sudo password$/ do
  next if @skip_steps_while_restoring_background
  f1 = "/etc/sudoers.d/tails-greeter"
  f2 = "#{f1}-no-password-lecture"
  try_for(20) {
    @vm.execute("test -e '#{f1}' -o -e '#{f2}'").success?
  }
end

Given /^the Tails desktop is ready$/ do
  next if @skip_steps_while_restoring_background
  case @theme
  when "windows"
    desktop_started_picture = 'WindowsStartButton.png'
  else
    desktop_started_picture = "GnomeApplicationsMenu#{@language}.png"
    # We wait for the Florence icon to be displayed to ensure reliable systray icon clicking.
    # By this point the only icon left is Vidalia and it will not cause the other systray
    # icons to shift positions.
    @screen.wait("GnomeSystrayFlorence.png", 180)
  end
  @screen.wait(desktop_started_picture, 180)
end

Then /^Tails seems to have booted normally$/ do
  next if @skip_steps_while_restoring_background
  step "the Tails desktop is ready"
end

When /^I see the 'Tor is ready' notification$/ do
  next if @skip_steps_while_restoring_background
  notification_helper('GnomeTorIsReady.png', 300)
  @screen.waitVanish("GnomeTorIsReady.png", 15)
end

Given /^Tor is ready$/ do
  next if @skip_steps_while_restoring_background
  step "Tor has built a circuit"
  step "the time has synced"
end

Given /^Tor has built a circuit$/ do
  next if @skip_steps_while_restoring_background
  wait_until_tor_is_working
end

Given /^the time has synced$/ do
  next if @skip_steps_while_restoring_background
  ["/var/run/tordate/done", "/var/run/htpdate/success"].each do |file|
    try_for(300) { @vm.execute("test -e #{file}").success? }
  end
end

Given /^available upgrades have been checked$/ do
  next if @skip_steps_while_restoring_background
  try_for(300) {
    @vm.execute("test -e '/var/run/tails-upgrader/checked_upgrades'").success?
  }
end

Given /^the Tor Browser has started$/ do
  next if @skip_steps_while_restoring_background
  case @theme
  when "windows"
    tor_browser_picture = "WindowsTorBrowserWindow.png"
  else
    tor_browser_picture = "TorBrowserWindow.png"
  end

  @screen.wait(tor_browser_picture, 60)
end

Given /^the Tor Browser (?:has started and )?load(?:ed|s) the (startup page|Tails roadmap)$/ do |page|
  next if @skip_steps_while_restoring_background
  case page
  when "startup page"
    picture = "TorBrowserStartupPage.png"
  when "Tails roadmap"
    picture = "TorBrowserTailsRoadmap.png"
  else
    raise "Unsupported page: #{page}"
  end
  step "the Tor Browser has started"
  @screen.wait(picture, 120)
end

Given /^the Tor Browser has started in offline mode$/ do
  next if @skip_steps_while_restoring_background
  @screen.wait("TorBrowserOffline.png", 60)
end

Given /^I add a bookmark to eff.org in the Tor Browser$/ do
  next if @skip_steps_while_restoring_background
  url = "https://www.eff.org"
  step "I open the address \"#{url}\" in the Tor Browser"
  @screen.wait("TorBrowserOffline.png", 5)
  @screen.type("d", Sikuli::KeyModifier.CTRL)
  @screen.wait("TorBrowserBookmarkPrompt.png", 10)
  @screen.type(url + Sikuli::Key.ENTER)
end

Given /^the Tor Browser has a bookmark to eff.org$/ do
  next if @skip_steps_while_restoring_background
  @screen.type("b", Sikuli::KeyModifier.ALT)
  @screen.wait("TorBrowserEFFBookmark.png", 10)
end

Given /^all notifications have disappeared$/ do
  next if @skip_steps_while_restoring_background
  case @theme
  when "windows"
    notification_picture = "WindowsNotificationX.png"
  else
    notification_picture = "GnomeNotificationX.png"
  end
  @screen.waitVanish(notification_picture, 60)
end

Given /^I save the state so the background can be restored next scenario$/ do
  if @skip_steps_while_restoring_background
    assert(File.size?($background_snapshot),
           "We have been skipping steps but there is no snapshot to restore")
  else
    # To be sure we run the feature from scratch we remove any
    # leftover snapshot that wasn't removed.
    if File.exist?($background_snapshot)
      File.delete($background_snapshot)
    end
    # Workaround: when libvirt takes ownership of the snapshot it may
    # become unwritable for the user running this script so it cannot
    # be removed during clean up.
    FileUtils.touch($background_snapshot)
    FileUtils.chmod(0666, $background_snapshot)

    # Snapshots cannot be saved while filesystem shares are mounted
    # XXX-9p: See XXX-9p above.
    #deactivate_filesystem_shares

    @vm.save_snapshot($background_snapshot)
  end
  restore_background
  # Now we stop skipping steps from the snapshot restore.
  @skip_steps_while_restoring_background = false
end

Then /^I see "([^"]*)" after at most (\d+) seconds$/ do |image, time|
  next if @skip_steps_while_restoring_background
  @screen.wait(image, time.to_i)
end

Then /^all Internet traffic has only flowed through Tor$/ do
  next if @skip_steps_while_restoring_background
  leaks = FirewallLeakCheck.new(@sniffer.pcap_file,
                                :accepted_hosts => get_all_tor_nodes)
  leaks.assert_no_leaks
end

Given /^I enter the sudo password in the gksu prompt$/ do
  next if @skip_steps_while_restoring_background
  @screen.wait('GksuAuthPrompt.png', 60)
  sleep 1 # wait for weird fade-in to unblock the "Ok" button
  @screen.type(@sudo_password)
  @screen.type(Sikuli::Key.ENTER)
  @screen.waitVanish('GksuAuthPrompt.png', 10)
end

Given /^I enter the sudo password in the pkexec prompt$/ do
  next if @skip_steps_while_restoring_background
  step "I enter the \"#{@sudo_password}\" password in the pkexec prompt"
end

def deal_with_polkit_prompt (image, password)
  @screen.wait(image, 60)
  @screen.type(password)
  @screen.type(Sikuli::Key.ENTER)
  @screen.waitVanish(image, 10)
end

Given /^I enter the "([^"]*)" password in the pkexec prompt$/ do |password|
  next if @skip_steps_while_restoring_background
  deal_with_polkit_prompt('PolicyKitAuthPrompt.png', password)
end

Given /^process "([^"]+)" is running$/ do |process|
  next if @skip_steps_while_restoring_background
  assert(@vm.has_process?(process),
         "Process '#{process}' is not running")
end

Given /^process "([^"]+)" is running within (\d+) seconds$/ do |process, time|
  next if @skip_steps_while_restoring_background
  try_for(time.to_i, :msg => "Process '#{process}' is not running after " +
                             "waiting for #{time} seconds") do
    @vm.has_process?(process)
  end
end

Given /^process "([^"]+)" has stopped running after at most (\d+) seconds$/ do |process, time|
  next if @skip_steps_while_restoring_background
  try_for(time.to_i, :msg => "Process '#{process}' is still running after " +
                             "waiting for #{time} seconds") do
    not @vm.has_process?(process)
  end
end

Given /^process "([^"]+)" is not running$/ do |process|
  next if @skip_steps_while_restoring_background
  assert(!@vm.has_process?(process),
         "Process '#{process}' is running")
end

Given /^I kill the process "([^"]+)"$/ do |process|
  next if @skip_steps_while_restoring_background
  @vm.execute("killall #{process}")
  try_for(10, :msg => "Process '#{process}' could not be killed") {
    !@vm.has_process?(process)
  }
end

Then /^Tails eventually shuts down$/ do
  next if @skip_steps_while_restoring_background
  nr_gibs_of_ram = (detected_ram_in_MiB.to_f/(2**10)).ceil
  timeout = nr_gibs_of_ram*5*60
  try_for(timeout, :msg => "VM is still running after #{timeout} seconds") do
    ! @vm.is_running?
  end
end

Then /^Tails eventually restarts$/ do
  next if @skip_steps_while_restoring_background
  nr_gibs_of_ram = (detected_ram_in_MiB.to_f/(2**10)).ceil
  @screen.wait('TailsBootSplash.png', nr_gibs_of_ram*5*60)
end

Given /^I shutdown Tails and wait for the computer to power off$/ do
  next if @skip_steps_while_restoring_background
  @vm.execute("poweroff")
  step 'Tails eventually shuts down'
end

When /^I request a shutdown using the emergency shutdown applet$/ do
  next if @skip_steps_while_restoring_background
  @screen.hide_cursor
  @screen.wait_and_click('TailsEmergencyShutdownButton.png', 10)
  @screen.hide_cursor
  @screen.wait_and_click('TailsEmergencyShutdownHalt.png', 10)
end

When /^I warm reboot the computer$/ do
  next if @skip_steps_while_restoring_background
  @vm.execute("reboot")
end

When /^I request a reboot using the emergency shutdown applet$/ do
  next if @skip_steps_while_restoring_background
  @screen.hide_cursor
  @screen.wait_and_click('TailsEmergencyShutdownButton.png', 10)
  @screen.hide_cursor
  @screen.wait_and_click('TailsEmergencyShutdownReboot.png', 10)
end

Given /^package "([^"]+)" is installed$/ do |package|
  next if @skip_steps_while_restoring_background
  assert(@vm.execute("dpkg -s '#{package}' 2>/dev/null | grep -qs '^Status:.*installed$'").success?,
         "Package '#{package}' is not installed")
end

When /^I start the Tor Browser$/ do
  next if @skip_steps_while_restoring_background
  step 'I start "TorBrowser" via the GNOME "Internet" applications menu'
end

When /^I request a new identity using Torbutton$/ do
  next if @skip_steps_while_restoring_background
  @screen.wait_and_click('TorButtonIcon.png', 30)
  @screen.wait_and_click('TorButtonNewIdentity.png', 30)
end

When /^I acknowledge Torbutton's New Identity confirmation prompt$/ do
  next if @skip_steps_while_restoring_background
  @screen.wait('GnomeQuestionDialogIcon.png', 30)
  step 'I type "y"'
end

When /^I start the Tor Browser in offline mode$/ do
  next if @skip_steps_while_restoring_background
  step "I start the Tor Browser"
  case @theme
  when "windows"
    @screen.wait_and_click("WindowsTorBrowserOfflinePrompt.png", 10)
    @screen.click("WindowsTorBrowserOfflinePromptStart.png")
  else
    @screen.wait_and_click("TorBrowserOfflinePrompt.png", 10)
    @screen.click("TorBrowserOfflinePromptStart.png")
  end
end

def xul_application_info(application)
  binary = @vm.execute_successfully(
                '. /usr/local/lib/tails-shell-library/tor-browser.sh; ' +
                'echo ${TBB_INSTALL}/firefox'
                                    ).stdout.chomp
  case application
  when "Tor Browser"
    user = LIVE_USER
    cmd_regex = "#{binary} .* -profile /home/#{user}/\.tor-browser/profile\.default"
    chroot = ""
    new_tab_button_image = "TorBrowserNewTabButton.png"
    address_bar_image = "TorBrowserAddressBar.png"
  when "Unsafe Browser"
    user = "clearnet"
    cmd_regex = "#{binary} .* -profile /home/#{user}/\.unsafe-browser/profile\.default"
    chroot = "/var/lib/unsafe-browser/chroot"
    new_tab_button_image = "UnsafeBrowserNewTabButton.png"
    address_bar_image = "UnsafeBrowserAddressBar.png"
  when "I2P Browser"
    user = "i2pbrowser"
    cmd_regex = "#{binary} .* -profile /home/#{user}/\.i2p-browser/profile\.default"
    chroot = "/var/lib/i2p-browser/chroot"
    new_tab_button_image = nil
    address_bar_image = nil
  when "Tor Launcher"
    user = "tor-launcher"
    cmd_regex = "#{binary} -app /home/#{user}/\.tor-launcher/tor-launcher-standalone/application\.ini"
    chroot = ""
    new_tab_button_image = nil
    address_bar_image = nil
  else
    raise "Invalid browser or XUL application: #{application}"
  end
  return {
    :user => user,
    :cmd_regex => cmd_regex,
    :chroot => chroot,
    :new_tab_button_image => new_tab_button_image,
    :address_bar_image => address_bar_image,
  }
end

When /^I open a new tab in the (.*)$/ do |browser|
  next if @skip_steps_while_restoring_background
  info = xul_application_info(browser)
  @screen.click(info[:new_tab_button_image])
  @screen.wait(info[:address_bar_image], 10)
end

When /^I open the address "([^"]*)" in the (.*)$/ do |address, browser|
  next if @skip_steps_while_restoring_background
  step "I open a new tab in the #{browser}"
  info = xul_application_info(browser)
  @screen.click(info[:address_bar_image])
  sleep 0.5
  @screen.type(address + Sikuli::Key.ENTER)
end

Then /^the (.*) has no plugins installed$/ do |browser|
  next if @skip_steps_while_restoring_background
  step "I open the address \"about:plugins\" in the #{browser}"
  step "I see \"TorBrowserNoPlugins.png\" after at most 30 seconds"
end

def xul_app_shared_lib_check(pid, chroot)
  expected_absent_tbb_libs = ['libnssdbm3.so']
  absent_tbb_libs = []
  unwanted_native_libs = []
  tbb_libs = @vm.execute_successfully(
                 ". /usr/local/lib/tails-shell-library/tor-browser.sh; " +
                 "ls -1 #{chroot}${TBB_INSTALL}/*.so"
                                      ).stdout.split
  firefox_pmap_info = @vm.execute("pmap #{pid}").stdout
  for lib in tbb_libs do
    lib_name = File.basename lib
    if not /\W#{lib}$/.match firefox_pmap_info
      absent_tbb_libs << lib_name
    end
    native_libs = @vm.execute_successfully(
                       "find /usr/lib /lib -name \"#{lib_name}\""
                                           ).stdout.split
    for native_lib in native_libs do
      if /\W#{native_lib}$"/.match firefox_pmap_info
        unwanted_native_libs << lib_name
      end
    end
  end
  absent_tbb_libs -= expected_absent_tbb_libs
  assert(absent_tbb_libs.empty? && unwanted_native_libs.empty?,
         "The loaded shared libraries for the firefox process are not the " +
         "way we expect them.\n" +
         "Expected TBB libs that are absent: #{absent_tbb_libs}\n" +
         "Native libs that we don't want: #{unwanted_native_libs}")
end

Then /^the (.*) uses all expected TBB shared libraries$/ do |application|
  next if @skip_steps_while_restoring_background
  info = xul_application_info(application)
  pid = @vm.execute_successfully("pgrep --uid #{info[:user]} --full --exact '#{info[:cmd_regex]}'").stdout.chomp
  assert(/\A\d+\z/.match(pid), "It seems like #{application} is not running")
  xul_app_shared_lib_check(pid, info[:chroot])
end

Then /^the (.*) chroot is torn down$/ do |browser|
  next if @skip_steps_while_restoring_background
  info = xul_application_info(browser)
  try_for(30, :msg => "The #{browser} chroot '#{info[:chroot]}' was " \
                      "not removed") do
    !@vm.execute("test -d '#{info[:chroot]}'").success?
  end
end

Then /^the (.*) runs as the expected user$/ do |browser|
  next if @skip_steps_while_restoring_background
  info = xul_application_info(browser)
  assert_vmcommand_success(@vm.execute(
    "pgrep --full --exact '#{info[:cmd_regex]}'"),
    "The #{browser} is not running")
  assert_vmcommand_success(@vm.execute(
    "pgrep --uid #{info[:user]} --full --exact '#{info[:cmd_regex]}'"),
    "The #{browser} is not running as the #{info[:user]} user")
end

Given /^I add a wired DHCP NetworkManager connection called "([^"]+)"$/ do |con_name|
  next if @skip_steps_while_restoring_background
  con_content = <<EOF
[802-3-ethernet]
duplex=full

[connection]
id=#{con_name}
uuid=bbc60668-1be0-11e4-a9c6-2f1ce0e75bf1
type=802-3-ethernet
timestamp=1395406011

[ipv6]
method=auto

[ipv4]
method=auto
EOF
  con_content.split("\n").each do |line|
    @vm.execute("echo '#{line}' >> /tmp/NM.#{con_name}")
  end
  @vm.execute("install -m 0600 '/tmp/NM.#{con_name}' '/etc/NetworkManager/system-connections/#{con_name}'")
  try_for(10) {
    nm_con_list = @vm.execute("nmcli --terse --fields NAME con list").stdout
    nm_con_list.split("\n").include? "#{con_name}"
  }
end

Given /^I switch to the "([^"]+)" NetworkManager connection$/ do |con_name|
  next if @skip_steps_while_restoring_background
  @vm.execute("nmcli con up id #{con_name}")
  try_for(60) {
    @vm.execute("nmcli --terse --fields NAME,STATE con status").stdout.chomp == "#{con_name}:activated"
  }
end

When /^I start and focus GNOME Terminal$/ do
  next if @skip_steps_while_restoring_background
  step 'I start "Terminal" via the GNOME "Accessories" applications menu'
  @screen.wait_and_click('GnomeTerminalWindow.png', 20)
end

When /^I run "([^"]+)" in GNOME Terminal$/ do |command|
  next if @skip_steps_while_restoring_background
  if !@vm.has_process?("gnome-terminal")
    step "I start and focus GNOME Terminal"
  else
    @screen.wait_and_click('GnomeTerminalWindow.png', 20)
  end
  @screen.type(command + Sikuli::Key.ENTER)
end

When /^the file "([^"]+)" exists(?:| after at most (\d+) seconds)$/ do |file, timeout|
  next if @skip_steps_while_restoring_background
  timeout = 0 if timeout.nil?
  try_for(
    timeout.to_i,
    :msg => "The file #{file} does not exist after #{timeout} seconds"
  ) {
    @vm.file_exist?(file)
  }
end

When /^the file "([^"]+)" does not exist$/ do |file|
  next if @skip_steps_while_restoring_background
  assert(! (@vm.file_exist?(file)))
end

When /^the directory "([^"]+)" exists$/ do |directory|
  next if @skip_steps_while_restoring_background
  assert(@vm.directory_exist?(directory))
end

When /^the directory "([^"]+)" does not exist$/ do |directory|
  next if @skip_steps_while_restoring_background
  assert(! (@vm.directory_exist?(directory)))
end

When /^I copy "([^"]+)" to "([^"]+)" as user "([^"]+)"$/ do |source, destination, user|
  next if @skip_steps_while_restoring_background
  c = @vm.execute("cp \"#{source}\" \"#{destination}\"", LIVE_USER)
  assert(c.success?, "Failed to copy file:\n#{c.stdout}\n#{c.stderr}")
end

def is_persistent?(app)
  conf = get_persistence_presets(true)["#{app}"]
  @vm.execute("findmnt --noheadings --output SOURCE --target '#{conf}'").success?
end

Then /^persistence for "([^"]+)" is (|not )enabled$/ do |app, enabled|
  next if @skip_steps_while_restoring_background
  case enabled
  when ''
    assert(is_persistent?(app), "Persistence should be enabled.")
  when 'not '
    assert(!is_persistent?(app), "Persistence should not be enabled.")
  end
end

Given /^the USB drive "([^"]+)" contains Tails with persistence configured and password "([^"]+)"$/ do |drive, password|
    step "a computer"
    step "I start Tails from DVD with network unplugged and I login"
    step "I create a 4 GiB disk named \"#{drive}\""
    step "I plug USB drive \"#{drive}\""
    step "I \"Clone & Install\" Tails to USB drive \"#{drive}\""
    step "there is no persistence partition on USB drive \"#{drive}\""
    step "I shutdown Tails and wait for the computer to power off"
    step "a computer"
    step "I start Tails from USB drive \"#{drive}\" with network unplugged and I login"
    step "I create a persistent partition with password \"#{password}\""
    step "a Tails persistence partition with password \"#{password}\" exists on USB drive \"#{drive}\""
    step "I shutdown Tails and wait for the computer to power off"
end

def gnome_app_menu_click_helper(click_me, verify_me = nil)
  try_for(60) do
    @screen.hide_cursor
    @screen.wait_and_click(click_me, 10)
    @screen.wait(verify_me, 10) if verify_me
    return
  end
end

Given /^I start "([^"]+)" via the GNOME "([^"]+)" applications menu$/ do |app, submenu|
  next if @skip_steps_while_restoring_background
  case @theme
  when "windows"
    prefix = 'Windows'
  else
    prefix = 'Gnome'
  end
  menu_button = prefix + "ApplicationsMenu.png"
  sub_menu_entry = prefix + "Applications" + submenu + ".png"
  application_entry = prefix + "Applications" + app + ".png"
  gnome_app_menu_click_helper(menu_button, sub_menu_entry)
  gnome_app_menu_click_helper(sub_menu_entry, application_entry)
  gnome_app_menu_click_helper(application_entry)
end

Given /^I start "([^"]+)" via the GNOME "([^"]+)"\/"([^"]+)" applications menu$/ do |app, submenu, subsubmenu|
  next if @skip_steps_while_restoring_background
  case @theme
  when "windows"
    prefix = 'Windows'
  else
    prefix = 'Gnome'
  end
  menu_button = prefix + "ApplicationsMenu.png"
  sub_menu_entry = prefix + "Applications" + submenu + ".png"
  sub_sub_menu_entry = prefix + "Applications" + subsubmenu + ".png"
  application_entry = prefix + "Applications" + app + ".png"
  gnome_app_menu_click_helper(menu_button, sub_menu_entry)
  gnome_app_menu_click_helper(sub_menu_entry, sub_sub_menu_entry)
  gnome_app_menu_click_helper(sub_sub_menu_entry, application_entry)
  gnome_app_menu_click_helper(application_entry)
end

When /^I type "([^"]+)"$/ do |string|
  next if @skip_steps_while_restoring_background
  @screen.type(string)
end

When /^I press the "([^"]+)" key$/ do |key|
  next if @skip_steps_while_restoring_background
  begin
    @screen.type(eval("Sikuli::Key.#{key}"))
  rescue RuntimeError
    raise "unsupported key #{key}"
  end
end

Then /^the (amnesiac|persistent) Tor Browser directory (exists|does not exist)$/ do |persistent_or_not, mode|
  next if @skip_steps_while_restoring_background
  case persistent_or_not
  when "amnesiac"
    dir = "/home/#{LIVE_USER}/Tor Browser"
  when "persistent"
    dir = "/home/#{LIVE_USER}/Persistent/Tor Browser"
  end
  step "the directory \"#{dir}\" #{mode}"
end

Then /^there is a GNOME bookmark for the (amnesiac|persistent) Tor Browser directory$/ do |persistent_or_not|
  next if @skip_steps_while_restoring_background
  case persistent_or_not
  when "amnesiac"
    bookmark_image = 'TorBrowserAmnesicFilesBookmark.png'
  when "persistent"
    bookmark_image = 'TorBrowserPersistentFilesBookmark.png'
  end
  @screen.wait_and_click('GnomePlaces.png', 10)
  @screen.wait(bookmark_image, 40)
  @screen.type(Sikuli::Key.ESC)
end

Then /^there is no GNOME bookmark for the persistent Tor Browser directory$/ do
  next if @skip_steps_while_restoring_background
  @screen.wait_and_click('GnomePlaces.png', 10)
  @screen.wait("GnomePlacesWithoutTorBrowserPersistent.png", 40)
  @screen.type(Sikuli::Key.ESC)
end

def pulseaudio_sink_inputs
  pa_info = @vm.execute_successfully('pacmd info', LIVE_USER).stdout
  sink_inputs_line = pa_info.match(/^\d+ sink input\(s\) available\.$/)[0]
  return sink_inputs_line.match(/^\d+/)[0].to_i
end

When /^(no|\d+) application(?:s?) (?:is|are) playing audio(?:| after (\d+) seconds)$/ do |nb, wait_time|
  next if @skip_steps_while_restoring_background
  nb = 0 if nb == "no"
  sleep wait_time.to_i if ! wait_time.nil?
  assert_equal(nb.to_i, pulseaudio_sink_inputs)
end

When /^I double-click on the "Tails documentation" link on the Desktop$/ do
  next if @skip_steps_while_restoring_background
  @screen.wait_and_double_click("DesktopTailsDocumentationIcon.png", 10)
end

When /^I click the blocked video icon$/ do
  next if @skip_steps_while_restoring_background
  @screen.wait_and_click("TorBrowserBlockedVideo.png", 30)
end

When /^I accept to temporarily allow playing this video$/ do
  next if @skip_steps_while_restoring_background
  @screen.wait_and_click("TorBrowserOkButton.png", 10)
end

When /^I click the HTML5 play button$/ do
  next if @skip_steps_while_restoring_background
  @screen.wait_and_click("TorBrowserHtml5PlayButton.png", 30)
end

When /^I can save the current page as "([^"]+[.]html)" to the (default downloads|persistent Tor Browser) directory$/ do |output_file, output_dir|
  next if @skip_steps_while_restoring_background
  @screen.type("s", Sikuli::KeyModifier.CTRL)
  if output_dir == "persistent Tor Browser"
    output_dir = "/home/#{LIVE_USER}/Persistent/Tor Browser"
    @screen.wait_and_click("GtkTorBrowserPersistentBookmark.png", 10)
    @screen.wait("GtkTorBrowserPersistentBookmarkSelected.png", 10)
    # The output filename (without its extension) is already selected,
    # let's use the keyboard shortcut to focus its field
    @screen.type("n", Sikuli::KeyModifier.ALT)
    @screen.wait("TorBrowserSaveOutputFileSelected.png", 10)
  else
    output_dir = "/home/#{LIVE_USER}/Tor Browser"
  end
  # Only the part of the filename before the .html extension can be easily replaced
  # so we have to remove it before typing it into the arget filename entry widget.
  @screen.type(output_file.sub(/[.]html$/, ''))
  @screen.type(Sikuli::Key.ENTER)
  try_for(10, :msg => "The page was not saved to #{output_dir}/#{output_file}") {
    @vm.file_exist?("#{output_dir}/#{output_file}")
  }
end

When /^I can print the current page as "([^"]+[.]pdf)" to the (default downloads|persistent Tor Browser) directory$/ do |output_file, output_dir|
  next if @skip_steps_while_restoring_background
  if output_dir == "persistent Tor Browser"
    output_dir = "/home/#{LIVE_USER}/Persistent/Tor Browser"
  else
    output_dir = "/home/#{LIVE_USER}/Tor Browser"
  end
  @screen.type("p", Sikuli::KeyModifier.CTRL)
  @screen.wait("TorBrowserPrintDialog.png", 10)
  @screen.wait_and_click("PrintToFile.png", 10)
  # Tor Browser is not allowed to read /home/#{LIVE_USER}, and I found no way
  # to change the default destination directory for "Print to File",
  # so let's click through the warning
  @screen.wait("TorBrowserCouldNotReadTheContentsOfWarning.png", 10)
  @screen.wait_and_click("TorBrowserWarningDialogOkButton.png", 10)
  @screen.wait_and_double_click("TorBrowserPrintOutputFile.png", 10)
  @screen.hide_cursor
  @screen.wait("TorBrowserPrintOutputFileSelected.png", 10)
  # Only the file's basename is selected by double-clicking,
  # so we type only the desired file's basename to replace it
  @screen.type(output_dir + '/' + output_file.sub(/[.]pdf$/, '') + Sikuli::Key.ENTER)
  try_for(30, :msg => "The page was not printed to #{output_dir}/#{output_file}") {
    @vm.file_exist?("#{output_dir}/#{output_file}")
  }
end

When /^I accept to import the key with Seahorse$/ do
  next if @skip_steps_while_restoring_background
  @screen.wait_and_click("TorBrowserOkButton.png", 10)
end

<<<<<<< HEAD
Given /^a web server is running on the LAN$/ do
  next if @skip_steps_while_restoring_background
  web_server_ip_addr = $vmnet.bridge_ip_addr
  web_server_port = 8000
  @web_server_url = "http://#{web_server_ip_addr}:#{web_server_port}"
  web_server_hello_msg = "Welcome to the LAN web server!"

  # I've tested ruby Thread:s, fork(), etc. but nothing works due to
  # various strange limitations in the ruby interpreter. For instance,
  # apparently concurrent IO has serious limits in the thread
  # scheduler (e.g. sikuli's wait() would block WEBrick from reading
  # from its socket), and fork():ing results in a lot of complex
  # cucumber stuff (like our hooks!) ending up in the child process,
  # breaking stuff in the parent process. After asking some supposed
  # ruby pros, I've settled on the following.
  code = <<-EOF
  require "webrick"
  STDOUT.reopen("/dev/null", "w")
  STDERR.reopen("/dev/null", "w")
  server = WEBrick::HTTPServer.new(:BindAddress => "#{web_server_ip_addr}",
                                   :Port => #{web_server_port},
                                   :DocumentRoot => "/dev/null")
  server.mount_proc("/") do |req, res|
    res.body = "#{web_server_hello_msg}"
  end
  server.start
EOF
  proc = IO.popen(['ruby', '-e', code])
  try_for(10, :msg => "It seems the LAN web server failed to start") do
    Process.kill(0, proc.pid) == 1
  end

  add_after_scenario_hook { Process.kill("TERM", proc.pid) }

  # It seems necessary to actually check that the LAN server is
  # serving, possibly because it isn't doing so reliably when setting
  # up. If e.g. the Unsafe Browser (which *should* be able to access
  # the web server) tries to access it too early, Firefox seems to
  # take some random amount of time to retry fetching. Curl gives a
  # more consistent result, so let's rely on that instead. Note that
  # this forces us to capture traffic *after* this step in case
  # accessing this server matters, like when testing the Tor Browser..
  try_for(30, :msg => "Something is wrong with the LAN web server") do
    msg = @vm.execute_successfully("curl #{@web_server_url}",
                                   LIVE_USER).stdout.chomp
    web_server_hello_msg == msg
  end
end

When /^I open the LAN web server in the (.*)$/ do |browser|
  next if @skip_steps_while_restoring_background
  step "I open the address \"#{@web_server_url}\" in the #{browser}"
=======
Then /^I force Tor to use a new circuit( in Vidalia)?$/ do |with_vidalia|
  if with_vidalia
    assert_equal('gnome', @theme, "Vidalia is not available in the #{@theme} theme.")
    begin
      step 'process "vidalia" is running'
    rescue Test::Unit::AssertionFailedError
      STDERR.puts "Vidalia was not running. Attempting to start Vidalia..." if $config["DEBUG"]
      @vm.spawn('restart-vidalia')
      step 'process "vidalia" is running within 15 seconds'
    end
    # Sometimes Sikuli gets confused and recognizes the yellow-colored vidalia systray
    # icon as the green one. This has been seen when Vidalia needed to be
    # restarted in the above 'begin' block.
    #
    # try_for is used here for that reason, otherwise this step may fail
    # because sikuli presumaturely right-clicked the Vidalia icon and the 'New
    # Identity' option isn't clickable yet..
    try_for(3 * 60) do
      # Let's be *sure* that vidalia is still running. I'd hate to spend up to
      # three minutes waiting for an icon that isn't there because Vidalia, for
      # whatever reason, is no longer running...
      step 'process "vidalia" is running'
      @screen.wait_and_right_click('VidaliaSystrayReady.png', 10)
      @screen.wait_and_click('VidaliaMenuNewIdentity.png', 10)
    end
    @screen.wait('VidaliaNewIdentityNotification.png', 20)
    @screen.waitVanish('VidaliaNewIdentityNotification.png', 60)
  else
    @vm.execute_successfully('. /usr/local/lib/tails-shell-library/tor.sh; tor_control_send "signal NEWNYM"')
  end
>>>>>>> c9d2febd
end<|MERGE_RESOLUTION|>--- conflicted
+++ resolved
@@ -1006,7 +1006,6 @@
   @screen.wait_and_click("TorBrowserOkButton.png", 10)
 end
 
-<<<<<<< HEAD
 Given /^a web server is running on the LAN$/ do
   next if @skip_steps_while_restoring_background
   web_server_ip_addr = $vmnet.bridge_ip_addr
@@ -1059,7 +1058,8 @@
 When /^I open the LAN web server in the (.*)$/ do |browser|
   next if @skip_steps_while_restoring_background
   step "I open the address \"#{@web_server_url}\" in the #{browser}"
-=======
+end
+
 Then /^I force Tor to use a new circuit( in Vidalia)?$/ do |with_vidalia|
   if with_vidalia
     assert_equal('gnome', @theme, "Vidalia is not available in the #{@theme} theme.")
@@ -1090,5 +1090,4 @@
   else
     @vm.execute_successfully('. /usr/local/lib/tails-shell-library/tor.sh; tor_control_send "signal NEWNYM"')
   end
->>>>>>> c9d2febd
 end