--- conflicted
+++ resolved
@@ -811,7 +811,7 @@
 
 def gnome_app_menu_click_helper(click_me, verify_me = nil)
   try_for(60) do
-    @screen.hide_cursor
+#    @screen.hide_cursor
     @screen.wait_and_click(click_me, 10)
     @screen.wait(verify_me, 10) if verify_me
     return
@@ -826,21 +826,12 @@
   else
     prefix = 'Gnome'
   end
-<<<<<<< HEAD
-  @screen.wait_and_click(prefix + "ApplicationsMenu.png", 10)
-  # Wait for the menu to be displayed, by waiting for one of its last entries
-  @screen.wait(prefix + "ApplicationsTails.png", 40)
-  @screen.wait_and_hover(prefix + "Applications" + submenu + ".png", 40)
-  @screen.hide_cursor
-  @screen.wait_and_click(prefix + "Applications" + app + ".png", 40)
-=======
   menu_button = prefix + "ApplicationsMenu.png"
   sub_menu_entry = prefix + "Applications" + submenu + ".png"
   application_entry = prefix + "Applications" + app + ".png"
   gnome_app_menu_click_helper(menu_button, sub_menu_entry)
   gnome_app_menu_click_helper(sub_menu_entry, application_entry)
   gnome_app_menu_click_helper(application_entry)
->>>>>>> baeb2653
 end
 
 Given /^I start "([^"]+)" via the GNOME "([^"]+)"\/"([^"]+)" applications menu$/ do |app, submenu, subsubmenu|
