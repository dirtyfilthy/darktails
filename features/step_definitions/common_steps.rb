--- conflicted
+++ resolved
@@ -381,7 +381,6 @@
   if offline
     offline_prompt = Dogtail::Application.new('zenity')
                      .dialog('Tor is not ready')
-    offline_prompt.wait(10)
     offline_prompt.button('Start Tor Browser').click
   end
   @torbrowser = Dogtail::Application.new('Firefox')
@@ -665,7 +664,6 @@
 end
 
 Given /^I start "([^"]+)" via the GNOME "([^"]+)" applications menu$/ do |app_name, submenu|
-<<<<<<< HEAD
   # XXX: Dogtail is buggy when interacting with the Applications menu
   # (see #11718) so we use the GNOME Applications Overview instead.
   @screen.wait('GnomeApplicationsMenu.png', 10)
@@ -673,12 +671,6 @@
   @screen.wait('GnomeActivitiesOverview.png', 10)
   @screen.type(app_name)
   @screen.type(Sikuli::Key.ENTER, Sikuli::KeyModifier.CTRL)
-=======
-  app = Dogtail::Application.new('gnome-shell')
-  for element in ['Applications', submenu, app_name] do
-    app.child(element, roleName: 'label', showingOnly: true).click
-  end
->>>>>>> f984afc4
 end
 
 When /^I type "([^"]+)"$/ do |string|
