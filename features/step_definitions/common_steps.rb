--- conflicted
+++ resolved
@@ -310,9 +310,6 @@
 Given /^the Tails desktop is ready$/ do
   desktop_started_picture = "GnomeApplicationsMenu#{@language}.png"
   @screen.wait(desktop_started_picture, 180)
-<<<<<<< HEAD
-  # We wait for the Florence icon to be displayed to ensure reliable systray icon clicking.
-  @screen.wait("GnomeSystrayFlorence.png", 30)
   # Workaround #13461 by restarting nautilus-desktop
   # if Desktop icons are not visible
   begin
@@ -322,9 +319,6 @@
     $vm.spawn('nautilus-desktop', user: LIVE_USER)
     @screen.wait("DesktopTailsDocumentation.png", 30)
   end
-=======
-  @screen.wait("DesktopTailsDocumentation.png", 30)
->>>>>>> be6b2161
   # Disable screen blanking since we sometimes need to wait long
   # enough for it to activate, which can mess with Sikuli wait():ing
   # for some image.
