--- conflicted
+++ resolved
@@ -156,13 +156,8 @@
   @screen.type(Sikuli::Key.TAB)
   @screen.waitVanish('TailsBootSplashTabMsg.png', 1)
   @screen.type(" autotest_never_use_this_option #{@boot_options}" +
-<<<<<<< HEAD
                Sikuli::Key.ENTER)
-  @screen.wait('TailsGreeter.png', 15*60)
-=======
-               Sikuli::KEY_RETURN)
   @screen.wait('TailsGreeter.png', 30*60)
->>>>>>> b7cbebe3
   @vm.wait_until_remote_shell_is_up
   activate_filesystem_shares
 end
