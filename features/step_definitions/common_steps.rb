--- conflicted
+++ resolved
@@ -23,45 +23,6 @@
   end
 end
 
-<<<<<<< HEAD
-=======
-# This helper requires that the notification image is the one shown in
-# the notification applet's list, not the notification pop-up.
-def robust_notification_wait(notification_image, time_to_wait)
-  error_msg = "Didn't not manage to open the notification applet"
-  wait_start = Time.now
-  try_for(time_to_wait, :delay => 0, :msg => error_msg) do
-    @screen.hide_cursor
-    @screen.click("GnomeNotificationApplet.png")
-    @screen.wait("GnomeNotificationAppletOpened.png", 10)
-  end
-
-  error_msg = "Didn't not see notification '#{notification_image}'"
-  time_to_wait -= (Time.now - wait_start).ceil
-  try_for(time_to_wait, :delay => 0, :msg => error_msg) do
-    found = false
-    entries = @screen.findAll("GnomeNotificationEntry.png")
-    while(entries.hasNext) do
-      entry = entries.next
-      @screen.hide_cursor
-      @screen.click(entry)
-      close_entry = @screen.wait("GnomeNotificationEntryClose.png", 10)
-      if @screen.exists(notification_image)
-        found = true
-        @screen.click(close_entry)
-        break
-      else
-        @screen.click(entry)
-      end
-    end
-    found
-  end
-
-  # Close the notification applet
-  @screen.type(Sikuli::Key.ESC)
-end
-
->>>>>>> 0236b115
 def post_snapshot_restore_hook
   $vm.wait_until_remote_shell_is_up
   post_vm_start_hook
@@ -546,14 +507,6 @@
 end
 
 Then /^Tails eventually (shuts down|restarts)$/ do |mode|
-<<<<<<< HEAD
-  # Work around Tails bug #11730, where something goes wrong when we
-  # kexec to the new kernel for memory wiping and gets dropped to a
-  # BusyBox shell instead.
-  try_for(memory_wipe_timeout) do
-    if @screen.exists('TailsBug11730.png')
-      puts "We were hit by bug #11730: memory wiping got stuck"
-=======
   nr_gibs_of_ram = convert_from_bytes($vm.get_ram_size_in_bytes, 'GiB').ceil
   timeout = nr_gibs_of_ram*5*60
   # Work around Tails bug #11786, where something goes wrong when we
@@ -562,7 +515,6 @@
   try_for(timeout) do
     if @screen.existsAny(['TailsBug11786a.png', 'TailsBug11786b.png'])
       puts "We were hit by bug #11786: memory wiping got stuck"
->>>>>>> 0236b115
       if mode == 'restarts'
         $vm.reset
       else
@@ -570,11 +522,7 @@
       end
     else
       if mode == 'restarts'
-<<<<<<< HEAD
-        @screen.find(boot_menu_tab_msg_image)
-=======
         @screen.find('TailsGreeter.png')
->>>>>>> 0236b115
         true
       else
         ! $vm.is_running?
