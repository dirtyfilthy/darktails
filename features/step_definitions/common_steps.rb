require 'fileutils'

def post_vm_start_hook
  # Sometimes the first click is lost (presumably it's used to give
  # focus to virt-viewer or similar) so we do that now rather than
  # having an important click lost. The point we click should be
  # somewhere where no clickable elements generally reside.
  @screen.click_point(@screen.w, @screen.h/2)
end

def activate_filesystem_shares
  # XXX-9p: First of all, filesystem shares cannot be mounted while we
  # do a snapshot save+restore, so unmounting+remounting them seems
  # like a good idea. However, the 9p modules get into a broken state
  # during the save+restore, so we also would like to unload+reload
  # them, but loading of 9pnet_virtio fails after a restore with
  # "probe of virtio2 failed with error -2" (in dmesg) which makes the
  # shares unavailable. Hence we leave this code commented for now.
  #for mod in ["9pnet_virtio", "9p"] do
  #  @vm.execute("modprobe #{mod}")
  #end

  @vm.list_shares.each do |share|
    @vm.execute("mkdir -p #{share}")
    @vm.execute("mount -t 9p -o trans=virtio #{share} #{share}")
  end
end

def deactivate_filesystem_shares
  @vm.list_shares.each do |share|
    @vm.execute("umount #{share}")
  end

  # XXX-9p: See XXX-9p above
  #for mod in ["9p", "9pnet_virtio"] do
  #  @vm.execute("modprobe -r #{mod}")
  #end
end

def restore_background
  @vm.restore_snapshot($background_snapshot)
  @vm.wait_until_remote_shell_is_up
  post_vm_start_hook

  # XXX-9p: See XXX-9p above
  #activate_filesystem_shares

  # The guest's Tor's circuits' states are likely to get out of sync
  # with the other relays, so we ensure that we have fresh circuits.
  # Time jumps and incorrect clocks also confuses Tor in many ways.
  if @vm.has_network?
    if @vm.execute("service tor status").success?
      @vm.execute("service tor stop")
      @vm.execute("rm -f /var/log/tor/log")
      @vm.execute("killall vidalia")
      @vm.host_to_guest_time_sync
      @vm.execute("service tor start")
      wait_until_tor_is_working
      @vm.spawn("/usr/local/sbin/restart-vidalia")
    end
  end
end

Given /^a computer$/ do
  @vm.destroy if @vm
  @vm = VM.new($vm_xml_path, $x_display)
end

Given /^the computer has (\d+) ([[:alpha:]]+) of RAM$/ do |size, unit|
  next if @skip_steps_while_restoring_background
  @vm.set_ram_size(size, unit)
end

Given /^the computer is set to boot from the Tails DVD$/ do
  next if @skip_steps_while_restoring_background
  @vm.set_cdrom_boot($tails_iso)
end

Given /^the computer is set to boot from (.+?) drive "(.+?)"$/ do |type, name|
  next if @skip_steps_while_restoring_background
  @vm.set_disk_boot(name, type.downcase)
end

Given /^I plug ([[:alpha:]]+) drive "([^"]+)"$/ do |bus, name|
  next if @skip_steps_while_restoring_background
  @vm.plug_drive(name, bus.downcase)
  if @vm.is_running?
    step "drive \"#{name}\" is detected by Tails"
  end
end

Then /^drive "([^"]+)" is detected by Tails$/ do |name|
  next if @skip_steps_while_restoring_background
  if @vm.is_running?
    try_for(10, :msg => "Drive '#{name}' is not detected by Tails") {
      @vm.disk_detected?(name)
    }
  else
    STDERR.puts "Cannot tell if drive '#{name}' is detected by Tails: " +
                "Tails is not running"
  end
end

Given /^the network is plugged$/ do
  next if @skip_steps_while_restoring_background
  @vm.plug_network
end

Given /^the network is unplugged$/ do
  next if @skip_steps_while_restoring_background
  @vm.unplug_network
end

Given /^I capture all network traffic$/ do
  # Note: We don't want skip this particular stpe if
  # @skip_steps_while_restoring_background is set since it starts
  # something external to the VM state.
  @sniffer = Sniffer.new("TestSniffer", @vm.net.bridge_name)
  @sniffer.capture
end

Given /^I set Tails to boot with options "([^"]*)"$/ do |options|
  next if @skip_steps_while_restoring_background
  @boot_options = options
end

When /^I start the computer$/ do
  next if @skip_steps_while_restoring_background
  assert(!@vm.is_running?,
         "Trying to start a VM that is already running")
  @vm.start
  post_vm_start_hook
end

Given /^I start Tails from DVD(| with network unplugged) and I login$/ do |network_unplugged|
  # we don't @skip_steps_while_restoring_background as we're only running
  # other steps, that are taking care of it *if* they have to
  step "the computer is set to boot from the Tails DVD"
  if network_unplugged.empty?
    step "the network is plugged"
  else
    step "the network is unplugged"
  end
  step "I start the computer"
  step "the computer boots Tails"
  step "I log in to a new session"
  step "Tails seems to have booted normally"
  if network_unplugged.empty?
    step "Tor is ready"
    step "all notifications have disappeared"
    step "available upgrades have been checked"
  else
    step "all notifications have disappeared"
  end
end

Given /^I start Tails from (.+?) drive "(.+?)"(| with network unplugged) and I login(| with(| read-only) persistence password "([^"]+)")$/ do |drive_type, drive_name, network_unplugged, persistence_on, persistence_ro, persistence_pwd|
  # we don't @skip_steps_while_restoring_background as we're only running
  # other steps, that are taking care of it *if* they have to
  step "the computer is set to boot from #{drive_type} drive \"#{drive_name}\""
  if network_unplugged.empty?
    step "the network is plugged"
  else
    step "the network is unplugged"
  end
  step "I start the computer"
  step "the computer boots Tails"
  if ! persistence_on.empty?
    assert(! persistence_pwd.empty?, "A password must be provided when enabling persistence")
    if persistence_ro.empty?
      step "I enable persistence with password \"#{persistence_pwd}\""
    else
      step "I enable read-only persistence with password \"#{persistence_pwd}\""
    end
  end
  step "I log in to a new session"
  step "Tails seems to have booted normally"
  if network_unplugged.empty?
    step "Tor is ready"
    step "all notifications have disappeared"
    step "available upgrades have been checked"
  else
    step "all notifications have disappeared"
  end
end

When /^I power off the computer$/ do
  next if @skip_steps_while_restoring_background
  assert(@vm.is_running?,
         "Trying to power off an already powered off VM")
  @vm.power_off
end

When /^I cold reboot the computer$/ do
  next if @skip_steps_while_restoring_background
  step "I power off the computer"
  step "I start the computer"
end

When /^I destroy the computer$/ do
  next if @skip_steps_while_restoring_background
  @vm.destroy
end

Given /^the computer (re)?boots Tails$/ do |reboot|
  next if @skip_steps_while_restoring_background

  case @os_loader
  when "UEFI"
    assert(!reboot, "Testing of reboot with UEFI enabled is not implemented")
    bootsplash = 'TailsBootSplashUEFI.png'
    bootsplash_tab_msg = 'TailsBootSplashTabMsgUEFI.png'
    boot_timeout = 30
  else
    if reboot
      bootsplash = 'TailsBootSplashPostReset.png'
      bootsplash_tab_msg = 'TailsBootSplashTabMsgPostReset.png'
      boot_timeout = 120
    else
      bootsplash = 'TailsBootSplash.png'
      bootsplash_tab_msg = 'TailsBootSplashTabMsg.png'
      boot_timeout = 30
    end
  end

  @screen.wait(bootsplash, boot_timeout)
  @screen.wait(bootsplash_tab_msg, 10)
  @screen.type(Sikuli::Key.TAB)
  @screen.waitVanish(bootsplash_tab_msg, 1)

  @screen.type(" autotest_never_use_this_option #{@boot_options}" +
               Sikuli::Key.ENTER)
  @screen.wait('TailsGreeter.png', 30*60)
  @vm.wait_until_remote_shell_is_up
  activate_filesystem_shares
end

Given /^I log in to a new session$/ do
  next if @skip_steps_while_restoring_background
  @screen.wait_and_click('TailsGreeterLoginButton.png', 10)
end

Given /^I enable more Tails Greeter options$/ do
  next if @skip_steps_while_restoring_background
  match = @screen.find('TailsGreeterMoreOptions.png')
  @screen.click(match.getCenter.offset(match.w/2, match.h*2))
  @screen.wait_and_click('TailsGreeterForward.png', 10)
  @screen.wait('TailsGreeterLoginButton.png', 20)
end

Given /^I set sudo password "([^"]*)"$/ do |password|
  @sudo_password = password
  next if @skip_steps_while_restoring_background
  @screen.wait("TailsGreeterAdminPassword.png", 20)
  @screen.type(@sudo_password)
  @screen.type(Sikuli::Key.TAB)
  @screen.type(@sudo_password)
end

Given /^Tails Greeter has dealt with the sudo password$/ do
  next if @skip_steps_while_restoring_background
  f1 = "/etc/sudoers.d/tails-greeter"
  f2 = "#{f1}-no-password-lecture"
  try_for(20) {
    @vm.execute("test -e '#{f1}' -o -e '#{f2}'").success?
  }
end

Given /^GNOME has started$/ do
  next if @skip_steps_while_restoring_background
  case @theme
  when "windows"
    desktop_started_picture = 'WindowsStartButton.png'
  else
    desktop_started_picture = 'GnomeApplicationsMenu.png'
  end
  @screen.wait(desktop_started_picture, 180)
end

Then /^Tails seems to have booted normally$/ do
  next if @skip_steps_while_restoring_background
  step "GNOME has started"
end

When /^I see the 'Tor is ready' notification$/ do
  next if @skip_steps_while_restoring_background
  @screen.wait("GnomeTorIsReady.png", 300)
  @screen.waitVanish("GnomeTorIsReady.png", 15)
end

Given /^Tor is ready$/ do
  next if @skip_steps_while_restoring_background
  step "Tor has built a circuit"
  step "the time has synced"
end

Given /^Tor has built a circuit$/ do
  next if @skip_steps_while_restoring_background
  wait_until_tor_is_working
end

Given /^the time has synced$/ do
  next if @skip_steps_while_restoring_background
  ["/var/run/tordate/done", "/var/run/htpdate/success"].each do |file|
    try_for(300) { @vm.execute("test -e #{file}").success? }
  end
end

Given /^available upgrades have been checked$/ do
  next if @skip_steps_while_restoring_background
  try_for(300) {
    @vm.execute("test -e '/var/run/tails-upgrader/checked_upgrades'").success?
  }
end

Given /^the Tor Browser has started$/ do
  next if @skip_steps_while_restoring_background
  case @theme
  when "windows"
    tor_browser_picture = "WindowsTorBrowserWindow.png"
  else
    tor_browser_picture = "TorBrowserWindow.png"
  end

  @screen.wait(tor_browser_picture, 60)
end

Given /^the Tor Browser has started and loaded the startup page$/ do
  next if @skip_steps_while_restoring_background
  step "the Tor Browser has started"
  @screen.wait("TorBrowserStartupPage.png", 120)
end

Given /^the Tor Browser has started in offline mode$/ do
  next if @skip_steps_while_restoring_background
  @screen.wait("TorBrowserOffline.png", 60)
end

Given /^I add a bookmark to eff.org in the Tor Browser$/ do
  next if @skip_steps_while_restoring_background
  url = "https://www.eff.org"
  step "I open the address \"#{url}\" in the Tor Browser"
  @screen.wait("TorBrowserOffline.png", 5)
  @screen.type("d", Sikuli::KeyModifier.CTRL)
  @screen.wait("TorBrowserBookmarkPrompt.png", 10)
  @screen.type(url + Sikuli::Key.ENTER)
end

Given /^the Tor Browser has a bookmark to eff.org$/ do
  next if @skip_steps_while_restoring_background
  @screen.type("b", Sikuli::KeyModifier.ALT)
  @screen.wait("TorBrowserEFFBookmark.png", 10)
end

Given /^all notifications have disappeared$/ do
  next if @skip_steps_while_restoring_background
  case @theme
  when "windows"
    notification_picture = "WindowsNotificationX.png"
  else
    notification_picture = "GnomeNotificationX.png"
  end
  @screen.waitVanish(notification_picture, 60)
end

Given /^I save the state so the background can be restored next scenario$/ do
  if @skip_steps_while_restoring_background
    assert(File.size?($background_snapshot),
           "We have been skipping steps but there is no snapshot to restore")
  else
    # To be sure we run the feature from scratch we remove any
    # leftover snapshot that wasn't removed.
    if File.exist?($background_snapshot)
      File.delete($background_snapshot)
    end
    # Workaround: when libvirt takes ownership of the snapshot it may
    # become unwritable for the user running this script so it cannot
    # be removed during clean up.
    FileUtils.touch($background_snapshot)
    FileUtils.chmod(0666, $background_snapshot)

    # Snapshots cannot be saved while filesystem shares are mounted
    # XXX-9p: See XXX-9p above.
    #deactivate_filesystem_shares

    @vm.save_snapshot($background_snapshot)
  end
  restore_background
  # Now we stop skipping steps from the snapshot restore.
  @skip_steps_while_restoring_background = false
end

Then /^I see "([^"]*)" after at most (\d+) seconds$/ do |image, time|
  next if @skip_steps_while_restoring_background
  @screen.wait(image, time.to_i)
end

Then /^all Internet traffic has only flowed through Tor$/ do
  next if @skip_steps_while_restoring_background
  leaks = FirewallLeakCheck.new(@sniffer.pcap_file, get_tor_relays)
  if !leaks.empty?
    if !leaks.ipv4_tcp_leaks.empty?
      puts "The following IPv4 TCP non-Tor Internet hosts were contacted:"
      puts leaks.ipv4_tcp_leaks.join("\n")
      puts
    end
    if !leaks.ipv4_nontcp_leaks.empty?
      puts "The following IPv4 non-TCP Internet hosts were contacted:"
      puts leaks.ipv4_nontcp_leaks.join("\n")
      puts
    end
    if !leaks.ipv6_leaks.empty?
      puts "The following IPv6 Internet hosts were contacted:"
      puts leaks.ipv6_leaks.join("\n")
      puts
    end
    if !leaks.nonip_leaks.empty?
      puts "Some non-IP packets were sent\n"
    end
    save_pcap_file
    raise "There were network leaks!"
  end
end

Given /^I enter the sudo password in the gksu prompt$/ do
  next if @skip_steps_while_restoring_background
  @screen.wait('GksuAuthPrompt.png', 60)
  sleep 1 # wait for weird fade-in to unblock the "Ok" button
  @screen.type(@sudo_password)
  @screen.type(Sikuli::Key.ENTER)
  @screen.waitVanish('GksuAuthPrompt.png', 10)
end

Given /^I enter the sudo password in the pkexec prompt$/ do
  next if @skip_steps_while_restoring_background
  step "I enter the \"#{@sudo_password}\" password in the pkexec prompt"
end

def deal_with_polkit_prompt (image, password)
  @screen.wait(image, 60)
  sleep 1 # wait for weird fade-in to unblock the "Ok" button
  @screen.type(password)
  @screen.type(Sikuli::Key.ENTER)
  @screen.waitVanish(image, 10)
end

Given /^I enter the "([^"]*)" password in the pkexec prompt$/ do |password|
  next if @skip_steps_while_restoring_background
  deal_with_polkit_prompt('PolicyKitAuthPrompt.png', password)
end

Given /^process "([^"]+)" is running$/ do |process|
  next if @skip_steps_while_restoring_background
  assert(@vm.has_process?(process),
         "Process '#{process}' is not running")
end

Given /^process "([^"]+)" is running within (\d+) seconds$/ do |process, time|
  next if @skip_steps_while_restoring_background
  try_for(time.to_i, :msg => "Process '#{process}' is not running after " +
                             "waiting for #{time} seconds") do
    @vm.has_process?(process)
  end
end

Given /^process "([^"]+)" is not running$/ do |process|
  next if @skip_steps_while_restoring_background
  assert(!@vm.has_process?(process),
         "Process '#{process}' is running")
end

Given /^I kill the process "([^"]+)"$/ do |process|
  next if @skip_steps_while_restoring_background
  @vm.execute("killall #{process}")
  try_for(10, :msg => "Process '#{process}' could not be killed") {
    !@vm.has_process?(process)
  }
end

Then /^Tails eventually shuts down$/ do
  next if @skip_steps_while_restoring_background
  nr_gibs_of_ram = (detected_ram_in_MiB.to_f/(2**10)).ceil
  timeout = nr_gibs_of_ram*5*60
  try_for(timeout, :msg => "VM is still running after #{timeout} seconds") do
    ! @vm.is_running?
  end
end

Then /^Tails eventually restarts$/ do
  next if @skip_steps_while_restoring_background
  nr_gibs_of_ram = (detected_ram_in_MiB.to_f/(2**10)).ceil
  @screen.wait('TailsBootSplashPostReset.png', nr_gibs_of_ram*5*60)
end

Given /^I shutdown Tails and wait for the computer to power off$/ do
  next if @skip_steps_while_restoring_background
  @vm.execute("poweroff")
  step 'Tails eventually shuts down'
end

When /^I request a shutdown using the emergency shutdown applet$/ do
  next if @skip_steps_while_restoring_background
  @screen.hide_cursor
  @screen.wait_and_click('TailsEmergencyShutdownButton.png', 10)
  @screen.hide_cursor
  @screen.wait_and_click('TailsEmergencyShutdownHalt.png', 10)
end

When /^I warm reboot the computer$/ do
  next if @skip_steps_while_restoring_background
  @vm.execute("reboot")
end

When /^I request a reboot using the emergency shutdown applet$/ do
  next if @skip_steps_while_restoring_background
  @screen.hide_cursor
  @screen.wait_and_click('TailsEmergencyShutdownButton.png', 10)
  @screen.hide_cursor
  @screen.wait_and_click('TailsEmergencyShutdownReboot.png', 10)
end

Given /^package "([^"]+)" is installed$/ do |package|
  next if @skip_steps_while_restoring_background
  assert(@vm.execute("dpkg -s '#{package}' 2>/dev/null | grep -qs '^Status:.*installed$'").success?,
         "Package '#{package}' is not installed")
end

When /^I start the Tor Browser$/ do
  next if @skip_steps_while_restoring_background
  step 'I start "TorBrowser" via the GNOME "Internet" applications menu'
end

When /^I start the Tor Browser in offline mode$/ do
  next if @skip_steps_while_restoring_background
  step "I start the Tor Browser"
  case @theme
  when "windows"
    @screen.wait_and_click("WindowsTorBrowserOfflinePrompt.png", 10)
    @screen.click("WindowsTorBrowserOfflinePromptStart.png")
  else
    @screen.wait_and_click("TorBrowserOfflinePrompt.png", 10)
    @screen.click("TorBrowserOfflinePromptStart.png")
  end
end

def xul_application_info(application)
  binary = @vm.execute_successfully(
                '. /usr/local/lib/tails-shell-library/tor-browser.sh; ' +
                'echo ${TBB_INSTALL}/firefox'
                                    ).stdout.chomp
  case application
  when "Tor Browser"
    user = $live_user
    cmd_regex = "#{binary} .* -profile /home/#{user}/\.tor-browser/profile\.default"
    chroot = ""
    new_tab_button_image = "TorBrowserNewTabButton.png"
    address_bar_image = "TorBrowserAddressBar.png"
  when "Unsafe Browser"
    user = "clearnet"
    cmd_regex = "#{binary} .* -profile /home/#{user}/\.unsafe-browser/profile\.default"
    chroot = "/var/lib/unsafe-browser/chroot"
    new_tab_button_image = "UnsafeBrowserNewTabButton.png"
    address_bar_image = "UnsafeBrowserAddressBar.png"
  when "I2P Browser"
    user = "i2pbrowser"
    cmd_regex = "#{binary} .* -profile /home/#{user}/\.i2p-browser/profile\.default"
    chroot = "/var/lib/i2p-browser/chroot"
    new_tab_button_image = nil
    address_bar_image = nil
  when "Tor Launcher"
    user = "tor-launcher"
    cmd_regex = "#{binary} -app /home/#{user}/\.tor-launcher/tor-launcher-standalone/application\.ini"
    chroot = ""
    new_tab_button_image = nil
    address_bar_image = nil
  else
    raise "Invalid browser or XUL application: #{application}"
  end
  return {
    :user => user,
    :cmd_regex => cmd_regex,
    :chroot => chroot,
    :new_tab_button_image => new_tab_button_image,
    :address_bar_image => address_bar_image,
  }
end

When /^I open a new tab in the (.*)$/ do |browser|
  next if @skip_steps_while_restoring_background
  info = xul_application_info(browser)
  @screen.click(info[:new_tab_button_image])
  @screen.wait(info[:address_bar_image], 10)
end

When /^I open the address "([^"]*)" in the (.*)$/ do |address, browser|
  next if @skip_steps_while_restoring_background
  step "I open a new tab in the #{browser}"
  info = xul_application_info(browser)
  @screen.click(info[:address_bar_image])
  sleep 0.5
  @screen.type(address + Sikuli::Key.ENTER)
end

Then /^the (.*) has no plugins installed$/ do |browser|
  next if @skip_steps_while_restoring_background
  step "I open the address \"about:plugins\" in the #{browser}"
  step "I see \"TorBrowserNoPlugins.png\" after at most 30 seconds"
end

def xul_app_shared_lib_check(pid, chroot)
  expected_absent_tbb_libs = ['libnssdbm3.so']
  absent_tbb_libs = []
  unwanted_native_libs = []
  tbb_libs = @vm.execute_successfully(
                 ". /usr/local/lib/tails-shell-library/tor-browser.sh; " +
                 "ls -1 #{chroot}${TBB_INSTALL}/*.so"
                                      ).stdout.split
  firefox_pmap_info = @vm.execute("pmap #{pid}").stdout
  for lib in tbb_libs do
    lib_name = File.basename lib
    if not /\W#{lib}$/.match firefox_pmap_info
      absent_tbb_libs << lib_name
    end
    native_libs = @vm.execute_successfully(
                       "find /usr/lib /lib -name \"#{lib_name}\""
                                           ).stdout.split
    for native_lib in native_libs do
      if /\W#{native_lib}$"/.match firefox_pmap_info
        unwanted_native_libs << lib_name
      end
    end
  end
  absent_tbb_libs -= expected_absent_tbb_libs
  assert(absent_tbb_libs.empty? && unwanted_native_libs.empty?,
         "The loaded shared libraries for the firefox process are not the " +
         "way we expect them.\n" +
         "Expected TBB libs that are absent: #{absent_tbb_libs}\n" +
         "Native libs that we don't want: #{unwanted_native_libs}")
end

Then /^the (.*) uses all expected TBB shared libraries$/ do |application|
  next if @skip_steps_while_restoring_background
  info = xul_application_info(application)
  pid = @vm.execute_successfully("pgrep --uid #{info[:user]} --full --exact '#{info[:cmd_regex]}'").stdout.chomp
  assert(/\A\d+\z/.match(pid), "It seems like #{application} is not running")
  xul_app_shared_lib_check(pid, info[:chroot])
end

Then /^the (.*) chroot is torn down$/ do |browser|
  next if @skip_steps_while_restoring_background
  info = xul_application_info(browser)
  try_for(30, :msg => "The #{browser} chroot '#{info[:chroot]}' was " \
                      "not removed") do
    !@vm.execute("test -d '#{info[:chroot]}'").success?
  end
end

Then /^the (.*) runs as the expected user$/ do |browser|
  next if @skip_steps_while_restoring_background
  info = xul_application_info(browser)
  assert_vmcommand_success(@vm.execute(
    "pgrep --full --exact '#{info[:cmd_regex]}'"),
    "The #{browser} is not running")
  assert_vmcommand_success(@vm.execute(
    "pgrep --uid #{info[:user]} --full --exact '#{info[:cmd_regex]}'"),
    "The #{browser} is not running as the #{info[:user]} user")
end

Given /^I add a wired DHCP NetworkManager connection called "([^"]+)"$/ do |con_name|
  next if @skip_steps_while_restoring_background
  con_content = <<EOF
[802-3-ethernet]
duplex=full

[connection]
id=#{con_name}
uuid=bbc60668-1be0-11e4-a9c6-2f1ce0e75bf1
type=802-3-ethernet
timestamp=1395406011

[ipv6]
method=auto

[ipv4]
method=auto
EOF
  con_content.split("\n").each do |line|
    @vm.execute("echo '#{line}' >> /tmp/NM.#{con_name}")
  end
  @vm.execute("install -m 0600 '/tmp/NM.#{con_name}' '/etc/NetworkManager/system-connections/#{con_name}'")
  try_for(10) {
    nm_con_list = @vm.execute("nmcli --terse --fields NAME con list").stdout
    nm_con_list.split("\n").include? "#{con_name}"
  }
end

Given /^I switch to the "([^"]+)" NetworkManager connection$/ do |con_name|
  next if @skip_steps_while_restoring_background
  @vm.execute("nmcli con up id #{con_name}")
  try_for(60) {
    @vm.execute("nmcli --terse --fields NAME,STATE con status").stdout.chomp == "#{con_name}:activated"
  }
end

When /^I start and focus GNOME Terminal$/ do
  next if @skip_steps_while_restoring_background
  step 'I start "Terminal" via the GNOME "Accessories" applications menu'
  @screen.wait_and_click('GnomeTerminalWindow.png', 20)
end

When /^I run "([^"]+)" in GNOME Terminal$/ do |command|
  next if @skip_steps_while_restoring_background
  step "I start and focus GNOME Terminal"
  @screen.type(command + Sikuli::Key.ENTER)
end

When /^the file "([^"]+)" exists$/ do |file|
  next if @skip_steps_while_restoring_background
  assert(@vm.file_exist?(file))
end

When /^I copy "([^"]+)" to "([^"]+)" as user "([^"]+)"$/ do |source, destination, user|
  next if @skip_steps_while_restoring_background
  c = @vm.execute("cp \"#{source}\" \"#{destination}\"", $live_user)
  assert(c.success?, "Failed to copy file:\n#{c.stdout}\n#{c.stderr}")
end

Given /^the USB drive "([^"]+)" contains Tails with persistence configured and password "([^"]+)"$/ do |drive, password|
    step "a computer"
    step "I start Tails from DVD with network unplugged and I login"
    step "I create a new 4 GiB USB drive named \"#{drive}\""
    step "I plug USB drive \"#{drive}\""
    step "I \"Clone & Install\" Tails to USB drive \"#{drive}\""
    step "there is no persistence partition on USB drive \"#{drive}\""
    step "I shutdown Tails and wait for the computer to power off"
    step "a computer"
    step "I start Tails from USB drive \"#{drive}\" with network unplugged and I login"
    step "I create a persistent partition with password \"#{password}\""
    step "a Tails persistence partition with password \"#{password}\" exists on USB drive \"#{drive}\""
    step "I shutdown Tails and wait for the computer to power off"
end

Given /^I start "([^"]+)" via the GNOME "([^"]+)" applications menu$/ do |app, submenu|
  next if @skip_steps_while_restoring_background
  case @theme
  when "windows"
    prefix = 'Windows'
  else
    prefix = 'Gnome'
  end
  @screen.wait_and_click(prefix + "ApplicationsMenu.png", 10)
<<<<<<< HEAD
  @screen.hide_cursor
  @screen.wait_and_hover(prefix + "Applications" + submenu + ".png", 20)
  @screen.hide_cursor
  @screen.wait_and_click(prefix + "Applications" + app + ".png", 20)
=======
  @screen.wait_and_hover(prefix + "Applications" + submenu + ".png", 40)
  @screen.wait_and_click(prefix + "Applications" + app + ".png", 40)
>>>>>>> f6473a17
end

Given /^I start "([^"]+)" via the GNOME "([^"]+)"\/"([^"]+)" applications menu$/ do |app, submenu, subsubmenu|
  next if @skip_steps_while_restoring_background
  case @theme
  when "windows"
    prefix = 'Windows'
  else
    prefix = 'Gnome'
  end
  @screen.wait_and_click(prefix + "ApplicationsMenu.png", 10)
  @screen.hide_cursor
  @screen.wait_and_hover(prefix + "Applications" + submenu + ".png", 20)
  @screen.hide_cursor
  @screen.wait_and_hover(prefix + "Applications" + subsubmenu + ".png", 20)
  @screen.hide_cursor
  @screen.wait_and_click(prefix + "Applications" + app + ".png", 20)
end<|MERGE_RESOLUTION|>--- conflicted
+++ resolved
@@ -749,15 +749,10 @@
     prefix = 'Gnome'
   end
   @screen.wait_and_click(prefix + "ApplicationsMenu.png", 10)
-<<<<<<< HEAD
-  @screen.hide_cursor
-  @screen.wait_and_hover(prefix + "Applications" + submenu + ".png", 20)
-  @screen.hide_cursor
-  @screen.wait_and_click(prefix + "Applications" + app + ".png", 20)
-=======
+  @screen.hide_cursor
   @screen.wait_and_hover(prefix + "Applications" + submenu + ".png", 40)
+  @screen.hide_cursor
   @screen.wait_and_click(prefix + "Applications" + app + ".png", 40)
->>>>>>> f6473a17
 end
 
 Given /^I start "([^"]+)" via the GNOME "([^"]+)"\/"([^"]+)" applications menu$/ do |app, submenu, subsubmenu|
