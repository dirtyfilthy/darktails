require 'fileutils'

def post_vm_start_hook
  # Sometimes the first click is lost (presumably it's used to give
  # focus to virt-viewer or similar) so we do that now rather than
  # having an important click lost. The point we click should be
  # somewhere where no clickable elements generally reside.
  @screen.click_point(@screen.w, @screen.h/2)
end

def activate_filesystem_shares
  # XXX-9p: First of all, filesystem shares cannot be mounted while we
  # do a snapshot save+restore, so unmounting+remounting them seems
  # like a good idea. However, the 9p modules get into a broken state
  # during the save+restore, so we also would like to unload+reload
  # them, but loading of 9pnet_virtio fails after a restore with
  # "probe of virtio2 failed with error -2" (in dmesg) which makes the
  # shares unavailable. Hence we leave this code commented for now.
  #for mod in ["9pnet_virtio", "9p"] do
  #  $vm.execute("modprobe #{mod}")
  #end

  $vm.list_shares.each do |share|
    $vm.execute("mkdir -p #{share}")
    $vm.execute("mount -t 9p -o trans=virtio #{share} #{share}")
  end
end

def context_menu_helper(top, bottom, menu_item)
  try_for(60) do
    t = @screen.wait(top, 10)
    b = @screen.wait(bottom, 10)
    # In Sikuli, lower x == closer to the left, lower y == closer to the top
    assert(t.y < b.y)
    center = Sikuli::Location.new(((t.x + t.w) + b.x)/2,
                                  ((t.y + t.h) + b.y)/2)
    @screen.right_click(center)
    @screen.hide_cursor
    @screen.wait_and_click(menu_item, 10)
    return
  end
end

def deactivate_filesystem_shares
  $vm.list_shares.each do |share|
    $vm.execute("umount #{share}")
  end

  # XXX-9p: See XXX-9p above
  #for mod in ["9p", "9pnet_virtio"] do
  #  $vm.execute("modprobe -r #{mod}")
  #end
end

def post_snapshot_restore_hook
  $vm.wait_until_remote_shell_is_up
  post_vm_start_hook

  # XXX-9p: See XXX-9p above
  #activate_filesystem_shares

  # The guest's Tor's circuits' states are likely to get out of sync
  # with the other relays, so we ensure that we have fresh circuits.
  # Time jumps and incorrect clocks also confuses Tor in many ways.
  $vm.host_to_guest_time_sync
  if $vm.execute("systemctl --quiet is-active tor@default.service").success?
    $vm.execute("systemctl stop tor@default.service")
    $vm.execute("rm -f /var/log/tor/log")
    $vm.execute("systemctl --no-block restart tails-tor-has-bootstrapped.target")
    $vm.spawn("restart-tor")
    wait_until_tor_is_working
  end
  # ... and the same goes for I2P's tunnel state.
  if $vm.execute("systemctl --quiet is-active i2p.service").success?
    $vm.execute_successfully('/usr/local/sbin/tails-i2p stop')
    # We "killall tails-i2p" to prevent multiple copies of the script
    # from running, which seems to happen for strange reasons.
    $vm.execute_successfully('killall tails-i2p')
    $vm.spawn('/usr/local/sbin/tails-i2p start')
  end
end

Given /^a computer$/ do
  $vm.destroy_and_undefine if $vm
  $vm = VM.new($virt, VM_XML_PATH, $vmnet, $vmstorage, DISPLAY)
end

Given /^the computer has (\d+) ([[:alpha:]]+) of RAM$/ do |size, unit|
  $vm.set_ram_size(size, unit)
end

Given /^the computer is set to boot from the Tails DVD$/ do
  $vm.set_cdrom_boot(TAILS_ISO)
end

Given /^the computer is set to boot from (.+?) drive "(.+?)"$/ do |type, name|
  $vm.set_disk_boot(name, type.downcase)
end

Given /^I (temporarily )?create a (\d+) ([[:alpha:]]+) disk named "([^"]+)"$/ do |temporary, size, unit, name|
  $vm.storage.create_new_disk(name, {:size => size, :unit => unit,
                                     :type => "qcow2"})
  add_after_scenario_hook { $vm.storage.delete_volume(name) } if temporary
end

Given /^I plug (.+) drive "([^"]+)"$/ do |bus, name|
  $vm.plug_drive(name, bus.downcase)
  if $vm.is_running?
    step "drive \"#{name}\" is detected by Tails"
  end
end

Then /^drive "([^"]+)" is detected by Tails$/ do |name|
  raise "Tails is not running" unless $vm.is_running?
  try_for(10, :msg => "Drive '#{name}' is not detected by Tails") do
    $vm.disk_detected?(name)
  end
end

Given /^the network is plugged$/ do
  $vm.plug_network
end

Given /^the network is unplugged$/ do
  $vm.unplug_network
end

Given /^the network connection is ready(?: within (\d+) seconds)?$/ do |timeout|
  timeout ||= 30
  try_for(timeout.to_i) { $vm.has_network? }
end

Given /^the hardware clock is set to "([^"]*)"$/ do |time|
  $vm.set_hardware_clock(DateTime.parse(time).to_time)
end

Given /^I capture all network traffic$/ do
  @sniffer = Sniffer.new("sniffer", $vmnet)
  @sniffer.capture
  add_after_scenario_hook do
    @sniffer.stop
    @sniffer.clear
  end
end

Given /^I set Tails to boot with options "([^"]*)"$/ do |options|
  @boot_options = options
end

When /^I start the computer$/ do
  assert(!$vm.is_running?,
         "Trying to start a VM that is already running")
  $vm.start
  post_vm_start_hook
end

Given /^I start Tails( from DVD)?( with network unplugged)?( and I login)?$/ do |dvd_boot, network_unplugged, do_login|
  step "the computer is set to boot from the Tails DVD" if dvd_boot
  if network_unplugged.nil?
    step "the network is plugged"
  else
    step "the network is unplugged"
  end
  step "I start the computer"
  step "the computer boots Tails"
  if do_login
    step "I log in to a new session"
    if network_unplugged.nil?
      step "Tor is ready"
      step "all notifications have disappeared"
      step "available upgrades have been checked"
    else
      step "all notifications have disappeared"
    end
  end
end

Given /^I start Tails from (.+?) drive "(.+?)"(| with network unplugged)( and I login(| with(| read-only) persistence enabled))?$/ do |drive_type, drive_name, network_unplugged, do_login, persistence_on, persistence_ro|
  step "the computer is set to boot from #{drive_type} drive \"#{drive_name}\""
  if network_unplugged.empty?
    step "the network is plugged"
  else
    step "the network is unplugged"
  end
  step "I start the computer"
  step "the computer boots Tails"
  if do_login
    if ! persistence_on.empty?
      if persistence_ro.empty?
        step "I enable persistence"
      else
        step "I enable read-only persistence"
      end
    end
    step "I log in to a new session"
    if network_unplugged.empty?
      step "Tor is ready"
      step "all notifications have disappeared"
      step "available upgrades have been checked"
    else
      step "all notifications have disappeared"
    end
  end
end

When /^I power off the computer$/ do
  assert($vm.is_running?,
         "Trying to power off an already powered off VM")
  $vm.power_off
end

When /^I cold reboot the computer$/ do
  step "I power off the computer"
  step "I start the computer"
end

When /^I destroy the computer$/ do
  $vm.destroy_and_undefine
end

def boot_menu_cmdline_image
  case @os_loader
  when "UEFI"
    'TailsBootMenuKernelCmdlineUEFI.png'
  else
    'TailsBootMenuKernelCmdline.png'
  end
end

def boot_menu_tab_msg_image
  case @os_loader
  when "UEFI"
    'TailsBootSplashTabMsgUEFI.png'
  else
    'TailsBootSplashTabMsg.png'
  end
end

def memory_wipe_timeout
  nr_gigs_of_ram = convert_from_bytes($vm.get_ram_size_in_bytes, 'GiB').ceil
  nr_gigs_of_ram*30
end

Given /^Tails is at the boot menu's cmdline( after rebooting)?$/ do |reboot|
  boot_timeout = 3*60
  # We need some extra time for memory wiping if rebooting
  boot_timeout += memory_wipe_timeout if reboot
  # Simply looking for the boot splash image is not robust; sometimes
  # sikuli is not fast enough to see it. Here we hope that spamming
  # TAB, which will halt the boot process by showing the prompt for
  # the kernel cmdline, will make this a bit more robust. We want this
  # spamming to happen in parallel with Sikuli waiting for the image,
  # but multi-threading etc is working extremely poor in our Ruby +
  # jrb environment when Sikuli is involved. Hence we run the spamming
  # from a separate process.
  tab_spammer_code = <<-EOF
    require 'libvirt'
    tab_key_code = 0xf
    virt = Libvirt::open("qemu:///system")
    begin
      domain = virt.lookup_domain_by_name('#{$vm.domain_name}')
      loop do
        domain.send_key(Libvirt::Domain::KEYCODE_SET_LINUX, 0, [tab_key_code])
        sleep 0.1
      end
    ensure
      virt.close
    end
  EOF
  # Our UEFI firmware (OVMF) has the interesting "feature" that pressing
  # any button will open its setup menu, so we have to exit the setup,
  # and to not have the TAB spammer potentially interfering we pause
  # it meanwhile.
  dealt_with_uefi_setup = false
  # The below code is not completely reliable, so we might have to
  # retry by rebooting.
  try_for(boot_timeout) do
    begin
      tab_spammer = IO.popen(['ruby', '-e', tab_spammer_code])
      if not(dealt_with_uefi_setup) && @os_loader == 'UEFI'
        @screen.wait('UEFIFirmwareSetup.png', 30)
        Process.kill("TSTP", tab_spammer.pid)
        @screen.type(Sikuli::Key.ENTER)
        Process.kill("CONT", tab_spammer.pid)
        dealt_with_uefi_setup = true
      end
      @screen.wait(boot_menu_cmdline_image, 15)
    rescue FindFailed => e
      debug_log('We missed the boot menu before we could deal with it, ' +
                'resetting...')
      dealt_with_uefi_setup = false
      $vm.reset
      retry
    ensure
      Process.kill("TERM", tab_spammer.pid)
      tab_spammer.close
    end
  end
end

Given /^the computer (re)?boots Tails$/ do |reboot|
  step "Tails is at the boot menu's cmdline" + (reboot ? ' after rebooting' : '')
  @screen.type(" autotest_never_use_this_option blacklist=psmouse #{@boot_options}" +
               Sikuli::Key.ENTER)
  @screen.wait('TailsGreeter.png', 5*60)
  $vm.wait_until_remote_shell_is_up
  activate_filesystem_shares
  step 'I configure Tails to use a simulated Tor network'
end

Given /^I log in to a new session(?: in )?(|German)$/ do |lang|
  case lang
  when 'German'
    @language = "German"
    @screen.wait_and_click('TailsGreeterLanguage.png', 10)
    @screen.wait_and_click("TailsGreeterLanguage#{@language}.png", 10)
    @screen.wait_and_click("TailsGreeterLoginButton#{@language}.png", 10)
  when ''
    @screen.wait_and_click('TailsGreeterLoginButton.png', 10)
  else
    raise "Unsupported language: #{lang}"
  end
<<<<<<< HEAD
  step 'Tails Greeter has dealt with the sudo password'

  # XXX: Workaround while Tails/Stretch is affected by #11694.
  retry_times(3) do
    $vm.spawn('chvt 2')
    desktop_started_picture = "GnomeApplicationsMenu#{@language}.png"
    @screen.wait(desktop_started_picture, 60)
  end

=======
  step 'Tails Greeter has applied all settings'
>>>>>>> eb1c18fa
  step 'the Tails desktop is ready'
end

Given /^I enable more Tails Greeter options$/ do
  match = @screen.find('TailsGreeterMoreOptions.png')
  @screen.click(match.getCenter.offset(match.w/2, match.h*2))
  @screen.wait_and_click('TailsGreeterForward.png', 20)
  @screen.wait('TailsGreeterLoginButton.png', 20)
end

Given /^I enable the specific Tor configuration option$/ do
  @screen.click('TailsGreeterTorConf.png')
end

Given /^I set an administration password$/ do
  @screen.wait("TailsGreeterAdminPassword.png", 20)
  @screen.type(@sudo_password)
  @screen.type(Sikuli::Key.TAB)
  @screen.type(@sudo_password)
end

Given /^Tails Greeter has applied all settings$/ do
  # I.e. it is done with PostLogin, which is ensured to happen before
  # a logind session is opened for LIVE_USER.
  try_for(120) {
    $vm.execute_successfully("loginctl").stdout
      .match(/^\s*\S+\s+\d+\s+#{LIVE_USER}\s+seat\d+\s*$/) != nil
  }
end

Given /^the Tails desktop is ready$/ do
  desktop_started_picture = "GnomeApplicationsMenu#{@language}.png"
  @screen.wait(desktop_started_picture, 180)
  # We wait for the Florence icon to be displayed to ensure reliable systray icon clicking.
  @screen.wait("GnomeSystrayFlorence.png", 30)
  # Disable screen blanking since we sometimes need to wait long
  # enough for it to activate, which can mess with Sikuli wait():ing
  # for some image.
  $vm.execute_successfully(
    'gsettings set org.gnome.desktop.session idle-delay 0',
    :user => LIVE_USER
  )
  # We need to enable the accessibility toolkit for dogtail.
  $vm.execute_successfully(
    'gsettings set org.gnome.desktop.interface toolkit-accessibility true',
    :user => LIVE_USER,
  )
end

When /^I see the "(.+)" notification(?: after at most (\d+) seconds)?$/ do |title, timeout|
  timeout = timeout ? timeout.to_i : nil
  gnome_shell = Dogtail::Application.new('gnome-shell')
  notification_list = gnome_shell.child(
    'No Notifications', roleName: 'label', showingOnly: false
  ).parent.parent
  notification_list.child(title, roleName: 'label', showingOnly: false)
    .wait(timeout)
end

Given /^Tor is ready$/ do
  step "Tor has built a circuit"
  step "the time has synced"
  if $vm.execute('systemctl is-system-running').failure?
    units_status = $vm.execute('systemctl').stdout
    raise "At least one system service failed to start:\n#{units_status}"
  end
end

Given /^Tor has built a circuit$/ do
  wait_until_tor_is_working
end

Given /^the time has synced$/ do
  ["/var/run/tordate/done", "/var/run/htpdate/success"].each do |file|
    try_for(300) { $vm.execute("test -e #{file}").success? }
  end
end

Given /^available upgrades have been checked$/ do
  try_for(300) {
    $vm.execute("test -e '/var/run/tails-upgrader/checked_upgrades'").success?
  }
end

Given /^the Tor Browser has started$/ do
  Dogtail::Application.new('Firefox').child('', roleName: "document frame").wait(60)
end

Given /^the Tor Browser (?:has started and )?load(?:ed|s) the (startup page|Tails roadmap)$/ do |page|
  case page
  when "startup page"
    title = 'Tails - News'
  when "Tails roadmap"
    title = 'Roadmap - Tails - RiseupLabs Code Repository'
  else
    raise "Unsupported page: #{page}"
  end
  step "the Tor Browser has started"
  step "\"#{title}\" has loaded in the Tor Browser"
end

Given /^the Tor Browser has started in offline mode$/ do
  step "the Tor Browser has started"
  step 'the Tor Browser shows the "The proxy server is refusing connections" error'
end

Given /^I add a bookmark to eff.org in the Tor Browser$/ do
  url = "https://www.eff.org"
  step "I open the address \"#{url}\" in the Tor Browser"
  step 'the Tor Browser shows the "The proxy server is refusing connections" error'
  @screen.type("d", Sikuli::KeyModifier.CTRL)
  @screen.wait("TorBrowserBookmarkPrompt.png", 10)
  @screen.type(url + Sikuli::Key.ENTER)
end

Given /^the Tor Browser has a bookmark to eff.org$/ do
  @screen.type("b", Sikuli::KeyModifier.ALT)
  @screen.wait("TorBrowserEFFBookmark.png", 10)
end

Given /^all notifications have disappeared$/ do
  # XXX: It will be hard for us to interact with the Calendar (where
  # the notifications are lited) without Dogtail, but it is broken
  # here, see #11718.
  next
end

Then /^I (do not )?see "([^"]*)" after at most (\d+) seconds$/ do |negation, image, time|
  begin
    @screen.wait(image, time.to_i)
    raise "found '#{image}' while expecting not to" if negation
  rescue FindFailed => e
    raise e if not(negation)
  end
end

Then /^all Internet traffic has only flowed through Tor$/ do
  allowed_hosts = allowed_hosts_under_tor_enforcement
  assert_all_connections(@sniffer.pcap_file) do |c|
    allowed_hosts.include?({ address: c.daddr, port: c.dport })
  end
end

Given /^I enter the sudo password in the pkexec prompt$/ do
  step "I enter the \"#{@sudo_password}\" password in the pkexec prompt"
end

def deal_with_polkit_prompt(password, opts = {})
  opts[:expect_success] ||= true
  image = 'PolicyKitAuthPrompt.png'
  @screen.wait(image, 60)
  @screen.type(password)
  @screen.type(Sikuli::Key.ENTER)
  if opts[:expect_success]
    @screen.waitVanish(image, 20)
  else
    @screen.wait('PolicyKitAuthFailure.png', 20)
  end
end

Given /^I enter the "([^"]*)" password in the pkexec prompt$/ do |password|
  deal_with_polkit_prompt(password)
end

Given /^process "([^"]+)" is (not )?running$/ do |process, not_running|
  if not_running
    assert(!$vm.has_process?(process), "Process '#{process}' is running")
  else
    assert($vm.has_process?(process), "Process '#{process}' is not running")
  end
end

Given /^process "([^"]+)" is running within (\d+) seconds$/ do |process, time|
  try_for(time.to_i, :msg => "Process '#{process}' is not running after " +
                             "waiting for #{time} seconds") do
    $vm.has_process?(process)
  end
end

Given /^process "([^"]+)" has stopped running after at most (\d+) seconds$/ do |process, time|
  try_for(time.to_i, :msg => "Process '#{process}' is still running after " +
                             "waiting for #{time} seconds") do
    not $vm.has_process?(process)
  end
end

Given /^I kill the process "([^"]+)"$/ do |process|
  $vm.execute("killall #{process}")
  try_for(10, :msg => "Process '#{process}' could not be killed") {
    !$vm.has_process?(process)
  }
end

<<<<<<< HEAD
Then /^Tails eventually (shuts down|restarts)$/ do |mode|
  nr_gibs_of_ram = convert_from_bytes($vm.get_ram_size_in_bytes, 'GiB').ceil
  timeout = nr_gibs_of_ram*5*60
  # Work around Tails bug #11730, where something goes wrong when we
  # kexec to the new kernel for memory wiping and gets dropped to a
  # BusyBox shell instead.
  try_for(timeout) do
    if @screen.exists('TailsBug11730.png')
      puts "We were hit by bug #11730: memory wiping got stuck"
      if mode == 'restarts'
        $vm.reset
      else
        $vm.power_off
      end
    else
      if mode == 'restarts'
        @screen.find('TailsBootSplash.png')
        true
      else
        ! $vm.is_running?
      end
    end
  end
end

=======
Then /^Tails eventually shuts down$/ do
  try_for(memory_wipe_timeout, :msg => "VM is still running") do
    ! $vm.is_running?
  end
end

Then /^Tails eventually restarts$/ do
  step 'the computer reboots Tails'
end

>>>>>>> eb1c18fa
Given /^I shutdown Tails and wait for the computer to power off$/ do
  $vm.spawn("poweroff")
  step 'Tails eventually shuts down'
end

When /^I request a shutdown using the emergency shutdown applet$/ do
  @screen.hide_cursor
  @screen.wait_and_click('TailsEmergencyShutdownButton.png', 10)
  @screen.wait_and_click('TailsEmergencyShutdownHalt.png', 10)
end

When /^I warm reboot the computer$/ do
  $vm.spawn("reboot")
end

When /^I request a reboot using the emergency shutdown applet$/ do
  @screen.hide_cursor
  @screen.wait_and_click('TailsEmergencyShutdownButton.png', 10)
  @screen.wait_and_click('TailsEmergencyShutdownReboot.png', 10)
end

Given /^the package "([^"]+)" is installed$/ do |package|
  assert($vm.execute("dpkg -s '#{package}' 2>/dev/null | grep -qs '^Status:.*installed$'").success?,
         "Package '#{package}' is not installed")
end

When /^I start the Tor Browser$/ do
  step 'I start "Tor Browser" via the GNOME "Internet" applications menu'
end

When /^I request a new identity using Torbutton$/ do
  @screen.wait_and_click('TorButtonIcon.png', 30)
  @screen.wait_and_click('TorButtonNewIdentity.png', 30)
end

When /^I acknowledge Torbutton's New Identity confirmation prompt$/ do
  @screen.wait('GnomeQuestionDialogIcon.png', 30)
  step 'I type "y"'
end

When /^I start the Tor Browser in offline mode$/ do
  step "I start the Tor Browser"
  offline_prompt = Dogtail::Application.new('zenity')
           .dialog('Tor is not ready')
  offline_prompt.wait(10)
  offline_prompt.button('Start Tor Browser').click
end

Given /^I add a wired DHCP NetworkManager connection called "([^"]+)"$/ do |con_name|
  $vm.execute_successfully(
    "nmcli connection add con-name #{con_name} " + \
    "type ethernet autoconnect yes ifname eth0"
  )
  try_for(10) {
    nm_con_list = $vm.execute("nmcli --terse --fields NAME connection show").stdout
    nm_con_list.split("\n").include? "#{con_name}"
  }
end

Given /^I switch to the "([^"]+)" NetworkManager connection$/ do |con_name|
  $vm.execute("nmcli connection up id #{con_name}")
  try_for(60) do
    $vm.execute("nmcli --terse --fields NAME,STATE connection show").stdout.chomp.split("\n").include?("#{con_name}:activated")
  end
end

When /^I start and focus GNOME Terminal$/ do
  step 'I start "GNOME Terminal" via the GNOME "Utilities" applications menu'
  @screen.wait('GnomeTerminalWindow.png', 40)
end

When /^I run "([^"]+)" in GNOME Terminal$/ do |command|
  if !$vm.has_process?("gnome-terminal-server")
    step "I start and focus GNOME Terminal"
  else
    @screen.wait_and_click('GnomeTerminalWindow.png', 20)
  end
  @screen.type(command + Sikuli::Key.ENTER)
end

When /^the file "([^"]+)" exists(?:| after at most (\d+) seconds)$/ do |file, timeout|
  timeout = 0 if timeout.nil?
  try_for(
    timeout.to_i,
    :msg => "The file #{file} does not exist after #{timeout} seconds"
  ) {
    $vm.file_exist?(file)
  }
end

When /^the file "([^"]+)" does not exist$/ do |file|
  assert(! ($vm.file_exist?(file)))
end

When /^the directory "([^"]+)" exists$/ do |directory|
  assert($vm.directory_exist?(directory))
end

When /^the directory "([^"]+)" does not exist$/ do |directory|
  assert(! ($vm.directory_exist?(directory)))
end

When /^I copy "([^"]+)" to "([^"]+)" as user "([^"]+)"$/ do |source, destination, user|
  c = $vm.execute("cp \"#{source}\" \"#{destination}\"", :user => LIVE_USER)
  assert(c.success?, "Failed to copy file:\n#{c.stdout}\n#{c.stderr}")
end

def is_persistent?(app)
  conf = get_persistence_presets(true)["#{app}"]
  c = $vm.execute("findmnt --noheadings --output SOURCE --target '#{conf}'")
  # This check assumes that we haven't enabled read-only persistence.
  c.success? and c.stdout.chomp != "aufs"
end

Then /^persistence for "([^"]+)" is (|not )enabled$/ do |app, enabled|
  case enabled
  when ''
    assert(is_persistent?(app), "Persistence should be enabled.")
  when 'not '
    assert(!is_persistent?(app), "Persistence should not be enabled.")
  end
end

Given /^I start "([^"]+)" via the GNOME "([^"]+)" applications menu$/ do |app_name, submenu|
  # XXX: Dogtail is broken in this use case, see #11718.
  @screen.wait('GnomeApplicationsMenu.png', 10)
  $vm.execute_successfully('xdotool key Super', user: LIVE_USER)
  @screen.wait('GnomeActivitiesOverview.png', 10)
  @screen.type(app_name)
  @screen.type(Sikuli::Key.ENTER)
end

When /^I type "([^"]+)"$/ do |string|
  @screen.type(string)
end

When /^I press the "([^"]+)" key$/ do |key|
  begin
    @screen.type(eval("Sikuli::Key.#{key}"))
  rescue RuntimeError
    raise "unsupported key #{key}"
  end
end

Then /^the (amnesiac|persistent) Tor Browser directory (exists|does not exist)$/ do |persistent_or_not, mode|
  case persistent_or_not
  when "amnesiac"
    dir = "/home/#{LIVE_USER}/Tor Browser"
  when "persistent"
    dir = "/home/#{LIVE_USER}/Persistent/Tor Browser"
  end
  step "the directory \"#{dir}\" #{mode}"
end

Then /^there is a GNOME bookmark for the (amnesiac|persistent) Tor Browser directory$/ do |persistent_or_not|
  case persistent_or_not
  when "amnesiac"
    bookmark_image = 'TorBrowserAmnesicFilesBookmark.png'
  when "persistent"
    bookmark_image = 'TorBrowserPersistentFilesBookmark.png'
  end
  @screen.wait_and_click('GnomePlaces.png', 10)
  @screen.wait(bookmark_image, 40)
  @screen.type(Sikuli::Key.ESC)
end

Then /^there is no GNOME bookmark for the persistent Tor Browser directory$/ do
  try_for(65) do
    @screen.wait_and_click('GnomePlaces.png', 10)
    @screen.wait("GnomePlacesWithoutTorBrowserPersistent.png", 10)
    @screen.type(Sikuli::Key.ESC)
  end
end

def pulseaudio_sink_inputs
  pa_info = $vm.execute_successfully('pacmd info', :user => LIVE_USER).stdout
  sink_inputs_line = pa_info.match(/^\d+ sink input\(s\) available\.$/)[0]
  return sink_inputs_line.match(/^\d+/)[0].to_i
end

When /^(no|\d+) application(?:s?) (?:is|are) playing audio(?:| after (\d+) seconds)$/ do |nb, wait_time|
  nb = 0 if nb == "no"
  sleep wait_time.to_i if ! wait_time.nil?
  assert_equal(nb.to_i, pulseaudio_sink_inputs)
end

When /^I double-click on the "Tails documentation" link on the Desktop$/ do
  @screen.wait_and_double_click("DesktopTailsDocumentationIcon.png", 10)
end

When /^I click the blocked video icon$/ do
  @screen.wait_and_click("TorBrowserBlockedVideo.png", 30)
end

When /^I accept to temporarily allow playing this video$/ do
  @screen.wait_and_click("TorBrowserOkButton.png", 10)
end

When /^I click the HTML5 play button$/ do
  @screen.wait_and_click("TorBrowserHtml5PlayButton.png", 30)
end

When /^I (can|cannot) save the current page as "([^"]+[.]html)" to the (.*) directory$/ do |should_work, output_file, output_dir|
  should_work = should_work == 'can' ? true : false
  @screen.type("s", Sikuli::KeyModifier.CTRL)
  @screen.wait("TorBrowserSaveDialog.png", 10)
  if output_dir == "persistent Tor Browser"
    output_dir = "/home/#{LIVE_USER}/Persistent/Tor Browser"
    @screen.wait_and_click("GtkTorBrowserPersistentBookmark.png", 10)
    @screen.wait("GtkTorBrowserPersistentBookmarkSelected.png", 10)
    # The output filename (without its extension) is already selected,
    # let's use the keyboard shortcut to focus its field
    @screen.type("n", Sikuli::KeyModifier.ALT)
    @screen.wait("TorBrowserSaveOutputFileSelected.png", 10)
  elsif output_dir == "default downloads"
    output_dir = "/home/#{LIVE_USER}/Tor Browser"
  else
    @screen.type(output_dir + '/')
  end
  # Only the part of the filename before the .html extension can be easily replaced
  # so we have to remove it before typing it into the arget filename entry widget.
  @screen.type(output_file.sub(/[.]html$/, ''))
  @screen.type(Sikuli::Key.ENTER)
  if should_work
    try_for(10, :msg => "The page was not saved to #{output_dir}/#{output_file}") {
      $vm.file_exist?("#{output_dir}/#{output_file}")
    }
  else
    @screen.wait("TorBrowserCannotSavePage.png", 10)
  end
end

When /^I can print the current page as "([^"]+[.]pdf)" to the (default downloads|persistent Tor Browser) directory$/ do |output_file, output_dir|
  if output_dir == "persistent Tor Browser"
    output_dir = "/home/#{LIVE_USER}/Persistent/Tor Browser"
  else
    output_dir = "/home/#{LIVE_USER}/Tor Browser"
  end
  @screen.type("p", Sikuli::KeyModifier.CTRL)
  @screen.wait("TorBrowserPrintDialog.png", 20)
  @screen.wait_and_click("BrowserPrintToFile.png", 10)
  @screen.wait_and_double_click("TorBrowserPrintOutputFile.png", 10)
  @screen.hide_cursor
  @screen.wait("TorBrowserPrintOutputFileSelected.png", 10)
  # Only the file's basename is selected by double-clicking,
  # so we type only the desired file's basename to replace it
  @screen.type(output_dir + '/' + output_file.sub(/[.]pdf$/, '') + Sikuli::Key.ENTER)
  try_for(30, :msg => "The page was not printed to #{output_dir}/#{output_file}") {
    $vm.file_exist?("#{output_dir}/#{output_file}")
  }
end

Given /^a web server is running on the LAN$/ do
  @web_server_ip_addr = $vmnet.bridge_ip_addr
  @web_server_port = 8000
  @web_server_url = "http://#{@web_server_ip_addr}:#{@web_server_port}"
  web_server_hello_msg = "Welcome to the LAN web server!"

  # I've tested ruby Thread:s, fork(), etc. but nothing works due to
  # various strange limitations in the ruby interpreter. For instance,
  # apparently concurrent IO has serious limits in the thread
  # scheduler (e.g. sikuli's wait() would block WEBrick from reading
  # from its socket), and fork():ing results in a lot of complex
  # cucumber stuff (like our hooks!) ending up in the child process,
  # breaking stuff in the parent process. After asking some supposed
  # ruby pros, I've settled on the following.
  code = <<-EOF
  require "webrick"
  STDOUT.reopen("/dev/null", "w")
  STDERR.reopen("/dev/null", "w")
  server = WEBrick::HTTPServer.new(:BindAddress => "#{@web_server_ip_addr}",
                                   :Port => #{@web_server_port},
                                   :DocumentRoot => "/dev/null")
  server.mount_proc("/") do |req, res|
    res.body = "#{web_server_hello_msg}"
  end
  server.start
EOF
  add_lan_host(@web_server_ip_addr, @web_server_port)
  proc = IO.popen(['ruby', '-e', code])
  try_for(10, :msg => "It seems the LAN web server failed to start") do
    Process.kill(0, proc.pid) == 1
  end

  add_after_scenario_hook { Process.kill("TERM", proc.pid) }

  # It seems necessary to actually check that the LAN server is
  # serving, possibly because it isn't doing so reliably when setting
  # up. If e.g. the Unsafe Browser (which *should* be able to access
  # the web server) tries to access it too early, Firefox seems to
  # take some random amount of time to retry fetching. Curl gives a
  # more consistent result, so let's rely on that instead. Note that
  # this forces us to capture traffic *after* this step in case
  # accessing this server matters, like when testing the Tor Browser..
  try_for(30, :msg => "Something is wrong with the LAN web server") do
    msg = $vm.execute_successfully("curl #{@web_server_url}",
                                   :user => LIVE_USER).stdout.chomp
    web_server_hello_msg == msg
  end
end

When /^I open a page on the LAN web server in the (.*)$/ do |browser|
  step "I open the address \"#{@web_server_url}\" in the #{browser}"
end

Given /^I wait (?:between (\d+) and )?(\d+) seconds$/ do |min, max|
  if min
    time = rand(max.to_i - min.to_i + 1) + min.to_i
  else
    time = max.to_i
  end
  puts "Slept for #{time} seconds"
  sleep(time)
end

Given /^I (?:re)?start monitoring the AppArmor log of "([^"]+)"$/ do |profile|
  # AppArmor log entries may be dropped if printk rate limiting is
  # enabled.
  $vm.execute_successfully('sysctl -w kernel.printk_ratelimit=0')
  # We will only care about entries for this profile from this time
  # and on.
  guest_time = $vm.execute_successfully(
    'date +"%Y-%m-%d %H:%M:%S"').stdout.chomp
  @apparmor_profile_monitoring_start ||= Hash.new
  @apparmor_profile_monitoring_start[profile] = guest_time
end

When /^AppArmor has (not )?denied "([^"]+)" from opening "([^"]+)"(?: after at most (\d+) seconds)?$/ do |anti_test, profile, file, time|
  assert(@apparmor_profile_monitoring_start &&
         @apparmor_profile_monitoring_start[profile],
         "It seems the profile '#{profile}' isn't being monitored by the " +
         "'I monitor the AppArmor log of ...' step")
  audit_line_regex = 'apparmor="DENIED" operation="open" profile="%s" name="%s"' % [profile, file]
  block = Proc.new do
    audit_log = $vm.execute(
      "journalctl --full --no-pager " +
      "--since='#{@apparmor_profile_monitoring_start[profile]}' " +
      "SYSLOG_IDENTIFIER=kernel | grep -w '#{audit_line_regex}'"
    ).stdout.chomp
    assert(audit_log.empty? == (anti_test ? true : false))
    true
  end
  begin
    if time
      try_for(time.to_i) { block.call }
    else
      block.call
    end
  rescue Timeout::Error, Test::Unit::AssertionFailedError => e
    raise e, "AppArmor has #{anti_test ? "" : "not "}denied the operation"
  end
end

Then /^I force Tor to use a new circuit$/ do
  force_new_tor_circuit
end

When /^I eject the boot medium$/ do
  dev = boot_device
  dev_type = device_info(dev)['ID_TYPE']
  case dev_type
  when 'cd'
    $vm.eject_cdrom
  when 'disk'
    boot_disk_name = $vm.disk_name(dev)
    $vm.unplug_drive(boot_disk_name)
  else
    raise "Unsupported medium type '#{dev_type}' for boot device '#{dev}'"
  end
end

Given /^Tails is fooled to think it is running version (.+)$/ do |version|
  $vm.execute_successfully(
    "sed -i " +
    "'s/^TAILS_VERSION_ID=.*$/TAILS_VERSION_ID=\"#{version}\"/' " +
    "/etc/os-release"
  )
end

Then /^Tails is running version (.+)$/ do |version|
  v1 = $vm.execute_successfully('tails-version').stdout.split.first
  assert_equal(version, v1, "The version doesn't match tails-version's output")
  v2 = $vm.file_content('/etc/os-release')
       .scan(/TAILS_VERSION_ID="(#{version})"/).flatten.first
  assert_equal(version, v2, "The version doesn't match /etc/os-release")
end<|MERGE_RESOLUTION|>--- conflicted
+++ resolved
@@ -320,8 +320,7 @@
   else
     raise "Unsupported language: #{lang}"
   end
-<<<<<<< HEAD
-  step 'Tails Greeter has dealt with the sudo password'
+  step 'Tails Greeter has applied all settings'
 
   # XXX: Workaround while Tails/Stretch is affected by #11694.
   retry_times(3) do
@@ -330,9 +329,6 @@
     @screen.wait(desktop_started_picture, 60)
   end
 
-=======
-  step 'Tails Greeter has applied all settings'
->>>>>>> eb1c18fa
   step 'the Tails desktop is ready'
 end
 
@@ -526,14 +522,11 @@
   }
 end
 
-<<<<<<< HEAD
 Then /^Tails eventually (shuts down|restarts)$/ do |mode|
-  nr_gibs_of_ram = convert_from_bytes($vm.get_ram_size_in_bytes, 'GiB').ceil
-  timeout = nr_gibs_of_ram*5*60
   # Work around Tails bug #11730, where something goes wrong when we
   # kexec to the new kernel for memory wiping and gets dropped to a
   # BusyBox shell instead.
-  try_for(timeout) do
+  try_for(memory_wipe_timeout) do
     if @screen.exists('TailsBug11730.png')
       puts "We were hit by bug #11730: memory wiping got stuck"
       if mode == 'restarts'
@@ -552,18 +545,6 @@
   end
 end
 
-=======
-Then /^Tails eventually shuts down$/ do
-  try_for(memory_wipe_timeout, :msg => "VM is still running") do
-    ! $vm.is_running?
-  end
-end
-
-Then /^Tails eventually restarts$/ do
-  step 'the computer reboots Tails'
-end
-
->>>>>>> eb1c18fa
 Given /^I shutdown Tails and wait for the computer to power off$/ do
   $vm.spawn("poweroff")
   step 'Tails eventually shuts down'
