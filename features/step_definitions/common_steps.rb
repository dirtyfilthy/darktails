--- conflicted
+++ resolved
@@ -1096,7 +1096,6 @@
   end
 end
 
-<<<<<<< HEAD
 Given /^I wait (?:between (\d+) and )?(\d+) seconds$/ do |min, max|
   next if @skip_steps_while_restoring_background
   if min
@@ -1127,10 +1126,10 @@
   rescue Timeout::Error, Test::Unit::AssertionFailedError => e
     raise e, "apparmor has #{anti_test ? "" : "not "}denied the operation"
   end
-=======
+end
+
 Then /^I force Tor to use a new circuit( in Vidalia)?$/ do |with_vidalia|
   next if @skip_steps_while_restoring_background
   @new_circuit_tries = 1 if @new_circuit_tries.nil?
   force_new_tor_circuit(with_vidalia)
->>>>>>> 88775142
 end