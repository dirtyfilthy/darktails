--- conflicted
+++ resolved
@@ -366,11 +366,7 @@
   # instead do this programmatically with xdotool.
   if florence_keyboard_is_visible
     @screen.click("GnomeSystrayFlorence.png")
-<<<<<<< HEAD
-    try_for(10) { ! florence_keyboard_is_visible }
-=======
     try_for(2) { ! florence_keyboard_is_visible }
->>>>>>> 3b64e74d
   end
 end
 
