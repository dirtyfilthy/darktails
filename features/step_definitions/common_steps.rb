--- conflicted
+++ resolved
@@ -390,17 +390,6 @@
   leaks.assert_no_leaks
 end
 
-<<<<<<< HEAD
-Given /^I enter the sudo password in the gksu prompt$/ do
-  @screen.wait('GksuAuthPrompt.png', 60)
-  sleep 1 # wait for weird fade-in to unblock the "Ok" button
-  @screen.type(@sudo_password)
-  @screen.type(Sikuli::Key.ENTER)
-  @screen.waitVanish('GksuAuthPrompt.png', 10)
-end
-
-=======
->>>>>>> 0182f302
 Given /^I enter the sudo password in the pkexec prompt$/ do
   step "I enter the \"#{@sudo_password}\" password in the pkexec prompt"
 end
