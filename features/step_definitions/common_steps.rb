--- conflicted
+++ resolved
@@ -425,7 +425,6 @@
          "Package '#{package}' is not installed")
 end
 
-<<<<<<< HEAD
 When /^I start Iceweasel$/ do
   next if @skip_steps_while_restoring_background
   case @theme
@@ -438,7 +437,8 @@
     @screen.wait_and_click("GnomeApplicationsInternet.png", 10)
     @screen.wait_and_click("GnomeApplicationsIceweasel.png", 10)
   end
-=======
+end
+
 Given /^I add a wired DHCP NetworkManager connection called "([^"]+)"$/ do |con_name|
   next if @skip_steps_while_restoring_background
   con_content = <<EOF
@@ -473,5 +473,4 @@
   try_for(60) {
     @vm.execute("nmcli --terse --fields NAME,STATE con status").stdout.chomp == "#{con_name}:activated"
   }
->>>>>>> b747e6af
 end