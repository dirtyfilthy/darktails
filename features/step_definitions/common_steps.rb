--- conflicted
+++ resolved
@@ -84,15 +84,8 @@
     found
   end
 
-<<<<<<< HEAD
-  # Click anywhere to close the notification applet
-  @screen.hide_cursor
-  @screen.type(Sikuli::Key.ESC)
-  @screen.hide_cursor
-=======
   # Close the notification applet
   @screen.type(Sikuli::Key.ESC)
->>>>>>> 6e181348
 end
 
 def post_snapshot_restore_hook
