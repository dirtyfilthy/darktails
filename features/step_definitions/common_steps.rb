require 'fileutils'

def post_vm_start_hook
  # Sometimes the first click is lost (presumably it's used to give
  # focus to virt-viewer or similar) so we do that now rather than
  # having an important click lost. The point we click should be
  # somewhere where no clickable elements generally reside.
  @screen.click_point(@screen.w, @screen.h/2)
end

def activate_filesystem_shares
  # XXX-9p: First of all, filesystem shares cannot be mounted while we
  # do a snapshot save+restore, so unmounting+remounting them seems
  # like a good idea. However, the 9p modules get into a broken state
  # during the save+restore, so we also would like to unload+reload
  # them, but loading of 9pnet_virtio fails after a restore with
  # "probe of virtio2 failed with error -2" (in dmesg) which makes the
  # shares unavailable. Hence we leave this code commented for now.
  #for mod in ["9pnet_virtio", "9p"] do
  #  $vm.execute("modprobe #{mod}")
  #end

  $vm.list_shares.each do |share|
    $vm.execute("mkdir -p #{share}")
    $vm.execute("mount -t 9p -o trans=virtio #{share} #{share}")
  end
end

def get_center_of_region(top, bottom)
  top_r = @screen.wait(top, 10)
  top_y = top_r.getCenter.getY
  bottom_r = @screen.wait(bottom, 10)
  bottom_y = bottom_r.getCenter.getY
  center_y = (bottom_y + top_y) / 2
  return Sikuli::Location.new(top_r.getCenter.getX, center_y)
end

def context_menu_helper(top, bottom, menu_item)
  try_for(60) do
    @screen.right_click(get_center_of_region(top, bottom))
    @screen.hide_cursor
    @screen.wait_and_click(menu_item, 10)
    return
  end
end

def deactivate_filesystem_shares
  $vm.list_shares.each do |share|
    $vm.execute("umount #{share}")
  end

  # XXX-9p: See XXX-9p above
  #for mod in ["9p", "9pnet_virtio"] do
  #  $vm.execute("modprobe -r #{mod}")
  #end
end

def notification_helper(notification_image, time_to_wait)
  # notifiction-daemon may abort during start-up, causing the tests that look for
  # desktop notifications to fail (ticket #8686)
  begin
    @screen.wait(notification_image, time_to_wait)
  rescue FindFailed => e
    step 'process "notification-daemon" is running'
    raise e
  end
end

def post_snapshot_restore_hook
  $vm.wait_until_remote_shell_is_up
  post_vm_start_hook

  # XXX-9p: See XXX-9p above
  #activate_filesystem_shares

  # The guest's Tor's circuits' states are likely to get out of sync
  # with the other relays, so we ensure that we have fresh circuits.
  # Time jumps and incorrect clocks also confuses Tor in many ways.
  if $vm.has_network?
    if $vm.execute("service tor status").success?
      $vm.execute("service tor stop")
      $vm.execute("rm -f /var/log/tor/log")
      $vm.host_to_guest_time_sync
      $vm.spawn("restart-tor")
      wait_until_tor_is_working
    end
  else
    $vm.host_to_guest_time_sync
  end
end

Given /^a computer$/ do
  $vm.destroy_and_undefine if $vm
  $vm = VM.new($virt, VM_XML_PATH, $vmnet, $vmstorage, DISPLAY)
end

Given /^the computer has (\d+) ([[:alpha:]]+) of RAM$/ do |size, unit|
  $vm.set_ram_size(size, unit)
end

Given /^the computer is set to boot from the Tails DVD$/ do
  $vm.set_cdrom_boot(TAILS_ISO)
end

Given /^the computer is set to boot from (.+?) drive "(.+?)"$/ do |type, name|
  $vm.set_disk_boot(name, type.downcase)
end

Given /^I (temporarily )?create a (\d+) ([[:alpha:]]+) disk named "([^"]+)"$/ do |temporary, size, unit, name|
  $vm.storage.create_new_disk(name, {:size => size, :unit => unit,
                                     :type => "qcow2"})
  add_after_scenario_hook { $vm.storage.delete_volume(name) } if temporary
end

Given /^I plug (.+) drive "([^"]+)"$/ do |bus, name|
  $vm.plug_drive(name, bus.downcase)
  if $vm.is_running?
    step "drive \"#{name}\" is detected by Tails"
  end
end

Then /^drive "([^"]+)" is detected by Tails$/ do |name|
  raise "Tails is not running" unless $vm.is_running?
  try_for(10, :msg => "Drive '#{name}' is not detected by Tails") do
    $vm.disk_detected?(name)
  end
end

Given /^the network is plugged$/ do
  $vm.plug_network
end

Given /^the network is unplugged$/ do
  $vm.unplug_network
end

Given /^the hardware clock is set to "([^"]*)"$/ do |time|
  $vm.set_hardware_clock(DateTime.parse(time).to_time)
end

Given /^I capture all network traffic$/ do
  @sniffer = Sniffer.new("sniffer", $vmnet)
  @sniffer.capture
  add_after_scenario_hook do
    @sniffer.stop
    @sniffer.clear
  end
end

Given /^I set Tails to boot with options "([^"]*)"$/ do |options|
  @boot_options = options
end

When /^I start the computer$/ do
  assert(!$vm.is_running?,
         "Trying to start a VM that is already running")
  $vm.start
  post_vm_start_hook
end

Given /^I start Tails( from DVD)?( with network unplugged)?( and I login)?$/ do |dvd_boot, network_unplugged, do_login|
  step "the computer is set to boot from the Tails DVD" if dvd_boot
  if network_unplugged.nil?
    step "the network is plugged"
  else
    step "the network is unplugged"
  end
  step "I start the computer"
  step "the computer boots Tails"
  if do_login
    step "I log in to a new session"
    step "Tails seems to have booted normally"
    if network_unplugged.nil?
      step "Tor is ready"
      step "all notifications have disappeared"
      step "available upgrades have been checked"
    else
      step "all notifications have disappeared"
    end
  end
end

Given /^I start Tails from (.+?) drive "(.+?)"(| with network unplugged)( and I login(| with(| read-only) persistence enabled))?$/ do |drive_type, drive_name, network_unplugged, do_login, persistence_on, persistence_ro|
  step "the computer is set to boot from #{drive_type} drive \"#{drive_name}\""
  if network_unplugged.empty?
    step "the network is plugged"
  else
    step "the network is unplugged"
  end
  step "I start the computer"
  step "the computer boots Tails"
  if do_login
    if ! persistence_on.empty?
      if persistence_ro.empty?
        step "I enable persistence"
      else
        step "I enable read-only persistence"
      end
    end
    step "I log in to a new session"
    step "Tails seems to have booted normally"
    if network_unplugged.empty?
      step "Tor is ready"
      step "all notifications have disappeared"
      step "available upgrades have been checked"
    else
      step "all notifications have disappeared"
    end
  end
end

When /^I power off the computer$/ do
  assert($vm.is_running?,
         "Trying to power off an already powered off VM")
  $vm.power_off
end

When /^I cold reboot the computer$/ do
  step "I power off the computer"
  step "I start the computer"
end

When /^I destroy the computer$/ do
  $vm.destroy_and_undefine
end

Given /^the computer (re)?boots Tails$/ do |reboot|

  boot_timeout = 30
  # We need some extra time for memory wiping if rebooting
  boot_timeout += 90 if reboot

  case @os_loader
  when "UEFI"
    bootsplash = 'TailsBootSplashUEFI.png'
    bootsplash_tab_msg = 'TailsBootSplashTabMsgUEFI.png'
  else
    bootsplash = 'TailsBootSplash.png'
    bootsplash_tab_msg = 'TailsBootSplashTabMsg.png'
  end

  @screen.wait(bootsplash, boot_timeout)
  @screen.wait(bootsplash_tab_msg, 10)
  @screen.type(Sikuli::Key.TAB)
  @screen.waitVanish(bootsplash_tab_msg, 1)

  @screen.type(" autotest_never_use_this_option blacklist=psmouse #{@boot_options}" +
               Sikuli::Key.ENTER)
  @screen.wait('TailsGreeter.png', 30*60)
  $vm.wait_until_remote_shell_is_up
  activate_filesystem_shares
end

Given /^I log in to a new session(?: in )?(|German)$/ do |lang|
  case lang
  when 'German'
    @language = "German"
    @screen.wait_and_click('TailsGreeterLanguage.png', 10)
    @screen.wait_and_click("TailsGreeterLanguage#{@language}.png", 10)
    @screen.wait_and_click("TailsGreeterLoginButton#{@language}.png", 10)
  when ''
    @screen.wait_and_click('TailsGreeterLoginButton.png', 10)
  else
    raise "Unsupported language: #{lang}"
  end
end

Given /^I enable more Tails Greeter options$/ do
  match = @screen.find('TailsGreeterMoreOptions.png')
  @screen.click(match.getCenter.offset(match.w/2, match.h*2))
  @screen.wait_and_click('TailsGreeterForward.png', 10)
  @screen.wait('TailsGreeterLoginButton.png', 20)
end

Given /^I enable the specific Tor configuration option$/ do
  @screen.click('TailsGreeterTorConf.png')
end

Given /^I set an administration password$/ do
  @screen.wait("TailsGreeterAdminPassword.png", 20)
  @screen.type(@sudo_password)
  @screen.type(Sikuli::Key.TAB)
  @screen.type(@sudo_password)
end

Given /^Tails Greeter has dealt with the sudo password$/ do
  f1 = "/etc/sudoers.d/tails-greeter"
  f2 = "#{f1}-no-password-lecture"
  try_for(20) {
    $vm.execute("test -e '#{f1}' -o -e '#{f2}'").success?
  }
end

Given /^the Tails desktop is ready$/ do
  case @theme
  when "windows"
    desktop_started_picture = 'WindowsStartButton.png'
  else
    desktop_started_picture = "GnomeApplicationsMenu#{@language}.png"
    # We wait for the Florence icon to be displayed to ensure reliable systray icon clicking.
    # By this point the only icon left is Vidalia and it will not cause the other systray
    # icons to shift positions.
    @screen.wait("GnomeSystrayFlorence.png", 180)
  end
  @screen.wait(desktop_started_picture, 180)
end

Then /^Tails seems to have booted normally$/ do
  step "the Tails desktop is ready"
end

When /^I see the 'Tor is ready' notification$/ do
  notification_helper('GnomeTorIsReady.png', 300)
  @screen.waitVanish("GnomeTorIsReady.png", 15)
end

Given /^Tor is ready$/ do
  step "Tor has built a circuit"
  step "the time has synced"
  assert(@vm.execute('systemctl is-system-running').success?,
         'At least one system service failed to start.')
end

Given /^Tor has built a circuit$/ do
  wait_until_tor_is_working
end

Given /^the time has synced$/ do
  ["/var/run/tordate/done", "/var/run/htpdate/success"].each do |file|
    try_for(300) { $vm.execute("test -e #{file}").success? }
  end
end

Given /^available upgrades have been checked$/ do
  try_for(300) {
    $vm.execute("test -e '/var/run/tails-upgrader/checked_upgrades'").success?
  }
end

Given /^the Tor Browser has started$/ do
  case @theme
  when "windows"
    tor_browser_picture = "WindowsTorBrowserWindow.png"
  else
    tor_browser_picture = "TorBrowserWindow.png"
  end

  @screen.wait_for_gnome_window(tor_browser_picture, 60)
end

Given /^the Tor Browser (?:has started and )?load(?:ed|s) the (startup page|Tails roadmap)$/ do |page|
  case page
  when "startup page"
    picture = "TorBrowserStartupPage.png"
  when "Tails roadmap"
    picture = "TorBrowserTailsRoadmap.png"
  else
    raise "Unsupported page: #{page}"
  end
  step "the Tor Browser has started"
  @screen.wait(picture, 120)
end

Given /^the Tor Browser has started in offline mode$/ do
  @screen.wait("TorBrowserOffline.png", 60)
end

Given /^I add a bookmark to eff.org in the Tor Browser$/ do
  url = "https://www.eff.org"
  step "I open the address \"#{url}\" in the Tor Browser"
  @screen.wait("TorBrowserOffline.png", 5)
  @screen.type("d", Sikuli::KeyModifier.CTRL)
  @screen.wait("TorBrowserBookmarkPrompt.png", 10)
  @screen.type(url + Sikuli::Key.ENTER)
end

Given /^the Tor Browser has a bookmark to eff.org$/ do
  @screen.type("b", Sikuli::KeyModifier.ALT)
  @screen.wait("TorBrowserEFFBookmark.png", 10)
end

Given /^all notifications have disappeared$/ do
  case @theme
  when "windows"
    notification_picture = "WindowsNotificationX.png"
  else
    notification_picture = "GnomeNotificationX.png"
  end
  @screen.waitVanish(notification_picture, 60)
end

Then /^I (do not )?see "([^"]*)" after at most (\d+) seconds$/ do |negation, image, time|
  begin
    @screen.wait(image, time.to_i)
    raise "found '#{image}' while expecting not to" if negation
  rescue FindFailed => e
    raise e if not(negation)
  end
end

Then /^all Internet traffic has only flowed through Tor$/ do
  leaks = FirewallLeakCheck.new(@sniffer.pcap_file,
                                :accepted_hosts => get_all_tor_nodes)
  leaks.assert_no_leaks
end

Given /^I enter the sudo password in the pkexec prompt$/ do
  step "I enter the \"#{@sudo_password}\" password in the pkexec prompt"
end

def deal_with_polkit_prompt (image, password)
  @screen.wait(image, 60)
  @screen.type(password)
  @screen.type(Sikuli::Key.ENTER)
  @screen.waitVanish(image, 10)
end

Given /^I enter the "([^"]*)" password in the pkexec prompt$/ do |password|
  deal_with_polkit_prompt('PolicyKitAuthPrompt.png', password)
end

Given /^process "([^"]+)" is running$/ do |process|
  assert($vm.has_process?(process),
         "Process '#{process}' is not running")
end

Given /^process "([^"]+)" is running within (\d+) seconds$/ do |process, time|
  try_for(time.to_i, :msg => "Process '#{process}' is not running after " +
                             "waiting for #{time} seconds") do
    $vm.has_process?(process)
  end
end

Given /^process "([^"]+)" has stopped running after at most (\d+) seconds$/ do |process, time|
  try_for(time.to_i, :msg => "Process '#{process}' is still running after " +
                             "waiting for #{time} seconds") do
    not $vm.has_process?(process)
  end
end

Given /^process "([^"]+)" is not running$/ do |process|
  assert(!$vm.has_process?(process),
         "Process '#{process}' is running")
end

Given /^I kill the process "([^"]+)"$/ do |process|
  $vm.execute("killall #{process}")
  try_for(10, :msg => "Process '#{process}' could not be killed") {
    !$vm.has_process?(process)
  }
end

Then /^Tails eventually shuts down$/ do
  nr_gibs_of_ram = (detected_ram_in_MiB.to_f/(2**10)).ceil
  timeout = nr_gibs_of_ram*5*60
  try_for(timeout, :msg => "VM is still running after #{timeout} seconds") do
    ! $vm.is_running?
  end
end

Then /^Tails eventually restarts$/ do
  nr_gibs_of_ram = (detected_ram_in_MiB.to_f/(2**10)).ceil
  @screen.wait('TailsBootSplash.png', nr_gibs_of_ram*5*60)
end

Given /^I shutdown Tails and wait for the computer to power off$/ do
<<<<<<< HEAD
  next if @skip_steps_while_restoring_background
  @vm.spawn("poweroff")
=======
  $vm.execute("poweroff")
>>>>>>> 8a5d4cef
  step 'Tails eventually shuts down'
end

When /^I request a shutdown using the emergency shutdown applet$/ do
  @screen.hide_cursor
  @screen.wait_and_click('TailsEmergencyShutdownButton.png', 10)
  @screen.hide_cursor
  @screen.wait_and_click('TailsEmergencyShutdownHalt.png', 10)
end

When /^I warm reboot the computer$/ do
<<<<<<< HEAD
  next if @skip_steps_while_restoring_background
  @vm.spawn("reboot")
=======
  $vm.execute("reboot")
>>>>>>> 8a5d4cef
end

When /^I request a reboot using the emergency shutdown applet$/ do
  @screen.hide_cursor
  @screen.wait_and_click('TailsEmergencyShutdownButton.png', 10)
  @screen.hide_cursor
  @screen.wait_and_click('TailsEmergencyShutdownReboot.png', 10)
end

Given /^package "([^"]+)" is installed$/ do |package|
  assert($vm.execute("dpkg -s '#{package}' 2>/dev/null | grep -qs '^Status:.*installed$'").success?,
         "Package '#{package}' is not installed")
end

When /^I start the Tor Browser$/ do
  step 'I start "TorBrowser" via the GNOME "Internet" applications menu'
end

When /^I request a new identity using Torbutton$/ do
  @screen.wait_and_click('TorButtonIcon.png', 30)
  @screen.wait_and_click('TorButtonNewIdentity.png', 30)
end

When /^I acknowledge Torbutton's New Identity confirmation prompt$/ do
  @screen.wait('GnomeQuestionDialogIcon.png', 30)
  step 'I type "y"'
end

When /^I start the Tor Browser in offline mode$/ do
  step "I start the Tor Browser"
  case @theme
  when "windows"
    @screen.wait_and_click("WindowsTorBrowserOfflinePrompt.png", 10)
    @screen.click("WindowsTorBrowserOfflinePromptStart.png")
  else
    @screen.wait_and_click("TorBrowserOfflinePrompt.png", 10)
    @screen.click("TorBrowserOfflinePromptStart.png")
  end
end

def xul_application_info(application)
  binary = $vm.execute_successfully(
                '. /usr/local/lib/tails-shell-library/tor-browser.sh; ' +
                'echo ${TBB_INSTALL}/firefox'
                                    ).stdout.chomp
  case application
  when "Tor Browser"
    user = LIVE_USER
    cmd_regex = "#{binary} .* -profile /home/#{user}/\.tor-browser/profile\.default"
    chroot = ""
    new_tab_button_image = "TorBrowserNewTabButton.png"
    address_bar_image = "TorBrowserAddressBar.png"
  when "Unsafe Browser"
    user = "clearnet"
    cmd_regex = "#{binary} .* -profile /home/#{user}/\.unsafe-browser/profile\.default"
    chroot = "/var/lib/unsafe-browser/chroot"
    new_tab_button_image = "UnsafeBrowserNewTabButton.png"
    address_bar_image = "UnsafeBrowserAddressBar.png"
  when "I2P Browser"
    user = "i2pbrowser"
    cmd_regex = "#{binary} .* -profile /home/#{user}/\.i2p-browser/profile\.default"
    chroot = "/var/lib/i2p-browser/chroot"
    new_tab_button_image = nil
    address_bar_image = nil
  when "Tor Launcher"
    user = "tor-launcher"
    cmd_regex = "#{binary} -app /home/#{user}/\.tor-launcher/tor-launcher-standalone/application\.ini"
    chroot = ""
    new_tab_button_image = nil
    address_bar_image = nil
  else
    raise "Invalid browser or XUL application: #{application}"
  end
  return {
    :user => user,
    :cmd_regex => cmd_regex,
    :chroot => chroot,
    :new_tab_button_image => new_tab_button_image,
    :address_bar_image => address_bar_image,
  }
end

When /^I open a new tab in the (.*)$/ do |browser|
  info = xul_application_info(browser)
  @screen.click(info[:new_tab_button_image])
  @screen.wait(info[:address_bar_image], 10)
end

When /^I open the address "([^"]*)" in the (.*)$/ do |address, browser|
  step "I open a new tab in the #{browser}"
  info = xul_application_info(browser)
  open_address = Proc.new do
    @screen.click(info[:address_bar_image])
    sleep 0.5
    @screen.type(address + Sikuli::Key.ENTER)
  end
  open_address.call
  if browser == "Tor Browser"
    recovery_on_failure = Proc.new do
      @screen.type(Sikuli::Key.ESC)
      @screen.waitVanish('BrowserReloadButton.png', 3)
      open_address.call
    end
    retry_tor(recovery_on_failure) do
      @screen.wait('BrowserReloadButton.png', 120)
    end
  end
end

Then /^the (.*) has no plugins installed$/ do |browser|
  step "I open the address \"about:plugins\" in the #{browser}"
  step "I see \"TorBrowserNoPlugins.png\" after at most 30 seconds"
end

def xul_app_shared_lib_check(pid, chroot)
  expected_absent_tbb_libs = ['libnssdbm3.so']
  absent_tbb_libs = []
  unwanted_native_libs = []
  tbb_libs = $vm.execute_successfully(
                 ". /usr/local/lib/tails-shell-library/tor-browser.sh; " +
                 "ls -1 #{chroot}${TBB_INSTALL}/*.so"
                                      ).stdout.split
<<<<<<< HEAD
  firefox_pmap_info = @vm.execute("pmap --show-path #{pid}").stdout
=======
  firefox_pmap_info = $vm.execute("pmap #{pid}").stdout
>>>>>>> 8a5d4cef
  for lib in tbb_libs do
    lib_name = File.basename lib
    if not /\W#{lib}$/.match firefox_pmap_info
      absent_tbb_libs << lib_name
    end
    native_libs = $vm.execute_successfully(
                       "find /usr/lib /lib -name \"#{lib_name}\""
                                           ).stdout.split
    for native_lib in native_libs do
      if /\W#{native_lib}$"/.match firefox_pmap_info
        unwanted_native_libs << lib_name
      end
    end
  end
  absent_tbb_libs -= expected_absent_tbb_libs
  assert(absent_tbb_libs.empty? && unwanted_native_libs.empty?,
         "The loaded shared libraries for the firefox process are not the " +
         "way we expect them.\n" +
         "Expected TBB libs that are absent: #{absent_tbb_libs}\n" +
         "Native libs that we don't want: #{unwanted_native_libs}")
end

Then /^the (.*) uses all expected TBB shared libraries$/ do |application|
  info = xul_application_info(application)
  pid = $vm.execute_successfully("pgrep --uid #{info[:user]} --full --exact '#{info[:cmd_regex]}'").stdout.chomp
  assert(/\A\d+\z/.match(pid), "It seems like #{application} is not running")
  xul_app_shared_lib_check(pid, info[:chroot])
end

Then /^the (.*) chroot is torn down$/ do |browser|
  info = xul_application_info(browser)
  try_for(30, :msg => "The #{browser} chroot '#{info[:chroot]}' was " \
                      "not removed") do
    !$vm.execute("test -d '#{info[:chroot]}'").success?
  end
end

Then /^the (.*) runs as the expected user$/ do |browser|
  info = xul_application_info(browser)
  assert_vmcommand_success($vm.execute(
    "pgrep --full --exact '#{info[:cmd_regex]}'"),
    "The #{browser} is not running")
  assert_vmcommand_success($vm.execute(
    "pgrep --uid #{info[:user]} --full --exact '#{info[:cmd_regex]}'"),
    "The #{browser} is not running as the #{info[:user]} user")
end

Given /^I add a wired DHCP NetworkManager connection called "([^"]+)"$/ do |con_name|
  con_content = <<EOF
[802-3-ethernet]
duplex=full

[connection]
id=#{con_name}
uuid=bbc60668-1be0-11e4-a9c6-2f1ce0e75bf1
type=802-3-ethernet
timestamp=1395406011

[ipv6]
method=auto

[ipv4]
method=auto
EOF
  con_content.split("\n").each do |line|
    $vm.execute("echo '#{line}' >> /tmp/NM.#{con_name}")
  end
<<<<<<< HEAD
  con_file = "/etc/NetworkManager/system-connections/#{con_name}"
  @vm.execute("install -m 0600 '/tmp/NM.#{con_name}' '#{con_file}'")
  @vm.execute_successfully("nmcli connection load '#{con_file}'")
  try_for(10) {
    nm_con_list = @vm.execute("nmcli --terse --fields NAME connection show").stdout
=======
  $vm.execute("install -m 0600 '/tmp/NM.#{con_name}' '/etc/NetworkManager/system-connections/#{con_name}'")
  try_for(10) {
    nm_con_list = $vm.execute("nmcli --terse --fields NAME con list").stdout
>>>>>>> 8a5d4cef
    nm_con_list.split("\n").include? "#{con_name}"
  }
end

Given /^I switch to the "([^"]+)" NetworkManager connection$/ do |con_name|
<<<<<<< HEAD
  next if @skip_steps_while_restoring_background
  @vm.execute("nmcli connection up id #{con_name}")
  try_for(60) {
    @vm.execute("nmcli --terse --fields NAME,STATE connection show").stdout.chomp.split("\n").include?("#{con_name}:activated")
=======
  $vm.execute("nmcli con up id #{con_name}")
  try_for(60) {
    $vm.execute("nmcli --terse --fields NAME,STATE con status").stdout.chomp == "#{con_name}:activated"
>>>>>>> 8a5d4cef
  }
end

When /^I start and focus GNOME Terminal$/ do
<<<<<<< HEAD
  next if @skip_steps_while_restoring_background
  step 'I start "Terminal" via the GNOME "Utilities" applications menu'
  @screen.wait('GnomeTerminalWindow.png', 20)
=======
  step 'I start "Terminal" via the GNOME "Accessories" applications menu'
  @screen.wait_and_click('GnomeTerminalWindow.png', 20)
>>>>>>> 8a5d4cef
end

When /^I run "([^"]+)" in GNOME Terminal$/ do |command|
  if !$vm.has_process?("gnome-terminal")
    step "I start and focus GNOME Terminal"
  else
    @screen.wait_and_click('GnomeTerminalWindow.png', 20)
  end
  @screen.type(command + Sikuli::Key.ENTER)
end

When /^the file "([^"]+)" exists(?:| after at most (\d+) seconds)$/ do |file, timeout|
  timeout = 0 if timeout.nil?
  try_for(
    timeout.to_i,
    :msg => "The file #{file} does not exist after #{timeout} seconds"
  ) {
    $vm.file_exist?(file)
  }
end

When /^the file "([^"]+)" does not exist$/ do |file|
  assert(! ($vm.file_exist?(file)))
end

When /^the directory "([^"]+)" exists$/ do |directory|
  assert($vm.directory_exist?(directory))
end

When /^the directory "([^"]+)" does not exist$/ do |directory|
  assert(! ($vm.directory_exist?(directory)))
end

When /^I copy "([^"]+)" to "([^"]+)" as user "([^"]+)"$/ do |source, destination, user|
  c = $vm.execute("cp \"#{source}\" \"#{destination}\"", LIVE_USER)
  assert(c.success?, "Failed to copy file:\n#{c.stdout}\n#{c.stderr}")
end

def is_persistent?(app)
  conf = get_persistence_presets(true)["#{app}"]
  $vm.execute("findmnt --noheadings --output SOURCE --target '#{conf}'").success?
end

Then /^persistence for "([^"]+)" is (|not )enabled$/ do |app, enabled|
  case enabled
  when ''
    assert(is_persistent?(app), "Persistence should be enabled.")
  when 'not '
    assert(!is_persistent?(app), "Persistence should not be enabled.")
  end
end

def gnome_app_menu_click_helper(click_me, verify_me = nil)
<<<<<<< HEAD
  try_for(60) do
#    @screen.hide_cursor
=======
  try_for(30) do
    @screen.hide_cursor
>>>>>>> 8a5d4cef
    @screen.wait_and_click(click_me, 10)
    @screen.wait(verify_me, 10) if verify_me
    return
  end
end

Given /^I start "([^"]+)" via the GNOME "([^"]+)" applications menu$/ do |app, submenu|
  case @theme
  when "windows"
    prefix = 'Windows'
  else
    prefix = 'Gnome'
  end
  menu_button = prefix + "ApplicationsMenu.png"
  sub_menu_entry = prefix + "Applications" + submenu + ".png"
  application_entry = prefix + "Applications" + app + ".png"
  try_for(120) do
    begin
      gnome_app_menu_click_helper(menu_button, sub_menu_entry)
      gnome_app_menu_click_helper(sub_menu_entry, application_entry)
      gnome_app_menu_click_helper(application_entry)
    rescue Exception => e
      # Close menu, if still open
      @screen.type(Sikuli::Key.ESC)
      raise e
    end
    true
  end
end

Given /^I start "([^"]+)" via the GNOME "([^"]+)"\/"([^"]+)" applications menu$/ do |app, submenu, subsubmenu|
  case @theme
  when "windows"
    prefix = 'Windows'
  else
    prefix = 'Gnome'
  end
  menu_button = prefix + "ApplicationsMenu.png"
  sub_menu_entry = prefix + "Applications" + submenu + ".png"
  sub_sub_menu_entry = prefix + "Applications" + subsubmenu + ".png"
  application_entry = prefix + "Applications" + app + ".png"
  try_for(120) do
    begin
      gnome_app_menu_click_helper(menu_button, sub_menu_entry)
      gnome_app_menu_click_helper(sub_menu_entry, sub_sub_menu_entry)
      gnome_app_menu_click_helper(sub_sub_menu_entry, application_entry)
      gnome_app_menu_click_helper(application_entry)
    rescue Exception => e
      # Close menu, if still open
      @screen.type(Sikuli::Key.ESC)
      raise e
    end
    true
  end
end

When /^I type "([^"]+)"$/ do |string|
  @screen.type(string)
end

When /^I press the "([^"]+)" key$/ do |key|
  begin
    @screen.type(eval("Sikuli::Key.#{key}"))
  rescue RuntimeError
    raise "unsupported key #{key}"
  end
end

Then /^the (amnesiac|persistent) Tor Browser directory (exists|does not exist)$/ do |persistent_or_not, mode|
  case persistent_or_not
  when "amnesiac"
    dir = "/home/#{LIVE_USER}/Tor Browser"
  when "persistent"
    dir = "/home/#{LIVE_USER}/Persistent/Tor Browser"
  end
  step "the directory \"#{dir}\" #{mode}"
end

Then /^there is a GNOME bookmark for the (amnesiac|persistent) Tor Browser directory$/ do |persistent_or_not|
  case persistent_or_not
  when "amnesiac"
    bookmark_image = 'TorBrowserAmnesicFilesBookmark.png'
  when "persistent"
    bookmark_image = 'TorBrowserPersistentFilesBookmark.png'
  end
  @screen.wait_and_click('GnomePlaces.png', 10)
  @screen.wait(bookmark_image, 40)
  @screen.type(Sikuli::Key.ESC)
end

Then /^there is no GNOME bookmark for the persistent Tor Browser directory$/ do
  try_for(65) do
    @screen.wait_and_click('GnomePlaces.png', 10)
    @screen.wait("GnomePlacesWithoutTorBrowserPersistent.png", 10)
    @screen.type(Sikuli::Key.ESC)
  end
end

def pulseaudio_sink_inputs
  pa_info = $vm.execute_successfully('pacmd info', LIVE_USER).stdout
  sink_inputs_line = pa_info.match(/^\d+ sink input\(s\) available\.$/)[0]
  return sink_inputs_line.match(/^\d+/)[0].to_i
end

When /^(no|\d+) application(?:s?) (?:is|are) playing audio(?:| after (\d+) seconds)$/ do |nb, wait_time|
  nb = 0 if nb == "no"
  sleep wait_time.to_i if ! wait_time.nil?
  assert_equal(nb.to_i, pulseaudio_sink_inputs)
end

When /^I double-click on the "Tails documentation" link on the Desktop$/ do
  @screen.wait_and_double_click("DesktopTailsDocumentationIcon.png", 10)
end

When /^I click the blocked video icon$/ do
  @screen.wait_and_click("TorBrowserBlockedVideo.png", 30)
end

When /^I accept to temporarily allow playing this video$/ do
  @screen.wait_and_click("TorBrowserOkButton.png", 10)
end

When /^I click the HTML5 play button$/ do
  @screen.wait_and_click("TorBrowserHtml5PlayButton.png", 30)
end

When /^I (can|cannot) save the current page as "([^"]+[.]html)" to the (.*) directory$/ do |should_work, output_file, output_dir|
  should_work = should_work == 'can' ? true : false
  @screen.type("s", Sikuli::KeyModifier.CTRL)
  @screen.wait("TorBrowserSaveDialog.png", 10)
  if output_dir == "persistent Tor Browser"
    output_dir = "/home/#{LIVE_USER}/Persistent/Tor Browser"
    @screen.wait_and_click("GtkTorBrowserPersistentBookmark.png", 10)
    @screen.wait("GtkTorBrowserPersistentBookmarkSelected.png", 10)
    # The output filename (without its extension) is already selected,
    # let's use the keyboard shortcut to focus its field
    @screen.type("n", Sikuli::KeyModifier.ALT)
    @screen.wait("TorBrowserSaveOutputFileSelected.png", 10)
  elsif output_dir == "default downloads"
    output_dir = "/home/#{LIVE_USER}/Tor Browser"
  else
    @screen.type(output_dir + '/')
  end
  # Only the part of the filename before the .html extension can be easily replaced
  # so we have to remove it before typing it into the arget filename entry widget.
  @screen.type(output_file.sub(/[.]html$/, ''))
  @screen.type(Sikuli::Key.ENTER)
  if should_work
    try_for(10, :msg => "The page was not saved to #{output_dir}/#{output_file}") {
      $vm.file_exist?("#{output_dir}/#{output_file}")
    }
  else
    @screen.wait("TorBrowserCannotSavePage.png", 10)
  end
end

When /^I can print the current page as "([^"]+[.]pdf)" to the (default downloads|persistent Tor Browser) directory$/ do |output_file, output_dir|
  if output_dir == "persistent Tor Browser"
    output_dir = "/home/#{LIVE_USER}/Persistent/Tor Browser"
  else
    output_dir = "/home/#{LIVE_USER}/Tor Browser"
  end
  @screen.type("p", Sikuli::KeyModifier.CTRL)
  @screen.wait("TorBrowserPrintDialog.png", 10)
  @screen.wait_and_click("PrintToFile.png", 10)
  # Tor Browser is not allowed to read /home/#{LIVE_USER}, and I found no way
  # to change the default destination directory for "Print to File",
  # so let's click through the warning
  @screen.wait("TorBrowserCouldNotReadTheContentsOfWarning.png", 10)
  @screen.wait_and_click("TorBrowserWarningDialogOkButton.png", 10)
  @screen.wait_and_double_click("TorBrowserPrintOutputFile.png", 10)
  @screen.hide_cursor
  @screen.wait("TorBrowserPrintOutputFileSelected.png", 10)
  # Only the file's basename is selected by double-clicking,
  # so we type only the desired file's basename to replace it
  @screen.type(output_dir + '/' + output_file.sub(/[.]pdf$/, '') + Sikuli::Key.ENTER)
  try_for(30, :msg => "The page was not printed to #{output_dir}/#{output_file}") {
    $vm.file_exist?("#{output_dir}/#{output_file}")
  }
end

When /^I accept to import the key with Seahorse$/ do
  @screen.wait_and_click("TorBrowserOkButton.png", 10)
end

Given /^a web server is running on the LAN$/ do
  web_server_ip_addr = $vmnet.bridge_ip_addr
  web_server_port = 8000
  @web_server_url = "http://#{web_server_ip_addr}:#{web_server_port}"
  web_server_hello_msg = "Welcome to the LAN web server!"

  # I've tested ruby Thread:s, fork(), etc. but nothing works due to
  # various strange limitations in the ruby interpreter. For instance,
  # apparently concurrent IO has serious limits in the thread
  # scheduler (e.g. sikuli's wait() would block WEBrick from reading
  # from its socket), and fork():ing results in a lot of complex
  # cucumber stuff (like our hooks!) ending up in the child process,
  # breaking stuff in the parent process. After asking some supposed
  # ruby pros, I've settled on the following.
  code = <<-EOF
  require "webrick"
  STDOUT.reopen("/dev/null", "w")
  STDERR.reopen("/dev/null", "w")
  server = WEBrick::HTTPServer.new(:BindAddress => "#{web_server_ip_addr}",
                                   :Port => #{web_server_port},
                                   :DocumentRoot => "/dev/null")
  server.mount_proc("/") do |req, res|
    res.body = "#{web_server_hello_msg}"
  end
  server.start
EOF
  proc = IO.popen(['ruby', '-e', code])
  try_for(10, :msg => "It seems the LAN web server failed to start") do
    Process.kill(0, proc.pid) == 1
  end

  add_after_scenario_hook { Process.kill("TERM", proc.pid) }

  # It seems necessary to actually check that the LAN server is
  # serving, possibly because it isn't doing so reliably when setting
  # up. If e.g. the Unsafe Browser (which *should* be able to access
  # the web server) tries to access it too early, Firefox seems to
  # take some random amount of time to retry fetching. Curl gives a
  # more consistent result, so let's rely on that instead. Note that
  # this forces us to capture traffic *after* this step in case
  # accessing this server matters, like when testing the Tor Browser..
  try_for(30, :msg => "Something is wrong with the LAN web server") do
    msg = $vm.execute_successfully("curl #{@web_server_url}",
                                   LIVE_USER).stdout.chomp
    web_server_hello_msg == msg
  end
end

When /^I open a page on the LAN web server in the (.*)$/ do |browser|
  step "I open the address \"#{@web_server_url}\" in the #{browser}"
end

def force_new_tor_circuit(with_vidalia=nil)
  debug_log("Forcing new Tor circuit...")
  if with_vidalia
    assert_equal('gnome', @theme, "Vidalia is not available in the #{@theme} theme.")
    begin
      step 'process "vidalia" is running'
    rescue Test::Unit::AssertionFailedError
      debug_log("Vidalia was not running. Attempting to start Vidalia...")
      $vm.spawn('restart-vidalia')
      step 'process "vidalia" is running within 15 seconds'
    end
    # Sometimes Sikuli gets confused and recognizes the yellow-colored vidalia systray
    # icon as the green one. This has been seen when Vidalia needed to be
    # restarted in the above 'begin' block.
    #
    # try_for is used here for that reason, otherwise this step may fail
    # because sikuli presumaturely right-clicked the Vidalia icon and the 'New
    # Identity' option isn't clickable yet..
    try_for(3 * 60) do
      # Let's be *sure* that vidalia is still running. I'd hate to spend up to
      # three minutes waiting for an icon that isn't there because Vidalia, for
      # whatever reason, is no longer running...
      step 'process "vidalia" is running'
      @screen.wait_and_right_click('VidaliaSystrayReady.png', 10)
      @screen.wait_and_click('VidaliaMenuNewIdentity.png', 10)
    end
    @screen.wait('VidaliaNewIdentityNotification.png', 20)
    @screen.waitVanish('VidaliaNewIdentityNotification.png', 60)
  else
    $vm.execute_successfully('. /usr/local/lib/tails-shell-library/tor.sh; tor_control_send "signal NEWNYM"')
  end
end

Given /^I wait (?:between (\d+) and )?(\d+) seconds$/ do |min, max|
  if min
    time = rand(max.to_i - min.to_i + 1) + min.to_i
  else
    time = max.to_i
  end
  puts "Slept for #{time} seconds"
  sleep(time)
end

Given /^I (?:re)?start monitoring the AppArmor log of "([^"]+)"$/ do |profile|
  # AppArmor log entries may be dropped if printk rate limiting is
  # enabled.
  $vm.execute_successfully('sysctl -w kernel.printk_ratelimit=0')
  # We will only care about entries for this profile from this time
  # and on.
  guest_time = DateTime.parse($vm.execute_successfully('date').stdout)
  @apparmor_profile_monitoring_start ||= Hash.new
  @apparmor_profile_monitoring_start[profile] = guest_time
end

When /^AppArmor has (not )?denied "([^"]+)" from opening "([^"]+)"(?: after at most (\d+) seconds)?$/ do |anti_test, profile, file, time|
  assert(@apparmor_profile_monitoring_start &&
         @apparmor_profile_monitoring_start[profile],
         "It seems the profile '#{profile}' isn't being monitored by the " +
         "'I monitor the AppArmor log of ...' step")
  audit_line_regex = 'apparmor="DENIED" operation="open" profile="%s" name="%s"' % [profile, file]
  block = Proc.new do
    audit_lines = $vm.execute("grep -F '#{audit_line_regex}' /var/log/syslog").stdout.split("\n")
    audit_lines.select! do |line|
      DateTime.parse(line) >= @apparmor_profile_monitoring_start[profile]
    end
    assert(audit_lines.empty? == (anti_test ? true : false))
    true
  end
  begin
    if time
      try_for(time.to_i) { block.call }
    else
      block.call
    end
  rescue Timeout::Error, Test::Unit::AssertionFailedError => e
    raise e, "AppArmor has #{anti_test ? "" : "not "}denied the operation"
  end
end

Then /^I force Tor to use a new circuit( in Vidalia)?$/ do |with_vidalia|
  force_new_tor_circuit(with_vidalia)
end<|MERGE_RESOLUTION|>--- conflicted
+++ resolved
@@ -317,7 +317,7 @@
 Given /^Tor is ready$/ do
   step "Tor has built a circuit"
   step "the time has synced"
-  assert(@vm.execute('systemctl is-system-running').success?,
+  assert($vm.execute('systemctl is-system-running').success?,
          'At least one system service failed to start.')
 end
 
@@ -464,12 +464,7 @@
 end
 
 Given /^I shutdown Tails and wait for the computer to power off$/ do
-<<<<<<< HEAD
-  next if @skip_steps_while_restoring_background
-  @vm.spawn("poweroff")
-=======
-  $vm.execute("poweroff")
->>>>>>> 8a5d4cef
+  $vm.spawn("poweroff")
   step 'Tails eventually shuts down'
 end
 
@@ -481,12 +476,7 @@
 end
 
 When /^I warm reboot the computer$/ do
-<<<<<<< HEAD
-  next if @skip_steps_while_restoring_background
-  @vm.spawn("reboot")
-=======
-  $vm.execute("reboot")
->>>>>>> 8a5d4cef
+  $vm.spawn("reboot")
 end
 
 When /^I request a reboot using the emergency shutdown applet$/ do
@@ -609,11 +599,7 @@
                  ". /usr/local/lib/tails-shell-library/tor-browser.sh; " +
                  "ls -1 #{chroot}${TBB_INSTALL}/*.so"
                                       ).stdout.split
-<<<<<<< HEAD
-  firefox_pmap_info = @vm.execute("pmap --show-path #{pid}").stdout
-=======
-  firefox_pmap_info = $vm.execute("pmap #{pid}").stdout
->>>>>>> 8a5d4cef
+  firefox_pmap_info = $vm.execute("pmap --show-path #{pid}").stdout
   for lib in tbb_libs do
     lib_name = File.basename lib
     if not /\W#{lib}$/.match firefox_pmap_info
@@ -681,44 +667,25 @@
   con_content.split("\n").each do |line|
     $vm.execute("echo '#{line}' >> /tmp/NM.#{con_name}")
   end
-<<<<<<< HEAD
   con_file = "/etc/NetworkManager/system-connections/#{con_name}"
-  @vm.execute("install -m 0600 '/tmp/NM.#{con_name}' '#{con_file}'")
-  @vm.execute_successfully("nmcli connection load '#{con_file}'")
+  $vm.execute("install -m 0600 '/tmp/NM.#{con_name}' '#{con_file}'")
+  $vm.execute_successfully("nmcli connection load '#{con_file}'")
   try_for(10) {
-    nm_con_list = @vm.execute("nmcli --terse --fields NAME connection show").stdout
-=======
-  $vm.execute("install -m 0600 '/tmp/NM.#{con_name}' '/etc/NetworkManager/system-connections/#{con_name}'")
-  try_for(10) {
-    nm_con_list = $vm.execute("nmcli --terse --fields NAME con list").stdout
->>>>>>> 8a5d4cef
+    nm_con_list = $vm.execute("nmcli --terse --fields NAME connection show").stdout
     nm_con_list.split("\n").include? "#{con_name}"
   }
 end
 
 Given /^I switch to the "([^"]+)" NetworkManager connection$/ do |con_name|
-<<<<<<< HEAD
-  next if @skip_steps_while_restoring_background
-  @vm.execute("nmcli connection up id #{con_name}")
-  try_for(60) {
-    @vm.execute("nmcli --terse --fields NAME,STATE connection show").stdout.chomp.split("\n").include?("#{con_name}:activated")
-=======
-  $vm.execute("nmcli con up id #{con_name}")
-  try_for(60) {
-    $vm.execute("nmcli --terse --fields NAME,STATE con status").stdout.chomp == "#{con_name}:activated"
->>>>>>> 8a5d4cef
-  }
+  $vm.execute("nmcli connection up id #{con_name}")
+  try_for(60) do
+    $vm.execute("nmcli --terse --fields NAME,STATE connection show").stdout.chomp.split("\n").include?("#{con_name}:activated")
+  end
 end
 
 When /^I start and focus GNOME Terminal$/ do
-<<<<<<< HEAD
-  next if @skip_steps_while_restoring_background
   step 'I start "Terminal" via the GNOME "Utilities" applications menu'
   @screen.wait('GnomeTerminalWindow.png', 20)
-=======
-  step 'I start "Terminal" via the GNOME "Accessories" applications menu'
-  @screen.wait_and_click('GnomeTerminalWindow.png', 20)
->>>>>>> 8a5d4cef
 end
 
 When /^I run "([^"]+)" in GNOME Terminal$/ do |command|
@@ -772,13 +739,8 @@
 end
 
 def gnome_app_menu_click_helper(click_me, verify_me = nil)
-<<<<<<< HEAD
-  try_for(60) do
-#    @screen.hide_cursor
-=======
   try_for(30) do
     @screen.hide_cursor
->>>>>>> 8a5d4cef
     @screen.wait_and_click(click_me, 10)
     @screen.wait(verify_me, 10) if verify_me
     return
