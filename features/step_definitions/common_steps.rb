require 'fileutils'

def post_vm_start_hook
  # Sometimes the first click is lost (presumably it's used to give
  # focus to virt-viewer or similar) so we do that now rather than
  # having an important click lost. The point we click should be
  # somewhere where no clickable elements generally reside.
  @screen.click(@screen.w - 1, @screen.h / 2)
  sleep 1
end

def post_snapshot_restore_hook(snapshot_name)
  $vm.wait_until_remote_shell_is_up
  post_vm_start_hook

  # When restoring from a snapshot while the Greeter is running it
  # seems virt-viewer's auto-resolution feature moves the Greeter's
  # window outside of the visible screen.
  if snapshot_name.end_with?('tails-greeter')
    unless @screen.exists('TailsGreeter.png')
      $vm.execute_successfully(
        "env $(tr '\\0' '\\n' " \
        '< /proc/$(pgrep --newest --euid Debian-gdm gnome-shell)/environ ' \
        '| grep -E ' \
        "'(DBUS_SESSION_BUS_ADDRESS|DISPLAY|XAUTHORITY|XDG_RUNTIME_DIR)') " \
        'sudo -u Debian-gdm ' \
        "xdotool search --onlyvisible 'Welcome to Tails!' windowmove --sync 0 0"
      )
    end
  end

  # Increase the chances that by the time we leave this function, if
  # the click in post_vm_start_hook() has opened the Applications menu
  # (which sometimes happens, go figure), that menu is closed and the
  # desktop is back to its normal state. Otherwise, all kinds of
  # trouble may arise: for example, pressing SUPER to open the
  # Activities Overview would fail (SUPER has no effect when the
  # Applications menu is still opened).
  @screen.press('Escape')

  # The guest's Tor's circuits' states are likely to get out of sync
  # with the other relays, so we ensure that we have fresh circuits.
  # Time jumps and incorrect clocks also confuses Tor in many ways.
  if $vm.connected_to_network?
    if $vm.execute('systemctl --quiet is-active tor@default.service').success?
      $vm.execute('systemctl stop tor@default.service')
      $vm.host_to_guest_time_sync
      $vm.execute('systemctl start tor@default.service')
      wait_until_tor_is_working
    end
  else
    $vm.host_to_guest_time_sync
  end
end

Given /^a computer$/ do
  $vm&.destroy_and_undefine
  $vm = VM.new($virt, VM_XML_PATH, $vmnet, $vmstorage, DISPLAY)
end

Given /^the computer is set to boot from the Tails DVD$/ do
  $vm.set_cdrom_boot(TAILS_ISO)
end

Given /^the computer is set to boot from (.+?) drive "(.+?)"$/ do |type, name|
  $vm.set_disk_boot(name, type.downcase)
end

Given /^I (temporarily )?create an? (\d+) ([[:alpha:]]+) (?:([[:alpha:]]+) )?disk named "([^"]+)"$/ do |temporary, size, unit, type, name|
  type ||= 'qcow2'
  begin
    $vm.storage.create_new_disk(name, size: size, unit: unit, type: type)
  rescue NoSpaceLeftError => e
    cmd = "du -ah \"#{$config['TMPDIR']}\" | sort -hr | head -n20"
    info_log("#{cmd}\n" + `#{cmd}`)
    raise e
  end
  add_after_scenario_hook { $vm.storage.delete_volume(name) } if temporary
end

Given /^I plug (.+) drive "([^"]+)"$/ do |bus, name|
  $vm.plug_drive(name, bus.downcase)
  sleep 1
  step "drive \"#{name}\" is detected by Tails" if $vm.running?
end

Then /^drive "([^"]+)" is detected by Tails$/ do |name|
  raise 'Tails is not running' unless $vm.running?

  try_for(20, msg: "Drive '#{name}' is not detected by Tails") do
    $vm.disk_detected?(name)
  end
end

Given /^the network is plugged$/ do
  $vm.plug_network
end

Given /^the network is unplugged$/ do
  $vm.unplug_network
end

Given /^the network connection is ready(?: within (\d+) seconds)?$/ do |timeout|
  timeout ||= 30
  try_for(timeout.to_i) { $vm.connected_to_network? }
end

Given /^the hardware clock is set to "([^"]*)"$/ do |time|
  $vm.set_hardware_clock(DateTime.parse(time).to_time)
end

Given /^I capture all network traffic$/ do
  @sniffer = Sniffer.new('sniffer', $vmnet)
  @sniffer.capture
  add_after_scenario_hook do
    @sniffer.stop
    @sniffer.clear
  end
end

Given /^I set Tails to boot with options "([^"]*)"$/ do |options|
  @boot_options = options
end

When /^I start the computer$/ do
  assert(!$vm.running?,
         'Trying to start a VM that is already running')
  $vm.start
end

Given /^I start Tails( from DVD)?( with network unplugged)?( and genuine APT sources)?( and I login)?$/ do |dvd_boot, network_unplugged, keep_apt_sources, do_login|
  step 'the computer is set to boot from the Tails DVD' if dvd_boot
  if network_unplugged
    step 'the network is unplugged'
  else
    step 'the network is plugged'
  end
  step 'I start the computer'
  if keep_apt_sources
    step 'the computer boots Tails with genuine APT sources'
  else
    step 'the computer boots Tails'
  end
  if do_login
    step 'I log in to a new session'
    if network_unplugged
      step 'all notifications have disappeared'
    else
      step 'Tor is ready'
      step 'all notifications have disappeared'
      step 'available upgrades have been checked'
    end
  end
end

Given /^I start Tails from (.+?) drive "(.+?)"( with network unplugged)?( and I login( with persistence enabled)?( (?:and|with) an administration password)?)?$/ do |drive_type, drive_name, network_unplugged, do_login, persistence_on, admin_password| # rubocop:disable Metrics/ParameterLists
  step "the computer is set to boot from #{drive_type} drive \"#{drive_name}\""
  if network_unplugged
    step 'the network is unplugged'
  else
    step 'the network is plugged'
  end
  step 'I start the computer'
  step 'the computer boots Tails'
  if do_login
    step 'I enable persistence' if persistence_on
    step 'I set an administration password' if admin_password
    step 'I log in to a new session'
    step 'the Additional Software installation service has started'
    if network_unplugged
      step 'all notifications have disappeared'
    else
      step 'Tor is ready'
      step 'all notifications have disappeared'
      step 'available upgrades have been checked'
    end
  end
end

Given /^I start Tails from a freshly installed USB drive with an administration password and the network is plugged and I login$/ do
  step 'I have started Tails without network from a USB drive ' \
       'without a persistent partition ' \
       "and stopped at Tails Greeter's login screen"
  step 'I set an administration password'
  step 'I log in to a new session'
  step 'the network is plugged'
  step 'Tor is ready'
  step 'all notifications have disappeared'
  step 'available upgrades have been checked'
end

When /^I power off the computer$/ do
  assert($vm.running?,
         'Trying to power off an already powered off VM')
  $vm.power_off
end

When /^I cold reboot the computer$/ do
  step 'I shutdown Tails and wait for the computer to power off'
  step 'I start the computer'
end

def boot_menu_cmdline_image
  case @os_loader
  when 'UEFI'
    'TailsBootMenuKernelCmdlineUEFI.png'
  else
    'TailsBootMenuKernelCmdline.png'
  end
end

def boot_menu_image
  case @os_loader
  when 'UEFI'
    'TailsBootMenuGRUB.png'
  else
    'TailsBootMenuSyslinux.png'
  end
end

def up_spammer_code(domain_name)
  <<-SCRIPT
    require 'libvirt'
    up_key_code = 0x67
    virt = Libvirt::open("qemu:///system")
    begin
      domain = virt.lookup_domain_by_name('#{domain_name}')
      loop do
        domain.send_key(Libvirt::Domain::KEYCODE_SET_LINUX, 0, [up_key_code])
        sleep 1
      end
    ensure
      virt.close
    end
  SCRIPT
end

def start_up_spammer(domain_name)
  up_spammer_unit_name = 'tails-test-suite-up-spammer.service'
  bus = ENV['USER'] == 'root' ? '--system' : '--user'
  systemctl = ['/bin/systemctl', bus]
  kill_up_spammer = proc do
    begin
      if system(*systemctl, '--quiet', 'is-active', up_spammer_unit_name)
        system(*systemctl, 'stop', up_spammer_unit_name)
      end
    rescue StandardError
      # noop
    end
  end
  kill_up_spammer.call
  up_spammer_job = fatal_system(
    '/usr/bin/systemd-run',
    bus,
    "--unit=#{up_spammer_unit_name}",
    '--quiet',
    # XXX: enable this once we require systemd v236 or newer
    # for running our test suite
    # '--collect',
    '/usr/bin/ruby',
    '-e', up_spammer_code(domain_name)
  )
  add_after_scenario_hook { kill_up_spammer.call }
  [up_spammer_job, kill_up_spammer]
end

def enter_boot_menu_cmdline
  boot_timeout = 3 * 60
  # Simply looking for the boot splash image is not robust; sometimes
  # our image matching is not fast enough to see it. Here we hope that spamming
  # UP, which will halt the boot process, will make this a bit more robust.
  # The below code is not completely reliable, so we might have to
  # retry by rebooting.
  try_for(boot_timeout) do
    begin
      _up_spammer_job, kill_up_spammer = start_up_spammer($vm.domain_name)
      @screen.wait(boot_menu_image, 15)
      kill_up_spammer.call

      # Navigate to the end of the kernel command-line
      case @os_loader
      when 'UEFI'
        @screen.type('e')
        3.times { @screen.press('Down') }
        @screen.press('End')
      else
        @screen.press('Tab')
      end
      @screen.wait(boot_menu_cmdline_image, 5)
    rescue FindFailed => e
      debug_log('We missed the boot menu before we could deal with it, ' \
                'resetting...')
      @has_been_reset = true
      $vm.reset
      raise e
    ensure
      kill_up_spammer.call
    end
    true
  end
end

Given /^the computer (?:re)?boots Tails( with genuine APT sources)?$/ do |keep_apt_sources|
  enter_boot_menu_cmdline
  boot_key = @os_loader == 'UEFI' ? 'F10' : 'Return'
  @screen.type(' autotest_never_use_this_option' \
               ' blacklist=psmouse' \
               " #{@boot_options}",
               [boot_key])
  @screen.wait('TailsGreeter.png', 5 * 60)
  # When enter_boot_menu_cmdline has rebooted the system after the Greeter
  # had already been displayed, after the reboot:
  # 1. The Greeter shows up, but it's an artifact of the previous boot
  #    (from graphics memory?)
  # 2. The screen turns black (for a few seconds on my system).
  # 3. Finally, the Greeter from this boot starts (one can see the animation).
  #
  # In such a situation, the previous instruction will erroneously
  # succeed at step 1, and then following steps that interact with
  # the Greeter can fail, if they're performed before step 3 happens.
  #
  # To workaround this problem, let's wait a bit for the transition
  # steps 1 and 3 happens, when we know we had to reboot the VM
  # in enter_boot_menu_cmdline.
  if @has_been_reset
    sleep 15
    @screen.find('TailsGreeter.png')
  end
  $vm.wait_until_remote_shell_is_up
  post_vm_start_hook
  step 'I configure Tails to use a simulated Tor network'
  # This is required to use APT in the test suite as explained in
  # commit e2510fae79870ff724d190677ff3b228b2bf7eac
  step 'I configure APT to use non-onion sources' unless keep_apt_sources
end

Given /^I log in to a new session(?: in )?(|German)$/ do |lang|
  case lang
  when 'German'
    $language = 'German'
    @screen.wait('TailsGreeterLanguage.png', 10).click
    @screen.wait('TailsGreeterLanguagePopover.png', 10)
    @screen.type($language)
    sleep(2) # Gtk needs some time to filter the results
    @screen.press('Return')
    @screen.wait("TailsGreeterLoginButton#{$language}.png", 10).click
  when ''
    @screen.wait('TailsGreeterLoginButton.png', 10).click
  else
    raise "Unsupported language: #{lang}"
  end
  step 'the Tails desktop is ready'
end

def open_greeter_additional_settings
  @screen.wait('TailsGreeterAddMoreOptions.png', 10).click
  @screen.wait('TailsGreeterAdditionalSettingsDialog.png', 10)
end

Given /^I open Tails Greeter additional settings dialog$/ do
  open_greeter_additional_settings
end

Given /^I enable the specific Tor configuration option$/ do
  open_greeter_additional_settings
  @screen.wait('TailsGreeterNetworkConnection.png', 30).click
  @screen.wait('TailsGreeterSpecificTorConfiguration.png', 10).click
  @screen.wait('TailsGreeterAdditionalSettingsAdd.png', 10).click
end

Given /^I set an administration password$/ do
  open_greeter_additional_settings
  @screen.wait('TailsGreeterAdminPassword.png', 20).click
  @screen.wait('TailsGreeterAdminPasswordDialog.png', 10)
  @screen.type(@sudo_password)
  @screen.press('Tab')
  @screen.type(@sudo_password)
  @screen.press('Return')
end

Given /^the Tails desktop is ready$/ do
  desktop_started_picture = "GnomeApplicationsMenu#{$language}.png"
  @screen.wait(desktop_started_picture, 180)
  @screen.wait('DesktopTailsDocumentation.png', 30)
  # Disable screen blanking since we sometimes need to wait long
  # enough for it to activate, which can cause problems when we are
  # waiting for an image for a very long time.
  $vm.execute_successfully(
    'gsettings set org.gnome.desktop.session idle-delay 0',
    user: LIVE_USER
  )
  # We need to enable the accessibility toolkit for dogtail.
  $vm.execute_successfully(
    'gsettings set org.gnome.desktop.interface toolkit-accessibility true',
    user: LIVE_USER
  )
end

When /^I see the "(.+)" notification(?: after at most (\d+) seconds)?$/ do |title, timeout|
  timeout = timeout ? timeout.to_i : nil
  gnome_shell = Dogtail::Application.new('gnome-shell')
  notification_list = gnome_shell.child(
    'No Notifications', roleName: 'label', showingOnly: false
  ).parent.parent
  try_for(timeout) do
    notification_list.child?(title, roleName: 'label', showingOnly: false)
  end
end

Given /^Tor is ready$/ do
  step 'Tor has built a circuit'
  step 'the time has synced'
  # When we test for ASP upgrade failure the following tests would fail,
  # so let's skip them in this case.
  unless $vm.file_exist?('/run/live-additional-software/doomed_to_fail')
    step 'the Additional Software upgrade service has started'
    begin
      try_for(30) { $vm.execute('systemctl is-system-running').success? }
    rescue Timeout::Error
      jobs = $vm.execute('systemctl list-jobs').stdout
      units_status = $vm.execute('systemctl').stdout
      raise "The system is not fully running yet:\n#{jobs}\n#{units_status}"
    end
  end
end

Given /^Tor has built a circuit$/ do
  wait_until_tor_is_working
end

class TimeSyncingError < StandardError
end

Given /^the time has synced$/ do
  begin
    ['/run/tordate/done', '/run/htpdate/success'].each do |file|
      try_for(300) { $vm.execute("test -e #{file}").success? }
    end
  rescue StandardError
    File.open("#{$config['TMPDIR']}/log.htpdate", 'w') do |file|
      file.write($vm.execute('cat /var/log/htpdate.log').stdout)
    end
    raise TimeSyncingError, 'Time syncing failed'
  end
end

Given /^available upgrades have been checked$/ do
  try_for(300) do
    $vm.execute("test -e '/run/tails-upgrader/checked_upgrades'").success?
  end
end

When /^I start the Tor Browser( in offline mode)?$/ do |offline|
  step 'I start "Tor Browser" via GNOME Activities Overview'
  if offline
    start_button = Dogtail::Application
                   .new('zenity')
                   .dialog('Tor is not ready', showingOnly: true)
                   .button('Start Tor Browser', showingOnly: true)
    # Sometimes this click is lost. Maybe the dialog is not fully setup yet?
    sleep 2
    start_button.click
  end
  step 'the Tor Browser has started'
  if offline
    step 'the Tor Browser shows the ' \
         '"The proxy server is refusing connections" error'
  end
end

Given /^the Tor Browser (?:has started|starts)$/ do
  try_for(60) do
    @torbrowser = Dogtail::Application.new('Firefox')
    @torbrowser.child?(roleName: 'frame', recursive: false)
  end
end

Given /^the Tor Browser loads the (startup page|Tails homepage|Tails roadmap)$/ do |page|
  case page
  when 'startup page'
    titles = ['Tails', 'Tails - Trying a testing version of Tails']
  when 'Tails homepage'
    titles = ['Tails - Privacy for anyone anywhere']
  when 'Tails roadmap'
    titles = ['Roadmap - Tails - Tails Ticket Tracker']
  else
    raise "Unsupported page: #{page}"
  end
  page_has_loaded_in_the_tor_browser(titles)
end

When /^I request a new identity using Torbutton$/ do
  @torbrowser.child('Tor Browser', roleName: 'push button').click
  @torbrowser.child('New Identity', roleName: 'push button').click
end

When /^I acknowledge Torbutton's New Identity confirmation prompt$/ do
  @screen.wait('GnomeQuestionDialogIcon.png', 30)
  step 'I type "y"'
end

Given /^I add a bookmark to eff.org in the Tor Browser$/ do
  url = 'https://www.eff.org'
  step "I open the address \"#{url}\" in the Tor Browser"
  step 'the Tor Browser shows the ' \
       '"The proxy server is refusing connections" error'
  @screen.press('ctrl', 'd')
  @screen.wait('TorBrowserBookmarkPrompt.png', 10)
  @screen.type(url)
  # The new default location for bookmarks is "Other Bookmarks", but our test
  # expects the new entry is available in "Bookmark Menu", that's why we need
  # to select the location explicitly.
  @screen.wait('TorBrowserBookmarkLocation.png', 10).click
  @screen.wait('TorBrowserBookmarkLocationBookmarksMenu.png', 10).click
  # Need to sleep here, otherwise the changed Bookmark location is not taken
  # into account and we end up creating a bookmark in "Other Bookmark" location.
  sleep 1
  @screen.press('Return')
end

Given /^the Tor Browser has a bookmark to eff.org$/ do
  @screen.press('alt', 'b')
  @screen.wait('TorBrowserEFFBookmark.png', 10)
end

Given /^all notifications have disappeared$/ do
  # These magic coordinates always locates GNOME's clock in the top
  # bar, which when clicked opens the calendar.
  x = 512
  y = 10
  gnome_shell = Dogtail::Application.new('gnome-shell')
  retry_action(10, recovery_proc: proc { @screen.press('Escape') }) do
    @screen.click(x, y)
    begin
      gnome_shell.child('Clear All', roleName:    'push button',
                                     showingOnly: true).click
    rescue StandardError
      # Ignore exceptions: there might be no notification to clear, in
      # which case there will be a "No Notifications" label instead of
      # a "Clear All" button.
    end
    gnome_shell.child?('No Notifications', roleName: 'label', showingOnly: true)
  end
  @screen.press('Escape')
  # Increase the chances that by the time we leave this step, the
  # notifications menu was closed and the desktop is back to its
  # normal state. Otherwise, all kinds of trouble may arise: for
  # example, pressing SUPER to open the Activities Overview sometimes
  # fails (SUPER has no effect when the notifications menu is still
  # opened). We sleep here, instead of in "I start […] via GNOME
  # Activities Overview", because it's our responsibility to return to
  # a normal desktop state that any following step can rely upon.
  sleep 1
end

Then /^I (do not )?see "([^"]*)" after at most (\d+) seconds$/ do |negation, image, time|
  if negation
    @screen.wait_vanish(image, time.to_i)
  else
    @screen.wait(image, time.to_i)
  end
end

Then /^all Internet traffic has only flowed through Tor$/ do
  allowed_hosts = allowed_hosts_under_tor_enforcement
  assert_all_connections(@sniffer.pcap_file) do |c|
    allowed_hosts.include?({ address: c.daddr, port: c.dport })
  end
end

Given /^I enter the sudo password in the pkexec prompt$/ do
  step "I enter the \"#{@sudo_password}\" password in the pkexec prompt"
end

def deal_with_polkit_prompt(password, **opts)
  opts[:expect_success] = true if opts[:expect_success].nil?
  image = 'PolicyKitAuthPrompt.png'
  @screen.wait(image, 60)
  @screen.type(password, ['Return'])
  if opts[:expect_success]
    @screen.wait_vanish(image, 20)
  else
    @screen.wait('PolicyKitAuthFailure.png', 20)
  end
end

Given /^I enter the "([^"]*)" password in the pkexec prompt$/ do |password|
  deal_with_polkit_prompt(password)
end

Given /^process "([^"]+)" is (not )?running$/ do |process, not_running|
  if not_running
    assert(!$vm.process_running?(process), "Process '#{process}' is running")
  else
    assert($vm.process_running?(process), "Process '#{process}' is not running")
  end
end

Given /^process "([^"]+)" is running within (\d+) seconds$/ do |process, time|
  try_for(time.to_i, msg: "Process '#{process}' is not running after " \
                             "waiting for #{time} seconds") do
    $vm.process_running?(process)
  end
end

Given /^process "([^"]+)" has stopped running after at most (\d+) seconds$/ do |process, time|
  try_for(time.to_i, msg: "Process '#{process}' is still running after " \
                             "waiting for #{time} seconds") do
    !$vm.process_running?(process)
  end
end

Given /^I kill the process "([^"]+)"$/ do |process|
  $vm.execute("killall #{process}")
  try_for(10, msg: "Process '#{process}' could not be killed") do
    !$vm.process_running?(process)
  end
end

Then /^Tails eventually (shuts down|restarts)$/ do |mode|
<<<<<<< HEAD
  try_for(3 * 60) do
=======
  # In the Additional Software feature, we need to wait enough for
  # tails-synchronize-data-to-new-persistent-volume-on-shutdown.service
  # to complete: see its custom, higher-than-default, TimeoutStopSec=.
  try_for(6 * 60) do
>>>>>>> 43ad44de
    if mode == 'restarts'
      @screen.find('TailsGreeter.png')
      true
    else
      !$vm.running?
    end
  end
end

Given /^I shutdown Tails and wait for the computer to power off$/ do
  $vm.spawn('poweroff')
  step 'Tails eventually shuts down'
end

When /^I request a shutdown using the emergency shutdown applet$/ do
  @screen.hide_cursor
  @screen.wait('TailsEmergencyShutdownButton.png', 10).click
  # Sometimes the next button too fast, before the menu has settled
  # down to its final size and the icon we want to click is in its
  # final position. dogtail might allow us to fix that, but given how
  # rare this problem is, it's not worth the effort.
  step 'I wait 5 seconds'
  @screen.wait('TailsEmergencyShutdownHalt.png', 10).click
end

When /^I warm reboot the computer$/ do
  $vm.spawn('reboot')
end

When /^I request a reboot using the emergency shutdown applet$/ do
  @screen.hide_cursor
  @screen.wait('TailsEmergencyShutdownButton.png', 10).click
  # See comment on /^I request a shutdown using the emergency shutdown applet$/
  # that explains why we need to wait.
  step 'I wait 5 seconds'
  @screen.wait('TailsEmergencyShutdownReboot.png', 10).click
end

Given /^the package "([^"]+)" is( not)? installed( after Additional Software has been started)?$/ do |package, absent, asp|
  if absent
    wait_for_package_removal(package)
  else
    step 'the Additional Software installation service has started' if asp
    wait_for_package_installation(package)
  end
end

Given /^I add a ([a-z0-9.]+ |)wired DHCP NetworkManager connection called "([^"]+)"$/ do |version, con_name|
  raise "Unsupported version '#{version}'" unless version.empty?

  $vm.execute_successfully(
    "nmcli connection add con-name #{con_name} " \
    'type ethernet autoconnect yes ifname eth0'
  )

  try_for(10) do
    nm_con_list = $vm.execute('nmcli --terse --fields NAME connection show')
                     .stdout
    nm_con_list.split("\n").include? con_name.to_s
  end
end

Given /^I switch to the "([^"]+)" NetworkManager connection$/ do |con_name|
  $vm.execute("nmcli connection up id #{con_name}")
  try_for(60) do
    $vm.execute(
      'nmcli --terse --fields NAME,STATE connection show'
    ).stdout.chomp.split("\n").include?("#{con_name}:activated")
  end
end

When /^I start and focus GNOME Terminal$/ do
  step 'I start "GNOME Terminal" via GNOME Activities Overview'
  @screen.wait('GnomeTerminalWindow.png', 40)
end

When /^I run "([^"]+)" in GNOME Terminal$/ do |command|
  if !$vm.process_running?('gnome-terminal-server')
    step 'I start and focus GNOME Terminal'
  else
    @screen.wait('GnomeTerminalWindow.png', 20).click
  end
  @screen.type(command, ['Return'])
end

When /^the file "([^"]+)" exists(?:| after at most (\d+) seconds)$/ do |file, timeout|
  timeout = 10 if timeout.nil?
  try_for(
    timeout.to_i,
    msg: "The file #{file} does not exist after #{timeout} seconds"
  ) do
    $vm.file_exist?(file)
  end
end

When /^the file "([^"]+)" does not exist$/ do |file|
  assert(!$vm.file_exist?(file))
end

When /^the directory "([^"]+)" exists$/ do |directory|
  assert($vm.directory_exist?(directory))
end

When /^the directory "([^"]+)" does not exist$/ do |directory|
  assert(!$vm.directory_exist?(directory))
end

When /^I copy "([^"]+)" to "([^"]+)" as user "([^"]+)"$/ do |source, destination, user|
  c = $vm.execute("cp \"#{source}\" \"#{destination}\"", user: user)
  assert(c.success?, "Failed to copy file:\n#{c.stdout}\n#{c.stderr}")
end

def persistent?(app)
  conf = get_persistence_presets_config(true)[app.to_s]
  c = $vm.execute("findmnt --noheadings --output SOURCE --target '#{conf}'")
  c.success? && (c.stdout.chomp != 'overlay')
end

Then /^persistence for "([^"]+)" is (|not )enabled$/ do |app, enabled|
  case enabled
  when ''
    assert(persistent?(app), 'Persistence should be enabled.')
  when 'not '
    assert(!persistent?(app), 'Persistence should not be enabled.')
  end
end

Given /^I start "([^"]+)" via GNOME Activities Overview$/ do |app_name|
  # Search disambiguations: below we assume that there is only one
  # result, since multiple results introduces a race that leads to a
  # non-deterministic choice (at least under load). To make the life
  # easier for users of this step, let's collect workarounds here.
  case app_name
  when 'GNOME Terminal'
    # "GNOME Terminal" and "Terminal" shows both the (non-Root)
    # "Terminal" and "Root Terminal" search results, so let's use a
    # keyword only found in the former's .desktop file.
    app_name = 'commandline'
  end
  @screen.wait('GnomeApplicationsMenu.png', 10)
  $vm.execute_successfully('xdotool key Super', user: LIVE_USER)
  @screen.wait('GnomeActivitiesOverview.png', 10)
  # Trigger startup of search providers
  @screen.type(app_name[0])
  # Give search providers some time to start (#13469#note-5) otherwise
  # our search sometimes returns no results at all.
  sleep 2
  # Type the rest of the search query
  @screen.type(app_name[1..-1])
  sleep 2
  @screen.press('ctrl', 'Return')
end

When /^I type "([^"]+)"$/ do |string|
  @screen.type(string)
end

When /^I press the "([^"]+)" key$/ do |key|
  @screen.press(key)
end

Then /^the (amnesiac|persistent) Tor Browser directory (exists|does not exist)$/ do |persistent_or_not, mode|
  case persistent_or_not
  when 'amnesiac'
    dir = "/home/#{LIVE_USER}/Tor Browser"
  when 'persistent'
    dir = "/home/#{LIVE_USER}/Persistent/Tor Browser"
  end
  step "the directory \"#{dir}\" #{mode}"
end

Then /^there is a GNOME bookmark for the (amnesiac|persistent) Tor Browser directory$/ do |persistent_or_not|
  case persistent_or_not
  when 'amnesiac'
    bookmark_image = 'TorBrowserAmnesicFilesBookmark.png'
  when 'persistent'
    bookmark_image = 'TorBrowserPersistentFilesBookmark.png'
  end
  @screen.wait('GnomePlaces.png', 10).click
  @screen.wait(bookmark_image, 40)
  @screen.press('Escape')
end

Then /^there is no GNOME bookmark for the persistent Tor Browser directory$/ do
  try_for(65) do
    @screen.wait('GnomePlaces.png', 10).click
    @screen.wait('GnomePlacesWithoutTorBrowserPersistent.png', 10)
    @screen.press('Escape')
    true
  end
end

def pulseaudio_sink_inputs
  pa_info = $vm.execute_successfully('pacmd info', user: LIVE_USER).stdout
  sink_inputs_line = pa_info.match(/^\d+ sink input\(s\) available\.$/)[0]
  sink_inputs_line.match(/^\d+/)[0].to_i
end

When /^(no|\d+) application(?:s?) (?:is|are) playing audio(?:| after (\d+) seconds)$/ do |nb, wait_time|
  nb = 0 if nb == 'no'
  sleep wait_time.to_i unless wait_time.nil?
  assert_equal(nb.to_i, pulseaudio_sink_inputs)
end

When /^I double-click on the (Tails documentation|Report an Error) launcher on the desktop$/ do |launcher|
  image = 'Desktop' + launcher.split.map(&:capitalize) .join + '.png'
  info = xul_application_info('Tor Browser')
  # Sometimes the double-click is lost (#12131).
  retry_action(10) do
    if $vm.execute(
      "pgrep --uid #{info[:user]} --full --exact '#{info[:cmd_regex]}'"
    ).failure?
      @screen.wait(image, 10).click(double: true)
    end
    step 'the Tor Browser has started'
  end
end

When /^I (can|cannot) save the current page as "([^"]+[.]html)" to the (.*) directory$/ do |should_work, output_file, output_dir|
  should_work = should_work == 'can'
  @screen.press('ctrl', 's')
  @screen.wait('Gtk3SaveFileDialog.png', 10)
  if output_dir == 'persistent Tor Browser'
    output_dir = "/home/#{LIVE_USER}/Persistent/Tor Browser"
    @screen.wait('GtkTorBrowserPersistentBookmark.png', 10).click
    @screen.wait('GtkTorBrowserPersistentBookmarkSelected.png', 10)
    # The output filename (without its extension) is already selected,
    # let's use the keyboard shortcut to focus its field
    @screen.press('alt', 'n')
    @screen.wait('TorBrowserSaveOutputFileSelected.png', 10)
  elsif output_dir == 'default downloads'
    output_dir = "/home/#{LIVE_USER}/Tor Browser"
  else
    @screen.type(output_dir + '/')
  end
  # Only the part of the filename before the .html extension can be easily
  # replaced so we have to remove it before typing it into the arget filename
  # entry widget.
  @screen.type(output_file.sub(/[.]html$/, ''), ['Return'])
  if should_work
    try_for(20,
            msg: "The page was not saved to #{output_dir}/#{output_file}") do
      $vm.file_exist?("#{output_dir}/#{output_file}")
    end
  else
    @screen.wait('TorBrowserCannotSavePage.png', 10)
  end
end

When /^I can print the current page as "([^"]+[.]pdf)" to the (default downloads|persistent Tor Browser) directory$/ do |output_file, output_dir|
  output_dir = if output_dir == 'persistent Tor Browser'
                 "/home/#{LIVE_USER}/Persistent/Tor Browser"
               else
                 "/home/#{LIVE_USER}/Tor Browser"
               end
  @screen.press('ctrl', 'p')
  print_dialog = @torbrowser.child('Print', roleName: 'dialog')
  print_dialog.child('Print to File', 'table cell').click
  print_dialog.child('~/Tor Browser/output.pdf', roleName: 'push button').click
  # Yes, TorBrowserPrintFileDialog.png != Gtk3PrintFileDialog.png.
  # If you try to unite them, make sure this does not break the tests
  # that use either.
  @screen.wait('TorBrowserPrintFileDialog.png', 10)
  # Only the file's basename is selected when the file selector dialog opens,
  # so we type only the desired file's basename to replace it
  $vm.set_clipboard(output_dir + '/' + output_file.sub(/[.]pdf$/, ''))
  @screen.press('ctrl', 'v')
  @screen.press('Return')
  # Yes, TorBrowserPrintButton.png != Gtk3PrintButton.png.
  # If you try to unite them, make sure this does not break the tests
  # that use either.
  @screen.wait('TorBrowserPrintButton.png', 10).click
  try_for(30,
          msg: "The page was not printed to #{output_dir}/#{output_file}") do
    $vm.file_exist?("#{output_dir}/#{output_file}")
  end
end

Given /^a web server is running on the LAN$/ do
  @web_server_ip_addr = $vmnet.bridge_ip_addr
  @web_server_port = 8000
  @web_server_url = "http://#{@web_server_ip_addr}:#{@web_server_port}"
  web_server_hello_msg = 'Welcome to the LAN web server!'

  # I've tested ruby Thread:s, fork(), etc. but nothing works due to
  # various strange limitations in the ruby interpreter. For instance,
  # apparently concurrent IO has serious limits in the thread
  # scheduler (e.g. when we used Sikuli, its wait() would block
  # WEBrick from reading from its socket), and fork():ing results in a
  # lot of complex cucumber stuff (like our hooks!) ending up in the
  # child process, breaking stuff in the parent process. After asking
  # some supposed ruby pros, I've settled on the following.
  code = <<-CODE
  require "webrick"
  STDOUT.reopen("/dev/null", "w")
  STDERR.reopen("/dev/null", "w")
  server = WEBrick::HTTPServer.new(:BindAddress => "#{@web_server_ip_addr}",
                                   :Port => #{@web_server_port},
                                   :DocumentRoot => "/dev/null")
  server.mount_proc("/") do |req, res|
    res.body = "#{web_server_hello_msg}"
  end
  server.start
  CODE
  add_extra_allowed_host(@web_server_ip_addr, @web_server_port)
  proc = IO.popen(['ruby', '-e', code])
  try_for(10, msg: 'It seems the LAN web server failed to start') do
    Process.kill(0, proc.pid) == 1
  end

  add_after_scenario_hook do
    Process.kill('TERM', proc.pid)
    Process.wait(proc.pid)
  end

  # It seems necessary to actually check that the LAN server is
  # serving, possibly because it isn't doing so reliably when setting
  # up. If e.g. the Unsafe Browser (which *should* be able to access
  # the web server) tries to access it too early, Firefox seems to
  # take some random amount of time to retry fetching. Curl gives a
  # more consistent result, so let's rely on that instead. Note that
  # this forces us to capture traffic *after* this step in case
  # accessing this server matters, like when testing the Tor Browser..
  try_for(30, msg: 'Something is wrong with the LAN web server') do
    msg = $vm.execute_successfully("curl #{@web_server_url}",
                                   user: LIVE_USER).stdout.chomp
    web_server_hello_msg == msg
  end
end

When /^I open a page on the LAN web server in the (.*)$/ do |browser|
  step "I open the address \"#{@web_server_url}\" in the #{browser}"
end

Given /^I wait (?:between (\d+) and )?(\d+) seconds$/ do |min, max|
  time = if min
           rand(max.to_i - min.to_i + 1) + min.to_i
         else
           max.to_i
         end
  puts "Slept for #{time} seconds"
  sleep(time)
end

Given /^I (?:re)?start monitoring the AppArmor log of "([^"]+)"$/ do |profile|
  # AppArmor log entries may be dropped if printk rate limiting is
  # enabled.
  $vm.execute_successfully('sysctl -w kernel.printk_ratelimit=0')
  # We will only care about entries for this profile from this time
  # and on.
  guest_time = $vm.execute_successfully(
    'date +"%Y-%m-%d %H:%M:%S"'
  ).stdout.chomp
  @apparmor_profile_monitoring_start ||= {}
  @apparmor_profile_monitoring_start[profile] = guest_time
end

When /^AppArmor has (not )?denied "([^"]+)" from opening "([^"]+)"$/ do |anti_test, profile, file|
  assert(@apparmor_profile_monitoring_start &&
         @apparmor_profile_monitoring_start[profile],
         "It seems the profile '#{profile}' isn't being monitored by the " \
         "'I monitor the AppArmor log of ...' step")
  audit_line_regex = format(
    'apparmor="DENIED" operation="open" profile="%<profile>s" name="%<file>s"',
    profile: profile,
    file:    file
  )
  begin
    try_for(10, delay: 1) do
      audit_log = $vm.execute(
        'journalctl --full --no-pager ' \
        "--since='#{@apparmor_profile_monitoring_start[profile]}' " \
        "SYSLOG_IDENTIFIER=kernel | grep -w '#{audit_line_regex}'"
      ).stdout.chomp
      assert(audit_log.empty? == (anti_test ? true : false))
      true
    end
  rescue Timeout::Error, Test::Unit::AssertionFailedError => e
    raise e, "AppArmor has #{anti_test ? '' : 'not '}denied the operation"
  end
end

Then /^I force Tor to use a new circuit$/ do
  force_new_tor_circuit
end

When /^I eject the boot medium$/ do
  dev = boot_device
  dev_type = device_info(dev)['ID_TYPE']
  case dev_type
  when 'cd'
    $vm.eject_cdrom
  when 'disk'
    boot_disk_name = $vm.disk_name(dev)
    $vm.unplug_drive(boot_disk_name)
  else
    raise "Unsupported medium type '#{dev_type}' for boot device '#{dev}'"
  end
end

Given /^Tails is fooled to think it is running version (.+)$/ do |version|
  $vm.execute_successfully(
    'sed -i ' \
    "'s/^TAILS_VERSION_ID=.*$/TAILS_VERSION_ID=\"#{version}\"/' " \
    '/etc/os-release'
  )
end

Given /^Tails is fooled to think that version (.+) was initially installed$/ do |version|
  initial_os_release_file =
    '/lib/live/mount/rootfs/filesystem.squashfs/etc/os-release'
  fake_os_release_file = $vm.execute_successfully('mktemp').stdout.chomp
  fake_os_release_content = <<~OSRELEASE
    TAILS_PRODUCT_NAME="Tails"
    TAILS_VERSION_ID="#{version}"
  OSRELEASE
  $vm.file_overwrite(fake_os_release_file, fake_os_release_content)
  $vm.execute_successfully("chmod a+r #{fake_os_release_file}")
  $vm.execute_successfully(
    "mount --bind '#{fake_os_release_file}' '#{initial_os_release_file}'"
  )
  # Let's verify that the deception works
  assert_equal(
    version,
    $vm.execute_successfully(
      ". #{initial_os_release_file} && echo ${TAILS_VERSION_ID}"
    ).stdout.chomp,
    'Implementation error, alert the test suite maintainer!'
  )
end

def running_tails_version
  $vm.execute_successfully('tails-version').stdout.split.first
end

Then /^Tails is running version (.+)$/ do |version|
  v1 = running_tails_version
  assert_equal(version, v1, "The version doesn't match tails-version's output")
  v2 = $vm.file_content('/etc/os-release')
          .scan(/TAILS_VERSION_ID="(#{version})"/).flatten.first
  assert_equal(version, v2, "The version doesn't match /etc/os-release")
end

def size_of_shared_disk_for(files)
  files = [files] if files.class == String
  assert_equal(Array, files.class)
  disk_size = files.map { |f| File.new(f).size } .inject(0, :+)
  # Let's add some extra space for filesystem overhead etc.
  disk_size += [convert_to_bytes(1, 'MiB'), (disk_size * 0.15).ceil].max
  disk_size
end

def share_host_files(files)
  files = [files] if files.class == String
  assert_equal(Array, files.class)
  disk_size = size_of_shared_disk_for(files)
  disk = random_alpha_string(10)
  step "I temporarily create an #{disk_size} bytes disk named \"#{disk}\""
  step "I create a gpt partition labeled \"#{disk}\" with an ext4 " \
       "filesystem on disk \"#{disk}\""
  $vm.storage.guestfs_disk_helper(disk) do |g, _|
    partition = g.list_partitions.first
    g.mount(partition, '/')
    files.each { |f| g.upload(f, '/' + File.basename(f)) }
  end
  step "I plug USB drive \"#{disk}\""
  mount_dir = $vm.execute_successfully('mktemp -d').stdout.chomp
  dev = $vm.disk_dev(disk)
  partition = dev + '1'
  $vm.execute_successfully("mount #{partition} #{mount_dir}")
  $vm.execute_successfully("chmod -R a+rX '#{mount_dir}'")
  mount_dir
end

def mount_usb_drive(disk, **fs_options)
  fs_options[:encrypted] ||= false
  @tmp_usb_drive_mount_dir = $vm.execute_successfully('mktemp -d').stdout.chomp
  dev = $vm.disk_dev(disk)
  partition = dev + '1'
  if fs_options[:encrypted]
    password = fs_options[:password]
    assert_not_nil(password)
    luks_mapping = "#{disk}_unlocked"
    $vm.execute_successfully(
      "echo #{password} | " \
      "cryptsetup luksOpen #{partition} #{luks_mapping}"
    )
    $vm.execute_successfully(
      "mount /dev/mapper/#{luks_mapping} #{@tmp_usb_drive_mount_dir}"
    )
  else
    $vm.execute_successfully("mount #{partition} #{@tmp_usb_drive_mount_dir}")
  end
  @tmp_filesystem_disk = disk
  @tmp_filesystem_options = fs_options
  @tmp_filesystem_partition = partition
  @tmp_usb_drive_mount_dir
end

When(/^I plug and mount a (\d+) MiB USB drive with an? (.*)$/) do |size_MiB, fs|
  disk_size = convert_to_bytes(size_MiB.to_i, 'MiB')
  disk = random_alpha_string(10)
  step "I temporarily create an #{disk_size} bytes disk named \"#{disk}\""
  step "I create a gpt partition labeled \"#{disk}\" with " \
       "an #{fs} on disk \"#{disk}\""
  step "I plug USB drive \"#{disk}\""
  fs_options = {}
  fs_options[:filesystem] = /(.*) filesystem/.match(fs)[1]
  if /\bencrypted with password\b/.match(fs)
    fs_options[:encrypted] = true
    fs_options[:password] = /encrypted with password "([^"]+)"/.match(fs)[1]
  end
  mount_dir = mount_usb_drive(disk, **fs_options)
  @tmp_filesystem_size_b = convert_to_bytes(
    avail_space_in_mountpoint_kB(mount_dir),
    'KB'
  )
end

When(/^I mount the USB drive again$/) do
  mount_usb_drive(@tmp_filesystem_disk, **@tmp_filesystem_options)
end

When(/^I umount the USB drive$/) do
  $vm.execute_successfully("umount #{@tmp_usb_drive_mount_dir}")
  if @tmp_filesystem_options[:encrypted]
    $vm.execute_successfully('cryptsetup luksClose ' \
                             "#{@tmp_filesystem_disk}_unlocked")
  end
end

When /^Tails system time is magically synchronized$/ do
  $vm.host_to_guest_time_sync
end

# Useful for debugging scenarios: e.g. inject this step in a scenario
# at some point when you want to investigate the state.
When /^I pause$/ do
  pause
end

# Useful for debugging Tails features: let's say you want to fix a bug
# exposed by $SCENARIO, and is working on a fix in $FILE locally. To
# immediately test your fix, simply inject this step into $SCENARIO,
# so that $FILE is put in place (obviously this depends on that no
# extra steps are needed to make $FILE's changes go "live").
When /^I upload "([^"]*)" to "([^"]*)"$/ do |source, destination|
  [source, destination].each { |s| s.sub!(%r{/*$}, '') }
  Dir.glob(source).each do |path|
    if File.directory?(path)
      new_destination = "#{destination}/#{File.basename(path)}"
      $vm.execute_successfully("mkdir -p '#{new_destination}'")
      Dir.new(path).each do |child|
        next if (child == '.') || (child == '..')

        step "I upload \"#{path}/#{child}\" to \"#{new_destination}\""
      end
    else
      File.open(path) do |f|
        final_destination = destination
        if $vm.directory_exist?(final_destination)
          final_destination += "/#{File.basename(path)}"
        end
        $vm.file_overwrite(final_destination, f.read)
      end
    end
  end
end

When /^I disable the (.*) (system|user) unit$/ do |unit, scope|
  options = scope == 'system' ? '' : '--global'
  $vm.execute_successfully("systemctl #{options} disable '#{unit}'")
end<|MERGE_RESOLUTION|>--- conflicted
+++ resolved
@@ -618,14 +618,10 @@
 end
 
 Then /^Tails eventually (shuts down|restarts)$/ do |mode|
-<<<<<<< HEAD
-  try_for(3 * 60) do
-=======
   # In the Additional Software feature, we need to wait enough for
   # tails-synchronize-data-to-new-persistent-volume-on-shutdown.service
   # to complete: see its custom, higher-than-default, TimeoutStopSec=.
   try_for(6 * 60) do
->>>>>>> 43ad44de
     if mode == 'restarts'
       @screen.find('TailsGreeter.png')
       true
