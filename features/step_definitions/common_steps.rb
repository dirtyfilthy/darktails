require 'fileutils'

def post_vm_start_hook
  # Sometimes the first click is lost (presumably it's used to give
  # focus to virt-viewer or similar) so we do that now rather than
  # having an important click lost. The point we click should be
  # somewhere where no clickable elements generally reside.
  @screen.click_point(@screen.w - 1, @screen.h/2)
end

def context_menu_helper(top, bottom, menu_item)
  try_for(60) do
    t = @screen.wait(top, 10)
    b = @screen.wait(bottom, 10)
    # In Sikuli, lower x == closer to the left, lower y == closer to the top
    assert(t.y < b.y)
    center = Sikuli::Location.new(((t.x + t.w) + b.x)/2,
                                  ((t.y + t.h) + b.y)/2)
    @screen.right_click(center)
    @screen.hide_cursor
    @screen.wait_and_click(menu_item, 10)
    return
  end
end

def post_snapshot_restore_hook
  $vm.wait_until_remote_shell_is_up
  post_vm_start_hook

  # The guest's Tor's circuits' states are likely to get out of sync
  # with the other relays, so we ensure that we have fresh circuits.
  # Time jumps and incorrect clocks also confuses Tor in many ways.
  if $vm.has_network?
    if $vm.execute("systemctl --quiet is-active tor@default.service").success?
      $vm.execute("systemctl stop tor@default.service")
      $vm.execute("systemctl --no-block restart tails-tor-has-bootstrapped.target")
      $vm.host_to_guest_time_sync
      $vm.execute("systemctl start tor@default.service")
      wait_until_tor_is_working
    end
  else
    $vm.host_to_guest_time_sync
  end
end

Given /^a computer$/ do
  $vm.destroy_and_undefine if $vm
  $vm = VM.new($virt, VM_XML_PATH, $vmnet, $vmstorage, DISPLAY)
end

Given /^the computer is set to boot from the Tails DVD$/ do
  $vm.set_cdrom_boot(TAILS_ISO)
end

Given /^the computer is set to boot from (.+?) drive "(.+?)"$/ do |type, name|
  $vm.set_disk_boot(name, type.downcase)
end

Given /^I (temporarily )?create an? (\d+) ([[:alpha:]]+) (?:([[:alpha:]]+) )?disk named "([^"]+)"$/ do |temporary, size, unit, type, name|
  type ||= "qcow2"
  $vm.storage.create_new_disk(name, {:size => size, :unit => unit,
                                     :type => type})
  add_after_scenario_hook { $vm.storage.delete_volume(name) } if temporary
end

Given /^I plug (.+) drive "([^"]+)"$/ do |bus, name|
  $vm.plug_drive(name, bus.downcase)
  sleep 1
  if $vm.is_running?
    step "drive \"#{name}\" is detected by Tails"
  end
end

Then /^drive "([^"]+)" is detected by Tails$/ do |name|
  raise "Tails is not running" unless $vm.is_running?
  try_for(20, :msg => "Drive '#{name}' is not detected by Tails") do
    $vm.disk_detected?(name)
  end
end

Given /^the network is plugged$/ do
  $vm.plug_network
end

Given /^the network is unplugged$/ do
  $vm.unplug_network
end

Given /^the network connection is ready(?: within (\d+) seconds)?$/ do |timeout|
  timeout ||= 30
  try_for(timeout.to_i) { $vm.has_network? }
end

Given /^the hardware clock is set to "([^"]*)"$/ do |time|
  $vm.set_hardware_clock(DateTime.parse(time).to_time)
end

Given /^I capture all network traffic$/ do
  @sniffer = Sniffer.new("sniffer", $vmnet)
  @sniffer.capture
  add_after_scenario_hook do
    @sniffer.stop
    @sniffer.clear
  end
end

Given /^I set Tails to boot with options "([^"]*)"$/ do |options|
  @boot_options = options
end

When /^I start the computer$/ do
  assert(!$vm.is_running?,
         "Trying to start a VM that is already running")
  $vm.start
  post_vm_start_hook
end

Given /^I start Tails( from DVD)?( with network unplugged)?( and genuine APT sources)?( and I login)?$/ do |dvd_boot, network_unplugged, keep_apt_sources, do_login|
  step "the computer is set to boot from the Tails DVD" if dvd_boot
  if network_unplugged
    step "the network is unplugged"
  else
    step "the network is plugged"
  end
  step "I start the computer"
  if keep_apt_sources
    step "the computer boots Tails with genuine APT sources"
  else
    step "the computer boots Tails"
  end
  if do_login
    step "I log in to a new session"
    if network_unplugged
      step "all notifications have disappeared"
    else
      step "Tor is ready"
      step "all notifications have disappeared"
      step "available upgrades have been checked"
    end
  end
end

Given /^I start Tails from (.+?) drive "(.+?)"( with network unplugged)?( and I login( with persistence enabled)?( (?:and|with) an administration password)?)?$/ do |drive_type, drive_name, network_unplugged, do_login, persistence_on, admin_password|
  step "the computer is set to boot from #{drive_type} drive \"#{drive_name}\""
  if network_unplugged
    step "the network is unplugged"
  else
    step "the network is plugged"
  end
  step "I start the computer"
  step "the computer boots Tails"
  if do_login
    step "I enable persistence" if persistence_on
    step "I set an administration password" if admin_password
    step "I log in to a new session"
    step "the Additional Software installation service has started"
    if network_unplugged
      step "all notifications have disappeared"
    else
      step "Tor is ready"
      step "all notifications have disappeared"
      step "available upgrades have been checked"
    end
  end
end

Given /^I start Tails from a freshly installed USB drive with an administration password and the network is plugged and I login$/ do
  step "I have started Tails without network from a USB drive without a persistent partition and stopped at Tails Greeter's login screen"
  step "I set an administration password"
  step "I log in to a new session"
  step "the network is plugged"
  step "Tor is ready"
  step "all notifications have disappeared"
  step "available upgrades have been checked"
end

When /^I power off the computer$/ do
  assert($vm.is_running?,
         "Trying to power off an already powered off VM")
  $vm.power_off
end

When /^I cold reboot the computer$/ do
  step "I power off the computer"
  step "I start the computer"
end

When /^I destroy the computer$/ do
  $vm.destroy_and_undefine
end

def boot_menu_cmdline_image
  case @os_loader
  when "UEFI"
    'TailsBootMenuKernelCmdlineUEFI.png'
  else
    'TailsBootMenuKernelCmdline.png'
  end
end

def boot_menu_tab_msg_image
  case @os_loader
  when "UEFI"
    'TailsBootSplashTabMsgUEFI.png'
  else
    'TailsBootSplashTabMsg.png'
  end
end

Given /^Tails is at the boot menu's cmdline( after rebooting)?$/ do |reboot|
  boot_timeout = 3*60
  # Simply looking for the boot splash image is not robust; sometimes
  # sikuli is not fast enough to see it. Here we hope that spamming
  # TAB, which will halt the boot process by showing the prompt for
  # the kernel cmdline, will make this a bit more robust. We want this
  # spamming to happen in parallel with Sikuli waiting for the image,
  # but multi-threading etc is working extremely poor in our Ruby +
  # jrb environment when Sikuli is involved. Hence we run the spamming
  # from a separate process.
  tab_spammer_code = <<-EOF
    require 'libvirt'
    tab_key_code = 0xf
    virt = Libvirt::open("qemu:///system")
    begin
      domain = virt.lookup_domain_by_name('#{$vm.domain_name}')
      loop do
        domain.send_key(Libvirt::Domain::KEYCODE_SET_LINUX, 0, [tab_key_code])
        sleep 0.1
      end
    ensure
      virt.close
    end
  EOF
  # Our UEFI firmware (OVMF) has the interesting "feature" that pressing
  # any button will open its setup menu, so we have to exit the setup,
  # and to not have the TAB spammer potentially interfering we pause
  # it meanwhile.
  dealt_with_uefi_setup = false
  # The below code is not completely reliable, so we might have to
  # retry by rebooting.
  try_for(boot_timeout) do
    begin
      tab_spammer = IO.popen(['ruby', '-e', tab_spammer_code])
      if not(dealt_with_uefi_setup) && @os_loader == 'UEFI'
        @screen.wait('UEFIFirmwareSetup.png', 30)
        Process.kill("TSTP", tab_spammer.pid)
        @screen.type(Sikuli::Key.ENTER)
        Process.kill("CONT", tab_spammer.pid)
        dealt_with_uefi_setup = true
      end
      @screen.wait(boot_menu_cmdline_image, 15)
    rescue FindFailed => e
      debug_log('We missed the boot menu before we could deal with it, ' +
                'resetting...')
      dealt_with_uefi_setup = false
      $vm.reset
      raise e
    ensure
      Process.kill("TERM", tab_spammer.pid)
      tab_spammer.close
    end
    true
  end
end

Given /^the computer (re)?boots Tails( with genuine APT sources)?$/ do |reboot, keep_apt_sources|
  step "Tails is at the boot menu's cmdline" + (reboot ? ' after rebooting' : '')
  @screen.type(" autotest_never_use_this_option blacklist=psmouse #{@boot_options}" +
               Sikuli::Key.ENTER)
  @screen.wait('TailsGreeter.png', 5*60)
  $vm.wait_until_remote_shell_is_up
  step 'I configure Tails to use a simulated Tor network'
  # This is required to use APT in the test suite as explained in
  # commit e2510fae79870ff724d190677ff3b228b2bf7eac
  step 'I configure APT to use non-onion sources' if not keep_apt_sources
end

Given /^I log in to a new session(?: in )?(|German)$/ do |lang|
  case lang
  when 'German'
    @language = "German"
    @screen.wait_and_click('TailsGreeterLanguage.png', 10)
    @screen.wait('TailsGreeterLanguagePopover.png', 10)
    @screen.type(@language)
    sleep(2) # Gtk needs some time to filter the results
    @screen.type(Sikuli::Key.ENTER)
    @screen.wait_and_click("TailsGreeterLoginButton#{@language}.png", 10)
  when ''
    @screen.wait_and_click('TailsGreeterLoginButton.png', 10)
  else
    raise "Unsupported language: #{lang}"
  end
  step 'Tails Greeter has applied all settings'
  step 'the Tails desktop is ready'
end

def open_greeter_additional_settings
  @screen.click('TailsGreeterAddMoreOptions.png')
  @screen.wait('TailsGreeterAdditionalSettingsDialog.png', 10)
end

Given /^I open Tails Greeter additional settings dialog$/ do
  open_greeter_additional_settings()
end

Given /^I enable the specific Tor configuration option$/ do
  open_greeter_additional_settings()
  @screen.wait_and_click('TailsGreeterNetworkConnection.png', 30)
  @screen.wait_and_click("TailsGreeterSpecificTorConfiguration.png", 10)
  @screen.wait_and_click("TailsGreeterAdditionalSettingsAdd.png", 10)
end

Given /^I set an administration password$/ do
  open_greeter_additional_settings()
  @screen.wait_and_click("TailsGreeterAdminPassword.png", 20)
  @screen.type(@sudo_password)
  @screen.type(Sikuli::Key.TAB)
  @screen.type(@sudo_password)
  @screen.type(Sikuli::Key.ENTER)
end

Given /^Tails Greeter has applied all settings$/ do
  # I.e. it is done with PostLogin, which is ensured to happen before
  # a logind session is opened for LIVE_USER.
  try_for(120) {
    $vm.execute_successfully("loginctl").stdout
      .match(/^\s*\S+\s+\d+\s+#{LIVE_USER}\s+seat\d+\s+\S+\s*$/) != nil
  }
end

Given /^the Tails desktop is ready$/ do
  desktop_started_picture = "GnomeApplicationsMenu#{@language}.png"
  @screen.wait(desktop_started_picture, 180)
  # Workaround #13461 by restarting nautilus-desktop
  # if Desktop icons are not visible
  begin
    @screen.wait("DesktopTailsDocumentation.png", 30)
  rescue FindFailed
    step 'I kill the process "nautilus-desktop"'
    $vm.spawn('nautilus-desktop', user: LIVE_USER)
    @screen.wait("DesktopTailsDocumentation.png", 30)
  end
  # Disable screen blanking since we sometimes need to wait long
  # enough for it to activate, which can mess with Sikuli wait():ing
  # for some image.
  $vm.execute_successfully(
    'gsettings set org.gnome.desktop.session idle-delay 0',
    :user => LIVE_USER
  )
  # We need to enable the accessibility toolkit for dogtail.
  $vm.execute_successfully(
    'gsettings set org.gnome.desktop.interface toolkit-accessibility true',
    :user => LIVE_USER,
  )
end

When /^I see the "(.+)" notification(?: after at most (\d+) seconds)?$/ do |title, timeout|
  timeout = timeout ? timeout.to_i : nil
  gnome_shell = Dogtail::Application.new('gnome-shell')
  notification_list = gnome_shell.child(
    'No Notifications', roleName: 'label', showingOnly: false
  ).parent.parent
  try_for(timeout) do
    notification_list.child?(title, roleName: 'label', showingOnly: false)
  end
end

Given /^Tor is ready$/ do
  step "Tor has built a circuit"
  step "the time has synced"
  # When we test for ASP upgrade failure the following tests would fail,
  # so let's skip them in this case.
  if !$vm.file_exist?('/run/live-additional-software/doomed_to_fail')
    step "the Additional Software upgrade service has started"
    begin
      try_for(30) { $vm.execute('systemctl is-system-running').success? }
    rescue Timeout::Error
      jobs = $vm.execute('systemctl list-jobs').stdout
      units_status = $vm.execute('systemctl').stdout
      raise "The system is not fully running yet:\n#{jobs}\n#{units_status}"
    end
  end
end

Given /^Tor has built a circuit$/ do
  wait_until_tor_is_working
end

class TimeSyncingError < StandardError
end

Given /^the time has synced$/ do
  begin
    ["/run/tordate/done", "/run/htpdate/success"].each do |file|
      try_for(300) { $vm.execute("test -e #{file}").success? }
    end
  rescue
    File.open("#{$config["TMPDIR"]}/log.htpdate", 'w') do |file|
      file.write($vm.execute('cat /var/log/htpdate.log').stdout)
    end
    raise TimeSyncingError.new("Time syncing failed")
  end
end

Given /^available upgrades have been checked$/ do
  try_for(300) {
    $vm.execute("test -e '/run/tails-upgrader/checked_upgrades'").success?
  }
end

When /^I start the Tor Browser( in offline mode)?$/ do |offline|
  step 'I start "Tor Browser" via GNOME Activities Overview'
  if offline
    offline_prompt = Dogtail::Application.new('zenity')
                     .dialog('Tor is not ready')
    start_button = offline_prompt.button('Start Tor Browser')
    start_button.grabFocus
    start_button.click
  end
  step "the Tor Browser has started#{offline}"
  if offline
    step 'the Tor Browser shows the "The proxy server is refusing connections" error'
  end
end

Given /^the Tor Browser (?:has started|starts)( in offline mode)?$/ do |offline|
  try_for(60) do
    @torbrowser = Dogtail::Application.new('Firefox')
    @torbrowser.child?(roleName: 'frame', recursive: false)
  end
end

Given /^the Tor Browser loads the (startup page|Tails homepage|Tails roadmap)$/ do |page|
  case page
  when "startup page"
    title = 'Tails'
  when "Tails homepage"
    title = 'Tails - Privacy for anyone anywhere'
  when "Tails roadmap"
    title = 'Roadmap - Tails - Tails Ticket Tracker'
  else
    raise "Unsupported page: #{page}"
  end
  step "\"#{title}\" has loaded in the Tor Browser"
end

When /^I request a new identity using Torbutton$/ do
  @torbrowser.child('Tor Browser', roleName: 'push button').click
  @torbrowser.child('New Identity', roleName: 'push button').click
end

When /^I acknowledge Torbutton's New Identity confirmation prompt$/ do
  @screen.wait('GnomeQuestionDialogIcon.png', 30)
  step 'I type "y"'
end

Given /^I add a bookmark to eff.org in the Tor Browser$/ do
  url = "https://www.eff.org"
  step "I open the address \"#{url}\" in the Tor Browser"
  step 'the Tor Browser shows the "The proxy server is refusing connections" error'
  @screen.type("d", Sikuli::KeyModifier.CTRL)
  @screen.wait("TorBrowserBookmarkPrompt.png", 10)
  @screen.type(url + Sikuli::Key.ENTER)
end

Given /^the Tor Browser has a bookmark to eff.org$/ do
  @screen.type("b", Sikuli::KeyModifier.ALT)
  @screen.wait("TorBrowserEFFBookmark.png", 10)
end

Given /^all notifications have disappeared$/ do
  # These magic coordinates always locates GNOME's clock in the top
  # bar, which when clicked opens the calendar.
  x, y = 512, 10
  gnome_shell = Dogtail::Application.new('gnome-shell')
  retry_action(10, recovery_proc: Proc.new { @screen.type(Sikuli::Key.ESC) }) do
    @screen.click_point(x, y)
    unless gnome_shell.child?('No Notifications', roleName: 'label')
      @screen.click('GnomeCloseAllNotificationsButton.png')
    end
    gnome_shell.child?('No Notifications', roleName: 'label')
  end
  @screen.type(Sikuli::Key.ESC)
end

Then /^I (do not )?see "([^"]*)" after at most (\d+) seconds$/ do |negation, image, time|
  if negation
    @screen.waitVanish(image, time.to_i)
  else
    @screen.wait(image, time.to_i)
  end
end

Then /^all Internet traffic has only flowed through Tor$/ do
  allowed_hosts = allowed_hosts_under_tor_enforcement
  assert_all_connections(@sniffer.pcap_file) do |c|
    allowed_hosts.include?({ address: c.daddr, port: c.dport })
  end
end

Given /^I enter the sudo password in the pkexec prompt$/ do
  step "I enter the \"#{@sudo_password}\" password in the pkexec prompt"
end

def deal_with_polkit_prompt(password, opts = {})
  opts[:expect_success] ||= true
  image = 'PolicyKitAuthPrompt.png'
  @screen.wait(image, 60)
  @screen.type(password)
  @screen.type(Sikuli::Key.ENTER)
  if opts[:expect_success]
    @screen.waitVanish(image, 20)
  else
    @screen.wait('PolicyKitAuthFailure.png', 20)
  end
end

Given /^I enter the "([^"]*)" password in the pkexec prompt$/ do |password|
  deal_with_polkit_prompt(password)
end

Given /^process "([^"]+)" is (not )?running$/ do |process, not_running|
  if not_running
    assert(!$vm.has_process?(process), "Process '#{process}' is running")
  else
    assert($vm.has_process?(process), "Process '#{process}' is not running")
  end
end

Given /^process "([^"]+)" is running within (\d+) seconds$/ do |process, time|
  try_for(time.to_i, :msg => "Process '#{process}' is not running after " +
                             "waiting for #{time} seconds") do
    $vm.has_process?(process)
  end
end

Given /^process "([^"]+)" has stopped running after at most (\d+) seconds$/ do |process, time|
  try_for(time.to_i, :msg => "Process '#{process}' is still running after " +
                             "waiting for #{time} seconds") do
    not $vm.has_process?(process)
  end
end

Given /^I kill the process "([^"]+)"$/ do |process|
  $vm.execute("killall #{process}")
  try_for(10, :msg => "Process '#{process}' could not be killed") {
    !$vm.has_process?(process)
  }
end

Then /^Tails eventually (shuts down|restarts)$/ do |mode|
  try_for(3*60) do
    if mode == 'restarts'
      @screen.find('TailsGreeter.png')
      true
    else
      ! $vm.is_running?
    end
  end
end

Given /^I shutdown Tails and wait for the computer to power off$/ do
  $vm.spawn("poweroff")
  step 'Tails eventually shuts down'
end

When /^I request a shutdown using the emergency shutdown applet$/ do
  @screen.hide_cursor
  @screen.wait_and_click('TailsEmergencyShutdownButton.png', 10)
  # Sometimes the next button too fast, before the menu has settled
  # down to its final size and the icon we want to click is in its
  # final position. dogtail might allow us to fix that, but given how
  # rare this problem is, it's not worth the effort.
  step 'I wait 5 seconds'
  @screen.wait_and_click('TailsEmergencyShutdownHalt.png', 10)
end

When /^I warm reboot the computer$/ do
  $vm.spawn("reboot")
end

When /^I request a reboot using the emergency shutdown applet$/ do
  @screen.hide_cursor
  @screen.wait_and_click('TailsEmergencyShutdownButton.png', 10)
  # See comment on /^I request a shutdown using the emergency shutdown applet$/
  # that explains why we need to wait.
  step 'I wait 5 seconds'
  @screen.wait_and_click('TailsEmergencyShutdownReboot.png', 10)
end

Given /^the package "([^"]+)" is( not)? installed( after Additional Software has been started)?$/ do |package, absent, asp|
  if absent
<<<<<<< HEAD
    check_for_removal(package)
=======
    wait_for_package_removal(package)
>>>>>>> 6abd7626
  else
    if asp
      step 'the Additional Software installation service has started'
    end
<<<<<<< HEAD
    check_for_installation(package)
=======
    wait_for_package_installation(package)
>>>>>>> 6abd7626
  end
end

Given /^I add a ([a-z0-9.]+ |)wired DHCP NetworkManager connection called "([^"]+)"$/ do |version, con_name|
  if version and version == '2.x'
    con_content = <<EOF
[connection]
id=#{con_name}
uuid=b04afa94-c3a1-41bf-aa12-1a743d964162
interface-name=eth0
type=ethernet
EOF
    con_file = "/etc/NetworkManager/system-connections/#{con_name}"
    $vm.file_overwrite(con_file, con_content)
    $vm.execute_successfully("chmod 600 '#{con_file}'")
    $vm.execute_successfully("nmcli connection load '#{con_file}'")
  elsif version and version == '3.x'
    raise "Unsupported version '#{version}'"
  else
    $vm.execute_successfully(
      "nmcli connection add con-name #{con_name} " + \
      "type ethernet autoconnect yes ifname eth0"
    )
  end
  try_for(10) {
    nm_con_list = $vm.execute("nmcli --terse --fields NAME connection show").stdout
    nm_con_list.split("\n").include? "#{con_name}"
  }
end

Given /^I switch to the "([^"]+)" NetworkManager connection$/ do |con_name|
  $vm.execute("nmcli connection up id #{con_name}")
  try_for(60) do
    $vm.execute("nmcli --terse --fields NAME,STATE connection show").stdout.chomp.split("\n").include?("#{con_name}:activated")
  end
end

When /^I start and focus GNOME Terminal$/ do
  step 'I start "GNOME Terminal" via GNOME Activities Overview'
  @screen.wait('GnomeTerminalWindow.png', 40)
end

When /^I run "([^"]+)" in GNOME Terminal$/ do |command|
  if !$vm.has_process?("gnome-terminal-server")
    step "I start and focus GNOME Terminal"
  else
    @screen.wait_and_click('GnomeTerminalWindow.png', 20)
  end
  @screen.type(command + Sikuli::Key.ENTER)
end

When /^the file "([^"]+)" exists(?:| after at most (\d+) seconds)$/ do |file, timeout|
  timeout = 0 if timeout.nil?
  try_for(
    timeout.to_i,
    :msg => "The file #{file} does not exist after #{timeout} seconds"
  ) {
    $vm.file_exist?(file)
  }
end

When /^the file "([^"]+)" does not exist$/ do |file|
  assert(! ($vm.file_exist?(file)))
end

When /^the directory "([^"]+)" exists$/ do |directory|
  assert($vm.directory_exist?(directory))
end

When /^the directory "([^"]+)" does not exist$/ do |directory|
  assert(! ($vm.directory_exist?(directory)))
end

When /^I copy "([^"]+)" to "([^"]+)" as user "([^"]+)"$/ do |source, destination, user|
  c = $vm.execute("cp \"#{source}\" \"#{destination}\"", :user => LIVE_USER)
  assert(c.success?, "Failed to copy file:\n#{c.stdout}\n#{c.stderr}")
end

def is_persistent?(app)
  conf = get_persistence_presets_config(true)["#{app}"]
  c = $vm.execute("findmnt --noheadings --output SOURCE --target '#{conf}'")
  # This check assumes that we haven't enabled read-only persistence.
  c.success? and c.stdout.chomp != "aufs"
end

Then /^persistence for "([^"]+)" is (|not )enabled$/ do |app, enabled|
  case enabled
  when ''
    assert(is_persistent?(app), "Persistence should be enabled.")
  when 'not '
    assert(!is_persistent?(app), "Persistence should not be enabled.")
  end
end

Given /^I start "([^"]+)" via GNOME Activities Overview$/ do |app_name|
  # Search disambiguations: below we assume that there is only one
  # result, since multiple results introduces a race that leads to a
  # non-deterministic choice (at least under load). To make the life
  # easier for users of this step, let's collect workarounds here.
  case app_name
  when 'GNOME Terminal'
    # "GNOME Terminal" and "Terminal" shows both the (non-Root)
    # "Terminal" and "Root Terminal" search results, so let's use a
    # keyword only found in the former's .desktop file.
    app_name = 'commandline'
  end
  @screen.wait('GnomeApplicationsMenu.png', 10)
  $vm.execute_successfully('xdotool key Super', user: LIVE_USER)
  @screen.wait('GnomeActivitiesOverview.png', 10)
  # Trigger startup of search providers
  @screen.type(app_name[0])
  # Give search providers some time to start (#13469#note-5) otherwise
  # our search sometimes returns no results at all.
  sleep 1
  # Type the rest of the search query
  @screen.type(app_name[1..-1])
  @screen.type(Sikuli::Key.ENTER, Sikuli::KeyModifier.CTRL)
end

When /^I type "([^"]+)"$/ do |string|
  @screen.type(string)
end

When /^I press the "([^"]+)" key$/ do |key|
  begin
    @screen.type(eval("Sikuli::Key.#{key}"))
  rescue RuntimeError
    raise "unsupported key #{key}"
  end
end

Then /^the (amnesiac|persistent) Tor Browser directory (exists|does not exist)$/ do |persistent_or_not, mode|
  case persistent_or_not
  when "amnesiac"
    dir = "/home/#{LIVE_USER}/Tor Browser"
  when "persistent"
    dir = "/home/#{LIVE_USER}/Persistent/Tor Browser"
  end
  step "the directory \"#{dir}\" #{mode}"
end

Then /^there is a GNOME bookmark for the (amnesiac|persistent) Tor Browser directory$/ do |persistent_or_not|
  case persistent_or_not
  when "amnesiac"
    bookmark_image = 'TorBrowserAmnesicFilesBookmark.png'
  when "persistent"
    bookmark_image = 'TorBrowserPersistentFilesBookmark.png'
  end
  @screen.wait_and_click('GnomePlaces.png', 10)
  @screen.wait(bookmark_image, 40)
  @screen.type(Sikuli::Key.ESC)
end

Then /^there is no GNOME bookmark for the persistent Tor Browser directory$/ do
  try_for(65) do
    @screen.wait_and_click('GnomePlaces.png', 10)
    @screen.wait("GnomePlacesWithoutTorBrowserPersistent.png", 10)
    @screen.type(Sikuli::Key.ESC)
  end
end

def pulseaudio_sink_inputs
  pa_info = $vm.execute_successfully('pacmd info', :user => LIVE_USER).stdout
  sink_inputs_line = pa_info.match(/^\d+ sink input\(s\) available\.$/)[0]
  return sink_inputs_line.match(/^\d+/)[0].to_i
end

When /^(no|\d+) application(?:s?) (?:is|are) playing audio(?:| after (\d+) seconds)$/ do |nb, wait_time|
  nb = 0 if nb == "no"
  sleep wait_time.to_i if ! wait_time.nil?
  assert_equal(nb.to_i, pulseaudio_sink_inputs)
end

When /^I double-click on the (Tails documentation|Report an Error) launcher on the desktop$/ do |launcher|
  image = 'Desktop' + launcher.split.map { |s| s.capitalize } .join + '.png'
  info = xul_application_info('Tor Browser')
  # Sometimes the double-click is lost (#12131).
  retry_action(10) do
    @screen.wait_and_double_click(image, 10) if $vm.execute("pgrep --uid #{info[:user]} --full --exact '#{info[:cmd_regex]}'").failure?
    step 'the Tor Browser has started'
  end
end

When /^I (can|cannot) save the current page as "([^"]+[.]html)" to the (.*) directory$/ do |should_work, output_file, output_dir|
  should_work = should_work == 'can' ? true : false
  @screen.type("s", Sikuli::KeyModifier.CTRL)
  @screen.wait("Gtk3SaveFileDialog.png", 10)
  if output_dir == "persistent Tor Browser"
    output_dir = "/home/#{LIVE_USER}/Persistent/Tor Browser"
    @screen.wait_and_click("GtkTorBrowserPersistentBookmark.png", 10)
    @screen.wait("GtkTorBrowserPersistentBookmarkSelected.png", 10)
    # The output filename (without its extension) is already selected,
    # let's use the keyboard shortcut to focus its field
    @screen.type("n", Sikuli::KeyModifier.ALT)
    @screen.wait("TorBrowserSaveOutputFileSelected.png", 10)
  elsif output_dir == "default downloads"
    output_dir = "/home/#{LIVE_USER}/Tor Browser"
  else
    @screen.type(output_dir + '/')
  end
  # Only the part of the filename before the .html extension can be easily replaced
  # so we have to remove it before typing it into the arget filename entry widget.
  @screen.type(output_file.sub(/[.]html$/, ''))
  @screen.type(Sikuli::Key.ENTER)
  if should_work
    try_for(20, :msg => "The page was not saved to #{output_dir}/#{output_file}") {
      $vm.file_exist?("#{output_dir}/#{output_file}")
    }
  else
    @screen.wait("TorBrowserCannotSavePage.png", 10)
  end
end

When /^I can print the current page as "([^"]+[.]pdf)" to the (default downloads|persistent Tor Browser) directory$/ do |output_file, output_dir|
  if output_dir == "persistent Tor Browser"
    output_dir = "/home/#{LIVE_USER}/Persistent/Tor Browser"
  else
    output_dir = "/home/#{LIVE_USER}/Tor Browser"
  end
  @screen.type("p", Sikuli::KeyModifier.CTRL)
  print_dialog = @torbrowser.child('Print', roleName: 'dialog')
  print_dialog.child('Print to File', 'table cell').click
  print_dialog.child('~/Tor Browser/output.pdf', roleName: 'push button').click()
  @screen.wait("Gtk3PrintFileDialog.png", 10)
  # Only the file's basename is selected when the file selector dialog opens,
  # so we type only the desired file's basename to replace it
  $vm.set_clipboard(output_dir + '/' + output_file.sub(/[.]pdf$/, ''))
  @screen.type('v', Sikuli::KeyModifier.CTRL)
  @screen.type(Sikuli::Key.ENTER)
  @screen.wait_and_click("Gtk3PrintButton.png", 10)
  try_for(30, :msg => "The page was not printed to #{output_dir}/#{output_file}") {
    $vm.file_exist?("#{output_dir}/#{output_file}")
  }
end

Given /^a web server is running on the LAN$/ do
  @web_server_ip_addr = $vmnet.bridge_ip_addr
  @web_server_port = 8000
  @web_server_url = "http://#{@web_server_ip_addr}:#{@web_server_port}"
  web_server_hello_msg = "Welcome to the LAN web server!"

  # I've tested ruby Thread:s, fork(), etc. but nothing works due to
  # various strange limitations in the ruby interpreter. For instance,
  # apparently concurrent IO has serious limits in the thread
  # scheduler (e.g. sikuli's wait() would block WEBrick from reading
  # from its socket), and fork():ing results in a lot of complex
  # cucumber stuff (like our hooks!) ending up in the child process,
  # breaking stuff in the parent process. After asking some supposed
  # ruby pros, I've settled on the following.
  code = <<-EOF
  require "webrick"
  STDOUT.reopen("/dev/null", "w")
  STDERR.reopen("/dev/null", "w")
  server = WEBrick::HTTPServer.new(:BindAddress => "#{@web_server_ip_addr}",
                                   :Port => #{@web_server_port},
                                   :DocumentRoot => "/dev/null")
  server.mount_proc("/") do |req, res|
    res.body = "#{web_server_hello_msg}"
  end
  server.start
EOF
  add_lan_host(@web_server_ip_addr, @web_server_port)
  proc = IO.popen(['ruby', '-e', code])
  try_for(10, :msg => "It seems the LAN web server failed to start") do
    Process.kill(0, proc.pid) == 1
  end

  add_after_scenario_hook { Process.kill("TERM", proc.pid) }

  # It seems necessary to actually check that the LAN server is
  # serving, possibly because it isn't doing so reliably when setting
  # up. If e.g. the Unsafe Browser (which *should* be able to access
  # the web server) tries to access it too early, Firefox seems to
  # take some random amount of time to retry fetching. Curl gives a
  # more consistent result, so let's rely on that instead. Note that
  # this forces us to capture traffic *after* this step in case
  # accessing this server matters, like when testing the Tor Browser..
  try_for(30, :msg => "Something is wrong with the LAN web server") do
    msg = $vm.execute_successfully("curl #{@web_server_url}",
                                   :user => LIVE_USER).stdout.chomp
    web_server_hello_msg == msg
  end
end

When /^I open a page on the LAN web server in the (.*)$/ do |browser|
  step "I open the address \"#{@web_server_url}\" in the #{browser}"
end

Given /^I wait (?:between (\d+) and )?(\d+) seconds$/ do |min, max|
  if min
    time = rand(max.to_i - min.to_i + 1) + min.to_i
  else
    time = max.to_i
  end
  puts "Slept for #{time} seconds"
  sleep(time)
end

Given /^I (?:re)?start monitoring the AppArmor log of "([^"]+)"$/ do |profile|
  # AppArmor log entries may be dropped if printk rate limiting is
  # enabled.
  $vm.execute_successfully('sysctl -w kernel.printk_ratelimit=0')
  # We will only care about entries for this profile from this time
  # and on.
  guest_time = $vm.execute_successfully(
    'date +"%Y-%m-%d %H:%M:%S"').stdout.chomp
  @apparmor_profile_monitoring_start ||= Hash.new
  @apparmor_profile_monitoring_start[profile] = guest_time
end

When /^AppArmor has (not )?denied "([^"]+)" from opening "([^"]+)"$/ do |anti_test, profile, file|
  assert(@apparmor_profile_monitoring_start &&
         @apparmor_profile_monitoring_start[profile],
         "It seems the profile '#{profile}' isn't being monitored by the " +
         "'I monitor the AppArmor log of ...' step")
  audit_line_regex = 'apparmor="DENIED" operation="open" profile="%s" name="%s"' % [profile, file]
  begin
    try_for(10, { :delay => 1 }) {
      audit_log = $vm.execute(
        "journalctl --full --no-pager " +
        "--since='#{@apparmor_profile_monitoring_start[profile]}' " +
        "SYSLOG_IDENTIFIER=kernel | grep -w '#{audit_line_regex}'"
      ).stdout.chomp
      assert(audit_log.empty? == (anti_test ? true : false))
      true
    }
  rescue Timeout::Error, Test::Unit::AssertionFailedError => e
    raise e, "AppArmor has #{anti_test ? "" : "not "}denied the operation"
  end
end

Then /^I force Tor to use a new circuit$/ do
  force_new_tor_circuit
end

When /^I eject the boot medium$/ do
  dev = boot_device
  dev_type = device_info(dev)['ID_TYPE']
  case dev_type
  when 'cd'
    $vm.eject_cdrom
  when 'disk'
    boot_disk_name = $vm.disk_name(dev)
    $vm.unplug_drive(boot_disk_name)
  else
    raise "Unsupported medium type '#{dev_type}' for boot device '#{dev}'"
  end
end

Given /^Tails is fooled to think it is running version (.+)$/ do |version|
  $vm.execute_successfully(
    "sed -i " +
    "'s/^TAILS_VERSION_ID=.*$/TAILS_VERSION_ID=\"#{version}\"/' " +
    "/etc/os-release"
  )
end

def running_tails_version
  $vm.execute_successfully('tails-version').stdout.split.first
end

Then /^Tails is running version (.+)$/ do |version|
  v1 = running_tails_version
  assert_equal(version, v1, "The version doesn't match tails-version's output")
  v2 = $vm.file_content('/etc/os-release')
       .scan(/TAILS_VERSION_ID="(#{version})"/).flatten.first
  assert_equal(version, v2, "The version doesn't match /etc/os-release")
end

def share_host_files(files)
  files = [files] if files.class == String
  assert_equal(Array, files.class)
  disk_size = files.map { |f| File.new(f).size } .inject(0, :+)
  # Let's add some extra space for filesystem overhead etc.
  disk_size += [convert_to_bytes(1, 'MiB'), (disk_size * 0.15).ceil].max
  disk = random_alpha_string(10)
  step "I temporarily create an #{disk_size} bytes disk named \"#{disk}\""
  step "I create a gpt partition labeled \"#{disk}\" with an ext4 " +
       "filesystem on disk \"#{disk}\""
  $vm.storage.guestfs_disk_helper(disk) do |g, _|
    partition = g.list_partitions().first
    g.mount(partition, "/")
    files.each { |f| g.upload(f, "/" + File.basename(f)) }
  end
  step "I plug USB drive \"#{disk}\""
  mount_dir = $vm.execute_successfully('mktemp -d').stdout.chomp
  dev = $vm.disk_dev(disk)
  partition = dev + '1'
  $vm.execute_successfully("mount #{partition} #{mount_dir}")
  $vm.execute_successfully("chmod -R a+rX '#{mount_dir}'")
  return mount_dir
end

def mount_USB_drive(disk, fs_options = {})
  fs_options[:encrypted] ||= false
  @tmp_usb_drive_mount_dir = $vm.execute_successfully('mktemp -d').stdout.chomp
  dev = $vm.disk_dev(disk)
  partition = dev + '1'
  if fs_options[:encrypted]
    password = fs_options[:password]
    assert_not_nil(password)
    luks_mapping = "#{disk}_unlocked"
    $vm.execute_successfully(
      "echo #{password} | " +
      "cryptsetup luksOpen #{partition} #{luks_mapping}"
    )
    $vm.execute_successfully(
      "mount /dev/mapper/#{luks_mapping} #{@tmp_usb_drive_mount_dir}"
    )
  else
    $vm.execute_successfully("mount #{partition} #{@tmp_usb_drive_mount_dir}")
  end
  @tmp_filesystem_disk = disk
  @tmp_filesystem_options = fs_options
  @tmp_filesystem_partition = partition
  return @tmp_usb_drive_mount_dir
end

When(/^I plug and mount a (\d+) MiB USB drive with an? (.*)$/) do |size_MiB, fs|
  disk_size = convert_to_bytes(size_MiB.to_i, 'MiB')
  disk = random_alpha_string(10)
  step "I temporarily create an #{disk_size} bytes disk named \"#{disk}\""
  step "I create a gpt partition labeled \"#{disk}\" with " +
       "an #{fs} on disk \"#{disk}\""
  step "I plug USB drive \"#{disk}\""
  fs_options = {}
  fs_options[:filesystem] = /(.*) filesystem/.match(fs)[1]
  if /\bencrypted with password\b/.match(fs)
    fs_options[:encrypted] = true
    fs_options[:password] = /encrypted with password "([^"]+)"/.match(fs)[1]
  end
  mount_dir = mount_USB_drive(disk, fs_options)
  @tmp_filesystem_size_b = convert_to_bytes(
    avail_space_in_mountpoint_kB(mount_dir),
    'KB'
  )
end

When(/^I mount the USB drive again$/) do
  mount_USB_drive(@tmp_filesystem_disk, @tmp_filesystem_options)
end

When(/^I umount the USB drive$/) do
  $vm.execute_successfully("umount #{@tmp_usb_drive_mount_dir}")
  if @tmp_filesystem_options[:encrypted]
    $vm.execute_successfully("cryptsetup luksClose #{@tmp_filesystem_disk}_unlocked")
  end
end

When /^Tails system time is magically synchronized$/ do
  $vm.host_to_guest_time_sync
end

# Useful for debugging scenarios: e.g. inject this step in a scenario
# at some point when you want to investigate the state.
When /^I pause$/ do
  pause
end

# Useful for debugging Tails features: let's say you want to fix a bug
# exposed by $SCENARIO, and is working on a fix in $FILE locally. To
# immediately test your fix, simply inject this step into $SCENARIO,
# so that $FILE is put in place (obviously this depends on that no
# extra steps are needed to make $FILE's changes go "live").
When /^I upload "([^"]*)" to "([^"]*)"$/ do |source, destination|
  [source, destination].each { |s| s.sub!(/\/*$/, '') }
  Dir.glob(source).each do |path|
    if File.directory?(path)
      new_destination = "#{destination}/#{File.basename(path)}"
      $vm.execute_successfully("mkdir -p '#{new_destination}'")
      Dir.new(path).each do |child|
        next if child == '.' or child == '..'
        step "I upload \"#{path}/#{child}\" to \"#{new_destination}\""
      end
    else
      File.open(path) do |f|
        final_destination = destination
        if $vm.directory_exist?(final_destination)
          final_destination += "/#{File.basename(path)}"
        end
        $vm.file_overwrite(final_destination, f.read)
      end
    end
  end
end

When /^I disable the (.*) (system|user) unit$/ do |unit, scope|
  options = scope == 'system' ? '' : '--global'
  $vm.execute_successfully("systemctl #{options} disable '#{unit}'")
end<|MERGE_RESOLUTION|>--- conflicted
+++ resolved
@@ -590,20 +590,12 @@
 
 Given /^the package "([^"]+)" is( not)? installed( after Additional Software has been started)?$/ do |package, absent, asp|
   if absent
-<<<<<<< HEAD
-    check_for_removal(package)
-=======
     wait_for_package_removal(package)
->>>>>>> 6abd7626
   else
     if asp
       step 'the Additional Software installation service has started'
     end
-<<<<<<< HEAD
-    check_for_installation(package)
-=======
     wait_for_package_installation(package)
->>>>>>> 6abd7626
   end
 end
 
