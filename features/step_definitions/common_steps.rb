require 'fileutils'

def post_vm_start_hook
  # Sometimes the first click is lost (presumably it's used to give
  # focus to virt-viewer or similar) so we do that now rather than
  # having an important click lost. The point we click should be
  # somewhere where no clickable elements generally reside.
  @screen.click_point(@screen.w, @screen.h/2)
end

def activate_filesystem_shares
  # XXX-9p: First of all, filesystem shares cannot be mounted while we
  # do a snapshot save+restore, so unmounting+remounting them seems
  # like a good idea. However, the 9p modules get into a broken state
  # during the save+restore, so we also would like to unload+reload
  # them, but loading of 9pnet_virtio fails after a restore with
  # "probe of virtio2 failed with error -2" (in dmesg) which makes the
  # shares unavailable. Hence we leave this code commented for now.
  #for mod in ["9pnet_virtio", "9p"] do
  #  $vm.execute("modprobe #{mod}")
  #end

  $vm.list_shares.each do |share|
    $vm.execute("mkdir -p #{share}")
    $vm.execute("mount -t 9p -o trans=virtio #{share} #{share}")
  end
end

def get_center_of_region(top, bottom)
  top_r = @screen.wait(top, 10)
  top_y = top_r.getCenter.getY
  bottom_r = @screen.wait(bottom, 10)
  bottom_y = bottom_r.getCenter.getY
  center_y = (bottom_y + top_y) / 2
  return Sikuli::Location.new(top_r.getCenter.getX, center_y)
end

def context_menu_helper(top, bottom, menu_item)
  try_for(60) do
    @screen.right_click(get_center_of_region(top, bottom))
    @screen.hide_cursor
    @screen.wait_and_click(menu_item, 10)
    return
  end
end

def deactivate_filesystem_shares
  $vm.list_shares.each do |share|
    $vm.execute("umount #{share}")
  end

  # XXX-9p: See XXX-9p above
  #for mod in ["9p", "9pnet_virtio"] do
  #  $vm.execute("modprobe -r #{mod}")
  #end
end

def notification_popup_wait(notification_image, time_to_wait)
  # notification-daemon may abort during start-up, causing the tests that look for
  # desktop notifications to fail (ticket #8686)
  begin
    @screen.wait(notification_image, time_to_wait)
  rescue FindFailed => e
    step 'process "notification-daemon" is running'
    raise e
  end
end

# This helper requires that the notification image is the one shown in
# the notification applet's list, not the notification pop-up.
def robust_notification_wait(notification_image, time_to_wait)
  error_msg = "Didn't not see notification '#{notification_image}'"
  try_for(time_to_wait, :delay => 0, :msg => error_msg) do
    @screen.hide_cursor
    @screen.click('GnomeNotificationApplet.png')
    # Sanity check that the applet's list of notifications were
    # opened. Sometimes the applet is moved when other systray
    # elements are added, causing a race between Sikuli's mouse
    # movement and the appearance of the new element.
    @screen.wait('GnomeNotificationAppletClearAllButton.png', 5)
    begin
      return @screen.find(notification_image)
    rescue FindFailed => e
      # It could be that too many notifications are in the list, so
      # the one we're looking for is not visible. Let's clear one
      # notification and retry by re-raising the exception we just
      # caught. This should not interfere with anything except if we
      # later are interested in any of these older notifications that
      # we may close.
      # It's worth noting that the "close button" picture below has
      # carefully been sized to include more than just the close
      # button, so much that it ensures that the notification header
      # must also be shown. That way we won't close any half-seen
      # notification that may be the one we're looking for.
      @screen.click('GnomeNotificationAppletCloseButton.png')
      raise e
    end
  end
rescue Timeout::Error => e
  step 'process "notification-daemon" is running'
  raise e
end

def post_snapshot_restore_hook
  $vm.wait_until_remote_shell_is_up
  post_vm_start_hook

  # XXX-9p: See XXX-9p above
  #activate_filesystem_shares

  # The guest's Tor's circuits' states are likely to get out of sync
  # with the other relays, so we ensure that we have fresh circuits.
  # Time jumps and incorrect clocks also confuses Tor in many ways.
  if $vm.has_network?
    if $vm.execute("service tor status").success?
      $vm.execute("service tor stop")
      $vm.execute("rm -f /var/log/tor/log")
      $vm.host_to_guest_time_sync
      $vm.spawn("restart-tor")
      wait_until_tor_is_working
    end
  else
    $vm.host_to_guest_time_sync
  end
end

Given /^a computer$/ do
  $vm.destroy_and_undefine if $vm
  $vm = VM.new($virt, VM_XML_PATH, $vmnet, $vmstorage, DISPLAY)
end

Given /^the computer has (\d+) ([[:alpha:]]+) of RAM$/ do |size, unit|
  $vm.set_ram_size(size, unit)
end

Given /^the computer is set to boot from the Tails DVD$/ do
  $vm.set_cdrom_boot(TAILS_ISO)
end

Given /^the computer is set to boot from (.+?) drive "(.+?)"$/ do |type, name|
  $vm.set_disk_boot(name, type.downcase)
end

Given /^I (temporarily )?create a (\d+) ([[:alpha:]]+) disk named "([^"]+)"$/ do |temporary, size, unit, name|
  $vm.storage.create_new_disk(name, {:size => size, :unit => unit,
                                     :type => "qcow2"})
  add_after_scenario_hook { $vm.storage.delete_volume(name) } if temporary
end

Given /^I plug (.+) drive "([^"]+)"$/ do |bus, name|
  $vm.plug_drive(name, bus.downcase)
  if $vm.is_running?
    step "drive \"#{name}\" is detected by Tails"
  end
end

Then /^drive "([^"]+)" is detected by Tails$/ do |name|
  raise "Tails is not running" unless $vm.is_running?
  try_for(10, :msg => "Drive '#{name}' is not detected by Tails") do
    $vm.disk_detected?(name)
  end
end

Given /^the network is plugged$/ do
  $vm.plug_network
end

Given /^the network is unplugged$/ do
  $vm.unplug_network
end

Given /^the hardware clock is set to "([^"]*)"$/ do |time|
  $vm.set_hardware_clock(DateTime.parse(time).to_time)
end

Given /^I capture all network traffic$/ do
  @sniffer = Sniffer.new("sniffer", $vmnet)
  @sniffer.capture
  add_after_scenario_hook do
    @sniffer.stop
    @sniffer.clear
  end
end

Given /^I set Tails to boot with options "([^"]*)"$/ do |options|
  @boot_options = options
end

When /^I start the computer$/ do
  assert(!$vm.is_running?,
         "Trying to start a VM that is already running")
  $vm.start
  post_vm_start_hook
end

Given /^I start Tails( from DVD)?( with network unplugged)?( and I login)?$/ do |dvd_boot, network_unplugged, do_login|
  step "the computer is set to boot from the Tails DVD" if dvd_boot
  if network_unplugged.nil?
    step "the network is plugged"
  else
    step "the network is unplugged"
  end
  step "I start the computer"
  step "the computer boots Tails"
  if do_login
    step "I log in to a new session"
    step "Tails seems to have booted normally"
    if network_unplugged.nil?
      step "Tor is ready"
      step "all notifications have disappeared"
      step "available upgrades have been checked"
    else
      step "all notifications have disappeared"
    end
  end
end

Given /^I start Tails from (.+?) drive "(.+?)"(| with network unplugged)( and I login(| with(| read-only) persistence enabled))?$/ do |drive_type, drive_name, network_unplugged, do_login, persistence_on, persistence_ro|
  step "the computer is set to boot from #{drive_type} drive \"#{drive_name}\""
  if network_unplugged.empty?
    step "the network is plugged"
  else
    step "the network is unplugged"
  end
  step "I start the computer"
  step "the computer boots Tails"
  if do_login
    if ! persistence_on.empty?
      if persistence_ro.empty?
        step "I enable persistence"
      else
        step "I enable read-only persistence"
      end
    end
    step "I log in to a new session"
    step "Tails seems to have booted normally"
    if network_unplugged.empty?
      step "Tor is ready"
      step "all notifications have disappeared"
      step "available upgrades have been checked"
    else
      step "all notifications have disappeared"
    end
  end
end

When /^I power off the computer$/ do
  assert($vm.is_running?,
         "Trying to power off an already powered off VM")
  $vm.power_off
end

When /^I cold reboot the computer$/ do
  step "I power off the computer"
  step "I start the computer"
end

When /^I destroy the computer$/ do
  $vm.destroy_and_undefine
end

Given /^the computer (re)?boots Tails$/ do |reboot|

  boot_timeout = 30
  # We need some extra time for memory wiping if rebooting
  boot_timeout += 90 if reboot

  case @os_loader
  when "UEFI"
    bootsplash = 'TailsBootSplashUEFI.png'
    bootsplash_tab_msg = 'TailsBootSplashTabMsgUEFI.png'
  else
    bootsplash = 'TailsBootSplash.png'
    bootsplash_tab_msg = 'TailsBootSplashTabMsg.png'
  end

  @screen.wait(bootsplash, boot_timeout)
  @screen.wait(bootsplash_tab_msg, 10)
  @screen.type(Sikuli::Key.TAB)
  @screen.waitVanish(bootsplash_tab_msg, 1)

  @screen.type(" autotest_never_use_this_option blacklist=psmouse #{@boot_options}" +
               Sikuli::Key.ENTER)
  @screen.wait('TailsGreeter.png', 30*60)
  $vm.wait_until_remote_shell_is_up
  activate_filesystem_shares
end

Given /^I log in to a new session(?: in )?(|German)$/ do |lang|
  case lang
  when 'German'
    @language = "German"
    @screen.wait_and_click('TailsGreeterLanguage.png', 10)
    @screen.wait_and_click("TailsGreeterLanguage#{@language}.png", 10)
    @screen.wait_and_click("TailsGreeterLoginButton#{@language}.png", 10)
  when ''
    @screen.wait_and_click('TailsGreeterLoginButton.png', 10)
  else
    raise "Unsupported language: #{lang}"
  end
end

Given /^I enable more Tails Greeter options$/ do
  match = @screen.find('TailsGreeterMoreOptions.png')
  @screen.click(match.getCenter.offset(match.w/2, match.h*2))
  @screen.wait_and_click('TailsGreeterForward.png', 10)
  @screen.wait('TailsGreeterLoginButton.png', 20)
end

Given /^I enable the specific Tor configuration option$/ do
  @screen.click('TailsGreeterTorConf.png')
end

Given /^I set an administration password$/ do
  @screen.wait("TailsGreeterAdminPassword.png", 20)
  @screen.type(@sudo_password)
  @screen.type(Sikuli::Key.TAB)
  @screen.type(@sudo_password)
end

Given /^Tails Greeter has dealt with the sudo password$/ do
  f1 = "/etc/sudoers.d/tails-greeter"
  f2 = "#{f1}-no-password-lecture"
  try_for(20) {
    $vm.execute("test -e '#{f1}' -o -e '#{f2}'").success?
  }
end

Given /^the Tails desktop is ready$/ do
  case @theme
  when "windows"
    desktop_started_picture = 'WindowsStartButton.png'
  else
    desktop_started_picture = "GnomeApplicationsMenu#{@language}.png"
    # We wait for the Florence icon to be displayed to ensure reliable systray icon clicking.
    # By this point the only icon left is Vidalia and it will not cause the other systray
    # icons to shift positions.
    @screen.wait("GnomeSystrayFlorence.png", 180)
  end
  @screen.wait(desktop_started_picture, 180)
end

Then /^Tails seems to have booted normally$/ do
  step "the Tails desktop is ready"
end

When /^I see the 'Tor is ready' notification$/ do
  notification_popup_wait('GnomeTorIsReady.png', 300)
  @screen.waitVanish("GnomeTorIsReady.png", 15)
end

Given /^Tor is ready$/ do
  step "Tor has built a circuit"
  step "the time has synced"
  assert($vm.execute('systemctl is-system-running').success?,
         'At least one system service failed to start.')
end

Given /^Tor has built a circuit$/ do
  wait_until_tor_is_working
end

Given /^the time has synced$/ do
  ["/var/run/tordate/done", "/var/run/htpdate/success"].each do |file|
    try_for(300) { $vm.execute("test -e #{file}").success? }
  end
end

Given /^available upgrades have been checked$/ do
  try_for(300) {
    $vm.execute("test -e '/var/run/tails-upgrader/checked_upgrades'").success?
  }
end

Given /^the Tor Browser has started$/ do
  case @theme
  when "windows"
    tor_browser_picture = "WindowsTorBrowserWindow.png"
  else
    tor_browser_picture = "TorBrowserWindow.png"
  end

  @screen.wait(tor_browser_picture, 60)
end

Given /^the Tor Browser (?:has started and )?load(?:ed|s) the (startup page|Tails roadmap)$/ do |page|
  case page
  when "startup page"
    picture = "TorBrowserStartupPage.png"
  when "Tails roadmap"
    picture = "TorBrowserTailsRoadmap.png"
  else
    raise "Unsupported page: #{page}"
  end
  step "the Tor Browser has started"
  @screen.wait(picture, 120)
end

Given /^the Tor Browser has started in offline mode$/ do
  @screen.wait("TorBrowserOffline.png", 60)
end

Given /^I add a bookmark to eff.org in the Tor Browser$/ do
  url = "https://www.eff.org"
  step "I open the address \"#{url}\" in the Tor Browser"
  @screen.wait("TorBrowserOffline.png", 5)
  @screen.type("d", Sikuli::KeyModifier.CTRL)
  @screen.wait("TorBrowserBookmarkPrompt.png", 10)
  @screen.type(url + Sikuli::Key.ENTER)
end

Given /^the Tor Browser has a bookmark to eff.org$/ do
  @screen.type("b", Sikuli::KeyModifier.ALT)
  @screen.wait("TorBrowserEFFBookmark.png", 10)
end

Given /^all notifications have disappeared$/ do
  case @theme
  when "windows"
    notification_picture = "WindowsNotificationX.png"
  else
    notification_picture = "GnomeNotificationX.png"
  end
  @screen.waitVanish(notification_picture, 60)
end

Then /^I (do not )?see "([^"]*)" after at most (\d+) seconds$/ do |negation, image, time|
  begin
    @screen.wait(image, time.to_i)
    raise "found '#{image}' while expecting not to" if negation
  rescue FindFailed => e
    raise e if not(negation)
  end
end

Then /^all Internet traffic has only flowed through Tor$/ do
  leaks = FirewallLeakCheck.new(@sniffer.pcap_file,
                                :accepted_hosts => get_all_tor_nodes)
  leaks.assert_no_leaks
end

Given /^I enter the sudo password in the pkexec prompt$/ do
  step "I enter the \"#{@sudo_password}\" password in the pkexec prompt"
end

def deal_with_polkit_prompt (image, password)
  @screen.wait(image, 60)
  @screen.type(password)
  @screen.type(Sikuli::Key.ENTER)
  @screen.waitVanish(image, 10)
end

Given /^I enter the "([^"]*)" password in the pkexec prompt$/ do |password|
  deal_with_polkit_prompt('PolicyKitAuthPrompt.png', password)
end

Given /^process "([^"]+)" is running$/ do |process|
  assert($vm.has_process?(process),
         "Process '#{process}' is not running")
end

Given /^process "([^"]+)" is running within (\d+) seconds$/ do |process, time|
  try_for(time.to_i, :msg => "Process '#{process}' is not running after " +
                             "waiting for #{time} seconds") do
    $vm.has_process?(process)
  end
end

Given /^process "([^"]+)" has stopped running after at most (\d+) seconds$/ do |process, time|
  try_for(time.to_i, :msg => "Process '#{process}' is still running after " +
                             "waiting for #{time} seconds") do
    not $vm.has_process?(process)
  end
end

Given /^process "([^"]+)" is not running$/ do |process|
  assert(!$vm.has_process?(process),
         "Process '#{process}' is running")
end

Given /^I kill the process "([^"]+)"$/ do |process|
  $vm.execute("killall #{process}")
  try_for(10, :msg => "Process '#{process}' could not be killed") {
    !$vm.has_process?(process)
  }
end

Then /^Tails eventually shuts down$/ do
  nr_gibs_of_ram = (detected_ram_in_MiB.to_f/(2**10)).ceil
  timeout = nr_gibs_of_ram*5*60
  try_for(timeout, :msg => "VM is still running after #{timeout} seconds") do
    ! $vm.is_running?
  end
end

Then /^Tails eventually restarts$/ do
  nr_gibs_of_ram = (detected_ram_in_MiB.to_f/(2**10)).ceil
  @screen.wait('TailsBootSplash.png', nr_gibs_of_ram*5*60)
end

Given /^I shutdown Tails and wait for the computer to power off$/ do
  $vm.spawn("poweroff")
  step 'Tails eventually shuts down'
end

When /^I request a shutdown using the emergency shutdown applet$/ do
  @screen.hide_cursor
  @screen.wait_and_click('TailsEmergencyShutdownButton.png', 10)
  @screen.hide_cursor
  @screen.wait_and_click('TailsEmergencyShutdownHalt.png', 10)
end

When /^I warm reboot the computer$/ do
  $vm.spawn("reboot")
end

When /^I request a reboot using the emergency shutdown applet$/ do
  @screen.hide_cursor
  @screen.wait_and_click('TailsEmergencyShutdownButton.png', 10)
  @screen.hide_cursor
  @screen.wait_and_click('TailsEmergencyShutdownReboot.png', 10)
end

Given /^package "([^"]+)" is installed$/ do |package|
  assert($vm.execute("dpkg -s '#{package}' 2>/dev/null | grep -qs '^Status:.*installed$'").success?,
         "Package '#{package}' is not installed")
end

When /^I start the Tor Browser$/ do
  step 'I start "TorBrowser" via the GNOME "Internet" applications menu'
end

When /^I request a new identity using Torbutton$/ do
  @screen.wait_and_click('TorButtonIcon.png', 30)
  @screen.wait_and_click('TorButtonNewIdentity.png', 30)
end

When /^I acknowledge Torbutton's New Identity confirmation prompt$/ do
  @screen.wait('GnomeQuestionDialogIcon.png', 30)
  step 'I type "y"'
end

When /^I start the Tor Browser in offline mode$/ do
  step "I start the Tor Browser"
  case @theme
  when "windows"
    @screen.wait_and_click("WindowsTorBrowserOfflinePrompt.png", 10)
    @screen.click("WindowsTorBrowserOfflinePromptStart.png")
  else
    @screen.wait_and_click("TorBrowserOfflinePrompt.png", 10)
    @screen.click("TorBrowserOfflinePromptStart.png")
  end
end

def xul_application_info(application)
  binary = $vm.execute_successfully(
    'echo ${TBB_INSTALL}/firefox', :libs => 'tor-browser'
  ).stdout.chomp
  case application
  when "Tor Browser"
    user = LIVE_USER
    cmd_regex = "#{binary} .* -profile /home/#{user}/\.tor-browser/profile\.default"
    chroot = ""
    new_tab_button_image = "TorBrowserNewTabButton.png"
    address_bar_image = "TorBrowserAddressBar.png"
  when "Unsafe Browser"
    user = "clearnet"
    cmd_regex = "#{binary} .* -profile /home/#{user}/\.unsafe-browser/profile\.default"
    chroot = "/var/lib/unsafe-browser/chroot"
    new_tab_button_image = "UnsafeBrowserNewTabButton.png"
    address_bar_image = "UnsafeBrowserAddressBar.png"
  when "I2P Browser"
    user = "i2pbrowser"
    cmd_regex = "#{binary} .* -profile /home/#{user}/\.i2p-browser/profile\.default"
    chroot = "/var/lib/i2p-browser/chroot"
    new_tab_button_image = nil
    address_bar_image = nil
  when "Tor Launcher"
    user = "tor-launcher"
    cmd_regex = "#{binary} -app /home/#{user}/\.tor-launcher/tor-launcher-standalone/application\.ini"
    chroot = ""
    new_tab_button_image = nil
    address_bar_image = nil
  else
    raise "Invalid browser or XUL application: #{application}"
  end
  return {
    :user => user,
    :cmd_regex => cmd_regex,
    :chroot => chroot,
    :new_tab_button_image => new_tab_button_image,
    :address_bar_image => address_bar_image,
  }
end

When /^I open a new tab in the (.*)$/ do |browser|
  info = xul_application_info(browser)
  @screen.click(info[:new_tab_button_image])
  @screen.wait(info[:address_bar_image], 10)
end

When /^I open the address "([^"]*)" in the (.*)$/ do |address, browser|
  step "I open a new tab in the #{browser}"
  info = xul_application_info(browser)
  open_address = Proc.new do
    @screen.click(info[:address_bar_image])
    sleep 0.5
    @screen.type(address + Sikuli::Key.ENTER)
  end
  open_address.call
  if browser == "Tor Browser"
    recovery_on_failure = Proc.new do
      @screen.type(Sikuli::Key.ESC)
      @screen.waitVanish('BrowserReloadButton.png', 3)
      open_address.call
    end
    retry_tor(recovery_on_failure) do
      @screen.wait('BrowserReloadButton.png', 120)
    end
  end
end

Then /^the (.*) has no plugins installed$/ do |browser|
  step "I open the address \"about:plugins\" in the #{browser}"
  step "I see \"TorBrowserNoPlugins.png\" after at most 30 seconds"
end

def xul_app_shared_lib_check(pid, chroot)
  expected_absent_tbb_libs = ['libnssdbm3.so']
  absent_tbb_libs = []
  unwanted_native_libs = []
  tbb_libs = $vm.execute_successfully(
<<<<<<< HEAD
                 ". /usr/local/lib/tails-shell-library/tor-browser.sh; " +
                 "ls -1 #{chroot}${TBB_INSTALL}/*.so"
                                      ).stdout.split
  firefox_pmap_info = $vm.execute("pmap --show-path #{pid}").stdout
=======
    "ls -1 #{chroot}${TBB_INSTALL}/*.so", :libs => 'tor-browser'
  ).stdout.split
  firefox_pmap_info = $vm.execute("pmap #{pid}").stdout
>>>>>>> 18f48712
  for lib in tbb_libs do
    lib_name = File.basename lib
    if not /\W#{lib}$/.match firefox_pmap_info
      absent_tbb_libs << lib_name
    end
    native_libs = $vm.execute_successfully(
                       "find /usr/lib /lib -name \"#{lib_name}\""
                                           ).stdout.split
    for native_lib in native_libs do
      if /\W#{native_lib}$"/.match firefox_pmap_info
        unwanted_native_libs << lib_name
      end
    end
  end
  absent_tbb_libs -= expected_absent_tbb_libs
  assert(absent_tbb_libs.empty? && unwanted_native_libs.empty?,
         "The loaded shared libraries for the firefox process are not the " +
         "way we expect them.\n" +
         "Expected TBB libs that are absent: #{absent_tbb_libs}\n" +
         "Native libs that we don't want: #{unwanted_native_libs}")
end

Then /^the (.*) uses all expected TBB shared libraries$/ do |application|
  info = xul_application_info(application)
  pid = $vm.execute_successfully("pgrep --uid #{info[:user]} --full --exact '#{info[:cmd_regex]}'").stdout.chomp
  assert(/\A\d+\z/.match(pid), "It seems like #{application} is not running")
  xul_app_shared_lib_check(pid, info[:chroot])
end

Then /^the (.*) chroot is torn down$/ do |browser|
  info = xul_application_info(browser)
  try_for(30, :msg => "The #{browser} chroot '#{info[:chroot]}' was " \
                      "not removed") do
    !$vm.execute("test -d '#{info[:chroot]}'").success?
  end
end

Then /^the (.*) runs as the expected user$/ do |browser|
  info = xul_application_info(browser)
  assert_vmcommand_success($vm.execute(
    "pgrep --full --exact '#{info[:cmd_regex]}'"),
    "The #{browser} is not running")
  assert_vmcommand_success($vm.execute(
    "pgrep --uid #{info[:user]} --full --exact '#{info[:cmd_regex]}'"),
    "The #{browser} is not running as the #{info[:user]} user")
end

Given /^I add a wired DHCP NetworkManager connection called "([^"]+)"$/ do |con_name|
  con_content = <<EOF
[802-3-ethernet]
duplex=full

[connection]
id=#{con_name}
uuid=bbc60668-1be0-11e4-a9c6-2f1ce0e75bf1
type=802-3-ethernet
timestamp=1395406011

[ipv6]
method=auto

[ipv4]
method=auto
EOF
  con_content.split("\n").each do |line|
    $vm.execute("echo '#{line}' >> /tmp/NM.#{con_name}")
  end
  con_file = "/etc/NetworkManager/system-connections/#{con_name}"
  $vm.execute("install -m 0600 '/tmp/NM.#{con_name}' '#{con_file}'")
  $vm.execute_successfully("nmcli connection load '#{con_file}'")
  try_for(10) {
    nm_con_list = $vm.execute("nmcli --terse --fields NAME connection show").stdout
    nm_con_list.split("\n").include? "#{con_name}"
  }
end

Given /^I switch to the "([^"]+)" NetworkManager connection$/ do |con_name|
  $vm.execute("nmcli connection up id #{con_name}")
  try_for(60) do
    $vm.execute("nmcli --terse --fields NAME,STATE connection show").stdout.chomp.split("\n").include?("#{con_name}:activated")
  end
end

When /^I start and focus GNOME Terminal$/ do
  step 'I start "Terminal" via the GNOME "Utilities" applications menu'
  @screen.wait('GnomeTerminalWindow.png', 20)
end

When /^I run "([^"]+)" in GNOME Terminal$/ do |command|
  if !$vm.has_process?("gnome-terminal")
    step "I start and focus GNOME Terminal"
  else
    @screen.wait_and_click('GnomeTerminalWindow.png', 20)
  end
  @screen.type(command + Sikuli::Key.ENTER)
end

When /^the file "([^"]+)" exists(?:| after at most (\d+) seconds)$/ do |file, timeout|
  timeout = 0 if timeout.nil?
  try_for(
    timeout.to_i,
    :msg => "The file #{file} does not exist after #{timeout} seconds"
  ) {
    $vm.file_exist?(file)
  }
end

When /^the file "([^"]+)" does not exist$/ do |file|
  assert(! ($vm.file_exist?(file)))
end

When /^the directory "([^"]+)" exists$/ do |directory|
  assert($vm.directory_exist?(directory))
end

When /^the directory "([^"]+)" does not exist$/ do |directory|
  assert(! ($vm.directory_exist?(directory)))
end

When /^I copy "([^"]+)" to "([^"]+)" as user "([^"]+)"$/ do |source, destination, user|
  c = $vm.execute("cp \"#{source}\" \"#{destination}\"", :user => LIVE_USER)
  assert(c.success?, "Failed to copy file:\n#{c.stdout}\n#{c.stderr}")
end

def is_persistent?(app)
  conf = get_persistence_presets(true)["#{app}"]
  c = $vm.execute("findmnt --noheadings --output SOURCE --target '#{conf}'")
  # This check assumes that we haven't enabled read-only persistence.
  c.success? and c.stdout != "aufs"
end

Then /^persistence for "([^"]+)" is (|not )enabled$/ do |app, enabled|
  case enabled
  when ''
    assert(is_persistent?(app), "Persistence should be enabled.")
  when 'not '
    assert(!is_persistent?(app), "Persistence should not be enabled.")
  end
end

def gnome_app_menu_click_helper(click_me, verify_me = nil)
  try_for(30) do
    @screen.hide_cursor
    # The sensitivity for submenus to open by just hovering past them
    # is extremely high, and may result in the wrong one
    # opening. Hence we better avoid hovering over undesired submenus
    # entirely by "approaching" the menu strictly horizontally.
    r = @screen.wait(click_me, 10)
    @screen.hover_point(@screen.w, r.getY)
    @screen.click(r)
    @screen.wait(verify_me, 10) if verify_me
    return
  end
end

Given /^I start "([^"]+)" via the GNOME "([^"]+)" applications menu$/ do |app, submenu|
  case @theme
  when "windows"
    prefix = 'Windows'
  else
    prefix = 'Gnome'
  end
  menu_button = prefix + "ApplicationsMenu.png"
  sub_menu_entry = prefix + "Applications" + submenu + ".png"
  application_entry = prefix + "Applications" + app + ".png"
  try_for(120) do
    begin
      gnome_app_menu_click_helper(menu_button, sub_menu_entry)
      gnome_app_menu_click_helper(sub_menu_entry, application_entry)
      gnome_app_menu_click_helper(application_entry)
    rescue Exception => e
      # Close menu, if still open
      @screen.type(Sikuli::Key.ESC)
      raise e
    end
    true
  end
end

Given /^I start "([^"]+)" via the GNOME "([^"]+)"\/"([^"]+)" applications menu$/ do |app, submenu, subsubmenu|
  case @theme
  when "windows"
    prefix = 'Windows'
  else
    prefix = 'Gnome'
  end
  menu_button = prefix + "ApplicationsMenu.png"
  sub_menu_entry = prefix + "Applications" + submenu + ".png"
  sub_sub_menu_entry = prefix + "Applications" + subsubmenu + ".png"
  application_entry = prefix + "Applications" + app + ".png"
  try_for(120) do
    begin
      gnome_app_menu_click_helper(menu_button, sub_menu_entry)
      gnome_app_menu_click_helper(sub_menu_entry, sub_sub_menu_entry)
      gnome_app_menu_click_helper(sub_sub_menu_entry, application_entry)
      gnome_app_menu_click_helper(application_entry)
    rescue Exception => e
      # Close menu, if still open
      @screen.type(Sikuli::Key.ESC)
      raise e
    end
    true
  end
end

When /^I type "([^"]+)"$/ do |string|
  @screen.type(string)
end

When /^I press the "([^"]+)" key$/ do |key|
  begin
    @screen.type(eval("Sikuli::Key.#{key}"))
  rescue RuntimeError
    raise "unsupported key #{key}"
  end
end

Then /^the (amnesiac|persistent) Tor Browser directory (exists|does not exist)$/ do |persistent_or_not, mode|
  case persistent_or_not
  when "amnesiac"
    dir = "/home/#{LIVE_USER}/Tor Browser"
  when "persistent"
    dir = "/home/#{LIVE_USER}/Persistent/Tor Browser"
  end
  step "the directory \"#{dir}\" #{mode}"
end

Then /^there is a GNOME bookmark for the (amnesiac|persistent) Tor Browser directory$/ do |persistent_or_not|
  case persistent_or_not
  when "amnesiac"
    bookmark_image = 'TorBrowserAmnesicFilesBookmark.png'
  when "persistent"
    bookmark_image = 'TorBrowserPersistentFilesBookmark.png'
  end
  @screen.wait_and_click('GnomePlaces.png', 10)
  @screen.wait(bookmark_image, 40)
  @screen.type(Sikuli::Key.ESC)
end

Then /^there is no GNOME bookmark for the persistent Tor Browser directory$/ do
  try_for(65) do
    @screen.wait_and_click('GnomePlaces.png', 10)
    @screen.wait("GnomePlacesWithoutTorBrowserPersistent.png", 10)
    @screen.type(Sikuli::Key.ESC)
  end
end

def pulseaudio_sink_inputs
  pa_info = $vm.execute_successfully('pacmd info', :user => LIVE_USER).stdout
  sink_inputs_line = pa_info.match(/^\d+ sink input\(s\) available\.$/)[0]
  return sink_inputs_line.match(/^\d+/)[0].to_i
end

When /^(no|\d+) application(?:s?) (?:is|are) playing audio(?:| after (\d+) seconds)$/ do |nb, wait_time|
  nb = 0 if nb == "no"
  sleep wait_time.to_i if ! wait_time.nil?
  assert_equal(nb.to_i, pulseaudio_sink_inputs)
end

When /^I double-click on the "Tails documentation" link on the Desktop$/ do
  @screen.wait_and_double_click("DesktopTailsDocumentationIcon.png", 10)
end

When /^I click the blocked video icon$/ do
  @screen.wait_and_click("TorBrowserBlockedVideo.png", 30)
end

When /^I accept to temporarily allow playing this video$/ do
  @screen.wait_and_click("TorBrowserOkButton.png", 10)
end

When /^I click the HTML5 play button$/ do
  @screen.wait_and_click("TorBrowserHtml5PlayButton.png", 30)
end

When /^I (can|cannot) save the current page as "([^"]+[.]html)" to the (.*) directory$/ do |should_work, output_file, output_dir|
  should_work = should_work == 'can' ? true : false
  @screen.type("s", Sikuli::KeyModifier.CTRL)
  @screen.wait("TorBrowserSaveDialog.png", 10)
  if output_dir == "persistent Tor Browser"
    output_dir = "/home/#{LIVE_USER}/Persistent/Tor Browser"
    @screen.wait_and_click("GtkTorBrowserPersistentBookmark.png", 10)
    @screen.wait("GtkTorBrowserPersistentBookmarkSelected.png", 10)
    # The output filename (without its extension) is already selected,
    # let's use the keyboard shortcut to focus its field
    @screen.type("n", Sikuli::KeyModifier.ALT)
    @screen.wait("TorBrowserSaveOutputFileSelected.png", 10)
  elsif output_dir == "default downloads"
    output_dir = "/home/#{LIVE_USER}/Tor Browser"
  else
    @screen.type(output_dir + '/')
  end
  # Only the part of the filename before the .html extension can be easily replaced
  # so we have to remove it before typing it into the arget filename entry widget.
  @screen.type(output_file.sub(/[.]html$/, ''))
  @screen.type(Sikuli::Key.ENTER)
  if should_work
    try_for(10, :msg => "The page was not saved to #{output_dir}/#{output_file}") {
      $vm.file_exist?("#{output_dir}/#{output_file}")
    }
  else
    @screen.wait("TorBrowserCannotSavePage.png", 10)
  end
end

When /^I can print the current page as "([^"]+[.]pdf)" to the (default downloads|persistent Tor Browser) directory$/ do |output_file, output_dir|
  if output_dir == "persistent Tor Browser"
    output_dir = "/home/#{LIVE_USER}/Persistent/Tor Browser"
  else
    output_dir = "/home/#{LIVE_USER}/Tor Browser"
  end
  @screen.type("p", Sikuli::KeyModifier.CTRL)
  @screen.wait("TorBrowserPrintDialog.png", 10)
  @screen.wait_and_click("PrintToFile.png", 10)
  @screen.wait_and_double_click("TorBrowserPrintOutputFile.png", 10)
  @screen.hide_cursor
  @screen.wait("TorBrowserPrintOutputFileSelected.png", 10)
  # Only the file's basename is selected by double-clicking,
  # so we type only the desired file's basename to replace it
  @screen.type(output_dir + '/' + output_file.sub(/[.]pdf$/, '') + Sikuli::Key.ENTER)
  try_for(120, :msg => "The page was not printed to #{output_dir}/#{output_file}") {
    $vm.file_exist?("#{output_dir}/#{output_file}")
  }
end

When /^I accept to import the key with Seahorse$/ do
  @screen.wait_and_click("TorBrowserOkButton.png", 10)
end

Given /^a web server is running on the LAN$/ do
  web_server_ip_addr = $vmnet.bridge_ip_addr
  web_server_port = 8000
  @web_server_url = "http://#{web_server_ip_addr}:#{web_server_port}"
  web_server_hello_msg = "Welcome to the LAN web server!"

  # I've tested ruby Thread:s, fork(), etc. but nothing works due to
  # various strange limitations in the ruby interpreter. For instance,
  # apparently concurrent IO has serious limits in the thread
  # scheduler (e.g. sikuli's wait() would block WEBrick from reading
  # from its socket), and fork():ing results in a lot of complex
  # cucumber stuff (like our hooks!) ending up in the child process,
  # breaking stuff in the parent process. After asking some supposed
  # ruby pros, I've settled on the following.
  code = <<-EOF
  require "webrick"
  STDOUT.reopen("/dev/null", "w")
  STDERR.reopen("/dev/null", "w")
  server = WEBrick::HTTPServer.new(:BindAddress => "#{web_server_ip_addr}",
                                   :Port => #{web_server_port},
                                   :DocumentRoot => "/dev/null")
  server.mount_proc("/") do |req, res|
    res.body = "#{web_server_hello_msg}"
  end
  server.start
EOF
  proc = IO.popen(['ruby', '-e', code])
  try_for(10, :msg => "It seems the LAN web server failed to start") do
    Process.kill(0, proc.pid) == 1
  end

  add_after_scenario_hook { Process.kill("TERM", proc.pid) }

  # It seems necessary to actually check that the LAN server is
  # serving, possibly because it isn't doing so reliably when setting
  # up. If e.g. the Unsafe Browser (which *should* be able to access
  # the web server) tries to access it too early, Firefox seems to
  # take some random amount of time to retry fetching. Curl gives a
  # more consistent result, so let's rely on that instead. Note that
  # this forces us to capture traffic *after* this step in case
  # accessing this server matters, like when testing the Tor Browser..
  try_for(30, :msg => "Something is wrong with the LAN web server") do
    msg = $vm.execute_successfully("curl #{@web_server_url}",
                                   :user => LIVE_USER).stdout.chomp
    web_server_hello_msg == msg
  end
end

When /^I open a page on the LAN web server in the (.*)$/ do |browser|
  step "I open the address \"#{@web_server_url}\" in the #{browser}"
end

def force_new_tor_circuit(with_vidalia=nil)
  debug_log("Forcing new Tor circuit...")
  if with_vidalia
    assert_equal('gnome', @theme, "Vidalia is not available in the #{@theme} theme.")
    begin
      step 'process "vidalia" is running'
    rescue Test::Unit::AssertionFailedError
      debug_log("Vidalia was not running. Attempting to start Vidalia...")
      $vm.spawn('restart-vidalia')
      step 'process "vidalia" is running within 15 seconds'
    end
    # Sometimes Sikuli gets confused and recognizes the yellow-colored vidalia systray
    # icon as the green one. This has been seen when Vidalia needed to be
    # restarted in the above 'begin' block.
    #
    # try_for is used here for that reason, otherwise this step may fail
    # because sikuli presumaturely right-clicked the Vidalia icon and the 'New
    # Identity' option isn't clickable yet..
    try_for(3 * 60) do
      # Let's be *sure* that vidalia is still running. I'd hate to spend up to
      # three minutes waiting for an icon that isn't there because Vidalia, for
      # whatever reason, is no longer running...
      step 'process "vidalia" is running'
      @screen.wait_and_right_click('VidaliaSystrayReady.png', 10)
      @screen.wait_and_click('VidaliaMenuNewIdentity.png', 10)
    end
    @screen.wait('VidaliaNewIdentityNotification.png', 20)
    @screen.waitVanish('VidaliaNewIdentityNotification.png', 60)
  else
    $vm.execute_successfully('tor_control_send "signal NEWNYM"', :libs => 'tor')
  end
end

Given /^I wait (?:between (\d+) and )?(\d+) seconds$/ do |min, max|
  if min
    time = rand(max.to_i - min.to_i + 1) + min.to_i
  else
    time = max.to_i
  end
  puts "Slept for #{time} seconds"
  sleep(time)
end

Given /^I (?:re)?start monitoring the AppArmor log of "([^"]+)"$/ do |profile|
  # AppArmor log entries may be dropped if printk rate limiting is
  # enabled.
  $vm.execute_successfully('sysctl -w kernel.printk_ratelimit=0')
  # We will only care about entries for this profile from this time
  # and on.
  guest_time = $vm.execute_successfully(
    'date +"%Y-%m-%d %H:%M:%S"').stdout.chomp
  @apparmor_profile_monitoring_start ||= Hash.new
  @apparmor_profile_monitoring_start[profile] = guest_time
end

When /^AppArmor has (not )?denied "([^"]+)" from opening "([^"]+)"(?: after at most (\d+) seconds)?$/ do |anti_test, profile, file, time|
  assert(@apparmor_profile_monitoring_start &&
         @apparmor_profile_monitoring_start[profile],
         "It seems the profile '#{profile}' isn't being monitored by the " +
         "'I monitor the AppArmor log of ...' step")
  audit_line_regex = 'apparmor="DENIED" operation="open" profile="%s" name="%s"' % [profile, file]
  block = Proc.new do
    audit_log = $vm.execute(
      "journalctl --full --no-pager " +
      "--since='#{@apparmor_profile_monitoring_start[profile]}' " +
      "SYSLOG_IDENTIFIER=kernel | grep -w '#{audit_line_regex}'"
    ).stdout.chomp
    assert(audit_log.empty? == (anti_test ? true : false))
    true
  end
  begin
    if time
      try_for(time.to_i) { block.call }
    else
      block.call
    end
  rescue Timeout::Error, Test::Unit::AssertionFailedError => e
    raise e, "AppArmor has #{anti_test ? "" : "not "}denied the operation"
  end
end

Then /^I force Tor to use a new circuit( in Vidalia)?$/ do |with_vidalia|
  force_new_tor_circuit(with_vidalia)
end<|MERGE_RESOLUTION|>--- conflicted
+++ resolved
@@ -629,17 +629,9 @@
   expected_absent_tbb_libs = ['libnssdbm3.so']
   absent_tbb_libs = []
   unwanted_native_libs = []
-  tbb_libs = $vm.execute_successfully(
-<<<<<<< HEAD
-                 ". /usr/local/lib/tails-shell-library/tor-browser.sh; " +
-                 "ls -1 #{chroot}${TBB_INSTALL}/*.so"
-                                      ).stdout.split
+  tbb_libs = $vm.execute_successfully("ls -1 #{chroot}${TBB_INSTALL}/*.so",
+                                      :libs => 'tor-browser').stdout.split
   firefox_pmap_info = $vm.execute("pmap --show-path #{pid}").stdout
-=======
-    "ls -1 #{chroot}${TBB_INSTALL}/*.so", :libs => 'tor-browser'
-  ).stdout.split
-  firefox_pmap_info = $vm.execute("pmap #{pid}").stdout
->>>>>>> 18f48712
   for lib in tbb_libs do
     lib_name = File.basename lib
     if not /\W#{lib}$/.match firefox_pmap_info
