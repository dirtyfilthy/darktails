--- conflicted
+++ resolved
@@ -104,20 +104,9 @@
 end
 
 Then /^drive "([^"]+)" is detected by Tails$/ do |name|
-<<<<<<< HEAD
-  if $vm.is_running?
-    try_for(10, :msg => "Drive '#{name}' is not detected by Tails") {
-      $vm.disk_detected?(name)
-    }
-  else
-    STDERR.puts "Cannot tell if drive '#{name}' is detected by Tails: " +
-                "Tails is not running"
-=======
-  next if @skip_steps_while_restoring_background
-  raise "Tails is not running" if @vm.is_running?
+  raise "Tails is not running" if $vm.is_running?
   try_for(10, :msg => "Drive '#{name}' is not detected by Tails") do
-    @vm.disk_detected?(name)
->>>>>>> 1ae520bd
+    $vm.disk_detected?(name)
   end
 end
 
@@ -966,13 +955,8 @@
     begin
       step 'process "vidalia" is running'
     rescue Test::Unit::AssertionFailedError
-<<<<<<< HEAD
-      STDERR.puts "Vidalia was not running. Attempting to start Vidalia..." if $config["DEBUG"]
+      debug_log("Vidalia was not running. Attempting to start Vidalia...")
       $vm.spawn('restart-vidalia')
-=======
-      debug_log("Vidalia was not running. Attempting to start Vidalia...")
-      @vm.spawn('restart-vidalia')
->>>>>>> 1ae520bd
       step 'process "vidalia" is running within 15 seconds'
     end
     # Sometimes Sikuli gets confused and recognizes the yellow-colored vidalia systray
