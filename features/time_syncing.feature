@product @check_tor_leaks
Feature: Time syncing
  As a Tails user
  I want Tor to work properly
  And for that I need a reasonably accurate system clock

  Scenario: Clock with host's time
    Given I have started Tails from DVD without network and logged in
    When the network is plugged
    And Tor is ready
    Then Tails clock is less than 5 minutes incorrect

  Scenario: Clock with host's time in bridge mode
    Given I have started Tails from DVD without network and logged in with bridge mode enabled
    When the network is plugged
    And the Tor Launcher autostarts
    And I configure some bridge pluggable transports in Tor Launcher
    And Tor is ready
    Then Tails clock is less than 5 minutes incorrect

<<<<<<< HEAD
  Scenario: Clock is one day in the past
    Given I have started Tails from DVD without network and logged in
    When I bump the system time with "-1 day"
    And the network is plugged
    And Tor is ready
    Then Tails clock is less than 5 minutes incorrect

  Scenario: Clock is one day in the past in bridge mode
    Given I have started Tails from DVD without network and logged in with bridge mode enabled
    When I bump the system time with "-1 day"
    And the network is plugged
    And the Tor Launcher autostarts
    And I configure some Bridge pluggable transports in Tor Launcher
    And Tor is ready
    Then Tails clock is less than 5 minutes incorrect

  Scenario: Clock is way in the past
    Given I have started Tails from DVD without network and logged in
    # 13 weeks will span over two Tails release cycles.
    When I bump the system time with "-13 weeks"
    And the network is plugged
    And Tor is ready
    Then Tails clock is less than 5 minutes incorrect

 @fragile
  Scenario: Clock way in the past in bridge mode
    Given I have started Tails from DVD without network and logged in with bridge mode enabled
    When I bump the system time with "-6 weeks"
    And the network is plugged
    And the Tor Launcher autostarts
    And I configure some Bridge pluggable transports in Tor Launcher
    And Tor is ready
    Then Tails clock is less than 5 minutes incorrect

  @fragile
  Scenario: Clock is one day in the future
    Given I have started Tails from DVD without network and logged in
    When I bump the system time with "+1 day"
    And the network is plugged
    And Tor is ready
    Then Tails clock is less than 5 minutes incorrect

  Scenario: Clock is one day in the future in bridge mode
    Given I have started Tails from DVD without network and logged in with bridge mode enabled
    When I bump the system time with "+1 day"
    And the network is plugged
    And the Tor Launcher autostarts
    And I configure some Bridge pluggable transports in Tor Launcher
    And Tor is ready
    Then Tails clock is less than 5 minutes incorrect

  @fragile
  Scenario: Clock way in the future
    Given I have started Tails from DVD without network and logged in
    When I set the system time to "01 Jan 2020 12:34:56"
    And the network is plugged
    And Tor is ready
    Then Tails clock is less than 5 minutes incorrect

  @fragile
  Scenario: Clock way in the future in bridge mode
    Given I have started Tails from DVD without network and logged in with bridge mode enabled
    When I set the system time to "01 Jan 2020 12:34:56"
    And the network is plugged
    And the Tor Launcher autostarts
    And I configure some Bridge pluggable transports in Tor Launcher
    And Tor is ready
    Then Tails clock is less than 5 minutes incorrect

Scenario: The system time is not synced to the hardware clock
=======
  Scenario: The system time is not synced to the hardware clock
>>>>>>> 270cde68
    Given I have started Tails from DVD without network and logged in
    When I bump the system time with "-15 days"
    And I warm reboot the computer
    And the computer reboots Tails
    Then Tails' hardware clock is close to the host system's time

  Scenario: Anti-test: Changes to the hardware clock are kept when rebooting
    Given I have started Tails from DVD without network and logged in
    When I bump the hardware clock's time with "-15 days"
    And I warm reboot the computer
    And the computer reboots Tails
    Then the hardware clock is still off by "-15 days"

  Scenario: Boot with a hardware clock set way in the past and make sure that Tails sets the clock to the build date
    Given a computer
    And the network is unplugged
    And the hardware clock is set to "01 Jan 2000 12:34:56"
    And I start the computer
    And the computer boots Tails
    Then the system clock is just past Tails' build date<|MERGE_RESOLUTION|>--- conflicted
+++ resolved
@@ -18,80 +18,7 @@
     And Tor is ready
     Then Tails clock is less than 5 minutes incorrect
 
-<<<<<<< HEAD
-  Scenario: Clock is one day in the past
-    Given I have started Tails from DVD without network and logged in
-    When I bump the system time with "-1 day"
-    And the network is plugged
-    And Tor is ready
-    Then Tails clock is less than 5 minutes incorrect
-
-  Scenario: Clock is one day in the past in bridge mode
-    Given I have started Tails from DVD without network and logged in with bridge mode enabled
-    When I bump the system time with "-1 day"
-    And the network is plugged
-    And the Tor Launcher autostarts
-    And I configure some Bridge pluggable transports in Tor Launcher
-    And Tor is ready
-    Then Tails clock is less than 5 minutes incorrect
-
-  Scenario: Clock is way in the past
-    Given I have started Tails from DVD without network and logged in
-    # 13 weeks will span over two Tails release cycles.
-    When I bump the system time with "-13 weeks"
-    And the network is plugged
-    And Tor is ready
-    Then Tails clock is less than 5 minutes incorrect
-
- @fragile
-  Scenario: Clock way in the past in bridge mode
-    Given I have started Tails from DVD without network and logged in with bridge mode enabled
-    When I bump the system time with "-6 weeks"
-    And the network is plugged
-    And the Tor Launcher autostarts
-    And I configure some Bridge pluggable transports in Tor Launcher
-    And Tor is ready
-    Then Tails clock is less than 5 minutes incorrect
-
-  @fragile
-  Scenario: Clock is one day in the future
-    Given I have started Tails from DVD without network and logged in
-    When I bump the system time with "+1 day"
-    And the network is plugged
-    And Tor is ready
-    Then Tails clock is less than 5 minutes incorrect
-
-  Scenario: Clock is one day in the future in bridge mode
-    Given I have started Tails from DVD without network and logged in with bridge mode enabled
-    When I bump the system time with "+1 day"
-    And the network is plugged
-    And the Tor Launcher autostarts
-    And I configure some Bridge pluggable transports in Tor Launcher
-    And Tor is ready
-    Then Tails clock is less than 5 minutes incorrect
-
-  @fragile
-  Scenario: Clock way in the future
-    Given I have started Tails from DVD without network and logged in
-    When I set the system time to "01 Jan 2020 12:34:56"
-    And the network is plugged
-    And Tor is ready
-    Then Tails clock is less than 5 minutes incorrect
-
-  @fragile
-  Scenario: Clock way in the future in bridge mode
-    Given I have started Tails from DVD without network and logged in with bridge mode enabled
-    When I set the system time to "01 Jan 2020 12:34:56"
-    And the network is plugged
-    And the Tor Launcher autostarts
-    And I configure some Bridge pluggable transports in Tor Launcher
-    And Tor is ready
-    Then Tails clock is less than 5 minutes incorrect
-
-Scenario: The system time is not synced to the hardware clock
-=======
   Scenario: The system time is not synced to the hardware clock
->>>>>>> 270cde68
     Given I have started Tails from DVD without network and logged in
     When I bump the system time with "-15 days"
     And I warm reboot the computer
