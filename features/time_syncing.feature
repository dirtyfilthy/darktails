--- conflicted
+++ resolved
@@ -30,58 +30,10 @@
     And Tor is ready
     Then Tails clock is less than 5 minutes incorrect
 
-<<<<<<< HEAD
-#  Scenario: Clock vs Tor consensus' valid-{after,until} etc.
-=======
-#  Scenario: Clock vs Tor consensus' valid-{after,until} etc.
-
-  Scenario: Create a new snapshot to the same state (w.r.t. Sikuli steps) as the Background except we're now in bridge mode
-    Given a computer
-    And the network is unplugged
-    And I start the computer
-    And the computer boots Tails
-    And I enable more Tails Greeter options
-    And I enable the specific Tor configuration option
-    And I log in to a new session
-    And the Tails desktop is ready
-    And I save the state so the background can be restored next scenario
-
-  Scenario: Clock with host's time in bridge mode
-    When the network is plugged
-    And the Tor Launcher autostarts
-    And I configure some Bridge pluggable transports in Tor Launcher
-    And Tor is ready
-    Then Tails clock is less than 5 minutes incorrect
-
-  Scenario: Clock is one day in the past in bridge mode
-    When I bump the system time with "-1 day"
-    And the network is plugged
-    And the Tor Launcher autostarts
-    And I configure some Bridge pluggable transports in Tor Launcher
-    And Tor is ready
-    Then Tails clock is less than 5 minutes incorrect
-
-  Scenario: Clock is one day in the future in bridge mode
-    When I bump the system time with "+1 day"
-    And the network is plugged
-    And the Tor Launcher autostarts
-    And I configure some Bridge pluggable transports in Tor Launcher
-    And Tor is ready
-    Then Tails clock is less than 5 minutes incorrect
-
-  Scenario: Clock way in the future in bridge mode
-    When I set the system time to "01 Jan 2020 12:34:56"
-    And the network is plugged
-    And the Tor Launcher autostarts
-    And I configure some Bridge pluggable transports in Tor Launcher
-    And Tor is ready
-    Then Tails clock is less than 5 minutes incorrect
-
-  Scenario: Skip the background snapshot, boot with a hardware clock set way in the past and make sure that Tails sets the clock to the build date
+  Scenario: Skip the background's snapshot, boot with a hardware clock set way in the past and make sure that Tails sets the clock to the build date
     Given a computer
     And the network is unplugged
     And the hardware clock is set to "01 Jan 2000 12:34:56"
     And I start the computer
     And the computer boots Tails
-    Then the system clock is just past Tails' build date
->>>>>>> baeb2653
+    Then the system clock is just past Tails' build date