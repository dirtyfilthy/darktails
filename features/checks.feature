@product
Feature: Various checks

  Scenario: AppArmor is enabled and has enforced profiles
    Given Tails has booted from DVD without network and logged in
    Then AppArmor is enabled
    And some AppArmor profiles are enforced

  Scenario: GNOME Screenshot has a sane default save directory
    Given Tails has booted from DVD without network and logged in
    Then GNOME Screenshot is configured to save files to the live user's home directory

  Scenario: GNOME Screenshot takes a screenshot when the PRINTSCREEN key is pressed
    Given Tails has booted from DVD without network and logged in
    And there is no screenshot in the live user's home directory
    When I press the "PRINTSCREEN" key
    Then a screenshot is saved to the live user's home directory

  Scenario: VirtualBox guest modules are available
    Given Tails has booted from DVD without network and logged in
    When Tails has booted a 64-bit kernel
    Then the VirtualBox guest modules are available

<<<<<<< HEAD
  Scenario: The shipped Tails signing key is up-to-date
    Given Tails has booted from DVD without network and logged in
    Then the shipped Tails signing key will be valid for the next 3 months

  Scenario: The Tails Debian repository key is up-to-date
    Given Tails has booted from DVD without network and logged in
    Then the shipped Tails Debian repository key will be valid for the next 3 months
=======
  Scenario: The shipped Tails OpenPGP keys are up-to-date
    Then the OpenPGP keys shipped with Tails will be valid for the next 3 months

  Scenario: The Tails Debian repository key is up-to-date
    Then the shipped Debian repository key will be valid for the next 3 months
>>>>>>> 621fa0a6

  Scenario: The "Report an Error" launcher will open the support documentation
    Given Tails has booted from DVD without network and logged in
    And the network is plugged
    And Tor is ready
    And all notifications have disappeared
    When I double-click the Report an Error launcher on the desktop
    Then the support documentation page opens in Tor Browser

  Scenario: The live user is setup correctly
    Given Tails has booted from DVD without network and logged in
    Then the live user has been setup by live-boot
    And the live user is a member of only its own group and "audio cdrom dialout floppy video plugdev netdev fuse scanner lp lpadmin vboxsf"
    And the live user owns its home dir and it has normal permissions

  Scenario: No initial network
    Given Tails has booted from DVD without network and logged in
    And I wait between 30 and 60 seconds
    When the network is plugged
    And Tor is ready
    And all notifications have disappeared
    And the time has synced
    And process "vidalia" is running within 30 seconds

  Scenario: The 'Tor is ready' notification is shown when Tor has bootstrapped
    Given Tails has booted from DVD without network and logged in
    And the network is plugged
    When I see the 'Tor is ready' notification
    Then Tor is ready

  Scenario: The tor process should be confined with Seccomp
    Given Tails has booted from DVD without network and logged in
    And the network is plugged
    And Tor is ready
    Then the running process "tor" is confined with Seccomp in filter mode

  Scenario: No unexpected network services
    Given Tails has booted from DVD without network and logged in
    When the network is plugged
    And Tor is ready
    Then no unexpected services are listening for network connections

  Scenario: The emergency shutdown applet can shutdown Tails
    Given Tails has booted from DVD without network and logged in
    When I request a shutdown using the emergency shutdown applet
    Then Tails eventually shuts down

  Scenario: The emergency shutdown applet can reboot Tails
    Given Tails has booted from DVD without network and logged in
    When I request a reboot using the emergency shutdown applet
    Then Tails eventually restarts<|MERGE_RESOLUTION|>--- conflicted
+++ resolved
@@ -21,21 +21,13 @@
     When Tails has booted a 64-bit kernel
     Then the VirtualBox guest modules are available
 
-<<<<<<< HEAD
-  Scenario: The shipped Tails signing key is up-to-date
+  Scenario: The shipped Tails OpenPGP keys are up-to-date
     Given Tails has booted from DVD without network and logged in
-    Then the shipped Tails signing key will be valid for the next 3 months
+    Then the OpenPGP keys shipped with Tails will be valid for the next 3 months
 
   Scenario: The Tails Debian repository key is up-to-date
     Given Tails has booted from DVD without network and logged in
-    Then the shipped Tails Debian repository key will be valid for the next 3 months
-=======
-  Scenario: The shipped Tails OpenPGP keys are up-to-date
-    Then the OpenPGP keys shipped with Tails will be valid for the next 3 months
-
-  Scenario: The Tails Debian repository key is up-to-date
     Then the shipped Debian repository key will be valid for the next 3 months
->>>>>>> 621fa0a6
 
   Scenario: The "Report an Error" launcher will open the support documentation
     Given Tails has booted from DVD without network and logged in
