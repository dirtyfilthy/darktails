--- conflicted
+++ resolved
@@ -85,7 +85,6 @@
     Given I have started Tails from DVD without network and logged in
     Then tails-debugging-info is not susceptible to symlink attacks
 
-<<<<<<< HEAD
   Scenario: Tails shuts down on DVD boot medium removal
     Given I have started Tails from DVD without network and logged in
     When I eject the boot medium
@@ -95,12 +94,11 @@
     Given I have started Tails without network from a USB drive without a persistent partition and logged in
     When I eject the boot medium
     Then Tails eventually shuts down
-=======
+
   Scenario: The Tails Greeter "disable all networking" option disables networking within Tails
     Given I have started Tails from DVD without network and stopped at Tails Greeter's login screen
     And I enable more Tails Greeter options
     And I disable all networking in the Tails Greeter
     And I log in to a new session
     And the Tails desktop is ready
-    Then no network interfaces are enabled
->>>>>>> a25a7daa
+    Then no network interfaces are enabled