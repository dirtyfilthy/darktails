--- conflicted
+++ resolved
@@ -50,11 +50,8 @@
     And all notifications have disappeared
     And the time has synced
 
-<<<<<<< HEAD
-=======
-  #10497, #11463
+  #11463
   @fragile
->>>>>>> b5171a7a
   Scenario: The 'Tor is ready' notification is shown when Tor has bootstrapped
     Given I have started Tails from DVD without network and logged in
     And the network is plugged
