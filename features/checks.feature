--- conflicted
+++ resolved
@@ -6,18 +6,13 @@
     Then AppArmor is enabled
     And some AppArmor profiles are enforced
 
-<<<<<<< HEAD
-  Scenario: A screenshot is taken when the PRINTSCREEN key is pressed
-    Given there is no screenshot in the live user's Pictures directory
-=======
   Scenario: GNOME Screenshot has a sane default save directory
     Given I have started Tails from DVD without network and logged in
-    Then GNOME Screenshot is configured to save files to the live user's home directory
+    Then GNOME Screenshot is configured to save files to the live user's Pictures directory
 
-  Scenario: GNOME Screenshot takes a screenshot when the PRINTSCREEN key is pressed
+  Scenario: A screenshot is taken when the PRINTSCREEN key is pressed
     Given I have started Tails from DVD without network and logged in
-    And there is no screenshot in the live user's home directory
->>>>>>> 8a5d4cef
+    And there is no screenshot in the live user's Pictures directory
     When I press the "PRINTSCREEN" key
     Then a screenshot is saved to the live user's Pictures directory
 
