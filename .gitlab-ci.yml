--- conflicted
+++ resolved
@@ -11,7 +11,11 @@
   - git clone https://gitlab.tails.boum.org/tails/jenkins-tools.git /tmp/jenkins-tools
   - /tmp/jenkins-tools/slaves/lint_po
 
-<<<<<<< HEAD
+check-po-msgfmt:
+  script:
+  - apt-get -qy install python3 gettext
+  - ./bin/check-po-msgfmt
+
 test-python-doctest:
   script:
   - apt-get -qy install python3
@@ -24,10 +28,4 @@
   - apt-get -qy install python3-pytest
   - 'PYTHONPATH=config/chroot_local-includes/usr/lib/python3/dist-packages
        pytest-3 --verbose
-       config/chroot_local-includes/usr/lib/python3/dist-packages/whisperBack/test.py'
-=======
-check-po-msgfmt:
-  script:
-  - apt-get -qy install python3 gettext
-  - ./bin/check-po-msgfmt
->>>>>>> 2a73b977
+       config/chroot_local-includes/usr/lib/python3/dist-packages/whisperBack/test.py'