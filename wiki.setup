--- conflicted
+++ resolved
@@ -14,11 +14,7 @@
 	userdir => "",
 	usedirs => 0,
 	prefix_directives => 1,
-<<<<<<< HEAD
-	add_plugins => [qw{favicon map mirrorlist po shortcut sidebar tag toc typography}],
-=======
-	add_plugins => [qw{favicon html map mirrorlist po shortcut tag toc typography}],
->>>>>>> a49a1026
+	add_plugins => [qw{favicon html map mirrorlist po shortcut sidebar tag toc typography}],
 	disable_plugins => [qw{openid httpauth signinedit passwordauth editpage recentchanges}],
 	rss => 0,
 	atom => 0,
