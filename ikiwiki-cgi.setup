--- conflicted
+++ resolved
@@ -52,12 +52,8 @@
   - recentchanges
   - anonok
   - search
-<<<<<<< HEAD
-=======
-  - po
   - lockedit
   - toggle
->>>>>>> 03c07625
 # plugins to disable
 disable_plugins:
   - openid
@@ -224,7 +220,6 @@
 po_master_language: en|English
 # slave languages (translated via PO files) format: ll|Langname
 po_slave_languages:
-  - ca|Catalan
   - de|Deutsch
   - es|Español
   - fr|Français
