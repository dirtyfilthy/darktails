# -*- mode: yaml; -*-
# IkiWiki::Setup::Yaml - YAML formatted setup file
#
# Setup file for ikiwiki.
# 
# Passing this to ikiwiki --setup will make ikiwiki generate
# wrappers and build the wiki.
# 
# Remember to re-run ikiwiki --setup any time you edit this file.
#
# name of the wiki
wikiname: The Amnesic Incognito Live System
# contact email for wiki
adminemail: tails@boum.org
# users who are wiki admins
adminuser: []
# users who are banned from the wiki
banned_users: []
# where the source of the wiki is located
srcdir: wiki/src
# where to build the wiki
destdir: /var/www/wiki/tails
# base url to the wiki
url: http://localhost/wiki/tails
# url to the ikiwiki.cgi
cgiurl: http://localhost/wiki/tails/ikiwiki.cgi
# filename of cgi wrapper to generate
cgi_wrapper: ''
# mode for cgi_wrapper (can safely be made suid)
cgi_wrappermode: 06755
# rcs backend to use
rcs: git
# plugins to add to the default configuration
add_plugins:
  - editpage
  - favicon
  - html
  - lockedit
  - map
  - mirrorlist
  - passwordauth
  - po
  - shortcut
  - sidebar
  - tag
  - toc
  - trail
  - typography
  - meta
  - img
  - pagestats
  - recentchanges
  - search
  - toggle
  - underlay
# plugins to disable
disable_plugins:
  - anonok
  - openid
  - httpauth
  - remove
  - rename
  - signinedit
# additional directory to search for template files
# templatedir: /usr/share/ikiwiki/templates
# base wiki source location
# underlaydir: /usr/share/ikiwiki/basewiki
# display verbose messages?
verbose: 1
# log to syslog?
#syslog: 1
# create output files named page/index.html?
usedirs: 0
# use '!'-prefixed preprocessor directives?
prefix_directives: 1
# use page/index.mdwn source files
indexpages: 0
# enable Discussion pages?
discussion: 0
# name of Discussion pages
discussionpage: Discussion
# generate HTML5? (experimental)
html5: 0
# only send cookies over SSL connections?
sslcookie: 0
# extension to use for new pages
default_pageext: mdwn
# extension to use for html files
htmlext: html
# strftime format string to display date
timeformat: '%c'
# UTF-8 locale to use
locale: en_US.UTF-8
# put user pages below specified page
userdir: ''
# how many backlinks to show before hiding excess (0 to show all)
numbacklinks: 10
# attempt to hardlink source files? (optimisation for large files)
hardlink: 0
# force ikiwiki to use a particular umask
umask: 18
# group for wrappers to run in
#wrappergroup: ikiwiki
# extra library and plugin directory
libdir: ''
# environment variables
ENV: {}
# regexp of normally excluded files to include
include: '^\.htaccess$'
# regexp of files that should be skipped
exclude: (?-xism:/discussion)
# specifies the characters that are allowed in source filenames
wiki_file_chars: '-[:alnum:]+/._~'
# allow symlinks in the path leading to the srcdir (potentially insecure)
allow_symlinks_before_srcdir: 1

######################################################################
# core plugins
#   (editpage, git, htmlscrubber, inline, link, meta, parentlinks)
######################################################################

# git plugin
# git hook to generate
#git_wrapper: /git/wiki.git/hooks/post-update
# shell command for git_wrapper to run, in the background
#git_wrapper_background_command: git push github
# mode for git_wrapper (can safely be made suid)
#git_wrappermode: 06755
# git pre-receive hook to generate
#git_test_receive_wrapper: /git/wiki.git/hooks/pre-receive
# unix users whose commits should be checked by the pre-receive hook
#untrusted_committers: []
# gitweb url to show file history ([[file]] substituted)
historyurl: 'https://git-tails.immerda.ch/tails/log/wiki/src/[[file]]'
# gitweb url to show a diff ([[file]], [[sha1_to]], [[sha1_from]], [[sha1_commit]], and [[sha1_parent]] substituted)
diffurl: 'https://git-tails.immerda.ch/tails/commit/wiki/src/[[file]]?id=[[sha1_commit]]'
# where to pull and push changes (set to empty string to disable)
gitorigin_branch: ''
# branch that the wiki is stored in
gitmaster_branch: master

# htmlscrubber plugin
# PageSpec specifying pages not to scrub
htmlscrubber_skip: 'donate or donate.* or donate/* or download or download.* or install or install.* or install/* or upgrade or upgrade.* or upgrade/*'

# inline plugin
# enable rss feeds by default?
rss: 1
# enable atom feeds by default?
atom: 1
# allow rss feeds to be used?
#allowrss: 0
# allow atom feeds to be used?
#allowatom: 0
# urls to ping (using XML-RPC) on feed update
pingurl: []

######################################################################
# auth plugins
#   (anonok, blogspam, httpauth, lockedit, moderatedcomments,
#    opendiscussion, openid, passwordauth, signinedit)
######################################################################

# anonok plugin
# PageSpec to limit which pages anonymous users can edit
#anonok_pagespec: '*/discussion'

# blogspam plugin
# PageSpec of pages to check for spam
#blogspam_pagespec: postcomment(*)
# options to send to blogspam server
#blogspam_options: 'blacklist=1.2.3.4,blacklist=8.7.6.5,max-links=10'
# blogspam server XML-RPC url
#blogspam_server: ''

# httpauth plugin
# url to redirect to when authentication is needed
#cgiauthurl: http://example.com/wiki/auth/ikiwiki.cgi
# PageSpec of pages where only httpauth will be used for authentication
#httpauth_pagespec: '!*/Discussion'

# lockedit plugin
# PageSpec controlling which pages are locked
locked_pages: '! blueprint/*'

# moderatedcomments plugin
# PageSpec matching users or comment locations to moderate
#moderate_pagespec: '*'

# openid plugin
# url pattern of openid realm (default is cgiurl)
#openid_realm: ''
# url to ikiwiki cgi to use for openid authentication (default is cgiurl)
#openid_cgiurl: ''

# passwordauth plugin
# a password that must be entered when signing up for an account
#account_creation_password: s3cr1t
# cost of generating a password using Authen::Passphrase::BlowfishCrypt
#password_cost: 8

######################################################################
# format plugins
#   (creole, highlight, hnb, html, mdwn, otl, po, rawhtml, textile, txt)
######################################################################

# highlight plugin
# types of source files to syntax highlight
#tohighlight: .c .h .cpp .pl .py Makefile:make
# location of highlight's filetypes.conf
#filetypes_conf: /etc/highlight/filetypes.conf
# location of highlight's langDefs directory
#langdefdir: /usr/share/highlight/langDefs

# mdwn plugin
# enable multimarkdown features?
#multimarkdown: 0

# po plugin
# master language (non-PO files)
po_master_language: en|English
# slave languages (translated via PO files) format: ll|Langname
po_slave_languages:
  - de|Deutsch
  - fa|Farsi
  - fr|Français
  - it|Italiano
  - pt|Português
# PageSpec controlling which pages are translatable
#
# On each release `n` of Tails 3.0, 4.0, etc. this list should be
# updated to disable translations of news/version_*, news/test_*, and
# security/Numerous_security_holes_in_* for release `n-2`.
#
# When updating this list, refer to the checklist in
# https://tails.boum.org/contribute/how/website/po_translatable_pages/
<<<<<<< HEAD
po_translatable_pages: '!security/audits and !security/audits/* and !news/report_2* and !news/version_0* and !news/test_0* and !news/test_*-rc? and !security/Numerous_security_holes_in_0* and (about or about/* or bugs or chat or contribute or contribute/how/donate or doc or doc/* or donate or donate/* or download or download.inline or getting_started or inc/stable_i386_release_notes or index or news or news/* or press or security or security/* or sidebar or support or support/* or todo or torrents or wishlist or misc or misc/* or install or install/* or upgrade or upgrade/*)'
=======
po_translatable_pages: '!security/audits and !security/audits/* and !news/report_2* and !news/version_0* and !news/test_0* and !news/test_*-rc? and !security/Numerous_security_holes_in_0* and (about or about/* or bugs or chat or contribute or contribute/how/donate or doc or doc/* or download or download.inline or getting_started or inc/stable_i386_release_notes or index or home or news or news/* or press or security or security/* or sidebar or support or support/* or todo or torrents or wishlist or misc or misc/* or install or install/* or upgrade or upgrade/*)'
>>>>>>> daca5d37
# internal linking behavior (default/current/negotiated)
po_link_to: current

######################################################################
# misc plugins
#   (filecheck)
######################################################################

######################################################################
# web plugins
#   (404, attachment, comments, editdiff, edittemplate, getsource, google,
#    goto, mirrorlist, remove, rename, repolist, search, theme, websetup,
#    wmd)
######################################################################

# attachment plugin
# enhanced PageSpec specifying what attachments are allowed
#allowed_attachments: virusfree() and mimetype(image/*) and maxsize(50kb)
# virus checker program (reads STDIN, returns nonzero if virus found)
#virus_checker: clamdscan -

# comments plugin
# PageSpec of pages where comments are allowed
#comments_pagespec: forum/*
# PageSpec of pages where posting new comments is not allowed
#comments_closed_pagespec: ''
# Base name for comments, e.g. "comment_" for pages like "sandbox/comment_12"
#comments_pagename: comment_
# Interpret directives in comments?
#comments_allowdirectives: 0
# Allow anonymous commenters to set an author name?
#comments_allowauthor: 0
# commit comments to the VCS
#comments_commit: 1

# getsource plugin
# Mime type for returned source.
#getsource_mimetype: text/plain; charset=utf-8

# mirrorlist plugin
# list of mirrors
mirrorlist:
  tails.boum.org: https://tails.boum.org/ikiwiki.cgi
# generate links that point to the mirrors' ikiwiki CGI
mirrorlist_use_cgi: 1

# repolist plugin
# URIs of repositories containing the wiki's source
#repositories:
#  - svn://svn.example.org/wiki/trunk

# search plugin
# path to the omega cgi program
omega_cgi: /usr/lib/cgi-bin/omega/omega

# theme plugin
# name of theme to enable
#theme: actiontabs

# websetup plugin
# list of plugins that cannot be enabled/disabled via the web interface
#websetup_force_plugins: []
# list of additional setup field keys to treat as unsafe
#websetup_unsafe: []
# show unsafe settings, read-only, in web interface?
#websetup_show_unsafe: 1

######################################################################
# widget plugins
#   (calendar, color, conditional, cutpaste, date, format, fortune,
#    graphviz, haiku, img, linkmap, listdirectives, map, more, orphans,
#    pagecount, pagestats, poll, polygen, postsparkline, progress,
#    shortcut, sparkline, table, template, teximg, toc, toggle, version)
######################################################################

# calendar plugin
# base of the archives hierarchy
#archivebase: archives
# PageSpec of pages to include in the archives; used by ikiwiki-calendar command
#archive_pagespec: page(posts/*) and !*/Discussion

# listdirectives plugin
# directory in srcdir that contains directive descriptions
#directive_description_dir: ikiwiki/directive

# teximg plugin
# Should teximg use dvipng to render, or dvips and convert?
#teximg_dvipng: ''
# LaTeX prefix for teximg plugin
#teximg_prefix: |
#  \documentclass{article}
#  \usepackage[utf8]{inputenc}
#  \usepackage{amsmath}
#  \usepackage{amsfonts}
#  \usepackage{amssymb}
#  \pagestyle{empty}
#  \begin{document}
# LaTeX postfix for teximg plugin
#teximg_postfix: '\end{document}'

######################################################################
# other plugins
#   (aggregate, autoindex, brokenlinks, camelcase, ddate, embed, favicon,
#    flattr, goodstuff, htmlbalance, localstyle, pagetemplate, pandoc,
#    pingee, pinger, prettydate, recentchanges, recentchangesdiff,
#    relativedate, rsync, sidebar, smiley, sortnaturally, tag,
#    testpagespec, transient, underlay)
######################################################################

# aggregate plugin
# enable aggregation to internal pages?
#aggregateinternal: 1
# allow aggregation to be triggered via the web?
#aggregate_webtrigger: 0
# cookie control
#cookiejar:
#  file: /home/user/.ikiwiki/cookies

# autoindex plugin
# commit autocreated index pages
#autoindex_commit: 1

# camelcase plugin
# list of words to not turn into links
#camelcase_ignore: []

# flattr plugin
# userid or user name to use by default for Flattr buttons
#flattr_userid: joeyh

# pandoc plugin
# Path to pandoc executable
#pandoc_command: /usr/bin/pandoc
# File extension for Markdown files
#pandoc_markdown_ext: mdwn
# Enable Pandoc processing of LaTeX documents
#pandoc_latex: 0
# Enable Pandoc processing of reStructuredText documents
#pandoc_rst: 0
# Use smart quotes, dashes, and ellipses
#pandoc_smart: 1
# Output format (html, markdown or latex)
#pandoc_output_format: html
# Path depth of which LaTeX parts roots (e.g.: bla/part1 = depth 2)
#pandoc_parts_at_depth: 1
# Shift headers level depending on page depth (default: enabled for LaTeX output, disabled else)
#pandoc_shift_headers: 1

# pinger plugin
# how many seconds to try pinging before timing out
#pinger_timeout: 15

# prettydate plugin
# format to use to display date
#prettydateformat: '%X, %B %o, %Y'

# recentchanges plugin
# name of the recentchanges page
recentchangespage: recentchanges
# number of changes to track
recentchangesnum: 100

# rsync plugin
# command to run to sync updated pages
#rsync_command: rsync -qa --delete . user@host:/path/to/docroot/

# sidebar plugin
# show sidebar page on all pages?
#global_sidebars: 1

# tag plugin
# parent page tags are located under
tagbase: tags
# autocreate new tag pages?
#tag_autocreate: 1
# commit autocreated tag pages
tag_autocreate_commit: 1

# underlay plugin
# extra underlay directories to add
add_underlays:
  - /home/amnesia/Persistent/Tails/promotion-material<|MERGE_RESOLUTION|>--- conflicted
+++ resolved
@@ -234,11 +234,7 @@
 #
 # When updating this list, refer to the checklist in
 # https://tails.boum.org/contribute/how/website/po_translatable_pages/
-<<<<<<< HEAD
-po_translatable_pages: '!security/audits and !security/audits/* and !news/report_2* and !news/version_0* and !news/test_0* and !news/test_*-rc? and !security/Numerous_security_holes_in_0* and (about or about/* or bugs or chat or contribute or contribute/how/donate or doc or doc/* or donate or donate/* or download or download.inline or getting_started or inc/stable_i386_release_notes or index or news or news/* or press or security or security/* or sidebar or support or support/* or todo or torrents or wishlist or misc or misc/* or install or install/* or upgrade or upgrade/*)'
-=======
-po_translatable_pages: '!security/audits and !security/audits/* and !news/report_2* and !news/version_0* and !news/test_0* and !news/test_*-rc? and !security/Numerous_security_holes_in_0* and (about or about/* or bugs or chat or contribute or contribute/how/donate or doc or doc/* or download or download.inline or getting_started or inc/stable_i386_release_notes or index or home or news or news/* or press or security or security/* or sidebar or support or support/* or todo or torrents or wishlist or misc or misc/* or install or install/* or upgrade or upgrade/*)'
->>>>>>> daca5d37
+po_translatable_pages: '!security/audits and !security/audits/* and !news/report_2* and !news/version_0* and !news/test_0* and !news/test_*-rc? and !security/Numerous_security_holes_in_0* and (about or about/* or bugs or chat or contribute or contribute/how/donate or doc or doc/* or donate or donate/* or download or download.inline or getting_started or home or inc/stable_i386_release_notes or index or news or news/* or press or security or security/* or sidebar or support or support/* or todo or torrents or wishlist or misc or misc/* or install or install/* or upgrade or upgrade/*)'
 # internal linking behavior (default/current/negotiated)
 po_link_to: current
 
