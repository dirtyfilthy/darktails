# -*- mode: yaml; -*-
# IkiWiki::Setup::Yaml - YAML formatted setup file
#
# Setup file for ikiwiki.
# 
# Passing this to ikiwiki --setup will make ikiwiki generate
# wrappers and build the wiki.
# 
# Remember to re-run ikiwiki --setup any time you edit this file.
#
# name of the wiki
wikiname: The Amnesic Incognito Live System
# contact email for wiki
adminemail: tails@boum.org
# users who are wiki admins
adminuser: []
# users who are banned from the wiki
banned_users: []
# where the source of the wiki is located
srcdir: wiki/src
# where to build the wiki
destdir: /var/www/wiki/tails
# base url to the wiki
url: http://localhost/wiki/tails
# url to the ikiwiki.cgi
cgiurl: http://localhost/wiki/tails/ikiwiki.cgi
# filename of cgi wrapper to generate
cgi_wrapper: ''
# mode for cgi_wrapper (can safely be made suid)
cgi_wrappermode: 06755
# rcs backend to use
rcs: git
# plugins to add to the default configuration
add_plugins:
  - editpage
  - favicon
  - html
  - lockedit
  - map
  - mirrorlist
  - passwordauth
  - po
  - shortcut
  - sidebar
  - tag
  - toc
  - trail
  - typography
  - meta
  - img
  - pagestats
  - recentchanges
  - search
  - toggle
  - underlay
# plugins to disable
disable_plugins:
  - anonok
  - openid
  - httpauth
  - remove
  - rename
  - signinedit
# additional directory to search for template files
# templatedir: /usr/share/ikiwiki/templates
# base wiki source location
# underlaydir: /usr/share/ikiwiki/basewiki
# display verbose messages?
verbose: 1
# log to syslog?
#syslog: 1
# create output files named page/index.html?
usedirs: 0
# use '!'-prefixed preprocessor directives?
prefix_directives: 1
# use page/index.mdwn source files
indexpages: 0
# enable Discussion pages?
discussion: 0
# name of Discussion pages
discussionpage: Discussion
# generate HTML5? (experimental)
html5: 0
# only send cookies over SSL connections?
sslcookie: 0
# extension to use for new pages
default_pageext: mdwn
# extension to use for html files
htmlext: html
# strftime format string to display date
timeformat: '%c'
# UTF-8 locale to use
locale: en_US.UTF-8
# put user pages below specified page
userdir: ''
# how many backlinks to show before hiding excess (0 to show all)
numbacklinks: 10
# attempt to hardlink source files? (optimisation for large files)
hardlink: 0
# force ikiwiki to use a particular umask
umask: 18
# group for wrappers to run in
#wrappergroup: ikiwiki
# extra library and plugin directory
libdir: ''
# environment variables
ENV: {}
# regexp of normally excluded files to include
include: '^\.htaccess$'
# regexp of files that should be skipped
exclude: (?-xism:/discussion)
# specifies the characters that are allowed in source filenames
wiki_file_chars: '-[:alnum:]+/._~'
# allow symlinks in the path leading to the srcdir (potentially insecure)
allow_symlinks_before_srcdir: 1

######################################################################
# core plugins
#   (editpage, git, htmlscrubber, inline, link, meta, parentlinks)
######################################################################

# git plugin
# git hook to generate
#git_wrapper: /git/wiki.git/hooks/post-update
# shell command for git_wrapper to run, in the background
#git_wrapper_background_command: git push github
# mode for git_wrapper (can safely be made suid)
#git_wrappermode: 06755
# git pre-receive hook to generate
#git_test_receive_wrapper: /git/wiki.git/hooks/pre-receive
# unix users whose commits should be checked by the pre-receive hook
#untrusted_committers: []
# gitweb url to show file history ([[file]] substituted)
historyurl: 'https://git-tails.immerda.ch/tails/log/wiki/src/[[file]]'
# gitweb url to show a diff ([[file]], [[sha1_to]], [[sha1_from]], [[sha1_commit]], and [[sha1_parent]] substituted)
diffurl: 'https://git-tails.immerda.ch/tails/commit/wiki/src/[[file]]?id=[[sha1_commit]]'
# where to pull and push changes (set to empty string to disable)
gitorigin_branch: ''
# branch that the wiki is stored in
gitmaster_branch: master

# htmlscrubber plugin
# PageSpec specifying pages not to scrub
htmlscrubber_skip: 'download or download.* or install or install.* or install/* or upgrade or upgrade.* or upgrade/*'

# inline plugin
# enable rss feeds by default?
rss: 1
# enable atom feeds by default?
atom: 1
# allow rss feeds to be used?
#allowrss: 0
# allow atom feeds to be used?
#allowatom: 0
# urls to ping (using XML-RPC) on feed update
pingurl: []

######################################################################
# auth plugins
#   (anonok, blogspam, httpauth, lockedit, moderatedcomments,
#    opendiscussion, openid, passwordauth, signinedit)
######################################################################

# anonok plugin
# PageSpec to limit which pages anonymous users can edit
#anonok_pagespec: '*/discussion'

# blogspam plugin
# PageSpec of pages to check for spam
#blogspam_pagespec: postcomment(*)
# options to send to blogspam server
#blogspam_options: 'blacklist=1.2.3.4,blacklist=8.7.6.5,max-links=10'
# blogspam server XML-RPC url
#blogspam_server: ''

# httpauth plugin
# url to redirect to when authentication is needed
#cgiauthurl: http://example.com/wiki/auth/ikiwiki.cgi
# PageSpec of pages where only httpauth will be used for authentication
#httpauth_pagespec: '!*/Discussion'

# lockedit plugin
# PageSpec controlling which pages are locked
locked_pages: '! blueprint/*'

# moderatedcomments plugin
# PageSpec matching users or comment locations to moderate
#moderate_pagespec: '*'

# openid plugin
# url pattern of openid realm (default is cgiurl)
#openid_realm: ''
# url to ikiwiki cgi to use for openid authentication (default is cgiurl)
#openid_cgiurl: ''

# passwordauth plugin
# a password that must be entered when signing up for an account
#account_creation_password: s3cr1t
# cost of generating a password using Authen::Passphrase::BlowfishCrypt
#password_cost: 8

######################################################################
# format plugins
#   (creole, highlight, hnb, html, mdwn, otl, po, rawhtml, textile, txt)
######################################################################

# highlight plugin
# types of source files to syntax highlight
#tohighlight: .c .h .cpp .pl .py Makefile:make
# location of highlight's filetypes.conf
#filetypes_conf: /etc/highlight/filetypes.conf
# location of highlight's langDefs directory
#langdefdir: /usr/share/highlight/langDefs

# mdwn plugin
# enable multimarkdown features?
#multimarkdown: 0

# po plugin
# master language (non-PO files)
po_master_language: en|English
# slave languages (translated via PO files) format: ll|Langname
po_slave_languages:
  - de|Deutsch
  - fa|Farsi
  - fr|Français
  - it|Italiano
  - pt|Português
# PageSpec controlling which pages are translatable
#
# On each release `n` of Tails 3.0, 4.0, etc. this list should be
# updated to disable translations of news/version_*, news/test_*, and
# security/Numerous_security_holes_in_* for release `n-2`.
# Also update ikiwiki.setup, index.html, news.mdwn, and security.mdwn.
<<<<<<< HEAD
po_translatable_pages: '!security/audits and !security/audits/* and !news/report_2* and !news/version_0* and !news/test_0* and !security/Numerous_security_holes_in_0* and (about or about/* or bugs or chat or contribute or contribute/how/donate or doc or doc/* or download or download.inline or getting_started or inc/stable_i386_release_notes or index or news or news/* or press or press/* or security or security/* or sidebar or support or support/* or todo or torrents or wishlist or misc or misc/* or install or install/* or upgrade or upgrade/*)'
=======
po_translatable_pages: '!security/audits and !security/audits/* and !news/report_2* and !news/version_0* and !news/test_0* and !news/test_*-rc? and !security/Numerous_security_holes_in_0* and (about or bugs or chat or contribute or contribute/how/donate or doc or doc/* or download or download.inline or getting_started or inc/stable_i386_release_notes or index or news or news/* or press or press/* or security or security/* or sidebar or support or support/* or todo or torrents or wishlist or misc or misc/* or install or install/* or upgrade or upgrade/*)'
>>>>>>> c41b3a44
# internal linking behavior (default/current/negotiated)
po_link_to: current

######################################################################
# misc plugins
#   (filecheck)
######################################################################

######################################################################
# web plugins
#   (404, attachment, comments, editdiff, edittemplate, getsource, google,
#    goto, mirrorlist, remove, rename, repolist, search, theme, websetup,
#    wmd)
######################################################################

# attachment plugin
# enhanced PageSpec specifying what attachments are allowed
#allowed_attachments: virusfree() and mimetype(image/*) and maxsize(50kb)
# virus checker program (reads STDIN, returns nonzero if virus found)
#virus_checker: clamdscan -

# comments plugin
# PageSpec of pages where comments are allowed
#comments_pagespec: forum/*
# PageSpec of pages where posting new comments is not allowed
#comments_closed_pagespec: ''
# Base name for comments, e.g. "comment_" for pages like "sandbox/comment_12"
#comments_pagename: comment_
# Interpret directives in comments?
#comments_allowdirectives: 0
# Allow anonymous commenters to set an author name?
#comments_allowauthor: 0
# commit comments to the VCS
#comments_commit: 1

# getsource plugin
# Mime type for returned source.
#getsource_mimetype: text/plain; charset=utf-8

# mirrorlist plugin
# list of mirrors
mirrorlist:
  tails.boum.org: https://tails.boum.org/ikiwiki.cgi
# generate links that point to the mirrors' ikiwiki CGI
mirrorlist_use_cgi: 1

# repolist plugin
# URIs of repositories containing the wiki's source
#repositories:
#  - svn://svn.example.org/wiki/trunk

# search plugin
# path to the omega cgi program
omega_cgi: /usr/lib/cgi-bin/omega/omega

# theme plugin
# name of theme to enable
#theme: actiontabs

# websetup plugin
# list of plugins that cannot be enabled/disabled via the web interface
#websetup_force_plugins: []
# list of additional setup field keys to treat as unsafe
#websetup_unsafe: []
# show unsafe settings, read-only, in web interface?
#websetup_show_unsafe: 1

######################################################################
# widget plugins
#   (calendar, color, conditional, cutpaste, date, format, fortune,
#    graphviz, haiku, img, linkmap, listdirectives, map, more, orphans,
#    pagecount, pagestats, poll, polygen, postsparkline, progress,
#    shortcut, sparkline, table, template, teximg, toc, toggle, version)
######################################################################

# calendar plugin
# base of the archives hierarchy
#archivebase: archives
# PageSpec of pages to include in the archives; used by ikiwiki-calendar command
#archive_pagespec: page(posts/*) and !*/Discussion

# listdirectives plugin
# directory in srcdir that contains directive descriptions
#directive_description_dir: ikiwiki/directive

# teximg plugin
# Should teximg use dvipng to render, or dvips and convert?
#teximg_dvipng: ''
# LaTeX prefix for teximg plugin
#teximg_prefix: |
#  \documentclass{article}
#  \usepackage[utf8]{inputenc}
#  \usepackage{amsmath}
#  \usepackage{amsfonts}
#  \usepackage{amssymb}
#  \pagestyle{empty}
#  \begin{document}
# LaTeX postfix for teximg plugin
#teximg_postfix: '\end{document}'

######################################################################
# other plugins
#   (aggregate, autoindex, brokenlinks, camelcase, ddate, embed, favicon,
#    flattr, goodstuff, htmlbalance, localstyle, pagetemplate, pandoc,
#    pingee, pinger, prettydate, recentchanges, recentchangesdiff,
#    relativedate, rsync, sidebar, smiley, sortnaturally, tag,
#    testpagespec, transient, underlay)
######################################################################

# aggregate plugin
# enable aggregation to internal pages?
#aggregateinternal: 1
# allow aggregation to be triggered via the web?
#aggregate_webtrigger: 0
# cookie control
#cookiejar:
#  file: /home/user/.ikiwiki/cookies

# autoindex plugin
# commit autocreated index pages
#autoindex_commit: 1

# camelcase plugin
# list of words to not turn into links
#camelcase_ignore: []

# flattr plugin
# userid or user name to use by default for Flattr buttons
#flattr_userid: joeyh

# pandoc plugin
# Path to pandoc executable
#pandoc_command: /usr/bin/pandoc
# File extension for Markdown files
#pandoc_markdown_ext: mdwn
# Enable Pandoc processing of LaTeX documents
#pandoc_latex: 0
# Enable Pandoc processing of reStructuredText documents
#pandoc_rst: 0
# Use smart quotes, dashes, and ellipses
#pandoc_smart: 1
# Output format (html, markdown or latex)
#pandoc_output_format: html
# Path depth of which LaTeX parts roots (e.g.: bla/part1 = depth 2)
#pandoc_parts_at_depth: 1
# Shift headers level depending on page depth (default: enabled for LaTeX output, disabled else)
#pandoc_shift_headers: 1

# pinger plugin
# how many seconds to try pinging before timing out
#pinger_timeout: 15

# prettydate plugin
# format to use to display date
#prettydateformat: '%X, %B %o, %Y'

# recentchanges plugin
# name of the recentchanges page
recentchangespage: recentchanges
# number of changes to track
recentchangesnum: 100

# rsync plugin
# command to run to sync updated pages
#rsync_command: rsync -qa --delete . user@host:/path/to/docroot/

# sidebar plugin
# show sidebar page on all pages?
#global_sidebars: 1

# tag plugin
# parent page tags are located under
tagbase: tags
# autocreate new tag pages?
#tag_autocreate: 1
# commit autocreated tag pages
tag_autocreate_commit: 1

# underlay plugin
# extra underlay directories to add
add_underlays:
  - /home/amnesia/Persistent/Tails/promotion-material<|MERGE_RESOLUTION|>--- conflicted
+++ resolved
@@ -232,11 +232,7 @@
 # updated to disable translations of news/version_*, news/test_*, and
 # security/Numerous_security_holes_in_* for release `n-2`.
 # Also update ikiwiki.setup, index.html, news.mdwn, and security.mdwn.
-<<<<<<< HEAD
-po_translatable_pages: '!security/audits and !security/audits/* and !news/report_2* and !news/version_0* and !news/test_0* and !security/Numerous_security_holes_in_0* and (about or about/* or bugs or chat or contribute or contribute/how/donate or doc or doc/* or download or download.inline or getting_started or inc/stable_i386_release_notes or index or news or news/* or press or press/* or security or security/* or sidebar or support or support/* or todo or torrents or wishlist or misc or misc/* or install or install/* or upgrade or upgrade/*)'
-=======
-po_translatable_pages: '!security/audits and !security/audits/* and !news/report_2* and !news/version_0* and !news/test_0* and !news/test_*-rc? and !security/Numerous_security_holes_in_0* and (about or bugs or chat or contribute or contribute/how/donate or doc or doc/* or download or download.inline or getting_started or inc/stable_i386_release_notes or index or news or news/* or press or press/* or security or security/* or sidebar or support or support/* or todo or torrents or wishlist or misc or misc/* or install or install/* or upgrade or upgrade/*)'
->>>>>>> c41b3a44
+po_translatable_pages: '!security/audits and !security/audits/* and !news/report_2* and !news/version_0* and !news/test_0* and !news/test_*-rc? and !security/Numerous_security_holes_in_0* and (about or about/* or bugs or chat or contribute or contribute/how/donate or doc or doc/* or download or download.inline or getting_started or inc/stable_i386_release_notes or index or news or news/* or press or press/* or security or security/* or sidebar or support or support/* or todo or torrents or wishlist or misc or misc/* or install or install/* or upgrade or upgrade/*)'
 # internal linking behavior (default/current/negotiated)
 po_link_to: current
 
