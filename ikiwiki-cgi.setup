# -*- mode: yaml; -*-
# IkiWiki::Setup::Yaml - YAML formatted setup file
#
# Setup file for ikiwiki.
# 
# Passing this to ikiwiki --setup will make ikiwiki generate
# wrappers and build the wiki.
# 
# Remember to re-run ikiwiki --setup any time you edit this file.
#
# name of the wiki
wikiname: The Amnesic Incognito Live System
# contact email for wiki
adminemail: tails@boum.org
# users who are wiki admins
adminuser: []
# users who are banned from the wiki
banned_users: []
# where the source of the wiki is located
srcdir: wiki/src
# where to build the wiki
destdir: /var/www/wiki/tails
# base url to the wiki
url: http://localhost/wiki/tails
# url to the ikiwiki.cgi
cgiurl: http://localhost/wiki/tails/ikiwiki.cgi
# filename of cgi wrapper to generate
cgi_wrapper: ''
# mode for cgi_wrapper (can safely be made suid)
cgi_wrappermode: 06755
# rcs backend to use
rcs: git
# plugins to add to the default configuration
add_plugins:
<<<<<<< HEAD
=======
  - comments
>>>>>>> 05e36ae3
  - editpage
  - favicon
  - html
  - lockedit
  - map
  - mirrorlist
  - passwordauth
  - po
  - shortcut
  - sidebar
  - tag
  - toc
  - trail
  - typography
  - meta
  - img
  - recentchanges
  - search
  - toggle
# plugins to disable
disable_plugins:
  - anonok
<<<<<<< HEAD
  - comments
=======
>>>>>>> 05e36ae3
  - openid
  - httpauth
  - remove
  - rename
  - signinedit
# additional directory to search for template files
# templatedir: /usr/share/ikiwiki/templates
# base wiki source location
# underlaydir: /usr/share/ikiwiki/basewiki
# display verbose messages?
verbose: 1
# log to syslog?
#syslog: 1
# create output files named page/index.html?
usedirs: 0
# use '!'-prefixed preprocessor directives?
prefix_directives: 1
# use page/index.mdwn source files
indexpages: 0
# enable Discussion pages?
discussion: 0
# name of Discussion pages
discussionpage: Discussion
# generate HTML5? (experimental)
html5: 0
# only send cookies over SSL connections?
sslcookie: 0
# extension to use for new pages
default_pageext: mdwn
# extension to use for html files
htmlext: html
# strftime format string to display date
timeformat: '%c'
# UTF-8 locale to use
locale: en_US.UTF-8
# put user pages below specified page
userdir: ''
# how many backlinks to show before hiding excess (0 to show all)
numbacklinks: 10
# attempt to hardlink source files? (optimisation for large files)
hardlink: 0
# force ikiwiki to use a particular umask
umask: 18
# group for wrappers to run in
#wrappergroup: ikiwiki
# extra library and plugin directory
libdir: ''
# environment variables
ENV: {}
# regexp of normally excluded files to include
include: '^\.htaccess$'
# regexp of files that should be skipped
exclude: (?-xism:/discussion)
# specifies the characters that are allowed in source filenames
wiki_file_chars: '-[:alnum:]+/.:_~'
# allow symlinks in the path leading to the srcdir (potentially insecure)
allow_symlinks_before_srcdir: 1

######################################################################
# core plugins
#   (editpage, git, htmlscrubber, inline, link, meta, parentlinks)
######################################################################

# git plugin
# git hook to generate
#git_wrapper: /git/wiki.git/hooks/post-update
# shell command for git_wrapper to run, in the background
#git_wrapper_background_command: git push github
# mode for git_wrapper (can safely be made suid)
#git_wrappermode: 06755
# git pre-receive hook to generate
#git_test_receive_wrapper: /git/wiki.git/hooks/pre-receive
# unix users whose commits should be checked by the pre-receive hook
#untrusted_committers: []
# gitweb url to show file history ([[file]] substituted)
historyurl: 'https://git-tails.immerda.ch/tails/log/wiki/src/[[file]]'
# gitweb url to show a diff ([[file]], [[sha1_to]], [[sha1_from]], [[sha1_commit]], and [[sha1_parent]] substituted)
diffurl: 'https://git-tails.immerda.ch/tails/commit/wiki/src/[[file]]?id=[[sha1_commit]]'
# where to pull and push changes (set to empty string to disable)
gitorigin_branch: ''
# branch that the wiki is stored in
gitmaster_branch: master

# htmlscrubber plugin
# PageSpec specifying pages not to scrub
#htmlscrubber_skip: '!*/Discussion'

# inline plugin
# enable rss feeds by default?
rss: 1
# enable atom feeds by default?
atom: 1
# allow rss feeds to be used?
#allowrss: 0
# allow atom feeds to be used?
#allowatom: 0
# urls to ping (using XML-RPC) on feed update
pingurl: []

######################################################################
# auth plugins
#   (anonok, blogspam, httpauth, lockedit, moderatedcomments,
#    opendiscussion, openid, passwordauth, signinedit)
######################################################################

# anonok plugin
# PageSpec to limit which pages anonymous users can edit
#anonok_pagespec: '*/discussion'

# blogspam plugin
# PageSpec of pages to check for spam
#blogspam_pagespec: postcomment(*)
# options to send to blogspam server
#blogspam_options: 'blacklist=1.2.3.4,blacklist=8.7.6.5,max-links=10'
# blogspam server XML-RPC url
#blogspam_server: ''

# httpauth plugin
# url to redirect to when authentication is needed
#cgiauthurl: http://example.com/wiki/auth/ikiwiki.cgi
# PageSpec of pages where only httpauth will be used for authentication
#httpauth_pagespec: '!*/Discussion'

# lockedit plugin
# PageSpec controlling which pages are locked
locked_pages: '! blueprint/*'

# moderatedcomments plugin
# PageSpec matching users or comment locations to moderate
#moderate_pagespec: '*'

# openid plugin
# url pattern of openid realm (default is cgiurl)
#openid_realm: ''
# url to ikiwiki cgi to use for openid authentication (default is cgiurl)
#openid_cgiurl: ''

# passwordauth plugin
# a password that must be entered when signing up for an account
#account_creation_password: s3cr1t
# cost of generating a password using Authen::Passphrase::BlowfishCrypt
#password_cost: 8

######################################################################
# format plugins
#   (creole, highlight, hnb, html, mdwn, otl, po, rawhtml, textile, txt)
######################################################################

# highlight plugin
# types of source files to syntax highlight
#tohighlight: .c .h .cpp .pl .py Makefile:make
# location of highlight's filetypes.conf
#filetypes_conf: /etc/highlight/filetypes.conf
# location of highlight's langDefs directory
#langdefdir: /usr/share/highlight/langDefs

# mdwn plugin
# enable multimarkdown features?
#multimarkdown: 0

# po plugin
# master language (non-PO files)
po_master_language: en|English
# slave languages (translated via PO files) format: ll|Langname
po_slave_languages:
  - de|Deutsch
  - fr|Français
  - pt|Português
# PageSpec controlling which pages are translatable
po_translatable_pages: '!security/audits and !security/audits/* and (about or bugs or chat or contribute or doc or doc/* or download or getting_started or inc/stable_i386_date or index or news or news/* or press or press/* or security or security/* or sidebar or support or support/* or todo or torrents or wishlist or misc or misc/*)'
# internal linking behavior (default/current/negotiated)
po_link_to: current

######################################################################
# misc plugins
#   (filecheck)
######################################################################

######################################################################
# web plugins
#   (404, attachment, comments, editdiff, edittemplate, getsource, google,
#    goto, mirrorlist, remove, rename, repolist, search, theme, websetup,
#    wmd)
######################################################################

# attachment plugin
# enhanced PageSpec specifying what attachments are allowed
#allowed_attachments: virusfree() and mimetype(image/*) and maxsize(50kb)
# virus checker program (reads STDIN, returns nonzero if virus found)
#virus_checker: clamdscan -

# comments plugin
# PageSpec of pages where comments are allowed
#comments_pagespec: forum/*
# PageSpec of pages where posting new comments is not allowed
#comments_closed_pagespec: ''
# Base name for comments, e.g. "comment_" for pages like "sandbox/comment_12"
#comments_pagename: comment_
# Interpret directives in comments?
#comments_allowdirectives: 0
# Allow anonymous commenters to set an author name?
#comments_allowauthor: 0
# commit comments to the VCS
#comments_commit: 1

# getsource plugin
# Mime type for returned source.
#getsource_mimetype: text/plain; charset=utf-8

# mirrorlist plugin
# list of mirrors
mirrorlist:
  tails.boum.org: https://tails.boum.org/ikiwiki.cgi
# generate links that point to the mirrors' ikiwiki CGI
mirrorlist_use_cgi: 1

# repolist plugin
# URIs of repositories containing the wiki's source
#repositories:
#  - svn://svn.example.org/wiki/trunk

# search plugin
# path to the omega cgi program
omega_cgi: /usr/lib/cgi-bin/omega/omega

# theme plugin
# name of theme to enable
#theme: actiontabs

# websetup plugin
# list of plugins that cannot be enabled/disabled via the web interface
#websetup_force_plugins: []
# list of additional setup field keys to treat as unsafe
#websetup_unsafe: []
# show unsafe settings, read-only, in web interface?
#websetup_show_unsafe: 1

######################################################################
# widget plugins
#   (calendar, color, conditional, cutpaste, date, format, fortune,
#    graphviz, haiku, img, linkmap, listdirectives, map, more, orphans,
#    pagecount, pagestats, poll, polygen, postsparkline, progress,
#    shortcut, sparkline, table, template, teximg, toc, toggle, version)
######################################################################

# calendar plugin
# base of the archives hierarchy
#archivebase: archives
# PageSpec of pages to include in the archives; used by ikiwiki-calendar command
#archive_pagespec: page(posts/*) and !*/Discussion

# listdirectives plugin
# directory in srcdir that contains directive descriptions
#directive_description_dir: ikiwiki/directive

# teximg plugin
# Should teximg use dvipng to render, or dvips and convert?
#teximg_dvipng: ''
# LaTeX prefix for teximg plugin
#teximg_prefix: |
#  \documentclass{article}
#  \usepackage[utf8]{inputenc}
#  \usepackage{amsmath}
#  \usepackage{amsfonts}
#  \usepackage{amssymb}
#  \pagestyle{empty}
#  \begin{document}
# LaTeX postfix for teximg plugin
#teximg_postfix: '\end{document}'

######################################################################
# other plugins
#   (aggregate, autoindex, brokenlinks, camelcase, ddate, embed, favicon,
#    flattr, goodstuff, htmlbalance, localstyle, pagetemplate, pandoc,
#    pingee, pinger, prettydate, recentchanges, recentchangesdiff,
#    relativedate, rsync, sidebar, smiley, sortnaturally, tag,
#    testpagespec, transient, underlay)
######################################################################

# aggregate plugin
# enable aggregation to internal pages?
#aggregateinternal: 1
# allow aggregation to be triggered via the web?
#aggregate_webtrigger: 0
# cookie control
#cookiejar:
#  file: /home/user/.ikiwiki/cookies

# autoindex plugin
# commit autocreated index pages
#autoindex_commit: 1

# camelcase plugin
# list of words to not turn into links
#camelcase_ignore: []

# flattr plugin
# userid or user name to use by default for Flattr buttons
#flattr_userid: joeyh

# pandoc plugin
# Path to pandoc executable
#pandoc_command: /usr/bin/pandoc
# File extension for Markdown files
#pandoc_markdown_ext: mdwn
# Enable Pandoc processing of LaTeX documents
#pandoc_latex: 0
# Enable Pandoc processing of reStructuredText documents
#pandoc_rst: 0
# Use smart quotes, dashes, and ellipses
#pandoc_smart: 1
# Output format (html, markdown or latex)
#pandoc_output_format: html
# Path depth of which LaTeX parts roots (e.g.: bla/part1 = depth 2)
#pandoc_parts_at_depth: 1
# Shift headers level depending on page depth (default: enabled for LaTeX output, disabled else)
#pandoc_shift_headers: 1

# pinger plugin
# how many seconds to try pinging before timing out
#pinger_timeout: 15

# prettydate plugin
# format to use to display date
#prettydateformat: '%X, %B %o, %Y'

# recentchanges plugin
# name of the recentchanges page
recentchangespage: recentchanges
# number of changes to track
recentchangesnum: 100

# rsync plugin
# command to run to sync updated pages
#rsync_command: rsync -qa --delete . user@host:/path/to/docroot/

# sidebar plugin
# show sidebar page on all pages?
#global_sidebars: 1

# tag plugin
# parent page tags are located under
tagbase: tags
# autocreate new tag pages?
#tag_autocreate: 1
# commit autocreated tag pages
tag_autocreate_commit: 1

# underlay plugin
# extra underlay directories to add
#add_underlays:
#  - /home/user/wiki.underlay<|MERGE_RESOLUTION|>--- conflicted
+++ resolved
@@ -32,10 +32,7 @@
 rcs: git
 # plugins to add to the default configuration
 add_plugins:
-<<<<<<< HEAD
-=======
   - comments
->>>>>>> 05e36ae3
   - editpage
   - favicon
   - html
@@ -58,10 +55,6 @@
 # plugins to disable
 disable_plugins:
   - anonok
-<<<<<<< HEAD
-  - comments
-=======
->>>>>>> 05e36ae3
   - openid
   - httpauth
   - remove
@@ -255,17 +248,17 @@
 
 # comments plugin
 # PageSpec of pages where comments are allowed
-#comments_pagespec: forum/*
+comments_pagespec: forum/*
 # PageSpec of pages where posting new comments is not allowed
 #comments_closed_pagespec: ''
 # Base name for comments, e.g. "comment_" for pages like "sandbox/comment_12"
-#comments_pagename: comment_
+comments_pagename: comment_
 # Interpret directives in comments?
 #comments_allowdirectives: 0
 # Allow anonymous commenters to set an author name?
 #comments_allowauthor: 0
 # commit comments to the VCS
-#comments_commit: 1
+comments_commit: 1
 
 # getsource plugin
 # Mime type for returned source.
