--- conflicted
+++ resolved
@@ -60,11 +60,7 @@
    `if [ ${SNAPSHOT} = no -a -z ${SINCE} ]; then echo "--release --auto" ; fi` \
    --new-version="${NEW_VERSION}" \
    --ignore-branch \
-<<<<<<< HEAD
-   -- '*' ':!wiki'
-=======
    -- '*' ':!wiki' \
->>>>>>> ac3bbe78
    || fatal "gbp dch failed."
 
 # cleanup some parts of the changelog
