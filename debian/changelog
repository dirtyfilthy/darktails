<<<<<<< HEAD
tails (2.7) UNRELEASED; urgency=medium

  * Major new features and changes
    - Install Tor 0.2.8.8. (Closes: #11832)
=======
tails (2.9.1) UNRELEASED; urgency=medium

  * Dummy entry.

 -- Tails developers <tails@boum.org>  Tue, 13 Dec 2016 17:28:46 +0100

tails (2.9) unstable; urgency=medium

  * Security fixes
    - Upgrade Tor Browser to 6.0.8 based on Firefox 45.6. If you pay
      close attention you'll see that we import -build1 but there was
      a -build2. The only change is Tor Button 1.9.5.13 which makes
      some changes to the donation campaign banner in `about:tor`,
      which we safely can skip. (Closes: #12028)
    - Upgrade Icedove to 45.5.1-1~deb8u1+tails1. (Closes: #12029)

  * Minor improvements
    - Switch to DuckDuckGo as the default search engine in the tor
      Browser. This is what Tor Browser has, and Disconnect.me (the
      previous default) has been re-directing to DDG for some time,
      which has been confusing users. In addition, we localize the DDG
      user interface for the locales with availablelangpacks. (Closes:
      #11913)
    - Improve the display name for the Wikipedia search plugin.
    - Enable contrib and non-free for our own APT repos.
    - Upgrade Tor to 0.2.8.10. (Closes: #12015)
    - Upgrade obfs4proxy to 0.0.7-1~tpo1.

  * Bugfixes
    - AppArmor Totem profile: add permissions needed to avoid warning
      on startup. (Closes: #11984)
    - Upgrade the VirtualBox Guest additions and modules to version
      5.1.8. This should prevent Xorg from crashing unless the video
      memory for the VMs are significantly bumped. (Closes: #11965)
      Users will still have to enable I/O APIC due to a bug in Linux.
    - Drop unwanted search plugins from the Tor Browser langpacks.
      Otherwise they are only removed from English locales. Note that
      the langpacks contain copies of the English plugins, not
      localized versions, so we actually lose nothing.

  * Test suite
    - Add support for SikuliX, which recently hit Debian Unstable,
      while still supporting Sikuli for Jessie users. (Closes: #11991)
    - Fix some instances where we were trying to use the mouse outside
      of the Sikuli screen.
    - Use "TorBirdy" instead of "amnesia branding" as the "anchor"
      addon.  I.e. the addon that we use to find the other ones. The
      "amnesia branding" addon has been removed, so we must use
      something else. (Fixup: #11906)
    - Dogtailify "the support documentation page opens in Tor Browser"
      step. We previously relied on Sikuli, and the image was made
      outdated thanks to our donation campaign. No more! (Closes:
      #11911)
    - Resolve dl.amnesia.boum.org instead of picking a static address.
      Just hours after updating the dustri.org IP address, its web
      server went down => test suite failures. Let's make this test as
      robust as actually downloading the Tails ISO image -- if that
      fails, we probably have more serious problems on our hands than
      a failing test suite. (Closes: #11960)
    - Switch MAT scenario from testing PDFs to PNGs. Also add
      anti-test and test using using a tool *different* from MAT, the
      tool being tested here. (Closes: #11901)

 -- Tails Developers <tails@boum.org>  Mon, 12 Dec 2016 18:13:35 +0100

tails (2.7.1) unstable; urgency=medium

  * Security fixes
    - Upgrade Tor Browser to 6.0.7 (build3) based on Firefox 45.5.1.
    - Upgrade gstreamer0.10-based packages to 0.10.31-3+nmu4+deb8u2.
    - Upgrade imagemagick-based packages to 8:6.8.9.9-5+deb8u6.
    - Upgrade libicu52 to 52.1-8+deb8u4.
    - Upgrade vim-based packages to 2:7.4.488-7+deb8u1.

  * Minor improvements
    - Reserve 64 MiB for the kernel and 128 MiB for privileged
      processes before the memory is wiped. We hope that this might
      help (but not solve, sadly) some crashes experienced while
      wiping the memory.

  * Build system
    - Make the wiki shipped inside Tails build deterministically
      (Closes: #11966):
      * Enable ikiwiki's "deterministic" option, and require it when
        building.
      * Use our custom backport of discount (2.2.1-1~bpo8+1~0.tails1),
        to fix reproducibility issues (Debian#782315). This can be
        dropped once our ISO builders use Stretch.
      * Install ikiwiki from our builder-jessie APT suite, to make the
        pagestats plugin output deterministic.
    - refresh-translations: don't update PO files unless something
      other than POT-Creation-Date was changed. (Closes: #11967)
    - Fix Vagrant's is_release? check. Per auto/build, we consider it
      a release when we build from detached head, and HEAD is tagged.
    - Enforce `cleanall` when building a release. I.e. don't allow the
      user supplied options to override this behaviour. This is
      important since Vagrant caches wiki builds, and we do not want
      leftovers from a previous builds ending up in a release. Also,
      this is required for making Tails images build reproducibly.
    - Make the build system's `cleanall` option really clean
      everything.  At the moment it doesn't clean the cached wiki
      build (which basically was its only job).
    - import-package: support contrib and non-free sections.

  * Test suite
    - Wait a bit between opening the shutdown applet menu, and
      clicking one of its widgets. (Closes: #11616).
    - Adapt Icedove test after removing the amnesia branding add-on.
      (Closes: #11906)
    - Replace --pause-on-fail with --interactive-debugging. It does
      the same thing, but also offers an interactive Ruby shell, via
      pry, with the Cucumber world context.

 -- Tails developers <tails@boum.org>  Wed, 30 Nov 2016 17:27:37 +0100

tails (2.7) unstable; urgency=medium

  * Security fixes
    - Upgrade to Linux 4.7. (Closes: #11885, #11818)
    - Upgrade to Tor 0.2.8.9. (Closes: #11832, #11891)
    - Upgrade Tor Browser to 6.0.6 based on Firefox 45.5. (Closes: #11910)
    - Upgrade Icedove to 1:45.4.0-1~deb8u1+tails1. (Closes: #11854,
      #11860)
    - Upgrade imagemagick to 8:6.8.9.9-5+deb8u5.
    - Upgrade openssl to 1.0.1t-1+deb8u5.
    - Upgrade libarchive to 3.1.2-11+deb8u3.
    - Upgrade bind9 to 1:9.9.5.dfsg-9+deb8u8.
    - Upgrade libav to 6:11.8-1~deb8u1.
    - Upgrade ghostscript to 9.06~dfsg-2+deb8u3.
    - Upgrade c-ares to 1.10.0-2+deb8u1.
    - Upgrade nspr to 2:4.12-1+debu8u1.
    - Upgrade nss to 2:3.26-1+debu8u1.
    - Upgrade tar to 1.27.1-2+deb8u1.
    - Upgrade curl to 7.38.0-4+deb8u5.
    - Upgrade libgd3 to 2.1.0-5+deb8u7.
    - Upgrade opendjk-7 to 7u111-2.6.7-2~deb8u1.
    - Upgrade mat to 0.5.2-3+deb8u1.
    - Upgrade libxslt to 1.1.28-2+deb8u2.
    - Upgrade pillow to 2.6.1-2+deb8u3.
>>>>>>> a37b037f

  * Minor improvements
    - Ship Let's encrypt intermediate certificate to prepare the
      the next certificate renewal of our website. Also unify the
      way our upgrades and security checkers verify this SSL
      certificate using our dedicated perl lib code. (Closes: #11810)

  * Bugfixes
    - Fix multiarch support in Synaptic. (Closes: #11820)
<<<<<<< HEAD

  * Test suite
    - Test incremental upgrades. (Closes: #6309)
=======
    - Set default spelling language to en_US in Icedove. (Closes: #11037)

  * Build system
    - Disable debootstrap merged-usr option. (Closes: #11903)

  * Test suite
    - Add test for incremental upgrades. (Closes: #6309)
    - Add tests for Icedove. (Closes: #6304)
>>>>>>> a37b037f
    - Decrease timeout to Tails Greeter to speed up testing of branches
      where it is broken. (Closes: #11449)
    - Add a ID field to the remote shell responses to filter out
      unrelated ones. (Closes: #11846)
<<<<<<< HEAD

 -- Tails developers <tails@boum.org>  Mon, 03 Oct 2016 23:06:51 +0200
=======
    - Reliabily wait for the Greeter PostLogin script. (Closes: #5666)
    - Reliabily type the kernel command line in the prompt at the boot
      menu to ensure the remote shell is started. (Closes: #10777)
    - Remove DVDROM device when not used, to workaround QEMU/Libvirt
      compatibility issue. (Closes: #11874)

 -- Tails developers <tails@boum.org>  Sun, 13 Nov 2016 14:46:04 +0100
>>>>>>> a37b037f

tails (2.6) unstable; urgency=medium

  * Major new features and changes
    - Install Tor 0.2.8.7. (Closes: #11351)
    - Enable kASLR in the Linux kernel. (Closes: #11281)
    - Upgrade Icedove to 1:45.2.0-1~deb8u1+tails1: (Closes: #11714)
      · Drop auto-fetched configurations using Oauth2.  They do not
        work together with Torbirdy since it disables needed
        functionality (like JavaScript and cookies) in the embedded
        browser. This should make auto-configuration work for GMail
        again, for instance.  (Closes: ##11536)
      · Pin Icedove to be installed from our APT repo. Debian's
        Icedove packages still do not have our secure Icedove
        autoconfig wizard patches applied, so installing them would be
        a serious security regression. (Closes: #11613)
      · Add missing icedove-l10n-* packages to our custom APT
        repository (Closes: #11550)
    - Upgrade to Linux 4.6: (Closes: #10298)
      · Install the 686 kernel flavour instead of the obsolete 586
        one.
      · APT, dpkg: add amd64 architecture. The amd64 kernel flavour is
        not built anymore for the i386 architecture, so we need to use
        multiarch now.
      · Build and install the out-of-tree aufs4 module. (Closes: #10298)
      · Disable kernel modesetting for QXL: it's not compatible with
        Jessie's QXL X.Org driver.

  * Security fixes
    - Hopefully fixed an issue which would sometimes make the Greeter
      ignore the "disable networking" or "bridge mode"
      options. (Closes: #11593)

  * Minor improvements
    - Install firmware-intel-sound and firmware-ti-connectivity.  This
      adds support for some sound cards and Wi-Fi adapters.  (Closes:
      #11502)
    - Install OpenPGP Applet from Debian. (Closes: #10190)
    - Port the "About Tails" dialog to python3.
    - Run our initramfs memory erasure hook earlier (Closes:
      #10733). The goal here is to:
      · save a few seconds on shutdown (it might matter especially for
        the emergency one);
      · work in a less heavily multitasking / event-driven
        environment, for more robust operation.
    - Install rngd, and make rng-tools initscript return success when
      it can't find any hardware RNG device. Most Tails systems around
      probably have no such device, and we don't want systemd to
      believe they failed to boot properly. (Closes: #5650)
    - Don't force using the vboxvideo X.Org driver. According to our
      tests, this forced setting is:
       · harmful: it breaks X startup when the vboxvideo *kernel*
         driver is loaded;
       · useless: X.Org now autodetects the vboxvideo X.Org driver and
         uses it when running in VirtualBox and the vboxvideo kernel
         is not present.
    - Port boot-profile to python3 (Closes: #10083). Thanks to
      heartsucker <heartsucker@autistici.org> for the patch!
    - Include /proc/cmdline and the content of persistent APT sources
      in WhisperBack bug reports. (Closes: #11675, #11635)
    - Disable non-free APT sources at boot time. (Closes: #10130)
    - Have a dedicated page for the homepage of Tor Browser in
      Tails. (Closes: # 11725)
    - Only build the VirtualBox kernel modules for the 32-bit kernel.
      It's both hard and useless to build it for 64-bit in the current
      state of things, as long as we're shipping a 32-bit userspace.
      Also, install virtualbox-* from jessie-backports, since the
      version in Jessie is not compatible with Linux 4.x.

  * Build system
    - Don't install+remove dpatch during the build. It's not been
      needed in this hook for ages.
    - Bump BUILD_SPACE_REQUIREMENT: at least one of us needed that to
      build feature/10298-linux-4.x-aufs with the gzipcomp option.

  * Test suite
    - Send Tails Installer's debug log to the Cucumber debug log on
      failure. This is meant to debug #10720 since I can't
      reproduce it locally.
    - Give the system under testing 2 vCPUs. (Closes: #6729)
    - Split scenarios from checks.feature. (Closes: #5707)
    - Add retry-logic to the Synaptic tests. (Closes: #10412, #10441,
      #10991)
    - Run usb_upgrade.feature earlier, when there is enough free disk
      space left. (Closes: #11582)
    - Use more recent virtual hardware in the system under test,
      i.e. USB 3.0 (nec-xhci) on a pc-i440fx-2.5 machine. Switching
      USB controllers has helped with problems we see on Jenkins when
      booting from USB (#11588). Also, there are chances that more
      recent virtual hardware sees more testing these days, so it
      sounds potentially useful to "upgrade".
    - Add support for Cucumber 2.4. (Closes: #11690)
    - Always write {pretty,debug} logs and JSON output to the artifact
      directory.
    - Disable info level logging on Chutney nodes to save disk
      space. For our network all these add up to > 1 GiB and we didn't
      take this into account when budgeting RAM to the isotesters on
      Jenkins.

 -- Tails developers <tails@boum.org>  Tue, 20 Sep 2016 04:16:33 +0200

tails (2.5) unstable; urgency=medium

  * Major new features and changes
    - Upgrade Icedove to 1:45.1.0-1~deb8u1+tails2. (Closes: #11530)
      · Fix long delay causing bad UX in the autoconfig wizard,
        when it does not manage to guess proper settings on some domains.
        (Closes: #11486)
      · Better support sending email through some ISPs, such as Riseup.
        (Closes: #10933)
      · Fix spurious error message when creating an account and providing
        its password. (Closes: #11550)

  * Security fixes
    - Upgrade Tor Browser to 6.0.3 based on Firefox 45.3. (Closes: #11611)
    - Upgrade GIMP to 2.8.14-1+deb8u1.
    - Upgrade libav to 6:11.7-1~deb8u1.
    - Upgrade expat to 2.1.0-6+deb8u3.
    - Upgrade libgd3 to 2.1.0-5+deb8u6.
    - Upgrade libmodule-build-perl to 0.421000-2+deb8u1.
    - Upgrade perl to 5.20.2-3+deb8u6.
    - Upgrade Pidgin to 2.11.0-0+deb8u1.
    - Upgrade LibreOffice to 1:4.3.3-2+deb8u5.
    - Upgrade libxslt1.1 to 1.1.28-2+deb8u1.
    - Upgrade Linux to 3.16.7-ckt25-2+deb8u3.
    - Upgrade OpenSSH to 1:6.7p1-5+deb8u3.
    - Upgrade p7zip to 9.20.1~dfsg.1-4.1+deb8u2.

  * Minor improvements
    - htpdate: replace obsolete and unreliable URIs in HTP pools, and decrease
      timeout for HTTP operations for more robust time synchronization.
      (Closes: #11577)
    - Hide settings panel for the Online Accounts component of GNOME,
      that we don't support. (Closes: #11545)
    - Vastly improve graphics performance in KVM guest with QXL driver.
      (Closes: #11500)
    - Fix graphics artifacts in Tor Browser in KVM guest with QXL driver.
      (Closes: #11489)

  * Build system
    - Wrap Pidgin in a more maintainable way. (Closes: #11567)

  * Test suite
    - Add a test scenario for the persistence "dotfiles" feature.
      (Closes: #10840)
    - Improve robustness of most APT, Git, SFTP and SSH scenarios,
      enough to enable them on Jenkins. (Closes: #10444, #10496, #10498)
    - Improve robustness of checking for persistence partition. (Closes: #11558)
    - Treat Tails booting from /dev/sda as OK, to support all cases
      including a weird one caused by hybrid ISO images. (Closes: #10504)
    - Bump a bunch of timeouts to cope with the occasional slowness on Jenkins.
    - Only query A records when exercising DNS lookups, to improve robustness.

 -- Tails developers <tails@boum.org>  Sun, 31 Jul 2016 16:50:35 +0000

tails (2.4) unstable; urgency=medium

  * Major new features and changes
    - Upgrade Tor Browser to 6.0.1 based on Firefox 45.2. (Closes:
      #11403, #11513).
    - Enable Icedove's automatic configuration wizard. We patch the
      wizard to only use secure protocols when probing, and only
      accept secure protocols, while keeping the improvements done by
      TorBirdy in its own non-automatic configuration wizard. (Closes:
      #6158, #11204)

  * Security fixes
    - Upgrade bsdtar and libarchive13 to 3.1.2-11+deb8u1.
    - Upgrade icedove to 38.8.0-1~deb8u1+tails3.
    - Upgrade imagemagick to 8:6.8.9.9-5+deb8u3.
    - Upgrade libexpat1 to 2.1.0-6+deb8u2.
    - Upgrade libgd3 to 2.1.0-5+deb8u3.
    - Upgrade gdk-pixbuf-based packages to 2.31.1-2+deb8u5.
    - Upgrade libidn11 to 1.29-1+deb8u1.
    - Upgrade libndp0 to 1.4-2+deb8u1.
    - Upgrade poppler-based packages to 0.26.5-2+deb8u1.
    - Upgrade librsvg2-2 to 2.40.5-1+deb8u2.
    - Upgrade libsmbclient to 2:4.2.10+dfsg-0+deb8u3.
    - Upgrade OpenSSL to 1.0.1k-3+deb8u5.
    - Upgrade libtasn1-6 to 4.2-3+deb8u2.
    - Upgrade libxml2 to 2.9.1+dfsg1-5+deb8u2.
    - Upgrade openjdk-7-jre to 7u101-2.6.6-1~deb8u1.

  * Bugfixes
    - Enable Packetization Layer Path MTU Discovery for IPv4. If any
      system on the path to the remote host has a MTU smaller than the
      standard Ethernet one, then Tails will receive an ICMP packet
      asking it to send smaller packets. Our firewall will drop such
      ICMP packets to the floor, and then the TCP connection won't
      work properly. This can happen to any TCP connection, but so far
      it's been reported as breaking obfs4 for actual users. Thanks to
      Yawning for the help! (Closes: #9268)
    - Make Tails Upgrader ship other locales than English. (Closes:
      #10221)
    - Make it possible to add local USB printers again. Bugfix on
      Tails 2.0. (Closes #10965).

  * Minor improvements
    - Remove custom SSH ciphers and MACs settings. (Closes: #7315)
    - Bring back "minimize" and "maximize" buttons in titlebars by
      default. (Closes: #11270)
    - Icedove improvements:
      * Stop patching in our default into Torbirdy. We've upstreamed
        some parts, and the rest we set with pref branch overrides in
        /etc/xul-ext/torbirdy.js. (Closes: #10905)
      * Use hkps keyserver in Enigmail. (Closes: #10906)
      * Default to POP if persistence is enabled, IMAP is
        not. (Closes: #10574)
      * Disable remote email account creation in Icedove. (Closes:
        #10464)
    - Firewall hardening (Closes: #11391):
      * Don't accept RELATED packets. This enables quite a lot of code
        in the kernel that we don't need. Let's reduce the attack
        surface a bit.
      * Restrict debian-tor user to NEW TCP syn packets. It doesn't
        need to do more, so let's do a little bit of security in
        depth.
      * Disable netfilter's nf_conntrack_helper.
      * Fix disabling of automatic conntrack helper assignment.
    - Kernel hardening:
      * Set various kernel boot options: slab_nomerge slub_debug=FZ
        mce=0 vsyscall=none. (Closes: #11143)
      * Remove the kernel .map files. These are only useful for kernel
        debugging and slightly make things easier for malware, perhaps
        and otherwise just occupy disk space. Also stop exposing
        kernel memory addresses through /proc etc. (Closes: #10951)
    - Drop zenity hacks to "focus" the negative answer. Jessie's
      zenity introduced the --default-cancel option, finally!
      (Closes: #11229)
    - Drop useless APT pinning for Linux.
    - Remove gnome-tweak-tool. (Closes: #11237)
    - Install python-dogtail, to enable accessibility technologies in
      our automated test suite (see below). (Part of: #10721)
    - Install libdrm and mesa from jessie-backports. (Closes: #11303)
    - Remove hledger. (Closes: #11346)
    - Don't pre-configure the #tails chan on the default OFTC account.
      (Part of: #11306)
    - Install onioncircuits from jessie-backports. (Closes: #11443)
    - Remove nmh. (Closes: #10477)
    - Drop Debian experimental APT source: we don't use it.
    - Use APT codenames (e.g. "stretch") instead of suites, to be
      compatible with our tagged APT snapshots.
    - Drop module-assistant hook and its cleanup. We've not been using
      it since 2010.
    - Remove 'Reboot' and 'Power Off' entries from Applications →
      System Tools. (Closes: #11075)
    - Pin our custom APT repo to the same level as Debian ones, and
      explicitly pin higher the packages we want to pull from our custom
      APT repo, when needed.
    - config/chroot_local-hooks/59-libdvd-pkg: verify libdvdcss
      package installation. (Closes: #11420)
    - Make Tails Upgrader use our new mirror pool design. (Closes:
      #11123)
    - Drop custom OpenSSH client ciphers and MACs settings. We did a
      pretty bad job at maintaining them compared to the Debian
      upstream. (Closes: #7315)
    - Install jessie-backports version of all binary packages built
      from src:hplip. This adds support for quite a few new
      printers.
    - Install printer-driver-postscript-hp, which adds support for
      some more printers.

  * Build system
    - Use a freezable APT repo when building Tails. This is a first
      step towards reproducible builds, and improves our QA and
      development processes by making our builds more predictable. For
      details, see: https://tails.boum.org/contribute/APT_repository/
    - There has been a massive amount of improvements to the
      Vagrant-based build system, and now it could be considered the
      de-facto build system for Tails! Improvements and fixes include:
      * Migrate Vagrant to use libvirt/KVM instead of
        Virtualbox. (Closes: #6354)
      * Make apt-get stuff non-interactive while provisioning.
        Because there is no interaction, so that will results in
        errors.
      * Bump disk space (=> RAM for RAM builds) needed to build with
        Vagrant. Since the Jessie migration it seems impossible to
        keep this low enough to fit in 8 GiB or RAM. For this reason
        we also drop the space optimization where we build inside a
        crazy aufs stack; now we just build in a tmpfs.
      * Clean up apt-cacher-ng cache on vm:provision to save disk
        space on the builder.
      * Add convenient Rake task for SSH:ing into the builder VM:
        `rake vm:ssh`.
      * Add rake task for generating a new Vagrant base box.
      * Automatically provision the VM on build to keep things up-to-date.
      * Don't enable extproxy unless explicitly given as an
        option. Previously it would automatically be enabled when
        `http_proxy` is set in the environment, unlike what is
        documented. This will hopefully lead to fewer surprises for users
        who e.g. point http_proxy to a torified polipo, or similar.
      * Re-fetch tags when running build-tails with Vagrant. That
        should fix an annoyance related to #7182 that I frequently
        encounter: when I, as the RM, rebuild the release image the
        second time from the force-updated tag, the build system would
        not have the force-updated tag. (Closes: #7182)
      * Make sure we use the intended locale in the Tails builder VM.
        Since we communicate via SSH, and e.g. Debian forward the
        locale env vars by default, we have to take some steps
        ensuring we do not do that.
    - Pull monkeysphere from stretch to avoid failing to install under
      eatmydata. Patch submitted by Cyril Brulebois <cyril@debamax.com>.

  * Test suite
    - Add wrapper around dogtail (inside Tails) for "remote" usage in
      the automated test suite. This provides a simple interface for
      generating dogtail python code, sending it to the guest, and
      executing it, and should allow us to write more robust tests
      leveraging assistive technologies. (Closes: #10721)
    - A few previously sikuli-based tests has been migrated to use
      dogtail instead, e.g. GNOME Applications menu interaction.
    - Add a test for re-configuring an existing persistent volume.
      This is a regression test for #10809. (Closes: #10834)
    - Use a simulated Tor network provided by Chutney in the automated
      test suite. The main motivation here is improved robustness --
      since the "Tor network" we now use will exit from the host
      running the automated test suite, we won't have to deal with Tor
      network blocking, or unreliable circuits. Performance should
      also be improved. (Closes: #9521)
    - Drop the usage of Tor Check in our tests. It doesn't make sense
      now when we use Chutney since that always means it will report
      that Tor is not being used.
    - Stop testing obsolete pluggable transports.
    - Completely rewrite the firewall leak detector to something more
      flexible and expressive.
    - Run tcpdump with --immediate-mode for the network sniffer. With
      this option, "packets are delivered to tcpdump as soon as they
      arrive, rather than being buffered for efficiency" which is
      required to make the sniffing work reliable the way we use it.
    - Remove most scenarios testing "tordate". It just isn't working
      well in Tails, so we shouldn't expect the tests to actually work
      all of the time. (Closes: #10440)
    - Close Pidgin before we inspect or persist its accounts.xml.
      I've seen a case when that file is _not_ saved (and thus, not
      persisted) if we shut down the system while Pidgin is still
      running. (Closes: #11413)
    - Close the GNOME Notification bar by pressing ESC, instead of
      opening the Applications menu. The Applications menu often
      covers other elements that we're looking for on the
      screen. (Closes #11401)
    - Hide Florence keyboard window when it doesn't vanish by itself
      (Closes: #11398) and wait a bit less for Florence to disappear
      (Closes: #11464).

 -- Tails developers <tails@boum.org>  Mon, 06 Jun 2016 20:10:56 +0200

tails (2.3) unstable; urgency=medium

  * Security fixes
    - Upgrade Tor Browser to 5.5.5. (Fixes: #11362)
    - Upgrade icedove to 38.7.0-1~deb8u1
    - Upgrade git to 1:2.1.4-2.1+deb8u2
    - Upgrade libgd3 to 2.1.0-5+deb8u1
    - Upgrade pidgin-otr to 4.0.1-1+deb8u1
    - Upgrade srtp to 1.4.5~20130609~dfsg-1.1+deb8u1
    - Upgrade imagemagick to 8:6.8.9.9-5+deb8u1
    - Upgrade samba to 2:4.2.10+dfsg-0+deb8u2
    - Upgrade openssh to 1:6.7p1-5+deb8u2

  * Bugfixes
    - Refresh Tor Browser's AppArmor profile patch against the one from
      torbrowser-launcher 0.2.4-1. (Fixes: #11264)
    - Pull monkeysphere from stretch to avoid failing to install under
      eatmydata. (Fixes: #11170)
    - Start gpg-agent with no-grab option due to issues with pinentry and
      GNOME's top bar. (Fixes: #11038)
    - Tails Installer: Update error message to match new name of 'Clone
      & Install'. (Fixes: #11238)
    - Onion Circuits:
      * Cope with a missing geoipdb. (Fixes: #11203)
      * Make both panes of the window scrollable. (Fixes #11192)
    - WhisperBack: Workaround socks bug. When the Tor fails to connect to
      the host, WisperBack used to display a ValueError.  This is caused by
      a socks bug that is solved in upstream's master but not in Tails.
      This commit workarounds this bug Unclear error message in WhisperBack
      when failing to connect to the server. (Fixes: #11136)

  * Minor improvements
    - Upgrade to Debian 8.4, a Debian point release with many minor upgrades
      and fixes to various packages . (Fixes: #11232)
    - Upgrade I2P to 0.9.25. (Fixes: #11363)
    - Pin pinentry-gtk2 to jessie-backports. The new version allows pasting
      passwords from the clipboard. (Fixes: #11239)
    - config/chroot_local-hooks/59-libdvd-pkg: cleanup /usr/src/libdvd-pkg.
      (Fixes: #11273)
    - Make the Tor Status "disconnected" icon more contrasted with the
      "connected" one. (Fixes: #11199)

  * Test suite
    - Add UTF-8 support to OTR Bot. (Fixes: #10866)
    - Don't explicitly depend on openjdk-7-jre or any JRE for that
      matter. Sikuli will pull in a suitable one, so depending on one
      ourselves is only risks causing trouble. (Fixes: #11335)

 -- Tails developers <tails@boum.org>  Mon, 25 Apr 2016 14:12:22 +0200

tails (2.2.1) unstable; urgency=medium

  * Security fixes
    - Upgrade Tor Browser to 5.5.4. (Closes: #11254)
    - Upgrade bind9-related packages to 1:9.9.5.dfsg-9+deb8u6
    - Upgrade libotr to 4.1.0-2+deb8u1
    - Upgrade samba-related packages to 2:4.1.17+dfsg-2+deb8u2.
    - Upgrade libgraphite2 to 1.3.6-1~deb8u1.

 -- Tails developers <tails@boum.org>  Thu, 17 Mar 2016 15:03:52 +0100

tails (2.2) unstable; urgency=medium

  * Major new features and changes
    - Replace Vidalia (which has been unmaintained for years) with:
      (Closes: #6841)
      * the Tor Status GNOME Shell extension, which adds a System Status
        icon indicating whether Tor is ready or not.
      * Onion Circuits, a simple Tor circuit monitoring tool.

  * Security fixes
    - Upgrade Tor Browser to 5.5.3 (Closes: #11189).
    - Upgrade Linux to 3.16.7-ckt20-1+deb8u4.
    - Upgrade cpio to 2.11+dfsg-4.1+deb8u1.
    - Upgrade glibc to 2.19-18+deb8u3.
    - Upgrade libav to 6:11.6-1~deb8u1.
    - Upgrade libgraphite2 to 1.3.5-1~deb8u1.
    - Upgrade libjasper1 to 1.900.1-debian1-2.4+deb8u1.
    - Upgrade libreoffice to 4.3.3-2+deb8u3.
    - Upgrade libssh2 to 1.4.3-4.1+deb8u1.
    - Upgrade openssl to 1.0.1k-3+deb8u4.
    - Upgrade perl to 5.20.2-3+deb8u4.
    - Upgrade python-imaging, python-pil to 2.6.1-2 2.6.1-2+deb8u2.

  * Bugfixes
    - Hide "Laptop Mode Tools Configuration" menu entry. We don't
      support configuring l-m-t in Tails, and it doesn't work out of
      the box. (Closes: #11074)
    - WhisperBack:
      * Actually write a string when saving bug report to
        disk. (Closes: #11133)
      * Add missing argument to OpenPGP dialog so the optional OpenPGP
        key can be added again. (Closes: #11033)

  * Minor improvements
    - Upgrade I2P to 0.9.24-1~deb8u+1.
    - Add support for viewing DRM protected DVD videos using
      libdvdcss2. Patch series submitted by Austin English
      <austinenglish@gmail.com>. (Closes: #7674)
    - Automatically save KeePassX database after every change by default.
      (Closes: #11147)
    - Implement Tor stream isolation for WhisperBack
    - Delete unused tor-tsocks-mua.conf previously used by Claws
      Mail. (Closes: #10904)
    - Add set -u to all gettext:ized shell scripts. In gettext-base <
      1.8.2, like the one we had in Wheezy, gettext.sh references the
      environment variable ZSH_VERSION, which we do not set. This has
      prevented us from doing `set -u` without various hacks. (Closes:
      #9371)
    - Also set -e in some shell scripts which lacked it for no good
      reason.
    - Make Git verify the integrity of transferred objects. (Closes:
      #11107)
    - Remove LAlt+Shift and LShift+RShift keyboard layout toggling
      shortcuts. (Closes: #10913, #11042)

  * Test suite
    - Reorder the execution of feature to decrease peak disk
      usage. (Closes: #10503)
    - Paste into the GTK file chooser, instead of typing. (Closes:
      #10775)
    - Pidgin: wait a bit for text to have stopped scrolling before we
      click on it. (Closes: #10783)
    - Fix step that runs commands in GNOME Terminal, that was broken
      on Jessie when a Terminal is running already. (Closes: #11176)
    - Let ruby-rjb guess JAVA_HOME instead fixing on one jvm
      version. (Closes: #11190)

  * Build system
    - Upgrade build system to Debian Jessie. This includes migrating to a
      new Vagrant basebox based on Debian Jessie.
    - Rakefile: print git status when there are uncommitted
      changes. Patch submitted by Austin English
      <austinenglish@gmail.com>. (Closes: #11108)
    - .gitignore: add .rake_tasks~. Patch submitted by Austin English
      <austinenglish@gmail.com>. (Closes: #11134)
    - config/amnesia: use --show-field over sed filtering. Patch
      submitted by Chris Lamb <lamby@debian.org>.
    - Umount and clean up leftover temporary directories from old
      builds. (Closes: #10772)

 -- Tails developers <tails@boum.org>  Mon, 07 Mar 2016 18:09:50 +0100

tails (2.0.1) unstable; urgency=medium

  * Major new features and changes
    - Enable the Tor Browser's font fingerprinting protection
      (Closes: #11000). We do it for all browsers (including
      the Unsafe Browser and I2P Browser mainly to avoid making our
      automated test suite overly complex. This implied to set an appropriate
      working directory when launching the Tor Browser, to accommodate for
      the assumptions it makes about this.

  * Security fixes
    - Upgrade Tor Browser to 5.5.2 (Closes: #11105).

  * Bugfixes
    - Repair 32-bit UEFI support (Closes: #11007); bugfix on 2.0.
    - Add libgnome2-bin to installed packages list to provide gnome-open,
      which fixes URL handling at least in KeePassX, Electrum and Icedove
      (Closes: #11031); bugfix on 2.0. Thanks to segfault for the patch!

  * Minor improvements
    - Refactor and de-duplicate the chrooted browsers' configuration:
      prefs.js, userChrome.css (Closes: #9896).
    - Make the -profile Tor Launcher workaround simpler (Closes: #7943).
    - Move Torbutton environment configuration to the tor-browser script,
      instead of polluting the default system environment with it.
    - Refresh patch against the Tor Browser AppArmor profile
      (Closes: #11078).
    - Propagate Tor Launcher options via the wrapper.
    - Move tor-launcher script to /usr/local/bin.
    - Move tor-launcher-standalone to /usr/local/lib.
    - Move Tor Launcher env configuration closer to the place where it is used,
      for simplicity's sake.

  * Test suite
    - Mass update browser and Tor Launcher related images due to font change,
      caused by Tor Browser 5.5's font fingerprinting protection
      (Closes: #11097). And then, use separate PrintToFile.png for the browsers,
      and Evince, since it cannot be shared anymore.
    - Adjust to the refactored chrooted browsers configuration handling.
    - Test that Tor Launcher uses the correct Tor Browser libraries.
    - Allow more slack when verifying that the date that was set.
    - Bump a bit the timeout used when waiting for the remote shell.
    - Bump timeout for the process to disappear, when closing Evince.
    - Bump timeout when saving persistence configuration.
    - Bump timeout for bootstrapping I2P.

  * Build system
    - Remove no longer relevant places.sqlite cleanup procedure.

 -- Tails developers <tails@boum.org>  Fri, 12 Feb 2016 13:00:15 +0000

tails (2.0) unstable; urgency=medium

  * Major new features and changes
    - Upgrade to Debian 8 (Jessie).
    - Migrate to GNOME Shell in Classic mode.
    - Use systemd as PID 1, and convert all custom initscripts to systemd units.
    - Remove the Windows camouflage feature: our call for help to port
      it to GNOME Shell (issued in January, 2015) was unsuccessful.
    - Remove Claws Mail: Icedove is now the default email client
      (Closes: #10167).
    - Upgrade Tor Browser to 5.5 (Closes: #10858, #10983).

  * Security fixes
    - Minimally sandbox many services with systemd's namespacing features.
    - Upgrade Linux to 3.16.7-ckt20-1+deb8u3.
    - Upgrade Git to 1:2.1.4-2.1+deb8u1.
    - Upgrade Perl to 5.20.2-3+deb8u3.
    - Upgrade bind9-related packages to 1:9.9.5.dfsg-9+deb8u5.
    - Upgrade FUSE to 2.9.3-15+deb8u2.
    - Upgrade isc-dhcp-client tot 4.3.1-6+deb8u2.
    - Upgrade libpng12-0 to 1.2.50-2+deb8u2.
    - Upgrade OpenSSH client to 1:6.7p1-5+deb8u1.

  * Bugfixes
    - Restore the logo in the "About Tails" dialog.
    - Don't tell the user that "Tor is ready" before htpdate is done
      (Closes: #7721).
    - Upgrader wrapper: make the check for free memory more accurate
      (Closes: #10540, #8263).
    - Allow the desktop user, when active, to configure printers;
      fixes regression introduced in Tails 1.1 (Closes: #8443).
    - Close Vidalia before we restart Tor. Otherwise Vidalia will be running
      and showing errors while we make sure that Tor bootstraps, which could
      take a while.
    - Allow Totem to read DVDs, by installing apparmor-profiles-extra
      from jessie-backports (Closes: #9990).
    - Make memory erasure on shutdown more robust (Closes: #9707, #10487):
      · don't forcefully overcommit memory
      · don't kill the allocating task
      · make sure the kernel doesn't starve from memory
      · make parallel sdmem handling faster and more robust
    - Don't offer the option, in Tor Browser, to open a downloaded file with
      an external application (Closes: #9285). Our AppArmor confinement was
      blocking most such actions anyway, resulting in poor UX; bugfix on 1.3.
      Accordingly, remove the now-obsolete exception we had in the Tor
      Browser AppArmor profile, that allowed executing seahorse-tool.
    - Fix performance issue in Tails Upgrader, that made it very slow to apply
      an automatic upgrade; bugfix on 1.7 (Closes: #10757).
    - Use our wrapper script to start Icedove from the GNOME menus.
    - Make it possible to localize our Icedove wrapper script.
    - List Icedove persistence option in the same position where Claws Mail
      used to be, in the persistent volume assistant (Closes: #10832).
    - Fix Electrum by installing the version from Debian Testing
      (Closes: #10754). We need version >=2.5.4-2, see #9713;
      bugfix on 2.0~beta1. And, explicitly install python-qt4 to enable
      Electrum's GUI: it's a Recommends, and we're not pulling it ourselves
      via other means anymore.
    - Restore default file associations (Closes: #10798);
      bugfix on 2.0~beta1.
    - Update 'nopersistent' boot parameter to 'nopersistence'; bugfix on 0.12
      (Closes: #10831). Thanks to live-media=removable, this had no security
      impact in practice.
    - Repair dotfiles persistence feature, by adding a symlink from
      /lib/live/mount/persistence to /live/persistence; bugfix on 2.0~beta1
      (Closes: #10784).
    - Fix ability to re-configure an existing persistent volume using
      the GUI; bugfix on 2.0~beta1 (Closes: #10809).
    - Associate armored OpenPGP public keys named *.key with Seahorse,
      to workaround https://bugs.freedesktop.org/show_bug.cgi?id=93656;
      bugfix on 1.1 (Closes: #10889).
    - Update the list of enabled GNOME Shell extensions, which might fix
      the "GNOME Shell sometimes leaves Classic mode" bug seen in 2.0~beta1:
      · Remove obsolete "Alternative Status Menu", that is not shipped
        in Debian anymore.
      · Explicitly enable the GNOME Shell extensions that build
        the Classic mode.
    - Make _get_tg_setting() compatible with set -u (Closes: #10785).
    - laptop-mode-tools: don't control autosuspend. Some USB input
      devices don't support autosuspend. This change might help fix
      #10850, but even if it doesn't, it makes sense to me that we
      don't let laptop-mode-tools fiddle with this on a Live system
      (Closes (for now): #10850).

  * Minor improvements
    - Remove obsolete code from various places.
    - Tails Greeter:
      · hide all windows while logging in
      · resize and re-position the panel when the screen size grows
      · PostLogin: log into the Journal instead of a dedicated log file
      · use localectl to set the system locale and keyboard mapping
      · delete the Live user's password if no administration password is set
        (Closes: #5589)
      · port to GDBus greeter interface, and adjust to other GDM
        and GNOME changes
    - Tails Installer:
      · port to UDisks2, and from Qt4 to GTK3
      · adapt to work on other GNU/Linux operating systems than Tails
      · clean up enough upstream code and packaging bits to make it
        deserve being uploaded to Debian
      · rename everything from liveusb-creator to tails-installer
    - Port tails-perl5lib to GTK3 and UDisks2. In passing, do some minor
      refactoring and a GUI improvement.
    - Persistent Volume Assistant:
      · port to GTK3 and UDisks2
      · handle errors when deleting persistent volume (Closes: #8435)
      · remove obsolete workarounds
    - Don't install UDisks v1.
    - Adapt custom udev and polkit rules to UDisks v2 (Closes: #9054, #9270).
    - Adjust import-translations' post-import step for Tails Installer,
      to match how its i18n system works nowadays.
    - Use socket activation for CUPS, to save some boot time.
    - Set memlockd.service's OOMScoreAdjust to -1000.
    - Don't bother creating /var/lib/live in tails-detect-virtualization.
      If it does not exist at this point, we have bigger and more
      noticeable problems.
    - Simplify the virtualization detection & reporting system, and do it
      as a non-root user with systemd-detect-virt rather than virt-what.
    - Replace rsyslog with the systemd Journal (Closes: #8320), and adjust
      WhisperBack's logs handling accordingly.
    - Drop tails-save-im-environment.
      It's not been used since we stopped automatically starting the web browser.
    - Add a hook that aborts the build if any *.orig file is found. Such files
      appear mainly when a patch of ours is fuzzy. In most cases they are no big
      deal, but in some cases they end up being taken into account
      and break things.
    - Replace the tor+http shim with apt-transport-tor (Closes: #8198).
    - Install gnome-tweak-tool.
    - Don't bother testing if we're using dependency based boot.
    - Drop workaround to start spice-vdagent in GDM (Closes: #8025).
      This has been fixed in Jessie proper.
    - Don't install ipheth-utils anymore. It seems to be obsolete
      in current desktop environments.
    - Stop installing the buggy unrar-free, superseded in Jessie (Closes: #5838)
    - Drop all custom fontconfig configuration, and configure fonts rendering
      via dconf.
    - Drop zenity patch (zenity-fix-whitespacing-box-sizes.diff),
      that was applied upstream.
    - Install libnet-dbus-perl (currently 1.1.0) from jessie-backports,
      it brings new features we need.
    - Have the security check and the upgrader wait for Tor having bootstrapped
      with systemd unit ordering.
    - Get rid of tails-security-check's wrapper.
      Its only purpose was to wait for Tor to have bootstrapped,
      which is now done via systemd.
    - Don't allow the amnesia and tails-upgrade-frontend users to run
      tor-has-bootstrapped as root with sudo. They don't need it anymore,
      thanks to using systemd for starting relevant units only once Tor
      has bootstrapped.
    - Install python-nautilus, that enables MAT's context menu item in Nautilus.
      (Closes: #9151).
    - Configure GDM with a snippet file instead of patching its
      greeter.dconf-defaults.
    - WhisperBack:
      · port to Python 3 and GObject Introspection (Closes: #7755)
      · migrate from the gnutls module to the ssl one
      · use PGP/MIME for better attachments handling
      · migrate from the gnupginterface module to the gnupg one
      · natively support SOCKS ⇒ don't wrap with torsocks anymore
        (Closes: #9412)
      · don't try to include the obsolete .xession-errors in bug reports
        (Closes: #9966)
    - chroot-browser.sh: don't use static DISPLAY.
    - Simplify debugging:
      · don't hide the emergency shutdown's stdout
      · tails-unblock-network: trace commands so that they end up in the Journal
    - Configure the console codeset at ISO build time, instead of setting it
      to a constant via the Greeter's PostLogin.default.
    - Order the AppArmor policy compiling in a way that is less of a blocker
      during boot.
    - Include the major KMS modules in the initramfs. This helps seamless
      transition to X.Org when booting, and back to text mode on shutdown,
      can help for proper graphics hardware reinitialization post-kexec,
      and should improve GNOME Shell support in some virtual machines.
    - Always show the Universal Access menu icon in the GNOME panel.
    - Drop notification for not-migrated-yet persistence configuration,
      and persistence settings disabled due to wrong access rights.
      That migration happened more two years ago.
    - Remove the restricted network detector, that has been broken for too long;
      see #10560 for next steps (Closes: #8328).
    - Remove unsupported, never completed kiosk mode support.
    - clock_gettime_monotonic: use Perl's own function to get the integer part,
      instead of forking out to sed.
    - Don't (try to) disable lvm2 initscripts anymore. Both the original reason
      and the implementation are obsolete on Jessie.
    - Lower potential for confusion (#8443), by removing system-config-printer.
      One GUI to configure printers is enough (Closes: #8505).
    - Add "set -u" to tails-unblock-network.
    - Add a systemd target whose completion indicates that Tor has bootstrapped,
      and use it everywhere sensible (Closes: #9393).
    - Disable udev's 75-persistent-net-generator.rules, to preventing races
      between MAC spoofing and interface naming.
    - Replace patch against NetworkManager.conf with drop-in files.
    - Replace resolvconf with simpler NetworkManager and dhclient configuration.
      (Closes: #7708)
    - Replace patching of the gdomap, i2p, hdparm, tor and ttdnsd initscripts
      with 'systemctl disable' (Closes: #9881).
    - Replace patches that wrapped apps with torsocks with dynamic patching with
      a hook, to ease maintenance. Also, patch D-Bus services as needed
      (Closes: #10603).
    - Notify the user if running Tails inside non-free virtualization software
      that does not try to hide its nature (Closes: #5315).
      Thanks to Austin English <austinenglish@gmail.com> for the patch.
    - Declare htpdate.service as being needed for time-sync.target, to ensure
      that "services where correct time is essential should be ordered after
      this unit".
    - Convert some of the X session startup programs to `systemd --user' units.
    - Let the Pidgin wrapper pass through additional command-line arguments
      (Closes: #10383)
    - Move out of the $PATH a bunch of programs that users should generally
      not run directly: connect-socks, end-profile, getTorBrowserUserAgent,
      generate-tor-browser-profile, kill-boot-profile, tails-spoof-mac,
      tails-set-wireless-devices-state, tails-configure-keyboard,
      do_not_ever_run_me, boot-profile, tails-unblock-network,
      tor-controlport-filter, tails-virt-notify-user, tails-htp-notify-user,
      udev-watchdog-wrapper (Closes: #10658)
    - Upgrade I2P to 0.9.23-2~deb8u+1.
    - Disable I2P's time syncing support.
    - Install Torbirdy from official Jessie backports, instead of from
      our own APT repository (Closes: #10804).
    - Make GNOME Disks' passphrase strength checking new feature work,
      by installing cracklib-runtime (Closes: #10862).
    - Add support for Japanese in Tor Browser.
    - Install xserver-xorg-video-intel from Jessie Backports (currently:
      2.99.917-2~bpo8+1). This adds support for recent chips such as
      Intel Broadwell's HD Graphics (Closes: #10841).
    - Improve a little bit post-Greeter network unblocking:
      · Sleep a bit longer between deleting the blacklist, and triggering udev;
        this might help cure #9012.
      · Increase logging, so that we get more information next time someone
        sees #9012.
      · Touch /etc/modprobe.d/ after deleting the blacklist; this might help,
        in case all this is caused by some aufs bug.
    - Enable and use the Debian jessie-proposed-updates APT repository,
      anticipating on the Jessie 8.3 point-release (Closes: #10897).
    - Upgrade most firmware packages to 20160110-1.
    - Upgrade Intel CPU microcodes to 3.20151106.1~deb8u1.
    - Disable IPv6 for the default wired connection, so that
      NetworkManager does not spam the logs with IPv6 router
      solicitation failure. Note that this does not fix the problem
      for other connections (Partially closes: #10939).

  * Test suite
    - Adapt to the new desktop environment and applications' look.
    - Adapt new changed nmcli syntax and output.
    - New NetworkManager connection files must be manually loaded in Jessie.
    - Adapt to new pkexec behavior.
    - Adapt to how we now disable networking.
    - Use sysctl instead of echo:ing into /proc/sys.
    - Use oom_score_adj instead of the older oom_adj.
    - Adapt everything depending on logs to the use of the Journal.
    - Port to UDisks v2.
    - Check that the system partition is an EFI System Partition.
    - Add ldlinux.c32 to the list of bootloader files that are expected
      to be modified when we run syslinux (Closes: #9053).
    - Use apt(8) instead of apt-get(8).
    - Don't hide the cursor after opening the GNOME apps menu.
    - Convert the remote shell to into a systemd native service and a Python 3,
      script that uses the sd_notify facility (Closes: #9057). Also, set its
      OOM score adjustment value via its unit file, and not from the test suite.
    - Adjust to match where screenshots are saved nowadays.
    - Check that all system units have started (Closes: #8262)
    - Simplify the "too small device" test.
    - Spawn `poweroff' and `halt' in the background, and don't wait for them
      to return: anything else would be racy vs. the remote shell's stopping.
    - Bump video memory allocated to the system under test, to fix out of video
      memory errors.
    - When configuring the CPU to lack PAE support, use a qemu32 CPU instead
      of a Pentium one: the latter makes GNOME Shell crash.
      See #8778 for details about how Mesa's CPU features detection has
      room for improvement.
    - Adjust free(1) output parsing for Jessie.
    - vm-execute: rename --type option to --spawn.
    - Add method to set the X.Org clipboard, and install its dependency
      (xsel) in the ISO.
    - Paste URLs in one go, to work around issue with lost key presses
      in the browser (Closes: #10467).
    - Reliably wait for Synaptic's search button to fade in.
    - Take into account that the sticky bit is not set on block devices
      on Jessie anymore.
    - Ensure that we can use a NetworkManager connection stored in persistence
      (Closes: #7966).
    - Use a stricter regexp when extracting logs for dropped packets.
    - Clone the host CPU for the test suite guests (Closes: #8778).
    - Run ping as root (aufs does not support file capabilities so we don't
      get cap_net_raw+ep, and if built on a filesystem that does support
      file capabilities, then /bin/ping is not setupd root).
    - Escape regexp special characters when constructing the firewall log
      parsing regexp, and pass -P to grep, since Ruby uses PCRE.
    - Adjust is_persistent?() helper to findmnt changes in Jessie.
    - Rework in depth how we measure pattern coverage in memory, with more
      reliable Linux OOM and VM settings, fundamental improvements
      in what exactly we measure, and custom OOM adjutments for fillram
      processes (Closes: #9705).
    - Use blkid instead of parted to determine the filesystem type.
    - Use --kiosk mode instead of --fullscreen in virt-viewer, to remove
      the tiny border of the in-viewer menu.
    - Remove now redundant desktop screenshot directory scenario.
    - Adapt GNOME notification handling for Debian Jessie (Closes: #8782)
    - Disable screen blanking in the automated test suite, which occasionally
      breaks some test cases (Closes: #10403).
    - Move upgrade scenarios to the feature dedicated to them.
    - Don't make libvirt storage volumes executable.
    - Refactor the PAUSE_ON_FAIL functionality, so that we can use `pause()`
      as a breakpoint when debugging.
    - Drop non-essential Totem test that is mostly a duplicate, and too painful
      to be worth automating on Jessie.
    - Retry Totem HTTPS test with a new Tor circuit on failure.
    - Replace iptables status regexp-based parser with a new XML-based
      status analyzer: the previous implementation could not be adjusted
      to the new ip6tables' output (Closes: #9704).
    - Don't reboot in one instance when it is not needed.
    - Optimize memory erasure anti-test: block the boot to save CPU on the host.
    - Update I2P tests for Jessie, and generally make them more robust.
    - Update Electrum tests for 2.5.4-2 (Closes: #10758).
    - Add workaround for libvirt vs. guestfs permissions issue, to allow
      running the test suite on current Debian sid.
    - Fix buggy code, that happened to work by mistake, in the Seahorse
      test cases; bugfix on 1.8.
    - Update test suite images due to CSS change on Tails' website.
    - Adapt Tor Browser tests to work with the 5.5 series.
    - Automatically test downloading files in Tor Browser.
    - Remove obsolete scenario, that tested opening a downloaded file with
      an external application, which we do not support anymore.
    - Improve robustness of the "Tails OpenPGP keys" scenario (Closes: #10378).
    - Automatically test the "Diable all networking" feature (Closes: #10430).
    - Automatically test that SSH works over LAN (Closes: #9087).
    - Bump some statuc sleeps to fix a few race conditions (Closes: #5330).
    - Automatically test that an emergency shutdown triggers on boot
      medium removal (Closes: #5472).
    - Make the AppArmor checks actually detect errors (Closes: #10926).

  * Build system
    - Bump amount of disk space needed to build Tails with Vagrant.
      The addition of the Japanese Tor Browser tarball made us reach
      the limit of the previous value.

  * Adjustments for Debian 8 (Jessie) with no or very little user-visible impact
    - Free the fixed UIDs/GIDs we need before creating the corresponding users.
    - Replace the real gnome-backgrounds with a fake, equivs generated one
      (Closes: #8055). Jessie's gnome-shell depends on gnome-backgrounds,
      which is too fat to ship considering we're not using it.
    - AppArmor: adjust CUPS profile to support our Live system environment
      (Closes: #8261):
      · Mangle lib/live/mount/overlay/... as usual for aufs.
      · Pass the the attach_disconnected flag, that's needed for compatibility
        with PrivateTmp.
    - Make sure we don't ship geoclue* (Closes: #7949).
    - Drop deprecated GDM configuration file.
    - Don't add the Live user to the deprecated 'fuse' group.
    - Drop hidepid mount option for /proc (Closes: #8256). In its current,
      simplistic form it cannot be supported by systemd.
    - Don't manually load acpi-cpufreq at boot time. It fails to load
      whenever no device it supports is present, which makes the
      systemd-modules-load.service fail. These days, the kernel
      should just automatically load such modules when they are needed.
    - Drop sysvinit-specific (sensigs.omit.d) tweaks for memlockd.
    - Disable the GDM unit file's Restart=always, that breaks our "emergency
      shutdown on boot medium removal" feature.
    - Update the implementation of the memory erasure on shutdown feature:
      · check for rebooting state using systemctl, instead of the obsolete
        $RUNLEVEL (Closes: #8306)
      · the kexec-load initscript normally silently exits unless systemd is
        currently running a reboot job. This is not the case when the emergency
        shutdown has been triggered, so we removed this check
      · migrate tails-kexec to the /lib/systemd/system-shutdown/ facility
      · don't (try to) switch to tty1 on emergency shutdown: it apparently
        requires data that we haven't locked into memory, and then it blocks
        the whole emergency shutdown process
    - Display a slightly darker version of the desktop wallpaper on the screen
      saver, instead of the default flashy "Debian 8" branding (Closes: #9038).
    - Disable software autorun from external media.
    - Disable a few unneeded D-Bus services. Some of these services are
      automatically started (via D-Bus activation) when GNOME Shell tries
      to use them. The only "use" I've seen for them, except eating
      precious RAM, is to display "No appointment today" in the calendar pop-up.
      (Closes: #9037)
    - Prevent NetworkManager services from starting at boot time
      (Closes: #8313). We start them ourselves after changing the MAC address.
    - Unfuzzy all patches (Closes: #8268) and drop a few obsolete ones.
    - Adapt IBus configuration for Jessie (Closes: #8270), i.e. merge the two
      places where we configure keyboard layout and input methods: both are now
      configured in the same place in Jessie's GNOME.
    - Migrate panel launchers to the favorite apps list (Closes: #7992).
    - Drop pre-GNOME Shell menu tweaks.
    - Hide "Log out" button in the GNOME Shell menu (Closes: #8364).
    - Add a custom shutdown-helper GNOME Shell extension (Closes: #8302, #5684
      and #5878) that removes the press-Alt-to-turn-shutdown-button-into-Suspend
      functionality from the GNOME user menu, and makes Restart and Shutdown
      immediate, without further user interaction. Accordingly remove our custom
      Shutdown Helper panel applet (#8302).
    - Drop GNOME Panel configuration, now deprecated.
    - Disable GNOME Shell's screen lock feature.
      We're not there yet (see #5684).
    - Disable GNOME Shell screen locker's user switch feature.
    - Explicitly install libany-moose-perl (Closes: #8051).
      It's needed by our OpenPGP applet. On Wheezy, this package was pulled
      by some other dependency. This is not the case anymore on Jessie.
    - Don't install notification-daemon nor gnome-mag: GNOME Shell has taken
      over this functionality (Closes: #7481).
    - Don't install ntfsprogs: superseded on Jessie.
    - Don't install barry-util: not part of Jessie.
    - Link udev-watchdog dynamically, and lock it plus its dependencies
      in memory.
    - Migrate from gdm-simple-greeter to a custom gdm-tails session
      (Closes: #7599).
    - Update Plymouth installation and configuration:
      · install the plymouth packages via chroot_local-hooks: lb 2.x's "standard"
        packages list pulls console-common in, which plymouth now conflicts with
      · don't patch the plymouth initscript anymore, that was superseded
        by native systemd unit files
      · mask the plymouth-{halt,kexec,poweroff,reboot,shutdown} services,
        to prevent them from occupying the active TTY with an (empty) splash
        screen on shutdown/reboot, that would hide the messages we want to show
        to the user via tails-kexec (Closes: #9032)
    - Migrate GNOME keyboard layout settings from libgnomekbd to input-sources
      (Closes: #7898).
    - Explicitly install syslinux-efi, that we need and is not automatically
      pulled by anything else anymore.
    - Workaround #7248 for GDM: use a solid blue background picture,
      instead of a solid color fill, in the Greeter session.
    - De-install gcc-4.8-base and gcc-4.9 at the end of the ISO build process.
    - Revert the "Wrap syndaemon to always use -t" Wheezy-specific workaround.
    - htpdate: run date(1) in a Jessie-compatible (and nicer) way.
    - Remove obsolete dconf screenshot settings and the corresponding test.
    - Drop our patched python-dbus{,-dev} package (Closes: #9177).
    - live-persist: stop overriding live-boot's functions, we now have
      a recent enough blkid.
    - Adjust sdmem initramfs bits for Jessie:
      · Directly call poweroff instead of halt -p.
      · Don't pass -n to poweroff and reboot, it's not supported anymore.
    - Wrap text in the Unsafe Browser startup warning dialog
      (Jessie's zenity does not wrap it itself).
    - Associate application/pgp-keys with Seahorse's "Import Key" application
      (Closes: #10571).
    - Install topIcons GNOME Shell extension (v28), to work around the fact
      that a few of the applets we use hijack the notification area.
    - "cd /" to fix permissions issue at tails-persistence-setup startup
      (Closes: #8097).
    - Install gstreamer1.0-libav, so that Totem can play H264-encoded videos.
    - Adjust APT sources configuration:
      · remove explicit jessie and jessie-updates sources:
        automatically added by live-build
      · add Debian testing
      · add jessie-backports
    - Firewall: white-list access to the accessibility daemon (Closes: #8075).
    - Adjust to changed desktop notification behavior and supported feature set
      (Closes: #7989):
      · pass the DBUS_SESSION_BUS_ADDRESS used by the GNOME session
        to notify-send
      · update waiting for a notification handler: gnome-panel and nm-applet
        are obsolete, GNOME Shell is now providing this facility, so instead
        wait for a process that starts once GNOME Shell is ready, namely
        ibus-daemon (Closes: #8685)
      · port tails-warn-about-disabled-persistence and tails-virt-notify-user
        to notification actions (instead of hyperlinks), and make the latter
        transient; to this end, add support to Desktop::Notify for "hints"
        and notification actions
      · tails-security-check: use a dialog box instead of desktop notifications
      · MAC spoofing failure notification: remove the link to the documentation;
        it was broken on Tails/Wheezy already, see #10559 for next steps
    - Don't explicitly install gnome-panel nor gnome-menus, so that they go away
      whenever the Greeter does not pull them in anymore.
    - Install gkbd-capplet, that provides gkbd-keyboard-display (Closes: #8363).
    - Install Tor 0.2.7 from deb.torproject.org: we don't need to rebuild it
      ourselves for seccomp support anymore.
    - Wrap Seahorse with torsocks when it is started as a D-Bus service too
      (Closes: #9792).
    - Rename the AppArmor profile for Tor, so it applies to the system-wide
      Tor service we run (Closes: #10528).
    - Essentially revert ALSA state handling to how it was pre-Jessie, so that
      mixer levels are unmuted and sanitized at boot time (Closes: #7591).
    - Pass --yes to apt-get when installing imagemagick.
    - Make removable devices, that we support installing Tails to, user writable:
      Tails Installer requires raw block device access to such devices
      (Closes: #8273). Similarly, allow the amnesia user, when active, to open
      non-system devices for writing with udisks2. This is roughly udisks2's
      equivalent of having direct write access to raw block storage devices.
      Here too, Tails Installer uses this functionality.
    - Disable networkd to prevent any risk of DNS leaks it might cause; and
      disable timesyncd, as we have our own time synchronization mechanism.
      They are not enabled by default in Jessie, but may be in Stretch,
      so let's be explicit about it.
    - Mask hwclock-save.service, to avoid sync'ing the system clock
      to the hardware clock on shutdown (Closes: #9363).
    - apparmor-adjust-cupsd-profile.diff: adjust to parse fine on Jessie
      (Closes: #9963)
    - Explicitly use tor@default.service when it's the one we mean.
    - Refactor GNOME/X env exporting to Tails' shell library, and grab
      more of useful bits of the desktop session environment.
      Then, use the result in the test suite's remote shell.
    - Stop tweaking /etc/modules. It's 2015, the kernel should load these things
      automatically (Closes: #10609).
    - Have systemd hardening let Tor modify its configuration (needed by Tor
      Launcher), and start obfs4proy (Closes: #10696, #10724).
    - Bump extensions.adblockplus.currentVersion and
      extensions.enigmail.configuredVersion to match what we currently get
      on Jessie.
    - I2P: switch from 'service' to 'systemctl' where possible.

 -- Tails developers <tails@boum.org>  Mon, 25 Jan 2016 18:06:33 +0100

tails (1.8.2) unstable; urgency=medium

  * Security fixes
    - Upgrade Tor Browser to 5.0.7.
    - Upgrade Linux to 3.16.7-ckt20-1+deb8u2.
    - Upgrade foomatic-filters to 4.0.17-1+deb7u1.
    - Upgrade git to 1:1.7.10.4-1+wheezy2.
    - Upgrade Icedove to 38.5.0-1~deb7u1.
    - Upgrade libxml2-related packages to 2.8.0+dfsg1-7+wheezy5.
    - Upgrade OpenSSL-related packages to 1.0.1e-2+deb7u19.
    - Upgrade libsmbclient to 2:3.6.6-6+deb7u6.

 -- Tails developers <tails@boum.org>  Sat, 09 Jan 2016 16:27:27 +0100

tails (1.8.1) unstable; urgency=medium

  * Security fixes
    - Upgrade Tor Browser to 5.0.6.
    - Upgrade Linux to 3.16.7-ckt20-1+deb8u1
    - Upgrade gdkpixbuf to 2.26.1-1+deb7u3
    - Upgrade bind9 tools to 1:9.8.4.dfsg.P1-6+nmu2+deb7u8

  * Bugfixes
    - Fix time synchronization in bridge mode by refreshing our patch
      against Tor's AppArmor profile.

 -- Tails developers <tails@boum.org>  Fri, 18 Dec 2015 19:05:18 +0000

tails (1.8) unstable; urgency=medium

  * Security fixes
    - Upgrade Tor to 0.2.7.6-1~d70.wheezy+1+tails1.
    - Upgrade Tor Browser to 5.0.5. (Closes: #10751)
    - Upgrade LibreOffice to 1:3.5.4+dfsg2-0+deb7u5.
    - Upgrade krb5-based packages to 1.10.1+dfsg-5+deb7u6.
    - Upgrade Linux to 3.16.7-ckt11-1+deb8u6.
    - Upgrade wpasupplicant to 1.0-3+deb7u3.
    - Upgrade libpng12-0 to 1.2.49-1+deb7u1.
    - Upgrade openjdk-7 to 7u91-2.6.3-1~deb7u1.
    - Upgrade libnspr4 to 2:4.9.2-1+deb7u3
    - Upgrade dpkg to 1.16.17.
    - Upgrade gnutls26 to 2.12.20-8+deb7u4.
    - Upgrade Icedove to 1:38.0.1-1~deb7u1.
    - Upgrade OpenSSL to 1.0.1e-2+deb7u18.

  * Bugfixes
    - Upgrade to Electrum 2.5.4-2~d70.wheezy+1+tails1. Now Electrum
      should work again. Note that the documentation has not been
      adapted to the slight changes in the Electrum account setup
      wizard yet.

  * Minor improvements
    - Upgrade I2P to 0.9.23-2~deb7u+1.
    - Rebase our patch against the Tor Browser AppArmor profile on top
      of the one shipped in torbrowser-launcher 0.2.1-2.
    - Warn if the claws-mail persistence is enabled and contains a
      Claws Mail configuration when starting icedove. (Closes: #10458)
    - Replace the Claws Mail GNOME launcher with Icedove. (Closes:
      #10739)
    - Remove the Claws Mail persistence feature from the Persistence
      Assistant. (Closes: #10742)

  * Build system
    - Simplify ISO image naming rules by using the base rule we use
      for Jenkins all the time, except when building from a tag
      (i.e. building a release).  (Closes: #10349)

  * Test suite
    - Lower the waiting time for USB installation in the test suite.
      So far we were waiting up to one hour, which is just the same as
      our Jenkins inactivity timeout, so in practice when Tails
      Installer fails and displays an error message, instead of
      reporting that the job failed (which is the point of the
      exercise) we abort the job due to this timeout which
      communicates less clearly that there's probably a bug. (Closes:
      #10718)
    - Remove the check for the sound icon in the systray in the
      Windows Camouflage tests. (Closes: #10493)
    - Retry running whois when "LIMIT EXCEEDED" is in its output for
      increased robustness. (Closes: #10523)
    - Make Seahorse tests more robust. (Closes: #9095, #10501)
    - Make the handling of Pidgin's account manager more robust.
      (Closes: #10506)

 -- Tails developers <tails@boum.org>  Mon, 14 Dec 2015 23:07:19 +0100

tails (1.7) unstable; urgency=medium

  * Major new features and changes
    - Upgrade Tor Browser to 5.0.4. (Closes: #10456)
    - Add a technology preview of the Icedove Email client (a
      rebranded version of Mozilla Thunderbird), including OpenPGP
      support via the Enigmail add-on, general security and anonymity
      improvements via the Torbirdy add-on, and complete persistence
      support (which will be enabled automatically if you already have
      Claws Mail persistence enabled). Icedove will replace Claws Mail
      as the supported email client in Tails in a future
      release. (Closes: #6151, #9498, #10285)
    - Upgrade Tor to 0.2.7.4-rc-1~d70.wheezy+1+tails1. Among the many
      improvement of this new Tor major release, the new
      KeepAliveIsolateSOCKSAuth option allows us to drop the
      bug15482.patch patch (taken from the Tor Browse bundle) that
      enabled similar (but inferior) functionality for *all*
      SocksPort:s -- now the same circuit is only kept alive for
      extended periods for the SocksPort used by the Tor
      Browser. (Closes: #10194, #10308)
    - Add an option to Tails Greeter which disables networking
      completely. This is useful when intending to use Tails for
      offline work only. (Closes: #6811)

  * Security fixes
    - Fix CVE-2015-7665, which could lead to a network interface's IP
      address being exposed through wget. (Closes: #10364)
    - Prevent a symlink attack on ~/.xsession-errors via
      tails-debugging-info which could be used by the amnesia user to
      read the contents of any file, no matter the
      permissions. (Closes: #10333)
    - Upgrade libfreetype6 to 2.4.9-1.1+deb7u2.
    - Upgrade gdk-pixbuf packages to 2.26.1-1+deb7u2.
    - Upgrade Linux to 3.16.7-ckt11-1+deb8u5.
    - Upgrade openjdk-7 packages to 7u85-2.6.1-6~deb7u1.
    - Upgrade unzip to 6.0-8+deb7u4.

  * Bugfixes
    - Add a temporary workaround for an issue in our code which checks
      whether i2p has bootstrapped, which (due to some recent change
      in either I2P or Java) could make it appear it had finished
      prematurely. (Closes: #10185)
    - Fix a logical bug in the persistence preset migration code while
      real-only persistence is enabled. (Closes: #10431)

  * Minor improvements
    - Rework the wordings of the various installation and upgrade
      options available in Tails installer in Wheezy. (Closes: #9672)
    - Restart Tor if bootstrapping stalls for too long when not using
      pluggable transports. (Closes: #9516)
    - Install firmware-amd-graphics, and firmware-misc-nonfree instead
      of firmware-ralink-nonfree, both from Debian Sid.
    - Update the Tails signing key. (Closes: #10012)
    - Update the Tails APT repo signing key. (Closes: #10419)
    - Install the nmh package. (Closes: #10457)
    - Explicitly run "sync" at the end of the Tails Upgrader's upgrade
      process, and pass the "sync" option when remounting the system
      partition as read-write. This might help with some issues we've
      seen, such as #10239, and possibly for #8449 as well.

  * Test suite
    - Add initial automated tests for Icedove. (Closes: #10332)
    - Add automated tests of the MAC spoofing feature. (Closes: #6302)
    - Drop the concept of "background snapshots" and introduce a general
      system for generating snapshots that can be shared between
      features. This removes all silly hacks we previously used to
      "skip" steps, and greatly improves performance and reliability
      of the whole test suite. (Closes: #6094, #8008)
    - Flush to the log file in debug_log() so the debugging info can
      be viewed in real time when monitoring the debug log
      file. (Closes: #10323)
    - Force UTF-8 locale in automated test suite. Ruby will default to
      the system locale, and if it is non-UTF-8, some String-methods
      will fail when operating on non-ASCII strings. (Closes: #10359)
    - Escape regexp used to match nick in CTCP replies. Our Pidgin
      nick's have a 10% chance to include a ^, which will break that
      regexp. We need to escape all characters in the nick. (Closes:
      #10219)
    - Extract TBB languages from the Tails source code. This will
      ensure that valid locales are tested. As an added bonus, the
      code is greatly simplified. (Closes: #9897)
    - Automatically test that tails-debugging-info is not susceptible
      to the type of symlink attacks fixed by #10333.
    - Save all test suite artifacts in a dedicated directory with more
      useful infromation encoded in the path. This makes it easier to
      see which artifacts belongs to which failed scenario and which
      run. (Closes: #10151)
    - Log all useful information via Cucumber's formatters instead of
      printing to stderr, which is not included when logging to file
      via `--out`. (Closes: #10342)
    - Continue running the automated test suite's vnc server even if
      the client disconnects. (Closes: #10345)
    - Add more automatic tests for I2P. (Closes: #6406)
    - Bump the Tor circuit retry count to 10. (Closes: #10375)
    - Clean up dependencies: (Closes: #10208)
      * libxslt1-dev
      * radvd
      * x11-apps

 -- Tails developers <tails@boum.org>  Tue, 03 Nov 2015 01:09:41 +0100

tails (1.6) unstable; urgency=medium

  * Security fixes
    - Upgrade Tor Browser to 5.0.3. (Closes: #10223)
    - Upgrade bind9-based packages to 1:9.8.4.dfsg.P1-6+nmu2+deb7u7.
    - Upgrade liblcms1 to 1.19.dfsg2-1.2+deb7u1.
    - Upgrade libldap-2.4-2 to 2.4.31-2+deb7u1.
    - Upgrade libslp1 to 1.2.1-9+deb7u1.
    - Upgrade ssl-cert to 1.0.32+deb7u1.

  * Bugfixes
    - Fix a corner case for the MAC spoofing panic mode. If panic mode
      failed to disable the specific device that couldn't be spoofed
      (by unloading the module) we disable networking. Previously we
      only stopped NetworkManager. The problem is that NM isn't even
      started at this time, but will specifically be started when
      we're done with MAC spoofing. Therefore, let's completely
      disable NetworkManager so it cannot possibly be
      started. (Closes: #10160)
    - Avoid use of uninitialized value in restricted-network-detector.
      If NetworkManager decides that a wireless connection has timed
      out before "supplicant connection state" has occued, our idea of
      the state is `undef`, so it cannot be used in a string
      comparison. Hence, let's initialize the state to the empty
      string instead of `undef`. Also fix the state
      recording. Apparently NetworkManager can say a few different
      things when it logs the device state transitions. (Closes:
      #7689)

  * Minor improvements
    - Remove workaround for localizing search engine plugins. The
      workaround has recently become unnecessary, possibly due to the
      changes made for the seach bar after the Tor Browser was rebased
      on Firefox 38esr. (Closes: #9146)
    - Refer to the I2P Browser in the I2P notifications. Instead of
      some obscure links that won't work in the Tor Browser, where
      users likely will try them, and which I believe will open them
      by default. (Closes: #10182)
    - Upgrade I2P to 0.9.22. Also set the I2P apparmor profile to
      enforce mode. (Closes: #9830)

  * Test suite
    - Test that udev-watchdog is monitoring the correct device when
      booted from USB. (Closes: #9890)
    - Remove unused 'gksu' step. This causes a false-positive to be
      found for #5330. (Closes: #9877)
    - Make --capture capture individual videos for failed scenarios
      only, and --capture-all to capture videos for all scenarios.
      (Closes: #10148)
    - Use the more efficient x264 encoding when capturing videos using
      the --capture* options. (Closes: #10001)
    - Make --old-iso default to --iso if omitted. Using the same ISO
      for the USB upgrade tests most often still does what we want,
      e.g. test that the current version of Tails being tested has a
      working Tails installer. Hence this seems like a reasonable
      default. (Closes: #10147)
    - Avoid nested FindFailed exceptions in waitAny()/findAny(), and
      throw a new dedicated FindAnyFailed exception if these fail
      instead. Rjb::throw doesn't block Ruby's execution until the
      Java exception has been received by Ruby, so strange things can
      happen and we must avoid it. (Closes: #9633)
    - Fix the Download Management page in our browsers. Without the
      browser.download.panel.shown pref set, the progress being made
      will not update until after the browser has been restarted.
      (Closes: #8159)
    - Add a 'pretty_debug' (with an alias: 'debug') Cucumber formatter
      that deals with debugging instead of printing it to STDERR via
      the `--debug` option (which now has been removed). This gives us
      the full flexibility of Cucumber's formatter system, e.g. one
      easy-to-read formatter can print to the terminal, while we get
      the full debug log printed to a file. (Closes: #9491)
    - Import logging module in otr-bot.py. Our otr-bot.py does not use
      logging but the jabberbot library makes logging calls, causing a
      one-off message “No handlers could be found for logger
      "jabberbot"” to be printed to the console. This commit
      effectively prevents logging/outputting anything to the terminal
      which is at a level lower than CRITICAL. (Closes: 9375)
    - Force new Tor circuit and reload web site on browser
      timeouts. (Closes: #10116)
    - Focus Pidgin's buddy list before trying to access the tools
      menu. (Closes: #10217)
    - Optimize IRC test using waitAny. If connecting to IRC fails,
      such as when OFTC is blocking Tor, waiting 60 seconds to connect
      while a a Reconnect button is visible is sub-optimal. It would
      be better to try forcing a new Tor circuit and clicking the
      reconnect button. (Closes: #9653)
    - Wait for (and focus if necessary) Pidgin's Certificate windows.
      (Closes: #10222)

 -- Tails developers <tails@boum.org>  Sun, 20 Sep 2015 17:47:26 +0000

tails (1.5.1) unstable; urgency=medium

  * Security fixes
    - Upgrade Tor Browser to 5.0.2. (Closes: #10112)
    - Upgrade gdk-pixbuf packages to 2.26.1-1+deb7u1.
    - Upgrade libnss3 to 2:3.14.5-1+deb7u5.

  * Bugfixes
    - Refresh Tor Browser AppArmor profile patch. The old one doesn't
      apply on top of testing's torbrowser-launcher anymore.

  * Build system
    - Make sure Jenkins creates new jobs to build the testing branch
      after freezes. (Closes: #9925)

 -- Tails developers <tails@boum.org>  Fri, 28 Aug 2015 01:52:14 +0200

tails (1.5) unstable; urgency=medium

  * Major new features and changes
    - Move LAN web browsing from Tor Browser to the Unsafe Browser,
      and forbid access to the LAN from the former. (Closes: #7976)
    - Install a 32-bit GRUB EFI boot loader. This at least works
      on some Intel Baytrail systems. (Closes: #8471)

  * Security fixes
    - Upgrade Tor Browser to 5.0, and integrate it:
      · Disable Tiles in all browsers' new tab page.
      · Don't use geo-specific search engine prefs in our browsers.
      · Hide Tools -> Set Up Sync, Tools -> Apps (that links to the Firefox
        Marketplace), and the "Share this page" button in the Tool bar.
      · Generate localized Wikipedia search engine plugin icons so the
        English and localized versions can be distinguished in the new
        search bar. (Closes: #9955)
    - Fix panic mode on MAC spoofing failure. (Closes: #9531)
    - Deny Tor Browser access to global tmp directories with AppArmor,
      and give it its own $TMPDIR. (Closes: #9558)
    - Tails Installer: don't use a predictable file name for the subprocess
      error log. (Closes: #9349)
    - Pidgin AppArmor profile: disable the launchpad-integration abstraction,
      which is too wide-open.
    - Use aliases so that our AppArmor policy applies to
      /lib/live/mount/overlay/ and /lib/live/mount/rootfs/*.squashfs/ as well as
      it applies to /. And accordingly:
      · Upgrade AppArmor packages to 2.9.0-3~bpo70+1.
      · Install rsyslog from wheezy-backports, since the version from Wheezy
        conflicts with AppArmor 2.9.
      · Stop installing systemd for now: the migration work is being done in
        the feature/jessie branch, and it conflicts with rsyslog from
        wheezy-backports.
      · Drop apparmor-adjust-user-tmp-abstraction.diff: obsoleted.
      · apparmor-adjust-tor-profile.diff: simplify and de-duplicate rules.
      · Take into account aufs whiteouts in the system_tor profile.
      · Adjust the Vidalia profile to take into account Live-specific paths.
    - Upgrade Linux to 3.16.7-ckt11-1+deb8u3.
    - Upgrade bind9-host, dnsutils and friends to 1:9.8.4.dfsg.P1-6+nmu2+deb7u6.
    - Upgrade cups-filters to 1.0.18-2.1+deb7u2.
    - Upgrade ghostscript to 9.05~dfsg-6.3+deb7u2.
    - Upgrade libexpat1 to 2.1.0-1+deb7u2.
    - Upgrade libicu48 to 4.8.1.1-12+deb7u3.
    - Upgrade libwmf0.2-7 to 0.2.8.4-10.3+deb7u1.
    - Upgrade openjdk-7 to 7u79-2.5.6-1~deb7u1.

  * Bugfixes
    - Upgrade Tor to 0.2.6.10-1~d70.wheezy+1+tails1.

  * Minor improvements
    - Tails Installer: let the user know when it has rejected a candidate
      destination device because it is too small. (Closes: #9130)
    - Tails Installer: prevent users from trying to "upgrade" a device
      that contains no Tails, or that was not installed with Tails Installer.
      (Closes: #5623)
    - Install libotr5 and pidgin-otr 4.x from wheezy-backports. This adds
      support for the OTRv3 protocol and for multiple concurrent connections
      to the same account. (Closes: #9513)
    - Skip warning dialog when starting Tor Browser while being offline,
      in case it is already running. Thanks to Austin English for the patch!
      (Closes: #7525)
    - Install the apparmor-profiles package (Closes: #9539), but don't ship
      a bunch of AppArmor profiles we don't use, to avoid increasing
      boot time. (Closes: #9757)
    - Ship a /etc/apparmor.d/tunables/home.d/tails snippet, instead
      of patching /etc/apparmor.d/tunables/home.
    - live-boot: don't mount tmpfs twice on /live/overlay, so that the one which
      is actually used as the read-write branch of the root filesystem's union
      mount, is visible. As a consequence:
      · One can now inspect how much space is used, at a given time, in the
        read-write branch of the root filesystem's union mount.
      · We can make sure our AppArmor policy works fine when that filesystem
        is visible, which is safer in case e.g. live-boot's behavior changes
        under our feet in the future... or in case these "hidden" files are
        actually accessible somehow already.

  * Build system
    - Add our jenkins-tools repository as a Git submodule, and replace
      check_po.sh with a symlink pointing to the same script in that submodule.
      Adjust the automated test suite accordingly. (Closes: #9567)
    - Bump amount of RAM needed for Vagrant RAM builds to 7.5 GiB. In
      particular the inclusion of the Tor Browser 5.0 series has recently
      increased the amount of space needed to build Tails. (Closes: #9901)

  * Test suite
    - Test that the Tor Browser cannot access LAN resources.
    - Test that the Unsafe Browser can access the LAN.
    - Installer: test new behavior when trying to upgrade an empty device, and
      when attempting to upgrade a non-Tails FAT partition on GPT; also, take
      into account that all unsupported upgrade scenarios now trigger
      the same behavior.
    - Request a new Tor circuit and re-run the Seahorse and GnuPG CLI tests
      on failure. (Closes: #9518, #9709)
    - run_test_suite: remove control chars from log file even when cucumber
      exits with non-zero. (Closes: #9376)
    - Add compatibility with cucumber 2.0 and Debian Stretch. (Closes: #9667)
    - Use custom exception when 'execute_successfully' fails.
    - Retry looking up whois info on transient failure. (Closes: #9668)
    - Retry wget on transient failure. (Closes: #9715)
    - Test that Tor Browser cannot access files in /tmp.
    - Allow running the test suite without ntp installed. There are other means
      to have an accurate host system clock, e.g. systemd-timesyncd and tlsdate.
      (Closes: #9651)
    - Bump timeout in the Totem feature.
    - Grep memory dump using the --text option. This is necessary with recent
      versions of grep, such as the one in current Debian sid, otherwise it
      will count only one occurrence of the pattern we're looking for.
      (Closes: #9759)
    - Include execute_successfully's error in the exception, instead
      of writing it to stdout via puts. (Closes: #9795)
    - Test that udev-watchdog is actually monitoring the correct device.
      (Closes: #5560)
    - IUK: workaround weird Archive::Tar behaviour on current sid.
    - Test the SocksPort:s given in torrc in the Unsafe Browser.
      This way we don't get any sneaky errors in case we change them and
      forget to update this test.
    - Directly verify AppArmor blocking of the Tor Browser by looking in
      the audit log: Firefox 38 does no longer provide any graphical feedback
      when the kernel blocks its access to files the user wants to access.
    - Update browser-related automated test suite images, and workaround
      weirdness introduced by the new Tor Browser fonts.
    - Test that Pidgin, Tor Browser, Totem and Evince cannot access ~/.gnupg
      via alternate, live-boot generated paths.
    - Adjust tests to cope with our new AppArmor aliases.
    - Bump memory allocated to the system under test to 2 GB. (Closes: #9883)

 -- Tails developers <tails@boum.org>  Mon, 10 Aug 2015 19:12:58 +0200

tails (1.4.1) unstable; urgency=medium

  * Security fixes
    - Upgrade Tor Browser to 4.5.3, based on Firefox 31.8.0 ESR. (Closes: #9649)
    - Upgrade Tor to 0.2.6.9-1~d70.wheezy+1+tails2, which includes a circuit
      isolation bugfix. (Closes: #9560)
    - AppArmor: deny Tor Browser access to the list of recently used files.
      (Closes: #9126)
    - Upgrade OpenSSL to 1.0.1e-2+deb7u17.
    - Upgrade Linux to 3.16.7-ckt11-1.
    - Upgrade CUPS to 1.5.3-5+deb7u6.
    - Upgrade FUSE to 2.9.0-2+deb7u2.
    - Upgrade libsqlite3-0 to 3.7.13-1+deb7u2.
    - Upgrade ntfs-3g and ntfsprogs to 1:2012.1.15AR.5-2.1+deb7u2.
    - Upgrade p7zip-full to 9.20.1~dfsg.1-4+deb7u1.

  * Bugfixes
    - Fix automatic upgrades in Windows Camouflage mode. (Closes: #9413)
    - Don't ship the snakeoil SSL key pair generated by ssl-cert in the ISO.
      (Closes: #9416)
    - Partially fix the truncated notifications issue. (#7249)

  * Minor improvements
    - Disable the hwclock.sh initscript at reboot/shutdown time.
      This is an additional safety measure to ensure that the hardware clock
      is not modified. (Closes: #9364)
    - Stop shipping /var/cache/man/*, to make ISOs and IUKs smaller.
      (Closes: #9417)
    - Update torbrowser-AppArmor-profile.patch to apply cleanly on top of the
      profile shipped with torbrowser-launcher 0.2.0-1.
    - Add the jessie/updates APT repo and set appropriate pinning.
    - Upgrade Electrum to 1.9.8-4~bpo70+1.
    - Upgrade kernel firmware packages to 0.44.

  * Build system
    - Install the Linux kernel from Debian Jessie. (Closes: #9341)
    - Remove files that are not under version control when building in Jenkins.
      (Closes: #9406)
    - Don't modify files in the source tree before having possibly merged
      the base branch into it. (Closes: #9406)
    - Make it so eatmydata is actually used during a greater part of the build
      process. This includes using eatmydata from wheezy-backports.
      (Closes: #9419, #9523)
    - release script: adjust to support current Debian sid.

  * Test suite
    - Test the system clock sanity check we do at boot. (Closes: #9377)
    - Remove the impossible "Clock way in the past" scenarios.
      Thanks to config/chroot_local-includes/lib/live/config/0001-sane-clock,
      these scenarios cannot happen, and since we test that it works they
      can be safely removed.
    - Test that the hardware clock is not modified at shutdown. (Closes: #9557)
    - Pidgin: retry looking for the roadmap URL in the topic.
    - Avoid showing Pidgin's tooltips during test, potentially confusing Sikuli.
      (Closes: #9317)
    - Test all OpenPGP keys shipped with Tails. (Closes: #9402)
    - Check that notification-daemon is running when looking for notifications
      fails. (Closes: #9332)
    - Allow using the cucumber formatters however we want. (Closes: #9424)
    - Enable Spice in the guest, and blacklist the psmouse kernel module,
      to help with lost mouse events. (Closes: #9425)
    - Automate testing Torbutton's 'New Identity' feature. (Closes: #9286)
    - Test that Seahorse is configured to use the correct keyserver.
      (Closes: #9339)
    - Always export TMPDIR back to the test suite's shell environment.
      (Closes: #9479)
    - Make OpenPGP tests more reliable:
      · Retry accessing the OpenPGP applet menus on failure. (Closes: #9355)
      · Retry accessing menus in Seahorse on failure. (Closes: #9344)
    - Focus the Pidgin conversation window before any attempt to interact
      with it. (Closes: #9317)
    - Use convertkey from the (backported to Jessie) Debian package,
      instead of our own copy of that script. (Closes: #9066)
    - Make the memory erasure tests more robust (Closes: #9329):
      · Bump /proc/sys/vm/min_free_kbytes when running fillram.
      · Actually set oom_adj for the remote shell when running fillram.
      · Try to be more sure that we OOM kill fillram.
      · Run fillram as non-root.
    - Only try to build the storage pool if TailsToasterStorage isn't found.
      (Closes: #9568)

 -- Tails developers <tails@boum.org>  Sun, 28 Jun 2015 19:46:25 +0200

tails (1.4) unstable; urgency=medium

  * Major new features
    - Upgrade Tor Browser to 4.5.1, based on Firefox 31.7.0 ESR, which
      introduces many major new features for usability, security and
      privacy. Unfortunately its per-tab circuit view did not make it
      into Tails yet since it requires exposing more Tor state to the
      user running the Tor Browser than we are currently comfortable
      with. (Closes: #9031, #9369)
    - Upgrade Tor to 0.2.6.7-1~d70.wheezy+1+tails2. Like in the Tor
      bundled with the Tor Browser, we patch it so that circuits used
      for SOCKSAuth streams have their lifetime increased indefinitely
      while in active use. This currently only affects the Tor Browser
      in Tails, and should improve the experience on certain web sites
      that otherwise would switch language or log you out every ten
      minutes or so when Tor switches circuit. (Closes: #7934)

  * Security fixes
    - tor-browser wrapper script: avoid offering avenues to arbitrary
      code execution to e.g. an exploited Pidgin. AppArmor Ux rules
      don't sanitize $PATH, which can lead to an exploited application
      (that's allowed to run this script unconfined, e.g. Pidgin)
      having this script run arbitrary code, violating that
      application's confinement. Let's prevent that by setting PATH to
      a list of directories where only root can write. (Closes: #9370)
    - Upgrade Linux to 3.16.7-ckt9-3.
    - Upgrade curl to 7.26.0-1+wheezy13.
    - Upgrade dpkg to 1.16.16.
    - Upgrade gstreamer0.10-plugins-bad to 0.10.23-7.1+deb7u2.
    - Upgrade libgd2-xpm to 2.0.36~rc1~dfsg-6.1+deb7u1.
    - Upgrade openldap to 2.4.31-2.
    - Upgrade LibreOffice to 1:3.5.4+dfsg2-0+deb7u4.
    - Upgrade libruby1.9.1 to 1.9.3.194-8.1+deb7u5.
    - Upgrade libtasn1-3 to 2.13-2+deb7u2.
    - Upgrade libx11 to 2:1.5.0-1+deb7u2.
    - Upgrade libxml-libxml-perl to 2.0001+dfsg-1+deb7u1.
    - Upgrade libxml2 to 2.8.0+dfsg1-7+wheezy4.
    - Upgrade OpenJDK to 7u79-2.5.5-1~deb7u1.
    - Upgrade ppp to 2.4.5-5.1+deb7u2.

  * Bugfixes
    - Disable security warnings when connecting to POP3 and IMAP ports.
      (Closes: #9327)
    - Make the Windows 8 browser theme compatible with the Unsafe and I2P
      browsers. (Closes: #9138)
    - Hide Torbutton's "Tor Network Settings..." context menu entry.
      (Closes: #7647)
    - Upgrade the syslinux packages to support booting Tails on
      Chromebook C720-2800. (Closes: #9044)
    - Enable localization in Tails Upgrader. (Closes: #9190)
    - Make sure the system clock isn't before the build date during
      early boot. Our live-config hook that imports our signing keys
      depend on that the system clock isn't before the date when the
      keys where created. (Closes: #9149)
    - Set GNOME's OpenPGP keys via desktop.gnome.crypto.pgp to prevent
      us from getting GNOME's default keyserver in addition to our
      own. (Closes: #9233)
    - Prevent Firefox from crashing when Orca is enabled: grant
      it access to assistive technologies in its Apparmor
      profile. (Closes: #9261)
    - Add Jessie APT source. (Closes: #9278)
    - Fix set_simple_config_key(). If the key already existed in the
      config file before the call, all other lines would be removed
      due to the sed option -n and p combo. (Closes: #9122)
    - Remove illegal instance of local outside of function definition.
      Together with `set -e` that error has prevented this script from
      restarting Vidalia, like it should. (Closes: #9328)

  * Minor improvements
    - Upgrade I2P to 0.9.19-3~deb7u+1.
    - Install Tor Browser's bundled Torbutton instead of custom .deb.
      As of Torbutton 1.9.1.0 everything we need has been upstreamed.
    - Install Tor Browser's bundled Tor Launcher instead of our
      in-tree version. With Tor 0.2.6.x our custom patches for the
      ClientTransportPlugin hacks are not needed any more. (Closes:
      #7283)
    - Don't install msmtp and mutt. (Closes: #8727)
    - Install fonts-linuxlibertine for improved Vietnamese support in
      LibreOffice. (Closes: #8996)
    - Remove obsoletete #i2p-help IRC channel from the Pidgin
      configuration (Closes: #9137)
    - Add Gedit shortcut to gpgApplet's context menu. Thanks to Ivan
      Bliminse for the patch. (Closes: #9069).
    - Install printer-driver-gutenprint to support more printer
      models. (Closes: #8994).
    - Install paperkey for off-line OpenPGP key backup. (Closes: #8957)
    - Hide the Tor logo in Tor Launcher. (Closes: #8696)
    - Remove useless log() instance in tails-unblock-network. (Closes:
      #9034)
    - Install cdrdao: this enables Brasero to burn combined data/audio
      CDs and to do byte-to-byte disc copy.
    - Hide access to the Add-ons manager in the Unsafe Browser. It's
      currently broken (#9307) but we any way do not want users to
      install add-ons in the Unsafe Browser. (Closes: #9305)
    - Disable warnings on StartTLS for POP3 and IMAP (Will-fix: #9327)
      The default value of this option activates warnings on ports
      23,109,110,143. This commit disables the warnings for POP3 and
      IMAP as these could be equally used in encrypted StartTLS
      connections. (Closes: #9327)
    - Completely rework how we localize our browser by generating our
      branding add-on, and search plugins programatically. This
      improves the localization for the ar, es, fa, ko, nl, pl, ru,
      tr, vi and zh_CN locales by localizing the Startpage and
      Disconnect.me search plugins. Following Tor Browser 4.5's recent
      switch, we now use Disconnect.me as the default search
      engine. (Closes: #9309)
    * Actively set Google as the Unsafe Browser's default search
      engine.

  * Build system
    - Encode in Git which APT suites to include when building Tails.
      (Closes: #8654)
    - Clean up the list of packages we install. (Closes: #6073)
    - Run auto/{build,clean,config} under `set -x' for improved
      debugging.
    - Zero-pad our ISO images so their size is divisible by 2048.
      The data part of an ISO image's sectors is 2048 bytes, which
      implies that ISO images should always have a size divisible
      by 2048. Some applications, e.g. VirtualBox, use this as a sanity
      check, treating ISO images for which this isn't true as garbage.
      Our isohybrid post-processing does not ensure this,
      however. Also Output ISO size before/after isohybrid'ing and
      truncate'ing it. This will help detect if/when truncate is
      needed at all, so that we can report back to syslinux
      maintainers more useful information. (Closes: #8891)
    - Vagrant: raise apt-cacher-ng's ExTreshold preference to 50. The
      goal here is to avoid Tor Browser tarballs being deleted by
      apt-cacher-ng's daily expiration cronjob: they're not listed in
      any APT repo's index file, so acng will be quite eager to clean
      them up.

  * Test suite
    - Bring dependency checks up-to-date (Closes: #8988).
    - Adapt test suite to be run on Debian Jessie, which includes
      removing various Wheezy-specific workarounds, adding a few
      specific to Jessie, migrating from ffmpeg to libav, and
      more. (Closes: #8165)
    - Test that MAT can see that a PDF is dirty (Closes: #9136).
    - Allow throwing Timeout::Error in try_for() blocks, as well as
      nested try_for() (Closes: #9189, #9290).
    - Read test suite configuration files from the features/config/local.d
      directory. (Closes: #9220)
    - Kill virt-viewer with SIGTERM, not SIGINT, to prevent hordes of
      zombie processes from appearing. (Closes: #9139)
    - Kill Xvfb with SIGTERM, not SIGKILL, on test suite exit to allow
      it to properly clean up. (Closes: #8707)
    - Split SSH & SFTP configs in the test suite. (Closes: #9257)
    - Improve how we start subprocesses in the test suite, mostly by
      bypassing the shell for greater security and robustness (Closes:
      #9253)
    - Add Electrum test feature. (Closes #8963)
    - Test that Tails Installer detects when USB devices are
      removed. (Closes: #9131)
    - Test Tails Installer with devices which are too small. (Closes:
      #9129)
    - Test that the Report an Error launcher works in German. (Closes:
      #9143)
    - Verify that no extensions are installed in the Unsafe Browser
      using about:support instead of about:addons, which is broken
      (#9307). (Closes: #9306)
    - Retry GNOME application menu actions when they glitch. The
      GNOME application menus seem to have issues with clicks or
      hovering actions not registering, and hence sometimes submenus
      are not opened when they should, and sometimes clicks on the
      final application shortcut are lost. There seems to be a
      correlation between this and CPU load on the host running the
      test suite. We workaround this by simply re-trying the last
      action when it seems to fail. (Closes: #8928)
    - Work around Seahorse GUI glitchiness (Closes: #9343):
      * When Seahorse appears to be frozen--apparently due to network
        issues--it can often be worked around by refreshing the screen
        or activating a new window.
      * Open Seahorse's preferences dialog using the mouse.
      * Access menu entries with the mouse.
    - Wait for systray icons to finish loading before interacting with
      the systray. (Closes: #9258)
    - Test suite configuration: generalize local.d support to *.d. We
      now load features/config/*.d/*.yml.
    - Use code blocks in "After Scenario" hooks. This is much simpler
      to use (and more readable!) compared to hooking functions and
      arguments like we used to do.
    - Create filesystem share sources in the temporary directory and
      make them world-readable. (Closes: #8950)

 -- Tails developers <tails@boum.org>  Mon, 11 May 2015 16:45:04 +0200

tails (1.3.2) unstable; urgency=medium

  * Security fixes
    - Upgrade Tor Browser to 4.0.6, based on Firefox 31.6.0 ESR.
    - Upgrade OpenSSL to 1.0.1e-2+deb7u16.

  * Bugfixes
    - Make Florence usable with touchpads by forcing syndaemon to
      always use the `-t` option, which only disables tapping and
      scrolling and not mouse movements (Closes: #9011).
    - Make tails-spoof-mac log the correct macchanger exit code on
      failure (Closes: #8687).
    - Tails Installer:
      · Ignore devices with less than 3.5 GB of storage since they
        do not fit a Tails installation (Closes: #6538).
      · Remove devices from the device list as they are unplugged
        (Closes: #8691).

  * Minor improvements
    - Install obfs4proxy 0.0.4-1~tpo1, which adds support for
      client-mode ScrambleSuit.
    - Don't start Vidalia if Windows Camouflage is enabled. (Closes:
      #7400)
    - I2P Browser:
      · Remove "Add-ons" from the Tools menu, and hide "Keyboard
        Shortcuts" and "Take a Tour" since they point to resources on
        the open Internet (Closes: #7970).
      · Hide TorButton button from the customize toolbar options, and
        remove configs whose only purpose was to make Torbutton "green"
        (Closes: #8893).

  * Test suite
    - New tests:
      · Test non-LAN SSH, and SFTP via GNOME's "Connect to Server"
        (Closes: #6308).
      · Verify that Tails' Tor binary has the expected Tor authorities
        hard coded (Closes: #8960).
    - Improvements:
      · Programmatically determine the supported languages when testing
        the Unsafe Browser (Closes: #8918).
      · Rename --temp-dir to --tmpdir and make it behave more like
        mktemp, and honour TMPDIR if set in the environment. (Closes:
        #8709).
    - Bugfixes:
      · Make --temp-dir (now --tmpdir) actually work.

 -- Tails developers <tails@boum.org>  Mon, 30 Mar 2015 16:54:20 +0200

tails (1.3.1) unstable; urgency=medium

  * Security fixes
    - Upgrade Tor Browser to 4.0.5, based on Firefox 31.5.3 ESR. This addresses:
      · https://www.mozilla.org/en-US/security/advisories/mfsa2015-28/
      · https://www.mozilla.org/en-US/security/advisories/mfsa2015-29/
    - Upgrade Linux to 3.16.7-ckt7-1.
    - Upgrade libxfont to 1:1.4.5-5.
    - Upgrade OpenSSL to 1.0.1e-2+deb7u15.
    - Upgrade tcpdump to 4.3.0-1+deb7u2.
    - Upgrade bsdtar to 3.0.4-3+wheezy1.
    - Upgrade CUPS to 1.5.3-5+deb7u5.
    - Upgrade file and libmagic to 5.11-2+deb7u8.
    - Upgrade GnuPG to 1.4.12-7+deb7u7.
    - Upgrade libarchive to 3.0.4-3+wheezy1.
    - Upgrade libav to 6:0.8.17-1.
    - Upgrade FreeType 2 to 2.4.9-1.1+deb7u1.
    - Upgrade libgcrypt11 1.5.0-5+deb7u3.
    - Upgrade libgnutls26 to 2.12.20-8+deb7u3.
    - Upgrade libgtk2-perl to 2:1.244-1+deb7u1.
    - Upgrade ICU to 4.8.1.1-12+deb7u2.
    - Upgrade NSS to 2:3.14.5-1+deb7u4.
    - Upgrade libssh2 to 1.4.2-1.1+deb7u1.

  * Bugfixes
    - Upgrade Tor to 0.2.5.11-1~d70.wheezy+1+tails1. Changes include:
      · Directory authority changes.
      · Fix assertion errors that may trigger under high DNS load.
      · No longer break on HUP with seccomp2 enabled.
      · and more - please consult the upstream changelog.
    - Upgrade Tor Launcher to 0.2.7.2, and update the test suite accordingly
      (Closes: #8964, #6985). Changes include:
      · Ask about bridges before proxy in wizard.
      · Hide logo if TOR_HIDE_BROWSER_LOGO set.
      · Remove firewall prompt from wizard.
      · Feedback when “Copy Tor Log” is clicked.
      · Improve behavior if tor exits.
      · Add option to hide TBB's logo
      · Change "Tor Browser Bundle" to "Tor Browser"
      · Update translations from Transifex.
    - Fix the Tor Launcher killer. (Closes: #9067)
    - Allow Seahorse to communicate with keyservers when run from Tails
      OpenPGP Applet. (Closes: #6394)
    - SSH client: don't proxy connections to 172.17.* to 172.31.*.
      (Closes: #6558)
    - Repair config/chroot_local-packages feature, that was broken in Tails 1.3
      by 19-install-tor-browser-AppArmor-profile. (Closes: #8910)
    - language_statistics.sh: count original words instead of translated words.
      Otherwise we get >100% translation if translated strings are longer than
      original strings. (Closes: #9016)

  * Minor improvements
    - Only ship the new Tails signing key, and have Tails Upgrader stop trusting
      the old one. Update the documentation and test suite accordingly.
      (Closes: #8735, #8736, #8882, #8769, #8951)
    - Polish and harden a bit the WhisperBack configuration (Closes: #8991):
      · Only allow the `amnesia' user to run tails-debugging info as root
        with no arguments.
      · Fix spelling and grammar mistakes, improve phrasing a bit.
      · Quote variables consistently.

  * Test suite
    - New tests:
      · Chatting over XMPP in Pidgin, both peer-to-peer and in a multi-user
        chatroom. (Closes: #8002)
      · Chatting with OTR enabled over XMPP in Pidgin. (Closes: #8001)
      · Check that Pidgin only responds to the expected CTCP requests.
        (Closes: #8966)
      · Fetching keys using Seahorse started via the OpenPGP Applet.
      · Sync'ing keys using Seahorse.
    - Bugfixes:
      · Fix a race condition between the remote shell's and Tails Greeter's
        startup, by making sure the remote shell is ready before we start
        GDM. (Closes: #8941)
      · Kill virt-viewer properly. (Closes: #9070)
      · Make sure the display is stopped on destroy_and_undefine().
        Where we had it earlier, it could be skipped if anything else in the
        block threw an exception.
      · Fix wrong use of "$@". (Closes: #9071)
      · Enable the pipefail option in run_test_suite.
      · Improve the GNOME screenshot test's robustness. (Closes: #8952)
    - Refactoring:
      · turn the focus_pidgin_window() helper into a more generic
        VM.focus_xorg_window() one.
      · Reorganize the Display class.
      · Use clearer method to check process status in the Display class.
    - New developer-oriented features:
      · Add a --log-to-file option to run_test_suite. (Closes: #8894)
      · Add helpers for generating random strings.
      · Make it possible to hook arbitrary calls on scenario end. This is useful
        for dynamically adding cleanup functions, instead of having
        to explicitly deal with them in some After hook.

 -- Tails developers <tails@boum.org>  Mon, 23 Mar 2015 12:34:56 +0000

tails (1.3) unstable; urgency=medium

  * Major new features
    - Produce the Tails image in hybrid mode (again) so that the same
      image can be installed both on DVD *and* "hard disks" like USB
      storage and similar. (Closes: #8510)
    - Confine the Tor Browser using AppArmor. (Closes: #5525)
    - Install the Electrum bitcoin client from wheezy-backports, and
      add a persistence preset for the Live user's bitcoin wallet. If
      electrum is started without the persistence preset enabled, a
      warning is shown. (Closes: #6739)

  * Security fixes
    - Upgrade Tor Browser to 4.0.4 (based on Firefox 31.5.0esr)
      (Closes: #8938).

  * Bugfixes
    - Have tor_bootstrap_progress echo 0 if no matching log line is
      found. (Closes: #8257)
    - Always pass arguments through wrappers (connect-socks, totem,
      wget, whois) with "$@". $* doesn't handle arguments with
      e.g. embedded spaces correctly. (Closes: #8603, #8830)
    - Upgrade Linux to 3.16.7-ckt4-3.

  * Minor improvements
    - Install a custom-built Tor package with Seccomp enabled;
      enable the Seccomp sandbox when no pluggable transport is used.
      (Closes: #8174)
    - Install obfs4proxy instead of obfsproxy, which adds support for
      the obfs4 Tor pluggable transport. (Closes: #7980)
    - Install GnuPG v2 and associated tools from wheezy-backports,
      primarily for its improved support for OpenPGP smartcards. It
      lives side-by-side with GnuPG v1, which still is the
      default. (Closes: #6241)
    - Install ibus-unikey, a Vietnamese input method for IBus. (Closes:
      #7999)
    - Install torsocks (2.x) from wheezy-backports. (Closes: #8220)
    - Install keyringer from Debian Jessie. (Closes: #7752)
    - Install pulseaudio-utils.
    - Remove all traces of Polipo: we don't use it anymore. This
      closes #5379 and #6115 because:
      * Have APT directly use the Tor SOCKS proxy. (Closes: #8194)
      * Wrap wget with torsocks. (Closes: #6623)
      * Wrap Totem to torify it with torsocks. (Closes: #8219)
      * Torify Git with tsocks, instead of setting GIT_PROXY_COMMAND.
        (Closes: #8680)
    - Use torsocks for whois and Gobby, instead of torify.
    - Upgrade I2P to 0.9.18-1~deb7u+1.
    - Refactor the Unsafe and I2P browser code into a common shell
      library. A lot of duplicated code is now shared, and the code
      has been cleaned up and made more reliable. Several
      optimizations of memory usage and startup time were also
      implemented. (Closes: #7951)
    - Invert Exit and About in gpgApplet context menu. This is a
      short-term workaround for making it harder to exit the
      application by mistake (e.g. a double right-click). (Closes:
      #7450)
    - Implement new touchpad settings. This enables tap-to-click,
      2-fingers scrolling, and disable while typing. We don't enable
      reverse scrolling nor horizontal scrolling. (Closes: #7779)
    - Include the mount(8) output and live-additional-software.conf in
      WhisperBack bug reports (Closes: #8719, #8491).
    - Reduce brightness and saturation of background color. (Closes:
      #7963)
    - Have ALSA output sound via PulseAudio by default. This gives us
      centralized sound volume controls, and... allows to easily, and
      automatically, test that audio output works from Tor Browser,
      thanks to the PulseAudio integration into the GNOME sound
      control center.
    - Import the new Tails signing key, which we will use for Tails
      1.3.1, and have Tails Upgrader trust both it and the "old"
      (current) Tails signing key. (Closes: #8732)
    - tails-security-check: error out when passed an invalid CA file.
      Unfortunately, the underlying HTTPS stack we use here fails open
      in those case, so we have to check it ourselves. Currently, we
      check that the file exists, is readable, is a plain file and is
      not empty. Also support specifying the CA file via an
      environment variable. This will ease development and bug-fixing
      quite a bit.
    - Fix racy code in Tails Installer that sometimes made the
      automated test suite stall for scenarios installing Tails
      to USB disks. (Closes: #6092)
    - Make it possible to use Tails Upgrader to upgrade a Tails
      installation that has cruft files on the system partition.
      (Closes: #7678)

  * Build system
    - Install syslinux-utils from our builder-wheezy APT repository in
      Vagrant. We need version 6.03~pre20 to make the Tails ISO image
      in hybrid mode
    - Update deb.tails.boum.org apt repo signing key. (Closes: #8747)
    - Revert "Workaround build failure in lb_source, after creating
      the ISO." This is not needed anymore given the move to the Tor
      SOCKS proxy. (Closes: #5307)
    - Remove the bootstrap stage usage option and disable all
      live-build caching in Vagrant. It introduces complexity and
      potential for strange build inconsistencies for a meager
      reduction in build time. (Closes: #8725)
    - Hardcode the mirrors used at build and boot time in auto/config.
      Our stuff will be more consistent, easier to reproduce, and our
      QA process will be more reliable if we all use the same mirrors
      at build time as the ones we configure in the ISO. E.g. we won't
      have issues such as #8715 again. (Closes: #8726)
    - Don't attempt to retrieve source packages from local-packages so
      local packages can be installed via
      config/chroot_local-packages. (Closes: #8756)
    - Use our own Tor Browser archive when building an ISO. (Closes:
      #8125)

  * Test suite
    - Use libguestfs instead of parted when creating partitions and
      filsystems, and to check that only the expected files
      persist. We also switch to qcow2 as the default disk image
      format everywhere to reduce disk usage, enable us to use
      snapshots that includes the disks (in the future), and to use
      the same steps for creating disks in all tests. (Closes: #8673)
    - Automatically test that Tails ignores persistence volumes stored
      on non-removable media, and doesn't enable swaps. (Closes:
      #7822)
    - Actually make sure that Tails can boot from live systems stored
      on a hard drive. Running the 'I start Tails from DVD ...' step
      will override the earlier 'the computer is set to boot from ide
      drive "live_hd"' step, so let's make the "from DVD" part
      optional; it will be the default any way.
    - Make it possible to use an old iso with different persistence
      presets. (Closes: #8091)
    - Hide the cursor between steps when navigating the GNOME
      applications menu. This makes it a bit more robust, again:
      sometimes the cursor is partially hiding the menu entry we're
      looking for, hence preventing Sikuli from finding it (in
      particular when it's "Accessories", since we've just clicked on
      "Applications" which is nearby). (Closes: #8875)
    - Ensure that the test will fail if "apt-get X" commands fail.
    - Test 'Tor is ready' notification in a separate scenario. (Closes:
      #8714)
    - Add automated tests for torified wget and whois. This should
      help us identify future regressions such as #8603 in their
      torifying wrappers.
    - Add automated test for opening an URL from Pidgin.
    - And add automated tests for the Tor Browser's AppArmor
      sandboxing.
    - Test that "Report an Error Launcher" opens the support
      documentation.
    - Test that the Unsafe Browser:
      * starts in various locales.
      * complains when DNS isn't configured.
      * tears down its chroot on shutdown.
      * runs as the correct user.
      * has no plugins or add-ons installed.
      * has no unexpected bookmarks.
      * has no proxy configured.
    - Bump the "I2P router console is ready" timeout in its test to
      deal with slow Internet connections.
    - Make the automatic tests of gpgApplet more robust by relying
      more on graphical elements instead of keyboard shortcuts and
      static sleep():s. (Closes: #5632)
    - Make sure that enough disk space is available when creating
      virtual storage media. (Closes: #8907)
    - Test that the Unsafe Browser doesn't generate any non-user
      initiated traffic, and in particular that it doesn't check for
      upgrades, which is a regression test for #8694. (Closes: #8702)
    - Various robustness improvements to the Synaptic tests. (Closes:
      #8742)
    - Automatically test Git. (Closes: #6307)
    - Automatically test GNOME Screenshot, which is a regression test
      for #8087. (Closes: #8688)
    - Fix a quoting issue with `tails_persistence_enabled?`. (Closes:
      #8919)
    - Introduce an improved configuration system that also can store
      local secrets, like user credentials needed for some
      tests. (Closes: #6301, #8188)
    - Actually verify that we successfully set the time in our time
      syncing tests. (Closes: #5836)
    - Automatically test Tor. This includes normal functionality and
      the use pluggable transports, that our Tor enforcement is
      effective (e.g. only the Tor network or configured bridges are
      contacted) and that our stream isolation configuration is
      working. (Closes: #5644, #6305, #7821)

 -- Tails developers <tails@boum.org>  Mon, 23 Feb 2015 17:14:00 +0100

tails (1.2.3) unstable; urgency=medium

  * Security fixes
    - Upgrade Linux to 3.16.7-ckt2-1.
    - Upgrade Tor Browser to 4.0.3 (based on Firefox 31.4.0esr)
      (Closes: #8700).
    - Fail safe by entering panic mode if macchanger exits with an
      error, since in this situation we have to treat the
      driver/device state as undefined. Also, we previously just
      exited the script in this case, not triggering the panic mode
      and potentially leaking the real MAC address (Closes: #8571).
    - Disable upgrade checking in the Unsafe Browser. Until now the
      Unsafe Browser has checked for upgrades of the Tor Browser in
      the clear (Closes: #8694).

  * Bugfixes
    - Fix startup of the Unsafe Browser in some locales (Closes: #8693).
    - Wait for notification-daemon to run before showing the MAC
      spoofing panic mode notifications. Without this, the "Network
      card disabled" notification is sometimes lost when MAC spoofing
      fails. Unfortunately this only improves the situation, but
      doesn't fix it completely (see #8685).
    - Log that we're going to stop NetworkManager before trying to do
      it in the MAC spoofing scripts. Without this we wouldn't get the
      log message in case stopping NetworkManager fails (thanks to
      `set -e`).
    - Set GNOME Screenshot preferences to save the screenshots in
      /home/amnesia (Closes: #8087).
    - Do not suspend to RAM when closing the lid on battery power
      (Closes: #8071).
    - Properly update the Tails Installer's status when plugging in a
      USB drive after it has started (Closes: #8353).
    - Make rsync compare file contents by using --checksum for more
      reliable generation of the squashfs filesystem in
      IUKs. Previously it used the default, which is checking
      timestamps and file size, but that doesn't play well with the
      Tor browser files, that have a fixed mtime, which could result
      in updated files not ending up in the IUK.

  * Minor improvements
    - Finish migrating tails-security-check's and tails-iuk's pinning
      to our website's new X.509 certificate authority (Closes: #8404).

  * Build system
    - Update to Vagrant build box tails-builder-20141201. The only
      change is the removal of a reference to an ISO image which
      doesn't exist (except on the system that generated the build
      box) which causes an error for some users (Closes: #7644).
    - Generate the list of packages used during build, after building
      with Jenkins (Closes: #8518). This allows tracking their status
      on the Debian reproducible build front:
      https://reproducible.debian.net/index_pkg_sets.html#tails

  * Automated test suite
    - Check PO files with i18nspector (Closes: #8359).
    - Fix the expected image of a check.tp.o failure. Previously we
      looked for the "Sorry. You are not using Tor." text, but it
      seems it recently changed enough for Sikuli to not find it. To
      prevent future errors of the same kind we'll look for the
      crossed-over onion icon instead (Closes: #8533).
    - Bump timeout when waiting for Tor to re-bootstrap. We have a
      dreaded issue with timeouts that are multiple of 2 minutes, and
      then Tor succeeds soon after, so in order to allow for this
      timeout to be reached twice, and then possibly succeed, let's
      use N*2 minutes + 30 seconds, with N=2.

 -- Tails developers <tails@boum.org>  Wed, 14 Jan 2015 16:12:26 +0100

tails (1.2.2) unstable; urgency=medium

  * Bugfixes
    - Create a CA bundle for Tails Upgrader at ISO build time, and
      patch Tails Upgrader to use it. Specifically this will make it
      possible to check for Tails upgrades after our website changes
      certificate around the 2014 to 2015 transition (Partially fixes
      #8404).

 -- Tails developers <tails@boum.org>  Mon, 15 Dec 2014 10:05:17 +0100

tails (1.2.1) unstable; urgency=low

  * Security fixes
    - Upgrade Linux to 3.16.0-4, i.e. 3.16.7-1.
    - Install Tor Browser 4.0.2 (based on Firefox 31.3.0esr).

  * Bugfixes
    - Install syslinux-utils, to get isohybrid back (Closes: #8155).
    - Update xserver-xorg-input-evdev to 1:2.7.0-1+tails1 which
      includes a patch that restores mouse scrolling in KVM/Spice
      (Closes: 7426).
    - Set Torbutton logging preferences to the defaults (Closes:
      #8160). With the default settings, no site-specific information is
      logged.
    - Use the correct stack of rootfs:s for the chroot browsers (Closes:
      #8152, #8158). After installing incremental upgrades Tails' root
      filesystem consists of a stack squashfs:s, not only
      filesystem.squashfs. When not stacking them correct we may end up
      using the Tor Browser (Firefox) from an older version of Tails, or
      with no Tor Browser at all, as in the upgrade from Tails 1.1.2 to
      1.2, when we migrated from Iceweasel to the Tor Browser. Based on
      a patch contributed by sanic.
    - Use the Tor Browser for MIME type that GNOME associates with
      Iceweasel (Closes: #8153). Open URLs from Claws Mail, KeePassX
      etc. should be possible again.
    - Update patch to include all Intel CPU microcodes (Closes: #8189).
    - AppArmor: allow Pidgin to run Tor Browser unconfined, with
      scrubbed environment (Closes: #8186). Links opened in Pidgin are
      now handled by the Tor Browser.
    - Install all localized Iceweasel search plugins (Closes: #8139).
    - When generating the boot profile, ignore directories in
      process_IN_ACCESS as well (Closes: #7925). This allows ut to
      update the squashfs-ordering again in Tails 1.2.1.
    - gpgApplet: Don't pass already encoded data to GTK2 (Closes:
      #7968). It's now possible to clearsign text including non-ASCII
      characters.
    - Do not run the PulseAudio initscript, neither at startup nor
      shutdown (Closes: #8082).

  * Minor improvements
    - Upgrade I2P to 0.9.17-1~deb7u+1.
    - Make GnuPG configuration closer to the best practices one
      (Closes: #7512).
    - Have GnuPG directly use the Tor SOCKS port (Closes: #7416).
    - Remove TrueCrypt support and documentat how to open TrueCrypt
      volumes using cryptsetup (Closes: #5373).
    - Install hopenpgp-tools from Debian Jessie.

  * Build system
    - Add gettext >= 0.18.3 as a Tails build dependency. We need it for
      xgettext JavaScript support in feature/jessie.

  * Automated test suite
    - Don't click to open a sub-menu in the GNOME applications menu
      (Closes: #8140).
    - When testing the Windows camouflage, look for individual systray
      applets, to avoid relying on their ordering (Closes: #8059).
    - Focus the Pidgin Buddy List before looking for something
      happening in it (Closes: #8161).
    - Remove workaround for showing the TBB's menu bar (Closes #8028).

 -- Tails developers <tails@boum.org>  Tue, 02 Dec 2014 11:34:03 +0100

tails (1.2) unstable; urgency=medium

  * Major new features
    - Migrate from Iceweasel to the Tor Browser from the Tor Browser
      Bundle 4.0 (based on Firefox 31.2.0esr). This fixes the POODLE
      vulnerability.
      The installation in Tails is made global (multi-profile), uses
      the system-wide Tor instance, disables the Tor Browser updater,
      and keeps the desired deviations previously present in Iceweasel,
      e.g. we install the AdBlock Plus add-on, but not Tor Launcher (since
      we run it as a standalone XUL application), among other things.
    - Install AppArmor's userspace tools and apparmor-profiles-extra
      from Wheezy Backports, and enable the AppArmor Linux Security
      Module. This adds Mandatory Access Control for several critical
      applications in Tails, including Tor, Vidalia, Pidgin, Evince
      and Totem.
    - Isolate I2P traffic from the Tor Browser by adding a dedicated
      I2P Browser. It is set up similarly to the Unsafe Browser,
      but further disables features that are irrelevant for I2P, like
      search plugins and the AdBlock Plus addon, while keeping Tor Browser
      security features like the NoScript and Torbutton addons.
    - Upgrade Tor to 0.2.5.8-rc-1~d70.wheezy+1.

  * Security fixes
    - Disable TCP timestamps (Closes: #6579).

  * Bugfixes
    - Remove expired Pidgin certificates (Closes: #7730).
    - Use sudo instead of gksudo for running tails-upgrade-frontend to
      make stderr more easily accessible (Closes: #7431).
    - Run tails-persistence-setup with sudo instead of gksudo to make
      stderr more easily accessible, and allow the desktop user to
      pass the --verbose parameter (Closes: #7623).
    - Disable CUPS in the Unsafe Browser. This will prevent the
      browser from hanging for several minutes when accidentally
      pressing CTRL+P or trying to go to File -> Print (Closes: #7771).

  * Minor improvements
    - Install Linux 3.16-3 (version 3.16.5-1) from Debian
      unstable (Closes: #7886, #8100).
    - Transition away from TrueCrypt: install cryptsetup and friends
      from wheezy-backports (Closes: #5932), and make it clear that
      TrueCrypt will be removed in Tails 1.2.1 (Closes: #7739).
    - Install Monkeysign dependencies for qrcodes scanning.
    - Upgrade syslinux to 3:6.03~pre20+dfsg-2~bpo70+1, and install
      the new syslinux-efi package.
    - Upgrade I2P to 0.9.15-1~deb7u+1
    - Enable Wheezy proposed-updates APT repository and setup APT
      pinnings to install packages from it.
    - Enable Tor's syscall sandbox. This feature (new in 0.2.5.x)
      should make Tor a bit harder to exploit. It is only be enabled
      when when no special Tor configuration is requested in Tails
      Greeter due to incompatibility with pluggable transports.
    - Start I2P automatically when the network connects via a
      NetworkManager hook, and "i2p" is present on the kernel command
      line. The router console is no longer opened automatically, but
      can be accessed through the I2P Browser (Closes: #7732).
    - Simplify the IPv6 ferm rules (Closes: #7668).
    - Include persistence.conf in WhisperBack reports (Closes: #7461)
    - Pin packages from testing to 500, so that they can be upgraded.
    - Don't set Torbutton environment vars globally (Closes: #5648).
    - Enable VirtualBox guest additions by default (Closes: #5730). In
      particular this enables VirtualBox's display management service.
    - In the Unsafe Browser, hide option for "Tor Browser Health
      report", and the "Get Addons" section in the Addon manager
      (Closes: #7952).
    - Show Pidgin's formatting toolbar (Closes: #7356). Having the
      formatting toolbar displayed in Pidgin makes the OTR status more
      explicit by displaying it with words.

  * Automated test suite
    - Add --pause-on-fail to ease VM state debugging when tests
      misbehave.
    - Add execute_successfully() and assert_vmcommand_success() for
      added robustness when executing some command in the testing VM.
    - Use Test::Unit::Assertions instead of our home-made assert().
    - Add test for persistent browser bookmarks.
    - Add basic tests for Pidgin, Totem and Evince, including their
      AppArmor enforcement.
    - Factorize some common step pattern into single steps.
    - Factorize running a command in GNOME Terminal.
    - Add common steps to copy a file and test for its existence.
    - Add a wait_and_double_click Sikuli helper method.
    - Add a VM.file_content method, to avoid repeating ourselves, and
      use it whenever easily doable.
    - Drop test that diffs syslinux' exithelp.cfg: we don't ship this
      file anymore.
    - In the Unsafe Browser tests, rely on subtle timing less (Closes:
      #8009).
    - Use the same logic to determine when Tor is working in the test
      suite as in Tails itself. The idea is to avoid spamming the Tor
      control port during bootstrap, since we've seen problems with
      that already.

 -- Tails developers <tails@boum.org>  Wed, 15 Oct 2014 18:34:50 +0200

tails (1.1.2) unstable; urgency=medium

  * Security fixes
    - Upgrade the web browser to 24.8.0esr-0+tails3~bpo70+1
      (fixes Mozilla#1064636).
    - Install Linux 3.16-1 from sid (Closes: #7886).
    - Upgrade file to 5.11-2+deb7u5 (fixes CVE-2014-0207,
      CVE-2014-0237, CVE-2014-0238, CVE-2014-3478, CVE-2014-3479,
      CVE-2014-3480, CVE-2014-3487, CVE-2014-3538 and CVE-2014-3587).
    - Upgrade curl to 7.26.0-1+wheezy10 (fixes CVE-2014-3613 and
      CVE-2014-3620).
    - Upgrade bind9-based packages to 1:9.8.4.dfsg.P1-6+nmu2+deb7u2
      (fixes CVE-2014-0591).
    - Upgrade gnupg to 1.4.12-7+deb7u6 (fixes CVE-2014-5270).
    - Upgrade apt to 0.9.7.9+deb7u5 (fixes CVE-2014-0487,
      CVE-2014-0488, CVE-2014-0489, CVE-2014-0490, and
      CVE-2014-6273.).
    - Upgrade dbus to 1.6.8-1+deb7u4 (fixes CVE-2014-3635,
      CVE-2014-3636, CVE-2014-3637, CVE-2014-3638 and CVE-2014-3639).
    - Upgrade libav-based pacakges to 6:0.8.16-1 (fixes
      CVE-2013-7020).
    - Upgrade bash to 4.2+dfsg-0.1+deb7u1 (fixes CVE-2014-6271).

 -- Tails developers <tails@boum.org>  Tue, 23 Sep 2014 23:01:40 -0700

tails (1.1.1) unstable; urgency=medium

  * Security fixes
    - Upgrade the web browser to 24.8.0esr-0+tails1~bpo70+1
      (Firefox 24.8.0esr + Iceweasel patches + Torbrowser patches).
      Also import the Tor Browser profile at commit
      271b64b889e5c549196c3ee91c888de88148560f from
      ttp/tor-browser-24.8.0esr-3.x-1.
    - Upgrade Tor to 0.2.4.23-2~d70.wheezy+1 (fixes CVE-2014-5117).
    - Upgrade I2P to 0.9.14.1-1~deb7u+1.
    - Upgrade Linux to 3.14.15-2 (fixes CVE-2014-3534, CVE-2014-4667
      and CVE-2014-4943).
    - Upgrade CUPS-based packages to 1.5.3-5+deb7u4 (fixes
      CVE-2014-3537, CVE-2014-5029, CVE-2014-5030 and CVE-2014-5031).
    - Upgrade libnss3 to 2:3.14.5-1+deb7u1 (fixes CVE-2013-1741,
      CVE-2013-5606, CVE-2014-1491 and CVE-2014-1492).
    - Upgrade openssl to 1.0.1e-2+deb7u12 (fixes CVE-2014-3505,
      CVE-2014-3506, CVE-2014-3507, CVE-2014-3508, CVE-2014-3509,
      CVE-2014-3510, CVE-2014-3511, CVE-2014-3512 and CVE-2014-5139).
    - Upgrade krb5-based packages to 1.10.1+dfsg-5+deb7u2 (fixes
      CVE-2014-4341, CVE-2014-4342, CVE-2014-4343, CVE-2014-4344 and
      CVE-2014-4345).
    - Upgrade libav-based packages to 6:0.8.15-1 (fixes CVE-2011-3934,
      CVE-2011-3935, CVE-2011-3946, CVE-2013-0848, CVE-2013-0851,
      CVE-2013-0852, CVE-2013-0860, CVE-2013-0868, CVE-2013-3672,
      CVE-2013-3674 and CVE-2014-2263.
    - Upgrade libgpgme11 to 1.2.0-1.4+deb7u1 (fixes CVE-2014-5117).
    - Upgrade python-imaging to 1.1.7-4+deb7u1 (fixes CVE-2014-3589).
    - Prevent dhclient from sending the hostname over the network
      (Closes: #7688).
    - Override the hostname provided by the DHCP server (Closes: #7769).
    - Add an I2P boot parameter. Without adding "i2p" to the kernel
      command line, I2P will not be accessible for the Live user.
    - Stricter I2P firewall rules:
      * deny I2P from accessing the LAN
      * deny I2P from accessing the loopback device, except for select
        whitelisted services
      * allow I2P access to the Internet
      The ACCEPT rules will only be enabled when the string 'i2p' is
      passed at the boot prompt. The rules which DENY or REJECT
      access for the 'i2psvc' user will always be applied.
    - Disable I2P plugins, since it doesn't make much sense without
      persistence, and should eliminate some attack vectors.
    - Disable I2P's BOB port. No maintained I2P application uses it.

  * Bugfixes
    - Fix condition clause in tails-security-check (Closes: #7657).
    - Don't ship OpenJDK 6: I2P prefers v7, and we don't need both.
    - Prevent Tails Installer from updating the system partition
      properties on MBR partitions (Closes: #7716).

  * Minor improvements
    - Upgrade to Torbutton 1.6.12.1.
    - Install gnome-user-guide (Closes: #7618).
    - Install cups-pk-helper (Closes: #7636).
    - Update the SquashFS sort file.
    - Compress the SquashFS more aggressively (Closes: #7706).
    - I2P: Keep POP3 email on server. The default in the I2P webmail
      app was to keep mail on the server, but that setting was changed
      recently. This configuration setting (susimail.config) will only
      be copied over in I2P 0.9.14 and newer.
    - Add a Close button to the Tails Installer launcher window.

  * Build system
    - Migrate Vagrant basebox to Debian Wheezy (Closes #7133, #6736).
    - Consistently use the same Debian mirror.
    - Disable runtime APT proxy configuration when using APT in
      binary_local-hooks (Closes: #7691).

  * Automated test suite
    - Automatically test hostname leaks (Closes: #7712).
    - Move autotest live-config hook to be run last. This way we'll
      notice if some earlier live-config hook cancels all hooks by
      running the automated test suite since the remote shell won't be
      running in that case.
    - Test that the I2P boot parameter does what it's supposed to do
      (Closes: #7760).
    - Start applications by using the GNOME Applications menu instead
      of the GNOME Run Dialog (Closes: #5550, #7060).

 -- Tails developers <tails@boum.org>  Sun, 31 Aug 2014 20:49:28 +0000

tails (1.1) unstable; urgency=medium

  * Rebase on Debian Wheezy
    - Upgrade literally thousands of packages.
    - Migrate to GNOME3 fallback mode.
    - Install LibreOffice instead of OpenOffice.
    - Remove custom LSB logging: Wheezy has fancy colored init
      logging.

  * Major new features
    - UEFI boot support.
    - Replace the Windows XP camouflage with an experimental Windows 8
      camouflage.
    - Install Linux 3.14.12-1 from Debian unstable.
    - Bring back VirtualBox guest modules, installed from Wheezy
      backports. Full functionality is only available when using the
      32-bit kernel.

  * Security fixes
    - Fix write access to boot medium via udisks (#6172).
    - Don't allow the desktop user to pass arguments to
      tails-upgrade-frontend (Closes: #7410).
    - Make persistent file permissions safer (Closes #7443):
      * Make the content of /etc/skel non-world-readable. Otherwise,
        such files may be copied to /home/amnesia, and in turn to the
        persistent volume, with unsafe permissions. That's no big deal
        in /home/amnesia (that is itself not world-readable), *but*
        the root of the persistent volume has to be world-readable.
      * Have activate_custom_mounts create new directories with safe
        permissions.
      * Set strict permissions on /home/amnesia (Closes: #7463).
      * Fix permissions on persistent directories that were created
        with unsafe permissions (Closes: #7458).
      * Fix files ownership while copying persistence (Closes: #7216).
        The previous instructions to copy the persistent data were
        creating personal files that belong to root. I don't think
        there is a way of preserving the original ownership using
        Nautilus (unless doing a "move" instead of a "copy" but that's
        not what we are trying to do here).
    - Disable FoxyProxy's proxy:// protocol handler (Closes: #7479).
      FoxyProxy adds the proxy:// protocol handler, which can be used
      to configure the proxy via an URI. A malicious web page can
      include (or a malicious exit node can inject) some JavaScript
      code to visit such an URI and disable or otherwise change
      Iceweasel's proxy settings. While using this to disable
      proxying will be dealt with safely by our firewall, this could
      be used to defeat stream isolation, although the user must be
      tricked into accepting the new proxy settings.
    - Upgrade the web browser to 24.7.0esr-0+tails1~bpo70+1
      (Firefox 24.7.0esr + Iceweasel patches + Torbrowser patches).
    - Upgrade to Linux 3.14.12-1 (fixes CVE-2014-4699).
    - Upgrade libav-based packages to 0.8.13-1 (fixes CVE-2014-4609).
    - Upgrade to libxml2 2.8.0+dfsg1-7+wheezy1 (fixes CVE-2014-0191).
    - Upgrade to dbus 1.6.8-1+deb7u3 (fixes CVE-2014-3477,
      CVE-2014-3532 and CVE-2014-3533).

  * Bugfixes
    - Disable GNOME keyring's GnuPG functionality. (Closes: #7330) In
      feature/regular-gnupg-agent, we installed the regular GnuPG
      agent so that it is used instead of GNOME keyring's one. This is
      not enough on Wheezy, so let's disable the starting of the "gpg"
      component of GNOME keyring.
    - Make sure /etc/default/locale exists, with a sensible default
      value (Closes: #7333). Before Tails Greeter's PostLogin script
      are run, /etc/default/locale does not exist on Wheezy. Our
      tails-kexec initscript (and quite a few other scripts we run)
      depends on this file to exist. So, let's make sure it exists,
      with a sensible default value.
    - Create the tails-persistence-setup user with the same UID/GID it
      had on Tails/Squeeze. (Closes: #7343) Else, our various checks
      for safe access rights on persistence.conf fail.
    - Revert back to browsing the offline documentation using Iceweasel
      instead of Yelp (Closes: #7390, #7285).
    - Make the new NetworkManager configuration directory persistent,
      when the old one was, but disable the old one (Closes: #7338).
    - Before running tails-upgrade-frontend, chdir to a world-readable
      place (Closes: #7641). In particular, Archive::Tar::Wrapper,
      when called by tails-install-iuk, wants to chdir back to the
      original cwd after it has chdir'd elsewhere to do its job.

  * Minor improvements
    - Install seahorse-nautilus, replacing seahorse-plugins (Closes #5516).
    - Install hledger (custom backport, for now): our accountants need this.
    - Install stable Scribus instead of scribus-ng.
    - Install the printer driver for Epson Inkjet that use ESC/P-R.
    - Install the BookletImposer PDF imposition toolkit. It's tiny,
      and really helpful e.g. when producing booklets.
    - Install gtkhash and nautilus-gtkhash (Closes #6763).
    - Import new version of Tor Launcher:
      · Now based on upstream Tor Launcher 0.2.5.4.
      · Tor bug #11772: Proxy Type menu not set correctly
      · Tor bug #11699: Change &amp;#160 to &#160; in network-settings.dtd
      · Correctly handle startup paths that contain dot.
    - Upgrade to Torbutton 1.6.9.0.
    - Avoid shipping python2.6 in addition to python2.7.
    - Don't install Gobby 0.4 anymore. Gobby 0.5 has been available in
      Debian since Squeeze, now is a good time to drop the obsolete
      0.4 implementation.
    - Require a bit less free memory before checking for upgrades with
      Tails Upgrader. The general goal is to avoid displaying "Not
      enough memory available to check for upgrades" too often due to
      over-cautious memory requirements checked in the wrapper.
    - Make Tails Greeter's help window resolution-aware. Previously it
      used a static 800x600 which was problematic on lower resolutions,
      and sub-optimal on higher resolutions. Now it adapts itself
      according to the screen resolution.
    - Whisperback now sanitizes attached logs better with respect to
      DMI data, IPv6 addresses, and serial numbers (Closes #6797,
      #6798, #6804).
    - Integrate the new logo in Tails Installer (Closes #7095)
    - Also install linux-base and linux-compiler-gcc-4.8-x86 from
      sid. This way, we can get rid of our linux-compiler-gcc-4.8-x86
      3.12, and it makes things a bit more consistent.
    - Include the syslinux binary, and its MBR, in the ISO filesystem.
      This in turn allows Tails Installer to use this binary and MBR,
      which is critical for avoiding problems (such as #7345) on
      "Upgrade from ISO".
    - Include syslinux.exe for win32 in utils/win32/ on the ISO
      filesystem (Closes: #7425).
    - Tails Installer:
      * Add consistent margins in GUI.
      * Always reset the target drive's MBR, without asking for
        confirmation, after installing or upgrading.
      * Install the bootloader using the syslinux binary found on the
        target device, once the Live OS has been extracted/copied
        there.
    - Enable double-clicking to pick entries in the language or
      keyboard layout lists in Tails Greeter.
    - Install backport of shared-mime-info 1.3 (Closes: #7079).
    - Make sanity-check prompts closable in Tails Persistence Setup
      (Closes: #7119).
    - Fix quick search in Tails Greeter's Other languages window
      (Closes: #5387).
    - Install systemd. It is not enabled by default, but having it
      around will help doing the migration work.
    - Enable AppArmor on the kernel command-line. This is a no-op
      without the userspace tools and with no profile shipped, but it
      will make it easier to fix this part of the situation.

  * Build system
    - Bump Vagrant builder's memory for RAM builds. Wheezy requires
      more space to build, and the resulting image is larger.
    - Fix Vagrant compatibility issue. Some classes' methods/fields
      have been renamed between Vagrant versions, so we need a simple
      compatibility layer to support all versions. Without this, it's
      not possible to issue e.g. a `build` command to an already
      running (i.e. `vm:up`:ed) Vagrant instance.
    - Move cpu and mem checks to the `build` task. Previously, when
      they were checked in `vm:up` *only* when issued while the VM
      already is up, so these checks weren't run if one issues a
      `build` when the VM is off. Now we'll fail earlier with a more
      informative error message, and it looks like a more logical home
      for them too.
    - Fix buggy memory checks for RAM building. We have to take into
      account which state the Vagrant VM is in for determining *where*
      we check if enough memory is available for a RAM build. If it's
      off, we check the host; if it's on we check the VM. Previously
      we always checked the host, which doesn't make sense when the VM
      is already started.

  * Automated test suite
    - Bump the tester VM's RAM by 256 MiB. There is not enough free
      RAM to run Tails Upgrader with just 1 GiB of RAM after the
      migration to Wheezy.
    - Always adjust OOM and memory overcommit settings. The kernel
      freezes seem to also happen for the amd64 kernel when filling
      the memory.
    - Add option to make Sikuli rety on FindFailed. This makes it
      possible to update manu images for Sikuli in just *one* test
      suite run, by continuously updating outdated pictures as we go.
    - Actually run "Upgrade from ISO" from a USB drive running the old
      version. That's what users do, and is buggy.
    - Automatically test persistent directories permissions (Closes: #7560).
    - Use read-write persistence when testing upgraded USB
      installations.  Otherwise e.g. the permission fixes won't get
      applied, and the subsequent steps testing the permissions will
      fail.
    - Actually check that the ISO's Tails is installed. The step
      "Tails is installed on USB drive $TARGET" only checks that the
      *running* Tails is installed on $TARGET, which obviously fails
      when doing an upgrade from ISO running an old Tails. That it
      worked for the same scenario running the current Tails is just
      coincidental.
    - Use OpenJDK 7 to run our test suite (Closes #7175).
    - Use qemu-system-x86_64 directly, instead of kvm, for running the
      automated test suite (Closes: #7605).

 -- Tails developers <tails@boum.org>  Sun, 20 Jul 2014 23:16:13 +0200

tails (1.0.1) unstable; urgency=medium

  * Security fixes
    - Upgrade the web browser to 24.6.0esr-0+tails1~bpo60+1
      (Firefox 24.6.0esr + Iceweasel patches + Torbrowser patches).
      Also import the Tor Browser profile at commit
      90ba8fbaf6f23494f1a0e38d63153b3b7e65d3d3 from
      ttp/tor-browser-24.6.0esr-3.x-1.
    - Install Linux 3.14 from Debian unstable (fixes CVE-2014-3153 and
      others).
    - Install openssl from Squeeze LTS (fixes CVE-2014-0076,
      CVE-2014-0195, CVE-2014-0221, CVE-2014-3470 and CVE-2014-0224).
    - Install GnuTLS from Squeeze LTS (fixes CVE-2014-3466.).

  * Minor improvements
    - Add Squeeze LTS APT sources. It has been given a low pinning
      priority so explicit pinning must be used to actually install
      anything from it.
    - Upgrade Tor to 0.2.4.22-1~d60.squeeze+1.
    - Upgrade I2P to 0.9.13-1~deb6u+1.

 -- Tails developers <tails@boum.org>  Sun, 08 Jun 2014 19:14:00 +0200

tails (1.0) unstable; urgency=medium

  * Security fixes
    - Upgrade the web browser to 24.5.0esr-0+tails1~bpo60+1
      (Firefox 24.5.0esr + Iceweasel patches + Torbrowser patches).
    - Upgrade Tor to 0.2.4.21-1+tails1~d60.squeeze+1:
      * Based on 0.2.4.21-1~d60.squeeze+1.
      * Backport the fix for Tor bug #11464. It adds client-side blacklists for
        all Tor directory authority keys that was vulnerable to Heartbleed.
        This protects clients in case attackers were able to compromise a
        majority of the authority signing and identity keys.

   * Bugfixes
    - Disable inbound I2P connections. Tails already restricts incoming
      connections, but this change tells I2P about it.
    - Fix link to the system requirements documentation page in the Tails
      Upgrader error shown when too little RAM is available.

  * Minor improvements
    - Upgrade I2P to 0.9.12-2~deb6u+1.
    - Import TorBrowser profile. This was forgotten in Tails 0.23 and even
      though we didn't explicitly set those preferences in that release
      they defaulted to the same values. This future-proofs us in case the
      defaults would ever change.
    - Import new custom version of tor-launcher:
      * Based on upstream Tor Launcher 0.2.5.3.
      * Improve how Tor Launcher handles incomplete translation.
        (Tor bug #11483; more future-proof fix for Tails bug #6885)
      * Remove the bridge settings prompt. (Tor bug #11482; closes Tails
        bug #6934,)
      * Always show bridge help button. (Tor bug #11484)
    - Integrate the new Tails logo into various places:
      * The website
      * The boot splash
      * The "About Tails" dialog

  * Build system
    - Use the stable APT suite when building from the stable Git branch
      (Closes: #7022).

  * Test suite
    - Add test for the #7022 fix.

 -- Tails developers <tails@boum.org>  Sun, 27 Apr 2014 19:34:01 +0200

tails (0.23) unstable; urgency=medium

  * Security fixes
    - Upgrade the web browser to 24.4.0esr-0+tails1~bpo60+1
      (Firefox 24.4.0esr + Iceweasel patches + Torbrowser patches).

  * Major new features
    - Spoof the network interfaces' MAC address by default (Closes: #5421),
      as designed on https://tails.boum.org/contribute/design/MAC_address/.
    - Rework the way to configure how Tor connects to the network
      (bridges, proxy, fascist firewall): add an option to Tails Greeter,
      start Tor Launcher when needed (Closes: #5920, #5343).

  * Bugfixes
    - Additional software: do not crash when persistence is disabled
      (Closes: #6440).
    - Upgrade Pidgin to 2.10.9, that fixes some regressions introduced
      in the 2.10.8 security update (Closes: #6661).
    - Wait for Tor to have fully bootstrapped, plus a bit more time,
      before checking for upgrades (Closes: #6728) and unfixed known
      security issues.
    - Disable the Intel Management Engine Interface driver (Closes: #6460).
      We don't need it in Tails, it might be dangerous, and it causes bugs
      on various hardware such as systems that reboot when asked to shut down
    - Add a launcher for the Tails documentation. This makes it available
      in Windows Camouflage mode (Closes: #5374, #6767).
    - Remove the obsolete wikileaks.de account from Pidgin (Closes: #6807).

  * Minor improvements
    - Upgrade Tor to 0.2.4.21-1~d60.squeeze+1.
    - Upgrade obfsproxy to 0.2.6-2~~squeeze+1.
    - Upgrade I2P to 0.9.11-1deb6u1.
    - Install 64-bit kernel instead of the 686-pae one (Closes: #5456).
      This is a necessary first step towards UEFI boot support.
    - Install Monkeysign (in a not-so-functional shape yet).
    - Disable the autologin text consoles (Closes: #5588). This was one of
      the blockers before a screen saver can be installed
      in a meaningful way (#5684).
    - Don't localize the text consoles anymore: it is broken on Wheezy,
      the intended users can as well use loadkeys, and we now do not have
      to trust setupcon to be safe for being run as root by the desktop user.
    - Make it possible to manually start IBus.
    - Reintroduce the possibility to switch identities in the Tor Browser,
      using a filtering proxy in front of the Tor ControlPort to avoid giving
      full control over Tor to the desktop user (Closes: #6383).
    - Incremental upgrades improvements:
      · Drop the Tails Upgrader launcher, to limit users' confusion
        (Closes: #6513).
      · Lock down sudo credentials a bit.
      · Hide debugging information (Closes: #6505).
      · Include ~/.xsession-errors in WhisperBack bug reports.
        This captures the Tails Upgrader errors and debugging information.
      · Report more precisely why an incremental upgrade cannot be done
        (Closes: #6575).
      · Various user interface and phrasing improvements.
    - Don't install the Cookie Monster browser extension (Closes: #6790).
    - Add a browser bookmark pointing to Tor's Stack Exchange (Closes: #6632).
    - Remove the preconfigured #tor channel from the Pidgin: apparently,
      too many Tails users go ask Tails questions there, without making
      it clear that they are running Tails, hence creating a user-support
      nightmare (Closes: #6679).
    - Use (most of) Tor Browser's mozconfig (Closes: #6474).
    - Rebase the browser on top of iceweasel 24.3.0esr-1, to get
      the certificate authorities added by Debian back (Closes: #6704).
    - Give access to the relevant documentation pages from Tails Greeter.
    - Hide Tails Greeter's password mismatch warning when entry is changed.
    - Persistent Volume Assistant:
      · Take into account our installer is now called Tails Installer.
      · Optimize window height (Closes: #5458).
      · Display device paths in a more user-friendly way (Closes: #5311).

  * Build system
    - Ease updating POT and PO files at release time, and importing translations
      from Transifex (Closes: #6288, #6207).
    - Drop custom poedit backport, install it from squeeze-backports-sloppy.
    - Make ISO and IUK smaller (Closes: #6390, #6425):
      · Exclude more files from being included in the ISO.
      · Remove *.pyc later so that they are not recreated.
      · Truncate log files later so that they are not filled again.
      · At ISO build time, set mtime to the epoch for large files whose content
        generally does not change between releases. This forces rsync
        to compare the actual content of these files, when preparing an IUK,
        instead of blindly adding it to the IUK merely because the mtime
        has changed, while the content is the same.
    - Make local hooks logging consistent.

  * Test suite
    - Migrate from JRuby to native Ruby + rjb.
    - The test suite can now be run on Debian Wheezy + backports.
    - Fix buggy "persistence is not enabled" step (Closes: #5465).
    - Use IPv6 private address as of RFC 4193 for the test suite's virtual
      network. Otherwise dnsmasq from Wheezy complains, as it is not capable
      of handling public IPv6 addresses.
    - Delete volumes after each scenario unless tagged @keep_volumes.
    - Add an anti-test to make sure the memory erasure test works fine.
    - A *lot* of bugfixes, simplifications and robustness improvements.

 -- Tails developers <tails@boum.org>  Tue, 18 Mar 2014 00:58:50 +0100

tails (0.22.1) unstable; urgency=medium

  * Security fixes
    - Upgrade the web browser to 24.3.0esr-0+tails1~bpo60+2
      (Firefox 24.3.0esr + Iceweasel patches + Torbrowser patches).
    - Upgrade NSS to 3.14.5-1~bpo60+1.
    - Upgrade Pidgin to 2.10.8.
    - Workaround browser size fingerprinting issue by using small icons
      in the web browser's navigation toolbar (Closes: #6377).
      We're actually hit by Tor#9268, and this is the best workaround gk
      and I were able to find when discussing this on Tor#10095.

  * Major new features
    - Check for upgrades availability using Tails Upgrader, and propose
      to apply an incremental upgrade whenever possible (Closes: #6014).
      · Run tails-update-frontend at session login time.
      · Have tails-security-check only report unfixed security issues.
      · Greatly improve the Tails Upgrader UI and strings phrasing.
      · Enable startup notification for Tails Upgrader.
    - Install Linux 3.12 (3.12.6-2) from Debian testing. Unfortunately,
      this breaks the memory wipe feature on some hardware (#6460), but
      it fixes quite a few security issues, and improves hardware support.
    - Update the build system to be compatible with Vagrant 1.2 and 1.3,
      in addition to the already supported versions (Closes: #6221).
      Thanks to David Isaac Wolinsky <isaac.wolinsky@gmail.com>.

  * Bugfixes
    - Do not start IBus for languages that don't need it. This fixes
      the keybindings problems introduced in 0.22 (Closes: #6478).
      Thanks to WinterFairy.
    - Disable network.proxy.socks_remote_dns in the Unsafe Browser.
      Bugfix against 0.22 (Closes: #6479).
    - Fetch Tor Browser User-Agent from its own prefs, rather than from
      the obsolete Torbutton ones. Bugfix against 0.22 (Closes: #6477).
    - Upgrade Vagrant basebox to include up-to-date Debian archive keys
      (Closes: #6515, #6527).
    - Do not use a non-working proxy for downloading the Vagrant basebox
      (Closes: #6514).
    - Use IE's icon in Windows camouflage mode.
      Bugfix against 0.22 (Closes: #6536).
    - Support "upgrading" a partial Tails installation (Closes: #6438)
      and fix missing confirmation dialog in Tails Installer (Closes: #6437).
      Thanks to Andres Gomez Ramirez <andres.gomez@cern.ch>.
    - Fix browser homepage in Spanish locales (Closes: #6612).

  * Minor improvements
    - Tor 0.2.4 is stable! Adapt APT sources accordingly.
    - Update Tor Browser to 24.2.0esr-1+tails1, that uses its own NSS
      library instead of the system one.
    - Update Torbutton to 1.6.5.3.
    - Do not start Tor Browser automatically, but notify when Tor is ready.
      Warn the user when they attempt to start Tor Browser before Tor is ready.
    - Import Tor Browser profile at
      3ed5d9511e783deb86835803a6f40e7d5a182a12 from ttp/tor-browser-24.2.0esr-1.
    - Use http.debian.net for Vagrant builds, instead of the mostly broken
      (and soon obsolete) cdn.debian.net.
    - Phrasing and UI improvements in tails-upgrade-frontend.
    - Style and robustness improvements in tails-security-check.
    - Make room for upcoming UEFI support in Tails Installer.

 -- Tails developers <tails@boum.org>  Wed, 29 Jan 2014 15:08:13 +0100

tails (0.22) unstable; urgency=medium

  [Tails developers]
  * Security fixes
    - Upgrade to Iceweasel 24.2.0esr that fixes a few serious security issues.
    - Stop migrating persistence configuration and access rights. Instead,
      disable all persistence configuration files if the mountpoint has wrong
      access rights (Closes: #6413).
    - Upgrade to NSS 3.15.3 that fixes a few serious security issues affecting
      the browser, such as CVE-2013-1741, CVE-2013-5605 and CVE-2013-5606.

  * Major improvements
    - Switch to Iceweasel 24 (Closes: #6370).
      · Resync' (most) Iceweasel prefs with TBB 3.0-beta-1 and get rid
        of many obsolete or default settings.
      · Disable WebRTC (Closes: #6468).
      · Import TorBrowser profile at commit
        51bf06502c46ee6c1f587459e8370aef11a3422d from the tor-browser-24.2.0esr-1
        branch at https://git.torproject.org/tor-browser.git.
    - Switch to Torbutton 1.6.5 (Closes: #6371).
      · Prevent Torbutton from asking users to "upgrade TBB".
      · Use the same Tor SOCKS port as the TBB (9151) for our web browser.
        This should be enough to avoid being affected by Tor#8511.
      · Disable Torbutton 1.6's check for Tor.
        Unfortunately, the new check.torproject.org breaks the remote Tor
        check. We cannot use the local Tor check with the control port. So,
        the shortest and sanest path to fixing the check issue, because the
        remote Tor check is broken" seems to simply disable this check.
        Patch submitted upstream as Tor#10216.
    - Prepare incremental upgrades to be the next default way to upgrade Tails,
      on point-releases at least.

  * Bugfixes
    - Deny X authentication only after Vidalia exits (Closes: #6389).
    - Disable DPMS screen blanking (Closes: #5617).
    - Fix checking of the persistent volume's ACL.
    - Sanitize more IP and MAC addresses in bug reports (Closes: #6391).
    - Do not fail USB upgrade when the "tmp" directory exists on the
      destination device.
    - Tails Installer: list devices with isohybrid Tails installed
      (Closes: #6462).

  * Minor improvements
    - Create a configuration file for additional software if needed
      (Closes: #6436).
    - Translations all over the place.
    - Enable favicons in Iceweasel.
    - Do not propose to make permanent NoScript exceptions.
      In Tails, every such thing is temporary, so better only display the menu
      entry that's about temporarily allowing something.
    - Clearer warning when deleting persistent volume (thanks to Andres Gomez
      Ramirez <andres.gomez@cern.ch> for the patch).
    - Make wording in Tails Installer more consistent.

  [ WinterFairy ]
  * Use IBus instead of SCIM (Closes: #5624, #6206).
    It makes it possible to input passwords in pinentry for at least Japanese,
    Chinese and Korean languages.
  * Add an import-translation script.
    This automates the importation process of completed translations
    from Transifex.
  * Always list optimal keyboard layout in the greeter (Closes: #5741).
  * Fix on-the-fly translation of the greeter in various languages
    (Closes: #5469).

  [ Kytv]
  * Update I2P to 0.9.8.1 (Closes: #6080, #5889).
  * Improve I2P configuration:
    - Disable IPv6 support in a nicer way.
    - Disable i2cp (allows java clients to communicate from outside the JVM). If
      this is unset an exception for port 7654 would need to be added to ferm.
    - Disable "in-network" updates (this is also done in the regular I2P
      packages).
    - Disable the outproxies. Access to the Internet is already routed through
      Tor so these are unnecessary. If end-users have a good reason to go
      through one of the I2P outproxies they can turn them back on.
  * Add a couple of default I2P IRC channels to Pidgin.
  * Allow access to the local 'eepsite' through FoxyProxy.
  * Add firewall exceptions for the standard I2P ports.

 -- Tails developers <tails@boum.org>  Sat, 30 Nov 2013 16:47:18 +0100

tails (0.21) unstable; urgency=low

  * Security fixes
    - Don't grant access to the Tor control port for the desktop user
      (amnesia). Else, an attacker able to run arbitrary code as this user
      could obtain the public IP with a get_info command.
      · Vidalia is now run as a dedicated user.
      · Remove the amnesia user from the debian-tor group.
      · Remove the Vidalia launcher in the Applications menu.
        The Vidalia instance it starts is useless, since it can't connect
        to the Tor control port.
    - Don't allow the desktop user to directly change persistence settings.
      Else, an attacker able to run arbitrary code as this user could
      leverage this feature to gain persistent root access, as long as
      persistence is enabled.
      · Fully rework the persistent filesystem and files ownership
        and permissions.
      · Run the Persistent Volume Assistant as a dedicated user, that is
        granted the relevant udisks and filesystem -level credentials.
      · At persistence activation time, don't trust existing persistence
        configuration files, migrate to the new ownership and permissions,
        migrate every known-safe existing settings and backup what's left.
        Warn the user when not all persistence settings could be migrated.
      · Persistent Volume Assistant uses the new ownership and permissions
        scheme when initializing a new persistent volume, and refuses to
        read persistence.conf if it, or the parent directory, hasn't the
        expected permissions.
      · Make boot medium 'system internal' for udisks with bilibop.
        Once Tails is based on Wheezy, this will further complete the
        protection (see #6172 for details).
    - Update Iceweasel to 17.0.10esr-0+tails2~bpo60+1.
    - Update Torbutton to 1.5.2-2, including a patch cherry-picked from
      upstream to make window resizing closer to what the design says.

  * Major new features
    - Add a persistence preset for printing settings (Closes: #5686).
      Reload CUPS configuration after persistence activation.
    - Support SD card connected through a SDIO host adapter (Closes: #6324).
      · Rebrand Tails USB installer to Tails installer.
      · Display devices brand, model and size in the Installer
        (Closes: #6292).
      · Ask for confirmation before installing Tails onto a device
        (Closes: #6293).
      · Add support for SDIO and MMC block devices to the Tails Installer
        (Closes: #5744) and the Persistent Volume Assistant (Closes: #6325).
      · Arm the udev watchdog when booted from SD (plugged in SDIO) too
        (Closes: #6327).

  * Minor improvements
    - Provide a consistent path to the persistent volume mountpoint
      (Closes: #5854).
    - Add a KeePassX launcher to the top GNOME panel (Closes: #6290).
    - Rework bug reporting workflow: point the desktop launcher to
      the troubleshooting page.
    - Make /home world-readable at build time, regardless of the Git
      working copy permissions. This makes the build process more robust
      against strict umasks.
    - Add signing capabilities to the tails-build script (Closes: #6267).
      This is in turn used to sign ISO images built by our Jenkins setup
      (Closes: #6193).
    - Simplify the ikiwiki setup and make more pages translatable.
    - Exclude the version string in GnuPG's ASCII armored output.
    - Prefer stronger ciphers (AES256,AES192,AES,CAST5) when encrypting
      data with GnuPG.
    - Use the same custom Startpage search URL than the TBB.
      This apparently disables the new broken "family" filter.
    - Update AdBlock Plus patterns.
    - Install Linux from Debian testing.
      (That is, the same version that was shipped in 0.20.1.)

  * Test suite
    - Look for "/tmp/.X11-unix/X${1#:}" too when detecting displays in use.
    - Adapt tests to match the Control Port access security fix:
      · Take into account that the amnesia user isn't part of the debian-tor
        group anymore.
      · Run as root the checks to see if a process is running: this
        is required to see other users' processes.

 -- Tails developers <tails@boum.org>  Sat, 26 Oct 2013 23:42:46 +0200

tails (0.20.1) unstable; urgency=low

  * Major new features
  - Install Tor 0.2.4.17-rc-1~d60.squeeze+1 from the Tor project's repository.
  - Install Iceweasel 17.0.9esr with Torbrowser patches.
  - Install Linux kernel 3.10-3 (version 3.10.11-1) from sid.

  * Bugfixes
  - Remount persistence devices read-only at shutdown/reboot time
    (Closes: #6228).
  - Greeter: display a warning icon on admin password mismatch and on
    persistence unlocking failure. Thanks to Andres Gomez Ramirez
    <andres.gomez@cern.ch> for the fix!
  - Don't torsocksify Pidgin.
    Instead we disable Pidgin's GNOME integration to get the "Global proxy
    configuration", which we set to use Tor. This fixes the I2P IRC account.
  - Additional software: fix typo in notification.
  - Allow installing "Priority: standard" packages that we do not install
    by default: remove them late in the build process instead of assigning
    them a -1 APT pinning level.

  * Minor improvements
  - Update AdBlock Plus patterns.
  - Use more unique ISO file name when building from Jenkins.
  - Additional software: point to the system log on upgrade failure.
  - Set SOCKS5_USER and SOCKS5_PASSWORD in the connect-socks wrapper (used
    by Git). Else, Tor 0.2.4's IsolateSOCKSAuth and connect-proxy
    sometimes play together in some way that makes connect-proxy ask for
    a password to connect to the SocksPort. SOCKS5_USER and
    SOCKS5_PASSWORD are passed through unchanged if they were manually set
    by the user already.
  - Use our custom connect-socks wrapper for SSH. Else, Tor 0.2.4's
    IsolateSOCKSAuth and connect-proxy sometimes play together in some way
    that makes connect-proxy ask for a password to connect to the
    SocksPort. Note that connect-socks uses the default SocksPort too, so
    no change here wrt. our connection isolation design.

  * Localization
  - Import new translations from Transifex.

  * Test suite
  - Fix old ISO checking for consistent error reporting.
  - Remove custom persistence test from manual test suite.
    It was removed for the GUI in t-p-s 0.33.

 -- Tails developers <tails@boum.org>  Sun, 15 Sep 2013 15:49:36 +0200

tails (0.20) unstable; urgency=low

  * Major new features
  - Install Linux kernel 3.10.3-1 from Debian unstable.
  - Iceweasel 17.0.8esr + Torbrowser patches.

  * Bugfixes
  - Prevent Iceweasel from displaying a warning when leaving HTTPS web sites.
  - Make Iceweasel use the correct, localized search engine.
  - Fix Git access to https:// repositories.

  * Minor improvements
  - Install Dasher, a predictive text entry tool.
  - Add a wrapper around TrueCrypt which displays a warning about it soon
    being deprecated in Tails.
  - Remove Pidgin libraries for all protocols but IRC and Jabber/XMPP.
    Many of the other protocols Pidgin support are broken in Tails and
    haven't got any security auditting.
  - Disable the pre-defined Pidgin accounts so they do not auto-connect
    on Pidgin start.
  - Include information about Alsa in WhisperBack reports.
  - Explicitly restrict access to ptrace. While this setting was enabled
    by default in Debian's Linux 3.9.6-1, it will later disabled in 3.9.7-1.
    It's unclear what will happen next, so let's explicitly enable it ourselves.
  - Do not display dialog when a message is sent in Claws Mail.
  - Sync iceweasel preferences with the Torbrowser's.

  * Localization
  - Many translation updates all over the place.
  - Merge all Tails-related POT files into one, and make use of intltoolize
    for better integration with Transifex.

 -- Tails developers <tails@boum.org>  Tue, 30 Jul 2013 14:19:57 +0200

tails (0.19) unstable; urgency=low

  * Major new features
  - Install Linux kernel 3.9.5-1 from Debian unstable.
    Features of particular interest for Tails are the Yama LSM
    (ptrace scope restrictions) and improved hardware support.
    As a corollary, install initramfs-tools from there too.
  - Iceweasel 17.0.7esr + Torbrowser patches.
  - Unblock Bluetooth, Wi-Fi, WWAN and WiMAX; block every other type of
    wireless device. Next steps are described on the
    todo/protect_against_external_bus_memory_forensics ticket.

  * Bugfixes
  - Fix write access to boot medium at the block device level,
    by installing bilibop-udev. Thanks to quidame for his support.
  - tails-greeter l10n-related fixes, thanks to winterfairy:
    · Fix so translations is applied on password mismatch messages.
    · Separate forward and login buttons and make them translatable.
  - Fix link to documentation when no sudo password is set.
  - gpgApplet: partial fix for clipboard emptying after a wrong passphrase
    was entered.
  - Workaround aufs bug in Unsafe Browser script.

  * Minor improvements
  - Drop GNOME proxy settings: we did not find any use of it we were keen
    to support, other than two programs (Seahorse, Pidgin) that are now run
    with torsocks.
  - Format newly created persistent volumes as ext4.
  - GnuPG: don't connect to the keyserver specified by the key owner.
    This feature opens the door to a variety of subtle attacks.
  - GnuPG: locate keys only from local keyrings.
    This is probably the default, but better safe than sorry.
  - Install virt-what from Wheezy.
    The version from Squeeze does not detect at least Parallels for Mac v.8.
  - Upgrade live-boot and live-config to the 3.0.x final version from Wheezy.
    · Remove /live and /lib/live/image compatibility symlinks.
    · Add /live/overlay -> /lib/live/mount/overlay symlink.
      The live-boot changes (commit d2b2a461) brought to fix Debian bug
      #696495 revert some of our previous changes (commit 77dab1cb), and as
      a result, at the time live-persist runs, no tmpfs is mounted on
      /live/overlay, which breaks the aufs mount. So, let's just ensure
      /live/overlay points to a tmpfs.
    · Really disable policykit and sudo live-config hooks.
      ... by making it believe they've already been run.
      This workarounds new live-config's default behavior.

  * Localization
  - Many translation updates all over the place.

  * Test suite
  - Re-enable previously disabled boot device permissions test.

 -- Tails developers <tails@boum.org>  Wed, 26 Jun 2013 12:36:20 +0200

tails (0.18) unstable; urgency=low

  * New features
  - Support obfs3 bridges.
  - Automatically install a custom list of additional packages chosen by
    the user at the beginning of every working session, and upgrade them
    once a network connection is established (technology preview).

  * Iceweasel
  - Upgrade to Iceweasel 17.0.6esr-0+tails1~bpo60+1.
  - Update Torbrowser patches to current maint-2.4 branch (567682b).
  - Isolate DOM storage to first party URI, and enable DOM storage:
    don't set dom.storage.enabled anymore, and set Torbutton's
    disable_domstorage to false.
  - Isolate the image cache per url bar domain.
  - Torbutton 1.5.2, and various prefs hacks to fix breakage:
    · Add .saved version of the Torbutton preferences the TBB also sets.
    · Set TOR_SOCKS_HOST and TOR_SOCKS_PORT.
    · Move some prefs (network.proxy.*, extensions.autoDisableScopes,
      extensions.foxyproxy.last-version) to user.js.
      Else, with Torbutton 1.5.x, these ones are not taken into account.
    · Set network.proxy.socks_version.
      Else we get the meaningless user_pref("network.proxy.socks_version", 9063);
      in prefs.js after the initial startup.
    · Set extensions.foxyproxy.socks_remote_dns to true.
      Else, it overrides the various ways we set network.proxy.socks_remote_dns,
      which in turn makes Torbutton think it should start in non-Tor mode.
    · Also pass the TOR_SOCKS_* environment variables to iceweasel when
      generating the profile: Torbutton behaves differently depending on
      these variables, so we don't want the initial profile generation to be
      done without them. In practice, this has no implication that we could
      see right now, but better safe than sorry.
    · Import all version overrides from the TBB prefs.
      Else, the User-Agent sent in the HTTP headers is fine, but real
      values leak with JavaScript, as demonstrated by ip-check's "Browser
      type" test.
    · Move a bunch of settings to user_pref(), that are not applied otherwise.
      For some, this fixes a regression in 0.18~rc1.
      For other, the  bug was already present in Tails 0.17.2.
  - HTTPS Everywhere 3.2.
  - Update prefs to match the TBB's, fix bugs, and take advantage of the latest
    Torbrowser patches:
    · Increase pipeline randomization.
    · Fix @font-face handling of local() fonts.
      Also disable fallback font rendering.
    · Explicitly disable SPDY v2 and v3.
    · Update http pipelining prefs.
  - Make prefs organization closer to the TBB's:
    · Remove Torbutton prefs that we set at their default value.
    · Import Torbutton preferences from the TBB.
    · Organize iceweasel config files in sections the same way as the TBB.
  - Cleanup prefs:
    · Don't set extensions.torbutton.clear_cookies nor
      extensions.torbutton.saved.share_proxy_settings:
      we don't care about toggling anymore.
    · Don't set extensions.torbutton.saved.download_retention nor
      extensions.torbutton.saved.search_suggest:
      these settings are not used in Torbutton anymore.
  - Update unsafe browser prefs mangling accordingly.
  - Move network.protocol-handler.warn-external.* to user_pref().
    Else they're not applied.
    These prefs are actually ignored by Firefox these days -- the TBB
    design doc reads "They are set still anyway out of respect for the
    dead". Let's go on doing the same.
  - Update extensions.adblockplus.currentVersion.
  - Fetch xul-ext-https-everywhere (3.2-2) and xul-ext-noscript (2.6.6.1-1)
    from Debian unstable. They were uploaded there, and accordingly removed
    from experimental.

  * Bugfixes
  - Linux 3.2.41-2+deb7u2.
  - Fixed swapped filenames of tails-{reboot,shutdown}.desktop.
    Thanks to Mikko Harhanen for the patch.
  - Only add ClientTransportPlugin to torrc when bridge mode is enabled.
    This should bring back support for proxies of type other than obfsproxy.

  * Minor improvements
  - Set kernel.dmesg_restrict=1, and make /proc/<pid>/ invisible
    and restricted for other users. It makes it slightly harder for an attacker
    to gather information that may allow them to escalate privileges.
  - Install gnome-screenshot.
  - Don't disable IPv6 on all network interfaces anymore.
    It turns out the IPv6 leaks we wanted to fix actually don't exist.
  - Add a "About Tails" launcher in the System menu.
  - Install GNOME accessibility themes.
  - Use 'Getting started...' as the homepage for Tails documentation button.
  - Stop relying on the obsolete /live/image compatibility symlink.
  - Disable audio preview in Nautilus.
  - Wheezy was released => Squeeze is now oldstable.
  - Pick Tor from deb.torproject.org regardless of the release name they
    advertise. At some point we needed it, their APT repository still thought
    that stable == Squeeze.
  - Add Wheezy APT sources.
  - Install Linux and related packages from Wheezy.
    Debian sid just got Linux 3.8, and we don't want to switch to a new kernel
    yet.
  - Fetch laptop-mode-tools from Wheezy.
    Wheezy has the version we've been installing in 0.18~rc1,
    while a newer one was uploaded to sid in the meantime.
  - Fetch a few packages from Wheezy instead of unstable.
    Namely: spice-vdagent, libregexp-common-perl, macchanger, service-wrapper,
    libservice-wrapper-java and libservice-wrapper-jni.
    Wheezy has the versions we've been installing for a while, so let's
    avoid having unstable push a newer one to us uselessly at some point.
    Note that at the time of this writing, the versions in sid and in Wheezy
    are the same, so this commit is effectively a no-op as of today: it is
    merely a safeguard for the future.

  * Localization
  - Many translation updates all over the place.

  * Build process
  - Make Vagrant's build-tails script support Jenkins too.

  * Test suite
  - Fix Unsafe Browser test broken by hidepid.

 -- Tails developers <tails@boum.org>  Mon, 13 May 2013 22:17:38 +0200

tails (0.17.2) unstable; urgency=low

  * Iceweasel
  - Upgrade to Iceweasel 17.0.5esr-0+tails2~bpo60+1.
  - Stop displaying obsolete context menu entries ("Open Tor URL" and friends).

  * Hardware support
  - Update Linux to 3.2.41-2

  * Bugfixes
  - Use more reliable OpenPGP keyservers:
    · use the hkps pool in GnuPG (and import their SSL CA)
    · use hkp://pool.sks-keyservers.net in Seahorse (as it does not support
      hkps yet)
  - Keep udisks users (GNOME Disk Utility, tails-persistence-setup, etc.)
    from resetting the system partition's attributes when manipulating the
    partition table. To this end, backport the relevant bugfix from Wheezy
    into parted 2.3-5+tails1. This allowed to remove the sgdisk-based
    workaround in tais-persistence-setup, and to stop installing
    python-parted. All this is a first needed step to fix
    todo/make_system_disk_read-only in a future release.

  * Minor improvements
  - Disable NoScript's HTML5 media click-to-play for better user experience.

  * Localization
  - Tails USB installer: update translations for French, German, Spanish,
    Finnish, Greek, Italian, Latvian, Dutch, Polish and Chinese.
  - Tails Greeter: update translations for Farsi, Chinese, French;
    new translations: Finnish, Norwegian Bokmål, Galician.
  - tails-persistence-setup: update Farsi and Chinese translations;
    import new translations for Finnish and Swedish.
  - WhisperBack: update translations for Arabic, French, German, Greek,
    Spanish, Korean, Polish, Russian. New translations: Finnish, Chinese.

  * Build process
  - Add automated testing framework (Sikuli, Cucumber, libvirt -based)
    with a bunch of tests.

 -- Tails developers <amnesia@boum.org>  Sun, 07 Apr 2013 12:17:26 +0200

tails (0.17.1) unstable; urgency=low

  * Iceweasel
  - Upgrade to Iceweasel 17.0.4esr-0+tails1~bpo60+1.

  * Hardware support
  - Update Linux to 3.2.39-2.
    It includes the drm and agp subsystems from Linux 3.4.29.
  - Don't install xserver-xorg-video-rendition backport.
    xserver-xorg-video-rendition has been removed from squeeze-backports
    due to an upstream tarball mismatch discover when merging backports
    into the main Debian archive, and xserver-xorg-video-all still depends
    on it, so we explicitly install all drivers from -all but -rendition
    as a (hopefully temporary) workaround.

  * Minor improvements
  - Remove Indymedia IRC account, until we ship a version of Pidgin
    with SASL support, that is when Tails is based on Wheezy.

  * Build system
  - Don't ship the wiki's todo and bugs on ISO images.

 -- Tails developers <amnesia@boum.org>  Thu, 21 Mar 2013 18:54:11 +0100

tails (0.17) unstable; urgency=low

  * New features
  - Install the KeePassX password manager, with a configuration and
    documentation that makes it easy to persist the password database.

  * Iceweasel
  - Upgrade to Iceweasel 17.0.3esr-1+tails1~bpo60+1.
  - Install xul-ext-adblock-plus from squeeze-backports.
  - Do not allow listing all available fonts.
    Set browser.display.max_font_attempts and browser.display.max_font_count
    to enable the Torbrowser Limit-the-number-of-fonts-per-document patch.
  - Set default spellchecker dictionary to English (USA),
    and localize it according to locale with our custom branding extension.
  - Disable the add-ons automatic update feature.
  - Make the generated profile world-readable.
  - Remove NoScript click-to-play confirmation.
  - Sync some prefs set by Torbutton, to be ready when it stops setting these.
  - Disable navigation timing.
  - Disable SPDY. It stores state and may have keepalive issues.
  - More aggressive iceweasel HTTP pipelining settings.
  - Enable WebGL (as click-to-play only).
  - Disable network.http.connection-retry-timeout.
  - Disable full path information for plugins.
  - Remove NoScript blocks of WebFonts.
  - Disable DOM storage in Torbutton.
    Since we don't apply the 0026-Isolate-DOM-storage-to-first-party-URI.patch
    Torbrowser patch yet, and still disable DOM storage, we need to tell
    Torbutton not to use it.
  - Synchronize iceweasel's general.useragent.override with TBB based on FF17.
    The User-Agent settings are not kept up-to-date anymore in Torbutton, so
    we have to keep in sync manually with TBB's settings.
  - Remove obsolete APT pining for Torbutton.
    It's not maintained in Debian anymore, so we now fetch it from our own
    APT repository.
  - Fetch FoxyProxy from Debian experimental and libnspr4-0d from
    squeeze-backports, for compatibility with Iceweasel 17.
  - Rebase bookmarks file on top of the default iceweasel 17 one.
  - Explicitly disable AdBlock Plus "correct typos" feature.
    This feature connects to http://urlfixer.org/.
    It is disabled by default in 2.2-1, but let's be careful.

  * Minor improvements
  - Upgrade to live-boot 3.0~b11-1 and live-config 3.0.12-1.
    Accordingly update the 9980-permissions hook, live-persist,
    unsafe-browser and boot-profile.
    Add compatibility symlinks from /live to /lib/live, and from /live/image
    to /lib/live/mount/medium, to ease the transition.
  - Check for errors when sourcing live-boot files, e.g. to detect when
    they have been renamed upstream.
  - Don't add "quiet" to the kernel command-line ourselves.
    Else, it appears twice as live-build's lb_binary_syslinux adds it too.
    Historically, we've been adding it ourselves on top of that because
    lb_binary_yaboot does not add it, but since we gave up the PowerPC support
    attempt, we're now only interested in syslinux, so let's make it easier
    for the general case, e.g. when one wants to remove the "quiet" parameter
    as suggested by our "Tails does not start" debugging documentation.
  - Upgrade I2P to 0.9.4.

  * Bugfixes
  - Many bugfixes brought by the Debian Squeeze 6.0.7 point-release.
  - Use the regular GnuPG agent + pinentry-gtk2 instead of Seahorse
    as a GnuPG agent. This fixes usage of OpenPGP in Claws Mail,
    and brings support for OpenPGP smartcards.
  - Enable I2P hidden mode.
    Else, killing I2P ungracefully is bad for the I2P network.
  - live-persist: move error() function before the first potential usecase.
  - Add missing executable bit on restart-tor and restart-vidalia.
  - Add shutdown and reboot launchers to the menu.
    This workarounds the lack of a shutdown helper applet in camouflage mode.
  - Remove Pidgin's MXit and Sametime support.
    ... at least until CVE-2013-0273, CVE-2013-0272 and CVE-2013-0271 are
    fixed in Debian stable. While we're at it, don't force file removal in
    these "set -e" build scripts: fail hard, instead of silently ignoring
    the fact that files may have moved or disappeared.

  * Hardware support
  - Install recent Intel and AMD microcode from squeeze-backports,
    explicitly excluding the iucode-tool package that's not a good idea
    for Live systems.
  - Install firmware loader for Qualcomm Gobi USB chipsets.
    This is needed to have various mobile broadband chipsets work.
  - Upgrade barry to 0.18.3-5~bpo60+1.
    This much improved new version supports more hardware & ISP,
    and does not display dozens of spurious error messages at boot time.

  * Build system
  - Remove APT local cache (/Var/cache/apt/{,src}pkgcache.bin).

 -- Tails developers <amnesia@boum.org>  Sat, 23 Feb 2013 10:37:57 +0100

tails (0.16) unstable; urgency=low

  * Minor improvements
  - Replace the too-easy-to-misclick shutdown button with a better
    "Shutdown Helper" Gnome applet.
  - Display ~/Persistent in GNOME Places and GtkFileChooser if it is mounted.
  - Set Unsafe Browser's window title to "Unsafe Browser".
  - Install ekeyd to support the EntropyKey.
  - Install font for Sinhala.
  - Update Poedit to 1.5.4.
  - Kill Vidalia when restarting Tor.
    Doing this as early as possible exposes Vidalia's "broken onion" icon
    to users less.
  - Hide the persistence setup launchers in kiosk mode.
  - Add a shell library for Tor functions.
    These are shared among multiple of our scripts.
  - Install dictionaries for supported languages.
    Install hunspell dictionaries when possible,
    fall back on myspell ones else.

  * Bugfixes
  - Disable IPv6 on all network interfaces.
    This is a workaround for the IPv6 link-local multicast leak that was recently
    discovered. Tails has no local service that listens on IPv6, so there should be
    no regression, hopefully, unless one wants to play with OnionCat and VoIP,
    but those of us should know how to workaround this anyway.
  - live-persist: Fix variable mismatch, fixing probe white-list.
    Tails may previously have been able to list GPT partitions labelled
    "TailsData" on hard drives (!) as valid persistence volumes...
  - live-persist: Fix --media option when no devices are attached.
    Earlier, if it was set to e.g. 'removable-usb' and no USB storage was
    connected, $whitelistdev would be empty, which is interpreted like
    all devices are ok by the rest of the code.
  - Fix SCIM in the autostarted web browser: save IM environment variables
    to a file during Desktop session startup, and export them into the
    autostarted browser's environment.
  - Talk of DVD, not of CD, in the shutdown messages.
  - Make tordate work in bridge mode with an incorrect clock.
    When using a bridge Tor reports TLS cert lifetime errors (e.g. when
    the system clock is way off) with severity "info", but when no bridge
    is used the severity is "warn". tordate/20-time.sh depends on grepping
    these error messages, so we termporarily increase Tor's logging
    severity when using bridge mode. If we don't do this tordate will
    sleep forever, leaving Tor in a non-working state.
    · White-list root to use Tor's ControlPort.
    · Add logging for is_clock_way_off().
    · Remove Tor's log before time syncing.
      We depend on grepping stuff from the Tor log (especially for
      tordate/20-time.sh), so deleting it seems like a Good Thing(TM).
    · Stop Tor before messing with its log or data dir.
  - live-persist: limit searched devices the same way as live-boot.
    If no --media argument is specified, use live-boot's
    "(live-media|bootfrom)=removable(|-usb)" argument to limit devices
    searched for a persistent volume.
  - tails-greeter: do not pass media=removable to live-persist.
    Now that we have autodetection with kernel command-line,
    it should not be needed anymore.
  - Start memlockd after configuring it,
    instead of starting it before and restarting it after.
    This avoids running memlockd twice, and prevents other possibly
    surprising race-conditions.
    As a consequence, also have tails-sdmem-on-media-removal start after the
    memlockd service *and* tails-reconfigure-memlockd: to start the watchdog,
    we need memlockd to be properly configured *and* running.

  * iceweasel
  - Set iceweasel homepage to the news section on the Tails website.
    ... using the localized one when possible.
  - Hide the iceweasel add-on bar by default.
    Now that we don't want to ship the Monkeysphere addon anymore,
    that was the only one displayed in there, we can as well hide the whole bar.
  - Don't hide the AdBlock-Plus button in the add-on bar anymore. Now that
    we hide the whole addon bar, we can get rid of this old
    UX improvement.
  - Do not install a placeholder (fake) FireGPG iceweasel extension anymore.
    It was shipped from 0.10 (early 2012) to 0.15 (late November),
    so the migration period should be over now.
  - Don't install xul-ext-monkeysphere anymore.
    The implication of the current keyserver policy are not well
    understood, Monkeysphere is little used in Tails, and we're not sure
    anymore it would be our first bet for the web browser profile with no
    CA. Let's keep the various configuration bits (e.g. FoxyProxy,
    patching MSVA), though, so that advanced users who are used to have
    Monkeysphere in Tails just have to install the package.

  * Build system
  - Install the "standard" task with tasksel for better consistency in the
    Tails ISO images built in various environments.
  - Install p7zip-full. It's a dep by file-roller, but we explicily use it
    elsewhere, and it's better to be safe than sorry.
  - Remove pinning of libvpx0 to sid.
    This package is part of Squeeze, and not from testing/sid.
    We have been shipping the version from Squeeze for a while.
  - Remove config/chroot_local-packages/ from .gitignore.
    The documented way for "external" contributors to add custom packages
    is to put them in chroot_local-packages, and once we pull we import
    any such package into our APT repo and rewrite the
    history appropriately.
    Also, the ability to add packages in there and not see them in "git
    status" makes it very easy to build tainted ISO images with
    non-standard packages, which makes some of us fear can lead to hard to
    debug situations.
  - Make it clearer what can and cannot be done in terms of local packages.

 -- Tails developers <amnesia@boum.org>  Thu, 10 Jan 2013 12:47:42 +0100

tails (0.15) unstable; urgency=low

  * Major new features
  - Persistence for browser bookmarks.
  - Support for obfsproxy bridges.

  * Minor improvements
  - Add the Hangul (Korean) Input Method Engine for SCIM.
  - Add vendor-specific dpkg origin information. This makes dpkg-vendor
    return correct information.
  - Install pcscd and libccid from squeeze-backports. This is needed to
    support, to some extent, some OpenPGP SmartCard readers.
  - Install HPIJS PPD files and the IJS driver (hpijs).
    This adds support for some printers, such as Xerox DocumentCenter400.
  - Optimize fonts display for LCD.
  - Update TrueCrypt to version 7.1a.

  * Bugfixes
  - Do not use pdnsd anymore. It has been orphaned in Debian, has quite
    some bugs in there, and apparently Tor's DNSPort's own caching is
    be good enough.
  - Remove useless iceweasel cookies exceptions. They are useless as
    per-session cookies are allowed.
  - Do not run setupcon on X. This call is only needed on the Linux
    console, no need to annoy the user with a weird "Press enter to
    activate this console" when the open a root shell in a GNOME
    Terminal.
  - Allow the tails-iuk-get-target-file user to connect to the SOCKSPort
    dedicated for Tails-specific software.
  - Fix gpgApplet menu display in Windows camouflage mode.
  - Fix Tor reaching an inactive state if it's restarted in "bridge mode",
    e.g. during the time sync' process.

  * Iceweasel
  - Update iceweasel to 10.0.11esr-1+tails1.
  - User profile is now generated at build time in order to support persistent
    bookmarks.
  - Update HTTPS Everywhere to version 3.0.4.
  - Update NoScript to version 2.6.
  - Fix bookmark to I2P router console.
  - Re-enable Monkeysphere extension to connect to the validation agent.

  * Localization
  - The Tails USB installer, tails-persistence-setup and tails-greeter
    are now translated into Bulgarian.
  - Update Chinese translation for tails-greeter.
  - Update Euskadi translation for WhisperBack.

  * Build system
  - Custom packages are now retrieved from Tails APT repository instead
    of bloating the Git repository.
  - Allow '~' in wiki filenames. This makes it possible to ship
    update-description files for release candidates.
  - Document how to create incremental update kit.
  - Handle release candidates when generating custom APT sources.
  - Remove pinning for xul-ext-adblock-plus.
    It is obsolete since we've added this package to our APT repository.

 -- Tails developers <amnesia@boum.org>  Sun, 25 Nov 2012 12:59:17 +0100

tails (0.14) unstable; urgency=low

  * Major new features
  - Enable Tor stream isolation; several new SocksPorts with
    appropriate Isolate* options have been added for different use
    cases (i.e. applications). All application's have been
    reconfigured to use these new SocksPorts, which should increase
    anonymity by making it more difficulte to correlate traffic from
    different applications or "online identities".
  - The web browser now has the anonymity enhancing patches from the
    TorBrowser applied.
  - gpgApplet can now handle public-key cryptography.
  - Install an additional, PAE-enabled kernel with NX-bit
    support. This kernel is auto-selected when the hardware supports
    it and will:
    * provide executable space protection, preventing certain types of
      buffer overflows from being exploitable.
    * enable more than 4 GiB of system memory.
    * make all processors/cores available, including their
      power-saving functionality.
  - Add a persistence preset for NetworkManager connections.

  * Minor improvements
  - On kexec reboot, make the boot quiet only if debug=wipemem was not
    enabled.
  - Update torproject.org's APT repo key.
  - Update the embedded Tails signing key.
  - Use symlinks instead of duplicating localized searchplugins.
  - Rewrite Tails firewall using ferm. Tails firewall was written in
    very unsophisticated iptables-save/restore format. As more feature
    creeped in, it started to be quite unreadable.
  - Optimize VirtualBox modules build at runtime to avoid installing the
    userspace utils N times.
  - Drop most of Vidalia's configuration. Our custom lines just caused
    trouble (with multiple SocksPorts) and the default works well.
  - Blacklist PC speaker module. On some computers, having the pcspkr
    module loaded means loud beeps at bootup, shutdown and when using
    the console. As it draws useless attention to Tails users, it is
    better to prevent Linux from loading it by default.
  - Remove all addons from the Unsafe Browser. No addons are essential
    for the Unsafe Browser's intent. If anything they will modify the
    network fingerprint compared to a normal Iceweasel install, which
    is undesirable.
  - Prevent some unwanted packages to be installed at all, rather than
    uninstalling them later. This should speed up the build a bit.
  - Add a symlink from /etc/live/config to /etc/live/config.d. This
    makes the system compatible with live-config 3.0.4-1, without
    breaking backward compatibility with various parts of the system
    that use the old path.
  - Do not run unecessary scripts during shutdown sequence, to make
    shutdown faster.
  - Make live-persist deal with persistent ~/.gconf subdirs so that
    any options saved therein actually get persistent.
  - Prevent memlockd unload on shutdown, to make sure that all
    necessary tools for memory wiping are available when the new
    kernel has kexec'd.
  - Patch initscripts headers instead of fiddling with update-rc.d. We
    now let insserv figure out the correct ordering for the services
    during startup and shutdown, i.e. use dependency-based boot
    sequencing.
  - Remove the last absolute path in our isolinux config, which makes
    it easier to migrate from isolinux to syslinux (just rename the
    directory), and hence might make it easier for 3rd party USB
    installers (like the Universal USB Installer) to support Tails.

  * Bugfixes
  - Include `seq` in the ramdisk environment: it is used to wipe more
    memory. This fixes the long-standing bug about Tails not cleaning
    all memory on shutdown.
  - Fix Yelp crashing on internal links
  - Allow amnesia user to use Tor's TransPort. This firewall exception
    is necessary for applications that doesn't have in-built SOCKS
    support and cannot use torsocks. One such example is Claws Mail,
    which uses tsocks since torsocks makes it leak the hostname. This
    exception, together with Tor's automatic .onion mapping makes
    Claws Mail able to use hidden service mail providers again.
  - Force threads locking support in Python DBus binding. Without this
    liveusb-creator doesn't work with a PAE-enabled kernel.
  - Fix localized search plugins for 'es' and 'pt'
  - Fix live-boot's readahead, which caused an unnecessary pause
    during boot.
  - Factorize GCC wanted / available version numbers in VirtualBox
    modules building hook. This, incidentally, fixes a bug caused by
    duplication and not updating all instances.
  - Fix tordate vs. Tor 0.2.3.x. Since 0.2.3.x Tor doesn't download a
    consensus for clocks that are more than 30 days in the past or 2
    days in the future (see commits f4c1fa2 and 87622e4 in Tor's git
    repo). For such clock skews we set the time to the Tor authority's
    cert's valid-after date to ensure that a consensus can be
    downloaded.

  * Tor
  - Update to version 0.2.3.24-rc-1~~squeeze+1, a new major
    version. It's not a stable release, but we have been assured by
    the Tor developers that this is the right move.
  - Stop setting custom value for the Tor LongLivedPorts
    setting. Gobby's port was upstreamed in Tor 0.2.3.x.

  * Iceweasel
  - Update to 10.0.10esr-1+tails1, which has all the anonymity enhancing
    patches from the TorBrowser applied.
  - Install iceweasel from our own repo, http://deb.tails.boum.org.
  - Fix Iceweasel's file associations. No more should you be suggested
    to open a PDF in the GIMP.

  * htpdate
  - Use curl instead of wget, and add a --proxy option passed through
    to curl.
  - Remove the --fullrequest option, we don't need it anymore.
  - Remove --dns-timeout option, we don't need it anymore.
  - Change --proxy handling to support Debian Squeeze's curl.
  - Clarify what happens if --proxy is not used.
  - Compute the median of the diffs more correctly.

  * Hardware support
  - Update Linux to 3.2.32-1.

  * Software
  - Update vidalia to 0.2.20-1+tails1.
  - Update bundled WhisperBack package to 1.6.2:
    * Raise the socket library timeout to 120 seconds
    * Use smtplib's timeout parameter
    * Fix error output when calling send a 2nd time
  - Update liveusb-creator to 3.11.6-3.
  - Update i2p to 0.9.2.
  - Update tails-persistence-setup to 0.20-1, which should make it
    possible to install Tails on large (>= 32 GiB) USB drives.
  - Install console-setup and keyboard-configuration from unstable
    (required by new initramfs-tools).
  - Update tails-greeter to 0.7.3:
    * Import pt_BR translation.
    * Let langpanel usable during option selection stage
    * Print less debugging messages by default
    (below are changes in tails-greeter 0.7.2:)
    * Use correct test operators.
    * Generate language codes of available locales at package build
      time.
    * Read list of language codes from where we have saved it at
      package build time.
    * Drop tails-lang-helper, not used anymore.
    * Do not compile locales at login time anymore. Tails now ships
      locales-all.
  - Import live-config{,-sysvinit} 3.0.8-1. live-config >= 3.0.9-1
    has basically nothing useful for us, and it migrates to new paths
    brought by live-boot 3.0~b7, which we're not ready for yet (see:
    todo/newer_live-boot).

  * Localization
  - Fix Tails specific Iceweasel localization for pt-BR
  - Add Japanese input system: scim-anthy.
  - whisperback is now also translated into German, Hebrew, Hungarian,
    Italian and Korean.
  - tails-persistence-setup is now also translated into Arabic.
  - tails-greeter is now also translated into Arabic, Hebrew, Basque,
    Hungarian, Italian and Chinese.

  * Build system
  - Catch more errors in during build time:
    - Ensure that all local hooks start with 'set -e'.
    - Fail hard if adduser fails in local hooks.
    - Fail hard if 'rm' fails in local hooks.
  - vagrant: Ensure we have the set of Perl packages needed by our
    Ikiwiki
  - vagrant: Configure live-build to ship with ftp.us.debian.org.
    Using cdn.debian.net leads to bad interactions with Tor.
  - vagrant: Don't use gzip compression when building from a tag, i.e.
    a release.
  - vagrant: Optionally use bootstrap stage cache for faster builds
    via the 'cache' build option.
  - vagrant: Make sure release builds are clean, i.e. they don't use
    any potentially dangerous build options.
  - vagrant: Disable live-build package caching. This build system is
    meant to use an external caching proxy, so live-build's cache just
    wastes RAM (for in-memory builds) or disk space.
  - vagrant: use aufs magic instead of copying source into tmpfs.
    This reduces the amount of RAM required for building Tails in.
  - vagrant: Allow in-memory builds when a VM with enough memory is
    already started.

 -- Tails developers <amnesia@boum.org>  Sat, 10 Nov 2012 12:34:56 +0000

tails (0.13) unstable; urgency=low

  * Major new features
  - Use white-list/principle of least privelege approach for local services.
    Only users that need a certain local (i.e. hosted on loopback) service
    (according to our use cases) are granted access to it by our firewall;
    all other users are denied access.
  - Ship a first version of the incremental update system. Updates are not
    currently triggered automatically, but this will allow tests to be done
    on larger scales.

  * Minor improvements
  - Enable four workspaces in the Windows XP camouflage. This allows
    users to quickly switch to a more innocent looking workspace in case
    they are working on sensitive data and attract unwanted attention.
    The workspace switcher applet isn't there, though, since there's no
    such thing in Windows XP, so switching is only possible via keyboard
    shortcuts.
  - Ship with precompiled locales instead of generating them upon login.
  - Add support for wireless regulation.
  - Use color for Git output, not intended for machine consumption,
    written to the terminal.
  - Have ttdnsd use OpenDNS. Using Google's DNS servers was very
    glitchy, and rarely succeeded when it should. It can probably be
    attributed to Google's DNS, which is known to take issue with Tor
    exits.
  - Upgrade WhisperBack to 1.6, with many UI improvements and new translations.
  - Include GDM logs and dmidecode informations in the reports.
  - Allow to modify language and layout in the "Advanced options" screen
    of the greeter.
  - GnuPG: bump cert-digest-algo to SHA512.
  - Update torproject.org's APT repo key.

  * Bugfixes
  - Make Claws Mail save local/POP emails in its dot-directory. The
    default is to save them at ~/Mail, which isn't included in our
    current Claws Mail persistence preset.
  - Fix the System Monitor applet.
  - Remove broken ttdnsd from the default DNS resolution loop.
  - Hide the 'TailsData' partition in desktop applications.
  - Ship unrar-free again, so that the GNOME archive manager knows about
    it.
  - Ship with an empty whitelist for Noscript.
  - Disable FoxyProxy's advertisement on proxy error page.
  - Fix slow browsing experience for offline documentation.
  - Raise the socket timeout to 120 seconds in WhisperBack.
  - Enable the ikiwiki trail plugin for the locally built wiki too.

  * Iceweasel
  - Upgrade iceweasel to 10.0.6esr-1 (Extended Support Release) and install it
    and its dependencies from squeeze-backports.

  * Hardware support
  - Upgrade Linux to 3.2.23-1.

  * Software
  - Update tor to version 0.2.2.39.
  - Update Iceweasel to version 10.0.7esr-2.
  - Update i2p to version 0.9.1.

  * Build system
  - vagrant: Install Ikiwiki from Debian unstable. The 'mirrorlist'
    patches have finally been merged in upstream Ikiwiki. So instead of
    building Ikiwiki by hand, we can now install the package directly
    from Debian unstable.
  - Do not build the ikiwiki forum on the bundled static website copy.

 -- Tails developers <amnesia@boum.org>  Mon, 17 Sep 2012 15:19:25 +0200

tails (0.12.1) unstable; urgency=low

  This is a brown paper bag release to fix two major problems introduced in
  Tails 0.12.

  * Iceweasel
  - Upgrade Torbutton to 1.4.6.
  - Upgrade AdBlock Plus to 2.1.
  - Update AdBlock Plus patterns.

  * Hardware support
  - Upgrade Linux to 3.2.21-3 (linux-image-3.2.0-3-486).

  * Software
  - Install MAT from Debian backports, drop custom package.
  - Install python-pdfrw to re-add PDF support to the MAT.
  - Upgrade tails-greeter to 0.7.1, which fixes the race condition that
    broke administration password and locale settings on some systems.

  * Boot
  - Remove the Tails specific plymouth theme. The theme interfers heavily with
    the boot process on some hardware.

 -- Tails developers <amnesia@boum.org>  Mon, 17 Sep 2012 13:06:03 +0200

tails (0.12) unstable; urgency=low

  * Major new features
  - Add the Unsafe Web Browser, which has direct access to the Internet and
    can be used to login to captive portals.
  - The (previously experimental, now deemed stable) Windows camouflage can now
    be enabled via a check box in Tails greeter.

  * Tor
  - Upgrade to 0.2.2.37-1~~squeeze+1.

  * Iceweasel
  - Upgrade iceweasel to 10.0.5esr-1 (Extended Support Release) and install it
    and its dependencies from squeeze-backports.
  - Add a bookmark for the offline Tails documentation.
  - Update AdBlock patterns.

  * Persistence
  - Allow using larger USB drives by increasing the mkfs timeout to 10 minutes.
  - Tell the user what's going on when the Tails boot device cannot be found.

  * Hardware support
  - Upgrade Linux to 3.2.20-1 (linux-image-3.2.0-2-amd64).

  * Software
  - Install rfkill.
  - Install torsocks. Note that this makes `torify' use `torsocks' instead of
    `tsocks'. The `tsocks' binary is dropped to avoid problems, but remaining
    files (the library) are kept since ttdnsd depends on them.
  - Fetch live-config-sysvinit from sid so that it matches live-config version.
  - Update virtualbox backports to 4.1.10-dfsg-1~bpo60+1.
  - Install pciutils (needed by virtualbox-guest-utils).
  - Install mousetweaks. This is needed to use the mouse accessibility settings
    in System -> Preferences -> Mouse -> Accessibility.
  - Install the "hardlink" files deduplicator.
  - Do not install cryptkeeper anymore. See todo/remove_cryptkeeper for reason.
    Users of cryptkeeper are encouraged to install cryptkeeper via `apt-get
    update; apt-get install --yes cryptkeeper`, open their volume and move
    their to Tails' built-in persistence instead, as a one-time migration.
  - Upgrade I2P to version 0.9.
  - Don't install GParted. GNOME Disk Utility has been on par with GParted
    since Squeeze was released.
  - Upgrade live-boot to 3.0~a27-1+tails2~1.gbp319fe6.
  - Upgrade live-config to 3.0~a39-1 and install it from Debian experimental.
  - Upgrade tails-greeter to 0.7.
  - Upgrade tails-persistence-setup to 0.17-1.
  - Install libyaml-libyaml-perl.
  - Upgrade MAT, the metadata anonymisation toolkit, 0.3.2-1~bpo60+1.
  - Fetch python-pdfrw from backports, drop custom package.

  * Internationalization
  - The Tails website and documentation now has a (partial) Portuguese
    translation.

  * Build system
  - Tails can now be built without using a HTTP proxy.
  - Tails can now easily be built by using Vagrant. See the updated
    contribute/build page for instructions.

  * Boot
  - Remove obsolete noswap boot parameter. live-boot now handles swap on an
    opt-in basis.
  - The squashfs.sort files generated with boot-profile should now be ok which
    makes the generate images boot noticeably faster on optical media. See
    bugs/weird_squashfs.sort_entries for more information.
  - Set Tails specific syslinux and plymouth themes.
  - Add NVidia KMS video drivers to the initrd in order to show our shiny new
    plymouth theme on more systems.

 -- Tails developers <amnesia@boum.org>  Mon, 11 Jun 2012 13:37:00 +0200

tails (0.11) unstable; urgency=low

  * Major new features
  - Do not grant the desktop user root credentials by default.
  - A graphical boot menu (tails-greeter 0.6.3) allows choosing among
    many languages, and setting an optional sudoer password.
  - Support opt-in targeted persistence
    · tails-persistence-setup 0.14-1
    · live-boot 3.0~a25-1+tails1~5.gbp48d06c
    · live-config 3.0~a35-1
  - USB installer: liveusb-creator 3.11.6-1

  * iceweasel
  - Install iceweasel 10.0.4esr-1 (Extended Support Release).
    Let's stop tracking a too fast moving target.
    Debian Wheezy will ship ESR versions.
  - Install needed dependencies from squeeze-backports.
  - Search plugins:
    · Remove bing.
      bing appeared due to our upgrading iceweasel.
      Removing it makes things consistent with the way they have been
      until now, that is: let's keep only the general search engines
      we've been asked to add, plus Google, and a few specialized ones.
    · Replace Debian-provided DuckDuckGo search plugin with the "HTML SSL"
      one, version 20110219. This is the non-JavaScript, SSL, POST flavour.
    · Add ixquick.com.
    · Install localized search engines in the correct place.
      No need to copy them around at boot time anymore.
    · Remove Scroogle. RIP.
  - Enable TLS false start, like the TBB does since December.
  - Adblock Plus: don't count and save filter hits, supress first run dialog.
  - Install neither the GreaseMonkey add-on, nor any GreaseMonkey script.
    YouTube's HTML5 opt-in program is over.
    HTML5 video support is now autodetected and used.

  * Vidalia
  - Upgrade to 0.2.17-1+tails1: drop Do-not-warn-about-Tor-version.patch,
    applied upstream.
  - Set SkipVersionCheck=true.
    Thanks to chiiph for implementing this upstream (needs Vidalia 0.2.16+).

  * Internationalization
  - Install all available iceweasel l10n packages.
  - Remove syslinux language choosing menu.
    tails-greeter allows choosing a non-English language.
  - Add fonts for Hebrew, Thai, Khmer, Lao and Korean languages.
  - Add bidi support.
  - Setup text console at profile time.
    Context: Tails runs with text console autologin on.
    These consoles now wait, using a "Press enter to activate this console"
    message, for the user. When they press enter in there, they should have chosen
    their preferred keyboard layout in tails-greeter by now. Then, we run setupcon.
    As a result, the resulting shell is properly localized, and setupcon
    sets the correct keyboard layout, both according to the preferences expressed by
    the user in tails-greeter.
  - Don't use localepurge, don't remove any Scribus translations anymore,
    don't localize environment at live-config time:
    tails-greeter allows us to support many, many more languages.

  * Hardware support
  - Linux 3.2.15-1 (linux-image-3.2.0-2-amd64).
  - Fix low sound level on MacBook5,2.
  - Disable laptop-mode-tools automatic modules. This modules set often
    needs some amount of hardware-specific tweaking to work properly.
    This makes them rather not well suited for a Live system.

  * Software
  - Install GNOME keyring.
    This is needed so that NetworkManager remembers the WEP/WPA secrets
    for the time of a Tails session. Initialize GNOME keyring at user
    creation time.
  - Install usbutils to have the lsusb command.
  - Install the Traverso multitrack audio recorder and editor.

  * Miscellaneous
  - GNOME Terminal: keep 8192 scrollback lines instead of the smallish
    default.
  - Replaced tails-wifi initscript with laptop-mode-tools matching feature.
  - Disable gdomap service.
  - Fetch klibc-utils and libklibc from sid.
    The last initramfs-tools depends on these.
  - Set root password to "root" if debug=root is passed on the
    kernel cmdline. Allow setting root password on kernel cmdline via
    rootpw=. Looks like we implemented this feature twice.
  - Append a space on the kernel command line. This eases manually adding
    more options.
  - Rename sudoers.d snippets to match naming scheme.
    Sudo credentials that shall be unconditionally granted to the Tails
    default user are named zzz_*, to make sure they are applied.
  - WhisperBack: also include /var/log/live-persist and
    /var/lib/gdm3/tails.persistence.
  - Add a wrapper to torify whois.
  - Rework the VirtualBox guest modules building hook to support
    multiple kernels.
  - Consistently wait for nm-applet when waiting for user session to come up.
    Waiting for gnome-panel or notification-daemon worked worse.
  - Don't start the NetworkManager system service via init.
    Some Tails NM hooks need the user to be logged in to run properly.
    That's why tails-greeter starts NetworkManager at PostLogin time.
  - Also lock /bin/echo into memory. For some reason, kexec-load needs it.
  - Pidgin: don't use the OFTC hidden service anymore.
    It proved to be quite unreliable, being sometimes down for days.
  - Do not display storage volumes on Desktop, by disabling
    /apps/nautilus/desktop/volumes_visible GConf entry. Enabling that
    GConf setting avoids displaying the bind-mounted persistent
    directories on the Desktop, and reduces user confusion. It also is
    a first step towards a bigger UI change: GNOME3 does not manage the
    Desktop anymore, so volume icons and other Desktop icons are meant to
    disappear anyway. It implies we'll have to move all Desktop icons
    elsewhere. Let's start this move now: this will smooth the UI change
    Wheezy will carry for our users, by applying some of it progressively.

  * Build system
  - Don't build hybrid ISO images anymore. They boot less reliably on
    a variety of hardware, and are made less useful by us shipping
    a USB installer from now on.
  - Append .conf to live-config configuration filenames:
    live-config >3.0~a36-1 only takes into account files named *.conf
    in there. Accordingly update scripts that source these files.
  - Remove long-obsolete home-refresh script and its configuration.

  * Virtualization support
  - Support Spice and QXL: install the Spice agent from Debian sid,
    install xserver-xorg-video-qxl from squeeze-backports.

 -- Tails developers <amnesia@boum.org>  Tue, 17 Apr 2012 14:54:00 +0200

tails (0.10.2) unstable; urgency=low

  * Iceweasel
  - Update to 10.0.2-1.
  - Disable HTTPS-Everywhere's SSL Observatory (plus first-run pop-up).
  - Revert "FoxyProxy: don't enclose regexps between ^ and $."
    Currently "http://www.i2p2.de" (and everything similar) is captured by
    the I2P filter, which is incorrect. It seems isMultiLine="false" does
    *not* make RE into ^RE$ any longer.
  - Remove file:// from NoScript's exception lists.
    This will fix the JavaScript toggles in the local copy of the documentation.
  - Update AdBlock patterns.

  * Software
  - Upgrade I2P to 0.8.13.
  - Install libvpx0 from sid.
  - Fetch klibc-utils and libklibc from sid.
    The last initramfs-tools depends on these.

  * Hardware support
  - Upgrade Linux kernel to 3.2.7-1.
  - Install firmware-libertas.
    This adds support for wireless network cards with Marvell Libertas
    8xxx chips supported by the libertas_cs, libertas_sdio, libertas_spi,
    libertas_tf_usb, mwl8k and usb8xxx drivers.

  * Miscellaneous
  - Revert "Set time to middle of [valid-after, fresh-until] from consensus."
    This reverts commit 18d23a500b9412b4b0fbe4e38a9398eb1a3eadef.
    With this vmid clocks that are E minutes back in time may cause issues
    (temporary Tor outages) after consensus updates that happen at the
    (60-E):th minute or later during any hour. Full analysis:
    https://mailman.boum.org/pipermail/tails-dev/2012-January/000873.html
  - Add the default user to the vboxsf group.
    This will allow the user to get full access to automounted VirtualBox
    shared folders as they are mounted with guid vboxsf and rwx group
    permissions.

 -- Tails developers <amnesia@boum.org>  Thu, 01 Mar 2012 20:26:21 +0100

tails (0.10.1) unstable; urgency=low

  * Iceweasel
  - Make Startpage the default web search engine. Scroogle does not look
    reliable enough these days.

  * Software
  - Upgrade WhisperBack to 1.5.1 (update link to bug reporting documentation).
  - Update MAT to 0.2.2-2~bpo60+1 (fixes a critical bug in the GUI).

  * Hardware support
  - Upgrade Linux kernel to 3.2.1-2

  * Time synchronization
    Serious rework that should fix most, if not all, of the infamous
    time-sync' related bugs some Tails users have experienced recently.
    - Make htpdate more resilient by using three server pools, and
      allowing some failure ratio.
    - Set time from Tor's unverified-consensus if needed.
    - Set time to middle of [valid-after, fresh-until] from consensus.
    - Many robustness, performance and fingerprinting-resistance improvements.
    - Display time-sync' notification much earlier.

  * Miscellaneous
  - Fix access to "dumb" git:// protocol by using a connect-socks wrapper
    as GIT_PROXY_COMMAND.
  - SSH client: fix access to SSH servers on the Internet by correcting
    Host / ProxyCommand usage.
  - Pidgin: use OFTC hidden service to workaround Tor blocking.
  - Claws Mail: disable draft autosaving.
    When composing PGP encrypted email, drafts are saved back to
    the server in plaintext. This includes both autosaved and manually
    saved drafts.
  - tails-security-check-wrapper: avoid eating all memory when offline.

 -- Tails developers <amnesia@boum.org>  Sat, 28 Jan 2012 10:00:31 +0100

tails (0.10) unstable; urgency=low

  * Tor: upgrade to 0.2.2.35-1.

  * Iceweasel
  - Install Iceweasel 9.0 from the Debian Mozilla team's APT repository.
  - Update Torbutton to 1.4.5.1-1.
  - Support viewing any YouTube video that is available in HTML5 format:
    install xul-ext-greasemonkey and the "Permanently Enable HTML5 on
    YouTube" GreaseMonkey script.
  - Stop using Polipo in Iceweasel. Its SOCKS support was fixed.
  - Install from Debian sid the iceweasel extensions we ship,
    for compatibility with FF9.
  - Use Scroogle (any languages) instead of Scroogle (English only) when
    booted in English. Many users choose English because their own
    language is not supported yet; let's not hide them search results in
    their own language.
  - Install Iceweasel language packs from Debian unstable:
    unfortunately they are not shipped on the mozilla.debian.net repository.
  - Install the NoScript Firefox extension; configure it the same way as
    the TBB does.
  - Disable third-party cookies.
    They can be used to track users, which is bad. Besides, this is what
    TBB has been doing for years.
  - FoxyProxy: allow direct connections to RFC1918 IPs.

  * Do not transparent proxy outgoing Internet connections through Tor.
  - Torify the SSH client using connect-proxy to all IPs but RFC1918 ones.
  - Torify APT using Polipo HTTP.
  - Torify wget in wgetrc.
  - Torify gobby clients using torsocks. It does not support proxies yet.
  - Torify tails-security-check using LWP::UserAgent's SOCKS proxy support.
  - Fix enabling of GNOME's HTTP proxy.

  * Software
  - Upgrade Vidalia to 0.2.15-1+tails1.
    · New upstream release.
    · Do not warn about Tor version.
  - Upgrade MAT to 0.2.2-1~bpo60+1.
  - Upgrade VirtualBox guest software to 4.1.6-dfsg-2~bpo60+1,
    built against the ABI of X.Org backports.
  - Upgrade I2P to 0.8.11 using KillYourTV's Squeeze packages;
    additionally, fix its start script that was broken by the tordate merge.
  - Install unar (The Unarchiver) instead of the non-free unrar.
  - Install Nautilus Wipe instead of custom Nautilus scripts.

  * Hardware support
  - Upgrade Linux kernel to 3.1.6-1.
  - Upgrade to X.Org from squeeze-backports.
  - Install more, and more recent b43 firmwares.
  - Upgrade barry to 0.15-1.2~bpo60+1.

  * Internationalization
  - Add basic language support for Russian, Farsi and Vietnamese.
  - Install some Indic fonts.
  - Install some Russian fonts.
  - Add Alt+Shift shortcut to switch keyboard layout.

  * Miscellaneous
  - Support booting in "Windows XP -like camouflage mode":
    · Install homebrewn local .debs for a Windows XP look-alike Gnome theme.
    · Add the "Windows XP Bliss" desktop wallpaper.
    · Added a script that's sets up Gnome to look like Microsoft Windows XP.
    · Add Windows XP "camouflage" icons for some programs.
    · Make Iceweasel use the IE icon when Windows XP camouflage is enabled.
    · Add special launcher icons for the Windows XP theme so that they're
      not too big.
  - Decrease Florence focus zoom to 1.2.
  - Do not fetch APT translation files. Running apt-get update is heavy enough.
  - Add MSN support thanks to msn-pecan.
  - Add custom SSH client configuration:
    · Prefer strong ciphers and MACs.
    · Enable maximum compression level.
     · Explicitly disable X11 forwarding.
    · Connect as root by default, to prevent fingerprinting when username
      was not specified.
  - Replace flawed FireGPG with a home-made GnuPG encryption applet;
    install a feature-stripped FireGPG that redirects users to
    the documentation, and don't run Seahorse applet anymore.
  - Enable Seahorse's GnuPG agent.
  - Blank screen when lid is closed, rather than shutting down the system.
    The shutdown "feature" has caused data losses for too many people, it seems.
    There are many other ways a Tails system can be shut down in a hurry
    these days.
  - Import Tails signing key into the keyring.
  - Fix bug in the Pidgin nick generation that resulted in the nick
    "XXX_NICK_XXX" once out of twenty.
  - Pre-configure the #tor IRC discussion channel in Pidgin.
  - Fix "technology preview" of bridge support: it was broken by tordate merge.
  - Install dependencies of our USB installer to ease its development.
  - Make vidalia NM hook sleep only if Vidalia is already running.
  - Reintroduce the htpdate notification, telling users when it's safe
    to use Tor Hidden Services.
  - htpdate: omit -f argument to not download full pages.
  - htpdate: write success file even when not within {min,max}adjust.
    Otherwise htpdate will not "succeed" when the time diff is 0 (i.e.
    the clock was already correct) so the success file cannot be used
    as an indicator that the system time now is correct, which arguably
    is its most important purpose.

  * Build system
  - Name built images according to git tag.

 -- Tails developers <tails@boum.org>  Wed, 04 Jan 2012 09:56:38 +0100

tails (0.9) unstable; urgency=low

  * Tor
  - Upgrade to 0.2.2.34 (fixes CVE-2011-2768, CVE-2011-2769).

  * Iceweasel
  - Upgrade to 3.5.16-11 (fixes CVE-2011-3647, CVE-2011-3648, CVE-2011-3650).
  - Upgrade FireGPG to 0.8-1+tails2: notify users that the FireGPG Text
    Editor is the only safe place for performing cryptographic operations,
    and make it impossible to do otherwise. Other ways open up several
    severe attacks through JavaScript (e.g. leaking plaintext when
    decrypting, signing messages written by the attacker).
  - Install Cookie Monster extension instead of CS Lite.
  - Always ask where to save files.
  - Upgrade Torbutton to 1.4.4.1-1, which includes support for the in-browser
    "New identity" feature.

  * Software
  - Install MAT, the metadata anonymisation toolkit.
  - Upgrade TrueCrypt to 7.1.
  - Upgrade WhisperBack to 1.5~rc1 (leads the user by the hand if an error
    occurs while sending the bugreport, proposes to save it after 2 faild
    attempts, numerous bugfixes).
  - Linux: upgrade to linux-image-3.0.0-2-486 (version 3.0.0-6); fixes
    a great number of bugs and security issues.

  * Miscellaneous
  - Fully rework date and time setting system.
  - Remove the htp user firewall exception.
  - Saner keyboard layouts for Arabic and Russian.
  - Use Plymouth text-only splash screen at boot time.
  - Color the init scripts output.
  - Suppress Tor's warning about applications doing their own DNS lookups.
    This is totally safe due to our Tor enforcement.
  - Disable hdparm boot-time service.
    We only want hdparm so that laptop-mode-tools can use it.
  - Run Claws Mail using torify.
    It's not as good as if Claws Mail supported SOCKS proxies itself,
    but still better than relying on the transparent netfilter torification.
  - Install HPLIP and hpcups for better printing support.

  * Erase memory at shutdown
  - Run many sdmem instances at once.
    In hope of erasing more memory until we come up with a proper fix for
    [[bugs/sdmem_does_not_clear_all_memory]].
  - Kill gdm3 instead of using its initscript on brutal shutdown.
  - Use absolute path to eject for more robust memory wipe on boot medium removal.

  * Space savings
  - Exclude kernel and initramfs from being put into the SquashFS.
    Those files are already shipped where they are needed, that is in the ISO
    filesystem. Adapt kexec and memlockd bits.
  - Do not ship the GNOME icon theme cache.
  - Do not ship .pyc files.
  - Do not ship NEWS.Debian.gz files.

  * Build system
  - Re-implement hook that modifies syslinux config to make future
    development easier.

 -- Tails developers <amnesia@boum.org>  Tue, 01 Nov 2011 13:26:38 +0100

tails (0.8.1) unstable; urgency=low

  * Iceweasel
    - Update to 3.5.16-10 (fixes DSA-2313-1).
    - FireGPG: force crypto action results to appear in a new window, otherwise
      JavaScript can steal decrypted plaintext. Advice: always use FireGPG's
      text editor when writing text you want to encrypt. If you write it in a
      textbox the plaintext can be stolen through JavaScript before it is
      encrypted in the same way.
    - Update HTTPS Everywhere extension to 1.0.3-1.
    - Stop using the small version of the Tor check page. The small version
      incorrectly tells Tails users to upgrade their Torbrowser, which has
      confused some users.

  * Software
    - Update Linux to 3.0.0-2 (fixes DSA-2310-1, CVE-2011-2905, CVE-2011-2909,
      CVE-2011-2723, CVE-2011-2699, CVE-2011-1162, CVE-2011-1161).
    - Update usb-modeswitch to 1.1.9-2~bpo60+1 and usb-modeswitch-data to
      20110805-1~bpo60+1 from Debian backports. This adds support for a few
      devices such as Pantech UMW190 CDMA modem.
    - Install libregexp-common-perl 2011041701-3 from Debian unstable. This
      fixes the bug: [[bugs/msva_does_not_use_configured_keyserver]].
    - Install hdparm so the hard drives can be spinned down in order to save
      battery power.
    - Install barry-util for better BlackBerry integration.
    - Debian security upgrades: OpenOffice.org (DSA-2315-1), openjdk-6
      (DSA-2311-1), policykit-1 (DSA-2319-1)

   * Protecting against memory recovery
    - Set more appropriate Linux VM config before wiping memory. These
      parameters should make the wipe process more robust and efficient.

 -- Tails developers <amnesia@boum.org>  Sun, 16 Oct 2011 11:31:18 +0200

tails (0.8) unstable; urgency=low

  * Rebase on the Debian Squeeze 6.0.2.1 point-release.

  * Tor
    - Update to 0.2.2.33-1.
    - Disabled ControlPort in favour of ControlSocket.
    - Add port 6523 (Gobby) to Tor's LongLivedPorts list.

  * I2P
    - Update to 0.8.8.
    - Start script now depends on HTP since I2P breaks if the clock jumps or is
      too skewed during bootstrap.

  * Iceweasel
    - Update to 3.5.16-9 (fixes CVE-2011-2374, CVE-2011-2376, CVE-2011-2365,
      CVE-2011-2373, CVE-2011-2371, CVE-2011-0083, CVE-2011-2363, CVE-2011-0085,
      CVE-2011-2362, CVE-2011-2982, CVE-2011-2981, CVE-2011-2378, CVE-2011-2984,
      CVE-2011-2983).
    - Enable HTTP pipelining (like TBB).
    - Update HTTPS Everywhere extension to 1.0.1-1 from Debian unstable.
    - Suppress FoxyProxy update prompts.
    - Prevent FoxyProxy from "phoning home" after a detected upgrade.
    - Fixed a bunch of buggy regular expressions in FoxyProxy's configuration.
      See [[bugs/exploitable_typo_in_url_regex?]] for details. Note that none of
      these issues are critical due to the transparent proxy.
    - Add DuckDuckGo SSL search engine.

  * Torbutton
    - Update to torbutton 1.4.3-1 from Debian unstable.
    - Don't show Torbutton status in the status bar as it's now displayed in the
      toolbar instead.

  * Pidgin
    - More random looking nicks in pidgin.
    - Add IRC account on chat.wikileaks.de:9999.

  * HTP
    - Upgrade htpdate script (taken from Git 7797fe9) that allows setting wget's
      --dns-timeout option.

  * Software
    - Update Linux to 3.0.0-1. -686 is now deprecated in favour of -486 and
      -686-pae; the world is not ready for -pae yet, so we now ship -486.
    - Update OpenSSL to 0.9.8o-4squeeze2 (fixes CVE-2011-1945 (revoke
      compromised DigiNotar certificates), CVE-2011-1945).
    - Update Vidalia to 0.2.14-1+tails1 custom package.
    - Install accessibility tools:
      - gnome-mag: screen magnifier
      - gnome-orca: text-to-speech
    - Replace the onBoard virtual keyboard with Florence.
    - Install the PiTIVi non-linear audio/video editor.
    - Install ttdnsd.
    - Install tor-arm.
    - Install lzma.

  * Arbitrary DNS queries
    - Tor can not handle all types of DNS queries, so if the Tor resolver fails
      we fallback to ttdnsd. This is now possible with Tor 0.2.2.x, since we
      fixed Tor bug #3369.

  * Hardware support
    - Install ipheth-utils for iPhone tethering.
    - Install xserver-xorg-input-vmmouse (for mouse integration with the host OS
      in VMWare and KVM).
    - Install virtualbox-ose 4.x guest packages from Debian backports.

  * Miscellaneous
    - Switch gpg to use keys.indymedia.org's hidden service, without SSL.
      The keys.indymedia.org SSL certificate is now self-signed. The hidden
      service gives a good enough way to authenticate the server and encrypts
      the connection, and just removes the certificates management issue.
    - The squashfs is now compressed using XZ which reduces the image size quite
      drastically.
    - Remove Windows autorun.bat and autorun.inf. These files did open a static
      copy of our website, which is not accessible any longer.

  * Build system
    - Use the Git branch instead of the Debian version into the built image's
      filename.
    - Allow replacing efficient XZ compression with quicker gzip.
    - Build and install documentation into the chroot (-> filesystem.squashfs).
      Rationale: our static website cannot be copied to a FAT32 filesystem due
      to filenames being too long. This means the documentation cannot be
      browsed offline from outside Tails. However, our installer creates GPT
      hidden partitions, so the doc would not be browseable from outside Tails
      anyway. The only usecase we really break by doing so is browsing the
      documentation while running a non-Tails system, from a Tails CD.

 -- Tails developers <amnesia@boum.org>  Thu, 09 Sep 2011 11:31:18 +0200

tails (0.7.2) unstable; urgency=high

  * Iceweasel
  - Disable Torbutton's external application launch warning.
    ... which advises using Tails. Tails *is* running Tails.
  - FoxyProxy: install from Debian instead of the older one we previously
    shipped.

  * Software
  - haveged: install an official Debian backport instead of a custom backport.
  - unrar: install the version from Debian's non-free repository.
    Users report unrar-free does not work well enough.

 -- Tails developers <amnesia@boum.org>  Sun, 12 Jun 2011 15:34:56 +0200

tails (0.7.1) unstable; urgency=high

  * Vidalia: new 0.2.12-2+tails1 custom package.

  * Iceweasel
  - Don't show Foxyproxy's status / icon in FF statusbar to prevent users
    from accidentaly / unconsciously put their anonymity at risk.
  - "amnesia branding" extension: bump Iceweasel compatibility to 4.0 to ease
    development of future releases.

  * Software
  - Upgrade Linux kernel to Debian's 2.6.32-33: fixes tons of bugs,
    including the infamous missing mouse cursor one. Oh, and it closes
    a few security holes at well.
  - Install unrar-free.
  - Do not install pppoeconf (superseeded by NetworkManager).
  - Upgrade macchanger to Debian testing package to ease development of
    future Tails releases.
  - Debian security upgrades: x11-xserver-utils (DSA-2213-1), isc-dhcp
    (DSA-2216-1), libmodplug (DSA-2226-1), openjdk-6 (DSA-2224-1).

  * Protecting against memory recovery
  - Add Italian translation for tails-kexec. Thanks to Marco A. Calamari.
  - Make it clear what it may mean if the system does not power off
    automatically.
  - Use kexec's --reset-vga option that might fix display corruption issues
    on some hardware.

  * WhisperBack (encrypted bug reporting software)
  - Upgrade WhisperBack to 1.4.1:
    localizes the documentation wiki's URL,
    uses WebKit to display the bug reporting help page,
    now is usable on really small screens.
  - Extract wiki's supported languages at build time, save this
    information to /etc/amnesia/environment, source this file into the
    Live user's environment so that WhisperBack 1.4+ can make good use
    of it.

  * Miscellaneous
  - Fix boot in Chinese.
  - Install mobile-broadband-provider-info for better 3G support.
  - Add back GNOME system icons to menus.
  - tails-security-check: avoid generating double-slashes in the Atom
    feeds URL.
  - Remove "vga=788" boot parameter which breaks the boot on some hardware.
  - Remove now useless "splash" boot parameter.
  - Fix a bunch of i386-isms.
  - Pass the noswap option to the kernel. This does not change actual Tails
    behaviour but prevents users from unnecessarily worrying because of 
    the "Activating swap" boot message.
  - Make use of check.torproject.org's Arabic version.

  * Build system
  - Enable squeeze-backports. It is now ready and will be used soon.
  - Install eatmydata in the chroot.
  - Convert ikiwiki setup files to YAML.

 -- Tails developers <amnesia@boum.org>  Fri, 29 Apr 2011 17:14:53 +0200

tails (0.7) unstable; urgency=low

  * Hardware support
  - Install foomatic-filters-ppds to support more printers.
  - Give the default user the right to manage printers.

  * Software
  - Deinstall unwanted packages newly pulled by recent live-build.
  
 -- Tails developers <amnesia@boum.org>  Wed, 06 Apr 2011 22:58:51 +0200

tails (0.7~rc2) unstable; urgency=low

  ** SNAPSHOT build @824f39248a08f9e190146980fb1eb0e55d483d71 **

  * Rebase on Debian Squeeze 6.0.1 point-release.
  
  * Vidalia: new 0.2.10-3+tails5 custom package..

  * Hardware support
  - Install usb-modeswitch and modemmanager to support mobile broadband
    devices such as 3G USB dongles. Thanks to Marco A. Calamari for the
    suggestion.

  * Misc
  - Website relocated to https://tails.boum.org/ => adapt various places.
  - Configure keyboard layout accordingly to the chosen language for
    Italian and Portuguese.

 -- Tails developers <amnesia@boum.org>  Fri, 25 Mar 2011 15:44:25 +0100

tails (0.7~rc1) UNRELEASED; urgency=low

  ** SNAPSHOT build @98987f111fc097a699b526eeaef46bc75be5290a **

  * Rebase on Debian Squeeze.

  * T(A)ILS has been renamed to Tails.
  
  * Protecting against memory recovery
    New, safer way to wipe memory on shutdown which is now also used when
    the boot media is physically removed.

  * Tor
  - Update to 0.2.1.30-1.

  * Iceweasel
  - Add HTTPS Everywhere 0.9.4 extension.
  - Better preserve Anonymity Set: spoof US English Browser and timezone
    the same way as the Tor Browser Bundle, disable favicons and picture
    iconification.
  - Install AdBlock Plus extension from Debian.
  - Add Tor-related bookmarks.
  - Support FTP, thanks to FoxyProxy.
  - Update AdBlock patterns.
  - Disable geolocation and the offline cache.

  * Software
  - Update Vidalia to 0.2.10-3+tails4.
  - Install gnome-disk-utility (Palimpsest) and Seahorse plugins.
  - Add opt-in i2p support with Iceweasel integration through FoxyProxy.
  - onBoard: fix "really quits when clicking the close window icon" bug.
  - Optionally install TrueCrypt at boot time.
  - Install laptop-mode-tools for better use of battery-powered hardware.
  - Replace xsane with simple-scan which is part of GNOME and way easier
    to use.
  - Upgrade WhisperBack to 1.3.1 (bugfixes, French translation).
  - Install scribus-ng instead of scribus. It is far less buggy in Squeeze.
  
  * Firewall
  - Drop incoming packets by default.
  - Forbid queries to DNS resolvers on the LAN.
  - Set output policy to drop (defense-in-depth).

  * Hardware support
  - Install Atheros and Broadcom wireless firmwares.
  - Install libsane-hpaio and sane-utils, respectively needed for
    multi-function peripherals and some SCSI scanners.

  * live-boot 2.0.15-1+tails1.35f1a14
  - Cherry-pick our fromiso= bugfixes from upstream 3.x branch.

  * Miscellaneous
  - Many tiny user interface improvements.
  - More robust HTP time synchronization wrt. network failures.
    Also, display the logs when the clock synchronization fails.
  - Disable GNOME automatic media mounting and opening to protect against
    a class of attacks that was recently put under the spotlights.
    Also, this feature was breaking the "no trace is left on local
    storage devices unless explicitly asked" part of Tails specification.
  - Make configuration more similar to the Tor Browser Bundle's one.
  - GnuPG: default to stronger digest algorithms.
  - Many more or less proper hacks to get the built image size under 700MB.
  - Compress the initramfs using LZMA for faster boot.

  * Build system
  - Run lb build inside eatmydata fsync-less environment to greatly improve
    build time.

 -- Tails developers <amnesia@boum.org>  Fri, 11 Mar 2011 15:52:19 +0100

tails (0.6.2) unstable; urgency=high

  * Tor: upgrade to 0.2.1.29 (fixes CVE-2011-0427).
  * Software
  - Upgrade Linux kernel, dpkg, libc6, NSS, OpenSSL, libxml2 (fixes various
    security issues).
  - Upgrade Claws Mail to 3.7.6 (new backport).
  - Install Liferea, tcpdump and tcpflow.
  * Seahorse: use hkp:// transport as it does not support hkps://.
  * FireGPG: use hkps:// to connect to the configured keyserver.
  * Build system: take note of the Debian Live tools versions being used
    to make next point-release process faster.
  * APT: don't ship package indices.

 -- T(A)ILS developers <amnesia@boum.org>  Wed, 19 Jan 2011 16:59:43 +0100

tails (0.6.1) unstable; urgency=low

  * Tor: upgrade to 0.1.28 (fixes CVE-2010-1676)
  * Software: upgrade NSS, Xulrunner, glibc (fixes various security issues)
  * FireGPG: use the same keyserver as the one configured in gpg.conf.
  * Seahorse: use same keyserver as in gpg.conf.
  * HTP: display the logs when the clock synchronization fails.
  * Update HTP configuration: www.google.com now redirects to
    encrypted.google.com.
  * Use the light version of the "Are you using Tor?" webpage.
  * Update AdBlock patterns.

 -- T(A)ILS developers <amnesia@boum.org>  Fri, 24 Dec 2010 13:28:29 +0100

tails (0.6) unstable; urgency=low

  * Releasing 0.6.

  * New OpenPGP signing-only key. Details are on the website:
    https://amnesia.boum.org/GnuPG_key/

  * Iceweasel
  - Fixed torbutton has migrated to testing, remove custom package.

  * HTP
  - Query ssl.scroogle.org instead of lists.debian.org.
  - Don't run when the interface that has gone up is the loopback one.

  * Nautilus scripts
  - Add shortcut to securely erase free space in a partition.
  - The nautilus-wipe shortcut user interface is now translatable.

  * Misc
  - Really fix virtualization warning display.
  - More accurate APT pinning.
  - Disable Debian sid APT source again since a fixed live-config has
    migrated to Squeeze since then.

  * live-boot: upgrade to 2.0.8-1+tails1.13926a
  - Sometimes fixes the smem at shutdown bug.
  - Now possible to create a second partition on the USB stick T(A)ILS is
    running from.

  * Hardware support
  - Support RT2860 wireless chipsets by installing firmware-ralink from
    Debian Backports.
  - Install firmware-linux-nonfree from backports.
  - Fix b43 wireless chipsets by having b43-fwcutter extract firmwares at
    build time.

  * Build system
  - Install live-build and live-helper from Squeeze.
  - Update SquashFS sort file.

 -- T(A)ILS developers <amnesia@boum.org>  Wed, 20 Oct 2010 19:53:17 +0200

tails (0.6~rc3) UNRELEASED; urgency=low

  ** SNAPSHOT build @a3ebb6c775d83d1a1448bc917a9f0995df93e44d **

  * Iceweasel
  - Autostart Iceweasel with the GNOME session. This workarounds the
    "Iceweasel first page is not loaded" bug.
  
  * HTP
  - Upgrade htpdate script (taken from Git 7797fe9).

  * Misc
  - Disable ssh-agent auto-starting with X session: gnome-keyring is
    more user-friendly.
  - Fix virtualization warning display.
  - Boot profile hook: write desktop file to /etc/skel.

  * Build system
  - Convert build system to live-build 2.0.1.
  - APT: fetch live-build and live-helper from Debian Live snapshots.
  - Remove dependency on live-build functions in chroot_local-hooks.
    This makes the build environment more robust and less dependent on
    live-build internals.
  - Remove hand-made rcS.d/S41tails-wifi: a hook now does this.
  - Measure time used by the lh build command.
  - Fix boot profile hook.
  - Boot profiling: wait a bit more: the current list does not include
    /usr/sbin/tor.

 -- T(A)ILS developers <amnesia@boum.org>  Sat, 02 Oct 2010 23:06:46 +0200

tails (0.6~rc2) UNRELEASED; urgency=low

  ** SNAPSHOT build @c0ca0760ff577a1e797cdddf0e95c5d62a986ec8 **

  * Iceweasel
  - Refreshed AdBlock patterns (20100926).
  - Set network.dns.disableIPv6 to true (untested yet)
  - Torbutton: install patched 1.2.5-1+tails1 to fix the User-Agent bug,
    disable extensions.torbutton.spoof_english again.

  * Software
  - WhisperBack: upgrade to 1.3~beta3 (main change:  let the user provide
    optional email address and OpenPGP key).
  - Remove mc.
  - Update haveged backport to 0.9-3~amnesia+lenny1.
  - Update live-boot custom packages (2.0.6-1+tails1.6797e8): fixes bugs
    in persistency and smem-on-shutdown.
  - Update custom htpdate script. Taken from commit d778a6094cb3 in our
    custom Git repository:  fixes setting of date/time.

  * Build system
  - Bugfix: failed builds are now (hopefully) detected.
  - Fix permissions on files in /etc/apt/ that are preserved in the image.
  - Install version 2.0~a21-1 of live-build and live-helper in the image.
    We are too late in the release process to upgrade to current Squeeze
    version (2.0~a29-1).

  * Misc
  - Pidgin/OTR: disable the automatic OTR initiation and OTR requirement.

 -- T(A)ILS developers <amnesia@boum.org>  Wed, 29 Sep 2010 19:23:17 +0200

tails (0.6~1.gbpef2878) UNRELEASED; urgency=low

  ** SNAPSHOT build @ef28782a0bf58004397b5fd303f938cc7d11ddaa **

  * Hardware support
  - Use a 2.6.32 kernel: linux-image-2.6.32-bpo.5-686 (2.6.32-23~bpo50+1)
    from backports.org. This should support far more hardware and
    especially a lot of wireless adapters.
  - Add firmware for RTL8192 wireless adapters.
  - Enable power management on all wireless interfaces on boot.

  * Software
  - Install inkscape.
  - Install poedit.
  - Install gfshare and ssss: two complementary implementations
    of Shamir's Secret Sharing.
  - Install tor-geoipdb.
  - Remove dialog, mc and xterm.

  * Iceweasel
  - Set extensions.torbutton.spoof_english to its default true value
    in order to workaround a security issue:
    https://amnesia.boum.org/security/Iceweasel_exposes_a_rare_User-Agent/

  * Monkeysphere
  - Install the Iceweasel extension.
  - Use a hkps:// keyserver.

  * GnuPG
  - Install gnupg from backports.org so that hkps:// is supported.
  - Use a hkps:// keyserver.
  - Proxy traffic via polipo.
  - Prefer up-to-date digests and ciphers.

  * Vidalia: rebased our custom package against 0.2.10.

  * Build system
  - Built images are now named like this:
    tails-i386-lenny-0.5-20100925.iso
  - Use live-helper support for isohybrid options instead of doing the
    conversion ourselves. The default binary image type we build is now
    iso-hybrid.
  - Remove .deb built by m-a after they have been installed.
  - Setup custom GConf settings at build time rather than at boot time.
  - Move $HOME files to /etc/skel and let adduser deal with permissions.
  - Convert to live-boot / live-config / live-build 2.x branches.
  - Replaced our custom live-initramfs with a custom live-boot package;
    included version is 2.0.5-1+tails2.6797e8 from our Git repository:
    git clone git://git.immerda.ch/tails_live-boot.git
  - Install live-config* from the live-snapshots Lenny repository.
    Rationale: live-config binary packages differ depending on the target
    distribution, so that using Squeeze's live-config does not produce
    fully-working Lenny images.
  - Rename custom scripts, packages lists and syslinux menu entries from
    the amnesia-* namespace to the tails-* one.

  * HTP
  - Use (authenticated) HTP instead of NTP.
  - The htpdate script that is used comes from commit 43f5f83c0 in our
    custom repository:  git://git.immerda.ch/tails_htp.git
  - Start Tor and Vidalia only once HTP is done.

  * Misc
  - Fix IPv6 firewall restore file. It was previously not used at all.
  - Use ftp.us.debian.org instead of the buggy GeoIP-powered
    cdn.debian.net.
  - Gedit: don't autocreate backup copies.
  - Build images with syslinux>=4.01 that has better isohybrid support.
  - amnesia-security-check: got rid of the dependency on File::Slurp.
  - Take into account the migration of backports.org to backports.debian.org.
  - Make GnuPG key import errors fatal on boot.
  - Warn the user when T(A)ILS is running inside a virtual machine.
  - DNS cache: forget automapped .onion:s on Tor restart.

  * Documentation: imported Incognito's walkthrough, converted to
    Markdown, started the needed adaptation work.

 -- T(A)ILS developers <amnesia@boum.org>  Sun, 26 Sep 2010 11:06:50 +0200

tails (0.5) unstable; urgency=low

  * The project has merged efforts with Incognito.
    It is now to be called "The (Amnesic) Incognito Live System".
    In short: T(A)ILS.

  * Community
  - Created the amnesia-news mailing-list.
  - Added a forum to the website.
  - Created a chatroom on IRC: #tails on irc.oftc.net

  * Fixed bugs
  - Workaround nasty NetworkManager vs. Tor bug that often
    prevented the system to connect to the Tor network: restart Tor and Vidalia
    when a network interface goes up.
  - onBoard now autodetects the keyboard layout... at least once some
    keys have been pressed.
  - New windows don't open in background anymore, thanks to
    a patched Metacity.
  - Memory wiping at shutdown is now lightning fast, and does not prevent
    the computer to halt anymore.
  - GNOME panel icons are right-aligned again.
  - Fixed permissions on APT config files.
  - Repaired mouse integration when running inside VirtualBox.

  * Iceweasel
  - Torbutton: redirect to Scroogle when presented a Google captcha.
  - Revamped bookmarks
      . moved T(A)ILS own website to the personal toolbar
      . moved webmail links (that are expected to be more than 3 soon)
        to a dedicated folder.
  - Don't show AdBlock Plus icon in the toolbar.
  - Adblock Plus: updated patterns, configured to only update subscriptions
    once a year. Which means never, hopefully, as users do update their
    Live system on a regular basis, don't they?

  * Vidalia: rebased our custom package against 0.2.8.
  
  * Claws Mail
  - Install Claws Mail from backports.org to use the X.509 CA
    certificates provided by Debian.
  - Enable PGP modules with basic configuration:
      . Automatically check signatures.
      . Use gpg-agent to manage passwords.
      . Display warning on start-up if GnuPG doesn't work.
  - Set the IO timeout to 120s (i.e. the double of the default 60s).
  
  * Pidgin
  - Automatically connect to irc.oftc.net with a randomized nickname,
    so as not to advertize the use of T(A)ILS; this nickname is made of:
     . a random firstname picked from the 2000 most registered by the U.S.
       social security administration in the 70s;
     . two random digits.
    Good old irc.indymedia.org is still configured - with same nickname -
    but is not enabled by default anymore.
  - Disabled MSN support, that is far too often affected by security flaws.

  * Build $HOME programmatically
  - Migrated all GConf settings, including the GNOME panel configuration,
    to XML files that are loaded at boot time.
  - Configure iceweasel profile skeleton in /etc/iceweasel.
    A brand new profile is setup from this skeleton once iceweasel is
    started after boot.
      . build sqlite files at build time from plain SQL.
      . FireGPG: hard-code current firegpg version at build time to prevent
        the extension to think it was just updated.
      . stop shipping binary NSS files. These were here only to
        install CaCert's certificate, that is actually shipped by Debian's
        patched libnss.
  
  * Build system
  - Updated Debian Live snapshots APT repository URL.
  - Purge all devel packages at the end of the chroot configuration.
  - Make sure the hook that fixes permissions runs last.
  - Remove unwanted Iceweasel search plugins at build time.
  
  * Misc
  - Added a progress bar for boot time file readahead.
  - Readahead more (~37MB) stuff in foreground at boot time.
  - Make the APT pinning persist in the Live image.
  - localepurge: keep locales for all supported languages,
    don't bother when installing new packages.
  - Removed syslinux help menu: these help pages are either buggy or
    not understandable by non-geeks.
  - Fixed Windows autorun.
  - Disable a few live-initramfs scripts to improve boot time.
  - Firewall: forbid any IPv6 communication with the outside.
  - Virtualization support: install open-vm-tools.
  - WhisperBack: updated to 1.2.1, add a random bug ID to the sent
    mail subject.
  - Prompt for CD removal on shutdown, not for USB device.

  * live-initramfs: new package built from our Git (e2890a04ff) repository.
  - Merged upstream changes up to 1.177.2-1.
  - New noprompt=usb feature.
  - Fix buggy memory wiping and shutdown.
  - Really reboot when asked, rather than shutting down the system.

  * onBoard
  - Upgraded to a new custom, patched package (0.93.0-0ubuntu4~amnesia1).
  - Added an entry in the Applications menu.
  
  * Software
  - Install vim-nox with basic configuration
  - Install pwgen
  - Install monkeysphere and msva-perl
  - Replaced randomsound with haveged as an additional source of entropy.

  * Hardware support
  - Build ralink rt2570 wifi modules.
  - Build rt2860 wifi modules from Squeeze. This supports the RT2860
    wireless adapter, found particularly in the ASUS EeePC model 901
    and above.
  - Build broadcom-sta-source wifi modules.
  - Bugfix: cpufreq modules were not properly added to /etc/modules.
  - Use 800x600 mode on boot rather than 1024x768 for compatibility
    with smaller displays.

 -- amnesia <amnesia@boum.org>  Fri, 30 Apr 2010 16:14:13 +0200

amnesia (0.4.2) unstable; urgency=low

  New release, mainly aimed at fixing live-initramfs security issue
  (Debian bug #568750), with an additional set of small enhancements as
  a bonus.

  * live-initramfs: new custom package built from our own live-initramfs
    Git repository (commit 8b96e5a6cf8abc)
  - based on new 1.173.1-1 upstream release
  - fixed live-media=removable behaviour so that filesystem images found
    on non-removable storage are really never used (Debian bug #568750)

  * Vidalia: bring back our UI customizations (0.2.7-1~lenny+amnesia1)

  * APT: consistently use the GeoIP-powered cdn.debian.net

  * Software: make room so that {alpha, future} Squeeze images fit on
    700MB CD-ROM
  - only install OpenOffice.org's calc, draw, impress, math and writer
    components
  - removed OpenOffice.org's English hyphenation and thesaurus
  - removed hunspell, wonder why it was ever added

  * Boot
  - explicitly disable persistence, better safe than sorry
  - removed compulsory 15s timeout, live-initramfs knows how to wait for
    the Live media to be ready

  * Build system: don't cache rootfs anymore

 -- amnesia <amnesia@boum.org>  Sun, 07 Feb 2010 18:28:16 +0100

amnesia (0.4.1) unstable; urgency=low

  * Brown paper bag bugfix release: have amnesia-security-check use
    entries publication time, rather than update time... else tagging
    a security issue as fixed, after releasing a new version, make this
    issue be announced to every user of this new, fixed version.

 -- amnesia <amnesia@boum.org>  Sat, 06 Feb 2010 03:58:41 +0100

amnesia (0.4) unstable; urgency=low

  * We now only build and ship "Hybrid" ISO images, which can be either
    burnt on CD-ROM or dd'd to a USB stick or hard disk.

  * l10n: we now build and ship multilingual images; initially supported
    (or rather wanna-be-supported) languages are: ar, zh, de, en, fr, it,
    pt, es
  - install Iceweasel's and OpenOffice.org's l10n packages for every
    supported language
  - stop installing localized help for OpenOffice.org, we can't afford it
    for enough languages
  - when possible, Iceweasel's homepage and default search engine are localized
  - added Iceweasel's "any language" Scroogle SSL search engine
  - when the documentation icon is clicked, display the local wiki in
    currently used language, if available
  - the Nautilus wipe script is now translatable
  - added gnome-keyboard-applet to the Gnome panel

  * software
  - replaced Icedove with claws mail, in a bit rough way; see
    https://amnesia.boum.org/todo/replace_icedove_with_claws/ for best
    practices and configuration advices
  - virtual keyboard: install onBoard instead of kvkbd
  - Tor controller: install Vidalia instead of TorK
  - install only chosen parts of Gnome, rather than gnome-desktop-environment
  - do not install xdialog, which is unused and not in Squeeze
  - stop installing grub as it breaks Squeeze builds (see Debian bug #467620)
  - install live-helper from snapshots repository into the Live image

  * Iceweasel
  - do not install the NoScript extension anymore: it is not strictly
    necessary but bloodily annoying

  * Provide WhisperBack 1.2 for anonymous, GnuPG-encrypted bug reporting.
  - added dependency on python-gnutls
  - install the SMTP hidden relay's certificate

  * amnesia-security-check: new program that tells users that the amnesia
    version they are running is affected by security flaws, and which ones
    they are; this program is run at Gnome session startup, after sleeping
    2 minutes to let Tor a chance to initialize.
    Technical details:
  - Perl
  - uses the Desktop Notifications framework
  - fetches the security atom feed from the wiki
  - verifies the server certificate against its known CA
  - tries fetching the localized feed; if it fails, fetch the default
    (English) feed

  * live-initramfs: new custom package built from our own live-initramfs
    Git repository (commit 40e957c4b89099e06421)
  - at shutdown time, ask the user to unplug the CD / USB stick, then run
    smem, wait for it to finish, then attempt to immediately halt

  * build system
  - bumped dependency on live-helper to >= 2.0a6 and adapted our config
  - generate hybrid ISO images by default, when installed syslinux is
    recent enough
  - stop trying to support building several images in a row, it is still
    broken and less needed now that we ship hybrid ISO images
  - scripts/config: specify distribution when initializing defaults
  - updated Debian Live APT repository's signing key

  * PowerPC
  - disable virtualbox packages installing and module building on !i386
    && !amd64, as PowerPC is not a supported guest architecture
  - built and imported tor_0.2.1.20-1~~lenny+1_powerpc.deb

  * Squeeze
  - rough beginnings of a scratch Squeeze branch, currently unsupported
  - install gobby-infinote

  * misc
  - updated GnuPG key with up-to-date signatures
  - more improvements on boot time from CD
  - enhanced the wipe in Nautilus UI (now asks for confirmation and
    reports success or failure)
  - removed the "restart Tor" launcher from the Gnome panel

 -- amnesia <amnesia@boum.org>  Fri, 05 Feb 2010 22:28:04 +0100

amnesia (0.3) unstable; urgency=low

  * software: removed openvpn, added
  - Audacity
  - cups
  - Git
  - Gobby
  - GParted
  - lvm2 (with disabled initscript as it slows-down too much the boot in certain
    circumstances)
  - NetworkManager 0.7 (from backports.org) to support non-DHCP networking
  - ntfsprogs
  - randomsound to enhance the kernel's random pool
  * Tor
  - install the latest stable release from deb.torproject.org
  - ifupdown script now uses SIGHUP signal rather than a whole tor
    restart, so that in the middle of it vidalia won't start it's own
    tor
  - configure Gnome proxy to use Tor
  * iceweasel
  - adblockplus: upgraded to 1.0.2
  - adblockplus: subscribe to US and DE EasyList extensions, updated patterns
  - firegpg is now installed from Debian Squeeze rather than manually; current
    version is then 0.7.10
  - firegpg: use better keyserver ... namely pool.sks-keyservers.net
  - added bookmark to Amnesia's own website
  - use a custom "amnesiabranding" extension to localize the default search
    engine and homepage depending on the current locale
  - updated noscript whitelist
  - disable overriden homepage redirect on iceweasel upgrade
  * pidgin
  - nicer default configuration with verified irc.indymedia.org's SSL cert
  - do not parse incoming messages for formatting
  - hide formatting toolbar
  * hardware compatibility
  - b43-fwcutter
  - beginning of support for the ppc architecture
  - load acpi-cpufreq, cpufreq_ondemand and cpufreq_powersave kernel
    modules
  * live-initramfs: custom, updated package based on upstream's 1.157.4-1, built
    from commit b0a4265f9f30bad945da of amnesia's custom live-initramfs Git
    repository
  - securely erases RAM on shutdown using smem
  - fixes the noprompt bug when running from USB
  - disables local swap partitions usage, wrongly enabled by upstream
  * fully support for running as a guest system in VirtualBox
  - install guest utils and X11 drivers
  - build virtualbox-ose kernel modules at image build time
  * documentation
  - new (translatable) wiki, using ikiwiki, with integrated bugs and todo
    tracking system a static version of the wiki is included in generated
    images and linked from the Desktop
  * build system
  - adapt for live-helper 2.0, and depend on it
  - get amnesia version from debian/changelog
  - include the full version in ISO volume name
  - save .list, .packages and .buildlog
  - scripts/clean: cleanup any created dir in binary_local-includes
  - updated Debian Live snapshot packages repository URL and signing key
  - remove duplicated apt/preferences file, the live-helper bug has been
    fixed
  * l10n: beginning of support for --language=en
  * misc
  - improved boot time on CD by ordering files in the squashfs in the order they
    are used during boot
  - added a amnesia-version script to built images, that outputs the current
    image's version
  - added a amnesia-debug script that prepares a tarball with information that
    could be useful for developpers
  - updated Amnesia GnuPG key to a new 4096R one
  - set time with NTP when a network interface is brought up
  - import amnesia's GnuPG pubkey into the live session user's keyring
  - do not ask DHCP for a specific hostname
  - install localepurge, only keep en, fr, de and es locales, which reduces the
    generated images' size by 100MB
  - added a hook to replace /sbin/swapon with a script that only runs
    /bin/true
  - moved networking hooks responsibility from ifupdown to NetworkManager

 -- amnesia <amnesia@boum.org>  Thu, 26 Nov 2009 11:17:08 +0100

amnesia (0.2) unstable; urgency=low

  * imported /home/amnesia, then:
  - more user-friendly shell, umask 077
  - updated panel, added launcher to restart Tor
  - mv $HOME/bin/* /usr/local/bin/
  - removed metacity sessions
  - removed gstreamer's registry, better keep this dynamically updated
  - rm .qt/qt_plugins_3.3rc, better keep this dynamically updated
  - removed .gnome/gnome-vfs/.trash_entry_cache
  - removed kconf_update log
  - removed and excluded Epiphany configuration (not installed)
  - cleanup .kde
  * iceweasel
  - enable caching in RAM
  - explicitly disable ssl v2, and enable ssl v3 + tls
  - removed prefs for the non-installed webdeveloper
  - removed the SSL Blacklist extension (not so useful, licensing issues)
  - deep profile directory cleanup
  - extensions cleanup: prefer Debian-packaged ones, cleanly reinstalled
    AddBlock Plus and CS Lite to allow upgrading them
  - updated pluginreg.dat and localstore.rdf
  - moved some settings to user.js
  - made cookie/JavaScript whitelists more consistent
  - force httpS on whitelisted sites
  - NoScript: marked google and gmail as untrusted
  - some user interface tweaks, mainly for NoScript
  - FireGPG: disable the buggy auto-detection feature, the link to firegpg's
    homepage in generated pgp messages and the GMail interface (which won't
    work without JavaScript anyway)
  - updated blocklist.xml
  - removed and excluded a bunch of files in the profile directory
  * icedove: clean the profile directory up just like we did for iceweasel
  * software: install msmtp and mutt
  * home-refresh
  - use rsync rather than tar
  * documentation
  - various fixes
  - reviewed pidgin-otr security (see TODO)
  * build system
  - stop calling home-refresh in lh_build
  - include home-refresh in generated images
  - gitignore update
  - fix permissions on local includes at build time
  - updated scripts/{build,clean} wrt. new $HOME handling
  - scripts/{build,config}: stop guessing BASEDIR, we must be run from
    the root of the source directory anyway
  - stop storing /etc/amnesia/version in Git, delete it at clean time
  * release
  - converted Changelog to the Debian format and location, updated
    build scripts accordingly
  - added a README symlink at the root of the source directory
  - basic debian/ directory (not working for building packages yet,
    but at least we can now use git-dch)
  - added debian/gbp.conf with our custom options for git-dch
  - config/amnesia: introduce new $AMNESIA_DEV_* variables to be used
    by developpers' scripts
  - added ./release script: a wrapper around git-dch, git-commit and git-tag

 -- amnesia <amnesia@boum.org>  Tue, 23 Jun 2009 14:42:03 +0200

amnesia (0.1) UNRELEASED; urgency=low

  * Forked Privatix 9.03.15, by Markus Mandalka:
  http://mandalka.name/privatix/index.html.en
  Everything has since been rewritten or so heavily changed that nothing
  remains from the original code... apart of a bunch of Gnome settings.
  * hardware support:
  - install a bunch of non-free wifi firmwares
  - install xsane and add the live user to the scanner group
  - install aircrack-ng
  - install xserver-xorg-video-geode on i386 (eCafe support)
  - install xserver-xorg-video-all
  - install firmware-linux from backports.org
  - install system-config-printer
  - added instructions in README.eCAFE to support the Hercules eCAFE EC-800
    netbook
  * APT:
  - configure pinning to support installing chosen packages from
    squeeze; the APT source for testing is hardcoded in chroot_sources/,
    since there is no way to use $LH_CHROOT_MIRROR in chroot_local-hooks
  - give backports.org priority 200, so that we track upgrades of packages
    installed from there
  * release: include the Changelog and TODO in the generated images,
  in the   /usr/share/doc/amnesia/ directory
  * software: install gnomebaker when building Gnome-based live OS, to
  easily clone myself when running from CD
  * build system
  - build i386 images when the build host is amd64
  - added a version file: /etc/amnesia/version
  - use snapshot live-* packages inside the images
  - setup timezone depending on the chosen build locale
  - rely on standard live-initramfs adduser to do our user setup
    (including sudo vs. Gnome/KDE, etc.)
  - stop "supporting" KDE
  - allow building several images at once
  - migrated most of lh_config invocations to scripts/config
  - append "noprompt" so that halting/rebooting work with splashy
  - moved our own variables to config/amnesia, using the namespace
    $AMNESIA_*
  * iceweasel
  - default search engine is now Scroogle SSL, configured to search pages
    in French language; the English one is also installed
  - never ask to save passwords or forms content
  - configured the torbutton extension to use polipo
  - installed the CACert root certificate
  - installed the SSL Blacklist extension and the blacklist data
  - installed the FireGPG extension
  - installed the CS Lite extension
  - installed the NoScript extension
  - NoScript, CS Lite: replaced the default whitelists with a list of
    trusted, non-commercial Internet Service Providers
  - configure extensions (add to prefs.js):
    user_pref("extensions.torbutton.startup", true);
    user_pref("extensions.torbutton.startup_state", 1);
    user_pref("extensions.torbutton.tor_enabled", true);
    user_pref("noscript.notify.hide", true);
    user_pref("capability.policy.maonoscript.sites", "about:
      about:blank about:certerror about:config about:credits
      about:neterror about:plugins about:privatebrowsing
      about:sessionrestore chrome: resource:");
    user_pref("extensions.firegpg.no_updates", true);
  - install the NoScript plugin from Debian squeeze
  - delete urlclassifier3.sqlite on $HOME refresh: as we disabled
    "safebrowsing", this huge file is of no use
  - torbutton: install newer version from Squeeze
  * linux: removed non-686 kernel flavours when building i386 images
  * compatibility: append "live-media=removable live-media-timeout=15", to
    prevent blindly booting another debian-live installed on the hard disk
  * software: added
  - gnome-app-install
  - iwconfig
  - cryptkeeper: Gnome system tray applet to encrypt files with EncFS
  - kvkbd: virtual keyboard (installed from backports.org)
  - sshfs (and added live user to the fuse group)
  - less, secure-delete, wipe, seahorse, sshfs, ntfs-3g
  - scribus
  * Tor
  - enable the transparent proxy, the DNS resolver, and the control port
  - save authentication cookie to /tmp/control_auth_cookie, so that the
    live user can use Tork and co.
  - autostart Tork with Gnome
  - Tork: installed, disabled most notifications and startup tips
  - added a restart tor hook to if-up.d (used by Network Manager as well),
    so that Tor does work immediately even if the network cable was
    plugged late in/after the boot process
  * $HOME
  - added a nautilus-script to wipe files and directories
  - bash with working completion for the live user
  * polipo: install and configure this HTTP proxy to forward requests
  through Tor
  * DNS: install and configure pdnsd to forward any DNS request through
  the Tor resolver
  * firewall: force every outgoing TCP connection through the Tor
  transparent proxy, discard any outgoing UDP connection
  * misc
  - set syslinux timeout to 4 seconds
  - use splashy for more user-friendly boot/halt sequences

 -- amnesia <amnesia@boum.org>  Sat, 20 Jun 2009 21:09:15 +0200<|MERGE_RESOLUTION|>--- conflicted
+++ resolved
@@ -1,9 +1,3 @@
-<<<<<<< HEAD
-tails (2.7) UNRELEASED; urgency=medium
-
-  * Major new features and changes
-    - Install Tor 0.2.8.8. (Closes: #11832)
-=======
 tails (2.9.1) UNRELEASED; urgency=medium
 
   * Dummy entry.
@@ -143,7 +137,6 @@
     - Upgrade mat to 0.5.2-3+deb8u1.
     - Upgrade libxslt to 1.1.28-2+deb8u2.
     - Upgrade pillow to 2.6.1-2+deb8u3.
->>>>>>> a37b037f
 
   * Minor improvements
     - Ship Let's encrypt intermediate certificate to prepare the
@@ -153,11 +146,6 @@
 
   * Bugfixes
     - Fix multiarch support in Synaptic. (Closes: #11820)
-<<<<<<< HEAD
-
-  * Test suite
-    - Test incremental upgrades. (Closes: #6309)
-=======
     - Set default spelling language to en_US in Icedove. (Closes: #11037)
 
   * Build system
@@ -166,15 +154,10 @@
   * Test suite
     - Add test for incremental upgrades. (Closes: #6309)
     - Add tests for Icedove. (Closes: #6304)
->>>>>>> a37b037f
     - Decrease timeout to Tails Greeter to speed up testing of branches
       where it is broken. (Closes: #11449)
     - Add a ID field to the remote shell responses to filter out
       unrelated ones. (Closes: #11846)
-<<<<<<< HEAD
-
- -- Tails developers <tails@boum.org>  Mon, 03 Oct 2016 23:06:51 +0200
-=======
     - Reliabily wait for the Greeter PostLogin script. (Closes: #5666)
     - Reliabily type the kernel command line in the prompt at the boot
       menu to ensure the remote shell is started. (Closes: #10777)
@@ -182,7 +165,6 @@
       compatibility issue. (Closes: #11874)
 
  -- Tails developers <tails@boum.org>  Sun, 13 Nov 2016 14:46:04 +0100
->>>>>>> a37b037f
 
 tails (2.6) unstable; urgency=medium
 
