--- conflicted
+++ resolved
@@ -1,16 +1,14 @@
-<<<<<<< HEAD
 tails (4.15) UNRELEASED; urgency=medium
 
   * Dummy entry for next release.
 
  -- anonym <anonym@riseup.net>  Tue, 15 Sep 2020 12:17:44 +0200
-=======
+
 tails (4.11.1) UNRELEASED; urgency=medium
 
   * Dummy entry for next release.
 
  -- anonym <anonym@riseup.net>  Tue, 22 Sep 2020 15:23:20 +0200
->>>>>>> 4fb5851f
 
 tails (4.11) unstable; urgency=medium
 
