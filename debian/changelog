<<<<<<< HEAD
tails (3.0) UNRELEASED; urgency=medium

  * Dummy entry for new release.

 -- Tails developers <tails@boum.org>  Mon, 11 Jan 2016 13:59:28 +0000
=======
tails (2.6) UNRELEASED; urgency=medium

  * Dummy entry.

 -- anonym <anonym@riseup.net>  Tue, 07 Jun 2016 09:07:40 +0200
>>>>>>> 6db364fe

tails (2.5) UNRELEASED; urgency=medium

  * Dummy entry.

 -- anonym <anonym@riseup.net>  Tue, 07 Jun 2016 09:07:40 +0200

tails (2.4.1) UNRELEASED; urgency=medium

  * Dummy entry.

 -- anonym <anonym@riseup.net>  Tue, 07 Jun 2016 02:19:45 +0200

tails (2.4) unstable; urgency=medium

  * Major new features and changes
    - Upgrade Tor Browser to 6.0.1 based on Firefox 45.2. (Closes:
      #11403, #11513).
    - Enable Icedove's automatic configuration wizard. We patch the
      wizard to only use secure protocols when probing, and only
      accept secure protocols, while keeping the improvements done by
      TorBirdy in its own non-automatic configuration wizard. (Closes:
      #6158, #11204)

  * Security fixes
    - Upgrade bsdtar and libarchive13 to 3.1.2-11+deb8u1.
    - Upgrade icedove to 38.8.0-1~deb8u1+tails3.
    - Upgrade imagemagick to 8:6.8.9.9-5+deb8u3.
    - Upgrade libexpat1 to 2.1.0-6+deb8u2.
    - Upgrade libgd3 to 2.1.0-5+deb8u3.
    - Upgrade gdk-pixbuf-based packages to 2.31.1-2+deb8u5.
    - Upgrade libidn11 to 1.29-1+deb8u1.
    - Upgrade libndp0 to 1.4-2+deb8u1.
    - Upgrade poppler-based packages to 0.26.5-2+deb8u1.
    - Upgrade librsvg2-2 to 2.40.5-1+deb8u2.
    - Upgrade libsmbclient to 2:4.2.10+dfsg-0+deb8u3.
    - Upgrade OpenSSL to 1.0.1k-3+deb8u5.
    - Upgrade libtasn1-6 to 4.2-3+deb8u2.
    - Upgrade libxml2 to 2.9.1+dfsg1-5+deb8u2.
    - Upgrade openjdk-7-jre to 7u101-2.6.6-1~deb8u1.

  * Bugfixes
    - Enable Packetization Layer Path MTU Discovery for IPv4. If any
      system on the path to the remote host has a MTU smaller than the
      standard Ethernet one, then Tails will receive an ICMP packet
      asking it to send smaller packets. Our firewall will drop such
      ICMP packets to the floor, and then the TCP connection won't
      work properly. This can happen to any TCP connection, but so far
      it's been reported as breaking obfs4 for actual users. Thanks to
      Yawning for the help! (Closes: #9268)
    - Make Tails Upgrader ship other locales than English. (Closes:
      #10221)
    - Make it possible to add local USB printers again. Bugfix on
      Tails 2.0. (Closes #10965).

  * Minor improvements
    - Remove custom SSH ciphers and MACs settings. (Closes: #7315)
    - Bring back "minimize" and "maximize" buttons in titlebars by
      default. (Closes: #11270)
    - Icedove improvements:
      * Stop patching in our default into Torbirdy. We've upstreamed
        some parts, and the rest we set with pref branch overrides in
        /etc/xul-ext/torbirdy.js. (Closes: #10905)
      * Use hkps keyserver in Enigmail. (Closes: #10906)
      * Default to POP if persistence is enabled, IMAP is
        not. (Closes: #10574)
      * Disable remote email account creation in Icedove. (Closes:
        #10464)
    - Firewall hardening (Closes: #11391):
      * Don't accept RELATED packets. This enables quite a lot of code
        in the kernel that we don't need. Let's reduce the attack
        surface a bit.
      * Restrict debian-tor user to NEW TCP syn packets. It doesn't
        need to do more, so let's do a little bit of security in
        depth.
      * Disable netfilter's nf_conntrack_helper.
      * Fix disabling of automatic conntrack helper assignment.
    - Kernel hardening:
      * Set various kernel boot options: slab_nomerge slub_debug=FZ
        mce=0 vsyscall=none. (Closes: #11143)
      * Remove the kernel .map files. These are only useful for kernel
        debugging and slightly make things easier for malware, perhaps
        and otherwise just occupy disk space. Also stop exposing
        kernel memory addresses through /proc etc. (Closes: #10951)
    - Drop zenity hacks to "focus" the negative answer. Jessie's
      zenity introduced the --default-cancel option, finally!
      (Closes: #11229)
    - Drop useless APT pinning for Linux.
    - Remove gnome-tweak-tool. (Closes: #11237)
    - Install python-dogtail, to enable accessibility technologies in
      our automated test suite (see below). (Part of: #10721)
    - Install libdrm and mesa from jessie-backports. (Closes: #11303)
    - Remove hledger. (Closes: #11346)
    - Don't pre-configure the #tails chan on the default OFTC account.
      (Part of: #11306)
    - Install onioncircuits from jessie-backports. (Closes: #11443)
    - Remove nmh. (Closes: #10477)
    - Drop Debian experimental APT source: we don't use it.
    - Use APT codenames (e.g. "stretch") instead of suites, to be
      compatible with our tagged APT snapshots.
    - Drop module-assistant hook and its cleanup. We've not been using
      it since 2010.
    - Remove 'Reboot' and 'Power Off' entries from Applications →
      System Tools. (Closes: #11075)
    - Pin our custom APT repo to the same level as Debian ones, and
      explicitly pin higher the packages we want to pull from our custom
      APT repo, when needed.
    - config/chroot_local-hooks/59-libdvd-pkg: verify libdvdcss
      package installation. (Closes: #11420)
    - Make Tails Upgrader use our new mirror pool design. (Closes:
      #11123)
    - Drop custom OpenSSH client ciphers and MACs settings. We did a
      pretty bad job at maintaining them compared to the Debian
      upstream. (Closes: #7315)
    - Install jessie-backports version of all binary packages built
      from src:hplip. This adds support for quite a few new
      printers.
    - Install printer-driver-postscript-hp, which adds support for
      some more printers.

  * Build system
    - Use a freezable APT repo when building Tails. This is a first
      step towards reproducible builds, and improves our QA and
      development processes by making our builds more predictable. For
      details, see: https://tails.boum.org/contribute/APT_repository/
    - There has been a massive amount of improvements to the
      Vagrant-based build system, and now it could be considered the
      de-facto build system for Tails! Improvements and fixes include:
      * Migrate Vagrant to use libvirt/KVM instead of
        Virtualbox. (Closes: #6354)
      * Make apt-get stuff non-interactive while provisioning.
        Because there is no interaction, so that will results in
        errors.
      * Bump disk space (=> RAM for RAM builds) needed to build with
        Vagrant. Since the Jessie migration it seems impossible to
        keep this low enough to fit in 8 GiB or RAM. For this reason
        we also drop the space optimization where we build inside a
        crazy aufs stack; now we just build in a tmpfs.
      * Clean up apt-cacher-ng cache on vm:provision to save disk
        space on the builder.
      * Add convenient Rake task for SSH:ing into the builder VM:
        `rake vm:ssh`.
      * Add rake task for generating a new Vagrant base box.
      * Automatically provision the VM on build to keep things up-to-date.
      * Don't enable extproxy unless explicitly given as an
        option. Previously it would automatically be enabled when
        `http_proxy` is set in the environment, unlike what is
        documented. This will hopefully lead to fewer surprises for users
        who e.g. point http_proxy to a torified polipo, or similar.
      * Re-fetch tags when running build-tails with Vagrant. That
        should fix an annoyance related to #7182 that I frequently
        encounter: when I, as the RM, rebuild the release image the
        second time from the force-updated tag, the build system would
        not have the force-updated tag. (Closes: #7182)
      * Make sure we use the intended locale in the Tails builder VM.
        Since we communicate via SSH, and e.g. Debian forward the
        locale env vars by default, we have to take some steps
        ensuring we do not do that.
    - Pull monkeysphere from stretch to avoid failing to install under
      eatmydata. Patch submitted by Cyril Brulebois <cyril@debamax.com>.

  * Test suite
    - Add wrapper around dogtail (inside Tails) for "remote" usage in
      the automated test suite. This provides a simple interface for
      generating dogtail python code, sending it to the guest, and
      executing it, and should allow us to write more robust tests
      leveraging assistive technologies. (Closes: #10721)
    - A few previously sikuli-based tests has been migrated to use
      dogtail instead, e.g. GNOME Applications menu interaction.
    - Add a test for re-configuring an existing persistent volume.
      This is a regression test for #10809. (Closes: #10834)
    - Use a simulated Tor network provided by Chutney in the automated
      test suite. The main motivation here is improved robustness --
      since the "Tor network" we now use will exit from the host
      running the automated test suite, we won't have to deal with Tor
      network blocking, or unreliable circuits. Performance should
      also be improved. (Closes: #9521)
    - Drop the usage of Tor Check in our tests. It doesn't make sense
      now when we use Chutney since that always means it will report
      that Tor is not being used.
    - Stop testing obsolete pluggable transports.
    - Completely rewrite the firewall leak detector to something more
      flexible and expressive.
    - Run tcpdump with --immediate-mode for the network sniffer. With
      this option, "packets are delivered to tcpdump as soon as they
      arrive, rather than being buffered for efficiency" which is
      required to make the sniffing work reliable the way we use it.
    - Remove most scenarios testing "tordate". It just isn't working
      well in Tails, so we shouldn't expect the tests to actually work
      all of the time. (Closes: #10440)
    - Close Pidgin before we inspect or persist its accounts.xml.
      I've seen a case when that file is _not_ saved (and thus, not
      persisted) if we shut down the system while Pidgin is still
      running. (Closes: #11413)
    - Close the GNOME Notification bar by pressing ESC, instead of
      opening the Applications menu. The Applications menu often
      covers other elements that we're looking for on the
      screen. (Closes #11401)
    - Hide Florence keyboard window when it doesn't vanish by itself
      (Closes: #11398) and wait a bit less for Florence to disappear
      (Closes: #11464).

 -- Tails developers <tails@boum.org>  Mon, 06 Jun 2016 20:10:56 +0200

tails (2.3) unstable; urgency=medium

  * Security fixes
    - Upgrade Tor Browser to 5.5.5. (Fixes: #11362)
    - Upgrade icedove to 38.7.0-1~deb8u1
    - Upgrade git to 1:2.1.4-2.1+deb8u2
    - Upgrade libgd3 to 2.1.0-5+deb8u1
    - Upgrade pidgin-otr to 4.0.1-1+deb8u1
    - Upgrade srtp to 1.4.5~20130609~dfsg-1.1+deb8u1
    - Upgrade imagemagick to 8:6.8.9.9-5+deb8u1
    - Upgrade samba to 2:4.2.10+dfsg-0+deb8u2
    - Upgrade openssh to 1:6.7p1-5+deb8u2

  * Bugfixes
    - Refresh Tor Browser's AppArmor profile patch against the one from
      torbrowser-launcher 0.2.4-1. (Fixes: #11264)
    - Pull monkeysphere from stretch to avoid failing to install under
      eatmydata. (Fixes: #11170)
    - Start gpg-agent with no-grab option due to issues with pinentry and
      GNOME's top bar. (Fixes: #11038)
    - Tails Installer: Update error message to match new name of 'Clone
      & Install'. (Fixes: #11238)
    - Onion Circuits:
      * Cope with a missing geoipdb. (Fixes: #11203)
      * Make both panes of the window scrollable. (Fixes #11192)
    - WhisperBack: Workaround socks bug. When the Tor fails to connect to
      the host, WisperBack used to display a ValueError.  This is caused by
      a socks bug that is solved in upstream's master but not in Tails.
      This commit workarounds this bug Unclear error message in WhisperBack
      when failing to connect to the server. (Fixes: #11136)

  * Minor improvements
    - Upgrade to Debian 8.4, a Debian point release with many minor upgrades
      and fixes to various packages . (Fixes: #11232)
    - Upgrade I2P to 0.9.25. (Fixes: #11363)
    - Pin pinentry-gtk2 to jessie-backports. The new version allows pasting
      passwords from the clipboard. (Fixes: #11239)
    - config/chroot_local-hooks/59-libdvd-pkg: cleanup /usr/src/libdvd-pkg.
      (Fixes: #11273)
    - Make the Tor Status "disconnected" icon more contrasted with the
      "connected" one. (Fixes: #11199)

  * Test suite
    - Add UTF-8 support to OTR Bot. (Fixes: #10866)
    - Don't explicitly depend on openjdk-7-jre or any JRE for that
      matter. Sikuli will pull in a suitable one, so depending on one
      ourselves is only risks causing trouble. (Fixes: #11335)

 -- Tails developers <tails@boum.org>  Mon, 25 Apr 2016 14:12:22 +0200

tails (2.2.1) unstable; urgency=medium

  * Security fixes
    - Upgrade Tor Browser to 5.5.4. (Closes: #11254)
    - Upgrade bind9-related packages to 1:9.9.5.dfsg-9+deb8u6
    - Upgrade libotr to 4.1.0-2+deb8u1
    - Upgrade samba-related packages to 2:4.1.17+dfsg-2+deb8u2.
    - Upgrade libgraphite2 to 1.3.6-1~deb8u1.

 -- Tails developers <tails@boum.org>  Thu, 17 Mar 2016 15:03:52 +0100

tails (2.2) unstable; urgency=medium

  * Major new features and changes
    - Replace Vidalia (which has been unmaintained for years) with:
      (Closes: #6841)
      * the Tor Status GNOME Shell extension, which adds a System Status
        icon indicating whether Tor is ready or not.
      * Onion Circuits, a simple Tor circuit monitoring tool.

  * Security fixes
    - Upgrade Tor Browser to 5.5.3 (Closes: #11189).
    - Upgrade Linux to 3.16.7-ckt20-1+deb8u4.
    - Upgrade cpio to 2.11+dfsg-4.1+deb8u1.
    - Upgrade glibc to 2.19-18+deb8u3.
    - Upgrade libav to 6:11.6-1~deb8u1.
    - Upgrade libgraphite2 to 1.3.5-1~deb8u1.
    - Upgrade libjasper1 to 1.900.1-debian1-2.4+deb8u1.
    - Upgrade libreoffice to 4.3.3-2+deb8u3.
    - Upgrade libssh2 to 1.4.3-4.1+deb8u1.
    - Upgrade openssl to 1.0.1k-3+deb8u4.
    - Upgrade perl to 5.20.2-3+deb8u4.
    - Upgrade python-imaging, python-pil to 2.6.1-2 2.6.1-2+deb8u2.

  * Bugfixes
    - Hide "Laptop Mode Tools Configuration" menu entry. We don't
      support configuring l-m-t in Tails, and it doesn't work out of
      the box. (Closes: #11074)
    - WhisperBack:
      * Actually write a string when saving bug report to
        disk. (Closes: #11133)
      * Add missing argument to OpenPGP dialog so the optional OpenPGP
        key can be added again. (Closes: #11033)

  * Minor improvements
    - Upgrade I2P to 0.9.24-1~deb8u+1.
    - Add support for viewing DRM protected DVD videos using
      libdvdcss2. Patch series submitted by Austin English
      <austinenglish@gmail.com>. (Closes: #7674)
    - Automatically save KeePassX database after every change by default.
      (Closes: #11147)
    - Implement Tor stream isolation for WhisperBack
    - Delete unused tor-tsocks-mua.conf previously used by Claws
      Mail. (Closes: #10904)
    - Add set -u to all gettext:ized shell scripts. In gettext-base <
      1.8.2, like the one we had in Wheezy, gettext.sh references the
      environment variable ZSH_VERSION, which we do not set. This has
      prevented us from doing `set -u` without various hacks. (Closes:
      #9371)
    - Also set -e in some shell scripts which lacked it for no good
      reason.
    - Make Git verify the integrity of transferred objects. (Closes:
      #11107)
    - Remove LAlt+Shift and LShift+RShift keyboard layout toggling
      shortcuts. (Closes: #10913, #11042)

  * Test suite
    - Reorder the execution of feature to decrease peak disk
      usage. (Closes: #10503)
    - Paste into the GTK file chooser, instead of typing. (Closes:
      #10775)
    - Pidgin: wait a bit for text to have stopped scrolling before we
      click on it. (Closes: #10783)
    - Fix step that runs commands in GNOME Terminal, that was broken
      on Jessie when a Terminal is running already. (Closes: #11176)
    - Let ruby-rjb guess JAVA_HOME instead fixing on one jvm
      version. (Closes: #11190)

  * Build system
    - Upgrade build system to Debian Jessie. This includes migrating to a
      new Vagrant basebox based on Debian Jessie.
    - Rakefile: print git status when there are uncommitted
      changes. Patch submitted by Austin English
      <austinenglish@gmail.com>. (Closes: #11108)
    - .gitignore: add .rake_tasks~. Patch submitted by Austin English
      <austinenglish@gmail.com>. (Closes: #11134)
    - config/amnesia: use --show-field over sed filtering. Patch
      submitted by Chris Lamb <lamby@debian.org>.
    - Umount and clean up leftover temporary directories from old
      builds. (Closes: #10772)

 -- Tails developers <tails@boum.org>  Mon, 07 Mar 2016 18:09:50 +0100

tails (2.0.1) unstable; urgency=medium

  * Major new features and changes
    - Enable the Tor Browser's font fingerprinting protection
      (Closes: #11000). We do it for all browsers (including
      the Unsafe Browser and I2P Browser mainly to avoid making our
      automated test suite overly complex. This implied to set an appropriate
      working directory when launching the Tor Browser, to accommodate for
      the assumptions it makes about this.

  * Security fixes
    - Upgrade Tor Browser to 5.5.2 (Closes: #11105).

  * Bugfixes
    - Repair 32-bit UEFI support (Closes: #11007); bugfix on 2.0.
    - Add libgnome2-bin to installed packages list to provide gnome-open,
      which fixes URL handling at least in KeePassX, Electrum and Icedove
      (Closes: #11031); bugfix on 2.0. Thanks to segfault for the patch!

  * Minor improvements
    - Refactor and de-duplicate the chrooted browsers' configuration:
      prefs.js, userChrome.css (Closes: #9896).
    - Make the -profile Tor Launcher workaround simpler (Closes: #7943).
    - Move Torbutton environment configuration to the tor-browser script,
      instead of polluting the default system environment with it.
    - Refresh patch against the Tor Browser AppArmor profile
      (Closes: #11078).
    - Propagate Tor Launcher options via the wrapper.
    - Move tor-launcher script to /usr/local/bin.
    - Move tor-launcher-standalone to /usr/local/lib.
    - Move Tor Launcher env configuration closer to the place where it is used,
      for simplicity's sake.

  * Test suite
    - Mass update browser and Tor Launcher related images due to font change,
      caused by Tor Browser 5.5's font fingerprinting protection
      (Closes: #11097). And then, use separate PrintToFile.png for the browsers,
      and Evince, since it cannot be shared anymore.
    - Adjust to the refactored chrooted browsers configuration handling.
    - Test that Tor Launcher uses the correct Tor Browser libraries.
    - Allow more slack when verifying that the date that was set.
    - Bump a bit the timeout used when waiting for the remote shell.
    - Bump timeout for the process to disappear, when closing Evince.
    - Bump timeout when saving persistence configuration.
    - Bump timeout for bootstrapping I2P.

  * Build system
    - Remove no longer relevant places.sqlite cleanup procedure.

 -- Tails developers <tails@boum.org>  Fri, 12 Feb 2016 13:00:15 +0000

tails (2.0) unstable; urgency=medium

  * Major new features and changes
    - Upgrade to Debian 8 (Jessie).
    - Migrate to GNOME Shell in Classic mode.
    - Use systemd as PID 1, and convert all custom initscripts to systemd units.
    - Remove the Windows camouflage feature: our call for help to port
      it to GNOME Shell (issued in January, 2015) was unsuccessful.
    - Remove Claws Mail: Icedove is now the default email client
      (Closes: #10167).
    - Upgrade Tor Browser to 5.5 (Closes: #10858, #10983).

  * Security fixes
    - Minimally sandbox many services with systemd's namespacing features.
    - Upgrade Linux to 3.16.7-ckt20-1+deb8u3.
    - Upgrade Git to 1:2.1.4-2.1+deb8u1.
    - Upgrade Perl to 5.20.2-3+deb8u3.
    - Upgrade bind9-related packages to 1:9.9.5.dfsg-9+deb8u5.
    - Upgrade FUSE to 2.9.3-15+deb8u2.
    - Upgrade isc-dhcp-client tot 4.3.1-6+deb8u2.
    - Upgrade libpng12-0 to 1.2.50-2+deb8u2.
    - Upgrade OpenSSH client to 1:6.7p1-5+deb8u1.

  * Bugfixes
    - Restore the logo in the "About Tails" dialog.
    - Don't tell the user that "Tor is ready" before htpdate is done
      (Closes: #7721).
    - Upgrader wrapper: make the check for free memory more accurate
      (Closes: #10540, #8263).
    - Allow the desktop user, when active, to configure printers;
      fixes regression introduced in Tails 1.1 (Closes: #8443).
    - Close Vidalia before we restart Tor. Otherwise Vidalia will be running
      and showing errors while we make sure that Tor bootstraps, which could
      take a while.
    - Allow Totem to read DVDs, by installing apparmor-profiles-extra
      from jessie-backports (Closes: #9990).
    - Make memory erasure on shutdown more robust (Closes: #9707, #10487):
      · don't forcefully overcommit memory
      · don't kill the allocating task
      · make sure the kernel doesn't starve from memory
      · make parallel sdmem handling faster and more robust
    - Don't offer the option, in Tor Browser, to open a downloaded file with
      an external application (Closes: #9285). Our AppArmor confinement was
      blocking most such actions anyway, resulting in poor UX; bugfix on 1.3.
      Accordingly, remove the now-obsolete exception we had in the Tor
      Browser AppArmor profile, that allowed executing seahorse-tool.
    - Fix performance issue in Tails Upgrader, that made it very slow to apply
      an automatic upgrade; bugfix on 1.7 (Closes: #10757).
    - Use our wrapper script to start Icedove from the GNOME menus.
    - Make it possible to localize our Icedove wrapper script.
    - List Icedove persistence option in the same position where Claws Mail
      used to be, in the persistent volume assistant (Closes: #10832).
    - Fix Electrum by installing the version from Debian Testing
      (Closes: #10754). We need version >=2.5.4-2, see #9713;
      bugfix on 2.0~beta1. And, explicitly install python-qt4 to enable
      Electrum's GUI: it's a Recommends, and we're not pulling it ourselves
      via other means anymore.
    - Restore default file associations (Closes: #10798);
      bugfix on 2.0~beta1.
    - Update 'nopersistent' boot parameter to 'nopersistence'; bugfix on 0.12
      (Closes: #10831). Thanks to live-media=removable, this had no security
      impact in practice.
    - Repair dotfiles persistence feature, by adding a symlink from
      /lib/live/mount/persistence to /live/persistence; bugfix on 2.0~beta1
      (Closes: #10784).
    - Fix ability to re-configure an existing persistent volume using
      the GUI; bugfix on 2.0~beta1 (Closes: #10809).
    - Associate armored OpenPGP public keys named *.key with Seahorse,
      to workaround https://bugs.freedesktop.org/show_bug.cgi?id=93656;
      bugfix on 1.1 (Closes: #10889).
    - Update the list of enabled GNOME Shell extensions, which might fix
      the "GNOME Shell sometimes leaves Classic mode" bug seen in 2.0~beta1:
      · Remove obsolete "Alternative Status Menu", that is not shipped
        in Debian anymore.
      · Explicitly enable the GNOME Shell extensions that build
        the Classic mode.
    - Make _get_tg_setting() compatible with set -u (Closes: #10785).
    - laptop-mode-tools: don't control autosuspend. Some USB input
      devices don't support autosuspend. This change might help fix
      #10850, but even if it doesn't, it makes sense to me that we
      don't let laptop-mode-tools fiddle with this on a Live system
      (Closes (for now): #10850).

  * Minor improvements
    - Remove obsolete code from various places.
    - Tails Greeter:
      · hide all windows while logging in
      · resize and re-position the panel when the screen size grows
      · PostLogin: log into the Journal instead of a dedicated log file
      · use localectl to set the system locale and keyboard mapping
      · delete the Live user's password if no administration password is set
        (Closes: #5589)
      · port to GDBus greeter interface, and adjust to other GDM
        and GNOME changes
    - Tails Installer:
      · port to UDisks2, and from Qt4 to GTK3
      · adapt to work on other GNU/Linux operating systems than Tails
      · clean up enough upstream code and packaging bits to make it
        deserve being uploaded to Debian
      · rename everything from liveusb-creator to tails-installer
    - Port tails-perl5lib to GTK3 and UDisks2. In passing, do some minor
      refactoring and a GUI improvement.
    - Persistent Volume Assistant:
      · port to GTK3 and UDisks2
      · handle errors when deleting persistent volume (Closes: #8435)
      · remove obsolete workarounds
    - Don't install UDisks v1.
    - Adapt custom udev and polkit rules to UDisks v2 (Closes: #9054, #9270).
    - Adjust import-translations' post-import step for Tails Installer,
      to match how its i18n system works nowadays.
    - Use socket activation for CUPS, to save some boot time.
    - Set memlockd.service's OOMScoreAdjust to -1000.
    - Don't bother creating /var/lib/live in tails-detect-virtualization.
      If it does not exist at this point, we have bigger and more
      noticeable problems.
    - Simplify the virtualization detection & reporting system, and do it
      as a non-root user with systemd-detect-virt rather than virt-what.
    - Replace rsyslog with the systemd Journal (Closes: #8320), and adjust
      WhisperBack's logs handling accordingly.
    - Drop tails-save-im-environment.
      It's not been used since we stopped automatically starting the web browser.
    - Add a hook that aborts the build if any *.orig file is found. Such files
      appear mainly when a patch of ours is fuzzy. In most cases they are no big
      deal, but in some cases they end up being taken into account
      and break things.
    - Replace the tor+http shim with apt-transport-tor (Closes: #8198).
    - Install gnome-tweak-tool.
    - Don't bother testing if we're using dependency based boot.
    - Drop workaround to start spice-vdagent in GDM (Closes: #8025).
      This has been fixed in Jessie proper.
    - Don't install ipheth-utils anymore. It seems to be obsolete
      in current desktop environments.
    - Stop installing the buggy unrar-free, superseded in Jessie (Closes: #5838)
    - Drop all custom fontconfig configuration, and configure fonts rendering
      via dconf.
    - Drop zenity patch (zenity-fix-whitespacing-box-sizes.diff),
      that was applied upstream.
    - Install libnet-dbus-perl (currently 1.1.0) from jessie-backports,
      it brings new features we need.
    - Have the security check and the upgrader wait for Tor having bootstrapped
      with systemd unit ordering.
    - Get rid of tails-security-check's wrapper.
      Its only purpose was to wait for Tor to have bootstrapped,
      which is now done via systemd.
    - Don't allow the amnesia and tails-upgrade-frontend users to run
      tor-has-bootstrapped as root with sudo. They don't need it anymore,
      thanks to using systemd for starting relevant units only once Tor
      has bootstrapped.
    - Install python-nautilus, that enables MAT's context menu item in Nautilus.
      (Closes: #9151).
    - Configure GDM with a snippet file instead of patching its
      greeter.dconf-defaults.
    - WhisperBack:
      · port to Python 3 and GObject Introspection (Closes: #7755)
      · migrate from the gnutls module to the ssl one
      · use PGP/MIME for better attachments handling
      · migrate from the gnupginterface module to the gnupg one
      · natively support SOCKS ⇒ don't wrap with torsocks anymore
        (Closes: #9412)
      · don't try to include the obsolete .xession-errors in bug reports
        (Closes: #9966)
    - chroot-browser.sh: don't use static DISPLAY.
    - Simplify debugging:
      · don't hide the emergency shutdown's stdout
      · tails-unblock-network: trace commands so that they end up in the Journal
    - Configure the console codeset at ISO build time, instead of setting it
      to a constant via the Greeter's PostLogin.default.
    - Order the AppArmor policy compiling in a way that is less of a blocker
      during boot.
    - Include the major KMS modules in the initramfs. This helps seamless
      transition to X.Org when booting, and back to text mode on shutdown,
      can help for proper graphics hardware reinitialization post-kexec,
      and should improve GNOME Shell support in some virtual machines.
    - Always show the Universal Access menu icon in the GNOME panel.
    - Drop notification for not-migrated-yet persistence configuration,
      and persistence settings disabled due to wrong access rights.
      That migration happened more two years ago.
    - Remove the restricted network detector, that has been broken for too long;
      see #10560 for next steps (Closes: #8328).
    - Remove unsupported, never completed kiosk mode support.
    - clock_gettime_monotonic: use Perl's own function to get the integer part,
      instead of forking out to sed.
    - Don't (try to) disable lvm2 initscripts anymore. Both the original reason
      and the implementation are obsolete on Jessie.
    - Lower potential for confusion (#8443), by removing system-config-printer.
      One GUI to configure printers is enough (Closes: #8505).
    - Add "set -u" to tails-unblock-network.
    - Add a systemd target whose completion indicates that Tor has bootstrapped,
      and use it everywhere sensible (Closes: #9393).
    - Disable udev's 75-persistent-net-generator.rules, to preventing races
      between MAC spoofing and interface naming.
    - Replace patch against NetworkManager.conf with drop-in files.
    - Replace resolvconf with simpler NetworkManager and dhclient configuration.
      (Closes: #7708)
    - Replace patching of the gdomap, i2p, hdparm, tor and ttdnsd initscripts
      with 'systemctl disable' (Closes: #9881).
    - Replace patches that wrapped apps with torsocks with dynamic patching with
      a hook, to ease maintenance. Also, patch D-Bus services as needed
      (Closes: #10603).
    - Notify the user if running Tails inside non-free virtualization software
      that does not try to hide its nature (Closes: #5315).
      Thanks to Austin English <austinenglish@gmail.com> for the patch.
    - Declare htpdate.service as being needed for time-sync.target, to ensure
      that "services where correct time is essential should be ordered after
      this unit".
    - Convert some of the X session startup programs to `systemd --user' units.
    - Let the Pidgin wrapper pass through additional command-line arguments
      (Closes: #10383)
    - Move out of the $PATH a bunch of programs that users should generally
      not run directly: connect-socks, end-profile, getTorBrowserUserAgent,
      generate-tor-browser-profile, kill-boot-profile, tails-spoof-mac,
      tails-set-wireless-devices-state, tails-configure-keyboard,
      do_not_ever_run_me, boot-profile, tails-unblock-network,
      tor-controlport-filter, tails-virt-notify-user, tails-htp-notify-user,
      udev-watchdog-wrapper (Closes: #10658)
    - Upgrade I2P to 0.9.23-2~deb8u+1.
    - Disable I2P's time syncing support.
    - Install Torbirdy from official Jessie backports, instead of from
      our own APT repository (Closes: #10804).
    - Make GNOME Disks' passphrase strength checking new feature work,
      by installing cracklib-runtime (Closes: #10862).
    - Add support for Japanese in Tor Browser.
    - Install xserver-xorg-video-intel from Jessie Backports (currently:
      2.99.917-2~bpo8+1). This adds support for recent chips such as
      Intel Broadwell's HD Graphics (Closes: #10841).
    - Improve a little bit post-Greeter network unblocking:
      · Sleep a bit longer between deleting the blacklist, and triggering udev;
        this might help cure #9012.
      · Increase logging, so that we get more information next time someone
        sees #9012.
      · Touch /etc/modprobe.d/ after deleting the blacklist; this might help,
        in case all this is caused by some aufs bug.
    - Enable and use the Debian jessie-proposed-updates APT repository,
      anticipating on the Jessie 8.3 point-release (Closes: #10897).
    - Upgrade most firmware packages to 20160110-1.
    - Upgrade Intel CPU microcodes to 3.20151106.1~deb8u1.
    - Disable IPv6 for the default wired connection, so that
      NetworkManager does not spam the logs with IPv6 router
      solicitation failure. Note that this does not fix the problem
      for other connections (Partially closes: #10939).

  * Test suite
    - Adapt to the new desktop environment and applications' look.
    - Adapt new changed nmcli syntax and output.
    - New NetworkManager connection files must be manually loaded in Jessie.
    - Adapt to new pkexec behavior.
    - Adapt to how we now disable networking.
    - Use sysctl instead of echo:ing into /proc/sys.
    - Use oom_score_adj instead of the older oom_adj.
    - Adapt everything depending on logs to the use of the Journal.
    - Port to UDisks v2.
    - Check that the system partition is an EFI System Partition.
    - Add ldlinux.c32 to the list of bootloader files that are expected
      to be modified when we run syslinux (Closes: #9053).
    - Use apt(8) instead of apt-get(8).
    - Don't hide the cursor after opening the GNOME apps menu.
    - Convert the remote shell to into a systemd native service and a Python 3,
      script that uses the sd_notify facility (Closes: #9057). Also, set its
      OOM score adjustment value via its unit file, and not from the test suite.
    - Adjust to match where screenshots are saved nowadays.
    - Check that all system units have started (Closes: #8262)
    - Simplify the "too small device" test.
    - Spawn `poweroff' and `halt' in the background, and don't wait for them
      to return: anything else would be racy vs. the remote shell's stopping.
    - Bump video memory allocated to the system under test, to fix out of video
      memory errors.
    - When configuring the CPU to lack PAE support, use a qemu32 CPU instead
      of a Pentium one: the latter makes GNOME Shell crash.
      See #8778 for details about how Mesa's CPU features detection has
      room for improvement.
    - Adjust free(1) output parsing for Jessie.
    - vm-execute: rename --type option to --spawn.
    - Add method to set the X.Org clipboard, and install its dependency
      (xsel) in the ISO.
    - Paste URLs in one go, to work around issue with lost key presses
      in the browser (Closes: #10467).
    - Reliably wait for Synaptic's search button to fade in.
    - Take into account that the sticky bit is not set on block devices
      on Jessie anymore.
    - Ensure that we can use a NetworkManager connection stored in persistence
      (Closes: #7966).
    - Use a stricter regexp when extracting logs for dropped packets.
    - Clone the host CPU for the test suite guests (Closes: #8778).
    - Run ping as root (aufs does not support file capabilities so we don't
      get cap_net_raw+ep, and if built on a filesystem that does support
      file capabilities, then /bin/ping is not setupd root).
    - Escape regexp special characters when constructing the firewall log
      parsing regexp, and pass -P to grep, since Ruby uses PCRE.
    - Adjust is_persistent?() helper to findmnt changes in Jessie.
    - Rework in depth how we measure pattern coverage in memory, with more
      reliable Linux OOM and VM settings, fundamental improvements
      in what exactly we measure, and custom OOM adjutments for fillram
      processes (Closes: #9705).
    - Use blkid instead of parted to determine the filesystem type.
    - Use --kiosk mode instead of --fullscreen in virt-viewer, to remove
      the tiny border of the in-viewer menu.
    - Remove now redundant desktop screenshot directory scenario.
    - Adapt GNOME notification handling for Debian Jessie (Closes: #8782)
    - Disable screen blanking in the automated test suite, which occasionally
      breaks some test cases (Closes: #10403).
    - Move upgrade scenarios to the feature dedicated to them.
    - Don't make libvirt storage volumes executable.
    - Refactor the PAUSE_ON_FAIL functionality, so that we can use `pause()`
      as a breakpoint when debugging.
    - Drop non-essential Totem test that is mostly a duplicate, and too painful
      to be worth automating on Jessie.
    - Retry Totem HTTPS test with a new Tor circuit on failure.
    - Replace iptables status regexp-based parser with a new XML-based
      status analyzer: the previous implementation could not be adjusted
      to the new ip6tables' output (Closes: #9704).
    - Don't reboot in one instance when it is not needed.
    - Optimize memory erasure anti-test: block the boot to save CPU on the host.
    - Update I2P tests for Jessie, and generally make them more robust.
    - Update Electrum tests for 2.5.4-2 (Closes: #10758).
    - Add workaround for libvirt vs. guestfs permissions issue, to allow
      running the test suite on current Debian sid.
    - Fix buggy code, that happened to work by mistake, in the Seahorse
      test cases; bugfix on 1.8.
    - Update test suite images due to CSS change on Tails' website.
    - Adapt Tor Browser tests to work with the 5.5 series.
    - Automatically test downloading files in Tor Browser.
    - Remove obsolete scenario, that tested opening a downloaded file with
      an external application, which we do not support anymore.
    - Improve robustness of the "Tails OpenPGP keys" scenario (Closes: #10378).
    - Automatically test the "Diable all networking" feature (Closes: #10430).
    - Automatically test that SSH works over LAN (Closes: #9087).
    - Bump some statuc sleeps to fix a few race conditions (Closes: #5330).
    - Automatically test that an emergency shutdown triggers on boot
      medium removal (Closes: #5472).
    - Make the AppArmor checks actually detect errors (Closes: #10926).

  * Build system
    - Bump amount of disk space needed to build Tails with Vagrant.
      The addition of the Japanese Tor Browser tarball made us reach
      the limit of the previous value.

  * Adjustments for Debian 8 (Jessie) with no or very little user-visible impact
    - Free the fixed UIDs/GIDs we need before creating the corresponding users.
    - Replace the real gnome-backgrounds with a fake, equivs generated one
      (Closes: #8055). Jessie's gnome-shell depends on gnome-backgrounds,
      which is too fat to ship considering we're not using it.
    - AppArmor: adjust CUPS profile to support our Live system environment
      (Closes: #8261):
      · Mangle lib/live/mount/overlay/... as usual for aufs.
      · Pass the the attach_disconnected flag, that's needed for compatibility
        with PrivateTmp.
    - Make sure we don't ship geoclue* (Closes: #7949).
    - Drop deprecated GDM configuration file.
    - Don't add the Live user to the deprecated 'fuse' group.
    - Drop hidepid mount option for /proc (Closes: #8256). In its current,
      simplistic form it cannot be supported by systemd.
    - Don't manually load acpi-cpufreq at boot time. It fails to load
      whenever no device it supports is present, which makes the
      systemd-modules-load.service fail. These days, the kernel
      should just automatically load such modules when they are needed.
    - Drop sysvinit-specific (sensigs.omit.d) tweaks for memlockd.
    - Disable the GDM unit file's Restart=always, that breaks our "emergency
      shutdown on boot medium removal" feature.
    - Update the implementation of the memory erasure on shutdown feature:
      · check for rebooting state using systemctl, instead of the obsolete
        $RUNLEVEL (Closes: #8306)
      · the kexec-load initscript normally silently exits unless systemd is
        currently running a reboot job. This is not the case when the emergency
        shutdown has been triggered, so we removed this check
      · migrate tails-kexec to the /lib/systemd/system-shutdown/ facility
      · don't (try to) switch to tty1 on emergency shutdown: it apparently
        requires data that we haven't locked into memory, and then it blocks
        the whole emergency shutdown process
    - Display a slightly darker version of the desktop wallpaper on the screen
      saver, instead of the default flashy "Debian 8" branding (Closes: #9038).
    - Disable software autorun from external media.
    - Disable a few unneeded D-Bus services. Some of these services are
      automatically started (via D-Bus activation) when GNOME Shell tries
      to use them. The only "use" I've seen for them, except eating
      precious RAM, is to display "No appointment today" in the calendar pop-up.
      (Closes: #9037)
    - Prevent NetworkManager services from starting at boot time
      (Closes: #8313). We start them ourselves after changing the MAC address.
    - Unfuzzy all patches (Closes: #8268) and drop a few obsolete ones.
    - Adapt IBus configuration for Jessie (Closes: #8270), i.e. merge the two
      places where we configure keyboard layout and input methods: both are now
      configured in the same place in Jessie's GNOME.
    - Migrate panel launchers to the favorite apps list (Closes: #7992).
    - Drop pre-GNOME Shell menu tweaks.
    - Hide "Log out" button in the GNOME Shell menu (Closes: #8364).
    - Add a custom shutdown-helper GNOME Shell extension (Closes: #8302, #5684
      and #5878) that removes the press-Alt-to-turn-shutdown-button-into-Suspend
      functionality from the GNOME user menu, and makes Restart and Shutdown
      immediate, without further user interaction. Accordingly remove our custom
      Shutdown Helper panel applet (#8302).
    - Drop GNOME Panel configuration, now deprecated.
    - Disable GNOME Shell's screen lock feature.
      We're not there yet (see #5684).
    - Disable GNOME Shell screen locker's user switch feature.
    - Explicitly install libany-moose-perl (Closes: #8051).
      It's needed by our OpenPGP applet. On Wheezy, this package was pulled
      by some other dependency. This is not the case anymore on Jessie.
    - Don't install notification-daemon nor gnome-mag: GNOME Shell has taken
      over this functionality (Closes: #7481).
    - Don't install ntfsprogs: superseded on Jessie.
    - Don't install barry-util: not part of Jessie.
    - Link udev-watchdog dynamically, and lock it plus its dependencies
      in memory.
    - Migrate from gdm-simple-greeter to a custom gdm-tails session
      (Closes: #7599).
    - Update Plymouth installation and configuration:
      · install the plymouth packages via chroot_local-hooks: lb 2.x's "standard"
        packages list pulls console-common in, which plymouth now conflicts with
      · don't patch the plymouth initscript anymore, that was superseded
        by native systemd unit files
      · mask the plymouth-{halt,kexec,poweroff,reboot,shutdown} services,
        to prevent them from occupying the active TTY with an (empty) splash
        screen on shutdown/reboot, that would hide the messages we want to show
        to the user via tails-kexec (Closes: #9032)
    - Migrate GNOME keyboard layout settings from libgnomekbd to input-sources
      (Closes: #7898).
    - Explicitly install syslinux-efi, that we need and is not automatically
      pulled by anything else anymore.
    - Workaround #7248 for GDM: use a solid blue background picture,
      instead of a solid color fill, in the Greeter session.
    - De-install gcc-4.8-base and gcc-4.9 at the end of the ISO build process.
    - Revert the "Wrap syndaemon to always use -t" Wheezy-specific workaround.
    - htpdate: run date(1) in a Jessie-compatible (and nicer) way.
    - Remove obsolete dconf screenshot settings and the corresponding test.
    - Drop our patched python-dbus{,-dev} package (Closes: #9177).
    - live-persist: stop overriding live-boot's functions, we now have
      a recent enough blkid.
    - Adjust sdmem initramfs bits for Jessie:
      · Directly call poweroff instead of halt -p.
      · Don't pass -n to poweroff and reboot, it's not supported anymore.
    - Wrap text in the Unsafe Browser startup warning dialog
      (Jessie's zenity does not wrap it itself).
    - Associate application/pgp-keys with Seahorse's "Import Key" application
      (Closes: #10571).
    - Install topIcons GNOME Shell extension (v28), to work around the fact
      that a few of the applets we use hijack the notification area.
    - "cd /" to fix permissions issue at tails-persistence-setup startup
      (Closes: #8097).
    - Install gstreamer1.0-libav, so that Totem can play H264-encoded videos.
    - Adjust APT sources configuration:
      · remove explicit jessie and jessie-updates sources:
        automatically added by live-build
      · add Debian testing
      · add jessie-backports
    - Firewall: white-list access to the accessibility daemon (Closes: #8075).
    - Adjust to changed desktop notification behavior and supported feature set
      (Closes: #7989):
      · pass the DBUS_SESSION_BUS_ADDRESS used by the GNOME session
        to notify-send
      · update waiting for a notification handler: gnome-panel and nm-applet
        are obsolete, GNOME Shell is now providing this facility, so instead
        wait for a process that starts once GNOME Shell is ready, namely
        ibus-daemon (Closes: #8685)
      · port tails-warn-about-disabled-persistence and tails-virt-notify-user
        to notification actions (instead of hyperlinks), and make the latter
        transient; to this end, add support to Desktop::Notify for "hints"
        and notification actions
      · tails-security-check: use a dialog box instead of desktop notifications
      · MAC spoofing failure notification: remove the link to the documentation;
        it was broken on Tails/Wheezy already, see #10559 for next steps
    - Don't explicitly install gnome-panel nor gnome-menus, so that they go away
      whenever the Greeter does not pull them in anymore.
    - Install gkbd-capplet, that provides gkbd-keyboard-display (Closes: #8363).
    - Install Tor 0.2.7 from deb.torproject.org: we don't need to rebuild it
      ourselves for seccomp support anymore.
    - Wrap Seahorse with torsocks when it is started as a D-Bus service too
      (Closes: #9792).
    - Rename the AppArmor profile for Tor, so it applies to the system-wide
      Tor service we run (Closes: #10528).
    - Essentially revert ALSA state handling to how it was pre-Jessie, so that
      mixer levels are unmuted and sanitized at boot time (Closes: #7591).
    - Pass --yes to apt-get when installing imagemagick.
    - Make removable devices, that we support installing Tails to, user writable:
      Tails Installer requires raw block device access to such devices
      (Closes: #8273). Similarly, allow the amnesia user, when active, to open
      non-system devices for writing with udisks2. This is roughly udisks2's
      equivalent of having direct write access to raw block storage devices.
      Here too, Tails Installer uses this functionality.
    - Disable networkd to prevent any risk of DNS leaks it might cause; and
      disable timesyncd, as we have our own time synchronization mechanism.
      They are not enabled by default in Jessie, but may be in Stretch,
      so let's be explicit about it.
    - Mask hwclock-save.service, to avoid sync'ing the system clock
      to the hardware clock on shutdown (Closes: #9363).
    - apparmor-adjust-cupsd-profile.diff: adjust to parse fine on Jessie
      (Closes: #9963)
    - Explicitly use tor@default.service when it's the one we mean.
    - Refactor GNOME/X env exporting to Tails' shell library, and grab
      more of useful bits of the desktop session environment.
      Then, use the result in the test suite's remote shell.
    - Stop tweaking /etc/modules. It's 2015, the kernel should load these things
      automatically (Closes: #10609).
    - Have systemd hardening let Tor modify its configuration (needed by Tor
      Launcher), and start obfs4proy (Closes: #10696, #10724).
    - Bump extensions.adblockplus.currentVersion and
      extensions.enigmail.configuredVersion to match what we currently get
      on Jessie.
    - I2P: switch from 'service' to 'systemctl' where possible.

 -- Tails developers <tails@boum.org>  Mon, 25 Jan 2016 18:06:33 +0100

tails (1.8.2) unstable; urgency=medium

  * Security fixes
    - Upgrade Tor Browser to 5.0.7.
    - Upgrade Linux to 3.16.7-ckt20-1+deb8u2.
    - Upgrade foomatic-filters to 4.0.17-1+deb7u1.
    - Upgrade git to 1:1.7.10.4-1+wheezy2.
    - Upgrade Icedove to 38.5.0-1~deb7u1.
    - Upgrade libxml2-related packages to 2.8.0+dfsg1-7+wheezy5.
    - Upgrade OpenSSL-related packages to 1.0.1e-2+deb7u19.
    - Upgrade libsmbclient to 2:3.6.6-6+deb7u6.

 -- Tails developers <tails@boum.org>  Sat, 09 Jan 2016 16:27:27 +0100

tails (1.8.1) unstable; urgency=medium

  * Security fixes
    - Upgrade Tor Browser to 5.0.6.
    - Upgrade Linux to 3.16.7-ckt20-1+deb8u1
    - Upgrade gdkpixbuf to 2.26.1-1+deb7u3
    - Upgrade bind9 tools to 1:9.8.4.dfsg.P1-6+nmu2+deb7u8

  * Bugfixes
    - Fix time synchronization in bridge mode by refreshing our patch
      against Tor's AppArmor profile.

 -- Tails developers <tails@boum.org>  Fri, 18 Dec 2015 19:05:18 +0000

tails (1.8) unstable; urgency=medium

  * Security fixes
    - Upgrade Tor to 0.2.7.6-1~d70.wheezy+1+tails1.
    - Upgrade Tor Browser to 5.0.5. (Closes: #10751)
    - Upgrade LibreOffice to 1:3.5.4+dfsg2-0+deb7u5.
    - Upgrade krb5-based packages to 1.10.1+dfsg-5+deb7u6.
    - Upgrade Linux to 3.16.7-ckt11-1+deb8u6.
    - Upgrade wpasupplicant to 1.0-3+deb7u3.
    - Upgrade libpng12-0 to 1.2.49-1+deb7u1.
    - Upgrade openjdk-7 to 7u91-2.6.3-1~deb7u1.
    - Upgrade libnspr4 to 2:4.9.2-1+deb7u3
    - Upgrade dpkg to 1.16.17.
    - Upgrade gnutls26 to 2.12.20-8+deb7u4.
    - Upgrade Icedove to 1:38.0.1-1~deb7u1.
    - Upgrade OpenSSL to 1.0.1e-2+deb7u18.

  * Bugfixes
    - Upgrade to Electrum 2.5.4-2~d70.wheezy+1+tails1. Now Electrum
      should work again. Note that the documentation has not been
      adapted to the slight changes in the Electrum account setup
      wizard yet.

  * Minor improvements
    - Upgrade I2P to 0.9.23-2~deb7u+1.
    - Rebase our patch against the Tor Browser AppArmor profile on top
      of the one shipped in torbrowser-launcher 0.2.1-2.
    - Warn if the claws-mail persistence is enabled and contains a
      Claws Mail configuration when starting icedove. (Closes: #10458)
    - Replace the Claws Mail GNOME launcher with Icedove. (Closes:
      #10739)
    - Remove the Claws Mail persistence feature from the Persistence
      Assistant. (Closes: #10742)

  * Build system
    - Simplify ISO image naming rules by using the base rule we use
      for Jenkins all the time, except when building from a tag
      (i.e. building a release).  (Closes: #10349)

  * Test suite
    - Lower the waiting time for USB installation in the test suite.
      So far we were waiting up to one hour, which is just the same as
      our Jenkins inactivity timeout, so in practice when Tails
      Installer fails and displays an error message, instead of
      reporting that the job failed (which is the point of the
      exercise) we abort the job due to this timeout which
      communicates less clearly that there's probably a bug. (Closes:
      #10718)
    - Remove the check for the sound icon in the systray in the
      Windows Camouflage tests. (Closes: #10493)
    - Retry running whois when "LIMIT EXCEEDED" is in its output for
      increased robustness. (Closes: #10523)
    - Make Seahorse tests more robust. (Closes: #9095, #10501)
    - Make the handling of Pidgin's account manager more robust.
      (Closes: #10506)

 -- Tails developers <tails@boum.org>  Mon, 14 Dec 2015 23:07:19 +0100

tails (1.7) unstable; urgency=medium

  * Major new features and changes
    - Upgrade Tor Browser to 5.0.4. (Closes: #10456)
    - Add a technology preview of the Icedove Email client (a
      rebranded version of Mozilla Thunderbird), including OpenPGP
      support via the Enigmail add-on, general security and anonymity
      improvements via the Torbirdy add-on, and complete persistence
      support (which will be enabled automatically if you already have
      Claws Mail persistence enabled). Icedove will replace Claws Mail
      as the supported email client in Tails in a future
      release. (Closes: #6151, #9498, #10285)
    - Upgrade Tor to 0.2.7.4-rc-1~d70.wheezy+1+tails1. Among the many
      improvement of this new Tor major release, the new
      KeepAliveIsolateSOCKSAuth option allows us to drop the
      bug15482.patch patch (taken from the Tor Browse bundle) that
      enabled similar (but inferior) functionality for *all*
      SocksPort:s -- now the same circuit is only kept alive for
      extended periods for the SocksPort used by the Tor
      Browser. (Closes: #10194, #10308)
    - Add an option to Tails Greeter which disables networking
      completely. This is useful when intending to use Tails for
      offline work only. (Closes: #6811)

  * Security fixes
    - Fix CVE-2015-7665, which could lead to a network interface's IP
      address being exposed through wget. (Closes: #10364)
    - Prevent a symlink attack on ~/.xsession-errors via
      tails-debugging-info which could be used by the amnesia user to
      read the contents of any file, no matter the
      permissions. (Closes: #10333)
    - Upgrade libfreetype6 to 2.4.9-1.1+deb7u2.
    - Upgrade gdk-pixbuf packages to 2.26.1-1+deb7u2.
    - Upgrade Linux to 3.16.7-ckt11-1+deb8u5.
    - Upgrade openjdk-7 packages to 7u85-2.6.1-6~deb7u1.
    - Upgrade unzip to 6.0-8+deb7u4.

  * Bugfixes
    - Add a temporary workaround for an issue in our code which checks
      whether i2p has bootstrapped, which (due to some recent change
      in either I2P or Java) could make it appear it had finished
      prematurely. (Closes: #10185)
    - Fix a logical bug in the persistence preset migration code while
      real-only persistence is enabled. (Closes: #10431)

  * Minor improvements
    - Rework the wordings of the various installation and upgrade
      options available in Tails installer in Wheezy. (Closes: #9672)
    - Restart Tor if bootstrapping stalls for too long when not using
      pluggable transports. (Closes: #9516)
    - Install firmware-amd-graphics, and firmware-misc-nonfree instead
      of firmware-ralink-nonfree, both from Debian Sid.
    - Update the Tails signing key. (Closes: #10012)
    - Update the Tails APT repo signing key. (Closes: #10419)
    - Install the nmh package. (Closes: #10457)
    - Explicitly run "sync" at the end of the Tails Upgrader's upgrade
      process, and pass the "sync" option when remounting the system
      partition as read-write. This might help with some issues we've
      seen, such as #10239, and possibly for #8449 as well.

  * Test suite
    - Add initial automated tests for Icedove. (Closes: #10332)
    - Add automated tests of the MAC spoofing feature. (Closes: #6302)
    - Drop the concept of "background snapshots" and introduce a general
      system for generating snapshots that can be shared between
      features. This removes all silly hacks we previously used to
      "skip" steps, and greatly improves performance and reliability
      of the whole test suite. (Closes: #6094, #8008)
    - Flush to the log file in debug_log() so the debugging info can
      be viewed in real time when monitoring the debug log
      file. (Closes: #10323)
    - Force UTF-8 locale in automated test suite. Ruby will default to
      the system locale, and if it is non-UTF-8, some String-methods
      will fail when operating on non-ASCII strings. (Closes: #10359)
    - Escape regexp used to match nick in CTCP replies. Our Pidgin
      nick's have a 10% chance to include a ^, which will break that
      regexp. We need to escape all characters in the nick. (Closes:
      #10219)
    - Extract TBB languages from the Tails source code. This will
      ensure that valid locales are tested. As an added bonus, the
      code is greatly simplified. (Closes: #9897)
    - Automatically test that tails-debugging-info is not susceptible
      to the type of symlink attacks fixed by #10333.
    - Save all test suite artifacts in a dedicated directory with more
      useful infromation encoded in the path. This makes it easier to
      see which artifacts belongs to which failed scenario and which
      run. (Closes: #10151)
    - Log all useful information via Cucumber's formatters instead of
      printing to stderr, which is not included when logging to file
      via `--out`. (Closes: #10342)
    - Continue running the automated test suite's vnc server even if
      the client disconnects. (Closes: #10345)
    - Add more automatic tests for I2P. (Closes: #6406)
    - Bump the Tor circuit retry count to 10. (Closes: #10375)
    - Clean up dependencies: (Closes: #10208)
      * libxslt1-dev
      * radvd
      * x11-apps

 -- Tails developers <tails@boum.org>  Tue, 03 Nov 2015 01:09:41 +0100

tails (1.6) unstable; urgency=medium

  * Security fixes
    - Upgrade Tor Browser to 5.0.3. (Closes: #10223)
    - Upgrade bind9-based packages to 1:9.8.4.dfsg.P1-6+nmu2+deb7u7.
    - Upgrade liblcms1 to 1.19.dfsg2-1.2+deb7u1.
    - Upgrade libldap-2.4-2 to 2.4.31-2+deb7u1.
    - Upgrade libslp1 to 1.2.1-9+deb7u1.
    - Upgrade ssl-cert to 1.0.32+deb7u1.

  * Bugfixes
    - Fix a corner case for the MAC spoofing panic mode. If panic mode
      failed to disable the specific device that couldn't be spoofed
      (by unloading the module) we disable networking. Previously we
      only stopped NetworkManager. The problem is that NM isn't even
      started at this time, but will specifically be started when
      we're done with MAC spoofing. Therefore, let's completely
      disable NetworkManager so it cannot possibly be
      started. (Closes: #10160)
    - Avoid use of uninitialized value in restricted-network-detector.
      If NetworkManager decides that a wireless connection has timed
      out before "supplicant connection state" has occued, our idea of
      the state is `undef`, so it cannot be used in a string
      comparison. Hence, let's initialize the state to the empty
      string instead of `undef`. Also fix the state
      recording. Apparently NetworkManager can say a few different
      things when it logs the device state transitions. (Closes:
      #7689)

  * Minor improvements
    - Remove workaround for localizing search engine plugins. The
      workaround has recently become unnecessary, possibly due to the
      changes made for the seach bar after the Tor Browser was rebased
      on Firefox 38esr. (Closes: #9146)
    - Refer to the I2P Browser in the I2P notifications. Instead of
      some obscure links that won't work in the Tor Browser, where
      users likely will try them, and which I believe will open them
      by default. (Closes: #10182)
    - Upgrade I2P to 0.9.22. Also set the I2P apparmor profile to
      enforce mode. (Closes: #9830)

  * Test suite
    - Test that udev-watchdog is monitoring the correct device when
      booted from USB. (Closes: #9890)
    - Remove unused 'gksu' step. This causes a false-positive to be
      found for #5330. (Closes: #9877)
    - Make --capture capture individual videos for failed scenarios
      only, and --capture-all to capture videos for all scenarios.
      (Closes: #10148)
    - Use the more efficient x264 encoding when capturing videos using
      the --capture* options. (Closes: #10001)
    - Make --old-iso default to --iso if omitted. Using the same ISO
      for the USB upgrade tests most often still does what we want,
      e.g. test that the current version of Tails being tested has a
      working Tails installer. Hence this seems like a reasonable
      default. (Closes: #10147)
    - Avoid nested FindFailed exceptions in waitAny()/findAny(), and
      throw a new dedicated FindAnyFailed exception if these fail
      instead. Rjb::throw doesn't block Ruby's execution until the
      Java exception has been received by Ruby, so strange things can
      happen and we must avoid it. (Closes: #9633)
    - Fix the Download Management page in our browsers. Without the
      browser.download.panel.shown pref set, the progress being made
      will not update until after the browser has been restarted.
      (Closes: #8159)
    - Add a 'pretty_debug' (with an alias: 'debug') Cucumber formatter
      that deals with debugging instead of printing it to STDERR via
      the `--debug` option (which now has been removed). This gives us
      the full flexibility of Cucumber's formatter system, e.g. one
      easy-to-read formatter can print to the terminal, while we get
      the full debug log printed to a file. (Closes: #9491)
    - Import logging module in otr-bot.py. Our otr-bot.py does not use
      logging but the jabberbot library makes logging calls, causing a
      one-off message “No handlers could be found for logger
      "jabberbot"” to be printed to the console. This commit
      effectively prevents logging/outputting anything to the terminal
      which is at a level lower than CRITICAL. (Closes: 9375)
    - Force new Tor circuit and reload web site on browser
      timeouts. (Closes: #10116)
    - Focus Pidgin's buddy list before trying to access the tools
      menu. (Closes: #10217)
    - Optimize IRC test using waitAny. If connecting to IRC fails,
      such as when OFTC is blocking Tor, waiting 60 seconds to connect
      while a a Reconnect button is visible is sub-optimal. It would
      be better to try forcing a new Tor circuit and clicking the
      reconnect button. (Closes: #9653)
    - Wait for (and focus if necessary) Pidgin's Certificate windows.
      (Closes: #10222)

 -- Tails developers <tails@boum.org>  Sun, 20 Sep 2015 17:47:26 +0000

tails (1.5.1) unstable; urgency=medium

  * Security fixes
    - Upgrade Tor Browser to 5.0.2. (Closes: #10112)
    - Upgrade gdk-pixbuf packages to 2.26.1-1+deb7u1.
    - Upgrade libnss3 to 2:3.14.5-1+deb7u5.

  * Bugfixes
    - Refresh Tor Browser AppArmor profile patch. The old one doesn't
      apply on top of testing's torbrowser-launcher anymore.

  * Build system
    - Make sure Jenkins creates new jobs to build the testing branch
      after freezes. (Closes: #9925)

 -- Tails developers <tails@boum.org>  Fri, 28 Aug 2015 01:52:14 +0200

tails (1.5) unstable; urgency=medium

  * Major new features and changes
    - Move LAN web browsing from Tor Browser to the Unsafe Browser,
      and forbid access to the LAN from the former. (Closes: #7976)
    - Install a 32-bit GRUB EFI boot loader. This at least works
      on some Intel Baytrail systems. (Closes: #8471)

  * Security fixes
    - Upgrade Tor Browser to 5.0, and integrate it:
      · Disable Tiles in all browsers' new tab page.
      · Don't use geo-specific search engine prefs in our browsers.
      · Hide Tools -> Set Up Sync, Tools -> Apps (that links to the Firefox
        Marketplace), and the "Share this page" button in the Tool bar.
      · Generate localized Wikipedia search engine plugin icons so the
        English and localized versions can be distinguished in the new
        search bar. (Closes: #9955)
    - Fix panic mode on MAC spoofing failure. (Closes: #9531)
    - Deny Tor Browser access to global tmp directories with AppArmor,
      and give it its own $TMPDIR. (Closes: #9558)
    - Tails Installer: don't use a predictable file name for the subprocess
      error log. (Closes: #9349)
    - Pidgin AppArmor profile: disable the launchpad-integration abstraction,
      which is too wide-open.
    - Use aliases so that our AppArmor policy applies to
      /lib/live/mount/overlay/ and /lib/live/mount/rootfs/*.squashfs/ as well as
      it applies to /. And accordingly:
      · Upgrade AppArmor packages to 2.9.0-3~bpo70+1.
      · Install rsyslog from wheezy-backports, since the version from Wheezy
        conflicts with AppArmor 2.9.
      · Stop installing systemd for now: the migration work is being done in
        the feature/jessie branch, and it conflicts with rsyslog from
        wheezy-backports.
      · Drop apparmor-adjust-user-tmp-abstraction.diff: obsoleted.
      · apparmor-adjust-tor-profile.diff: simplify and de-duplicate rules.
      · Take into account aufs whiteouts in the system_tor profile.
      · Adjust the Vidalia profile to take into account Live-specific paths.
    - Upgrade Linux to 3.16.7-ckt11-1+deb8u3.
    - Upgrade bind9-host, dnsutils and friends to 1:9.8.4.dfsg.P1-6+nmu2+deb7u6.
    - Upgrade cups-filters to 1.0.18-2.1+deb7u2.
    - Upgrade ghostscript to 9.05~dfsg-6.3+deb7u2.
    - Upgrade libexpat1 to 2.1.0-1+deb7u2.
    - Upgrade libicu48 to 4.8.1.1-12+deb7u3.
    - Upgrade libwmf0.2-7 to 0.2.8.4-10.3+deb7u1.
    - Upgrade openjdk-7 to 7u79-2.5.6-1~deb7u1.

  * Bugfixes
    - Upgrade Tor to 0.2.6.10-1~d70.wheezy+1+tails1.

  * Minor improvements
    - Tails Installer: let the user know when it has rejected a candidate
      destination device because it is too small. (Closes: #9130)
    - Tails Installer: prevent users from trying to "upgrade" a device
      that contains no Tails, or that was not installed with Tails Installer.
      (Closes: #5623)
    - Install libotr5 and pidgin-otr 4.x from wheezy-backports. This adds
      support for the OTRv3 protocol and for multiple concurrent connections
      to the same account. (Closes: #9513)
    - Skip warning dialog when starting Tor Browser while being offline,
      in case it is already running. Thanks to Austin English for the patch!
      (Closes: #7525)
    - Install the apparmor-profiles package (Closes: #9539), but don't ship
      a bunch of AppArmor profiles we don't use, to avoid increasing
      boot time. (Closes: #9757)
    - Ship a /etc/apparmor.d/tunables/home.d/tails snippet, instead
      of patching /etc/apparmor.d/tunables/home.
    - live-boot: don't mount tmpfs twice on /live/overlay, so that the one which
      is actually used as the read-write branch of the root filesystem's union
      mount, is visible. As a consequence:
      · One can now inspect how much space is used, at a given time, in the
        read-write branch of the root filesystem's union mount.
      · We can make sure our AppArmor policy works fine when that filesystem
        is visible, which is safer in case e.g. live-boot's behavior changes
        under our feet in the future... or in case these "hidden" files are
        actually accessible somehow already.

  * Build system
    - Add our jenkins-tools repository as a Git submodule, and replace
      check_po.sh with a symlink pointing to the same script in that submodule.
      Adjust the automated test suite accordingly. (Closes: #9567)
    - Bump amount of RAM needed for Vagrant RAM builds to 7.5 GiB. In
      particular the inclusion of the Tor Browser 5.0 series has recently
      increased the amount of space needed to build Tails. (Closes: #9901)

  * Test suite
    - Test that the Tor Browser cannot access LAN resources.
    - Test that the Unsafe Browser can access the LAN.
    - Installer: test new behavior when trying to upgrade an empty device, and
      when attempting to upgrade a non-Tails FAT partition on GPT; also, take
      into account that all unsupported upgrade scenarios now trigger
      the same behavior.
    - Request a new Tor circuit and re-run the Seahorse and GnuPG CLI tests
      on failure. (Closes: #9518, #9709)
    - run_test_suite: remove control chars from log file even when cucumber
      exits with non-zero. (Closes: #9376)
    - Add compatibility with cucumber 2.0 and Debian Stretch. (Closes: #9667)
    - Use custom exception when 'execute_successfully' fails.
    - Retry looking up whois info on transient failure. (Closes: #9668)
    - Retry wget on transient failure. (Closes: #9715)
    - Test that Tor Browser cannot access files in /tmp.
    - Allow running the test suite without ntp installed. There are other means
      to have an accurate host system clock, e.g. systemd-timesyncd and tlsdate.
      (Closes: #9651)
    - Bump timeout in the Totem feature.
    - Grep memory dump using the --text option. This is necessary with recent
      versions of grep, such as the one in current Debian sid, otherwise it
      will count only one occurrence of the pattern we're looking for.
      (Closes: #9759)
    - Include execute_successfully's error in the exception, instead
      of writing it to stdout via puts. (Closes: #9795)
    - Test that udev-watchdog is actually monitoring the correct device.
      (Closes: #5560)
    - IUK: workaround weird Archive::Tar behaviour on current sid.
    - Test the SocksPort:s given in torrc in the Unsafe Browser.
      This way we don't get any sneaky errors in case we change them and
      forget to update this test.
    - Directly verify AppArmor blocking of the Tor Browser by looking in
      the audit log: Firefox 38 does no longer provide any graphical feedback
      when the kernel blocks its access to files the user wants to access.
    - Update browser-related automated test suite images, and workaround
      weirdness introduced by the new Tor Browser fonts.
    - Test that Pidgin, Tor Browser, Totem and Evince cannot access ~/.gnupg
      via alternate, live-boot generated paths.
    - Adjust tests to cope with our new AppArmor aliases.
    - Bump memory allocated to the system under test to 2 GB. (Closes: #9883)

 -- Tails developers <tails@boum.org>  Mon, 10 Aug 2015 19:12:58 +0200

tails (1.4.1) unstable; urgency=medium

  * Security fixes
    - Upgrade Tor Browser to 4.5.3, based on Firefox 31.8.0 ESR. (Closes: #9649)
    - Upgrade Tor to 0.2.6.9-1~d70.wheezy+1+tails2, which includes a circuit
      isolation bugfix. (Closes: #9560)
    - AppArmor: deny Tor Browser access to the list of recently used files.
      (Closes: #9126)
    - Upgrade OpenSSL to 1.0.1e-2+deb7u17.
    - Upgrade Linux to 3.16.7-ckt11-1.
    - Upgrade CUPS to 1.5.3-5+deb7u6.
    - Upgrade FUSE to 2.9.0-2+deb7u2.
    - Upgrade libsqlite3-0 to 3.7.13-1+deb7u2.
    - Upgrade ntfs-3g and ntfsprogs to 1:2012.1.15AR.5-2.1+deb7u2.
    - Upgrade p7zip-full to 9.20.1~dfsg.1-4+deb7u1.

  * Bugfixes
    - Fix automatic upgrades in Windows Camouflage mode. (Closes: #9413)
    - Don't ship the snakeoil SSL key pair generated by ssl-cert in the ISO.
      (Closes: #9416)
    - Partially fix the truncated notifications issue. (#7249)

  * Minor improvements
    - Disable the hwclock.sh initscript at reboot/shutdown time.
      This is an additional safety measure to ensure that the hardware clock
      is not modified. (Closes: #9364)
    - Stop shipping /var/cache/man/*, to make ISOs and IUKs smaller.
      (Closes: #9417)
    - Update torbrowser-AppArmor-profile.patch to apply cleanly on top of the
      profile shipped with torbrowser-launcher 0.2.0-1.
    - Add the jessie/updates APT repo and set appropriate pinning.
    - Upgrade Electrum to 1.9.8-4~bpo70+1.
    - Upgrade kernel firmware packages to 0.44.

  * Build system
    - Install the Linux kernel from Debian Jessie. (Closes: #9341)
    - Remove files that are not under version control when building in Jenkins.
      (Closes: #9406)
    - Don't modify files in the source tree before having possibly merged
      the base branch into it. (Closes: #9406)
    - Make it so eatmydata is actually used during a greater part of the build
      process. This includes using eatmydata from wheezy-backports.
      (Closes: #9419, #9523)
    - release script: adjust to support current Debian sid.

  * Test suite
    - Test the system clock sanity check we do at boot. (Closes: #9377)
    - Remove the impossible "Clock way in the past" scenarios.
      Thanks to config/chroot_local-includes/lib/live/config/0001-sane-clock,
      these scenarios cannot happen, and since we test that it works they
      can be safely removed.
    - Test that the hardware clock is not modified at shutdown. (Closes: #9557)
    - Pidgin: retry looking for the roadmap URL in the topic.
    - Avoid showing Pidgin's tooltips during test, potentially confusing Sikuli.
      (Closes: #9317)
    - Test all OpenPGP keys shipped with Tails. (Closes: #9402)
    - Check that notification-daemon is running when looking for notifications
      fails. (Closes: #9332)
    - Allow using the cucumber formatters however we want. (Closes: #9424)
    - Enable Spice in the guest, and blacklist the psmouse kernel module,
      to help with lost mouse events. (Closes: #9425)
    - Automate testing Torbutton's 'New Identity' feature. (Closes: #9286)
    - Test that Seahorse is configured to use the correct keyserver.
      (Closes: #9339)
    - Always export TMPDIR back to the test suite's shell environment.
      (Closes: #9479)
    - Make OpenPGP tests more reliable:
      · Retry accessing the OpenPGP applet menus on failure. (Closes: #9355)
      · Retry accessing menus in Seahorse on failure. (Closes: #9344)
    - Focus the Pidgin conversation window before any attempt to interact
      with it. (Closes: #9317)
    - Use convertkey from the (backported to Jessie) Debian package,
      instead of our own copy of that script. (Closes: #9066)
    - Make the memory erasure tests more robust (Closes: #9329):
      · Bump /proc/sys/vm/min_free_kbytes when running fillram.
      · Actually set oom_adj for the remote shell when running fillram.
      · Try to be more sure that we OOM kill fillram.
      · Run fillram as non-root.
    - Only try to build the storage pool if TailsToasterStorage isn't found.
      (Closes: #9568)

 -- Tails developers <tails@boum.org>  Sun, 28 Jun 2015 19:46:25 +0200

tails (1.4) unstable; urgency=medium

  * Major new features
    - Upgrade Tor Browser to 4.5.1, based on Firefox 31.7.0 ESR, which
      introduces many major new features for usability, security and
      privacy. Unfortunately its per-tab circuit view did not make it
      into Tails yet since it requires exposing more Tor state to the
      user running the Tor Browser than we are currently comfortable
      with. (Closes: #9031, #9369)
    - Upgrade Tor to 0.2.6.7-1~d70.wheezy+1+tails2. Like in the Tor
      bundled with the Tor Browser, we patch it so that circuits used
      for SOCKSAuth streams have their lifetime increased indefinitely
      while in active use. This currently only affects the Tor Browser
      in Tails, and should improve the experience on certain web sites
      that otherwise would switch language or log you out every ten
      minutes or so when Tor switches circuit. (Closes: #7934)

  * Security fixes
    - tor-browser wrapper script: avoid offering avenues to arbitrary
      code execution to e.g. an exploited Pidgin. AppArmor Ux rules
      don't sanitize $PATH, which can lead to an exploited application
      (that's allowed to run this script unconfined, e.g. Pidgin)
      having this script run arbitrary code, violating that
      application's confinement. Let's prevent that by setting PATH to
      a list of directories where only root can write. (Closes: #9370)
    - Upgrade Linux to 3.16.7-ckt9-3.
    - Upgrade curl to 7.26.0-1+wheezy13.
    - Upgrade dpkg to 1.16.16.
    - Upgrade gstreamer0.10-plugins-bad to 0.10.23-7.1+deb7u2.
    - Upgrade libgd2-xpm to 2.0.36~rc1~dfsg-6.1+deb7u1.
    - Upgrade openldap to 2.4.31-2.
    - Upgrade LibreOffice to 1:3.5.4+dfsg2-0+deb7u4.
    - Upgrade libruby1.9.1 to 1.9.3.194-8.1+deb7u5.
    - Upgrade libtasn1-3 to 2.13-2+deb7u2.
    - Upgrade libx11 to 2:1.5.0-1+deb7u2.
    - Upgrade libxml-libxml-perl to 2.0001+dfsg-1+deb7u1.
    - Upgrade libxml2 to 2.8.0+dfsg1-7+wheezy4.
    - Upgrade OpenJDK to 7u79-2.5.5-1~deb7u1.
    - Upgrade ppp to 2.4.5-5.1+deb7u2.

  * Bugfixes
    - Disable security warnings when connecting to POP3 and IMAP ports.
      (Closes: #9327)
    - Make the Windows 8 browser theme compatible with the Unsafe and I2P
      browsers. (Closes: #9138)
    - Hide Torbutton's "Tor Network Settings..." context menu entry.
      (Closes: #7647)
    - Upgrade the syslinux packages to support booting Tails on
      Chromebook C720-2800. (Closes: #9044)
    - Enable localization in Tails Upgrader. (Closes: #9190)
    - Make sure the system clock isn't before the build date during
      early boot. Our live-config hook that imports our signing keys
      depend on that the system clock isn't before the date when the
      keys where created. (Closes: #9149)
    - Set GNOME's OpenPGP keys via desktop.gnome.crypto.pgp to prevent
      us from getting GNOME's default keyserver in addition to our
      own. (Closes: #9233)
    - Prevent Firefox from crashing when Orca is enabled: grant
      it access to assistive technologies in its Apparmor
      profile. (Closes: #9261)
    - Add Jessie APT source. (Closes: #9278)
    - Fix set_simple_config_key(). If the key already existed in the
      config file before the call, all other lines would be removed
      due to the sed option -n and p combo. (Closes: #9122)
    - Remove illegal instance of local outside of function definition.
      Together with `set -e` that error has prevented this script from
      restarting Vidalia, like it should. (Closes: #9328)

  * Minor improvements
    - Upgrade I2P to 0.9.19-3~deb7u+1.
    - Install Tor Browser's bundled Torbutton instead of custom .deb.
      As of Torbutton 1.9.1.0 everything we need has been upstreamed.
    - Install Tor Browser's bundled Tor Launcher instead of our
      in-tree version. With Tor 0.2.6.x our custom patches for the
      ClientTransportPlugin hacks are not needed any more. (Closes:
      #7283)
    - Don't install msmtp and mutt. (Closes: #8727)
    - Install fonts-linuxlibertine for improved Vietnamese support in
      LibreOffice. (Closes: #8996)
    - Remove obsoletete #i2p-help IRC channel from the Pidgin
      configuration (Closes: #9137)
    - Add Gedit shortcut to gpgApplet's context menu. Thanks to Ivan
      Bliminse for the patch. (Closes: #9069).
    - Install printer-driver-gutenprint to support more printer
      models. (Closes: #8994).
    - Install paperkey for off-line OpenPGP key backup. (Closes: #8957)
    - Hide the Tor logo in Tor Launcher. (Closes: #8696)
    - Remove useless log() instance in tails-unblock-network. (Closes:
      #9034)
    - Install cdrdao: this enables Brasero to burn combined data/audio
      CDs and to do byte-to-byte disc copy.
    - Hide access to the Add-ons manager in the Unsafe Browser. It's
      currently broken (#9307) but we any way do not want users to
      install add-ons in the Unsafe Browser. (Closes: #9305)
    - Disable warnings on StartTLS for POP3 and IMAP (Will-fix: #9327)
      The default value of this option activates warnings on ports
      23,109,110,143. This commit disables the warnings for POP3 and
      IMAP as these could be equally used in encrypted StartTLS
      connections. (Closes: #9327)
    - Completely rework how we localize our browser by generating our
      branding add-on, and search plugins programatically. This
      improves the localization for the ar, es, fa, ko, nl, pl, ru,
      tr, vi and zh_CN locales by localizing the Startpage and
      Disconnect.me search plugins. Following Tor Browser 4.5's recent
      switch, we now use Disconnect.me as the default search
      engine. (Closes: #9309)
    * Actively set Google as the Unsafe Browser's default search
      engine.

  * Build system
    - Encode in Git which APT suites to include when building Tails.
      (Closes: #8654)
    - Clean up the list of packages we install. (Closes: #6073)
    - Run auto/{build,clean,config} under `set -x' for improved
      debugging.
    - Zero-pad our ISO images so their size is divisible by 2048.
      The data part of an ISO image's sectors is 2048 bytes, which
      implies that ISO images should always have a size divisible
      by 2048. Some applications, e.g. VirtualBox, use this as a sanity
      check, treating ISO images for which this isn't true as garbage.
      Our isohybrid post-processing does not ensure this,
      however. Also Output ISO size before/after isohybrid'ing and
      truncate'ing it. This will help detect if/when truncate is
      needed at all, so that we can report back to syslinux
      maintainers more useful information. (Closes: #8891)
    - Vagrant: raise apt-cacher-ng's ExTreshold preference to 50. The
      goal here is to avoid Tor Browser tarballs being deleted by
      apt-cacher-ng's daily expiration cronjob: they're not listed in
      any APT repo's index file, so acng will be quite eager to clean
      them up.

  * Test suite
    - Bring dependency checks up-to-date (Closes: #8988).
    - Adapt test suite to be run on Debian Jessie, which includes
      removing various Wheezy-specific workarounds, adding a few
      specific to Jessie, migrating from ffmpeg to libav, and
      more. (Closes: #8165)
    - Test that MAT can see that a PDF is dirty (Closes: #9136).
    - Allow throwing Timeout::Error in try_for() blocks, as well as
      nested try_for() (Closes: #9189, #9290).
    - Read test suite configuration files from the features/config/local.d
      directory. (Closes: #9220)
    - Kill virt-viewer with SIGTERM, not SIGINT, to prevent hordes of
      zombie processes from appearing. (Closes: #9139)
    - Kill Xvfb with SIGTERM, not SIGKILL, on test suite exit to allow
      it to properly clean up. (Closes: #8707)
    - Split SSH & SFTP configs in the test suite. (Closes: #9257)
    - Improve how we start subprocesses in the test suite, mostly by
      bypassing the shell for greater security and robustness (Closes:
      #9253)
    - Add Electrum test feature. (Closes #8963)
    - Test that Tails Installer detects when USB devices are
      removed. (Closes: #9131)
    - Test Tails Installer with devices which are too small. (Closes:
      #9129)
    - Test that the Report an Error launcher works in German. (Closes:
      #9143)
    - Verify that no extensions are installed in the Unsafe Browser
      using about:support instead of about:addons, which is broken
      (#9307). (Closes: #9306)
    - Retry GNOME application menu actions when they glitch. The
      GNOME application menus seem to have issues with clicks or
      hovering actions not registering, and hence sometimes submenus
      are not opened when they should, and sometimes clicks on the
      final application shortcut are lost. There seems to be a
      correlation between this and CPU load on the host running the
      test suite. We workaround this by simply re-trying the last
      action when it seems to fail. (Closes: #8928)
    - Work around Seahorse GUI glitchiness (Closes: #9343):
      * When Seahorse appears to be frozen--apparently due to network
        issues--it can often be worked around by refreshing the screen
        or activating a new window.
      * Open Seahorse's preferences dialog using the mouse.
      * Access menu entries with the mouse.
    - Wait for systray icons to finish loading before interacting with
      the systray. (Closes: #9258)
    - Test suite configuration: generalize local.d support to *.d. We
      now load features/config/*.d/*.yml.
    - Use code blocks in "After Scenario" hooks. This is much simpler
      to use (and more readable!) compared to hooking functions and
      arguments like we used to do.
    - Create filesystem share sources in the temporary directory and
      make them world-readable. (Closes: #8950)

 -- Tails developers <tails@boum.org>  Mon, 11 May 2015 16:45:04 +0200

tails (1.3.2) unstable; urgency=medium

  * Security fixes
    - Upgrade Tor Browser to 4.0.6, based on Firefox 31.6.0 ESR.
    - Upgrade OpenSSL to 1.0.1e-2+deb7u16.

  * Bugfixes
    - Make Florence usable with touchpads by forcing syndaemon to
      always use the `-t` option, which only disables tapping and
      scrolling and not mouse movements (Closes: #9011).
    - Make tails-spoof-mac log the correct macchanger exit code on
      failure (Closes: #8687).
    - Tails Installer:
      · Ignore devices with less than 3.5 GB of storage since they
        do not fit a Tails installation (Closes: #6538).
      · Remove devices from the device list as they are unplugged
        (Closes: #8691).

  * Minor improvements
    - Install obfs4proxy 0.0.4-1~tpo1, which adds support for
      client-mode ScrambleSuit.
    - Don't start Vidalia if Windows Camouflage is enabled. (Closes:
      #7400)
    - I2P Browser:
      · Remove "Add-ons" from the Tools menu, and hide "Keyboard
        Shortcuts" and "Take a Tour" since they point to resources on
        the open Internet (Closes: #7970).
      · Hide TorButton button from the customize toolbar options, and
        remove configs whose only purpose was to make Torbutton "green"
        (Closes: #8893).

  * Test suite
    - New tests:
      · Test non-LAN SSH, and SFTP via GNOME's "Connect to Server"
        (Closes: #6308).
      · Verify that Tails' Tor binary has the expected Tor authorities
        hard coded (Closes: #8960).
    - Improvements:
      · Programmatically determine the supported languages when testing
        the Unsafe Browser (Closes: #8918).
      · Rename --temp-dir to --tmpdir and make it behave more like
        mktemp, and honour TMPDIR if set in the environment. (Closes:
        #8709).
    - Bugfixes:
      · Make --temp-dir (now --tmpdir) actually work.

 -- Tails developers <tails@boum.org>  Mon, 30 Mar 2015 16:54:20 +0200

tails (1.3.1) unstable; urgency=medium

  * Security fixes
    - Upgrade Tor Browser to 4.0.5, based on Firefox 31.5.3 ESR. This addresses:
      · https://www.mozilla.org/en-US/security/advisories/mfsa2015-28/
      · https://www.mozilla.org/en-US/security/advisories/mfsa2015-29/
    - Upgrade Linux to 3.16.7-ckt7-1.
    - Upgrade libxfont to 1:1.4.5-5.
    - Upgrade OpenSSL to 1.0.1e-2+deb7u15.
    - Upgrade tcpdump to 4.3.0-1+deb7u2.
    - Upgrade bsdtar to 3.0.4-3+wheezy1.
    - Upgrade CUPS to 1.5.3-5+deb7u5.
    - Upgrade file and libmagic to 5.11-2+deb7u8.
    - Upgrade GnuPG to 1.4.12-7+deb7u7.
    - Upgrade libarchive to 3.0.4-3+wheezy1.
    - Upgrade libav to 6:0.8.17-1.
    - Upgrade FreeType 2 to 2.4.9-1.1+deb7u1.
    - Upgrade libgcrypt11 1.5.0-5+deb7u3.
    - Upgrade libgnutls26 to 2.12.20-8+deb7u3.
    - Upgrade libgtk2-perl to 2:1.244-1+deb7u1.
    - Upgrade ICU to 4.8.1.1-12+deb7u2.
    - Upgrade NSS to 2:3.14.5-1+deb7u4.
    - Upgrade libssh2 to 1.4.2-1.1+deb7u1.

  * Bugfixes
    - Upgrade Tor to 0.2.5.11-1~d70.wheezy+1+tails1. Changes include:
      · Directory authority changes.
      · Fix assertion errors that may trigger under high DNS load.
      · No longer break on HUP with seccomp2 enabled.
      · and more - please consult the upstream changelog.
    - Upgrade Tor Launcher to 0.2.7.2, and update the test suite accordingly
      (Closes: #8964, #6985). Changes include:
      · Ask about bridges before proxy in wizard.
      · Hide logo if TOR_HIDE_BROWSER_LOGO set.
      · Remove firewall prompt from wizard.
      · Feedback when “Copy Tor Log” is clicked.
      · Improve behavior if tor exits.
      · Add option to hide TBB's logo
      · Change "Tor Browser Bundle" to "Tor Browser"
      · Update translations from Transifex.
    - Fix the Tor Launcher killer. (Closes: #9067)
    - Allow Seahorse to communicate with keyservers when run from Tails
      OpenPGP Applet. (Closes: #6394)
    - SSH client: don't proxy connections to 172.17.* to 172.31.*.
      (Closes: #6558)
    - Repair config/chroot_local-packages feature, that was broken in Tails 1.3
      by 19-install-tor-browser-AppArmor-profile. (Closes: #8910)
    - language_statistics.sh: count original words instead of translated words.
      Otherwise we get >100% translation if translated strings are longer than
      original strings. (Closes: #9016)

  * Minor improvements
    - Only ship the new Tails signing key, and have Tails Upgrader stop trusting
      the old one. Update the documentation and test suite accordingly.
      (Closes: #8735, #8736, #8882, #8769, #8951)
    - Polish and harden a bit the WhisperBack configuration (Closes: #8991):
      · Only allow the `amnesia' user to run tails-debugging info as root
        with no arguments.
      · Fix spelling and grammar mistakes, improve phrasing a bit.
      · Quote variables consistently.

  * Test suite
    - New tests:
      · Chatting over XMPP in Pidgin, both peer-to-peer and in a multi-user
        chatroom. (Closes: #8002)
      · Chatting with OTR enabled over XMPP in Pidgin. (Closes: #8001)
      · Check that Pidgin only responds to the expected CTCP requests.
        (Closes: #8966)
      · Fetching keys using Seahorse started via the OpenPGP Applet.
      · Sync'ing keys using Seahorse.
    - Bugfixes:
      · Fix a race condition between the remote shell's and Tails Greeter's
        startup, by making sure the remote shell is ready before we start
        GDM. (Closes: #8941)
      · Kill virt-viewer properly. (Closes: #9070)
      · Make sure the display is stopped on destroy_and_undefine().
        Where we had it earlier, it could be skipped if anything else in the
        block threw an exception.
      · Fix wrong use of "$@". (Closes: #9071)
      · Enable the pipefail option in run_test_suite.
      · Improve the GNOME screenshot test's robustness. (Closes: #8952)
    - Refactoring:
      · turn the focus_pidgin_window() helper into a more generic
        VM.focus_xorg_window() one.
      · Reorganize the Display class.
      · Use clearer method to check process status in the Display class.
    - New developer-oriented features:
      · Add a --log-to-file option to run_test_suite. (Closes: #8894)
      · Add helpers for generating random strings.
      · Make it possible to hook arbitrary calls on scenario end. This is useful
        for dynamically adding cleanup functions, instead of having
        to explicitly deal with them in some After hook.

 -- Tails developers <tails@boum.org>  Mon, 23 Mar 2015 12:34:56 +0000

tails (1.3) unstable; urgency=medium

  * Major new features
    - Produce the Tails image in hybrid mode (again) so that the same
      image can be installed both on DVD *and* "hard disks" like USB
      storage and similar. (Closes: #8510)
    - Confine the Tor Browser using AppArmor. (Closes: #5525)
    - Install the Electrum bitcoin client from wheezy-backports, and
      add a persistence preset for the Live user's bitcoin wallet. If
      electrum is started without the persistence preset enabled, a
      warning is shown. (Closes: #6739)

  * Security fixes
    - Upgrade Tor Browser to 4.0.4 (based on Firefox 31.5.0esr)
      (Closes: #8938).

  * Bugfixes
    - Have tor_bootstrap_progress echo 0 if no matching log line is
      found. (Closes: #8257)
    - Always pass arguments through wrappers (connect-socks, totem,
      wget, whois) with "$@". $* doesn't handle arguments with
      e.g. embedded spaces correctly. (Closes: #8603, #8830)
    - Upgrade Linux to 3.16.7-ckt4-3.

  * Minor improvements
    - Install a custom-built Tor package with Seccomp enabled;
      enable the Seccomp sandbox when no pluggable transport is used.
      (Closes: #8174)
    - Install obfs4proxy instead of obfsproxy, which adds support for
      the obfs4 Tor pluggable transport. (Closes: #7980)
    - Install GnuPG v2 and associated tools from wheezy-backports,
      primarily for its improved support for OpenPGP smartcards. It
      lives side-by-side with GnuPG v1, which still is the
      default. (Closes: #6241)
    - Install ibus-unikey, a Vietnamese input method for IBus. (Closes:
      #7999)
    - Install torsocks (2.x) from wheezy-backports. (Closes: #8220)
    - Install keyringer from Debian Jessie. (Closes: #7752)
    - Install pulseaudio-utils.
    - Remove all traces of Polipo: we don't use it anymore. This
      closes #5379 and #6115 because:
      * Have APT directly use the Tor SOCKS proxy. (Closes: #8194)
      * Wrap wget with torsocks. (Closes: #6623)
      * Wrap Totem to torify it with torsocks. (Closes: #8219)
      * Torify Git with tsocks, instead of setting GIT_PROXY_COMMAND.
        (Closes: #8680)
    - Use torsocks for whois and Gobby, instead of torify.
    - Upgrade I2P to 0.9.18-1~deb7u+1.
    - Refactor the Unsafe and I2P browser code into a common shell
      library. A lot of duplicated code is now shared, and the code
      has been cleaned up and made more reliable. Several
      optimizations of memory usage and startup time were also
      implemented. (Closes: #7951)
    - Invert Exit and About in gpgApplet context menu. This is a
      short-term workaround for making it harder to exit the
      application by mistake (e.g. a double right-click). (Closes:
      #7450)
    - Implement new touchpad settings. This enables tap-to-click,
      2-fingers scrolling, and disable while typing. We don't enable
      reverse scrolling nor horizontal scrolling. (Closes: #7779)
    - Include the mount(8) output and live-additional-software.conf in
      WhisperBack bug reports (Closes: #8719, #8491).
    - Reduce brightness and saturation of background color. (Closes:
      #7963)
    - Have ALSA output sound via PulseAudio by default. This gives us
      centralized sound volume controls, and... allows to easily, and
      automatically, test that audio output works from Tor Browser,
      thanks to the PulseAudio integration into the GNOME sound
      control center.
    - Import the new Tails signing key, which we will use for Tails
      1.3.1, and have Tails Upgrader trust both it and the "old"
      (current) Tails signing key. (Closes: #8732)
    - tails-security-check: error out when passed an invalid CA file.
      Unfortunately, the underlying HTTPS stack we use here fails open
      in those case, so we have to check it ourselves. Currently, we
      check that the file exists, is readable, is a plain file and is
      not empty. Also support specifying the CA file via an
      environment variable. This will ease development and bug-fixing
      quite a bit.
    - Fix racy code in Tails Installer that sometimes made the
      automated test suite stall for scenarios installing Tails
      to USB disks. (Closes: #6092)
    - Make it possible to use Tails Upgrader to upgrade a Tails
      installation that has cruft files on the system partition.
      (Closes: #7678)

  * Build system
    - Install syslinux-utils from our builder-wheezy APT repository in
      Vagrant. We need version 6.03~pre20 to make the Tails ISO image
      in hybrid mode
    - Update deb.tails.boum.org apt repo signing key. (Closes: #8747)
    - Revert "Workaround build failure in lb_source, after creating
      the ISO." This is not needed anymore given the move to the Tor
      SOCKS proxy. (Closes: #5307)
    - Remove the bootstrap stage usage option and disable all
      live-build caching in Vagrant. It introduces complexity and
      potential for strange build inconsistencies for a meager
      reduction in build time. (Closes: #8725)
    - Hardcode the mirrors used at build and boot time in auto/config.
      Our stuff will be more consistent, easier to reproduce, and our
      QA process will be more reliable if we all use the same mirrors
      at build time as the ones we configure in the ISO. E.g. we won't
      have issues such as #8715 again. (Closes: #8726)
    - Don't attempt to retrieve source packages from local-packages so
      local packages can be installed via
      config/chroot_local-packages. (Closes: #8756)
    - Use our own Tor Browser archive when building an ISO. (Closes:
      #8125)

  * Test suite
    - Use libguestfs instead of parted when creating partitions and
      filsystems, and to check that only the expected files
      persist. We also switch to qcow2 as the default disk image
      format everywhere to reduce disk usage, enable us to use
      snapshots that includes the disks (in the future), and to use
      the same steps for creating disks in all tests. (Closes: #8673)
    - Automatically test that Tails ignores persistence volumes stored
      on non-removable media, and doesn't enable swaps. (Closes:
      #7822)
    - Actually make sure that Tails can boot from live systems stored
      on a hard drive. Running the 'I start Tails from DVD ...' step
      will override the earlier 'the computer is set to boot from ide
      drive "live_hd"' step, so let's make the "from DVD" part
      optional; it will be the default any way.
    - Make it possible to use an old iso with different persistence
      presets. (Closes: #8091)
    - Hide the cursor between steps when navigating the GNOME
      applications menu. This makes it a bit more robust, again:
      sometimes the cursor is partially hiding the menu entry we're
      looking for, hence preventing Sikuli from finding it (in
      particular when it's "Accessories", since we've just clicked on
      "Applications" which is nearby). (Closes: #8875)
    - Ensure that the test will fail if "apt-get X" commands fail.
    - Test 'Tor is ready' notification in a separate scenario. (Closes:
      #8714)
    - Add automated tests for torified wget and whois. This should
      help us identify future regressions such as #8603 in their
      torifying wrappers.
    - Add automated test for opening an URL from Pidgin.
    - And add automated tests for the Tor Browser's AppArmor
      sandboxing.
    - Test that "Report an Error Launcher" opens the support
      documentation.
    - Test that the Unsafe Browser:
      * starts in various locales.
      * complains when DNS isn't configured.
      * tears down its chroot on shutdown.
      * runs as the correct user.
      * has no plugins or add-ons installed.
      * has no unexpected bookmarks.
      * has no proxy configured.
    - Bump the "I2P router console is ready" timeout in its test to
      deal with slow Internet connections.
    - Make the automatic tests of gpgApplet more robust by relying
      more on graphical elements instead of keyboard shortcuts and
      static sleep():s. (Closes: #5632)
    - Make sure that enough disk space is available when creating
      virtual storage media. (Closes: #8907)
    - Test that the Unsafe Browser doesn't generate any non-user
      initiated traffic, and in particular that it doesn't check for
      upgrades, which is a regression test for #8694. (Closes: #8702)
    - Various robustness improvements to the Synaptic tests. (Closes:
      #8742)
    - Automatically test Git. (Closes: #6307)
    - Automatically test GNOME Screenshot, which is a regression test
      for #8087. (Closes: #8688)
    - Fix a quoting issue with `tails_persistence_enabled?`. (Closes:
      #8919)
    - Introduce an improved configuration system that also can store
      local secrets, like user credentials needed for some
      tests. (Closes: #6301, #8188)
    - Actually verify that we successfully set the time in our time
      syncing tests. (Closes: #5836)
    - Automatically test Tor. This includes normal functionality and
      the use pluggable transports, that our Tor enforcement is
      effective (e.g. only the Tor network or configured bridges are
      contacted) and that our stream isolation configuration is
      working. (Closes: #5644, #6305, #7821)

 -- Tails developers <tails@boum.org>  Mon, 23 Feb 2015 17:14:00 +0100

tails (1.2.3) unstable; urgency=medium

  * Security fixes
    - Upgrade Linux to 3.16.7-ckt2-1.
    - Upgrade Tor Browser to 4.0.3 (based on Firefox 31.4.0esr)
      (Closes: #8700).
    - Fail safe by entering panic mode if macchanger exits with an
      error, since in this situation we have to treat the
      driver/device state as undefined. Also, we previously just
      exited the script in this case, not triggering the panic mode
      and potentially leaking the real MAC address (Closes: #8571).
    - Disable upgrade checking in the Unsafe Browser. Until now the
      Unsafe Browser has checked for upgrades of the Tor Browser in
      the clear (Closes: #8694).

  * Bugfixes
    - Fix startup of the Unsafe Browser in some locales (Closes: #8693).
    - Wait for notification-daemon to run before showing the MAC
      spoofing panic mode notifications. Without this, the "Network
      card disabled" notification is sometimes lost when MAC spoofing
      fails. Unfortunately this only improves the situation, but
      doesn't fix it completely (see #8685).
    - Log that we're going to stop NetworkManager before trying to do
      it in the MAC spoofing scripts. Without this we wouldn't get the
      log message in case stopping NetworkManager fails (thanks to
      `set -e`).
    - Set GNOME Screenshot preferences to save the screenshots in
      /home/amnesia (Closes: #8087).
    - Do not suspend to RAM when closing the lid on battery power
      (Closes: #8071).
    - Properly update the Tails Installer's status when plugging in a
      USB drive after it has started (Closes: #8353).
    - Make rsync compare file contents by using --checksum for more
      reliable generation of the squashfs filesystem in
      IUKs. Previously it used the default, which is checking
      timestamps and file size, but that doesn't play well with the
      Tor browser files, that have a fixed mtime, which could result
      in updated files not ending up in the IUK.

  * Minor improvements
    - Finish migrating tails-security-check's and tails-iuk's pinning
      to our website's new X.509 certificate authority (Closes: #8404).

  * Build system
    - Update to Vagrant build box tails-builder-20141201. The only
      change is the removal of a reference to an ISO image which
      doesn't exist (except on the system that generated the build
      box) which causes an error for some users (Closes: #7644).
    - Generate the list of packages used during build, after building
      with Jenkins (Closes: #8518). This allows tracking their status
      on the Debian reproducible build front:
      https://reproducible.debian.net/index_pkg_sets.html#tails

  * Automated test suite
    - Check PO files with i18nspector (Closes: #8359).
    - Fix the expected image of a check.tp.o failure. Previously we
      looked for the "Sorry. You are not using Tor." text, but it
      seems it recently changed enough for Sikuli to not find it. To
      prevent future errors of the same kind we'll look for the
      crossed-over onion icon instead (Closes: #8533).
    - Bump timeout when waiting for Tor to re-bootstrap. We have a
      dreaded issue with timeouts that are multiple of 2 minutes, and
      then Tor succeeds soon after, so in order to allow for this
      timeout to be reached twice, and then possibly succeed, let's
      use N*2 minutes + 30 seconds, with N=2.

 -- Tails developers <tails@boum.org>  Wed, 14 Jan 2015 16:12:26 +0100

tails (1.2.2) unstable; urgency=medium

  * Bugfixes
    - Create a CA bundle for Tails Upgrader at ISO build time, and
      patch Tails Upgrader to use it. Specifically this will make it
      possible to check for Tails upgrades after our website changes
      certificate around the 2014 to 2015 transition (Partially fixes
      #8404).

 -- Tails developers <tails@boum.org>  Mon, 15 Dec 2014 10:05:17 +0100

tails (1.2.1) unstable; urgency=low

  * Security fixes
    - Upgrade Linux to 3.16.0-4, i.e. 3.16.7-1.
    - Install Tor Browser 4.0.2 (based on Firefox 31.3.0esr).

  * Bugfixes
    - Install syslinux-utils, to get isohybrid back (Closes: #8155).
    - Update xserver-xorg-input-evdev to 1:2.7.0-1+tails1 which
      includes a patch that restores mouse scrolling in KVM/Spice
      (Closes: 7426).
    - Set Torbutton logging preferences to the defaults (Closes:
      #8160). With the default settings, no site-specific information is
      logged.
    - Use the correct stack of rootfs:s for the chroot browsers (Closes:
      #8152, #8158). After installing incremental upgrades Tails' root
      filesystem consists of a stack squashfs:s, not only
      filesystem.squashfs. When not stacking them correct we may end up
      using the Tor Browser (Firefox) from an older version of Tails, or
      with no Tor Browser at all, as in the upgrade from Tails 1.1.2 to
      1.2, when we migrated from Iceweasel to the Tor Browser. Based on
      a patch contributed by sanic.
    - Use the Tor Browser for MIME type that GNOME associates with
      Iceweasel (Closes: #8153). Open URLs from Claws Mail, KeePassX
      etc. should be possible again.
    - Update patch to include all Intel CPU microcodes (Closes: #8189).
    - AppArmor: allow Pidgin to run Tor Browser unconfined, with
      scrubbed environment (Closes: #8186). Links opened in Pidgin are
      now handled by the Tor Browser.
    - Install all localized Iceweasel search plugins (Closes: #8139).
    - When generating the boot profile, ignore directories in
      process_IN_ACCESS as well (Closes: #7925). This allows ut to
      update the squashfs-ordering again in Tails 1.2.1.
    - gpgApplet: Don't pass already encoded data to GTK2 (Closes:
      #7968). It's now possible to clearsign text including non-ASCII
      characters.
    - Do not run the PulseAudio initscript, neither at startup nor
      shutdown (Closes: #8082).

  * Minor improvements
    - Upgrade I2P to 0.9.17-1~deb7u+1.
    - Make GnuPG configuration closer to the best practices one
      (Closes: #7512).
    - Have GnuPG directly use the Tor SOCKS port (Closes: #7416).
    - Remove TrueCrypt support and documentat how to open TrueCrypt
      volumes using cryptsetup (Closes: #5373).
    - Install hopenpgp-tools from Debian Jessie.

  * Build system
    - Add gettext >= 0.18.3 as a Tails build dependency. We need it for
      xgettext JavaScript support in feature/jessie.

  * Automated test suite
    - Don't click to open a sub-menu in the GNOME applications menu
      (Closes: #8140).
    - When testing the Windows camouflage, look for individual systray
      applets, to avoid relying on their ordering (Closes: #8059).
    - Focus the Pidgin Buddy List before looking for something
      happening in it (Closes: #8161).
    - Remove workaround for showing the TBB's menu bar (Closes #8028).

 -- Tails developers <tails@boum.org>  Tue, 02 Dec 2014 11:34:03 +0100

tails (1.2) unstable; urgency=medium

  * Major new features
    - Migrate from Iceweasel to the Tor Browser from the Tor Browser
      Bundle 4.0 (based on Firefox 31.2.0esr). This fixes the POODLE
      vulnerability.
      The installation in Tails is made global (multi-profile), uses
      the system-wide Tor instance, disables the Tor Browser updater,
      and keeps the desired deviations previously present in Iceweasel,
      e.g. we install the AdBlock Plus add-on, but not Tor Launcher (since
      we run it as a standalone XUL application), among other things.
    - Install AppArmor's userspace tools and apparmor-profiles-extra
      from Wheezy Backports, and enable the AppArmor Linux Security
      Module. This adds Mandatory Access Control for several critical
      applications in Tails, including Tor, Vidalia, Pidgin, Evince
      and Totem.
    - Isolate I2P traffic from the Tor Browser by adding a dedicated
      I2P Browser. It is set up similarly to the Unsafe Browser,
      but further disables features that are irrelevant for I2P, like
      search plugins and the AdBlock Plus addon, while keeping Tor Browser
      security features like the NoScript and Torbutton addons.
    - Upgrade Tor to 0.2.5.8-rc-1~d70.wheezy+1.

  * Security fixes
    - Disable TCP timestamps (Closes: #6579).

  * Bugfixes
    - Remove expired Pidgin certificates (Closes: #7730).
    - Use sudo instead of gksudo for running tails-upgrade-frontend to
      make stderr more easily accessible (Closes: #7431).
    - Run tails-persistence-setup with sudo instead of gksudo to make
      stderr more easily accessible, and allow the desktop user to
      pass the --verbose parameter (Closes: #7623).
    - Disable CUPS in the Unsafe Browser. This will prevent the
      browser from hanging for several minutes when accidentally
      pressing CTRL+P or trying to go to File -> Print (Closes: #7771).

  * Minor improvements
    - Install Linux 3.16-3 (version 3.16.5-1) from Debian
      unstable (Closes: #7886, #8100).
    - Transition away from TrueCrypt: install cryptsetup and friends
      from wheezy-backports (Closes: #5932), and make it clear that
      TrueCrypt will be removed in Tails 1.2.1 (Closes: #7739).
    - Install Monkeysign dependencies for qrcodes scanning.
    - Upgrade syslinux to 3:6.03~pre20+dfsg-2~bpo70+1, and install
      the new syslinux-efi package.
    - Upgrade I2P to 0.9.15-1~deb7u+1
    - Enable Wheezy proposed-updates APT repository and setup APT
      pinnings to install packages from it.
    - Enable Tor's syscall sandbox. This feature (new in 0.2.5.x)
      should make Tor a bit harder to exploit. It is only be enabled
      when when no special Tor configuration is requested in Tails
      Greeter due to incompatibility with pluggable transports.
    - Start I2P automatically when the network connects via a
      NetworkManager hook, and "i2p" is present on the kernel command
      line. The router console is no longer opened automatically, but
      can be accessed through the I2P Browser (Closes: #7732).
    - Simplify the IPv6 ferm rules (Closes: #7668).
    - Include persistence.conf in WhisperBack reports (Closes: #7461)
    - Pin packages from testing to 500, so that they can be upgraded.
    - Don't set Torbutton environment vars globally (Closes: #5648).
    - Enable VirtualBox guest additions by default (Closes: #5730). In
      particular this enables VirtualBox's display management service.
    - In the Unsafe Browser, hide option for "Tor Browser Health
      report", and the "Get Addons" section in the Addon manager
      (Closes: #7952).
    - Show Pidgin's formatting toolbar (Closes: #7356). Having the
      formatting toolbar displayed in Pidgin makes the OTR status more
      explicit by displaying it with words.

  * Automated test suite
    - Add --pause-on-fail to ease VM state debugging when tests
      misbehave.
    - Add execute_successfully() and assert_vmcommand_success() for
      added robustness when executing some command in the testing VM.
    - Use Test::Unit::Assertions instead of our home-made assert().
    - Add test for persistent browser bookmarks.
    - Add basic tests for Pidgin, Totem and Evince, including their
      AppArmor enforcement.
    - Factorize some common step pattern into single steps.
    - Factorize running a command in GNOME Terminal.
    - Add common steps to copy a file and test for its existence.
    - Add a wait_and_double_click Sikuli helper method.
    - Add a VM.file_content method, to avoid repeating ourselves, and
      use it whenever easily doable.
    - Drop test that diffs syslinux' exithelp.cfg: we don't ship this
      file anymore.
    - In the Unsafe Browser tests, rely on subtle timing less (Closes:
      #8009).
    - Use the same logic to determine when Tor is working in the test
      suite as in Tails itself. The idea is to avoid spamming the Tor
      control port during bootstrap, since we've seen problems with
      that already.

 -- Tails developers <tails@boum.org>  Wed, 15 Oct 2014 18:34:50 +0200

tails (1.1.2) unstable; urgency=medium

  * Security fixes
    - Upgrade the web browser to 24.8.0esr-0+tails3~bpo70+1
      (fixes Mozilla#1064636).
    - Install Linux 3.16-1 from sid (Closes: #7886).
    - Upgrade file to 5.11-2+deb7u5 (fixes CVE-2014-0207,
      CVE-2014-0237, CVE-2014-0238, CVE-2014-3478, CVE-2014-3479,
      CVE-2014-3480, CVE-2014-3487, CVE-2014-3538 and CVE-2014-3587).
    - Upgrade curl to 7.26.0-1+wheezy10 (fixes CVE-2014-3613 and
      CVE-2014-3620).
    - Upgrade bind9-based packages to 1:9.8.4.dfsg.P1-6+nmu2+deb7u2
      (fixes CVE-2014-0591).
    - Upgrade gnupg to 1.4.12-7+deb7u6 (fixes CVE-2014-5270).
    - Upgrade apt to 0.9.7.9+deb7u5 (fixes CVE-2014-0487,
      CVE-2014-0488, CVE-2014-0489, CVE-2014-0490, and
      CVE-2014-6273.).
    - Upgrade dbus to 1.6.8-1+deb7u4 (fixes CVE-2014-3635,
      CVE-2014-3636, CVE-2014-3637, CVE-2014-3638 and CVE-2014-3639).
    - Upgrade libav-based pacakges to 6:0.8.16-1 (fixes
      CVE-2013-7020).
    - Upgrade bash to 4.2+dfsg-0.1+deb7u1 (fixes CVE-2014-6271).

 -- Tails developers <tails@boum.org>  Tue, 23 Sep 2014 23:01:40 -0700

tails (1.1.1) unstable; urgency=medium

  * Security fixes
    - Upgrade the web browser to 24.8.0esr-0+tails1~bpo70+1
      (Firefox 24.8.0esr + Iceweasel patches + Torbrowser patches).
      Also import the Tor Browser profile at commit
      271b64b889e5c549196c3ee91c888de88148560f from
      ttp/tor-browser-24.8.0esr-3.x-1.
    - Upgrade Tor to 0.2.4.23-2~d70.wheezy+1 (fixes CVE-2014-5117).
    - Upgrade I2P to 0.9.14.1-1~deb7u+1.
    - Upgrade Linux to 3.14.15-2 (fixes CVE-2014-3534, CVE-2014-4667
      and CVE-2014-4943).
    - Upgrade CUPS-based packages to 1.5.3-5+deb7u4 (fixes
      CVE-2014-3537, CVE-2014-5029, CVE-2014-5030 and CVE-2014-5031).
    - Upgrade libnss3 to 2:3.14.5-1+deb7u1 (fixes CVE-2013-1741,
      CVE-2013-5606, CVE-2014-1491 and CVE-2014-1492).
    - Upgrade openssl to 1.0.1e-2+deb7u12 (fixes CVE-2014-3505,
      CVE-2014-3506, CVE-2014-3507, CVE-2014-3508, CVE-2014-3509,
      CVE-2014-3510, CVE-2014-3511, CVE-2014-3512 and CVE-2014-5139).
    - Upgrade krb5-based packages to 1.10.1+dfsg-5+deb7u2 (fixes
      CVE-2014-4341, CVE-2014-4342, CVE-2014-4343, CVE-2014-4344 and
      CVE-2014-4345).
    - Upgrade libav-based packages to 6:0.8.15-1 (fixes CVE-2011-3934,
      CVE-2011-3935, CVE-2011-3946, CVE-2013-0848, CVE-2013-0851,
      CVE-2013-0852, CVE-2013-0860, CVE-2013-0868, CVE-2013-3672,
      CVE-2013-3674 and CVE-2014-2263.
    - Upgrade libgpgme11 to 1.2.0-1.4+deb7u1 (fixes CVE-2014-5117).
    - Upgrade python-imaging to 1.1.7-4+deb7u1 (fixes CVE-2014-3589).
    - Prevent dhclient from sending the hostname over the network
      (Closes: #7688).
    - Override the hostname provided by the DHCP server (Closes: #7769).
    - Add an I2P boot parameter. Without adding "i2p" to the kernel
      command line, I2P will not be accessible for the Live user.
    - Stricter I2P firewall rules:
      * deny I2P from accessing the LAN
      * deny I2P from accessing the loopback device, except for select
        whitelisted services
      * allow I2P access to the Internet
      The ACCEPT rules will only be enabled when the string 'i2p' is
      passed at the boot prompt. The rules which DENY or REJECT
      access for the 'i2psvc' user will always be applied.
    - Disable I2P plugins, since it doesn't make much sense without
      persistence, and should eliminate some attack vectors.
    - Disable I2P's BOB port. No maintained I2P application uses it.

  * Bugfixes
    - Fix condition clause in tails-security-check (Closes: #7657).
    - Don't ship OpenJDK 6: I2P prefers v7, and we don't need both.
    - Prevent Tails Installer from updating the system partition
      properties on MBR partitions (Closes: #7716).

  * Minor improvements
    - Upgrade to Torbutton 1.6.12.1.
    - Install gnome-user-guide (Closes: #7618).
    - Install cups-pk-helper (Closes: #7636).
    - Update the SquashFS sort file.
    - Compress the SquashFS more aggressively (Closes: #7706).
    - I2P: Keep POP3 email on server. The default in the I2P webmail
      app was to keep mail on the server, but that setting was changed
      recently. This configuration setting (susimail.config) will only
      be copied over in I2P 0.9.14 and newer.
    - Add a Close button to the Tails Installer launcher window.

  * Build system
    - Migrate Vagrant basebox to Debian Wheezy (Closes #7133, #6736).
    - Consistently use the same Debian mirror.
    - Disable runtime APT proxy configuration when using APT in
      binary_local-hooks (Closes: #7691).

  * Automated test suite
    - Automatically test hostname leaks (Closes: #7712).
    - Move autotest live-config hook to be run last. This way we'll
      notice if some earlier live-config hook cancels all hooks by
      running the automated test suite since the remote shell won't be
      running in that case.
    - Test that the I2P boot parameter does what it's supposed to do
      (Closes: #7760).
    - Start applications by using the GNOME Applications menu instead
      of the GNOME Run Dialog (Closes: #5550, #7060).

 -- Tails developers <tails@boum.org>  Sun, 31 Aug 2014 20:49:28 +0000

tails (1.1) unstable; urgency=medium

  * Rebase on Debian Wheezy
    - Upgrade literally thousands of packages.
    - Migrate to GNOME3 fallback mode.
    - Install LibreOffice instead of OpenOffice.
    - Remove custom LSB logging: Wheezy has fancy colored init
      logging.

  * Major new features
    - UEFI boot support.
    - Replace the Windows XP camouflage with an experimental Windows 8
      camouflage.
    - Install Linux 3.14.12-1 from Debian unstable.
    - Bring back VirtualBox guest modules, installed from Wheezy
      backports. Full functionality is only available when using the
      32-bit kernel.

  * Security fixes
    - Fix write access to boot medium via udisks (#6172).
    - Don't allow the desktop user to pass arguments to
      tails-upgrade-frontend (Closes: #7410).
    - Make persistent file permissions safer (Closes #7443):
      * Make the content of /etc/skel non-world-readable. Otherwise,
        such files may be copied to /home/amnesia, and in turn to the
        persistent volume, with unsafe permissions. That's no big deal
        in /home/amnesia (that is itself not world-readable), *but*
        the root of the persistent volume has to be world-readable.
      * Have activate_custom_mounts create new directories with safe
        permissions.
      * Set strict permissions on /home/amnesia (Closes: #7463).
      * Fix permissions on persistent directories that were created
        with unsafe permissions (Closes: #7458).
      * Fix files ownership while copying persistence (Closes: #7216).
        The previous instructions to copy the persistent data were
        creating personal files that belong to root. I don't think
        there is a way of preserving the original ownership using
        Nautilus (unless doing a "move" instead of a "copy" but that's
        not what we are trying to do here).
    - Disable FoxyProxy's proxy:// protocol handler (Closes: #7479).
      FoxyProxy adds the proxy:// protocol handler, which can be used
      to configure the proxy via an URI. A malicious web page can
      include (or a malicious exit node can inject) some JavaScript
      code to visit such an URI and disable or otherwise change
      Iceweasel's proxy settings. While using this to disable
      proxying will be dealt with safely by our firewall, this could
      be used to defeat stream isolation, although the user must be
      tricked into accepting the new proxy settings.
    - Upgrade the web browser to 24.7.0esr-0+tails1~bpo70+1
      (Firefox 24.7.0esr + Iceweasel patches + Torbrowser patches).
    - Upgrade to Linux 3.14.12-1 (fixes CVE-2014-4699).
    - Upgrade libav-based packages to 0.8.13-1 (fixes CVE-2014-4609).
    - Upgrade to libxml2 2.8.0+dfsg1-7+wheezy1 (fixes CVE-2014-0191).
    - Upgrade to dbus 1.6.8-1+deb7u3 (fixes CVE-2014-3477,
      CVE-2014-3532 and CVE-2014-3533).

  * Bugfixes
    - Disable GNOME keyring's GnuPG functionality. (Closes: #7330) In
      feature/regular-gnupg-agent, we installed the regular GnuPG
      agent so that it is used instead of GNOME keyring's one. This is
      not enough on Wheezy, so let's disable the starting of the "gpg"
      component of GNOME keyring.
    - Make sure /etc/default/locale exists, with a sensible default
      value (Closes: #7333). Before Tails Greeter's PostLogin script
      are run, /etc/default/locale does not exist on Wheezy. Our
      tails-kexec initscript (and quite a few other scripts we run)
      depends on this file to exist. So, let's make sure it exists,
      with a sensible default value.
    - Create the tails-persistence-setup user with the same UID/GID it
      had on Tails/Squeeze. (Closes: #7343) Else, our various checks
      for safe access rights on persistence.conf fail.
    - Revert back to browsing the offline documentation using Iceweasel
      instead of Yelp (Closes: #7390, #7285).
    - Make the new NetworkManager configuration directory persistent,
      when the old one was, but disable the old one (Closes: #7338).
    - Before running tails-upgrade-frontend, chdir to a world-readable
      place (Closes: #7641). In particular, Archive::Tar::Wrapper,
      when called by tails-install-iuk, wants to chdir back to the
      original cwd after it has chdir'd elsewhere to do its job.

  * Minor improvements
    - Install seahorse-nautilus, replacing seahorse-plugins (Closes #5516).
    - Install hledger (custom backport, for now): our accountants need this.
    - Install stable Scribus instead of scribus-ng.
    - Install the printer driver for Epson Inkjet that use ESC/P-R.
    - Install the BookletImposer PDF imposition toolkit. It's tiny,
      and really helpful e.g. when producing booklets.
    - Install gtkhash and nautilus-gtkhash (Closes #6763).
    - Import new version of Tor Launcher:
      · Now based on upstream Tor Launcher 0.2.5.4.
      · Tor bug #11772: Proxy Type menu not set correctly
      · Tor bug #11699: Change &amp;#160 to &#160; in network-settings.dtd
      · Correctly handle startup paths that contain dot.
    - Upgrade to Torbutton 1.6.9.0.
    - Avoid shipping python2.6 in addition to python2.7.
    - Don't install Gobby 0.4 anymore. Gobby 0.5 has been available in
      Debian since Squeeze, now is a good time to drop the obsolete
      0.4 implementation.
    - Require a bit less free memory before checking for upgrades with
      Tails Upgrader. The general goal is to avoid displaying "Not
      enough memory available to check for upgrades" too often due to
      over-cautious memory requirements checked in the wrapper.
    - Make Tails Greeter's help window resolution-aware. Previously it
      used a static 800x600 which was problematic on lower resolutions,
      and sub-optimal on higher resolutions. Now it adapts itself
      according to the screen resolution.
    - Whisperback now sanitizes attached logs better with respect to
      DMI data, IPv6 addresses, and serial numbers (Closes #6797,
      #6798, #6804).
    - Integrate the new logo in Tails Installer (Closes #7095)
    - Also install linux-base and linux-compiler-gcc-4.8-x86 from
      sid. This way, we can get rid of our linux-compiler-gcc-4.8-x86
      3.12, and it makes things a bit more consistent.
    - Include the syslinux binary, and its MBR, in the ISO filesystem.
      This in turn allows Tails Installer to use this binary and MBR,
      which is critical for avoiding problems (such as #7345) on
      "Upgrade from ISO".
    - Include syslinux.exe for win32 in utils/win32/ on the ISO
      filesystem (Closes: #7425).
    - Tails Installer:
      * Add consistent margins in GUI.
      * Always reset the target drive's MBR, without asking for
        confirmation, after installing or upgrading.
      * Install the bootloader using the syslinux binary found on the
        target device, once the Live OS has been extracted/copied
        there.
    - Enable double-clicking to pick entries in the language or
      keyboard layout lists in Tails Greeter.
    - Install backport of shared-mime-info 1.3 (Closes: #7079).
    - Make sanity-check prompts closable in Tails Persistence Setup
      (Closes: #7119).
    - Fix quick search in Tails Greeter's Other languages window
      (Closes: #5387).
    - Install systemd. It is not enabled by default, but having it
      around will help doing the migration work.
    - Enable AppArmor on the kernel command-line. This is a no-op
      without the userspace tools and with no profile shipped, but it
      will make it easier to fix this part of the situation.

  * Build system
    - Bump Vagrant builder's memory for RAM builds. Wheezy requires
      more space to build, and the resulting image is larger.
    - Fix Vagrant compatibility issue. Some classes' methods/fields
      have been renamed between Vagrant versions, so we need a simple
      compatibility layer to support all versions. Without this, it's
      not possible to issue e.g. a `build` command to an already
      running (i.e. `vm:up`:ed) Vagrant instance.
    - Move cpu and mem checks to the `build` task. Previously, when
      they were checked in `vm:up` *only* when issued while the VM
      already is up, so these checks weren't run if one issues a
      `build` when the VM is off. Now we'll fail earlier with a more
      informative error message, and it looks like a more logical home
      for them too.
    - Fix buggy memory checks for RAM building. We have to take into
      account which state the Vagrant VM is in for determining *where*
      we check if enough memory is available for a RAM build. If it's
      off, we check the host; if it's on we check the VM. Previously
      we always checked the host, which doesn't make sense when the VM
      is already started.

  * Automated test suite
    - Bump the tester VM's RAM by 256 MiB. There is not enough free
      RAM to run Tails Upgrader with just 1 GiB of RAM after the
      migration to Wheezy.
    - Always adjust OOM and memory overcommit settings. The kernel
      freezes seem to also happen for the amd64 kernel when filling
      the memory.
    - Add option to make Sikuli rety on FindFailed. This makes it
      possible to update manu images for Sikuli in just *one* test
      suite run, by continuously updating outdated pictures as we go.
    - Actually run "Upgrade from ISO" from a USB drive running the old
      version. That's what users do, and is buggy.
    - Automatically test persistent directories permissions (Closes: #7560).
    - Use read-write persistence when testing upgraded USB
      installations.  Otherwise e.g. the permission fixes won't get
      applied, and the subsequent steps testing the permissions will
      fail.
    - Actually check that the ISO's Tails is installed. The step
      "Tails is installed on USB drive $TARGET" only checks that the
      *running* Tails is installed on $TARGET, which obviously fails
      when doing an upgrade from ISO running an old Tails. That it
      worked for the same scenario running the current Tails is just
      coincidental.
    - Use OpenJDK 7 to run our test suite (Closes #7175).
    - Use qemu-system-x86_64 directly, instead of kvm, for running the
      automated test suite (Closes: #7605).

 -- Tails developers <tails@boum.org>  Sun, 20 Jul 2014 23:16:13 +0200

tails (1.0.1) unstable; urgency=medium

  * Security fixes
    - Upgrade the web browser to 24.6.0esr-0+tails1~bpo60+1
      (Firefox 24.6.0esr + Iceweasel patches + Torbrowser patches).
      Also import the Tor Browser profile at commit
      90ba8fbaf6f23494f1a0e38d63153b3b7e65d3d3 from
      ttp/tor-browser-24.6.0esr-3.x-1.
    - Install Linux 3.14 from Debian unstable (fixes CVE-2014-3153 and
      others).
    - Install openssl from Squeeze LTS (fixes CVE-2014-0076,
      CVE-2014-0195, CVE-2014-0221, CVE-2014-3470 and CVE-2014-0224).
    - Install GnuTLS from Squeeze LTS (fixes CVE-2014-3466.).

  * Minor improvements
    - Add Squeeze LTS APT sources. It has been given a low pinning
      priority so explicit pinning must be used to actually install
      anything from it.
    - Upgrade Tor to 0.2.4.22-1~d60.squeeze+1.
    - Upgrade I2P to 0.9.13-1~deb6u+1.

 -- Tails developers <tails@boum.org>  Sun, 08 Jun 2014 19:14:00 +0200

tails (1.0) unstable; urgency=medium

  * Security fixes
    - Upgrade the web browser to 24.5.0esr-0+tails1~bpo60+1
      (Firefox 24.5.0esr + Iceweasel patches + Torbrowser patches).
    - Upgrade Tor to 0.2.4.21-1+tails1~d60.squeeze+1:
      * Based on 0.2.4.21-1~d60.squeeze+1.
      * Backport the fix for Tor bug #11464. It adds client-side blacklists for
        all Tor directory authority keys that was vulnerable to Heartbleed.
        This protects clients in case attackers were able to compromise a
        majority of the authority signing and identity keys.

   * Bugfixes
    - Disable inbound I2P connections. Tails already restricts incoming
      connections, but this change tells I2P about it.
    - Fix link to the system requirements documentation page in the Tails
      Upgrader error shown when too little RAM is available.

  * Minor improvements
    - Upgrade I2P to 0.9.12-2~deb6u+1.
    - Import TorBrowser profile. This was forgotten in Tails 0.23 and even
      though we didn't explicitly set those preferences in that release
      they defaulted to the same values. This future-proofs us in case the
      defaults would ever change.
    - Import new custom version of tor-launcher:
      * Based on upstream Tor Launcher 0.2.5.3.
      * Improve how Tor Launcher handles incomplete translation.
        (Tor bug #11483; more future-proof fix for Tails bug #6885)
      * Remove the bridge settings prompt. (Tor bug #11482; closes Tails
        bug #6934,)
      * Always show bridge help button. (Tor bug #11484)
    - Integrate the new Tails logo into various places:
      * The website
      * The boot splash
      * The "About Tails" dialog

  * Build system
    - Use the stable APT suite when building from the stable Git branch
      (Closes: #7022).

  * Test suite
    - Add test for the #7022 fix.

 -- Tails developers <tails@boum.org>  Sun, 27 Apr 2014 19:34:01 +0200

tails (0.23) unstable; urgency=medium

  * Security fixes
    - Upgrade the web browser to 24.4.0esr-0+tails1~bpo60+1
      (Firefox 24.4.0esr + Iceweasel patches + Torbrowser patches).

  * Major new features
    - Spoof the network interfaces' MAC address by default (Closes: #5421),
      as designed on https://tails.boum.org/contribute/design/MAC_address/.
    - Rework the way to configure how Tor connects to the network
      (bridges, proxy, fascist firewall): add an option to Tails Greeter,
      start Tor Launcher when needed (Closes: #5920, #5343).

  * Bugfixes
    - Additional software: do not crash when persistence is disabled
      (Closes: #6440).
    - Upgrade Pidgin to 2.10.9, that fixes some regressions introduced
      in the 2.10.8 security update (Closes: #6661).
    - Wait for Tor to have fully bootstrapped, plus a bit more time,
      before checking for upgrades (Closes: #6728) and unfixed known
      security issues.
    - Disable the Intel Management Engine Interface driver (Closes: #6460).
      We don't need it in Tails, it might be dangerous, and it causes bugs
      on various hardware such as systems that reboot when asked to shut down
    - Add a launcher for the Tails documentation. This makes it available
      in Windows Camouflage mode (Closes: #5374, #6767).
    - Remove the obsolete wikileaks.de account from Pidgin (Closes: #6807).

  * Minor improvements
    - Upgrade Tor to 0.2.4.21-1~d60.squeeze+1.
    - Upgrade obfsproxy to 0.2.6-2~~squeeze+1.
    - Upgrade I2P to 0.9.11-1deb6u1.
    - Install 64-bit kernel instead of the 686-pae one (Closes: #5456).
      This is a necessary first step towards UEFI boot support.
    - Install Monkeysign (in a not-so-functional shape yet).
    - Disable the autologin text consoles (Closes: #5588). This was one of
      the blockers before a screen saver can be installed
      in a meaningful way (#5684).
    - Don't localize the text consoles anymore: it is broken on Wheezy,
      the intended users can as well use loadkeys, and we now do not have
      to trust setupcon to be safe for being run as root by the desktop user.
    - Make it possible to manually start IBus.
    - Reintroduce the possibility to switch identities in the Tor Browser,
      using a filtering proxy in front of the Tor ControlPort to avoid giving
      full control over Tor to the desktop user (Closes: #6383).
    - Incremental upgrades improvements:
      · Drop the Tails Upgrader launcher, to limit users' confusion
        (Closes: #6513).
      · Lock down sudo credentials a bit.
      · Hide debugging information (Closes: #6505).
      · Include ~/.xsession-errors in WhisperBack bug reports.
        This captures the Tails Upgrader errors and debugging information.
      · Report more precisely why an incremental upgrade cannot be done
        (Closes: #6575).
      · Various user interface and phrasing improvements.
    - Don't install the Cookie Monster browser extension (Closes: #6790).
    - Add a browser bookmark pointing to Tor's Stack Exchange (Closes: #6632).
    - Remove the preconfigured #tor channel from the Pidgin: apparently,
      too many Tails users go ask Tails questions there, without making
      it clear that they are running Tails, hence creating a user-support
      nightmare (Closes: #6679).
    - Use (most of) Tor Browser's mozconfig (Closes: #6474).
    - Rebase the browser on top of iceweasel 24.3.0esr-1, to get
      the certificate authorities added by Debian back (Closes: #6704).
    - Give access to the relevant documentation pages from Tails Greeter.
    - Hide Tails Greeter's password mismatch warning when entry is changed.
    - Persistent Volume Assistant:
      · Take into account our installer is now called Tails Installer.
      · Optimize window height (Closes: #5458).
      · Display device paths in a more user-friendly way (Closes: #5311).

  * Build system
    - Ease updating POT and PO files at release time, and importing translations
      from Transifex (Closes: #6288, #6207).
    - Drop custom poedit backport, install it from squeeze-backports-sloppy.
    - Make ISO and IUK smaller (Closes: #6390, #6425):
      · Exclude more files from being included in the ISO.
      · Remove *.pyc later so that they are not recreated.
      · Truncate log files later so that they are not filled again.
      · At ISO build time, set mtime to the epoch for large files whose content
        generally does not change between releases. This forces rsync
        to compare the actual content of these files, when preparing an IUK,
        instead of blindly adding it to the IUK merely because the mtime
        has changed, while the content is the same.
    - Make local hooks logging consistent.

  * Test suite
    - Migrate from JRuby to native Ruby + rjb.
    - The test suite can now be run on Debian Wheezy + backports.
    - Fix buggy "persistence is not enabled" step (Closes: #5465).
    - Use IPv6 private address as of RFC 4193 for the test suite's virtual
      network. Otherwise dnsmasq from Wheezy complains, as it is not capable
      of handling public IPv6 addresses.
    - Delete volumes after each scenario unless tagged @keep_volumes.
    - Add an anti-test to make sure the memory erasure test works fine.
    - A *lot* of bugfixes, simplifications and robustness improvements.

 -- Tails developers <tails@boum.org>  Tue, 18 Mar 2014 00:58:50 +0100

tails (0.22.1) unstable; urgency=medium

  * Security fixes
    - Upgrade the web browser to 24.3.0esr-0+tails1~bpo60+2
      (Firefox 24.3.0esr + Iceweasel patches + Torbrowser patches).
    - Upgrade NSS to 3.14.5-1~bpo60+1.
    - Upgrade Pidgin to 2.10.8.
    - Workaround browser size fingerprinting issue by using small icons
      in the web browser's navigation toolbar (Closes: #6377).
      We're actually hit by Tor#9268, and this is the best workaround gk
      and I were able to find when discussing this on Tor#10095.

  * Major new features
    - Check for upgrades availability using Tails Upgrader, and propose
      to apply an incremental upgrade whenever possible (Closes: #6014).
      · Run tails-update-frontend at session login time.
      · Have tails-security-check only report unfixed security issues.
      · Greatly improve the Tails Upgrader UI and strings phrasing.
      · Enable startup notification for Tails Upgrader.
    - Install Linux 3.12 (3.12.6-2) from Debian testing. Unfortunately,
      this breaks the memory wipe feature on some hardware (#6460), but
      it fixes quite a few security issues, and improves hardware support.
    - Update the build system to be compatible with Vagrant 1.2 and 1.3,
      in addition to the already supported versions (Closes: #6221).
      Thanks to David Isaac Wolinsky <isaac.wolinsky@gmail.com>.

  * Bugfixes
    - Do not start IBus for languages that don't need it. This fixes
      the keybindings problems introduced in 0.22 (Closes: #6478).
      Thanks to WinterFairy.
    - Disable network.proxy.socks_remote_dns in the Unsafe Browser.
      Bugfix against 0.22 (Closes: #6479).
    - Fetch Tor Browser User-Agent from its own prefs, rather than from
      the obsolete Torbutton ones. Bugfix against 0.22 (Closes: #6477).
    - Upgrade Vagrant basebox to include up-to-date Debian archive keys
      (Closes: #6515, #6527).
    - Do not use a non-working proxy for downloading the Vagrant basebox
      (Closes: #6514).
    - Use IE's icon in Windows camouflage mode.
      Bugfix against 0.22 (Closes: #6536).
    - Support "upgrading" a partial Tails installation (Closes: #6438)
      and fix missing confirmation dialog in Tails Installer (Closes: #6437).
      Thanks to Andres Gomez Ramirez <andres.gomez@cern.ch>.
    - Fix browser homepage in Spanish locales (Closes: #6612).

  * Minor improvements
    - Tor 0.2.4 is stable! Adapt APT sources accordingly.
    - Update Tor Browser to 24.2.0esr-1+tails1, that uses its own NSS
      library instead of the system one.
    - Update Torbutton to 1.6.5.3.
    - Do not start Tor Browser automatically, but notify when Tor is ready.
      Warn the user when they attempt to start Tor Browser before Tor is ready.
    - Import Tor Browser profile at
      3ed5d9511e783deb86835803a6f40e7d5a182a12 from ttp/tor-browser-24.2.0esr-1.
    - Use http.debian.net for Vagrant builds, instead of the mostly broken
      (and soon obsolete) cdn.debian.net.
    - Phrasing and UI improvements in tails-upgrade-frontend.
    - Style and robustness improvements in tails-security-check.
    - Make room for upcoming UEFI support in Tails Installer.

 -- Tails developers <tails@boum.org>  Wed, 29 Jan 2014 15:08:13 +0100

tails (0.22) unstable; urgency=medium

  [Tails developers]
  * Security fixes
    - Upgrade to Iceweasel 24.2.0esr that fixes a few serious security issues.
    - Stop migrating persistence configuration and access rights. Instead,
      disable all persistence configuration files if the mountpoint has wrong
      access rights (Closes: #6413).
    - Upgrade to NSS 3.15.3 that fixes a few serious security issues affecting
      the browser, such as CVE-2013-1741, CVE-2013-5605 and CVE-2013-5606.

  * Major improvements
    - Switch to Iceweasel 24 (Closes: #6370).
      · Resync' (most) Iceweasel prefs with TBB 3.0-beta-1 and get rid
        of many obsolete or default settings.
      · Disable WebRTC (Closes: #6468).
      · Import TorBrowser profile at commit
        51bf06502c46ee6c1f587459e8370aef11a3422d from the tor-browser-24.2.0esr-1
        branch at https://git.torproject.org/tor-browser.git.
    - Switch to Torbutton 1.6.5 (Closes: #6371).
      · Prevent Torbutton from asking users to "upgrade TBB".
      · Use the same Tor SOCKS port as the TBB (9151) for our web browser.
        This should be enough to avoid being affected by Tor#8511.
      · Disable Torbutton 1.6's check for Tor.
        Unfortunately, the new check.torproject.org breaks the remote Tor
        check. We cannot use the local Tor check with the control port. So,
        the shortest and sanest path to fixing the check issue, because the
        remote Tor check is broken" seems to simply disable this check.
        Patch submitted upstream as Tor#10216.
    - Prepare incremental upgrades to be the next default way to upgrade Tails,
      on point-releases at least.

  * Bugfixes
    - Deny X authentication only after Vidalia exits (Closes: #6389).
    - Disable DPMS screen blanking (Closes: #5617).
    - Fix checking of the persistent volume's ACL.
    - Sanitize more IP and MAC addresses in bug reports (Closes: #6391).
    - Do not fail USB upgrade when the "tmp" directory exists on the
      destination device.
    - Tails Installer: list devices with isohybrid Tails installed
      (Closes: #6462).

  * Minor improvements
    - Create a configuration file for additional software if needed
      (Closes: #6436).
    - Translations all over the place.
    - Enable favicons in Iceweasel.
    - Do not propose to make permanent NoScript exceptions.
      In Tails, every such thing is temporary, so better only display the menu
      entry that's about temporarily allowing something.
    - Clearer warning when deleting persistent volume (thanks to Andres Gomez
      Ramirez <andres.gomez@cern.ch> for the patch).
    - Make wording in Tails Installer more consistent.

  [ WinterFairy ]
  * Use IBus instead of SCIM (Closes: #5624, #6206).
    It makes it possible to input passwords in pinentry for at least Japanese,
    Chinese and Korean languages.
  * Add an import-translation script.
    This automates the importation process of completed translations
    from Transifex.
  * Always list optimal keyboard layout in the greeter (Closes: #5741).
  * Fix on-the-fly translation of the greeter in various languages
    (Closes: #5469).

  [ Kytv]
  * Update I2P to 0.9.8.1 (Closes: #6080, #5889).
  * Improve I2P configuration:
    - Disable IPv6 support in a nicer way.
    - Disable i2cp (allows java clients to communicate from outside the JVM). If
      this is unset an exception for port 7654 would need to be added to ferm.
    - Disable "in-network" updates (this is also done in the regular I2P
      packages).
    - Disable the outproxies. Access to the Internet is already routed through
      Tor so these are unnecessary. If end-users have a good reason to go
      through one of the I2P outproxies they can turn them back on.
  * Add a couple of default I2P IRC channels to Pidgin.
  * Allow access to the local 'eepsite' through FoxyProxy.
  * Add firewall exceptions for the standard I2P ports.

 -- Tails developers <tails@boum.org>  Sat, 30 Nov 2013 16:47:18 +0100

tails (0.21) unstable; urgency=low

  * Security fixes
    - Don't grant access to the Tor control port for the desktop user
      (amnesia). Else, an attacker able to run arbitrary code as this user
      could obtain the public IP with a get_info command.
      · Vidalia is now run as a dedicated user.
      · Remove the amnesia user from the debian-tor group.
      · Remove the Vidalia launcher in the Applications menu.
        The Vidalia instance it starts is useless, since it can't connect
        to the Tor control port.
    - Don't allow the desktop user to directly change persistence settings.
      Else, an attacker able to run arbitrary code as this user could
      leverage this feature to gain persistent root access, as long as
      persistence is enabled.
      · Fully rework the persistent filesystem and files ownership
        and permissions.
      · Run the Persistent Volume Assistant as a dedicated user, that is
        granted the relevant udisks and filesystem -level credentials.
      · At persistence activation time, don't trust existing persistence
        configuration files, migrate to the new ownership and permissions,
        migrate every known-safe existing settings and backup what's left.
        Warn the user when not all persistence settings could be migrated.
      · Persistent Volume Assistant uses the new ownership and permissions
        scheme when initializing a new persistent volume, and refuses to
        read persistence.conf if it, or the parent directory, hasn't the
        expected permissions.
      · Make boot medium 'system internal' for udisks with bilibop.
        Once Tails is based on Wheezy, this will further complete the
        protection (see #6172 for details).
    - Update Iceweasel to 17.0.10esr-0+tails2~bpo60+1.
    - Update Torbutton to 1.5.2-2, including a patch cherry-picked from
      upstream to make window resizing closer to what the design says.

  * Major new features
    - Add a persistence preset for printing settings (Closes: #5686).
      Reload CUPS configuration after persistence activation.
    - Support SD card connected through a SDIO host adapter (Closes: #6324).
      · Rebrand Tails USB installer to Tails installer.
      · Display devices brand, model and size in the Installer
        (Closes: #6292).
      · Ask for confirmation before installing Tails onto a device
        (Closes: #6293).
      · Add support for SDIO and MMC block devices to the Tails Installer
        (Closes: #5744) and the Persistent Volume Assistant (Closes: #6325).
      · Arm the udev watchdog when booted from SD (plugged in SDIO) too
        (Closes: #6327).

  * Minor improvements
    - Provide a consistent path to the persistent volume mountpoint
      (Closes: #5854).
    - Add a KeePassX launcher to the top GNOME panel (Closes: #6290).
    - Rework bug reporting workflow: point the desktop launcher to
      the troubleshooting page.
    - Make /home world-readable at build time, regardless of the Git
      working copy permissions. This makes the build process more robust
      against strict umasks.
    - Add signing capabilities to the tails-build script (Closes: #6267).
      This is in turn used to sign ISO images built by our Jenkins setup
      (Closes: #6193).
    - Simplify the ikiwiki setup and make more pages translatable.
    - Exclude the version string in GnuPG's ASCII armored output.
    - Prefer stronger ciphers (AES256,AES192,AES,CAST5) when encrypting
      data with GnuPG.
    - Use the same custom Startpage search URL than the TBB.
      This apparently disables the new broken "family" filter.
    - Update AdBlock Plus patterns.
    - Install Linux from Debian testing.
      (That is, the same version that was shipped in 0.20.1.)

  * Test suite
    - Look for "/tmp/.X11-unix/X${1#:}" too when detecting displays in use.
    - Adapt tests to match the Control Port access security fix:
      · Take into account that the amnesia user isn't part of the debian-tor
        group anymore.
      · Run as root the checks to see if a process is running: this
        is required to see other users' processes.

 -- Tails developers <tails@boum.org>  Sat, 26 Oct 2013 23:42:46 +0200

tails (0.20.1) unstable; urgency=low

  * Major new features
  - Install Tor 0.2.4.17-rc-1~d60.squeeze+1 from the Tor project's repository.
  - Install Iceweasel 17.0.9esr with Torbrowser patches.
  - Install Linux kernel 3.10-3 (version 3.10.11-1) from sid.

  * Bugfixes
  - Remount persistence devices read-only at shutdown/reboot time
    (Closes: #6228).
  - Greeter: display a warning icon on admin password mismatch and on
    persistence unlocking failure. Thanks to Andres Gomez Ramirez
    <andres.gomez@cern.ch> for the fix!
  - Don't torsocksify Pidgin.
    Instead we disable Pidgin's GNOME integration to get the "Global proxy
    configuration", which we set to use Tor. This fixes the I2P IRC account.
  - Additional software: fix typo in notification.
  - Allow installing "Priority: standard" packages that we do not install
    by default: remove them late in the build process instead of assigning
    them a -1 APT pinning level.

  * Minor improvements
  - Update AdBlock Plus patterns.
  - Use more unique ISO file name when building from Jenkins.
  - Additional software: point to the system log on upgrade failure.
  - Set SOCKS5_USER and SOCKS5_PASSWORD in the connect-socks wrapper (used
    by Git). Else, Tor 0.2.4's IsolateSOCKSAuth and connect-proxy
    sometimes play together in some way that makes connect-proxy ask for
    a password to connect to the SocksPort. SOCKS5_USER and
    SOCKS5_PASSWORD are passed through unchanged if they were manually set
    by the user already.
  - Use our custom connect-socks wrapper for SSH. Else, Tor 0.2.4's
    IsolateSOCKSAuth and connect-proxy sometimes play together in some way
    that makes connect-proxy ask for a password to connect to the
    SocksPort. Note that connect-socks uses the default SocksPort too, so
    no change here wrt. our connection isolation design.

  * Localization
  - Import new translations from Transifex.

  * Test suite
  - Fix old ISO checking for consistent error reporting.
  - Remove custom persistence test from manual test suite.
    It was removed for the GUI in t-p-s 0.33.

 -- Tails developers <tails@boum.org>  Sun, 15 Sep 2013 15:49:36 +0200

tails (0.20) unstable; urgency=low

  * Major new features
  - Install Linux kernel 3.10.3-1 from Debian unstable.
  - Iceweasel 17.0.8esr + Torbrowser patches.

  * Bugfixes
  - Prevent Iceweasel from displaying a warning when leaving HTTPS web sites.
  - Make Iceweasel use the correct, localized search engine.
  - Fix Git access to https:// repositories.

  * Minor improvements
  - Install Dasher, a predictive text entry tool.
  - Add a wrapper around TrueCrypt which displays a warning about it soon
    being deprecated in Tails.
  - Remove Pidgin libraries for all protocols but IRC and Jabber/XMPP.
    Many of the other protocols Pidgin support are broken in Tails and
    haven't got any security auditting.
  - Disable the pre-defined Pidgin accounts so they do not auto-connect
    on Pidgin start.
  - Include information about Alsa in WhisperBack reports.
  - Explicitly restrict access to ptrace. While this setting was enabled
    by default in Debian's Linux 3.9.6-1, it will later disabled in 3.9.7-1.
    It's unclear what will happen next, so let's explicitly enable it ourselves.
  - Do not display dialog when a message is sent in Claws Mail.
  - Sync iceweasel preferences with the Torbrowser's.

  * Localization
  - Many translation updates all over the place.
  - Merge all Tails-related POT files into one, and make use of intltoolize
    for better integration with Transifex.

 -- Tails developers <tails@boum.org>  Tue, 30 Jul 2013 14:19:57 +0200

tails (0.19) unstable; urgency=low

  * Major new features
  - Install Linux kernel 3.9.5-1 from Debian unstable.
    Features of particular interest for Tails are the Yama LSM
    (ptrace scope restrictions) and improved hardware support.
    As a corollary, install initramfs-tools from there too.
  - Iceweasel 17.0.7esr + Torbrowser patches.
  - Unblock Bluetooth, Wi-Fi, WWAN and WiMAX; block every other type of
    wireless device. Next steps are described on the
    todo/protect_against_external_bus_memory_forensics ticket.

  * Bugfixes
  - Fix write access to boot medium at the block device level,
    by installing bilibop-udev. Thanks to quidame for his support.
  - tails-greeter l10n-related fixes, thanks to winterfairy:
    · Fix so translations is applied on password mismatch messages.
    · Separate forward and login buttons and make them translatable.
  - Fix link to documentation when no sudo password is set.
  - gpgApplet: partial fix for clipboard emptying after a wrong passphrase
    was entered.
  - Workaround aufs bug in Unsafe Browser script.

  * Minor improvements
  - Drop GNOME proxy settings: we did not find any use of it we were keen
    to support, other than two programs (Seahorse, Pidgin) that are now run
    with torsocks.
  - Format newly created persistent volumes as ext4.
  - GnuPG: don't connect to the keyserver specified by the key owner.
    This feature opens the door to a variety of subtle attacks.
  - GnuPG: locate keys only from local keyrings.
    This is probably the default, but better safe than sorry.
  - Install virt-what from Wheezy.
    The version from Squeeze does not detect at least Parallels for Mac v.8.
  - Upgrade live-boot and live-config to the 3.0.x final version from Wheezy.
    · Remove /live and /lib/live/image compatibility symlinks.
    · Add /live/overlay -> /lib/live/mount/overlay symlink.
      The live-boot changes (commit d2b2a461) brought to fix Debian bug
      #696495 revert some of our previous changes (commit 77dab1cb), and as
      a result, at the time live-persist runs, no tmpfs is mounted on
      /live/overlay, which breaks the aufs mount. So, let's just ensure
      /live/overlay points to a tmpfs.
    · Really disable policykit and sudo live-config hooks.
      ... by making it believe they've already been run.
      This workarounds new live-config's default behavior.

  * Localization
  - Many translation updates all over the place.

  * Test suite
  - Re-enable previously disabled boot device permissions test.

 -- Tails developers <tails@boum.org>  Wed, 26 Jun 2013 12:36:20 +0200

tails (0.18) unstable; urgency=low

  * New features
  - Support obfs3 bridges.
  - Automatically install a custom list of additional packages chosen by
    the user at the beginning of every working session, and upgrade them
    once a network connection is established (technology preview).

  * Iceweasel
  - Upgrade to Iceweasel 17.0.6esr-0+tails1~bpo60+1.
  - Update Torbrowser patches to current maint-2.4 branch (567682b).
  - Isolate DOM storage to first party URI, and enable DOM storage:
    don't set dom.storage.enabled anymore, and set Torbutton's
    disable_domstorage to false.
  - Isolate the image cache per url bar domain.
  - Torbutton 1.5.2, and various prefs hacks to fix breakage:
    · Add .saved version of the Torbutton preferences the TBB also sets.
    · Set TOR_SOCKS_HOST and TOR_SOCKS_PORT.
    · Move some prefs (network.proxy.*, extensions.autoDisableScopes,
      extensions.foxyproxy.last-version) to user.js.
      Else, with Torbutton 1.5.x, these ones are not taken into account.
    · Set network.proxy.socks_version.
      Else we get the meaningless user_pref("network.proxy.socks_version", 9063);
      in prefs.js after the initial startup.
    · Set extensions.foxyproxy.socks_remote_dns to true.
      Else, it overrides the various ways we set network.proxy.socks_remote_dns,
      which in turn makes Torbutton think it should start in non-Tor mode.
    · Also pass the TOR_SOCKS_* environment variables to iceweasel when
      generating the profile: Torbutton behaves differently depending on
      these variables, so we don't want the initial profile generation to be
      done without them. In practice, this has no implication that we could
      see right now, but better safe than sorry.
    · Import all version overrides from the TBB prefs.
      Else, the User-Agent sent in the HTTP headers is fine, but real
      values leak with JavaScript, as demonstrated by ip-check's "Browser
      type" test.
    · Move a bunch of settings to user_pref(), that are not applied otherwise.
      For some, this fixes a regression in 0.18~rc1.
      For other, the  bug was already present in Tails 0.17.2.
  - HTTPS Everywhere 3.2.
  - Update prefs to match the TBB's, fix bugs, and take advantage of the latest
    Torbrowser patches:
    · Increase pipeline randomization.
    · Fix @font-face handling of local() fonts.
      Also disable fallback font rendering.
    · Explicitly disable SPDY v2 and v3.
    · Update http pipelining prefs.
  - Make prefs organization closer to the TBB's:
    · Remove Torbutton prefs that we set at their default value.
    · Import Torbutton preferences from the TBB.
    · Organize iceweasel config files in sections the same way as the TBB.
  - Cleanup prefs:
    · Don't set extensions.torbutton.clear_cookies nor
      extensions.torbutton.saved.share_proxy_settings:
      we don't care about toggling anymore.
    · Don't set extensions.torbutton.saved.download_retention nor
      extensions.torbutton.saved.search_suggest:
      these settings are not used in Torbutton anymore.
  - Update unsafe browser prefs mangling accordingly.
  - Move network.protocol-handler.warn-external.* to user_pref().
    Else they're not applied.
    These prefs are actually ignored by Firefox these days -- the TBB
    design doc reads "They are set still anyway out of respect for the
    dead". Let's go on doing the same.
  - Update extensions.adblockplus.currentVersion.
  - Fetch xul-ext-https-everywhere (3.2-2) and xul-ext-noscript (2.6.6.1-1)
    from Debian unstable. They were uploaded there, and accordingly removed
    from experimental.

  * Bugfixes
  - Linux 3.2.41-2+deb7u2.
  - Fixed swapped filenames of tails-{reboot,shutdown}.desktop.
    Thanks to Mikko Harhanen for the patch.
  - Only add ClientTransportPlugin to torrc when bridge mode is enabled.
    This should bring back support for proxies of type other than obfsproxy.

  * Minor improvements
  - Set kernel.dmesg_restrict=1, and make /proc/<pid>/ invisible
    and restricted for other users. It makes it slightly harder for an attacker
    to gather information that may allow them to escalate privileges.
  - Install gnome-screenshot.
  - Don't disable IPv6 on all network interfaces anymore.
    It turns out the IPv6 leaks we wanted to fix actually don't exist.
  - Add a "About Tails" launcher in the System menu.
  - Install GNOME accessibility themes.
  - Use 'Getting started...' as the homepage for Tails documentation button.
  - Stop relying on the obsolete /live/image compatibility symlink.
  - Disable audio preview in Nautilus.
  - Wheezy was released => Squeeze is now oldstable.
  - Pick Tor from deb.torproject.org regardless of the release name they
    advertise. At some point we needed it, their APT repository still thought
    that stable == Squeeze.
  - Add Wheezy APT sources.
  - Install Linux and related packages from Wheezy.
    Debian sid just got Linux 3.8, and we don't want to switch to a new kernel
    yet.
  - Fetch laptop-mode-tools from Wheezy.
    Wheezy has the version we've been installing in 0.18~rc1,
    while a newer one was uploaded to sid in the meantime.
  - Fetch a few packages from Wheezy instead of unstable.
    Namely: spice-vdagent, libregexp-common-perl, macchanger, service-wrapper,
    libservice-wrapper-java and libservice-wrapper-jni.
    Wheezy has the versions we've been installing for a while, so let's
    avoid having unstable push a newer one to us uselessly at some point.
    Note that at the time of this writing, the versions in sid and in Wheezy
    are the same, so this commit is effectively a no-op as of today: it is
    merely a safeguard for the future.

  * Localization
  - Many translation updates all over the place.

  * Build process
  - Make Vagrant's build-tails script support Jenkins too.

  * Test suite
  - Fix Unsafe Browser test broken by hidepid.

 -- Tails developers <tails@boum.org>  Mon, 13 May 2013 22:17:38 +0200

tails (0.17.2) unstable; urgency=low

  * Iceweasel
  - Upgrade to Iceweasel 17.0.5esr-0+tails2~bpo60+1.
  - Stop displaying obsolete context menu entries ("Open Tor URL" and friends).

  * Hardware support
  - Update Linux to 3.2.41-2

  * Bugfixes
  - Use more reliable OpenPGP keyservers:
    · use the hkps pool in GnuPG (and import their SSL CA)
    · use hkp://pool.sks-keyservers.net in Seahorse (as it does not support
      hkps yet)
  - Keep udisks users (GNOME Disk Utility, tails-persistence-setup, etc.)
    from resetting the system partition's attributes when manipulating the
    partition table. To this end, backport the relevant bugfix from Wheezy
    into parted 2.3-5+tails1. This allowed to remove the sgdisk-based
    workaround in tais-persistence-setup, and to stop installing
    python-parted. All this is a first needed step to fix
    todo/make_system_disk_read-only in a future release.

  * Minor improvements
  - Disable NoScript's HTML5 media click-to-play for better user experience.

  * Localization
  - Tails USB installer: update translations for French, German, Spanish,
    Finnish, Greek, Italian, Latvian, Dutch, Polish and Chinese.
  - Tails Greeter: update translations for Farsi, Chinese, French;
    new translations: Finnish, Norwegian Bokmål, Galician.
  - tails-persistence-setup: update Farsi and Chinese translations;
    import new translations for Finnish and Swedish.
  - WhisperBack: update translations for Arabic, French, German, Greek,
    Spanish, Korean, Polish, Russian. New translations: Finnish, Chinese.

  * Build process
  - Add automated testing framework (Sikuli, Cucumber, libvirt -based)
    with a bunch of tests.

 -- Tails developers <amnesia@boum.org>  Sun, 07 Apr 2013 12:17:26 +0200

tails (0.17.1) unstable; urgency=low

  * Iceweasel
  - Upgrade to Iceweasel 17.0.4esr-0+tails1~bpo60+1.

  * Hardware support
  - Update Linux to 3.2.39-2.
    It includes the drm and agp subsystems from Linux 3.4.29.
  - Don't install xserver-xorg-video-rendition backport.
    xserver-xorg-video-rendition has been removed from squeeze-backports
    due to an upstream tarball mismatch discover when merging backports
    into the main Debian archive, and xserver-xorg-video-all still depends
    on it, so we explicitly install all drivers from -all but -rendition
    as a (hopefully temporary) workaround.

  * Minor improvements
  - Remove Indymedia IRC account, until we ship a version of Pidgin
    with SASL support, that is when Tails is based on Wheezy.

  * Build system
  - Don't ship the wiki's todo and bugs on ISO images.

 -- Tails developers <amnesia@boum.org>  Thu, 21 Mar 2013 18:54:11 +0100

tails (0.17) unstable; urgency=low

  * New features
  - Install the KeePassX password manager, with a configuration and
    documentation that makes it easy to persist the password database.

  * Iceweasel
  - Upgrade to Iceweasel 17.0.3esr-1+tails1~bpo60+1.
  - Install xul-ext-adblock-plus from squeeze-backports.
  - Do not allow listing all available fonts.
    Set browser.display.max_font_attempts and browser.display.max_font_count
    to enable the Torbrowser Limit-the-number-of-fonts-per-document patch.
  - Set default spellchecker dictionary to English (USA),
    and localize it according to locale with our custom branding extension.
  - Disable the add-ons automatic update feature.
  - Make the generated profile world-readable.
  - Remove NoScript click-to-play confirmation.
  - Sync some prefs set by Torbutton, to be ready when it stops setting these.
  - Disable navigation timing.
  - Disable SPDY. It stores state and may have keepalive issues.
  - More aggressive iceweasel HTTP pipelining settings.
  - Enable WebGL (as click-to-play only).
  - Disable network.http.connection-retry-timeout.
  - Disable full path information for plugins.
  - Remove NoScript blocks of WebFonts.
  - Disable DOM storage in Torbutton.
    Since we don't apply the 0026-Isolate-DOM-storage-to-first-party-URI.patch
    Torbrowser patch yet, and still disable DOM storage, we need to tell
    Torbutton not to use it.
  - Synchronize iceweasel's general.useragent.override with TBB based on FF17.
    The User-Agent settings are not kept up-to-date anymore in Torbutton, so
    we have to keep in sync manually with TBB's settings.
  - Remove obsolete APT pining for Torbutton.
    It's not maintained in Debian anymore, so we now fetch it from our own
    APT repository.
  - Fetch FoxyProxy from Debian experimental and libnspr4-0d from
    squeeze-backports, for compatibility with Iceweasel 17.
  - Rebase bookmarks file on top of the default iceweasel 17 one.
  - Explicitly disable AdBlock Plus "correct typos" feature.
    This feature connects to http://urlfixer.org/.
    It is disabled by default in 2.2-1, but let's be careful.

  * Minor improvements
  - Upgrade to live-boot 3.0~b11-1 and live-config 3.0.12-1.
    Accordingly update the 9980-permissions hook, live-persist,
    unsafe-browser and boot-profile.
    Add compatibility symlinks from /live to /lib/live, and from /live/image
    to /lib/live/mount/medium, to ease the transition.
  - Check for errors when sourcing live-boot files, e.g. to detect when
    they have been renamed upstream.
  - Don't add "quiet" to the kernel command-line ourselves.
    Else, it appears twice as live-build's lb_binary_syslinux adds it too.
    Historically, we've been adding it ourselves on top of that because
    lb_binary_yaboot does not add it, but since we gave up the PowerPC support
    attempt, we're now only interested in syslinux, so let's make it easier
    for the general case, e.g. when one wants to remove the "quiet" parameter
    as suggested by our "Tails does not start" debugging documentation.
  - Upgrade I2P to 0.9.4.

  * Bugfixes
  - Many bugfixes brought by the Debian Squeeze 6.0.7 point-release.
  - Use the regular GnuPG agent + pinentry-gtk2 instead of Seahorse
    as a GnuPG agent. This fixes usage of OpenPGP in Claws Mail,
    and brings support for OpenPGP smartcards.
  - Enable I2P hidden mode.
    Else, killing I2P ungracefully is bad for the I2P network.
  - live-persist: move error() function before the first potential usecase.
  - Add missing executable bit on restart-tor and restart-vidalia.
  - Add shutdown and reboot launchers to the menu.
    This workarounds the lack of a shutdown helper applet in camouflage mode.
  - Remove Pidgin's MXit and Sametime support.
    ... at least until CVE-2013-0273, CVE-2013-0272 and CVE-2013-0271 are
    fixed in Debian stable. While we're at it, don't force file removal in
    these "set -e" build scripts: fail hard, instead of silently ignoring
    the fact that files may have moved or disappeared.

  * Hardware support
  - Install recent Intel and AMD microcode from squeeze-backports,
    explicitly excluding the iucode-tool package that's not a good idea
    for Live systems.
  - Install firmware loader for Qualcomm Gobi USB chipsets.
    This is needed to have various mobile broadband chipsets work.
  - Upgrade barry to 0.18.3-5~bpo60+1.
    This much improved new version supports more hardware & ISP,
    and does not display dozens of spurious error messages at boot time.

  * Build system
  - Remove APT local cache (/Var/cache/apt/{,src}pkgcache.bin).

 -- Tails developers <amnesia@boum.org>  Sat, 23 Feb 2013 10:37:57 +0100

tails (0.16) unstable; urgency=low

  * Minor improvements
  - Replace the too-easy-to-misclick shutdown button with a better
    "Shutdown Helper" Gnome applet.
  - Display ~/Persistent in GNOME Places and GtkFileChooser if it is mounted.
  - Set Unsafe Browser's window title to "Unsafe Browser".
  - Install ekeyd to support the EntropyKey.
  - Install font for Sinhala.
  - Update Poedit to 1.5.4.
  - Kill Vidalia when restarting Tor.
    Doing this as early as possible exposes Vidalia's "broken onion" icon
    to users less.
  - Hide the persistence setup launchers in kiosk mode.
  - Add a shell library for Tor functions.
    These are shared among multiple of our scripts.
  - Install dictionaries for supported languages.
    Install hunspell dictionaries when possible,
    fall back on myspell ones else.

  * Bugfixes
  - Disable IPv6 on all network interfaces.
    This is a workaround for the IPv6 link-local multicast leak that was recently
    discovered. Tails has no local service that listens on IPv6, so there should be
    no regression, hopefully, unless one wants to play with OnionCat and VoIP,
    but those of us should know how to workaround this anyway.
  - live-persist: Fix variable mismatch, fixing probe white-list.
    Tails may previously have been able to list GPT partitions labelled
    "TailsData" on hard drives (!) as valid persistence volumes...
  - live-persist: Fix --media option when no devices are attached.
    Earlier, if it was set to e.g. 'removable-usb' and no USB storage was
    connected, $whitelistdev would be empty, which is interpreted like
    all devices are ok by the rest of the code.
  - Fix SCIM in the autostarted web browser: save IM environment variables
    to a file during Desktop session startup, and export them into the
    autostarted browser's environment.
  - Talk of DVD, not of CD, in the shutdown messages.
  - Make tordate work in bridge mode with an incorrect clock.
    When using a bridge Tor reports TLS cert lifetime errors (e.g. when
    the system clock is way off) with severity "info", but when no bridge
    is used the severity is "warn". tordate/20-time.sh depends on grepping
    these error messages, so we termporarily increase Tor's logging
    severity when using bridge mode. If we don't do this tordate will
    sleep forever, leaving Tor in a non-working state.
    · White-list root to use Tor's ControlPort.
    · Add logging for is_clock_way_off().
    · Remove Tor's log before time syncing.
      We depend on grepping stuff from the Tor log (especially for
      tordate/20-time.sh), so deleting it seems like a Good Thing(TM).
    · Stop Tor before messing with its log or data dir.
  - live-persist: limit searched devices the same way as live-boot.
    If no --media argument is specified, use live-boot's
    "(live-media|bootfrom)=removable(|-usb)" argument to limit devices
    searched for a persistent volume.
  - tails-greeter: do not pass media=removable to live-persist.
    Now that we have autodetection with kernel command-line,
    it should not be needed anymore.
  - Start memlockd after configuring it,
    instead of starting it before and restarting it after.
    This avoids running memlockd twice, and prevents other possibly
    surprising race-conditions.
    As a consequence, also have tails-sdmem-on-media-removal start after the
    memlockd service *and* tails-reconfigure-memlockd: to start the watchdog,
    we need memlockd to be properly configured *and* running.

  * iceweasel
  - Set iceweasel homepage to the news section on the Tails website.
    ... using the localized one when possible.
  - Hide the iceweasel add-on bar by default.
    Now that we don't want to ship the Monkeysphere addon anymore,
    that was the only one displayed in there, we can as well hide the whole bar.
  - Don't hide the AdBlock-Plus button in the add-on bar anymore. Now that
    we hide the whole addon bar, we can get rid of this old
    UX improvement.
  - Do not install a placeholder (fake) FireGPG iceweasel extension anymore.
    It was shipped from 0.10 (early 2012) to 0.15 (late November),
    so the migration period should be over now.
  - Don't install xul-ext-monkeysphere anymore.
    The implication of the current keyserver policy are not well
    understood, Monkeysphere is little used in Tails, and we're not sure
    anymore it would be our first bet for the web browser profile with no
    CA. Let's keep the various configuration bits (e.g. FoxyProxy,
    patching MSVA), though, so that advanced users who are used to have
    Monkeysphere in Tails just have to install the package.

  * Build system
  - Install the "standard" task with tasksel for better consistency in the
    Tails ISO images built in various environments.
  - Install p7zip-full. It's a dep by file-roller, but we explicily use it
    elsewhere, and it's better to be safe than sorry.
  - Remove pinning of libvpx0 to sid.
    This package is part of Squeeze, and not from testing/sid.
    We have been shipping the version from Squeeze for a while.
  - Remove config/chroot_local-packages/ from .gitignore.
    The documented way for "external" contributors to add custom packages
    is to put them in chroot_local-packages, and once we pull we import
    any such package into our APT repo and rewrite the
    history appropriately.
    Also, the ability to add packages in there and not see them in "git
    status" makes it very easy to build tainted ISO images with
    non-standard packages, which makes some of us fear can lead to hard to
    debug situations.
  - Make it clearer what can and cannot be done in terms of local packages.

 -- Tails developers <amnesia@boum.org>  Thu, 10 Jan 2013 12:47:42 +0100

tails (0.15) unstable; urgency=low

  * Major new features
  - Persistence for browser bookmarks.
  - Support for obfsproxy bridges.

  * Minor improvements
  - Add the Hangul (Korean) Input Method Engine for SCIM.
  - Add vendor-specific dpkg origin information. This makes dpkg-vendor
    return correct information.
  - Install pcscd and libccid from squeeze-backports. This is needed to
    support, to some extent, some OpenPGP SmartCard readers.
  - Install HPIJS PPD files and the IJS driver (hpijs).
    This adds support for some printers, such as Xerox DocumentCenter400.
  - Optimize fonts display for LCD.
  - Update TrueCrypt to version 7.1a.

  * Bugfixes
  - Do not use pdnsd anymore. It has been orphaned in Debian, has quite
    some bugs in there, and apparently Tor's DNSPort's own caching is
    be good enough.
  - Remove useless iceweasel cookies exceptions. They are useless as
    per-session cookies are allowed.
  - Do not run setupcon on X. This call is only needed on the Linux
    console, no need to annoy the user with a weird "Press enter to
    activate this console" when the open a root shell in a GNOME
    Terminal.
  - Allow the tails-iuk-get-target-file user to connect to the SOCKSPort
    dedicated for Tails-specific software.
  - Fix gpgApplet menu display in Windows camouflage mode.
  - Fix Tor reaching an inactive state if it's restarted in "bridge mode",
    e.g. during the time sync' process.

  * Iceweasel
  - Update iceweasel to 10.0.11esr-1+tails1.
  - User profile is now generated at build time in order to support persistent
    bookmarks.
  - Update HTTPS Everywhere to version 3.0.4.
  - Update NoScript to version 2.6.
  - Fix bookmark to I2P router console.
  - Re-enable Monkeysphere extension to connect to the validation agent.

  * Localization
  - The Tails USB installer, tails-persistence-setup and tails-greeter
    are now translated into Bulgarian.
  - Update Chinese translation for tails-greeter.
  - Update Euskadi translation for WhisperBack.

  * Build system
  - Custom packages are now retrieved from Tails APT repository instead
    of bloating the Git repository.
  - Allow '~' in wiki filenames. This makes it possible to ship
    update-description files for release candidates.
  - Document how to create incremental update kit.
  - Handle release candidates when generating custom APT sources.
  - Remove pinning for xul-ext-adblock-plus.
    It is obsolete since we've added this package to our APT repository.

 -- Tails developers <amnesia@boum.org>  Sun, 25 Nov 2012 12:59:17 +0100

tails (0.14) unstable; urgency=low

  * Major new features
  - Enable Tor stream isolation; several new SocksPorts with
    appropriate Isolate* options have been added for different use
    cases (i.e. applications). All application's have been
    reconfigured to use these new SocksPorts, which should increase
    anonymity by making it more difficulte to correlate traffic from
    different applications or "online identities".
  - The web browser now has the anonymity enhancing patches from the
    TorBrowser applied.
  - gpgApplet can now handle public-key cryptography.
  - Install an additional, PAE-enabled kernel with NX-bit
    support. This kernel is auto-selected when the hardware supports
    it and will:
    * provide executable space protection, preventing certain types of
      buffer overflows from being exploitable.
    * enable more than 4 GiB of system memory.
    * make all processors/cores available, including their
      power-saving functionality.
  - Add a persistence preset for NetworkManager connections.

  * Minor improvements
  - On kexec reboot, make the boot quiet only if debug=wipemem was not
    enabled.
  - Update torproject.org's APT repo key.
  - Update the embedded Tails signing key.
  - Use symlinks instead of duplicating localized searchplugins.
  - Rewrite Tails firewall using ferm. Tails firewall was written in
    very unsophisticated iptables-save/restore format. As more feature
    creeped in, it started to be quite unreadable.
  - Optimize VirtualBox modules build at runtime to avoid installing the
    userspace utils N times.
  - Drop most of Vidalia's configuration. Our custom lines just caused
    trouble (with multiple SocksPorts) and the default works well.
  - Blacklist PC speaker module. On some computers, having the pcspkr
    module loaded means loud beeps at bootup, shutdown and when using
    the console. As it draws useless attention to Tails users, it is
    better to prevent Linux from loading it by default.
  - Remove all addons from the Unsafe Browser. No addons are essential
    for the Unsafe Browser's intent. If anything they will modify the
    network fingerprint compared to a normal Iceweasel install, which
    is undesirable.
  - Prevent some unwanted packages to be installed at all, rather than
    uninstalling them later. This should speed up the build a bit.
  - Add a symlink from /etc/live/config to /etc/live/config.d. This
    makes the system compatible with live-config 3.0.4-1, without
    breaking backward compatibility with various parts of the system
    that use the old path.
  - Do not run unecessary scripts during shutdown sequence, to make
    shutdown faster.
  - Make live-persist deal with persistent ~/.gconf subdirs so that
    any options saved therein actually get persistent.
  - Prevent memlockd unload on shutdown, to make sure that all
    necessary tools for memory wiping are available when the new
    kernel has kexec'd.
  - Patch initscripts headers instead of fiddling with update-rc.d. We
    now let insserv figure out the correct ordering for the services
    during startup and shutdown, i.e. use dependency-based boot
    sequencing.
  - Remove the last absolute path in our isolinux config, which makes
    it easier to migrate from isolinux to syslinux (just rename the
    directory), and hence might make it easier for 3rd party USB
    installers (like the Universal USB Installer) to support Tails.

  * Bugfixes
  - Include `seq` in the ramdisk environment: it is used to wipe more
    memory. This fixes the long-standing bug about Tails not cleaning
    all memory on shutdown.
  - Fix Yelp crashing on internal links
  - Allow amnesia user to use Tor's TransPort. This firewall exception
    is necessary for applications that doesn't have in-built SOCKS
    support and cannot use torsocks. One such example is Claws Mail,
    which uses tsocks since torsocks makes it leak the hostname. This
    exception, together with Tor's automatic .onion mapping makes
    Claws Mail able to use hidden service mail providers again.
  - Force threads locking support in Python DBus binding. Without this
    liveusb-creator doesn't work with a PAE-enabled kernel.
  - Fix localized search plugins for 'es' and 'pt'
  - Fix live-boot's readahead, which caused an unnecessary pause
    during boot.
  - Factorize GCC wanted / available version numbers in VirtualBox
    modules building hook. This, incidentally, fixes a bug caused by
    duplication and not updating all instances.
  - Fix tordate vs. Tor 0.2.3.x. Since 0.2.3.x Tor doesn't download a
    consensus for clocks that are more than 30 days in the past or 2
    days in the future (see commits f4c1fa2 and 87622e4 in Tor's git
    repo). For such clock skews we set the time to the Tor authority's
    cert's valid-after date to ensure that a consensus can be
    downloaded.

  * Tor
  - Update to version 0.2.3.24-rc-1~~squeeze+1, a new major
    version. It's not a stable release, but we have been assured by
    the Tor developers that this is the right move.
  - Stop setting custom value for the Tor LongLivedPorts
    setting. Gobby's port was upstreamed in Tor 0.2.3.x.

  * Iceweasel
  - Update to 10.0.10esr-1+tails1, which has all the anonymity enhancing
    patches from the TorBrowser applied.
  - Install iceweasel from our own repo, http://deb.tails.boum.org.
  - Fix Iceweasel's file associations. No more should you be suggested
    to open a PDF in the GIMP.

  * htpdate
  - Use curl instead of wget, and add a --proxy option passed through
    to curl.
  - Remove the --fullrequest option, we don't need it anymore.
  - Remove --dns-timeout option, we don't need it anymore.
  - Change --proxy handling to support Debian Squeeze's curl.
  - Clarify what happens if --proxy is not used.
  - Compute the median of the diffs more correctly.

  * Hardware support
  - Update Linux to 3.2.32-1.

  * Software
  - Update vidalia to 0.2.20-1+tails1.
  - Update bundled WhisperBack package to 1.6.2:
    * Raise the socket library timeout to 120 seconds
    * Use smtplib's timeout parameter
    * Fix error output when calling send a 2nd time
  - Update liveusb-creator to 3.11.6-3.
  - Update i2p to 0.9.2.
  - Update tails-persistence-setup to 0.20-1, which should make it
    possible to install Tails on large (>= 32 GiB) USB drives.
  - Install console-setup and keyboard-configuration from unstable
    (required by new initramfs-tools).
  - Update tails-greeter to 0.7.3:
    * Import pt_BR translation.
    * Let langpanel usable during option selection stage
    * Print less debugging messages by default
    (below are changes in tails-greeter 0.7.2:)
    * Use correct test operators.
    * Generate language codes of available locales at package build
      time.
    * Read list of language codes from where we have saved it at
      package build time.
    * Drop tails-lang-helper, not used anymore.
    * Do not compile locales at login time anymore. Tails now ships
      locales-all.
  - Import live-config{,-sysvinit} 3.0.8-1. live-config >= 3.0.9-1
    has basically nothing useful for us, and it migrates to new paths
    brought by live-boot 3.0~b7, which we're not ready for yet (see:
    todo/newer_live-boot).

  * Localization
  - Fix Tails specific Iceweasel localization for pt-BR
  - Add Japanese input system: scim-anthy.
  - whisperback is now also translated into German, Hebrew, Hungarian,
    Italian and Korean.
  - tails-persistence-setup is now also translated into Arabic.
  - tails-greeter is now also translated into Arabic, Hebrew, Basque,
    Hungarian, Italian and Chinese.

  * Build system
  - Catch more errors in during build time:
    - Ensure that all local hooks start with 'set -e'.
    - Fail hard if adduser fails in local hooks.
    - Fail hard if 'rm' fails in local hooks.
  - vagrant: Ensure we have the set of Perl packages needed by our
    Ikiwiki
  - vagrant: Configure live-build to ship with ftp.us.debian.org.
    Using cdn.debian.net leads to bad interactions with Tor.
  - vagrant: Don't use gzip compression when building from a tag, i.e.
    a release.
  - vagrant: Optionally use bootstrap stage cache for faster builds
    via the 'cache' build option.
  - vagrant: Make sure release builds are clean, i.e. they don't use
    any potentially dangerous build options.
  - vagrant: Disable live-build package caching. This build system is
    meant to use an external caching proxy, so live-build's cache just
    wastes RAM (for in-memory builds) or disk space.
  - vagrant: use aufs magic instead of copying source into tmpfs.
    This reduces the amount of RAM required for building Tails in.
  - vagrant: Allow in-memory builds when a VM with enough memory is
    already started.

 -- Tails developers <amnesia@boum.org>  Sat, 10 Nov 2012 12:34:56 +0000

tails (0.13) unstable; urgency=low

  * Major new features
  - Use white-list/principle of least privelege approach for local services.
    Only users that need a certain local (i.e. hosted on loopback) service
    (according to our use cases) are granted access to it by our firewall;
    all other users are denied access.
  - Ship a first version of the incremental update system. Updates are not
    currently triggered automatically, but this will allow tests to be done
    on larger scales.

  * Minor improvements
  - Enable four workspaces in the Windows XP camouflage. This allows
    users to quickly switch to a more innocent looking workspace in case
    they are working on sensitive data and attract unwanted attention.
    The workspace switcher applet isn't there, though, since there's no
    such thing in Windows XP, so switching is only possible via keyboard
    shortcuts.
  - Ship with precompiled locales instead of generating them upon login.
  - Add support for wireless regulation.
  - Use color for Git output, not intended for machine consumption,
    written to the terminal.
  - Have ttdnsd use OpenDNS. Using Google's DNS servers was very
    glitchy, and rarely succeeded when it should. It can probably be
    attributed to Google's DNS, which is known to take issue with Tor
    exits.
  - Upgrade WhisperBack to 1.6, with many UI improvements and new translations.
  - Include GDM logs and dmidecode informations in the reports.
  - Allow to modify language and layout in the "Advanced options" screen
    of the greeter.
  - GnuPG: bump cert-digest-algo to SHA512.
  - Update torproject.org's APT repo key.

  * Bugfixes
  - Make Claws Mail save local/POP emails in its dot-directory. The
    default is to save them at ~/Mail, which isn't included in our
    current Claws Mail persistence preset.
  - Fix the System Monitor applet.
  - Remove broken ttdnsd from the default DNS resolution loop.
  - Hide the 'TailsData' partition in desktop applications.
  - Ship unrar-free again, so that the GNOME archive manager knows about
    it.
  - Ship with an empty whitelist for Noscript.
  - Disable FoxyProxy's advertisement on proxy error page.
  - Fix slow browsing experience for offline documentation.
  - Raise the socket timeout to 120 seconds in WhisperBack.
  - Enable the ikiwiki trail plugin for the locally built wiki too.

  * Iceweasel
  - Upgrade iceweasel to 10.0.6esr-1 (Extended Support Release) and install it
    and its dependencies from squeeze-backports.

  * Hardware support
  - Upgrade Linux to 3.2.23-1.

  * Software
  - Update tor to version 0.2.2.39.
  - Update Iceweasel to version 10.0.7esr-2.
  - Update i2p to version 0.9.1.

  * Build system
  - vagrant: Install Ikiwiki from Debian unstable. The 'mirrorlist'
    patches have finally been merged in upstream Ikiwiki. So instead of
    building Ikiwiki by hand, we can now install the package directly
    from Debian unstable.
  - Do not build the ikiwiki forum on the bundled static website copy.

 -- Tails developers <amnesia@boum.org>  Mon, 17 Sep 2012 15:19:25 +0200

tails (0.12.1) unstable; urgency=low

  This is a brown paper bag release to fix two major problems introduced in
  Tails 0.12.

  * Iceweasel
  - Upgrade Torbutton to 1.4.6.
  - Upgrade AdBlock Plus to 2.1.
  - Update AdBlock Plus patterns.

  * Hardware support
  - Upgrade Linux to 3.2.21-3 (linux-image-3.2.0-3-486).

  * Software
  - Install MAT from Debian backports, drop custom package.
  - Install python-pdfrw to re-add PDF support to the MAT.
  - Upgrade tails-greeter to 0.7.1, which fixes the race condition that
    broke administration password and locale settings on some systems.

  * Boot
  - Remove the Tails specific plymouth theme. The theme interfers heavily with
    the boot process on some hardware.

 -- Tails developers <amnesia@boum.org>  Mon, 17 Sep 2012 13:06:03 +0200

tails (0.12) unstable; urgency=low

  * Major new features
  - Add the Unsafe Web Browser, which has direct access to the Internet and
    can be used to login to captive portals.
  - The (previously experimental, now deemed stable) Windows camouflage can now
    be enabled via a check box in Tails greeter.

  * Tor
  - Upgrade to 0.2.2.37-1~~squeeze+1.

  * Iceweasel
  - Upgrade iceweasel to 10.0.5esr-1 (Extended Support Release) and install it
    and its dependencies from squeeze-backports.
  - Add a bookmark for the offline Tails documentation.
  - Update AdBlock patterns.

  * Persistence
  - Allow using larger USB drives by increasing the mkfs timeout to 10 minutes.
  - Tell the user what's going on when the Tails boot device cannot be found.

  * Hardware support
  - Upgrade Linux to 3.2.20-1 (linux-image-3.2.0-2-amd64).

  * Software
  - Install rfkill.
  - Install torsocks. Note that this makes `torify' use `torsocks' instead of
    `tsocks'. The `tsocks' binary is dropped to avoid problems, but remaining
    files (the library) are kept since ttdnsd depends on them.
  - Fetch live-config-sysvinit from sid so that it matches live-config version.
  - Update virtualbox backports to 4.1.10-dfsg-1~bpo60+1.
  - Install pciutils (needed by virtualbox-guest-utils).
  - Install mousetweaks. This is needed to use the mouse accessibility settings
    in System -> Preferences -> Mouse -> Accessibility.
  - Install the "hardlink" files deduplicator.
  - Do not install cryptkeeper anymore. See todo/remove_cryptkeeper for reason.
    Users of cryptkeeper are encouraged to install cryptkeeper via `apt-get
    update; apt-get install --yes cryptkeeper`, open their volume and move
    their to Tails' built-in persistence instead, as a one-time migration.
  - Upgrade I2P to version 0.9.
  - Don't install GParted. GNOME Disk Utility has been on par with GParted
    since Squeeze was released.
  - Upgrade live-boot to 3.0~a27-1+tails2~1.gbp319fe6.
  - Upgrade live-config to 3.0~a39-1 and install it from Debian experimental.
  - Upgrade tails-greeter to 0.7.
  - Upgrade tails-persistence-setup to 0.17-1.
  - Install libyaml-libyaml-perl.
  - Upgrade MAT, the metadata anonymisation toolkit, 0.3.2-1~bpo60+1.
  - Fetch python-pdfrw from backports, drop custom package.

  * Internationalization
  - The Tails website and documentation now has a (partial) Portuguese
    translation.

  * Build system
  - Tails can now be built without using a HTTP proxy.
  - Tails can now easily be built by using Vagrant. See the updated
    contribute/build page for instructions.

  * Boot
  - Remove obsolete noswap boot parameter. live-boot now handles swap on an
    opt-in basis.
  - The squashfs.sort files generated with boot-profile should now be ok which
    makes the generate images boot noticeably faster on optical media. See
    bugs/weird_squashfs.sort_entries for more information.
  - Set Tails specific syslinux and plymouth themes.
  - Add NVidia KMS video drivers to the initrd in order to show our shiny new
    plymouth theme on more systems.

 -- Tails developers <amnesia@boum.org>  Mon, 11 Jun 2012 13:37:00 +0200

tails (0.11) unstable; urgency=low

  * Major new features
  - Do not grant the desktop user root credentials by default.
  - A graphical boot menu (tails-greeter 0.6.3) allows choosing among
    many languages, and setting an optional sudoer password.
  - Support opt-in targeted persistence
    · tails-persistence-setup 0.14-1
    · live-boot 3.0~a25-1+tails1~5.gbp48d06c
    · live-config 3.0~a35-1
  - USB installer: liveusb-creator 3.11.6-1

  * iceweasel
  - Install iceweasel 10.0.4esr-1 (Extended Support Release).
    Let's stop tracking a too fast moving target.
    Debian Wheezy will ship ESR versions.
  - Install needed dependencies from squeeze-backports.
  - Search plugins:
    · Remove bing.
      bing appeared due to our upgrading iceweasel.
      Removing it makes things consistent with the way they have been
      until now, that is: let's keep only the general search engines
      we've been asked to add, plus Google, and a few specialized ones.
    · Replace Debian-provided DuckDuckGo search plugin with the "HTML SSL"
      one, version 20110219. This is the non-JavaScript, SSL, POST flavour.
    · Add ixquick.com.
    · Install localized search engines in the correct place.
      No need to copy them around at boot time anymore.
    · Remove Scroogle. RIP.
  - Enable TLS false start, like the TBB does since December.
  - Adblock Plus: don't count and save filter hits, supress first run dialog.
  - Install neither the GreaseMonkey add-on, nor any GreaseMonkey script.
    YouTube's HTML5 opt-in program is over.
    HTML5 video support is now autodetected and used.

  * Vidalia
  - Upgrade to 0.2.17-1+tails1: drop Do-not-warn-about-Tor-version.patch,
    applied upstream.
  - Set SkipVersionCheck=true.
    Thanks to chiiph for implementing this upstream (needs Vidalia 0.2.16+).

  * Internationalization
  - Install all available iceweasel l10n packages.
  - Remove syslinux language choosing menu.
    tails-greeter allows choosing a non-English language.
  - Add fonts for Hebrew, Thai, Khmer, Lao and Korean languages.
  - Add bidi support.
  - Setup text console at profile time.
    Context: Tails runs with text console autologin on.
    These consoles now wait, using a "Press enter to activate this console"
    message, for the user. When they press enter in there, they should have chosen
    their preferred keyboard layout in tails-greeter by now. Then, we run setupcon.
    As a result, the resulting shell is properly localized, and setupcon
    sets the correct keyboard layout, both according to the preferences expressed by
    the user in tails-greeter.
  - Don't use localepurge, don't remove any Scribus translations anymore,
    don't localize environment at live-config time:
    tails-greeter allows us to support many, many more languages.

  * Hardware support
  - Linux 3.2.15-1 (linux-image-3.2.0-2-amd64).
  - Fix low sound level on MacBook5,2.
  - Disable laptop-mode-tools automatic modules. This modules set often
    needs some amount of hardware-specific tweaking to work properly.
    This makes them rather not well suited for a Live system.

  * Software
  - Install GNOME keyring.
    This is needed so that NetworkManager remembers the WEP/WPA secrets
    for the time of a Tails session. Initialize GNOME keyring at user
    creation time.
  - Install usbutils to have the lsusb command.
  - Install the Traverso multitrack audio recorder and editor.

  * Miscellaneous
  - GNOME Terminal: keep 8192 scrollback lines instead of the smallish
    default.
  - Replaced tails-wifi initscript with laptop-mode-tools matching feature.
  - Disable gdomap service.
  - Fetch klibc-utils and libklibc from sid.
    The last initramfs-tools depends on these.
  - Set root password to "root" if debug=root is passed on the
    kernel cmdline. Allow setting root password on kernel cmdline via
    rootpw=. Looks like we implemented this feature twice.
  - Append a space on the kernel command line. This eases manually adding
    more options.
  - Rename sudoers.d snippets to match naming scheme.
    Sudo credentials that shall be unconditionally granted to the Tails
    default user are named zzz_*, to make sure they are applied.
  - WhisperBack: also include /var/log/live-persist and
    /var/lib/gdm3/tails.persistence.
  - Add a wrapper to torify whois.
  - Rework the VirtualBox guest modules building hook to support
    multiple kernels.
  - Consistently wait for nm-applet when waiting for user session to come up.
    Waiting for gnome-panel or notification-daemon worked worse.
  - Don't start the NetworkManager system service via init.
    Some Tails NM hooks need the user to be logged in to run properly.
    That's why tails-greeter starts NetworkManager at PostLogin time.
  - Also lock /bin/echo into memory. For some reason, kexec-load needs it.
  - Pidgin: don't use the OFTC hidden service anymore.
    It proved to be quite unreliable, being sometimes down for days.
  - Do not display storage volumes on Desktop, by disabling
    /apps/nautilus/desktop/volumes_visible GConf entry. Enabling that
    GConf setting avoids displaying the bind-mounted persistent
    directories on the Desktop, and reduces user confusion. It also is
    a first step towards a bigger UI change: GNOME3 does not manage the
    Desktop anymore, so volume icons and other Desktop icons are meant to
    disappear anyway. It implies we'll have to move all Desktop icons
    elsewhere. Let's start this move now: this will smooth the UI change
    Wheezy will carry for our users, by applying some of it progressively.

  * Build system
  - Don't build hybrid ISO images anymore. They boot less reliably on
    a variety of hardware, and are made less useful by us shipping
    a USB installer from now on.
  - Append .conf to live-config configuration filenames:
    live-config >3.0~a36-1 only takes into account files named *.conf
    in there. Accordingly update scripts that source these files.
  - Remove long-obsolete home-refresh script and its configuration.

  * Virtualization support
  - Support Spice and QXL: install the Spice agent from Debian sid,
    install xserver-xorg-video-qxl from squeeze-backports.

 -- Tails developers <amnesia@boum.org>  Tue, 17 Apr 2012 14:54:00 +0200

tails (0.10.2) unstable; urgency=low

  * Iceweasel
  - Update to 10.0.2-1.
  - Disable HTTPS-Everywhere's SSL Observatory (plus first-run pop-up).
  - Revert "FoxyProxy: don't enclose regexps between ^ and $."
    Currently "http://www.i2p2.de" (and everything similar) is captured by
    the I2P filter, which is incorrect. It seems isMultiLine="false" does
    *not* make RE into ^RE$ any longer.
  - Remove file:// from NoScript's exception lists.
    This will fix the JavaScript toggles in the local copy of the documentation.
  - Update AdBlock patterns.

  * Software
  - Upgrade I2P to 0.8.13.
  - Install libvpx0 from sid.
  - Fetch klibc-utils and libklibc from sid.
    The last initramfs-tools depends on these.

  * Hardware support
  - Upgrade Linux kernel to 3.2.7-1.
  - Install firmware-libertas.
    This adds support for wireless network cards with Marvell Libertas
    8xxx chips supported by the libertas_cs, libertas_sdio, libertas_spi,
    libertas_tf_usb, mwl8k and usb8xxx drivers.

  * Miscellaneous
  - Revert "Set time to middle of [valid-after, fresh-until] from consensus."
    This reverts commit 18d23a500b9412b4b0fbe4e38a9398eb1a3eadef.
    With this vmid clocks that are E minutes back in time may cause issues
    (temporary Tor outages) after consensus updates that happen at the
    (60-E):th minute or later during any hour. Full analysis:
    https://mailman.boum.org/pipermail/tails-dev/2012-January/000873.html
  - Add the default user to the vboxsf group.
    This will allow the user to get full access to automounted VirtualBox
    shared folders as they are mounted with guid vboxsf and rwx group
    permissions.

 -- Tails developers <amnesia@boum.org>  Thu, 01 Mar 2012 20:26:21 +0100

tails (0.10.1) unstable; urgency=low

  * Iceweasel
  - Make Startpage the default web search engine. Scroogle does not look
    reliable enough these days.

  * Software
  - Upgrade WhisperBack to 1.5.1 (update link to bug reporting documentation).
  - Update MAT to 0.2.2-2~bpo60+1 (fixes a critical bug in the GUI).

  * Hardware support
  - Upgrade Linux kernel to 3.2.1-2

  * Time synchronization
    Serious rework that should fix most, if not all, of the infamous
    time-sync' related bugs some Tails users have experienced recently.
    - Make htpdate more resilient by using three server pools, and
      allowing some failure ratio.
    - Set time from Tor's unverified-consensus if needed.
    - Set time to middle of [valid-after, fresh-until] from consensus.
    - Many robustness, performance and fingerprinting-resistance improvements.
    - Display time-sync' notification much earlier.

  * Miscellaneous
  - Fix access to "dumb" git:// protocol by using a connect-socks wrapper
    as GIT_PROXY_COMMAND.
  - SSH client: fix access to SSH servers on the Internet by correcting
    Host / ProxyCommand usage.
  - Pidgin: use OFTC hidden service to workaround Tor blocking.
  - Claws Mail: disable draft autosaving.
    When composing PGP encrypted email, drafts are saved back to
    the server in plaintext. This includes both autosaved and manually
    saved drafts.
  - tails-security-check-wrapper: avoid eating all memory when offline.

 -- Tails developers <amnesia@boum.org>  Sat, 28 Jan 2012 10:00:31 +0100

tails (0.10) unstable; urgency=low

  * Tor: upgrade to 0.2.2.35-1.

  * Iceweasel
  - Install Iceweasel 9.0 from the Debian Mozilla team's APT repository.
  - Update Torbutton to 1.4.5.1-1.
  - Support viewing any YouTube video that is available in HTML5 format:
    install xul-ext-greasemonkey and the "Permanently Enable HTML5 on
    YouTube" GreaseMonkey script.
  - Stop using Polipo in Iceweasel. Its SOCKS support was fixed.
  - Install from Debian sid the iceweasel extensions we ship,
    for compatibility with FF9.
  - Use Scroogle (any languages) instead of Scroogle (English only) when
    booted in English. Many users choose English because their own
    language is not supported yet; let's not hide them search results in
    their own language.
  - Install Iceweasel language packs from Debian unstable:
    unfortunately they are not shipped on the mozilla.debian.net repository.
  - Install the NoScript Firefox extension; configure it the same way as
    the TBB does.
  - Disable third-party cookies.
    They can be used to track users, which is bad. Besides, this is what
    TBB has been doing for years.
  - FoxyProxy: allow direct connections to RFC1918 IPs.

  * Do not transparent proxy outgoing Internet connections through Tor.
  - Torify the SSH client using connect-proxy to all IPs but RFC1918 ones.
  - Torify APT using Polipo HTTP.
  - Torify wget in wgetrc.
  - Torify gobby clients using torsocks. It does not support proxies yet.
  - Torify tails-security-check using LWP::UserAgent's SOCKS proxy support.
  - Fix enabling of GNOME's HTTP proxy.

  * Software
  - Upgrade Vidalia to 0.2.15-1+tails1.
    · New upstream release.
    · Do not warn about Tor version.
  - Upgrade MAT to 0.2.2-1~bpo60+1.
  - Upgrade VirtualBox guest software to 4.1.6-dfsg-2~bpo60+1,
    built against the ABI of X.Org backports.
  - Upgrade I2P to 0.8.11 using KillYourTV's Squeeze packages;
    additionally, fix its start script that was broken by the tordate merge.
  - Install unar (The Unarchiver) instead of the non-free unrar.
  - Install Nautilus Wipe instead of custom Nautilus scripts.

  * Hardware support
  - Upgrade Linux kernel to 3.1.6-1.
  - Upgrade to X.Org from squeeze-backports.
  - Install more, and more recent b43 firmwares.
  - Upgrade barry to 0.15-1.2~bpo60+1.

  * Internationalization
  - Add basic language support for Russian, Farsi and Vietnamese.
  - Install some Indic fonts.
  - Install some Russian fonts.
  - Add Alt+Shift shortcut to switch keyboard layout.

  * Miscellaneous
  - Support booting in "Windows XP -like camouflage mode":
    · Install homebrewn local .debs for a Windows XP look-alike Gnome theme.
    · Add the "Windows XP Bliss" desktop wallpaper.
    · Added a script that's sets up Gnome to look like Microsoft Windows XP.
    · Add Windows XP "camouflage" icons for some programs.
    · Make Iceweasel use the IE icon when Windows XP camouflage is enabled.
    · Add special launcher icons for the Windows XP theme so that they're
      not too big.
  - Decrease Florence focus zoom to 1.2.
  - Do not fetch APT translation files. Running apt-get update is heavy enough.
  - Add MSN support thanks to msn-pecan.
  - Add custom SSH client configuration:
    · Prefer strong ciphers and MACs.
    · Enable maximum compression level.
     · Explicitly disable X11 forwarding.
    · Connect as root by default, to prevent fingerprinting when username
      was not specified.
  - Replace flawed FireGPG with a home-made GnuPG encryption applet;
    install a feature-stripped FireGPG that redirects users to
    the documentation, and don't run Seahorse applet anymore.
  - Enable Seahorse's GnuPG agent.
  - Blank screen when lid is closed, rather than shutting down the system.
    The shutdown "feature" has caused data losses for too many people, it seems.
    There are many other ways a Tails system can be shut down in a hurry
    these days.
  - Import Tails signing key into the keyring.
  - Fix bug in the Pidgin nick generation that resulted in the nick
    "XXX_NICK_XXX" once out of twenty.
  - Pre-configure the #tor IRC discussion channel in Pidgin.
  - Fix "technology preview" of bridge support: it was broken by tordate merge.
  - Install dependencies of our USB installer to ease its development.
  - Make vidalia NM hook sleep only if Vidalia is already running.
  - Reintroduce the htpdate notification, telling users when it's safe
    to use Tor Hidden Services.
  - htpdate: omit -f argument to not download full pages.
  - htpdate: write success file even when not within {min,max}adjust.
    Otherwise htpdate will not "succeed" when the time diff is 0 (i.e.
    the clock was already correct) so the success file cannot be used
    as an indicator that the system time now is correct, which arguably
    is its most important purpose.

  * Build system
  - Name built images according to git tag.

 -- Tails developers <tails@boum.org>  Wed, 04 Jan 2012 09:56:38 +0100

tails (0.9) unstable; urgency=low

  * Tor
  - Upgrade to 0.2.2.34 (fixes CVE-2011-2768, CVE-2011-2769).

  * Iceweasel
  - Upgrade to 3.5.16-11 (fixes CVE-2011-3647, CVE-2011-3648, CVE-2011-3650).
  - Upgrade FireGPG to 0.8-1+tails2: notify users that the FireGPG Text
    Editor is the only safe place for performing cryptographic operations,
    and make it impossible to do otherwise. Other ways open up several
    severe attacks through JavaScript (e.g. leaking plaintext when
    decrypting, signing messages written by the attacker).
  - Install Cookie Monster extension instead of CS Lite.
  - Always ask where to save files.
  - Upgrade Torbutton to 1.4.4.1-1, which includes support for the in-browser
    "New identity" feature.

  * Software
  - Install MAT, the metadata anonymisation toolkit.
  - Upgrade TrueCrypt to 7.1.
  - Upgrade WhisperBack to 1.5~rc1 (leads the user by the hand if an error
    occurs while sending the bugreport, proposes to save it after 2 faild
    attempts, numerous bugfixes).
  - Linux: upgrade to linux-image-3.0.0-2-486 (version 3.0.0-6); fixes
    a great number of bugs and security issues.

  * Miscellaneous
  - Fully rework date and time setting system.
  - Remove the htp user firewall exception.
  - Saner keyboard layouts for Arabic and Russian.
  - Use Plymouth text-only splash screen at boot time.
  - Color the init scripts output.
  - Suppress Tor's warning about applications doing their own DNS lookups.
    This is totally safe due to our Tor enforcement.
  - Disable hdparm boot-time service.
    We only want hdparm so that laptop-mode-tools can use it.
  - Run Claws Mail using torify.
    It's not as good as if Claws Mail supported SOCKS proxies itself,
    but still better than relying on the transparent netfilter torification.
  - Install HPLIP and hpcups for better printing support.

  * Erase memory at shutdown
  - Run many sdmem instances at once.
    In hope of erasing more memory until we come up with a proper fix for
    [[bugs/sdmem_does_not_clear_all_memory]].
  - Kill gdm3 instead of using its initscript on brutal shutdown.
  - Use absolute path to eject for more robust memory wipe on boot medium removal.

  * Space savings
  - Exclude kernel and initramfs from being put into the SquashFS.
    Those files are already shipped where they are needed, that is in the ISO
    filesystem. Adapt kexec and memlockd bits.
  - Do not ship the GNOME icon theme cache.
  - Do not ship .pyc files.
  - Do not ship NEWS.Debian.gz files.

  * Build system
  - Re-implement hook that modifies syslinux config to make future
    development easier.

 -- Tails developers <amnesia@boum.org>  Tue, 01 Nov 2011 13:26:38 +0100

tails (0.8.1) unstable; urgency=low

  * Iceweasel
    - Update to 3.5.16-10 (fixes DSA-2313-1).
    - FireGPG: force crypto action results to appear in a new window, otherwise
      JavaScript can steal decrypted plaintext. Advice: always use FireGPG's
      text editor when writing text you want to encrypt. If you write it in a
      textbox the plaintext can be stolen through JavaScript before it is
      encrypted in the same way.
    - Update HTTPS Everywhere extension to 1.0.3-1.
    - Stop using the small version of the Tor check page. The small version
      incorrectly tells Tails users to upgrade their Torbrowser, which has
      confused some users.

  * Software
    - Update Linux to 3.0.0-2 (fixes DSA-2310-1, CVE-2011-2905, CVE-2011-2909,
      CVE-2011-2723, CVE-2011-2699, CVE-2011-1162, CVE-2011-1161).
    - Update usb-modeswitch to 1.1.9-2~bpo60+1 and usb-modeswitch-data to
      20110805-1~bpo60+1 from Debian backports. This adds support for a few
      devices such as Pantech UMW190 CDMA modem.
    - Install libregexp-common-perl 2011041701-3 from Debian unstable. This
      fixes the bug: [[bugs/msva_does_not_use_configured_keyserver]].
    - Install hdparm so the hard drives can be spinned down in order to save
      battery power.
    - Install barry-util for better BlackBerry integration.
    - Debian security upgrades: OpenOffice.org (DSA-2315-1), openjdk-6
      (DSA-2311-1), policykit-1 (DSA-2319-1)

   * Protecting against memory recovery
    - Set more appropriate Linux VM config before wiping memory. These
      parameters should make the wipe process more robust and efficient.

 -- Tails developers <amnesia@boum.org>  Sun, 16 Oct 2011 11:31:18 +0200

tails (0.8) unstable; urgency=low

  * Rebase on the Debian Squeeze 6.0.2.1 point-release.

  * Tor
    - Update to 0.2.2.33-1.
    - Disabled ControlPort in favour of ControlSocket.
    - Add port 6523 (Gobby) to Tor's LongLivedPorts list.

  * I2P
    - Update to 0.8.8.
    - Start script now depends on HTP since I2P breaks if the clock jumps or is
      too skewed during bootstrap.

  * Iceweasel
    - Update to 3.5.16-9 (fixes CVE-2011-2374, CVE-2011-2376, CVE-2011-2365,
      CVE-2011-2373, CVE-2011-2371, CVE-2011-0083, CVE-2011-2363, CVE-2011-0085,
      CVE-2011-2362, CVE-2011-2982, CVE-2011-2981, CVE-2011-2378, CVE-2011-2984,
      CVE-2011-2983).
    - Enable HTTP pipelining (like TBB).
    - Update HTTPS Everywhere extension to 1.0.1-1 from Debian unstable.
    - Suppress FoxyProxy update prompts.
    - Prevent FoxyProxy from "phoning home" after a detected upgrade.
    - Fixed a bunch of buggy regular expressions in FoxyProxy's configuration.
      See [[bugs/exploitable_typo_in_url_regex?]] for details. Note that none of
      these issues are critical due to the transparent proxy.
    - Add DuckDuckGo SSL search engine.

  * Torbutton
    - Update to torbutton 1.4.3-1 from Debian unstable.
    - Don't show Torbutton status in the status bar as it's now displayed in the
      toolbar instead.

  * Pidgin
    - More random looking nicks in pidgin.
    - Add IRC account on chat.wikileaks.de:9999.

  * HTP
    - Upgrade htpdate script (taken from Git 7797fe9) that allows setting wget's
      --dns-timeout option.

  * Software
    - Update Linux to 3.0.0-1. -686 is now deprecated in favour of -486 and
      -686-pae; the world is not ready for -pae yet, so we now ship -486.
    - Update OpenSSL to 0.9.8o-4squeeze2 (fixes CVE-2011-1945 (revoke
      compromised DigiNotar certificates), CVE-2011-1945).
    - Update Vidalia to 0.2.14-1+tails1 custom package.
    - Install accessibility tools:
      - gnome-mag: screen magnifier
      - gnome-orca: text-to-speech
    - Replace the onBoard virtual keyboard with Florence.
    - Install the PiTIVi non-linear audio/video editor.
    - Install ttdnsd.
    - Install tor-arm.
    - Install lzma.

  * Arbitrary DNS queries
    - Tor can not handle all types of DNS queries, so if the Tor resolver fails
      we fallback to ttdnsd. This is now possible with Tor 0.2.2.x, since we
      fixed Tor bug #3369.

  * Hardware support
    - Install ipheth-utils for iPhone tethering.
    - Install xserver-xorg-input-vmmouse (for mouse integration with the host OS
      in VMWare and KVM).
    - Install virtualbox-ose 4.x guest packages from Debian backports.

  * Miscellaneous
    - Switch gpg to use keys.indymedia.org's hidden service, without SSL.
      The keys.indymedia.org SSL certificate is now self-signed. The hidden
      service gives a good enough way to authenticate the server and encrypts
      the connection, and just removes the certificates management issue.
    - The squashfs is now compressed using XZ which reduces the image size quite
      drastically.
    - Remove Windows autorun.bat and autorun.inf. These files did open a static
      copy of our website, which is not accessible any longer.

  * Build system
    - Use the Git branch instead of the Debian version into the built image's
      filename.
    - Allow replacing efficient XZ compression with quicker gzip.
    - Build and install documentation into the chroot (-> filesystem.squashfs).
      Rationale: our static website cannot be copied to a FAT32 filesystem due
      to filenames being too long. This means the documentation cannot be
      browsed offline from outside Tails. However, our installer creates GPT
      hidden partitions, so the doc would not be browseable from outside Tails
      anyway. The only usecase we really break by doing so is browsing the
      documentation while running a non-Tails system, from a Tails CD.

 -- Tails developers <amnesia@boum.org>  Thu, 09 Sep 2011 11:31:18 +0200

tails (0.7.2) unstable; urgency=high

  * Iceweasel
  - Disable Torbutton's external application launch warning.
    ... which advises using Tails. Tails *is* running Tails.
  - FoxyProxy: install from Debian instead of the older one we previously
    shipped.

  * Software
  - haveged: install an official Debian backport instead of a custom backport.
  - unrar: install the version from Debian's non-free repository.
    Users report unrar-free does not work well enough.

 -- Tails developers <amnesia@boum.org>  Sun, 12 Jun 2011 15:34:56 +0200

tails (0.7.1) unstable; urgency=high

  * Vidalia: new 0.2.12-2+tails1 custom package.

  * Iceweasel
  - Don't show Foxyproxy's status / icon in FF statusbar to prevent users
    from accidentaly / unconsciously put their anonymity at risk.
  - "amnesia branding" extension: bump Iceweasel compatibility to 4.0 to ease
    development of future releases.

  * Software
  - Upgrade Linux kernel to Debian's 2.6.32-33: fixes tons of bugs,
    including the infamous missing mouse cursor one. Oh, and it closes
    a few security holes at well.
  - Install unrar-free.
  - Do not install pppoeconf (superseeded by NetworkManager).
  - Upgrade macchanger to Debian testing package to ease development of
    future Tails releases.
  - Debian security upgrades: x11-xserver-utils (DSA-2213-1), isc-dhcp
    (DSA-2216-1), libmodplug (DSA-2226-1), openjdk-6 (DSA-2224-1).

  * Protecting against memory recovery
  - Add Italian translation for tails-kexec. Thanks to Marco A. Calamari.
  - Make it clear what it may mean if the system does not power off
    automatically.
  - Use kexec's --reset-vga option that might fix display corruption issues
    on some hardware.

  * WhisperBack (encrypted bug reporting software)
  - Upgrade WhisperBack to 1.4.1:
    localizes the documentation wiki's URL,
    uses WebKit to display the bug reporting help page,
    now is usable on really small screens.
  - Extract wiki's supported languages at build time, save this
    information to /etc/amnesia/environment, source this file into the
    Live user's environment so that WhisperBack 1.4+ can make good use
    of it.

  * Miscellaneous
  - Fix boot in Chinese.
  - Install mobile-broadband-provider-info for better 3G support.
  - Add back GNOME system icons to menus.
  - tails-security-check: avoid generating double-slashes in the Atom
    feeds URL.
  - Remove "vga=788" boot parameter which breaks the boot on some hardware.
  - Remove now useless "splash" boot parameter.
  - Fix a bunch of i386-isms.
  - Pass the noswap option to the kernel. This does not change actual Tails
    behaviour but prevents users from unnecessarily worrying because of 
    the "Activating swap" boot message.
  - Make use of check.torproject.org's Arabic version.

  * Build system
  - Enable squeeze-backports. It is now ready and will be used soon.
  - Install eatmydata in the chroot.
  - Convert ikiwiki setup files to YAML.

 -- Tails developers <amnesia@boum.org>  Fri, 29 Apr 2011 17:14:53 +0200

tails (0.7) unstable; urgency=low

  * Hardware support
  - Install foomatic-filters-ppds to support more printers.
  - Give the default user the right to manage printers.

  * Software
  - Deinstall unwanted packages newly pulled by recent live-build.
  
 -- Tails developers <amnesia@boum.org>  Wed, 06 Apr 2011 22:58:51 +0200

tails (0.7~rc2) unstable; urgency=low

  ** SNAPSHOT build @824f39248a08f9e190146980fb1eb0e55d483d71 **

  * Rebase on Debian Squeeze 6.0.1 point-release.
  
  * Vidalia: new 0.2.10-3+tails5 custom package..

  * Hardware support
  - Install usb-modeswitch and modemmanager to support mobile broadband
    devices such as 3G USB dongles. Thanks to Marco A. Calamari for the
    suggestion.

  * Misc
  - Website relocated to https://tails.boum.org/ => adapt various places.
  - Configure keyboard layout accordingly to the chosen language for
    Italian and Portuguese.

 -- Tails developers <amnesia@boum.org>  Fri, 25 Mar 2011 15:44:25 +0100

tails (0.7~rc1) UNRELEASED; urgency=low

  ** SNAPSHOT build @98987f111fc097a699b526eeaef46bc75be5290a **

  * Rebase on Debian Squeeze.

  * T(A)ILS has been renamed to Tails.
  
  * Protecting against memory recovery
    New, safer way to wipe memory on shutdown which is now also used when
    the boot media is physically removed.

  * Tor
  - Update to 0.2.1.30-1.

  * Iceweasel
  - Add HTTPS Everywhere 0.9.4 extension.
  - Better preserve Anonymity Set: spoof US English Browser and timezone
    the same way as the Tor Browser Bundle, disable favicons and picture
    iconification.
  - Install AdBlock Plus extension from Debian.
  - Add Tor-related bookmarks.
  - Support FTP, thanks to FoxyProxy.
  - Update AdBlock patterns.
  - Disable geolocation and the offline cache.

  * Software
  - Update Vidalia to 0.2.10-3+tails4.
  - Install gnome-disk-utility (Palimpsest) and Seahorse plugins.
  - Add opt-in i2p support with Iceweasel integration through FoxyProxy.
  - onBoard: fix "really quits when clicking the close window icon" bug.
  - Optionally install TrueCrypt at boot time.
  - Install laptop-mode-tools for better use of battery-powered hardware.
  - Replace xsane with simple-scan which is part of GNOME and way easier
    to use.
  - Upgrade WhisperBack to 1.3.1 (bugfixes, French translation).
  - Install scribus-ng instead of scribus. It is far less buggy in Squeeze.
  
  * Firewall
  - Drop incoming packets by default.
  - Forbid queries to DNS resolvers on the LAN.
  - Set output policy to drop (defense-in-depth).

  * Hardware support
  - Install Atheros and Broadcom wireless firmwares.
  - Install libsane-hpaio and sane-utils, respectively needed for
    multi-function peripherals and some SCSI scanners.

  * live-boot 2.0.15-1+tails1.35f1a14
  - Cherry-pick our fromiso= bugfixes from upstream 3.x branch.

  * Miscellaneous
  - Many tiny user interface improvements.
  - More robust HTP time synchronization wrt. network failures.
    Also, display the logs when the clock synchronization fails.
  - Disable GNOME automatic media mounting and opening to protect against
    a class of attacks that was recently put under the spotlights.
    Also, this feature was breaking the "no trace is left on local
    storage devices unless explicitly asked" part of Tails specification.
  - Make configuration more similar to the Tor Browser Bundle's one.
  - GnuPG: default to stronger digest algorithms.
  - Many more or less proper hacks to get the built image size under 700MB.
  - Compress the initramfs using LZMA for faster boot.

  * Build system
  - Run lb build inside eatmydata fsync-less environment to greatly improve
    build time.

 -- Tails developers <amnesia@boum.org>  Fri, 11 Mar 2011 15:52:19 +0100

tails (0.6.2) unstable; urgency=high

  * Tor: upgrade to 0.2.1.29 (fixes CVE-2011-0427).
  * Software
  - Upgrade Linux kernel, dpkg, libc6, NSS, OpenSSL, libxml2 (fixes various
    security issues).
  - Upgrade Claws Mail to 3.7.6 (new backport).
  - Install Liferea, tcpdump and tcpflow.
  * Seahorse: use hkp:// transport as it does not support hkps://.
  * FireGPG: use hkps:// to connect to the configured keyserver.
  * Build system: take note of the Debian Live tools versions being used
    to make next point-release process faster.
  * APT: don't ship package indices.

 -- T(A)ILS developers <amnesia@boum.org>  Wed, 19 Jan 2011 16:59:43 +0100

tails (0.6.1) unstable; urgency=low

  * Tor: upgrade to 0.1.28 (fixes CVE-2010-1676)
  * Software: upgrade NSS, Xulrunner, glibc (fixes various security issues)
  * FireGPG: use the same keyserver as the one configured in gpg.conf.
  * Seahorse: use same keyserver as in gpg.conf.
  * HTP: display the logs when the clock synchronization fails.
  * Update HTP configuration: www.google.com now redirects to
    encrypted.google.com.
  * Use the light version of the "Are you using Tor?" webpage.
  * Update AdBlock patterns.

 -- T(A)ILS developers <amnesia@boum.org>  Fri, 24 Dec 2010 13:28:29 +0100

tails (0.6) unstable; urgency=low

  * Releasing 0.6.

  * New OpenPGP signing-only key. Details are on the website:
    https://amnesia.boum.org/GnuPG_key/

  * Iceweasel
  - Fixed torbutton has migrated to testing, remove custom package.

  * HTP
  - Query ssl.scroogle.org instead of lists.debian.org.
  - Don't run when the interface that has gone up is the loopback one.

  * Nautilus scripts
  - Add shortcut to securely erase free space in a partition.
  - The nautilus-wipe shortcut user interface is now translatable.

  * Misc
  - Really fix virtualization warning display.
  - More accurate APT pinning.
  - Disable Debian sid APT source again since a fixed live-config has
    migrated to Squeeze since then.

  * live-boot: upgrade to 2.0.8-1+tails1.13926a
  - Sometimes fixes the smem at shutdown bug.
  - Now possible to create a second partition on the USB stick T(A)ILS is
    running from.

  * Hardware support
  - Support RT2860 wireless chipsets by installing firmware-ralink from
    Debian Backports.
  - Install firmware-linux-nonfree from backports.
  - Fix b43 wireless chipsets by having b43-fwcutter extract firmwares at
    build time.

  * Build system
  - Install live-build and live-helper from Squeeze.
  - Update SquashFS sort file.

 -- T(A)ILS developers <amnesia@boum.org>  Wed, 20 Oct 2010 19:53:17 +0200

tails (0.6~rc3) UNRELEASED; urgency=low

  ** SNAPSHOT build @a3ebb6c775d83d1a1448bc917a9f0995df93e44d **

  * Iceweasel
  - Autostart Iceweasel with the GNOME session. This workarounds the
    "Iceweasel first page is not loaded" bug.
  
  * HTP
  - Upgrade htpdate script (taken from Git 7797fe9).

  * Misc
  - Disable ssh-agent auto-starting with X session: gnome-keyring is
    more user-friendly.
  - Fix virtualization warning display.
  - Boot profile hook: write desktop file to /etc/skel.

  * Build system
  - Convert build system to live-build 2.0.1.
  - APT: fetch live-build and live-helper from Debian Live snapshots.
  - Remove dependency on live-build functions in chroot_local-hooks.
    This makes the build environment more robust and less dependent on
    live-build internals.
  - Remove hand-made rcS.d/S41tails-wifi: a hook now does this.
  - Measure time used by the lh build command.
  - Fix boot profile hook.
  - Boot profiling: wait a bit more: the current list does not include
    /usr/sbin/tor.

 -- T(A)ILS developers <amnesia@boum.org>  Sat, 02 Oct 2010 23:06:46 +0200

tails (0.6~rc2) UNRELEASED; urgency=low

  ** SNAPSHOT build @c0ca0760ff577a1e797cdddf0e95c5d62a986ec8 **

  * Iceweasel
  - Refreshed AdBlock patterns (20100926).
  - Set network.dns.disableIPv6 to true (untested yet)
  - Torbutton: install patched 1.2.5-1+tails1 to fix the User-Agent bug,
    disable extensions.torbutton.spoof_english again.

  * Software
  - WhisperBack: upgrade to 1.3~beta3 (main change:  let the user provide
    optional email address and OpenPGP key).
  - Remove mc.
  - Update haveged backport to 0.9-3~amnesia+lenny1.
  - Update live-boot custom packages (2.0.6-1+tails1.6797e8): fixes bugs
    in persistency and smem-on-shutdown.
  - Update custom htpdate script. Taken from commit d778a6094cb3 in our
    custom Git repository:  fixes setting of date/time.

  * Build system
  - Bugfix: failed builds are now (hopefully) detected.
  - Fix permissions on files in /etc/apt/ that are preserved in the image.
  - Install version 2.0~a21-1 of live-build and live-helper in the image.
    We are too late in the release process to upgrade to current Squeeze
    version (2.0~a29-1).

  * Misc
  - Pidgin/OTR: disable the automatic OTR initiation and OTR requirement.

 -- T(A)ILS developers <amnesia@boum.org>  Wed, 29 Sep 2010 19:23:17 +0200

tails (0.6~1.gbpef2878) UNRELEASED; urgency=low

  ** SNAPSHOT build @ef28782a0bf58004397b5fd303f938cc7d11ddaa **

  * Hardware support
  - Use a 2.6.32 kernel: linux-image-2.6.32-bpo.5-686 (2.6.32-23~bpo50+1)
    from backports.org. This should support far more hardware and
    especially a lot of wireless adapters.
  - Add firmware for RTL8192 wireless adapters.
  - Enable power management on all wireless interfaces on boot.

  * Software
  - Install inkscape.
  - Install poedit.
  - Install gfshare and ssss: two complementary implementations
    of Shamir's Secret Sharing.
  - Install tor-geoipdb.
  - Remove dialog, mc and xterm.

  * Iceweasel
  - Set extensions.torbutton.spoof_english to its default true value
    in order to workaround a security issue:
    https://amnesia.boum.org/security/Iceweasel_exposes_a_rare_User-Agent/

  * Monkeysphere
  - Install the Iceweasel extension.
  - Use a hkps:// keyserver.

  * GnuPG
  - Install gnupg from backports.org so that hkps:// is supported.
  - Use a hkps:// keyserver.
  - Proxy traffic via polipo.
  - Prefer up-to-date digests and ciphers.

  * Vidalia: rebased our custom package against 0.2.10.

  * Build system
  - Built images are now named like this:
    tails-i386-lenny-0.5-20100925.iso
  - Use live-helper support for isohybrid options instead of doing the
    conversion ourselves. The default binary image type we build is now
    iso-hybrid.
  - Remove .deb built by m-a after they have been installed.
  - Setup custom GConf settings at build time rather than at boot time.
  - Move $HOME files to /etc/skel and let adduser deal with permissions.
  - Convert to live-boot / live-config / live-build 2.x branches.
  - Replaced our custom live-initramfs with a custom live-boot package;
    included version is 2.0.5-1+tails2.6797e8 from our Git repository:
    git clone git://git.immerda.ch/tails_live-boot.git
  - Install live-config* from the live-snapshots Lenny repository.
    Rationale: live-config binary packages differ depending on the target
    distribution, so that using Squeeze's live-config does not produce
    fully-working Lenny images.
  - Rename custom scripts, packages lists and syslinux menu entries from
    the amnesia-* namespace to the tails-* one.

  * HTP
  - Use (authenticated) HTP instead of NTP.
  - The htpdate script that is used comes from commit 43f5f83c0 in our
    custom repository:  git://git.immerda.ch/tails_htp.git
  - Start Tor and Vidalia only once HTP is done.

  * Misc
  - Fix IPv6 firewall restore file. It was previously not used at all.
  - Use ftp.us.debian.org instead of the buggy GeoIP-powered
    cdn.debian.net.
  - Gedit: don't autocreate backup copies.
  - Build images with syslinux>=4.01 that has better isohybrid support.
  - amnesia-security-check: got rid of the dependency on File::Slurp.
  - Take into account the migration of backports.org to backports.debian.org.
  - Make GnuPG key import errors fatal on boot.
  - Warn the user when T(A)ILS is running inside a virtual machine.
  - DNS cache: forget automapped .onion:s on Tor restart.

  * Documentation: imported Incognito's walkthrough, converted to
    Markdown, started the needed adaptation work.

 -- T(A)ILS developers <amnesia@boum.org>  Sun, 26 Sep 2010 11:06:50 +0200

tails (0.5) unstable; urgency=low

  * The project has merged efforts with Incognito.
    It is now to be called "The (Amnesic) Incognito Live System".
    In short: T(A)ILS.

  * Community
  - Created the amnesia-news mailing-list.
  - Added a forum to the website.
  - Created a chatroom on IRC: #tails on irc.oftc.net

  * Fixed bugs
  - Workaround nasty NetworkManager vs. Tor bug that often
    prevented the system to connect to the Tor network: restart Tor and Vidalia
    when a network interface goes up.
  - onBoard now autodetects the keyboard layout... at least once some
    keys have been pressed.
  - New windows don't open in background anymore, thanks to
    a patched Metacity.
  - Memory wiping at shutdown is now lightning fast, and does not prevent
    the computer to halt anymore.
  - GNOME panel icons are right-aligned again.
  - Fixed permissions on APT config files.
  - Repaired mouse integration when running inside VirtualBox.

  * Iceweasel
  - Torbutton: redirect to Scroogle when presented a Google captcha.
  - Revamped bookmarks
      . moved T(A)ILS own website to the personal toolbar
      . moved webmail links (that are expected to be more than 3 soon)
        to a dedicated folder.
  - Don't show AdBlock Plus icon in the toolbar.
  - Adblock Plus: updated patterns, configured to only update subscriptions
    once a year. Which means never, hopefully, as users do update their
    Live system on a regular basis, don't they?

  * Vidalia: rebased our custom package against 0.2.8.
  
  * Claws Mail
  - Install Claws Mail from backports.org to use the X.509 CA
    certificates provided by Debian.
  - Enable PGP modules with basic configuration:
      . Automatically check signatures.
      . Use gpg-agent to manage passwords.
      . Display warning on start-up if GnuPG doesn't work.
  - Set the IO timeout to 120s (i.e. the double of the default 60s).
  
  * Pidgin
  - Automatically connect to irc.oftc.net with a randomized nickname,
    so as not to advertize the use of T(A)ILS; this nickname is made of:
     . a random firstname picked from the 2000 most registered by the U.S.
       social security administration in the 70s;
     . two random digits.
    Good old irc.indymedia.org is still configured - with same nickname -
    but is not enabled by default anymore.
  - Disabled MSN support, that is far too often affected by security flaws.

  * Build $HOME programmatically
  - Migrated all GConf settings, including the GNOME panel configuration,
    to XML files that are loaded at boot time.
  - Configure iceweasel profile skeleton in /etc/iceweasel.
    A brand new profile is setup from this skeleton once iceweasel is
    started after boot.
      . build sqlite files at build time from plain SQL.
      . FireGPG: hard-code current firegpg version at build time to prevent
        the extension to think it was just updated.
      . stop shipping binary NSS files. These were here only to
        install CaCert's certificate, that is actually shipped by Debian's
        patched libnss.
  
  * Build system
  - Updated Debian Live snapshots APT repository URL.
  - Purge all devel packages at the end of the chroot configuration.
  - Make sure the hook that fixes permissions runs last.
  - Remove unwanted Iceweasel search plugins at build time.
  
  * Misc
  - Added a progress bar for boot time file readahead.
  - Readahead more (~37MB) stuff in foreground at boot time.
  - Make the APT pinning persist in the Live image.
  - localepurge: keep locales for all supported languages,
    don't bother when installing new packages.
  - Removed syslinux help menu: these help pages are either buggy or
    not understandable by non-geeks.
  - Fixed Windows autorun.
  - Disable a few live-initramfs scripts to improve boot time.
  - Firewall: forbid any IPv6 communication with the outside.
  - Virtualization support: install open-vm-tools.
  - WhisperBack: updated to 1.2.1, add a random bug ID to the sent
    mail subject.
  - Prompt for CD removal on shutdown, not for USB device.

  * live-initramfs: new package built from our Git (e2890a04ff) repository.
  - Merged upstream changes up to 1.177.2-1.
  - New noprompt=usb feature.
  - Fix buggy memory wiping and shutdown.
  - Really reboot when asked, rather than shutting down the system.

  * onBoard
  - Upgraded to a new custom, patched package (0.93.0-0ubuntu4~amnesia1).
  - Added an entry in the Applications menu.
  
  * Software
  - Install vim-nox with basic configuration
  - Install pwgen
  - Install monkeysphere and msva-perl
  - Replaced randomsound with haveged as an additional source of entropy.

  * Hardware support
  - Build ralink rt2570 wifi modules.
  - Build rt2860 wifi modules from Squeeze. This supports the RT2860
    wireless adapter, found particularly in the ASUS EeePC model 901
    and above.
  - Build broadcom-sta-source wifi modules.
  - Bugfix: cpufreq modules were not properly added to /etc/modules.
  - Use 800x600 mode on boot rather than 1024x768 for compatibility
    with smaller displays.

 -- amnesia <amnesia@boum.org>  Fri, 30 Apr 2010 16:14:13 +0200

amnesia (0.4.2) unstable; urgency=low

  New release, mainly aimed at fixing live-initramfs security issue
  (Debian bug #568750), with an additional set of small enhancements as
  a bonus.

  * live-initramfs: new custom package built from our own live-initramfs
    Git repository (commit 8b96e5a6cf8abc)
  - based on new 1.173.1-1 upstream release
  - fixed live-media=removable behaviour so that filesystem images found
    on non-removable storage are really never used (Debian bug #568750)

  * Vidalia: bring back our UI customizations (0.2.7-1~lenny+amnesia1)

  * APT: consistently use the GeoIP-powered cdn.debian.net

  * Software: make room so that {alpha, future} Squeeze images fit on
    700MB CD-ROM
  - only install OpenOffice.org's calc, draw, impress, math and writer
    components
  - removed OpenOffice.org's English hyphenation and thesaurus
  - removed hunspell, wonder why it was ever added

  * Boot
  - explicitly disable persistence, better safe than sorry
  - removed compulsory 15s timeout, live-initramfs knows how to wait for
    the Live media to be ready

  * Build system: don't cache rootfs anymore

 -- amnesia <amnesia@boum.org>  Sun, 07 Feb 2010 18:28:16 +0100

amnesia (0.4.1) unstable; urgency=low

  * Brown paper bag bugfix release: have amnesia-security-check use
    entries publication time, rather than update time... else tagging
    a security issue as fixed, after releasing a new version, make this
    issue be announced to every user of this new, fixed version.

 -- amnesia <amnesia@boum.org>  Sat, 06 Feb 2010 03:58:41 +0100

amnesia (0.4) unstable; urgency=low

  * We now only build and ship "Hybrid" ISO images, which can be either
    burnt on CD-ROM or dd'd to a USB stick or hard disk.

  * l10n: we now build and ship multilingual images; initially supported
    (or rather wanna-be-supported) languages are: ar, zh, de, en, fr, it,
    pt, es
  - install Iceweasel's and OpenOffice.org's l10n packages for every
    supported language
  - stop installing localized help for OpenOffice.org, we can't afford it
    for enough languages
  - when possible, Iceweasel's homepage and default search engine are localized
  - added Iceweasel's "any language" Scroogle SSL search engine
  - when the documentation icon is clicked, display the local wiki in
    currently used language, if available
  - the Nautilus wipe script is now translatable
  - added gnome-keyboard-applet to the Gnome panel

  * software
  - replaced Icedove with claws mail, in a bit rough way; see
    https://amnesia.boum.org/todo/replace_icedove_with_claws/ for best
    practices and configuration advices
  - virtual keyboard: install onBoard instead of kvkbd
  - Tor controller: install Vidalia instead of TorK
  - install only chosen parts of Gnome, rather than gnome-desktop-environment
  - do not install xdialog, which is unused and not in Squeeze
  - stop installing grub as it breaks Squeeze builds (see Debian bug #467620)
  - install live-helper from snapshots repository into the Live image

  * Iceweasel
  - do not install the NoScript extension anymore: it is not strictly
    necessary but bloodily annoying

  * Provide WhisperBack 1.2 for anonymous, GnuPG-encrypted bug reporting.
  - added dependency on python-gnutls
  - install the SMTP hidden relay's certificate

  * amnesia-security-check: new program that tells users that the amnesia
    version they are running is affected by security flaws, and which ones
    they are; this program is run at Gnome session startup, after sleeping
    2 minutes to let Tor a chance to initialize.
    Technical details:
  - Perl
  - uses the Desktop Notifications framework
  - fetches the security atom feed from the wiki
  - verifies the server certificate against its known CA
  - tries fetching the localized feed; if it fails, fetch the default
    (English) feed

  * live-initramfs: new custom package built from our own live-initramfs
    Git repository (commit 40e957c4b89099e06421)
  - at shutdown time, ask the user to unplug the CD / USB stick, then run
    smem, wait for it to finish, then attempt to immediately halt

  * build system
  - bumped dependency on live-helper to >= 2.0a6 and adapted our config
  - generate hybrid ISO images by default, when installed syslinux is
    recent enough
  - stop trying to support building several images in a row, it is still
    broken and less needed now that we ship hybrid ISO images
  - scripts/config: specify distribution when initializing defaults
  - updated Debian Live APT repository's signing key

  * PowerPC
  - disable virtualbox packages installing and module building on !i386
    && !amd64, as PowerPC is not a supported guest architecture
  - built and imported tor_0.2.1.20-1~~lenny+1_powerpc.deb

  * Squeeze
  - rough beginnings of a scratch Squeeze branch, currently unsupported
  - install gobby-infinote

  * misc
  - updated GnuPG key with up-to-date signatures
  - more improvements on boot time from CD
  - enhanced the wipe in Nautilus UI (now asks for confirmation and
    reports success or failure)
  - removed the "restart Tor" launcher from the Gnome panel

 -- amnesia <amnesia@boum.org>  Fri, 05 Feb 2010 22:28:04 +0100

amnesia (0.3) unstable; urgency=low

  * software: removed openvpn, added
  - Audacity
  - cups
  - Git
  - Gobby
  - GParted
  - lvm2 (with disabled initscript as it slows-down too much the boot in certain
    circumstances)
  - NetworkManager 0.7 (from backports.org) to support non-DHCP networking
  - ntfsprogs
  - randomsound to enhance the kernel's random pool
  * Tor
  - install the latest stable release from deb.torproject.org
  - ifupdown script now uses SIGHUP signal rather than a whole tor
    restart, so that in the middle of it vidalia won't start it's own
    tor
  - configure Gnome proxy to use Tor
  * iceweasel
  - adblockplus: upgraded to 1.0.2
  - adblockplus: subscribe to US and DE EasyList extensions, updated patterns
  - firegpg is now installed from Debian Squeeze rather than manually; current
    version is then 0.7.10
  - firegpg: use better keyserver ... namely pool.sks-keyservers.net
  - added bookmark to Amnesia's own website
  - use a custom "amnesiabranding" extension to localize the default search
    engine and homepage depending on the current locale
  - updated noscript whitelist
  - disable overriden homepage redirect on iceweasel upgrade
  * pidgin
  - nicer default configuration with verified irc.indymedia.org's SSL cert
  - do not parse incoming messages for formatting
  - hide formatting toolbar
  * hardware compatibility
  - b43-fwcutter
  - beginning of support for the ppc architecture
  - load acpi-cpufreq, cpufreq_ondemand and cpufreq_powersave kernel
    modules
  * live-initramfs: custom, updated package based on upstream's 1.157.4-1, built
    from commit b0a4265f9f30bad945da of amnesia's custom live-initramfs Git
    repository
  - securely erases RAM on shutdown using smem
  - fixes the noprompt bug when running from USB
  - disables local swap partitions usage, wrongly enabled by upstream
  * fully support for running as a guest system in VirtualBox
  - install guest utils and X11 drivers
  - build virtualbox-ose kernel modules at image build time
  * documentation
  - new (translatable) wiki, using ikiwiki, with integrated bugs and todo
    tracking system a static version of the wiki is included in generated
    images and linked from the Desktop
  * build system
  - adapt for live-helper 2.0, and depend on it
  - get amnesia version from debian/changelog
  - include the full version in ISO volume name
  - save .list, .packages and .buildlog
  - scripts/clean: cleanup any created dir in binary_local-includes
  - updated Debian Live snapshot packages repository URL and signing key
  - remove duplicated apt/preferences file, the live-helper bug has been
    fixed
  * l10n: beginning of support for --language=en
  * misc
  - improved boot time on CD by ordering files in the squashfs in the order they
    are used during boot
  - added a amnesia-version script to built images, that outputs the current
    image's version
  - added a amnesia-debug script that prepares a tarball with information that
    could be useful for developpers
  - updated Amnesia GnuPG key to a new 4096R one
  - set time with NTP when a network interface is brought up
  - import amnesia's GnuPG pubkey into the live session user's keyring
  - do not ask DHCP for a specific hostname
  - install localepurge, only keep en, fr, de and es locales, which reduces the
    generated images' size by 100MB
  - added a hook to replace /sbin/swapon with a script that only runs
    /bin/true
  - moved networking hooks responsibility from ifupdown to NetworkManager

 -- amnesia <amnesia@boum.org>  Thu, 26 Nov 2009 11:17:08 +0100

amnesia (0.2) unstable; urgency=low

  * imported /home/amnesia, then:
  - more user-friendly shell, umask 077
  - updated panel, added launcher to restart Tor
  - mv $HOME/bin/* /usr/local/bin/
  - removed metacity sessions
  - removed gstreamer's registry, better keep this dynamically updated
  - rm .qt/qt_plugins_3.3rc, better keep this dynamically updated
  - removed .gnome/gnome-vfs/.trash_entry_cache
  - removed kconf_update log
  - removed and excluded Epiphany configuration (not installed)
  - cleanup .kde
  * iceweasel
  - enable caching in RAM
  - explicitly disable ssl v2, and enable ssl v3 + tls
  - removed prefs for the non-installed webdeveloper
  - removed the SSL Blacklist extension (not so useful, licensing issues)
  - deep profile directory cleanup
  - extensions cleanup: prefer Debian-packaged ones, cleanly reinstalled
    AddBlock Plus and CS Lite to allow upgrading them
  - updated pluginreg.dat and localstore.rdf
  - moved some settings to user.js
  - made cookie/JavaScript whitelists more consistent
  - force httpS on whitelisted sites
  - NoScript: marked google and gmail as untrusted
  - some user interface tweaks, mainly for NoScript
  - FireGPG: disable the buggy auto-detection feature, the link to firegpg's
    homepage in generated pgp messages and the GMail interface (which won't
    work without JavaScript anyway)
  - updated blocklist.xml
  - removed and excluded a bunch of files in the profile directory
  * icedove: clean the profile directory up just like we did for iceweasel
  * software: install msmtp and mutt
  * home-refresh
  - use rsync rather than tar
  * documentation
  - various fixes
  - reviewed pidgin-otr security (see TODO)
  * build system
  - stop calling home-refresh in lh_build
  - include home-refresh in generated images
  - gitignore update
  - fix permissions on local includes at build time
  - updated scripts/{build,clean} wrt. new $HOME handling
  - scripts/{build,config}: stop guessing BASEDIR, we must be run from
    the root of the source directory anyway
  - stop storing /etc/amnesia/version in Git, delete it at clean time
  * release
  - converted Changelog to the Debian format and location, updated
    build scripts accordingly
  - added a README symlink at the root of the source directory
  - basic debian/ directory (not working for building packages yet,
    but at least we can now use git-dch)
  - added debian/gbp.conf with our custom options for git-dch
  - config/amnesia: introduce new $AMNESIA_DEV_* variables to be used
    by developpers' scripts
  - added ./release script: a wrapper around git-dch, git-commit and git-tag

 -- amnesia <amnesia@boum.org>  Tue, 23 Jun 2009 14:42:03 +0200

amnesia (0.1) UNRELEASED; urgency=low

  * Forked Privatix 9.03.15, by Markus Mandalka:
  http://mandalka.name/privatix/index.html.en
  Everything has since been rewritten or so heavily changed that nothing
  remains from the original code... apart of a bunch of Gnome settings.
  * hardware support:
  - install a bunch of non-free wifi firmwares
  - install xsane and add the live user to the scanner group
  - install aircrack-ng
  - install xserver-xorg-video-geode on i386 (eCafe support)
  - install xserver-xorg-video-all
  - install firmware-linux from backports.org
  - install system-config-printer
  - added instructions in README.eCAFE to support the Hercules eCAFE EC-800
    netbook
  * APT:
  - configure pinning to support installing chosen packages from
    squeeze; the APT source for testing is hardcoded in chroot_sources/,
    since there is no way to use $LH_CHROOT_MIRROR in chroot_local-hooks
  - give backports.org priority 200, so that we track upgrades of packages
    installed from there
  * release: include the Changelog and TODO in the generated images,
  in the   /usr/share/doc/amnesia/ directory
  * software: install gnomebaker when building Gnome-based live OS, to
  easily clone myself when running from CD
  * build system
  - build i386 images when the build host is amd64
  - added a version file: /etc/amnesia/version
  - use snapshot live-* packages inside the images
  - setup timezone depending on the chosen build locale
  - rely on standard live-initramfs adduser to do our user setup
    (including sudo vs. Gnome/KDE, etc.)
  - stop "supporting" KDE
  - allow building several images at once
  - migrated most of lh_config invocations to scripts/config
  - append "noprompt" so that halting/rebooting work with splashy
  - moved our own variables to config/amnesia, using the namespace
    $AMNESIA_*
  * iceweasel
  - default search engine is now Scroogle SSL, configured to search pages
    in French language; the English one is also installed
  - never ask to save passwords or forms content
  - configured the torbutton extension to use polipo
  - installed the CACert root certificate
  - installed the SSL Blacklist extension and the blacklist data
  - installed the FireGPG extension
  - installed the CS Lite extension
  - installed the NoScript extension
  - NoScript, CS Lite: replaced the default whitelists with a list of
    trusted, non-commercial Internet Service Providers
  - configure extensions (add to prefs.js):
    user_pref("extensions.torbutton.startup", true);
    user_pref("extensions.torbutton.startup_state", 1);
    user_pref("extensions.torbutton.tor_enabled", true);
    user_pref("noscript.notify.hide", true);
    user_pref("capability.policy.maonoscript.sites", "about:
      about:blank about:certerror about:config about:credits
      about:neterror about:plugins about:privatebrowsing
      about:sessionrestore chrome: resource:");
    user_pref("extensions.firegpg.no_updates", true);
  - install the NoScript plugin from Debian squeeze
  - delete urlclassifier3.sqlite on $HOME refresh: as we disabled
    "safebrowsing", this huge file is of no use
  - torbutton: install newer version from Squeeze
  * linux: removed non-686 kernel flavours when building i386 images
  * compatibility: append "live-media=removable live-media-timeout=15", to
    prevent blindly booting another debian-live installed on the hard disk
  * software: added
  - gnome-app-install
  - iwconfig
  - cryptkeeper: Gnome system tray applet to encrypt files with EncFS
  - kvkbd: virtual keyboard (installed from backports.org)
  - sshfs (and added live user to the fuse group)
  - less, secure-delete, wipe, seahorse, sshfs, ntfs-3g
  - scribus
  * Tor
  - enable the transparent proxy, the DNS resolver, and the control port
  - save authentication cookie to /tmp/control_auth_cookie, so that the
    live user can use Tork and co.
  - autostart Tork with Gnome
  - Tork: installed, disabled most notifications and startup tips
  - added a restart tor hook to if-up.d (used by Network Manager as well),
    so that Tor does work immediately even if the network cable was
    plugged late in/after the boot process
  * $HOME
  - added a nautilus-script to wipe files and directories
  - bash with working completion for the live user
  * polipo: install and configure this HTTP proxy to forward requests
  through Tor
  * DNS: install and configure pdnsd to forward any DNS request through
  the Tor resolver
  * firewall: force every outgoing TCP connection through the Tor
  transparent proxy, discard any outgoing UDP connection
  * misc
  - set syslinux timeout to 4 seconds
  - use splashy for more user-friendly boot/halt sequences

 -- amnesia <amnesia@boum.org>  Sat, 20 Jun 2009 21:09:15 +0200<|MERGE_RESOLUTION|>--- conflicted
+++ resolved
@@ -1,16 +1,14 @@
-<<<<<<< HEAD
 tails (3.0) UNRELEASED; urgency=medium
 
   * Dummy entry for new release.
 
  -- Tails developers <tails@boum.org>  Mon, 11 Jan 2016 13:59:28 +0000
-=======
+
 tails (2.6) UNRELEASED; urgency=medium
 
   * Dummy entry.
 
  -- anonym <anonym@riseup.net>  Tue, 07 Jun 2016 09:07:40 +0200
->>>>>>> 6db364fe
 
 tails (2.5) UNRELEASED; urgency=medium
 
