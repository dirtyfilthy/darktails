--- conflicted
+++ resolved
@@ -1,9 +1,3 @@
-<<<<<<< HEAD
-tails (0.22.1~rc1) unstable; urgency=medium
-
-  * Security fixes
-    - Update NSS to 3.14.5-1~bpo60+1.
-=======
 tails (1.0.1) unstable; urgency=medium
 
   * Security fixes
@@ -182,7 +176,6 @@
       in the web browser's navigation toolbar (Closes: #6377).
       We're actually hit by Tor#9268, and this is the best workaround gk
       and I were able to find when discussing this on Tor#10095.
->>>>>>> 4d85dd29
 
   * Major new features
     - Check for upgrades availability using Tails Upgrader, and propose
@@ -215,10 +208,7 @@
     - Support "upgrading" a partial Tails installation (Closes: #6438)
       and fix missing confirmation dialog in Tails Installer (Closes: #6437).
       Thanks to Andres Gomez Ramirez <andres.gomez@cern.ch>.
-<<<<<<< HEAD
-=======
     - Fix browser homepage in Spanish locales (Closes: #6612).
->>>>>>> 4d85dd29
 
   * Minor improvements
     - Tor 0.2.4 is stable! Adapt APT sources accordingly.
@@ -235,11 +225,7 @@
     - Style and robustness improvements in tails-security-check.
     - Make room for upcoming UEFI support in Tails Installer.
 
-<<<<<<< HEAD
- -- Tails developers <tails@boum.org>  Fri, 10 Jan 2014 12:26:22 +0100
-=======
  -- Tails developers <tails@boum.org>  Wed, 29 Jan 2014 15:08:13 +0100
->>>>>>> 4d85dd29
 
 tails (0.22) unstable; urgency=medium
 
