--- conflicted
+++ resolved
@@ -1,16 +1,14 @@
-<<<<<<< HEAD
 tails (1.7) UNRELEASED; urgency=medium
 
   * Dummy entry for next major release.
 
  -- intrigeri <intrigeri@debian.org>  Sat, 08 Aug 2015 13:35:23 +0200
-=======
+
 tails (1.6) UNRELEASED; urgency=medium
 
   * Dummy changelog entry.
 
  -- anonym <anonym@riseup.net>  Fri, 28 Aug 2015 13:32:45 +0200
->>>>>>> cacbbb4f
 
 tails (1.5.1) unstable; urgency=medium
 
